/*
 * tclExecute.c --
 *
 *	This file contains procedures that execute byte-compiled Tcl commands.
 *
 * Copyright © 1996-1997 Sun Microsystems, Inc.
 * Copyright © 1998-2000 Scriptics Corporation.
 * Copyright © 2001 Kevin B. Kenny. All rights reserved.
 * Copyright © 2002-2010 Miguel Sofer.
 * Copyright © 2005-2025 Donal K. Fellows.
 * Copyright © 2007 Daniel A. Steffen <das@users.sourceforge.net>
 * Copyright © 2006-2008 Joe Mistachkin.  All rights reserved.
 *
 * See the file "license.terms" for information on usage and redistribution of
 * this file, and for a DISCLAIMER OF ALL WARRANTIES.
 */

#include "tclInt.h"
#ifndef REMOVE_DEPRECATED_OPCODES
/* If we're not removing them, stop the deprecated opcodes giving warnings. */
#define ALLOW_DEPRECATED_OPCODES
#endif
#include "tclCompile.h"
#include "tclOOInt.h"
#include "tclTomMath.h"
#include <math.h>
#include <assert.h>

#if defined(__GNUC__) && (__GNUC__ > 4) && defined(_WIN32) && defined(TCL_COMPILE_DEBUG)
// These are FAR too noisy when we're using the MSVC runtime.
#pragma GCC diagnostic ignored "-Wformat"
#pragma GCC diagnostic ignored "-Wformat-extra-args"
#endif

/*
 * Hack to determine whether we may expect IEEE floating point. The hack is
 * formally incorrect in that non-IEEE platforms might have the same precision
 * and range, but VAX, IBM, and Cray do not; are there any other floating
 * point units that we might care about?
 */

#if (FLT_RADIX == 2) && (DBL_MANT_DIG == 53) && (DBL_MAX_EXP == 1024)
#define IEEE_FLOATING_POINT
#endif

/*
 * A counter that is used to work out when the bytecode engine should call
 * Tcl_AsyncReady() to see whether there is a signal that needs handling, and
 * other expensive periodic operations.
 */

#ifndef ASYNC_CHECK_COUNT
#   define ASYNC_CHECK_COUNT	64
#endif /* !ASYNC_CHECK_COUNT */

/*
 * Boolean flag indicating whether the Tcl bytecode interpreter has been
 * initialized.
 */

static int execInitialized = 0;
TCL_DECLARE_MUTEX(execMutex)

static int cachedInExit = 0;

#ifdef TCL_COMPILE_DEBUG
/*
 * Variable that controls whether execution tracing is enabled and, if so,
 * what level of tracing is desired:
 *    0: no execution tracing
 *    1: trace invocations of Tcl procs only
 *    2: trace invocations of all (not compiled away) commands
 *    3: display each instruction executed
 * This variable is linked to the Tcl variable "tcl_traceExec".
 */

int tclTraceExec = TCL_TRACE_BYTECODE_EXEC_NONE;
#endif

/*
 * Mapping from expression instruction opcodes to strings; used for error
 * messages. Note that these entries must match the order and number of the
 * expression opcodes (e.g., INST_LOR) in tclCompile.h.
 *
 * Does not include the string for INST_EXPON (and beyond), as that is
 * disjoint for backward-compatibility reasons.
 */

static const char *const operatorStrings[] = {
    "|", "^", "&", "==", "!=", "<", ">", "<=", ">=", "<<", ">>",
    "+", "-", "*", "/", "%", "+", "-", "~", "!"
};

/*
 * Mapping from Tcl result codes to strings; used for error and debugging
 * messages.
 */

#ifdef TCL_COMPILE_DEBUG
static const char *const resultStrings[] = {
    "TCL_OK", "TCL_ERROR", "TCL_RETURN", "TCL_BREAK", "TCL_CONTINUE"
};
#endif

/*
 * These are used by evalstats to monitor object usage in Tcl.
 */

#ifdef TCL_COMPILE_STATS
size_t		tclObjsAlloced = 0;
size_t		tclObjsFreed = 0;
size_t		tclObjsShared[TCL_MAX_SHARED_OBJ_STATS] = { 0, 0, 0, 0, 0 };
#endif /* TCL_COMPILE_STATS */

/*
 * NR_TEBC
 * Helpers for NR - non-recursive calls to TEBC
 * Minimal data required to fully reconstruct the execution state.
 */

typedef struct {
    ByteCode *codePtr;		/* Constant until the BC returns */
				/* -----------------------------------------*/
    Tcl_Obj **catchTop;		/* These fields are used on return TO this */
    Tcl_Obj *auxObjList;	/* level: they record the state when a new */
    CmdFrame cmdFrame;		/* codePtr was received for NR execution. */
#ifdef TCL_COMPILE_DEBUG
    char cmdNameBuf[21];	/* Space to store the command name across an invoke. */
#endif
    Tcl_Obj *stack[1];		/* Start of the actual combined catch and obj
				 * stacks; the struct will be expanded as
				 * necessary */
} TEBCdata;

#define TEBC_YIELD() \
    do {								\
	esPtr->tosPtr = tosPtr;						\
	TclNRAddCallback(interp, TEBCresume,				\
		TD, pc, INT2PTR(cleanup), NULL);			\
    } while (0)

#define TEBC_DATA_DIG() \
    do {								\
	tosPtr = esPtr->tosPtr;						\
    } while (0)

#define PUSH_TAUX_OBJ(objPtr) \
    do {								\
	if (auxObjList) {						\
	    (objPtr)->length += auxObjList->length;			\
	}								\
	(objPtr)->internalRep.twoPtrValue.ptr1 = auxObjList;		\
	auxObjList = (objPtr);						\
    } while (0)

#define POP_TAUX_OBJ() \
    do {								\
	tmpPtr = auxObjList;						\
	auxObjList = (Tcl_Obj *)tmpPtr->internalRep.twoPtrValue.ptr1;	\
	Tcl_DecrRefCount(tmpPtr);					\
    } while (0)

/*
 * These variable-access macros have to coincide with those in tclVar.c
 */

#define VarHashGetValue(hPtr) \
    ((Var *) ((char *)hPtr - offsetof(VarInHash, entry)))

static inline Var *
VarHashFindVar(
    TclVarHashTable *tablePtr,
    Tcl_Obj *key)
{
    Tcl_HashEntry *hPtr = Tcl_FindHashEntry(&tablePtr->table,
	    key);
    if (!hPtr) {
	return NULL;
    }
    return VarHashGetValue(hPtr);
}

/*
 * The new macro for ending an instruction; note that a reasonable C-optimiser
 * will resolve all branches at compile time. (result) is always a constant;
 * the macro NEXT_INST_F handles constant (nCleanup), NEXT_INST_V is resolved
 * at runtime for variable (nCleanup).
 *
 * ARGUMENTS:
 *    pcAdjustment: how much to increment pc
 *    nCleanup: how many objects to remove from the stack
 *    resultHandling: 0 indicates no object should be pushed on the stack;
 *	otherwise, push objResultPtr. If (result < 0), objResultPtr already
 *	has the correct reference count.
 *
 * We use the new compile-time assertions to check that nCleanup is constant
 * and within range.
 */

/* Verify the stack depth, only when no expansion is in progress */

#ifdef TCL_COMPILE_DEBUG
#define CHECK_STACK() \
    do {								\
	ValidatePcAndStackTop(codePtr, pc, CURR_DEPTH,			\
		/*checkStack*/ !(starting || auxObjList));		\
	starting = 0;							\
    } while (0)
#else
#define CHECK_STACK()
#endif // TCL_COMPILE_DEBUG

#define NEXT_INST_F(pcAdjustment, nCleanup, resultHandling) \
    do {								\
	TCL_CT_ASSERT((nCleanup >= 0) && (nCleanup <= 2));		\
	CHECK_STACK();							\
	if (nCleanup == 0) {						\
	    if (resultHandling != 0) {					\
		if ((resultHandling) > 0) {				\
		    PUSH_OBJECT(objResultPtr);				\
		} else {						\
		    *(++tosPtr) = objResultPtr;				\
		}							\
	    }								\
	    pc += (pcAdjustment);					\
	    goto cleanup0;						\
	} else if (resultHandling != 0) {				\
	    if ((resultHandling) > 0) {					\
		Tcl_IncrRefCount(objResultPtr);				\
	    }								\
	    pc += (pcAdjustment);					\
	    switch (nCleanup) {						\
	    case 1: goto cleanup1_pushObjResultPtr;			\
	    case 2: goto cleanup2_pushObjResultPtr;			\
	    default: TCL_UNREACHABLE();					\
	    }								\
	} else {							\
	    pc += (pcAdjustment);					\
	    switch (nCleanup) {						\
	    case 1: goto cleanup1;					\
	    case 2: goto cleanup2;					\
	    default: TCL_UNREACHABLE();					\
	    }								\
	}								\
    } while (0)

/* Cut down version of NEXT_INST_F() for resultHandling==0 case. */
#define NEXT_INST_F0(pcAdjustment, nCleanup) \
    do {								\
	TCL_CT_ASSERT((nCleanup >= 0) && (nCleanup <= 2));		\
	CHECK_STACK();							\
	pc += (pcAdjustment);						\
	switch (nCleanup) {						\
	case 0: goto cleanup0;						\
	case 1: goto cleanup1;						\
	case 2: goto cleanup2;						\
	default: TCL_UNREACHABLE();					\
	}								\
    } while (0)

#define NEXT_INST_V(pcAdjustment, nCleanup, resultHandling) \
    CHECK_STACK();							\
    do {								\
	pc += (pcAdjustment);						\
	cleanup = (nCleanup);						\
	if (resultHandling) {						\
	    if ((resultHandling) > 0) {					\
		Tcl_IncrRefCount(objResultPtr);				\
	    }								\
	    goto cleanupV_pushObjResultPtr;				\
	} else {							\
	    goto cleanupV;						\
	}								\
	TCL_UNREACHABLE();						\
    } while (0)

#ifndef TCL_COMPILE_DEBUG
#ifndef REMOVE_DEPRECATED_OPCODES
#define JUMP_PEEPHOLE_F(condition, pcAdjustment, cleanup) \
    do {								\
	pc += (pcAdjustment);						\
	switch (*pc) {							\
	case INST_JUMP_FALSE1:						\
	    NEXT_INST_F0(((condition)? 2 : TclGetInt1AtPtr(pc + 1)), (cleanup)); \
	case INST_JUMP_TRUE1:						\
	    NEXT_INST_F0(((condition)? TclGetInt1AtPtr(pc + 1) : 2), (cleanup)); \
	case INST_JUMP_FALSE:						\
	    NEXT_INST_F0(((condition)? 5 : TclGetInt4AtPtr(pc + 1)), (cleanup)); \
	case INST_JUMP_TRUE:						\
	    NEXT_INST_F0(((condition)? TclGetInt4AtPtr(pc + 1) : 5), (cleanup)); \
	default:							\
	    if ((condition) < 0) {					\
		TclNewIntObj(objResultPtr, -1);				\
	    } else {							\
		objResultPtr = TCONST((condition) > 0);			\
	    }								\
	    NEXT_INST_F(0, (cleanup), 1);				\
	}								\
	TCL_UNREACHABLE();						\
    } while (0)
#define JUMP_PEEPHOLE_V(condition, pcAdjustment, cleanup) \
    do {								\
	pc += (pcAdjustment);						\
	switch (*pc) {							\
	case INST_JUMP_FALSE1:						\
	    NEXT_INST_V(((condition)? 2 : TclGetInt1AtPtr(pc + 1)), (cleanup), 0); \
	case INST_JUMP_TRUE1:						\
	    NEXT_INST_V(((condition)? TclGetInt1AtPtr(pc + 1) : 2), (cleanup), 0); \
	case INST_JUMP_FALSE:						\
	    NEXT_INST_V(((condition)? 5 : TclGetInt4AtPtr(pc + 1)), (cleanup), 0); \
	case INST_JUMP_TRUE:						\
	    NEXT_INST_V(((condition)? TclGetInt4AtPtr(pc + 1) : 5), (cleanup), 0); \
	default:							\
	    if ((condition) < 0) {					\
		TclNewIntObj(objResultPtr, -1);				\
	    } else {							\
		objResultPtr = TCONST((condition) > 0);			\
	    }								\
	    NEXT_INST_V(0, (cleanup), 1);				\
	}								\
	TCL_UNREACHABLE();						\
    } while (0)
#else // REMOVE_DEPRECATED_OPCODES
#define JUMP_PEEPHOLE_F(condition, pcAdjustment, cleanup) \
    do {								\
	pc += (pcAdjustment);						\
	switch (*pc) {							\
	case INST_JUMP_FALSE:						\
	    NEXT_INST_F0(((condition)? 5 : TclGetInt4AtPtr(pc + 1)), (cleanup)); \
	case INST_JUMP_TRUE:						\
	    NEXT_INST_F0(((condition)? TclGetInt4AtPtr(pc + 1) : 5), (cleanup)); \
	default:							\
	    if ((condition) < 0) {					\
		TclNewIntObj(objResultPtr, -1);				\
	    } else {							\
		objResultPtr = TCONST((condition) > 0);			\
	    }								\
	    NEXT_INST_F(0, (cleanup), 1);				\
	}								\
	TCL_UNREACHABLE();						\
    } while (0)
#define JUMP_PEEPHOLE_V(condition, pcAdjustment, cleanup) \
    do {								\
	pc += (pcAdjustment);						\
	switch (*pc) {							\
	case INST_JUMP_FALSE:						\
	    NEXT_INST_V(((condition)? 5 : TclGetInt4AtPtr(pc + 1)), (cleanup), 0); \
	case INST_JUMP_TRUE:						\
	    NEXT_INST_V(((condition)? TclGetInt4AtPtr(pc + 1) : 5), (cleanup), 0); \
	default:							\
	    if ((condition) < 0) {					\
		TclNewIntObj(objResultPtr, -1);				\
	    } else {							\
		objResultPtr = TCONST((condition) > 0);			\
	    }								\
	    NEXT_INST_V(0, (cleanup), 1);				\
	}								\
	TCL_UNREACHABLE();						\
    } while (0)
#endif // REMOVE_DEPRECATED_OPCODES
#else // TCL_COMPILE_DEBUG
#define JUMP_PEEPHOLE_F(condition, pcAdjustment, cleanup) \
    do{									\
	if ((condition) < 0) {						\
	    TclNewIntObj(objResultPtr, -1);				\
	} else {							\
	    objResultPtr = TCONST((condition) > 0);			\
	}								\
	NEXT_INST_F((pcAdjustment), (cleanup), 1);			\
	TCL_UNREACHABLE();						\
    } while (0)
#define JUMP_PEEPHOLE_V(condition, pcAdjustment, cleanup) \
    do{									\
	if ((condition) < 0) {						\
	    TclNewIntObj(objResultPtr, -1);				\
	} else {							\
	    objResultPtr = TCONST((condition) > 0);			\
	}								\
	NEXT_INST_V((pcAdjustment), (cleanup), 1);			\
	TCL_UNREACHABLE();						\
    } while (0)
#endif // TCL_COMPILE_DEBUG

/*
 * Macros used to cache often-referenced Tcl evaluation stack information
 * in local variables. Note that a DECACHE_STACK_INFO()-CACHE_STACK_INFO()
 * pair must surround any call inside TclNRExecuteByteCode (and a few other
 * procedures that use this scheme) that could result in a recursive call
 * to TclNRExecuteByteCode.
 */

#define CACHE_STACK_INFO() \
    checkInterp = 1

#define DECACHE_STACK_INFO() \
    esPtr->tosPtr = tosPtr

/*
 * Macros used to access items on the Tcl evaluation stack. PUSH_OBJECT
 * increments the object's ref count since it makes the stack have another
 * reference pointing to the object. However, POP_OBJECT does not decrement
 * the ref count. This is because the stack may hold the only reference to the
 * object, so the object would be destroyed if its ref count were decremented
 * before the caller had a chance to, e.g., store it in a variable. It is the
 * caller's responsibility to decrement the ref count when it is finished with
 * an object.
 *
 * WARNING! It is essential that objPtr only appear once in the PUSH_OBJECT
 * macro. The actual parameter might be an expression with side effects, and
 * this ensures that it will be executed only once.
 */

#define PUSH_OBJECT(objPtr) \
    Tcl_IncrRefCount(*(++tosPtr) = (objPtr))

#define POP_OBJECT()	*(tosPtr--)

#define OBJ_AT_TOS	*tosPtr

#define OBJ_UNDER_TOS	tosPtr[-1]

#define OBJ_AT_DEPTH(n)	tosPtr[-(n)]

#define CURR_DEPTH	(tosPtr - initTosPtr)

#define STACK_BASE(esPtr) ((esPtr)->stackWords - 1)

#define PC_REL		((Tcl_Size)(pc - codePtr->codeStart))

#define SIZEd	TCL_SIZE_MODIFIER "d"
#define SIZEu	TCL_Z_MODIFIER "u"

/*
 * Macros used to trace instruction execution. The macros TRACE,
 * TRACE_WITH_OBJ, and O2S are only used inside TclNRExecuteByteCode. O2S is
 * only used in TRACE* calls to get a string from an object.
 */

#ifdef TCL_COMPILE_DEBUG
#   define TRACE(a) \
    while (traceInstructions) {						\
	fprintf(stdout, "%2" SIZEd ": %2" SIZEd	" (%" SIZEd ") %s ",	\
		iPtr->numLevels,					\
		CURR_DEPTH,						\
		PC_REL,							\
		GetOpcodeName(pc));					\
	printf a;							\
	break;								\
    }
#   define TRACE_APPEND(a) \
    while (traceInstructions) {						\
	printf a;							\
	break;								\
    }
#   define TRACE_ERROR(interp) \
    TRACE_APPEND(("ERROR: %.30s\n", O2S(Tcl_GetObjResult(interp))))
#   define TRACE_WITH_OBJ(a, objPtr) \
    while (traceInstructions) {						\
	fprintf(stdout, "%2" SIZEd ": %2" SIZEd	" (%" SIZEd ") %s ",	\
		iPtr->numLevels,					\
		CURR_DEPTH,						\
		PC_REL,							\
		GetOpcodeName(pc));					\
	printf a;							\
	TclPrintObject(stdout, objPtr, 30);				\
	fprintf(stdout, "\n");						\
	break;								\
    }
#   define O2S(objPtr) \
    (objPtr ? TclGetString(objPtr) : "")
#   define TRACE_APPEND_OBJ(objPtr) \
    TRACE_APPEND(("\"%.30s\"\n", O2S(objPtr)))
#   define TRACE_APPEND_NUM_OBJ(objPtr) \
    TRACE_APPEND(("%.30s\n", O2S(objPtr)))
#else // !TCL_COMPILE_DEBUG
#   define TRACE(a)
#   define TRACE_APPEND(a)
#   define TRACE_ERROR(interp)
#   define TRACE_WITH_OBJ(a, objPtr)
#   define O2S(objPtr)
#   define TRACE_APPEND_OBJ(objPtr)
#   define TRACE_APPEND_NUM_OBJ(objPtr)
#endif // TCL_COMPILE_DEBUG

#ifndef REMOVE_DEPRECATED_OPCODES
#ifdef PANIC_ON_DEPRECATED_OPCODES
#define DEPRECATED_OPCODE_MARK(opcode) \
	Tcl_Panic("%s deprecated for removal", #name)
#else
#define DEPRECATED_OPCODE_MARK(opcode) /* Do nothing. */
#endif
#endif // REMOVE_DEPRECATED_OPCODES

/*
 * DTrace instruction probe macros.
 */

#define TCL_DTRACE_INST_NEXT() \
    do {								\
	if (TCL_DTRACE_INST_DONE_ENABLED()) {				\
	    if (curInstName) {						\
		TCL_DTRACE_INST_DONE(curInstName, CURR_DEPTH,		\
			tosPtr);					\
	    }								\
	    curInstName = tclInstructionTable[*pc].name;		\
	    if (TCL_DTRACE_INST_START_ENABLED()) {			\
		TCL_DTRACE_INST_START(curInstName, CURR_DEPTH,		\
			tosPtr);					\
	    }								\
	} else if (TCL_DTRACE_INST_START_ENABLED()) {			\
	    TCL_DTRACE_INST_START(tclInstructionTable[*pc].name,	\
			CURR_DEPTH, tosPtr);				\
	}								\
    } while (0)
#define TCL_DTRACE_INST_LAST() \
    do {								\
	if (TCL_DTRACE_INST_DONE_ENABLED() && curInstName) {		\
	    TCL_DTRACE_INST_DONE(curInstName, CURR_DEPTH, tosPtr);	\
	}								\
    } while (0)

/*
 * Macro used in this file to save a function call for common uses of
 * Tcl_GetNumberFromObj(). The ANSI C "prototype" is:
 *
 * MODULE_SCOPE int GetNumberFromObj(Tcl_Interp *interp, Tcl_Obj *objPtr,
 *			void **ptrPtr, int *tPtr);
 */

#define GetNumberFromObj(interp, objPtr, ptrPtr, tPtr) \
    ((TclHasInternalRep((objPtr), &tclIntType))				\
	?	(*(tPtr) = TCL_NUMBER_INT,				\
		*(ptrPtr) = (void *)					\
		    (&((objPtr)->internalRep.wideValue)), TCL_OK) :	\
    TclHasInternalRep((objPtr), &tclDoubleType)				\
	?	(((isnan((objPtr)->internalRep.doubleValue))		\
		    ?	(*(tPtr) = TCL_NUMBER_NAN)			\
		    :	(*(tPtr) = TCL_NUMBER_DOUBLE)),			\
		*(ptrPtr) = (void *)					\
		    (&((objPtr)->internalRep.doubleValue)), TCL_OK) :	\
    (((objPtr)->bytes != NULL) && ((objPtr)->length == 0))		\
	? TCL_ERROR :							\
    Tcl_GetNumberFromObj((interp), (objPtr), (ptrPtr), (tPtr)))

/*
 * Macro used to make the check for type overflow more mnemonic. This works by
 * comparing sign bits; the rest of the word is irrelevant. The ANSI C
 * "prototype" (where inttype_t is any integer type) is:
 *
 * MODULE_SCOPE int Overflowing(inttype_t a, inttype_t b, inttype_t sum);
 *
 * Check first the condition most likely to fail in usual code (at least for
 * usage in [incr]: do the first summand and the sum have != signs?
 */

#define Overflowing(a,b,sum) \
    ((((a)^(sum)) < 0) && (((a)^(b)) >= 0))

/*
 * Macro for checking whether the type is NaN, used when we're thinking about
 * throwing an error for supplying a non-number number.
 */

#ifndef ACCEPT_NAN
#define IsErroringNaNType(type)		((type) == TCL_NUMBER_NAN)
#else
#define IsErroringNaNType(type)		0
#endif // ACCEPT_NAN

/*
 * Auxiliary tables used to compute powers of small integers.
 */

/*
 * Maximum base that, when raised to powers 2, 3, ..., 16, fits in a
 * Tcl_WideInt.
 */

static const Tcl_WideInt MaxBase64[] = {
    (Tcl_WideInt)46340*65536+62259,	/* 3037000499 == isqrt(2**63-1) */
    (Tcl_WideInt)2097151, (Tcl_WideInt)55108, (Tcl_WideInt)6208,
    (Tcl_WideInt)1448, (Tcl_WideInt)511, (Tcl_WideInt)234, (Tcl_WideInt)127,
    (Tcl_WideInt)78, (Tcl_WideInt)52, (Tcl_WideInt)38, (Tcl_WideInt)28,
    (Tcl_WideInt)22, (Tcl_WideInt)18, (Tcl_WideInt)15
};
static const size_t MaxBase64Size = sizeof(MaxBase64)/sizeof(Tcl_WideInt);

/*
 * Table giving 3, 4, ..., 13 raised to powers greater than 16 when the
 * results fit in a 64-bit signed integer.
 */

static const unsigned short Exp64Index[] = {
    0, 23, 38, 49, 57, 63, 67, 70, 72, 74, 75, 76
};
static const size_t Exp64IndexSize =
    sizeof(Exp64Index) / sizeof(unsigned short);
static const Tcl_WideInt Exp64Value[] = {
    (Tcl_WideInt)243*243*243*3*3,
    (Tcl_WideInt)243*243*243*3*3*3,
    (Tcl_WideInt)243*243*243*3*3*3*3,
    (Tcl_WideInt)243*243*243*243,
    (Tcl_WideInt)243*243*243*243*3,
    (Tcl_WideInt)243*243*243*243*3*3,
    (Tcl_WideInt)243*243*243*243*3*3*3,
    (Tcl_WideInt)243*243*243*243*3*3*3*3,
    (Tcl_WideInt)243*243*243*243*243,
    (Tcl_WideInt)243*243*243*243*243*3,
    (Tcl_WideInt)243*243*243*243*243*3*3,
    (Tcl_WideInt)243*243*243*243*243*3*3*3,
    (Tcl_WideInt)243*243*243*243*243*3*3*3*3,
    (Tcl_WideInt)243*243*243*243*243*243,
    (Tcl_WideInt)243*243*243*243*243*243*3,
    (Tcl_WideInt)243*243*243*243*243*243*3*3,
    (Tcl_WideInt)243*243*243*243*243*243*3*3*3,
    (Tcl_WideInt)243*243*243*243*243*243*3*3*3*3,
    (Tcl_WideInt)243*243*243*243*243*243*243,
    (Tcl_WideInt)243*243*243*243*243*243*243*3,
    (Tcl_WideInt)243*243*243*243*243*243*243*3*3,
    (Tcl_WideInt)243*243*243*243*243*243*243*3*3*3,
    (Tcl_WideInt)243*243*243*243*243*243*243*3*3*3*3,
    (Tcl_WideInt)1024*1024*1024*4*4,
    (Tcl_WideInt)1024*1024*1024*4*4*4,
    (Tcl_WideInt)1024*1024*1024*4*4*4*4,
    (Tcl_WideInt)1024*1024*1024*1024,
    (Tcl_WideInt)1024*1024*1024*1024*4,
    (Tcl_WideInt)1024*1024*1024*1024*4*4,
    (Tcl_WideInt)1024*1024*1024*1024*4*4*4,
    (Tcl_WideInt)1024*1024*1024*1024*4*4*4*4,
    (Tcl_WideInt)1024*1024*1024*1024*1024,
    (Tcl_WideInt)1024*1024*1024*1024*1024*4,
    (Tcl_WideInt)1024*1024*1024*1024*1024*4*4,
    (Tcl_WideInt)1024*1024*1024*1024*1024*4*4*4,
    (Tcl_WideInt)1024*1024*1024*1024*1024*4*4*4*4,
    (Tcl_WideInt)1024*1024*1024*1024*1024*1024,
    (Tcl_WideInt)1024*1024*1024*1024*1024*1024*4,
    (Tcl_WideInt)3125*3125*3125*5*5,
    (Tcl_WideInt)3125*3125*3125*5*5*5,
    (Tcl_WideInt)3125*3125*3125*5*5*5*5,
    (Tcl_WideInt)3125*3125*3125*3125,
    (Tcl_WideInt)3125*3125*3125*3125*5,
    (Tcl_WideInt)3125*3125*3125*3125*5*5,
    (Tcl_WideInt)3125*3125*3125*3125*5*5*5,
    (Tcl_WideInt)3125*3125*3125*3125*5*5*5*5,
    (Tcl_WideInt)3125*3125*3125*3125*3125,
    (Tcl_WideInt)3125*3125*3125*3125*3125*5,
    (Tcl_WideInt)3125*3125*3125*3125*3125*5*5,
    (Tcl_WideInt)7776*7776*7776*6*6,
    (Tcl_WideInt)7776*7776*7776*6*6*6,
    (Tcl_WideInt)7776*7776*7776*6*6*6*6,
    (Tcl_WideInt)7776*7776*7776*7776,
    (Tcl_WideInt)7776*7776*7776*7776*6,
    (Tcl_WideInt)7776*7776*7776*7776*6*6,
    (Tcl_WideInt)7776*7776*7776*7776*6*6*6,
    (Tcl_WideInt)7776*7776*7776*7776*6*6*6*6,
    (Tcl_WideInt)16807*16807*16807*7*7,
    (Tcl_WideInt)16807*16807*16807*7*7*7,
    (Tcl_WideInt)16807*16807*16807*7*7*7*7,
    (Tcl_WideInt)16807*16807*16807*16807,
    (Tcl_WideInt)16807*16807*16807*16807*7,
    (Tcl_WideInt)16807*16807*16807*16807*7*7,
    (Tcl_WideInt)32768*32768*32768*8*8,
    (Tcl_WideInt)32768*32768*32768*8*8*8,
    (Tcl_WideInt)32768*32768*32768*8*8*8*8,
    (Tcl_WideInt)32768*32768*32768*32768,
    (Tcl_WideInt)59049*59049*59049*9*9,
    (Tcl_WideInt)59049*59049*59049*9*9*9,
    (Tcl_WideInt)59049*59049*59049*9*9*9*9,
    (Tcl_WideInt)100000*100000*100000*10*10,
    (Tcl_WideInt)100000*100000*100000*10*10*10,
    (Tcl_WideInt)161051*161051*161051*11*11,
    (Tcl_WideInt)161051*161051*161051*11*11*11,
    (Tcl_WideInt)248832*248832*248832*12*12,
    (Tcl_WideInt)371293*371293*371293*13*13
};
static const size_t Exp64ValueSize = sizeof(Exp64Value) / sizeof(Tcl_WideInt);

/*
 * Markers for ExecuteExtendedBinaryMathOp.
 */

#define DIVIDED_BY_ZERO		((Tcl_Obj *) -1)
#define EXPONENT_OF_ZERO	((Tcl_Obj *) -2)
#define GENERAL_ARITHMETIC_ERROR ((Tcl_Obj *) -3)
#define OUT_OF_MEMORY ((Tcl_Obj *) -4)

/*
 * Declarations for local procedures to this file:
 */

#ifdef TCL_COMPILE_STATS
static Tcl_ObjCmdProc2 EvalStatsCmd;
#endif /* TCL_COMPILE_STATS */
#ifdef TCL_COMPILE_DEBUG
static const char *	GetOpcodeName(const unsigned char *pc);
static void		PrintByteCodeInfo(ByteCode *codePtr);
static const char *	StringForResultCode(int result);
static void		ValidatePcAndStackTop(ByteCode *codePtr,
			    const unsigned char *pc, size_t stackTop,
			    int checkStack);
#endif /* TCL_COMPILE_DEBUG */
static ByteCode *	CompileExprObj(Tcl_Interp *interp, Tcl_Obj *objPtr);
static void		DeleteExecStack(ExecStack *esPtr);
static void		DupExprCodeInternalRep(Tcl_Obj *srcPtr,
			    Tcl_Obj *copyPtr);
static Tcl_Obj *	ExecuteExtendedBinaryMathOp(Tcl_Interp *interp,
			    int opcode, Tcl_Obj **constants,
			    Tcl_Obj *valuePtr, Tcl_Obj *value2Ptr);
static Tcl_Obj *	ExecuteExtendedUnaryMathOp(int opcode,
			    Tcl_Obj *valuePtr);
static void		FreeExprCodeInternalRep(Tcl_Obj *objPtr);
static ExceptionRange *	GetExceptRangeForPc(const unsigned char *pc,
			    int searchMode, ByteCode *codePtr);
static const char *	GetSrcInfoForPc(const unsigned char *pc,
			    ByteCode *codePtr, Tcl_Size *lengthPtr,
			    const unsigned char **pcBeg, Tcl_Size *cmdIdxPtr);
static Tcl_Obj **	GrowEvaluationStack(ExecEnv *eePtr, size_t growth,
			    int move);
static void		IllegalExprOperandType(Tcl_Interp *interp, const char *ord,
			    const unsigned char *pc, Tcl_Obj *opndPtr);
static void		InitByteCodeExecution(Tcl_Interp *interp);
static inline int	wordSkip(void *ptr);
static void		ReleaseDictIterator(Tcl_Obj *objPtr);
/* Useful elsewhere, make available in tclInt.h or stubs? */
static Tcl_Obj **	StackAllocWords(Tcl_Interp *interp, size_t numWords);
static Tcl_Obj **	StackReallocWords(Tcl_Interp *interp, size_t numWords);
static Tcl_NRPostProc	CopyCallback;
static Tcl_NRPostProc	ExprObjCallback;
static Tcl_NRPostProc	FinalizeOONext;
static Tcl_NRPostProc	FinalizeOONextFilter;
static Tcl_NRPostProc   TEBCresume;

/*
 * The structure below defines a bytecode Tcl object type to hold the
 * compiled bytecode for Tcl expressions.
 */

const Tcl_ObjType tclExprCodeType = {
    "exprcode",
    FreeExprCodeInternalRep,	/* freeIntRepProc */
    DupExprCodeInternalRep,	/* dupIntRepProc */
    NULL,			/* updateStringProc */
    NULL,			/* setFromAnyProc */
    TCL_OBJTYPE_V0
};

/*
 * Custom object type only used in this file; values of its type should never
 * be seen by user scripts.
 */

static const Tcl_ObjType dictIteratorType = {
    "dictIterator",
    ReleaseDictIterator,
    NULL, NULL, NULL,
    TCL_OBJTYPE_V0
};

/*
 *----------------------------------------------------------------------
 *
 * ReleaseDictIterator --
 *
 *	This takes apart a dictionary iterator that is stored in the given Tcl
 *	object.
 *
 * Results:
 *	None.
 *
 * Side effects:
 *	Deallocates memory, marks the object as being untyped.
 *
 *----------------------------------------------------------------------
 */

static void
ReleaseDictIterator(
    Tcl_Obj *objPtr)
{
    const Tcl_ObjInternalRep *irPtr = TclFetchInternalRep(objPtr, &dictIteratorType);
    assert(irPtr != NULL);

    /*
     * First kill the search, and then release the reference to the dictionary
     * that we were holding.
     */

    Tcl_DictSearch *searchPtr = (Tcl_DictSearch *)irPtr->twoPtrValue.ptr1;
    Tcl_DictObjDone(searchPtr);
    Tcl_Free(searchPtr);

    Tcl_Obj *dictPtr = (Tcl_Obj *)irPtr->twoPtrValue.ptr2;
    TclDecrRefCount(dictPtr);
}

/*
 *----------------------------------------------------------------------
 *
 * InitByteCodeExecution --
 *
 *	This procedure is called once to initialize the Tcl bytecode
 *	interpreter.
 *
 * Results:
 *	None.
 *
 * Side effects:
 *	This procedure initializes the array of instruction names. If
 *	compiling with the TCL_COMPILE_STATS flag, it initializes the array
 *	that counts the executions of each instruction and it creates the
 *	"evalstats" command. It also establishes the link between the Tcl
 *	"tcl_traceExec" and C "tclTraceExec" variables.
 *
 *----------------------------------------------------------------------
 */

#if defined(TCL_COMPILE_STATS) || defined(TCL_COMPILE_DEBUG)
static void
InitByteCodeExecution(
    Tcl_Interp *interp)		/* Interpreter for which the Tcl variable
				 * "tcl_traceExec" is linked to control
				 * instruction tracing. */
{
#ifdef TCL_COMPILE_DEBUG
    if (Tcl_LinkVar(interp, "tcl_traceExec", &tclTraceExec,
	    TCL_LINK_INT) != TCL_OK) {
	Tcl_Panic("InitByteCodeExecution: can't create link for tcl_traceExec variable");
    }
#endif
#ifdef TCL_COMPILE_STATS
    Tcl_CreateObjCommand2(interp, "evalstats", EvalStatsCmd, NULL, NULL);
#endif /* TCL_COMPILE_STATS */
}

#else

static void
InitByteCodeExecution(
    TCL_UNUSED(Tcl_Interp *))
{
}
#endif

/*
 *----------------------------------------------------------------------
 *
 * TclCreateExecEnv --
 *
 *	This procedure creates a new execution environment for Tcl bytecode
 *	execution. An ExecEnv points to a Tcl evaluation stack. An ExecEnv is
 *	typically created once for each Tcl interpreter (Interp structure) and
 *	recursively passed to TclNRExecuteByteCode to execute ByteCode sequences
 *	for nested commands.
 *
 * Results:
 *	A newly allocated ExecEnv is returned. This points to an empty
 *	evaluation stack of the standard initial size.
 *
 * Side effects:
 *	The bytecode interpreter is also initialized here, as this procedure
 *	will be called before any call to TclNRExecuteByteCode.
 *
 *----------------------------------------------------------------------
 */

ExecEnv *
TclCreateExecEnv(
    Tcl_Interp *interp,		/* Interpreter for which the execution
				 * environment is being created. */
    size_t size)		/* The initial stack size, in number of words
				 * [sizeof(Tcl_Obj*)] */
{
    ExecEnv *eePtr = (ExecEnv *)Tcl_Alloc(sizeof(ExecEnv));
    ExecStack *esPtr = (ExecStack *)Tcl_Alloc(offsetof(ExecStack, stackWords)
	    + size * sizeof(Tcl_Obj *));

    eePtr->execStackPtr = esPtr;
    TclNewIntObj(eePtr->constants[0], 0);
    Tcl_IncrRefCount(eePtr->constants[0]);
    TclNewIntObj(eePtr->constants[1], 1);
    Tcl_IncrRefCount(eePtr->constants[1]);
    eePtr->interp = interp;
    eePtr->callbackPtr = NULL;
    eePtr->corPtr = NULL;
    eePtr->rewind = 0;

    esPtr->prevPtr = NULL;
    esPtr->nextPtr = NULL;
    esPtr->markerPtr = NULL;
    esPtr->endPtr = &esPtr->stackWords[size - 1];
    esPtr->tosPtr = STACK_BASE(esPtr);

    Tcl_MutexLock(&execMutex);
    if (!execInitialized) {
	InitByteCodeExecution(interp);
	execInitialized = 1;
    }
    Tcl_MutexUnlock(&execMutex);

    return eePtr;
}

/*
 *----------------------------------------------------------------------
 *
 * TclDeleteExecEnv --
 *
 *	Frees the storage for an ExecEnv.
 *
 * Results:
 *	None.
 *
 * Side effects:
 *	Storage for an ExecEnv and its contained storage (e.g. the evaluation
 *	stack) is freed.
 *
 *----------------------------------------------------------------------
 */

static void
DeleteExecStack(
    ExecStack *esPtr)
{
    if (esPtr->markerPtr && !cachedInExit) {
	Tcl_Panic("freeing an execStack which is still in use");
    }

    if (esPtr->prevPtr) {
	esPtr->prevPtr->nextPtr = esPtr->nextPtr;
    }
    if (esPtr->nextPtr) {
	esPtr->nextPtr->prevPtr = esPtr->prevPtr;
    }
    Tcl_Free(esPtr);
}

void
TclDeleteExecEnv(
    ExecEnv *eePtr)		/* Execution environment to free. */
{
    ExecStack *esPtr = eePtr->execStackPtr, *tmpPtr;

    cachedInExit = TclInExit();

    /*
     * Delete all stacks in this exec env.
     */

    while (esPtr->nextPtr) {
	esPtr = esPtr->nextPtr;
    }
    while (esPtr) {
	tmpPtr = esPtr;
	esPtr = tmpPtr->prevPtr;
	DeleteExecStack(tmpPtr);
    }

    TclDecrRefCount(eePtr->constants[0]);
    TclDecrRefCount(eePtr->constants[1]);
    if (eePtr->callbackPtr && !cachedInExit) {
	Tcl_Panic("Deleting execEnv with pending TEOV callbacks!");
    }
    if (eePtr->corPtr && !cachedInExit) {
	Tcl_Panic("Deleting execEnv with existing coroutine");
    }
    Tcl_Free(eePtr);
}

/*
 *----------------------------------------------------------------------
 *
 * TclFinalizeExecution --
 *
 *	Finalizes the execution environment setup so that it can be later
 *	reinitialized.
 *
 * Results:
 *	None.
 *
 * Side effects:
 *	After this call, the next time TclCreateExecEnv will be called it will
 *	call InitByteCodeExecution.
 *
 *----------------------------------------------------------------------
 */

void
TclFinalizeExecution(void)
{
    Tcl_MutexLock(&execMutex);
    execInitialized = 0;
    Tcl_MutexUnlock(&execMutex);
}

/*
 * Auxiliary code to insure that GrowEvaluationStack always returns correctly
 * aligned memory.
 *
 * WALLOCALIGN represents the alignment reqs in words, just as TCL_ALLOCALIGN
 * represents the reqs in bytes. This assumes that TCL_ALLOCALIGN is a
 * multiple of the wordsize 'sizeof(Tcl_Obj *)'.
 */

#define WALLOCALIGN \
    (TCL_ALLOCALIGN/sizeof(Tcl_Obj *))

/*
 * wordSkip computes how many words have to be skipped until the next aligned
 * word. Note that we are only interested in the low order bits of ptr, so
 * that any possible information loss in PTR2INT is of no consequence.
 */

static inline int
wordSkip(
    void *ptr)
{
    int mask = TCL_ALLOCALIGN - 1;
    int base = (int)PTR2INT(ptr) & mask;
    return (TCL_ALLOCALIGN - base) / (int)sizeof(Tcl_Obj *);
}

/*
 * Given a marker, compute where the following aligned memory starts.
 */

#define MEMSTART(markerPtr) \
    ((markerPtr) + wordSkip(markerPtr))

/*
 *----------------------------------------------------------------------
 *
 * GrowEvaluationStack --
 *
 *	This procedure grows a Tcl evaluation stack stored in an ExecEnv,
 *	copying over the words since the last mark if so requested. A mark is
 *	set at the beginning of the new area when no copying is requested.
 *
 * Results:
 *	Returns a pointer to the first usable word in the (possibly) grown
 *	stack.
 *
 * Side effects:
 *	The size of the evaluation stack may be grown, a marker is set
 *
 *----------------------------------------------------------------------
 */

static Tcl_Obj **
GrowEvaluationStack(
    ExecEnv *eePtr,		/* Points to the ExecEnv with an evaluation
				 * stack to enlarge. */
    size_t growth1,		/* How much larger than the current used
				 * size. */
    int move)			/* 1 if move words since last marker. */
{
    ExecStack *esPtr = eePtr->execStackPtr, *oldPtr = NULL;
    size_t newBytes;
    Tcl_Size growth = growth1;
    Tcl_Size newElems, currElems, needed = growth - (esPtr->endPtr - esPtr->tosPtr);
    Tcl_Obj **markerPtr = esPtr->markerPtr, **memStart;
    Tcl_Size moveWords = 0;

    if (move) {
	if (!markerPtr) {
	    Tcl_Panic("STACK: Reallocating with no previous alloc");
	}
	if (needed <= 0) {
	    return MEMSTART(markerPtr);
	}
#ifndef PURIFY
    } else {
	Tcl_Obj **tmpMarkerPtr = esPtr->tosPtr + 1;
	int offset = wordSkip(tmpMarkerPtr);

	if (needed + offset < 0) {
	    /*
	     * Put a marker pointing to the previous marker in this stack, and
	     * store it in esPtr as the current marker. Return a pointer to
	     * the start of aligned memory.
	     */

	    esPtr->markerPtr = tmpMarkerPtr;
	    memStart = tmpMarkerPtr + offset;
	    esPtr->tosPtr = memStart - 1;
	    *esPtr->markerPtr = (Tcl_Obj *) markerPtr;
	    return memStart;
	}
#endif // !PURIFY
    }

    /*
     * Reset move to hold the number of words to be moved to new stack (if
     * any) and growth to hold the complete stack requirements: add one for
     * the marker, (WALLOCALIGN - 1) for the maximal possible offset.
     */

    if (move) {
	moveWords = esPtr->tosPtr - MEMSTART(markerPtr) + 1;
    }
    needed = growth + moveWords + WALLOCALIGN;

    /*
     * Check if there is enough room in the next stack (if there is one, it
     * should be both empty and the last one!)
     */

    if (esPtr->nextPtr) {
	oldPtr = esPtr;
	esPtr = oldPtr->nextPtr;
	currElems = esPtr->endPtr - STACK_BASE(esPtr);
	if (esPtr->markerPtr || (esPtr->tosPtr != STACK_BASE(esPtr))) {
	    Tcl_Panic("STACK: Stack after current is in use");
	}
	if (esPtr->nextPtr) {
	    Tcl_Panic("STACK: Stack after current is not last");
	}
	if (needed <= currElems) {
	    goto newStackReady;
	}
	DeleteExecStack(esPtr);
	esPtr = oldPtr;
    } else {
	currElems = esPtr->endPtr - STACK_BASE(esPtr);
    }

    /*
     * We need to allocate a new stack! It needs to store 'growth' words,
     * including the elements to be copied over and the new marker.
     */

#ifndef PURIFY
    newElems = 2*currElems;
    while (needed > newElems) {
	newElems *= 2;
    }
#else
    newElems = needed;
#endif

    newBytes = offsetof(ExecStack, stackWords) + newElems * sizeof(Tcl_Obj *);

    oldPtr = esPtr;
    esPtr = (ExecStack *)Tcl_Alloc(newBytes);

    oldPtr->nextPtr = esPtr;
    esPtr->prevPtr = oldPtr;
    esPtr->nextPtr = NULL;
    esPtr->endPtr = &esPtr->stackWords[newElems - 1];

  newStackReady:
    eePtr->execStackPtr = esPtr;

    /*
     * Store a NULL marker at the beginning of the stack, to indicate that
     * this is the first marker in this stack and that rewinding to here
     * should actually be a return to the previous stack.
     */

    esPtr->stackWords[0] = NULL;
    esPtr->markerPtr = &esPtr->stackWords[0];
    memStart = MEMSTART(esPtr->markerPtr);
    esPtr->tosPtr = memStart - 1;

    if (move) {
	memcpy(memStart, MEMSTART(markerPtr), moveWords*sizeof(Tcl_Obj *));
	esPtr->tosPtr += moveWords;
	oldPtr->markerPtr = (Tcl_Obj **) *markerPtr;
	oldPtr->tosPtr = markerPtr - 1;
    }

    /*
     * Free the old stack if it is now unused.
     */

    if (!oldPtr->markerPtr) {
	DeleteExecStack(oldPtr);
    }

    return memStart;
}

/*
 *--------------------------------------------------------------
 *
 * TclStackAlloc, TclStackRealloc, TclStackFree --
 *
 *	Allocate memory from the execution stack; it has to be returned later
 *	with a call to TclStackFree.
 *
 * Results:
 *	A pointer to the first byte allocated, or panics if the allocation did
 *	not succeed.
 *
 * Side effects:
 *	The execution stack may be grown.
 *
 *--------------------------------------------------------------
 */

static Tcl_Obj **
StackAllocWords(
    Tcl_Interp *interp,
    size_t numWords)
{
    /*
     * Note that GrowEvaluationStack sets a marker in the stack. This marker
     * is read when rewinding, e.g., by TclStackFree.
     */

    Interp *iPtr = (Interp *) interp;
    ExecEnv *eePtr = iPtr->execEnvPtr;
    Tcl_Obj **resPtr = GrowEvaluationStack(eePtr, numWords, 0);

    eePtr->execStackPtr->tosPtr += numWords;
    return resPtr;
}

static Tcl_Obj **
StackReallocWords(
    Tcl_Interp *interp,
    size_t numWords)
{
    Interp *iPtr = (Interp *) interp;
    ExecEnv *eePtr = iPtr->execEnvPtr;
    Tcl_Obj **resPtr = GrowEvaluationStack(eePtr, numWords, 1);

    eePtr->execStackPtr->tosPtr += numWords;
    return resPtr;
}

void
TclStackFree(
    Tcl_Interp *interp,
    void *freePtr)
{
    Interp *iPtr = (Interp *) interp;
    if (iPtr == NULL || iPtr->execEnvPtr == NULL) {
	Tcl_Free(freePtr);
	return;
    }

    /*
     * Rewind the stack to the previous marker position. The current marker,
     * as set in the last call to GrowEvaluationStack, contains a pointer to
     * the previous marker.
     */

    ExecEnv *eePtr = iPtr->execEnvPtr;
    ExecStack *esPtr = eePtr->execStackPtr;
    Tcl_Obj **markerPtr = esPtr->markerPtr;
    Tcl_Obj *marker = *markerPtr;

    if ((freePtr != NULL) && (MEMSTART(markerPtr) != (Tcl_Obj **)freePtr)) {
	Tcl_Panic("TclStackFree: incorrect freePtr (%p != %p). Call out of sequence?",
		freePtr, MEMSTART(markerPtr));
    }

    esPtr->tosPtr = markerPtr - 1;
    esPtr->markerPtr = (Tcl_Obj **) marker;
    if (marker) {
	return;
    }

    /*
     * Return to previous active stack. Note that repeated expansions or
     * reallocs could have generated several unused intervening stacks: free
     * them too.
     */

    while (esPtr->nextPtr) {
	esPtr = esPtr->nextPtr;
    }
    esPtr->tosPtr = STACK_BASE(esPtr);
    while (esPtr->prevPtr) {
	ExecStack *tmpPtr = esPtr->prevPtr;
	if (tmpPtr->tosPtr == STACK_BASE(tmpPtr)) {
	    DeleteExecStack(tmpPtr);
	} else {
	    break;
	}
    }
    if (esPtr->prevPtr) {
	eePtr->execStackPtr = esPtr->prevPtr;
#ifdef PURIFY
	eePtr->execStackPtr->nextPtr = NULL;
	DeleteExecStack(esPtr);
#endif // PURIFY
    } else {
	eePtr->execStackPtr = esPtr;
    }
}

void *
TclStackAlloc(
    Tcl_Interp *interp,
    size_t numBytes)
{
    Interp *iPtr = (Interp *) interp;

    if (iPtr == NULL || iPtr->execEnvPtr == NULL) {
	return Tcl_Alloc(numBytes);
    }
    size_t numWords = (numBytes + (sizeof(Tcl_Obj *) - 1))/sizeof(Tcl_Obj *);
    return StackAllocWords(interp, numWords);
}

void *
TclStackRealloc(
    Tcl_Interp *interp,
    void *ptr,
    size_t numBytes)
{
    Interp *iPtr = (Interp *) interp;

    if (iPtr == NULL || iPtr->execEnvPtr == NULL) {
	return Tcl_Realloc(ptr, numBytes);
    }

    ExecEnv *eePtr = iPtr->execEnvPtr;
    ExecStack *esPtr = eePtr->execStackPtr;
    Tcl_Obj **markerPtr = esPtr->markerPtr;

    if (MEMSTART(markerPtr) != (Tcl_Obj **)ptr) {
	Tcl_Panic("TclStackRealloc: incorrect ptr. Call out of sequence?");
    }

    size_t numWords = (numBytes + (sizeof(Tcl_Obj *) - 1))/sizeof(Tcl_Obj *);
    return (void *) StackReallocWords(interp, numWords);
}

/*
 *--------------------------------------------------------------
 *
 * Tcl_ExprObj --
 *
 *	Evaluate an expression in a Tcl_Obj.
 *
 * Results:
 *	A standard Tcl object result. If the result is other than TCL_OK, then
 *	the interpreter's result contains an error message. If the result is
 *	TCL_OK, then a pointer to the expression's result value object is
 *	stored in resultPtrPtr. In that case, the object's ref count is
 *	incremented to reflect the reference returned to the caller; the
 *	caller is then responsible for the resulting object and must, for
 *	example, decrement the ref count when it is finished with the object.
 *
 * Side effects:
 *	Any side effects caused by subcommands in the expression, if any. The
 *	interpreter result is not modified unless there is an error.
 *
 *--------------------------------------------------------------
 */

int
Tcl_ExprObj(
    Tcl_Interp *interp,		/* Context in which to evaluate the
				 * expression. */
    Tcl_Obj *objPtr,		/* Points to Tcl object containing expression
				 * to evaluate. */
    Tcl_Obj **resultPtrPtr)	/* Where the Tcl_Obj* that is the expression
				 * result is stored if no errors occur. */
{
    NRE_callback *rootPtr = TOP_CB(interp);
    Tcl_Obj *resultPtr;

    TclNewObj(resultPtr);
    TclNRAddCallback(interp, CopyCallback, resultPtrPtr, resultPtr,
	    NULL, NULL);
    Tcl_NRExprObj(interp, objPtr, resultPtr);
    return TclNRRunCallbacks(interp, TCL_OK, rootPtr);
}

static int
CopyCallback(
    void *data[],
    TCL_UNUSED(Tcl_Interp *),
    int result)
{
    Tcl_Obj **resultPtrPtr = (Tcl_Obj **)data[0];
    Tcl_Obj *resultPtr = (Tcl_Obj *)data[1];

    if (result == TCL_OK) {
	*resultPtrPtr = resultPtr;
	Tcl_IncrRefCount(resultPtr);
    } else {
	Tcl_DecrRefCount(resultPtr);
    }
    return result;
}

/*
 *--------------------------------------------------------------
 *
 * Tcl_NRExprObj --
 *
 *	Request evaluation of the expression in a Tcl_Obj by the NR stack.
 *
 * Results:
 *	Returns TCL_OK.
 *
 * Side effects:
 *	Compiles objPtr as a Tcl expression and places callbacks on the
 *	NR stack to execute the bytecode and store the result in resultPtr.
 *	If bytecode execution raises an exception, nothing is written
 *	to resultPtr, and the exceptional return code flows up the NR
 *	stack.  If the exception is TCL_ERROR, an error message is left
 *	in the interp result and the interp's return options dictionary
 *	holds additional error information too.  Execution of the bytecode
 *	may have other side effects, depending on the expression.
 *
 *--------------------------------------------------------------
 */

int
Tcl_NRExprObj(
    Tcl_Interp *interp,
    Tcl_Obj *objPtr,
    Tcl_Obj *resultPtr)
{
    Tcl_InterpState state = Tcl_SaveInterpState(interp, TCL_OK);

    Tcl_ResetResult(interp);
    ByteCode *codePtr = CompileExprObj(interp, objPtr);
    Tcl_NRAddCallback(interp, ExprObjCallback, state, resultPtr,
	    NULL, NULL);
    return TclNRExecuteByteCode(interp, codePtr);
}

static int
ExprObjCallback(
    void *data[],
    Tcl_Interp *interp,
    int result)
{
    Tcl_InterpState state = (Tcl_InterpState)data[0];
    Tcl_Obj *resultPtr = (Tcl_Obj *)data[1];

    if (result == TCL_OK) {
	TclSetDuplicateObj(resultPtr, Tcl_GetObjResult(interp));
	(void) Tcl_RestoreInterpState(interp, state);
    } else {
	Tcl_DiscardInterpState(state);
    }
    return result;
}

/*
 *----------------------------------------------------------------------
 *
 * CompileExprObj --
 *	Compile a Tcl expression value into ByteCode.
 *
 * Results:
 *	A (ByteCode *) is returned pointing to the resulting ByteCode.
 *
 * Side effects:
 *	The Tcl_ObjType of objPtr is changed to the "exprcode" type,
 *	and the ByteCode is kept in the internal rep (along with context
 *	data for checking validity) for faster operations the next time
 *	CompileExprObj is called on the same value.
 *
 *----------------------------------------------------------------------
 */

static ByteCode *
CompileExprObj(
    Tcl_Interp *interp,
    Tcl_Obj *objPtr)
{
    Interp *iPtr = (Interp *) interp;
    CompileEnv compEnv;		/* Compilation environment structure allocated
				 * in frame. */
    ByteCode *codePtr = NULL;	/* Tcl Internal type of bytecode. Initialized
				 * to avoid compiler warning. */

    /*
     * Get the expression ByteCode from the object. If it exists, make sure it
     * is valid in the current context.
     */

    ByteCodeGetInternalRep(objPtr, &tclExprCodeType, codePtr);

    if (codePtr != NULL) {
	Namespace *namespacePtr = iPtr->varFramePtr->nsPtr;

	if (((Interp *) *codePtr->interpHandle != iPtr)
		|| (codePtr->compileEpoch != iPtr->compileEpoch)
		|| (codePtr->nsPtr != namespacePtr)
		|| (codePtr->nsEpoch != namespacePtr->resolverEpoch)
		|| (codePtr->localCachePtr != iPtr->varFramePtr->localCachePtr)) {
	    Tcl_StoreInternalRep(objPtr, &tclExprCodeType, NULL);
	    codePtr = NULL;
	}
    }

    if (codePtr == NULL) {
	/*
	 * TIP #280: No invoker (yet) - Expression compilation.
	 */

	Tcl_Size length;
	const char *string = TclGetStringFromObj(objPtr, &length);

	TclInitCompileEnv(interp, &compEnv, string, length, NULL, 0);
	TclCompileExpr(interp, string, length, &compEnv, 0);

	/*
	 * Successful compilation. If the expression yielded no instructions,
	 * push an zero object as the expression's result.
	 */

	if (compEnv.codeNext == compEnv.codeStart) {
	    PushLiteral(&compEnv, "0", 1);
	}

	/*
	 * Add a "done" instruction as the last instruction and change the
	 * object into a ByteCode object. Ownership of the literal objects and
	 * aux data items is given to the ByteCode object.
	 */

	TclEmitOpcode(INST_DONE, &compEnv);
	codePtr = TclInitByteCodeObj(objPtr, &tclExprCodeType, &compEnv);
	TclFreeCompileEnv(&compEnv);
	if (iPtr->varFramePtr->localCachePtr) {
	    codePtr->localCachePtr = iPtr->varFramePtr->localCachePtr;
	    codePtr->localCachePtr->refCount++;
	}
	TclDebugPrintByteCodeObj(objPtr);
    }
    return codePtr;
}

/*
 *----------------------------------------------------------------------
 *
 * DupExprCodeInternalRep --
 *
 *	Part of the Tcl object type implementation for Tcl expression
 *	bytecode. We do not copy the bytecode internalrep. Instead, we return
 *	without setting copyPtr->typePtr, so the copy is a plain string copy
 *	of the expression value, and if it is to be used as a compiled
 *	expression, it will just need a recompile.
 *
 *	This makes sense, because with Tcl's copy-on-write practices, the
 *	usual (only?) time Tcl_DuplicateObj() will be called is when the copy
 *	is about to be modified, which would invalidate any copied bytecode
 *	anyway. The only reason it might make sense to copy the bytecode is if
 *	we had some modifying routines that operated directly on the internalrep,
 *	like we do for lists and dicts.
 *
 * Results:
 *	None.
 *
 * Side effects:
 *	None.
 *
 *----------------------------------------------------------------------
 */

static void
DupExprCodeInternalRep(
    TCL_UNUSED(Tcl_Obj *),
    TCL_UNUSED(Tcl_Obj *))
{
    return;
}

/*
 *----------------------------------------------------------------------
 *
 * FreeExprCodeInternalRep --
 *
 *	Part of the Tcl object type implementation for Tcl expression
 *	bytecode. Frees the storage allocated to hold the internal rep, unless
 *	ref counts indicate bytecode execution is still in progress.
 *
 * Results:
 *	None.
 *
 * Side effects:
 *	May free allocated memory. Leaves objPtr untyped.
 *
 *----------------------------------------------------------------------
 */

static void
FreeExprCodeInternalRep(
    Tcl_Obj *objPtr)
{
    ByteCode *codePtr;
    ByteCodeGetInternalRep(objPtr, &tclExprCodeType, codePtr);
    assert(codePtr != NULL);

    TclReleaseByteCode(codePtr);
}

/*
 *----------------------------------------------------------------------
 *
 * TclCompileObj --
 *
 *	This procedure compiles the script contained in a Tcl_Obj.
 *
 * Results:
 *	A pointer to the corresponding ByteCode, never NULL.
 *
 * Side effects:
 *	The object is shimmered to bytecode type.
 *
 *----------------------------------------------------------------------
 */

ByteCode *
TclCompileObj(
    Tcl_Interp *interp,
    Tcl_Obj *objPtr,
    const CmdFrame *invoker,
    Tcl_Size word)
{
    Interp *iPtr = (Interp *) interp;
    ByteCode *codePtr;		/* Tcl Internal type of bytecode. */
    Namespace *namespacePtr = iPtr->varFramePtr->nsPtr;

    /*
     * If the object is not already of tclByteCodeType, compile it (and reset
     * the compilation flags in the interpreter; this should be done after any
     * compilation). Otherwise, check that it is "fresh" enough.
     */

    ByteCodeGetInternalRep(objPtr, &tclByteCodeType, codePtr);
    if (codePtr != NULL) {
	/*
	 * Make sure the Bytecode hasn't been invalidated by, e.g., someone
	 * redefining a command with a compile procedure (this might make the
	 * compiled code wrong). The object needs to be recompiled if it was
	 * compiled in/for a different interpreter, or for a different
	 * namespace, or for the same namespace but with different name
	 * resolution rules. Precompiled objects, however, are immutable and
	 * therefore they are not recompiled, even if the epoch has changed.
	 *
	 * To be pedantically correct, we should also check that the
	 * originating procPtr is the same as the current context procPtr
	 * (assuming one exists at all - none for global level). This code is
	 * #def'ed out because [info body] was changed to never return a
	 * bytecode type object, which should obviate us from the extra checks
	 * here.
	 */

	if (((Interp *) *codePtr->interpHandle != iPtr)
		|| (codePtr->compileEpoch != iPtr->compileEpoch)
		|| (codePtr->nsPtr != namespacePtr)
		|| (codePtr->nsEpoch != namespacePtr->resolverEpoch)) {
	    if (!(codePtr->flags & TCL_BYTECODE_PRECOMPILED)) {
		goto recompileObj;
	    }
	    if ((Interp *) *codePtr->interpHandle != iPtr) {
		Tcl_Panic("Tcl_EvalObj: compiled script jumped interps");
	    }
	    codePtr->compileEpoch = iPtr->compileEpoch;
	}

	/*
	 * Check that any compiled locals do refer to the current proc
	 * environment! If not, recompile.
	 */

	if (!(codePtr->flags & TCL_BYTECODE_PRECOMPILED) &&
		(codePtr->procPtr == NULL) &&
		(codePtr->localCachePtr != iPtr->varFramePtr->localCachePtr)) {
	    goto recompileObj;
	}

	/*
	 * #280.
	 * Literal sharing fix. This part of the fix is not required by 8.4
	 * nor 8.5, because they eval-direct any literals, so just saving the
	 * argument locations per command in bytecode is enough, embedded
	 * 'eval' commands, etc. get the correct information.
	 *
	 * But in 8.6 all the embedded script are compiled, and the resulting
	 * bytecode stored in the literal. Now the shared literal has bytecode
	 * with location data for _one_ particular location this literal is
	 * found at. If we get executed from a different location the bytecode
	 * has to be recompiled to get the correct locations. Not doing this
	 * will execute the saved bytecode with data for a different location,
	 * causing 'info frame' to point to the wrong place in the sources.
	 *
	 * Future optimizations ...
	 * (1) Save the location data (ExtCmdLoc) keyed by start line. In that
	 *     case we recompile once per location of the literal, but not
	 *     continuously, because the moment we have all locations we do not
	 *     need to recompile any longer.
	 *
	 * (2) Alternative: Do not recompile, tell the execution engine the
	 *     offset between saved starting line and actual one. Then modify
	 *     the users to adjust the locations they have by this offset.
	 *
	 * (3) Alternative 2: Do not fully recompile, adjust just the location
	 *     information.
	 */

	if (invoker == NULL) {
	    return codePtr;
	} else {
	    Tcl_HashEntry *hePtr = Tcl_FindHashEntry(iPtr->lineBCPtr, codePtr);
	    if (!hePtr) {
		return codePtr;
	    }
	    ExtCmdLoc *eclPtr = (ExtCmdLoc *)Tcl_GetHashValue(hePtr);
	    int redo = 0;
	    CmdFrame *ctxCopyPtr = (CmdFrame *)
		    TclStackAlloc(interp, sizeof(CmdFrame));
	    *ctxCopyPtr = *invoker;

	    if (invoker->type == TCL_LOCATION_BC) {
		/*
		 * Note: Type BC => ctx.data.eval.path    is not used.
		 *		    ctx.data.tebc.codePtr used instead
		 */

		TclGetSrcInfoForPc(ctxCopyPtr);
		if (ctxCopyPtr->type == TCL_LOCATION_SOURCE) {
		    /*
		     * The reference made by 'TclGetSrcInfoForPc' is dead.
		     */

		    Tcl_DecrRefCount(ctxCopyPtr->data.eval.path);
		    ctxCopyPtr->data.eval.path = NULL;
		}
	    }

	    if (word < ctxCopyPtr->nline) {
		/*
		 * Note: We do not care if the line[word] is -1. This is a
		 * difference and requires a recompile (location changed from
		 * absolute to relative, literal is used fixed and through
		 * variable)
		 *
		 * Example:
		 * test info-32.0 using literal of info-24.8
		 *     (dict with ... vs           set body ...).
		 */

		redo = ((eclPtr->type == TCL_LOCATION_SOURCE)
			    && (eclPtr->start != ctxCopyPtr->line[word]))
			|| ((eclPtr->type == TCL_LOCATION_BC)
			    && (ctxCopyPtr->type == TCL_LOCATION_SOURCE));
	    }

	    TclStackFree(interp, ctxCopyPtr);
	    if (!redo) {
		return codePtr;
	    }
	}
    }

  recompileObj:
    iPtr->errorLine = 1;

    /*
     * TIP #280. Remember the invoker for a moment in the interpreter
     * structures so that the byte code compiler can pick it up when
     * initializing the compilation environment, i.e. the extended location
     * information.
     */

    iPtr->invokeCmdFramePtr = invoker;
    iPtr->invokeWord = word;
    TclSetByteCodeFromAny(interp, objPtr, NULL, NULL);
    iPtr->invokeCmdFramePtr = NULL;
    ByteCodeGetInternalRep(objPtr, &tclByteCodeType, codePtr);
    if (iPtr->varFramePtr->localCachePtr) {
	codePtr->localCachePtr = iPtr->varFramePtr->localCachePtr;
	codePtr->localCachePtr->refCount++;
    }
    return codePtr;
}

/*
 *----------------------------------------------------------------------
 *
 * TclIncrObj --
 *
 *	Increment an integral value in a Tcl_Obj by an integral value held
 *	in another Tcl_Obj. Caller is responsible for making sure we can
 *	update the first object.
 *
 * Results:
 *	TCL_ERROR if either object is non-integer, and TCL_OK otherwise. On
 *	error, an error message is left in the interpreter (if it is not NULL,
 *	of course).
 *
 * Side effects:
 *	valuePtr gets the new incremented value.
 *
 *----------------------------------------------------------------------
 */

int
TclIncrObj(
    Tcl_Interp *interp,
    Tcl_Obj *valuePtr,
    Tcl_Obj *incrPtr)
{
    void *ptr1, *ptr2;
    int type1, type2;
    mp_int value, incr;

    if (Tcl_IsShared(valuePtr)) {
	Tcl_Panic("%s called with shared object", "TclIncrObj");
    }

    if (GetNumberFromObj(NULL, valuePtr, &ptr1, &type1) != TCL_OK) {
	/*
	 * Produce error message (reparse?!)
	 */

	return TclGetIntFromObj(interp, valuePtr, &type1);
    }
    if (GetNumberFromObj(NULL, incrPtr, &ptr2, &type2) != TCL_OK) {
	/*
	 * Produce error message (reparse?!)
	 */

	TclGetIntFromObj(interp, incrPtr, &type1);
	Tcl_AddErrorInfo(interp, "\n    (reading increment)");
	return TCL_ERROR;
    }

    if ((type1 == TCL_NUMBER_DOUBLE) || (type1 == TCL_NUMBER_NAN)) {
	/*
	 * Produce error message (reparse?!)
	 */

	return TclGetIntFromObj(interp, valuePtr, &type1);
    }
    if ((type2 == TCL_NUMBER_DOUBLE) || (type2 == TCL_NUMBER_NAN)) {
	/*
	 * Produce error message (reparse?!)
	 */

	TclGetIntFromObj(interp, incrPtr, &type1);
	Tcl_AddErrorInfo(interp, "\n    (reading increment)");
	return TCL_ERROR;
    }

    if ((type1 == TCL_NUMBER_INT) && (type2 == TCL_NUMBER_INT)) {
	Tcl_WideInt w1 = *((const Tcl_WideInt *)ptr1);
	Tcl_WideInt w2 = *((const Tcl_WideInt *)ptr2);
	Tcl_WideInt sum = (Tcl_WideInt)((Tcl_WideUInt)w1 + (Tcl_WideUInt)w2);

	/*
	 * Check for overflow.
	 */

	if (!Overflowing(w1, w2, sum)) {
	    TclSetIntObj(valuePtr, sum);
	    return TCL_OK;
	}
    }

    Tcl_TakeBignumFromObj(interp, valuePtr, &value);
    Tcl_GetBignumFromObj(interp, incrPtr, &incr);
    mp_err err = mp_add(&value, &incr, &value);
    mp_clear(&incr);
    if (err != MP_OKAY) {
	return TCL_ERROR;
    }
    Tcl_SetBignumObj(valuePtr, &value);
    return TCL_OK;
}

/*
 *----------------------------------------------------------------------
 *
 * ArgumentBCEnter --
 *
 *	This is a helper for TclNRExecuteByteCode/TEBCresume that encapsulates
 *	a code sequence that is fairly common in the code but *not* commonly
 *	called.
 *
 * Results:
 *	None
 *
 * Side effects:
 *	May register information about the bytecode in the command frame.
 *
 *----------------------------------------------------------------------
 */

static void
ArgumentBCEnter(
    Tcl_Interp *interp,
    ByteCode *codePtr,
    TEBCdata *tdPtr,
    const unsigned char *pc,
    Tcl_Size objc,
    Tcl_Obj **objv)
{
    Tcl_Size cmd;

    if (GetSrcInfoForPc(pc, codePtr, NULL, NULL, &cmd)) {
	TclArgumentBCEnter(interp, objv, objc, codePtr, &tdPtr->cmdFrame, cmd,
		PC_REL);
    }
}

/*
 *----------------------------------------------------------------------
 *
 * PrintArgumentWords --
 *
 *	A helper for TEBC. Prints a sequence of words.
 *
 * Results:
 *	None
 *
 * Side effects:
 *	May register information about the bytecode in the command frame.
 *
 *----------------------------------------------------------------------
 */

#ifdef TCL_COMPILE_DEBUG
static inline void
PrintArgumentWords(
    Tcl_Size objc,
    Tcl_Obj *const *objv)
{
    Tcl_Size i;
    for (i = 0;  i < objc;  i++) {
	TclPrintObject(stdout, objv[i], 15);
	if (i < objc - 1) {
	    fprintf(stdout, " ");
	}
    }
}
#endif // TCL_COMPILE_DEBUG

/*
 *----------------------------------------------------------------------
 *
 * TclNRExecuteByteCode --
 *
 *	This procedure executes the instructions of a ByteCode structure. It
 *	returns when a "done" instruction is executed or an error occurs.
 *
 * Results:
 *	The return value is one of the return codes defined in tcl.h (such as
 *	TCL_OK), and interp->objResultPtr refers to a Tcl object that either
 *	contains the result of executing the code or an error message.
 *
 * Side effects:
 *	Almost certainly, depending on the ByteCode's instructions.
 *
 *----------------------------------------------------------------------
 */
#define	bcFramePtr	(&TD->cmdFrame)
#define	initCatchTop	(TD->stack - 1)
#define	initTosPtr	(initCatchTop+codePtr->maxExceptDepth)
#define esPtr		(iPtr->execEnvPtr->execStackPtr)

int
TclNRExecuteByteCode(
    Tcl_Interp *interp,		/* Token for command interpreter. */
    ByteCode *codePtr)		/* The bytecode sequence to interpret. */
{
    Interp *iPtr = (Interp *) interp;
    size_t size = sizeof(TEBCdata) - 1
	    + (codePtr->maxStackDepth + codePtr->maxExceptDepth)
		* sizeof(void *);
    size_t numWords = (size + sizeof(Tcl_Obj *) - 1) / sizeof(Tcl_Obj *);

    TclPreserveByteCode(codePtr);

    /*
     * Reserve the stack, setup the TEBCdataPtr (TD) and CallFrame
     *
     * The execution uses a unified stack: first a TEBCdata, immediately
     * above it a CmdFrame, then the catch stack, then the execution stack.
     *
     * Make sure the catch stack is large enough to hold the maximum number of
     * catch commands that could ever be executing at the same time (this will
     * be no more than the exception range array's depth). Make sure the
     * execution stack is large enough to execute this ByteCode.
     */

    TEBCdata *TD = (TEBCdata *) GrowEvaluationStack(iPtr->execEnvPtr, numWords, 0);
    esPtr->tosPtr = initTosPtr;

    TD->codePtr     = codePtr;
    TD->catchTop    = initCatchTop;
    TD->auxObjList  = NULL;
#ifdef TCL_COMPILE_DEBUG
    TD->cmdNameBuf[0] = 0;
#endif

    /*
     * TIP #280: Initialize the frame. Do not push it yet: it will be pushed
     * every time that we call out from this TD, popped when we return to it.
     */

    bcFramePtr->type = ((codePtr->flags & TCL_BYTECODE_PRECOMPILED)
	    ? TCL_LOCATION_PREBC : TCL_LOCATION_BC);
    bcFramePtr->level = (iPtr->cmdFramePtr ? iPtr->cmdFramePtr->level + 1 : 1);
    bcFramePtr->framePtr = iPtr->framePtr;
    bcFramePtr->nextPtr = iPtr->cmdFramePtr;
    bcFramePtr->nline = 0;
    bcFramePtr->line = NULL;
    bcFramePtr->litarg = NULL;
    bcFramePtr->data.tebc.codePtr = codePtr;
    bcFramePtr->data.tebc.pc = NULL;
    bcFramePtr->cmdObj = NULL;
    bcFramePtr->cmd = NULL;
    bcFramePtr->len = 0;

#ifdef TCL_COMPILE_STATS
    iPtr->stats.numExecutions++;
#endif

    /*
     * Test namespace-50.9 demonstrates the need for this call.
     * Use a --enable-symbols=mem bug to see.
     */

    TclResetRewriteEnsemble(interp, 1);

    /*
     * Push the callback for bytecode execution
     */

    TclNRAddCallback(interp, TEBCresume, TD, /* pc */ NULL,
	    /* cleanup */ NULL, INT2PTR(iPtr->evalFlags));

    /*
     * Reset discard result flag - because it is applicable for this call only,
     * and should not affect all the nested invocations may return result.
     */
    iPtr->evalFlags &= ~TCL_EVAL_DISCARD_RESULT;

    return TCL_OK;
}

static int
TEBCresume(
    void *data[],
    Tcl_Interp *interp,
    int result)
{
    /*
     * Compiler cast directive - not a real variable.
     *	   Interp *iPtr = (Interp *) interp;
     */
#define iPtr ((Interp *) interp)

    /*
     * Check just the read-traced/write-traced bit of a variable.
     */

#define ReadTraced(varPtr)	((varPtr)->flags & VAR_TRACED_READ)
#define WriteTraced(varPtr)	((varPtr)->flags & VAR_TRACED_WRITE)
#define UnsetTraced(varPtr)	((varPtr)->flags & VAR_TRACED_UNSET)

    /*
     * Bottom of allocated stack holds the NR data
     */

    /*
     * Constants: variables that do not change during the execution, used
     * sporadically: no special need for speed.
     */

    unsigned interruptCounter = 1;
				/* Counter that is used to work out when to
				 * call Tcl_AsyncReady(). This must be 1
				 * initially so that we call the async-check
				 * stanza early, otherwise there are command
				 * sequences that can make the interpreter
				 * busy-loop without an opportunity to
				 * recognise an interrupt. */
    const char *curInstName;
#ifdef TCL_COMPILE_DEBUG
    int traceInstructions;	/* Whether we are doing instruction-level
				 * tracing or not. */
#endif

    Var *compiledLocals = iPtr->varFramePtr->compiledLocals;
    Tcl_Obj **constants = &iPtr->execEnvPtr->constants[0];

#define LOCAL(i)	(&compiledLocals[(i)])
#define TCONST(i)	(constants[(i)])

    /*
     * These macros are just meant to save some global variables that are not
     * used too frequently
     */

    TEBCdata *TD = (TEBCdata *)data[0];
#define auxObjList	(TD->auxObjList)
#define catchTop	(TD->catchTop)
#define codePtr		(TD->codePtr)
#define curEvalFlags	PTR2INT(data[3])  /* calling iPtr->evalFlags */
#define cmdNameBuf	(TD->cmdNameBuf)

    /*
     * Globals: variables that store state, must remain valid at all times.
     */

    Tcl_Obj **tosPtr;		/* Cached pointer to top of evaluation
				 * stack. */
    const unsigned char *pc = (const unsigned char *)data[1];
				/* The current program counter. */
    unsigned char inst;		/* The currently running instruction */

    /*
     * Transfer variables - needed only between opcodes, but not while
     * executing an instruction.
     */

    Tcl_Size cleanup = PTR2INT(data[2]);
    Tcl_Obj *objResultPtr;
    int checkInterp = 0;	/* Indicates when a check of interp readyness
				 * is necessary. Set by CACHE_STACK_INFO() */

    /*
     * Locals - variables that are used within opcodes or bounded sections of
     * the file (jumps between opcodes within a family).
     * NOTE: These are now mostly defined locally where needed.
     */

    Tcl_Obj *objPtr, *valuePtr, *value2Ptr, *part1Ptr, *part2Ptr, *tmpPtr;
    Tcl_Obj **objv = NULL;
    Tcl_Size length, objc = 0, varIdx, numArgs;
    unsigned tblIdx;
    int pcAdjustment;
    Var *varPtr, *arrayPtr;

#ifdef TCL_COMPILE_DEBUG
    int starting = 1;
    traceInstructions = (tclTraceExec >= TCL_TRACE_BYTECODE_EXEC_INSTRUCTIONS);
#endif

    TEBC_DATA_DIG();

#ifdef TCL_COMPILE_DEBUG
    if (!pc && (tclTraceExec >= TCL_TRACE_BYTECODE_EXEC_COMMANDS)) {
	PrintByteCodeInfo(codePtr);
	fprintf(stdout, "  Starting stack top=%" SIZEd "\n", CURR_DEPTH);
	fflush(stdout);
    }
#endif

    if (!pc) {
	/* bytecode is starting from scratch */
	pc = codePtr->codeStart;

	/*
	 * Reset the interp's result to avoid possible duplications of large
	 * objects [3c6e47363e], [781585], [804681], This can happen by start
	 * also in nested compiled blocks (enclosed in parent cycle).
	 * See else branch below for opposite handling by continuation/resume.
	 */

	objPtr = iPtr->objResultPtr;
	if (objPtr->refCount > 1) {
	    TclDecrRefCount(objPtr);
	    TclNewObj(objPtr);
	    Tcl_IncrRefCount(objPtr);
	    iPtr->objResultPtr = objPtr;
	}

	goto cleanup0;
    } else {
	/* resume from invocation */
	CACHE_STACK_INFO();

	NRE_ASSERT(iPtr->cmdFramePtr == bcFramePtr);
	if (bcFramePtr->cmdObj) {
	    Tcl_DecrRefCount(bcFramePtr->cmdObj);
	    bcFramePtr->cmdObj = NULL;
	    bcFramePtr->cmd = NULL;
	}
	iPtr->cmdFramePtr = bcFramePtr->nextPtr;
	if (iPtr->flags & INTERP_DEBUG_FRAME) {
	    TclArgumentBCRelease(interp, bcFramePtr);
	}
	if (iPtr->execEnvPtr->rewind) {
	    result = TCL_ERROR;
	    goto abnormalReturn;
	}
	if (codePtr->flags & TCL_BYTECODE_RECOMPILE) {
	    codePtr->flags &= ~TCL_BYTECODE_RECOMPILE;
	    checkInterp = 1;
	    iPtr->flags |= ERR_ALREADY_LOGGED;
	}

	if (result != TCL_OK) {
	    pc--;
	    goto processExceptionReturn;
	}

	/*
	 * Push the call's object result and continue execution with the next
	 * instruction.
	 */

	TRACE_WITH_OBJ(("%" SIZEd " => ... after \"%.20s\": TCL_OK, result=",
		objc, cmdNameBuf), Tcl_GetObjResult(interp));

	/*
	 * Obtain and reset interp's result to avoid possible duplications of
	 * objects [Bug 781585]. We do not call Tcl_ResetResult to avoid any
	 * side effects caused by the resetting of errorInfo and errorCode
	 * [Bug 804681], which are not needed here. We chose instead to
	 * manipulate the interp's object result directly.
	 *
	 * Note that the result object is now in objResultPtr, it keeps the
	 * refCount it had in its role of iPtr->objResultPtr.
	 */

	objResultPtr = Tcl_GetObjResult(interp);
	TclNewObj(objPtr);
	Tcl_IncrRefCount(objPtr);
	iPtr->objResultPtr = objPtr;
#ifndef TCL_COMPILE_DEBUG
	if (*pc == INST_POP) {
	    TclDecrRefCount(objResultPtr);
	    NEXT_INST_V(1, cleanup, 0);
	}
#endif
	NEXT_INST_V(0, cleanup, -1);
    }

    /*
     * Targets for standard instruction endings; unrolled for speed in the
     * most frequent cases (instructions that consume up to two stack
     * elements).
     *
     * This used to be a "for(;;)" loop, with each instruction doing its own
     * cleanup.
     */

  cleanupV_pushObjResultPtr:
    switch (cleanup) {
    case 0:
	*(++tosPtr) = (objResultPtr);
	goto cleanup0;
    default:
	cleanup -= 2;
	while (cleanup--) {
	    objPtr = POP_OBJECT();
	    TclDecrRefCount(objPtr);
	}
	TCL_FALLTHROUGH();
    case 2:
    cleanup2_pushObjResultPtr:
	objPtr = POP_OBJECT();
	TclDecrRefCount(objPtr);
	TCL_FALLTHROUGH();
    case 1:
    cleanup1_pushObjResultPtr:
	objPtr = OBJ_AT_TOS;
	TclDecrRefCount(objPtr);
    }
    OBJ_AT_TOS = objResultPtr;
    goto cleanup0;

  cleanupV:
    switch (cleanup) {
    default:
	cleanup -= 2;
	while (cleanup--) {
	    objPtr = POP_OBJECT();
	    TclDecrRefCount(objPtr);
	}
	TCL_FALLTHROUGH();
    case 2:
    cleanup2:
	objPtr = POP_OBJECT();
	TclDecrRefCount(objPtr);
	TCL_FALLTHROUGH();
    case 1:
    cleanup1:
	objPtr = POP_OBJECT();
	TclDecrRefCount(objPtr);
	TCL_FALLTHROUGH();
    case 0:
	/*
	 * We really want to do nothing now, but this is needed for some
	 * compilers (SunPro CC).
	 */

	break;
    }
  cleanup0:

    /*
     * Check for asynchronous handlers [Bug 746722]; we do the check every
     * ASYNC_CHECK_COUNT instructions.
     */

    if ((--interruptCounter) == 0) {
	interruptCounter = ASYNC_CHECK_COUNT;
	DECACHE_STACK_INFO();
	if (TclAsyncReady(iPtr)) {
	    result = Tcl_AsyncInvoke(interp, result);
	    if (result == TCL_ERROR) {
		CACHE_STACK_INFO();
		goto gotError;
	    }
	}

	if (TclCanceled(iPtr)) {
	    if (Tcl_Canceled(interp, TCL_LEAVE_ERR_MSG) == TCL_ERROR) {
		CACHE_STACK_INFO();
		goto gotError;
	    }
	}

	if (TclLimitReady(iPtr->limit)) {
	    if (Tcl_LimitCheck(interp) == TCL_ERROR) {
		CACHE_STACK_INFO();
		goto gotError;
	    }
	}
	CACHE_STACK_INFO();
    }

    /*
     * These two instructions account for 26% of all instructions (according
     * to measurements on tclbench by Ben Vitale
     * [http://www.cs.toronto.edu/syslab/pubs/tcl2005-vitale-zaleski.pdf]
     * Resolving them before the switch reduces the cost of branch
     * mispredictions, seems to improve runtime by 5% to 15%, and (amazingly!)
     * reduces total obj size.
     */

    inst = *pc;

    peepholeStart:
#ifdef TCL_COMPILE_STATS
    iPtr->stats.instructionCount[*pc]++;
#endif

#ifdef TCL_COMPILE_DEBUG
    /*
     * Skip the stack depth check if an expansion is in progress.
     */

    CHECK_STACK();
    if (traceInstructions) {
	fprintf(stdout, "%2" SIZEd ": %2" SIZEd " ", iPtr->numLevels, CURR_DEPTH);
	TclPrintInstruction(codePtr, pc);
	fflush(stdout);
    }
#endif /* TCL_COMPILE_DEBUG */

    TCL_DTRACE_INST_NEXT();

    if (inst == INST_LOAD_SCALAR) {
	goto instLoadScalar;
    } else if (inst == INST_PUSH) {
	PUSH_OBJECT(codePtr->objArrayPtr[TclGetUInt4AtPtr(pc + 1)]);
	TRACE_WITH_OBJ(("%u => ", TclGetUInt4AtPtr(pc + 1)), OBJ_AT_TOS);
	inst = *(pc += 5);
	goto peepholeStart;
    } else if (inst == INST_START_CMD) {
	/*
	 * Peephole: do not run INST_START_CMD, just skip it
	 */

	iPtr->cmdCount += TclGetUInt4AtPtr(pc + 5);
	if (checkInterp) {
	    if (((codePtr->compileEpoch != iPtr->compileEpoch) ||
		    (codePtr->nsEpoch != iPtr->varFramePtr->nsPtr->resolverEpoch)) &&
		    !(codePtr->flags & TCL_BYTECODE_PRECOMPILED)) {
		goto instStartCmdFailed;
	    }
	    checkInterp = 0;
	}
	inst = *(pc += 9);
	goto peepholeStart;
    } else if (inst == INST_NOP) {
#ifndef TCL_COMPILE_DEBUG
	while (inst == INST_NOP)
#endif
	{
	    inst = *++pc;
	}
	goto peepholeStart;
    }

    switch (inst) {
    case INST_SYNTAX:
    case INST_RETURN_IMM: {
	int code = TclGetInt4AtPtr(pc + 1);
	int level = TclGetUInt4AtPtr(pc + 5);

	/*
	 * OBJ_AT_TOS is returnOpts, OBJ_UNDER_TOS is resultObjPtr.
	 */

	TRACE(("%u %u => ", code, level));
	result = TclProcessReturn(interp, code, level, OBJ_AT_TOS);
	if (result == TCL_OK) {
	    TRACE_APPEND(("continuing to next instruction (result=\"%.30s\")\n",
		    O2S(objResultPtr)));
	    NEXT_INST_F0(9, 1);
	}
	Tcl_SetObjResult(interp, OBJ_UNDER_TOS);
	if (*pc == INST_SYNTAX) {
	    iPtr->flags &= ~ERR_ALREADY_LOGGED;
	}
	cleanup = 2;
	TRACE_APPEND(("\n"));
	goto processExceptionReturn;
    }

    case INST_RETURN_STK:
	TRACE(("=> "));
	objResultPtr = POP_OBJECT();
	result = Tcl_SetReturnOptions(interp, OBJ_AT_TOS);
	if (result == TCL_OK) {
	    Tcl_DecrRefCount(OBJ_AT_TOS);
	    OBJ_AT_TOS = objResultPtr;
	    TRACE_APPEND(("continuing to next instruction (result=\"%.30s\")\n",
		    O2S(objResultPtr)));
	    NEXT_INST_F0(1, 0);
	} else if (result == TCL_ERROR) {
	    /*
	     * BEWARE! Must do this in this order, because an error in the
	     * option dictionary overrides the result (and can be verified by
	     * test).
	     */

	    Tcl_SetObjResult(interp, objResultPtr);
	    Tcl_SetReturnOptions(interp, OBJ_AT_TOS);
	    Tcl_DecrRefCount(OBJ_AT_TOS);
	    OBJ_AT_TOS = objResultPtr;
	} else {
	    Tcl_DecrRefCount(OBJ_AT_TOS);
	    OBJ_AT_TOS = objResultPtr;
	    Tcl_SetObjResult(interp, objResultPtr);
	}
	cleanup = 1;
	TRACE_APPEND(("\n"));
	goto processExceptionReturn;

    {
	CoroutineData *corPtr;
	void *yieldParameter;

    case INST_YIELD:
	corPtr = iPtr->execEnvPtr->corPtr;
	TRACE(("%.30s => ", O2S(OBJ_AT_TOS)));
	if (!corPtr) {
	    TRACE_APPEND(("ERROR: yield outside coroutine\n"));
	    Tcl_SetObjResult(interp, Tcl_NewStringObj(
		    "yield can only be called in a coroutine", -1));
	    DECACHE_STACK_INFO();
	    Tcl_SetErrorCode(interp, "TCL", "COROUTINE", "ILLEGAL_YIELD",
		    (char *)NULL);
	    CACHE_STACK_INFO();
	    goto gotError;
	}

#ifdef TCL_COMPILE_DEBUG
	if (tclTraceExec >= TCL_TRACE_BYTECODE_EXEC_COMMANDS) {
	    if (traceInstructions) {
		TRACE_APPEND(("YIELD...\n"));
	    } else {
		fprintf(stdout, "%" SIZEd ": (%" SIZEd ") yielding value \"%.30s\"\n",
			iPtr->numLevels, PC_REL, Tcl_GetString(OBJ_AT_TOS));
	    }
	    fflush(stdout);
	}
#endif
	yieldParameter = NULL;	/*==CORO_ACTIVATE_YIELD*/
	Tcl_SetObjResult(interp, OBJ_AT_TOS);
	goto doYield;

    case INST_YIELD_TO_INVOKE:
	corPtr = iPtr->execEnvPtr->corPtr;
	valuePtr = OBJ_AT_TOS;
	if (!corPtr) {
	    TRACE(("[%.30s] => ERROR: yield outside coroutine\n",
		    O2S(valuePtr)));
	    Tcl_SetObjResult(interp, Tcl_NewStringObj(
		    "yieldto can only be called in a coroutine", -1));
	    DECACHE_STACK_INFO();
	    Tcl_SetErrorCode(interp, "TCL", "COROUTINE", "ILLEGAL_YIELD",
		    (char *)NULL);
	    CACHE_STACK_INFO();
	    goto gotError;
	}
	if (((Namespace *)TclGetCurrentNamespace(interp))->flags & NS_DYING) {
	    TRACE(("[%.30s] => ERROR: yield in deleted\n",
		    O2S(valuePtr)));
	    Tcl_SetObjResult(interp, Tcl_NewStringObj(
		    "yieldto called in deleted namespace", -1));
	    DECACHE_STACK_INFO();
	    Tcl_SetErrorCode(interp, "TCL", "COROUTINE", "YIELDTO_IN_DELETED",
		    (char *)NULL);
	    CACHE_STACK_INFO();
	    goto gotError;
	}

#ifdef TCL_COMPILE_DEBUG
	if (tclTraceExec >= TCL_TRACE_BYTECODE_EXEC_COMMANDS) {
	    if (traceInstructions) {
		TRACE(("[%.30s] => YIELD...\n", O2S(valuePtr)));
	    } else {
		/* FIXME: What is the right thing to trace? */
		fprintf(stdout, "%" SIZEd ": (%" SIZEd ") yielding to [%.30s]\n",
			iPtr->numLevels, PC_REL, TclGetString(valuePtr));
	    }
	    fflush(stdout);
	}
#endif

	/*
	 * Install a tailcall record in the caller and continue with the
	 * yield. The yield is switched into multi-return mode (via the
	 * 'yieldParameter').
	 */

	iPtr->execEnvPtr = corPtr->callerEEPtr;
	Tcl_IncrRefCount(valuePtr);
	TclSetTailcall(interp, valuePtr);
	corPtr->yieldPtr = valuePtr;
	iPtr->execEnvPtr = corPtr->eePtr;
	yieldParameter = INT2PTR(1);	/*==CORO_ACTIVATE_YIELDM*/

    doYield:
	/* TIP #280: Record the last piece of info needed by
	 * 'TclGetSrcInfoForPc', and push the frame.
	 */

	bcFramePtr->data.tebc.pc = (char *) pc;
	iPtr->cmdFramePtr = bcFramePtr;

	if (iPtr->flags & INTERP_DEBUG_FRAME) {
	    ArgumentBCEnter(interp, codePtr, TD, pc, objc, objv);
	}

	pc++;
	cleanup = 1;
	TEBC_YIELD();
	TclNRAddCallback(interp, TclNRCoroutineActivateCallback, corPtr,
		yieldParameter, NULL, NULL);
	return TCL_OK;
    }

#ifndef REMOVE_DEPRECATED_OPCODES
    case INST_TAILCALL1:
	DEPRECATED_OPCODE_MARK(INST_TAILCALL1);
	numArgs = TclGetUInt1AtPtr(pc + 1);
	goto doTailcall;
#endif

    case INST_TAILCALL:
	numArgs = TclGetUInt4AtPtr(pc + 1);

#ifndef REMOVE_DEPRECATED_OPCODES
    doTailcall:
#endif
	if (!(iPtr->varFramePtr->isProcCallFrame & 1)) {
	    TRACE(("%u => ERROR: tailcall in non-proc context\n", (unsigned) numArgs));
	    Tcl_SetObjResult(interp, Tcl_NewStringObj(
		    "tailcall can only be called from a proc or lambda", -1));
	    DECACHE_STACK_INFO();
	    Tcl_SetErrorCode(interp, "TCL", "TAILCALL", "ILLEGAL", (char *)NULL);
	    CACHE_STACK_INFO();
	    goto gotError;
	}

#ifdef TCL_COMPILE_DEBUG
	/* FIXME: What is the right thing to trace? */
	{
	    Tcl_Size i;

	    TRACE(("%u [", (unsigned) numArgs));
	    for (i=numArgs-1 ; i>=0 ; i--) {
		TRACE_APPEND(("\"%.30s\"", O2S(OBJ_AT_DEPTH(i))));
		if (i > 0) {
		    TRACE_APPEND((" "));
		}
	    }
	    TRACE_APPEND(("] => RETURN...\n"));
	}
#endif

	/*
	 * Push the evaluation of the called command into the NR callback
	 * stack.
	 */

    {
	Tcl_Obj *listPtr = Tcl_NewListObj(numArgs, &OBJ_AT_DEPTH(numArgs - 1));
#ifndef REMOVE_DEPRECATED_OPCODES
	/* New instruction sequence just gets this right. */
	if (inst == INST_TAILCALL1) {
	    TclListObjSetElement(NULL, listPtr, 0, TclNewNamespaceObj(
		    TclGetCurrentNamespace(interp)));
	}
#endif
	if (iPtr->varFramePtr->tailcallPtr) {
	    Tcl_DecrRefCount(iPtr->varFramePtr->tailcallPtr);
	}
	iPtr->varFramePtr->tailcallPtr = listPtr;

	result = TCL_RETURN;
	cleanup = numArgs;
	goto processExceptionReturn;
    }

    case INST_DONE:
	if (tosPtr > initTosPtr) {

	    if ((curEvalFlags & TCL_EVAL_DISCARD_RESULT) && (result == TCL_OK)) {
		/* simulate pop & fast done (like it does continue in loop) */
		TRACE_WITH_OBJ(("=> discarding "), OBJ_AT_TOS);
		objPtr = POP_OBJECT();
		TclDecrRefCount(objPtr);
		goto abnormalReturn;
	    }
	    /*
	     * Set the interpreter's object result to point to the topmost
	     * object from the stack, and check for a possible [catch]. The
	     * stackTop's level and refCount will be handled by "processCatch"
	     * or "abnormalReturn".
	     */

	    Tcl_SetObjResult(interp, OBJ_AT_TOS);
#ifdef TCL_COMPILE_DEBUG
	    TRACE_WITH_OBJ(("=> return code=%d, result=", result),
		    iPtr->objResultPtr);
	    if (traceInstructions) {
		fprintf(stdout, "\n");
	    }
#endif
	    goto checkForCatch;
	}
	(void) POP_OBJECT();
	goto abnormalReturn;

#ifndef REMOVE_DEPRECATED_OPCODES
    case INST_PUSH1:
	DEPRECATED_OPCODE_MARK(INST_PUSH1);
	objResultPtr = codePtr->objArrayPtr[TclGetUInt1AtPtr(pc + 1)];
	TRACE_WITH_OBJ(("%u => ", TclGetUInt1AtPtr(pc + 1)), objResultPtr);
	NEXT_INST_F(2, 0, 1);
#endif

    case INST_PUSH:
	objResultPtr = codePtr->objArrayPtr[TclGetUInt4AtPtr(pc + 1)];
	TRACE_WITH_OBJ(("%u => ", TclGetUInt4AtPtr(pc + 1)), objResultPtr);
	NEXT_INST_F(5, 0, 1);

    case INST_POP:
	TRACE_WITH_OBJ(("=> discarding "), OBJ_AT_TOS);
	objPtr = POP_OBJECT();
	TclDecrRefCount(objPtr);
	NEXT_INST_F0(1, 0);

    case INST_DUP:
	objResultPtr = OBJ_AT_TOS;
	TRACE_WITH_OBJ(("=> "), objResultPtr);
	NEXT_INST_F(1, 0, 1);

    case INST_OVER:
	numArgs = TclGetUInt4AtPtr(pc + 1);
	objResultPtr = OBJ_AT_DEPTH(numArgs);
	TRACE_WITH_OBJ(("%u => ", (unsigned) numArgs), objResultPtr);
	NEXT_INST_F(5, 0, 1);

    case INST_REVERSE: {
	numArgs = TclGetUInt4AtPtr(pc + 1);
	Tcl_Obj **a = tosPtr - (numArgs - 1);
	Tcl_Obj **b = tosPtr;
	while (a < b) {
	    tmpPtr = *a;
	    *a = *b;
	    *b = tmpPtr;
	    a++;
	    b--;
	}
	TRACE(("%u => OK\n", (unsigned) numArgs));
	NEXT_INST_F0(5, 0);
    }
    case INST_SWAP:
	tmpPtr = OBJ_UNDER_TOS;
	OBJ_UNDER_TOS = OBJ_AT_TOS;
	OBJ_AT_TOS = tmpPtr;
	TRACE(("=> OK\n"));
	NEXT_INST_F0(1, 0);

    case INST_STR_CONCAT1:
	numArgs = TclGetUInt1AtPtr(pc + 1);
	DECACHE_STACK_INFO();
	objResultPtr = TclStringCat(interp, numArgs, &OBJ_AT_DEPTH(numArgs - 1),
		TCL_STRING_IN_PLACE);
	CACHE_STACK_INFO();
	if (objResultPtr == NULL) {
	    TRACE_ERROR(interp);
	    goto gotError;
	}

	TRACE_WITH_OBJ(("%u => ", (unsigned)numArgs), objResultPtr);
	NEXT_INST_V(2, numArgs, 1);

    case INST_CONCAT_STK:
	/*
	 * Pop the numArgs (objc) top stack elements, run through Tcl_ConcatObj,
	 * and then decrement their ref counts.
	 */

	numArgs = TclGetUInt4AtPtr(pc + 1);
	objResultPtr = Tcl_ConcatObj(numArgs, &OBJ_AT_DEPTH(numArgs - 1));
	TRACE_WITH_OBJ(("%u => ", (unsigned) numArgs), objResultPtr);
	NEXT_INST_V(5, numArgs, 1);

    case INST_EXPAND_START:
	/*
	 * Push an element to the auxObjList. This records the current
	 * stack depth - i.e., the point in the stack where the expanded
	 * command starts.
	 *
	 * Use a Tcl_Obj as linked list element; slight mem waste, but faster
	 * allocation than Tcl_Alloc. This also abuses the Tcl_Obj structure, as
	 * we do not define a special tclObjType for it. It is not dangerous
	 * as the obj is never passed anywhere, so that all manipulations are
	 * performed here and in INST_INVOKE_EXPANDED (in case of an expansion
	 * error, also in INST_EXPAND_STKTOP).
	 */

	TclNewObj(objPtr);
	objPtr->internalRep.twoPtrValue.ptr2 = INT2PTR(CURR_DEPTH);
	objPtr->length = 0;
	PUSH_TAUX_OBJ(objPtr);
	TRACE(("=> mark depth as %" SIZEd "\n", CURR_DEPTH));
	NEXT_INST_F0(1, 0);

    case INST_EXPAND_DROP:
	/*
	 * Drops an element of the auxObjList, popping stack elements to
	 * restore the stack to the state before the point where the aux
	 * element was created.
	 */

	CLANG_ASSERT(auxObjList);
	objc = CURR_DEPTH - PTR2INT(auxObjList->internalRep.twoPtrValue.ptr2);
	POP_TAUX_OBJ();
#ifdef TCL_COMPILE_DEBUG
	/* Ugly abuse! */
	starting = 1;
#endif
	TRACE(("=> drop %" SIZEd " items\n", objc));
	NEXT_INST_V(1, objc, 0);

    case INST_EXPAND_STKTOP:
	/*
	 * Make sure that the element at stackTop is a list; if not, just
	 * leave with an error. Note that the element from the expand list
	 * will be removed at checkForCatch.
	 */

	objPtr = OBJ_AT_TOS;
	TRACE(("\"%.30s\" => ", O2S(objPtr)));
	if (TclListObjGetElements(interp, objPtr, &objc, &objv) != TCL_OK) {
	    TRACE_ERROR(interp);
	    goto gotError;
	}
	(void) POP_OBJECT();

	/*
	 * Make sure there is enough room in the stack to expand this list
	 * *and* process the rest of the command (at least up to the next
	 * argument expansion or command end). The operand is the current
	 * stack depth, as seen by the compiler.
	 */

	auxObjList->length += objc - 1;
	if ((objc > 1) && (auxObjList->length > 0)) {
	    length = auxObjList->length		// Total expansion room we need
		    + codePtr->maxStackDepth	// Beyond the original max
		    - CURR_DEPTH;		// Relative to where we are
	    DECACHE_STACK_INFO();
	    Tcl_Size oldCatchTopOff = catchTop - initCatchTop;
	    Tcl_Size oldTosPtrOff = tosPtr - initTosPtr;
	    TEBCdata *newTD = (TEBCdata *)
		    GrowEvaluationStack(iPtr->execEnvPtr, length, 1);
	    if (newTD != TD) {
		/*
		 * Change the global data to point to the new stack: move the
		 * TEBCdataPtr TD, recompute the position of every other
		 * stack-allocated parameter, update the stack pointers.
		 */

		TD = newTD;

		catchTop = initCatchTop + oldCatchTopOff;
		tosPtr = initTosPtr + oldTosPtrOff;
	    }
	}

	/*
	 * Expand the list at stacktop onto the stack; free the list. Knowing
	 * that it has a freeIntRepProc we use Tcl_DecrRefCount().
	 */

	{
	    Tcl_Size i;
	    for (i = 0; i < objc; i++) {
		PUSH_OBJECT(objv[i]);
	    }
	}

	TRACE_APPEND(("OK\n"));
	Tcl_DecrRefCount(objPtr);
	NEXT_INST_F0(5, 0);

    case INST_EXPR_STK: {
	bcFramePtr->data.tebc.pc = (char *) pc;
	iPtr->cmdFramePtr = bcFramePtr;
	DECACHE_STACK_INFO();
	ByteCode *newCodePtr = CompileExprObj(interp, OBJ_AT_TOS);
	CACHE_STACK_INFO();
	cleanup = 1;
	pc++;
	TEBC_YIELD();
	return TclNRExecuteByteCode(interp, newCodePtr);
    }

	/*
	 * INVOCATION BLOCK
	 */

    case INST_EVAL_STK:
    instEvalStk:
	bcFramePtr->data.tebc.pc = (char *) pc;
	iPtr->cmdFramePtr = bcFramePtr;

	cleanup = 1;
	pc += 1;
	/* yield next instruction */
	TEBC_YIELD();
	/* add TEBCResume for object at top of stack */
	return TclNRExecuteByteCode(interp,
		TclCompileObj(interp, OBJ_AT_TOS, NULL, 0));

    case INST_INVOKE_EXPANDED:
	CLANG_ASSERT(auxObjList);
	objc = CURR_DEPTH - PTR2INT(auxObjList->internalRep.twoPtrValue.ptr2);
	POP_TAUX_OBJ();
	if (objc) {
	    pcAdjustment = 1;
	    goto doInvocation;
	}

	/*
	 * Nothing was expanded, return {}.
	 */

	TclNewObj(objResultPtr);
	NEXT_INST_F(1, 0, 1);

    case INST_INVOKE_STK:
	objc = TclGetUInt4AtPtr(pc + 1);
	pcAdjustment = 5;
#ifndef REMOVE_DEPRECATED_OPCODES
	goto doInvocation;

    case INST_INVOKE_STK1:
	DEPRECATED_OPCODE_MARK(INST_INVOKE_STK1);
	objc = TclGetUInt1AtPtr(pc + 1);

	pcAdjustment = 2;
#endif

    doInvocation:
	objv = &OBJ_AT_DEPTH(objc - 1);
	cleanup = objc;

#ifdef TCL_COMPILE_DEBUG
	if (tclTraceExec >= TCL_TRACE_BYTECODE_EXEC_COMMANDS) {
	    if (traceInstructions) {
		strncpy(cmdNameBuf, TclGetString(objv[0]), 20);
		TRACE(("%" SIZEd " => call ", objc));
	    } else {
		fprintf(stdout, "%" SIZEd ": (%" SIZEd ") invoking ",
			iPtr->numLevels, PC_REL);
	    }
	    PrintArgumentWords(objc, objv);
	    fprintf(stdout, "\n");
	    fflush(stdout);
	}
#endif /*TCL_COMPILE_DEBUG*/

	/*
	 * Finally, let TclEvalObjv handle the command.
	 *
	 * TIP #280: Record the last piece of info needed by
	 * 'TclGetSrcInfoForPc', and push the frame.
	 */

	bcFramePtr->data.tebc.pc = (char *) pc;
	iPtr->cmdFramePtr = bcFramePtr;

	if (iPtr->flags & INTERP_DEBUG_FRAME) {
	    ArgumentBCEnter(interp, codePtr, TD, pc, objc, objv);
	}

	DECACHE_STACK_INFO();

	pc += pcAdjustment;
	TEBC_YIELD();
<<<<<<< HEAD
	if (objc > INT_MAX) {
	    return TclCommandWordLimitError(interp, objc);
	} else {
	    return TclNREvalObjv(interp, objc, objv,
		    TCL_EVAL_NOERR | TCL_EVAL_SOURCE_IN_FRAME, NULL);
	}
=======
	return TclNREvalObjv(interp, objc, objv,
		TCL_EVAL_NOERR | TCL_EVAL_SOURCE_IN_FRAME, NULL);
>>>>>>> c165c130

    case INST_INVOKE_REPLACE:
	objc = TclGetUInt4AtPtr(pc + 1);
	numArgs = TclGetUInt1AtPtr(pc + 5);
	objPtr = POP_OBJECT();
	objv = &OBJ_AT_DEPTH(objc - 1);
	cleanup = objc;
#ifdef TCL_COMPILE_DEBUG
	if (tclTraceExec >= TCL_TRACE_BYTECODE_EXEC_COMMANDS) {
	    if (traceInstructions) {
		strncpy(cmdNameBuf, TclGetString(objv[0]), 20);
		TRACE(("%" SIZEd " => call (implementation %s) ", objc, O2S(objPtr)));
	    } else {
		fprintf(stdout,
			"%" SIZEd ": (%" SIZEd ") invoking (using implementation %s) ",
			iPtr->numLevels, PC_REL, O2S(objPtr));
	    }
	    Tcl_Size i;
	    for (i = 0;  i < objc;  i++) {
		if (i < numArgs) {
		    fprintf(stdout, "<");
		    TclPrintObject(stdout, objv[i], 15);
		    fprintf(stdout, ">");
		} else {
		    TclPrintObject(stdout, objv[i], 15);
		}
		fprintf(stdout, " ");
	    }
	    fprintf(stdout, "\n");
	    fflush(stdout);
	}
#endif /*TCL_COMPILE_DEBUG*/

	bcFramePtr->data.tebc.pc = (char *) pc;
	iPtr->cmdFramePtr = bcFramePtr;
	if (iPtr->flags & INTERP_DEBUG_FRAME) {
	    ArgumentBCEnter(interp, codePtr, TD, pc, objc, objv);
	}

	TclInitRewriteEnsemble(interp, numArgs, 1, objv);

	{
	    Tcl_Obj *copyPtr = Tcl_NewListObj(objc - numArgs + 1, NULL);

	    Tcl_ListObjAppendElement(NULL, copyPtr, objPtr);
	    Tcl_ListObjReplace(NULL, copyPtr, LIST_MAX, 0,
		    objc - numArgs, objv + numArgs);
	    Tcl_DecrRefCount(objPtr);
	    objPtr = copyPtr;
	}

	DECACHE_STACK_INFO();
	pc += 6;
	TEBC_YIELD();

	TclMarkTailcall(interp);
	TclNRAddCallback(interp, TclClearRootEnsemble, NULL, NULL, NULL, NULL);
	TclListObjGetElements(NULL, objPtr, &objc, &objv);
	TclNRAddCallback(interp, TclNRReleaseValues, objPtr, NULL, NULL, NULL);
	return TclNREvalObjv(interp, objc, objv, TCL_EVAL_INVOKE, NULL);

    /*
     * -----------------------------------------------------------------
     *	   Start of INST_LOAD instructions.
     *
     * WARNING: more 'goto' here than your doctor recommended! The different
     * instructions set the value of some variables and then jump to some
     * common execution code.
     */

#ifndef REMOVE_DEPRECATED_OPCODES
    case INST_LOAD_SCALAR1:
	DEPRECATED_OPCODE_MARK(INST_LOAD_SCALAR1);
	varIdx = TclGetUInt1AtPtr(pc + 1);
	varPtr = LOCAL(varIdx);
	while (TclIsVarLink(varPtr)) {
	    varPtr = varPtr->value.linkPtr;
	}
	TRACE(("%u => ", (unsigned) varIdx));
	if (TclIsVarDirectReadable(varPtr)) {
	    /*
	     * No errors, no traces: just get the value.
	     */

	    objResultPtr = varPtr->value.objPtr;
	    TRACE_APPEND_OBJ(objResultPtr);
	    NEXT_INST_F(2, 0, 1);
	}
	pcAdjustment = 2;
	cleanup = 0;
	arrayPtr = NULL;
	part1Ptr = part2Ptr = NULL;
	goto doCallPtrGetVar;
#endif

    case INST_LOAD_SCALAR:
    instLoadScalar:
	varIdx = TclGetUInt4AtPtr(pc + 1);
	varPtr = LOCAL(varIdx);
	while (TclIsVarLink(varPtr)) {
	    varPtr = varPtr->value.linkPtr;
	}
	TRACE(("%u => ", (unsigned) varIdx));
	if (TclIsVarDirectReadable(varPtr)) {
	    /*
	     * No errors, no traces: just get the value.
	     */

	    objResultPtr = varPtr->value.objPtr;
	    TRACE_APPEND_OBJ(objResultPtr);
	    NEXT_INST_F(5, 0, 1);
	}
	pcAdjustment = 5;
	cleanup = 0;
	arrayPtr = NULL;
	part1Ptr = part2Ptr = NULL;
	goto doCallPtrGetVar;

    case INST_LOAD_ARRAY:
	varIdx = TclGetUInt4AtPtr(pc + 1);
	pcAdjustment = 5;
#ifndef REMOVE_DEPRECATED_OPCODES
	goto doLoadArray;

    case INST_LOAD_ARRAY1:
	DEPRECATED_OPCODE_MARK(INST_LOAD_ARRAY1);
	varIdx = TclGetUInt1AtPtr(pc + 1);
	pcAdjustment = 2;

    doLoadArray:
#endif
	part1Ptr = NULL;
	part2Ptr = OBJ_AT_TOS;
	arrayPtr = LOCAL(varIdx);
	while (TclIsVarLink(arrayPtr)) {
	    arrayPtr = arrayPtr->value.linkPtr;
	}
	TRACE(("%u \"%.30s\" => ", (unsigned) varIdx, O2S(part2Ptr)));
	if (TclIsVarArray(arrayPtr) && !ReadTraced(arrayPtr)) {
	    varPtr = VarHashFindVar(arrayPtr->value.tablePtr, part2Ptr);
	    if (varPtr && TclIsVarDirectReadable(varPtr)) {
		/*
		 * No errors, no traces: just get the value.
		 */

		objResultPtr = varPtr->value.objPtr;
		TRACE_APPEND_OBJ(objResultPtr);
		NEXT_INST_F(pcAdjustment, 1, 1);
	    }
	}
	varPtr = TclLookupArrayElement(interp, part1Ptr, part2Ptr,
		TCL_LEAVE_ERR_MSG, "read", 0, 1, arrayPtr, varIdx);
	if (varPtr == NULL) {
	    TRACE_ERROR(interp);
	    goto gotError;
	}
	cleanup = 1;
	goto doCallPtrGetVar;

    case INST_LOAD_ARRAY_STK:
	cleanup = 2;
	part2Ptr = OBJ_AT_TOS;		/* element name */
	objPtr = OBJ_UNDER_TOS;		/* array name */
	TRACE(("\"%.30s(%.30s)\" => ", O2S(objPtr), O2S(part2Ptr)));
	goto doLoadStk;

    case INST_LOAD_STK:
#ifndef REMOVE_DEPRECATED_OPCODES
	/* Who uses this opcode nowadays? */
    case INST_LOAD_SCALAR_STK:
#endif
	cleanup = 1;
	part2Ptr = NULL;
	objPtr = OBJ_AT_TOS;		/* variable name */
	TRACE(("\"%.30s\" => ", O2S(objPtr)));

    doLoadStk:
	part1Ptr = objPtr;
	varPtr = TclObjLookupVarEx(interp, part1Ptr, part2Ptr,
		TCL_LEAVE_ERR_MSG, "read", /*createPart1*/0, /*createPart2*/1,
		&arrayPtr);
	if (!varPtr) {
	    TRACE_ERROR(interp);
	    goto gotError;
	}

	if (TclIsVarDirectReadable2(varPtr, arrayPtr)) {
	    /*
	     * No errors, no traces: just get the value.
	     */

	    objResultPtr = varPtr->value.objPtr;
	    TRACE_APPEND_OBJ(objResultPtr);
	    NEXT_INST_V(1, cleanup, 1);
	}
	pcAdjustment = 1;
	varIdx = -1;

    doCallPtrGetVar:
	/*
	 * There are either errors or the variable is traced: call
	 * TclPtrGetVar to process fully.
	 */

	DECACHE_STACK_INFO();
	objResultPtr = TclPtrGetVarIdx(interp, varPtr, arrayPtr,
		part1Ptr, part2Ptr, TCL_LEAVE_ERR_MSG, varIdx);
	CACHE_STACK_INFO();
	if (!objResultPtr) {
	    TRACE_ERROR(interp);
	    goto gotError;
	}
	TRACE_APPEND_OBJ(objResultPtr);
	NEXT_INST_V(pcAdjustment, cleanup, 1);

    /*
     *	   End of INST_LOAD instructions.
     * -----------------------------------------------------------------
     *	   Start of INST_STORE and related instructions.
     *
     * WARNING: more 'goto' here than your doctor recommended! The different
     * instructions set the value of some variables and then jump to somme
     * common execution code.
     */

    {
	int storeFlags;
	Tcl_Size len;

#ifndef REMOVE_DEPRECATED_OPCODES
    case INST_STORE_ARRAY1:
	DEPRECATED_OPCODE_MARK(INST_STORE_ARRAY1);
	varIdx = TclGetUInt1AtPtr(pc + 1);
	pcAdjustment = 2;
	goto doStoreArrayDirect;
#endif

    case INST_STORE_ARRAY:
	varIdx = TclGetUInt4AtPtr(pc + 1);
	pcAdjustment = 5;

#ifndef REMOVE_DEPRECATED_OPCODES
    doStoreArrayDirect:
#endif
	valuePtr = OBJ_AT_TOS;
	part2Ptr = OBJ_UNDER_TOS;
	arrayPtr = LOCAL(varIdx);
	TRACE(("%u \"%.30s\" <- \"%.30s\" => ", (unsigned) varIdx, O2S(part2Ptr),
		O2S(valuePtr)));
	while (TclIsVarLink(arrayPtr)) {
	    arrayPtr = arrayPtr->value.linkPtr;
	}
	if (TclIsVarArray(arrayPtr) && !WriteTraced(arrayPtr)) {
	    varPtr = VarHashFindVar(arrayPtr->value.tablePtr, part2Ptr);
	    if (varPtr && TclIsVarDirectWritable(varPtr)) {
		tosPtr--;
		Tcl_DecrRefCount(OBJ_AT_TOS);
		OBJ_AT_TOS = valuePtr;
		goto doStoreVarDirect;
	    }
	}
	cleanup = 2;
	storeFlags = TCL_LEAVE_ERR_MSG;
	part1Ptr = NULL;
	goto doStoreArrayDirectFailed;

#ifndef REMOVE_DEPRECATED_OPCODES
    case INST_STORE_SCALAR1:
	DEPRECATED_OPCODE_MARK(INST_STORE_SCALAR1);
	varIdx = TclGetUInt1AtPtr(pc + 1);
	pcAdjustment = 2;
	goto doStoreScalarDirect;
#endif

    case INST_STORE_SCALAR:
	varIdx = TclGetUInt4AtPtr(pc + 1);
	pcAdjustment = 5;

#ifndef REMOVE_DEPRECATED_OPCODES
    doStoreScalarDirect:
#endif
	valuePtr = OBJ_AT_TOS;
	varPtr = LOCAL(varIdx);
	TRACE(("%u <- \"%.30s\" => ", (unsigned) varIdx, O2S(valuePtr)));
	while (TclIsVarLink(varPtr)) {
	    varPtr = varPtr->value.linkPtr;
	}
	if (!TclIsVarDirectWritable(varPtr)) {
	    storeFlags = TCL_LEAVE_ERR_MSG;
	    part1Ptr = NULL;
	    goto doStoreScalar;
	}

	/*
	 * No traces, no errors, plain 'set': we can safely inline. The value
	 * *will* be set to what's requested, so that the stack top remains
	 * pointing to the same Tcl_Obj.
	 */

    doStoreVarDirect:
	valuePtr = varPtr->value.objPtr;
	if (valuePtr != NULL) {
	    TclDecrRefCount(valuePtr);
	}
	objResultPtr = OBJ_AT_TOS;
	varPtr->value.objPtr = objResultPtr;
#ifndef TCL_COMPILE_DEBUG
	if (pc[pcAdjustment] == INST_POP) {
	    tosPtr--;
	    NEXT_INST_F0(pcAdjustment + 1, 0);
	}
#else
	TRACE_APPEND_OBJ(objResultPtr);
#endif
	Tcl_IncrRefCount(objResultPtr);
	NEXT_INST_F0(pcAdjustment, 0);

    case INST_LAPPEND_STK:
	valuePtr = OBJ_AT_TOS; /* value to append */
	part2Ptr = NULL;
	storeFlags = (TCL_LEAVE_ERR_MSG | TCL_APPEND_VALUE
		| TCL_LIST_ELEMENT);
	goto doStoreStk;

    case INST_LAPPEND_ARRAY_STK:
	valuePtr = OBJ_AT_TOS; /* value to append */
	part2Ptr = OBJ_UNDER_TOS;
	storeFlags = (TCL_LEAVE_ERR_MSG | TCL_APPEND_VALUE
		| TCL_LIST_ELEMENT);
	goto doStoreStk;

    case INST_APPEND_STK:
	valuePtr = OBJ_AT_TOS; /* value to append */
	part2Ptr = NULL;
	storeFlags = (TCL_LEAVE_ERR_MSG | TCL_APPEND_VALUE);
	goto doStoreStk;

    case INST_APPEND_ARRAY_STK:
	valuePtr = OBJ_AT_TOS; /* value to append */
	part2Ptr = OBJ_UNDER_TOS;
	storeFlags = (TCL_LEAVE_ERR_MSG | TCL_APPEND_VALUE);
	goto doStoreStk;

    case INST_STORE_ARRAY_STK:
	valuePtr = OBJ_AT_TOS;
	part2Ptr = OBJ_UNDER_TOS;
	storeFlags = TCL_LEAVE_ERR_MSG;
	goto doStoreStk;

    case INST_STORE_STK:
#ifndef REMOVE_DEPRECATED_OPCODES
	/* Who uses this opcode nowadays? */
    case INST_STORE_SCALAR_STK:
#endif
	valuePtr = OBJ_AT_TOS;
	part2Ptr = NULL;
	storeFlags = TCL_LEAVE_ERR_MSG;

    doStoreStk:
	objPtr = OBJ_AT_DEPTH(1 + (part2Ptr != NULL)); /* variable name */
	part1Ptr = objPtr;
#ifdef TCL_COMPILE_DEBUG
	if (part2Ptr == NULL) {
	    TRACE(("\"%.30s\" <- \"%.30s\" =>", O2S(part1Ptr),O2S(valuePtr)));
	} else {
	    TRACE(("\"%.30s(%.30s)\" <- \"%.30s\" => ",
		    O2S(part1Ptr), O2S(part2Ptr), O2S(valuePtr)));
	}
#endif
	varPtr = TclObjLookupVarEx(interp, objPtr, part2Ptr, TCL_LEAVE_ERR_MSG,
		"set", /*createPart1*/ 1, /*createPart2*/ 1, &arrayPtr);
	if (!varPtr) {
	    TRACE_ERROR(interp);
	    goto gotError;
	}
	cleanup = ((part2Ptr == NULL)? 2 : 3);
	pcAdjustment = 1;
	varIdx = -1;
	goto doCallPtrSetVar;

    case INST_LAPPEND_ARRAY:
	varIdx = TclGetUInt4AtPtr(pc + 1);
	pcAdjustment = 5;
	storeFlags = (TCL_LEAVE_ERR_MSG | TCL_APPEND_VALUE
		| TCL_LIST_ELEMENT);
	goto doStoreArray;

#ifndef REMOVE_DEPRECATED_OPCODES
    case INST_LAPPEND_ARRAY1:
	DEPRECATED_OPCODE_MARK(INST_LAPPEND_ARRAY1);
	varIdx = TclGetUInt1AtPtr(pc + 1);
	pcAdjustment = 2;
	storeFlags = (TCL_LEAVE_ERR_MSG | TCL_APPEND_VALUE
		| TCL_LIST_ELEMENT);
	goto doStoreArray;
#endif

    case INST_APPEND_ARRAY:
	varIdx = TclGetUInt4AtPtr(pc + 1);
	pcAdjustment = 5;
	storeFlags = (TCL_LEAVE_ERR_MSG | TCL_APPEND_VALUE);
#ifndef REMOVE_DEPRECATED_OPCODES
	goto doStoreArray;

    case INST_APPEND_ARRAY1:
	DEPRECATED_OPCODE_MARK(INST_APPEND_ARRAY1);
	varIdx = TclGetUInt1AtPtr(pc + 1);
	pcAdjustment = 2;
	storeFlags = (TCL_LEAVE_ERR_MSG | TCL_APPEND_VALUE);
	goto doStoreArray;
#endif

    doStoreArray:
	valuePtr = OBJ_AT_TOS;
	part2Ptr = OBJ_UNDER_TOS;
	arrayPtr = LOCAL(varIdx);
	TRACE(("%u \"%.30s\" <- \"%.30s\" => ", (unsigned) varIdx, O2S(part2Ptr),
		O2S(valuePtr)));
	while (TclIsVarLink(arrayPtr)) {
	    arrayPtr = arrayPtr->value.linkPtr;
	}
	cleanup = 2;
	part1Ptr = NULL;

    doStoreArrayDirectFailed:
	varPtr = TclLookupArrayElement(interp, part1Ptr, part2Ptr,
		TCL_LEAVE_ERR_MSG, "set", 1, 1, arrayPtr, varIdx);
	if (!varPtr) {
	    TRACE_ERROR(interp);
	    goto gotError;
	}
	goto doCallPtrSetVar;

    case INST_LAPPEND_SCALAR:
	varIdx = TclGetUInt4AtPtr(pc + 1);
	pcAdjustment = 5;
	storeFlags = (TCL_LEAVE_ERR_MSG | TCL_APPEND_VALUE
		| TCL_LIST_ELEMENT);
	goto doStoreScalar;

#ifndef REMOVE_DEPRECATED_OPCODES
    case INST_LAPPEND_SCALAR1:
	DEPRECATED_OPCODE_MARK(INST_LAPPEND_SCALAR1);
	varIdx = TclGetUInt1AtPtr(pc + 1);
	pcAdjustment = 2;
	storeFlags = (TCL_LEAVE_ERR_MSG | TCL_APPEND_VALUE
		| TCL_LIST_ELEMENT);
	goto doStoreScalar;
#endif

    case INST_APPEND_SCALAR:
	varIdx = TclGetUInt4AtPtr(pc + 1);
	pcAdjustment = 5;
	storeFlags = (TCL_LEAVE_ERR_MSG | TCL_APPEND_VALUE);
	goto doStoreScalar;

#ifndef REMOVE_DEPRECATED_OPCODES
    case INST_APPEND_SCALAR1:
	DEPRECATED_OPCODE_MARK(INST_APPEND_ARRAY1);
	varIdx = TclGetUInt1AtPtr(pc + 1);
	pcAdjustment = 2;
	storeFlags = (TCL_LEAVE_ERR_MSG | TCL_APPEND_VALUE);
	goto doStoreScalar;
#endif

    doStoreScalar:
	valuePtr = OBJ_AT_TOS;
	varPtr = LOCAL(varIdx);
	TRACE(("%u <- \"%.30s\" => ", (unsigned) varIdx, O2S(valuePtr)));
	while (TclIsVarLink(varPtr)) {
	    varPtr = varPtr->value.linkPtr;
	}
	cleanup = 1;
	arrayPtr = NULL;
	part1Ptr = part2Ptr = NULL;

    doCallPtrSetVar:
	DECACHE_STACK_INFO();
	objResultPtr = TclPtrSetVarIdx(interp, varPtr, arrayPtr,
		part1Ptr, part2Ptr, valuePtr, storeFlags, varIdx);
	CACHE_STACK_INFO();
	if (!objResultPtr) {
	    TRACE_ERROR(interp);
	    goto gotError;
	}
#ifndef TCL_COMPILE_DEBUG
	if (pc[pcAdjustment] == INST_POP) {
	    NEXT_INST_V(pcAdjustment + 1, cleanup, 0);
	}
#endif
	TRACE_APPEND_OBJ(objResultPtr);
	NEXT_INST_V(pcAdjustment, cleanup, 1);

    case INST_LAPPEND_LIST:
	varIdx = TclGetUInt4AtPtr(pc + 1);
	valuePtr = OBJ_AT_TOS;
	varPtr = LOCAL(varIdx);
	cleanup = 1;
	pcAdjustment = 5;
	while (TclIsVarLink(varPtr)) {
	    varPtr = varPtr->value.linkPtr;
	}
	TRACE(("%u <- \"%.30s\" => ", (unsigned) varIdx, O2S(valuePtr)));
	if (TclListObjGetElements(interp, valuePtr, &objc, &objv)
		!= TCL_OK) {
	    TRACE_ERROR(interp);
	    goto gotError;
	}
	if (objc && TclIsVarDirectReadable(varPtr)
		&& TclIsVarDirectWritable(varPtr)) {
	    goto lappendListDirect;
	}
	arrayPtr = NULL;
	part1Ptr = part2Ptr = NULL;
	goto lappendListPtr;

    case INST_LAPPEND_LIST_ARRAY:
	varIdx = TclGetUInt4AtPtr(pc + 1);
	valuePtr = OBJ_AT_TOS;
	part1Ptr = NULL;
	part2Ptr = OBJ_UNDER_TOS;
	arrayPtr = LOCAL(varIdx);
	cleanup = 2;
	pcAdjustment = 5;
	while (TclIsVarLink(arrayPtr)) {
	    arrayPtr = arrayPtr->value.linkPtr;
	}
	TRACE(("%u \"%.30s\" \"%.30s\" => ",
		(unsigned) varIdx, O2S(part2Ptr), O2S(valuePtr)));
	if (TclListObjGetElements(interp, valuePtr, &objc, &objv)
		!= TCL_OK) {
	    TRACE_ERROR(interp);
	    goto gotError;
	}
	if (objc && TclIsVarArray(arrayPtr) && !ReadTraced(arrayPtr)
		&& !WriteTraced(arrayPtr)) {
	    varPtr = VarHashFindVar(arrayPtr->value.tablePtr, part2Ptr);
	    if (varPtr && TclIsVarDirectReadable(varPtr)
		    && TclIsVarDirectWritable(varPtr)) {
		goto lappendListDirect;
	    }
	}
	varPtr = TclLookupArrayElement(interp, part1Ptr, part2Ptr,
		TCL_LEAVE_ERR_MSG, "set", 1, 1, arrayPtr, varIdx);
	if (varPtr == NULL) {
	    TRACE_ERROR(interp);
	    goto gotError;
	}
	goto lappendListPtr;

    case INST_LAPPEND_LIST_ARRAY_STK:
	pcAdjustment = 1;
	cleanup = 3;
	valuePtr = OBJ_AT_TOS;
	part2Ptr = OBJ_UNDER_TOS;	/* element name */
	part1Ptr = OBJ_AT_DEPTH(2);	/* array name */
	TRACE(("\"%.30s(%.30s)\" \"%.30s\" => ",
		O2S(part1Ptr), O2S(part2Ptr), O2S(valuePtr)));
	goto lappendList;

    case INST_LAPPEND_LIST_STK:
	pcAdjustment = 1;
	cleanup = 2;
	valuePtr = OBJ_AT_TOS;
	part2Ptr = NULL;
	part1Ptr = OBJ_UNDER_TOS;	/* variable name */
	TRACE(("\"%.30s\" \"%.30s\" => ", O2S(part1Ptr), O2S(valuePtr)));
	goto lappendList;

    lappendListDirect:
	objResultPtr = varPtr->value.objPtr;
	if (TclListObjLength(interp, objResultPtr, &len) != TCL_OK) {
	    TRACE_ERROR(interp);
	    goto gotError;
	}
	if (Tcl_IsShared(objResultPtr)) {
	    Tcl_Obj *newValue = Tcl_DuplicateObj(objResultPtr);

	    TclDecrRefCount(objResultPtr);
	    varPtr->value.objPtr = objResultPtr = newValue;
	    Tcl_IncrRefCount(newValue);
	}
	if (TclListObjAppendElements(interp, objResultPtr, objc, objv)
		!= TCL_OK) {
	    TRACE_ERROR(interp);
	    goto gotError;
	}
	TRACE_APPEND_OBJ(objResultPtr);
	NEXT_INST_V(pcAdjustment, cleanup, 1);

    lappendList:
	varIdx = -1;
	if (TclListObjGetElements(interp, valuePtr, &objc, &objv) != TCL_OK) {
	    TRACE_ERROR(interp);
	    goto gotError;
	}
	DECACHE_STACK_INFO();
	varPtr = TclObjLookupVarEx(interp, part1Ptr, part2Ptr,
		TCL_LEAVE_ERR_MSG, "set", 1, 1, &arrayPtr);
	CACHE_STACK_INFO();
	if (!varPtr) {
	    TRACE_ERROR(interp);
	    goto gotError;
	}

    lappendListPtr:
	if (TclIsVarInHash(varPtr)) {
	    VarHashRefCount(varPtr)++;
	}
	if (arrayPtr && TclIsVarInHash(arrayPtr)) {
	    VarHashRefCount(arrayPtr)++;
	}
	DECACHE_STACK_INFO();
	objResultPtr = TclPtrGetVarIdx(interp, varPtr, arrayPtr,
		part1Ptr, part2Ptr, TCL_LEAVE_ERR_MSG, varIdx);
	CACHE_STACK_INFO();
	if (TclIsVarInHash(varPtr)) {
	    VarHashRefCount(varPtr)--;
	}
	if (arrayPtr && TclIsVarInHash(arrayPtr)) {
	    VarHashRefCount(arrayPtr)--;
	}

	{
	    Tcl_Obj *valueToAssign;

	    if (!objResultPtr) {
		if (objc == 0) {
		    /*
		     * The variable doesn't exist yet. Just create it with an
		     * empty initial value.
		     */
		    TclNewObj(valueToAssign);
		} else {
		    valueToAssign = valuePtr;
		}
	    } else if (TclListObjLength(interp, objResultPtr, &len)!=TCL_OK) {
		goto errorInLappendListPtr;
	    } else if (objc == 0) {
		goto skipLappendListAssign;
	    } else {
		if (Tcl_IsShared(objResultPtr)) {
		    valueToAssign = Tcl_DuplicateObj(objResultPtr);
		} else {
		    valueToAssign = objResultPtr;
		}
		if (Tcl_ListObjReplace(interp, valueToAssign, len, 0,
			objc, objv) != TCL_OK) {
		    Tcl_BounceRefCount(valueToAssign);
		    goto errorInLappendListPtr;
		}
	    }
	    DECACHE_STACK_INFO();
	    objResultPtr = TclPtrSetVarIdx(interp, varPtr, arrayPtr, part1Ptr,
		    part2Ptr, valueToAssign, TCL_LEAVE_ERR_MSG, varIdx);
	    CACHE_STACK_INFO();
	}
    skipLappendListAssign:
	if (!objResultPtr) {
	    goto errorInLappendListPtr;
	}
	TRACE_APPEND_OBJ(objResultPtr);
	NEXT_INST_V(pcAdjustment, cleanup, 1);
    errorInLappendListPtr:
	TRACE_ERROR(interp);
	goto gotError;
    }

    /*
     *	   End of INST_STORE and related instructions.
     * -----------------------------------------------------------------
     *	   Start of INST_INCR instructions.
     *
     * WARNING: more 'goto' here than your doctor recommended! The different
     * instructions set the value of some variables and then jump to some
     * common execution code.
     */

/*TODO: Consider more untangling here; merge with LOAD and STORE ? */

    {
	Tcl_Obj *incrPtr;
	Tcl_WideInt w;
	long increment;

#ifndef REMOVE_DEPRECATED_OPCODES
    case INST_INCR_SCALAR1:
    case INST_INCR_ARRAY1:
#endif
    case INST_INCR_ARRAY_STK:
    case INST_INCR_SCALAR_STK:
    case INST_INCR_STK:
	varIdx = TclGetUInt1AtPtr(pc + 1);
	incrPtr = POP_OBJECT();
	switch (*pc) {
#ifndef REMOVE_DEPRECATED_OPCODES
	case INST_INCR_SCALAR1:
	    DEPRECATED_OPCODE_MARK(INST_INCR_SCALAR1);
	    pcAdjustment = 2;
	    goto doIncrScalar;
	case INST_INCR_ARRAY1:
	    DEPRECATED_OPCODE_MARK(INST_INCR_ARRAY1);
	    pcAdjustment = 2;
	    goto doIncrArray;
#endif
	default:
	    pcAdjustment = 1;
	    goto doIncrStk;
	}

    case INST_INCR_SCALAR:
    case INST_INCR_ARRAY:
	varIdx = TclGetUInt4AtPtr(pc + 1);
	incrPtr = POP_OBJECT();
	pcAdjustment = 5;
	switch (*pc) {
	case INST_INCR_SCALAR:
	    goto doIncrScalar;
	case INST_INCR_ARRAY:
	    goto doIncrArray;
	default:
	    Tcl_Panic("unknown instruction");
	    TCL_UNREACHABLE();
	}

    case INST_INCR_ARRAY_STK_IMM:
    case INST_INCR_SCALAR_STK_IMM:
    case INST_INCR_STK_IMM:
	increment = TclGetInt1AtPtr(pc + 1);
	TclNewIntObj(incrPtr, increment);
	Tcl_IncrRefCount(incrPtr);
	pcAdjustment = 2;

    doIncrStk:
	if ((*pc == INST_INCR_ARRAY_STK_IMM)
		|| (*pc == INST_INCR_ARRAY_STK)) {
	    part2Ptr = OBJ_AT_TOS;
	    objPtr = OBJ_UNDER_TOS;
	    TRACE(("\"%.30s(%.30s)\" (by %ld) => ",
		    O2S(objPtr), O2S(part2Ptr), increment));
	} else {
	    part2Ptr = NULL;
	    objPtr = OBJ_AT_TOS;
	    TRACE(("\"%.30s\" (by %ld) => ", O2S(objPtr), increment));
	}
	part1Ptr = objPtr;
	varIdx = -1;
	varPtr = TclObjLookupVarEx(interp, objPtr, part2Ptr,
		TCL_LEAVE_ERR_MSG, "read", 1, 1, &arrayPtr);
	if (!varPtr) {
	    DECACHE_STACK_INFO();
	    Tcl_AddErrorInfo(interp,
		    "\n    (reading value of variable to increment)");
	    CACHE_STACK_INFO();
	    TRACE_ERROR(interp);
	    Tcl_DecrRefCount(incrPtr);
	    goto gotError;
	}
	cleanup = ((part2Ptr == NULL)? 1 : 2);
	goto doIncrVar;

#ifndef REMOVE_DEPRECATED_OPCODES
    case INST_INCR_ARRAY1_IMM:
	DEPRECATED_OPCODE_MARK(INST_INCR_ARRAY1_IMM);
	varIdx = TclGetUInt1AtPtr(pc + 1);
	increment = TclGetInt1AtPtr(pc + 2);
	TclNewIntObj(incrPtr, increment);
	Tcl_IncrRefCount(incrPtr);
	pcAdjustment = 3;
	goto doIncrArray;
#endif

    case INST_INCR_ARRAY_IMM:
	varIdx = TclGetUInt4AtPtr(pc + 1);
	increment = TclGetInt1AtPtr(pc + 5);
	TclNewIntObj(incrPtr, increment);
	Tcl_IncrRefCount(incrPtr);
	pcAdjustment = 6;

    doIncrArray:
	part1Ptr = NULL;
	part2Ptr = OBJ_AT_TOS;
	arrayPtr = LOCAL(varIdx);
	cleanup = 1;
	while (TclIsVarLink(arrayPtr)) {
	    arrayPtr = arrayPtr->value.linkPtr;
	}
	TRACE(("%u \"%.30s\" (by %ld) => ", (unsigned) varIdx, O2S(part2Ptr),
		increment));
	varPtr = TclLookupArrayElement(interp, part1Ptr, part2Ptr,
		TCL_LEAVE_ERR_MSG, "read", 1, 1, arrayPtr, varIdx);
	if (!varPtr) {
	    TRACE_ERROR(interp);
	    Tcl_DecrRefCount(incrPtr);
	    goto gotError;
	}
	goto doIncrVar;

#ifndef REMOVE_DEPRECATED_OPCODES
    case INST_INCR_SCALAR1_IMM:
	DEPRECATED_OPCODE_MARK(INST_INCR_SCALAR1_IMM);
	varIdx = TclGetUInt1AtPtr(pc + 1);
	increment = TclGetInt1AtPtr(pc + 2);
	pcAdjustment = 3;
	goto doIncrScalarImm;
#endif
    case INST_INCR_SCALAR_IMM:
	varIdx = TclGetUInt4AtPtr(pc + 1);
	increment = TclGetInt1AtPtr(pc + 5);
	pcAdjustment = 6;
#ifndef REMOVE_DEPRECATED_OPCODES
    doIncrScalarImm:
#endif
	cleanup = 0;
	varPtr = LOCAL(varIdx);
	while (TclIsVarLink(varPtr)) {
	    varPtr = varPtr->value.linkPtr;
	}

	if (TclIsVarDirectModifyable(varPtr)) {
	    void *ptr;
	    int type;

	    objPtr = varPtr->value.objPtr;
	    if (GetNumberFromObj(NULL, objPtr, &ptr, &type) == TCL_OK) {
		if (type == TCL_NUMBER_INT) {
		    Tcl_WideInt augend = *((const Tcl_WideInt *)ptr);
		    Tcl_WideInt sum = (Tcl_WideInt)((Tcl_WideUInt)augend + (Tcl_WideUInt)increment);

		    /*
		     * Overflow when (augend and sum have different sign) and
		     * (augend and increment have the same sign). This is
		     * encapsulated in the Overflowing macro.
		     */

		    if (!Overflowing(augend, increment, sum)) {
			TRACE(("%u %ld => ", (unsigned)varIdx, increment));
			if (Tcl_IsShared(objPtr)) {
			    objPtr->refCount--;	/* We know it's shared. */
			    TclNewIntObj(objResultPtr, sum);
			    Tcl_IncrRefCount(objResultPtr);
			    varPtr->value.objPtr = objResultPtr;
			} else {
			    objResultPtr = objPtr;
			    TclSetIntObj(objPtr, sum);
			}
			goto doneIncr;
		    }
		    w = (Tcl_WideInt)augend;

		    TRACE(("%u %ld => ", (unsigned)varIdx, increment));
		    if (Tcl_IsShared(objPtr)) {
			objPtr->refCount--;	/* We know it's shared. */
			TclNewIntObj(objResultPtr, w + increment);
			Tcl_IncrRefCount(objResultPtr);
			varPtr->value.objPtr = objResultPtr;
		    } else {
			objResultPtr = objPtr;

			/*
			 * We know the sum value is outside the Tcl_WideInt range;
			 * use macro form that doesn't range test again.
			 */

			TclSetIntObj(objPtr, w+increment);
		    }
		    goto doneIncr;
		}	/* end if (type == TCL_NUMBER_INT) */
	    }
	    if (Tcl_IsShared(objPtr)) {
		objPtr->refCount--;	/* We know it's shared */
		objResultPtr = Tcl_DuplicateObj(objPtr);
		Tcl_IncrRefCount(objResultPtr);
		varPtr->value.objPtr = objResultPtr;
	    } else {
		objResultPtr = objPtr;
	    }
	    TclNewIntObj(incrPtr, increment);
	    if (TclIncrObj(interp, objResultPtr, incrPtr) != TCL_OK) {
		Tcl_DecrRefCount(incrPtr);
		TRACE_ERROR(interp);
		goto gotError;
	    }
	    Tcl_DecrRefCount(incrPtr);
	    goto doneIncr;
	}

	/*
	 * All other cases, flow through to generic handling.
	 */

	TclNewIntObj(incrPtr, increment);
	Tcl_IncrRefCount(incrPtr);

    doIncrScalar:
	varPtr = LOCAL(varIdx);
	while (TclIsVarLink(varPtr)) {
	    varPtr = varPtr->value.linkPtr;
	}
	arrayPtr = NULL;
	part1Ptr = part2Ptr = NULL;
	cleanup = 0;
	TRACE(("%u %s => ", (unsigned)varIdx, TclGetString(incrPtr)));

    doIncrVar:
	if (TclIsVarDirectModifyable2(varPtr, arrayPtr)) {
	    objPtr = varPtr->value.objPtr;
	    if (Tcl_IsShared(objPtr)) {
		objPtr->refCount--;	/* We know it's shared */
		objResultPtr = Tcl_DuplicateObj(objPtr);
		Tcl_IncrRefCount(objResultPtr);
		varPtr->value.objPtr = objResultPtr;
	    } else {
		objResultPtr = objPtr;
	    }
	    if (TclIncrObj(interp, objResultPtr, incrPtr) != TCL_OK) {
		Tcl_DecrRefCount(incrPtr);
		TRACE_ERROR(interp);
		goto gotError;
	    }
	    Tcl_DecrRefCount(incrPtr);
	} else {
	    DECACHE_STACK_INFO();
	    objResultPtr = TclPtrIncrObjVarIdx(interp, varPtr, arrayPtr,
		    part1Ptr, part2Ptr, incrPtr, TCL_LEAVE_ERR_MSG, varIdx);
	    CACHE_STACK_INFO();
	    Tcl_DecrRefCount(incrPtr);
	    if (objResultPtr == NULL) {
		TRACE_ERROR(interp);
		goto gotError;
	    }
	}
    doneIncr:
	TRACE_APPEND_OBJ(objResultPtr);
#ifndef TCL_COMPILE_DEBUG
	if (pc[pcAdjustment] == INST_POP) {
	    NEXT_INST_V(pcAdjustment + 1, cleanup, 0);
	}
#endif
	NEXT_INST_V(pcAdjustment, cleanup, 1);
    }

    /*
     *	   End of INST_INCR instructions.
     * -----------------------------------------------------------------
     *	   Start of INST_EXIST instructions.
     */

    case INST_EXIST_SCALAR:
	cleanup = 0;
	pcAdjustment = 5;
	varIdx = TclGetUInt4AtPtr(pc + 1);
	varPtr = LOCAL(varIdx);
	while (TclIsVarLink(varPtr)) {
	    varPtr = varPtr->value.linkPtr;
	}
	TRACE(("%u => ", (unsigned) varIdx));
	if (ReadTraced(varPtr)) {
	    DECACHE_STACK_INFO();
	    TclObjCallVarTraces(iPtr, NULL, varPtr, NULL, NULL,
		    TCL_TRACE_READS, 0, varIdx);
	    CACHE_STACK_INFO();
	    if (TclIsVarUndefined(varPtr)) {
		TclCleanupVar(varPtr, NULL);
		varPtr = NULL;
	    }
	}
	goto afterExistsPeephole;

    case INST_EXIST_ARRAY:
	cleanup = 1;
	pcAdjustment = 5;
	varIdx = TclGetUInt4AtPtr(pc + 1);
	part2Ptr = OBJ_AT_TOS;
	arrayPtr = LOCAL(varIdx);
	while (TclIsVarLink(arrayPtr)) {
	    arrayPtr = arrayPtr->value.linkPtr;
	}
	TRACE(("%u \"%.30s\" => ", (unsigned)varIdx, O2S(part2Ptr)));
	if (TclIsVarArray(arrayPtr) && !ReadTraced(arrayPtr)) {
	    varPtr = VarHashFindVar(arrayPtr->value.tablePtr, part2Ptr);
	    if (!varPtr || !ReadTraced(varPtr)) {
		goto afterExistsPeephole;
	    }
	}
	varPtr = TclLookupArrayElement(interp, NULL, part2Ptr, 0, "access",
		0, 1, arrayPtr, varIdx);
	if (varPtr) {
	    if (ReadTraced(varPtr) || (arrayPtr && ReadTraced(arrayPtr))) {
		DECACHE_STACK_INFO();
		TclObjCallVarTraces(iPtr, arrayPtr, varPtr, NULL, part2Ptr,
			TCL_TRACE_READS, 0, varIdx);
		CACHE_STACK_INFO();
	    }
	    if (TclIsVarUndefined(varPtr)) {
		TclCleanupVar(varPtr, arrayPtr);
		varPtr = NULL;
	    }
	}
	goto afterExistsPeephole;

    case INST_EXIST_ARRAY_STK:
	cleanup = 2;
	pcAdjustment = 1;
	part2Ptr = OBJ_AT_TOS;		/* element name */
	part1Ptr = OBJ_UNDER_TOS;	/* array name */
	TRACE(("\"%.30s(%.30s)\" => ", O2S(part1Ptr), O2S(part2Ptr)));
	goto doExistStk;

    case INST_EXIST_STK:
	cleanup = 1;
	pcAdjustment = 1;
	part2Ptr = NULL;
	part1Ptr = OBJ_AT_TOS;		/* variable name */
	TRACE(("\"%.30s\" => ", O2S(part1Ptr)));

    doExistStk:
	varPtr = TclObjLookupVarEx(interp, part1Ptr, part2Ptr, 0, "access",
		/*createPart1*/0, /*createPart2*/1, &arrayPtr);
	if (varPtr) {
	    if (ReadTraced(varPtr) || (arrayPtr && ReadTraced(arrayPtr))) {
		DECACHE_STACK_INFO();
		TclObjCallVarTraces(iPtr, arrayPtr, varPtr, part1Ptr, part2Ptr,
			TCL_TRACE_READS, 0, -1);
		CACHE_STACK_INFO();
	    }
	    if (TclIsVarUndefined(varPtr)) {
		TclCleanupVar(varPtr, arrayPtr);
		varPtr = NULL;
	    }
	}

	/*
	 * Peep-hole optimisation: if you're about to jump, do jump from here.
	 */

    afterExistsPeephole: {
	int found = (varPtr && !TclIsVarUndefined(varPtr));

	TRACE_APPEND(("%d\n", found ? 1 : 0));
	JUMP_PEEPHOLE_V(found, pcAdjustment, cleanup);
    }

    /*
     *	   End of INST_EXIST instructions.
     * -----------------------------------------------------------------
     *	   Start of INST_UNSET instructions.
     */

    {
	int flags;

    case INST_UNSET_SCALAR:
	flags = TclGetUInt1AtPtr(pc + 1) ? TCL_LEAVE_ERR_MSG : 0;
	varIdx = TclGetUInt4AtPtr(pc + 2);
	varPtr = LOCAL(varIdx);
	while (TclIsVarLink(varPtr)) {
	    varPtr = varPtr->value.linkPtr;
	}
	TRACE(("%s %u => ", (flags ? "normal" : "noerr"), (unsigned)varIdx));
	if (TclIsVarDirectUnsettable(varPtr) && !TclIsVarInHash(varPtr)) {
	    /*
	     * No errors, no traces, no searches: just make the variable cease
	     * to exist.
	     */

	    if (!TclIsVarUndefined(varPtr)) {
		TclDecrRefCount(varPtr->value.objPtr);
	    } else if (flags & TCL_LEAVE_ERR_MSG) {
		goto slowUnsetScalar;
	    }
	    varPtr->value.objPtr = NULL;
	    TRACE_APPEND(("OK\n"));
	    NEXT_INST_F0(6, 0);
	}

    slowUnsetScalar:
	DECACHE_STACK_INFO();
	if (TclPtrUnsetVarIdx(interp, varPtr, NULL, NULL, NULL, flags,
		varIdx) != TCL_OK && flags) {
	    goto errorInUnset;
	}
	CACHE_STACK_INFO();
	NEXT_INST_F0(6, 0);

    case INST_UNSET_ARRAY:
	flags = TclGetUInt1AtPtr(pc + 1) ? TCL_LEAVE_ERR_MSG : 0;
	varIdx = TclGetUInt4AtPtr(pc + 2);
	part2Ptr = OBJ_AT_TOS;
	arrayPtr = LOCAL(varIdx);
	while (TclIsVarLink(arrayPtr)) {
	    arrayPtr = arrayPtr->value.linkPtr;
	}
	TRACE(("%s %u \"%.30s\" => ",
		(flags ? "normal" : "noerr"), (unsigned)varIdx, O2S(part2Ptr)));
	if (TclIsVarArray(arrayPtr) && !UnsetTraced(arrayPtr)
		&& !(arrayPtr->flags & VAR_SEARCH_ACTIVE)) {
	    varPtr = VarHashFindVar(arrayPtr->value.tablePtr, part2Ptr);
	    if (varPtr && TclIsVarDirectUnsettable(varPtr)) {
		/*
		 * No nasty traces and element exists, so we can proceed to
		 * unset it. Might still not exist though...
		 */

		if (!TclIsVarUndefined(varPtr)) {
		    TclDecrRefCount(varPtr->value.objPtr);
		    TclSetVarUndefined(varPtr);
		    TclClearVarNamespaceVar(varPtr);
		    TclCleanupVar(varPtr, arrayPtr);
		} else if (flags & TCL_LEAVE_ERR_MSG) {
		    goto slowUnsetArray;
		}
		TRACE_APPEND(("OK\n"));
		NEXT_INST_F0(6, 1);
	    } else if (!varPtr && !(flags & TCL_LEAVE_ERR_MSG)) {
		/*
		 * Don't need to do anything here.
		 */

		TRACE_APPEND(("OK\n"));
		NEXT_INST_F0(6, 1);
	    }
	}
    slowUnsetArray:
	DECACHE_STACK_INFO();
	varPtr = TclLookupArrayElement(interp, NULL, part2Ptr, flags, "unset",
		0, 0, arrayPtr, varIdx);
	if (!varPtr) {
	    if (flags & TCL_LEAVE_ERR_MSG) {
		goto errorInUnset;
	    }
	} else if (TclPtrUnsetVarIdx(interp, varPtr, arrayPtr, NULL, part2Ptr,
		flags, varIdx) != TCL_OK && (flags & TCL_LEAVE_ERR_MSG)) {
	    goto errorInUnset;
	}
	CACHE_STACK_INFO();
	NEXT_INST_F0(6, 1);

    case INST_UNSET_ARRAY_STK:
	flags = TclGetUInt1AtPtr(pc + 1) ? TCL_LEAVE_ERR_MSG : 0;
	cleanup = 2;
	part2Ptr = OBJ_AT_TOS;		/* element name */
	part1Ptr = OBJ_UNDER_TOS;	/* array name */
	TRACE(("%s \"%.30s(%.30s)\" => ", (flags ? "normal" : "noerr"),
		O2S(part1Ptr), O2S(part2Ptr)));
	goto doUnsetStk;

    case INST_UNSET_STK:
	flags = TclGetUInt1AtPtr(pc + 1) ? TCL_LEAVE_ERR_MSG : 0;
	cleanup = 1;
	part2Ptr = NULL;
	part1Ptr = OBJ_AT_TOS;		/* variable name */
	TRACE(("%s \"%.30s\" => ", (flags ? "normal" : "noerr"),
		O2S(part1Ptr)));

    doUnsetStk:
	DECACHE_STACK_INFO();
	if (TclObjUnsetVar2(interp, part1Ptr, part2Ptr, flags) != TCL_OK
		&& (flags & TCL_LEAVE_ERR_MSG)) {
	    goto errorInUnset;
	}
	CACHE_STACK_INFO();
	TRACE_APPEND(("OK\n"));
	NEXT_INST_V(2, cleanup, 0);

    errorInUnset:
	CACHE_STACK_INFO();
	TRACE_ERROR(interp);
	goto gotError;
    }

    /*
     *	   End of INST_UNSET instructions.
     * -----------------------------------------------------------------
     *	   Start of INST_CONST instructions.
     */
    {
	const char *msgPart;

    case INST_CONST_IMM:
	varIdx = TclGetUInt4AtPtr(pc + 1);
	pcAdjustment = 5;
	cleanup = 1;
	part1Ptr = NULL;
	objPtr = OBJ_AT_TOS;
	TRACE(("%u \"%.30s\" => \n", (unsigned) varIdx, O2S(objPtr)));
	varPtr = LOCAL(varIdx);
	arrayPtr = NULL;
	while (TclIsVarLink(varPtr)) {
	    varPtr = varPtr->value.linkPtr;
	}
	goto doConst;
    case INST_CONST_STK:
	varIdx = -1;
	pcAdjustment = 1;
	cleanup = 2;
	part1Ptr = OBJ_UNDER_TOS;
	objPtr = OBJ_AT_TOS;
	TRACE(("\"%.30s\" \"%.30s\" => ", O2S(part1Ptr), O2S(objPtr)));
	varPtr = TclObjLookupVarEx(interp, part1Ptr, NULL, 0, NULL,
		/*createPart1*/1, /*createPart2*/0, &arrayPtr);
    doConst:
	if (TclIsVarConstant(varPtr)) {
	    TRACE_APPEND(("already constant\n"));
	    NEXT_INST_V(pcAdjustment, cleanup, 0);
	}
	if (TclIsVarArray(varPtr)) {
	    msgPart = "variable is array";
	    goto constError;
	} else if (TclIsVarArrayElement(varPtr)) {
	    msgPart = "name refers to an element in an array";
	    goto constError;
	} else if (!TclIsVarUndefined(varPtr)) {
	    msgPart = "variable already exists";
	    goto constError;
	}
	if (TclIsVarDirectModifyable(varPtr)) {
	    varPtr->value.objPtr = objPtr;
	    Tcl_IncrRefCount(objPtr);
	} else {
	    DECACHE_STACK_INFO();
	    Tcl_Obj *resPtr = TclPtrSetVarIdx(interp, varPtr, arrayPtr,
		    part1Ptr, NULL, objPtr, TCL_LEAVE_ERR_MSG, varIdx);
	    CACHE_STACK_INFO();
	    if (resPtr == NULL) {
		TRACE_ERROR(interp);
		goto gotError;
	    }
	}
	TclSetVarConstant(varPtr);
	TRACE_APPEND(("\n"));
	NEXT_INST_V(pcAdjustment, cleanup, 0);

    constError:
	TclObjVarErrMsg(interp, part1Ptr, NULL, "make constant", msgPart, varIdx);
	DECACHE_STACK_INFO();
	Tcl_SetErrorCode(interp, "TCL", "LOOKUP", "CONST", (char *)NULL);
	CACHE_STACK_INFO();
	TRACE_ERROR(interp);
	goto gotError;
    }

    /*
     *	   End of INST_CONST instructions.
     * -----------------------------------------------------------------
     *	   Start of INST_ARRAY instructions.
     */

    case INST_ARRAY_EXISTS_IMM:
	varIdx = TclGetUInt4AtPtr(pc + 1);
	pcAdjustment = 5;
	cleanup = 0;
	part1Ptr = NULL;
	arrayPtr = NULL;
	TRACE(("%u => ", (unsigned)varIdx));
	varPtr = LOCAL(varIdx);
	while (TclIsVarLink(varPtr)) {
	    varPtr = varPtr->value.linkPtr;
	}
	goto doArrayExists;
    case INST_ARRAY_EXISTS_STK:
	varIdx = -1;
	pcAdjustment = 1;
	cleanup = 1;
	part1Ptr = OBJ_AT_TOS;
	TRACE(("\"%.30s\" => ", O2S(part1Ptr)));
	varPtr = TclObjLookupVarEx(interp, part1Ptr, NULL, 0, NULL,
		/*createPart1*/0, /*createPart2*/0, &arrayPtr);
    doArrayExists:
	DECACHE_STACK_INFO();
	result = TclCheckArrayTraces(interp, varPtr, arrayPtr, part1Ptr, varIdx);
	CACHE_STACK_INFO();
	if (result == TCL_ERROR) {
	    TRACE_ERROR(interp);
	    goto gotError;
	}
	if (varPtr && TclIsVarArray(varPtr) && !TclIsVarUndefined(varPtr)) {
	    objResultPtr = TCONST(1);
	} else {
	    objResultPtr = TCONST(0);
	}
	TRACE_APPEND_OBJ(objResultPtr);
	NEXT_INST_V(pcAdjustment, cleanup, 1);

    case INST_ARRAY_MAKE_IMM:
	varIdx = TclGetUInt4AtPtr(pc + 1);
	pcAdjustment = 5;
	cleanup = 0;
	part1Ptr = NULL;
	arrayPtr = NULL;
	TRACE(("%u => ", (unsigned)varIdx));
	varPtr = LOCAL(varIdx);
	while (TclIsVarLink(varPtr)) {
	    varPtr = varPtr->value.linkPtr;
	}
	goto doArrayMake;
    case INST_ARRAY_MAKE_STK:
	varIdx = -1;
	pcAdjustment = 1;
	cleanup = 1;
	part1Ptr = OBJ_AT_TOS;
	TRACE(("\"%.30s\" => ", O2S(part1Ptr)));
	varPtr = TclObjLookupVarEx(interp, part1Ptr, NULL, TCL_LEAVE_ERR_MSG,
		"set", /*createPart1*/1, /*createPart2*/0, &arrayPtr);
	if (varPtr == NULL) {
	    TRACE_ERROR(interp);
	    goto gotError;
	}
    doArrayMake:
	if (varPtr && !TclIsVarArray(varPtr)) {
	    if (TclIsVarArrayElement(varPtr) || !TclIsVarUndefined(varPtr)) {
		/*
		 * Either an array element, or a scalar: lose!
		 */

		TclObjVarErrMsg(interp, part1Ptr, NULL, "array set",
			"variable isn't array", varIdx);
		DECACHE_STACK_INFO();
		Tcl_SetErrorCode(interp, "TCL", "WRITE", "ARRAY", (char *)NULL);
		CACHE_STACK_INFO();
		TRACE_ERROR(interp);
		goto gotError;
	    }
	    TclInitArrayVar(varPtr);
#ifdef TCL_COMPILE_DEBUG
	    TRACE_APPEND(("done\n"));
	} else {
	    TRACE_APPEND(("nothing to do\n"));
#endif
	}
	NEXT_INST_V(pcAdjustment, cleanup, 0);

    /*
     *	   End of INST_ARRAY instructions.
     * -----------------------------------------------------------------
     *	   Start of variable linking instructions.
     */

    {
	Var *otherPtr;
	CallFrame *framePtr, *savedFramePtr;
	Tcl_Namespace *nsPtr;
	Namespace *savedNsPtr;

    case INST_UPVAR:
	TRACE(("%u %.30s %.30s => ", TclGetUInt4AtPtr(pc + 1),
		O2S(OBJ_UNDER_TOS), O2S(OBJ_AT_TOS)));

	if (TclObjGetFrame(interp, OBJ_UNDER_TOS, &framePtr) == -1) {
	    TRACE_ERROR(interp);
	    goto gotError;
	}

	/*
	 * Locate the other variable.
	 */

	savedFramePtr = iPtr->varFramePtr;
	iPtr->varFramePtr = framePtr;
	otherPtr = TclObjLookupVarEx(interp, OBJ_AT_TOS, NULL,
		TCL_LEAVE_ERR_MSG, "access", /*createPart1*/ 1,
		/*createPart2*/ 1, &varPtr);
	iPtr->varFramePtr = savedFramePtr;
	if (!otherPtr) {
	    TRACE_ERROR(interp);
	    goto gotError;
	}
	goto doLinkVars;

    case INST_NSUPVAR:
	TRACE(("%u %.30s %.30s => ", TclGetUInt4AtPtr(pc + 1),
		O2S(OBJ_UNDER_TOS), O2S(OBJ_AT_TOS)));
	if (TclGetNamespaceFromObj(interp, OBJ_UNDER_TOS, &nsPtr) != TCL_OK) {
	    TRACE_ERROR(interp);
	    goto gotError;
	}

	/*
	 * Locate the other variable.
	 */

	savedNsPtr = iPtr->varFramePtr->nsPtr;
	iPtr->varFramePtr->nsPtr = (Namespace *) nsPtr;
	otherPtr = TclObjLookupVarEx(interp, OBJ_AT_TOS, NULL,
		(TCL_NAMESPACE_ONLY|TCL_LEAVE_ERR_MSG|TCL_AVOID_RESOLVERS),
		"access", /*createPart1*/ 1, /*createPart2*/ 1, &varPtr);
	iPtr->varFramePtr->nsPtr = savedNsPtr;
	if (!otherPtr) {
	    TRACE_ERROR(interp);
	    goto gotError;
	}
	goto doLinkVars;

    case INST_VARIABLE:
	TRACE(("%u, %.30s => ", TclGetUInt4AtPtr(pc + 1), O2S(OBJ_AT_TOS)));
	otherPtr = TclObjLookupVarEx(interp, OBJ_AT_TOS, NULL,
		(TCL_NAMESPACE_ONLY | TCL_LEAVE_ERR_MSG), "access",
		/*createPart1*/ 1, /*createPart2*/ 1, &varPtr);
	if (!otherPtr) {
	    TRACE_ERROR(interp);
	    goto gotError;
	}

	/*
	 * Do the [variable] magic.
	 */

	TclSetVarNamespaceVar(otherPtr);

    doLinkVars:

	/*
	 * If we are here, the local variable has already been created: do the
	 * little work of TclPtrMakeUpvar that remains to be done right here
	 * if there are no errors; otherwise, let it handle the case.
	 */

	varIdx = TclGetUInt4AtPtr(pc + 1);
	varPtr = LOCAL(varIdx);
	if ((varPtr != otherPtr) && !TclIsVarTraced(varPtr)
		&& (TclIsVarUndefined(varPtr) || TclIsVarLink(varPtr))) {
	    if (!TclIsVarUndefined(varPtr)) {
		/*
		 * Then it is a defined link.
		 */

		Var *linkPtr = varPtr->value.linkPtr;

		if (linkPtr == otherPtr) {
		    TRACE_APPEND(("already linked\n"));
		    NEXT_INST_F0(5, 1);
		}
		if (TclIsVarInHash(linkPtr)) {
		    VarHashRefCount(linkPtr)--;
		    if (TclIsVarUndefined(linkPtr)) {
			TclCleanupVar(linkPtr, NULL);
		    }
		}
	    }
	    TclSetVarLink(varPtr);
	    varPtr->value.linkPtr = otherPtr;
	    if (TclIsVarInHash(otherPtr)) {
		VarHashRefCount(otherPtr)++;
	    }
	} else if (TclPtrObjMakeUpvarIdx(interp, otherPtr, NULL, 0,
		varIdx) != TCL_OK) {
	    TRACE_ERROR(interp);
	    goto gotError;
	}

	/*
	 * Do not pop the namespace or frame index, it may be needed for other
	 * variables - and [variable] did not push it at all.
	 */

	TRACE_APPEND(("link made\n"));
	NEXT_INST_F0(5, 1);
    }

    /*
     *	   End of variable linking instructions.
     * -----------------------------------------------------------------
     */

#ifndef REMOVE_DEPRECATED_OPCODES
    case INST_JUMP1:
	DEPRECATED_OPCODE_MARK(INST_JUMP1);
	pcAdjustment = TclGetInt1AtPtr(pc + 1);
	TRACE(("%d => new pc %" SIZEd "\n", pcAdjustment,
		PC_REL + pcAdjustment));
	NEXT_INST_F0(pcAdjustment, 0);
#endif

    case INST_JUMP:
	pcAdjustment = TclGetInt4AtPtr(pc + 1);
	TRACE(("%d => new pc %" SIZEd "\n", pcAdjustment,
		PC_REL + pcAdjustment));
	NEXT_INST_F0(pcAdjustment, 0);

    {
	int jmpOffset[2], b;

	/* TODO: consider rewrite so we don't compute the offset we're not
	 * going to take. */
#ifndef REMOVE_DEPRECATED_OPCODES
    case INST_JUMP_FALSE1:
	DEPRECATED_OPCODE_MARK(INST_JUMP_FALSE1);
	jmpOffset[0] = TclGetInt1AtPtr(pc + 1);
	jmpOffset[1] = 2;
	TRACE(("%d => ", jmpOffset[0]));
	goto doCondJump;

    case INST_JUMP_TRUE1:
	DEPRECATED_OPCODE_MARK(INST_JUMP_TRUE1);
	jmpOffset[0] = 2;
	jmpOffset[1] = TclGetInt1AtPtr(pc + 1);
	TRACE(("%d => ", jmpOffset[1]));
	goto doCondJump;
#endif

    case INST_JUMP_FALSE:
	jmpOffset[0] = TclGetInt4AtPtr(pc + 1);	/* FALSE offset */
	jmpOffset[1] = 5;			/* TRUE offset */
	TRACE(("%d => ", jmpOffset[0]));
	goto doCondJump;

    case INST_JUMP_TRUE:
	jmpOffset[0] = 5;
	jmpOffset[1] = TclGetInt4AtPtr(pc + 1);
	TRACE(("%d => ", jmpOffset[1]));

    doCondJump:
	valuePtr = OBJ_AT_TOS;

	/* TODO - check claim that taking address of b harms performance */
	/* TODO - consider optimization search for constants */
	if (TclGetBooleanFromObj(interp, valuePtr, &b) != TCL_OK) {
	    TRACE_ERROR(interp);
	    goto gotError;
	}

#ifdef TCL_COMPILE_DEBUG
	if (b) {
	    if ((*pc == INST_JUMP_TRUE)
#ifndef REMOVE_DEPRECATED_OPCODES
		    ||  (*pc == INST_JUMP_TRUE1)
#endif
		    ) {
		TRACE_APPEND(("%.20s true, new pc %" SIZEd "\n", O2S(valuePtr),
			PC_REL + jmpOffset[1]));
	    } else {
		TRACE_APPEND(("%.20s true\n", O2S(valuePtr)));
	    }
	} else {
	    if ((*pc == INST_JUMP_TRUE)
#ifndef REMOVE_DEPRECATED_OPCODES
		    || (*pc == INST_JUMP_TRUE1)
#endif
	    ) {
		TRACE_APPEND(("%.20s false\n", O2S(valuePtr)));
	    } else {
		TRACE_APPEND(("%.20s false, new pc %" SIZEd "\n", O2S(valuePtr),
			PC_REL + jmpOffset[0]));
	    }
	}
#endif
	NEXT_INST_F0(jmpOffset[b], 1);
    }

    {
	Tcl_HashEntry *hPtr;
	    
	/*
	 * Jump to location looked up in a hashtable; fall through to next
	 * instr if lookup fails. Lookup by string.
	 */
	   
   case INST_JUMP_TABLE:
	tblIdx = TclGetInt4AtPtr(pc + 1);
	JumptableInfo *jtPtr = (JumptableInfo *)
		codePtr->auxDataArrayPtr[tblIdx].clientData;
	TRACE(("%u \"%.20s\" => ", tblIdx, O2S(OBJ_AT_TOS)));
	hPtr = Tcl_FindHashEntry(&jtPtr->hashTable, TclGetString(OBJ_AT_TOS));
	goto processJumpTableEntry;

	/*
	 * Jump to location looked up in a hashtable; fall through to next
	 * instr if lookup fails or key is non-integer. Lookup by integer.
	 */

    case INST_JUMP_TABLE_NUM:
	tblIdx = TclGetInt4AtPtr(pc + 1);
	JumptableNumInfo *jtnPtr = (JumptableNumInfo *)
		codePtr->auxDataArrayPtr[tblIdx].clientData;
	TRACE(("%u \"%.20s\" => ", tblIdx, O2S(OBJ_AT_TOS)));
	Tcl_WideInt key;
	if (Tcl_GetWideIntFromObj(NULL, OBJ_AT_TOS, &key) != TCL_OK) {
	    goto jumpTableNumFallthrough;
	}
	hPtr = Tcl_FindHashEntry(&jtnPtr->hashTable, (void *)key);

    processJumpTableEntry:
	if (hPtr != NULL) {
	    Tcl_Size jumpOffset = PTR2INT(Tcl_GetHashValue(hPtr));

	    TRACE_APPEND(("found in table, new pc %" SIZEu "\n",
		    PC_REL + jumpOffset));
	    NEXT_INST_F0(jumpOffset, 1);
	}
    jumpTableNumFallthrough:
	TRACE_APPEND(("not found in table\n"));
	NEXT_INST_F0(5, 1);
    }

    /*
     * -----------------------------------------------------------------
     *	   Start of general introspector instructions.
     */

    case INST_NS_CURRENT:
	objResultPtr = TclNewNamespaceObj(TclGetCurrentNamespace(interp));
	TRACE_WITH_OBJ(("=> "), objResultPtr);
	NEXT_INST_F(1, 0, 1);
    case INST_COROUTINE_NAME: {
	CoroutineData *corPtr = iPtr->execEnvPtr->corPtr;

	TclNewObj(objResultPtr);
	if (corPtr && !(corPtr->cmdPtr->flags & CMD_DYING)) {
	    Tcl_GetCommandFullName(interp, (Tcl_Command) corPtr->cmdPtr,
		    objResultPtr);
	}
	TRACE_WITH_OBJ(("=> "), objResultPtr);
	NEXT_INST_F(1, 0, 1);
    }
    case INST_INFO_LEVEL_NUM:
	TclNewIntObj(objResultPtr, (int)iPtr->varFramePtr->level);
	TRACE_WITH_OBJ(("=> "), objResultPtr);
	NEXT_INST_F(1, 0, 1);
    case INST_INFO_LEVEL_ARGS: {
	Tcl_WideInt level;
	CallFrame *framePtr = iPtr->varFramePtr;
	CallFrame *rootFramePtr = iPtr->rootFramePtr;

	TRACE(("\"%.30s\" => ", O2S(OBJ_AT_TOS)));
	if (TclGetWideIntFromObj(interp, OBJ_AT_TOS, &level) != TCL_OK) {
	    TRACE_ERROR(interp);
	    goto gotError;
	}
	if (level <= 0) {
	    level += framePtr->level;
	}
	for (; ((int)framePtr->level!=level) && (framePtr!=rootFramePtr) ;
		framePtr = framePtr->callerVarPtr) {
	    /* Empty loop body */
	}
	if (framePtr == rootFramePtr) {
	    Tcl_SetObjResult(interp, Tcl_ObjPrintf(
		    "bad level \"%s\"", TclGetString(OBJ_AT_TOS)));
	    TRACE_ERROR(interp);
	    DECACHE_STACK_INFO();
	    Tcl_SetErrorCode(interp, "TCL", "LOOKUP", "STACK_LEVEL",
		    TclGetString(OBJ_AT_TOS), (char *)NULL);
	    CACHE_STACK_INFO();
	    goto gotError;
	}
	objResultPtr = Tcl_NewListObj(framePtr->objc, framePtr->objv);
	TRACE_APPEND_OBJ(objResultPtr);
	NEXT_INST_F(1, 1, 1);
    }
    {
	Tcl_Command cmd, origCmd;

    case INST_RESOLVE_COMMAND:
	cmd = Tcl_GetCommandFromObj(interp, OBJ_AT_TOS);
	TclNewObj(objResultPtr);
	if (cmd != NULL) {
	    Tcl_GetCommandFullName(interp, cmd, objResultPtr);
	}
	TRACE_WITH_OBJ(("\"%.20s\" => ", O2S(OBJ_AT_TOS)), objResultPtr);
	NEXT_INST_F(1, 1, 1);

    case INST_ORIGIN_COMMAND:
	TRACE(("\"%.30s\" => ", O2S(OBJ_AT_TOS)));
	cmd = Tcl_GetCommandFromObj(interp, OBJ_AT_TOS);
	if (cmd == NULL) {
	    goto instOriginError;
	}
	origCmd = TclGetOriginalCommand(cmd);
	if (origCmd == NULL) {
	    origCmd = cmd;
	}

	TclNewObj(objResultPtr);
	Tcl_GetCommandFullName(interp, origCmd, objResultPtr);
	if (TclCheckEmptyString(objResultPtr) == TCL_EMPTYSTRING_YES ) {
	    Tcl_DecrRefCount(objResultPtr);
	    instOriginError:
	    Tcl_SetObjResult(interp, Tcl_ObjPrintf(
		    "invalid command name \"%s\"", TclGetString(OBJ_AT_TOS)));
	    DECACHE_STACK_INFO();
	    Tcl_SetErrorCode(interp, "TCL", "LOOKUP", "COMMAND",
		    TclGetString(OBJ_AT_TOS), (char *)NULL);
	    CACHE_STACK_INFO();
	    TRACE_APPEND(("ERROR: not command\n"));
	    goto gotError;
	}
	TRACE_APPEND_OBJ(OBJ_AT_TOS);
	NEXT_INST_F(1, 1, 1);
    }

    /*
     * -----------------------------------------------------------------
     *	   Start of TclOO support instructions.
     */

    {
	Object *oPtr;
	Class *classPtr;
	CallFrame *framePtr;
	CallContext *contextPtr;
	Tcl_Size skip, newDepth;

    case INST_TCLOO_SELF:
	framePtr = iPtr->varFramePtr;
	if (framePtr == NULL ||
		!(framePtr->isProcCallFrame & FRAME_IS_METHOD)) {
	    TRACE(("=> ERROR: no TclOO call context\n"));
	    Tcl_SetObjResult(interp, Tcl_NewStringObj(
		    "self may only be called from inside a method",
		    -1));
	    DECACHE_STACK_INFO();
	    OO_ERROR(interp, CONTEXT_REQUIRED);
	    CACHE_STACK_INFO();
	    goto gotError;
	}
	contextPtr = (CallContext *)framePtr->clientData;

	/*
	 * Call out to get the name; it's expensive to compute but cached.
	 */

	objResultPtr = TclOOObjectName(interp, contextPtr->oPtr);
	TRACE_WITH_OBJ(("=> "), objResultPtr);
	NEXT_INST_F(1, 0, 1);

#ifndef REMOVE_DEPRECATED_OPCODES
    case INST_TCLOO_NEXT_CLASS1:
	DEPRECATED_OPCODE_MARK(INST_TCLOO_NEXT_CLASS1);
	numArgs = TclGetUInt1AtPtr(pc + 1);
	pcAdjustment = 2;
	goto invokeNextClass;
#endif
    case INST_TCLOO_NEXT_CLASS:
	numArgs = TclGetUInt4AtPtr(pc + 1);
	pcAdjustment = 5;
#ifndef REMOVE_DEPRECATED_OPCODES
    invokeNextClass:
#endif
	framePtr = iPtr->varFramePtr;
	valuePtr = OBJ_AT_DEPTH(numArgs - 2);
	objv = &OBJ_AT_DEPTH(numArgs - 1);
	skip = 2;
	TRACE(("%u => ", (unsigned)numArgs));
	if (framePtr == NULL ||
		!(framePtr->isProcCallFrame & FRAME_IS_METHOD)) {
	    TRACE_APPEND(("ERROR: no TclOO call context\n"));
	    Tcl_SetObjResult(interp, Tcl_NewStringObj(
		    "nextto may only be called from inside a method",
		    -1));
	    DECACHE_STACK_INFO();
	    OO_ERROR(interp, CONTEXT_REQUIRED);
	    CACHE_STACK_INFO();
	    goto gotError;
	}
	contextPtr = (CallContext *)framePtr->clientData;

	DECACHE_STACK_INFO();
	classPtr = TclOOGetClassFromObj(interp, valuePtr);
	CACHE_STACK_INFO();
	if (classPtr == NULL) {
	    TRACE_APPEND(("ERROR: \"%.30s\" not class\n", O2S(valuePtr)));
	    goto gotError;
	} else {
	    Tcl_Size i;

	    for (i=contextPtr->index+1 ; i<contextPtr->callPtr->numChain ; i++) {
		MInvoke *miPtr = contextPtr->callPtr->chain + i;
		if (!miPtr->isFilter &&
			miPtr->mPtr->declaringClassPtr == classPtr) {
		    newDepth = i;
		    goto doInvokeNext;
		}
	    }
	    // Unlikely; cold path

	    TRACE_APPEND(("ERROR: \"%.30s\" not on reachable chain\n",
		    O2S(valuePtr)));
	    for (i = contextPtr->index ; i != TCL_INDEX_NONE ; i--) {
		MInvoke *miPtr = contextPtr->callPtr->chain + i;
		if (!miPtr->isFilter
			&& miPtr->mPtr->declaringClassPtr == classPtr) {
		    Tcl_SetObjResult(interp, Tcl_ObjPrintf(
			    "%s implementation by \"%s\" not reachable from here",
			    TclOOContextTypeName(contextPtr),
			    TclGetString(valuePtr)));
		    DECACHE_STACK_INFO();
		    OO_ERROR(interp, CLASS_NOT_REACHABLE);
		    CACHE_STACK_INFO();
		    goto gotError;
		}
	    }
	    Tcl_SetObjResult(interp, Tcl_ObjPrintf(
		    "%s has no non-filter implementation by \"%s\"",
		    TclOOContextTypeName(contextPtr), TclGetString(valuePtr)));
	    DECACHE_STACK_INFO();
	    OO_ERROR(interp, CLASS_NOT_THERE);
	    CACHE_STACK_INFO();
	    goto gotError;
	}

#ifndef REMOVE_DEPRECATED_OPCODES
    case INST_TCLOO_NEXT1:
	DEPRECATED_OPCODE_MARK(INST_TCLOO_NEXT1);
	numArgs = TclGetUInt1AtPtr(pc + 1);
	pcAdjustment = 2;
	goto invokeNext;
#endif
    case INST_TCLOO_NEXT:
	numArgs = TclGetUInt4AtPtr(pc + 1);
	pcAdjustment = 5;
#ifndef REMOVE_DEPRECATED_OPCODES
    invokeNext:
#endif
	objv = &OBJ_AT_DEPTH(numArgs - 1);
	framePtr = iPtr->varFramePtr;
	skip = 1;
	TRACE(("%u => ", (unsigned)numArgs));
	if (framePtr == NULL ||
		!(framePtr->isProcCallFrame & FRAME_IS_METHOD)) {
	    TRACE_APPEND(("ERROR: no TclOO call context\n"));
	    Tcl_SetObjResult(interp, Tcl_NewStringObj(
		    "next may only be called from inside a method",
		    -1));
	    DECACHE_STACK_INFO();
	    OO_ERROR(interp, CONTEXT_REQUIRED);
	    CACHE_STACK_INFO();
	    goto gotError;
	}
	contextPtr = (CallContext *)framePtr->clientData;

	newDepth = contextPtr->index + 1;
	if (newDepth >= contextPtr->callPtr->numChain) {
	    /*
	     * We're at the end of the chain; generate an error message unless
	     * the interpreter is being torn down, in which case we might be
	     * getting here because of methods/destructors doing a [next] (or
	     * equivalent) unexpectedly.
	     */

	    TRACE_APPEND(("ERROR: no TclOO next impl\n"));
	    Tcl_SetObjResult(interp, Tcl_ObjPrintf(
		    "no next %s implementation", TclOOContextTypeName(contextPtr)));
	    DECACHE_STACK_INFO();
	    OO_ERROR(interp, NOTHING_NEXT);
	    CACHE_STACK_INFO();
	    goto gotError;
	}

    doInvokeNext:
#ifdef TCL_COMPILE_DEBUG
	if (tclTraceExec >= TCL_TRACE_BYTECODE_EXEC_COMMANDS) {
	    if (traceInstructions) {
		strncpy(cmdNameBuf, TclGetString(objv[0]), 20);
	    } else {
		fprintf(stdout, "%" SIZEd ": (%" SIZEd ") invoking ",
			iPtr->numLevels, PC_REL);
	    }
    	    PrintArgumentWords(numArgs, objv);
	    fprintf(stdout, "\n");
	    fflush(stdout);
	}
#endif /*TCL_COMPILE_DEBUG*/
	bcFramePtr->data.tebc.pc = (char *) pc;
	iPtr->cmdFramePtr = bcFramePtr;

	if (iPtr->flags & INTERP_DEBUG_FRAME) {
	    ArgumentBCEnter(interp, codePtr, TD, pc, numArgs, objv);
	}

	cleanup = numArgs;
	DECACHE_STACK_INFO();
	iPtr->varFramePtr = framePtr->callerVarPtr;
	pc += pcAdjustment;
	TEBC_YIELD();

	TclPushTailcallPoint(interp);
	oPtr = contextPtr->oPtr;
	if (oPtr->flags & FILTER_HANDLING) {
	    TclNRAddCallback(interp, FinalizeOONextFilter,
		    framePtr, contextPtr, INT2PTR(contextPtr->index),
		    INT2PTR(contextPtr->skip));
	} else {
	    TclNRAddCallback(interp, FinalizeOONext,
		    framePtr, contextPtr, INT2PTR(contextPtr->index),
		    INT2PTR(contextPtr->skip));
	}
	contextPtr->skip = skip;
	contextPtr->index = newDepth;
	if (contextPtr->callPtr->chain[newDepth].isFilter
		|| contextPtr->callPtr->flags & FILTER_HANDLING) {
	    oPtr->flags |= FILTER_HANDLING;
	} else {
	    oPtr->flags &= ~FILTER_HANDLING;
	}

	{
	    const Method *mPtr = contextPtr->callPtr->chain[newDepth].mPtr;

#ifndef TCL_NO_DEPRECATED
	    if (mPtr->typePtr->version == TCL_OO_METHOD_VERSION_1) {
		if (objc > INT_MAX) {
		    TRACE_ERROR(interp);
		    goto gotError;
		}
		return mPtr->typePtr->callProc(mPtr->clientData, interp,
			(Tcl_ObjectContext) contextPtr, (int)numArgs, objv);
	    }
<<<<<<< HEAD
	    // Ugly indirect cast
	    Tcl_MethodCallProc2 *call2Proc = (Tcl_MethodCallProc2 *)
		    (void *)mPtr->typePtr->callProc;
	    return call2Proc(mPtr->clientData, interp,
=======
#endif /* TCL_NO_DEPRECATED */
	    return mPtr->type2Ptr->callProc(mPtr->clientData, interp,
>>>>>>> c165c130
		    (Tcl_ObjectContext) contextPtr, numArgs, objv);
	}

    case INST_TCLOO_IS_OBJECT:
	DECACHE_STACK_INFO();
	oPtr = (Object *) Tcl_GetObjectFromObj(interp, OBJ_AT_TOS);
	CACHE_STACK_INFO();
	objResultPtr = TCONST(oPtr != NULL ? 1 : 0);
	TRACE_WITH_OBJ(("%.30s => ", O2S(OBJ_AT_TOS)), objResultPtr);
	NEXT_INST_F(1, 1, 1);
    case INST_TCLOO_CLASS:
    case INST_TCLOO_NS:
    case INST_TCLOO_ID:
	DECACHE_STACK_INFO();
	oPtr = (Object *) Tcl_GetObjectFromObj(interp, OBJ_AT_TOS);
	CACHE_STACK_INFO();
	if (oPtr == NULL) {
	    TRACE(("%.30s => ERROR: not object\n", O2S(OBJ_AT_TOS)));
	    goto gotError;
	}
	switch (inst) {
	case INST_TCLOO_CLASS:
	    objResultPtr = TclOOObjectName(interp, oPtr->selfCls->thisPtr);
	    break;
	case INST_TCLOO_NS:
	    objResultPtr = TclNewNamespaceObj(oPtr->namespacePtr);
	    break;
	case INST_TCLOO_ID:
	    objResultPtr = Tcl_NewWideIntObj(oPtr->creationEpoch);
	    break;
	default:
	    TCL_UNREACHABLE();
	}
	TRACE_WITH_OBJ(("%.30s => ", O2S(OBJ_AT_TOS)), objResultPtr);
	NEXT_INST_F(1, 1, 1);
    }

    /*
     *	   End of TclOO support instructions.
     * -----------------------------------------------------------------
     *	   Start of INST_LIST and related instructions.
     */

    {
	int nocase, match, fromIdxEnc, toIdxEnc;
	Tcl_Size slength, length2, fromIdx, toIdx, index, s1len, s2len, numIndices;
	const char *s1, *s2;

    case INST_LIST:
	/*
	 * Pop the numArgs (objc) top stack elements into a new list obj and then
	 * decrement their ref counts.
	 */

	numArgs = TclGetUInt4AtPtr(pc + 1);
	objResultPtr = Tcl_NewListObj(numArgs, &OBJ_AT_DEPTH(numArgs - 1));
	TRACE_WITH_OBJ(("%u => ", (unsigned) numArgs), objResultPtr);
	NEXT_INST_V(5, numArgs, 1);

    case INST_LIST_LENGTH:
	TRACE(("\"%.30s\" => ", O2S(OBJ_AT_TOS)));
	if (TclListObjLength(interp, OBJ_AT_TOS, &length) != TCL_OK) {
	    TRACE_ERROR(interp);
	    goto gotError;
	}
	TclNewIntObj(objResultPtr, length);
	TRACE_APPEND(("%" SIZEd "\n", length));
	NEXT_INST_F(1, 1, 1);

    case INST_LIST_INDEX:	/* lindex with objc == 3 */
	value2Ptr = OBJ_AT_TOS;
	valuePtr = OBJ_UNDER_TOS;
	TRACE(("\"%.30s\" \"%.30s\" => ", O2S(valuePtr), O2S(value2Ptr)));

	/* special case for AbstractList */
	if (TclObjTypeHasProc(valuePtr, indexProc)) {
	    DECACHE_STACK_INFO();
	    length = TclObjTypeLength(valuePtr);
	    if (TclGetIntForIndexM(NULL, value2Ptr, length-1, &index)!=TCL_OK) {
		CACHE_STACK_INFO();
		/* Could be list of indices. Let TclLindexList handle it below */
	    } else {
		if (TclObjTypeIndex(interp, valuePtr, index, &objResultPtr) !=
		    TCL_OK) {
		    CACHE_STACK_INFO();
		    TRACE_ERROR(interp);
		    goto gotError;
		}
		CACHE_STACK_INFO();
		if (objResultPtr == NULL) {
		    /* Index is out of range, return empty result. */
		    TclNewObj(objResultPtr);
		}
		Tcl_IncrRefCount(objResultPtr); // reference held here
		goto lindexDone;
	    }
	} else {
	    /* Non-abstract list */
	    Tcl_Size value2Length;
	    Tcl_Obj *indexListPtr = value2Ptr;

	    if ((TclListObjGetElements(interp, valuePtr, &objc, &objv) == TCL_OK)
		    && (!TclHasInternalRep(value2Ptr, &tclListType)
		    || (Tcl_ListObjLength(interp, value2Ptr, &value2Length),
			value2Length == 1
			    ? (indexListPtr = TclListObjGetElement(value2Ptr, 0), 1)
			    : 0))) {
		/* increment the refCount of value2Ptr because TclListObjGetElement may
		 * have just extracted it from a list in the condition for this block.
		 */
		Tcl_IncrRefCount(indexListPtr);

		DECACHE_STACK_INFO();
		int code = TclGetIntForIndexM(interp, indexListPtr, objc - 1, &index);
		TclDecrRefCount(indexListPtr);
		CACHE_STACK_INFO();
		if (code == TCL_OK) {
		    Tcl_DecrRefCount(value2Ptr);
		    tosPtr--;
		    pcAdjustment = 1;
		    goto lindexFastPath;
		}
		Tcl_ResetResult(interp);
	    }
	}

	DECACHE_STACK_INFO();
	objResultPtr = TclLindexList(interp, valuePtr, value2Ptr);
	CACHE_STACK_INFO();

    lindexDone:
	if (!objResultPtr) {
	    TRACE_ERROR(interp);
	    goto gotError;
	}

	/*
	 * Stash the list element on the stack.
	 */

	TRACE_APPEND_OBJ(objResultPtr);
	NEXT_INST_F(1, 2, -1);	/* Already has the correct refCount */

    case INST_LIST_INDEX_IMM: {	/* lindex with objc==3 and index in bytecode
				 * stream */

	/*
	 * Pop the list and get the index.
	 */

	valuePtr = OBJ_AT_TOS;
	int encIndex = TclGetInt4AtPtr(pc + 1);
	TRACE(("\"%.30s\" %d => ", O2S(valuePtr), encIndex));

	/*
	 * Get the contents of the list, making sure that it really is a list
	 * in the process.
	 */

	/* special case for AbstractList */
	if (TclObjTypeHasProc(valuePtr, indexProc)) {
	    length = TclObjTypeLength(valuePtr);

	    /* Decode end-offset index values. */
	    index = TclIndexDecode(encIndex, length - 1);

	    if (index >= 0 && index < length) {
		/* Compute value @ index */
		DECACHE_STACK_INFO();
		int code = TclObjTypeIndex(interp, valuePtr, index, &objResultPtr);
		CACHE_STACK_INFO();
		if (code != TCL_OK) {
		    TRACE_ERROR(interp);
		    goto gotError;
		}
	    } else {
		TclNewObj(objResultPtr);
	    }

	    pcAdjustment = 5;
	    goto lindexFastPath2;
	}

	/* List case */
	if (TclListObjGetElements(interp, valuePtr, &objc, &objv) != TCL_OK) {
	    TRACE_ERROR(interp);
	    goto gotError;
	}

	/* Decode end-offset index values. */

	index = TclIndexDecode(encIndex, objc - 1);
	pcAdjustment = 5;

    lindexFastPath:
	if (index >= 0 && index < objc) {
	    objResultPtr = objv[index];
	} else {
	    TclNewObj(objResultPtr);
	}

    lindexFastPath2:
	TRACE_APPEND_OBJ(objResultPtr);
	NEXT_INST_F(pcAdjustment, 1, 1);
    }

    case INST_LIST_INDEX_MULTI:	/* 'lindex' with multiple index args */
	/*
	 * Determine the count of index args.
	 */

	numArgs = TclGetUInt4AtPtr(pc + 1);
	numIndices = numArgs - 1;

	/*
	 * Do the 'lindex' operation.
	 */

	TRACE(("%u => ", (unsigned)numArgs));
	objResultPtr = TclLindexFlat(interp, OBJ_AT_DEPTH(numIndices),
		numIndices, &OBJ_AT_DEPTH(numIndices - 1));
	if (!objResultPtr) {
	    TRACE_ERROR(interp);
	    goto gotError;
	}

	/*
	 * Set result.
	 */

	TRACE_APPEND_OBJ(objResultPtr);
	NEXT_INST_V(5, numArgs, -1);

    case INST_LSET_FLAT:
	/*
	 * Lset with 3, 5, or more args. Get the number of index args.
	 */

	numArgs = TclGetUInt4AtPtr(pc + 1);
	numIndices = numArgs - 2;
	TRACE(("%u => ", (unsigned)numArgs));

	/*
	 * Get the old value of variable, and remove the stack ref. This is
	 * safe because the variable still references the object; the ref
	 * count will never go zero here - we can use the smaller macro
	 * Tcl_DecrRefCount.
	 */

	valuePtr = POP_OBJECT();
	Tcl_DecrRefCount(valuePtr); /* This one should be done here */

	/*
	 * Compute the new variable value.
	 */

	DECACHE_STACK_INFO();
	if (TclObjTypeHasProc(valuePtr, setElementProc)) {
	    objResultPtr = TclObjTypeSetElement(interp,
		    valuePtr, numIndices,
		    &OBJ_AT_DEPTH(numIndices), OBJ_AT_TOS);
	} else {
	    objResultPtr = TclLsetFlat(interp, valuePtr, numIndices,
		    &OBJ_AT_DEPTH(numIndices), OBJ_AT_TOS);
	}
	CACHE_STACK_INFO();
	if (!objResultPtr) {
	    TRACE_ERROR(interp);
	    goto gotError;
	}

	/*
	 * Set result.
	 */
	TRACE_APPEND_OBJ(objResultPtr);
	NEXT_INST_V(5, numIndices + 1, -1);

    case INST_LSET_LIST:	/* 'lset' with 4 args */
	/*
	 * Get the old value of variable, and remove the stack ref. This is
	 * safe because the variable still references the object; the ref
	 * count will never go zero here - we can use the smaller macro
	 * Tcl_DecrRefCount.
	 */

	objPtr = POP_OBJECT();
	Tcl_DecrRefCount(objPtr);	/* This one should be done here. */

	/*
	 * Get the new element value, and the index list.
	 */

	valuePtr = OBJ_AT_TOS;
	value2Ptr = OBJ_UNDER_TOS;
	TRACE(("\"%.30s\" \"%.30s\" \"%.30s\" => ",
		O2S(value2Ptr), O2S(valuePtr), O2S(objPtr)));

	/*
	 * Compute the new variable value.
	 */

	objResultPtr = TclLsetList(interp, objPtr, value2Ptr, valuePtr);
	if (!objResultPtr) {
	    TRACE_ERROR(interp);
	    goto gotError;
	}

	/*
	 * Set result.
	 */

	TRACE_APPEND_OBJ(objResultPtr);
	NEXT_INST_F(1, 2, -1);

    case INST_LIST_RANGE_IMM:	/* lrange with objc==4 and both indices in
				 * bytecode stream */

	/*
	 * Pop the list and get the indices.
	 */

	valuePtr = OBJ_AT_TOS;
	fromIdxEnc = TclGetInt4AtPtr(pc + 1);
	toIdxEnc = TclGetInt4AtPtr(pc + 5);
	TRACE(("\"%.30s\" %d %d => ", O2S(valuePtr), fromIdxEnc, toIdxEnc));

	/*
	 * Get the length of the list, making sure that it really is a list
	 * in the process.
	 */

	if (TclListObjLength(interp, valuePtr, &objc) != TCL_OK) {
	    TRACE_ERROR(interp);
	    goto gotError;
	}

	/*
	 * Skip a lot of work if we're about to throw the result away (common
	 * with uses of [lassign]).
	 */

#ifndef TCL_COMPILE_DEBUG
	if (pc[9] == INST_POP) {
	    NEXT_INST_F0(10, 1);
	}
#endif

	/* Every range of an empty list is an empty list */
	if (objc == 0) {
	    /* avoid return of not canonical list (e. g. spaces in string repr.) */
	    if (!valuePtr->bytes || !valuePtr->length) {
		TRACE_APPEND(("\n"));
		NEXT_INST_F0(9, 0);
	    }
	    goto emptyList;
	}

	/* Decode index value operands. */

	if (toIdxEnc == -1) {
	emptyList:
	    TclNewObj(objResultPtr);
	    TRACE_APPEND_OBJ(objResultPtr);
	    NEXT_INST_F(9, 1, 1);
	}
	toIdx = TclIndexDecode(toIdxEnc, objc - 1);
	if (toIdx == TCL_INDEX_NONE) {
	    goto emptyList;
	} else if (toIdx >= objc) {
	    toIdx = objc - 1;
	}

	assert (toIdx >= 0 && toIdx < objc);
	/*
	assert ( fromIdxEnc != TCL_INDEX_NONE );
	 *
	 * Extra safety for legacy bytecodes:
	 */
	if (fromIdxEnc == -1) {
	    fromIdxEnc = 0;
	}

	fromIdx = TclIndexDecode(fromIdxEnc, objc - 1);

	DECACHE_STACK_INFO();
	if (Tcl_ListObjRange(interp, valuePtr, fromIdx, toIdx,
		&objResultPtr) != TCL_OK) {
	    objResultPtr = NULL;
	    TRACE_ERROR(interp);
	    goto gotError;
	}

	TRACE_APPEND_OBJ(objResultPtr);
	NEXT_INST_F(9, 1, 1);

    case INST_LIST_IN:
    case INST_LIST_NOT_IN:	/* Basic list containment operators. */
	value2Ptr = OBJ_AT_TOS;
	valuePtr = OBJ_UNDER_TOS;

	s1 = TclGetStringFromObj(valuePtr, &s1len);
	TRACE(("\"%.30s\" \"%.30s\" => ", O2S(valuePtr), O2S(value2Ptr)));

	if (TclObjTypeHasProc(value2Ptr, inOperProc) != NULL) {
	    int status = TclObjTypeInOperator(interp, valuePtr, value2Ptr, &match);
	    if (status != TCL_OK) {
		TRACE_ERROR(interp);
		goto gotError;
	    }
	} else {
	    if (TclListObjLength(interp, value2Ptr, &length) != TCL_OK) {
		TRACE_ERROR(interp);
		goto gotError;
	    }
	    match = 0;
	    if (length > 0) {
		Tcl_Size i = 0;
		int isAbstractList = TclObjTypeHasProc(value2Ptr, indexProc) != NULL;

		/*
		 * An empty list doesn't match anything.
		 */

		do {
		    Tcl_Obj *o;
		    if (isAbstractList) {
			DECACHE_STACK_INFO();
			int status = TclObjTypeIndex(interp, value2Ptr, i, &o);
			CACHE_STACK_INFO();
			if (status != TCL_OK) {
			    TRACE_ERROR(interp);
			    goto gotError;
			}
		    } else {
			Tcl_ListObjIndex(NULL, value2Ptr, i, &o);
		    }
		    if (o != NULL) {
			s2 = TclGetStringFromObj(o, &s2len);
		    } else {
			s2 = "";
			s2len = 0;
		    }
		    if (s1len == s2len) {
			match = (memcmp(s1, s2, s1len) == 0);
		    }

		    /* Could be an ephemeral abstract obj */
		    Tcl_BounceRefCount(o);

		    i++;
		} while (i < length && match == 0);
	    }
	}

	if (*pc == INST_LIST_NOT_IN) {
	    match = !match;
	}

	TRACE_APPEND(("%d\n", match));

	/*
	 * Peep-hole optimisation: if you're about to jump, do jump from here.
	 * We're saving the effort of pushing a boolean value only to pop it
	 * for branching.
	 */

	JUMP_PEEPHOLE_F(match, 1, 2);

    case INST_LIST_CONCAT:
	value2Ptr = OBJ_AT_TOS;
	valuePtr = OBJ_UNDER_TOS;
	TRACE(("\"%.30s\" \"%.30s\" => ", O2S(valuePtr), O2S(value2Ptr)));
	if (Tcl_IsShared(valuePtr)) {
	    objResultPtr = Tcl_DuplicateObj(valuePtr);
	    if (Tcl_ListObjAppendList(interp, objResultPtr,
		    value2Ptr) != TCL_OK) {
		TRACE_ERROR(interp);
		TclDecrRefCount(objResultPtr);
		goto gotError;
	    }
	    TRACE_APPEND_OBJ(objResultPtr);
	    NEXT_INST_F(1, 2, 1);
	} else {
	    if (Tcl_ListObjAppendList(interp, valuePtr, value2Ptr) != TCL_OK) {
		TRACE_ERROR(interp);
		goto gotError;
	    }
	    TRACE_APPEND_OBJ(valuePtr);
	    NEXT_INST_F0(1, 1);
	}

    case INST_LREPLACE: {
	numArgs = TclGetUInt4AtPtr(pc + 1);
	int flags = TclGetInt1AtPtr(pc + 5);

	/* Stack: ... listobj index1 ?index2? new1 ... newN */
	valuePtr = OBJ_AT_DEPTH(numArgs - 1);

	/* haveSecondIndex==0 => pure insert */
	int haveSecondIndex = (flags & TCL_LREPLACE4_SINGLE_INDEX) == 0;
	size_t numNewElems = numArgs - 2 - haveSecondIndex;

	/* end_indicator==1 => "end" is last element's index, 0=>index beyond */
	int endIndicator = (flags & TCL_LREPLACE4_END_IS_LAST) != 0;
	Tcl_Obj *fromIdxObj = OBJ_AT_DEPTH(numArgs - 2);
	Tcl_Obj *toIdxObj = haveSecondIndex ? OBJ_AT_DEPTH(numArgs - 3) : NULL;
	if (Tcl_ListObjLength(interp, valuePtr, &length) != TCL_OK) {
	    TRACE_ERROR(interp);
	    goto gotError;
	}

	DECACHE_STACK_INFO();
	if (TclGetIntForIndexM(interp, fromIdxObj, length - endIndicator,
		&fromIdx) != TCL_OK) {
	    CACHE_STACK_INFO();
	    TRACE_ERROR(interp);
	    goto gotError;
	}
	if (fromIdx == TCL_INDEX_NONE) {
	    fromIdx = 0;
	} else if (fromIdx > length) {
	    fromIdx = length;
	}
	size_t numToDelete = 0;
	if (toIdxObj) {
	    if (TclGetIntForIndexM(interp, toIdxObj, length - endIndicator,
		    &toIdx) != TCL_OK) {
		CACHE_STACK_INFO();
		TRACE_ERROR(interp);
		goto gotError;
	    }
	    if (toIdx != TCL_INDEX_NONE) {
		if (toIdx > length) {
		    toIdx = length;
		}
		if (toIdx >= fromIdx) {
		    numToDelete = (size_t)toIdx - (size_t)fromIdx + 1;
		}
	    }
	}

	CACHE_STACK_INFO();

	if (Tcl_IsShared(valuePtr)) {
	    objResultPtr = Tcl_DuplicateObj(valuePtr);
	    if (Tcl_ListObjReplace(interp, objResultPtr, fromIdx, numToDelete,
		    numNewElems, &OBJ_AT_DEPTH(numNewElems - 1)) != TCL_OK) {
		TRACE_ERROR(interp);
		Tcl_DecrRefCount(objResultPtr);
		goto gotError;
	    }
	    TRACE_APPEND_OBJ(objResultPtr);
	    NEXT_INST_V(6, numArgs, 1);
	} else {
	    if (Tcl_ListObjReplace(interp, valuePtr, fromIdx, numToDelete,
		    numNewElems, &OBJ_AT_DEPTH(numNewElems - 1)) != TCL_OK) {
		TRACE_ERROR(interp);
		goto gotError;
	    }
	    TRACE_APPEND_OBJ(valuePtr);
	    NEXT_INST_V(6, numArgs - 1, 0);
	}
    }

	/*
	 *	   End of INST_LIST and related instructions.
	 * -----------------------------------------------------------------
	 *	   Start of string-related instructions.
	 */

    case INST_STR_EQ:
    case INST_STR_NEQ:		/* String (in)equality check */
    case INST_STR_CMP:		/* String compare. */
    case INST_STR_LT:
    case INST_STR_GT:
    case INST_STR_LE:
    case INST_STR_GE:
    stringCompare:
	value2Ptr = OBJ_AT_TOS;
	valuePtr = OBJ_UNDER_TOS;

	{
	    int checkEq = ((*pc == INST_EQ) || (*pc == INST_NEQ)
		    || (*pc == INST_STR_EQ) || (*pc == INST_STR_NEQ));
	    match = TclStringCmp(valuePtr, value2Ptr, checkEq, 0, -1);
	}

	/*
	 * Make sure only -1,0,1 is returned
	 * TODO: consider peephole opt.
	 */

	if (*pc != INST_STR_CMP) {
	    /*
	     * Take care of the opcodes that goto'ed into here.
	     */

	    switch (*pc) {
	    case INST_STR_EQ:
	    case INST_EQ:
		match = (match == 0);
		break;
	    case INST_STR_NEQ:
	    case INST_NEQ:
		match = (match != 0);
		break;
	    case INST_LT:
	    case INST_STR_LT:
		match = (match < 0);
		break;
	    case INST_GT:
	    case INST_STR_GT:
		match = (match > 0);
		break;
	    case INST_LE:
	    case INST_STR_LE:
		match = (match <= 0);
		break;
	    case INST_GE:
	    case INST_STR_GE:
		match = (match >= 0);
		break;
	    }
	}

	TRACE(("\"%.20s\" \"%.20s\" => %d\n", O2S(valuePtr), O2S(value2Ptr),
		(match < 0 ? -1 : match > 0 ? 1 : 0)));
	JUMP_PEEPHOLE_F(match, 1, 2);

    case INST_STR_LEN:
	valuePtr = OBJ_AT_TOS;
	slength = Tcl_GetCharLength(valuePtr);
	TclNewIntObj(objResultPtr, slength);
	TRACE(("\"%.30s\" => %" SIZEu "\n", O2S(valuePtr), slength));
	NEXT_INST_F(1, 1, 1);

    {
	Tcl_Size (*transform)(char *);

    case INST_STR_UPPER:
	transform = Tcl_UtfToUpper;
	goto applyStringTransform;
    case INST_STR_LOWER:
	transform = Tcl_UtfToLower;
	goto applyStringTransform;
    case INST_STR_TITLE:
	transform = Tcl_UtfToTitle;
    applyStringTransform:
	valuePtr = OBJ_AT_TOS;
	TRACE(("\"%.30s\" => ", O2S(valuePtr)));
	if (Tcl_IsShared(valuePtr)) {
	    // Make copy of UTF-8 representation ONLY; we're about to modify it
	    s1 = TclGetStringFromObj(valuePtr, &slength);
	    TclNewStringObj(objResultPtr, s1, slength);
	    slength = transform(TclGetString(objResultPtr));
	    Tcl_SetObjLength(objResultPtr, slength);
	    TRACE_APPEND_OBJ(objResultPtr);
	    NEXT_INST_F(1, 1, 1);
	} else {
	    slength = transform(TclGetString(valuePtr));
	    Tcl_SetObjLength(valuePtr, slength);
	    TclFreeInternalRep(valuePtr);
	    TRACE_APPEND_OBJ(valuePtr);
	    NEXT_INST_F0(1, 0);
	}
    }

    case INST_STR_INDEX:
	value2Ptr = OBJ_AT_TOS;
	valuePtr = OBJ_UNDER_TOS;
	TRACE(("\"%.30s\" %.20s => ", O2S(valuePtr), O2S(value2Ptr)));

	/*
	 * Get char length to calculate what 'end' means.
	 */

	slength = Tcl_GetCharLength(valuePtr);
	{
	    DECACHE_STACK_INFO();
	    int code = TclGetIntForIndexM(interp, value2Ptr, slength - 1, &index);
	    CACHE_STACK_INFO();
	    if (code != TCL_OK) {
		TRACE_ERROR(interp);
		goto gotError;
	    }
	}

	if (index < 0 || index >= slength) {
	    TclNewObj(objResultPtr);
	} else if (TclIsPureByteArray(valuePtr)) {
	    objResultPtr = Tcl_NewByteArrayObj(
		    Tcl_GetBytesFromObj(NULL, valuePtr, (Tcl_Size *)NULL)+index, 1);
	} else if (valuePtr->bytes && slength == valuePtr->length) {
	    objResultPtr = Tcl_NewStringObj((const char *)
		    valuePtr->bytes + index, 1);
	} else {
	    char buf[4] = "";
	    int ch = Tcl_GetUniChar(valuePtr, index);

	    /*
	     * This could be: Tcl_NewUnicodeObj((const Tcl_UniChar *)&ch, 1)
	     * but creating the object as a string seems to be faster in
	     * practical use.
	     */
	    if (ch == -1) {
		TclNewObj(objResultPtr);
	    } else {
		slength = Tcl_UniCharToUtf(ch, buf);
		objResultPtr = Tcl_NewStringObj(buf, slength);
	    }
	}

	TRACE_APPEND_OBJ(objResultPtr);
	NEXT_INST_F(1, 2, 1);

    case INST_STR_RANGE:
	TRACE(("\"%.20s\" %.20s %.20s =>",
		O2S(OBJ_AT_DEPTH(2)), O2S(OBJ_UNDER_TOS), O2S(OBJ_AT_TOS)));
	slength = Tcl_GetCharLength(OBJ_AT_DEPTH(2)) - 1;

	DECACHE_STACK_INFO();
	if (TclGetIntForIndexM(interp, OBJ_UNDER_TOS, slength, &fromIdx) != TCL_OK ||
		TclGetIntForIndexM(interp, OBJ_AT_TOS, slength, &toIdx) != TCL_OK) {
	    CACHE_STACK_INFO();
	    TRACE_ERROR(interp);
	    goto gotError;
	}
	CACHE_STACK_INFO();

	if (toIdx == TCL_INDEX_NONE) {
	    TclNewObj(objResultPtr);
	} else {
	    objResultPtr = Tcl_GetRange(OBJ_AT_DEPTH(2), fromIdx, toIdx);
	}
	TRACE_APPEND_OBJ(objResultPtr);
	NEXT_INST_V(1, 3, 1);

    case INST_STR_RANGE_IMM:
	valuePtr = OBJ_AT_TOS;
	fromIdxEnc = TclGetInt4AtPtr(pc + 1);
	toIdxEnc = TclGetInt4AtPtr(pc + 5);
	slength = Tcl_GetCharLength(valuePtr);
	TRACE(("\"%.20s\" %d %d => ", O2S(valuePtr), fromIdxEnc, toIdxEnc));

	/* Every range of an empty value is an empty value */
	if (slength == 0) {
	    TRACE_APPEND(("\n"));
	    NEXT_INST_F0(9, 0);
	}

	/* Decode index operands. */

	toIdx = TclIndexDecode(toIdxEnc, slength - 1);
	fromIdx = TclIndexDecode(fromIdxEnc, slength - 1);
	if (toIdx == TCL_INDEX_NONE) {
	    TclNewObj(objResultPtr);
	} else {
	    objResultPtr = Tcl_GetRange(valuePtr, fromIdx, toIdx);
	}
	TRACE_APPEND_OBJ(objResultPtr);
	NEXT_INST_F(9, 1, 1);

    {
	Tcl_UniChar *ustring1, *ustring2, *ustring3, *end, *p;
	Tcl_Size length3;
	Tcl_Obj *value3Ptr;

    case INST_STR_REPLACE:
	value3Ptr = POP_OBJECT();
	valuePtr = OBJ_AT_DEPTH(2);
	slength = Tcl_GetCharLength(valuePtr) - 1;
	TRACE(("\"%.20s\" %s %s \"%.20s\" => ", O2S(valuePtr),
		O2S(OBJ_UNDER_TOS), O2S(OBJ_AT_TOS), O2S(value3Ptr)));
	DECACHE_STACK_INFO();
	if (TclGetIntForIndexM(interp, OBJ_UNDER_TOS, slength, &fromIdx) != TCL_OK
		|| TclGetIntForIndexM(interp, OBJ_AT_TOS, slength, &toIdx) != TCL_OK) {
	    CACHE_STACK_INFO();
	    TclDecrRefCount(value3Ptr);
	    TRACE_ERROR(interp);
	    goto gotError;
	}
	CACHE_STACK_INFO();
	TclDecrRefCount(OBJ_AT_TOS);
	(void) POP_OBJECT();
	TclDecrRefCount(OBJ_AT_TOS);
	(void) POP_OBJECT();

	if ((toIdx < 0) || (fromIdx > slength) || (toIdx < fromIdx)) {
	    TRACE_APPEND_OBJ(valuePtr);
	    TclDecrRefCount(value3Ptr);
	    NEXT_INST_F0(1, 0);
	}

	if (fromIdx < 0) {
	    fromIdx = 0;
	}

	if (toIdx > slength) {
	    toIdx = slength;
	}

	if ((fromIdx == 0) && (toIdx == slength)) {
	    TclDecrRefCount(OBJ_AT_TOS);
	    OBJ_AT_TOS = value3Ptr;
	    TRACE_APPEND_OBJ(value3Ptr);
	    NEXT_INST_F0(1, 0);
	}

	objResultPtr = TclStringReplace(interp, valuePtr, fromIdx,
		toIdx - fromIdx + 1, value3Ptr, TCL_STRING_IN_PLACE);

	if (objResultPtr == value3Ptr) {
	    /* See [Bug 82e7f67325] */
	    TclDecrRefCount(OBJ_AT_TOS);
	    OBJ_AT_TOS = value3Ptr;
	    TRACE_APPEND_OBJ(value3Ptr);
	    NEXT_INST_F0(1, 0);
	}
	TclDecrRefCount(value3Ptr);
	TRACE_APPEND_OBJ(objResultPtr);
	NEXT_INST_F(1, 1, 1);

    case INST_STR_MAP:
	valuePtr = OBJ_AT_TOS;		/* "Main" string. */
	value3Ptr = OBJ_UNDER_TOS;	/* "Target" string. */
	value2Ptr = OBJ_AT_DEPTH(2);	/* "Source" string. */
	if (value3Ptr == value2Ptr) {
	    objResultPtr = valuePtr;
	    goto doneStringMap;
	} else if (valuePtr == value2Ptr) {
	    objResultPtr = value3Ptr;
	    goto doneStringMap;
	}
	ustring1 = Tcl_GetUnicodeFromObj(valuePtr, &slength);
	if (slength == 0) {
	    objResultPtr = valuePtr;
	    goto doneStringMap;
	}
	ustring2 = Tcl_GetUnicodeFromObj(value2Ptr, &length2);
	if (length2 > slength || length2 == 0) {
	    objResultPtr = valuePtr;
	    goto doneStringMap;
	} else if (length2 == slength) {
	    if (memcmp(ustring1, ustring2, sizeof(Tcl_UniChar) * slength)) {
		objResultPtr = valuePtr;
	    } else {
		objResultPtr = value3Ptr;
	    }
	    goto doneStringMap;
	}
	ustring3 = Tcl_GetUnicodeFromObj(value3Ptr, &length3);

	objResultPtr = Tcl_NewUnicodeObj(ustring1, 0);
	p = ustring1;
	end = ustring1 + slength;
	for (; ustring1 < end; ustring1++) {
	    if ((*ustring1 == *ustring2) &&
		    /* Fix bug [69218ab7b]: restrict max compare length. */
		    ((end - ustring1) >= length2) && (length2 == 1 ||
			memcmp(ustring1, ustring2,
				sizeof(Tcl_UniChar) * length2) == 0)) {
		if (p != ustring1) {
		    Tcl_AppendUnicodeToObj(objResultPtr, p, ustring1-p);
		    p = ustring1 + length2;
		} else {
		    p += length2;
		}
		ustring1 = p - 1;

		Tcl_AppendUnicodeToObj(objResultPtr, ustring3, length3);
	    }
	}
	if (p != ustring1) {
	    /*
	     * Put the rest of the unmapped chars onto result.
	     */

	    Tcl_AppendUnicodeToObj(objResultPtr, p, ustring1 - p);
	}
    doneStringMap:
	TRACE_WITH_OBJ(("%.20s %.20s %.20s => ",
		O2S(value2Ptr), O2S(value3Ptr), O2S(valuePtr)), objResultPtr);
	NEXT_INST_V(1, 3, 1);

    case INST_STR_FIND:
	objResultPtr = TclStringFirst(OBJ_UNDER_TOS, OBJ_AT_TOS, 0);

	TRACE(("%.20s %.20s => %s\n",
		O2S(OBJ_UNDER_TOS), O2S(OBJ_AT_TOS), O2S(objResultPtr)));
	NEXT_INST_F(1, 2, 1);

    case INST_STR_FIND_LAST:
	objResultPtr = TclStringLast(OBJ_UNDER_TOS, OBJ_AT_TOS, TCL_SIZE_MAX - 1);

	TRACE(("%.20s %.20s => %s\n",
		O2S(OBJ_UNDER_TOS), O2S(OBJ_AT_TOS), O2S(objResultPtr)));
	NEXT_INST_F(1, 2, 1);

    case INST_STR_CLASS:
	tblIdx = TclGetUInt1AtPtr(pc + 1);
	valuePtr = OBJ_AT_TOS;
	TRACE(("%s \"%.30s\" => ", tclStringClassTable[tblIdx].name,
		O2S(valuePtr)));
	ustring1 = Tcl_GetUnicodeFromObj(valuePtr, &slength);
	match = 1;
	if (slength > 0) {
	    end = ustring1 + slength;
	    for (p=ustring1 ; p<end ; ) {
		int ch = *p++;
		if (!tclStringClassTable[tblIdx].comparator(ch)) {
		    match = 0;
		    break;
		}
	    }
	}
	TRACE_APPEND(("%d\n", match));
	JUMP_PEEPHOLE_F(match, 2, 1);
    }

    case INST_STR_MATCH:
	nocase = TclGetInt1AtPtr(pc + 1);
	valuePtr = OBJ_AT_TOS;		/* String */
	value2Ptr = OBJ_UNDER_TOS;	/* Pattern */

	/*
	 * Check that at least one of the objects is Unicode before promoting
	 * both.
	 */

	if (TclHasInternalRep(valuePtr, &tclStringType)
		|| TclHasInternalRep(value2Ptr, &tclStringType)) {
	    Tcl_UniChar *ustring1 = Tcl_GetUnicodeFromObj(valuePtr, &slength);
	    Tcl_UniChar *ustring2 = Tcl_GetUnicodeFromObj(value2Ptr, &length2);
	    match = TclUniCharMatch(ustring1, slength, ustring2, length2,
		    nocase);
	} else if (TclIsPureByteArray(valuePtr) && TclIsPureByteArray(value2Ptr) && !nocase) {
	    Tcl_Size wlen1 = 0, wlen2 = 0;
	    unsigned char *bytes1 = Tcl_GetBytesFromObj(NULL, valuePtr, &wlen1);
	    unsigned char *bytes2 = Tcl_GetBytesFromObj(NULL, value2Ptr, &wlen2);
	    match = TclByteArrayMatch(bytes1, wlen1, bytes2, wlen2, 0);
	} else {
	    match = Tcl_StringCaseMatch(TclGetString(valuePtr),
		    TclGetString(value2Ptr), nocase);
	}

	/*
	 * Reuse value2Ptr object already on stack if possible. Adjustment is
	 * 2 due to the nocase byte
	 */

	TRACE(("%.20s %.20s => %d\n", O2S(valuePtr), O2S(value2Ptr), match));

	/*
	 * Peep-hole optimisation: if you're about to jump, do jump from here.
	 */

	JUMP_PEEPHOLE_F(match, 2, 2);

    {
	const char *string1, *string2;
	Tcl_Size trim1, trim2;

    case INST_STR_TRIM_LEFT:
	valuePtr = OBJ_UNDER_TOS;	/* String */
	value2Ptr = OBJ_AT_TOS;		/* TrimSet */
	string2 = TclGetStringFromObj(value2Ptr, &length2);
	string1 = TclGetStringFromObj(valuePtr, &slength);
	trim1 = TclTrimLeft(string1, slength, string2, length2);
	trim2 = 0;
	goto createTrimmedString;
    case INST_STR_TRIM_RIGHT:
	valuePtr = OBJ_UNDER_TOS;	/* String */
	value2Ptr = OBJ_AT_TOS;		/* TrimSet */
	string2 = TclGetStringFromObj(value2Ptr, &length2);
	string1 = TclGetStringFromObj(valuePtr, &slength);
	trim2 = TclTrimRight(string1, slength, string2, length2);
	trim1 = 0;
	goto createTrimmedString;
    case INST_STR_TRIM:
	valuePtr = OBJ_UNDER_TOS;	/* String */
	value2Ptr = OBJ_AT_TOS;		/* TrimSet */
	string2 = TclGetStringFromObj(value2Ptr, &length2);
	string1 = TclGetStringFromObj(valuePtr, &slength);
	trim1 = TclTrim(string1, slength, string2, length2, &trim2);
    createTrimmedString:
	/*
	 * Careful here; trim set often contains non-ASCII characters so we
	 * take care when printing. [Bug 971cb4f1db]
	 */

#ifdef TCL_COMPILE_DEBUG
	if (traceInstructions) {
	    TRACE(("\"%.30s\" ", O2S(valuePtr)));
	    TclPrintObject(stdout, value2Ptr, 30);
	    printf(" => ");
	}
#endif
	if (trim1 == 0 && trim2 == 0) {
#ifdef TCL_COMPILE_DEBUG
	    if (traceInstructions) {
		TclPrintObject(stdout, valuePtr, 30);
		printf("\n");
	    }
#endif
	    NEXT_INST_F0(1, 1);
	} else {
	    objResultPtr = Tcl_NewStringObj(string1+trim1, slength-trim1-trim2);
#ifdef TCL_COMPILE_DEBUG
	    if (traceInstructions) {
		TclPrintObject(stdout, objResultPtr, 30);
		printf("\n");
	    }
#endif
	    NEXT_INST_F(1, 2, 1);
	}
    }

    case INST_REGEXP: {
	int cflags = TclGetInt1AtPtr(pc+1); // RE compile flags like NOCASE
	valuePtr = OBJ_AT_TOS;		/* String */
	value2Ptr = OBJ_UNDER_TOS;	/* Pattern */
	TRACE(("\"%.30s\" \"%.30s\" => ", O2S(valuePtr), O2S(value2Ptr)));

	/*
	 * Compile and match the regular expression.
	 */

	DECACHE_STACK_INFO();
	Tcl_RegExp regExpr = Tcl_GetRegExpFromObj(interp, value2Ptr, cflags);
	if (regExpr == NULL) {
	    CACHE_STACK_INFO();
	    TRACE_ERROR(interp);
	    goto gotError;
	}
	match = Tcl_RegExpExecObj(interp, regExpr, valuePtr, 0, 0, 0);
	CACHE_STACK_INFO();
	if (match < 0) {
	    TRACE_ERROR(interp);
	    goto gotError;
	}

	/*
	 * Peep-hole optimisation: if you're about to jump, do jump from here.
	 * Adjustment is 2 due to the nocase byte.
	 */

	TRACE_APPEND(("%d\n", match));
	JUMP_PEEPHOLE_F(match, 2, 2);
    }
    }
    case INST_IS_EMPTY: {
	int empty = Tcl_IsEmpty(OBJ_AT_TOS);
	TRACE(("\"%.30s\" => %d", O2S(OBJ_AT_TOS), empty));
	JUMP_PEEPHOLE_F(empty, 1, 1);
    }

    /*
     *	   End of string-related instructions.
     * -----------------------------------------------------------------
     *	   Start of numeric operator instructions.
     */

    {
	void *ptr1, *ptr2;
	int type1, type2;
	Tcl_WideInt w1, w2, wResult;

    case INST_NUM_TYPE:
	if (GetNumberFromObj(NULL, OBJ_AT_TOS, &ptr1, &type1) != TCL_OK) {
	    type1 = 0;
	}
	TclNewIntObj(objResultPtr, type1);
	TRACE(("\"%.20s\" => %d\n", O2S(OBJ_AT_TOS), type1));
	NEXT_INST_F(1, 1, 1);

    case INST_EQ:
    case INST_NEQ:
    case INST_LT:
    case INST_GT:
    case INST_LE:
    case INST_GE: {
	int iResult = 0, compare = 0;

	value2Ptr = OBJ_AT_TOS;
	valuePtr = OBJ_UNDER_TOS;

	/*
	    Try to determine, without triggering generation of a string
	    representation, whether one value is not a number.
	*/
	if (TclCheckEmptyString(valuePtr) > 0 || TclCheckEmptyString(value2Ptr) > 0) {
	    goto stringCompare;
	}

	if (GetNumberFromObj(NULL, valuePtr, &ptr1, &type1) != TCL_OK
		|| GetNumberFromObj(NULL, value2Ptr, &ptr2, &type2) != TCL_OK) {
	    /*
	     * At least one non-numeric argument - compare as strings.
	     */

	    goto stringCompare;
	}
	if (type1 == TCL_NUMBER_NAN || type2 == TCL_NUMBER_NAN) {
	    /*
	     * NaN arg: NaN != to everything, other compares are false.
	     */

	    iResult = (*pc == INST_NEQ);
	    goto foundResult;
	}
	if (valuePtr == value2Ptr) {
	    compare = MP_EQ;
	    goto convertComparison;
	}
	if ((type1 == TCL_NUMBER_INT) && (type2 == TCL_NUMBER_INT)) {
	    w1 = *((const Tcl_WideInt *)ptr1);
	    w2 = *((const Tcl_WideInt *)ptr2);
	    compare = (w1 < w2) ? MP_LT : ((w1 > w2) ? MP_GT : MP_EQ);
	} else {
	    compare = TclCompareTwoNumbers(valuePtr, value2Ptr);
	}

	/*
	 * Turn comparison outcome into appropriate result for opcode.
	 */

    convertComparison:
	switch (*pc) {
	case INST_EQ:
	    iResult = (compare == MP_EQ);
	    break;
	case INST_NEQ:
	    iResult = (compare != MP_EQ);
	    break;
	case INST_LT:
	    iResult = (compare == MP_LT);
	    break;
	case INST_GT:
	    iResult = (compare == MP_GT);
	    break;
	case INST_LE:
	    iResult = (compare != MP_GT);
	    break;
	case INST_GE:
	    iResult = (compare != MP_LT);
	    break;
	}

	/*
	 * Peep-hole optimisation: if you're about to jump, do jump from here.
	 */

    foundResult:
	TRACE(("\"%.20s\" \"%.20s\" => %d\n", O2S(valuePtr), O2S(value2Ptr),
		iResult));
	JUMP_PEEPHOLE_F(iResult, 1, 2);
    }

    case INST_MOD:
    case INST_LSHIFT:
    case INST_RSHIFT:
    case INST_BITOR:
    case INST_BITXOR:
    case INST_BITAND:
	value2Ptr = OBJ_AT_TOS;
	valuePtr = OBJ_UNDER_TOS;

	if ((GetNumberFromObj(NULL, valuePtr, &ptr1, &type1) != TCL_OK)
		|| (type1==TCL_NUMBER_DOUBLE) || (type1==TCL_NUMBER_NAN)) {
	    TRACE(("%.20s %.20s => ILLEGAL 1st TYPE %s\n", O2S(valuePtr),
		    O2S(value2Ptr), (valuePtr->typePtr?
		    valuePtr->typePtr->name : "null")));
	    DECACHE_STACK_INFO();
	    IllegalExprOperandType(interp, "left ", pc, valuePtr);
	    CACHE_STACK_INFO();
	    goto gotError;
	}

	if ((GetNumberFromObj(NULL, value2Ptr, &ptr2, &type2) != TCL_OK)
		|| (type2==TCL_NUMBER_DOUBLE) || (type2==TCL_NUMBER_NAN)) {
	    TRACE(("%.20s %.20s => ILLEGAL 2nd TYPE %s\n", O2S(valuePtr),
		    O2S(value2Ptr), (value2Ptr->typePtr?
		    value2Ptr->typePtr->name : "null")));
	    DECACHE_STACK_INFO();
	    IllegalExprOperandType(interp, "right ", pc, value2Ptr);
	    CACHE_STACK_INFO();
	    goto gotError;
	}

	/*
	 * Check for common, simple case.
	 */

	if ((type1 == TCL_NUMBER_INT) && (type2 == TCL_NUMBER_INT)) {
	    w1 = *((const Tcl_WideInt *)ptr1);
	    w2 = *((const Tcl_WideInt *)ptr2);

	    switch (*pc) {
	    case INST_MOD:
		if (w2 == 0) {
		    TRACE(("%s %s => DIVIDE BY ZERO\n", O2S(valuePtr),
			    O2S(value2Ptr)));
		    goto divideByZero;
		} else if ((w2 == 1) || (w2 == -1)) {
		    /*
		     * Div. by |1| always yields remainder of 0.
		     */

		    TRACE(("%s %s => ", O2S(valuePtr), O2S(value2Ptr)));
		    objResultPtr = TCONST(0);
		    TRACE(("%s\n", O2S(objResultPtr)));
		    NEXT_INST_F(1, 2, 1);
		} else if (w1 == 0) {
		    /*
		     * 0 % (non-zero) always yields remainder of 0.
		     */

		    TRACE(("%s %s => ", O2S(valuePtr), O2S(value2Ptr)));
		    objResultPtr = TCONST(0);
		    TRACE(("%s\n", O2S(objResultPtr)));
		    NEXT_INST_F(1, 2, 1);
		} else {
		    wResult = w1 / w2;

		    /*
		     * Force Tcl's integer division rules.
		     * TODO: examine for logic simplification
		     */

		    if ((wResult < 0 || (wResult == 0 &&
			    ((w1 < 0 && w2 > 0) || (w1 > 0 && w2 < 0)))) &&
			    (wResult * w2 != w1)) {
			wResult -= 1;
		    }
		    wResult = (Tcl_WideInt)((Tcl_WideUInt)w1 -
			    (Tcl_WideUInt)w2*(Tcl_WideUInt)wResult);
		    goto wideResultOfArithmetic;
		}

	    case INST_RSHIFT:
		if (w2 < 0) {
		    Tcl_SetObjResult(interp, Tcl_NewStringObj(
			    "negative shift argument", -1));
#ifdef ERROR_CODE_FOR_EARLY_DETECTED_ARITH_ERROR
		    DECACHE_STACK_INFO();
		    Tcl_SetErrorCode(interp, "ARITH", "DOMAIN",
			    "domain error: argument not in valid range",
			    (char *)NULL);
		    CACHE_STACK_INFO();
#endif /* ERROR_CODE_FOR_EARLY_DETECTED_ARITH_ERROR */
		    goto gotError;
		} else if (w1 == 0) {
		    TRACE(("%s %s => ", O2S(valuePtr), O2S(value2Ptr)));
		    objResultPtr = TCONST(0);
		    TRACE(("%s\n", O2S(objResultPtr)));
		    NEXT_INST_F(1, 2, 1);
		} else {
		    /*
		     * Quickly force large right shifts to 0 or -1.
		     */

		    if (w2 >= (Tcl_WideInt)(CHAR_BIT*sizeof(w1))) {
			/*
			 * We assume that INT_MAX is much larger than the
			 * number of bits in a Tcl_WideInt. This is a pretty safe
			 * assumption, given that the former is usually around
			 * 4e9 and the latter 64...
			 */

			TRACE(("%s %s => ", O2S(valuePtr), O2S(value2Ptr)));
			if (w1 > 0L) {
			    objResultPtr = TCONST(0);
			} else {
			    TclNewIntObj(objResultPtr, -1);
			}
			TRACE(("%s\n", O2S(objResultPtr)));
			NEXT_INST_F(1, 2, 1);
		    }

		    /*
		     * Handle shifts within the native Tcl_WideInt range.
		     */

		    wResult = w1 >> ((int) w2);
		    goto wideResultOfArithmetic;
		}

	    case INST_LSHIFT:
		if (w2 < 0) {
		    Tcl_SetObjResult(interp, Tcl_NewStringObj(
			    "negative shift argument", -1));
#ifdef ERROR_CODE_FOR_EARLY_DETECTED_ARITH_ERROR
		    DECACHE_STACK_INFO();
		    Tcl_SetErrorCode(interp, "ARITH", "DOMAIN",
			    "domain error: argument not in valid range",
			    (char *)NULL);
		    CACHE_STACK_INFO();
#endif /* ERROR_CODE_FOR_EARLY_DETECTED_ARITH_ERROR */
		    goto gotError;
		} else if (w1 == 0) {
		    TRACE(("%s %s => ", O2S(valuePtr), O2S(value2Ptr)));
		    objResultPtr = TCONST(0);
		    TRACE(("%s\n", O2S(objResultPtr)));
		    NEXT_INST_F(1, 2, 1);
		} else if (w2 > INT_MAX) {
		    /*
		     * Technically, we could hold the value (1 << (INT_MAX+1))
		     * in an mp_int, but since we're using mp_mul_2d() to do
		     * the work, and it takes only an int argument, that's a
		     * good place to draw the line.
		     */

		    Tcl_SetObjResult(interp, Tcl_NewStringObj(
			    "integer value too large to represent", -1));
#ifdef ERROR_CODE_FOR_EARLY_DETECTED_ARITH_ERROR
		    DECACHE_STACK_INFO();
		    Tcl_SetErrorCode(interp, "ARITH", "IOVERFLOW",
			    "integer value too large to represent", (char *)NULL);
		    CACHE_STACK_INFO();
#endif /* ERROR_CODE_FOR_EARLY_DETECTED_ARITH_ERROR */
		    goto gotError;
		} else {
		    int shift = (int) w2;

		    /*
		     * Handle shifts within the native Tcl_WideInt range.
		     */

		    if (((size_t)shift < CHAR_BIT*sizeof(w1))
			    && !((w1>0 ? w1 : ~w1) &
				-((Tcl_WideUInt)1<<(CHAR_BIT*sizeof(w1) - 1 - shift)))) {
			wResult = (Tcl_WideUInt)w1 << shift;
			goto wideResultOfArithmetic;
		    }
		}

		/*
		 * Too large; need to use the broken-out function.
		 */

		TRACE(("%s %s => ", O2S(valuePtr), O2S(value2Ptr)));
		break;

	    case INST_BITAND:
		wResult = w1 & w2;
		goto wideResultOfArithmetic;
	    case INST_BITOR:
		wResult = w1 | w2;
		goto wideResultOfArithmetic;
	    case INST_BITXOR:
		wResult = w1 ^ w2;
		goto wideResultOfArithmetic;
	    }
	}

	/*
	 * DO NOT MERGE THIS WITH THE EQUIVALENT SECTION LATER! That would
	 * encourage the compiler to inline ExecuteExtendedBinaryMathOp, which
	 * is highly undesirable due to the overall impact on size.
	 */

	TRACE(("%s %s => ", O2S(valuePtr), O2S(value2Ptr)));
	objResultPtr = ExecuteExtendedBinaryMathOp(interp, *pc, &TCONST(0),
		valuePtr, value2Ptr);
	if (objResultPtr == DIVIDED_BY_ZERO) {
	    TRACE_APPEND(("DIVIDE BY ZERO\n"));
	    goto divideByZero;
	} else if (objResultPtr == GENERAL_ARITHMETIC_ERROR) {
	    TRACE_ERROR(interp);
	    goto gotError;
	} else if (objResultPtr == NULL) {
	    TRACE_APPEND_NUM_OBJ(valuePtr);
	    NEXT_INST_F0(1, 1);
	} else {
	    TRACE_APPEND_NUM_OBJ(objResultPtr);
	    NEXT_INST_F(1, 2, 1);
	}

    case INST_EXPON:
    case INST_ADD:
    case INST_SUB:
    case INST_DIV:
    case INST_MULT:
	value2Ptr = OBJ_AT_TOS;
	valuePtr = OBJ_UNDER_TOS;

	if ((GetNumberFromObj(NULL, valuePtr, &ptr1, &type1) != TCL_OK)
		|| IsErroringNaNType(type1)) {
	    TRACE(("%.20s %.20s => ILLEGAL 1st TYPE %s\n",
		    O2S(value2Ptr), O2S(valuePtr),
		    (valuePtr->typePtr? valuePtr->typePtr->name: "null")));
	    DECACHE_STACK_INFO();
	    IllegalExprOperandType(interp, "left ", pc, valuePtr);
	    CACHE_STACK_INFO();
	    goto gotError;
	}

#ifdef ACCEPT_NAN
	if (type1 == TCL_NUMBER_NAN) {
	    /*
	     * NaN first argument -> result is also NaN.
	     */

	    NEXT_INST_F0(1, 1);
	}
#endif

	if ((GetNumberFromObj(NULL, value2Ptr, &ptr2, &type2) != TCL_OK)
		|| IsErroringNaNType(type2)) {
	    TRACE(("%.20s %.20s => ILLEGAL 2nd TYPE %s\n",
		    O2S(value2Ptr), O2S(valuePtr),
		    (value2Ptr->typePtr? value2Ptr->typePtr->name: "null")));
	    DECACHE_STACK_INFO();
	    IllegalExprOperandType(interp, "right ", pc, value2Ptr);
	    CACHE_STACK_INFO();
	    goto gotError;
	}

#ifdef ACCEPT_NAN
	if (type2 == TCL_NUMBER_NAN) {
	    /*
	     * NaN second argument -> result is also NaN.
	     */

	    objResultPtr = value2Ptr;
	    NEXT_INST_F(1, 2, 1);
	}
#endif

	/*
	 * Handle Tcl_WideInt arithmetic as best we can without going out to
	 * an external function.
	 */

	if ((type1 == TCL_NUMBER_INT) && (type2 == TCL_NUMBER_INT)) {
	    w1 = *((const Tcl_WideInt *)ptr1);
	    w2 = *((const Tcl_WideInt *)ptr2);

	    switch (*pc) {
	    case INST_ADD:
		wResult = (Tcl_WideInt)((Tcl_WideUInt)w1 + (Tcl_WideUInt)w2);
		/*
		 * Check for overflow.
		 */

		if (Overflowing(w1, w2, wResult)) {
		    goto overflow;
		}
		goto wideResultOfArithmetic;

	    case INST_SUB:
		wResult = (Tcl_WideInt)((Tcl_WideUInt)w1 - (Tcl_WideUInt)w2);
		/*
		 * Must check for overflow. The macro tests for overflows in
		 * sums by looking at the sign bits. As we have a subtraction
		 * here, we are adding -w2. As -w2 could in turn overflow, we
		 * test with ~w2 instead: it has the opposite sign bit to w2
		 * so it does the job. Note that the only "bad" case (w2==0)
		 * is irrelevant for this macro, as in that case w1 and
		 * wResult have the same sign and there is no overflow anyway.
		 */

		if (Overflowing(w1, ~w2, wResult)) {
		    goto overflow;
		}
	    wideResultOfArithmetic:
		TRACE(("%s %s => ", O2S(valuePtr), O2S(value2Ptr)));
		if (Tcl_IsShared(valuePtr)) {
		    TclNewIntObj(objResultPtr, wResult);
		    TRACE(("%s\n", O2S(objResultPtr)));
		    NEXT_INST_F(1, 2, 1);
		}
		TclSetIntObj(valuePtr, wResult);
		TRACE(("%s\n", O2S(valuePtr)));
		NEXT_INST_F0(1, 1);

	    case INST_DIV:
		if (w2 == 0) {
		    TRACE(("%s %s => DIVIDE BY ZERO\n",
			    O2S(valuePtr), O2S(value2Ptr)));
		    goto divideByZero;
		} else if ((w1 == WIDE_MIN) && (w2 == -1)) {
		    /*
		     * Can't represent (-WIDE_MIN) as a Tcl_WideInt.
		     */

		    goto overflow;
		}
		wResult = w1 / w2;

		/*
		 * Force Tcl's integer division rules.
		 * TODO: examine for logic simplification
		 */

		if (((wResult < 0) || ((wResult == 0) &&
			((w1 < 0 && w2 > 0) || (w1 > 0 && w2 < 0)))) &&
			((wResult * w2) != w1)) {
		    wResult -= 1;
		}
		goto wideResultOfArithmetic;

	    case INST_MULT:
		if (((sizeof(Tcl_WideInt) >= 2*sizeof(int))
			&& (w1 <= INT_MAX) && (w1 >= INT_MIN)
			&& (w2 <= INT_MAX) && (w2 >= INT_MIN))
			|| ((sizeof(Tcl_WideInt) >= 2*sizeof(short))
			&& (w1 <= SHRT_MAX) && (w1 >= SHRT_MIN)
			&& (w2 <= SHRT_MAX) && (w2 >= SHRT_MIN))) {
		    wResult = w1 * w2;
		    goto wideResultOfArithmetic;
		}
	    }

	    /*
	     * Fall through with INST_EXPON, INST_DIV and large multiplies.
	     */
	}

    overflow:
	TRACE(("%s %s => ", O2S(valuePtr), O2S(value2Ptr)));
	objResultPtr = ExecuteExtendedBinaryMathOp(interp, *pc, &TCONST(0),
		valuePtr, value2Ptr);
	if (objResultPtr == DIVIDED_BY_ZERO) {
	    TRACE_APPEND(("DIVIDE BY ZERO\n"));
	    goto divideByZero;
	} else if (objResultPtr == EXPONENT_OF_ZERO) {
	    TRACE_APPEND(("EXPONENT OF ZERO\n"));
	    goto exponOfZero;
	} else if (objResultPtr == GENERAL_ARITHMETIC_ERROR) {
	    TRACE_ERROR(interp);
	    goto gotError;
	} else if (objResultPtr == OUT_OF_MEMORY) {
	    TRACE_APPEND(("OUT OF MEMORY\n"));
	    goto outOfMemory;
	} else if (objResultPtr == NULL) {
	    TRACE_APPEND_NUM_OBJ(valuePtr);
	    NEXT_INST_F0(1, 1);
	} else {
	    TRACE_APPEND_NUM_OBJ(objResultPtr);
	    NEXT_INST_F(1, 2, 1);
	}

    case INST_LNOT: {
	valuePtr = OBJ_AT_TOS;

	/* TODO - check claim that taking address of b harms performance */
	/* TODO - consider optimization search for constants */
	int b;
	if (TclGetBooleanFromObj(NULL, valuePtr, &b) != TCL_OK) {
	    TRACE(("\"%.20s\" => ERROR: illegal type %s\n", O2S(valuePtr),
		    (valuePtr->typePtr? valuePtr->typePtr->name : "null")));
	    DECACHE_STACK_INFO();
	    IllegalExprOperandType(interp, "", pc, valuePtr);
	    CACHE_STACK_INFO();
	    goto gotError;
	}
	/* TODO: Consider peephole opt. */
	objResultPtr = TCONST(!b);
	TRACE_WITH_OBJ(("%s => ", O2S(valuePtr)), objResultPtr);
	NEXT_INST_F(1, 1, 1);
    }

    case INST_BITNOT:
	valuePtr = OBJ_AT_TOS;
	TRACE(("\"%.20s\" => ", O2S(valuePtr)));
	if ((GetNumberFromObj(NULL, valuePtr, &ptr1, &type1) != TCL_OK)
		|| (type1==TCL_NUMBER_NAN) || (type1==TCL_NUMBER_DOUBLE)) {
	    /*
	     * ... ~$NonInteger => raise an error.
	     */

	    TRACE_APPEND(("ERROR: illegal type %s\n",
		    (valuePtr->typePtr? valuePtr->typePtr->name : "null")));
	    DECACHE_STACK_INFO();
	    IllegalExprOperandType(interp, "", pc, valuePtr);
	    CACHE_STACK_INFO();
	    goto gotError;
	}
	if (type1 == TCL_NUMBER_INT) {
	    w1 = *((const Tcl_WideInt *) ptr1);
	    if (Tcl_IsShared(valuePtr)) {
		TclNewIntObj(objResultPtr, ~w1);
		TRACE_APPEND_NUM_OBJ(objResultPtr);
		NEXT_INST_F(1, 1, 1);
	    }
	    TclSetIntObj(valuePtr, ~w1);
	    TRACE_APPEND(("%s\n", O2S(valuePtr)));
	    NEXT_INST_F0(1, 0);
	}
	objResultPtr = ExecuteExtendedUnaryMathOp(*pc, valuePtr);
	if (objResultPtr != NULL) {
	    TRACE_APPEND_NUM_OBJ(objResultPtr);
	    NEXT_INST_F(1, 1, 1);
	} else {
	    TRACE_APPEND_NUM_OBJ(valuePtr);
	    NEXT_INST_F0(1, 0);
	}

    case INST_UMINUS:
	valuePtr = OBJ_AT_TOS;
	TRACE(("\"%.20s\" => ", O2S(valuePtr)));
	if ((GetNumberFromObj(NULL, valuePtr, &ptr1, &type1) != TCL_OK)
		|| IsErroringNaNType(type1)) {
	    TRACE_APPEND(("ERROR: illegal type %s\n",
		    (valuePtr->typePtr? valuePtr->typePtr->name : "null")));
	    DECACHE_STACK_INFO();
	    IllegalExprOperandType(interp, "", pc, valuePtr);
	    CACHE_STACK_INFO();
	    goto gotError;
	}
	switch (type1) {
	case TCL_NUMBER_NAN:
	    /* -NaN => NaN */
	    TRACE_APPEND_NUM_OBJ(valuePtr);
	    NEXT_INST_F0(1, 0);
	case TCL_NUMBER_INT:
	    w1 = *((const Tcl_WideInt *) ptr1);
	    if (w1 != WIDE_MIN) {
		if (Tcl_IsShared(valuePtr)) {
		    TclNewIntObj(objResultPtr, -w1);
		    TRACE_APPEND_NUM_OBJ(objResultPtr);
		    NEXT_INST_F(1, 1, 1);
		}
		TclSetIntObj(valuePtr, -w1);
		TRACE_APPEND_NUM_OBJ(valuePtr);
		NEXT_INST_F0(1, 0);
	    }
	    TCL_FALLTHROUGH();
	default:
	    break;
	}
	objResultPtr = ExecuteExtendedUnaryMathOp(*pc, valuePtr);
	if (objResultPtr != NULL) {
	    TRACE_APPEND_NUM_OBJ(objResultPtr);
	    NEXT_INST_F(1, 1, 1);
	} else {
	    TRACE_APPEND_NUM_OBJ(valuePtr);
	    NEXT_INST_F0(1, 0);
	}

    case INST_UPLUS:
    case INST_TRY_CVT_TO_NUMERIC:
	/*
	 * Try to convert the topmost stack object to numeric object. This is
	 * done in order to support [expr]'s policy of interpreting operands
	 * if at all possible as numbers first, then strings.
	 */

	valuePtr = OBJ_AT_TOS;
	TRACE(("\"%.20s\" => ", O2S(valuePtr)));

	if (GetNumberFromObj(NULL, valuePtr, &ptr1, &type1) != TCL_OK) {
	    if (*pc == INST_UPLUS) {
		/*
		 * ... +$NonNumeric => raise an error.
		 */

		TRACE_APPEND(("ERROR: illegal type %s\n",
			(valuePtr->typePtr? valuePtr->typePtr->name:"null")));
		DECACHE_STACK_INFO();
		IllegalExprOperandType(interp, "", pc, valuePtr);
		CACHE_STACK_INFO();
		goto gotError;
	    }

	    /* ... TryConvertToNumeric($NonNumeric) is acceptable */
	    TRACE_APPEND(("not numeric\n"));
	    NEXT_INST_F0(1, 0);
	}
	if (IsErroringNaNType(type1)) {
	    if (*pc == INST_UPLUS) {
		/*
		 * ... +$NonNumeric => raise an error.
		 */

		TRACE_APPEND(("ERROR: illegal type %s\n",
			(valuePtr->typePtr? valuePtr->typePtr->name:"null")));
		DECACHE_STACK_INFO();
		IllegalExprOperandType(interp, "", pc, valuePtr);
		CACHE_STACK_INFO();
	    } else {
		/*
		 * Numeric conversion of NaN -> error.
		 */

		TRACE_APPEND(("ERROR: IEEE floating pt error\n"));
		DECACHE_STACK_INFO();
		TclExprFloatError(interp, *((const double *) ptr1));
		CACHE_STACK_INFO();
	    }
	    goto gotError;
	}

	/*
	 * Ensure that the numeric value has a string rep the same as the
	 * formatted version of its internal rep. This is used, e.g., to make
	 * sure that "expr {0001}" yields "1", not "0001". We implement this
	 * by _discarding_ the string rep since we know it will be
	 * regenerated, if needed later, by formatting the internal rep's
	 * value.
	 */

	if (valuePtr->bytes == NULL) {
	    TRACE_APPEND(("numeric, same Tcl_Obj\n"));
	    NEXT_INST_F0(1, 0);
	}
	if (Tcl_IsShared(valuePtr)) {
	    /*
	     * Here we do some surgery within the Tcl_Obj internals. We want
	     * to copy the internalrep, but not the string, so we temporarily hide
	     * the string so we do not copy it.
	     */

	    char *savedString = valuePtr->bytes;

	    valuePtr->bytes = NULL;
	    objResultPtr = Tcl_DuplicateObj(valuePtr);
	    valuePtr->bytes = savedString;
	    TRACE_APPEND(("numeric, new Tcl_Obj\n"));
	    NEXT_INST_F(1, 1, 1);
	}
	TclInvalidateStringRep(valuePtr);
	TRACE_APPEND(("numeric, same Tcl_Obj\n"));
	NEXT_INST_F0(1, 0);
    }

    /*
     *	   End of numeric operator instructions.
     * -----------------------------------------------------------------
     */

    case INST_TRY_CVT_TO_BOOLEAN:
	valuePtr = OBJ_AT_TOS;
	if (TclHasInternalRep(valuePtr,  &tclBooleanType)) {
	    objResultPtr = TCONST(1);
	} else {
	    int res = (TclSetBooleanFromAny(NULL, valuePtr) == TCL_OK);
	    objResultPtr = TCONST(res);
	}
	TRACE_WITH_OBJ(("\"%.30s\" => ", O2S(valuePtr)), objResultPtr);
	NEXT_INST_F(1, 0, 1);

    case INST_BREAK:
	/*
	DECACHE_STACK_INFO();
	Tcl_ResetResult(interp);
	CACHE_STACK_INFO();
	*/
	result = TCL_BREAK;
	cleanup = 0;
	TRACE(("=> BREAK!\n"));
	goto processExceptionReturn;

    case INST_CONTINUE:
	/*
	DECACHE_STACK_INFO();
	Tcl_ResetResult(interp);
	CACHE_STACK_INFO();
	*/
	result = TCL_CONTINUE;
	cleanup = 0;
	TRACE(("=> CONTINUE!\n"));
	goto processExceptionReturn;

    {
	ForeachInfo *infoPtr;
	Tcl_Obj *listPtr, **elements;
	ForeachVarList *varListPtr;
	Tcl_Size numLists, listLen, numVars, listTmpDepth;
	Tcl_Size iterNum, iterMax, iterTmp;
	Tcl_Size varIndex, valIndex, i, j;

    case INST_FOREACH_START:
	/*
	 * Initialize the data for the looping construct, pushing the
	 * corresponding Tcl_Objs to the stack.
	 */

	tblIdx = TclGetUInt4AtPtr(pc + 1);
	infoPtr = (ForeachInfo *)codePtr->auxDataArrayPtr[tblIdx].clientData;
	numLists = infoPtr->numLists;
	TRACE(("%u => ", tblIdx));

	/*
	 * Compute the number of iterations that will be run: iterMax
	 */

	iterMax = 0;
	listTmpDepth = numLists - 1;
	for (i = 0;  i < numLists;  i++) {
	    varListPtr = infoPtr->varLists[i];
	    numVars = varListPtr->numVars;
	    listPtr = OBJ_AT_DEPTH(listTmpDepth);
	    DECACHE_STACK_INFO();
	    if (TclListObjLength(interp, listPtr, &listLen) != TCL_OK) {
		CACHE_STACK_INFO();
		TRACE_APPEND(("ERROR converting list %" SIZEd ", \"%.30s\": %s\n",
			i, O2S(listPtr), O2S(Tcl_GetObjResult(interp))));
		goto gotError;
	    }
	    if (Tcl_IsShared(listPtr)) {
		objPtr = TclListObjCopy(NULL, listPtr);
		Tcl_IncrRefCount(objPtr);
		Tcl_DecrRefCount(listPtr);
		OBJ_AT_DEPTH(listTmpDepth) = objPtr;
	    }
	    iterTmp = (listLen + (numVars - 1))/numVars;
	    if (iterTmp > iterMax) {
		iterMax = iterTmp;
	    }
	    listTmpDepth--;
	}

	/*
	 * Store the iterNum and iterMax in a single Tcl_Obj; we keep a
	 * nul-string obj with the pointer stored in the ptrValue so that the
	 * thing is properly garbage collected. THIS OBJ MAKES NO SENSE, but
	 * it will never leave this scope and is read-only.
	 */

	TclNewObj(tmpPtr);
	tmpPtr->internalRep.twoPtrValue.ptr1 = NULL;
	tmpPtr->internalRep.twoPtrValue.ptr2 = (void *)iterMax;
	PUSH_OBJECT(tmpPtr); /* iterCounts object */

	/*
	 * Store a pointer to the ForeachInfo struct; same dirty trick
	 * as above
	 */

	TclNewObj(tmpPtr);
	tmpPtr->internalRep.twoPtrValue.ptr1 = infoPtr;
	PUSH_OBJECT(tmpPtr); /* infoPtr object */
	TRACE_APPEND(("jump to loop step\n"));

	/*
	 * Jump directly to the INST_FOREACH_STEP instruction; the C code just
	 * falls through.
	 */

	pc += 5 - infoPtr->loopCtTemp;
	TCL_FALLTHROUGH();

    case INST_FOREACH_STEP: /* TODO: address abstract list indexing here! */
	/*
	 * "Step" a foreach loop (i.e., begin its next iteration) by assigning
	 * the next value list element to each loop var.
	 */

	tmpPtr = OBJ_AT_TOS;
	infoPtr = (ForeachInfo *)tmpPtr->internalRep.twoPtrValue.ptr1;
	numLists = infoPtr->numLists;
	TRACE(("=> "));

	tmpPtr = OBJ_AT_DEPTH(1);
	iterNum = (size_t)tmpPtr->internalRep.twoPtrValue.ptr1;
	iterMax = (size_t)tmpPtr->internalRep.twoPtrValue.ptr2;

	/*
	 * If some list still has a remaining list element iterate one more
	 * time. Assign to var the next element from its value list.
	 */

	if (iterNum < iterMax) {
	    int status;
	    /*
	     * Set the variables and jump back to run the body
	     */

	    tmpPtr->internalRep.twoPtrValue.ptr1 =(void *)(iterNum + 1);

	    listTmpDepth = numLists + 1;

	    for (i = 0;  i < numLists;  i++) {
		varListPtr = infoPtr->varLists[i];
		numVars = varListPtr->numVars;
		int hasAbstractList;

		listPtr = OBJ_AT_DEPTH(listTmpDepth);
		hasAbstractList = TclObjTypeHasProc(listPtr, indexProc) != 0;
		DECACHE_STACK_INFO();
		if (hasAbstractList) {
		    status = Tcl_ListObjLength(interp, listPtr, &listLen);
		    elements = NULL;
		} else {
		    status = TclListObjGetElements(
			interp, listPtr, &listLen, &elements);
		}
		if (status != TCL_OK) {
		    CACHE_STACK_INFO();
		    goto gotError;
		}
		CACHE_STACK_INFO();

		valIndex = (iterNum * numVars);
		for (j = 0;  j < numVars;  j++) {
		    if (valIndex >= listLen) {
			TclNewObj(valuePtr);
		    } else {
			DECACHE_STACK_INFO();
			if (elements) {
			    valuePtr = elements[valIndex];
			} else {
			    status = Tcl_ListObjIndex(
				    interp, listPtr, valIndex, &valuePtr);
			    if (status != TCL_OK) {
				/* Could happen for abstract lists */
				CACHE_STACK_INFO();
				goto gotError;
			    }
			    if (valuePtr == NULL) {
				/* Permitted for Tcl_LOI to return NULL */
				TclNewObj(valuePtr);
			    }
			}
			CACHE_STACK_INFO();
		    }

		    varIndex = varListPtr->varIndexes[j];
		    varPtr = LOCAL(varIndex);
		    while (TclIsVarLink(varPtr)) {
			varPtr = varPtr->value.linkPtr;
		    }
		    if (TclIsVarDirectWritable(varPtr)) {
			value2Ptr = varPtr->value.objPtr;
			if (valuePtr != value2Ptr) {
			    if (value2Ptr != NULL) {
				TclDecrRefCount(value2Ptr);
			    }
			    varPtr->value.objPtr = valuePtr;
			    Tcl_IncrRefCount(valuePtr);
			}
		    } else {
			DECACHE_STACK_INFO();
			if (TclPtrSetVarIdx(interp, varPtr, NULL, NULL, NULL,
				valuePtr, TCL_LEAVE_ERR_MSG, varIndex) == NULL) {
			    CACHE_STACK_INFO();
			    TRACE_APPEND(("ERROR init. index temp %" SIZEd ": %s\n",
				    varIndex, O2S(Tcl_GetObjResult(interp))));
			    goto gotError;
			}
			CACHE_STACK_INFO();
		    }
		    valIndex++;
		}
		listTmpDepth--;
	    }
	    TRACE_APPEND(("jump to loop start\n"));
	    /* loopCtTemp being 'misused' for storing the jump size */
	    NEXT_INST_F0(infoPtr->loopCtTemp, 0);
	}

	TRACE_APPEND(("loop has no more iterations\n"));
#ifdef TCL_COMPILE_DEBUG
	NEXT_INST_F0(1, 0);
#else
	pc++;
	TCL_FALLTHROUGH();
#endif
    case INST_FOREACH_END:
	/* THIS INSTRUCTION IS ONLY CALLED AS A BREAK TARGET */
	tmpPtr = OBJ_AT_TOS;
	infoPtr = (ForeachInfo *)tmpPtr->internalRep.twoPtrValue.ptr1;
	numLists = infoPtr->numLists;
	TRACE(("=> loop terminated\n"));
	NEXT_INST_V(1, numLists + 2, 0);

    case INST_LMAP_COLLECT:
	/*
	 * This instruction is only issued by lmap. The stack is:
	 *   - result
	 *   - infoPtr
	 *   - loop counters
	 *   - valLists
	 *   - collecting obj (unshared)
	 * The instruction lappends the result to the collecting obj.
	 */

	tmpPtr = OBJ_AT_DEPTH(1);
	infoPtr = (ForeachInfo *)tmpPtr->internalRep.twoPtrValue.ptr1;
	numLists = infoPtr->numLists;
	TRACE_APPEND(("=> appending to list at depth %" SIZEd "\n", 3 + numLists));

	objPtr = OBJ_AT_DEPTH(3 + numLists);
	Tcl_ListObjAppendElement(NULL, objPtr, OBJ_AT_TOS);
	NEXT_INST_F0(1, 1);
    }

    case INST_BEGIN_CATCH:
	/*
	 * Record start of the catch command with exception range index equal
	 * to the operand. Push the current stack depth onto the special catch
	 * stack.
	 */

	*(++catchTop) = (Tcl_Obj *)INT2PTR(CURR_DEPTH);
	TRACE(("%u => catchTop=%" SIZEd ", stackTop=%" SIZEd "\n",
		TclGetUInt4AtPtr(pc + 1), (Tcl_Size)(catchTop - initCatchTop - 1),
		CURR_DEPTH));
	NEXT_INST_F0(5, 0);

    case INST_END_CATCH:
	catchTop--;
	DECACHE_STACK_INFO();
	Tcl_ResetResult(interp);
	CACHE_STACK_INFO();
	result = TCL_OK;
	TRACE(("=> catchTop=%" SIZEd "\n", (Tcl_Size)(catchTop - initCatchTop - 1)));
	NEXT_INST_F0(1, 0);

    case INST_PUSH_RESULT:
	objResultPtr = Tcl_GetObjResult(interp);
	TRACE_WITH_OBJ(("=> "), objResultPtr);

	/*
	 * See the comments at INST_INVOKE_STK
	 */

	TclNewObj(objPtr);
	Tcl_IncrRefCount(objPtr);
	iPtr->objResultPtr = objPtr;
	NEXT_INST_F(1, 0, -1);

    case INST_PUSH_RETURN_CODE:
	TclNewIntObj(objResultPtr, result);
	TRACE(("=> %u\n", result));
	NEXT_INST_F(1, 0, 1);

    case INST_PUSH_RETURN_OPTIONS:
	DECACHE_STACK_INFO();
	objResultPtr = Tcl_GetReturnOptions(interp, result);
	CACHE_STACK_INFO();
	TRACE_WITH_OBJ(("=> "), objResultPtr);
	NEXT_INST_F(1, 0, 1);

#ifndef REMOVE_DEPRECATED_OPCODES
    case INST_RETURN_CODE_BRANCH: {
	int code;

	DEPRECATED_OPCODE_MARK(INST_RETURN_CODE_BRANCH);
	if (TclGetIntFromObj(NULL, OBJ_AT_TOS, &code) != TCL_OK) {
	    Tcl_Panic("INST_RETURN_CODE_BRANCH: TOS not a return code!");
	}
	if (code == TCL_OK) {
	    Tcl_Panic("INST_RETURN_CODE_BRANCH: TOS is TCL_OK!");
	}
	if (code < TCL_ERROR || code > TCL_CONTINUE) {
	    code = TCL_CONTINUE + 1;
	}
	TRACE(("\"%s\" => jump offset %d\n", O2S(OBJ_AT_TOS), 2*code - 1));
	NEXT_INST_F0(2*code - 1, 1);
    }
#endif

    case INST_ERROR_PREFIX_EQ: {
	/*
	 * A special equality operator for errorcode prefix matching in
	 * try/trap. Skips checking for abstract lists and takes no care about
	 * whether one list is a sublist of the other; that's never the case as
	 * the [try] compiler deduplicates. That lets us get the elements of
	 * each list just once.
	 */

	int match, index;
	Tcl_Obj **aObjv, **bObjv;
	Tcl_Size aObjc, bObjc, cmpLen;

	cmpLen = TclGetUInt4AtPtr(pc + 1);
	value2Ptr = OBJ_AT_TOS;
	valuePtr = OBJ_UNDER_TOS;
	TRACE(("\"%.20s\" \"%.20s\" %u => ",
		O2S(valuePtr), O2S(value2Ptr), (unsigned) cmpLen));
	if (TclListObjGetElements(interp, valuePtr, &aObjc, &aObjv) != TCL_OK) {
	    TRACE_ERROR(interp);
	    goto gotError;
	}
	if (TclListObjGetElements(interp, value2Ptr, &bObjc, &bObjv) != TCL_OK) {
	    TRACE_ERROR(interp);
	    goto gotError;
	}

	for (match = 1, index = 0; index < cmpLen && match; index++) {
	    Tcl_Obj *a = ((Tcl_Size) index < aObjc) ? aObjv[index] : NULL;
	    Tcl_Obj *b = ((Tcl_Size) index < bObjc) ? bObjv[index] : NULL;
	    if (a && b) {
		match = TclStringCmp(a, b, 1, 0, -1) == 0;
	    } else if (a) {
		match = TclGetString(a)[0] == '\0';
	    } else if (b) {
		match = TclGetString(b)[0] == '\0';
	    }
	}
	TRACE_APPEND(("%d\n", match ? 1 : 0));
	JUMP_PEEPHOLE_F(match ? 1 : 0, 5, 2);
    }

    /*
     * -----------------------------------------------------------------
     *	   Start of dictionary-related instructions.
     */

    {
	int allocateDict, done, allocdict;
	Tcl_Size i;
	Tcl_Obj *dictPtr, *statePtr, *keyPtr, *listPtr, *varNamePtr, *keysPtr;
	Tcl_Obj *emptyPtr, **keyPtrPtr;
	Tcl_DictSearch *searchPtr;
	DictUpdateInfo *duiPtr;

    case INST_DICT_VERIFY: {
	Tcl_Size size;
	dictPtr = OBJ_AT_TOS;
	TRACE(("\"%.30s\" => ", O2S(dictPtr)));
	if (Tcl_DictObjSize(interp, dictPtr, &size) != TCL_OK) {
	    TRACE_APPEND(("ERROR verifying dictionary nature of \"%.30s\": %s\n",
		    O2S(dictPtr), O2S(Tcl_GetObjResult(interp))));
	    goto gotError;
	}
	TRACE_APPEND(("OK\n"));
	NEXT_INST_F0(1, 1);
    }

    case INST_DICT_EXISTS: {
	int found;

	numArgs = TclGetUInt4AtPtr(pc + 1);
	TRACE(("%u => ", (unsigned)numArgs));
	dictPtr = OBJ_AT_DEPTH(numArgs);
	if (numArgs > 1) {
	    dictPtr = TclTraceDictPath(NULL, dictPtr, numArgs-1,
		    &OBJ_AT_DEPTH(numArgs-1), DICT_PATH_EXISTS);
	    if (dictPtr == NULL || dictPtr == DICT_PATH_NON_EXISTENT) {
		found = 0;
		goto afterDictExists;
	    }
	}
	if (Tcl_DictObjGet(NULL, dictPtr, OBJ_AT_TOS,
		&objResultPtr) == TCL_OK) {
	    found = (objResultPtr ? 1 : 0);
	} else {
	    found = 0;
	}
    afterDictExists:
	TRACE_APPEND(("%d\n", found));

	/*
	 * The INST_DICT_EXISTS instruction is usually followed by a
	 * conditional jump, so we can take advantage of this to do some
	 * peephole optimization (note that we're careful to not close out
	 * someone doing something else).
	 */

	JUMP_PEEPHOLE_V(found, 5, numArgs + 1);
    }
    case INST_DICT_PUT:
	dictPtr = OBJ_AT_DEPTH(2);
	TRACE(("\"%.30s\" \"%.30s\" \"%.30s\" => ",
		O2S(dictPtr), O2S(OBJ_UNDER_TOS), O2S(OBJ_AT_TOS)));
	allocateDict = Tcl_IsShared(dictPtr);
	if (allocateDict) {
	    dictPtr = Tcl_DuplicateObj(dictPtr);
	}
	if (Tcl_DictObjPut(interp, dictPtr, OBJ_UNDER_TOS, OBJ_AT_TOS) != TCL_OK) {
	    Tcl_BounceRefCount(dictPtr);
	    TRACE_ERROR(interp);
	    goto gotError;
	}
	TRACE_APPEND_OBJ(dictPtr);
	if (allocateDict) {
	    objResultPtr = dictPtr;
	    NEXT_INST_V(1, 3, 1);
	} else {
	    NEXT_INST_F0(1, 2);
	}
    case INST_DICT_REMOVE:
	dictPtr = OBJ_UNDER_TOS;
	TRACE(("\"%.30s\" \"%.30s\" => ",
		O2S(dictPtr), O2S(OBJ_AT_TOS)));
	allocateDict = Tcl_IsShared(dictPtr);
	if (allocateDict) {
	    dictPtr = Tcl_DuplicateObj(dictPtr);
	}
	if (Tcl_DictObjRemove(interp, dictPtr, OBJ_AT_TOS) != TCL_OK) {
	    Tcl_BounceRefCount(dictPtr);
	    TRACE_ERROR(interp);
	    goto gotError;
	}
	TRACE_APPEND_OBJ(dictPtr);
	if (allocateDict) {
	    objResultPtr = dictPtr;
	    NEXT_INST_F(1, 2, 1);
	} else {
	    NEXT_INST_F0(1, 1);
	}
    case INST_DICT_GET:
	numArgs = TclGetUInt4AtPtr(pc + 1);
	TRACE(("%u => ", (unsigned)numArgs));
	dictPtr = OBJ_AT_DEPTH(numArgs);
	if (numArgs > 1) {
	    dictPtr = TclTraceDictPath(interp, dictPtr, numArgs - 1,
		    &OBJ_AT_DEPTH(numArgs - 1), DICT_PATH_READ);
	    if (dictPtr == NULL) {
		TRACE_APPEND((
			"ERROR tracing dictionary path into \"%.30s\": %s\n",
			O2S(OBJ_AT_DEPTH(numArgs)),
			O2S(Tcl_GetObjResult(interp))));
		goto gotError;
	    }
	}
	if (Tcl_DictObjGet(interp, dictPtr, OBJ_AT_TOS,
		&objResultPtr) != TCL_OK) {
	    TRACE_APPEND(("ERROR reading leaf dictionary key \"%.30s\": %s\n",
		    O2S(OBJ_AT_TOS), O2S(Tcl_GetObjResult(interp))));
	    goto gotError;
	}
	if (!objResultPtr) {
	    Tcl_SetObjResult(interp, Tcl_ObjPrintf(
		    "key \"%s\" not known in dictionary",
		    TclGetString(OBJ_AT_TOS)));
	    DECACHE_STACK_INFO();
	    Tcl_SetErrorCode(interp, "TCL", "LOOKUP", "DICT",
		    TclGetString(OBJ_AT_TOS), (char *)NULL);
	    CACHE_STACK_INFO();
	    TRACE_APPEND(("ERROR leaf dictionary key \"%.30s\" absent: %s\n",
		    O2S(OBJ_AT_TOS), O2S(Tcl_GetObjResult(interp))));
	    goto gotError;
	}
	TRACE_APPEND_OBJ(objResultPtr);
	NEXT_INST_V(5, numArgs + 1, 1);
    case INST_DICT_GET_DEF:
	numArgs = TclGetUInt4AtPtr(pc + 1);
	TRACE(("%u => ", (unsigned)numArgs));
	dictPtr = OBJ_AT_DEPTH(numArgs+1);
	if (numArgs > 1) {
	    dictPtr = TclTraceDictPath(interp, dictPtr, numArgs-1,
		    &OBJ_AT_DEPTH(numArgs), DICT_PATH_EXISTS);
	    if (dictPtr == NULL) {
		TRACE_APPEND((
			"ERROR tracing dictionary path into \"%.30s\": %s\n",
			O2S(OBJ_AT_DEPTH(numArgs + 1)),
			O2S(Tcl_GetObjResult(interp))));
		goto gotError;
	    } else if (dictPtr == DICT_PATH_NON_EXISTENT) {
		goto dictGetDefUseDefault;
	    }
	}
	if (Tcl_DictObjGet(interp, dictPtr, OBJ_UNDER_TOS,
		&objResultPtr) != TCL_OK) {
	    TRACE_APPEND(("ERROR reading leaf dictionary key \"%.30s\": %s\n",
		    O2S(dictPtr), O2S(Tcl_GetObjResult(interp))));
	    goto gotError;
	} else if (!objResultPtr) {
	dictGetDefUseDefault:
	    objResultPtr = OBJ_AT_TOS;
	}
	TRACE_APPEND_OBJ(objResultPtr);
	NEXT_INST_V(5, numArgs + 2, 1);

    case INST_DICT_SET:
    case INST_DICT_UNSET:
    case INST_DICT_INCR_IMM:
	numArgs = TclGetUInt4AtPtr(pc + 1);
	varIdx = TclGetUInt4AtPtr(pc + 5);

	varPtr = LOCAL(varIdx);
	while (TclIsVarLink(varPtr)) {
	    varPtr = varPtr->value.linkPtr;
	}
	TRACE(("%u %u => ", (unsigned)numArgs, (unsigned)varIdx));
	if (TclIsVarDirectReadable(varPtr)) {
	    dictPtr = varPtr->value.objPtr;
	} else {
	    DECACHE_STACK_INFO();
	    dictPtr = TclPtrGetVarIdx(interp, varPtr, NULL, NULL, NULL, 0,
		    varIdx);
	    CACHE_STACK_INFO();
	}
	if (dictPtr == NULL) {
	    TclNewObj(dictPtr);
	    allocateDict = 1;
	} else {
	    allocateDict = Tcl_IsShared(dictPtr);
	    if (allocateDict) {
		dictPtr = Tcl_DuplicateObj(dictPtr);
	    }
	}

	switch (*pc) {
	case INST_DICT_SET:
	    cleanup = numArgs + 1;
	    result = Tcl_DictObjPutKeyList(interp, dictPtr, numArgs,
		    &OBJ_AT_DEPTH(numArgs), OBJ_AT_TOS);
	    break;
	case INST_DICT_INCR_IMM: {
	    int increment = TclGetInt4AtPtr(pc + 1);
	    cleanup = 1;
	    result = Tcl_DictObjGet(interp, dictPtr, OBJ_AT_TOS, &valuePtr);
	    if (result != TCL_OK) {
		break;
	    }
	    if (valuePtr == NULL) {
		Tcl_DictObjPut(NULL, dictPtr, OBJ_AT_TOS, Tcl_NewWideIntObj(increment));
	    } else {
		TclNewIntObj(value2Ptr, increment);
		if (Tcl_IsShared(valuePtr)) {
		    valuePtr = Tcl_DuplicateObj(valuePtr);
		    Tcl_DictObjPut(NULL, dictPtr, OBJ_AT_TOS, valuePtr);
		}
		result = TclIncrObj(interp, valuePtr, value2Ptr);
		if (result == TCL_OK) {
		    TclInvalidateStringRep(dictPtr);
		}
		Tcl_BounceRefCount(value2Ptr);
	    }
	    break;
	}
	case INST_DICT_UNSET:
	    cleanup = numArgs;
	    result = Tcl_DictObjRemoveKeyList(interp, dictPtr, numArgs,
		    &OBJ_AT_DEPTH(numArgs - 1));
	    break;
	default:
	    TCL_UNREACHABLE();
	}

	if (result != TCL_OK) {
	    if (allocateDict) {
		TclDecrRefCount(dictPtr);
	    }
	    TRACE_APPEND(("ERROR updating dictionary: %s\n",
		    O2S(Tcl_GetObjResult(interp))));
	    goto checkForCatch;
	}

	if (TclIsVarDirectWritable(varPtr)) {
	    if (allocateDict) {
		value2Ptr = varPtr->value.objPtr;
		Tcl_IncrRefCount(dictPtr);
		if (value2Ptr != NULL) {
		    TclDecrRefCount(value2Ptr);
		}
		varPtr->value.objPtr = dictPtr;
	    }
	    objResultPtr = dictPtr;
	} else {
	    Tcl_IncrRefCount(dictPtr);
	    DECACHE_STACK_INFO();
	    objResultPtr = TclPtrSetVarIdx(interp, varPtr, NULL, NULL, NULL,
		    dictPtr, TCL_LEAVE_ERR_MSG, varIdx);
	    CACHE_STACK_INFO();
	    TclDecrRefCount(dictPtr);
	    if (objResultPtr == NULL) {
		TRACE_ERROR(interp);
		goto gotError;
	    }
	}
#ifndef TCL_COMPILE_DEBUG
	if (pc[9] == INST_POP) {
	    NEXT_INST_V(10, cleanup, 0);
	}
#endif
	TRACE_APPEND_OBJ(objResultPtr);
	NEXT_INST_V(9, cleanup, 1);

    case INST_DICT_APPEND:
    case INST_DICT_LAPPEND:
	varIdx = TclGetUInt4AtPtr(pc + 1);
	varPtr = LOCAL(varIdx);
	while (TclIsVarLink(varPtr)) {
	    varPtr = varPtr->value.linkPtr;
	}
	TRACE(("%u => ", (unsigned)varIdx));
	if (TclIsVarDirectReadable(varPtr)) {
	    dictPtr = varPtr->value.objPtr;
	} else {
	    DECACHE_STACK_INFO();
	    dictPtr = TclPtrGetVarIdx(interp, varPtr, NULL, NULL, NULL, 0,
		    varIdx);
	    CACHE_STACK_INFO();
	}
	if (dictPtr == NULL) {
	    TclNewObj(dictPtr);
	    allocateDict = 1;
	} else {
	    allocateDict = Tcl_IsShared(dictPtr);
	    if (allocateDict) {
		dictPtr = Tcl_DuplicateObj(dictPtr);
	    }
	}

	if (Tcl_DictObjGet(interp, dictPtr, OBJ_UNDER_TOS,
		&valuePtr) != TCL_OK) {
	    Tcl_BounceRefCount(dictPtr);
	    TRACE_ERROR(interp);
	    goto gotError;
	}

	/*
	 * Note that a non-existent key results in a NULL valuePtr, which is a
	 * case handled separately below. What we *can* say at this point is
	 * that the write-back will always succeed.
	 */

	switch (*pc) {
	case INST_DICT_APPEND:
	    if (valuePtr == NULL) {
		Tcl_DictObjPut(NULL, dictPtr, OBJ_UNDER_TOS, OBJ_AT_TOS);
	    } else if (Tcl_IsShared(valuePtr)) {
		valuePtr = Tcl_DuplicateObj(valuePtr);
		Tcl_AppendObjToObj(valuePtr, OBJ_AT_TOS);
		Tcl_DictObjPut(NULL, dictPtr, OBJ_UNDER_TOS, valuePtr);
	    } else {
		Tcl_AppendObjToObj(valuePtr, OBJ_AT_TOS);

		/*
		 * Must invalidate the string representation of dictionary
		 * here because we have directly updated the internal
		 * representation; if we don't, callers could see the wrong
		 * string rep despite the internal version of the dictionary
		 * having the correct value. [Bug 3079830]
		 */

		TclInvalidateStringRep(dictPtr);
	    }
	    break;
	case INST_DICT_LAPPEND:
	    /*
	     * More complex because list-append can fail.
	     */

	    if (valuePtr == NULL) {
		Tcl_DictObjPut(NULL, dictPtr, OBJ_UNDER_TOS,
			Tcl_NewListObj(1, &OBJ_AT_TOS));
	    } else if (Tcl_IsShared(valuePtr)) {
		valuePtr = Tcl_DuplicateObj(valuePtr);
		if (Tcl_ListObjAppendElement(interp, valuePtr,
			OBJ_AT_TOS) != TCL_OK) {
		    TclDecrRefCount(valuePtr);
		    Tcl_BounceRefCount(dictPtr);
		    TRACE_ERROR(interp);
		    goto gotError;
		}
		Tcl_DictObjPut(NULL, dictPtr, OBJ_UNDER_TOS, valuePtr);
	    } else {
		if (Tcl_ListObjAppendElement(interp, valuePtr,
			OBJ_AT_TOS) != TCL_OK) {
		    Tcl_BounceRefCount(dictPtr);
		    TRACE_ERROR(interp);
		    goto gotError;
		}

		/*
		 * Must invalidate the string representation of dictionary
		 * here because we have directly updated the internal
		 * representation; if we don't, callers could see the wrong
		 * string rep despite the internal version of the dictionary
		 * having the correct value. [Bug 3079830]
		 */

		TclInvalidateStringRep(dictPtr);
	    }
	    break;
	default:
	    TCL_UNREACHABLE();
	}

	if (TclIsVarDirectWritable(varPtr)) {
	    if (allocateDict) {
		value2Ptr = varPtr->value.objPtr;
		Tcl_IncrRefCount(dictPtr);
		if (value2Ptr != NULL) {
		    TclDecrRefCount(value2Ptr);
		}
		varPtr->value.objPtr = dictPtr;
	    }
	    objResultPtr = dictPtr;
	} else {
	    Tcl_IncrRefCount(dictPtr);
	    DECACHE_STACK_INFO();
	    objResultPtr = TclPtrSetVarIdx(interp, varPtr, NULL, NULL, NULL,
		    dictPtr, TCL_LEAVE_ERR_MSG, varIdx);
	    CACHE_STACK_INFO();
	    TclDecrRefCount(dictPtr);
	    if (objResultPtr == NULL) {
		TRACE_ERROR(interp);
		goto gotError;
	    }
	}
#ifndef TCL_COMPILE_DEBUG
	if (pc[5] == INST_POP) {
	    NEXT_INST_F0(6, 2);
	}
#endif
	TRACE_APPEND_OBJ(objResultPtr);
	NEXT_INST_F(5, 2, 1);

    case INST_DICT_FIRST:
	varIdx = TclGetUInt4AtPtr(pc + 1);
	TRACE(("%u => ", (unsigned) varIdx));
	dictPtr = POP_OBJECT();
	searchPtr = (Tcl_DictSearch *)Tcl_Alloc(sizeof(Tcl_DictSearch));
	if (Tcl_DictObjFirst(interp, dictPtr, searchPtr, &keyPtr,
		&valuePtr, &done) != TCL_OK) {
	    /*
	     * dictPtr is no longer on the stack, and we're not
	     * moving it into the internalrep of an iterator.  We need
	     * to drop the refcount [Tcl Bug 9b352768e6].
	     */

	    Tcl_DecrRefCount(dictPtr);
	    Tcl_Free(searchPtr);
	    TRACE_ERROR(interp);
	    goto gotError;
	}
	{
	    Tcl_ObjInternalRep ir;
	    TclNewObj(statePtr);
	    ir.twoPtrValue.ptr1 = searchPtr;
	    ir.twoPtrValue.ptr2 = dictPtr;
	    Tcl_StoreInternalRep(statePtr, &dictIteratorType, &ir);
	}
	varPtr = LOCAL(varIdx);
	if (varPtr->value.objPtr) {
	    if (TclHasInternalRep(varPtr->value.objPtr, &dictIteratorType)) {
		Tcl_Panic("mis-issued dictFirst!");
		TCL_UNREACHABLE();
	    }
	    TclDecrRefCount(varPtr->value.objPtr);
	}
	varPtr->value.objPtr = statePtr;
	Tcl_IncrRefCount(statePtr);
	goto pushDictIteratorResult;

    case INST_DICT_NEXT:
	varIdx = TclGetUInt4AtPtr(pc + 1);
	TRACE(("%u => ", (unsigned)varIdx));
	statePtr = (*LOCAL(varIdx)).value.objPtr;
	{
	    const Tcl_ObjInternalRep *irPtr;

	    if (statePtr &&
		    (irPtr = TclFetchInternalRep(statePtr, &dictIteratorType))) {
		searchPtr = (Tcl_DictSearch *)irPtr->twoPtrValue.ptr1;
		Tcl_DictObjNext(searchPtr, &keyPtr, &valuePtr, &done);
	    } else {
		Tcl_Panic("mis-issued dictNext!");
		TCL_UNREACHABLE();
	    }
	}
    pushDictIteratorResult:
	if (done) {
	    TclNewObj(emptyPtr);
	    PUSH_OBJECT(emptyPtr);
	    PUSH_OBJECT(emptyPtr);
	} else {
	    PUSH_OBJECT(valuePtr);
	    PUSH_OBJECT(keyPtr);
	}
	TRACE_APPEND(("\"%.30s\" \"%.30s\" %d\n",
		O2S(OBJ_UNDER_TOS), O2S(OBJ_AT_TOS), done));

	/*
	 * The INST_DICT_FIRST and INST_DICT_NEXT instructions are always
	 * followed by a conditional jump, so we can take advantage of this to
	 * do some peephole optimization (note that we're careful to not close
	 * out someone doing something else).
	 */

	JUMP_PEEPHOLE_F(done, 5, 0);

    case INST_DICT_UPDATE_START:
	varIdx = TclGetUInt4AtPtr(pc + 1);
	tblIdx = TclGetUInt4AtPtr(pc + 5);
	TRACE(("%u %u => ", (unsigned)varIdx, tblIdx));
	varPtr = LOCAL(varIdx);
	duiPtr = (DictUpdateInfo *)codePtr->auxDataArrayPtr[tblIdx].clientData;
	while (TclIsVarLink(varPtr)) {
	    varPtr = varPtr->value.linkPtr;
	}
	if (TclIsVarDirectReadable(varPtr)) {
	    dictPtr = varPtr->value.objPtr;
	} else {
	    DECACHE_STACK_INFO();
	    dictPtr = TclPtrGetVarIdx(interp, varPtr, NULL, NULL, NULL,
		    TCL_LEAVE_ERR_MSG, varIdx);
	    CACHE_STACK_INFO();
	    if (dictPtr == NULL) {
		TRACE_ERROR(interp);
		goto gotError;
	    }
	}
	Tcl_IncrRefCount(dictPtr);
	if (TclListObjGetElements(interp, OBJ_AT_TOS, &length,
		&keyPtrPtr) != TCL_OK) {
	    TRACE_ERROR(interp);
	    goto gotError;
	}
	if (length != duiPtr->length) {
	    Tcl_Panic("dictUpdateStart argument length mismatch");
	    TCL_UNREACHABLE();
	}
	for (i=0 ; i<length ; i++) {
	    if (Tcl_DictObjGet(interp, dictPtr, keyPtrPtr[i],
		    &valuePtr) != TCL_OK) {
		TRACE_ERROR(interp);
		Tcl_DecrRefCount(dictPtr);
		goto gotError;
	    }
	    varPtr = LOCAL(duiPtr->varIndices[i]);
	    while (TclIsVarLink(varPtr)) {
		varPtr = varPtr->value.linkPtr;
	    }
	    DECACHE_STACK_INFO();
	    if (valuePtr == NULL) {
		TclObjUnsetVar2(interp,
			localName(iPtr->varFramePtr, duiPtr->varIndices[i]),
			NULL, 0);
	    } else if (TclPtrSetVarIdx(interp, varPtr, NULL, NULL, NULL,
		    valuePtr, TCL_LEAVE_ERR_MSG,
		    duiPtr->varIndices[i]) == NULL) {
		CACHE_STACK_INFO();
		TRACE_ERROR(interp);
		Tcl_DecrRefCount(dictPtr);
		goto gotError;
	    }
	    CACHE_STACK_INFO();
	}
	TclDecrRefCount(dictPtr);
	TRACE_APPEND(("OK\n"));
	NEXT_INST_F0(9, 0);

    case INST_DICT_UPDATE_END:
	varIdx = TclGetUInt4AtPtr(pc + 1);
	tblIdx = TclGetUInt4AtPtr(pc + 5);
	TRACE(("%u %u => ", (unsigned)varIdx, tblIdx));
	varPtr = LOCAL(varIdx);
	duiPtr = (DictUpdateInfo *)codePtr->auxDataArrayPtr[tblIdx].clientData;
	while (TclIsVarLink(varPtr)) {
	    varPtr = varPtr->value.linkPtr;
	}
	if (TclIsVarDirectReadable(varPtr)) {
	    dictPtr = varPtr->value.objPtr;
	} else {
	    DECACHE_STACK_INFO();
	    dictPtr = TclPtrGetVarIdx(interp, varPtr, NULL, NULL, NULL, 0,
		    varIdx);
	    CACHE_STACK_INFO();
	}
	if (dictPtr == NULL) {
	    TRACE_APPEND(("storage was unset\n"));
	    NEXT_INST_F0(9, 1);
	}
	if (Tcl_DictObjSize(interp, dictPtr, &length) != TCL_OK
		|| TclListObjGetElements(interp, OBJ_AT_TOS, &length,
			&keyPtrPtr) != TCL_OK) {
	    TRACE_ERROR(interp);
	    goto gotError;
	}
	allocdict = Tcl_IsShared(dictPtr);
	if (allocdict) {
	    dictPtr = Tcl_DuplicateObj(dictPtr);
	}
	if (length > 0) {
	    TclInvalidateStringRep(dictPtr);
	}
	for (i=0 ; i<length ; i++) {
	    Var *var2Ptr = LOCAL(duiPtr->varIndices[i]);

	    while (TclIsVarLink(var2Ptr)) {
		var2Ptr = var2Ptr->value.linkPtr;
	    }
	    if (TclIsVarDirectReadable(var2Ptr)) {
		valuePtr = var2Ptr->value.objPtr;
	    } else {
		DECACHE_STACK_INFO();
		valuePtr = TclPtrGetVarIdx(interp, var2Ptr, NULL, NULL, NULL,
			0, duiPtr->varIndices[i]);
		CACHE_STACK_INFO();
	    }
	    if (valuePtr == NULL) {
		Tcl_DictObjRemove(interp, dictPtr, keyPtrPtr[i]);
	    } else if (dictPtr == valuePtr) {
		Tcl_DictObjPut(interp, dictPtr, keyPtrPtr[i],
			Tcl_DuplicateObj(valuePtr));
	    } else {
		Tcl_DictObjPut(interp, dictPtr, keyPtrPtr[i], valuePtr);
	    }
	}
	if (TclIsVarDirectWritable(varPtr)) {
	    Tcl_IncrRefCount(dictPtr);
	    TclDecrRefCount(varPtr->value.objPtr);
	    varPtr->value.objPtr = dictPtr;
	} else {
	    DECACHE_STACK_INFO();
	    objResultPtr = TclPtrSetVarIdx(interp, varPtr, NULL, NULL, NULL,
		    dictPtr, TCL_LEAVE_ERR_MSG, varIdx);
	    CACHE_STACK_INFO();
	    if (objResultPtr == NULL) {
		if (allocdict) {
		    TclDecrRefCount(dictPtr);
		}
		TRACE_ERROR(interp);
		goto gotError;
	    }
	}
	TRACE_APPEND(("written back\n"));
	NEXT_INST_F0(9, 1);

    case INST_DICT_EXPAND:
	dictPtr = OBJ_UNDER_TOS;
	listPtr = OBJ_AT_TOS;
	TRACE(("\"%.30s\" \"%.30s\" =>", O2S(dictPtr), O2S(listPtr)));
	if (TclListObjGetElements(interp, listPtr, &objc, &objv) != TCL_OK) {
	    TRACE_ERROR(interp);
	    goto gotError;
	}
	objResultPtr = TclDictWithInit(interp, dictPtr, objc, objv);
	if (objResultPtr == NULL) {
	    TRACE_ERROR(interp);
	    goto gotError;
	}
	TRACE_APPEND_OBJ(objResultPtr);
	NEXT_INST_F(1, 2, 1);

    case INST_DICT_RECOMBINE_STK:
	keysPtr = POP_OBJECT();
	varNamePtr = OBJ_UNDER_TOS;
	listPtr = OBJ_AT_TOS;
	TRACE(("\"%.30s\" \"%.30s\" \"%.30s\" => ",
		O2S(varNamePtr), O2S(valuePtr), O2S(keysPtr)));
	if (TclListObjGetElements(interp, listPtr, &objc, &objv) != TCL_OK) {
	    TRACE_ERROR(interp);
	    TclDecrRefCount(keysPtr);
	    goto gotError;
	}
	varPtr = TclObjLookupVarEx(interp, varNamePtr, NULL,
		TCL_LEAVE_ERR_MSG, "set", 1, 1, &arrayPtr);
	if (varPtr == NULL) {
	    TRACE_ERROR(interp);
	    TclDecrRefCount(keysPtr);
	    goto gotError;
	}
	DECACHE_STACK_INFO();
	result = TclDictWithFinish(interp, varPtr, arrayPtr, varNamePtr, NULL, -1,
		objc, objv, keysPtr);
	CACHE_STACK_INFO();
	TclDecrRefCount(keysPtr);
	if (result != TCL_OK) {
	    TRACE_ERROR(interp);
	    goto gotError;
	}
	TRACE_APPEND(("OK\n"));
	NEXT_INST_F0(1, 2);

    case INST_DICT_RECOMBINE_IMM:
	varIdx = TclGetUInt4AtPtr(pc + 1);
	listPtr = OBJ_UNDER_TOS;
	keysPtr = OBJ_AT_TOS;
	varPtr = LOCAL(varIdx);
	TRACE(("%u <- \"%.30s\" \"%.30s\" => ", (unsigned)varIdx, O2S(valuePtr),
		O2S(keysPtr)));
	if (TclListObjGetElements(interp, listPtr, &objc, &objv) != TCL_OK) {
	    TRACE_ERROR(interp);
	    goto gotError;
	}
	while (TclIsVarLink(varPtr)) {
	    varPtr = varPtr->value.linkPtr;
	}
	DECACHE_STACK_INFO();
	result = TclDictWithFinish(interp, varPtr, NULL, NULL, NULL, varIdx,
		objc, objv, keysPtr);
	CACHE_STACK_INFO();
	if (result != TCL_OK) {
	    TRACE_ERROR(interp);
	    goto gotError;
	}
	TRACE_APPEND(("OK\n"));
	NEXT_INST_F0(5, 2);
    }

    /*
     *	   End of dictionary-related instructions.
     * -----------------------------------------------------------------
     */

    case INST_CLOCK_READ: {	/* Read the wall clock */
	Tcl_WideInt wval;
	Tcl_Time now;
	switch (TclGetUInt1AtPtr(pc + 1)) {
	case CLOCK_READ_CLICKS:
#ifdef TCL_WIDE_CLICKS
	    wval = TclpGetWideClicks();
#else
	    wval = (Tcl_WideInt)TclpGetClicks();
#endif
	    break;
	case CLOCK_READ_MICROS:
	    Tcl_GetTime(&now);
	    wval = (Tcl_WideInt)now.sec * 1000000 + now.usec;
	    break;
	case CLOCK_READ_MILLIS:
	    Tcl_GetTime(&now);
	    wval = (Tcl_WideInt)now.sec * 1000 + now.usec / 1000;
	    break;
	case CLOCK_READ_SECS:
	    Tcl_GetTime(&now);
	    wval = (Tcl_WideInt)now.sec;
	    break;
	default:
	    Tcl_Panic("clockRead instruction with unknown clock#");
	    TCL_UNREACHABLE();
	}
	TclNewIntObj(objResultPtr, wval);
	TRACE_WITH_OBJ(("=> "), objResultPtr);
	NEXT_INST_F(2, 0, 1);
    }

    default:
	Tcl_Panic("TclNRExecuteByteCode: unrecognized opCode %u", *pc);
    } /* end of switch on opCode */

    /*
     * Block for variables needed to process exception returns.
     */

    {
	ExceptionRange *rangePtr;
				/* Points to closest loop or catch exception
				 * range enclosing the pc. Used by various
				 * instructions and processCatch to process
				 * break, continue, and errors. */
	const char *bytes;

	/*
	 * An external evaluation (INST_INVOKE or INST_EVAL) returned
	 * something different from TCL_OK, or else INST_BREAK or
	 * INST_CONTINUE were called.
	 */

    processExceptionReturn:
#ifdef TCL_COMPILE_DEBUG
	switch (*pc) {
#ifndef REMOVE_DEPRECATED_OPCODES
	case INST_INVOKE_STK1:
	    numArgs = TclGetUInt1AtPtr(pc + 1);
	    TRACE(("%u => ... after \"%.20s\": ", (unsigned)numArgs, cmdNameBuf));
	    break;
#endif // REMOVE_DEPRECATED_OPCODES
	case INST_INVOKE_STK:
	    numArgs = TclGetUInt4AtPtr(pc + 1);
	    TRACE(("%u => ... after \"%.20s\": ", (unsigned)numArgs, cmdNameBuf));
	    break;
	case INST_INVOKE_EXPANDED:
	    TRACE((" => ... after \"%.20s\": ", cmdNameBuf));
	    break;
	case INST_EVAL_STK:
	    /*
	     * Note that the object at stacktop has to be used before doing
	     * the cleanup.
	     */

	    TRACE(("\"%.30s\" => ", O2S(OBJ_AT_TOS)));
	    break;
	default:
	    TRACE(("=> "));
	}
#endif
	if ((result == TCL_CONTINUE) || (result == TCL_BREAK)) {
	    rangePtr = GetExceptRangeForPc(pc, result, codePtr);
	    if (rangePtr == NULL) {
		TRACE_APPEND(("no encl. loop or catch, returning %s\n",
			StringForResultCode(result)));
		goto abnormalReturn;
	    }
	    if (rangePtr->type == CATCH_EXCEPTION_RANGE) {
		TRACE_APPEND(("%s ...\n", StringForResultCode(result)));
		goto processCatch;
	    }
	    while (cleanup--) {
		valuePtr = POP_OBJECT();
		TclDecrRefCount(valuePtr);
	    }
	    if (result == TCL_BREAK) {
		result = TCL_OK;
		pc = (codePtr->codeStart + rangePtr->breakOffset);
		TRACE_APPEND(("%s, range at %" SIZEd ", new pc %" SIZEd "\n",
			StringForResultCode(result),
			rangePtr->codeOffset, rangePtr->breakOffset));
		NEXT_INST_F0(0, 0);
	    }
	    if (rangePtr->continueOffset == TCL_INDEX_NONE) {
		TRACE_APPEND(("%s, loop w/o continue, checking for catch\n",
			StringForResultCode(result)));
		goto checkForCatch;
	    }
	    result = TCL_OK;
	    pc = (codePtr->codeStart + rangePtr->continueOffset);
	    TRACE_APPEND(("%s, range at %" SIZEd ", new pc %" SIZEd "\n",
		    StringForResultCode(result),
		    rangePtr->codeOffset, rangePtr->continueOffset));
	    NEXT_INST_F0(0, 0);
	}
#ifdef TCL_COMPILE_DEBUG
	if (traceInstructions) {
	    objPtr = Tcl_GetObjResult(interp);
	    if ((result != TCL_ERROR) && (result != TCL_RETURN)) {
		TRACE_APPEND(("OTHER RETURN CODE %d, result=\"%.30s\"\n ",
			result, O2S(objPtr)));
	    } else {
		TRACE_APPEND(("%s, result=\"%.30s\"\n",
			StringForResultCode(result), O2S(objPtr)));
	    }
	}
#endif
	goto checkForCatch;

	/*
	 * Division by zero in an expression. Control only reaches this point
	 * by "goto divideByZero".
	 */

    divideByZero:
	Tcl_SetObjResult(interp, Tcl_NewStringObj("divide by zero", -1));
	DECACHE_STACK_INFO();
	Tcl_SetErrorCode(interp, "ARITH", "DIVZERO", "divide by zero", (char *)NULL);
	CACHE_STACK_INFO();
	goto gotError;

    outOfMemory:
	Tcl_SetObjResult(interp, Tcl_NewStringObj("out of memory", -1));
	DECACHE_STACK_INFO();
	Tcl_SetErrorCode(interp, "ARITH", "OUTOFMEMORY", "out of memory", (char *)NULL);
	CACHE_STACK_INFO();
	goto gotError;

	/*
	 * Exponentiation of zero by negative number in an expression. Control
	 * only reaches this point by "goto exponOfZero".
	 */

    exponOfZero:
	Tcl_SetObjResult(interp, Tcl_NewStringObj(
		"exponentiation of zero by negative power", -1));
	DECACHE_STACK_INFO();
	Tcl_SetErrorCode(interp, "ARITH", "DOMAIN",
		"exponentiation of zero by negative power", (char *)NULL);
	CACHE_STACK_INFO();

	/*
	 * Almost all error paths feed through here rather than assigning to
	 * result themselves (for a small but consistent saving).
	 */

    gotError:
	result = TCL_ERROR;

	/*
	 * Execution has generated an "exception" such as TCL_ERROR. If the
	 * exception is an error, record information about what was being
	 * executed when the error occurred. Find the closest enclosing catch
	 * range, if any. If no enclosing catch range is found, stop execution
	 * and return the "exception" code.
	 */

    checkForCatch:
	if (iPtr->execEnvPtr->rewind) {
	    goto abnormalReturn;
	}
	if ((result == TCL_ERROR) && !(iPtr->flags & ERR_ALREADY_LOGGED)) {
	    const unsigned char *pcBeg;
	    Tcl_Size xxx1length;

	    bytes = GetSrcInfoForPc(pc, codePtr, &xxx1length, &pcBeg, NULL);
	    DECACHE_STACK_INFO();
	    TclLogCommandInfo(interp, codePtr->source, bytes,
		    bytes ? xxx1length : 0, pcBeg, tosPtr);
	    CACHE_STACK_INFO();
	}
	iPtr->flags &= ~ERR_ALREADY_LOGGED;

	/*
	 * Clear all expansions that may have started after the last
	 * INST_BEGIN_CATCH.
	 */

	while (auxObjList) {
	    if ((catchTop != initCatchTop)
		    && (PTR2INT(*catchTop) >
			PTR2INT(auxObjList->internalRep.twoPtrValue.ptr2))) {
		break;
	    }
	    POP_TAUX_OBJ();
	}

	/*
	 * We must not catch if the script in progress has been canceled with
	 * the TCL_CANCEL_UNWIND flag. Instead, it blows outwards until we
	 * either hit another interpreter (presumably where the script in
	 * progress has not been canceled) or we get to the top-level. We do
	 * NOT modify the interpreter result here because we know it will
	 * already be set prior to vectoring down to this point in the code.
	 */

	if (TclCanceled(iPtr) && (Tcl_Canceled(interp, 0) == TCL_ERROR)) {
#ifdef TCL_COMPILE_DEBUG
	    if (traceInstructions) {
		fprintf(stdout, "   ... cancel with unwind, returning %s\n",
			StringForResultCode(result));
	    }
#endif
	    goto abnormalReturn;
	}

	/*
	 * We must not catch an exceeded limit. Instead, it blows outwards
	 * until we either hit another interpreter (presumably where the limit
	 * is not exceeded) or we get to the top-level.
	 */

	if (TclLimitExceeded(iPtr->limit)) {
#ifdef TCL_COMPILE_DEBUG
	    if (traceInstructions) {
		fprintf(stdout, "   ... limit exceeded, returning %s\n",
			StringForResultCode(result));
	    }
#endif
	    goto abnormalReturn;
	}
	if (catchTop == initCatchTop) {
#ifdef TCL_COMPILE_DEBUG
	    if (traceInstructions) {
		fprintf(stdout, "   ... no enclosing catch, returning %s\n",
			StringForResultCode(result));
	    }
#endif
	    goto abnormalReturn;
	}
	rangePtr = GetExceptRangeForPc(pc, TCL_ERROR, codePtr);
	if (rangePtr == NULL) {
	    /*
	     * This is only possible when compiling a [catch] that sends its
	     * script to INST_EVAL. Cannot correct the compiler without
	     * breaking compat with previous .tbc compiled scripts.
	     */

#ifdef TCL_COMPILE_DEBUG
	    if (traceInstructions) {
		fprintf(stdout, "   ... no enclosing catch, returning %s\n",
			StringForResultCode(result));
	    }
#endif
	    goto abnormalReturn;
	}

	/*
	 * A catch exception range (rangePtr) was found to handle an
	 * "exception". It was found either by checkForCatch just above or by
	 * an instruction during break, continue, or error processing. Jump to
	 * its catchOffset after unwinding the operand stack to the depth it
	 * had when starting to execute the range's catch command.
	 */

    processCatch:
	while (CURR_DEPTH > PTR2INT(*catchTop)) {
	    valuePtr = POP_OBJECT();
	    TclDecrRefCount(valuePtr);
	}
#ifdef TCL_COMPILE_DEBUG
	if (traceInstructions) {
	    fprintf(stdout, "  ... found catch at %" SIZEd ", catchTop=%" SIZEd ", "
		    "unwound to %" SIZEd ", new pc %" SIZEd "\n",
		    rangePtr->codeOffset, (Tcl_Size) (catchTop - initCatchTop - 1),
		    PTR2INT(*catchTop), rangePtr->catchOffset);
	}
#endif
	pc = (codePtr->codeStart + rangePtr->catchOffset);
	NEXT_INST_F0(0, 0);	/* Restart the execution loop at pc. */

	/*
	 * end of infinite loop dispatching on instructions.
	 */

	/*
	 * Done or abnormal return code. Restore the stack to state it had when
	 * starting to execute the ByteCode. Panic if the stack is below the
	 * initial level.
	 */

    abnormalReturn:
	TCL_DTRACE_INST_LAST();

	/*
	 * Clear all expansions and same-level NR calls.
	 *
	 * Note that expansion markers have a NULL type; avoid removing other
	 * markers.
	 */

	while (auxObjList) {
	    POP_TAUX_OBJ();
	}
	while (tosPtr > initTosPtr) {
	    objPtr = POP_OBJECT();
	    Tcl_DecrRefCount(objPtr);
	}

	if (tosPtr < initTosPtr) {
#ifdef TCL_COMPILE_DEBUG
	    fprintf(stderr,
		    "\nTclNRExecuteByteCode: abnormal return at pc %" SIZEd ": "
		    "stack top %" SIZEd " < entry stack top %d\n",
		    PC_REL, CURR_DEPTH, 0);
#endif
	    Tcl_Panic("TclNRExecuteByteCode execution failure: end stack top < start stack top");
	}
	CLANG_ASSERT(bcFramePtr);
    }

    iPtr->cmdFramePtr = bcFramePtr->nextPtr;
    TclReleaseByteCode(codePtr);
    TclStackFree(interp, TD);	/* free my stack */

    return result;

    /*
     * INST_START_CMD failure case removed where it doesn't bother that much
     *
     * Remark that if the interpreter is marked for deletion its compileEpoch
     * is modified, so that the epoch check also verifies that the interp is
     * not deleted. If no outside call has been made since the last check, it
     * is safe to omit the check.

     * case INST_START_CMD:
     */

  instStartCmdFailed:
    if (TclInterpReady(interp) == TCL_ERROR) {
	goto gotError;
    }

    /*
     * We used to switch to direct eval; for NRE-awareness we now compile and
     * eval the command so that this evaluation does not add a new TEBC
     * instance. Bug [2910748], bug [fa6bf38d07]
     *
     * TODO: recompile, search this command and eval a code starting from,
     * so that this evaluation does not add a new TEBC instance without
     * NRE-trampoline.
     */

    codePtr->flags |= TCL_BYTECODE_RECOMPILE;
    Tcl_Size xxx1length = 0;
    const char *bytes = GetSrcInfoForPc(pc, codePtr, &xxx1length, NULL, NULL);
    unsigned offset = TclGetUInt4AtPtr(pc + 1);
    pc += offset - 1;
    assert(bytes);
    PUSH_OBJECT(Tcl_NewStringObj(bytes, xxx1length));
    goto instEvalStk;
}

#undef codePtr
#undef iPtr
#undef bcFramePtr
#undef initCatchTop
#undef initTosPtr
#undef auxObjList
#undef catchTop
#undef TCONST
#undef esPtr

static int
FinalizeOONext(
    void *data[],
    Tcl_Interp *interp,
    int result)
{
    Interp *iPtr = (Interp *) interp;
    CallContext *contextPtr = (CallContext *)data[1];

    /*
     * Reset the variable lookup frame.
     */

    iPtr->varFramePtr = (CallFrame *)data[0];

    /*
     * Restore the call chain context index as we've finished the inner invoke
     * and want to operate in the outer context again.
     */

    contextPtr->index = PTR2INT(data[2]);
    contextPtr->skip = PTR2INT(data[3]);
    contextPtr->oPtr->flags &= ~FILTER_HANDLING;
    return result;
}

static int
FinalizeOONextFilter(
    void *data[],
    Tcl_Interp *interp,
    int result)
{
    Interp *iPtr = (Interp *) interp;
    CallContext *contextPtr = (CallContext *)data[1];

    /*
     * Reset the variable lookup frame.
     */

    iPtr->varFramePtr = (CallFrame *)data[0];

    /*
     * Restore the call chain context index as we've finished the inner invoke
     * and want to operate in the outer context again.
     */

    contextPtr->index = PTR2INT(data[2]);
    contextPtr->skip = PTR2INT(data[3]);
    contextPtr->oPtr->flags |= FILTER_HANDLING;
    return result;
}

/*
 * WidePwrSmallExpon --
 *
 * Helper to calculate small powers of integers whose result is wide.
 */
static inline Tcl_WideInt
WidePwrSmallExpon(
    Tcl_WideInt w1,
    long exponent)
{
    Tcl_WideInt wResult;

    wResult = w1 * w1;		/* b**2 */
    switch (exponent) {
    case 2:
	break;
    case 3:
	wResult *= w1;		/* b**3 */
	break;
    case 4:
	wResult *= wResult;	/* b**4 */
	break;
    case 5:
	wResult *= wResult;	/* b**4 */
	wResult *= w1;		/* b**5 */
	break;
    case 6:
	wResult *= w1;		/* b**3 */
	wResult *= wResult;	/* b**6 */
	break;
    case 7:
	wResult *= w1;		/* b**3 */
	wResult *= wResult;	/* b**6 */
	wResult *= w1;		/* b**7 */
	break;
    case 8:
	wResult *= wResult;	/* b**4 */
	wResult *= wResult;	/* b**8 */
	break;
    case 9:
	wResult *= wResult;	/* b**4 */
	wResult *= wResult;	/* b**8 */
	wResult *= w1;		/* b**9 */
	break;
    case 10:
	wResult *= wResult;	/* b**4 */
	wResult *= w1;		/* b**5 */
	wResult *= wResult;	/* b**10 */
	break;
    case 11:
	wResult *= wResult;	/* b**4 */
	wResult *= w1;		/* b**5 */
	wResult *= wResult;	/* b**10 */
	wResult *= w1;		/* b**11 */
	break;
    case 12:
	wResult *= w1;		/* b**3 */
	wResult *= wResult;	/* b**6 */
	wResult *= wResult;	/* b**12 */
	break;
    case 13:
	wResult *= w1;		/* b**3 */
	wResult *= wResult;	/* b**6 */
	wResult *= wResult;	/* b**12 */
	wResult *= w1;		/* b**13 */
	break;
    case 14:
	wResult *= w1;		/* b**3 */
	wResult *= wResult;	/* b**6 */
	wResult *= w1;		/* b**7 */
	wResult *= wResult;	/* b**14 */
	break;
    case 15:
	wResult *= w1;		/* b**3 */
	wResult *= wResult;	/* b**6 */
	wResult *= w1;		/* b**7 */
	wResult *= wResult;	/* b**14 */
	wResult *= w1;		/* b**15 */
	break;
    case 16:
	wResult *= wResult;	/* b**4 */
	wResult *= wResult;	/* b**8 */
	wResult *= wResult;	/* b**16 */
	break;
    }
    return wResult;
}
/*
 *----------------------------------------------------------------------
 *
 * ExecuteExtendedBinaryMathOp, ExecuteExtendedUnaryMathOp --
 *
 *	These functions do advanced math for binary and unary operators
 *	respectively, so that the main TEBC code does not bear the cost of
 *	them.
 *
 * Results:
 *	A Tcl_Obj* result, or a NULL (in which case valuePtr is updated to
 *	hold the result value), or one of the special flag values
 *	GENERAL_ARITHMETIC_ERROR, EXPONENT_OF_ZERO or DIVIDED_BY_ZERO. The
 *	latter two signify a zero value raised to a negative power or a value
 *	divided by zero, respectively. With GENERAL_ARITHMETIC_ERROR, all
 *	error information will have already been reported in the interpreter
 *	result.
 *
 * Side effects:
 *	May update the Tcl_Obj indicated valuePtr if it is unshared. Will
 *	return a NULL when that happens.
 *
 *----------------------------------------------------------------------
 */

static Tcl_Obj *
ExecuteExtendedBinaryMathOp(
    Tcl_Interp *interp,		/* Where to report errors. */
    int opcode,			/* What operation to perform. */
    Tcl_Obj **constants,	/* The execution environment's constants. */
    Tcl_Obj *valuePtr,		/* The first operand on the stack. */
    Tcl_Obj *value2Ptr)		/* The second operand on the stack. */
{
#define WIDE_RESULT(w) \
    if (Tcl_IsShared(valuePtr)) {					\
	return Tcl_NewWideIntObj(w);					\
    } else {								\
	TclSetIntObj(valuePtr, (w));					\
	return NULL;							\
    }
#define BIG_RESULT(b) \
    if (Tcl_IsShared(valuePtr)) {					\
	return Tcl_NewBignumObj(b);					\
    } else {								\
	Tcl_SetBignumObj(valuePtr, (b));				\
	return NULL;							\
    }
#define DOUBLE_RESULT(d) \
    if (Tcl_IsShared(valuePtr)) {					\
	TclNewDoubleObj(objResultPtr, (d));				\
	return objResultPtr;						\
    } else {								\
	Tcl_SetDoubleObj(valuePtr, (d));				\
	return NULL;							\
    }

    int type1, type2;
    void *ptr1, *ptr2;
    double d1, d2, dResult;
    Tcl_WideInt w1, w2, wResult;
    mp_int big1, big2, bigResult, bigRemainder;
    Tcl_Obj *objResultPtr;
    int invalid, zero;
    int shift;
    mp_err err;

    (void) GetNumberFromObj(NULL, valuePtr, &ptr1, &type1);
    (void) GetNumberFromObj(NULL, value2Ptr, &ptr2, &type2);

    switch (opcode) {
    case INST_MOD:
	/* TODO: Attempts to re-use unshared operands on stack */

	w2 = 0;			/* silence gcc warning */
	if (type2 == TCL_NUMBER_INT) {
	    w2 = *((const Tcl_WideInt *)ptr2);
	    if (w2 == 0) {
		return DIVIDED_BY_ZERO;
	    }
	    if ((w2 == 1) || (w2 == -1)) {
		/*
		 * Div. by |1| always yields remainder of 0.
		 */

		return constants[0];
	    }
	}
	if (type1 == TCL_NUMBER_INT) {
	    w1 = *((const Tcl_WideInt *)ptr1);

	    if (w1 == 0) {
		/*
		 * 0 % (non-zero) always yields remainder of 0.
		 */

		return constants[0];
	    }
	    if (type2 == TCL_NUMBER_INT) {
		Tcl_WideInt wQuotient, wRemainder;
		w2 = *((const Tcl_WideInt *)ptr2);
		wQuotient = w1 / w2;

		/*
		 * Force Tcl's integer division rules.
		 * TODO: examine for logic simplification
		 */

		if (((wQuotient < 0)
			|| ((wQuotient == 0)
			&& ((w1 < 0 && w2 > 0)
			|| (w1 > 0 && w2 < 0))))
			&& (wQuotient * w2 != w1)) {
		    wQuotient -= 1;
		}
		wRemainder = (Tcl_WideInt)((Tcl_WideUInt)w1 -
			(Tcl_WideUInt)w2*(Tcl_WideUInt)wQuotient);
		WIDE_RESULT(wRemainder);
	    }

	    Tcl_TakeBignumFromObj(NULL, value2Ptr, &big2);

	    /* TODO: internals intrusion */
	    if ((w1 > ((Tcl_WideInt)0)) ^ !mp_isneg(&big2)) {
		/*
		 * Arguments are opposite sign; remainder is sum.
		 */

		err = mp_init_i64(&big1, w1);
		if (err == MP_OKAY) {
		    err = mp_add(&big2, &big1, &big2);
		    mp_clear(&big1);
		}
		if (err != MP_OKAY) {
		    return OUT_OF_MEMORY;
		}
		BIG_RESULT(&big2);
	    }

	    /*
	     * Arguments are same sign; remainder is first operand.
	     */

	    mp_clear(&big2);
	    return NULL;
	}
	Tcl_GetBignumFromObj(NULL, valuePtr, &big1);
	Tcl_GetBignumFromObj(NULL, value2Ptr, &big2);
	err = mp_init_multi(&bigResult, &bigRemainder, (void *)NULL);
	if (err == MP_OKAY) {
	    err = mp_div(&big1, &big2, &bigResult, &bigRemainder);
	}
	if ((err == MP_OKAY) && !mp_iszero(&bigRemainder) && (bigRemainder.sign != big2.sign)) {
	    /*
	     * Convert to Tcl's integer division rules.
	     */

	    if ((mp_sub_d(&bigResult, 1, &bigResult) != MP_OKAY)
		    || (mp_add(&bigRemainder, &big2, &bigRemainder) != MP_OKAY)) {
		return OUT_OF_MEMORY;
	    }
	}
	err = mp_copy(&bigRemainder, &bigResult);
	mp_clear(&bigRemainder);
	mp_clear(&big1);
	mp_clear(&big2);
	if (err != MP_OKAY) {
	    return OUT_OF_MEMORY;
	}
	BIG_RESULT(&bigResult);

    case INST_LSHIFT:
    case INST_RSHIFT: {
	/*
	 * Reject negative shift argument.
	 */

	switch (type2) {
	case TCL_NUMBER_INT:
	    invalid = (*((const Tcl_WideInt *)ptr2) < 0);
	    break;
	case TCL_NUMBER_BIG:
	    Tcl_TakeBignumFromObj(NULL, value2Ptr, &big2);
	    invalid = mp_isneg(&big2);
	    mp_clear(&big2);
	    break;
	default:
	    TCL_UNREACHABLE();
	}
	if (invalid) {
	    Tcl_SetObjResult(interp, Tcl_NewStringObj(
		    "negative shift argument", -1));
	    return GENERAL_ARITHMETIC_ERROR;
	}

	/*
	 * Zero shifted any number of bits is still zero.
	 */

	if ((type1==TCL_NUMBER_INT) && (*((const Tcl_WideInt *)ptr1) == 0)) {
	    return constants[0];
	}

	if (opcode == INST_LSHIFT) {
	    /*
	     * Large left shifts create integer overflow.
	     *
	     * BEWARE! Can't use Tcl_GetIntFromObj() here because that
	     * converts values in the (unsigned) range to their signed int
	     * counterparts, leading to incorrect results.
	     */

	    if ((type2 != TCL_NUMBER_INT)
		    || (*((const Tcl_WideInt *)ptr2) > INT_MAX)) {
		/*
		 * Technically, we could hold the value (1 << (INT_MAX+1)) in
		 * an mp_int, but since we're using mp_mul_2d() to do the
		 * work, and it takes only an int argument, that's a good
		 * place to draw the line.
		 */

		Tcl_SetObjResult(interp, Tcl_NewStringObj(
			"integer value too large to represent", -1));
		return GENERAL_ARITHMETIC_ERROR;
	    }
	    shift = (int)(*((const Tcl_WideInt *)ptr2));

	    /*
	     * Handle shifts within the native wide range.
	     */

	    if ((type1 == TCL_NUMBER_INT)
		    && ((size_t)shift < CHAR_BIT*sizeof(Tcl_WideInt))) {
		w1 = *((const Tcl_WideInt *)ptr1);
		if (!((w1 > 0 ? w1 : ~w1) & -(
			((Tcl_WideUInt)1) << (CHAR_BIT*sizeof(Tcl_WideInt) - 1 - shift)))) {
		    WIDE_RESULT((Tcl_WideUInt)w1 << shift);
		}
	    }
	} else {
	    /*
	     * Quickly force large right shifts to 0 or -1.
	     */

	    if ((type2 != TCL_NUMBER_INT)
		    || (*(const Tcl_WideInt *)ptr2 > INT_MAX)) {
		/*
		 * Again, technically, the value to be shifted could be an
		 * mp_int so huge that a right shift by (INT_MAX+1) bits could
		 * not take us to the result of 0 or -1, but since we're using
		 * mp_div_2d to do the work, and it takes only an int
		 * argument, we draw the line there.
		 */

		switch (type1) {
		case TCL_NUMBER_INT:
		    zero = (*(const Tcl_WideInt *)ptr1 > 0);
		    break;
		case TCL_NUMBER_BIG:
		    Tcl_TakeBignumFromObj(NULL, valuePtr, &big1);
		    zero = !mp_isneg(&big1);
		    mp_clear(&big1);
		    break;
		default:
		    TCL_UNREACHABLE();
		}
		if (zero) {
		    return constants[0];
		}
		WIDE_RESULT(-1);
	    }
	    shift = (int)(*(const Tcl_WideInt *)ptr2);

	    /*
	     * Handle shifts within the native wide range.
	     */

	    if (type1 == TCL_NUMBER_INT) {
		w1 = *(const Tcl_WideInt *)ptr1;
		if ((size_t)shift >= CHAR_BIT*sizeof(Tcl_WideInt)) {
		    if (w1 >= 0) {
			return constants[0];
		    }
		    WIDE_RESULT(-1);
		}
		WIDE_RESULT(w1 >> shift);
	    }
	}

	Tcl_TakeBignumFromObj(NULL, valuePtr, &big1);

	err = mp_init(&bigResult);
	if (err == MP_OKAY) {
	    if (opcode == INST_LSHIFT) {
		err = mp_mul_2d(&big1, shift, &bigResult);
	    } else {
		err = mp_signed_rsh(&big1, shift, &bigResult);
	    }
	}
	if (err != MP_OKAY) {
	    return OUT_OF_MEMORY;
	}
	mp_clear(&big1);
	BIG_RESULT(&bigResult);
    }

    case INST_BITOR:
    case INST_BITXOR:
    case INST_BITAND:
	if ((type1 != TCL_NUMBER_INT) || (type2 != TCL_NUMBER_INT)) {
	    Tcl_TakeBignumFromObj(NULL, valuePtr, &big1);
	    Tcl_TakeBignumFromObj(NULL, value2Ptr, &big2);

	    err = mp_init(&bigResult);

	    if (err == MP_OKAY) {
		switch (opcode) {
		case INST_BITAND:
		    err = mp_and(&big1, &big2, &bigResult);
		    break;
		case INST_BITOR:
		    err = mp_or(&big1, &big2, &bigResult);
		    break;
		case INST_BITXOR:
		    err = mp_xor(&big1, &big2, &bigResult);
		    break;
		default:
		    TCL_UNREACHABLE();
		}
	    }
	    if (err != MP_OKAY) {
		return OUT_OF_MEMORY;
	    }

	    mp_clear(&big1);
	    mp_clear(&big2);
	    BIG_RESULT(&bigResult);
	}

	w1 = *((const Tcl_WideInt *)ptr1);
	w2 = *((const Tcl_WideInt *)ptr2);

	switch (opcode) {
	case INST_BITAND:
	    wResult = w1 & w2;
	    break;
	case INST_BITOR:
	    wResult = w1 | w2;
	    break;
	case INST_BITXOR:
	    wResult = w1 ^ w2;
	    break;
	default:
	    TCL_UNREACHABLE();
	}
	WIDE_RESULT(wResult);

    case INST_EXPON: {
	int oddExponent = 0, negativeExponent = 0;
	unsigned short base;

	if ((type1 == TCL_NUMBER_DOUBLE) || (type2 == TCL_NUMBER_DOUBLE)) {
	    Tcl_GetDoubleFromObj(NULL, valuePtr, &d1);
	    Tcl_GetDoubleFromObj(NULL, value2Ptr, &d2);

	    if (d1==0.0 && d2<0.0) {
		return EXPONENT_OF_ZERO;
	    }
	    dResult = pow(d1, d2);
	    goto doubleResult;
	}
	w1 = w2 = 0; /* to silence compiler warning (maybe-uninitialized) */
	if (type2 == TCL_NUMBER_INT) {
	    w2 = *((const Tcl_WideInt *) ptr2);
	    if (w2 == 0) {
		/*
		 * Anything to the zero power is 1.
		 */

		return constants[1];
	    } else if (w2 == 1) {
		/*
		 * Anything to the first power is itself
		 */

		return NULL;
	    }

	    negativeExponent = (w2 < 0);
	    oddExponent = (int)w2 & 1;
	} else {
	    Tcl_TakeBignumFromObj(NULL, value2Ptr, &big2);
	    negativeExponent = mp_isneg(&big2);
	    err = mp_mod_2d(&big2, 1, &big2);
	    oddExponent = (err == MP_OKAY) && !mp_iszero(&big2);
	    mp_clear(&big2);
	}

	if (type1 == TCL_NUMBER_INT) {
	    w1 = *((const Tcl_WideInt *)ptr1);

	    if (negativeExponent) {
		switch (w1) {
		case 0:
		    /*
		     * Zero to a negative power is div by zero error.
		     */

		    return EXPONENT_OF_ZERO;
		case -1:
		    if (oddExponent) {
			WIDE_RESULT(-1);
		    }
		    TCL_FALLTHROUGH();
		case 1:
		    /*
		     * 1 to any power is 1.
		     */

		    return constants[1];
		}
	    }
	}
	if (negativeExponent) {
	    /*
	     * Integers with magnitude greater than 1 raise to a negative
	     * power yield the answer zero (see TIP 123).
	     */
	    return constants[0];
	}

	if (type1 != TCL_NUMBER_INT) {
	    goto overflowExpon;
	}

	switch (w1) {
	case 0:
	    /*
	     * Zero to a positive power is zero.
	     */

	    return constants[0];
	case 1:
	    /*
	     * 1 to any power is 1.
	     */

	    return constants[1];
	case -1:
	    if (!oddExponent) {
		return constants[1];
	    }
	    WIDE_RESULT(-1);
	}

	/*
	 * We refuse to accept exponent arguments that exceed one mp_digit
	 * which means the max exponent value is 2**28-1 = 0x0FFFFFFF =
	 * 268435455, which fits into a signed 32 bit int which is within the
	 * range of the Tcl_WideInt type. This means any numeric Tcl_Obj value
	 * not using TCL_NUMBER_INT type must hold a value larger than we
	 * accept.
	 */

	if (type2 != TCL_NUMBER_INT) {
	    Tcl_SetObjResult(interp, Tcl_NewStringObj(
		    "exponent too large", -1));
	    return GENERAL_ARITHMETIC_ERROR;
	}

	/* From here (up to overflowExpon) w1 and exponent w2 are wide-int's. */
	assert(type1 == TCL_NUMBER_INT && type2 == TCL_NUMBER_INT);

	if (w1 == 2) {
	    /*
	     * Reduce small powers of 2 to shifts.
	     */

	    if ((Tcl_WideUInt)w2 < (Tcl_WideUInt)CHAR_BIT*sizeof(Tcl_WideInt) - 1) {
		WIDE_RESULT(((Tcl_WideInt)1) << (int)w2);
	    }
	    goto overflowExpon;
	}
	if (w1 == -2) {
	    int signum = oddExponent ? -1 : 1;

	    /*
	     * Reduce small powers of 2 to shifts.
	     */

	    if ((Tcl_WideUInt)w2 < CHAR_BIT * sizeof(Tcl_WideInt) - 1) {
		WIDE_RESULT(signum * (((Tcl_WideInt)1) << (int) w2));
	    }
	    goto overflowExpon;
	}
	if (w2 - 2 < (long)MaxBase64Size
		&& w1 <=  MaxBase64[w2 - 2]
		&& w1 >= -MaxBase64[w2 - 2]) {
	    /*
	     * Small powers of integers whose result is wide.
	     */
	    wResult = WidePwrSmallExpon(w1, (long)w2);

	    WIDE_RESULT(wResult);
	}

	/*
	 * Handle cases of powers > 16 that still fit in a 64-bit word by
	 * doing table lookup.
	 */

	if (w1 - 3 >= 0 && w1 - 2 < (long)Exp64IndexSize
		&& w2 - 2 < (long)(Exp64ValueSize + MaxBase64Size)) {
	    base = Exp64Index[w1 - 3]
		    + (unsigned short) (w2 - 2 - MaxBase64Size);
	    if (base < Exp64Index[w1 - 2]) {
		/*
		 * 64-bit number raised to intermediate power, done by
		 * table lookup.
		 */

		WIDE_RESULT(Exp64Value[base]);
	    }
	}

	if (-w1 - 3 >= 0 && -w1 - 2 < (long)Exp64IndexSize
		&& w2 - 2 < (long)(Exp64ValueSize + MaxBase64Size)) {
	    base = Exp64Index[-w1 - 3]
		    + (unsigned short) (w2 - 2 - MaxBase64Size);
	    if (base < Exp64Index[-w1 - 2]) {
		/*
		 * 64-bit number raised to intermediate power, done by
		 * table lookup.
		 */

		wResult = oddExponent ? -Exp64Value[base] : Exp64Value[base];
		WIDE_RESULT(wResult);
	    }
	}

    overflowExpon:

	if ((TclGetWideIntFromObj(NULL, value2Ptr, &w2) != TCL_OK)
		|| !TclHasInternalRep(value2Ptr, &tclIntType)
		|| (Tcl_WideUInt)w2 >= (1<<28)) {
	    Tcl_SetObjResult(interp, Tcl_NewStringObj(
		    "exponent too large", -1));
	    return GENERAL_ARITHMETIC_ERROR;
	}
	Tcl_TakeBignumFromObj(NULL, valuePtr, &big1);
	err = mp_init(&bigResult);
	if (err == MP_OKAY) {
	    /* Don't use "mp_expt_n" directly here, it doesn't exist in libtommath 1.2 */
	    err = TclBN_mp_expt_n(&big1, (int)w2, &bigResult);
	}
	if (err != MP_OKAY) {
	    return OUT_OF_MEMORY;
	}
	mp_clear(&big1);
	BIG_RESULT(&bigResult);
    }

    case INST_ADD:
    case INST_SUB:
    case INST_MULT:
    case INST_DIV:
	if ((type1 == TCL_NUMBER_DOUBLE) || (type2 == TCL_NUMBER_DOUBLE)) {
	    /*
	     * At least one of the values is floating-point, so perform
	     * floating point calculations.
	     */

	    Tcl_GetDoubleFromObj(NULL, valuePtr, &d1);
	    Tcl_GetDoubleFromObj(NULL, value2Ptr, &d2);

	    switch (opcode) {
	    case INST_ADD:
		dResult = d1 + d2;
		break;
	    case INST_SUB:
		dResult = d1 - d2;
		break;
	    case INST_MULT:
		dResult = d1 * d2;
		break;
	    case INST_DIV:
#ifndef IEEE_FLOATING_POINT
		if (d2 == 0.0) {
		    return DIVIDED_BY_ZERO;
		}
#endif
		/*
		 * We presume that we are running with zero-divide unmasked if
		 * we're on an IEEE box. Otherwise, this statement might cause
		 * demons to fly out our noses.
		 */

		dResult = d1 / d2;
		break;
	    default:
		TCL_UNREACHABLE();
	    }

	doubleResult:
#ifndef ACCEPT_NAN
	    /*
	     * Check now for IEEE floating-point error.
	     */

	    if (isnan(dResult)) {
		TclExprFloatError(interp, dResult);
		return GENERAL_ARITHMETIC_ERROR;
	    }
#endif
	    DOUBLE_RESULT(dResult);
	}
	if ((type1 == TCL_NUMBER_INT) && (type2 == TCL_NUMBER_INT)) {
	    w1 = *((const Tcl_WideInt *)ptr1);
	    w2 = *((const Tcl_WideInt *)ptr2);

	    switch (opcode) {
	    case INST_ADD:
		wResult = (Tcl_WideInt)((Tcl_WideUInt)w1 + (Tcl_WideUInt)w2);
		if ((type1 == TCL_NUMBER_INT) || (type2 == TCL_NUMBER_INT)) {
		    /*
		     * Check for overflow.
		     */

		    if (Overflowing(w1, w2, wResult)) {
			goto overflowBasic;
		    }
		}
		break;

	    case INST_SUB:
		wResult = (Tcl_WideInt)((Tcl_WideUInt)w1 - (Tcl_WideUInt)w2);
		if ((type1 == TCL_NUMBER_INT) || (type2 == TCL_NUMBER_INT)) {
		    /*
		     * Must check for overflow. The macro tests for overflows
		     * in sums by looking at the sign bits. As we have a
		     * subtraction here, we are adding -w2. As -w2 could in
		     * turn overflow, we test with ~w2 instead: it has the
		     * opposite sign bit to w2 so it does the job. Note that
		     * the only "bad" case (w2==0) is irrelevant for this
		     * macro, as in that case w1 and wResult have the same
		     * sign and there is no overflow anyway.
		     */

		    if (Overflowing(w1, ~w2, wResult)) {
			goto overflowBasic;
		    }
		}
		break;

	    case INST_MULT:
		if ((w1 < INT_MIN) || (w1 > INT_MAX) || (w2 < INT_MIN) || (w2 > INT_MAX)) {
		    goto overflowBasic;
		}
		wResult = w1 * w2;
		break;

	    case INST_DIV:
		if (w2 == 0) {
		    return DIVIDED_BY_ZERO;
		}

		/*
		 * Need a bignum to represent (WIDE_MIN / -1)
		 */

		if ((w1 == WIDE_MIN) && (w2 == -1)) {
		    goto overflowBasic;
		}
		wResult = w1 / w2;

		/*
		 * Force Tcl's integer division rules.
		 * TODO: examine for logic simplification
		 */

		if (((wResult < 0) || ((wResult == 0) &&
			((w1 < 0 && w2 > 0) || (w1 > 0 && w2 < 0)))) &&
			(wResult*w2 != w1)) {
		    wResult -= 1;
		}
		break;

	    default:
		TCL_UNREACHABLE();
	    }

	    WIDE_RESULT(wResult);
	}

    overflowBasic:
	Tcl_TakeBignumFromObj(NULL, valuePtr, &big1);
	Tcl_TakeBignumFromObj(NULL, value2Ptr, &big2);
	err = mp_init(&bigResult);
	if (err == MP_OKAY) {
	    switch (opcode) {
	    case INST_ADD:
		err = mp_add(&big1, &big2, &bigResult);
		break;
	    case INST_SUB:
		err = mp_sub(&big1, &big2, &bigResult);
		break;
	    case INST_MULT:
		err = mp_mul(&big1, &big2, &bigResult);
		break;
	    case INST_DIV:
		if (mp_iszero(&big2)) {
		    mp_clear(&big1);
		    mp_clear(&big2);
		    mp_clear(&bigResult);
		    return DIVIDED_BY_ZERO;
		}
		err = mp_init(&bigRemainder);
		if (err == MP_OKAY) {
		    err = mp_div(&big1, &big2, &bigResult, &bigRemainder);
		}
		/* TODO: internals intrusion */
		if (!mp_iszero(&bigRemainder)
			&& (bigRemainder.sign != big2.sign)) {
		    /*
		     * Convert to Tcl's integer division rules.
		     */

		    err = mp_sub_d(&bigResult, 1, &bigResult);
		    if (err == MP_OKAY) {
			err = mp_add(&bigRemainder, &big2, &bigRemainder);
		    }
		}
		mp_clear(&bigRemainder);
		break;
	    }
	}
	mp_clear(&big1);
	mp_clear(&big2);
	BIG_RESULT(&bigResult);
    default:
	Tcl_Panic("unexpected opcode");
	TCL_UNREACHABLE();
    }
}

static Tcl_Obj *
ExecuteExtendedUnaryMathOp(
    int opcode,			/* What operation to perform. */
    Tcl_Obj *valuePtr)		/* The operand on the stack. */
{
    void *ptr = NULL;
    int type;
    Tcl_WideInt w;
    mp_int big;
    Tcl_Obj *objResultPtr;
    mp_err err = MP_OKAY;

    (void) GetNumberFromObj(NULL, valuePtr, &ptr, &type);

    switch (opcode) {
    case INST_BITNOT:
	if (type == TCL_NUMBER_INT) {
	    w = *((const Tcl_WideInt *) ptr);
	    WIDE_RESULT(~w);
	}
	Tcl_TakeBignumFromObj(NULL, valuePtr, &big);
	/* ~a = - a - 1 */
	err = mp_neg(&big, &big);
	if (err == MP_OKAY) {
	    err = mp_sub_d(&big, 1, &big);
	}
	if (err != MP_OKAY) {
	    return OUT_OF_MEMORY;
	}
	BIG_RESULT(&big);
    case INST_UMINUS:
	switch (type) {
	case TCL_NUMBER_DOUBLE:
	    DOUBLE_RESULT(-(*((const double *) ptr)));
	case TCL_NUMBER_INT:
	    w = *((const Tcl_WideInt *) ptr);
	    if (w != WIDE_MIN) {
		WIDE_RESULT(-w);
	    }
	    err = mp_init_i64(&big, w);
	    if (err != MP_OKAY) {
		return OUT_OF_MEMORY;
	    }
	    break;
	default:
	    Tcl_TakeBignumFromObj(NULL, valuePtr, &big);
	}
	err = mp_neg(&big, &big);
	if (err != MP_OKAY) {
	    return OUT_OF_MEMORY;
	}
	BIG_RESULT(&big);
    default:
	Tcl_Panic("unexpected opcode");
	TCL_UNREACHABLE();
    }
}
#undef WIDE_RESULT
#undef BIG_RESULT
#undef DOUBLE_RESULT

/*
 *----------------------------------------------------------------------
 *
 * CompareTwoNumbers --
 *
 *	This function compares a pair of numbers in Tcl_Objs. Each argument
 *	must already be known to be numeric and not NaN.
 *
 * Results:
 *	One of MP_LT, MP_EQ or MP_GT, depending on whether valuePtr is less
 *	than, equal to, or greater than value2Ptr (respectively).
 *
 * Side effects:
 *	None, provided both values are numeric.
 *
 *----------------------------------------------------------------------
 */

int
TclCompareTwoNumbers(
    Tcl_Obj *valuePtr,
    Tcl_Obj *value2Ptr)
{
    int type1 = TCL_NUMBER_NAN, type2 = TCL_NUMBER_NAN, compare;
    void *ptr1, *ptr2;
    mp_int big1, big2;
    double d1, d2, tmp;
    Tcl_WideInt w1, w2;

    (void) GetNumberFromObj(NULL, valuePtr, &ptr1, &type1);
    (void) GetNumberFromObj(NULL, value2Ptr, &ptr2, &type2);

    switch (type1) {
    case TCL_NUMBER_INT:
	w1 = *((const Tcl_WideInt *)ptr1);
	switch (type2) {
	case TCL_NUMBER_INT:
	    w2 = *((const Tcl_WideInt *)ptr2);
	wideCompare:
	    return (w1 < w2) ? MP_LT : ((w1 > w2) ? MP_GT : MP_EQ);
	case TCL_NUMBER_DOUBLE:
	    d2 = *((const double *)ptr2);
	    d1 = (double) w1;

	    /*
	     * If the double has a fractional part, or if the Tcl_WideInt can be
	     * converted to double without loss of precision, then compare as
	     * doubles.
	     */

	    if (DBL_MANT_DIG > CHAR_BIT*sizeof(Tcl_WideInt) || w1 == (Tcl_WideInt)d1
		    || modf(d2, &tmp) != 0.0) {
		goto doubleCompare;
	    }

	    /*
	     * Otherwise, to make comparision based on full precision, need to
	     * convert the double to a suitably sized integer.
	     *
	     * Need this to get comparsions like
	     *	  expr 20000000000000003 < 20000000000000004.0
	     * right. Converting the first argument to double will yield two
	     * double values that are equivalent within double precision.
	     * Converting the double to an integer gets done exactly, then
	     * integer comparison can tell the difference.
	     */

	    if (d2 < (double)WIDE_MIN) {
		return MP_GT;
	    }
	    if (d2 > (double)WIDE_MAX) {
		return MP_LT;
	    }
	    w2 = (Tcl_WideInt)d2;
	    goto wideCompare;
	case TCL_NUMBER_BIG:
	    Tcl_TakeBignumFromObj(NULL, value2Ptr, &big2);
	    if (mp_isneg(&big2)) {
		compare = MP_GT;
	    } else {
		compare = MP_LT;
	    }
	    mp_clear(&big2);
	    return compare;
	default:
	    TCL_UNREACHABLE();
	}

    case TCL_NUMBER_DOUBLE:
	d1 = *((const double *)ptr1);
	switch (type2) {
	case TCL_NUMBER_DOUBLE:
	    d2 = *((const double *)ptr2);
	doubleCompare:
	    return (d1 < d2) ? MP_LT : ((d1 > d2) ? MP_GT : MP_EQ);
	case TCL_NUMBER_INT:
	    w2 = *((const Tcl_WideInt *)ptr2);
	    d2 = (double) w2;
	    if (DBL_MANT_DIG > CHAR_BIT*sizeof(Tcl_WideInt)
		    || w2 == (Tcl_WideInt)d2 || modf(d1, &tmp) != 0.0) {
		goto doubleCompare;
	    }
	    if (d1 < (double)WIDE_MIN) {
		return MP_LT;
	    }
	    if (d1 > (double)WIDE_MAX) {
		return MP_GT;
	    }
	    w1 = (Tcl_WideInt)d1;
	    goto wideCompare;
	case TCL_NUMBER_BIG:
	    if (isinf(d1)) {
		return (d1 > 0.0) ? MP_GT : MP_LT;
	    }
	    Tcl_TakeBignumFromObj(NULL, value2Ptr, &big2);
	    if ((d1 < (double)WIDE_MAX) && (d1 > (double)WIDE_MIN)) {
		if (mp_isneg(&big2)) {
		    compare = MP_GT;
		} else {
		    compare = MP_LT;
		}
		mp_clear(&big2);
		return compare;
	    }
	    if (DBL_MANT_DIG > CHAR_BIT*sizeof(Tcl_WideInt)
		    && modf(d1, &tmp) != 0.0) {
		d2 = TclBignumToDouble(&big2);
		mp_clear(&big2);
		goto doubleCompare;
	    }
	    Tcl_InitBignumFromDouble(NULL, d1, &big1);
	    goto bigCompare;
	default:
	    TCL_UNREACHABLE();
	}

    case TCL_NUMBER_BIG:
	Tcl_TakeBignumFromObj(NULL, valuePtr, &big1);
	switch (type2) {
	case TCL_NUMBER_INT:
	    compare = mp_cmp_d(&big1, 0);
	    mp_clear(&big1);
	    return compare;
	case TCL_NUMBER_DOUBLE:
	    d2 = *((const double *)ptr2);
	    if (isinf(d2)) {
		compare = (d2 > 0.0) ? MP_LT : MP_GT;
		mp_clear(&big1);
		return compare;
	    }
	    if ((d2 < (double)WIDE_MAX) && (d2 > (double)WIDE_MIN)) {
		compare = mp_cmp_d(&big1, 0);
		mp_clear(&big1);
		return compare;
	    }
	    if (DBL_MANT_DIG > CHAR_BIT*sizeof(Tcl_WideInt)
		    && modf(d2, &tmp) != 0.0) {
		d1 = TclBignumToDouble(&big1);
		mp_clear(&big1);
		goto doubleCompare;
	    }
	    Tcl_InitBignumFromDouble(NULL, d2, &big2);
	    goto bigCompare;
	case TCL_NUMBER_BIG:
	    Tcl_TakeBignumFromObj(NULL, value2Ptr, &big2);
	bigCompare:
	    compare = mp_cmp(&big1, &big2);
	    mp_clear(&big1);
	    mp_clear(&big2);
	    return compare;
	default:
	    TCL_UNREACHABLE();
	}
    default:
	Tcl_Panic("unexpected number type");
	TCL_UNREACHABLE();
    }
    return TCL_ERROR;
}

#ifdef TCL_COMPILE_DEBUG
/*
 *----------------------------------------------------------------------
 *
 * PrintByteCodeInfo --
 *
 *	This procedure prints a summary about a bytecode object to stdout. It
 *	is called by TclNRExecuteByteCode when starting to execute the bytecode
 *	object if tclTraceExec has the value 2 or more.
 *
 * Results:
 *	None.
 *
 * Side effects:
 *	None.
 *
 *----------------------------------------------------------------------
 */

static void
PrintByteCodeInfo(
    ByteCode *codePtr)		/* The bytecode whose summary is printed to
				 * stdout. */
{
    Proc *procPtr = codePtr->procPtr;
    Interp *iPtr = (Interp *) *codePtr->interpHandle;

    fprintf(stdout,
	    "\nExecuting ByteCode 0x%p, refCt %" SIZEu ", epoch %" SIZEu ", "
	    "interp 0x%p (epoch %" SIZEu ")\n",
	    codePtr, codePtr->refCount, codePtr->compileEpoch, iPtr,
	    iPtr->compileEpoch);
    fprintf(stdout, "  Source: ");
    TclPrintSource(stdout, codePtr->source, 60);

    fprintf(stdout,
	    "\n  Cmds %" SIZEd ", src %" SIZEd ", inst %" SIZEd ", "
	    "litObjs %" SIZEd ", aux %" SIZEd ", stkDepth %" SIZEd ", "
	    "code/src %.2f\n",
	    codePtr->numCommands, codePtr->numSrcBytes,
	    codePtr->numCodeBytes, codePtr->numLitObjects,
	    codePtr->numAuxDataItems, codePtr->maxStackDepth,
#ifdef TCL_COMPILE_STATS
	    codePtr->numSrcBytes?
		    ((float)codePtr->structureSize)/codePtr->numSrcBytes :
#endif
	    0.0);

#ifdef TCL_COMPILE_STATS
    fprintf(stdout,
	    "  Code %" SIZEu " = header %" SIZEu "+inst %" SIZEd
	    "+litObj %" SIZEu "+exc %" SIZEu "+aux %" SIZEu
	    "+cmdMap %" SIZEd "\n",
	    codePtr->structureSize,
	    offsetof(ByteCode, localCachePtr),
	    codePtr->numCodeBytes,
	    codePtr->numLitObjects * sizeof(Tcl_Obj *),
	    codePtr->numExceptRanges*sizeof(ExceptionRange),
	    codePtr->numAuxDataItems * sizeof(AuxData),
	    codePtr->numCmdLocBytes);
#endif /* TCL_COMPILE_STATS */
    if (procPtr != NULL) {
	fprintf(stdout,
		"  Proc 0x%p, refCt %" SIZEd ", args %" SIZEd ", "
		"compiled locals %" SIZEd "\n",
		procPtr, procPtr->refCount, procPtr->numArgs,
		procPtr->numCompiledLocals);
    }
}
#endif /* TCL_COMPILE_DEBUG */

/*
 *----------------------------------------------------------------------
 *
 * ValidatePcAndStackTop --
 *
 *	This procedure is called by TclNRExecuteByteCode when debugging to
 *	verify that the program counter and stack top are valid during
 *	execution.
 *
 * Results:
 *	None.
 *
 * Side effects:
 *	Prints a message to stderr and panics if either the pc or stack top
 *	are invalid.
 *
 *----------------------------------------------------------------------
 */

#ifdef TCL_COMPILE_DEBUG
static void
ValidatePcAndStackTop(
    ByteCode *codePtr,		/* The bytecode whose summary is printed to
				 * stdout. */
    const unsigned char *pc,	/* Points to first byte of a bytecode
				 * instruction. The program counter. */
    size_t stackTop,		/* Current stack top. Must be between
				 * stackLowerBound and stackUpperBound
				 * (inclusive). */
    int checkStack)		/* 0 if the stack depth check should be
				 * skipped. */
{
    size_t stackUpperBound = codePtr->maxStackDepth;
				/* Greatest legal value for stackTop. */
    size_t relativePc = (size_t) PC_REL;
    size_t codeStart = (size_t)codePtr->codeStart;
    size_t codeEnd = (size_t)
	    (codePtr->codeStart + codePtr->numCodeBytes);
    unsigned char opCode = *pc;

    if ((PTR2UINT(pc) < codeStart) || (PTR2UINT(pc) > codeEnd)) {
	fprintf(stderr, "\nBad instruction pc 0x%p in TclNRExecuteByteCode\n",
		pc);
	Tcl_Panic("TclNRExecuteByteCode execution failure: bad pc");
    }
    if (opCode >= LAST_INST_OPCODE) {
	fprintf(stderr, "\nBad opcode %u at pc %" SIZEu " in TclNRExecuteByteCode\n",
		opCode, relativePc);
	Tcl_Panic("TclNRExecuteByteCode execution failure: bad opcode");
    }
    if (checkStack && (stackTop > stackUpperBound)) {
	Tcl_Size numChars;
	const char *cmd = GetSrcInfoForPc(pc, codePtr, &numChars, NULL, NULL);

	fprintf(stderr, "\nBad stack top %" SIZEu " at pc %" SIZEu " in "
		"TclNRExecuteByteCode (min 0, max %" SIZEu ")",
		stackTop, relativePc, stackUpperBound);
	if (cmd != NULL) {
	    Tcl_Obj *message;

	    TclNewLiteralStringObj(message, "\n executing ");
	    Tcl_IncrRefCount(message);
	    Tcl_AppendLimitedToObj(message, cmd, numChars, 100, NULL);
	    fprintf(stderr, "%s\n", TclGetString(message));
	    Tcl_DecrRefCount(message);
	} else {
	    fprintf(stderr, "\n");
	}
	Tcl_Panic("TclNRExecuteByteCode execution failure: bad stack top");
    }
}
#endif /* TCL_COMPILE_DEBUG */

/*
 *----------------------------------------------------------------------
 *
 * IllegalExprOperandType --
 *
 *	Used by TclNRExecuteByteCode to append an error message to the interp
 *	result when an illegal operand type is detected by an expression
 *	instruction. The argument opndPtr holds the operand object in error.
 *
 * Results:
 *	None.
 *
 * Side effects:
 *	An error message is appended to the interp result.
 *
 *----------------------------------------------------------------------
 */

static void
IllegalExprOperandType(
    Tcl_Interp *interp,		/* Interpreter to which error information
				 * pertains. */
    const char *ord,		/* "first ", "second " or "" */
    const unsigned char *pc,	/* Points to the instruction being executed
				 * when the illegal type was found. */
    Tcl_Obj *opndPtr)		/* Points to the operand holding the value
				 * with the illegal type. */
{
    void *ptr;
    int type;
    const unsigned char opcode = *pc;
    const char *description, *op = "unknown";

    if (opcode == INST_EXPON) {
	op = "**";
    } else if (opcode <= INST_LNOT) {
	op = operatorStrings[opcode - INST_BITOR];
    }

    if (GetNumberFromObj(NULL, opndPtr, &ptr, &type) != TCL_OK) {
	Tcl_Size length;
	if (TclHasInternalRep(opndPtr, &tclDictType)) {
	    Tcl_DictObjSize(NULL, opndPtr, &length);
	    if (length > 0) {
	    listRep:
		Tcl_SetObjResult(interp, Tcl_ObjPrintf(
			"cannot use a list as %soperand of \"%s\"", ord, op));
		Tcl_SetErrorCode(interp, "ARITH", "DOMAIN", "list", (char *)NULL);
		return;
	    }
	}
	Tcl_ObjTypeLengthProc *lengthProc = TclObjTypeHasProc(opndPtr, lengthProc);
	Tcl_Size objcPtr;
	Tcl_Obj **objvPtr;
	if ((lengthProc && lengthProc(opndPtr) > 1)
		|| ((TclMaxListLength(TclGetString(opndPtr), TCL_INDEX_NONE, NULL) > 1)
		&& (Tcl_ListObjGetElements(NULL, opndPtr, &objcPtr, &objvPtr) == TCL_OK))) {
	    goto listRep;
	}
	description = "non-numeric string";
    } else if (type == TCL_NUMBER_NAN) {
	description = "non-numeric floating-point value";
    } else if (type == TCL_NUMBER_DOUBLE) {
	description = "floating-point value";
    } else {
	/* TODO: No caller needs this. Eliminate? */
	description = "(big) integer";
    }

    Tcl_SetObjResult(interp, Tcl_ObjPrintf(
	    "cannot use %s \"%s\" as %soperand of \"%s\"", description,
	    TclGetString(opndPtr), ord, op));
    Tcl_SetErrorCode(interp, "ARITH", "DOMAIN", description, (char *)NULL);
}

/*
 *----------------------------------------------------------------------
 *
 * TclGetSrcInfoForPc, GetSrcInfoForPc, TclGetSourceFromFrame --
 *
 *	Given a program counter value, finds the closest command in the
 *	bytecode code unit's CmdLocation array and returns information about
 *	that command's source: a pointer to its first byte and the number of
 *	characters.
 *
 * Results:
 *	If a command is found that encloses the program counter value, a
 *	pointer to the command's source is returned and the length of the
 *	source is stored at *lengthPtr. If multiple commands resulted in code
 *	at pc, information about the closest enclosing command is returned. If
 *	no matching command is found, NULL is returned and *lengthPtr is
 *	unchanged.
 *
 * Side effects:
 *	The CmdFrame at *cfPtr is updated.
 *
 *----------------------------------------------------------------------
 */

Tcl_Obj *
TclGetSourceFromFrame(
    CmdFrame *cfPtr,
    Tcl_Size objc,
    Tcl_Obj *const objv[])
{
    if (cfPtr == NULL) {
	return Tcl_NewListObj(objc, objv);
    }
    if (cfPtr->cmdObj == NULL) {
	if (cfPtr->cmd == NULL) {
	    ByteCode *codePtr = (ByteCode *)cfPtr->data.tebc.codePtr;

	    cfPtr->cmd = GetSrcInfoForPc((unsigned char *)
		    cfPtr->data.tebc.pc, codePtr, &cfPtr->len, NULL, NULL);
	}
	if (cfPtr->cmd) {
	    cfPtr->cmdObj = Tcl_NewStringObj(cfPtr->cmd, cfPtr->len);
	} else {
	    cfPtr->cmdObj = Tcl_NewListObj(objc, objv);
	}
	Tcl_IncrRefCount(cfPtr->cmdObj);
    }
    return cfPtr->cmdObj;
}

void
TclGetSrcInfoForPc(
    CmdFrame *cfPtr)
{
    ByteCode *codePtr = (ByteCode *) cfPtr->data.tebc.codePtr;

    assert(cfPtr->type == TCL_LOCATION_BC);

    if (cfPtr->cmd == NULL) {

	cfPtr->cmd = GetSrcInfoForPc(
		(unsigned char *) cfPtr->data.tebc.pc, codePtr,
		&cfPtr->len, NULL, NULL);
    }

    if (cfPtr->cmd != NULL) {
	/*
	 * We now have the command. We can get the srcOffset back and from
	 * there find the list of word locations for this command.
	 */

	ExtCmdLoc *eclPtr;
	ECL *locPtr = NULL;
	Tcl_Size srcOffset;
	Tcl_Size i;
	Interp *iPtr = (Interp *) *codePtr->interpHandle;
	Tcl_HashEntry *hePtr =
		Tcl_FindHashEntry(iPtr->lineBCPtr, codePtr);

	if (!hePtr) {
	    return;
	}

	srcOffset = cfPtr->cmd - codePtr->source;
	eclPtr = (ExtCmdLoc *)Tcl_GetHashValue(hePtr);

	for (i=0; i < eclPtr->nuloc; i++) {
	    if (eclPtr->loc[i].srcOffset == srcOffset) {
		locPtr = eclPtr->loc+i;
		break;
	    }
	}
	if (locPtr == NULL) {
	    Tcl_Panic("LocSearch failure");
	}

	cfPtr->line = locPtr->line;
	cfPtr->nline = locPtr->nline;
	cfPtr->type = eclPtr->type;

	if (eclPtr->type == TCL_LOCATION_SOURCE) {
	    cfPtr->data.eval.path = eclPtr->path;
	    Tcl_IncrRefCount(cfPtr->data.eval.path);
	}

	/*
	 * Do not set cfPtr->data.eval.path NULL for non-SOURCE. Needed for
	 * cfPtr->data.tebc.codePtr.
	 */
    }
}

static const char *
GetSrcInfoForPc(
    const unsigned char *pc,	/* The program counter value for which to
				 * return the closest command's source info.
				 * This points within a bytecode instruction
				 * in codePtr's code. */
    ByteCode *codePtr,		/* The bytecode sequence in which to look up
				 * the command source for the pc. */
    Tcl_Size *lengthPtr,	/* If non-NULL, the location where the length
				 * of the command's source should be stored.
				 * If NULL, no length is stored. */
    const unsigned char **pcBeg,/* If non-NULL, the bytecode location
				 * where the current instruction starts.
				 * If NULL; no pointer is stored. */
    Tcl_Size *cmdIdxPtr)	/* If non-NULL, the location where the index
				 * of the command containing the pc should
				 * be stored. */
{
    Tcl_Size pcOffset = PC_REL;
    Tcl_Size numCmds = codePtr->numCommands;
    unsigned char *codeDeltaNext, *codeLengthNext;
    unsigned char *srcDeltaNext, *srcLengthNext;
    Tcl_Size codeOffset, codeLen, codeEnd, srcOffset, srcLen, delta, i;
    Tcl_Size bestDist = TCL_SIZE_MAX; /* Distance of pc to best cmd's start pc. */
    Tcl_Size bestSrcOffset = -1; /* Initialized to avoid compiler warning. */
    Tcl_Size bestSrcLength = -1; /* Initialized to avoid compiler warning. */
    Tcl_Size bestCmdIdx = -1;

    /* The pc must point within the bytecode */
    assert ((pcOffset >= 0) && (pcOffset < codePtr->numCodeBytes));

    /*
     * Decode the code and source offset and length for each command. The
     * closest enclosing command is the last one whose code started before
     * pcOffset.
     */

    codeDeltaNext = codePtr->codeDeltaStart;
    codeLengthNext = codePtr->codeLengthStart;
    srcDeltaNext = codePtr->srcDeltaStart;
    srcLengthNext = codePtr->srcLengthStart;
    codeOffset = srcOffset = 0;
    for (i = 0;  i < numCmds;  i++) {
	if ((unsigned) *codeDeltaNext == (unsigned) 0xFF) {
	    codeDeltaNext++;
	    delta = TclGetInt4AtPtr(codeDeltaNext);
	    codeDeltaNext += 4;
	} else {
	    delta = TclGetInt1AtPtr(codeDeltaNext);
	    codeDeltaNext++;
	}
	codeOffset += delta;

	if ((unsigned) *codeLengthNext == (unsigned) 0xFF) {
	    codeLengthNext++;
	    codeLen = TclGetInt4AtPtr(codeLengthNext);
	    codeLengthNext += 4;
	} else {
	    codeLen = TclGetInt1AtPtr(codeLengthNext);
	    codeLengthNext++;
	}
	codeEnd = (codeOffset + codeLen - 1);

	if ((unsigned) *srcDeltaNext == (unsigned) 0xFF) {
	    srcDeltaNext++;
	    delta = TclGetInt4AtPtr(srcDeltaNext);
	    srcDeltaNext += 4;
	} else {
	    delta = TclGetInt1AtPtr(srcDeltaNext);
	    srcDeltaNext++;
	}
	srcOffset += delta;

	if ((unsigned) *srcLengthNext == (unsigned) 0xFF) {
	    srcLengthNext++;
	    srcLen = TclGetInt4AtPtr(srcLengthNext);
	    srcLengthNext += 4;
	} else {
	    srcLen = TclGetInt1AtPtr(srcLengthNext);
	    srcLengthNext++;
	}

	if (codeOffset > pcOffset) {	/* Best cmd already found */
	    break;
	}
	if (pcOffset <= codeEnd) {	/* This cmd's code encloses pc */
	    Tcl_Size dist = (pcOffset - codeOffset);

	    if (dist <= bestDist) {
		bestDist = dist;
		bestSrcOffset = srcOffset;
		bestSrcLength = srcLen;
		bestCmdIdx = i;
	    }
	}
    }

    if (pcBeg != NULL) {
	const unsigned char *curr, *prev;

	/*
	 * Walk from beginning of command or BC to pc, by complete
	 * instructions. Stop when crossing pc; keep previous.
	 */

	curr = ((bestDist == TCL_SIZE_MAX) ? codePtr->codeStart : pc - bestDist);
	prev = curr;
	while (curr <= pc) {
	    prev = curr;
	    curr += tclInstructionTable[*curr].numBytes;
	}
	*pcBeg = prev;
    }

    if (bestDist == TCL_SIZE_MAX) {
	return NULL;
    }

    if (lengthPtr != NULL) {
	*lengthPtr = bestSrcLength;
    }

    if (cmdIdxPtr != NULL) {
	*cmdIdxPtr = bestCmdIdx;
    }

    return (codePtr->source + bestSrcOffset);
}

/*
 *----------------------------------------------------------------------
 *
 * GetExceptRangeForPc --
 *
 *	Given a program counter value, return the closest enclosing
 *	ExceptionRange.
 *
 * Results:
 *	If the searchMode is TCL_ERROR, this procedure ignores loop exception
 *	ranges and returns a pointer to the closest catch range. If the
 *	searchMode is TCL_BREAK, this procedure returns a pointer to the most
 *	closely enclosing ExceptionRange regardless of whether it is a loop or
 *	catch exception range. If the searchMode is TCL_CONTINUE, this
 *	procedure returns a pointer to the most closely enclosing
 *	ExceptionRange (of any type) skipping only loop exception ranges if
 *	they don't have a sensible continueOffset defined. If no matching
 *	ExceptionRange is found that encloses pc, a NULL is returned.
 *
 * Side effects:
 *	None.
 *
 *----------------------------------------------------------------------
 */

static ExceptionRange *
GetExceptRangeForPc(
    const unsigned char *pc,	/* The program counter value for which to
				 * search for a closest enclosing exception
				 * range. This points to a bytecode
				 * instruction in codePtr's code. */
    int searchMode,		/* If TCL_BREAK, consider either loop or catch
				 * ExceptionRanges in search. If TCL_ERROR
				 * consider only catch ranges (and ignore any
				 * closer loop ranges). If TCL_CONTINUE, look
				 * for loop ranges that define a continue
				 * point or a catch range. */
    ByteCode *codePtr)		/* Points to the ByteCode in which to search
				 * for the enclosing ExceptionRange. */
{
    ExceptionRange *rangeArrayPtr;
    size_t numRanges = codePtr->numExceptRanges;
    ExceptionRange *rangePtr;
    size_t pcOffset = PC_REL;
    size_t start;

    if (numRanges == 0) {
	return NULL;
    }

    /*
     * This exploits peculiarities of our compiler: nested ranges are always
     * *after* their containing ranges, so that by scanning backwards we are
     * sure that the first matching range is indeed the deepest.
     */

    rangeArrayPtr = codePtr->exceptArrayPtr;
    rangePtr = rangeArrayPtr + numRanges;
    while (--rangePtr >= rangeArrayPtr) {
	start = rangePtr->codeOffset;
	if ((start <= pcOffset) &&
		(pcOffset < (start + rangePtr->numCodeBytes))) {
	    if (rangePtr->type == CATCH_EXCEPTION_RANGE) {
		return rangePtr;
	    }
	    if (searchMode == TCL_BREAK) {
		return rangePtr;
	    }
	    if (searchMode == TCL_CONTINUE
		    && rangePtr->continueOffset != TCL_INDEX_NONE) {
		return rangePtr;
	    }
	}
    }
    return NULL;
}

/*
 *----------------------------------------------------------------------
 *
 * GetOpcodeName --
 *
 *	This procedure is called by the TRACE and TRACE_WITH_OBJ macros used
 *	in TclNRExecuteByteCode when debugging. It returns the name of the
 *	bytecode instruction at a specified instruction pc.
 *
 * Results:
 *	A character string for the instruction.
 *
 * Side effects:
 *	None.
 *
 *----------------------------------------------------------------------
 */

#ifdef TCL_COMPILE_DEBUG
static const char *
GetOpcodeName(
    const unsigned char *pc)	/* Points to the instruction whose name should
				 * be returned. */
{
    unsigned char opCode = *pc;

    return tclInstructionTable[opCode].name;
}
#endif /* TCL_COMPILE_DEBUG */

/*
 *----------------------------------------------------------------------
 *
 * TclExprFloatError --
 *
 *	This procedure is called when an error occurs during a floating-point
 *	operation. It reads errno and sets interp->objResultPtr accordingly.
 *
 * Results:
 *	interp->objResultPtr is set to hold an error message.
 *
 * Side effects:
 *	None.
 *
 *----------------------------------------------------------------------
 */

void
TclExprFloatError(
    Tcl_Interp *interp,		/* Where to store error message. */
    double value)		/* Value returned after error; used to
				 * distinguish underflows from overflows. */
{
    const char *s;

    if ((errno == EDOM) || isnan(value)) {
	s = "domain error: argument not in valid range";
	Tcl_SetObjResult(interp, Tcl_NewStringObj(s, -1));
	Tcl_SetErrorCode(interp, "ARITH", "DOMAIN", s, (char *)NULL);
    } else if ((errno == ERANGE) || isinf(value)) {
	if (value == 0.0) {
	    s = "floating-point value too small to represent";
	    Tcl_SetObjResult(interp, Tcl_NewStringObj(s, -1));
	    Tcl_SetErrorCode(interp, "ARITH", "UNDERFLOW", s, (char *)NULL);
	} else {
	    s = "floating-point value too large to represent";
	    Tcl_SetObjResult(interp, Tcl_NewStringObj(s, -1));
	    Tcl_SetErrorCode(interp, "ARITH", "OVERFLOW", s, (char *)NULL);
	}
    } else {
	Tcl_Obj *objPtr = Tcl_ObjPrintf(
		"unknown floating-point error, errno = %d", errno);

	Tcl_SetErrorCode(interp, "ARITH", "UNKNOWN",
		TclGetString(objPtr), (char *)NULL);
	Tcl_SetObjResult(interp, objPtr);
    }
}

#ifdef TCL_COMPILE_STATS
/*
 *----------------------------------------------------------------------
 *
 * TclLog2 --
 *
 *	Procedure used while collecting compilation statistics to determine
 *	the log base 2 of an integer.
 *
 * Results:
 *	Returns the log base 2 of the operand. If the argument is less than or
 *	equal to zero, a zero is returned.
 *
 * Side effects:
 *	None.
 *
 *----------------------------------------------------------------------
 */

int
TclLog2(
    long long value)		/* The integer for which to compute the log
				 * base 2. The maximum output is 31 */
{
    return (value > 0) ? (
	    (value > 0x7FFFFFFF) ?
		    31 : TclMSB((unsigned long long) value)
	    ) : 0;
}

/*
 *----------------------------------------------------------------------
 *
 * EvalStatsCmd --
 *
 *	Implements the "evalstats" command that prints instruction execution
 *	counts to stdout.
 *
 * Results:
 *	Standard Tcl results.
 *
 * Side effects:
 *	None.
 *
 *----------------------------------------------------------------------
 */

static int
EvalStatsCmd(
    TCL_UNUSED(void *),		/* Unused. */
    Tcl_Interp *interp,		/* The current interpreter. */
    Tcl_Size objc,			/* The number of arguments. */
    Tcl_Obj *const objv[])	/* The argument strings. */
{
    Interp *iPtr = (Interp *) interp;
    LiteralTable *globalTablePtr = &iPtr->literalTable;
    ByteCodeStats *statsPtr = &iPtr->stats;
    double totalCodeBytes, currentCodeBytes;
    double totalLiteralBytes, currentLiteralBytes;
    double objBytesIfUnshared, strBytesIfUnshared, sharingBytesSaved;
    double strBytesSharedMultX, strBytesSharedOnce;
    double numInstructions, currentHeaderBytes;
    size_t numCurrentByteCodes, numByteCodeLits;
    size_t refCountSum, literalMgmtBytes, sum, decadeHigh;
    size_t numSharedMultX, numSharedOnce, minSizeDecade, maxSizeDecade;
    Tcl_Size i, length;
    size_t ui;
    char *litTableStats;
    LiteralEntry *entryPtr;
    Tcl_Obj *objPtr;

#define Percent(a,b) ((a) * 100.0 / (b))

    TclNewObj(objPtr);
    Tcl_IncrRefCount(objPtr);

    numInstructions = 0.0;
    for (i = 0;  i < 256;  i++) {
	if (statsPtr->instructionCount[i] != 0) {
	    numInstructions += statsPtr->instructionCount[i];
	}
    }

    totalLiteralBytes = sizeof(LiteralTable)
	    + iPtr->literalTable.numBuckets * sizeof(LiteralEntry *)
	    + (statsPtr->numLiteralsCreated * sizeof(LiteralEntry))
	    + (statsPtr->numLiteralsCreated * sizeof(Tcl_Obj))
	    + statsPtr->totalLitStringBytes;
    totalCodeBytes = statsPtr->totalByteCodeBytes + totalLiteralBytes;

    numCurrentByteCodes =
	    statsPtr->numCompilations - statsPtr->numByteCodesFreed;
    currentHeaderBytes = numCurrentByteCodes
	    * offsetof(ByteCode, localCachePtr);
    literalMgmtBytes = sizeof(LiteralTable)
	    + (iPtr->literalTable.numBuckets * sizeof(LiteralEntry *))
	    + (iPtr->literalTable.numEntries * sizeof(LiteralEntry));
    currentLiteralBytes = literalMgmtBytes
	    + iPtr->literalTable.numEntries * sizeof(Tcl_Obj)
	    + statsPtr->currentLitStringBytes;
    currentCodeBytes = statsPtr->currentByteCodeBytes + currentLiteralBytes;

    /*
     * Summary statistics, total and current source and ByteCode sizes.
     */

    Tcl_AppendPrintfToObj(objPtr, "\n----------------------------------------------------------------\n");
    Tcl_AppendPrintfToObj(objPtr,
	    "Compilation and execution statistics for interpreter %p\n",
	    iPtr);

    Tcl_AppendPrintfToObj(objPtr, "\nNumber ByteCodes executed\t%" SIZEu "\n",
	    statsPtr->numExecutions);
    Tcl_AppendPrintfToObj(objPtr, "Number ByteCodes compiled\t%" SIZEu "\n",
	    statsPtr->numCompilations);
    Tcl_AppendPrintfToObj(objPtr, "  Mean executions/compile\t%.1f\n",
	    statsPtr->numExecutions / (float)statsPtr->numCompilations);

    Tcl_AppendPrintfToObj(objPtr, "\nInstructions executed\t\t%.0f\n",
	    numInstructions);
    Tcl_AppendPrintfToObj(objPtr, "  Mean inst/compile\t\t%.0f\n",
	    numInstructions / statsPtr->numCompilations);
    Tcl_AppendPrintfToObj(objPtr, "  Mean inst/execution\t\t%.0f\n",
	    numInstructions / statsPtr->numExecutions);

    Tcl_AppendPrintfToObj(objPtr, "\nTotal ByteCodes\t\t\t%" SIZEu "\n",
	    statsPtr->numCompilations);
    Tcl_AppendPrintfToObj(objPtr, "  Source bytes\t\t\t%.6g\n",
	    statsPtr->totalSrcBytes);
    Tcl_AppendPrintfToObj(objPtr, "  Code bytes\t\t\t%.6g\n",
	    totalCodeBytes);
    Tcl_AppendPrintfToObj(objPtr, "    ByteCode bytes\t\t%.6g\n",
	    statsPtr->totalByteCodeBytes);
    Tcl_AppendPrintfToObj(objPtr, "    Literal bytes\t\t%.6g\n",
	    totalLiteralBytes);
    Tcl_AppendPrintfToObj(objPtr, "      table %" SIZEu " + bkts %" SIZEu
	    " + entries %" SIZEu " + objects %" SIZEu " + strings %.6g\n",
	    sizeof(LiteralTable),
	    iPtr->literalTable.numBuckets * sizeof(LiteralEntry *),
	    statsPtr->numLiteralsCreated * sizeof(LiteralEntry),
	    statsPtr->numLiteralsCreated * sizeof(Tcl_Obj),
	    statsPtr->totalLitStringBytes);
    Tcl_AppendPrintfToObj(objPtr, "  Mean code/compile\t\t%.1f\n",
	    totalCodeBytes / statsPtr->numCompilations);
    Tcl_AppendPrintfToObj(objPtr, "  Mean code/source\t\t%.1f\n",
	    totalCodeBytes / statsPtr->totalSrcBytes);

    Tcl_AppendPrintfToObj(objPtr, "\nCurrent (active) ByteCodes\t%" SIZEu "\n",
	    numCurrentByteCodes);
    Tcl_AppendPrintfToObj(objPtr, "  Source bytes\t\t\t%.6g\n",
	    statsPtr->currentSrcBytes);
    Tcl_AppendPrintfToObj(objPtr, "  Code bytes\t\t\t%.6g\n",
	    currentCodeBytes);
    Tcl_AppendPrintfToObj(objPtr, "    ByteCode bytes\t\t%.6g\n",
	    statsPtr->currentByteCodeBytes);
    Tcl_AppendPrintfToObj(objPtr, "    Literal bytes\t\t%.6g\n",
	    currentLiteralBytes);
    Tcl_AppendPrintfToObj(objPtr, "      table %" SIZEu " + bkts %" SIZEu
	    " + entries %" SIZEu " + objects %" SIZEu " + strings %.6g\n",
	    sizeof(LiteralTable),
	    iPtr->literalTable.numBuckets * sizeof(LiteralEntry *),
	    iPtr->literalTable.numEntries * sizeof(LiteralEntry),
	    iPtr->literalTable.numEntries * sizeof(Tcl_Obj),
	    statsPtr->currentLitStringBytes);
    Tcl_AppendPrintfToObj(objPtr, "  Mean code/source\t\t%.1f\n",
	    currentCodeBytes / statsPtr->currentSrcBytes);
    Tcl_AppendPrintfToObj(objPtr, "  Code + source bytes\t\t%.6g (%0.1f mean code/src)\n",
	    (currentCodeBytes + statsPtr->currentSrcBytes),
	    (currentCodeBytes / statsPtr->currentSrcBytes) + 1.0);

    /*
     * Tcl_IsShared statistics check
     *
     * This gives the refcount of each obj as Tcl_IsShared was called for it.
     * Shared objects must be duplicated before they can be modified.
     */

    numSharedMultX = 0;
    Tcl_AppendPrintfToObj(objPtr, "\nTcl_IsShared object check (all objects):\n");
    Tcl_AppendPrintfToObj(objPtr, "  Object had refcount <=1 (not shared)\t%" SIZEu "\n",
	    tclObjsShared[1]);
    for (i = 2;  i < TCL_MAX_SHARED_OBJ_STATS;  i++) {
	Tcl_AppendPrintfToObj(objPtr, "  refcount ==%" SIZEd "\t\t%" SIZEu "\n",
		i, tclObjsShared[i]);
	numSharedMultX += tclObjsShared[i];
    }
    Tcl_AppendPrintfToObj(objPtr, "  refcount >=%" SIZEd "\t\t%" SIZEu "\n",
	    i, tclObjsShared[0]);
    numSharedMultX += tclObjsShared[0];
    Tcl_AppendPrintfToObj(objPtr, "  Total shared objects\t\t\t%" SIZEu "\n",
	    numSharedMultX);

    /*
     * Literal table statistics.
     */

    numByteCodeLits = 0;
    refCountSum = 0;
    numSharedMultX = 0;
    numSharedOnce = 0;
    objBytesIfUnshared = 0.0;
    strBytesIfUnshared = 0.0;
    strBytesSharedMultX = 0.0;
    strBytesSharedOnce = 0.0;
    for (ui = 0;  ui < globalTablePtr->numBuckets;  ui++) {
	for (entryPtr = globalTablePtr->buckets[i];  entryPtr != NULL;
		entryPtr = entryPtr->nextPtr) {
	    if (TclHasInternalRep(entryPtr->objPtr, &tclByteCodeType)) {
		numByteCodeLits++;
	    }
	    (void) TclGetStringFromObj(entryPtr->objPtr, &length);
	    refCountSum += entryPtr->refCount;
	    objBytesIfUnshared += (entryPtr->refCount * sizeof(Tcl_Obj));
	    strBytesIfUnshared += (entryPtr->refCount * (length + 1));
	    if (entryPtr->refCount > 1) {
		numSharedMultX++;
		strBytesSharedMultX += (length + 1);
	    } else {
		numSharedOnce++;
		strBytesSharedOnce += (length + 1);
	    }
	}
    }
    sharingBytesSaved = (objBytesIfUnshared + strBytesIfUnshared)
	    - currentLiteralBytes;

    Tcl_AppendPrintfToObj(objPtr, "\nTotal objects (all interps)\t%" SIZEu "\n",
	    tclObjsAlloced);
    Tcl_AppendPrintfToObj(objPtr, "Current objects\t\t\t%" SIZEu "\n",
	    (tclObjsAlloced - tclObjsFreed));
    Tcl_AppendPrintfToObj(objPtr, "Total literal objects\t\t%" SIZEu "\n",
	    statsPtr->numLiteralsCreated);

    Tcl_AppendPrintfToObj(objPtr, "\nCurrent literal objects\t\t%" SIZEu " (%0.1f%% of current objects)\n",
	    globalTablePtr->numEntries,
	    Percent(globalTablePtr->numEntries, tclObjsAlloced-tclObjsFreed));
    Tcl_AppendPrintfToObj(objPtr, "  ByteCode literals\t\t%" SIZEu " (%0.1f%% of current literals)\n",
	    numByteCodeLits,
	    Percent(numByteCodeLits, globalTablePtr->numEntries));
    Tcl_AppendPrintfToObj(objPtr, "  Literals reused > 1x\t\t%" SIZEu "\n",
	    numSharedMultX);
    Tcl_AppendPrintfToObj(objPtr, "  Mean reference count\t\t%.2f\n",
	    ((double) refCountSum) / globalTablePtr->numEntries);
    Tcl_AppendPrintfToObj(objPtr, "  Mean len, str reused >1x \t%.2f\n",
	    (numSharedMultX ? strBytesSharedMultX/numSharedMultX : 0.0));
    Tcl_AppendPrintfToObj(objPtr, "  Mean len, str used 1x\t\t%.2f\n",
	    (numSharedOnce ? strBytesSharedOnce/numSharedOnce : 0.0));
    Tcl_AppendPrintfToObj(objPtr, "  Total sharing savings\t\t%.6g (%0.1f%% of bytes if no sharing)\n",
	    sharingBytesSaved,
	    Percent(sharingBytesSaved, objBytesIfUnshared+strBytesIfUnshared));
    Tcl_AppendPrintfToObj(objPtr, "    Bytes with sharing\t\t%.6g\n",
	    currentLiteralBytes);
    Tcl_AppendPrintfToObj(objPtr, "      table %lu + bkts %lu + entries %lu + objects %lu + strings %.6g\n",
	    (unsigned long) sizeof(LiteralTable),
	    (unsigned long) (iPtr->literalTable.numBuckets * sizeof(LiteralEntry *)),
	    (unsigned long) (iPtr->literalTable.numEntries * sizeof(LiteralEntry)),
	    (unsigned long) (iPtr->literalTable.numEntries * sizeof(Tcl_Obj)),
	    statsPtr->currentLitStringBytes);
    Tcl_AppendPrintfToObj(objPtr, "    Bytes if no sharing\t\t%.6g = objects %.6g + strings %.6g\n",
	    (objBytesIfUnshared + strBytesIfUnshared),
	    objBytesIfUnshared, strBytesIfUnshared);
    Tcl_AppendPrintfToObj(objPtr, "  String sharing savings \t%.6g = unshared %.6g - shared %.6g\n",
	    (strBytesIfUnshared - statsPtr->currentLitStringBytes),
	    strBytesIfUnshared, statsPtr->currentLitStringBytes);
    Tcl_AppendPrintfToObj(objPtr, "  Literal mgmt overhead\t\t%" SIZEu " (%0.1f%% of bytes with sharing)\n",
	    literalMgmtBytes,
	    Percent(literalMgmtBytes, currentLiteralBytes));
    Tcl_AppendPrintfToObj(objPtr, "    table %lu + buckets %lu + entries %lu\n",
	    (unsigned long) sizeof(LiteralTable),
	    (unsigned long) (iPtr->literalTable.numBuckets * sizeof(LiteralEntry *)),
	    (unsigned long) (iPtr->literalTable.numEntries * sizeof(LiteralEntry)));

    /*
     * Breakdown of current ByteCode space requirements.
     */

    Tcl_AppendPrintfToObj(objPtr, "\nBreakdown of current ByteCode requirements:\n");
    Tcl_AppendPrintfToObj(objPtr, "                         Bytes      Pct of    Avg per\n");
    Tcl_AppendPrintfToObj(objPtr, "                                     total    ByteCode\n");
    Tcl_AppendPrintfToObj(objPtr, "Total             %12.6g     100.00%%   %8.1f\n",
	    statsPtr->currentByteCodeBytes,
	    statsPtr->currentByteCodeBytes / numCurrentByteCodes);
    Tcl_AppendPrintfToObj(objPtr, "Header            %12.6g   %8.1f%%   %8.1f\n",
	    currentHeaderBytes,
	    Percent(currentHeaderBytes, statsPtr->currentByteCodeBytes),
	    currentHeaderBytes / numCurrentByteCodes);
    Tcl_AppendPrintfToObj(objPtr, "Instructions      %12.6g   %8.1f%%   %8.1f\n",
	    statsPtr->currentInstBytes,
	    Percent(statsPtr->currentInstBytes, statsPtr->currentByteCodeBytes),
	    statsPtr->currentInstBytes / numCurrentByteCodes);
    Tcl_AppendPrintfToObj(objPtr, "Literal ptr array %12.6g   %8.1f%%   %8.1f\n",
	    statsPtr->currentLitBytes,
	    Percent(statsPtr->currentLitBytes, statsPtr->currentByteCodeBytes),
	    statsPtr->currentLitBytes / numCurrentByteCodes);
    Tcl_AppendPrintfToObj(objPtr, "Exception table   %12.6g   %8.1f%%   %8.1f\n",
	    statsPtr->currentExceptBytes,
	    Percent(statsPtr->currentExceptBytes, statsPtr->currentByteCodeBytes),
	    statsPtr->currentExceptBytes / numCurrentByteCodes);
    Tcl_AppendPrintfToObj(objPtr, "Auxiliary data    %12.6g   %8.1f%%   %8.1f\n",
	    statsPtr->currentAuxBytes,
	    Percent(statsPtr->currentAuxBytes, statsPtr->currentByteCodeBytes),
	    statsPtr->currentAuxBytes / numCurrentByteCodes);
    Tcl_AppendPrintfToObj(objPtr, "Command map       %12.6g   %8.1f%%   %8.1f\n",
	    statsPtr->currentCmdMapBytes,
	    Percent(statsPtr->currentCmdMapBytes, statsPtr->currentByteCodeBytes),
	    statsPtr->currentCmdMapBytes / numCurrentByteCodes);

    /*
     * Detailed literal statistics.
     */

    Tcl_AppendPrintfToObj(objPtr, "\nLiteral string sizes:\n");
    Tcl_AppendPrintfToObj(objPtr, "\t Up to length\t\tPercentage\n");
    maxSizeDecade = 0;
    i = 32;
    while (i-- > 0) {
	if (statsPtr->literalCount[i] > 0) {
	    maxSizeDecade = i;
	    break;
	}
    }
    sum = 0;
    for (ui = 0;  ui <= maxSizeDecade;  ui++) {
	decadeHigh = (1 << (ui + 1)) - 1;
	sum += statsPtr->literalCount[ui];
	Tcl_AppendPrintfToObj(objPtr, "\t%10" SIZEu "\t\t%8.0f%%\n",
		decadeHigh, Percent(sum, statsPtr->numLiteralsCreated));
    }

    litTableStats = TclLiteralStats(globalTablePtr);
    Tcl_AppendPrintfToObj(objPtr, "\nCurrent literal table statistics:\n%s\n",
	    litTableStats);
    Tcl_Free(litTableStats);

    /*
     * Source and ByteCode size distributions.
     */

    Tcl_AppendPrintfToObj(objPtr, "\nSource sizes:\n");
    Tcl_AppendPrintfToObj(objPtr, "\t Up to size\t\tPercentage\n");
    minSizeDecade = maxSizeDecade = 0;
    for (i = 0;  i < 31;  i++) {
	if (statsPtr->srcCount[i] > 0) {
	    minSizeDecade = i;
	    break;
	}
    }
    for (i = 31;  i != TCL_INDEX_NONE;  i--) {
	if (statsPtr->srcCount[i] > 0) {
	    break;		/* maxSizeDecade to consume 'i' value
				 * below... */
	}
    }
    maxSizeDecade = i;
    sum = 0;
    for (ui = minSizeDecade;  ui <= maxSizeDecade;  ui++) {
	decadeHigh = (1 << (ui + 1)) - 1;
	sum += statsPtr->srcCount[ui];
	Tcl_AppendPrintfToObj(objPtr, "\t%10" SIZEu "\t\t%8.0f%%\n",
		decadeHigh, Percent(sum, statsPtr->numCompilations));
    }

    Tcl_AppendPrintfToObj(objPtr, "\nByteCode sizes:\n");
    Tcl_AppendPrintfToObj(objPtr, "\t Up to size\t\tPercentage\n");
    minSizeDecade = maxSizeDecade = 0;
    for (i = 0;  i < 31;  i++) {
	if (statsPtr->byteCodeCount[i] > 0) {
	    minSizeDecade = i;
	    break;
	}
    }
    for (i = 31;  i != TCL_INDEX_NONE;  i--) {
	if (statsPtr->byteCodeCount[i] > 0) {
	    break;		/* maxSizeDecade to consume 'i' value
				 * below... */
	}
    }
    maxSizeDecade = i;
    sum = 0;
    for (ui = minSizeDecade;  ui <= maxSizeDecade;  ui++) {
	decadeHigh = (1 << (ui + 1)) - 1;
	sum += statsPtr->byteCodeCount[ui];
	Tcl_AppendPrintfToObj(objPtr, "\t%10" SIZEu "\t\t%8.0f%%\n",
		decadeHigh, Percent(sum, statsPtr->numCompilations));
    }

    Tcl_AppendPrintfToObj(objPtr, "\nByteCode longevity (excludes Current ByteCodes):\n");
    Tcl_AppendPrintfToObj(objPtr, "\t       Up to ms\t\tPercentage\n");
    minSizeDecade = maxSizeDecade = 0;
    for (i = 0;  i < 31;  i++) {
	if (statsPtr->lifetimeCount[i] > 0) {
	    minSizeDecade = i;
	    break;
	}
    }
    for (i = 31;  i != TCL_INDEX_NONE;  i--) {
	if (statsPtr->lifetimeCount[i] > 0) {
	    break;		/* maxSizeDecade to consume 'i' value
				 * below... */
	}
    }
    maxSizeDecade = i;
    sum = 0;
    for (ui = minSizeDecade;  ui <= maxSizeDecade;  ui++) {
	decadeHigh = (1 << (ui + 1)) - 1;
	sum += statsPtr->lifetimeCount[ui];
	Tcl_AppendPrintfToObj(objPtr, "\t%12.3f\t\t%8.0f%%\n",
		decadeHigh/1000.0, Percent(sum, statsPtr->numByteCodesFreed));
    }

    /*
     * Instruction counts.
     */

    Tcl_AppendPrintfToObj(objPtr, "\nInstruction counts:\n");
    for (i = 0;  i < LAST_INST_OPCODE;  i++) {
	Tcl_AppendPrintfToObj(objPtr, "%20s %8" SIZEu " ",
		tclInstructionTable[i].name, statsPtr->instructionCount[i]);
	if (statsPtr->instructionCount[i]) {
	    Tcl_AppendPrintfToObj(objPtr, "%6.1f%%\n",
		    Percent(statsPtr->instructionCount[i], numInstructions));
	} else {
	    Tcl_AppendPrintfToObj(objPtr, "0\n");
	}
    }

#ifdef TCL_MEM_DEBUG
    Tcl_AppendPrintfToObj(objPtr, "\nHeap Statistics:\n");
    TclDumpMemoryInfo(objPtr, 1);
#endif
    Tcl_AppendPrintfToObj(objPtr, "\n----------------------------------------------------------------\n");

    if (objc == 1) {
	Tcl_SetObjResult(interp, objPtr);
    } else {
	Tcl_Channel outChan;
	char *str = TclGetStringFromObj(objv[1], &length);

	if (length) {
	    if (strcmp(str, "stdout") == 0) {
		outChan = Tcl_GetStdChannel(TCL_STDOUT);
	    } else if (strcmp(str, "stderr") == 0) {
		outChan = Tcl_GetStdChannel(TCL_STDERR);
	    } else {
		outChan = Tcl_OpenFileChannel(NULL, str, "w", 0664);
	    }
	} else {
	    outChan = Tcl_GetStdChannel(TCL_STDOUT);
	}
	if (outChan != NULL) {
	    Tcl_WriteObj(outChan, objPtr);
	}
    }
    Tcl_DecrRefCount(objPtr);
    return TCL_OK;
}
#endif /* TCL_COMPILE_STATS */

#ifdef TCL_COMPILE_DEBUG
/*
 *----------------------------------------------------------------------
 *
 * StringForResultCode --
 *
 *	Procedure that returns a human-readable string representing a Tcl
 *	result code such as TCL_ERROR.
 *
 * Results:
 *	If the result code is one of the standard Tcl return codes, the result
 *	is a string representing that code such as "TCL_ERROR". Otherwise, the
 *	result string is that code formatted as a sequence of decimal digit
 *	characters. Note that the resulting string must not be modified by the
 *	caller.
 *
 * Side effects:
 *	None.
 *
 *----------------------------------------------------------------------
 */

static const char *
StringForResultCode(
    int result)			/* The Tcl result code for which to generate a
				 * string. */
{
    static char buf[TCL_INTEGER_SPACE];

    if ((result >= TCL_OK) && (result <= TCL_CONTINUE)) {
	return resultStrings[result];
    }
    TclFormatInt(buf, result);
    return buf;
}
#endif /* TCL_COMPILE_DEBUG */

/*
 * Local Variables:
 * mode: c
 * c-basic-offset: 4
 * fill-column: 78
 * End:
 */<|MERGE_RESOLUTION|>--- conflicted
+++ resolved
@@ -2939,17 +2939,8 @@
 
 	pc += pcAdjustment;
 	TEBC_YIELD();
-<<<<<<< HEAD
-	if (objc > INT_MAX) {
-	    return TclCommandWordLimitError(interp, objc);
-	} else {
-	    return TclNREvalObjv(interp, objc, objv,
+	return TclNREvalObjv(interp, objc, objv,
 		    TCL_EVAL_NOERR | TCL_EVAL_SOURCE_IN_FRAME, NULL);
-	}
-=======
-	return TclNREvalObjv(interp, objc, objv,
-		TCL_EVAL_NOERR | TCL_EVAL_SOURCE_IN_FRAME, NULL);
->>>>>>> c165c130
 
     case INST_INVOKE_REPLACE:
 	objc = TclGetUInt4AtPtr(pc + 1);
@@ -4854,18 +4845,14 @@
 		    TRACE_ERROR(interp);
 		    goto gotError;
 		}
-		return mPtr->typePtr->callProc(mPtr->clientData, interp,
+		// Ugly indirect cast
+		Tcl_MethodCallProc *callProc = (Tcl_MethodCallProc *)
+			(void *)mPtr->typePtr->callProc;
+		return callProc(mPtr->clientData, interp,
 			(Tcl_ObjectContext) contextPtr, (int)numArgs, objv);
 	    }
-<<<<<<< HEAD
-	    // Ugly indirect cast
-	    Tcl_MethodCallProc2 *call2Proc = (Tcl_MethodCallProc2 *)
-		    (void *)mPtr->typePtr->callProc;
-	    return call2Proc(mPtr->clientData, interp,
-=======
 #endif /* TCL_NO_DEPRECATED */
 	    return mPtr->type2Ptr->callProc(mPtr->clientData, interp,
->>>>>>> c165c130
 		    (Tcl_ObjectContext) contextPtr, numArgs, objv);
 	}
 
