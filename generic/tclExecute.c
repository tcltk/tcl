--- conflicted
+++ resolved
@@ -3411,17 +3411,12 @@
 	    goto gotError;
 	}
 	if (Tcl_IsShared(objResultPtr)) {
-<<<<<<< HEAD
-	    Tcl_Obj *newValue = TclDuplicatePureObj(
-		    interp, objResultPtr, tclListTypePtr);
-=======
 	    Tcl_Obj *newValue;
 
 	    DECACHE_STACK_INFO();
-	    newValue = TclDuplicatePureObj(interp, objResultPtr, &tclListType);
+	    newValue = TclDuplicatePureObj(interp, objResultPtr, tclListTypePtr);
 	    CACHE_STACK_INFO();
 
->>>>>>> b87eac8c
 	    if (!newValue) {
 		TRACE_ERROR(interp);
 		goto gotError;
@@ -3486,12 +3481,8 @@
 		if (Tcl_IsShared(objResultPtr)) {
 		    DECACHE_STACK_INFO();
 		    valueToAssign = TclDuplicatePureObj(
-<<<<<<< HEAD
 			interp, objResultPtr, tclListTypePtr);
-=======
-			interp, objResultPtr, &tclListType);
 		    CACHE_STACK_INFO();
->>>>>>> b87eac8c
 		    if (!valueToAssign) {
 			goto errorInLappendListPtr;
 		    }
@@ -6642,12 +6633,8 @@
 	    if (Tcl_IsShared(listPtr)) {
 		DECACHE_STACK_INFO();
 		objPtr = TclDuplicatePureObj(
-<<<<<<< HEAD
 		    interp, listPtr, tclListTypePtr);
-=======
-		    interp, listPtr, &tclListType);
 		CACHE_STACK_INFO();
->>>>>>> b87eac8c
 		if (!objPtr) {
 		    goto gotError;
 		}
