/*
 * tclExecute.c --
 *
 *	This file contains procedures that execute byte-compiled Tcl commands.
 *
 * Copyright © 1996-1997 Sun Microsystems, Inc.
 * Copyright © 1998-2000 Scriptics Corporation.
 * Copyright © 2001 Kevin B. Kenny. All rights reserved.
 * Copyright © 2002-2010 Miguel Sofer.
 * Copyright © 2005-2025 Donal K. Fellows.
 * Copyright © 2007 Daniel A. Steffen <das@users.sourceforge.net>
 * Copyright © 2006-2008 Joe Mistachkin.  All rights reserved.
 *
 * See the file "license.terms" for information on usage and redistribution of
 * this file, and for a DISCLAIMER OF ALL WARRANTIES.
 */

#include "tclInt.h"
#ifndef REMOVE_DEPRECATED_OPCODES
/* If we're not removing them, stop the deprecated opcodes giving warnings. */
#define ALLOW_DEPRECATED_OPCODES
#endif
#include "tclCompile.h"
#include "tclOOInt.h"
#include "tclTomMath.h"
#include <math.h>
#include <assert.h>

#if defined(__GNUC__) && (__GNUC__ > 4) && defined(_WIN32) && defined(TCL_COMPILE_DEBUG)
// These are FAR too noisy when we're using the MSVC runtime.
#pragma GCC diagnostic ignored "-Wformat"
#pragma GCC diagnostic ignored "-Wformat-extra-args"
#endif

/*
 * Hack to determine whether we may expect IEEE floating point. The hack is
 * formally incorrect in that non-IEEE platforms might have the same precision
 * and range, but VAX, IBM, and Cray do not; are there any other floating
 * point units that we might care about?
 */

#if (FLT_RADIX == 2) && (DBL_MANT_DIG == 53) && (DBL_MAX_EXP == 1024)
#define IEEE_FLOATING_POINT
#endif

/*
 * A counter that is used to work out when the bytecode engine should call
 * Tcl_AsyncReady() to see whether there is a signal that needs handling, and
 * other expensive periodic operations.
 */

#ifndef ASYNC_CHECK_COUNT
#   define ASYNC_CHECK_COUNT	64
#endif /* !ASYNC_CHECK_COUNT */

/*
 * Boolean flag indicating whether the Tcl bytecode interpreter has been
 * initialized.
 */

static int execInitialized = 0;
TCL_DECLARE_MUTEX(execMutex)

static int cachedInExit = 0;

#ifdef TCL_COMPILE_DEBUG
/*
 * Variable that controls whether execution tracing is enabled and, if so,
 * what level of tracing is desired:
 *    0: no execution tracing
 *    1: trace invocations of Tcl procs only
 *    2: trace invocations of all (not compiled away) commands
 *    3: display each instruction executed
 * This variable is linked to the Tcl variable "tcl_traceExec".
 */

int tclTraceExec = TCL_TRACE_BYTECODE_EXEC_NONE;
#endif

/*
 * Mapping from expression instruction opcodes to strings; used for error
 * messages. Note that these entries must match the order and number of the
 * expression opcodes (e.g., INST_LOR) in tclCompile.h.
 *
 * Does not include the string for INST_EXPON (and beyond), as that is
 * disjoint for backward-compatibility reasons.
 */

static const char *const operatorStrings[] = {
    "|", "^", "&", "==", "!=", "<", ">", "<=", ">=", "<<", ">>",
    "+", "-", "*", "/", "%", "+", "-", "~", "!"
};

/*
 * Mapping from Tcl result codes to strings; used for error and debugging
 * messages.
 */

#ifdef TCL_COMPILE_DEBUG
static const char *const resultStrings[] = {
    "TCL_OK", "TCL_ERROR", "TCL_RETURN", "TCL_BREAK", "TCL_CONTINUE"
};
#endif

/*
 * These are used by evalstats to monitor object usage in Tcl.
 */

#ifdef TCL_COMPILE_STATS
size_t		tclObjsAlloced = 0;
size_t		tclObjsFreed = 0;
size_t		tclObjsShared[TCL_MAX_SHARED_OBJ_STATS] = { 0, 0, 0, 0, 0 };
#endif /* TCL_COMPILE_STATS */

/*
 * NR_TEBC
 * Helpers for NR - non-recursive calls to TEBC
 * Minimal data required to fully reconstruct the execution state.
 */

typedef struct {
    ByteCode *codePtr;		/* Constant until the BC returns */
				/* -----------------------------------------*/
    Tcl_Obj **catchTop;		/* These fields are used on return TO this */
    Tcl_Obj *auxObjList;	/* level: they record the state when a new */
    CmdFrame cmdFrame;		/* codePtr was received for NR execution. */
#ifdef TCL_COMPILE_DEBUG
    char cmdNameBuf[21];	/* Space to store the command name across an invoke. */
#endif
    Tcl_Obj *stack[1];		/* Start of the actual combined catch and obj
				 * stacks; the struct will be expanded as
				 * necessary */
} TEBCdata;

#define TEBC_YIELD() \
    do {								\
	esPtr->tosPtr = tosPtr;						\
	TclNRAddCallback(interp, TEBCresume,				\
		TD, pc, INT2PTR(cleanup), NULL);			\
    } while (0)

#define TEBC_DATA_DIG() \
    do {								\
	tosPtr = esPtr->tosPtr;						\
    } while (0)

#define PUSH_TAUX_OBJ(objPtr) \
    do {								\
	if (auxObjList) {						\
	    (objPtr)->length += auxObjList->length;			\
	}								\
	(objPtr)->internalRep.twoPtrValue.ptr1 = auxObjList;		\
	auxObjList = (objPtr);						\
    } while (0)

#define POP_TAUX_OBJ() \
    do {								\
	tmpPtr = auxObjList;						\
	auxObjList = (Tcl_Obj *)tmpPtr->internalRep.twoPtrValue.ptr1;	\
	Tcl_DecrRefCount(tmpPtr);					\
    } while (0)

/*
 * These variable-access macros have to coincide with those in tclVar.c
 */

#define VarHashGetValue(hPtr) \
    ((Var *) ((char *)hPtr - offsetof(VarInHash, entry)))

static inline Var *
VarHashFindVar(
    TclVarHashTable *tablePtr,
    Tcl_Obj *key)
{
    Tcl_HashEntry *hPtr = Tcl_FindHashEntry(&tablePtr->table,
	    key);
    if (!hPtr) {
	return NULL;
    }
    return VarHashGetValue(hPtr);
}

/*
 * The new macro for ending an instruction; note that a reasonable C-optimiser
 * will resolve all branches at compile time. (result) is always a constant;
 * the macro NEXT_INST_F handles constant (nCleanup), NEXT_INST_V is resolved
 * at runtime for variable (nCleanup).
 *
 * ARGUMENTS:
 *    pcAdjustment: how much to increment pc
 *    nCleanup: how many objects to remove from the stack
 *    resultHandling: 0 indicates no object should be pushed on the stack;
 *	otherwise, push objResultPtr. If (result < 0), objResultPtr already
 *	has the correct reference count.
 *
 * We use the new compile-time assertions to check that nCleanup is constant
 * and within range.
 */

/* Verify the stack depth, only when no expansion is in progress */

#ifdef TCL_COMPILE_DEBUG
#define CHECK_STACK() \
    do {								\
	ValidatePcAndStackTop(codePtr, pc, CURR_DEPTH,			\
		/*checkStack*/ !(starting || auxObjList));		\
	starting = 0;							\
    } while (0)
#else
#define CHECK_STACK()
#endif // TCL_COMPILE_DEBUG

#define NEXT_INST_F(pcAdjustment, nCleanup, resultHandling) \
    do {								\
	TCL_CT_ASSERT((nCleanup >= 0) && (nCleanup <= 2));		\
	CHECK_STACK();							\
	if (nCleanup == 0) {						\
	    if (resultHandling != 0) {					\
		if ((resultHandling) > 0) {				\
		    PUSH_OBJECT(objResultPtr);				\
		} else {						\
		    *(++tosPtr) = objResultPtr;				\
		}							\
	    }								\
	    pc += (pcAdjustment);					\
	    goto cleanup0;						\
	} else if (resultHandling != 0) {				\
	    if ((resultHandling) > 0) {					\
		Tcl_IncrRefCount(objResultPtr);				\
	    }								\
	    pc += (pcAdjustment);					\
	    switch (nCleanup) {						\
	    case 1: goto cleanup1_pushObjResultPtr;			\
	    case 2: goto cleanup2_pushObjResultPtr;			\
	    default: TCL_UNREACHABLE();					\
	    }								\
	} else {							\
	    pc += (pcAdjustment);					\
	    switch (nCleanup) {						\
	    case 1: goto cleanup1;					\
	    case 2: goto cleanup2;					\
	    default: TCL_UNREACHABLE();					\
	    }								\
	}								\
    } while (0)

/* Cut down version of NEXT_INST_F() for resultHandling==0 case. */
#define NEXT_INST_F0(pcAdjustment, nCleanup) \
    do {								\
	TCL_CT_ASSERT((nCleanup >= 0) && (nCleanup <= 2));		\
	CHECK_STACK();							\
	pc += (pcAdjustment);						\
	switch (nCleanup) {						\
	case 0: goto cleanup0;						\
	case 1: goto cleanup1;						\
	case 2: goto cleanup2;						\
	default: TCL_UNREACHABLE();					\
	}								\
    } while (0)

#define NEXT_INST_V(pcAdjustment, nCleanup, resultHandling) \
    CHECK_STACK();							\
    do {								\
	pc += (pcAdjustment);						\
	cleanup = (nCleanup);						\
	if (resultHandling) {						\
	    if ((resultHandling) > 0) {					\
		Tcl_IncrRefCount(objResultPtr);				\
	    }								\
	    goto cleanupV_pushObjResultPtr;				\
	} else {							\
	    goto cleanupV;						\
	}								\
	TCL_UNREACHABLE();						\
    } while (0)

#ifndef TCL_COMPILE_DEBUG
#ifndef REMOVE_DEPRECATED_OPCODES
#define JUMP_PEEPHOLE_F(condition, pcAdjustment, cleanup) \
    do {								\
	pc += (pcAdjustment);						\
	switch (*pc) {							\
	case INST_JUMP_FALSE1:						\
	    NEXT_INST_F0(((condition)? 2 : TclGetInt1AtPtr(pc + 1)), (cleanup)); \
	case INST_JUMP_TRUE1:						\
	    NEXT_INST_F0(((condition)? TclGetInt1AtPtr(pc + 1) : 2), (cleanup)); \
	case INST_JUMP_FALSE:						\
	    NEXT_INST_F0(((condition)? 5 : TclGetInt4AtPtr(pc + 1)), (cleanup)); \
	case INST_JUMP_TRUE:						\
	    NEXT_INST_F0(((condition)? TclGetInt4AtPtr(pc + 1) : 5), (cleanup)); \
	default:							\
	    if ((condition) < 0) {					\
		TclNewIntObj(objResultPtr, -1);				\
	    } else {							\
		objResultPtr = TCONST((condition) > 0);			\
	    }								\
	    NEXT_INST_F(0, (cleanup), 1);				\
	}								\
	TCL_UNREACHABLE();						\
    } while (0)
#define JUMP_PEEPHOLE_V(condition, pcAdjustment, cleanup) \
    do {								\
	pc += (pcAdjustment);						\
	switch (*pc) {							\
	case INST_JUMP_FALSE1:						\
	    NEXT_INST_V(((condition)? 2 : TclGetInt1AtPtr(pc + 1)), (cleanup), 0); \
	case INST_JUMP_TRUE1:						\
	    NEXT_INST_V(((condition)? TclGetInt1AtPtr(pc + 1) : 2), (cleanup), 0); \
	case INST_JUMP_FALSE:						\
	    NEXT_INST_V(((condition)? 5 : TclGetInt4AtPtr(pc + 1)), (cleanup), 0); \
	case INST_JUMP_TRUE:						\
	    NEXT_INST_V(((condition)? TclGetInt4AtPtr(pc + 1) : 5), (cleanup), 0); \
	default:							\
	    if ((condition) < 0) {					\
		TclNewIntObj(objResultPtr, -1);				\
	    } else {							\
		objResultPtr = TCONST((condition) > 0);			\
	    }								\
	    NEXT_INST_V(0, (cleanup), 1);				\
	}								\
	TCL_UNREACHABLE();						\
    } while (0)
#else // REMOVE_DEPRECATED_OPCODES
#define JUMP_PEEPHOLE_F(condition, pcAdjustment, cleanup) \
    do {								\
	pc += (pcAdjustment);						\
	switch (*pc) {							\
	case INST_JUMP_FALSE:						\
	    NEXT_INST_F0(((condition)? 5 : TclGetInt4AtPtr(pc + 1)), (cleanup)); \
	case INST_JUMP_TRUE:						\
	    NEXT_INST_F0(((condition)? TclGetInt4AtPtr(pc + 1) : 5), (cleanup)); \
	default:							\
	    if ((condition) < 0) {					\
		TclNewIntObj(objResultPtr, -1);				\
	    } else {							\
		objResultPtr = TCONST((condition) > 0);			\
	    }								\
	    NEXT_INST_F(0, (cleanup), 1);				\
	}								\
	TCL_UNREACHABLE();						\
    } while (0)
#define JUMP_PEEPHOLE_V(condition, pcAdjustment, cleanup) \
    do {								\
	pc += (pcAdjustment);						\
	switch (*pc) {							\
	case INST_JUMP_FALSE:						\
	    NEXT_INST_V(((condition)? 5 : TclGetInt4AtPtr(pc + 1)), (cleanup), 0); \
	case INST_JUMP_TRUE:						\
	    NEXT_INST_V(((condition)? TclGetInt4AtPtr(pc + 1) : 5), (cleanup), 0); \
	default:							\
	    if ((condition) < 0) {					\
		TclNewIntObj(objResultPtr, -1);				\
	    } else {							\
		objResultPtr = TCONST((condition) > 0);			\
	    }								\
	    NEXT_INST_V(0, (cleanup), 1);				\
	}								\
	TCL_UNREACHABLE();						\
    } while (0)
#endif // REMOVE_DEPRECATED_OPCODES
#else // TCL_COMPILE_DEBUG
#define JUMP_PEEPHOLE_F(condition, pcAdjustment, cleanup) \
    do{									\
	if ((condition) < 0) {						\
	    TclNewIntObj(objResultPtr, -1);				\
	} else {							\
	    objResultPtr = TCONST((condition) > 0);			\
	}								\
	NEXT_INST_F((pcAdjustment), (cleanup), 1);			\
	TCL_UNREACHABLE();						\
    } while (0)
#define JUMP_PEEPHOLE_V(condition, pcAdjustment, cleanup) \
    do{									\
	if ((condition) < 0) {						\
	    TclNewIntObj(objResultPtr, -1);				\
	} else {							\
	    objResultPtr = TCONST((condition) > 0);			\
	}								\
	NEXT_INST_V((pcAdjustment), (cleanup), 1);			\
	TCL_UNREACHABLE();						\
    } while (0)
#endif // TCL_COMPILE_DEBUG

/*
 * Macros used to cache often-referenced Tcl evaluation stack information
 * in local variables. Note that a DECACHE_STACK_INFO()-CACHE_STACK_INFO()
 * pair must surround any call inside TclNRExecuteByteCode (and a few other
 * procedures that use this scheme) that could result in a recursive call
 * to TclNRExecuteByteCode.
 */

#define CACHE_STACK_INFO() \
    checkInterp = 1

#define DECACHE_STACK_INFO() \
    esPtr->tosPtr = tosPtr

/*
 * Macros used to access items on the Tcl evaluation stack. PUSH_OBJECT
 * increments the object's ref count since it makes the stack have another
 * reference pointing to the object. However, POP_OBJECT does not decrement
 * the ref count. This is because the stack may hold the only reference to the
 * object, so the object would be destroyed if its ref count were decremented
 * before the caller had a chance to, e.g., store it in a variable. It is the
 * caller's responsibility to decrement the ref count when it is finished with
 * an object.
 *
 * WARNING! It is essential that objPtr only appear once in the PUSH_OBJECT
 * macro. The actual parameter might be an expression with side effects, and
 * this ensures that it will be executed only once.
 */

#define PUSH_OBJECT(objPtr) \
    Tcl_IncrRefCount(*(++tosPtr) = (objPtr))

#define POP_OBJECT()	*(tosPtr--)

#define OBJ_AT_TOS	*tosPtr

#define OBJ_UNDER_TOS	tosPtr[-1]

#define OBJ_AT_DEPTH(n)	tosPtr[-(n)]

#define CURR_DEPTH	(tosPtr - initTosPtr)

#define STACK_BASE(esPtr) ((esPtr)->stackWords - 1)

#define PC_REL		((Tcl_Size)(pc - codePtr->codeStart))

#define SIZEd	TCL_SIZE_MODIFIER "d"
#define SIZEu	TCL_Z_MODIFIER "u"

/*
 * Macros used to trace instruction execution. The macros TRACE,
 * TRACE_WITH_OBJ, and O2S are only used inside TclNRExecuteByteCode. O2S is
 * only used in TRACE* calls to get a string from an object.
 */

#ifdef TCL_COMPILE_DEBUG
#   define TRACE(a) \
    while (traceInstructions) {						\
	fprintf(stdout, "%2" SIZEd ": %2" SIZEd	" (%" SIZEd ") %s ",	\
		iPtr->numLevels,					\
		CURR_DEPTH,						\
		PC_REL,							\
		GetOpcodeName(pc));					\
	printf a;							\
	break;								\
    }
#   define TRACE_APPEND(a) \
    while (traceInstructions) {						\
	printf a;							\
	break;								\
    }
#   define TRACE_ERROR(interp) \
    TRACE_APPEND(("ERROR: %.30s\n", O2S(Tcl_GetObjResult(interp))))
#   define TRACE_WITH_OBJ(a, objPtr) \
    while (traceInstructions) {						\
	fprintf(stdout, "%2" SIZEd ": %2" SIZEd	" (%" SIZEd ") %s ",	\
		iPtr->numLevels,					\
		CURR_DEPTH,						\
		PC_REL,							\
		GetOpcodeName(pc));					\
	printf a;							\
	TclPrintObject(stdout, objPtr, 30);				\
	fprintf(stdout, "\n");						\
	break;								\
    }
#   define O2S(objPtr) \
    (objPtr ? TclGetString(objPtr) : "")
#   define TRACE_APPEND_OBJ(objPtr) \
    TRACE_APPEND(("\"%.30s\"\n", O2S(objPtr)))
#   define TRACE_APPEND_NUM_OBJ(objPtr) \
    TRACE_APPEND(("%.30s\n", O2S(objPtr)))
#else // !TCL_COMPILE_DEBUG
#   define TRACE(a)
#   define TRACE_APPEND(a)
#   define TRACE_ERROR(interp)
#   define TRACE_WITH_OBJ(a, objPtr)
#   define O2S(objPtr)
#   define TRACE_APPEND_OBJ(objPtr)
#   define TRACE_APPEND_NUM_OBJ(objPtr)
#endif // TCL_COMPILE_DEBUG

#ifndef REMOVE_DEPRECATED_OPCODES
#ifdef PANIC_ON_DEPRECATED_OPCODES
#define DEPRECATED_OPCODE_MARK(opcode) \
	Tcl_Panic("%s deprecated for removal", #name)
#else
#define DEPRECATED_OPCODE_MARK(opcode) /* Do nothing. */
#endif
#endif // REMOVE_DEPRECATED_OPCODES

/*
 * DTrace instruction probe macros.
 */

#define TCL_DTRACE_INST_NEXT() \
    do {								\
	if (TCL_DTRACE_INST_DONE_ENABLED()) {				\
	    if (curInstName) {						\
		TCL_DTRACE_INST_DONE(curInstName, CURR_DEPTH,		\
			tosPtr);					\
	    }								\
	    curInstName = tclInstructionTable[*pc].name;		\
	    if (TCL_DTRACE_INST_START_ENABLED()) {			\
		TCL_DTRACE_INST_START(curInstName, CURR_DEPTH,		\
			tosPtr);					\
	    }								\
	} else if (TCL_DTRACE_INST_START_ENABLED()) {			\
	    TCL_DTRACE_INST_START(tclInstructionTable[*pc].name,	\
			CURR_DEPTH, tosPtr);				\
	}								\
    } while (0)
#define TCL_DTRACE_INST_LAST() \
    do {								\
	if (TCL_DTRACE_INST_DONE_ENABLED() && curInstName) {		\
	    TCL_DTRACE_INST_DONE(curInstName, CURR_DEPTH, tosPtr);	\
	}								\
    } while (0)

/*
 * Macro used in this file to save a function call for common uses of
 * Tcl_GetNumberFromObj(). The ANSI C "prototype" is:
 *
 * MODULE_SCOPE int GetNumberFromObj(Tcl_Interp *interp, Tcl_Obj *objPtr,
 *			void **ptrPtr, int *tPtr);
 */

#define GetNumberFromObj(interp, objPtr, ptrPtr, tPtr) \
    ((TclHasInternalRep((objPtr), &tclIntType))				\
	?	(*(tPtr) = TCL_NUMBER_INT,				\
		*(ptrPtr) = (void *)					\
		    (&((objPtr)->internalRep.wideValue)), TCL_OK) :	\
    TclHasInternalRep((objPtr), &tclDoubleType)				\
	?	(((isnan((objPtr)->internalRep.doubleValue))		\
		    ?	(*(tPtr) = TCL_NUMBER_NAN)			\
		    :	(*(tPtr) = TCL_NUMBER_DOUBLE)),			\
		*(ptrPtr) = (void *)					\
		    (&((objPtr)->internalRep.doubleValue)), TCL_OK) :	\
    (((objPtr)->bytes != NULL) && ((objPtr)->length == 0))		\
	? TCL_ERROR :							\
    Tcl_GetNumberFromObj((interp), (objPtr), (ptrPtr), (tPtr)))

/*
 * Macro used to make the check for type overflow more mnemonic. This works by
 * comparing sign bits; the rest of the word is irrelevant. The ANSI C
 * "prototype" (where inttype_t is any integer type) is:
 *
 * MODULE_SCOPE int Overflowing(inttype_t a, inttype_t b, inttype_t sum);
 *
 * Check first the condition most likely to fail in usual code (at least for
 * usage in [incr]: do the first summand and the sum have != signs?
 */

#define Overflowing(a,b,sum) \
    ((((a)^(sum)) < 0) && (((a)^(b)) >= 0))

/*
 * Macro for checking whether the type is NaN, used when we're thinking about
 * throwing an error for supplying a non-number number.
 */

#ifndef ACCEPT_NAN
#define IsErroringNaNType(type)		((type) == TCL_NUMBER_NAN)
#else
#define IsErroringNaNType(type)		0
#endif // ACCEPT_NAN

/*
 * Auxiliary tables used to compute powers of small integers.
 */

/*
 * Maximum base that, when raised to powers 2, 3, ..., 16, fits in a
 * Tcl_WideInt.
 */

static const Tcl_WideInt MaxBase64[] = {
    (Tcl_WideInt)46340*65536+62259,	/* 3037000499 == isqrt(2**63-1) */
    (Tcl_WideInt)2097151, (Tcl_WideInt)55108, (Tcl_WideInt)6208,
    (Tcl_WideInt)1448, (Tcl_WideInt)511, (Tcl_WideInt)234, (Tcl_WideInt)127,
    (Tcl_WideInt)78, (Tcl_WideInt)52, (Tcl_WideInt)38, (Tcl_WideInt)28,
    (Tcl_WideInt)22, (Tcl_WideInt)18, (Tcl_WideInt)15
};
static const size_t MaxBase64Size = sizeof(MaxBase64)/sizeof(Tcl_WideInt);

/*
 * Table giving 3, 4, ..., 13 raised to powers greater than 16 when the
 * results fit in a 64-bit signed integer.
 */

static const unsigned short Exp64Index[] = {
    0, 23, 38, 49, 57, 63, 67, 70, 72, 74, 75, 76
};
static const size_t Exp64IndexSize =
    sizeof(Exp64Index) / sizeof(unsigned short);
static const Tcl_WideInt Exp64Value[] = {
    (Tcl_WideInt)243*243*243*3*3,
    (Tcl_WideInt)243*243*243*3*3*3,
    (Tcl_WideInt)243*243*243*3*3*3*3,
    (Tcl_WideInt)243*243*243*243,
    (Tcl_WideInt)243*243*243*243*3,
    (Tcl_WideInt)243*243*243*243*3*3,
    (Tcl_WideInt)243*243*243*243*3*3*3,
    (Tcl_WideInt)243*243*243*243*3*3*3*3,
    (Tcl_WideInt)243*243*243*243*243,
    (Tcl_WideInt)243*243*243*243*243*3,
    (Tcl_WideInt)243*243*243*243*243*3*3,
    (Tcl_WideInt)243*243*243*243*243*3*3*3,
    (Tcl_WideInt)243*243*243*243*243*3*3*3*3,
    (Tcl_WideInt)243*243*243*243*243*243,
    (Tcl_WideInt)243*243*243*243*243*243*3,
    (Tcl_WideInt)243*243*243*243*243*243*3*3,
    (Tcl_WideInt)243*243*243*243*243*243*3*3*3,
    (Tcl_WideInt)243*243*243*243*243*243*3*3*3*3,
    (Tcl_WideInt)243*243*243*243*243*243*243,
    (Tcl_WideInt)243*243*243*243*243*243*243*3,
    (Tcl_WideInt)243*243*243*243*243*243*243*3*3,
    (Tcl_WideInt)243*243*243*243*243*243*243*3*3*3,
    (Tcl_WideInt)243*243*243*243*243*243*243*3*3*3*3,
    (Tcl_WideInt)1024*1024*1024*4*4,
    (Tcl_WideInt)1024*1024*1024*4*4*4,
    (Tcl_WideInt)1024*1024*1024*4*4*4*4,
    (Tcl_WideInt)1024*1024*1024*1024,
    (Tcl_WideInt)1024*1024*1024*1024*4,
    (Tcl_WideInt)1024*1024*1024*1024*4*4,
    (Tcl_WideInt)1024*1024*1024*1024*4*4*4,
    (Tcl_WideInt)1024*1024*1024*1024*4*4*4*4,
    (Tcl_WideInt)1024*1024*1024*1024*1024,
    (Tcl_WideInt)1024*1024*1024*1024*1024*4,
    (Tcl_WideInt)1024*1024*1024*1024*1024*4*4,
    (Tcl_WideInt)1024*1024*1024*1024*1024*4*4*4,
    (Tcl_WideInt)1024*1024*1024*1024*1024*4*4*4*4,
    (Tcl_WideInt)1024*1024*1024*1024*1024*1024,
    (Tcl_WideInt)1024*1024*1024*1024*1024*1024*4,
    (Tcl_WideInt)3125*3125*3125*5*5,
    (Tcl_WideInt)3125*3125*3125*5*5*5,
    (Tcl_WideInt)3125*3125*3125*5*5*5*5,
    (Tcl_WideInt)3125*3125*3125*3125,
    (Tcl_WideInt)3125*3125*3125*3125*5,
    (Tcl_WideInt)3125*3125*3125*3125*5*5,
    (Tcl_WideInt)3125*3125*3125*3125*5*5*5,
    (Tcl_WideInt)3125*3125*3125*3125*5*5*5*5,
    (Tcl_WideInt)3125*3125*3125*3125*3125,
    (Tcl_WideInt)3125*3125*3125*3125*3125*5,
    (Tcl_WideInt)3125*3125*3125*3125*3125*5*5,
    (Tcl_WideInt)7776*7776*7776*6*6,
    (Tcl_WideInt)7776*7776*7776*6*6*6,
    (Tcl_WideInt)7776*7776*7776*6*6*6*6,
    (Tcl_WideInt)7776*7776*7776*7776,
    (Tcl_WideInt)7776*7776*7776*7776*6,
    (Tcl_WideInt)7776*7776*7776*7776*6*6,
    (Tcl_WideInt)7776*7776*7776*7776*6*6*6,
    (Tcl_WideInt)7776*7776*7776*7776*6*6*6*6,
    (Tcl_WideInt)16807*16807*16807*7*7,
    (Tcl_WideInt)16807*16807*16807*7*7*7,
    (Tcl_WideInt)16807*16807*16807*7*7*7*7,
    (Tcl_WideInt)16807*16807*16807*16807,
    (Tcl_WideInt)16807*16807*16807*16807*7,
    (Tcl_WideInt)16807*16807*16807*16807*7*7,
    (Tcl_WideInt)32768*32768*32768*8*8,
    (Tcl_WideInt)32768*32768*32768*8*8*8,
    (Tcl_WideInt)32768*32768*32768*8*8*8*8,
    (Tcl_WideInt)32768*32768*32768*32768,
    (Tcl_WideInt)59049*59049*59049*9*9,
    (Tcl_WideInt)59049*59049*59049*9*9*9,
    (Tcl_WideInt)59049*59049*59049*9*9*9*9,
    (Tcl_WideInt)100000*100000*100000*10*10,
    (Tcl_WideInt)100000*100000*100000*10*10*10,
    (Tcl_WideInt)161051*161051*161051*11*11,
    (Tcl_WideInt)161051*161051*161051*11*11*11,
    (Tcl_WideInt)248832*248832*248832*12*12,
    (Tcl_WideInt)371293*371293*371293*13*13
};
static const size_t Exp64ValueSize = sizeof(Exp64Value) / sizeof(Tcl_WideInt);

/*
 * Markers for ExecuteExtendedBinaryMathOp.
 */

#define DIVIDED_BY_ZERO		((Tcl_Obj *) -1)
#define EXPONENT_OF_ZERO	((Tcl_Obj *) -2)
#define GENERAL_ARITHMETIC_ERROR ((Tcl_Obj *) -3)
#define OUT_OF_MEMORY ((Tcl_Obj *) -4)

/*
 * Declarations for local procedures to this file:
 */

#ifdef TCL_COMPILE_STATS
static Tcl_ObjCmdProc2 EvalStatsCmd;
#endif /* TCL_COMPILE_STATS */
#ifdef TCL_COMPILE_DEBUG
static const char *	GetOpcodeName(const unsigned char *pc);
static void		PrintByteCodeInfo(ByteCode *codePtr);
static const char *	StringForResultCode(int result);
static void		ValidatePcAndStackTop(ByteCode *codePtr,
			    const unsigned char *pc, size_t stackTop,
			    int checkStack);
#endif /* TCL_COMPILE_DEBUG */
static ByteCode *	CompileExprObj(Tcl_Interp *interp, Tcl_Obj *objPtr);
static void		DeleteExecStack(ExecStack *esPtr);
static void		DupExprCodeInternalRep(Tcl_Obj *srcPtr,
			    Tcl_Obj *copyPtr);
static Tcl_Obj *	ExecuteExtendedBinaryMathOp(Tcl_Interp *interp,
			    int opcode, Tcl_Obj **constants,
			    Tcl_Obj *valuePtr, Tcl_Obj *value2Ptr);
static Tcl_Obj *	ExecuteExtendedUnaryMathOp(int opcode,
			    Tcl_Obj *valuePtr);
static void		FreeExprCodeInternalRep(Tcl_Obj *objPtr);
static Tcl_Obj *	GenerateArithSeries(Tcl_Interp *interp, Tcl_Obj *from,
			    Tcl_Obj *to, Tcl_Obj *step, Tcl_Obj *count);
static ExceptionRange *	GetExceptRangeForPc(const unsigned char *pc,
			    int searchMode, ByteCode *codePtr);
static const char *	GetSrcInfoForPc(const unsigned char *pc,
			    ByteCode *codePtr, Tcl_Size *lengthPtr,
			    const unsigned char **pcBeg, Tcl_Size *cmdIdxPtr);
static Tcl_Obj **	GrowEvaluationStack(ExecEnv *eePtr, size_t growth,
			    int move);
static void		IllegalExprOperandType(Tcl_Interp *interp, const char *ord,
			    const unsigned char *pc, Tcl_Obj *opndPtr);
static void		InitByteCodeExecution(Tcl_Interp *interp);
static inline int	WordSkip(void *ptr);
static void		ReleaseDictIterator(Tcl_Obj *objPtr);
/* Useful elsewhere, make available in tclInt.h or stubs? */
static Tcl_Obj **	StackAllocWords(Tcl_Interp *interp, size_t numWords);
static Tcl_Obj **	StackReallocWords(Tcl_Interp *interp, size_t numWords);
static Tcl_NRPostProc	CopyCallback;
static Tcl_NRPostProc	ExprObjCallback;
static Tcl_NRPostProc	FinalizeOONext;
static Tcl_NRPostProc	FinalizeOONextFilter;
static Tcl_NRPostProc   TEBCresume;

/*
 * The structure below defines a bytecode Tcl object type to hold the
 * compiled bytecode for Tcl expressions.
 */

const Tcl_ObjType tclExprCodeType = {
    "exprcode",
    FreeExprCodeInternalRep,	/* freeIntRepProc */
    DupExprCodeInternalRep,	/* dupIntRepProc */
    NULL,			/* updateStringProc */
    NULL,			/* setFromAnyProc */
    TCL_OBJTYPE_V0
};

/*
 * Custom object type only used in this file; values of its type should never
 * be seen by user scripts.
 */

static const Tcl_ObjType dictIteratorType = {
    "dictIterator",
    ReleaseDictIterator,
    NULL, NULL, NULL,
    TCL_OBJTYPE_V0
};

/*
 *----------------------------------------------------------------------
 *
 * ReleaseDictIterator --
 *
 *	This takes apart a dictionary iterator that is stored in the given Tcl
 *	object.
 *
 * Results:
 *	None.
 *
 * Side effects:
 *	Deallocates memory, marks the object as being untyped.
 *
 *----------------------------------------------------------------------
 */

static void
ReleaseDictIterator(
    Tcl_Obj *objPtr)
{
    const Tcl_ObjInternalRep *irPtr = TclFetchInternalRep(objPtr, &dictIteratorType);
    assert(irPtr != NULL);

    /*
     * First kill the search, and then release the reference to the dictionary
     * that we were holding.
     */

    Tcl_DictSearch *searchPtr = (Tcl_DictSearch *)irPtr->twoPtrValue.ptr1;
    Tcl_DictObjDone(searchPtr);
    Tcl_Free(searchPtr);

    Tcl_Obj *dictPtr = (Tcl_Obj *)irPtr->twoPtrValue.ptr2;
    TclDecrRefCount(dictPtr);
}

/*
 *----------------------------------------------------------------------
 *
 * InitByteCodeExecution --
 *
 *	This procedure is called once to initialize the Tcl bytecode
 *	interpreter.
 *
 * Results:
 *	None.
 *
 * Side effects:
 *	This procedure initializes the array of instruction names. If
 *	compiling with the TCL_COMPILE_STATS flag, it initializes the array
 *	that counts the executions of each instruction and it creates the
 *	"evalstats" command. It also establishes the link between the Tcl
 *	"tcl_traceExec" and C "tclTraceExec" variables.
 *
 *----------------------------------------------------------------------
 */

#if defined(TCL_COMPILE_STATS) || defined(TCL_COMPILE_DEBUG)
static void
InitByteCodeExecution(
    Tcl_Interp *interp)		/* Interpreter for which the Tcl variable
				 * "tcl_traceExec" is linked to control
				 * instruction tracing. */
{
#ifdef TCL_COMPILE_DEBUG
    if (Tcl_LinkVar(interp, "tcl_traceExec", &tclTraceExec,
	    TCL_LINK_INT) != TCL_OK) {
	Tcl_Panic("InitByteCodeExecution: can't create link for tcl_traceExec variable");
    }
#endif
#ifdef TCL_COMPILE_STATS
    Tcl_CreateObjCommand2(interp, "evalstats", EvalStatsCmd, NULL, NULL);
#endif /* TCL_COMPILE_STATS */
}

#else

static void
InitByteCodeExecution(
    TCL_UNUSED(Tcl_Interp *))
{
}
#endif

/*
 *----------------------------------------------------------------------
 *
 * TclCreateExecEnv --
 *
 *	This procedure creates a new execution environment for Tcl bytecode
 *	execution. An ExecEnv points to a Tcl evaluation stack. An ExecEnv is
 *	typically created once for each Tcl interpreter (Interp structure) and
 *	recursively passed to TclNRExecuteByteCode to execute ByteCode sequences
 *	for nested commands.
 *
 * Results:
 *	A newly allocated ExecEnv is returned. This points to an empty
 *	evaluation stack of the standard initial size.
 *
 * Side effects:
 *	The bytecode interpreter is also initialized here, as this procedure
 *	will be called before any call to TclNRExecuteByteCode.
 *
 *----------------------------------------------------------------------
 */

ExecEnv *
TclCreateExecEnv(
    Tcl_Interp *interp,		/* Interpreter for which the execution
				 * environment is being created. */
    size_t size)		/* The initial stack size, in number of words
				 * [sizeof(Tcl_Obj*)] */
{
    ExecEnv *eePtr = (ExecEnv *)Tcl_Alloc(sizeof(ExecEnv));
    ExecStack *esPtr = (ExecStack *)Tcl_Alloc(offsetof(ExecStack, stackWords)
	    + size * sizeof(Tcl_Obj *));

    eePtr->execStackPtr = esPtr;
    TclNewIntObj(eePtr->constants[0], 0);
    Tcl_IncrRefCount(eePtr->constants[0]);
    TclNewIntObj(eePtr->constants[1], 1);
    Tcl_IncrRefCount(eePtr->constants[1]);
    eePtr->interp = interp;
    eePtr->callbackPtr = NULL;
    eePtr->corPtr = NULL;
    eePtr->rewind = 0;

    esPtr->prevPtr = NULL;
    esPtr->nextPtr = NULL;
    esPtr->markerPtr = NULL;
    esPtr->endPtr = &esPtr->stackWords[size - 1];
    esPtr->tosPtr = STACK_BASE(esPtr);

    Tcl_MutexLock(&execMutex);
    if (!execInitialized) {
	InitByteCodeExecution(interp);
	execInitialized = 1;
    }
    Tcl_MutexUnlock(&execMutex);

    return eePtr;
}

/*
 *----------------------------------------------------------------------
 *
 * TclDeleteExecEnv --
 *
 *	Frees the storage for an ExecEnv.
 *
 * Results:
 *	None.
 *
 * Side effects:
 *	Storage for an ExecEnv and its contained storage (e.g. the evaluation
 *	stack) is freed.
 *
 *----------------------------------------------------------------------
 */

static void
DeleteExecStack(
    ExecStack *esPtr)
{
    if (esPtr->markerPtr && !cachedInExit) {
	Tcl_Panic("freeing an execStack which is still in use");
    }

    if (esPtr->prevPtr) {
	esPtr->prevPtr->nextPtr = esPtr->nextPtr;
    }
    if (esPtr->nextPtr) {
	esPtr->nextPtr->prevPtr = esPtr->prevPtr;
    }
    Tcl_Free(esPtr);
}

void
TclDeleteExecEnv(
    ExecEnv *eePtr)		/* Execution environment to free. */
{
    ExecStack *esPtr = eePtr->execStackPtr, *tmpPtr;

    cachedInExit = TclInExit();

    /*
     * Delete all stacks in this exec env.
     */

    while (esPtr->nextPtr) {
	esPtr = esPtr->nextPtr;
    }
    while (esPtr) {
	tmpPtr = esPtr;
	esPtr = tmpPtr->prevPtr;
	DeleteExecStack(tmpPtr);
    }

    TclDecrRefCount(eePtr->constants[0]);
    TclDecrRefCount(eePtr->constants[1]);
    if (eePtr->callbackPtr && !cachedInExit) {
	Tcl_Panic("Deleting execEnv with pending TEOV callbacks!");
    }
    if (eePtr->corPtr && !cachedInExit) {
	Tcl_Panic("Deleting execEnv with existing coroutine");
    }
    Tcl_Free(eePtr);
}

/*
 *----------------------------------------------------------------------
 *
 * TclFinalizeExecution --
 *
 *	Finalizes the execution environment setup so that it can be later
 *	reinitialized.
 *
 * Results:
 *	None.
 *
 * Side effects:
 *	After this call, the next time TclCreateExecEnv will be called it will
 *	call InitByteCodeExecution.
 *
 *----------------------------------------------------------------------
 */

void
TclFinalizeExecution(void)
{
    Tcl_MutexLock(&execMutex);
    execInitialized = 0;
    Tcl_MutexUnlock(&execMutex);
}

/*
 * Auxiliary code to insure that GrowEvaluationStack always returns correctly
 * aligned memory.
 *
 * WALLOCALIGN represents the alignment reqs in words, just as TCL_ALLOCALIGN
 * represents the reqs in bytes. This assumes that TCL_ALLOCALIGN is a
 * multiple of the wordsize 'sizeof(Tcl_Obj *)'.
 */

#define WALLOCALIGN \
    (TCL_ALLOCALIGN/sizeof(Tcl_Obj *))

/*
 * WordSkip computes how many words have to be skipped until the next aligned
 * word. Note that we are only interested in the low order bits of ptr, so
 * that any possible information loss in PTR2INT is of no consequence.
 */
static inline int
WordSkip(
    void *ptr)
{
    int mask = TCL_ALLOCALIGN - 1;
    int base = (int)PTR2INT(ptr) & mask;
    return (TCL_ALLOCALIGN - base) / (int)sizeof(Tcl_Obj *);
}

/*
 * Given a marker, compute where the following aligned memory starts.
 */

#define MEMSTART(markerPtr) \
    ((markerPtr) + WordSkip(markerPtr))

/*
 *----------------------------------------------------------------------
 *
 * GrowEvaluationStack --
 *
 *	This procedure grows a Tcl evaluation stack stored in an ExecEnv,
 *	copying over the words since the last mark if so requested. A mark is
 *	set at the beginning of the new area when no copying is requested.
 *
 * Results:
 *	Returns a pointer to the first usable word in the (possibly) grown
 *	stack.
 *
 * Side effects:
 *	The size of the evaluation stack may be grown, a marker is set
 *
 *----------------------------------------------------------------------
 */

static Tcl_Obj **
GrowEvaluationStack(
    ExecEnv *eePtr,		/* Points to the ExecEnv with an evaluation
				 * stack to enlarge. */
    size_t growth1,		/* How much larger than the current used
				 * size. */
    int move)			/* 1 if move words since last marker. */
{
    ExecStack *esPtr = eePtr->execStackPtr, *oldPtr = NULL;
    size_t newBytes;
    Tcl_Size growth = growth1;
    Tcl_Size newElems, currElems, needed = growth - (esPtr->endPtr - esPtr->tosPtr);
    Tcl_Obj **markerPtr = esPtr->markerPtr, **memStart;
    Tcl_Size moveWords = 0;

    if (move) {
	if (!markerPtr) {
	    Tcl_Panic("STACK: Reallocating with no previous alloc");
	}
	if (needed <= 0) {
	    return MEMSTART(markerPtr);
	}
#ifndef PURIFY
    } else {
	Tcl_Obj **tmpMarkerPtr = esPtr->tosPtr + 1;
	int offset = WordSkip(tmpMarkerPtr);

	if (needed + offset < 0) {
	    /*
	     * Put a marker pointing to the previous marker in this stack, and
	     * store it in esPtr as the current marker. Return a pointer to
	     * the start of aligned memory.
	     */

	    esPtr->markerPtr = tmpMarkerPtr;
	    memStart = tmpMarkerPtr + offset;
	    esPtr->tosPtr = memStart - 1;
	    *esPtr->markerPtr = (Tcl_Obj *) markerPtr;
	    return memStart;
	}
#endif // !PURIFY
    }

    /*
     * Reset move to hold the number of words to be moved to new stack (if
     * any) and growth to hold the complete stack requirements: add one for
     * the marker, (WALLOCALIGN - 1) for the maximal possible offset.
     */

    if (move) {
	moveWords = esPtr->tosPtr - MEMSTART(markerPtr) + 1;
    }
    needed = growth + moveWords + WALLOCALIGN;

    /*
     * Check if there is enough room in the next stack (if there is one, it
     * should be both empty and the last one!)
     */

    if (esPtr->nextPtr) {
	oldPtr = esPtr;
	esPtr = oldPtr->nextPtr;
	currElems = esPtr->endPtr - STACK_BASE(esPtr);
	if (esPtr->markerPtr || (esPtr->tosPtr != STACK_BASE(esPtr))) {
	    Tcl_Panic("STACK: Stack after current is in use");
	}
	if (esPtr->nextPtr) {
	    Tcl_Panic("STACK: Stack after current is not last");
	}
	if (needed <= currElems) {
	    goto newStackReady;
	}
	DeleteExecStack(esPtr);
	esPtr = oldPtr;
    } else {
	currElems = esPtr->endPtr - STACK_BASE(esPtr);
    }

    /*
     * We need to allocate a new stack! It needs to store 'growth' words,
     * including the elements to be copied over and the new marker.
     */

#ifndef PURIFY
    newElems = 2*currElems;
    while (needed > newElems) {
	newElems *= 2;
    }
#else
    newElems = needed;
#endif

    newBytes = offsetof(ExecStack, stackWords) + newElems * sizeof(Tcl_Obj *);

    oldPtr = esPtr;
    esPtr = (ExecStack *)Tcl_Alloc(newBytes);

    oldPtr->nextPtr = esPtr;
    esPtr->prevPtr = oldPtr;
    esPtr->nextPtr = NULL;
    esPtr->endPtr = &esPtr->stackWords[newElems - 1];

  newStackReady:
    eePtr->execStackPtr = esPtr;

    /*
     * Store a NULL marker at the beginning of the stack, to indicate that
     * this is the first marker in this stack and that rewinding to here
     * should actually be a return to the previous stack.
     */

    esPtr->stackWords[0] = NULL;
    esPtr->markerPtr = &esPtr->stackWords[0];
    memStart = MEMSTART(esPtr->markerPtr);
    esPtr->tosPtr = memStart - 1;

    if (move) {
	memcpy(memStart, MEMSTART(markerPtr), moveWords*sizeof(Tcl_Obj *));
	esPtr->tosPtr += moveWords;
	oldPtr->markerPtr = (Tcl_Obj **) *markerPtr;
	oldPtr->tosPtr = markerPtr - 1;
    }

    /*
     * Free the old stack if it is now unused.
     */

    if (!oldPtr->markerPtr) {
	DeleteExecStack(oldPtr);
    }

    return memStart;
}

/*
 *--------------------------------------------------------------
 *
 * TclStackAlloc, TclStackRealloc, TclStackFree --
 *
 *	Allocate memory from the execution stack; it has to be returned later
 *	with a call to TclStackFree.
 *
 * Results:
 *	A pointer to the first byte allocated, or panics if the allocation did
 *	not succeed.
 *
 * Side effects:
 *	The execution stack may be grown.
 *
 *--------------------------------------------------------------
 */

static Tcl_Obj **
StackAllocWords(
    Tcl_Interp *interp,
    size_t numWords)
{
    /*
     * Note that GrowEvaluationStack sets a marker in the stack. This marker
     * is read when rewinding, e.g., by TclStackFree.
     */

    Interp *iPtr = (Interp *) interp;
    ExecEnv *eePtr = iPtr->execEnvPtr;
    Tcl_Obj **resPtr = GrowEvaluationStack(eePtr, numWords, 0);

    eePtr->execStackPtr->tosPtr += numWords;
    return resPtr;
}

static Tcl_Obj **
StackReallocWords(
    Tcl_Interp *interp,
    size_t numWords)
{
    Interp *iPtr = (Interp *) interp;
    ExecEnv *eePtr = iPtr->execEnvPtr;
    Tcl_Obj **resPtr = GrowEvaluationStack(eePtr, numWords, 1);

    eePtr->execStackPtr->tosPtr += numWords;
    return resPtr;
}

void
TclStackFree(
    Tcl_Interp *interp,
    void *freePtr)
{
    Interp *iPtr = (Interp *) interp;
    if (iPtr == NULL || iPtr->execEnvPtr == NULL) {
	Tcl_Free(freePtr);
	return;
    }

    /*
     * Rewind the stack to the previous marker position. The current marker,
     * as set in the last call to GrowEvaluationStack, contains a pointer to
     * the previous marker.
     */

    ExecEnv *eePtr = iPtr->execEnvPtr;
    ExecStack *esPtr = eePtr->execStackPtr;
    Tcl_Obj **markerPtr = esPtr->markerPtr;
    Tcl_Obj *marker = *markerPtr;

    if ((freePtr != NULL) && (MEMSTART(markerPtr) != (Tcl_Obj **)freePtr)) {
	Tcl_Panic("TclStackFree: incorrect freePtr (%p != %p). Call out of sequence?",
		freePtr, MEMSTART(markerPtr));
    }

    esPtr->tosPtr = markerPtr - 1;
    esPtr->markerPtr = (Tcl_Obj **) marker;
    if (marker) {
	return;
    }

    /*
     * Return to previous active stack. Note that repeated expansions or
     * reallocs could have generated several unused intervening stacks: free
     * them too.
     */

    while (esPtr->nextPtr) {
	esPtr = esPtr->nextPtr;
    }
    esPtr->tosPtr = STACK_BASE(esPtr);
    while (esPtr->prevPtr) {
	ExecStack *tmpPtr = esPtr->prevPtr;
	if (tmpPtr->tosPtr == STACK_BASE(tmpPtr)) {
	    DeleteExecStack(tmpPtr);
	} else {
	    break;
	}
    }
    if (esPtr->prevPtr) {
	eePtr->execStackPtr = esPtr->prevPtr;
#ifdef PURIFY
	eePtr->execStackPtr->nextPtr = NULL;
	DeleteExecStack(esPtr);
#endif // PURIFY
    } else {
	eePtr->execStackPtr = esPtr;
    }
}

void *
TclStackAlloc(
    Tcl_Interp *interp,
    size_t numBytes)
{
    Interp *iPtr = (Interp *) interp;

    if (iPtr == NULL || iPtr->execEnvPtr == NULL) {
	return Tcl_Alloc(numBytes);
    }
    size_t numWords = (numBytes + (sizeof(Tcl_Obj *) - 1))/sizeof(Tcl_Obj *);
    return StackAllocWords(interp, numWords);
}

void *
TclStackRealloc(
    Tcl_Interp *interp,
    void *ptr,
    size_t numBytes)
{
    Interp *iPtr = (Interp *) interp;

    if (iPtr == NULL || iPtr->execEnvPtr == NULL) {
	return Tcl_Realloc(ptr, numBytes);
    }

    ExecEnv *eePtr = iPtr->execEnvPtr;
    ExecStack *esPtr = eePtr->execStackPtr;
    Tcl_Obj **markerPtr = esPtr->markerPtr;

    if (MEMSTART(markerPtr) != (Tcl_Obj **)ptr) {
	Tcl_Panic("TclStackRealloc: incorrect ptr. Call out of sequence?");
    }

    size_t numWords = (numBytes + (sizeof(Tcl_Obj *) - 1))/sizeof(Tcl_Obj *);
    return (void *) StackReallocWords(interp, numWords);
}

/*
 *--------------------------------------------------------------
 *
 * Tcl_ExprObj --
 *
 *	Evaluate an expression in a Tcl_Obj.
 *
 * Results:
 *	A standard Tcl object result. If the result is other than TCL_OK, then
 *	the interpreter's result contains an error message. If the result is
 *	TCL_OK, then a pointer to the expression's result value object is
 *	stored in resultPtrPtr. In that case, the object's ref count is
 *	incremented to reflect the reference returned to the caller; the
 *	caller is then responsible for the resulting object and must, for
 *	example, decrement the ref count when it is finished with the object.
 *
 * Side effects:
 *	Any side effects caused by subcommands in the expression, if any. The
 *	interpreter result is not modified unless there is an error.
 *
 *--------------------------------------------------------------
 */

int
Tcl_ExprObj(
    Tcl_Interp *interp,		/* Context in which to evaluate the
				 * expression. */
    Tcl_Obj *objPtr,		/* Points to Tcl object containing expression
				 * to evaluate. */
    Tcl_Obj **resultPtrPtr)	/* Where the Tcl_Obj* that is the expression
				 * result is stored if no errors occur. */
{
    NRE_callback *rootPtr = TOP_CB(interp);
    Tcl_Obj *resultPtr;

    TclNewObj(resultPtr);
    TclNRAddCallback(interp, CopyCallback, resultPtrPtr, resultPtr,
	    NULL, NULL);
    Tcl_NRExprObj(interp, objPtr, resultPtr);
    return TclNRRunCallbacks(interp, TCL_OK, rootPtr);
}

static int
CopyCallback(
    void *data[],
    TCL_UNUSED(Tcl_Interp *),
    int result)
{
    Tcl_Obj **resultPtrPtr = (Tcl_Obj **)data[0];
    Tcl_Obj *resultPtr = (Tcl_Obj *)data[1];

    if (result == TCL_OK) {
	*resultPtrPtr = resultPtr;
	Tcl_IncrRefCount(resultPtr);
    } else {
	Tcl_DecrRefCount(resultPtr);
    }
    return result;
}

/*
 *--------------------------------------------------------------
 *
 * Tcl_NRExprObj --
 *
 *	Request evaluation of the expression in a Tcl_Obj by the NR stack.
 *
 * Results:
 *	Returns TCL_OK.
 *
 * Side effects:
 *	Compiles objPtr as a Tcl expression and places callbacks on the
 *	NR stack to execute the bytecode and store the result in resultPtr.
 *	If bytecode execution raises an exception, nothing is written
 *	to resultPtr, and the exceptional return code flows up the NR
 *	stack.  If the exception is TCL_ERROR, an error message is left
 *	in the interp result and the interp's return options dictionary
 *	holds additional error information too.  Execution of the bytecode
 *	may have other side effects, depending on the expression.
 *
 *--------------------------------------------------------------
 */

int
Tcl_NRExprObj(
    Tcl_Interp *interp,
    Tcl_Obj *objPtr,
    Tcl_Obj *resultPtr)
{
    Tcl_InterpState state = Tcl_SaveInterpState(interp, TCL_OK);

    Tcl_ResetResult(interp);
    ByteCode *codePtr = CompileExprObj(interp, objPtr);
    Tcl_NRAddCallback(interp, ExprObjCallback, state, resultPtr,
	    NULL, NULL);
    return TclNRExecuteByteCode(interp, codePtr);
}

static int
ExprObjCallback(
    void *data[],
    Tcl_Interp *interp,
    int result)
{
    Tcl_InterpState state = (Tcl_InterpState)data[0];
    Tcl_Obj *resultPtr = (Tcl_Obj *)data[1];

    if (result == TCL_OK) {
	TclSetDuplicateObj(resultPtr, Tcl_GetObjResult(interp));
	(void) Tcl_RestoreInterpState(interp, state);
    } else {
	Tcl_DiscardInterpState(state);
    }
    return result;
}

/*
 *----------------------------------------------------------------------
 *
 * CompileExprObj --
 *	Compile a Tcl expression value into ByteCode.
 *
 * Results:
 *	A (ByteCode *) is returned pointing to the resulting ByteCode.
 *
 * Side effects:
 *	The Tcl_ObjType of objPtr is changed to the "exprcode" type,
 *	and the ByteCode is kept in the internal rep (along with context
 *	data for checking validity) for faster operations the next time
 *	CompileExprObj is called on the same value.
 *
 *----------------------------------------------------------------------
 */

static ByteCode *
CompileExprObj(
    Tcl_Interp *interp,
    Tcl_Obj *objPtr)
{
    Interp *iPtr = (Interp *) interp;
    CompileEnv compEnv;		/* Compilation environment structure allocated
				 * in frame. */
    ByteCode *codePtr = NULL;	/* Tcl Internal type of bytecode. Initialized
				 * to avoid compiler warning. */

    /*
     * Get the expression ByteCode from the object. If it exists, make sure it
     * is valid in the current context.
     */

    ByteCodeGetInternalRep(objPtr, &tclExprCodeType, codePtr);

    if (codePtr != NULL) {
	Namespace *namespacePtr = iPtr->varFramePtr->nsPtr;

	if (((Interp *) *codePtr->interpHandle != iPtr)
		|| (codePtr->compileEpoch != iPtr->compileEpoch)
		|| (codePtr->nsPtr != namespacePtr)
		|| (codePtr->nsEpoch != namespacePtr->resolverEpoch)
		|| (codePtr->localCachePtr != iPtr->varFramePtr->localCachePtr)) {
	    Tcl_StoreInternalRep(objPtr, &tclExprCodeType, NULL);
	    codePtr = NULL;
	}
    }

    if (codePtr == NULL) {
	/*
	 * TIP #280: No invoker (yet) - Expression compilation.
	 */

	Tcl_Size length;
	const char *string = TclGetStringFromObj(objPtr, &length);

	TclInitCompileEnv(interp, &compEnv, string, length, NULL, 0);
	TclCompileExpr(interp, string, length, &compEnv, 0);

	/*
	 * Successful compilation. If the expression yielded no instructions,
	 * push an zero object as the expression's result.
	 */

	if (compEnv.codeNext == compEnv.codeStart) {
	    PushLiteral(&compEnv, "0", 1);
	}

	/*
	 * Add a "done" instruction as the last instruction and change the
	 * object into a ByteCode object. Ownership of the literal objects and
	 * aux data items is given to the ByteCode object.
	 */

	TclEmitOpcode(INST_DONE, &compEnv);
	codePtr = TclInitByteCodeObj(objPtr, &tclExprCodeType, &compEnv);
	TclFreeCompileEnv(&compEnv);
	if (iPtr->varFramePtr->localCachePtr) {
	    codePtr->localCachePtr = iPtr->varFramePtr->localCachePtr;
	    codePtr->localCachePtr->refCount++;
	}
	TclDebugPrintByteCodeObj(objPtr);
    }
    return codePtr;
}

/*
 *----------------------------------------------------------------------
 *
 * DupExprCodeInternalRep --
 *
 *	Part of the Tcl object type implementation for Tcl expression
 *	bytecode. We do not copy the bytecode internalrep. Instead, we return
 *	without setting copyPtr->typePtr, so the copy is a plain string copy
 *	of the expression value, and if it is to be used as a compiled
 *	expression, it will just need a recompile.
 *
 *	This makes sense, because with Tcl's copy-on-write practices, the
 *	usual (only?) time Tcl_DuplicateObj() will be called is when the copy
 *	is about to be modified, which would invalidate any copied bytecode
 *	anyway. The only reason it might make sense to copy the bytecode is if
 *	we had some modifying routines that operated directly on the internalrep,
 *	like we do for lists and dicts.
 *
 * Results:
 *	None.
 *
 * Side effects:
 *	None.
 *
 *----------------------------------------------------------------------
 */

static void
DupExprCodeInternalRep(
    TCL_UNUSED(Tcl_Obj *),
    TCL_UNUSED(Tcl_Obj *))
{
    return;
}

/*
 *----------------------------------------------------------------------
 *
 * FreeExprCodeInternalRep --
 *
 *	Part of the Tcl object type implementation for Tcl expression
 *	bytecode. Frees the storage allocated to hold the internal rep, unless
 *	ref counts indicate bytecode execution is still in progress.
 *
 * Results:
 *	None.
 *
 * Side effects:
 *	May free allocated memory. Leaves objPtr untyped.
 *
 *----------------------------------------------------------------------
 */

static void
FreeExprCodeInternalRep(
    Tcl_Obj *objPtr)
{
    ByteCode *codePtr;
    ByteCodeGetInternalRep(objPtr, &tclExprCodeType, codePtr);
    assert(codePtr != NULL);

    TclReleaseByteCode(codePtr);
}

/*
 *----------------------------------------------------------------------
 *
 * TclCompileObj --
 *
 *	This procedure compiles the script contained in a Tcl_Obj.
 *
 * Results:
 *	A pointer to the corresponding ByteCode, never NULL.
 *
 * Side effects:
 *	The object is shimmered to bytecode type.
 *
 *----------------------------------------------------------------------
 */

ByteCode *
TclCompileObj(
    Tcl_Interp *interp,
    Tcl_Obj *objPtr,
    const CmdFrame *invoker,
    Tcl_Size word)
{
    Interp *iPtr = (Interp *) interp;
    ByteCode *codePtr;		/* Tcl Internal type of bytecode. */
    Namespace *namespacePtr = iPtr->varFramePtr->nsPtr;

    /*
     * If the object is not already of tclByteCodeType, compile it (and reset
     * the compilation flags in the interpreter; this should be done after any
     * compilation). Otherwise, check that it is "fresh" enough.
     */

    ByteCodeGetInternalRep(objPtr, &tclByteCodeType, codePtr);
    if (codePtr != NULL) {
	/*
	 * Make sure the Bytecode hasn't been invalidated by, e.g., someone
	 * redefining a command with a compile procedure (this might make the
	 * compiled code wrong). The object needs to be recompiled if it was
	 * compiled in/for a different interpreter, or for a different
	 * namespace, or for the same namespace but with different name
	 * resolution rules. Precompiled objects, however, are immutable and
	 * therefore they are not recompiled, even if the epoch has changed.
	 *
	 * To be pedantically correct, we should also check that the
	 * originating procPtr is the same as the current context procPtr
	 * (assuming one exists at all - none for global level). This code is
	 * #def'ed out because [info body] was changed to never return a
	 * bytecode type object, which should obviate us from the extra checks
	 * here.
	 */

	if (((Interp *) *codePtr->interpHandle != iPtr)
		|| (codePtr->compileEpoch != iPtr->compileEpoch)
		|| (codePtr->nsPtr != namespacePtr)
		|| (codePtr->nsEpoch != namespacePtr->resolverEpoch)) {
	    if (!(codePtr->flags & TCL_BYTECODE_PRECOMPILED)) {
		goto recompileObj;
	    }
	    if ((Interp *) *codePtr->interpHandle != iPtr) {
		Tcl_Panic("Tcl_EvalObj: compiled script jumped interps");
	    }
	    codePtr->compileEpoch = iPtr->compileEpoch;
	}

	/*
	 * Check that any compiled locals do refer to the current proc
	 * environment! If not, recompile.
	 */

	if (!(codePtr->flags & TCL_BYTECODE_PRECOMPILED) &&
		(codePtr->procPtr == NULL) &&
		(codePtr->localCachePtr != iPtr->varFramePtr->localCachePtr)) {
	    goto recompileObj;
	}

	/*
	 * #280.
	 * Literal sharing fix. This part of the fix is not required by 8.4
	 * nor 8.5, because they eval-direct any literals, so just saving the
	 * argument locations per command in bytecode is enough, embedded
	 * 'eval' commands, etc. get the correct information.
	 *
	 * But in 8.6 all the embedded script are compiled, and the resulting
	 * bytecode stored in the literal. Now the shared literal has bytecode
	 * with location data for _one_ particular location this literal is
	 * found at. If we get executed from a different location the bytecode
	 * has to be recompiled to get the correct locations. Not doing this
	 * will execute the saved bytecode with data for a different location,
	 * causing 'info frame' to point to the wrong place in the sources.
	 *
	 * Future optimizations ...
	 * (1) Save the location data (ExtCmdLoc) keyed by start line. In that
	 *     case we recompile once per location of the literal, but not
	 *     continuously, because the moment we have all locations we do not
	 *     need to recompile any longer.
	 *
	 * (2) Alternative: Do not recompile, tell the execution engine the
	 *     offset between saved starting line and actual one. Then modify
	 *     the users to adjust the locations they have by this offset.
	 *
	 * (3) Alternative 2: Do not fully recompile, adjust just the location
	 *     information.
	 */

	if (invoker == NULL) {
	    return codePtr;
	} else {
	    Tcl_HashEntry *hePtr = Tcl_FindHashEntry(iPtr->lineBCPtr, codePtr);
	    if (!hePtr) {
		return codePtr;
	    }
	    ExtCmdLoc *eclPtr = (ExtCmdLoc *)Tcl_GetHashValue(hePtr);
	    int redo = 0;
	    CmdFrame *ctxCopyPtr = (CmdFrame *)
		    TclStackAlloc(interp, sizeof(CmdFrame));
	    *ctxCopyPtr = *invoker;

	    if (invoker->type == TCL_LOCATION_BC) {
		/*
		 * Note: Type BC => ctx.data.eval.path    is not used.
		 *		    ctx.data.tebc.codePtr used instead
		 */

		TclGetSrcInfoForPc(ctxCopyPtr);
		if (ctxCopyPtr->type == TCL_LOCATION_SOURCE) {
		    /*
		     * The reference made by 'TclGetSrcInfoForPc' is dead.
		     */

		    Tcl_DecrRefCount(ctxCopyPtr->data.eval.path);
		    ctxCopyPtr->data.eval.path = NULL;
		}
	    }

	    if (word < ctxCopyPtr->nline) {
		/*
		 * Note: We do not care if the line[word] is -1. This is a
		 * difference and requires a recompile (location changed from
		 * absolute to relative, literal is used fixed and through
		 * variable)
		 *
		 * Example:
		 * test info-32.0 using literal of info-24.8
		 *     (dict with ... vs           set body ...).
		 */

		redo = ((eclPtr->type == TCL_LOCATION_SOURCE)
			    && (eclPtr->start != ctxCopyPtr->line[word]))
			|| ((eclPtr->type == TCL_LOCATION_BC)
			    && (ctxCopyPtr->type == TCL_LOCATION_SOURCE));
	    }

	    TclStackFree(interp, ctxCopyPtr);
	    if (!redo) {
		return codePtr;
	    }
	}
    }

  recompileObj:
    iPtr->errorLine = 1;

    /*
     * TIP #280. Remember the invoker for a moment in the interpreter
     * structures so that the byte code compiler can pick it up when
     * initializing the compilation environment, i.e. the extended location
     * information.
     */

    iPtr->invokeCmdFramePtr = invoker;
    iPtr->invokeWord = word;
    TclSetByteCodeFromAny(interp, objPtr, NULL, NULL);
    iPtr->invokeCmdFramePtr = NULL;
    ByteCodeGetInternalRep(objPtr, &tclByteCodeType, codePtr);
    if (iPtr->varFramePtr->localCachePtr) {
	codePtr->localCachePtr = iPtr->varFramePtr->localCachePtr;
	codePtr->localCachePtr->refCount++;
    }
    return codePtr;
}

/*
 *----------------------------------------------------------------------
 *
 * TclIncrObj --
 *
 *	Increment an integral value in a Tcl_Obj by an integral value held
 *	in another Tcl_Obj. Caller is responsible for making sure we can
 *	update the first object.
 *
 * Results:
 *	TCL_ERROR if either object is non-integer, and TCL_OK otherwise. On
 *	error, an error message is left in the interpreter (if it is not NULL,
 *	of course).
 *
 * Side effects:
 *	valuePtr gets the new incremented value.
 *
 *----------------------------------------------------------------------
 */

int
TclIncrObj(
    Tcl_Interp *interp,
    Tcl_Obj *valuePtr,
    Tcl_Obj *incrPtr)
{
    void *ptr1, *ptr2;
    int type1, type2;
    mp_int value, incr;

    if (Tcl_IsShared(valuePtr)) {
	Tcl_Panic("%s called with shared object", "TclIncrObj");
    }

    if (GetNumberFromObj(NULL, valuePtr, &ptr1, &type1) != TCL_OK) {
	/*
	 * Produce error message (reparse?!)
	 */

	return TclGetIntFromObj(interp, valuePtr, &type1);
    }
    if (GetNumberFromObj(NULL, incrPtr, &ptr2, &type2) != TCL_OK) {
	/*
	 * Produce error message (reparse?!)
	 */

	TclGetIntFromObj(interp, incrPtr, &type1);
	Tcl_AddErrorInfo(interp, "\n    (reading increment)");
	return TCL_ERROR;
    }

    if ((type1 == TCL_NUMBER_DOUBLE) || (type1 == TCL_NUMBER_NAN)) {
	/*
	 * Produce error message (reparse?!)
	 */

	return TclGetIntFromObj(interp, valuePtr, &type1);
    }
    if ((type2 == TCL_NUMBER_DOUBLE) || (type2 == TCL_NUMBER_NAN)) {
	/*
	 * Produce error message (reparse?!)
	 */

	TclGetIntFromObj(interp, incrPtr, &type1);
	Tcl_AddErrorInfo(interp, "\n    (reading increment)");
	return TCL_ERROR;
    }

    if ((type1 == TCL_NUMBER_INT) && (type2 == TCL_NUMBER_INT)) {
	Tcl_WideInt w1 = *((const Tcl_WideInt *)ptr1);
	Tcl_WideInt w2 = *((const Tcl_WideInt *)ptr2);
	Tcl_WideInt sum = (Tcl_WideInt)((Tcl_WideUInt)w1 + (Tcl_WideUInt)w2);

	/*
	 * Check for overflow.
	 */

	if (!Overflowing(w1, w2, sum)) {
	    TclSetIntObj(valuePtr, sum);
	    return TCL_OK;
	}
    }

    Tcl_TakeBignumFromObj(interp, valuePtr, &value);
    Tcl_GetBignumFromObj(interp, incrPtr, &incr);
    mp_err err = mp_add(&value, &incr, &value);
    mp_clear(&incr);
    if (err != MP_OKAY) {
	return TCL_ERROR;
    }
    Tcl_SetBignumObj(valuePtr, &value);
    return TCL_OK;
}

/*
 *----------------------------------------------------------------------
 *
 * ArgumentBCEnter --
 *
 *	This is a helper for TclNRExecuteByteCode/TEBCresume that encapsulates
 *	a code sequence that is fairly common in the code but *not* commonly
 *	called.
 *
 * Results:
 *	None
 *
 * Side effects:
 *	May register information about the bytecode in the command frame.
 *
 *----------------------------------------------------------------------
 */

static void
ArgumentBCEnter(
    Tcl_Interp *interp,
    ByteCode *codePtr,
    TEBCdata *tdPtr,
    const unsigned char *pc,
    Tcl_Size objc,
    Tcl_Obj **objv)
{
    Tcl_Size cmd;

    if (GetSrcInfoForPc(pc, codePtr, NULL, NULL, &cmd)) {
	TclArgumentBCEnter(interp, objv, objc, codePtr, &tdPtr->cmdFrame, cmd,
		PC_REL);
    }
}

/*
 *----------------------------------------------------------------------
 *
 * PrintArgumentWords --
 *
 *	A helper for TEBC. Prints a sequence of words.
 *
 * Results:
 *	None
 *
 * Side effects:
 *	May register information about the bytecode in the command frame.
 *
 *----------------------------------------------------------------------
 */

#ifdef TCL_COMPILE_DEBUG
static inline void
PrintArgumentWords(
    Tcl_Size objc,
    Tcl_Obj *const *objv)
{
    Tcl_Size i;
    for (i = 0;  i < objc;  i++) {
	TclPrintObject(stdout, objv[i], 15);
	if (i < objc - 1) {
	    fprintf(stdout, " ");
	}
    }
}
#endif // TCL_COMPILE_DEBUG

/*
 *----------------------------------------------------------------------
 *
 * FindTclOOMethodIndex --
 *
 *	A helper for INST_TCLOO_NEXT_CLASS in TEBC. Returns the index of a
 *	class (following the current method) in a call chain. Does not find
 *	filters (per definition of [nextto]).
 *
 * Results:
 *	An index, or TCL_INDEX_NONE if not found.
 *
 * Side effects:
 *	None.
 *
 *----------------------------------------------------------------------
 */
static inline Tcl_Size
FindTclOOMethodIndex(
    CallContext *contextPtr,
    Class *clsPtr)
{
    Tcl_Size i;
    for (i=contextPtr->index+1 ; i<contextPtr->callPtr->numChain ; i++) {
	MInvoke *miPtr = contextPtr->callPtr->chain + i;
	if (!miPtr->isFilter && miPtr->mPtr->declaringClassPtr == clsPtr) {
	    return i;
	}
    }
    return TCL_INDEX_NONE;
}

/*
 *----------------------------------------------------------------------
 *
 * GetTclOOCallContext --
 *
 *	A helper for INST_TCLOO_NEXT in TEBC. Returns the call context if one
 *	exists.
 *
 * Results:
 *	The call context, or NULL if not found.
 *
 * Side effects:
 *	None.
 *
 *----------------------------------------------------------------------
 */
static inline CallContext *
GetTclOOCallContext(
    Interp *iPtr)
{
    CallFrame *framePtr = iPtr->varFramePtr;
    if (!framePtr || !(framePtr->isProcCallFrame & FRAME_IS_METHOD)) {
	return NULL;
    }
    return (CallContext *) framePtr->clientData;
}

/*
 *----------------------------------------------------------------------
 *
 * TclNRExecuteByteCode --
 *
 *	This procedure executes the instructions of a ByteCode structure. It
 *	returns when a "done" instruction is executed or an error occurs.
 *
 * Results:
 *	The return value is one of the return codes defined in tcl.h (such as
 *	TCL_OK), and interp->objResultPtr refers to a Tcl object that either
 *	contains the result of executing the code or an error message.
 *
 * Side effects:
 *	Almost certainly, depending on the ByteCode's instructions.
 *
 *----------------------------------------------------------------------
 */
#define	bcFramePtr	(&TD->cmdFrame)
#define	initCatchTop	(TD->stack - 1)
#define	initTosPtr	(initCatchTop+codePtr->maxExceptDepth)
#define esPtr		(iPtr->execEnvPtr->execStackPtr)

int
TclNRExecuteByteCode(
    Tcl_Interp *interp,		/* Token for command interpreter. */
    ByteCode *codePtr)		/* The bytecode sequence to interpret. */
{
    Interp *iPtr = (Interp *) interp;
    size_t size = sizeof(TEBCdata) - 1
	    + (codePtr->maxStackDepth + codePtr->maxExceptDepth)
		* sizeof(void *);
    size_t numWords = (size + sizeof(Tcl_Obj *) - 1) / sizeof(Tcl_Obj *);

    TclPreserveByteCode(codePtr);

    /*
     * Reserve the stack, setup the TEBCdataPtr (TD) and CallFrame
     *
     * The execution uses a unified stack: first a TEBCdata, immediately
     * above it a CmdFrame, then the catch stack, then the execution stack.
     *
     * Make sure the catch stack is large enough to hold the maximum number of
     * catch commands that could ever be executing at the same time (this will
     * be no more than the exception range array's depth). Make sure the
     * execution stack is large enough to execute this ByteCode.
     */

    TEBCdata *TD = (TEBCdata *) GrowEvaluationStack(iPtr->execEnvPtr, numWords, 0);
    esPtr->tosPtr = initTosPtr;

    TD->codePtr     = codePtr;
    TD->catchTop    = initCatchTop;
    TD->auxObjList  = NULL;
#ifdef TCL_COMPILE_DEBUG
    TD->cmdNameBuf[0] = 0;
#endif

    /*
     * TIP #280: Initialize the frame. Do not push it yet: it will be pushed
     * every time that we call out from this TD, popped when we return to it.
     */

    bcFramePtr->type = ((codePtr->flags & TCL_BYTECODE_PRECOMPILED)
	    ? TCL_LOCATION_PREBC : TCL_LOCATION_BC);
    bcFramePtr->level = (iPtr->cmdFramePtr ? iPtr->cmdFramePtr->level + 1 : 1);
    bcFramePtr->framePtr = iPtr->framePtr;
    bcFramePtr->nextPtr = iPtr->cmdFramePtr;
    bcFramePtr->nline = 0;
    bcFramePtr->line = NULL;
    bcFramePtr->litarg = NULL;
    bcFramePtr->data.tebc.codePtr = codePtr;
    bcFramePtr->data.tebc.pc = NULL;
    bcFramePtr->cmdObj = NULL;
    bcFramePtr->cmd = NULL;
    bcFramePtr->len = 0;

#ifdef TCL_COMPILE_STATS
    iPtr->stats.numExecutions++;
#endif

    /*
     * Test namespace-50.9 demonstrates the need for this call.
     * Use a --enable-symbols=mem bug to see.
     */

    TclResetRewriteEnsemble(interp, 1);

    /*
     * Push the callback for bytecode execution
     */

    TclNRAddCallback(interp, TEBCresume, TD, /* pc */ NULL,
	    /* cleanup */ NULL, INT2PTR(iPtr->evalFlags));

    /*
     * Reset discard result flag - because it is applicable for this call only,
     * and should not affect all the nested invocations may return result.
     */
    iPtr->evalFlags &= ~TCL_EVAL_DISCARD_RESULT;

    return TCL_OK;
}

static int
TEBCresume(
    void *data[],
    Tcl_Interp *interp,
    int result)
{
    /*
     * Compiler cast directive - not a real variable.
     *	   Interp *iPtr = (Interp *) interp;
     */
#define iPtr ((Interp *) interp)

    /*
     * Check just the read-traced/write-traced bit of a variable.
     */

#define ReadTraced(varPtr)	((varPtr)->flags & VAR_TRACED_READ)
#define WriteTraced(varPtr)	((varPtr)->flags & VAR_TRACED_WRITE)
#define UnsetTraced(varPtr)	((varPtr)->flags & VAR_TRACED_UNSET)

    /*
     * Bottom of allocated stack holds the NR data
     */

    /*
     * Constants: variables that do not change during the execution, used
     * sporadically: no special need for speed.
     */

    unsigned interruptCounter = 1;
				/* Counter that is used to work out when to
				 * call Tcl_AsyncReady(). This must be 1
				 * initially so that we call the async-check
				 * stanza early, otherwise there are command
				 * sequences that can make the interpreter
				 * busy-loop without an opportunity to
				 * recognise an interrupt. */
    const char *curInstName;
#ifdef TCL_COMPILE_DEBUG
    int traceInstructions;	/* Whether we are doing instruction-level
				 * tracing or not. */
#endif

    Var *compiledLocals = iPtr->varFramePtr->compiledLocals;
    Tcl_Obj **constants = &iPtr->execEnvPtr->constants[0];

#define LOCAL(i)	(&compiledLocals[(i)])
#define TCONST(i)	(constants[(i)])

    /*
     * These macros are just meant to save some global variables that are not
     * used too frequently
     */

    TEBCdata *TD = (TEBCdata *)data[0];
#define auxObjList	(TD->auxObjList)
#define catchTop	(TD->catchTop)
#define codePtr		(TD->codePtr)
#define curEvalFlags	PTR2INT(data[3])  /* calling iPtr->evalFlags */
#define cmdNameBuf	(TD->cmdNameBuf)

    /*
     * Globals: variables that store state, must remain valid at all times.
     */

    Tcl_Obj **tosPtr;		/* Cached pointer to top of evaluation
				 * stack. */
    const unsigned char *pc = (const unsigned char *)data[1];
				/* The current program counter. */
    unsigned char inst;		/* The currently running instruction */

    /*
     * Transfer variables - needed only between opcodes, but not while
     * executing an instruction.
     */

    Tcl_Size cleanup = PTR2INT(data[2]);
    Tcl_Obj *objResultPtr;
    int checkInterp = 0;	/* Indicates when a check of interp readyness
				 * is necessary. Set by CACHE_STACK_INFO() */

    /*
     * Locals - variables that are used within opcodes or bounded sections of
     * the file (jumps between opcodes within a family).
     * NOTE: These are now mostly defined locally where needed.
     */

    Tcl_Obj *objPtr, *valuePtr, *value2Ptr, *part1Ptr, *part2Ptr, *tmpPtr;
    Tcl_Obj **objv = NULL;
    Tcl_Size length, objc = 0, varIdx, numArgs;
    unsigned tblIdx;
    int pcAdjustment;
    Var *varPtr, *arrayPtr;

#ifdef TCL_COMPILE_DEBUG
    int starting = 1;
    traceInstructions = (tclTraceExec >= TCL_TRACE_BYTECODE_EXEC_INSTRUCTIONS);
#endif

    TEBC_DATA_DIG();

#ifdef TCL_COMPILE_DEBUG
    if (!pc && (tclTraceExec >= TCL_TRACE_BYTECODE_EXEC_COMMANDS)) {
	PrintByteCodeInfo(codePtr);
	fprintf(stdout, "  Starting stack top=%" SIZEd "\n", CURR_DEPTH);
	fflush(stdout);
    }
#endif

    if (!pc) {
	/* bytecode is starting from scratch */
	pc = codePtr->codeStart;

	/*
	 * Reset the interp's result to avoid possible duplications of large
	 * objects [3c6e47363e], [781585], [804681], This can happen by start
	 * also in nested compiled blocks (enclosed in parent cycle).
	 * See else branch below for opposite handling by continuation/resume.
	 */

	objPtr = iPtr->objResultPtr;
	if (objPtr->refCount > 1) {
	    TclDecrRefCount(objPtr);
	    TclNewObj(objPtr);
	    Tcl_IncrRefCount(objPtr);
	    iPtr->objResultPtr = objPtr;
	}

	goto cleanup0;
    } else {
	/* resume from invocation */
	CACHE_STACK_INFO();

	NRE_ASSERT(iPtr->cmdFramePtr == bcFramePtr);
	if (bcFramePtr->cmdObj) {
	    Tcl_DecrRefCount(bcFramePtr->cmdObj);
	    bcFramePtr->cmdObj = NULL;
	    bcFramePtr->cmd = NULL;
	}
	iPtr->cmdFramePtr = bcFramePtr->nextPtr;
	if (iPtr->flags & INTERP_DEBUG_FRAME) {
	    TclArgumentBCRelease(interp, bcFramePtr);
	}
	if (iPtr->execEnvPtr->rewind) {
	    result = TCL_ERROR;
	    goto abnormalReturn;
	}
	if (codePtr->flags & TCL_BYTECODE_RECOMPILE) {
	    codePtr->flags &= ~TCL_BYTECODE_RECOMPILE;
	    checkInterp = 1;
	    iPtr->flags |= ERR_ALREADY_LOGGED;
	}

	if (result != TCL_OK) {
	    pc--;
	    goto processExceptionReturn;
	}

	/*
	 * Push the call's object result and continue execution with the next
	 * instruction.
	 */

	TRACE_WITH_OBJ(("%" SIZEd " => ... after \"%.20s\": TCL_OK, result=",
		objc, cmdNameBuf), Tcl_GetObjResult(interp));

	/*
	 * Obtain and reset interp's result to avoid possible duplications of
	 * objects [Bug 781585]. We do not call Tcl_ResetResult to avoid any
	 * side effects caused by the resetting of errorInfo and errorCode
	 * [Bug 804681], which are not needed here. We chose instead to
	 * manipulate the interp's object result directly.
	 *
	 * Note that the result object is now in objResultPtr, it keeps the
	 * refCount it had in its role of iPtr->objResultPtr.
	 */

	objResultPtr = Tcl_GetObjResult(interp);
	TclNewObj(objPtr);
	Tcl_IncrRefCount(objPtr);
	iPtr->objResultPtr = objPtr;
#ifndef TCL_COMPILE_DEBUG
	if (*pc == INST_POP) {
	    TclDecrRefCount(objResultPtr);
	    NEXT_INST_V(1, cleanup, 0);
	}
#endif
	NEXT_INST_V(0, cleanup, -1);
    }

    /*
     * Targets for standard instruction endings; unrolled for speed in the
     * most frequent cases (instructions that consume up to two stack
     * elements).
     *
     * This used to be a "for(;;)" loop, with each instruction doing its own
     * cleanup.
     */

  cleanupV_pushObjResultPtr:
    switch (cleanup) {
    case 0:
	*(++tosPtr) = (objResultPtr);
	goto cleanup0;
    default:
	cleanup -= 2;
	while (cleanup--) {
	    objPtr = POP_OBJECT();
	    TclDecrRefCount(objPtr);
	}
	TCL_FALLTHROUGH();
    case 2:
    cleanup2_pushObjResultPtr:
	objPtr = POP_OBJECT();
	TclDecrRefCount(objPtr);
	TCL_FALLTHROUGH();
    case 1:
    cleanup1_pushObjResultPtr:
	objPtr = OBJ_AT_TOS;
	TclDecrRefCount(objPtr);
    }
    OBJ_AT_TOS = objResultPtr;
    goto cleanup0;

  cleanupV:
    switch (cleanup) {
    default:
	cleanup -= 2;
	while (cleanup--) {
	    objPtr = POP_OBJECT();
	    TclDecrRefCount(objPtr);
	}
	TCL_FALLTHROUGH();
    case 2:
    cleanup2:
	objPtr = POP_OBJECT();
	TclDecrRefCount(objPtr);
	TCL_FALLTHROUGH();
    case 1:
    cleanup1:
	objPtr = POP_OBJECT();
	TclDecrRefCount(objPtr);
	TCL_FALLTHROUGH();
    case 0:
	/*
	 * We really want to do nothing now, but this is needed for some
	 * compilers (SunPro CC).
	 */

	break;
    }
  cleanup0:

    /*
     * Check for asynchronous handlers [Bug 746722]; we do the check every
     * ASYNC_CHECK_COUNT instructions.
     */

    if ((--interruptCounter) == 0) {
	interruptCounter = ASYNC_CHECK_COUNT;
	DECACHE_STACK_INFO();
	if (TclAsyncReady(iPtr)) {
	    result = Tcl_AsyncInvoke(interp, result);
	    if (result == TCL_ERROR) {
		CACHE_STACK_INFO();
		goto gotError;
	    }
	}

	if (TclCanceled(iPtr)) {
	    if (Tcl_Canceled(interp, TCL_LEAVE_ERR_MSG) == TCL_ERROR) {
		CACHE_STACK_INFO();
		goto gotError;
	    }
	}

	if (TclLimitReady(iPtr->limit)) {
	    if (Tcl_LimitCheck(interp) == TCL_ERROR) {
		CACHE_STACK_INFO();
		goto gotError;
	    }
	}
	CACHE_STACK_INFO();
    }

    /*
     * These two instructions account for 26% of all instructions (according
     * to measurements on tclbench by Ben Vitale
     * [http://www.cs.toronto.edu/syslab/pubs/tcl2005-vitale-zaleski.pdf]
     * Resolving them before the switch reduces the cost of branch
     * mispredictions, seems to improve runtime by 5% to 15%, and (amazingly!)
     * reduces total obj size.
     */

    inst = *pc;

    peepholeStart:
#ifdef TCL_COMPILE_STATS
    iPtr->stats.instructionCount[*pc]++;
#endif

#ifdef TCL_COMPILE_DEBUG
    /*
     * Skip the stack depth check if an expansion is in progress.
     */

    CHECK_STACK();
    if (traceInstructions) {
	fprintf(stdout, "%2" SIZEd ": %2" SIZEd " ", iPtr->numLevels, CURR_DEPTH);
	TclPrintInstruction(codePtr, pc);
	fflush(stdout);
    }
#endif /* TCL_COMPILE_DEBUG */

    TCL_DTRACE_INST_NEXT();

    if (inst == INST_LOAD_SCALAR) {
	goto instLoadScalar;
    } else if (inst == INST_PUSH) {
	PUSH_OBJECT(codePtr->objArrayPtr[TclGetUInt4AtPtr(pc + 1)]);
	TRACE_WITH_OBJ(("%u => ", TclGetUInt4AtPtr(pc + 1)), OBJ_AT_TOS);
	inst = *(pc += 5);
	goto peepholeStart;
    } else if (inst == INST_START_CMD) {
	/*
	 * Peephole: do not run INST_START_CMD, just skip it
	 */

	iPtr->cmdCount += TclGetUInt4AtPtr(pc + 5);
	if (checkInterp) {
	    if (((codePtr->compileEpoch != iPtr->compileEpoch) ||
		    (codePtr->nsEpoch != iPtr->varFramePtr->nsPtr->resolverEpoch)) &&
		    !(codePtr->flags & TCL_BYTECODE_PRECOMPILED)) {
		goto instStartCmdFailed;
	    }
	    checkInterp = 0;
	}
	inst = *(pc += 9);
	goto peepholeStart;
    } else if (inst == INST_NOP) {
#ifndef TCL_COMPILE_DEBUG
	while (inst == INST_NOP)
#endif
	{
	    inst = *++pc;
	}
	goto peepholeStart;
    }

    switch (inst) {
    case INST_SYNTAX:
    case INST_RETURN_IMM: {
	int code = TclGetInt4AtPtr(pc + 1);
	int level = TclGetUInt4AtPtr(pc + 5);

	/*
	 * OBJ_AT_TOS is returnOpts, OBJ_UNDER_TOS is resultObjPtr.
	 */

	TRACE(("%u %u => ", code, level));
	result = TclProcessReturn(interp, code, level, OBJ_AT_TOS);
	if (result == TCL_OK) {
	    TRACE_APPEND(("continuing to next instruction (result=\"%.30s\")\n",
		    O2S(objResultPtr)));
	    NEXT_INST_F0(9, 1);
	}
	Tcl_SetObjResult(interp, OBJ_UNDER_TOS);
	if (*pc == INST_SYNTAX) {
	    iPtr->flags &= ~ERR_ALREADY_LOGGED;
	}
	cleanup = 2;
	TRACE_APPEND(("\n"));
	goto processExceptionReturn;
    }

    case INST_RETURN_STK:
	TRACE(("=> "));
	objResultPtr = POP_OBJECT();
	result = Tcl_SetReturnOptions(interp, OBJ_AT_TOS);
	if (result == TCL_OK) {
	    Tcl_DecrRefCount(OBJ_AT_TOS);
	    OBJ_AT_TOS = objResultPtr;
	    TRACE_APPEND(("continuing to next instruction (result=\"%.30s\")\n",
		    O2S(objResultPtr)));
	    NEXT_INST_F0(1, 0);
	} else if (result == TCL_ERROR) {
	    /*
	     * BEWARE! Must do this in this order, because an error in the
	     * option dictionary overrides the result (and can be verified by
	     * test).
	     */

	    Tcl_SetObjResult(interp, objResultPtr);
	    Tcl_SetReturnOptions(interp, OBJ_AT_TOS);
	    Tcl_DecrRefCount(OBJ_AT_TOS);
	    OBJ_AT_TOS = objResultPtr;
	} else {
	    Tcl_DecrRefCount(OBJ_AT_TOS);
	    OBJ_AT_TOS = objResultPtr;
	    Tcl_SetObjResult(interp, objResultPtr);
	}
	cleanup = 1;
	TRACE_APPEND(("\n"));
	goto processExceptionReturn;

    {
	CoroutineData *corPtr;
	void *yieldParameter;

    case INST_YIELD:
	corPtr = iPtr->execEnvPtr->corPtr;
	TRACE(("%.30s => ", O2S(OBJ_AT_TOS)));
	if (!corPtr) {
	    TRACE_APPEND(("ERROR: yield outside coroutine\n"));
	    Tcl_SetObjResult(interp, Tcl_NewStringObj(
		    "yield can only be called in a coroutine", -1));
	    DECACHE_STACK_INFO();
	    Tcl_SetErrorCode(interp, "TCL", "COROUTINE", "ILLEGAL_YIELD",
		    (char *)NULL);
	    CACHE_STACK_INFO();
	    goto gotError;
	}

#ifdef TCL_COMPILE_DEBUG
	if (tclTraceExec >= TCL_TRACE_BYTECODE_EXEC_COMMANDS) {
	    if (traceInstructions) {
		TRACE_APPEND(("YIELD...\n"));
	    } else {
		fprintf(stdout, "%" SIZEd ": (%" SIZEd ") yielding value \"%.30s\"\n",
			iPtr->numLevels, PC_REL, Tcl_GetString(OBJ_AT_TOS));
	    }
	    fflush(stdout);
	}
#endif
	yieldParameter = CORO_ACTIVATE_YIELD;
	Tcl_SetObjResult(interp, OBJ_AT_TOS);
	goto doYield;

    case INST_YIELD_TO_INVOKE:
	corPtr = iPtr->execEnvPtr->corPtr;
	valuePtr = OBJ_AT_TOS;
	TRACE(("[%.30s] => ", O2S(valuePtr)));
	if (!corPtr) {
	    TRACE_APPEND(("ERROR: yield outside coroutine\n"));
	    Tcl_SetObjResult(interp, Tcl_NewStringObj(
		    "yieldto can only be called in a coroutine", -1));
	    DECACHE_STACK_INFO();
	    Tcl_SetErrorCode(interp, "TCL", "COROUTINE", "ILLEGAL_YIELD",
		    (char *)NULL);
	    CACHE_STACK_INFO();
	    goto gotError;
	}
	if (((Namespace *)TclGetCurrentNamespace(interp))->flags & NS_DYING) {
	    TRACE_APPEND(("ERROR: yield in deleted\n"));
	    Tcl_SetObjResult(interp, Tcl_NewStringObj(
		    "yieldto called in deleted namespace", -1));
	    DECACHE_STACK_INFO();
	    Tcl_SetErrorCode(interp, "TCL", "COROUTINE", "YIELDTO_IN_DELETED",
		    (char *)NULL);
	    CACHE_STACK_INFO();
	    goto gotError;
	}
	Tcl_Size yieldTargetLength;
	if (TclListObjLength(NULL, valuePtr, &yieldTargetLength) != TCL_OK
		|| yieldTargetLength < 2) {
	    TRACE_APPEND(("ERROR: no valid target list in yieldto"));
	    // Weird case; pretend it's like no arguments given to scripts
	    Tcl_SetObjResult(interp, Tcl_ObjPrintf(
		    "wrong # args: should be \"yieldto command ?arg ...?\""));
	    DECACHE_STACK_INFO();
	    Tcl_SetErrorCode(interp, "TCL", "WRONGARGS", (char *)NULL);
	    CACHE_STACK_INFO();
	    goto gotError;
	}

#ifdef TCL_COMPILE_DEBUG
	if (tclTraceExec >= TCL_TRACE_BYTECODE_EXEC_COMMANDS) {
	    if (traceInstructions) {
		TRACE_APPEND(("YIELD...\n"));
	    } else {
		/* FIXME: What is the right thing to trace? */
		fprintf(stdout, "%" SIZEd ": (%" SIZEd ") yielding to [%.30s]\n",
			iPtr->numLevels, PC_REL, TclGetString(valuePtr));
		fflush(stdout);
	    }
	}
#endif

	/*
	 * Install a tailcall record in the caller and continue with the
	 * yield. The yield is switched into multi-return mode (via the
	 * 'yieldParameter').
	 */

	iPtr->execEnvPtr = corPtr->callerEEPtr;
	Tcl_IncrRefCount(valuePtr);
	TclSetTailcall(interp, valuePtr);
	corPtr->yieldPtr = valuePtr;
	iPtr->execEnvPtr = corPtr->eePtr;
	yieldParameter = CORO_ACTIVATE_YIELDM;

    doYield:
	/* TIP #280: Record the last piece of info needed by
	 * 'TclGetSrcInfoForPc', and push the frame.
	 */

	bcFramePtr->data.tebc.pc = (char *) pc;
	iPtr->cmdFramePtr = bcFramePtr;

	if (iPtr->flags & INTERP_DEBUG_FRAME) {
	    ArgumentBCEnter(interp, codePtr, TD, pc, objc, objv);
	}

	pc++;
	cleanup = 1;
	TEBC_YIELD();
	TclNRAddCallback(interp, TclNRCoroutineActivateCallback, corPtr,
		yieldParameter, NULL, NULL);
	return TCL_OK;
    }

    {
	Tcl_Obj *listPtr;
	Tcl_Size i;

#ifndef REMOVE_DEPRECATED_OPCODES
    case INST_TAILCALL1:
	DEPRECATED_OPCODE_MARK(INST_TAILCALL1);
	numArgs = TclGetUInt1AtPtr(pc + 1);
	goto doTailcall;
#endif // REMOVE_DEPRECATED_OPCODES

    case INST_TAILCALL:
	numArgs = TclGetUInt4AtPtr(pc + 1);

#ifndef REMOVE_DEPRECATED_OPCODES
    doTailcall:
#endif // REMOVE_DEPRECATED_OPCODES
	TRACE(("%u ", (unsigned) numArgs));
	if (!(iPtr->varFramePtr->isProcCallFrame & 1)) {
	    TRACE_APPEND(("=> ERROR: tailcall in non-proc context\n"));
	    Tcl_SetObjResult(interp, Tcl_NewStringObj(
		    "tailcall can only be called from a proc or lambda", -1));
	    DECACHE_STACK_INFO();
	    Tcl_SetErrorCode(interp, "TCL", "TAILCALL", "ILLEGAL", (char *)NULL);
	    CACHE_STACK_INFO();
	    goto gotError;
	}
	if (numArgs < 2) {
	    Tcl_Panic("must be at least one command word argument to INST_TAILCALL");
	}

#ifdef TCL_COMPILE_DEBUG
	if (tclTraceExec >= TCL_TRACE_BYTECODE_EXEC_COMMANDS) {
	    if (traceInstructions) {
		TRACE_APPEND(("["));
		for (i=numArgs-1 ; i>=0 ; i--) {
		    TRACE_APPEND(("\"%.30s\"", O2S(OBJ_AT_DEPTH(i))));
		    if (i > 0) {
			TRACE_APPEND((" "));
		    }
		}
		TRACE_APPEND(("] => REGISTERED TAILCALL...\n"));
	    } else {
		fprintf(stdout, "%" SIZEd ": (%" SIZEd ") tailcalling [%.30s]\n",
			iPtr->numLevels, PC_REL,
			TclGetString(OBJ_AT_DEPTH(numArgs - 2)));
		fflush(stdout);
	    }
	}
#endif // TCL_COMPILE_DEBUG

	/*
	 * Push the evaluation of the called command into the NR callback
	 * stack.
	 */

	listPtr = Tcl_NewListObj(numArgs, &OBJ_AT_DEPTH(numArgs - 1));
#ifndef REMOVE_DEPRECATED_OPCODES
	/* New instruction sequence just gets this right. */
	if (inst == INST_TAILCALL1) {
	    TclListObjSetElement(NULL, listPtr, 0, TclNewNamespaceObj(
		    TclGetCurrentNamespace(interp)));
	}
#endif // REMOVE_DEPRECATED_OPCODES
	goto setTailcall;

    case INST_TAILCALL_LIST:
	if (!(iPtr->varFramePtr->isProcCallFrame & 1)) {
	    TRACE((" => ERROR: tailcall in non-proc context\n"));
	    Tcl_SetObjResult(interp, Tcl_NewStringObj(
		    "tailcall can only be called from a proc or lambda", -1));
	    DECACHE_STACK_INFO();
	    Tcl_SetErrorCode(interp, "TCL", "TAILCALL", "ILLEGAL", (char *)NULL);
	    CACHE_STACK_INFO();
	    goto gotError;
	}

	listPtr = OBJ_AT_TOS;

#ifdef TCL_COMPILE_DEBUG
	if (tclTraceExec >= TCL_TRACE_BYTECODE_EXEC_COMMANDS) {
	    if (traceInstructions) {
		TRACE(("["));
		TclPrintObject(stdout, listPtr, 40);
		TRACE_APPEND(("] => REGISTERED TAILCALL...\n"));
	    } else {
		Tcl_Obj *cmdNameObj;
		Tcl_ListObjIndex(NULL, listPtr, 1, &cmdNameObj);
		if (cmdNameObj) {
		    fprintf(stdout, "%" SIZEd ": (%" SIZEd ") tailcalling [%.30s]\n",
			    iPtr->numLevels, PC_REL, TclGetString(cmdNameObj));
		} else {
		    fprintf(stdout, "cancelling tailcall\n");
		}
		fflush(stdout);
	    }
	}
#endif // TCL_COMPILE_DEBUG

	/*
	 * Push the evaluation of the called command into the NR callback
	 * stack, or cancel it if there's no command words.
	 */

    setTailcall:
	if (iPtr->varFramePtr->tailcallPtr) {
	    Tcl_DecrRefCount(iPtr->varFramePtr->tailcallPtr);
	}
	// Always at least one word: the namespace name.
	ListObjLength(listPtr, i);
	if (i > 1) {
	    Tcl_IncrRefCount(listPtr);
	    iPtr->varFramePtr->tailcallPtr = listPtr;
	} else {
	    iPtr->varFramePtr->tailcallPtr = NULL;
	}

	result = TCL_RETURN;
	cleanup = 2;
	goto processExceptionReturn;
    }

    case INST_UPLEVEL: {
	Tcl_Obj *levelObj = OBJ_UNDER_TOS;
	Tcl_Obj *scriptObj = OBJ_AT_TOS;
	CallFrame *framePtr;
	CmdFrame *invoker = NULL;
	int word = 0;

	TRACE(("\"%.30s\" \"%.30s\" => ", O2S(levelObj), O2S(scriptObj)));
	if (TclObjGetFrame(interp, levelObj, &framePtr) == -1) {
	    TRACE_ERROR(interp);
	    goto gotError;
	}
	bcFramePtr->data.tebc.pc = (char *) pc;
	iPtr->cmdFramePtr = bcFramePtr;
	TclArgumentGet(interp, scriptObj, &invoker, &word);
	DECACHE_STACK_INFO();
	pc++;
	cleanup = 2;
	TEBC_YIELD();
#ifdef TCL_COMPILE_DEBUG
	TRACE_APPEND(("INVOKING...\n"));
	if (tclTraceExec >= TCL_TRACE_BYTECODE_EXEC_COMMANDS && !traceInstructions) {
	    fprintf(stdout, "%" SIZEd ": (%" SIZEd ") invoking [%.30s] in frame \"%.30s\"\n",
		    iPtr->numLevels, PC_REL, TclGetString(scriptObj), TclGetString(levelObj));
	    fflush(stdout);
	}
#endif // TCL_COMPILE_DEBUG
	TclNRAddCallback(interp, TclUplevelCallback, iPtr->varFramePtr,
		NULL, NULL, NULL);
	TclNRAddCallback(interp, TclNRPostInvoke, NULL, NULL, NULL, NULL);
	iPtr->varFramePtr = framePtr;
	iPtr->numLevels++;
	return TclNREvalObjEx(interp, scriptObj, 0, invoker, word);
    }

    case INST_DONE:
	if (tosPtr > initTosPtr) {
	    if ((curEvalFlags & TCL_EVAL_DISCARD_RESULT) && (result == TCL_OK)) {
		/* simulate pop & fast done (like it does continue in loop) */
		TRACE_WITH_OBJ(("=> discarding "), OBJ_AT_TOS);
		objPtr = POP_OBJECT();
		TclDecrRefCount(objPtr);
		goto abnormalReturn;
	    }
	    /*
	     * Set the interpreter's object result to point to the topmost
	     * object from the stack, and check for a possible [catch]. The
	     * stackTop's level and refCount will be handled by "processCatch"
	     * or "abnormalReturn".
	     */

	    Tcl_SetObjResult(interp, OBJ_AT_TOS);
#ifdef TCL_COMPILE_DEBUG
	    TRACE_WITH_OBJ(("=> return code=%d, result=", result),
		    iPtr->objResultPtr);
	    if (traceInstructions) {
		fprintf(stdout, "\n");
	    }
#endif
	    goto checkForCatch;
	}
	(void) POP_OBJECT();
	goto abnormalReturn;

#ifndef REMOVE_DEPRECATED_OPCODES
    case INST_PUSH1:
	DEPRECATED_OPCODE_MARK(INST_PUSH1);
	objResultPtr = codePtr->objArrayPtr[TclGetUInt1AtPtr(pc + 1)];
	TRACE_WITH_OBJ(("%u => ", TclGetUInt1AtPtr(pc + 1)), objResultPtr);
	NEXT_INST_F(2, 0, 1);
#endif

    case INST_PUSH:
	objResultPtr = codePtr->objArrayPtr[TclGetUInt4AtPtr(pc + 1)];
	TRACE_WITH_OBJ(("%u => ", TclGetUInt4AtPtr(pc + 1)), objResultPtr);
	NEXT_INST_F(5, 0, 1);

    case INST_POP:
	TRACE_WITH_OBJ(("=> discarding "), OBJ_AT_TOS);
	objPtr = POP_OBJECT();
	TclDecrRefCount(objPtr);
	NEXT_INST_F0(1, 0);

    case INST_DUP:
	objResultPtr = OBJ_AT_TOS;
	TRACE_WITH_OBJ(("=> "), objResultPtr);
	NEXT_INST_F(1, 0, 1);

    case INST_OVER:
	numArgs = TclGetUInt4AtPtr(pc + 1);
	objResultPtr = OBJ_AT_DEPTH(numArgs);
	TRACE_WITH_OBJ(("%u => ", (unsigned) numArgs), objResultPtr);
	NEXT_INST_F(5, 0, 1);

    case INST_REVERSE: {
	numArgs = TclGetUInt4AtPtr(pc + 1);
	Tcl_Obj **a = tosPtr - (numArgs - 1);
	Tcl_Obj **b = tosPtr;
	while (a < b) {
	    tmpPtr = *a;
	    *a = *b;
	    *b = tmpPtr;
	    a++;
	    b--;
	}
	TRACE(("%u => OK\n", (unsigned) numArgs));
	NEXT_INST_F0(5, 0);
    }
    case INST_SWAP:
	tmpPtr = OBJ_UNDER_TOS;
	OBJ_UNDER_TOS = OBJ_AT_TOS;
	OBJ_AT_TOS = tmpPtr;
	TRACE(("=> OK\n"));
	NEXT_INST_F0(1, 0);

    case INST_STR_CONCAT1:
	numArgs = TclGetUInt1AtPtr(pc + 1);
	DECACHE_STACK_INFO();
	objResultPtr = TclStringCat(interp, numArgs, &OBJ_AT_DEPTH(numArgs - 1),
		TCL_STRING_IN_PLACE);
	CACHE_STACK_INFO();
	if (objResultPtr == NULL) {
	    TRACE_ERROR(interp);
	    goto gotError;
	}

	TRACE_WITH_OBJ(("%u => ", (unsigned)numArgs), objResultPtr);
	NEXT_INST_V(2, numArgs, 1);

    case INST_CONCAT_STK:
	/*
	 * Pop the numArgs (objc) top stack elements, run through Tcl_ConcatObj,
	 * and then decrement their ref counts.
	 */

	numArgs = TclGetUInt4AtPtr(pc + 1);
	objResultPtr = Tcl_ConcatObj(numArgs, &OBJ_AT_DEPTH(numArgs - 1));
	TRACE_WITH_OBJ(("%u => ", (unsigned) numArgs), objResultPtr);
	NEXT_INST_V(5, numArgs, 1);

    case INST_EXPAND_START:
	/*
	 * Push an element to the auxObjList. This records the current
	 * stack depth - i.e., the point in the stack where the expanded
	 * command starts.
	 *
	 * Use a Tcl_Obj as linked list element; slight mem waste, but faster
	 * allocation than Tcl_Alloc. This also abuses the Tcl_Obj structure, as
	 * we do not define a special tclObjType for it. It is not dangerous
	 * as the obj is never passed anywhere, so that all manipulations are
	 * performed here and in INST_INVOKE_EXPANDED (in case of an expansion
	 * error, also in INST_EXPAND_STKTOP).
	 */

	TclNewObj(objPtr);
	objPtr->internalRep.twoPtrValue.ptr2 = INT2PTR(CURR_DEPTH);
	objPtr->length = 0;
	PUSH_TAUX_OBJ(objPtr);
	TRACE(("=> mark depth as %" SIZEd "\n", CURR_DEPTH));
	NEXT_INST_F0(1, 0);

    case INST_EXPAND_DROP:
	/*
	 * Drops an element of the auxObjList, popping stack elements to
	 * restore the stack to the state before the point where the aux
	 * element was created.
	 */

	CLANG_ASSERT(auxObjList);
	objc = CURR_DEPTH - PTR2INT(auxObjList->internalRep.twoPtrValue.ptr2);
	POP_TAUX_OBJ();
#ifdef TCL_COMPILE_DEBUG
	/* Ugly abuse! */
	starting = 1;
#endif
	TRACE(("=> drop %" SIZEd " items\n", objc));
	NEXT_INST_V(1, objc, 0);

    case INST_EXPAND_STKTOP:
	/*
	 * Make sure that the element at stackTop is a list; if not, just
	 * leave with an error. Note that the element from the expand list
	 * will be removed at checkForCatch.
	 */

	objPtr = OBJ_AT_TOS;
	TRACE(("\"%.30s\" => ", O2S(objPtr)));
	if (TclListObjGetElements(interp, objPtr, &objc, &objv) != TCL_OK) {
	    TRACE_ERROR(interp);
	    goto gotError;
	}
	(void) POP_OBJECT();

	/*
	 * Make sure there is enough room in the stack to expand this list
	 * *and* process the rest of the command (at least up to the next
	 * argument expansion or command end). The operand is the current
	 * stack depth, as seen by the compiler.
	 */

	auxObjList->length += objc - 1;
	if ((objc > 1) && (auxObjList->length > 0)) {
	    length = auxObjList->length		// Total expansion room we need
		    + codePtr->maxStackDepth	// Beyond the original max
		    - CURR_DEPTH;		// Relative to where we are
	    DECACHE_STACK_INFO();
	    Tcl_Size oldCatchTopOff = catchTop - initCatchTop;
	    Tcl_Size oldTosPtrOff = tosPtr - initTosPtr;
	    TEBCdata *newTD = (TEBCdata *)
		    GrowEvaluationStack(iPtr->execEnvPtr, length, 1);
	    if (newTD != TD) {
		/*
		 * Change the global data to point to the new stack: move the
		 * TEBCdataPtr TD, recompute the position of every other
		 * stack-allocated parameter, update the stack pointers.
		 */

		TD = newTD;

		catchTop = initCatchTop + oldCatchTopOff;
		tosPtr = initTosPtr + oldTosPtrOff;
	    }
	}

	/*
	 * Expand the list at stacktop onto the stack; free the list. Knowing
	 * that it has a freeIntRepProc we use Tcl_DecrRefCount().
	 */

	{
	    Tcl_Size i;
	    for (i = 0; i < objc; i++) {
		PUSH_OBJECT(objv[i]);
	    }
	}

	TRACE_APPEND(("OK\n"));
	Tcl_DecrRefCount(objPtr);
	NEXT_INST_F0(5, 0);

    case INST_EXPR_STK: {
	bcFramePtr->data.tebc.pc = (char *) pc;
	iPtr->cmdFramePtr = bcFramePtr;
	DECACHE_STACK_INFO();
	ByteCode *newCodePtr = CompileExprObj(interp, OBJ_AT_TOS);
	CACHE_STACK_INFO();
	cleanup = 1;
	pc++;
	TEBC_YIELD();
	return TclNRExecuteByteCode(interp, newCodePtr);
    }

	/*
	 * INVOCATION BLOCK
	 */

    case INST_EVAL_STK:
    instEvalStk:
	bcFramePtr->data.tebc.pc = (char *) pc;
	iPtr->cmdFramePtr = bcFramePtr;

	cleanup = 1;
	pc += 1;
	/* yield next instruction */
	TEBC_YIELD();
	/* add TEBCResume for object at top of stack */
	return TclNRExecuteByteCode(interp,
		TclCompileObj(interp, OBJ_AT_TOS, NULL, 0));

    case INST_INVOKE_EXPANDED:
	CLANG_ASSERT(auxObjList);
	objc = CURR_DEPTH - PTR2INT(auxObjList->internalRep.twoPtrValue.ptr2);
	POP_TAUX_OBJ();
	if (objc) {
	    pcAdjustment = 1;
	    goto doInvocation;
	}

	/*
	 * Nothing was expanded, return {}.
	 */

	TclNewObj(objResultPtr);
	NEXT_INST_F(1, 0, 1);

    case INST_INVOKE_STK:
	objc = TclGetUInt4AtPtr(pc + 1);
	pcAdjustment = 5;
#ifndef REMOVE_DEPRECATED_OPCODES
	goto doInvocation;

    case INST_INVOKE_STK1:
	DEPRECATED_OPCODE_MARK(INST_INVOKE_STK1);
	objc = TclGetUInt1AtPtr(pc + 1);

	pcAdjustment = 2;
#endif

    doInvocation:
	objv = &OBJ_AT_DEPTH(objc - 1);
	cleanup = objc;

#ifdef TCL_COMPILE_DEBUG
	if (tclTraceExec >= TCL_TRACE_BYTECODE_EXEC_COMMANDS) {
	    if (traceInstructions) {
		strncpy(cmdNameBuf, TclGetString(objv[0]), 20);
		TRACE(("%" SIZEd " => call ", objc));
	    } else {
		fprintf(stdout, "%" SIZEd ": (%" SIZEd ") invoking ",
			iPtr->numLevels, PC_REL);
	    }
	    PrintArgumentWords(objc, objv);
	    fprintf(stdout, "\n");
	    fflush(stdout);
	}
#endif /*TCL_COMPILE_DEBUG*/

	/*
	 * Finally, let TclEvalObjv handle the command.
	 *
	 * TIP #280: Record the last piece of info needed by
	 * 'TclGetSrcInfoForPc', and push the frame.
	 */

	bcFramePtr->data.tebc.pc = (char *) pc;
	iPtr->cmdFramePtr = bcFramePtr;

	if (iPtr->flags & INTERP_DEBUG_FRAME) {
	    ArgumentBCEnter(interp, codePtr, TD, pc, objc, objv);
	}

	DECACHE_STACK_INFO();

	pc += pcAdjustment;
	TEBC_YIELD();
	return TclNREvalObjv(interp, objc, objv,
		    TCL_EVAL_NOERR | TCL_EVAL_SOURCE_IN_FRAME, NULL);

    case INST_INVOKE_REPLACE:
	objc = TclGetUInt4AtPtr(pc + 1);
	numArgs = TclGetUInt1AtPtr(pc + 5);
	objPtr = POP_OBJECT();
	objv = &OBJ_AT_DEPTH(objc - 1);
	cleanup = objc;
#ifdef TCL_COMPILE_DEBUG
	if (tclTraceExec >= TCL_TRACE_BYTECODE_EXEC_COMMANDS) {
	    if (traceInstructions) {
		strncpy(cmdNameBuf, TclGetString(objv[0]), 20);
		TRACE(("%" SIZEd " => call (implementation %s) ", objc, O2S(objPtr)));
	    } else {
		fprintf(stdout,
			"%" SIZEd ": (%" SIZEd ") invoking (using implementation %s) ",
			iPtr->numLevels, PC_REL, O2S(objPtr));
	    }
	    Tcl_Size i;
	    for (i = 0;  i < objc;  i++) {
		if (i < numArgs) {
		    fprintf(stdout, "<");
		    TclPrintObject(stdout, objv[i], 15);
		    fprintf(stdout, ">");
		} else {
		    TclPrintObject(stdout, objv[i], 15);
		}
		fprintf(stdout, " ");
	    }
	    fprintf(stdout, "\n");
	    fflush(stdout);
	}
#endif /*TCL_COMPILE_DEBUG*/

	bcFramePtr->data.tebc.pc = (char *) pc;
	iPtr->cmdFramePtr = bcFramePtr;
	if (iPtr->flags & INTERP_DEBUG_FRAME) {
	    ArgumentBCEnter(interp, codePtr, TD, pc, objc, objv);
	}

	TclInitRewriteEnsemble(interp, numArgs, 1, objv);

	{
	    Tcl_Obj *copyPtr = Tcl_NewListObj(objc - numArgs + 1, NULL);

	    Tcl_ListObjAppendElement(NULL, copyPtr, objPtr);
	    Tcl_ListObjReplace(NULL, copyPtr, LIST_MAX, 0,
		    objc - numArgs, objv + numArgs);
	    Tcl_DecrRefCount(objPtr);
	    objPtr = copyPtr;
	}

	DECACHE_STACK_INFO();
	pc += 6;
	TEBC_YIELD();

	TclMarkTailcall(interp);
	TclNRAddCallback(interp, TclClearRootEnsemble, NULL, NULL, NULL, NULL);
	TclListObjGetElements(NULL, objPtr, &objc, &objv);
	TclNRAddCallback(interp, TclNRReleaseValues, objPtr, NULL, NULL, NULL);
	return TclNREvalObjv(interp, objc, objv, TCL_EVAL_INVOKE, NULL);

    /*
     * -----------------------------------------------------------------
     *	   Start of INST_LOAD instructions.
     *
     * WARNING: more 'goto' here than your doctor recommended! The different
     * instructions set the value of some variables and then jump to some
     * common execution code.
     */

#ifndef REMOVE_DEPRECATED_OPCODES
    case INST_LOAD_SCALAR1:
	DEPRECATED_OPCODE_MARK(INST_LOAD_SCALAR1);
	varIdx = TclGetUInt1AtPtr(pc + 1);
	varPtr = LOCAL(varIdx);
	while (TclIsVarLink(varPtr)) {
	    varPtr = varPtr->value.linkPtr;
	}
	TRACE(("%u => ", (unsigned) varIdx));
	if (TclIsVarDirectReadable(varPtr)) {
	    /*
	     * No errors, no traces: just get the value.
	     */

	    objResultPtr = varPtr->value.objPtr;
	    TRACE_APPEND_OBJ(objResultPtr);
	    NEXT_INST_F(2, 0, 1);
	}
	pcAdjustment = 2;
	cleanup = 0;
	arrayPtr = NULL;
	part1Ptr = part2Ptr = NULL;
	goto doCallPtrGetVar;
#endif

    case INST_LOAD_SCALAR:
    instLoadScalar:
	varIdx = TclGetUInt4AtPtr(pc + 1);
	varPtr = LOCAL(varIdx);
	while (TclIsVarLink(varPtr)) {
	    varPtr = varPtr->value.linkPtr;
	}
	TRACE(("%u => ", (unsigned) varIdx));
	if (TclIsVarDirectReadable(varPtr)) {
	    /*
	     * No errors, no traces: just get the value.
	     */

	    objResultPtr = varPtr->value.objPtr;
	    TRACE_APPEND_OBJ(objResultPtr);
	    NEXT_INST_F(5, 0, 1);
	}
	pcAdjustment = 5;
	cleanup = 0;
	arrayPtr = NULL;
	part1Ptr = part2Ptr = NULL;
	goto doCallPtrGetVar;

    case INST_LOAD_ARRAY:
	varIdx = TclGetUInt4AtPtr(pc + 1);
	pcAdjustment = 5;
#ifndef REMOVE_DEPRECATED_OPCODES
	goto doLoadArray;

    case INST_LOAD_ARRAY1:
	DEPRECATED_OPCODE_MARK(INST_LOAD_ARRAY1);
	varIdx = TclGetUInt1AtPtr(pc + 1);
	pcAdjustment = 2;

    doLoadArray:
#endif
	part1Ptr = NULL;
	part2Ptr = OBJ_AT_TOS;
	arrayPtr = LOCAL(varIdx);
	while (TclIsVarLink(arrayPtr)) {
	    arrayPtr = arrayPtr->value.linkPtr;
	}
	TRACE(("%u \"%.30s\" => ", (unsigned) varIdx, O2S(part2Ptr)));
	if (TclIsVarArray(arrayPtr) && !ReadTraced(arrayPtr)) {
	    varPtr = VarHashFindVar(arrayPtr->value.tablePtr, part2Ptr);
	    if (varPtr && TclIsVarDirectReadable(varPtr)) {
		/*
		 * No errors, no traces: just get the value.
		 */

		objResultPtr = varPtr->value.objPtr;
		TRACE_APPEND_OBJ(objResultPtr);
		NEXT_INST_F(pcAdjustment, 1, 1);
	    }
	}
	varPtr = TclLookupArrayElement(interp, part1Ptr, part2Ptr,
		TCL_LEAVE_ERR_MSG, "read", 0, 1, arrayPtr, varIdx);
	if (varPtr == NULL) {
	    TRACE_ERROR(interp);
	    goto gotError;
	}
	cleanup = 1;
	goto doCallPtrGetVar;

    case INST_LOAD_ARRAY_STK:
	cleanup = 2;
	part2Ptr = OBJ_AT_TOS;		/* element name */
	objPtr = OBJ_UNDER_TOS;		/* array name */
	TRACE(("\"%.30s(%.30s)\" => ", O2S(objPtr), O2S(part2Ptr)));
	goto doLoadStk;

    case INST_LOAD_STK:
#ifndef REMOVE_DEPRECATED_OPCODES
	/* Who uses this opcode nowadays? */
    case INST_LOAD_SCALAR_STK:
#endif
	cleanup = 1;
	part2Ptr = NULL;
	objPtr = OBJ_AT_TOS;		/* variable name */
	TRACE(("\"%.30s\" => ", O2S(objPtr)));

    doLoadStk:
	part1Ptr = objPtr;
	varPtr = TclObjLookupVarEx(interp, part1Ptr, part2Ptr,
		TCL_LEAVE_ERR_MSG, "read", /*createPart1*/0, /*createPart2*/1,
		&arrayPtr);
	if (!varPtr) {
	    TRACE_ERROR(interp);
	    goto gotError;
	}

	if (TclIsVarDirectReadable2(varPtr, arrayPtr)) {
	    /*
	     * No errors, no traces: just get the value.
	     */

	    objResultPtr = varPtr->value.objPtr;
	    TRACE_APPEND_OBJ(objResultPtr);
	    NEXT_INST_V(1, cleanup, 1);
	}
	pcAdjustment = 1;
	varIdx = -1;

    doCallPtrGetVar:
	/*
	 * There are either errors or the variable is traced: call
	 * TclPtrGetVar to process fully.
	 */

	DECACHE_STACK_INFO();
	objResultPtr = TclPtrGetVarIdx(interp, varPtr, arrayPtr,
		part1Ptr, part2Ptr, TCL_LEAVE_ERR_MSG, varIdx);
	CACHE_STACK_INFO();
	if (!objResultPtr) {
	    TRACE_ERROR(interp);
	    goto gotError;
	}
	TRACE_APPEND_OBJ(objResultPtr);
	NEXT_INST_V(pcAdjustment, cleanup, 1);

    /*
     *	   End of INST_LOAD instructions.
     * -----------------------------------------------------------------
     *	   Start of INST_STORE and related instructions.
     *
     * WARNING: more 'goto' here than your doctor recommended! The different
     * instructions set the value of some variables and then jump to somme
     * common execution code.
     */

    {
	int storeFlags;
	Tcl_Size len;

#ifndef REMOVE_DEPRECATED_OPCODES
    case INST_STORE_ARRAY1:
	DEPRECATED_OPCODE_MARK(INST_STORE_ARRAY1);
	varIdx = TclGetUInt1AtPtr(pc + 1);
	pcAdjustment = 2;
	goto doStoreArrayDirect;
#endif

    case INST_STORE_ARRAY:
	varIdx = TclGetUInt4AtPtr(pc + 1);
	pcAdjustment = 5;

#ifndef REMOVE_DEPRECATED_OPCODES
    doStoreArrayDirect:
#endif
	valuePtr = OBJ_AT_TOS;
	part2Ptr = OBJ_UNDER_TOS;
	arrayPtr = LOCAL(varIdx);
	TRACE(("%u \"%.30s\" <- \"%.30s\" => ", (unsigned) varIdx, O2S(part2Ptr),
		O2S(valuePtr)));
	while (TclIsVarLink(arrayPtr)) {
	    arrayPtr = arrayPtr->value.linkPtr;
	}
	if (TclIsVarArray(arrayPtr) && !WriteTraced(arrayPtr)) {
	    varPtr = VarHashFindVar(arrayPtr->value.tablePtr, part2Ptr);
	    if (varPtr && TclIsVarDirectWritable(varPtr)) {
		tosPtr--;
		Tcl_DecrRefCount(OBJ_AT_TOS);
		OBJ_AT_TOS = valuePtr;
		goto doStoreVarDirect;
	    }
	}
	cleanup = 2;
	storeFlags = TCL_LEAVE_ERR_MSG;
	part1Ptr = NULL;
	goto doStoreArrayDirectFailed;

#ifndef REMOVE_DEPRECATED_OPCODES
    case INST_STORE_SCALAR1:
	DEPRECATED_OPCODE_MARK(INST_STORE_SCALAR1);
	varIdx = TclGetUInt1AtPtr(pc + 1);
	pcAdjustment = 2;
	goto doStoreScalarDirect;
#endif

    case INST_STORE_SCALAR:
	varIdx = TclGetUInt4AtPtr(pc + 1);
	pcAdjustment = 5;

#ifndef REMOVE_DEPRECATED_OPCODES
    doStoreScalarDirect:
#endif
	valuePtr = OBJ_AT_TOS;
	varPtr = LOCAL(varIdx);
	TRACE(("%u <- \"%.30s\" => ", (unsigned) varIdx, O2S(valuePtr)));
	while (TclIsVarLink(varPtr)) {
	    varPtr = varPtr->value.linkPtr;
	}
	if (!TclIsVarDirectWritable(varPtr)) {
	    storeFlags = TCL_LEAVE_ERR_MSG;
	    part1Ptr = NULL;
	    goto doStoreScalar;
	}

	/*
	 * No traces, no errors, plain 'set': we can safely inline. The value
	 * *will* be set to what's requested, so that the stack top remains
	 * pointing to the same Tcl_Obj.
	 */

    doStoreVarDirect:
	valuePtr = varPtr->value.objPtr;
	if (valuePtr != NULL) {
	    TclDecrRefCount(valuePtr);
	}
	objResultPtr = OBJ_AT_TOS;
	varPtr->value.objPtr = objResultPtr;
#ifndef TCL_COMPILE_DEBUG
	if (pc[pcAdjustment] == INST_POP) {
	    tosPtr--;
	    NEXT_INST_F0(pcAdjustment + 1, 0);
	}
#else
	TRACE_APPEND_OBJ(objResultPtr);
#endif
	Tcl_IncrRefCount(objResultPtr);
	NEXT_INST_F0(pcAdjustment, 0);

    case INST_LAPPEND_STK:
	valuePtr = OBJ_AT_TOS; /* value to append */
	part2Ptr = NULL;
	storeFlags = (TCL_LEAVE_ERR_MSG | TCL_APPEND_VALUE
		| TCL_LIST_ELEMENT);
	goto doStoreStk;

    case INST_LAPPEND_ARRAY_STK:
	valuePtr = OBJ_AT_TOS; /* value to append */
	part2Ptr = OBJ_UNDER_TOS;
	storeFlags = (TCL_LEAVE_ERR_MSG | TCL_APPEND_VALUE
		| TCL_LIST_ELEMENT);
	goto doStoreStk;

    case INST_APPEND_STK:
	valuePtr = OBJ_AT_TOS; /* value to append */
	part2Ptr = NULL;
	storeFlags = (TCL_LEAVE_ERR_MSG | TCL_APPEND_VALUE);
	goto doStoreStk;

    case INST_APPEND_ARRAY_STK:
	valuePtr = OBJ_AT_TOS; /* value to append */
	part2Ptr = OBJ_UNDER_TOS;
	storeFlags = (TCL_LEAVE_ERR_MSG | TCL_APPEND_VALUE);
	goto doStoreStk;

    case INST_STORE_ARRAY_STK:
	valuePtr = OBJ_AT_TOS;
	part2Ptr = OBJ_UNDER_TOS;
	storeFlags = TCL_LEAVE_ERR_MSG;
	goto doStoreStk;

    case INST_STORE_STK:
#ifndef REMOVE_DEPRECATED_OPCODES
	/* Who uses this opcode nowadays? */
    case INST_STORE_SCALAR_STK:
#endif
	valuePtr = OBJ_AT_TOS;
	part2Ptr = NULL;
	storeFlags = TCL_LEAVE_ERR_MSG;

    doStoreStk:
	objPtr = OBJ_AT_DEPTH(1 + (part2Ptr != NULL)); /* variable name */
	part1Ptr = objPtr;
#ifdef TCL_COMPILE_DEBUG
	if (part2Ptr == NULL) {
	    TRACE(("\"%.30s\" <- \"%.30s\" =>", O2S(part1Ptr),O2S(valuePtr)));
	} else {
	    TRACE(("\"%.30s(%.30s)\" <- \"%.30s\" => ",
		    O2S(part1Ptr), O2S(part2Ptr), O2S(valuePtr)));
	}
#endif
	varPtr = TclObjLookupVarEx(interp, objPtr, part2Ptr, TCL_LEAVE_ERR_MSG,
		"set", /*createPart1*/ 1, /*createPart2*/ 1, &arrayPtr);
	if (!varPtr) {
	    TRACE_ERROR(interp);
	    goto gotError;
	}
	cleanup = ((part2Ptr == NULL)? 2 : 3);
	pcAdjustment = 1;
	varIdx = -1;
	goto doCallPtrSetVar;

    case INST_LAPPEND_ARRAY:
	varIdx = TclGetUInt4AtPtr(pc + 1);
	pcAdjustment = 5;
	storeFlags = (TCL_LEAVE_ERR_MSG | TCL_APPEND_VALUE
		| TCL_LIST_ELEMENT);
	goto doStoreArray;

#ifndef REMOVE_DEPRECATED_OPCODES
    case INST_LAPPEND_ARRAY1:
	DEPRECATED_OPCODE_MARK(INST_LAPPEND_ARRAY1);
	varIdx = TclGetUInt1AtPtr(pc + 1);
	pcAdjustment = 2;
	storeFlags = (TCL_LEAVE_ERR_MSG | TCL_APPEND_VALUE
		| TCL_LIST_ELEMENT);
	goto doStoreArray;
#endif

    case INST_APPEND_ARRAY:
	varIdx = TclGetUInt4AtPtr(pc + 1);
	pcAdjustment = 5;
	storeFlags = (TCL_LEAVE_ERR_MSG | TCL_APPEND_VALUE);
#ifndef REMOVE_DEPRECATED_OPCODES
	goto doStoreArray;

    case INST_APPEND_ARRAY1:
	DEPRECATED_OPCODE_MARK(INST_APPEND_ARRAY1);
	varIdx = TclGetUInt1AtPtr(pc + 1);
	pcAdjustment = 2;
	storeFlags = (TCL_LEAVE_ERR_MSG | TCL_APPEND_VALUE);
	goto doStoreArray;
#endif

    doStoreArray:
	valuePtr = OBJ_AT_TOS;
	part2Ptr = OBJ_UNDER_TOS;
	arrayPtr = LOCAL(varIdx);
	TRACE(("%u \"%.30s\" <- \"%.30s\" => ", (unsigned) varIdx, O2S(part2Ptr),
		O2S(valuePtr)));
	while (TclIsVarLink(arrayPtr)) {
	    arrayPtr = arrayPtr->value.linkPtr;
	}
	cleanup = 2;
	part1Ptr = NULL;

    doStoreArrayDirectFailed:
	varPtr = TclLookupArrayElement(interp, part1Ptr, part2Ptr,
		TCL_LEAVE_ERR_MSG, "set", 1, 1, arrayPtr, varIdx);
	if (!varPtr) {
	    TRACE_ERROR(interp);
	    goto gotError;
	}
	goto doCallPtrSetVar;

    case INST_LAPPEND_SCALAR:
	varIdx = TclGetUInt4AtPtr(pc + 1);
	pcAdjustment = 5;
	storeFlags = (TCL_LEAVE_ERR_MSG | TCL_APPEND_VALUE
		| TCL_LIST_ELEMENT);
	goto doStoreScalar;

#ifndef REMOVE_DEPRECATED_OPCODES
    case INST_LAPPEND_SCALAR1:
	DEPRECATED_OPCODE_MARK(INST_LAPPEND_SCALAR1);
	varIdx = TclGetUInt1AtPtr(pc + 1);
	pcAdjustment = 2;
	storeFlags = (TCL_LEAVE_ERR_MSG | TCL_APPEND_VALUE
		| TCL_LIST_ELEMENT);
	goto doStoreScalar;
#endif

    case INST_APPEND_SCALAR:
	varIdx = TclGetUInt4AtPtr(pc + 1);
	pcAdjustment = 5;
	storeFlags = (TCL_LEAVE_ERR_MSG | TCL_APPEND_VALUE);
	goto doStoreScalar;

#ifndef REMOVE_DEPRECATED_OPCODES
    case INST_APPEND_SCALAR1:
	DEPRECATED_OPCODE_MARK(INST_APPEND_ARRAY1);
	varIdx = TclGetUInt1AtPtr(pc + 1);
	pcAdjustment = 2;
	storeFlags = (TCL_LEAVE_ERR_MSG | TCL_APPEND_VALUE);
	goto doStoreScalar;
#endif

    doStoreScalar:
	valuePtr = OBJ_AT_TOS;
	varPtr = LOCAL(varIdx);
	TRACE(("%u <- \"%.30s\" => ", (unsigned) varIdx, O2S(valuePtr)));
	while (TclIsVarLink(varPtr)) {
	    varPtr = varPtr->value.linkPtr;
	}
	cleanup = 1;
	arrayPtr = NULL;
	part1Ptr = part2Ptr = NULL;

    doCallPtrSetVar:
	DECACHE_STACK_INFO();
	objResultPtr = TclPtrSetVarIdx(interp, varPtr, arrayPtr,
		part1Ptr, part2Ptr, valuePtr, storeFlags, varIdx);
	CACHE_STACK_INFO();
	if (!objResultPtr) {
	    TRACE_ERROR(interp);
	    goto gotError;
	}
#ifndef TCL_COMPILE_DEBUG
	if (pc[pcAdjustment] == INST_POP) {
	    NEXT_INST_V(pcAdjustment + 1, cleanup, 0);
	}
#endif
	TRACE_APPEND_OBJ(objResultPtr);
	NEXT_INST_V(pcAdjustment, cleanup, 1);

    case INST_LAPPEND_LIST:
	varIdx = TclGetUInt4AtPtr(pc + 1);
	valuePtr = OBJ_AT_TOS;
	varPtr = LOCAL(varIdx);
	cleanup = 1;
	pcAdjustment = 5;
	while (TclIsVarLink(varPtr)) {
	    varPtr = varPtr->value.linkPtr;
	}
	TRACE(("%u <- \"%.30s\" => ", (unsigned) varIdx, O2S(valuePtr)));
	if (TclListObjGetElements(interp, valuePtr, &objc, &objv)
		!= TCL_OK) {
	    TRACE_ERROR(interp);
	    goto gotError;
	}
	if (objc && TclIsVarDirectReadable(varPtr)
		&& TclIsVarDirectWritable(varPtr)) {
	    goto lappendListDirect;
	}
	arrayPtr = NULL;
	part1Ptr = part2Ptr = NULL;
	goto lappendListPtr;

    case INST_LAPPEND_LIST_ARRAY:
	varIdx = TclGetUInt4AtPtr(pc + 1);
	valuePtr = OBJ_AT_TOS;
	part1Ptr = NULL;
	part2Ptr = OBJ_UNDER_TOS;
	arrayPtr = LOCAL(varIdx);
	cleanup = 2;
	pcAdjustment = 5;
	while (TclIsVarLink(arrayPtr)) {
	    arrayPtr = arrayPtr->value.linkPtr;
	}
	TRACE(("%u \"%.30s\" \"%.30s\" => ",
		(unsigned) varIdx, O2S(part2Ptr), O2S(valuePtr)));
	if (TclListObjGetElements(interp, valuePtr, &objc, &objv)
		!= TCL_OK) {
	    TRACE_ERROR(interp);
	    goto gotError;
	}
	if (objc && TclIsVarArray(arrayPtr) && !ReadTraced(arrayPtr)
		&& !WriteTraced(arrayPtr)) {
	    varPtr = VarHashFindVar(arrayPtr->value.tablePtr, part2Ptr);
	    if (varPtr && TclIsVarDirectReadable(varPtr)
		    && TclIsVarDirectWritable(varPtr)) {
		goto lappendListDirect;
	    }
	}
	varPtr = TclLookupArrayElement(interp, part1Ptr, part2Ptr,
		TCL_LEAVE_ERR_MSG, "set", 1, 1, arrayPtr, varIdx);
	if (varPtr == NULL) {
	    TRACE_ERROR(interp);
	    goto gotError;
	}
	goto lappendListPtr;

    case INST_LAPPEND_LIST_ARRAY_STK:
	pcAdjustment = 1;
	cleanup = 3;
	valuePtr = OBJ_AT_TOS;
	part2Ptr = OBJ_UNDER_TOS;	/* element name */
	part1Ptr = OBJ_AT_DEPTH(2);	/* array name */
	TRACE(("\"%.30s(%.30s)\" \"%.30s\" => ",
		O2S(part1Ptr), O2S(part2Ptr), O2S(valuePtr)));
	goto lappendList;

    case INST_LAPPEND_LIST_STK:
	pcAdjustment = 1;
	cleanup = 2;
	valuePtr = OBJ_AT_TOS;
	part2Ptr = NULL;
	part1Ptr = OBJ_UNDER_TOS;	/* variable name */
	TRACE(("\"%.30s\" \"%.30s\" => ", O2S(part1Ptr), O2S(valuePtr)));
	goto lappendList;

    lappendListDirect:
	objResultPtr = varPtr->value.objPtr;
	if (TclListObjLength(interp, objResultPtr, &len) != TCL_OK) {
	    TRACE_ERROR(interp);
	    goto gotError;
	}
	if (Tcl_IsShared(objResultPtr)) {
	    Tcl_Obj *newValue = Tcl_DuplicateObj(objResultPtr);

	    TclDecrRefCount(objResultPtr);
	    varPtr->value.objPtr = objResultPtr = newValue;
	    Tcl_IncrRefCount(newValue);
	}
	if (TclListObjAppendElements(interp, objResultPtr, objc, objv)
		!= TCL_OK) {
	    TRACE_ERROR(interp);
	    goto gotError;
	}
	TRACE_APPEND_OBJ(objResultPtr);
	NEXT_INST_V(pcAdjustment, cleanup, 1);

    lappendList:
	varIdx = -1;
	if (TclListObjGetElements(interp, valuePtr, &objc, &objv) != TCL_OK) {
	    TRACE_ERROR(interp);
	    goto gotError;
	}
	DECACHE_STACK_INFO();
	varPtr = TclObjLookupVarEx(interp, part1Ptr, part2Ptr,
		TCL_LEAVE_ERR_MSG, "set", 1, 1, &arrayPtr);
	CACHE_STACK_INFO();
	if (!varPtr) {
	    TRACE_ERROR(interp);
	    goto gotError;
	}

    lappendListPtr:
	if (TclIsVarInHash(varPtr)) {
	    VarHashRefCount(varPtr)++;
	}
	if (arrayPtr && TclIsVarInHash(arrayPtr)) {
	    VarHashRefCount(arrayPtr)++;
	}
	DECACHE_STACK_INFO();
	objResultPtr = TclPtrGetVarIdx(interp, varPtr, arrayPtr,
		part1Ptr, part2Ptr, TCL_LEAVE_ERR_MSG, varIdx);
	CACHE_STACK_INFO();
	if (TclIsVarInHash(varPtr)) {
	    VarHashRefCount(varPtr)--;
	}
	if (arrayPtr && TclIsVarInHash(arrayPtr)) {
	    VarHashRefCount(arrayPtr)--;
	}

	{
	    Tcl_Obj *valueToAssign;

	    if (!objResultPtr) {
		if (objc == 0) {
		    /*
		     * The variable doesn't exist yet. Just create it with an
		     * empty initial value.
		     */
		    TclNewObj(valueToAssign);
		} else {
		    valueToAssign = valuePtr;
		}
	    } else if (TclListObjLength(interp, objResultPtr, &len)!=TCL_OK) {
		goto errorInLappendListPtr;
	    } else if (objc == 0) {
		goto skipLappendListAssign;
	    } else {
		if (Tcl_IsShared(objResultPtr)) {
		    valueToAssign = Tcl_DuplicateObj(objResultPtr);
		} else {
		    valueToAssign = objResultPtr;
		}
		if (Tcl_ListObjReplace(interp, valueToAssign, len, 0,
			objc, objv) != TCL_OK) {
		    Tcl_BounceRefCount(valueToAssign);
		    goto errorInLappendListPtr;
		}
	    }
	    DECACHE_STACK_INFO();
	    objResultPtr = TclPtrSetVarIdx(interp, varPtr, arrayPtr, part1Ptr,
		    part2Ptr, valueToAssign, TCL_LEAVE_ERR_MSG, varIdx);
	    CACHE_STACK_INFO();
	}
    skipLappendListAssign:
	if (!objResultPtr) {
	    goto errorInLappendListPtr;
	}
	TRACE_APPEND_OBJ(objResultPtr);
	NEXT_INST_V(pcAdjustment, cleanup, 1);
    errorInLappendListPtr:
	TRACE_ERROR(interp);
	goto gotError;
    }

    /*
     *	   End of INST_STORE and related instructions.
     * -----------------------------------------------------------------
     *	   Start of INST_INCR instructions.
     *
     * WARNING: more 'goto' here than your doctor recommended! The different
     * instructions set the value of some variables and then jump to some
     * common execution code.
     */

/*TODO: Consider more untangling here; merge with LOAD and STORE ? */

    {
	Tcl_Obj *incrPtr;
	Tcl_WideInt w;
	long increment;

#ifndef REMOVE_DEPRECATED_OPCODES
    case INST_INCR_SCALAR1:
    case INST_INCR_ARRAY1:
#endif
    case INST_INCR_ARRAY_STK:
    case INST_INCR_SCALAR_STK:
    case INST_INCR_STK:
	varIdx = TclGetUInt1AtPtr(pc + 1);
	incrPtr = POP_OBJECT();
	switch (*pc) {
#ifndef REMOVE_DEPRECATED_OPCODES
	case INST_INCR_SCALAR1:
	    DEPRECATED_OPCODE_MARK(INST_INCR_SCALAR1);
	    pcAdjustment = 2;
	    goto doIncrScalar;
	case INST_INCR_ARRAY1:
	    DEPRECATED_OPCODE_MARK(INST_INCR_ARRAY1);
	    pcAdjustment = 2;
	    goto doIncrArray;
#endif
	default:
	    pcAdjustment = 1;
	    goto doIncrStk;
	}

    case INST_INCR_SCALAR:
    case INST_INCR_ARRAY:
	varIdx = TclGetUInt4AtPtr(pc + 1);
	incrPtr = POP_OBJECT();
	pcAdjustment = 5;
	switch (*pc) {
	case INST_INCR_SCALAR:
	    goto doIncrScalar;
	case INST_INCR_ARRAY:
	    goto doIncrArray;
	default:
	    Tcl_Panic("unknown instruction");
	    TCL_UNREACHABLE();
	}

    case INST_INCR_ARRAY_STK_IMM:
    case INST_INCR_SCALAR_STK_IMM:
    case INST_INCR_STK_IMM:
	increment = TclGetInt1AtPtr(pc + 1);
	TclNewIntObj(incrPtr, increment);
	Tcl_IncrRefCount(incrPtr);
	pcAdjustment = 2;

    doIncrStk:
	if ((*pc == INST_INCR_ARRAY_STK_IMM)
		|| (*pc == INST_INCR_ARRAY_STK)) {
	    part2Ptr = OBJ_AT_TOS;
	    objPtr = OBJ_UNDER_TOS;
	    TRACE(("\"%.30s(%.30s)\" (by %ld) => ",
		    O2S(objPtr), O2S(part2Ptr), increment));
	} else {
	    part2Ptr = NULL;
	    objPtr = OBJ_AT_TOS;
	    TRACE(("\"%.30s\" (by %ld) => ", O2S(objPtr), increment));
	}
	part1Ptr = objPtr;
	varIdx = -1;
	varPtr = TclObjLookupVarEx(interp, objPtr, part2Ptr,
		TCL_LEAVE_ERR_MSG, "read", 1, 1, &arrayPtr);
	if (!varPtr) {
	    DECACHE_STACK_INFO();
	    Tcl_AddErrorInfo(interp,
		    "\n    (reading value of variable to increment)");
	    CACHE_STACK_INFO();
	    TRACE_ERROR(interp);
	    Tcl_DecrRefCount(incrPtr);
	    goto gotError;
	}
	cleanup = ((part2Ptr == NULL)? 1 : 2);
	goto doIncrVar;

#ifndef REMOVE_DEPRECATED_OPCODES
    case INST_INCR_ARRAY1_IMM:
	DEPRECATED_OPCODE_MARK(INST_INCR_ARRAY1_IMM);
	varIdx = TclGetUInt1AtPtr(pc + 1);
	increment = TclGetInt1AtPtr(pc + 2);
	TclNewIntObj(incrPtr, increment);
	Tcl_IncrRefCount(incrPtr);
	pcAdjustment = 3;
	goto doIncrArray;
#endif

    case INST_INCR_ARRAY_IMM:
	varIdx = TclGetUInt4AtPtr(pc + 1);
	increment = TclGetInt1AtPtr(pc + 5);
	TclNewIntObj(incrPtr, increment);
	Tcl_IncrRefCount(incrPtr);
	pcAdjustment = 6;

    doIncrArray:
	part1Ptr = NULL;
	part2Ptr = OBJ_AT_TOS;
	arrayPtr = LOCAL(varIdx);
	cleanup = 1;
	while (TclIsVarLink(arrayPtr)) {
	    arrayPtr = arrayPtr->value.linkPtr;
	}
	TRACE(("%u \"%.30s\" (by %ld) => ", (unsigned) varIdx, O2S(part2Ptr),
		increment));
	varPtr = TclLookupArrayElement(interp, part1Ptr, part2Ptr,
		TCL_LEAVE_ERR_MSG, "read", 1, 1, arrayPtr, varIdx);
	if (!varPtr) {
	    TRACE_ERROR(interp);
	    Tcl_DecrRefCount(incrPtr);
	    goto gotError;
	}
	goto doIncrVar;

#ifndef REMOVE_DEPRECATED_OPCODES
    case INST_INCR_SCALAR1_IMM:
	DEPRECATED_OPCODE_MARK(INST_INCR_SCALAR1_IMM);
	varIdx = TclGetUInt1AtPtr(pc + 1);
	increment = TclGetInt1AtPtr(pc + 2);
	pcAdjustment = 3;
	goto doIncrScalarImm;
#endif
    case INST_INCR_SCALAR_IMM:
	varIdx = TclGetUInt4AtPtr(pc + 1);
	increment = TclGetInt1AtPtr(pc + 5);
	pcAdjustment = 6;
#ifndef REMOVE_DEPRECATED_OPCODES
    doIncrScalarImm:
#endif
	cleanup = 0;
	varPtr = LOCAL(varIdx);
	while (TclIsVarLink(varPtr)) {
	    varPtr = varPtr->value.linkPtr;
	}

	if (TclIsVarDirectModifyable(varPtr)) {
	    void *ptr;
	    int type;

	    objPtr = varPtr->value.objPtr;
	    if (GetNumberFromObj(NULL, objPtr, &ptr, &type) == TCL_OK) {
		if (type == TCL_NUMBER_INT) {
		    Tcl_WideInt augend = *((const Tcl_WideInt *)ptr);
		    Tcl_WideInt sum = (Tcl_WideInt)((Tcl_WideUInt)augend + (Tcl_WideUInt)increment);

		    /*
		     * Overflow when (augend and sum have different sign) and
		     * (augend and increment have the same sign). This is
		     * encapsulated in the Overflowing macro.
		     */

		    if (!Overflowing(augend, increment, sum)) {
			TRACE(("%u %ld => ", (unsigned)varIdx, increment));
			if (Tcl_IsShared(objPtr)) {
			    objPtr->refCount--;	/* We know it's shared. */
			    TclNewIntObj(objResultPtr, sum);
			    Tcl_IncrRefCount(objResultPtr);
			    varPtr->value.objPtr = objResultPtr;
			} else {
			    objResultPtr = objPtr;
			    TclSetIntObj(objPtr, sum);
			}
			goto doneIncr;
		    }
		    w = (Tcl_WideInt)augend;

		    TRACE(("%u %ld => ", (unsigned)varIdx, increment));
		    if (Tcl_IsShared(objPtr)) {
			objPtr->refCount--;	/* We know it's shared. */
			TclNewIntObj(objResultPtr, w + increment);
			Tcl_IncrRefCount(objResultPtr);
			varPtr->value.objPtr = objResultPtr;
		    } else {
			objResultPtr = objPtr;

			/*
			 * We know the sum value is outside the Tcl_WideInt range;
			 * use macro form that doesn't range test again.
			 */

			TclSetIntObj(objPtr, w+increment);
		    }
		    goto doneIncr;
		}	/* end if (type == TCL_NUMBER_INT) */
	    }
	    if (Tcl_IsShared(objPtr)) {
		objPtr->refCount--;	/* We know it's shared */
		objResultPtr = Tcl_DuplicateObj(objPtr);
		Tcl_IncrRefCount(objResultPtr);
		varPtr->value.objPtr = objResultPtr;
	    } else {
		objResultPtr = objPtr;
	    }
	    TclNewIntObj(incrPtr, increment);
	    if (TclIncrObj(interp, objResultPtr, incrPtr) != TCL_OK) {
		Tcl_DecrRefCount(incrPtr);
		TRACE_ERROR(interp);
		goto gotError;
	    }
	    Tcl_DecrRefCount(incrPtr);
	    goto doneIncr;
	}

	/*
	 * All other cases, flow through to generic handling.
	 */

	TclNewIntObj(incrPtr, increment);
	Tcl_IncrRefCount(incrPtr);

    doIncrScalar:
	varPtr = LOCAL(varIdx);
	while (TclIsVarLink(varPtr)) {
	    varPtr = varPtr->value.linkPtr;
	}
	arrayPtr = NULL;
	part1Ptr = part2Ptr = NULL;
	cleanup = 0;
	TRACE(("%u %s => ", (unsigned)varIdx, TclGetString(incrPtr)));

    doIncrVar:
	if (TclIsVarDirectModifyable2(varPtr, arrayPtr)) {
	    objPtr = varPtr->value.objPtr;
	    if (Tcl_IsShared(objPtr)) {
		objPtr->refCount--;	/* We know it's shared */
		objResultPtr = Tcl_DuplicateObj(objPtr);
		Tcl_IncrRefCount(objResultPtr);
		varPtr->value.objPtr = objResultPtr;
	    } else {
		objResultPtr = objPtr;
	    }
	    if (TclIncrObj(interp, objResultPtr, incrPtr) != TCL_OK) {
		Tcl_DecrRefCount(incrPtr);
		TRACE_ERROR(interp);
		goto gotError;
	    }
	    Tcl_DecrRefCount(incrPtr);
	} else {
	    DECACHE_STACK_INFO();
	    objResultPtr = TclPtrIncrObjVarIdx(interp, varPtr, arrayPtr,
		    part1Ptr, part2Ptr, incrPtr, TCL_LEAVE_ERR_MSG, varIdx);
	    CACHE_STACK_INFO();
	    Tcl_DecrRefCount(incrPtr);
	    if (objResultPtr == NULL) {
		TRACE_ERROR(interp);
		goto gotError;
	    }
	}
    doneIncr:
	TRACE_APPEND_OBJ(objResultPtr);
#ifndef TCL_COMPILE_DEBUG
	if (pc[pcAdjustment] == INST_POP) {
	    NEXT_INST_V(pcAdjustment + 1, cleanup, 0);
	}
#endif
	NEXT_INST_V(pcAdjustment, cleanup, 1);
    }

    /*
     *	   End of INST_INCR instructions.
     * -----------------------------------------------------------------
     *	   Start of INST_EXIST instructions.
     */

    case INST_EXIST_SCALAR:
	cleanup = 0;
	pcAdjustment = 5;
	varIdx = TclGetUInt4AtPtr(pc + 1);
	varPtr = LOCAL(varIdx);
	while (TclIsVarLink(varPtr)) {
	    varPtr = varPtr->value.linkPtr;
	}
	TRACE(("%u => ", (unsigned) varIdx));
	if (ReadTraced(varPtr)) {
	    DECACHE_STACK_INFO();
	    TclObjCallVarTraces(iPtr, NULL, varPtr, NULL, NULL,
		    TCL_TRACE_READS, 0, varIdx);
	    CACHE_STACK_INFO();
	    if (TclIsVarUndefined(varPtr)) {
		TclCleanupVar(varPtr, NULL);
		varPtr = NULL;
	    }
	}
	goto afterExistsPeephole;

    case INST_EXIST_ARRAY:
	cleanup = 1;
	pcAdjustment = 5;
	varIdx = TclGetUInt4AtPtr(pc + 1);
	part2Ptr = OBJ_AT_TOS;
	arrayPtr = LOCAL(varIdx);
	while (TclIsVarLink(arrayPtr)) {
	    arrayPtr = arrayPtr->value.linkPtr;
	}
	TRACE(("%u \"%.30s\" => ", (unsigned)varIdx, O2S(part2Ptr)));
	if (TclIsVarArray(arrayPtr) && !ReadTraced(arrayPtr)) {
	    varPtr = VarHashFindVar(arrayPtr->value.tablePtr, part2Ptr);
	    if (!varPtr || !ReadTraced(varPtr)) {
		goto afterExistsPeephole;
	    }
	}
	varPtr = TclLookupArrayElement(interp, NULL, part2Ptr, 0, "access",
		0, 1, arrayPtr, varIdx);
	if (varPtr) {
	    if (ReadTraced(varPtr) || (arrayPtr && ReadTraced(arrayPtr))) {
		DECACHE_STACK_INFO();
		TclObjCallVarTraces(iPtr, arrayPtr, varPtr, NULL, part2Ptr,
			TCL_TRACE_READS, 0, varIdx);
		CACHE_STACK_INFO();
	    }
	    if (TclIsVarUndefined(varPtr)) {
		TclCleanupVar(varPtr, arrayPtr);
		varPtr = NULL;
	    }
	}
	goto afterExistsPeephole;

    case INST_EXIST_ARRAY_STK:
	cleanup = 2;
	pcAdjustment = 1;
	part2Ptr = OBJ_AT_TOS;		/* element name */
	part1Ptr = OBJ_UNDER_TOS;	/* array name */
	TRACE(("\"%.30s(%.30s)\" => ", O2S(part1Ptr), O2S(part2Ptr)));
	goto doExistStk;

    case INST_EXIST_STK:
	cleanup = 1;
	pcAdjustment = 1;
	part2Ptr = NULL;
	part1Ptr = OBJ_AT_TOS;		/* variable name */
	TRACE(("\"%.30s\" => ", O2S(part1Ptr)));

    doExistStk:
	varPtr = TclObjLookupVarEx(interp, part1Ptr, part2Ptr, 0, "access",
		/*createPart1*/0, /*createPart2*/1, &arrayPtr);
	if (varPtr) {
	    if (ReadTraced(varPtr) || (arrayPtr && ReadTraced(arrayPtr))) {
		DECACHE_STACK_INFO();
		TclObjCallVarTraces(iPtr, arrayPtr, varPtr, part1Ptr, part2Ptr,
			TCL_TRACE_READS, 0, -1);
		CACHE_STACK_INFO();
	    }
	    if (TclIsVarUndefined(varPtr)) {
		TclCleanupVar(varPtr, arrayPtr);
		varPtr = NULL;
	    }
	}

	/*
	 * Peep-hole optimisation: if you're about to jump, do jump from here.
	 */

    afterExistsPeephole: {
	int found = (varPtr && !TclIsVarUndefined(varPtr));

	TRACE_APPEND(("%d\n", found ? 1 : 0));
	JUMP_PEEPHOLE_V(found, pcAdjustment, cleanup);
    }

    /*
     *	   End of INST_EXIST instructions.
     * -----------------------------------------------------------------
     *	   Start of INST_UNSET instructions.
     */

    {
	int flags;

    case INST_UNSET_SCALAR:
	flags = TclGetUInt1AtPtr(pc + 1) ? TCL_LEAVE_ERR_MSG : 0;
	varIdx = TclGetUInt4AtPtr(pc + 2);
	varPtr = LOCAL(varIdx);
	while (TclIsVarLink(varPtr)) {
	    varPtr = varPtr->value.linkPtr;
	}
	TRACE(("%s %u => ", (flags ? "normal" : "noerr"), (unsigned)varIdx));
	if (TclIsVarDirectUnsettable(varPtr) && !TclIsVarInHash(varPtr)) {
	    /*
	     * No errors, no traces, no searches: just make the variable cease
	     * to exist.
	     */

	    if (!TclIsVarUndefined(varPtr)) {
		TclDecrRefCount(varPtr->value.objPtr);
	    } else if (flags & TCL_LEAVE_ERR_MSG) {
		goto slowUnsetScalar;
	    }
	    varPtr->value.objPtr = NULL;
	    TRACE_APPEND(("OK\n"));
	    NEXT_INST_F0(6, 0);
	}

    slowUnsetScalar:
	DECACHE_STACK_INFO();
	if (TclPtrUnsetVarIdx(interp, varPtr, NULL, NULL, NULL, flags,
		varIdx) != TCL_OK && flags) {
	    goto errorInUnset;
	}
	CACHE_STACK_INFO();
	NEXT_INST_F0(6, 0);

    case INST_UNSET_ARRAY:
	flags = TclGetUInt1AtPtr(pc + 1) ? TCL_LEAVE_ERR_MSG : 0;
	varIdx = TclGetUInt4AtPtr(pc + 2);
	part2Ptr = OBJ_AT_TOS;
	arrayPtr = LOCAL(varIdx);
	while (TclIsVarLink(arrayPtr)) {
	    arrayPtr = arrayPtr->value.linkPtr;
	}
	TRACE(("%s %u \"%.30s\" => ",
		(flags ? "normal" : "noerr"), (unsigned)varIdx, O2S(part2Ptr)));
	if (TclIsVarArray(arrayPtr) && !UnsetTraced(arrayPtr)
		&& !(arrayPtr->flags & VAR_SEARCH_ACTIVE)) {
	    varPtr = VarHashFindVar(arrayPtr->value.tablePtr, part2Ptr);
	    if (varPtr && TclIsVarDirectUnsettable(varPtr)) {
		/*
		 * No nasty traces and element exists, so we can proceed to
		 * unset it. Might still not exist though...
		 */

		if (!TclIsVarUndefined(varPtr)) {
		    TclDecrRefCount(varPtr->value.objPtr);
		    TclSetVarUndefined(varPtr);
		    TclClearVarNamespaceVar(varPtr);
		    TclCleanupVar(varPtr, arrayPtr);
		} else if (flags & TCL_LEAVE_ERR_MSG) {
		    goto slowUnsetArray;
		}
		TRACE_APPEND(("OK\n"));
		NEXT_INST_F0(6, 1);
	    } else if (!varPtr && !(flags & TCL_LEAVE_ERR_MSG)) {
		/*
		 * Don't need to do anything here.
		 */

		TRACE_APPEND(("OK\n"));
		NEXT_INST_F0(6, 1);
	    }
	}
    slowUnsetArray:
	DECACHE_STACK_INFO();
	varPtr = TclLookupArrayElement(interp, NULL, part2Ptr, flags, "unset",
		0, 0, arrayPtr, varIdx);
	if (!varPtr) {
	    if (flags & TCL_LEAVE_ERR_MSG) {
		goto errorInUnset;
	    }
	} else if (TclPtrUnsetVarIdx(interp, varPtr, arrayPtr, NULL, part2Ptr,
		flags, varIdx) != TCL_OK && (flags & TCL_LEAVE_ERR_MSG)) {
	    goto errorInUnset;
	}
	CACHE_STACK_INFO();
	NEXT_INST_F0(6, 1);

    case INST_UNSET_ARRAY_STK:
	flags = TclGetUInt1AtPtr(pc + 1) ? TCL_LEAVE_ERR_MSG : 0;
	cleanup = 2;
	part2Ptr = OBJ_AT_TOS;		/* element name */
	part1Ptr = OBJ_UNDER_TOS;	/* array name */
	TRACE(("%s \"%.30s(%.30s)\" => ", (flags ? "normal" : "noerr"),
		O2S(part1Ptr), O2S(part2Ptr)));
	goto doUnsetStk;

    case INST_UNSET_STK:
	flags = TclGetUInt1AtPtr(pc + 1) ? TCL_LEAVE_ERR_MSG : 0;
	cleanup = 1;
	part2Ptr = NULL;
	part1Ptr = OBJ_AT_TOS;		/* variable name */
	TRACE(("%s \"%.30s\" => ", (flags ? "normal" : "noerr"),
		O2S(part1Ptr)));

    doUnsetStk:
	DECACHE_STACK_INFO();
	if (TclObjUnsetVar2(interp, part1Ptr, part2Ptr, flags) != TCL_OK
		&& (flags & TCL_LEAVE_ERR_MSG)) {
	    goto errorInUnset;
	}
	CACHE_STACK_INFO();
	TRACE_APPEND(("OK\n"));
	NEXT_INST_V(2, cleanup, 0);

    errorInUnset:
	CACHE_STACK_INFO();
	TRACE_ERROR(interp);
	goto gotError;
    }

    /*
     *	   End of INST_UNSET instructions.
     * -----------------------------------------------------------------
     *	   Start of INST_CONST instructions.
     */
    {
	const char *msgPart;

    case INST_CONST_IMM:
	varIdx = TclGetUInt4AtPtr(pc + 1);
	pcAdjustment = 5;
	cleanup = 1;
	part1Ptr = NULL;
	objPtr = OBJ_AT_TOS;
	TRACE(("%u \"%.30s\" => \n", (unsigned) varIdx, O2S(objPtr)));
	varPtr = LOCAL(varIdx);
	arrayPtr = NULL;
	while (TclIsVarLink(varPtr)) {
	    varPtr = varPtr->value.linkPtr;
	}
	goto doConst;
    case INST_CONST_STK:
	varIdx = -1;
	pcAdjustment = 1;
	cleanup = 2;
	part1Ptr = OBJ_UNDER_TOS;
	objPtr = OBJ_AT_TOS;
	TRACE(("\"%.30s\" \"%.30s\" => ", O2S(part1Ptr), O2S(objPtr)));
	varPtr = TclObjLookupVarEx(interp, part1Ptr, NULL, 0, NULL,
		/*createPart1*/1, /*createPart2*/0, &arrayPtr);
    doConst:
	if (TclIsVarConstant(varPtr)) {
	    TRACE_APPEND(("already constant\n"));
	    NEXT_INST_V(pcAdjustment, cleanup, 0);
	}
	if (TclIsVarArray(varPtr)) {
	    msgPart = "variable is array";
	    goto constError;
	} else if (TclIsVarArrayElement(varPtr)) {
	    msgPart = "name refers to an element in an array";
	    goto constError;
	} else if (!TclIsVarUndefined(varPtr)) {
	    msgPart = "variable already exists";
	    goto constError;
	}
	if (TclIsVarDirectModifyable(varPtr)) {
	    varPtr->value.objPtr = objPtr;
	    Tcl_IncrRefCount(objPtr);
	} else {
	    DECACHE_STACK_INFO();
	    Tcl_Obj *resPtr = TclPtrSetVarIdx(interp, varPtr, arrayPtr,
		    part1Ptr, NULL, objPtr, TCL_LEAVE_ERR_MSG, varIdx);
	    CACHE_STACK_INFO();
	    if (resPtr == NULL) {
		TRACE_ERROR(interp);
		goto gotError;
	    }
	}
	TclSetVarConstant(varPtr);
	TRACE_APPEND(("\n"));
	NEXT_INST_V(pcAdjustment, cleanup, 0);

    constError:
	TclObjVarErrMsg(interp, part1Ptr, NULL, "make constant", msgPart, varIdx);
	DECACHE_STACK_INFO();
	Tcl_SetErrorCode(interp, "TCL", "LOOKUP", "CONST", (char *)NULL);
	CACHE_STACK_INFO();
	TRACE_ERROR(interp);
	goto gotError;
    }

    /*
     *	   End of INST_CONST instructions.
     * -----------------------------------------------------------------
     *	   Start of INST_ARRAY instructions.
     */

    case INST_ARRAY_EXISTS_IMM:
	varIdx = TclGetUInt4AtPtr(pc + 1);
	pcAdjustment = 5;
	cleanup = 0;
	part1Ptr = NULL;
	arrayPtr = NULL;
	TRACE(("%u => ", (unsigned)varIdx));
	varPtr = LOCAL(varIdx);
	while (TclIsVarLink(varPtr)) {
	    varPtr = varPtr->value.linkPtr;
	}
	goto doArrayExists;
    case INST_ARRAY_EXISTS_STK:
	varIdx = -1;
	pcAdjustment = 1;
	cleanup = 1;
	part1Ptr = OBJ_AT_TOS;
	TRACE(("\"%.30s\" => ", O2S(part1Ptr)));
	varPtr = TclObjLookupVarEx(interp, part1Ptr, NULL, 0, NULL,
		/*createPart1*/0, /*createPart2*/0, &arrayPtr);
    doArrayExists:
	DECACHE_STACK_INFO();
	result = TclCheckArrayTraces(interp, varPtr, arrayPtr, part1Ptr, varIdx);
	CACHE_STACK_INFO();
	if (result == TCL_ERROR) {
	    TRACE_ERROR(interp);
	    goto gotError;
	}
	if (varPtr && TclIsVarArray(varPtr) && !TclIsVarUndefined(varPtr)) {
	    objResultPtr = TCONST(1);
	} else {
	    objResultPtr = TCONST(0);
	}
	TRACE_APPEND_OBJ(objResultPtr);
	NEXT_INST_V(pcAdjustment, cleanup, 1);

    case INST_ARRAY_MAKE_IMM:
	varIdx = TclGetUInt4AtPtr(pc + 1);
	pcAdjustment = 5;
	cleanup = 0;
	part1Ptr = NULL;
	arrayPtr = NULL;
	TRACE(("%u => ", (unsigned)varIdx));
	varPtr = LOCAL(varIdx);
	while (TclIsVarLink(varPtr)) {
	    varPtr = varPtr->value.linkPtr;
	}
	goto doArrayMake;
    case INST_ARRAY_MAKE_STK:
	varIdx = -1;
	pcAdjustment = 1;
	cleanup = 1;
	part1Ptr = OBJ_AT_TOS;
	TRACE(("\"%.30s\" => ", O2S(part1Ptr)));
	varPtr = TclObjLookupVarEx(interp, part1Ptr, NULL, TCL_LEAVE_ERR_MSG,
		"set", /*createPart1*/1, /*createPart2*/0, &arrayPtr);
	if (varPtr == NULL) {
	    TRACE_ERROR(interp);
	    goto gotError;
	}
    doArrayMake:
	if (varPtr && !TclIsVarArray(varPtr)) {
	    if (TclIsVarArrayElement(varPtr) || !TclIsVarUndefined(varPtr)) {
		/*
		 * Either an array element, or a scalar: lose!
		 */

		TclObjVarErrMsg(interp, part1Ptr, NULL, "array set",
			"variable isn't array", varIdx);
		DECACHE_STACK_INFO();
		Tcl_SetErrorCode(interp, "TCL", "WRITE", "ARRAY", (char *)NULL);
		CACHE_STACK_INFO();
		TRACE_ERROR(interp);
		goto gotError;
	    }
	    TclInitArrayVar(varPtr);
#ifdef TCL_COMPILE_DEBUG
	    TRACE_APPEND(("done\n"));
	} else {
	    TRACE_APPEND(("nothing to do\n"));
#endif
	}
	NEXT_INST_V(pcAdjustment, cleanup, 0);

    /*
     *	   End of INST_ARRAY instructions.
     * -----------------------------------------------------------------
     *	   Start of variable linking instructions.
     */

    {
	Var *otherPtr;
	CallFrame *framePtr, *savedFramePtr;
	Tcl_Namespace *nsPtr;
	Namespace *savedNsPtr;

    case INST_UPVAR:
	TRACE(("%u %.30s %.30s => ", TclGetUInt4AtPtr(pc + 1),
		O2S(OBJ_UNDER_TOS), O2S(OBJ_AT_TOS)));

	if (TclObjGetFrame(interp, OBJ_UNDER_TOS, &framePtr) == -1) {
	    TRACE_ERROR(interp);
	    goto gotError;
	}

	/*
	 * Locate the other variable.
	 */

	savedFramePtr = iPtr->varFramePtr;
	iPtr->varFramePtr = framePtr;
	otherPtr = TclObjLookupVarEx(interp, OBJ_AT_TOS, NULL,
		TCL_LEAVE_ERR_MSG, "access", /*createPart1*/ 1,
		/*createPart2*/ 1, &varPtr);
	iPtr->varFramePtr = savedFramePtr;
	if (!otherPtr) {
	    TRACE_ERROR(interp);
	    goto gotError;
	}
	goto doLinkVars;

    case INST_NSUPVAR:
	TRACE(("%u %.30s %.30s => ", TclGetUInt4AtPtr(pc + 1),
		O2S(OBJ_UNDER_TOS), O2S(OBJ_AT_TOS)));
	if (TclGetNamespaceFromObj(interp, OBJ_UNDER_TOS, &nsPtr) != TCL_OK) {
	    TRACE_ERROR(interp);
	    goto gotError;
	}

	/*
	 * Locate the other variable.
	 */

	savedNsPtr = iPtr->varFramePtr->nsPtr;
	iPtr->varFramePtr->nsPtr = (Namespace *) nsPtr;
	otherPtr = TclObjLookupVarEx(interp, OBJ_AT_TOS, NULL,
		(TCL_NAMESPACE_ONLY|TCL_LEAVE_ERR_MSG|TCL_AVOID_RESOLVERS),
		"access", /*createPart1*/ 1, /*createPart2*/ 1, &varPtr);
	iPtr->varFramePtr->nsPtr = savedNsPtr;
	if (!otherPtr) {
	    TRACE_ERROR(interp);
	    goto gotError;
	}
	goto doLinkVars;

    case INST_VARIABLE:
	TRACE(("%u, %.30s => ", TclGetUInt4AtPtr(pc + 1), O2S(OBJ_AT_TOS)));
	otherPtr = TclObjLookupVarEx(interp, OBJ_AT_TOS, NULL,
		(TCL_NAMESPACE_ONLY | TCL_LEAVE_ERR_MSG), "access",
		/*createPart1*/ 1, /*createPart2*/ 1, &varPtr);
	if (!otherPtr) {
	    TRACE_ERROR(interp);
	    goto gotError;
	}

	/*
	 * Do the [variable] magic.
	 */

	TclSetVarNamespaceVar(otherPtr);

    doLinkVars:

	/*
	 * If we are here, the local variable has already been created: do the
	 * little work of TclPtrMakeUpvar that remains to be done right here
	 * if there are no errors; otherwise, let it handle the case.
	 */

	varIdx = TclGetUInt4AtPtr(pc + 1);
	varPtr = LOCAL(varIdx);
	if ((varPtr != otherPtr) && !TclIsVarTraced(varPtr)
		&& (TclIsVarUndefined(varPtr) || TclIsVarLink(varPtr))) {
	    if (!TclIsVarUndefined(varPtr)) {
		/*
		 * Then it is a defined link.
		 */

		Var *linkPtr = varPtr->value.linkPtr;

		if (linkPtr == otherPtr) {
		    TRACE_APPEND(("already linked\n"));
		    NEXT_INST_F0(5, 1);
		}
		if (TclIsVarInHash(linkPtr)) {
		    VarHashRefCount(linkPtr)--;
		    if (TclIsVarUndefined(linkPtr)) {
			TclCleanupVar(linkPtr, NULL);
		    }
		}
	    }
	    TclSetVarLink(varPtr);
	    varPtr->value.linkPtr = otherPtr;
	    if (TclIsVarInHash(otherPtr)) {
		VarHashRefCount(otherPtr)++;
	    }
	} else if (TclPtrObjMakeUpvarIdx(interp, otherPtr, NULL, 0,
		varIdx) != TCL_OK) {
	    TRACE_ERROR(interp);
	    goto gotError;
	}

	/*
	 * Do not pop the namespace or frame index, it may be needed for other
	 * variables - and [variable] did not push it at all.
	 */

	TRACE_APPEND(("link made\n"));
	NEXT_INST_F0(5, 1);
    }

    /*
     *	   End of variable linking instructions.
     * -----------------------------------------------------------------
     */

#ifndef REMOVE_DEPRECATED_OPCODES
    case INST_JUMP1:
	DEPRECATED_OPCODE_MARK(INST_JUMP1);
	pcAdjustment = TclGetInt1AtPtr(pc + 1);
	TRACE(("%d => new pc %" SIZEd "\n", pcAdjustment,
		PC_REL + pcAdjustment));
	NEXT_INST_F0(pcAdjustment, 0);
#endif

    case INST_JUMP:
	pcAdjustment = TclGetInt4AtPtr(pc + 1);
	TRACE(("%d => new pc %" SIZEd "\n", pcAdjustment,
		PC_REL + pcAdjustment));
	NEXT_INST_F0(pcAdjustment, 0);

    {
	int jmpOffset[2], b;

	/* TODO: consider rewrite so we don't compute the offset we're not
	 * going to take. */
#ifndef REMOVE_DEPRECATED_OPCODES
    case INST_JUMP_FALSE1:
	DEPRECATED_OPCODE_MARK(INST_JUMP_FALSE1);
	jmpOffset[0] = TclGetInt1AtPtr(pc + 1);
	jmpOffset[1] = 2;
	TRACE(("%d => ", jmpOffset[0]));
	goto doCondJump;

    case INST_JUMP_TRUE1:
	DEPRECATED_OPCODE_MARK(INST_JUMP_TRUE1);
	jmpOffset[0] = 2;
	jmpOffset[1] = TclGetInt1AtPtr(pc + 1);
	TRACE(("%d => ", jmpOffset[1]));
	goto doCondJump;
#endif

    case INST_JUMP_FALSE:
	jmpOffset[0] = TclGetInt4AtPtr(pc + 1);	/* FALSE offset */
	jmpOffset[1] = 5;			/* TRUE offset */
	TRACE(("%d => ", jmpOffset[0]));
	goto doCondJump;

    case INST_JUMP_TRUE:
	jmpOffset[0] = 5;
	jmpOffset[1] = TclGetInt4AtPtr(pc + 1);
	TRACE(("%d => ", jmpOffset[1]));

    doCondJump:
	valuePtr = OBJ_AT_TOS;

	/* TODO - check claim that taking address of b harms performance */
	/* TODO - consider optimization search for constants */
	if (TclGetBooleanFromObj(interp, valuePtr, &b) != TCL_OK) {
	    TRACE_ERROR(interp);
	    goto gotError;
	}

#ifdef TCL_COMPILE_DEBUG
	if (b) {
	    if ((*pc == INST_JUMP_TRUE)
#ifndef REMOVE_DEPRECATED_OPCODES
		    ||  (*pc == INST_JUMP_TRUE1)
#endif
		    ) {
		TRACE_APPEND(("%.20s true, new pc %" SIZEd "\n", O2S(valuePtr),
			PC_REL + jmpOffset[1]));
	    } else {
		TRACE_APPEND(("%.20s true\n", O2S(valuePtr)));
	    }
	} else {
	    if ((*pc == INST_JUMP_TRUE)
#ifndef REMOVE_DEPRECATED_OPCODES
		    || (*pc == INST_JUMP_TRUE1)
#endif
	    ) {
		TRACE_APPEND(("%.20s false\n", O2S(valuePtr)));
	    } else {
		TRACE_APPEND(("%.20s false, new pc %" SIZEd "\n", O2S(valuePtr),
			PC_REL + jmpOffset[0]));
	    }
	}
#endif
	NEXT_INST_F0(jmpOffset[b], 1);
    }

    {
	Tcl_HashEntry *hPtr;

	/*
	 * Jump to location looked up in a hashtable; fall through to next
	 * instr if lookup fails. Lookup by string.
	 */

   case INST_JUMP_TABLE:
	tblIdx = TclGetInt4AtPtr(pc + 1);
	JumptableInfo *jtPtr = (JumptableInfo *)
		codePtr->auxDataArrayPtr[tblIdx].clientData;
	TRACE(("%u \"%.20s\" => ", tblIdx, O2S(OBJ_AT_TOS)));
	hPtr = Tcl_FindHashEntry(&jtPtr->hashTable, TclGetString(OBJ_AT_TOS));
	goto processJumpTableEntry;

	/*
	 * Jump to location looked up in a hashtable; fall through to next
	 * instr if lookup fails or key is non-integer. Lookup by integer.
	 */

    case INST_JUMP_TABLE_NUM:
	tblIdx = TclGetInt4AtPtr(pc + 1);
	JumptableNumInfo *jtnPtr = (JumptableNumInfo *)
		codePtr->auxDataArrayPtr[tblIdx].clientData;
	TRACE(("%u \"%.20s\" => ", tblIdx, O2S(OBJ_AT_TOS)));
	DECACHE_STACK_INFO();
	Tcl_WideInt key;
	if (Tcl_GetWideIntFromObj(interp, OBJ_AT_TOS, &key) != TCL_OK) {
	    TRACE_ERROR(interp);
	    goto gotError;
	}
	CACHE_STACK_INFO();
	hPtr = Tcl_FindHashEntry(&jtnPtr->hashTable, INT2PTR(key));

    processJumpTableEntry:
	if (hPtr != NULL) {
	    Tcl_Size jumpOffset = PTR2INT(Tcl_GetHashValue(hPtr));

	    TRACE_APPEND(("found in table, new pc %" SIZEu "\n",
		    PC_REL + jumpOffset));
	    NEXT_INST_F0(jumpOffset, 1);
	}
	TRACE_APPEND(("not found in table\n"));
	NEXT_INST_F0(5, 1);
    }

    /*
     * -----------------------------------------------------------------
     *	   Start of general introspector instructions.
     */

    case INST_NS_CURRENT:
	objResultPtr = TclNewNamespaceObj(TclGetCurrentNamespace(interp));
	TRACE_WITH_OBJ(("=> "), objResultPtr);
	NEXT_INST_F(1, 0, 1);
    case INST_COROUTINE_NAME: {
	CoroutineData *corPtr = iPtr->execEnvPtr->corPtr;

	TclNewObj(objResultPtr);
	if (corPtr && !(corPtr->cmdPtr->flags & CMD_DYING)) {
	    Tcl_GetCommandFullName(interp, (Tcl_Command) corPtr->cmdPtr,
		    objResultPtr);
	}
	TRACE_WITH_OBJ(("=> "), objResultPtr);
	NEXT_INST_F(1, 0, 1);
    }
    case INST_INFO_LEVEL_NUM:
	TclNewIntObj(objResultPtr, (int)iPtr->varFramePtr->level);
	TRACE_WITH_OBJ(("=> "), objResultPtr);
	NEXT_INST_F(1, 0, 1);
    case INST_INFO_LEVEL_ARGS: {
	Tcl_WideInt level;
	CallFrame *framePtr = iPtr->varFramePtr;
	CallFrame *rootFramePtr = iPtr->rootFramePtr;

	TRACE(("\"%.30s\" => ", O2S(OBJ_AT_TOS)));
	if (TclGetWideIntFromObj(interp, OBJ_AT_TOS, &level) != TCL_OK) {
	    TRACE_ERROR(interp);
	    goto gotError;
	}
	if (level <= 0) {
	    level += framePtr->level;
	}
	for (; ((int)framePtr->level!=level) && (framePtr!=rootFramePtr) ;
		framePtr = framePtr->callerVarPtr) {
	    /* Empty loop body */
	}
	if (framePtr == rootFramePtr) {
	    Tcl_SetObjResult(interp, Tcl_ObjPrintf(
		    "bad level \"%s\"", TclGetString(OBJ_AT_TOS)));
	    TRACE_ERROR(interp);
	    DECACHE_STACK_INFO();
	    Tcl_SetErrorCode(interp, "TCL", "LOOKUP", "STACK_LEVEL",
		    TclGetString(OBJ_AT_TOS), (char *)NULL);
	    CACHE_STACK_INFO();
	    goto gotError;
	}
	objResultPtr = Tcl_NewListObj(framePtr->objc, framePtr->objv);
	TRACE_APPEND_OBJ(objResultPtr);
	NEXT_INST_F(1, 1, 1);
    }
    {
	Tcl_Command cmd, origCmd;

    case INST_RESOLVE_COMMAND:
	cmd = Tcl_GetCommandFromObj(interp, OBJ_AT_TOS);
	TclNewObj(objResultPtr);
	if (cmd != NULL) {
	    Tcl_GetCommandFullName(interp, cmd, objResultPtr);
	}
	TRACE_WITH_OBJ(("\"%.20s\" => ", O2S(OBJ_AT_TOS)), objResultPtr);
	NEXT_INST_F(1, 1, 1);

    case INST_ORIGIN_COMMAND:
	TRACE(("\"%.30s\" => ", O2S(OBJ_AT_TOS)));
	cmd = Tcl_GetCommandFromObj(interp, OBJ_AT_TOS);
	if (cmd == NULL) {
	    goto instOriginError;
	}
	origCmd = TclGetOriginalCommand(cmd);
	if (origCmd == NULL) {
	    origCmd = cmd;
	}

	TclNewObj(objResultPtr);
	Tcl_GetCommandFullName(interp, origCmd, objResultPtr);
	if (TclCheckEmptyString(objResultPtr) == TCL_EMPTYSTRING_YES ) {
	    Tcl_DecrRefCount(objResultPtr);
	    instOriginError:
	    Tcl_SetObjResult(interp, Tcl_ObjPrintf(
		    "invalid command name \"%s\"", TclGetString(OBJ_AT_TOS)));
	    DECACHE_STACK_INFO();
	    Tcl_SetErrorCode(interp, "TCL", "LOOKUP", "COMMAND",
		    TclGetString(OBJ_AT_TOS), (char *)NULL);
	    CACHE_STACK_INFO();
	    TRACE_APPEND(("ERROR: not command\n"));
	    goto gotError;
	}
	TRACE_APPEND_OBJ(OBJ_AT_TOS);
	NEXT_INST_F(1, 1, 1);
    }

    /*
     * -----------------------------------------------------------------
     *	   Start of TclOO support instructions.
     */

    {
	Object *oPtr;
	Class *clsPtr;
	CallContext *contextPtr;
	Tcl_Size skip, newDepth;

    case INST_TCLOO_SELF:
	contextPtr = GetTclOOCallContext(iPtr);
	if (!contextPtr) {
	    TRACE(("=> ERROR: no TclOO call context\n"));
	    Tcl_SetObjResult(interp, Tcl_NewStringObj(
		    "self may only be called from inside a method",
		    -1));
	    DECACHE_STACK_INFO();
	    OO_ERROR(interp, CONTEXT_REQUIRED);
	    CACHE_STACK_INFO();
	    goto gotError;
	}

	/*
	 * Call out to get the name; it's expensive to compute but cached.
	 */

	objResultPtr = TclOOObjectName(interp, contextPtr->oPtr);
	TRACE_WITH_OBJ(("=> "), objResultPtr);
	NEXT_INST_F(1, 0, 1);

    case INST_TCLOO_NEXT_CLASS_LIST:
	if (TclListObjGetElements(NULL, valuePtr, &numArgs, &objv) != TCL_OK) {
	    Tcl_Panic("ill-formed call to [nextto]");
	}
	if (numArgs < 2) {
	    Tcl_Panic("insufficient words to [nextto]");
	}
	cleanup = 1;
	pcAdjustment = 1;
	valuePtr = objv[1];
	TRACE(("=> "));
	goto invokeNextClass;
#ifndef REMOVE_DEPRECATED_OPCODES
    case INST_TCLOO_NEXT_CLASS1:
	DEPRECATED_OPCODE_MARK(INST_TCLOO_NEXT_CLASS1);
	numArgs = TclGetUInt1AtPtr(pc + 1);
	cleanup = numArgs;
	pcAdjustment = 2;
	valuePtr = OBJ_AT_DEPTH(numArgs - 2);
	objv = &OBJ_AT_DEPTH(numArgs - 1);
	TRACE(("%u => ", (unsigned)numArgs));
	goto invokeNextClass;
#endif
    case INST_TCLOO_NEXT_CLASS:
	numArgs = TclGetUInt4AtPtr(pc + 1);
	cleanup = numArgs;
	pcAdjustment = 5;
	valuePtr = OBJ_AT_DEPTH(numArgs - 2);
	objv = &OBJ_AT_DEPTH(numArgs - 1);
	TRACE(("%u => ", (unsigned)numArgs));
    invokeNextClass:
	skip = 2;
	contextPtr = GetTclOOCallContext(iPtr);
	if (!contextPtr) {
	    goto tclooFrameRequired;
	}

	DECACHE_STACK_INFO();
	clsPtr = TclOOGetClassFromObj(interp, valuePtr);
	if (clsPtr == NULL) {
	    TRACE_APPEND(("ERROR: \"%.30s\" not class\n", O2S(valuePtr)));
	    CACHE_STACK_INFO();
	    goto gotError;
	}
	newDepth = FindTclOOMethodIndex(contextPtr, clsPtr);
	if (newDepth == TCL_INDEX_NONE) {
	    goto tclooNoTargetClass;
	}
	goto doInvokeNext;

    case INST_TCLOO_NEXT_LIST:
	valuePtr = OBJ_AT_TOS;
	if (TclListObjGetElements(NULL, valuePtr, &numArgs, &objv) != TCL_OK) {
	    Tcl_Panic("ill-formed call to [next]");
	}
	if (numArgs < 1) {
	    Tcl_Panic("insufficient words to [next]");
	}
	pcAdjustment = 1;
	cleanup = 1;
	TRACE(("=> "));
	goto invokeNext;
#ifndef REMOVE_DEPRECATED_OPCODES
    case INST_TCLOO_NEXT1:
	DEPRECATED_OPCODE_MARK(INST_TCLOO_NEXT1);
	numArgs = TclGetUInt1AtPtr(pc + 1);
	pcAdjustment = 2;
	cleanup = numArgs;
	objv = &OBJ_AT_DEPTH(numArgs - 1);
	TRACE(("%u => ", (unsigned)numArgs));
	goto invokeNext;
#endif
    case INST_TCLOO_NEXT:
	numArgs = TclGetUInt4AtPtr(pc + 1);
	pcAdjustment = 5;
	cleanup = numArgs;
	objv = &OBJ_AT_DEPTH(numArgs - 1);
	TRACE(("%u => ", (unsigned)numArgs));
    invokeNext:
	skip = 1;
	contextPtr = GetTclOOCallContext(iPtr);
	if (!contextPtr) {
	    goto tclooFrameRequired;
	}

	DECACHE_STACK_INFO();
	newDepth = contextPtr->index + 1;
	if (newDepth >= contextPtr->callPtr->numChain) {
	    /*
	     * We're at the end of the chain; generate an error message unless
	     * the interpreter is being torn down, in which case we might be
	     * getting here because of methods/destructors doing a [next] (or
	     * equivalent) unexpectedly.
	     */
	    goto tclooNoNext;
	}

    doInvokeNext:
#ifdef TCL_COMPILE_DEBUG
	if (tclTraceExec >= TCL_TRACE_BYTECODE_EXEC_COMMANDS) {
	    if (traceInstructions) {
		strncpy(cmdNameBuf, TclGetString(objv[0]), 20);
	    } else {
		fprintf(stdout, "%" SIZEd ": (%" SIZEd ") invoking ",
			iPtr->numLevels, PC_REL);
	    }
	    PrintArgumentWords(numArgs, objv);
	    fprintf(stdout, "\n");
	    fflush(stdout);
	}
#endif // TCL_COMPILE_DEBUG
	bcFramePtr->data.tebc.pc = (char *) pc;
	iPtr->cmdFramePtr = bcFramePtr;

	if (iPtr->flags & INTERP_DEBUG_FRAME) {
	    ArgumentBCEnter(interp, codePtr, TD, pc, numArgs, objv);
	}

	// Arrange for where to go after [next] returns
	pc += pcAdjustment;
	TEBC_YIELD();

	{
	    // [next] and [nextto] are uplevel-like
	    CallFrame *framePtr = iPtr->varFramePtr;
	    iPtr->varFramePtr = framePtr->callerVarPtr;
	    oPtr = contextPtr->oPtr;

	    // Adjust filter flags
	    Tcl_NRPostProc *callback = (oPtr->flags & FILTER_HANDLING)
		    ? FinalizeOONextFilter : FinalizeOONext;
	    if (contextPtr->callPtr->chain[newDepth].isFilter
		    || contextPtr->callPtr->flags & FILTER_HANDLING) {
		oPtr->flags |= FILTER_HANDLING;
	    } else {
		oPtr->flags &= ~FILTER_HANDLING;
	    }

	    // Arrange for things to be restored in the object
	    TclPushTailcallPoint(interp);
	    TclNRAddCallback(interp, callback,
		    framePtr, contextPtr, INT2PTR(contextPtr->index),
		    INT2PTR(contextPtr->skip));

	    // Update the context fields to point to the next impl
	    contextPtr->skip = skip;
	    contextPtr->index = newDepth;

<<<<<<< HEAD
	    // Call the selected next method non-recursively
	    const Method *mPtr = contextPtr->callPtr->chain[newDepth].mPtr;
	    if (mPtr->typePtr->version < TCL_OO_METHOD_VERSION_2) {
		return mPtr->typePtr->callProc(mPtr->clientData, interp,
			(Tcl_ObjectContext) contextPtr, (int)numArgs, objv);
	    }
=======
#ifndef TCL_NO_DEPRECATED
	    if (mPtr->typePtr->version == TCL_OO_METHOD_VERSION_1) {
		if (objc > INT_MAX) {
		    TRACE_ERROR(interp);
		    goto gotError;
		}
		// Ugly indirect cast
		Tcl_MethodCallProc *callProc = (Tcl_MethodCallProc *)
			(void *)mPtr->typePtr->callProc;
		return callProc(mPtr->clientData, interp,
			(Tcl_ObjectContext) contextPtr, (int)numArgs, objv);
	    }
#endif /* TCL_NO_DEPRECATED */
>>>>>>> 22aad7cd
	    return mPtr->type2Ptr->callProc(mPtr->clientData, interp,
		    (Tcl_ObjectContext) contextPtr, numArgs, objv);
	}

    tclooFrameRequired:
	TRACE_APPEND(("ERROR: no TclOO call context\n"));
	Tcl_SetObjResult(interp, Tcl_ObjPrintf(
		"%s may only be called from inside a method",
		TclGetString(objv[0])));
	DECACHE_STACK_INFO();
	OO_ERROR(interp, CONTEXT_REQUIRED);
	CACHE_STACK_INFO();
	goto gotError;
    tclooNoNext:
	TRACE_APPEND(("ERROR: no TclOO next impl\n"));
	Tcl_SetObjResult(interp, Tcl_ObjPrintf(
		"no next %s implementation", TclOOContextTypeName(contextPtr)));
	OO_ERROR(interp, NOTHING_NEXT);
	CACHE_STACK_INFO();
	goto gotError;
    tclooNoTargetClass:
	TRACE_APPEND(("ERROR: \"%.30s\" not on reachable chain\n",
		O2S(valuePtr)));
	// Decide what error message to issue
	for (Tcl_Size i = contextPtr->index ; i >= 0 ; i--) {
	    MInvoke *miPtr = contextPtr->callPtr->chain + i;
	    if (miPtr->isFilter) {
		/* Filters are always at the head of the chain, and we never
		 * want them at this point. */
		break;
	    }
	    if (miPtr->mPtr->declaringClassPtr == clsPtr) {
		Tcl_SetObjResult(interp, Tcl_ObjPrintf(
			"%s implementation by \"%s\" not reachable from here",
			TclOOContextTypeName(contextPtr),
			TclGetString(valuePtr)));
		OO_ERROR(interp, CLASS_NOT_REACHABLE);
		CACHE_STACK_INFO();
		goto gotError;
	    }
	}
	Tcl_SetObjResult(interp, Tcl_ObjPrintf(
		"%s has no non-filter implementation by \"%s\"",
		TclOOContextTypeName(contextPtr), TclGetString(valuePtr)));
	OO_ERROR(interp, CLASS_NOT_THERE);
	CACHE_STACK_INFO();
	goto gotError;

    case INST_TCLOO_IS_OBJECT:
	TRACE(("\"%.30s\" => ", O2S(OBJ_AT_TOS)));
	DECACHE_STACK_INFO();
	oPtr = (Object *) Tcl_GetObjectFromObj(interp, OBJ_AT_TOS);
	CACHE_STACK_INFO();
	int match = oPtr != NULL;
	TRACE_APPEND(("%d\n", match));
	JUMP_PEEPHOLE_F(match, 1, 1);
    case INST_TCLOO_CLASS:
    case INST_TCLOO_NS:
    case INST_TCLOO_ID:
	DECACHE_STACK_INFO();
	oPtr = (Object *) Tcl_GetObjectFromObj(interp, OBJ_AT_TOS);
	CACHE_STACK_INFO();
	if (oPtr == NULL) {
	    TRACE(("\"%.30s\" => ERROR: not object\n", O2S(OBJ_AT_TOS)));
	    goto gotError;
	}
	switch (inst) {
	case INST_TCLOO_CLASS:
	    objResultPtr = TclOOObjectName(interp, oPtr->selfCls->thisPtr);
	    break;
	case INST_TCLOO_NS:
	    objResultPtr = TclNewNamespaceObj(oPtr->namespacePtr);
	    break;
	case INST_TCLOO_ID:
	    objResultPtr = Tcl_NewWideIntObj(oPtr->creationEpoch);
	    break;
	default:
	    TCL_UNREACHABLE();
	}
	TRACE_WITH_OBJ(("\"%.30s\" => ", O2S(OBJ_AT_TOS)), objResultPtr);
	NEXT_INST_F(1, 1, 1);
    }

    /*
     *	   End of TclOO support instructions.
     * -----------------------------------------------------------------
     *	   Start of INST_LIST and related instructions.
     */

    {
	int nocase, match, fromIdxEnc, toIdxEnc;
	Tcl_Size slength, length2, fromIdx, toIdx, index, s1len, s2len, numIndices;
	const char *s1, *s2;

    case INST_LIST:
	/*
	 * Pop the numArgs (objc) top stack elements into a new list obj and then
	 * decrement their ref counts.
	 */

	numArgs = TclGetUInt4AtPtr(pc + 1);
	objResultPtr = Tcl_NewListObj(numArgs, &OBJ_AT_DEPTH(numArgs - 1));
	TRACE_WITH_OBJ(("%u => ", (unsigned) numArgs), objResultPtr);
	NEXT_INST_V(5, numArgs, 1);

    case INST_LIST_LENGTH:
	TRACE(("\"%.30s\" => ", O2S(OBJ_AT_TOS)));
	if (TclListObjLength(interp, OBJ_AT_TOS, &length) != TCL_OK) {
	    TRACE_ERROR(interp);
	    goto gotError;
	}
	TclNewIntObj(objResultPtr, length);
	TRACE_APPEND(("%" SIZEd "\n", length));
	NEXT_INST_F(1, 1, 1);

    case INST_LIST_INDEX:	/* lindex with objc == 3 */
	value2Ptr = OBJ_AT_TOS;
	valuePtr = OBJ_UNDER_TOS;
	TRACE(("\"%.30s\" \"%.30s\" => ", O2S(valuePtr), O2S(value2Ptr)));

	/* special case for AbstractList */
	if (TclObjTypeHasProc(valuePtr, indexProc)) {
	    DECACHE_STACK_INFO();
	    length = TclObjTypeLength(valuePtr);
	    if (TclGetIntForIndexM(NULL, value2Ptr, length-1, &index)!=TCL_OK) {
		CACHE_STACK_INFO();
		/* Could be list of indices. Let TclLindexList handle it below */
	    } else {
		if (TclObjTypeIndex(interp, valuePtr, index, &objResultPtr) !=
		    TCL_OK) {
		    CACHE_STACK_INFO();
		    TRACE_ERROR(interp);
		    goto gotError;
		}
		CACHE_STACK_INFO();
		if (objResultPtr == NULL) {
		    /* Index is out of range, return empty result. */
		    TclNewObj(objResultPtr);
		}
		Tcl_IncrRefCount(objResultPtr); // reference held here
		goto lindexDone;
	    }
	} else {
	    /* Non-abstract list */
	    Tcl_Size value2Length;
	    Tcl_Obj *indexListPtr = value2Ptr;

	    if ((TclListObjGetElements(interp, valuePtr, &objc, &objv) == TCL_OK)
		    && (!TclHasInternalRep(value2Ptr, &tclListType)
		    || (Tcl_ListObjLength(interp, value2Ptr, &value2Length),
			value2Length == 1
			    ? (indexListPtr = TclListObjGetElement(value2Ptr, 0), 1)
			    : 0))) {
		/* increment the refCount of value2Ptr because TclListObjGetElement may
		 * have just extracted it from a list in the condition for this block.
		 */
		Tcl_IncrRefCount(indexListPtr);

		DECACHE_STACK_INFO();
		int code = TclGetIntForIndexM(interp, indexListPtr, objc - 1, &index);
		TclDecrRefCount(indexListPtr);
		CACHE_STACK_INFO();
		if (code == TCL_OK) {
		    Tcl_DecrRefCount(value2Ptr);
		    tosPtr--;
		    pcAdjustment = 1;
		    goto lindexFastPath;
		}
		Tcl_ResetResult(interp);
	    }
	}

	DECACHE_STACK_INFO();
	objResultPtr = TclLindexList(interp, valuePtr, value2Ptr);
	CACHE_STACK_INFO();

    lindexDone:
	if (!objResultPtr) {
	    TRACE_ERROR(interp);
	    goto gotError;
	}

	/*
	 * Stash the list element on the stack.
	 */

	TRACE_APPEND_OBJ(objResultPtr);
	NEXT_INST_F(1, 2, -1);	/* Already has the correct refCount */

    case INST_LIST_INDEX_IMM: {	/* lindex with objc==3 and index in bytecode
				 * stream */

	/*
	 * Pop the list and get the index.
	 */

	valuePtr = OBJ_AT_TOS;
	int encIndex = TclGetInt4AtPtr(pc + 1);
	TRACE(("\"%.30s\" %d => ", O2S(valuePtr), encIndex));

	/*
	 * Get the contents of the list, making sure that it really is a list
	 * in the process.
	 */

	/* special case for AbstractList */
	if (TclObjTypeHasProc(valuePtr, indexProc)) {
	    length = TclObjTypeLength(valuePtr);

	    /* Decode end-offset index values. */
	    index = TclIndexDecode(encIndex, length - 1);

	    if (index >= 0 && index < length) {
		/* Compute value @ index */
		DECACHE_STACK_INFO();
		int code = TclObjTypeIndex(interp, valuePtr, index, &objResultPtr);
		CACHE_STACK_INFO();
		if (code != TCL_OK) {
		    TRACE_ERROR(interp);
		    goto gotError;
		}
	    } else {
		TclNewObj(objResultPtr);
	    }

	    pcAdjustment = 5;
	    goto lindexFastPath2;
	}

	/* List case */
	if (TclListObjGetElements(interp, valuePtr, &objc, &objv) != TCL_OK) {
	    TRACE_ERROR(interp);
	    goto gotError;
	}

	/* Decode end-offset index values. */

	index = TclIndexDecode(encIndex, objc - 1);
	pcAdjustment = 5;

    lindexFastPath:
	if (index >= 0 && index < objc) {
	    objResultPtr = objv[index];
	} else {
	    TclNewObj(objResultPtr);
	}

    lindexFastPath2:
	TRACE_APPEND_OBJ(objResultPtr);
	NEXT_INST_F(pcAdjustment, 1, 1);
    }

    case INST_LIST_INDEX_MULTI:	/* 'lindex' with multiple index args */
	/*
	 * Determine the count of index args.
	 */

	numArgs = TclGetUInt4AtPtr(pc + 1);
	numIndices = numArgs - 1;

	/*
	 * Do the 'lindex' operation.
	 */

	TRACE(("%u => ", (unsigned)numArgs));
	objResultPtr = TclLindexFlat(interp, OBJ_AT_DEPTH(numIndices),
		numIndices, &OBJ_AT_DEPTH(numIndices - 1));
	if (!objResultPtr) {
	    TRACE_ERROR(interp);
	    goto gotError;
	}

	/*
	 * Set result.
	 */

	TRACE_APPEND_OBJ(objResultPtr);
	NEXT_INST_V(5, numArgs, -1);

    case INST_LSET_FLAT:
	/*
	 * Lset with 3, 5, or more args. Get the number of index args.
	 */

	numArgs = TclGetUInt4AtPtr(pc + 1);
	numIndices = numArgs - 2;
	TRACE(("%u => ", (unsigned)numArgs));

	/*
	 * Get the old value of variable, and remove the stack ref. This is
	 * safe because the variable still references the object; the ref
	 * count will never go zero here - we can use the smaller macro
	 * Tcl_DecrRefCount.
	 */

	valuePtr = POP_OBJECT();
	Tcl_DecrRefCount(valuePtr); /* This one should be done here */

	/*
	 * Compute the new variable value.
	 */

	DECACHE_STACK_INFO();
	if (TclObjTypeHasProc(valuePtr, setElementProc)) {
	    objResultPtr = TclObjTypeSetElement(interp,
		    valuePtr, numIndices,
		    &OBJ_AT_DEPTH(numIndices), OBJ_AT_TOS);
	} else {
	    objResultPtr = TclLsetFlat(interp, valuePtr, numIndices,
		    &OBJ_AT_DEPTH(numIndices), OBJ_AT_TOS);
	}
	CACHE_STACK_INFO();
	if (!objResultPtr) {
	    TRACE_ERROR(interp);
	    goto gotError;
	}

	/*
	 * Set result.
	 */
	TRACE_APPEND_OBJ(objResultPtr);
	NEXT_INST_V(5, numIndices + 1, -1);

    case INST_LSET_LIST:	/* 'lset' with 4 args */
	/*
	 * Get the old value of variable, and remove the stack ref. This is
	 * safe because the variable still references the object; the ref
	 * count will never go zero here - we can use the smaller macro
	 * Tcl_DecrRefCount.
	 */

	objPtr = POP_OBJECT();
	Tcl_DecrRefCount(objPtr);	/* This one should be done here. */

	/*
	 * Get the new element value, and the index list.
	 */

	valuePtr = OBJ_AT_TOS;
	value2Ptr = OBJ_UNDER_TOS;
	TRACE(("\"%.30s\" \"%.30s\" \"%.30s\" => ",
		O2S(value2Ptr), O2S(valuePtr), O2S(objPtr)));

	/*
	 * Compute the new variable value.
	 */

	objResultPtr = TclLsetList(interp, objPtr, value2Ptr, valuePtr);
	if (!objResultPtr) {
	    TRACE_ERROR(interp);
	    goto gotError;
	}

	/*
	 * Set result.
	 */

	TRACE_APPEND_OBJ(objResultPtr);
	NEXT_INST_F(1, 2, -1);

    case INST_LIST_RANGE_IMM:	/* lrange with objc==4 and both indices in
				 * bytecode stream */

	/*
	 * Pop the list and get the indices.
	 */

	valuePtr = OBJ_AT_TOS;
	fromIdxEnc = TclGetInt4AtPtr(pc + 1);
	toIdxEnc = TclGetInt4AtPtr(pc + 5);
	TRACE(("\"%.30s\" %d %d => ", O2S(valuePtr), fromIdxEnc, toIdxEnc));

	/*
	 * Get the length of the list, making sure that it really is a list
	 * in the process.
	 */

	if (TclListObjLength(interp, valuePtr, &objc) != TCL_OK) {
	    TRACE_ERROR(interp);
	    goto gotError;
	}

	/*
	 * Skip a lot of work if we're about to throw the result away (common
	 * with uses of [lassign]).
	 */

#ifndef TCL_COMPILE_DEBUG
	if (pc[9] == INST_POP) {
	    NEXT_INST_F0(10, 1);
	}
#endif

	/* Every range of an empty list is an empty list */
	if (objc == 0) {
	    /* avoid return of not canonical list (e. g. spaces in string repr.) */
	    if (!valuePtr->bytes || !valuePtr->length) {
		TRACE_APPEND(("\n"));
		NEXT_INST_F0(9, 0);
	    }
	    goto emptyList;
	}

	/* Decode index value operands. */

	if (toIdxEnc == -1) {
	emptyList:
	    TclNewObj(objResultPtr);
	    TRACE_APPEND_OBJ(objResultPtr);
	    NEXT_INST_F(9, 1, 1);
	}
	toIdx = TclIndexDecode(toIdxEnc, objc - 1);
	if (toIdx == TCL_INDEX_NONE) {
	    goto emptyList;
	} else if (toIdx >= objc) {
	    toIdx = objc - 1;
	}

	assert (toIdx >= 0 && toIdx < objc);
	/*
	assert ( fromIdxEnc != TCL_INDEX_NONE );
	 *
	 * Extra safety for legacy bytecodes:
	 */
	if (fromIdxEnc == -1) {
	    fromIdxEnc = 0;
	}

	fromIdx = TclIndexDecode(fromIdxEnc, objc - 1);

	DECACHE_STACK_INFO();
	if (Tcl_ListObjRange(interp, valuePtr, fromIdx, toIdx,
		&objResultPtr) != TCL_OK) {
	    objResultPtr = NULL;
	    TRACE_ERROR(interp);
	    goto gotError;
	}

	TRACE_APPEND_OBJ(objResultPtr);
	NEXT_INST_F(9, 1, 1);

    case INST_LIST_IN:
    case INST_LIST_NOT_IN:	/* Basic list containment operators. */
	value2Ptr = OBJ_AT_TOS;
	valuePtr = OBJ_UNDER_TOS;

	s1 = TclGetStringFromObj(valuePtr, &s1len);
	TRACE(("\"%.30s\" \"%.30s\" => ", O2S(valuePtr), O2S(value2Ptr)));

	if (TclObjTypeHasProc(value2Ptr, inOperProc) != NULL) {
	    int status = TclObjTypeInOperator(interp, valuePtr, value2Ptr, &match);
	    if (status != TCL_OK) {
		TRACE_ERROR(interp);
		goto gotError;
	    }
	} else {
	    if (TclListObjLength(interp, value2Ptr, &length) != TCL_OK) {
		TRACE_ERROR(interp);
		goto gotError;
	    }
	    match = 0;
	    if (length > 0) {
		Tcl_Size i = 0;
		int isAbstractList = TclObjTypeHasProc(value2Ptr, indexProc) != NULL;

		/*
		 * An empty list doesn't match anything.
		 */

		do {
		    Tcl_Obj *o;
		    if (isAbstractList) {
			DECACHE_STACK_INFO();
			int status = TclObjTypeIndex(interp, value2Ptr, i, &o);
			CACHE_STACK_INFO();
			if (status != TCL_OK) {
			    TRACE_ERROR(interp);
			    goto gotError;
			}
		    } else {
			Tcl_ListObjIndex(NULL, value2Ptr, i, &o);
		    }
		    if (o != NULL) {
			s2 = TclGetStringFromObj(o, &s2len);
		    } else {
			s2 = "";
			s2len = 0;
		    }
		    if (s1len == s2len) {
			match = (memcmp(s1, s2, s1len) == 0);
		    }

		    /* Could be an ephemeral abstract obj */
		    Tcl_BounceRefCount(o);

		    i++;
		} while (i < length && match == 0);
	    }
	}

	if (*pc == INST_LIST_NOT_IN) {
	    match = !match;
	}

	TRACE_APPEND(("%d\n", match));

	/*
	 * Peep-hole optimisation: if you're about to jump, do jump from here.
	 * We're saving the effort of pushing a boolean value only to pop it
	 * for branching.
	 */

	JUMP_PEEPHOLE_F(match, 1, 2);

    case INST_LIST_CONCAT:
	value2Ptr = OBJ_AT_TOS;
	valuePtr = OBJ_UNDER_TOS;
	TRACE(("\"%.30s\" \"%.30s\" => ", O2S(valuePtr), O2S(value2Ptr)));
	if (Tcl_IsShared(valuePtr)) {
	    objResultPtr = Tcl_DuplicateObj(valuePtr);
	    if (Tcl_ListObjAppendList(interp, objResultPtr,
		    value2Ptr) != TCL_OK) {
		TRACE_ERROR(interp);
		TclDecrRefCount(objResultPtr);
		goto gotError;
	    }
	    TRACE_APPEND_OBJ(objResultPtr);
	    NEXT_INST_F(1, 2, 1);
	} else {
	    if (Tcl_ListObjAppendList(interp, valuePtr, value2Ptr) != TCL_OK) {
		TRACE_ERROR(interp);
		goto gotError;
	    }
	    TRACE_APPEND_OBJ(valuePtr);
	    NEXT_INST_F0(1, 1);
	}

    case INST_LREPLACE: {
	numArgs = TclGetUInt4AtPtr(pc + 1);
	int flags = TclGetInt1AtPtr(pc + 5);

	/* Stack: ... listobj index1 ?index2? new1 ... newN */
	valuePtr = OBJ_AT_DEPTH(numArgs - 1);

	/* haveSecondIndex==0 => pure insert */
	int haveSecondIndex = (flags & TCL_LREPLACE_SINGLE_INDEX) == 0;
	size_t numNewElems = numArgs - 2 - haveSecondIndex;

	/* end_indicator==1 => "end" is last element's index, 0=>index beyond */
	int endIndicator = (flags & TCL_LREPLACE_END_IS_LAST) != 0;
	Tcl_Obj *fromIdxObj = OBJ_AT_DEPTH(numArgs - 2);
	Tcl_Obj *toIdxObj = haveSecondIndex ? OBJ_AT_DEPTH(numArgs - 3) : NULL;
	if (Tcl_ListObjLength(interp, valuePtr, &length) != TCL_OK) {
	    TRACE_ERROR(interp);
	    goto gotError;
	}

	DECACHE_STACK_INFO();
	if (TclGetIntForIndexM(interp, fromIdxObj, length - endIndicator,
		&fromIdx) != TCL_OK) {
	    CACHE_STACK_INFO();
	    TRACE_ERROR(interp);
	    goto gotError;
	}
	if (flags & TCL_LREPLACE_NEED_IN_RANGE) {
	    if (fromIdx < 0 || fromIdx >= length) {
		Tcl_SetObjResult(interp, Tcl_ObjPrintf(
			"index \"%s\" out of range", Tcl_GetString(fromIdxObj)));
		Tcl_SetErrorCode(interp, "TCL", "VALUE", "INDEX", "OUTOFRANGE",
			(char *)NULL);
		CACHE_STACK_INFO();
		TRACE_ERROR(interp);
		goto gotError;
	    }
	}
	if (fromIdx == TCL_INDEX_NONE) {
	    fromIdx = 0;
	} else if (fromIdx > length) {
	    fromIdx = length;
	}
	size_t numToDelete = 0;
	if (toIdxObj) {
	    if (TclGetIntForIndexM(interp, toIdxObj, length - endIndicator,
		    &toIdx) != TCL_OK) {
		CACHE_STACK_INFO();
		TRACE_ERROR(interp);
		goto gotError;
	    }
	    if (toIdx != TCL_INDEX_NONE) {
		if (toIdx > length) {
		    toIdx = length;
		}
		if (toIdx >= fromIdx) {
		    numToDelete = (size_t)toIdx - (size_t)fromIdx + 1;
		}
	    }
	}

	CACHE_STACK_INFO();

	if (Tcl_IsShared(valuePtr)) {
	    objResultPtr = Tcl_DuplicateObj(valuePtr);
	    if (Tcl_ListObjReplace(interp, objResultPtr, fromIdx, numToDelete,
		    numNewElems, &OBJ_AT_DEPTH(numNewElems - 1)) != TCL_OK) {
		TRACE_ERROR(interp);
		Tcl_DecrRefCount(objResultPtr);
		goto gotError;
	    }
	    TRACE_APPEND_OBJ(objResultPtr);
	    NEXT_INST_V(6, numArgs, 1);
	} else {
	    if (Tcl_ListObjReplace(interp, valuePtr, fromIdx, numToDelete,
		    numNewElems, &OBJ_AT_DEPTH(numNewElems - 1)) != TCL_OK) {
		TRACE_ERROR(interp);
		goto gotError;
	    }
	    TRACE_APPEND_OBJ(valuePtr);
	    NEXT_INST_V(6, numArgs - 1, 0);
	}
    }

    case INST_ARITH_SERIES: {
	unsigned mask = TclGetUInt1AtPtr(pc + 1);
	Tcl_Obj *count = (mask & TCL_ARITHSERIES_COUNT) ? OBJ_AT_DEPTH(0) : NULL;
	Tcl_Obj *step =  (mask & TCL_ARITHSERIES_STEP)  ? OBJ_AT_DEPTH(1) : NULL;
	Tcl_Obj *to =    (mask & TCL_ARITHSERIES_TO)    ? OBJ_AT_DEPTH(2) : NULL;
	Tcl_Obj *from =  (mask & TCL_ARITHSERIES_FROM)  ? OBJ_AT_DEPTH(3) : NULL;
	TRACE(("0x%x \"%s\" \"%s\" \"%s\" \"%s\" => ",
		mask, O2S(from), O2S(to), O2S(step), O2S(count)));
	DECACHE_STACK_INFO();
	// Decode arguments and construct the series.
	objResultPtr = GenerateArithSeries(interp, from, to, step, count);
	CACHE_STACK_INFO();
	if (objResultPtr == NULL) {
	    TRACE_ERROR(interp);
	    goto gotError;
	}
	TRACE_APPEND_OBJ(objResultPtr);
	NEXT_INST_V(2, 4, 1);
    }

	/*
	 *	   End of INST_LIST and related instructions.
	 * -----------------------------------------------------------------
	 *	   Start of string-related instructions.
	 */

    case INST_STR_EQ:
    case INST_STR_NEQ:		/* String (in)equality check */
    case INST_STR_CMP:		/* String compare. */
    case INST_STR_LT:
    case INST_STR_GT:
    case INST_STR_LE:
    case INST_STR_GE:
    stringCompare:
	value2Ptr = OBJ_AT_TOS;
	valuePtr = OBJ_UNDER_TOS;

	{
	    int checkEq = ((*pc == INST_EQ) || (*pc == INST_NEQ)
		    || (*pc == INST_STR_EQ) || (*pc == INST_STR_NEQ));
	    match = TclStringCmp(valuePtr, value2Ptr, checkEq, 0, -1);
	}

	/*
	 * Make sure only -1,0,1 is returned
	 * TODO: consider peephole opt.
	 */

	if (*pc != INST_STR_CMP) {
	    /*
	     * Take care of the opcodes that goto'ed into here.
	     */

	    switch (*pc) {
	    case INST_STR_EQ:
	    case INST_EQ:
		match = (match == 0);
		break;
	    case INST_STR_NEQ:
	    case INST_NEQ:
		match = (match != 0);
		break;
	    case INST_LT:
	    case INST_STR_LT:
		match = (match < 0);
		break;
	    case INST_GT:
	    case INST_STR_GT:
		match = (match > 0);
		break;
	    case INST_LE:
	    case INST_STR_LE:
		match = (match <= 0);
		break;
	    case INST_GE:
	    case INST_STR_GE:
		match = (match >= 0);
		break;
	    }
	}

	TRACE(("\"%.20s\" \"%.20s\" => %d\n", O2S(valuePtr), O2S(value2Ptr),
		(match < 0 ? -1 : match > 0 ? 1 : 0)));
	JUMP_PEEPHOLE_F(match, 1, 2);

    case INST_STR_LEN:
	valuePtr = OBJ_AT_TOS;
	slength = Tcl_GetCharLength(valuePtr);
	TclNewIntObj(objResultPtr, slength);
	TRACE(("\"%.30s\" => %" SIZEu "\n", O2S(valuePtr), slength));
	NEXT_INST_F(1, 1, 1);

    {
	Tcl_Size (*transform)(char *);

    case INST_STR_UPPER:
	transform = Tcl_UtfToUpper;
	goto applyStringTransform;
    case INST_STR_LOWER:
	transform = Tcl_UtfToLower;
	goto applyStringTransform;
    case INST_STR_TITLE:
	transform = Tcl_UtfToTitle;
    applyStringTransform:
	valuePtr = OBJ_AT_TOS;
	TRACE(("\"%.30s\" => ", O2S(valuePtr)));
	if (Tcl_IsShared(valuePtr)) {
	    // Make copy of UTF-8 representation ONLY; we're about to modify it
	    s1 = TclGetStringFromObj(valuePtr, &slength);
	    TclNewStringObj(objResultPtr, s1, slength);
	    slength = transform(TclGetString(objResultPtr));
	    Tcl_SetObjLength(objResultPtr, slength);
	    TRACE_APPEND_OBJ(objResultPtr);
	    NEXT_INST_F(1, 1, 1);
	} else {
	    slength = transform(TclGetString(valuePtr));
	    Tcl_SetObjLength(valuePtr, slength);
	    TclFreeInternalRep(valuePtr);
	    TRACE_APPEND_OBJ(valuePtr);
	    NEXT_INST_F0(1, 0);
	}
    }

    case INST_STR_INDEX:
	value2Ptr = OBJ_AT_TOS;
	valuePtr = OBJ_UNDER_TOS;
	TRACE(("\"%.30s\" %.20s => ", O2S(valuePtr), O2S(value2Ptr)));

	/*
	 * Get char length to calculate what 'end' means.
	 */

	slength = Tcl_GetCharLength(valuePtr);
	{
	    DECACHE_STACK_INFO();
	    int code = TclGetIntForIndexM(interp, value2Ptr, slength - 1, &index);
	    CACHE_STACK_INFO();
	    if (code != TCL_OK) {
		TRACE_ERROR(interp);
		goto gotError;
	    }
	}

	if (index < 0 || index >= slength) {
	    TclNewObj(objResultPtr);
	} else if (TclIsPureByteArray(valuePtr)) {
	    objResultPtr = Tcl_NewByteArrayObj(
		    Tcl_GetBytesFromObj(NULL, valuePtr, (Tcl_Size *)NULL)+index, 1);
	} else if (valuePtr->bytes && slength == valuePtr->length) {
	    objResultPtr = Tcl_NewStringObj((const char *)
		    valuePtr->bytes + index, 1);
	} else {
	    char buf[4] = "";
	    int ch = Tcl_GetUniChar(valuePtr, index);

	    /*
	     * This could be: Tcl_NewUnicodeObj((const Tcl_UniChar *)&ch, 1)
	     * but creating the object as a string seems to be faster in
	     * practical use.
	     */
	    if (ch == -1) {
		TclNewObj(objResultPtr);
	    } else {
		slength = Tcl_UniCharToUtf(ch, buf);
		objResultPtr = Tcl_NewStringObj(buf, slength);
	    }
	}

	TRACE_APPEND_OBJ(objResultPtr);
	NEXT_INST_F(1, 2, 1);

    case INST_STR_RANGE:
	TRACE(("\"%.20s\" %.20s %.20s =>",
		O2S(OBJ_AT_DEPTH(2)), O2S(OBJ_UNDER_TOS), O2S(OBJ_AT_TOS)));
	slength = Tcl_GetCharLength(OBJ_AT_DEPTH(2)) - 1;

	DECACHE_STACK_INFO();
	if (TclGetIntForIndexM(interp, OBJ_UNDER_TOS, slength, &fromIdx) != TCL_OK ||
		TclGetIntForIndexM(interp, OBJ_AT_TOS, slength, &toIdx) != TCL_OK) {
	    CACHE_STACK_INFO();
	    TRACE_ERROR(interp);
	    goto gotError;
	}
	CACHE_STACK_INFO();

	if (toIdx == TCL_INDEX_NONE) {
	    TclNewObj(objResultPtr);
	} else {
	    objResultPtr = Tcl_GetRange(OBJ_AT_DEPTH(2), fromIdx, toIdx);
	}
	TRACE_APPEND_OBJ(objResultPtr);
	NEXT_INST_V(1, 3, 1);

    case INST_STR_RANGE_IMM:
	valuePtr = OBJ_AT_TOS;
	fromIdxEnc = TclGetInt4AtPtr(pc + 1);
	toIdxEnc = TclGetInt4AtPtr(pc + 5);
	slength = Tcl_GetCharLength(valuePtr);
	TRACE(("\"%.20s\" %d %d => ", O2S(valuePtr), fromIdxEnc, toIdxEnc));

	/* Every range of an empty value is an empty value */
	if (slength == 0) {
	    TRACE_APPEND(("\n"));
	    NEXT_INST_F0(9, 0);
	}

	/* Decode index operands. */

	toIdx = TclIndexDecode(toIdxEnc, slength - 1);
	fromIdx = TclIndexDecode(fromIdxEnc, slength - 1);
	if (toIdx == TCL_INDEX_NONE) {
	    TclNewObj(objResultPtr);
	} else {
	    objResultPtr = Tcl_GetRange(valuePtr, fromIdx, toIdx);
	}
	TRACE_APPEND_OBJ(objResultPtr);
	NEXT_INST_F(9, 1, 1);

    {
	Tcl_UniChar *ustring1, *ustring2, *ustring3, *end, *p;
	Tcl_Size length3;
	Tcl_Obj *value3Ptr;

    case INST_STR_REPLACE:
	value3Ptr = POP_OBJECT();
	valuePtr = OBJ_AT_DEPTH(2);
	slength = Tcl_GetCharLength(valuePtr) - 1;
	TRACE(("\"%.20s\" %s %s \"%.20s\" => ", O2S(valuePtr),
		O2S(OBJ_UNDER_TOS), O2S(OBJ_AT_TOS), O2S(value3Ptr)));
	DECACHE_STACK_INFO();
	if (TclGetIntForIndexM(interp, OBJ_UNDER_TOS, slength, &fromIdx) != TCL_OK
		|| TclGetIntForIndexM(interp, OBJ_AT_TOS, slength, &toIdx) != TCL_OK) {
	    CACHE_STACK_INFO();
	    TclDecrRefCount(value3Ptr);
	    TRACE_ERROR(interp);
	    goto gotError;
	}
	CACHE_STACK_INFO();
	TclDecrRefCount(OBJ_AT_TOS);
	(void) POP_OBJECT();
	TclDecrRefCount(OBJ_AT_TOS);
	(void) POP_OBJECT();

	if ((toIdx < 0) || (fromIdx > slength) || (toIdx < fromIdx)) {
	    TRACE_APPEND_OBJ(valuePtr);
	    TclDecrRefCount(value3Ptr);
	    NEXT_INST_F0(1, 0);
	}

	if (fromIdx < 0) {
	    fromIdx = 0;
	}

	if (toIdx > slength) {
	    toIdx = slength;
	}

	if ((fromIdx == 0) && (toIdx == slength)) {
	    TclDecrRefCount(OBJ_AT_TOS);
	    OBJ_AT_TOS = value3Ptr;
	    TRACE_APPEND_OBJ(value3Ptr);
	    NEXT_INST_F0(1, 0);
	}

	objResultPtr = TclStringReplace(interp, valuePtr, fromIdx,
		toIdx - fromIdx + 1, value3Ptr, TCL_STRING_IN_PLACE);

	if (objResultPtr == value3Ptr) {
	    /* See [Bug 82e7f67325] */
	    TclDecrRefCount(OBJ_AT_TOS);
	    OBJ_AT_TOS = value3Ptr;
	    TRACE_APPEND_OBJ(value3Ptr);
	    NEXT_INST_F0(1, 0);
	}
	TclDecrRefCount(value3Ptr);
	TRACE_APPEND_OBJ(objResultPtr);
	NEXT_INST_F(1, 1, 1);

    case INST_STR_MAP:
	valuePtr = OBJ_AT_TOS;		/* "Main" string. */
	value3Ptr = OBJ_UNDER_TOS;	/* "Target" string. */
	value2Ptr = OBJ_AT_DEPTH(2);	/* "Source" string. */
	if (value3Ptr == value2Ptr) {
	    objResultPtr = valuePtr;
	    goto doneStringMap;
	} else if (valuePtr == value2Ptr) {
	    objResultPtr = value3Ptr;
	    goto doneStringMap;
	}
	ustring1 = Tcl_GetUnicodeFromObj(valuePtr, &slength);
	if (slength == 0) {
	    objResultPtr = valuePtr;
	    goto doneStringMap;
	}
	ustring2 = Tcl_GetUnicodeFromObj(value2Ptr, &length2);
	if (length2 > slength || length2 == 0) {
	    objResultPtr = valuePtr;
	    goto doneStringMap;
	} else if (length2 == slength) {
	    if (memcmp(ustring1, ustring2, sizeof(Tcl_UniChar) * slength)) {
		objResultPtr = valuePtr;
	    } else {
		objResultPtr = value3Ptr;
	    }
	    goto doneStringMap;
	}
	ustring3 = Tcl_GetUnicodeFromObj(value3Ptr, &length3);

	objResultPtr = Tcl_NewUnicodeObj(ustring1, 0);
	p = ustring1;
	end = ustring1 + slength;
	for (; ustring1 < end; ustring1++) {
	    if ((*ustring1 == *ustring2) &&
		    /* Fix bug [69218ab7b]: restrict max compare length. */
		    ((end - ustring1) >= length2) && (length2 == 1 ||
			memcmp(ustring1, ustring2,
				sizeof(Tcl_UniChar) * length2) == 0)) {
		if (p != ustring1) {
		    Tcl_AppendUnicodeToObj(objResultPtr, p, ustring1-p);
		    p = ustring1 + length2;
		} else {
		    p += length2;
		}
		ustring1 = p - 1;

		Tcl_AppendUnicodeToObj(objResultPtr, ustring3, length3);
	    }
	}
	if (p != ustring1) {
	    /*
	     * Put the rest of the unmapped chars onto result.
	     */

	    Tcl_AppendUnicodeToObj(objResultPtr, p, ustring1 - p);
	}
    doneStringMap:
	TRACE_WITH_OBJ(("%.20s %.20s %.20s => ",
		O2S(value2Ptr), O2S(value3Ptr), O2S(valuePtr)), objResultPtr);
	NEXT_INST_V(1, 3, 1);

    case INST_STR_FIND:
	objResultPtr = TclStringFirst(OBJ_UNDER_TOS, OBJ_AT_TOS, 0);

	TRACE(("%.20s %.20s => %s\n",
		O2S(OBJ_UNDER_TOS), O2S(OBJ_AT_TOS), O2S(objResultPtr)));
	NEXT_INST_F(1, 2, 1);

    case INST_STR_FIND_LAST:
	objResultPtr = TclStringLast(OBJ_UNDER_TOS, OBJ_AT_TOS, TCL_SIZE_MAX - 1);

	TRACE(("%.20s %.20s => %s\n",
		O2S(OBJ_UNDER_TOS), O2S(OBJ_AT_TOS), O2S(objResultPtr)));
	NEXT_INST_F(1, 2, 1);

    case INST_STR_CLASS:
	tblIdx = TclGetUInt1AtPtr(pc + 1);
	valuePtr = OBJ_AT_TOS;
	TRACE(("%s \"%.30s\" => ", tclStringClassTable[tblIdx].name,
		O2S(valuePtr)));
	ustring1 = Tcl_GetUnicodeFromObj(valuePtr, &slength);
	match = 1;
	if (slength > 0) {
	    end = ustring1 + slength;
	    for (p=ustring1 ; p<end ; ) {
		int ch = *p++;
		if (!tclStringClassTable[tblIdx].comparator(ch)) {
		    match = 0;
		    break;
		}
	    }
	}
	TRACE_APPEND(("%d\n", match));
	JUMP_PEEPHOLE_F(match, 2, 1);
    }

    case INST_STR_MATCH:
	nocase = TclGetInt1AtPtr(pc + 1);
	valuePtr = OBJ_AT_TOS;		/* String */
	value2Ptr = OBJ_UNDER_TOS;	/* Pattern */

	/*
	 * Check that at least one of the objects is Unicode before promoting
	 * both.
	 */

	if (TclHasInternalRep(valuePtr, &tclStringType)
		|| TclHasInternalRep(value2Ptr, &tclStringType)) {
	    Tcl_UniChar *ustring1 = Tcl_GetUnicodeFromObj(valuePtr, &slength);
	    Tcl_UniChar *ustring2 = Tcl_GetUnicodeFromObj(value2Ptr, &length2);
	    match = TclUniCharMatch(ustring1, slength, ustring2, length2,
		    nocase);
	} else if (TclIsPureByteArray(valuePtr) && TclIsPureByteArray(value2Ptr) && !nocase) {
	    Tcl_Size wlen1 = 0, wlen2 = 0;
	    unsigned char *bytes1 = Tcl_GetBytesFromObj(NULL, valuePtr, &wlen1);
	    unsigned char *bytes2 = Tcl_GetBytesFromObj(NULL, value2Ptr, &wlen2);
	    match = TclByteArrayMatch(bytes1, wlen1, bytes2, wlen2, 0);
	} else {
	    match = Tcl_StringCaseMatch(TclGetString(valuePtr),
		    TclGetString(value2Ptr), nocase);
	}

	/*
	 * Reuse value2Ptr object already on stack if possible. Adjustment is
	 * 2 due to the nocase byte
	 */

	TRACE(("%.20s %.20s => %d\n", O2S(valuePtr), O2S(value2Ptr), match));

	/*
	 * Peep-hole optimisation: if you're about to jump, do jump from here.
	 */

	JUMP_PEEPHOLE_F(match, 2, 2);

    {
	const char *string1, *string2;
	Tcl_Size trim1, trim2;

    case INST_STR_TRIM_LEFT:
	valuePtr = OBJ_UNDER_TOS;	/* String */
	value2Ptr = OBJ_AT_TOS;		/* TrimSet */
	string2 = TclGetStringFromObj(value2Ptr, &length2);
	string1 = TclGetStringFromObj(valuePtr, &slength);
	trim1 = TclTrimLeft(string1, slength, string2, length2);
	trim2 = 0;
	goto createTrimmedString;
    case INST_STR_TRIM_RIGHT:
	valuePtr = OBJ_UNDER_TOS;	/* String */
	value2Ptr = OBJ_AT_TOS;		/* TrimSet */
	string2 = TclGetStringFromObj(value2Ptr, &length2);
	string1 = TclGetStringFromObj(valuePtr, &slength);
	trim2 = TclTrimRight(string1, slength, string2, length2);
	trim1 = 0;
	goto createTrimmedString;
    case INST_STR_TRIM:
	valuePtr = OBJ_UNDER_TOS;	/* String */
	value2Ptr = OBJ_AT_TOS;		/* TrimSet */
	string2 = TclGetStringFromObj(value2Ptr, &length2);
	string1 = TclGetStringFromObj(valuePtr, &slength);
	trim1 = TclTrim(string1, slength, string2, length2, &trim2);
    createTrimmedString:
	/*
	 * Careful here; trim set often contains non-ASCII characters so we
	 * take care when printing. [Bug 971cb4f1db]
	 */

#ifdef TCL_COMPILE_DEBUG
	if (traceInstructions) {
	    TRACE(("\"%.30s\" ", O2S(valuePtr)));
	    TclPrintObject(stdout, value2Ptr, 30);
	    printf(" => ");
	}
#endif
	if (trim1 == 0 && trim2 == 0) {
#ifdef TCL_COMPILE_DEBUG
	    if (traceInstructions) {
		TclPrintObject(stdout, valuePtr, 30);
		printf("\n");
	    }
#endif
	    NEXT_INST_F0(1, 1);
	} else {
	    objResultPtr = Tcl_NewStringObj(string1+trim1, slength-trim1-trim2);
#ifdef TCL_COMPILE_DEBUG
	    if (traceInstructions) {
		TclPrintObject(stdout, objResultPtr, 30);
		printf("\n");
	    }
#endif
	    NEXT_INST_F(1, 2, 1);
	}
    }

    case INST_REGEXP: {
	int cflags = TclGetInt1AtPtr(pc+1); // RE compile flags like NOCASE
	valuePtr = OBJ_AT_TOS;		/* String */
	value2Ptr = OBJ_UNDER_TOS;	/* Pattern */
	TRACE(("\"%.30s\" \"%.30s\" => ", O2S(valuePtr), O2S(value2Ptr)));

	/*
	 * Compile and match the regular expression.
	 */

	DECACHE_STACK_INFO();
	Tcl_RegExp regExpr = Tcl_GetRegExpFromObj(interp, value2Ptr, cflags);
	if (regExpr == NULL) {
	    CACHE_STACK_INFO();
	    TRACE_ERROR(interp);
	    goto gotError;
	}
	match = Tcl_RegExpExecObj(interp, regExpr, valuePtr, 0, 0, 0);
	CACHE_STACK_INFO();
	if (match < 0) {
	    TRACE_ERROR(interp);
	    goto gotError;
	}

	/*
	 * Peep-hole optimisation: if you're about to jump, do jump from here.
	 * Adjustment is 2 due to the nocase byte.
	 */

	TRACE_APPEND(("%d\n", match));
	JUMP_PEEPHOLE_F(match, 2, 2);
    }
    }
    case INST_IS_EMPTY: {
	int empty = Tcl_IsEmpty(OBJ_AT_TOS);
	TRACE(("\"%.30s\" => %d", O2S(OBJ_AT_TOS), empty));
	JUMP_PEEPHOLE_F(empty, 1, 1);
    }

    /*
     *	   End of string-related instructions.
     * -----------------------------------------------------------------
     *	   Start of numeric operator instructions.
     */

    {
	void *ptr1, *ptr2;
	int type1, type2;
	Tcl_WideInt w1, w2, wResult;

    case INST_NUM_TYPE:
	if (GetNumberFromObj(NULL, OBJ_AT_TOS, &ptr1, &type1) != TCL_OK) {
	    type1 = 0;
	}
	TclNewIntObj(objResultPtr, type1);
	TRACE(("\"%.20s\" => %d\n", O2S(OBJ_AT_TOS), type1));
	NEXT_INST_F(1, 1, 1);

    case INST_EQ:
    case INST_NEQ:
    case INST_LT:
    case INST_GT:
    case INST_LE:
    case INST_GE: {
	int iResult = 0, compare = 0;

	value2Ptr = OBJ_AT_TOS;
	valuePtr = OBJ_UNDER_TOS;

	/*
	    Try to determine, without triggering generation of a string
	    representation, whether one value is not a number.
	*/
	if (TclCheckEmptyString(valuePtr) > 0 || TclCheckEmptyString(value2Ptr) > 0) {
	    goto stringCompare;
	}

	if (GetNumberFromObj(NULL, valuePtr, &ptr1, &type1) != TCL_OK
		|| GetNumberFromObj(NULL, value2Ptr, &ptr2, &type2) != TCL_OK) {
	    /*
	     * At least one non-numeric argument - compare as strings.
	     */

	    goto stringCompare;
	}
	if (type1 == TCL_NUMBER_NAN || type2 == TCL_NUMBER_NAN) {
	    /*
	     * NaN arg: NaN != to everything, other compares are false.
	     */

	    iResult = (*pc == INST_NEQ);
	    goto foundResult;
	}
	if (valuePtr == value2Ptr) {
	    compare = MP_EQ;
	    goto convertComparison;
	}
	if ((type1 == TCL_NUMBER_INT) && (type2 == TCL_NUMBER_INT)) {
	    w1 = *((const Tcl_WideInt *)ptr1);
	    w2 = *((const Tcl_WideInt *)ptr2);
	    compare = (w1 < w2) ? MP_LT : ((w1 > w2) ? MP_GT : MP_EQ);
	} else {
	    compare = TclCompareTwoNumbers(valuePtr, value2Ptr);
	}

	/*
	 * Turn comparison outcome into appropriate result for opcode.
	 */

    convertComparison:
	switch (*pc) {
	case INST_EQ:
	    iResult = (compare == MP_EQ);
	    break;
	case INST_NEQ:
	    iResult = (compare != MP_EQ);
	    break;
	case INST_LT:
	    iResult = (compare == MP_LT);
	    break;
	case INST_GT:
	    iResult = (compare == MP_GT);
	    break;
	case INST_LE:
	    iResult = (compare != MP_GT);
	    break;
	case INST_GE:
	    iResult = (compare != MP_LT);
	    break;
	}

	/*
	 * Peep-hole optimisation: if you're about to jump, do jump from here.
	 */

    foundResult:
	TRACE(("\"%.20s\" \"%.20s\" => %d\n", O2S(valuePtr), O2S(value2Ptr),
		iResult));
	JUMP_PEEPHOLE_F(iResult, 1, 2);
    }

    case INST_MOD:
    case INST_LSHIFT:
    case INST_RSHIFT:
    case INST_BITOR:
    case INST_BITXOR:
    case INST_BITAND:
	value2Ptr = OBJ_AT_TOS;
	valuePtr = OBJ_UNDER_TOS;

	if ((GetNumberFromObj(NULL, valuePtr, &ptr1, &type1) != TCL_OK)
		|| (type1==TCL_NUMBER_DOUBLE) || (type1==TCL_NUMBER_NAN)) {
	    TRACE(("%.20s %.20s => ILLEGAL 1st TYPE %s\n", O2S(valuePtr),
		    O2S(value2Ptr), (valuePtr->typePtr?
		    valuePtr->typePtr->name : "null")));
	    DECACHE_STACK_INFO();
	    IllegalExprOperandType(interp, "left ", pc, valuePtr);
	    CACHE_STACK_INFO();
	    goto gotError;
	}

	if ((GetNumberFromObj(NULL, value2Ptr, &ptr2, &type2) != TCL_OK)
		|| (type2==TCL_NUMBER_DOUBLE) || (type2==TCL_NUMBER_NAN)) {
	    TRACE(("%.20s %.20s => ILLEGAL 2nd TYPE %s\n", O2S(valuePtr),
		    O2S(value2Ptr), (value2Ptr->typePtr?
		    value2Ptr->typePtr->name : "null")));
	    DECACHE_STACK_INFO();
	    IllegalExprOperandType(interp, "right ", pc, value2Ptr);
	    CACHE_STACK_INFO();
	    goto gotError;
	}

	/*
	 * Check for common, simple case.
	 */

	if ((type1 == TCL_NUMBER_INT) && (type2 == TCL_NUMBER_INT)) {
	    w1 = *((const Tcl_WideInt *)ptr1);
	    w2 = *((const Tcl_WideInt *)ptr2);

	    switch (*pc) {
	    case INST_MOD:
		if (w2 == 0) {
		    TRACE(("%s %s => DIVIDE BY ZERO\n", O2S(valuePtr),
			    O2S(value2Ptr)));
		    goto divideByZero;
		} else if ((w2 == 1) || (w2 == -1)) {
		    /*
		     * Div. by |1| always yields remainder of 0.
		     */

		    TRACE(("%s %s => ", O2S(valuePtr), O2S(value2Ptr)));
		    objResultPtr = TCONST(0);
		    TRACE(("%s\n", O2S(objResultPtr)));
		    NEXT_INST_F(1, 2, 1);
		} else if (w1 == 0) {
		    /*
		     * 0 % (non-zero) always yields remainder of 0.
		     */

		    TRACE(("%s %s => ", O2S(valuePtr), O2S(value2Ptr)));
		    objResultPtr = TCONST(0);
		    TRACE(("%s\n", O2S(objResultPtr)));
		    NEXT_INST_F(1, 2, 1);
		} else {
		    wResult = w1 / w2;

		    /*
		     * Force Tcl's integer division rules.
		     * TODO: examine for logic simplification
		     */

		    if ((wResult < 0 || (wResult == 0 &&
			    ((w1 < 0 && w2 > 0) || (w1 > 0 && w2 < 0)))) &&
			    (wResult * w2 != w1)) {
			wResult -= 1;
		    }
		    wResult = (Tcl_WideInt)((Tcl_WideUInt)w1 -
			    (Tcl_WideUInt)w2*(Tcl_WideUInt)wResult);
		    goto wideResultOfArithmetic;
		}

	    case INST_RSHIFT:
		if (w2 < 0) {
		    Tcl_SetObjResult(interp, Tcl_NewStringObj(
			    "negative shift argument", -1));
#ifdef ERROR_CODE_FOR_EARLY_DETECTED_ARITH_ERROR
		    DECACHE_STACK_INFO();
		    Tcl_SetErrorCode(interp, "ARITH", "DOMAIN",
			    "domain error: argument not in valid range",
			    (char *)NULL);
		    CACHE_STACK_INFO();
#endif /* ERROR_CODE_FOR_EARLY_DETECTED_ARITH_ERROR */
		    goto gotError;
		} else if (w1 == 0) {
		    TRACE(("%s %s => ", O2S(valuePtr), O2S(value2Ptr)));
		    objResultPtr = TCONST(0);
		    TRACE(("%s\n", O2S(objResultPtr)));
		    NEXT_INST_F(1, 2, 1);
		} else {
		    /*
		     * Quickly force large right shifts to 0 or -1.
		     */

		    if (w2 >= (Tcl_WideInt)(CHAR_BIT*sizeof(w1))) {
			/*
			 * We assume that INT_MAX is much larger than the
			 * number of bits in a Tcl_WideInt. This is a pretty safe
			 * assumption, given that the former is usually around
			 * 4e9 and the latter 64...
			 */

			TRACE(("%s %s => ", O2S(valuePtr), O2S(value2Ptr)));
			if (w1 > 0L) {
			    objResultPtr = TCONST(0);
			} else {
			    TclNewIntObj(objResultPtr, -1);
			}
			TRACE(("%s\n", O2S(objResultPtr)));
			NEXT_INST_F(1, 2, 1);
		    }

		    /*
		     * Handle shifts within the native Tcl_WideInt range.
		     */

		    wResult = w1 >> ((int) w2);
		    goto wideResultOfArithmetic;
		}

	    case INST_LSHIFT:
		if (w2 < 0) {
		    Tcl_SetObjResult(interp, Tcl_NewStringObj(
			    "negative shift argument", -1));
#ifdef ERROR_CODE_FOR_EARLY_DETECTED_ARITH_ERROR
		    DECACHE_STACK_INFO();
		    Tcl_SetErrorCode(interp, "ARITH", "DOMAIN",
			    "domain error: argument not in valid range",
			    (char *)NULL);
		    CACHE_STACK_INFO();
#endif /* ERROR_CODE_FOR_EARLY_DETECTED_ARITH_ERROR */
		    goto gotError;
		} else if (w1 == 0) {
		    TRACE(("%s %s => ", O2S(valuePtr), O2S(value2Ptr)));
		    objResultPtr = TCONST(0);
		    TRACE(("%s\n", O2S(objResultPtr)));
		    NEXT_INST_F(1, 2, 1);
		} else if (w2 > INT_MAX) {
		    /*
		     * Technically, we could hold the value (1 << (INT_MAX+1))
		     * in an mp_int, but since we're using mp_mul_2d() to do
		     * the work, and it takes only an int argument, that's a
		     * good place to draw the line.
		     */

		    Tcl_SetObjResult(interp, Tcl_NewStringObj(
			    "integer value too large to represent", -1));
#ifdef ERROR_CODE_FOR_EARLY_DETECTED_ARITH_ERROR
		    DECACHE_STACK_INFO();
		    Tcl_SetErrorCode(interp, "ARITH", "IOVERFLOW",
			    "integer value too large to represent", (char *)NULL);
		    CACHE_STACK_INFO();
#endif /* ERROR_CODE_FOR_EARLY_DETECTED_ARITH_ERROR */
		    goto gotError;
		} else {
		    int shift = (int) w2;

		    /*
		     * Handle shifts within the native Tcl_WideInt range.
		     */

		    if (((size_t)shift < CHAR_BIT*sizeof(w1))
			    && !((w1>0 ? w1 : ~w1) &
				-((Tcl_WideUInt)1<<(CHAR_BIT*sizeof(w1) - 1 - shift)))) {
			wResult = (Tcl_WideUInt)w1 << shift;
			goto wideResultOfArithmetic;
		    }
		}

		/*
		 * Too large; need to use the broken-out function.
		 */

		TRACE(("%s %s => ", O2S(valuePtr), O2S(value2Ptr)));
		break;

	    case INST_BITAND:
		wResult = w1 & w2;
		goto wideResultOfArithmetic;
	    case INST_BITOR:
		wResult = w1 | w2;
		goto wideResultOfArithmetic;
	    case INST_BITXOR:
		wResult = w1 ^ w2;
		goto wideResultOfArithmetic;
	    }
	}

	/*
	 * DO NOT MERGE THIS WITH THE EQUIVALENT SECTION LATER! That would
	 * encourage the compiler to inline ExecuteExtendedBinaryMathOp, which
	 * is highly undesirable due to the overall impact on size.
	 */

	TRACE(("%s %s => ", O2S(valuePtr), O2S(value2Ptr)));
	objResultPtr = ExecuteExtendedBinaryMathOp(interp, *pc, &TCONST(0),
		valuePtr, value2Ptr);
	if (objResultPtr == DIVIDED_BY_ZERO) {
	    TRACE_APPEND(("DIVIDE BY ZERO\n"));
	    goto divideByZero;
	} else if (objResultPtr == GENERAL_ARITHMETIC_ERROR) {
	    TRACE_ERROR(interp);
	    goto gotError;
	} else if (objResultPtr == NULL) {
	    TRACE_APPEND_NUM_OBJ(valuePtr);
	    NEXT_INST_F0(1, 1);
	} else {
	    TRACE_APPEND_NUM_OBJ(objResultPtr);
	    NEXT_INST_F(1, 2, 1);
	}

    case INST_EXPON:
    case INST_ADD:
    case INST_SUB:
    case INST_DIV:
    case INST_MULT:
	value2Ptr = OBJ_AT_TOS;
	valuePtr = OBJ_UNDER_TOS;

	if ((GetNumberFromObj(NULL, valuePtr, &ptr1, &type1) != TCL_OK)
		|| IsErroringNaNType(type1)) {
	    TRACE(("%.20s %.20s => ILLEGAL 1st TYPE %s\n",
		    O2S(value2Ptr), O2S(valuePtr),
		    (valuePtr->typePtr? valuePtr->typePtr->name: "null")));
	    DECACHE_STACK_INFO();
	    IllegalExprOperandType(interp, "left ", pc, valuePtr);
	    CACHE_STACK_INFO();
	    goto gotError;
	}

#ifdef ACCEPT_NAN
	if (type1 == TCL_NUMBER_NAN) {
	    /*
	     * NaN first argument -> result is also NaN.
	     */

	    NEXT_INST_F0(1, 1);
	}
#endif

	if ((GetNumberFromObj(NULL, value2Ptr, &ptr2, &type2) != TCL_OK)
		|| IsErroringNaNType(type2)) {
	    TRACE(("%.20s %.20s => ILLEGAL 2nd TYPE %s\n",
		    O2S(value2Ptr), O2S(valuePtr),
		    (value2Ptr->typePtr? value2Ptr->typePtr->name: "null")));
	    DECACHE_STACK_INFO();
	    IllegalExprOperandType(interp, "right ", pc, value2Ptr);
	    CACHE_STACK_INFO();
	    goto gotError;
	}

#ifdef ACCEPT_NAN
	if (type2 == TCL_NUMBER_NAN) {
	    /*
	     * NaN second argument -> result is also NaN.
	     */

	    objResultPtr = value2Ptr;
	    NEXT_INST_F(1, 2, 1);
	}
#endif

	/*
	 * Handle Tcl_WideInt arithmetic as best we can without going out to
	 * an external function.
	 */

	if ((type1 == TCL_NUMBER_INT) && (type2 == TCL_NUMBER_INT)) {
	    w1 = *((const Tcl_WideInt *)ptr1);
	    w2 = *((const Tcl_WideInt *)ptr2);

	    switch (*pc) {
	    case INST_ADD:
		wResult = (Tcl_WideInt)((Tcl_WideUInt)w1 + (Tcl_WideUInt)w2);
		/*
		 * Check for overflow.
		 */

		if (Overflowing(w1, w2, wResult)) {
		    goto overflow;
		}
		goto wideResultOfArithmetic;

	    case INST_SUB:
		wResult = (Tcl_WideInt)((Tcl_WideUInt)w1 - (Tcl_WideUInt)w2);
		/*
		 * Must check for overflow. The macro tests for overflows in
		 * sums by looking at the sign bits. As we have a subtraction
		 * here, we are adding -w2. As -w2 could in turn overflow, we
		 * test with ~w2 instead: it has the opposite sign bit to w2
		 * so it does the job. Note that the only "bad" case (w2==0)
		 * is irrelevant for this macro, as in that case w1 and
		 * wResult have the same sign and there is no overflow anyway.
		 */

		if (Overflowing(w1, ~w2, wResult)) {
		    goto overflow;
		}
	    wideResultOfArithmetic:
		TRACE(("%s %s => ", O2S(valuePtr), O2S(value2Ptr)));
		if (Tcl_IsShared(valuePtr)) {
		    TclNewIntObj(objResultPtr, wResult);
		    TRACE(("%s\n", O2S(objResultPtr)));
		    NEXT_INST_F(1, 2, 1);
		}
		TclSetIntObj(valuePtr, wResult);
		TRACE(("%s\n", O2S(valuePtr)));
		NEXT_INST_F0(1, 1);

	    case INST_DIV:
		if (w2 == 0) {
		    TRACE(("%s %s => DIVIDE BY ZERO\n",
			    O2S(valuePtr), O2S(value2Ptr)));
		    goto divideByZero;
		} else if ((w1 == WIDE_MIN) && (w2 == -1)) {
		    /*
		     * Can't represent (-WIDE_MIN) as a Tcl_WideInt.
		     */

		    goto overflow;
		}
		wResult = w1 / w2;

		/*
		 * Force Tcl's integer division rules.
		 * TODO: examine for logic simplification
		 */

		if (((wResult < 0) || ((wResult == 0) &&
			((w1 < 0 && w2 > 0) || (w1 > 0 && w2 < 0)))) &&
			((wResult * w2) != w1)) {
		    wResult -= 1;
		}
		goto wideResultOfArithmetic;

	    case INST_MULT:
		if (((sizeof(Tcl_WideInt) >= 2*sizeof(int))
			&& (w1 <= INT_MAX) && (w1 >= INT_MIN)
			&& (w2 <= INT_MAX) && (w2 >= INT_MIN))
			|| ((sizeof(Tcl_WideInt) >= 2*sizeof(short))
			&& (w1 <= SHRT_MAX) && (w1 >= SHRT_MIN)
			&& (w2 <= SHRT_MAX) && (w2 >= SHRT_MIN))) {
		    wResult = w1 * w2;
		    goto wideResultOfArithmetic;
		}
	    }

	    /*
	     * Fall through with INST_EXPON, INST_DIV and large multiplies.
	     */
	}

    overflow:
	TRACE(("%s %s => ", O2S(valuePtr), O2S(value2Ptr)));
	objResultPtr = ExecuteExtendedBinaryMathOp(interp, *pc, &TCONST(0),
		valuePtr, value2Ptr);
	if (objResultPtr == DIVIDED_BY_ZERO) {
	    TRACE_APPEND(("DIVIDE BY ZERO\n"));
	    goto divideByZero;
	} else if (objResultPtr == EXPONENT_OF_ZERO) {
	    TRACE_APPEND(("EXPONENT OF ZERO\n"));
	    goto exponOfZero;
	} else if (objResultPtr == GENERAL_ARITHMETIC_ERROR) {
	    TRACE_ERROR(interp);
	    goto gotError;
	} else if (objResultPtr == OUT_OF_MEMORY) {
	    TRACE_APPEND(("OUT OF MEMORY\n"));
	    goto outOfMemory;
	} else if (objResultPtr == NULL) {
	    TRACE_APPEND_NUM_OBJ(valuePtr);
	    NEXT_INST_F0(1, 1);
	} else {
	    TRACE_APPEND_NUM_OBJ(objResultPtr);
	    NEXT_INST_F(1, 2, 1);
	}

    case INST_LNOT: {
	valuePtr = OBJ_AT_TOS;

	/* TODO - check claim that taking address of b harms performance */
	/* TODO - consider optimization search for constants */
	int b;
	if (TclGetBooleanFromObj(NULL, valuePtr, &b) != TCL_OK) {
	    TRACE(("\"%.20s\" => ERROR: illegal type %s\n", O2S(valuePtr),
		    (valuePtr->typePtr? valuePtr->typePtr->name : "null")));
	    DECACHE_STACK_INFO();
	    IllegalExprOperandType(interp, "", pc, valuePtr);
	    CACHE_STACK_INFO();
	    goto gotError;
	}
	/* TODO: Consider peephole opt. */
	objResultPtr = TCONST(!b);
	TRACE_WITH_OBJ(("%s => ", O2S(valuePtr)), objResultPtr);
	NEXT_INST_F(1, 1, 1);
    }

    case INST_BITNOT:
	valuePtr = OBJ_AT_TOS;
	TRACE(("\"%.20s\" => ", O2S(valuePtr)));
	if ((GetNumberFromObj(NULL, valuePtr, &ptr1, &type1) != TCL_OK)
		|| (type1==TCL_NUMBER_NAN) || (type1==TCL_NUMBER_DOUBLE)) {
	    /*
	     * ... ~$NonInteger => raise an error.
	     */

	    TRACE_APPEND(("ERROR: illegal type %s\n",
		    (valuePtr->typePtr? valuePtr->typePtr->name : "null")));
	    DECACHE_STACK_INFO();
	    IllegalExprOperandType(interp, "", pc, valuePtr);
	    CACHE_STACK_INFO();
	    goto gotError;
	}
	if (type1 == TCL_NUMBER_INT) {
	    w1 = *((const Tcl_WideInt *) ptr1);
	    if (Tcl_IsShared(valuePtr)) {
		TclNewIntObj(objResultPtr, ~w1);
		TRACE_APPEND_NUM_OBJ(objResultPtr);
		NEXT_INST_F(1, 1, 1);
	    }
	    TclSetIntObj(valuePtr, ~w1);
	    TRACE_APPEND(("%s\n", O2S(valuePtr)));
	    NEXT_INST_F0(1, 0);
	}
	objResultPtr = ExecuteExtendedUnaryMathOp(*pc, valuePtr);
	if (objResultPtr != NULL) {
	    TRACE_APPEND_NUM_OBJ(objResultPtr);
	    NEXT_INST_F(1, 1, 1);
	} else {
	    TRACE_APPEND_NUM_OBJ(valuePtr);
	    NEXT_INST_F0(1, 0);
	}

    case INST_UMINUS:
	valuePtr = OBJ_AT_TOS;
	TRACE(("\"%.20s\" => ", O2S(valuePtr)));
	if ((GetNumberFromObj(NULL, valuePtr, &ptr1, &type1) != TCL_OK)
		|| IsErroringNaNType(type1)) {
	    TRACE_APPEND(("ERROR: illegal type %s\n",
		    (valuePtr->typePtr? valuePtr->typePtr->name : "null")));
	    DECACHE_STACK_INFO();
	    IllegalExprOperandType(interp, "", pc, valuePtr);
	    CACHE_STACK_INFO();
	    goto gotError;
	}
	switch (type1) {
	case TCL_NUMBER_NAN:
	    /* -NaN => NaN */
	    TRACE_APPEND_NUM_OBJ(valuePtr);
	    NEXT_INST_F0(1, 0);
	case TCL_NUMBER_INT:
	    w1 = *((const Tcl_WideInt *) ptr1);
	    if (w1 != WIDE_MIN) {
		if (Tcl_IsShared(valuePtr)) {
		    TclNewIntObj(objResultPtr, -w1);
		    TRACE_APPEND_NUM_OBJ(objResultPtr);
		    NEXT_INST_F(1, 1, 1);
		}
		TclSetIntObj(valuePtr, -w1);
		TRACE_APPEND_NUM_OBJ(valuePtr);
		NEXT_INST_F0(1, 0);
	    }
	    TCL_FALLTHROUGH();
	default:
	    break;
	}
	objResultPtr = ExecuteExtendedUnaryMathOp(*pc, valuePtr);
	if (objResultPtr != NULL) {
	    TRACE_APPEND_NUM_OBJ(objResultPtr);
	    NEXT_INST_F(1, 1, 1);
	} else {
	    TRACE_APPEND_NUM_OBJ(valuePtr);
	    NEXT_INST_F0(1, 0);
	}

    case INST_UPLUS:
    case INST_TRY_CVT_TO_NUMERIC:
	/*
	 * Try to convert the topmost stack object to numeric object. This is
	 * done in order to support [expr]'s policy of interpreting operands
	 * if at all possible as numbers first, then strings.
	 */

	valuePtr = OBJ_AT_TOS;
	TRACE(("\"%.20s\" => ", O2S(valuePtr)));

	if (GetNumberFromObj(NULL, valuePtr, &ptr1, &type1) != TCL_OK) {
	    if (*pc == INST_UPLUS) {
		/*
		 * ... +$NonNumeric => raise an error.
		 */

		TRACE_APPEND(("ERROR: illegal type %s\n",
			(valuePtr->typePtr? valuePtr->typePtr->name:"null")));
		DECACHE_STACK_INFO();
		IllegalExprOperandType(interp, "", pc, valuePtr);
		CACHE_STACK_INFO();
		goto gotError;
	    }

	    /* ... TryConvertToNumeric($NonNumeric) is acceptable */
	    TRACE_APPEND(("not numeric\n"));
	    NEXT_INST_F0(1, 0);
	}
	if (IsErroringNaNType(type1)) {
	    if (*pc == INST_UPLUS) {
		/*
		 * ... +$NonNumeric => raise an error.
		 */

		TRACE_APPEND(("ERROR: illegal type %s\n",
			(valuePtr->typePtr? valuePtr->typePtr->name:"null")));
		DECACHE_STACK_INFO();
		IllegalExprOperandType(interp, "", pc, valuePtr);
		CACHE_STACK_INFO();
	    } else {
		/*
		 * Numeric conversion of NaN -> error.
		 */

		TRACE_APPEND(("ERROR: IEEE floating pt error\n"));
		DECACHE_STACK_INFO();
		TclExprFloatError(interp, *((const double *) ptr1));
		CACHE_STACK_INFO();
	    }
	    goto gotError;
	}

	/*
	 * Ensure that the numeric value has a string rep the same as the
	 * formatted version of its internal rep. This is used, e.g., to make
	 * sure that "expr {0001}" yields "1", not "0001". We implement this
	 * by _discarding_ the string rep since we know it will be
	 * regenerated, if needed later, by formatting the internal rep's
	 * value.
	 */

	if (valuePtr->bytes == NULL) {
	    TRACE_APPEND(("numeric, same Tcl_Obj\n"));
	    NEXT_INST_F0(1, 0);
	}
	if (Tcl_IsShared(valuePtr)) {
	    /*
	     * Here we do some surgery within the Tcl_Obj internals. We want
	     * to copy the internalrep, but not the string, so we temporarily hide
	     * the string so we do not copy it.
	     */

	    char *savedString = valuePtr->bytes;

	    valuePtr->bytes = NULL;
	    objResultPtr = Tcl_DuplicateObj(valuePtr);
	    valuePtr->bytes = savedString;
	    TRACE_APPEND(("numeric, new Tcl_Obj\n"));
	    NEXT_INST_F(1, 1, 1);
	}
	TclInvalidateStringRep(valuePtr);
	TRACE_APPEND(("numeric, same Tcl_Obj\n"));
	NEXT_INST_F0(1, 0);
    }

    /*
     *	   End of numeric operator instructions.
     * -----------------------------------------------------------------
     */

    case INST_TRY_CVT_TO_BOOLEAN:
	valuePtr = OBJ_AT_TOS;
	if (TclHasInternalRep(valuePtr,  &tclBooleanType)) {
	    objResultPtr = TCONST(1);
	} else {
	    int res = (TclSetBooleanFromAny(NULL, valuePtr) == TCL_OK);
	    objResultPtr = TCONST(res);
	}
	TRACE_WITH_OBJ(("\"%.30s\" => ", O2S(valuePtr)), objResultPtr);
	NEXT_INST_F(1, 0, 1);

    case INST_BREAK:
	/*
	DECACHE_STACK_INFO();
	Tcl_ResetResult(interp);
	CACHE_STACK_INFO();
	*/
	result = TCL_BREAK;
	cleanup = 0;
	TRACE(("=> BREAK!\n"));
	goto processExceptionReturn;

    case INST_CONTINUE:
	/*
	DECACHE_STACK_INFO();
	Tcl_ResetResult(interp);
	CACHE_STACK_INFO();
	*/
	result = TCL_CONTINUE;
	cleanup = 0;
	TRACE(("=> CONTINUE!\n"));
	goto processExceptionReturn;

    {
	ForeachInfo *infoPtr;
	Tcl_Obj *listPtr, **elements;
	ForeachVarList *varListPtr;
	Tcl_Size numLists, listLen, numVars, listTmpDepth;
	Tcl_Size iterNum, iterMax, iterTmp;
	Tcl_Size varIndex, valIndex, i, j;

    case INST_FOREACH_START:
	/*
	 * Initialize the data for the looping construct, pushing the
	 * corresponding Tcl_Objs to the stack.
	 */

	tblIdx = TclGetUInt4AtPtr(pc + 1);
	infoPtr = (ForeachInfo *)codePtr->auxDataArrayPtr[tblIdx].clientData;
	numLists = infoPtr->numLists;
	TRACE(("%u => ", tblIdx));

	/*
	 * Compute the number of iterations that will be run: iterMax
	 */

	iterMax = 0;
	listTmpDepth = numLists - 1;
	for (i = 0;  i < numLists;  i++) {
	    varListPtr = infoPtr->varLists[i];
	    numVars = varListPtr->numVars;
	    listPtr = OBJ_AT_DEPTH(listTmpDepth);
	    DECACHE_STACK_INFO();
	    if (TclListObjLength(interp, listPtr, &listLen) != TCL_OK) {
		CACHE_STACK_INFO();
		TRACE_APPEND(("ERROR converting list %" SIZEd ", \"%.30s\": %s\n",
			i, O2S(listPtr), O2S(Tcl_GetObjResult(interp))));
		goto gotError;
	    }
	    if (Tcl_IsShared(listPtr)) {
		objPtr = TclListObjCopy(NULL, listPtr);
		Tcl_IncrRefCount(objPtr);
		Tcl_DecrRefCount(listPtr);
		OBJ_AT_DEPTH(listTmpDepth) = objPtr;
	    }
	    iterTmp = (listLen + (numVars - 1))/numVars;
	    if (iterTmp > iterMax) {
		iterMax = iterTmp;
	    }
	    listTmpDepth--;
	}

	/*
	 * Store the iterNum and iterMax in a single Tcl_Obj; we keep a
	 * nul-string obj with the pointer stored in the ptrValue so that the
	 * thing is properly garbage collected. THIS OBJ MAKES NO SENSE, but
	 * it will never leave this scope and is read-only.
	 */

	TclNewObj(tmpPtr);
	tmpPtr->internalRep.twoPtrValue.ptr1 = NULL;
	tmpPtr->internalRep.twoPtrValue.ptr2 = (void *)iterMax;
	PUSH_OBJECT(tmpPtr); /* iterCounts object */

	/*
	 * Store a pointer to the ForeachInfo struct; same dirty trick
	 * as above
	 */

	TclNewObj(tmpPtr);
	tmpPtr->internalRep.twoPtrValue.ptr1 = infoPtr;
	PUSH_OBJECT(tmpPtr); /* infoPtr object */
	TRACE_APPEND(("jump to loop step\n"));

	/*
	 * Jump directly to the INST_FOREACH_STEP instruction; the C code just
	 * falls through.
	 */

	pc += 5 - infoPtr->loopCtTemp;
	TCL_FALLTHROUGH();

    case INST_FOREACH_STEP: /* TODO: address abstract list indexing here! */
	/*
	 * "Step" a foreach loop (i.e., begin its next iteration) by assigning
	 * the next value list element to each loop var.
	 */

	tmpPtr = OBJ_AT_TOS;
	infoPtr = (ForeachInfo *)tmpPtr->internalRep.twoPtrValue.ptr1;
	numLists = infoPtr->numLists;
	TRACE(("=> "));

	tmpPtr = OBJ_AT_DEPTH(1);
	iterNum = (size_t)tmpPtr->internalRep.twoPtrValue.ptr1;
	iterMax = (size_t)tmpPtr->internalRep.twoPtrValue.ptr2;

	/*
	 * If some list still has a remaining list element iterate one more
	 * time. Assign to var the next element from its value list.
	 */

	if (iterNum < iterMax) {
	    int status;
	    /*
	     * Set the variables and jump back to run the body
	     */

	    tmpPtr->internalRep.twoPtrValue.ptr1 =(void *)(iterNum + 1);

	    listTmpDepth = numLists + 1;

	    for (i = 0;  i < numLists;  i++) {
		varListPtr = infoPtr->varLists[i];
		numVars = varListPtr->numVars;
		int hasAbstractList;

		listPtr = OBJ_AT_DEPTH(listTmpDepth);
		hasAbstractList = TclObjTypeHasProc(listPtr, indexProc) != 0;
		DECACHE_STACK_INFO();
		if (hasAbstractList) {
		    status = Tcl_ListObjLength(interp, listPtr, &listLen);
		    elements = NULL;
		} else {
		    status = TclListObjGetElements(
			interp, listPtr, &listLen, &elements);
		}
		if (status != TCL_OK) {
		    CACHE_STACK_INFO();
		    goto gotError;
		}
		CACHE_STACK_INFO();

		valIndex = (iterNum * numVars);
		for (j = 0;  j < numVars;  j++) {
		    if (valIndex >= listLen) {
			TclNewObj(valuePtr);
		    } else {
			DECACHE_STACK_INFO();
			if (elements) {
			    valuePtr = elements[valIndex];
			} else {
			    status = Tcl_ListObjIndex(
				    interp, listPtr, valIndex, &valuePtr);
			    if (status != TCL_OK) {
				/* Could happen for abstract lists */
				CACHE_STACK_INFO();
				goto gotError;
			    }
			    if (valuePtr == NULL) {
				/* Permitted for Tcl_LOI to return NULL */
				TclNewObj(valuePtr);
			    }
			}
			CACHE_STACK_INFO();
		    }

		    varIndex = varListPtr->varIndexes[j];
		    varPtr = LOCAL(varIndex);
		    while (TclIsVarLink(varPtr)) {
			varPtr = varPtr->value.linkPtr;
		    }
		    if (TclIsVarDirectWritable(varPtr)) {
			value2Ptr = varPtr->value.objPtr;
			if (valuePtr != value2Ptr) {
			    if (value2Ptr != NULL) {
				TclDecrRefCount(value2Ptr);
			    }
			    varPtr->value.objPtr = valuePtr;
			    Tcl_IncrRefCount(valuePtr);
			}
		    } else {
			DECACHE_STACK_INFO();
			if (TclPtrSetVarIdx(interp, varPtr, NULL, NULL, NULL,
				valuePtr, TCL_LEAVE_ERR_MSG, varIndex) == NULL) {
			    CACHE_STACK_INFO();
			    TRACE_APPEND(("ERROR init. index temp %" SIZEd ": %s\n",
				    varIndex, O2S(Tcl_GetObjResult(interp))));
			    goto gotError;
			}
			CACHE_STACK_INFO();
		    }
		    valIndex++;
		}
		listTmpDepth--;
	    }
	    TRACE_APPEND(("jump to loop start\n"));
	    /* loopCtTemp being 'misused' for storing the jump size */
	    NEXT_INST_F0(infoPtr->loopCtTemp, 0);
	}

	TRACE_APPEND(("loop has no more iterations\n"));
#ifdef TCL_COMPILE_DEBUG
	NEXT_INST_F0(1, 0);
#else
	pc++;
	TCL_FALLTHROUGH();
#endif
    case INST_FOREACH_END:
	/* THIS INSTRUCTION IS ONLY CALLED AS A BREAK TARGET */
	tmpPtr = OBJ_AT_TOS;
	infoPtr = (ForeachInfo *)tmpPtr->internalRep.twoPtrValue.ptr1;
	numLists = infoPtr->numLists;
	TRACE(("=> loop terminated\n"));
	NEXT_INST_V(1, numLists + 2, 0);

    case INST_LMAP_COLLECT:
	/*
	 * This instruction is only issued by lmap. The stack is:
	 *   - result
	 *   - infoPtr
	 *   - loop counters
	 *   - valLists
	 *   - collecting obj (unshared)
	 * The instruction lappends the result to the collecting obj.
	 */

	tmpPtr = OBJ_AT_DEPTH(1);
	infoPtr = (ForeachInfo *)tmpPtr->internalRep.twoPtrValue.ptr1;
	numLists = infoPtr->numLists;
	TRACE_APPEND(("=> appending to list at depth %" SIZEd "\n", 3 + numLists));

	objPtr = OBJ_AT_DEPTH(3 + numLists);
	Tcl_ListObjAppendElement(NULL, objPtr, OBJ_AT_TOS);
	NEXT_INST_F0(1, 1);
    }

    case INST_BEGIN_CATCH:
	/*
	 * Record start of the catch command with exception range index equal
	 * to the operand. Push the current stack depth onto the special catch
	 * stack.
	 */

	*(++catchTop) = (Tcl_Obj *)INT2PTR(CURR_DEPTH);
	TRACE(("%u => catchTop=%" SIZEd ", stackTop=%" SIZEd "\n",
		TclGetUInt4AtPtr(pc + 1), (Tcl_Size)(catchTop - initCatchTop - 1),
		CURR_DEPTH));
	NEXT_INST_F0(5, 0);

    case INST_END_CATCH:
	catchTop--;
	DECACHE_STACK_INFO();
	Tcl_ResetResult(interp);
	CACHE_STACK_INFO();
	result = TCL_OK;
	TRACE(("=> catchTop=%" SIZEd "\n", (Tcl_Size)(catchTop - initCatchTop - 1)));
	NEXT_INST_F0(1, 0);

    case INST_PUSH_RESULT:
	objResultPtr = Tcl_GetObjResult(interp);
	TRACE_WITH_OBJ(("=> "), objResultPtr);

	/*
	 * See the comments at INST_INVOKE_STK
	 */

	TclNewObj(objPtr);
	Tcl_IncrRefCount(objPtr);
	iPtr->objResultPtr = objPtr;
	NEXT_INST_F(1, 0, -1);

    case INST_PUSH_RETURN_CODE:
	TclNewIntObj(objResultPtr, result);
	TRACE(("=> %u\n", result));
	NEXT_INST_F(1, 0, 1);

    case INST_PUSH_RETURN_OPTIONS:
	DECACHE_STACK_INFO();
	objResultPtr = Tcl_GetReturnOptions(interp, result);
	CACHE_STACK_INFO();
	TRACE_WITH_OBJ(("=> "), objResultPtr);
	NEXT_INST_F(1, 0, 1);

#ifndef REMOVE_DEPRECATED_OPCODES
    case INST_RETURN_CODE_BRANCH: {
	int code;

	DEPRECATED_OPCODE_MARK(INST_RETURN_CODE_BRANCH);
	if (TclGetIntFromObj(NULL, OBJ_AT_TOS, &code) != TCL_OK) {
	    Tcl_Panic("INST_RETURN_CODE_BRANCH: TOS not a return code!");
	}
	if (code == TCL_OK) {
	    Tcl_Panic("INST_RETURN_CODE_BRANCH: TOS is TCL_OK!");
	}
	if (code < TCL_ERROR || code > TCL_CONTINUE) {
	    code = TCL_CONTINUE + 1;
	}
	TRACE(("\"%s\" => jump offset %d\n", O2S(OBJ_AT_TOS), 2*code - 1));
	NEXT_INST_F0(2*code - 1, 1);
    }
#endif

    case INST_ERROR_PREFIX_EQ: {
	/*
	 * A special equality operator for errorcode prefix matching in
	 * try/trap. Skips checking for abstract lists and takes no care about
	 * whether one list is a sublist of the other; that's never the case as
	 * the [try] compiler deduplicates. That lets us get the elements of
	 * each list just once.
	 */

	int match, index;
	Tcl_Obj **aObjv, **bObjv;
	Tcl_Size aObjc, bObjc, cmpLen;

	cmpLen = TclGetUInt4AtPtr(pc + 1);
	value2Ptr = OBJ_AT_TOS;
	valuePtr = OBJ_UNDER_TOS;
	TRACE(("\"%.20s\" \"%.20s\" %u => ",
		O2S(valuePtr), O2S(value2Ptr), (unsigned) cmpLen));
	if (TclListObjGetElements(interp, valuePtr, &aObjc, &aObjv) != TCL_OK) {
	    TRACE_ERROR(interp);
	    goto gotError;
	}
	if (TclListObjGetElements(interp, value2Ptr, &bObjc, &bObjv) != TCL_OK) {
	    TRACE_ERROR(interp);
	    goto gotError;
	}

	for (match = 1, index = 0; index < cmpLen && match; index++) {
	    Tcl_Obj *a = ((Tcl_Size) index < aObjc) ? aObjv[index] : NULL;
	    Tcl_Obj *b = ((Tcl_Size) index < bObjc) ? bObjv[index] : NULL;
	    if (a && b) {
		match = TclStringCmp(a, b, 1, 0, -1) == 0;
	    } else if (a) {
		match = TclGetString(a)[0] == '\0';
	    } else if (b) {
		match = TclGetString(b)[0] == '\0';
	    }
	}
	TRACE_APPEND(("%d\n", match ? 1 : 0));
	JUMP_PEEPHOLE_F(match ? 1 : 0, 5, 2);
    }

    /*
     * -----------------------------------------------------------------
     *	   Start of dictionary-related instructions.
     */

    {
	int allocateDict, done, allocdict;
	Tcl_Size i;
	Tcl_Obj *dictPtr, *statePtr, *keyPtr, *listPtr, *varNamePtr, *keysPtr;
	Tcl_Obj *emptyPtr, **keyPtrPtr;
	Tcl_DictSearch *searchPtr;
	DictUpdateInfo *duiPtr;

    case INST_DICT_VERIFY: {
	Tcl_Size size;
	dictPtr = OBJ_AT_TOS;
	TRACE(("\"%.30s\" => ", O2S(dictPtr)));
	if (Tcl_DictObjSize(interp, dictPtr, &size) != TCL_OK) {
	    TRACE_APPEND(("ERROR verifying dictionary nature of \"%.30s\": %s\n",
		    O2S(dictPtr), O2S(Tcl_GetObjResult(interp))));
	    goto gotError;
	}
	TRACE_APPEND(("OK\n"));
	NEXT_INST_F0(1, 1);
    }

    case INST_DICT_EXISTS: {
	int found;

	numArgs = TclGetUInt4AtPtr(pc + 1);
	TRACE(("%u => ", (unsigned)numArgs));
	dictPtr = OBJ_AT_DEPTH(numArgs);
	if (numArgs > 1) {
	    dictPtr = TclTraceDictPath(NULL, dictPtr, numArgs-1,
		    &OBJ_AT_DEPTH(numArgs-1), DICT_PATH_EXISTS);
	    if (dictPtr == NULL || dictPtr == DICT_PATH_NON_EXISTENT) {
		found = 0;
		goto afterDictExists;
	    }
	}
	if (Tcl_DictObjGet(NULL, dictPtr, OBJ_AT_TOS,
		&objResultPtr) == TCL_OK) {
	    found = (objResultPtr ? 1 : 0);
	} else {
	    found = 0;
	}
    afterDictExists:
	TRACE_APPEND(("%d\n", found));

	/*
	 * The INST_DICT_EXISTS instruction is usually followed by a
	 * conditional jump, so we can take advantage of this to do some
	 * peephole optimization (note that we're careful to not close out
	 * someone doing something else).
	 */

	JUMP_PEEPHOLE_V(found, 5, numArgs + 1);
    }
    case INST_DICT_PUT:
	dictPtr = OBJ_AT_DEPTH(2);
	TRACE(("\"%.30s\" \"%.30s\" \"%.30s\" => ",
		O2S(dictPtr), O2S(OBJ_UNDER_TOS), O2S(OBJ_AT_TOS)));
	allocateDict = Tcl_IsShared(dictPtr);
	if (allocateDict) {
	    dictPtr = Tcl_DuplicateObj(dictPtr);
	}
	if (Tcl_DictObjPut(interp, dictPtr, OBJ_UNDER_TOS, OBJ_AT_TOS) != TCL_OK) {
	    Tcl_BounceRefCount(dictPtr);
	    TRACE_ERROR(interp);
	    goto gotError;
	}
	TRACE_APPEND_OBJ(dictPtr);
	if (allocateDict) {
	    objResultPtr = dictPtr;
	    NEXT_INST_V(1, 3, 1);
	} else {
	    NEXT_INST_F0(1, 2);
	}
    case INST_DICT_REMOVE:
	dictPtr = OBJ_UNDER_TOS;
	TRACE(("\"%.30s\" \"%.30s\" => ",
		O2S(dictPtr), O2S(OBJ_AT_TOS)));
	allocateDict = Tcl_IsShared(dictPtr);
	if (allocateDict) {
	    dictPtr = Tcl_DuplicateObj(dictPtr);
	}
	if (Tcl_DictObjRemove(interp, dictPtr, OBJ_AT_TOS) != TCL_OK) {
	    Tcl_BounceRefCount(dictPtr);
	    TRACE_ERROR(interp);
	    goto gotError;
	}
	TRACE_APPEND_OBJ(dictPtr);
	if (allocateDict) {
	    objResultPtr = dictPtr;
	    NEXT_INST_F(1, 2, 1);
	} else {
	    NEXT_INST_F0(1, 1);
	}
    case INST_DICT_GET:
	numArgs = TclGetUInt4AtPtr(pc + 1);
	TRACE(("%u => ", (unsigned)numArgs));
	dictPtr = OBJ_AT_DEPTH(numArgs);
	if (numArgs > 1) {
	    dictPtr = TclTraceDictPath(interp, dictPtr, numArgs - 1,
		    &OBJ_AT_DEPTH(numArgs - 1), DICT_PATH_READ);
	    if (dictPtr == NULL) {
		TRACE_APPEND((
			"ERROR tracing dictionary path into \"%.30s\": %s\n",
			O2S(OBJ_AT_DEPTH(numArgs)),
			O2S(Tcl_GetObjResult(interp))));
		goto gotError;
	    }
	}
	if (Tcl_DictObjGet(interp, dictPtr, OBJ_AT_TOS,
		&objResultPtr) != TCL_OK) {
	    TRACE_APPEND(("ERROR reading leaf dictionary key \"%.30s\": %s\n",
		    O2S(OBJ_AT_TOS), O2S(Tcl_GetObjResult(interp))));
	    goto gotError;
	}
	if (!objResultPtr) {
	    Tcl_SetObjResult(interp, Tcl_ObjPrintf(
		    "key \"%s\" not known in dictionary",
		    TclGetString(OBJ_AT_TOS)));
	    DECACHE_STACK_INFO();
	    Tcl_SetErrorCode(interp, "TCL", "LOOKUP", "DICT",
		    TclGetString(OBJ_AT_TOS), (char *)NULL);
	    CACHE_STACK_INFO();
	    TRACE_APPEND(("ERROR leaf dictionary key \"%.30s\" absent: %s\n",
		    O2S(OBJ_AT_TOS), O2S(Tcl_GetObjResult(interp))));
	    goto gotError;
	}
	TRACE_APPEND_OBJ(objResultPtr);
	NEXT_INST_V(5, numArgs + 1, 1);
    case INST_DICT_GET_DEF:
	numArgs = TclGetUInt4AtPtr(pc + 1);
	TRACE(("%u => ", (unsigned)numArgs));
	dictPtr = OBJ_AT_DEPTH(numArgs+1);
	if (numArgs > 1) {
	    dictPtr = TclTraceDictPath(interp, dictPtr, numArgs-1,
		    &OBJ_AT_DEPTH(numArgs), DICT_PATH_EXISTS);
	    if (dictPtr == NULL) {
		TRACE_APPEND((
			"ERROR tracing dictionary path into \"%.30s\": %s\n",
			O2S(OBJ_AT_DEPTH(numArgs + 1)),
			O2S(Tcl_GetObjResult(interp))));
		goto gotError;
	    } else if (dictPtr == DICT_PATH_NON_EXISTENT) {
		goto dictGetDefUseDefault;
	    }
	}
	if (Tcl_DictObjGet(interp, dictPtr, OBJ_UNDER_TOS,
		&objResultPtr) != TCL_OK) {
	    TRACE_APPEND(("ERROR reading leaf dictionary key \"%.30s\": %s\n",
		    O2S(dictPtr), O2S(Tcl_GetObjResult(interp))));
	    goto gotError;
	} else if (!objResultPtr) {
	dictGetDefUseDefault:
	    objResultPtr = OBJ_AT_TOS;
	}
	TRACE_APPEND_OBJ(objResultPtr);
	NEXT_INST_V(5, numArgs + 2, 1);

    case INST_DICT_SET:
    case INST_DICT_UNSET:
    case INST_DICT_INCR_IMM:
	numArgs = TclGetUInt4AtPtr(pc + 1);
	varIdx = TclGetUInt4AtPtr(pc + 5);

	varPtr = LOCAL(varIdx);
	while (TclIsVarLink(varPtr)) {
	    varPtr = varPtr->value.linkPtr;
	}
	TRACE(("%u %u => ", (unsigned)numArgs, (unsigned)varIdx));
	if (TclIsVarDirectReadable(varPtr)) {
	    dictPtr = varPtr->value.objPtr;
	} else {
	    DECACHE_STACK_INFO();
	    dictPtr = TclPtrGetVarIdx(interp, varPtr, NULL, NULL, NULL, 0,
		    varIdx);
	    CACHE_STACK_INFO();
	}
	if (dictPtr == NULL) {
	    TclNewObj(dictPtr);
	    allocateDict = 1;
	} else {
	    allocateDict = Tcl_IsShared(dictPtr);
	    if (allocateDict) {
		dictPtr = Tcl_DuplicateObj(dictPtr);
	    }
	}

	switch (*pc) {
	case INST_DICT_SET:
	    cleanup = numArgs + 1;
	    result = Tcl_DictObjPutKeyList(interp, dictPtr, numArgs,
		    &OBJ_AT_DEPTH(numArgs), OBJ_AT_TOS);
	    break;
	case INST_DICT_INCR_IMM: {
	    int increment = TclGetInt4AtPtr(pc + 1);
	    cleanup = 1;
	    result = Tcl_DictObjGet(interp, dictPtr, OBJ_AT_TOS, &valuePtr);
	    if (result != TCL_OK) {
		break;
	    }
	    if (valuePtr == NULL) {
		Tcl_DictObjPut(NULL, dictPtr, OBJ_AT_TOS, Tcl_NewWideIntObj(increment));
	    } else {
		TclNewIntObj(value2Ptr, increment);
		if (Tcl_IsShared(valuePtr)) {
		    valuePtr = Tcl_DuplicateObj(valuePtr);
		    Tcl_DictObjPut(NULL, dictPtr, OBJ_AT_TOS, valuePtr);
		}
		result = TclIncrObj(interp, valuePtr, value2Ptr);
		if (result == TCL_OK) {
		    TclInvalidateStringRep(dictPtr);
		}
		Tcl_BounceRefCount(value2Ptr);
	    }
	    break;
	}
	case INST_DICT_UNSET:
	    cleanup = numArgs;
	    result = Tcl_DictObjRemoveKeyList(interp, dictPtr, numArgs,
		    &OBJ_AT_DEPTH(numArgs - 1));
	    break;
	default:
	    TCL_UNREACHABLE();
	}

	if (result != TCL_OK) {
	    if (allocateDict) {
		TclDecrRefCount(dictPtr);
	    }
	    TRACE_APPEND(("ERROR updating dictionary: %s\n",
		    O2S(Tcl_GetObjResult(interp))));
	    goto checkForCatch;
	}

	if (TclIsVarDirectWritable(varPtr)) {
	    if (allocateDict) {
		value2Ptr = varPtr->value.objPtr;
		Tcl_IncrRefCount(dictPtr);
		if (value2Ptr != NULL) {
		    TclDecrRefCount(value2Ptr);
		}
		varPtr->value.objPtr = dictPtr;
	    }
	    objResultPtr = dictPtr;
	} else {
	    Tcl_IncrRefCount(dictPtr);
	    DECACHE_STACK_INFO();
	    objResultPtr = TclPtrSetVarIdx(interp, varPtr, NULL, NULL, NULL,
		    dictPtr, TCL_LEAVE_ERR_MSG, varIdx);
	    CACHE_STACK_INFO();
	    TclDecrRefCount(dictPtr);
	    if (objResultPtr == NULL) {
		TRACE_ERROR(interp);
		goto gotError;
	    }
	}
#ifndef TCL_COMPILE_DEBUG
	if (pc[9] == INST_POP) {
	    NEXT_INST_V(10, cleanup, 0);
	}
#endif
	TRACE_APPEND_OBJ(objResultPtr);
	NEXT_INST_V(9, cleanup, 1);

    case INST_DICT_APPEND:
    case INST_DICT_LAPPEND:
	varIdx = TclGetUInt4AtPtr(pc + 1);
	varPtr = LOCAL(varIdx);
	while (TclIsVarLink(varPtr)) {
	    varPtr = varPtr->value.linkPtr;
	}
	TRACE(("%u => ", (unsigned)varIdx));
	if (TclIsVarDirectReadable(varPtr)) {
	    dictPtr = varPtr->value.objPtr;
	} else {
	    DECACHE_STACK_INFO();
	    dictPtr = TclPtrGetVarIdx(interp, varPtr, NULL, NULL, NULL, 0,
		    varIdx);
	    CACHE_STACK_INFO();
	}
	if (dictPtr == NULL) {
	    TclNewObj(dictPtr);
	    allocateDict = 1;
	} else {
	    allocateDict = Tcl_IsShared(dictPtr);
	    if (allocateDict) {
		dictPtr = Tcl_DuplicateObj(dictPtr);
	    }
	}

	if (Tcl_DictObjGet(interp, dictPtr, OBJ_UNDER_TOS,
		&valuePtr) != TCL_OK) {
	    Tcl_BounceRefCount(dictPtr);
	    TRACE_ERROR(interp);
	    goto gotError;
	}

	/*
	 * Note that a non-existent key results in a NULL valuePtr, which is a
	 * case handled separately below. What we *can* say at this point is
	 * that the write-back will always succeed.
	 */

	switch (*pc) {
	case INST_DICT_APPEND:
	    if (valuePtr == NULL) {
		Tcl_DictObjPut(NULL, dictPtr, OBJ_UNDER_TOS, OBJ_AT_TOS);
	    } else if (Tcl_IsShared(valuePtr)) {
		valuePtr = Tcl_DuplicateObj(valuePtr);
		Tcl_AppendObjToObj(valuePtr, OBJ_AT_TOS);
		Tcl_DictObjPut(NULL, dictPtr, OBJ_UNDER_TOS, valuePtr);
	    } else {
		Tcl_AppendObjToObj(valuePtr, OBJ_AT_TOS);

		/*
		 * Must invalidate the string representation of dictionary
		 * here because we have directly updated the internal
		 * representation; if we don't, callers could see the wrong
		 * string rep despite the internal version of the dictionary
		 * having the correct value. [Bug 3079830]
		 */

		TclInvalidateStringRep(dictPtr);
	    }
	    break;
	case INST_DICT_LAPPEND:
	    /*
	     * More complex because list-append can fail.
	     */

	    if (valuePtr == NULL) {
		Tcl_DictObjPut(NULL, dictPtr, OBJ_UNDER_TOS,
			Tcl_NewListObj(1, &OBJ_AT_TOS));
	    } else if (Tcl_IsShared(valuePtr)) {
		valuePtr = Tcl_DuplicateObj(valuePtr);
		if (Tcl_ListObjAppendElement(interp, valuePtr,
			OBJ_AT_TOS) != TCL_OK) {
		    TclDecrRefCount(valuePtr);
		    Tcl_BounceRefCount(dictPtr);
		    TRACE_ERROR(interp);
		    goto gotError;
		}
		Tcl_DictObjPut(NULL, dictPtr, OBJ_UNDER_TOS, valuePtr);
	    } else {
		if (Tcl_ListObjAppendElement(interp, valuePtr,
			OBJ_AT_TOS) != TCL_OK) {
		    Tcl_BounceRefCount(dictPtr);
		    TRACE_ERROR(interp);
		    goto gotError;
		}

		/*
		 * Must invalidate the string representation of dictionary
		 * here because we have directly updated the internal
		 * representation; if we don't, callers could see the wrong
		 * string rep despite the internal version of the dictionary
		 * having the correct value. [Bug 3079830]
		 */

		TclInvalidateStringRep(dictPtr);
	    }
	    break;
	default:
	    TCL_UNREACHABLE();
	}

	if (TclIsVarDirectWritable(varPtr)) {
	    if (allocateDict) {
		value2Ptr = varPtr->value.objPtr;
		Tcl_IncrRefCount(dictPtr);
		if (value2Ptr != NULL) {
		    TclDecrRefCount(value2Ptr);
		}
		varPtr->value.objPtr = dictPtr;
	    }
	    objResultPtr = dictPtr;
	} else {
	    Tcl_IncrRefCount(dictPtr);
	    DECACHE_STACK_INFO();
	    objResultPtr = TclPtrSetVarIdx(interp, varPtr, NULL, NULL, NULL,
		    dictPtr, TCL_LEAVE_ERR_MSG, varIdx);
	    CACHE_STACK_INFO();
	    TclDecrRefCount(dictPtr);
	    if (objResultPtr == NULL) {
		TRACE_ERROR(interp);
		goto gotError;
	    }
	}
#ifndef TCL_COMPILE_DEBUG
	if (pc[5] == INST_POP) {
	    NEXT_INST_F0(6, 2);
	}
#endif
	TRACE_APPEND_OBJ(objResultPtr);
	NEXT_INST_F(5, 2, 1);

    case INST_DICT_FIRST:
	varIdx = TclGetUInt4AtPtr(pc + 1);
	TRACE(("%u => ", (unsigned) varIdx));
	dictPtr = POP_OBJECT();
	searchPtr = (Tcl_DictSearch *)Tcl_Alloc(sizeof(Tcl_DictSearch));
	if (Tcl_DictObjFirst(interp, dictPtr, searchPtr, &keyPtr,
		&valuePtr, &done) != TCL_OK) {
	    /*
	     * dictPtr is no longer on the stack, and we're not
	     * moving it into the internalrep of an iterator.  We need
	     * to drop the refcount [Tcl Bug 9b352768e6].
	     */

	    Tcl_DecrRefCount(dictPtr);
	    Tcl_Free(searchPtr);
	    TRACE_ERROR(interp);
	    goto gotError;
	}
	{
	    Tcl_ObjInternalRep ir;
	    TclNewObj(statePtr);
	    ir.twoPtrValue.ptr1 = searchPtr;
	    ir.twoPtrValue.ptr2 = dictPtr;
	    Tcl_StoreInternalRep(statePtr, &dictIteratorType, &ir);
	}
	varPtr = LOCAL(varIdx);
	if (varPtr->value.objPtr) {
	    if (TclHasInternalRep(varPtr->value.objPtr, &dictIteratorType)) {
		Tcl_Panic("mis-issued dictFirst!");
		TCL_UNREACHABLE();
	    }
	    TclDecrRefCount(varPtr->value.objPtr);
	}
	varPtr->value.objPtr = statePtr;
	Tcl_IncrRefCount(statePtr);
	goto pushDictIteratorResult;

    case INST_DICT_NEXT:
	varIdx = TclGetUInt4AtPtr(pc + 1);
	TRACE(("%u => ", (unsigned)varIdx));
	statePtr = (*LOCAL(varIdx)).value.objPtr;
	{
	    const Tcl_ObjInternalRep *irPtr;

	    if (statePtr &&
		    (irPtr = TclFetchInternalRep(statePtr, &dictIteratorType))) {
		searchPtr = (Tcl_DictSearch *)irPtr->twoPtrValue.ptr1;
		Tcl_DictObjNext(searchPtr, &keyPtr, &valuePtr, &done);
	    } else {
		Tcl_Panic("mis-issued dictNext!");
		TCL_UNREACHABLE();
	    }
	}
    pushDictIteratorResult:
	if (done) {
	    TclNewObj(emptyPtr);
	    PUSH_OBJECT(emptyPtr);
	    PUSH_OBJECT(emptyPtr);
	} else {
	    PUSH_OBJECT(valuePtr);
	    PUSH_OBJECT(keyPtr);
	}
	TRACE_APPEND(("\"%.30s\" \"%.30s\" %d\n",
		O2S(OBJ_UNDER_TOS), O2S(OBJ_AT_TOS), done));

	/*
	 * The INST_DICT_FIRST and INST_DICT_NEXT instructions are always
	 * followed by a conditional jump, so we can take advantage of this to
	 * do some peephole optimization (note that we're careful to not close
	 * out someone doing something else).
	 */

	JUMP_PEEPHOLE_F(done, 5, 0);

    case INST_DICT_UPDATE_START:
	varIdx = TclGetUInt4AtPtr(pc + 1);
	tblIdx = TclGetUInt4AtPtr(pc + 5);
	TRACE(("%u %u => ", (unsigned)varIdx, tblIdx));
	varPtr = LOCAL(varIdx);
	duiPtr = (DictUpdateInfo *)codePtr->auxDataArrayPtr[tblIdx].clientData;
	while (TclIsVarLink(varPtr)) {
	    varPtr = varPtr->value.linkPtr;
	}
	if (TclIsVarDirectReadable(varPtr)) {
	    dictPtr = varPtr->value.objPtr;
	} else {
	    DECACHE_STACK_INFO();
	    dictPtr = TclPtrGetVarIdx(interp, varPtr, NULL, NULL, NULL,
		    TCL_LEAVE_ERR_MSG, varIdx);
	    CACHE_STACK_INFO();
	    if (dictPtr == NULL) {
		TRACE_ERROR(interp);
		goto gotError;
	    }
	}
	Tcl_IncrRefCount(dictPtr);
	if (TclListObjGetElements(interp, OBJ_AT_TOS, &length,
		&keyPtrPtr) != TCL_OK) {
	    TRACE_ERROR(interp);
	    goto gotError;
	}
	if (length != duiPtr->length) {
	    Tcl_Panic("dictUpdateStart argument length mismatch");
	    TCL_UNREACHABLE();
	}
	for (i=0 ; i<length ; i++) {
	    if (Tcl_DictObjGet(interp, dictPtr, keyPtrPtr[i],
		    &valuePtr) != TCL_OK) {
		TRACE_ERROR(interp);
		Tcl_DecrRefCount(dictPtr);
		goto gotError;
	    }
	    varPtr = LOCAL(duiPtr->varIndices[i]);
	    while (TclIsVarLink(varPtr)) {
		varPtr = varPtr->value.linkPtr;
	    }
	    DECACHE_STACK_INFO();
	    if (valuePtr == NULL) {
		TclObjUnsetVar2(interp,
			localName(iPtr->varFramePtr, duiPtr->varIndices[i]),
			NULL, 0);
	    } else if (TclPtrSetVarIdx(interp, varPtr, NULL, NULL, NULL,
		    valuePtr, TCL_LEAVE_ERR_MSG,
		    duiPtr->varIndices[i]) == NULL) {
		CACHE_STACK_INFO();
		TRACE_ERROR(interp);
		Tcl_DecrRefCount(dictPtr);
		goto gotError;
	    }
	    CACHE_STACK_INFO();
	}
	TclDecrRefCount(dictPtr);
	TRACE_APPEND(("OK\n"));
	NEXT_INST_F0(9, 0);

    case INST_DICT_UPDATE_END:
	varIdx = TclGetUInt4AtPtr(pc + 1);
	tblIdx = TclGetUInt4AtPtr(pc + 5);
	TRACE(("%u %u => ", (unsigned)varIdx, tblIdx));
	varPtr = LOCAL(varIdx);
	duiPtr = (DictUpdateInfo *)codePtr->auxDataArrayPtr[tblIdx].clientData;
	while (TclIsVarLink(varPtr)) {
	    varPtr = varPtr->value.linkPtr;
	}
	if (TclIsVarDirectReadable(varPtr)) {
	    dictPtr = varPtr->value.objPtr;
	} else {
	    DECACHE_STACK_INFO();
	    dictPtr = TclPtrGetVarIdx(interp, varPtr, NULL, NULL, NULL, 0,
		    varIdx);
	    CACHE_STACK_INFO();
	}
	if (dictPtr == NULL) {
	    TRACE_APPEND(("storage was unset\n"));
	    NEXT_INST_F0(9, 1);
	}
	if (Tcl_DictObjSize(interp, dictPtr, &length) != TCL_OK
		|| TclListObjGetElements(interp, OBJ_AT_TOS, &length,
			&keyPtrPtr) != TCL_OK) {
	    TRACE_ERROR(interp);
	    goto gotError;
	}
	allocdict = Tcl_IsShared(dictPtr);
	if (allocdict) {
	    dictPtr = Tcl_DuplicateObj(dictPtr);
	}
	if (length > 0) {
	    TclInvalidateStringRep(dictPtr);
	}
	for (i=0 ; i<length ; i++) {
	    Var *var2Ptr = LOCAL(duiPtr->varIndices[i]);

	    while (TclIsVarLink(var2Ptr)) {
		var2Ptr = var2Ptr->value.linkPtr;
	    }
	    if (TclIsVarDirectReadable(var2Ptr)) {
		valuePtr = var2Ptr->value.objPtr;
	    } else {
		DECACHE_STACK_INFO();
		valuePtr = TclPtrGetVarIdx(interp, var2Ptr, NULL, NULL, NULL,
			0, duiPtr->varIndices[i]);
		CACHE_STACK_INFO();
	    }
	    if (valuePtr == NULL) {
		Tcl_DictObjRemove(interp, dictPtr, keyPtrPtr[i]);
	    } else if (dictPtr == valuePtr) {
		Tcl_DictObjPut(interp, dictPtr, keyPtrPtr[i],
			Tcl_DuplicateObj(valuePtr));
	    } else {
		Tcl_DictObjPut(interp, dictPtr, keyPtrPtr[i], valuePtr);
	    }
	}
	if (TclIsVarDirectWritable(varPtr)) {
	    Tcl_IncrRefCount(dictPtr);
	    TclDecrRefCount(varPtr->value.objPtr);
	    varPtr->value.objPtr = dictPtr;
	} else {
	    DECACHE_STACK_INFO();
	    objResultPtr = TclPtrSetVarIdx(interp, varPtr, NULL, NULL, NULL,
		    dictPtr, TCL_LEAVE_ERR_MSG, varIdx);
	    CACHE_STACK_INFO();
	    if (objResultPtr == NULL) {
		if (allocdict) {
		    TclDecrRefCount(dictPtr);
		}
		TRACE_ERROR(interp);
		goto gotError;
	    }
	}
	TRACE_APPEND(("written back\n"));
	NEXT_INST_F0(9, 1);

    case INST_DICT_EXPAND:
	dictPtr = OBJ_UNDER_TOS;
	listPtr = OBJ_AT_TOS;
	TRACE(("\"%.30s\" \"%.30s\" =>", O2S(dictPtr), O2S(listPtr)));
	if (TclListObjGetElements(interp, listPtr, &objc, &objv) != TCL_OK) {
	    TRACE_ERROR(interp);
	    goto gotError;
	}
	objResultPtr = TclDictWithInit(interp, dictPtr, objc, objv);
	if (objResultPtr == NULL) {
	    TRACE_ERROR(interp);
	    goto gotError;
	}
	TRACE_APPEND_OBJ(objResultPtr);
	NEXT_INST_F(1, 2, 1);

    case INST_DICT_RECOMBINE_STK:
	keysPtr = POP_OBJECT();
	varNamePtr = OBJ_UNDER_TOS;
	listPtr = OBJ_AT_TOS;
	TRACE(("\"%.30s\" \"%.30s\" \"%.30s\" => ",
		O2S(varNamePtr), O2S(valuePtr), O2S(keysPtr)));
	if (TclListObjGetElements(interp, listPtr, &objc, &objv) != TCL_OK) {
	    TRACE_ERROR(interp);
	    TclDecrRefCount(keysPtr);
	    goto gotError;
	}
	varPtr = TclObjLookupVarEx(interp, varNamePtr, NULL,
		TCL_LEAVE_ERR_MSG, "set", 1, 1, &arrayPtr);
	if (varPtr == NULL) {
	    TRACE_ERROR(interp);
	    TclDecrRefCount(keysPtr);
	    goto gotError;
	}
	DECACHE_STACK_INFO();
	result = TclDictWithFinish(interp, varPtr, arrayPtr, varNamePtr, NULL, -1,
		objc, objv, keysPtr);
	CACHE_STACK_INFO();
	TclDecrRefCount(keysPtr);
	if (result != TCL_OK) {
	    TRACE_ERROR(interp);
	    goto gotError;
	}
	TRACE_APPEND(("OK\n"));
	NEXT_INST_F0(1, 2);

    case INST_DICT_RECOMBINE_IMM:
	varIdx = TclGetUInt4AtPtr(pc + 1);
	listPtr = OBJ_UNDER_TOS;
	keysPtr = OBJ_AT_TOS;
	varPtr = LOCAL(varIdx);
	TRACE(("%u <- \"%.30s\" \"%.30s\" => ", (unsigned)varIdx, O2S(valuePtr),
		O2S(keysPtr)));
	if (TclListObjGetElements(interp, listPtr, &objc, &objv) != TCL_OK) {
	    TRACE_ERROR(interp);
	    goto gotError;
	}
	while (TclIsVarLink(varPtr)) {
	    varPtr = varPtr->value.linkPtr;
	}
	DECACHE_STACK_INFO();
	result = TclDictWithFinish(interp, varPtr, NULL, NULL, NULL, varIdx,
		objc, objv, keysPtr);
	CACHE_STACK_INFO();
	if (result != TCL_OK) {
	    TRACE_ERROR(interp);
	    goto gotError;
	}
	TRACE_APPEND(("OK\n"));
	NEXT_INST_F0(5, 2);
    }

    /*
     *	   End of dictionary-related instructions.
     * -----------------------------------------------------------------
     */

    case INST_CLOCK_READ: {	/* Read the wall clock */
	Tcl_WideInt wval;
	Tcl_Time now;
	switch (TclGetUInt1AtPtr(pc + 1)) {
	case CLOCK_READ_CLICKS:
#ifdef TCL_WIDE_CLICKS
	    wval = TclpGetWideClicks();
#else
	    wval = (Tcl_WideInt)TclpGetClicks();
#endif
	    break;
	case CLOCK_READ_MICROS:
	    Tcl_GetTime(&now);
	    wval = (Tcl_WideInt)now.sec * 1000000 + now.usec;
	    break;
	case CLOCK_READ_MILLIS:
	    Tcl_GetTime(&now);
	    wval = (Tcl_WideInt)now.sec * 1000 + now.usec / 1000;
	    break;
	case CLOCK_READ_SECS:
	    Tcl_GetTime(&now);
	    wval = (Tcl_WideInt)now.sec;
	    break;
	default:
	    Tcl_Panic("clockRead instruction with unknown clock#");
	    TCL_UNREACHABLE();
	}
	TclNewIntObj(objResultPtr, wval);
	TRACE_WITH_OBJ(("=> "), objResultPtr);
	NEXT_INST_F(2, 0, 1);
    }

    default:
	Tcl_Panic("TclNRExecuteByteCode: unrecognized opCode %u", *pc);
    } /* end of switch on opCode */

    /*
     * Block for variables needed to process exception returns.
     */

    {
	ExceptionRange *rangePtr;
				/* Points to closest loop or catch exception
				 * range enclosing the pc. Used by various
				 * instructions and processCatch to process
				 * break, continue, and errors. */
	const char *bytes;

	/*
	 * An external evaluation (INST_INVOKE or INST_EVAL) returned
	 * something different from TCL_OK, or else INST_BREAK or
	 * INST_CONTINUE were called.
	 */

    processExceptionReturn:
#ifdef TCL_COMPILE_DEBUG
	switch (*pc) {
#ifndef REMOVE_DEPRECATED_OPCODES
	case INST_INVOKE_STK1:
	    numArgs = TclGetUInt1AtPtr(pc + 1);
	    TRACE(("%u => ... after \"%.20s\": ", (unsigned)numArgs, cmdNameBuf));
	    break;
#endif // REMOVE_DEPRECATED_OPCODES
	case INST_INVOKE_STK:
	    numArgs = TclGetUInt4AtPtr(pc + 1);
	    TRACE(("%u => ... after \"%.20s\": ", (unsigned)numArgs, cmdNameBuf));
	    break;
	case INST_INVOKE_EXPANDED:
	    TRACE((" => ... after \"%.20s\": ", cmdNameBuf));
	    break;
	case INST_EVAL_STK:
	    /*
	     * Note that the object at stacktop has to be used before doing
	     * the cleanup.
	     */

	    TRACE(("\"%.30s\" => ", O2S(OBJ_AT_TOS)));
	    break;
	default:
	    TRACE(("=> "));
	}
#endif
	if ((result == TCL_CONTINUE) || (result == TCL_BREAK)) {
	    rangePtr = GetExceptRangeForPc(pc, result, codePtr);
	    if (rangePtr == NULL) {
		TRACE_APPEND(("no encl. loop or catch, returning %s\n",
			StringForResultCode(result)));
		goto abnormalReturn;
	    }
	    if (rangePtr->type == CATCH_EXCEPTION_RANGE) {
		TRACE_APPEND(("%s ...\n", StringForResultCode(result)));
		goto processCatch;
	    }
	    while (cleanup--) {
		valuePtr = POP_OBJECT();
		TclDecrRefCount(valuePtr);
	    }
	    if (result == TCL_BREAK) {
		result = TCL_OK;
		pc = (codePtr->codeStart + rangePtr->breakOffset);
		TRACE_APPEND(("%s, range at %" SIZEd ", new pc %" SIZEd "\n",
			StringForResultCode(result),
			rangePtr->codeOffset, rangePtr->breakOffset));
		NEXT_INST_F0(0, 0);
	    }
	    if (rangePtr->continueOffset == TCL_INDEX_NONE) {
		TRACE_APPEND(("%s, loop w/o continue, checking for catch\n",
			StringForResultCode(result)));
		goto checkForCatch;
	    }
	    result = TCL_OK;
	    pc = (codePtr->codeStart + rangePtr->continueOffset);
	    TRACE_APPEND(("%s, range at %" SIZEd ", new pc %" SIZEd "\n",
		    StringForResultCode(result),
		    rangePtr->codeOffset, rangePtr->continueOffset));
	    NEXT_INST_F0(0, 0);
	}
#ifdef TCL_COMPILE_DEBUG
	if (traceInstructions) {
	    objPtr = Tcl_GetObjResult(interp);
	    if ((result != TCL_ERROR) && (result != TCL_RETURN)) {
		TRACE_APPEND(("OTHER RETURN CODE %d, result=\"%.30s\"\n ",
			result, O2S(objPtr)));
	    } else {
		TRACE_APPEND(("%s, result=\"%.30s\"\n",
			StringForResultCode(result), O2S(objPtr)));
	    }
	}
#endif
	goto checkForCatch;

	/*
	 * Division by zero in an expression. Control only reaches this point
	 * by "goto divideByZero".
	 */

    divideByZero:
	Tcl_SetObjResult(interp, Tcl_NewStringObj("divide by zero", -1));
	DECACHE_STACK_INFO();
	Tcl_SetErrorCode(interp, "ARITH", "DIVZERO", "divide by zero", (char *)NULL);
	CACHE_STACK_INFO();
	goto gotError;

    outOfMemory:
	Tcl_SetObjResult(interp, Tcl_NewStringObj("out of memory", -1));
	DECACHE_STACK_INFO();
	Tcl_SetErrorCode(interp, "ARITH", "OUTOFMEMORY", "out of memory", (char *)NULL);
	CACHE_STACK_INFO();
	goto gotError;

	/*
	 * Exponentiation of zero by negative number in an expression. Control
	 * only reaches this point by "goto exponOfZero".
	 */

    exponOfZero:
	Tcl_SetObjResult(interp, Tcl_NewStringObj(
		"exponentiation of zero by negative power", -1));
	DECACHE_STACK_INFO();
	Tcl_SetErrorCode(interp, "ARITH", "DOMAIN",
		"exponentiation of zero by negative power", (char *)NULL);
	CACHE_STACK_INFO();

	/*
	 * Almost all error paths feed through here rather than assigning to
	 * result themselves (for a small but consistent saving).
	 */

    gotError:
	result = TCL_ERROR;

	/*
	 * Execution has generated an "exception" such as TCL_ERROR. If the
	 * exception is an error, record information about what was being
	 * executed when the error occurred. Find the closest enclosing catch
	 * range, if any. If no enclosing catch range is found, stop execution
	 * and return the "exception" code.
	 */

    checkForCatch:
	if (iPtr->execEnvPtr->rewind) {
	    goto abnormalReturn;
	}
	if ((result == TCL_ERROR) && !(iPtr->flags & ERR_ALREADY_LOGGED)) {
	    const unsigned char *pcBeg;
	    Tcl_Size xxx1length;

	    bytes = GetSrcInfoForPc(pc, codePtr, &xxx1length, &pcBeg, NULL);
	    DECACHE_STACK_INFO();
	    TclLogCommandInfo(interp, codePtr->source, bytes,
		    bytes ? xxx1length : 0, pcBeg, tosPtr);
	    CACHE_STACK_INFO();
	}
	iPtr->flags &= ~ERR_ALREADY_LOGGED;

	/*
	 * Clear all expansions that may have started after the last
	 * INST_BEGIN_CATCH.
	 */

	while (auxObjList) {
	    if ((catchTop != initCatchTop)
		    && (PTR2INT(*catchTop) >
			PTR2INT(auxObjList->internalRep.twoPtrValue.ptr2))) {
		break;
	    }
	    POP_TAUX_OBJ();
	}

	/*
	 * We must not catch if the script in progress has been canceled with
	 * the TCL_CANCEL_UNWIND flag. Instead, it blows outwards until we
	 * either hit another interpreter (presumably where the script in
	 * progress has not been canceled) or we get to the top-level. We do
	 * NOT modify the interpreter result here because we know it will
	 * already be set prior to vectoring down to this point in the code.
	 */

	if (TclCanceled(iPtr) && (Tcl_Canceled(interp, 0) == TCL_ERROR)) {
#ifdef TCL_COMPILE_DEBUG
	    if (traceInstructions) {
		fprintf(stdout, "   ... cancel with unwind, returning %s\n",
			StringForResultCode(result));
	    }
#endif
	    goto abnormalReturn;
	}

	/*
	 * We must not catch an exceeded limit. Instead, it blows outwards
	 * until we either hit another interpreter (presumably where the limit
	 * is not exceeded) or we get to the top-level.
	 */

	if (TclLimitExceeded(iPtr->limit)) {
#ifdef TCL_COMPILE_DEBUG
	    if (traceInstructions) {
		fprintf(stdout, "   ... limit exceeded, returning %s\n",
			StringForResultCode(result));
	    }
#endif
	    goto abnormalReturn;
	}
	if (catchTop == initCatchTop) {
#ifdef TCL_COMPILE_DEBUG
	    if (traceInstructions) {
		fprintf(stdout, "   ... no enclosing catch, returning %s\n",
			StringForResultCode(result));
	    }
#endif
	    goto abnormalReturn;
	}
	rangePtr = GetExceptRangeForPc(pc, TCL_ERROR, codePtr);
	if (rangePtr == NULL) {
	    /*
	     * This is only possible when compiling a [catch] that sends its
	     * script to INST_EVAL. Cannot correct the compiler without
	     * breaking compat with previous .tbc compiled scripts.
	     */

#ifdef TCL_COMPILE_DEBUG
	    if (traceInstructions) {
		fprintf(stdout, "   ... no enclosing catch, returning %s\n",
			StringForResultCode(result));
	    }
#endif
	    goto abnormalReturn;
	}

	/*
	 * A catch exception range (rangePtr) was found to handle an
	 * "exception". It was found either by checkForCatch just above or by
	 * an instruction during break, continue, or error processing. Jump to
	 * its catchOffset after unwinding the operand stack to the depth it
	 * had when starting to execute the range's catch command.
	 */

    processCatch:
	while (CURR_DEPTH > PTR2INT(*catchTop)) {
	    valuePtr = POP_OBJECT();
	    TclDecrRefCount(valuePtr);
	}
#ifdef TCL_COMPILE_DEBUG
	if (traceInstructions) {
	    fprintf(stdout, "  ... found catch at %" SIZEd ", catchTop=%" SIZEd ", "
		    "unwound to %" SIZEd ", new pc %" SIZEd "\n",
		    rangePtr->codeOffset, (Tcl_Size) (catchTop - initCatchTop - 1),
		    PTR2INT(*catchTop), rangePtr->catchOffset);
	}
#endif
	pc = (codePtr->codeStart + rangePtr->catchOffset);
	NEXT_INST_F0(0, 0);	/* Restart the execution loop at pc. */

	/*
	 * end of infinite loop dispatching on instructions.
	 */

	/*
	 * Done or abnormal return code. Restore the stack to state it had when
	 * starting to execute the ByteCode. Panic if the stack is below the
	 * initial level.
	 */

    abnormalReturn:
	TCL_DTRACE_INST_LAST();

	/*
	 * Clear all expansions and same-level NR calls.
	 *
	 * Note that expansion markers have a NULL type; avoid removing other
	 * markers.
	 */

	while (auxObjList) {
	    POP_TAUX_OBJ();
	}
	while (tosPtr > initTosPtr) {
	    objPtr = POP_OBJECT();
	    Tcl_DecrRefCount(objPtr);
	}

	if (tosPtr < initTosPtr) {
#ifdef TCL_COMPILE_DEBUG
	    fprintf(stderr,
		    "\nTclNRExecuteByteCode: abnormal return at pc %" SIZEd ": "
		    "stack top %" SIZEd " < entry stack top %d\n",
		    PC_REL, CURR_DEPTH, 0);
#endif
	    Tcl_Panic("TclNRExecuteByteCode execution failure: end stack top < start stack top");
	}
	CLANG_ASSERT(bcFramePtr);
    }

    iPtr->cmdFramePtr = bcFramePtr->nextPtr;
    TclReleaseByteCode(codePtr);
    TclStackFree(interp, TD);	/* free my stack */

    return result;

    /*
     * INST_START_CMD failure case removed where it doesn't bother that much
     *
     * Remark that if the interpreter is marked for deletion its compileEpoch
     * is modified, so that the epoch check also verifies that the interp is
     * not deleted. If no outside call has been made since the last check, it
     * is safe to omit the check.

     * case INST_START_CMD:
     */

  instStartCmdFailed:
    if (TclInterpReady(interp) == TCL_ERROR) {
	goto gotError;
    }

    /*
     * We used to switch to direct eval; for NRE-awareness we now compile and
     * eval the command so that this evaluation does not add a new TEBC
     * instance. Bug [2910748], bug [fa6bf38d07]
     *
     * TODO: recompile, search this command and eval a code starting from,
     * so that this evaluation does not add a new TEBC instance without
     * NRE-trampoline.
     */

    codePtr->flags |= TCL_BYTECODE_RECOMPILE;
    Tcl_Size xxx1length = 0;
    const char *bytes = GetSrcInfoForPc(pc, codePtr, &xxx1length, NULL, NULL);
    unsigned offset = TclGetUInt4AtPtr(pc + 1);
    pc += offset - 1;
    assert(bytes);
    PUSH_OBJECT(Tcl_NewStringObj(bytes, xxx1length));
    goto instEvalStk;
}

#undef codePtr
#undef iPtr
#undef bcFramePtr
#undef initCatchTop
#undef initTosPtr
#undef auxObjList
#undef catchTop
#undef TCONST
#undef esPtr

static int
FinalizeOONext(
    void *data[],
    Tcl_Interp *interp,
    int result)
{
    Interp *iPtr = (Interp *) interp;
    CallContext *contextPtr = (CallContext *)data[1];

    /*
     * Reset the variable lookup frame.
     */

    iPtr->varFramePtr = (CallFrame *)data[0];

    /*
     * Restore the call chain context index as we've finished the inner invoke
     * and want to operate in the outer context again.
     */

    contextPtr->index = PTR2INT(data[2]);
    contextPtr->skip = PTR2INT(data[3]);
    contextPtr->oPtr->flags &= ~FILTER_HANDLING;
    return result;
}

static int
FinalizeOONextFilter(
    void *data[],
    Tcl_Interp *interp,
    int result)
{
    Interp *iPtr = (Interp *) interp;
    CallContext *contextPtr = (CallContext *)data[1];

    /*
     * Reset the variable lookup frame.
     */

    iPtr->varFramePtr = (CallFrame *)data[0];

    /*
     * Restore the call chain context index as we've finished the inner invoke
     * and want to operate in the outer context again.
     */

    contextPtr->index = PTR2INT(data[2]);
    contextPtr->skip = PTR2INT(data[3]);
    contextPtr->oPtr->flags |= FILTER_HANDLING;
    return result;
}

/*
 * WidePwrSmallExpon --
 *
 * Helper to calculate small powers of integers whose result is wide.
 */
static inline Tcl_WideInt
WidePwrSmallExpon(
    Tcl_WideInt w1,
    long exponent)
{
    Tcl_WideInt wResult;

    wResult = w1 * w1;		/* b**2 */
    switch (exponent) {
    case 2:
	break;
    case 3:
	wResult *= w1;		/* b**3 */
	break;
    case 4:
	wResult *= wResult;	/* b**4 */
	break;
    case 5:
	wResult *= wResult;	/* b**4 */
	wResult *= w1;		/* b**5 */
	break;
    case 6:
	wResult *= w1;		/* b**3 */
	wResult *= wResult;	/* b**6 */
	break;
    case 7:
	wResult *= w1;		/* b**3 */
	wResult *= wResult;	/* b**6 */
	wResult *= w1;		/* b**7 */
	break;
    case 8:
	wResult *= wResult;	/* b**4 */
	wResult *= wResult;	/* b**8 */
	break;
    case 9:
	wResult *= wResult;	/* b**4 */
	wResult *= wResult;	/* b**8 */
	wResult *= w1;		/* b**9 */
	break;
    case 10:
	wResult *= wResult;	/* b**4 */
	wResult *= w1;		/* b**5 */
	wResult *= wResult;	/* b**10 */
	break;
    case 11:
	wResult *= wResult;	/* b**4 */
	wResult *= w1;		/* b**5 */
	wResult *= wResult;	/* b**10 */
	wResult *= w1;		/* b**11 */
	break;
    case 12:
	wResult *= w1;		/* b**3 */
	wResult *= wResult;	/* b**6 */
	wResult *= wResult;	/* b**12 */
	break;
    case 13:
	wResult *= w1;		/* b**3 */
	wResult *= wResult;	/* b**6 */
	wResult *= wResult;	/* b**12 */
	wResult *= w1;		/* b**13 */
	break;
    case 14:
	wResult *= w1;		/* b**3 */
	wResult *= wResult;	/* b**6 */
	wResult *= w1;		/* b**7 */
	wResult *= wResult;	/* b**14 */
	break;
    case 15:
	wResult *= w1;		/* b**3 */
	wResult *= wResult;	/* b**6 */
	wResult *= w1;		/* b**7 */
	wResult *= wResult;	/* b**14 */
	wResult *= w1;		/* b**15 */
	break;
    case 16:
	wResult *= wResult;	/* b**4 */
	wResult *= wResult;	/* b**8 */
	wResult *= wResult;	/* b**16 */
	break;
    }
    return wResult;
}
/*
 *----------------------------------------------------------------------
 *
 * ExecuteExtendedBinaryMathOp, ExecuteExtendedUnaryMathOp --
 *
 *	These functions do advanced math for binary and unary operators
 *	respectively, so that the main TEBC code does not bear the cost of
 *	them.
 *
 * Results:
 *	A Tcl_Obj* result, or a NULL (in which case valuePtr is updated to
 *	hold the result value), or one of the special flag values
 *	GENERAL_ARITHMETIC_ERROR, EXPONENT_OF_ZERO or DIVIDED_BY_ZERO. The
 *	latter two signify a zero value raised to a negative power or a value
 *	divided by zero, respectively. With GENERAL_ARITHMETIC_ERROR, all
 *	error information will have already been reported in the interpreter
 *	result.
 *
 * Side effects:
 *	May update the Tcl_Obj indicated valuePtr if it is unshared. Will
 *	return a NULL when that happens.
 *
 *----------------------------------------------------------------------
 */

static Tcl_Obj *
ExecuteExtendedBinaryMathOp(
    Tcl_Interp *interp,		/* Where to report errors. */
    int opcode,			/* What operation to perform. */
    Tcl_Obj **constants,	/* The execution environment's constants. */
    Tcl_Obj *valuePtr,		/* The first operand on the stack. */
    Tcl_Obj *value2Ptr)		/* The second operand on the stack. */
{
#define WIDE_RESULT(w) \
    if (Tcl_IsShared(valuePtr)) {					\
	return Tcl_NewWideIntObj(w);					\
    } else {								\
	TclSetIntObj(valuePtr, (w));					\
	return NULL;							\
    }
#define BIG_RESULT(b) \
    if (Tcl_IsShared(valuePtr)) {					\
	return Tcl_NewBignumObj(b);					\
    } else {								\
	Tcl_SetBignumObj(valuePtr, (b));				\
	return NULL;							\
    }
#define DOUBLE_RESULT(d) \
    if (Tcl_IsShared(valuePtr)) {					\
	TclNewDoubleObj(objResultPtr, (d));				\
	return objResultPtr;						\
    } else {								\
	Tcl_SetDoubleObj(valuePtr, (d));				\
	return NULL;							\
    }

    int type1, type2;
    void *ptr1, *ptr2;
    double d1, d2, dResult;
    Tcl_WideInt w1, w2, wResult;
    mp_int big1, big2, bigResult, bigRemainder;
    Tcl_Obj *objResultPtr;
    int invalid, zero;
    int shift;
    mp_err err;

    (void) GetNumberFromObj(NULL, valuePtr, &ptr1, &type1);
    (void) GetNumberFromObj(NULL, value2Ptr, &ptr2, &type2);

    switch (opcode) {
    case INST_MOD:
	/* TODO: Attempts to re-use unshared operands on stack */

	w2 = 0;			/* silence gcc warning */
	if (type2 == TCL_NUMBER_INT) {
	    w2 = *((const Tcl_WideInt *)ptr2);
	    if (w2 == 0) {
		return DIVIDED_BY_ZERO;
	    }
	    if ((w2 == 1) || (w2 == -1)) {
		/*
		 * Div. by |1| always yields remainder of 0.
		 */

		return constants[0];
	    }
	}
	if (type1 == TCL_NUMBER_INT) {
	    w1 = *((const Tcl_WideInt *)ptr1);

	    if (w1 == 0) {
		/*
		 * 0 % (non-zero) always yields remainder of 0.
		 */

		return constants[0];
	    }
	    if (type2 == TCL_NUMBER_INT) {
		Tcl_WideInt wQuotient, wRemainder;
		w2 = *((const Tcl_WideInt *)ptr2);
		wQuotient = w1 / w2;

		/*
		 * Force Tcl's integer division rules.
		 * TODO: examine for logic simplification
		 */

		if (((wQuotient < 0)
			|| ((wQuotient == 0)
			&& ((w1 < 0 && w2 > 0)
			|| (w1 > 0 && w2 < 0))))
			&& (wQuotient * w2 != w1)) {
		    wQuotient -= 1;
		}
		wRemainder = (Tcl_WideInt)((Tcl_WideUInt)w1 -
			(Tcl_WideUInt)w2*(Tcl_WideUInt)wQuotient);
		WIDE_RESULT(wRemainder);
	    }

	    Tcl_TakeBignumFromObj(NULL, value2Ptr, &big2);

	    /* TODO: internals intrusion */
	    if ((w1 > ((Tcl_WideInt)0)) ^ !mp_isneg(&big2)) {
		/*
		 * Arguments are opposite sign; remainder is sum.
		 */

		err = mp_init_i64(&big1, w1);
		if (err == MP_OKAY) {
		    err = mp_add(&big2, &big1, &big2);
		    mp_clear(&big1);
		}
		if (err != MP_OKAY) {
		    return OUT_OF_MEMORY;
		}
		BIG_RESULT(&big2);
	    }

	    /*
	     * Arguments are same sign; remainder is first operand.
	     */

	    mp_clear(&big2);
	    return NULL;
	}
	Tcl_GetBignumFromObj(NULL, valuePtr, &big1);
	Tcl_GetBignumFromObj(NULL, value2Ptr, &big2);
	err = mp_init_multi(&bigResult, &bigRemainder, (void *)NULL);
	if (err == MP_OKAY) {
	    err = mp_div(&big1, &big2, &bigResult, &bigRemainder);
	}
	if ((err == MP_OKAY) && !mp_iszero(&bigRemainder) && (bigRemainder.sign != big2.sign)) {
	    /*
	     * Convert to Tcl's integer division rules.
	     */

	    if ((mp_sub_d(&bigResult, 1, &bigResult) != MP_OKAY)
		    || (mp_add(&bigRemainder, &big2, &bigRemainder) != MP_OKAY)) {
		return OUT_OF_MEMORY;
	    }
	}
	err = mp_copy(&bigRemainder, &bigResult);
	mp_clear(&bigRemainder);
	mp_clear(&big1);
	mp_clear(&big2);
	if (err != MP_OKAY) {
	    return OUT_OF_MEMORY;
	}
	BIG_RESULT(&bigResult);

    case INST_LSHIFT:
    case INST_RSHIFT: {
	/*
	 * Reject negative shift argument.
	 */

	switch (type2) {
	case TCL_NUMBER_INT:
	    invalid = (*((const Tcl_WideInt *)ptr2) < 0);
	    break;
	case TCL_NUMBER_BIG:
	    Tcl_TakeBignumFromObj(NULL, value2Ptr, &big2);
	    invalid = mp_isneg(&big2);
	    mp_clear(&big2);
	    break;
	default:
	    TCL_UNREACHABLE();
	}
	if (invalid) {
	    Tcl_SetObjResult(interp, Tcl_NewStringObj(
		    "negative shift argument", -1));
	    return GENERAL_ARITHMETIC_ERROR;
	}

	/*
	 * Zero shifted any number of bits is still zero.
	 */

	if ((type1==TCL_NUMBER_INT) && (*((const Tcl_WideInt *)ptr1) == 0)) {
	    return constants[0];
	}

	if (opcode == INST_LSHIFT) {
	    /*
	     * Large left shifts create integer overflow.
	     *
	     * BEWARE! Can't use Tcl_GetIntFromObj() here because that
	     * converts values in the (unsigned) range to their signed int
	     * counterparts, leading to incorrect results.
	     */

	    if ((type2 != TCL_NUMBER_INT)
		    || (*((const Tcl_WideInt *)ptr2) > INT_MAX)) {
		/*
		 * Technically, we could hold the value (1 << (INT_MAX+1)) in
		 * an mp_int, but since we're using mp_mul_2d() to do the
		 * work, and it takes only an int argument, that's a good
		 * place to draw the line.
		 */

		Tcl_SetObjResult(interp, Tcl_NewStringObj(
			"integer value too large to represent", -1));
		return GENERAL_ARITHMETIC_ERROR;
	    }
	    shift = (int)(*((const Tcl_WideInt *)ptr2));

	    /*
	     * Handle shifts within the native wide range.
	     */

	    if ((type1 == TCL_NUMBER_INT)
		    && ((size_t)shift < CHAR_BIT*sizeof(Tcl_WideInt))) {
		w1 = *((const Tcl_WideInt *)ptr1);
		if (!((w1 > 0 ? w1 : ~w1) & -(
			((Tcl_WideUInt)1) << (CHAR_BIT*sizeof(Tcl_WideInt) - 1 - shift)))) {
		    WIDE_RESULT((Tcl_WideUInt)w1 << shift);
		}
	    }
	} else {
	    /*
	     * Quickly force large right shifts to 0 or -1.
	     */

	    if ((type2 != TCL_NUMBER_INT)
		    || (*(const Tcl_WideInt *)ptr2 > INT_MAX)) {
		/*
		 * Again, technically, the value to be shifted could be an
		 * mp_int so huge that a right shift by (INT_MAX+1) bits could
		 * not take us to the result of 0 or -1, but since we're using
		 * mp_div_2d to do the work, and it takes only an int
		 * argument, we draw the line there.
		 */

		switch (type1) {
		case TCL_NUMBER_INT:
		    zero = (*(const Tcl_WideInt *)ptr1 > 0);
		    break;
		case TCL_NUMBER_BIG:
		    Tcl_TakeBignumFromObj(NULL, valuePtr, &big1);
		    zero = !mp_isneg(&big1);
		    mp_clear(&big1);
		    break;
		default:
		    TCL_UNREACHABLE();
		}
		if (zero) {
		    return constants[0];
		}
		WIDE_RESULT(-1);
	    }
	    shift = (int)(*(const Tcl_WideInt *)ptr2);

	    /*
	     * Handle shifts within the native wide range.
	     */

	    if (type1 == TCL_NUMBER_INT) {
		w1 = *(const Tcl_WideInt *)ptr1;
		if ((size_t)shift >= CHAR_BIT*sizeof(Tcl_WideInt)) {
		    if (w1 >= 0) {
			return constants[0];
		    }
		    WIDE_RESULT(-1);
		}
		WIDE_RESULT(w1 >> shift);
	    }
	}

	Tcl_TakeBignumFromObj(NULL, valuePtr, &big1);

	err = mp_init(&bigResult);
	if (err == MP_OKAY) {
	    if (opcode == INST_LSHIFT) {
		err = mp_mul_2d(&big1, shift, &bigResult);
	    } else {
		err = mp_signed_rsh(&big1, shift, &bigResult);
	    }
	}
	if (err != MP_OKAY) {
	    return OUT_OF_MEMORY;
	}
	mp_clear(&big1);
	BIG_RESULT(&bigResult);
    }

    case INST_BITOR:
    case INST_BITXOR:
    case INST_BITAND:
	if ((type1 != TCL_NUMBER_INT) || (type2 != TCL_NUMBER_INT)) {
	    Tcl_TakeBignumFromObj(NULL, valuePtr, &big1);
	    Tcl_TakeBignumFromObj(NULL, value2Ptr, &big2);

	    err = mp_init(&bigResult);

	    if (err == MP_OKAY) {
		switch (opcode) {
		case INST_BITAND:
		    err = mp_and(&big1, &big2, &bigResult);
		    break;
		case INST_BITOR:
		    err = mp_or(&big1, &big2, &bigResult);
		    break;
		case INST_BITXOR:
		    err = mp_xor(&big1, &big2, &bigResult);
		    break;
		default:
		    TCL_UNREACHABLE();
		}
	    }
	    if (err != MP_OKAY) {
		return OUT_OF_MEMORY;
	    }

	    mp_clear(&big1);
	    mp_clear(&big2);
	    BIG_RESULT(&bigResult);
	}

	w1 = *((const Tcl_WideInt *)ptr1);
	w2 = *((const Tcl_WideInt *)ptr2);

	switch (opcode) {
	case INST_BITAND:
	    wResult = w1 & w2;
	    break;
	case INST_BITOR:
	    wResult = w1 | w2;
	    break;
	case INST_BITXOR:
	    wResult = w1 ^ w2;
	    break;
	default:
	    TCL_UNREACHABLE();
	}
	WIDE_RESULT(wResult);

    case INST_EXPON: {
	int oddExponent = 0, negativeExponent = 0;
	unsigned short base;

	if ((type1 == TCL_NUMBER_DOUBLE) || (type2 == TCL_NUMBER_DOUBLE)) {
	    Tcl_GetDoubleFromObj(NULL, valuePtr, &d1);
	    Tcl_GetDoubleFromObj(NULL, value2Ptr, &d2);

	    if (d1==0.0 && d2<0.0) {
		return EXPONENT_OF_ZERO;
	    }
	    dResult = pow(d1, d2);
	    goto doubleResult;
	}
	w1 = w2 = 0; /* to silence compiler warning (maybe-uninitialized) */
	if (type2 == TCL_NUMBER_INT) {
	    w2 = *((const Tcl_WideInt *) ptr2);
	    if (w2 == 0) {
		/*
		 * Anything to the zero power is 1.
		 */

		return constants[1];
	    } else if (w2 == 1) {
		/*
		 * Anything to the first power is itself
		 */

		return NULL;
	    }

	    negativeExponent = (w2 < 0);
	    oddExponent = (int)w2 & 1;
	} else {
	    Tcl_TakeBignumFromObj(NULL, value2Ptr, &big2);
	    negativeExponent = mp_isneg(&big2);
	    err = mp_mod_2d(&big2, 1, &big2);
	    oddExponent = (err == MP_OKAY) && !mp_iszero(&big2);
	    mp_clear(&big2);
	}

	if (type1 == TCL_NUMBER_INT) {
	    w1 = *((const Tcl_WideInt *)ptr1);

	    if (negativeExponent) {
		switch (w1) {
		case 0:
		    /*
		     * Zero to a negative power is div by zero error.
		     */

		    return EXPONENT_OF_ZERO;
		case -1:
		    if (oddExponent) {
			WIDE_RESULT(-1);
		    }
		    TCL_FALLTHROUGH();
		case 1:
		    /*
		     * 1 to any power is 1.
		     */

		    return constants[1];
		}
	    }
	}
	if (negativeExponent) {
	    /*
	     * Integers with magnitude greater than 1 raise to a negative
	     * power yield the answer zero (see TIP 123).
	     */
	    return constants[0];
	}

	if (type1 != TCL_NUMBER_INT) {
	    goto overflowExpon;
	}

	switch (w1) {
	case 0:
	    /*
	     * Zero to a positive power is zero.
	     */

	    return constants[0];
	case 1:
	    /*
	     * 1 to any power is 1.
	     */

	    return constants[1];
	case -1:
	    if (!oddExponent) {
		return constants[1];
	    }
	    WIDE_RESULT(-1);
	}

	/*
	 * We refuse to accept exponent arguments that exceed one mp_digit
	 * which means the max exponent value is 2**28-1 = 0x0FFFFFFF =
	 * 268435455, which fits into a signed 32 bit int which is within the
	 * range of the Tcl_WideInt type. This means any numeric Tcl_Obj value
	 * not using TCL_NUMBER_INT type must hold a value larger than we
	 * accept.
	 */

	if (type2 != TCL_NUMBER_INT) {
	    Tcl_SetObjResult(interp, Tcl_NewStringObj(
		    "exponent too large", -1));
	    return GENERAL_ARITHMETIC_ERROR;
	}

	/* From here (up to overflowExpon) w1 and exponent w2 are wide-int's. */
	assert(type1 == TCL_NUMBER_INT && type2 == TCL_NUMBER_INT);

	if (w1 == 2) {
	    /*
	     * Reduce small powers of 2 to shifts.
	     */

	    if ((Tcl_WideUInt)w2 < (Tcl_WideUInt)CHAR_BIT*sizeof(Tcl_WideInt) - 1) {
		WIDE_RESULT(((Tcl_WideInt)1) << (int)w2);
	    }
	    goto overflowExpon;
	}
	if (w1 == -2) {
	    int signum = oddExponent ? -1 : 1;

	    /*
	     * Reduce small powers of 2 to shifts.
	     */

	    if ((Tcl_WideUInt)w2 < CHAR_BIT * sizeof(Tcl_WideInt) - 1) {
		WIDE_RESULT(signum * (((Tcl_WideInt)1) << (int) w2));
	    }
	    goto overflowExpon;
	}
	if (w2 - 2 < (long)MaxBase64Size
		&& w1 <=  MaxBase64[w2 - 2]
		&& w1 >= -MaxBase64[w2 - 2]) {
	    /*
	     * Small powers of integers whose result is wide.
	     */
	    wResult = WidePwrSmallExpon(w1, (long)w2);

	    WIDE_RESULT(wResult);
	}

	/*
	 * Handle cases of powers > 16 that still fit in a 64-bit word by
	 * doing table lookup.
	 */

	if (w1 - 3 >= 0 && w1 - 2 < (long)Exp64IndexSize
		&& w2 - 2 < (long)(Exp64ValueSize + MaxBase64Size)) {
	    base = Exp64Index[w1 - 3]
		    + (unsigned short) (w2 - 2 - MaxBase64Size);
	    if (base < Exp64Index[w1 - 2]) {
		/*
		 * 64-bit number raised to intermediate power, done by
		 * table lookup.
		 */

		WIDE_RESULT(Exp64Value[base]);
	    }
	}

	if (-w1 - 3 >= 0 && -w1 - 2 < (long)Exp64IndexSize
		&& w2 - 2 < (long)(Exp64ValueSize + MaxBase64Size)) {
	    base = Exp64Index[-w1 - 3]
		    + (unsigned short) (w2 - 2 - MaxBase64Size);
	    if (base < Exp64Index[-w1 - 2]) {
		/*
		 * 64-bit number raised to intermediate power, done by
		 * table lookup.
		 */

		wResult = oddExponent ? -Exp64Value[base] : Exp64Value[base];
		WIDE_RESULT(wResult);
	    }
	}

    overflowExpon:

	if ((TclGetWideIntFromObj(NULL, value2Ptr, &w2) != TCL_OK)
		|| !TclHasInternalRep(value2Ptr, &tclIntType)
		|| (Tcl_WideUInt)w2 >= (1<<28)) {
	    Tcl_SetObjResult(interp, Tcl_NewStringObj(
		    "exponent too large", -1));
	    return GENERAL_ARITHMETIC_ERROR;
	}
	Tcl_TakeBignumFromObj(NULL, valuePtr, &big1);
	err = mp_init(&bigResult);
	if (err == MP_OKAY) {
	    /* Don't use "mp_expt_n" directly here, it doesn't exist in libtommath 1.2 */
	    err = TclBN_mp_expt_n(&big1, (int)w2, &bigResult);
	}
	if (err != MP_OKAY) {
	    return OUT_OF_MEMORY;
	}
	mp_clear(&big1);
	BIG_RESULT(&bigResult);
    }

    case INST_ADD:
    case INST_SUB:
    case INST_MULT:
    case INST_DIV:
	if ((type1 == TCL_NUMBER_DOUBLE) || (type2 == TCL_NUMBER_DOUBLE)) {
	    /*
	     * At least one of the values is floating-point, so perform
	     * floating point calculations.
	     */

	    Tcl_GetDoubleFromObj(NULL, valuePtr, &d1);
	    Tcl_GetDoubleFromObj(NULL, value2Ptr, &d2);

	    switch (opcode) {
	    case INST_ADD:
		dResult = d1 + d2;
		break;
	    case INST_SUB:
		dResult = d1 - d2;
		break;
	    case INST_MULT:
		dResult = d1 * d2;
		break;
	    case INST_DIV:
#ifndef IEEE_FLOATING_POINT
		if (d2 == 0.0) {
		    return DIVIDED_BY_ZERO;
		}
#endif
		/*
		 * We presume that we are running with zero-divide unmasked if
		 * we're on an IEEE box. Otherwise, this statement might cause
		 * demons to fly out our noses.
		 */

		dResult = d1 / d2;
		break;
	    default:
		TCL_UNREACHABLE();
	    }

	doubleResult:
#ifndef ACCEPT_NAN
	    /*
	     * Check now for IEEE floating-point error.
	     */

	    if (isnan(dResult)) {
		TclExprFloatError(interp, dResult);
		return GENERAL_ARITHMETIC_ERROR;
	    }
#endif
	    DOUBLE_RESULT(dResult);
	}
	if ((type1 == TCL_NUMBER_INT) && (type2 == TCL_NUMBER_INT)) {
	    w1 = *((const Tcl_WideInt *)ptr1);
	    w2 = *((const Tcl_WideInt *)ptr2);

	    switch (opcode) {
	    case INST_ADD:
		wResult = (Tcl_WideInt)((Tcl_WideUInt)w1 + (Tcl_WideUInt)w2);
		if ((type1 == TCL_NUMBER_INT) || (type2 == TCL_NUMBER_INT)) {
		    /*
		     * Check for overflow.
		     */

		    if (Overflowing(w1, w2, wResult)) {
			goto overflowBasic;
		    }
		}
		break;

	    case INST_SUB:
		wResult = (Tcl_WideInt)((Tcl_WideUInt)w1 - (Tcl_WideUInt)w2);
		if ((type1 == TCL_NUMBER_INT) || (type2 == TCL_NUMBER_INT)) {
		    /*
		     * Must check for overflow. The macro tests for overflows
		     * in sums by looking at the sign bits. As we have a
		     * subtraction here, we are adding -w2. As -w2 could in
		     * turn overflow, we test with ~w2 instead: it has the
		     * opposite sign bit to w2 so it does the job. Note that
		     * the only "bad" case (w2==0) is irrelevant for this
		     * macro, as in that case w1 and wResult have the same
		     * sign and there is no overflow anyway.
		     */

		    if (Overflowing(w1, ~w2, wResult)) {
			goto overflowBasic;
		    }
		}
		break;

	    case INST_MULT:
		if ((w1 < INT_MIN) || (w1 > INT_MAX) || (w2 < INT_MIN) || (w2 > INT_MAX)) {
		    goto overflowBasic;
		}
		wResult = w1 * w2;
		break;

	    case INST_DIV:
		if (w2 == 0) {
		    return DIVIDED_BY_ZERO;
		}

		/*
		 * Need a bignum to represent (WIDE_MIN / -1)
		 */

		if ((w1 == WIDE_MIN) && (w2 == -1)) {
		    goto overflowBasic;
		}
		wResult = w1 / w2;

		/*
		 * Force Tcl's integer division rules.
		 * TODO: examine for logic simplification
		 */

		if (((wResult < 0) || ((wResult == 0) &&
			((w1 < 0 && w2 > 0) || (w1 > 0 && w2 < 0)))) &&
			(wResult*w2 != w1)) {
		    wResult -= 1;
		}
		break;

	    default:
		TCL_UNREACHABLE();
	    }

	    WIDE_RESULT(wResult);
	}

    overflowBasic:
	Tcl_TakeBignumFromObj(NULL, valuePtr, &big1);
	Tcl_TakeBignumFromObj(NULL, value2Ptr, &big2);
	err = mp_init(&bigResult);
	if (err == MP_OKAY) {
	    switch (opcode) {
	    case INST_ADD:
		err = mp_add(&big1, &big2, &bigResult);
		break;
	    case INST_SUB:
		err = mp_sub(&big1, &big2, &bigResult);
		break;
	    case INST_MULT:
		err = mp_mul(&big1, &big2, &bigResult);
		break;
	    case INST_DIV:
		if (mp_iszero(&big2)) {
		    mp_clear(&big1);
		    mp_clear(&big2);
		    mp_clear(&bigResult);
		    return DIVIDED_BY_ZERO;
		}
		err = mp_init(&bigRemainder);
		if (err == MP_OKAY) {
		    err = mp_div(&big1, &big2, &bigResult, &bigRemainder);
		}
		/* TODO: internals intrusion */
		if (!mp_iszero(&bigRemainder)
			&& (bigRemainder.sign != big2.sign)) {
		    /*
		     * Convert to Tcl's integer division rules.
		     */

		    err = mp_sub_d(&bigResult, 1, &bigResult);
		    if (err == MP_OKAY) {
			err = mp_add(&bigRemainder, &big2, &bigRemainder);
		    }
		}
		mp_clear(&bigRemainder);
		break;
	    }
	}
	mp_clear(&big1);
	mp_clear(&big2);
	BIG_RESULT(&bigResult);
    default:
	Tcl_Panic("unexpected opcode");
	TCL_UNREACHABLE();
    }
}

static Tcl_Obj *
ExecuteExtendedUnaryMathOp(
    int opcode,			/* What operation to perform. */
    Tcl_Obj *valuePtr)		/* The operand on the stack. */
{
    void *ptr = NULL;
    int type;
    Tcl_WideInt w;
    mp_int big;
    Tcl_Obj *objResultPtr;
    mp_err err = MP_OKAY;

    (void) GetNumberFromObj(NULL, valuePtr, &ptr, &type);

    switch (opcode) {
    case INST_BITNOT:
	if (type == TCL_NUMBER_INT) {
	    w = *((const Tcl_WideInt *) ptr);
	    WIDE_RESULT(~w);
	}
	Tcl_TakeBignumFromObj(NULL, valuePtr, &big);
	/* ~a = - a - 1 */
	err = mp_neg(&big, &big);
	if (err == MP_OKAY) {
	    err = mp_sub_d(&big, 1, &big);
	}
	if (err != MP_OKAY) {
	    return OUT_OF_MEMORY;
	}
	BIG_RESULT(&big);
    case INST_UMINUS:
	switch (type) {
	case TCL_NUMBER_DOUBLE:
	    DOUBLE_RESULT(-(*((const double *) ptr)));
	case TCL_NUMBER_INT:
	    w = *((const Tcl_WideInt *) ptr);
	    if (w != WIDE_MIN) {
		WIDE_RESULT(-w);
	    }
	    err = mp_init_i64(&big, w);
	    if (err != MP_OKAY) {
		return OUT_OF_MEMORY;
	    }
	    break;
	default:
	    Tcl_TakeBignumFromObj(NULL, valuePtr, &big);
	}
	err = mp_neg(&big, &big);
	if (err != MP_OKAY) {
	    return OUT_OF_MEMORY;
	}
	BIG_RESULT(&big);
    default:
	Tcl_Panic("unexpected opcode");
	TCL_UNREACHABLE();
    }
}
#undef WIDE_RESULT
#undef BIG_RESULT
#undef DOUBLE_RESULT

/*
 *----------------------------------------------------------------------
 *
 * CompareTwoNumbers --
 *
 *	This function compares a pair of numbers in Tcl_Objs. Each argument
 *	must already be known to be numeric and not NaN.
 *
 * Results:
 *	One of MP_LT, MP_EQ or MP_GT, depending on whether valuePtr is less
 *	than, equal to, or greater than value2Ptr (respectively).
 *
 * Side effects:
 *	None, provided both values are numeric.
 *
 *----------------------------------------------------------------------
 */

int
TclCompareTwoNumbers(
    Tcl_Obj *valuePtr,
    Tcl_Obj *value2Ptr)
{
    int type1 = TCL_NUMBER_NAN, type2 = TCL_NUMBER_NAN, compare;
    void *ptr1, *ptr2;
    mp_int big1, big2;
    double d1, d2, tmp;
    Tcl_WideInt w1, w2;

    (void) GetNumberFromObj(NULL, valuePtr, &ptr1, &type1);
    (void) GetNumberFromObj(NULL, value2Ptr, &ptr2, &type2);

    switch (type1) {
    case TCL_NUMBER_INT:
	w1 = *((const Tcl_WideInt *)ptr1);
	switch (type2) {
	case TCL_NUMBER_INT:
	    w2 = *((const Tcl_WideInt *)ptr2);
	wideCompare:
	    return (w1 < w2) ? MP_LT : ((w1 > w2) ? MP_GT : MP_EQ);
	case TCL_NUMBER_DOUBLE:
	    d2 = *((const double *)ptr2);
	    d1 = (double) w1;

	    /*
	     * If the double has a fractional part, or if the Tcl_WideInt can be
	     * converted to double without loss of precision, then compare as
	     * doubles.
	     */

	    if (DBL_MANT_DIG > CHAR_BIT*sizeof(Tcl_WideInt) || w1 == (Tcl_WideInt)d1
		    || modf(d2, &tmp) != 0.0) {
		goto doubleCompare;
	    }

	    /*
	     * Otherwise, to make comparision based on full precision, need to
	     * convert the double to a suitably sized integer.
	     *
	     * Need this to get comparsions like
	     *	  expr 20000000000000003 < 20000000000000004.0
	     * right. Converting the first argument to double will yield two
	     * double values that are equivalent within double precision.
	     * Converting the double to an integer gets done exactly, then
	     * integer comparison can tell the difference.
	     */

	    if (d2 < (double)WIDE_MIN) {
		return MP_GT;
	    }
	    if (d2 > (double)WIDE_MAX) {
		return MP_LT;
	    }
	    w2 = (Tcl_WideInt)d2;
	    goto wideCompare;
	case TCL_NUMBER_BIG:
	    Tcl_TakeBignumFromObj(NULL, value2Ptr, &big2);
	    if (mp_isneg(&big2)) {
		compare = MP_GT;
	    } else {
		compare = MP_LT;
	    }
	    mp_clear(&big2);
	    return compare;
	default:
	    TCL_UNREACHABLE();
	}

    case TCL_NUMBER_DOUBLE:
	d1 = *((const double *)ptr1);
	switch (type2) {
	case TCL_NUMBER_DOUBLE:
	    d2 = *((const double *)ptr2);
	doubleCompare:
	    return (d1 < d2) ? MP_LT : ((d1 > d2) ? MP_GT : MP_EQ);
	case TCL_NUMBER_INT:
	    w2 = *((const Tcl_WideInt *)ptr2);
	    d2 = (double) w2;
	    if (DBL_MANT_DIG > CHAR_BIT*sizeof(Tcl_WideInt)
		    || w2 == (Tcl_WideInt)d2 || modf(d1, &tmp) != 0.0) {
		goto doubleCompare;
	    }
	    if (d1 < (double)WIDE_MIN) {
		return MP_LT;
	    }
	    if (d1 > (double)WIDE_MAX) {
		return MP_GT;
	    }
	    w1 = (Tcl_WideInt)d1;
	    goto wideCompare;
	case TCL_NUMBER_BIG:
	    if (isinf(d1)) {
		return (d1 > 0.0) ? MP_GT : MP_LT;
	    }
	    Tcl_TakeBignumFromObj(NULL, value2Ptr, &big2);
	    if ((d1 < (double)WIDE_MAX) && (d1 > (double)WIDE_MIN)) {
		if (mp_isneg(&big2)) {
		    compare = MP_GT;
		} else {
		    compare = MP_LT;
		}
		mp_clear(&big2);
		return compare;
	    }
	    if (DBL_MANT_DIG > CHAR_BIT*sizeof(Tcl_WideInt)
		    && modf(d1, &tmp) != 0.0) {
		d2 = TclBignumToDouble(&big2);
		mp_clear(&big2);
		goto doubleCompare;
	    }
	    Tcl_InitBignumFromDouble(NULL, d1, &big1);
	    goto bigCompare;
	default:
	    TCL_UNREACHABLE();
	}

    case TCL_NUMBER_BIG:
	Tcl_TakeBignumFromObj(NULL, valuePtr, &big1);
	switch (type2) {
	case TCL_NUMBER_INT:
	    compare = mp_cmp_d(&big1, 0);
	    mp_clear(&big1);
	    return compare;
	case TCL_NUMBER_DOUBLE:
	    d2 = *((const double *)ptr2);
	    if (isinf(d2)) {
		compare = (d2 > 0.0) ? MP_LT : MP_GT;
		mp_clear(&big1);
		return compare;
	    }
	    if ((d2 < (double)WIDE_MAX) && (d2 > (double)WIDE_MIN)) {
		compare = mp_cmp_d(&big1, 0);
		mp_clear(&big1);
		return compare;
	    }
	    if (DBL_MANT_DIG > CHAR_BIT*sizeof(Tcl_WideInt)
		    && modf(d2, &tmp) != 0.0) {
		d1 = TclBignumToDouble(&big1);
		mp_clear(&big1);
		goto doubleCompare;
	    }
	    Tcl_InitBignumFromDouble(NULL, d2, &big2);
	    goto bigCompare;
	case TCL_NUMBER_BIG:
	    Tcl_TakeBignumFromObj(NULL, value2Ptr, &big2);
	bigCompare:
	    compare = mp_cmp(&big1, &big2);
	    mp_clear(&big1);
	    mp_clear(&big2);
	    return compare;
	default:
	    TCL_UNREACHABLE();
	}
    default:
	Tcl_Panic("unexpected number type");
	TCL_UNREACHABLE();
    }
    return TCL_ERROR;
}

/*
 *----------------------------------------------------------------------
 *
 * ParseArithSeriesArgument --
 *
 *	Helper for GenerateArithSeries() that encapsulates the weird calling of
 *	Tcl_ExprObj() if the value isn't numeric.
 *
 * Results:
 *	TCL_OK if the value was numeric or a numeric-yielding expression, or
 *	TCL_ERROR if not. The variables pointed at by ptrPtr and typePtr will
 *	be updated on OK, the interpreter result on ERROR.
 *
 * Side effects:
 *	Can call Tcl_ExprObj() which can call commands, so arbitrary side
 *	effects are possible. May update the variable pointed at by valuePtr
 *	to contain the expression result.
 *
 *----------------------------------------------------------------------
 */
static inline int
ParseArithSeriesArgument(
    Tcl_Interp *interp,		// The interpreter.
    Tcl_Obj **valuePtr,		// Var holding object reference to parse/update [IN/OUT]
    void **ptrPtr,		// Var to receive ref to number contents [OUT]
    int *typePtr)		// Var to receive number type [OUT]
{
    Tcl_Obj *value = *valuePtr, *tmp;
    if (TclHasInternalRep(value, &tclExprCodeType)
	    || GetNumberFromObj(NULL, value, ptrPtr, typePtr) != TCL_OK) {
	if (Tcl_ExprObj(interp, value, &tmp) != TCL_OK) {
	    return TCL_ERROR;
	}
	// Switch to the object out of the expression.
	Tcl_DecrRefCount(value);
	*valuePtr = value = tmp;
	if (GetNumberFromObj(interp, value, ptrPtr, typePtr) != TCL_OK) {
	    return TCL_ERROR;
	}
    }
    return TCL_OK;
}

/*
 *----------------------------------------------------------------------
 *
 * GenerateArithSeries --
 *
 *	This is the core of the implementation of the INST_ARITH_SERIES opcode,
 *	handling the decoding of the arguments (applying Tcl_ExprObj() if
 *	necessary) before handing off to TclNewArithSeriesObj() to build the
 *	series.
 *
 * Results:
 *	The arithmetic series object (zero refcount) or NULL on error, when a
 *	message will be left in the interpreter result.
 *
 * Side effects:
 *	Can call Tcl_ExprObj() which can call commands, so arbitrary side
 *	effects are possible.
 *
 *----------------------------------------------------------------------
 */
static Tcl_Obj *
GenerateArithSeries(
    Tcl_Interp *interp,		// The interpreter.
    Tcl_Obj *from,		// The from value, or NULL if not supplied.
    Tcl_Obj *to,		// The to value, or NULL if not supplied.
    Tcl_Obj *step,		// The step value, or NULL if not supplied.
    Tcl_Obj *count)		// The count value, or NULL if not supplied.
{
    Tcl_Obj *result = NULL;
    int type, useDoubles = 0;
    void *ptr;

    // Hold explicit references.
    if (from)  {
	Tcl_IncrRefCount(from);
    }
    if (to)    {
	Tcl_IncrRefCount(to);
    }
    if (step)  {
	Tcl_IncrRefCount(step);
    }
    if (count) {
	Tcl_IncrRefCount(count);
    }

    /*
     * Decide whether to request a double series or an int series.
     * Note the calls to Tcl_ExprObj. UGH!
     */

    if (from) {
	if (ParseArithSeriesArgument(interp, &from, &ptr, &type) != TCL_OK) {
	    goto cleanupOnError;
	}
	switch (type) {
	case TCL_NUMBER_DOUBLE:
	    useDoubles = 1;
	    break;
	case TCL_NUMBER_NAN:
	    Tcl_SetObjResult(interp, Tcl_ObjPrintf(
		    "domain error: argument not in valid range"));
	    Tcl_SetErrorCode(interp, "ARITH", "DOMAIN",
		    "domain error: argument not in valid range", NULL);
	    goto cleanupOnError;
	}
    }

    if (to) {
	if (ParseArithSeriesArgument(interp, &to, &ptr, &type) != TCL_OK) {
	    goto cleanupOnError;
	}
	switch (type) {
	case TCL_NUMBER_DOUBLE:
	    useDoubles = 1;
	    break;
	case TCL_NUMBER_NAN:
	    Tcl_SetObjResult(interp, Tcl_ObjPrintf(
		    "cannot use non-numeric floating-point value \"%s\" to "
		    "estimate length of arith-series",
		    TclGetString(to)));
	    Tcl_SetErrorCode(interp, "ARITH", "DOMAIN",
		    "domain error: argument not in valid range", NULL);
	    goto cleanupOnError;
	}
    }

    if (step) {
	if (ParseArithSeriesArgument(interp, &step, &ptr, &type) != TCL_OK) {
	    goto cleanupOnError;
	}
	switch (type) {
	case TCL_NUMBER_DOUBLE:
	    useDoubles = 1;
	    break;
	case TCL_NUMBER_NAN:
	    Tcl_SetObjResult(interp, Tcl_ObjPrintf(
		    "domain error: argument not in valid range"));
	    Tcl_SetErrorCode(interp, "ARITH", "DOMAIN",
		    "domain error: argument not in valid range", NULL);
	    goto cleanupOnError;
	}
    }

    // Convert count to integer if not already
    // Almost the same as above cases except how floats are really handled.
    if (count) {
	if (ParseArithSeriesArgument(interp, &count, &ptr, &type) != TCL_OK) {
	    goto cleanupOnError;
	}
	switch (type) {
	case TCL_NUMBER_DOUBLE: {
	    double dCount = *((const double *) ptr);
	    Tcl_WideInt wCount = (Tcl_WideInt) dCount;
	    if (dCount - wCount == 0.0) {
		Tcl_DecrRefCount(count);
		// Switch to the object holding integer version of the count.
		TclNewIntObj(count, wCount);
		Tcl_IncrRefCount(count);
	    }
	    break;
	}
	case TCL_NUMBER_NAN:
	    Tcl_SetObjResult(interp, Tcl_ObjPrintf(
		    "expected integer but got \"%s\"",
		    TclGetString(count)));
	    Tcl_SetErrorCode(interp, "ARITH", "DOMAIN",
		    "domain error: argument not in valid range", NULL);
	    goto cleanupOnError;
	}
    }

    // Parameters comprehended and normalised. Now construct the series.
    result = TclNewArithSeriesObj(interp, useDoubles, from, to, step, count);

    // Clean up and return.
  cleanupOnError:
    if (count) {
	Tcl_DecrRefCount(count);
    }
    if (step)  {
	Tcl_DecrRefCount(step);
    }
    if (to)    {
	Tcl_DecrRefCount(to);
    }
    if (from)  {
	Tcl_DecrRefCount(from);
    }
    return result;
}

#ifdef TCL_COMPILE_DEBUG
/*
 *----------------------------------------------------------------------
 *
 * PrintByteCodeInfo --
 *
 *	This procedure prints a summary about a bytecode object to stdout. It
 *	is called by TclNRExecuteByteCode when starting to execute the bytecode
 *	object if tclTraceExec has the value 2 or more.
 *
 * Results:
 *	None.
 *
 * Side effects:
 *	None.
 *
 *----------------------------------------------------------------------
 */

static void
PrintByteCodeInfo(
    ByteCode *codePtr)		/* The bytecode whose summary is printed to
				 * stdout. */
{
    Proc *procPtr = codePtr->procPtr;
    Interp *iPtr = (Interp *) *codePtr->interpHandle;

    fprintf(stdout,
	    "\nExecuting ByteCode 0x%p, refCt %" SIZEu ", epoch %" SIZEu ", "
	    "interp 0x%p (epoch %" SIZEu ")\n",
	    codePtr, codePtr->refCount, codePtr->compileEpoch, iPtr,
	    iPtr->compileEpoch);
    fprintf(stdout, "  Source: ");
    TclPrintSource(stdout, codePtr->source, 60);

    fprintf(stdout,
	    "\n  Cmds %" SIZEd ", src %" SIZEd ", inst %" SIZEd ", "
	    "litObjs %" SIZEd ", aux %" SIZEd ", stkDepth %" SIZEd ", "
	    "code/src %.2f\n",
	    codePtr->numCommands, codePtr->numSrcBytes,
	    codePtr->numCodeBytes, codePtr->numLitObjects,
	    codePtr->numAuxDataItems, codePtr->maxStackDepth,
#ifdef TCL_COMPILE_STATS
	    codePtr->numSrcBytes?
		    ((float)codePtr->structureSize)/codePtr->numSrcBytes :
#endif
	    0.0);

#ifdef TCL_COMPILE_STATS
    fprintf(stdout,
	    "  Code %" SIZEu " = header %" SIZEu "+inst %" SIZEd
	    "+litObj %" SIZEu "+exc %" SIZEu "+aux %" SIZEu
	    "+cmdMap %" SIZEd "\n",
	    codePtr->structureSize,
	    offsetof(ByteCode, localCachePtr),
	    codePtr->numCodeBytes,
	    codePtr->numLitObjects * sizeof(Tcl_Obj *),
	    codePtr->numExceptRanges*sizeof(ExceptionRange),
	    codePtr->numAuxDataItems * sizeof(AuxData),
	    codePtr->numCmdLocBytes);
#endif /* TCL_COMPILE_STATS */
    if (procPtr != NULL) {
	fprintf(stdout,
		"  Proc 0x%p, refCt %" SIZEd ", args %" SIZEd ", "
		"compiled locals %" SIZEd "\n",
		procPtr, procPtr->refCount, procPtr->numArgs,
		procPtr->numCompiledLocals);
    }
}
#endif /* TCL_COMPILE_DEBUG */

/*
 *----------------------------------------------------------------------
 *
 * ValidatePcAndStackTop --
 *
 *	This procedure is called by TclNRExecuteByteCode when debugging to
 *	verify that the program counter and stack top are valid during
 *	execution.
 *
 * Results:
 *	None.
 *
 * Side effects:
 *	Prints a message to stderr and panics if either the pc or stack top
 *	are invalid.
 *
 *----------------------------------------------------------------------
 */

#ifdef TCL_COMPILE_DEBUG
static void
ValidatePcAndStackTop(
    ByteCode *codePtr,		/* The bytecode whose summary is printed to
				 * stdout. */
    const unsigned char *pc,	/* Points to first byte of a bytecode
				 * instruction. The program counter. */
    size_t stackTop,		/* Current stack top. Must be between
				 * stackLowerBound and stackUpperBound
				 * (inclusive). */
    int checkStack)		/* 0 if the stack depth check should be
				 * skipped. */
{
    size_t stackUpperBound = codePtr->maxStackDepth;
				/* Greatest legal value for stackTop. */
    size_t relativePc = (size_t) PC_REL;
    size_t codeStart = (size_t)codePtr->codeStart;
    size_t codeEnd = (size_t)
	    (codePtr->codeStart + codePtr->numCodeBytes);
    unsigned char opCode = *pc;

    if ((PTR2UINT(pc) < codeStart) || (PTR2UINT(pc) > codeEnd)) {
	fprintf(stderr, "\nBad instruction pc 0x%p in TclNRExecuteByteCode\n",
		pc);
	Tcl_Panic("TclNRExecuteByteCode execution failure: bad pc");
    }
    if (opCode >= LAST_INST_OPCODE) {
	fprintf(stderr, "\nBad opcode %u at pc %" SIZEu " in TclNRExecuteByteCode\n",
		opCode, relativePc);
	Tcl_Panic("TclNRExecuteByteCode execution failure: bad opcode");
    }
    if (checkStack && (stackTop > stackUpperBound)) {
	Tcl_Size numChars;
	const char *cmd = GetSrcInfoForPc(pc, codePtr, &numChars, NULL, NULL);

	fprintf(stderr, "\nBad stack top %" SIZEu " at pc %" SIZEu " in "
		"TclNRExecuteByteCode (min 0, max %" SIZEu ")",
		stackTop, relativePc, stackUpperBound);
	if (cmd != NULL) {
	    Tcl_Obj *message;

	    TclNewLiteralStringObj(message, "\n executing ");
	    Tcl_IncrRefCount(message);
	    Tcl_AppendLimitedToObj(message, cmd, numChars, 100, NULL);
	    fprintf(stderr, "%s\n", TclGetString(message));
	    Tcl_DecrRefCount(message);
	} else {
	    fprintf(stderr, "\n");
	}
	Tcl_Panic("TclNRExecuteByteCode execution failure: bad stack top");
    }
}
#endif /* TCL_COMPILE_DEBUG */

/*
 *----------------------------------------------------------------------
 *
 * IllegalExprOperandType --
 *
 *	Used by TclNRExecuteByteCode to append an error message to the interp
 *	result when an illegal operand type is detected by an expression
 *	instruction. The argument opndPtr holds the operand object in error.
 *
 * Results:
 *	None.
 *
 * Side effects:
 *	An error message is appended to the interp result.
 *
 *----------------------------------------------------------------------
 */

static void
IllegalExprOperandType(
    Tcl_Interp *interp,		/* Interpreter to which error information
				 * pertains. */
    const char *ord,		/* "first ", "second " or "" */
    const unsigned char *pc,	/* Points to the instruction being executed
				 * when the illegal type was found. */
    Tcl_Obj *opndPtr)		/* Points to the operand holding the value
				 * with the illegal type. */
{
    void *ptr;
    int type;
    const unsigned char opcode = *pc;
    const char *description, *op = "unknown";

    if (opcode == INST_EXPON) {
	op = "**";
    } else if (opcode <= INST_LNOT) {
	op = operatorStrings[opcode - INST_BITOR];
    }

    if (GetNumberFromObj(NULL, opndPtr, &ptr, &type) != TCL_OK) {
	Tcl_Size length;
	if (TclHasInternalRep(opndPtr, &tclDictType)) {
	    Tcl_DictObjSize(NULL, opndPtr, &length);
	    if (length > 0) {
	    listRep:
		Tcl_SetObjResult(interp, Tcl_ObjPrintf(
			"cannot use a list as %soperand of \"%s\"", ord, op));
		Tcl_SetErrorCode(interp, "ARITH", "DOMAIN", "list", (char *)NULL);
		return;
	    }
	}
	Tcl_ObjTypeLengthProc *lengthProc = TclObjTypeHasProc(opndPtr, lengthProc);
	Tcl_Size objcPtr;
	Tcl_Obj **objvPtr;
	if ((lengthProc && lengthProc(opndPtr) > 1)
		|| ((TclMaxListLength(TclGetString(opndPtr), TCL_INDEX_NONE, NULL) > 1)
		&& (Tcl_ListObjGetElements(NULL, opndPtr, &objcPtr, &objvPtr) == TCL_OK))) {
	    goto listRep;
	}
	description = "non-numeric string";
    } else if (type == TCL_NUMBER_NAN) {
	description = "non-numeric floating-point value";
    } else if (type == TCL_NUMBER_DOUBLE) {
	description = "floating-point value";
    } else {
	/* TODO: No caller needs this. Eliminate? */
	description = "(big) integer";
    }

    Tcl_SetObjResult(interp, Tcl_ObjPrintf(
	    "cannot use %s \"%s\" as %soperand of \"%s\"", description,
	    TclGetString(opndPtr), ord, op));
    Tcl_SetErrorCode(interp, "ARITH", "DOMAIN", description, (char *)NULL);
}

/*
 *----------------------------------------------------------------------
 *
 * TclGetSrcInfoForPc, GetSrcInfoForPc, TclGetSourceFromFrame --
 *
 *	Given a program counter value, finds the closest command in the
 *	bytecode code unit's CmdLocation array and returns information about
 *	that command's source: a pointer to its first byte and the number of
 *	characters.
 *
 * Results:
 *	If a command is found that encloses the program counter value, a
 *	pointer to the command's source is returned and the length of the
 *	source is stored at *lengthPtr. If multiple commands resulted in code
 *	at pc, information about the closest enclosing command is returned. If
 *	no matching command is found, NULL is returned and *lengthPtr is
 *	unchanged.
 *
 * Side effects:
 *	The CmdFrame at *cfPtr is updated.
 *
 *----------------------------------------------------------------------
 */

Tcl_Obj *
TclGetSourceFromFrame(
    CmdFrame *cfPtr,
    Tcl_Size objc,
    Tcl_Obj *const objv[])
{
    if (cfPtr == NULL) {
	return Tcl_NewListObj(objc, objv);
    }
    if (cfPtr->cmdObj == NULL) {
	if (cfPtr->cmd == NULL) {
	    ByteCode *codePtr = (ByteCode *)cfPtr->data.tebc.codePtr;

	    cfPtr->cmd = GetSrcInfoForPc((unsigned char *)
		    cfPtr->data.tebc.pc, codePtr, &cfPtr->len, NULL, NULL);
	}
	if (cfPtr->cmd) {
	    cfPtr->cmdObj = Tcl_NewStringObj(cfPtr->cmd, cfPtr->len);
	} else {
	    cfPtr->cmdObj = Tcl_NewListObj(objc, objv);
	}
	Tcl_IncrRefCount(cfPtr->cmdObj);
    }
    return cfPtr->cmdObj;
}

void
TclGetSrcInfoForPc(
    CmdFrame *cfPtr)
{
    ByteCode *codePtr = (ByteCode *) cfPtr->data.tebc.codePtr;

    assert(cfPtr->type == TCL_LOCATION_BC);

    if (cfPtr->cmd == NULL) {

	cfPtr->cmd = GetSrcInfoForPc(
		(unsigned char *) cfPtr->data.tebc.pc, codePtr,
		&cfPtr->len, NULL, NULL);
    }

    if (cfPtr->cmd != NULL) {
	/*
	 * We now have the command. We can get the srcOffset back and from
	 * there find the list of word locations for this command.
	 */

	ExtCmdLoc *eclPtr;
	ECL *locPtr = NULL;
	Tcl_Size srcOffset;
	Tcl_Size i;
	Interp *iPtr = (Interp *) *codePtr->interpHandle;
	Tcl_HashEntry *hePtr =
		Tcl_FindHashEntry(iPtr->lineBCPtr, codePtr);

	if (!hePtr) {
	    return;
	}

	srcOffset = cfPtr->cmd - codePtr->source;
	eclPtr = (ExtCmdLoc *)Tcl_GetHashValue(hePtr);

	for (i=0; i < eclPtr->nuloc; i++) {
	    if (eclPtr->loc[i].srcOffset == srcOffset) {
		locPtr = eclPtr->loc+i;
		break;
	    }
	}
	if (locPtr == NULL) {
	    Tcl_Panic("LocSearch failure");
	}

	cfPtr->line = locPtr->line;
	cfPtr->nline = locPtr->nline;
	cfPtr->type = eclPtr->type;

	if (eclPtr->type == TCL_LOCATION_SOURCE) {
	    cfPtr->data.eval.path = eclPtr->path;
	    Tcl_IncrRefCount(cfPtr->data.eval.path);
	}

	/*
	 * Do not set cfPtr->data.eval.path NULL for non-SOURCE. Needed for
	 * cfPtr->data.tebc.codePtr.
	 */
    }
}

static const char *
GetSrcInfoForPc(
    const unsigned char *pc,	/* The program counter value for which to
				 * return the closest command's source info.
				 * This points within a bytecode instruction
				 * in codePtr's code. */
    ByteCode *codePtr,		/* The bytecode sequence in which to look up
				 * the command source for the pc. */
    Tcl_Size *lengthPtr,	/* If non-NULL, the location where the length
				 * of the command's source should be stored.
				 * If NULL, no length is stored. */
    const unsigned char **pcBeg,/* If non-NULL, the bytecode location
				 * where the current instruction starts.
				 * If NULL; no pointer is stored. */
    Tcl_Size *cmdIdxPtr)	/* If non-NULL, the location where the index
				 * of the command containing the pc should
				 * be stored. */
{
    Tcl_Size pcOffset = PC_REL;
    Tcl_Size numCmds = codePtr->numCommands;
    unsigned char *codeDeltaNext, *codeLengthNext;
    unsigned char *srcDeltaNext, *srcLengthNext;
    Tcl_Size codeOffset, codeLen, codeEnd, srcOffset, srcLen, delta, i;
    Tcl_Size bestDist = TCL_SIZE_MAX; /* Distance of pc to best cmd's start pc. */
    Tcl_Size bestSrcOffset = -1; /* Initialized to avoid compiler warning. */
    Tcl_Size bestSrcLength = -1; /* Initialized to avoid compiler warning. */
    Tcl_Size bestCmdIdx = -1;

    /* The pc must point within the bytecode */
    assert ((pcOffset >= 0) && (pcOffset < codePtr->numCodeBytes));

    /*
     * Decode the code and source offset and length for each command. The
     * closest enclosing command is the last one whose code started before
     * pcOffset.
     */

    codeDeltaNext = codePtr->codeDeltaStart;
    codeLengthNext = codePtr->codeLengthStart;
    srcDeltaNext = codePtr->srcDeltaStart;
    srcLengthNext = codePtr->srcLengthStart;
    codeOffset = srcOffset = 0;
    for (i = 0;  i < numCmds;  i++) {
	if ((unsigned) *codeDeltaNext == (unsigned) 0xFF) {
	    codeDeltaNext++;
	    delta = TclGetInt4AtPtr(codeDeltaNext);
	    codeDeltaNext += 4;
	} else {
	    delta = TclGetInt1AtPtr(codeDeltaNext);
	    codeDeltaNext++;
	}
	codeOffset += delta;

	if ((unsigned) *codeLengthNext == (unsigned) 0xFF) {
	    codeLengthNext++;
	    codeLen = TclGetInt4AtPtr(codeLengthNext);
	    codeLengthNext += 4;
	} else {
	    codeLen = TclGetInt1AtPtr(codeLengthNext);
	    codeLengthNext++;
	}
	codeEnd = (codeOffset + codeLen - 1);

	if ((unsigned) *srcDeltaNext == (unsigned) 0xFF) {
	    srcDeltaNext++;
	    delta = TclGetInt4AtPtr(srcDeltaNext);
	    srcDeltaNext += 4;
	} else {
	    delta = TclGetInt1AtPtr(srcDeltaNext);
	    srcDeltaNext++;
	}
	srcOffset += delta;

	if ((unsigned) *srcLengthNext == (unsigned) 0xFF) {
	    srcLengthNext++;
	    srcLen = TclGetInt4AtPtr(srcLengthNext);
	    srcLengthNext += 4;
	} else {
	    srcLen = TclGetInt1AtPtr(srcLengthNext);
	    srcLengthNext++;
	}

	if (codeOffset > pcOffset) {	/* Best cmd already found */
	    break;
	}
	if (pcOffset <= codeEnd) {	/* This cmd's code encloses pc */
	    Tcl_Size dist = (pcOffset - codeOffset);

	    if (dist <= bestDist) {
		bestDist = dist;
		bestSrcOffset = srcOffset;
		bestSrcLength = srcLen;
		bestCmdIdx = i;
	    }
	}
    }

    if (pcBeg != NULL) {
	const unsigned char *curr, *prev;

	/*
	 * Walk from beginning of command or BC to pc, by complete
	 * instructions. Stop when crossing pc; keep previous.
	 */

	curr = ((bestDist == TCL_SIZE_MAX) ? codePtr->codeStart : pc - bestDist);
	prev = curr;
	while (curr <= pc) {
	    prev = curr;
	    curr += tclInstructionTable[*curr].numBytes;
	}
	*pcBeg = prev;
    }

    if (bestDist == TCL_SIZE_MAX) {
	return NULL;
    }

    if (lengthPtr != NULL) {
	*lengthPtr = bestSrcLength;
    }

    if (cmdIdxPtr != NULL) {
	*cmdIdxPtr = bestCmdIdx;
    }

    return (codePtr->source + bestSrcOffset);
}

/*
 *----------------------------------------------------------------------
 *
 * GetExceptRangeForPc --
 *
 *	Given a program counter value, return the closest enclosing
 *	ExceptionRange.
 *
 * Results:
 *	If the searchMode is TCL_ERROR, this procedure ignores loop exception
 *	ranges and returns a pointer to the closest catch range. If the
 *	searchMode is TCL_BREAK, this procedure returns a pointer to the most
 *	closely enclosing ExceptionRange regardless of whether it is a loop or
 *	catch exception range. If the searchMode is TCL_CONTINUE, this
 *	procedure returns a pointer to the most closely enclosing
 *	ExceptionRange (of any type) skipping only loop exception ranges if
 *	they don't have a sensible continueOffset defined. If no matching
 *	ExceptionRange is found that encloses pc, a NULL is returned.
 *
 * Side effects:
 *	None.
 *
 *----------------------------------------------------------------------
 */

static ExceptionRange *
GetExceptRangeForPc(
    const unsigned char *pc,	/* The program counter value for which to
				 * search for a closest enclosing exception
				 * range. This points to a bytecode
				 * instruction in codePtr's code. */
    int searchMode,		/* If TCL_BREAK, consider either loop or catch
				 * ExceptionRanges in search. If TCL_ERROR
				 * consider only catch ranges (and ignore any
				 * closer loop ranges). If TCL_CONTINUE, look
				 * for loop ranges that define a continue
				 * point or a catch range. */
    ByteCode *codePtr)		/* Points to the ByteCode in which to search
				 * for the enclosing ExceptionRange. */
{
    ExceptionRange *rangeArrayPtr;
    size_t numRanges = codePtr->numExceptRanges;
    ExceptionRange *rangePtr;
    size_t pcOffset = PC_REL;
    size_t start;

    if (numRanges == 0) {
	return NULL;
    }

    /*
     * This exploits peculiarities of our compiler: nested ranges are always
     * *after* their containing ranges, so that by scanning backwards we are
     * sure that the first matching range is indeed the deepest.
     */

    rangeArrayPtr = codePtr->exceptArrayPtr;
    rangePtr = rangeArrayPtr + numRanges;
    while (--rangePtr >= rangeArrayPtr) {
	start = rangePtr->codeOffset;
	if ((start <= pcOffset) &&
		(pcOffset < (start + rangePtr->numCodeBytes))) {
	    if (rangePtr->type == CATCH_EXCEPTION_RANGE) {
		return rangePtr;
	    }
	    if (searchMode == TCL_BREAK) {
		return rangePtr;
	    }
	    if (searchMode == TCL_CONTINUE
		    && rangePtr->continueOffset != TCL_INDEX_NONE) {
		return rangePtr;
	    }
	}
    }
    return NULL;
}

/*
 *----------------------------------------------------------------------
 *
 * GetOpcodeName --
 *
 *	This procedure is called by the TRACE and TRACE_WITH_OBJ macros used
 *	in TclNRExecuteByteCode when debugging. It returns the name of the
 *	bytecode instruction at a specified instruction pc.
 *
 * Results:
 *	A character string for the instruction.
 *
 * Side effects:
 *	None.
 *
 *----------------------------------------------------------------------
 */

#ifdef TCL_COMPILE_DEBUG
static const char *
GetOpcodeName(
    const unsigned char *pc)	/* Points to the instruction whose name should
				 * be returned. */
{
    unsigned char opCode = *pc;

    return tclInstructionTable[opCode].name;
}
#endif /* TCL_COMPILE_DEBUG */

/*
 *----------------------------------------------------------------------
 *
 * TclExprFloatError --
 *
 *	This procedure is called when an error occurs during a floating-point
 *	operation. It reads errno and sets interp->objResultPtr accordingly.
 *
 * Results:
 *	interp->objResultPtr is set to hold an error message.
 *
 * Side effects:
 *	None.
 *
 *----------------------------------------------------------------------
 */

void
TclExprFloatError(
    Tcl_Interp *interp,		/* Where to store error message. */
    double value)		/* Value returned after error; used to
				 * distinguish underflows from overflows. */
{
    const char *s;

    if ((errno == EDOM) || isnan(value)) {
	s = "domain error: argument not in valid range";
	Tcl_SetObjResult(interp, Tcl_NewStringObj(s, -1));
	Tcl_SetErrorCode(interp, "ARITH", "DOMAIN", s, (char *)NULL);
    } else if ((errno == ERANGE) || isinf(value)) {
	if (value == 0.0) {
	    s = "floating-point value too small to represent";
	    Tcl_SetObjResult(interp, Tcl_NewStringObj(s, -1));
	    Tcl_SetErrorCode(interp, "ARITH", "UNDERFLOW", s, (char *)NULL);
	} else {
	    s = "floating-point value too large to represent";
	    Tcl_SetObjResult(interp, Tcl_NewStringObj(s, -1));
	    Tcl_SetErrorCode(interp, "ARITH", "OVERFLOW", s, (char *)NULL);
	}
    } else {
	Tcl_Obj *objPtr = Tcl_ObjPrintf(
		"unknown floating-point error, errno = %d", errno);

	Tcl_SetErrorCode(interp, "ARITH", "UNKNOWN",
		TclGetString(objPtr), (char *)NULL);
	Tcl_SetObjResult(interp, objPtr);
    }
}

#ifdef TCL_COMPILE_STATS
/*
 *----------------------------------------------------------------------
 *
 * TclLog2 --
 *
 *	Procedure used while collecting compilation statistics to determine
 *	the log base 2 of an integer.
 *
 * Results:
 *	Returns the log base 2 of the operand. If the argument is less than or
 *	equal to zero, a zero is returned.
 *
 * Side effects:
 *	None.
 *
 *----------------------------------------------------------------------
 */

int
TclLog2(
    long long value)		/* The integer for which to compute the log
				 * base 2. The maximum output is 31 */
{
    return (value > 0) ? (
	    (value > 0x7FFFFFFF) ?
		    31 : TclMSB((unsigned long long) value)
	    ) : 0;
}

/*
 *----------------------------------------------------------------------
 *
 * EvalStatsCmd --
 *
 *	Implements the "evalstats" command that prints instruction execution
 *	counts to stdout.
 *
 * Results:
 *	Standard Tcl results.
 *
 * Side effects:
 *	None.
 *
 *----------------------------------------------------------------------
 */

static int
EvalStatsCmd(
    TCL_UNUSED(void *),		/* Unused. */
    Tcl_Interp *interp,		/* The current interpreter. */
    Tcl_Size objc,			/* The number of arguments. */
    Tcl_Obj *const objv[])	/* The argument strings. */
{
    Interp *iPtr = (Interp *) interp;
    LiteralTable *globalTablePtr = &iPtr->literalTable;
    ByteCodeStats *statsPtr = &iPtr->stats;
    double totalCodeBytes, currentCodeBytes;
    double totalLiteralBytes, currentLiteralBytes;
    double objBytesIfUnshared, strBytesIfUnshared, sharingBytesSaved;
    double strBytesSharedMultX, strBytesSharedOnce;
    double numInstructions, currentHeaderBytes;
    size_t numCurrentByteCodes, numByteCodeLits;
    size_t refCountSum, literalMgmtBytes, sum, decadeHigh;
    size_t numSharedMultX, numSharedOnce, minSizeDecade, maxSizeDecade;
    Tcl_Size i, length;
    size_t ui;
    char *litTableStats;
    LiteralEntry *entryPtr;
    Tcl_Obj *objPtr;

#define Percent(a,b) ((a) * 100.0 / (b))

    TclNewObj(objPtr);
    Tcl_IncrRefCount(objPtr);

    numInstructions = 0.0;
    for (i = 0;  i < 256;  i++) {
	if (statsPtr->instructionCount[i] != 0) {
	    numInstructions += statsPtr->instructionCount[i];
	}
    }

    totalLiteralBytes = sizeof(LiteralTable)
	    + iPtr->literalTable.numBuckets * sizeof(LiteralEntry *)
	    + (statsPtr->numLiteralsCreated * sizeof(LiteralEntry))
	    + (statsPtr->numLiteralsCreated * sizeof(Tcl_Obj))
	    + statsPtr->totalLitStringBytes;
    totalCodeBytes = statsPtr->totalByteCodeBytes + totalLiteralBytes;

    numCurrentByteCodes =
	    statsPtr->numCompilations - statsPtr->numByteCodesFreed;
    currentHeaderBytes = numCurrentByteCodes
	    * offsetof(ByteCode, localCachePtr);
    literalMgmtBytes = sizeof(LiteralTable)
	    + (iPtr->literalTable.numBuckets * sizeof(LiteralEntry *))
	    + (iPtr->literalTable.numEntries * sizeof(LiteralEntry));
    currentLiteralBytes = literalMgmtBytes
	    + iPtr->literalTable.numEntries * sizeof(Tcl_Obj)
	    + statsPtr->currentLitStringBytes;
    currentCodeBytes = statsPtr->currentByteCodeBytes + currentLiteralBytes;

    /*
     * Summary statistics, total and current source and ByteCode sizes.
     */

    Tcl_AppendPrintfToObj(objPtr, "\n----------------------------------------------------------------\n");
    Tcl_AppendPrintfToObj(objPtr,
	    "Compilation and execution statistics for interpreter %p\n",
	    iPtr);

    Tcl_AppendPrintfToObj(objPtr, "\nNumber ByteCodes executed\t%" SIZEu "\n",
	    statsPtr->numExecutions);
    Tcl_AppendPrintfToObj(objPtr, "Number ByteCodes compiled\t%" SIZEu "\n",
	    statsPtr->numCompilations);
    Tcl_AppendPrintfToObj(objPtr, "  Mean executions/compile\t%.1f\n",
	    statsPtr->numExecutions / (float)statsPtr->numCompilations);

    Tcl_AppendPrintfToObj(objPtr, "\nInstructions executed\t\t%.0f\n",
	    numInstructions);
    Tcl_AppendPrintfToObj(objPtr, "  Mean inst/compile\t\t%.0f\n",
	    numInstructions / statsPtr->numCompilations);
    Tcl_AppendPrintfToObj(objPtr, "  Mean inst/execution\t\t%.0f\n",
	    numInstructions / statsPtr->numExecutions);

    Tcl_AppendPrintfToObj(objPtr, "\nTotal ByteCodes\t\t\t%" SIZEu "\n",
	    statsPtr->numCompilations);
    Tcl_AppendPrintfToObj(objPtr, "  Source bytes\t\t\t%.6g\n",
	    statsPtr->totalSrcBytes);
    Tcl_AppendPrintfToObj(objPtr, "  Code bytes\t\t\t%.6g\n",
	    totalCodeBytes);
    Tcl_AppendPrintfToObj(objPtr, "    ByteCode bytes\t\t%.6g\n",
	    statsPtr->totalByteCodeBytes);
    Tcl_AppendPrintfToObj(objPtr, "    Literal bytes\t\t%.6g\n",
	    totalLiteralBytes);
    Tcl_AppendPrintfToObj(objPtr, "      table %" SIZEu " + bkts %" SIZEu
	    " + entries %" SIZEu " + objects %" SIZEu " + strings %.6g\n",
	    sizeof(LiteralTable),
	    iPtr->literalTable.numBuckets * sizeof(LiteralEntry *),
	    statsPtr->numLiteralsCreated * sizeof(LiteralEntry),
	    statsPtr->numLiteralsCreated * sizeof(Tcl_Obj),
	    statsPtr->totalLitStringBytes);
    Tcl_AppendPrintfToObj(objPtr, "  Mean code/compile\t\t%.1f\n",
	    totalCodeBytes / statsPtr->numCompilations);
    Tcl_AppendPrintfToObj(objPtr, "  Mean code/source\t\t%.1f\n",
	    totalCodeBytes / statsPtr->totalSrcBytes);

    Tcl_AppendPrintfToObj(objPtr, "\nCurrent (active) ByteCodes\t%" SIZEu "\n",
	    numCurrentByteCodes);
    Tcl_AppendPrintfToObj(objPtr, "  Source bytes\t\t\t%.6g\n",
	    statsPtr->currentSrcBytes);
    Tcl_AppendPrintfToObj(objPtr, "  Code bytes\t\t\t%.6g\n",
	    currentCodeBytes);
    Tcl_AppendPrintfToObj(objPtr, "    ByteCode bytes\t\t%.6g\n",
	    statsPtr->currentByteCodeBytes);
    Tcl_AppendPrintfToObj(objPtr, "    Literal bytes\t\t%.6g\n",
	    currentLiteralBytes);
    Tcl_AppendPrintfToObj(objPtr, "      table %" SIZEu " + bkts %" SIZEu
	    " + entries %" SIZEu " + objects %" SIZEu " + strings %.6g\n",
	    sizeof(LiteralTable),
	    iPtr->literalTable.numBuckets * sizeof(LiteralEntry *),
	    iPtr->literalTable.numEntries * sizeof(LiteralEntry),
	    iPtr->literalTable.numEntries * sizeof(Tcl_Obj),
	    statsPtr->currentLitStringBytes);
    Tcl_AppendPrintfToObj(objPtr, "  Mean code/source\t\t%.1f\n",
	    currentCodeBytes / statsPtr->currentSrcBytes);
    Tcl_AppendPrintfToObj(objPtr, "  Code + source bytes\t\t%.6g (%0.1f mean code/src)\n",
	    (currentCodeBytes + statsPtr->currentSrcBytes),
	    (currentCodeBytes / statsPtr->currentSrcBytes) + 1.0);

    /*
     * Tcl_IsShared statistics check
     *
     * This gives the refcount of each obj as Tcl_IsShared was called for it.
     * Shared objects must be duplicated before they can be modified.
     */

    numSharedMultX = 0;
    Tcl_AppendPrintfToObj(objPtr, "\nTcl_IsShared object check (all objects):\n");
    Tcl_AppendPrintfToObj(objPtr, "  Object had refcount <=1 (not shared)\t%" SIZEu "\n",
	    tclObjsShared[1]);
    for (i = 2;  i < TCL_MAX_SHARED_OBJ_STATS;  i++) {
	Tcl_AppendPrintfToObj(objPtr, "  refcount ==%" SIZEd "\t\t%" SIZEu "\n",
		i, tclObjsShared[i]);
	numSharedMultX += tclObjsShared[i];
    }
    Tcl_AppendPrintfToObj(objPtr, "  refcount >=%" SIZEd "\t\t%" SIZEu "\n",
	    i, tclObjsShared[0]);
    numSharedMultX += tclObjsShared[0];
    Tcl_AppendPrintfToObj(objPtr, "  Total shared objects\t\t\t%" SIZEu "\n",
	    numSharedMultX);

    /*
     * Literal table statistics.
     */

    numByteCodeLits = 0;
    refCountSum = 0;
    numSharedMultX = 0;
    numSharedOnce = 0;
    objBytesIfUnshared = 0.0;
    strBytesIfUnshared = 0.0;
    strBytesSharedMultX = 0.0;
    strBytesSharedOnce = 0.0;
    for (ui = 0;  ui < globalTablePtr->numBuckets;  ui++) {
	for (entryPtr = globalTablePtr->buckets[i];  entryPtr != NULL;
		entryPtr = entryPtr->nextPtr) {
	    if (TclHasInternalRep(entryPtr->objPtr, &tclByteCodeType)) {
		numByteCodeLits++;
	    }
	    (void) TclGetStringFromObj(entryPtr->objPtr, &length);
	    refCountSum += entryPtr->refCount;
	    objBytesIfUnshared += (entryPtr->refCount * sizeof(Tcl_Obj));
	    strBytesIfUnshared += (entryPtr->refCount * (length + 1));
	    if (entryPtr->refCount > 1) {
		numSharedMultX++;
		strBytesSharedMultX += (length + 1);
	    } else {
		numSharedOnce++;
		strBytesSharedOnce += (length + 1);
	    }
	}
    }
    sharingBytesSaved = (objBytesIfUnshared + strBytesIfUnshared)
	    - currentLiteralBytes;

    Tcl_AppendPrintfToObj(objPtr, "\nTotal objects (all interps)\t%" SIZEu "\n",
	    tclObjsAlloced);
    Tcl_AppendPrintfToObj(objPtr, "Current objects\t\t\t%" SIZEu "\n",
	    (tclObjsAlloced - tclObjsFreed));
    Tcl_AppendPrintfToObj(objPtr, "Total literal objects\t\t%" SIZEu "\n",
	    statsPtr->numLiteralsCreated);

    Tcl_AppendPrintfToObj(objPtr, "\nCurrent literal objects\t\t%" SIZEu " (%0.1f%% of current objects)\n",
	    globalTablePtr->numEntries,
	    Percent(globalTablePtr->numEntries, tclObjsAlloced-tclObjsFreed));
    Tcl_AppendPrintfToObj(objPtr, "  ByteCode literals\t\t%" SIZEu " (%0.1f%% of current literals)\n",
	    numByteCodeLits,
	    Percent(numByteCodeLits, globalTablePtr->numEntries));
    Tcl_AppendPrintfToObj(objPtr, "  Literals reused > 1x\t\t%" SIZEu "\n",
	    numSharedMultX);
    Tcl_AppendPrintfToObj(objPtr, "  Mean reference count\t\t%.2f\n",
	    ((double) refCountSum) / globalTablePtr->numEntries);
    Tcl_AppendPrintfToObj(objPtr, "  Mean len, str reused >1x \t%.2f\n",
	    (numSharedMultX ? strBytesSharedMultX/numSharedMultX : 0.0));
    Tcl_AppendPrintfToObj(objPtr, "  Mean len, str used 1x\t\t%.2f\n",
	    (numSharedOnce ? strBytesSharedOnce/numSharedOnce : 0.0));
    Tcl_AppendPrintfToObj(objPtr, "  Total sharing savings\t\t%.6g (%0.1f%% of bytes if no sharing)\n",
	    sharingBytesSaved,
	    Percent(sharingBytesSaved, objBytesIfUnshared+strBytesIfUnshared));
    Tcl_AppendPrintfToObj(objPtr, "    Bytes with sharing\t\t%.6g\n",
	    currentLiteralBytes);
    Tcl_AppendPrintfToObj(objPtr, "      table %lu + bkts %lu + entries %lu + objects %lu + strings %.6g\n",
	    (unsigned long) sizeof(LiteralTable),
	    (unsigned long) (iPtr->literalTable.numBuckets * sizeof(LiteralEntry *)),
	    (unsigned long) (iPtr->literalTable.numEntries * sizeof(LiteralEntry)),
	    (unsigned long) (iPtr->literalTable.numEntries * sizeof(Tcl_Obj)),
	    statsPtr->currentLitStringBytes);
    Tcl_AppendPrintfToObj(objPtr, "    Bytes if no sharing\t\t%.6g = objects %.6g + strings %.6g\n",
	    (objBytesIfUnshared + strBytesIfUnshared),
	    objBytesIfUnshared, strBytesIfUnshared);
    Tcl_AppendPrintfToObj(objPtr, "  String sharing savings \t%.6g = unshared %.6g - shared %.6g\n",
	    (strBytesIfUnshared - statsPtr->currentLitStringBytes),
	    strBytesIfUnshared, statsPtr->currentLitStringBytes);
    Tcl_AppendPrintfToObj(objPtr, "  Literal mgmt overhead\t\t%" SIZEu " (%0.1f%% of bytes with sharing)\n",
	    literalMgmtBytes,
	    Percent(literalMgmtBytes, currentLiteralBytes));
    Tcl_AppendPrintfToObj(objPtr, "    table %lu + buckets %lu + entries %lu\n",
	    (unsigned long) sizeof(LiteralTable),
	    (unsigned long) (iPtr->literalTable.numBuckets * sizeof(LiteralEntry *)),
	    (unsigned long) (iPtr->literalTable.numEntries * sizeof(LiteralEntry)));

    /*
     * Breakdown of current ByteCode space requirements.
     */

    Tcl_AppendPrintfToObj(objPtr, "\nBreakdown of current ByteCode requirements:\n");
    Tcl_AppendPrintfToObj(objPtr, "                         Bytes      Pct of    Avg per\n");
    Tcl_AppendPrintfToObj(objPtr, "                                     total    ByteCode\n");
    Tcl_AppendPrintfToObj(objPtr, "Total             %12.6g     100.00%%   %8.1f\n",
	    statsPtr->currentByteCodeBytes,
	    statsPtr->currentByteCodeBytes / numCurrentByteCodes);
    Tcl_AppendPrintfToObj(objPtr, "Header            %12.6g   %8.1f%%   %8.1f\n",
	    currentHeaderBytes,
	    Percent(currentHeaderBytes, statsPtr->currentByteCodeBytes),
	    currentHeaderBytes / numCurrentByteCodes);
    Tcl_AppendPrintfToObj(objPtr, "Instructions      %12.6g   %8.1f%%   %8.1f\n",
	    statsPtr->currentInstBytes,
	    Percent(statsPtr->currentInstBytes, statsPtr->currentByteCodeBytes),
	    statsPtr->currentInstBytes / numCurrentByteCodes);
    Tcl_AppendPrintfToObj(objPtr, "Literal ptr array %12.6g   %8.1f%%   %8.1f\n",
	    statsPtr->currentLitBytes,
	    Percent(statsPtr->currentLitBytes, statsPtr->currentByteCodeBytes),
	    statsPtr->currentLitBytes / numCurrentByteCodes);
    Tcl_AppendPrintfToObj(objPtr, "Exception table   %12.6g   %8.1f%%   %8.1f\n",
	    statsPtr->currentExceptBytes,
	    Percent(statsPtr->currentExceptBytes, statsPtr->currentByteCodeBytes),
	    statsPtr->currentExceptBytes / numCurrentByteCodes);
    Tcl_AppendPrintfToObj(objPtr, "Auxiliary data    %12.6g   %8.1f%%   %8.1f\n",
	    statsPtr->currentAuxBytes,
	    Percent(statsPtr->currentAuxBytes, statsPtr->currentByteCodeBytes),
	    statsPtr->currentAuxBytes / numCurrentByteCodes);
    Tcl_AppendPrintfToObj(objPtr, "Command map       %12.6g   %8.1f%%   %8.1f\n",
	    statsPtr->currentCmdMapBytes,
	    Percent(statsPtr->currentCmdMapBytes, statsPtr->currentByteCodeBytes),
	    statsPtr->currentCmdMapBytes / numCurrentByteCodes);

    /*
     * Detailed literal statistics.
     */

    Tcl_AppendPrintfToObj(objPtr, "\nLiteral string sizes:\n");
    Tcl_AppendPrintfToObj(objPtr, "\t Up to length\t\tPercentage\n");
    maxSizeDecade = 0;
    i = 32;
    while (i-- > 0) {
	if (statsPtr->literalCount[i] > 0) {
	    maxSizeDecade = i;
	    break;
	}
    }
    sum = 0;
    for (ui = 0;  ui <= maxSizeDecade;  ui++) {
	decadeHigh = (1 << (ui + 1)) - 1;
	sum += statsPtr->literalCount[ui];
	Tcl_AppendPrintfToObj(objPtr, "\t%10" SIZEu "\t\t%8.0f%%\n",
		decadeHigh, Percent(sum, statsPtr->numLiteralsCreated));
    }

    litTableStats = TclLiteralStats(globalTablePtr);
    Tcl_AppendPrintfToObj(objPtr, "\nCurrent literal table statistics:\n%s\n",
	    litTableStats);
    Tcl_Free(litTableStats);

    /*
     * Source and ByteCode size distributions.
     */

    Tcl_AppendPrintfToObj(objPtr, "\nSource sizes:\n");
    Tcl_AppendPrintfToObj(objPtr, "\t Up to size\t\tPercentage\n");
    minSizeDecade = maxSizeDecade = 0;
    for (i = 0;  i < 31;  i++) {
	if (statsPtr->srcCount[i] > 0) {
	    minSizeDecade = i;
	    break;
	}
    }
    for (i = 31;  i != TCL_INDEX_NONE;  i--) {
	if (statsPtr->srcCount[i] > 0) {
	    break;		/* maxSizeDecade to consume 'i' value
				 * below... */
	}
    }
    maxSizeDecade = i;
    sum = 0;
    for (ui = minSizeDecade;  ui <= maxSizeDecade;  ui++) {
	decadeHigh = (1 << (ui + 1)) - 1;
	sum += statsPtr->srcCount[ui];
	Tcl_AppendPrintfToObj(objPtr, "\t%10" SIZEu "\t\t%8.0f%%\n",
		decadeHigh, Percent(sum, statsPtr->numCompilations));
    }

    Tcl_AppendPrintfToObj(objPtr, "\nByteCode sizes:\n");
    Tcl_AppendPrintfToObj(objPtr, "\t Up to size\t\tPercentage\n");
    minSizeDecade = maxSizeDecade = 0;
    for (i = 0;  i < 31;  i++) {
	if (statsPtr->byteCodeCount[i] > 0) {
	    minSizeDecade = i;
	    break;
	}
    }
    for (i = 31;  i != TCL_INDEX_NONE;  i--) {
	if (statsPtr->byteCodeCount[i] > 0) {
	    break;		/* maxSizeDecade to consume 'i' value
				 * below... */
	}
    }
    maxSizeDecade = i;
    sum = 0;
    for (ui = minSizeDecade;  ui <= maxSizeDecade;  ui++) {
	decadeHigh = (1 << (ui + 1)) - 1;
	sum += statsPtr->byteCodeCount[ui];
	Tcl_AppendPrintfToObj(objPtr, "\t%10" SIZEu "\t\t%8.0f%%\n",
		decadeHigh, Percent(sum, statsPtr->numCompilations));
    }

    Tcl_AppendPrintfToObj(objPtr, "\nByteCode longevity (excludes Current ByteCodes):\n");
    Tcl_AppendPrintfToObj(objPtr, "\t       Up to ms\t\tPercentage\n");
    minSizeDecade = maxSizeDecade = 0;
    for (i = 0;  i < 31;  i++) {
	if (statsPtr->lifetimeCount[i] > 0) {
	    minSizeDecade = i;
	    break;
	}
    }
    for (i = 31;  i != TCL_INDEX_NONE;  i--) {
	if (statsPtr->lifetimeCount[i] > 0) {
	    break;		/* maxSizeDecade to consume 'i' value
				 * below... */
	}
    }
    maxSizeDecade = i;
    sum = 0;
    for (ui = minSizeDecade;  ui <= maxSizeDecade;  ui++) {
	decadeHigh = (1 << (ui + 1)) - 1;
	sum += statsPtr->lifetimeCount[ui];
	Tcl_AppendPrintfToObj(objPtr, "\t%12.3f\t\t%8.0f%%\n",
		decadeHigh/1000.0, Percent(sum, statsPtr->numByteCodesFreed));
    }

    /*
     * Instruction counts.
     */

    Tcl_AppendPrintfToObj(objPtr, "\nInstruction counts:\n");
    for (i = 0;  i < LAST_INST_OPCODE;  i++) {
	Tcl_AppendPrintfToObj(objPtr, "%20s %8" SIZEu " ",
		tclInstructionTable[i].name, statsPtr->instructionCount[i]);
	if (statsPtr->instructionCount[i]) {
	    Tcl_AppendPrintfToObj(objPtr, "%6.1f%%\n",
		    Percent(statsPtr->instructionCount[i], numInstructions));
	} else {
	    Tcl_AppendPrintfToObj(objPtr, "0\n");
	}
    }

#ifdef TCL_MEM_DEBUG
    Tcl_AppendPrintfToObj(objPtr, "\nHeap Statistics:\n");
    TclDumpMemoryInfo(objPtr, 1);
#endif
    Tcl_AppendPrintfToObj(objPtr, "\n----------------------------------------------------------------\n");

    if (objc == 1) {
	Tcl_SetObjResult(interp, objPtr);
    } else {
	Tcl_Channel outChan;
	char *str = TclGetStringFromObj(objv[1], &length);

	if (length) {
	    if (strcmp(str, "stdout") == 0) {
		outChan = Tcl_GetStdChannel(TCL_STDOUT);
	    } else if (strcmp(str, "stderr") == 0) {
		outChan = Tcl_GetStdChannel(TCL_STDERR);
	    } else {
		outChan = Tcl_OpenFileChannel(NULL, str, "w", 0664);
	    }
	} else {
	    outChan = Tcl_GetStdChannel(TCL_STDOUT);
	}
	if (outChan != NULL) {
	    Tcl_WriteObj(outChan, objPtr);
	}
    }
    Tcl_DecrRefCount(objPtr);
    return TCL_OK;
}
#endif /* TCL_COMPILE_STATS */

#ifdef TCL_COMPILE_DEBUG
/*
 *----------------------------------------------------------------------
 *
 * StringForResultCode --
 *
 *	Procedure that returns a human-readable string representing a Tcl
 *	result code such as TCL_ERROR.
 *
 * Results:
 *	If the result code is one of the standard Tcl return codes, the result
 *	is a string representing that code such as "TCL_ERROR". Otherwise, the
 *	result string is that code formatted as a sequence of decimal digit
 *	characters. Note that the resulting string must not be modified by the
 *	caller.
 *
 * Side effects:
 *	None.
 *
 *----------------------------------------------------------------------
 */

static const char *
StringForResultCode(
    int result)			/* The Tcl result code for which to generate a
				 * string. */
{
    static char buf[TCL_INTEGER_SPACE];

    if ((result >= TCL_OK) && (result <= TCL_CONTINUE)) {
	return resultStrings[result];
    }
    TclFormatInt(buf, result);
    return buf;
}
#endif /* TCL_COMPILE_DEBUG */

/*
 * Local Variables:
 * mode: c
 * c-basic-offset: 4
 * fill-column: 78
 * End:
 */<|MERGE_RESOLUTION|>--- conflicted
+++ resolved
@@ -2775,7 +2775,7 @@
 	Tcl_Obj *scriptObj = OBJ_AT_TOS;
 	CallFrame *framePtr;
 	CmdFrame *invoker = NULL;
-	int word = 0;
+	Tcl_Size word = 0;
 
 	TRACE(("\"%.30s\" \"%.30s\" => ", O2S(levelObj), O2S(scriptObj)));
 	if (TclObjGetFrame(interp, levelObj, &framePtr) == -1) {
@@ -4979,14 +4979,8 @@
 	    contextPtr->skip = skip;
 	    contextPtr->index = newDepth;
 
-<<<<<<< HEAD
 	    // Call the selected next method non-recursively
 	    const Method *mPtr = contextPtr->callPtr->chain[newDepth].mPtr;
-	    if (mPtr->typePtr->version < TCL_OO_METHOD_VERSION_2) {
-		return mPtr->typePtr->callProc(mPtr->clientData, interp,
-			(Tcl_ObjectContext) contextPtr, (int)numArgs, objv);
-	    }
-=======
 #ifndef TCL_NO_DEPRECATED
 	    if (mPtr->typePtr->version == TCL_OO_METHOD_VERSION_1) {
 		if (objc > INT_MAX) {
@@ -4995,12 +4989,11 @@
 		}
 		// Ugly indirect cast
 		Tcl_MethodCallProc *callProc = (Tcl_MethodCallProc *)
-			(void *)mPtr->typePtr->callProc;
+			(void *)mPtr->type2Ptr->callProc;
 		return callProc(mPtr->clientData, interp,
 			(Tcl_ObjectContext) contextPtr, (int)numArgs, objv);
 	    }
 #endif /* TCL_NO_DEPRECATED */
->>>>>>> 22aad7cd
 	    return mPtr->type2Ptr->callProc(mPtr->clientData, interp,
 		    (Tcl_ObjectContext) contextPtr, numArgs, objv);
 	}
