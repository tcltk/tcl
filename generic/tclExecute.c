/*
 * tclExecute.c --
 *
 *	This file contains procedures that execute byte-compiled Tcl commands.
 *
 * Copyright © 1996-1997 Sun Microsystems, Inc.
 * Copyright © 1998-2000 Scriptics Corporation.
 * Copyright © 2001 Kevin B. Kenny. All rights reserved.
 * Copyright © 2002-2010 Miguel Sofer.
 * Copyright © 2005-2007 Donal K. Fellows.
 * Copyright © 2007 Daniel A. Steffen <das@users.sourceforge.net>
 * Copyright © 2006-2008 Joe Mistachkin.  All rights reserved.
 * Copyright © 2021 Nathan Coulter.  All rights reserved.
 *
 * See the file "license.terms" for information on usage and redistribution of
 * this file, and for a DISCLAIMER OF ALL WARRANTIES.
 */

#include "tclInt.h"
#include "tclCompile.h"
#include "tclOOInt.h"
#include "tclTomMath.h"
#include <math.h>
#include <assert.h>

/*
 * Hack to determine whether we may expect IEEE floating point. The hack is
 * formally incorrect in that non-IEEE platforms might have the same precision
 * and range, but VAX, IBM, and Cray do not; are there any other floating
 * point units that we might care about?
 */

#if (FLT_RADIX == 2) && (DBL_MANT_DIG == 53) && (DBL_MAX_EXP == 1024)
#define IEEE_FLOATING_POINT
#endif

/*
 * A counter that is used to work out when the bytecode engine should call
 * Tcl_AsyncReady() to see whether there is a signal that needs handling, and
 * other expensive periodic operations.
 */

#ifndef ASYNC_CHECK_COUNT
#   define ASYNC_CHECK_COUNT	64
#endif /* !ASYNC_CHECK_COUNT */

/*
 * Boolean flag indicating whether the Tcl bytecode interpreter has been
 * initialized.
 */

static int execInitialized = 0;
TCL_DECLARE_MUTEX(execMutex)

static int cachedInExit = 0;

#ifdef TCL_COMPILE_DEBUG
/*
 * Variable that controls whether execution tracing is enabled and, if so,
 * what level of tracing is desired:
 *    0: no execution tracing
 *    1: trace invocations of Tcl procs only
 *    2: trace invocations of all (not compiled away) commands
 *    3: display each instruction executed
 * This variable is linked to the Tcl variable "tcl_traceExec".
 */

int tclTraceExec = 0;
#endif

/*
 * Mapping from expression instruction opcodes to strings; used for error
 * messages. Note that these entries must match the order and number of the
 * expression opcodes (e.g., INST_LOR) in tclCompile.h.
 *
 * Does not include the string for INST_EXPON (and beyond), as that is
 * disjoint for backward-compatibility reasons.
 */

static const char *const operatorStrings[] = {
    "|", "^", "&", "==", "!=", "<", ">", "<=", ">=", "<<", ">>",
    "+", "-", "*", "/", "%", "+", "-", "~", "!"
};

/*
 * Mapping from Tcl result codes to strings; used for error and debugging
 * messages.
 */

#ifdef TCL_COMPILE_DEBUG
static const char *const resultStrings[] = {
    "TCL_OK", "TCL_ERROR", "TCL_RETURN", "TCL_BREAK", "TCL_CONTINUE"
};
#endif

/*
 * These are used by evalstats to monitor object usage in Tcl.
 */

#ifdef TCL_COMPILE_STATS
size_t		tclObjsAlloced = 0;
size_t		tclObjsFreed = 0;
size_t		tclObjsShared[TCL_MAX_SHARED_OBJ_STATS] = { 0, 0, 0, 0, 0 };
#endif /* TCL_COMPILE_STATS */

/*
 * NR_TEBC
 * Helpers for NR - non-recursive calls to TEBC
 * Minimal data required to fully reconstruct the execution state.
 */

typedef struct {
    ByteCode *codePtr;		/* Constant until the BC returns */
				/* -----------------------------------------*/
    Tcl_Obj **catchTop;		/* These fields are used on return TO this */
    Tcl_Obj *auxObjList;	/* level: they record the state when a new */
    CmdFrame cmdFrame;		/* codePtr was received for NR execution. */
    Tcl_Obj *stack[1];		/* Start of the actual combined catch and obj
				 * stacks; the struct will be expanded as
				 * necessary */
} TEBCdata;

#define TEBC_YIELD() \
    do {						\
	esPtr->tosPtr = tosPtr;				\
	TclNRAddCallback(interp, TEBCresume,		\
		TD, pc, INT2PTR(cleanup), NULL);	\
    } while (0)

#define TEBC_DATA_DIG() \
    do {					\
	tosPtr = esPtr->tosPtr;			\
    } while (0)

#define PUSH_TAUX_OBJ(objPtr) \
    do {							\
	if (auxObjList) {					\
	    (objPtr)->length += auxObjList->length;		\
	}							\
	(objPtr)->internalRep.twoPtrValue.ptr1 = auxObjList;	\
	auxObjList = (objPtr);					\
    } while (0)

#define POP_TAUX_OBJ() \
    do {							\
	tmpPtr = auxObjList;					\
	auxObjList = (Tcl_Obj *)tmpPtr->internalRep.twoPtrValue.ptr1;	\
	Tcl_DecrRefCount(tmpPtr);				\
    } while (0)

/*
 * These variable-access macros have to coincide with those in tclVar.c
 */

#define VarHashGetValue(hPtr) \
    ((Var *) ((char *)hPtr - offsetof(VarInHash, entry)))

static inline Var *
VarHashCreateVar(
    TclVarHashTable *tablePtr,
    Tcl_Obj *key,
    int *newPtr)
{
    Tcl_HashEntry *hPtr = Tcl_CreateHashEntry(&tablePtr->table,
	    key, newPtr);

    if (!hPtr) {
	return NULL;
    }
    return VarHashGetValue(hPtr);
}

#define VarHashFindVar(tablePtr, key) \
    VarHashCreateVar((tablePtr), (key), NULL)

/*
 * The new macro for ending an instruction; note that a reasonable C-optimiser
 * will resolve all branches at compile time. (result) is always a constant;
 * the macro NEXT_INST_F handles constant (nCleanup), NEXT_INST_V is resolved
 * at runtime for variable (nCleanup).
 *
 * ARGUMENTS:
 *    pcAdjustment: how much to increment pc
 *    nCleanup: how many objects to remove from the stack
 *    resultHandling: 0 indicates no object should be pushed on the stack;
 *	otherwise, push objResultPtr. If (result < 0), objResultPtr already
 *	has the correct reference count.
 *
 * We use the new compile-time assertions to check that nCleanup is constant
 * and within range.
 */

/* Verify the stack depth, only when no expansion is in progress */

#ifdef TCL_COMPILE_DEBUG
#define CHECK_STACK()							\
    do {								\
	ValidatePcAndStackTop(codePtr, pc, CURR_DEPTH,			\
		/*checkStack*/ !(starting || auxObjList));		\
	starting = 0;							\
    } while (0)
#else
#define CHECK_STACK()
#endif

#define NEXT_INST_F(pcAdjustment, nCleanup, resultHandling)	\
    do {							\
	TCL_CT_ASSERT((nCleanup >= 0) && (nCleanup <= 2));	\
	CHECK_STACK();						\
	if (nCleanup == 0) {					\
	    if (resultHandling != 0) {				\
		if ((resultHandling) > 0) {			\
		    PUSH_OBJECT(objResultPtr);			\
		} else {					\
		    *(++tosPtr) = objResultPtr;			\
		}						\
	    }							\
	    pc += (pcAdjustment);				\
	    goto cleanup0;					\
	} else if (resultHandling != 0) {			\
	    if ((resultHandling) > 0) {				\
		Tcl_IncrRefCount(objResultPtr);			\
	    }							\
	    pc += (pcAdjustment);				\
	    switch (nCleanup) {					\
	    case 1: goto cleanup1_pushObjResultPtr;		\
	    case 2: goto cleanup2_pushObjResultPtr;		\
	    case 0: break;					\
	    }							\
	} else {						\
	    pc += (pcAdjustment);				\
	    switch (nCleanup) {					\
	    case 1: goto cleanup1;				\
	    case 2: goto cleanup2;				\
	    case 0: break;					\
	    }							\
	}							\
    } while (0)

#define NEXT_INST_V(pcAdjustment, nCleanup, resultHandling)	\
    CHECK_STACK();						\
    do {							\
	pc += (pcAdjustment);					\
	cleanup = (nCleanup);					\
	if (resultHandling) {					\
	    if ((resultHandling) > 0) {				\
		Tcl_IncrRefCount(objResultPtr);			\
	    }							\
	    goto cleanupV_pushObjResultPtr;			\
	} else {						\
	    goto cleanupV;					\
	}							\
    } while (0)

#ifndef TCL_COMPILE_DEBUG
#define JUMP_PEEPHOLE_F(condition, pcAdjustment, cleanup) \
    do {								\
	pc += (pcAdjustment);						\
	switch (*pc) {							\
	case INST_JUMP_FALSE1:						\
	    NEXT_INST_F(((condition)? 2 : TclGetInt1AtPtr(pc+1)), (cleanup), 0); \
	break; \
	case INST_JUMP_TRUE1:						\
	    NEXT_INST_F(((condition)? TclGetInt1AtPtr(pc+1) : 2), (cleanup), 0); \
	break; \
	case INST_JUMP_FALSE4:						\
	    NEXT_INST_F(((condition)? 5 : TclGetInt4AtPtr(pc+1)), (cleanup), 0); \
	break; \
	case INST_JUMP_TRUE4:						\
	    NEXT_INST_F(((condition)? TclGetInt4AtPtr(pc+1) : 5), (cleanup), 0); \
	break; \
	default:							\
	    if ((condition) < 0) {					\
		TclNewIntObj(objResultPtr, -1);				\
	    } else {							\
		objResultPtr = TCONST((condition) > 0);			\
	    }								\
	    NEXT_INST_F(0, (cleanup), 1);				\
	break; \
	}								\
    } while (0)
#define JUMP_PEEPHOLE_V(condition, pcAdjustment, cleanup) \
    do {								\
	pc += (pcAdjustment);						\
	switch (*pc) {							\
	case INST_JUMP_FALSE1:						\
	    NEXT_INST_V(((condition)? 2 : TclGetInt1AtPtr(pc+1)), (cleanup), 0); \
	break; \
	case INST_JUMP_TRUE1:						\
	    NEXT_INST_V(((condition)? TclGetInt1AtPtr(pc+1) : 2), (cleanup), 0); \
	break; \
	case INST_JUMP_FALSE4:						\
	    NEXT_INST_V(((condition)? 5 : TclGetInt4AtPtr(pc+1)), (cleanup), 0); \
	break; \
	case INST_JUMP_TRUE4:						\
	    NEXT_INST_V(((condition)? TclGetInt4AtPtr(pc+1) : 5), (cleanup), 0); \
	break; \
	default:							\
	    if ((condition) < 0) {					\
		TclNewIntObj(objResultPtr, -1);				\
	    } else {							\
		objResultPtr = TCONST((condition) > 0);			\
	    }								\
	    NEXT_INST_V(0, (cleanup), 1);				\
	break; \
	}								\
    } while (0)
#else /* TCL_COMPILE_DEBUG */
#define JUMP_PEEPHOLE_F(condition, pcAdjustment, cleanup) \
    do{									\
	if ((condition) < 0) {						\
	    TclNewIntObj(objResultPtr, -1);				\
	} else {							\
	    objResultPtr = TCONST((condition) > 0);			\
	}								\
	NEXT_INST_F((pcAdjustment), (cleanup), 1);			\
    } while (0)
#define JUMP_PEEPHOLE_V(condition, pcAdjustment, cleanup) \
    do{									\
	if ((condition) < 0) {						\
	    TclNewIntObj(objResultPtr, -1);				\
	} else {							\
	    objResultPtr = TCONST((condition) > 0);			\
	}								\
	NEXT_INST_V((pcAdjustment), (cleanup), 1);			\
    } while (0)
#endif

/*
 * Macros used to cache often-referenced Tcl evaluation stack information
 * in local variables. Note that a DECACHE_STACK_INFO()-CACHE_STACK_INFO()
 * pair must surround any call inside TclNRExecuteByteCode (and a few other
 * procedures that use this scheme) that could result in a recursive call
 * to TclNRExecuteByteCode.
 */

#define CACHE_STACK_INFO() \
    checkInterp = 1

#define DECACHE_STACK_INFO() \
    esPtr->tosPtr = tosPtr

/*
 * Macros used to access items on the Tcl evaluation stack. PUSH_OBJECT
 * increments the object's ref count since it makes the stack have another
 * reference pointing to the object. However, POP_OBJECT does not decrement
 * the ref count. This is because the stack may hold the only reference to the
 * object, so the object would be destroyed if its ref count were decremented
 * before the caller had a chance to, e.g., store it in a variable. It is the
 * caller's responsibility to decrement the ref count when it is finished with
 * an object.
 *
 * WARNING! It is essential that objPtr only appear once in the PUSH_OBJECT
 * macro. The actual parameter might be an expression with side effects, and
 * this ensures that it will be executed only once.
 */

#define PUSH_OBJECT(objPtr) \
    Tcl_IncrRefCount(*(++tosPtr) = (objPtr))

#define POP_OBJECT()	*(tosPtr--)

#define OBJ_AT_TOS	*tosPtr

#define OBJ_UNDER_TOS	*(tosPtr-1)

#define OBJ_AT_DEPTH(n)	*(tosPtr-(n))

#define CURR_DEPTH	(tosPtr - initTosPtr)

#define STACK_BASE(esPtr) ((esPtr)->stackWords - 1)

/*
 * Macros used to trace instruction execution. The macros TRACE,
 * TRACE_WITH_OBJ, and O2S are only used inside TclNRExecuteByteCode. O2S is
 * only used in TRACE* calls to get a string from an object.
 */

#ifdef TCL_COMPILE_DEBUG
#   define TRACE(a) \
    while (traceInstructions) {					\
	fprintf(stdout, "%2" TCL_SIZE_MODIFIER "d: %2" TCL_T_MODIFIER "d (%" TCL_T_MODIFIER "d) %s ", iPtr->numLevels,	\
		CURR_DEPTH,				\
		(pc - codePtr->codeStart),		\
		GetOpcodeName(pc));				\
	printf a;						\
	break;							\
    }
#   define TRACE_APPEND(a) \
    while (traceInstructions) {		\
	printf a;			\
	break;				\
    }
#   define TRACE_ERROR(interp) \
    TRACE_APPEND(("ERROR: %.30s\n", O2S(Tcl_GetObjResult(interp))));
#   define TRACE_WITH_OBJ(a, objPtr) \
    while (traceInstructions) {					\
	fprintf(stdout, "%2" TCL_SIZE_MODIFIER "d: %2" TCL_T_MODIFIER "d (%" TCL_T_MODIFIER "d) %s ", iPtr->numLevels,	\
		CURR_DEPTH,				\
		(pc - codePtr->codeStart),		\
		GetOpcodeName(pc));				\
	printf a;						\
	TclPrintObject(stdout, objPtr, 30);			\
	fprintf(stdout, "\n");					\
	break;							\
    }
#   define O2S(objPtr) \
    (objPtr ? TclGetString(objPtr) : "")
#else /* !TCL_COMPILE_DEBUG */
#   define TRACE(a)
#   define TRACE_APPEND(a)
#   define TRACE_ERROR(interp)
#   define TRACE_WITH_OBJ(a, objPtr)
#   define O2S(objPtr)
#endif /* TCL_COMPILE_DEBUG */

/*
 * DTrace instruction probe macros.
 */

#define TCL_DTRACE_INST_NEXT() \
    do {								\
	if (TCL_DTRACE_INST_DONE_ENABLED()) {				\
	    if (curInstName) {						\
		TCL_DTRACE_INST_DONE(curInstName, (int) CURR_DEPTH,	\
			tosPtr);					\
	    }								\
	    curInstName = tclInstructionTable[*pc].name;		\
	    if (TCL_DTRACE_INST_START_ENABLED()) {			\
		TCL_DTRACE_INST_START(curInstName, (int) CURR_DEPTH,	\
			tosPtr);					\
	    }								\
	} else if (TCL_DTRACE_INST_START_ENABLED()) {			\
	    TCL_DTRACE_INST_START(tclInstructionTable[*pc].name,	\
			(int) CURR_DEPTH, tosPtr);			\
	}								\
    } while (0)
#define TCL_DTRACE_INST_LAST() \
    do {								\
	if (TCL_DTRACE_INST_DONE_ENABLED() && curInstName) {		\
	    TCL_DTRACE_INST_DONE(curInstName, (int) CURR_DEPTH, tosPtr);\
	}								\
    } while (0)

/*
 * Macro used in this file to save a function call for common uses of
 * Tcl_GetNumberFromObj(). The ANSI C "prototype" is:
 *
 * MODULE_SCOPE int GetNumberFromObj(Tcl_Interp *interp, Tcl_Obj *objPtr,
 *			void **ptrPtr, int *tPtr);
 */

#define GetNumberFromObj(interp, objPtr, ptrPtr, tPtr) \
<<<<<<< HEAD
    ((TclHasInternalRep((objPtr), tclIntType))					\
	?	(*(tPtr) = TCL_NUMBER_INT,				\
		*(ptrPtr) = (void *)				\
		    (&((objPtr)->internalRep.wideValue)), TCL_OK) :	\
    TclHasInternalRep((objPtr), tclDoubleType)				\
=======
    ((TclHasInternalRep((objPtr), &tclIntType))					\
	?	(*(tPtr) = TCL_NUMBER_INT,				\
		*(ptrPtr) = (void *)				\
		    (&((objPtr)->internalRep.wideValue)), TCL_OK) :	\
    TclHasInternalRep((objPtr), &tclDoubleType)				\
>>>>>>> 18581927
	?	(((isnan((objPtr)->internalRep.doubleValue))		\
		    ?	(*(tPtr) = TCL_NUMBER_NAN)			\
		    :	(*(tPtr) = TCL_NUMBER_DOUBLE)),			\
		*(ptrPtr) = (void *)				\
		    (&((objPtr)->internalRep.doubleValue)), TCL_OK) :	\
    (((objPtr)->bytes != NULL) && ((objPtr)->length == 0))		\
	? TCL_ERROR :			\
    Tcl_GetNumberFromObj((interp), (objPtr), (ptrPtr), (tPtr)))

/*
 * Macro used to make the check for type overflow more mnemonic. This works by
 * comparing sign bits; the rest of the word is irrelevant. The ANSI C
 * "prototype" (where inttype_t is any integer type) is:
 *
 * MODULE_SCOPE int Overflowing(inttype_t a, inttype_t b, inttype_t sum);
 *
 * Check first the condition most likely to fail in usual code (at least for
 * usage in [incr]: do the first summand and the sum have != signs?
 */

#define Overflowing(a,b,sum) ((((a)^(sum)) < 0) && (((a)^(b)) >= 0))

/*
 * Macro for checking whether the type is NaN, used when we're thinking about
 * throwing an error for supplying a non-number number.
 */

#ifndef ACCEPT_NAN
#define IsErroringNaNType(type)		((type) == TCL_NUMBER_NAN)
#else
#define IsErroringNaNType(type)		0
#endif

/*
 * Auxiliary tables used to compute powers of small integers.
 */

/*
 * Maximum base that, when raised to powers 2, 3, ..., 16, fits in a
 * Tcl_WideInt.
 */

static const Tcl_WideInt MaxBase64[] = {
    (Tcl_WideInt)46340*65536+62259,	/* 3037000499 == isqrt(2**63-1) */
    (Tcl_WideInt)2097151, (Tcl_WideInt)55108, (Tcl_WideInt)6208,
    (Tcl_WideInt)1448, (Tcl_WideInt)511, (Tcl_WideInt)234, (Tcl_WideInt)127,
    (Tcl_WideInt)78, (Tcl_WideInt)52, (Tcl_WideInt)38, (Tcl_WideInt)28,
    (Tcl_WideInt)22, (Tcl_WideInt)18, (Tcl_WideInt)15
};
static const size_t MaxBase64Size = sizeof(MaxBase64)/sizeof(Tcl_WideInt);

/*
 * Table giving 3, 4, ..., 13 raised to powers greater than 16 when the
 * results fit in a 64-bit signed integer.
 */

static const unsigned short Exp64Index[] = {
    0, 23, 38, 49, 57, 63, 67, 70, 72, 74, 75, 76
};
static const size_t Exp64IndexSize =
    sizeof(Exp64Index) / sizeof(unsigned short);
static const Tcl_WideInt Exp64Value[] = {
    (Tcl_WideInt)243*243*243*3*3,
    (Tcl_WideInt)243*243*243*3*3*3,
    (Tcl_WideInt)243*243*243*3*3*3*3,
    (Tcl_WideInt)243*243*243*243,
    (Tcl_WideInt)243*243*243*243*3,
    (Tcl_WideInt)243*243*243*243*3*3,
    (Tcl_WideInt)243*243*243*243*3*3*3,
    (Tcl_WideInt)243*243*243*243*3*3*3*3,
    (Tcl_WideInt)243*243*243*243*243,
    (Tcl_WideInt)243*243*243*243*243*3,
    (Tcl_WideInt)243*243*243*243*243*3*3,
    (Tcl_WideInt)243*243*243*243*243*3*3*3,
    (Tcl_WideInt)243*243*243*243*243*3*3*3*3,
    (Tcl_WideInt)243*243*243*243*243*243,
    (Tcl_WideInt)243*243*243*243*243*243*3,
    (Tcl_WideInt)243*243*243*243*243*243*3*3,
    (Tcl_WideInt)243*243*243*243*243*243*3*3*3,
    (Tcl_WideInt)243*243*243*243*243*243*3*3*3*3,
    (Tcl_WideInt)243*243*243*243*243*243*243,
    (Tcl_WideInt)243*243*243*243*243*243*243*3,
    (Tcl_WideInt)243*243*243*243*243*243*243*3*3,
    (Tcl_WideInt)243*243*243*243*243*243*243*3*3*3,
    (Tcl_WideInt)243*243*243*243*243*243*243*3*3*3*3,
    (Tcl_WideInt)1024*1024*1024*4*4,
    (Tcl_WideInt)1024*1024*1024*4*4*4,
    (Tcl_WideInt)1024*1024*1024*4*4*4*4,
    (Tcl_WideInt)1024*1024*1024*1024,
    (Tcl_WideInt)1024*1024*1024*1024*4,
    (Tcl_WideInt)1024*1024*1024*1024*4*4,
    (Tcl_WideInt)1024*1024*1024*1024*4*4*4,
    (Tcl_WideInt)1024*1024*1024*1024*4*4*4*4,
    (Tcl_WideInt)1024*1024*1024*1024*1024,
    (Tcl_WideInt)1024*1024*1024*1024*1024*4,
    (Tcl_WideInt)1024*1024*1024*1024*1024*4*4,
    (Tcl_WideInt)1024*1024*1024*1024*1024*4*4*4,
    (Tcl_WideInt)1024*1024*1024*1024*1024*4*4*4*4,
    (Tcl_WideInt)1024*1024*1024*1024*1024*1024,
    (Tcl_WideInt)1024*1024*1024*1024*1024*1024*4,
    (Tcl_WideInt)3125*3125*3125*5*5,
    (Tcl_WideInt)3125*3125*3125*5*5*5,
    (Tcl_WideInt)3125*3125*3125*5*5*5*5,
    (Tcl_WideInt)3125*3125*3125*3125,
    (Tcl_WideInt)3125*3125*3125*3125*5,
    (Tcl_WideInt)3125*3125*3125*3125*5*5,
    (Tcl_WideInt)3125*3125*3125*3125*5*5*5,
    (Tcl_WideInt)3125*3125*3125*3125*5*5*5*5,
    (Tcl_WideInt)3125*3125*3125*3125*3125,
    (Tcl_WideInt)3125*3125*3125*3125*3125*5,
    (Tcl_WideInt)3125*3125*3125*3125*3125*5*5,
    (Tcl_WideInt)7776*7776*7776*6*6,
    (Tcl_WideInt)7776*7776*7776*6*6*6,
    (Tcl_WideInt)7776*7776*7776*6*6*6*6,
    (Tcl_WideInt)7776*7776*7776*7776,
    (Tcl_WideInt)7776*7776*7776*7776*6,
    (Tcl_WideInt)7776*7776*7776*7776*6*6,
    (Tcl_WideInt)7776*7776*7776*7776*6*6*6,
    (Tcl_WideInt)7776*7776*7776*7776*6*6*6*6,
    (Tcl_WideInt)16807*16807*16807*7*7,
    (Tcl_WideInt)16807*16807*16807*7*7*7,
    (Tcl_WideInt)16807*16807*16807*7*7*7*7,
    (Tcl_WideInt)16807*16807*16807*16807,
    (Tcl_WideInt)16807*16807*16807*16807*7,
    (Tcl_WideInt)16807*16807*16807*16807*7*7,
    (Tcl_WideInt)32768*32768*32768*8*8,
    (Tcl_WideInt)32768*32768*32768*8*8*8,
    (Tcl_WideInt)32768*32768*32768*8*8*8*8,
    (Tcl_WideInt)32768*32768*32768*32768,
    (Tcl_WideInt)59049*59049*59049*9*9,
    (Tcl_WideInt)59049*59049*59049*9*9*9,
    (Tcl_WideInt)59049*59049*59049*9*9*9*9,
    (Tcl_WideInt)100000*100000*100000*10*10,
    (Tcl_WideInt)100000*100000*100000*10*10*10,
    (Tcl_WideInt)161051*161051*161051*11*11,
    (Tcl_WideInt)161051*161051*161051*11*11*11,
    (Tcl_WideInt)248832*248832*248832*12*12,
    (Tcl_WideInt)371293*371293*371293*13*13
};
static const size_t Exp64ValueSize = sizeof(Exp64Value) / sizeof(Tcl_WideInt);

/*
 * Markers for ExecuteExtendedBinaryMathOp.
 */

#define DIVIDED_BY_ZERO		((Tcl_Obj *) -1)
#define EXPONENT_OF_ZERO	((Tcl_Obj *) -2)
#define GENERAL_ARITHMETIC_ERROR ((Tcl_Obj *) -3)
#define OUT_OF_MEMORY ((Tcl_Obj *) -4)

/*
 * Declarations for local procedures to this file:
 */

#ifdef TCL_COMPILE_STATS
static Tcl_ObjCmdProc EvalStatsCmd;
#endif /* TCL_COMPILE_STATS */
#ifdef TCL_COMPILE_DEBUG
static const char *	GetOpcodeName(const unsigned char *pc);
static void		PrintByteCodeInfo(ByteCode *codePtr);
static const char *	StringForResultCode(int result);
static void		ValidatePcAndStackTop(ByteCode *codePtr,
			    const unsigned char *pc, size_t stackTop,
			    int checkStack);
#endif /* TCL_COMPILE_DEBUG */
static ByteCode *	CompileExprObj(Tcl_Interp *interp, Tcl_Obj *objPtr);
static void		DeleteExecStack(ExecStack *esPtr);
static void		DupExprCodeInternalRep(Tcl_Obj *srcPtr,
			    Tcl_Obj *copyPtr);
static Tcl_Obj *	ExecuteExtendedBinaryMathOp(Tcl_Interp *interp,
			    int opcode, Tcl_Obj **constants,
			    Tcl_Obj *valuePtr, Tcl_Obj *value2Ptr);
static Tcl_Obj *	ExecuteExtendedUnaryMathOp(int opcode,
			    Tcl_Obj *valuePtr);
static void		FreeExprCodeInternalRep(Tcl_Obj *objPtr);
static ExceptionRange *	GetExceptRangeForPc(const unsigned char *pc,
			    int searchMode, ByteCode *codePtr);
static const char *	GetSrcInfoForPc(const unsigned char *pc,
			    ByteCode *codePtr, Tcl_Size *lengthPtr,
			    const unsigned char **pcBeg, int *cmdIdxPtr);
static Tcl_Obj **	GrowEvaluationStack(ExecEnv *eePtr, TCL_HASH_TYPE growth,
			    int move);
static void		IllegalExprOperandType(Tcl_Interp *interp,
			    const unsigned char *pc, Tcl_Obj *opndPtr);
static void		InitByteCodeExecution(Tcl_Interp *interp);
static inline int	wordSkip(void *ptr);
static void		ReleaseDictIterator(Tcl_Obj *objPtr);
/* Useful elsewhere, make available in tclInt.h or stubs? */
static Tcl_Obj **	StackAllocWords(Tcl_Interp *interp, TCL_HASH_TYPE numWords);
static Tcl_Obj **	StackReallocWords(Tcl_Interp *interp, TCL_HASH_TYPE numWords);
static Tcl_NRPostProc	CopyCallback;
static Tcl_NRPostProc	ExprObjCallback;
static Tcl_NRPostProc	FinalizeOONext;
static Tcl_NRPostProc	FinalizeOONextFilter;
static Tcl_NRPostProc   TEBCresume;

/*
 * The structure below defines a bytecode Tcl object type to hold the
 * compiled bytecode for Tcl expressions.
 */

static const Tcl_ObjType exprCodeType = {
    "exprcode",
    FreeExprCodeInternalRep,	/* freeIntRepProc */
    DupExprCodeInternalRep,	/* dupIntRepProc */
    NULL,			/* updateStringProc */
    NULL,			/* setFromAnyProc */
    TCL_OBJTYPE_V0
};

/*
 * Custom object type only used in this file; values of its type should never
 * be seen by user scripts.
 */

static const Tcl_ObjType dictIteratorType = {
    "dictIterator",
    ReleaseDictIterator,
    NULL, NULL, NULL,
    TCL_OBJTYPE_V0
};

/*
 *----------------------------------------------------------------------
 *
 * ReleaseDictIterator --
 *
 *	This takes apart a dictionary iterator that is stored in the given Tcl
 *	object.
 *
 * Results:
 *	None.
 *
 * Side effects:
 *	Deallocates memory, marks the object as being untyped.
 *
 *----------------------------------------------------------------------
 */

static void
ReleaseDictIterator(
    Tcl_Obj *objPtr)
{
    Tcl_DictSearch *searchPtr;
    Tcl_Obj *dictPtr;
    const Tcl_ObjInternalRep *irPtr;

    irPtr = TclFetchInternalRep(objPtr, &dictIteratorType);
    assert(irPtr != NULL);

    /*
     * First kill the search, and then release the reference to the dictionary
     * that we were holding.
     */

    searchPtr = (Tcl_DictSearch *)irPtr->twoPtrValue.ptr1;
    Tcl_DictObjDone(searchPtr);
    Tcl_Free(searchPtr);

    dictPtr = (Tcl_Obj *)irPtr->twoPtrValue.ptr2;
    TclDecrRefCount(dictPtr);
}

/*
 *----------------------------------------------------------------------
 *
 * InitByteCodeExecution --
 *
 *	This procedure is called once to initialize the Tcl bytecode
 *	interpreter.
 *
 * Results:
 *	None.
 *
 * Side effects:
 *	This procedure initializes the array of instruction names. If
 *	compiling with the TCL_COMPILE_STATS flag, it initializes the array
 *	that counts the executions of each instruction and it creates the
 *	"evalstats" command. It also establishes the link between the Tcl
 *	"tcl_traceExec" and C "tclTraceExec" variables.
 *
 *----------------------------------------------------------------------
 */

#if defined(TCL_COMPILE_STATS) || defined(TCL_COMPILE_DEBUG)
static void
InitByteCodeExecution(
    Tcl_Interp *interp)		/* Interpreter for which the Tcl variable
				 * "tcl_traceExec" is linked to control
				 * instruction tracing. */
{
#ifdef TCL_COMPILE_DEBUG
    if (Tcl_LinkVar(interp, "tcl_traceExec", &tclTraceExec,
	    TCL_LINK_INT) != TCL_OK) {
	Tcl_Panic("InitByteCodeExecution: can't create link for tcl_traceExec variable");
    }
#endif
#ifdef TCL_COMPILE_STATS
    Tcl_CreateObjCommand(interp, "evalstats", EvalStatsCmd, NULL, NULL);
#endif /* TCL_COMPILE_STATS */
}

#else

static void
InitByteCodeExecution(
    TCL_UNUSED(Tcl_Interp *))
{
}
#endif

/*
 *----------------------------------------------------------------------
 *
 * TclCreateExecEnv --
 *
 *	This procedure creates a new execution environment for Tcl bytecode
 *	execution. An ExecEnv points to a Tcl evaluation stack. An ExecEnv is
 *	typically created once for each Tcl interpreter (Interp structure) and
 *	recursively passed to TclNRExecuteByteCode to execute ByteCode sequences
 *	for nested commands.
 *
 * Results:
 *	A newly allocated ExecEnv is returned. This points to an empty
 *	evaluation stack of the standard initial size.
 *
 * Side effects:
 *	The bytecode interpreter is also initialized here, as this procedure
 *	will be called before any call to TclNRExecuteByteCode.
 *
 *----------------------------------------------------------------------
 */

ExecEnv *
TclCreateExecEnv(
    Tcl_Interp *interp,		/* Interpreter for which the execution
				 * environment is being created. */
    TCL_HASH_TYPE size)		/* The initial stack size, in number of words
				 * [sizeof(Tcl_Obj*)] */
{
    ExecEnv *eePtr = (ExecEnv *)Tcl_Alloc(sizeof(ExecEnv));
    ExecStack *esPtr = (ExecStack *)Tcl_Alloc(offsetof(ExecStack, stackWords)
	    + size * sizeof(Tcl_Obj *));

    eePtr->execStackPtr = esPtr;
    TclNewIntObj(eePtr->constants[0], 0);
    Tcl_IncrRefCount(eePtr->constants[0]);
    TclNewIntObj(eePtr->constants[1], 1);
    Tcl_IncrRefCount(eePtr->constants[1]);
    eePtr->interp = interp;
    eePtr->callbackPtr = NULL;
    eePtr->corPtr = NULL;
    eePtr->rewind = 0;

    esPtr->prevPtr = NULL;
    esPtr->nextPtr = NULL;
    esPtr->markerPtr = NULL;
    esPtr->endPtr = &esPtr->stackWords[size-1];
    esPtr->tosPtr = STACK_BASE(esPtr);

    Tcl_MutexLock(&execMutex);
    if (!execInitialized) {
	InitByteCodeExecution(interp);
	execInitialized = 1;
    }
    Tcl_MutexUnlock(&execMutex);

    return eePtr;
}

/*
 *----------------------------------------------------------------------
 *
 * TclDeleteExecEnv --
 *
 *	Frees the storage for an ExecEnv.
 *
 * Results:
 *	None.
 *
 * Side effects:
 *	Storage for an ExecEnv and its contained storage (e.g. the evaluation
 *	stack) is freed.
 *
 *----------------------------------------------------------------------
 */

static void
DeleteExecStack(
    ExecStack *esPtr)
{
    if (esPtr->markerPtr && !cachedInExit) {
	Tcl_Panic("freeing an execStack which is still in use");
    }

    if (esPtr->prevPtr) {
	esPtr->prevPtr->nextPtr = esPtr->nextPtr;
    }
    if (esPtr->nextPtr) {
	esPtr->nextPtr->prevPtr = esPtr->prevPtr;
    }
    Tcl_Free(esPtr);
}

void
TclDeleteExecEnv(
    ExecEnv *eePtr)		/* Execution environment to free. */
{
    ExecStack *esPtr = eePtr->execStackPtr, *tmpPtr;

	cachedInExit = TclInExit();

    /*
     * Delete all stacks in this exec env.
     */

    while (esPtr->nextPtr) {
	esPtr = esPtr->nextPtr;
    }
    while (esPtr) {
	tmpPtr = esPtr;
	esPtr = tmpPtr->prevPtr;
	DeleteExecStack(tmpPtr);
    }

    TclDecrRefCount(eePtr->constants[0]);
    TclDecrRefCount(eePtr->constants[1]);
    if (eePtr->callbackPtr && !cachedInExit) {
	Tcl_Panic("Deleting execEnv with pending TEOV callbacks!");
    }
    if (eePtr->corPtr && !cachedInExit) {
	Tcl_Panic("Deleting execEnv with existing coroutine");
    }
    Tcl_Free(eePtr);
}

/*
 *----------------------------------------------------------------------
 *
 * TclFinalizeExecution --
 *
 *	Finalizes the execution environment setup so that it can be later
 *	reinitialized.
 *
 * Results:
 *	None.
 *
 * Side effects:
 *	After this call, the next time TclCreateExecEnv will be called it will
 *	call InitByteCodeExecution.
 *
 *----------------------------------------------------------------------
 */

void
TclFinalizeExecution(void)
{
    Tcl_MutexLock(&execMutex);
    execInitialized = 0;
    Tcl_MutexUnlock(&execMutex);
}

/*
 * Auxiliary code to ensure that GrowEvaluationStack returns correctly
 * aligned memory.
 *
 * WALLOCALIGN represents the alignment reqs in words, just as TCL_ALLOCALIGN
 * represents the reqs in bytes. This assumes that TCL_ALLOCALIGN is a
 * multiple of the wordsize 'sizeof(Tcl_Obj *)'.
 */

#define WALLOCALIGN \
    (TCL_ALLOCALIGN/sizeof(Tcl_Obj *))

/*
 * wordSkip computes how many words have to be skipped until the next aligned
 * word. Note that we are only interested in the low order bits of ptr, so
 * that any possible information loss in PTR2INT is of no consequence.
 */

static inline int
wordSkip(
    void *ptr)
{
    int mask = TCL_ALLOCALIGN-1;
    int base = PTR2INT(ptr) & mask;
    return (TCL_ALLOCALIGN - base)/sizeof(Tcl_Obj *);
}

/*
 * Given a marker, compute where the following aligned memory starts.
 */

#define MEMSTART(markerPtr) \
    ((markerPtr) + wordSkip(markerPtr))

/*
 *----------------------------------------------------------------------
 *
 * GrowEvaluationStack --
 *
 *	This procedure grows a Tcl evaluation stack stored in an ExecEnv,
 *	copying over the words since the last mark if so requested. A mark is
 *	set at the beginning of the new area when no copying is requested.
 *
 * Results:
 *	Returns a pointer to the first usable word in the (possibly) grown
 *	stack.
 *
 * Side effects:
 *	The size of the evaluation stack may be grown, a marker is set
 *
 *----------------------------------------------------------------------
 */

static Tcl_Obj **
GrowEvaluationStack(
    ExecEnv *eePtr,		/* Points to the ExecEnv with an evaluation
				 * stack to enlarge. */
    TCL_HASH_TYPE growth1,		/* How much larger than the current used
				 * size. */
    int move)			/* 1 if move words since last marker. */
{
    ExecStack *esPtr = eePtr->execStackPtr, *oldPtr = NULL;
    TCL_HASH_TYPE newBytes;
    Tcl_Size growth = growth1;
    Tcl_Size newElems, currElems, needed = growth - (esPtr->endPtr - esPtr->tosPtr);
    Tcl_Obj **markerPtr = esPtr->markerPtr, **memStart;
    Tcl_Size moveWords = 0;

    if (move) {
	if (!markerPtr) {
	    Tcl_Panic("STACK: Reallocating with no previous alloc");
	}
	if (needed <= 0) {
	    return MEMSTART(markerPtr);
	}
    } else {
#ifndef PURIFY
	Tcl_Obj **tmpMarkerPtr = esPtr->tosPtr + 1;
	int offset = wordSkip(tmpMarkerPtr);

	if (needed + offset < 0) {
	    /*
	     * Put a marker pointing to the previous marker in this stack, and
	     * store it in esPtr as the current marker. Return a pointer to
	     * the start of aligned memory.
	     */

	    esPtr->markerPtr = tmpMarkerPtr;
	    memStart = tmpMarkerPtr + offset;
	    esPtr->tosPtr = memStart - 1;
	    *esPtr->markerPtr = (Tcl_Obj *) markerPtr;
	    return memStart;
	}
#endif
    }

    /*
     * Reset move to hold the number of words to be moved to new stack (if
     * any) and growth to hold the complete stack requirements: add one for
     * the marker, (WALLOCALIGN-1) for the maximal possible offset.
     */

    if (move) {
	moveWords = esPtr->tosPtr - MEMSTART(markerPtr) + 1;
    }
    needed = growth + moveWords + WALLOCALIGN;


    /*
     * Check if there is enough room in the next stack (if there is one, it
     * should be both empty and the last one!)
     */

    if (esPtr->nextPtr) {
	oldPtr = esPtr;
	esPtr = oldPtr->nextPtr;
	currElems = esPtr->endPtr - STACK_BASE(esPtr);
	if (esPtr->markerPtr || (esPtr->tosPtr != STACK_BASE(esPtr))) {
	    Tcl_Panic("STACK: Stack after current is in use");
	}
	if (esPtr->nextPtr) {
	    Tcl_Panic("STACK: Stack after current is not last");
	}
	if (needed <= currElems) {
	    goto newStackReady;
	}
	DeleteExecStack(esPtr);
	esPtr = oldPtr;
    } else {
	currElems = esPtr->endPtr - STACK_BASE(esPtr);
    }

    /*
     * We need to allocate a new stack! It needs to store 'growth' words,
     * including the elements to be copied over and the new marker.
     */

#ifndef PURIFY
    newElems = 2*currElems;
    while (needed > newElems) {
	newElems *= 2;
    }
#else
    newElems = needed;
#endif

    newBytes = offsetof(ExecStack, stackWords) + newElems * sizeof(Tcl_Obj *);

    oldPtr = esPtr;
    esPtr = (ExecStack *)Tcl_Alloc(newBytes);

    oldPtr->nextPtr = esPtr;
    esPtr->prevPtr = oldPtr;
    esPtr->nextPtr = NULL;
    esPtr->endPtr = &esPtr->stackWords[newElems-1];

  newStackReady:
    eePtr->execStackPtr = esPtr;

    /*
     * Store a NULL marker at the beginning of the stack, to indicate that
     * this is the first marker in this stack and that rewinding to here
     * should actually be a return to the previous stack.
     */

    esPtr->stackWords[0] = NULL;
    esPtr->markerPtr = &esPtr->stackWords[0];
    memStart = MEMSTART(esPtr->markerPtr);
    esPtr->tosPtr = memStart - 1;

    if (move) {
	memcpy(memStart, MEMSTART(markerPtr), moveWords*sizeof(Tcl_Obj *));
	esPtr->tosPtr += moveWords;
	oldPtr->markerPtr = (Tcl_Obj **) *markerPtr;
	oldPtr->tosPtr = markerPtr-1;
    }

    /*
     * Free the old stack if it is now unused.
     */

    if (!oldPtr->markerPtr) {
	DeleteExecStack(oldPtr);
    }

    return memStart;
}

/*
 *--------------------------------------------------------------
 *
 * TclStackAlloc, TclStackRealloc, TclStackFree --
 *
 *	Allocate memory from the execution stack; it has to be returned later
 *	with a call to TclStackFree.
 *
 * Results:
 *	A pointer to the first byte allocated, or panics if the allocation did
 *	not succeed.
 *
 * Side effects:
 *	The execution stack may be grown.
 *
 *--------------------------------------------------------------
 */

static Tcl_Obj **
StackAllocWords(
    Tcl_Interp *interp,
    TCL_HASH_TYPE numWords)
{
    /*
     * Note that GrowEvaluationStack sets a marker in the stack. This marker
     * is read when rewinding, e.g., by TclStackFree.
     */

    Interp *iPtr = (Interp *) interp;
    ExecEnv *eePtr = iPtr->execEnvPtr;
    Tcl_Obj **resPtr = GrowEvaluationStack(eePtr, numWords, 0);

    eePtr->execStackPtr->tosPtr += numWords;
    return resPtr;
}

static Tcl_Obj **
StackReallocWords(
    Tcl_Interp *interp,
    TCL_HASH_TYPE numWords)
{
    Interp *iPtr = (Interp *) interp;
    ExecEnv *eePtr = iPtr->execEnvPtr;
    Tcl_Obj **resPtr = GrowEvaluationStack(eePtr, numWords, 1);

    eePtr->execStackPtr->tosPtr += numWords;
    return resPtr;
}

void
TclStackFree(
    Tcl_Interp *interp,
    void *freePtr)
{
    Interp *iPtr = (Interp *) interp;
    ExecEnv *eePtr;
    ExecStack *esPtr;
    Tcl_Obj **markerPtr, *marker;

    if (iPtr == NULL || iPtr->execEnvPtr == NULL) {
	Tcl_Free(freePtr);
	return;
    }

    /*
     * Rewind the stack to the previous marker position. The current marker,
     * as set in the last call to GrowEvaluationStack, contains a pointer to
     * the previous marker.
     */

    eePtr = iPtr->execEnvPtr;
    esPtr = eePtr->execStackPtr;
    markerPtr = esPtr->markerPtr;
    marker = *markerPtr;

    if ((freePtr != NULL) && (MEMSTART(markerPtr) != (Tcl_Obj **)freePtr)) {
	Tcl_Panic("TclStackFree: incorrect freePtr (%p != %p). Call out of sequence?",
		freePtr, MEMSTART(markerPtr));
    }

    esPtr->tosPtr = markerPtr - 1;
    esPtr->markerPtr = (Tcl_Obj **) marker;
    if (marker) {
	return;
    }

    /*
     * Return to previous active stack. Note that repeated expansions or
     * reallocs could have generated several unused intervening stacks: free
     * them too.
     */

    while (esPtr->nextPtr) {
	esPtr = esPtr->nextPtr;
    }
    esPtr->tosPtr = STACK_BASE(esPtr);
    while (esPtr->prevPtr) {
	ExecStack *tmpPtr = esPtr->prevPtr;
	if (tmpPtr->tosPtr == STACK_BASE(tmpPtr)) {
	    DeleteExecStack(tmpPtr);
	} else {
	    break;
	}
    }
    if (esPtr->prevPtr) {
	eePtr->execStackPtr = esPtr->prevPtr;
#ifdef PURIFY
	eePtr->execStackPtr->nextPtr = NULL;
	DeleteExecStack(esPtr);
#endif
    } else {
	eePtr->execStackPtr = esPtr;
    }
}

void *
TclStackAlloc(
    Tcl_Interp *interp,
    TCL_HASH_TYPE numBytes)
{
    Interp *iPtr = (Interp *) interp;
    TCL_HASH_TYPE numWords;

    if (iPtr == NULL || iPtr->execEnvPtr == NULL) {
	return Tcl_Alloc(numBytes);
    }
    numWords = (numBytes + (sizeof(Tcl_Obj *) - 1))/sizeof(Tcl_Obj *);
    return StackAllocWords(interp, numWords);
}

void *
TclStackRealloc(
    Tcl_Interp *interp,
    void *ptr,
    TCL_HASH_TYPE numBytes)
{
    Interp *iPtr = (Interp *) interp;
    ExecEnv *eePtr;
    ExecStack *esPtr;
    Tcl_Obj **markerPtr;
    TCL_HASH_TYPE numWords;

    if (iPtr == NULL || iPtr->execEnvPtr == NULL) {
	return Tcl_Realloc(ptr, numBytes);
    }

    eePtr = iPtr->execEnvPtr;
    esPtr = eePtr->execStackPtr;
    markerPtr = esPtr->markerPtr;

    if (MEMSTART(markerPtr) != (Tcl_Obj **)ptr) {
	Tcl_Panic("TclStackRealloc: incorrect ptr. Call out of sequence?");
    }

    numWords = (numBytes + (sizeof(Tcl_Obj *) - 1))/sizeof(Tcl_Obj *);
    return (void *) StackReallocWords(interp, numWords);
}

/*
 *--------------------------------------------------------------
 *
 * Tcl_ExprObj --
 *
 *	Evaluate an expression in a Tcl_Obj.
 *
 * Results:
 *	A standard Tcl object result. If the result is other than TCL_OK, then
 *	the interpreter's result contains an error message. If the result is
 *	TCL_OK, then a pointer to the expression's result value object is
 *	stored in resultPtrPtr. In that case, the object's ref count is
 *	incremented to reflect the reference returned to the caller; the
 *	caller is then responsible for the resulting object and must, for
 *	example, decrement the ref count when it is finished with the object.
 *
 * Side effects:
 *	Any side effects caused by subcommands in the expression, if any. The
 *	interpreter result is not modified unless there is an error.
 *
 *--------------------------------------------------------------
 */

int
Tcl_ExprObj(
    Tcl_Interp *interp,		/* Context in which to evaluate the
				 * expression. */
    Tcl_Obj *objPtr,		/* Points to Tcl object containing expression
				 * to evaluate. */
    Tcl_Obj **resultPtrPtr)	/* Where the Tcl_Obj* that is the expression
				 * result is stored if no errors occur. */
{
    NRE_callback *rootPtr = TOP_CB(interp);
    Tcl_Obj *resultPtr;

    TclNewObj(resultPtr);
    TclNRAddCallback(interp, CopyCallback, resultPtrPtr, resultPtr,
	    NULL, NULL);
    Tcl_NRExprObj(interp, objPtr, resultPtr);
    return TclNRRunCallbacks(interp, TCL_OK, rootPtr);
}

static int
CopyCallback(
    void *data[],
    TCL_UNUSED(Tcl_Interp *),
    int result)
{
    Tcl_Obj **resultPtrPtr = (Tcl_Obj **)data[0];
    Tcl_Obj *resultPtr = (Tcl_Obj *)data[1];

    if (result == TCL_OK) {
	*resultPtrPtr = resultPtr;
	Tcl_IncrRefCount(resultPtr);
    } else {
	Tcl_DecrRefCount(resultPtr);
    }
    return result;
}

/*
 *--------------------------------------------------------------
 *
 * Tcl_NRExprObj --
 *
 *	Request evaluation of the expression in a Tcl_Obj by the NR stack.
 *
 * Results:
 *	Returns TCL_OK.
 *
 * Side effects:
 *	Compiles objPtr as a Tcl expression and places callbacks on the
 *	NR stack to execute the bytecode and store the result in resultPtr.
 *	If bytecode execution raises an exception, nothing is written
 *	to resultPtr, and the exceptional return code flows up the NR
 *	stack.  If the exception is TCL_ERROR, an error message is left
 *	in the interp result and the interp's return options dictionary
 *	holds additional error information too.  Execution of the bytecode
 *	may have other side effects, depending on the expression.
 *
 *--------------------------------------------------------------
 */

int
Tcl_NRExprObj(
    Tcl_Interp *interp,
    Tcl_Obj *objPtr,
    Tcl_Obj *resultPtr)
{
    ByteCode *codePtr;
    Tcl_InterpState state = Tcl_SaveInterpState(interp, TCL_OK);

    Tcl_ResetResult(interp);
    codePtr = CompileExprObj(interp, objPtr);

    Tcl_NRAddCallback(interp, ExprObjCallback, state, resultPtr,
	    NULL, NULL);
    return TclNRExecuteByteCode(interp, codePtr);
}

static int
ExprObjCallback(
    void *data[],
    Tcl_Interp *interp,
    int result)
{
    Tcl_InterpState state = (Tcl_InterpState)data[0];
    Tcl_Obj *resultPtr = (Tcl_Obj *)data[1];

    if (result == TCL_OK) {
	TclSetDuplicateObj(resultPtr, Tcl_GetObjResult(interp));
	(void) Tcl_RestoreInterpState(interp, state);
    } else {
	Tcl_DiscardInterpState(state);
    }
    return result;
}

/*
 *----------------------------------------------------------------------
 *
 * CompileExprObj --
 *	Compile a Tcl expression value into ByteCode.
 *
 * Results:
 *	A (ByteCode *) is returned pointing to the resulting ByteCode.
 *
 * Side effects:
 *	The Tcl_ObjType of objPtr is changed to the "exprcode" type,
 *	and the ByteCode is kept in the internal rep (along with context
 *	data for checking validity) for faster operations the next time
 *	CompileExprObj is called on the same value.
 *
 *----------------------------------------------------------------------
 */

static ByteCode *
CompileExprObj(
    Tcl_Interp *interp,
    Tcl_Obj *objPtr)
{
    Interp *iPtr = (Interp *) interp;
    CompileEnv compEnv;		/* Compilation environment structure allocated
				 * in frame. */
    ByteCode *codePtr = NULL;
				/* Tcl Internal type of bytecode. Initialized
				 * to avoid compiler warning. */

    /*
     * Get the expression ByteCode from the object. If it exists, make sure it
     * is valid in the current context.
     */

    ByteCodeGetInternalRep(objPtr, &exprCodeType, codePtr);

    if (codePtr != NULL) {
	Namespace *namespacePtr = iPtr->varFramePtr->nsPtr;

	if (((Interp *) *codePtr->interpHandle != iPtr)
		|| (codePtr->compileEpoch != iPtr->compileEpoch)
		|| (codePtr->nsPtr != namespacePtr)
		|| (codePtr->nsEpoch != namespacePtr->resolverEpoch)
		|| (codePtr->localCachePtr != iPtr->varFramePtr->localCachePtr)) {
	    Tcl_StoreInternalRep(objPtr, &exprCodeType, NULL);
	    codePtr = NULL;
	}
    }

    if (codePtr == NULL) {
	/*
	 * TIP #280: No invoker (yet) - Expression compilation.
	 */

	Tcl_Size length;
	const char *string = Tcl_GetStringFromObj(objPtr, &length);

	TclInitCompileEnv(interp, &compEnv, string, length, NULL, 0);
	TclCompileExpr(interp, string, length, &compEnv, 0);

	/*
	 * Successful compilation. If the expression yielded no instructions,
	 * push an zero object as the expression's result.
	 */

	if (compEnv.codeNext == compEnv.codeStart) {
	    TclEmitPush(TclRegisterLiteral(&compEnv, "0", 1, 0),
		    &compEnv);
	}

	/*
	 * Add a "done" instruction as the last instruction and change the
	 * object into a ByteCode object. Ownership of the literal objects and
	 * aux data items is given to the ByteCode object.
	 */

	TclEmitOpcode(INST_DONE, &compEnv);
	codePtr = TclInitByteCodeObj(objPtr, &exprCodeType, &compEnv);
	TclFreeCompileEnv(&compEnv);
	if (iPtr->varFramePtr->localCachePtr) {
	    codePtr->localCachePtr = iPtr->varFramePtr->localCachePtr;
	    codePtr->localCachePtr->refCount++;
	}
#ifdef TCL_COMPILE_DEBUG
	if (tclTraceCompile == 2) {
	    TclPrintByteCodeObj(interp, objPtr);
	    fflush(stdout);
	}
#endif /* TCL_COMPILE_DEBUG */
    }
    return codePtr;
}

/*
 *----------------------------------------------------------------------
 *
 * DupExprCodeInternalRep --
 *
 *	Part of the Tcl object type implementation for Tcl expression
 *	bytecode. We do not copy the bytecode intrep. Instead, we return
 *	without setting copyPtr->typePtr, so the copy is a plain string copy
 *	of the expression value, and if it is to be used as a compiled
 *	expression, it will just need a recompile.
 *
 *	This makes sense, because with Tcl's copy-on-write practices, the
 *	usual (only?) time Tcl_DuplicateObj() will be called is when the copy
 *	is about to be modified, which would invalidate any copied bytecode
 *	anyway. The only reason it might make sense to copy the bytecode is if
 *	we had some modifying routines that operated directly on the intrep,
 *	like we do for lists and dicts.
 *
 * Results:
 *	None.
 *
 * Side effects:
 *	None.
 *
 *----------------------------------------------------------------------
 */

static void
DupExprCodeInternalRep(
    TCL_UNUSED(Tcl_Obj *),
    TCL_UNUSED(Tcl_Obj *))
{
    return;
}

/*
 *----------------------------------------------------------------------
 *
 * FreeExprCodeInternalRep --
 *
 *	Part of the Tcl object type implementation for Tcl expression
 *	bytecode. Frees the storage allocated to hold the internal rep, unless
 *	ref counts indicate bytecode execution is still in progress.
 *
 * Results:
 *	None.
 *
 * Side effects:
 *	May free allocated memory. Leaves objPtr untyped.
 *
 *----------------------------------------------------------------------
 */

static void
FreeExprCodeInternalRep(
    Tcl_Obj *objPtr)
{
    ByteCode *codePtr;
    ByteCodeGetInternalRep(objPtr, &exprCodeType, codePtr);
    assert(codePtr != NULL);

    TclReleaseByteCode(codePtr);
}

/*
 *----------------------------------------------------------------------
 *
 * TclCompileObj --
 *
 *	This procedure compiles the script contained in a Tcl_Obj.
 *
 * Results:
 *	A pointer to the corresponding ByteCode, never NULL.
 *
 * Side effects:
 *	The object is shimmered to bytecode type.
 *
 *----------------------------------------------------------------------
 */

ByteCode *
TclCompileObj(
    Tcl_Interp *interp,
    Tcl_Obj *objPtr,
    const CmdFrame *invoker,
    int word)
{
    Interp *iPtr = (Interp *) interp;
    ByteCode *codePtr;	/* Tcl Internal type of bytecode. */
    Namespace *namespacePtr = iPtr->varFramePtr->nsPtr;

    /*
     * If the object is not already of tclByteCodeType, compile it (and reset
     * the compilation flags in the interpreter; this should be done after any
     * compilation). Otherwise, check that it is "fresh" enough.
     */

    ByteCodeGetInternalRep(objPtr, &tclByteCodeType, codePtr);
    if (codePtr != NULL) {
	/*
	 * Make sure the Bytecode hasn't been invalidated by, e.g., someone
	 * redefining a command with a compile procedure (this might make the
	 * compiled code wrong). The object needs to be recompiled if it was
	 * compiled in/for a different interpreter, or for a different
	 * namespace, or for the same namespace but with different name
	 * resolution rules. Precompiled objects, however, are immutable and
	 * therefore they are not recompiled, even if the epoch has changed.
	 *
	 * To be pedantically correct, we should also check that the
	 * originating procPtr is the same as the current context procPtr
	 * (assuming one exists at all - none for global level). This code is
	 * #def'ed out because [info body] was changed to never return a
	 * bytecode type object, which should obviate us from the extra checks
	 * here.
	 */

	if (((Interp *) *codePtr->interpHandle != iPtr)
		|| (codePtr->compileEpoch != iPtr->compileEpoch)
		|| (codePtr->nsPtr != namespacePtr)
		|| (codePtr->nsEpoch != namespacePtr->resolverEpoch)) {
	    if (!(codePtr->flags & TCL_BYTECODE_PRECOMPILED)) {
		goto recompileObj;
	    }
	    if ((Interp *) *codePtr->interpHandle != iPtr) {
		Tcl_Panic("Tcl_EvalObj: compiled script jumped interps");
	    }
	    codePtr->compileEpoch = iPtr->compileEpoch;
	}

	/*
	 * Check that any compiled locals do refer to the current proc
	 * environment! If not, recompile.
	 */

	if (!(codePtr->flags & TCL_BYTECODE_PRECOMPILED) &&
		(codePtr->procPtr == NULL) &&
		(codePtr->localCachePtr != iPtr->varFramePtr->localCachePtr)){
	    goto recompileObj;
	}

	/*
	 * #280.
	 * Literal sharing fix. This part of the fix is not required by 8.4
	 * nor 8.5, because they eval-direct any literals, so just saving the
	 * argument locations per command in bytecode is enough, embedded
	 * 'eval' commands, etc. get the correct information.
	 *
	 * But in 8.6 all the embedded script are compiled, and the resulting
	 * bytecode stored in the literal. Now the shared literal has bytecode
	 * with location data for _one_ particular location this literal is
	 * found at. If we get executed from a different location the bytecode
	 * has to be recompiled to get the correct locations. Not doing this
	 * will execute the saved bytecode with data for a different location,
	 * causing 'info frame' to point to the wrong place in the sources.
	 *
	 * Future optimizations ...
	 * (1) Save the location data (ExtCmdLoc) keyed by start line. In that
	 *     case we recompile once per location of the literal, but not
	 *     continuously, because the moment we have all locations we do not
	 *     need to recompile any longer.
	 *
	 * (2) Alternative: Do not recompile, tell the execution engine the
	 *     offset between saved starting line and actual one. Then modify
	 *     the users to adjust the locations they have by this offset.
	 *
	 * (3) Alternative 2: Do not fully recompile, adjust just the location
	 *     information.
	 */

	if (invoker == NULL) {
	    return codePtr;
	} else {
	    Tcl_HashEntry *hePtr =
		    Tcl_FindHashEntry(iPtr->lineBCPtr, codePtr);
	    ExtCmdLoc *eclPtr;
	    CmdFrame *ctxCopyPtr;
	    int redo;

	    if (!hePtr) {
		return codePtr;
	    }

	    eclPtr = (ExtCmdLoc *)Tcl_GetHashValue(hePtr);
	    redo = 0;
	    ctxCopyPtr = (CmdFrame *)TclStackAlloc(interp, sizeof(CmdFrame));
	    *ctxCopyPtr = *invoker;

	    if (invoker->type == TCL_LOCATION_BC) {
		/*
		 * Note: Type BC => ctx.data.eval.path    is not used.
		 *		    ctx.data.tebc.codePtr used instead
		 */

		TclGetSrcInfoForPc(ctxCopyPtr);
		if (ctxCopyPtr->type == TCL_LOCATION_SOURCE) {
		    /*
		     * The reference made by 'TclGetSrcInfoForPc' is dead.
		     */

		    Tcl_DecrRefCount(ctxCopyPtr->data.eval.path);
		    ctxCopyPtr->data.eval.path = NULL;
		}
	    }

	    if (word < ctxCopyPtr->nline) {
		/*
		 * Note: We do not care if the line[word] is -1. This is a
		 * difference and requires a recompile (location changed from
		 * absolute to relative, literal is used fixed and through
		 * variable)
		 *
		 * Example:
		 * test info-32.0 using literal of info-24.8
		 *     (dict with ... vs           set body ...).
		 */

		redo = ((eclPtr->type == TCL_LOCATION_SOURCE)
			    && (eclPtr->start != ctxCopyPtr->line[word]))
			|| ((eclPtr->type == TCL_LOCATION_BC)
			    && (ctxCopyPtr->type == TCL_LOCATION_SOURCE));
	    }

	    TclStackFree(interp, ctxCopyPtr);
	    if (!redo) {
		return codePtr;
	    }
	}
    }

  recompileObj:
    iPtr->errorLine = 1;

    /*
     * TIP #280. Remember the invoker for a moment in the interpreter
     * structures so that the byte code compiler can pick it up when
     * initializing the compilation environment, i.e. the extended location
     * information.
     */

    iPtr->invokeCmdFramePtr = invoker;
    iPtr->invokeWord = word;
    TclSetByteCodeFromAny(interp, objPtr, NULL, NULL);
    iPtr->invokeCmdFramePtr = NULL;
    ByteCodeGetInternalRep(objPtr, &tclByteCodeType, codePtr);
    if (iPtr->varFramePtr->localCachePtr) {
	codePtr->localCachePtr = iPtr->varFramePtr->localCachePtr;
	codePtr->localCachePtr->refCount++;
    }
    return codePtr;
}

/*
 *----------------------------------------------------------------------
 *
 * TclIncrObj --
 *
 *	Increment an integral value in a Tcl_Obj by an integral value held
 *	in another Tcl_Obj. Caller is responsible for making sure we can
 *	update the first object.
 *
 * Results:
 *	TCL_ERROR if either object is non-integer, and TCL_OK otherwise. On
 *	error, an error message is left in the interpreter (if it is not NULL,
 *	of course).
 *
 * Side effects:
 *	valuePtr gets the new incremented value.
 *
 *----------------------------------------------------------------------
 */

int
TclIncrObj(
    Tcl_Interp *interp,
    Tcl_Obj *valuePtr,
    Tcl_Obj *incrPtr)
{
    void *ptr1, *ptr2;
    int type1, type2;
    mp_int value, incr;
    mp_err err;

    if (Tcl_IsShared(valuePtr)) {
	Tcl_Panic("%s called with shared object", "TclIncrObj");
    }

    if (GetNumberFromObj(NULL, valuePtr, &ptr1, &type1) != TCL_OK) {
	/*
	 * Produce error message (reparse?!)
	 */

	return TclGetIntFromObj(interp, valuePtr, &type1);
    }
    if (GetNumberFromObj(NULL, incrPtr, &ptr2, &type2) != TCL_OK) {
	/*
	 * Produce error message (reparse?!)
	 */

	TclGetIntFromObj(interp, incrPtr, &type1);
	Tcl_AddErrorInfo(interp, "\n    (reading increment)");
	return TCL_ERROR;
    }

    if ((type1 == TCL_NUMBER_DOUBLE) || (type1 == TCL_NUMBER_NAN)) {
	/*
	 * Produce error message (reparse?!)
	 */

	return TclGetIntFromObj(interp, valuePtr, &type1);
    }
    if ((type2 == TCL_NUMBER_DOUBLE) || (type2 == TCL_NUMBER_NAN)) {
	/*
	 * Produce error message (reparse?!)
	 */

	TclGetIntFromObj(interp, incrPtr, &type1);
	Tcl_AddErrorInfo(interp, "\n    (reading increment)");
	return TCL_ERROR;
    }

    if ((type1 == TCL_NUMBER_INT) && (type2 == TCL_NUMBER_INT)) {
	Tcl_WideInt w1, w2, sum;

	w1 = *((const Tcl_WideInt *)ptr1);
	w2 = *((const Tcl_WideInt *)ptr2);
	sum = (Tcl_WideInt)((Tcl_WideUInt)w1 + (Tcl_WideUInt)w2);

	/*
	 * Check for overflow.
	 */

	if (!Overflowing(w1, w2, sum)) {
	    TclSetIntObj(valuePtr, sum);
	    return TCL_OK;
	}
    }

    Tcl_TakeBignumFromObj(interp, valuePtr, &value);
    Tcl_GetBignumFromObj(interp, incrPtr, &incr);
    err = mp_add(&value, &incr, &value);
    mp_clear(&incr);
    if (err != MP_OKAY) {
	return TCL_ERROR;
    }
    Tcl_SetBignumObj(valuePtr, &value);
    return TCL_OK;
}

/*
 *----------------------------------------------------------------------
 *
 * ArgumentBCEnter --
 *
 *	This is a helper for TclNRExecuteByteCode/TEBCresume that encapsulates
 *	a code sequence that is fairly common in the code but *not* commonly
 *	called.
 *
 * Results:
 *	None
 *
 * Side effects:
 *	May register information about the bytecode in the command frame.
 *
 *----------------------------------------------------------------------
 */

static void
ArgumentBCEnter(
    Tcl_Interp *interp,
    ByteCode *codePtr,
    TEBCdata *tdPtr,
    const unsigned char *pc,
    int objc,
    Tcl_Obj **objv)
{
    int cmd;

    if (GetSrcInfoForPc(pc, codePtr, NULL, NULL, &cmd)) {
	TclArgumentBCEnter(interp, objv, objc, codePtr, &tdPtr->cmdFrame, cmd,
		pc - codePtr->codeStart);
    }
}

/*
 *----------------------------------------------------------------------
 *
 * TclNRExecuteByteCode --
 *
 *	This procedure executes the instructions of a ByteCode structure. It
 *	returns when a "done" instruction is executed or an error occurs.
 *
 * Results:
 *	The return value is one of the return codes defined in tcl.h (such as
 *	TCL_OK), and interp->objResultPtr refers to a Tcl object that either
 *	contains the result of executing the code or an error message.
 *
 * Side effects:
 *	Almost certainly, depending on the ByteCode's instructions.
 *
 *----------------------------------------------------------------------
 */
#define	bcFramePtr	(&TD->cmdFrame)
#define	initCatchTop	(TD->stack-1)
#define	initTosPtr	(initCatchTop+codePtr->maxExceptDepth)
#define esPtr		(iPtr->execEnvPtr->execStackPtr)

int
TclNRExecuteByteCode(
    Tcl_Interp *interp,		/* Token for command interpreter. */
    ByteCode *codePtr)		/* The bytecode sequence to interpret. */
{
    Interp *iPtr = (Interp *) interp;
    TEBCdata *TD;
    TCL_HASH_TYPE size = sizeof(TEBCdata) - 1
	    + (codePtr->maxStackDepth + codePtr->maxExceptDepth)
		* sizeof(void *);
    TCL_HASH_TYPE numWords = (size + sizeof(Tcl_Obj *) - 1) / sizeof(Tcl_Obj *);

    TclPreserveByteCode(codePtr);

    /*
     * Reserve the stack, setup the TEBCdataPtr (TD) and CallFrame
     *
     * The execution uses a unified stack: first a TEBCdata, immediately
     * above it a CmdFrame, then the catch stack, then the execution stack.
     *
     * Make sure the catch stack is large enough to hold the maximum number of
     * catch commands that could ever be executing at the same time (this will
     * be no more than the exception range array's depth). Make sure the
     * execution stack is large enough to execute this ByteCode.
     */

    TD = (TEBCdata *) GrowEvaluationStack(iPtr->execEnvPtr, numWords, 0);
    esPtr->tosPtr = initTosPtr;

    TD->codePtr     = codePtr;
    TD->catchTop    = initCatchTop;
    TD->auxObjList  = NULL;

    /*
     * TIP #280: Initialize the frame. Do not push it yet: it will be pushed
     * every time that we call out from this TD, popped when we return to it.
     */

    bcFramePtr->type = ((codePtr->flags & TCL_BYTECODE_PRECOMPILED)
	    ? TCL_LOCATION_PREBC : TCL_LOCATION_BC);
    bcFramePtr->level = (iPtr->cmdFramePtr ? iPtr->cmdFramePtr->level+1 : 1);
    bcFramePtr->framePtr = iPtr->framePtr;
    bcFramePtr->nextPtr = iPtr->cmdFramePtr;
    bcFramePtr->nline = 0;
    bcFramePtr->line = NULL;
    bcFramePtr->litarg = NULL;
    bcFramePtr->data.tebc.codePtr = codePtr;
    bcFramePtr->data.tebc.pc = NULL;
    bcFramePtr->cmdObj = NULL;
    bcFramePtr->cmd = NULL;
    bcFramePtr->len = 0;

#ifdef TCL_COMPILE_STATS
    iPtr->stats.numExecutions++;
#endif

    /*
     * Test namespace-50.9 demonstrates the need for this call.
     * Use a --enable-symbols=mem bug to see.
     */

    TclResetRewriteEnsemble(interp, 1);

    /*
     * Push the callback for bytecode execution
     */

    TclNRAddCallback(interp, TEBCresume, TD, /* pc */ NULL,
	    /* cleanup */ NULL, INT2PTR(iPtr->evalFlags));

    /*
     * Reset discard result flag - because it is applicable for this call only,
     * and should not affect all the nested invocations may return result.
     */
    iPtr->evalFlags &= ~TCL_EVAL_DISCARD_RESULT;

    return TCL_OK;
}

static int
TEBCresume(
    void *data[],
    Tcl_Interp *interp,
    int result)
{
    /*
     * Compiler cast directive - not a real variable.
     *	   Interp *iPtr = (Interp *) interp;
     */
#define iPtr ((Interp *) interp)

    /*
     * Check just the read-traced/write-traced bit of a variable.
     */

#define ReadTraced(varPtr) ((varPtr)->flags & VAR_TRACED_READ)
#define WriteTraced(varPtr) ((varPtr)->flags & VAR_TRACED_WRITE)
#define UnsetTraced(varPtr) ((varPtr)->flags & VAR_TRACED_UNSET)

    /*
     * Bottom of allocated stack holds the NR data
     */

    /*
     * Constants: variables that do not change during the execution, used
     * sporadically: no special need for speed.
     */

    unsigned interruptCounter = 1;
				/* Counter that is used to work out when to
				 * call Tcl_AsyncReady(). This must be 1
				 * initially so that we call the async-check
				 * stanza early, otherwise there are command
				 * sequences that can make the interpreter
				 * busy-loop without an opportunity to
				 * recognise an interrupt. */
    const char *curInstName;
#ifdef TCL_COMPILE_DEBUG
    int traceInstructions;	/* Whether we are doing instruction-level
				 * tracing or not. */
#endif

    Var *compiledLocals = iPtr->varFramePtr->compiledLocals;
    Tcl_Obj **constants = &iPtr->execEnvPtr->constants[0];

#define LOCAL(i)	(&compiledLocals[(i)])
#define TCONST(i)	(constants[(i)])

    /*
     * These macros are just meant to save some global variables that are not
     * used too frequently
     */

    TEBCdata *TD = (TEBCdata *)data[0];
#define auxObjList	(TD->auxObjList)
#define catchTop	(TD->catchTop)
#define codePtr		(TD->codePtr)
#define curEvalFlags	PTR2INT(data[3])  /* calling iPtr->evalFlags */

    /*
     * Globals: variables that store state, must remain valid at all times.
     */

    Tcl_Obj **tosPtr;		/* Cached pointer to top of evaluation
				 * stack. */
    const unsigned char *pc = (const unsigned char *)data[1];
                                /* The current program counter. */
    unsigned char inst;         /* The currently running instruction */

    /*
     * Transfer variables - needed only between opcodes, but not while
     * executing an instruction.
     */

    int cleanup = PTR2INT(data[2]);
    Tcl_Obj *objResultPtr;
    int checkInterp = 0;        /* Indicates when a check of interp readyness
				 * is necessary. Set by CACHE_STACK_INFO() */

    /*
     * Locals - variables that are used within opcodes or bounded sections of
     * the file (jumps between opcodes within a family).
     * NOTE: These are now mostly defined locally where needed.
     */

    Tcl_Obj *objPtr, *valuePtr, *value2Ptr, *part1Ptr, *part2Ptr, *tmpPtr;
    Tcl_Obj **objv = NULL;
    Tcl_Size length, objc = 0;
    int opnd, pcAdjustment;
    Var *varPtr, *arrayPtr;
#ifdef TCL_COMPILE_DEBUG
    char cmdNameBuf[21];
#endif

#ifdef TCL_COMPILE_DEBUG
    int starting = 1;
    traceInstructions = (tclTraceExec == 3);
#endif

    TEBC_DATA_DIG();

#ifdef TCL_COMPILE_DEBUG
    if (!pc && (tclTraceExec >= 2)) {
	PrintByteCodeInfo(codePtr);
	fprintf(stdout, "  Starting stack top=%" TCL_T_MODIFIER "d\n", CURR_DEPTH);
	fflush(stdout);
    }
#endif

    if (!pc) {
	/* bytecode is starting from scratch */
	pc = codePtr->codeStart;

	/*
	 * Reset the interp's result to avoid possible duplications of large
	 * objects [3c6e47363e], [781585], [804681], This can happen by start
	 * also in nested compiled blocks (enclosed in parent cycle).
	 * See else branch below for opposite handling by continuation/resume.
	 */

	objPtr = iPtr->objResultPtr;
	if (objPtr->refCount > 1) {
	    TclDecrRefCount(objPtr);
	    TclNewObj(objPtr);
	    Tcl_IncrRefCount(objPtr);
	    iPtr->objResultPtr = objPtr;
	}

	goto cleanup0;
    } else {
        /* resume from invocation */
	CACHE_STACK_INFO();

	NRE_ASSERT(iPtr->cmdFramePtr == bcFramePtr);
	if (bcFramePtr->cmdObj) {
	    Tcl_DecrRefCount(bcFramePtr->cmdObj);
	    bcFramePtr->cmdObj = NULL;
	    bcFramePtr->cmd = NULL;
	}
	iPtr->cmdFramePtr = bcFramePtr->nextPtr;
	if (iPtr->flags & INTERP_DEBUG_FRAME) {
	    TclArgumentBCRelease(interp, bcFramePtr);
	}
	if (iPtr->execEnvPtr->rewind) {
	    result = TCL_ERROR;
	    goto abnormalReturn;
	}
	if (codePtr->flags & TCL_BYTECODE_RECOMPILE) {
	    codePtr->flags &= ~TCL_BYTECODE_RECOMPILE;
	    checkInterp = 1;
	    iPtr->flags |= ERR_ALREADY_LOGGED;
	}

	if (result != TCL_OK) {
	    pc--;
	    goto processExceptionReturn;
	}

	/*
	 * Push the call's object result and continue execution with the next
	 * instruction.
	 */

	TRACE_WITH_OBJ(("%" TCL_SIZE_MODIFIER "d => ... after \"%.20s\": TCL_OK, result=",
		objc, cmdNameBuf), Tcl_GetObjResult(interp));

	/*
	 * Obtain and reset interp's result to avoid possible duplications of
	 * objects [Bug 781585]. We do not call Tcl_ResetResult to avoid any
	 * side effects caused by the resetting of errorInfo and errorCode
	 * [Bug 804681], which are not needed here. We chose instead to
	 * manipulate the interp's object result directly.
	 *
	 * Note that the result object is now in objResultPtr, it keeps the
	 * refCount it had in its role of iPtr->objResultPtr.
	 */

	objResultPtr = Tcl_GetObjResult(interp);
	TclNewObj(objPtr);
	Tcl_IncrRefCount(objPtr);
	iPtr->objResultPtr = objPtr;
#ifndef TCL_COMPILE_DEBUG
	if (*pc == INST_POP) {
	    TclDecrRefCount(objResultPtr);
	    NEXT_INST_V(1, cleanup, 0);
	}
#endif
	NEXT_INST_V(0, cleanup, -1);
    }

    /*
     * Targets for standard instruction endings; unrolled for speed in the
     * most frequent cases (instructions that consume up to two stack
     * elements).
     *
     * This used to be a "for(;;)" loop, with each instruction doing its own
     * cleanup.
     */

  cleanupV_pushObjResultPtr:
    switch (cleanup) {
    case 0:
	*(++tosPtr) = (objResultPtr);
	goto cleanup0;
    default:
	cleanup -= 2;
	while (cleanup--) {
	    objPtr = POP_OBJECT();
	    TclDecrRefCount(objPtr);
	}
	/* FALLTHRU */
    case 2:
    cleanup2_pushObjResultPtr:
	objPtr = POP_OBJECT();
	TclDecrRefCount(objPtr);
	/* FALLTHRU */
    case 1:
    cleanup1_pushObjResultPtr:
	objPtr = OBJ_AT_TOS;
	TclDecrRefCount(objPtr);
    }
    OBJ_AT_TOS = objResultPtr;
    goto cleanup0;

  cleanupV:
    switch (cleanup) {
    default:
	cleanup -= 2;
	while (cleanup--) {
	    objPtr = POP_OBJECT();
	    TclDecrRefCount(objPtr);
	}
	/* FALLTHRU */
    case 2:
    cleanup2:
	objPtr = POP_OBJECT();
	TclDecrRefCount(objPtr);
	/* FALLTHRU */
    case 1:
    cleanup1:
	objPtr = POP_OBJECT();
	TclDecrRefCount(objPtr);
	/* FALLTHRU */
    case 0:
	/*
	 * We really want to do nothing now, but this is needed for some
	 * compilers (SunPro CC).
	 */

	break;
    }
  cleanup0:

    /*
     * Check for asynchronous handlers [Bug 746722]; we do the check every
     * ASYNC_CHECK_COUNT instructions.
     */

    if ((--interruptCounter) == 0) {
	interruptCounter = ASYNC_CHECK_COUNT;
	DECACHE_STACK_INFO();
	if (TclAsyncReady(iPtr)) {
	    result = Tcl_AsyncInvoke(interp, result);
	    if (result == TCL_ERROR) {
		CACHE_STACK_INFO();
		goto gotError;
	    }
	}

	if (TclCanceled(iPtr)) {
	    if (Tcl_Canceled(interp, TCL_LEAVE_ERR_MSG) == TCL_ERROR) {
		CACHE_STACK_INFO();
		goto gotError;
	    }
	}

	if (TclLimitReady(iPtr->limit)) {
	    if (Tcl_LimitCheck(interp) == TCL_ERROR) {
		CACHE_STACK_INFO();
		goto gotError;
	    }
	}
	CACHE_STACK_INFO();
    }

    /*
     * These two instructions account for 26% of all instructions (according
     * to measurements on tclbench by Ben Vitale
     * [http://www.cs.toronto.edu/syslab/pubs/tcl2005-vitale-zaleski.pdf]
     * Resolving them before the switch reduces the cost of branch
     * mispredictions, seems to improve runtime by 5% to 15%, and (amazingly!)
     * reduces total obj size.
     */

    inst = *pc;

    peepholeStart:
#ifdef TCL_COMPILE_STATS
    iPtr->stats.instructionCount[*pc]++;
#endif

#ifdef TCL_COMPILE_DEBUG
    /*
     * Skip the stack depth check if an expansion is in progress.
     */

    CHECK_STACK();
    if (traceInstructions) {
	fprintf(stdout, "%2" TCL_SIZE_MODIFIER "d: %2" TCL_T_MODIFIER "d ", iPtr->numLevels, CURR_DEPTH);
	TclPrintInstruction(codePtr, pc);
	fflush(stdout);
    }
#endif /* TCL_COMPILE_DEBUG */

    TCL_DTRACE_INST_NEXT();

    if (inst == INST_LOAD_SCALAR1) {
	goto instLoadScalar1;
    } else if (inst == INST_PUSH1) {
	PUSH_OBJECT(codePtr->objArrayPtr[TclGetUInt1AtPtr(pc+1)]);
	TRACE_WITH_OBJ(("%u => ", TclGetUInt1AtPtr(pc+1)), OBJ_AT_TOS);
	inst = *(pc += 2);
	goto peepholeStart;
    } else if (inst == INST_START_CMD) {
	/*
	 * Peephole: do not run INST_START_CMD, just skip it
	 */

	iPtr->cmdCount += TclGetUInt4AtPtr(pc+5);
	if (checkInterp) {
	    if (((codePtr->compileEpoch != iPtr->compileEpoch) ||
		 (codePtr->nsEpoch != iPtr->varFramePtr->nsPtr->resolverEpoch)) &&
		!(codePtr->flags & TCL_BYTECODE_PRECOMPILED)) {
		goto instStartCmdFailed;
	    }
	    checkInterp = 0;
	}
	inst = *(pc += 9);
	goto peepholeStart;
    } else if (inst == INST_NOP) {
#ifndef TCL_COMPILE_DEBUG
	while (inst == INST_NOP)
#endif
	{
	    inst = *++pc;
	}
	goto peepholeStart;
    }

    switch (inst) {
    case INST_SYNTAX:
    case INST_RETURN_IMM: {
	int code = TclGetInt4AtPtr(pc+1);
	int level = TclGetUInt4AtPtr(pc+5);

	/*
	 * OBJ_AT_TOS is returnOpts, OBJ_UNDER_TOS is resultObjPtr.
	 */

	TRACE(("%u %u => ", code, level));
	result = TclProcessReturn(interp, code, level, OBJ_AT_TOS);
	if (result == TCL_OK) {
	    TRACE_APPEND(("continuing to next instruction (result=\"%.30s\")\n",
		    O2S(objResultPtr)));
	    NEXT_INST_F(9, 1, 0);
	}
	Tcl_SetObjResult(interp, OBJ_UNDER_TOS);
	if (*pc == INST_SYNTAX) {
	    iPtr->flags &= ~ERR_ALREADY_LOGGED;
	}
	cleanup = 2;
	TRACE_APPEND(("\n"));
	goto processExceptionReturn;
    }

    case INST_RETURN_STK:
	TRACE(("=> "));
	objResultPtr = POP_OBJECT();
	result = Tcl_SetReturnOptions(interp, OBJ_AT_TOS);
	if (result == TCL_OK) {
	    Tcl_DecrRefCount(OBJ_AT_TOS);
	    OBJ_AT_TOS = objResultPtr;
	    TRACE_APPEND(("continuing to next instruction (result=\"%.30s\")\n",
		    O2S(objResultPtr)));
	    NEXT_INST_F(1, 0, 0);
	} else if (result == TCL_ERROR) {
	    /*
	     * BEWARE! Must do this in this order, because an error in the
	     * option dictionary overrides the result (and can be verified by
	     * test).
	     */

	    Tcl_SetObjResult(interp, objResultPtr);
	    Tcl_SetReturnOptions(interp, OBJ_AT_TOS);
	    Tcl_DecrRefCount(OBJ_AT_TOS);
	    OBJ_AT_TOS = objResultPtr;
	} else {
	    Tcl_DecrRefCount(OBJ_AT_TOS);
	    OBJ_AT_TOS = objResultPtr;
	    Tcl_SetObjResult(interp, objResultPtr);
	}
	cleanup = 1;
	TRACE_APPEND(("\n"));
	goto processExceptionReturn;

    {
	CoroutineData *corPtr;
	void *yieldParameter;

    case INST_YIELD:
	corPtr = iPtr->execEnvPtr->corPtr;
	TRACE(("%.30s => ", O2S(OBJ_AT_TOS)));
	if (!corPtr) {
	    TRACE_APPEND(("ERROR: yield outside coroutine\n"));
	    Tcl_SetObjResult(interp, Tcl_NewStringObj(
		    "yield can only be called in a coroutine", -1));
	    DECACHE_STACK_INFO();
	    Tcl_SetErrorCode(interp, "TCL", "COROUTINE", "ILLEGAL_YIELD",
		    NULL);
	    CACHE_STACK_INFO();
	    goto gotError;
	}

#ifdef TCL_COMPILE_DEBUG
	if (tclTraceExec >= 2) {
	    if (traceInstructions) {
		TRACE_APPEND(("YIELD...\n"));
	    } else {
		fprintf(stdout, "%" TCL_SIZE_MODIFIER "d: (%" TCL_T_MODIFIER "d) yielding value \"%.30s\"\n",
			iPtr->numLevels, (pc - codePtr->codeStart),
			Tcl_GetString(OBJ_AT_TOS));
	    }
	    fflush(stdout);
	}
#endif
	yieldParameter = NULL;	/*==CORO_ACTIVATE_YIELD*/
	Tcl_SetObjResult(interp, OBJ_AT_TOS);
	goto doYield;

    case INST_YIELD_TO_INVOKE:
	corPtr = iPtr->execEnvPtr->corPtr;
	valuePtr = OBJ_AT_TOS;
	if (!corPtr) {
	    TRACE(("[%.30s] => ERROR: yield outside coroutine\n",
		    O2S(valuePtr)));
	    Tcl_SetObjResult(interp, Tcl_NewStringObj(
		    "yieldto can only be called in a coroutine", -1));
	    DECACHE_STACK_INFO();
	    Tcl_SetErrorCode(interp, "TCL", "COROUTINE", "ILLEGAL_YIELD",
		    NULL);
	    CACHE_STACK_INFO();
	    goto gotError;
	}
	if (((Namespace *)TclGetCurrentNamespace(interp))->flags & NS_DYING) {
	    TRACE(("[%.30s] => ERROR: yield in deleted\n",
		    O2S(valuePtr)));
	    Tcl_SetObjResult(interp, Tcl_NewStringObj(
		    "yieldto called in deleted namespace", -1));
	    DECACHE_STACK_INFO();
	    Tcl_SetErrorCode(interp, "TCL", "COROUTINE", "YIELDTO_IN_DELETED",
		    NULL);
	    CACHE_STACK_INFO();
	    goto gotError;
	}

#ifdef TCL_COMPILE_DEBUG
	if (tclTraceExec >= 2) {
	    if (traceInstructions) {
		TRACE(("[%.30s] => YIELD...\n", O2S(valuePtr)));
	    } else {
		/* FIXME: What is the right thing to trace? */
		fprintf(stdout, "%" TCL_SIZE_MODIFIER "d: (%" TCL_T_MODIFIER "d) yielding to [%.30s]\n",
			iPtr->numLevels, (pc - codePtr->codeStart),
			TclGetString(valuePtr));
	    }
	    fflush(stdout);
	}
#endif

	/*
	 * Install a tailcall record in the caller and continue with the
	 * yield. The yield is switched into multi-return mode (via the
	 * 'yieldParameter').
	 */

	iPtr->execEnvPtr = corPtr->callerEEPtr;
	Tcl_IncrRefCount(valuePtr);
	TclSetTailcall(interp, valuePtr);
	corPtr->yieldPtr = valuePtr;
	iPtr->execEnvPtr = corPtr->eePtr;
	yieldParameter = INT2PTR(1);	/*==CORO_ACTIVATE_YIELDM*/

    doYield:
	/* TIP #280: Record the last piece of info needed by
	 * 'TclGetSrcInfoForPc', and push the frame.
	 */

	bcFramePtr->data.tebc.pc = (char *) pc;
	iPtr->cmdFramePtr = bcFramePtr;

	if (iPtr->flags & INTERP_DEBUG_FRAME) {
	    ArgumentBCEnter(interp, codePtr, TD, pc, objc, objv);
	}

	pc++;
	cleanup = 1;
	TEBC_YIELD();
	TclNRAddCallback(interp, TclNRCoroutineActivateCallback, corPtr,
		yieldParameter, NULL, NULL);
	return TCL_OK;
    }

    case INST_TAILCALL: {
	Tcl_Obj *listPtr, *nsObjPtr;

	opnd = TclGetUInt1AtPtr(pc+1);

	if (!(iPtr->varFramePtr->isProcCallFrame & 1)) {
	    TRACE(("%d => ERROR: tailcall in non-proc context\n", opnd));
	    Tcl_SetObjResult(interp, Tcl_NewStringObj(
		    "tailcall can only be called from a proc or lambda", -1));
	    DECACHE_STACK_INFO();
	    Tcl_SetErrorCode(interp, "TCL", "TAILCALL", "ILLEGAL", NULL);
	    CACHE_STACK_INFO();
	    goto gotError;
	}

#ifdef TCL_COMPILE_DEBUG
	/* FIXME: What is the right thing to trace? */
	{
	    int i;

	    TRACE(("%d [", opnd));
	    for (i=opnd-1 ; i>=0 ; i--) {
		TRACE_APPEND(("\"%.30s\"", O2S(OBJ_AT_DEPTH(i))));
		if (i > 0) {
		    TRACE_APPEND((" "));
		}
	    }
	    TRACE_APPEND(("] => RETURN..."));
	}
#endif

	/*
	 * Push the evaluation of the called command into the NR callback
	 * stack.
	 */

	listPtr = Tcl_NewListObj(opnd, &OBJ_AT_DEPTH(opnd-1));
	nsObjPtr = Tcl_NewStringObj(iPtr->varFramePtr->nsPtr->fullName, -1);
	TclListObjSetElement(interp, listPtr, 0, nsObjPtr);
	if (iPtr->varFramePtr->tailcallPtr) {
	    Tcl_DecrRefCount(iPtr->varFramePtr->tailcallPtr);
	}
	iPtr->varFramePtr->tailcallPtr = listPtr;

	result = TCL_RETURN;
	cleanup = opnd;
	goto processExceptionReturn;
    }

    case INST_DONE:
	if (tosPtr > initTosPtr) {

	    if ((curEvalFlags & TCL_EVAL_DISCARD_RESULT) && (result == TCL_OK)) {
		/* simulate pop & fast done (like it does continue in loop) */
		TRACE_WITH_OBJ(("=> discarding "), OBJ_AT_TOS);
		objPtr = POP_OBJECT();
		TclDecrRefCount(objPtr);
		goto abnormalReturn;
	    }
	    /*
	     * Set the interpreter's object result to point to the topmost
	     * object from the stack, and check for a possible [catch]. The
	     * stackTop's level and refCount will be handled by "processCatch"
	     * or "abnormalReturn".
	     */

	    Tcl_SetObjResult(interp, OBJ_AT_TOS);
#ifdef TCL_COMPILE_DEBUG
	    TRACE_WITH_OBJ(("=> return code=%d, result=", result),
		    iPtr->objResultPtr);
	    if (traceInstructions) {
		fprintf(stdout, "\n");
	    }
#endif
	    goto checkForCatch;
	}
	(void) POP_OBJECT();
	goto abnormalReturn;

    case INST_PUSH4:
	objResultPtr = codePtr->objArrayPtr[TclGetUInt4AtPtr(pc+1)];
	TRACE_WITH_OBJ(("%u => ", TclGetUInt4AtPtr(pc+1)), objResultPtr);
	NEXT_INST_F(5, 0, 1);
    break;

    case INST_POP:
	TRACE_WITH_OBJ(("=> discarding "), OBJ_AT_TOS);
	objPtr = POP_OBJECT();
	TclDecrRefCount(objPtr);
	NEXT_INST_F(1, 0, 0);
    break;

    case INST_DUP:
	objResultPtr = OBJ_AT_TOS;
	TRACE_WITH_OBJ(("=> "), objResultPtr);
	NEXT_INST_F(1, 0, 1);
    break;

    case INST_OVER:
	opnd = TclGetUInt4AtPtr(pc+1);
	objResultPtr = OBJ_AT_DEPTH(opnd);
	TRACE_WITH_OBJ(("%u => ", opnd), objResultPtr);
	NEXT_INST_F(5, 0, 1);
    break;

    case INST_REVERSE: {
	Tcl_Obj **a, **b;

	opnd = TclGetUInt4AtPtr(pc+1);
	a = tosPtr-(opnd-1);
	b = tosPtr;
	while (a<b) {
	    tmpPtr = *a;
	    *a = *b;
	    *b = tmpPtr;
	    a++; b--;
	}
	TRACE(("%u => OK\n", opnd));
	NEXT_INST_F(5, 0, 0);
    }
    break;

    case INST_STR_CONCAT1:

	opnd = TclGetUInt1AtPtr(pc+1);
	DECACHE_STACK_INFO();
	objResultPtr = TclStringCat(interp, opnd, &OBJ_AT_DEPTH(opnd-1),
		TCL_STRING_IN_PLACE);
	if (objResultPtr == NULL) {
	    CACHE_STACK_INFO();
	    TRACE_ERROR(interp);
	    goto gotError;
	}

	CACHE_STACK_INFO();
	TRACE_WITH_OBJ(("%u => ", opnd), objResultPtr);
	NEXT_INST_V(2, opnd, 1);
    break;

    case INST_CONCAT_STK:
	/*
	 * Pop the opnd (objc) top stack elements, run through Tcl_ConcatObj,
	 * and then decrement their ref counts.
	 */

	opnd = TclGetUInt4AtPtr(pc+1);
	objResultPtr = Tcl_ConcatObj(opnd, &OBJ_AT_DEPTH(opnd-1));
	TRACE_WITH_OBJ(("%u => ", opnd), objResultPtr);
	NEXT_INST_V(5, opnd, 1);
    break;

    case INST_EXPAND_START:
	/*
	 * Push an element to the auxObjList. This records the current
	 * stack depth - i.e., the point in the stack where the expanded
	 * command starts.
	 *
	 * Use a Tcl_Obj as linked list element; slight mem waste, but faster
	 * allocation than Tcl_Alloc. This also abuses the Tcl_Obj structure, as
	 * we do not define a special tclObjType for it. It is not dangerous
	 * as the obj is never passed anywhere, so that all manipulations are
	 * performed here and in INST_INVOKE_EXPANDED (in case of an expansion
	 * error, also in INST_EXPAND_STKTOP).
	 */

	TclNewObj(objPtr);
	objPtr->internalRep.twoPtrValue.ptr2 = INT2PTR(CURR_DEPTH);
	objPtr->length = 0;
	PUSH_TAUX_OBJ(objPtr);
	TRACE(("=> mark depth as %" TCL_T_MODIFIER "d\n", CURR_DEPTH));
	NEXT_INST_F(1, 0, 0);
    break;

    case INST_EXPAND_DROP:
	/*
	 * Drops an element of the auxObjList, popping stack elements to
	 * restore the stack to the state before the point where the aux
	 * element was created.
	 */

	CLANG_ASSERT(auxObjList);
	objc = CURR_DEPTH - PTR2INT(auxObjList->internalRep.twoPtrValue.ptr2);
	POP_TAUX_OBJ();
#ifdef TCL_COMPILE_DEBUG
	/* Ugly abuse! */
	starting = 1;
#endif
	TRACE(("=> drop %" TCL_SIZE_MODIFIER "d items\n", objc));
	NEXT_INST_V(1, objc, 0);

    case INST_EXPAND_STKTOP: {
	Tcl_Size i;
	TEBCdata *newTD;
	ptrdiff_t oldCatchTopOff, oldTosPtrOff;

	/*
	 * Make sure that the element at stackTop is a list; if not, just
	 * leave with an error. Note that the element from the expand list
	 * will be removed at checkForCatch.
	 */

	objPtr = OBJ_AT_TOS;
	TRACE(("\"%.30s\" => ", O2S(objPtr)));
	if (TclListObjGetElementsM(interp, objPtr, &objc, &objv) != TCL_OK) {
	    TRACE_ERROR(interp);
	    goto gotError;
	}
	(void) POP_OBJECT();

	/*
	 * Make sure there is enough room in the stack to expand this list
	 * *and* process the rest of the command (at least up to the next
	 * argument expansion or command end). The operand is the current
	 * stack depth, as seen by the compiler.
	 */

	auxObjList->length += objc - 1;
	if ((objc > 1) && (auxObjList->length > 0)) {
	    length = auxObjList->length /* Total expansion room we need */
		    + codePtr->maxStackDepth /* Beyond the original max */
		    - CURR_DEPTH;	/* Relative to where we are */
	    DECACHE_STACK_INFO();
	    oldCatchTopOff = catchTop - initCatchTop;
	    oldTosPtrOff = tosPtr - initTosPtr;
	    newTD = (TEBCdata *)
		    GrowEvaluationStack(iPtr->execEnvPtr, length, 1);
	    if (newTD != TD) {
		/*
		 * Change the global data to point to the new stack: move the
		 * TEBCdataPtr TD, recompute the position of every other
		 * stack-allocated parameter, update the stack pointers.
		 */

		TD = newTD;

		catchTop = initCatchTop + oldCatchTopOff;
		tosPtr = initTosPtr + oldTosPtrOff;
	    }
	}

	/*
	 * Expand the list at stacktop onto the stack; free the list. Knowing
	 * that it has a freeIntRepProc we use Tcl_DecrRefCount().
	 */

	for (i = 0; i < objc; i++) {
	    PUSH_OBJECT(objv[i]);
	}

	TRACE_APPEND(("OK\n"));
	Tcl_DecrRefCount(objPtr);
	NEXT_INST_F(5, 0, 0);
    }
    break;

    case INST_EXPR_STK: {
	ByteCode *newCodePtr;

	bcFramePtr->data.tebc.pc = (char *) pc;
	iPtr->cmdFramePtr = bcFramePtr;
	DECACHE_STACK_INFO();
	newCodePtr = CompileExprObj(interp, OBJ_AT_TOS);
	CACHE_STACK_INFO();
	cleanup = 1;
	pc++;
	TEBC_YIELD();
	return TclNRExecuteByteCode(interp, newCodePtr);
    }

	/*
	 * INVOCATION BLOCK
	 */

    case INST_EVAL_STK:
    instEvalStk:
	bcFramePtr->data.tebc.pc = (char *) pc;
	iPtr->cmdFramePtr = bcFramePtr;

	cleanup = 1;
	pc += 1;
	/* yield next instruction */
	TEBC_YIELD();
	/* add TEBCResume for object at top of stack */
	return TclNRExecuteByteCode(interp,
		    TclCompileObj(interp, OBJ_AT_TOS, NULL, 0));

    case INST_INVOKE_EXPANDED:
	CLANG_ASSERT(auxObjList);
	objc = CURR_DEPTH - PTR2INT(auxObjList->internalRep.twoPtrValue.ptr2);
	POP_TAUX_OBJ();
	if (objc) {
	    pcAdjustment = 1;
	    goto doInvocation;
	}

	/*
	 * Nothing was expanded, return {}.
	 */

	TclNewObj(objResultPtr);
	NEXT_INST_F(1, 0, 1);
    break;

    case INST_INVOKE_STK4:
	objc = TclGetUInt4AtPtr(pc+1);
	pcAdjustment = 5;
	goto doInvocation;

    case INST_INVOKE_STK1:
	objc = TclGetUInt1AtPtr(pc+1);
	pcAdjustment = 2;

    doInvocation:
	objv = &OBJ_AT_DEPTH(objc-1);
	cleanup = objc;

#ifdef TCL_COMPILE_DEBUG
	if (tclTraceExec >= 2) {
	    Tcl_Size i;

	    if (traceInstructions) {
		strncpy(cmdNameBuf, TclGetString(objv[0]), 20);
		TRACE(("%" TCL_SIZE_MODIFIER "d => call ", objc));
	    } else {
		fprintf(stdout, "%" TCL_SIZE_MODIFIER "d: (%" TCL_T_MODIFIER "d) invoking ", iPtr->numLevels,
			(pc - codePtr->codeStart));
	    }
	    for (i = 0;  i < objc;  i++) {
		TclPrintObject(stdout, objv[i], 15);
		fprintf(stdout, " ");
	    }
	    fprintf(stdout, "\n");
	    fflush(stdout);
	}
#endif /*TCL_COMPILE_DEBUG*/

	/*
	 * Finally, let TclEvalObjv handle the command.
	 *
	 * TIP #280: Record the last piece of info needed by
	 * 'TclGetSrcInfoForPc', and push the frame.
	 */

	bcFramePtr->data.tebc.pc = (char *) pc;
	iPtr->cmdFramePtr = bcFramePtr;

	if (iPtr->flags & INTERP_DEBUG_FRAME) {
	    ArgumentBCEnter(interp, codePtr, TD, pc, objc, objv);
	}

	DECACHE_STACK_INFO();

	pc += pcAdjustment;
	TEBC_YIELD();
	if (objc > INT_MAX) {
	    return TclCommandWordLimitError(interp, objc);
	} else {
	    return TclNREvalObjv(interp, objc, objv,
		TCL_EVAL_NOERR | TCL_EVAL_SOURCE_IN_FRAME, NULL);
	}

    case INST_INVOKE_REPLACE:
	objc = TclGetUInt4AtPtr(pc+1);
	opnd = TclGetUInt1AtPtr(pc+5);
	objPtr = POP_OBJECT();
	objv = &OBJ_AT_DEPTH(objc-1);
	cleanup = objc;
#ifdef TCL_COMPILE_DEBUG
	if (tclTraceExec >= 2) {
	    Tcl_Size i;

	    if (traceInstructions) {
		strncpy(cmdNameBuf, TclGetString(objv[0]), 20);
		TRACE(("%" TCL_Z_MODIFIER "u => call (implementation %s) ", objc, O2S(objPtr)));
	    } else {
		fprintf(stdout,
			"%" TCL_Z_MODIFIER "d: (%" TCL_T_MODIFIER "u) invoking (using implementation %s) ",
			iPtr->numLevels, (pc - codePtr->codeStart),
			O2S(objPtr));
	    }
	    for (i = 0;  i < objc;  i++) {
		if (i < opnd) {
		    fprintf(stdout, "<");
		    TclPrintObject(stdout, objv[i], 15);
		    fprintf(stdout, ">");
		} else {
		    TclPrintObject(stdout, objv[i], 15);
		}
		fprintf(stdout, " ");
	    }
	    fprintf(stdout, "\n");
	    fflush(stdout);
	}
#endif /*TCL_COMPILE_DEBUG*/

	bcFramePtr->data.tebc.pc = (char *) pc;
	iPtr->cmdFramePtr = bcFramePtr;
	if (iPtr->flags & INTERP_DEBUG_FRAME) {
	    ArgumentBCEnter(interp, codePtr, TD, pc, objc, objv);
	}

	TclInitRewriteEnsemble(interp, opnd, 1, objv);

	{
	    Tcl_Obj *copyPtr = Tcl_NewListObj(objc - opnd + 1, NULL);

	    Tcl_ListObjAppendElement(NULL, copyPtr, objPtr);
	    Tcl_ListObjReplace(NULL, copyPtr, LIST_MAX, 0,
		    objc - opnd, objv + opnd);
	    Tcl_DecrRefCount(objPtr);
	    objPtr = copyPtr;
	}

	DECACHE_STACK_INFO();
	pc += 6;
	TEBC_YIELD();

	TclMarkTailcall(interp);
	TclNRAddCallback(interp, TclClearRootEnsemble, NULL, NULL, NULL, NULL);
	TclListObjGetElementsM(NULL, objPtr, &objc, &objv);
	TclNRAddCallback(interp, TclNRReleaseValues, objPtr, NULL, NULL, NULL);
	return TclNREvalObjv(interp, objc, objv, TCL_EVAL_INVOKE, NULL);

    /*
     * -----------------------------------------------------------------
     *	   Start of INST_LOAD instructions.
     *
     * WARNING: more 'goto' here than your doctor recommended! The different
     * instructions set the value of some variables and then jump to some
     * common execution code.
     */

    case INST_LOAD_SCALAR1:
    instLoadScalar1:
	opnd = TclGetUInt1AtPtr(pc+1);
	varPtr = LOCAL(opnd);
	while (TclIsVarLink(varPtr)) {
	    varPtr = varPtr->value.linkPtr;
	}
	TRACE(("%u => ", opnd));
	if (TclIsVarDirectReadable(varPtr)) {
	    /*
	     * No errors, no traces: just get the value.
	     */

	    objResultPtr = varPtr->value.objPtr;
	    TRACE_APPEND(("%.30s\n", O2S(objResultPtr)));
	    NEXT_INST_F(2, 0, 1);
	}
	pcAdjustment = 2;
	cleanup = 0;
	arrayPtr = NULL;
	part1Ptr = part2Ptr = NULL;
	goto doCallPtrGetVar;

    case INST_LOAD_SCALAR4:
	opnd = TclGetUInt4AtPtr(pc+1);
	varPtr = LOCAL(opnd);
	while (TclIsVarLink(varPtr)) {
	    varPtr = varPtr->value.linkPtr;
	}
	TRACE(("%u => ", opnd));
	if (TclIsVarDirectReadable(varPtr)) {
	    /*
	     * No errors, no traces: just get the value.
	     */

	    objResultPtr = varPtr->value.objPtr;
	    TRACE_APPEND(("%.30s\n", O2S(objResultPtr)));
	    NEXT_INST_F(5, 0, 1);
	}
	pcAdjustment = 5;
	cleanup = 0;
	arrayPtr = NULL;
	part1Ptr = part2Ptr = NULL;
	goto doCallPtrGetVar;

    case INST_LOAD_ARRAY4:
	opnd = TclGetUInt4AtPtr(pc+1);
	pcAdjustment = 5;
	goto doLoadArray;

    case INST_LOAD_ARRAY1:
	opnd = TclGetUInt1AtPtr(pc+1);
	pcAdjustment = 2;

    doLoadArray:
	part1Ptr = NULL;
	part2Ptr = OBJ_AT_TOS;
	arrayPtr = LOCAL(opnd);
	while (TclIsVarLink(arrayPtr)) {
	    arrayPtr = arrayPtr->value.linkPtr;
	}
	TRACE(("%u \"%.30s\" => ", opnd, O2S(part2Ptr)));
	if (TclIsVarArray(arrayPtr) && !ReadTraced(arrayPtr)) {
	    varPtr = VarHashFindVar(arrayPtr->value.tablePtr, part2Ptr);
	    if (varPtr && TclIsVarDirectReadable(varPtr)) {
		/*
		 * No errors, no traces: just get the value.
		 */

		objResultPtr = varPtr->value.objPtr;
		TRACE_APPEND(("%.30s\n", O2S(objResultPtr)));
		NEXT_INST_F(pcAdjustment, 1, 1);
	    }
	}
	varPtr = TclLookupArrayElement(interp, part1Ptr, part2Ptr,
		TCL_LEAVE_ERR_MSG, "read", 0, 1, arrayPtr, opnd);
	if (varPtr == NULL) {
	    TRACE_ERROR(interp);
	    goto gotError;
	}
	cleanup = 1;
	goto doCallPtrGetVar;

    case INST_LOAD_ARRAY_STK:
	cleanup = 2;
	part2Ptr = OBJ_AT_TOS;		/* element name */
	objPtr = OBJ_UNDER_TOS;		/* array name */
	TRACE(("\"%.30s(%.30s)\" => ", O2S(objPtr), O2S(part2Ptr)));
	goto doLoadStk;

    case INST_LOAD_STK:
    case INST_LOAD_SCALAR_STK:
	cleanup = 1;
	part2Ptr = NULL;
	objPtr = OBJ_AT_TOS;		/* variable name */
	TRACE(("\"%.30s\" => ", O2S(objPtr)));

    doLoadStk:
	part1Ptr = objPtr;
	varPtr = TclObjLookupVarEx(interp, part1Ptr, part2Ptr,
		TCL_LEAVE_ERR_MSG, "read", /*createPart1*/0, /*createPart2*/1,
		&arrayPtr);
	if (!varPtr) {
	    TRACE_ERROR(interp);
	    goto gotError;
	}

	if (TclIsVarDirectReadable2(varPtr, arrayPtr)) {
	    /*
	     * No errors, no traces: just get the value.
	     */

	    objResultPtr = varPtr->value.objPtr;
	    TRACE_APPEND(("%.30s\n", O2S(objResultPtr)));
	    NEXT_INST_V(1, cleanup, 1);
	}
	pcAdjustment = 1;
	opnd = -1;

    doCallPtrGetVar:
	/*
	 * There are either errors or the variable is traced: call
	 * TclPtrGetVar to process fully.
	 */

	DECACHE_STACK_INFO();
	objResultPtr = TclPtrGetVarIdx(interp, varPtr, arrayPtr,
		part1Ptr, part2Ptr, TCL_LEAVE_ERR_MSG, opnd);
	CACHE_STACK_INFO();
	if (!objResultPtr) {
	    TRACE_ERROR(interp);
	    goto gotError;
	}
	TRACE_APPEND(("%.30s\n", O2S(objResultPtr)));
	NEXT_INST_V(pcAdjustment, cleanup, 1);

    /*
     *	   End of INST_LOAD instructions.
     * -----------------------------------------------------------------
     *	   Start of INST_STORE and related instructions.
     *
     * WARNING: more 'goto' here than your doctor recommended! The different
     * instructions set the value of some variables and then jump to somme
     * common execution code.
     */

    {
	int storeFlags;
	Tcl_Size len;

    case INST_STORE_ARRAY4:
	opnd = TclGetUInt4AtPtr(pc+1);
	pcAdjustment = 5;
	goto doStoreArrayDirect;

    case INST_STORE_ARRAY1:
	opnd = TclGetUInt1AtPtr(pc+1);
	pcAdjustment = 2;

    doStoreArrayDirect:
	valuePtr = OBJ_AT_TOS;
	part2Ptr = OBJ_UNDER_TOS;
	arrayPtr = LOCAL(opnd);
	TRACE(("%u \"%.30s\" <- \"%.30s\" => ", opnd, O2S(part2Ptr),
		O2S(valuePtr)));
	while (TclIsVarLink(arrayPtr)) {
	    arrayPtr = arrayPtr->value.linkPtr;
	}
	if (TclIsVarArray(arrayPtr) && !WriteTraced(arrayPtr)) {
	    varPtr = VarHashFindVar(arrayPtr->value.tablePtr, part2Ptr);
	    if (varPtr && TclIsVarDirectWritable(varPtr)) {
		tosPtr--;
		Tcl_DecrRefCount(OBJ_AT_TOS);
		OBJ_AT_TOS = valuePtr;
		goto doStoreVarDirect;
	    }
	}
	cleanup = 2;
	storeFlags = TCL_LEAVE_ERR_MSG;
	part1Ptr = NULL;
	goto doStoreArrayDirectFailed;

    case INST_STORE_SCALAR4:
	opnd = TclGetUInt4AtPtr(pc+1);
	pcAdjustment = 5;
	goto doStoreScalarDirect;

    case INST_STORE_SCALAR1:
	opnd = TclGetUInt1AtPtr(pc+1);
	pcAdjustment = 2;

    doStoreScalarDirect:
	valuePtr = OBJ_AT_TOS;
	varPtr = LOCAL(opnd);
	TRACE(("%u <- \"%.30s\" => ", opnd, O2S(valuePtr)));
	while (TclIsVarLink(varPtr)) {
	    varPtr = varPtr->value.linkPtr;
	}
	if (!TclIsVarDirectWritable(varPtr)) {
	    storeFlags = TCL_LEAVE_ERR_MSG;
	    part1Ptr = NULL;
	    goto doStoreScalar;
	}

	/*
	 * No traces, no errors, plain 'set': we can safely inline. The value
	 * *will* be set to what's requested, so that the stack top remains
	 * pointing to the same Tcl_Obj.
	 */

    doStoreVarDirect:
	valuePtr = varPtr->value.objPtr;
	if (valuePtr != NULL) {
	    TclDecrRefCount(valuePtr);
	}
	objResultPtr = OBJ_AT_TOS;
	varPtr->value.objPtr = objResultPtr;
#ifndef TCL_COMPILE_DEBUG
	if (*(pc+pcAdjustment) == INST_POP) {
	    tosPtr--;
	    NEXT_INST_F((pcAdjustment+1), 0, 0);
	}
#else
	TRACE_APPEND(("%.30s\n", O2S(objResultPtr)));
#endif
	Tcl_IncrRefCount(objResultPtr);
	NEXT_INST_F(pcAdjustment, 0, 0);

    case INST_LAPPEND_STK:
	valuePtr = OBJ_AT_TOS; /* value to append */
	part2Ptr = NULL;
	storeFlags = (TCL_LEAVE_ERR_MSG | TCL_APPEND_VALUE
		| TCL_LIST_ELEMENT);
	goto doStoreStk;

    case INST_LAPPEND_ARRAY_STK:
	valuePtr = OBJ_AT_TOS; /* value to append */
	part2Ptr = OBJ_UNDER_TOS;
	storeFlags = (TCL_LEAVE_ERR_MSG | TCL_APPEND_VALUE
		| TCL_LIST_ELEMENT);
	goto doStoreStk;

    case INST_APPEND_STK:
	valuePtr = OBJ_AT_TOS; /* value to append */
	part2Ptr = NULL;
	storeFlags = (TCL_LEAVE_ERR_MSG | TCL_APPEND_VALUE);
	goto doStoreStk;

    case INST_APPEND_ARRAY_STK:
	valuePtr = OBJ_AT_TOS; /* value to append */
	part2Ptr = OBJ_UNDER_TOS;
	storeFlags = (TCL_LEAVE_ERR_MSG | TCL_APPEND_VALUE);
	goto doStoreStk;

    case INST_STORE_ARRAY_STK:
	valuePtr = OBJ_AT_TOS;
	part2Ptr = OBJ_UNDER_TOS;
	storeFlags = TCL_LEAVE_ERR_MSG;
	goto doStoreStk;

    case INST_STORE_STK:
    case INST_STORE_SCALAR_STK:
	valuePtr = OBJ_AT_TOS;
	part2Ptr = NULL;
	storeFlags = TCL_LEAVE_ERR_MSG;

    doStoreStk:
	objPtr = OBJ_AT_DEPTH(1 + (part2Ptr != NULL)); /* variable name */
	part1Ptr = objPtr;
#ifdef TCL_COMPILE_DEBUG
	if (part2Ptr == NULL) {
	    TRACE(("\"%.30s\" <- \"%.30s\" =>", O2S(part1Ptr),O2S(valuePtr)));
	} else {
	    TRACE(("\"%.30s(%.30s)\" <- \"%.30s\" => ",
		    O2S(part1Ptr), O2S(part2Ptr), O2S(valuePtr)));
	}
#endif
	varPtr = TclObjLookupVarEx(interp, objPtr,part2Ptr, TCL_LEAVE_ERR_MSG,
		"set", /*createPart1*/ 1, /*createPart2*/ 1, &arrayPtr);
	if (!varPtr) {
	    TRACE_ERROR(interp);
	    goto gotError;
	}
	cleanup = ((part2Ptr == NULL)? 2 : 3);
	pcAdjustment = 1;
	opnd = -1;
	goto doCallPtrSetVar;

    case INST_LAPPEND_ARRAY4:
	opnd = TclGetUInt4AtPtr(pc+1);
	pcAdjustment = 5;
	storeFlags = (TCL_LEAVE_ERR_MSG | TCL_APPEND_VALUE
		| TCL_LIST_ELEMENT);
	goto doStoreArray;

    case INST_LAPPEND_ARRAY1:
	opnd = TclGetUInt1AtPtr(pc+1);
	pcAdjustment = 2;
	storeFlags = (TCL_LEAVE_ERR_MSG | TCL_APPEND_VALUE
		| TCL_LIST_ELEMENT);
	goto doStoreArray;

    case INST_APPEND_ARRAY4:
	opnd = TclGetUInt4AtPtr(pc+1);
	pcAdjustment = 5;
	storeFlags = (TCL_LEAVE_ERR_MSG | TCL_APPEND_VALUE);
	goto doStoreArray;

    case INST_APPEND_ARRAY1:
	opnd = TclGetUInt1AtPtr(pc+1);
	pcAdjustment = 2;
	storeFlags = (TCL_LEAVE_ERR_MSG | TCL_APPEND_VALUE);
	goto doStoreArray;

    doStoreArray:
	valuePtr = OBJ_AT_TOS;
	part2Ptr = OBJ_UNDER_TOS;
	arrayPtr = LOCAL(opnd);
	TRACE(("%u \"%.30s\" <- \"%.30s\" => ", opnd, O2S(part2Ptr),
		O2S(valuePtr)));
	while (TclIsVarLink(arrayPtr)) {
	    arrayPtr = arrayPtr->value.linkPtr;
	}
	cleanup = 2;
	part1Ptr = NULL;

    doStoreArrayDirectFailed:
	varPtr = TclLookupArrayElement(interp, part1Ptr, part2Ptr,
		TCL_LEAVE_ERR_MSG, "set", 1, 1, arrayPtr, opnd);
	if (!varPtr) {
	    TRACE_ERROR(interp);
	    goto gotError;
	}
	goto doCallPtrSetVar;

    case INST_LAPPEND_SCALAR4:
	opnd = TclGetUInt4AtPtr(pc+1);
	pcAdjustment = 5;
	storeFlags = (TCL_LEAVE_ERR_MSG | TCL_APPEND_VALUE
		| TCL_LIST_ELEMENT);
	goto doStoreScalar;

    case INST_LAPPEND_SCALAR1:
	opnd = TclGetUInt1AtPtr(pc+1);
	pcAdjustment = 2;
	storeFlags = (TCL_LEAVE_ERR_MSG | TCL_APPEND_VALUE
		| TCL_LIST_ELEMENT);
	goto doStoreScalar;

    case INST_APPEND_SCALAR4:
	opnd = TclGetUInt4AtPtr(pc+1);
	pcAdjustment = 5;
	storeFlags = (TCL_LEAVE_ERR_MSG | TCL_APPEND_VALUE);
	goto doStoreScalar;

    case INST_APPEND_SCALAR1:
	opnd = TclGetUInt1AtPtr(pc+1);
	pcAdjustment = 2;
	storeFlags = (TCL_LEAVE_ERR_MSG | TCL_APPEND_VALUE);
	goto doStoreScalar;

    doStoreScalar:
	valuePtr = OBJ_AT_TOS;
	varPtr = LOCAL(opnd);
	TRACE(("%u <- \"%.30s\" => ", opnd, O2S(valuePtr)));
	while (TclIsVarLink(varPtr)) {
	    varPtr = varPtr->value.linkPtr;
	}
	cleanup = 1;
	arrayPtr = NULL;
	part1Ptr = part2Ptr = NULL;

    doCallPtrSetVar:
	DECACHE_STACK_INFO();
	objResultPtr = TclPtrSetVarIdx(interp, varPtr, arrayPtr,
		part1Ptr, part2Ptr, valuePtr, storeFlags, opnd);
	CACHE_STACK_INFO();
	if (!objResultPtr) {
	    TRACE_ERROR(interp);
	    goto gotError;
	}
#ifndef TCL_COMPILE_DEBUG
	if (*(pc+pcAdjustment) == INST_POP) {
	    NEXT_INST_V((pcAdjustment+1), cleanup, 0);
	}
#endif
	TRACE_APPEND(("%.30s\n", O2S(objResultPtr)));
	NEXT_INST_V(pcAdjustment, cleanup, 1);

    case INST_LAPPEND_LIST:
	opnd = TclGetUInt4AtPtr(pc+1);
	valuePtr = OBJ_AT_TOS;
	varPtr = LOCAL(opnd);
	cleanup = 1;
	pcAdjustment = 5;
	while (TclIsVarLink(varPtr)) {
	    varPtr = varPtr->value.linkPtr;
	}
	TRACE(("%u <- \"%.30s\" => ", opnd, O2S(valuePtr)));
	if (TclListObjGetElementsM(interp, valuePtr, &objc, &objv)
		!= TCL_OK) {
	    TRACE_ERROR(interp);
	    goto gotError;
	}
	if (TclIsVarDirectReadable(varPtr)
		&& TclIsVarDirectWritable(varPtr)) {
	    goto lappendListDirect;
	}
	arrayPtr = NULL;
	part1Ptr = part2Ptr = NULL;
	goto lappendListPtr;

    case INST_LAPPEND_LIST_ARRAY:
	opnd = TclGetUInt4AtPtr(pc+1);
	valuePtr = OBJ_AT_TOS;
	part1Ptr = NULL;
	part2Ptr = OBJ_UNDER_TOS;
	arrayPtr = LOCAL(opnd);
	cleanup = 2;
	pcAdjustment = 5;
	while (TclIsVarLink(arrayPtr)) {
	    arrayPtr = arrayPtr->value.linkPtr;
	}
	TRACE(("%u \"%.30s\" \"%.30s\" => ",
		opnd, O2S(part2Ptr), O2S(valuePtr)));
	if (TclListObjGetElementsM(interp, valuePtr, &objc, &objv)
		!= TCL_OK) {
	    TRACE_ERROR(interp);
	    goto gotError;
	}
	if (TclIsVarArray(arrayPtr) && !ReadTraced(arrayPtr)
		&& !WriteTraced(arrayPtr)) {
	    varPtr = VarHashFindVar(arrayPtr->value.tablePtr, part2Ptr);
	    if (varPtr && TclIsVarDirectReadable(varPtr)
		    && TclIsVarDirectWritable(varPtr)) {
		goto lappendListDirect;
	    }
	}
	varPtr = TclLookupArrayElement(interp, part1Ptr, part2Ptr,
		TCL_LEAVE_ERR_MSG, "set", 1, 1, arrayPtr, opnd);
	if (varPtr == NULL) {
	    TRACE_ERROR(interp);
	    goto gotError;
	}
	goto lappendListPtr;

    case INST_LAPPEND_LIST_ARRAY_STK:
	pcAdjustment = 1;
	cleanup = 3;
	valuePtr = OBJ_AT_TOS;
	part2Ptr = OBJ_UNDER_TOS;	/* element name */
	part1Ptr = OBJ_AT_DEPTH(2);	/* array name */
	TRACE(("\"%.30s(%.30s)\" \"%.30s\" => ",
		O2S(part1Ptr), O2S(part2Ptr), O2S(valuePtr)));
	goto lappendList;

    case INST_LAPPEND_LIST_STK:
	pcAdjustment = 1;
	cleanup = 2;
	valuePtr = OBJ_AT_TOS;
	part2Ptr = NULL;
	part1Ptr = OBJ_UNDER_TOS;	/* variable name */
	TRACE(("\"%.30s\" \"%.30s\" => ", O2S(part1Ptr), O2S(valuePtr)));
	goto lappendList;

    lappendListDirect:
	objResultPtr = varPtr->value.objPtr;
	if (TclListObjLengthM(interp, objResultPtr, &len) != TCL_OK) {
	    TRACE_ERROR(interp);
	    goto gotError;
	}
	if (Tcl_IsShared(objResultPtr)) {
	    Tcl_Obj *newValue = TclDuplicatePureObj(
<<<<<<< HEAD
		    interp, objResultPtr, tclListType);
=======
		    interp, objResultPtr, &tclListType);
>>>>>>> 18581927
	    if (!newValue) {
		TRACE_ERROR(interp);
		goto gotError;
	    }

	    TclDecrRefCount(objResultPtr);
	    varPtr->value.objPtr = objResultPtr = newValue;
	    Tcl_IncrRefCount(newValue);
	}
	if (TclListObjAppendElements(interp, objResultPtr, objc, objv)
		!= TCL_OK) {
	    TRACE_ERROR(interp);
	    goto gotError;
	}
	TRACE_APPEND(("%.30s\n", O2S(objResultPtr)));
	NEXT_INST_V(pcAdjustment, cleanup, 1);

    lappendList:
	opnd = -1;
	if (TclListObjGetElementsM(interp, valuePtr, &objc, &objv)
		!= TCL_OK) {
	    TRACE_ERROR(interp);
	    goto gotError;
	}
	DECACHE_STACK_INFO();
	varPtr = TclObjLookupVarEx(interp, part1Ptr, part2Ptr,
		TCL_LEAVE_ERR_MSG, "set", 1, 1, &arrayPtr);
	CACHE_STACK_INFO();
	if (!varPtr) {
	    TRACE_ERROR(interp);
	    goto gotError;
	}

    lappendListPtr:
	if (TclIsVarInHash(varPtr)) {
	    VarHashRefCount(varPtr)++;
	}
	if (arrayPtr && TclIsVarInHash(arrayPtr)) {
	    VarHashRefCount(arrayPtr)++;
	}
	DECACHE_STACK_INFO();
	objResultPtr = TclPtrGetVarIdx(interp, varPtr, arrayPtr,
		part1Ptr, part2Ptr, TCL_LEAVE_ERR_MSG, opnd);
	CACHE_STACK_INFO();
	if (TclIsVarInHash(varPtr)) {
	    VarHashRefCount(varPtr)--;
	}
	if (arrayPtr && TclIsVarInHash(arrayPtr)) {
	    VarHashRefCount(arrayPtr)--;
	}

	{
	    int createdNewObj = 0;
	    Tcl_Obj *valueToAssign;

	    if (!objResultPtr) {
		valueToAssign = valuePtr;
	    } else if (TclListObjLengthM(interp, objResultPtr, &len)!=TCL_OK) {
		TRACE_ERROR(interp);
		goto gotError;
	    } else {
		if (Tcl_IsShared(objResultPtr)) {
		    valueToAssign = TclDuplicatePureObj(
<<<<<<< HEAD
			interp, objResultPtr, tclListType);
=======
			interp, objResultPtr, &tclListType);
>>>>>>> 18581927
		    if (!valueToAssign) {
			goto errorInLappendListPtr;
		    }
		    createdNewObj = 1;
		} else {
		    valueToAssign = objResultPtr;
		}
		if (TclListObjAppendElements(interp, valueToAssign,
			objc, objv) != TCL_OK) {
		    if (createdNewObj) {
			TclDecrRefCount(valueToAssign);
		    }
		    goto errorInLappendListPtr;
		}
	    }
	    DECACHE_STACK_INFO();
	    objResultPtr = TclPtrSetVarIdx(interp, varPtr, arrayPtr, part1Ptr,
		    part2Ptr, valueToAssign, TCL_LEAVE_ERR_MSG, opnd);
	    CACHE_STACK_INFO();
	    if (!objResultPtr) {
	    errorInLappendListPtr:
		TRACE_ERROR(interp);
		goto gotError;
	    }
	}
	TRACE_APPEND(("%.30s\n", O2S(objResultPtr)));
	NEXT_INST_V(pcAdjustment, cleanup, 1);
    }

    /*
     *	   End of INST_STORE and related instructions.
     * -----------------------------------------------------------------
     *	   Start of INST_INCR instructions.
     *
     * WARNING: more 'goto' here than your doctor recommended! The different
     * instructions set the value of some variables and then jump to some
     * common execution code.
     */

/*TODO: Consider more untangling here; merge with LOAD and STORE ? */

    {
	Tcl_Obj *incrPtr;
	Tcl_WideInt w;
	long increment;

    case INST_INCR_SCALAR1:
    case INST_INCR_ARRAY1:
    case INST_INCR_ARRAY_STK:
    case INST_INCR_SCALAR_STK:
    case INST_INCR_STK:
	opnd = TclGetUInt1AtPtr(pc+1);
	incrPtr = POP_OBJECT();
	switch (*pc) {
	case INST_INCR_SCALAR1:
	    pcAdjustment = 2;
	    goto doIncrScalar;
	case INST_INCR_ARRAY1:
	    pcAdjustment = 2;
	    goto doIncrArray;
	default:
	    pcAdjustment = 1;
	    goto doIncrStk;
	}

    case INST_INCR_ARRAY_STK_IMM:
    case INST_INCR_SCALAR_STK_IMM:
    case INST_INCR_STK_IMM:
	increment = TclGetInt1AtPtr(pc+1);
	TclNewIntObj(incrPtr, increment);
	Tcl_IncrRefCount(incrPtr);
	pcAdjustment = 2;

    doIncrStk:
	if ((*pc == INST_INCR_ARRAY_STK_IMM)
		|| (*pc == INST_INCR_ARRAY_STK)) {
	    part2Ptr = OBJ_AT_TOS;
	    objPtr = OBJ_UNDER_TOS;
	    TRACE(("\"%.30s(%.30s)\" (by %ld) => ",
		    O2S(objPtr), O2S(part2Ptr), increment));
	} else {
	    part2Ptr = NULL;
	    objPtr = OBJ_AT_TOS;
	    TRACE(("\"%.30s\" (by %ld) => ", O2S(objPtr), increment));
	}
	part1Ptr = objPtr;
	opnd = -1;
	varPtr = TclObjLookupVarEx(interp, objPtr, part2Ptr,
		TCL_LEAVE_ERR_MSG, "read", 1, 1, &arrayPtr);
	if (!varPtr) {
	    DECACHE_STACK_INFO();
	    Tcl_AddErrorInfo(interp,
		    "\n    (reading value of variable to increment)");
	    CACHE_STACK_INFO();
	    TRACE_ERROR(interp);
	    Tcl_DecrRefCount(incrPtr);
	    goto gotError;
	}
	cleanup = ((part2Ptr == NULL)? 1 : 2);
	goto doIncrVar;

    case INST_INCR_ARRAY1_IMM:
	opnd = TclGetUInt1AtPtr(pc+1);
	increment = TclGetInt1AtPtr(pc+2);
	TclNewIntObj(incrPtr, increment);
	Tcl_IncrRefCount(incrPtr);
	pcAdjustment = 3;

    doIncrArray:
	part1Ptr = NULL;
	part2Ptr = OBJ_AT_TOS;
	arrayPtr = LOCAL(opnd);
	cleanup = 1;
	while (TclIsVarLink(arrayPtr)) {
	    arrayPtr = arrayPtr->value.linkPtr;
	}
	TRACE(("%u \"%.30s\" (by %ld) => ", opnd, O2S(part2Ptr), increment));
	varPtr = TclLookupArrayElement(interp, part1Ptr, part2Ptr,
		TCL_LEAVE_ERR_MSG, "read", 1, 1, arrayPtr, opnd);
	if (!varPtr) {
	    TRACE_ERROR(interp);
	    Tcl_DecrRefCount(incrPtr);
	    goto gotError;
	}
	goto doIncrVar;

    case INST_INCR_SCALAR1_IMM:
	opnd = TclGetUInt1AtPtr(pc+1);
	increment = TclGetInt1AtPtr(pc+2);
	pcAdjustment = 3;
	cleanup = 0;
	varPtr = LOCAL(opnd);
	while (TclIsVarLink(varPtr)) {
	    varPtr = varPtr->value.linkPtr;
	}

	if (TclIsVarDirectModifyable(varPtr)) {
	    void *ptr;
	    int type;

	    objPtr = varPtr->value.objPtr;
	    if (GetNumberFromObj(NULL, objPtr, &ptr, &type) == TCL_OK) {
		if (type == TCL_NUMBER_INT) {
		    Tcl_WideInt augend = *((const Tcl_WideInt *)ptr);
		    Tcl_WideInt sum = (Tcl_WideInt)((Tcl_WideUInt)augend + (Tcl_WideUInt)increment);

		    /*
		     * Overflow when (augend and sum have different sign) and
		     * (augend and increment have the same sign). This is
		     * encapsulated in the Overflowing macro.
		     */

		    if (!Overflowing(augend, increment, sum)) {
			TRACE(("%u %ld => ", opnd, increment));
			if (Tcl_IsShared(objPtr)) {
			    objPtr->refCount--;	/* We know it's shared. */
			    TclNewIntObj(objResultPtr, sum);
			    Tcl_IncrRefCount(objResultPtr);
			    varPtr->value.objPtr = objResultPtr;
			} else {
			    objResultPtr = objPtr;
			    TclSetIntObj(objPtr, sum);
			}
			goto doneIncr;
		    }
		    w = (Tcl_WideInt)augend;

		    TRACE(("%u %ld => ", opnd, increment));
		    if (Tcl_IsShared(objPtr)) {
			objPtr->refCount--;	/* We know it's shared. */
			TclNewIntObj(objResultPtr, w + increment);
			Tcl_IncrRefCount(objResultPtr);
			varPtr->value.objPtr = objResultPtr;
		    } else {
			objResultPtr = objPtr;

			/*
			 * We know the sum value is outside the long range;
			 * use macro form that doesn't range test again.
			 */

			TclSetIntObj(objPtr, w+increment);
		    }
		    goto doneIncr;
		}	/* end if (type == TCL_NUMBER_INT) */
	    }
	    if (Tcl_IsShared(objPtr)) {
		objPtr->refCount--;	/* We know it's shared */
		objResultPtr = Tcl_DuplicateObj(objPtr);
		Tcl_IncrRefCount(objResultPtr);
		varPtr->value.objPtr = objResultPtr;
	    } else {
		objResultPtr = objPtr;
	    }
	    TclNewIntObj(incrPtr, increment);
	    if (TclIncrObj(interp, objResultPtr, incrPtr) != TCL_OK) {
		Tcl_DecrRefCount(incrPtr);
		TRACE_ERROR(interp);
		goto gotError;
	    }
	    Tcl_DecrRefCount(incrPtr);
	    goto doneIncr;
	}

	/*
	 * All other cases, flow through to generic handling.
	 */

	TclNewIntObj(incrPtr, increment);
	Tcl_IncrRefCount(incrPtr);

    doIncrScalar:
	varPtr = LOCAL(opnd);
	while (TclIsVarLink(varPtr)) {
	    varPtr = varPtr->value.linkPtr;
	}
	arrayPtr = NULL;
	part1Ptr = part2Ptr = NULL;
	cleanup = 0;
	TRACE(("%u %s => ", opnd, TclGetString(incrPtr)));

    doIncrVar:
	if (TclIsVarDirectModifyable2(varPtr, arrayPtr)) {
	    objPtr = varPtr->value.objPtr;
	    if (Tcl_IsShared(objPtr)) {
		objPtr->refCount--;	/* We know it's shared */
		objResultPtr = Tcl_DuplicateObj(objPtr);
		Tcl_IncrRefCount(objResultPtr);
		varPtr->value.objPtr = objResultPtr;
	    } else {
		objResultPtr = objPtr;
	    }
	    if (TclIncrObj(interp, objResultPtr, incrPtr) != TCL_OK) {
		Tcl_DecrRefCount(incrPtr);
		TRACE_ERROR(interp);
		goto gotError;
	    }
	    Tcl_DecrRefCount(incrPtr);
	} else {
	    DECACHE_STACK_INFO();
	    objResultPtr = TclPtrIncrObjVarIdx(interp, varPtr, arrayPtr,
		    part1Ptr, part2Ptr, incrPtr, TCL_LEAVE_ERR_MSG, opnd);
	    CACHE_STACK_INFO();
	    Tcl_DecrRefCount(incrPtr);
	    if (objResultPtr == NULL) {
		TRACE_ERROR(interp);
		goto gotError;
	    }
	}
    doneIncr:
	TRACE_APPEND(("%.30s\n", O2S(objResultPtr)));
#ifndef TCL_COMPILE_DEBUG
	if (*(pc+pcAdjustment) == INST_POP) {
	    NEXT_INST_V((pcAdjustment+1), cleanup, 0);
	}
#endif
	NEXT_INST_V(pcAdjustment, cleanup, 1);
    }

    /*
     *	   End of INST_INCR instructions.
     * -----------------------------------------------------------------
     *	   Start of INST_EXIST instructions.
     */

    case INST_EXIST_SCALAR:
	cleanup = 0;
	pcAdjustment = 5;
	opnd = TclGetUInt4AtPtr(pc+1);
	varPtr = LOCAL(opnd);
	while (TclIsVarLink(varPtr)) {
	    varPtr = varPtr->value.linkPtr;
	}
	TRACE(("%u => ", opnd));
	if (ReadTraced(varPtr)) {
	    DECACHE_STACK_INFO();
	    TclObjCallVarTraces(iPtr, NULL, varPtr, NULL, NULL,
		    TCL_TRACE_READS, 0, opnd);
	    CACHE_STACK_INFO();
	    if (TclIsVarUndefined(varPtr)) {
		TclCleanupVar(varPtr, NULL);
		varPtr = NULL;
	    }
	}
	goto afterExistsPeephole;

    case INST_EXIST_ARRAY:
	cleanup = 1;
	pcAdjustment = 5;
	opnd = TclGetUInt4AtPtr(pc+1);
	part2Ptr = OBJ_AT_TOS;
	arrayPtr = LOCAL(opnd);
	while (TclIsVarLink(arrayPtr)) {
	    arrayPtr = arrayPtr->value.linkPtr;
	}
	TRACE(("%u \"%.30s\" => ", opnd, O2S(part2Ptr)));
	if (TclIsVarArray(arrayPtr) && !ReadTraced(arrayPtr)) {
	    varPtr = VarHashFindVar(arrayPtr->value.tablePtr, part2Ptr);
	    if (!varPtr || !ReadTraced(varPtr)) {
		goto afterExistsPeephole;
	    }
	}
	varPtr = TclLookupArrayElement(interp, NULL, part2Ptr, 0, "access",
		0, 1, arrayPtr, opnd);
	if (varPtr) {
	    if (ReadTraced(varPtr) || (arrayPtr && ReadTraced(arrayPtr))) {
		DECACHE_STACK_INFO();
		TclObjCallVarTraces(iPtr, arrayPtr, varPtr, NULL, part2Ptr,
			TCL_TRACE_READS, 0, opnd);
		CACHE_STACK_INFO();
	    }
	    if (TclIsVarUndefined(varPtr)) {
		TclCleanupVar(varPtr, arrayPtr);
		varPtr = NULL;
	    }
	}
	goto afterExistsPeephole;

    case INST_EXIST_ARRAY_STK:
	cleanup = 2;
	pcAdjustment = 1;
	part2Ptr = OBJ_AT_TOS;		/* element name */
	part1Ptr = OBJ_UNDER_TOS;	/* array name */
	TRACE(("\"%.30s(%.30s)\" => ", O2S(part1Ptr), O2S(part2Ptr)));
	goto doExistStk;

    case INST_EXIST_STK:
	cleanup = 1;
	pcAdjustment = 1;
	part2Ptr = NULL;
	part1Ptr = OBJ_AT_TOS;		/* variable name */
	TRACE(("\"%.30s\" => ", O2S(part1Ptr)));

    doExistStk:
	varPtr = TclObjLookupVarEx(interp, part1Ptr, part2Ptr, 0, "access",
		/*createPart1*/0, /*createPart2*/1, &arrayPtr);
	if (varPtr) {
	    if (ReadTraced(varPtr) || (arrayPtr && ReadTraced(arrayPtr))) {
		DECACHE_STACK_INFO();
		TclObjCallVarTraces(iPtr, arrayPtr, varPtr, part1Ptr,part2Ptr,
			TCL_TRACE_READS, 0, -1);
		CACHE_STACK_INFO();
	    }
	    if (TclIsVarUndefined(varPtr)) {
		TclCleanupVar(varPtr, arrayPtr);
		varPtr = NULL;
	    }
	}

	/*
	 * Peep-hole optimisation: if you're about to jump, do jump from here.
	 */

    afterExistsPeephole: {
	int found = (varPtr && !TclIsVarUndefined(varPtr));

	TRACE_APPEND(("%d\n", found ? 1 : 0));
	JUMP_PEEPHOLE_V(found, pcAdjustment, cleanup);
    }

    /*
     *	   End of INST_EXIST instructions.
     * -----------------------------------------------------------------
     *	   Start of INST_UNSET instructions.
     */

    {
	int flags;

    case INST_UNSET_SCALAR:
	flags = TclGetUInt1AtPtr(pc+1) ? TCL_LEAVE_ERR_MSG : 0;
	opnd = TclGetUInt4AtPtr(pc+2);
	varPtr = LOCAL(opnd);
	while (TclIsVarLink(varPtr)) {
	    varPtr = varPtr->value.linkPtr;
	}
	TRACE(("%s %u => ", (flags ? "normal" : "noerr"), opnd));
	if (TclIsVarDirectUnsettable(varPtr) && !TclIsVarInHash(varPtr)) {
	    /*
	     * No errors, no traces, no searches: just make the variable cease
	     * to exist.
	     */

	    if (!TclIsVarUndefined(varPtr)) {
		TclDecrRefCount(varPtr->value.objPtr);
	    } else if (flags & TCL_LEAVE_ERR_MSG) {
		goto slowUnsetScalar;
	    }
	    varPtr->value.objPtr = NULL;
	    TRACE_APPEND(("OK\n"));
	    NEXT_INST_F(6, 0, 0);
	}

    slowUnsetScalar:
	DECACHE_STACK_INFO();
	if (TclPtrUnsetVarIdx(interp, varPtr, NULL, NULL, NULL, flags,
		opnd) != TCL_OK && flags) {
	    goto errorInUnset;
	}
	CACHE_STACK_INFO();
	NEXT_INST_F(6, 0, 0);

    case INST_UNSET_ARRAY:
	flags = TclGetUInt1AtPtr(pc+1) ? TCL_LEAVE_ERR_MSG : 0;
	opnd = TclGetUInt4AtPtr(pc+2);
	part2Ptr = OBJ_AT_TOS;
	arrayPtr = LOCAL(opnd);
	while (TclIsVarLink(arrayPtr)) {
	    arrayPtr = arrayPtr->value.linkPtr;
	}
	TRACE(("%s %u \"%.30s\" => ",
		(flags ? "normal" : "noerr"), opnd, O2S(part2Ptr)));
	if (TclIsVarArray(arrayPtr) && !UnsetTraced(arrayPtr)
		&& !(arrayPtr->flags & VAR_SEARCH_ACTIVE)) {
	    varPtr = VarHashFindVar(arrayPtr->value.tablePtr, part2Ptr);
	    if (varPtr && TclIsVarDirectUnsettable(varPtr)) {
		/*
		 * No nasty traces and element exists, so we can proceed to
		 * unset it. Might still not exist though...
		 */

		if (!TclIsVarUndefined(varPtr)) {
		    TclDecrRefCount(varPtr->value.objPtr);
		    TclSetVarUndefined(varPtr);
		    TclClearVarNamespaceVar(varPtr);
		    TclCleanupVar(varPtr, arrayPtr);
		} else if (flags & TCL_LEAVE_ERR_MSG) {
		    goto slowUnsetArray;
		}
		TRACE_APPEND(("OK\n"));
		NEXT_INST_F(6, 1, 0);
	    } else if (!varPtr && !(flags & TCL_LEAVE_ERR_MSG)) {
		/*
		 * Don't need to do anything here.
		 */

		TRACE_APPEND(("OK\n"));
		NEXT_INST_F(6, 1, 0);
	    }
	}
    slowUnsetArray:
	DECACHE_STACK_INFO();
	varPtr = TclLookupArrayElement(interp, NULL, part2Ptr, flags, "unset",
		0, 0, arrayPtr, opnd);
	if (!varPtr) {
	    if (flags & TCL_LEAVE_ERR_MSG) {
		goto errorInUnset;
	    }
	} else if (TclPtrUnsetVarIdx(interp, varPtr, arrayPtr, NULL, part2Ptr,
		flags, opnd) != TCL_OK && (flags & TCL_LEAVE_ERR_MSG)) {
	    goto errorInUnset;
	}
	CACHE_STACK_INFO();
	NEXT_INST_F(6, 1, 0);

    case INST_UNSET_ARRAY_STK:
	flags = TclGetUInt1AtPtr(pc+1) ? TCL_LEAVE_ERR_MSG : 0;
	cleanup = 2;
	part2Ptr = OBJ_AT_TOS;		/* element name */
	part1Ptr = OBJ_UNDER_TOS;	/* array name */
	TRACE(("%s \"%.30s(%.30s)\" => ", (flags ? "normal" : "noerr"),
		O2S(part1Ptr), O2S(part2Ptr)));
	goto doUnsetStk;

    case INST_UNSET_STK:
	flags = TclGetUInt1AtPtr(pc+1) ? TCL_LEAVE_ERR_MSG : 0;
	cleanup = 1;
	part2Ptr = NULL;
	part1Ptr = OBJ_AT_TOS;		/* variable name */
	TRACE(("%s \"%.30s\" => ", (flags ? "normal" : "noerr"),
		O2S(part1Ptr)));

    doUnsetStk:
	DECACHE_STACK_INFO();
	if (TclObjUnsetVar2(interp, part1Ptr, part2Ptr, flags) != TCL_OK
		&& (flags & TCL_LEAVE_ERR_MSG)) {
	    goto errorInUnset;
	}
	CACHE_STACK_INFO();
	TRACE_APPEND(("OK\n"));
	NEXT_INST_V(2, cleanup, 0);

    errorInUnset:
	CACHE_STACK_INFO();
	TRACE_ERROR(interp);
	goto gotError;
    }
    break;

    /*
     *	   End of INST_UNSET instructions.
     * -----------------------------------------------------------------
     *	   Start of INST_ARRAY instructions.
     */

    case INST_ARRAY_EXISTS_IMM:
	opnd = TclGetUInt4AtPtr(pc+1);
	pcAdjustment = 5;
	cleanup = 0;
	part1Ptr = NULL;
	arrayPtr = NULL;
	TRACE(("%u => ", opnd));
	varPtr = LOCAL(opnd);
	while (TclIsVarLink(varPtr)) {
	    varPtr = varPtr->value.linkPtr;
	}
	goto doArrayExists;
    case INST_ARRAY_EXISTS_STK:
	opnd = -1;
	pcAdjustment = 1;
	cleanup = 1;
	part1Ptr = OBJ_AT_TOS;
	TRACE(("\"%.30s\" => ", O2S(part1Ptr)));
	varPtr = TclObjLookupVarEx(interp, part1Ptr, NULL, 0, NULL,
		/*createPart1*/0, /*createPart2*/0, &arrayPtr);
    doArrayExists:
	DECACHE_STACK_INFO();
	result = TclCheckArrayTraces(interp, varPtr, arrayPtr, part1Ptr, opnd);
	CACHE_STACK_INFO();
	if (result == TCL_ERROR) {
	    TRACE_ERROR(interp);
	    goto gotError;
	}
	if (varPtr && TclIsVarArray(varPtr) && !TclIsVarUndefined(varPtr)) {
	    objResultPtr = TCONST(1);
	} else {
	    objResultPtr = TCONST(0);
	}
	TRACE_APPEND(("%.30s\n", O2S(objResultPtr)));
	NEXT_INST_V(pcAdjustment, cleanup, 1);

    case INST_ARRAY_MAKE_IMM:
	opnd = TclGetUInt4AtPtr(pc+1);
	pcAdjustment = 5;
	cleanup = 0;
	part1Ptr = NULL;
	arrayPtr = NULL;
	TRACE(("%u => ", opnd));
	varPtr = LOCAL(opnd);
	while (TclIsVarLink(varPtr)) {
	    varPtr = varPtr->value.linkPtr;
	}
	goto doArrayMake;
    case INST_ARRAY_MAKE_STK:
	opnd = -1;
	pcAdjustment = 1;
	cleanup = 1;
	part1Ptr = OBJ_AT_TOS;
	TRACE(("\"%.30s\" => ", O2S(part1Ptr)));
	varPtr = TclObjLookupVarEx(interp, part1Ptr, NULL, TCL_LEAVE_ERR_MSG,
		"set", /*createPart1*/1, /*createPart2*/0, &arrayPtr);
	if (varPtr == NULL) {
	    TRACE_ERROR(interp);
	    goto gotError;
	}
    doArrayMake:
	if (varPtr && !TclIsVarArray(varPtr)) {
	    if (TclIsVarArrayElement(varPtr) || !TclIsVarUndefined(varPtr)) {
		/*
		 * Either an array element, or a scalar: lose!
		 */

		TclObjVarErrMsg(interp, part1Ptr, NULL, "array set",
			"variable isn't array", opnd);
		DECACHE_STACK_INFO();
		Tcl_SetErrorCode(interp, "TCL", "WRITE", "ARRAY", NULL);
		CACHE_STACK_INFO();
		TRACE_ERROR(interp);
		goto gotError;
	    }
	    TclInitArrayVar(varPtr);
#ifdef TCL_COMPILE_DEBUG
	    TRACE_APPEND(("done\n"));
	} else {
	    TRACE_APPEND(("nothing to do\n"));
#endif
	}
	NEXT_INST_V(pcAdjustment, cleanup, 0);

    /*
     *	   End of INST_ARRAY instructions.
     * -----------------------------------------------------------------
     *	   Start of variable linking instructions.
     */

    {
	Var *otherPtr;
	CallFrame *framePtr, *savedFramePtr;
	Tcl_Namespace *nsPtr;
	Namespace *savedNsPtr;

    case INST_UPVAR:
	TRACE(("%d %.30s %.30s => ", TclGetInt4AtPtr(pc+1),
		O2S(OBJ_UNDER_TOS), O2S(OBJ_AT_TOS)));

	if (TclObjGetFrame(interp, OBJ_UNDER_TOS, &framePtr) == -1) {
	    TRACE_ERROR(interp);
	    goto gotError;
	}

	/*
	 * Locate the other variable.
	 */

	savedFramePtr = iPtr->varFramePtr;
	iPtr->varFramePtr = framePtr;
	otherPtr = TclObjLookupVarEx(interp, OBJ_AT_TOS, NULL,
		TCL_LEAVE_ERR_MSG, "access", /*createPart1*/ 1,
		/*createPart2*/ 1, &varPtr);
	iPtr->varFramePtr = savedFramePtr;
	if (!otherPtr) {
	    TRACE_ERROR(interp);
	    goto gotError;
	}
	goto doLinkVars;

    case INST_NSUPVAR:
	TRACE(("%d %.30s %.30s => ", TclGetInt4AtPtr(pc+1),
		O2S(OBJ_UNDER_TOS), O2S(OBJ_AT_TOS)));
	if (TclGetNamespaceFromObj(interp, OBJ_UNDER_TOS, &nsPtr) != TCL_OK) {
	    TRACE_ERROR(interp);
	    goto gotError;
	}

	/*
	 * Locate the other variable.
	 */

	savedNsPtr = iPtr->varFramePtr->nsPtr;
	iPtr->varFramePtr->nsPtr = (Namespace *) nsPtr;
	otherPtr = TclObjLookupVarEx(interp, OBJ_AT_TOS, NULL,
		(TCL_NAMESPACE_ONLY|TCL_LEAVE_ERR_MSG|TCL_AVOID_RESOLVERS),
		"access", /*createPart1*/ 1, /*createPart2*/ 1, &varPtr);
	iPtr->varFramePtr->nsPtr = savedNsPtr;
	if (!otherPtr) {
	    TRACE_ERROR(interp);
	    goto gotError;
	}
	goto doLinkVars;

    case INST_VARIABLE:
	TRACE(("%d, %.30s => ", TclGetInt4AtPtr(pc+1), O2S(OBJ_AT_TOS)));
	otherPtr = TclObjLookupVarEx(interp, OBJ_AT_TOS, NULL,
		(TCL_NAMESPACE_ONLY | TCL_LEAVE_ERR_MSG), "access",
		/*createPart1*/ 1, /*createPart2*/ 1, &varPtr);
	if (!otherPtr) {
	    TRACE_ERROR(interp);
	    goto gotError;
	}

	/*
	 * Do the [variable] magic.
	 */

	TclSetVarNamespaceVar(otherPtr);

    doLinkVars:

	/*
	 * If we are here, the local variable has already been created: do the
	 * little work of TclPtrMakeUpvar that remains to be done right here
	 * if there are no errors; otherwise, let it handle the case.
	 */

	opnd = TclGetInt4AtPtr(pc+1);
	varPtr = LOCAL(opnd);
	if ((varPtr != otherPtr) && !TclIsVarTraced(varPtr)
		&& (TclIsVarUndefined(varPtr) || TclIsVarLink(varPtr))) {
	    if (!TclIsVarUndefined(varPtr)) {
		/*
		 * Then it is a defined link.
		 */

		Var *linkPtr = varPtr->value.linkPtr;

		if (linkPtr == otherPtr) {
		    TRACE_APPEND(("already linked\n"));
		    NEXT_INST_F(5, 1, 0);
		}
		if (TclIsVarInHash(linkPtr)) {
		    VarHashRefCount(linkPtr)--;
		    if (TclIsVarUndefined(linkPtr)) {
			TclCleanupVar(linkPtr, NULL);
		    }
		}
	    }
	    TclSetVarLink(varPtr);
	    varPtr->value.linkPtr = otherPtr;
	    if (TclIsVarInHash(otherPtr)) {
		VarHashRefCount(otherPtr)++;
	    }
	} else if (TclPtrObjMakeUpvarIdx(interp, otherPtr, NULL, 0,
		opnd) != TCL_OK) {
	    TRACE_ERROR(interp);
	    goto gotError;
	}

	/*
	 * Do not pop the namespace or frame index, it may be needed for other
	 * variables - and [variable] did not push it at all.
	 */

	TRACE_APPEND(("link made\n"));
	NEXT_INST_F(5, 1, 0);
    }
    break;

    /*
     *	   End of variable linking instructions.
     * -----------------------------------------------------------------
     */

    case INST_JUMP1:
	opnd = TclGetInt1AtPtr(pc+1);
	TRACE(("%d => new pc %" TCL_Z_MODIFIER "u\n", opnd,
		(size_t)(pc + opnd - codePtr->codeStart)));
	NEXT_INST_F(opnd, 0, 0);
    break;

    case INST_JUMP4:
	opnd = TclGetInt4AtPtr(pc+1);
	TRACE(("%d => new pc %" TCL_Z_MODIFIER "u\n", opnd,
		(size_t)(pc + opnd - codePtr->codeStart)));
	NEXT_INST_F(opnd, 0, 0);

    {
	int jmpOffset[2], b;

	/* TODO: consider rewrite so we don't compute the offset we're not
	 * going to take. */
    case INST_JUMP_FALSE4:
	jmpOffset[0] = TclGetInt4AtPtr(pc+1);	/* FALSE offset */
	jmpOffset[1] = 5;			/* TRUE offset */
	goto doCondJump;

    case INST_JUMP_TRUE4:
	jmpOffset[0] = 5;
	jmpOffset[1] = TclGetInt4AtPtr(pc+1);
	goto doCondJump;

    case INST_JUMP_FALSE1:
	jmpOffset[0] = TclGetInt1AtPtr(pc+1);
	jmpOffset[1] = 2;
	goto doCondJump;

    case INST_JUMP_TRUE1:
	jmpOffset[0] = 2;
	jmpOffset[1] = TclGetInt1AtPtr(pc+1);

    doCondJump:
	valuePtr = OBJ_AT_TOS;
	TRACE(("%d => ", jmpOffset[
		(*pc==INST_JUMP_FALSE1 || *pc==INST_JUMP_FALSE4) ? 0 : 1]));

	/* TODO - check claim that taking address of b harms performance */
	/* TODO - consider optimization search for constants */
	if (TclGetBooleanFromObj(interp, valuePtr, &b) != TCL_OK) {
	    TRACE_ERROR(interp);
	    goto gotError;
	}

#ifdef TCL_COMPILE_DEBUG
	if (b) {
	    if ((*pc == INST_JUMP_TRUE1) || (*pc == INST_JUMP_TRUE4)) {
		TRACE_APPEND(("%.20s true, new pc %" TCL_Z_MODIFIER "u\n", O2S(valuePtr),
			(size_t)(pc + jmpOffset[1] - codePtr->codeStart)));
	    } else {
		TRACE_APPEND(("%.20s true\n", O2S(valuePtr)));
	    }
	} else {
	    if ((*pc == INST_JUMP_TRUE1) || (*pc == INST_JUMP_TRUE4)) {
		TRACE_APPEND(("%.20s false\n", O2S(valuePtr)));
	    } else {
		TRACE_APPEND(("%.20s false, new pc %" TCL_Z_MODIFIER "u\n", O2S(valuePtr),
			(size_t)(pc + jmpOffset[0] - codePtr->codeStart)));
	    }
	}
#endif
	NEXT_INST_F(jmpOffset[b], 1, 0);
    }
    break;

    case INST_JUMP_TABLE: {
	Tcl_HashEntry *hPtr;
	JumptableInfo *jtPtr;

	/*
	 * Jump to location looked up in a hashtable; fall through to next
	 * instr if lookup fails.
	 */

	opnd = TclGetInt4AtPtr(pc+1);
	jtPtr = (JumptableInfo *) codePtr->auxDataArrayPtr[opnd].clientData;
	TRACE(("%d \"%.20s\" => ", opnd, O2S(OBJ_AT_TOS)));
	hPtr = Tcl_FindHashEntry(&jtPtr->hashTable, TclGetString(OBJ_AT_TOS));
	if (hPtr != NULL) {
	    int jumpOffset = PTR2INT(Tcl_GetHashValue(hPtr));

	    TRACE_APPEND(("found in table, new pc %" TCL_Z_MODIFIER "u\n",
		    (size_t)(pc - codePtr->codeStart + jumpOffset)));
	    NEXT_INST_F(jumpOffset, 1, 0);
	} else {
	    TRACE_APPEND(("not found in table\n"));
	    NEXT_INST_F(5, 1, 0);
	}
    }
    break;

    /*
     * -----------------------------------------------------------------
     *	   Start of general introspector instructions.
     */

    case INST_NS_CURRENT: {
	Namespace *currNsPtr = (Namespace *) TclGetCurrentNamespace(interp);

	if (currNsPtr == (Namespace *) TclGetGlobalNamespace(interp)) {
	    TclNewLiteralStringObj(objResultPtr, "::");
	} else {
	    TclNewStringObj(objResultPtr, currNsPtr->fullName,
		    strlen(currNsPtr->fullName));
	}
	TRACE_WITH_OBJ(("=> "), objResultPtr);
	NEXT_INST_F(1, 0, 1);
    }
    break;
    case INST_COROUTINE_NAME: {
	CoroutineData *corPtr = iPtr->execEnvPtr->corPtr;

	TclNewObj(objResultPtr);
	if (corPtr && !(corPtr->cmdPtr->flags & CMD_DYING)) {
	    Tcl_GetCommandFullName(interp, (Tcl_Command) corPtr->cmdPtr,
		    objResultPtr);
	}
	TRACE_WITH_OBJ(("=> "), objResultPtr);
	NEXT_INST_F(1, 0, 1);
    }
    break;
    case INST_INFO_LEVEL_NUM:
	TclNewIntObj(objResultPtr, (int)iPtr->varFramePtr->level);
	TRACE_WITH_OBJ(("=> "), objResultPtr);
	NEXT_INST_F(1, 0, 1);
    break;
    case INST_INFO_LEVEL_ARGS: {
	int level;
	CallFrame *framePtr = iPtr->varFramePtr;
	CallFrame *rootFramePtr = iPtr->rootFramePtr;

	TRACE(("\"%.30s\" => ", O2S(OBJ_AT_TOS)));
	if (TclGetIntFromObj(interp, OBJ_AT_TOS, &level) != TCL_OK) {
	    TRACE_ERROR(interp);
	    goto gotError;
	}
	if (level <= 0) {
	    level += framePtr->level;
	}
	for (; ((int)framePtr->level!=level) && (framePtr!=rootFramePtr) ;
		framePtr = framePtr->callerVarPtr) {
	    /* Empty loop body */
	}
	if (framePtr == rootFramePtr) {
	    Tcl_SetObjResult(interp, Tcl_ObjPrintf(
		    "bad level \"%s\"", TclGetString(OBJ_AT_TOS)));
	    TRACE_ERROR(interp);
	    DECACHE_STACK_INFO();
	    Tcl_SetErrorCode(interp, "TCL", "LOOKUP", "STACK_LEVEL",
		    TclGetString(OBJ_AT_TOS), NULL);
	    CACHE_STACK_INFO();
	    goto gotError;
	}
	objResultPtr = Tcl_NewListObj(framePtr->objc, framePtr->objv);
	TRACE_APPEND(("%.30s\n", O2S(objResultPtr)));
	NEXT_INST_F(1, 1, 1);
    }
    {
	Tcl_Command cmd, origCmd;

    case INST_RESOLVE_COMMAND:
	cmd = Tcl_GetCommandFromObj(interp, OBJ_AT_TOS);
	TclNewObj(objResultPtr);
	if (cmd != NULL) {
	    Tcl_GetCommandFullName(interp, cmd, objResultPtr);
	}
	TRACE_WITH_OBJ(("\"%.20s\" => ", O2S(OBJ_AT_TOS)), objResultPtr);
	NEXT_INST_F(1, 1, 1);

    case INST_ORIGIN_COMMAND:
	TRACE(("\"%.30s\" => ", O2S(OBJ_AT_TOS)));
	cmd = Tcl_GetCommandFromObj(interp, OBJ_AT_TOS);
	if (cmd == NULL) {
	    goto instOriginError;
	}
	origCmd = TclGetOriginalCommand(cmd);
	if (origCmd == NULL) {
	    origCmd = cmd;
	}

	TclNewObj(objResultPtr);
	Tcl_GetCommandFullName(interp, origCmd, objResultPtr);
	if (TclCheckEmptyString(objResultPtr) == TCL_EMPTYSTRING_YES ) {
	    Tcl_DecrRefCount(objResultPtr);
	    instOriginError:
	    Tcl_SetObjResult(interp, Tcl_ObjPrintf(
		    "invalid command name \"%s\"", TclGetString(OBJ_AT_TOS)));
	    DECACHE_STACK_INFO();
	    Tcl_SetErrorCode(interp, "TCL", "LOOKUP", "COMMAND",
		    TclGetString(OBJ_AT_TOS), NULL);
	    CACHE_STACK_INFO();
	    TRACE_APPEND(("ERROR: not command\n"));
	    goto gotError;
	}
	TRACE_APPEND(("\"%.30s\"", O2S(OBJ_AT_TOS)));
	NEXT_INST_F(1, 1, 1);
    }

    /*
     * -----------------------------------------------------------------
     *	   Start of TclOO support instructions.
     */

    {
	Object *oPtr;
	CallFrame *framePtr;
	CallContext *contextPtr;
	Tcl_Size skip, newDepth;

    case INST_TCLOO_SELF:
	framePtr = iPtr->varFramePtr;
	if (framePtr == NULL ||
		!(framePtr->isProcCallFrame & FRAME_IS_METHOD)) {
	    TRACE(("=> ERROR: no TclOO call context\n"));
	    Tcl_SetObjResult(interp, Tcl_NewStringObj(
		    "self may only be called from inside a method",
		    -1));
	    DECACHE_STACK_INFO();
	    Tcl_SetErrorCode(interp, "TCL", "OO", "CONTEXT_REQUIRED", NULL);
	    CACHE_STACK_INFO();
	    goto gotError;
	}
	contextPtr = (CallContext *)framePtr->clientData;

	/*
	 * Call out to get the name; it's expensive to compute but cached.
	 */

	objResultPtr = TclOOObjectName(interp, contextPtr->oPtr);
	TRACE_WITH_OBJ(("=> "), objResultPtr);
	NEXT_INST_F(1, 0, 1);

    case INST_TCLOO_NEXT_CLASS:
	opnd = TclGetUInt1AtPtr(pc+1);
	framePtr = iPtr->varFramePtr;
	valuePtr = OBJ_AT_DEPTH(opnd - 2);
	objv = &OBJ_AT_DEPTH(opnd - 1);
	skip = 2;
	TRACE(("%d => ", opnd));
	if (framePtr == NULL ||
		!(framePtr->isProcCallFrame & FRAME_IS_METHOD)) {
	    TRACE_APPEND(("ERROR: no TclOO call context\n"));
	    Tcl_SetObjResult(interp, Tcl_NewStringObj(
		    "nextto may only be called from inside a method",
		    -1));
	    DECACHE_STACK_INFO();
	    Tcl_SetErrorCode(interp, "TCL", "OO", "CONTEXT_REQUIRED", NULL);
	    CACHE_STACK_INFO();
	    goto gotError;
	}
	contextPtr = (CallContext *)framePtr->clientData;

	oPtr = (Object *) Tcl_GetObjectFromObj(interp, valuePtr);
	if (oPtr == NULL) {
	    TRACE_APPEND(("ERROR: \"%.30s\" not object\n", O2S(valuePtr)));
	    goto gotError;
	} else {
	    Class *classPtr = oPtr->classPtr;
	    struct MInvoke *miPtr;
	    Tcl_Size i;
	    const char *methodType;

	    if (classPtr == NULL) {
		TRACE_APPEND(("ERROR: \"%.30s\" not class\n", O2S(valuePtr)));
		Tcl_SetObjResult(interp, Tcl_ObjPrintf(
			"\"%s\" is not a class", TclGetString(valuePtr)));
		DECACHE_STACK_INFO();
		Tcl_SetErrorCode(interp, "TCL", "OO", "CLASS_REQUIRED", NULL);
		CACHE_STACK_INFO();
		goto gotError;
	    }

	    for (i=contextPtr->index+1 ; i<contextPtr->callPtr->numChain ; i++) {
		miPtr = contextPtr->callPtr->chain + i;
		if (!miPtr->isFilter &&
			miPtr->mPtr->declaringClassPtr == classPtr) {
		    newDepth = i;
#ifdef TCL_COMPILE_DEBUG
		    if (tclTraceExec >= 2) {
			if (traceInstructions) {
			    strncpy(cmdNameBuf, TclGetString(objv[0]), 20);
			} else {
			    fprintf(stdout, "%" TCL_SIZE_MODIFIER "d: (%" TCL_T_MODIFIER "d) invoking ",
				    iPtr->numLevels,
				    (size_t)(pc - codePtr->codeStart));
			}
			for (i = 0;  i < opnd;  i++) {
			    TclPrintObject(stdout, objv[i], 15);
			    fprintf(stdout, " ");
			}
			fprintf(stdout, "\n");
			fflush(stdout);
		    }
#endif /*TCL_COMPILE_DEBUG*/
		    goto doInvokeNext;
		}
	    }

	    if (contextPtr->callPtr->flags & CONSTRUCTOR) {
		methodType = "constructor";
	    } else if (contextPtr->callPtr->flags & DESTRUCTOR) {
		methodType = "destructor";
	    } else {
		methodType = "method";
	    }

	    TRACE_APPEND(("ERROR: \"%.30s\" not on reachable chain\n",
		    O2S(valuePtr)));
	    for (i = contextPtr->index ; i != TCL_INDEX_NONE ; i--) {
		miPtr = contextPtr->callPtr->chain + i;
		if (miPtr->isFilter
			|| miPtr->mPtr->declaringClassPtr != classPtr) {
		    continue;
		}
		Tcl_SetObjResult(interp, Tcl_ObjPrintf(
			"%s implementation by \"%s\" not reachable from here",
			methodType, TclGetString(valuePtr)));
		DECACHE_STACK_INFO();
		Tcl_SetErrorCode(interp, "TCL", "OO", "CLASS_NOT_REACHABLE",
			NULL);
		CACHE_STACK_INFO();
		goto gotError;
	    }
	    Tcl_SetObjResult(interp, Tcl_ObjPrintf(
		    "%s has no non-filter implementation by \"%s\"",
		    methodType, TclGetString(valuePtr)));
	    DECACHE_STACK_INFO();
	    Tcl_SetErrorCode(interp, "TCL", "OO", "CLASS_NOT_THERE", NULL);
	    CACHE_STACK_INFO();
	    goto gotError;
	}

    case INST_TCLOO_NEXT:
	opnd = TclGetUInt1AtPtr(pc+1);
	objv = &OBJ_AT_DEPTH(opnd - 1);
	framePtr = iPtr->varFramePtr;
	skip = 1;
	TRACE(("%d => ", opnd));
	if (framePtr == NULL ||
		!(framePtr->isProcCallFrame & FRAME_IS_METHOD)) {
	    TRACE_APPEND(("ERROR: no TclOO call context\n"));
	    Tcl_SetObjResult(interp, Tcl_NewStringObj(
		    "next may only be called from inside a method",
		    -1));
	    DECACHE_STACK_INFO();
	    Tcl_SetErrorCode(interp, "TCL", "OO", "CONTEXT_REQUIRED", NULL);
	    CACHE_STACK_INFO();
	    goto gotError;
	}
	contextPtr = (CallContext *)framePtr->clientData;

	newDepth = contextPtr->index + 1;
	if (newDepth >= contextPtr->callPtr->numChain) {
	    /*
	     * We're at the end of the chain; generate an error message unless
	     * the interpreter is being torn down, in which case we might be
	     * getting here because of methods/destructors doing a [next] (or
	     * equivalent) unexpectedly.
	     */

	    const char *methodType;

	    if (contextPtr->callPtr->flags & CONSTRUCTOR) {
		methodType = "constructor";
	    } else if (contextPtr->callPtr->flags & DESTRUCTOR) {
		methodType = "destructor";
	    } else {
		methodType = "method";
	    }

	    TRACE_APPEND(("ERROR: no TclOO next impl\n"));
	    Tcl_SetObjResult(interp, Tcl_ObjPrintf(
		    "no next %s implementation", methodType));
	    DECACHE_STACK_INFO();
	    Tcl_SetErrorCode(interp, "TCL", "OO", "NOTHING_NEXT", NULL);
	    CACHE_STACK_INFO();
	    goto gotError;
#ifdef TCL_COMPILE_DEBUG
	} else if (tclTraceExec >= 2) {
	    int i;

	    if (traceInstructions) {
		strncpy(cmdNameBuf, TclGetString(objv[0]), 20);
	    } else {
		fprintf(stdout, "%" TCL_SIZE_MODIFIER "d: (%" TCL_Z_MODIFIER "u) invoking ",
			iPtr->numLevels, (pc - codePtr->codeStart));
	    }
	    for (i = 0;  i < opnd;  i++) {
		TclPrintObject(stdout, objv[i], 15);
		fprintf(stdout, " ");
	    }
	    fprintf(stdout, "\n");
	    fflush(stdout);
#endif /*TCL_COMPILE_DEBUG*/
	}

    doInvokeNext:
	bcFramePtr->data.tebc.pc = (char *) pc;
	iPtr->cmdFramePtr = bcFramePtr;

	if (iPtr->flags & INTERP_DEBUG_FRAME) {
	    ArgumentBCEnter(interp, codePtr, TD, pc, opnd, objv);
	}

	pcAdjustment = 2;
	cleanup = opnd;
	DECACHE_STACK_INFO();
	iPtr->varFramePtr = framePtr->callerVarPtr;
	pc += pcAdjustment;
	TEBC_YIELD();

	TclPushTailcallPoint(interp);
	oPtr = contextPtr->oPtr;
	if (oPtr->flags & FILTER_HANDLING) {
	    TclNRAddCallback(interp, FinalizeOONextFilter,
		    framePtr, contextPtr, INT2PTR(contextPtr->index),
		    INT2PTR(contextPtr->skip));
	} else {
	    TclNRAddCallback(interp, FinalizeOONext,
		    framePtr, contextPtr, INT2PTR(contextPtr->index),
		    INT2PTR(contextPtr->skip));
	}
	contextPtr->skip = skip;
	contextPtr->index = newDepth;
	if (contextPtr->callPtr->chain[newDepth].isFilter
		|| contextPtr->callPtr->flags & FILTER_HANDLING) {
	    oPtr->flags |= FILTER_HANDLING;
	} else {
	    oPtr->flags &= ~FILTER_HANDLING;
	}

	{
	    Method *const mPtr =
		    contextPtr->callPtr->chain[newDepth].mPtr;

	    if (mPtr->typePtr->version < TCL_OO_METHOD_VERSION_2) {
		return mPtr->typePtr->callProc(mPtr->clientData, interp,
			(Tcl_ObjectContext) contextPtr, opnd, objv);
	    }
	    return ((Tcl_MethodCallProc2 *)(void *)(mPtr->typePtr->callProc))(mPtr->clientData, interp,
		    (Tcl_ObjectContext) contextPtr, opnd, objv);
	}

    case INST_TCLOO_IS_OBJECT:
	oPtr = (Object *) Tcl_GetObjectFromObj(interp, OBJ_AT_TOS);
	objResultPtr = TCONST(oPtr != NULL ? 1 : 0);
	TRACE_WITH_OBJ(("%.30s => ", O2S(OBJ_AT_TOS)), objResultPtr);
	NEXT_INST_F(1, 1, 1);
    case INST_TCLOO_CLASS:
	oPtr = (Object *) Tcl_GetObjectFromObj(interp, OBJ_AT_TOS);
	if (oPtr == NULL) {
	    TRACE(("%.30s => ERROR: not object\n", O2S(OBJ_AT_TOS)));
	    goto gotError;
	}
	objResultPtr = TclOOObjectName(interp, oPtr->selfCls->thisPtr);
	TRACE_WITH_OBJ(("%.30s => ", O2S(OBJ_AT_TOS)), objResultPtr);
	NEXT_INST_F(1, 1, 1);
    case INST_TCLOO_NS:
	oPtr = (Object *) Tcl_GetObjectFromObj(interp, OBJ_AT_TOS);
	if (oPtr == NULL) {
	    TRACE(("%.30s => ERROR: not object\n", O2S(OBJ_AT_TOS)));
	    goto gotError;
	}

	/*
	 * TclOO objects *never* have the global namespace as their NS.
	 */

	TclNewStringObj(objResultPtr, oPtr->namespacePtr->fullName,
		strlen(oPtr->namespacePtr->fullName));
	TRACE_WITH_OBJ(("%.30s => ", O2S(OBJ_AT_TOS)), objResultPtr);
	NEXT_INST_F(1, 1, 1);
    }

    /*
     *     End of TclOO support instructions.
     * -----------------------------------------------------------------
     *	   Start of INST_LIST and related instructions.
     */

    {
	int dstatus, numIndices, nocase, match, cflags,
	    toIdxAnchor, fromIdxAnchor;
	Tcl_Size slength, length2, fromIdx, toIdx, index, s1len, s2len;
	const char *s1, *s2;

    case INST_LIST:
	/*
	 * Pop the opnd (objc) top stack elements into a new list obj and then
	 * decrement their ref counts.
	 */

	opnd = TclGetUInt4AtPtr(pc+1);
	objResultPtr = Tcl_NewListObj(opnd, &OBJ_AT_DEPTH(opnd-1));
	TRACE_WITH_OBJ(("%u => ", opnd), objResultPtr);
	NEXT_INST_V(5, opnd, 1);

    case INST_LIST_LENGTH:
	TRACE(("\"%.30s\" => ", O2S(OBJ_AT_TOS)));
	if (TclListObjLengthM(interp, OBJ_AT_TOS, &length) != TCL_OK) {
	    TRACE_ERROR(interp);
	    goto gotError;
	}
	TclNewIntObj(objResultPtr, length);
	TRACE_APPEND(("%" TCL_SIZE_MODIFIER "d\n", length));
	NEXT_INST_F(1, 1, 1);

    case INST_LIST_INDEX:	/* lindex with objc == 3 */
	value2Ptr = OBJ_AT_TOS;
	valuePtr = OBJ_UNDER_TOS;
	TRACE(("\"%.30s\" \"%.30s\" => ", O2S(valuePtr), O2S(value2Ptr)));
	if (
	    TclHasInternalRep(value2Ptr, tclListType)
	    ||
	    TclObjectHasInterface(value2Ptr, list, length)
	) {
	    Tcl_Size value2Length;
	    if (Tcl_ListObjLength(interp,value2Ptr,&value2Length),
		value2Length == 1) {
		if (TclHasInternalRep(value2Ptr, tclListType)) {
		    value2Ptr = TclListObjGetElement(value2Ptr, 0);
		} else {
		    Tcl_ListObjIndex(interp, value2Ptr, 0, &value2Ptr);
		}
	    } else {
		goto TclLindexList;
	    }
	}

<<<<<<< HEAD
	if (TclObjectHasInterface(valuePtr, list, length)
	    || TclHasInternalRep(valuePtr, tclListType)) {
	    int code, haveElements = 0, status;

	    if (TclHasInternalRep(valuePtr, tclListType)) {
		/* since the type is tclListtype, this can't fail */
		TclListObjGetElementsM(interp, valuePtr, &objc, &objv);
		haveElements = 1;
	    } else {
		TclObjectDispatchNoDefault(interp, status, valuePtr, list,
		    length, interp, valuePtr, &objc);
		if (status != TCL_OK) {
		    CACHE_STACK_INFO();
		    TRACE_ERROR(interp);
		    goto gotError;
		}

		if (objc < 0) {
		    objc = TCL_SIZE_MAX;
		}
	    } 

	    Tcl_IncrRefCount(value2Ptr);
	    DECACHE_STACK_INFO();
	    code = TclGetIntForIndexM(interp, value2Ptr, objc-1, &index);
	    CACHE_STACK_INFO();
	    if (code != TCL_OK) {
		goto TclLindexList;
	    }
	    Tcl_DecrRefCount(value2Ptr);

	    if (haveElements && code == TCL_OK) {
		tosPtr--;
		pcAdjustment = 1;
		goto lindexFastPath;
	    }

	    Tcl_ResetResult(interp);
	    TclObjectDispatchNoDefault(interp, status, valuePtr, list,
		index, interp, valuePtr, index, &objResultPtr);
	    if (status != TCL_OK) {
		TRACE_ERROR(interp);
		goto gotError;
	    }
	    if (objResultPtr == NULL) {
		TclNewObj(objResultPtr);
=======
	/* special case for AbstractList */
	if (TclObjTypeHasProc(valuePtr,indexProc)) {
	    DECACHE_STACK_INFO();
	    length = TclObjTypeHasProc(valuePtr, lengthProc)(valuePtr);
	    if (TclGetIntForIndexM(interp, value2Ptr, length-1, &index)!=TCL_OK) {
		CACHE_STACK_INFO();
		TRACE_ERROR(interp);
		goto gotError;
	    }
	    if (Tcl_ObjTypeIndex(interp, valuePtr, index, &objResultPtr)!=TCL_OK) {
		CACHE_STACK_INFO();
		TRACE_ERROR(interp);
		goto gotError;
>>>>>>> 18581927
	    }
	    Tcl_IncrRefCount(objResultPtr); // reference held here
	    goto lindexDone;

	}
    TclLindexList:
	/*
	 * Extract the desired list element.
	 */
<<<<<<< HEAD
=======

	{
	    Tcl_Size value2Length;
	    Tcl_Obj *indexListPtr = value2Ptr;
	    if ((TclListObjGetElementsM(interp, valuePtr, &objc, &objv) == TCL_OK)
		&& (
		    !TclHasInternalRep(value2Ptr, &tclListType)
		    ||
		    ((Tcl_ListObjLength(interp,value2Ptr,&value2Length),
			value2Length == 1
			    ? (indexListPtr = TclListObjGetElement(value2Ptr, 0), 1)
			    : 0
		    ))
		)
	    ) {
		int code;

		/* increment the refCount of value2Ptr because TclListObjGetElement may
		 * have just extracted it from a list in the condition for this block.
		 */
		Tcl_IncrRefCount(indexListPtr);

		DECACHE_STACK_INFO();
		code = TclGetIntForIndexM(interp, indexListPtr, objc-1, &index);
		TclDecrRefCount(indexListPtr);
		CACHE_STACK_INFO();
		if (code == TCL_OK) {
		    Tcl_DecrRefCount(value2Ptr);
		    tosPtr--;
		    pcAdjustment = 1;
		    goto lindexFastPath;
		}
		Tcl_ResetResult(interp);
	    }
	}

	DECACHE_STACK_INFO();
>>>>>>> 18581927
	objResultPtr = TclLindexList(interp, valuePtr, value2Ptr);
	CACHE_STACK_INFO();

    lindexDone:
	if (!objResultPtr) {
	    TRACE_ERROR(interp);
	    goto gotError;
	}

	/*
	 * Stash the list element on the stack.
	 */

	TRACE_APPEND(("\"%.30s\"\n", O2S(objResultPtr)));
	NEXT_INST_F(1, 2, -1);	/* Already has the correct refCount */

    case INST_LIST_INDEX_IMM:	/* lindex with objc==3 and index in bytecode
				 * stream */

	/*
	 * Pop the list and get the index.
	 */

	valuePtr = OBJ_AT_TOS;
	opnd = TclGetInt4AtPtr(pc+1);
	TRACE(("\"%.30s\" %d => ", O2S(valuePtr), opnd));

<<<<<<< HEAD
	if (TclObjectHasInterface(valuePtr, list, length)) {
	    TCL_UNUSEDVAR(int status);
	    TclObjectDispatchNoDefault(interp, status, valuePtr, list,
		length, interp, valuePtr, &length);
=======
	/*
	 * Get the contents of the list, making sure that it really is a list
	 * in the process.
	 */
>>>>>>> 18581927

	/* special case for AbstractList */
	if (TclObjTypeHasProc(valuePtr,indexProc)) {
	    length = TclObjTypeHasProc(valuePtr, lengthProc)(valuePtr);

	    /* Decode end-offset index values. */
	    index = TclIndexDecode(opnd, length-1);

	    /* Compute value @ index */
<<<<<<< HEAD
	    if (index >= 0 && index < length) {
		TclObjectDispatchNoDefault(interp, status, valuePtr, list,
		    index, interp, valuePtr, index, &objResultPtr);
		if (objResultPtr == NULL) {
		    CACHE_STACK_INFO();
		    TRACE_ERROR(interp);
		    goto gotError;
		}
	    } else {
		TclNewObj(objResultPtr);
=======
	    DECACHE_STACK_INFO();
	    if (Tcl_ObjTypeIndex(interp, valuePtr, index, &objResultPtr)!=TCL_OK) {
		CACHE_STACK_INFO();
		TRACE_ERROR(interp);
		goto gotError;
>>>>>>> 18581927
	    }
	    CACHE_STACK_INFO();

	    pcAdjustment = 5;
	    goto lindexFastPath2;
	}

<<<<<<< HEAD
	/*
	 * Get the contents of the list, making sure that it really is a list
	 * in the process.
	 */

	if (!TclHasInternalRep(valuePtr, tclListType)
	    && TclObjectHasInterface(valuePtr, list, index)) {
	    if (Tcl_ListObjLength(interp, valuePtr, &objc) != TCL_OK) {
		TRACE_ERROR(interp);
		goto gotError;
	    }
=======
	/* List case */
	if (TclListObjGetElementsM(interp, valuePtr, &objc, &objv) != TCL_OK) {
	    TRACE_ERROR(interp);
	    goto gotError;
	}
>>>>>>> 18581927

	    if (TclIndexIsFromEnd(opnd) && !Tcl_LengthIsFinite(objc)) {
		/* end-relative index, and list end is indeterminate */
		if (TclObjectDispatchNoDefault(interp, dstatus, valuePtr, list, indexEnd,
		    interp, valuePtr, index, &objResultPtr) != TCL_OK
		    || dstatus != TCL_OK) {
		    TRACE_ERROR(interp);
		    goto gotError;
		}
	    } else {
		index = TclIndexDecode(opnd, TclIndexLast(objc));
		if (Tcl_ListObjIndex(interp, valuePtr, index, &objResultPtr)
		    != TCL_OK) {
		    TRACE_ERROR(interp);
		    goto gotError;
		}
	    }
	    if (objResultPtr == NULL) {
		TclNewObj(objResultPtr);
	    }
	    Tcl_IncrRefCount(objResultPtr);

	    /*
	     * Stash the list element on the stack.
	     */

	    TRACE_APPEND(("\"%.30s\"\n", O2S(objResultPtr)));
	    /* Already has the correct refCount */
	    NEXT_INST_F(5, 1, -1);
	} else {
	    if (TclListObjGetElementsM(interp, valuePtr, &objc, &objv) != TCL_OK) {
		TRACE_ERROR(interp);
		goto gotError;
	    }
	    /* Decode end-offset index values. */

	    index = TclIndexDecode(opnd, TclIndexLast(objc));
	    pcAdjustment = 5;
	}


    lindexFastPath:
	if (index >= 0 && index < objc) {
	    objResultPtr = objv[index];
	} else {
	    TclNewObj(objResultPtr);
	}

    lindexFastPath2:

	TRACE_APPEND(("\"%.30s\"\n", O2S(objResultPtr)));
	NEXT_INST_F(pcAdjustment, 1, 1);

    case INST_LIST_INDEX_MULTI:	/* 'lindex' with multiple index args */
	/*
	 * Determine the count of index args.
	 */

	opnd = TclGetUInt4AtPtr(pc+1);
	numIndices = opnd-1;

	/*
	 * Do the 'lindex' operation.
	 */

	TRACE(("%d => ", opnd));
	objResultPtr = TclLindexFlat(interp, OBJ_AT_DEPTH(numIndices),
		numIndices, &OBJ_AT_DEPTH(numIndices - 1));
	if (!objResultPtr) {
	    TRACE_ERROR(interp);
	    goto gotError;
	}

	/*
	 * Set result.
	 */

	TRACE_APPEND(("\"%.30s\"\n", O2S(objResultPtr)));
	NEXT_INST_V(5, opnd, -1);

    case INST_LSET_FLAT:
	/*
	 * Lset with 3, 5, or more args. Get the number of index args.
	 */

	opnd = TclGetUInt4AtPtr(pc + 1);
	numIndices = opnd - 2;
	TRACE(("%d => ", opnd));

	/*
	 * Get the old value of variable, and remove the stack ref. This is
	 * safe because the variable still references the object; the ref
	 * count will never go zero here - we can use the smaller macro
	 * Tcl_DecrRefCount.
	 */

	valuePtr = POP_OBJECT();
	Tcl_DecrRefCount(valuePtr); /* This one should be done here */

	/*
	 * Compute the new variable value.
	 */

	if (TclObjTypeHasProc(valuePtr, setElementProc)) {

	    DECACHE_STACK_INFO();
	    objResultPtr = Tcl_ObjTypeSetElement(interp,
		valuePtr, numIndices,
	        &OBJ_AT_DEPTH(numIndices), OBJ_AT_TOS);
	} else {
	    objResultPtr = TclLsetFlat(interp, valuePtr, numIndices,
		&OBJ_AT_DEPTH(numIndices), OBJ_AT_TOS);
	}
	if (!objResultPtr) {
	    CACHE_STACK_INFO();
	    TRACE_ERROR(interp);
	    goto gotError;
	}

	/*
	 * Set result.
	 */
	CACHE_STACK_INFO();
	TRACE_APPEND(("\"%.30s\"\n", O2S(objResultPtr)));
	NEXT_INST_V(5, numIndices+1, -1);

    case INST_LSET_LIST:	/* 'lset' with 4 args */
	/*
	 * Get the old value of variable, and remove the stack ref. This is
	 * safe because the variable still references the object; the ref
	 * count will never go zero here - we can use the smaller macro
	 * Tcl_DecrRefCount.
	 */

	objPtr = POP_OBJECT();
	Tcl_DecrRefCount(objPtr);	/* This one should be done here. */

	/*
	 * Get the new element value, and the index list.
	 */

	valuePtr = OBJ_AT_TOS;
	value2Ptr = OBJ_UNDER_TOS;
	TRACE(("\"%.30s\" \"%.30s\" \"%.30s\" => ",
		O2S(value2Ptr), O2S(valuePtr), O2S(objPtr)));

	/*
	 * Compute the new variable value.
	 */

	objResultPtr = TclLsetList(interp, objPtr, value2Ptr, valuePtr);
	if (!objResultPtr) {
	    TRACE_ERROR(interp);
	    goto gotError;
	}

	/*
	 * Set result.
	 */

	TRACE_APPEND(("\"%.30s\"\n", O2S(objResultPtr)));
	NEXT_INST_F(1, 2, -1);

    case INST_LIST_RANGE_IMM:	/* lrange with objc==4 and both indices in
				 * bytecode stream */

	/*
	 * Pop the list and get the indices.
	 */

	valuePtr = OBJ_AT_TOS;
	fromIdx = TclGetInt4AtPtr(pc+1);
	toIdx = TclGetInt4AtPtr(pc+5);
	TRACE(("\"%.30s\" %d %d => ", O2S(valuePtr), TclGetInt4AtPtr(pc+1),
		TclGetInt4AtPtr(pc+5)));

	/*
	 * Get the length of the list, making sure that it really is a list
	 * in the process.
	 */

	if (TclListObjLengthM(interp, valuePtr, &objc) != TCL_OK) {
	    TRACE_ERROR(interp);
	    goto gotError;
	}

	/*
	 * Skip a lot of work if we're about to throw the result away (common
	 * with uses of [lassign]).
	 */

#ifndef TCL_COMPILE_DEBUG
	if (*(pc+9) == INST_POP) {
	    NEXT_INST_F(10, 1, 0);
	}
#endif

	/* Every range of an empty list is an empty list */
	if (objc == 0) {
	    /* avoid return of not canonical list (e. g. spaces in string repr.) */
	    if (!valuePtr->bytes || !valuePtr->length) {
		TRACE_APPEND(("\n"));
		NEXT_INST_F(9, 0, 0);
	    }
	    goto emptyList;
	}

	/* Decode index value operands. */

	if (toIdx == TCL_INDEX_NONE) {
	emptyList:
	    TclNewObj(objResultPtr);
	    TRACE_APPEND(("\"%.30s\"", O2S(objResultPtr)));
	    NEXT_INST_F(9, 1, 1);
	}

	toIdxAnchor = TclIndexIsFromEnd(toIdx);
	fromIdxAnchor = TclIndexIsFromEnd(fromIdx);

	if (!Tcl_LengthIsFinite(objc)
	    && (toIdxAnchor == 1 || fromIdxAnchor == 1)) {

<<<<<<< HEAD
	    toIdx = TclIndexDecode(toIdx, SIZE_MAX);
	    fromIdx = TclIndexDecode(fromIdx, SIZE_MAX);
	    dstatus = TclObjectDispatchNoDefault(interp, objResultPtr,
		valuePtr, list, rangeEnd, interp, valuePtr, toIdxAnchor,
		toIdx, fromIdxAnchor, fromIdx);
	    if (dstatus != TCL_OK || objResultPtr == NULL) {
		goto gotError;
=======
	if (TclObjTypeHasProc(valuePtr, sliceProc)) {
	    DECACHE_STACK_INFO();
	    if (Tcl_ObjTypeSlice(interp, valuePtr, fromIdx, toIdx, &objResultPtr) != TCL_OK) {
		objResultPtr = NULL;
>>>>>>> 18581927
	    }
	} else {
	    toIdx = TclIndexDecode(toIdx, TclIndexLast(objc));
	    if (toIdx == TCL_INDEX_NONE) {
		goto emptyList;
	    } else if (Tcl_LengthIsFinite(objc) && toIdx + 1 >= objc + 1) {
		toIdx = TclIndexLast(objc);
	    }

	    assert (toIdx < objc);
	    /*
	    assert ( fromIdx != TCL_INDEX_NONE );
	     *
	     * Extra safety for legacy bytecodes:
	     */
	    if (fromIdx == TCL_INDEX_NONE) {
		fromIdx = TCL_INDEX_START;
	    }

	    fromIdx = TclIndexDecode(fromIdx, objc - 1);

	    objResultPtr = TclListObjRange(interp, valuePtr, fromIdx, toIdx);
	}
<<<<<<< HEAD
=======
	if (objResultPtr == NULL) {
	    CACHE_STACK_INFO();
	    TRACE_ERROR(interp);
	    goto gotError;
	}
>>>>>>> 18581927

	CACHE_STACK_INFO();
	TRACE_APPEND(("\"%.30s\"", O2S(objResultPtr)));
	NEXT_INST_F(9, 1, 1);

    case INST_LIST_IN:
    case INST_LIST_NOT_IN:	/* Basic list containment operators. */
	value2Ptr = OBJ_AT_TOS;
	valuePtr = OBJ_UNDER_TOS;

	s1 = Tcl_GetStringFromObj(valuePtr, &s1len);
	TRACE(("\"%.30s\" \"%.30s\" => ", O2S(valuePtr), O2S(value2Ptr)));
	if (TclListObjLengthM(interp, value2Ptr, &length) != TCL_OK) {
	    TRACE_ERROR(interp);
	    goto gotError;
	}
	match = 0;
	if (length > 0) {
	    Tcl_Size i = 0;
	    Tcl_Obj *o;
<<<<<<< HEAD
=======
	    int isAbstractList = TclObjTypeHasProc(value2Ptr,indexProc) != NULL;

>>>>>>> 18581927
	    /*
	     * An empty list doesn't match anything.
	     */

	    do {
<<<<<<< HEAD
		if (TclObjectHasInterface(valuePtr, list, index)) {
		    TCL_UNUSEDVAR(int status);
		    TclObjectDispatchNoDefault(interp, status, value2Ptr, list,
			index, interp, value2Ptr, i, &o);
		    if (!o) {
			TRACE_ERROR(interp);
			goto gotError;
		    }
=======
		if (isAbstractList) {
		    DECACHE_STACK_INFO();
		    if (Tcl_ObjTypeIndex(interp, value2Ptr, i, &o) != TCL_OK) {
			CACHE_STACK_INFO();
			TRACE_ERROR(interp);
			goto gotError;
		    }
		    CACHE_STACK_INFO();
>>>>>>> 18581927
		} else {
		    Tcl_ListObjIndex(NULL, value2Ptr, i, &o);
		}
		if (o != NULL) {
		    s2 = Tcl_GetStringFromObj(o, &s2len);
		} else {
		    s2 = "";
		    s2len = 0;
		}
		if (s1len == s2len) {
		    match = (memcmp(s1, s2, s1len) == 0);
		}
<<<<<<< HEAD
		TclBounceRefCount(o);
=======

		/* Could be an ephemeral abstract obj */
		Tcl_BumpObj(o);

>>>>>>> 18581927
		i++;
	    } while (i < length && match == 0);
	}

	if (*pc == INST_LIST_NOT_IN) {
	    match = !match;
	}

	TRACE_APPEND(("%d\n", match));

	/*
	 * Peep-hole optimisation: if you're about to jump, do jump from here.
	 * We're saving the effort of pushing a boolean value only to pop it
	 * for branching.
	 */

	JUMP_PEEPHOLE_F(match, 1, 2);

    case INST_LIST_CONCAT:
	value2Ptr = OBJ_AT_TOS;
	valuePtr = OBJ_UNDER_TOS;
	TRACE(("\"%.30s\" \"%.30s\" => ", O2S(valuePtr), O2S(value2Ptr)));
	if (Tcl_IsShared(valuePtr)) {
	    objResultPtr = Tcl_DuplicateObj(valuePtr);
	    if (Tcl_ListObjAppendList(interp, objResultPtr,
		    value2Ptr) != TCL_OK) {
		TRACE_ERROR(interp);
		TclDecrRefCount(objResultPtr);
		goto gotError;
	    }
	    TRACE_APPEND(("\"%.30s\"\n", O2S(objResultPtr)));
	    NEXT_INST_F(1, 2, 1);
	} else {
	    if (Tcl_ListObjAppendList(interp, valuePtr, value2Ptr) != TCL_OK){
		TRACE_ERROR(interp);
		goto gotError;
	    }
	    TRACE_APPEND(("\"%.30s\"\n", O2S(valuePtr)));
	    NEXT_INST_F(1, 1, 0);
	}

    case INST_LREPLACE4:
	{
	TCL_HASH_TYPE numToDelete, numNewElems;
	int end_indicator;
	int haveSecondIndex, flags;
	Tcl_Obj *fromIdxObj, *toIdxObj;
	opnd = TclGetInt4AtPtr(pc + 1);
	flags = TclGetInt1AtPtr(pc + 5);

	/* Stack: ... listobj index1 ?index2? new1 ... newN */
	valuePtr = OBJ_AT_DEPTH(opnd-1);

	/* haveSecondIndex==0 => pure insert */
	haveSecondIndex = (flags & TCL_LREPLACE4_SINGLE_INDEX) == 0;
	numNewElems = opnd - 2 - haveSecondIndex;

	/* end_indicator==1 => "end" is last element's index, 0=>index beyond */
	end_indicator = (flags & TCL_LREPLACE4_END_IS_LAST) != 0;
	fromIdxObj = OBJ_AT_DEPTH(opnd - 2);
	toIdxObj = haveSecondIndex ? OBJ_AT_DEPTH(opnd - 3) : NULL;
	if (Tcl_ListObjLength(interp, valuePtr, &length) != TCL_OK) {
	    TRACE_ERROR(interp);
	    goto gotError;
	}

	DECACHE_STACK_INFO();

	if (TclGetIntForIndexM(
		interp, fromIdxObj, length - end_indicator, &fromIdx)
	    != TCL_OK) {
	    CACHE_STACK_INFO();
	    TRACE_ERROR(interp);
	    goto gotError;
	}
	if (fromIdx == TCL_INDEX_NONE) {
	    fromIdx = 0;
	} else if (fromIdx > length) {
	    fromIdx = length;
	}
	numToDelete = 0;
	if (toIdxObj) {
	    if (TclGetIntForIndexM(
		    interp, toIdxObj, length - end_indicator, &toIdx)
		!= TCL_OK) {
		CACHE_STACK_INFO();
		TRACE_ERROR(interp);
		goto gotError;
	    }
	    if (toIdx != TCL_INDEX_NONE) {
		if (toIdx > length) {
		    toIdx = length;
		}
		if (toIdx >= fromIdx) {
		    numToDelete = toIdx - fromIdx + 1;
		}
	    }
	}

	CACHE_STACK_INFO();

	if (Tcl_IsShared(valuePtr)) {
	    objResultPtr = Tcl_DuplicateObj(valuePtr);
	    if (Tcl_ListObjReplace(interp,
				   objResultPtr,
				   fromIdx,
				   numToDelete,
				   numNewElems,
				   &OBJ_AT_DEPTH(numNewElems - 1))
		!= TCL_OK) {
		TRACE_ERROR(interp);
		Tcl_DecrRefCount(objResultPtr);
		goto gotError;
	    }
	    TRACE_APPEND(("\"%.30s\"\n", O2S(objResultPtr)));
	    NEXT_INST_V(6, opnd, 1);
	} else {
	    if (Tcl_ListObjReplace(interp,
				   valuePtr,
				   fromIdx,
				   numToDelete,
				   numNewElems,
				   &OBJ_AT_DEPTH(numNewElems - 1))
		!= TCL_OK) {
		TRACE_ERROR(interp);
		goto gotError;
	    }
	    TRACE_APPEND(("\"%.30s\"\n", O2S(valuePtr)));
	    NEXT_INST_V(6, opnd - 1, 0);
	}
	}

	/*
	 *	   End of INST_LIST and related instructions.
	 * -----------------------------------------------------------------
	 *	   Start of string-related instructions.
	 */

    case INST_STR_EQ:
    case INST_STR_NEQ:		/* String (in)equality check */
    case INST_STR_CMP:		/* String compare. */
    case INST_STR_LT:
    case INST_STR_GT:
    case INST_STR_LE:
    case INST_STR_GE:
    stringCompare:
	value2Ptr = OBJ_AT_TOS;
	valuePtr = OBJ_UNDER_TOS;

	{
	    int checkEq = ((*pc == INST_EQ) || (*pc == INST_NEQ)
		    || (*pc == INST_STR_EQ) || (*pc == INST_STR_NEQ));
	    match = TclStringCmp(valuePtr, value2Ptr, checkEq, 0, -1);
	}

	/*
	 * Make sure only -1,0,1 is returned
	 * TODO: consider peephole opt.
	 */

	if (*pc != INST_STR_CMP) {
	    /*
	     * Take care of the opcodes that goto'ed into here.
	     */

	    switch (*pc) {
	    case INST_STR_EQ:
	    case INST_EQ:
		match = (match == 0);
		break;
	    case INST_STR_NEQ:
	    case INST_NEQ:
		match = (match != 0);
		break;
	    case INST_LT:
	    case INST_STR_LT:
		match = (match < 0);
		break;
	    case INST_GT:
	    case INST_STR_GT:
		match = (match > 0);
		break;
	    case INST_LE:
	    case INST_STR_LE:
		match = (match <= 0);
		break;
	    case INST_GE:
	    case INST_STR_GE:
		match = (match >= 0);
		break;
	    }
	}

	TRACE(("\"%.20s\" \"%.20s\" => %d\n", O2S(valuePtr), O2S(value2Ptr),
		(match < 0 ? -1 : match > 0 ? 1 : 0)));
	JUMP_PEEPHOLE_F(match, 1, 2);

    case INST_STR_LEN:
	valuePtr = OBJ_AT_TOS;
	slength = Tcl_GetCharLength(valuePtr);
	TclNewIntObj(objResultPtr, slength);
	TRACE(("\"%.20s\" => %" TCL_Z_MODIFIER "u\n", O2S(valuePtr), slength));
	NEXT_INST_F(1, 1, 1);

    case INST_STR_UPPER:
	valuePtr = OBJ_AT_TOS;
	TRACE(("\"%.20s\" => ", O2S(valuePtr)));
	if (Tcl_IsShared(valuePtr)) {
	    s1 = Tcl_GetStringFromObj(valuePtr, &slength);
	    TclNewStringObj(objResultPtr, s1, slength);
	    slength = Tcl_UtfToUpper(TclGetString(objResultPtr));
	    Tcl_SetObjLength(objResultPtr, slength);
	    TRACE_APPEND(("\"%.20s\"\n", O2S(objResultPtr)));
	    NEXT_INST_F(1, 1, 1);
	} else {
	    slength = Tcl_UtfToUpper(TclGetString(valuePtr));
	    Tcl_SetObjLength(valuePtr, slength);
	    TclFreeInternalRep(valuePtr);
	    TRACE_APPEND(("\"%.20s\"\n", O2S(valuePtr)));
	    NEXT_INST_F(1, 0, 0);
	}
    case INST_STR_LOWER:
	valuePtr = OBJ_AT_TOS;
	TRACE(("\"%.20s\" => ", O2S(valuePtr)));
	if (Tcl_IsShared(valuePtr)) {
	    s1 = Tcl_GetStringFromObj(valuePtr, &slength);
	    TclNewStringObj(objResultPtr, s1, slength);
	    slength = Tcl_UtfToLower(TclGetString(objResultPtr));
	    Tcl_SetObjLength(objResultPtr, slength);
	    TRACE_APPEND(("\"%.20s\"\n", O2S(objResultPtr)));
	    NEXT_INST_F(1, 1, 1);
	} else {
	    slength = Tcl_UtfToLower(TclGetString(valuePtr));
	    Tcl_SetObjLength(valuePtr, slength);
	    TclFreeInternalRep(valuePtr);
	    TRACE_APPEND(("\"%.20s\"\n", O2S(valuePtr)));
	    NEXT_INST_F(1, 0, 0);
	}
    case INST_STR_TITLE:
	valuePtr = OBJ_AT_TOS;
	TRACE(("\"%.20s\" => ", O2S(valuePtr)));
	if (Tcl_IsShared(valuePtr)) {
	    s1 = Tcl_GetStringFromObj(valuePtr, &slength);
	    TclNewStringObj(objResultPtr, s1, slength);
	    slength = Tcl_UtfToTitle(TclGetString(objResultPtr));
	    Tcl_SetObjLength(objResultPtr, slength);
	    TRACE_APPEND(("\"%.20s\"\n", O2S(objResultPtr)));
	    NEXT_INST_F(1, 1, 1);
	} else {
	    slength = Tcl_UtfToTitle(TclGetString(valuePtr));
	    Tcl_SetObjLength(valuePtr, slength);
	    TclFreeInternalRep(valuePtr);
	    TRACE_APPEND(("\"%.20s\"\n", O2S(valuePtr)));
	    NEXT_INST_F(1, 0, 0);
	}

    case INST_STR_INDEX:
	value2Ptr = OBJ_AT_TOS;
	valuePtr = OBJ_UNDER_TOS;
	TRACE(("\"%.20s\" %.20s => ", O2S(valuePtr), O2S(value2Ptr)));

	/*
	 * Get char length to calculate what 'end' means.
	 */

	slength = Tcl_GetCharLength(valuePtr);
	if (TclObjectHasInterface(valuePtr, string, index)) {
	    int status;
	    status = TclStringIndexInterface(interp, valuePtr, value2Ptr, &objResultPtr);
	    if (status != TCL_OK) {
		goto gotError;
	    }
	} else {
	    DECACHE_STACK_INFO();
	    if (TclGetIntForIndexM(interp, value2Ptr, slength-1, &index)!=TCL_OK) {
		CACHE_STACK_INFO();
		TRACE_ERROR(interp);
		goto gotError;
	    }
	    CACHE_STACK_INFO();

	    if (index < 0 || index >= slength) {
		TclNewObj(objResultPtr);
	    } else if (TclIsPureByteArray(valuePtr)) {
		objResultPtr = Tcl_NewByteArrayObj(
			Tcl_GetByteArrayFromObj(valuePtr, NULL)+index, 1);
	    } else if (valuePtr->bytes && slength == valuePtr->length) {
		objResultPtr = Tcl_NewStringObj((const char *)
			valuePtr->bytes+index, 1);
	    } else {
		char buf[4] = "";
		int ch = Tcl_GetUniChar(valuePtr, index);

		/*
		 * This could be: Tcl_NewUnicodeObj((const Tcl_UniChar *)&ch, 1)
		 * but creating the object as a string seems to be faster in
		 * practical use.
		 */
		if (ch == -1) {
		    TclNewObj(objResultPtr);
		} else {
		    slength = Tcl_UniCharToUtf(ch, buf);
		    objResultPtr = Tcl_NewStringObj(buf, slength);
		}
	    }
	}
	TRACE_APPEND(("\"%s\"\n", O2S(objResultPtr)));
	NEXT_INST_F(1, 2, 1);

    case INST_STR_RANGE:
	TRACE(("\"%.20s\" %.20s %.20s =>",
		O2S(OBJ_AT_DEPTH(2)), O2S(OBJ_UNDER_TOS), O2S(OBJ_AT_TOS)));
	slength = Tcl_GetCharLength(OBJ_AT_DEPTH(2)) - 1;

	DECACHE_STACK_INFO();
	if (TclGetIntForIndexM(interp, OBJ_UNDER_TOS, slength,
		    &fromIdx) != TCL_OK) {
	    CACHE_STACK_INFO();
	    TRACE_ERROR(interp);
	    goto gotError;
	}
	if (TclGetIntForIndexM(interp, OBJ_AT_TOS, slength,
		    &toIdx) != TCL_OK) {
	    CACHE_STACK_INFO();
	    TRACE_ERROR(interp);
	    goto gotError;
	}
	CACHE_STACK_INFO();

	if (toIdx == TCL_INDEX_NONE) {
	    TclNewObj(objResultPtr);
	} else {
	    objResultPtr = Tcl_GetRange(OBJ_AT_DEPTH(2), fromIdx, toIdx);
	}
	TRACE_APPEND(("\"%.30s\"\n", O2S(objResultPtr)));
	NEXT_INST_V(1, 3, 1);

    case INST_STR_RANGE_IMM:
	valuePtr = OBJ_AT_TOS;
	fromIdx = TclGetInt4AtPtr(pc+1);
	toIdx = TclGetInt4AtPtr(pc+5);
	slength = Tcl_GetCharLength(valuePtr);
	TRACE(("\"%.20s\" %d %d => ", O2S(valuePtr), (int)(fromIdx), (int)(toIdx)));

	/* Every range of an empty value is an empty value */
	if (slength == 0) {
	    TRACE_APPEND(("\n"));
	    NEXT_INST_F(9, 0, 0);
	}

	if (TclObjectHasInterface(valuePtr, list, index)) {
	    if ((TclIndexIsFromEnd(toIdx) || TclIndexIsFromEnd(fromIdx))
		&& !Tcl_LengthIsFinite(slength)) {

		fromIdx = TclIndexDecode(fromIdx, TclIndexLast(slength));
		toIdx = TclIndexDecode(toIdx, TclIndexLast(slength));

		if (TclObjectDispatchNoDefault(interp, objResultPtr, valuePtr,
		    string, rangeEnd, valuePtr, fromIdx, toIdx) != TCL_OK
		    || objResultPtr == NULL) {
		    TRACE_ERROR(interp);
		    goto gotError;
		}
	    } else {
		fromIdx = TclIndexDecode(fromIdx, TclIndexLast(slength));
		toIdx = TclIndexDecode(toIdx, TclIndexLast(slength));
		if (TclObjectDispatchNoDefault(interp, objResultPtr, valuePtr,
		    string, range, valuePtr, fromIdx, toIdx) != TCL_OK
		    || objResultPtr == NULL) {
		    TRACE_ERROR(interp);
		    goto gotError;
		}
	    }
	} else {
	    /* Decode index operands. */

	    /*
	    assert ( toIdx != TCL_INDEX_NONE );
	     *
	     * Extra safety for legacy bytecodes:
	     */
	    if (toIdx == TCL_INDEX_NONE) {
		goto emptyRange;
	    }

	    toIdx = TclIndexDecode(toIdx, slength - 1);
	    if (toIdx == TCL_INDEX_NONE) {
		goto emptyRange;
	    } else if (toIdx >= slength) {
		toIdx = slength - 1;
	    }

	    assert ( toIdx != TCL_INDEX_NONE && toIdx < slength );

	    /*
	    assert ( fromIdx != TCL_INDEX_NONE );
	     *
	     * Extra safety for legacy bytecodes:
	     */
	    if (fromIdx == TCL_INDEX_NONE) {
		fromIdx = TCL_INDEX_START;
	    }

	    fromIdx = TclIndexDecode(fromIdx, slength - 1);
	    if (fromIdx == TCL_INDEX_NONE) {
		fromIdx = TCL_INDEX_START;
	    }

	    if (fromIdx + 1 <= toIdx + 1) {
		objResultPtr = Tcl_GetRange(valuePtr, fromIdx, toIdx);
		if (objResultPtr == NULL) {
		    goto gotError;
		}
	    } else {
	    emptyRange:
		TclNewObj(objResultPtr);
	    }
	}
	TRACE_APPEND(("%.30s\n", O2S(objResultPtr)));
	NEXT_INST_F(9, 1, 1);

    {
	Tcl_UniChar *ustring1, *ustring2, *ustring3, *end, *p;
	Tcl_Size length3;
	Tcl_Obj *value3Ptr;

    case INST_STR_REPLACE:
	value3Ptr = POP_OBJECT();
	valuePtr = OBJ_AT_DEPTH(2);
	slength = Tcl_GetCharLength(valuePtr) - 1;
	TRACE(("\"%.20s\" %s %s \"%.20s\" => ", O2S(valuePtr),
		O2S(OBJ_UNDER_TOS), O2S(OBJ_AT_TOS), O2S(value3Ptr)));
	DECACHE_STACK_INFO();
	if (TclGetIntForIndexM(interp, OBJ_UNDER_TOS, slength,
		    &fromIdx) != TCL_OK
	    || TclGetIntForIndexM(interp, OBJ_AT_TOS, slength,
		    &toIdx) != TCL_OK) {
	    CACHE_STACK_INFO();
	    TclDecrRefCount(value3Ptr);
	    TRACE_ERROR(interp);
	    goto gotError;
	}
	CACHE_STACK_INFO();
	TclDecrRefCount(OBJ_AT_TOS);
	(void) POP_OBJECT();
	TclDecrRefCount(OBJ_AT_TOS);
	(void) POP_OBJECT();

	if ((toIdx < 0) ||
		(fromIdx > slength) ||
		(toIdx < fromIdx)) {
	    TRACE_APPEND(("\"%.30s\"\n", O2S(valuePtr)));
	    TclDecrRefCount(value3Ptr);
	    NEXT_INST_F(1, 0, 0);
	}

	if (fromIdx < 0) {
	    fromIdx = 0;
	}

	if (toIdx > slength) {
	    toIdx = slength;
	}

	if ((fromIdx == 0) && (toIdx == slength)) {
	    TclDecrRefCount(OBJ_AT_TOS);
	    OBJ_AT_TOS = value3Ptr;
	    TRACE_APPEND(("\"%.30s\"\n", O2S(value3Ptr)));
	    NEXT_INST_F(1, 0, 0);
	}

	objResultPtr = TclStringReplace(interp, valuePtr, fromIdx,
		toIdx - fromIdx + 1, value3Ptr, TCL_STRING_IN_PLACE);

	if (objResultPtr == value3Ptr) {
	    /* See [Bug 82e7f67325] */
	    TclDecrRefCount(OBJ_AT_TOS);
	    OBJ_AT_TOS = value3Ptr;
	    TRACE_APPEND(("\"%.30s\"\n", O2S(value3Ptr)));
	    NEXT_INST_F(1, 0, 0);
	}
	TclDecrRefCount(value3Ptr);
	TRACE_APPEND(("\"%.30s\"\n", O2S(objResultPtr)));
	NEXT_INST_F(1, 1, 1);

    case INST_STR_MAP:
	valuePtr = OBJ_AT_TOS;		/* "Main" string. */
	value3Ptr = OBJ_UNDER_TOS;	/* "Target" string. */
	value2Ptr = OBJ_AT_DEPTH(2);	/* "Source" string. */
	if (value3Ptr == value2Ptr) {
	    objResultPtr = valuePtr;
	    goto doneStringMap;
	} else if (valuePtr == value2Ptr) {
	    objResultPtr = value3Ptr;
	    goto doneStringMap;
	}
	ustring1 = Tcl_GetUnicodeFromObj(valuePtr, &slength);
	if (slength == 0) {
	    objResultPtr = valuePtr;
	    goto doneStringMap;
	}
	ustring2 = Tcl_GetUnicodeFromObj(value2Ptr, &length2);
	if (length2 > slength || length2 == 0) {
	    objResultPtr = valuePtr;
	    goto doneStringMap;
	} else if (length2 == slength) {
	    if (memcmp(ustring1, ustring2, sizeof(Tcl_UniChar) * slength)) {
		objResultPtr = valuePtr;
	    } else {
		objResultPtr = value3Ptr;
	    }
	    goto doneStringMap;
	}
	ustring3 = Tcl_GetUnicodeFromObj(value3Ptr, &length3);

	objResultPtr = Tcl_NewUnicodeObj(ustring1, 0);
	p = ustring1;
	end = ustring1 + slength;
	for (; ustring1 < end; ustring1++) {
	    if ((*ustring1 == *ustring2) &&
		/* Fix bug [69218ab7b]: restrict max compare length. */
		((end-ustring1) >= length2) && (length2==1 ||
		    memcmp(ustring1, ustring2, sizeof(Tcl_UniChar) * length2)
			    == 0)) {
		if (p != ustring1) {
		    Tcl_AppendUnicodeToObj(objResultPtr, p, ustring1-p);
		    p = ustring1 + length2;
		} else {
		    p += length2;
		}
		ustring1 = p - 1;

		Tcl_AppendUnicodeToObj(objResultPtr, ustring3, length3);
	    }
	}
	if (p != ustring1) {
	    /*
	     * Put the rest of the unmapped chars onto result.
	     */

	    Tcl_AppendUnicodeToObj(objResultPtr, p, ustring1 - p);
	}
    doneStringMap:
	TRACE_WITH_OBJ(("%.20s %.20s %.20s => ",
		O2S(value2Ptr), O2S(value3Ptr), O2S(valuePtr)), objResultPtr);
	NEXT_INST_V(1, 3, 1);

    case INST_STR_FIND:
	objResultPtr = TclStringFirst(OBJ_UNDER_TOS, OBJ_AT_TOS, 0);

	TRACE(("%.20s %.20s => %s\n",
		O2S(OBJ_UNDER_TOS), O2S(OBJ_AT_TOS), O2S(objResultPtr)));
	NEXT_INST_F(1, 2, 1);

    case INST_STR_FIND_LAST:
	objResultPtr = TclStringLast(OBJ_UNDER_TOS, OBJ_AT_TOS, TCL_SIZE_MAX - 1);

	TRACE(("%.20s %.20s => %s\n",
		O2S(OBJ_UNDER_TOS), O2S(OBJ_AT_TOS), O2S(objResultPtr)));
	NEXT_INST_F(1, 2, 1);

    case INST_STR_CLASS:
	opnd = TclGetInt1AtPtr(pc+1);
	valuePtr = OBJ_AT_TOS;
	TRACE(("%s \"%.30s\" => ", tclStringClassTable[opnd].name,
		O2S(valuePtr)));
	ustring1 = Tcl_GetUnicodeFromObj(valuePtr, &slength);
	match = 1;
	if (slength > 0) {
	    int ch;
	    end = ustring1 + slength;
	    for (p=ustring1 ; p<end ; ) {
		ch = *p++;
		if (!tclStringClassTable[opnd].comparator(ch)) {
		    match = 0;
		    break;
		}
	    }
	}
	TRACE_APPEND(("%d\n", match));
	JUMP_PEEPHOLE_F(match, 2, 1);
    }

    case INST_STR_MATCH:
	nocase = TclGetInt1AtPtr(pc+1);
	valuePtr = OBJ_AT_TOS;		/* String */
	value2Ptr = OBJ_UNDER_TOS;	/* Pattern */

	/*
	 * Check that at least one of the objects is Unicode before promoting
	 * both.
	 */

	if (TclHasInternalRep(valuePtr, &tclStringType)
		|| TclHasInternalRep(value2Ptr, &tclStringType)) {
	    Tcl_UniChar *ustring1, *ustring2;

	    ustring1 = Tcl_GetUnicodeFromObj(valuePtr, &slength);
	    ustring2 = Tcl_GetUnicodeFromObj(value2Ptr, &length2);
	    match = TclUniCharMatch(ustring1, slength, ustring2, length2,
		    nocase);
	} else if (TclIsPureByteArray(valuePtr) && TclIsPureByteArray(value2Ptr) && !nocase) {
	    unsigned char *bytes1, *bytes2;
	    Tcl_Size wlen1 = 0, wlen2 = 0;

	    bytes1 = Tcl_GetByteArrayFromObj(valuePtr, &wlen1);
	    bytes2 = Tcl_GetByteArrayFromObj(value2Ptr, &wlen2);
	    match = TclByteArrayMatch(bytes1, wlen1, bytes2, wlen2, 0);
	} else {
	    match = Tcl_StringCaseMatch(TclGetString(valuePtr),
		    TclGetString(value2Ptr), nocase);
	}

	/*
	 * Reuse value2Ptr object already on stack if possible. Adjustment is
	 * 2 due to the nocase byte
	 */

	TRACE(("%.20s %.20s => %d\n", O2S(valuePtr), O2S(value2Ptr), match));

	/*
	 * Peep-hole optimisation: if you're about to jump, do jump from here.
	 */

	JUMP_PEEPHOLE_F(match, 2, 2);

    {
	const char *string1, *string2;
	Tcl_Size trim1, trim2;

    case INST_STR_TRIM_LEFT:
	valuePtr = OBJ_UNDER_TOS;	/* String */
	value2Ptr = OBJ_AT_TOS;		/* TrimSet */
	string2 = Tcl_GetStringFromObj(value2Ptr, &length2);
	string1 = Tcl_GetStringFromObj(valuePtr, &slength);
	trim1 = TclTrimLeft(string1, slength, string2, length2);
	trim2 = 0;
	goto createTrimmedString;
    case INST_STR_TRIM_RIGHT:
	valuePtr = OBJ_UNDER_TOS;	/* String */
	value2Ptr = OBJ_AT_TOS;		/* TrimSet */
	string2 = Tcl_GetStringFromObj(value2Ptr, &length2);
	string1 = Tcl_GetStringFromObj(valuePtr, &slength);
	trim2 = TclTrimRight(string1, slength, string2, length2);
	trim1 = 0;
	goto createTrimmedString;
    case INST_STR_TRIM:
	valuePtr = OBJ_UNDER_TOS;	/* String */
	value2Ptr = OBJ_AT_TOS;		/* TrimSet */
	string2 = Tcl_GetStringFromObj(value2Ptr, &length2);
	string1 = Tcl_GetStringFromObj(valuePtr, &slength);
	trim1 = TclTrim(string1, slength, string2, length2, &trim2);
    createTrimmedString:
	/*
	 * Careful here; trim set often contains non-ASCII characters so we
	 * take care when printing. [Bug 971cb4f1db]
	 */

#ifdef TCL_COMPILE_DEBUG
	if (traceInstructions) {
	    TRACE(("\"%.30s\" ", O2S(valuePtr)));
	    TclPrintObject(stdout, value2Ptr, 30);
	    printf(" => ");
	}
#endif
	if (trim1 == 0 && trim2 == 0) {
#ifdef TCL_COMPILE_DEBUG
	    if (traceInstructions) {
		TclPrintObject(stdout, valuePtr, 30);
		printf("\n");
	    }
#endif
	    NEXT_INST_F(1, 1, 0);
	} else {
	    objResultPtr = Tcl_NewStringObj(string1+trim1, slength-trim1-trim2);
#ifdef TCL_COMPILE_DEBUG
	    if (traceInstructions) {
		TclPrintObject(stdout, objResultPtr, 30);
		printf("\n");
	    }
#endif
	    NEXT_INST_F(1, 2, 1);
	}
    }

    case INST_REGEXP:
	cflags = TclGetInt1AtPtr(pc+1); /* RE compile flages like NOCASE */
	valuePtr = OBJ_AT_TOS;		/* String */
	value2Ptr = OBJ_UNDER_TOS;	/* Pattern */
	TRACE(("\"%.30s\" \"%.30s\" => ", O2S(valuePtr), O2S(value2Ptr)));

	/*
	 * Compile and match the regular expression.
	 */

	{
	    Tcl_RegExp regExpr =
		    Tcl_GetRegExpFromObj(interp, value2Ptr, cflags);

	    if (regExpr == NULL) {
		TRACE_ERROR(interp);
		goto gotError;
	    }
	    match = Tcl_RegExpExecObj(interp, regExpr, valuePtr, 0, 0, 0);
	    if (match < 0) {
		TRACE_ERROR(interp);
		goto gotError;
	    }
	}

	TRACE_APPEND(("%d\n", match));

	/*
	 * Peep-hole optimisation: if you're about to jump, do jump from here.
	 * Adjustment is 2 due to the nocase byte.
	 */

	JUMP_PEEPHOLE_F(match, 2, 2);
    }

    /*
     *	   End of string-related instructions.
     * -----------------------------------------------------------------
     *	   Start of numeric operator instructions.
     */

    {
	void *ptr1, *ptr2;
	int type1, type2;
	Tcl_WideInt w1, w2, wResult;

    case INST_NUM_TYPE:
	if (GetNumberFromObj(NULL, OBJ_AT_TOS, &ptr1, &type1) != TCL_OK) {
	    type1 = 0;
	}
	TclNewIntObj(objResultPtr, type1);
	TRACE(("\"%.20s\" => %d\n", O2S(OBJ_AT_TOS), type1));
	NEXT_INST_F(1, 1, 1);

    case INST_EQ:
    case INST_NEQ:
    case INST_LT:
    case INST_GT:
    case INST_LE:
    case INST_GE: {
	int iResult = 0, compare = 0;

	value2Ptr = OBJ_AT_TOS;
	valuePtr = OBJ_UNDER_TOS;

	/*
	    Try to determine, without triggering generation of a string
	    representation, whether one value is not a number.
	*/
	if (TclCheckEmptyString(valuePtr) > 0 || TclCheckEmptyString(value2Ptr) > 0) {
	    goto stringCompare;
	}

	if (GetNumberFromObj(NULL, valuePtr, &ptr1, &type1) != TCL_OK
		|| GetNumberFromObj(NULL, value2Ptr, &ptr2, &type2) != TCL_OK) {
	    /*
	     * At least one non-numeric argument - compare as strings.
	     */

	    goto stringCompare;
	}
	if (type1 == TCL_NUMBER_NAN || type2 == TCL_NUMBER_NAN) {
	    /*
	     * NaN arg: NaN != to everything, other compares are false.
	     */

	    iResult = (*pc == INST_NEQ);
	    goto foundResult;
	}
	if (valuePtr == value2Ptr) {
	    compare = MP_EQ;
	    goto convertComparison;
	}
	if ((type1 == TCL_NUMBER_INT) && (type2 == TCL_NUMBER_INT)) {
	    w1 = *((const Tcl_WideInt *)ptr1);
	    w2 = *((const Tcl_WideInt *)ptr2);
	    compare = (w1 < w2) ? MP_LT : ((w1 > w2) ? MP_GT : MP_EQ);
	} else {
	    compare = TclCompareTwoNumbers(valuePtr, value2Ptr);
	}

	/*
	 * Turn comparison outcome into appropriate result for opcode.
	 */

    convertComparison:
	switch (*pc) {
	case INST_EQ:
	    iResult = (compare == MP_EQ);
	    break;
	case INST_NEQ:
	    iResult = (compare != MP_EQ);
	    break;
	case INST_LT:
	    iResult = (compare == MP_LT);
	    break;
	case INST_GT:
	    iResult = (compare == MP_GT);
	    break;
	case INST_LE:
	    iResult = (compare != MP_GT);
	    break;
	case INST_GE:
	    iResult = (compare != MP_LT);
	    break;
	}

	/*
	 * Peep-hole optimisation: if you're about to jump, do jump from here.
	 */

    foundResult:
	TRACE(("\"%.20s\" \"%.20s\" => %d\n", O2S(valuePtr), O2S(value2Ptr),
		iResult));
	JUMP_PEEPHOLE_F(iResult, 1, 2);
    }

    case INST_MOD:
    case INST_LSHIFT:
    case INST_RSHIFT:
    case INST_BITOR:
    case INST_BITXOR:
    case INST_BITAND:
	value2Ptr = OBJ_AT_TOS;
	valuePtr = OBJ_UNDER_TOS;

	if ((GetNumberFromObj(NULL, valuePtr, &ptr1, &type1) != TCL_OK)
		|| (type1==TCL_NUMBER_DOUBLE) || (type1==TCL_NUMBER_NAN)) {
	    TRACE(("%.20s %.20s => ILLEGAL 1st TYPE %s\n", O2S(valuePtr),
		    O2S(value2Ptr), (valuePtr->typePtr?
		    valuePtr->typePtr->name : "null")));
	    DECACHE_STACK_INFO();
	    IllegalExprOperandType(interp, pc, valuePtr);
	    CACHE_STACK_INFO();
	    goto gotError;
	}

	if ((GetNumberFromObj(NULL, value2Ptr, &ptr2, &type2) != TCL_OK)
		|| (type2==TCL_NUMBER_DOUBLE) || (type2==TCL_NUMBER_NAN)) {
	    TRACE(("%.20s %.20s => ILLEGAL 2nd TYPE %s\n", O2S(valuePtr),
		    O2S(value2Ptr), (value2Ptr->typePtr?
		    value2Ptr->typePtr->name : "null")));
	    DECACHE_STACK_INFO();
	    IllegalExprOperandType(interp, pc, value2Ptr);
	    CACHE_STACK_INFO();
	    goto gotError;
	}

	/*
	 * Check for common, simple case.
	 */

	if ((type1 == TCL_NUMBER_INT) && (type2 == TCL_NUMBER_INT)) {
	    w1 = *((const Tcl_WideInt *)ptr1);
	    w2 = *((const Tcl_WideInt *)ptr2);

	    switch (*pc) {
	    case INST_MOD:
		if (w2 == 0) {
		    TRACE(("%s %s => DIVIDE BY ZERO\n", O2S(valuePtr),
			    O2S(value2Ptr)));
		    goto divideByZero;
		} else if ((w2 == 1) || (w2 == -1)) {
		    /*
		     * Div. by |1| always yields remainder of 0.
		     */

		    TRACE(("%s %s => ", O2S(valuePtr), O2S(value2Ptr)));
		    objResultPtr = TCONST(0);
		    TRACE(("%s\n", O2S(objResultPtr)));
		    NEXT_INST_F(1, 2, 1);
		} else if (w1 == 0) {
		    /*
		     * 0 % (non-zero) always yields remainder of 0.
		     */

		    TRACE(("%s %s => ", O2S(valuePtr), O2S(value2Ptr)));
		    objResultPtr = TCONST(0);
		    TRACE(("%s\n", O2S(objResultPtr)));
		    NEXT_INST_F(1, 2, 1);
		} else {
		    wResult = w1 / w2;

		    /*
		     * Force Tcl's integer division rules.
		     * TODO: examine for logic simplification
		     */

		    if ((wResult < 0 || (wResult == 0 &&
			    ((w1 < 0 && w2 > 0) || (w1 > 0 && w2 < 0)))) &&
			    (wResult * w2 != w1)) {
			wResult -= 1;
		    }
		    wResult = (Tcl_WideInt)((Tcl_WideUInt)w1 -
			    (Tcl_WideUInt)w2*(Tcl_WideUInt)wResult);
		    goto wideResultOfArithmetic;
		}
		break;

	    case INST_RSHIFT:
		if (w2 < 0) {
		    Tcl_SetObjResult(interp, Tcl_NewStringObj(
			    "negative shift argument", -1));
#ifdef ERROR_CODE_FOR_EARLY_DETECTED_ARITH_ERROR
		    DECACHE_STACK_INFO();
		    Tcl_SetErrorCode(interp, "ARITH", "DOMAIN",
			    "domain error: argument not in valid range",
			    NULL);
		    CACHE_STACK_INFO();
#endif /* ERROR_CODE_FOR_EARLY_DETECTED_ARITH_ERROR */
		    goto gotError;
		} else if (w1 == 0) {
		    TRACE(("%s %s => ", O2S(valuePtr), O2S(value2Ptr)));
		    objResultPtr = TCONST(0);
		    TRACE(("%s\n", O2S(objResultPtr)));
		    NEXT_INST_F(1, 2, 1);
		} else {
		    /*
		     * Quickly force large right shifts to 0 or -1.
		     */

		    if (w2 >= (Tcl_WideInt)(CHAR_BIT*sizeof(long))) {
			/*
			 * We assume that INT_MAX is much larger than the
			 * number of bits in a long. This is a pretty safe
			 * assumption, given that the former is usually around
			 * 4e9 and the latter 32 or 64...
			 */

			TRACE(("%s %s => ", O2S(valuePtr), O2S(value2Ptr)));
			if (w1 > 0L) {
			    objResultPtr = TCONST(0);
			} else {
			    TclNewIntObj(objResultPtr, -1);
			}
			TRACE(("%s\n", O2S(objResultPtr)));
			NEXT_INST_F(1, 2, 1);
		    }

		    /*
		     * Handle shifts within the native long range.
		     */

		    wResult = w1 >> ((int) w2);
		    goto wideResultOfArithmetic;
		}
		break;

	    case INST_LSHIFT:
		if (w2 < 0) {
		    Tcl_SetObjResult(interp, Tcl_NewStringObj(
			    "negative shift argument", -1));
#ifdef ERROR_CODE_FOR_EARLY_DETECTED_ARITH_ERROR
		    DECACHE_STACK_INFO();
		    Tcl_SetErrorCode(interp, "ARITH", "DOMAIN",
			    "domain error: argument not in valid range",
			    NULL);
		    CACHE_STACK_INFO();
#endif /* ERROR_CODE_FOR_EARLY_DETECTED_ARITH_ERROR */
		    goto gotError;
		} else if (w1 == 0) {
		    TRACE(("%s %s => ", O2S(valuePtr), O2S(value2Ptr)));
		    objResultPtr = TCONST(0);
		    TRACE(("%s\n", O2S(objResultPtr)));
		    NEXT_INST_F(1, 2, 1);
		} else if (w2 > INT_MAX) {
		    /*
		     * Technically, we could hold the value (1 << (INT_MAX+1))
		     * in an mp_int, but since we're using mp_mul_2d() to do
		     * the work, and it takes only an int argument, that's a
		     * good place to draw the line.
		     */

		    Tcl_SetObjResult(interp, Tcl_NewStringObj(
			    "integer value too large to represent", -1));
#ifdef ERROR_CODE_FOR_EARLY_DETECTED_ARITH_ERROR
		    DECACHE_STACK_INFO();
		    Tcl_SetErrorCode(interp, "ARITH", "IOVERFLOW",
			    "integer value too large to represent", NULL);
		    CACHE_STACK_INFO();
#endif /* ERROR_CODE_FOR_EARLY_DETECTED_ARITH_ERROR */
		    goto gotError;
		} else {
		    int shift = (int) w2;

		    /*
		     * Handle shifts within the native long range.
		     */

		    if (((size_t)shift < CHAR_BIT*sizeof(long))
			    && !((w1>0 ? w1 : ~w1) &
				-(1UL<<(CHAR_BIT*sizeof(long) - 1 - shift)))) {
			wResult = (Tcl_WideUInt)w1 << shift;
			goto wideResultOfArithmetic;
		    }
		}

		/*
		 * Too large; need to use the broken-out function.
		 */

		TRACE(("%s %s => ", O2S(valuePtr), O2S(value2Ptr)));
		break;

	    case INST_BITAND:
		wResult = w1 & w2;
		goto wideResultOfArithmetic;
	    case INST_BITOR:
		wResult = w1 | w2;
		goto wideResultOfArithmetic;
	    case INST_BITXOR:
		wResult = w1 ^ w2;
		goto wideResultOfArithmetic;
	    }
	}

	/*
	 * DO NOT MERGE THIS WITH THE EQUIVALENT SECTION LATER! That would
	 * encourage the compiler to inline ExecuteExtendedBinaryMathOp, which
	 * is highly undesirable due to the overall impact on size.
	 */

	TRACE(("%s %s => ", O2S(valuePtr), O2S(value2Ptr)));
	objResultPtr = ExecuteExtendedBinaryMathOp(interp, *pc, &TCONST(0),
		valuePtr, value2Ptr);
	if (objResultPtr == DIVIDED_BY_ZERO) {
	    TRACE_APPEND(("DIVIDE BY ZERO\n"));
	    goto divideByZero;
	} else if (objResultPtr == GENERAL_ARITHMETIC_ERROR) {
	    TRACE_ERROR(interp);
	    goto gotError;
	} else if (objResultPtr == NULL) {
	    TRACE_APPEND(("%s\n", O2S(valuePtr)));
	    NEXT_INST_F(1, 1, 0);
	} else {
	    TRACE_APPEND(("%s\n", O2S(objResultPtr)));
	    NEXT_INST_F(1, 2, 1);
	}

    case INST_EXPON:
    case INST_ADD:
    case INST_SUB:
    case INST_DIV:
    case INST_MULT:
	value2Ptr = OBJ_AT_TOS;
	valuePtr = OBJ_UNDER_TOS;

	if ((GetNumberFromObj(NULL, valuePtr, &ptr1, &type1) != TCL_OK)
		|| IsErroringNaNType(type1)) {
	    TRACE(("%.20s %.20s => ILLEGAL 1st TYPE %s\n",
		    O2S(value2Ptr), O2S(valuePtr),
		    (valuePtr->typePtr? valuePtr->typePtr->name: "null")));
	    DECACHE_STACK_INFO();
	    IllegalExprOperandType(interp, pc, valuePtr);
	    CACHE_STACK_INFO();
	    goto gotError;
	}

#ifdef ACCEPT_NAN
	if (type1 == TCL_NUMBER_NAN) {
	    /*
	     * NaN first argument -> result is also NaN.
	     */

	    NEXT_INST_F(1, 1, 0);
	}
#endif

	if ((GetNumberFromObj(NULL, value2Ptr, &ptr2, &type2) != TCL_OK)
		|| IsErroringNaNType(type2)) {
	    TRACE(("%.20s %.20s => ILLEGAL 2nd TYPE %s\n",
		    O2S(value2Ptr), O2S(valuePtr),
		    (value2Ptr->typePtr? value2Ptr->typePtr->name: "null")));
	    DECACHE_STACK_INFO();
	    IllegalExprOperandType(interp, pc, value2Ptr);
	    CACHE_STACK_INFO();
	    goto gotError;
	}

#ifdef ACCEPT_NAN
	if (type2 == TCL_NUMBER_NAN) {
	    /*
	     * NaN second argument -> result is also NaN.
	     */

	    objResultPtr = value2Ptr;
	    NEXT_INST_F(1, 2, 1);
	}
#endif

	/*
	 * Handle (long,long) arithmetic as best we can without going out to
	 * an external function.
	 */

	if ((type1 == TCL_NUMBER_INT) && (type2 == TCL_NUMBER_INT)) {
	    w1 = *((const Tcl_WideInt *)ptr1);
	    w2 = *((const Tcl_WideInt *)ptr2);

	    switch (*pc) {
	    case INST_ADD:
		wResult = (Tcl_WideInt)((Tcl_WideUInt)w1 + (Tcl_WideUInt)w2);
		/*
		 * Check for overflow.
		 */

		if (Overflowing(w1, w2, wResult)) {
		    goto overflow;
		}
		goto wideResultOfArithmetic;

	    case INST_SUB:
		wResult = (Tcl_WideInt)((Tcl_WideUInt)w1 - (Tcl_WideUInt)w2);
		/*
		 * Must check for overflow. The macro tests for overflows in
		 * sums by looking at the sign bits. As we have a subtraction
		 * here, we are adding -w2. As -w2 could in turn overflow, we
		 * test with ~w2 instead: it has the opposite sign bit to w2
		 * so it does the job. Note that the only "bad" case (w2==0)
		 * is irrelevant for this macro, as in that case w1 and
		 * wResult have the same sign and there is no overflow anyway.
		 */

		if (Overflowing(w1, ~w2, wResult)) {
		    goto overflow;
		}
	    wideResultOfArithmetic:
		TRACE(("%s %s => ", O2S(valuePtr), O2S(value2Ptr)));
		if (Tcl_IsShared(valuePtr)) {
		    TclNewIntObj(objResultPtr, wResult);
		    TRACE(("%s\n", O2S(objResultPtr)));
		    NEXT_INST_F(1, 2, 1);
		}
		TclSetIntObj(valuePtr, wResult);
		TRACE(("%s\n", O2S(valuePtr)));
		NEXT_INST_F(1, 1, 0);
	    break;

	    case INST_DIV:
		if (w2 == 0) {
		    TRACE(("%s %s => DIVIDE BY ZERO\n",
			    O2S(valuePtr), O2S(value2Ptr)));
		    goto divideByZero;
		} else if ((w1 == WIDE_MIN) && (w2 == -1)) {
		    /*
		     * Can't represent (-WIDE_MIN) as a Tcl_WideInt.
		     */

		    goto overflow;
		}
		wResult = w1 / w2;

		/*
		 * Force Tcl's integer division rules.
		 * TODO: examine for logic simplification
		 */

		if (((wResult < 0) || ((wResult == 0) &&
			((w1 < 0 && w2 > 0) || (w1 > 0 && w2 < 0)))) &&
			((wResult * w2) != w1)) {
		    wResult -= 1;
		}
		goto wideResultOfArithmetic;

	    case INST_MULT:
		if (((sizeof(Tcl_WideInt) >= 2*sizeof(int))
			&& (w1 <= INT_MAX) && (w1 >= INT_MIN)
			&& (w2 <= INT_MAX) && (w2 >= INT_MIN))
			|| ((sizeof(Tcl_WideInt) >= 2*sizeof(short))
			&& (w1 <= SHRT_MAX) && (w1 >= SHRT_MIN)
			&& (w2 <= SHRT_MAX) && (w2 >= SHRT_MIN))) {
		    wResult = w1 * w2;
		    goto wideResultOfArithmetic;
		}
	    }

	    /*
	     * Fall through with INST_EXPON, INST_DIV and large multiplies.
	     */
	}

    overflow:
	TRACE(("%s %s => ", O2S(valuePtr), O2S(value2Ptr)));
	objResultPtr = ExecuteExtendedBinaryMathOp(interp, *pc, &TCONST(0),
		valuePtr, value2Ptr);
	if (objResultPtr == DIVIDED_BY_ZERO) {
	    TRACE_APPEND(("DIVIDE BY ZERO\n"));
	    goto divideByZero;
	} else if (objResultPtr == EXPONENT_OF_ZERO) {
	    TRACE_APPEND(("EXPONENT OF ZERO\n"));
	    goto exponOfZero;
	} else if (objResultPtr == GENERAL_ARITHMETIC_ERROR) {
	    TRACE_ERROR(interp);
	    goto gotError;
	} else if (objResultPtr == OUT_OF_MEMORY) {
	    TRACE_APPEND(("OUT OF MEMORY\n"));
	    goto outOfMemory;
	} else if (objResultPtr == NULL) {
	    TRACE_APPEND(("%s\n", O2S(valuePtr)));
	    NEXT_INST_F(1, 1, 0);
	} else {
	    TRACE_APPEND(("%s\n", O2S(objResultPtr)));
	    NEXT_INST_F(1, 2, 1);
	}

    case INST_LNOT: {
	int b;

	valuePtr = OBJ_AT_TOS;

	/* TODO - check claim that taking address of b harms performance */
	/* TODO - consider optimization search for constants */
	if (TclGetBooleanFromObj(NULL, valuePtr, &b) != TCL_OK) {
	    TRACE(("\"%.20s\" => ERROR: illegal type %s\n", O2S(valuePtr),
		    (valuePtr->typePtr? valuePtr->typePtr->name : "null")));
	    DECACHE_STACK_INFO();
	    IllegalExprOperandType(interp, pc, valuePtr);
	    CACHE_STACK_INFO();
	    goto gotError;
	}
	/* TODO: Consider peephole opt. */
	objResultPtr = TCONST(!b);
	TRACE_WITH_OBJ(("%s => ", O2S(valuePtr)), objResultPtr);
	NEXT_INST_F(1, 1, 1);
    }

    case INST_BITNOT:
	valuePtr = OBJ_AT_TOS;
	TRACE(("\"%.20s\" => ", O2S(valuePtr)));
	if ((GetNumberFromObj(NULL, valuePtr, &ptr1, &type1) != TCL_OK)
		|| (type1==TCL_NUMBER_NAN) || (type1==TCL_NUMBER_DOUBLE)) {
	    /*
	     * ... ~$NonInteger => raise an error.
	     */

	    TRACE_APPEND(("ERROR: illegal type %s\n",
		    (valuePtr->typePtr? valuePtr->typePtr->name : "null")));
	    DECACHE_STACK_INFO();
	    IllegalExprOperandType(interp, pc, valuePtr);
	    CACHE_STACK_INFO();
	    goto gotError;
	}
	if (type1 == TCL_NUMBER_INT) {
	    w1 = *((const Tcl_WideInt *) ptr1);
	    if (Tcl_IsShared(valuePtr)) {
		TclNewIntObj(objResultPtr, ~w1);
		TRACE_APPEND(("%s\n", O2S(objResultPtr)));
		NEXT_INST_F(1, 1, 1);
	    }
	    TclSetIntObj(valuePtr, ~w1);
	    TRACE_APPEND(("%s\n", O2S(valuePtr)));
	    NEXT_INST_F(1, 0, 0);
	}
	objResultPtr = ExecuteExtendedUnaryMathOp(*pc, valuePtr);
	if (objResultPtr != NULL) {
	    TRACE_APPEND(("%s\n", O2S(objResultPtr)));
	    NEXT_INST_F(1, 1, 1);
	} else {
	    TRACE_APPEND(("%s\n", O2S(valuePtr)));
	    NEXT_INST_F(1, 0, 0);
	}

    case INST_UMINUS:
	valuePtr = OBJ_AT_TOS;
	TRACE(("\"%.20s\" => ", O2S(valuePtr)));
	if ((GetNumberFromObj(NULL, valuePtr, &ptr1, &type1) != TCL_OK)
		|| IsErroringNaNType(type1)) {
	    TRACE_APPEND(("ERROR: illegal type %s \n",
		    (valuePtr->typePtr? valuePtr->typePtr->name : "null")));
	    DECACHE_STACK_INFO();
	    IllegalExprOperandType(interp, pc, valuePtr);
	    CACHE_STACK_INFO();
	    goto gotError;
	}
	switch (type1) {
	case TCL_NUMBER_NAN:
	    /* -NaN => NaN */
	    TRACE_APPEND(("%s\n", O2S(valuePtr)));
	    NEXT_INST_F(1, 0, 0);
	break;
	case TCL_NUMBER_INT:
	    w1 = *((const Tcl_WideInt *) ptr1);
	    if (w1 != WIDE_MIN) {
		if (Tcl_IsShared(valuePtr)) {
		    TclNewIntObj(objResultPtr, -w1);
		    TRACE_APPEND(("%s\n", O2S(objResultPtr)));
		    NEXT_INST_F(1, 1, 1);
		}
		TclSetIntObj(valuePtr, -w1);
		TRACE_APPEND(("%s\n", O2S(valuePtr)));
		NEXT_INST_F(1, 0, 0);
	    }
	    /* FALLTHROUGH */
	}
	objResultPtr = ExecuteExtendedUnaryMathOp(*pc, valuePtr);
	if (objResultPtr != NULL) {
	    TRACE_APPEND(("%s\n", O2S(objResultPtr)));
	    NEXT_INST_F(1, 1, 1);
	} else {
	    TRACE_APPEND(("%s\n", O2S(valuePtr)));
	    NEXT_INST_F(1, 0, 0);
	}

    case INST_UPLUS:
    case INST_TRY_CVT_TO_NUMERIC:
	/*
	 * Try to convert the topmost stack object to numeric object. This is
	 * done in order to support [expr]'s policy of interpreting operands
	 * if at all possible as numbers first, then strings.
	 */

	valuePtr = OBJ_AT_TOS;
	TRACE(("\"%.20s\" => ", O2S(valuePtr)));

	if (GetNumberFromObj(NULL, valuePtr, &ptr1, &type1) != TCL_OK) {
	    if (*pc == INST_UPLUS) {
		/*
		 * ... +$NonNumeric => raise an error.
		 */

		TRACE_APPEND(("ERROR: illegal type %s\n",
			(valuePtr->typePtr? valuePtr->typePtr->name:"null")));
		DECACHE_STACK_INFO();
		IllegalExprOperandType(interp, pc, valuePtr);
		CACHE_STACK_INFO();
		goto gotError;
	    }

	    /* ... TryConvertToNumeric($NonNumeric) is acceptable */
	    TRACE_APPEND(("not numeric\n"));
	    NEXT_INST_F(1, 0, 0);
	}
	if (IsErroringNaNType(type1)) {
	    if (*pc == INST_UPLUS) {
		/*
		 * ... +$NonNumeric => raise an error.
		 */

		TRACE_APPEND(("ERROR: illegal type %s\n",
			(valuePtr->typePtr? valuePtr->typePtr->name:"null")));
		DECACHE_STACK_INFO();
		IllegalExprOperandType(interp, pc, valuePtr);
		CACHE_STACK_INFO();
	    } else {
		/*
		 * Numeric conversion of NaN -> error.
		 */

		TRACE_APPEND(("ERROR: IEEE floating pt error\n"));
		DECACHE_STACK_INFO();
		TclExprFloatError(interp, *((const double *) ptr1));
		CACHE_STACK_INFO();
	    }
	    goto gotError;
	}

	/*
	 * Ensure that the numeric value has a string rep the same as the
	 * formatted version of its internal rep. This is used, e.g., to make
	 * sure that "expr {0001}" yields "1", not "0001". We implement this
	 * by _discarding_ the string rep since we know it will be
	 * regenerated, if needed later, by formatting the internal rep's
	 * value.
	 */

	if (valuePtr->bytes == NULL) {
	    TRACE_APPEND(("numeric, same Tcl_Obj\n"));
	    NEXT_INST_F(1, 0, 0);
	}
	if (Tcl_IsShared(valuePtr)) {
	    /*
	     * Here we do some surgery within the Tcl_Obj internals. We want
	     * to copy the intrep, but not the string, so we temporarily hide
	     * the string so we do not copy it.
	     */

	    char *savedString = valuePtr->bytes;

	    valuePtr->bytes = NULL;
	    objResultPtr = Tcl_DuplicateObj(valuePtr);
	    valuePtr->bytes = savedString;
	    TRACE_APPEND(("numeric, new Tcl_Obj\n"));
	    NEXT_INST_F(1, 1, 1);
	}
	TclInvalidateStringRep(valuePtr);
	TRACE_APPEND(("numeric, same Tcl_Obj\n"));
	NEXT_INST_F(1, 0, 0);
    }
    break;

    /*
     *	   End of numeric operator instructions.
     * -----------------------------------------------------------------
     */

    case INST_TRY_CVT_TO_BOOLEAN:
	valuePtr = OBJ_AT_TOS;
<<<<<<< HEAD
	if (TclHasInternalRep(valuePtr, tclBooleanType)) {
=======
	if (TclHasInternalRep(valuePtr,  &tclBooleanType)) {
>>>>>>> 18581927
	    objResultPtr = TCONST(1);
	} else {
	    int res = (TclSetBooleanFromAny(NULL, valuePtr) == TCL_OK);
	    objResultPtr = TCONST(res);
	}
	TRACE_WITH_OBJ(("\"%.30s\" => ", O2S(valuePtr)), objResultPtr);
	NEXT_INST_F(1, 0, 1);
    break;

    case INST_BREAK:
	/*
	DECACHE_STACK_INFO();
	Tcl_ResetResult(interp);
	CACHE_STACK_INFO();
	*/
	result = TCL_BREAK;
	cleanup = 0;
	TRACE(("=> BREAK!\n"));
	goto processExceptionReturn;

    case INST_CONTINUE:
	/*
	DECACHE_STACK_INFO();
	Tcl_ResetResult(interp);
	CACHE_STACK_INFO();
	*/
	result = TCL_CONTINUE;
	cleanup = 0;
	TRACE(("=> CONTINUE!\n"));
	goto processExceptionReturn;

    {
	ForeachInfo *infoPtr;
	Tcl_Obj *listPtr, **elements;
	ForeachVarList *varListPtr;
	Tcl_Size numLists, listLen, numVars, listTmpDepth;
	Tcl_Size iterNum, iterMax, iterTmp;
	Tcl_Size varIndex, valIndex, i, j;

    case INST_FOREACH_START:
	/*
	 * Initialize the data for the looping construct, pushing the
	 * corresponding Tcl_Objs to the stack.
	 */

	opnd = TclGetUInt4AtPtr(pc+1);
	infoPtr = (ForeachInfo *)codePtr->auxDataArrayPtr[opnd].clientData;
	numLists = infoPtr->numLists;
	TRACE(("%u => ", opnd));

	/*
	 * Compute the number of iterations that will be run: iterMax
	 */

	iterMax = 0;
	listTmpDepth = numLists-1;
	for (i = 0;  i < numLists;  i++) {
	    varListPtr = infoPtr->varLists[i];
	    numVars = varListPtr->numVars;
	    listPtr = OBJ_AT_DEPTH(listTmpDepth);
	    DECACHE_STACK_INFO();
	    if (TclListObjLengthM(interp, listPtr, &listLen) != TCL_OK) {
		CACHE_STACK_INFO();
		TRACE_APPEND(("ERROR converting list %" TCL_Z_MODIFIER "d, \"%s\": %s",
			i, O2S(listPtr), O2S(Tcl_GetObjResult(interp))));
		goto gotError;
	    }
	    if (Tcl_IsShared(listPtr)) {
		objPtr = TclDuplicatePureObj(
<<<<<<< HEAD
		    interp, listPtr, tclListType);
=======
		    interp, listPtr, &tclListType);
>>>>>>> 18581927
		if (!objPtr) {
		    goto gotError;
		}
		Tcl_IncrRefCount(objPtr);
		Tcl_DecrRefCount(listPtr);
		OBJ_AT_DEPTH(listTmpDepth) = objPtr;
	    }
	    iterTmp = (listLen + (numVars - 1))/numVars;
	    if (iterTmp > iterMax) {
		iterMax = iterTmp;
	    }
	    listTmpDepth--;
	}

	/*
	 * Store the iterNum and iterMax in a single Tcl_Obj; we keep a
	 * nul-string obj with the pointer stored in the ptrValue so that the
	 * thing is properly garbage collected. THIS OBJ MAKES NO SENSE, but
	 * it will never leave this scope and is read-only.
	 */

	TclNewObj(tmpPtr);
	tmpPtr->internalRep.twoPtrValue.ptr1 = NULL;
	tmpPtr->internalRep.twoPtrValue.ptr2 = (void *)iterMax;
	PUSH_OBJECT(tmpPtr); /* iterCounts object */

	/*
	 * Store a pointer to the ForeachInfo struct; same dirty trick
	 * as above
	 */

	TclNewObj(tmpPtr);
	tmpPtr->internalRep.twoPtrValue.ptr1 = infoPtr;
	PUSH_OBJECT(tmpPtr); /* infoPtr object */
	TRACE_APPEND(("jump to loop step\n"));

	/*
	 * Jump directly to the INST_FOREACH_STEP instruction; the C code just
	 * falls through.
	 */

	pc += 5 - infoPtr->loopCtTemp;

    case INST_FOREACH_STEP: /* TODO: address abstract list indexing here! */
	/*
	 * "Step" a foreach loop (i.e., begin its next iteration) by assigning
	 * the next value list element to each loop var.
	 */

	tmpPtr = OBJ_AT_TOS;
	infoPtr = (ForeachInfo *)tmpPtr->internalRep.twoPtrValue.ptr1;
	numLists = infoPtr->numLists;
	TRACE(("=> "));

	tmpPtr = OBJ_AT_DEPTH(1);
	iterNum = (size_t)tmpPtr->internalRep.twoPtrValue.ptr1;
	iterMax = (size_t)tmpPtr->internalRep.twoPtrValue.ptr2;

	/*
	 * If some list still has a remaining list element iterate one more
	 * time. Assign to var the next element from its value list.
	 */

	if (iterNum < iterMax) {
	    int status;
	    /*
	     * Set the variables and jump back to run the body
	     */

	    tmpPtr->internalRep.twoPtrValue.ptr1 =(void *)(iterNum + 1);

	    listTmpDepth = numLists + 1;

	    for (i = 0;  i < numLists;  i++) {
		varListPtr = infoPtr->varLists[i];
		numVars = varListPtr->numVars;

		listPtr = OBJ_AT_DEPTH(listTmpDepth);
		DECACHE_STACK_INFO();
		status = TclListObjGetElementsM(
		    interp, listPtr, &listLen, &elements);
		if (status != TCL_OK) {
		    CACHE_STACK_INFO();
		    goto gotError;
		}
		CACHE_STACK_INFO();

		valIndex = (iterNum * numVars);
		for (j = 0;  j < numVars;  j++) {
		    if (valIndex >= listLen) {
			TclNewObj(valuePtr);
		    } else {
			valuePtr = elements[valIndex];
		    }

		    varIndex = varListPtr->varIndexes[j];
		    varPtr = LOCAL(varIndex);
		    while (TclIsVarLink(varPtr)) {
			varPtr = varPtr->value.linkPtr;
		    }
		    if (TclIsVarDirectWritable(varPtr)) {
			value2Ptr = varPtr->value.objPtr;
			if (valuePtr != value2Ptr) {
			    if (value2Ptr != NULL) {
				TclDecrRefCount(value2Ptr);
			    }
			    varPtr->value.objPtr = valuePtr;
			    Tcl_IncrRefCount(valuePtr);
			}
		    } else {
			DECACHE_STACK_INFO();
			if (TclPtrSetVarIdx(interp, varPtr, NULL, NULL, NULL,
				valuePtr, TCL_LEAVE_ERR_MSG, varIndex)==NULL){
			    CACHE_STACK_INFO();
			    TRACE_APPEND(("ERROR init. index temp %" TCL_SIZE_MODIFIER "d: %.30s",
				    varIndex, O2S(Tcl_GetObjResult(interp))));
			    goto gotError;
			}
			CACHE_STACK_INFO();
		    }
		    valIndex++;
		}
		listTmpDepth--;
	    }
	    TRACE_APPEND(("jump to loop start\n"));
	    /* loopCtTemp being 'misused' for storing the jump size */
	    NEXT_INST_F(infoPtr->loopCtTemp, 0, 0);
	}

	TRACE_APPEND(("loop has no more iterations\n"));
#ifdef TCL_COMPILE_DEBUG
	NEXT_INST_F(1, 0, 0);
#else
	/*
	 * FALL THROUGH
	 */
	pc++;
#endif

    case INST_FOREACH_END:
	/* THIS INSTRUCTION IS ONLY CALLED AS A BREAK TARGET */
	tmpPtr = OBJ_AT_TOS;
	infoPtr = (ForeachInfo *)tmpPtr->internalRep.twoPtrValue.ptr1;
	numLists = infoPtr->numLists;
	TRACE(("=> loop terminated\n"));
	NEXT_INST_V(1, numLists+2, 0);

    case INST_LMAP_COLLECT:
	/*
	 * This instruction is only issued by lmap. The stack is:
	 *   - result
	 *   - infoPtr
	 *   - loop counters
	 *   - valLists
	 *   - collecting obj (unshared)
	 * The instruction lappends the result to the collecting obj.
	 */

	tmpPtr = OBJ_AT_DEPTH(1);
	infoPtr = (ForeachInfo *)tmpPtr->internalRep.twoPtrValue.ptr1;
	numLists = infoPtr->numLists;
	TRACE_APPEND(("=> appending to list at depth %" TCL_SIZE_MODIFIER "d\n", 3 + numLists));

	objPtr = OBJ_AT_DEPTH(3 + numLists);
	Tcl_ListObjAppendElement(NULL, objPtr, OBJ_AT_TOS);
	NEXT_INST_F(1, 1, 0);
    }
    break;

    case INST_BEGIN_CATCH4:
	/*
	 * Record start of the catch command with exception range index equal
	 * to the operand. Push the current stack depth onto the special catch
	 * stack.
	 */

	*(++catchTop) = (Tcl_Obj *)INT2PTR(CURR_DEPTH);
	TRACE(("%u => catchTop=%" TCL_T_MODIFIER "d, stackTop=%" TCL_T_MODIFIER "d\n",
		TclGetUInt4AtPtr(pc+1), (catchTop - initCatchTop - 1),
		CURR_DEPTH));
	NEXT_INST_F(5, 0, 0);
    break;

    case INST_END_CATCH:
	catchTop--;
	DECACHE_STACK_INFO();
	Tcl_ResetResult(interp);
	CACHE_STACK_INFO();
	result = TCL_OK;
	TRACE(("=> catchTop=%" TCL_Z_MODIFIER "u\n", (size_t)(catchTop - initCatchTop - 1)));
	NEXT_INST_F(1, 0, 0);
    break;

    case INST_PUSH_RESULT:
	objResultPtr = Tcl_GetObjResult(interp);
	TRACE_WITH_OBJ(("=> "), objResultPtr);

	/*
	 * See the comments at INST_INVOKE_STK
	 */

	TclNewObj(objPtr);
	Tcl_IncrRefCount(objPtr);
	iPtr->objResultPtr = objPtr;
	NEXT_INST_F(1, 0, -1);
    break;

    case INST_PUSH_RETURN_CODE:
	TclNewIntObj(objResultPtr, result);
	TRACE(("=> %u\n", result));
	NEXT_INST_F(1, 0, 1);
    break;

    case INST_PUSH_RETURN_OPTIONS:
	DECACHE_STACK_INFO();
	objResultPtr = Tcl_GetReturnOptions(interp, result);
	CACHE_STACK_INFO();
	TRACE_WITH_OBJ(("=> "), objResultPtr);
	NEXT_INST_F(1, 0, 1);
    break;

    case INST_RETURN_CODE_BRANCH: {
	int code;

	if (TclGetIntFromObj(NULL, OBJ_AT_TOS, &code) != TCL_OK) {
	    Tcl_Panic("INST_RETURN_CODE_BRANCH: TOS not a return code!");
	}
	if (code == TCL_OK) {
	    Tcl_Panic("INST_RETURN_CODE_BRANCH: TOS is TCL_OK!");
	}
	if (code < TCL_ERROR || code > TCL_CONTINUE) {
	    code = TCL_CONTINUE + 1;
	}
	TRACE(("\"%s\" => jump offset %d\n", O2S(OBJ_AT_TOS), 2*code-1));
	NEXT_INST_F(2*code-1, 1, 0);
    }

    /*
     * -----------------------------------------------------------------
     *	   Start of dictionary-related instructions.
     */

    {
	int opnd2, allocateDict, done, allocdict;
	Tcl_Size i;
	Tcl_Obj *dictPtr, *statePtr, *keyPtr, *listPtr, *varNamePtr, *keysPtr;
	Tcl_Obj *emptyPtr, **keyPtrPtr;
	Tcl_DictSearch *searchPtr;
	DictUpdateInfo *duiPtr;

    case INST_DICT_VERIFY: {
	Tcl_Size size;
	dictPtr = OBJ_AT_TOS;
	TRACE(("\"%.30s\" => ", O2S(dictPtr)));
	if (Tcl_DictObjSize(interp, dictPtr, &size) != TCL_OK) {
	    TRACE_APPEND(("ERROR verifying dictionary nature of \"%.30s\": %s\n",
		    O2S(dictPtr), O2S(Tcl_GetObjResult(interp))));
	    goto gotError;
	}
	TRACE_APPEND(("OK\n"));
	NEXT_INST_F(1, 1, 0);
    }
    break;

    case INST_DICT_EXISTS: {
	int found;

	opnd = TclGetUInt4AtPtr(pc+1);
	TRACE(("%u => ", opnd));
	dictPtr = OBJ_AT_DEPTH(opnd);
	if (opnd > 1) {
	    dictPtr = TclTraceDictPath(NULL, dictPtr, opnd-1,
		    &OBJ_AT_DEPTH(opnd-1), DICT_PATH_EXISTS);
	    if (dictPtr == NULL || dictPtr == DICT_PATH_NON_EXISTENT) {
		found = 0;
		goto afterDictExists;
	    }
	}
	if (Tcl_DictObjGet(NULL, dictPtr, OBJ_AT_TOS,
		&objResultPtr) == TCL_OK) {
	    found = (objResultPtr ? 1 : 0);
	} else {
	    found = 0;
	}
    afterDictExists:
	TRACE_APPEND(("%d\n", found));

	/*
	 * The INST_DICT_EXISTS instruction is usually followed by a
	 * conditional jump, so we can take advantage of this to do some
	 * peephole optimization (note that we're careful to not close out
	 * someone doing something else).
	 */

	JUMP_PEEPHOLE_V(found, 5, opnd+1);
    }
    case INST_DICT_GET:
	opnd = TclGetUInt4AtPtr(pc+1);
	TRACE(("%u => ", opnd));
	dictPtr = OBJ_AT_DEPTH(opnd);
	if (opnd > 1) {
	    dictPtr = TclTraceDictPath(interp, dictPtr, opnd-1,
		    &OBJ_AT_DEPTH(opnd-1), DICT_PATH_READ);
	    if (dictPtr == NULL) {
		TRACE_WITH_OBJ((
			"ERROR tracing dictionary path into \"%.30s\": ",
			O2S(OBJ_AT_DEPTH(opnd))),
			Tcl_GetObjResult(interp));
		goto gotError;
	    }
	}
	if (Tcl_DictObjGet(interp, dictPtr, OBJ_AT_TOS,
		&objResultPtr) != TCL_OK) {
	    TRACE_APPEND(("ERROR reading leaf dictionary key \"%.30s\": %s",
		    O2S(dictPtr), O2S(Tcl_GetObjResult(interp))));
	    goto gotError;
	}
	if (!objResultPtr) {
	    Tcl_SetObjResult(interp, Tcl_ObjPrintf(
		    "key \"%s\" not known in dictionary",
		    TclGetString(OBJ_AT_TOS)));
	    DECACHE_STACK_INFO();
	    Tcl_SetErrorCode(interp, "TCL", "LOOKUP", "DICT",
		    TclGetString(OBJ_AT_TOS), NULL);
	    CACHE_STACK_INFO();
	    TRACE_ERROR(interp);
	    goto gotError;
	}
	TRACE_APPEND(("%.30s\n", O2S(objResultPtr)));
	NEXT_INST_V(5, opnd+1, 1);
    case INST_DICT_GET_DEF:
	opnd = TclGetUInt4AtPtr(pc+1);
	TRACE(("%u => ", opnd));
	dictPtr = OBJ_AT_DEPTH(opnd+1);
	if (opnd > 1) {
	    dictPtr = TclTraceDictPath(interp, dictPtr, opnd-1,
		    &OBJ_AT_DEPTH(opnd), DICT_PATH_EXISTS);
	    if (dictPtr == NULL) {
		TRACE_WITH_OBJ((
			"ERROR tracing dictionary path into \"%.30s\": ",
			O2S(OBJ_AT_DEPTH(opnd+1))),
			Tcl_GetObjResult(interp));
		goto gotError;
	    } else if (dictPtr == DICT_PATH_NON_EXISTENT) {
		goto dictGetDefUseDefault;
	    }
	}
	if (Tcl_DictObjGet(interp, dictPtr, OBJ_UNDER_TOS,
		&objResultPtr) != TCL_OK) {
	    TRACE_APPEND(("ERROR reading leaf dictionary key \"%.30s\": %s",
		    O2S(dictPtr), O2S(Tcl_GetObjResult(interp))));
	    goto gotError;
	} else if (!objResultPtr) {
	dictGetDefUseDefault:
	    objResultPtr = OBJ_AT_TOS;
	}
	TRACE_APPEND(("%.30s\n", O2S(objResultPtr)));
	NEXT_INST_V(5, opnd+2, 1);

    case INST_DICT_SET:
    case INST_DICT_UNSET:
    case INST_DICT_INCR_IMM:
	opnd = TclGetUInt4AtPtr(pc+1);
	opnd2 = TclGetUInt4AtPtr(pc+5);

	varPtr = LOCAL(opnd2);
	while (TclIsVarLink(varPtr)) {
	    varPtr = varPtr->value.linkPtr;
	}
	TRACE(("%u %u => ", opnd, opnd2));
	if (TclIsVarDirectReadable(varPtr)) {
	    dictPtr = varPtr->value.objPtr;
	} else {
	    DECACHE_STACK_INFO();
	    dictPtr = TclPtrGetVarIdx(interp, varPtr, NULL, NULL, NULL, 0,
		    opnd2);
	    CACHE_STACK_INFO();
	}
	if (dictPtr == NULL) {
	    TclNewObj(dictPtr);
	    allocateDict = 1;
	} else {
	    allocateDict = Tcl_IsShared(dictPtr);
	    if (allocateDict) {
		dictPtr = Tcl_DuplicateObj(dictPtr);
	    }
	}

	switch (*pc) {
	case INST_DICT_SET:
	    cleanup = opnd + 1;
	    result = Tcl_DictObjPutKeyList(interp, dictPtr, opnd,
		    &OBJ_AT_DEPTH(opnd), OBJ_AT_TOS);
	    break;
	case INST_DICT_INCR_IMM:
	    cleanup = 1;
	    opnd = TclGetInt4AtPtr(pc+1);
	    result = Tcl_DictObjGet(interp, dictPtr, OBJ_AT_TOS, &valuePtr);
	    if (result != TCL_OK) {
		break;
	    }
	    if (valuePtr == NULL) {
		Tcl_DictObjPut(NULL, dictPtr, OBJ_AT_TOS, Tcl_NewWideIntObj(opnd));
	    } else {
		TclNewIntObj(value2Ptr, opnd);
		Tcl_IncrRefCount(value2Ptr);
		if (Tcl_IsShared(valuePtr)) {
		    valuePtr = Tcl_DuplicateObj(valuePtr);
		    Tcl_DictObjPut(NULL, dictPtr, OBJ_AT_TOS, valuePtr);
		}
		result = TclIncrObj(interp, valuePtr, value2Ptr);
		if (result == TCL_OK) {
		    TclInvalidateStringRep(dictPtr);
		}
		TclDecrRefCount(value2Ptr);
	    }
	    break;
	case INST_DICT_UNSET:
	    cleanup = opnd;
	    result = Tcl_DictObjRemoveKeyList(interp, dictPtr, opnd,
		    &OBJ_AT_DEPTH(opnd-1));
	    break;
	default:
	    cleanup = 0; /* stop compiler warning */
	    Tcl_Panic("Should not happen!");
	}

	if (result != TCL_OK) {
	    if (allocateDict) {
		TclDecrRefCount(dictPtr);
	    }
	    TRACE_APPEND(("ERROR updating dictionary: %s\n",
		    O2S(Tcl_GetObjResult(interp))));
	    goto checkForCatch;
	}

	if (TclIsVarDirectWritable(varPtr)) {
	    if (allocateDict) {
		value2Ptr = varPtr->value.objPtr;
		Tcl_IncrRefCount(dictPtr);
		if (value2Ptr != NULL) {
		    TclDecrRefCount(value2Ptr);
		}
		varPtr->value.objPtr = dictPtr;
	    }
	    objResultPtr = dictPtr;
	} else {
	    Tcl_IncrRefCount(dictPtr);
	    DECACHE_STACK_INFO();
	    objResultPtr = TclPtrSetVarIdx(interp, varPtr, NULL, NULL, NULL,
		    dictPtr, TCL_LEAVE_ERR_MSG, opnd2);
	    CACHE_STACK_INFO();
	    TclDecrRefCount(dictPtr);
	    if (objResultPtr == NULL) {
		TRACE_ERROR(interp);
		goto gotError;
	    }
	}
#ifndef TCL_COMPILE_DEBUG
	if (*(pc+9) == INST_POP) {
	    NEXT_INST_V(10, cleanup, 0);
	}
#endif
	TRACE_APPEND(("\"%.30s\"\n", O2S(objResultPtr)));
	NEXT_INST_V(9, cleanup, 1);

    case INST_DICT_APPEND:
    case INST_DICT_LAPPEND:
	opnd = TclGetUInt4AtPtr(pc+1);
	varPtr = LOCAL(opnd);
	while (TclIsVarLink(varPtr)) {
	    varPtr = varPtr->value.linkPtr;
	}
	TRACE(("%u => ", opnd));
	if (TclIsVarDirectReadable(varPtr)) {
	    dictPtr = varPtr->value.objPtr;
	} else {
	    DECACHE_STACK_INFO();
	    dictPtr = TclPtrGetVarIdx(interp, varPtr, NULL, NULL, NULL, 0,
		    opnd);
	    CACHE_STACK_INFO();
	}
	if (dictPtr == NULL) {
	    TclNewObj(dictPtr);
	    allocateDict = 1;
	} else {
	    allocateDict = Tcl_IsShared(dictPtr);
	    if (allocateDict) {
		dictPtr = Tcl_DuplicateObj(dictPtr);
	    }
	}

	if (Tcl_DictObjGet(interp, dictPtr, OBJ_UNDER_TOS,
		&valuePtr) != TCL_OK) {
	    if (allocateDict) {
		TclDecrRefCount(dictPtr);
	    }
	    TRACE_ERROR(interp);
	    goto gotError;
	}

	/*
	 * Note that a non-existent key results in a NULL valuePtr, which is a
	 * case handled separately below. What we *can* say at this point is
	 * that the write-back will always succeed.
	 */

	switch (*pc) {
	case INST_DICT_APPEND:
	    if (valuePtr == NULL) {
		Tcl_DictObjPut(NULL, dictPtr, OBJ_UNDER_TOS, OBJ_AT_TOS);
	    } else if (Tcl_IsShared(valuePtr)) {
		valuePtr = Tcl_DuplicateObj(valuePtr);
		Tcl_AppendObjToObj(valuePtr, OBJ_AT_TOS);
		Tcl_DictObjPut(NULL, dictPtr, OBJ_UNDER_TOS, valuePtr);
	    } else {
		Tcl_AppendObjToObj(valuePtr, OBJ_AT_TOS);

		/*
		 * Must invalidate the string representation of dictionary
		 * here because we have directly updated the internal
		 * representation; if we don't, callers could see the wrong
		 * string rep despite the internal version of the dictionary
		 * having the correct value. [Bug 3079830]
		 */

		TclInvalidateStringRep(dictPtr);
	    }
	    break;
	case INST_DICT_LAPPEND:
	    /*
	     * More complex because list-append can fail.
	     */

	    if (valuePtr == NULL) {
		Tcl_DictObjPut(NULL, dictPtr, OBJ_UNDER_TOS,
			Tcl_NewListObj(1, &OBJ_AT_TOS));
		break;
	    } else if (Tcl_IsShared(valuePtr)) {
		valuePtr = Tcl_DuplicateObj(valuePtr);
		if (Tcl_ListObjAppendElement(interp, valuePtr,
			OBJ_AT_TOS) != TCL_OK) {
		    TclDecrRefCount(valuePtr);
		    if (allocateDict) {
			TclDecrRefCount(dictPtr);
		    }
		    TRACE_ERROR(interp);
		    goto gotError;
		}
		Tcl_DictObjPut(NULL, dictPtr, OBJ_UNDER_TOS, valuePtr);
	    } else {
		if (Tcl_ListObjAppendElement(interp, valuePtr,
			OBJ_AT_TOS) != TCL_OK) {
		    if (allocateDict) {
			TclDecrRefCount(dictPtr);
		    }
		    TRACE_ERROR(interp);
		    goto gotError;
		}

		/*
		 * Must invalidate the string representation of dictionary
		 * here because we have directly updated the internal
		 * representation; if we don't, callers could see the wrong
		 * string rep despite the internal version of the dictionary
		 * having the correct value. [Bug 3079830]
		 */

		TclInvalidateStringRep(dictPtr);
	    }
	    break;
	default:
	    Tcl_Panic("Should not happen!");
	}

	if (TclIsVarDirectWritable(varPtr)) {
	    if (allocateDict) {
		value2Ptr = varPtr->value.objPtr;
		Tcl_IncrRefCount(dictPtr);
		if (value2Ptr != NULL) {
		    TclDecrRefCount(value2Ptr);
		}
		varPtr->value.objPtr = dictPtr;
	    }
	    objResultPtr = dictPtr;
	} else {
	    Tcl_IncrRefCount(dictPtr);
	    DECACHE_STACK_INFO();
	    objResultPtr = TclPtrSetVarIdx(interp, varPtr, NULL, NULL, NULL,
		    dictPtr, TCL_LEAVE_ERR_MSG, opnd);
	    CACHE_STACK_INFO();
	    TclDecrRefCount(dictPtr);
	    if (objResultPtr == NULL) {
		TRACE_ERROR(interp);
		goto gotError;
	    }
	}
#ifndef TCL_COMPILE_DEBUG
	if (*(pc+5) == INST_POP) {
	    NEXT_INST_F(6, 2, 0);
	}
#endif
	TRACE_APPEND(("%.30s\n", O2S(objResultPtr)));
	NEXT_INST_F(5, 2, 1);

    case INST_DICT_FIRST:
	opnd = TclGetUInt4AtPtr(pc+1);
	TRACE(("%u => ", opnd));
	dictPtr = POP_OBJECT();
	searchPtr = (Tcl_DictSearch *)Tcl_Alloc(sizeof(Tcl_DictSearch));
	if (Tcl_DictObjFirst(interp, dictPtr, searchPtr, &keyPtr,
		&valuePtr, &done) != TCL_OK) {

	    /*
	     * dictPtr is no longer on the stack, and we're not
	     * moving it into the intrep of an iterator.  We need
	     * to drop the refcount [Tcl Bug 9b352768e6].
	     */

	    Tcl_DecrRefCount(dictPtr);
	    Tcl_Free(searchPtr);
	    TRACE_ERROR(interp);
	    goto gotError;
	}
	{
	    Tcl_ObjInternalRep ir;
	    TclNewObj(statePtr);
	    ir.twoPtrValue.ptr1 = searchPtr;
	    ir.twoPtrValue.ptr2 = dictPtr;
	    Tcl_StoreInternalRep(statePtr, &dictIteratorType, &ir);
	}
	varPtr = LOCAL(opnd);
	if (varPtr->value.objPtr) {
	    if (TclHasInternalRep(varPtr->value.objPtr, &dictIteratorType)) {
		Tcl_Panic("mis-issued dictFirst!");
	    }
	    TclDecrRefCount(varPtr->value.objPtr);
	}
	varPtr->value.objPtr = statePtr;
	Tcl_IncrRefCount(statePtr);
	goto pushDictIteratorResult;

    case INST_DICT_NEXT:
	opnd = TclGetUInt4AtPtr(pc+1);
	TRACE(("%u => ", opnd));
	statePtr = (*LOCAL(opnd)).value.objPtr;
	{
	    const Tcl_ObjInternalRep *irPtr;

	    if (statePtr &&
		    (irPtr = TclFetchInternalRep(statePtr, &dictIteratorType))) {
		searchPtr = (Tcl_DictSearch *)irPtr->twoPtrValue.ptr1;
		Tcl_DictObjNext(searchPtr, &keyPtr, &valuePtr, &done);
	    } else {
		Tcl_Panic("mis-issued dictNext!");
	    }
	}
    pushDictIteratorResult:
	if (done) {
	    TclNewObj(emptyPtr);
	    PUSH_OBJECT(emptyPtr);
	    PUSH_OBJECT(emptyPtr);
	} else {
	    PUSH_OBJECT(valuePtr);
	    PUSH_OBJECT(keyPtr);
	}
	TRACE_APPEND(("\"%.30s\" \"%.30s\" %d\n",
		O2S(OBJ_UNDER_TOS), O2S(OBJ_AT_TOS), done));

	/*
	 * The INST_DICT_FIRST and INST_DICT_NEXT instructions are always
	 * followed by a conditional jump, so we can take advantage of this to
	 * do some peephole optimization (note that we're careful to not close
	 * out someone doing something else).
	 */

	JUMP_PEEPHOLE_F(done, 5, 0);

    case INST_DICT_UPDATE_START:
	opnd = TclGetUInt4AtPtr(pc+1);
	opnd2 = TclGetUInt4AtPtr(pc+5);
	TRACE(("%u => ", opnd));
	varPtr = LOCAL(opnd);
	duiPtr = (DictUpdateInfo *)codePtr->auxDataArrayPtr[opnd2].clientData;
	while (TclIsVarLink(varPtr)) {
	    varPtr = varPtr->value.linkPtr;
	}
	if (TclIsVarDirectReadable(varPtr)) {
	    dictPtr = varPtr->value.objPtr;
	} else {
	    DECACHE_STACK_INFO();
	    dictPtr = TclPtrGetVarIdx(interp, varPtr, NULL, NULL, NULL,
		    TCL_LEAVE_ERR_MSG, opnd);
	    CACHE_STACK_INFO();
	    if (dictPtr == NULL) {
		TRACE_ERROR(interp);
		goto gotError;
	    }
	}
	Tcl_IncrRefCount(dictPtr);
	if (TclListObjGetElementsM(interp, OBJ_AT_TOS, &length,
		&keyPtrPtr) != TCL_OK) {
	    TRACE_ERROR(interp);
	    goto gotError;
	}
	if (length != duiPtr->length) {
	    Tcl_Panic("dictUpdateStart argument length mismatch");
	}
	for (i=0 ; i<length ; i++) {
	    if (Tcl_DictObjGet(interp, dictPtr, keyPtrPtr[i],
		    &valuePtr) != TCL_OK) {
		TRACE_ERROR(interp);
		Tcl_DecrRefCount(dictPtr);
		goto gotError;
	    }
	    varPtr = LOCAL(duiPtr->varIndices[i]);
	    while (TclIsVarLink(varPtr)) {
		varPtr = varPtr->value.linkPtr;
	    }
	    DECACHE_STACK_INFO();
	    if (valuePtr == NULL) {
		TclObjUnsetVar2(interp,
			localName(iPtr->varFramePtr, duiPtr->varIndices[i]),
			NULL, 0);
	    } else if (TclPtrSetVarIdx(interp, varPtr, NULL, NULL, NULL,
		    valuePtr, TCL_LEAVE_ERR_MSG,
		    duiPtr->varIndices[i]) == NULL) {
		CACHE_STACK_INFO();
		TRACE_ERROR(interp);
		Tcl_DecrRefCount(dictPtr);
		goto gotError;
	    }
	    CACHE_STACK_INFO();
	}
	TclDecrRefCount(dictPtr);
	TRACE_APPEND(("OK\n"));
	NEXT_INST_F(9, 0, 0);

    case INST_DICT_UPDATE_END:
	opnd = TclGetUInt4AtPtr(pc+1);
	opnd2 = TclGetUInt4AtPtr(pc+5);
	TRACE(("%u => ", opnd));
	varPtr = LOCAL(opnd);
	duiPtr = (DictUpdateInfo *)codePtr->auxDataArrayPtr[opnd2].clientData;
	while (TclIsVarLink(varPtr)) {
	    varPtr = varPtr->value.linkPtr;
	}
	if (TclIsVarDirectReadable(varPtr)) {
	    dictPtr = varPtr->value.objPtr;
	} else {
	    DECACHE_STACK_INFO();
	    dictPtr = TclPtrGetVarIdx(interp, varPtr, NULL, NULL, NULL, 0,
		    opnd);
	    CACHE_STACK_INFO();
	}
	if (dictPtr == NULL) {
	    TRACE_APPEND(("storage was unset\n"));
	    NEXT_INST_F(9, 1, 0);
	}
	if (Tcl_DictObjSize(interp, dictPtr, &length) != TCL_OK
		|| TclListObjGetElementsM(interp, OBJ_AT_TOS, &length,
			&keyPtrPtr) != TCL_OK) {
	    TRACE_ERROR(interp);
	    goto gotError;
	}
	allocdict = Tcl_IsShared(dictPtr);
	if (allocdict) {
	    dictPtr = Tcl_DuplicateObj(dictPtr);
	}
	if (length > 0) {
	    TclInvalidateStringRep(dictPtr);
	}
	for (i=0 ; i<length ; i++) {
	    Var *var2Ptr = LOCAL(duiPtr->varIndices[i]);

	    while (TclIsVarLink(var2Ptr)) {
		var2Ptr = var2Ptr->value.linkPtr;
	    }
	    if (TclIsVarDirectReadable(var2Ptr)) {
		valuePtr = var2Ptr->value.objPtr;
	    } else {
		DECACHE_STACK_INFO();
		valuePtr = TclPtrGetVarIdx(interp, var2Ptr, NULL, NULL, NULL,
			0, duiPtr->varIndices[i]);
		CACHE_STACK_INFO();
	    }
	    if (valuePtr == NULL) {
		Tcl_DictObjRemove(interp, dictPtr, keyPtrPtr[i]);
	    } else if (dictPtr == valuePtr) {
		Tcl_DictObjPut(interp, dictPtr, keyPtrPtr[i],
			Tcl_DuplicateObj(valuePtr));
	    } else {
		Tcl_DictObjPut(interp, dictPtr, keyPtrPtr[i], valuePtr);
	    }
	}
	if (TclIsVarDirectWritable(varPtr)) {
	    Tcl_IncrRefCount(dictPtr);
	    TclDecrRefCount(varPtr->value.objPtr);
	    varPtr->value.objPtr = dictPtr;
	} else {
	    DECACHE_STACK_INFO();
	    objResultPtr = TclPtrSetVarIdx(interp, varPtr, NULL, NULL, NULL,
		    dictPtr, TCL_LEAVE_ERR_MSG, opnd);
	    CACHE_STACK_INFO();
	    if (objResultPtr == NULL) {
		if (allocdict) {
		    TclDecrRefCount(dictPtr);
		}
		TRACE_ERROR(interp);
		goto gotError;
	    }
	}
	TRACE_APPEND(("written back\n"));
	NEXT_INST_F(9, 1, 0);

    case INST_DICT_EXPAND:
	dictPtr = OBJ_UNDER_TOS;
	listPtr = OBJ_AT_TOS;
	TRACE(("\"%.30s\" \"%.30s\" =>", O2S(dictPtr), O2S(listPtr)));
	if (TclListObjGetElementsM(interp, listPtr, &objc, &objv) != TCL_OK) {
	    TRACE_ERROR(interp);
	    goto gotError;
	}
	objResultPtr = TclDictWithInit(interp, dictPtr, objc, objv);
	if (objResultPtr == NULL) {
	    TRACE_ERROR(interp);
	    goto gotError;
	}
	TRACE_APPEND(("\"%.30s\"\n", O2S(objResultPtr)));
	NEXT_INST_F(1, 2, 1);

    case INST_DICT_RECOMBINE_STK:
	keysPtr = POP_OBJECT();
	varNamePtr = OBJ_UNDER_TOS;
	listPtr = OBJ_AT_TOS;
	TRACE(("\"%.30s\" \"%.30s\" \"%.30s\" => ",
		O2S(varNamePtr), O2S(valuePtr), O2S(keysPtr)));
	if (TclListObjGetElementsM(interp, listPtr, &objc, &objv) != TCL_OK) {
	    TRACE_ERROR(interp);
	    TclDecrRefCount(keysPtr);
	    goto gotError;
	}
	varPtr = TclObjLookupVarEx(interp, varNamePtr, NULL,
		TCL_LEAVE_ERR_MSG, "set", 1, 1, &arrayPtr);
	if (varPtr == NULL) {
	    TRACE_ERROR(interp);
	    TclDecrRefCount(keysPtr);
	    goto gotError;
	}
	DECACHE_STACK_INFO();
	result = TclDictWithFinish(interp, varPtr,arrayPtr,varNamePtr,NULL,-1,
		objc, objv, keysPtr);
	CACHE_STACK_INFO();
	TclDecrRefCount(keysPtr);
	if (result != TCL_OK) {
	    TRACE_ERROR(interp);
	    goto gotError;
	}
	TRACE_APPEND(("OK\n"));
	NEXT_INST_F(1, 2, 0);

    case INST_DICT_RECOMBINE_IMM:
	opnd = TclGetUInt4AtPtr(pc+1);
	listPtr = OBJ_UNDER_TOS;
	keysPtr = OBJ_AT_TOS;
	varPtr = LOCAL(opnd);
	TRACE(("%u <- \"%.30s\" \"%.30s\" => ", opnd, O2S(valuePtr),
		O2S(keysPtr)));
	if (TclListObjGetElementsM(interp, listPtr, &objc, &objv) != TCL_OK) {
	    TRACE_ERROR(interp);
	    goto gotError;
	}
	while (TclIsVarLink(varPtr)) {
	    varPtr = varPtr->value.linkPtr;
	}
	DECACHE_STACK_INFO();
	result = TclDictWithFinish(interp, varPtr, NULL, NULL, NULL, opnd,
		objc, objv, keysPtr);
	CACHE_STACK_INFO();
	if (result != TCL_OK) {
	    TRACE_ERROR(interp);
	    goto gotError;
	}
	TRACE_APPEND(("OK\n"));
	NEXT_INST_F(5, 2, 0);
    }
    break;

    /*
     *	   End of dictionary-related instructions.
     * -----------------------------------------------------------------
     */

    case INST_CLOCK_READ:
	{			/* Read the wall clock */
	    Tcl_WideInt wval;
	    Tcl_Time now;
	    switch (TclGetUInt1AtPtr(pc+1)) {
	    case 0:		/* clicks */
#ifdef TCL_WIDE_CLICKS
		wval = TclpGetWideClicks();
#else
		wval = (Tcl_WideInt)TclpGetClicks();
#endif
		break;
	    case 1:		/* microseconds */
		Tcl_GetTime(&now);
		wval = (Tcl_WideInt)now.sec * 1000000 + now.usec;
		break;
	    case 2:		/* milliseconds */
		Tcl_GetTime(&now);
		wval = (Tcl_WideInt)now.sec * 1000 + now.usec / 1000;
		break;
	    case 3:		/* seconds */
		Tcl_GetTime(&now);
		wval = (Tcl_WideInt)now.sec;
		break;
	    default:
		Tcl_Panic("clockRead instruction with unknown clock#");
	    }
	    TclNewIntObj(objResultPtr, wval);
	    TRACE_WITH_OBJ(("=> "), objResultPtr);
	    NEXT_INST_F(2, 0, 1);
	}
	break;

    default:
	Tcl_Panic("TclNRExecuteByteCode: unrecognized opCode %u", *pc);
    } /* end of switch on opCode */

    /*
     * Block for variables needed to process exception returns.
     */

    {
	ExceptionRange *rangePtr;
				/* Points to closest loop or catch exception
				 * range enclosing the pc. Used by various
				 * instructions and processCatch to process
				 * break, continue, and errors. */
	const char *bytes;

	/*
	 * An external evaluation (INST_INVOKE or INST_EVAL) returned
	 * something different from TCL_OK, or else INST_BREAK or
	 * INST_CONTINUE were called.
	 */

    processExceptionReturn:
#ifdef TCL_COMPILE_DEBUG
	switch (*pc) {
	case INST_INVOKE_STK1:
	    opnd = TclGetUInt1AtPtr(pc+1);
	    TRACE(("%u => ... after \"%.20s\": ", opnd, cmdNameBuf));
	    break;
	case INST_INVOKE_STK4:
	    opnd = TclGetUInt4AtPtr(pc+1);
	    TRACE(("%u => ... after \"%.20s\": ", opnd, cmdNameBuf));
	    break;
	case INST_EVAL_STK:
	    /*
	     * Note that the object at stacktop has to be used before doing
	     * the cleanup.
	     */

	    TRACE(("\"%.30s\" => ", O2S(OBJ_AT_TOS)));
	    break;
	default:
	    TRACE(("=> "));
	}
#endif
	if ((result == TCL_CONTINUE) || (result == TCL_BREAK)) {
	    rangePtr = GetExceptRangeForPc(pc, result, codePtr);
	    if (rangePtr == NULL) {
		TRACE_APPEND(("no encl. loop or catch, returning %s\n",
			StringForResultCode(result)));
		goto abnormalReturn;
	    }
	    if (rangePtr->type == CATCH_EXCEPTION_RANGE) {
		TRACE_APPEND(("%s ...\n", StringForResultCode(result)));
		goto processCatch;
	    }
	    while (cleanup--) {
		valuePtr = POP_OBJECT();
		TclDecrRefCount(valuePtr);
	    }
	    if (result == TCL_BREAK) {
		result = TCL_OK;
		pc = (codePtr->codeStart + rangePtr->breakOffset);
		TRACE_APPEND(("%s, range at %" TCL_SIZE_MODIFIER "d, new pc %" TCL_SIZE_MODIFIER "d\n",
			StringForResultCode(result),
			rangePtr->codeOffset, rangePtr->breakOffset));
		NEXT_INST_F(0, 0, 0);
	    }
	    if (rangePtr->continueOffset == TCL_INDEX_NONE) {
		TRACE_APPEND(("%s, loop w/o continue, checking for catch\n",
			StringForResultCode(result)));
		goto checkForCatch;
	    }
	    result = TCL_OK;
	    pc = (codePtr->codeStart + rangePtr->continueOffset);
	    TRACE_APPEND(("%s, range at %" TCL_SIZE_MODIFIER "d, new pc %" TCL_SIZE_MODIFIER "d\n",
		    StringForResultCode(result),
		    rangePtr->codeOffset, rangePtr->continueOffset));
	    NEXT_INST_F(0, 0, 0);
	}
#ifdef TCL_COMPILE_DEBUG
	if (traceInstructions) {
	    objPtr = Tcl_GetObjResult(interp);
	    if ((result != TCL_ERROR) && (result != TCL_RETURN)) {
		TRACE_APPEND(("OTHER RETURN CODE %d, result=\"%.30s\"\n ",
			result, O2S(objPtr)));
	    } else {
		TRACE_APPEND(("%s, result=\"%.30s\"\n",
			StringForResultCode(result), O2S(objPtr)));
	    }
	}
#endif
	goto checkForCatch;

	/*
	 * Division by zero in an expression. Control only reaches this point
	 * by "goto divideByZero".
	 */

    divideByZero:
	Tcl_SetObjResult(interp, Tcl_NewStringObj("divide by zero", -1));
	DECACHE_STACK_INFO();
	Tcl_SetErrorCode(interp, "ARITH", "DIVZERO", "divide by zero", NULL);
	CACHE_STACK_INFO();
	goto gotError;

    outOfMemory:
	Tcl_SetObjResult(interp, Tcl_NewStringObj("out of memory", -1));
	DECACHE_STACK_INFO();
	Tcl_SetErrorCode(interp, "ARITH", "OUTOFMEMORY", "out of memory", NULL);
	CACHE_STACK_INFO();
	goto gotError;

	/*
	 * Exponentiation of zero by negative number in an expression. Control
	 * only reaches this point by "goto exponOfZero".
	 */

    exponOfZero:
	Tcl_SetObjResult(interp, Tcl_NewStringObj(
		"exponentiation of zero by negative power", -1));
	DECACHE_STACK_INFO();
	Tcl_SetErrorCode(interp, "ARITH", "DOMAIN",
		"exponentiation of zero by negative power", NULL);
	CACHE_STACK_INFO();

	/*
	 * Almost all error paths feed through here rather than assigning to
	 * result themselves (for a small but consistent saving).
	 */

    gotError:
	result = TCL_ERROR;

	/*
	 * Execution has generated an "exception" such as TCL_ERROR. If the
	 * exception is an error, record information about what was being
	 * executed when the error occurred. Find the closest enclosing catch
	 * range, if any. If no enclosing catch range is found, stop execution
	 * and return the "exception" code.
	 */

    checkForCatch:
	if (iPtr->execEnvPtr->rewind) {
	    goto abnormalReturn;
	}
	if ((result == TCL_ERROR) && !(iPtr->flags & ERR_ALREADY_LOGGED)) {
	    const unsigned char *pcBeg;
	    Tcl_Size xxx1length;

	    bytes = GetSrcInfoForPc(pc, codePtr, &xxx1length, &pcBeg, NULL);
	    DECACHE_STACK_INFO();
	    TclLogCommandInfo(interp, codePtr->source, bytes,
		    bytes ? xxx1length : 0, pcBeg, tosPtr);
	    CACHE_STACK_INFO();
	}
	iPtr->flags &= ~ERR_ALREADY_LOGGED;

	/*
	 * Clear all expansions that may have started after the last
	 * INST_BEGIN_CATCH.
	 */

	while (auxObjList) {
	    if ((catchTop != initCatchTop)
		    && (PTR2INT(*catchTop) >
			PTR2INT(auxObjList->internalRep.twoPtrValue.ptr2))) {
		break;
	    }
	    POP_TAUX_OBJ();
	}

	/*
	 * We must not catch if the script in progress has been canceled with
	 * the TCL_CANCEL_UNWIND flag. Instead, it blows outwards until we
	 * either hit another interpreter (presumably where the script in
	 * progress has not been canceled) or we get to the top-level. We do
	 * NOT modify the interpreter result here because we know it will
	 * already be set prior to vectoring down to this point in the code.
	 */

	if (TclCanceled(iPtr) && (Tcl_Canceled(interp, 0) == TCL_ERROR)) {
#ifdef TCL_COMPILE_DEBUG
	    if (traceInstructions) {
		fprintf(stdout, "   ... cancel with unwind, returning %s\n",
			StringForResultCode(result));
	    }
#endif
	    goto abnormalReturn;
	}

	/*
	 * We must not catch an exceeded limit. Instead, it blows outwards
	 * until we either hit another interpreter (presumably where the limit
	 * is not exceeded) or we get to the top-level.
	 */

	if (TclLimitExceeded(iPtr->limit)) {
#ifdef TCL_COMPILE_DEBUG
	    if (traceInstructions) {
		fprintf(stdout, "   ... limit exceeded, returning %s\n",
			StringForResultCode(result));
	    }
#endif
	    goto abnormalReturn;
	}
	if (catchTop == initCatchTop) {
#ifdef TCL_COMPILE_DEBUG
	    if (traceInstructions) {
		fprintf(stdout, "   ... no enclosing catch, returning %s\n",
			StringForResultCode(result));
	    }
#endif
	    goto abnormalReturn;
	}
	rangePtr = GetExceptRangeForPc(pc, TCL_ERROR, codePtr);
	if (rangePtr == NULL) {
	    /*
	     * This is only possible when compiling a [catch] that sends its
	     * script to INST_EVAL. Cannot correct the compiler without
	     * breaking compat with previous .tbc compiled scripts.
	     */

#ifdef TCL_COMPILE_DEBUG
	    if (traceInstructions) {
		fprintf(stdout, "   ... no enclosing catch, returning %s\n",
			StringForResultCode(result));
	    }
#endif
	    goto abnormalReturn;
	}

	/*
	 * A catch exception range (rangePtr) was found to handle an
	 * "exception". It was found either by checkForCatch just above or by
	 * an instruction during break, continue, or error processing. Jump to
	 * its catchOffset after unwinding the operand stack to the depth it
	 * had when starting to execute the range's catch command.
	 */

    processCatch:
	while (CURR_DEPTH > PTR2INT(*catchTop)) {
	    valuePtr = POP_OBJECT();
	    TclDecrRefCount(valuePtr);
	}
#ifdef TCL_COMPILE_DEBUG
	if (traceInstructions) {
	    fprintf(stdout, "  ... found catch at %" TCL_SIZE_MODIFIER "d, catchTop=%" TCL_T_MODIFIER "d, "
		    "unwound to %" TCL_T_MODIFIER "d, new pc %" TCL_SIZE_MODIFIER "d\n",
		    rangePtr->codeOffset, (catchTop - initCatchTop - 1),
		    PTR2INT(*catchTop), rangePtr->catchOffset);
	}
#endif
	pc = (codePtr->codeStart + rangePtr->catchOffset);
	NEXT_INST_F(0, 0, 0);	/* Restart the execution loop at pc. */

	/*
	 * end of infinite loop dispatching on instructions.
	 */

	/*
	 * Done or abnormal return code. Restore the stack to state it had when
	 * starting to execute the ByteCode. Panic if the stack is below the
	 * initial level.
	 */

    abnormalReturn:
	TCL_DTRACE_INST_LAST();

	/*
	 * Clear all expansions and same-level NR calls.
	 *
	 * Note that expansion markers have a NULL type; avoid removing other
	 * markers.
	 */

	while (auxObjList) {
	    POP_TAUX_OBJ();
	}
	while (tosPtr > initTosPtr) {
	    objPtr = POP_OBJECT();
	    Tcl_DecrRefCount(objPtr);
	}

	if (tosPtr < initTosPtr) {
	    fprintf(stderr,
		    "\nTclNRExecuteByteCode: abnormal return at pc %" TCL_T_MODIFIER "d: "
		    "stack top %" TCL_T_MODIFIER "d < entry stack top %d\n",
		    (pc - codePtr->codeStart),
		    CURR_DEPTH, 0);
	    Tcl_Panic("TclNRExecuteByteCode execution failure: end stack top < start stack top");
	}
	CLANG_ASSERT(bcFramePtr);
    }

    iPtr->cmdFramePtr = bcFramePtr->nextPtr;
    TclReleaseByteCode(codePtr);
    TclStackFree(interp, TD);	/* free my stack */

    return result;

    /*
     * INST_START_CMD failure case removed where it doesn't bother that much.
     *
     * If the interpreter is marked for deletion, its
     * compileEpoch is modified, Therefore the epoch check also verifies
     * that the interp is not deleted. If no outside call has been made
     * since the last check, it is safe to omit the check.

     * case INST_START_CMD:
     */

	instStartCmdFailed:
	{
	    const char *bytes;
	    Tcl_Size xxx1length;

	    xxx1length = 0;

	    if (TclInterpReady(interp) == TCL_ERROR) {
		goto gotError;
	    }

	    /*
	     * We used to switch to direct eval; for NRE-awareness we now
	     * compile and eval the command so that this evaluation does not
	     * add a new TEBC instance. Bug [2910748], bug [fa6bf38d07]
	     *
	     * TODO: recompile, search this command and eval a code starting from,
	     * so that this evaluation does not add a new TEBC instance without
	     * NRE-trampoline.
	     */

	    codePtr->flags |= TCL_BYTECODE_RECOMPILE;
	    bytes = GetSrcInfoForPc(pc, codePtr, &xxx1length, NULL, NULL);
	    opnd = TclGetUInt4AtPtr(pc+1);
	    pc += (opnd-1);
	    assert(bytes);
	    PUSH_OBJECT(Tcl_NewStringObj(bytes, xxx1length));
	    goto instEvalStk;
	}
}

#undef codePtr
#undef iPtr
#undef bcFramePtr
#undef initCatchTop
#undef initTosPtr
#undef auxObjList
#undef catchTop
#undef TCONST
#undef esPtr

static int
FinalizeOONext(
    void *data[],
    Tcl_Interp *interp,
    int result)
{
    Interp *iPtr = (Interp *) interp;
    CallContext *contextPtr = (CallContext *)data[1];

    /*
     * Reset the variable lookup frame.
     */

    iPtr->varFramePtr = (CallFrame *)data[0];

    /*
     * Restore the call chain context index as we've finished the inner invoke
     * and want to operate in the outer context again.
     */

    contextPtr->index = PTR2INT(data[2]);
    contextPtr->skip = PTR2INT(data[3]);
    contextPtr->oPtr->flags &= ~FILTER_HANDLING;
    return result;
}

static int
FinalizeOONextFilter(
    void *data[],
    Tcl_Interp *interp,
    int result)
{
    Interp *iPtr = (Interp *) interp;
    CallContext *contextPtr = (CallContext *)data[1];

    /*
     * Reset the variable lookup frame.
     */

    iPtr->varFramePtr = (CallFrame *)data[0];

    /*
     * Restore the call chain context index as we've finished the inner invoke
     * and want to operate in the outer context again.
     */

    contextPtr->index = PTR2INT(data[2]);
    contextPtr->skip = PTR2INT(data[3]);
    contextPtr->oPtr->flags |= FILTER_HANDLING;
    return result;
}

/*
 * WidePwrSmallExpon --
 *
 * Helper to calculate small powers of integers whose result is wide.
 */
static inline Tcl_WideInt
WidePwrSmallExpon(Tcl_WideInt w1, long exponent) {

    Tcl_WideInt wResult;

    wResult = w1 * w1;		/* b**2 */
    switch (exponent) {
    case 2:
	break;
    case 3:
	wResult *= w1;		/* b**3 */
	break;
    case 4:
	wResult *= wResult;	/* b**4 */
	break;
    case 5:
	wResult *= wResult;	/* b**4 */
	wResult *= w1;		/* b**5 */
	break;
    case 6:
	wResult *= w1;		/* b**3 */
	wResult *= wResult;	/* b**6 */
	break;
    case 7:
	wResult *= w1;		/* b**3 */
	wResult *= wResult;	/* b**6 */
	wResult *= w1;		/* b**7 */
	break;
    case 8:
	wResult *= wResult;	/* b**4 */
	wResult *= wResult;	/* b**8 */
	break;
    case 9:
	wResult *= wResult;	/* b**4 */
	wResult *= wResult;	/* b**8 */
	wResult *= w1;		/* b**9 */
	break;
    case 10:
	wResult *= wResult;	/* b**4 */
	wResult *= w1;		/* b**5 */
	wResult *= wResult;	/* b**10 */
	break;
    case 11:
	wResult *= wResult;	/* b**4 */
	wResult *= w1;		/* b**5 */
	wResult *= wResult;	/* b**10 */
	wResult *= w1;		/* b**11 */
	break;
    case 12:
	wResult *= w1;		/* b**3 */
	wResult *= wResult;	/* b**6 */
	wResult *= wResult;	/* b**12 */
	break;
    case 13:
	wResult *= w1;		/* b**3 */
	wResult *= wResult;	/* b**6 */
	wResult *= wResult;	/* b**12 */
	wResult *= w1;		/* b**13 */
	break;
    case 14:
	wResult *= w1;		/* b**3 */
	wResult *= wResult;	/* b**6 */
	wResult *= w1;		/* b**7 */
	wResult *= wResult;	/* b**14 */
	break;
    case 15:
	wResult *= w1;		/* b**3 */
	wResult *= wResult;	/* b**6 */
	wResult *= w1;		/* b**7 */
	wResult *= wResult;	/* b**14 */
	wResult *= w1;		/* b**15 */
	break;
    case 16:
	wResult *= wResult;	/* b**4 */
	wResult *= wResult;	/* b**8 */
	wResult *= wResult;	/* b**16 */
	break;
    }
    return wResult;
}
/*
 *----------------------------------------------------------------------
 *
 * ExecuteExtendedBinaryMathOp, ExecuteExtendedUnaryMathOp --
 *
 *	These functions do advanced math for binary and unary operators
 *	respectively, so that the main TEBC code does not bear the cost of
 *	them.
 *
 * Results:
 *	A Tcl_Obj* result, or a NULL (in which case valuePtr is updated to
 *	hold the result value), or one of the special flag values
 *	GENERAL_ARITHMETIC_ERROR, EXPONENT_OF_ZERO or DIVIDED_BY_ZERO. The
 *	latter two signify a zero value raised to a negative power or a value
 *	divided by zero, respectively. With GENERAL_ARITHMETIC_ERROR, all
 *	error information will have already been reported in the interpreter
 *	result.
 *
 * Side effects:
 *	May update the Tcl_Obj indicated valuePtr if it is unshared. Will
 *	return a NULL when that happens.
 *
 *----------------------------------------------------------------------
 */

static Tcl_Obj *
ExecuteExtendedBinaryMathOp(
    Tcl_Interp *interp,		/* Where to report errors. */
    int opcode,			/* What operation to perform. */
    Tcl_Obj **constants,	/* The execution environment's constants. */
    Tcl_Obj *valuePtr,		/* The first operand on the stack. */
    Tcl_Obj *value2Ptr)		/* The second operand on the stack. */
{
#define WIDE_RESULT(w) \
    if (Tcl_IsShared(valuePtr)) {		\
	return Tcl_NewWideIntObj(w);		\
    } else {					\
	TclSetIntObj(valuePtr, (w));		\
	return NULL;				\
    }
#define BIG_RESULT(b) \
    if (Tcl_IsShared(valuePtr)) {		\
	return Tcl_NewBignumObj(b);		\
    } else {					\
	Tcl_SetBignumObj(valuePtr, (b));		\
	return NULL;				\
    }
#define DOUBLE_RESULT(d) \
    if (Tcl_IsShared(valuePtr)) {		\
	TclNewDoubleObj(objResultPtr, (d));	\
	return objResultPtr;			\
    } else {					\
	Tcl_SetDoubleObj(valuePtr, (d));	\
	return NULL;				\
    }

    int type1, type2;
    void *ptr1, *ptr2;
    double d1, d2, dResult;
    Tcl_WideInt w1, w2, wResult;
    mp_int big1, big2, bigResult, bigRemainder;
    Tcl_Obj *objResultPtr;
    int invalid, zero;
    long shift;
	mp_err err;

    (void) GetNumberFromObj(NULL, valuePtr, &ptr1, &type1);
    (void) GetNumberFromObj(NULL, value2Ptr, &ptr2, &type2);

    switch (opcode) {
    case INST_MOD:
	/* TODO: Attempts to re-use unshared operands on stack */

	w2 = 0;			/* silence gcc warning */
	if (type2 == TCL_NUMBER_INT) {
	    w2 = *((const Tcl_WideInt *)ptr2);
	    if (w2 == 0) {
		return DIVIDED_BY_ZERO;
	    }
	    if ((w2 == 1) || (w2 == -1)) {
		/*
		 * Div. by |1| always yields remainder of 0.
		 */

		return constants[0];
	    }
	}
	if (type1 == TCL_NUMBER_INT) {
	    w1 = *((const Tcl_WideInt *)ptr1);

	    if (w1 == 0) {
		/*
		 * 0 % (non-zero) always yields remainder of 0.
		 */

		return constants[0];
	    }
	    if (type2 == TCL_NUMBER_INT) {
		Tcl_WideInt wQuotient, wRemainder;
		w2 = *((const Tcl_WideInt *)ptr2);
		wQuotient = w1 / w2;

		/*
		 * Force Tcl's integer division rules.
		 * TODO: examine for logic simplification
		 */

		if (((wQuotient < 0)
			|| ((wQuotient == 0)
			&& ((w1 < 0 && w2 > 0)
			|| (w1 > 0 && w2 < 0))))
			&& (wQuotient * w2 != w1)) {
		    wQuotient -= 1;
		}
		wRemainder = (Tcl_WideInt)((Tcl_WideUInt)w1 -
			(Tcl_WideUInt)w2*(Tcl_WideUInt)wQuotient);
		WIDE_RESULT(wRemainder);
	    }

	    Tcl_TakeBignumFromObj(NULL, value2Ptr, &big2);

	    /* TODO: internals intrusion */
	    if ((w1 > ((Tcl_WideInt)0)) ^ !mp_isneg(&big2)) {
		/*
		 * Arguments are opposite sign; remainder is sum.
		 */

		err = mp_init_i64(&big1, w1);
		if (err == MP_OKAY) {
		    err = mp_add(&big2, &big1, &big2);
		    mp_clear(&big1);
		}
		if (err != MP_OKAY) {
		    return OUT_OF_MEMORY;
		}
		BIG_RESULT(&big2);
	    }

	    /*
	     * Arguments are same sign; remainder is first operand.
	     */

	    mp_clear(&big2);
	    return NULL;
	}
	Tcl_GetBignumFromObj(NULL, valuePtr, &big1);
	Tcl_GetBignumFromObj(NULL, value2Ptr, &big2);
	err = mp_init_multi(&bigResult, &bigRemainder, NULL);
	if (err == MP_OKAY) {
	    err = mp_div(&big1, &big2, &bigResult, &bigRemainder);
	}
	if ((err == MP_OKAY) && !mp_iszero(&bigRemainder) && (bigRemainder.sign != big2.sign)) {
	    /*
	     * Convert to Tcl's integer division rules.
	     */

	    if ((mp_sub_d(&bigResult, 1, &bigResult) != MP_OKAY)
		    || (mp_add(&bigRemainder, &big2, &bigRemainder) != MP_OKAY)) {
		return OUT_OF_MEMORY;
	    }
	}
	err = mp_copy(&bigRemainder, &bigResult);
	mp_clear(&bigRemainder);
	mp_clear(&big1);
	mp_clear(&big2);
	if (err != MP_OKAY) {
	    return OUT_OF_MEMORY;
	}
	BIG_RESULT(&bigResult);

    case INST_LSHIFT:
    case INST_RSHIFT: {
	/*
	 * Reject negative shift argument.
	 */

	switch (type2) {
	case TCL_NUMBER_INT:
	    invalid = (*((const Tcl_WideInt *)ptr2) < 0);
	    break;
	case TCL_NUMBER_BIG:
	    Tcl_TakeBignumFromObj(NULL, value2Ptr, &big2);
	    invalid = mp_isneg(&big2);
	    mp_clear(&big2);
	    break;
	default:
	    /* Unused, here to silence compiler warning */
	    invalid = 0;
	}
	if (invalid) {
	    Tcl_SetObjResult(interp, Tcl_NewStringObj(
		    "negative shift argument", -1));
	    return GENERAL_ARITHMETIC_ERROR;
	}

	/*
	 * Zero shifted any number of bits is still zero.
	 */

	if ((type1==TCL_NUMBER_INT) && (*((const Tcl_WideInt *)ptr1) == 0)) {
	    return constants[0];
	}

	if (opcode == INST_LSHIFT) {
	    /*
	     * Large left shifts create integer overflow.
	     *
	     * BEWARE! Can't use Tcl_GetIntFromObj() here because that
	     * converts values in the (unsigned) range to their signed int
	     * counterparts, leading to incorrect results.
	     */

	    if ((type2 != TCL_NUMBER_INT)
		    || (*((const Tcl_WideInt *)ptr2) > INT_MAX)) {
		/*
		 * Technically, we could hold the value (1 << (INT_MAX+1)) in
		 * an mp_int, but since we're using mp_mul_2d() to do the
		 * work, and it takes only an int argument, that's a good
		 * place to draw the line.
		 */

		Tcl_SetObjResult(interp, Tcl_NewStringObj(
			"integer value too large to represent", -1));
		return GENERAL_ARITHMETIC_ERROR;
	    }
	    shift = (int)(*((const Tcl_WideInt *)ptr2));

	    /*
	     * Handle shifts within the native wide range.
	     */

	    if ((type1 == TCL_NUMBER_INT)
		    && ((size_t)shift < CHAR_BIT*sizeof(Tcl_WideInt))) {
		w1 = *((const Tcl_WideInt *)ptr1);
		if (!((w1>0 ? w1 : ~w1)
			& -(((Tcl_WideUInt)1)
			<< (CHAR_BIT*sizeof(Tcl_WideInt) - 1 - shift)))) {
		    WIDE_RESULT((Tcl_WideUInt)w1 << shift);
		}
	    }
	} else {
	    /*
	     * Quickly force large right shifts to 0 or -1.
	     */

	    if ((type2 != TCL_NUMBER_INT)
		    || (*(const Tcl_WideInt *)ptr2 > INT_MAX)) {
		/*
		 * Again, technically, the value to be shifted could be an
		 * mp_int so huge that a right shift by (INT_MAX+1) bits could
		 * not take us to the result of 0 or -1, but since we're using
		 * mp_div_2d to do the work, and it takes only an int
		 * argument, we draw the line there.
		 */

		switch (type1) {
		case TCL_NUMBER_INT:
		    zero = (*(const Tcl_WideInt *)ptr1 > 0);
		    break;
		case TCL_NUMBER_BIG:
		    Tcl_TakeBignumFromObj(NULL, valuePtr, &big1);
		    zero = !mp_isneg(&big1);
		    mp_clear(&big1);
		    break;
		default:
		    /* Unused, here to silence compiler warning. */
		    zero = 0;
		}
		if (zero) {
		    return constants[0];
		}
		WIDE_RESULT(-1);
	    }
	    shift = (int)(*(const Tcl_WideInt *)ptr2);

	    /*
	     * Handle shifts within the native wide range.
	     */

	    if (type1 == TCL_NUMBER_INT) {
		w1 = *(const Tcl_WideInt *)ptr1;
		if ((size_t)shift >= CHAR_BIT*sizeof(Tcl_WideInt)) {
		    if (w1 >= 0) {
			return constants[0];
		    }
		    WIDE_RESULT(-1);
		}
		WIDE_RESULT(w1 >> shift);
	    }
	}

	Tcl_TakeBignumFromObj(NULL, valuePtr, &big1);

	err = mp_init(&bigResult);
	if (err == MP_OKAY) {
	    if (opcode == INST_LSHIFT) {
		err = mp_mul_2d(&big1, shift, &bigResult);
	    } else {
		err = mp_signed_rsh(&big1, shift, &bigResult);
	    }
	}
	if (err != MP_OKAY) {
	    return OUT_OF_MEMORY;
	}
	mp_clear(&big1);
	BIG_RESULT(&bigResult);
    }

    case INST_BITOR:
    case INST_BITXOR:
    case INST_BITAND:
	if ((type1 != TCL_NUMBER_INT) || (type2 != TCL_NUMBER_INT)) {
	    Tcl_TakeBignumFromObj(NULL, valuePtr, &big1);
	    Tcl_TakeBignumFromObj(NULL, value2Ptr, &big2);

	    err = mp_init(&bigResult);

	    if (err == MP_OKAY) {
		switch (opcode) {
		case INST_BITAND:
		    err = mp_and(&big1, &big2, &bigResult);
		    break;

		case INST_BITOR:
		    err = mp_or(&big1, &big2, &bigResult);
		    break;

		case INST_BITXOR:
		    err = mp_xor(&big1, &big2, &bigResult);
		    break;
		}
	    }
	    if (err != MP_OKAY) {
		return OUT_OF_MEMORY;
	    }

	    mp_clear(&big1);
	    mp_clear(&big2);
	    BIG_RESULT(&bigResult);
	}

	w1 = *((const Tcl_WideInt *)ptr1);
	w2 = *((const Tcl_WideInt *)ptr2);

	switch (opcode) {
	case INST_BITAND:
	    wResult = w1 & w2;
	    break;
	case INST_BITOR:
	    wResult = w1 | w2;
	    break;
	case INST_BITXOR:
	    wResult = w1 ^ w2;
	    break;
	default:
	    /* Unused, here to silence compiler warning. */
	    wResult = 0;
	}
	WIDE_RESULT(wResult);

    case INST_EXPON: {
	int oddExponent = 0, negativeExponent = 0;
	unsigned short base;

	if ((type1 == TCL_NUMBER_DOUBLE) || (type2 == TCL_NUMBER_DOUBLE)) {
	    Tcl_GetDoubleFromObj(NULL, valuePtr, &d1);
	    Tcl_GetDoubleFromObj(NULL, value2Ptr, &d2);

	    if (d1==0.0 && d2<0.0) {
		return EXPONENT_OF_ZERO;
	    }
	    dResult = pow(d1, d2);
	    goto doubleResult;
	}
	w1 = w2 = 0; /* to silence compiler warning (maybe-uninitialized) */
	if (type2 == TCL_NUMBER_INT) {
	    w2 = *((const Tcl_WideInt *) ptr2);
	    if (w2 == 0) {
		/*
		 * Anything to the zero power is 1.
		 */

		return constants[1];
	    } else if (w2 == 1) {
		/*
		 * Anything to the first power is itself
		 */

		return NULL;
	    }

	    negativeExponent = (w2 < 0);
	    oddExponent = (int)w2 & 1;
	} else {
	    Tcl_TakeBignumFromObj(NULL, value2Ptr, &big2);
	    negativeExponent = mp_isneg(&big2);
	    err = mp_mod_2d(&big2, 1, &big2);
	    oddExponent = (err == MP_OKAY) && !mp_iszero(&big2);
	    mp_clear(&big2);
	}

	if (type1 == TCL_NUMBER_INT) {
	    w1 = *((const Tcl_WideInt *)ptr1);

	    if (negativeExponent) {
		switch (w1) {
		case 0:
		    /*
		     * Zero to a negative power is div by zero error.
		     */

		    return EXPONENT_OF_ZERO;
		case -1:
		    if (oddExponent) {
			WIDE_RESULT(-1);
		    }
		    /* fallthrough */
		case 1:
		    /*
		     * 1 to any power is 1.
		     */

		    return constants[1];
		}
	    }
	}
	if (negativeExponent) {

	    /*
	     * Integers with magnitude greater than 1 raise to a negative
	     * power yield the answer zero (see TIP 123).
	     */
	    return constants[0];
	}

	if (type1 != TCL_NUMBER_INT) {
	    goto overflowExpon;
	}

	switch (w1) {
	    case 0:
		/*
		 * Zero to a positive power is zero.
		 */

		return constants[0];
	    case 1:
		/*
		 * 1 to any power is 1.
		 */

		return constants[1];
	    case -1:
		if (!oddExponent) {
		    return constants[1];
		}
		WIDE_RESULT(-1);
	}

	/*
	 * We refuse to accept exponent arguments that exceed one mp_digit
	 * which means the max exponent value is 2**28-1 = 0x0FFFFFFF =
	 * 268435455, which fits into a signed 32 bit int which is within the
	 * range of the long int type. This means any numeric Tcl_Obj value
	 * not using TCL_NUMBER_INT type must hold a value larger than we
	 * accept.
	 */

	if (type2 != TCL_NUMBER_INT) {
	    Tcl_SetObjResult(interp, Tcl_NewStringObj(
		    "exponent too large", -1));
	    return GENERAL_ARITHMETIC_ERROR;
	}

	/* From here (up to overflowExpon) w1 and exponent w2 are wide-int's. */
	assert(type1 == TCL_NUMBER_INT && type2 == TCL_NUMBER_INT);

	if (w1 == 2) {
	    /*
	     * Reduce small powers of 2 to shifts.
	     */

	    if ((Tcl_WideUInt)w2 < (Tcl_WideUInt)CHAR_BIT*sizeof(Tcl_WideInt) - 1) {
		WIDE_RESULT(((Tcl_WideInt)1) << (int)w2);
	    }
	    goto overflowExpon;
	}
	if (w1 == -2) {
	    int signum = oddExponent ? -1 : 1;

	    /*
	     * Reduce small powers of 2 to shifts.
	     */

	    if ((Tcl_WideUInt)w2 < CHAR_BIT * sizeof(Tcl_WideInt) - 1) {
		WIDE_RESULT(signum * (((Tcl_WideInt)1) << (int) w2));
	    }
	    goto overflowExpon;
	}
	if (w2 - 2 < (long)MaxBase64Size
		&& w1 <=  MaxBase64[w2 - 2]
		&& w1 >= -MaxBase64[w2 - 2]) {
	    /*
	     * Small powers of integers whose result is wide.
	     */
	    wResult = WidePwrSmallExpon(w1, (long)w2);

	    WIDE_RESULT(wResult);
	}

	/*
	 * Handle cases of powers > 16 that still fit in a 64-bit word by
	 * doing table lookup.
	 */

	if (w1 - 3 >= 0 && w1 - 2 < (long)Exp64IndexSize
		&& w2 - 2 < (long)(Exp64ValueSize + MaxBase64Size)) {
	    base = Exp64Index[w1 - 3]
		    + (unsigned short) (w2 - 2 - MaxBase64Size);
	    if (base < Exp64Index[w1 - 2]) {
		/*
		 * 64-bit number raised to intermediate power, done by
		 * table lookup.
		 */

		WIDE_RESULT(Exp64Value[base]);
	    }
	}

	if (-w1 - 3 >= 0 && -w1 - 2 < (long)Exp64IndexSize
		&& w2 - 2 < (long)(Exp64ValueSize + MaxBase64Size)) {
	    base = Exp64Index[-w1 - 3]
		    + (unsigned short) (w2 - 2 - MaxBase64Size);
	    if (base < Exp64Index[-w1 - 2]) {
		/*
		 * 64-bit number raised to intermediate power, done by
		 * table lookup.
		 */

		wResult = oddExponent ? -Exp64Value[base] : Exp64Value[base];
		WIDE_RESULT(wResult);
	    }
	}

    overflowExpon:

	if ((TclGetWideIntFromObj(NULL, value2Ptr, &w2) != TCL_OK)
<<<<<<< HEAD
		|| (value2Ptr->typePtr != tclIntType)
=======
		|| (value2Ptr->typePtr != &tclIntType)
>>>>>>> 18581927
		|| (Tcl_WideUInt)w2 >= (1<<28)) {
	    Tcl_SetObjResult(interp, Tcl_NewStringObj(
		    "exponent too large", -1));
	    return GENERAL_ARITHMETIC_ERROR;
	}
	Tcl_TakeBignumFromObj(NULL, valuePtr, &big1);
	err = mp_init(&bigResult);
	if (err == MP_OKAY) {
	    err = mp_expt_u32(&big1, (unsigned int)w2, &bigResult);
	}
	if (err != MP_OKAY) {
	    return OUT_OF_MEMORY;
	}
	mp_clear(&big1);
	BIG_RESULT(&bigResult);
    }

    case INST_ADD:
    case INST_SUB:
    case INST_MULT:
    case INST_DIV:
	if ((type1 == TCL_NUMBER_DOUBLE) || (type2 == TCL_NUMBER_DOUBLE)) {
	    /*
	     * At least one of the values is floating-point, so perform
	     * floating point calculations.
	     */

	    Tcl_GetDoubleFromObj(NULL, valuePtr, &d1);
	    Tcl_GetDoubleFromObj(NULL, value2Ptr, &d2);

	    switch (opcode) {
	    case INST_ADD:
		dResult = d1 + d2;
		break;
	    case INST_SUB:
		dResult = d1 - d2;
		break;
	    case INST_MULT:
		dResult = d1 * d2;
		break;
	    case INST_DIV:
#ifndef IEEE_FLOATING_POINT
		if (d2 == 0.0) {
		    return DIVIDED_BY_ZERO;
		}
#endif
		/*
		 * We presume that we are running with zero-divide unmasked if
		 * we're on an IEEE box. Otherwise, this statement might cause
		 * demons to fly out our noses.
		 */

		dResult = d1 / d2;
		break;
	    default:
		/* Unused, here to silence compiler warning. */
		dResult = 0;
	    }

	doubleResult:
#ifndef ACCEPT_NAN
	    /*
	     * Check now for IEEE floating-point error.
	     */

	    if (isnan(dResult)) {
		TclExprFloatError(interp, dResult);
		return GENERAL_ARITHMETIC_ERROR;
	    }
#endif
	    DOUBLE_RESULT(dResult);
	}
	if ((type1 == TCL_NUMBER_INT) && (type2 == TCL_NUMBER_INT)) {
	    w1 = *((const Tcl_WideInt *)ptr1);
	    w2 = *((const Tcl_WideInt *)ptr2);

	    switch (opcode) {
	    case INST_ADD:
		wResult = (Tcl_WideInt)((Tcl_WideUInt)w1 + (Tcl_WideUInt)w2);
		if ((type1 == TCL_NUMBER_INT) || (type2 == TCL_NUMBER_INT))
		{
		    /*
		     * Check for overflow.
		     */

		    if (Overflowing(w1, w2, wResult)) {
			goto overflowBasic;
		    }
		}
		break;

	    case INST_SUB:
		wResult = (Tcl_WideInt)((Tcl_WideUInt)w1 - (Tcl_WideUInt)w2);
		if ((type1 == TCL_NUMBER_INT) || (type2 == TCL_NUMBER_INT))
		{
		    /*
		     * Must check for overflow. The macro tests for overflows
		     * in sums by looking at the sign bits. As we have a
		     * subtraction here, we are adding -w2. As -w2 could in
		     * turn overflow, we test with ~w2 instead: it has the
		     * opposite sign bit to w2 so it does the job. Note that
		     * the only "bad" case (w2==0) is irrelevant for this
		     * macro, as in that case w1 and wResult have the same
		     * sign and there is no overflow anyway.
		     */

		    if (Overflowing(w1, ~w2, wResult)) {
			goto overflowBasic;
		    }
		}
		break;

	    case INST_MULT:
		if ((w1 < INT_MIN) || (w1 > INT_MAX) || (w2 < INT_MIN) || (w2 > INT_MAX)) {
		    goto overflowBasic;
		}
		wResult = w1 * w2;
		break;

	    case INST_DIV:
		if (w2 == 0) {
		    return DIVIDED_BY_ZERO;
		}

		/*
		 * Need a bignum to represent (WIDE_MIN / -1)
		 */

		if ((w1 == WIDE_MIN) && (w2 == -1)) {
		    goto overflowBasic;
		}
		wResult = w1 / w2;

		/*
		 * Force Tcl's integer division rules.
		 * TODO: examine for logic simplification
		 */

		if (((wResult < 0) || ((wResult == 0) &&
			((w1 < 0 && w2 > 0) || (w1 > 0 && w2 < 0)))) &&
			(wResult*w2 != w1)) {
		    wResult -= 1;
		}
		break;

	    default:
		/*
		 * Unused, here to silence compiler warning.
		 */

		wResult = 0;
	    }

	    WIDE_RESULT(wResult);
	}

    overflowBasic:
	Tcl_TakeBignumFromObj(NULL, valuePtr, &big1);
	Tcl_TakeBignumFromObj(NULL, value2Ptr, &big2);
	err = mp_init(&bigResult);
	if (err == MP_OKAY) {
	switch (opcode) {
	case INST_ADD:
		err = mp_add(&big1, &big2, &bigResult);
		break;
	case INST_SUB:
		err = mp_sub(&big1, &big2, &bigResult);
		break;
	case INST_MULT:
		err = mp_mul(&big1, &big2, &bigResult);
		break;
	case INST_DIV:
		if (mp_iszero(&big2)) {
		    mp_clear(&big1);
		    mp_clear(&big2);
		    mp_clear(&bigResult);
		    return DIVIDED_BY_ZERO;
		}
		err = mp_init(&bigRemainder);
		if (err == MP_OKAY) {
		    err = mp_div(&big1, &big2, &bigResult, &bigRemainder);
		}
		/* TODO: internals intrusion */
		if (!mp_iszero(&bigRemainder)
			&& (bigRemainder.sign != big2.sign)) {
		    /*
		     * Convert to Tcl's integer division rules.
		     */

		    err = mp_sub_d(&bigResult, 1, &bigResult);
		    if (err == MP_OKAY) {
			err = mp_add(&bigRemainder, &big2, &bigRemainder);
		    }
		}
		mp_clear(&bigRemainder);
		break;
	    }
	}
	mp_clear(&big1);
	mp_clear(&big2);
	BIG_RESULT(&bigResult);
    }

    Tcl_Panic("unexpected opcode");
    return NULL;
}

static Tcl_Obj *
ExecuteExtendedUnaryMathOp(
    int opcode,			/* What operation to perform. */
    Tcl_Obj *valuePtr)		/* The operand on the stack. */
{
    void *ptr = NULL;
    int type;
    Tcl_WideInt w;
    mp_int big;
    Tcl_Obj *objResultPtr;
    mp_err err = MP_OKAY;

    (void) GetNumberFromObj(NULL, valuePtr, &ptr, &type);

    switch (opcode) {
    case INST_BITNOT:
	if (type == TCL_NUMBER_INT) {
	    w = *((const Tcl_WideInt *) ptr);
	    WIDE_RESULT(~w);
	}
	Tcl_TakeBignumFromObj(NULL, valuePtr, &big);
	/* ~a = - a - 1 */
	err = mp_neg(&big, &big);
	if (err == MP_OKAY) {
	    err = mp_sub_d(&big, 1, &big);
	}
	if (err != MP_OKAY) {
	    return OUT_OF_MEMORY;
	}
	BIG_RESULT(&big);
    case INST_UMINUS:
	switch (type) {
	case TCL_NUMBER_DOUBLE:
	    DOUBLE_RESULT(-(*((const double *) ptr)));
	case TCL_NUMBER_INT:
	    w = *((const Tcl_WideInt *) ptr);
	    if (w != WIDE_MIN) {
		WIDE_RESULT(-w);
	    }
	    err = mp_init_i64(&big, w);
	    if (err != MP_OKAY) {
		return OUT_OF_MEMORY;
	    }
	    break;
	default:
	    Tcl_TakeBignumFromObj(NULL, valuePtr, &big);
	}
	err = mp_neg(&big, &big);
	if (err != MP_OKAY) {
	    return OUT_OF_MEMORY;
	}
	BIG_RESULT(&big);
    }

    Tcl_Panic("unexpected opcode");
    return NULL;
}
#undef WIDE_RESULT
#undef BIG_RESULT
#undef DOUBLE_RESULT

/*
 *----------------------------------------------------------------------
 *
 * CompareTwoNumbers --
 *
 *	This function compares a pair of numbers in Tcl_Objs. Each argument
 *	must already be known to be numeric and not NaN.
 *
 * Results:
 *	One of MP_LT, MP_EQ or MP_GT, depending on whether valuePtr is less
 *	than, equal to, or greater than value2Ptr (respectively).
 *
 * Side effects:
 *	None, provided both values are numeric.
 *
 *----------------------------------------------------------------------
 */

int
TclCompareTwoNumbers(
    Tcl_Obj *valuePtr,
    Tcl_Obj *value2Ptr)
{
    int type1 = TCL_NUMBER_NAN, type2 = TCL_NUMBER_NAN, compare;
    void *ptr1, *ptr2;
    mp_int big1, big2;
    double d1, d2, tmp;
    Tcl_WideInt w1, w2;

    (void) GetNumberFromObj(NULL, valuePtr, &ptr1, &type1);
    (void) GetNumberFromObj(NULL, value2Ptr, &ptr2, &type2);

    switch (type1) {
    case TCL_NUMBER_INT:
	w1 = *((const Tcl_WideInt *)ptr1);
	switch (type2) {
	case TCL_NUMBER_INT:
	    w2 = *((const Tcl_WideInt *)ptr2);
	wideCompare:
	    return (w1 < w2) ? MP_LT : ((w1 > w2) ? MP_GT : MP_EQ);
	case TCL_NUMBER_DOUBLE:
	    d2 = *((const double *)ptr2);
	    d1 = (double) w1;

	    /*
	     * If the double has a fractional part, or if the long can be
	     * converted to double without loss of precision, then compare as
	     * doubles.
	     */

	    if (DBL_MANT_DIG > CHAR_BIT*sizeof(Tcl_WideInt) || w1 == (Tcl_WideInt)d1
		    || modf(d2, &tmp) != 0.0) {
		goto doubleCompare;
	    }

	    /*
	     * Otherwise, to make comparision based on full precision, need to
	     * convert the double to a suitably sized integer.
	     *
	     * Need this to get comparsions like
	     *	  expr 20000000000000003 < 20000000000000004.0
	     * right. Converting the first argument to double will yield two
	     * double values that are equivalent within double precision.
	     * Converting the double to an integer gets done exactly, then
	     * integer comparison can tell the difference.
	     */

	    if (d2 < (double)WIDE_MIN) {
		return MP_GT;
	    }
	    if (d2 > (double)WIDE_MAX) {
		return MP_LT;
	    }
	    w2 = (Tcl_WideInt)d2;
	    goto wideCompare;
	case TCL_NUMBER_BIG:
	    Tcl_TakeBignumFromObj(NULL, value2Ptr, &big2);
	    if (mp_isneg(&big2)) {
		compare = MP_GT;
	    } else {
		compare = MP_LT;
	    }
	    mp_clear(&big2);
	    return compare;
	}
    break;

    case TCL_NUMBER_DOUBLE:
	d1 = *((const double *)ptr1);
	switch (type2) {
	case TCL_NUMBER_DOUBLE:
	    d2 = *((const double *)ptr2);
	doubleCompare:
	    return (d1 < d2) ? MP_LT : ((d1 > d2) ? MP_GT : MP_EQ);
	case TCL_NUMBER_INT:
	    w2 = *((const Tcl_WideInt *)ptr2);
	    d2 = (double) w2;
	    if (DBL_MANT_DIG > CHAR_BIT*sizeof(Tcl_WideInt)
		    || w2 == (Tcl_WideInt)d2 || modf(d1, &tmp) != 0.0) {
		goto doubleCompare;
	    }
	    if (d1 < (double)WIDE_MIN) {
		return MP_LT;
	    }
	    if (d1 > (double)WIDE_MAX) {
		return MP_GT;
	    }
	    w1 = (Tcl_WideInt)d1;
	    goto wideCompare;
	case TCL_NUMBER_BIG:
	    if (isinf(d1)) {
		return (d1 > 0.0) ? MP_GT : MP_LT;
	    }
	    Tcl_TakeBignumFromObj(NULL, value2Ptr, &big2);
	    if ((d1 < (double)WIDE_MAX) && (d1 > (double)WIDE_MIN)) {
		if (mp_isneg(&big2)) {
		    compare = MP_GT;
		} else {
		    compare = MP_LT;
		}
		mp_clear(&big2);
		return compare;
	    }
	    if (DBL_MANT_DIG > CHAR_BIT*sizeof(long)
		    && modf(d1, &tmp) != 0.0) {
		d2 = TclBignumToDouble(&big2);
		mp_clear(&big2);
		goto doubleCompare;
	    }
	    Tcl_InitBignumFromDouble(NULL, d1, &big1);
	    goto bigCompare;
	}
    break;

    case TCL_NUMBER_BIG:
	Tcl_TakeBignumFromObj(NULL, valuePtr, &big1);
	switch (type2) {
	case TCL_NUMBER_INT:
	    compare = mp_cmp_d(&big1, 0);
	    mp_clear(&big1);
	    return compare;
	case TCL_NUMBER_DOUBLE:
	    d2 = *((const double *)ptr2);
	    if (isinf(d2)) {
		compare = (d2 > 0.0) ? MP_LT : MP_GT;
		mp_clear(&big1);
		return compare;
	    }
	    if ((d2 < (double)WIDE_MAX) && (d2 > (double)WIDE_MIN)) {
		compare = mp_cmp_d(&big1, 0);
		mp_clear(&big1);
		return compare;
	    }
	    if (DBL_MANT_DIG > CHAR_BIT*sizeof(long)
		    && modf(d2, &tmp) != 0.0) {
		d1 = TclBignumToDouble(&big1);
		mp_clear(&big1);
		goto doubleCompare;
	    }
	    Tcl_InitBignumFromDouble(NULL, d2, &big2);
	    goto bigCompare;
	case TCL_NUMBER_BIG:
	    Tcl_TakeBignumFromObj(NULL, value2Ptr, &big2);
	bigCompare:
	    compare = mp_cmp(&big1, &big2);
	    mp_clear(&big1);
	    mp_clear(&big2);
	    return compare;
	}
    break;
    default:
	Tcl_Panic("unexpected number type");
    }
    return TCL_ERROR;
}

#ifdef TCL_COMPILE_DEBUG
/*
 *----------------------------------------------------------------------
 *
 * PrintByteCodeInfo --
 *
 *	This procedure prints a summary about a bytecode object to stdout. It
 *	is called by TclNRExecuteByteCode when starting to execute the bytecode
 *	object if tclTraceExec has the value 2 or more.
 *
 * Results:
 *	None.
 *
 * Side effects:
 *	None.
 *
 *----------------------------------------------------------------------
 */

static void
PrintByteCodeInfo(
    ByteCode *codePtr)	/* The bytecode whose summary is printed to
				 * stdout. */
{
    Proc *procPtr = codePtr->procPtr;
    Interp *iPtr = (Interp *) *codePtr->interpHandle;

    fprintf(stdout, "\nExecuting ByteCode 0x%p, refCt %" TCL_Z_MODIFIER "u, epoch %" TCL_Z_MODIFIER "u, interp 0x%p (epoch %" TCL_Z_MODIFIER "u)\n",
	    codePtr, codePtr->refCount, codePtr->compileEpoch, iPtr,
	    iPtr->compileEpoch);
    fprintf(stdout, "  Source: ");
    TclPrintSource(stdout, codePtr->source, 60);

    fprintf(stdout, "\n  Cmds %" TCL_Z_MODIFIER "u, src %" TCL_Z_MODIFIER "u, inst %" TCL_Z_MODIFIER "u, litObjs %" TCL_Z_MODIFIER "u, aux %" TCL_Z_MODIFIER "u, stkDepth %" TCL_Z_MODIFIER "u, code/src %.2f\n",
	    codePtr->numCommands, codePtr->numSrcBytes,
	    codePtr->numCodeBytes, codePtr->numLitObjects,
	    codePtr->numAuxDataItems, codePtr->maxStackDepth,
#ifdef TCL_COMPILE_STATS
	    codePtr->numSrcBytes?
		    ((float)codePtr->structureSize)/codePtr->numSrcBytes :
#endif
	    0.0);

#ifdef TCL_COMPILE_STATS
    fprintf(stdout, "  Code %" TCL_Z_MODIFIER "u = header %" TCL_Z_MODIFIER "u+inst %" TCL_Z_MODIFIER
        "u+litObj %" TCL_Z_MODIFIER "u+exc %" TCL_Z_MODIFIER "u+aux %" TCL_Z_MODIFIER "u+cmdMap %" TCL_Z_MODIFIER "u\n",
	    codePtr->structureSize,
	    offsetof(ByteCode, localCachePtr),
	    codePtr->numCodeBytes,
	    codePtr->numLitObjects * sizeof(Tcl_Obj *),
	    codePtr->numExceptRanges*sizeof(ExceptionRange),
	    codePtr->numAuxDataItems * sizeof(AuxData),
	    codePtr->numCmdLocBytes);
#endif /* TCL_COMPILE_STATS */
    if (procPtr != NULL) {
	fprintf(stdout,
		"  Proc 0x%p, refCt %" TCL_Z_MODIFIER "u, args %" TCL_Z_MODIFIER "u, compiled locals %" TCL_Z_MODIFIER "u\n",
		procPtr, procPtr->refCount, procPtr->numArgs,
		procPtr->numCompiledLocals);
    }
}
#endif /* TCL_COMPILE_DEBUG */

/*
 *----------------------------------------------------------------------
 *
 * ValidatePcAndStackTop --
 *
 *	This procedure is called by TclNRExecuteByteCode when debugging to
 *	verify that the program counter and stack top are valid during
 *	execution.
 *
 * Results:
 *	None.
 *
 * Side effects:
 *	Prints a message to stderr and panics if either the pc or stack top
 *	are invalid.
 *
 *----------------------------------------------------------------------
 */

#ifdef TCL_COMPILE_DEBUG
static void
ValidatePcAndStackTop(
    ByteCode *codePtr,	/* The bytecode whose summary is printed to
				 * stdout. */
    const unsigned char *pc,	/* Points to first byte of a bytecode
				 * instruction. The program counter. */
    size_t stackTop,		/* Current stack top. Must be between
				 * stackLowerBound and stackUpperBound
				 * (inclusive). */
    int checkStack)		/* 0 if the stack depth check should be
				 * skipped. */
{
    size_t stackUpperBound = codePtr->maxStackDepth;
				/* Greatest legal value for stackTop. */
    size_t relativePc = (size_t)(pc - codePtr->codeStart);
    size_t codeStart = (size_t)codePtr->codeStart;
    size_t codeEnd = (size_t)
	    (codePtr->codeStart + codePtr->numCodeBytes);
    unsigned char opCode = *pc;

    if ((PTR2UINT(pc) < codeStart) || (PTR2UINT(pc) > codeEnd)) {
	fprintf(stderr, "\nBad instruction pc 0x%p in TclNRExecuteByteCode\n",
		pc);
	Tcl_Panic("TclNRExecuteByteCode execution failure: bad pc");
    }
    if (opCode >= LAST_INST_OPCODE) {
	fprintf(stderr, "\nBad opcode %u at pc %" TCL_Z_MODIFIER "u in TclNRExecuteByteCode\n",
		opCode, relativePc);
	Tcl_Panic("TclNRExecuteByteCode execution failure: bad opcode");
    }
    if (checkStack &&
	    (stackTop > stackUpperBound)) {
	Tcl_Size numChars;
	const char *cmd = GetSrcInfoForPc(pc, codePtr, &numChars, NULL, NULL);

	fprintf(stderr, "\nBad stack top %" TCL_Z_MODIFIER "u at pc %" TCL_Z_MODIFIER "u in TclNRExecuteByteCode (min 0, max %" TCL_Z_MODIFIER "u)",
		stackTop, relativePc, stackUpperBound);
	if (cmd != NULL) {
	    Tcl_Obj *message;

	    TclNewLiteralStringObj(message, "\n executing ");
	    Tcl_IncrRefCount(message);
	    Tcl_AppendLimitedToObj(message, cmd, numChars, 100, NULL);
	    fprintf(stderr,"%s\n", TclGetString(message));
	    Tcl_DecrRefCount(message);
	} else {
	    fprintf(stderr, "\n");
	}
	Tcl_Panic("TclNRExecuteByteCode execution failure: bad stack top");
    }
}
#endif /* TCL_COMPILE_DEBUG */

/*
 *----------------------------------------------------------------------
 *
 * IllegalExprOperandType --
 *
 *	Used by TclNRExecuteByteCode to append an error message to the interp
 *	result when an illegal operand type is detected by an expression
 *	instruction. The argument opndPtr holds the operand object in error.
 *
 * Results:
 *	None.
 *
 * Side effects:
 *	An error message is appended to the interp result.
 *
 *----------------------------------------------------------------------
 */

static void
IllegalExprOperandType(
    Tcl_Interp *interp,		/* Interpreter to which error information
				 * pertains. */
    const unsigned char *pc, /* Points to the instruction being executed
				 * when the illegal type was found. */
    Tcl_Obj *opndPtr)		/* Points to the operand holding the value
				 * with the illegal type. */
{
    void *ptr;
    int type;
    const unsigned char opcode = *pc;
    const char *description, *op = "unknown";

    if (opcode == INST_EXPON) {
	op = "**";
    } else if (opcode <= INST_LNOT) {
	op = operatorStrings[opcode - INST_BITOR];
    }

    if (GetNumberFromObj(NULL, opndPtr, &ptr, &type) != TCL_OK) {
	description = "non-numeric string";
    } else if (type == TCL_NUMBER_NAN) {
	description = "non-numeric floating-point value";
    } else if (type == TCL_NUMBER_DOUBLE) {
	description = "floating-point value";
    } else {
	/* TODO: No caller needs this. Eliminate? */
	description = "(big) integer";
    }

    Tcl_SetObjResult(interp, Tcl_ObjPrintf(
	    "can't use %s \"%s\" as operand of \"%s\"", description,
	    TclGetString(opndPtr), op));
    Tcl_SetErrorCode(interp, "ARITH", "DOMAIN", description, NULL);
}

/*
 *----------------------------------------------------------------------
 *
 * TclGetSrcInfoForPc, GetSrcInfoForPc, TclGetSourceFromFrame --
 *
 *	Given a program counter value, finds the closest command in the
 *	bytecode code unit's CmdLocation array and returns information about
 *	that command's source: a pointer to its first byte and the number of
 *	characters.
 *
 * Results:
 *	If a command is found that encloses the program counter value, a
 *	pointer to the command's source is returned and the length of the
 *	source is stored at *lengthPtr. If multiple commands resulted in code
 *	at pc, information about the closest enclosing command is returned. If
 *	no matching command is found, NULL is returned and *lengthPtr is
 *	unchanged.
 *
 * Side effects:
 *	The CmdFrame at *cfPtr is updated.
 *
 *----------------------------------------------------------------------
 */

Tcl_Obj *
TclGetSourceFromFrame(
    CmdFrame *cfPtr,
    int objc,
    Tcl_Obj *const objv[])
{
    if (cfPtr == NULL) {
        return Tcl_NewListObj(objc, objv);
    }
    if (cfPtr->cmdObj == NULL) {
        if (cfPtr->cmd == NULL) {
	    ByteCode *codePtr = (ByteCode *) cfPtr->data.tebc.codePtr;

            cfPtr->cmd = GetSrcInfoForPc((unsigned char *)
		    cfPtr->data.tebc.pc, codePtr, &cfPtr->len, NULL, NULL);
        }
	if (cfPtr->cmd) {
	    cfPtr->cmdObj = Tcl_NewStringObj(cfPtr->cmd, cfPtr->len);
	} else {
	    cfPtr->cmdObj = Tcl_NewListObj(objc, objv);
	}
        Tcl_IncrRefCount(cfPtr->cmdObj);
    }
    return cfPtr->cmdObj;
}

void
TclGetSrcInfoForPc(
    CmdFrame *cfPtr)
{
    ByteCode *codePtr = (ByteCode *) cfPtr->data.tebc.codePtr;

    assert(cfPtr->type == TCL_LOCATION_BC);

    if (cfPtr->cmd == NULL) {

	cfPtr->cmd = GetSrcInfoForPc(
		(unsigned char *) cfPtr->data.tebc.pc, codePtr,
		&cfPtr->len, NULL, NULL);
    }

    if (cfPtr->cmd != NULL) {
	/*
	 * We now have the command. We can get the srcOffset back and from
	 * there find the list of word locations for this command.
	 */

	ExtCmdLoc *eclPtr;
	ECL *locPtr = NULL;
	Tcl_Size srcOffset;
	int i;
	Interp *iPtr = (Interp *) *codePtr->interpHandle;
	Tcl_HashEntry *hePtr =
		Tcl_FindHashEntry(iPtr->lineBCPtr, codePtr);

	if (!hePtr) {
	    return;
	}

	srcOffset = cfPtr->cmd - codePtr->source;
	eclPtr = (ExtCmdLoc *)Tcl_GetHashValue(hePtr);

	for (i=0; i < (int)eclPtr->nuloc; i++) {
	    if (eclPtr->loc[i].srcOffset == srcOffset) {
		locPtr = eclPtr->loc+i;
		break;
	    }
	}
	if (locPtr == NULL) {
	    Tcl_Panic("LocSearch failure");
	}

	cfPtr->line = locPtr->line;
	cfPtr->nline = locPtr->nline;
	cfPtr->type = eclPtr->type;

	if (eclPtr->type == TCL_LOCATION_SOURCE) {
	    cfPtr->data.eval.path = eclPtr->path;
	    Tcl_IncrRefCount(cfPtr->data.eval.path);
	}

	/*
	 * Do not set cfPtr->data.eval.path NULL for non-SOURCE. Needed for
	 * cfPtr->data.tebc.codePtr.
	 */
    }
}

static const char *
GetSrcInfoForPc(
    const unsigned char *pc,	/* The program counter value for which to
				 * return the closest command's source info.
				 * This points within a bytecode instruction
				 * in codePtr's code. */
    ByteCode *codePtr,		/* The bytecode sequence in which to look up
				 * the command source for the pc. */
    Tcl_Size *lengthPtr,	/* If non-NULL, the location where the length
				 * of the command's source should be stored.
				 * If NULL, no length is stored. */
    const unsigned char **pcBeg,/* If non-NULL, the bytecode location
				 * where the current instruction starts.
				 * If NULL; no pointer is stored. */
    int *cmdIdxPtr)		/* If non-NULL, the location where the index
				 * of the command containing the pc should
				 * be stored. */
{
    Tcl_Size pcOffset = pc - codePtr->codeStart;
    Tcl_Size numCmds = codePtr->numCommands;
    unsigned char *codeDeltaNext, *codeLengthNext;
    unsigned char *srcDeltaNext, *srcLengthNext;
    Tcl_Size codeOffset, codeLen, codeEnd, srcOffset, srcLen, delta, i;
    int bestDist = INT_MAX;	/* Distance of pc to best cmd's start pc. */
    int bestSrcOffset = -1;	/* Initialized to avoid compiler warning. */
    int bestSrcLength = -1;	/* Initialized to avoid compiler warning. */
    int bestCmdIdx = -1;

    /* The pc must point within the bytecode */
    assert ((pcOffset >= 0) && (pcOffset < codePtr->numCodeBytes));

    /*
     * Decode the code and source offset and length for each command. The
     * closest enclosing command is the last one whose code started before
     * pcOffset.
     */

    codeDeltaNext = codePtr->codeDeltaStart;
    codeLengthNext = codePtr->codeLengthStart;
    srcDeltaNext = codePtr->srcDeltaStart;
    srcLengthNext = codePtr->srcLengthStart;
    codeOffset = srcOffset = 0;
    for (i = 0;  i < numCmds;  i++) {
	if ((unsigned) *codeDeltaNext == (unsigned) 0xFF) {
	    codeDeltaNext++;
	    delta = TclGetInt4AtPtr(codeDeltaNext);
	    codeDeltaNext += 4;
	} else {
	    delta = TclGetInt1AtPtr(codeDeltaNext);
	    codeDeltaNext++;
	}
	codeOffset += delta;

	if ((unsigned) *codeLengthNext == (unsigned) 0xFF) {
	    codeLengthNext++;
	    codeLen = TclGetInt4AtPtr(codeLengthNext);
	    codeLengthNext += 4;
	} else {
	    codeLen = TclGetInt1AtPtr(codeLengthNext);
	    codeLengthNext++;
	}
	codeEnd = (codeOffset + codeLen - 1);

	if ((unsigned) *srcDeltaNext == (unsigned) 0xFF) {
	    srcDeltaNext++;
	    delta = TclGetInt4AtPtr(srcDeltaNext);
	    srcDeltaNext += 4;
	} else {
	    delta = TclGetInt1AtPtr(srcDeltaNext);
	    srcDeltaNext++;
	}
	srcOffset += delta;

	if ((unsigned) *srcLengthNext == (unsigned) 0xFF) {
	    srcLengthNext++;
	    srcLen = TclGetInt4AtPtr(srcLengthNext);
	    srcLengthNext += 4;
	} else {
	    srcLen = TclGetInt1AtPtr(srcLengthNext);
	    srcLengthNext++;
	}

	if (codeOffset > pcOffset) {	/* Best cmd already found */
	    break;
	}
	if (pcOffset <= codeEnd) {	/* This cmd's code encloses pc */
	    int dist = (pcOffset - codeOffset);

	    if (dist <= bestDist) {
		bestDist = dist;
		bestSrcOffset = srcOffset;
		bestSrcLength = srcLen;
		bestCmdIdx = i;
	    }
	}
    }

    if (pcBeg != NULL) {
	const unsigned char *curr, *prev;

	/*
	 * Walk from beginning of command or BC to pc, by complete
	 * instructions. Stop when crossing pc; keep previous.
	 */

	curr = ((bestDist == INT_MAX) ? codePtr->codeStart : pc - bestDist);
	prev = curr;
	while (curr <= pc) {
	    prev = curr;
	    curr += tclInstructionTable[*curr].numBytes;
	}
	*pcBeg = prev;
    }

    if (bestDist == INT_MAX) {
	return NULL;
    }

    if (lengthPtr != NULL) {
	*lengthPtr = bestSrcLength;
    }

    if (cmdIdxPtr != NULL) {
	*cmdIdxPtr = bestCmdIdx;
    }

    return (codePtr->source + bestSrcOffset);
}

/*
 *----------------------------------------------------------------------
 *
 * GetExceptRangeForPc --
 *
 *	Given a program counter value, return the closest enclosing
 *	ExceptionRange.
 *
 * Results:
 *	If the searchMode is TCL_ERROR, this procedure ignores loop exception
 *	ranges and returns a pointer to the closest catch range. If the
 *	searchMode is TCL_BREAK, this procedure returns a pointer to the most
 *	closely enclosing ExceptionRange regardless of whether it is a loop or
 *	catch exception range. If the searchMode is TCL_CONTINUE, this
 *	procedure returns a pointer to the most closely enclosing
 *	ExceptionRange (of any type) skipping only loop exception ranges if
 *	they don't have a sensible continueOffset defined. If no matching
 *	ExceptionRange is found that encloses pc, a NULL is returned.
 *
 * Side effects:
 *	None.
 *
 *----------------------------------------------------------------------
 */

static ExceptionRange *
GetExceptRangeForPc(
    const unsigned char *pc,	/* The program counter value for which to
				 * search for a closest enclosing exception
				 * range. This points to a bytecode
				 * instruction in codePtr's code. */
    int searchMode,		/* If TCL_BREAK, consider either loop or catch
				 * ExceptionRanges in search. If TCL_ERROR
				 * consider only catch ranges (and ignore any
				 * closer loop ranges). If TCL_CONTINUE, look
				 * for loop ranges that define a continue
				 * point or a catch range. */
    ByteCode *codePtr)		/* Points to the ByteCode in which to search
				 * for the enclosing ExceptionRange. */
{
    ExceptionRange *rangeArrayPtr;
    size_t numRanges = codePtr->numExceptRanges;
    ExceptionRange *rangePtr;
    size_t pcOffset = pc - codePtr->codeStart;
    size_t start;

    if (numRanges == 0) {
	return NULL;
    }

    /*
     * This exploits peculiarities of our compiler: nested ranges are always
     * *after* their containing ranges, so that by scanning backwards we are
     * sure that the first matching range is indeed the deepest.
     */

    rangeArrayPtr = codePtr->exceptArrayPtr;
    rangePtr = rangeArrayPtr + numRanges;
    while (--rangePtr >= rangeArrayPtr) {
	start = rangePtr->codeOffset;
	if ((start <= pcOffset) &&
		(pcOffset < (start + rangePtr->numCodeBytes))) {
	    if (rangePtr->type == CATCH_EXCEPTION_RANGE) {
		return rangePtr;
	    }
	    if (searchMode == TCL_BREAK) {
		return rangePtr;
	    }
	    if (searchMode == TCL_CONTINUE && rangePtr->continueOffset != TCL_INDEX_NONE){
		return rangePtr;
	    }
	}
    }
    return NULL;
}

/*
 *----------------------------------------------------------------------
 *
 * GetOpcodeName --
 *
 *	This procedure is called by the TRACE and TRACE_WITH_OBJ macros used
 *	in TclNRExecuteByteCode when debugging. It returns the name of the
 *	bytecode instruction at a specified instruction pc.
 *
 * Results:
 *	A character string for the instruction.
 *
 * Side effects:
 *	None.
 *
 *----------------------------------------------------------------------
 */

#ifdef TCL_COMPILE_DEBUG
static const char *
GetOpcodeName(
    const unsigned char *pc)	/* Points to the instruction whose name should
				 * be returned. */
{
    unsigned char opCode = *pc;

    return tclInstructionTable[opCode].name;
}
#endif /* TCL_COMPILE_DEBUG */

/*
 *----------------------------------------------------------------------
 *
 * TclExprFloatError --
 *
 *	This procedure is called when an error occurs during a floating-point
 *	operation. It reads errno and sets interp->objResultPtr accordingly.
 *
 * Results:
 *	interp->objResultPtr is set to hold an error message.
 *
 * Side effects:
 *	None.
 *
 *----------------------------------------------------------------------
 */

void
TclExprFloatError(
    Tcl_Interp *interp,		/* Where to store error message. */
    double value)		/* Value returned after error; used to
				 * distinguish underflows from overflows. */
{
    const char *s;

    if ((errno == EDOM) || isnan(value)) {
	s = "domain error: argument not in valid range";
	Tcl_SetObjResult(interp, Tcl_NewStringObj(s, -1));
	Tcl_SetErrorCode(interp, "ARITH", "DOMAIN", s, NULL);
    } else if ((errno == ERANGE) || isinf(value)) {
	if (value == 0.0) {
	    s = "floating-point value too small to represent";
	    Tcl_SetObjResult(interp, Tcl_NewStringObj(s, -1));
	    Tcl_SetErrorCode(interp, "ARITH", "UNDERFLOW", s, NULL);
	} else {
	    s = "floating-point value too large to represent";
	    Tcl_SetObjResult(interp, Tcl_NewStringObj(s, -1));
	    Tcl_SetErrorCode(interp, "ARITH", "OVERFLOW", s, NULL);
	}
    } else {
	Tcl_Obj *objPtr = Tcl_ObjPrintf(
		"unknown floating-point error, errno = %d", errno);

	Tcl_SetErrorCode(interp, "ARITH", "UNKNOWN",
		TclGetString(objPtr), NULL);
	Tcl_SetObjResult(interp, objPtr);
    }
}

#ifdef TCL_COMPILE_STATS
/*
 *----------------------------------------------------------------------
 *
 * TclLog2 --
 *
 *	Procedure used while collecting compilation statistics to determine
 *	the log base 2 of an integer.
 *
 * Results:
 *	Returns the log base 2 of the operand. If the argument is less than or
 *	equal to zero, a zero is returned.
 *
 * Side effects:
 *	None.
 *
 *----------------------------------------------------------------------
 */

int
TclLog2(
    int value)		/* The integer for which to compute the log
				 * base 2. */
{
    int n = value;
    int result = 0;

    while (n > 1) {
	n = n >> 1;
	result++;
    }
    return result;
}

/*
 *----------------------------------------------------------------------
 *
 * EvalStatsCmd --
 *
 *	Implements the "evalstats" command that prints instruction execution
 *	counts to stdout.
 *
 * Results:
 *	Standard Tcl results.
 *
 * Side effects:
 *	None.
 *
 *----------------------------------------------------------------------
 */

static int
EvalStatsCmd(
    TCL_UNUSED(void *),		/* Unused. */
    Tcl_Interp *interp,		/* The current interpreter. */
    int objc,			/* The number of arguments. */
    Tcl_Obj *const objv[])	/* The argument strings. */
{
    Interp *iPtr = (Interp *) interp;
    LiteralTable *globalTablePtr = &iPtr->literalTable;
    ByteCodeStats *statsPtr = &iPtr->stats;
    double totalCodeBytes, currentCodeBytes;
    double totalLiteralBytes, currentLiteralBytes;
    double objBytesIfUnshared, strBytesIfUnshared, sharingBytesSaved;
    double strBytesSharedMultX, strBytesSharedOnce;
    double numInstructions, currentHeaderBytes;
    size_t numCurrentByteCodes, numByteCodeLits;
    size_t refCountSum, literalMgmtBytes, sum, decadeHigh, length;
    size_t numSharedMultX, numSharedOnce, minSizeDecade, maxSizeDecade;
    Tcl_Size i;
    size_t ui;
    char *litTableStats;
    LiteralEntry *entryPtr;
    Tcl_Obj *objPtr;

#define Percent(a,b) ((a) * 100.0 / (b))

    TclNewObj(objPtr);
    Tcl_IncrRefCount(objPtr);

    numInstructions = 0.0;
    for (i = 0;  i < 256;  i++) {
	if (statsPtr->instructionCount[i] != 0) {
	    numInstructions += statsPtr->instructionCount[i];
	}
    }

    totalLiteralBytes = sizeof(LiteralTable)
	    + iPtr->literalTable.numBuckets * sizeof(LiteralEntry *)
	    + (statsPtr->numLiteralsCreated * sizeof(LiteralEntry))
	    + (statsPtr->numLiteralsCreated * sizeof(Tcl_Obj))
	    + statsPtr->totalLitStringBytes;
    totalCodeBytes = statsPtr->totalByteCodeBytes + totalLiteralBytes;

    numCurrentByteCodes =
	    statsPtr->numCompilations - statsPtr->numByteCodesFreed;
    currentHeaderBytes = numCurrentByteCodes
	    * offsetof(ByteCode, localCachePtr);
    literalMgmtBytes = sizeof(LiteralTable)
	    + (iPtr->literalTable.numBuckets * sizeof(LiteralEntry *))
	    + (iPtr->literalTable.numEntries * sizeof(LiteralEntry));
    currentLiteralBytes = literalMgmtBytes
	    + iPtr->literalTable.numEntries * sizeof(Tcl_Obj)
	    + statsPtr->currentLitStringBytes;
    currentCodeBytes = statsPtr->currentByteCodeBytes + currentLiteralBytes;

    /*
     * Summary statistics, total and current source and ByteCode sizes.
     */

    Tcl_AppendPrintfToObj(objPtr, "\n----------------------------------------------------------------\n");
    Tcl_AppendPrintfToObj(objPtr,
	    "Compilation and execution statistics for interpreter %p\n",
	    iPtr);

    Tcl_AppendPrintfToObj(objPtr, "\nNumber ByteCodes executed\t%" TCL_Z_MODIFIER "u\n",
	    statsPtr->numExecutions);
    Tcl_AppendPrintfToObj(objPtr, "Number ByteCodes compiled\t%" TCL_Z_MODIFIER "u\n",
	    statsPtr->numCompilations);
    Tcl_AppendPrintfToObj(objPtr, "  Mean executions/compile\t%.1f\n",
	    statsPtr->numExecutions / (float)statsPtr->numCompilations);

    Tcl_AppendPrintfToObj(objPtr, "\nInstructions executed\t\t%.0f\n",
	    numInstructions);
    Tcl_AppendPrintfToObj(objPtr, "  Mean inst/compile\t\t%.0f\n",
	    numInstructions / statsPtr->numCompilations);
    Tcl_AppendPrintfToObj(objPtr, "  Mean inst/execution\t\t%.0f\n",
	    numInstructions / statsPtr->numExecutions);

    Tcl_AppendPrintfToObj(objPtr, "\nTotal ByteCodes\t\t\t%" TCL_Z_MODIFIER "u\n",
	    statsPtr->numCompilations);
    Tcl_AppendPrintfToObj(objPtr, "  Source bytes\t\t\t%.6g\n",
	    statsPtr->totalSrcBytes);
    Tcl_AppendPrintfToObj(objPtr, "  Code bytes\t\t\t%.6g\n",
	    totalCodeBytes);
    Tcl_AppendPrintfToObj(objPtr, "    ByteCode bytes\t\t%.6g\n",
	    statsPtr->totalByteCodeBytes);
    Tcl_AppendPrintfToObj(objPtr, "    Literal bytes\t\t%.6g\n",
	    totalLiteralBytes);
    Tcl_AppendPrintfToObj(objPtr, "      table %" TCL_Z_MODIFIER "u + bkts %" TCL_Z_MODIFIER "u + entries %" TCL_Z_MODIFIER "u + objects %" TCL_Z_MODIFIER "u + strings %.6g\n",
	    sizeof(LiteralTable),
	    iPtr->literalTable.numBuckets * sizeof(LiteralEntry *),
	    statsPtr->numLiteralsCreated * sizeof(LiteralEntry),
	    statsPtr->numLiteralsCreated * sizeof(Tcl_Obj),
	    statsPtr->totalLitStringBytes);
    Tcl_AppendPrintfToObj(objPtr, "  Mean code/compile\t\t%.1f\n",
	    totalCodeBytes / statsPtr->numCompilations);
    Tcl_AppendPrintfToObj(objPtr, "  Mean code/source\t\t%.1f\n",
	    totalCodeBytes / statsPtr->totalSrcBytes);

    Tcl_AppendPrintfToObj(objPtr, "\nCurrent (active) ByteCodes\t%" TCL_Z_MODIFIER "u\n",
	    numCurrentByteCodes);
    Tcl_AppendPrintfToObj(objPtr, "  Source bytes\t\t\t%.6g\n",
	    statsPtr->currentSrcBytes);
    Tcl_AppendPrintfToObj(objPtr, "  Code bytes\t\t\t%.6g\n",
	    currentCodeBytes);
    Tcl_AppendPrintfToObj(objPtr, "    ByteCode bytes\t\t%.6g\n",
	    statsPtr->currentByteCodeBytes);
    Tcl_AppendPrintfToObj(objPtr, "    Literal bytes\t\t%.6g\n",
	    currentLiteralBytes);
    Tcl_AppendPrintfToObj(objPtr, "      table %" TCL_Z_MODIFIER "u + bkts %" TCL_Z_MODIFIER "u + entries %" TCL_Z_MODIFIER "u + objects %" TCL_Z_MODIFIER "u + strings %.6g\n",
	    sizeof(LiteralTable),
	    iPtr->literalTable.numBuckets * sizeof(LiteralEntry *),
	    iPtr->literalTable.numEntries * sizeof(LiteralEntry),
	    iPtr->literalTable.numEntries * sizeof(Tcl_Obj),
	    statsPtr->currentLitStringBytes);
    Tcl_AppendPrintfToObj(objPtr, "  Mean code/source\t\t%.1f\n",
	    currentCodeBytes / statsPtr->currentSrcBytes);
    Tcl_AppendPrintfToObj(objPtr, "  Code + source bytes\t\t%.6g (%0.1f mean code/src)\n",
	    (currentCodeBytes + statsPtr->currentSrcBytes),
	    (currentCodeBytes / statsPtr->currentSrcBytes) + 1.0);

    /*
     * Tcl_IsShared statistics check
     *
     * This gives the refcount of each obj as Tcl_IsShared was called for it.
     * Shared objects must be duplicated before they can be modified.
     */

    numSharedMultX = 0;
    Tcl_AppendPrintfToObj(objPtr, "\nTcl_IsShared object check (all objects):\n");
    Tcl_AppendPrintfToObj(objPtr, "  Object had refcount <=1 (not shared)\t%" TCL_Z_MODIFIER "u\n",
	    tclObjsShared[1]);
    for (i = 2;  i < TCL_MAX_SHARED_OBJ_STATS;  i++) {
	Tcl_AppendPrintfToObj(objPtr, "  refcount ==%" TCL_Z_MODIFIER "u\t\t%" TCL_Z_MODIFIER "u\n",
		i, tclObjsShared[i]);
	numSharedMultX += tclObjsShared[i];
    }
    Tcl_AppendPrintfToObj(objPtr, "  refcount >=%" TCL_Z_MODIFIER "u\t\t%" TCL_Z_MODIFIER "u\n",
	    i, tclObjsShared[0]);
    numSharedMultX += tclObjsShared[0];
    Tcl_AppendPrintfToObj(objPtr, "  Total shared objects\t\t\t%" TCL_Z_MODIFIER "u\n",
	    numSharedMultX);

    /*
     * Literal table statistics.
     */

    numByteCodeLits = 0;
    refCountSum = 0;
    numSharedMultX = 0;
    numSharedOnce = 0;
    objBytesIfUnshared = 0.0;
    strBytesIfUnshared = 0.0;
    strBytesSharedMultX = 0.0;
    strBytesSharedOnce = 0.0;
    for (ui = 0;  ui < globalTablePtr->numBuckets;  ui++) {
	for (entryPtr = globalTablePtr->buckets[i];  entryPtr != NULL;
		entryPtr = entryPtr->nextPtr) {
	    if (TclHasInternalRep(entryPtr->objPtr, &tclByteCodeType)) {
		numByteCodeLits++;
	    }
	    (void) Tcl_GetStringFromObj(entryPtr->objPtr, &length);
	    refCountSum += entryPtr->refCount;
	    objBytesIfUnshared += (entryPtr->refCount * sizeof(Tcl_Obj));
	    strBytesIfUnshared += (entryPtr->refCount * (length+1));
	    if (entryPtr->refCount > 1) {
		numSharedMultX++;
		strBytesSharedMultX += (length+1);
	    } else {
		numSharedOnce++;
		strBytesSharedOnce += (length+1);
	    }
	}
    }
    sharingBytesSaved = (objBytesIfUnshared + strBytesIfUnshared)
	    - currentLiteralBytes;

    Tcl_AppendPrintfToObj(objPtr, "\nTotal objects (all interps)\t%" TCL_Z_MODIFIER "u\n",
	    tclObjsAlloced);
    Tcl_AppendPrintfToObj(objPtr, "Current objects\t\t\t%" TCL_Z_MODIFIER "u\n",
	    (tclObjsAlloced - tclObjsFreed));
    Tcl_AppendPrintfToObj(objPtr, "Total literal objects\t\t%" TCL_Z_MODIFIER "u\n",
	    statsPtr->numLiteralsCreated);

    Tcl_AppendPrintfToObj(objPtr, "\nCurrent literal objects\t\t%" TCL_SIZE_MODIFIER "d (%0.1f%% of current objects)\n",
	    globalTablePtr->numEntries,
	    Percent(globalTablePtr->numEntries, tclObjsAlloced-tclObjsFreed));
    Tcl_AppendPrintfToObj(objPtr, "  ByteCode literals\t\t%" TCL_Z_MODIFIER "u (%0.1f%% of current literals)\n",
	    numByteCodeLits,
	    Percent(numByteCodeLits, globalTablePtr->numEntries));
    Tcl_AppendPrintfToObj(objPtr, "  Literals reused > 1x\t\t%" TCL_Z_MODIFIER "u\n",
	    numSharedMultX);
    Tcl_AppendPrintfToObj(objPtr, "  Mean reference count\t\t%.2f\n",
	    ((double) refCountSum) / globalTablePtr->numEntries);
    Tcl_AppendPrintfToObj(objPtr, "  Mean len, str reused >1x \t%.2f\n",
	    (numSharedMultX ? strBytesSharedMultX/numSharedMultX : 0.0));
    Tcl_AppendPrintfToObj(objPtr, "  Mean len, str used 1x\t\t%.2f\n",
	    (numSharedOnce ? strBytesSharedOnce/numSharedOnce : 0.0));
    Tcl_AppendPrintfToObj(objPtr, "  Total sharing savings\t\t%.6g (%0.1f%% of bytes if no sharing)\n",
	    sharingBytesSaved,
	    Percent(sharingBytesSaved, objBytesIfUnshared+strBytesIfUnshared));
    Tcl_AppendPrintfToObj(objPtr, "    Bytes with sharing\t\t%.6g\n",
	    currentLiteralBytes);
    Tcl_AppendPrintfToObj(objPtr, "      table %lu + bkts %lu + entries %lu + objects %lu + strings %.6g\n",
	    (unsigned long) sizeof(LiteralTable),
	    (unsigned long) (iPtr->literalTable.numBuckets * sizeof(LiteralEntry *)),
	    (unsigned long) (iPtr->literalTable.numEntries * sizeof(LiteralEntry)),
	    (unsigned long) (iPtr->literalTable.numEntries * sizeof(Tcl_Obj)),
	    statsPtr->currentLitStringBytes);
    Tcl_AppendPrintfToObj(objPtr, "    Bytes if no sharing\t\t%.6g = objects %.6g + strings %.6g\n",
	    (objBytesIfUnshared + strBytesIfUnshared),
	    objBytesIfUnshared, strBytesIfUnshared);
    Tcl_AppendPrintfToObj(objPtr, "  String sharing savings \t%.6g = unshared %.6g - shared %.6g\n",
	    (strBytesIfUnshared - statsPtr->currentLitStringBytes),
	    strBytesIfUnshared, statsPtr->currentLitStringBytes);
    Tcl_AppendPrintfToObj(objPtr, "  Literal mgmt overhead\t\t%" TCL_Z_MODIFIER "u (%0.1f%% of bytes with sharing)\n",
	    literalMgmtBytes,
	    Percent(literalMgmtBytes, currentLiteralBytes));
    Tcl_AppendPrintfToObj(objPtr, "    table %lu + buckets %lu + entries %lu\n",
	    (unsigned long) sizeof(LiteralTable),
	    (unsigned long) (iPtr->literalTable.numBuckets * sizeof(LiteralEntry *)),
	    (unsigned long) (iPtr->literalTable.numEntries * sizeof(LiteralEntry)));

    /*
     * Breakdown of current ByteCode space requirements.
     */

    Tcl_AppendPrintfToObj(objPtr, "\nBreakdown of current ByteCode requirements:\n");
    Tcl_AppendPrintfToObj(objPtr, "                         Bytes      Pct of    Avg per\n");
    Tcl_AppendPrintfToObj(objPtr, "                                     total    ByteCode\n");
    Tcl_AppendPrintfToObj(objPtr, "Total             %12.6g     100.00%%   %8.1f\n",
	    statsPtr->currentByteCodeBytes,
	    statsPtr->currentByteCodeBytes / numCurrentByteCodes);
    Tcl_AppendPrintfToObj(objPtr, "Header            %12.6g   %8.1f%%   %8.1f\n",
	    currentHeaderBytes,
	    Percent(currentHeaderBytes, statsPtr->currentByteCodeBytes),
	    currentHeaderBytes / numCurrentByteCodes);
    Tcl_AppendPrintfToObj(objPtr, "Instructions      %12.6g   %8.1f%%   %8.1f\n",
	    statsPtr->currentInstBytes,
	    Percent(statsPtr->currentInstBytes,statsPtr->currentByteCodeBytes),
	    statsPtr->currentInstBytes / numCurrentByteCodes);
    Tcl_AppendPrintfToObj(objPtr, "Literal ptr array %12.6g   %8.1f%%   %8.1f\n",
	    statsPtr->currentLitBytes,
	    Percent(statsPtr->currentLitBytes,statsPtr->currentByteCodeBytes),
	    statsPtr->currentLitBytes / numCurrentByteCodes);
    Tcl_AppendPrintfToObj(objPtr, "Exception table   %12.6g   %8.1f%%   %8.1f\n",
	    statsPtr->currentExceptBytes,
	    Percent(statsPtr->currentExceptBytes,statsPtr->currentByteCodeBytes),
	    statsPtr->currentExceptBytes / numCurrentByteCodes);
    Tcl_AppendPrintfToObj(objPtr, "Auxiliary data    %12.6g   %8.1f%%   %8.1f\n",
	    statsPtr->currentAuxBytes,
	    Percent(statsPtr->currentAuxBytes,statsPtr->currentByteCodeBytes),
	    statsPtr->currentAuxBytes / numCurrentByteCodes);
    Tcl_AppendPrintfToObj(objPtr, "Command map       %12.6g   %8.1f%%   %8.1f\n",
	    statsPtr->currentCmdMapBytes,
	    Percent(statsPtr->currentCmdMapBytes,statsPtr->currentByteCodeBytes),
	    statsPtr->currentCmdMapBytes / numCurrentByteCodes);

    /*
     * Detailed literal statistics.
     */

    Tcl_AppendPrintfToObj(objPtr, "\nLiteral string sizes:\n");
    Tcl_AppendPrintfToObj(objPtr, "\t Up to length\t\tPercentage\n");
    maxSizeDecade = 0;
    i = 32;
    while (i-- > 0) {
	if (statsPtr->literalCount[i] > 0) {
	    maxSizeDecade = i;
	    break;
	}
    }
    sum = 0;
    for (ui = 0;  ui <= maxSizeDecade;  ui++) {
	decadeHigh = (1 << (ui+1)) - 1;
	sum += statsPtr->literalCount[ui];
	Tcl_AppendPrintfToObj(objPtr, "\t%10" TCL_SIZE_MODIFIER "d\t\t%8.0f%%\n",
		decadeHigh, Percent(sum, statsPtr->numLiteralsCreated));
    }

    litTableStats = TclLiteralStats(globalTablePtr);
    Tcl_AppendPrintfToObj(objPtr, "\nCurrent literal table statistics:\n%s\n",
	    litTableStats);
    Tcl_Free(litTableStats);

    /*
     * Source and ByteCode size distributions.
     */

    Tcl_AppendPrintfToObj(objPtr, "\nSource sizes:\n");
    Tcl_AppendPrintfToObj(objPtr, "\t Up to size\t\tPercentage\n");
    minSizeDecade = maxSizeDecade = 0;
    for (i = 0;  i < 31;  i++) {
	if (statsPtr->srcCount[i] > 0) {
	    minSizeDecade = i;
	    break;
	}
    }
    for (i = 31;  i != TCL_INDEX_NONE;  i--) {
	if (statsPtr->srcCount[i] > 0) {
	    break;		/* maxSizeDecade to consume 'i' value
				 * below... */
	}
    }
    maxSizeDecade = i;
    sum = 0;
    for (ui = minSizeDecade;  ui <= maxSizeDecade;  ui++) {
	decadeHigh = (1 << (ui+1)) - 1;
	sum += statsPtr->srcCount[ui];
	Tcl_AppendPrintfToObj(objPtr, "\t%10" TCL_SIZE_MODIFIER "d\t\t%8.0f%%\n",
		decadeHigh, Percent(sum, statsPtr->numCompilations));
    }

    Tcl_AppendPrintfToObj(objPtr, "\nByteCode sizes:\n");
    Tcl_AppendPrintfToObj(objPtr, "\t Up to size\t\tPercentage\n");
    minSizeDecade = maxSizeDecade = 0;
    for (i = 0;  i < 31;  i++) {
	if (statsPtr->byteCodeCount[i] > 0) {
	    minSizeDecade = i;
	    break;
	}
    }
    for (i = 31;  i != TCL_INDEX_NONE;  i--) {
	if (statsPtr->byteCodeCount[i] > 0) {
	    break;		/* maxSizeDecade to consume 'i' value
				 * below... */
	}
    }
    maxSizeDecade = i;
    sum = 0;
    for (ui = minSizeDecade;  ui <= maxSizeDecade;  i++) {
	decadeHigh = (1 << (ui+1)) - 1;
	sum += statsPtr->byteCodeCount[ui];
	Tcl_AppendPrintfToObj(objPtr, "\t%10" TCL_SIZE_MODIFIER "d\t\t%8.0f%%\n",
		decadeHigh, Percent(sum, statsPtr->numCompilations));
    }

    Tcl_AppendPrintfToObj(objPtr, "\nByteCode longevity (excludes Current ByteCodes):\n");
    Tcl_AppendPrintfToObj(objPtr, "\t       Up to ms\t\tPercentage\n");
    minSizeDecade = maxSizeDecade = 0;
    for (i = 0;  i < 31;  i++) {
	if (statsPtr->lifetimeCount[i] > 0) {
	    minSizeDecade = i;
	    break;
	}
    }
    for (i = 31;  i != TCL_INDEX_NONE;  i--) {
	if (statsPtr->lifetimeCount[i] > 0) {
	    break;		/* maxSizeDecade to consume 'i' value
				 * below... */
	}
    }
    maxSizeDecade = i;
    sum = 0;
    for (ui = minSizeDecade;  ui <= maxSizeDecade;  ui++) {
	decadeHigh = (1 << (ui+1)) - 1;
	sum += statsPtr->lifetimeCount[ui];
	Tcl_AppendPrintfToObj(objPtr, "\t%12.3f\t\t%8.0f%%\n",
		decadeHigh/1000.0, Percent(sum, statsPtr->numByteCodesFreed));
    }

    /*
     * Instruction counts.
     */

    Tcl_AppendPrintfToObj(objPtr, "\nInstruction counts:\n");
    for (i = 0;  i < LAST_INST_OPCODE;  i++) {
	Tcl_AppendPrintfToObj(objPtr, "%20s %8" TCL_Z_MODIFIER "u ",
		tclInstructionTable[i].name, statsPtr->instructionCount[i]);
	if (statsPtr->instructionCount[i]) {
	    Tcl_AppendPrintfToObj(objPtr, "%6.1f%%\n",
		    Percent(statsPtr->instructionCount[i], numInstructions));
	} else {
	    Tcl_AppendPrintfToObj(objPtr, "0\n");
	}
    }

#ifdef TCL_MEM_DEBUG
    Tcl_AppendPrintfToObj(objPtr, "\nHeap Statistics:\n");
    TclDumpMemoryInfo(objPtr, 1);
#endif
    Tcl_AppendPrintfToObj(objPtr, "\n----------------------------------------------------------------\n");

    if (objc == 1) {
	Tcl_SetObjResult(interp, objPtr);
    } else {
	Tcl_Channel outChan;
	char *str = Tcl_GetStringFromObj(objv[1], &length);

	if (length) {
	    if (strcmp(str, "stdout") == 0) {
		outChan = Tcl_GetStdChannel(TCL_STDOUT);
	    } else if (strcmp(str, "stderr") == 0) {
		outChan = Tcl_GetStdChannel(TCL_STDERR);
	    } else {
		outChan = Tcl_OpenFileChannel(NULL, str, "w", 0664);
	    }
	} else {
	    outChan = Tcl_GetStdChannel(TCL_STDOUT);
	}
	if (outChan != NULL) {
	    Tcl_WriteObj(outChan, objPtr);
	}
    }
    Tcl_DecrRefCount(objPtr);
    return TCL_OK;
}
#endif /* TCL_COMPILE_STATS */

#ifdef TCL_COMPILE_DEBUG
/*
 *----------------------------------------------------------------------
 *
 * StringForResultCode --
 *
 *	Procedure that returns a human-readable string representing a Tcl
 *	result code such as TCL_ERROR.
 *
 * Results:
 *	If the result code is one of the standard Tcl return codes, the result
 *	is a string representing that code such as "TCL_ERROR". Otherwise, the
 *	result string is that code formatted as a sequence of decimal digit
 *	characters. Note that the resulting string must not be modified by the
 *	caller.
 *
 * Side effects:
 *	None.
 *
 *----------------------------------------------------------------------
 */

static const char *
StringForResultCode(
    int result)			/* The Tcl result code for which to generate a
				 * string. */
{
    static char buf[TCL_INTEGER_SPACE];

    if ((result >= TCL_OK) && (result <= TCL_CONTINUE)) {
	return resultStrings[result];
    }
    TclFormatInt(buf, result);
    return buf;
}
#endif /* TCL_COMPILE_DEBUG */

/*
 * Local Variables:
 * mode: c
 * c-basic-offset: 4
 * fill-column: 78
 * End:
 */<|MERGE_RESOLUTION|>--- conflicted
+++ resolved
@@ -1,8 +1,4 @@
 /*
- * tclExecute.c --
- *
- *	This file contains procedures that execute byte-compiled Tcl commands.
- *
  * Copyright © 1996-1997 Sun Microsystems, Inc.
  * Copyright © 1998-2000 Scriptics Corporation.
  * Copyright © 2001 Kevin B. Kenny. All rights reserved.
@@ -14,6 +10,21 @@
  *
  * See the file "license.terms" for information on usage and redistribution of
  * this file, and for a DISCLAIMER OF ALL WARRANTIES.
+ */
+
+/*
+ * You may distribute and/or modify this program under the terms of the GNU
+ * Affero General Public License as published by the Free Software Foundation,
+ * either version 3 of the License, or (at your option) any later version.
+
+ * See the file "COPYING" for information on usage and redistribution
+ * of this file, and for a DISCLAIMER OF ALL WARRANTIES.
+*/
+
+/*
+ * tclExecute.c --
+ *
+ *	This file contains procedures that execute byte-compiled Tcl commands.
  */
 
 #include "tclInt.h"
@@ -455,19 +466,11 @@
  */
 
 #define GetNumberFromObj(interp, objPtr, ptrPtr, tPtr) \
-<<<<<<< HEAD
     ((TclHasInternalRep((objPtr), tclIntType))					\
 	?	(*(tPtr) = TCL_NUMBER_INT,				\
 		*(ptrPtr) = (void *)				\
 		    (&((objPtr)->internalRep.wideValue)), TCL_OK) :	\
     TclHasInternalRep((objPtr), tclDoubleType)				\
-=======
-    ((TclHasInternalRep((objPtr), &tclIntType))					\
-	?	(*(tPtr) = TCL_NUMBER_INT,				\
-		*(ptrPtr) = (void *)				\
-		    (&((objPtr)->internalRep.wideValue)), TCL_OK) :	\
-    TclHasInternalRep((objPtr), &tclDoubleType)				\
->>>>>>> 18581927
 	?	(((isnan((objPtr)->internalRep.doubleValue))		\
 		    ?	(*(tPtr) = TCL_NUMBER_NAN)			\
 		    :	(*(tPtr) = TCL_NUMBER_DOUBLE)),			\
@@ -677,7 +680,7 @@
     DupExprCodeInternalRep,	/* dupIntRepProc */
     NULL,			/* updateStringProc */
     NULL,			/* setFromAnyProc */
-    TCL_OBJTYPE_V0
+    0
 };
 
 /*
@@ -689,7 +692,7 @@
     "dictIterator",
     ReleaseDictIterator,
     NULL, NULL, NULL,
-    TCL_OBJTYPE_V0
+    0
 };
  
@@ -3409,11 +3412,7 @@
 	}
 	if (Tcl_IsShared(objResultPtr)) {
 	    Tcl_Obj *newValue = TclDuplicatePureObj(
-<<<<<<< HEAD
 		    interp, objResultPtr, tclListType);
-=======
-		    interp, objResultPtr, &tclListType);
->>>>>>> 18581927
 	    if (!newValue) {
 		TRACE_ERROR(interp);
 		goto gotError;
@@ -3477,11 +3476,7 @@
 	    } else {
 		if (Tcl_IsShared(objResultPtr)) {
 		    valueToAssign = TclDuplicatePureObj(
-<<<<<<< HEAD
 			interp, objResultPtr, tclListType);
-=======
-			interp, objResultPtr, &tclListType);
->>>>>>> 18581927
 		    if (!valueToAssign) {
 			goto errorInLappendListPtr;
 		    }
@@ -4728,7 +4723,6 @@
 	    }
 	}
 
-<<<<<<< HEAD
 	if (TclObjectHasInterface(valuePtr, list, length)
 	    || TclHasInternalRep(valuePtr, tclListType)) {
 	    int code, haveElements = 0, status;
@@ -4775,21 +4769,6 @@
 	    }
 	    if (objResultPtr == NULL) {
 		TclNewObj(objResultPtr);
-=======
-	/* special case for AbstractList */
-	if (TclObjTypeHasProc(valuePtr,indexProc)) {
-	    DECACHE_STACK_INFO();
-	    length = TclObjTypeHasProc(valuePtr, lengthProc)(valuePtr);
-	    if (TclGetIntForIndexM(interp, value2Ptr, length-1, &index)!=TCL_OK) {
-		CACHE_STACK_INFO();
-		TRACE_ERROR(interp);
-		goto gotError;
-	    }
-	    if (Tcl_ObjTypeIndex(interp, valuePtr, index, &objResultPtr)!=TCL_OK) {
-		CACHE_STACK_INFO();
-		TRACE_ERROR(interp);
-		goto gotError;
->>>>>>> 18581927
 	    }
 	    Tcl_IncrRefCount(objResultPtr); // reference held here
 	    goto lindexDone;
@@ -4799,46 +4778,6 @@
 	/*
 	 * Extract the desired list element.
 	 */
-<<<<<<< HEAD
-=======
-
-	{
-	    Tcl_Size value2Length;
-	    Tcl_Obj *indexListPtr = value2Ptr;
-	    if ((TclListObjGetElementsM(interp, valuePtr, &objc, &objv) == TCL_OK)
-		&& (
-		    !TclHasInternalRep(value2Ptr, &tclListType)
-		    ||
-		    ((Tcl_ListObjLength(interp,value2Ptr,&value2Length),
-			value2Length == 1
-			    ? (indexListPtr = TclListObjGetElement(value2Ptr, 0), 1)
-			    : 0
-		    ))
-		)
-	    ) {
-		int code;
-
-		/* increment the refCount of value2Ptr because TclListObjGetElement may
-		 * have just extracted it from a list in the condition for this block.
-		 */
-		Tcl_IncrRefCount(indexListPtr);
-
-		DECACHE_STACK_INFO();
-		code = TclGetIntForIndexM(interp, indexListPtr, objc-1, &index);
-		TclDecrRefCount(indexListPtr);
-		CACHE_STACK_INFO();
-		if (code == TCL_OK) {
-		    Tcl_DecrRefCount(value2Ptr);
-		    tosPtr--;
-		    pcAdjustment = 1;
-		    goto lindexFastPath;
-		}
-		Tcl_ResetResult(interp);
-	    }
-	}
-
-	DECACHE_STACK_INFO();
->>>>>>> 18581927
 	objResultPtr = TclLindexList(interp, valuePtr, value2Ptr);
 	CACHE_STACK_INFO();
 
@@ -4866,27 +4805,17 @@
 	opnd = TclGetInt4AtPtr(pc+1);
 	TRACE(("\"%.30s\" %d => ", O2S(valuePtr), opnd));
 
-<<<<<<< HEAD
-	if (TclObjectHasInterface(valuePtr, list, length)) {
+	if (TclObjectHasInterface(valuePtr, list, length)
+		&& TclObjectHasInterface(valuePtr ,list ,index)) {
 	    TCL_UNUSEDVAR(int status);
 	    TclObjectDispatchNoDefault(interp, status, valuePtr, list,
 		length, interp, valuePtr, &length);
-=======
-	/*
-	 * Get the contents of the list, making sure that it really is a list
-	 * in the process.
-	 */
->>>>>>> 18581927
-
-	/* special case for AbstractList */
-	if (TclObjTypeHasProc(valuePtr,indexProc)) {
-	    length = TclObjTypeHasProc(valuePtr, lengthProc)(valuePtr);
 
 	    /* Decode end-offset index values. */
+
 	    index = TclIndexDecode(opnd, length-1);
 
 	    /* Compute value @ index */
-<<<<<<< HEAD
 	    if (index >= 0 && index < length) {
 		TclObjectDispatchNoDefault(interp, status, valuePtr, list,
 		    index, interp, valuePtr, index, &objResultPtr);
@@ -4897,21 +4826,11 @@
 		}
 	    } else {
 		TclNewObj(objResultPtr);
-=======
-	    DECACHE_STACK_INFO();
-	    if (Tcl_ObjTypeIndex(interp, valuePtr, index, &objResultPtr)!=TCL_OK) {
-		CACHE_STACK_INFO();
-		TRACE_ERROR(interp);
-		goto gotError;
->>>>>>> 18581927
-	    }
-	    CACHE_STACK_INFO();
-
+	    }
 	    pcAdjustment = 5;
 	    goto lindexFastPath2;
 	}
 
-<<<<<<< HEAD
 	/*
 	 * Get the contents of the list, making sure that it really is a list
 	 * in the process.
@@ -4923,13 +4842,6 @@
 		TRACE_ERROR(interp);
 		goto gotError;
 	    }
-=======
-	/* List case */
-	if (TclListObjGetElementsM(interp, valuePtr, &objc, &objv) != TCL_OK) {
-	    TRACE_ERROR(interp);
-	    goto gotError;
-	}
->>>>>>> 18581927
 
 	    if (TclIndexIsFromEnd(opnd) && !Tcl_LengthIsFinite(objc)) {
 		/* end-relative index, and list end is indeterminate */
@@ -5033,16 +4945,8 @@
 	 * Compute the new variable value.
 	 */
 
-	if (TclObjTypeHasProc(valuePtr, setElementProc)) {
-
-	    DECACHE_STACK_INFO();
-	    objResultPtr = Tcl_ObjTypeSetElement(interp,
-		valuePtr, numIndices,
-	        &OBJ_AT_DEPTH(numIndices), OBJ_AT_TOS);
-	} else {
-	    objResultPtr = TclLsetFlat(interp, valuePtr, numIndices,
-		&OBJ_AT_DEPTH(numIndices), OBJ_AT_TOS);
-	}
+	objResultPtr = TclLsetFlat(interp, valuePtr, numIndices,
+ 		&OBJ_AT_DEPTH(numIndices), OBJ_AT_TOS);
 	if (!objResultPtr) {
 	    CACHE_STACK_INFO();
 	    TRACE_ERROR(interp);
@@ -5054,7 +4958,7 @@
 	 */
 	CACHE_STACK_INFO();
 	TRACE_APPEND(("\"%.30s\"\n", O2S(objResultPtr)));
-	NEXT_INST_V(5, numIndices+1, -1);
+	NEXT_INST_V(5, numIndices+1, 1);
 
     case INST_LSET_LIST:	/* 'lset' with 4 args */
 	/*
@@ -5091,7 +4995,7 @@
 	 */
 
 	TRACE_APPEND(("\"%.30s\"\n", O2S(objResultPtr)));
-	NEXT_INST_F(1, 2, -1);
+	NEXT_INST_F(1, 2, 1);
 
     case INST_LIST_RANGE_IMM:	/* lrange with objc==4 and both indices in
 				 * bytecode stream */
@@ -5152,7 +5056,6 @@
 	if (!Tcl_LengthIsFinite(objc)
 	    && (toIdxAnchor == 1 || fromIdxAnchor == 1)) {
 
-<<<<<<< HEAD
 	    toIdx = TclIndexDecode(toIdx, SIZE_MAX);
 	    fromIdx = TclIndexDecode(fromIdx, SIZE_MAX);
 	    dstatus = TclObjectDispatchNoDefault(interp, objResultPtr,
@@ -5160,12 +5063,6 @@
 		toIdx, fromIdxAnchor, fromIdx);
 	    if (dstatus != TCL_OK || objResultPtr == NULL) {
 		goto gotError;
-=======
-	if (TclObjTypeHasProc(valuePtr, sliceProc)) {
-	    DECACHE_STACK_INFO();
-	    if (Tcl_ObjTypeSlice(interp, valuePtr, fromIdx, toIdx, &objResultPtr) != TCL_OK) {
-		objResultPtr = NULL;
->>>>>>> 18581927
 	    }
 	} else {
 	    toIdx = TclIndexDecode(toIdx, TclIndexLast(objc));
@@ -5189,14 +5086,6 @@
 
 	    objResultPtr = TclListObjRange(interp, valuePtr, fromIdx, toIdx);
 	}
-<<<<<<< HEAD
-=======
-	if (objResultPtr == NULL) {
-	    CACHE_STACK_INFO();
-	    TRACE_ERROR(interp);
-	    goto gotError;
-	}
->>>>>>> 18581927
 
 	CACHE_STACK_INFO();
 	TRACE_APPEND(("\"%.30s\"", O2S(objResultPtr)));
@@ -5217,17 +5106,11 @@
 	if (length > 0) {
 	    Tcl_Size i = 0;
 	    Tcl_Obj *o;
-<<<<<<< HEAD
-=======
-	    int isAbstractList = TclObjTypeHasProc(value2Ptr,indexProc) != NULL;
-
->>>>>>> 18581927
 	    /*
 	     * An empty list doesn't match anything.
 	     */
 
 	    do {
-<<<<<<< HEAD
 		if (TclObjectHasInterface(valuePtr, list, index)) {
 		    TCL_UNUSEDVAR(int status);
 		    TclObjectDispatchNoDefault(interp, status, value2Ptr, list,
@@ -5236,16 +5119,6 @@
 			TRACE_ERROR(interp);
 			goto gotError;
 		    }
-=======
-		if (isAbstractList) {
-		    DECACHE_STACK_INFO();
-		    if (Tcl_ObjTypeIndex(interp, value2Ptr, i, &o) != TCL_OK) {
-			CACHE_STACK_INFO();
-			TRACE_ERROR(interp);
-			goto gotError;
-		    }
-		    CACHE_STACK_INFO();
->>>>>>> 18581927
 		} else {
 		    Tcl_ListObjIndex(NULL, value2Ptr, i, &o);
 		}
@@ -5258,14 +5131,7 @@
 		if (s1len == s2len) {
 		    match = (memcmp(s1, s2, s1len) == 0);
 		}
-<<<<<<< HEAD
 		TclBounceRefCount(o);
-=======
-
-		/* Could be an ephemeral abstract obj */
-		Tcl_BumpObj(o);
-
->>>>>>> 18581927
 		i++;
 	    } while (i < length && match == 0);
 	}
@@ -6668,11 +6534,7 @@
 
     case INST_TRY_CVT_TO_BOOLEAN:
 	valuePtr = OBJ_AT_TOS;
-<<<<<<< HEAD
 	if (TclHasInternalRep(valuePtr, tclBooleanType)) {
-=======
-	if (TclHasInternalRep(valuePtr,  &tclBooleanType)) {
->>>>>>> 18581927
 	    objResultPtr = TCONST(1);
 	} else {
 	    int res = (TclSetBooleanFromAny(NULL, valuePtr) == TCL_OK);
@@ -6742,11 +6604,7 @@
 	    }
 	    if (Tcl_IsShared(listPtr)) {
 		objPtr = TclDuplicatePureObj(
-<<<<<<< HEAD
 		    interp, listPtr, tclListType);
-=======
-		    interp, listPtr, &tclListType);
->>>>>>> 18581927
 		if (!objPtr) {
 		    goto gotError;
 		}
@@ -6832,8 +6690,6 @@
 		    CACHE_STACK_INFO();
 		    goto gotError;
 		}
-		CACHE_STACK_INFO();
-
 		valIndex = (iterNum * numVars);
 		for (j = 0;  j < numVars;  j++) {
 		    if (valIndex >= listLen) {
@@ -8711,11 +8567,7 @@
     overflowExpon:
 
 	if ((TclGetWideIntFromObj(NULL, value2Ptr, &w2) != TCL_OK)
-<<<<<<< HEAD
 		|| (value2Ptr->typePtr != tclIntType)
-=======
-		|| (value2Ptr->typePtr != &tclIntType)
->>>>>>> 18581927
 		|| (Tcl_WideUInt)w2 >= (1<<28)) {
 	    Tcl_SetObjResult(interp, Tcl_NewStringObj(
 		    "exponent too large", -1));
