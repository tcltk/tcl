--- conflicted
+++ resolved
@@ -5926,14 +5926,9 @@
 			    (wResult * w2 != w1)) {
 			wResult -= 1;
 		    }
-<<<<<<< HEAD
-		    wResult = w1 - w2*wResult;
+		    wResult = (Tcl_WideInt)((Tcl_WideUInt)w1 -
+			    (Tcl_WideUInt)w2*(Tcl_WideUInt)wResult);
 		    goto wideResultOfArithmetic;
-=======
-		    lResult = (long)((unsigned long)l1 -
-			    (unsigned long)l2*(unsigned long)lResult);
-		    goto longResultOfArithmetic;
->>>>>>> 9f8ca234
 		}
 		break;
 
