--- conflicted
+++ resolved
@@ -4763,45 +4763,6 @@
 	/*
 	 * Extract the desired list element.
 	 */
-<<<<<<< HEAD
-=======
-
-	{
-	    Tcl_Size value2Length;
-	    Tcl_Obj *indexListPtr = value2Ptr;
-	    if ((TclListObjGetElementsM(interp, valuePtr, &objc, &objv) == TCL_OK)
-		&& (
-		    !TclHasInternalRep(value2Ptr, &tclListType.objType)
-		    ||
-		    ((Tcl_ListObjLength(interp,value2Ptr,&value2Length),
-			value2Length == 1
-			    ? (indexListPtr = TclListObjGetElement(value2Ptr, 0), 1)
-			    : 0
-		    ))
-		)
-	    ) {
-		int code;
-
-		/* increment the refCount of value2Ptr because TclListObjGetElement may
-		 * have just extracted it from a list in the condition for this block.
-		 */
-		Tcl_IncrRefCount(indexListPtr);
-
-		DECACHE_STACK_INFO();
-		code = TclGetIntForIndexM(interp, indexListPtr, objc-1, &index);
-		TclDecrRefCount(indexListPtr);
-		CACHE_STACK_INFO();
-		if (code == TCL_OK) {
-		    Tcl_DecrRefCount(value2Ptr);
-		    tosPtr--;
-		    pcAdjustment = 1;
-		    goto lindexFastPath;
-		}
-		Tcl_ResetResult(interp);
-	    }
-	}
-	DECACHE_STACK_INFO();
->>>>>>> 674dc6d8
 	objResultPtr = TclLindexList(interp, valuePtr, value2Ptr);
 	CACHE_STACK_INFO();
 
