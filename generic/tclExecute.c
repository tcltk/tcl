--- conflicted
+++ resolved
@@ -5025,17 +5025,11 @@
 	DECACHE_STACK_INFO();
 	oPtr = (Object *) Tcl_GetObjectFromObj(interp, OBJ_AT_TOS);
 	CACHE_STACK_INFO();
-<<<<<<< HEAD
-	int match = oPtr != NULL;
-	TRACE_APPEND("%d\n", match);
-	JUMP_PEEPHOLE_F(match, 1, 1);
-=======
 	{
 	    int match = oPtr != NULL;
-	    TRACE_APPEND(("%d\n", match));
+	    TRACE_APPEND("%d\n", match);
 	    JUMP_PEEPHOLE_F(match, 1, 1);
 	}
->>>>>>> 7a685525
     case INST_TCLOO_CLASS:
     case INST_TCLOO_NS:
     case INST_TCLOO_ID:
@@ -5179,54 +5173,47 @@
 	 */
 
 	valuePtr = OBJ_AT_TOS;
-<<<<<<< HEAD
 	int encIndex = TclGetInt4AtPtr(pc + 1);
 	TRACE("\"%.30s\" %d => ", O2S(valuePtr), encIndex);
-=======
-	{
-	    int encIndex = TclGetInt4AtPtr(pc + 1);
-	    TRACE(("\"%.30s\" %d => ", O2S(valuePtr), encIndex));
->>>>>>> 7a685525
-
-	    /*
-	     * Get the contents of the list, making sure that it really is a list
-	     * in the process.
-	     */
-
-	    /* special case for AbstractList */
-	    if (TclObjTypeHasProc(valuePtr, indexProc)) {
-		length = TclObjTypeLength(valuePtr);
-
-		/* Decode end-offset index values. */
-		index = TclIndexDecode(encIndex, length - 1);
-
-		if (index >= 0 && index < length) {
-		    /* Compute value @ index */
-		    DECACHE_STACK_INFO();
-		    int code = TclObjTypeIndex(interp, valuePtr, index, &objResultPtr);
-		    CACHE_STACK_INFO();
-		    if (code != TCL_OK) {
-			TRACE_ERROR(interp);
-			goto gotError;
-		    }
-		} else {
-		    TclNewObj(objResultPtr);
+
+	/*
+	 * Get the contents of the list, making sure that it really is a list
+	 * in the process.
+	 */
+
+	/* special case for AbstractList */
+	if (TclObjTypeHasProc(valuePtr, indexProc)) {
+	    length = TclObjTypeLength(valuePtr);
+
+	    /* Decode end-offset index values. */
+	    index = TclIndexDecode(encIndex, length - 1);
+
+	    if (index >= 0 && index < length) {
+		/* Compute value @ index */
+		DECACHE_STACK_INFO();
+		int code = TclObjTypeIndex(interp, valuePtr, index, &objResultPtr);
+		CACHE_STACK_INFO();
+		if (code != TCL_OK) {
+		    TRACE_ERROR(interp);
+		    goto gotError;
 		}
-
-		pcAdjustment = 5;
-		goto lindexFastPath2;
-	    }
-
-	    /* List case */
-	    if (TclListObjGetElements(interp, valuePtr, &objc, &objv) != TCL_OK) {
-		TRACE_ERROR(interp);
-		goto gotError;
-	    }
-
-	    /* Decode end-offset index values. */
-
-	    index = TclIndexDecode(encIndex, objc - 1);
-	}
+	    } else {
+		TclNewObj(objResultPtr);
+	    }
+
+	    pcAdjustment = 5;
+	    goto lindexFastPath2;
+	}
+
+	/* List case */
+	if (TclListObjGetElements(interp, valuePtr, &objc, &objv) != TCL_OK) {
+	    TRACE_ERROR(interp);
+	    goto gotError;
+	}
+
+	/* Decode end-offset index values. */
+
+	index = TclIndexDecode(encIndex, objc - 1);
 	pcAdjustment = 5;
 
     lindexFastPath:
@@ -7976,15 +7963,9 @@
 	goto gotError;
 
     outOfMemory:
-<<<<<<< HEAD
 	TclPrintfResult(interp, "out of memory");
 	DECACHE_STACK_INFO();
-	TclSetErrorCode(interp, "ARITH", "OUTOFMEMORY", "out of memory");
-=======
-	Tcl_SetObjResult(interp, Tcl_NewStringObj("cannot allocate", -1));
-	DECACHE_STACK_INFO();
-	Tcl_SetErrorCode(interp, "TCL", "MEMORY", (char *)NULL);
->>>>>>> 7a685525
+	TclSetErrorCode(interp, "TCL", "MEMORY");
 	CACHE_STACK_INFO();
 	goto gotError;
 
