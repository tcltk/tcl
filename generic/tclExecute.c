/*
 * tclExecute.c --
 *
 *	This file contains procedures that execute byte-compiled Tcl commands.
 *
 * Copyright © 1996-1997 Sun Microsystems, Inc.
 * Copyright © 1998-2000 Scriptics Corporation.
 * Copyright © 2001 Kevin B. Kenny. All rights reserved.
 * Copyright © 2002-2010 Miguel Sofer.
 * Copyright © 2005-2025 Donal K. Fellows.
 * Copyright © 2007 Daniel A. Steffen <das@users.sourceforge.net>
 * Copyright © 2006-2008 Joe Mistachkin.  All rights reserved.
 *
 * See the file "license.terms" for information on usage and redistribution of
 * this file, and for a DISCLAIMER OF ALL WARRANTIES.
 */

#include "tclInt.h"
#ifndef REMOVE_DEPRECATED_OPCODES
/* If we're not removing them, stop the deprecated opcodes giving warnings. */
#define ALLOW_DEPRECATED_OPCODES
#endif
#include "tclCompile.h"
#include "tclOOInt.h"
#include "tclTomMath.h"
#include <math.h>
#include <assert.h>

#if defined(__GNUC__) && (__GNUC__ > 4) && defined(_WIN32) && defined(TCL_COMPILE_DEBUG)
// These are FAR too noisy when we're using the MSVC runtime.
#pragma GCC diagnostic ignored "-Wformat"
#pragma GCC diagnostic ignored "-Wformat-extra-args"
#endif

/*
 * Hack to determine whether we may expect IEEE floating point. The hack is
 * formally incorrect in that non-IEEE platforms might have the same precision
 * and range, but VAX, IBM, and Cray do not; are there any other floating
 * point units that we might care about?
 */

#if (FLT_RADIX == 2) && (DBL_MANT_DIG == 53) && (DBL_MAX_EXP == 1024)
#define IEEE_FLOATING_POINT
#endif

/*
 * A counter that is used to work out when the bytecode engine should call
 * Tcl_AsyncReady() to see whether there is a signal that needs handling, and
 * other expensive periodic operations.
 */

#ifndef ASYNC_CHECK_COUNT
#   define ASYNC_CHECK_COUNT	64
#endif /* !ASYNC_CHECK_COUNT */

/*
 * Boolean flag indicating whether the Tcl bytecode interpreter has been
 * initialized.
 */

static int execInitialized = 0;
TCL_DECLARE_MUTEX(execMutex)

static int cachedInExit = 0;

#ifdef TCL_COMPILE_DEBUG
/*
 * Variable that controls whether execution tracing is enabled and, if so,
 * what level of tracing is desired:
 *    0: no execution tracing
 *    1: trace invocations of Tcl procs only
 *    2: trace invocations of all (not compiled away) commands
 *    3: display each instruction executed
 * This variable is linked to the Tcl variable "tcl_traceExec".
 */

int tclTraceExec = TCL_TRACE_BYTECODE_EXEC_NONE;
#endif

/*
 * Mapping from expression instruction opcodes to strings; used for error
 * messages. Note that these entries must match the order and number of the
 * expression opcodes (e.g., INST_LOR) in tclCompile.h.
 *
 * Does not include the string for INST_EXPON (and beyond), as that is
 * disjoint for backward-compatibility reasons.
 */

static const char *const operatorStrings[] = {
    "|", "^", "&", "==", "!=", "<", ">", "<=", ">=", "<<", ">>",
    "+", "-", "*", "/", "%", "+", "-", "~", "!"
};

/*
 * Mapping from Tcl result codes to strings; used for error and debugging
 * messages.
 */

#ifdef TCL_COMPILE_DEBUG
static const char *const resultStrings[] = {
    "TCL_OK", "TCL_ERROR", "TCL_RETURN", "TCL_BREAK", "TCL_CONTINUE"
};
#endif

/*
 * These are used by evalstats to monitor object usage in Tcl.
 */

#ifdef TCL_COMPILE_STATS
size_t		tclObjsAlloced = 0;
size_t		tclObjsFreed = 0;
size_t		tclObjsShared[TCL_MAX_SHARED_OBJ_STATS] = { 0, 0, 0, 0, 0 };
#endif /* TCL_COMPILE_STATS */

/*
 * NR_TEBC
 * Helpers for NR - non-recursive calls to TEBC
 * Minimal data required to fully reconstruct the execution state.
 */

typedef struct {
    ByteCode *codePtr;		/* Constant until the BC returns */
				/* -----------------------------------------*/
    Tcl_Obj **catchTop;		/* These fields are used on return TO this */
    Tcl_Obj *auxObjList;	/* level: they record the state when a new */
    CmdFrame cmdFrame;		/* codePtr was received for NR execution. */
#ifdef TCL_COMPILE_DEBUG
    char cmdNameBuf[21];	/* Space to store the command name across an invoke. */
#endif
    Tcl_Obj *stack[1];		/* Start of the actual combined catch and obj
				 * stacks; the struct will be expanded as
				 * necessary */
} TEBCdata;

#define TEBC_YIELD() \
    do {								\
	esPtr->tosPtr = tosPtr;						\
	TclNRAddCallback(interp, TEBCresume,				\
		TD, pc, INT2PTR(cleanup), INT2PTR(0));			\
    } while (0)

#define TEBC_DATA_DIG() \
    do {								\
	tosPtr = esPtr->tosPtr;						\
    } while (0)

#define PUSH_TAUX_OBJ(objPtr) \
    do {								\
	if (auxObjList) {						\
	    (objPtr)->length += auxObjList->length;			\
	}								\
	(objPtr)->internalRep.twoPtrValue.ptr1 = auxObjList;		\
	auxObjList = (objPtr);						\
    } while (0)

#define POP_TAUX_OBJ() \
    do {								\
	tmpPtr = auxObjList;						\
	auxObjList = (Tcl_Obj *)tmpPtr->internalRep.twoPtrValue.ptr1;	\
	Tcl_DecrRefCount(tmpPtr);					\
    } while (0)

/*
 * These variable-access macros have to coincide with those in tclVar.c
 */

#define VarHashGetValue(hPtr) \
    ((Var *) ((char *)hPtr - offsetof(VarInHash, entry)))

static inline Var *
VarHashFindVar(
    TclVarHashTable *tablePtr,
    Tcl_Obj *key)
{
    Tcl_HashEntry *hPtr = Tcl_FindHashEntry(&tablePtr->table,
	    key);
    if (!hPtr) {
	return NULL;
    }
    return VarHashGetValue(hPtr);
}

/*
 * The new macro for ending an instruction; note that a reasonable C-optimiser
 * will resolve all branches at compile time. (result) is always a constant;
 * the macro NEXT_INST_F handles constant (nCleanup), NEXT_INST_V is resolved
 * at runtime for variable (nCleanup).
 *
 * ARGUMENTS:
 *    pcAdjustment: how much to increment pc
 *    nCleanup: how many objects to remove from the stack
 *    resultHandling: 0 indicates no object should be pushed on the stack;
 *	otherwise, push objResultPtr. If (result < 0), objResultPtr already
 *	has the correct reference count.
 *
 * We use the new compile-time assertions to check that nCleanup is constant
 * and within range.
 */

/* Verify the stack depth, only when no expansion is in progress */

#ifdef TCL_COMPILE_DEBUG
#define CHECK_STACK() \
    do {								\
	ValidatePcAndStackTop(codePtr, pc, CURR_DEPTH,			\
		/*checkStack*/ !(starting || auxObjList));		\
	starting = 0;							\
    } while (0)
#else
#define CHECK_STACK()
#endif // TCL_COMPILE_DEBUG

#define NEXT_INST_F(pcAdjustment, nCleanup, resultHandling) \
    do {								\
	TCL_CT_ASSERT((nCleanup >= 0) && (nCleanup <= 2));		\
	CHECK_STACK();							\
	if (nCleanup == 0) {						\
	    if (resultHandling != 0) {					\
		if ((resultHandling) > 0) {				\
		    PUSH_OBJECT(objResultPtr);				\
		} else {						\
		    *(++tosPtr) = objResultPtr;				\
		}							\
	    }								\
	    pc += (pcAdjustment);					\
	    goto cleanup0;						\
	} else if (resultHandling != 0) {				\
	    if ((resultHandling) > 0) {					\
		Tcl_IncrRefCount(objResultPtr);				\
	    }								\
	    pc += (pcAdjustment);					\
	    switch (nCleanup) {						\
	    case 1: goto cleanup1_pushObjResultPtr;			\
	    case 2: goto cleanup2_pushObjResultPtr;			\
	    default: TCL_UNREACHABLE();					\
	    }								\
	} else {							\
	    pc += (pcAdjustment);					\
	    switch (nCleanup) {						\
	    case 1: goto cleanup1;					\
	    case 2: goto cleanup2;					\
	    default: TCL_UNREACHABLE();					\
	    }								\
	}								\
    } while (0)

/* Cut down version of NEXT_INST_F() for resultHandling==0 case. */
#define NEXT_INST_F0(pcAdjustment, nCleanup) \
    do {								\
	TCL_CT_ASSERT((nCleanup >= 0) && (nCleanup <= 2));		\
	CHECK_STACK();							\
	pc += (pcAdjustment);						\
	switch (nCleanup) {						\
	case 0: goto cleanup0;						\
	case 1: goto cleanup1;						\
	case 2: goto cleanup2;						\
	default: TCL_UNREACHABLE();					\
	}								\
    } while (0)

#define NEXT_INST_V(pcAdjustment, nCleanup, resultHandling) \
    CHECK_STACK();							\
    do {								\
	pc += (pcAdjustment);						\
	cleanup = (nCleanup);						\
	if (resultHandling) {						\
	    if ((resultHandling) > 0) {					\
		Tcl_IncrRefCount(objResultPtr);				\
	    }								\
	    goto cleanupV_pushObjResultPtr;				\
	} else {							\
	    goto cleanupV;						\
	}								\
	TCL_UNREACHABLE();						\
    } while (0)

#ifndef TCL_COMPILE_DEBUG
#ifndef REMOVE_DEPRECATED_OPCODES
#define JUMP_PEEPHOLE_F(condition, pcAdjustment, cleanup) \
    do {								\
	pc += (pcAdjustment);						\
	switch (*pc) {							\
	case INST_JUMP_FALSE1:						\
	    NEXT_INST_F0(((condition)? 2 : TclGetInt1AtPtr(pc + 1)), (cleanup)); \
	case INST_JUMP_TRUE1:						\
	    NEXT_INST_F0(((condition)? TclGetInt1AtPtr(pc + 1) : 2), (cleanup)); \
	case INST_JUMP_FALSE:						\
	    NEXT_INST_F0(((condition)? 5 : TclGetInt4AtPtr(pc + 1)), (cleanup)); \
	case INST_JUMP_TRUE:						\
	    NEXT_INST_F0(((condition)? TclGetInt4AtPtr(pc + 1) : 5), (cleanup)); \
	default:							\
	    if ((condition) < 0) {					\
		TclNewIntObj(objResultPtr, -1);				\
	    } else {							\
		objResultPtr = TCONST((condition) > 0);			\
	    }								\
	    NEXT_INST_F(0, (cleanup), 1);				\
	}								\
	TCL_UNREACHABLE();						\
    } while (0)
#define JUMP_PEEPHOLE_V(condition, pcAdjustment, cleanup) \
    do {								\
	pc += (pcAdjustment);						\
	switch (*pc) {							\
	case INST_JUMP_FALSE1:						\
	    NEXT_INST_V(((condition)? 2 : TclGetInt1AtPtr(pc + 1)), (cleanup), 0); \
	case INST_JUMP_TRUE1:						\
	    NEXT_INST_V(((condition)? TclGetInt1AtPtr(pc + 1) : 2), (cleanup), 0); \
	case INST_JUMP_FALSE:						\
	    NEXT_INST_V(((condition)? 5 : TclGetInt4AtPtr(pc + 1)), (cleanup), 0); \
	case INST_JUMP_TRUE:						\
	    NEXT_INST_V(((condition)? TclGetInt4AtPtr(pc + 1) : 5), (cleanup), 0); \
	default:							\
	    if ((condition) < 0) {					\
		TclNewIntObj(objResultPtr, -1);				\
	    } else {							\
		objResultPtr = TCONST((condition) > 0);			\
	    }								\
	    NEXT_INST_V(0, (cleanup), 1);				\
	}								\
	TCL_UNREACHABLE();						\
    } while (0)
#else // REMOVE_DEPRECATED_OPCODES
#define JUMP_PEEPHOLE_F(condition, pcAdjustment, cleanup) \
    do {								\
	pc += (pcAdjustment);						\
	switch (*pc) {							\
	case INST_JUMP_FALSE:						\
	    NEXT_INST_F0(((condition)? 5 : TclGetInt4AtPtr(pc + 1)), (cleanup)); \
	case INST_JUMP_TRUE:						\
	    NEXT_INST_F0(((condition)? TclGetInt4AtPtr(pc + 1) : 5), (cleanup)); \
	default:							\
	    if ((condition) < 0) {					\
		TclNewIntObj(objResultPtr, -1);				\
	    } else {							\
		objResultPtr = TCONST((condition) > 0);			\
	    }								\
	    NEXT_INST_F(0, (cleanup), 1);				\
	}								\
	TCL_UNREACHABLE();						\
    } while (0)
#define JUMP_PEEPHOLE_V(condition, pcAdjustment, cleanup) \
    do {								\
	pc += (pcAdjustment);						\
	switch (*pc) {							\
	case INST_JUMP_FALSE:						\
	    NEXT_INST_V(((condition)? 5 : TclGetInt4AtPtr(pc + 1)), (cleanup), 0); \
	case INST_JUMP_TRUE:						\
	    NEXT_INST_V(((condition)? TclGetInt4AtPtr(pc + 1) : 5), (cleanup), 0); \
	default:							\
	    if ((condition) < 0) {					\
		TclNewIntObj(objResultPtr, -1);				\
	    } else {							\
		objResultPtr = TCONST((condition) > 0);			\
	    }								\
	    NEXT_INST_V(0, (cleanup), 1);				\
	}								\
	TCL_UNREACHABLE();						\
    } while (0)
#endif // REMOVE_DEPRECATED_OPCODES
#else // TCL_COMPILE_DEBUG
#define JUMP_PEEPHOLE_F(condition, pcAdjustment, cleanup) \
    do{									\
	if ((condition) < 0) {						\
	    TclNewIntObj(objResultPtr, -1);				\
	} else {							\
	    objResultPtr = TCONST((condition) > 0);			\
	}								\
	NEXT_INST_F((pcAdjustment), (cleanup), 1);			\
	TCL_UNREACHABLE();						\
    } while (0)
#define JUMP_PEEPHOLE_V(condition, pcAdjustment, cleanup) \
    do{									\
	if ((condition) < 0) {						\
	    TclNewIntObj(objResultPtr, -1);				\
	} else {							\
	    objResultPtr = TCONST((condition) > 0);			\
	}								\
	NEXT_INST_V((pcAdjustment), (cleanup), 1);			\
	TCL_UNREACHABLE();						\
    } while (0)
#endif // TCL_COMPILE_DEBUG

/*
 * Macros used to cache often-referenced Tcl evaluation stack information
 * in local variables. Note that a DECACHE_STACK_INFO()-CACHE_STACK_INFO()
 * pair must surround any call inside TclNRExecuteByteCode (and a few other
 * procedures that use this scheme) that could result in a recursive call
 * to TclNRExecuteByteCode.
 */

#define CACHE_STACK_INFO() \
    checkInterp = 1

#define DECACHE_STACK_INFO() \
    esPtr->tosPtr = tosPtr

/*
 * Macros used to access items on the Tcl evaluation stack. PUSH_OBJECT
 * increments the object's ref count since it makes the stack have another
 * reference pointing to the object. However, POP_OBJECT does not decrement
 * the ref count. This is because the stack may hold the only reference to the
 * object, so the object would be destroyed if its ref count were decremented
 * before the caller had a chance to, e.g., store it in a variable. It is the
 * caller's responsibility to decrement the ref count when it is finished with
 * an object.
 *
 * WARNING! It is essential that objPtr only appear once in the PUSH_OBJECT
 * macro. The actual parameter might be an expression with side effects, and
 * this ensures that it will be executed only once.
 */

#define PUSH_OBJECT(objPtr) \
    Tcl_IncrRefCount(*(++tosPtr) = (objPtr))

#define POP_OBJECT()	*(tosPtr--)

#define OBJ_AT_TOS	*tosPtr

#define OBJ_UNDER_TOS	tosPtr[-1]

#define OBJ_AT_DEPTH(n)	tosPtr[-(n)]

#define CURR_DEPTH	(tosPtr - initTosPtr)

#define STACK_BASE(esPtr) ((esPtr)->stackWords - 1)

#define PC_REL		((Tcl_Size)(pc - codePtr->codeStart))

#define SIZEd	TCL_SIZE_MODIFIER "d"
#define SIZEu	TCL_Z_MODIFIER "u"

/*
 * Macros used to trace instruction execution. The macros TRACE, and
 * TRACE_APPEND are only used inside TclNRExecuteByteCode. O2S is
 * only used in TRACE* calls to get a string from an object.
 * TRACE_APPEND_OBJ, TRACE_APPEND_NUM_OBJ, and TRACE_ERROR are wrappers for
 * TRACE_APPEND to handle common cases.
 */

#ifdef TCL_COMPILE_DEBUG
#   define TRACE(...) \
    while (traceInstructions) {						\
	fprintf(stdout, "%2" SIZEd ": %2" SIZEd	" (%" SIZEd ") %s ",	\
		iPtr->numLevels,					\
		CURR_DEPTH,						\
		PC_REL,							\
		GetOpcodeName(pc));					\
	fprintf(stderr, __VA_ARGS__);					\
	break;								\
    }
#   define TRACE_APPEND(...) \
    while (traceInstructions) {						\
	fprintf(stderr, __VA_ARGS__);					\
	break;								\
    }
#else // !TCL_COMPILE_DEBUG
#   define TRACE(...)
#   define TRACE_APPEND(...)
#endif // TCL_COMPILE_DEBUG
#define O2S(objPtr) \
    (objPtr ? TclGetString(objPtr) : "")
#define TRACE_APPEND_OBJ(objPtr) \
    TRACE_APPEND("\"%.30s\"\n", O2S(objPtr))
#define TRACE_APPEND_NUM_OBJ(objPtr) \
    TRACE_APPEND("%.30s\n", O2S(objPtr))
#define TRACE_ERROR(interp) \
    TRACE_APPEND("ERROR: %.30s\n", O2S(Tcl_GetObjResult(interp)))

#ifndef REMOVE_DEPRECATED_OPCODES
#ifdef PANIC_ON_DEPRECATED_OPCODES
#define DEPRECATED_OPCODE_MARK(opcode) \
	Tcl_Panic("%s deprecated for removal", #name)
#else
#define DEPRECATED_OPCODE_MARK(opcode) /* Do nothing. */
#endif
#endif // REMOVE_DEPRECATED_OPCODES

/*
 * DTrace instruction probe macros.
 */

#define TCL_DTRACE_INST_NEXT() \
    do {								\
	if (TCL_DTRACE_INST_DONE_ENABLED()) {				\
	    if (curInstName) {						\
		TCL_DTRACE_INST_DONE(curInstName, CURR_DEPTH,		\
			tosPtr);					\
	    }								\
	    curInstName = tclInstructionTable[*pc].name;		\
	    if (TCL_DTRACE_INST_START_ENABLED()) {			\
		TCL_DTRACE_INST_START(curInstName, CURR_DEPTH,		\
			tosPtr);					\
	    }								\
	} else if (TCL_DTRACE_INST_START_ENABLED()) {			\
	    TCL_DTRACE_INST_START(tclInstructionTable[*pc].name,	\
			CURR_DEPTH, tosPtr);				\
	}								\
    } while (0)
#define TCL_DTRACE_INST_LAST() \
    do {								\
	if (TCL_DTRACE_INST_DONE_ENABLED() && curInstName) {		\
	    TCL_DTRACE_INST_DONE(curInstName, CURR_DEPTH, tosPtr);	\
	}								\
    } while (0)

/*
 * Macro used in this file to save a function call for common uses of
 * Tcl_GetNumberFromObj(). The ANSI C "prototype" is:
 *
 * MODULE_SCOPE int GetNumberFromObj(Tcl_Interp *interp, Tcl_Obj *objPtr,
 *			void **ptrPtr, int *tPtr);
 */

#define GetNumberFromObj(interp, objPtr, ptrPtr, tPtr) \
    ((TclHasInternalRep((objPtr), &tclIntType))				\
	?	(*(tPtr) = TCL_NUMBER_INT,				\
		*(ptrPtr) = (void *)					\
		    (&((objPtr)->internalRep.wideValue)), TCL_OK) :	\
    TclHasInternalRep((objPtr), &tclDoubleType)				\
	?	(((isnan((objPtr)->internalRep.doubleValue))		\
		    ?	(*(tPtr) = TCL_NUMBER_NAN)			\
		    :	(*(tPtr) = TCL_NUMBER_DOUBLE)),			\
		*(ptrPtr) = (void *)					\
		    (&((objPtr)->internalRep.doubleValue)), TCL_OK) :	\
    (((objPtr)->bytes != NULL) && ((objPtr)->length == 0))		\
	? TCL_ERROR :							\
    Tcl_GetNumberFromObj((interp), (objPtr), (ptrPtr), (tPtr)))

/*
 * Macro used to make the check for type overflow more mnemonic. This works by
 * comparing sign bits; the rest of the word is irrelevant. The ANSI C
 * "prototype" (where inttype_t is any integer type) is:
 *
 * MODULE_SCOPE int Overflowing(inttype_t a, inttype_t b, inttype_t sum);
 *
 * Check first the condition most likely to fail in usual code (at least for
 * usage in [incr]: do the first summand and the sum have != signs?
 */

#define Overflowing(a,b,sum) \
    ((((a)^(sum)) < 0) && (((a)^(b)) >= 0))

/*
 * Macro for checking whether the type is NaN, used when we're thinking about
 * throwing an error for supplying a non-number number.
 */

#ifndef ACCEPT_NAN
#define IsErroringNaNType(type)		((type) == TCL_NUMBER_NAN)
#else
#define IsErroringNaNType(type)		0
#endif // ACCEPT_NAN

/*
 * Auxiliary tables used to compute powers of small integers.
 */

/*
 * Maximum base that, when raised to powers 2, 3, ..., 16, fits in a
 * Tcl_WideInt.
 */

static const Tcl_WideInt MaxBase64[] = {
    (Tcl_WideInt)46340*65536+62259,	/* 3037000499 == isqrt(2**63-1) */
    (Tcl_WideInt)2097151, (Tcl_WideInt)55108, (Tcl_WideInt)6208,
    (Tcl_WideInt)1448, (Tcl_WideInt)511, (Tcl_WideInt)234, (Tcl_WideInt)127,
    (Tcl_WideInt)78, (Tcl_WideInt)52, (Tcl_WideInt)38, (Tcl_WideInt)28,
    (Tcl_WideInt)22, (Tcl_WideInt)18, (Tcl_WideInt)15
};
static const size_t MaxBase64Size = sizeof(MaxBase64)/sizeof(Tcl_WideInt);

/*
 * Table giving 3, 4, ..., 13 raised to powers greater than 16 when the
 * results fit in a 64-bit signed integer.
 */

static const unsigned short Exp64Index[] = {
    0, 23, 38, 49, 57, 63, 67, 70, 72, 74, 75, 76
};
static const size_t Exp64IndexSize =
    sizeof(Exp64Index) / sizeof(unsigned short);
static const Tcl_WideInt Exp64Value[] = {
    (Tcl_WideInt)243*243*243*3*3,
    (Tcl_WideInt)243*243*243*3*3*3,
    (Tcl_WideInt)243*243*243*3*3*3*3,
    (Tcl_WideInt)243*243*243*243,
    (Tcl_WideInt)243*243*243*243*3,
    (Tcl_WideInt)243*243*243*243*3*3,
    (Tcl_WideInt)243*243*243*243*3*3*3,
    (Tcl_WideInt)243*243*243*243*3*3*3*3,
    (Tcl_WideInt)243*243*243*243*243,
    (Tcl_WideInt)243*243*243*243*243*3,
    (Tcl_WideInt)243*243*243*243*243*3*3,
    (Tcl_WideInt)243*243*243*243*243*3*3*3,
    (Tcl_WideInt)243*243*243*243*243*3*3*3*3,
    (Tcl_WideInt)243*243*243*243*243*243,
    (Tcl_WideInt)243*243*243*243*243*243*3,
    (Tcl_WideInt)243*243*243*243*243*243*3*3,
    (Tcl_WideInt)243*243*243*243*243*243*3*3*3,
    (Tcl_WideInt)243*243*243*243*243*243*3*3*3*3,
    (Tcl_WideInt)243*243*243*243*243*243*243,
    (Tcl_WideInt)243*243*243*243*243*243*243*3,
    (Tcl_WideInt)243*243*243*243*243*243*243*3*3,
    (Tcl_WideInt)243*243*243*243*243*243*243*3*3*3,
    (Tcl_WideInt)243*243*243*243*243*243*243*3*3*3*3,
    (Tcl_WideInt)1024*1024*1024*4*4,
    (Tcl_WideInt)1024*1024*1024*4*4*4,
    (Tcl_WideInt)1024*1024*1024*4*4*4*4,
    (Tcl_WideInt)1024*1024*1024*1024,
    (Tcl_WideInt)1024*1024*1024*1024*4,
    (Tcl_WideInt)1024*1024*1024*1024*4*4,
    (Tcl_WideInt)1024*1024*1024*1024*4*4*4,
    (Tcl_WideInt)1024*1024*1024*1024*4*4*4*4,
    (Tcl_WideInt)1024*1024*1024*1024*1024,
    (Tcl_WideInt)1024*1024*1024*1024*1024*4,
    (Tcl_WideInt)1024*1024*1024*1024*1024*4*4,
    (Tcl_WideInt)1024*1024*1024*1024*1024*4*4*4,
    (Tcl_WideInt)1024*1024*1024*1024*1024*4*4*4*4,
    (Tcl_WideInt)1024*1024*1024*1024*1024*1024,
    (Tcl_WideInt)1024*1024*1024*1024*1024*1024*4,
    (Tcl_WideInt)3125*3125*3125*5*5,
    (Tcl_WideInt)3125*3125*3125*5*5*5,
    (Tcl_WideInt)3125*3125*3125*5*5*5*5,
    (Tcl_WideInt)3125*3125*3125*3125,
    (Tcl_WideInt)3125*3125*3125*3125*5,
    (Tcl_WideInt)3125*3125*3125*3125*5*5,
    (Tcl_WideInt)3125*3125*3125*3125*5*5*5,
    (Tcl_WideInt)3125*3125*3125*3125*5*5*5*5,
    (Tcl_WideInt)3125*3125*3125*3125*3125,
    (Tcl_WideInt)3125*3125*3125*3125*3125*5,
    (Tcl_WideInt)3125*3125*3125*3125*3125*5*5,
    (Tcl_WideInt)7776*7776*7776*6*6,
    (Tcl_WideInt)7776*7776*7776*6*6*6,
    (Tcl_WideInt)7776*7776*7776*6*6*6*6,
    (Tcl_WideInt)7776*7776*7776*7776,
    (Tcl_WideInt)7776*7776*7776*7776*6,
    (Tcl_WideInt)7776*7776*7776*7776*6*6,
    (Tcl_WideInt)7776*7776*7776*7776*6*6*6,
    (Tcl_WideInt)7776*7776*7776*7776*6*6*6*6,
    (Tcl_WideInt)16807*16807*16807*7*7,
    (Tcl_WideInt)16807*16807*16807*7*7*7,
    (Tcl_WideInt)16807*16807*16807*7*7*7*7,
    (Tcl_WideInt)16807*16807*16807*16807,
    (Tcl_WideInt)16807*16807*16807*16807*7,
    (Tcl_WideInt)16807*16807*16807*16807*7*7,
    (Tcl_WideInt)32768*32768*32768*8*8,
    (Tcl_WideInt)32768*32768*32768*8*8*8,
    (Tcl_WideInt)32768*32768*32768*8*8*8*8,
    (Tcl_WideInt)32768*32768*32768*32768,
    (Tcl_WideInt)59049*59049*59049*9*9,
    (Tcl_WideInt)59049*59049*59049*9*9*9,
    (Tcl_WideInt)59049*59049*59049*9*9*9*9,
    (Tcl_WideInt)100000*100000*100000*10*10,
    (Tcl_WideInt)100000*100000*100000*10*10*10,
    (Tcl_WideInt)161051*161051*161051*11*11,
    (Tcl_WideInt)161051*161051*161051*11*11*11,
    (Tcl_WideInt)248832*248832*248832*12*12,
    (Tcl_WideInt)371293*371293*371293*13*13
};
static const size_t Exp64ValueSize = sizeof(Exp64Value) / sizeof(Tcl_WideInt);

/*
 * Markers for ExecuteExtendedBinaryMathOp.
 */

#define DIVIDED_BY_ZERO		((Tcl_Obj *) -1)
#define EXPONENT_OF_ZERO	((Tcl_Obj *) -2)
#define GENERAL_ARITHMETIC_ERROR ((Tcl_Obj *) -3)
#define OUT_OF_MEMORY ((Tcl_Obj *) -4)

/*
 * Declarations for local procedures to this file:
 */

#ifdef TCL_COMPILE_STATS
static Tcl_ObjCmdProc EvalStatsCmd;
#endif /* TCL_COMPILE_STATS */
#ifdef TCL_COMPILE_DEBUG
static const char *	GetOpcodeName(const unsigned char *pc);
static void		PrintByteCodeInfo(ByteCode *codePtr);
static const char *	StringForResultCode(int result);
static void		ValidatePcAndStackTop(ByteCode *codePtr,
			    const unsigned char *pc, size_t stackTop,
			    int checkStack);
#endif /* TCL_COMPILE_DEBUG */
static ByteCode *	CompileExprObj(Tcl_Interp *interp, Tcl_Obj *objPtr);
static void		DeleteExecStack(ExecStack *esPtr);
static void		DupExprCodeInternalRep(Tcl_Obj *srcPtr,
			    Tcl_Obj *copyPtr);
static Tcl_Obj *	ExecuteExtendedBinaryMathOp(Tcl_Interp *interp,
			    int opcode, Tcl_Obj **constants,
			    Tcl_Obj *valuePtr, Tcl_Obj *value2Ptr);
static Tcl_Obj *	ExecuteExtendedUnaryMathOp(int opcode,
			    Tcl_Obj *valuePtr);
static void		FreeExprCodeInternalRep(Tcl_Obj *objPtr);
static Tcl_Obj *	GenerateArithSeries(Tcl_Interp *interp, Tcl_Obj *from,
			    Tcl_Obj *to, Tcl_Obj *step, Tcl_Obj *count);
static ExceptionRange *	GetExceptRangeForPc(const unsigned char *pc,
			    int searchMode, ByteCode *codePtr);
static const char *	GetSrcInfoForPc(const unsigned char *pc,
			    ByteCode *codePtr, Tcl_Size *lengthPtr,
			    const unsigned char **pcBeg, Tcl_Size *cmdIdxPtr);
static Tcl_Obj **	GrowEvaluationStack(ExecEnv *eePtr, size_t growth,
			    int move);
static void		IllegalExprOperandType(Tcl_Interp *interp, const char *ord,
			    const unsigned char *pc, Tcl_Obj *opndPtr);
static void		InitByteCodeExecution(Tcl_Interp *interp);
static inline int	WordSkip(void *ptr);
static void		ReleaseDictIterator(Tcl_Obj *objPtr);
/* Useful elsewhere, make available in tclInt.h or stubs? */
static Tcl_Obj **	StackAllocWords(Tcl_Interp *interp, size_t numWords);
static Tcl_Obj **	StackReallocWords(Tcl_Interp *interp, size_t numWords);
static Tcl_NRPostProc	CopyCallback;
static Tcl_NRPostProc	ExprObjCallback;
static Tcl_NRPostProc	FinalizeOONext;
static Tcl_NRPostProc	FinalizeOONextFilter;
static Tcl_NRPostProc	TEBCresume;

/*
 * The structure below defines a bytecode Tcl object type to hold the
 * compiled bytecode for Tcl expressions.
 */

const Tcl_ObjType tclExprCodeType = {
    "exprcode",
    FreeExprCodeInternalRep,	/* freeIntRepProc */
    DupExprCodeInternalRep,	/* dupIntRepProc */
    NULL,			/* updateStringProc */
    NULL,			/* setFromAnyProc */
    TCL_OBJTYPE_V0
};

/*
 * Custom object type only used in this file; values of its type should never
 * be seen by user scripts.
 */

static const Tcl_ObjType dictIteratorType = {
    "dictIterator",
    ReleaseDictIterator,
    NULL, NULL, NULL,
    TCL_OBJTYPE_V0
};

/*
 *----------------------------------------------------------------------
 *
 * ReleaseDictIterator --
 *
 *	This takes apart a dictionary iterator that is stored in the given Tcl
 *	object.
 *
 * Results:
 *	None.
 *
 * Side effects:
 *	Deallocates memory, marks the object as being untyped.
 *
 *----------------------------------------------------------------------
 */

static void
ReleaseDictIterator(
    Tcl_Obj *objPtr)
{
    const Tcl_ObjInternalRep *irPtr = TclFetchInternalRep(objPtr, &dictIteratorType);
    assert(irPtr != NULL);

    /*
     * First kill the search, and then release the reference to the dictionary
     * that we were holding.
     */

    Tcl_DictSearch *searchPtr = (Tcl_DictSearch *)irPtr->twoPtrValue.ptr1;
    Tcl_DictObjDone(searchPtr);
    Tcl_Free(searchPtr);

    Tcl_Obj *dictPtr = (Tcl_Obj *)irPtr->twoPtrValue.ptr2;
    TclDecrRefCount(dictPtr);
}

/*
 *----------------------------------------------------------------------
 *
 * InitByteCodeExecution --
 *
 *	This procedure is called once to initialize the Tcl bytecode
 *	interpreter.
 *
 * Results:
 *	None.
 *
 * Side effects:
 *	This procedure initializes the array of instruction names. If
 *	compiling with the TCL_COMPILE_STATS flag, it initializes the array
 *	that counts the executions of each instruction and it creates the
 *	"evalstats" command. It also establishes the link between the Tcl
 *	"tcl_traceExec" and C "tclTraceExec" variables.
 *
 *----------------------------------------------------------------------
 */

#if defined(TCL_COMPILE_STATS) || defined(TCL_COMPILE_DEBUG)
static void
InitByteCodeExecution(
    Tcl_Interp *interp)		/* Interpreter for which the Tcl variable
				 * "tcl_traceExec" is linked to control
				 * instruction tracing. */
{
#ifdef TCL_COMPILE_DEBUG
    if (Tcl_LinkVar(interp, "tcl_traceExec", &tclTraceExec,
	    TCL_LINK_INT) != TCL_OK) {
	Tcl_Panic("InitByteCodeExecution: can't create link for tcl_traceExec variable");
    }
#endif
#ifdef TCL_COMPILE_STATS
    Tcl_CreateObjCommand(interp, "evalstats", EvalStatsCmd, NULL, NULL);
#endif /* TCL_COMPILE_STATS */
}

#else

static void
InitByteCodeExecution(
    TCL_UNUSED(Tcl_Interp *))
{
}
#endif

/*
 *----------------------------------------------------------------------
 *
 * TclCreateExecEnv --
 *
 *	This procedure creates a new execution environment for Tcl bytecode
 *	execution. An ExecEnv points to a Tcl evaluation stack. An ExecEnv is
 *	typically created once for each Tcl interpreter (Interp structure) and
 *	recursively passed to TclNRExecuteByteCode to execute ByteCode sequences
 *	for nested commands.
 *
 * Results:
 *	A newly allocated ExecEnv is returned. This points to an empty
 *	evaluation stack of the standard initial size.
 *
 * Side effects:
 *	The bytecode interpreter is also initialized here, as this procedure
 *	will be called before any call to TclNRExecuteByteCode.
 *
 *----------------------------------------------------------------------
 */

ExecEnv *
TclCreateExecEnv(
    Tcl_Interp *interp,		/* Interpreter for which the execution
				 * environment is being created. */
    size_t size)		/* The initial stack size, in number of words
				 * [sizeof(Tcl_Obj*)] */
{
    ExecEnv *eePtr = (ExecEnv *)Tcl_Alloc(sizeof(ExecEnv));
    ExecStack *esPtr = (ExecStack *)Tcl_Alloc(offsetof(ExecStack, stackWords)
	    + size * sizeof(Tcl_Obj *));

    eePtr->execStackPtr = esPtr;
    TclNewIntObj(eePtr->constants[0], 0);
    Tcl_IncrRefCount(eePtr->constants[0]);
    TclNewIntObj(eePtr->constants[1], 1);
    Tcl_IncrRefCount(eePtr->constants[1]);
    eePtr->interp = interp;
    eePtr->callbackPtr = NULL;
    eePtr->corPtr = NULL;
    eePtr->rewind = 0;

    esPtr->prevPtr = NULL;
    esPtr->nextPtr = NULL;
    esPtr->markerPtr = NULL;
    esPtr->endPtr = &esPtr->stackWords[size - 1];
    esPtr->tosPtr = STACK_BASE(esPtr);

    Tcl_MutexLock(&execMutex);
    if (!execInitialized) {
	InitByteCodeExecution(interp);
	execInitialized = 1;
    }
    Tcl_MutexUnlock(&execMutex);

    return eePtr;
}

/*
 *----------------------------------------------------------------------
 *
 * TclDeleteExecEnv --
 *
 *	Frees the storage for an ExecEnv.
 *
 * Results:
 *	None.
 *
 * Side effects:
 *	Storage for an ExecEnv and its contained storage (e.g. the evaluation
 *	stack) is freed.
 *
 *----------------------------------------------------------------------
 */

static void
DeleteExecStack(
    ExecStack *esPtr)
{
    if (esPtr->markerPtr && !cachedInExit) {
	Tcl_Panic("freeing an execStack which is still in use");
    }

    if (esPtr->prevPtr) {
	esPtr->prevPtr->nextPtr = esPtr->nextPtr;
    }
    if (esPtr->nextPtr) {
	esPtr->nextPtr->prevPtr = esPtr->prevPtr;
    }
    Tcl_Free(esPtr);
}

void
TclDeleteExecEnv(
    ExecEnv *eePtr)		/* Execution environment to free. */
{
    ExecStack *esPtr = eePtr->execStackPtr, *tmpPtr;

    cachedInExit = TclInExit();

    /*
     * Delete all stacks in this exec env.
     */

    while (esPtr->nextPtr) {
	esPtr = esPtr->nextPtr;
    }
    while (esPtr) {
	tmpPtr = esPtr;
	esPtr = tmpPtr->prevPtr;
	DeleteExecStack(tmpPtr);
    }

    TclDecrRefCount(eePtr->constants[0]);
    TclDecrRefCount(eePtr->constants[1]);
    if (eePtr->callbackPtr && !cachedInExit) {
	Tcl_Panic("Deleting execEnv with pending TEOV callbacks!");
    }
    if (eePtr->corPtr && !cachedInExit) {
	Tcl_Panic("Deleting execEnv with existing coroutine");
    }
    Tcl_Free(eePtr);
}

/*
 *----------------------------------------------------------------------
 *
 * TclFinalizeExecution --
 *
 *	Finalizes the execution environment setup so that it can be later
 *	reinitialized.
 *
 * Results:
 *	None.
 *
 * Side effects:
 *	After this call, the next time TclCreateExecEnv will be called it will
 *	call InitByteCodeExecution.
 *
 *----------------------------------------------------------------------
 */

void
TclFinalizeExecution(void)
{
    Tcl_MutexLock(&execMutex);
    execInitialized = 0;
    Tcl_MutexUnlock(&execMutex);
}

/*
 * Auxiliary code to insure that GrowEvaluationStack always returns correctly
 * aligned memory.
 *
 * WALLOCALIGN represents the alignment reqs in words, just as TCL_ALLOCALIGN
 * represents the reqs in bytes. This assumes that TCL_ALLOCALIGN is a
 * multiple of the wordsize 'sizeof(Tcl_Obj *)'.
 */

#define WALLOCALIGN \
    (TCL_ALLOCALIGN/sizeof(Tcl_Obj *))

/*
 * WordSkip computes how many words have to be skipped until the next aligned
 * word. Note that we are only interested in the low order bits of ptr, so
 * that any possible information loss in PTR2INT is of no consequence.
 */
static inline int
WordSkip(
    void *ptr)
{
    int mask = TCL_ALLOCALIGN - 1;
    int base = (int)PTR2INT(ptr) & mask;
    return (TCL_ALLOCALIGN - base) / (int)sizeof(Tcl_Obj *);
}

/*
 * Given a marker, compute where the following aligned memory starts.
 */

#define MEMSTART(markerPtr) \
    ((markerPtr) + WordSkip(markerPtr))

/*
 *----------------------------------------------------------------------
 *
 * GrowEvaluationStack --
 *
 *	This procedure grows a Tcl evaluation stack stored in an ExecEnv,
 *	copying over the words since the last mark if so requested. A mark is
 *	set at the beginning of the new area when no copying is requested.
 *
 * Results:
 *	Returns a pointer to the first usable word in the (possibly) grown
 *	stack.
 *
 * Side effects:
 *	The size of the evaluation stack may be grown, a marker is set
 *
 *----------------------------------------------------------------------
 */

static Tcl_Obj **
GrowEvaluationStack(
    ExecEnv *eePtr,		/* Points to the ExecEnv with an evaluation
				 * stack to enlarge. */
    size_t growth1,		/* How much larger than the current used
				 * size. */
    int move)			/* 1 if move words since last marker. */
{
    ExecStack *esPtr = eePtr->execStackPtr, *oldPtr = NULL;
    size_t newBytes;
    Tcl_Size growth = growth1;
    Tcl_Size newElems, currElems, needed = growth - (esPtr->endPtr - esPtr->tosPtr);
    Tcl_Obj **markerPtr = esPtr->markerPtr, **memStart;
    Tcl_Size moveWords = 0;

    if (move) {
	if (!markerPtr) {
	    Tcl_Panic("STACK: Reallocating with no previous alloc");
	}
	if (needed <= 0) {
	    return MEMSTART(markerPtr);
	}
#ifndef PURIFY
    } else {
	Tcl_Obj **tmpMarkerPtr = esPtr->tosPtr + 1;
	int offset = WordSkip(tmpMarkerPtr);

	if (needed + offset < 0) {
	    /*
	     * Put a marker pointing to the previous marker in this stack, and
	     * store it in esPtr as the current marker. Return a pointer to
	     * the start of aligned memory.
	     */

	    esPtr->markerPtr = tmpMarkerPtr;
	    memStart = tmpMarkerPtr + offset;
	    esPtr->tosPtr = memStart - 1;
	    *esPtr->markerPtr = (Tcl_Obj *) markerPtr;
	    return memStart;
	}
#endif // !PURIFY
    }

    /*
     * Reset move to hold the number of words to be moved to new stack (if
     * any) and growth to hold the complete stack requirements: add one for
     * the marker, (WALLOCALIGN - 1) for the maximal possible offset.
     */

    if (move) {
	moveWords = esPtr->tosPtr - MEMSTART(markerPtr) + 1;
    }
    needed = growth + moveWords + WALLOCALIGN;

    /*
     * Check if there is enough room in the next stack (if there is one, it
     * should be both empty and the last one!)
     */

    if (esPtr->nextPtr) {
	oldPtr = esPtr;
	esPtr = oldPtr->nextPtr;
	currElems = esPtr->endPtr - STACK_BASE(esPtr);
	if (esPtr->markerPtr || (esPtr->tosPtr != STACK_BASE(esPtr))) {
	    Tcl_Panic("STACK: Stack after current is in use");
	}
	if (esPtr->nextPtr) {
	    Tcl_Panic("STACK: Stack after current is not last");
	}
	if (needed <= currElems) {
	    goto newStackReady;
	}
	DeleteExecStack(esPtr);
	esPtr = oldPtr;
    } else {
	currElems = esPtr->endPtr - STACK_BASE(esPtr);
    }

    /*
     * We need to allocate a new stack! It needs to store 'growth' words,
     * including the elements to be copied over and the new marker.
     */

#ifndef PURIFY
    newElems = 2*currElems;
    while (needed > newElems) {
	newElems *= 2;
    }
#else
    newElems = needed;
#endif

    newBytes = offsetof(ExecStack, stackWords) + newElems * sizeof(Tcl_Obj *);

    oldPtr = esPtr;
    esPtr = (ExecStack *)Tcl_Alloc(newBytes);

    oldPtr->nextPtr = esPtr;
    esPtr->prevPtr = oldPtr;
    esPtr->nextPtr = NULL;
    esPtr->endPtr = &esPtr->stackWords[newElems - 1];

  newStackReady:
    eePtr->execStackPtr = esPtr;

    /*
     * Store a NULL marker at the beginning of the stack, to indicate that
     * this is the first marker in this stack and that rewinding to here
     * should actually be a return to the previous stack.
     */

    esPtr->stackWords[0] = NULL;
    esPtr->markerPtr = &esPtr->stackWords[0];
    memStart = MEMSTART(esPtr->markerPtr);
    esPtr->tosPtr = memStart - 1;

    if (move) {
	memcpy(memStart, MEMSTART(markerPtr), moveWords*sizeof(Tcl_Obj *));
	esPtr->tosPtr += moveWords;
	oldPtr->markerPtr = (Tcl_Obj **) *markerPtr;
	oldPtr->tosPtr = markerPtr - 1;
    }

    /*
     * Free the old stack if it is now unused.
     */

    if (!oldPtr->markerPtr) {
	DeleteExecStack(oldPtr);
    }

    return memStart;
}

/*
 *--------------------------------------------------------------
 *
 * TclStackAlloc, TclStackRealloc, TclStackFree --
 *
 *	Allocate memory from the execution stack; it has to be returned later
 *	with a call to TclStackFree.
 *
 * Results:
 *	A pointer to the first byte allocated, or panics if the allocation did
 *	not succeed.
 *
 * Side effects:
 *	The execution stack may be grown.
 *
 *--------------------------------------------------------------
 */

static Tcl_Obj **
StackAllocWords(
    Tcl_Interp *interp,
    size_t numWords)
{
    /*
     * Note that GrowEvaluationStack sets a marker in the stack. This marker
     * is read when rewinding, e.g., by TclStackFree.
     */

    Interp *iPtr = (Interp *) interp;
    ExecEnv *eePtr = iPtr->execEnvPtr;
    Tcl_Obj **resPtr = GrowEvaluationStack(eePtr, numWords, 0);

    eePtr->execStackPtr->tosPtr += numWords;
    return resPtr;
}

static Tcl_Obj **
StackReallocWords(
    Tcl_Interp *interp,
    size_t numWords)
{
    Interp *iPtr = (Interp *) interp;
    ExecEnv *eePtr = iPtr->execEnvPtr;
    Tcl_Obj **resPtr = GrowEvaluationStack(eePtr, numWords, 1);

    eePtr->execStackPtr->tosPtr += numWords;
    return resPtr;
}

void
TclStackFree(
    Tcl_Interp *interp,
    void *freePtr)
{
    Interp *iPtr = (Interp *) interp;
    if (iPtr == NULL || iPtr->execEnvPtr == NULL) {
	Tcl_Free(freePtr);
	return;
    }

    /*
     * Rewind the stack to the previous marker position. The current marker,
     * as set in the last call to GrowEvaluationStack, contains a pointer to
     * the previous marker.
     */

    ExecEnv *eePtr = iPtr->execEnvPtr;
    ExecStack *esPtr = eePtr->execStackPtr;
    Tcl_Obj **markerPtr = esPtr->markerPtr;
    Tcl_Obj *marker = *markerPtr;

    if ((freePtr != NULL) && (MEMSTART(markerPtr) != (Tcl_Obj **)freePtr)) {
	Tcl_Panic("TclStackFree: incorrect freePtr (%p != %p). Call out of sequence?",
		freePtr, MEMSTART(markerPtr));
    }

    esPtr->tosPtr = markerPtr - 1;
    esPtr->markerPtr = (Tcl_Obj **) marker;
    if (marker) {
	return;
    }

    /*
     * Return to previous active stack. Note that repeated expansions or
     * reallocs could have generated several unused intervening stacks: free
     * them too.
     */

    while (esPtr->nextPtr) {
	esPtr = esPtr->nextPtr;
    }
    esPtr->tosPtr = STACK_BASE(esPtr);
    while (esPtr->prevPtr) {
	ExecStack *tmpPtr = esPtr->prevPtr;
	if (tmpPtr->tosPtr == STACK_BASE(tmpPtr)) {
	    DeleteExecStack(tmpPtr);
	} else {
	    break;
	}
    }
    if (esPtr->prevPtr) {
	eePtr->execStackPtr = esPtr->prevPtr;
#ifdef PURIFY
	eePtr->execStackPtr->nextPtr = NULL;
	DeleteExecStack(esPtr);
#endif // PURIFY
    } else {
	eePtr->execStackPtr = esPtr;
    }
}

void *
TclStackAlloc(
    Tcl_Interp *interp,
    size_t numBytes)
{
    Interp *iPtr = (Interp *) interp;

    if (iPtr == NULL || iPtr->execEnvPtr == NULL) {
	return Tcl_Alloc(numBytes);
    }
    size_t numWords = (numBytes + (sizeof(Tcl_Obj *) - 1))/sizeof(Tcl_Obj *);
    return StackAllocWords(interp, numWords);
}

void *
TclStackRealloc(
    Tcl_Interp *interp,
    void *ptr,
    size_t numBytes)
{
    Interp *iPtr = (Interp *) interp;

    if (iPtr == NULL || iPtr->execEnvPtr == NULL) {
	return Tcl_Realloc(ptr, numBytes);
    }

    ExecEnv *eePtr = iPtr->execEnvPtr;
    ExecStack *esPtr = eePtr->execStackPtr;
    Tcl_Obj **markerPtr = esPtr->markerPtr;

    if (MEMSTART(markerPtr) != (Tcl_Obj **)ptr) {
	Tcl_Panic("TclStackRealloc: incorrect ptr. Call out of sequence?");
    }

    size_t numWords = (numBytes + (sizeof(Tcl_Obj *) - 1))/sizeof(Tcl_Obj *);
    return (void *) StackReallocWords(interp, numWords);
}

/*
 *--------------------------------------------------------------
 *
 * Tcl_ExprObj --
 *
 *	Evaluate an expression in a Tcl_Obj.
 *
 * Results:
 *	A standard Tcl object result. If the result is other than TCL_OK, then
 *	the interpreter's result contains an error message. If the result is
 *	TCL_OK, then a pointer to the expression's result value object is
 *	stored in resultPtrPtr. In that case, the object's ref count is
 *	incremented to reflect the reference returned to the caller; the
 *	caller is then responsible for the resulting object and must, for
 *	example, decrement the ref count when it is finished with the object.
 *
 * Side effects:
 *	Any side effects caused by subcommands in the expression, if any. The
 *	interpreter result is not modified unless there is an error.
 *
 *--------------------------------------------------------------
 */

int
Tcl_ExprObj(
    Tcl_Interp *interp,		/* Context in which to evaluate the
				 * expression. */
    Tcl_Obj *objPtr,		/* Points to Tcl object containing expression
				 * to evaluate. */
    Tcl_Obj **resultPtrPtr)	/* Where the Tcl_Obj* that is the expression
				 * result is stored if no errors occur. */
{
    NRE_callback *rootPtr = TOP_CB(interp);
    Tcl_Obj *resultPtr;

    TclNewObj(resultPtr);
    TclNRAddCallback(interp, CopyCallback, resultPtrPtr, resultPtr);
    Tcl_NRExprObj(interp, objPtr, resultPtr);
    return TclNRRunCallbacks(interp, TCL_OK, rootPtr);
}

static int
CopyCallback(
    void *data[],
    TCL_UNUSED(Tcl_Interp *),
    int result)
{
    Tcl_Obj **resultPtrPtr = (Tcl_Obj **)data[0];
    Tcl_Obj *resultPtr = (Tcl_Obj *)data[1];

    if (result == TCL_OK) {
	*resultPtrPtr = resultPtr;
	Tcl_IncrRefCount(resultPtr);
    } else {
	Tcl_DecrRefCount(resultPtr);
    }
    return result;
}

/*
 *--------------------------------------------------------------
 *
 * Tcl_NRExprObj --
 *
 *	Request evaluation of the expression in a Tcl_Obj by the NR stack.
 *
 * Results:
 *	Returns TCL_OK.
 *
 * Side effects:
 *	Compiles objPtr as a Tcl expression and places callbacks on the
 *	NR stack to execute the bytecode and store the result in resultPtr.
 *	If bytecode execution raises an exception, nothing is written
 *	to resultPtr, and the exceptional return code flows up the NR
 *	stack.  If the exception is TCL_ERROR, an error message is left
 *	in the interp result and the interp's return options dictionary
 *	holds additional error information too.  Execution of the bytecode
 *	may have other side effects, depending on the expression.
 *
 *--------------------------------------------------------------
 */

int
Tcl_NRExprObj(
    Tcl_Interp *interp,
    Tcl_Obj *objPtr,
    Tcl_Obj *resultPtr)
{
    Tcl_InterpState state = Tcl_SaveInterpState(interp, TCL_OK);

    Tcl_ResetResult(interp);
    ByteCode *codePtr = CompileExprObj(interp, objPtr);
    TclNRAddCallback(interp, ExprObjCallback, state, resultPtr);
    return TclNRExecuteByteCode(interp, codePtr);
}

static int
ExprObjCallback(
    void *data[],
    Tcl_Interp *interp,
    int result)
{
    Tcl_InterpState state = (Tcl_InterpState)data[0];
    Tcl_Obj *resultPtr = (Tcl_Obj *)data[1];

    if (result == TCL_OK) {
	TclSetDuplicateObj(resultPtr, Tcl_GetObjResult(interp));
	(void) Tcl_RestoreInterpState(interp, state);
    } else {
	Tcl_DiscardInterpState(state);
    }
    return result;
}

/*
 *----------------------------------------------------------------------
 *
 * CompileExprObj --
 *	Compile a Tcl expression value into ByteCode.
 *
 * Results:
 *	A (ByteCode *) is returned pointing to the resulting ByteCode.
 *
 * Side effects:
 *	The Tcl_ObjType of objPtr is changed to the "exprcode" type,
 *	and the ByteCode is kept in the internal rep (along with context
 *	data for checking validity) for faster operations the next time
 *	CompileExprObj is called on the same value.
 *
 *----------------------------------------------------------------------
 */

static ByteCode *
CompileExprObj(
    Tcl_Interp *interp,
    Tcl_Obj *objPtr)
{
    Interp *iPtr = (Interp *) interp;
    CompileEnv compEnv;		/* Compilation environment structure allocated
				 * in frame. */
    ByteCode *codePtr = NULL;	/* Tcl Internal type of bytecode. Initialized
				 * to avoid compiler warning. */

    /*
     * Get the expression ByteCode from the object. If it exists, make sure it
     * is valid in the current context.
     */

    ByteCodeGetInternalRep(objPtr, &tclExprCodeType, codePtr);

    if (codePtr != NULL) {
	Namespace *namespacePtr = iPtr->varFramePtr->nsPtr;

	if (((Interp *) *codePtr->interpHandle != iPtr)
		|| (codePtr->compileEpoch != iPtr->compileEpoch)
		|| (codePtr->nsPtr != namespacePtr)
		|| (codePtr->nsEpoch != namespacePtr->resolverEpoch)
		|| (codePtr->localCachePtr != iPtr->varFramePtr->localCachePtr)) {
	    Tcl_StoreInternalRep(objPtr, &tclExprCodeType, NULL);
	    codePtr = NULL;
	}
    }

    if (codePtr == NULL) {
	/*
	 * TIP #280: No invoker (yet) - Expression compilation.
	 */

	Tcl_Size length;
	const char *string = TclGetStringFromObj(objPtr, &length);

	TclInitCompileEnv(interp, &compEnv, string, length, NULL, 0);
	TclCompileExpr(interp, string, length, &compEnv, 0);

	/*
	 * Successful compilation. If the expression yielded no instructions,
	 * push an zero object as the expression's result.
	 */

	if (compEnv.codeNext == compEnv.codeStart) {
	    PushLiteral(&compEnv, "0", 1);
	}

	/*
	 * Add a "done" instruction as the last instruction and change the
	 * object into a ByteCode object. Ownership of the literal objects and
	 * aux data items is given to the ByteCode object.
	 */

	TclEmitOpcode(INST_DONE, &compEnv);
	codePtr = TclInitByteCodeObj(objPtr, &tclExprCodeType, &compEnv);
	TclFreeCompileEnv(&compEnv);
	if (iPtr->varFramePtr->localCachePtr) {
	    codePtr->localCachePtr = iPtr->varFramePtr->localCachePtr;
	    codePtr->localCachePtr->refCount++;
	}
	TclDebugPrintByteCodeObj(objPtr);
    }
    return codePtr;
}

/*
 *----------------------------------------------------------------------
 *
 * DupExprCodeInternalRep --
 *
 *	Part of the Tcl object type implementation for Tcl expression
 *	bytecode. We do not copy the bytecode internalrep. Instead, we return
 *	without setting copyPtr->typePtr, so the copy is a plain string copy
 *	of the expression value, and if it is to be used as a compiled
 *	expression, it will just need a recompile.
 *
 *	This makes sense, because with Tcl's copy-on-write practices, the
 *	usual (only?) time Tcl_DuplicateObj() will be called is when the copy
 *	is about to be modified, which would invalidate any copied bytecode
 *	anyway. The only reason it might make sense to copy the bytecode is if
 *	we had some modifying routines that operated directly on the internalrep,
 *	like we do for lists and dicts.
 *
 * Results:
 *	None.
 *
 * Side effects:
 *	None.
 *
 *----------------------------------------------------------------------
 */

static void
DupExprCodeInternalRep(
    TCL_UNUSED(Tcl_Obj *),
    TCL_UNUSED(Tcl_Obj *))
{
    return;
}

/*
 *----------------------------------------------------------------------
 *
 * FreeExprCodeInternalRep --
 *
 *	Part of the Tcl object type implementation for Tcl expression
 *	bytecode. Frees the storage allocated to hold the internal rep, unless
 *	ref counts indicate bytecode execution is still in progress.
 *
 * Results:
 *	None.
 *
 * Side effects:
 *	May free allocated memory. Leaves objPtr untyped.
 *
 *----------------------------------------------------------------------
 */

static void
FreeExprCodeInternalRep(
    Tcl_Obj *objPtr)
{
    ByteCode *codePtr;
    ByteCodeGetInternalRep(objPtr, &tclExprCodeType, codePtr);
    assert(codePtr != NULL);

    TclReleaseByteCode(codePtr);
}

/*
 *----------------------------------------------------------------------
 *
 * TclCompileObj --
 *
 *	This procedure compiles the script contained in a Tcl_Obj.
 *
 * Results:
 *	A pointer to the corresponding ByteCode, never NULL.
 *
 * Side effects:
 *	The object is shimmered to bytecode type.
 *
 *----------------------------------------------------------------------
 */

ByteCode *
TclCompileObj(
    Tcl_Interp *interp,
    Tcl_Obj *objPtr,
    const CmdFrame *invoker,
    Tcl_Size word)
{
    Interp *iPtr = (Interp *) interp;
    ByteCode *codePtr;		/* Tcl Internal type of bytecode. */
    Namespace *namespacePtr = iPtr->varFramePtr->nsPtr;

    /*
     * If the object is not already of tclByteCodeType, compile it (and reset
     * the compilation flags in the interpreter; this should be done after any
     * compilation). Otherwise, check that it is "fresh" enough.
     */

    ByteCodeGetInternalRep(objPtr, &tclByteCodeType, codePtr);
    if (codePtr != NULL) {
	/*
	 * Make sure the Bytecode hasn't been invalidated by, e.g., someone
	 * redefining a command with a compile procedure (this might make the
	 * compiled code wrong). The object needs to be recompiled if it was
	 * compiled in/for a different interpreter, or for a different
	 * namespace, or for the same namespace but with different name
	 * resolution rules. Precompiled objects, however, are immutable and
	 * therefore they are not recompiled, even if the epoch has changed.
	 *
	 * To be pedantically correct, we should also check that the
	 * originating procPtr is the same as the current context procPtr
	 * (assuming one exists at all - none for global level). This code is
	 * #def'ed out because [info body] was changed to never return a
	 * bytecode type object, which should obviate us from the extra checks
	 * here.
	 */

	if (((Interp *) *codePtr->interpHandle != iPtr)
		|| (codePtr->compileEpoch != iPtr->compileEpoch)
		|| (codePtr->nsPtr != namespacePtr)
		|| (codePtr->nsEpoch != namespacePtr->resolverEpoch)) {
	    if (!(codePtr->flags & TCL_BYTECODE_PRECOMPILED)) {
		goto recompileObj;
	    }
	    if ((Interp *) *codePtr->interpHandle != iPtr) {
		Tcl_Panic("Tcl_EvalObj: compiled script jumped interps");
	    }
	    codePtr->compileEpoch = iPtr->compileEpoch;
	}

	/*
	 * Check that any compiled locals do refer to the current proc
	 * environment! If not, recompile.
	 */

	if (!(codePtr->flags & TCL_BYTECODE_PRECOMPILED) &&
		(codePtr->procPtr == NULL) &&
		(codePtr->localCachePtr != iPtr->varFramePtr->localCachePtr)) {
	    goto recompileObj;
	}

	/*
	 * #280.
	 * Literal sharing fix. This part of the fix is not required by 8.4
	 * nor 8.5, because they eval-direct any literals, so just saving the
	 * argument locations per command in bytecode is enough, embedded
	 * 'eval' commands, etc. get the correct information.
	 *
	 * But in 8.6 all the embedded script are compiled, and the resulting
	 * bytecode stored in the literal. Now the shared literal has bytecode
	 * with location data for _one_ particular location this literal is
	 * found at. If we get executed from a different location the bytecode
	 * has to be recompiled to get the correct locations. Not doing this
	 * will execute the saved bytecode with data for a different location,
	 * causing 'info frame' to point to the wrong place in the sources.
	 *
	 * Future optimizations ...
	 * (1) Save the location data (ExtCmdLoc) keyed by start line. In that
	 *     case we recompile once per location of the literal, but not
	 *     continuously, because the moment we have all locations we do not
	 *     need to recompile any longer.
	 *
	 * (2) Alternative: Do not recompile, tell the execution engine the
	 *     offset between saved starting line and actual one. Then modify
	 *     the users to adjust the locations they have by this offset.
	 *
	 * (3) Alternative 2: Do not fully recompile, adjust just the location
	 *     information.
	 */

	if (invoker == NULL) {
	    return codePtr;
	} else {
	    Tcl_HashEntry *hePtr = Tcl_FindHashEntry(iPtr->lineBCPtr, codePtr);
	    if (!hePtr) {
		return codePtr;
	    }
	    ExtCmdLoc *eclPtr = (ExtCmdLoc *)Tcl_GetHashValue(hePtr);
	    int redo = 0;
	    CmdFrame *ctxCopyPtr = (CmdFrame *)
		    TclStackAlloc(interp, sizeof(CmdFrame));
	    *ctxCopyPtr = *invoker;

	    if (invoker->type == TCL_LOCATION_BC) {
		/*
		 * Note: Type BC => ctx.data.eval.path    is not used.
		 *		    ctx.data.tebc.codePtr used instead
		 */

		TclGetSrcInfoForPc(ctxCopyPtr);
		if (ctxCopyPtr->type == TCL_LOCATION_SOURCE) {
		    /*
		     * The reference made by 'TclGetSrcInfoForPc' is dead.
		     */

		    Tcl_DecrRefCount(ctxCopyPtr->data.eval.path);
		    ctxCopyPtr->data.eval.path = NULL;
		}
	    }

	    if (word < ctxCopyPtr->nline) {
		/*
		 * Note: We do not care if the line[word] is -1. This is a
		 * difference and requires a recompile (location changed from
		 * absolute to relative, literal is used fixed and through
		 * variable)
		 *
		 * Example:
		 * test info-32.0 using literal of info-24.8
		 *     (dict with ... vs           set body ...).
		 */

		redo = ((eclPtr->type == TCL_LOCATION_SOURCE)
			    && (eclPtr->start != ctxCopyPtr->line[word]))
			|| ((eclPtr->type == TCL_LOCATION_BC)
			    && (ctxCopyPtr->type == TCL_LOCATION_SOURCE));
	    }

	    TclStackFree(interp, ctxCopyPtr);
	    if (!redo) {
		return codePtr;
	    }
	}
    }

  recompileObj:
    iPtr->errorLine = 1;

    /*
     * TIP #280. Remember the invoker for a moment in the interpreter
     * structures so that the byte code compiler can pick it up when
     * initializing the compilation environment, i.e. the extended location
     * information.
     */

    iPtr->invokeCmdFramePtr = invoker;
    iPtr->invokeWord = word;
    TclSetByteCodeFromAny(interp, objPtr, NULL, NULL);
    iPtr->invokeCmdFramePtr = NULL;
    ByteCodeGetInternalRep(objPtr, &tclByteCodeType, codePtr);
    if (iPtr->varFramePtr->localCachePtr) {
	codePtr->localCachePtr = iPtr->varFramePtr->localCachePtr;
	codePtr->localCachePtr->refCount++;
    }
    return codePtr;
}

/*
 *----------------------------------------------------------------------
 *
 * TclIncrObj --
 *
 *	Increment an integral value in a Tcl_Obj by an integral value held
 *	in another Tcl_Obj. Caller is responsible for making sure we can
 *	update the first object.
 *
 * Results:
 *	TCL_ERROR if either object is non-integer, and TCL_OK otherwise. On
 *	error, an error message is left in the interpreter (if it is not NULL,
 *	of course).
 *
 * Side effects:
 *	valuePtr gets the new incremented value.
 *
 *----------------------------------------------------------------------
 */

int
TclIncrObj(
    Tcl_Interp *interp,
    Tcl_Obj *valuePtr,
    Tcl_Obj *incrPtr)
{
    void *ptr1, *ptr2;
    int type1, type2;
    mp_int value, incr;

    if (Tcl_IsShared(valuePtr)) {
	Tcl_Panic("%s called with shared object", "TclIncrObj");
    }

    if (GetNumberFromObj(NULL, valuePtr, &ptr1, &type1) != TCL_OK) {
	/*
	 * Produce error message (reparse?!)
	 */

	return TclGetIntFromObj(interp, valuePtr, &type1);
    }
    if (GetNumberFromObj(NULL, incrPtr, &ptr2, &type2) != TCL_OK) {
	/*
	 * Produce error message (reparse?!)
	 */

	TclGetIntFromObj(interp, incrPtr, &type1);
	Tcl_AddErrorInfo(interp, "\n    (reading increment)");
	return TCL_ERROR;
    }

    if ((type1 == TCL_NUMBER_DOUBLE) || (type1 == TCL_NUMBER_NAN)) {
	/*
	 * Produce error message (reparse?!)
	 */

	return TclGetIntFromObj(interp, valuePtr, &type1);
    }
    if ((type2 == TCL_NUMBER_DOUBLE) || (type2 == TCL_NUMBER_NAN)) {
	/*
	 * Produce error message (reparse?!)
	 */

	TclGetIntFromObj(interp, incrPtr, &type1);
	Tcl_AddErrorInfo(interp, "\n    (reading increment)");
	return TCL_ERROR;
    }

    if ((type1 == TCL_NUMBER_INT) && (type2 == TCL_NUMBER_INT)) {
	Tcl_WideInt w1 = *((const Tcl_WideInt *)ptr1);
	Tcl_WideInt w2 = *((const Tcl_WideInt *)ptr2);
	Tcl_WideInt sum = (Tcl_WideInt)((Tcl_WideUInt)w1 + (Tcl_WideUInt)w2);

	/*
	 * Check for overflow.
	 */

	if (!Overflowing(w1, w2, sum)) {
	    TclSetIntObj(valuePtr, sum);
	    return TCL_OK;
	}
    }

    Tcl_TakeBignumFromObj(interp, valuePtr, &value);
    Tcl_GetBignumFromObj(interp, incrPtr, &incr);
    mp_err err = mp_add(&value, &incr, &value);
    mp_clear(&incr);
    if (err != MP_OKAY) {
	return TCL_ERROR;
    }
    Tcl_SetBignumObj(valuePtr, &value);
    return TCL_OK;
}

/*
 *----------------------------------------------------------------------
 *
 * ArgumentBCEnter --
 *
 *	This is a helper for TclNRExecuteByteCode/TEBCresume that encapsulates
 *	a code sequence that is fairly common in the code but *not* commonly
 *	called.
 *
 * Results:
 *	None
 *
 * Side effects:
 *	May register information about the bytecode in the command frame.
 *
 *----------------------------------------------------------------------
 */

static void
ArgumentBCEnter(
    Tcl_Interp *interp,
    ByteCode *codePtr,
    TEBCdata *tdPtr,
    const unsigned char *pc,
    Tcl_Size objc,
    Tcl_Obj **objv)
{
    Tcl_Size cmd;

    if (GetSrcInfoForPc(pc, codePtr, NULL, NULL, &cmd)) {
	TclArgumentBCEnter(interp, objv, objc, codePtr, &tdPtr->cmdFrame, cmd,
		PC_REL);
    }
}

/*
 *----------------------------------------------------------------------
 *
 * PrintArgumentWords --
 *
 *	A helper for TEBC. Prints a sequence of words.
 *
 * Results:
 *	None
 *
 * Side effects:
 *	May register information about the bytecode in the command frame.
 *
 *----------------------------------------------------------------------
 */

#ifdef TCL_COMPILE_DEBUG
static inline void
PrintArgumentWords(
    Tcl_Size objc,
    Tcl_Obj *const *objv)
{
    for (Tcl_Size i = 0;  i < objc;  i++) {
	TclPrintObject(stdout, objv[i], 15);
	if (i < objc - 1) {
	    fprintf(stdout, " ");
	}
    }
}
#endif // TCL_COMPILE_DEBUG

/*
 *----------------------------------------------------------------------
 *
 * FindTclOOMethodIndex --
 *
 *	A helper for INST_TCLOO_NEXT_CLASS in TEBC. Returns the index of a
 *	class (following the current method) in a call chain. Does not find
 *	filters (per definition of [nextto]).
 *
 * Results:
 *	An index, or TCL_INDEX_NONE if not found.
 *
 * Side effects:
 *	None.
 *
 *----------------------------------------------------------------------
 */
static inline Tcl_Size
FindTclOOMethodIndex(
    CallContext *contextPtr,
    Class *clsPtr)
{
    for (Tcl_Size i=contextPtr->index+1 ; i<contextPtr->callPtr->numChain ; i++) {
	MInvoke *miPtr = contextPtr->callPtr->chain + i;
	if (!miPtr->isFilter && miPtr->mPtr->declaringClassPtr == clsPtr) {
	    return i;
	}
    }
    return TCL_INDEX_NONE;
}

/*
 *----------------------------------------------------------------------
 *
 * GetTclOOCallContext --
 *
 *	A helper for INST_TCLOO_NEXT in TEBC. Returns the call context if one
 *	exists.
 *
 * Results:
 *	The call context, or NULL if not found.
 *
 * Side effects:
 *	None.
 *
 *----------------------------------------------------------------------
 */
static inline CallContext *
GetTclOOCallContext(
    Interp *iPtr)
{
    CallFrame *framePtr = iPtr->varFramePtr;
    if (!framePtr || !(framePtr->isProcCallFrame & FRAME_IS_METHOD)) {
	return NULL;
    }
    return (CallContext *) framePtr->clientData;
}

/*
 *----------------------------------------------------------------------
 *
 * TclNRExecuteByteCode --
 *
 *	This procedure executes the instructions of a ByteCode structure. It
 *	returns when a "done" instruction is executed or an error occurs.
 *
 * Results:
 *	The return value is one of the return codes defined in tcl.h (such as
 *	TCL_OK), and interp->objResultPtr refers to a Tcl object that either
 *	contains the result of executing the code or an error message.
 *
 * Side effects:
 *	Almost certainly, depending on the ByteCode's instructions.
 *
 *----------------------------------------------------------------------
 */
#define	bcFramePtr	(&TD->cmdFrame)
#define	initCatchTop	(TD->stack - 1)
#define	initTosPtr	(initCatchTop+codePtr->maxExceptDepth)
#define esPtr		(iPtr->execEnvPtr->execStackPtr)

int
TclNRExecuteByteCode(
    Tcl_Interp *interp,		/* Token for command interpreter. */
    ByteCode *codePtr)		/* The bytecode sequence to interpret. */
{
    Interp *iPtr = (Interp *) interp;
    size_t size = sizeof(TEBCdata) - 1
	    + (codePtr->maxStackDepth + codePtr->maxExceptDepth)
		* sizeof(void *);
    size_t numWords = (size + sizeof(Tcl_Obj *) - 1) / sizeof(Tcl_Obj *);

    TclPreserveByteCode(codePtr);

    /*
     * Reserve the stack, setup the TEBCdataPtr (TD) and CallFrame
     *
     * The execution uses a unified stack: first a TEBCdata, immediately
     * above it a CmdFrame, then the catch stack, then the execution stack.
     *
     * Make sure the catch stack is large enough to hold the maximum number of
     * catch commands that could ever be executing at the same time (this will
     * be no more than the exception range array's depth). Make sure the
     * execution stack is large enough to execute this ByteCode.
     */

    TEBCdata *TD = (TEBCdata *) GrowEvaluationStack(iPtr->execEnvPtr, numWords, 0);
    esPtr->tosPtr = initTosPtr;

    TD->codePtr     = codePtr;
    TD->catchTop    = initCatchTop;
    TD->auxObjList  = NULL;
#ifdef TCL_COMPILE_DEBUG
    TD->cmdNameBuf[0] = 0;
#endif

    /*
     * TIP #280: Initialize the frame. Do not push it yet: it will be pushed
     * every time that we call out from this TD, popped when we return to it.
     */

    bcFramePtr->type = ((codePtr->flags & TCL_BYTECODE_PRECOMPILED)
	    ? TCL_LOCATION_PREBC : TCL_LOCATION_BC);
    bcFramePtr->level = (iPtr->cmdFramePtr ? iPtr->cmdFramePtr->level + 1 : 1);
    bcFramePtr->framePtr = iPtr->framePtr;
    bcFramePtr->nextPtr = iPtr->cmdFramePtr;
    bcFramePtr->nline = 0;
    bcFramePtr->line = NULL;
    bcFramePtr->litarg = NULL;
    bcFramePtr->data.tebc.codePtr = codePtr;
    bcFramePtr->data.tebc.pc = NULL;
    bcFramePtr->cmdObj = NULL;
    bcFramePtr->cmd = NULL;
    bcFramePtr->len = 0;

#ifdef TCL_COMPILE_STATS
    iPtr->stats.numExecutions++;
#endif

    /*
     * Test namespace-50.9 demonstrates the need for this call.
     * Use a --enable-symbols=mem bug to see.
     */

    TclResetRewriteEnsemble(interp, 1);

    /*
     * Push the callback for bytecode execution
     */

    TclNRAddCallback(interp, TEBCresume, TD, /* pc */ NULL,
	    /* cleanup */ NULL, INT2PTR(iPtr->evalFlags));

    /*
     * Reset discard result flag - because it is applicable for this call only,
     * and should not affect all the nested invocations may return result.
     */
    iPtr->evalFlags &= ~TCL_EVAL_DISCARD_RESULT;

    return TCL_OK;
}

static int
TEBCresume(
    void *data[],
    Tcl_Interp *interp,
    int result)
{
    /*
     * Compiler cast directive - not a real variable.
     *	   Interp *iPtr = (Interp *) interp;
     */
#define iPtr ((Interp *) interp)

    /*
     * Check just the read-traced/write-traced bit of a variable.
     */

#define ReadTraced(varPtr)	((varPtr)->flags & VAR_TRACED_READ)
#define WriteTraced(varPtr)	((varPtr)->flags & VAR_TRACED_WRITE)
#define UnsetTraced(varPtr)	((varPtr)->flags & VAR_TRACED_UNSET)

    /*
     * Bottom of allocated stack holds the NR data
     */

    /*
     * Constants: variables that do not change during the execution, used
     * sporadically: no special need for speed.
     */

    unsigned interruptCounter = 1;
				/* Counter that is used to work out when to
				 * call Tcl_AsyncReady(). This must be 1
				 * initially so that we call the async-check
				 * stanza early, otherwise there are command
				 * sequences that can make the interpreter
				 * busy-loop without an opportunity to
				 * recognise an interrupt. */
    const char *curInstName;
#ifdef TCL_COMPILE_DEBUG
    int traceInstructions;	/* Whether we are doing instruction-level
				 * tracing or not. */
#endif

    Var *compiledLocals = iPtr->varFramePtr->compiledLocals;
    Tcl_Obj **constants = &iPtr->execEnvPtr->constants[0];

#define LOCAL(i)	(&compiledLocals[(i)])
#define TCONST(i)	(constants[(i)])

    /*
     * These macros are just meant to save some global variables that are not
     * used too frequently
     */

    TEBCdata *TD = (TEBCdata *)data[0];
#define auxObjList	(TD->auxObjList)
#define catchTop	(TD->catchTop)
#define codePtr		(TD->codePtr)
#define curEvalFlags	PTR2INT(data[3])  /* calling iPtr->evalFlags */
#define cmdNameBuf	(TD->cmdNameBuf)

    /*
     * Globals: variables that store state, must remain valid at all times.
     */

    Tcl_Obj **tosPtr;		/* Cached pointer to top of evaluation
				 * stack. */
    const unsigned char *pc = (const unsigned char *)data[1];
				/* The current program counter. */
    unsigned char inst;		/* The currently running instruction */

    /*
     * Transfer variables - needed only between opcodes, but not while
     * executing an instruction.
     */

    Tcl_Size cleanup = PTR2INT(data[2]);
    Tcl_Obj *objResultPtr;
    int checkInterp = 0;	/* Indicates when a check of interp readyness
				 * is necessary. Set by CACHE_STACK_INFO() */

    /*
     * Locals - variables that are used within opcodes or bounded sections of
     * the file (jumps between opcodes within a family).
     * NOTE: These are now mostly defined locally where needed.
     */

    Tcl_Obj *objPtr, *valuePtr, *value2Ptr, *part1Ptr, *part2Ptr, *tmpPtr;
    Tcl_Obj **objv = NULL;
    Tcl_Size length, objc = 0, varIdx, numArgs;
    unsigned tblIdx;
    int pcAdjustment;
    Var *varPtr, *arrayPtr;

#ifdef TCL_COMPILE_DEBUG
    int starting = 1;
    traceInstructions = (tclTraceExec >= TCL_TRACE_BYTECODE_EXEC_INSTRUCTIONS);
#endif

    TEBC_DATA_DIG();

#ifdef TCL_COMPILE_DEBUG
    if (!pc && (tclTraceExec >= TCL_TRACE_BYTECODE_EXEC_COMMANDS)) {
	PrintByteCodeInfo(codePtr);
	fprintf(stdout, "  Starting stack top=%" SIZEd "\n", CURR_DEPTH);
	fflush(stdout);
    }
#endif

    if (!pc) {
	/* bytecode is starting from scratch */
	pc = codePtr->codeStart;

	/*
	 * Reset the interp's result to avoid possible duplications of large
	 * objects [3c6e47363e], [781585], [804681], This can happen by start
	 * also in nested compiled blocks (enclosed in parent cycle).
	 * See else branch below for opposite handling by continuation/resume.
	 */

	objPtr = iPtr->objResultPtr;
	if (objPtr->refCount > 1) {
	    TclDecrRefCount(objPtr);
	    TclNewObj(objPtr);
	    Tcl_IncrRefCount(objPtr);
	    iPtr->objResultPtr = objPtr;
	}

	goto cleanup0;
    } else {
	/* resume from invocation */
	CACHE_STACK_INFO();

	NRE_ASSERT(iPtr->cmdFramePtr == bcFramePtr);
	if (bcFramePtr->cmdObj) {
	    Tcl_DecrRefCount(bcFramePtr->cmdObj);
	    bcFramePtr->cmdObj = NULL;
	    bcFramePtr->cmd = NULL;
	}
	iPtr->cmdFramePtr = bcFramePtr->nextPtr;
	if (iPtr->flags & INTERP_DEBUG_FRAME) {
	    TclArgumentBCRelease(interp, bcFramePtr);
	}
	if (iPtr->execEnvPtr->rewind) {
	    result = TCL_ERROR;
	    goto abnormalReturn;
	}
	if (codePtr->flags & TCL_BYTECODE_RECOMPILE) {
	    codePtr->flags &= ~TCL_BYTECODE_RECOMPILE;
	    checkInterp = 1;
	    iPtr->flags |= ERR_ALREADY_LOGGED;
	}

	if (result != TCL_OK) {
	    pc--;
	    goto processExceptionReturn;
	}

	/*
	 * Push the call's object result and continue execution with the next
	 * instruction.
	 */

	TRACE("%" SIZEd " => ... after \"%.20s\": TCL_OK, result=",
		objc, cmdNameBuf);
	TRACE_APPEND_OBJ(Tcl_GetObjResult(interp));

	/*
	 * Obtain and reset interp's result to avoid possible duplications of
	 * objects [Bug 781585]. We do not call Tcl_ResetResult to avoid any
	 * side effects caused by the resetting of errorInfo and errorCode
	 * [Bug 804681], which are not needed here. We chose instead to
	 * manipulate the interp's object result directly.
	 *
	 * Note that the result object is now in objResultPtr, it keeps the
	 * refCount it had in its role of iPtr->objResultPtr.
	 */

	objResultPtr = Tcl_GetObjResult(interp);
	TclNewObj(objPtr);
	Tcl_IncrRefCount(objPtr);
	iPtr->objResultPtr = objPtr;
#ifndef TCL_COMPILE_DEBUG
	if (*pc == INST_POP) {
	    TclDecrRefCount(objResultPtr);
	    NEXT_INST_V(1, cleanup, 0);
	}
#endif
	NEXT_INST_V(0, cleanup, -1);
    }

    /*
     * Targets for standard instruction endings; unrolled for speed in the
     * most frequent cases (instructions that consume up to two stack
     * elements).
     *
     * This used to be a "for(;;)" loop, with each instruction doing its own
     * cleanup.
     */

  cleanupV_pushObjResultPtr:
    switch (cleanup) {
    case 0:
	*(++tosPtr) = (objResultPtr);
	goto cleanup0;
    default:
	cleanup -= 2;
	while (cleanup--) {
	    objPtr = POP_OBJECT();
	    TclDecrRefCount(objPtr);
	}
	TCL_FALLTHROUGH();
    case 2:
    cleanup2_pushObjResultPtr:
	objPtr = POP_OBJECT();
	TclDecrRefCount(objPtr);
	TCL_FALLTHROUGH();
    case 1:
    cleanup1_pushObjResultPtr:
	objPtr = OBJ_AT_TOS;
	TclDecrRefCount(objPtr);
    }
    OBJ_AT_TOS = objResultPtr;
    goto cleanup0;

  cleanupV:
    switch (cleanup) {
    default:
	cleanup -= 2;
	while (cleanup--) {
	    objPtr = POP_OBJECT();
	    TclDecrRefCount(objPtr);
	}
	TCL_FALLTHROUGH();
    case 2:
    cleanup2:
	objPtr = POP_OBJECT();
	TclDecrRefCount(objPtr);
	TCL_FALLTHROUGH();
    case 1:
    cleanup1:
	objPtr = POP_OBJECT();
	TclDecrRefCount(objPtr);
	TCL_FALLTHROUGH();
    case 0:
	/*
	 * We really want to do nothing now, but this is needed for some
	 * compilers (SunPro CC).
	 */

	break;
    }
  cleanup0:

    /*
     * Check for asynchronous handlers [Bug 746722]; we do the check every
     * ASYNC_CHECK_COUNT instructions.
     */

    if ((--interruptCounter) == 0) {
	interruptCounter = ASYNC_CHECK_COUNT;
	DECACHE_STACK_INFO();
	if (TclAsyncReady(iPtr)) {
	    result = Tcl_AsyncInvoke(interp, result);
	    if (result == TCL_ERROR) {
		CACHE_STACK_INFO();
		goto gotError;
	    }
	}

	if (TclCanceled(iPtr)) {
	    if (Tcl_Canceled(interp, TCL_LEAVE_ERR_MSG) == TCL_ERROR) {
		CACHE_STACK_INFO();
		goto gotError;
	    }
	}

	if (TclLimitReady(iPtr->limit)) {
	    if (Tcl_LimitCheck(interp) == TCL_ERROR) {
		CACHE_STACK_INFO();
		goto gotError;
	    }
	}
	CACHE_STACK_INFO();
    }

    /*
     * These two instructions account for 26% of all instructions (according
     * to measurements on tclbench by Ben Vitale
     * [http://www.cs.toronto.edu/syslab/pubs/tcl2005-vitale-zaleski.pdf]
     * Resolving them before the switch reduces the cost of branch
     * mispredictions, seems to improve runtime by 5% to 15%, and (amazingly!)
     * reduces total obj size.
     */

    inst = *pc;

    peepholeStart:
#ifdef TCL_COMPILE_STATS
    iPtr->stats.instructionCount[*pc]++;
#endif

#ifdef TCL_COMPILE_DEBUG
    /*
     * Skip the stack depth check if an expansion is in progress.
     */

    CHECK_STACK();
    if (traceInstructions) {
	fprintf(stdout, "%2" SIZEd ": %2" SIZEd " ", iPtr->numLevels, CURR_DEPTH);
	TclPrintInstruction(codePtr, pc);
	fflush(stdout);
    }
#endif /* TCL_COMPILE_DEBUG */

    TCL_DTRACE_INST_NEXT();

    if (inst == INST_LOAD_SCALAR) {
	goto instLoadScalar;
    } else if (inst == INST_PUSH) {
	TRACE("%u => ", TclGetUInt4AtPtr(pc + 1));
	PUSH_OBJECT(codePtr->objArrayPtr[TclGetUInt4AtPtr(pc + 1)]);
	TRACE_APPEND_OBJ(OBJ_AT_TOS);
	inst = *(pc += 5);
	goto peepholeStart;
    } else if (inst == INST_START_CMD) {
	/*
	 * Peephole: do not run INST_START_CMD, just skip it
	 */

	iPtr->cmdCount += TclGetUInt4AtPtr(pc + 5);
	if (checkInterp) {
	    if (((codePtr->compileEpoch != iPtr->compileEpoch) ||
		    (codePtr->nsEpoch != iPtr->varFramePtr->nsPtr->resolverEpoch)) &&
		    !(codePtr->flags & TCL_BYTECODE_PRECOMPILED)) {
		goto instStartCmdFailed;
	    }
	    checkInterp = 0;
	}
	inst = *(pc += 9);
	goto peepholeStart;
    } else if (inst == INST_NOP) {
#ifndef TCL_COMPILE_DEBUG
	while (inst == INST_NOP)
#endif
	{
	    inst = *++pc;
	}
	goto peepholeStart;
    }

    switch (inst) {
    case INST_SYNTAX:
    case INST_RETURN_IMM: {
	int code = TclGetInt4AtPtr(pc + 1);
	int level = TclGetUInt4AtPtr(pc + 5);

	/*
	 * OBJ_AT_TOS is returnOpts, OBJ_UNDER_TOS is resultObjPtr.
	 */

	TRACE("%u %u => ", code, level);
	result = TclProcessReturn(interp, code, level, OBJ_AT_TOS);
	if (result == TCL_OK) {
	    TRACE_APPEND("continuing to next instruction (result=\"%.30s\")\n",
		    O2S(objResultPtr));
	    NEXT_INST_F0(9, 1);
	}
	Tcl_SetObjResult(interp, OBJ_UNDER_TOS);
	if (*pc == INST_SYNTAX) {
	    iPtr->flags &= ~ERR_ALREADY_LOGGED;
	}
	cleanup = 2;
	TRACE_APPEND("\n");
	goto processExceptionReturn;
    }

    case INST_RETURN_STK:
	TRACE("=> ");
	objResultPtr = POP_OBJECT();
	result = Tcl_SetReturnOptions(interp, OBJ_AT_TOS);
	if (result == TCL_OK) {
	    Tcl_DecrRefCount(OBJ_AT_TOS);
	    OBJ_AT_TOS = objResultPtr;
	    TRACE_APPEND("continuing to next instruction (result=\"%.30s\")\n",
		    O2S(objResultPtr));
	    NEXT_INST_F0(1, 0);
	} else if (result == TCL_ERROR) {
	    /*
	     * BEWARE! Must do this in this order, because an error in the
	     * option dictionary overrides the result (and can be verified by
	     * test).
	     */

	    Tcl_SetObjResult(interp, objResultPtr);
	    Tcl_SetReturnOptions(interp, OBJ_AT_TOS);
	    Tcl_DecrRefCount(OBJ_AT_TOS);
	    OBJ_AT_TOS = objResultPtr;
	} else {
	    Tcl_DecrRefCount(OBJ_AT_TOS);
	    OBJ_AT_TOS = objResultPtr;
	    Tcl_SetObjResult(interp, objResultPtr);
	}
	cleanup = 1;
	TRACE_APPEND("\n");
	goto processExceptionReturn;

    {
	CoroutineData *corPtr;
	void *yieldParameter;

    case INST_YIELD:
	corPtr = iPtr->execEnvPtr->corPtr;
	TRACE("%.30s => ", O2S(OBJ_AT_TOS));
	if (!corPtr) {
	    TRACE_APPEND("ERROR: yield outside coroutine\n");
	    TclPrintfResult(interp, "yield can only be called in a coroutine");
	    DECACHE_STACK_INFO();
	    TclSetErrorCode(interp, "TCL", "COROUTINE", "ILLEGAL_YIELD");
	    CACHE_STACK_INFO();
	    goto gotError;
	}

#ifdef TCL_COMPILE_DEBUG
	if (tclTraceExec >= TCL_TRACE_BYTECODE_EXEC_COMMANDS) {
	    if (traceInstructions) {
		TRACE_APPEND("YIELD...\n");
	    } else {
		fprintf(stdout, "%" SIZEd ": (%" SIZEd ") yielding value \"%.30s\"\n",
			iPtr->numLevels, PC_REL, Tcl_GetString(OBJ_AT_TOS));
	    }
	    fflush(stdout);
	}
#endif
	yieldParameter = CORO_ACTIVATE_YIELD;
	Tcl_SetObjResult(interp, OBJ_AT_TOS);
	goto doYield;

    case INST_YIELD_TO_INVOKE:
	corPtr = iPtr->execEnvPtr->corPtr;
	valuePtr = OBJ_AT_TOS;
	TRACE("[%.30s] => ", O2S(valuePtr));
	if (!corPtr) {
	    TRACE_APPEND("ERROR: yield outside coroutine\n");
	    TclPrintfResult(interp, "yieldto can only be called in a coroutine");
	    DECACHE_STACK_INFO();
	    TclSetErrorCode(interp, "TCL", "COROUTINE", "ILLEGAL_YIELD");
	    CACHE_STACK_INFO();
	    goto gotError;
	}
	if (((Namespace *)TclGetCurrentNamespace(interp))->flags & NS_DYING) {
	    TRACE_APPEND("ERROR: yield in deleted\n");
	    TclPrintfResult(interp, "yieldto called in deleted namespace");
	    DECACHE_STACK_INFO();
	    TclSetErrorCode(interp, "TCL", "COROUTINE", "YIELDTO_IN_DELETED");
	    CACHE_STACK_INFO();
	    goto gotError;
	}
	Tcl_Size yieldTargetLength;
	if (TclListObjLength(NULL, valuePtr, &yieldTargetLength) != TCL_OK
		|| yieldTargetLength < 2) {
	    TRACE_APPEND("ERROR: no valid target list in yieldto");
	    // Weird case; pretend it's like no arguments given to scripts
	    TclPrintfResult(interp,
		    "wrong # args: should be \"yieldto command ?arg ...?\"");
	    DECACHE_STACK_INFO();
	    TclSetErrorCode(interp, "TCL", "WRONGARGS");
	    CACHE_STACK_INFO();
	    goto gotError;
	}

#ifdef TCL_COMPILE_DEBUG
	if (tclTraceExec >= TCL_TRACE_BYTECODE_EXEC_COMMANDS) {
	    if (traceInstructions) {
		TRACE_APPEND("YIELD...\n");
	    } else {
		/* FIXME: What is the right thing to trace? */
		fprintf(stdout, "%" SIZEd ": (%" SIZEd ") yielding to [%.30s]\n",
			iPtr->numLevels, PC_REL, TclGetString(valuePtr));
		fflush(stdout);
	    }
	}
#endif

	/*
	 * Install a tailcall record in the caller and continue with the
	 * yield. The yield is switched into multi-return mode (via the
	 * 'yieldParameter').
	 */

	iPtr->execEnvPtr = corPtr->callerEEPtr;
	Tcl_IncrRefCount(valuePtr);
	TclSetTailcall(interp, valuePtr);
	corPtr->yieldPtr = valuePtr;
	iPtr->execEnvPtr = corPtr->eePtr;
	yieldParameter = CORO_ACTIVATE_YIELDM;

    doYield:
	/* TIP #280: Record the last piece of info needed by
	 * 'TclGetSrcInfoForPc', and push the frame.
	 */

	bcFramePtr->data.tebc.pc = (char *) pc;
	iPtr->cmdFramePtr = bcFramePtr;

	if (iPtr->flags & INTERP_DEBUG_FRAME) {
	    ArgumentBCEnter(interp, codePtr, TD, pc, objc, objv);
	}

	pc++;
	cleanup = 1;
	TEBC_YIELD();
	TclNRAddCallback(interp, TclNRCoroutineActivateCallback, corPtr,
		yieldParameter);
	return TCL_OK;
    }

    {
	Tcl_Obj *listPtr;

#ifndef REMOVE_DEPRECATED_OPCODES
    case INST_TAILCALL1:
	DEPRECATED_OPCODE_MARK(INST_TAILCALL1);
	numArgs = TclGetUInt1AtPtr(pc + 1);
	goto doTailcall;
#endif // REMOVE_DEPRECATED_OPCODES

    case INST_TAILCALL:
	numArgs = TclGetUInt4AtPtr(pc + 1);

#ifndef REMOVE_DEPRECATED_OPCODES
    doTailcall:
#endif // REMOVE_DEPRECATED_OPCODES
	TRACE("%u ", (unsigned) numArgs);
	if (!(iPtr->varFramePtr->isProcCallFrame & 1)) {
	    TRACE_APPEND("=> ERROR: tailcall in non-proc context\n");
	    TclPrintfResult(interp,
		    "tailcall can only be called from a proc or lambda");
	    DECACHE_STACK_INFO();
	    TclSetErrorCode(interp, "TCL", "TAILCALL", "ILLEGAL");
	    CACHE_STACK_INFO();
	    goto gotError;
	}
	if (numArgs < 2) {
	    Tcl_Panic("must be at least one command word argument to INST_TAILCALL");
	}

#ifdef TCL_COMPILE_DEBUG
	if (tclTraceExec >= TCL_TRACE_BYTECODE_EXEC_COMMANDS) {
	    if (traceInstructions) {
		TRACE_APPEND("[");
		for (Tcl_Size i=numArgs-1 ; i>=0 ; i--) {
		    TRACE_APPEND("\"%.30s\"", O2S(OBJ_AT_DEPTH(i)));
		    if (i > 0) {
			TRACE_APPEND(" ");
		    }
		}
		TRACE_APPEND("] => REGISTERED TAILCALL...\n");
	    } else {
		fprintf(stdout, "%" SIZEd ": (%" SIZEd ") tailcalling [%.30s]\n",
			iPtr->numLevels, PC_REL,
			TclGetString(OBJ_AT_DEPTH(numArgs - 2)));
		fflush(stdout);
	    }
	}
#endif // TCL_COMPILE_DEBUG

	/*
	 * Push the evaluation of the called command into the NR callback
	 * stack.
	 */

	listPtr = Tcl_NewListObj(numArgs, &OBJ_AT_DEPTH(numArgs - 1));
#ifndef REMOVE_DEPRECATED_OPCODES
	/* New instruction sequence just gets this right. */
	if (inst == INST_TAILCALL1) {
	    TclListObjSetElement(NULL, listPtr, 0, TclNewNamespaceObj(
		    TclGetCurrentNamespace(interp)));
	}
#endif // REMOVE_DEPRECATED_OPCODES
	goto setTailcall;

    case INST_TAILCALL_LIST:
	TRACE("%s", "");
	if (!(iPtr->varFramePtr->isProcCallFrame & 1)) {
	    TRACE_APPEND("ERROR: tailcall in non-proc context\n");
	    TclPrintfResult(interp,
		    "tailcall can only be called from a proc or lambda");
	    DECACHE_STACK_INFO();
	    TclSetErrorCode(interp, "TCL", "TAILCALL", "ILLEGAL");
	    CACHE_STACK_INFO();
	    goto gotError;
	}

	listPtr = OBJ_AT_TOS;

#ifdef TCL_COMPILE_DEBUG
	if (tclTraceExec >= TCL_TRACE_BYTECODE_EXEC_COMMANDS) {
	    if (traceInstructions) {
		TRACE_APPEND("[");
		TclPrintObject(stdout, listPtr, 40);
		TRACE_APPEND("] => REGISTERED TAILCALL...\n");
	    } else {
		Tcl_Obj *cmdNameObj;
		Tcl_ListObjIndex(NULL, listPtr, 1, &cmdNameObj);
		if (cmdNameObj) {
		    fprintf(stdout, "%" SIZEd ": (%" SIZEd ") tailcalling [%.30s]\n",
			    iPtr->numLevels, PC_REL, TclGetString(cmdNameObj));
		} else {
		    fprintf(stdout, "cancelling tailcall\n");
		}
		fflush(stdout);
	    }
	}
#endif // TCL_COMPILE_DEBUG

	/*
	 * Push the evaluation of the called command into the NR callback
	 * stack, or cancel it if there's no command words.
	 */

    setTailcall:
	if (iPtr->varFramePtr->tailcallPtr) {
	    Tcl_DecrRefCount(iPtr->varFramePtr->tailcallPtr);
	}
	// Always at least one word: the namespace name.
	Tcl_Size len;
	ListObjLength(listPtr, len);
	if (len > 1) {
	    Tcl_IncrRefCount(listPtr);
	    iPtr->varFramePtr->tailcallPtr = listPtr;
	} else {
	    iPtr->varFramePtr->tailcallPtr = NULL;
	}

	result = TCL_RETURN;
	cleanup = 2;
	goto processExceptionReturn;
    }

    case INST_UPLEVEL: {
	Tcl_Obj *levelObj = OBJ_UNDER_TOS;
	Tcl_Obj *scriptObj = OBJ_AT_TOS;
	CallFrame *framePtr;
	CmdFrame *invoker = NULL;
	int word = 0;

	TRACE("\"%.30s\" \"%.30s\" => ", O2S(levelObj), O2S(scriptObj));
	if (TclObjGetFrame(interp, levelObj, &framePtr) == -1) {
	    TRACE_ERROR(interp);
	    goto gotError;
	}
	bcFramePtr->data.tebc.pc = (char *) pc;
	iPtr->cmdFramePtr = bcFramePtr;
	TclArgumentGet(interp, scriptObj, &invoker, &word);
	DECACHE_STACK_INFO();
	pc++;
	cleanup = 2;
	TEBC_YIELD();
#ifdef TCL_COMPILE_DEBUG
	TRACE_APPEND("INVOKING...\n");
	if (tclTraceExec >= TCL_TRACE_BYTECODE_EXEC_COMMANDS && !traceInstructions) {
	    fprintf(stdout, "%" SIZEd ": (%" SIZEd ") invoking [%.30s] in frame \"%.30s\"\n",
		    iPtr->numLevels, PC_REL, TclGetString(scriptObj), TclGetString(levelObj));
	    fflush(stdout);
	}
#endif // TCL_COMPILE_DEBUG
	TclNRAddCallback(interp, TclUplevelCallback, iPtr->varFramePtr);
	TclNRAddCallback(interp, TclNRPostInvoke);
	iPtr->varFramePtr = framePtr;
	iPtr->numLevels++;
	return TclNREvalObjEx(interp, scriptObj, 0, invoker, word);
    }

    case INST_DONE:
	TRACE("=> ");
	if (tosPtr > initTosPtr) {
	    if ((curEvalFlags & TCL_EVAL_DISCARD_RESULT) && (result == TCL_OK)) {
		/* simulate pop & fast done (like it does continue in loop) */
		TRACE_APPEND("discarding \"%.30s\"\n", O2S(OBJ_AT_TOS));
		objPtr = POP_OBJECT();
		TclDecrRefCount(objPtr);
		goto abnormalReturn;
	    }
	    /*
	     * Set the interpreter's object result to point to the topmost
	     * object from the stack, and check for a possible [catch]. The
	     * stackTop's level and refCount will be handled by "processCatch"
	     * or "abnormalReturn".
	     */

	    Tcl_SetObjResult(interp, OBJ_AT_TOS);
#ifdef TCL_COMPILE_DEBUG
	    TRACE_APPEND("return code=%d, result=\"%.30s\"\n",
		    result, O2S(iPtr->objResultPtr));
	    if (traceInstructions) {
		fprintf(stdout, "\n");
	    }
#endif
	    goto checkForCatch;
	}
	(void) POP_OBJECT();
	goto abnormalReturn;

#ifndef REMOVE_DEPRECATED_OPCODES
    case INST_PUSH1:
	DEPRECATED_OPCODE_MARK(INST_PUSH1);
	TRACE("%u => ", TclGetUInt1AtPtr(pc + 1));
	objResultPtr = codePtr->objArrayPtr[TclGetUInt1AtPtr(pc + 1)];
	TRACE_APPEND_OBJ(objResultPtr);
	NEXT_INST_F(2, 0, 1);
#endif

    case INST_PUSH:
	TRACE("%u => ", TclGetUInt4AtPtr(pc + 1));
	objResultPtr = codePtr->objArrayPtr[TclGetUInt4AtPtr(pc + 1)];
	TRACE_APPEND_OBJ(objResultPtr);
	NEXT_INST_F(5, 0, 1);

    case INST_POP:
	TRACE("=> discarding ");
	objPtr = POP_OBJECT();
	TRACE_APPEND_OBJ(objPtr);
	TclDecrRefCount(objPtr);
	NEXT_INST_F0(1, 0);

    case INST_DUP:
	TRACE("=> ");
	objResultPtr = OBJ_AT_TOS;
	TRACE_APPEND_OBJ(objResultPtr);
	NEXT_INST_F(1, 0, 1);

    case INST_OVER:
	numArgs = TclGetUInt4AtPtr(pc + 1);
	TRACE("%u => ", (unsigned) numArgs);
	objResultPtr = OBJ_AT_DEPTH(numArgs);
	TRACE_APPEND_OBJ(objResultPtr);
	NEXT_INST_F(5, 0, 1);

    case INST_REVERSE: {
	numArgs = TclGetUInt4AtPtr(pc + 1);
	TRACE("%u => ", (unsigned) numArgs);
	Tcl_Obj **a = tosPtr - (numArgs - 1);
	Tcl_Obj **b = tosPtr;
	while (a < b) {
	    tmpPtr = *a;
	    *a = *b;
	    *b = tmpPtr;
	    a++;
	    b--;
	}
	TRACE_APPEND("OK\n");
	NEXT_INST_F0(5, 0);
    }
    case INST_SWAP:
	tmpPtr = OBJ_UNDER_TOS;
	OBJ_UNDER_TOS = OBJ_AT_TOS;
	OBJ_AT_TOS = tmpPtr;
	TRACE("=> OK\n");
	NEXT_INST_F0(1, 0);

    case INST_STR_CONCAT1:
	numArgs = TclGetUInt1AtPtr(pc + 1);
	TRACE("%u => ", (unsigned)numArgs);
	DECACHE_STACK_INFO();
	objResultPtr = TclStringCat(interp, numArgs, &OBJ_AT_DEPTH(numArgs - 1),
		TCL_STRING_IN_PLACE);
	CACHE_STACK_INFO();
	if (objResultPtr == NULL) {
	    TRACE_ERROR(interp);
	    goto gotError;
	}

	TRACE_APPEND_OBJ(objResultPtr);
	NEXT_INST_V(2, numArgs, 1);

    case INST_CONCAT_STK:
	/*
	 * Pop the numArgs (objc) top stack elements, run through Tcl_ConcatObj,
	 * and then decrement their ref counts.
	 */

	numArgs = TclGetUInt4AtPtr(pc + 1);
	TRACE("%u => ", (unsigned) numArgs);
	objResultPtr = Tcl_ConcatObj(numArgs, &OBJ_AT_DEPTH(numArgs - 1));
	TRACE_APPEND_OBJ(objResultPtr);
	NEXT_INST_V(5, numArgs, 1);

    case INST_EXPAND_START:
	/*
	 * Push an element to the auxObjList. This records the current
	 * stack depth - i.e., the point in the stack where the expanded
	 * command starts.
	 *
	 * Use a Tcl_Obj as linked list element; slight mem waste, but faster
	 * allocation than Tcl_Alloc. This also abuses the Tcl_Obj structure, as
	 * we do not define a special tclObjType for it. It is not dangerous
	 * as the obj is never passed anywhere, so that all manipulations are
	 * performed here and in INST_INVOKE_EXPANDED (in case of an expansion
	 * error, also in INST_EXPAND_STKTOP).
	 */

	TclNewObj(objPtr);
	objPtr->internalRep.twoPtrValue.ptr2 = INT2PTR(CURR_DEPTH);
	objPtr->length = 0;
	PUSH_TAUX_OBJ(objPtr);
	TRACE("=> mark depth as %" SIZEd "\n", CURR_DEPTH);
	NEXT_INST_F0(1, 0);

    case INST_EXPAND_DROP:
	/*
	 * Drops an element of the auxObjList, popping stack elements to
	 * restore the stack to the state before the point where the aux
	 * element was created.
	 */

	CLANG_ASSERT(auxObjList);
	objc = CURR_DEPTH - PTR2INT(auxObjList->internalRep.twoPtrValue.ptr2);
	POP_TAUX_OBJ();
#ifdef TCL_COMPILE_DEBUG
	/* Ugly abuse! */
	starting = 1;
#endif
	TRACE("=> drop %" SIZEd " items\n", objc);
	NEXT_INST_V(1, objc, 0);

    case INST_EXPAND_STKTOP:
	/*
	 * Make sure that the element at stackTop is a list; if not, just
	 * leave with an error. Note that the element from the expand list
	 * will be removed at checkForCatch.
	 */

	objPtr = OBJ_AT_TOS;
	TRACE("\"%.30s\" => ", O2S(objPtr));
	if (TclListObjGetElements(interp, objPtr, &objc, &objv) != TCL_OK) {
	    TRACE_ERROR(interp);
	    goto gotError;
	}
	(void) POP_OBJECT();

	/*
	 * Make sure there is enough room in the stack to expand this list
	 * *and* process the rest of the command (at least up to the next
	 * argument expansion or command end). The operand is the current
	 * stack depth, as seen by the compiler.
	 */

	auxObjList->length += objc - 1;
	if ((objc > 1) && (auxObjList->length > 0)) {
	    length = auxObjList->length		// Total expansion room we need
		    + codePtr->maxStackDepth	// Beyond the original max
		    - CURR_DEPTH;		// Relative to where we are
	    DECACHE_STACK_INFO();
	    Tcl_Size oldCatchTopOff = catchTop - initCatchTop;
	    Tcl_Size oldTosPtrOff = tosPtr - initTosPtr;
	    TEBCdata *newTD = (TEBCdata *)
		    GrowEvaluationStack(iPtr->execEnvPtr, length, 1);
	    if (newTD != TD) {
		/*
		 * Change the global data to point to the new stack: move the
		 * TEBCdataPtr TD, recompute the position of every other
		 * stack-allocated parameter, update the stack pointers.
		 */

		TD = newTD;

		catchTop = initCatchTop + oldCatchTopOff;
		tosPtr = initTosPtr + oldTosPtrOff;
	    }
	}

	/*
	 * Expand the list at stacktop onto the stack; free the list. Knowing
	 * that it has a freeIntRepProc we use Tcl_DecrRefCount().
	 */

	for (Tcl_Size i = 0; i < objc; i++) {
	    PUSH_OBJECT(objv[i]);
	}

	TRACE_APPEND("OK\n");
	Tcl_DecrRefCount(objPtr);
	NEXT_INST_F0(5, 0);

    case INST_EXPR_STK: {
	bcFramePtr->data.tebc.pc = (char *) pc;
	iPtr->cmdFramePtr = bcFramePtr;
	DECACHE_STACK_INFO();
	ByteCode *newCodePtr = CompileExprObj(interp, OBJ_AT_TOS);
	CACHE_STACK_INFO();
	cleanup = 1;
	pc++;
	TEBC_YIELD();
	return TclNRExecuteByteCode(interp, newCodePtr);
    }

	/*
	 * INVOCATION BLOCK
	 */

    case INST_EVAL_STK:
    instEvalStk:
	bcFramePtr->data.tebc.pc = (char *) pc;
	iPtr->cmdFramePtr = bcFramePtr;

	cleanup = 1;
	pc += 1;
	/* yield next instruction */
	TEBC_YIELD();
	/* add TEBCResume for object at top of stack */
	return TclNRExecuteByteCode(interp,
		TclCompileObj(interp, OBJ_AT_TOS, NULL, 0));

    case INST_INVOKE_EXPANDED:
	CLANG_ASSERT(auxObjList);
	objc = CURR_DEPTH - PTR2INT(auxObjList->internalRep.twoPtrValue.ptr2);
	POP_TAUX_OBJ();
	if (objc) {
	    pcAdjustment = 1;
	    goto doInvocation;
	}

	/*
	 * Nothing was expanded, return {}.
	 */

	TclNewObj(objResultPtr);
	NEXT_INST_F(1, 0, 1);

    case INST_INVOKE_STK:
	objc = TclGetUInt4AtPtr(pc + 1);
	pcAdjustment = 5;
#ifndef REMOVE_DEPRECATED_OPCODES
	goto doInvocation;

    case INST_INVOKE_STK1:
	DEPRECATED_OPCODE_MARK(INST_INVOKE_STK1);
	objc = TclGetUInt1AtPtr(pc + 1);

	pcAdjustment = 2;
#endif

    doInvocation:
	objv = &OBJ_AT_DEPTH(objc - 1);
	cleanup = objc;

#ifdef TCL_COMPILE_DEBUG
	if (tclTraceExec >= TCL_TRACE_BYTECODE_EXEC_COMMANDS) {
	    if (traceInstructions) {
		strncpy(cmdNameBuf, TclGetString(objv[0]), 20);
		TRACE("%" SIZEd " => call ", objc);
	    } else {
		fprintf(stdout, "%" SIZEd ": (%" SIZEd ") invoking ",
			iPtr->numLevels, PC_REL);
	    }
	    PrintArgumentWords(objc, objv);
	    fprintf(stdout, "\n");
	    fflush(stdout);
	}
#endif /*TCL_COMPILE_DEBUG*/

	/*
	 * Finally, let TclEvalObjv handle the command.
	 *
	 * TIP #280: Record the last piece of info needed by
	 * 'TclGetSrcInfoForPc', and push the frame.
	 */

	bcFramePtr->data.tebc.pc = (char *) pc;
	iPtr->cmdFramePtr = bcFramePtr;

	if (iPtr->flags & INTERP_DEBUG_FRAME) {
	    ArgumentBCEnter(interp, codePtr, TD, pc, objc, objv);
	}

	DECACHE_STACK_INFO();

	pc += pcAdjustment;
	TEBC_YIELD();
	if (objc > INT_MAX) {
	    return TclCommandWordLimitError(interp, objc);
	} else {
	    return TclNREvalObjv(interp, objc, objv,
		    TCL_EVAL_NOERR | TCL_EVAL_SOURCE_IN_FRAME, NULL);
	}

    case INST_INVOKE_REPLACE:
	objc = TclGetUInt4AtPtr(pc + 1);
	numArgs = TclGetUInt1AtPtr(pc + 5);
	objPtr = POP_OBJECT();
	objv = &OBJ_AT_DEPTH(objc - 1);
	cleanup = objc;
#ifdef TCL_COMPILE_DEBUG
	if (tclTraceExec >= TCL_TRACE_BYTECODE_EXEC_COMMANDS) {
	    if (traceInstructions) {
		strncpy(cmdNameBuf, TclGetString(objv[0]), 20);
		TRACE("%" SIZEd " => call (implementation %s) ", objc, O2S(objPtr));
	    } else {
		fprintf(stdout,
			"%" SIZEd ": (%" SIZEd ") invoking (using implementation %s) ",
			iPtr->numLevels, PC_REL, O2S(objPtr));
	    }
	    for (Tcl_Size i = 0;  i < objc;  i++) {
		if (i < numArgs) {
		    fprintf(stdout, "<");
		    TclPrintObject(stdout, objv[i], 15);
		    fprintf(stdout, ">");
		} else {
		    TclPrintObject(stdout, objv[i], 15);
		}
		fprintf(stdout, " ");
	    }
	    fprintf(stdout, "\n");
	    fflush(stdout);
	}
#endif /*TCL_COMPILE_DEBUG*/

	bcFramePtr->data.tebc.pc = (char *) pc;
	iPtr->cmdFramePtr = bcFramePtr;
	if (iPtr->flags & INTERP_DEBUG_FRAME) {
	    ArgumentBCEnter(interp, codePtr, TD, pc, objc, objv);
	}

	TclInitRewriteEnsemble(interp, numArgs, 1, objv);

	{
	    Tcl_Obj *copyPtr = Tcl_NewListObj(objc - numArgs + 1, NULL);

	    Tcl_ListObjAppendElement(NULL, copyPtr, objPtr);
	    Tcl_ListObjReplace(NULL, copyPtr, LIST_MAX, 0,
		    objc - numArgs, objv + numArgs);
	    Tcl_DecrRefCount(objPtr);
	    objPtr = copyPtr;
	}

	DECACHE_STACK_INFO();
	pc += 6;
	TEBC_YIELD();

	TclMarkTailcall(interp);
	TclNRAddCallback(interp, TclClearRootEnsemble);
	TclListObjGetElements(NULL, objPtr, &objc, &objv);
	TclNRAddCallback(interp, TclNRReleaseValues, objPtr);
	return TclNREvalObjv(interp, objc, objv, TCL_EVAL_INVOKE, NULL);

    /*
     * -----------------------------------------------------------------
     *	   Start of INST_LOAD instructions.
     *
     * WARNING: more 'goto' here than your doctor recommended! The different
     * instructions set the value of some variables and then jump to some
     * common execution code.
     */

#ifndef REMOVE_DEPRECATED_OPCODES
    case INST_LOAD_SCALAR1:
	DEPRECATED_OPCODE_MARK(INST_LOAD_SCALAR1);
	varIdx = TclGetUInt1AtPtr(pc + 1);
	TRACE("%u => ", (unsigned) varIdx);
	varPtr = LOCAL(varIdx);
	while (TclIsVarLink(varPtr)) {
	    varPtr = varPtr->value.linkPtr;
	}
	if (TclIsVarDirectReadable(varPtr)) {
	    /*
	     * No errors, no traces: just get the value.
	     */

	    objResultPtr = varPtr->value.objPtr;
	    TRACE_APPEND_OBJ(objResultPtr);
	    NEXT_INST_F(2, 0, 1);
	}
	pcAdjustment = 2;
	cleanup = 0;
	arrayPtr = NULL;
	part1Ptr = part2Ptr = NULL;
	goto doCallPtrGetVar;
#endif

    case INST_LOAD_SCALAR:
    instLoadScalar:
	varIdx = TclGetUInt4AtPtr(pc + 1);
	TRACE("%u => ", (unsigned) varIdx);
	varPtr = LOCAL(varIdx);
	while (TclIsVarLink(varPtr)) {
	    varPtr = varPtr->value.linkPtr;
	}
	if (TclIsVarDirectReadable(varPtr)) {
	    /*
	     * No errors, no traces: just get the value.
	     */

	    objResultPtr = varPtr->value.objPtr;
	    TRACE_APPEND_OBJ(objResultPtr);
	    NEXT_INST_F(5, 0, 1);
	}
	pcAdjustment = 5;
	cleanup = 0;
	arrayPtr = NULL;
	part1Ptr = part2Ptr = NULL;
	goto doCallPtrGetVar;

    case INST_LOAD_ARRAY:
	varIdx = TclGetUInt4AtPtr(pc + 1);
	pcAdjustment = 5;
#ifndef REMOVE_DEPRECATED_OPCODES
	goto doLoadArray;

    case INST_LOAD_ARRAY1:
	DEPRECATED_OPCODE_MARK(INST_LOAD_ARRAY1);
	varIdx = TclGetUInt1AtPtr(pc + 1);
	pcAdjustment = 2;

    doLoadArray:
#endif
	part1Ptr = NULL;
	part2Ptr = OBJ_AT_TOS;
	arrayPtr = LOCAL(varIdx);
	while (TclIsVarLink(arrayPtr)) {
	    arrayPtr = arrayPtr->value.linkPtr;
	}
	TRACE("%u \"%.30s\" => ", (unsigned) varIdx, O2S(part2Ptr));
	if (TclIsVarArray(arrayPtr) && !ReadTraced(arrayPtr)) {
	    varPtr = VarHashFindVar(arrayPtr->value.tablePtr, part2Ptr);
	    if (varPtr && TclIsVarDirectReadable(varPtr)) {
		/*
		 * No errors, no traces: just get the value.
		 */

		objResultPtr = varPtr->value.objPtr;
		TRACE_APPEND_OBJ(objResultPtr);
		NEXT_INST_F(pcAdjustment, 1, 1);
	    }
	}
	varPtr = TclLookupArrayElement(interp, part1Ptr, part2Ptr,
		TCL_LEAVE_ERR_MSG, "read", 0, 1, arrayPtr, varIdx);
	if (varPtr == NULL) {
	    TRACE_ERROR(interp);
	    goto gotError;
	}
	cleanup = 1;
	goto doCallPtrGetVar;

    case INST_LOAD_ARRAY_STK:
	cleanup = 2;
	part2Ptr = OBJ_AT_TOS;		/* element name */
	objPtr = OBJ_UNDER_TOS;		/* array name */
	TRACE("\"%.30s(%.30s)\" => ", O2S(objPtr), O2S(part2Ptr));
	goto doLoadStk;

    case INST_LOAD_STK:
#ifndef REMOVE_DEPRECATED_OPCODES
	/* Who uses this opcode nowadays? */
    case INST_LOAD_SCALAR_STK:
#endif
	cleanup = 1;
	part2Ptr = NULL;
	objPtr = OBJ_AT_TOS;		/* variable name */
	TRACE("\"%.30s\" => ", O2S(objPtr));

    doLoadStk:
	part1Ptr = objPtr;
	varPtr = TclObjLookupVarEx(interp, part1Ptr, part2Ptr,
		TCL_LEAVE_ERR_MSG, "read", /*createPart1*/0, /*createPart2*/1,
		&arrayPtr);
	if (!varPtr) {
	    TRACE_ERROR(interp);
	    goto gotError;
	}

	if (TclIsVarDirectReadable2(varPtr, arrayPtr)) {
	    /*
	     * No errors, no traces: just get the value.
	     */

	    objResultPtr = varPtr->value.objPtr;
	    TRACE_APPEND_OBJ(objResultPtr);
	    NEXT_INST_V(1, cleanup, 1);
	}
	pcAdjustment = 1;
	varIdx = -1;

    doCallPtrGetVar:
	/*
	 * There are either errors or the variable is traced: call
	 * TclPtrGetVar to process fully.
	 */

	DECACHE_STACK_INFO();
	objResultPtr = TclPtrGetVarIdx(interp, varPtr, arrayPtr,
		part1Ptr, part2Ptr, TCL_LEAVE_ERR_MSG, varIdx);
	CACHE_STACK_INFO();
	if (!objResultPtr) {
	    TRACE_ERROR(interp);
	    goto gotError;
	}
	TRACE_APPEND_OBJ(objResultPtr);
	NEXT_INST_V(pcAdjustment, cleanup, 1);

    /*
     *	   End of INST_LOAD instructions.
     * -----------------------------------------------------------------
     *	   Start of INST_STORE and related instructions.
     *
     * WARNING: more 'goto' here than your doctor recommended! The different
     * instructions set the value of some variables and then jump to somme
     * common execution code.
     */

    {
	int storeFlags;
	Tcl_Size len;

#ifndef REMOVE_DEPRECATED_OPCODES
    case INST_STORE_ARRAY1:
	DEPRECATED_OPCODE_MARK(INST_STORE_ARRAY1);
	varIdx = TclGetUInt1AtPtr(pc + 1);
	pcAdjustment = 2;
	goto doStoreArrayDirect;
#endif

    case INST_STORE_ARRAY:
	varIdx = TclGetUInt4AtPtr(pc + 1);
	pcAdjustment = 5;

#ifndef REMOVE_DEPRECATED_OPCODES
    doStoreArrayDirect:
#endif
	valuePtr = OBJ_AT_TOS;
	part2Ptr = OBJ_UNDER_TOS;
	arrayPtr = LOCAL(varIdx);
	TRACE("%u \"%.30s\" <- \"%.30s\" => ", (unsigned) varIdx, O2S(part2Ptr),
		O2S(valuePtr));
	while (TclIsVarLink(arrayPtr)) {
	    arrayPtr = arrayPtr->value.linkPtr;
	}
	if (TclIsVarArray(arrayPtr) && !WriteTraced(arrayPtr)) {
	    varPtr = VarHashFindVar(arrayPtr->value.tablePtr, part2Ptr);
	    if (varPtr && TclIsVarDirectWritable(varPtr)) {
		tosPtr--;
		Tcl_DecrRefCount(OBJ_AT_TOS);
		OBJ_AT_TOS = valuePtr;
		goto doStoreVarDirect;
	    }
	}
	cleanup = 2;
	storeFlags = TCL_LEAVE_ERR_MSG;
	part1Ptr = NULL;
	goto doStoreArrayDirectFailed;

#ifndef REMOVE_DEPRECATED_OPCODES
    case INST_STORE_SCALAR1:
	DEPRECATED_OPCODE_MARK(INST_STORE_SCALAR1);
	varIdx = TclGetUInt1AtPtr(pc + 1);
	pcAdjustment = 2;
	goto doStoreScalarDirect;
#endif

    case INST_STORE_SCALAR:
	varIdx = TclGetUInt4AtPtr(pc + 1);
	pcAdjustment = 5;

#ifndef REMOVE_DEPRECATED_OPCODES
    doStoreScalarDirect:
#endif
	valuePtr = OBJ_AT_TOS;
	varPtr = LOCAL(varIdx);
	TRACE("%u <- \"%.30s\" => ", (unsigned) varIdx, O2S(valuePtr));
	while (TclIsVarLink(varPtr)) {
	    varPtr = varPtr->value.linkPtr;
	}
	if (!TclIsVarDirectWritable(varPtr)) {
	    storeFlags = TCL_LEAVE_ERR_MSG;
	    part1Ptr = NULL;
	    goto doStoreScalar;
	}

	/*
	 * No traces, no errors, plain 'set': we can safely inline. The value
	 * *will* be set to what's requested, so that the stack top remains
	 * pointing to the same Tcl_Obj.
	 */

    doStoreVarDirect:
	valuePtr = varPtr->value.objPtr;
	if (valuePtr != NULL) {
	    TclDecrRefCount(valuePtr);
	}
	objResultPtr = OBJ_AT_TOS;
	varPtr->value.objPtr = objResultPtr;
#ifndef TCL_COMPILE_DEBUG
	if (pc[pcAdjustment] == INST_POP) {
	    tosPtr--;
	    NEXT_INST_F0(pcAdjustment + 1, 0);
	}
#else
	TRACE_APPEND_OBJ(objResultPtr);
#endif
	Tcl_IncrRefCount(objResultPtr);
	NEXT_INST_F0(pcAdjustment, 0);

    case INST_LAPPEND_STK:
	valuePtr = OBJ_AT_TOS; /* value to append */
	part2Ptr = NULL;
	storeFlags = (TCL_LEAVE_ERR_MSG | TCL_APPEND_VALUE
		| TCL_LIST_ELEMENT);
	goto doStoreStk;

    case INST_LAPPEND_ARRAY_STK:
	valuePtr = OBJ_AT_TOS; /* value to append */
	part2Ptr = OBJ_UNDER_TOS;
	storeFlags = (TCL_LEAVE_ERR_MSG | TCL_APPEND_VALUE
		| TCL_LIST_ELEMENT);
	goto doStoreStk;

    case INST_APPEND_STK:
	valuePtr = OBJ_AT_TOS; /* value to append */
	part2Ptr = NULL;
	storeFlags = (TCL_LEAVE_ERR_MSG | TCL_APPEND_VALUE);
	goto doStoreStk;

    case INST_APPEND_ARRAY_STK:
	valuePtr = OBJ_AT_TOS; /* value to append */
	part2Ptr = OBJ_UNDER_TOS;
	storeFlags = (TCL_LEAVE_ERR_MSG | TCL_APPEND_VALUE);
	goto doStoreStk;

    case INST_STORE_ARRAY_STK:
	valuePtr = OBJ_AT_TOS;
	part2Ptr = OBJ_UNDER_TOS;
	storeFlags = TCL_LEAVE_ERR_MSG;
	goto doStoreStk;

    case INST_STORE_STK:
#ifndef REMOVE_DEPRECATED_OPCODES
	/* Who uses this opcode nowadays? */
    case INST_STORE_SCALAR_STK:
#endif
	valuePtr = OBJ_AT_TOS;
	part2Ptr = NULL;
	storeFlags = TCL_LEAVE_ERR_MSG;

    doStoreStk:
	objPtr = OBJ_AT_DEPTH(1 + (part2Ptr != NULL)); /* variable name */
	part1Ptr = objPtr;
#ifdef TCL_COMPILE_DEBUG
	if (part2Ptr == NULL) {
	    TRACE("\"%.30s\" <- \"%.30s\" =>", O2S(part1Ptr),O2S(valuePtr));
	} else {
	    TRACE("\"%.30s(%.30s)\" <- \"%.30s\" => ",
		    O2S(part1Ptr), O2S(part2Ptr), O2S(valuePtr));
	}
#endif
	varPtr = TclObjLookupVarEx(interp, objPtr, part2Ptr, TCL_LEAVE_ERR_MSG,
		"set", /*createPart1*/ 1, /*createPart2*/ 1, &arrayPtr);
	if (!varPtr) {
	    TRACE_ERROR(interp);
	    goto gotError;
	}
	cleanup = ((part2Ptr == NULL)? 2 : 3);
	pcAdjustment = 1;
	varIdx = -1;
	goto doCallPtrSetVar;

    case INST_LAPPEND_ARRAY:
	varIdx = TclGetUInt4AtPtr(pc + 1);
	pcAdjustment = 5;
	storeFlags = (TCL_LEAVE_ERR_MSG | TCL_APPEND_VALUE
		| TCL_LIST_ELEMENT);
	goto doStoreArray;

#ifndef REMOVE_DEPRECATED_OPCODES
    case INST_LAPPEND_ARRAY1:
	DEPRECATED_OPCODE_MARK(INST_LAPPEND_ARRAY1);
	varIdx = TclGetUInt1AtPtr(pc + 1);
	pcAdjustment = 2;
	storeFlags = (TCL_LEAVE_ERR_MSG | TCL_APPEND_VALUE
		| TCL_LIST_ELEMENT);
	goto doStoreArray;
#endif

    case INST_APPEND_ARRAY:
	varIdx = TclGetUInt4AtPtr(pc + 1);
	pcAdjustment = 5;
	storeFlags = (TCL_LEAVE_ERR_MSG | TCL_APPEND_VALUE);
#ifndef REMOVE_DEPRECATED_OPCODES
	goto doStoreArray;

    case INST_APPEND_ARRAY1:
	DEPRECATED_OPCODE_MARK(INST_APPEND_ARRAY1);
	varIdx = TclGetUInt1AtPtr(pc + 1);
	pcAdjustment = 2;
	storeFlags = (TCL_LEAVE_ERR_MSG | TCL_APPEND_VALUE);
	goto doStoreArray;
#endif

    doStoreArray:
	valuePtr = OBJ_AT_TOS;
	part2Ptr = OBJ_UNDER_TOS;
	arrayPtr = LOCAL(varIdx);
	TRACE("%u \"%.30s\" <- \"%.30s\" => ", (unsigned) varIdx, O2S(part2Ptr),
		O2S(valuePtr));
	while (TclIsVarLink(arrayPtr)) {
	    arrayPtr = arrayPtr->value.linkPtr;
	}
	cleanup = 2;
	part1Ptr = NULL;

    doStoreArrayDirectFailed:
	varPtr = TclLookupArrayElement(interp, part1Ptr, part2Ptr,
		TCL_LEAVE_ERR_MSG, "set", 1, 1, arrayPtr, varIdx);
	if (!varPtr) {
	    TRACE_ERROR(interp);
	    goto gotError;
	}
	goto doCallPtrSetVar;

    case INST_LAPPEND_SCALAR:
	varIdx = TclGetUInt4AtPtr(pc + 1);
	pcAdjustment = 5;
	storeFlags = (TCL_LEAVE_ERR_MSG | TCL_APPEND_VALUE
		| TCL_LIST_ELEMENT);
	goto doStoreScalar;

#ifndef REMOVE_DEPRECATED_OPCODES
    case INST_LAPPEND_SCALAR1:
	DEPRECATED_OPCODE_MARK(INST_LAPPEND_SCALAR1);
	varIdx = TclGetUInt1AtPtr(pc + 1);
	pcAdjustment = 2;
	storeFlags = (TCL_LEAVE_ERR_MSG | TCL_APPEND_VALUE
		| TCL_LIST_ELEMENT);
	goto doStoreScalar;
#endif

    case INST_APPEND_SCALAR:
	varIdx = TclGetUInt4AtPtr(pc + 1);
	pcAdjustment = 5;
	storeFlags = (TCL_LEAVE_ERR_MSG | TCL_APPEND_VALUE);
	goto doStoreScalar;

#ifndef REMOVE_DEPRECATED_OPCODES
    case INST_APPEND_SCALAR1:
	DEPRECATED_OPCODE_MARK(INST_APPEND_ARRAY1);
	varIdx = TclGetUInt1AtPtr(pc + 1);
	pcAdjustment = 2;
	storeFlags = (TCL_LEAVE_ERR_MSG | TCL_APPEND_VALUE);
	goto doStoreScalar;
#endif

    doStoreScalar:
	valuePtr = OBJ_AT_TOS;
	varPtr = LOCAL(varIdx);
	TRACE("%u <- \"%.30s\" => ", (unsigned) varIdx, O2S(valuePtr));
	while (TclIsVarLink(varPtr)) {
	    varPtr = varPtr->value.linkPtr;
	}
	cleanup = 1;
	arrayPtr = NULL;
	part1Ptr = part2Ptr = NULL;

    doCallPtrSetVar:
	DECACHE_STACK_INFO();
	objResultPtr = TclPtrSetVarIdx(interp, varPtr, arrayPtr,
		part1Ptr, part2Ptr, valuePtr, storeFlags, varIdx);
	CACHE_STACK_INFO();
	if (!objResultPtr) {
	    TRACE_ERROR(interp);
	    goto gotError;
	}
#ifndef TCL_COMPILE_DEBUG
	if (pc[pcAdjustment] == INST_POP) {
	    NEXT_INST_V(pcAdjustment + 1, cleanup, 0);
	}
#endif
	TRACE_APPEND_OBJ(objResultPtr);
	NEXT_INST_V(pcAdjustment, cleanup, 1);

    case INST_LAPPEND_LIST:
	varIdx = TclGetUInt4AtPtr(pc + 1);
	valuePtr = OBJ_AT_TOS;
	varPtr = LOCAL(varIdx);
	cleanup = 1;
	pcAdjustment = 5;
	while (TclIsVarLink(varPtr)) {
	    varPtr = varPtr->value.linkPtr;
	}
	TRACE("%u <- \"%.30s\" => ", (unsigned) varIdx, O2S(valuePtr));
	if (TclListObjGetElements(interp, valuePtr, &objc, &objv)
		!= TCL_OK) {
	    TRACE_ERROR(interp);
	    goto gotError;
	}
	if (objc && TclIsVarDirectReadable(varPtr)
		&& TclIsVarDirectWritable(varPtr)) {
	    goto lappendListDirect;
	}
	arrayPtr = NULL;
	part1Ptr = part2Ptr = NULL;
	goto lappendListPtr;

    case INST_LAPPEND_LIST_ARRAY:
	varIdx = TclGetUInt4AtPtr(pc + 1);
	valuePtr = OBJ_AT_TOS;
	part1Ptr = NULL;
	part2Ptr = OBJ_UNDER_TOS;
	arrayPtr = LOCAL(varIdx);
	cleanup = 2;
	pcAdjustment = 5;
	while (TclIsVarLink(arrayPtr)) {
	    arrayPtr = arrayPtr->value.linkPtr;
	}
	TRACE("%u \"%.30s\" \"%.30s\" => ",
		(unsigned) varIdx, O2S(part2Ptr), O2S(valuePtr));
	if (TclListObjGetElements(interp, valuePtr, &objc, &objv)
		!= TCL_OK) {
	    TRACE_ERROR(interp);
	    goto gotError;
	}
	if (objc && TclIsVarArray(arrayPtr) && !ReadTraced(arrayPtr)
		&& !WriteTraced(arrayPtr)) {
	    varPtr = VarHashFindVar(arrayPtr->value.tablePtr, part2Ptr);
	    if (varPtr && TclIsVarDirectReadable(varPtr)
		    && TclIsVarDirectWritable(varPtr)) {
		goto lappendListDirect;
	    }
	}
	varPtr = TclLookupArrayElement(interp, part1Ptr, part2Ptr,
		TCL_LEAVE_ERR_MSG, "set", 1, 1, arrayPtr, varIdx);
	if (varPtr == NULL) {
	    TRACE_ERROR(interp);
	    goto gotError;
	}
	goto lappendListPtr;

    case INST_LAPPEND_LIST_ARRAY_STK:
	pcAdjustment = 1;
	cleanup = 3;
	valuePtr = OBJ_AT_TOS;
	part2Ptr = OBJ_UNDER_TOS;	/* element name */
	part1Ptr = OBJ_AT_DEPTH(2);	/* array name */
	TRACE("\"%.30s(%.30s)\" \"%.30s\" => ",
		O2S(part1Ptr), O2S(part2Ptr), O2S(valuePtr));
	goto lappendList;

    case INST_LAPPEND_LIST_STK:
	pcAdjustment = 1;
	cleanup = 2;
	valuePtr = OBJ_AT_TOS;
	part2Ptr = NULL;
	part1Ptr = OBJ_UNDER_TOS;	/* variable name */
	TRACE("\"%.30s\" \"%.30s\" => ", O2S(part1Ptr), O2S(valuePtr));
	goto lappendList;

    lappendListDirect:
	objResultPtr = varPtr->value.objPtr;
	if (TclListObjLength(interp, objResultPtr, &len) != TCL_OK) {
	    TRACE_ERROR(interp);
	    goto gotError;
	}
	if (Tcl_IsShared(objResultPtr)) {
	    Tcl_Obj *newValue = Tcl_DuplicateObj(objResultPtr);

	    TclDecrRefCount(objResultPtr);
	    varPtr->value.objPtr = objResultPtr = newValue;
	    Tcl_IncrRefCount(newValue);
	}
	if (TclListObjAppendElements(interp, objResultPtr, objc, objv)
		!= TCL_OK) {
	    TRACE_ERROR(interp);
	    goto gotError;
	}
	TRACE_APPEND_OBJ(objResultPtr);
	NEXT_INST_V(pcAdjustment, cleanup, 1);

    lappendList:
	varIdx = -1;
	if (TclListObjGetElements(interp, valuePtr, &objc, &objv) != TCL_OK) {
	    TRACE_ERROR(interp);
	    goto gotError;
	}
	DECACHE_STACK_INFO();
	varPtr = TclObjLookupVarEx(interp, part1Ptr, part2Ptr,
		TCL_LEAVE_ERR_MSG, "set", 1, 1, &arrayPtr);
	CACHE_STACK_INFO();
	if (!varPtr) {
	    TRACE_ERROR(interp);
	    goto gotError;
	}

    lappendListPtr:
	if (TclIsVarInHash(varPtr)) {
	    VarHashRefCount(varPtr)++;
	}
	if (arrayPtr && TclIsVarInHash(arrayPtr)) {
	    VarHashRefCount(arrayPtr)++;
	}
	DECACHE_STACK_INFO();
	objResultPtr = TclPtrGetVarIdx(interp, varPtr, arrayPtr,
		part1Ptr, part2Ptr, TCL_LEAVE_ERR_MSG, varIdx);
	CACHE_STACK_INFO();
	if (TclIsVarInHash(varPtr)) {
	    VarHashRefCount(varPtr)--;
	}
	if (arrayPtr && TclIsVarInHash(arrayPtr)) {
	    VarHashRefCount(arrayPtr)--;
	}

	{
	    Tcl_Obj *valueToAssign;

	    if (!objResultPtr) {
		if (objc == 0) {
		    /*
		     * The variable doesn't exist yet. Just create it with an
		     * empty initial value.
		     */
		    TclNewObj(valueToAssign);
		} else {
		    valueToAssign = valuePtr;
		}
	    } else if (TclListObjLength(interp, objResultPtr, &len)!=TCL_OK) {
		goto errorInLappendListPtr;
	    } else if (objc == 0) {
		goto skipLappendListAssign;
	    } else {
		if (Tcl_IsShared(objResultPtr)) {
		    valueToAssign = Tcl_DuplicateObj(objResultPtr);
		} else {
		    valueToAssign = objResultPtr;
		}
		if (Tcl_ListObjReplace(interp, valueToAssign, len, 0,
			objc, objv) != TCL_OK) {
		    Tcl_BounceRefCount(valueToAssign);
		    goto errorInLappendListPtr;
		}
	    }
	    DECACHE_STACK_INFO();
	    objResultPtr = TclPtrSetVarIdx(interp, varPtr, arrayPtr, part1Ptr,
		    part2Ptr, valueToAssign, TCL_LEAVE_ERR_MSG, varIdx);
	    CACHE_STACK_INFO();
	}
    skipLappendListAssign:
	if (!objResultPtr) {
	    goto errorInLappendListPtr;
	}
	TRACE_APPEND_OBJ(objResultPtr);
	NEXT_INST_V(pcAdjustment, cleanup, 1);
    errorInLappendListPtr:
	TRACE_ERROR(interp);
	goto gotError;
    }

    /*
     *	   End of INST_STORE and related instructions.
     * -----------------------------------------------------------------
     *	   Start of INST_INCR instructions.
     *
     * WARNING: more 'goto' here than your doctor recommended! The different
     * instructions set the value of some variables and then jump to some
     * common execution code.
     */

/*TODO: Consider more untangling here; merge with LOAD and STORE ? */

    {
	Tcl_Obj *incrPtr;
	Tcl_WideInt w;
	long increment;

#ifndef REMOVE_DEPRECATED_OPCODES
    case INST_INCR_SCALAR1:
    case INST_INCR_ARRAY1:
#endif
    case INST_INCR_ARRAY_STK:
    case INST_INCR_SCALAR_STK:
    case INST_INCR_STK:
	varIdx = TclGetUInt1AtPtr(pc + 1);
	incrPtr = POP_OBJECT();
	switch (*pc) {
#ifndef REMOVE_DEPRECATED_OPCODES
	case INST_INCR_SCALAR1:
	    DEPRECATED_OPCODE_MARK(INST_INCR_SCALAR1);
	    pcAdjustment = 2;
	    goto doIncrScalar;
	case INST_INCR_ARRAY1:
	    DEPRECATED_OPCODE_MARK(INST_INCR_ARRAY1);
	    pcAdjustment = 2;
	    goto doIncrArray;
#endif
	default:
	    pcAdjustment = 1;
	    goto doIncrStk;
	}

    case INST_INCR_SCALAR:
    case INST_INCR_ARRAY:
	varIdx = TclGetUInt4AtPtr(pc + 1);
	incrPtr = POP_OBJECT();
	pcAdjustment = 5;
	switch (*pc) {
	case INST_INCR_SCALAR:
	    goto doIncrScalar;
	case INST_INCR_ARRAY:
	    goto doIncrArray;
	default:
	    Tcl_Panic("unknown instruction");
	    TCL_UNREACHABLE();
	}

    case INST_INCR_ARRAY_STK_IMM:
    case INST_INCR_SCALAR_STK_IMM:
    case INST_INCR_STK_IMM:
	increment = TclGetInt1AtPtr(pc + 1);
	TclNewIntObj(incrPtr, increment);
	Tcl_IncrRefCount(incrPtr);
	pcAdjustment = 2;

    doIncrStk:
	if ((*pc == INST_INCR_ARRAY_STK_IMM)
		|| (*pc == INST_INCR_ARRAY_STK)) {
	    part2Ptr = OBJ_AT_TOS;
	    objPtr = OBJ_UNDER_TOS;
	    TRACE("\"%.30s(%.30s)\" (by %ld) => ",
		    O2S(objPtr), O2S(part2Ptr), increment);
	} else {
	    part2Ptr = NULL;
	    objPtr = OBJ_AT_TOS;
	    TRACE("\"%.30s\" (by %ld) => ", O2S(objPtr), increment);
	}
	part1Ptr = objPtr;
	varIdx = -1;
	varPtr = TclObjLookupVarEx(interp, objPtr, part2Ptr,
		TCL_LEAVE_ERR_MSG, "read", 1, 1, &arrayPtr);
	if (!varPtr) {
	    DECACHE_STACK_INFO();
	    Tcl_AddErrorInfo(interp,
		    "\n    (reading value of variable to increment)");
	    CACHE_STACK_INFO();
	    TRACE_ERROR(interp);
	    Tcl_DecrRefCount(incrPtr);
	    goto gotError;
	}
	cleanup = ((part2Ptr == NULL)? 1 : 2);
	goto doIncrVar;

#ifndef REMOVE_DEPRECATED_OPCODES
    case INST_INCR_ARRAY1_IMM:
	DEPRECATED_OPCODE_MARK(INST_INCR_ARRAY1_IMM);
	varIdx = TclGetUInt1AtPtr(pc + 1);
	increment = TclGetInt1AtPtr(pc + 2);
	TclNewIntObj(incrPtr, increment);
	Tcl_IncrRefCount(incrPtr);
	pcAdjustment = 3;
	goto doIncrArray;
#endif

    case INST_INCR_ARRAY_IMM:
	varIdx = TclGetUInt4AtPtr(pc + 1);
	increment = TclGetInt1AtPtr(pc + 5);
	TclNewIntObj(incrPtr, increment);
	Tcl_IncrRefCount(incrPtr);
	pcAdjustment = 6;

    doIncrArray:
	part1Ptr = NULL;
	part2Ptr = OBJ_AT_TOS;
	arrayPtr = LOCAL(varIdx);
	cleanup = 1;
	while (TclIsVarLink(arrayPtr)) {
	    arrayPtr = arrayPtr->value.linkPtr;
	}
	TRACE("%u \"%.30s\" (by %ld) => ", (unsigned) varIdx, O2S(part2Ptr),
		increment);
	varPtr = TclLookupArrayElement(interp, part1Ptr, part2Ptr,
		TCL_LEAVE_ERR_MSG, "read", 1, 1, arrayPtr, varIdx);
	if (!varPtr) {
	    TRACE_ERROR(interp);
	    Tcl_DecrRefCount(incrPtr);
	    goto gotError;
	}
	goto doIncrVar;

#ifndef REMOVE_DEPRECATED_OPCODES
    case INST_INCR_SCALAR1_IMM:
	DEPRECATED_OPCODE_MARK(INST_INCR_SCALAR1_IMM);
	varIdx = TclGetUInt1AtPtr(pc + 1);
	increment = TclGetInt1AtPtr(pc + 2);
	pcAdjustment = 3;
	goto doIncrScalarImm;
#endif
    case INST_INCR_SCALAR_IMM:
	varIdx = TclGetUInt4AtPtr(pc + 1);
	increment = TclGetInt1AtPtr(pc + 5);
	pcAdjustment = 6;
#ifndef REMOVE_DEPRECATED_OPCODES
    doIncrScalarImm:
#endif
	cleanup = 0;
	varPtr = LOCAL(varIdx);
	while (TclIsVarLink(varPtr)) {
	    varPtr = varPtr->value.linkPtr;
	}

	if (TclIsVarDirectModifyable(varPtr)) {
	    void *ptr;
	    int type;

	    objPtr = varPtr->value.objPtr;
	    if (GetNumberFromObj(NULL, objPtr, &ptr, &type) == TCL_OK) {
		if (type == TCL_NUMBER_INT) {
		    Tcl_WideInt augend = *((const Tcl_WideInt *)ptr);
		    Tcl_WideInt sum = (Tcl_WideInt)((Tcl_WideUInt)augend + (Tcl_WideUInt)increment);

		    /*
		     * Overflow when (augend and sum have different sign) and
		     * (augend and increment have the same sign). This is
		     * encapsulated in the Overflowing macro.
		     */

		    TRACE("%u %ld => ", (unsigned)varIdx, increment);
		    if (!Overflowing(augend, increment, sum)) {
			if (Tcl_IsShared(objPtr)) {
			    objPtr->refCount--;	/* We know it's shared. */
			    TclNewIntObj(objResultPtr, sum);
			    Tcl_IncrRefCount(objResultPtr);
			    varPtr->value.objPtr = objResultPtr;
			} else {
			    objResultPtr = objPtr;
			    TclSetIntObj(objPtr, sum);
			}
			goto doneIncr;
		    }
		    w = (Tcl_WideInt)augend;

		    if (Tcl_IsShared(objPtr)) {
			objPtr->refCount--;	/* We know it's shared. */
			TclNewIntObj(objResultPtr, w + increment);
			Tcl_IncrRefCount(objResultPtr);
			varPtr->value.objPtr = objResultPtr;
		    } else {
			objResultPtr = objPtr;

			/*
			 * We know the sum value is outside the Tcl_WideInt range;
			 * use macro form that doesn't range test again.
			 */

			TclSetIntObj(objPtr, w+increment);
		    }
		    goto doneIncr;
		}	/* end if (type == TCL_NUMBER_INT) */
	    }
	    if (Tcl_IsShared(objPtr)) {
		objPtr->refCount--;	/* We know it's shared */
		objResultPtr = Tcl_DuplicateObj(objPtr);
		Tcl_IncrRefCount(objResultPtr);
		varPtr->value.objPtr = objResultPtr;
	    } else {
		objResultPtr = objPtr;
	    }
	    TclNewIntObj(incrPtr, increment);
	    if (TclIncrObj(interp, objResultPtr, incrPtr) != TCL_OK) {
		Tcl_DecrRefCount(incrPtr);
		TRACE_ERROR(interp);
		goto gotError;
	    }
	    Tcl_DecrRefCount(incrPtr);
	    goto doneIncr;
	}

	/*
	 * All other cases, flow through to generic handling.
	 */

	TclNewIntObj(incrPtr, increment);
	Tcl_IncrRefCount(incrPtr);

    doIncrScalar:
	varPtr = LOCAL(varIdx);
	while (TclIsVarLink(varPtr)) {
	    varPtr = varPtr->value.linkPtr;
	}
	arrayPtr = NULL;
	part1Ptr = part2Ptr = NULL;
	cleanup = 0;
	TRACE("%u %s => ", (unsigned)varIdx, TclGetString(incrPtr));

    doIncrVar:
	if (TclIsVarDirectModifyable2(varPtr, arrayPtr)) {
	    objPtr = varPtr->value.objPtr;
	    if (Tcl_IsShared(objPtr)) {
		objPtr->refCount--;	/* We know it's shared */
		objResultPtr = Tcl_DuplicateObj(objPtr);
		Tcl_IncrRefCount(objResultPtr);
		varPtr->value.objPtr = objResultPtr;
	    } else {
		objResultPtr = objPtr;
	    }
	    if (TclIncrObj(interp, objResultPtr, incrPtr) != TCL_OK) {
		Tcl_DecrRefCount(incrPtr);
		TRACE_ERROR(interp);
		goto gotError;
	    }
	    Tcl_DecrRefCount(incrPtr);
	} else {
	    DECACHE_STACK_INFO();
	    objResultPtr = TclPtrIncrObjVarIdx(interp, varPtr, arrayPtr,
		    part1Ptr, part2Ptr, incrPtr, TCL_LEAVE_ERR_MSG, varIdx);
	    CACHE_STACK_INFO();
	    Tcl_DecrRefCount(incrPtr);
	    if (objResultPtr == NULL) {
		TRACE_ERROR(interp);
		goto gotError;
	    }
	}
    doneIncr:
	TRACE_APPEND_OBJ(objResultPtr);
#ifndef TCL_COMPILE_DEBUG
	if (pc[pcAdjustment] == INST_POP) {
	    NEXT_INST_V(pcAdjustment + 1, cleanup, 0);
	}
#endif
	NEXT_INST_V(pcAdjustment, cleanup, 1);
    }

    /*
     *	   End of INST_INCR instructions.
     * -----------------------------------------------------------------
     *	   Start of INST_EXIST instructions.
     */

    case INST_EXIST_SCALAR:
	cleanup = 0;
	pcAdjustment = 5;
	varIdx = TclGetUInt4AtPtr(pc + 1);
	varPtr = LOCAL(varIdx);
	while (TclIsVarLink(varPtr)) {
	    varPtr = varPtr->value.linkPtr;
	}
	TRACE("%u => ", (unsigned) varIdx);
	if (ReadTraced(varPtr)) {
	    DECACHE_STACK_INFO();
	    TclObjCallVarTraces(iPtr, NULL, varPtr, NULL, NULL,
		    TCL_TRACE_READS, 0, varIdx);
	    CACHE_STACK_INFO();
	    if (TclIsVarUndefined(varPtr)) {
		TclCleanupVar(varPtr, NULL);
		varPtr = NULL;
	    }
	}
	goto afterExistsPeephole;

    case INST_EXIST_ARRAY:
	cleanup = 1;
	pcAdjustment = 5;
	varIdx = TclGetUInt4AtPtr(pc + 1);
	part2Ptr = OBJ_AT_TOS;
	arrayPtr = LOCAL(varIdx);
	while (TclIsVarLink(arrayPtr)) {
	    arrayPtr = arrayPtr->value.linkPtr;
	}
	TRACE("%u \"%.30s\" => ", (unsigned)varIdx, O2S(part2Ptr));
	if (TclIsVarArray(arrayPtr) && !ReadTraced(arrayPtr)) {
	    varPtr = VarHashFindVar(arrayPtr->value.tablePtr, part2Ptr);
	    if (!varPtr || !ReadTraced(varPtr)) {
		goto afterExistsPeephole;
	    }
	}
	varPtr = TclLookupArrayElement(interp, NULL, part2Ptr, 0, "access",
		0, 1, arrayPtr, varIdx);
	if (varPtr) {
	    if (ReadTraced(varPtr) || (arrayPtr && ReadTraced(arrayPtr))) {
		DECACHE_STACK_INFO();
		TclObjCallVarTraces(iPtr, arrayPtr, varPtr, NULL, part2Ptr,
			TCL_TRACE_READS, 0, varIdx);
		CACHE_STACK_INFO();
	    }
	    if (TclIsVarUndefined(varPtr)) {
		TclCleanupVar(varPtr, arrayPtr);
		varPtr = NULL;
	    }
	}
	goto afterExistsPeephole;

    case INST_EXIST_ARRAY_STK:
	cleanup = 2;
	pcAdjustment = 1;
	part2Ptr = OBJ_AT_TOS;		/* element name */
	part1Ptr = OBJ_UNDER_TOS;	/* array name */
	TRACE("\"%.30s(%.30s)\" => ", O2S(part1Ptr), O2S(part2Ptr));
	goto doExistStk;

    case INST_EXIST_STK:
	cleanup = 1;
	pcAdjustment = 1;
	part2Ptr = NULL;
	part1Ptr = OBJ_AT_TOS;		/* variable name */
	TRACE("\"%.30s\" => ", O2S(part1Ptr));

    doExistStk:
	varPtr = TclObjLookupVarEx(interp, part1Ptr, part2Ptr, 0, "access",
		/*createPart1*/0, /*createPart2*/1, &arrayPtr);
	if (varPtr) {
	    if (ReadTraced(varPtr) || (arrayPtr && ReadTraced(arrayPtr))) {
		DECACHE_STACK_INFO();
		TclObjCallVarTraces(iPtr, arrayPtr, varPtr, part1Ptr, part2Ptr,
			TCL_TRACE_READS, 0, -1);
		CACHE_STACK_INFO();
	    }
	    if (TclIsVarUndefined(varPtr)) {
		TclCleanupVar(varPtr, arrayPtr);
		varPtr = NULL;
	    }
	}

	/*
	 * Peep-hole optimisation: if you're about to jump, do jump from here.
	 */

    afterExistsPeephole: {
	int found = (varPtr && !TclIsVarUndefined(varPtr));

	TRACE_APPEND("%d\n", found ? 1 : 0);
	JUMP_PEEPHOLE_V(found, pcAdjustment, cleanup);
    }

    /*
     *	   End of INST_EXIST instructions.
     * -----------------------------------------------------------------
     *	   Start of INST_UNSET instructions.
     */

    {
	int flags;

    case INST_UNSET_SCALAR:
	flags = TclGetUInt1AtPtr(pc + 1) ? TCL_LEAVE_ERR_MSG : 0;
	varIdx = TclGetUInt4AtPtr(pc + 2);
	varPtr = LOCAL(varIdx);
	while (TclIsVarLink(varPtr)) {
	    varPtr = varPtr->value.linkPtr;
	}
	TRACE("%s %u => ", (flags ? "normal" : "noerr"), (unsigned)varIdx);
	if (TclIsVarDirectUnsettable(varPtr) && !TclIsVarInHash(varPtr)) {
	    /*
	     * No errors, no traces, no searches: just make the variable cease
	     * to exist.
	     */

	    if (!TclIsVarUndefined(varPtr)) {
		TclDecrRefCount(varPtr->value.objPtr);
	    } else if (flags & TCL_LEAVE_ERR_MSG) {
		goto slowUnsetScalar;
	    }
	    varPtr->value.objPtr = NULL;
	    TRACE_APPEND("OK\n");
	    NEXT_INST_F0(6, 0);
	}

    slowUnsetScalar:
	DECACHE_STACK_INFO();
	if (TclPtrUnsetVarIdx(interp, varPtr, NULL, NULL, NULL, flags,
		varIdx) != TCL_OK && flags) {
	    goto errorInUnset;
	}
	CACHE_STACK_INFO();
	NEXT_INST_F0(6, 0);

    case INST_UNSET_ARRAY:
	flags = TclGetUInt1AtPtr(pc + 1) ? TCL_LEAVE_ERR_MSG : 0;
	varIdx = TclGetUInt4AtPtr(pc + 2);
	part2Ptr = OBJ_AT_TOS;
	arrayPtr = LOCAL(varIdx);
	while (TclIsVarLink(arrayPtr)) {
	    arrayPtr = arrayPtr->value.linkPtr;
	}
	TRACE("%s %u \"%.30s\" => ",
		(flags ? "normal" : "noerr"), (unsigned)varIdx, O2S(part2Ptr));
	if (TclIsVarArray(arrayPtr) && !UnsetTraced(arrayPtr)
		&& !(arrayPtr->flags & VAR_SEARCH_ACTIVE)) {
	    varPtr = VarHashFindVar(arrayPtr->value.tablePtr, part2Ptr);
	    if (varPtr && TclIsVarDirectUnsettable(varPtr)) {
		/*
		 * No nasty traces and element exists, so we can proceed to
		 * unset it. Might still not exist though...
		 */

		if (!TclIsVarUndefined(varPtr)) {
		    TclDecrRefCount(varPtr->value.objPtr);
		    TclSetVarUndefined(varPtr);
		    TclClearVarNamespaceVar(varPtr);
		    TclCleanupVar(varPtr, arrayPtr);
		} else if (flags & TCL_LEAVE_ERR_MSG) {
		    goto slowUnsetArray;
		}
		TRACE_APPEND("OK\n");
		NEXT_INST_F0(6, 1);
	    } else if (!varPtr && !(flags & TCL_LEAVE_ERR_MSG)) {
		/*
		 * Don't need to do anything here.
		 */

		TRACE_APPEND("OK\n");
		NEXT_INST_F0(6, 1);
	    }
	}
    slowUnsetArray:
	DECACHE_STACK_INFO();
	varPtr = TclLookupArrayElement(interp, NULL, part2Ptr, flags, "unset",
		0, 0, arrayPtr, varIdx);
	if (!varPtr) {
	    if (flags & TCL_LEAVE_ERR_MSG) {
		goto errorInUnset;
	    }
	} else if (TclPtrUnsetVarIdx(interp, varPtr, arrayPtr, NULL, part2Ptr,
		flags, varIdx) != TCL_OK && (flags & TCL_LEAVE_ERR_MSG)) {
	    goto errorInUnset;
	}
	CACHE_STACK_INFO();
	NEXT_INST_F0(6, 1);

    case INST_UNSET_ARRAY_STK:
	flags = TclGetUInt1AtPtr(pc + 1) ? TCL_LEAVE_ERR_MSG : 0;
	cleanup = 2;
	part2Ptr = OBJ_AT_TOS;		/* element name */
	part1Ptr = OBJ_UNDER_TOS;	/* array name */
	TRACE("%s \"%.30s(%.30s)\" => ", (flags ? "normal" : "noerr"),
		O2S(part1Ptr), O2S(part2Ptr));
	goto doUnsetStk;

    case INST_UNSET_STK:
	flags = TclGetUInt1AtPtr(pc + 1) ? TCL_LEAVE_ERR_MSG : 0;
	cleanup = 1;
	part2Ptr = NULL;
	part1Ptr = OBJ_AT_TOS;		/* variable name */
	TRACE("%s \"%.30s\" => ", (flags ? "normal" : "noerr"),
		O2S(part1Ptr));

    doUnsetStk:
	DECACHE_STACK_INFO();
	if (TclObjUnsetVar2(interp, part1Ptr, part2Ptr, flags) != TCL_OK
		&& (flags & TCL_LEAVE_ERR_MSG)) {
	    goto errorInUnset;
	}
	CACHE_STACK_INFO();
	TRACE_APPEND("OK\n");
	NEXT_INST_V(2, cleanup, 0);

    errorInUnset:
	CACHE_STACK_INFO();
	TRACE_ERROR(interp);
	goto gotError;
    }

    /*
     *	   End of INST_UNSET instructions.
     * -----------------------------------------------------------------
     *	   Start of INST_CONST instructions.
     */
    {
	const char *msgPart;

    case INST_CONST_IMM:
	varIdx = TclGetUInt4AtPtr(pc + 1);
	pcAdjustment = 5;
	cleanup = 1;
	part1Ptr = NULL;
	objPtr = OBJ_AT_TOS;
	TRACE("%u \"%.30s\" => ", (unsigned) varIdx, O2S(objPtr));
	varPtr = LOCAL(varIdx);
	arrayPtr = NULL;
	while (TclIsVarLink(varPtr)) {
	    varPtr = varPtr->value.linkPtr;
	}
	goto doConst;
    case INST_CONST_STK:
	varIdx = -1;
	pcAdjustment = 1;
	cleanup = 2;
	part1Ptr = OBJ_UNDER_TOS;
	objPtr = OBJ_AT_TOS;
	TRACE("\"%.30s\" \"%.30s\" => ", O2S(part1Ptr), O2S(objPtr));
	varPtr = TclObjLookupVarEx(interp, part1Ptr, NULL, 0, NULL,
		/*createPart1*/1, /*createPart2*/0, &arrayPtr);
    doConst:
	if (TclIsVarConstant(varPtr)) {
	    TRACE_APPEND("already constant\n");
	    NEXT_INST_V(pcAdjustment, cleanup, 0);
	}
	if (TclIsVarArray(varPtr)) {
	    msgPart = "variable is array";
	    goto constError;
	} else if (TclIsVarArrayElement(varPtr)) {
	    msgPart = "name refers to an element in an array";
	    goto constError;
	} else if (!TclIsVarUndefined(varPtr)) {
	    msgPart = "variable already exists";
	    goto constError;
	}
	if (TclIsVarDirectModifyable(varPtr)) {
	    varPtr->value.objPtr = objPtr;
	    Tcl_IncrRefCount(objPtr);
	} else {
	    DECACHE_STACK_INFO();
	    Tcl_Obj *resPtr = TclPtrSetVarIdx(interp, varPtr, arrayPtr,
		    part1Ptr, NULL, objPtr, TCL_LEAVE_ERR_MSG, varIdx);
	    CACHE_STACK_INFO();
	    if (resPtr == NULL) {
		TRACE_ERROR(interp);
		goto gotError;
	    }
	}
	TclSetVarConstant(varPtr);
	TRACE_APPEND("\n");
	NEXT_INST_V(pcAdjustment, cleanup, 0);

    constError:
	TclObjVarErrMsg(interp, part1Ptr, NULL, "make constant", msgPart, varIdx);
	DECACHE_STACK_INFO();
	TclSetErrorCode(interp, "TCL", "LOOKUP", "CONST");
	CACHE_STACK_INFO();
	TRACE_ERROR(interp);
	goto gotError;
    }

    /*
     *	   End of INST_CONST instructions.
     * -----------------------------------------------------------------
     *	   Start of INST_ARRAY instructions.
     */

    case INST_ARRAY_EXISTS_IMM:
	varIdx = TclGetUInt4AtPtr(pc + 1);
	pcAdjustment = 5;
	cleanup = 0;
	part1Ptr = NULL;
	arrayPtr = NULL;
	TRACE("%u => ", (unsigned)varIdx);
	varPtr = LOCAL(varIdx);
	while (TclIsVarLink(varPtr)) {
	    varPtr = varPtr->value.linkPtr;
	}
	goto doArrayExists;
    case INST_ARRAY_EXISTS_STK:
	varIdx = -1;
	pcAdjustment = 1;
	cleanup = 1;
	part1Ptr = OBJ_AT_TOS;
	TRACE("\"%.30s\" => ", O2S(part1Ptr));
	varPtr = TclObjLookupVarEx(interp, part1Ptr, NULL, 0, NULL,
		/*createPart1*/0, /*createPart2*/0, &arrayPtr);
    doArrayExists:
	DECACHE_STACK_INFO();
	result = TclCheckArrayTraces(interp, varPtr, arrayPtr, part1Ptr, varIdx);
	CACHE_STACK_INFO();
	if (result == TCL_ERROR) {
	    TRACE_ERROR(interp);
	    goto gotError;
	}
	if (varPtr && TclIsVarArray(varPtr) && !TclIsVarUndefined(varPtr)) {
	    objResultPtr = TCONST(1);
	} else {
	    objResultPtr = TCONST(0);
	}
	TRACE_APPEND_OBJ(objResultPtr);
	NEXT_INST_V(pcAdjustment, cleanup, 1);

    case INST_ARRAY_MAKE_IMM:
	varIdx = TclGetUInt4AtPtr(pc + 1);
	pcAdjustment = 5;
	cleanup = 0;
	part1Ptr = NULL;
	arrayPtr = NULL;
	TRACE("%u => ", (unsigned)varIdx);
	varPtr = LOCAL(varIdx);
	while (TclIsVarLink(varPtr)) {
	    varPtr = varPtr->value.linkPtr;
	}
	goto doArrayMake;
    case INST_ARRAY_MAKE_STK:
	varIdx = -1;
	pcAdjustment = 1;
	cleanup = 1;
	part1Ptr = OBJ_AT_TOS;
	TRACE("\"%.30s\" => ", O2S(part1Ptr));
	varPtr = TclObjLookupVarEx(interp, part1Ptr, NULL, TCL_LEAVE_ERR_MSG,
		"set", /*createPart1*/1, /*createPart2*/0, &arrayPtr);
	if (varPtr == NULL) {
	    TRACE_ERROR(interp);
	    goto gotError;
	}
    doArrayMake:
	if (varPtr && !TclIsVarArray(varPtr)) {
	    if (TclIsVarArrayElement(varPtr) || !TclIsVarUndefined(varPtr)) {
		/*
		 * Either an array element, or a scalar: lose!
		 */

		TclObjVarErrMsg(interp, part1Ptr, NULL, "array set",
			"variable isn't array", varIdx);
		DECACHE_STACK_INFO();
		TclSetErrorCode(interp, "TCL", "WRITE", "ARRAY");
		CACHE_STACK_INFO();
		TRACE_ERROR(interp);
		goto gotError;
	    }
	    TclInitArrayVar(varPtr);
#ifdef TCL_COMPILE_DEBUG
	    TRACE_APPEND("done\n");
	} else {
	    TRACE_APPEND("nothing to do\n");
#endif
	}
	NEXT_INST_V(pcAdjustment, cleanup, 0);

    /*
     *	   End of INST_ARRAY instructions.
     * -----------------------------------------------------------------
     *	   Start of variable linking instructions.
     */

    {
	Var *otherPtr;
	CallFrame *framePtr, *savedFramePtr;
	Tcl_Namespace *nsPtr;
	Namespace *savedNsPtr;

    case INST_UPVAR:
	TRACE("%u %.30s %.30s => ", TclGetUInt4AtPtr(pc + 1),
		O2S(OBJ_UNDER_TOS), O2S(OBJ_AT_TOS));

	if (TclObjGetFrame(interp, OBJ_UNDER_TOS, &framePtr) == -1) {
	    TRACE_ERROR(interp);
	    goto gotError;
	}

	/*
	 * Locate the other variable.
	 */

	savedFramePtr = iPtr->varFramePtr;
	iPtr->varFramePtr = framePtr;
	otherPtr = TclObjLookupVarEx(interp, OBJ_AT_TOS, NULL,
		TCL_LEAVE_ERR_MSG, "access", /*createPart1*/ 1,
		/*createPart2*/ 1, &varPtr);
	iPtr->varFramePtr = savedFramePtr;
	if (!otherPtr) {
	    TRACE_ERROR(interp);
	    goto gotError;
	}
	goto doLinkVars;

    case INST_NSUPVAR:
	TRACE("%u %.30s %.30s => ", TclGetUInt4AtPtr(pc + 1),
		O2S(OBJ_UNDER_TOS), O2S(OBJ_AT_TOS));
	if (TclGetNamespaceFromObj(interp, OBJ_UNDER_TOS, &nsPtr) != TCL_OK) {
	    TRACE_ERROR(interp);
	    goto gotError;
	}

	/*
	 * Locate the other variable.
	 */

	savedNsPtr = iPtr->varFramePtr->nsPtr;
	iPtr->varFramePtr->nsPtr = (Namespace *) nsPtr;
	otherPtr = TclObjLookupVarEx(interp, OBJ_AT_TOS, NULL,
		(TCL_NAMESPACE_ONLY|TCL_LEAVE_ERR_MSG|TCL_AVOID_RESOLVERS),
		"access", /*createPart1*/ 1, /*createPart2*/ 1, &varPtr);
	iPtr->varFramePtr->nsPtr = savedNsPtr;
	if (!otherPtr) {
	    TRACE_ERROR(interp);
	    goto gotError;
	}
	goto doLinkVars;

    case INST_VARIABLE:
	TRACE("%u, %.30s => ", TclGetUInt4AtPtr(pc + 1), O2S(OBJ_AT_TOS));
	otherPtr = TclObjLookupVarEx(interp, OBJ_AT_TOS, NULL,
		(TCL_NAMESPACE_ONLY | TCL_LEAVE_ERR_MSG), "access",
		/*createPart1*/ 1, /*createPart2*/ 1, &varPtr);
	if (!otherPtr) {
	    TRACE_ERROR(interp);
	    goto gotError;
	}

	/*
	 * Do the [variable] magic.
	 */

	TclSetVarNamespaceVar(otherPtr);

    doLinkVars:

	/*
	 * If we are here, the local variable has already been created: do the
	 * little work of TclPtrMakeUpvar that remains to be done right here
	 * if there are no errors; otherwise, let it handle the case.
	 */

	varIdx = TclGetUInt4AtPtr(pc + 1);
	varPtr = LOCAL(varIdx);
	if ((varPtr != otherPtr) && !TclIsVarTraced(varPtr)
		&& (TclIsVarUndefined(varPtr) || TclIsVarLink(varPtr))) {
	    if (!TclIsVarUndefined(varPtr)) {
		/*
		 * Then it is a defined link.
		 */

		Var *linkPtr = varPtr->value.linkPtr;

		if (linkPtr == otherPtr) {
		    TRACE_APPEND("already linked\n");
		    NEXT_INST_F0(5, 1);
		}
		if (TclIsVarInHash(linkPtr)) {
		    VarHashRefCount(linkPtr)--;
		    if (TclIsVarUndefined(linkPtr)) {
			TclCleanupVar(linkPtr, NULL);
		    }
		}
	    }
	    TclSetVarLink(varPtr);
	    varPtr->value.linkPtr = otherPtr;
	    if (TclIsVarInHash(otherPtr)) {
		VarHashRefCount(otherPtr)++;
	    }
	} else if (TclPtrObjMakeUpvarIdx(interp, otherPtr, NULL, 0,
		varIdx) != TCL_OK) {
	    TRACE_ERROR(interp);
	    goto gotError;
	}

	/*
	 * Do not pop the namespace or frame index, it may be needed for other
	 * variables - and [variable] did not push it at all.
	 */

	TRACE_APPEND("link made\n");
	NEXT_INST_F0(5, 1);
    }

    /*
     *	   End of variable linking instructions.
     * -----------------------------------------------------------------
     */

#ifndef REMOVE_DEPRECATED_OPCODES
    case INST_JUMP1:
	DEPRECATED_OPCODE_MARK(INST_JUMP1);
	pcAdjustment = TclGetInt1AtPtr(pc + 1);
	TRACE("%d => new pc %" SIZEd "\n", pcAdjustment,
		PC_REL + pcAdjustment);
	NEXT_INST_F0(pcAdjustment, 0);
#endif

    case INST_JUMP:
	pcAdjustment = TclGetInt4AtPtr(pc + 1);
	TRACE("%d => new pc %" SIZEd "\n", pcAdjustment, PC_REL + pcAdjustment);
	NEXT_INST_F0(pcAdjustment, 0);

    {
	int jmpOffset[2], b;

	/* TODO: consider rewrite so we don't compute the offset we're not
	 * going to take. */
#ifndef REMOVE_DEPRECATED_OPCODES
    case INST_JUMP_FALSE1:
	DEPRECATED_OPCODE_MARK(INST_JUMP_FALSE1);
	jmpOffset[0] = TclGetInt1AtPtr(pc + 1);
	jmpOffset[1] = 2;
	TRACE("%d => ", jmpOffset[0]);
	goto doCondJump;

    case INST_JUMP_TRUE1:
	DEPRECATED_OPCODE_MARK(INST_JUMP_TRUE1);
	jmpOffset[0] = 2;
	jmpOffset[1] = TclGetInt1AtPtr(pc + 1);
	TRACE("%d => ", jmpOffset[1]);
	goto doCondJump;
#endif

    case INST_JUMP_FALSE:
	jmpOffset[0] = TclGetInt4AtPtr(pc + 1);	/* FALSE offset */
	jmpOffset[1] = 5;			/* TRUE offset */
	TRACE("%d => ", jmpOffset[0]);
	goto doCondJump;

    case INST_JUMP_TRUE:
	jmpOffset[0] = 5;
	jmpOffset[1] = TclGetInt4AtPtr(pc + 1);
	TRACE("%d => ", jmpOffset[1]);

    doCondJump:
	valuePtr = OBJ_AT_TOS;

	/* TODO - check claim that taking address of b harms performance */
	/* TODO - consider optimization search for constants */
	if (TclGetBooleanFromObj(interp, valuePtr, &b) != TCL_OK) {
	    TRACE_ERROR(interp);
	    goto gotError;
	}

#ifdef TCL_COMPILE_DEBUG
	if (b) {
	    if ((*pc == INST_JUMP_TRUE)
#ifndef REMOVE_DEPRECATED_OPCODES
		    ||  (*pc == INST_JUMP_TRUE1)
#endif
		    ) {
		TRACE_APPEND("%.20s true, new pc %" SIZEd "\n", O2S(valuePtr),
			PC_REL + jmpOffset[1]);
	    } else {
		TRACE_APPEND("%.20s true\n", O2S(valuePtr));
	    }
	} else {
	    if ((*pc == INST_JUMP_TRUE)
#ifndef REMOVE_DEPRECATED_OPCODES
		    || (*pc == INST_JUMP_TRUE1)
#endif
	    ) {
		TRACE_APPEND("%.20s false\n", O2S(valuePtr));
	    } else {
		TRACE_APPEND("%.20s false, new pc %" SIZEd "\n", O2S(valuePtr),
			PC_REL + jmpOffset[0]);
	    }
	}
#endif
	NEXT_INST_F0(jmpOffset[b], 1);
    }

    {
	Tcl_HashEntry *hPtr;

	/*
	 * Jump to location looked up in a hashtable; fall through to next
	 * instr if lookup fails. Lookup by string.
	 */

   case INST_JUMP_TABLE:
	tblIdx = TclGetInt4AtPtr(pc + 1);
	JumptableInfo *jtPtr = (JumptableInfo *)
		codePtr->auxDataArrayPtr[tblIdx].clientData;
	TRACE("%u \"%.20s\" => ", tblIdx, O2S(OBJ_AT_TOS));
	hPtr = Tcl_FindHashEntry(&jtPtr->hashTable, TclGetString(OBJ_AT_TOS));
	goto processJumpTableEntry;

	/*
	 * Jump to location looked up in a hashtable; fall through to next
	 * instr if lookup fails or key is non-integer. Lookup by integer.
	 */

    case INST_JUMP_TABLE_NUM:
	tblIdx = TclGetInt4AtPtr(pc + 1);
	JumptableNumInfo *jtnPtr = (JumptableNumInfo *)
		codePtr->auxDataArrayPtr[tblIdx].clientData;
<<<<<<< HEAD
	TRACE("%u \"%.20s\" => ", tblIdx, O2S(OBJ_AT_TOS));
=======
	TRACE(("%u \"%.20s\" => ", tblIdx, O2S(OBJ_AT_TOS)));
	DECACHE_STACK_INFO();
>>>>>>> 39fdd745
	Tcl_WideInt key;
	if (Tcl_GetWideIntFromObj(interp, OBJ_AT_TOS, &key) != TCL_OK) {
	    TRACE_ERROR(interp);
	    goto gotError;
	}
	CACHE_STACK_INFO();
	hPtr = Tcl_FindHashEntry(&jtnPtr->hashTable, INT2PTR(key));

    processJumpTableEntry:
	if (hPtr != NULL) {
	    Tcl_Size jumpOffset = PTR2INT(Tcl_GetHashValue(hPtr));

	    TRACE_APPEND("found in table, new pc %" SIZEu "\n",
		    PC_REL + jumpOffset);
	    NEXT_INST_F0(jumpOffset, 1);
	}
<<<<<<< HEAD
    jumpTableNumFallthrough:
	TRACE_APPEND("not found in table\n");
=======
	TRACE_APPEND(("not found in table\n"));
>>>>>>> 39fdd745
	NEXT_INST_F0(5, 1);
    }

    /*
     * -----------------------------------------------------------------
     *	   Start of general introspector instructions.
     */

    case INST_NS_CURRENT:
	TRACE("=> ");
	objResultPtr = TclNewNamespaceObj(TclGetCurrentNamespace(interp));
	TRACE_APPEND_OBJ(objResultPtr);
	NEXT_INST_F(1, 0, 1);
    case INST_COROUTINE_NAME: {
	CoroutineData *corPtr = iPtr->execEnvPtr->corPtr;

	TRACE("=> ");
	TclNewObj(objResultPtr);
	if (corPtr && !(corPtr->cmdPtr->flags & CMD_DYING)) {
	    Tcl_GetCommandFullName(interp, (Tcl_Command) corPtr->cmdPtr,
		    objResultPtr);
	}
	TRACE_APPEND_OBJ(objResultPtr);
	NEXT_INST_F(1, 0, 1);
    }
    case INST_INFO_LEVEL_NUM:
	TRACE("=> ");
	TclNewIntObj(objResultPtr, (int)iPtr->varFramePtr->level);
	TRACE_APPEND_OBJ(objResultPtr);
	NEXT_INST_F(1, 0, 1);
    case INST_INFO_LEVEL_ARGS: {
	Tcl_WideInt level;
	CallFrame *framePtr = iPtr->varFramePtr;
	CallFrame *rootFramePtr = iPtr->rootFramePtr;

	TRACE("\"%.30s\" => ", O2S(OBJ_AT_TOS));
	if (TclGetWideIntFromObj(interp, OBJ_AT_TOS, &level) != TCL_OK) {
	    TRACE_ERROR(interp);
	    goto gotError;
	}
	if (level <= 0) {
	    level += framePtr->level;
	}
	for (; ((int)framePtr->level!=level) && (framePtr!=rootFramePtr) ;
		framePtr = framePtr->callerVarPtr) {
	    /* Empty loop body */
	}
	if (framePtr == rootFramePtr) {
	    TclPrintfResult(interp, "bad level \"%s\"",
		    TclGetString(OBJ_AT_TOS));
	    TRACE_ERROR(interp);
	    DECACHE_STACK_INFO();
	    TclSetErrorCode(interp, "TCL", "LOOKUP", "STACK_LEVEL",
		    TclGetString(OBJ_AT_TOS));
	    CACHE_STACK_INFO();
	    goto gotError;
	}
	objResultPtr = Tcl_NewListObj(framePtr->objc, framePtr->objv);
	TRACE_APPEND_OBJ(objResultPtr);
	NEXT_INST_F(1, 1, 1);
    }
    {
	Tcl_Command cmd, origCmd;

    case INST_RESOLVE_COMMAND:
	TRACE("\"%.20s\" => ", O2S(OBJ_AT_TOS));
	cmd = Tcl_GetCommandFromObj(interp, OBJ_AT_TOS);
	TclNewObj(objResultPtr);
	if (cmd != NULL) {
	    Tcl_GetCommandFullName(interp, cmd, objResultPtr);
	}
	TRACE_APPEND_OBJ(objResultPtr);
	NEXT_INST_F(1, 1, 1);

    case INST_ORIGIN_COMMAND:
	TRACE("\"%.30s\" => ", O2S(OBJ_AT_TOS));
	cmd = Tcl_GetCommandFromObj(interp, OBJ_AT_TOS);
	if (cmd == NULL) {
	    goto instOriginError;
	}
	origCmd = TclGetOriginalCommand(cmd);
	if (origCmd == NULL) {
	    origCmd = cmd;
	}

	TclNewObj(objResultPtr);
	Tcl_GetCommandFullName(interp, origCmd, objResultPtr);
	if (TclCheckEmptyString(objResultPtr) == TCL_EMPTYSTRING_YES ) {
	    Tcl_DecrRefCount(objResultPtr);
	instOriginError:
	    TclPrintfResult(interp, "invalid command name \"%s\"",
		    TclGetString(OBJ_AT_TOS));
	    DECACHE_STACK_INFO();
	    TclSetErrorCode(interp, "TCL", "LOOKUP", "COMMAND",
		    TclGetString(OBJ_AT_TOS));
	    CACHE_STACK_INFO();
	    TRACE_APPEND("ERROR: not command\n");
	    goto gotError;
	}
	TRACE_APPEND_OBJ(OBJ_AT_TOS);
	NEXT_INST_F(1, 1, 1);
    }

    /*
     * -----------------------------------------------------------------
     *	   Start of TclOO support instructions.
     */

    {
	Object *oPtr;
	Class *clsPtr;
	CallContext *contextPtr;
	Tcl_Size skip, newDepth;

    case INST_TCLOO_SELF:
	TRACE("=> ");
	contextPtr = GetTclOOCallContext(iPtr);
	if (!contextPtr) {
	    TRACE_APPEND("ERROR: no TclOO call context\n");
	    TclPrintfResult(interp,
		    "self may only be called from inside a method");
	    DECACHE_STACK_INFO();
	    OO_ERROR(interp, CONTEXT_REQUIRED);
	    CACHE_STACK_INFO();
	    goto gotError;
	}

	/*
	 * Call out to get the name; it's expensive to compute but cached.
	 */

	objResultPtr = TclOOObjectName(interp, contextPtr->oPtr);
	TRACE_APPEND_OBJ(objResultPtr);
	NEXT_INST_F(1, 0, 1);

    case INST_TCLOO_NEXT_CLASS_LIST:
	if (TclListObjGetElements(NULL, valuePtr, &numArgs, &objv) != TCL_OK) {
	    Tcl_Panic("ill-formed call to [nextto]");
	}
	if (numArgs < 2) {
	    Tcl_Panic("insufficient words to [nextto]");
	}
	cleanup = 1;
	pcAdjustment = 1;
	valuePtr = objv[1];
	TRACE("=> ");
	goto invokeNextClass;
#ifndef REMOVE_DEPRECATED_OPCODES
    case INST_TCLOO_NEXT_CLASS1:
	DEPRECATED_OPCODE_MARK(INST_TCLOO_NEXT_CLASS1);
	numArgs = TclGetUInt1AtPtr(pc + 1);
	cleanup = numArgs;
	pcAdjustment = 2;
	valuePtr = OBJ_AT_DEPTH(numArgs - 2);
	objv = &OBJ_AT_DEPTH(numArgs - 1);
	TRACE("%u => ", (unsigned)numArgs);
	goto invokeNextClass;
#endif
    case INST_TCLOO_NEXT_CLASS:
	numArgs = TclGetUInt4AtPtr(pc + 1);
	cleanup = numArgs;
	pcAdjustment = 5;
	valuePtr = OBJ_AT_DEPTH(numArgs - 2);
	objv = &OBJ_AT_DEPTH(numArgs - 1);
	TRACE("%u => ", (unsigned)numArgs);
    invokeNextClass:
	skip = 2;
	contextPtr = GetTclOOCallContext(iPtr);
	if (!contextPtr) {
	    goto tclooFrameRequired;
	}

	DECACHE_STACK_INFO();
	clsPtr = TclOOGetClassFromObj(interp, valuePtr);
	if (clsPtr == NULL) {
	    TRACE_APPEND("ERROR: \"%.30s\" not class\n", O2S(valuePtr));
	    CACHE_STACK_INFO();
	    goto gotError;
	}
	newDepth = FindTclOOMethodIndex(contextPtr, clsPtr);
	if (newDepth == TCL_INDEX_NONE) {
	    goto tclooNoTargetClass;
	}
	goto doInvokeNext;

    case INST_TCLOO_NEXT_LIST:
	valuePtr = OBJ_AT_TOS;
	if (TclListObjGetElements(NULL, valuePtr, &numArgs, &objv) != TCL_OK) {
	    Tcl_Panic("ill-formed call to [next]");
	}
	if (numArgs < 1) {
	    Tcl_Panic("insufficient words to [next]");
	}
	pcAdjustment = 1;
	cleanup = 1;
	TRACE("=> ");
	goto invokeNext;
#ifndef REMOVE_DEPRECATED_OPCODES
    case INST_TCLOO_NEXT1:
	DEPRECATED_OPCODE_MARK(INST_TCLOO_NEXT1);
	numArgs = TclGetUInt1AtPtr(pc + 1);
	pcAdjustment = 2;
	cleanup = numArgs;
	objv = &OBJ_AT_DEPTH(numArgs - 1);
	TRACE("%u => ", (unsigned)numArgs);
	goto invokeNext;
#endif
    case INST_TCLOO_NEXT:
	numArgs = TclGetUInt4AtPtr(pc + 1);
	pcAdjustment = 5;
	cleanup = numArgs;
	objv = &OBJ_AT_DEPTH(numArgs - 1);
	TRACE("%u => ", (unsigned)numArgs);
    invokeNext:
	skip = 1;
	contextPtr = GetTclOOCallContext(iPtr);
	if (!contextPtr) {
	    goto tclooFrameRequired;
	}

	DECACHE_STACK_INFO();
	newDepth = contextPtr->index + 1;
	if (newDepth >= contextPtr->callPtr->numChain) {
	    /*
	     * We're at the end of the chain; generate an error message unless
	     * the interpreter is being torn down, in which case we might be
	     * getting here because of methods/destructors doing a [next] (or
	     * equivalent) unexpectedly.
	     */
	    goto tclooNoNext;
	}

    doInvokeNext:
#ifdef TCL_COMPILE_DEBUG
	if (tclTraceExec >= TCL_TRACE_BYTECODE_EXEC_COMMANDS) {
	    if (traceInstructions) {
		strncpy(cmdNameBuf, TclGetString(objv[0]), 20);
	    } else {
		fprintf(stdout, "%" SIZEd ": (%" SIZEd ") invoking ",
			iPtr->numLevels, PC_REL);
	    }
	    PrintArgumentWords(numArgs, objv);
	    fprintf(stdout, "\n");
	    fflush(stdout);
	}
#endif // TCL_COMPILE_DEBUG
	bcFramePtr->data.tebc.pc = (char *) pc;
	iPtr->cmdFramePtr = bcFramePtr;

	if (iPtr->flags & INTERP_DEBUG_FRAME) {
	    ArgumentBCEnter(interp, codePtr, TD, pc, numArgs, objv);
	}

	// Arrange for where to go after [next] returns
	pc += pcAdjustment;
	TEBC_YIELD();

	{
	    // [next] and [nextto] are uplevel-like
	    CallFrame *framePtr = iPtr->varFramePtr;
	    iPtr->varFramePtr = framePtr->callerVarPtr;
	    oPtr = contextPtr->oPtr;

	    // Adjust filter flags
	    Tcl_NRPostProc *callback = (oPtr->flags & FILTER_HANDLING)
		    ? FinalizeOONextFilter : FinalizeOONext;
	    if (contextPtr->callPtr->chain[newDepth].isFilter
		    || contextPtr->callPtr->flags & FILTER_HANDLING) {
		oPtr->flags |= FILTER_HANDLING;
	    } else {
		oPtr->flags &= ~FILTER_HANDLING;
	    }

	    // Arrange for things to be restored in the object
	    TclPushTailcallPoint(interp);
	    TclNRAddCallback(interp, callback,
		    framePtr, contextPtr, INT2PTR(contextPtr->index),
		    INT2PTR(contextPtr->skip));

	    // Update the context fields to point to the next impl
	    contextPtr->skip = skip;
	    contextPtr->index = newDepth;

	    // Call the selected next method non-recursively
	    const Method *mPtr = contextPtr->callPtr->chain[newDepth].mPtr;
	    if (mPtr->typePtr->version < TCL_OO_METHOD_VERSION_2) {
		return mPtr->typePtr->callProc(mPtr->clientData, interp,
			(Tcl_ObjectContext) contextPtr, (int)numArgs, objv);
	    }
	    return mPtr->type2Ptr->callProc(mPtr->clientData, interp,
		    (Tcl_ObjectContext) contextPtr, numArgs, objv);
	}

    tclooFrameRequired:
	TRACE_APPEND("ERROR: no TclOO call context\n");
	TclPrintfResult(interp, "%s may only be called from inside a method",
		TclGetString(objv[0]));
	DECACHE_STACK_INFO();
	OO_ERROR(interp, CONTEXT_REQUIRED);
	CACHE_STACK_INFO();
	goto gotError;
    tclooNoNext:
	TRACE_APPEND("ERROR: no TclOO next impl\n");
	TclPrintfResult(interp, "no next %s implementation",
		TclOOContextTypeName(contextPtr));
	OO_ERROR(interp, NOTHING_NEXT);
	CACHE_STACK_INFO();
	goto gotError;
    tclooNoTargetClass:
	TRACE_APPEND("ERROR: \"%.30s\" not on reachable chain\n", O2S(valuePtr));
	// Decide what error message to issue
	for (Tcl_Size i = contextPtr->index ; i >= 0 ; i--) {
	    MInvoke *miPtr = contextPtr->callPtr->chain + i;
	    if (miPtr->isFilter) {
		/* Filters are always at the head of the chain, and we never
		 * want them at this point. */
		break;
	    }
	    if (miPtr->mPtr->declaringClassPtr == clsPtr) {
		TclPrintfResult(interp,
			"%s implementation by \"%s\" not reachable from here",
			TclOOContextTypeName(contextPtr),
			TclGetString(valuePtr));
		OO_ERROR(interp, CLASS_NOT_REACHABLE);
		CACHE_STACK_INFO();
		goto gotError;
	    }
	}
	TclPrintfResult(interp, "%s has no non-filter implementation by \"%s\"",
		TclOOContextTypeName(contextPtr), TclGetString(valuePtr));
	OO_ERROR(interp, CLASS_NOT_THERE);
	CACHE_STACK_INFO();
	goto gotError;

    case INST_TCLOO_IS_OBJECT:
	TRACE("\"%.30s\" => ", O2S(OBJ_AT_TOS));
	DECACHE_STACK_INFO();
	oPtr = (Object *) Tcl_GetObjectFromObj(interp, OBJ_AT_TOS);
	CACHE_STACK_INFO();
	int match = oPtr != NULL;
	TRACE_APPEND("%d\n", match);
	JUMP_PEEPHOLE_F(match, 1, 1);
    case INST_TCLOO_CLASS:
    case INST_TCLOO_NS:
    case INST_TCLOO_ID:
	TRACE("\"%.30s\" => ", O2S(OBJ_AT_TOS));
	DECACHE_STACK_INFO();
	oPtr = (Object *) Tcl_GetObjectFromObj(interp, OBJ_AT_TOS);
	CACHE_STACK_INFO();
	if (oPtr == NULL) {
	    TRACE_APPEND("ERROR: not object\n");
	    goto gotError;
	}
	switch (inst) {
	case INST_TCLOO_CLASS:
	    objResultPtr = TclOOObjectName(interp, oPtr->selfCls->thisPtr);
	    break;
	case INST_TCLOO_NS:
	    objResultPtr = TclNewNamespaceObj(oPtr->namespacePtr);
	    break;
	case INST_TCLOO_ID:
	    objResultPtr = Tcl_NewWideIntObj(oPtr->creationEpoch);
	    break;
	default:
	    TCL_UNREACHABLE();
	}
	TRACE_APPEND_OBJ(objResultPtr);
	NEXT_INST_F(1, 1, 1);
    }

    /*
     *	   End of TclOO support instructions.
     * -----------------------------------------------------------------
     *	   Start of INST_LIST and related instructions.
     */

    {
	int nocase, match, fromIdxEnc, toIdxEnc;
	Tcl_Size slength, length2, fromIdx, toIdx, index, s1len, s2len, numIndices;
	const char *s1, *s2;

    case INST_LIST:
	/*
	 * Pop the numArgs (objc) top stack elements into a new list obj and then
	 * decrement their ref counts.
	 */

	numArgs = TclGetUInt4AtPtr(pc + 1);
	TRACE("%u => ", (unsigned) numArgs);
	objResultPtr = Tcl_NewListObj(numArgs, &OBJ_AT_DEPTH(numArgs - 1));
	TRACE_APPEND_OBJ(objResultPtr);
	NEXT_INST_V(5, numArgs, 1);

    case INST_LIST_LENGTH:
	TRACE("\"%.30s\" => ", O2S(OBJ_AT_TOS));
	if (TclListObjLength(interp, OBJ_AT_TOS, &length) != TCL_OK) {
	    TRACE_ERROR(interp);
	    goto gotError;
	}
	TclNewIntObj(objResultPtr, length);
	TRACE_APPEND("%" SIZEd "\n", length);
	NEXT_INST_F(1, 1, 1);

    case INST_LIST_INDEX:	/* lindex with objc == 3 */
	value2Ptr = OBJ_AT_TOS;
	valuePtr = OBJ_UNDER_TOS;
	TRACE("\"%.30s\" \"%.30s\" => ", O2S(valuePtr), O2S(value2Ptr));

	/* special case for AbstractList */
	if (TclObjTypeHasProc(valuePtr, indexProc)) {
	    DECACHE_STACK_INFO();
	    length = TclObjTypeLength(valuePtr);
	    if (TclGetIntForIndexM(NULL, value2Ptr, length-1, &index)!=TCL_OK) {
		CACHE_STACK_INFO();
		/* Could be list of indices. Let TclLindexList handle it below */
	    } else {
		if (TclObjTypeIndex(interp, valuePtr, index, &objResultPtr) !=
		    TCL_OK) {
		    CACHE_STACK_INFO();
		    TRACE_ERROR(interp);
		    goto gotError;
		}
		CACHE_STACK_INFO();
		if (objResultPtr == NULL) {
		    /* Index is out of range, return empty result. */
		    TclNewObj(objResultPtr);
		}
		Tcl_IncrRefCount(objResultPtr); // reference held here
		goto lindexDone;
	    }
	} else {
	    /* Non-abstract list */
	    Tcl_Size value2Length;
	    Tcl_Obj *indexListPtr = value2Ptr;

	    if ((TclListObjGetElements(interp, valuePtr, &objc, &objv) == TCL_OK)
		    && (!TclHasInternalRep(value2Ptr, &tclListType)
		    || (Tcl_ListObjLength(interp, value2Ptr, &value2Length),
			value2Length == 1
			    ? (indexListPtr = TclListObjGetElement(value2Ptr, 0), 1)
			    : 0))) {
		/* increment the refCount of value2Ptr because TclListObjGetElement may
		 * have just extracted it from a list in the condition for this block.
		 */
		Tcl_IncrRefCount(indexListPtr);

		DECACHE_STACK_INFO();
		int code = TclGetIntForIndexM(interp, indexListPtr, objc - 1, &index);
		TclDecrRefCount(indexListPtr);
		CACHE_STACK_INFO();
		if (code == TCL_OK) {
		    Tcl_DecrRefCount(value2Ptr);
		    tosPtr--;
		    pcAdjustment = 1;
		    goto lindexFastPath;
		}
		Tcl_ResetResult(interp);
	    }
	}

	DECACHE_STACK_INFO();
	objResultPtr = TclLindexList(interp, valuePtr, value2Ptr);
	CACHE_STACK_INFO();

    lindexDone:
	if (!objResultPtr) {
	    TRACE_ERROR(interp);
	    goto gotError;
	}

	/*
	 * Stash the list element on the stack.
	 */

	TRACE_APPEND_OBJ(objResultPtr);
	NEXT_INST_F(1, 2, -1);	/* Already has the correct refCount */

    case INST_LIST_INDEX_IMM: {	/* lindex with objc==3 and index in bytecode
				 * stream */

	/*
	 * Pop the list and get the index.
	 */

	valuePtr = OBJ_AT_TOS;
	int encIndex = TclGetInt4AtPtr(pc + 1);
	TRACE("\"%.30s\" %d => ", O2S(valuePtr), encIndex);

	/*
	 * Get the contents of the list, making sure that it really is a list
	 * in the process.
	 */

	/* special case for AbstractList */
	if (TclObjTypeHasProc(valuePtr, indexProc)) {
	    length = TclObjTypeLength(valuePtr);

	    /* Decode end-offset index values. */
	    index = TclIndexDecode(encIndex, length - 1);

	    if (index >= 0 && index < length) {
		/* Compute value @ index */
		DECACHE_STACK_INFO();
		int code = TclObjTypeIndex(interp, valuePtr, index, &objResultPtr);
		CACHE_STACK_INFO();
		if (code != TCL_OK) {
		    TRACE_ERROR(interp);
		    goto gotError;
		}
	    } else {
		TclNewObj(objResultPtr);
	    }

	    pcAdjustment = 5;
	    goto lindexFastPath2;
	}

	/* List case */
	if (TclListObjGetElements(interp, valuePtr, &objc, &objv) != TCL_OK) {
	    TRACE_ERROR(interp);
	    goto gotError;
	}

	/* Decode end-offset index values. */

	index = TclIndexDecode(encIndex, objc - 1);
	pcAdjustment = 5;

    lindexFastPath:
	if (index >= 0 && index < objc) {
	    objResultPtr = objv[index];
	} else {
	    TclNewObj(objResultPtr);
	}

    lindexFastPath2:
	TRACE_APPEND_OBJ(objResultPtr);
	NEXT_INST_F(pcAdjustment, 1, 1);
    }

    case INST_LIST_INDEX_MULTI:	/* 'lindex' with multiple index args */
	/*
	 * Determine the count of index args.
	 */

	numArgs = TclGetUInt4AtPtr(pc + 1);
	numIndices = numArgs - 1;

	/*
	 * Do the 'lindex' operation.
	 */

	TRACE("%u => ", (unsigned)numArgs);
	objResultPtr = TclLindexFlat(interp, OBJ_AT_DEPTH(numIndices),
		numIndices, &OBJ_AT_DEPTH(numIndices - 1));
	if (!objResultPtr) {
	    TRACE_ERROR(interp);
	    goto gotError;
	}

	/*
	 * Set result.
	 */

	TRACE_APPEND_OBJ(objResultPtr);
	NEXT_INST_V(5, numArgs, -1);

    case INST_LSET_FLAT:
	/*
	 * Lset with 3, 5, or more args. Get the number of index args.
	 */

	numArgs = TclGetUInt4AtPtr(pc + 1);
	numIndices = numArgs - 2;
	TRACE("%u => ", (unsigned)numArgs);

	/*
	 * Get the old value of variable, and remove the stack ref. This is
	 * safe because the variable still references the object; the ref
	 * count will never go zero here - we can use the smaller macro
	 * Tcl_DecrRefCount.
	 */

	valuePtr = POP_OBJECT();
	Tcl_DecrRefCount(valuePtr); /* This one should be done here */

	/*
	 * Compute the new variable value.
	 */

	DECACHE_STACK_INFO();
	if (TclObjTypeHasProc(valuePtr, setElementProc)) {
	    objResultPtr = TclObjTypeSetElement(interp,
		    valuePtr, numIndices,
		    &OBJ_AT_DEPTH(numIndices), OBJ_AT_TOS);
	} else {
	    objResultPtr = TclLsetFlat(interp, valuePtr, numIndices,
		    &OBJ_AT_DEPTH(numIndices), OBJ_AT_TOS);
	}
	CACHE_STACK_INFO();
	if (!objResultPtr) {
	    TRACE_ERROR(interp);
	    goto gotError;
	}

	/*
	 * Set result.
	 */
	TRACE_APPEND_OBJ(objResultPtr);
	NEXT_INST_V(5, numIndices + 1, -1);

    case INST_LSET_LIST:	/* 'lset' with 4 args */
	/*
	 * Get the old value of variable, and remove the stack ref. This is
	 * safe because the variable still references the object; the ref
	 * count will never go zero here - we can use the smaller macro
	 * Tcl_DecrRefCount.
	 */

	objPtr = POP_OBJECT();
	Tcl_DecrRefCount(objPtr);	/* This one should be done here. */

	/*
	 * Get the new element value, and the index list.
	 */

	valuePtr = OBJ_AT_TOS;
	value2Ptr = OBJ_UNDER_TOS;
	TRACE("\"%.30s\" \"%.30s\" \"%.30s\" => ",
		O2S(value2Ptr), O2S(valuePtr), O2S(objPtr));

	/*
	 * Compute the new variable value.
	 */

	objResultPtr = TclLsetList(interp, objPtr, value2Ptr, valuePtr);
	if (!objResultPtr) {
	    TRACE_ERROR(interp);
	    goto gotError;
	}

	/*
	 * Set result.
	 */

	TRACE_APPEND_OBJ(objResultPtr);
	NEXT_INST_F(1, 2, -1);

    case INST_LIST_RANGE_IMM:	/* lrange with objc==4 and both indices in
				 * bytecode stream */

	/*
	 * Pop the list and get the indices.
	 */

	valuePtr = OBJ_AT_TOS;
	fromIdxEnc = TclGetInt4AtPtr(pc + 1);
	toIdxEnc = TclGetInt4AtPtr(pc + 5);
	TRACE("\"%.30s\" %d %d => ", O2S(valuePtr), fromIdxEnc, toIdxEnc);

	/*
	 * Get the length of the list, making sure that it really is a list
	 * in the process.
	 */

	if (TclListObjLength(interp, valuePtr, &objc) != TCL_OK) {
	    TRACE_ERROR(interp);
	    goto gotError;
	}

	/*
	 * Skip a lot of work if we're about to throw the result away (common
	 * with uses of [lassign]).
	 */

#ifndef TCL_COMPILE_DEBUG
	if (pc[9] == INST_POP) {
	    NEXT_INST_F0(10, 1);
	}
#endif

	/* Every range of an empty list is an empty list */
	if (objc == 0) {
	    /* avoid return of not canonical list (e. g. spaces in string repr.) */
	    if (!valuePtr->bytes || !valuePtr->length) {
		TRACE_APPEND("\n");
		NEXT_INST_F0(9, 0);
	    }
	    goto emptyList;
	}

	/* Decode index value operands. */

	if (toIdxEnc == -1) {
	emptyList:
	    TclNewObj(objResultPtr);
	    TRACE_APPEND_OBJ(objResultPtr);
	    NEXT_INST_F(9, 1, 1);
	}
	toIdx = TclIndexDecode(toIdxEnc, objc - 1);
	if (toIdx == TCL_INDEX_NONE) {
	    goto emptyList;
	} else if (toIdx >= objc) {
	    toIdx = objc - 1;
	}

	assert (toIdx >= 0 && toIdx < objc);
	/*
	assert ( fromIdxEnc != TCL_INDEX_NONE );
	 *
	 * Extra safety for legacy bytecodes:
	 */
	if (fromIdxEnc == -1) {
	    fromIdxEnc = 0;
	}

	fromIdx = TclIndexDecode(fromIdxEnc, objc - 1);

	DECACHE_STACK_INFO();
	if (Tcl_ListObjRange(interp, valuePtr, fromIdx, toIdx,
		&objResultPtr) != TCL_OK) {
	    objResultPtr = NULL;
	    TRACE_ERROR(interp);
	    goto gotError;
	}

	TRACE_APPEND_OBJ(objResultPtr);
	NEXT_INST_F(9, 1, 1);

    case INST_LIST_IN:
    case INST_LIST_NOT_IN:	/* Basic list containment operators. */
	value2Ptr = OBJ_AT_TOS;
	valuePtr = OBJ_UNDER_TOS;

	s1 = TclGetStringFromObj(valuePtr, &s1len);
	TRACE("\"%.30s\" \"%.30s\" => ", O2S(valuePtr), O2S(value2Ptr));

	if (TclObjTypeHasProc(value2Ptr, inOperProc) != NULL) {
	    int status = TclObjTypeInOperator(interp, valuePtr, value2Ptr, &match);
	    if (status != TCL_OK) {
		TRACE_ERROR(interp);
		goto gotError;
	    }
	} else {
	    if (TclListObjLength(interp, value2Ptr, &length) != TCL_OK) {
		TRACE_ERROR(interp);
		goto gotError;
	    }
	    match = 0;
	    if (length > 0) {
		Tcl_Size i = 0;
		int isAbstractList = TclObjTypeHasProc(value2Ptr, indexProc) != NULL;

		/*
		 * An empty list doesn't match anything.
		 */

		do {
		    Tcl_Obj *o;
		    if (isAbstractList) {
			DECACHE_STACK_INFO();
			int status = TclObjTypeIndex(interp, value2Ptr, i, &o);
			CACHE_STACK_INFO();
			if (status != TCL_OK) {
			    TRACE_ERROR(interp);
			    goto gotError;
			}
		    } else {
			Tcl_ListObjIndex(NULL, value2Ptr, i, &o);
		    }
		    if (o != NULL) {
			s2 = TclGetStringFromObj(o, &s2len);
		    } else {
			s2 = "";
			s2len = 0;
		    }
		    if (s1len == s2len) {
			match = (memcmp(s1, s2, s1len) == 0);
		    }

		    /* Could be an ephemeral abstract obj */
		    Tcl_BounceRefCount(o);

		    i++;
		} while (i < length && match == 0);
	    }
	}

	if (*pc == INST_LIST_NOT_IN) {
	    match = !match;
	}

	TRACE_APPEND("%d\n", match);

	/*
	 * Peep-hole optimisation: if you're about to jump, do jump from here.
	 * We're saving the effort of pushing a boolean value only to pop it
	 * for branching.
	 */

	JUMP_PEEPHOLE_F(match, 1, 2);

    case INST_LIST_CONCAT:
	value2Ptr = OBJ_AT_TOS;
	valuePtr = OBJ_UNDER_TOS;
	TRACE("\"%.30s\" \"%.30s\" => ", O2S(valuePtr), O2S(value2Ptr));
	if (Tcl_IsShared(valuePtr)) {
	    objResultPtr = Tcl_DuplicateObj(valuePtr);
	    if (Tcl_ListObjAppendList(interp, objResultPtr,
		    value2Ptr) != TCL_OK) {
		TRACE_ERROR(interp);
		TclDecrRefCount(objResultPtr);
		goto gotError;
	    }
	    TRACE_APPEND_OBJ(objResultPtr);
	    NEXT_INST_F(1, 2, 1);
	} else {
	    if (Tcl_ListObjAppendList(interp, valuePtr, value2Ptr) != TCL_OK) {
		TRACE_ERROR(interp);
		goto gotError;
	    }
	    TRACE_APPEND_OBJ(valuePtr);
	    NEXT_INST_F0(1, 1);
	}

    case INST_LREPLACE: {
	numArgs = TclGetUInt4AtPtr(pc + 1);
	int flags = TclGetInt1AtPtr(pc + 5);

	/* Stack: ... listobj index1 ?index2? new1 ... newN */
	valuePtr = OBJ_AT_DEPTH(numArgs - 1);

	/* haveSecondIndex==0 => pure insert */
	int haveSecondIndex = (flags & TCL_LREPLACE_SINGLE_INDEX) == 0;
	size_t numNewElems = numArgs - 2 - haveSecondIndex;

	/* end_indicator==1 => "end" is last element's index, 0=>index beyond */
	int endIndicator = (flags & TCL_LREPLACE_END_IS_LAST) != 0;
	Tcl_Obj *fromIdxObj = OBJ_AT_DEPTH(numArgs - 2);
	Tcl_Obj *toIdxObj = haveSecondIndex ? OBJ_AT_DEPTH(numArgs - 3) : NULL;
	if (Tcl_ListObjLength(interp, valuePtr, &length) != TCL_OK) {
	    TRACE_ERROR(interp);
	    goto gotError;
	}

	DECACHE_STACK_INFO();
	if (TclGetIntForIndexM(interp, fromIdxObj, length - endIndicator,
		&fromIdx) != TCL_OK) {
	    CACHE_STACK_INFO();
	    TRACE_ERROR(interp);
	    goto gotError;
	}
	if (flags & TCL_LREPLACE_NEED_IN_RANGE) {
	    if (fromIdx < 0 || fromIdx >= length) {
		TclPrintfResult(interp, "index \"%s\" out of range",
			Tcl_GetString(fromIdxObj));
		TclSetErrorCode(interp, "TCL", "VALUE", "INDEX", "OUTOFRANGE");
		CACHE_STACK_INFO();
		TRACE_ERROR(interp);
		goto gotError;
	    }
	}
	if (fromIdx == TCL_INDEX_NONE) {
	    fromIdx = 0;
	} else if (fromIdx > length) {
	    fromIdx = length;
	}
	size_t numToDelete = 0;
	if (toIdxObj) {
	    if (TclGetIntForIndexM(interp, toIdxObj, length - endIndicator,
		    &toIdx) != TCL_OK) {
		CACHE_STACK_INFO();
		TRACE_ERROR(interp);
		goto gotError;
	    }
	    if (toIdx != TCL_INDEX_NONE) {
		if (toIdx > length) {
		    toIdx = length;
		}
		if (toIdx >= fromIdx) {
		    numToDelete = (size_t)toIdx - (size_t)fromIdx + 1;
		}
	    }
	}

	CACHE_STACK_INFO();

	if (Tcl_IsShared(valuePtr)) {
	    objResultPtr = Tcl_DuplicateObj(valuePtr);
	    if (Tcl_ListObjReplace(interp, objResultPtr, fromIdx, numToDelete,
		    numNewElems, &OBJ_AT_DEPTH(numNewElems - 1)) != TCL_OK) {
		TRACE_ERROR(interp);
		Tcl_DecrRefCount(objResultPtr);
		goto gotError;
	    }
	    TRACE_APPEND_OBJ(objResultPtr);
	    NEXT_INST_V(6, numArgs, 1);
	} else {
	    if (Tcl_ListObjReplace(interp, valuePtr, fromIdx, numToDelete,
		    numNewElems, &OBJ_AT_DEPTH(numNewElems - 1)) != TCL_OK) {
		TRACE_ERROR(interp);
		goto gotError;
	    }
	    TRACE_APPEND_OBJ(valuePtr);
	    NEXT_INST_V(6, numArgs - 1, 0);
	}
    }

    case INST_ARITH_SERIES: {
	unsigned mask = TclGetUInt1AtPtr(pc + 1);
	Tcl_Obj *count = (mask & TCL_ARITHSERIES_COUNT) ? OBJ_AT_DEPTH(0) : NULL;
	Tcl_Obj *step =  (mask & TCL_ARITHSERIES_STEP)  ? OBJ_AT_DEPTH(1) : NULL;
	Tcl_Obj *to =    (mask & TCL_ARITHSERIES_TO)    ? OBJ_AT_DEPTH(2) : NULL;
	Tcl_Obj *from =  (mask & TCL_ARITHSERIES_FROM)  ? OBJ_AT_DEPTH(3) : NULL;
	TRACE("0x%x \"%s\" \"%s\" \"%s\" \"%s\" => ",
		mask, O2S(from), O2S(to), O2S(step), O2S(count));
	DECACHE_STACK_INFO();
	// Decode arguments and construct the series.
	objResultPtr = GenerateArithSeries(interp, from, to, step, count);
	CACHE_STACK_INFO();
	if (objResultPtr == NULL) {
	    TRACE_ERROR(interp);
	    goto gotError;
	}
	TRACE_APPEND_OBJ(objResultPtr);
	NEXT_INST_V(2, 4, 1);
    }

	/*
	 *	   End of INST_LIST and related instructions.
	 * -----------------------------------------------------------------
	 *	   Start of string-related instructions.
	 */

    case INST_STR_EQ:
    case INST_STR_NEQ:		/* String (in)equality check */
    case INST_STR_CMP:		/* String compare. */
    case INST_STR_LT:
    case INST_STR_GT:
    case INST_STR_LE:
    case INST_STR_GE:
	value2Ptr = OBJ_AT_TOS;
	valuePtr = OBJ_UNDER_TOS;
	TRACE("\"%.20s\" \"%.20s\" => ", O2S(valuePtr), O2S(value2Ptr));

    stringCompare:;
	{
	    int checkEq = ((*pc == INST_EQ) || (*pc == INST_NEQ)
		    || (*pc == INST_STR_EQ) || (*pc == INST_STR_NEQ));
	    match = TclStringCmp(valuePtr, value2Ptr, checkEq, 0, -1);
	}

	/*
	 * Make sure only -1,0,1 is returned
	 * TODO: consider peephole opt.
	 */

	if (*pc != INST_STR_CMP) {
	    /*
	     * Take care of the opcodes that goto'ed into here.
	     */

	    switch (*pc) {
	    case INST_STR_EQ:
	    case INST_EQ:
		match = (match == 0);
		break;
	    case INST_STR_NEQ:
	    case INST_NEQ:
		match = (match != 0);
		break;
	    case INST_LT:
	    case INST_STR_LT:
		match = (match < 0);
		break;
	    case INST_GT:
	    case INST_STR_GT:
		match = (match > 0);
		break;
	    case INST_LE:
	    case INST_STR_LE:
		match = (match <= 0);
		break;
	    case INST_GE:
	    case INST_STR_GE:
		match = (match >= 0);
		break;
	    }
	}

	TRACE_APPEND("%d\n", (match < 0 ? -1 : match > 0 ? 1 : 0));
	JUMP_PEEPHOLE_F(match, 1, 2);

    case INST_STR_LEN:
	valuePtr = OBJ_AT_TOS;
	TRACE("\"%.30s\" => ", O2S(valuePtr));
	slength = Tcl_GetCharLength(valuePtr);
	TclNewIntObj(objResultPtr, slength);
	TRACE_APPEND_NUM_OBJ(objResultPtr);
	NEXT_INST_F(1, 1, 1);

    {
	Tcl_Size (*transform)(char *);

    case INST_STR_UPPER:
	transform = Tcl_UtfToUpper;
	goto applyStringTransform;
    case INST_STR_LOWER:
	transform = Tcl_UtfToLower;
	goto applyStringTransform;
    case INST_STR_TITLE:
	transform = Tcl_UtfToTitle;
    applyStringTransform:
	valuePtr = OBJ_AT_TOS;
	TRACE("\"%.30s\" => ", O2S(valuePtr));
	if (Tcl_IsShared(valuePtr)) {
	    // Make copy of UTF-8 representation ONLY; we're about to modify it
	    s1 = TclGetStringFromObj(valuePtr, &slength);
	    TclNewStringObj(objResultPtr, s1, slength);
	    slength = transform(TclGetString(objResultPtr));
	    Tcl_SetObjLength(objResultPtr, slength);
	    TRACE_APPEND_OBJ(objResultPtr);
	    NEXT_INST_F(1, 1, 1);
	} else {
	    slength = transform(TclGetString(valuePtr));
	    Tcl_SetObjLength(valuePtr, slength);
	    TclFreeInternalRep(valuePtr);
	    TRACE_APPEND_OBJ(valuePtr);
	    NEXT_INST_F0(1, 0);
	}
    }

    case INST_STR_INDEX:
	value2Ptr = OBJ_AT_TOS;
	valuePtr = OBJ_UNDER_TOS;
	TRACE("\"%.30s\" %.20s => ", O2S(valuePtr), O2S(value2Ptr));

	/*
	 * Get char length to calculate what 'end' means.
	 */

	slength = Tcl_GetCharLength(valuePtr);
	{
	    DECACHE_STACK_INFO();
	    int code = TclGetIntForIndexM(interp, value2Ptr, slength - 1, &index);
	    CACHE_STACK_INFO();
	    if (code != TCL_OK) {
		TRACE_ERROR(interp);
		goto gotError;
	    }
	}

	if (index < 0 || index >= slength) {
	    TclNewObj(objResultPtr);
	} else if (TclIsPureByteArray(valuePtr)) {
	    objResultPtr = Tcl_NewByteArrayObj(
		    Tcl_GetBytesFromObj(NULL, valuePtr, (Tcl_Size *)NULL)+index, 1);
	} else if (valuePtr->bytes && slength == valuePtr->length) {
	    objResultPtr = Tcl_NewStringObj((const char *)
		    valuePtr->bytes + index, 1);
	} else {
	    char buf[4] = "";
	    int ch = Tcl_GetUniChar(valuePtr, index);

	    /*
	     * This could be: Tcl_NewUnicodeObj((const Tcl_UniChar *)&ch, 1)
	     * but creating the object as a string seems to be faster in
	     * practical use.
	     */
	    if (ch == -1) {
		TclNewObj(objResultPtr);
	    } else {
		slength = Tcl_UniCharToUtf(ch, buf);
		objResultPtr = Tcl_NewStringObj(buf, slength);
	    }
	}

	TRACE_APPEND_OBJ(objResultPtr);
	NEXT_INST_F(1, 2, 1);

    case INST_STR_RANGE:
	TRACE("\"%.20s\" %.20s %.20s =>",
		O2S(OBJ_AT_DEPTH(2)), O2S(OBJ_UNDER_TOS), O2S(OBJ_AT_TOS));
	slength = Tcl_GetCharLength(OBJ_AT_DEPTH(2)) - 1;

	DECACHE_STACK_INFO();
	if (TclGetIntForIndexM(interp, OBJ_UNDER_TOS, slength, &fromIdx) != TCL_OK ||
		TclGetIntForIndexM(interp, OBJ_AT_TOS, slength, &toIdx) != TCL_OK) {
	    CACHE_STACK_INFO();
	    TRACE_ERROR(interp);
	    goto gotError;
	}
	CACHE_STACK_INFO();

	if (toIdx == TCL_INDEX_NONE) {
	    TclNewObj(objResultPtr);
	} else {
	    objResultPtr = Tcl_GetRange(OBJ_AT_DEPTH(2), fromIdx, toIdx);
	}
	TRACE_APPEND_OBJ(objResultPtr);
	NEXT_INST_V(1, 3, 1);

    case INST_STR_RANGE_IMM:
	valuePtr = OBJ_AT_TOS;
	fromIdxEnc = TclGetInt4AtPtr(pc + 1);
	toIdxEnc = TclGetInt4AtPtr(pc + 5);
	slength = Tcl_GetCharLength(valuePtr);
	TRACE("\"%.20s\" %d %d => ", O2S(valuePtr), fromIdxEnc, toIdxEnc);

	/* Every range of an empty value is an empty value */
	if (slength == 0) {
	    TRACE_APPEND("\n");
	    NEXT_INST_F0(9, 0);
	}

	/* Decode index operands. */

	toIdx = TclIndexDecode(toIdxEnc, slength - 1);
	fromIdx = TclIndexDecode(fromIdxEnc, slength - 1);
	if (toIdx == TCL_INDEX_NONE) {
	    TclNewObj(objResultPtr);
	} else {
	    objResultPtr = Tcl_GetRange(valuePtr, fromIdx, toIdx);
	}
	TRACE_APPEND_OBJ(objResultPtr);
	NEXT_INST_F(9, 1, 1);

    {
	Tcl_UniChar *ustring1, *ustring2, *ustring3, *end, *p;
	Tcl_Size length3;
	Tcl_Obj *value3Ptr;

    case INST_STR_REPLACE:
	value3Ptr = POP_OBJECT();
	valuePtr = OBJ_AT_DEPTH(2);
	slength = Tcl_GetCharLength(valuePtr) - 1;
	TRACE("\"%.20s\" %s %s \"%.20s\" => ", O2S(valuePtr),
		O2S(OBJ_UNDER_TOS), O2S(OBJ_AT_TOS), O2S(value3Ptr));
	DECACHE_STACK_INFO();
	if (TclGetIntForIndexM(interp, OBJ_UNDER_TOS, slength, &fromIdx) != TCL_OK
		|| TclGetIntForIndexM(interp, OBJ_AT_TOS, slength, &toIdx) != TCL_OK) {
	    CACHE_STACK_INFO();
	    TclDecrRefCount(value3Ptr);
	    TRACE_ERROR(interp);
	    goto gotError;
	}
	CACHE_STACK_INFO();
	TclDecrRefCount(OBJ_AT_TOS);
	(void) POP_OBJECT();
	TclDecrRefCount(OBJ_AT_TOS);
	(void) POP_OBJECT();

	if ((toIdx < 0) || (fromIdx > slength) || (toIdx < fromIdx)) {
	    TRACE_APPEND_OBJ(valuePtr);
	    TclDecrRefCount(value3Ptr);
	    NEXT_INST_F0(1, 0);
	}

	if (fromIdx < 0) {
	    fromIdx = 0;
	}

	if (toIdx > slength) {
	    toIdx = slength;
	}

	if ((fromIdx == 0) && (toIdx == slength)) {
	    TclDecrRefCount(OBJ_AT_TOS);
	    OBJ_AT_TOS = value3Ptr;
	    TRACE_APPEND_OBJ(value3Ptr);
	    NEXT_INST_F0(1, 0);
	}

	objResultPtr = TclStringReplace(interp, valuePtr, fromIdx,
		toIdx - fromIdx + 1, value3Ptr, TCL_STRING_IN_PLACE);

	if (objResultPtr == value3Ptr) {
	    /* See [Bug 82e7f67325] */
	    TclDecrRefCount(OBJ_AT_TOS);
	    OBJ_AT_TOS = value3Ptr;
	    TRACE_APPEND_OBJ(value3Ptr);
	    NEXT_INST_F0(1, 0);
	}
	TclDecrRefCount(value3Ptr);
	TRACE_APPEND_OBJ(objResultPtr);
	NEXT_INST_F(1, 1, 1);

    case INST_STR_MAP:
	valuePtr = OBJ_AT_TOS;		/* "Main" string. */
	value3Ptr = OBJ_UNDER_TOS;	/* "Target" string. */
	value2Ptr = OBJ_AT_DEPTH(2);	/* "Source" string. */
	TRACE("%.20s %.20s %.20s => ",
		O2S(value2Ptr), O2S(value3Ptr), O2S(valuePtr));
	if (value3Ptr == value2Ptr) {
	    objResultPtr = valuePtr;
	    goto doneStringMap;
	} else if (valuePtr == value2Ptr) {
	    objResultPtr = value3Ptr;
	    goto doneStringMap;
	}
	ustring1 = Tcl_GetUnicodeFromObj(valuePtr, &slength);
	if (slength == 0) {
	    objResultPtr = valuePtr;
	    goto doneStringMap;
	}
	ustring2 = Tcl_GetUnicodeFromObj(value2Ptr, &length2);
	if (length2 > slength || length2 == 0) {
	    objResultPtr = valuePtr;
	    goto doneStringMap;
	} else if (length2 == slength) {
	    if (memcmp(ustring1, ustring2, sizeof(Tcl_UniChar) * slength)) {
		objResultPtr = valuePtr;
	    } else {
		objResultPtr = value3Ptr;
	    }
	    goto doneStringMap;
	}
	ustring3 = Tcl_GetUnicodeFromObj(value3Ptr, &length3);

	objResultPtr = Tcl_NewUnicodeObj(ustring1, 0);
	p = ustring1;
	end = ustring1 + slength;
	for (; ustring1 < end; ustring1++) {
	    if ((*ustring1 == *ustring2) &&
		    /* Fix bug [69218ab7b]: restrict max compare length. */
		    ((end - ustring1) >= length2) && (length2 == 1 ||
			memcmp(ustring1, ustring2,
				sizeof(Tcl_UniChar) * length2) == 0)) {
		if (p != ustring1) {
		    Tcl_AppendUnicodeToObj(objResultPtr, p, ustring1-p);
		    p = ustring1 + length2;
		} else {
		    p += length2;
		}
		ustring1 = p - 1;

		Tcl_AppendUnicodeToObj(objResultPtr, ustring3, length3);
	    }
	}
	if (p != ustring1) {
	    /*
	     * Put the rest of the unmapped chars onto result.
	     */

	    Tcl_AppendUnicodeToObj(objResultPtr, p, ustring1 - p);
	}
    doneStringMap:
	TRACE_APPEND_OBJ(objResultPtr);
	NEXT_INST_V(1, 3, 1);

    case INST_STR_FIND:
	TRACE("%.20s %.20s => ", O2S(OBJ_UNDER_TOS), O2S(OBJ_AT_TOS));
	objResultPtr = TclStringFirst(OBJ_UNDER_TOS, OBJ_AT_TOS, 0);
	TRACE_APPEND_NUM_OBJ(objResultPtr);
	NEXT_INST_F(1, 2, 1);

    case INST_STR_FIND_LAST:
	TRACE("%.20s %.20s => ", O2S(OBJ_UNDER_TOS), O2S(OBJ_AT_TOS));
	objResultPtr = TclStringLast(OBJ_UNDER_TOS, OBJ_AT_TOS, TCL_SIZE_MAX - 1);
	TRACE_APPEND_NUM_OBJ(objResultPtr);
	NEXT_INST_F(1, 2, 1);

    case INST_STR_CLASS:
	tblIdx = TclGetUInt1AtPtr(pc + 1);
	valuePtr = OBJ_AT_TOS;
	TRACE("%s \"%.30s\" => ", tclStringClassTable[tblIdx].name,
		O2S(valuePtr));
	ustring1 = Tcl_GetUnicodeFromObj(valuePtr, &slength);
	match = 1;
	if (slength > 0) {
	    end = ustring1 + slength;
	    for (p=ustring1 ; p<end ; ) {
		int ch = *p++;
		if (!tclStringClassTable[tblIdx].comparator(ch)) {
		    match = 0;
		    break;
		}
	    }
	}
	TRACE_APPEND("%d\n", match);
	JUMP_PEEPHOLE_F(match, 2, 1);
    }

    case INST_STR_MATCH:
	nocase = TclGetInt1AtPtr(pc + 1);
	valuePtr = OBJ_AT_TOS;		/* String */
	value2Ptr = OBJ_UNDER_TOS;	/* Pattern */
	TRACE("%.20s %.20s => ", O2S(valuePtr), O2S(value2Ptr));

	/*
	 * Check that at least one of the objects is Unicode before promoting
	 * both.
	 */

	if (TclHasInternalRep(valuePtr, &tclStringType)
		|| TclHasInternalRep(value2Ptr, &tclStringType)) {
	    Tcl_UniChar *ustring1 = Tcl_GetUnicodeFromObj(valuePtr, &slength);
	    Tcl_UniChar *ustring2 = Tcl_GetUnicodeFromObj(value2Ptr, &length2);
	    match = TclUniCharMatch(ustring1, slength, ustring2, length2,
		    nocase);
	} else if (TclIsPureByteArray(valuePtr) && TclIsPureByteArray(value2Ptr) && !nocase) {
	    Tcl_Size wlen1 = 0, wlen2 = 0;
	    unsigned char *bytes1 = Tcl_GetBytesFromObj(NULL, valuePtr, &wlen1);
	    unsigned char *bytes2 = Tcl_GetBytesFromObj(NULL, value2Ptr, &wlen2);
	    match = TclByteArrayMatch(bytes1, wlen1, bytes2, wlen2, 0);
	} else {
	    match = Tcl_StringCaseMatch(TclGetString(valuePtr),
		    TclGetString(value2Ptr), nocase);
	}

	TRACE_APPEND("%d\n", match);

	/*
	 * Peep-hole optimisation: if you're about to jump, do jump from here.
	 */

	JUMP_PEEPHOLE_F(match, 2, 2);

    {
	const char *string1, *string2;
	Tcl_Size trim1, trim2;

    case INST_STR_TRIM_LEFT:
	valuePtr = OBJ_UNDER_TOS;	/* String */
	value2Ptr = OBJ_AT_TOS;		/* TrimSet */
	string2 = TclGetStringFromObj(value2Ptr, &length2);
	string1 = TclGetStringFromObj(valuePtr, &slength);
	trim1 = TclTrimLeft(string1, slength, string2, length2);
	trim2 = 0;
	goto createTrimmedString;
    case INST_STR_TRIM_RIGHT:
	valuePtr = OBJ_UNDER_TOS;	/* String */
	value2Ptr = OBJ_AT_TOS;		/* TrimSet */
	string2 = TclGetStringFromObj(value2Ptr, &length2);
	string1 = TclGetStringFromObj(valuePtr, &slength);
	trim2 = TclTrimRight(string1, slength, string2, length2);
	trim1 = 0;
	goto createTrimmedString;
    case INST_STR_TRIM:
	valuePtr = OBJ_UNDER_TOS;	/* String */
	value2Ptr = OBJ_AT_TOS;		/* TrimSet */
	string2 = TclGetStringFromObj(value2Ptr, &length2);
	string1 = TclGetStringFromObj(valuePtr, &slength);
	trim1 = TclTrim(string1, slength, string2, length2, &trim2);
    createTrimmedString:
	/*
	 * Careful here; trim set often contains non-ASCII characters so we
	 * take care when printing. [Bug 971cb4f1db]
	 */

#ifdef TCL_COMPILE_DEBUG
	if (traceInstructions) {
	    TRACE("\"%.30s\" ", O2S(valuePtr));
	    TclPrintObject(stdout, value2Ptr, 30);
	    printf(" => ");
	}
#endif
	if (trim1 == 0 && trim2 == 0) {
#ifdef TCL_COMPILE_DEBUG
	    if (traceInstructions) {
		TclPrintObject(stdout, valuePtr, 30);
		printf("\n");
	    }
#endif
	    NEXT_INST_F0(1, 1);
	} else {
	    objResultPtr = Tcl_NewStringObj(string1+trim1, slength-trim1-trim2);
#ifdef TCL_COMPILE_DEBUG
	    if (traceInstructions) {
		TclPrintObject(stdout, objResultPtr, 30);
		printf("\n");
	    }
#endif
	    NEXT_INST_F(1, 2, 1);
	}
    }

    case INST_REGEXP: {
	int cflags = TclGetInt1AtPtr(pc+1); // RE compile flags like NOCASE
	valuePtr = OBJ_AT_TOS;		/* String */
	value2Ptr = OBJ_UNDER_TOS;	/* Pattern */
	TRACE("\"%.30s\" \"%.30s\" => ", O2S(valuePtr), O2S(value2Ptr));

	/*
	 * Compile and match the regular expression.
	 */

	DECACHE_STACK_INFO();
	Tcl_RegExp regExpr = Tcl_GetRegExpFromObj(interp, value2Ptr, cflags);
	if (regExpr == NULL) {
	    CACHE_STACK_INFO();
	    TRACE_ERROR(interp);
	    goto gotError;
	}
	match = Tcl_RegExpExecObj(interp, regExpr, valuePtr, 0, 0, 0);
	CACHE_STACK_INFO();
	if (match < 0) {
	    TRACE_ERROR(interp);
	    goto gotError;
	}

	/*
	 * Peep-hole optimisation: if you're about to jump, do jump from here.
	 * Adjustment is 2 due to the nocase byte.
	 */

	TRACE_APPEND("%d\n", match);
	JUMP_PEEPHOLE_F(match, 2, 2);
    }
    }
    case INST_IS_EMPTY: {
	int empty = Tcl_IsEmpty(OBJ_AT_TOS);
	TRACE("\"%.30s\" => %d\n", O2S(OBJ_AT_TOS), empty);
	JUMP_PEEPHOLE_F(empty, 1, 1);
    }

    /*
     *	   End of string-related instructions.
     * -----------------------------------------------------------------
     *	   Start of numeric operator instructions.
     */

    {
	void *ptr1, *ptr2;
	int type1, type2;
	Tcl_WideInt w1, w2, wResult;

    case INST_NUM_TYPE:
	TRACE("\"%.20s\" => ", O2S(OBJ_AT_TOS));
	if (GetNumberFromObj(NULL, OBJ_AT_TOS, &ptr1, &type1) != TCL_OK) {
	    type1 = 0;
	}
	TclNewIntObj(objResultPtr, type1);
	TRACE_APPEND("%d\n", type1);
	NEXT_INST_F(1, 1, 1);

    case INST_EQ:
    case INST_NEQ:
    case INST_LT:
    case INST_GT:
    case INST_LE:
    case INST_GE: {
	int iResult = 0, compare = 0;

	value2Ptr = OBJ_AT_TOS;
	valuePtr = OBJ_UNDER_TOS;
	TRACE("\"%.20s\" \"%.20s\" => ", O2S(valuePtr), O2S(value2Ptr));

	/*
	 * Try to determine, without triggering generation of a string
	 * representation, whether one value is not a number.
	 */
	if (TclCheckEmptyString(valuePtr) > 0 || TclCheckEmptyString(value2Ptr) > 0) {
	    goto stringCompare;
	}

	if (GetNumberFromObj(NULL, valuePtr, &ptr1, &type1) != TCL_OK
		|| GetNumberFromObj(NULL, value2Ptr, &ptr2, &type2) != TCL_OK) {
	    /*
	     * At least one non-numeric argument - compare as strings.
	     */

	    goto stringCompare;
	}
	if (type1 == TCL_NUMBER_NAN || type2 == TCL_NUMBER_NAN) {
	    /*
	     * NaN arg: NaN != to everything, other compares are false.
	     */

	    iResult = (*pc == INST_NEQ);
	    goto foundResult;
	}
	if (valuePtr == value2Ptr) {
	    compare = MP_EQ;
	    goto convertComparison;
	}
	if ((type1 == TCL_NUMBER_INT) && (type2 == TCL_NUMBER_INT)) {
	    w1 = *((const Tcl_WideInt *)ptr1);
	    w2 = *((const Tcl_WideInt *)ptr2);
	    compare = (w1 < w2) ? MP_LT : ((w1 > w2) ? MP_GT : MP_EQ);
	} else {
	    compare = TclCompareTwoNumbers(valuePtr, value2Ptr);
	}

	/*
	 * Turn comparison outcome into appropriate result for opcode.
	 */

    convertComparison:
	switch (*pc) {
	case INST_EQ:
	    iResult = (compare == MP_EQ);
	    break;
	case INST_NEQ:
	    iResult = (compare != MP_EQ);
	    break;
	case INST_LT:
	    iResult = (compare == MP_LT);
	    break;
	case INST_GT:
	    iResult = (compare == MP_GT);
	    break;
	case INST_LE:
	    iResult = (compare != MP_GT);
	    break;
	case INST_GE:
	    iResult = (compare != MP_LT);
	    break;
	}

	/*
	 * Peep-hole optimisation: if you're about to jump, do jump from here.
	 */

    foundResult:
	TRACE_APPEND("%d\n", iResult);
	JUMP_PEEPHOLE_F(iResult, 1, 2);
    }

    case INST_MOD:
    case INST_LSHIFT:
    case INST_RSHIFT:
    case INST_BITOR:
    case INST_BITXOR:
    case INST_BITAND:
	value2Ptr = OBJ_AT_TOS;
	valuePtr = OBJ_UNDER_TOS;
	TRACE("%.20s %.20s => ", O2S(valuePtr), O2S(value2Ptr));

	if ((GetNumberFromObj(NULL, valuePtr, &ptr1, &type1) != TCL_OK)
		|| (type1==TCL_NUMBER_DOUBLE) || (type1==TCL_NUMBER_NAN)) {
	    TRACE_APPEND("ILLEGAL 1st TYPE %s\n", (valuePtr->typePtr?
		    valuePtr->typePtr->name : "null"));
	    DECACHE_STACK_INFO();
	    IllegalExprOperandType(interp, "left ", pc, valuePtr);
	    CACHE_STACK_INFO();
	    goto gotError;
	}

	if ((GetNumberFromObj(NULL, value2Ptr, &ptr2, &type2) != TCL_OK)
		|| (type2==TCL_NUMBER_DOUBLE) || (type2==TCL_NUMBER_NAN)) {
	    TRACE_APPEND("ILLEGAL 2nd TYPE %s\n", (value2Ptr->typePtr?
		    value2Ptr->typePtr->name : "null"));
	    DECACHE_STACK_INFO();
	    IllegalExprOperandType(interp, "right ", pc, value2Ptr);
	    CACHE_STACK_INFO();
	    goto gotError;
	}

	/*
	 * Check for common, simple case.
	 */

	if ((type1 == TCL_NUMBER_INT) && (type2 == TCL_NUMBER_INT)) {
	    w1 = *((const Tcl_WideInt *)ptr1);
	    w2 = *((const Tcl_WideInt *)ptr2);

	    switch (*pc) {
	    case INST_MOD:
		if (w2 == 0) {
		    TRACE_APPEND("DIVIDE BY ZERO\n");
		    goto divideByZero;
		} else if ((w2 == 1) || (w2 == -1)) {
		    /*
		     * Div. by |1| always yields remainder of 0.
		     */

		    objResultPtr = TCONST(0);
		    TRACE_APPEND_NUM_OBJ(objResultPtr);
		    NEXT_INST_F(1, 2, 1);
		} else if (w1 == 0) {
		    /*
		     * 0 % (non-zero) always yields remainder of 0.
		     */

		    objResultPtr = TCONST(0);
		    TRACE_APPEND_NUM_OBJ(objResultPtr);
		    NEXT_INST_F(1, 2, 1);
		} else {
		    wResult = w1 / w2;

		    /*
		     * Force Tcl's integer division rules.
		     * TODO: examine for logic simplification
		     */

		    if ((wResult < 0 || (wResult == 0 &&
			    ((w1 < 0 && w2 > 0) || (w1 > 0 && w2 < 0)))) &&
			    (wResult * w2 != w1)) {
			wResult -= 1;
		    }
		    wResult = (Tcl_WideInt)((Tcl_WideUInt)w1 -
			    (Tcl_WideUInt)w2*(Tcl_WideUInt)wResult);
		    goto wideResultOfArithmetic;
		}

	    case INST_RSHIFT:
		if (w2 < 0) {
		    TclPrintfResult(interp, "negative shift argument");
#ifdef ERROR_CODE_FOR_EARLY_DETECTED_ARITH_ERROR
		    DECACHE_STACK_INFO();
		    TclSetErrorCode(interp, "ARITH", "DOMAIN",
			    "domain error: argument not in valid range");
		    CACHE_STACK_INFO();
#endif /* ERROR_CODE_FOR_EARLY_DETECTED_ARITH_ERROR */
		    goto gotError;
		} else if (w1 == 0) {
		    objResultPtr = TCONST(0);
		    TRACE_APPEND_NUM_OBJ(objResultPtr);
		    NEXT_INST_F(1, 2, 1);
		} else {
		    /*
		     * Quickly force large right shifts to 0 or -1.
		     */

		    if (w2 >= (Tcl_WideInt)(CHAR_BIT*sizeof(w1))) {
			/*
			 * We assume that INT_MAX is much larger than the
			 * number of bits in a Tcl_WideInt. This is a pretty safe
			 * assumption, given that the former is usually around
			 * 4e9 and the latter 64...
			 */

			if (w1 > 0L) {
			    objResultPtr = TCONST(0);
			} else {
			    TclNewIntObj(objResultPtr, -1);
			}
			TRACE_APPEND_NUM_OBJ(objResultPtr);
			NEXT_INST_F(1, 2, 1);
		    }

		    /*
		     * Handle shifts within the native Tcl_WideInt range.
		     */

		    wResult = w1 >> ((int) w2);
		    goto wideResultOfArithmetic;
		}

	    case INST_LSHIFT:
		if (w2 < 0) {
		    TclPrintfResult(interp, "negative shift argument");
#ifdef ERROR_CODE_FOR_EARLY_DETECTED_ARITH_ERROR
		    DECACHE_STACK_INFO();
		    TclSetErrorCode(interp, "ARITH", "DOMAIN",
			    "domain error: argument not in valid range");
		    CACHE_STACK_INFO();
#endif /* ERROR_CODE_FOR_EARLY_DETECTED_ARITH_ERROR */
		    goto gotError;
		} else if (w1 == 0) {
		    objResultPtr = TCONST(0);
		    TRACE_APPEND_NUM_OBJ(objResultPtr);
		    NEXT_INST_F(1, 2, 1);
		} else if (w2 > INT_MAX) {
		    /*
		     * Technically, we could hold the value (1 << (INT_MAX+1))
		     * in an mp_int, but since we're using mp_mul_2d() to do
		     * the work, and it takes only an int argument, that's a
		     * good place to draw the line.
		     */

		    TclPrintfResult(interp, "integer value too large to represent");
#ifdef ERROR_CODE_FOR_EARLY_DETECTED_ARITH_ERROR
		    DECACHE_STACK_INFO();
		    TclSetErrorCode(interp, "ARITH", "IOVERFLOW",
			    "integer value too large to represent");
		    CACHE_STACK_INFO();
#endif /* ERROR_CODE_FOR_EARLY_DETECTED_ARITH_ERROR */
		    goto gotError;
		} else {
		    int shift = (int) w2;

		    /*
		     * Handle shifts within the native Tcl_WideInt range.
		     */

		    if (((size_t)shift < CHAR_BIT*sizeof(w1))
			    && !((w1>0 ? w1 : ~w1) &
				-((Tcl_WideUInt)1<<(CHAR_BIT*sizeof(w1) - 1 - shift)))) {
			wResult = (Tcl_WideUInt)w1 << shift;
			goto wideResultOfArithmetic;
		    }
		}

		/*
		 * Too large; need to use the broken-out function.
		 */

		break;

	    case INST_BITAND:
		wResult = w1 & w2;
		goto wideResultOfArithmetic;
	    case INST_BITOR:
		wResult = w1 | w2;
		goto wideResultOfArithmetic;
	    case INST_BITXOR:
		wResult = w1 ^ w2;
		goto wideResultOfArithmetic;
	    }
	}

	/*
	 * DO NOT MERGE THIS WITH THE EQUIVALENT SECTION LATER! That would
	 * encourage the compiler to inline ExecuteExtendedBinaryMathOp, which
	 * is highly undesirable due to the overall impact on size.
	 */

	objResultPtr = ExecuteExtendedBinaryMathOp(interp, *pc, &TCONST(0),
		valuePtr, value2Ptr);
	if (objResultPtr == DIVIDED_BY_ZERO) {
	    TRACE_APPEND("DIVIDE BY ZERO\n");
	    goto divideByZero;
	} else if (objResultPtr == GENERAL_ARITHMETIC_ERROR) {
	    TRACE_ERROR(interp);
	    goto gotError;
	} else if (objResultPtr == NULL) {
	    TRACE_APPEND_NUM_OBJ(valuePtr);
	    NEXT_INST_F0(1, 1);
	} else {
	    TRACE_APPEND_NUM_OBJ(objResultPtr);
	    NEXT_INST_F(1, 2, 1);
	}

    case INST_EXPON:
    case INST_ADD:
    case INST_SUB:
    case INST_DIV:
    case INST_MULT:
	value2Ptr = OBJ_AT_TOS;
	valuePtr = OBJ_UNDER_TOS;
	TRACE("%.20s %.20s => ", O2S(valuePtr), O2S(value2Ptr));

	if ((GetNumberFromObj(NULL, valuePtr, &ptr1, &type1) != TCL_OK)
		|| IsErroringNaNType(type1)) {
	    TRACE_APPEND("ILLEGAL 1st TYPE %s\n",
		    (valuePtr->typePtr? valuePtr->typePtr->name: "null"));
	    DECACHE_STACK_INFO();
	    IllegalExprOperandType(interp, "left ", pc, valuePtr);
	    CACHE_STACK_INFO();
	    goto gotError;
	}

#ifdef ACCEPT_NAN
	if (type1 == TCL_NUMBER_NAN) {
	    /*
	     * NaN first argument -> result is also NaN.
	     */

	    NEXT_INST_F0(1, 1);
	}
#endif

	if ((GetNumberFromObj(NULL, value2Ptr, &ptr2, &type2) != TCL_OK)
		|| IsErroringNaNType(type2)) {
	    TRACE_APPEND("ILLEGAL 2nd TYPE %s\n",
		    (value2Ptr->typePtr? value2Ptr->typePtr->name: "null"));
	    DECACHE_STACK_INFO();
	    IllegalExprOperandType(interp, "right ", pc, value2Ptr);
	    CACHE_STACK_INFO();
	    goto gotError;
	}

#ifdef ACCEPT_NAN
	if (type2 == TCL_NUMBER_NAN) {
	    /*
	     * NaN second argument -> result is also NaN.
	     */

	    objResultPtr = value2Ptr;
	    NEXT_INST_F(1, 2, 1);
	}
#endif

	/*
	 * Handle Tcl_WideInt arithmetic as best we can without going out to
	 * an external function.
	 */

	if ((type1 == TCL_NUMBER_INT) && (type2 == TCL_NUMBER_INT)) {
	    w1 = *((const Tcl_WideInt *)ptr1);
	    w2 = *((const Tcl_WideInt *)ptr2);

	    switch (*pc) {
	    case INST_ADD:
		wResult = (Tcl_WideInt)((Tcl_WideUInt)w1 + (Tcl_WideUInt)w2);
		/*
		 * Check for overflow.
		 */

		if (Overflowing(w1, w2, wResult)) {
		    goto overflow;
		}
		goto wideResultOfArithmetic;

	    case INST_SUB:
		wResult = (Tcl_WideInt)((Tcl_WideUInt)w1 - (Tcl_WideUInt)w2);
		/*
		 * Must check for overflow. The macro tests for overflows in
		 * sums by looking at the sign bits. As we have a subtraction
		 * here, we are adding -w2. As -w2 could in turn overflow, we
		 * test with ~w2 instead: it has the opposite sign bit to w2
		 * so it does the job. Note that the only "bad" case (w2==0)
		 * is irrelevant for this macro, as in that case w1 and
		 * wResult have the same sign and there is no overflow anyway.
		 */

		if (Overflowing(w1, ~w2, wResult)) {
		    goto overflow;
		}
	    wideResultOfArithmetic:
		if (Tcl_IsShared(valuePtr)) {
		    TclNewIntObj(objResultPtr, wResult);
		    TRACE_APPEND_NUM_OBJ(objResultPtr);
		    NEXT_INST_F(1, 2, 1);
		}
		TclSetIntObj(valuePtr, wResult);
		TRACE_APPEND_NUM_OBJ(valuePtr);
		NEXT_INST_F0(1, 1);

	    case INST_DIV:
		if (w2 == 0) {
		    TRACE_APPEND("DIVIDE BY ZERO\n");
		    goto divideByZero;
		} else if ((w1 == WIDE_MIN) && (w2 == -1)) {
		    /*
		     * Can't represent (-WIDE_MIN) as a Tcl_WideInt.
		     */

		    goto overflow;
		}
		wResult = w1 / w2;

		/*
		 * Force Tcl's integer division rules.
		 * TODO: examine for logic simplification
		 */

		if (((wResult < 0) || ((wResult == 0) &&
			((w1 < 0 && w2 > 0) || (w1 > 0 && w2 < 0)))) &&
			((wResult * w2) != w1)) {
		    wResult -= 1;
		}
		goto wideResultOfArithmetic;

	    case INST_MULT:
		if (((sizeof(Tcl_WideInt) >= 2*sizeof(int))
			&& (w1 <= INT_MAX) && (w1 >= INT_MIN)
			&& (w2 <= INT_MAX) && (w2 >= INT_MIN))
			|| ((sizeof(Tcl_WideInt) >= 2*sizeof(short))
			&& (w1 <= SHRT_MAX) && (w1 >= SHRT_MIN)
			&& (w2 <= SHRT_MAX) && (w2 >= SHRT_MIN))) {
		    wResult = w1 * w2;
		    goto wideResultOfArithmetic;
		}
	    }

	    /*
	     * Fall through with INST_EXPON, INST_DIV and large multiplies.
	     */
	}

    overflow:
	objResultPtr = ExecuteExtendedBinaryMathOp(interp, *pc, &TCONST(0),
		valuePtr, value2Ptr);
	if (objResultPtr == DIVIDED_BY_ZERO) {
	    TRACE_APPEND("DIVIDE BY ZERO\n");
	    goto divideByZero;
	} else if (objResultPtr == EXPONENT_OF_ZERO) {
	    TRACE_APPEND("EXPONENT OF ZERO\n");
	    goto exponOfZero;
	} else if (objResultPtr == GENERAL_ARITHMETIC_ERROR) {
	    TRACE_ERROR(interp);
	    goto gotError;
	} else if (objResultPtr == OUT_OF_MEMORY) {
	    TRACE_APPEND("OUT OF MEMORY\n");
	    goto outOfMemory;
	} else if (objResultPtr == NULL) {
	    TRACE_APPEND_NUM_OBJ(valuePtr);
	    NEXT_INST_F0(1, 1);
	} else {
	    TRACE_APPEND_NUM_OBJ(objResultPtr);
	    NEXT_INST_F(1, 2, 1);
	}

    case INST_LNOT: {
	valuePtr = OBJ_AT_TOS;
	TRACE("%s => ", O2S(valuePtr));

	/* TODO - check claim that taking address of b harms performance */
	/* TODO - consider optimization search for constants */
	int b;
	if (TclGetBooleanFromObj(NULL, valuePtr, &b) != TCL_OK) {
	    TRACE_APPEND("ERROR: illegal type %s\n",
		    (valuePtr->typePtr? valuePtr->typePtr->name : "null"));
	    DECACHE_STACK_INFO();
	    IllegalExprOperandType(interp, "", pc, valuePtr);
	    CACHE_STACK_INFO();
	    goto gotError;
	}
	/* TODO: Consider peephole opt. */
	objResultPtr = TCONST(!b);
	TRACE_APPEND_OBJ(objResultPtr);
	NEXT_INST_F(1, 1, 1);
    }

    case INST_BITNOT:
	valuePtr = OBJ_AT_TOS;
	TRACE("\"%.20s\" => ", O2S(valuePtr));
	if ((GetNumberFromObj(NULL, valuePtr, &ptr1, &type1) != TCL_OK)
		|| (type1==TCL_NUMBER_NAN) || (type1==TCL_NUMBER_DOUBLE)) {
	    /*
	     * ... ~$NonInteger => raise an error.
	     */

	    TRACE_APPEND("ERROR: illegal type %s\n",
		    (valuePtr->typePtr? valuePtr->typePtr->name : "null"));
	    DECACHE_STACK_INFO();
	    IllegalExprOperandType(interp, "", pc, valuePtr);
	    CACHE_STACK_INFO();
	    goto gotError;
	}
	if (type1 == TCL_NUMBER_INT) {
	    w1 = *((const Tcl_WideInt *) ptr1);
	    if (Tcl_IsShared(valuePtr)) {
		TclNewIntObj(objResultPtr, ~w1);
		TRACE_APPEND_NUM_OBJ(objResultPtr);
		NEXT_INST_F(1, 1, 1);
	    }
	    TclSetIntObj(valuePtr, ~w1);
	    TRACE_APPEND("%s\n", O2S(valuePtr));
	    NEXT_INST_F0(1, 0);
	}
	objResultPtr = ExecuteExtendedUnaryMathOp(*pc, valuePtr);
	if (objResultPtr != NULL) {
	    TRACE_APPEND_NUM_OBJ(objResultPtr);
	    NEXT_INST_F(1, 1, 1);
	} else {
	    TRACE_APPEND_NUM_OBJ(valuePtr);
	    NEXT_INST_F0(1, 0);
	}

    case INST_UMINUS:
	valuePtr = OBJ_AT_TOS;
	TRACE("\"%.20s\" => ", O2S(valuePtr));
	if ((GetNumberFromObj(NULL, valuePtr, &ptr1, &type1) != TCL_OK)
		|| IsErroringNaNType(type1)) {
	    TRACE_APPEND("ERROR: illegal type %s\n",
		    (valuePtr->typePtr? valuePtr->typePtr->name : "null"));
	    DECACHE_STACK_INFO();
	    IllegalExprOperandType(interp, "", pc, valuePtr);
	    CACHE_STACK_INFO();
	    goto gotError;
	}
	switch (type1) {
	case TCL_NUMBER_NAN:
	    /* -NaN => NaN */
	    TRACE_APPEND_NUM_OBJ(valuePtr);
	    NEXT_INST_F0(1, 0);
	case TCL_NUMBER_INT:
	    w1 = *((const Tcl_WideInt *) ptr1);
	    if (w1 != WIDE_MIN) {
		if (Tcl_IsShared(valuePtr)) {
		    TclNewIntObj(objResultPtr, -w1);
		    TRACE_APPEND_NUM_OBJ(objResultPtr);
		    NEXT_INST_F(1, 1, 1);
		}
		TclSetIntObj(valuePtr, -w1);
		TRACE_APPEND_NUM_OBJ(valuePtr);
		NEXT_INST_F0(1, 0);
	    }
	    TCL_FALLTHROUGH();
	default:
	    break;
	}
	objResultPtr = ExecuteExtendedUnaryMathOp(*pc, valuePtr);
	if (objResultPtr != NULL) {
	    TRACE_APPEND_NUM_OBJ(objResultPtr);
	    NEXT_INST_F(1, 1, 1);
	} else {
	    TRACE_APPEND_NUM_OBJ(valuePtr);
	    NEXT_INST_F0(1, 0);
	}

    case INST_UPLUS:
    case INST_TRY_CVT_TO_NUMERIC:
	/*
	 * Try to convert the topmost stack object to numeric object. This is
	 * done in order to support [expr]'s policy of interpreting operands
	 * if at all possible as numbers first, then strings.
	 */

	valuePtr = OBJ_AT_TOS;
	TRACE("\"%.20s\" => ", O2S(valuePtr));

	if (GetNumberFromObj(NULL, valuePtr, &ptr1, &type1) != TCL_OK) {
	    if (*pc == INST_UPLUS) {
		/*
		 * ... +$NonNumeric => raise an error.
		 */

		TRACE_APPEND("ERROR: illegal type %s\n",
			(valuePtr->typePtr? valuePtr->typePtr->name:"null"));
		DECACHE_STACK_INFO();
		IllegalExprOperandType(interp, "", pc, valuePtr);
		CACHE_STACK_INFO();
		goto gotError;
	    }

	    /* ... TryConvertToNumeric($NonNumeric) is acceptable */
	    TRACE_APPEND("not numeric\n");
	    NEXT_INST_F0(1, 0);
	}
	if (IsErroringNaNType(type1)) {
	    if (*pc == INST_UPLUS) {
		/*
		 * ... +$NonNumeric => raise an error.
		 */

		TRACE_APPEND("ERROR: illegal type %s\n",
			(valuePtr->typePtr ? valuePtr->typePtr->name : "null"));
		DECACHE_STACK_INFO();
		IllegalExprOperandType(interp, "", pc, valuePtr);
		CACHE_STACK_INFO();
	    } else {
		/*
		 * Numeric conversion of NaN -> error.
		 */

		TRACE_APPEND("ERROR: IEEE floating pt error\n");
		DECACHE_STACK_INFO();
		TclExprFloatError(interp, *((const double *) ptr1));
		CACHE_STACK_INFO();
	    }
	    goto gotError;
	}

	/*
	 * Ensure that the numeric value has a string rep the same as the
	 * formatted version of its internal rep. This is used, e.g., to make
	 * sure that "expr {0001}" yields "1", not "0001". We implement this
	 * by _discarding_ the string rep since we know it will be
	 * regenerated, if needed later, by formatting the internal rep's
	 * value.
	 */

	if (valuePtr->bytes == NULL) {
	    TRACE_APPEND("numeric, same Tcl_Obj\n");
	    NEXT_INST_F0(1, 0);
	}
	if (Tcl_IsShared(valuePtr)) {
	    /*
	     * Here we do some surgery within the Tcl_Obj internals. We want
	     * to copy the internalrep, but not the string, so we temporarily hide
	     * the string so we do not copy it.
	     */

	    char *savedString = valuePtr->bytes;

	    valuePtr->bytes = NULL;
	    objResultPtr = Tcl_DuplicateObj(valuePtr);
	    valuePtr->bytes = savedString;
	    TRACE_APPEND("numeric, new Tcl_Obj\n");
	    NEXT_INST_F(1, 1, 1);
	}
	TclInvalidateStringRep(valuePtr);
	TRACE_APPEND("numeric, same Tcl_Obj\n");
	NEXT_INST_F0(1, 0);
    }

    /*
     *	   End of numeric operator instructions.
     * -----------------------------------------------------------------
     */

    case INST_TRY_CVT_TO_BOOLEAN:
	valuePtr = OBJ_AT_TOS;
	TRACE("\"%.30s\" => ", O2S(valuePtr));
	if (TclHasInternalRep(valuePtr,  &tclBooleanType)) {
	    objResultPtr = TCONST(1);
	} else {
	    int res = (TclSetBooleanFromAny(NULL, valuePtr) == TCL_OK);
	    objResultPtr = TCONST(res);
	}
	TRACE_APPEND_OBJ(objResultPtr);
	NEXT_INST_F(1, 0, 1);

    case INST_BREAK:
	/*
	DECACHE_STACK_INFO();
	Tcl_ResetResult(interp);
	CACHE_STACK_INFO();
	*/
	result = TCL_BREAK;
	cleanup = 0;
	TRACE("=> BREAK!\n");
	goto processExceptionReturn;

    case INST_CONTINUE:
	/*
	DECACHE_STACK_INFO();
	Tcl_ResetResult(interp);
	CACHE_STACK_INFO();
	*/
	result = TCL_CONTINUE;
	cleanup = 0;
	TRACE("=> CONTINUE!\n");
	goto processExceptionReturn;

    {
	ForeachInfo *infoPtr;
	Tcl_Obj *listPtr, **elements;
	ForeachVarList *varListPtr;
	Tcl_Size numLists, listLen, numVars, listTmpDepth;
	Tcl_Size iterNum, iterMax, iterTmp;
	Tcl_Size varIndex, valIndex;

    case INST_FOREACH_START:
	/*
	 * Initialize the data for the looping construct, pushing the
	 * corresponding Tcl_Objs to the stack.
	 */

	tblIdx = TclGetUInt4AtPtr(pc + 1);
	infoPtr = (ForeachInfo *)codePtr->auxDataArrayPtr[tblIdx].clientData;
	numLists = infoPtr->numLists;
	TRACE("%u => ", tblIdx);

	/*
	 * Compute the number of iterations that will be run: iterMax
	 */

	iterMax = 0;
	listTmpDepth = numLists - 1;
	for (Tcl_Size i = 0;  i < numLists;  i++) {
	    varListPtr = infoPtr->varLists[i];
	    numVars = varListPtr->numVars;
	    listPtr = OBJ_AT_DEPTH(listTmpDepth);
	    DECACHE_STACK_INFO();
	    if (TclListObjLength(interp, listPtr, &listLen) != TCL_OK) {
		CACHE_STACK_INFO();
		TRACE_APPEND("ERROR converting list %" SIZEd ", \"%.30s\": %s\n",
			i, O2S(listPtr), O2S(Tcl_GetObjResult(interp)));
		goto gotError;
	    }
	    if (Tcl_IsShared(listPtr)) {
		objPtr = TclListObjCopy(NULL, listPtr);
		Tcl_IncrRefCount(objPtr);
		Tcl_DecrRefCount(listPtr);
		OBJ_AT_DEPTH(listTmpDepth) = objPtr;
	    }
	    iterTmp = (listLen + (numVars - 1))/numVars;
	    if (iterTmp > iterMax) {
		iterMax = iterTmp;
	    }
	    listTmpDepth--;
	}

	/*
	 * Store the iterNum and iterMax in a single Tcl_Obj; we keep a
	 * nul-string obj with the pointer stored in the ptrValue so that the
	 * thing is properly garbage collected. THIS OBJ MAKES NO SENSE, but
	 * it will never leave this scope and is read-only.
	 */

	TclNewObj(tmpPtr);
	tmpPtr->internalRep.twoPtrValue.ptr1 = NULL;
	tmpPtr->internalRep.twoPtrValue.ptr2 = (void *)iterMax;
	PUSH_OBJECT(tmpPtr); /* iterCounts object */

	/*
	 * Store a pointer to the ForeachInfo struct; same dirty trick
	 * as above
	 */

	TclNewObj(tmpPtr);
	tmpPtr->internalRep.twoPtrValue.ptr1 = infoPtr;
	PUSH_OBJECT(tmpPtr); /* infoPtr object */
	TRACE_APPEND("jump to loop step\n");

	/*
	 * Jump directly to the INST_FOREACH_STEP instruction; the C code just
	 * falls through.
	 */

	pc += 5 - infoPtr->loopCtTemp;
	TCL_FALLTHROUGH();

    case INST_FOREACH_STEP: /* TODO: address abstract list indexing here! */
	/*
	 * "Step" a foreach loop (i.e., begin its next iteration) by assigning
	 * the next value list element to each loop var.
	 */

	tmpPtr = OBJ_AT_TOS;
	infoPtr = (ForeachInfo *)tmpPtr->internalRep.twoPtrValue.ptr1;
	numLists = infoPtr->numLists;
	TRACE("=> ");

	tmpPtr = OBJ_AT_DEPTH(1);
	iterNum = (size_t)tmpPtr->internalRep.twoPtrValue.ptr1;
	iterMax = (size_t)tmpPtr->internalRep.twoPtrValue.ptr2;

	/*
	 * If some list still has a remaining list element iterate one more
	 * time. Assign to var the next element from its value list.
	 */

	if (iterNum < iterMax) {
	    /*
	     * Set the variables and jump back to run the body
	     */

	    tmpPtr->internalRep.twoPtrValue.ptr1 =(void *)(iterNum + 1);
	    listTmpDepth = numLists + 1;

	    for (Tcl_Size i = 0;  i < numLists;  i++) {
		varListPtr = infoPtr->varLists[i];
		numVars = varListPtr->numVars;
		int hasAbstractList, status;

		listPtr = OBJ_AT_DEPTH(listTmpDepth);
		hasAbstractList = TclObjTypeHasProc(listPtr, indexProc) != 0;
		DECACHE_STACK_INFO();
		if (hasAbstractList) {
		    status = Tcl_ListObjLength(interp, listPtr, &listLen);
		    elements = NULL;
		} else {
		    status = TclListObjGetElements(
			interp, listPtr, &listLen, &elements);
		}
		if (status != TCL_OK) {
		    CACHE_STACK_INFO();
		    goto gotError;
		}
		CACHE_STACK_INFO();

		valIndex = (iterNum * numVars);
		for (Tcl_Size j = 0;  j < numVars;  j++) {
		    if (valIndex >= listLen) {
			TclNewObj(valuePtr);
		    } else {
			DECACHE_STACK_INFO();
			if (elements) {
			    valuePtr = elements[valIndex];
			} else {
			    status = Tcl_ListObjIndex(
				    interp, listPtr, valIndex, &valuePtr);
			    if (status != TCL_OK) {
				/* Could happen for abstract lists */
				CACHE_STACK_INFO();
				goto gotError;
			    }
			    if (valuePtr == NULL) {
				/* Permitted for Tcl_LOI to return NULL */
				TclNewObj(valuePtr);
			    }
			}
			CACHE_STACK_INFO();
		    }

		    varIndex = varListPtr->varIndexes[j];
		    varPtr = LOCAL(varIndex);
		    while (TclIsVarLink(varPtr)) {
			varPtr = varPtr->value.linkPtr;
		    }
		    if (TclIsVarDirectWritable(varPtr)) {
			value2Ptr = varPtr->value.objPtr;
			if (valuePtr != value2Ptr) {
			    if (value2Ptr != NULL) {
				TclDecrRefCount(value2Ptr);
			    }
			    varPtr->value.objPtr = valuePtr;
			    Tcl_IncrRefCount(valuePtr);
			}
		    } else {
			DECACHE_STACK_INFO();
			if (TclPtrSetVarIdx(interp, varPtr, NULL, NULL, NULL,
				valuePtr, TCL_LEAVE_ERR_MSG, varIndex) == NULL) {
			    CACHE_STACK_INFO();
			    TRACE_APPEND("ERROR init. index temp %" SIZEd ": %s\n",
				    varIndex, O2S(Tcl_GetObjResult(interp)));
			    goto gotError;
			}
			CACHE_STACK_INFO();
		    }
		    valIndex++;
		}
		listTmpDepth--;
	    }
	    TRACE_APPEND("jump to loop start\n");
	    /* loopCtTemp being 'misused' for storing the jump size */
	    NEXT_INST_F0(infoPtr->loopCtTemp, 0);
	}

	TRACE_APPEND("loop has no more iterations\n");
#ifdef TCL_COMPILE_DEBUG
	NEXT_INST_F0(1, 0);
#else
	pc++;
	TCL_FALLTHROUGH();
#endif
    case INST_FOREACH_END:
	/* THIS INSTRUCTION IS ONLY CALLED AS A BREAK TARGET */
	tmpPtr = OBJ_AT_TOS;
	infoPtr = (ForeachInfo *)tmpPtr->internalRep.twoPtrValue.ptr1;
	numLists = infoPtr->numLists;
	TRACE("=> loop terminated\n");
	NEXT_INST_V(1, numLists + 2, 0);

    case INST_LMAP_COLLECT:
	/*
	 * This instruction is only issued by lmap. The stack is:
	 *   - result
	 *   - infoPtr
	 *   - loop counters
	 *   - valLists
	 *   - collecting obj (unshared)
	 * The instruction lappends the result to the collecting obj.
	 */

	tmpPtr = OBJ_AT_DEPTH(1);
	infoPtr = (ForeachInfo *)tmpPtr->internalRep.twoPtrValue.ptr1;
	numLists = infoPtr->numLists;
	TRACE_APPEND("=> appending to list at depth %" SIZEd "\n", 3 + numLists);

	objPtr = OBJ_AT_DEPTH(3 + numLists);
	Tcl_ListObjAppendElement(NULL, objPtr, OBJ_AT_TOS);
	NEXT_INST_F0(1, 1);
    }

    case INST_BEGIN_CATCH:
	/*
	 * Record start of the catch command with exception range index equal
	 * to the operand. Push the current stack depth onto the special catch
	 * stack.
	 */

	*(++catchTop) = (Tcl_Obj *)INT2PTR(CURR_DEPTH);
	TRACE("%u => catchTop=%" SIZEd ", stackTop=%" SIZEd "\n",
		TclGetUInt4AtPtr(pc + 1), (Tcl_Size)(catchTop - initCatchTop - 1),
		CURR_DEPTH);
	NEXT_INST_F0(5, 0);

    case INST_END_CATCH:
	catchTop--;
	DECACHE_STACK_INFO();
	Tcl_ResetResult(interp);
	CACHE_STACK_INFO();
	result = TCL_OK;
	TRACE("=> catchTop=%" SIZEd "\n", (Tcl_Size)(catchTop - initCatchTop - 1));
	NEXT_INST_F0(1, 0);

    case INST_PUSH_RESULT:
	TRACE("=> ");
	objResultPtr = Tcl_GetObjResult(interp);
	TRACE_APPEND_OBJ(objResultPtr);

	/*
	 * See the comments at INST_INVOKE_STK
	 */

	TclNewObj(objPtr);
	Tcl_IncrRefCount(objPtr);
	iPtr->objResultPtr = objPtr;
	NEXT_INST_F(1, 0, -1);

    case INST_PUSH_RETURN_CODE:
	TclNewIntObj(objResultPtr, result);
	TRACE("=> %u\n", result);
	NEXT_INST_F(1, 0, 1);

    case INST_PUSH_RETURN_OPTIONS:
	TRACE("=> ");
	DECACHE_STACK_INFO();
	objResultPtr = Tcl_GetReturnOptions(interp, result);
	CACHE_STACK_INFO();
	TRACE_APPEND_OBJ(objResultPtr);
	NEXT_INST_F(1, 0, 1);

#ifndef REMOVE_DEPRECATED_OPCODES
    case INST_RETURN_CODE_BRANCH: {
	int code;

	DEPRECATED_OPCODE_MARK(INST_RETURN_CODE_BRANCH);
	if (TclGetIntFromObj(NULL, OBJ_AT_TOS, &code) != TCL_OK) {
	    Tcl_Panic("INST_RETURN_CODE_BRANCH: TOS not a return code!");
	}
	if (code == TCL_OK) {
	    Tcl_Panic("INST_RETURN_CODE_BRANCH: TOS is TCL_OK!");
	}
	if (code < TCL_ERROR || code > TCL_CONTINUE) {
	    code = TCL_CONTINUE + 1;
	}
	TRACE("\"%s\" => jump offset %d\n", O2S(OBJ_AT_TOS), 2*code - 1);
	NEXT_INST_F0(2*code - 1, 1);
    }
#endif

    case INST_ERROR_PREFIX_EQ: {
	/*
	 * A special equality operator for errorcode prefix matching in
	 * try/trap. Skips checking for abstract lists and takes no care about
	 * whether one list is a sublist of the other; that's never the case as
	 * the [try] compiler deduplicates. That lets us get the elements of
	 * each list just once.
	 */

	Tcl_Obj **aObjv, **bObjv;
	Tcl_Size aObjc, bObjc, cmpLen;

	cmpLen = TclGetUInt4AtPtr(pc + 1);
	value2Ptr = OBJ_AT_TOS;
	valuePtr = OBJ_UNDER_TOS;
	TRACE("\"%.20s\" \"%.20s\" %u => ",
		O2S(valuePtr), O2S(value2Ptr), (unsigned) cmpLen);
	if (TclListObjGetElements(interp, valuePtr, &aObjc, &aObjv) != TCL_OK) {
	    TRACE_ERROR(interp);
	    goto gotError;
	}
	if (TclListObjGetElements(interp, value2Ptr, &bObjc, &bObjv) != TCL_OK) {
	    TRACE_ERROR(interp);
	    goto gotError;
	}

	int match = 1;
	for (int index = 0; index < cmpLen && match; index++) {
	    Tcl_Obj *a = ((Tcl_Size) index < aObjc) ? aObjv[index] : NULL;
	    Tcl_Obj *b = ((Tcl_Size) index < bObjc) ? bObjv[index] : NULL;
	    if (a && b) {
		match = TclStringCmp(a, b, 1, 0, -1) == 0;
	    } else if (a) {
		match = TclGetString(a)[0] == '\0';
	    } else if (b) {
		match = TclGetString(b)[0] == '\0';
	    }
	}
	TRACE_APPEND("%d\n", match ? 1 : 0);
	JUMP_PEEPHOLE_F(match ? 1 : 0, 5, 2);
    }

    /*
     * -----------------------------------------------------------------
     *	   Start of dictionary-related instructions.
     */

    {
	int allocateDict, done, allocdict;
	Tcl_Obj *dictPtr, *statePtr, *keyPtr, *listPtr, *varNamePtr, *keysPtr;
	Tcl_Obj *emptyPtr, **keyPtrPtr;
	Tcl_DictSearch *searchPtr;
	DictUpdateInfo *duiPtr;

    case INST_DICT_VERIFY: {
	Tcl_Size size;
	dictPtr = OBJ_AT_TOS;
	TRACE("\"%.30s\" => ", O2S(dictPtr));
	if (Tcl_DictObjSize(interp, dictPtr, &size) != TCL_OK) {
	    TRACE_APPEND("ERROR verifying dictionary nature of \"%.30s\": %s\n",
		    O2S(dictPtr), O2S(Tcl_GetObjResult(interp)));
	    goto gotError;
	}
	TRACE_APPEND("OK\n");
	NEXT_INST_F0(1, 1);
    }

    case INST_DICT_EXISTS: {
	int found;

	numArgs = TclGetUInt4AtPtr(pc + 1);
	TRACE("%u => ", (unsigned)numArgs);
	dictPtr = OBJ_AT_DEPTH(numArgs);
	if (numArgs > 1) {
	    dictPtr = TclTraceDictPath(NULL, dictPtr, numArgs-1,
		    &OBJ_AT_DEPTH(numArgs-1), DICT_PATH_EXISTS);
	    if (dictPtr == NULL || dictPtr == DICT_PATH_NON_EXISTENT) {
		found = 0;
		goto afterDictExists;
	    }
	}
	if (Tcl_DictObjGet(NULL, dictPtr, OBJ_AT_TOS,
		&objResultPtr) == TCL_OK) {
	    found = (objResultPtr ? 1 : 0);
	} else {
	    found = 0;
	}
    afterDictExists:
	TRACE_APPEND("%d\n", found);

	/*
	 * The INST_DICT_EXISTS instruction is usually followed by a
	 * conditional jump, so we can take advantage of this to do some
	 * peephole optimization (note that we're careful to not close out
	 * someone doing something else).
	 */

	JUMP_PEEPHOLE_V(found, 5, numArgs + 1);
    }
    case INST_DICT_PUT:
	dictPtr = OBJ_AT_DEPTH(2);
	TRACE("\"%.30s\" \"%.30s\" \"%.30s\" => ",
		O2S(dictPtr), O2S(OBJ_UNDER_TOS), O2S(OBJ_AT_TOS));
	allocateDict = Tcl_IsShared(dictPtr);
	if (allocateDict) {
	    dictPtr = Tcl_DuplicateObj(dictPtr);
	}
	if (Tcl_DictObjPut(interp, dictPtr, OBJ_UNDER_TOS, OBJ_AT_TOS) != TCL_OK) {
	    Tcl_BounceRefCount(dictPtr);
	    TRACE_ERROR(interp);
	    goto gotError;
	}
	TRACE_APPEND_OBJ(dictPtr);
	if (allocateDict) {
	    objResultPtr = dictPtr;
	    NEXT_INST_V(1, 3, 1);
	} else {
	    NEXT_INST_F0(1, 2);
	}
    case INST_DICT_REMOVE:
	dictPtr = OBJ_UNDER_TOS;
	TRACE("\"%.30s\" \"%.30s\" => ", O2S(dictPtr), O2S(OBJ_AT_TOS));
	allocateDict = Tcl_IsShared(dictPtr);
	if (allocateDict) {
	    dictPtr = Tcl_DuplicateObj(dictPtr);
	}
	if (Tcl_DictObjRemove(interp, dictPtr, OBJ_AT_TOS) != TCL_OK) {
	    Tcl_BounceRefCount(dictPtr);
	    TRACE_ERROR(interp);
	    goto gotError;
	}
	TRACE_APPEND_OBJ(dictPtr);
	if (allocateDict) {
	    objResultPtr = dictPtr;
	    NEXT_INST_F(1, 2, 1);
	} else {
	    NEXT_INST_F0(1, 1);
	}
    case INST_DICT_GET:
	numArgs = TclGetUInt4AtPtr(pc + 1);
	TRACE("%u => ", (unsigned)numArgs);
	dictPtr = OBJ_AT_DEPTH(numArgs);
	if (numArgs > 1) {
	    dictPtr = TclTraceDictPath(interp, dictPtr, numArgs - 1,
		    &OBJ_AT_DEPTH(numArgs - 1), DICT_PATH_READ);
	    if (dictPtr == NULL) {
		TRACE_APPEND(
			"ERROR tracing dictionary path into \"%.30s\": %s\n",
			O2S(OBJ_AT_DEPTH(numArgs)),
			O2S(Tcl_GetObjResult(interp)));
		goto gotError;
	    }
	}
	if (Tcl_DictObjGet(interp, dictPtr, OBJ_AT_TOS,
		&objResultPtr) != TCL_OK) {
	    TRACE_APPEND("ERROR reading leaf dictionary key \"%.30s\": %s\n",
		    O2S(OBJ_AT_TOS), O2S(Tcl_GetObjResult(interp)));
	    goto gotError;
	}
	if (!objResultPtr) {
	    TclPrintfResult(interp, "key \"%s\" not known in dictionary",
		    TclGetString(OBJ_AT_TOS));
	    DECACHE_STACK_INFO();
	    TclSetErrorCode(interp, "TCL", "LOOKUP", "DICT",
		    TclGetString(OBJ_AT_TOS));
	    CACHE_STACK_INFO();
	    TRACE_APPEND("ERROR leaf dictionary key \"%.30s\" absent: %s\n",
		    O2S(OBJ_AT_TOS), O2S(Tcl_GetObjResult(interp)));
	    goto gotError;
	}
	TRACE_APPEND_OBJ(objResultPtr);
	NEXT_INST_V(5, numArgs + 1, 1);
    case INST_DICT_GET_DEF:
	numArgs = TclGetUInt4AtPtr(pc + 1);
	TRACE("%u => ", (unsigned)numArgs);
	dictPtr = OBJ_AT_DEPTH(numArgs+1);
	if (numArgs > 1) {
	    dictPtr = TclTraceDictPath(interp, dictPtr, numArgs-1,
		    &OBJ_AT_DEPTH(numArgs), DICT_PATH_EXISTS);
	    if (dictPtr == NULL) {
		TRACE_APPEND(
			"ERROR tracing dictionary path into \"%.30s\": %s\n",
			O2S(OBJ_AT_DEPTH(numArgs + 1)),
			O2S(Tcl_GetObjResult(interp)));
		goto gotError;
	    } else if (dictPtr == DICT_PATH_NON_EXISTENT) {
		goto dictGetDefUseDefault;
	    }
	}
	if (Tcl_DictObjGet(interp, dictPtr, OBJ_UNDER_TOS,
		&objResultPtr) != TCL_OK) {
	    TRACE_APPEND("ERROR reading leaf dictionary key \"%.30s\": %s\n",
		    O2S(dictPtr), O2S(Tcl_GetObjResult(interp)));
	    goto gotError;
	} else if (!objResultPtr) {
	dictGetDefUseDefault:
	    objResultPtr = OBJ_AT_TOS;
	}
	TRACE_APPEND_OBJ(objResultPtr);
	NEXT_INST_V(5, numArgs + 2, 1);

    case INST_DICT_SET:
    case INST_DICT_UNSET:
    case INST_DICT_INCR_IMM:
	numArgs = TclGetUInt4AtPtr(pc + 1);
	varIdx = TclGetUInt4AtPtr(pc + 5);

	varPtr = LOCAL(varIdx);
	while (TclIsVarLink(varPtr)) {
	    varPtr = varPtr->value.linkPtr;
	}
	TRACE("%u %u => ", (unsigned)numArgs, (unsigned)varIdx);
	if (TclIsVarDirectReadable(varPtr)) {
	    dictPtr = varPtr->value.objPtr;
	} else {
	    DECACHE_STACK_INFO();
	    dictPtr = TclPtrGetVarIdx(interp, varPtr, NULL, NULL, NULL, 0,
		    varIdx);
	    CACHE_STACK_INFO();
	}
	if (dictPtr == NULL) {
	    TclNewObj(dictPtr);
	    allocateDict = 1;
	} else {
	    allocateDict = Tcl_IsShared(dictPtr);
	    if (allocateDict) {
		dictPtr = Tcl_DuplicateObj(dictPtr);
	    }
	}

	switch (*pc) {
	case INST_DICT_SET:
	    cleanup = numArgs + 1;
	    result = Tcl_DictObjPutKeyList(interp, dictPtr, numArgs,
		    &OBJ_AT_DEPTH(numArgs), OBJ_AT_TOS);
	    break;
	case INST_DICT_INCR_IMM: {
	    int increment = TclGetInt4AtPtr(pc + 1);
	    cleanup = 1;
	    result = Tcl_DictObjGet(interp, dictPtr, OBJ_AT_TOS, &valuePtr);
	    if (result != TCL_OK) {
		break;
	    }
	    if (valuePtr == NULL) {
		Tcl_DictObjPut(NULL, dictPtr, OBJ_AT_TOS, Tcl_NewWideIntObj(increment));
	    } else {
		TclNewIntObj(value2Ptr, increment);
		if (Tcl_IsShared(valuePtr)) {
		    valuePtr = Tcl_DuplicateObj(valuePtr);
		    Tcl_DictObjPut(NULL, dictPtr, OBJ_AT_TOS, valuePtr);
		}
		result = TclIncrObj(interp, valuePtr, value2Ptr);
		if (result == TCL_OK) {
		    TclInvalidateStringRep(dictPtr);
		}
		Tcl_BounceRefCount(value2Ptr);
	    }
	    break;
	}
	case INST_DICT_UNSET:
	    cleanup = numArgs;
	    result = Tcl_DictObjRemoveKeyList(interp, dictPtr, numArgs,
		    &OBJ_AT_DEPTH(numArgs - 1));
	    break;
	default:
	    TCL_UNREACHABLE();
	}

	if (result != TCL_OK) {
	    if (allocateDict) {
		TclDecrRefCount(dictPtr);
	    }
	    TRACE_APPEND("ERROR updating dictionary: %s\n",
		    O2S(Tcl_GetObjResult(interp)));
	    goto checkForCatch;
	}

	if (TclIsVarDirectWritable(varPtr)) {
	    if (allocateDict) {
		value2Ptr = varPtr->value.objPtr;
		Tcl_IncrRefCount(dictPtr);
		if (value2Ptr != NULL) {
		    TclDecrRefCount(value2Ptr);
		}
		varPtr->value.objPtr = dictPtr;
	    }
	    objResultPtr = dictPtr;
	} else {
	    Tcl_IncrRefCount(dictPtr);
	    DECACHE_STACK_INFO();
	    objResultPtr = TclPtrSetVarIdx(interp, varPtr, NULL, NULL, NULL,
		    dictPtr, TCL_LEAVE_ERR_MSG, varIdx);
	    CACHE_STACK_INFO();
	    TclDecrRefCount(dictPtr);
	    if (objResultPtr == NULL) {
		TRACE_ERROR(interp);
		goto gotError;
	    }
	}
#ifndef TCL_COMPILE_DEBUG
	if (pc[9] == INST_POP) {
	    NEXT_INST_V(10, cleanup, 0);
	}
#endif
	TRACE_APPEND_OBJ(objResultPtr);
	NEXT_INST_V(9, cleanup, 1);

    case INST_DICT_APPEND:
    case INST_DICT_LAPPEND:
	varIdx = TclGetUInt4AtPtr(pc + 1);
	varPtr = LOCAL(varIdx);
	while (TclIsVarLink(varPtr)) {
	    varPtr = varPtr->value.linkPtr;
	}
	TRACE("%u => ", (unsigned)varIdx);
	if (TclIsVarDirectReadable(varPtr)) {
	    dictPtr = varPtr->value.objPtr;
	} else {
	    DECACHE_STACK_INFO();
	    dictPtr = TclPtrGetVarIdx(interp, varPtr, NULL, NULL, NULL, 0,
		    varIdx);
	    CACHE_STACK_INFO();
	}
	if (dictPtr == NULL) {
	    TclNewObj(dictPtr);
	    allocateDict = 1;
	} else {
	    allocateDict = Tcl_IsShared(dictPtr);
	    if (allocateDict) {
		dictPtr = Tcl_DuplicateObj(dictPtr);
	    }
	}

	if (Tcl_DictObjGet(interp, dictPtr, OBJ_UNDER_TOS,
		&valuePtr) != TCL_OK) {
	    Tcl_BounceRefCount(dictPtr);
	    TRACE_ERROR(interp);
	    goto gotError;
	}

	/*
	 * Note that a non-existent key results in a NULL valuePtr, which is a
	 * case handled separately below. What we *can* say at this point is
	 * that the write-back will always succeed.
	 */

	switch (*pc) {
	case INST_DICT_APPEND:
	    if (valuePtr == NULL) {
		Tcl_DictObjPut(NULL, dictPtr, OBJ_UNDER_TOS, OBJ_AT_TOS);
	    } else if (Tcl_IsShared(valuePtr)) {
		valuePtr = Tcl_DuplicateObj(valuePtr);
		Tcl_AppendObjToObj(valuePtr, OBJ_AT_TOS);
		Tcl_DictObjPut(NULL, dictPtr, OBJ_UNDER_TOS, valuePtr);
	    } else {
		Tcl_AppendObjToObj(valuePtr, OBJ_AT_TOS);

		/*
		 * Must invalidate the string representation of dictionary
		 * here because we have directly updated the internal
		 * representation; if we don't, callers could see the wrong
		 * string rep despite the internal version of the dictionary
		 * having the correct value. [Bug 3079830]
		 */

		TclInvalidateStringRep(dictPtr);
	    }
	    break;
	case INST_DICT_LAPPEND:
	    /*
	     * More complex because list-append can fail.
	     */

	    if (valuePtr == NULL) {
		Tcl_DictObjPut(NULL, dictPtr, OBJ_UNDER_TOS,
			Tcl_NewListObj(1, &OBJ_AT_TOS));
	    } else if (Tcl_IsShared(valuePtr)) {
		valuePtr = Tcl_DuplicateObj(valuePtr);
		if (Tcl_ListObjAppendElement(interp, valuePtr,
			OBJ_AT_TOS) != TCL_OK) {
		    TclDecrRefCount(valuePtr);
		    Tcl_BounceRefCount(dictPtr);
		    TRACE_ERROR(interp);
		    goto gotError;
		}
		Tcl_DictObjPut(NULL, dictPtr, OBJ_UNDER_TOS, valuePtr);
	    } else {
		if (Tcl_ListObjAppendElement(interp, valuePtr,
			OBJ_AT_TOS) != TCL_OK) {
		    Tcl_BounceRefCount(dictPtr);
		    TRACE_ERROR(interp);
		    goto gotError;
		}

		/*
		 * Must invalidate the string representation of dictionary
		 * here because we have directly updated the internal
		 * representation; if we don't, callers could see the wrong
		 * string rep despite the internal version of the dictionary
		 * having the correct value. [Bug 3079830]
		 */

		TclInvalidateStringRep(dictPtr);
	    }
	    break;
	default:
	    TCL_UNREACHABLE();
	}

	if (TclIsVarDirectWritable(varPtr)) {
	    if (allocateDict) {
		value2Ptr = varPtr->value.objPtr;
		Tcl_IncrRefCount(dictPtr);
		if (value2Ptr != NULL) {
		    TclDecrRefCount(value2Ptr);
		}
		varPtr->value.objPtr = dictPtr;
	    }
	    objResultPtr = dictPtr;
	} else {
	    Tcl_IncrRefCount(dictPtr);
	    DECACHE_STACK_INFO();
	    objResultPtr = TclPtrSetVarIdx(interp, varPtr, NULL, NULL, NULL,
		    dictPtr, TCL_LEAVE_ERR_MSG, varIdx);
	    CACHE_STACK_INFO();
	    TclDecrRefCount(dictPtr);
	    if (objResultPtr == NULL) {
		TRACE_ERROR(interp);
		goto gotError;
	    }
	}
#ifndef TCL_COMPILE_DEBUG
	if (pc[5] == INST_POP) {
	    NEXT_INST_F0(6, 2);
	}
#endif
	TRACE_APPEND_OBJ(objResultPtr);
	NEXT_INST_F(5, 2, 1);

    case INST_DICT_FIRST:
	varIdx = TclGetUInt4AtPtr(pc + 1);
	TRACE("%u => ", (unsigned) varIdx);
	dictPtr = POP_OBJECT();
	searchPtr = (Tcl_DictSearch *)Tcl_Alloc(sizeof(Tcl_DictSearch));
	if (Tcl_DictObjFirst(interp, dictPtr, searchPtr, &keyPtr,
		&valuePtr, &done) != TCL_OK) {
	    /*
	     * dictPtr is no longer on the stack, and we're not
	     * moving it into the internalrep of an iterator.  We need
	     * to drop the refcount [Tcl Bug 9b352768e6].
	     */

	    Tcl_DecrRefCount(dictPtr);
	    Tcl_Free(searchPtr);
	    TRACE_ERROR(interp);
	    goto gotError;
	}
	{
	    Tcl_ObjInternalRep ir;
	    TclNewObj(statePtr);
	    ir.twoPtrValue.ptr1 = searchPtr;
	    ir.twoPtrValue.ptr2 = dictPtr;
	    Tcl_StoreInternalRep(statePtr, &dictIteratorType, &ir);
	}
	varPtr = LOCAL(varIdx);
	if (varPtr->value.objPtr) {
	    if (TclHasInternalRep(varPtr->value.objPtr, &dictIteratorType)) {
		Tcl_Panic("mis-issued dictFirst!");
		TCL_UNREACHABLE();
	    }
	    TclDecrRefCount(varPtr->value.objPtr);
	}
	varPtr->value.objPtr = statePtr;
	Tcl_IncrRefCount(statePtr);
	goto pushDictIteratorResult;

    case INST_DICT_NEXT:
	varIdx = TclGetUInt4AtPtr(pc + 1);
	TRACE("%u => ", (unsigned)varIdx);
	statePtr = (*LOCAL(varIdx)).value.objPtr;
	{
	    const Tcl_ObjInternalRep *irPtr;

	    if (statePtr &&
		    (irPtr = TclFetchInternalRep(statePtr, &dictIteratorType))) {
		searchPtr = (Tcl_DictSearch *)irPtr->twoPtrValue.ptr1;
		Tcl_DictObjNext(searchPtr, &keyPtr, &valuePtr, &done);
	    } else {
		Tcl_Panic("mis-issued dictNext!");
		TCL_UNREACHABLE();
	    }
	}
    pushDictIteratorResult:
	if (done) {
	    TclNewObj(emptyPtr);
	    PUSH_OBJECT(emptyPtr);
	    PUSH_OBJECT(emptyPtr);
	} else {
	    PUSH_OBJECT(valuePtr);
	    PUSH_OBJECT(keyPtr);
	}
	TRACE_APPEND("\"%.30s\" \"%.30s\" %d\n",
		O2S(OBJ_UNDER_TOS), O2S(OBJ_AT_TOS), done);

	/*
	 * The INST_DICT_FIRST and INST_DICT_NEXT instructions are always
	 * followed by a conditional jump, so we can take advantage of this to
	 * do some peephole optimization (note that we're careful to not close
	 * out someone doing something else).
	 */

	JUMP_PEEPHOLE_F(done, 5, 0);

    case INST_DICT_UPDATE_START:
	varIdx = TclGetUInt4AtPtr(pc + 1);
	tblIdx = TclGetUInt4AtPtr(pc + 5);
	TRACE("%u %u => ", (unsigned)varIdx, tblIdx);
	varPtr = LOCAL(varIdx);
	duiPtr = (DictUpdateInfo *)codePtr->auxDataArrayPtr[tblIdx].clientData;
	while (TclIsVarLink(varPtr)) {
	    varPtr = varPtr->value.linkPtr;
	}
	if (TclIsVarDirectReadable(varPtr)) {
	    dictPtr = varPtr->value.objPtr;
	} else {
	    DECACHE_STACK_INFO();
	    dictPtr = TclPtrGetVarIdx(interp, varPtr, NULL, NULL, NULL,
		    TCL_LEAVE_ERR_MSG, varIdx);
	    CACHE_STACK_INFO();
	    if (dictPtr == NULL) {
		TRACE_ERROR(interp);
		goto gotError;
	    }
	}
	Tcl_IncrRefCount(dictPtr);
	if (TclListObjGetElements(interp, OBJ_AT_TOS, &length,
		&keyPtrPtr) != TCL_OK) {
	    TRACE_ERROR(interp);
	    goto gotError;
	}
	if (length != duiPtr->length) {
	    Tcl_Panic("dictUpdateStart argument length mismatch");
	    TCL_UNREACHABLE();
	}
	for (Tcl_Size i=0 ; i<length ; i++) {
	    if (Tcl_DictObjGet(interp, dictPtr, keyPtrPtr[i],
		    &valuePtr) != TCL_OK) {
		TRACE_ERROR(interp);
		Tcl_DecrRefCount(dictPtr);
		goto gotError;
	    }
	    varPtr = LOCAL(duiPtr->varIndices[i]);
	    while (TclIsVarLink(varPtr)) {
		varPtr = varPtr->value.linkPtr;
	    }
	    DECACHE_STACK_INFO();
	    if (valuePtr == NULL) {
		TclObjUnsetVar2(interp,
			localName(iPtr->varFramePtr, duiPtr->varIndices[i]),
			NULL, 0);
	    } else if (TclPtrSetVarIdx(interp, varPtr, NULL, NULL, NULL,
		    valuePtr, TCL_LEAVE_ERR_MSG,
		    duiPtr->varIndices[i]) == NULL) {
		CACHE_STACK_INFO();
		TRACE_ERROR(interp);
		Tcl_DecrRefCount(dictPtr);
		goto gotError;
	    }
	    CACHE_STACK_INFO();
	}
	TclDecrRefCount(dictPtr);
	TRACE_APPEND("OK\n");
	NEXT_INST_F0(9, 0);

    case INST_DICT_UPDATE_END:
	varIdx = TclGetUInt4AtPtr(pc + 1);
	tblIdx = TclGetUInt4AtPtr(pc + 5);
	TRACE("%u %u => ", (unsigned)varIdx, tblIdx);
	varPtr = LOCAL(varIdx);
	duiPtr = (DictUpdateInfo *)codePtr->auxDataArrayPtr[tblIdx].clientData;
	while (TclIsVarLink(varPtr)) {
	    varPtr = varPtr->value.linkPtr;
	}
	if (TclIsVarDirectReadable(varPtr)) {
	    dictPtr = varPtr->value.objPtr;
	} else {
	    DECACHE_STACK_INFO();
	    dictPtr = TclPtrGetVarIdx(interp, varPtr, NULL, NULL, NULL, 0,
		    varIdx);
	    CACHE_STACK_INFO();
	}
	if (dictPtr == NULL) {
	    TRACE_APPEND("storage was unset\n");
	    NEXT_INST_F0(9, 1);
	}
	if (Tcl_DictObjSize(interp, dictPtr, &length) != TCL_OK
		|| TclListObjGetElements(interp, OBJ_AT_TOS, &length,
			&keyPtrPtr) != TCL_OK) {
	    TRACE_ERROR(interp);
	    goto gotError;
	}
	allocdict = Tcl_IsShared(dictPtr);
	if (allocdict) {
	    dictPtr = Tcl_DuplicateObj(dictPtr);
	}
	if (length > 0) {
	    TclInvalidateStringRep(dictPtr);
	}
	for (Tcl_Size i=0 ; i<length ; i++) {
	    Var *var2Ptr = LOCAL(duiPtr->varIndices[i]);

	    while (TclIsVarLink(var2Ptr)) {
		var2Ptr = var2Ptr->value.linkPtr;
	    }
	    if (TclIsVarDirectReadable(var2Ptr)) {
		valuePtr = var2Ptr->value.objPtr;
	    } else {
		DECACHE_STACK_INFO();
		valuePtr = TclPtrGetVarIdx(interp, var2Ptr, NULL, NULL, NULL,
			0, duiPtr->varIndices[i]);
		CACHE_STACK_INFO();
	    }
	    if (valuePtr == NULL) {
		Tcl_DictObjRemove(interp, dictPtr, keyPtrPtr[i]);
	    } else if (dictPtr == valuePtr) {
		Tcl_DictObjPut(interp, dictPtr, keyPtrPtr[i],
			Tcl_DuplicateObj(valuePtr));
	    } else {
		Tcl_DictObjPut(interp, dictPtr, keyPtrPtr[i], valuePtr);
	    }
	}
	if (TclIsVarDirectWritable(varPtr)) {
	    Tcl_IncrRefCount(dictPtr);
	    TclDecrRefCount(varPtr->value.objPtr);
	    varPtr->value.objPtr = dictPtr;
	} else {
	    DECACHE_STACK_INFO();
	    objResultPtr = TclPtrSetVarIdx(interp, varPtr, NULL, NULL, NULL,
		    dictPtr, TCL_LEAVE_ERR_MSG, varIdx);
	    CACHE_STACK_INFO();
	    if (objResultPtr == NULL) {
		if (allocdict) {
		    TclDecrRefCount(dictPtr);
		}
		TRACE_ERROR(interp);
		goto gotError;
	    }
	}
	TRACE_APPEND("written back\n");
	NEXT_INST_F0(9, 1);

    case INST_DICT_EXPAND:
	dictPtr = OBJ_UNDER_TOS;
	listPtr = OBJ_AT_TOS;
	TRACE("\"%.30s\" \"%.30s\" =>", O2S(dictPtr), O2S(listPtr));
	if (TclListObjGetElements(interp, listPtr, &objc, &objv) != TCL_OK) {
	    TRACE_ERROR(interp);
	    goto gotError;
	}
	objResultPtr = TclDictWithInit(interp, dictPtr, objc, objv);
	if (objResultPtr == NULL) {
	    TRACE_ERROR(interp);
	    goto gotError;
	}
	TRACE_APPEND_OBJ(objResultPtr);
	NEXT_INST_F(1, 2, 1);

    case INST_DICT_RECOMBINE_STK:
	keysPtr = POP_OBJECT();
	varNamePtr = OBJ_UNDER_TOS;
	listPtr = OBJ_AT_TOS;
	TRACE("\"%.30s\" \"%.30s\" \"%.30s\" => ",
		O2S(varNamePtr), O2S(valuePtr), O2S(keysPtr));
	if (TclListObjGetElements(interp, listPtr, &objc, &objv) != TCL_OK) {
	    TRACE_ERROR(interp);
	    TclDecrRefCount(keysPtr);
	    goto gotError;
	}
	varPtr = TclObjLookupVarEx(interp, varNamePtr, NULL,
		TCL_LEAVE_ERR_MSG, "set", 1, 1, &arrayPtr);
	if (varPtr == NULL) {
	    TRACE_ERROR(interp);
	    TclDecrRefCount(keysPtr);
	    goto gotError;
	}
	DECACHE_STACK_INFO();
	result = TclDictWithFinish(interp, varPtr, arrayPtr, varNamePtr, NULL, -1,
		objc, objv, keysPtr);
	CACHE_STACK_INFO();
	TclDecrRefCount(keysPtr);
	if (result != TCL_OK) {
	    TRACE_ERROR(interp);
	    goto gotError;
	}
	TRACE_APPEND("OK\n");
	NEXT_INST_F0(1, 2);

    case INST_DICT_RECOMBINE_IMM:
	varIdx = TclGetUInt4AtPtr(pc + 1);
	listPtr = OBJ_UNDER_TOS;
	keysPtr = OBJ_AT_TOS;
	varPtr = LOCAL(varIdx);
	TRACE("%u <- \"%.30s\" \"%.30s\" => ", (unsigned)varIdx, O2S(valuePtr),
		O2S(keysPtr));
	if (TclListObjGetElements(interp, listPtr, &objc, &objv) != TCL_OK) {
	    TRACE_ERROR(interp);
	    goto gotError;
	}
	while (TclIsVarLink(varPtr)) {
	    varPtr = varPtr->value.linkPtr;
	}
	DECACHE_STACK_INFO();
	result = TclDictWithFinish(interp, varPtr, NULL, NULL, NULL, varIdx,
		objc, objv, keysPtr);
	CACHE_STACK_INFO();
	if (result != TCL_OK) {
	    TRACE_ERROR(interp);
	    goto gotError;
	}
	TRACE_APPEND("OK\n");
	NEXT_INST_F0(5, 2);
    }

    /*
     *	   End of dictionary-related instructions.
     * -----------------------------------------------------------------
     */

    case INST_CLOCK_READ: {	/* Read the wall clock */
	Tcl_WideInt wval;
	Tcl_Time now;
	unsigned param = TclGetUInt1AtPtr(pc + 1);
	TRACE("%u => ", param);
	switch (param) {
	case CLOCK_READ_CLICKS:
#ifdef TCL_WIDE_CLICKS
	    wval = TclpGetWideClicks();
#else
	    wval = (Tcl_WideInt)TclpGetClicks();
#endif
	    break;
	case CLOCK_READ_MICROS:
	    Tcl_GetTime(&now);
	    wval = (Tcl_WideInt)now.sec * 1000000 + now.usec;
	    break;
	case CLOCK_READ_MILLIS:
	    Tcl_GetTime(&now);
	    wval = (Tcl_WideInt)now.sec * 1000 + now.usec / 1000;
	    break;
	case CLOCK_READ_SECS:
	    Tcl_GetTime(&now);
	    wval = (Tcl_WideInt)now.sec;
	    break;
	default:
	    Tcl_Panic("clockRead instruction with unknown clock#");
	    TCL_UNREACHABLE();
	}
	TclNewIntObj(objResultPtr, wval);
	TRACE_APPEND_OBJ(objResultPtr);
	NEXT_INST_F(2, 0, 1);
    }

    default:
	Tcl_Panic("TclNRExecuteByteCode: unrecognized opCode %u", *pc);
    } /* end of switch on opCode */

    /*
     * Block for variables needed to process exception returns.
     */

    {
	ExceptionRange *rangePtr;
				/* Points to closest loop or catch exception
				 * range enclosing the pc. Used by various
				 * instructions and processCatch to process
				 * break, continue, and errors. */
	const char *bytes;

	/*
	 * An external evaluation (INST_INVOKE or INST_EVAL) returned
	 * something different from TCL_OK, or else INST_BREAK or
	 * INST_CONTINUE were called.
	 */

    processExceptionReturn:
#ifdef TCL_COMPILE_DEBUG
	switch (*pc) {
#ifndef REMOVE_DEPRECATED_OPCODES
	case INST_INVOKE_STK1:
	    numArgs = TclGetUInt1AtPtr(pc + 1);
	    TRACE("%u => ... after \"%.20s\": ", (unsigned)numArgs, cmdNameBuf);
	    break;
#endif // REMOVE_DEPRECATED_OPCODES
	case INST_INVOKE_STK:
	    numArgs = TclGetUInt4AtPtr(pc + 1);
	    TRACE("%u => ... after \"%.20s\": ", (unsigned)numArgs, cmdNameBuf);
	    break;
	case INST_INVOKE_EXPANDED:
	    TRACE(" => ... after \"%.20s\": ", cmdNameBuf);
	    break;
	case INST_EVAL_STK:
	    /*
	     * Note that the object at stacktop has to be used before doing
	     * the cleanup.
	     */

	    TRACE("\"%.30s\" => ", O2S(OBJ_AT_TOS));
	    break;
	default:
	    TRACE("=> ");
	}
#endif
	if ((result == TCL_CONTINUE) || (result == TCL_BREAK)) {
	    rangePtr = GetExceptRangeForPc(pc, result, codePtr);
	    if (rangePtr == NULL) {
		TRACE_APPEND("no encl. loop or catch, returning %s\n",
			StringForResultCode(result));
		goto abnormalReturn;
	    }
	    if (rangePtr->type == CATCH_EXCEPTION_RANGE) {
		TRACE_APPEND("%s ...\n", StringForResultCode(result));
		goto processCatch;
	    }
	    while (cleanup--) {
		valuePtr = POP_OBJECT();
		TclDecrRefCount(valuePtr);
	    }
	    if (result == TCL_BREAK) {
		result = TCL_OK;
		pc = (codePtr->codeStart + rangePtr->breakOffset);
		TRACE_APPEND("%s, range at %" SIZEd ", new pc %" SIZEd "\n",
			StringForResultCode(result),
			rangePtr->codeOffset, rangePtr->breakOffset);
		NEXT_INST_F0(0, 0);
	    }
	    if (rangePtr->continueOffset == TCL_INDEX_NONE) {
		TRACE_APPEND("%s, loop w/o continue, checking for catch\n",
			StringForResultCode(result));
		goto checkForCatch;
	    }
	    result = TCL_OK;
	    pc = (codePtr->codeStart + rangePtr->continueOffset);
	    TRACE_APPEND("%s, range at %" SIZEd ", new pc %" SIZEd "\n",
		    StringForResultCode(result),
		    rangePtr->codeOffset, rangePtr->continueOffset);
	    NEXT_INST_F0(0, 0);
	}
#ifdef TCL_COMPILE_DEBUG
	if (traceInstructions) {
	    objPtr = Tcl_GetObjResult(interp);
	    if ((result != TCL_ERROR) && (result != TCL_RETURN)) {
		TRACE_APPEND("OTHER RETURN CODE %d, result=\"%.30s\"\n ",
			result, O2S(objPtr));
	    } else {
		TRACE_APPEND("%s, result=\"%.30s\"\n",
			StringForResultCode(result), O2S(objPtr));
	    }
	}
#endif
	goto checkForCatch;

	/*
	 * Division by zero in an expression. Control only reaches this point
	 * by "goto divideByZero".
	 */

    divideByZero:
	TclPrintfResult(interp, "divide by zero");
	DECACHE_STACK_INFO();
	TclSetErrorCode(interp, "ARITH", "DIVZERO", "divide by zero");
	CACHE_STACK_INFO();
	goto gotError;

    outOfMemory:
	TclPrintfResult(interp, "out of memory");
	DECACHE_STACK_INFO();
	TclSetErrorCode(interp, "ARITH", "OUTOFMEMORY", "out of memory");
	CACHE_STACK_INFO();
	goto gotError;

	/*
	 * Exponentiation of zero by negative number in an expression. Control
	 * only reaches this point by "goto exponOfZero".
	 */

    exponOfZero:
	TclPrintfResult(interp, "exponentiation of zero by negative power");
	DECACHE_STACK_INFO();
	TclSetErrorCode(interp, "ARITH", "DOMAIN",
		"exponentiation of zero by negative power");
	CACHE_STACK_INFO();

	/*
	 * Almost all error paths feed through here rather than assigning to
	 * result themselves (for a small but consistent saving).
	 */

    gotError:
	result = TCL_ERROR;

	/*
	 * Execution has generated an "exception" such as TCL_ERROR. If the
	 * exception is an error, record information about what was being
	 * executed when the error occurred. Find the closest enclosing catch
	 * range, if any. If no enclosing catch range is found, stop execution
	 * and return the "exception" code.
	 */

    checkForCatch:
	if (iPtr->execEnvPtr->rewind) {
	    goto abnormalReturn;
	}
	if ((result == TCL_ERROR) && !(iPtr->flags & ERR_ALREADY_LOGGED)) {
	    const unsigned char *pcBeg;
	    Tcl_Size xxx1length;

	    bytes = GetSrcInfoForPc(pc, codePtr, &xxx1length, &pcBeg, NULL);
	    DECACHE_STACK_INFO();
	    TclLogCommandInfo(interp, codePtr->source, bytes,
		    bytes ? xxx1length : 0, pcBeg, tosPtr);
	    CACHE_STACK_INFO();
	}
	iPtr->flags &= ~ERR_ALREADY_LOGGED;

	/*
	 * Clear all expansions that may have started after the last
	 * INST_BEGIN_CATCH.
	 */

	while (auxObjList) {
	    if ((catchTop != initCatchTop)
		    && (PTR2INT(*catchTop) >
			PTR2INT(auxObjList->internalRep.twoPtrValue.ptr2))) {
		break;
	    }
	    POP_TAUX_OBJ();
	}

	/*
	 * We must not catch if the script in progress has been canceled with
	 * the TCL_CANCEL_UNWIND flag. Instead, it blows outwards until we
	 * either hit another interpreter (presumably where the script in
	 * progress has not been canceled) or we get to the top-level. We do
	 * NOT modify the interpreter result here because we know it will
	 * already be set prior to vectoring down to this point in the code.
	 */

	if (TclCanceled(iPtr) && (Tcl_Canceled(interp, 0) == TCL_ERROR)) {
#ifdef TCL_COMPILE_DEBUG
	    if (traceInstructions) {
		fprintf(stdout, "   ... cancel with unwind, returning %s\n",
			StringForResultCode(result));
	    }
#endif
	    goto abnormalReturn;
	}

	/*
	 * We must not catch an exceeded limit. Instead, it blows outwards
	 * until we either hit another interpreter (presumably where the limit
	 * is not exceeded) or we get to the top-level.
	 */

	if (TclLimitExceeded(iPtr->limit)) {
#ifdef TCL_COMPILE_DEBUG
	    if (traceInstructions) {
		fprintf(stdout, "   ... limit exceeded, returning %s\n",
			StringForResultCode(result));
	    }
#endif
	    goto abnormalReturn;
	}
	if (catchTop == initCatchTop) {
#ifdef TCL_COMPILE_DEBUG
	    if (traceInstructions) {
		fprintf(stdout, "   ... no enclosing catch, returning %s\n",
			StringForResultCode(result));
	    }
#endif
	    goto abnormalReturn;
	}
	rangePtr = GetExceptRangeForPc(pc, TCL_ERROR, codePtr);
	if (rangePtr == NULL) {
	    /*
	     * This is only possible when compiling a [catch] that sends its
	     * script to INST_EVAL. Cannot correct the compiler without
	     * breaking compat with previous .tbc compiled scripts.
	     */

#ifdef TCL_COMPILE_DEBUG
	    if (traceInstructions) {
		fprintf(stdout, "   ... no enclosing catch, returning %s\n",
			StringForResultCode(result));
	    }
#endif
	    goto abnormalReturn;
	}

	/*
	 * A catch exception range (rangePtr) was found to handle an
	 * "exception". It was found either by checkForCatch just above or by
	 * an instruction during break, continue, or error processing. Jump to
	 * its catchOffset after unwinding the operand stack to the depth it
	 * had when starting to execute the range's catch command.
	 */

    processCatch:
	while (CURR_DEPTH > PTR2INT(*catchTop)) {
	    valuePtr = POP_OBJECT();
	    TclDecrRefCount(valuePtr);
	}
#ifdef TCL_COMPILE_DEBUG
	if (traceInstructions) {
	    fprintf(stdout, "  ... found catch at %" SIZEd ", catchTop=%" SIZEd ", "
		    "unwound to %" SIZEd ", new pc %" SIZEd "\n",
		    rangePtr->codeOffset, (Tcl_Size) (catchTop - initCatchTop - 1),
		    PTR2INT(*catchTop), rangePtr->catchOffset);
	}
#endif
	pc = (codePtr->codeStart + rangePtr->catchOffset);
	NEXT_INST_F0(0, 0);	/* Restart the execution loop at pc. */

	/*
	 * end of infinite loop dispatching on instructions.
	 */

	/*
	 * Done or abnormal return code. Restore the stack to state it had when
	 * starting to execute the ByteCode. Panic if the stack is below the
	 * initial level.
	 */

    abnormalReturn:
	TCL_DTRACE_INST_LAST();

	/*
	 * Clear all expansions and same-level NR calls.
	 *
	 * Note that expansion markers have a NULL type; avoid removing other
	 * markers.
	 */

	while (auxObjList) {
	    POP_TAUX_OBJ();
	}
	while (tosPtr > initTosPtr) {
	    objPtr = POP_OBJECT();
	    Tcl_DecrRefCount(objPtr);
	}

	if (tosPtr < initTosPtr) {
#ifdef TCL_COMPILE_DEBUG
	    fprintf(stderr,
		    "\nTclNRExecuteByteCode: abnormal return at pc %" SIZEd ": "
		    "stack top %" SIZEd " < entry stack top %d\n",
		    PC_REL, CURR_DEPTH, 0);
#endif
	    Tcl_Panic("TclNRExecuteByteCode execution failure: end stack top < start stack top");
	}
	CLANG_ASSERT(bcFramePtr);
    }

    iPtr->cmdFramePtr = bcFramePtr->nextPtr;
    TclReleaseByteCode(codePtr);
    TclStackFree(interp, TD);	/* free my stack */

    return result;

    /*
     * INST_START_CMD failure case removed where it doesn't bother that much
     *
     * Remark that if the interpreter is marked for deletion its compileEpoch
     * is modified, so that the epoch check also verifies that the interp is
     * not deleted. If no outside call has been made since the last check, it
     * is safe to omit the check.

     * case INST_START_CMD:
     */

  instStartCmdFailed:
    if (TclInterpReady(interp) == TCL_ERROR) {
	goto gotError;
    }

    /*
     * We used to switch to direct eval; for NRE-awareness we now compile and
     * eval the command so that this evaluation does not add a new TEBC
     * instance. Bug [2910748], bug [fa6bf38d07]
     *
     * TODO: recompile, search this command and eval a code starting from,
     * so that this evaluation does not add a new TEBC instance without
     * NRE-trampoline.
     */

    codePtr->flags |= TCL_BYTECODE_RECOMPILE;
    Tcl_Size xxx1length = 0;
    const char *bytes = GetSrcInfoForPc(pc, codePtr, &xxx1length, NULL, NULL);
    unsigned offset = TclGetUInt4AtPtr(pc + 1);
    pc += offset - 1;
    assert(bytes);
    PUSH_OBJECT(Tcl_NewStringObj(bytes, xxx1length));
    goto instEvalStk;
}

#undef codePtr
#undef iPtr
#undef bcFramePtr
#undef initCatchTop
#undef initTosPtr
#undef auxObjList
#undef catchTop
#undef TCONST
#undef esPtr

static int
FinalizeOONext(
    void *data[],
    Tcl_Interp *interp,
    int result)
{
    Interp *iPtr = (Interp *) interp;
    CallContext *contextPtr = (CallContext *)data[1];

    /*
     * Reset the variable lookup frame.
     */

    iPtr->varFramePtr = (CallFrame *)data[0];

    /*
     * Restore the call chain context index as we've finished the inner invoke
     * and want to operate in the outer context again.
     */

    contextPtr->index = PTR2INT(data[2]);
    contextPtr->skip = PTR2INT(data[3]);
    contextPtr->oPtr->flags &= ~FILTER_HANDLING;
    return result;
}

static int
FinalizeOONextFilter(
    void *data[],
    Tcl_Interp *interp,
    int result)
{
    Interp *iPtr = (Interp *) interp;
    CallContext *contextPtr = (CallContext *)data[1];

    /*
     * Reset the variable lookup frame.
     */

    iPtr->varFramePtr = (CallFrame *)data[0];

    /*
     * Restore the call chain context index as we've finished the inner invoke
     * and want to operate in the outer context again.
     */

    contextPtr->index = PTR2INT(data[2]);
    contextPtr->skip = PTR2INT(data[3]);
    contextPtr->oPtr->flags |= FILTER_HANDLING;
    return result;
}

/*
 * WidePwrSmallExpon --
 *
 * Helper to calculate small powers of integers whose result is wide.
 */
static inline Tcl_WideInt
WidePwrSmallExpon(
    Tcl_WideInt w1,
    long exponent)
{
    Tcl_WideInt wResult;

    wResult = w1 * w1;		/* b**2 */
    switch (exponent) {
    case 2:
	break;
    case 3:
	wResult *= w1;		/* b**3 */
	break;
    case 4:
	wResult *= wResult;	/* b**4 */
	break;
    case 5:
	wResult *= wResult;	/* b**4 */
	wResult *= w1;		/* b**5 */
	break;
    case 6:
	wResult *= w1;		/* b**3 */
	wResult *= wResult;	/* b**6 */
	break;
    case 7:
	wResult *= w1;		/* b**3 */
	wResult *= wResult;	/* b**6 */
	wResult *= w1;		/* b**7 */
	break;
    case 8:
	wResult *= wResult;	/* b**4 */
	wResult *= wResult;	/* b**8 */
	break;
    case 9:
	wResult *= wResult;	/* b**4 */
	wResult *= wResult;	/* b**8 */
	wResult *= w1;		/* b**9 */
	break;
    case 10:
	wResult *= wResult;	/* b**4 */
	wResult *= w1;		/* b**5 */
	wResult *= wResult;	/* b**10 */
	break;
    case 11:
	wResult *= wResult;	/* b**4 */
	wResult *= w1;		/* b**5 */
	wResult *= wResult;	/* b**10 */
	wResult *= w1;		/* b**11 */
	break;
    case 12:
	wResult *= w1;		/* b**3 */
	wResult *= wResult;	/* b**6 */
	wResult *= wResult;	/* b**12 */
	break;
    case 13:
	wResult *= w1;		/* b**3 */
	wResult *= wResult;	/* b**6 */
	wResult *= wResult;	/* b**12 */
	wResult *= w1;		/* b**13 */
	break;
    case 14:
	wResult *= w1;		/* b**3 */
	wResult *= wResult;	/* b**6 */
	wResult *= w1;		/* b**7 */
	wResult *= wResult;	/* b**14 */
	break;
    case 15:
	wResult *= w1;		/* b**3 */
	wResult *= wResult;	/* b**6 */
	wResult *= w1;		/* b**7 */
	wResult *= wResult;	/* b**14 */
	wResult *= w1;		/* b**15 */
	break;
    case 16:
	wResult *= wResult;	/* b**4 */
	wResult *= wResult;	/* b**8 */
	wResult *= wResult;	/* b**16 */
	break;
    }
    return wResult;
}
/*
 *----------------------------------------------------------------------
 *
 * ExecuteExtendedBinaryMathOp, ExecuteExtendedUnaryMathOp --
 *
 *	These functions do advanced math for binary and unary operators
 *	respectively, so that the main TEBC code does not bear the cost of
 *	them.
 *
 * Results:
 *	A Tcl_Obj* result, or a NULL (in which case valuePtr is updated to
 *	hold the result value), or one of the special flag values
 *	GENERAL_ARITHMETIC_ERROR, EXPONENT_OF_ZERO or DIVIDED_BY_ZERO. The
 *	latter two signify a zero value raised to a negative power or a value
 *	divided by zero, respectively. With GENERAL_ARITHMETIC_ERROR, all
 *	error information will have already been reported in the interpreter
 *	result.
 *
 * Side effects:
 *	May update the Tcl_Obj indicated valuePtr if it is unshared. Will
 *	return a NULL when that happens.
 *
 *----------------------------------------------------------------------
 */

static Tcl_Obj *
ExecuteExtendedBinaryMathOp(
    Tcl_Interp *interp,		/* Where to report errors. */
    int opcode,			/* What operation to perform. */
    Tcl_Obj **constants,	/* The execution environment's constants. */
    Tcl_Obj *valuePtr,		/* The first operand on the stack. */
    Tcl_Obj *value2Ptr)		/* The second operand on the stack. */
{
#define WIDE_RESULT(w) \
    if (Tcl_IsShared(valuePtr)) {					\
	return Tcl_NewWideIntObj(w);					\
    } else {								\
	TclSetIntObj(valuePtr, (w));					\
	return NULL;							\
    }
#define BIG_RESULT(b) \
    if (Tcl_IsShared(valuePtr)) {					\
	return Tcl_NewBignumObj(b);					\
    } else {								\
	Tcl_SetBignumObj(valuePtr, (b));				\
	return NULL;							\
    }
#define DOUBLE_RESULT(d) \
    if (Tcl_IsShared(valuePtr)) {					\
	TclNewDoubleObj(objResultPtr, (d));				\
	return objResultPtr;						\
    } else {								\
	Tcl_SetDoubleObj(valuePtr, (d));				\
	return NULL;							\
    }

    int type1, type2;
    void *ptr1, *ptr2;
    double d1, d2, dResult;
    Tcl_WideInt w1, w2, wResult;
    mp_int big1, big2, bigResult, bigRemainder;
    Tcl_Obj *objResultPtr;
    int invalid, zero;
    mp_err err;

    (void) GetNumberFromObj(NULL, valuePtr, &ptr1, &type1);
    (void) GetNumberFromObj(NULL, value2Ptr, &ptr2, &type2);

    switch (opcode) {
    case INST_MOD:
	/* TODO: Attempts to re-use unshared operands on stack */

	w2 = 0;			/* silence gcc warning */
	if (type2 == TCL_NUMBER_INT) {
	    w2 = *((const Tcl_WideInt *)ptr2);
	    if (w2 == 0) {
		return DIVIDED_BY_ZERO;
	    }
	    if ((w2 == 1) || (w2 == -1)) {
		/*
		 * Div. by |1| always yields remainder of 0.
		 */

		return constants[0];
	    }
	}
	if (type1 == TCL_NUMBER_INT) {
	    w1 = *((const Tcl_WideInt *)ptr1);

	    if (w1 == 0) {
		/*
		 * 0 % (non-zero) always yields remainder of 0.
		 */

		return constants[0];
	    }
	    if (type2 == TCL_NUMBER_INT) {
		Tcl_WideInt wQuotient, wRemainder;
		w2 = *((const Tcl_WideInt *)ptr2);
		wQuotient = w1 / w2;

		/*
		 * Force Tcl's integer division rules.
		 * TODO: examine for logic simplification
		 */

		if (((wQuotient < 0)
			|| ((wQuotient == 0)
			&& ((w1 < 0 && w2 > 0)
			|| (w1 > 0 && w2 < 0))))
			&& (wQuotient * w2 != w1)) {
		    wQuotient -= 1;
		}
		wRemainder = (Tcl_WideInt)((Tcl_WideUInt)w1 -
			(Tcl_WideUInt)w2*(Tcl_WideUInt)wQuotient);
		WIDE_RESULT(wRemainder);
	    }

	    Tcl_TakeBignumFromObj(NULL, value2Ptr, &big2);

	    /* TODO: internals intrusion */
	    if ((w1 > ((Tcl_WideInt)0)) ^ !mp_isneg(&big2)) {
		/*
		 * Arguments are opposite sign; remainder is sum.
		 */

		err = mp_init_i64(&big1, w1);
		if (err == MP_OKAY) {
		    err = mp_add(&big2, &big1, &big2);
		    mp_clear(&big1);
		}
		if (err != MP_OKAY) {
		    return OUT_OF_MEMORY;
		}
		BIG_RESULT(&big2);
	    }

	    /*
	     * Arguments are same sign; remainder is first operand.
	     */

	    mp_clear(&big2);
	    return NULL;
	}
	Tcl_GetBignumFromObj(NULL, valuePtr, &big1);
	Tcl_GetBignumFromObj(NULL, value2Ptr, &big2);
	err = mp_init_multi(&bigResult, &bigRemainder, (void *)NULL);
	if (err == MP_OKAY) {
	    err = mp_div(&big1, &big2, &bigResult, &bigRemainder);
	}
	if ((err == MP_OKAY) && !mp_iszero(&bigRemainder) && (bigRemainder.sign != big2.sign)) {
	    /*
	     * Convert to Tcl's integer division rules.
	     */

	    if ((mp_sub_d(&bigResult, 1, &bigResult) != MP_OKAY)
		    || (mp_add(&bigRemainder, &big2, &bigRemainder) != MP_OKAY)) {
		return OUT_OF_MEMORY;
	    }
	}
	err = mp_copy(&bigRemainder, &bigResult);
	mp_clear(&bigRemainder);
	mp_clear(&big1);
	mp_clear(&big2);
	if (err != MP_OKAY) {
	    return OUT_OF_MEMORY;
	}
	BIG_RESULT(&bigResult);

    case INST_LSHIFT:
    case INST_RSHIFT: {
	/*
	 * Reject negative shift argument.
	 */

	switch (type2) {
	case TCL_NUMBER_INT:
	    invalid = (*((const Tcl_WideInt *)ptr2) < 0);
	    break;
	case TCL_NUMBER_BIG:
	    Tcl_TakeBignumFromObj(NULL, value2Ptr, &big2);
	    invalid = mp_isneg(&big2);
	    mp_clear(&big2);
	    break;
	default:
	    TCL_UNREACHABLE();
	}
	if (invalid) {
	    TclPrintfResult(interp, "negative shift argument");
	    return GENERAL_ARITHMETIC_ERROR;
	}

	/*
	 * Zero shifted any number of bits is still zero.
	 */

	if ((type1==TCL_NUMBER_INT) && (*((const Tcl_WideInt *)ptr1) == 0)) {
	    return constants[0];
	}

	int shift;
	if (opcode == INST_LSHIFT) {
	    /*
	     * Large left shifts create integer overflow.
	     *
	     * BEWARE! Can't use Tcl_GetIntFromObj() here because that
	     * converts values in the (unsigned) range to their signed int
	     * counterparts, leading to incorrect results.
	     */

	    if ((type2 != TCL_NUMBER_INT)
		    || (*((const Tcl_WideInt *)ptr2) > INT_MAX)) {
		/*
		 * Technically, we could hold the value (1 << (INT_MAX+1)) in
		 * an mp_int, but since we're using mp_mul_2d() to do the
		 * work, and it takes only an int argument, that's a good
		 * place to draw the line.
		 */

		TclPrintfResult(interp, "integer value too large to represent");
		return GENERAL_ARITHMETIC_ERROR;
	    }
	    shift = (int)(*((const Tcl_WideInt *)ptr2));

	    /*
	     * Handle shifts within the native wide range.
	     */

	    if ((type1 == TCL_NUMBER_INT)
		    && ((size_t)shift < CHAR_BIT*sizeof(Tcl_WideInt))) {
		w1 = *((const Tcl_WideInt *)ptr1);
		if (!((w1 > 0 ? w1 : ~w1) & -(
			((Tcl_WideUInt)1) << (CHAR_BIT*sizeof(Tcl_WideInt) - 1 - shift)))) {
		    WIDE_RESULT((Tcl_WideUInt)w1 << shift);
		}
	    }
	} else {
	    /*
	     * Quickly force large right shifts to 0 or -1.
	     */

	    if ((type2 != TCL_NUMBER_INT)
		    || (*(const Tcl_WideInt *)ptr2 > INT_MAX)) {
		/*
		 * Again, technically, the value to be shifted could be an
		 * mp_int so huge that a right shift by (INT_MAX+1) bits could
		 * not take us to the result of 0 or -1, but since we're using
		 * mp_div_2d to do the work, and it takes only an int
		 * argument, we draw the line there.
		 */

		switch (type1) {
		case TCL_NUMBER_INT:
		    zero = (*(const Tcl_WideInt *)ptr1 > 0);
		    break;
		case TCL_NUMBER_BIG:
		    Tcl_TakeBignumFromObj(NULL, valuePtr, &big1);
		    zero = !mp_isneg(&big1);
		    mp_clear(&big1);
		    break;
		default:
		    TCL_UNREACHABLE();
		}
		if (zero) {
		    return constants[0];
		}
		WIDE_RESULT(-1);
	    }
	    shift = (int)(*(const Tcl_WideInt *)ptr2);

	    /*
	     * Handle shifts within the native wide range.
	     */

	    if (type1 == TCL_NUMBER_INT) {
		w1 = *(const Tcl_WideInt *)ptr1;
		if ((size_t)shift >= CHAR_BIT*sizeof(Tcl_WideInt)) {
		    if (w1 >= 0) {
			return constants[0];
		    }
		    WIDE_RESULT(-1);
		}
		WIDE_RESULT(w1 >> shift);
	    }
	}

	Tcl_TakeBignumFromObj(NULL, valuePtr, &big1);

	err = mp_init(&bigResult);
	if (err == MP_OKAY) {
	    if (opcode == INST_LSHIFT) {
		err = mp_mul_2d(&big1, shift, &bigResult);
	    } else {
		err = mp_signed_rsh(&big1, shift, &bigResult);
	    }
	}
	if (err != MP_OKAY) {
	    return OUT_OF_MEMORY;
	}
	mp_clear(&big1);
	BIG_RESULT(&bigResult);
    }

    case INST_BITOR:
    case INST_BITXOR:
    case INST_BITAND:
	if ((type1 != TCL_NUMBER_INT) || (type2 != TCL_NUMBER_INT)) {
	    Tcl_TakeBignumFromObj(NULL, valuePtr, &big1);
	    Tcl_TakeBignumFromObj(NULL, value2Ptr, &big2);

	    err = mp_init(&bigResult);

	    if (err == MP_OKAY) {
		switch (opcode) {
		case INST_BITAND:
		    err = mp_and(&big1, &big2, &bigResult);
		    break;
		case INST_BITOR:
		    err = mp_or(&big1, &big2, &bigResult);
		    break;
		case INST_BITXOR:
		    err = mp_xor(&big1, &big2, &bigResult);
		    break;
		default:
		    TCL_UNREACHABLE();
		}
	    }
	    if (err != MP_OKAY) {
		return OUT_OF_MEMORY;
	    }

	    mp_clear(&big1);
	    mp_clear(&big2);
	    BIG_RESULT(&bigResult);
	}

	w1 = *((const Tcl_WideInt *)ptr1);
	w2 = *((const Tcl_WideInt *)ptr2);

	switch (opcode) {
	case INST_BITAND:
	    wResult = w1 & w2;
	    break;
	case INST_BITOR:
	    wResult = w1 | w2;
	    break;
	case INST_BITXOR:
	    wResult = w1 ^ w2;
	    break;
	default:
	    TCL_UNREACHABLE();
	}
	WIDE_RESULT(wResult);

    case INST_EXPON: {
	int oddExponent = 0, negativeExponent = 0;
	unsigned short base;

	if ((type1 == TCL_NUMBER_DOUBLE) || (type2 == TCL_NUMBER_DOUBLE)) {
	    Tcl_GetDoubleFromObj(NULL, valuePtr, &d1);
	    Tcl_GetDoubleFromObj(NULL, value2Ptr, &d2);

	    if (d1==0.0 && d2<0.0) {
		return EXPONENT_OF_ZERO;
	    }
	    dResult = pow(d1, d2);
	    goto doubleResult;
	}
	w1 = w2 = 0; /* to silence compiler warning (maybe-uninitialized) */
	if (type2 == TCL_NUMBER_INT) {
	    w2 = *((const Tcl_WideInt *) ptr2);
	    if (w2 == 0) {
		/*
		 * Anything to the zero power is 1.
		 */

		return constants[1];
	    } else if (w2 == 1) {
		/*
		 * Anything to the first power is itself
		 */

		return NULL;
	    }

	    negativeExponent = (w2 < 0);
	    oddExponent = (int)w2 & 1;
	} else {
	    Tcl_TakeBignumFromObj(NULL, value2Ptr, &big2);
	    negativeExponent = mp_isneg(&big2);
	    err = mp_mod_2d(&big2, 1, &big2);
	    oddExponent = (err == MP_OKAY) && !mp_iszero(&big2);
	    mp_clear(&big2);
	}

	if (type1 == TCL_NUMBER_INT) {
	    w1 = *((const Tcl_WideInt *)ptr1);

	    if (negativeExponent) {
		switch (w1) {
		case 0:
		    /*
		     * Zero to a negative power is div by zero error.
		     */

		    return EXPONENT_OF_ZERO;
		case -1:
		    if (oddExponent) {
			WIDE_RESULT(-1);
		    }
		    TCL_FALLTHROUGH();
		case 1:
		    /*
		     * 1 to any power is 1.
		     */

		    return constants[1];
		}
	    }
	}
	if (negativeExponent) {
	    /*
	     * Integers with magnitude greater than 1 raise to a negative
	     * power yield the answer zero (see TIP 123).
	     */
	    return constants[0];
	}

	if (type1 != TCL_NUMBER_INT) {
	    goto overflowExpon;
	}

	switch (w1) {
	case 0:
	    /*
	     * Zero to a positive power is zero.
	     */

	    return constants[0];
	case 1:
	    /*
	     * 1 to any power is 1.
	     */

	    return constants[1];
	case -1:
	    if (!oddExponent) {
		return constants[1];
	    }
	    WIDE_RESULT(-1);
	}

	/*
	 * We refuse to accept exponent arguments that exceed one mp_digit
	 * which means the max exponent value is 2**28-1 = 0x0FFFFFFF =
	 * 268435455, which fits into a signed 32 bit int which is within the
	 * range of the Tcl_WideInt type. This means any numeric Tcl_Obj value
	 * not using TCL_NUMBER_INT type must hold a value larger than we
	 * accept.
	 */

	if (type2 != TCL_NUMBER_INT) {
	    TclPrintfResult(interp, "exponent too large");
	    return GENERAL_ARITHMETIC_ERROR;
	}

	/* From here (up to overflowExpon) w1 and exponent w2 are wide-int's. */
	assert(type1 == TCL_NUMBER_INT && type2 == TCL_NUMBER_INT);

	if (w1 == 2) {
	    /*
	     * Reduce small powers of 2 to shifts.
	     */

	    if ((Tcl_WideUInt)w2 < (Tcl_WideUInt)CHAR_BIT*sizeof(Tcl_WideInt) - 1) {
		WIDE_RESULT(((Tcl_WideInt)1) << (int)w2);
	    }
	    goto overflowExpon;
	}
	if (w1 == -2) {
	    int signum = oddExponent ? -1 : 1;

	    /*
	     * Reduce small powers of 2 to shifts.
	     */

	    if ((Tcl_WideUInt)w2 < CHAR_BIT * sizeof(Tcl_WideInt) - 1) {
		WIDE_RESULT(signum * (((Tcl_WideInt)1) << (int) w2));
	    }
	    goto overflowExpon;
	}
	if (w2 - 2 < (long)MaxBase64Size
		&& w1 <=  MaxBase64[w2 - 2]
		&& w1 >= -MaxBase64[w2 - 2]) {
	    /*
	     * Small powers of integers whose result is wide.
	     */
	    wResult = WidePwrSmallExpon(w1, (long)w2);

	    WIDE_RESULT(wResult);
	}

	/*
	 * Handle cases of powers > 16 that still fit in a 64-bit word by
	 * doing table lookup.
	 */

	if (w1 - 3 >= 0 && w1 - 2 < (long)Exp64IndexSize
		&& w2 - 2 < (long)(Exp64ValueSize + MaxBase64Size)) {
	    base = Exp64Index[w1 - 3]
		    + (unsigned short) (w2 - 2 - MaxBase64Size);
	    if (base < Exp64Index[w1 - 2]) {
		/*
		 * 64-bit number raised to intermediate power, done by
		 * table lookup.
		 */

		WIDE_RESULT(Exp64Value[base]);
	    }
	}

	if (-w1 - 3 >= 0 && -w1 - 2 < (long)Exp64IndexSize
		&& w2 - 2 < (long)(Exp64ValueSize + MaxBase64Size)) {
	    base = Exp64Index[-w1 - 3]
		    + (unsigned short) (w2 - 2 - MaxBase64Size);
	    if (base < Exp64Index[-w1 - 2]) {
		/*
		 * 64-bit number raised to intermediate power, done by
		 * table lookup.
		 */

		wResult = oddExponent ? -Exp64Value[base] : Exp64Value[base];
		WIDE_RESULT(wResult);
	    }
	}

    overflowExpon:

	if ((TclGetWideIntFromObj(NULL, value2Ptr, &w2) != TCL_OK)
		|| !TclHasInternalRep(value2Ptr, &tclIntType)
		|| (Tcl_WideUInt)w2 >= (1<<28)) {
	    TclPrintfResult(interp, "exponent too large");
	    return GENERAL_ARITHMETIC_ERROR;
	}
	Tcl_TakeBignumFromObj(NULL, valuePtr, &big1);
	err = mp_init(&bigResult);
	if (err == MP_OKAY) {
	    /* Don't use "mp_expt_n" directly here, it doesn't exist in libtommath 1.2 */
	    err = TclBN_mp_expt_n(&big1, (int)w2, &bigResult);
	}
	if (err != MP_OKAY) {
	    return OUT_OF_MEMORY;
	}
	mp_clear(&big1);
	BIG_RESULT(&bigResult);
    }

    case INST_ADD:
    case INST_SUB:
    case INST_MULT:
    case INST_DIV:
	if ((type1 == TCL_NUMBER_DOUBLE) || (type2 == TCL_NUMBER_DOUBLE)) {
	    /*
	     * At least one of the values is floating-point, so perform
	     * floating point calculations.
	     */

	    Tcl_GetDoubleFromObj(NULL, valuePtr, &d1);
	    Tcl_GetDoubleFromObj(NULL, value2Ptr, &d2);

	    switch (opcode) {
	    case INST_ADD:
		dResult = d1 + d2;
		break;
	    case INST_SUB:
		dResult = d1 - d2;
		break;
	    case INST_MULT:
		dResult = d1 * d2;
		break;
	    case INST_DIV:
#ifndef IEEE_FLOATING_POINT
		if (d2 == 0.0) {
		    return DIVIDED_BY_ZERO;
		}
#endif
		/*
		 * We presume that we are running with zero-divide unmasked if
		 * we're on an IEEE box. Otherwise, this statement might cause
		 * demons to fly out our noses.
		 */

		dResult = d1 / d2;
		break;
	    default:
		TCL_UNREACHABLE();
	    }

	doubleResult:
#ifndef ACCEPT_NAN
	    /*
	     * Check now for IEEE floating-point error.
	     */

	    if (isnan(dResult)) {
		TclExprFloatError(interp, dResult);
		return GENERAL_ARITHMETIC_ERROR;
	    }
#endif
	    DOUBLE_RESULT(dResult);
	}
	if ((type1 == TCL_NUMBER_INT) && (type2 == TCL_NUMBER_INT)) {
	    w1 = *((const Tcl_WideInt *)ptr1);
	    w2 = *((const Tcl_WideInt *)ptr2);

	    switch (opcode) {
	    case INST_ADD:
		wResult = (Tcl_WideInt)((Tcl_WideUInt)w1 + (Tcl_WideUInt)w2);
		if ((type1 == TCL_NUMBER_INT) || (type2 == TCL_NUMBER_INT)) {
		    /*
		     * Check for overflow.
		     */

		    if (Overflowing(w1, w2, wResult)) {
			goto overflowBasic;
		    }
		}
		break;

	    case INST_SUB:
		wResult = (Tcl_WideInt)((Tcl_WideUInt)w1 - (Tcl_WideUInt)w2);
		if ((type1 == TCL_NUMBER_INT) || (type2 == TCL_NUMBER_INT)) {
		    /*
		     * Must check for overflow. The macro tests for overflows
		     * in sums by looking at the sign bits. As we have a
		     * subtraction here, we are adding -w2. As -w2 could in
		     * turn overflow, we test with ~w2 instead: it has the
		     * opposite sign bit to w2 so it does the job. Note that
		     * the only "bad" case (w2==0) is irrelevant for this
		     * macro, as in that case w1 and wResult have the same
		     * sign and there is no overflow anyway.
		     */

		    if (Overflowing(w1, ~w2, wResult)) {
			goto overflowBasic;
		    }
		}
		break;

	    case INST_MULT:
		if ((w1 < INT_MIN) || (w1 > INT_MAX) || (w2 < INT_MIN) || (w2 > INT_MAX)) {
		    goto overflowBasic;
		}
		wResult = w1 * w2;
		break;

	    case INST_DIV:
		if (w2 == 0) {
		    return DIVIDED_BY_ZERO;
		}

		/*
		 * Need a bignum to represent (WIDE_MIN / -1)
		 */

		if ((w1 == WIDE_MIN) && (w2 == -1)) {
		    goto overflowBasic;
		}
		wResult = w1 / w2;

		/*
		 * Force Tcl's integer division rules.
		 * TODO: examine for logic simplification
		 */

		if (((wResult < 0) || ((wResult == 0) &&
			((w1 < 0 && w2 > 0) || (w1 > 0 && w2 < 0)))) &&
			(wResult*w2 != w1)) {
		    wResult -= 1;
		}
		break;

	    default:
		TCL_UNREACHABLE();
	    }

	    WIDE_RESULT(wResult);
	}

    overflowBasic:
	Tcl_TakeBignumFromObj(NULL, valuePtr, &big1);
	Tcl_TakeBignumFromObj(NULL, value2Ptr, &big2);
	err = mp_init(&bigResult);
	if (err == MP_OKAY) {
	    switch (opcode) {
	    case INST_ADD:
		err = mp_add(&big1, &big2, &bigResult);
		break;
	    case INST_SUB:
		err = mp_sub(&big1, &big2, &bigResult);
		break;
	    case INST_MULT:
		err = mp_mul(&big1, &big2, &bigResult);
		break;
	    case INST_DIV:
		if (mp_iszero(&big2)) {
		    mp_clear(&big1);
		    mp_clear(&big2);
		    mp_clear(&bigResult);
		    return DIVIDED_BY_ZERO;
		}
		err = mp_init(&bigRemainder);
		if (err == MP_OKAY) {
		    err = mp_div(&big1, &big2, &bigResult, &bigRemainder);
		}
		/* TODO: internals intrusion */
		if (!mp_iszero(&bigRemainder)
			&& (bigRemainder.sign != big2.sign)) {
		    /*
		     * Convert to Tcl's integer division rules.
		     */

		    err = mp_sub_d(&bigResult, 1, &bigResult);
		    if (err == MP_OKAY) {
			err = mp_add(&bigRemainder, &big2, &bigRemainder);
		    }
		}
		mp_clear(&bigRemainder);
		break;
	    }
	}
	mp_clear(&big1);
	mp_clear(&big2);
	BIG_RESULT(&bigResult);
    default:
	Tcl_Panic("unexpected opcode");
	TCL_UNREACHABLE();
    }
}

static Tcl_Obj *
ExecuteExtendedUnaryMathOp(
    int opcode,			/* What operation to perform. */
    Tcl_Obj *valuePtr)		/* The operand on the stack. */
{
    void *ptr = NULL;
    int type;
    Tcl_WideInt w;
    mp_int big;
    Tcl_Obj *objResultPtr;
    mp_err err = MP_OKAY;

    (void) GetNumberFromObj(NULL, valuePtr, &ptr, &type);

    switch (opcode) {
    case INST_BITNOT:
	if (type == TCL_NUMBER_INT) {
	    w = *((const Tcl_WideInt *) ptr);
	    WIDE_RESULT(~w);
	}
	Tcl_TakeBignumFromObj(NULL, valuePtr, &big);
	/* ~a = - a - 1 */
	err = mp_neg(&big, &big);
	if (err == MP_OKAY) {
	    err = mp_sub_d(&big, 1, &big);
	}
	if (err != MP_OKAY) {
	    return OUT_OF_MEMORY;
	}
	BIG_RESULT(&big);
    case INST_UMINUS:
	switch (type) {
	case TCL_NUMBER_DOUBLE:
	    DOUBLE_RESULT(-(*((const double *) ptr)));
	case TCL_NUMBER_INT:
	    w = *((const Tcl_WideInt *) ptr);
	    if (w != WIDE_MIN) {
		WIDE_RESULT(-w);
	    }
	    err = mp_init_i64(&big, w);
	    if (err != MP_OKAY) {
		return OUT_OF_MEMORY;
	    }
	    break;
	default:
	    Tcl_TakeBignumFromObj(NULL, valuePtr, &big);
	}
	err = mp_neg(&big, &big);
	if (err != MP_OKAY) {
	    return OUT_OF_MEMORY;
	}
	BIG_RESULT(&big);
    default:
	Tcl_Panic("unexpected opcode");
	TCL_UNREACHABLE();
    }
}
#undef WIDE_RESULT
#undef BIG_RESULT
#undef DOUBLE_RESULT

/*
 *----------------------------------------------------------------------
 *
 * CompareTwoNumbers --
 *
 *	This function compares a pair of numbers in Tcl_Objs. Each argument
 *	must already be known to be numeric and not NaN.
 *
 * Results:
 *	One of MP_LT, MP_EQ or MP_GT, depending on whether valuePtr is less
 *	than, equal to, or greater than value2Ptr (respectively).
 *
 * Side effects:
 *	None, provided both values are numeric.
 *
 *----------------------------------------------------------------------
 */

int
TclCompareTwoNumbers(
    Tcl_Obj *valuePtr,
    Tcl_Obj *value2Ptr)
{
    int type1 = TCL_NUMBER_NAN, type2 = TCL_NUMBER_NAN, compare;
    void *ptr1, *ptr2;
    mp_int big1, big2;
    double d1, d2, tmp;
    Tcl_WideInt w1, w2;

    (void) GetNumberFromObj(NULL, valuePtr, &ptr1, &type1);
    (void) GetNumberFromObj(NULL, value2Ptr, &ptr2, &type2);

    switch (type1) {
    case TCL_NUMBER_INT:
	w1 = *((const Tcl_WideInt *)ptr1);
	switch (type2) {
	case TCL_NUMBER_INT:
	    w2 = *((const Tcl_WideInt *)ptr2);
	wideCompare:
	    return (w1 < w2) ? MP_LT : ((w1 > w2) ? MP_GT : MP_EQ);
	case TCL_NUMBER_DOUBLE:
	    d2 = *((const double *)ptr2);
	    d1 = (double) w1;

	    /*
	     * If the double has a fractional part, or if the Tcl_WideInt can be
	     * converted to double without loss of precision, then compare as
	     * doubles.
	     */

	    if (DBL_MANT_DIG > CHAR_BIT*sizeof(Tcl_WideInt) || w1 == (Tcl_WideInt)d1
		    || modf(d2, &tmp) != 0.0) {
		goto doubleCompare;
	    }

	    /*
	     * Otherwise, to make comparision based on full precision, need to
	     * convert the double to a suitably sized integer.
	     *
	     * Need this to get comparsions like
	     *	  expr 20000000000000003 < 20000000000000004.0
	     * right. Converting the first argument to double will yield two
	     * double values that are equivalent within double precision.
	     * Converting the double to an integer gets done exactly, then
	     * integer comparison can tell the difference.
	     */

	    if (d2 < (double)WIDE_MIN) {
		return MP_GT;
	    }
	    if (d2 > (double)WIDE_MAX) {
		return MP_LT;
	    }
	    w2 = (Tcl_WideInt)d2;
	    goto wideCompare;
	case TCL_NUMBER_BIG:
	    Tcl_TakeBignumFromObj(NULL, value2Ptr, &big2);
	    if (mp_isneg(&big2)) {
		compare = MP_GT;
	    } else {
		compare = MP_LT;
	    }
	    mp_clear(&big2);
	    return compare;
	default:
	    TCL_UNREACHABLE();
	}

    case TCL_NUMBER_DOUBLE:
	d1 = *((const double *)ptr1);
	switch (type2) {
	case TCL_NUMBER_DOUBLE:
	    d2 = *((const double *)ptr2);
	doubleCompare:
	    return (d1 < d2) ? MP_LT : ((d1 > d2) ? MP_GT : MP_EQ);
	case TCL_NUMBER_INT:
	    w2 = *((const Tcl_WideInt *)ptr2);
	    d2 = (double) w2;
	    if (DBL_MANT_DIG > CHAR_BIT*sizeof(Tcl_WideInt)
		    || w2 == (Tcl_WideInt)d2 || modf(d1, &tmp) != 0.0) {
		goto doubleCompare;
	    }
	    if (d1 < (double)WIDE_MIN) {
		return MP_LT;
	    }
	    if (d1 > (double)WIDE_MAX) {
		return MP_GT;
	    }
	    w1 = (Tcl_WideInt)d1;
	    goto wideCompare;
	case TCL_NUMBER_BIG:
	    if (isinf(d1)) {
		return (d1 > 0.0) ? MP_GT : MP_LT;
	    }
	    Tcl_TakeBignumFromObj(NULL, value2Ptr, &big2);
	    if ((d1 < (double)WIDE_MAX) && (d1 > (double)WIDE_MIN)) {
		if (mp_isneg(&big2)) {
		    compare = MP_GT;
		} else {
		    compare = MP_LT;
		}
		mp_clear(&big2);
		return compare;
	    }
	    if (DBL_MANT_DIG > CHAR_BIT*sizeof(Tcl_WideInt)
		    && modf(d1, &tmp) != 0.0) {
		d2 = TclBignumToDouble(&big2);
		mp_clear(&big2);
		goto doubleCompare;
	    }
	    Tcl_InitBignumFromDouble(NULL, d1, &big1);
	    goto bigCompare;
	default:
	    TCL_UNREACHABLE();
	}

    case TCL_NUMBER_BIG:
	Tcl_TakeBignumFromObj(NULL, valuePtr, &big1);
	switch (type2) {
	case TCL_NUMBER_INT:
	    compare = mp_cmp_d(&big1, 0);
	    mp_clear(&big1);
	    return compare;
	case TCL_NUMBER_DOUBLE:
	    d2 = *((const double *)ptr2);
	    if (isinf(d2)) {
		compare = (d2 > 0.0) ? MP_LT : MP_GT;
		mp_clear(&big1);
		return compare;
	    }
	    if ((d2 < (double)WIDE_MAX) && (d2 > (double)WIDE_MIN)) {
		compare = mp_cmp_d(&big1, 0);
		mp_clear(&big1);
		return compare;
	    }
	    if (DBL_MANT_DIG > CHAR_BIT*sizeof(Tcl_WideInt)
		    && modf(d2, &tmp) != 0.0) {
		d1 = TclBignumToDouble(&big1);
		mp_clear(&big1);
		goto doubleCompare;
	    }
	    Tcl_InitBignumFromDouble(NULL, d2, &big2);
	    goto bigCompare;
	case TCL_NUMBER_BIG:
	    Tcl_TakeBignumFromObj(NULL, value2Ptr, &big2);
	bigCompare:
	    compare = mp_cmp(&big1, &big2);
	    mp_clear(&big1);
	    mp_clear(&big2);
	    return compare;
	default:
	    TCL_UNREACHABLE();
	}
    default:
	Tcl_Panic("unexpected number type");
	TCL_UNREACHABLE();
    }
    return TCL_ERROR;
}

/*
 *----------------------------------------------------------------------
 *
 * ParseArithSeriesArgument --
 *
 *	Helper for GenerateArithSeries() that encapsulates the weird calling of
 *	Tcl_ExprObj() if the value isn't numeric.
 *
 * Results:
 *	TCL_OK if the value was numeric or a numeric-yielding expression, or
 *	TCL_ERROR if not. The variables pointed at by ptrPtr and typePtr will
 *	be updated on OK, the interpreter result on ERROR.
 *
 * Side effects:
 *	Can call Tcl_ExprObj() which can call commands, so arbitrary side
 *	effects are possible. May update the variable pointed at by valuePtr
 *	to contain the expression result.
 *
 *----------------------------------------------------------------------
 */
static inline int
ParseArithSeriesArgument(
    Tcl_Interp *interp,		// The interpreter.
    Tcl_Obj **valuePtr,		// Var holding object reference to parse/update [IN/OUT]
    void **ptrPtr,		// Var to receive ref to number contents [OUT]
    int *typePtr)		// Var to receive number type [OUT]
{
    Tcl_Obj *value = *valuePtr, *tmp;
    if (TclHasInternalRep(value, &tclExprCodeType)
	    || GetNumberFromObj(NULL, value, ptrPtr, typePtr) != TCL_OK) {
	if (Tcl_ExprObj(interp, value, &tmp) != TCL_OK) {
	    return TCL_ERROR;
	}
	// Switch to the object out of the expression.
	Tcl_DecrRefCount(value);
	*valuePtr = value = tmp;
	if (GetNumberFromObj(interp, value, ptrPtr, typePtr) != TCL_OK) {
	    return TCL_ERROR;
	}
    }
    return TCL_OK;
}

/*
 *----------------------------------------------------------------------
 *
 * GenerateArithSeries --
 *
 *	This is the core of the implementation of the INST_ARITH_SERIES opcode,
 *	handling the decoding of the arguments (applying Tcl_ExprObj() if
 *	necessary) before handing off to TclNewArithSeriesObj() to build the
 *	series.
 *
 * Results:
 *	The arithmetic series object (zero refcount) or NULL on error, when a
 *	message will be left in the interpreter result.
 *
 * Side effects:
 *	Can call Tcl_ExprObj() which can call commands, so arbitrary side
 *	effects are possible.
 *
 *----------------------------------------------------------------------
 */
static Tcl_Obj *
GenerateArithSeries(
    Tcl_Interp *interp,		// The interpreter.
    Tcl_Obj *from,		// The from value, or NULL if not supplied.
    Tcl_Obj *to,		// The to value, or NULL if not supplied.
    Tcl_Obj *step,		// The step value, or NULL if not supplied.
    Tcl_Obj *count)		// The count value, or NULL if not supplied.
{
    Tcl_Obj *result = NULL;
    int type, useDoubles = 0;
    void *ptr;

    // Hold explicit references.
    if (from)  {
	Tcl_IncrRefCount(from);
    }
    if (to)    {
	Tcl_IncrRefCount(to);
    }
    if (step)  {
	Tcl_IncrRefCount(step);
    }
    if (count) {
	Tcl_IncrRefCount(count);
    }

    /*
     * Decide whether to request a double series or an int series.
     * Note the calls to Tcl_ExprObj. UGH!
     */

    if (from) {
	if (ParseArithSeriesArgument(interp, &from, &ptr, &type) != TCL_OK) {
	    goto cleanupOnError;
	}
	switch (type) {
	case TCL_NUMBER_DOUBLE:
	    useDoubles = 1;
	    break;
	case TCL_NUMBER_NAN:
	    TclPrintfResult(interp,
		    "domain error: argument not in valid range");
	    TclSetErrorCode(interp, "ARITH", "DOMAIN",
		    "domain error: argument not in valid range");
	    goto cleanupOnError;
	}
    }

    if (to) {
	if (ParseArithSeriesArgument(interp, &to, &ptr, &type) != TCL_OK) {
	    goto cleanupOnError;
	}
	switch (type) {
	case TCL_NUMBER_DOUBLE:
	    useDoubles = 1;
	    break;
	case TCL_NUMBER_NAN:
	    TclPrintfResult(interp,
		    "cannot use non-numeric floating-point value \"%s\" to "
		    "estimate length of arith-series",
		    TclGetString(to));
	    TclSetErrorCode(interp, "ARITH", "DOMAIN",
		    "domain error: argument not in valid range");
	    goto cleanupOnError;
	}
    }

    if (step) {
	if (ParseArithSeriesArgument(interp, &step, &ptr, &type) != TCL_OK) {
	    goto cleanupOnError;
	}
	switch (type) {
	case TCL_NUMBER_DOUBLE:
	    useDoubles = 1;
	    break;
	case TCL_NUMBER_NAN:
	    TclPrintfResult(interp,
		    "domain error: argument not in valid range");
	    TclSetErrorCode(interp, "ARITH", "DOMAIN",
		    "domain error: argument not in valid range");
	    goto cleanupOnError;
	}
    }

    // Convert count to integer if not already
    // Almost the same as above cases except how floats are really handled.
    if (count) {
	if (ParseArithSeriesArgument(interp, &count, &ptr, &type) != TCL_OK) {
	    goto cleanupOnError;
	}
	switch (type) {
	case TCL_NUMBER_DOUBLE: {
	    double dCount = *((const double *) ptr);
	    Tcl_WideInt wCount = (Tcl_WideInt) dCount;
	    if (dCount - wCount == 0.0) {
		Tcl_DecrRefCount(count);
		// Switch to the object holding integer version of the count.
		TclNewIntObj(count, wCount);
		Tcl_IncrRefCount(count);
	    }
	    break;
	}
	case TCL_NUMBER_NAN:
	    TclPrintfResult(interp, "expected integer but got \"%s\"",
		    TclGetString(count));
	    TclSetErrorCode(interp, "ARITH", "DOMAIN",
		    "domain error: argument not in valid range");
	    goto cleanupOnError;
	}
    }

    // Parameters comprehended and normalised. Now construct the series.
    result = TclNewArithSeriesObj(interp, useDoubles, from, to, step, count);

    // Clean up and return.
  cleanupOnError:
    if (count) {
	Tcl_DecrRefCount(count);
    }
    if (step)  {
	Tcl_DecrRefCount(step);
    }
    if (to)    {
	Tcl_DecrRefCount(to);
    }
    if (from)  {
	Tcl_DecrRefCount(from);
    }
    return result;
}

#ifdef TCL_COMPILE_DEBUG
/*
 *----------------------------------------------------------------------
 *
 * PrintByteCodeInfo --
 *
 *	This procedure prints a summary about a bytecode object to stdout. It
 *	is called by TclNRExecuteByteCode when starting to execute the bytecode
 *	object if tclTraceExec has the value 2 or more.
 *
 * Results:
 *	None.
 *
 * Side effects:
 *	None.
 *
 *----------------------------------------------------------------------
 */

static void
PrintByteCodeInfo(
    ByteCode *codePtr)		/* The bytecode whose summary is printed to
				 * stdout. */
{
    Proc *procPtr = codePtr->procPtr;
    Interp *iPtr = (Interp *) *codePtr->interpHandle;

    fprintf(stdout,
	    "\nExecuting ByteCode 0x%p, refCt %" SIZEu ", epoch %" SIZEu ", "
	    "interp 0x%p (epoch %" SIZEu ")\n",
	    codePtr, codePtr->refCount, codePtr->compileEpoch, iPtr,
	    iPtr->compileEpoch);
    fprintf(stdout, "  Source: ");
    TclPrintSource(stdout, codePtr->source, 60);

    fprintf(stdout,
	    "\n  Cmds %" SIZEd ", src %" SIZEd ", inst %" SIZEd ", "
	    "litObjs %" SIZEd ", aux %" SIZEd ", stkDepth %" SIZEd ", "
	    "code/src %.2f\n",
	    codePtr->numCommands, codePtr->numSrcBytes,
	    codePtr->numCodeBytes, codePtr->numLitObjects,
	    codePtr->numAuxDataItems, codePtr->maxStackDepth,
#ifdef TCL_COMPILE_STATS
	    codePtr->numSrcBytes?
		    ((float)codePtr->structureSize)/codePtr->numSrcBytes :
#endif
	    0.0);

#ifdef TCL_COMPILE_STATS
    fprintf(stdout,
	    "  Code %" SIZEu " = header %" SIZEu "+inst %" SIZEd
	    "+litObj %" SIZEu "+exc %" SIZEu "+aux %" SIZEu
	    "+cmdMap %" SIZEd "\n",
	    codePtr->structureSize,
	    offsetof(ByteCode, localCachePtr),
	    codePtr->numCodeBytes,
	    codePtr->numLitObjects * sizeof(Tcl_Obj *),
	    codePtr->numExceptRanges*sizeof(ExceptionRange),
	    codePtr->numAuxDataItems * sizeof(AuxData),
	    codePtr->numCmdLocBytes);
#endif /* TCL_COMPILE_STATS */
    if (procPtr != NULL) {
	fprintf(stdout,
		"  Proc 0x%p, refCt %" SIZEd ", args %" SIZEd ", "
		"compiled locals %" SIZEd "\n",
		procPtr, procPtr->refCount, procPtr->numArgs,
		procPtr->numCompiledLocals);
    }
}
#endif /* TCL_COMPILE_DEBUG */

/*
 *----------------------------------------------------------------------
 *
 * ValidatePcAndStackTop --
 *
 *	This procedure is called by TclNRExecuteByteCode when debugging to
 *	verify that the program counter and stack top are valid during
 *	execution.
 *
 * Results:
 *	None.
 *
 * Side effects:
 *	Prints a message to stderr and panics if either the pc or stack top
 *	are invalid.
 *
 *----------------------------------------------------------------------
 */

#ifdef TCL_COMPILE_DEBUG
static void
ValidatePcAndStackTop(
    ByteCode *codePtr,		/* The bytecode whose summary is printed to
				 * stdout. */
    const unsigned char *pc,	/* Points to first byte of a bytecode
				 * instruction. The program counter. */
    size_t stackTop,		/* Current stack top. Must be between
				 * stackLowerBound and stackUpperBound
				 * (inclusive). */
    int checkStack)		/* 0 if the stack depth check should be
				 * skipped. */
{
    size_t stackUpperBound = codePtr->maxStackDepth;
				/* Greatest legal value for stackTop. */
    size_t relativePc = (size_t) PC_REL;
    size_t codeStart = (size_t)codePtr->codeStart;
    size_t codeEnd = (size_t)
	    (codePtr->codeStart + codePtr->numCodeBytes);
    unsigned char opCode = *pc;

    if ((PTR2UINT(pc) < codeStart) || (PTR2UINT(pc) > codeEnd)) {
	fprintf(stderr, "\nBad instruction pc 0x%p in TclNRExecuteByteCode\n",
		pc);
	Tcl_Panic("TclNRExecuteByteCode execution failure: bad pc");
    }
    if (opCode >= LAST_INST_OPCODE) {
	fprintf(stderr, "\nBad opcode %u at pc %" SIZEu " in TclNRExecuteByteCode\n",
		opCode, relativePc);
	Tcl_Panic("TclNRExecuteByteCode execution failure: bad opcode");
    }
    if (checkStack && (stackTop > stackUpperBound)) {
	Tcl_Size numChars;
	const char *cmd = GetSrcInfoForPc(pc, codePtr, &numChars, NULL, NULL);

	fprintf(stderr, "\nBad stack top %" SIZEu " at pc %" SIZEu " in "
		"TclNRExecuteByteCode (min 0, max %" SIZEu ")",
		stackTop, relativePc, stackUpperBound);
	if (cmd != NULL) {
	    Tcl_Obj *message;

	    TclNewLiteralStringObj(message, "\n executing ");
	    Tcl_IncrRefCount(message);
	    Tcl_AppendLimitedToObj(message, cmd, numChars, 100, NULL);
	    fprintf(stderr, "%s\n", TclGetString(message));
	    Tcl_DecrRefCount(message);
	} else {
	    fprintf(stderr, "\n");
	}
	Tcl_Panic("TclNRExecuteByteCode execution failure: bad stack top");
    }
}
#endif /* TCL_COMPILE_DEBUG */

/*
 *----------------------------------------------------------------------
 *
 * IllegalExprOperandType --
 *
 *	Used by TclNRExecuteByteCode to append an error message to the interp
 *	result when an illegal operand type is detected by an expression
 *	instruction. The argument opndPtr holds the operand object in error.
 *
 * Results:
 *	None.
 *
 * Side effects:
 *	An error message is appended to the interp result.
 *
 *----------------------------------------------------------------------
 */

static void
IllegalExprOperandType(
    Tcl_Interp *interp,		/* Interpreter to which error information
				 * pertains. */
    const char *ord,		/* "first ", "second " or "" */
    const unsigned char *pc,	/* Points to the instruction being executed
				 * when the illegal type was found. */
    Tcl_Obj *opndPtr)		/* Points to the operand holding the value
				 * with the illegal type. */
{
    void *ptr;
    int type;
    const unsigned char opcode = *pc;
    const char *description, *op = "unknown";

    if (opcode == INST_EXPON) {
	op = "**";
    } else if (opcode <= INST_LNOT) {
	op = operatorStrings[opcode - INST_BITOR];
    }

    if (GetNumberFromObj(NULL, opndPtr, &ptr, &type) != TCL_OK) {
	Tcl_Size length;
	if (TclHasInternalRep(opndPtr, &tclDictType)) {
	    Tcl_DictObjSize(NULL, opndPtr, &length);
	    if (length > 0) {
	    listRep:
		TclPrintfResult(interp,
			"cannot use a list as %soperand of \"%s\"", ord, op);
		TclSetErrorCode(interp, "ARITH", "DOMAIN", "list");
		return;
	    }
	}
	Tcl_ObjTypeLengthProc *lengthProc = TclObjTypeHasProc(opndPtr, lengthProc);
	Tcl_Size objcPtr;
	Tcl_Obj **objvPtr;
	if ((lengthProc && lengthProc(opndPtr) > 1)
		|| ((TclMaxListLength(TclGetString(opndPtr), TCL_INDEX_NONE, NULL) > 1)
		&& (Tcl_ListObjGetElements(NULL, opndPtr, &objcPtr, &objvPtr) == TCL_OK))) {
	    goto listRep;
	}
	description = "non-numeric string";
    } else if (type == TCL_NUMBER_NAN) {
	description = "non-numeric floating-point value";
    } else if (type == TCL_NUMBER_DOUBLE) {
	description = "floating-point value";
    } else {
	/* TODO: No caller needs this. Eliminate? */
	description = "(big) integer";
    }

    TclPrintfResult(interp, "cannot use %s \"%s\" as %soperand of \"%s\"",
	    description, TclGetString(opndPtr), ord, op);
    TclSetErrorCode(interp, "ARITH", "DOMAIN", description);
}

/*
 *----------------------------------------------------------------------
 *
 * TclGetSrcInfoForPc, GetSrcInfoForPc, TclGetSourceFromFrame --
 *
 *	Given a program counter value, finds the closest command in the
 *	bytecode code unit's CmdLocation array and returns information about
 *	that command's source: a pointer to its first byte and the number of
 *	characters.
 *
 * Results:
 *	If a command is found that encloses the program counter value, a
 *	pointer to the command's source is returned and the length of the
 *	source is stored at *lengthPtr. If multiple commands resulted in code
 *	at pc, information about the closest enclosing command is returned. If
 *	no matching command is found, NULL is returned and *lengthPtr is
 *	unchanged.
 *
 * Side effects:
 *	The CmdFrame at *cfPtr is updated.
 *
 *----------------------------------------------------------------------
 */

Tcl_Obj *
TclGetSourceFromFrame(
    CmdFrame *cfPtr,
    Tcl_Size objc,
    Tcl_Obj *const objv[])
{
    if (cfPtr == NULL) {
	return Tcl_NewListObj(objc, objv);
    }
    if (cfPtr->cmdObj == NULL) {
	if (cfPtr->cmd == NULL) {
	    ByteCode *codePtr = (ByteCode *)cfPtr->data.tebc.codePtr;

	    cfPtr->cmd = GetSrcInfoForPc((unsigned char *)
		    cfPtr->data.tebc.pc, codePtr, &cfPtr->len, NULL, NULL);
	}
	if (cfPtr->cmd) {
	    cfPtr->cmdObj = Tcl_NewStringObj(cfPtr->cmd, cfPtr->len);
	} else {
	    cfPtr->cmdObj = Tcl_NewListObj(objc, objv);
	}
	Tcl_IncrRefCount(cfPtr->cmdObj);
    }
    return cfPtr->cmdObj;
}

void
TclGetSrcInfoForPc(
    CmdFrame *cfPtr)
{
    ByteCode *codePtr = (ByteCode *) cfPtr->data.tebc.codePtr;

    assert(cfPtr->type == TCL_LOCATION_BC);

    if (cfPtr->cmd == NULL) {

	cfPtr->cmd = GetSrcInfoForPc(
		(unsigned char *) cfPtr->data.tebc.pc, codePtr,
		&cfPtr->len, NULL, NULL);
    }

    if (cfPtr->cmd != NULL) {
	/*
	 * We now have the command. We can get the srcOffset back and from
	 * there find the list of word locations for this command.
	 */

	ExtCmdLoc *eclPtr;
	ECL *locPtr = NULL;
	Tcl_Size srcOffset;
	Interp *iPtr = (Interp *) *codePtr->interpHandle;
	Tcl_HashEntry *hePtr =
		Tcl_FindHashEntry(iPtr->lineBCPtr, codePtr);

	if (!hePtr) {
	    return;
	}

	srcOffset = cfPtr->cmd - codePtr->source;
	eclPtr = (ExtCmdLoc *)Tcl_GetHashValue(hePtr);

	for (Tcl_Size i=0; i < eclPtr->nuloc; i++) {
	    if (eclPtr->loc[i].srcOffset == srcOffset) {
		locPtr = eclPtr->loc+i;
		break;
	    }
	}
	if (locPtr == NULL) {
	    Tcl_Panic("LocSearch failure");
	}

	cfPtr->line = locPtr->line;
	cfPtr->nline = locPtr->nline;
	cfPtr->type = eclPtr->type;

	if (eclPtr->type == TCL_LOCATION_SOURCE) {
	    cfPtr->data.eval.path = eclPtr->path;
	    Tcl_IncrRefCount(cfPtr->data.eval.path);
	}

	/*
	 * Do not set cfPtr->data.eval.path NULL for non-SOURCE. Needed for
	 * cfPtr->data.tebc.codePtr.
	 */
    }
}

static const char *
GetSrcInfoForPc(
    const unsigned char *pc,	/* The program counter value for which to
				 * return the closest command's source info.
				 * This points within a bytecode instruction
				 * in codePtr's code. */
    ByteCode *codePtr,		/* The bytecode sequence in which to look up
				 * the command source for the pc. */
    Tcl_Size *lengthPtr,	/* If non-NULL, the location where the length
				 * of the command's source should be stored.
				 * If NULL, no length is stored. */
    const unsigned char **pcBeg,/* If non-NULL, the bytecode location
				 * where the current instruction starts.
				 * If NULL; no pointer is stored. */
    Tcl_Size *cmdIdxPtr)	/* If non-NULL, the location where the index
				 * of the command containing the pc should
				 * be stored. */
{
    Tcl_Size pcOffset = PC_REL;
    Tcl_Size numCmds = codePtr->numCommands;
    unsigned char *codeDeltaNext, *codeLengthNext;
    unsigned char *srcDeltaNext, *srcLengthNext;
    Tcl_Size codeOffset, codeLen, codeEnd, srcOffset, srcLen, delta;
    Tcl_Size bestDist = TCL_SIZE_MAX; /* Distance of pc to best cmd's start pc. */
    Tcl_Size bestSrcOffset = -1; /* Initialized to avoid compiler warning. */
    Tcl_Size bestSrcLength = -1; /* Initialized to avoid compiler warning. */
    Tcl_Size bestCmdIdx = -1;

    /* The pc must point within the bytecode */
    assert ((pcOffset >= 0) && (pcOffset < codePtr->numCodeBytes));

    /*
     * Decode the code and source offset and length for each command. The
     * closest enclosing command is the last one whose code started before
     * pcOffset.
     */

    codeDeltaNext = codePtr->codeDeltaStart;
    codeLengthNext = codePtr->codeLengthStart;
    srcDeltaNext = codePtr->srcDeltaStart;
    srcLengthNext = codePtr->srcLengthStart;
    codeOffset = srcOffset = 0;
    for (Tcl_Size i = 0;  i < numCmds;  i++) {
	if ((unsigned) *codeDeltaNext == (unsigned) 0xFF) {
	    codeDeltaNext++;
	    delta = TclGetInt4AtPtr(codeDeltaNext);
	    codeDeltaNext += 4;
	} else {
	    delta = TclGetInt1AtPtr(codeDeltaNext);
	    codeDeltaNext++;
	}
	codeOffset += delta;

	if ((unsigned) *codeLengthNext == (unsigned) 0xFF) {
	    codeLengthNext++;
	    codeLen = TclGetInt4AtPtr(codeLengthNext);
	    codeLengthNext += 4;
	} else {
	    codeLen = TclGetInt1AtPtr(codeLengthNext);
	    codeLengthNext++;
	}
	codeEnd = (codeOffset + codeLen - 1);

	if ((unsigned) *srcDeltaNext == (unsigned) 0xFF) {
	    srcDeltaNext++;
	    delta = TclGetInt4AtPtr(srcDeltaNext);
	    srcDeltaNext += 4;
	} else {
	    delta = TclGetInt1AtPtr(srcDeltaNext);
	    srcDeltaNext++;
	}
	srcOffset += delta;

	if ((unsigned) *srcLengthNext == (unsigned) 0xFF) {
	    srcLengthNext++;
	    srcLen = TclGetInt4AtPtr(srcLengthNext);
	    srcLengthNext += 4;
	} else {
	    srcLen = TclGetInt1AtPtr(srcLengthNext);
	    srcLengthNext++;
	}

	if (codeOffset > pcOffset) {	/* Best cmd already found */
	    break;
	}
	if (pcOffset <= codeEnd) {	/* This cmd's code encloses pc */
	    Tcl_Size dist = (pcOffset - codeOffset);

	    if (dist <= bestDist) {
		bestDist = dist;
		bestSrcOffset = srcOffset;
		bestSrcLength = srcLen;
		bestCmdIdx = i;
	    }
	}
    }

    if (pcBeg != NULL) {
	const unsigned char *curr, *prev;

	/*
	 * Walk from beginning of command or BC to pc, by complete
	 * instructions. Stop when crossing pc; keep previous.
	 */

	curr = ((bestDist == TCL_SIZE_MAX) ? codePtr->codeStart : pc - bestDist);
	prev = curr;
	while (curr <= pc) {
	    prev = curr;
	    curr += tclInstructionTable[*curr].numBytes;
	}
	*pcBeg = prev;
    }

    if (bestDist == TCL_SIZE_MAX) {
	return NULL;
    }

    if (lengthPtr != NULL) {
	*lengthPtr = bestSrcLength;
    }

    if (cmdIdxPtr != NULL) {
	*cmdIdxPtr = bestCmdIdx;
    }

    return (codePtr->source + bestSrcOffset);
}

/*
 *----------------------------------------------------------------------
 *
 * GetExceptRangeForPc --
 *
 *	Given a program counter value, return the closest enclosing
 *	ExceptionRange.
 *
 * Results:
 *	If the searchMode is TCL_ERROR, this procedure ignores loop exception
 *	ranges and returns a pointer to the closest catch range. If the
 *	searchMode is TCL_BREAK, this procedure returns a pointer to the most
 *	closely enclosing ExceptionRange regardless of whether it is a loop or
 *	catch exception range. If the searchMode is TCL_CONTINUE, this
 *	procedure returns a pointer to the most closely enclosing
 *	ExceptionRange (of any type) skipping only loop exception ranges if
 *	they don't have a sensible continueOffset defined. If no matching
 *	ExceptionRange is found that encloses pc, a NULL is returned.
 *
 * Side effects:
 *	None.
 *
 *----------------------------------------------------------------------
 */

static ExceptionRange *
GetExceptRangeForPc(
    const unsigned char *pc,	/* The program counter value for which to
				 * search for a closest enclosing exception
				 * range. This points to a bytecode
				 * instruction in codePtr's code. */
    int searchMode,		/* If TCL_BREAK, consider either loop or catch
				 * ExceptionRanges in search. If TCL_ERROR
				 * consider only catch ranges (and ignore any
				 * closer loop ranges). If TCL_CONTINUE, look
				 * for loop ranges that define a continue
				 * point or a catch range. */
    ByteCode *codePtr)		/* Points to the ByteCode in which to search
				 * for the enclosing ExceptionRange. */
{
    ExceptionRange *rangeArrayPtr;
    size_t numRanges = codePtr->numExceptRanges;
    ExceptionRange *rangePtr;
    size_t pcOffset = PC_REL;
    size_t start;

    if (numRanges == 0) {
	return NULL;
    }

    /*
     * This exploits peculiarities of our compiler: nested ranges are always
     * *after* their containing ranges, so that by scanning backwards we are
     * sure that the first matching range is indeed the deepest.
     */

    rangeArrayPtr = codePtr->exceptArrayPtr;
    rangePtr = rangeArrayPtr + numRanges;
    while (--rangePtr >= rangeArrayPtr) {
	start = rangePtr->codeOffset;
	if ((start <= pcOffset) &&
		(pcOffset < (start + rangePtr->numCodeBytes))) {
	    if (rangePtr->type == CATCH_EXCEPTION_RANGE) {
		return rangePtr;
	    }
	    if (searchMode == TCL_BREAK) {
		return rangePtr;
	    }
	    if (searchMode == TCL_CONTINUE
		    && rangePtr->continueOffset != TCL_INDEX_NONE) {
		return rangePtr;
	    }
	}
    }
    return NULL;
}

/*
 *----------------------------------------------------------------------
 *
 * GetOpcodeName --
 *
 *	This procedure is called by the TRACE macro used
 *	in TclNRExecuteByteCode when debugging. It returns the name of the
 *	bytecode instruction at a specified instruction pc.
 *
 * Results:
 *	A character string for the instruction.
 *
 * Side effects:
 *	None.
 *
 *----------------------------------------------------------------------
 */

#ifdef TCL_COMPILE_DEBUG
static const char *
GetOpcodeName(
    const unsigned char *pc)	/* Points to the instruction whose name should
				 * be returned. */
{
    unsigned char opCode = *pc;

    return tclInstructionTable[opCode].name;
}
#endif /* TCL_COMPILE_DEBUG */

/*
 *----------------------------------------------------------------------
 *
 * TclExprFloatError --
 *
 *	This procedure is called when an error occurs during a floating-point
 *	operation. It reads errno and sets interp->objResultPtr accordingly.
 *
 * Results:
 *	interp->objResultPtr is set to hold an error message.
 *
 * Side effects:
 *	None.
 *
 *----------------------------------------------------------------------
 */

void
TclExprFloatError(
    Tcl_Interp *interp,		/* Where to store error message. */
    double value)		/* Value returned after error; used to
				 * distinguish underflows from overflows. */
{
    const char *s;

    if ((errno == EDOM) || isnan(value)) {
	s = "domain error: argument not in valid range";
	Tcl_SetObjResult(interp, Tcl_NewStringObj(s, -1));
	TclSetErrorCode(interp, "ARITH", "DOMAIN", s);
    } else if ((errno == ERANGE) || isinf(value)) {
	if (value == 0.0) {
	    s = "floating-point value too small to represent";
	    Tcl_SetObjResult(interp, Tcl_NewStringObj(s, -1));
	    TclSetErrorCode(interp, "ARITH", "UNDERFLOW", s);
	} else {
	    s = "floating-point value too large to represent";
	    Tcl_SetObjResult(interp, Tcl_NewStringObj(s, -1));
	    TclSetErrorCode(interp, "ARITH", "OVERFLOW", s);
	}
    } else {
	Tcl_Obj *objPtr = Tcl_ObjPrintf(
		"unknown floating-point error, errno = %d", errno);

	TclSetErrorCode(interp, "ARITH", "UNKNOWN", TclGetString(objPtr));
	Tcl_SetObjResult(interp, objPtr);
    }
}

#ifdef TCL_COMPILE_STATS
/*
 *----------------------------------------------------------------------
 *
 * TclLog2 --
 *
 *	Procedure used while collecting compilation statistics to determine
 *	the log base 2 of an integer.
 *
 * Results:
 *	Returns the log base 2 of the operand. If the argument is less than or
 *	equal to zero, a zero is returned.
 *
 * Side effects:
 *	None.
 *
 *----------------------------------------------------------------------
 */

int
TclLog2(
    long long value)		/* The integer for which to compute the log
				 * base 2. The maximum output is 31 */
{
    return (value > 0) ? (
	    (value > 0x7FFFFFFF) ?
		    31 : TclMSB((unsigned long long) value)
	    ) : 0;
}

/*
 *----------------------------------------------------------------------
 *
 * EvalStatsCmd --
 *
 *	Implements the "evalstats" command that prints instruction execution
 *	counts to stdout.
 *
 * Results:
 *	Standard Tcl results.
 *
 * Side effects:
 *	None.
 *
 *----------------------------------------------------------------------
 */

static int
EvalStatsCmd(
    TCL_UNUSED(void *),		/* Unused. */
    Tcl_Interp *interp,		/* The current interpreter. */
    int objc,			/* The number of arguments. */
    Tcl_Obj *const objv[])	/* The argument strings. */
{
    Interp *iPtr = (Interp *) interp;
    LiteralTable *globalTablePtr = &iPtr->literalTable;
    ByteCodeStats *statsPtr = &iPtr->stats;
    double totalCodeBytes, currentCodeBytes;
    double totalLiteralBytes, currentLiteralBytes;
    double objBytesIfUnshared, strBytesIfUnshared, sharingBytesSaved;
    double strBytesSharedMultX, strBytesSharedOnce;
    double numInstructions, currentHeaderBytes;
    size_t numCurrentByteCodes, numByteCodeLits;
    size_t refCountSum, literalMgmtBytes, sum, decadeHigh;
    size_t numSharedMultX, numSharedOnce, minSizeDecade, maxSizeDecade;
    Tcl_Size i, length;
    char *litTableStats;
    Tcl_Obj *objPtr;

#define Percent(a,b) ((a) * 100.0 / (b))

    TclNewObj(objPtr);
    Tcl_IncrRefCount(objPtr);

    numInstructions = 0.0;
    for (i = 0;  i < 256;  i++) {
	if (statsPtr->instructionCount[i] != 0) {
	    numInstructions += statsPtr->instructionCount[i];
	}
    }

    totalLiteralBytes = sizeof(LiteralTable)
	    + iPtr->literalTable.numBuckets * sizeof(LiteralEntry *)
	    + (statsPtr->numLiteralsCreated * sizeof(LiteralEntry))
	    + (statsPtr->numLiteralsCreated * sizeof(Tcl_Obj))
	    + statsPtr->totalLitStringBytes;
    totalCodeBytes = statsPtr->totalByteCodeBytes + totalLiteralBytes;

    numCurrentByteCodes =
	    statsPtr->numCompilations - statsPtr->numByteCodesFreed;
    currentHeaderBytes = numCurrentByteCodes
	    * offsetof(ByteCode, localCachePtr);
    literalMgmtBytes = sizeof(LiteralTable)
	    + (iPtr->literalTable.numBuckets * sizeof(LiteralEntry *))
	    + (iPtr->literalTable.numEntries * sizeof(LiteralEntry));
    currentLiteralBytes = literalMgmtBytes
	    + iPtr->literalTable.numEntries * sizeof(Tcl_Obj)
	    + statsPtr->currentLitStringBytes;
    currentCodeBytes = statsPtr->currentByteCodeBytes + currentLiteralBytes;

    /*
     * Summary statistics, total and current source and ByteCode sizes.
     */

    Tcl_AppendPrintfToObj(objPtr, "\n----------------------------------------------------------------\n");
    Tcl_AppendPrintfToObj(objPtr,
	    "Compilation and execution statistics for interpreter %p\n",
	    iPtr);

    Tcl_AppendPrintfToObj(objPtr, "\nNumber ByteCodes executed\t%" SIZEu "\n",
	    statsPtr->numExecutions);
    Tcl_AppendPrintfToObj(objPtr, "Number ByteCodes compiled\t%" SIZEu "\n",
	    statsPtr->numCompilations);
    Tcl_AppendPrintfToObj(objPtr, "  Mean executions/compile\t%.1f\n",
	    statsPtr->numExecutions / (float)statsPtr->numCompilations);

    Tcl_AppendPrintfToObj(objPtr, "\nInstructions executed\t\t%.0f\n",
	    numInstructions);
    Tcl_AppendPrintfToObj(objPtr, "  Mean inst/compile\t\t%.0f\n",
	    numInstructions / statsPtr->numCompilations);
    Tcl_AppendPrintfToObj(objPtr, "  Mean inst/execution\t\t%.0f\n",
	    numInstructions / statsPtr->numExecutions);

    Tcl_AppendPrintfToObj(objPtr, "\nTotal ByteCodes\t\t\t%" SIZEu "\n",
	    statsPtr->numCompilations);
    Tcl_AppendPrintfToObj(objPtr, "  Source bytes\t\t\t%.6g\n",
	    statsPtr->totalSrcBytes);
    Tcl_AppendPrintfToObj(objPtr, "  Code bytes\t\t\t%.6g\n",
	    totalCodeBytes);
    Tcl_AppendPrintfToObj(objPtr, "    ByteCode bytes\t\t%.6g\n",
	    statsPtr->totalByteCodeBytes);
    Tcl_AppendPrintfToObj(objPtr, "    Literal bytes\t\t%.6g\n",
	    totalLiteralBytes);
    Tcl_AppendPrintfToObj(objPtr, "      table %" SIZEu " + bkts %" SIZEu
	    " + entries %" SIZEu " + objects %" SIZEu " + strings %.6g\n",
	    sizeof(LiteralTable),
	    iPtr->literalTable.numBuckets * sizeof(LiteralEntry *),
	    statsPtr->numLiteralsCreated * sizeof(LiteralEntry),
	    statsPtr->numLiteralsCreated * sizeof(Tcl_Obj),
	    statsPtr->totalLitStringBytes);
    Tcl_AppendPrintfToObj(objPtr, "  Mean code/compile\t\t%.1f\n",
	    totalCodeBytes / statsPtr->numCompilations);
    Tcl_AppendPrintfToObj(objPtr, "  Mean code/source\t\t%.1f\n",
	    totalCodeBytes / statsPtr->totalSrcBytes);

    Tcl_AppendPrintfToObj(objPtr, "\nCurrent (active) ByteCodes\t%" SIZEu "\n",
	    numCurrentByteCodes);
    Tcl_AppendPrintfToObj(objPtr, "  Source bytes\t\t\t%.6g\n",
	    statsPtr->currentSrcBytes);
    Tcl_AppendPrintfToObj(objPtr, "  Code bytes\t\t\t%.6g\n",
	    currentCodeBytes);
    Tcl_AppendPrintfToObj(objPtr, "    ByteCode bytes\t\t%.6g\n",
	    statsPtr->currentByteCodeBytes);
    Tcl_AppendPrintfToObj(objPtr, "    Literal bytes\t\t%.6g\n",
	    currentLiteralBytes);
    Tcl_AppendPrintfToObj(objPtr, "      table %" SIZEu " + bkts %" SIZEu
	    " + entries %" SIZEu " + objects %" SIZEu " + strings %.6g\n",
	    sizeof(LiteralTable),
	    iPtr->literalTable.numBuckets * sizeof(LiteralEntry *),
	    iPtr->literalTable.numEntries * sizeof(LiteralEntry),
	    iPtr->literalTable.numEntries * sizeof(Tcl_Obj),
	    statsPtr->currentLitStringBytes);
    Tcl_AppendPrintfToObj(objPtr, "  Mean code/source\t\t%.1f\n",
	    currentCodeBytes / statsPtr->currentSrcBytes);
    Tcl_AppendPrintfToObj(objPtr, "  Code + source bytes\t\t%.6g (%0.1f mean code/src)\n",
	    (currentCodeBytes + statsPtr->currentSrcBytes),
	    (currentCodeBytes / statsPtr->currentSrcBytes) + 1.0);

    /*
     * Tcl_IsShared statistics check
     *
     * This gives the refcount of each obj as Tcl_IsShared was called for it.
     * Shared objects must be duplicated before they can be modified.
     */

    numSharedMultX = 0;
    Tcl_AppendPrintfToObj(objPtr, "\nTcl_IsShared object check (all objects):\n");
    Tcl_AppendPrintfToObj(objPtr, "  Object had refcount <=1 (not shared)\t%" SIZEu "\n",
	    tclObjsShared[1]);
    for (i = 2;  i < TCL_MAX_SHARED_OBJ_STATS;  i++) {
	Tcl_AppendPrintfToObj(objPtr, "  refcount ==%" SIZEd "\t\t%" SIZEu "\n",
		i, tclObjsShared[i]);
	numSharedMultX += tclObjsShared[i];
    }
    Tcl_AppendPrintfToObj(objPtr, "  refcount >=%" SIZEd "\t\t%" SIZEu "\n",
	    i, tclObjsShared[0]);
    numSharedMultX += tclObjsShared[0];
    Tcl_AppendPrintfToObj(objPtr, "  Total shared objects\t\t\t%" SIZEu "\n",
	    numSharedMultX);

    /*
     * Literal table statistics.
     */

    numByteCodeLits = 0;
    refCountSum = 0;
    numSharedMultX = 0;
    numSharedOnce = 0;
    objBytesIfUnshared = 0.0;
    strBytesIfUnshared = 0.0;
    strBytesSharedMultX = 0.0;
    strBytesSharedOnce = 0.0;
    for (size_t ui = 0;  ui < globalTablePtr->numBuckets;  ui++) {
	for (LiteralEntry *entryPtr = globalTablePtr->buckets[i];  entryPtr;
		entryPtr = entryPtr->nextPtr) {
	    if (TclHasInternalRep(entryPtr->objPtr, &tclByteCodeType)) {
		numByteCodeLits++;
	    }
	    (void) TclGetStringFromObj(entryPtr->objPtr, &length);
	    refCountSum += entryPtr->refCount;
	    objBytesIfUnshared += (entryPtr->refCount * sizeof(Tcl_Obj));
	    strBytesIfUnshared += (entryPtr->refCount * (length + 1));
	    if (entryPtr->refCount > 1) {
		numSharedMultX++;
		strBytesSharedMultX += (length + 1);
	    } else {
		numSharedOnce++;
		strBytesSharedOnce += (length + 1);
	    }
	}
    }
    sharingBytesSaved = (objBytesIfUnshared + strBytesIfUnshared)
	    - currentLiteralBytes;

    Tcl_AppendPrintfToObj(objPtr, "\nTotal objects (all interps)\t%" SIZEu "\n",
	    tclObjsAlloced);
    Tcl_AppendPrintfToObj(objPtr, "Current objects\t\t\t%" SIZEu "\n",
	    (tclObjsAlloced - tclObjsFreed));
    Tcl_AppendPrintfToObj(objPtr, "Total literal objects\t\t%" SIZEu "\n",
	    statsPtr->numLiteralsCreated);

    Tcl_AppendPrintfToObj(objPtr, "\nCurrent literal objects\t\t%" SIZEu " (%0.1f%% of current objects)\n",
	    globalTablePtr->numEntries,
	    Percent(globalTablePtr->numEntries, tclObjsAlloced-tclObjsFreed));
    Tcl_AppendPrintfToObj(objPtr, "  ByteCode literals\t\t%" SIZEu " (%0.1f%% of current literals)\n",
	    numByteCodeLits,
	    Percent(numByteCodeLits, globalTablePtr->numEntries));
    Tcl_AppendPrintfToObj(objPtr, "  Literals reused > 1x\t\t%" SIZEu "\n",
	    numSharedMultX);
    Tcl_AppendPrintfToObj(objPtr, "  Mean reference count\t\t%.2f\n",
	    ((double) refCountSum) / globalTablePtr->numEntries);
    Tcl_AppendPrintfToObj(objPtr, "  Mean len, str reused >1x \t%.2f\n",
	    (numSharedMultX ? strBytesSharedMultX/numSharedMultX : 0.0));
    Tcl_AppendPrintfToObj(objPtr, "  Mean len, str used 1x\t\t%.2f\n",
	    (numSharedOnce ? strBytesSharedOnce/numSharedOnce : 0.0));
    Tcl_AppendPrintfToObj(objPtr, "  Total sharing savings\t\t%.6g (%0.1f%% of bytes if no sharing)\n",
	    sharingBytesSaved,
	    Percent(sharingBytesSaved, objBytesIfUnshared+strBytesIfUnshared));
    Tcl_AppendPrintfToObj(objPtr, "    Bytes with sharing\t\t%.6g\n",
	    currentLiteralBytes);
    Tcl_AppendPrintfToObj(objPtr, "      table %lu + bkts %lu + entries %lu + objects %lu + strings %.6g\n",
	    (unsigned long) sizeof(LiteralTable),
	    (unsigned long) (iPtr->literalTable.numBuckets * sizeof(LiteralEntry *)),
	    (unsigned long) (iPtr->literalTable.numEntries * sizeof(LiteralEntry)),
	    (unsigned long) (iPtr->literalTable.numEntries * sizeof(Tcl_Obj)),
	    statsPtr->currentLitStringBytes);
    Tcl_AppendPrintfToObj(objPtr, "    Bytes if no sharing\t\t%.6g = objects %.6g + strings %.6g\n",
	    (objBytesIfUnshared + strBytesIfUnshared),
	    objBytesIfUnshared, strBytesIfUnshared);
    Tcl_AppendPrintfToObj(objPtr, "  String sharing savings \t%.6g = unshared %.6g - shared %.6g\n",
	    (strBytesIfUnshared - statsPtr->currentLitStringBytes),
	    strBytesIfUnshared, statsPtr->currentLitStringBytes);
    Tcl_AppendPrintfToObj(objPtr, "  Literal mgmt overhead\t\t%" SIZEu " (%0.1f%% of bytes with sharing)\n",
	    literalMgmtBytes,
	    Percent(literalMgmtBytes, currentLiteralBytes));
    Tcl_AppendPrintfToObj(objPtr, "    table %lu + buckets %lu + entries %lu\n",
	    (unsigned long) sizeof(LiteralTable),
	    (unsigned long) (iPtr->literalTable.numBuckets * sizeof(LiteralEntry *)),
	    (unsigned long) (iPtr->literalTable.numEntries * sizeof(LiteralEntry)));

    /*
     * Breakdown of current ByteCode space requirements.
     */

    Tcl_AppendPrintfToObj(objPtr, "\nBreakdown of current ByteCode requirements:\n");
    Tcl_AppendPrintfToObj(objPtr, "                         Bytes      Pct of    Avg per\n");
    Tcl_AppendPrintfToObj(objPtr, "                                     total    ByteCode\n");
    Tcl_AppendPrintfToObj(objPtr, "Total             %12.6g     100.00%%   %8.1f\n",
	    statsPtr->currentByteCodeBytes,
	    statsPtr->currentByteCodeBytes / numCurrentByteCodes);
    Tcl_AppendPrintfToObj(objPtr, "Header            %12.6g   %8.1f%%   %8.1f\n",
	    currentHeaderBytes,
	    Percent(currentHeaderBytes, statsPtr->currentByteCodeBytes),
	    currentHeaderBytes / numCurrentByteCodes);
    Tcl_AppendPrintfToObj(objPtr, "Instructions      %12.6g   %8.1f%%   %8.1f\n",
	    statsPtr->currentInstBytes,
	    Percent(statsPtr->currentInstBytes, statsPtr->currentByteCodeBytes),
	    statsPtr->currentInstBytes / numCurrentByteCodes);
    Tcl_AppendPrintfToObj(objPtr, "Literal ptr array %12.6g   %8.1f%%   %8.1f\n",
	    statsPtr->currentLitBytes,
	    Percent(statsPtr->currentLitBytes, statsPtr->currentByteCodeBytes),
	    statsPtr->currentLitBytes / numCurrentByteCodes);
    Tcl_AppendPrintfToObj(objPtr, "Exception table   %12.6g   %8.1f%%   %8.1f\n",
	    statsPtr->currentExceptBytes,
	    Percent(statsPtr->currentExceptBytes, statsPtr->currentByteCodeBytes),
	    statsPtr->currentExceptBytes / numCurrentByteCodes);
    Tcl_AppendPrintfToObj(objPtr, "Auxiliary data    %12.6g   %8.1f%%   %8.1f\n",
	    statsPtr->currentAuxBytes,
	    Percent(statsPtr->currentAuxBytes, statsPtr->currentByteCodeBytes),
	    statsPtr->currentAuxBytes / numCurrentByteCodes);
    Tcl_AppendPrintfToObj(objPtr, "Command map       %12.6g   %8.1f%%   %8.1f\n",
	    statsPtr->currentCmdMapBytes,
	    Percent(statsPtr->currentCmdMapBytes, statsPtr->currentByteCodeBytes),
	    statsPtr->currentCmdMapBytes / numCurrentByteCodes);

    /*
     * Detailed literal statistics.
     */

    Tcl_AppendPrintfToObj(objPtr, "\nLiteral string sizes:\n");
    Tcl_AppendPrintfToObj(objPtr, "\t Up to length\t\tPercentage\n");
    maxSizeDecade = 0;
    i = 32;
    while (i-- > 0) {
	if (statsPtr->literalCount[i] > 0) {
	    maxSizeDecade = i;
	    break;
	}
    }
    sum = 0;
    for (size_t ui = 0;  ui <= maxSizeDecade;  ui++) {
	decadeHigh = (1 << (ui + 1)) - 1;
	sum += statsPtr->literalCount[ui];
	Tcl_AppendPrintfToObj(objPtr, "\t%10" SIZEu "\t\t%8.0f%%\n",
		decadeHigh, Percent(sum, statsPtr->numLiteralsCreated));
    }

    litTableStats = TclLiteralStats(globalTablePtr);
    Tcl_AppendPrintfToObj(objPtr, "\nCurrent literal table statistics:\n%s\n",
	    litTableStats);
    Tcl_Free(litTableStats);

    /*
     * Source and ByteCode size distributions.
     */

    Tcl_AppendPrintfToObj(objPtr, "\nSource sizes:\n");
    Tcl_AppendPrintfToObj(objPtr, "\t Up to size\t\tPercentage\n");
    minSizeDecade = maxSizeDecade = 0;
    for (i = 0;  i < 31;  i++) {
	if (statsPtr->srcCount[i] > 0) {
	    minSizeDecade = i;
	    break;
	}
    }
    for (i = 31;  i != TCL_INDEX_NONE;  i--) {
	if (statsPtr->srcCount[i] > 0) {
	    break;		/* maxSizeDecade to consume 'i' value
				 * below... */
	}
    }
    maxSizeDecade = i;
    sum = 0;
    for (size_t ui = minSizeDecade;  ui <= maxSizeDecade;  ui++) {
	decadeHigh = (1 << (ui + 1)) - 1;
	sum += statsPtr->srcCount[ui];
	Tcl_AppendPrintfToObj(objPtr, "\t%10" SIZEu "\t\t%8.0f%%\n",
		decadeHigh, Percent(sum, statsPtr->numCompilations));
    }

    Tcl_AppendPrintfToObj(objPtr, "\nByteCode sizes:\n");
    Tcl_AppendPrintfToObj(objPtr, "\t Up to size\t\tPercentage\n");
    minSizeDecade = maxSizeDecade = 0;
    for (i = 0;  i < 31;  i++) {
	if (statsPtr->byteCodeCount[i] > 0) {
	    minSizeDecade = i;
	    break;
	}
    }
    for (i = 31;  i != TCL_INDEX_NONE;  i--) {
	if (statsPtr->byteCodeCount[i] > 0) {
	    break;		/* maxSizeDecade to consume 'i' value
				 * below... */
	}
    }
    maxSizeDecade = i;
    sum = 0;
    for (size_t ui = minSizeDecade;  ui <= maxSizeDecade;  ui++) {
	decadeHigh = (1 << (ui + 1)) - 1;
	sum += statsPtr->byteCodeCount[ui];
	Tcl_AppendPrintfToObj(objPtr, "\t%10" SIZEu "\t\t%8.0f%%\n",
		decadeHigh, Percent(sum, statsPtr->numCompilations));
    }

    Tcl_AppendPrintfToObj(objPtr, "\nByteCode longevity (excludes Current ByteCodes):\n");
    Tcl_AppendPrintfToObj(objPtr, "\t       Up to ms\t\tPercentage\n");
    minSizeDecade = maxSizeDecade = 0;
    for (i = 0;  i < 31;  i++) {
	if (statsPtr->lifetimeCount[i] > 0) {
	    minSizeDecade = i;
	    break;
	}
    }
    for (i = 31;  i != TCL_INDEX_NONE;  i--) {
	if (statsPtr->lifetimeCount[i] > 0) {
	    break;		/* maxSizeDecade to consume 'i' value
				 * below... */
	}
    }
    maxSizeDecade = i;
    sum = 0;
    for (size_t ui = minSizeDecade;  ui <= maxSizeDecade;  ui++) {
	decadeHigh = (1 << (ui + 1)) - 1;
	sum += statsPtr->lifetimeCount[ui];
	Tcl_AppendPrintfToObj(objPtr, "\t%12.3f\t\t%8.0f%%\n",
		decadeHigh/1000.0, Percent(sum, statsPtr->numByteCodesFreed));
    }

    /*
     * Instruction counts.
     */

    Tcl_AppendPrintfToObj(objPtr, "\nInstruction counts:\n");
    for (i = 0;  i < LAST_INST_OPCODE;  i++) {
	Tcl_AppendPrintfToObj(objPtr, "%20s %8" SIZEu " ",
		tclInstructionTable[i].name, statsPtr->instructionCount[i]);
	if (statsPtr->instructionCount[i]) {
	    Tcl_AppendPrintfToObj(objPtr, "%6.1f%%\n",
		    Percent(statsPtr->instructionCount[i], numInstructions));
	} else {
	    Tcl_AppendPrintfToObj(objPtr, "0\n");
	}
    }

#ifdef TCL_MEM_DEBUG
    Tcl_AppendPrintfToObj(objPtr, "\nHeap Statistics:\n");
    TclDumpMemoryInfo(objPtr, 1);
#endif
    Tcl_AppendPrintfToObj(objPtr, "\n----------------------------------------------------------------\n");

    if (objc == 1) {
	Tcl_SetObjResult(interp, objPtr);
    } else {
	Tcl_Channel outChan;
	char *str = TclGetStringFromObj(objv[1], &length);

	if (length) {
	    if (strcmp(str, "stdout") == 0) {
		outChan = Tcl_GetStdChannel(TCL_STDOUT);
	    } else if (strcmp(str, "stderr") == 0) {
		outChan = Tcl_GetStdChannel(TCL_STDERR);
	    } else {
		outChan = Tcl_OpenFileChannel(NULL, str, "w", 0664);
	    }
	} else {
	    outChan = Tcl_GetStdChannel(TCL_STDOUT);
	}
	if (outChan != NULL) {
	    Tcl_WriteObj(outChan, objPtr);
	}
    }
    Tcl_DecrRefCount(objPtr);
    return TCL_OK;
}
#endif /* TCL_COMPILE_STATS */

#ifdef TCL_COMPILE_DEBUG
/*
 *----------------------------------------------------------------------
 *
 * StringForResultCode --
 *
 *	Procedure that returns a human-readable string representing a Tcl
 *	result code such as TCL_ERROR.
 *
 * Results:
 *	If the result code is one of the standard Tcl return codes, the result
 *	is a string representing that code such as "TCL_ERROR". Otherwise, the
 *	result string is that code formatted as a sequence of decimal digit
 *	characters. Note that the resulting string must not be modified by the
 *	caller.
 *
 * Side effects:
 *	None.
 *
 *----------------------------------------------------------------------
 */

static const char *
StringForResultCode(
    int result)			/* The Tcl result code for which to generate a
				 * string. */
{
    static char buf[TCL_INTEGER_SPACE];

    if ((result >= TCL_OK) && (result <= TCL_CONTINUE)) {
	return resultStrings[result];
    }
    TclFormatInt(buf, result);
    return buf;
}
#endif /* TCL_COMPILE_DEBUG */

/*
 * Local Variables:
 * mode: c
 * c-basic-offset: 4
 * fill-column: 78
 * End:
 */<|MERGE_RESOLUTION|>--- conflicted
+++ resolved
@@ -4665,12 +4665,8 @@
 	tblIdx = TclGetInt4AtPtr(pc + 1);
 	JumptableNumInfo *jtnPtr = (JumptableNumInfo *)
 		codePtr->auxDataArrayPtr[tblIdx].clientData;
-<<<<<<< HEAD
 	TRACE("%u \"%.20s\" => ", tblIdx, O2S(OBJ_AT_TOS));
-=======
-	TRACE(("%u \"%.20s\" => ", tblIdx, O2S(OBJ_AT_TOS)));
 	DECACHE_STACK_INFO();
->>>>>>> 39fdd745
 	Tcl_WideInt key;
 	if (Tcl_GetWideIntFromObj(interp, OBJ_AT_TOS, &key) != TCL_OK) {
 	    TRACE_ERROR(interp);
@@ -4687,12 +4683,7 @@
 		    PC_REL + jumpOffset);
 	    NEXT_INST_F0(jumpOffset, 1);
 	}
-<<<<<<< HEAD
-    jumpTableNumFallthrough:
 	TRACE_APPEND("not found in table\n");
-=======
-	TRACE_APPEND(("not found in table\n"));
->>>>>>> 39fdd745
 	NEXT_INST_F0(5, 1);
     }
 
