/*
 * tclExecute.c --
 *
 *	This file contains procedures that execute byte-compiled Tcl commands.
 *
 * Copyright (c) 1996-1997 Sun Microsystems, Inc.
 * Copyright (c) 1998-2000 by Scriptics Corporation.
 * Copyright (c) 2001 by Kevin B. Kenny. All rights reserved.
 * Copyright (c) 2002-2010 by Miguel Sofer.
 * Copyright (c) 2005-2007 by Donal K. Fellows.
 * Copyright (c) 2007 Daniel A. Steffen <das@users.sourceforge.net>
 * Copyright (c) 2006-2008 by Joe Mistachkin.  All rights reserved.
 *
 * See the file "license.terms" for information on usage and redistribution of
 * this file, and for a DISCLAIMER OF ALL WARRANTIES.
 */

#include "tclInt.h"
#include "tclCompile.h"
#include "tclOOInt.h"
#include "tommath.h"
#include <math.h>
#include <assert.h>

/*
 * Hack to determine whether we may expect IEEE floating point. The hack is
 * formally incorrect in that non-IEEE platforms might have the same precision
 * and range, but VAX, IBM, and Cray do not; are there any other floating
 * point units that we might care about?
 */

#if (FLT_RADIX == 2) && (DBL_MANT_DIG == 53) && (DBL_MAX_EXP == 1024)
#define IEEE_FLOATING_POINT
#endif

/*
 * A counter that is used to work out when the bytecode engine should call
 * Tcl_AsyncReady() to see whether there is a signal that needs handling, and
 * other expensive periodic operations.
 */

#ifndef ASYNC_CHECK_COUNT
#   define ASYNC_CHECK_COUNT	64
#endif /* !ASYNC_CHECK_COUNT */

/*
 * Boolean flag indicating whether the Tcl bytecode interpreter has been
 * initialized.
 */

static int execInitialized = 0;
TCL_DECLARE_MUTEX(execMutex)

static int cachedInExit = 0;

#ifdef TCL_COMPILE_DEBUG
/*
 * Variable that controls whether execution tracing is enabled and, if so,
 * what level of tracing is desired:
 *    0: no execution tracing
 *    1: trace invocations of Tcl procs only
 *    2: trace invocations of all (not compiled away) commands
 *    3: display each instruction executed
 * This variable is linked to the Tcl variable "tcl_traceExec".
 */

int tclTraceExec = 0;
#endif

/*
 * Mapping from expression instruction opcodes to strings; used for error
 * messages. Note that these entries must match the order and number of the
 * expression opcodes (e.g., INST_LOR) in tclCompile.h.
 *
 * Does not include the string for INST_EXPON (and beyond), as that is
 * disjoint for backward-compatability reasons.
 */

static const char *const operatorStrings[] = {
    "||", "&&", "|", "^", "&", "==", "!=", "<", ">", "<=", ">=", "<<", ">>",
    "+", "-", "*", "/", "%", "+", "-", "~", "!"
};

/*
 * Mapping from Tcl result codes to strings; used for error and debugging
 * messages.
 */

#ifdef TCL_COMPILE_DEBUG
static const char *const resultStrings[] = {
    "TCL_OK", "TCL_ERROR", "TCL_RETURN", "TCL_BREAK", "TCL_CONTINUE"
};
#endif

/*
 * These are used by evalstats to monitor object usage in Tcl.
 */

#ifdef TCL_COMPILE_STATS
long		tclObjsAlloced = 0;
long		tclObjsFreed = 0;
long		tclObjsShared[TCL_MAX_SHARED_OBJ_STATS] = { 0, 0, 0, 0, 0 };
#endif /* TCL_COMPILE_STATS */

/*
 * Support pre-8.5 bytecodes unless specifically requested otherwise.
 */

#ifndef TCL_SUPPORT_84_BYTECODE
#define TCL_SUPPORT_84_BYTECODE 1
#endif

#if TCL_SUPPORT_84_BYTECODE
/*
 * We need to know the tclBuiltinFuncTable to support translation of pre-8.5
 * math functions to the namespace-based ::tcl::mathfunc::op in 8.5+.
 */

typedef struct {
    const char *name;		/* Name of function. */
    int numArgs;		/* Number of arguments for function. */
} BuiltinFunc;

/*
 * Table describing the built-in math functions. Entries in this table are
 * indexed by the values of the INST_CALL_BUILTIN_FUNC instruction's
 * operand byte.
 */

static BuiltinFunc const tclBuiltinFuncTable[] = {
    {"acos", 1},
    {"asin", 1},
    {"atan", 1},
    {"atan2", 2},
    {"ceil", 1},
    {"cos", 1},
    {"cosh", 1},
    {"exp", 1},
    {"floor", 1},
    {"fmod", 2},
    {"hypot", 2},
    {"log", 1},
    {"log10", 1},
    {"pow", 2},
    {"sin", 1},
    {"sinh", 1},
    {"sqrt", 1},
    {"tan", 1},
    {"tanh", 1},
    {"abs", 1},
    {"double", 1},
    {"int", 1},
    {"rand", 0},
    {"round", 1},
    {"srand", 1},
    {"wide", 1},
    {NULL, 0},
};

#define LAST_BUILTIN_FUNC	25
#endif

/*
 * NR_TEBC
 * Helpers for NR - non-recursive calls to TEBC
 * Minimal data required to fully reconstruct the execution state.
 */

typedef struct TEBCdata {
    ByteCode *codePtr;		/* Constant until the BC returns */
				/* -----------------------------------------*/
    ptrdiff_t *catchTop;	/* These fields are used on return TO this */
    Tcl_Obj *auxObjList;	/* this level: they record the state when a */
    CmdFrame cmdFrame;		/* new codePtr was received for NR */
                                /* execution. */
    void *stack[1];		/* Start of the actual combined catch and obj
				 * stacks; the struct will be expanded as
				 * necessary */
} TEBCdata;

#define TEBC_YIELD() \
    do {						\
	esPtr->tosPtr = tosPtr;				\
	TclNRAddCallback(interp, TEBCresume,		\
		TD, pc, INT2PTR(cleanup), NULL);	\
    } while (0)

#define TEBC_DATA_DIG() \
    do {					\
	tosPtr = esPtr->tosPtr;			\
    } while (0)

#define PUSH_TAUX_OBJ(objPtr) \
    do {							\
	if (auxObjList) {					\
	    objPtr->length += auxObjList->length;		\
	}							\
	objPtr->internalRep.twoPtrValue.ptr1 = auxObjList;	\
	auxObjList = objPtr;					\
    } while (0)

#define POP_TAUX_OBJ() \
    do {							\
	tmpPtr = auxObjList;					\
	auxObjList = tmpPtr->internalRep.twoPtrValue.ptr1;	\
	Tcl_DecrRefCount(tmpPtr);				\
    } while (0)

/*
 * These variable-access macros have to coincide with those in tclVar.c
 */

#define VarHashGetValue(hPtr) \
    ((Var *) ((char *)hPtr - TclOffset(VarInHash, entry)))

static inline Var *
VarHashCreateVar(
    TclVarHashTable *tablePtr,
    Tcl_Obj *key,
    int *newPtr)
{
    Tcl_HashEntry *hPtr = Tcl_CreateHashEntry(&tablePtr->table,
	    key, newPtr);

    if (!hPtr) {
	return NULL;
    }
    return VarHashGetValue(hPtr);
}

#define VarHashFindVar(tablePtr, key) \
    VarHashCreateVar((tablePtr), (key), NULL)

/*
 * The new macro for ending an instruction; note that a reasonable C-optimiser
 * will resolve all branches at compile time. (result) is always a constant;
 * the macro NEXT_INST_F handles constant (nCleanup), NEXT_INST_V is resolved
 * at runtime for variable (nCleanup).
 *
 * ARGUMENTS:
 *    pcAdjustment: how much to increment pc
 *    nCleanup: how many objects to remove from the stack
 *    resultHandling: 0 indicates no object should be pushed on the stack;
 *	otherwise, push objResultPtr. If (result < 0), objResultPtr already
 *	has the correct reference count.
 *
 * We use the new compile-time assertions to check that nCleanup is constant
 * and within range.
 */

/* Verify the stack depth, only when no expansion is in progress */

#ifdef TCL_COMPILE_DEBUG
#define CHECK_STACK()							\
    do {								\
	ValidatePcAndStackTop(codePtr, pc, CURR_DEPTH,			\
		/*checkStack*/ !(starting || auxObjList));		\
	starting = 0;							\
    } while (0)
#else
#define CHECK_STACK()
#endif

#define NEXT_INST_F(pcAdjustment, nCleanup, resultHandling)	\
    do {							\
	TCL_CT_ASSERT((nCleanup >= 0) && (nCleanup <= 2));	\
	CHECK_STACK();						\
	if (nCleanup == 0) {					\
	    if (resultHandling != 0) {				\
		if ((resultHandling) > 0) {			\
		    PUSH_OBJECT(objResultPtr);			\
		} else {					\
		    *(++tosPtr) = objResultPtr;			\
		}						\
	    }							\
	    pc += (pcAdjustment);				\
	    goto cleanup0;					\
	} else if (resultHandling != 0) {			\
	    if ((resultHandling) > 0) {				\
		Tcl_IncrRefCount(objResultPtr);			\
	    }							\
	    pc += (pcAdjustment);				\
	    switch (nCleanup) {					\
	    case 1: goto cleanup1_pushObjResultPtr;		\
	    case 2: goto cleanup2_pushObjResultPtr;		\
	    case 0: break;					\
	    }							\
	} else {						\
	    pc += (pcAdjustment);				\
	    switch (nCleanup) {					\
	    case 1: goto cleanup1;				\
	    case 2: goto cleanup2;				\
	    case 0: break;					\
	    }							\
	}							\
    } while (0)

#define NEXT_INST_V(pcAdjustment, nCleanup, resultHandling)	\
    CHECK_STACK();						\
    do {							\
	pc += (pcAdjustment);					\
	cleanup = (nCleanup);					\
	if (resultHandling) {					\
	    if ((resultHandling) > 0) {				\
		Tcl_IncrRefCount(objResultPtr);			\
	    }							\
	    goto cleanupV_pushObjResultPtr;			\
	} else {						\
	    goto cleanupV;					\
	}							\
    } while (0)

#ifndef TCL_COMPILE_DEBUG
#define JUMP_PEEPHOLE_F(condition, pcAdjustment, cleanup) \
    do {								\
	pc += (pcAdjustment);						\
	switch (*pc) {							\
	case INST_JUMP_FALSE1:						\
	    NEXT_INST_F(((condition)? 2 : TclGetInt1AtPtr(pc+1)), (cleanup), 0); \
	case INST_JUMP_TRUE1:						\
	    NEXT_INST_F(((condition)? TclGetInt1AtPtr(pc+1) : 2), (cleanup), 0); \
	case INST_JUMP_FALSE4:						\
	    NEXT_INST_F(((condition)? 5 : TclGetInt4AtPtr(pc+1)), (cleanup), 0); \
	case INST_JUMP_TRUE4:						\
	    NEXT_INST_F(((condition)? TclGetInt4AtPtr(pc+1) : 5), (cleanup), 0); \
	default:							\
	    if ((condition) < 0) {					\
		TclNewIntObj(objResultPtr, -1);				\
	    } else {							\
		objResultPtr = TCONST((condition) > 0);			\
	    }								\
	    NEXT_INST_F(0, (cleanup), 1);				\
	}								\
    } while (0)
#define JUMP_PEEPHOLE_V(condition, pcAdjustment, cleanup) \
    do {								\
	pc += (pcAdjustment);						\
	switch (*pc) {							\
	case INST_JUMP_FALSE1:						\
	    NEXT_INST_V(((condition)? 2 : TclGetInt1AtPtr(pc+1)), (cleanup), 0); \
	case INST_JUMP_TRUE1:						\
	    NEXT_INST_V(((condition)? TclGetInt1AtPtr(pc+1) : 2), (cleanup), 0); \
	case INST_JUMP_FALSE4:						\
	    NEXT_INST_V(((condition)? 5 : TclGetInt4AtPtr(pc+1)), (cleanup), 0); \
	case INST_JUMP_TRUE4:						\
	    NEXT_INST_V(((condition)? TclGetInt4AtPtr(pc+1) : 5), (cleanup), 0); \
	default:							\
	    if ((condition) < 0) {					\
		TclNewIntObj(objResultPtr, -1);				\
	    } else {							\
		objResultPtr = TCONST((condition) > 0);			\
	    }								\
	    NEXT_INST_V(0, (cleanup), 1);				\
	}								\
    } while (0)
#else /* TCL_COMPILE_DEBUG */
#define JUMP_PEEPHOLE_F(condition, pcAdjustment, cleanup) \
    do{									\
	if ((condition) < 0) {						\
	    TclNewIntObj(objResultPtr, -1);				\
	} else {							\
	    objResultPtr = TCONST((condition) > 0);			\
	}								\
	NEXT_INST_F((pcAdjustment), (cleanup), 1);			\
    } while (0)
#define JUMP_PEEPHOLE_V(condition, pcAdjustment, cleanup) \
    do{									\
	if ((condition) < 0) {						\
	    TclNewIntObj(objResultPtr, -1);				\
	} else {							\
	    objResultPtr = TCONST((condition) > 0);			\
	}								\
	NEXT_INST_V((pcAdjustment), (cleanup), 1);			\
    } while (0)
#endif

/*
 * Macros used to cache often-referenced Tcl evaluation stack information
 * in local variables. Note that a DECACHE_STACK_INFO()-CACHE_STACK_INFO()
 * pair must surround any call inside TclNRExecuteByteCode (and a few other
 * procedures that use this scheme) that could result in a recursive call
 * to TclNRExecuteByteCode.
 */

#define CACHE_STACK_INFO() \
    checkInterp = 1

#define DECACHE_STACK_INFO() \
    esPtr->tosPtr = tosPtr

/*
 * Macros used to access items on the Tcl evaluation stack. PUSH_OBJECT
 * increments the object's ref count since it makes the stack have another
 * reference pointing to the object. However, POP_OBJECT does not decrement
 * the ref count. This is because the stack may hold the only reference to the
 * object, so the object would be destroyed if its ref count were decremented
 * before the caller had a chance to, e.g., store it in a variable. It is the
 * caller's responsibility to decrement the ref count when it is finished with
 * an object.
 *
 * WARNING! It is essential that objPtr only appear once in the PUSH_OBJECT
 * macro. The actual parameter might be an expression with side effects, and
 * this ensures that it will be executed only once.
 */

#define PUSH_OBJECT(objPtr) \
    Tcl_IncrRefCount(*(++tosPtr) = (objPtr))

#define POP_OBJECT()	*(tosPtr--)

#define OBJ_AT_TOS	*tosPtr

#define OBJ_UNDER_TOS	*(tosPtr-1)

#define OBJ_AT_DEPTH(n)	*(tosPtr-(n))

#define CURR_DEPTH	((ptrdiff_t) (tosPtr - initTosPtr))

#define STACK_BASE(esPtr) ((esPtr)->stackWords - 1)

/*
 * Macros used to trace instruction execution. The macros TRACE,
 * TRACE_WITH_OBJ, and O2S are only used inside TclNRExecuteByteCode. O2S is
 * only used in TRACE* calls to get a string from an object.
 */

#ifdef TCL_COMPILE_DEBUG
#   define TRACE(a) \
    while (traceInstructions) {					\
	fprintf(stdout, "%2d: %2d (%u) %s ", iPtr->numLevels,	\
		(int) CURR_DEPTH,				\
		(unsigned) (pc - codePtr->codeStart),		\
		GetOpcodeName(pc));				\
	printf a;						\
	break;							\
    }
#   define TRACE_APPEND(a) \
    while (traceInstructions) {		\
	printf a;			\
	break;				\
    }
#   define TRACE_ERROR(interp) \
    TRACE_APPEND(("ERROR: %.30s\n", O2S(Tcl_GetObjResult(interp))));
#   define TRACE_WITH_OBJ(a, objPtr) \
    while (traceInstructions) {					\
	fprintf(stdout, "%2d: %2d (%u) %s ", iPtr->numLevels,	\
		(int) CURR_DEPTH,				\
		(unsigned) (pc - codePtr->codeStart),		\
		GetOpcodeName(pc));				\
	printf a;						\
	TclPrintObject(stdout, objPtr, 30);			\
	fprintf(stdout, "\n");					\
	break;							\
    }
#   define O2S(objPtr) \
    (objPtr ? TclGetString(objPtr) : "")
#else /* !TCL_COMPILE_DEBUG */
#   define TRACE(a)
#   define TRACE_APPEND(a)
#   define TRACE_ERROR(interp)
#   define TRACE_WITH_OBJ(a, objPtr)
#   define O2S(objPtr)
#endif /* TCL_COMPILE_DEBUG */

/*
 * DTrace instruction probe macros.
 */

#define TCL_DTRACE_INST_NEXT() \
    do {								\
	if (TCL_DTRACE_INST_DONE_ENABLED()) {				\
	    if (curInstName) {						\
		TCL_DTRACE_INST_DONE(curInstName, (int) CURR_DEPTH,	\
			tosPtr);					\
	    }								\
	    curInstName = tclInstructionTable[*pc].name;		\
	    if (TCL_DTRACE_INST_START_ENABLED()) {			\
		TCL_DTRACE_INST_START(curInstName, (int) CURR_DEPTH,	\
			tosPtr);					\
	    }								\
	} else if (TCL_DTRACE_INST_START_ENABLED()) {			\
	    TCL_DTRACE_INST_START(tclInstructionTable[*pc].name,	\
			(int) CURR_DEPTH, tosPtr);			\
	}								\
    } while (0)
#define TCL_DTRACE_INST_LAST() \
    do {								\
	if (TCL_DTRACE_INST_DONE_ENABLED() && curInstName) {		\
	    TCL_DTRACE_INST_DONE(curInstName, (int) CURR_DEPTH, tosPtr);\
	}								\
    } while (0)

/*
 * Macro used in this file to save a function call for common uses of
 * TclGetNumberFromObj(). The ANSI C "prototype" is:
 *
 * MODULE_SCOPE int GetNumberFromObj(Tcl_Interp *interp, Tcl_Obj *objPtr,
 *			ClientData *ptrPtr, int *tPtr);
 */

#define GetNumberFromObj(interp, objPtr, ptrPtr, tPtr) \
    (((objPtr)->typePtr == &tclIntType)					\
	?	(*(tPtr) = TCL_NUMBER_WIDE,				\
		*(ptrPtr) = (ClientData)				\
		    (&((objPtr)->internalRep.wideValue)), TCL_OK) :	\
    ((objPtr)->typePtr == &tclDoubleType)				\
	?	(((TclIsNaN((objPtr)->internalRep.doubleValue))		\
		    ?	(*(tPtr) = TCL_NUMBER_NAN)			\
		    :	(*(tPtr) = TCL_NUMBER_DOUBLE)),			\
		*(ptrPtr) = (ClientData)				\
		    (&((objPtr)->internalRep.doubleValue)), TCL_OK) :	\
    (((objPtr)->bytes != NULL) && ((objPtr)->length == 0))		\
	? TCL_ERROR :			\
    TclGetNumberFromObj((interp), (objPtr), (ptrPtr), (tPtr)))

/*
 * Macro used to make the check for type overflow more mnemonic. This works by
 * comparing sign bits; the rest of the word is irrelevant. The ANSI C
 * "prototype" (where inttype_t is any integer type) is:
 *
 * MODULE_SCOPE int Overflowing(inttype_t a, inttype_t b, inttype_t sum);
 *
 * Check first the condition most likely to fail in usual code (at least for
 * usage in [incr]: do the first summand and the sum have != signs?
 */

#define Overflowing(a,b,sum) ((((a)^(sum)) < 0) && (((a)^(b)) >= 0))

/*
 * Macro for checking whether the type is NaN, used when we're thinking about
 * throwing an error for supplying a non-number number.
 */

#ifndef ACCEPT_NAN
#define IsErroringNaNType(type)		((type) == TCL_NUMBER_NAN)
#else
#define IsErroringNaNType(type)		0
#endif

/*
 * Auxiliary tables used to compute powers of small integers.
 */

/*
 * Maximum base that, when raised to powers 2, 3, ..., 16, fits in a
 * Tcl_WideInt.
 */

static const Tcl_WideInt MaxBase64[] = {
    (Tcl_WideInt)46340*65536+62259,	/* 3037000499 == isqrt(2**63-1) */
    (Tcl_WideInt)2097151, (Tcl_WideInt)55108, (Tcl_WideInt)6208,
    (Tcl_WideInt)1448, (Tcl_WideInt)511, (Tcl_WideInt)234, (Tcl_WideInt)127,
    (Tcl_WideInt)78, (Tcl_WideInt)52, (Tcl_WideInt)38, (Tcl_WideInt)28,
    (Tcl_WideInt)22, (Tcl_WideInt)18, (Tcl_WideInt)15
};
static const size_t MaxBase64Size = sizeof(MaxBase64)/sizeof(Tcl_WideInt);

/*
 * Table giving 3, 4, ..., 13 raised to powers greater than 16 when the
 * results fit in a 64-bit signed integer.
 */

static const unsigned short Exp64Index[] = {
    0, 23, 38, 49, 57, 63, 67, 70, 72, 74, 75, 76
};
static const size_t Exp64IndexSize =
    sizeof(Exp64Index) / sizeof(unsigned short);
static const Tcl_WideInt Exp64Value[] = {
    (Tcl_WideInt)243*243*243*3*3,
    (Tcl_WideInt)243*243*243*3*3*3,
    (Tcl_WideInt)243*243*243*3*3*3*3,
    (Tcl_WideInt)243*243*243*243,
    (Tcl_WideInt)243*243*243*243*3,
    (Tcl_WideInt)243*243*243*243*3*3,
    (Tcl_WideInt)243*243*243*243*3*3*3,
    (Tcl_WideInt)243*243*243*243*3*3*3*3,
    (Tcl_WideInt)243*243*243*243*243,
    (Tcl_WideInt)243*243*243*243*243*3,
    (Tcl_WideInt)243*243*243*243*243*3*3,
    (Tcl_WideInt)243*243*243*243*243*3*3*3,
    (Tcl_WideInt)243*243*243*243*243*3*3*3*3,
    (Tcl_WideInt)243*243*243*243*243*243,
    (Tcl_WideInt)243*243*243*243*243*243*3,
    (Tcl_WideInt)243*243*243*243*243*243*3*3,
    (Tcl_WideInt)243*243*243*243*243*243*3*3*3,
    (Tcl_WideInt)243*243*243*243*243*243*3*3*3*3,
    (Tcl_WideInt)243*243*243*243*243*243*243,
    (Tcl_WideInt)243*243*243*243*243*243*243*3,
    (Tcl_WideInt)243*243*243*243*243*243*243*3*3,
    (Tcl_WideInt)243*243*243*243*243*243*243*3*3*3,
    (Tcl_WideInt)243*243*243*243*243*243*243*3*3*3*3,
    (Tcl_WideInt)1024*1024*1024*4*4,
    (Tcl_WideInt)1024*1024*1024*4*4*4,
    (Tcl_WideInt)1024*1024*1024*4*4*4*4,
    (Tcl_WideInt)1024*1024*1024*1024,
    (Tcl_WideInt)1024*1024*1024*1024*4,
    (Tcl_WideInt)1024*1024*1024*1024*4*4,
    (Tcl_WideInt)1024*1024*1024*1024*4*4*4,
    (Tcl_WideInt)1024*1024*1024*1024*4*4*4*4,
    (Tcl_WideInt)1024*1024*1024*1024*1024,
    (Tcl_WideInt)1024*1024*1024*1024*1024*4,
    (Tcl_WideInt)1024*1024*1024*1024*1024*4*4,
    (Tcl_WideInt)1024*1024*1024*1024*1024*4*4*4,
    (Tcl_WideInt)1024*1024*1024*1024*1024*4*4*4*4,
    (Tcl_WideInt)1024*1024*1024*1024*1024*1024,
    (Tcl_WideInt)1024*1024*1024*1024*1024*1024*4,
    (Tcl_WideInt)3125*3125*3125*5*5,
    (Tcl_WideInt)3125*3125*3125*5*5*5,
    (Tcl_WideInt)3125*3125*3125*5*5*5*5,
    (Tcl_WideInt)3125*3125*3125*3125,
    (Tcl_WideInt)3125*3125*3125*3125*5,
    (Tcl_WideInt)3125*3125*3125*3125*5*5,
    (Tcl_WideInt)3125*3125*3125*3125*5*5*5,
    (Tcl_WideInt)3125*3125*3125*3125*5*5*5*5,
    (Tcl_WideInt)3125*3125*3125*3125*3125,
    (Tcl_WideInt)3125*3125*3125*3125*3125*5,
    (Tcl_WideInt)3125*3125*3125*3125*3125*5*5,
    (Tcl_WideInt)7776*7776*7776*6*6,
    (Tcl_WideInt)7776*7776*7776*6*6*6,
    (Tcl_WideInt)7776*7776*7776*6*6*6*6,
    (Tcl_WideInt)7776*7776*7776*7776,
    (Tcl_WideInt)7776*7776*7776*7776*6,
    (Tcl_WideInt)7776*7776*7776*7776*6*6,
    (Tcl_WideInt)7776*7776*7776*7776*6*6*6,
    (Tcl_WideInt)7776*7776*7776*7776*6*6*6*6,
    (Tcl_WideInt)16807*16807*16807*7*7,
    (Tcl_WideInt)16807*16807*16807*7*7*7,
    (Tcl_WideInt)16807*16807*16807*7*7*7*7,
    (Tcl_WideInt)16807*16807*16807*16807,
    (Tcl_WideInt)16807*16807*16807*16807*7,
    (Tcl_WideInt)16807*16807*16807*16807*7*7,
    (Tcl_WideInt)32768*32768*32768*8*8,
    (Tcl_WideInt)32768*32768*32768*8*8*8,
    (Tcl_WideInt)32768*32768*32768*8*8*8*8,
    (Tcl_WideInt)32768*32768*32768*32768,
    (Tcl_WideInt)59049*59049*59049*9*9,
    (Tcl_WideInt)59049*59049*59049*9*9*9,
    (Tcl_WideInt)59049*59049*59049*9*9*9*9,
    (Tcl_WideInt)100000*100000*100000*10*10,
    (Tcl_WideInt)100000*100000*100000*10*10*10,
    (Tcl_WideInt)161051*161051*161051*11*11,
    (Tcl_WideInt)161051*161051*161051*11*11*11,
    (Tcl_WideInt)248832*248832*248832*12*12,
    (Tcl_WideInt)371293*371293*371293*13*13
};
static const size_t Exp64ValueSize = sizeof(Exp64Value) / sizeof(Tcl_WideInt);

/*
 * Markers for ExecuteExtendedBinaryMathOp.
 */

#define DIVIDED_BY_ZERO		((Tcl_Obj *) -1)
#define EXPONENT_OF_ZERO	((Tcl_Obj *) -2)
#define GENERAL_ARITHMETIC_ERROR ((Tcl_Obj *) -3)

/*
 * Declarations for local procedures to this file:
 */

#ifdef TCL_COMPILE_STATS
static int		EvalStatsCmd(ClientData clientData,
			    Tcl_Interp *interp, int objc,
			    Tcl_Obj *const objv[]);
#endif /* TCL_COMPILE_STATS */
#ifdef TCL_COMPILE_DEBUG
static const char *	GetOpcodeName(const unsigned char *pc);
static void		PrintByteCodeInfo(ByteCode *codePtr);
static const char *	StringForResultCode(int result);
static void		ValidatePcAndStackTop(ByteCode *codePtr,
			    const unsigned char *pc, int stackTop,
			    int checkStack);
#endif /* TCL_COMPILE_DEBUG */
static ByteCode *	CompileExprObj(Tcl_Interp *interp, Tcl_Obj *objPtr);
static void		DeleteExecStack(ExecStack *esPtr);
static void		DupExprCodeInternalRep(Tcl_Obj *srcPtr,
			    Tcl_Obj *copyPtr);
static Tcl_Obj *	ExecuteExtendedBinaryMathOp(Tcl_Interp *interp,
			    int opcode, Tcl_Obj **constants,
			    Tcl_Obj *valuePtr, Tcl_Obj *value2Ptr);
static Tcl_Obj *	ExecuteExtendedUnaryMathOp(int opcode,
			    Tcl_Obj *valuePtr);
static void		FreeExprCodeInternalRep(Tcl_Obj *objPtr);
static ExceptionRange *	GetExceptRangeForPc(const unsigned char *pc,
			    int searchMode, ByteCode *codePtr);
static const char *	GetSrcInfoForPc(const unsigned char *pc,
			    ByteCode *codePtr, int *lengthPtr,
			    const unsigned char **pcBeg, int *cmdIdxPtr);
static Tcl_Obj **	GrowEvaluationStack(ExecEnv *eePtr, int growth,
			    int move);
static void		IllegalExprOperandType(Tcl_Interp *interp,
			    const unsigned char *pc, Tcl_Obj *opndPtr);
static void		InitByteCodeExecution(Tcl_Interp *interp);
static inline int	wordSkip(void *ptr);
static void		ReleaseDictIterator(Tcl_Obj *objPtr);
/* Useful elsewhere, make available in tclInt.h or stubs? */
static Tcl_Obj **	StackAllocWords(Tcl_Interp *interp, int numWords);
static Tcl_Obj **	StackReallocWords(Tcl_Interp *interp, int numWords);
static Tcl_NRPostProc	CopyCallback;
static Tcl_NRPostProc	ExprObjCallback;
static Tcl_NRPostProc	FinalizeOONext;
static Tcl_NRPostProc	FinalizeOONextFilter;
static Tcl_NRPostProc   TEBCresume;

/*
 * The structure below defines a bytecode Tcl object type to hold the
 * compiled bytecode for Tcl expressions.
 */

static const Tcl_ObjType exprCodeType = {
    "exprcode",
    FreeExprCodeInternalRep,	/* freeIntRepProc */
    DupExprCodeInternalRep,	/* dupIntRepProc */
    NULL,			/* updateStringProc */
    NULL			/* setFromAnyProc */
};

/*
 * Custom object type only used in this file; values of its type should never
 * be seen by user scripts.
 */

static const Tcl_ObjType dictIteratorType = {
    "dictIterator",
    ReleaseDictIterator,
    NULL, NULL, NULL
};

/*
 *----------------------------------------------------------------------
 *
 * ReleaseDictIterator --
 *
 *	This takes apart a dictionary iterator that is stored in the given Tcl
 *	object.
 *
 * Results:
 *	None.
 *
 * Side effects:
 *	Deallocates memory, marks the object as being untyped.
 *
 *----------------------------------------------------------------------
 */

static void
ReleaseDictIterator(
    Tcl_Obj *objPtr)
{
    Tcl_DictSearch *searchPtr;
    Tcl_Obj *dictPtr;

    /*
     * First kill the search, and then release the reference to the dictionary
     * that we were holding.
     */

    searchPtr = objPtr->internalRep.twoPtrValue.ptr1;
    Tcl_DictObjDone(searchPtr);
    ckfree(searchPtr);

    dictPtr = objPtr->internalRep.twoPtrValue.ptr2;
    TclDecrRefCount(dictPtr);

    objPtr->typePtr = NULL;
}

/*
 *----------------------------------------------------------------------
 *
 * InitByteCodeExecution --
 *
 *	This procedure is called once to initialize the Tcl bytecode
 *	interpreter.
 *
 * Results:
 *	None.
 *
 * Side effects:
 *	This procedure initializes the array of instruction names. If
 *	compiling with the TCL_COMPILE_STATS flag, it initializes the array
 *	that counts the executions of each instruction and it creates the
 *	"evalstats" command. It also establishes the link between the Tcl
 *	"tcl_traceExec" and C "tclTraceExec" variables.
 *
 *----------------------------------------------------------------------
 */

static void
InitByteCodeExecution(
    Tcl_Interp *interp)		/* Interpreter for which the Tcl variable
				 * "tcl_traceExec" is linked to control
				 * instruction tracing. */
{
#ifdef TCL_COMPILE_DEBUG
    if (Tcl_LinkVar(interp, "tcl_traceExec", (char *) &tclTraceExec,
	    TCL_LINK_INT) != TCL_OK) {
	Tcl_Panic("InitByteCodeExecution: can't create link for tcl_traceExec variable");
    }
#endif
#ifdef TCL_COMPILE_STATS
    Tcl_CreateObjCommand(interp, "evalstats", EvalStatsCmd, NULL, NULL);
#endif /* TCL_COMPILE_STATS */
}

/*
 *----------------------------------------------------------------------
 *
 * TclCreateExecEnv --
 *
 *	This procedure creates a new execution environment for Tcl bytecode
 *	execution. An ExecEnv points to a Tcl evaluation stack. An ExecEnv is
 *	typically created once for each Tcl interpreter (Interp structure) and
 *	recursively passed to TclNRExecuteByteCode to execute ByteCode sequences
 *	for nested commands.
 *
 * Results:
 *	A newly allocated ExecEnv is returned. This points to an empty
 *	evaluation stack of the standard initial size.
 *
 * Side effects:
 *	The bytecode interpreter is also initialized here, as this procedure
 *	will be called before any call to TclNRExecuteByteCode.
 *
 *----------------------------------------------------------------------
 */

ExecEnv *
TclCreateExecEnv(
    Tcl_Interp *interp,		/* Interpreter for which the execution
				 * environment is being created. */
    int size)			/* The initial stack size, in number of words
				 * [sizeof(Tcl_Obj*)] */
{
    ExecEnv *eePtr = ckalloc(sizeof(ExecEnv));
    ExecStack *esPtr = ckalloc(sizeof(ExecStack)
	    + (size_t) (size-1) * sizeof(Tcl_Obj *));

    eePtr->execStackPtr = esPtr;
    TclNewIntObj(eePtr->constants[0], 0);
    Tcl_IncrRefCount(eePtr->constants[0]);
    TclNewIntObj(eePtr->constants[1], 1);
    Tcl_IncrRefCount(eePtr->constants[1]);
    eePtr->interp = interp;
    eePtr->callbackPtr = NULL;
    eePtr->corPtr = NULL;
    eePtr->rewind = 0;

    esPtr->prevPtr = NULL;
    esPtr->nextPtr = NULL;
    esPtr->markerPtr = NULL;
    esPtr->endPtr = &esPtr->stackWords[size-1];
    esPtr->tosPtr = STACK_BASE(esPtr);

    Tcl_MutexLock(&execMutex);
    if (!execInitialized) {
	InitByteCodeExecution(interp);
	execInitialized = 1;
    }
    Tcl_MutexUnlock(&execMutex);

    return eePtr;
}

/*
 *----------------------------------------------------------------------
 *
 * TclDeleteExecEnv --
 *
 *	Frees the storage for an ExecEnv.
 *
 * Results:
 *	None.
 *
 * Side effects:
 *	Storage for an ExecEnv and its contained storage (e.g. the evaluation
 *	stack) is freed.
 *
 *----------------------------------------------------------------------
 */

static void
DeleteExecStack(
    ExecStack *esPtr)
{
    if (esPtr->markerPtr && !cachedInExit) {
	Tcl_Panic("freeing an execStack which is still in use");
    }

    if (esPtr->prevPtr) {
	esPtr->prevPtr->nextPtr = esPtr->nextPtr;
    }
    if (esPtr->nextPtr) {
	esPtr->nextPtr->prevPtr = esPtr->prevPtr;
    }
    ckfree(esPtr);
}

void
TclDeleteExecEnv(
    ExecEnv *eePtr)		/* Execution environment to free. */
{
    ExecStack *esPtr = eePtr->execStackPtr, *tmpPtr;

	cachedInExit = TclInExit();

    /*
     * Delete all stacks in this exec env.
     */

    while (esPtr->nextPtr) {
	esPtr = esPtr->nextPtr;
    }
    while (esPtr) {
	tmpPtr = esPtr;
	esPtr = tmpPtr->prevPtr;
	DeleteExecStack(tmpPtr);
    }

    TclDecrRefCount(eePtr->constants[0]);
    TclDecrRefCount(eePtr->constants[1]);
    if (eePtr->callbackPtr && !cachedInExit) {
	Tcl_Panic("Deleting execEnv with pending TEOV callbacks!");
    }
    if (eePtr->corPtr && !cachedInExit) {
	Tcl_Panic("Deleting execEnv with existing coroutine");
    }
    ckfree(eePtr);
}

/*
 *----------------------------------------------------------------------
 *
 * TclFinalizeExecution --
 *
 *	Finalizes the execution environment setup so that it can be later
 *	reinitialized.
 *
 * Results:
 *	None.
 *
 * Side effects:
 *	After this call, the next time TclCreateExecEnv will be called it will
 *	call InitByteCodeExecution.
 *
 *----------------------------------------------------------------------
 */

void
TclFinalizeExecution(void)
{
    Tcl_MutexLock(&execMutex);
    execInitialized = 0;
    Tcl_MutexUnlock(&execMutex);
}

/*
 * Auxiliary code to insure that GrowEvaluationStack always returns correctly
 * aligned memory.
 *
 * WALLOCALIGN represents the alignment reqs in words, just as TCL_ALLOCALIGN
 * represents the reqs in bytes. This assumes that TCL_ALLOCALIGN is a
 * multiple of the wordsize 'sizeof(Tcl_Obj *)'.
 */

#define WALLOCALIGN \
    (TCL_ALLOCALIGN/sizeof(Tcl_Obj *))

/*
 * wordSkip computes how many words have to be skipped until the next aligned
 * word. Note that we are only interested in the low order bits of ptr, so
 * that any possible information loss in PTR2INT is of no consequence.
 */

static inline int
wordSkip(
    void *ptr)
{
    int mask = TCL_ALLOCALIGN-1;
    int base = PTR2INT(ptr) & mask;
    return (TCL_ALLOCALIGN - base)/sizeof(Tcl_Obj *);
}

/*
 * Given a marker, compute where the following aligned memory starts.
 */

#define MEMSTART(markerPtr) \
    ((markerPtr) + wordSkip(markerPtr))

/*
 *----------------------------------------------------------------------
 *
 * GrowEvaluationStack --
 *
 *	This procedure grows a Tcl evaluation stack stored in an ExecEnv,
 *	copying over the words since the last mark if so requested. A mark is
 *	set at the beginning of the new area when no copying is requested.
 *
 * Results:
 *	Returns a pointer to the first usable word in the (possibly) grown
 *	stack.
 *
 * Side effects:
 *	The size of the evaluation stack may be grown, a marker is set
 *
 *----------------------------------------------------------------------
 */

static Tcl_Obj **
GrowEvaluationStack(
    ExecEnv *eePtr,		/* Points to the ExecEnv with an evaluation
				 * stack to enlarge. */
    int growth,			/* How much larger than the current used
				 * size. */
    int move)			/* 1 if move words since last marker. */
{
    ExecStack *esPtr = eePtr->execStackPtr, *oldPtr = NULL;
    int newBytes, newElems, currElems;
    int needed = growth - (esPtr->endPtr - esPtr->tosPtr);
    Tcl_Obj **markerPtr = esPtr->markerPtr, **memStart;
    int moveWords = 0;

    if (move) {
	if (!markerPtr) {
	    Tcl_Panic("STACK: Reallocating with no previous alloc");
	}
	if (needed <= 0) {
	    return MEMSTART(markerPtr);
	}
    } else {
#ifndef PURIFY
	Tcl_Obj **tmpMarkerPtr = esPtr->tosPtr + 1;
	int offset = wordSkip(tmpMarkerPtr);

	if (needed + offset < 0) {
	    /*
	     * Put a marker pointing to the previous marker in this stack, and
	     * store it in esPtr as the current marker. Return a pointer to
	     * the start of aligned memory.
	     */

	    esPtr->markerPtr = tmpMarkerPtr;
	    memStart = tmpMarkerPtr + offset;
	    esPtr->tosPtr = memStart - 1;
	    *esPtr->markerPtr = (Tcl_Obj *) markerPtr;
	    return memStart;
	}
#endif
    }

    /*
     * Reset move to hold the number of words to be moved to new stack (if
     * any) and growth to hold the complete stack requirements: add one for
     * the marker, (WALLOCALIGN-1) for the maximal possible offset.
     */

    if (move) {
	moveWords = esPtr->tosPtr - MEMSTART(markerPtr) + 1;
    }
    needed = growth + moveWords + WALLOCALIGN;


    /*
     * Check if there is enough room in the next stack (if there is one, it
     * should be both empty and the last one!)
     */

    if (esPtr->nextPtr) {
	oldPtr = esPtr;
	esPtr = oldPtr->nextPtr;
	currElems = esPtr->endPtr - STACK_BASE(esPtr);
	if (esPtr->markerPtr || (esPtr->tosPtr != STACK_BASE(esPtr))) {
	    Tcl_Panic("STACK: Stack after current is in use");
	}
	if (esPtr->nextPtr) {
	    Tcl_Panic("STACK: Stack after current is not last");
	}
	if (needed <= currElems) {
	    goto newStackReady;
	}
	DeleteExecStack(esPtr);
	esPtr = oldPtr;
    } else {
	currElems = esPtr->endPtr - STACK_BASE(esPtr);
    }

    /*
     * We need to allocate a new stack! It needs to store 'growth' words,
     * including the elements to be copied over and the new marker.
     */

#ifndef PURIFY
    newElems = 2*currElems;
    while (needed > newElems) {
	newElems *= 2;
    }
#else
    newElems = needed;
#endif

    newBytes = sizeof(ExecStack) + (newElems-1) * sizeof(Tcl_Obj *);

    oldPtr = esPtr;
    esPtr = ckalloc(newBytes);

    oldPtr->nextPtr = esPtr;
    esPtr->prevPtr = oldPtr;
    esPtr->nextPtr = NULL;
    esPtr->endPtr = &esPtr->stackWords[newElems-1];

  newStackReady:
    eePtr->execStackPtr = esPtr;

    /*
     * Store a NULL marker at the beginning of the stack, to indicate that
     * this is the first marker in this stack and that rewinding to here
     * should actually be a return to the previous stack.
     */

    esPtr->stackWords[0] = NULL;
    esPtr->markerPtr = &esPtr->stackWords[0];
    memStart = MEMSTART(esPtr->markerPtr);
    esPtr->tosPtr = memStart - 1;

    if (move) {
	memcpy(memStart, MEMSTART(markerPtr), moveWords*sizeof(Tcl_Obj *));
	esPtr->tosPtr += moveWords;
	oldPtr->markerPtr = (Tcl_Obj **) *markerPtr;
	oldPtr->tosPtr = markerPtr-1;
    }

    /*
     * Free the old stack if it is now unused.
     */

    if (!oldPtr->markerPtr) {
	DeleteExecStack(oldPtr);
    }

    return memStart;
}

/*
 *--------------------------------------------------------------
 *
 * TclStackAlloc, TclStackRealloc, TclStackFree --
 *
 *	Allocate memory from the execution stack; it has to be returned later
 *	with a call to TclStackFree.
 *
 * Results:
 *	A pointer to the first byte allocated, or panics if the allocation did
 *	not succeed.
 *
 * Side effects:
 *	The execution stack may be grown.
 *
 *--------------------------------------------------------------
 */

static Tcl_Obj **
StackAllocWords(
    Tcl_Interp *interp,
    int numWords)
{
    /*
     * Note that GrowEvaluationStack sets a marker in the stack. This marker
     * is read when rewinding, e.g., by TclStackFree.
     */

    Interp *iPtr = (Interp *) interp;
    ExecEnv *eePtr = iPtr->execEnvPtr;
    Tcl_Obj **resPtr = GrowEvaluationStack(eePtr, numWords, 0);

    eePtr->execStackPtr->tosPtr += numWords;
    return resPtr;
}

static Tcl_Obj **
StackReallocWords(
    Tcl_Interp *interp,
    int numWords)
{
    Interp *iPtr = (Interp *) interp;
    ExecEnv *eePtr = iPtr->execEnvPtr;
    Tcl_Obj **resPtr = GrowEvaluationStack(eePtr, numWords, 1);

    eePtr->execStackPtr->tosPtr += numWords;
    return resPtr;
}

void
TclStackFree(
    Tcl_Interp *interp,
    void *freePtr)
{
    Interp *iPtr = (Interp *) interp;
    ExecEnv *eePtr;
    ExecStack *esPtr;
    Tcl_Obj **markerPtr, *marker;

    if (iPtr == NULL || iPtr->execEnvPtr == NULL) {
	ckfree(freePtr);
	return;
    }

    /*
     * Rewind the stack to the previous marker position. The current marker,
     * as set in the last call to GrowEvaluationStack, contains a pointer to
     * the previous marker.
     */

    eePtr = iPtr->execEnvPtr;
    esPtr = eePtr->execStackPtr;
    markerPtr = esPtr->markerPtr;
    marker = *markerPtr;

    if ((freePtr != NULL) && (MEMSTART(markerPtr) != (Tcl_Obj **)freePtr)) {
	Tcl_Panic("TclStackFree: incorrect freePtr (%p != %p). Call out of sequence?",
		freePtr, MEMSTART(markerPtr));
    }

    esPtr->tosPtr = markerPtr - 1;
    esPtr->markerPtr = (Tcl_Obj **) marker;
    if (marker) {
	return;
    }

    /*
     * Return to previous active stack. Note that repeated expansions or
     * reallocs could have generated several unused intervening stacks: free
     * them too.
     */

    while (esPtr->nextPtr) {
	esPtr = esPtr->nextPtr;
    }
    esPtr->tosPtr = STACK_BASE(esPtr);
    while (esPtr->prevPtr) {
	ExecStack *tmpPtr = esPtr->prevPtr;
	if (tmpPtr->tosPtr == STACK_BASE(tmpPtr)) {
	    DeleteExecStack(tmpPtr);
	} else {
	    break;
	}
    }
    if (esPtr->prevPtr) {
	eePtr->execStackPtr = esPtr->prevPtr;
#ifdef PURIFY
	eePtr->execStackPtr->nextPtr = NULL;
	DeleteExecStack(esPtr);
#endif
    } else {
	eePtr->execStackPtr = esPtr;
    }
}

void *
TclStackAlloc(
    Tcl_Interp *interp,
    int numBytes)
{
    Interp *iPtr = (Interp *) interp;
    int numWords;

    if (iPtr == NULL || iPtr->execEnvPtr == NULL) {
	return (void *) ckalloc(numBytes);
    }
    numWords = (numBytes + (sizeof(Tcl_Obj *) - 1))/sizeof(Tcl_Obj *);
    return (void *) StackAllocWords(interp, numWords);
}

void *
TclStackRealloc(
    Tcl_Interp *interp,
    void *ptr,
    int numBytes)
{
    Interp *iPtr = (Interp *) interp;
    ExecEnv *eePtr;
    ExecStack *esPtr;
    Tcl_Obj **markerPtr;
    int numWords;

    if (iPtr == NULL || iPtr->execEnvPtr == NULL) {
	return (void *) ckrealloc((char *) ptr, numBytes);
    }

    eePtr = iPtr->execEnvPtr;
    esPtr = eePtr->execStackPtr;
    markerPtr = esPtr->markerPtr;

    if (MEMSTART(markerPtr) != (Tcl_Obj **)ptr) {
	Tcl_Panic("TclStackRealloc: incorrect ptr. Call out of sequence?");
    }

    numWords = (numBytes + (sizeof(Tcl_Obj *) - 1))/sizeof(Tcl_Obj *);
    return (void *) StackReallocWords(interp, numWords);
}

/*
 *--------------------------------------------------------------
 *
 * Tcl_ExprObj --
 *
 *	Evaluate an expression in a Tcl_Obj.
 *
 * Results:
 *	A standard Tcl object result. If the result is other than TCL_OK, then
 *	the interpreter's result contains an error message. If the result is
 *	TCL_OK, then a pointer to the expression's result value object is
 *	stored in resultPtrPtr. In that case, the object's ref count is
 *	incremented to reflect the reference returned to the caller; the
 *	caller is then responsible for the resulting object and must, for
 *	example, decrement the ref count when it is finished with the object.
 *
 * Side effects:
 *	Any side effects caused by subcommands in the expression, if any. The
 *	interpreter result is not modified unless there is an error.
 *
 *--------------------------------------------------------------
 */

int
Tcl_ExprObj(
    Tcl_Interp *interp,		/* Context in which to evaluate the
				 * expression. */
    register Tcl_Obj *objPtr,	/* Points to Tcl object containing expression
				 * to evaluate. */
    Tcl_Obj **resultPtrPtr)	/* Where the Tcl_Obj* that is the expression
				 * result is stored if no errors occur. */
{
    NRE_callback *rootPtr = TOP_CB(interp);
    Tcl_Obj *resultPtr;

    TclNewObj(resultPtr);
    TclNRAddCallback(interp, CopyCallback, resultPtrPtr, resultPtr,
	    NULL, NULL);
    Tcl_NRExprObj(interp, objPtr, resultPtr);
    return TclNRRunCallbacks(interp, TCL_OK, rootPtr);
}

static int
CopyCallback(
    ClientData data[],
    Tcl_Interp *interp,
    int result)
{
    Tcl_Obj **resultPtrPtr = data[0];
    Tcl_Obj *resultPtr = data[1];

    if (result == TCL_OK) {
	*resultPtrPtr = resultPtr;
	Tcl_IncrRefCount(resultPtr);
    } else {
	Tcl_DecrRefCount(resultPtr);
    }
    return result;
}

/*
 *--------------------------------------------------------------
 *
 * Tcl_NRExprObj --
 *
 *	Request evaluation of the expression in a Tcl_Obj by the NR stack.
 *
 * Results:
 *	Returns TCL_OK.
 *
 * Side effects:
 *	Compiles objPtr as a Tcl expression and places callbacks on the
 *	NR stack to execute the bytecode and store the result in resultPtr.
 *	If bytecode execution raises an exception, nothing is written
 *	to resultPtr, and the exceptional return code flows up the NR
 *	stack.  If the exception is TCL_ERROR, an error message is left
 *	in the interp result and the interp's return options dictionary
 *	holds additional error information too.  Execution of the bytecode
 *	may have other side effects, depending on the expression.
 *
 *--------------------------------------------------------------
 */

int
Tcl_NRExprObj(
    Tcl_Interp *interp,
    Tcl_Obj *objPtr,
    Tcl_Obj *resultPtr)
{
    ByteCode *codePtr;
    Tcl_InterpState state = Tcl_SaveInterpState(interp, TCL_OK);

    Tcl_ResetResult(interp);
    codePtr = CompileExprObj(interp, objPtr);

    Tcl_NRAddCallback(interp, ExprObjCallback, state, resultPtr,
	    NULL, NULL);
    return TclNRExecuteByteCode(interp, codePtr);
}

static int
ExprObjCallback(
    ClientData data[],
    Tcl_Interp *interp,
    int result)
{
    Tcl_InterpState state = data[0];
    Tcl_Obj *resultPtr = data[1];

    if (result == TCL_OK) {
	TclSetDuplicateObj(resultPtr, Tcl_GetObjResult(interp));
	(void) Tcl_RestoreInterpState(interp, state);
    } else {
	Tcl_DiscardInterpState(state);
    }
    return result;
}

/*
 *----------------------------------------------------------------------
 *
 * CompileExprObj --
 *	Compile a Tcl expression value into ByteCode.
 *
 * Results:
 *	A (ByteCode *) is returned pointing to the resulting ByteCode.
 *
 * Side effects:
 *	The Tcl_ObjType of objPtr is changed to the "exprcode" type,
 *	and the ByteCode is kept in the internal rep (along with context
 *	data for checking validity) for faster operations the next time
 *	CompileExprObj is called on the same value.
 *
 *----------------------------------------------------------------------
 */

static ByteCode *
CompileExprObj(
    Tcl_Interp *interp,
    Tcl_Obj *objPtr)
{
    Interp *iPtr = (Interp *) interp;
    CompileEnv compEnv;		/* Compilation environment structure allocated
				 * in frame. */
    register ByteCode *codePtr = NULL;
				/* Tcl Internal type of bytecode. Initialized
				 * to avoid compiler warning. */

    /*
     * Get the expression ByteCode from the object. If it exists, make sure it
     * is valid in the current context.
     */
    if (objPtr->typePtr == &exprCodeType) {
	Namespace *namespacePtr = iPtr->varFramePtr->nsPtr;

	codePtr = objPtr->internalRep.twoPtrValue.ptr1;
	if (((Interp *) *codePtr->interpHandle != iPtr)
		|| (codePtr->compileEpoch != iPtr->compileEpoch)
		|| (codePtr->nsPtr != namespacePtr)
		|| (codePtr->nsEpoch != namespacePtr->resolverEpoch)
		|| (codePtr->localCachePtr != iPtr->varFramePtr->localCachePtr)) {
	    TclFreeIntRep(objPtr);
	}
    }
    if (objPtr->typePtr != &exprCodeType) {
	/*
	 * TIP #280: No invoker (yet) - Expression compilation.
	 */

	const char *string = TclGetString(objPtr);

	TclInitCompileEnv(interp, &compEnv, string, objPtr->length, NULL, 0);
	TclCompileExpr(interp, string, objPtr->length, &compEnv, 0);

	/*
	 * Successful compilation. If the expression yielded no instructions,
	 * push an zero object as the expression's result.
	 */

	if (compEnv.codeNext == compEnv.codeStart) {
	    TclEmitPush(TclRegisterLiteral(&compEnv, "0", 1, 0),
		    &compEnv);
	}

	/*
	 * Add a "done" instruction as the last instruction and change the
	 * object into a ByteCode object. Ownership of the literal objects and
	 * aux data items is given to the ByteCode object.
	 */

	TclEmitOpcode(INST_DONE, &compEnv);
	codePtr = TclInitByteCodeObj(objPtr, &exprCodeType, &compEnv);
	TclFreeCompileEnv(&compEnv);
	if (iPtr->varFramePtr->localCachePtr) {
	    codePtr->localCachePtr = iPtr->varFramePtr->localCachePtr;
	    codePtr->localCachePtr->refCount++;
	}
#ifdef TCL_COMPILE_DEBUG
	if (tclTraceCompile == 2) {
	    TclPrintByteCodeObj(interp, objPtr);
	    fflush(stdout);
	}
#endif /* TCL_COMPILE_DEBUG */
    }
    return codePtr;
}

/*
 *----------------------------------------------------------------------
 *
 * DupExprCodeInternalRep --
 *
 *	Part of the Tcl object type implementation for Tcl expression
 *	bytecode. We do not copy the bytecode intrep. Instead, we return
 *	without setting copyPtr->typePtr, so the copy is a plain string copy
 *	of the expression value, and if it is to be used as a compiled
 *	expression, it will just need a recompile.
 *
 *	This makes sense, because with Tcl's copy-on-write practices, the
 *	usual (only?) time Tcl_DuplicateObj() will be called is when the copy
 *	is about to be modified, which would invalidate any copied bytecode
 *	anyway. The only reason it might make sense to copy the bytecode is if
 *	we had some modifying routines that operated directly on the intrep,
 *	like we do for lists and dicts.
 *
 * Results:
 *	None.
 *
 * Side effects:
 *	None.
 *
 *----------------------------------------------------------------------
 */

static void
DupExprCodeInternalRep(
    Tcl_Obj *srcPtr,
    Tcl_Obj *copyPtr)
{
    return;
}

/*
 *----------------------------------------------------------------------
 *
 * FreeExprCodeInternalRep --
 *
 *	Part of the Tcl object type implementation for Tcl expression
 *	bytecode. Frees the storage allocated to hold the internal rep, unless
 *	ref counts indicate bytecode execution is still in progress.
 *
 * Results:
 *	None.
 *
 * Side effects:
 *	May free allocated memory. Leaves objPtr untyped.
 *
 *----------------------------------------------------------------------
 */

static void
FreeExprCodeInternalRep(
    Tcl_Obj *objPtr)
{
    ByteCode *codePtr = objPtr->internalRep.twoPtrValue.ptr1;

    TclReleaseByteCode(codePtr);
}

/*
 *----------------------------------------------------------------------
 *
 * TclCompileObj --
 *
 *	This procedure compiles the script contained in a Tcl_Obj.
 *
 * Results:
 *	A pointer to the corresponding ByteCode, never NULL.
 *
 * Side effects:
 *	The object is shimmered to bytecode type.
 *
 *----------------------------------------------------------------------
 */

ByteCode *
TclCompileObj(
    Tcl_Interp *interp,
    Tcl_Obj *objPtr,
    const CmdFrame *invoker,
    int word)
{
    register Interp *iPtr = (Interp *) interp;
    register ByteCode *codePtr;	/* Tcl Internal type of bytecode. */
    Namespace *namespacePtr = iPtr->varFramePtr->nsPtr;

    /*
     * If the object is not already of tclByteCodeType, compile it (and reset
     * the compilation flags in the interpreter; this should be done after any
     * compilation). Otherwise, check that it is "fresh" enough.
     */

    if (objPtr->typePtr == &tclByteCodeType) {
	/*
	 * Make sure the Bytecode hasn't been invalidated by, e.g., someone
	 * redefining a command with a compile procedure (this might make the
	 * compiled code wrong). The object needs to be recompiled if it was
	 * compiled in/for a different interpreter, or for a different
	 * namespace, or for the same namespace but with different name
	 * resolution rules. Precompiled objects, however, are immutable and
	 * therefore they are not recompiled, even if the epoch has changed.
	 *
	 * To be pedantically correct, we should also check that the
	 * originating procPtr is the same as the current context procPtr
	 * (assuming one exists at all - none for global level). This code is
	 * #def'ed out because [info body] was changed to never return a
	 * bytecode type object, which should obviate us from the extra checks
	 * here.
	 */

	codePtr = objPtr->internalRep.twoPtrValue.ptr1;
	if (((Interp *) *codePtr->interpHandle != iPtr)
		|| (codePtr->compileEpoch != iPtr->compileEpoch)
		|| (codePtr->nsPtr != namespacePtr)
		|| (codePtr->nsEpoch != namespacePtr->resolverEpoch)) {
	    if (!(codePtr->flags & TCL_BYTECODE_PRECOMPILED)) {
		goto recompileObj;
	    }
	    if ((Interp *) *codePtr->interpHandle != iPtr) {
		Tcl_Panic("Tcl_EvalObj: compiled script jumped interps");
	    }
	    codePtr->compileEpoch = iPtr->compileEpoch;
	}

	/*
	 * Check that any compiled locals do refer to the current proc
	 * environment! If not, recompile.
	 */

	if (!(codePtr->flags & TCL_BYTECODE_PRECOMPILED) &&
		(codePtr->procPtr == NULL) &&
		(codePtr->localCachePtr != iPtr->varFramePtr->localCachePtr)){
	    goto recompileObj;
	}

	/*
	 * #280.
	 * Literal sharing fix. This part of the fix is not required by 8.4
	 * nor 8.5, because they eval-direct any literals, so just saving the
	 * argument locations per command in bytecode is enough, embedded
	 * 'eval' commands, etc. get the correct information.
	 *
	 * But in 8.6 all the embedded script are compiled, and the resulting
	 * bytecode stored in the literal. Now the shared literal has bytecode
	 * with location data for _one_ particular location this literal is
	 * found at. If we get executed from a different location the bytecode
	 * has to be recompiled to get the correct locations. Not doing this
	 * will execute the saved bytecode with data for a different location,
	 * causing 'info frame' to point to the wrong place in the sources.
	 *
	 * Future optimizations ...
	 * (1) Save the location data (ExtCmdLoc) keyed by start line. In that
	 *     case we recompile once per location of the literal, but not
	 *     continously, because the moment we have all locations we do not
	 *     need to recompile any longer.
	 *
	 * (2) Alternative: Do not recompile, tell the execution engine the
	 *     offset between saved starting line and actual one. Then modify
	 *     the users to adjust the locations they have by this offset.
	 *
	 * (3) Alternative 2: Do not fully recompile, adjust just the location
	 *     information.
	 */

	if (invoker == NULL) {
	    return codePtr;
	} else {
	    Tcl_HashEntry *hePtr =
		    Tcl_FindHashEntry(iPtr->lineBCPtr, codePtr);
	    ExtCmdLoc *eclPtr;
	    CmdFrame *ctxCopyPtr;
	    int redo;

	    if (!hePtr) {
		return codePtr;
	    }

	    eclPtr = Tcl_GetHashValue(hePtr);
	    redo = 0;
	    ctxCopyPtr = TclStackAlloc(interp, sizeof(CmdFrame));
	    *ctxCopyPtr = *invoker;

	    if (invoker->type == TCL_LOCATION_BC) {
		/*
		 * Note: Type BC => ctx.data.eval.path    is not used.
		 *		    ctx.data.tebc.codePtr used instead
		 */

		TclGetSrcInfoForPc(ctxCopyPtr);
		if (ctxCopyPtr->type == TCL_LOCATION_SOURCE) {
		    /*
		     * The reference made by 'TclGetSrcInfoForPc' is dead.
		     */

		    Tcl_DecrRefCount(ctxCopyPtr->data.eval.path);
		    ctxCopyPtr->data.eval.path = NULL;
		}
	    }

	    if (word < ctxCopyPtr->nline) {
		/*
		 * Note: We do not care if the line[word] is -1. This is a
		 * difference and requires a recompile (location changed from
		 * absolute to relative, literal is used fixed and through
		 * variable)
		 *
		 * Example:
		 * test info-32.0 using literal of info-24.8
		 *     (dict with ... vs           set body ...).
		 */

		redo = ((eclPtr->type == TCL_LOCATION_SOURCE)
			    && (eclPtr->start != ctxCopyPtr->line[word]))
			|| ((eclPtr->type == TCL_LOCATION_BC)
			    && (ctxCopyPtr->type == TCL_LOCATION_SOURCE));
	    }

	    TclStackFree(interp, ctxCopyPtr);
	    if (!redo) {
		return codePtr;
	    }
	}
    }

  recompileObj:
    iPtr->errorLine = 1;

    /*
     * TIP #280. Remember the invoker for a moment in the interpreter
     * structures so that the byte code compiler can pick it up when
     * initializing the compilation environment, i.e. the extended location
     * information.
     */

    iPtr->invokeCmdFramePtr = invoker;
    iPtr->invokeWord = word;
    TclSetByteCodeFromAny(interp, objPtr, NULL, NULL);
    iPtr->invokeCmdFramePtr = NULL;
    codePtr = objPtr->internalRep.twoPtrValue.ptr1;
    if (iPtr->varFramePtr->localCachePtr) {
	codePtr->localCachePtr = iPtr->varFramePtr->localCachePtr;
	codePtr->localCachePtr->refCount++;
    }
    return codePtr;
}

/*
 *----------------------------------------------------------------------
 *
 * TclIncrObj --
 *
 *	Increment an integeral value in a Tcl_Obj by an integeral value held
 *	in another Tcl_Obj. Caller is responsible for making sure we can
 *	update the first object.
 *
 * Results:
 *	TCL_ERROR if either object is non-integer, and TCL_OK otherwise. On
 *	error, an error message is left in the interpreter (if it is not NULL,
 *	of course).
 *
 * Side effects:
 *	valuePtr gets the new incrmented value.
 *
 *----------------------------------------------------------------------
 */

int
TclIncrObj(
    Tcl_Interp *interp,
    Tcl_Obj *valuePtr,
    Tcl_Obj *incrPtr)
{
    ClientData ptr1, ptr2;
    int type1, type2;
    mp_int value, incr;

    if (Tcl_IsShared(valuePtr)) {
	Tcl_Panic("%s called with shared object", "TclIncrObj");
    }

    if (GetNumberFromObj(NULL, valuePtr, &ptr1, &type1) != TCL_OK) {
	/*
	 * Produce error message (reparse?!)
	 */

	return TclGetIntFromObj(interp, valuePtr, &type1);
    }
    if (GetNumberFromObj(NULL, incrPtr, &ptr2, &type2) != TCL_OK) {
	/*
	 * Produce error message (reparse?!)
	 */

	TclGetIntFromObj(interp, incrPtr, &type1);
	Tcl_AddErrorInfo(interp, "\n    (reading increment)");
	return TCL_ERROR;
    }

    if ((type1 == TCL_NUMBER_DOUBLE) || (type1 == TCL_NUMBER_NAN)) {
	/*
	 * Produce error message (reparse?!)
	 */

	return TclGetIntFromObj(interp, valuePtr, &type1);
    }
    if ((type2 == TCL_NUMBER_DOUBLE) || (type2 == TCL_NUMBER_NAN)) {
	/*
	 * Produce error message (reparse?!)
	 */

	TclGetIntFromObj(interp, incrPtr, &type1);
	Tcl_AddErrorInfo(interp, "\n    (reading increment)");
	return TCL_ERROR;
    }

    if ((type1 != TCL_NUMBER_BIG) && (type2 != TCL_NUMBER_BIG)) {
	Tcl_WideInt w1, w2, sum;

	TclGetWideIntFromObj(NULL, valuePtr, &w1);
	TclGetWideIntFromObj(NULL, incrPtr, &w2);
	sum = w1 + w2;

	/*
	 * Check for overflow.
	 */

	if (!Overflowing(w1, w2, sum)) {
	    TclSetIntObj(valuePtr, sum);
	    return TCL_OK;
	}
    }

    Tcl_TakeBignumFromObj(interp, valuePtr, &value);
    Tcl_GetBignumFromObj(interp, incrPtr, &incr);
    mp_add(&value, &incr, &value);
    mp_clear(&incr);
    Tcl_SetBignumObj(valuePtr, &value);
    return TCL_OK;
}

/*
 *----------------------------------------------------------------------
 *
 * ArgumentBCEnter --
 *
 *	This is a helper for TclNRExecuteByteCode/TEBCresume that encapsulates
 *	a code sequence that is fairly common in the code but *not* commonly
 *	called.
 *
 * Results:
 *	None
 *
 * Side effects:
 *	May register information about the bytecode in the command frame.
 *
 *----------------------------------------------------------------------
 */

static void
ArgumentBCEnter(
    Tcl_Interp *interp,
    ByteCode *codePtr,
    TEBCdata *tdPtr,
    const unsigned char *pc,
    int objc,
    Tcl_Obj **objv)
{
    int cmd;

    if (GetSrcInfoForPc(pc, codePtr, NULL, NULL, &cmd)) {
	TclArgumentBCEnter(interp, objv, objc, codePtr, &tdPtr->cmdFrame, cmd,
		pc - codePtr->codeStart);
    }
}

/*
 *----------------------------------------------------------------------
 *
 * TclNRExecuteByteCode --
 *
 *	This procedure executes the instructions of a ByteCode structure. It
 *	returns when a "done" instruction is executed or an error occurs.
 *
 * Results:
 *	The return value is one of the return codes defined in tcl.h (such as
 *	TCL_OK), and interp->objResultPtr refers to a Tcl object that either
 *	contains the result of executing the code or an error message.
 *
 * Side effects:
 *	Almost certainly, depending on the ByteCode's instructions.
 *
 *----------------------------------------------------------------------
 */
#define	bcFramePtr	(&TD->cmdFrame)
#define	initCatchTop	((ptrdiff_t *) (&TD->stack[-1]))
#define	initTosPtr	((Tcl_Obj **) (initCatchTop+codePtr->maxExceptDepth))
#define esPtr		(iPtr->execEnvPtr->execStackPtr)

int
TclNRExecuteByteCode(
    Tcl_Interp *interp,		/* Token for command interpreter. */
    ByteCode *codePtr)		/* The bytecode sequence to interpret. */
{
    Interp *iPtr = (Interp *) interp;
    TEBCdata *TD;
    int size = sizeof(TEBCdata) - 1
	    + (codePtr->maxStackDepth + codePtr->maxExceptDepth)
		* sizeof(void *);
    int numWords = (size + sizeof(Tcl_Obj *) - 1) / sizeof(Tcl_Obj *);

    TclPreserveByteCode(codePtr);

    /*
     * Reserve the stack, setup the TEBCdataPtr (TD) and CallFrame
     *
     * The execution uses a unified stack: first a TEBCdata, immediately
     * above it a CmdFrame, then the catch stack, then the execution stack.
     *
     * Make sure the catch stack is large enough to hold the maximum number of
     * catch commands that could ever be executing at the same time (this will
     * be no more than the exception range array's depth). Make sure the
     * execution stack is large enough to execute this ByteCode.
     */

    TD = (TEBCdata *) GrowEvaluationStack(iPtr->execEnvPtr, numWords, 0);
    esPtr->tosPtr = initTosPtr;

    TD->codePtr     = codePtr;
    TD->catchTop    = initCatchTop;
    TD->auxObjList  = NULL;

    /*
     * TIP #280: Initialize the frame. Do not push it yet: it will be pushed
     * every time that we call out from this TD, popped when we return to it.
     */

    bcFramePtr->type = ((codePtr->flags & TCL_BYTECODE_PRECOMPILED)
	    ? TCL_LOCATION_PREBC : TCL_LOCATION_BC);
    bcFramePtr->level = (iPtr->cmdFramePtr ? iPtr->cmdFramePtr->level+1 : 1);
    bcFramePtr->framePtr = iPtr->framePtr;
    bcFramePtr->nextPtr = iPtr->cmdFramePtr;
    bcFramePtr->nline = 0;
    bcFramePtr->line = NULL;
    bcFramePtr->litarg = NULL;
    bcFramePtr->data.tebc.codePtr = codePtr;
    bcFramePtr->data.tebc.pc = NULL;
    bcFramePtr->cmdObj = NULL;
    bcFramePtr->cmd = NULL;
    bcFramePtr->len = 0;

#ifdef TCL_COMPILE_STATS
    iPtr->stats.numExecutions++;
#endif

    /*
     * Test namespace-50.9 demonstrates the need for this call.
     * Use a --enable-symbols=mem bug to see.
     */

    TclResetRewriteEnsemble(interp, 1);

    /*
     * Push the callback for bytecode execution
     */

    TclNRAddCallback(interp, TEBCresume, TD, /* pc */ NULL,
	    /* cleanup */ INT2PTR(0), NULL);
    return TCL_OK;
}

static int
TEBCresume(
    ClientData data[],
    Tcl_Interp *interp,
    int result)
{
    /*
     * Compiler cast directive - not a real variable.
     *	   Interp *iPtr = (Interp *) interp;
     */
#define iPtr ((Interp *) interp)

    /*
     * Check just the read-traced/write-traced bit of a variable.
     */

#define ReadTraced(varPtr) ((varPtr)->flags & VAR_TRACED_READ)
#define WriteTraced(varPtr) ((varPtr)->flags & VAR_TRACED_WRITE)
#define UnsetTraced(varPtr) ((varPtr)->flags & VAR_TRACED_UNSET)

    /*
     * Bottom of allocated stack holds the NR data
     */

    /*
     * Constants: variables that do not change during the execution, used
     * sporadically: no special need for speed.
     */

    unsigned interruptCounter = 1;
				/* Counter that is used to work out when to
				 * call Tcl_AsyncReady(). This must be 1
				 * initially so that we call the async-check
				 * stanza early, otherwise there are command
				 * sequences that can make the interpreter
				 * busy-loop without an opportunity to
				 * recognise an interrupt. */
    const char *curInstName;
#ifdef TCL_COMPILE_DEBUG
    int traceInstructions;	/* Whether we are doing instruction-level
				 * tracing or not. */
#endif

    Var *compiledLocals = iPtr->varFramePtr->compiledLocals;
    Tcl_Obj **constants = &iPtr->execEnvPtr->constants[0];

#define LOCAL(i)	(&compiledLocals[(i)])
#define TCONST(i)	(constants[(i)])

    /*
     * These macros are just meant to save some global variables that are not
     * used too frequently
     */

    TEBCdata *TD = data[0];
#define auxObjList	(TD->auxObjList)
#define catchTop	(TD->catchTop)
#define codePtr		(TD->codePtr)

    /*
     * Globals: variables that store state, must remain valid at all times.
     */

    Tcl_Obj **tosPtr;		/* Cached pointer to top of evaluation
				 * stack. */
    const unsigned char *pc = data[1];
                                /* The current program counter. */
    unsigned char inst;         /* The currently running instruction */

    /*
     * Transfer variables - needed only between opcodes, but not while
     * executing an instruction.
     */

    int cleanup = PTR2INT(data[2]);
    Tcl_Obj *objResultPtr;
    int checkInterp;            /* Indicates when a check of interp readyness
				 * is necessary. Set by CACHE_STACK_INFO() */

    /*
     * Locals - variables that are used within opcodes or bounded sections of
     * the file (jumps between opcodes within a family).
     * NOTE: These are now mostly defined locally where needed.
     */

    Tcl_Obj *objPtr, *valuePtr, *value2Ptr, *part1Ptr, *part2Ptr, *tmpPtr;
    Tcl_Obj **objv;
    int objc = 0;
    int opnd, length, pcAdjustment;
    Var *varPtr, *arrayPtr;
#ifdef TCL_COMPILE_DEBUG
    char cmdNameBuf[21];
#endif

#ifdef TCL_COMPILE_DEBUG
    int starting = 1;
    traceInstructions = (tclTraceExec == 3);
#endif

    TEBC_DATA_DIG();

#ifdef TCL_COMPILE_DEBUG
    if (!pc && (tclTraceExec >= 2)) {
	PrintByteCodeInfo(codePtr);
	fprintf(stdout, "  Starting stack top=%d\n", (int) CURR_DEPTH);
	fflush(stdout);
    }
#endif

    if (!pc) {
	/* bytecode is starting from scratch */
	checkInterp = 0;
	pc = codePtr->codeStart;
	goto cleanup0;
    } else {
        /* resume from invocation */
	CACHE_STACK_INFO();

	NRE_ASSERT(iPtr->cmdFramePtr == bcFramePtr);
	if (bcFramePtr->cmdObj) {
	    Tcl_DecrRefCount(bcFramePtr->cmdObj);
	    bcFramePtr->cmdObj = NULL;
	    bcFramePtr->cmd = NULL;
	}
	iPtr->cmdFramePtr = bcFramePtr->nextPtr;
	if (iPtr->flags & INTERP_DEBUG_FRAME) {
	    TclArgumentBCRelease(interp, bcFramePtr);
	}
	if (iPtr->execEnvPtr->rewind) {
	    result = TCL_ERROR;
	    goto abnormalReturn;
	}
	if (codePtr->flags & TCL_BYTECODE_RECOMPILE) {
	    iPtr->flags |= ERR_ALREADY_LOGGED;
	    codePtr->flags &= ~TCL_BYTECODE_RECOMPILE;
	}

	if (result != TCL_OK) {
	    pc--;
	    goto processExceptionReturn;
	}

	/*
	 * Push the call's object result and continue execution with the next
	 * instruction.
	 */

	TRACE_WITH_OBJ(("%u => ... after \"%.20s\": TCL_OK, result=",
		objc, cmdNameBuf), Tcl_GetObjResult(interp));

	/*
	 * Reset the interp's result to avoid possible duplications of large
	 * objects [Bug 781585]. We do not call Tcl_ResetResult to avoid any
	 * side effects caused by the resetting of errorInfo and errorCode
	 * [Bug 804681], which are not needed here. We chose instead to
	 * manipulate the interp's object result directly.
	 *
	 * Note that the result object is now in objResultPtr, it keeps the
	 * refCount it had in its role of iPtr->objResultPtr.
	 */

	objResultPtr = Tcl_GetObjResult(interp);
	TclNewObj(objPtr);
	Tcl_IncrRefCount(objPtr);
	iPtr->objResultPtr = objPtr;
#ifndef TCL_COMPILE_DEBUG
	if (*pc == INST_POP) {
	    TclDecrRefCount(objResultPtr);
	    NEXT_INST_V(1, cleanup, 0);
	}
#endif
	NEXT_INST_V(0, cleanup, -1);
    }

    /*
     * Targets for standard instruction endings; unrolled for speed in the
     * most frequent cases (instructions that consume up to two stack
     * elements).
     *
     * This used to be a "for(;;)" loop, with each instruction doing its own
     * cleanup.
     */

  cleanupV_pushObjResultPtr:
    switch (cleanup) {
    case 0:
	*(++tosPtr) = (objResultPtr);
	goto cleanup0;
    default:
	cleanup -= 2;
	while (cleanup--) {
	    objPtr = POP_OBJECT();
	    TclDecrRefCount(objPtr);
	}
    case 2:
    cleanup2_pushObjResultPtr:
	objPtr = POP_OBJECT();
	TclDecrRefCount(objPtr);
    case 1:
    cleanup1_pushObjResultPtr:
	objPtr = OBJ_AT_TOS;
	TclDecrRefCount(objPtr);
    }
    OBJ_AT_TOS = objResultPtr;
    goto cleanup0;

  cleanupV:
    switch (cleanup) {
    default:
	cleanup -= 2;
	while (cleanup--) {
	    objPtr = POP_OBJECT();
	    TclDecrRefCount(objPtr);
	}
    case 2:
    cleanup2:
	objPtr = POP_OBJECT();
	TclDecrRefCount(objPtr);
    case 1:
    cleanup1:
	objPtr = POP_OBJECT();
	TclDecrRefCount(objPtr);
    case 0:
	/*
	 * We really want to do nothing now, but this is needed for some
	 * compilers (SunPro CC).
	 */

	break;
    }
  cleanup0:

    /*
     * Check for asynchronous handlers [Bug 746722]; we do the check every
     * ASYNC_CHECK_COUNT instructions.
     */

    if ((--interruptCounter) == 0) {
	interruptCounter = ASYNC_CHECK_COUNT;
	DECACHE_STACK_INFO();
	if (TclAsyncReady(iPtr)) {
	    result = Tcl_AsyncInvoke(interp, result);
	    if (result == TCL_ERROR) {
		CACHE_STACK_INFO();
		goto gotError;
	    }
	}

	if (TclCanceled(iPtr)) {
	    if (Tcl_Canceled(interp, TCL_LEAVE_ERR_MSG) == TCL_ERROR) {
		CACHE_STACK_INFO();
		goto gotError;
	    }
	}

	if (TclLimitReady(iPtr->limit)) {
	    if (Tcl_LimitCheck(interp) == TCL_ERROR) {
		CACHE_STACK_INFO();
		goto gotError;
	    }
	}
	CACHE_STACK_INFO();
    }

    /*
     * These two instructions account for 26% of all instructions (according
     * to measurements on tclbench by Ben Vitale
     * [http://www.cs.toronto.edu/syslab/pubs/tcl2005-vitale-zaleski.pdf]
     * Resolving them before the switch reduces the cost of branch
     * mispredictions, seems to improve runtime by 5% to 15%, and (amazingly!)
     * reduces total obj size.
     */

    inst = *pc;

    peepholeStart:
#ifdef TCL_COMPILE_STATS
    iPtr->stats.instructionCount[*pc]++;
#endif

#ifdef TCL_COMPILE_DEBUG
    /*
     * Skip the stack depth check if an expansion is in progress.
     */

    CHECK_STACK();
    if (traceInstructions) {
	fprintf(stdout, "%2d: %2d ", iPtr->numLevels, (int) CURR_DEPTH);
	TclPrintInstruction(codePtr, pc);
	fflush(stdout);
    }
#endif /* TCL_COMPILE_DEBUG */

    TCL_DTRACE_INST_NEXT();

    if (inst == INST_LOAD_SCALAR1) {
	goto instLoadScalar1;
    } else if (inst == INST_PUSH1) {
	PUSH_OBJECT(codePtr->objArrayPtr[TclGetUInt1AtPtr(pc+1)]);
	TRACE_WITH_OBJ(("%u => ", TclGetUInt1AtPtr(pc+1)), OBJ_AT_TOS);
	inst = *(pc += 2);
	goto peepholeStart;
    } else if (inst == INST_START_CMD) {
	/*
	 * Peephole: do not run INST_START_CMD, just skip it
	 */

	iPtr->cmdCount += TclGetUInt4AtPtr(pc+5);
	if (checkInterp) {
	    checkInterp = 0;
	    if (((codePtr->compileEpoch != iPtr->compileEpoch) ||
		 (codePtr->nsEpoch != iPtr->varFramePtr->nsPtr->resolverEpoch)) &&
		!(codePtr->flags & TCL_BYTECODE_PRECOMPILED)) {
		goto instStartCmdFailed;
	    }
	}
	inst = *(pc += 9);
	goto peepholeStart;
    } else if (inst == INST_NOP) {
#ifndef TCL_COMPILE_DEBUG
	while (inst == INST_NOP)
#endif
	{
	    inst = *++pc;
	}
	goto peepholeStart;
    }

    switch (inst) {
    case INST_SYNTAX:
    case INST_RETURN_IMM: {
	int code = TclGetInt4AtPtr(pc+1);
	int level = TclGetUInt4AtPtr(pc+5);

	/*
	 * OBJ_AT_TOS is returnOpts, OBJ_UNDER_TOS is resultObjPtr.
	 */

	TRACE(("%u %u => ", code, level));
	result = TclProcessReturn(interp, code, level, OBJ_AT_TOS);
	if (result == TCL_OK) {
	    TRACE_APPEND(("continuing to next instruction (result=\"%.30s\")\n",
		    O2S(objResultPtr)));
	    NEXT_INST_F(9, 1, 0);
	}
	Tcl_SetObjResult(interp, OBJ_UNDER_TOS);
	if (*pc == INST_SYNTAX) {
	    iPtr->flags &= ~ERR_ALREADY_LOGGED;
	}
	cleanup = 2;
	TRACE_APPEND(("\n"));
	goto processExceptionReturn;
    }

    case INST_RETURN_STK:
	TRACE(("=> "));
	objResultPtr = POP_OBJECT();
	result = Tcl_SetReturnOptions(interp, OBJ_AT_TOS);
	if (result == TCL_OK) {
	    Tcl_DecrRefCount(OBJ_AT_TOS);
	    OBJ_AT_TOS = objResultPtr;
	    TRACE_APPEND(("continuing to next instruction (result=\"%.30s\")\n",
		    O2S(objResultPtr)));
	    NEXT_INST_F(1, 0, 0);
	} else if (result == TCL_ERROR) {
	    /*
	     * BEWARE! Must do this in this order, because an error in the
	     * option dictionary overrides the result (and can be verified by
	     * test).
	     */

	    Tcl_SetObjResult(interp, objResultPtr);
	    Tcl_SetReturnOptions(interp, OBJ_AT_TOS);
	    Tcl_DecrRefCount(OBJ_AT_TOS);
	    OBJ_AT_TOS = objResultPtr;
	} else {
	    Tcl_DecrRefCount(OBJ_AT_TOS);
	    OBJ_AT_TOS = objResultPtr;
	    Tcl_SetObjResult(interp, objResultPtr);
	}
	cleanup = 1;
	TRACE_APPEND(("\n"));
	goto processExceptionReturn;

    {
	CoroutineData *corPtr;
	int yieldParameter;

    case INST_YIELD:
	corPtr = iPtr->execEnvPtr->corPtr;
	TRACE(("%.30s => ", O2S(OBJ_AT_TOS)));
	if (!corPtr) {
	    TRACE_APPEND(("ERROR: yield outside coroutine\n"));
	    Tcl_SetObjResult(interp, Tcl_NewStringObj(
		    "yield can only be called in a coroutine", -1));
	    DECACHE_STACK_INFO();
	    Tcl_SetErrorCode(interp, "TCL", "COROUTINE", "ILLEGAL_YIELD",
		    NULL);
	    CACHE_STACK_INFO();
	    goto gotError;
	}

#ifdef TCL_COMPILE_DEBUG
	if (tclTraceExec >= 2) {
	    if (traceInstructions) {
		TRACE_APPEND(("YIELD...\n"));
	    } else {
		fprintf(stdout, "%d: (%u) yielding value \"%.30s\"\n",
			iPtr->numLevels, (unsigned)(pc - codePtr->codeStart),
			Tcl_GetString(OBJ_AT_TOS));
	    }
	    fflush(stdout);
	}
#endif
	yieldParameter = 0;
	Tcl_SetObjResult(interp, OBJ_AT_TOS);
	goto doYield;

    case INST_YIELD_TO_INVOKE:
	corPtr = iPtr->execEnvPtr->corPtr;
	valuePtr = OBJ_AT_TOS;
	if (!corPtr) {
	    TRACE(("[%.30s] => ERROR: yield outside coroutine\n",
		    O2S(valuePtr)));
	    Tcl_SetObjResult(interp, Tcl_NewStringObj(
		    "yieldto can only be called in a coroutine", -1));
	    DECACHE_STACK_INFO();
	    Tcl_SetErrorCode(interp, "TCL", "COROUTINE", "ILLEGAL_YIELD",
		    NULL);
	    CACHE_STACK_INFO();
	    goto gotError;
	}
	if (((Namespace *)TclGetCurrentNamespace(interp))->flags & NS_DYING) {
	    TRACE(("[%.30s] => ERROR: yield in deleted\n",
		    O2S(valuePtr)));
	    Tcl_SetObjResult(interp, Tcl_NewStringObj(
		    "yieldto called in deleted namespace", -1));
	    DECACHE_STACK_INFO();
	    Tcl_SetErrorCode(interp, "TCL", "COROUTINE", "YIELDTO_IN_DELETED",
		    NULL);
	    CACHE_STACK_INFO();
	    goto gotError;
	}

#ifdef TCL_COMPILE_DEBUG
	if (tclTraceExec >= 2) {
	    if (traceInstructions) {
		TRACE(("[%.30s] => YIELD...\n", O2S(valuePtr)));
	    } else {
		/* FIXME: What is the right thing to trace? */
		fprintf(stdout, "%d: (%u) yielding to [%.30s]\n",
			iPtr->numLevels, (unsigned)(pc - codePtr->codeStart),
			TclGetString(valuePtr));
	    }
	    fflush(stdout);
	}
#endif

	/*
	 * Install a tailcall record in the caller and continue with the
	 * yield. The yield is switched into multi-return mode (via the
	 * 'yieldParameter').
	 */

	Tcl_IncrRefCount(valuePtr);
	iPtr->execEnvPtr = corPtr->callerEEPtr;
	TclSetTailcall(interp, valuePtr);
	iPtr->execEnvPtr = corPtr->eePtr;
	yieldParameter = (PTR2INT(NULL)+1);	/*==CORO_ACTIVATE_YIELDM*/

    doYield:
	/* TIP #280: Record the last piece of info needed by
	 * 'TclGetSrcInfoForPc', and push the frame.
	 */

	bcFramePtr->data.tebc.pc = (char *) pc;
	iPtr->cmdFramePtr = bcFramePtr;

	if (iPtr->flags & INTERP_DEBUG_FRAME) {
	    ArgumentBCEnter(interp, codePtr, TD, pc, objc, objv);
	}

	pc++;
	cleanup = 1;
	TEBC_YIELD();
	TclNRAddCallback(interp, TclNRCoroutineActivateCallback, corPtr,
		INT2PTR(yieldParameter), NULL, NULL);
	return TCL_OK;
    }

    case INST_TAILCALL: {
	Tcl_Obj *listPtr, *nsObjPtr;

	opnd = TclGetUInt1AtPtr(pc+1);

	if (!(iPtr->varFramePtr->isProcCallFrame & 1)) {
	    TRACE(("%d => ERROR: tailcall in non-proc context\n", opnd));
	    Tcl_SetObjResult(interp, Tcl_NewStringObj(
		    "tailcall can only be called from a proc or lambda", -1));
	    DECACHE_STACK_INFO();
	    Tcl_SetErrorCode(interp, "TCL", "TAILCALL", "ILLEGAL", NULL);
	    CACHE_STACK_INFO();
	    goto gotError;
	}

#ifdef TCL_COMPILE_DEBUG
	/* FIXME: What is the right thing to trace? */
	{
	    register int i;

	    TRACE(("%d [", opnd));
	    for (i=opnd-1 ; i>=0 ; i--) {
		TRACE_APPEND(("\"%.30s\"", O2S(OBJ_AT_DEPTH(i))));
		if (i > 0) {
		    TRACE_APPEND((" "));
		}
	    }
	    TRACE_APPEND(("] => RETURN..."));
	}
#endif

	/*
	 * Push the evaluation of the called command into the NR callback
	 * stack.
	 */

	listPtr = Tcl_NewListObj(opnd, &OBJ_AT_DEPTH(opnd-1));
	nsObjPtr = Tcl_NewStringObj(iPtr->varFramePtr->nsPtr->fullName, -1);
	TclListObjSetElement(interp, listPtr, 0, nsObjPtr);
	if (iPtr->varFramePtr->tailcallPtr) {
	    Tcl_DecrRefCount(iPtr->varFramePtr->tailcallPtr);
	}
	iPtr->varFramePtr->tailcallPtr = listPtr;

	result = TCL_RETURN;
	cleanup = opnd;
	goto processExceptionReturn;
    }

    case INST_DONE:
	if (tosPtr > initTosPtr) {
	    /*
	     * Set the interpreter's object result to point to the topmost
	     * object from the stack, and check for a possible [catch]. The
	     * stackTop's level and refCount will be handled by "processCatch"
	     * or "abnormalReturn".
	     */

	    Tcl_SetObjResult(interp, OBJ_AT_TOS);
#ifdef TCL_COMPILE_DEBUG
	    TRACE_WITH_OBJ(("=> return code=%d, result=", result),
		    iPtr->objResultPtr);
	    if (traceInstructions) {
		fprintf(stdout, "\n");
	    }
#endif
	    goto checkForCatch;
	}
	(void) POP_OBJECT();
	goto abnormalReturn;

    case INST_PUSH4:
	objResultPtr = codePtr->objArrayPtr[TclGetUInt4AtPtr(pc+1)];
	TRACE_WITH_OBJ(("%u => ", TclGetUInt4AtPtr(pc+1)), objResultPtr);
	NEXT_INST_F(5, 0, 1);

    case INST_POP:
	TRACE_WITH_OBJ(("=> discarding "), OBJ_AT_TOS);
	objPtr = POP_OBJECT();
	TclDecrRefCount(objPtr);
	NEXT_INST_F(1, 0, 0);

    case INST_DUP:
	objResultPtr = OBJ_AT_TOS;
	TRACE_WITH_OBJ(("=> "), objResultPtr);
	NEXT_INST_F(1, 0, 1);

    case INST_OVER:
	opnd = TclGetUInt4AtPtr(pc+1);
	objResultPtr = OBJ_AT_DEPTH(opnd);
	TRACE_WITH_OBJ(("%u => ", opnd), objResultPtr);
	NEXT_INST_F(5, 0, 1);

    case INST_REVERSE: {
	Tcl_Obj **a, **b;

	opnd = TclGetUInt4AtPtr(pc+1);
	a = tosPtr-(opnd-1);
	b = tosPtr;
	while (a<b) {
	    tmpPtr = *a;
	    *a = *b;
	    *b = tmpPtr;
	    a++; b--;
	}
	TRACE(("%u => OK\n", opnd));
	NEXT_INST_F(5, 0, 0);
    }

    case INST_STR_CONCAT1:

	opnd = TclGetUInt1AtPtr(pc+1);
	objResultPtr = TclStringCat(interp, opnd, &OBJ_AT_DEPTH(opnd-1),
		TCL_STRING_IN_PLACE);
	if (objResultPtr == NULL) {
	    TRACE_ERROR(interp);
	    goto gotError;
	}

	TRACE_WITH_OBJ(("%u => ", opnd), objResultPtr);
	NEXT_INST_V(2, opnd, 1);

    case INST_CONCAT_STK:
	/*
	 * Pop the opnd (objc) top stack elements, run through Tcl_ConcatObj,
	 * and then decrement their ref counts.
	 */

	opnd = TclGetUInt4AtPtr(pc+1);
	objResultPtr = Tcl_ConcatObj(opnd, &OBJ_AT_DEPTH(opnd-1));
	TRACE_WITH_OBJ(("%u => ", opnd), objResultPtr);
	NEXT_INST_V(5, opnd, 1);

    case INST_EXPAND_START:
	/*
	 * Push an element to the auxObjList. This records the current
	 * stack depth - i.e., the point in the stack where the expanded
	 * command starts.
	 *
	 * Use a Tcl_Obj as linked list element; slight mem waste, but faster
	 * allocation than ckalloc. This also abuses the Tcl_Obj structure, as
	 * we do not define a special tclObjType for it. It is not dangerous
	 * as the obj is never passed anywhere, so that all manipulations are
	 * performed here and in INST_INVOKE_EXPANDED (in case of an expansion
	 * error, also in INST_EXPAND_STKTOP).
	 */

	TclNewObj(objPtr);
	objPtr->internalRep.twoPtrValue.ptr2 = INT2PTR(CURR_DEPTH);
	objPtr->length = 0;
	PUSH_TAUX_OBJ(objPtr);
	TRACE(("=> mark depth as %d\n", (int) CURR_DEPTH));
	NEXT_INST_F(1, 0, 0);

    case INST_EXPAND_DROP:
	/*
	 * Drops an element of the auxObjList, popping stack elements to
	 * restore the stack to the state before the point where the aux
	 * element was created.
	 */

	CLANG_ASSERT(auxObjList);
	objc = CURR_DEPTH - PTR2INT(auxObjList->internalRep.twoPtrValue.ptr2);
	POP_TAUX_OBJ();
#ifdef TCL_COMPILE_DEBUG
	/* Ugly abuse! */
	starting = 1;
#endif
	TRACE(("=> drop %d items\n", objc));
	NEXT_INST_V(1, objc, 0);

    case INST_EXPAND_STKTOP: {
	int i;
	ptrdiff_t moved;

	/*
	 * Make sure that the element at stackTop is a list; if not, just
	 * leave with an error. Note that the element from the expand list
	 * will be removed at checkForCatch.
	 */

	objPtr = OBJ_AT_TOS;
	TRACE(("\"%.30s\" => ", O2S(objPtr)));
	if (TclListObjGetElements(interp, objPtr, &objc, &objv) != TCL_OK) {
	    TRACE_ERROR(interp);
	    goto gotError;
	}
	(void) POP_OBJECT();

	/*
	 * Make sure there is enough room in the stack to expand this list
	 * *and* process the rest of the command (at least up to the next
	 * argument expansion or command end). The operand is the current
	 * stack depth, as seen by the compiler.
	 */

	auxObjList->length += objc - 1;
	if ((objc > 1) && (auxObjList->length > 0)) {
	    length = auxObjList->length /* Total expansion room we need */
		    + codePtr->maxStackDepth /* Beyond the original max */
		    - CURR_DEPTH;	/* Relative to where we are */
	    DECACHE_STACK_INFO();
	    moved = GrowEvaluationStack(iPtr->execEnvPtr, length, 1)
		    - (Tcl_Obj **) TD;
	    if (moved) {
		/*
		 * Change the global data to point to the new stack: move the
		 * TEBCdataPtr TD, recompute the position of every other
		 * stack-allocated parameter, update the stack pointers.
		 */

		TD = (TEBCdata *) (((Tcl_Obj **)TD) + moved);

		catchTop += moved;
		tosPtr += moved;
	    }
	}

	/*
	 * Expand the list at stacktop onto the stack; free the list. Knowing
	 * that it has a freeIntRepProc we use Tcl_DecrRefCount().
	 */

	for (i = 0; i < objc; i++) {
	    PUSH_OBJECT(objv[i]);
	}

	TRACE_APPEND(("OK\n"));
	Tcl_DecrRefCount(objPtr);
	NEXT_INST_F(5, 0, 0);
    }

    case INST_EXPR_STK: {
	ByteCode *newCodePtr;

	bcFramePtr->data.tebc.pc = (char *) pc;
	iPtr->cmdFramePtr = bcFramePtr;
	DECACHE_STACK_INFO();
	newCodePtr = CompileExprObj(interp, OBJ_AT_TOS);
	CACHE_STACK_INFO();
	cleanup = 1;
	pc++;
	TEBC_YIELD();
	return TclNRExecuteByteCode(interp, newCodePtr);
    }

	/*
	 * INVOCATION BLOCK
	 */

    instEvalStk:
    case INST_EVAL_STK:
	bcFramePtr->data.tebc.pc = (char *) pc;
	iPtr->cmdFramePtr = bcFramePtr;

	cleanup = 1;
	pc += 1;
	TEBC_YIELD();
	return TclNREvalObjEx(interp, OBJ_AT_TOS, 0, NULL, 0);

    case INST_INVOKE_EXPANDED:
	CLANG_ASSERT(auxObjList);
	objc = CURR_DEPTH - PTR2INT(auxObjList->internalRep.twoPtrValue.ptr2);
	POP_TAUX_OBJ();
	if (objc) {
	    pcAdjustment = 1;
	    goto doInvocation;
	}

	/*
	 * Nothing was expanded, return {}.
	 */

	TclNewObj(objResultPtr);
	NEXT_INST_F(1, 0, 1);

    case INST_INVOKE_STK4:
	objc = TclGetUInt4AtPtr(pc+1);
	pcAdjustment = 5;
	goto doInvocation;

    case INST_INVOKE_STK1:
	objc = TclGetUInt1AtPtr(pc+1);
	pcAdjustment = 2;

    doInvocation:
	objv = &OBJ_AT_DEPTH(objc-1);
	cleanup = objc;

#ifdef TCL_COMPILE_DEBUG
	if (tclTraceExec >= 2) {
	    int i;

	    if (traceInstructions) {
		strncpy(cmdNameBuf, TclGetString(objv[0]), 20);
		TRACE(("%u => call ", objc));
	    } else {
		fprintf(stdout, "%d: (%u) invoking ", iPtr->numLevels,
			(unsigned)(pc - codePtr->codeStart));
	    }
	    for (i = 0;  i < objc;  i++) {
		TclPrintObject(stdout, objv[i], 15);
		fprintf(stdout, " ");
	    }
	    fprintf(stdout, "\n");
	    fflush(stdout);
	}
#endif /*TCL_COMPILE_DEBUG*/

	/*
	 * Finally, let TclEvalObjv handle the command.
	 *
	 * TIP #280: Record the last piece of info needed by
	 * 'TclGetSrcInfoForPc', and push the frame.
	 */

	bcFramePtr->data.tebc.pc = (char *) pc;
	iPtr->cmdFramePtr = bcFramePtr;

	if (iPtr->flags & INTERP_DEBUG_FRAME) {
	    ArgumentBCEnter(interp, codePtr, TD, pc, objc, objv);
	}

	DECACHE_STACK_INFO();

	pc += pcAdjustment;
	TEBC_YIELD();
	return TclNREvalObjv(interp, objc, objv,
		TCL_EVAL_NOERR | TCL_EVAL_SOURCE_IN_FRAME, NULL);

#if TCL_SUPPORT_84_BYTECODE
    case INST_CALL_BUILTIN_FUNC1:
	/*
	 * Call one of the built-in pre-8.5 Tcl math functions. This
	 * translates to INST_INVOKE_STK1 with the first argument of
	 * ::tcl::mathfunc::$objv[0]. We need to insert the named math
	 * function into the stack.
	 */

	opnd = TclGetUInt1AtPtr(pc+1);
	if ((opnd < 0) || (opnd > LAST_BUILTIN_FUNC)) {
	    TRACE(("UNRECOGNIZED BUILTIN FUNC CODE %d\n", opnd));
	    Tcl_Panic("TclNRExecuteByteCode: unrecognized builtin function code %d", opnd);
	}

	TclNewLiteralStringObj(objPtr, "::tcl::mathfunc::");
	Tcl_AppendToObj(objPtr, tclBuiltinFuncTable[opnd].name, -1);

	/*
	 * Only 0, 1 or 2 args.
	 */

	{
	    int numArgs = tclBuiltinFuncTable[opnd].numArgs;
	    Tcl_Obj *tmpPtr1, *tmpPtr2;

	    if (numArgs == 0) {
		PUSH_OBJECT(objPtr);
	    } else if (numArgs == 1) {
		tmpPtr1 = POP_OBJECT();
		PUSH_OBJECT(objPtr);
		PUSH_OBJECT(tmpPtr1);
		Tcl_DecrRefCount(tmpPtr1);
	    } else {
		tmpPtr2 = POP_OBJECT();
		tmpPtr1 = POP_OBJECT();
		PUSH_OBJECT(objPtr);
		PUSH_OBJECT(tmpPtr1);
		PUSH_OBJECT(tmpPtr2);
		Tcl_DecrRefCount(tmpPtr1);
		Tcl_DecrRefCount(tmpPtr2);
	    }
	    objc = numArgs + 1;
	}
	pcAdjustment = 2;
	goto doInvocation;

    case INST_CALL_FUNC1:
	/*
	 * Call a non-builtin Tcl math function previously registered by a
	 * call to Tcl_CreateMathFunc pre-8.5. This is essentially
	 * INST_INVOKE_STK1 converting the first arg to
	 * ::tcl::mathfunc::$objv[0].
	 */

	objc = TclGetUInt1AtPtr(pc+1);	/* Number of arguments. The function
					 * name is the 0-th argument. */

	objPtr = OBJ_AT_DEPTH(objc-1);
	TclNewLiteralStringObj(tmpPtr, "::tcl::mathfunc::");
	Tcl_AppendObjToObj(tmpPtr, objPtr);
	Tcl_DecrRefCount(objPtr);

	/*
	 * Variation of PUSH_OBJECT.
	 */

	OBJ_AT_DEPTH(objc-1) = tmpPtr;
	Tcl_IncrRefCount(tmpPtr);

	pcAdjustment = 2;
	goto doInvocation;
#else
    /*
     * INST_CALL_BUILTIN_FUNC1 and INST_CALL_FUNC1 were made obsolete by the
     * changes to add a ::tcl::mathfunc namespace in 8.5. Optional support
     * remains for existing bytecode precompiled files.
     */

    case INST_CALL_BUILTIN_FUNC1:
	Tcl_Panic("TclNRExecuteByteCode: obsolete INST_CALL_BUILTIN_FUNC1 found");
    case INST_CALL_FUNC1:
	Tcl_Panic("TclNRExecuteByteCode: obsolete INST_CALL_FUNC1 found");
#endif

    case INST_INVOKE_REPLACE:
	objc = TclGetUInt4AtPtr(pc+1);
	opnd = TclGetUInt1AtPtr(pc+5);
	objPtr = POP_OBJECT();
	objv = &OBJ_AT_DEPTH(objc-1);
	cleanup = objc;
#ifdef TCL_COMPILE_DEBUG
	if (tclTraceExec >= 2) {
	    int i;

	    if (traceInstructions) {
		strncpy(cmdNameBuf, TclGetString(objv[0]), 20);
		TRACE(("%u => call (implementation %s) ", objc, O2S(objPtr)));
	    } else {
		fprintf(stdout,
			"%d: (%u) invoking (using implementation %s) ",
			iPtr->numLevels, (unsigned)(pc - codePtr->codeStart),
			O2S(objPtr));
	    }
	    for (i = 0;  i < objc;  i++) {
		if (i < opnd) {
		    fprintf(stdout, "<");
		    TclPrintObject(stdout, objv[i], 15);
		    fprintf(stdout, ">");
		} else {
		    TclPrintObject(stdout, objv[i], 15);
		}
		fprintf(stdout, " ");
	    }
	    fprintf(stdout, "\n");
	    fflush(stdout);
	}
#endif /*TCL_COMPILE_DEBUG*/

	bcFramePtr->data.tebc.pc = (char *) pc;
	iPtr->cmdFramePtr = bcFramePtr;
	if (iPtr->flags & INTERP_DEBUG_FRAME) {
	    ArgumentBCEnter(interp, codePtr, TD, pc, objc, objv);
	}

	TclInitRewriteEnsemble(interp, opnd, 1, objv);

	{
	    Tcl_Obj *copyPtr = Tcl_NewListObj(objc - opnd + 1, NULL);

	    Tcl_ListObjAppendElement(NULL, copyPtr, objPtr);
	    Tcl_ListObjReplace(NULL, copyPtr, LIST_MAX, 0,
		    objc - opnd, objv + opnd);
	    Tcl_DecrRefCount(objPtr);
	    objPtr = copyPtr;
	}

	DECACHE_STACK_INFO();
	pc += 6;
	TEBC_YIELD();

	TclMarkTailcall(interp);
	TclNRAddCallback(interp, TclClearRootEnsemble, NULL, NULL, NULL, NULL);
	Tcl_ListObjGetElements(NULL, objPtr, &objc, &objv);
	TclNRAddCallback(interp, TclNRReleaseValues, objPtr, NULL, NULL, NULL);
	return TclNREvalObjv(interp, objc, objv, TCL_EVAL_INVOKE, NULL);

    /*
     * -----------------------------------------------------------------
     *	   Start of INST_LOAD instructions.
     *
     * WARNING: more 'goto' here than your doctor recommended! The different
     * instructions set the value of some variables and then jump to some
     * common execution code.
     */

    case INST_LOAD_SCALAR1:
    instLoadScalar1:
	opnd = TclGetUInt1AtPtr(pc+1);
	varPtr = LOCAL(opnd);
	while (TclIsVarLink(varPtr)) {
	    varPtr = varPtr->value.linkPtr;
	}
	TRACE(("%u => ", opnd));
	if (TclIsVarDirectReadable(varPtr)) {
	    /*
	     * No errors, no traces: just get the value.
	     */

	    objResultPtr = varPtr->value.objPtr;
	    TRACE_APPEND(("%.30s\n", O2S(objResultPtr)));
	    NEXT_INST_F(2, 0, 1);
	}
	pcAdjustment = 2;
	cleanup = 0;
	arrayPtr = NULL;
	part1Ptr = part2Ptr = NULL;
	goto doCallPtrGetVar;

    case INST_LOAD_SCALAR4:
	opnd = TclGetUInt4AtPtr(pc+1);
	varPtr = LOCAL(opnd);
	while (TclIsVarLink(varPtr)) {
	    varPtr = varPtr->value.linkPtr;
	}
	TRACE(("%u => ", opnd));
	if (TclIsVarDirectReadable(varPtr)) {
	    /*
	     * No errors, no traces: just get the value.
	     */

	    objResultPtr = varPtr->value.objPtr;
	    TRACE_APPEND(("%.30s\n", O2S(objResultPtr)));
	    NEXT_INST_F(5, 0, 1);
	}
	pcAdjustment = 5;
	cleanup = 0;
	arrayPtr = NULL;
	part1Ptr = part2Ptr = NULL;
	goto doCallPtrGetVar;

    case INST_LOAD_ARRAY4:
	opnd = TclGetUInt4AtPtr(pc+1);
	pcAdjustment = 5;
	goto doLoadArray;

    case INST_LOAD_ARRAY1:
	opnd = TclGetUInt1AtPtr(pc+1);
	pcAdjustment = 2;

    doLoadArray:
	part1Ptr = NULL;
	part2Ptr = OBJ_AT_TOS;
	arrayPtr = LOCAL(opnd);
	while (TclIsVarLink(arrayPtr)) {
	    arrayPtr = arrayPtr->value.linkPtr;
	}
	TRACE(("%u \"%.30s\" => ", opnd, O2S(part2Ptr)));
	if (TclIsVarArray(arrayPtr) && !ReadTraced(arrayPtr)) {
	    varPtr = VarHashFindVar(arrayPtr->value.tablePtr, part2Ptr);
	    if (varPtr && TclIsVarDirectReadable(varPtr)) {
		/*
		 * No errors, no traces: just get the value.
		 */

		objResultPtr = varPtr->value.objPtr;
		TRACE_APPEND(("%.30s\n", O2S(objResultPtr)));
		NEXT_INST_F(pcAdjustment, 1, 1);
	    }
	}
	varPtr = TclLookupArrayElement(interp, part1Ptr, part2Ptr,
		TCL_LEAVE_ERR_MSG, "read", 0, 1, arrayPtr, opnd);
	if (varPtr == NULL) {
	    TRACE_ERROR(interp);
	    goto gotError;
	}
	cleanup = 1;
	goto doCallPtrGetVar;

    case INST_LOAD_ARRAY_STK:
	cleanup = 2;
	part2Ptr = OBJ_AT_TOS;		/* element name */
	objPtr = OBJ_UNDER_TOS;		/* array name */
	TRACE(("\"%.30s(%.30s)\" => ", O2S(objPtr), O2S(part2Ptr)));
	goto doLoadStk;

    case INST_LOAD_STK:
    case INST_LOAD_SCALAR_STK:
	cleanup = 1;
	part2Ptr = NULL;
	objPtr = OBJ_AT_TOS;		/* variable name */
	TRACE(("\"%.30s\" => ", O2S(objPtr)));

    doLoadStk:
	part1Ptr = objPtr;
	varPtr = TclObjLookupVarEx(interp, part1Ptr, part2Ptr,
		TCL_LEAVE_ERR_MSG, "read", /*createPart1*/0, /*createPart2*/1,
		&arrayPtr);
	if (!varPtr) {
	    TRACE_ERROR(interp);
	    goto gotError;
	}

	if (TclIsVarDirectReadable2(varPtr, arrayPtr)) {
	    /*
	     * No errors, no traces: just get the value.
	     */

	    objResultPtr = varPtr->value.objPtr;
	    TRACE_APPEND(("%.30s\n", O2S(objResultPtr)));
	    NEXT_INST_V(1, cleanup, 1);
	}
	pcAdjustment = 1;
	opnd = -1;

    doCallPtrGetVar:
	/*
	 * There are either errors or the variable is traced: call
	 * TclPtrGetVar to process fully.
	 */

	DECACHE_STACK_INFO();
	objResultPtr = TclPtrGetVarIdx(interp, varPtr, arrayPtr,
		part1Ptr, part2Ptr, TCL_LEAVE_ERR_MSG, opnd);
	CACHE_STACK_INFO();
	if (!objResultPtr) {
	    TRACE_ERROR(interp);
	    goto gotError;
	}
	TRACE_APPEND(("%.30s\n", O2S(objResultPtr)));
	NEXT_INST_V(pcAdjustment, cleanup, 1);

    /*
     *	   End of INST_LOAD instructions.
     * -----------------------------------------------------------------
     *	   Start of INST_STORE and related instructions.
     *
     * WARNING: more 'goto' here than your doctor recommended! The different
     * instructions set the value of some variables and then jump to somme
     * common execution code.
     */

    {
	int storeFlags, len;

    case INST_STORE_ARRAY4:
	opnd = TclGetUInt4AtPtr(pc+1);
	pcAdjustment = 5;
	goto doStoreArrayDirect;

    case INST_STORE_ARRAY1:
	opnd = TclGetUInt1AtPtr(pc+1);
	pcAdjustment = 2;

    doStoreArrayDirect:
	valuePtr = OBJ_AT_TOS;
	part2Ptr = OBJ_UNDER_TOS;
	arrayPtr = LOCAL(opnd);
	TRACE(("%u \"%.30s\" <- \"%.30s\" => ", opnd, O2S(part2Ptr),
		O2S(valuePtr)));
	while (TclIsVarLink(arrayPtr)) {
	    arrayPtr = arrayPtr->value.linkPtr;
	}
	if (TclIsVarArray(arrayPtr) && !WriteTraced(arrayPtr)) {
	    varPtr = VarHashFindVar(arrayPtr->value.tablePtr, part2Ptr);
	    if (varPtr && TclIsVarDirectWritable(varPtr)) {
		tosPtr--;
		Tcl_DecrRefCount(OBJ_AT_TOS);
		OBJ_AT_TOS = valuePtr;
		goto doStoreVarDirect;
	    }
	}
	cleanup = 2;
	storeFlags = TCL_LEAVE_ERR_MSG;
	part1Ptr = NULL;
	goto doStoreArrayDirectFailed;

    case INST_STORE_SCALAR4:
	opnd = TclGetUInt4AtPtr(pc+1);
	pcAdjustment = 5;
	goto doStoreScalarDirect;

    case INST_STORE_SCALAR1:
	opnd = TclGetUInt1AtPtr(pc+1);
	pcAdjustment = 2;

    doStoreScalarDirect:
	valuePtr = OBJ_AT_TOS;
	varPtr = LOCAL(opnd);
	TRACE(("%u <- \"%.30s\" => ", opnd, O2S(valuePtr)));
	while (TclIsVarLink(varPtr)) {
	    varPtr = varPtr->value.linkPtr;
	}
	if (!TclIsVarDirectWritable(varPtr)) {
	    storeFlags = TCL_LEAVE_ERR_MSG;
	    part1Ptr = NULL;
	    goto doStoreScalar;
	}

	/*
	 * No traces, no errors, plain 'set': we can safely inline. The value
	 * *will* be set to what's requested, so that the stack top remains
	 * pointing to the same Tcl_Obj.
	 */

    doStoreVarDirect:
	valuePtr = varPtr->value.objPtr;
	if (valuePtr != NULL) {
	    TclDecrRefCount(valuePtr);
	}
	objResultPtr = OBJ_AT_TOS;
	varPtr->value.objPtr = objResultPtr;
#ifndef TCL_COMPILE_DEBUG
	if (*(pc+pcAdjustment) == INST_POP) {
	    tosPtr--;
	    NEXT_INST_F((pcAdjustment+1), 0, 0);
	}
#else
	TRACE_APPEND(("%.30s\n", O2S(objResultPtr)));
#endif
	Tcl_IncrRefCount(objResultPtr);
	NEXT_INST_F(pcAdjustment, 0, 0);

    case INST_LAPPEND_STK:
	valuePtr = OBJ_AT_TOS; /* value to append */
	part2Ptr = NULL;
	storeFlags = (TCL_LEAVE_ERR_MSG | TCL_APPEND_VALUE
		| TCL_LIST_ELEMENT);
	goto doStoreStk;

    case INST_LAPPEND_ARRAY_STK:
	valuePtr = OBJ_AT_TOS; /* value to append */
	part2Ptr = OBJ_UNDER_TOS;
	storeFlags = (TCL_LEAVE_ERR_MSG | TCL_APPEND_VALUE
		| TCL_LIST_ELEMENT);
	goto doStoreStk;

    case INST_APPEND_STK:
	valuePtr = OBJ_AT_TOS; /* value to append */
	part2Ptr = NULL;
	storeFlags = (TCL_LEAVE_ERR_MSG | TCL_APPEND_VALUE);
	goto doStoreStk;

    case INST_APPEND_ARRAY_STK:
	valuePtr = OBJ_AT_TOS; /* value to append */
	part2Ptr = OBJ_UNDER_TOS;
	storeFlags = (TCL_LEAVE_ERR_MSG | TCL_APPEND_VALUE);
	goto doStoreStk;

    case INST_STORE_ARRAY_STK:
	valuePtr = OBJ_AT_TOS;
	part2Ptr = OBJ_UNDER_TOS;
	storeFlags = TCL_LEAVE_ERR_MSG;
	goto doStoreStk;

    case INST_STORE_STK:
    case INST_STORE_SCALAR_STK:
	valuePtr = OBJ_AT_TOS;
	part2Ptr = NULL;
	storeFlags = TCL_LEAVE_ERR_MSG;

    doStoreStk:
	objPtr = OBJ_AT_DEPTH(1 + (part2Ptr != NULL)); /* variable name */
	part1Ptr = objPtr;
#ifdef TCL_COMPILE_DEBUG
	if (part2Ptr == NULL) {
	    TRACE(("\"%.30s\" <- \"%.30s\" =>", O2S(part1Ptr),O2S(valuePtr)));
	} else {
	    TRACE(("\"%.30s(%.30s)\" <- \"%.30s\" => ",
		    O2S(part1Ptr), O2S(part2Ptr), O2S(valuePtr)));
	}
#endif
	varPtr = TclObjLookupVarEx(interp, objPtr,part2Ptr, TCL_LEAVE_ERR_MSG,
		"set", /*createPart1*/ 1, /*createPart2*/ 1, &arrayPtr);
	if (!varPtr) {
	    TRACE_ERROR(interp);
	    goto gotError;
	}
	cleanup = ((part2Ptr == NULL)? 2 : 3);
	pcAdjustment = 1;
	opnd = -1;
	goto doCallPtrSetVar;

    case INST_LAPPEND_ARRAY4:
	opnd = TclGetUInt4AtPtr(pc+1);
	pcAdjustment = 5;
	storeFlags = (TCL_LEAVE_ERR_MSG | TCL_APPEND_VALUE
		| TCL_LIST_ELEMENT);
	goto doStoreArray;

    case INST_LAPPEND_ARRAY1:
	opnd = TclGetUInt1AtPtr(pc+1);
	pcAdjustment = 2;
	storeFlags = (TCL_LEAVE_ERR_MSG | TCL_APPEND_VALUE
		| TCL_LIST_ELEMENT);
	goto doStoreArray;

    case INST_APPEND_ARRAY4:
	opnd = TclGetUInt4AtPtr(pc+1);
	pcAdjustment = 5;
	storeFlags = (TCL_LEAVE_ERR_MSG | TCL_APPEND_VALUE);
	goto doStoreArray;

    case INST_APPEND_ARRAY1:
	opnd = TclGetUInt1AtPtr(pc+1);
	pcAdjustment = 2;
	storeFlags = (TCL_LEAVE_ERR_MSG | TCL_APPEND_VALUE);
	goto doStoreArray;

    doStoreArray:
	valuePtr = OBJ_AT_TOS;
	part2Ptr = OBJ_UNDER_TOS;
	arrayPtr = LOCAL(opnd);
	TRACE(("%u \"%.30s\" <- \"%.30s\" => ", opnd, O2S(part2Ptr),
		O2S(valuePtr)));
	while (TclIsVarLink(arrayPtr)) {
	    arrayPtr = arrayPtr->value.linkPtr;
	}
	cleanup = 2;
	part1Ptr = NULL;

    doStoreArrayDirectFailed:
	varPtr = TclLookupArrayElement(interp, part1Ptr, part2Ptr,
		TCL_LEAVE_ERR_MSG, "set", 1, 1, arrayPtr, opnd);
	if (!varPtr) {
	    TRACE_ERROR(interp);
	    goto gotError;
	}
	goto doCallPtrSetVar;

    case INST_LAPPEND_SCALAR4:
	opnd = TclGetUInt4AtPtr(pc+1);
	pcAdjustment = 5;
	storeFlags = (TCL_LEAVE_ERR_MSG | TCL_APPEND_VALUE
		| TCL_LIST_ELEMENT);
	goto doStoreScalar;

    case INST_LAPPEND_SCALAR1:
	opnd = TclGetUInt1AtPtr(pc+1);
	pcAdjustment = 2;
	storeFlags = (TCL_LEAVE_ERR_MSG | TCL_APPEND_VALUE
		| TCL_LIST_ELEMENT);
	goto doStoreScalar;

    case INST_APPEND_SCALAR4:
	opnd = TclGetUInt4AtPtr(pc+1);
	pcAdjustment = 5;
	storeFlags = (TCL_LEAVE_ERR_MSG | TCL_APPEND_VALUE);
	goto doStoreScalar;

    case INST_APPEND_SCALAR1:
	opnd = TclGetUInt1AtPtr(pc+1);
	pcAdjustment = 2;
	storeFlags = (TCL_LEAVE_ERR_MSG | TCL_APPEND_VALUE);
	goto doStoreScalar;

    doStoreScalar:
	valuePtr = OBJ_AT_TOS;
	varPtr = LOCAL(opnd);
	TRACE(("%u <- \"%.30s\" => ", opnd, O2S(valuePtr)));
	while (TclIsVarLink(varPtr)) {
	    varPtr = varPtr->value.linkPtr;
	}
	cleanup = 1;
	arrayPtr = NULL;
	part1Ptr = part2Ptr = NULL;

    doCallPtrSetVar:
	DECACHE_STACK_INFO();
	objResultPtr = TclPtrSetVarIdx(interp, varPtr, arrayPtr,
		part1Ptr, part2Ptr, valuePtr, storeFlags, opnd);
	CACHE_STACK_INFO();
	if (!objResultPtr) {
	    TRACE_ERROR(interp);
	    goto gotError;
	}
#ifndef TCL_COMPILE_DEBUG
	if (*(pc+pcAdjustment) == INST_POP) {
	    NEXT_INST_V((pcAdjustment+1), cleanup, 0);
	}
#endif
	TRACE_APPEND(("%.30s\n", O2S(objResultPtr)));
	NEXT_INST_V(pcAdjustment, cleanup, 1);

    case INST_LAPPEND_LIST:
	opnd = TclGetUInt4AtPtr(pc+1);
	valuePtr = OBJ_AT_TOS;
	varPtr = LOCAL(opnd);
	cleanup = 1;
	pcAdjustment = 5;
	while (TclIsVarLink(varPtr)) {
	    varPtr = varPtr->value.linkPtr;
	}
	TRACE(("%u <- \"%.30s\" => ", opnd, O2S(valuePtr)));
	if (TclListObjGetElements(interp, valuePtr, &objc, &objv)
		!= TCL_OK) {
	    TRACE_ERROR(interp);
	    goto gotError;
	}
	if (TclIsVarDirectReadable(varPtr)
		&& TclIsVarDirectWritable(varPtr)) {
	    goto lappendListDirect;
	}
	arrayPtr = NULL;
	part1Ptr = part2Ptr = NULL;
	goto lappendListPtr;

    case INST_LAPPEND_LIST_ARRAY:
	opnd = TclGetUInt4AtPtr(pc+1);
	valuePtr = OBJ_AT_TOS;
	part1Ptr = NULL;
	part2Ptr = OBJ_UNDER_TOS;
	arrayPtr = LOCAL(opnd);
	cleanup = 2;
	pcAdjustment = 5;
	while (TclIsVarLink(arrayPtr)) {
	    arrayPtr = arrayPtr->value.linkPtr;
	}
	TRACE(("%u \"%.30s\" \"%.30s\" => ",
		opnd, O2S(part2Ptr), O2S(valuePtr)));
	if (TclListObjGetElements(interp, valuePtr, &objc, &objv)
		!= TCL_OK) {
	    TRACE_ERROR(interp);
	    goto gotError;
	}
	if (TclIsVarArray(arrayPtr) && !ReadTraced(arrayPtr)
		&& !WriteTraced(arrayPtr)) {
	    varPtr = VarHashFindVar(arrayPtr->value.tablePtr, part2Ptr);
	    if (varPtr && TclIsVarDirectReadable(varPtr)
		    && TclIsVarDirectWritable(varPtr)) {
		goto lappendListDirect;
	    }
	}
	varPtr = TclLookupArrayElement(interp, part1Ptr, part2Ptr,
		TCL_LEAVE_ERR_MSG, "set", 1, 1, arrayPtr, opnd);
	if (varPtr == NULL) {
	    TRACE_ERROR(interp);
	    goto gotError;
	}
	goto lappendListPtr;

    case INST_LAPPEND_LIST_ARRAY_STK:
	pcAdjustment = 1;
	cleanup = 3;
	valuePtr = OBJ_AT_TOS;
	part2Ptr = OBJ_UNDER_TOS;	/* element name */
	part1Ptr = OBJ_AT_DEPTH(2);	/* array name */
	TRACE(("\"%.30s(%.30s)\" \"%.30s\" => ",
		O2S(part1Ptr), O2S(part2Ptr), O2S(valuePtr)));
	goto lappendList;

    case INST_LAPPEND_LIST_STK:
	pcAdjustment = 1;
	cleanup = 2;
	valuePtr = OBJ_AT_TOS;
	part2Ptr = NULL;
	part1Ptr = OBJ_UNDER_TOS;	/* variable name */
	TRACE(("\"%.30s\" \"%.30s\" => ", O2S(part1Ptr), O2S(valuePtr)));
	goto lappendList;

    lappendListDirect:
	objResultPtr = varPtr->value.objPtr;
	if (TclListObjLength(interp, objResultPtr, &len) != TCL_OK) {
	    TRACE_ERROR(interp);
	    goto gotError;
	}
	if (Tcl_IsShared(objResultPtr)) {
	    Tcl_Obj *newValue = Tcl_DuplicateObj(objResultPtr);

	    TclDecrRefCount(objResultPtr);
	    varPtr->value.objPtr = objResultPtr = newValue;
	    Tcl_IncrRefCount(newValue);
	}
	if (Tcl_ListObjReplace(interp, objResultPtr, len, 0, objc, objv)
		!= TCL_OK) {
	    TRACE_ERROR(interp);
	    goto gotError;
	}
	TRACE_APPEND(("%.30s\n", O2S(objResultPtr)));
	NEXT_INST_V(pcAdjustment, cleanup, 1);

    lappendList:
	opnd = -1;
	if (TclListObjGetElements(interp, valuePtr, &objc, &objv)
		!= TCL_OK) {
	    TRACE_ERROR(interp);
	    goto gotError;
	}
	DECACHE_STACK_INFO();
	varPtr = TclObjLookupVarEx(interp, part1Ptr, part2Ptr,
		TCL_LEAVE_ERR_MSG, "set", 1, 1, &arrayPtr);
	CACHE_STACK_INFO();
	if (!varPtr) {
	    TRACE_ERROR(interp);
	    goto gotError;
	}

    lappendListPtr:
	if (TclIsVarInHash(varPtr)) {
	    VarHashRefCount(varPtr)++;
	}
	if (arrayPtr && TclIsVarInHash(arrayPtr)) {
	    VarHashRefCount(arrayPtr)++;
	}
	DECACHE_STACK_INFO();
	objResultPtr = TclPtrGetVarIdx(interp, varPtr, arrayPtr,
		part1Ptr, part2Ptr, TCL_LEAVE_ERR_MSG, opnd);
	CACHE_STACK_INFO();
	if (TclIsVarInHash(varPtr)) {
	    VarHashRefCount(varPtr)--;
	}
	if (arrayPtr && TclIsVarInHash(arrayPtr)) {
	    VarHashRefCount(arrayPtr)--;
	}

	{
	    int createdNewObj = 0;

	    if (!objResultPtr) {
		objResultPtr = valuePtr;
	    } else if (TclListObjLength(interp, objResultPtr, &len)!=TCL_OK) {
		TRACE_ERROR(interp);
		goto gotError;
	    } else {
		if (Tcl_IsShared(objResultPtr)) {
		    objResultPtr = Tcl_DuplicateObj(objResultPtr);
		    createdNewObj = 1;
		}
		if (Tcl_ListObjReplace(interp, objResultPtr, len,0, objc,objv)
			!= TCL_OK) {
		    goto errorInLappendListPtr;
		}
	    }
	    DECACHE_STACK_INFO();
	    objResultPtr = TclPtrSetVarIdx(interp, varPtr, arrayPtr, part1Ptr,
		    part2Ptr, objResultPtr, TCL_LEAVE_ERR_MSG, opnd);
	    CACHE_STACK_INFO();
	    if (!objResultPtr) {
	    errorInLappendListPtr:
		if (createdNewObj) {
		    TclDecrRefCount(objResultPtr);
		}
		TRACE_ERROR(interp);
		goto gotError;
	    }
	}
	TRACE_APPEND(("%.30s\n", O2S(objResultPtr)));
	NEXT_INST_V(pcAdjustment, cleanup, 1);
    }

    /*
     *	   End of INST_STORE and related instructions.
     * -----------------------------------------------------------------
     *	   Start of INST_INCR instructions.
     *
     * WARNING: more 'goto' here than your doctor recommended! The different
     * instructions set the value of some variables and then jump to somme
     * common execution code.
     */

/*TODO: Consider more untangling here; merge with LOAD and STORE ? */

    {
	Tcl_Obj *incrPtr;
	Tcl_WideInt w;
	long increment;

    case INST_INCR_SCALAR1:
    case INST_INCR_ARRAY1:
    case INST_INCR_ARRAY_STK:
    case INST_INCR_SCALAR_STK:
    case INST_INCR_STK:
	opnd = TclGetUInt1AtPtr(pc+1);
	incrPtr = POP_OBJECT();
	switch (*pc) {
	case INST_INCR_SCALAR1:
	    pcAdjustment = 2;
	    goto doIncrScalar;
	case INST_INCR_ARRAY1:
	    pcAdjustment = 2;
	    goto doIncrArray;
	default:
	    pcAdjustment = 1;
	    goto doIncrStk;
	}

    case INST_INCR_ARRAY_STK_IMM:
    case INST_INCR_SCALAR_STK_IMM:
    case INST_INCR_STK_IMM:
	increment = TclGetInt1AtPtr(pc+1);
	incrPtr = Tcl_NewIntObj(increment);
	Tcl_IncrRefCount(incrPtr);
	pcAdjustment = 2;

    doIncrStk:
	if ((*pc == INST_INCR_ARRAY_STK_IMM)
		|| (*pc == INST_INCR_ARRAY_STK)) {
	    part2Ptr = OBJ_AT_TOS;
	    objPtr = OBJ_UNDER_TOS;
	    TRACE(("\"%.30s(%.30s)\" (by %ld) => ",
		    O2S(objPtr), O2S(part2Ptr), increment));
	} else {
	    part2Ptr = NULL;
	    objPtr = OBJ_AT_TOS;
	    TRACE(("\"%.30s\" (by %ld) => ", O2S(objPtr), increment));
	}
	part1Ptr = objPtr;
	opnd = -1;
	varPtr = TclObjLookupVarEx(interp, objPtr, part2Ptr,
		TCL_LEAVE_ERR_MSG, "read", 1, 1, &arrayPtr);
	if (!varPtr) {
	    DECACHE_STACK_INFO();
	    Tcl_AddErrorInfo(interp,
		    "\n    (reading value of variable to increment)");
	    CACHE_STACK_INFO();
	    TRACE_ERROR(interp);
	    Tcl_DecrRefCount(incrPtr);
	    goto gotError;
	}
	cleanup = ((part2Ptr == NULL)? 1 : 2);
	goto doIncrVar;

    case INST_INCR_ARRAY1_IMM:
	opnd = TclGetUInt1AtPtr(pc+1);
	increment = TclGetInt1AtPtr(pc+2);
	incrPtr = Tcl_NewIntObj(increment);
	Tcl_IncrRefCount(incrPtr);
	pcAdjustment = 3;

    doIncrArray:
	part1Ptr = NULL;
	part2Ptr = OBJ_AT_TOS;
	arrayPtr = LOCAL(opnd);
	cleanup = 1;
	while (TclIsVarLink(arrayPtr)) {
	    arrayPtr = arrayPtr->value.linkPtr;
	}
	TRACE(("%u \"%.30s\" (by %ld) => ", opnd, O2S(part2Ptr), increment));
	varPtr = TclLookupArrayElement(interp, part1Ptr, part2Ptr,
		TCL_LEAVE_ERR_MSG, "read", 1, 1, arrayPtr, opnd);
	if (!varPtr) {
	    TRACE_ERROR(interp);
	    Tcl_DecrRefCount(incrPtr);
	    goto gotError;
	}
	goto doIncrVar;

    case INST_INCR_SCALAR1_IMM:
	opnd = TclGetUInt1AtPtr(pc+1);
	increment = TclGetInt1AtPtr(pc+2);
	pcAdjustment = 3;
	cleanup = 0;
	varPtr = LOCAL(opnd);
	while (TclIsVarLink(varPtr)) {
	    varPtr = varPtr->value.linkPtr;
	}

	if (TclIsVarDirectModifyable(varPtr)) {
	    ClientData ptr;
	    int type;

	    objPtr = varPtr->value.objPtr;
	    if (GetNumberFromObj(NULL, objPtr, &ptr, &type) == TCL_OK) {
		if (type == TCL_NUMBER_WIDE) {
		    Tcl_WideInt augend = *((const Tcl_WideInt *)ptr);
		    Tcl_WideInt sum = augend + increment;

		    /*
		     * Overflow when (augend and sum have different sign) and
		     * (augend and increment have the same sign). This is
		     * encapsulated in the Overflowing macro.
		     */

		    if (!Overflowing(augend, increment, sum)) {
			TRACE(("%u %ld => ", opnd, increment));
			if (Tcl_IsShared(objPtr)) {
			    objPtr->refCount--;	/* We know it's shared. */
			    TclNewIntObj(objResultPtr, sum);
			    Tcl_IncrRefCount(objResultPtr);
			    varPtr->value.objPtr = objResultPtr;
			} else {
			    objResultPtr = objPtr;
			    TclSetIntObj(objPtr, sum);
			}
			goto doneIncr;
		    }
		    w = (Tcl_WideInt)augend;

		    TRACE(("%u %ld => ", opnd, increment));
		    if (Tcl_IsShared(objPtr)) {
			objPtr->refCount--;	/* We know it's shared. */
			objResultPtr = Tcl_NewWideIntObj(w+increment);
			Tcl_IncrRefCount(objResultPtr);
			varPtr->value.objPtr = objResultPtr;
		    } else {
			objResultPtr = objPtr;

			/*
			 * We know the sum value is outside the long range;
			 * use macro form that doesn't range test again.
			 */

			TclSetIntObj(objPtr, w+increment);
		    }
		    goto doneIncr;
		}	/* end if (type == TCL_NUMBER_WIDE) */
	    }
	    if (Tcl_IsShared(objPtr)) {
		objPtr->refCount--;	/* We know it's shared */
		objResultPtr = Tcl_DuplicateObj(objPtr);
		Tcl_IncrRefCount(objResultPtr);
		varPtr->value.objPtr = objResultPtr;
	    } else {
		objResultPtr = objPtr;
	    }
	    TclNewIntObj(incrPtr, increment);
	    if (TclIncrObj(interp, objResultPtr, incrPtr) != TCL_OK) {
		Tcl_DecrRefCount(incrPtr);
		TRACE_ERROR(interp);
		goto gotError;
	    }
	    Tcl_DecrRefCount(incrPtr);
	    goto doneIncr;
	}

	/*
	 * All other cases, flow through to generic handling.
	 */

	TclNewIntObj(incrPtr, increment);
	Tcl_IncrRefCount(incrPtr);

    doIncrScalar:
	varPtr = LOCAL(opnd);
	while (TclIsVarLink(varPtr)) {
	    varPtr = varPtr->value.linkPtr;
	}
	arrayPtr = NULL;
	part1Ptr = part2Ptr = NULL;
	cleanup = 0;
	TRACE(("%u %s => ", opnd, Tcl_GetString(incrPtr)));

    doIncrVar:
	if (TclIsVarDirectModifyable2(varPtr, arrayPtr)) {
	    objPtr = varPtr->value.objPtr;
	    if (Tcl_IsShared(objPtr)) {
		objPtr->refCount--;	/* We know it's shared */
		objResultPtr = Tcl_DuplicateObj(objPtr);
		Tcl_IncrRefCount(objResultPtr);
		varPtr->value.objPtr = objResultPtr;
	    } else {
		objResultPtr = objPtr;
	    }
	    if (TclIncrObj(interp, objResultPtr, incrPtr) != TCL_OK) {
		Tcl_DecrRefCount(incrPtr);
		TRACE_ERROR(interp);
		goto gotError;
	    }
	    Tcl_DecrRefCount(incrPtr);
	} else {
	    DECACHE_STACK_INFO();
	    objResultPtr = TclPtrIncrObjVarIdx(interp, varPtr, arrayPtr,
		    part1Ptr, part2Ptr, incrPtr, TCL_LEAVE_ERR_MSG, opnd);
	    CACHE_STACK_INFO();
	    Tcl_DecrRefCount(incrPtr);
	    if (objResultPtr == NULL) {
		TRACE_ERROR(interp);
		goto gotError;
	    }
	}
    doneIncr:
	TRACE_APPEND(("%.30s\n", O2S(objResultPtr)));
#ifndef TCL_COMPILE_DEBUG
	if (*(pc+pcAdjustment) == INST_POP) {
	    NEXT_INST_V((pcAdjustment+1), cleanup, 0);
	}
#endif
	NEXT_INST_V(pcAdjustment, cleanup, 1);
    }

    /*
     *	   End of INST_INCR instructions.
     * -----------------------------------------------------------------
     *	   Start of INST_EXIST instructions.
     */

    case INST_EXIST_SCALAR:
	cleanup = 0;
	pcAdjustment = 5;
	opnd = TclGetUInt4AtPtr(pc+1);
	varPtr = LOCAL(opnd);
	while (TclIsVarLink(varPtr)) {
	    varPtr = varPtr->value.linkPtr;
	}
	TRACE(("%u => ", opnd));
	if (ReadTraced(varPtr)) {
	    DECACHE_STACK_INFO();
	    TclObjCallVarTraces(iPtr, NULL, varPtr, NULL, NULL,
		    TCL_TRACE_READS, 0, opnd);
	    CACHE_STACK_INFO();
	    if (TclIsVarUndefined(varPtr)) {
		TclCleanupVar(varPtr, NULL);
		varPtr = NULL;
	    }
	}
	goto afterExistsPeephole;

    case INST_EXIST_ARRAY:
	cleanup = 1;
	pcAdjustment = 5;
	opnd = TclGetUInt4AtPtr(pc+1);
	part2Ptr = OBJ_AT_TOS;
	arrayPtr = LOCAL(opnd);
	while (TclIsVarLink(arrayPtr)) {
	    arrayPtr = arrayPtr->value.linkPtr;
	}
	TRACE(("%u \"%.30s\" => ", opnd, O2S(part2Ptr)));
	if (TclIsVarArray(arrayPtr) && !ReadTraced(arrayPtr)) {
	    varPtr = VarHashFindVar(arrayPtr->value.tablePtr, part2Ptr);
	    if (!varPtr || !ReadTraced(varPtr)) {
		goto afterExistsPeephole;
	    }
	}
	varPtr = TclLookupArrayElement(interp, NULL, part2Ptr, 0, "access",
		0, 1, arrayPtr, opnd);
	if (varPtr) {
	    if (ReadTraced(varPtr) || (arrayPtr && ReadTraced(arrayPtr))) {
		DECACHE_STACK_INFO();
		TclObjCallVarTraces(iPtr, arrayPtr, varPtr, NULL, part2Ptr,
			TCL_TRACE_READS, 0, opnd);
		CACHE_STACK_INFO();
	    }
	    if (TclIsVarUndefined(varPtr)) {
		TclCleanupVar(varPtr, arrayPtr);
		varPtr = NULL;
	    }
	}
	goto afterExistsPeephole;

    case INST_EXIST_ARRAY_STK:
	cleanup = 2;
	pcAdjustment = 1;
	part2Ptr = OBJ_AT_TOS;		/* element name */
	part1Ptr = OBJ_UNDER_TOS;	/* array name */
	TRACE(("\"%.30s(%.30s)\" => ", O2S(part1Ptr), O2S(part2Ptr)));
	goto doExistStk;

    case INST_EXIST_STK:
	cleanup = 1;
	pcAdjustment = 1;
	part2Ptr = NULL;
	part1Ptr = OBJ_AT_TOS;		/* variable name */
	TRACE(("\"%.30s\" => ", O2S(part1Ptr)));

    doExistStk:
	varPtr = TclObjLookupVarEx(interp, part1Ptr, part2Ptr, 0, "access",
		/*createPart1*/0, /*createPart2*/1, &arrayPtr);
	if (varPtr) {
	    if (ReadTraced(varPtr) || (arrayPtr && ReadTraced(arrayPtr))) {
		DECACHE_STACK_INFO();
		TclObjCallVarTraces(iPtr, arrayPtr, varPtr, part1Ptr,part2Ptr,
			TCL_TRACE_READS, 0, -1);
		CACHE_STACK_INFO();
	    }
	    if (TclIsVarUndefined(varPtr)) {
		TclCleanupVar(varPtr, arrayPtr);
		varPtr = NULL;
	    }
	}

	/*
	 * Peep-hole optimisation: if you're about to jump, do jump from here.
	 */

    afterExistsPeephole: {
	int found = (varPtr && !TclIsVarUndefined(varPtr));

	TRACE_APPEND(("%d\n", found ? 1 : 0));
	JUMP_PEEPHOLE_V(found, pcAdjustment, cleanup);
    }

    /*
     *	   End of INST_EXIST instructions.
     * -----------------------------------------------------------------
     *	   Start of INST_UNSET instructions.
     */

    {
	int flags;

    case INST_UNSET_SCALAR:
	flags = TclGetUInt1AtPtr(pc+1) ? TCL_LEAVE_ERR_MSG : 0;
	opnd = TclGetUInt4AtPtr(pc+2);
	varPtr = LOCAL(opnd);
	while (TclIsVarLink(varPtr)) {
	    varPtr = varPtr->value.linkPtr;
	}
	TRACE(("%s %u => ", (flags ? "normal" : "noerr"), opnd));
	if (TclIsVarDirectUnsettable(varPtr) && !TclIsVarInHash(varPtr)) {
	    /*
	     * No errors, no traces, no searches: just make the variable cease
	     * to exist.
	     */

	    if (!TclIsVarUndefined(varPtr)) {
		TclDecrRefCount(varPtr->value.objPtr);
	    } else if (flags & TCL_LEAVE_ERR_MSG) {
		goto slowUnsetScalar;
	    }
	    varPtr->value.objPtr = NULL;
	    TRACE_APPEND(("OK\n"));
	    NEXT_INST_F(6, 0, 0);
	}

    slowUnsetScalar:
	DECACHE_STACK_INFO();
	if (TclPtrUnsetVarIdx(interp, varPtr, NULL, NULL, NULL, flags,
		opnd) != TCL_OK && flags) {
	    goto errorInUnset;
	}
	CACHE_STACK_INFO();
	NEXT_INST_F(6, 0, 0);

    case INST_UNSET_ARRAY:
	flags = TclGetUInt1AtPtr(pc+1) ? TCL_LEAVE_ERR_MSG : 0;
	opnd = TclGetUInt4AtPtr(pc+2);
	part2Ptr = OBJ_AT_TOS;
	arrayPtr = LOCAL(opnd);
	while (TclIsVarLink(arrayPtr)) {
	    arrayPtr = arrayPtr->value.linkPtr;
	}
	TRACE(("%s %u \"%.30s\" => ",
		(flags ? "normal" : "noerr"), opnd, O2S(part2Ptr)));
	if (TclIsVarArray(arrayPtr) && !UnsetTraced(arrayPtr)) {
	    varPtr = VarHashFindVar(arrayPtr->value.tablePtr, part2Ptr);
	    if (varPtr && TclIsVarDirectUnsettable(varPtr)) {
		/*
		 * No nasty traces and element exists, so we can proceed to
		 * unset it. Might still not exist though...
		 */

		if (!TclIsVarUndefined(varPtr)) {
		    TclDecrRefCount(varPtr->value.objPtr);
		    TclSetVarUndefined(varPtr);
		    TclClearVarNamespaceVar(varPtr);
		    TclCleanupVar(varPtr, arrayPtr);
		} else if (flags & TCL_LEAVE_ERR_MSG) {
		    goto slowUnsetArray;
		}
		TRACE_APPEND(("OK\n"));
		NEXT_INST_F(6, 1, 0);
	    } else if (!varPtr && !(flags & TCL_LEAVE_ERR_MSG)) {
		/*
		 * Don't need to do anything here.
		 */

		TRACE_APPEND(("OK\n"));
		NEXT_INST_F(6, 1, 0);
	    }
	}
    slowUnsetArray:
	DECACHE_STACK_INFO();
	varPtr = TclLookupArrayElement(interp, NULL, part2Ptr, flags, "unset",
		0, 0, arrayPtr, opnd);
	if (!varPtr) {
	    if (flags & TCL_LEAVE_ERR_MSG) {
		goto errorInUnset;
	    }
	} else if (TclPtrUnsetVarIdx(interp, varPtr, arrayPtr, NULL, part2Ptr,
		flags, opnd) != TCL_OK && (flags & TCL_LEAVE_ERR_MSG)) {
	    goto errorInUnset;
	}
	CACHE_STACK_INFO();
	NEXT_INST_F(6, 1, 0);

    case INST_UNSET_ARRAY_STK:
	flags = TclGetUInt1AtPtr(pc+1) ? TCL_LEAVE_ERR_MSG : 0;
	cleanup = 2;
	part2Ptr = OBJ_AT_TOS;		/* element name */
	part1Ptr = OBJ_UNDER_TOS;	/* array name */
	TRACE(("%s \"%.30s(%.30s)\" => ", (flags ? "normal" : "noerr"),
		O2S(part1Ptr), O2S(part2Ptr)));
	goto doUnsetStk;

    case INST_UNSET_STK:
	flags = TclGetUInt1AtPtr(pc+1) ? TCL_LEAVE_ERR_MSG : 0;
	cleanup = 1;
	part2Ptr = NULL;
	part1Ptr = OBJ_AT_TOS;		/* variable name */
	TRACE(("%s \"%.30s\" => ", (flags ? "normal" : "noerr"),
		O2S(part1Ptr)));

    doUnsetStk:
	DECACHE_STACK_INFO();
	if (TclObjUnsetVar2(interp, part1Ptr, part2Ptr, flags) != TCL_OK
		&& (flags & TCL_LEAVE_ERR_MSG)) {
	    goto errorInUnset;
	}
	CACHE_STACK_INFO();
	TRACE_APPEND(("OK\n"));
	NEXT_INST_V(2, cleanup, 0);

    errorInUnset:
	CACHE_STACK_INFO();
	TRACE_ERROR(interp);
	goto gotError;

	/*
	 * This is really an unset operation these days. Do not issue.
	 */

    case INST_DICT_DONE:
	opnd = TclGetUInt4AtPtr(pc+1);
	TRACE(("%u => OK\n", opnd));
	varPtr = LOCAL(opnd);
	while (TclIsVarLink(varPtr)) {
	    varPtr = varPtr->value.linkPtr;
	}
	if (TclIsVarDirectUnsettable(varPtr) && !TclIsVarInHash(varPtr)) {
	    if (!TclIsVarUndefined(varPtr)) {
		TclDecrRefCount(varPtr->value.objPtr);
	    }
	    varPtr->value.objPtr = NULL;
	} else {
	    DECACHE_STACK_INFO();
	    TclPtrUnsetVarIdx(interp, varPtr, NULL, NULL, NULL, 0, opnd);
	    CACHE_STACK_INFO();
	}
	NEXT_INST_F(5, 0, 0);
    }

    /*
     *	   End of INST_UNSET instructions.
     * -----------------------------------------------------------------
     *	   Start of INST_ARRAY instructions.
     */

    case INST_ARRAY_EXISTS_IMM:
	opnd = TclGetUInt4AtPtr(pc+1);
	pcAdjustment = 5;
	cleanup = 0;
	part1Ptr = NULL;
	arrayPtr = NULL;
	TRACE(("%u => ", opnd));
	varPtr = LOCAL(opnd);
	while (TclIsVarLink(varPtr)) {
	    varPtr = varPtr->value.linkPtr;
	}
	goto doArrayExists;
    case INST_ARRAY_EXISTS_STK:
	opnd = -1;
	pcAdjustment = 1;
	cleanup = 1;
	part1Ptr = OBJ_AT_TOS;
	TRACE(("\"%.30s\" => ", O2S(part1Ptr)));
	varPtr = TclObjLookupVarEx(interp, part1Ptr, NULL, 0, NULL,
		/*createPart1*/0, /*createPart2*/0, &arrayPtr);
    doArrayExists:
	if (varPtr && (varPtr->flags & VAR_TRACED_ARRAY)
		&& (TclIsVarArray(varPtr) || TclIsVarUndefined(varPtr))) {
	    DECACHE_STACK_INFO();
	    result = TclObjCallVarTraces(iPtr, arrayPtr, varPtr, part1Ptr,
		    NULL, (TCL_LEAVE_ERR_MSG|TCL_NAMESPACE_ONLY|
		    TCL_GLOBAL_ONLY|TCL_TRACE_ARRAY), 1, opnd);
	    CACHE_STACK_INFO();
	    if (result == TCL_ERROR) {
		TRACE_ERROR(interp);
		goto gotError;
	    }
	}
	if (varPtr && TclIsVarArray(varPtr) && !TclIsVarUndefined(varPtr)) {
	    objResultPtr = TCONST(1);
	} else {
	    objResultPtr = TCONST(0);
	}
	TRACE_APPEND(("%.30s\n", O2S(objResultPtr)));
	NEXT_INST_V(pcAdjustment, cleanup, 1);

    case INST_ARRAY_MAKE_IMM:
	opnd = TclGetUInt4AtPtr(pc+1);
	pcAdjustment = 5;
	cleanup = 0;
	part1Ptr = NULL;
	arrayPtr = NULL;
	TRACE(("%u => ", opnd));
	varPtr = LOCAL(opnd);
	while (TclIsVarLink(varPtr)) {
	    varPtr = varPtr->value.linkPtr;
	}
	goto doArrayMake;
    case INST_ARRAY_MAKE_STK:
	opnd = -1;
	pcAdjustment = 1;
	cleanup = 1;
	part1Ptr = OBJ_AT_TOS;
	TRACE(("\"%.30s\" => ", O2S(part1Ptr)));
	varPtr = TclObjLookupVarEx(interp, part1Ptr, NULL, TCL_LEAVE_ERR_MSG,
		"set", /*createPart1*/1, /*createPart2*/0, &arrayPtr);
	if (varPtr == NULL) {
	    TRACE_ERROR(interp);
	    goto gotError;
	}
    doArrayMake:
	if (varPtr && !TclIsVarArray(varPtr)) {
	    if (TclIsVarArrayElement(varPtr) || !TclIsVarUndefined(varPtr)) {
		/*
		 * Either an array element, or a scalar: lose!
		 */

		TclObjVarErrMsg(interp, part1Ptr, NULL, "array set",
			"variable isn't array", opnd);
		DECACHE_STACK_INFO();
		Tcl_SetErrorCode(interp, "TCL", "WRITE", "ARRAY", NULL);
		CACHE_STACK_INFO();
		TRACE_ERROR(interp);
		goto gotError;
	    }
	    TclSetVarArray(varPtr);
	    varPtr->value.tablePtr = ckalloc(sizeof(TclVarHashTable));
	    TclInitVarHashTable(varPtr->value.tablePtr,
		    TclGetVarNsPtr(varPtr));
#ifdef TCL_COMPILE_DEBUG
	    TRACE_APPEND(("done\n"));
	} else {
	    TRACE_APPEND(("nothing to do\n"));
#endif
	}
	NEXT_INST_V(pcAdjustment, cleanup, 0);

    /*
     *	   End of INST_ARRAY instructions.
     * -----------------------------------------------------------------
     *	   Start of variable linking instructions.
     */

    {
	Var *otherPtr;
	CallFrame *framePtr, *savedFramePtr;
	Tcl_Namespace *nsPtr;
	Namespace *savedNsPtr;

    case INST_UPVAR:
	TRACE(("%d %.30s %.30s => ", TclGetInt4AtPtr(pc+1),
		O2S(OBJ_UNDER_TOS), O2S(OBJ_AT_TOS)));

	if (TclObjGetFrame(interp, OBJ_UNDER_TOS, &framePtr) == -1) {
	    TRACE_ERROR(interp);
	    goto gotError;
	}

	/*
	 * Locate the other variable.
	 */

	savedFramePtr = iPtr->varFramePtr;
	iPtr->varFramePtr = framePtr;
	otherPtr = TclObjLookupVarEx(interp, OBJ_AT_TOS, NULL,
		TCL_LEAVE_ERR_MSG, "access", /*createPart1*/ 1,
		/*createPart2*/ 1, &varPtr);
	iPtr->varFramePtr = savedFramePtr;
	if (!otherPtr) {
	    TRACE_ERROR(interp);
	    goto gotError;
	}
	goto doLinkVars;

    case INST_NSUPVAR:
	TRACE(("%d %.30s %.30s => ", TclGetInt4AtPtr(pc+1),
		O2S(OBJ_UNDER_TOS), O2S(OBJ_AT_TOS)));
	if (TclGetNamespaceFromObj(interp, OBJ_UNDER_TOS, &nsPtr) != TCL_OK) {
	    TRACE_ERROR(interp);
	    goto gotError;
	}

	/*
	 * Locate the other variable.
	 */

	savedNsPtr = iPtr->varFramePtr->nsPtr;
	iPtr->varFramePtr->nsPtr = (Namespace *) nsPtr;
	otherPtr = TclObjLookupVarEx(interp, OBJ_AT_TOS, NULL,
		(TCL_NAMESPACE_ONLY|TCL_LEAVE_ERR_MSG|TCL_AVOID_RESOLVERS),
		"access", /*createPart1*/ 1, /*createPart2*/ 1, &varPtr);
	iPtr->varFramePtr->nsPtr = savedNsPtr;
	if (!otherPtr) {
	    TRACE_ERROR(interp);
	    goto gotError;
	}
	goto doLinkVars;

    case INST_VARIABLE:
	TRACE(("%d, %.30s => ", TclGetInt4AtPtr(pc+1), O2S(OBJ_AT_TOS)));
	otherPtr = TclObjLookupVarEx(interp, OBJ_AT_TOS, NULL,
		(TCL_NAMESPACE_ONLY | TCL_LEAVE_ERR_MSG), "access",
		/*createPart1*/ 1, /*createPart2*/ 1, &varPtr);
	if (!otherPtr) {
	    TRACE_ERROR(interp);
	    goto gotError;
	}

	/*
	 * Do the [variable] magic.
	 */

	TclSetVarNamespaceVar(otherPtr);

    doLinkVars:

	/*
	 * If we are here, the local variable has already been created: do the
	 * little work of TclPtrMakeUpvar that remains to be done right here
	 * if there are no errors; otherwise, let it handle the case.
	 */

	opnd = TclGetInt4AtPtr(pc+1);
	varPtr = LOCAL(opnd);
	if ((varPtr != otherPtr) && !TclIsVarTraced(varPtr)
		&& (TclIsVarUndefined(varPtr) || TclIsVarLink(varPtr))) {
	    if (!TclIsVarUndefined(varPtr)) {
		/*
		 * Then it is a defined link.
		 */

		Var *linkPtr = varPtr->value.linkPtr;

		if (linkPtr == otherPtr) {
		    TRACE_APPEND(("already linked\n"));
		    NEXT_INST_F(5, 1, 0);
		}
		if (TclIsVarInHash(linkPtr)) {
		    VarHashRefCount(linkPtr)--;
		    if (TclIsVarUndefined(linkPtr)) {
			TclCleanupVar(linkPtr, NULL);
		    }
		}
	    }
	    TclSetVarLink(varPtr);
	    varPtr->value.linkPtr = otherPtr;
	    if (TclIsVarInHash(otherPtr)) {
		VarHashRefCount(otherPtr)++;
	    }
	} else if (TclPtrObjMakeUpvarIdx(interp, otherPtr, NULL, 0,
		opnd) != TCL_OK) {
	    TRACE_ERROR(interp);
	    goto gotError;
	}

	/*
	 * Do not pop the namespace or frame index, it may be needed for other
	 * variables - and [variable] did not push it at all.
	 */

	TRACE_APPEND(("link made\n"));
	NEXT_INST_F(5, 1, 0);
    }

    /*
     *	   End of variable linking instructions.
     * -----------------------------------------------------------------
     */

    case INST_JUMP1:
	opnd = TclGetInt1AtPtr(pc+1);
	TRACE(("%d => new pc %u\n", opnd,
		(unsigned)(pc + opnd - codePtr->codeStart)));
	NEXT_INST_F(opnd, 0, 0);

    case INST_JUMP4:
	opnd = TclGetInt4AtPtr(pc+1);
	TRACE(("%d => new pc %u\n", opnd,
		(unsigned)(pc + opnd - codePtr->codeStart)));
	NEXT_INST_F(opnd, 0, 0);

    {
	int jmpOffset[2], b;

	/* TODO: consider rewrite so we don't compute the offset we're not
	 * going to take. */
    case INST_JUMP_FALSE4:
	jmpOffset[0] = TclGetInt4AtPtr(pc+1);	/* FALSE offset */
	jmpOffset[1] = 5;			/* TRUE offset */
	goto doCondJump;

    case INST_JUMP_TRUE4:
	jmpOffset[0] = 5;
	jmpOffset[1] = TclGetInt4AtPtr(pc+1);
	goto doCondJump;

    case INST_JUMP_FALSE1:
	jmpOffset[0] = TclGetInt1AtPtr(pc+1);
	jmpOffset[1] = 2;
	goto doCondJump;

    case INST_JUMP_TRUE1:
	jmpOffset[0] = 2;
	jmpOffset[1] = TclGetInt1AtPtr(pc+1);

    doCondJump:
	valuePtr = OBJ_AT_TOS;
	TRACE(("%d => ", jmpOffset[
		(*pc==INST_JUMP_FALSE1 || *pc==INST_JUMP_FALSE4) ? 0 : 1]));

	/* TODO - check claim that taking address of b harms performance */
	/* TODO - consider optimization search for constants */
	if (TclGetBooleanFromObj(interp, valuePtr, &b) != TCL_OK) {
	    TRACE_ERROR(interp);
	    goto gotError;
	}

#ifdef TCL_COMPILE_DEBUG
	if (b) {
	    if ((*pc == INST_JUMP_TRUE1) || (*pc == INST_JUMP_TRUE4)) {
		TRACE_APPEND(("%.20s true, new pc %u\n", O2S(valuePtr),
			(unsigned)(pc + jmpOffset[1] - codePtr->codeStart)));
	    } else {
		TRACE_APPEND(("%.20s true\n", O2S(valuePtr)));
	    }
	} else {
	    if ((*pc == INST_JUMP_TRUE1) || (*pc == INST_JUMP_TRUE4)) {
		TRACE_APPEND(("%.20s false\n", O2S(valuePtr)));
	    } else {
		TRACE_APPEND(("%.20s false, new pc %u\n", O2S(valuePtr),
			(unsigned)(pc + jmpOffset[0] - codePtr->codeStart)));
	    }
	}
#endif
	NEXT_INST_F(jmpOffset[b], 1, 0);
    }

    case INST_JUMP_TABLE: {
	Tcl_HashEntry *hPtr;
	JumptableInfo *jtPtr;

	/*
	 * Jump to location looked up in a hashtable; fall through to next
	 * instr if lookup fails.
	 */

	opnd = TclGetInt4AtPtr(pc+1);
	jtPtr = (JumptableInfo *) codePtr->auxDataArrayPtr[opnd].clientData;
	TRACE(("%d \"%.20s\" => ", opnd, O2S(OBJ_AT_TOS)));
	hPtr = Tcl_FindHashEntry(&jtPtr->hashTable, TclGetString(OBJ_AT_TOS));
	if (hPtr != NULL) {
	    int jumpOffset = PTR2INT(Tcl_GetHashValue(hPtr));

	    TRACE_APPEND(("found in table, new pc %u\n",
		    (unsigned)(pc - codePtr->codeStart + jumpOffset)));
	    NEXT_INST_F(jumpOffset, 1, 0);
	} else {
	    TRACE_APPEND(("not found in table\n"));
	    NEXT_INST_F(5, 1, 0);
	}
    }

    /*
     * These two instructions are now redundant: the complete logic of the LOR
     * and LAND is now handled by the expression compiler.
     */

    case INST_LOR:
    case INST_LAND: {
	/*
	 * Operands must be boolean or numeric. No int->double conversions are
	 * performed.
	 */

	int i1, i2, iResult;

	value2Ptr = OBJ_AT_TOS;
	valuePtr = OBJ_UNDER_TOS;
	if (TclGetBooleanFromObj(NULL, valuePtr, &i1) != TCL_OK) {
	    TRACE(("\"%.20s\" => ILLEGAL TYPE %s \n", O2S(valuePtr),
		    (valuePtr->typePtr? valuePtr->typePtr->name : "null")));
	    DECACHE_STACK_INFO();
	    IllegalExprOperandType(interp, pc, valuePtr);
	    CACHE_STACK_INFO();
	    goto gotError;
	}

	if (TclGetBooleanFromObj(NULL, value2Ptr, &i2) != TCL_OK) {
	    TRACE(("\"%.20s\" => ILLEGAL TYPE %s \n", O2S(value2Ptr),
		    (value2Ptr->typePtr? value2Ptr->typePtr->name : "null")));
	    DECACHE_STACK_INFO();
	    IllegalExprOperandType(interp, pc, value2Ptr);
	    CACHE_STACK_INFO();
	    goto gotError;
	}

	if (*pc == INST_LOR) {
	    iResult = (i1 || i2);
	} else {
	    iResult = (i1 && i2);
	}
	objResultPtr = TCONST(iResult);
	TRACE(("%.20s %.20s => %d\n", O2S(valuePtr),O2S(value2Ptr),iResult));
	NEXT_INST_F(1, 2, 1);
    }

    /*
     * -----------------------------------------------------------------
     *	   Start of general introspector instructions.
     */

    case INST_NS_CURRENT: {
	Namespace *currNsPtr = (Namespace *) TclGetCurrentNamespace(interp);

	if (currNsPtr == (Namespace *) TclGetGlobalNamespace(interp)) {
	    TclNewLiteralStringObj(objResultPtr, "::");
	} else {
	    TclNewStringObj(objResultPtr, currNsPtr->fullName,
		    strlen(currNsPtr->fullName));
	}
	TRACE_WITH_OBJ(("=> "), objResultPtr);
	NEXT_INST_F(1, 0, 1);
    }
    case INST_COROUTINE_NAME: {
	CoroutineData *corPtr = iPtr->execEnvPtr->corPtr;

	TclNewObj(objResultPtr);
	if (corPtr && !(corPtr->cmdPtr->flags & CMD_IS_DELETED)) {
	    Tcl_GetCommandFullName(interp, (Tcl_Command) corPtr->cmdPtr,
		    objResultPtr);
	}
	TRACE_WITH_OBJ(("=> "), objResultPtr);
	NEXT_INST_F(1, 0, 1);
    }
    case INST_INFO_LEVEL_NUM:
	TclNewIntObj(objResultPtr, iPtr->varFramePtr->level);
	TRACE_WITH_OBJ(("=> "), objResultPtr);
	NEXT_INST_F(1, 0, 1);
    case INST_INFO_LEVEL_ARGS: {
	int level;
	register CallFrame *framePtr = iPtr->varFramePtr;
	register CallFrame *rootFramePtr = iPtr->rootFramePtr;

	TRACE(("\"%.30s\" => ", O2S(OBJ_AT_TOS)));
	if (TclGetIntFromObj(interp, OBJ_AT_TOS, &level) != TCL_OK) {
	    TRACE_ERROR(interp);
	    goto gotError;
	}
	if (level <= 0) {
	    level += framePtr->level;
	}
	for (; (framePtr->level!=level) && (framePtr!=rootFramePtr) ;
		framePtr = framePtr->callerVarPtr) {
	    /* Empty loop body */
	}
	if (framePtr == rootFramePtr) {
	    Tcl_SetObjResult(interp, Tcl_ObjPrintf(
		    "bad level \"%s\"", TclGetString(OBJ_AT_TOS)));
	    TRACE_ERROR(interp);
	    DECACHE_STACK_INFO();
	    Tcl_SetErrorCode(interp, "TCL", "LOOKUP", "STACK_LEVEL",
		    TclGetString(OBJ_AT_TOS), NULL);
	    CACHE_STACK_INFO();
	    goto gotError;
	}
	objResultPtr = Tcl_NewListObj(framePtr->objc, framePtr->objv);
	TRACE_APPEND(("%.30s\n", O2S(objResultPtr)));
	NEXT_INST_F(1, 1, 1);
    }
    {
	Tcl_Command cmd, origCmd;

    case INST_RESOLVE_COMMAND:
	cmd = Tcl_GetCommandFromObj(interp, OBJ_AT_TOS);
	TclNewObj(objResultPtr);
	if (cmd != NULL) {
	    Tcl_GetCommandFullName(interp, cmd, objResultPtr);
	}
	TRACE_WITH_OBJ(("\"%.20s\" => ", O2S(OBJ_AT_TOS)), objResultPtr);
	NEXT_INST_F(1, 1, 1);

    case INST_ORIGIN_COMMAND:
	TRACE(("\"%.30s\" => ", O2S(OBJ_AT_TOS)));
	cmd = Tcl_GetCommandFromObj(interp, OBJ_AT_TOS);
	if (cmd == NULL) {
	    Tcl_SetObjResult(interp, Tcl_ObjPrintf(
		    "invalid command name \"%s\"", TclGetString(OBJ_AT_TOS)));
	    DECACHE_STACK_INFO();
	    Tcl_SetErrorCode(interp, "TCL", "LOOKUP", "COMMAND",
		    TclGetString(OBJ_AT_TOS), NULL);
	    CACHE_STACK_INFO();
	    TRACE_APPEND(("ERROR: not command\n"));
	    goto gotError;
	}
	origCmd = TclGetOriginalCommand(cmd);
	if (origCmd == NULL) {
	    origCmd = cmd;
	}
	TclNewObj(objResultPtr);
	Tcl_GetCommandFullName(interp, origCmd, objResultPtr);
	TRACE_APPEND(("\"%.30s\"", O2S(OBJ_AT_TOS)));
	NEXT_INST_F(1, 1, 1);
    }

    /*
     * -----------------------------------------------------------------
     *	   Start of TclOO support instructions.
     */

    {
	Object *oPtr;
	CallFrame *framePtr;
	CallContext *contextPtr;
	int skip, newDepth;

    case INST_TCLOO_SELF:
	framePtr = iPtr->varFramePtr;
	if (framePtr == NULL ||
		!(framePtr->isProcCallFrame & FRAME_IS_METHOD)) {
	    TRACE(("=> ERROR: no TclOO call context\n"));
	    Tcl_SetObjResult(interp, Tcl_NewStringObj(
		    "self may only be called from inside a method",
		    -1));
	    DECACHE_STACK_INFO();
	    Tcl_SetErrorCode(interp, "TCL", "OO", "CONTEXT_REQUIRED", NULL);
	    CACHE_STACK_INFO();
	    goto gotError;
	}
	contextPtr = framePtr->clientData;

	/*
	 * Call out to get the name; it's expensive to compute but cached.
	 */

	objResultPtr = TclOOObjectName(interp, contextPtr->oPtr);
	TRACE_WITH_OBJ(("=> "), objResultPtr);
	NEXT_INST_F(1, 0, 1);

    case INST_TCLOO_NEXT_CLASS:
	opnd = TclGetUInt1AtPtr(pc+1);
	framePtr = iPtr->varFramePtr;
	valuePtr = OBJ_AT_DEPTH(opnd - 2);
	objv = &OBJ_AT_DEPTH(opnd - 1);
	skip = 2;
	TRACE(("%d => ", opnd));
	if (framePtr == NULL ||
		!(framePtr->isProcCallFrame & FRAME_IS_METHOD)) {
	    TRACE_APPEND(("ERROR: no TclOO call context\n"));
	    Tcl_SetObjResult(interp, Tcl_NewStringObj(
		    "nextto may only be called from inside a method",
		    -1));
	    DECACHE_STACK_INFO();
	    Tcl_SetErrorCode(interp, "TCL", "OO", "CONTEXT_REQUIRED", NULL);
	    CACHE_STACK_INFO();
	    goto gotError;
	}
	contextPtr = framePtr->clientData;

	oPtr = (Object *) Tcl_GetObjectFromObj(interp, valuePtr);
	if (oPtr == NULL) {
	    TRACE_APPEND(("ERROR: \"%.30s\" not object\n", O2S(valuePtr)));
	    goto gotError;
	} else {
	    Class *classPtr = oPtr->classPtr;
	    struct MInvoke *miPtr;
	    int i;
	    const char *methodType;

	    if (classPtr == NULL) {
		TRACE_APPEND(("ERROR: \"%.30s\" not class\n", O2S(valuePtr)));
		Tcl_SetObjResult(interp, Tcl_ObjPrintf(
			"\"%s\" is not a class", TclGetString(valuePtr)));
		DECACHE_STACK_INFO();
		Tcl_SetErrorCode(interp, "TCL", "OO", "CLASS_REQUIRED", NULL);
		CACHE_STACK_INFO();
		goto gotError;
	    }

	    for (i=contextPtr->index+1 ; i<contextPtr->callPtr->numChain ; i++) {
		miPtr = contextPtr->callPtr->chain + i;
		if (!miPtr->isFilter &&
			miPtr->mPtr->declaringClassPtr == classPtr) {
		    newDepth = i;
#ifdef TCL_COMPILE_DEBUG
		    if (tclTraceExec >= 2) {
			if (traceInstructions) {
			    strncpy(cmdNameBuf, TclGetString(objv[0]), 20);
			} else {
			    fprintf(stdout, "%d: (%u) invoking ",
				    iPtr->numLevels,
				    (unsigned)(pc - codePtr->codeStart));
			}
			for (i = 0;  i < opnd;  i++) {
			    TclPrintObject(stdout, objv[i], 15);
			    fprintf(stdout, " ");
			}
			fprintf(stdout, "\n");
			fflush(stdout);
		    }
#endif /*TCL_COMPILE_DEBUG*/
		    goto doInvokeNext;
		}
	    }

	    if (contextPtr->callPtr->flags & CONSTRUCTOR) {
		methodType = "constructor";
	    } else if (contextPtr->callPtr->flags & DESTRUCTOR) {
		methodType = "destructor";
	    } else {
		methodType = "method";
	    }

	    TRACE_APPEND(("ERROR: \"%.30s\" not on reachable chain\n",
		    O2S(valuePtr)));
	    for (i=contextPtr->index ; i>=0 ; i--) {
		miPtr = contextPtr->callPtr->chain + i;
		if (miPtr->isFilter
			|| miPtr->mPtr->declaringClassPtr != classPtr) {
		    continue;
		}
		Tcl_SetObjResult(interp, Tcl_ObjPrintf(
			"%s implementation by \"%s\" not reachable from here",
			methodType, TclGetString(valuePtr)));
		DECACHE_STACK_INFO();
		Tcl_SetErrorCode(interp, "TCL", "OO", "CLASS_NOT_REACHABLE",
			NULL);
		CACHE_STACK_INFO();
		goto gotError;
	    }
	    Tcl_SetObjResult(interp, Tcl_ObjPrintf(
		    "%s has no non-filter implementation by \"%s\"",
		    methodType, TclGetString(valuePtr)));
	    DECACHE_STACK_INFO();
	    Tcl_SetErrorCode(interp, "TCL", "OO", "CLASS_NOT_THERE", NULL);
	    CACHE_STACK_INFO();
	    goto gotError;
	}

    case INST_TCLOO_NEXT:
	opnd = TclGetUInt1AtPtr(pc+1);
	objv = &OBJ_AT_DEPTH(opnd - 1);
	framePtr = iPtr->varFramePtr;
	skip = 1;
	TRACE(("%d => ", opnd));
	if (framePtr == NULL ||
		!(framePtr->isProcCallFrame & FRAME_IS_METHOD)) {
	    TRACE_APPEND(("ERROR: no TclOO call context\n"));
	    Tcl_SetObjResult(interp, Tcl_NewStringObj(
		    "next may only be called from inside a method",
		    -1));
	    DECACHE_STACK_INFO();
	    Tcl_SetErrorCode(interp, "TCL", "OO", "CONTEXT_REQUIRED", NULL);
	    CACHE_STACK_INFO();
	    goto gotError;
	}
	contextPtr = framePtr->clientData;

	newDepth = contextPtr->index + 1;
	if (newDepth >= contextPtr->callPtr->numChain) {
	    /*
	     * We're at the end of the chain; generate an error message unless
	     * the interpreter is being torn down, in which case we might be
	     * getting here because of methods/destructors doing a [next] (or
	     * equivalent) unexpectedly.
	     */

	    const char *methodType;

	    if (contextPtr->callPtr->flags & CONSTRUCTOR) {
		methodType = "constructor";
	    } else if (contextPtr->callPtr->flags & DESTRUCTOR) {
		methodType = "destructor";
	    } else {
		methodType = "method";
	    }

	    TRACE_APPEND(("ERROR: no TclOO next impl\n"));
	    Tcl_SetObjResult(interp, Tcl_ObjPrintf(
		    "no next %s implementation", methodType));
	    DECACHE_STACK_INFO();
	    Tcl_SetErrorCode(interp, "TCL", "OO", "NOTHING_NEXT", NULL);
	    CACHE_STACK_INFO();
	    goto gotError;
#ifdef TCL_COMPILE_DEBUG
	} else if (tclTraceExec >= 2) {
	    int i;

	    if (traceInstructions) {
		strncpy(cmdNameBuf, TclGetString(objv[0]), 20);
	    } else {
		fprintf(stdout, "%d: (%u) invoking ",
			iPtr->numLevels, (unsigned)(pc - codePtr->codeStart));
	    }
	    for (i = 0;  i < opnd;  i++) {
		TclPrintObject(stdout, objv[i], 15);
		fprintf(stdout, " ");
	    }
	    fprintf(stdout, "\n");
	    fflush(stdout);
#endif /*TCL_COMPILE_DEBUG*/
	}

    doInvokeNext:
	bcFramePtr->data.tebc.pc = (char *) pc;
	iPtr->cmdFramePtr = bcFramePtr;

	if (iPtr->flags & INTERP_DEBUG_FRAME) {
	    ArgumentBCEnter(interp, codePtr, TD, pc, opnd, objv);
	}

	pcAdjustment = 2;
	cleanup = opnd;
	DECACHE_STACK_INFO();
	iPtr->varFramePtr = framePtr->callerVarPtr;
	pc += pcAdjustment;
	TEBC_YIELD();

	TclPushTailcallPoint(interp);
	oPtr = contextPtr->oPtr;
	if (oPtr->flags & FILTER_HANDLING) {
	    TclNRAddCallback(interp, FinalizeOONextFilter,
		    framePtr, contextPtr, INT2PTR(contextPtr->index),
		    INT2PTR(contextPtr->skip));
	} else {
	    TclNRAddCallback(interp, FinalizeOONext,
		    framePtr, contextPtr, INT2PTR(contextPtr->index),
		    INT2PTR(contextPtr->skip));
	}
	contextPtr->skip = skip;
	contextPtr->index = newDepth;
	if (contextPtr->callPtr->chain[newDepth].isFilter
		|| contextPtr->callPtr->flags & FILTER_HANDLING) {
	    oPtr->flags |= FILTER_HANDLING;
	} else {
	    oPtr->flags &= ~FILTER_HANDLING;
	}

	{
	    register Method *const mPtr =
		    contextPtr->callPtr->chain[newDepth].mPtr;

	    return mPtr->typePtr->callProc(mPtr->clientData, interp,
		    (Tcl_ObjectContext) contextPtr, opnd, objv);
	}

    case INST_TCLOO_IS_OBJECT:
	oPtr = (Object *) Tcl_GetObjectFromObj(interp, OBJ_AT_TOS);
	objResultPtr = TCONST(oPtr != NULL ? 1 : 0);
	TRACE_WITH_OBJ(("%.30s => ", O2S(OBJ_AT_TOS)), objResultPtr);
	NEXT_INST_F(1, 1, 1);
    case INST_TCLOO_CLASS:
	oPtr = (Object *) Tcl_GetObjectFromObj(interp, OBJ_AT_TOS);
	if (oPtr == NULL) {
	    TRACE(("%.30s => ERROR: not object\n", O2S(OBJ_AT_TOS)));
	    goto gotError;
	}
	objResultPtr = TclOOObjectName(interp, oPtr->selfCls->thisPtr);
	TRACE_WITH_OBJ(("%.30s => ", O2S(OBJ_AT_TOS)), objResultPtr);
	NEXT_INST_F(1, 1, 1);
    case INST_TCLOO_NS:
	oPtr = (Object *) Tcl_GetObjectFromObj(interp, OBJ_AT_TOS);
	if (oPtr == NULL) {
	    TRACE(("%.30s => ERROR: not object\n", O2S(OBJ_AT_TOS)));
	    goto gotError;
	}

	/*
	 * TclOO objects *never* have the global namespace as their NS.
	 */

	TclNewStringObj(objResultPtr, oPtr->namespacePtr->fullName,
		strlen(oPtr->namespacePtr->fullName));
	TRACE_WITH_OBJ(("%.30s => ", O2S(OBJ_AT_TOS)), objResultPtr);
	NEXT_INST_F(1, 1, 1);
    }

    /*
     *     End of TclOO support instructions.
     * -----------------------------------------------------------------
     *	   Start of INST_LIST and related instructions.
     */

    {
	int index, numIndices, fromIdx, toIdx;
	int nocase, match, length2, cflags, s1len, s2len;
	const char *s1, *s2;

    case INST_LIST:
	/*
	 * Pop the opnd (objc) top stack elements into a new list obj and then
	 * decrement their ref counts.
	 */

	opnd = TclGetUInt4AtPtr(pc+1);
	objResultPtr = Tcl_NewListObj(opnd, &OBJ_AT_DEPTH(opnd-1));
	TRACE_WITH_OBJ(("%u => ", opnd), objResultPtr);
	NEXT_INST_V(5, opnd, 1);

    case INST_LIST_LENGTH:
	TRACE(("\"%.30s\" => ", O2S(OBJ_AT_TOS)));
	if (TclListObjLength(interp, OBJ_AT_TOS, &length) != TCL_OK) {
	    TRACE_ERROR(interp);
	    goto gotError;
	}
	TclNewIntObj(objResultPtr, length);
	TRACE_APPEND(("%d\n", length));
	NEXT_INST_F(1, 1, 1);

    case INST_LIST_INDEX:	/* lindex with objc == 3 */
	value2Ptr = OBJ_AT_TOS;
	valuePtr = OBJ_UNDER_TOS;
	TRACE(("\"%.30s\" \"%.30s\" => ", O2S(valuePtr), O2S(value2Ptr)));

	/*
	 * Extract the desired list element.
	 */

	if ((TclListObjGetElements(interp, valuePtr, &objc, &objv) == TCL_OK)
		&& (value2Ptr->typePtr != &tclListType)
		&& (TclGetIntForIndexM(NULL , value2Ptr, objc-1,
			&index) == TCL_OK)) {
	    TclDecrRefCount(value2Ptr);
	    tosPtr--;
	    pcAdjustment = 1;
	    goto lindexFastPath;
	}

	objResultPtr = TclLindexList(interp, valuePtr, value2Ptr);
	if (!objResultPtr) {
	    TRACE_ERROR(interp);
	    goto gotError;
	}

	/*
	 * Stash the list element on the stack.
	 */

	TRACE_APPEND(("\"%.30s\"\n", O2S(objResultPtr)));
	NEXT_INST_F(1, 2, -1);	/* Already has the correct refCount */

    case INST_LIST_INDEX_IMM:	/* lindex with objc==3 and index in bytecode
				 * stream */

	/*
	 * Pop the list and get the index.
	 */

	valuePtr = OBJ_AT_TOS;
	opnd = TclGetInt4AtPtr(pc+1);
	TRACE(("\"%.30s\" %d => ", O2S(valuePtr), opnd));

	/*
	 * Get the contents of the list, making sure that it really is a list
	 * in the process.
	 */

	if (TclListObjGetElements(interp, valuePtr, &objc, &objv) != TCL_OK) {
	    TRACE_ERROR(interp);
	    goto gotError;
	}

	/* Decode end-offset index values. */

	index = TclIndexDecode(opnd, objc - 1);
	pcAdjustment = 5;

    lindexFastPath:
	if (index >= 0 && index < objc) {
	    objResultPtr = objv[index];
	} else {
	    TclNewObj(objResultPtr);
	}

	TRACE_APPEND(("\"%.30s\"\n", O2S(objResultPtr)));
	NEXT_INST_F(pcAdjustment, 1, 1);

    case INST_LIST_INDEX_MULTI:	/* 'lindex' with multiple index args */
	/*
	 * Determine the count of index args.
	 */

	opnd = TclGetUInt4AtPtr(pc+1);
	numIndices = opnd-1;

	/*
	 * Do the 'lindex' operation.
	 */

	TRACE(("%d => ", opnd));
	objResultPtr = TclLindexFlat(interp, OBJ_AT_DEPTH(numIndices),
		numIndices, &OBJ_AT_DEPTH(numIndices - 1));
	if (!objResultPtr) {
	    TRACE_ERROR(interp);
	    goto gotError;
	}

	/*
	 * Set result.
	 */

	TRACE_APPEND(("\"%.30s\"\n", O2S(objResultPtr)));
	NEXT_INST_V(5, opnd, -1);

    case INST_LSET_FLAT:
	/*
	 * Lset with 3, 5, or more args. Get the number of index args.
	 */

	opnd = TclGetUInt4AtPtr(pc + 1);
	numIndices = opnd - 2;
	TRACE(("%d => ", opnd));

	/*
	 * Get the old value of variable, and remove the stack ref. This is
	 * safe because the variable still references the object; the ref
	 * count will never go zero here - we can use the smaller macro
	 * Tcl_DecrRefCount.
	 */

	valuePtr = POP_OBJECT();
	Tcl_DecrRefCount(valuePtr); /* This one should be done here */

	/*
	 * Compute the new variable value.
	 */

	objResultPtr = TclLsetFlat(interp, valuePtr, numIndices,
		&OBJ_AT_DEPTH(numIndices), OBJ_AT_TOS);
	if (!objResultPtr) {
	    TRACE_ERROR(interp);
	    goto gotError;
	}

	/*
	 * Set result.
	 */

	TRACE_APPEND(("\"%.30s\"\n", O2S(objResultPtr)));
	NEXT_INST_V(5, numIndices+1, -1);

    case INST_LSET_LIST:	/* 'lset' with 4 args */
	/*
	 * Get the old value of variable, and remove the stack ref. This is
	 * safe because the variable still references the object; the ref
	 * count will never go zero here - we can use the smaller macro
	 * Tcl_DecrRefCount.
	 */

	objPtr = POP_OBJECT();
	Tcl_DecrRefCount(objPtr);	/* This one should be done here. */

	/*
	 * Get the new element value, and the index list.
	 */

	valuePtr = OBJ_AT_TOS;
	value2Ptr = OBJ_UNDER_TOS;
	TRACE(("\"%.30s\" \"%.30s\" \"%.30s\" => ",
		O2S(value2Ptr), O2S(valuePtr), O2S(objPtr)));

	/*
	 * Compute the new variable value.
	 */

	objResultPtr = TclLsetList(interp, objPtr, value2Ptr, valuePtr);
	if (!objResultPtr) {
	    TRACE_ERROR(interp);
	    goto gotError;
	}

	/*
	 * Set result.
	 */

	TRACE_APPEND(("\"%.30s\"\n", O2S(objResultPtr)));
	NEXT_INST_F(1, 2, -1);

    case INST_LIST_RANGE_IMM:	/* lrange with objc==4 and both indices in
				 * bytecode stream */

	/*
	 * Pop the list and get the indices.
	 */

	valuePtr = OBJ_AT_TOS;
	fromIdx = TclGetInt4AtPtr(pc+1);
	toIdx = TclGetInt4AtPtr(pc+5);
	TRACE(("\"%.30s\" %d %d => ", O2S(valuePtr), TclGetInt4AtPtr(pc+1),
		TclGetInt4AtPtr(pc+5)));

	/*
	 * Get the contents of the list, making sure that it really is a list
	 * in the process.
	 */

	if (TclListObjGetElements(interp, valuePtr, &objc, &objv) != TCL_OK) {
	    TRACE_ERROR(interp);
	    goto gotError;
	}

	/*
	 * Skip a lot of work if we're about to throw the result away (common
	 * with uses of [lassign]).
	 */

#ifndef TCL_COMPILE_DEBUG
	if (*(pc+9) == INST_POP) {
	    NEXT_INST_F(10, 1, 0);
	}
#endif

	/* Decode index value operands. */

	/* 
	assert ( toIdx != TCL_INDEX_AFTER);
	 *
	 * Extra safety for legacy bytecodes:
	 */
	if (toIdx == TCL_INDEX_AFTER) {
	    toIdx = TCL_INDEX_END;
	}

	if ((toIdx == TCL_INDEX_BEFORE) || (fromIdx == TCL_INDEX_AFTER)) {
	    goto emptyList;
	}
	toIdx = TclIndexDecode(toIdx, objc - 1);
	if (toIdx < 0) {
	    goto emptyList;
	} else if (toIdx >= objc) {
	    toIdx = objc - 1;
	}

	assert ( toIdx >= 0 && toIdx < objc);
	/*
	assert ( fromIdx != TCL_INDEX_BEFORE );
	 *
	 * Extra safety for legacy bytecodes:
	 */
	if (fromIdx == TCL_INDEX_BEFORE) {
	    fromIdx = TCL_INDEX_START;
	}

<<<<<<< HEAD
	if (fromIdx<=toIdx && fromIdx<objc && toIdx>=0) {
	    if (fromIdx < 0) {
		fromIdx = 0;
	    }
	    if (toIdx >= objc) {
		toIdx = objc-1;
	    }
	    if (fromIdx == 0 && toIdx != objc-1 && !Tcl_IsShared(valuePtr)) {
		Tcl_ListObjReplace(interp, valuePtr,
			toIdx + 1, LIST_MAX, 0, NULL);
=======
	fromIdx = TclIndexDecode(fromIdx, objc - 1);
	if (fromIdx < 0) {
	    fromIdx = 0;
	}

	if (fromIdx <= toIdx) {
	    /* Construct the subsquence list */
	    /* unshared optimization */
	    if (Tcl_IsShared(valuePtr)) {
		objResultPtr = Tcl_NewListObj(toIdx-fromIdx+1, objv+fromIdx);
	    } else {
		if (toIdx != objc - 1) {
		    Tcl_ListObjReplace(NULL, valuePtr, toIdx + 1, LIST_MAX,
			    0, NULL);
		}
		Tcl_ListObjReplace(NULL, valuePtr, 0, fromIdx, 0, NULL);
>>>>>>> e7a86d96
		TRACE_APPEND(("%.30s\n", O2S(valuePtr)));
		NEXT_INST_F(9, 0, 0);
	    }
	} else {
	emptyList:
	    TclNewObj(objResultPtr);
	}

	TRACE_APPEND(("\"%.30s\"", O2S(objResultPtr)));
	NEXT_INST_F(9, 1, 1);

    case INST_LIST_IN:
    case INST_LIST_NOT_IN:	/* Basic list containment operators. */
	value2Ptr = OBJ_AT_TOS;
	valuePtr = OBJ_UNDER_TOS;

	s1 = TclGetStringFromObj(valuePtr, &s1len);
	TRACE(("\"%.30s\" \"%.30s\" => ", O2S(valuePtr), O2S(value2Ptr)));
	if (TclListObjLength(interp, value2Ptr, &length) != TCL_OK) {
	    TRACE_ERROR(interp);
	    goto gotError;
	}
	match = 0;
	if (length > 0) {
	    int i = 0;
	    Tcl_Obj *o;

	    /*
	     * An empty list doesn't match anything.
	     */

	    do {
		Tcl_ListObjIndex(NULL, value2Ptr, i, &o);
		if (o != NULL) {
		    s2 = TclGetStringFromObj(o, &s2len);
		} else {
		    s2 = "";
		    s2len = 0;
		}
		if (s1len == s2len) {
		    match = (memcmp(s1, s2, s1len) == 0);
		}
		i++;
	    } while (i < length && match == 0);
	}

	if (*pc == INST_LIST_NOT_IN) {
	    match = !match;
	}

	TRACE_APPEND(("%d\n", match));

	/*
	 * Peep-hole optimisation: if you're about to jump, do jump from here.
	 * We're saving the effort of pushing a boolean value only to pop it
	 * for branching.
	 */

	JUMP_PEEPHOLE_F(match, 1, 2);

    case INST_LIST_CONCAT:
	value2Ptr = OBJ_AT_TOS;
	valuePtr = OBJ_UNDER_TOS;
	TRACE(("\"%.30s\" \"%.30s\" => ", O2S(valuePtr), O2S(value2Ptr)));
	if (Tcl_IsShared(valuePtr)) {
	    objResultPtr = Tcl_DuplicateObj(valuePtr);
	    if (Tcl_ListObjAppendList(interp, objResultPtr,
		    value2Ptr) != TCL_OK) {
		TRACE_ERROR(interp);
		TclDecrRefCount(objResultPtr);
		goto gotError;
	    }
	    TRACE_APPEND(("\"%.30s\"\n", O2S(objResultPtr)));
	    NEXT_INST_F(1, 2, 1);
	} else {
	    if (Tcl_ListObjAppendList(interp, valuePtr, value2Ptr) != TCL_OK){
		TRACE_ERROR(interp);
		goto gotError;
	    }
	    TRACE_APPEND(("\"%.30s\"\n", O2S(valuePtr)));
	    NEXT_INST_F(1, 1, 0);
	}

    /*
     *	   End of INST_LIST and related instructions.
     * -----------------------------------------------------------------
     *	   Start of string-related instructions.
     */

    case INST_STR_EQ:
    case INST_STR_NEQ:		/* String (in)equality check */
    case INST_STR_CMP:		/* String compare. */
    stringCompare:
	value2Ptr = OBJ_AT_TOS;
	valuePtr = OBJ_UNDER_TOS;

	if (valuePtr == value2Ptr) {
	    match = 0;
	} else {
	    /*
	     * We only need to check (in)equality when we have equal length
	     * strings.  We can use memcmp in all (n)eq cases because we
	     * don't need to worry about lexical LE/BE variance.
	     */

	    typedef int (*memCmpFn_t)(const void*, const void*, size_t);
	    memCmpFn_t memCmpFn;
	    int checkEq = ((*pc == INST_EQ) || (*pc == INST_NEQ)
		    || (*pc == INST_STR_EQ) || (*pc == INST_STR_NEQ));

	    if (TclIsPureByteArray(valuePtr)
		    && TclIsPureByteArray(value2Ptr)) {
		s1 = (char *) Tcl_GetByteArrayFromObj(valuePtr, &s1len);
		s2 = (char *) Tcl_GetByteArrayFromObj(value2Ptr, &s2len);
		memCmpFn = memcmp;
	    } else if ((valuePtr->typePtr == &tclStringType)
		    && (value2Ptr->typePtr == &tclStringType)) {
		/*
		 * Do a unicode-specific comparison if both of the args are of
		 * String type. If the char length == byte length, we can do a
		 * memcmp. In benchmark testing this proved the most efficient
		 * check between the unicode and string comparison operations.
		 */

		s1len = Tcl_GetCharLength(valuePtr);
		s2len = Tcl_GetCharLength(value2Ptr);
		if ((s1len == valuePtr->length)
			&& (valuePtr->bytes != NULL)
			&& (s2len == value2Ptr->length)
			&& (value2Ptr->bytes != NULL)) {
		    s1 = valuePtr->bytes;
		    s2 = value2Ptr->bytes;
		    memCmpFn = memcmp;
		} else {
		    s1 = (char *) Tcl_GetUnicode(valuePtr);
		    s2 = (char *) Tcl_GetUnicode(value2Ptr);
		    if (
#ifdef WORDS_BIGENDIAN
			1
#else
			checkEq
#endif
			) {
			memCmpFn = memcmp;
			s1len *= sizeof(Tcl_UniChar);
			s2len *= sizeof(Tcl_UniChar);
		    } else {
			memCmpFn = (memCmpFn_t) Tcl_UniCharNcmp;
		    }
		}
	    } else {
		/*
		 * strcmp can't do a simple memcmp in order to handle the
		 * special Tcl \xC0\x80 null encoding for utf-8.
		 */

		s1 = TclGetStringFromObj(valuePtr, &s1len);
		s2 = TclGetStringFromObj(value2Ptr, &s2len);
		if (checkEq) {
		    memCmpFn = memcmp;
		} else {
		    memCmpFn = (memCmpFn_t) TclpUtfNcmp2;
		}
	    }

	    if (checkEq && (s1len != s2len)) {
		match = 1;
	    } else {
		/*
		 * The comparison function should compare up to the minimum
		 * byte length only.
		 */
		match = memCmpFn(s1, s2,
			(size_t) ((s1len < s2len) ? s1len : s2len));
		if (match == 0) {
		    match = s1len - s2len;
		}
	    }
	}

	/*
	 * Make sure only -1,0,1 is returned
	 * TODO: consider peephole opt.
	 */

	if (*pc != INST_STR_CMP) {
	    /*
	     * Take care of the opcodes that goto'ed into here.
	     */

	    switch (*pc) {
	    case INST_STR_EQ:
	    case INST_EQ:
		match = (match == 0);
		break;
	    case INST_STR_NEQ:
	    case INST_NEQ:
		match = (match != 0);
		break;
	    case INST_LT:
		match = (match < 0);
		break;
	    case INST_GT:
		match = (match > 0);
		break;
	    case INST_LE:
		match = (match <= 0);
		break;
	    case INST_GE:
		match = (match >= 0);
		break;
	    }
	}

	TRACE(("\"%.20s\" \"%.20s\" => %d\n", O2S(valuePtr), O2S(value2Ptr),
		(match < 0 ? -1 : match > 0 ? 1 : 0)));
	JUMP_PEEPHOLE_F(match, 1, 2);

    case INST_STR_LEN:
	valuePtr = OBJ_AT_TOS;
	length = Tcl_GetCharLength(valuePtr);
	TclNewIntObj(objResultPtr, length);
	TRACE(("\"%.20s\" => %d\n", O2S(valuePtr), length));
	NEXT_INST_F(1, 1, 1);

    case INST_STR_UPPER:
	valuePtr = OBJ_AT_TOS;
	TRACE(("\"%.20s\" => ", O2S(valuePtr)));
	if (Tcl_IsShared(valuePtr)) {
	    s1 = TclGetStringFromObj(valuePtr, &length);
	    TclNewStringObj(objResultPtr, s1, length);
	    length = Tcl_UtfToUpper(TclGetString(objResultPtr));
	    Tcl_SetObjLength(objResultPtr, length);
	    TRACE_APPEND(("\"%.20s\"\n", O2S(objResultPtr)));
	    NEXT_INST_F(1, 1, 1);
	} else {
	    length = Tcl_UtfToUpper(TclGetString(valuePtr));
	    Tcl_SetObjLength(valuePtr, length);
	    TclFreeIntRep(valuePtr);
	    TRACE_APPEND(("\"%.20s\"\n", O2S(valuePtr)));
	    NEXT_INST_F(1, 0, 0);
	}
    case INST_STR_LOWER:
	valuePtr = OBJ_AT_TOS;
	TRACE(("\"%.20s\" => ", O2S(valuePtr)));
	if (Tcl_IsShared(valuePtr)) {
	    s1 = TclGetStringFromObj(valuePtr, &length);
	    TclNewStringObj(objResultPtr, s1, length);
	    length = Tcl_UtfToLower(TclGetString(objResultPtr));
	    Tcl_SetObjLength(objResultPtr, length);
	    TRACE_APPEND(("\"%.20s\"\n", O2S(objResultPtr)));
	    NEXT_INST_F(1, 1, 1);
	} else {
	    length = Tcl_UtfToLower(TclGetString(valuePtr));
	    Tcl_SetObjLength(valuePtr, length);
	    TclFreeIntRep(valuePtr);
	    TRACE_APPEND(("\"%.20s\"\n", O2S(valuePtr)));
	    NEXT_INST_F(1, 0, 0);
	}
    case INST_STR_TITLE:
	valuePtr = OBJ_AT_TOS;
	TRACE(("\"%.20s\" => ", O2S(valuePtr)));
	if (Tcl_IsShared(valuePtr)) {
	    s1 = TclGetStringFromObj(valuePtr, &length);
	    TclNewStringObj(objResultPtr, s1, length);
	    length = Tcl_UtfToTitle(TclGetString(objResultPtr));
	    Tcl_SetObjLength(objResultPtr, length);
	    TRACE_APPEND(("\"%.20s\"\n", O2S(objResultPtr)));
	    NEXT_INST_F(1, 1, 1);
	} else {
	    length = Tcl_UtfToTitle(TclGetString(valuePtr));
	    Tcl_SetObjLength(valuePtr, length);
	    TclFreeIntRep(valuePtr);
	    TRACE_APPEND(("\"%.20s\"\n", O2S(valuePtr)));
	    NEXT_INST_F(1, 0, 0);
	}

    case INST_STR_INDEX:
	value2Ptr = OBJ_AT_TOS;
	valuePtr = OBJ_UNDER_TOS;
	TRACE(("\"%.20s\" %.20s => ", O2S(valuePtr), O2S(value2Ptr)));

	/*
	 * Get char length to calulate what 'end' means.
	 */

	length = Tcl_GetCharLength(valuePtr);
	if (TclGetIntForIndexM(interp, value2Ptr, length-1, &index)!=TCL_OK) {
	    TRACE_ERROR(interp);
	    goto gotError;
	}

	if ((index < 0) || (index >= length)) {
	    TclNewObj(objResultPtr);
	} else if (TclIsPureByteArray(valuePtr)) {
	    objResultPtr = Tcl_NewByteArrayObj(
		    Tcl_GetByteArrayFromObj(valuePtr, NULL)+index, 1);
	} else if (valuePtr->bytes && length == valuePtr->length) {
	    objResultPtr = Tcl_NewStringObj((const char *)
		    valuePtr->bytes+index, 1);
	} else {
	    char buf[TCL_UTF_MAX];
	    Tcl_UniChar ch = Tcl_GetUniChar(valuePtr, index);

	    /*
	     * This could be: Tcl_NewUnicodeObj((const Tcl_UniChar *)&ch, 1)
	     * but creating the object as a string seems to be faster in
	     * practical use.
	     */

	    length = Tcl_UniCharToUtf(ch, buf);
	    objResultPtr = Tcl_NewStringObj(buf, length);
	}

	TRACE_APPEND(("\"%s\"\n", O2S(objResultPtr)));
	NEXT_INST_F(1, 2, 1);

    case INST_STR_RANGE:
	TRACE(("\"%.20s\" %.20s %.20s =>",
		O2S(OBJ_AT_DEPTH(2)), O2S(OBJ_UNDER_TOS), O2S(OBJ_AT_TOS)));
	length = Tcl_GetCharLength(OBJ_AT_DEPTH(2)) - 1;
	if (TclGetIntForIndexM(interp, OBJ_UNDER_TOS, length,
		    &fromIdx) != TCL_OK
	    || TclGetIntForIndexM(interp, OBJ_AT_TOS, length,
		    &toIdx) != TCL_OK) {
	    TRACE_ERROR(interp);
	    goto gotError;
	}

	if (fromIdx < 0) {
	    fromIdx = 0;
	}
	if (toIdx >= length) {
	    toIdx = length;
	}
	if (toIdx >= fromIdx) {
	    objResultPtr = Tcl_GetRange(OBJ_AT_DEPTH(2), fromIdx, toIdx);
	} else {
	    TclNewObj(objResultPtr);
	}
	TRACE_APPEND(("\"%.30s\"\n", O2S(objResultPtr)));
	NEXT_INST_V(1, 3, 1);

    case INST_STR_RANGE_IMM:
	valuePtr = OBJ_AT_TOS;
	fromIdx = TclGetInt4AtPtr(pc+1);
	toIdx = TclGetInt4AtPtr(pc+5);
	length = Tcl_GetCharLength(valuePtr);
	TRACE(("\"%.20s\" %d %d => ", O2S(valuePtr), fromIdx, toIdx));

	/* Every range of an empty value is an empty value */
	if (length == 0) {
	    TRACE_APPEND(("\n"));
	    NEXT_INST_F(9, 0, 0);
	}

	/* Decode index operands. */

	/*
	assert ( toIdx != TCL_INDEX_BEFORE );
	assert ( toIdx != TCL_INDEX_AFTER);
	 *
	 * Extra safety for legacy bytecodes:
	 */
	if (toIdx == TCL_INDEX_BEFORE) {
	    goto emptyRange;
	}
	if (toIdx == TCL_INDEX_AFTER) {
	    toIdx = TCL_INDEX_END;
	}

	toIdx = TclIndexDecode(toIdx, length - 1);
	if (toIdx < 0) {
	    goto emptyRange;
	} else if (toIdx >= length) {
	    toIdx = length - 1;
	}

	assert ( toIdx >= 0 && toIdx < length );

	/*
	assert ( fromIdx != TCL_INDEX_BEFORE );
	assert ( fromIdx != TCL_INDEX_AFTER);
	 *
	 * Extra safety for legacy bytecodes:
	 */
	if (fromIdx == TCL_INDEX_BEFORE) {
	    fromIdx = TCL_INDEX_START;
	}
	if (fromIdx == TCL_INDEX_AFTER) {
	    goto emptyRange;
	}

	fromIdx = TclIndexDecode(fromIdx, length - 1);
	if (fromIdx < 0) {
	    fromIdx = 0;
	}

	if (fromIdx <= toIdx) {
	    objResultPtr = Tcl_GetRange(valuePtr, fromIdx, toIdx);
	} else {
	emptyRange:
	    TclNewObj(objResultPtr);
	}
	TRACE_APPEND(("%.30s\n", O2S(objResultPtr)));
	NEXT_INST_F(9, 1, 1);

    {
	Tcl_UniChar *ustring1, *ustring2, *ustring3, *end, *p;
	int length3;
	Tcl_Obj *value3Ptr;

    case INST_STR_REPLACE:
	value3Ptr = POP_OBJECT();
	valuePtr = OBJ_AT_DEPTH(2);
	length = Tcl_GetCharLength(valuePtr) - 1;
	TRACE(("\"%.20s\" %s %s \"%.20s\" => ", O2S(valuePtr),
		O2S(OBJ_UNDER_TOS), O2S(OBJ_AT_TOS), O2S(value3Ptr)));
	if (TclGetIntForIndexM(interp, OBJ_UNDER_TOS, length,
		    &fromIdx) != TCL_OK
	    || TclGetIntForIndexM(interp, OBJ_AT_TOS, length,
		    &toIdx) != TCL_OK) {
	    TclDecrRefCount(value3Ptr);
	    TRACE_ERROR(interp);
	    goto gotError;
	}
	TclDecrRefCount(OBJ_AT_TOS);
	(void) POP_OBJECT();
	TclDecrRefCount(OBJ_AT_TOS);
	(void) POP_OBJECT();
	if (fromIdx < 0) {
	    fromIdx = 0;
	}

	if (fromIdx > toIdx || fromIdx > length) {
	    TRACE_APPEND(("\"%.30s\"\n", O2S(valuePtr)));
	    TclDecrRefCount(value3Ptr);
	    NEXT_INST_F(1, 0, 0);
	}

	if (toIdx > length) {
	    toIdx = length;
	}

	if (fromIdx == 0 && toIdx == length) {
	    TclDecrRefCount(OBJ_AT_TOS);
	    OBJ_AT_TOS = value3Ptr;
	    TRACE_APPEND(("\"%.30s\"\n", O2S(value3Ptr)));
	    NEXT_INST_F(1, 0, 0);
	}

	length3 = Tcl_GetCharLength(value3Ptr);

	/*
	 * See if we can splice in place. This happens when the number of
	 * characters being replaced is the same as the number of characters
	 * in the string to be inserted.
	 */

	if (length3 - 1 == toIdx - fromIdx) {
	    unsigned char *bytes1, *bytes2;

	    if (Tcl_IsShared(valuePtr)) {
		objResultPtr = Tcl_DuplicateObj(valuePtr);
	    } else {
		objResultPtr = valuePtr;
	    }
	    if (TclIsPureByteArray(objResultPtr)
		    && TclIsPureByteArray(value3Ptr)) {
		bytes1 = Tcl_GetByteArrayFromObj(objResultPtr, NULL);
		bytes2 = Tcl_GetByteArrayFromObj(value3Ptr, NULL);
		memcpy(bytes1 + fromIdx, bytes2, length3);
	    } else {
		ustring1 = Tcl_GetUnicodeFromObj(objResultPtr, NULL);
		ustring2 = Tcl_GetUnicodeFromObj(value3Ptr, NULL);
		memcpy(ustring1 + fromIdx, ustring2,
			length3 * sizeof(Tcl_UniChar));
	    }
	    Tcl_InvalidateStringRep(objResultPtr);
	    TclDecrRefCount(value3Ptr);
	    TRACE_APPEND(("\"%.30s\"\n", O2S(objResultPtr)));
	    if (objResultPtr == valuePtr) {
		NEXT_INST_F(1, 0, 0);
	    } else {
		NEXT_INST_F(1, 1, 1);
	    }
	}

	/*
	 * Get the unicode representation; this is where we guarantee to lose
	 * bytearrays.
	 */

	ustring1 = Tcl_GetUnicodeFromObj(valuePtr, &length);
	length--;

	/*
	 * Remove substring using copying.
	 */

	objResultPtr = NULL;
	if (fromIdx > 0) {
	    objResultPtr = Tcl_NewUnicodeObj(ustring1, fromIdx);
	}
	if (length3 > 0) {
	    if (objResultPtr) {
		Tcl_AppendObjToObj(objResultPtr, value3Ptr);
	    } else if (Tcl_IsShared(value3Ptr)) {
		objResultPtr = Tcl_DuplicateObj(value3Ptr);
	    } else {
		objResultPtr = value3Ptr;
	    }
	}
	if (toIdx < length) {
	    if (objResultPtr) {
		Tcl_AppendUnicodeToObj(objResultPtr, ustring1 + toIdx + 1,
			length - toIdx);
	    } else {
		objResultPtr = Tcl_NewUnicodeObj(ustring1 + toIdx + 1,
			length - toIdx);
	    }
	}
	if (objResultPtr == NULL) {
	    /* This has to be the case [string replace $s 0 end {}] */
	    /* which has result {} which is same as value3Ptr. */
	    objResultPtr = value3Ptr;
	}
	if (objResultPtr == value3Ptr) {
	    /* See [Bug 82e7f67325] */
	    TclDecrRefCount(OBJ_AT_TOS);
	    OBJ_AT_TOS = value3Ptr;
	    TRACE_APPEND(("\"%.30s\"\n", O2S(value3Ptr)));
	    NEXT_INST_F(1, 0, 0);
	}
	TclDecrRefCount(value3Ptr);
	TRACE_APPEND(("\"%.30s\"\n", O2S(objResultPtr)));
	NEXT_INST_F(1, 1, 1);

    case INST_STR_MAP:
	valuePtr = OBJ_AT_TOS;		/* "Main" string. */
	value3Ptr = OBJ_UNDER_TOS;	/* "Target" string. */
	value2Ptr = OBJ_AT_DEPTH(2);	/* "Source" string. */
	if (value3Ptr == value2Ptr) {
	    objResultPtr = valuePtr;
	    goto doneStringMap;
	} else if (valuePtr == value2Ptr) {
	    objResultPtr = value3Ptr;
	    goto doneStringMap;
	}
	ustring1 = Tcl_GetUnicodeFromObj(valuePtr, &length);
	if (length == 0) {
	    objResultPtr = valuePtr;
	    goto doneStringMap;
	}
	ustring2 = Tcl_GetUnicodeFromObj(value2Ptr, &length2);
	if (length2 > length || length2 == 0) {
	    objResultPtr = valuePtr;
	    goto doneStringMap;
	} else if (length2 == length) {
	    if (memcmp(ustring1, ustring2, sizeof(Tcl_UniChar) * length)) {
		objResultPtr = valuePtr;
	    } else {
		objResultPtr = value3Ptr;
	    }
	    goto doneStringMap;
	}
	ustring3 = Tcl_GetUnicodeFromObj(value3Ptr, &length3);

	objResultPtr = Tcl_NewUnicodeObj(ustring1, 0);
	p = ustring1;
	end = ustring1 + length;
	for (; ustring1 < end; ustring1++) {
	    if ((*ustring1 == *ustring2) && (length2==1 ||
		    memcmp(ustring1, ustring2, sizeof(Tcl_UniChar) * length2)
			    == 0)) {
		if (p != ustring1) {
		    Tcl_AppendUnicodeToObj(objResultPtr, p, ustring1-p);
		    p = ustring1 + length2;
		} else {
		    p += length2;
		}
		ustring1 = p - 1;

		Tcl_AppendUnicodeToObj(objResultPtr, ustring3, length3);
	    }
	}
	if (p != ustring1) {
	    /*
	     * Put the rest of the unmapped chars onto result.
	     */

	    Tcl_AppendUnicodeToObj(objResultPtr, p, ustring1 - p);
	}
    doneStringMap:
	TRACE_WITH_OBJ(("%.20s %.20s %.20s => ",
		O2S(value2Ptr), O2S(value3Ptr), O2S(valuePtr)), objResultPtr);
	NEXT_INST_V(1, 3, 1);

    case INST_STR_FIND:
	match = TclStringFirst(OBJ_UNDER_TOS, OBJ_AT_TOS, 0);

	TRACE(("%.20s %.20s => %d\n",
		O2S(OBJ_UNDER_TOS), O2S(OBJ_AT_TOS), match));
	TclNewIntObj(objResultPtr, match);
	NEXT_INST_F(1, 2, 1);

    case INST_STR_FIND_LAST:
	match = TclStringLast(OBJ_UNDER_TOS, OBJ_AT_TOS, INT_MAX - 1);

	TRACE(("%.20s %.20s => %d\n",
		O2S(OBJ_UNDER_TOS), O2S(OBJ_AT_TOS), match));
	TclNewIntObj(objResultPtr, match);
	NEXT_INST_F(1, 2, 1);

    case INST_STR_CLASS:
	opnd = TclGetInt1AtPtr(pc+1);
	valuePtr = OBJ_AT_TOS;
	TRACE(("%s \"%.30s\" => ", tclStringClassTable[opnd].name,
		O2S(valuePtr)));
	ustring1 = Tcl_GetUnicodeFromObj(valuePtr, &length);
	match = 1;
	if (length > 0) {
	    end = ustring1 + length;
	    for (p=ustring1 ; p<end ; p++) {
		if (!tclStringClassTable[opnd].comparator(*p)) {
		    match = 0;
		    break;
		}
	    }
	}
	TRACE_APPEND(("%d\n", match));
	JUMP_PEEPHOLE_F(match, 2, 1);
    }

    case INST_STR_MATCH:
	nocase = TclGetInt1AtPtr(pc+1);
	valuePtr = OBJ_AT_TOS;		/* String */
	value2Ptr = OBJ_UNDER_TOS;	/* Pattern */

	/*
	 * Check that at least one of the objects is Unicode before promoting
	 * both.
	 */

	if ((valuePtr->typePtr == &tclStringType)
		|| (value2Ptr->typePtr == &tclStringType)) {
	    Tcl_UniChar *ustring1, *ustring2;

	    ustring1 = Tcl_GetUnicodeFromObj(valuePtr, &length);
	    ustring2 = Tcl_GetUnicodeFromObj(value2Ptr, &length2);
	    match = TclUniCharMatch(ustring1, length, ustring2, length2,
		    nocase);
	} else if (TclIsPureByteArray(valuePtr) && !nocase) {
	    unsigned char *bytes1, *bytes2;

	    bytes1 = Tcl_GetByteArrayFromObj(valuePtr, &length);
	    bytes2 = Tcl_GetByteArrayFromObj(value2Ptr, &length2);
	    match = TclByteArrayMatch(bytes1, length, bytes2, length2, 0);
	} else {
	    match = Tcl_StringCaseMatch(TclGetString(valuePtr),
		    TclGetString(value2Ptr), nocase);
	}

	/*
	 * Reuse value2Ptr object already on stack if possible. Adjustment is
	 * 2 due to the nocase byte
	 */

	TRACE(("%.20s %.20s => %d\n", O2S(valuePtr), O2S(value2Ptr), match));

	/*
	 * Peep-hole optimisation: if you're about to jump, do jump from here.
	 */

	JUMP_PEEPHOLE_F(match, 2, 2);

    {
	const char *string1, *string2;
	int trim1, trim2;

    case INST_STR_TRIM_LEFT:
	valuePtr = OBJ_UNDER_TOS;	/* String */
	value2Ptr = OBJ_AT_TOS;		/* TrimSet */
	string2 = TclGetStringFromObj(value2Ptr, &length2);
	string1 = TclGetStringFromObj(valuePtr, &length);
	trim1 = TclTrimLeft(string1, length, string2, length2);
	trim2 = 0;
	goto createTrimmedString;
    case INST_STR_TRIM_RIGHT:
	valuePtr = OBJ_UNDER_TOS;	/* String */
	value2Ptr = OBJ_AT_TOS;		/* TrimSet */
	string2 = TclGetStringFromObj(value2Ptr, &length2);
	string1 = TclGetStringFromObj(valuePtr, &length);
	trim2 = TclTrimRight(string1, length, string2, length2);
	trim1 = 0;
	goto createTrimmedString;
    case INST_STR_TRIM:
	valuePtr = OBJ_UNDER_TOS;	/* String */
	value2Ptr = OBJ_AT_TOS;		/* TrimSet */
	string2 = TclGetStringFromObj(value2Ptr, &length2);
	string1 = TclGetStringFromObj(valuePtr, &length);
	trim1 = TclTrimLeft(string1, length, string2, length2);
	if (trim1 < length) {
	    trim2 = TclTrimRight(string1, length, string2, length2);
	} else {
	    trim2 = 0;
	}
    createTrimmedString:
	/*
	 * Careful here; trim set often contains non-ASCII characters so we
	 * take care when printing. [Bug 971cb4f1db]
	 */

#ifdef TCL_COMPILE_DEBUG
	if (traceInstructions) {
	    TRACE(("\"%.30s\" ", O2S(valuePtr)));
	    TclPrintObject(stdout, value2Ptr, 30);
	    printf(" => ");
	}
#endif
	if (trim1 == 0 && trim2 == 0) {
#ifdef TCL_COMPILE_DEBUG
	    if (traceInstructions) {
		TclPrintObject(stdout, valuePtr, 30);
		printf("\n");
	    }
#endif
	    NEXT_INST_F(1, 1, 0);
	} else {
	    objResultPtr = Tcl_NewStringObj(string1+trim1, length-trim1-trim2);
#ifdef TCL_COMPILE_DEBUG
	    if (traceInstructions) {
		TclPrintObject(stdout, objResultPtr, 30);
		printf("\n");
	    }
#endif
	    NEXT_INST_F(1, 2, 1);
	}
    }

    case INST_REGEXP:
	cflags = TclGetInt1AtPtr(pc+1); /* RE compile flages like NOCASE */
	valuePtr = OBJ_AT_TOS;		/* String */
	value2Ptr = OBJ_UNDER_TOS;	/* Pattern */
	TRACE(("\"%.30s\" \"%.30s\" => ", O2S(valuePtr), O2S(value2Ptr)));

	/*
	 * Compile and match the regular expression.
	 */

	{
	    Tcl_RegExp regExpr =
		    Tcl_GetRegExpFromObj(interp, value2Ptr, cflags);

	    if (regExpr == NULL) {
		TRACE_ERROR(interp);
		goto gotError;
	    }
	    match = Tcl_RegExpExecObj(interp, regExpr, valuePtr, 0, 0, 0);
	    if (match < 0) {
		TRACE_ERROR(interp);
		goto gotError;
	    }
	}

	TRACE_APPEND(("%d\n", match));

	/*
	 * Peep-hole optimisation: if you're about to jump, do jump from here.
	 * Adjustment is 2 due to the nocase byte.
	 */

	JUMP_PEEPHOLE_F(match, 2, 2);
    }

    /*
     *	   End of string-related instructions.
     * -----------------------------------------------------------------
     *	   Start of numeric operator instructions.
     */

    {
	ClientData ptr1, ptr2;
	int type1, type2;
	Tcl_WideInt w1, w2, wResult;

    case INST_NUM_TYPE:
	if (GetNumberFromObj(NULL, OBJ_AT_TOS, &ptr1, &type1) != TCL_OK) {
	    type1 = 0;
	} else if (type1 == TCL_NUMBER_WIDE) {
	    /* value is between LLONG_MIN and LLONG_MAX */
	    /* [string is integer] is -UINT_MAX to UINT_MAX range */
	    /* [string is wideinteger] is -ULLONG_MAX to ULLONG_MAX range */
	    int i;

	    if (Tcl_GetIntFromObj(NULL, OBJ_AT_TOS, &i) == TCL_OK) {
		type1 = TCL_NUMBER_LONG;
	    }
	} else if (type1 == TCL_NUMBER_BIG) {
	    /* value is an integer outside the LLONG_MIN to LLONG_MAX range */
	    /* [string is wideinteger] is -ULLONG_MAX to ULLONG_MAX range */
	    Tcl_WideInt w;

	    if (Tcl_GetWideIntFromObj(NULL, OBJ_AT_TOS, &w) == TCL_OK) {
		type1 = TCL_NUMBER_WIDE;
	    }
	}
	TclNewIntObj(objResultPtr, type1);
	TRACE(("\"%.20s\" => %d\n", O2S(OBJ_AT_TOS), type1));
	NEXT_INST_F(1, 1, 1);

    case INST_EQ:
    case INST_NEQ:
    case INST_LT:
    case INST_GT:
    case INST_LE:
    case INST_GE: {
	int iResult = 0, compare = 0;

	value2Ptr = OBJ_AT_TOS;
	valuePtr = OBJ_UNDER_TOS;

	if (GetNumberFromObj(NULL, valuePtr, &ptr1, &type1) != TCL_OK
		|| GetNumberFromObj(NULL, value2Ptr, &ptr2, &type2) != TCL_OK) {
	    /*
	     * At least one non-numeric argument - compare as strings.
	     */

	    goto stringCompare;
	}
	if (type1 == TCL_NUMBER_NAN || type2 == TCL_NUMBER_NAN) {
	    /*
	     * NaN arg: NaN != to everything, other compares are false.
	     */

	    iResult = (*pc == INST_NEQ);
	    goto foundResult;
	}
	if (valuePtr == value2Ptr) {
	    compare = MP_EQ;
	    goto convertComparison;
	}
	if ((type1 == TCL_NUMBER_WIDE) && (type2 == TCL_NUMBER_WIDE)) {
	    w1 = *((const Tcl_WideInt *)ptr1);
	    w2 = *((const Tcl_WideInt *)ptr2);
	    compare = (w1 < w2) ? MP_LT : ((w1 > w2) ? MP_GT : MP_EQ);
	} else {
	    compare = TclCompareTwoNumbers(valuePtr, value2Ptr);
	}

	/*
	 * Turn comparison outcome into appropriate result for opcode.
	 */

    convertComparison:
	switch (*pc) {
	case INST_EQ:
	    iResult = (compare == MP_EQ);
	    break;
	case INST_NEQ:
	    iResult = (compare != MP_EQ);
	    break;
	case INST_LT:
	    iResult = (compare == MP_LT);
	    break;
	case INST_GT:
	    iResult = (compare == MP_GT);
	    break;
	case INST_LE:
	    iResult = (compare != MP_GT);
	    break;
	case INST_GE:
	    iResult = (compare != MP_LT);
	    break;
	}

	/*
	 * Peep-hole optimisation: if you're about to jump, do jump from here.
	 */

    foundResult:
	TRACE(("\"%.20s\" \"%.20s\" => %d\n", O2S(valuePtr), O2S(value2Ptr),
		iResult));
	JUMP_PEEPHOLE_F(iResult, 1, 2);
    }

    case INST_MOD:
    case INST_LSHIFT:
    case INST_RSHIFT:
    case INST_BITOR:
    case INST_BITXOR:
    case INST_BITAND:
	value2Ptr = OBJ_AT_TOS;
	valuePtr = OBJ_UNDER_TOS;

	if ((GetNumberFromObj(NULL, valuePtr, &ptr1, &type1) != TCL_OK)
		|| (type1==TCL_NUMBER_DOUBLE) || (type1==TCL_NUMBER_NAN)) {
	    TRACE(("%.20s %.20s => ILLEGAL 1st TYPE %s\n", O2S(valuePtr),
		    O2S(value2Ptr), (valuePtr->typePtr?
		    valuePtr->typePtr->name : "null")));
	    DECACHE_STACK_INFO();
	    IllegalExprOperandType(interp, pc, valuePtr);
	    CACHE_STACK_INFO();
	    goto gotError;
	}

	if ((GetNumberFromObj(NULL, value2Ptr, &ptr2, &type2) != TCL_OK)
		|| (type2==TCL_NUMBER_DOUBLE) || (type2==TCL_NUMBER_NAN)) {
	    TRACE(("%.20s %.20s => ILLEGAL 2nd TYPE %s\n", O2S(valuePtr),
		    O2S(value2Ptr), (value2Ptr->typePtr?
		    value2Ptr->typePtr->name : "null")));
	    DECACHE_STACK_INFO();
	    IllegalExprOperandType(interp, pc, value2Ptr);
	    CACHE_STACK_INFO();
	    goto gotError;
	}

	/*
	 * Check for common, simple case.
	 */

	if ((type1 == TCL_NUMBER_WIDE) && (type2 == TCL_NUMBER_WIDE)) {
	    w1 = *((const Tcl_WideInt *)ptr1);
	    w2 = *((const Tcl_WideInt *)ptr2);

	    switch (*pc) {
	    case INST_MOD:
		if (w2 == 0) {
		    TRACE(("%s %s => DIVIDE BY ZERO\n", O2S(valuePtr),
			    O2S(value2Ptr)));
		    goto divideByZero;
		} else if ((w2 == 1) || (w2 == -1)) {
		    /*
		     * Div. by |1| always yields remainder of 0.
		     */

		    TRACE(("%s %s => ", O2S(valuePtr), O2S(value2Ptr)));
		    objResultPtr = TCONST(0);
		    TRACE(("%s\n", O2S(objResultPtr)));
		    NEXT_INST_F(1, 2, 1);
		} else if (w1 == 0) {
		    /*
		     * 0 % (non-zero) always yields remainder of 0.
		     */

		    TRACE(("%s %s => ", O2S(valuePtr), O2S(value2Ptr)));
		    objResultPtr = TCONST(0);
		    TRACE(("%s\n", O2S(objResultPtr)));
		    NEXT_INST_F(1, 2, 1);
		} else {
		    wResult = w1 / w2;

		    /*
		     * Force Tcl's integer division rules.
		     * TODO: examine for logic simplification
		     */

		    if ((wResult < 0 || (wResult == 0 &&
			    ((w1 < 0 && w2 > 0) || (w1 > 0 && w2 < 0)))) &&
			    (wResult * w2 != w1)) {
			wResult -= 1;
		    }
		    wResult = w1 - w2*wResult;
		    goto wideResultOfArithmetic;
		}

	    case INST_RSHIFT:
		if (w2 < 0) {
		    Tcl_SetObjResult(interp, Tcl_NewStringObj(
			    "negative shift argument", -1));
#ifdef ERROR_CODE_FOR_EARLY_DETECTED_ARITH_ERROR
		    DECACHE_STACK_INFO();
		    Tcl_SetErrorCode(interp, "ARITH", "DOMAIN",
			    "domain error: argument not in valid range",
			    NULL);
		    CACHE_STACK_INFO();
#endif /* ERROR_CODE_FOR_EARLY_DETECTED_ARITH_ERROR */
		    goto gotError;
		} else if (w1 == 0) {
		    TRACE(("%s %s => ", O2S(valuePtr), O2S(value2Ptr)));
		    objResultPtr = TCONST(0);
		    TRACE(("%s\n", O2S(objResultPtr)));
		    NEXT_INST_F(1, 2, 1);
		} else {
		    /*
		     * Quickly force large right shifts to 0 or -1.
		     */

		    if (w2 >= (Tcl_WideInt)(CHAR_BIT*sizeof(long))) {
			/*
			 * We assume that INT_MAX is much larger than the
			 * number of bits in a long. This is a pretty safe
			 * assumption, given that the former is usually around
			 * 4e9 and the latter 32 or 64...
			 */

			TRACE(("%s %s => ", O2S(valuePtr), O2S(value2Ptr)));
			if (w1 > 0L) {
			    objResultPtr = TCONST(0);
			} else {
			    TclNewIntObj(objResultPtr, -1);
			}
			TRACE(("%s\n", O2S(objResultPtr)));
			NEXT_INST_F(1, 2, 1);
		    }

		    /*
		     * Handle shifts within the native long range.
		     */

		    wResult = w1 >> ((int) w2);
		    goto wideResultOfArithmetic;
		}

	    case INST_LSHIFT:
		if (w2 < 0) {
		    Tcl_SetObjResult(interp, Tcl_NewStringObj(
			    "negative shift argument", -1));
#ifdef ERROR_CODE_FOR_EARLY_DETECTED_ARITH_ERROR
		    DECACHE_STACK_INFO();
		    Tcl_SetErrorCode(interp, "ARITH", "DOMAIN",
			    "domain error: argument not in valid range",
			    NULL);
		    CACHE_STACK_INFO();
#endif /* ERROR_CODE_FOR_EARLY_DETECTED_ARITH_ERROR */
		    goto gotError;
		} else if (w1 == 0) {
		    TRACE(("%s %s => ", O2S(valuePtr), O2S(value2Ptr)));
		    objResultPtr = TCONST(0);
		    TRACE(("%s\n", O2S(objResultPtr)));
		    NEXT_INST_F(1, 2, 1);
		} else if (w2 > INT_MAX) {
		    /*
		     * Technically, we could hold the value (1 << (INT_MAX+1))
		     * in an mp_int, but since we're using mp_mul_2d() to do
		     * the work, and it takes only an int argument, that's a
		     * good place to draw the line.
		     */

		    Tcl_SetObjResult(interp, Tcl_NewStringObj(
			    "integer value too large to represent", -1));
#ifdef ERROR_CODE_FOR_EARLY_DETECTED_ARITH_ERROR
		    DECACHE_STACK_INFO();
		    Tcl_SetErrorCode(interp, "ARITH", "IOVERFLOW",
			    "integer value too large to represent", NULL);
		    CACHE_STACK_INFO();
#endif /* ERROR_CODE_FOR_EARLY_DETECTED_ARITH_ERROR */
		    goto gotError;
		} else {
		    int shift = (int) w2;

		    /*
		     * Handle shifts within the native long range.
		     */

		    if ((size_t) shift < CHAR_BIT*sizeof(long) && (w1 != 0)
			    && !((w1>0 ? w1 : ~w1) &
				-(1L<<(CHAR_BIT*sizeof(long) - 1 - shift)))) {
			wResult = w1 << shift;
			goto wideResultOfArithmetic;
		    }
		}

		/*
		 * Too large; need to use the broken-out function.
		 */

		TRACE(("%s %s => ", O2S(valuePtr), O2S(value2Ptr)));
		break;

	    case INST_BITAND:
		wResult = w1 & w2;
		goto wideResultOfArithmetic;
	    case INST_BITOR:
		wResult = w1 | w2;
		goto wideResultOfArithmetic;
	    case INST_BITXOR:
		wResult = w1 ^ w2;
		goto wideResultOfArithmetic;
	    }
	}

	/*
	 * DO NOT MERGE THIS WITH THE EQUIVALENT SECTION LATER! That would
	 * encourage the compiler to inline ExecuteExtendedBinaryMathOp, which
	 * is highly undesirable due to the overall impact on size.
	 */

	TRACE(("%s %s => ", O2S(valuePtr), O2S(value2Ptr)));
	objResultPtr = ExecuteExtendedBinaryMathOp(interp, *pc, &TCONST(0),
		valuePtr, value2Ptr);
	if (objResultPtr == DIVIDED_BY_ZERO) {
	    TRACE_APPEND(("DIVIDE BY ZERO\n"));
	    goto divideByZero;
	} else if (objResultPtr == GENERAL_ARITHMETIC_ERROR) {
	    TRACE_ERROR(interp);
	    goto gotError;
	} else if (objResultPtr == NULL) {
	    TRACE_APPEND(("%s\n", O2S(valuePtr)));
	    NEXT_INST_F(1, 1, 0);
	} else {
	    TRACE_APPEND(("%s\n", O2S(objResultPtr)));
	    NEXT_INST_F(1, 2, 1);
	}

    case INST_EXPON:
    case INST_ADD:
    case INST_SUB:
    case INST_DIV:
    case INST_MULT:
	value2Ptr = OBJ_AT_TOS;
	valuePtr = OBJ_UNDER_TOS;

	if ((GetNumberFromObj(NULL, valuePtr, &ptr1, &type1) != TCL_OK)
		|| IsErroringNaNType(type1)) {
	    TRACE(("%.20s %.20s => ILLEGAL 1st TYPE %s\n",
		    O2S(value2Ptr), O2S(valuePtr),
		    (valuePtr->typePtr? valuePtr->typePtr->name: "null")));
	    DECACHE_STACK_INFO();
	    IllegalExprOperandType(interp, pc, valuePtr);
	    CACHE_STACK_INFO();
	    goto gotError;
	}

#ifdef ACCEPT_NAN
	if (type1 == TCL_NUMBER_NAN) {
	    /*
	     * NaN first argument -> result is also NaN.
	     */

	    NEXT_INST_F(1, 1, 0);
	}
#endif

	if ((GetNumberFromObj(NULL, value2Ptr, &ptr2, &type2) != TCL_OK)
		|| IsErroringNaNType(type2)) {
	    TRACE(("%.20s %.20s => ILLEGAL 2nd TYPE %s\n",
		    O2S(value2Ptr), O2S(valuePtr),
		    (value2Ptr->typePtr? value2Ptr->typePtr->name: "null")));
	    DECACHE_STACK_INFO();
	    IllegalExprOperandType(interp, pc, value2Ptr);
	    CACHE_STACK_INFO();
	    goto gotError;
	}

#ifdef ACCEPT_NAN
	if (type2 == TCL_NUMBER_NAN) {
	    /*
	     * NaN second argument -> result is also NaN.
	     */

	    objResultPtr = value2Ptr;
	    NEXT_INST_F(1, 2, 1);
	}
#endif

	/*
	 * Handle (long,long) arithmetic as best we can without going out to
	 * an external function.
	 */

	if ((type1 == TCL_NUMBER_WIDE) && (type2 == TCL_NUMBER_WIDE)) {
	    w1 = *((const Tcl_WideInt *)ptr1);
	    w2 = *((const Tcl_WideInt *)ptr2);

	    switch (*pc) {
	    case INST_ADD:
		wResult = w1 + w2;
		/*
		 * Check for overflow.
		 */

		if (Overflowing(w1, w2, wResult)) {
		    goto overflow;
		}
		goto wideResultOfArithmetic;

	    case INST_SUB:
		wResult = w1 - w2;
		/*
		 * Must check for overflow. The macro tests for overflows in
		 * sums by looking at the sign bits. As we have a subtraction
		 * here, we are adding -w2. As -w2 could in turn overflow, we
		 * test with ~w2 instead: it has the opposite sign bit to w2
		 * so it does the job. Note that the only "bad" case (w2==0)
		 * is irrelevant for this macro, as in that case w1 and
		 * wResult have the same sign and there is no overflow anyway.
		 */

		if (Overflowing(w1, ~w2, wResult)) {
		    goto overflow;
		}
	    wideResultOfArithmetic:
		TRACE(("%s %s => ", O2S(valuePtr), O2S(value2Ptr)));
		if (Tcl_IsShared(valuePtr)) {
		    objResultPtr = Tcl_NewWideIntObj(wResult);
		    TRACE(("%s\n", O2S(objResultPtr)));
		    NEXT_INST_F(1, 2, 1);
		}
		TclSetIntObj(valuePtr, wResult);
		TRACE(("%s\n", O2S(valuePtr)));
		NEXT_INST_F(1, 1, 0);

	    case INST_DIV:
		if (w2 == 0) {
		    TRACE(("%s %s => DIVIDE BY ZERO\n",
			    O2S(valuePtr), O2S(value2Ptr)));
		    goto divideByZero;
		} else if ((w1 == LLONG_MIN) && (w2 == -1)) {
		    /*
		     * Can't represent (-LLONG_MIN) as a Tcl_WideInt.
		     */

		    goto overflow;
		}
		wResult = w1 / w2;

		/*
		 * Force Tcl's integer division rules.
		 * TODO: examine for logic simplification
		 */

		if (((wResult < 0) || ((wResult == 0) &&
			((w1 < 0 && w2 > 0) || (w1 > 0 && w2 < 0)))) &&
			((wResult * w2) != w1)) {
		    wResult -= 1;
		}
		goto wideResultOfArithmetic;

	    case INST_MULT:
		if (((sizeof(Tcl_WideInt) >= 2*sizeof(int))
			&& (w1 <= INT_MAX) && (w1 >= INT_MIN)
			&& (w2 <= INT_MAX) && (w2 >= INT_MIN))
			|| ((sizeof(Tcl_WideInt) >= 2*sizeof(short))
			&& (w1 <= SHRT_MAX) && (w1 >= SHRT_MIN)
			&& (w2 <= SHRT_MAX) && (w2 >= SHRT_MIN))) {
		    wResult = w1 * w2;
		    goto wideResultOfArithmetic;
		}
	    }

	    /*
	     * Fall through with INST_EXPON, INST_DIV and large multiplies.
	     */
	}

    overflow:
	TRACE(("%s %s => ", O2S(valuePtr), O2S(value2Ptr)));
	objResultPtr = ExecuteExtendedBinaryMathOp(interp, *pc, &TCONST(0),
		valuePtr, value2Ptr);
	if (objResultPtr == DIVIDED_BY_ZERO) {
	    TRACE_APPEND(("DIVIDE BY ZERO\n"));
	    goto divideByZero;
	} else if (objResultPtr == EXPONENT_OF_ZERO) {
	    TRACE_APPEND(("EXPONENT OF ZERO\n"));
	    goto exponOfZero;
	} else if (objResultPtr == GENERAL_ARITHMETIC_ERROR) {
	    TRACE_ERROR(interp);
	    goto gotError;
	} else if (objResultPtr == NULL) {
	    TRACE_APPEND(("%s\n", O2S(valuePtr)));
	    NEXT_INST_F(1, 1, 0);
	} else {
	    TRACE_APPEND(("%s\n", O2S(objResultPtr)));
	    NEXT_INST_F(1, 2, 1);
	}

    case INST_LNOT: {
	int b;

	valuePtr = OBJ_AT_TOS;

	/* TODO - check claim that taking address of b harms performance */
	/* TODO - consider optimization search for constants */
	if (TclGetBooleanFromObj(NULL, valuePtr, &b) != TCL_OK) {
	    TRACE(("\"%.20s\" => ERROR: illegal type %s\n", O2S(valuePtr),
		    (valuePtr->typePtr? valuePtr->typePtr->name : "null")));
	    DECACHE_STACK_INFO();
	    IllegalExprOperandType(interp, pc, valuePtr);
	    CACHE_STACK_INFO();
	    goto gotError;
	}
	/* TODO: Consider peephole opt. */
	objResultPtr = TCONST(!b);
	TRACE_WITH_OBJ(("%s => ", O2S(valuePtr)), objResultPtr);
	NEXT_INST_F(1, 1, 1);
    }

    case INST_BITNOT:
	valuePtr = OBJ_AT_TOS;
	TRACE(("\"%.20s\" => ", O2S(valuePtr)));
	if ((GetNumberFromObj(NULL, valuePtr, &ptr1, &type1) != TCL_OK)
		|| (type1==TCL_NUMBER_NAN) || (type1==TCL_NUMBER_DOUBLE)) {
	    /*
	     * ... ~$NonInteger => raise an error.
	     */

	    TRACE_APPEND(("ERROR: illegal type %s\n",
		    (valuePtr->typePtr? valuePtr->typePtr->name : "null")));
	    DECACHE_STACK_INFO();
	    IllegalExprOperandType(interp, pc, valuePtr);
	    CACHE_STACK_INFO();
	    goto gotError;
	}
	if (type1 == TCL_NUMBER_WIDE) {
	    w1 = *((const Tcl_WideInt *) ptr1);
	    if (Tcl_IsShared(valuePtr)) {
		TclNewIntObj(objResultPtr, ~w1);
		TRACE_APPEND(("%s\n", O2S(objResultPtr)));
		NEXT_INST_F(1, 1, 1);
	    }
	    TclSetIntObj(valuePtr, ~w1);
	    TRACE_APPEND(("%s\n", O2S(valuePtr)));
	    NEXT_INST_F(1, 0, 0);
	}
	objResultPtr = ExecuteExtendedUnaryMathOp(*pc, valuePtr);
	if (objResultPtr != NULL) {
	    TRACE_APPEND(("%s\n", O2S(objResultPtr)));
	    NEXT_INST_F(1, 1, 1);
	} else {
	    TRACE_APPEND(("%s\n", O2S(valuePtr)));
	    NEXT_INST_F(1, 0, 0);
	}

    case INST_UMINUS:
	valuePtr = OBJ_AT_TOS;
	TRACE(("\"%.20s\" => ", O2S(valuePtr)));
	if ((GetNumberFromObj(NULL, valuePtr, &ptr1, &type1) != TCL_OK)
		|| IsErroringNaNType(type1)) {
	    TRACE_APPEND(("ERROR: illegal type %s \n",
		    (valuePtr->typePtr? valuePtr->typePtr->name : "null")));
	    DECACHE_STACK_INFO();
	    IllegalExprOperandType(interp, pc, valuePtr);
	    CACHE_STACK_INFO();
	    goto gotError;
	}
	switch (type1) {
	case TCL_NUMBER_NAN:
	    /* -NaN => NaN */
	    TRACE_APPEND(("%s\n", O2S(valuePtr)));
	    NEXT_INST_F(1, 0, 0);
	case TCL_NUMBER_WIDE:
	    w1 = *((const Tcl_WideInt *) ptr1);
	    if (w1 != LLONG_MIN) {
		if (Tcl_IsShared(valuePtr)) {
		    TclNewIntObj(objResultPtr, -w1);
		    TRACE_APPEND(("%s\n", O2S(objResultPtr)));
		    NEXT_INST_F(1, 1, 1);
		}
		TclSetIntObj(valuePtr, -w1);
		TRACE_APPEND(("%s\n", O2S(valuePtr)));
		NEXT_INST_F(1, 0, 0);
	    }
	    /* FALLTHROUGH */
	}
	objResultPtr = ExecuteExtendedUnaryMathOp(*pc, valuePtr);
	if (objResultPtr != NULL) {
	    TRACE_APPEND(("%s\n", O2S(objResultPtr)));
	    NEXT_INST_F(1, 1, 1);
	} else {
	    TRACE_APPEND(("%s\n", O2S(valuePtr)));
	    NEXT_INST_F(1, 0, 0);
	}

    case INST_UPLUS:
    case INST_TRY_CVT_TO_NUMERIC:
	/*
	 * Try to convert the topmost stack object to numeric object. This is
	 * done in order to support [expr]'s policy of interpreting operands
	 * if at all possible as numbers first, then strings.
	 */

	valuePtr = OBJ_AT_TOS;
	TRACE(("\"%.20s\" => ", O2S(valuePtr)));

	if (GetNumberFromObj(NULL, valuePtr, &ptr1, &type1) != TCL_OK) {
	    if (*pc == INST_UPLUS) {
		/*
		 * ... +$NonNumeric => raise an error.
		 */

		TRACE_APPEND(("ERROR: illegal type %s\n",
			(valuePtr->typePtr? valuePtr->typePtr->name:"null")));
		DECACHE_STACK_INFO();
		IllegalExprOperandType(interp, pc, valuePtr);
		CACHE_STACK_INFO();
		goto gotError;
	    }

	    /* ... TryConvertToNumeric($NonNumeric) is acceptable */
	    TRACE_APPEND(("not numeric\n"));
	    NEXT_INST_F(1, 0, 0);
	}
	if (IsErroringNaNType(type1)) {
	    if (*pc == INST_UPLUS) {
		/*
		 * ... +$NonNumeric => raise an error.
		 */

		TRACE_APPEND(("ERROR: illegal type %s\n",
			(valuePtr->typePtr? valuePtr->typePtr->name:"null")));
		DECACHE_STACK_INFO();
		IllegalExprOperandType(interp, pc, valuePtr);
		CACHE_STACK_INFO();
	    } else {
		/*
		 * Numeric conversion of NaN -> error.
		 */

		TRACE_APPEND(("ERROR: IEEE floating pt error\n"));
		DECACHE_STACK_INFO();
		TclExprFloatError(interp, *((const double *) ptr1));
		CACHE_STACK_INFO();
	    }
	    goto gotError;
	}

	/*
	 * Ensure that the numeric value has a string rep the same as the
	 * formatted version of its internal rep. This is used, e.g., to make
	 * sure that "expr {0001}" yields "1", not "0001". We implement this
	 * by _discarding_ the string rep since we know it will be
	 * regenerated, if needed later, by formatting the internal rep's
	 * value.
	 */

	if (valuePtr->bytes == NULL) {
	    TRACE_APPEND(("numeric, same Tcl_Obj\n"));
	    NEXT_INST_F(1, 0, 0);
	}
	if (Tcl_IsShared(valuePtr)) {
	    /*
	     * Here we do some surgery within the Tcl_Obj internals. We want
	     * to copy the intrep, but not the string, so we temporarily hide
	     * the string so we do not copy it.
	     */

	    char *savedString = valuePtr->bytes;

	    valuePtr->bytes = NULL;
	    objResultPtr = Tcl_DuplicateObj(valuePtr);
	    valuePtr->bytes = savedString;
	    TRACE_APPEND(("numeric, new Tcl_Obj\n"));
	    NEXT_INST_F(1, 1, 1);
	}
	TclInvalidateStringRep(valuePtr);
	TRACE_APPEND(("numeric, same Tcl_Obj\n"));
	NEXT_INST_F(1, 0, 0);
    }

    /*
     *	   End of numeric operator instructions.
     * -----------------------------------------------------------------
     */

    case INST_TRY_CVT_TO_BOOLEAN:
	valuePtr = OBJ_AT_TOS;
	if (valuePtr->typePtr == &tclBooleanType) {
	    objResultPtr = TCONST(1);
	} else {
	    int result = (TclSetBooleanFromAny(NULL, valuePtr) == TCL_OK);
	    objResultPtr = TCONST(result);
	}
	TRACE_WITH_OBJ(("\"%.30s\" => ", O2S(valuePtr)), objResultPtr);
	NEXT_INST_F(1, 0, 1);

    case INST_BREAK:
	/*
	DECACHE_STACK_INFO();
	Tcl_ResetResult(interp);
	CACHE_STACK_INFO();
	*/
	result = TCL_BREAK;
	cleanup = 0;
	TRACE(("=> BREAK!\n"));
	goto processExceptionReturn;

    case INST_CONTINUE:
	/*
	DECACHE_STACK_INFO();
	Tcl_ResetResult(interp);
	CACHE_STACK_INFO();
	*/
	result = TCL_CONTINUE;
	cleanup = 0;
	TRACE(("=> CONTINUE!\n"));
	goto processExceptionReturn;

    {
	ForeachInfo *infoPtr;
	Var *iterVarPtr, *listVarPtr;
	Tcl_Obj *oldValuePtr, *listPtr, **elements;
	ForeachVarList *varListPtr;
	int numLists, listTmpIndex, listLen, numVars;
	size_t iterNum;
	int varIndex, valIndex, continueLoop, j, iterTmpIndex;
	long i;

    case INST_FOREACH_START4: /* DEPRECATED */
	/*
	 * Initialize the temporary local var that holds the count of the
	 * number of iterations of the loop body to -1.
	 */

	opnd = TclGetUInt4AtPtr(pc+1);
	infoPtr = codePtr->auxDataArrayPtr[opnd].clientData;
	iterTmpIndex = infoPtr->loopCtTemp;
	iterVarPtr = LOCAL(iterTmpIndex);
	oldValuePtr = iterVarPtr->value.objPtr;

	if (oldValuePtr == NULL) {
	    TclNewIntObj(iterVarPtr->value.objPtr, -1);
	    Tcl_IncrRefCount(iterVarPtr->value.objPtr);
	} else {
	    TclSetIntObj(oldValuePtr, -1);
	}
	TRACE(("%u => loop iter count temp %d\n", opnd, iterTmpIndex));

#ifndef TCL_COMPILE_DEBUG
	/*
	 * Remark that the compiler ALWAYS sets INST_FOREACH_STEP4 immediately
	 * after INST_FOREACH_START4 - let us just fall through instead of
	 * jumping back to the top.
	 */

	pc += 5;
	TCL_DTRACE_INST_NEXT();
#else
	NEXT_INST_F(5, 0, 0);
#endif

    case INST_FOREACH_STEP4: /* DEPRECATED */
	/*
	 * "Step" a foreach loop (i.e., begin its next iteration) by assigning
	 * the next value list element to each loop var.
	 */

	opnd = TclGetUInt4AtPtr(pc+1);
	TRACE(("%u => ", opnd));
	infoPtr = codePtr->auxDataArrayPtr[opnd].clientData;
	numLists = infoPtr->numLists;

	/*
	 * Increment the temp holding the loop iteration number.
	 */

	iterVarPtr = LOCAL(infoPtr->loopCtTemp);
	valuePtr = iterVarPtr->value.objPtr;
	iterNum = (size_t)valuePtr->internalRep.wideValue + 1;
	TclSetIntObj(valuePtr, iterNum);

	/*
	 * Check whether all value lists are exhausted and we should stop the
	 * loop.
	 */

	continueLoop = 0;
	listTmpIndex = infoPtr->firstValueTemp;
	for (i = 0;  i < numLists;  i++) {
	    varListPtr = infoPtr->varLists[i];
	    numVars = varListPtr->numVars;

	    listVarPtr = LOCAL(listTmpIndex);
	    listPtr = listVarPtr->value.objPtr;
	    if (TclListObjLength(interp, listPtr, &listLen) != TCL_OK) {
		TRACE_APPEND(("ERROR converting list %ld, \"%.30s\": %s\n",
			i, O2S(listPtr), O2S(Tcl_GetObjResult(interp))));
		goto gotError;
	    }
	    if ((size_t)listLen > iterNum * numVars) {
		continueLoop = 1;
	    }
	    listTmpIndex++;
	}

	/*
	 * If some var in some var list still has a remaining list element
	 * iterate one more time. Assign to var the next element from its
	 * value list. We already checked above that each list temp holds a
	 * valid list object (by calling Tcl_ListObjLength), but cannot rely
	 * on that check remaining valid: one list could have been shimmered
	 * as a side effect of setting a traced variable.
	 */

	if (continueLoop) {
	    listTmpIndex = infoPtr->firstValueTemp;
	    for (i = 0;  i < numLists;  i++) {
		varListPtr = infoPtr->varLists[i];
		numVars = varListPtr->numVars;

		listVarPtr = LOCAL(listTmpIndex);
		listPtr = TclListObjCopy(NULL, listVarPtr->value.objPtr);
		TclListObjGetElements(interp, listPtr, &listLen, &elements);

		valIndex = (iterNum * numVars);
		for (j = 0;  j < numVars;  j++) {
		    if (valIndex >= listLen) {
			TclNewObj(valuePtr);
		    } else {
			valuePtr = elements[valIndex];
		    }

		    varIndex = varListPtr->varIndexes[j];
		    varPtr = LOCAL(varIndex);
		    while (TclIsVarLink(varPtr)) {
			varPtr = varPtr->value.linkPtr;
		    }
		    if (TclIsVarDirectWritable(varPtr)) {
			value2Ptr = varPtr->value.objPtr;
			if (valuePtr != value2Ptr) {
			    if (value2Ptr != NULL) {
				TclDecrRefCount(value2Ptr);
			    }
			    varPtr->value.objPtr = valuePtr;
			    Tcl_IncrRefCount(valuePtr);
			}
		    } else {
			DECACHE_STACK_INFO();
			if (TclPtrSetVarIdx(interp, varPtr, NULL, NULL, NULL,
				valuePtr, TCL_LEAVE_ERR_MSG, varIndex)==NULL){
			    CACHE_STACK_INFO();
			    TRACE_APPEND((
				    "ERROR init. index temp %d: %s\n",
				    varIndex, O2S(Tcl_GetObjResult(interp))));
			    TclDecrRefCount(listPtr);
			    goto gotError;
			}
			CACHE_STACK_INFO();
		    }
		    valIndex++;
		}
		TclDecrRefCount(listPtr);
		listTmpIndex++;
	    }
	}
	TRACE_APPEND(("%d lists, iter %" TCL_Z_MODIFIER "d, %s loop\n",
		numLists, iterNum, (continueLoop? "continue" : "exit")));

	/*
	 * Run-time peep-hole optimisation: the compiler ALWAYS follows
	 * INST_FOREACH_STEP4 with an INST_JUMP_FALSE. We just skip that
	 * instruction and jump direct from here.
	 */

	pc += 5;
	if (*pc == INST_JUMP_FALSE1) {
	    NEXT_INST_F((continueLoop? 2 : TclGetInt1AtPtr(pc+1)), 0, 0);
	} else {
	    NEXT_INST_F((continueLoop? 5 : TclGetInt4AtPtr(pc+1)), 0, 0);
	}

    }
    {
	ForeachInfo *infoPtr;
	Tcl_Obj *listPtr, **elements, *tmpPtr;
	ForeachVarList *varListPtr;
	int numLists, listLen, numVars;
	int listTmpDepth;
	size_t iterNum, iterMax, iterTmp;
	int varIndex, valIndex, j;
	long i;

    case INST_FOREACH_START:
	/*
	 * Initialize the data for the looping construct, pushing the
	 * corresponding Tcl_Objs to the stack.
	 */

	opnd = TclGetUInt4AtPtr(pc+1);
	infoPtr = codePtr->auxDataArrayPtr[opnd].clientData;
	numLists = infoPtr->numLists;
	TRACE(("%u => ", opnd));

	/*
	 * Compute the number of iterations that will be run: iterMax
	 */

	iterMax = 0;
	listTmpDepth = numLists-1;
	for (i = 0;  i < numLists;  i++) {
	    varListPtr = infoPtr->varLists[i];
	    numVars = varListPtr->numVars;
	    listPtr = OBJ_AT_DEPTH(listTmpDepth);
	    if (TclListObjLength(interp, listPtr, &listLen) != TCL_OK) {
		TRACE_APPEND(("ERROR converting list %ld, \"%s\": %s",
			i, O2S(listPtr), O2S(Tcl_GetObjResult(interp))));
		goto gotError;
	    }
	    if (Tcl_IsShared(listPtr)) {
		objPtr = TclListObjCopy(NULL, listPtr);
		Tcl_IncrRefCount(objPtr);
		Tcl_DecrRefCount(listPtr);
		OBJ_AT_DEPTH(listTmpDepth) = objPtr;
	    }
	    iterTmp = (listLen + (numVars - 1))/numVars;
	    if (iterTmp > iterMax) {
		iterMax = iterTmp;
	    }
	    listTmpDepth--;
	}

	/*
	 * Store the iterNum and iterMax in a single Tcl_Obj; we keep a
	 * nul-string obj with the pointer stored in the ptrValue so that the
	 * thing is properly garbage collected. THIS OBJ MAKES NO SENSE, but
	 * it will never leave this scope and is read-only.
	 */

	TclNewObj(tmpPtr);
	tmpPtr->internalRep.twoPtrValue.ptr1 = NULL;
	tmpPtr->internalRep.twoPtrValue.ptr2 = (void *)iterMax;
	PUSH_OBJECT(tmpPtr); /* iterCounts object */

	/*
	 * Store a pointer to the ForeachInfo struct; same dirty trick
	 * as above
	 */

	TclNewObj(tmpPtr);
	tmpPtr->internalRep.twoPtrValue.ptr1 = infoPtr;
	PUSH_OBJECT(tmpPtr); /* infoPtr object */
	TRACE_APPEND(("jump to loop step\n"));

	/*
	 * Jump directly to the INST_FOREACH_STEP instruction; the C code just
	 * falls through.
	 */

	pc += 5 - infoPtr->loopCtTemp;

    case INST_FOREACH_STEP:
	/*
	 * "Step" a foreach loop (i.e., begin its next iteration) by assigning
	 * the next value list element to each loop var.
	 */

	tmpPtr = OBJ_AT_TOS;
	infoPtr = tmpPtr->internalRep.twoPtrValue.ptr1;
	numLists = infoPtr->numLists;
	TRACE(("=> "));

	tmpPtr = OBJ_AT_DEPTH(1);
	iterNum = (size_t)tmpPtr->internalRep.twoPtrValue.ptr1;
	iterMax = (size_t)tmpPtr->internalRep.twoPtrValue.ptr2;

	/*
	 * If some list still has a remaining list element iterate one more
	 * time. Assign to var the next element from its value list.
	 */

	if (iterNum < iterMax) {
	    /*
	     * Set the variables and jump back to run the body
	     */

	    tmpPtr->internalRep.twoPtrValue.ptr1 =(void *)(iterNum + 1);

	    listTmpDepth = numLists + 1;

	    for (i = 0;  i < numLists;  i++) {
		varListPtr = infoPtr->varLists[i];
		numVars = varListPtr->numVars;

		listPtr = OBJ_AT_DEPTH(listTmpDepth);
		TclListObjGetElements(interp, listPtr, &listLen, &elements);

		valIndex = (iterNum * numVars);
		for (j = 0;  j < numVars;  j++) {
		    if (valIndex >= listLen) {
			TclNewObj(valuePtr);
		    } else {
			valuePtr = elements[valIndex];
		    }

		    varIndex = varListPtr->varIndexes[j];
		    varPtr = LOCAL(varIndex);
		    while (TclIsVarLink(varPtr)) {
			varPtr = varPtr->value.linkPtr;
		    }
		    if (TclIsVarDirectWritable(varPtr)) {
			value2Ptr = varPtr->value.objPtr;
			if (valuePtr != value2Ptr) {
			    if (value2Ptr != NULL) {
				TclDecrRefCount(value2Ptr);
			    }
			    varPtr->value.objPtr = valuePtr;
			    Tcl_IncrRefCount(valuePtr);
			}
		    } else {
			DECACHE_STACK_INFO();
			if (TclPtrSetVarIdx(interp, varPtr, NULL, NULL, NULL,
				valuePtr, TCL_LEAVE_ERR_MSG, varIndex)==NULL){
			    CACHE_STACK_INFO();
			    TRACE_APPEND(("ERROR init. index temp %d: %.30s",
				    varIndex, O2S(Tcl_GetObjResult(interp))));
			    goto gotError;
			}
			CACHE_STACK_INFO();
		    }
		    valIndex++;
		}
		listTmpDepth--;
	    }
	    TRACE_APPEND(("jump to loop start\n"));
	    /* loopCtTemp being 'misused' for storing the jump size */
	    NEXT_INST_F(infoPtr->loopCtTemp, 0, 0);
	}

	TRACE_APPEND(("loop has no more iterations\n"));
#ifdef TCL_COMPILE_DEBUG
	NEXT_INST_F(1, 0, 0);
#else
	/*
	 * FALL THROUGH
	 */
	pc++;
#endif

    case INST_FOREACH_END:
	/* THIS INSTRUCTION IS ONLY CALLED AS A BREAK TARGET */
	tmpPtr = OBJ_AT_TOS;
	infoPtr = tmpPtr->internalRep.twoPtrValue.ptr1;
	numLists = infoPtr->numLists;
	TRACE(("=> loop terminated\n"));
	NEXT_INST_V(1, numLists+2, 0);

    case INST_LMAP_COLLECT:
	/*
	 * This instruction is only issued by lmap. The stack is:
	 *   - result
	 *   - infoPtr
	 *   - loop counters
	 *   - valLists
	 *   - collecting obj (unshared)
	 * The instruction lappends the result to the collecting obj.
	 */

	tmpPtr = OBJ_AT_DEPTH(1);
	infoPtr = tmpPtr->internalRep.twoPtrValue.ptr1;
	numLists = infoPtr->numLists;
	TRACE_APPEND(("=> appending to list at depth %d\n", 3 + numLists));

	objPtr = OBJ_AT_DEPTH(3 + numLists);
	Tcl_ListObjAppendElement(NULL, objPtr, OBJ_AT_TOS);
	NEXT_INST_F(1, 1, 0);
    }

    case INST_BEGIN_CATCH4:
	/*
	 * Record start of the catch command with exception range index equal
	 * to the operand. Push the current stack depth onto the special catch
	 * stack.
	 */

	*(++catchTop) = CURR_DEPTH;
	TRACE(("%u => catchTop=%d, stackTop=%d\n",
		TclGetUInt4AtPtr(pc+1), (int) (catchTop - initCatchTop - 1),
		(int) CURR_DEPTH));
	NEXT_INST_F(5, 0, 0);

    case INST_END_CATCH:
	catchTop--;
	DECACHE_STACK_INFO();
	Tcl_ResetResult(interp);
	CACHE_STACK_INFO();
	result = TCL_OK;
	TRACE(("=> catchTop=%d\n", (int) (catchTop - initCatchTop - 1)));
	NEXT_INST_F(1, 0, 0);

    case INST_PUSH_RESULT:
	objResultPtr = Tcl_GetObjResult(interp);
	TRACE_WITH_OBJ(("=> "), objResultPtr);

	/*
	 * See the comments at INST_INVOKE_STK
	 */

	TclNewObj(objPtr);
	Tcl_IncrRefCount(objPtr);
	iPtr->objResultPtr = objPtr;
	NEXT_INST_F(1, 0, -1);

    case INST_PUSH_RETURN_CODE:
	TclNewIntObj(objResultPtr, result);
	TRACE(("=> %u\n", result));
	NEXT_INST_F(1, 0, 1);

    case INST_PUSH_RETURN_OPTIONS:
	DECACHE_STACK_INFO();
	objResultPtr = Tcl_GetReturnOptions(interp, result);
	CACHE_STACK_INFO();
	TRACE_WITH_OBJ(("=> "), objResultPtr);
	NEXT_INST_F(1, 0, 1);

    case INST_RETURN_CODE_BRANCH: {
	int code;

	if (TclGetIntFromObj(NULL, OBJ_AT_TOS, &code) != TCL_OK) {
	    Tcl_Panic("INST_RETURN_CODE_BRANCH: TOS not a return code!");
	}
	if (code == TCL_OK) {
	    Tcl_Panic("INST_RETURN_CODE_BRANCH: TOS is TCL_OK!");
	}
	if (code < TCL_ERROR || code > TCL_CONTINUE) {
	    code = TCL_CONTINUE + 1;
	}
	TRACE(("\"%s\" => jump offset %d\n", O2S(OBJ_AT_TOS), 2*code-1));
	NEXT_INST_F(2*code-1, 1, 0);
    }

    /*
     * -----------------------------------------------------------------
     *	   Start of dictionary-related instructions.
     */

    {
	int opnd2, allocateDict, done, i, allocdict;
	Tcl_Obj *dictPtr, *statePtr, *keyPtr, *listPtr, *varNamePtr, *keysPtr;
	Tcl_Obj *emptyPtr, **keyPtrPtr;
	Tcl_DictSearch *searchPtr;
	DictUpdateInfo *duiPtr;

    case INST_DICT_VERIFY:
	dictPtr = OBJ_AT_TOS;
	TRACE(("\"%.30s\" => ", O2S(dictPtr)));
	if (Tcl_DictObjSize(interp, dictPtr, &done) != TCL_OK) {
	    TRACE_APPEND(("ERROR verifying dictionary nature of \"%.30s\": %s\n",
		    O2S(dictPtr), O2S(Tcl_GetObjResult(interp))));
	    goto gotError;
	}
	TRACE_APPEND(("OK\n"));
	NEXT_INST_F(1, 1, 0);

    case INST_DICT_GET:
    case INST_DICT_EXISTS: {
	register Tcl_Interp *interp2 = interp;
	register int found;

	opnd = TclGetUInt4AtPtr(pc+1);
	TRACE(("%u => ", opnd));
	dictPtr = OBJ_AT_DEPTH(opnd);
	if (*pc == INST_DICT_EXISTS) {
	    interp2 = NULL;
	}
	if (opnd > 1) {
	    dictPtr = TclTraceDictPath(interp2, dictPtr, opnd-1,
		    &OBJ_AT_DEPTH(opnd-1), DICT_PATH_READ);
	    if (dictPtr == NULL) {
		if (*pc == INST_DICT_EXISTS) {
		    found = 0;
		    goto afterDictExists;
		}
		TRACE_WITH_OBJ((
			"ERROR tracing dictionary path into \"%.30s\": ",
			O2S(OBJ_AT_DEPTH(opnd))),
			Tcl_GetObjResult(interp));
		goto gotError;
	    }
	}
	if (Tcl_DictObjGet(interp2, dictPtr, OBJ_AT_TOS,
		&objResultPtr) == TCL_OK) {
	    if (*pc == INST_DICT_EXISTS) {
		found = (objResultPtr ? 1 : 0);
		goto afterDictExists;
	    }
	    if (!objResultPtr) {
		Tcl_SetObjResult(interp, Tcl_ObjPrintf(
			"key \"%s\" not known in dictionary",
			TclGetString(OBJ_AT_TOS)));
		DECACHE_STACK_INFO();
		Tcl_SetErrorCode(interp, "TCL", "LOOKUP", "DICT",
			TclGetString(OBJ_AT_TOS), NULL);
		CACHE_STACK_INFO();
		TRACE_ERROR(interp);
		goto gotError;
	    }
	    TRACE_APPEND(("%.30s\n", O2S(objResultPtr)));
	    NEXT_INST_V(5, opnd+1, 1);
	} else if (*pc != INST_DICT_EXISTS) {
	    TRACE_APPEND(("ERROR reading leaf dictionary key \"%.30s\": %s",
		    O2S(dictPtr), O2S(Tcl_GetObjResult(interp))));
	    goto gotError;
	} else {
	    found = 0;
	}
    afterDictExists:
	TRACE_APPEND(("%d\n", found));

	/*
	 * The INST_DICT_EXISTS instruction is usually followed by a
	 * conditional jump, so we can take advantage of this to do some
	 * peephole optimization (note that we're careful to not close out
	 * someone doing something else).
	 */

	JUMP_PEEPHOLE_V(found, 5, opnd+1);
    }

    case INST_DICT_SET:
    case INST_DICT_UNSET:
    case INST_DICT_INCR_IMM:
	opnd = TclGetUInt4AtPtr(pc+1);
	opnd2 = TclGetUInt4AtPtr(pc+5);

	varPtr = LOCAL(opnd2);
	while (TclIsVarLink(varPtr)) {
	    varPtr = varPtr->value.linkPtr;
	}
	TRACE(("%u %u => ", opnd, opnd2));
	if (TclIsVarDirectReadable(varPtr)) {
	    dictPtr = varPtr->value.objPtr;
	} else {
	    DECACHE_STACK_INFO();
	    dictPtr = TclPtrGetVarIdx(interp, varPtr, NULL, NULL, NULL, 0,
		    opnd2);
	    CACHE_STACK_INFO();
	}
	if (dictPtr == NULL) {
	    TclNewObj(dictPtr);
	    allocateDict = 1;
	} else {
	    allocateDict = Tcl_IsShared(dictPtr);
	    if (allocateDict) {
		dictPtr = Tcl_DuplicateObj(dictPtr);
	    }
	}

	switch (*pc) {
	case INST_DICT_SET:
	    cleanup = opnd + 1;
	    result = Tcl_DictObjPutKeyList(interp, dictPtr, opnd,
		    &OBJ_AT_DEPTH(opnd), OBJ_AT_TOS);
	    break;
	case INST_DICT_INCR_IMM:
	    cleanup = 1;
	    opnd = TclGetInt4AtPtr(pc+1);
	    result = Tcl_DictObjGet(interp, dictPtr, OBJ_AT_TOS, &valuePtr);
	    if (result != TCL_OK) {
		break;
	    }
	    if (valuePtr == NULL) {
		Tcl_DictObjPut(NULL, dictPtr, OBJ_AT_TOS,Tcl_NewIntObj(opnd));
	    } else {
		value2Ptr = Tcl_NewIntObj(opnd);
		Tcl_IncrRefCount(value2Ptr);
		if (Tcl_IsShared(valuePtr)) {
		    valuePtr = Tcl_DuplicateObj(valuePtr);
		    Tcl_DictObjPut(NULL, dictPtr, OBJ_AT_TOS, valuePtr);
		}
		result = TclIncrObj(interp, valuePtr, value2Ptr);
		if (result == TCL_OK) {
		    TclInvalidateStringRep(dictPtr);
		}
		TclDecrRefCount(value2Ptr);
	    }
	    break;
	case INST_DICT_UNSET:
	    cleanup = opnd;
	    result = Tcl_DictObjRemoveKeyList(interp, dictPtr, opnd,
		    &OBJ_AT_DEPTH(opnd-1));
	    break;
	default:
	    cleanup = 0; /* stop compiler warning */
	    Tcl_Panic("Should not happen!");
	}

	if (result != TCL_OK) {
	    if (allocateDict) {
		TclDecrRefCount(dictPtr);
	    }
	    TRACE_APPEND(("ERROR updating dictionary: %s\n",
		    O2S(Tcl_GetObjResult(interp))));
	    goto checkForCatch;
	}

	if (TclIsVarDirectWritable(varPtr)) {
	    if (allocateDict) {
		value2Ptr = varPtr->value.objPtr;
		Tcl_IncrRefCount(dictPtr);
		if (value2Ptr != NULL) {
		    TclDecrRefCount(value2Ptr);
		}
		varPtr->value.objPtr = dictPtr;
	    }
	    objResultPtr = dictPtr;
	} else {
	    Tcl_IncrRefCount(dictPtr);
	    DECACHE_STACK_INFO();
	    objResultPtr = TclPtrSetVarIdx(interp, varPtr, NULL, NULL, NULL,
		    dictPtr, TCL_LEAVE_ERR_MSG, opnd2);
	    CACHE_STACK_INFO();
	    TclDecrRefCount(dictPtr);
	    if (objResultPtr == NULL) {
		TRACE_ERROR(interp);
		goto gotError;
	    }
	}
#ifndef TCL_COMPILE_DEBUG
	if (*(pc+9) == INST_POP) {
	    NEXT_INST_V(10, cleanup, 0);
	}
#endif
	TRACE_APPEND(("\"%.30s\"\n", O2S(objResultPtr)));
	NEXT_INST_V(9, cleanup, 1);

    case INST_DICT_APPEND:
    case INST_DICT_LAPPEND:
	opnd = TclGetUInt4AtPtr(pc+1);
	varPtr = LOCAL(opnd);
	while (TclIsVarLink(varPtr)) {
	    varPtr = varPtr->value.linkPtr;
	}
	TRACE(("%u => ", opnd));
	if (TclIsVarDirectReadable(varPtr)) {
	    dictPtr = varPtr->value.objPtr;
	} else {
	    DECACHE_STACK_INFO();
	    dictPtr = TclPtrGetVarIdx(interp, varPtr, NULL, NULL, NULL, 0,
		    opnd);
	    CACHE_STACK_INFO();
	}
	if (dictPtr == NULL) {
	    TclNewObj(dictPtr);
	    allocateDict = 1;
	} else {
	    allocateDict = Tcl_IsShared(dictPtr);
	    if (allocateDict) {
		dictPtr = Tcl_DuplicateObj(dictPtr);
	    }
	}

	if (Tcl_DictObjGet(interp, dictPtr, OBJ_UNDER_TOS,
		&valuePtr) != TCL_OK) {
	    if (allocateDict) {
		TclDecrRefCount(dictPtr);
	    }
	    TRACE_ERROR(interp);
	    goto gotError;
	}

	/*
	 * Note that a non-existent key results in a NULL valuePtr, which is a
	 * case handled separately below. What we *can* say at this point is
	 * that the write-back will always succeed.
	 */

	switch (*pc) {
	case INST_DICT_APPEND:
	    if (valuePtr == NULL) {
		Tcl_DictObjPut(NULL, dictPtr, OBJ_UNDER_TOS, OBJ_AT_TOS);
	    } else if (Tcl_IsShared(valuePtr)) {
		valuePtr = Tcl_DuplicateObj(valuePtr);
		Tcl_AppendObjToObj(valuePtr, OBJ_AT_TOS);
		Tcl_DictObjPut(NULL, dictPtr, OBJ_UNDER_TOS, valuePtr);
	    } else {
		Tcl_AppendObjToObj(valuePtr, OBJ_AT_TOS);

		/*
		 * Must invalidate the string representation of dictionary
		 * here because we have directly updated the internal
		 * representation; if we don't, callers could see the wrong
		 * string rep despite the internal version of the dictionary
		 * having the correct value. [Bug 3079830]
		 */

		TclInvalidateStringRep(dictPtr);
	    }
	    break;
	case INST_DICT_LAPPEND:
	    /*
	     * More complex because list-append can fail.
	     */

	    if (valuePtr == NULL) {
		Tcl_DictObjPut(NULL, dictPtr, OBJ_UNDER_TOS,
			Tcl_NewListObj(1, &OBJ_AT_TOS));
		break;
	    } else if (Tcl_IsShared(valuePtr)) {
		valuePtr = Tcl_DuplicateObj(valuePtr);
		if (Tcl_ListObjAppendElement(interp, valuePtr,
			OBJ_AT_TOS) != TCL_OK) {
		    TclDecrRefCount(valuePtr);
		    if (allocateDict) {
			TclDecrRefCount(dictPtr);
		    }
		    TRACE_ERROR(interp);
		    goto gotError;
		}
		Tcl_DictObjPut(NULL, dictPtr, OBJ_UNDER_TOS, valuePtr);
	    } else {
		if (Tcl_ListObjAppendElement(interp, valuePtr,
			OBJ_AT_TOS) != TCL_OK) {
		    if (allocateDict) {
			TclDecrRefCount(dictPtr);
		    }
		    TRACE_ERROR(interp);
		    goto gotError;
		}

		/*
		 * Must invalidate the string representation of dictionary
		 * here because we have directly updated the internal
		 * representation; if we don't, callers could see the wrong
		 * string rep despite the internal version of the dictionary
		 * having the correct value. [Bug 3079830]
		 */

		TclInvalidateStringRep(dictPtr);
	    }
	    break;
	default:
	    Tcl_Panic("Should not happen!");
	}

	if (TclIsVarDirectWritable(varPtr)) {
	    if (allocateDict) {
		value2Ptr = varPtr->value.objPtr;
		Tcl_IncrRefCount(dictPtr);
		if (value2Ptr != NULL) {
		    TclDecrRefCount(value2Ptr);
		}
		varPtr->value.objPtr = dictPtr;
	    }
	    objResultPtr = dictPtr;
	} else {
	    Tcl_IncrRefCount(dictPtr);
	    DECACHE_STACK_INFO();
	    objResultPtr = TclPtrSetVarIdx(interp, varPtr, NULL, NULL, NULL,
		    dictPtr, TCL_LEAVE_ERR_MSG, opnd);
	    CACHE_STACK_INFO();
	    TclDecrRefCount(dictPtr);
	    if (objResultPtr == NULL) {
		TRACE_ERROR(interp);
		goto gotError;
	    }
	}
#ifndef TCL_COMPILE_DEBUG
	if (*(pc+5) == INST_POP) {
	    NEXT_INST_F(6, 2, 0);
	}
#endif
	TRACE_APPEND(("%.30s\n", O2S(objResultPtr)));
	NEXT_INST_F(5, 2, 1);

    case INST_DICT_FIRST:
	opnd = TclGetUInt4AtPtr(pc+1);
	TRACE(("%u => ", opnd));
	dictPtr = POP_OBJECT();
	searchPtr = ckalloc(sizeof(Tcl_DictSearch));
	if (Tcl_DictObjFirst(interp, dictPtr, searchPtr, &keyPtr,
		&valuePtr, &done) != TCL_OK) {

	    /*
	     * dictPtr is no longer on the stack, and we're not
	     * moving it into the intrep of an iterator.  We need
	     * to drop the refcount [Tcl Bug 9b352768e6].
	     */

	    Tcl_DecrRefCount(dictPtr);
	    ckfree(searchPtr);
	    TRACE_ERROR(interp);
	    goto gotError;
	}
	TclNewObj(statePtr);
	statePtr->typePtr = &dictIteratorType;
	statePtr->internalRep.twoPtrValue.ptr1 = searchPtr;
	statePtr->internalRep.twoPtrValue.ptr2 = dictPtr;
	varPtr = LOCAL(opnd);
	if (varPtr->value.objPtr) {
	    if (varPtr->value.objPtr->typePtr == &dictIteratorType) {
		Tcl_Panic("mis-issued dictFirst!");
	    }
	    TclDecrRefCount(varPtr->value.objPtr);
	}
	varPtr->value.objPtr = statePtr;
	Tcl_IncrRefCount(statePtr);
	goto pushDictIteratorResult;

    case INST_DICT_NEXT:
	opnd = TclGetUInt4AtPtr(pc+1);
	TRACE(("%u => ", opnd));
	statePtr = (*LOCAL(opnd)).value.objPtr;
	if (statePtr == NULL || statePtr->typePtr != &dictIteratorType) {
	    Tcl_Panic("mis-issued dictNext!");
	}
	searchPtr = statePtr->internalRep.twoPtrValue.ptr1;
	Tcl_DictObjNext(searchPtr, &keyPtr, &valuePtr, &done);
    pushDictIteratorResult:
	if (done) {
	    TclNewObj(emptyPtr);
	    PUSH_OBJECT(emptyPtr);
	    PUSH_OBJECT(emptyPtr);
	} else {
	    PUSH_OBJECT(valuePtr);
	    PUSH_OBJECT(keyPtr);
	}
	TRACE_APPEND(("\"%.30s\" \"%.30s\" %d\n",
		O2S(OBJ_UNDER_TOS), O2S(OBJ_AT_TOS), done));

	/*
	 * The INST_DICT_FIRST and INST_DICT_NEXT instructsions are always
	 * followed by a conditional jump, so we can take advantage of this to
	 * do some peephole optimization (note that we're careful to not close
	 * out someone doing something else).
	 */

	JUMP_PEEPHOLE_F(done, 5, 0);

    case INST_DICT_UPDATE_START:
	opnd = TclGetUInt4AtPtr(pc+1);
	opnd2 = TclGetUInt4AtPtr(pc+5);
	TRACE(("%u => ", opnd));
	varPtr = LOCAL(opnd);
	duiPtr = codePtr->auxDataArrayPtr[opnd2].clientData;
	while (TclIsVarLink(varPtr)) {
	    varPtr = varPtr->value.linkPtr;
	}
	if (TclIsVarDirectReadable(varPtr)) {
	    dictPtr = varPtr->value.objPtr;
	} else {
	    DECACHE_STACK_INFO();
	    dictPtr = TclPtrGetVarIdx(interp, varPtr, NULL, NULL, NULL,
		    TCL_LEAVE_ERR_MSG, opnd);
	    CACHE_STACK_INFO();
	    if (dictPtr == NULL) {
		TRACE_ERROR(interp);
		goto gotError;
	    }
	}
	Tcl_IncrRefCount(dictPtr);
	if (TclListObjGetElements(interp, OBJ_AT_TOS, &length,
		&keyPtrPtr) != TCL_OK) {
	    TRACE_ERROR(interp);
	    goto gotError;
	}
	if (length != duiPtr->length) {
	    Tcl_Panic("dictUpdateStart argument length mismatch");
	}
	for (i=0 ; i<length ; i++) {
	    if (Tcl_DictObjGet(interp, dictPtr, keyPtrPtr[i],
		    &valuePtr) != TCL_OK) {
		TRACE_ERROR(interp);
		Tcl_DecrRefCount(dictPtr);
		goto gotError;
	    }
	    varPtr = LOCAL(duiPtr->varIndices[i]);
	    while (TclIsVarLink(varPtr)) {
		varPtr = varPtr->value.linkPtr;
	    }
	    DECACHE_STACK_INFO();
	    if (valuePtr == NULL) {
		TclObjUnsetVar2(interp,
			localName(iPtr->varFramePtr, duiPtr->varIndices[i]),
			NULL, 0);
	    } else if (TclPtrSetVarIdx(interp, varPtr, NULL, NULL, NULL,
		    valuePtr, TCL_LEAVE_ERR_MSG,
		    duiPtr->varIndices[i]) == NULL) {
		CACHE_STACK_INFO();
		TRACE_ERROR(interp);
		Tcl_DecrRefCount(dictPtr);
		goto gotError;
	    }
	    CACHE_STACK_INFO();
	}
	TclDecrRefCount(dictPtr);
	TRACE_APPEND(("OK\n"));
	NEXT_INST_F(9, 0, 0);

    case INST_DICT_UPDATE_END:
	opnd = TclGetUInt4AtPtr(pc+1);
	opnd2 = TclGetUInt4AtPtr(pc+5);
	TRACE(("%u => ", opnd));
	varPtr = LOCAL(opnd);
	duiPtr = codePtr->auxDataArrayPtr[opnd2].clientData;
	while (TclIsVarLink(varPtr)) {
	    varPtr = varPtr->value.linkPtr;
	}
	if (TclIsVarDirectReadable(varPtr)) {
	    dictPtr = varPtr->value.objPtr;
	} else {
	    DECACHE_STACK_INFO();
	    dictPtr = TclPtrGetVarIdx(interp, varPtr, NULL, NULL, NULL, 0,
		    opnd);
	    CACHE_STACK_INFO();
	}
	if (dictPtr == NULL) {
	    TRACE_APPEND(("storage was unset\n"));
	    NEXT_INST_F(9, 1, 0);
	}
	if (Tcl_DictObjSize(interp, dictPtr, &length) != TCL_OK
		|| TclListObjGetElements(interp, OBJ_AT_TOS, &length,
			&keyPtrPtr) != TCL_OK) {
	    TRACE_ERROR(interp);
	    goto gotError;
	}
	allocdict = Tcl_IsShared(dictPtr);
	if (allocdict) {
	    dictPtr = Tcl_DuplicateObj(dictPtr);
	}
	if (length > 0) {
	    TclInvalidateStringRep(dictPtr);
	}
	for (i=0 ; i<length ; i++) {
	    Var *var2Ptr = LOCAL(duiPtr->varIndices[i]);

	    while (TclIsVarLink(var2Ptr)) {
		var2Ptr = var2Ptr->value.linkPtr;
	    }
	    if (TclIsVarDirectReadable(var2Ptr)) {
		valuePtr = var2Ptr->value.objPtr;
	    } else {
		DECACHE_STACK_INFO();
		valuePtr = TclPtrGetVarIdx(interp, var2Ptr, NULL, NULL, NULL,
			0, duiPtr->varIndices[i]);
		CACHE_STACK_INFO();
	    }
	    if (valuePtr == NULL) {
		Tcl_DictObjRemove(interp, dictPtr, keyPtrPtr[i]);
	    } else if (dictPtr == valuePtr) {
		Tcl_DictObjPut(interp, dictPtr, keyPtrPtr[i],
			Tcl_DuplicateObj(valuePtr));
	    } else {
		Tcl_DictObjPut(interp, dictPtr, keyPtrPtr[i], valuePtr);
	    }
	}
	if (TclIsVarDirectWritable(varPtr)) {
	    Tcl_IncrRefCount(dictPtr);
	    TclDecrRefCount(varPtr->value.objPtr);
	    varPtr->value.objPtr = dictPtr;
	} else {
	    DECACHE_STACK_INFO();
	    objResultPtr = TclPtrSetVarIdx(interp, varPtr, NULL, NULL, NULL,
		    dictPtr, TCL_LEAVE_ERR_MSG, opnd);
	    CACHE_STACK_INFO();
	    if (objResultPtr == NULL) {
		if (allocdict) {
		    TclDecrRefCount(dictPtr);
		}
		TRACE_ERROR(interp);
		goto gotError;
	    }
	}
	TRACE_APPEND(("written back\n"));
	NEXT_INST_F(9, 1, 0);

    case INST_DICT_EXPAND:
	dictPtr = OBJ_UNDER_TOS;
	listPtr = OBJ_AT_TOS;
	TRACE(("\"%.30s\" \"%.30s\" =>", O2S(dictPtr), O2S(listPtr)));
	if (TclListObjGetElements(interp, listPtr, &objc, &objv) != TCL_OK) {
	    TRACE_ERROR(interp);
	    goto gotError;
	}
	objResultPtr = TclDictWithInit(interp, dictPtr, objc, objv);
	if (objResultPtr == NULL) {
	    TRACE_ERROR(interp);
	    goto gotError;
	}
	TRACE_APPEND(("\"%.30s\"\n", O2S(objResultPtr)));
	NEXT_INST_F(1, 2, 1);

    case INST_DICT_RECOMBINE_STK:
	keysPtr = POP_OBJECT();
	varNamePtr = OBJ_UNDER_TOS;
	listPtr = OBJ_AT_TOS;
	TRACE(("\"%.30s\" \"%.30s\" \"%.30s\" => ",
		O2S(varNamePtr), O2S(valuePtr), O2S(keysPtr)));
	if (TclListObjGetElements(interp, listPtr, &objc, &objv) != TCL_OK) {
	    TRACE_ERROR(interp);
	    TclDecrRefCount(keysPtr);
	    goto gotError;
	}
	varPtr = TclObjLookupVarEx(interp, varNamePtr, NULL,
		TCL_LEAVE_ERR_MSG, "set", 1, 1, &arrayPtr);
	if (varPtr == NULL) {
	    TRACE_ERROR(interp);
	    TclDecrRefCount(keysPtr);
	    goto gotError;
	}
	DECACHE_STACK_INFO();
	result = TclDictWithFinish(interp, varPtr,arrayPtr,varNamePtr,NULL,-1,
		objc, objv, keysPtr);
	CACHE_STACK_INFO();
	TclDecrRefCount(keysPtr);
	if (result != TCL_OK) {
	    TRACE_ERROR(interp);
	    goto gotError;
	}
	TRACE_APPEND(("OK\n"));
	NEXT_INST_F(1, 2, 0);

    case INST_DICT_RECOMBINE_IMM:
	opnd = TclGetUInt4AtPtr(pc+1);
	listPtr = OBJ_UNDER_TOS;
	keysPtr = OBJ_AT_TOS;
	varPtr = LOCAL(opnd);
	TRACE(("%u <- \"%.30s\" \"%.30s\" => ", opnd, O2S(valuePtr),
		O2S(keysPtr)));
	if (TclListObjGetElements(interp, listPtr, &objc, &objv) != TCL_OK) {
	    TRACE_ERROR(interp);
	    goto gotError;
	}
	while (TclIsVarLink(varPtr)) {
	    varPtr = varPtr->value.linkPtr;
	}
	DECACHE_STACK_INFO();
	result = TclDictWithFinish(interp, varPtr, NULL, NULL, NULL, opnd,
		objc, objv, keysPtr);
	CACHE_STACK_INFO();
	if (result != TCL_OK) {
	    TRACE_ERROR(interp);
	    goto gotError;
	}
	TRACE_APPEND(("OK\n"));
	NEXT_INST_F(5, 2, 0);
    }

    /*
     *	   End of dictionary-related instructions.
     * -----------------------------------------------------------------
     */

    case INST_CLOCK_READ:
	{			/* Read the wall clock */
	    Tcl_WideInt wval;
	    Tcl_Time now;
	    switch(TclGetUInt1AtPtr(pc+1)) {
	    case 0:		/* clicks */
#ifdef TCL_WIDE_CLICKS
		wval = TclpGetWideClicks();
#else
		wval = (Tcl_WideInt) TclpGetClicks();
#endif
		break;
	    case 1:		/* microseconds */
		Tcl_GetTime(&now);
		wval = (Tcl_WideInt) now.sec * 1000000 + now.usec;
		break;
	    case 2:		/* milliseconds */
		Tcl_GetTime(&now);
		wval = (Tcl_WideInt) now.sec * 1000 + now.usec / 1000;
		break;
	    case 3:		/* seconds */
		Tcl_GetTime(&now);
		wval = (Tcl_WideInt) now.sec;
		break;
	    default:
		Tcl_Panic("clockRead instruction with unknown clock#");
	    }
	    objResultPtr = Tcl_NewWideIntObj(wval);
	    TRACE_WITH_OBJ(("=> "), objResultPtr);
	    NEXT_INST_F(2, 0, 1);
	}

    default:
	Tcl_Panic("TclNRExecuteByteCode: unrecognized opCode %u", *pc);
    } /* end of switch on opCode */

    /*
     * Block for variables needed to process exception returns.
     */

    {
	ExceptionRange *rangePtr;
				/* Points to closest loop or catch exception
				 * range enclosing the pc. Used by various
				 * instructions and processCatch to process
				 * break, continue, and errors. */
	const char *bytes;

	/*
	 * An external evaluation (INST_INVOKE or INST_EVAL) returned
	 * something different from TCL_OK, or else INST_BREAK or
	 * INST_CONTINUE were called.
	 */

    processExceptionReturn:
#ifdef TCL_COMPILE_DEBUG
	switch (*pc) {
	case INST_INVOKE_STK1:
	    opnd = TclGetUInt1AtPtr(pc+1);
	    TRACE(("%u => ... after \"%.20s\": ", opnd, cmdNameBuf));
	    break;
	case INST_INVOKE_STK4:
	    opnd = TclGetUInt4AtPtr(pc+1);
	    TRACE(("%u => ... after \"%.20s\": ", opnd, cmdNameBuf));
	    break;
	case INST_EVAL_STK:
	    /*
	     * Note that the object at stacktop has to be used before doing
	     * the cleanup.
	     */

	    TRACE(("\"%.30s\" => ", O2S(OBJ_AT_TOS)));
	    break;
	default:
	    TRACE(("=> "));
	}
#endif
	if ((result == TCL_CONTINUE) || (result == TCL_BREAK)) {
	    rangePtr = GetExceptRangeForPc(pc, result, codePtr);
	    if (rangePtr == NULL) {
		TRACE_APPEND(("no encl. loop or catch, returning %s\n",
			StringForResultCode(result)));
		goto abnormalReturn;
	    }
	    if (rangePtr->type == CATCH_EXCEPTION_RANGE) {
		TRACE_APPEND(("%s ...\n", StringForResultCode(result)));
		goto processCatch;
	    }
	    while (cleanup--) {
		valuePtr = POP_OBJECT();
		TclDecrRefCount(valuePtr);
	    }
	    if (result == TCL_BREAK) {
		result = TCL_OK;
		pc = (codePtr->codeStart + rangePtr->breakOffset);
		TRACE_APPEND(("%s, range at %d, new pc %d\n",
			StringForResultCode(result),
			rangePtr->codeOffset, rangePtr->breakOffset));
		NEXT_INST_F(0, 0, 0);
	    }
	    if (rangePtr->continueOffset == -1) {
		TRACE_APPEND(("%s, loop w/o continue, checking for catch\n",
			StringForResultCode(result)));
		goto checkForCatch;
	    }
	    result = TCL_OK;
	    pc = (codePtr->codeStart + rangePtr->continueOffset);
	    TRACE_APPEND(("%s, range at %d, new pc %d\n",
		    StringForResultCode(result),
		    rangePtr->codeOffset, rangePtr->continueOffset));
	    NEXT_INST_F(0, 0, 0);
	}
#ifdef TCL_COMPILE_DEBUG
	if (traceInstructions) {
	    objPtr = Tcl_GetObjResult(interp);
	    if ((result != TCL_ERROR) && (result != TCL_RETURN)) {
		TRACE_APPEND(("OTHER RETURN CODE %d, result=\"%.30s\"\n ",
			result, O2S(objPtr)));
	    } else {
		TRACE_APPEND(("%s, result=\"%.30s\"\n",
			StringForResultCode(result), O2S(objPtr)));
	    }
	}
#endif
	goto checkForCatch;

	/*
	 * Division by zero in an expression. Control only reaches this point
	 * by "goto divideByZero".
	 */

    divideByZero:
	Tcl_SetObjResult(interp, Tcl_NewStringObj("divide by zero", -1));
	DECACHE_STACK_INFO();
	Tcl_SetErrorCode(interp, "ARITH", "DIVZERO", "divide by zero", NULL);
	CACHE_STACK_INFO();
	goto gotError;

	/*
	 * Exponentiation of zero by negative number in an expression. Control
	 * only reaches this point by "goto exponOfZero".
	 */

    exponOfZero:
	Tcl_SetObjResult(interp, Tcl_NewStringObj(
		"exponentiation of zero by negative power", -1));
	DECACHE_STACK_INFO();
	Tcl_SetErrorCode(interp, "ARITH", "DOMAIN",
		"exponentiation of zero by negative power", NULL);
	CACHE_STACK_INFO();

	/*
	 * Almost all error paths feed through here rather than assigning to
	 * result themselves (for a small but consistent saving).
	 */

    gotError:
	result = TCL_ERROR;

	/*
	 * Execution has generated an "exception" such as TCL_ERROR. If the
	 * exception is an error, record information about what was being
	 * executed when the error occurred. Find the closest enclosing catch
	 * range, if any. If no enclosing catch range is found, stop execution
	 * and return the "exception" code.
	 */

    checkForCatch:
	if (iPtr->execEnvPtr->rewind) {
	    goto abnormalReturn;
	}
	if ((result == TCL_ERROR) && !(iPtr->flags & ERR_ALREADY_LOGGED)) {
	    const unsigned char *pcBeg;

	    bytes = GetSrcInfoForPc(pc, codePtr, &length, &pcBeg, NULL);
	    DECACHE_STACK_INFO();
	    TclLogCommandInfo(interp, codePtr->source, bytes,
		    bytes ? length : 0, pcBeg, tosPtr);
	    CACHE_STACK_INFO();
	}
	iPtr->flags &= ~ERR_ALREADY_LOGGED;

	/*
	 * Clear all expansions that may have started after the last
	 * INST_BEGIN_CATCH.
	 */

	while (auxObjList) {
	    if ((catchTop != initCatchTop)
		    && (*catchTop > (ptrdiff_t)
			auxObjList->internalRep.twoPtrValue.ptr2)) {
		break;
	    }
	    POP_TAUX_OBJ();
	}

	/*
	 * We must not catch if the script in progress has been canceled with
	 * the TCL_CANCEL_UNWIND flag. Instead, it blows outwards until we
	 * either hit another interpreter (presumably where the script in
	 * progress has not been canceled) or we get to the top-level. We do
	 * NOT modify the interpreter result here because we know it will
	 * already be set prior to vectoring down to this point in the code.
	 */

	if (TclCanceled(iPtr) && (Tcl_Canceled(interp, 0) == TCL_ERROR)) {
#ifdef TCL_COMPILE_DEBUG
	    if (traceInstructions) {
		fprintf(stdout, "   ... cancel with unwind, returning %s\n",
			StringForResultCode(result));
	    }
#endif
	    goto abnormalReturn;
	}

	/*
	 * We must not catch an exceeded limit. Instead, it blows outwards
	 * until we either hit another interpreter (presumably where the limit
	 * is not exceeded) or we get to the top-level.
	 */

	if (TclLimitExceeded(iPtr->limit)) {
#ifdef TCL_COMPILE_DEBUG
	    if (traceInstructions) {
		fprintf(stdout, "   ... limit exceeded, returning %s\n",
			StringForResultCode(result));
	    }
#endif
	    goto abnormalReturn;
	}
	if (catchTop == initCatchTop) {
#ifdef TCL_COMPILE_DEBUG
	    if (traceInstructions) {
		fprintf(stdout, "   ... no enclosing catch, returning %s\n",
			StringForResultCode(result));
	    }
#endif
	    goto abnormalReturn;
	}
	rangePtr = GetExceptRangeForPc(pc, TCL_ERROR, codePtr);
	if (rangePtr == NULL) {
	    /*
	     * This is only possible when compiling a [catch] that sends its
	     * script to INST_EVAL. Cannot correct the compiler without
	     * breaking compat with previous .tbc compiled scripts.
	     */

#ifdef TCL_COMPILE_DEBUG
	    if (traceInstructions) {
		fprintf(stdout, "   ... no enclosing catch, returning %s\n",
			StringForResultCode(result));
	    }
#endif
	    goto abnormalReturn;
	}

	/*
	 * A catch exception range (rangePtr) was found to handle an
	 * "exception". It was found either by checkForCatch just above or by
	 * an instruction during break, continue, or error processing. Jump to
	 * its catchOffset after unwinding the operand stack to the depth it
	 * had when starting to execute the range's catch command.
	 */

    processCatch:
	while (CURR_DEPTH > *catchTop) {
	    valuePtr = POP_OBJECT();
	    TclDecrRefCount(valuePtr);
	}
#ifdef TCL_COMPILE_DEBUG
	if (traceInstructions) {
	    fprintf(stdout, "  ... found catch at %d, catchTop=%d, "
		    "unwound to %ld, new pc %u\n",
		    rangePtr->codeOffset, (int) (catchTop - initCatchTop - 1),
		    (long) *catchTop, (unsigned) rangePtr->catchOffset);
	}
#endif
	pc = (codePtr->codeStart + rangePtr->catchOffset);
	NEXT_INST_F(0, 0, 0);	/* Restart the execution loop at pc. */

	/*
	 * end of infinite loop dispatching on instructions.
	 */

	/*
	 * Abnormal return code. Restore the stack to state it had when
	 * starting to execute the ByteCode. Panic if the stack is below the
	 * initial level.
	 */

    abnormalReturn:
	TCL_DTRACE_INST_LAST();

	/*
	 * Clear all expansions and same-level NR calls.
	 *
	 * Note that expansion markers have a NULL type; avoid removing other
	 * markers.
	 */

	while (auxObjList) {
	    POP_TAUX_OBJ();
	}
	while (tosPtr > initTosPtr) {
	    objPtr = POP_OBJECT();
	    Tcl_DecrRefCount(objPtr);
	}

	if (tosPtr < initTosPtr) {
	    fprintf(stderr,
		    "\nTclNRExecuteByteCode: abnormal return at pc %u: "
		    "stack top %d < entry stack top %d\n",
		    (unsigned)(pc - codePtr->codeStart),
		    (unsigned) CURR_DEPTH, (unsigned) 0);
	    Tcl_Panic("TclNRExecuteByteCode execution failure: end stack top < start stack top");
	}
	CLANG_ASSERT(bcFramePtr);
    }

    iPtr->cmdFramePtr = bcFramePtr->nextPtr;
    TclReleaseByteCode(codePtr);
    TclStackFree(interp, TD);	/* free my stack */

    return result;

    /*
     * INST_START_CMD failure case removed where it doesn't bother that much
     *
     * Remark that if the interpreter is marked for deletion its
     * compileEpoch is modified, so that the epoch check also verifies
     * that the interp is not deleted. If no outside call has been made
     * since the last check, it is safe to omit the check.

     * case INST_START_CMD:
     */

	instStartCmdFailed:
	{
	    const char *bytes;

	    checkInterp = 1;
	    length = 0;

	    /*
	     * We used to switch to direct eval; for NRE-awareness we now
	     * compile and eval the command so that this evaluation does not
	     * add a new TEBC instance. [Bug 2910748]
	     */

	    if (TclInterpReady(interp) == TCL_ERROR) {
		goto gotError;
	    }

	    codePtr->flags |= TCL_BYTECODE_RECOMPILE;
	    bytes = GetSrcInfoForPc(pc, codePtr, &length, NULL, NULL);
	    opnd = TclGetUInt4AtPtr(pc+1);
	    pc += (opnd-1);
	    assert(bytes);
	    PUSH_OBJECT(Tcl_NewStringObj(bytes, length));
	    goto instEvalStk;
	}
}

#undef codePtr
#undef iPtr
#undef bcFramePtr
#undef initCatchTop
#undef initTosPtr
#undef auxObjList
#undef catchTop
#undef TCONST
#undef esPtr

static int
FinalizeOONext(
    ClientData data[],
    Tcl_Interp *interp,
    int result)
{
    Interp *iPtr = (Interp *) interp;
    CallContext *contextPtr = data[1];

    /*
     * Reset the variable lookup frame.
     */

    iPtr->varFramePtr = data[0];

    /*
     * Restore the call chain context index as we've finished the inner invoke
     * and want to operate in the outer context again.
     */

    contextPtr->index = PTR2INT(data[2]);
    contextPtr->skip = PTR2INT(data[3]);
    contextPtr->oPtr->flags &= ~FILTER_HANDLING;
    return result;
}

static int
FinalizeOONextFilter(
    ClientData data[],
    Tcl_Interp *interp,
    int result)
{
    Interp *iPtr = (Interp *) interp;
    CallContext *contextPtr = data[1];

    /*
     * Reset the variable lookup frame.
     */

    iPtr->varFramePtr = data[0];

    /*
     * Restore the call chain context index as we've finished the inner invoke
     * and want to operate in the outer context again.
     */

    contextPtr->index = PTR2INT(data[2]);
    contextPtr->skip = PTR2INT(data[3]);
    contextPtr->oPtr->flags |= FILTER_HANDLING;
    return result;
}

/*
 *----------------------------------------------------------------------
 *
 * ExecuteExtendedBinaryMathOp, ExecuteExtendedUnaryMathOp --
 *
 *	These functions do advanced math for binary and unary operators
 *	respectively, so that the main TEBC code does not bear the cost of
 *	them.
 *
 * Results:
 *	A Tcl_Obj* result, or a NULL (in which case valuePtr is updated to
 *	hold the result value), or one of the special flag values
 *	GENERAL_ARITHMETIC_ERROR, EXPONENT_OF_ZERO or DIVIDED_BY_ZERO. The
 *	latter two signify a zero value raised to a negative power or a value
 *	divided by zero, respectively. With GENERAL_ARITHMETIC_ERROR, all
 *	error information will have already been reported in the interpreter
 *	result.
 *
 * Side effects:
 *	May update the Tcl_Obj indicated valuePtr if it is unshared. Will
 *	return a NULL when that happens.
 *
 *----------------------------------------------------------------------
 */

static Tcl_Obj *
ExecuteExtendedBinaryMathOp(
    Tcl_Interp *interp,		/* Where to report errors. */
    int opcode,			/* What operation to perform. */
    Tcl_Obj **constants,	/* The execution environment's constants. */
    Tcl_Obj *valuePtr,		/* The first operand on the stack. */
    Tcl_Obj *value2Ptr)		/* The second operand on the stack. */
{
#define WIDE_RESULT(w) \
    if (Tcl_IsShared(valuePtr)) {		\
	return Tcl_NewWideIntObj(w);		\
    } else {					\
	TclSetIntObj(valuePtr, w);		\
	return NULL;				\
    }
#define BIG_RESULT(b) \
    if (Tcl_IsShared(valuePtr)) {		\
	return Tcl_NewBignumObj(b);		\
    } else {					\
	Tcl_SetBignumObj(valuePtr, b);		\
	return NULL;				\
    }
#define DOUBLE_RESULT(d) \
    if (Tcl_IsShared(valuePtr)) {		\
	TclNewDoubleObj(objResultPtr, (d));	\
	return objResultPtr;			\
    } else {					\
	Tcl_SetDoubleObj(valuePtr, (d));	\
	return NULL;				\
    }

    int type1, type2;
    ClientData ptr1, ptr2;
    double d1, d2, dResult;
    Tcl_WideInt w1, w2, wResult;
    mp_int big1, big2, bigResult, bigRemainder;
    Tcl_Obj *objResultPtr;
    int invalid, numPos, zero;
    long shift;

    (void) GetNumberFromObj(NULL, valuePtr, &ptr1, &type1);
    (void) GetNumberFromObj(NULL, value2Ptr, &ptr2, &type2);

    switch (opcode) {
    case INST_MOD:
	/* TODO: Attempts to re-use unshared operands on stack */

	w2 = 0;			/* silence gcc warning */
	if (type2 == TCL_NUMBER_WIDE) {
	    w2 = *((const Tcl_WideInt *)ptr2);
	    if (w2 == 0) {
		return DIVIDED_BY_ZERO;
	    }
	    if ((w2 == 1) || (w2 == -1)) {
		/*
		 * Div. by |1| always yields remainder of 0.
		 */

		return constants[0];
	    }
	}
	if (type1 == TCL_NUMBER_WIDE) {
	    w1 = *((const Tcl_WideInt *)ptr1);

	    if (w1 == 0) {
		/*
		 * 0 % (non-zero) always yields remainder of 0.
		 */

		return constants[0];
	    }
	    if (type2 != TCL_NUMBER_BIG) {
		Tcl_WideInt wQuotient, wRemainder;
		Tcl_GetWideIntFromObj(NULL, value2Ptr, &w2);
		wQuotient = w1 / w2;

		/*
		 * Force Tcl's integer division rules.
		 * TODO: examine for logic simplification
		 */

		if (((wQuotient < (Tcl_WideInt) 0)
			|| ((wQuotient == (Tcl_WideInt) 0)
			&& ((w1 < (Tcl_WideInt)0 && w2 > (Tcl_WideInt)0)
			|| (w1 > (Tcl_WideInt)0 && w2 < (Tcl_WideInt)0))))
			&& (wQuotient * w2 != w1)) {
		    wQuotient -= (Tcl_WideInt) 1;
		}
		wRemainder = w1 - w2*wQuotient;
		WIDE_RESULT(wRemainder);
	    }

	    Tcl_TakeBignumFromObj(NULL, value2Ptr, &big2);

	    /* TODO: internals intrusion */
	    if ((w1 > ((Tcl_WideInt) 0)) ^ (big2.sign == MP_ZPOS)) {
		/*
		 * Arguments are opposite sign; remainder is sum.
		 */

		TclInitBignumFromWideInt(&big1, w1);
		mp_add(&big2, &big1, &big2);
		mp_clear(&big1);
		BIG_RESULT(&big2);
	    }

	    /*
	     * Arguments are same sign; remainder is first operand.
	     */

	    mp_clear(&big2);
	    return NULL;
	}
	Tcl_GetBignumFromObj(NULL, valuePtr, &big1);
	Tcl_GetBignumFromObj(NULL, value2Ptr, &big2);
	mp_init(&bigResult);
	mp_init(&bigRemainder);
	mp_div(&big1, &big2, &bigResult, &bigRemainder);
	if (!mp_iszero(&bigRemainder) && (bigRemainder.sign != big2.sign)) {
	    /*
	     * Convert to Tcl's integer division rules.
	     */

	    mp_sub_d(&bigResult, 1, &bigResult);
	    mp_add(&bigRemainder, &big2, &bigRemainder);
	}
	mp_copy(&bigRemainder, &bigResult);
	mp_clear(&bigRemainder);
	mp_clear(&big1);
	mp_clear(&big2);
	BIG_RESULT(&bigResult);

    case INST_LSHIFT:
    case INST_RSHIFT: {
	/*
	 * Reject negative shift argument.
	 */

	switch (type2) {
	case TCL_NUMBER_WIDE:
	    invalid = (*((const Tcl_WideInt *)ptr2) < (Tcl_WideInt)0);
	    break;
	case TCL_NUMBER_BIG:
	    Tcl_TakeBignumFromObj(NULL, value2Ptr, &big2);
	    invalid = mp_isneg(&big2);
	    mp_clear(&big2);
	    break;
	default:
	    /* Unused, here to silence compiler warning */
	    invalid = 0;
	}
	if (invalid) {
	    Tcl_SetObjResult(interp, Tcl_NewStringObj(
		    "negative shift argument", -1));
	    return GENERAL_ARITHMETIC_ERROR;
	}

	/*
	 * Zero shifted any number of bits is still zero.
	 */

	if ((type1==TCL_NUMBER_WIDE) && (*((const Tcl_WideInt *)ptr1) == (Tcl_WideInt)0)) {
	    return constants[0];
	}

	if (opcode == INST_LSHIFT) {
	    /*
	     * Large left shifts create integer overflow.
	     *
	     * BEWARE! Can't use Tcl_GetIntFromObj() here because that
	     * converts values in the (unsigned) range to their signed int
	     * counterparts, leading to incorrect results.
	     */

	    if ((type2 != TCL_NUMBER_WIDE)
		    || (*((const Tcl_WideInt *)ptr2) > INT_MAX)) {
		/*
		 * Technically, we could hold the value (1 << (INT_MAX+1)) in
		 * an mp_int, but since we're using mp_mul_2d() to do the
		 * work, and it takes only an int argument, that's a good
		 * place to draw the line.
		 */

		Tcl_SetObjResult(interp, Tcl_NewStringObj(
			"integer value too large to represent", -1));
		return GENERAL_ARITHMETIC_ERROR;
	    }
	    shift = (int)(*((const Tcl_WideInt *)ptr2));

	    /*
	     * Handle shifts within the native wide range.
	     */

	    if ((type1 != TCL_NUMBER_BIG)
		    && ((size_t)shift < CHAR_BIT*sizeof(Tcl_WideInt))) {
		TclGetWideIntFromObj(NULL, valuePtr, &w1);
		if (!((w1>0 ? w1 : ~w1)
			& -(((Tcl_WideInt)1)
			<< (CHAR_BIT*sizeof(Tcl_WideInt) - 1 - shift)))) {
		    WIDE_RESULT(w1 << shift);
		}
	    }
	} else {
	    /*
	     * Quickly force large right shifts to 0 or -1.
	     */

	    if ((type2 != TCL_NUMBER_WIDE)
		    || (*(const Tcl_WideInt *)ptr2 > INT_MAX)) {
		/*
		 * Again, technically, the value to be shifted could be an
		 * mp_int so huge that a right shift by (INT_MAX+1) bits could
		 * not take us to the result of 0 or -1, but since we're using
		 * mp_div_2d to do the work, and it takes only an int
		 * argument, we draw the line there.
		 */

		switch (type1) {
		case TCL_NUMBER_WIDE:
		    zero = (*(const Tcl_WideInt *)ptr1 > (Tcl_WideInt)0);
		    break;
		case TCL_NUMBER_BIG:
		    Tcl_TakeBignumFromObj(NULL, valuePtr, &big1);
		    zero = (!mp_isneg(&big1));
		    mp_clear(&big1);
		    break;
		default:
		    /* Unused, here to silence compiler warning. */
		    zero = 0;
		}
		if (zero) {
		    return constants[0];
		}
		WIDE_RESULT(-1);
	    }
	    shift = (int)(*(const Tcl_WideInt *)ptr2);

	    /*
	     * Handle shifts within the native wide range.
	     */

	    if (type1 == TCL_NUMBER_WIDE) {
		w1 = *(const Tcl_WideInt *)ptr1;
		if ((size_t)shift >= CHAR_BIT*sizeof(Tcl_WideInt)) {
		    if (w1 >= (Tcl_WideInt)0) {
			return constants[0];
		    }
		    WIDE_RESULT(-1);
		}
		WIDE_RESULT(w1 >> shift);
	    }
	}

	Tcl_TakeBignumFromObj(NULL, valuePtr, &big1);

	mp_init(&bigResult);
	if (opcode == INST_LSHIFT) {
	    mp_mul_2d(&big1, shift, &bigResult);
	} else {
	    mp_init(&bigRemainder);
	    mp_div_2d(&big1, shift, &bigResult, &bigRemainder);
	    if (mp_isneg(&bigRemainder)) {
		/*
		 * Convert to Tcl's integer division rules.
		 */

		mp_sub_d(&bigResult, 1, &bigResult);
	    }
	    mp_clear(&bigRemainder);
	}
	mp_clear(&big1);
	BIG_RESULT(&bigResult);
    }

    case INST_BITOR:
    case INST_BITXOR:
    case INST_BITAND:
	if ((type1 == TCL_NUMBER_BIG) || (type2 == TCL_NUMBER_BIG)) {
	    mp_int *First, *Second;

	    Tcl_TakeBignumFromObj(NULL, valuePtr, &big1);
	    Tcl_TakeBignumFromObj(NULL, value2Ptr, &big2);

	    /*
	     * Count how many positive arguments we have. If only one of the
	     * arguments is negative, store it in 'Second'.
	     */

	    if (!mp_isneg(&big1)) {
		numPos = 1 + !mp_isneg(&big2);
		First = &big1;
		Second = &big2;
	    } else {
		First = &big2;
		Second = &big1;
		numPos = (!mp_isneg(First));
	    }
	    mp_init(&bigResult);

	    switch (opcode) {
	    case INST_BITAND:
		switch (numPos) {
		case 2:
		    /*
		     * Both arguments positive, base case.
		     */

		    mp_and(First, Second, &bigResult);
		    break;
		case 1:
		    /*
		     * First is positive; second negative:
		     * P & N = P & ~~N = P&~(-N-1) = P & (P ^ (-N-1))
		     */

		    mp_neg(Second, Second);
		    mp_sub_d(Second, 1, Second);
		    mp_xor(First, Second, &bigResult);
		    mp_and(First, &bigResult, &bigResult);
		    break;
		case 0:
		    /*
		     * Both arguments negative:
		     * a & b = ~ (~a | ~b) = -(-a-1|-b-1)-1
		     */

		    mp_neg(First, First);
		    mp_sub_d(First, 1, First);
		    mp_neg(Second, Second);
		    mp_sub_d(Second, 1, Second);
		    mp_or(First, Second, &bigResult);
		    mp_neg(&bigResult, &bigResult);
		    mp_sub_d(&bigResult, 1, &bigResult);
		    break;
		}
		break;

	    case INST_BITOR:
		switch (numPos) {
		case 2:
		    /*
		     * Both arguments positive, base case.
		     */

		    mp_or(First, Second, &bigResult);
		    break;
		case 1:
		    /*
		     * First is positive; second negative:
		     * N|P = ~(~N&~P) = ~((-N-1)&~P) = -((-N-1)&((-N-1)^P))-1
		     */

		    mp_neg(Second, Second);
		    mp_sub_d(Second, 1, Second);
		    mp_xor(First, Second, &bigResult);
		    mp_and(Second, &bigResult, &bigResult);
		    mp_neg(&bigResult, &bigResult);
		    mp_sub_d(&bigResult, 1, &bigResult);
		    break;
		case 0:
		    /*
		     * Both arguments negative:
		     * a | b = ~ (~a & ~b) = -(-a-1&-b-1)-1
		     */

		    mp_neg(First, First);
		    mp_sub_d(First, 1, First);
		    mp_neg(Second, Second);
		    mp_sub_d(Second, 1, Second);
		    mp_and(First, Second, &bigResult);
		    mp_neg(&bigResult, &bigResult);
		    mp_sub_d(&bigResult, 1, &bigResult);
		    break;
		}
		break;

	    case INST_BITXOR:
		switch (numPos) {
		case 2:
		    /*
		     * Both arguments positive, base case.
		     */

		    mp_xor(First, Second, &bigResult);
		    break;
		case 1:
		    /*
		     * First is positive; second negative:
		     * P^N = ~(P^~N) = -(P^(-N-1))-1
		     */

		    mp_neg(Second, Second);
		    mp_sub_d(Second, 1, Second);
		    mp_xor(First, Second, &bigResult);
		    mp_neg(&bigResult, &bigResult);
		    mp_sub_d(&bigResult, 1, &bigResult);
		    break;
		case 0:
		    /*
		     * Both arguments negative:
		     * a ^ b = (~a ^ ~b) = (-a-1^-b-1)
		     */

		    mp_neg(First, First);
		    mp_sub_d(First, 1, First);
		    mp_neg(Second, Second);
		    mp_sub_d(Second, 1, Second);
		    mp_xor(First, Second, &bigResult);
		    break;
		}
		break;
	    }

	    mp_clear(&big1);
	    mp_clear(&big2);
	    BIG_RESULT(&bigResult);
	}

	if ((type1 == TCL_NUMBER_WIDE) || (type2 == TCL_NUMBER_WIDE)) {
	    TclGetWideIntFromObj(NULL, valuePtr, &w1);
	    TclGetWideIntFromObj(NULL, value2Ptr, &w2);

	    switch (opcode) {
	    case INST_BITAND:
		wResult = w1 & w2;
		break;
	    case INST_BITOR:
		wResult = w1 | w2;
		break;
	    case INST_BITXOR:
		wResult = w1 ^ w2;
		break;
	    default:
		/* Unused, here to silence compiler warning. */
		wResult = 0;
	    }
	    WIDE_RESULT(wResult);
	}
	w1 = *((const Tcl_WideInt *)ptr1);
	w2 = *((const Tcl_WideInt *)ptr2);

	switch (opcode) {
	case INST_BITAND:
	    wResult = w1 & w2;
	    break;
	case INST_BITOR:
	    wResult = w1 | w2;
	    break;
	case INST_BITXOR:
	    wResult = w1 ^ w2;
	    break;
	default:
	    /* Unused, here to silence compiler warning. */
	    wResult = 0;
	}
	WIDE_RESULT(wResult);

    case INST_EXPON: {
	int oddExponent = 0, negativeExponent = 0;
	unsigned short base;

	if ((type1 == TCL_NUMBER_DOUBLE) || (type2 == TCL_NUMBER_DOUBLE)) {
	    Tcl_GetDoubleFromObj(NULL, valuePtr, &d1);
	    Tcl_GetDoubleFromObj(NULL, value2Ptr, &d2);

	    if (d1==0.0 && d2<0.0) {
		return EXPONENT_OF_ZERO;
	    }
	    dResult = pow(d1, d2);
	    goto doubleResult;
	}
	w2 = 0;
	if (type2 == TCL_NUMBER_WIDE) {
	    w2 = *((const Tcl_WideInt *) ptr2);
	    if (w2 == 0) {
		/*
		 * Anything to the zero power is 1.
		 */

		return constants[1];
	    } else if (w2 == 1) {
		/*
		 * Anything to the first power is itself
		 */

		return NULL;
	    }
	}

	switch (type2) {
	case TCL_NUMBER_WIDE:
	    w2 = *((const Tcl_WideInt *)ptr2);
	    negativeExponent = (w2 < 0);
	    oddExponent = (int) (w2 & (Tcl_WideInt)1);
	    break;
	case TCL_NUMBER_BIG:
	    Tcl_TakeBignumFromObj(NULL, value2Ptr, &big2);
	    negativeExponent = mp_isneg(&big2);
	    mp_mod_2d(&big2, 1, &big2);
	    oddExponent = !mp_iszero(&big2);
	    mp_clear(&big2);
	    break;
	}

	if (type1 == TCL_NUMBER_WIDE) {
	    w1 = *((const Tcl_WideInt *)ptr1);
	}
	if (negativeExponent) {
	    if (type1 == TCL_NUMBER_WIDE) {
		switch (w1) {
		case 0:
		    /*
		     * Zero to a negative power is div by zero error.
		     */

		    return EXPONENT_OF_ZERO;
		case -1:
		    if (oddExponent) {
			WIDE_RESULT(-1);
		    }
		    /* fallthrough */
		case 1:
		    /*
		     * 1 to any power is 1.
		     */

		    return constants[1];
		}
	    }

	    /*
	     * Integers with magnitude greater than 1 raise to a negative
	     * power yield the answer zero (see TIP 123).
	     */

	    return constants[0];
	}

	if (type1 == TCL_NUMBER_WIDE) {
	    switch (w1) {
	    case 0:
		/*
		 * Zero to a positive power is zero.
		 */

		return constants[0];
	    case 1:
		/*
		 * 1 to any power is 1.
		 */

		return constants[1];
	    case -1:
		if (!oddExponent) {
		    return constants[1];
		}
		WIDE_RESULT(-1);
	    }
	}

	/*
	 * We refuse to accept exponent arguments that exceed one mp_digit
	 * which means the max exponent value is 2**28-1 = 0x0fffffff =
	 * 268435455, which fits into a signed 32 bit int which is within the
	 * range of the long int type. This means any numeric Tcl_Obj value
	 * not using TCL_NUMBER_WIDE type must hold a value larger than we
	 * accept.
	 */

	if (type2 != TCL_NUMBER_WIDE) {
	    Tcl_SetObjResult(interp, Tcl_NewStringObj(
		    "exponent too large", -1));
	    return GENERAL_ARITHMETIC_ERROR;
	}

	if (type1 == TCL_NUMBER_WIDE) {
	    if (w1 == 2) {
		/*
		 * Reduce small powers of 2 to shifts.
		 */

		if ((Tcl_WideUInt) w2 < (Tcl_WideUInt) CHAR_BIT*sizeof(Tcl_WideInt) - 1) {
		    WIDE_RESULT(((Tcl_WideInt) 1) << (int)w2);
		}
		goto overflowExpon;
	    }
	    if (w1 == -2) {
		int signum = oddExponent ? -1 : 1;

		/*
		 * Reduce small powers of 2 to shifts.
		 */

		if ((Tcl_WideUInt)w2 < CHAR_BIT*sizeof(Tcl_WideInt) - 1){
		    WIDE_RESULT(signum * (((Tcl_WideInt) 1) << (int) w2));
		}
		goto overflowExpon;
	    }
	}
	if (type1 == TCL_NUMBER_WIDE) {
	    w1 = *((const Tcl_WideInt *) ptr1);
	} else {
	    goto overflowExpon;
	}
	if (w2 - 2 < (long)MaxBase64Size
		&& w1 <=  MaxBase64[w2 - 2]
		&& w1 >= -MaxBase64[w2 - 2]) {
	    /*
	     * Small powers of integers whose result is wide.
	     */

	    wResult = w1 * w1;		/* b**2 */
	    switch (w2) {
	    case 2:
		break;
	    case 3:
		wResult *= w1;		/* b**3 */
		break;
	    case 4:
		wResult *= wResult;	/* b**4 */
		break;
	    case 5:
		wResult *= wResult;	/* b**4 */
		wResult *= w1;		/* b**5 */
		break;
	    case 6:
		wResult *= w1;		/* b**3 */
		wResult *= wResult;	/* b**6 */
		break;
	    case 7:
		wResult *= w1;		/* b**3 */
		wResult *= wResult;	/* b**6 */
		wResult *= w1;		/* b**7 */
		break;
	    case 8:
		wResult *= wResult;	/* b**4 */
		wResult *= wResult;	/* b**8 */
		break;
	    case 9:
		wResult *= wResult;	/* b**4 */
		wResult *= wResult;	/* b**8 */
		wResult *= w1;		/* b**9 */
		break;
	    case 10:
		wResult *= wResult;	/* b**4 */
		wResult *= w1;		/* b**5 */
		wResult *= wResult;	/* b**10 */
		break;
	    case 11:
		wResult *= wResult;	/* b**4 */
		wResult *= w1;		/* b**5 */
		wResult *= wResult;	/* b**10 */
		wResult *= w1;		/* b**11 */
		break;
	    case 12:
		wResult *= w1;		/* b**3 */
		wResult *= wResult;	/* b**6 */
		wResult *= wResult;	/* b**12 */
		break;
	    case 13:
		wResult *= w1;		/* b**3 */
		wResult *= wResult;	/* b**6 */
		wResult *= wResult;	/* b**12 */
		wResult *= w1;		/* b**13 */
		break;
	    case 14:
		wResult *= w1;		/* b**3 */
		wResult *= wResult;	/* b**6 */
		wResult *= w1;		/* b**7 */
		wResult *= wResult;	/* b**14 */
		break;
	    case 15:
		wResult *= w1;		/* b**3 */
		wResult *= wResult;	/* b**6 */
		wResult *= w1;		/* b**7 */
		wResult *= wResult;	/* b**14 */
		wResult *= w1;		/* b**15 */
		break;
	    case 16:
		wResult *= wResult;	/* b**4 */
		wResult *= wResult;	/* b**8 */
		wResult *= wResult;	/* b**16 */
		break;
	    }
	    WIDE_RESULT(wResult);
	}

	/*
	 * Handle cases of powers > 16 that still fit in a 64-bit word by
	 * doing table lookup.
	 */

	if (w1 - 3 >= 0 && w1 - 2 < (long)Exp64IndexSize
		&& w2 - 2 < (long)(Exp64ValueSize + MaxBase64Size)) {
	    base = Exp64Index[w1 - 3]
		    + (unsigned short) (w2 - 2 - MaxBase64Size);
	    if (base < Exp64Index[w1 - 2]) {
		/*
		 * 64-bit number raised to intermediate power, done by
		 * table lookup.
		 */

		WIDE_RESULT(Exp64Value[base]);
	    }
	}

	if (-w1 - 3 >= 0 && -w1 - 2 < (long)Exp64IndexSize
		&& w2 - 2 < (long)(Exp64ValueSize + MaxBase64Size)) {
	    base = Exp64Index[-w1 - 3]
		    + (unsigned short) (w2 - 2 - MaxBase64Size);
	    if (base < Exp64Index[-w1 - 2]) {
		/*
		 * 64-bit number raised to intermediate power, done by
		 * table lookup.
		 */

		wResult = oddExponent ? -Exp64Value[base] : Exp64Value[base];
		WIDE_RESULT(wResult);
	    }
	}

    overflowExpon:
	Tcl_TakeBignumFromObj(NULL, value2Ptr, &big2);
	if (big2.used > 1) {
	    mp_clear(&big2);
	    Tcl_SetObjResult(interp, Tcl_NewStringObj(
		    "exponent too large", -1));
	    return GENERAL_ARITHMETIC_ERROR;
	}
	Tcl_TakeBignumFromObj(NULL, valuePtr, &big1);
	mp_init(&bigResult);
	mp_expt_d_ex(&big1, big2.dp[0], &bigResult, 1);
	mp_clear(&big1);
	mp_clear(&big2);
	BIG_RESULT(&bigResult);
    }

    case INST_ADD:
    case INST_SUB:
    case INST_MULT:
    case INST_DIV:
	if ((type1 == TCL_NUMBER_DOUBLE) || (type2 == TCL_NUMBER_DOUBLE)) {
	    /*
	     * At least one of the values is floating-point, so perform
	     * floating point calculations.
	     */

	    Tcl_GetDoubleFromObj(NULL, valuePtr, &d1);
	    Tcl_GetDoubleFromObj(NULL, value2Ptr, &d2);

	    switch (opcode) {
	    case INST_ADD:
		dResult = d1 + d2;
		break;
	    case INST_SUB:
		dResult = d1 - d2;
		break;
	    case INST_MULT:
		dResult = d1 * d2;
		break;
	    case INST_DIV:
#ifndef IEEE_FLOATING_POINT
		if (d2 == 0.0) {
		    return DIVIDED_BY_ZERO;
		}
#endif
		/*
		 * We presume that we are running with zero-divide unmasked if
		 * we're on an IEEE box. Otherwise, this statement might cause
		 * demons to fly out our noses.
		 */

		dResult = d1 / d2;
		break;
	    default:
		/* Unused, here to silence compiler warning. */
		dResult = 0;
	    }

	doubleResult:
#ifndef ACCEPT_NAN
	    /*
	     * Check now for IEEE floating-point error.
	     */

	    if (TclIsNaN(dResult)) {
		TclExprFloatError(interp, dResult);
		return GENERAL_ARITHMETIC_ERROR;
	    }
#endif
	    DOUBLE_RESULT(dResult);
	}
	if ((type1 != TCL_NUMBER_BIG) && (type2 != TCL_NUMBER_BIG)) {
	    TclGetWideIntFromObj(NULL, valuePtr, &w1);
	    TclGetWideIntFromObj(NULL, value2Ptr, &w2);

	    switch (opcode) {
	    case INST_ADD:
		wResult = w1 + w2;
		if ((type1 == TCL_NUMBER_WIDE) || (type2 == TCL_NUMBER_WIDE))
		{
		    /*
		     * Check for overflow.
		     */

		    if (Overflowing(w1, w2, wResult)) {
			goto overflowBasic;
		    }
		}
		break;

	    case INST_SUB:
		wResult = w1 - w2;
		if ((type1 == TCL_NUMBER_WIDE) || (type2 == TCL_NUMBER_WIDE))
		{
		    /*
		     * Must check for overflow. The macro tests for overflows
		     * in sums by looking at the sign bits. As we have a
		     * subtraction here, we are adding -w2. As -w2 could in
		     * turn overflow, we test with ~w2 instead: it has the
		     * opposite sign bit to w2 so it does the job. Note that
		     * the only "bad" case (w2==0) is irrelevant for this
		     * macro, as in that case w1 and wResult have the same
		     * sign and there is no overflow anyway.
		     */

		    if (Overflowing(w1, ~w2, wResult)) {
			goto overflowBasic;
		    }
		}
		break;

	    case INST_MULT:
		if ((w1 < INT_MIN) || (w1 > INT_MAX) || (w2 < INT_MIN) || (w2 > INT_MAX)) {
		    goto overflowBasic;
		}
		wResult = w1 * w2;
		break;

	    case INST_DIV:
		if (w2 == 0) {
		    return DIVIDED_BY_ZERO;
		}

		/*
		 * Need a bignum to represent (LLONG_MIN / -1)
		 */

		if ((w1 == LLONG_MIN) && (w2 == -1)) {
		    goto overflowBasic;
		}
		wResult = w1 / w2;

		/*
		 * Force Tcl's integer division rules.
		 * TODO: examine for logic simplification
		 */

		if (((wResult < 0) || ((wResult == 0) &&
			((w1 < 0 && w2 > 0) || (w1 > 0 && w2 < 0)))) &&
			(wResult*w2 != w1)) {
		    wResult -= 1;
		}
		break;

	    default:
		/*
		 * Unused, here to silence compiler warning.
		 */

		wResult = 0;
	    }

	    WIDE_RESULT(wResult);
	}

    overflowBasic:
	Tcl_TakeBignumFromObj(NULL, valuePtr, &big1);
	Tcl_TakeBignumFromObj(NULL, value2Ptr, &big2);
	mp_init(&bigResult);
	switch (opcode) {
	case INST_ADD:
	    mp_add(&big1, &big2, &bigResult);
	    break;
	case INST_SUB:
	    mp_sub(&big1, &big2, &bigResult);
	    break;
	case INST_MULT:
	    mp_mul(&big1, &big2, &bigResult);
	    break;
	case INST_DIV:
	    if (mp_iszero(&big2)) {
		mp_clear(&big1);
		mp_clear(&big2);
		mp_clear(&bigResult);
		return DIVIDED_BY_ZERO;
	    }
	    mp_init(&bigRemainder);
	    mp_div(&big1, &big2, &bigResult, &bigRemainder);
	    /* TODO: internals intrusion */
	    if (!mp_iszero(&bigRemainder)
		    && (bigRemainder.sign != big2.sign)) {
		/*
		 * Convert to Tcl's integer division rules.
		 */

		mp_sub_d(&bigResult, 1, &bigResult);
		mp_add(&bigRemainder, &big2, &bigRemainder);
	    }
	    mp_clear(&bigRemainder);
	    break;
	}
	mp_clear(&big1);
	mp_clear(&big2);
	BIG_RESULT(&bigResult);
    }

    Tcl_Panic("unexpected opcode");
    return NULL;
}

static Tcl_Obj *
ExecuteExtendedUnaryMathOp(
    int opcode,			/* What operation to perform. */
    Tcl_Obj *valuePtr)		/* The operand on the stack. */
{
    ClientData ptr;
    int type;
    Tcl_WideInt w;
    mp_int big;
    Tcl_Obj *objResultPtr;

    (void) GetNumberFromObj(NULL, valuePtr, &ptr, &type);

    switch (opcode) {
    case INST_BITNOT:
	if (type == TCL_NUMBER_WIDE) {
	    w = *((const Tcl_WideInt *) ptr);
	    WIDE_RESULT(~w);
	}
	Tcl_TakeBignumFromObj(NULL, valuePtr, &big);
	/* ~a = - a - 1 */
	mp_neg(&big, &big);
	mp_sub_d(&big, 1, &big);
	BIG_RESULT(&big);
    case INST_UMINUS:
	switch (type) {
	case TCL_NUMBER_DOUBLE:
	    DOUBLE_RESULT(-(*((const double *) ptr)));
	case TCL_NUMBER_WIDE:
	    w = *((const Tcl_WideInt *) ptr);
	    if (w != LLONG_MIN) {
		WIDE_RESULT(-w);
	    }
	    TclInitBignumFromWideInt(&big, w);
	    break;
	default:
	    Tcl_TakeBignumFromObj(NULL, valuePtr, &big);
	}
	mp_neg(&big, &big);
	BIG_RESULT(&big);
    }

    Tcl_Panic("unexpected opcode");
    return NULL;
}
#undef WIDE_RESULT
#undef BIG_RESULT
#undef DOUBLE_RESULT

/*
 *----------------------------------------------------------------------
 *
 * CompareTwoNumbers --
 *
 *	This function compares a pair of numbers in Tcl_Objs. Each argument
 *	must already be known to be numeric and not NaN.
 *
 * Results:
 *	One of MP_LT, MP_EQ or MP_GT, depending on whether valuePtr is less
 *	than, equal to, or greater than value2Ptr (respectively).
 *
 * Side effects:
 *	None, provided both values are numeric.
 *
 *----------------------------------------------------------------------
 */

int
TclCompareTwoNumbers(
    Tcl_Obj *valuePtr,
    Tcl_Obj *value2Ptr)
{
    int type1 = TCL_NUMBER_NAN, type2 = TCL_NUMBER_NAN, compare;
    ClientData ptr1, ptr2;
    mp_int big1, big2;
    double d1, d2, tmp;
    Tcl_WideInt w1, w2;

    (void) GetNumberFromObj(NULL, valuePtr, &ptr1, &type1);
    (void) GetNumberFromObj(NULL, value2Ptr, &ptr2, &type2);

    switch (type1) {
    case TCL_NUMBER_WIDE:
	w1 = *((const Tcl_WideInt *)ptr1);
	switch (type2) {
	case TCL_NUMBER_WIDE:
	    w2 = *((const Tcl_WideInt *)ptr2);
	wideCompare:
	    return (w1 < w2) ? MP_LT : ((w1 > w2) ? MP_GT : MP_EQ);
	case TCL_NUMBER_DOUBLE:
	    d2 = *((const double *)ptr2);
	    d1 = (double) w1;

	    /*
	     * If the double has a fractional part, or if the long can be
	     * converted to double without loss of precision, then compare as
	     * doubles.
	     */

	    if (DBL_MANT_DIG > CHAR_BIT*sizeof(Tcl_WideInt) || w1 == (Tcl_WideInt) d1
		    || modf(d2, &tmp) != 0.0) {
		goto doubleCompare;
	    }

	    /*
	     * Otherwise, to make comparision based on full precision, need to
	     * convert the double to a suitably sized integer.
	     *
	     * Need this to get comparsions like
	     *	  expr 20000000000000003 < 20000000000000004.0
	     * right. Converting the first argument to double will yield two
	     * double values that are equivalent within double precision.
	     * Converting the double to an integer gets done exactly, then
	     * integer comparison can tell the difference.
	     */

	    if (d2 < (double)LLONG_MIN) {
		return MP_GT;
	    }
	    if (d2 > (double)LLONG_MAX) {
		return MP_LT;
	    }
	    w2 = (Tcl_WideInt) d2;
	    goto wideCompare;
	case TCL_NUMBER_BIG:
	    Tcl_TakeBignumFromObj(NULL, value2Ptr, &big2);
	    if (mp_isneg(&big2)) {
		compare = MP_GT;
	    } else {
		compare = MP_LT;
	    }
	    mp_clear(&big2);
	    return compare;
	}

    case TCL_NUMBER_DOUBLE:
	d1 = *((const double *)ptr1);
	switch (type2) {
	case TCL_NUMBER_DOUBLE:
	    d2 = *((const double *)ptr2);
	doubleCompare:
	    return (d1 < d2) ? MP_LT : ((d1 > d2) ? MP_GT : MP_EQ);
	case TCL_NUMBER_WIDE:
	    w2 = *((const Tcl_WideInt *)ptr2);
	    d2 = (double) w2;
	    if (DBL_MANT_DIG > CHAR_BIT*sizeof(Tcl_WideInt)
		    || w2 == (Tcl_WideInt) d2 || modf(d1, &tmp) != 0.0) {
		goto doubleCompare;
	    }
	    if (d1 < (double)LLONG_MIN) {
		return MP_LT;
	    }
	    if (d1 > (double)LLONG_MAX) {
		return MP_GT;
	    }
	    w1 = (Tcl_WideInt) d1;
	    goto wideCompare;
	case TCL_NUMBER_BIG:
	    if (TclIsInfinite(d1)) {
		return (d1 > 0.0) ? MP_GT : MP_LT;
	    }
	    Tcl_TakeBignumFromObj(NULL, value2Ptr, &big2);
	    if ((d1 < (double)LLONG_MAX) && (d1 > (double)LLONG_MIN)) {
		if (mp_isneg(&big2)) {
		    compare = MP_GT;
		} else {
		    compare = MP_LT;
		}
		mp_clear(&big2);
		return compare;
	    }
	    if (DBL_MANT_DIG > CHAR_BIT*sizeof(long)
		    && modf(d1, &tmp) != 0.0) {
		d2 = TclBignumToDouble(&big2);
		mp_clear(&big2);
		goto doubleCompare;
	    }
	    Tcl_InitBignumFromDouble(NULL, d1, &big1);
	    goto bigCompare;
	}

    case TCL_NUMBER_BIG:
	Tcl_TakeBignumFromObj(NULL, valuePtr, &big1);
	switch (type2) {
	case TCL_NUMBER_WIDE:
	    compare = mp_cmp_d(&big1, 0);
	    mp_clear(&big1);
	    return compare;
	case TCL_NUMBER_DOUBLE:
	    d2 = *((const double *)ptr2);
	    if (TclIsInfinite(d2)) {
		compare = (d2 > 0.0) ? MP_LT : MP_GT;
		mp_clear(&big1);
		return compare;
	    }
	    if ((d2 < (double)LLONG_MAX) && (d2 > (double)LLONG_MIN)) {
		compare = mp_cmp_d(&big1, 0);
		mp_clear(&big1);
		return compare;
	    }
	    if (DBL_MANT_DIG > CHAR_BIT*sizeof(long)
		    && modf(d2, &tmp) != 0.0) {
		d1 = TclBignumToDouble(&big1);
		mp_clear(&big1);
		goto doubleCompare;
	    }
	    Tcl_InitBignumFromDouble(NULL, d2, &big2);
	    goto bigCompare;
	case TCL_NUMBER_BIG:
	    Tcl_TakeBignumFromObj(NULL, value2Ptr, &big2);
	bigCompare:
	    compare = mp_cmp(&big1, &big2);
	    mp_clear(&big1);
	    mp_clear(&big2);
	    return compare;
	}
    default:
	Tcl_Panic("unexpected number type");
	return TCL_ERROR;
    }
}

#ifdef TCL_COMPILE_DEBUG
/*
 *----------------------------------------------------------------------
 *
 * PrintByteCodeInfo --
 *
 *	This procedure prints a summary about a bytecode object to stdout. It
 *	is called by TclNRExecuteByteCode when starting to execute the bytecode
 *	object if tclTraceExec has the value 2 or more.
 *
 * Results:
 *	None.
 *
 * Side effects:
 *	None.
 *
 *----------------------------------------------------------------------
 */

static void
PrintByteCodeInfo(
    register ByteCode *codePtr)	/* The bytecode whose summary is printed to
				 * stdout. */
{
    Proc *procPtr = codePtr->procPtr;
    Interp *iPtr = (Interp *) *codePtr->interpHandle;

    fprintf(stdout, "\nExecuting ByteCode 0x%p, refCt %" TCL_Z_MODIFIER "u, epoch %u, interp 0x%p (epoch %u)\n",
	    codePtr, (size_t)codePtr->refCount, codePtr->compileEpoch, iPtr,
	    iPtr->compileEpoch);

    fprintf(stdout, "  Source: ");
    TclPrintSource(stdout, codePtr->source, 60);

    fprintf(stdout, "\n  Cmds %d, src %d, inst %u, litObjs %u, aux %d, stkDepth %u, code/src %.2f\n",
	    codePtr->numCommands, codePtr->numSrcBytes,
	    codePtr->numCodeBytes, codePtr->numLitObjects,
	    codePtr->numAuxDataItems, codePtr->maxStackDepth,
#ifdef TCL_COMPILE_STATS
	    codePtr->numSrcBytes?
		    ((float)codePtr->structureSize)/codePtr->numSrcBytes :
#endif
	    0.0);

#ifdef TCL_COMPILE_STATS
    fprintf(stdout, "  Code %lu = header %lu+inst %d+litObj %lu+exc %lu+aux %lu+cmdMap %d\n",
	    (unsigned long) codePtr->structureSize,
	    (unsigned long) (sizeof(ByteCode)-sizeof(size_t)-sizeof(Tcl_Time)),
	    codePtr->numCodeBytes,
	    (unsigned long) (codePtr->numLitObjects * sizeof(Tcl_Obj *)),
	    (unsigned long) (codePtr->numExceptRanges*sizeof(ExceptionRange)),
	    (unsigned long) (codePtr->numAuxDataItems * sizeof(AuxData)),
	    codePtr->numCmdLocBytes);
#endif /* TCL_COMPILE_STATS */
    if (procPtr != NULL) {
	fprintf(stdout,
		"  Proc 0x%p, refCt %d, args %d, compiled locals %d\n",
		procPtr, procPtr->refCount, procPtr->numArgs,
		procPtr->numCompiledLocals);
    }
}
#endif /* TCL_COMPILE_DEBUG */

/*
 *----------------------------------------------------------------------
 *
 * ValidatePcAndStackTop --
 *
 *	This procedure is called by TclNRExecuteByteCode when debugging to
 *	verify that the program counter and stack top are valid during
 *	execution.
 *
 * Results:
 *	None.
 *
 * Side effects:
 *	Prints a message to stderr and panics if either the pc or stack top
 *	are invalid.
 *
 *----------------------------------------------------------------------
 */

#ifdef TCL_COMPILE_DEBUG
static void
ValidatePcAndStackTop(
    register ByteCode *codePtr,	/* The bytecode whose summary is printed to
				 * stdout. */
    const unsigned char *pc,	/* Points to first byte of a bytecode
				 * instruction. The program counter. */
    int stackTop,		/* Current stack top. Must be between
				 * stackLowerBound and stackUpperBound
				 * (inclusive). */
    int checkStack)		/* 0 if the stack depth check should be
				 * skipped. */
{
    int stackUpperBound = codePtr->maxStackDepth;
				/* Greatest legal value for stackTop. */
    unsigned relativePc = (unsigned) (pc - codePtr->codeStart);
    unsigned long codeStart = (unsigned long) codePtr->codeStart;
    unsigned long codeEnd = (unsigned long)
	    (codePtr->codeStart + codePtr->numCodeBytes);
    unsigned char opCode = *pc;

    if (((unsigned long) pc < codeStart) || ((unsigned long) pc > codeEnd)) {
	fprintf(stderr, "\nBad instruction pc 0x%p in TclNRExecuteByteCode\n",
		pc);
	Tcl_Panic("TclNRExecuteByteCode execution failure: bad pc");
    }
    if ((unsigned) opCode > LAST_INST_OPCODE) {
	fprintf(stderr, "\nBad opcode %d at pc %u in TclNRExecuteByteCode\n",
		(unsigned) opCode, relativePc);
	Tcl_Panic("TclNRExecuteByteCode execution failure: bad opcode");
    }
    if (checkStack &&
	    ((stackTop < 0) || (stackTop > stackUpperBound))) {
	int numChars;
	const char *cmd = GetSrcInfoForPc(pc, codePtr, &numChars, NULL, NULL);

	fprintf(stderr, "\nBad stack top %d at pc %u in TclNRExecuteByteCode (min 0, max %i)",
		stackTop, relativePc, stackUpperBound);
	if (cmd != NULL) {
	    Tcl_Obj *message;

	    TclNewLiteralStringObj(message, "\n executing ");
	    Tcl_IncrRefCount(message);
	    Tcl_AppendLimitedToObj(message, cmd, numChars, 100, NULL);
	    fprintf(stderr,"%s\n", TclGetString(message));
	    Tcl_DecrRefCount(message);
	} else {
	    fprintf(stderr, "\n");
	}
	Tcl_Panic("TclNRExecuteByteCode execution failure: bad stack top");
    }
}
#endif /* TCL_COMPILE_DEBUG */

/*
 *----------------------------------------------------------------------
 *
 * IllegalExprOperandType --
 *
 *	Used by TclNRExecuteByteCode to append an error message to the interp
 *	result when an illegal operand type is detected by an expression
 *	instruction. The argument opndPtr holds the operand object in error.
 *
 * Results:
 *	None.
 *
 * Side effects:
 *	An error message is appended to the interp result.
 *
 *----------------------------------------------------------------------
 */

static void
IllegalExprOperandType(
    Tcl_Interp *interp,		/* Interpreter to which error information
				 * pertains. */
    const unsigned char *pc, /* Points to the instruction being executed
				 * when the illegal type was found. */
    Tcl_Obj *opndPtr)		/* Points to the operand holding the value
				 * with the illegal type. */
{
    ClientData ptr;
    int type;
    const unsigned char opcode = *pc;
    const char *description, *operator = "unknown";

    if (opcode == INST_EXPON) {
	operator = "**";
    } else if (opcode <= INST_LNOT) {
	operator = operatorStrings[opcode - INST_LOR];
    }

    if (GetNumberFromObj(NULL, opndPtr, &ptr, &type) != TCL_OK) {
	int numBytes;
	const char *bytes = TclGetStringFromObj(opndPtr, &numBytes);

	if (numBytes == 0) {
	    description = "empty string";
	} else if (TclCheckBadOctal(NULL, bytes)) {
	    description = "invalid octal number";
	} else {
	    description = "non-numeric string";
	}
    } else if (type == TCL_NUMBER_NAN) {
	description = "non-numeric floating-point value";
    } else if (type == TCL_NUMBER_DOUBLE) {
	description = "floating-point value";
    } else {
	/* TODO: No caller needs this. Eliminate? */
	description = "(big) integer";
    }

    Tcl_SetObjResult(interp, Tcl_ObjPrintf(
	    "can't use %s as operand of \"%s\"", description, operator));
    Tcl_SetErrorCode(interp, "ARITH", "DOMAIN", description, NULL);
}

/*
 *----------------------------------------------------------------------
 *
 * TclGetSrcInfoForPc, GetSrcInfoForPc, TclGetSourceFromFrame --
 *
 *	Given a program counter value, finds the closest command in the
 *	bytecode code unit's CmdLocation array and returns information about
 *	that command's source: a pointer to its first byte and the number of
 *	characters.
 *
 * Results:
 *	If a command is found that encloses the program counter value, a
 *	pointer to the command's source is returned and the length of the
 *	source is stored at *lengthPtr. If multiple commands resulted in code
 *	at pc, information about the closest enclosing command is returned. If
 *	no matching command is found, NULL is returned and *lengthPtr is
 *	unchanged.
 *
 * Side effects:
 *	The CmdFrame at *cfPtr is updated.
 *
 *----------------------------------------------------------------------
 */

Tcl_Obj *
TclGetSourceFromFrame(
    CmdFrame *cfPtr,
    int objc,
    Tcl_Obj *const objv[])
{
    if (cfPtr == NULL) {
        return Tcl_NewListObj(objc, objv);
    }
    if (cfPtr->cmdObj == NULL) {
        if (cfPtr->cmd == NULL) {
	    ByteCode *codePtr = (ByteCode *) cfPtr->data.tebc.codePtr;

            cfPtr->cmd = GetSrcInfoForPc((unsigned char *)
		    cfPtr->data.tebc.pc, codePtr, &cfPtr->len, NULL, NULL);
        }
	if (cfPtr->cmd) {
	    cfPtr->cmdObj = Tcl_NewStringObj(cfPtr->cmd, cfPtr->len);
	} else {
	    cfPtr->cmdObj = Tcl_NewListObj(objc, objv);
	}
        Tcl_IncrRefCount(cfPtr->cmdObj);
    }
    return cfPtr->cmdObj;
}

void
TclGetSrcInfoForPc(
    CmdFrame *cfPtr)
{
    ByteCode *codePtr = (ByteCode *) cfPtr->data.tebc.codePtr;

    assert(cfPtr->type == TCL_LOCATION_BC);

    if (cfPtr->cmd == NULL) {

	cfPtr->cmd = GetSrcInfoForPc(
		(unsigned char *) cfPtr->data.tebc.pc, codePtr,
		&cfPtr->len, NULL, NULL);
    }

    if (cfPtr->cmd != NULL) {
	/*
	 * We now have the command. We can get the srcOffset back and from
	 * there find the list of word locations for this command.
	 */

	ExtCmdLoc *eclPtr;
	ECL *locPtr = NULL;
	int srcOffset, i;
	Interp *iPtr = (Interp *) *codePtr->interpHandle;
	Tcl_HashEntry *hePtr =
		Tcl_FindHashEntry(iPtr->lineBCPtr, codePtr);

	if (!hePtr) {
	    return;
	}

	srcOffset = cfPtr->cmd - codePtr->source;
	eclPtr = Tcl_GetHashValue(hePtr);

	for (i=0; i < eclPtr->nuloc; i++) {
	    if (eclPtr->loc[i].srcOffset == srcOffset) {
		locPtr = eclPtr->loc+i;
		break;
	    }
	}
	if (locPtr == NULL) {
	    Tcl_Panic("LocSearch failure");
	}

	cfPtr->line = locPtr->line;
	cfPtr->nline = locPtr->nline;
	cfPtr->type = eclPtr->type;

	if (eclPtr->type == TCL_LOCATION_SOURCE) {
	    cfPtr->data.eval.path = eclPtr->path;
	    Tcl_IncrRefCount(cfPtr->data.eval.path);
	}

	/*
	 * Do not set cfPtr->data.eval.path NULL for non-SOURCE. Needed for
	 * cfPtr->data.tebc.codePtr.
	 */
    }
}

static const char *
GetSrcInfoForPc(
    const unsigned char *pc,	/* The program counter value for which to
				 * return the closest command's source info.
				 * This points within a bytecode instruction
				 * in codePtr's code. */
    ByteCode *codePtr,		/* The bytecode sequence in which to look up
				 * the command source for the pc. */
    int *lengthPtr,		/* If non-NULL, the location where the length
				 * of the command's source should be stored.
				 * If NULL, no length is stored. */
    const unsigned char **pcBeg,/* If non-NULL, the bytecode location
				 * where the current instruction starts.
				 * If NULL; no pointer is stored. */
    int *cmdIdxPtr)		/* If non-NULL, the location where the index
				 * of the command containing the pc should
				 * be stored. */
{
    register int pcOffset = (pc - codePtr->codeStart);
    int numCmds = codePtr->numCommands;
    unsigned char *codeDeltaNext, *codeLengthNext;
    unsigned char *srcDeltaNext, *srcLengthNext;
    int codeOffset, codeLen, codeEnd, srcOffset, srcLen, delta, i;
    int bestDist = INT_MAX;	/* Distance of pc to best cmd's start pc. */
    int bestSrcOffset = -1;	/* Initialized to avoid compiler warning. */
    int bestSrcLength = -1;	/* Initialized to avoid compiler warning. */
    int bestCmdIdx = -1;

    /* The pc must point within the bytecode */
    assert ((pcOffset >= 0) && (pcOffset < codePtr->numCodeBytes));

    /*
     * Decode the code and source offset and length for each command. The
     * closest enclosing command is the last one whose code started before
     * pcOffset.
     */

    codeDeltaNext = codePtr->codeDeltaStart;
    codeLengthNext = codePtr->codeLengthStart;
    srcDeltaNext = codePtr->srcDeltaStart;
    srcLengthNext = codePtr->srcLengthStart;
    codeOffset = srcOffset = 0;
    for (i = 0;  i < numCmds;  i++) {
	if ((unsigned) *codeDeltaNext == (unsigned) 0xFF) {
	    codeDeltaNext++;
	    delta = TclGetInt4AtPtr(codeDeltaNext);
	    codeDeltaNext += 4;
	} else {
	    delta = TclGetInt1AtPtr(codeDeltaNext);
	    codeDeltaNext++;
	}
	codeOffset += delta;

	if ((unsigned) *codeLengthNext == (unsigned) 0xFF) {
	    codeLengthNext++;
	    codeLen = TclGetInt4AtPtr(codeLengthNext);
	    codeLengthNext += 4;
	} else {
	    codeLen = TclGetInt1AtPtr(codeLengthNext);
	    codeLengthNext++;
	}
	codeEnd = (codeOffset + codeLen - 1);

	if ((unsigned) *srcDeltaNext == (unsigned) 0xFF) {
	    srcDeltaNext++;
	    delta = TclGetInt4AtPtr(srcDeltaNext);
	    srcDeltaNext += 4;
	} else {
	    delta = TclGetInt1AtPtr(srcDeltaNext);
	    srcDeltaNext++;
	}
	srcOffset += delta;

	if ((unsigned) *srcLengthNext == (unsigned) 0xFF) {
	    srcLengthNext++;
	    srcLen = TclGetInt4AtPtr(srcLengthNext);
	    srcLengthNext += 4;
	} else {
	    srcLen = TclGetInt1AtPtr(srcLengthNext);
	    srcLengthNext++;
	}

	if (codeOffset > pcOffset) {	/* Best cmd already found */
	    break;
	}
	if (pcOffset <= codeEnd) {	/* This cmd's code encloses pc */
	    int dist = (pcOffset - codeOffset);

	    if (dist <= bestDist) {
		bestDist = dist;
		bestSrcOffset = srcOffset;
		bestSrcLength = srcLen;
		bestCmdIdx = i;
	    }
	}
    }

    if (pcBeg != NULL) {
	const unsigned char *curr, *prev;

	/*
	 * Walk from beginning of command or BC to pc, by complete
	 * instructions. Stop when crossing pc; keep previous.
	 */

	curr = ((bestDist == INT_MAX) ? codePtr->codeStart : pc - bestDist);
	prev = curr;
	while (curr <= pc) {
	    prev = curr;
	    curr += tclInstructionTable[*curr].numBytes;
	}
	*pcBeg = prev;
    }

    if (bestDist == INT_MAX) {
	return NULL;
    }

    if (lengthPtr != NULL) {
	*lengthPtr = bestSrcLength;
    }

    if (cmdIdxPtr != NULL) {
	*cmdIdxPtr = bestCmdIdx;
    }

    return (codePtr->source + bestSrcOffset);
}

/*
 *----------------------------------------------------------------------
 *
 * GetExceptRangeForPc --
 *
 *	Given a program counter value, return the closest enclosing
 *	ExceptionRange.
 *
 * Results:
 *	If the searchMode is TCL_ERROR, this procedure ignores loop exception
 *	ranges and returns a pointer to the closest catch range. If the
 *	searchMode is TCL_BREAK, this procedure returns a pointer to the most
 *	closely enclosing ExceptionRange regardless of whether it is a loop or
 *	catch exception range. If the searchMode is TCL_CONTINUE, this
 *	procedure returns a pointer to the most closely enclosing
 *	ExceptionRange (of any type) skipping only loop exception ranges if
 *	they don't have a sensible continueOffset defined. If no matching
 *	ExceptionRange is found that encloses pc, a NULL is returned.
 *
 * Side effects:
 *	None.
 *
 *----------------------------------------------------------------------
 */

static ExceptionRange *
GetExceptRangeForPc(
    const unsigned char *pc,	/* The program counter value for which to
				 * search for a closest enclosing exception
				 * range. This points to a bytecode
				 * instruction in codePtr's code. */
    int searchMode,		/* If TCL_BREAK, consider either loop or catch
				 * ExceptionRanges in search. If TCL_ERROR
				 * consider only catch ranges (and ignore any
				 * closer loop ranges). If TCL_CONTINUE, look
				 * for loop ranges that define a continue
				 * point or a catch range. */
    ByteCode *codePtr)		/* Points to the ByteCode in which to search
				 * for the enclosing ExceptionRange. */
{
    ExceptionRange *rangeArrayPtr;
    int numRanges = codePtr->numExceptRanges;
    register ExceptionRange *rangePtr;
    int pcOffset = pc - codePtr->codeStart;
    register int start;

    if (numRanges == 0) {
	return NULL;
    }

    /*
     * This exploits peculiarities of our compiler: nested ranges are always
     * *after* their containing ranges, so that by scanning backwards we are
     * sure that the first matching range is indeed the deepest.
     */

    rangeArrayPtr = codePtr->exceptArrayPtr;
    rangePtr = rangeArrayPtr + numRanges;
    while (--rangePtr >= rangeArrayPtr) {
	start = rangePtr->codeOffset;
	if ((start <= pcOffset) &&
		(pcOffset < (start + rangePtr->numCodeBytes))) {
	    if (rangePtr->type == CATCH_EXCEPTION_RANGE) {
		return rangePtr;
	    }
	    if (searchMode == TCL_BREAK) {
		return rangePtr;
	    }
	    if (searchMode == TCL_CONTINUE && rangePtr->continueOffset != -1){
		return rangePtr;
	    }
	}
    }
    return NULL;
}

/*
 *----------------------------------------------------------------------
 *
 * GetOpcodeName --
 *
 *	This procedure is called by the TRACE and TRACE_WITH_OBJ macros used
 *	in TclNRExecuteByteCode when debugging. It returns the name of the
 *	bytecode instruction at a specified instruction pc.
 *
 * Results:
 *	A character string for the instruction.
 *
 * Side effects:
 *	None.
 *
 *----------------------------------------------------------------------
 */

#ifdef TCL_COMPILE_DEBUG
static const char *
GetOpcodeName(
    const unsigned char *pc)	/* Points to the instruction whose name should
				 * be returned. */
{
    unsigned char opCode = *pc;

    return tclInstructionTable[opCode].name;
}
#endif /* TCL_COMPILE_DEBUG */

/*
 *----------------------------------------------------------------------
 *
 * TclExprFloatError --
 *
 *	This procedure is called when an error occurs during a floating-point
 *	operation. It reads errno and sets interp->objResultPtr accordingly.
 *
 * Results:
 *	interp->objResultPtr is set to hold an error message.
 *
 * Side effects:
 *	None.
 *
 *----------------------------------------------------------------------
 */

void
TclExprFloatError(
    Tcl_Interp *interp,		/* Where to store error message. */
    double value)		/* Value returned after error; used to
				 * distinguish underflows from overflows. */
{
    const char *s;

    if ((errno == EDOM) || TclIsNaN(value)) {
	s = "domain error: argument not in valid range";
	Tcl_SetObjResult(interp, Tcl_NewStringObj(s, -1));
	Tcl_SetErrorCode(interp, "ARITH", "DOMAIN", s, NULL);
    } else if ((errno == ERANGE) || TclIsInfinite(value)) {
	if (value == 0.0) {
	    s = "floating-point value too small to represent";
	    Tcl_SetObjResult(interp, Tcl_NewStringObj(s, -1));
	    Tcl_SetErrorCode(interp, "ARITH", "UNDERFLOW", s, NULL);
	} else {
	    s = "floating-point value too large to represent";
	    Tcl_SetObjResult(interp, Tcl_NewStringObj(s, -1));
	    Tcl_SetErrorCode(interp, "ARITH", "OVERFLOW", s, NULL);
	}
    } else {
	Tcl_Obj *objPtr = Tcl_ObjPrintf(
		"unknown floating-point error, errno = %d", errno);

	Tcl_SetErrorCode(interp, "ARITH", "UNKNOWN",
		TclGetString(objPtr), NULL);
	Tcl_SetObjResult(interp, objPtr);
    }
}

#ifdef TCL_COMPILE_STATS
/*
 *----------------------------------------------------------------------
 *
 * TclLog2 --
 *
 *	Procedure used while collecting compilation statistics to determine
 *	the log base 2 of an integer.
 *
 * Results:
 *	Returns the log base 2 of the operand. If the argument is less than or
 *	equal to zero, a zero is returned.
 *
 * Side effects:
 *	None.
 *
 *----------------------------------------------------------------------
 */

int
TclLog2(
    register int value)		/* The integer for which to compute the log
				 * base 2. */
{
    register int n = value;
    register int result = 0;

    while (n > 1) {
	n = n >> 1;
	result++;
    }
    return result;
}

/*
 *----------------------------------------------------------------------
 *
 * EvalStatsCmd --
 *
 *	Implements the "evalstats" command that prints instruction execution
 *	counts to stdout.
 *
 * Results:
 *	Standard Tcl results.
 *
 * Side effects:
 *	None.
 *
 *----------------------------------------------------------------------
 */

static int
EvalStatsCmd(
    ClientData unused,		/* Unused. */
    Tcl_Interp *interp,		/* The current interpreter. */
    int objc,			/* The number of arguments. */
    Tcl_Obj *const objv[])	/* The argument strings. */
{
    Interp *iPtr = (Interp *) interp;
    LiteralTable *globalTablePtr = &iPtr->literalTable;
    ByteCodeStats *statsPtr = &iPtr->stats;
    double totalCodeBytes, currentCodeBytes;
    double totalLiteralBytes, currentLiteralBytes;
    double objBytesIfUnshared, strBytesIfUnshared, sharingBytesSaved;
    double strBytesSharedMultX, strBytesSharedOnce;
    double numInstructions, currentHeaderBytes;
    long numCurrentByteCodes, numByteCodeLits;
    long refCountSum, literalMgmtBytes, sum;
    int numSharedMultX, numSharedOnce;
    int decadeHigh, minSizeDecade, maxSizeDecade, length, i;
    char *litTableStats;
    LiteralEntry *entryPtr;
    Tcl_Obj *objPtr;

#define Percent(a,b) ((a) * 100.0 / (b))

    objPtr = Tcl_NewObj();
    Tcl_IncrRefCount(objPtr);

    numInstructions = 0.0;
    for (i = 0;  i < 256;  i++) {
	if (statsPtr->instructionCount[i] != 0) {
	    numInstructions += statsPtr->instructionCount[i];
	}
    }

    totalLiteralBytes = sizeof(LiteralTable)
	    + iPtr->literalTable.numBuckets * sizeof(LiteralEntry *)
	    + (statsPtr->numLiteralsCreated * sizeof(LiteralEntry))
	    + (statsPtr->numLiteralsCreated * sizeof(Tcl_Obj))
	    + statsPtr->totalLitStringBytes;
    totalCodeBytes = statsPtr->totalByteCodeBytes + totalLiteralBytes;

    numCurrentByteCodes =
	    statsPtr->numCompilations - statsPtr->numByteCodesFreed;
    currentHeaderBytes = numCurrentByteCodes
	    * (sizeof(ByteCode) - sizeof(size_t) - sizeof(Tcl_Time));
    literalMgmtBytes = sizeof(LiteralTable)
	    + (iPtr->literalTable.numBuckets * sizeof(LiteralEntry *))
	    + (iPtr->literalTable.numEntries * sizeof(LiteralEntry));
    currentLiteralBytes = literalMgmtBytes
	    + iPtr->literalTable.numEntries * sizeof(Tcl_Obj)
	    + statsPtr->currentLitStringBytes;
    currentCodeBytes = statsPtr->currentByteCodeBytes + currentLiteralBytes;

    /*
     * Summary statistics, total and current source and ByteCode sizes.
     */

    Tcl_AppendPrintfToObj(objPtr, "\n----------------------------------------------------------------\n");
    Tcl_AppendPrintfToObj(objPtr,
	    "Compilation and execution statistics for interpreter %#lx\n",
	    (long int)iPtr);

    Tcl_AppendPrintfToObj(objPtr, "\nNumber ByteCodes executed\t%ld\n",
	    statsPtr->numExecutions);
    Tcl_AppendPrintfToObj(objPtr, "Number ByteCodes compiled\t%ld\n",
	    statsPtr->numCompilations);
    Tcl_AppendPrintfToObj(objPtr, "  Mean executions/compile\t%.1f\n",
	    statsPtr->numExecutions / (float)statsPtr->numCompilations);

    Tcl_AppendPrintfToObj(objPtr, "\nInstructions executed\t\t%.0f\n",
	    numInstructions);
    Tcl_AppendPrintfToObj(objPtr, "  Mean inst/compile\t\t%.0f\n",
	    numInstructions / statsPtr->numCompilations);
    Tcl_AppendPrintfToObj(objPtr, "  Mean inst/execution\t\t%.0f\n",
	    numInstructions / statsPtr->numExecutions);

    Tcl_AppendPrintfToObj(objPtr, "\nTotal ByteCodes\t\t\t%ld\n",
	    statsPtr->numCompilations);
    Tcl_AppendPrintfToObj(objPtr, "  Source bytes\t\t\t%.6g\n",
	    statsPtr->totalSrcBytes);
    Tcl_AppendPrintfToObj(objPtr, "  Code bytes\t\t\t%.6g\n",
	    totalCodeBytes);
    Tcl_AppendPrintfToObj(objPtr, "    ByteCode bytes\t\t%.6g\n",
	    statsPtr->totalByteCodeBytes);
    Tcl_AppendPrintfToObj(objPtr, "    Literal bytes\t\t%.6g\n",
	    totalLiteralBytes);
    Tcl_AppendPrintfToObj(objPtr, "      table %lu + bkts %lu + entries %lu + objects %lu + strings %.6g\n",
	    (unsigned long) sizeof(LiteralTable),
	    (unsigned long) (iPtr->literalTable.numBuckets * sizeof(LiteralEntry *)),
	    (unsigned long) (statsPtr->numLiteralsCreated * sizeof(LiteralEntry)),
	    (unsigned long) (statsPtr->numLiteralsCreated * sizeof(Tcl_Obj)),
	    statsPtr->totalLitStringBytes);
    Tcl_AppendPrintfToObj(objPtr, "  Mean code/compile\t\t%.1f\n",
	    totalCodeBytes / statsPtr->numCompilations);
    Tcl_AppendPrintfToObj(objPtr, "  Mean code/source\t\t%.1f\n",
	    totalCodeBytes / statsPtr->totalSrcBytes);

    Tcl_AppendPrintfToObj(objPtr, "\nCurrent (active) ByteCodes\t%ld\n",
	    numCurrentByteCodes);
    Tcl_AppendPrintfToObj(objPtr, "  Source bytes\t\t\t%.6g\n",
	    statsPtr->currentSrcBytes);
    Tcl_AppendPrintfToObj(objPtr, "  Code bytes\t\t\t%.6g\n",
	    currentCodeBytes);
    Tcl_AppendPrintfToObj(objPtr, "    ByteCode bytes\t\t%.6g\n",
	    statsPtr->currentByteCodeBytes);
    Tcl_AppendPrintfToObj(objPtr, "    Literal bytes\t\t%.6g\n",
	    currentLiteralBytes);
    Tcl_AppendPrintfToObj(objPtr, "      table %lu + bkts %lu + entries %lu + objects %lu + strings %.6g\n",
	    (unsigned long) sizeof(LiteralTable),
	    (unsigned long) (iPtr->literalTable.numBuckets * sizeof(LiteralEntry *)),
	    (unsigned long) (iPtr->literalTable.numEntries * sizeof(LiteralEntry)),
	    (unsigned long) (iPtr->literalTable.numEntries * sizeof(Tcl_Obj)),
	    statsPtr->currentLitStringBytes);
    Tcl_AppendPrintfToObj(objPtr, "  Mean code/source\t\t%.1f\n",
	    currentCodeBytes / statsPtr->currentSrcBytes);
    Tcl_AppendPrintfToObj(objPtr, "  Code + source bytes\t\t%.6g (%0.1f mean code/src)\n",
	    (currentCodeBytes + statsPtr->currentSrcBytes),
	    (currentCodeBytes / statsPtr->currentSrcBytes) + 1.0);

    /*
     * Tcl_IsShared statistics check
     *
     * This gives the refcount of each obj as Tcl_IsShared was called for it.
     * Shared objects must be duplicated before they can be modified.
     */

    numSharedMultX = 0;
    Tcl_AppendPrintfToObj(objPtr, "\nTcl_IsShared object check (all objects):\n");
    Tcl_AppendPrintfToObj(objPtr, "  Object had refcount <=1 (not shared)\t%ld\n",
	    tclObjsShared[1]);
    for (i = 2;  i < TCL_MAX_SHARED_OBJ_STATS;  i++) {
	Tcl_AppendPrintfToObj(objPtr, "  refcount ==%d\t\t%ld\n",
		i, tclObjsShared[i]);
	numSharedMultX += tclObjsShared[i];
    }
    Tcl_AppendPrintfToObj(objPtr, "  refcount >=%d\t\t%ld\n",
	    i, tclObjsShared[0]);
    numSharedMultX += tclObjsShared[0];
    Tcl_AppendPrintfToObj(objPtr, "  Total shared objects\t\t\t%d\n",
	    numSharedMultX);

    /*
     * Literal table statistics.
     */

    numByteCodeLits = 0;
    refCountSum = 0;
    numSharedMultX = 0;
    numSharedOnce = 0;
    objBytesIfUnshared = 0.0;
    strBytesIfUnshared = 0.0;
    strBytesSharedMultX = 0.0;
    strBytesSharedOnce = 0.0;
    for (i = 0;  i < globalTablePtr->numBuckets;  i++) {
	for (entryPtr = globalTablePtr->buckets[i];  entryPtr != NULL;
		entryPtr = entryPtr->nextPtr) {
	    if (entryPtr->objPtr->typePtr == &tclByteCodeType) {
		numByteCodeLits++;
	    }
	    (void) TclGetStringFromObj(entryPtr->objPtr, &length);
	    refCountSum += entryPtr->refCount;
	    objBytesIfUnshared += (entryPtr->refCount * sizeof(Tcl_Obj));
	    strBytesIfUnshared += (entryPtr->refCount * (length+1));
	    if (entryPtr->refCount > 1) {
		numSharedMultX++;
		strBytesSharedMultX += (length+1);
	    } else {
		numSharedOnce++;
		strBytesSharedOnce += (length+1);
	    }
	}
    }
    sharingBytesSaved = (objBytesIfUnshared + strBytesIfUnshared)
	    - currentLiteralBytes;

    Tcl_AppendPrintfToObj(objPtr, "\nTotal objects (all interps)\t%ld\n",
	    tclObjsAlloced);
    Tcl_AppendPrintfToObj(objPtr, "Current objects\t\t\t%ld\n",
	    (tclObjsAlloced - tclObjsFreed));
    Tcl_AppendPrintfToObj(objPtr, "Total literal objects\t\t%ld\n",
	    statsPtr->numLiteralsCreated);

    Tcl_AppendPrintfToObj(objPtr, "\nCurrent literal objects\t\t%d (%0.1f%% of current objects)\n",
	    globalTablePtr->numEntries,
	    Percent(globalTablePtr->numEntries, tclObjsAlloced-tclObjsFreed));
    Tcl_AppendPrintfToObj(objPtr, "  ByteCode literals\t\t%ld (%0.1f%% of current literals)\n",
	    numByteCodeLits,
	    Percent(numByteCodeLits, globalTablePtr->numEntries));
    Tcl_AppendPrintfToObj(objPtr, "  Literals reused > 1x\t\t%d\n",
	    numSharedMultX);
    Tcl_AppendPrintfToObj(objPtr, "  Mean reference count\t\t%.2f\n",
	    ((double) refCountSum) / globalTablePtr->numEntries);
    Tcl_AppendPrintfToObj(objPtr, "  Mean len, str reused >1x \t%.2f\n",
	    (numSharedMultX ? strBytesSharedMultX/numSharedMultX : 0.0));
    Tcl_AppendPrintfToObj(objPtr, "  Mean len, str used 1x\t\t%.2f\n",
	    (numSharedOnce ? strBytesSharedOnce/numSharedOnce : 0.0));
    Tcl_AppendPrintfToObj(objPtr, "  Total sharing savings\t\t%.6g (%0.1f%% of bytes if no sharing)\n",
	    sharingBytesSaved,
	    Percent(sharingBytesSaved, objBytesIfUnshared+strBytesIfUnshared));
    Tcl_AppendPrintfToObj(objPtr, "    Bytes with sharing\t\t%.6g\n",
	    currentLiteralBytes);
    Tcl_AppendPrintfToObj(objPtr, "      table %lu + bkts %lu + entries %lu + objects %lu + strings %.6g\n",
	    (unsigned long) sizeof(LiteralTable),
	    (unsigned long) (iPtr->literalTable.numBuckets * sizeof(LiteralEntry *)),
	    (unsigned long) (iPtr->literalTable.numEntries * sizeof(LiteralEntry)),
	    (unsigned long) (iPtr->literalTable.numEntries * sizeof(Tcl_Obj)),
	    statsPtr->currentLitStringBytes);
    Tcl_AppendPrintfToObj(objPtr, "    Bytes if no sharing\t\t%.6g = objects %.6g + strings %.6g\n",
	    (objBytesIfUnshared + strBytesIfUnshared),
	    objBytesIfUnshared, strBytesIfUnshared);
    Tcl_AppendPrintfToObj(objPtr, "  String sharing savings \t%.6g = unshared %.6g - shared %.6g\n",
	    (strBytesIfUnshared - statsPtr->currentLitStringBytes),
	    strBytesIfUnshared, statsPtr->currentLitStringBytes);
    Tcl_AppendPrintfToObj(objPtr, "  Literal mgmt overhead\t\t%ld (%0.1f%% of bytes with sharing)\n",
	    literalMgmtBytes,
	    Percent(literalMgmtBytes, currentLiteralBytes));
    Tcl_AppendPrintfToObj(objPtr, "    table %lu + buckets %lu + entries %lu\n",
	    (unsigned long) sizeof(LiteralTable),
	    (unsigned long) (iPtr->literalTable.numBuckets * sizeof(LiteralEntry *)),
	    (unsigned long) (iPtr->literalTable.numEntries * sizeof(LiteralEntry)));

    /*
     * Breakdown of current ByteCode space requirements.
     */

    Tcl_AppendPrintfToObj(objPtr, "\nBreakdown of current ByteCode requirements:\n");
    Tcl_AppendPrintfToObj(objPtr, "                         Bytes      Pct of    Avg per\n");
    Tcl_AppendPrintfToObj(objPtr, "                                     total    ByteCode\n");
    Tcl_AppendPrintfToObj(objPtr, "Total             %12.6g     100.00%%   %8.1f\n",
	    statsPtr->currentByteCodeBytes,
	    statsPtr->currentByteCodeBytes / numCurrentByteCodes);
    Tcl_AppendPrintfToObj(objPtr, "Header            %12.6g   %8.1f%%   %8.1f\n",
	    currentHeaderBytes,
	    Percent(currentHeaderBytes, statsPtr->currentByteCodeBytes),
	    currentHeaderBytes / numCurrentByteCodes);
    Tcl_AppendPrintfToObj(objPtr, "Instructions      %12.6g   %8.1f%%   %8.1f\n",
	    statsPtr->currentInstBytes,
	    Percent(statsPtr->currentInstBytes,statsPtr->currentByteCodeBytes),
	    statsPtr->currentInstBytes / numCurrentByteCodes);
    Tcl_AppendPrintfToObj(objPtr, "Literal ptr array %12.6g   %8.1f%%   %8.1f\n",
	    statsPtr->currentLitBytes,
	    Percent(statsPtr->currentLitBytes,statsPtr->currentByteCodeBytes),
	    statsPtr->currentLitBytes / numCurrentByteCodes);
    Tcl_AppendPrintfToObj(objPtr, "Exception table   %12.6g   %8.1f%%   %8.1f\n",
	    statsPtr->currentExceptBytes,
	    Percent(statsPtr->currentExceptBytes,statsPtr->currentByteCodeBytes),
	    statsPtr->currentExceptBytes / numCurrentByteCodes);
    Tcl_AppendPrintfToObj(objPtr, "Auxiliary data    %12.6g   %8.1f%%   %8.1f\n",
	    statsPtr->currentAuxBytes,
	    Percent(statsPtr->currentAuxBytes,statsPtr->currentByteCodeBytes),
	    statsPtr->currentAuxBytes / numCurrentByteCodes);
    Tcl_AppendPrintfToObj(objPtr, "Command map       %12.6g   %8.1f%%   %8.1f\n",
	    statsPtr->currentCmdMapBytes,
	    Percent(statsPtr->currentCmdMapBytes,statsPtr->currentByteCodeBytes),
	    statsPtr->currentCmdMapBytes / numCurrentByteCodes);

    /*
     * Detailed literal statistics.
     */

    Tcl_AppendPrintfToObj(objPtr, "\nLiteral string sizes:\n");
    Tcl_AppendPrintfToObj(objPtr, "\t Up to length\t\tPercentage\n");
    maxSizeDecade = 0;
    for (i = 31;  i >= 0;  i--) {
	if (statsPtr->literalCount[i] > 0) {
	    maxSizeDecade = i;
	    break;
	}
    }
    sum = 0;
    for (i = 0;  i <= maxSizeDecade;  i++) {
	decadeHigh = (1 << (i+1)) - 1;
	sum += statsPtr->literalCount[i];
	Tcl_AppendPrintfToObj(objPtr, "\t%10d\t\t%8.0f%%\n",
		decadeHigh, Percent(sum, statsPtr->numLiteralsCreated));
    }

    litTableStats = TclLiteralStats(globalTablePtr);
    Tcl_AppendPrintfToObj(objPtr, "\nCurrent literal table statistics:\n%s\n",
	    litTableStats);
    ckfree(litTableStats);

    /*
     * Source and ByteCode size distributions.
     */

    Tcl_AppendPrintfToObj(objPtr, "\nSource sizes:\n");
    Tcl_AppendPrintfToObj(objPtr, "\t Up to size\t\tPercentage\n");
    minSizeDecade = maxSizeDecade = 0;
    for (i = 0;  i < 31;  i++) {
	if (statsPtr->srcCount[i] > 0) {
	    minSizeDecade = i;
	    break;
	}
    }
    for (i = 31;  i >= 0;  i--) {
	if (statsPtr->srcCount[i] > 0) {
	    maxSizeDecade = i;
	    break;
	}
    }
    sum = 0;
    for (i = minSizeDecade;  i <= maxSizeDecade;  i++) {
	decadeHigh = (1 << (i+1)) - 1;
	sum += statsPtr->srcCount[i];
	Tcl_AppendPrintfToObj(objPtr, "\t%10d\t\t%8.0f%%\n",
		decadeHigh, Percent(sum, statsPtr->numCompilations));
    }

    Tcl_AppendPrintfToObj(objPtr, "\nByteCode sizes:\n");
    Tcl_AppendPrintfToObj(objPtr, "\t Up to size\t\tPercentage\n");
    minSizeDecade = maxSizeDecade = 0;
    for (i = 0;  i < 31;  i++) {
	if (statsPtr->byteCodeCount[i] > 0) {
	    minSizeDecade = i;
	    break;
	}
    }
    for (i = 31;  i >= 0;  i--) {
	if (statsPtr->byteCodeCount[i] > 0) {
	    maxSizeDecade = i;
	    break;
	}
    }
    sum = 0;
    for (i = minSizeDecade;  i <= maxSizeDecade;  i++) {
	decadeHigh = (1 << (i+1)) - 1;
	sum += statsPtr->byteCodeCount[i];
	Tcl_AppendPrintfToObj(objPtr, "\t%10d\t\t%8.0f%%\n",
		decadeHigh, Percent(sum, statsPtr->numCompilations));
    }

    Tcl_AppendPrintfToObj(objPtr, "\nByteCode longevity (excludes Current ByteCodes):\n");
    Tcl_AppendPrintfToObj(objPtr, "\t       Up to ms\t\tPercentage\n");
    minSizeDecade = maxSizeDecade = 0;
    for (i = 0;  i < 31;  i++) {
	if (statsPtr->lifetimeCount[i] > 0) {
	    minSizeDecade = i;
	    break;
	}
    }
    for (i = 31;  i >= 0;  i--) {
	if (statsPtr->lifetimeCount[i] > 0) {
	    maxSizeDecade = i;
	    break;
	}
    }
    sum = 0;
    for (i = minSizeDecade;  i <= maxSizeDecade;  i++) {
	decadeHigh = (1 << (i+1)) - 1;
	sum += statsPtr->lifetimeCount[i];
	Tcl_AppendPrintfToObj(objPtr, "\t%12.3f\t\t%8.0f%%\n",
		decadeHigh/1000.0, Percent(sum, statsPtr->numByteCodesFreed));
    }

    /*
     * Instruction counts.
     */

    Tcl_AppendPrintfToObj(objPtr, "\nInstruction counts:\n");
    for (i = 0;  i <= LAST_INST_OPCODE;  i++) {
	Tcl_AppendPrintfToObj(objPtr, "%20s %8ld ",
		tclInstructionTable[i].name, statsPtr->instructionCount[i]);
	if (statsPtr->instructionCount[i]) {
	    Tcl_AppendPrintfToObj(objPtr, "%6.1f%%\n",
		    Percent(statsPtr->instructionCount[i], numInstructions));
	} else {
	    Tcl_AppendPrintfToObj(objPtr, "0\n");
	}
    }

#ifdef TCL_MEM_DEBUG
    Tcl_AppendPrintfToObj(objPtr, "\nHeap Statistics:\n");
    TclDumpMemoryInfo((ClientData) objPtr, 1);
#endif
    Tcl_AppendPrintfToObj(objPtr, "\n----------------------------------------------------------------\n");

    if (objc == 1) {
	Tcl_SetObjResult(interp, objPtr);
    } else {
	Tcl_Channel outChan;
	char *str = TclGetStringFromObj(objv[1], &length);

	if (length) {
	    if (strcmp(str, "stdout") == 0) {
		outChan = Tcl_GetStdChannel(TCL_STDOUT);
	    } else if (strcmp(str, "stderr") == 0) {
		outChan = Tcl_GetStdChannel(TCL_STDERR);
	    } else {
		outChan = Tcl_OpenFileChannel(NULL, str, "w", 0664);
	    }
	} else {
	    outChan = Tcl_GetStdChannel(TCL_STDOUT);
	}
	if (outChan != NULL) {
	    Tcl_WriteObj(outChan, objPtr);
	}
    }
    Tcl_DecrRefCount(objPtr);
    return TCL_OK;
}
#endif /* TCL_COMPILE_STATS */

#ifdef TCL_COMPILE_DEBUG
/*
 *----------------------------------------------------------------------
 *
 * StringForResultCode --
 *
 *	Procedure that returns a human-readable string representing a Tcl
 *	result code such as TCL_ERROR.
 *
 * Results:
 *	If the result code is one of the standard Tcl return codes, the result
 *	is a string representing that code such as "TCL_ERROR". Otherwise, the
 *	result string is that code formatted as a sequence of decimal digit
 *	characters. Note that the resulting string must not be modified by the
 *	caller.
 *
 * Side effects:
 *	None.
 *
 *----------------------------------------------------------------------
 */

static const char *
StringForResultCode(
    int result)			/* The Tcl result code for which to generate a
				 * string. */
{
    static char buf[TCL_INTEGER_SPACE];

    if ((result >= TCL_OK) && (result <= TCL_CONTINUE)) {
	return resultStrings[result];
    }
    TclFormatInt(buf, result);
    return buf;
}
#endif /* TCL_COMPILE_DEBUG */

/*
 * Local Variables:
 * mode: c
 * c-basic-offset: 4
 * fill-column: 78
 * End:
 */<|MERGE_RESOLUTION|>--- conflicted
+++ resolved
@@ -5013,18 +5013,6 @@
 	    fromIdx = TCL_INDEX_START;
 	}
 
-<<<<<<< HEAD
-	if (fromIdx<=toIdx && fromIdx<objc && toIdx>=0) {
-	    if (fromIdx < 0) {
-		fromIdx = 0;
-	    }
-	    if (toIdx >= objc) {
-		toIdx = objc-1;
-	    }
-	    if (fromIdx == 0 && toIdx != objc-1 && !Tcl_IsShared(valuePtr)) {
-		Tcl_ListObjReplace(interp, valuePtr,
-			toIdx + 1, LIST_MAX, 0, NULL);
-=======
 	fromIdx = TclIndexDecode(fromIdx, objc - 1);
 	if (fromIdx < 0) {
 	    fromIdx = 0;
@@ -5041,7 +5029,6 @@
 			    0, NULL);
 		}
 		Tcl_ListObjReplace(NULL, valuePtr, 0, fromIdx, 0, NULL);
->>>>>>> e7a86d96
 		TRACE_APPEND(("%.30s\n", O2S(valuePtr)));
 		NEXT_INST_F(9, 0, 0);
 	    }
