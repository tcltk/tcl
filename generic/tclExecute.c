/*
 * tclExecute.c --
 *
 *	This file contains procedures that execute byte-compiled Tcl commands.
 *
 * Copyright (c) 1996-1997 Sun Microsystems, Inc.
 * Copyright (c) 1998-2000 by Scriptics Corporation.
 * Copyright (c) 2001 by Kevin B. Kenny. All rights reserved.
 * Copyright (c) 2002-2010 by Miguel Sofer.
 * Copyright (c) 2005-2007 by Donal K. Fellows.
 * Copyright (c) 2007 Daniel A. Steffen <das@users.sourceforge.net>
 * Copyright (c) 2006-2008 by Joe Mistachkin.  All rights reserved.
 *
 * See the file "license.terms" for information on usage and redistribution of
 * this file, and for a DISCLAIMER OF ALL WARRANTIES.
 */

#include "tclInt.h"
#include "tclCompile.h"
#include "tclOOInt.h"
#include "tommath.h"
#include <math.h>
#include <assert.h>

/*
 * Hack to determine whether we may expect IEEE floating point. The hack is
 * formally incorrect in that non-IEEE platforms might have the same precision
 * and range, but VAX, IBM, and Cray do not; are there any other floating
 * point units that we might care about?
 */

#if (FLT_RADIX == 2) && (DBL_MANT_DIG == 53) && (DBL_MAX_EXP == 1024)
#define IEEE_FLOATING_POINT
#endif

/*
 * A counter that is used to work out when the bytecode engine should call
 * Tcl_AsyncReady() to see whether there is a signal that needs handling, and
 * other expensive periodic operations.
 */

#ifndef ASYNC_CHECK_COUNT
#   define ASYNC_CHECK_COUNT	64
#endif /* !ASYNC_CHECK_COUNT */

/*
 * Boolean flag indicating whether the Tcl bytecode interpreter has been
 * initialized.
 */

static int execInitialized = 0;
TCL_DECLARE_MUTEX(execMutex)

static int cachedInExit = 0;

#ifdef TCL_COMPILE_DEBUG
/*
 * Variable that controls whether execution tracing is enabled and, if so,
 * what level of tracing is desired:
 *    0: no execution tracing
 *    1: trace invocations of Tcl procs only
 *    2: trace invocations of all (not compiled away) commands
 *    3: display each instruction executed
 * This variable is linked to the Tcl variable "tcl_traceExec".
 */

int tclTraceExec = 0;
#endif

/*
 * Mapping from expression instruction opcodes to strings; used for error
 * messages. Note that these entries must match the order and number of the
 * expression opcodes (e.g., INST_LOR) in tclCompile.h.
 *
 * Does not include the string for INST_EXPON (and beyond), as that is
 * disjoint for backward-compatibility reasons.
 */

static const char *const operatorStrings[] = {
    "|", "^", "&", "==", "!=", "<", ">", "<=", ">=", "<<", ">>",
    "+", "-", "*", "/", "%", "+", "-", "~", "!"
};

/*
 * Mapping from Tcl result codes to strings; used for error and debugging
 * messages.
 */

#ifdef TCL_COMPILE_DEBUG
static const char *const resultStrings[] = {
    "TCL_OK", "TCL_ERROR", "TCL_RETURN", "TCL_BREAK", "TCL_CONTINUE"
};
#endif

/*
 * These are used by evalstats to monitor object usage in Tcl.
 */

#ifdef TCL_COMPILE_STATS
long		tclObjsAlloced = 0;
long		tclObjsFreed = 0;
long		tclObjsShared[TCL_MAX_SHARED_OBJ_STATS] = { 0, 0, 0, 0, 0 };
#endif /* TCL_COMPILE_STATS */

/*
 * NR_TEBC
 * Helpers for NR - non-recursive calls to TEBC
 * Minimal data required to fully reconstruct the execution state.
 */

typedef struct {
    ByteCode *codePtr;		/* Constant until the BC returns */
				/* -----------------------------------------*/
    ptrdiff_t *catchTop;	/* These fields are used on return TO this */
    Tcl_Obj *auxObjList;	/* this level: they record the state when a */
    CmdFrame cmdFrame;		/* new codePtr was received for NR */
                                /* execution. */
    void *stack[1];		/* Start of the actual combined catch and obj
				 * stacks; the struct will be expanded as
				 * necessary */
} TEBCdata;

#define TEBC_YIELD() \
    do {						\
	esPtr->tosPtr = tosPtr;				\
	TclNRAddCallback(interp, TEBCresume,		\
		TD, pc, INT2PTR(cleanup), NULL);	\
    } while (0)

#define TEBC_DATA_DIG() \
    do {					\
	tosPtr = esPtr->tosPtr;			\
    } while (0)

#define PUSH_TAUX_OBJ(objPtr) \
    do {							\
	if (auxObjList) {					\
	    objPtr->length += auxObjList->length;		\
	}							\
	objPtr->internalRep.twoPtrValue.ptr1 = auxObjList;	\
	auxObjList = objPtr;					\
    } while (0)

#define POP_TAUX_OBJ() \
    do {							\
	tmpPtr = auxObjList;					\
	auxObjList = tmpPtr->internalRep.twoPtrValue.ptr1;	\
	Tcl_DecrRefCount(tmpPtr);				\
    } while (0)

/*
 * These variable-access macros have to coincide with those in tclVar.c
 */

#define VarHashGetValue(hPtr) \
    ((Var *) ((char *)hPtr - TclOffset(VarInHash, entry)))

static inline Var *
VarHashCreateVar(
    TclVarHashTable *tablePtr,
    Tcl_Obj *key,
    int *newPtr)
{
    Tcl_HashEntry *hPtr = Tcl_CreateHashEntry(&tablePtr->table,
	    key, newPtr);

    if (!hPtr) {
	return NULL;
    }
    return VarHashGetValue(hPtr);
}

#define VarHashFindVar(tablePtr, key) \
    VarHashCreateVar((tablePtr), (key), NULL)

/*
 * The new macro for ending an instruction; note that a reasonable C-optimiser
 * will resolve all branches at compile time. (result) is always a constant;
 * the macro NEXT_INST_F handles constant (nCleanup), NEXT_INST_V is resolved
 * at runtime for variable (nCleanup).
 *
 * ARGUMENTS:
 *    pcAdjustment: how much to increment pc
 *    nCleanup: how many objects to remove from the stack
 *    resultHandling: 0 indicates no object should be pushed on the stack;
 *	otherwise, push objResultPtr. If (result < 0), objResultPtr already
 *	has the correct reference count.
 *
 * We use the new compile-time assertions to check that nCleanup is constant
 * and within range.
 */

/* Verify the stack depth, only when no expansion is in progress */

#ifdef TCL_COMPILE_DEBUG
#define CHECK_STACK()							\
    do {								\
	ValidatePcAndStackTop(codePtr, pc, CURR_DEPTH,			\
		/*checkStack*/ !(starting || auxObjList));		\
	starting = 0;							\
    } while (0)
#else
#define CHECK_STACK()
#endif

#define NEXT_INST_F(pcAdjustment, nCleanup, resultHandling)	\
    do {							\
	TCL_CT_ASSERT((nCleanup >= 0) && (nCleanup <= 2));	\
	CHECK_STACK();						\
	if (nCleanup == 0) {					\
	    if (resultHandling != 0) {				\
		if ((resultHandling) > 0) {			\
		    PUSH_OBJECT(objResultPtr);			\
		} else {					\
		    *(++tosPtr) = objResultPtr;			\
		}						\
	    }							\
	    pc += (pcAdjustment);				\
	    goto cleanup0;					\
	} else if (resultHandling != 0) {			\
	    if ((resultHandling) > 0) {				\
		Tcl_IncrRefCount(objResultPtr);			\
	    }							\
	    pc += (pcAdjustment);				\
	    switch (nCleanup) {					\
	    case 1: goto cleanup1_pushObjResultPtr;		\
	    case 2: goto cleanup2_pushObjResultPtr;		\
	    case 0: break;					\
	    }							\
	} else {						\
	    pc += (pcAdjustment);				\
	    switch (nCleanup) {					\
	    case 1: goto cleanup1;				\
	    case 2: goto cleanup2;				\
	    case 0: break;					\
	    }							\
	}							\
    } while (0)

#define NEXT_INST_V(pcAdjustment, nCleanup, resultHandling)	\
    CHECK_STACK();						\
    do {							\
	pc += (pcAdjustment);					\
	cleanup = (nCleanup);					\
	if (resultHandling) {					\
	    if ((resultHandling) > 0) {				\
		Tcl_IncrRefCount(objResultPtr);			\
	    }							\
	    goto cleanupV_pushObjResultPtr;			\
	} else {						\
	    goto cleanupV;					\
	}							\
    } while (0)

#ifndef TCL_COMPILE_DEBUG
#define JUMP_PEEPHOLE_F(condition, pcAdjustment, cleanup) \
    do {								\
	pc += (pcAdjustment);						\
	switch (*pc) {							\
	case INST_JUMP_FALSE1:						\
	    NEXT_INST_F(((condition)? 2 : TclGetInt1AtPtr(pc+1)), (cleanup), 0); \
	case INST_JUMP_TRUE1:						\
	    NEXT_INST_F(((condition)? TclGetInt1AtPtr(pc+1) : 2), (cleanup), 0); \
	case INST_JUMP_FALSE4:						\
	    NEXT_INST_F(((condition)? 5 : TclGetInt4AtPtr(pc+1)), (cleanup), 0); \
	case INST_JUMP_TRUE4:						\
	    NEXT_INST_F(((condition)? TclGetInt4AtPtr(pc+1) : 5), (cleanup), 0); \
	default:							\
	    if ((condition) < 0) {					\
		TclNewIntObj(objResultPtr, -1);				\
	    } else {							\
		objResultPtr = TCONST((condition) > 0);			\
	    }								\
	    NEXT_INST_F(0, (cleanup), 1);				\
	}								\
    } while (0)
#define JUMP_PEEPHOLE_V(condition, pcAdjustment, cleanup) \
    do {								\
	pc += (pcAdjustment);						\
	switch (*pc) {							\
	case INST_JUMP_FALSE1:						\
	    NEXT_INST_V(((condition)? 2 : TclGetInt1AtPtr(pc+1)), (cleanup), 0); \
	case INST_JUMP_TRUE1:						\
	    NEXT_INST_V(((condition)? TclGetInt1AtPtr(pc+1) : 2), (cleanup), 0); \
	case INST_JUMP_FALSE4:						\
	    NEXT_INST_V(((condition)? 5 : TclGetInt4AtPtr(pc+1)), (cleanup), 0); \
	case INST_JUMP_TRUE4:						\
	    NEXT_INST_V(((condition)? TclGetInt4AtPtr(pc+1) : 5), (cleanup), 0); \
	default:							\
	    if ((condition) < 0) {					\
		TclNewIntObj(objResultPtr, -1);				\
	    } else {							\
		objResultPtr = TCONST((condition) > 0);			\
	    }								\
	    NEXT_INST_V(0, (cleanup), 1);				\
	}								\
    } while (0)
#else /* TCL_COMPILE_DEBUG */
#define JUMP_PEEPHOLE_F(condition, pcAdjustment, cleanup) \
    do{									\
	if ((condition) < 0) {						\
	    TclNewIntObj(objResultPtr, -1);				\
	} else {							\
	    objResultPtr = TCONST((condition) > 0);			\
	}								\
	NEXT_INST_F((pcAdjustment), (cleanup), 1);			\
    } while (0)
#define JUMP_PEEPHOLE_V(condition, pcAdjustment, cleanup) \
    do{									\
	if ((condition) < 0) {						\
	    TclNewIntObj(objResultPtr, -1);				\
	} else {							\
	    objResultPtr = TCONST((condition) > 0);			\
	}								\
	NEXT_INST_V((pcAdjustment), (cleanup), 1);			\
    } while (0)
#endif

/*
 * Macros used to cache often-referenced Tcl evaluation stack information
 * in local variables. Note that a DECACHE_STACK_INFO()-CACHE_STACK_INFO()
 * pair must surround any call inside TclNRExecuteByteCode (and a few other
 * procedures that use this scheme) that could result in a recursive call
 * to TclNRExecuteByteCode.
 */

#define CACHE_STACK_INFO() \
    checkInterp = 1

#define DECACHE_STACK_INFO() \
    esPtr->tosPtr = tosPtr

/*
 * Macros used to access items on the Tcl evaluation stack. PUSH_OBJECT
 * increments the object's ref count since it makes the stack have another
 * reference pointing to the object. However, POP_OBJECT does not decrement
 * the ref count. This is because the stack may hold the only reference to the
 * object, so the object would be destroyed if its ref count were decremented
 * before the caller had a chance to, e.g., store it in a variable. It is the
 * caller's responsibility to decrement the ref count when it is finished with
 * an object.
 *
 * WARNING! It is essential that objPtr only appear once in the PUSH_OBJECT
 * macro. The actual parameter might be an expression with side effects, and
 * this ensures that it will be executed only once.
 */

#define PUSH_OBJECT(objPtr) \
    Tcl_IncrRefCount(*(++tosPtr) = (objPtr))

#define POP_OBJECT()	*(tosPtr--)

#define OBJ_AT_TOS	*tosPtr

#define OBJ_UNDER_TOS	*(tosPtr-1)

#define OBJ_AT_DEPTH(n)	*(tosPtr-(n))

#define CURR_DEPTH	((ptrdiff_t) (tosPtr - initTosPtr))

#define STACK_BASE(esPtr) ((esPtr)->stackWords - 1)

/*
 * Macros used to trace instruction execution. The macros TRACE,
 * TRACE_WITH_OBJ, and O2S are only used inside TclNRExecuteByteCode. O2S is
 * only used in TRACE* calls to get a string from an object.
 */

#ifdef TCL_COMPILE_DEBUG
#   define TRACE(a) \
    while (traceInstructions) {					\
	fprintf(stdout, "%2d: %2d (%u) %s ", iPtr->numLevels,	\
		(int) CURR_DEPTH,				\
		(unsigned) (pc - codePtr->codeStart),		\
		GetOpcodeName(pc));				\
	printf a;						\
	break;							\
    }
#   define TRACE_APPEND(a) \
    while (traceInstructions) {		\
	printf a;			\
	break;				\
    }
#   define TRACE_ERROR(interp) \
    TRACE_APPEND(("ERROR: %.30s\n", O2S(Tcl_GetObjResult(interp))));
#   define TRACE_WITH_OBJ(a, objPtr) \
    while (traceInstructions) {					\
	fprintf(stdout, "%2d: %2d (%u) %s ", iPtr->numLevels,	\
		(int) CURR_DEPTH,				\
		(unsigned) (pc - codePtr->codeStart),		\
		GetOpcodeName(pc));				\
	printf a;						\
	TclPrintObject(stdout, objPtr, 30);			\
	fprintf(stdout, "\n");					\
	break;							\
    }
#   define O2S(objPtr) \
    (objPtr ? TclGetString(objPtr) : "")
#else /* !TCL_COMPILE_DEBUG */
#   define TRACE(a)
#   define TRACE_APPEND(a)
#   define TRACE_ERROR(interp)
#   define TRACE_WITH_OBJ(a, objPtr)
#   define O2S(objPtr)
#endif /* TCL_COMPILE_DEBUG */

/*
 * DTrace instruction probe macros.
 */

#define TCL_DTRACE_INST_NEXT() \
    do {								\
	if (TCL_DTRACE_INST_DONE_ENABLED()) {				\
	    if (curInstName) {						\
		TCL_DTRACE_INST_DONE(curInstName, (int) CURR_DEPTH,	\
			tosPtr);					\
	    }								\
	    curInstName = tclInstructionTable[*pc].name;		\
	    if (TCL_DTRACE_INST_START_ENABLED()) {			\
		TCL_DTRACE_INST_START(curInstName, (int) CURR_DEPTH,	\
			tosPtr);					\
	    }								\
	} else if (TCL_DTRACE_INST_START_ENABLED()) {			\
	    TCL_DTRACE_INST_START(tclInstructionTable[*pc].name,	\
			(int) CURR_DEPTH, tosPtr);			\
	}								\
    } while (0)
#define TCL_DTRACE_INST_LAST() \
    do {								\
	if (TCL_DTRACE_INST_DONE_ENABLED() && curInstName) {		\
	    TCL_DTRACE_INST_DONE(curInstName, (int) CURR_DEPTH, tosPtr);\
	}								\
    } while (0)

/*
 * Macro used in this file to save a function call for common uses of
 * TclGetNumberFromObj(). The ANSI C "prototype" is:
 *
 * MODULE_SCOPE int GetNumberFromObj(Tcl_Interp *interp, Tcl_Obj *objPtr,
 *			ClientData *ptrPtr, int *tPtr);
 */

#define GetNumberFromObj(interp, objPtr, ptrPtr, tPtr) \
    (((objPtr)->typePtr == &tclIntType)					\
	?	(*(tPtr) = TCL_NUMBER_WIDE,				\
		*(ptrPtr) = (ClientData)				\
		    (&((objPtr)->internalRep.wideValue)), TCL_OK) :	\
    ((objPtr)->typePtr == &tclDoubleType)				\
	?	(((TclIsNaN((objPtr)->internalRep.doubleValue))		\
		    ?	(*(tPtr) = TCL_NUMBER_NAN)			\
		    :	(*(tPtr) = TCL_NUMBER_DOUBLE)),			\
		*(ptrPtr) = (ClientData)				\
		    (&((objPtr)->internalRep.doubleValue)), TCL_OK) :	\
    (((objPtr)->bytes != NULL) && ((objPtr)->length == 0))		\
	? TCL_ERROR :			\
    TclGetNumberFromObj((interp), (objPtr), (ptrPtr), (tPtr)))

/*
 * Macro used to make the check for type overflow more mnemonic. This works by
 * comparing sign bits; the rest of the word is irrelevant. The ANSI C
 * "prototype" (where inttype_t is any integer type) is:
 *
 * MODULE_SCOPE int Overflowing(inttype_t a, inttype_t b, inttype_t sum);
 *
 * Check first the condition most likely to fail in usual code (at least for
 * usage in [incr]: do the first summand and the sum have != signs?
 */

#define Overflowing(a,b,sum) ((((a)^(sum)) < 0) && (((a)^(b)) >= 0))

/*
 * Macro for checking whether the type is NaN, used when we're thinking about
 * throwing an error for supplying a non-number number.
 */

#ifndef ACCEPT_NAN
#define IsErroringNaNType(type)		((type) == TCL_NUMBER_NAN)
#else
#define IsErroringNaNType(type)		0
#endif

/*
 * Auxiliary tables used to compute powers of small integers.
 */

/*
 * Maximum base that, when raised to powers 2, 3, ..., 16, fits in a
 * Tcl_WideInt.
 */

static const Tcl_WideInt MaxBase64[] = {
    (Tcl_WideInt)46340*65536+62259,	/* 3037000499 == isqrt(2**63-1) */
    (Tcl_WideInt)2097151, (Tcl_WideInt)55108, (Tcl_WideInt)6208,
    (Tcl_WideInt)1448, (Tcl_WideInt)511, (Tcl_WideInt)234, (Tcl_WideInt)127,
    (Tcl_WideInt)78, (Tcl_WideInt)52, (Tcl_WideInt)38, (Tcl_WideInt)28,
    (Tcl_WideInt)22, (Tcl_WideInt)18, (Tcl_WideInt)15
};
static const size_t MaxBase64Size = sizeof(MaxBase64)/sizeof(Tcl_WideInt);

/*
 * Table giving 3, 4, ..., 13 raised to powers greater than 16 when the
 * results fit in a 64-bit signed integer.
 */

static const unsigned short Exp64Index[] = {
    0, 23, 38, 49, 57, 63, 67, 70, 72, 74, 75, 76
};
static const size_t Exp64IndexSize =
    sizeof(Exp64Index) / sizeof(unsigned short);
static const Tcl_WideInt Exp64Value[] = {
    (Tcl_WideInt)243*243*243*3*3,
    (Tcl_WideInt)243*243*243*3*3*3,
    (Tcl_WideInt)243*243*243*3*3*3*3,
    (Tcl_WideInt)243*243*243*243,
    (Tcl_WideInt)243*243*243*243*3,
    (Tcl_WideInt)243*243*243*243*3*3,
    (Tcl_WideInt)243*243*243*243*3*3*3,
    (Tcl_WideInt)243*243*243*243*3*3*3*3,
    (Tcl_WideInt)243*243*243*243*243,
    (Tcl_WideInt)243*243*243*243*243*3,
    (Tcl_WideInt)243*243*243*243*243*3*3,
    (Tcl_WideInt)243*243*243*243*243*3*3*3,
    (Tcl_WideInt)243*243*243*243*243*3*3*3*3,
    (Tcl_WideInt)243*243*243*243*243*243,
    (Tcl_WideInt)243*243*243*243*243*243*3,
    (Tcl_WideInt)243*243*243*243*243*243*3*3,
    (Tcl_WideInt)243*243*243*243*243*243*3*3*3,
    (Tcl_WideInt)243*243*243*243*243*243*3*3*3*3,
    (Tcl_WideInt)243*243*243*243*243*243*243,
    (Tcl_WideInt)243*243*243*243*243*243*243*3,
    (Tcl_WideInt)243*243*243*243*243*243*243*3*3,
    (Tcl_WideInt)243*243*243*243*243*243*243*3*3*3,
    (Tcl_WideInt)243*243*243*243*243*243*243*3*3*3*3,
    (Tcl_WideInt)1024*1024*1024*4*4,
    (Tcl_WideInt)1024*1024*1024*4*4*4,
    (Tcl_WideInt)1024*1024*1024*4*4*4*4,
    (Tcl_WideInt)1024*1024*1024*1024,
    (Tcl_WideInt)1024*1024*1024*1024*4,
    (Tcl_WideInt)1024*1024*1024*1024*4*4,
    (Tcl_WideInt)1024*1024*1024*1024*4*4*4,
    (Tcl_WideInt)1024*1024*1024*1024*4*4*4*4,
    (Tcl_WideInt)1024*1024*1024*1024*1024,
    (Tcl_WideInt)1024*1024*1024*1024*1024*4,
    (Tcl_WideInt)1024*1024*1024*1024*1024*4*4,
    (Tcl_WideInt)1024*1024*1024*1024*1024*4*4*4,
    (Tcl_WideInt)1024*1024*1024*1024*1024*4*4*4*4,
    (Tcl_WideInt)1024*1024*1024*1024*1024*1024,
    (Tcl_WideInt)1024*1024*1024*1024*1024*1024*4,
    (Tcl_WideInt)3125*3125*3125*5*5,
    (Tcl_WideInt)3125*3125*3125*5*5*5,
    (Tcl_WideInt)3125*3125*3125*5*5*5*5,
    (Tcl_WideInt)3125*3125*3125*3125,
    (Tcl_WideInt)3125*3125*3125*3125*5,
    (Tcl_WideInt)3125*3125*3125*3125*5*5,
    (Tcl_WideInt)3125*3125*3125*3125*5*5*5,
    (Tcl_WideInt)3125*3125*3125*3125*5*5*5*5,
    (Tcl_WideInt)3125*3125*3125*3125*3125,
    (Tcl_WideInt)3125*3125*3125*3125*3125*5,
    (Tcl_WideInt)3125*3125*3125*3125*3125*5*5,
    (Tcl_WideInt)7776*7776*7776*6*6,
    (Tcl_WideInt)7776*7776*7776*6*6*6,
    (Tcl_WideInt)7776*7776*7776*6*6*6*6,
    (Tcl_WideInt)7776*7776*7776*7776,
    (Tcl_WideInt)7776*7776*7776*7776*6,
    (Tcl_WideInt)7776*7776*7776*7776*6*6,
    (Tcl_WideInt)7776*7776*7776*7776*6*6*6,
    (Tcl_WideInt)7776*7776*7776*7776*6*6*6*6,
    (Tcl_WideInt)16807*16807*16807*7*7,
    (Tcl_WideInt)16807*16807*16807*7*7*7,
    (Tcl_WideInt)16807*16807*16807*7*7*7*7,
    (Tcl_WideInt)16807*16807*16807*16807,
    (Tcl_WideInt)16807*16807*16807*16807*7,
    (Tcl_WideInt)16807*16807*16807*16807*7*7,
    (Tcl_WideInt)32768*32768*32768*8*8,
    (Tcl_WideInt)32768*32768*32768*8*8*8,
    (Tcl_WideInt)32768*32768*32768*8*8*8*8,
    (Tcl_WideInt)32768*32768*32768*32768,
    (Tcl_WideInt)59049*59049*59049*9*9,
    (Tcl_WideInt)59049*59049*59049*9*9*9,
    (Tcl_WideInt)59049*59049*59049*9*9*9*9,
    (Tcl_WideInt)100000*100000*100000*10*10,
    (Tcl_WideInt)100000*100000*100000*10*10*10,
    (Tcl_WideInt)161051*161051*161051*11*11,
    (Tcl_WideInt)161051*161051*161051*11*11*11,
    (Tcl_WideInt)248832*248832*248832*12*12,
    (Tcl_WideInt)371293*371293*371293*13*13
};
static const size_t Exp64ValueSize = sizeof(Exp64Value) / sizeof(Tcl_WideInt);

/*
 * Markers for ExecuteExtendedBinaryMathOp.
 */

#define DIVIDED_BY_ZERO		((Tcl_Obj *) -1)
#define EXPONENT_OF_ZERO	((Tcl_Obj *) -2)
#define GENERAL_ARITHMETIC_ERROR ((Tcl_Obj *) -3)

/*
 * Declarations for local procedures to this file:
 */

#ifdef TCL_COMPILE_STATS
static int		EvalStatsCmd(ClientData clientData,
			    Tcl_Interp *interp, int objc,
			    Tcl_Obj *const objv[]);
#endif /* TCL_COMPILE_STATS */
#ifdef TCL_COMPILE_DEBUG
static const char *	GetOpcodeName(const unsigned char *pc);
static void		PrintByteCodeInfo(ByteCode *codePtr);
static const char *	StringForResultCode(int result);
static void		ValidatePcAndStackTop(ByteCode *codePtr,
			    const unsigned char *pc, int stackTop,
			    int checkStack);
#endif /* TCL_COMPILE_DEBUG */
static ByteCode *	CompileExprObj(Tcl_Interp *interp, Tcl_Obj *objPtr);
static void		DeleteExecStack(ExecStack *esPtr);
static void		DupExprCodeInternalRep(Tcl_Obj *srcPtr,
			    Tcl_Obj *copyPtr);
static Tcl_Obj *	ExecuteExtendedBinaryMathOp(Tcl_Interp *interp,
			    int opcode, Tcl_Obj **constants,
			    Tcl_Obj *valuePtr, Tcl_Obj *value2Ptr);
static Tcl_Obj *	ExecuteExtendedUnaryMathOp(int opcode,
			    Tcl_Obj *valuePtr);
static void		FreeExprCodeInternalRep(Tcl_Obj *objPtr);
static ExceptionRange *	GetExceptRangeForPc(const unsigned char *pc,
			    int searchMode, ByteCode *codePtr);
static const char *	GetSrcInfoForPc(const unsigned char *pc,
			    ByteCode *codePtr, int *lengthPtr,
			    const unsigned char **pcBeg, int *cmdIdxPtr);
static Tcl_Obj **	GrowEvaluationStack(ExecEnv *eePtr, int growth,
			    int move);
static void		IllegalExprOperandType(Tcl_Interp *interp,
			    const unsigned char *pc, Tcl_Obj *opndPtr);
static void		InitByteCodeExecution(Tcl_Interp *interp);
static inline int	wordSkip(void *ptr);
static void		ReleaseDictIterator(Tcl_Obj *objPtr);
/* Useful elsewhere, make available in tclInt.h or stubs? */
static Tcl_Obj **	StackAllocWords(Tcl_Interp *interp, int numWords);
static Tcl_Obj **	StackReallocWords(Tcl_Interp *interp, int numWords);
static Tcl_NRPostProc	CopyCallback;
static Tcl_NRPostProc	ExprObjCallback;
static Tcl_NRPostProc	FinalizeOONext;
static Tcl_NRPostProc	FinalizeOONextFilter;
static Tcl_NRPostProc   TEBCresume;

/*
 * The structure below defines a bytecode Tcl object type to hold the
 * compiled bytecode for Tcl expressions.
 */

static const Tcl_ObjType exprCodeType = {
    "exprcode",
    FreeExprCodeInternalRep,	/* freeIntRepProc */
    DupExprCodeInternalRep,	/* dupIntRepProc */
    NULL,			/* updateStringProc */
    NULL			/* setFromAnyProc */
};

/*
 * Custom object type only used in this file; values of its type should never
 * be seen by user scripts.
 */

static const Tcl_ObjType dictIteratorType = {
    "dictIterator",
    ReleaseDictIterator,
    NULL, NULL, NULL
};

/*
 *----------------------------------------------------------------------
 *
 * ReleaseDictIterator --
 *
 *	This takes apart a dictionary iterator that is stored in the given Tcl
 *	object.
 *
 * Results:
 *	None.
 *
 * Side effects:
 *	Deallocates memory, marks the object as being untyped.
 *
 *----------------------------------------------------------------------
 */

static void
ReleaseDictIterator(
    Tcl_Obj *objPtr)
{
    Tcl_DictSearch *searchPtr;
    Tcl_Obj *dictPtr;

    /*
     * First kill the search, and then release the reference to the dictionary
     * that we were holding.
     */

    searchPtr = objPtr->internalRep.twoPtrValue.ptr1;
    Tcl_DictObjDone(searchPtr);
    ckfree(searchPtr);

    dictPtr = objPtr->internalRep.twoPtrValue.ptr2;
    TclDecrRefCount(dictPtr);

    objPtr->typePtr = NULL;
}

/*
 *----------------------------------------------------------------------
 *
 * InitByteCodeExecution --
 *
 *	This procedure is called once to initialize the Tcl bytecode
 *	interpreter.
 *
 * Results:
 *	None.
 *
 * Side effects:
 *	This procedure initializes the array of instruction names. If
 *	compiling with the TCL_COMPILE_STATS flag, it initializes the array
 *	that counts the executions of each instruction and it creates the
 *	"evalstats" command. It also establishes the link between the Tcl
 *	"tcl_traceExec" and C "tclTraceExec" variables.
 *
 *----------------------------------------------------------------------
 */

static void
InitByteCodeExecution(
    Tcl_Interp *interp)		/* Interpreter for which the Tcl variable
				 * "tcl_traceExec" is linked to control
				 * instruction tracing. */
{
#ifdef TCL_COMPILE_DEBUG
    if (Tcl_LinkVar(interp, "tcl_traceExec", (char *) &tclTraceExec,
	    TCL_LINK_INT) != TCL_OK) {
	Tcl_Panic("InitByteCodeExecution: can't create link for tcl_traceExec variable");
    }
#endif
#ifdef TCL_COMPILE_STATS
    Tcl_CreateObjCommand(interp, "evalstats", EvalStatsCmd, NULL, NULL);
#endif /* TCL_COMPILE_STATS */
}

/*
 *----------------------------------------------------------------------
 *
 * TclCreateExecEnv --
 *
 *	This procedure creates a new execution environment for Tcl bytecode
 *	execution. An ExecEnv points to a Tcl evaluation stack. An ExecEnv is
 *	typically created once for each Tcl interpreter (Interp structure) and
 *	recursively passed to TclNRExecuteByteCode to execute ByteCode sequences
 *	for nested commands.
 *
 * Results:
 *	A newly allocated ExecEnv is returned. This points to an empty
 *	evaluation stack of the standard initial size.
 *
 * Side effects:
 *	The bytecode interpreter is also initialized here, as this procedure
 *	will be called before any call to TclNRExecuteByteCode.
 *
 *----------------------------------------------------------------------
 */

ExecEnv *
TclCreateExecEnv(
    Tcl_Interp *interp,		/* Interpreter for which the execution
				 * environment is being created. */
    int size)			/* The initial stack size, in number of words
				 * [sizeof(Tcl_Obj*)] */
{
    ExecEnv *eePtr = ckalloc(sizeof(ExecEnv));
    ExecStack *esPtr = ckalloc(sizeof(ExecStack)
	    + (size_t) (size-1) * sizeof(Tcl_Obj *));

    eePtr->execStackPtr = esPtr;
    TclNewIntObj(eePtr->constants[0], 0);
    Tcl_IncrRefCount(eePtr->constants[0]);
    TclNewIntObj(eePtr->constants[1], 1);
    Tcl_IncrRefCount(eePtr->constants[1]);
    eePtr->interp = interp;
    eePtr->callbackPtr = NULL;
    eePtr->corPtr = NULL;
    eePtr->rewind = 0;

    esPtr->prevPtr = NULL;
    esPtr->nextPtr = NULL;
    esPtr->markerPtr = NULL;
    esPtr->endPtr = &esPtr->stackWords[size-1];
    esPtr->tosPtr = STACK_BASE(esPtr);

    Tcl_MutexLock(&execMutex);
    if (!execInitialized) {
	InitByteCodeExecution(interp);
	execInitialized = 1;
    }
    Tcl_MutexUnlock(&execMutex);

    return eePtr;
}

/*
 *----------------------------------------------------------------------
 *
 * TclDeleteExecEnv --
 *
 *	Frees the storage for an ExecEnv.
 *
 * Results:
 *	None.
 *
 * Side effects:
 *	Storage for an ExecEnv and its contained storage (e.g. the evaluation
 *	stack) is freed.
 *
 *----------------------------------------------------------------------
 */

static void
DeleteExecStack(
    ExecStack *esPtr)
{
    if (esPtr->markerPtr && !cachedInExit) {
	Tcl_Panic("freeing an execStack which is still in use");
    }

    if (esPtr->prevPtr) {
	esPtr->prevPtr->nextPtr = esPtr->nextPtr;
    }
    if (esPtr->nextPtr) {
	esPtr->nextPtr->prevPtr = esPtr->prevPtr;
    }
    ckfree(esPtr);
}

void
TclDeleteExecEnv(
    ExecEnv *eePtr)		/* Execution environment to free. */
{
    ExecStack *esPtr = eePtr->execStackPtr, *tmpPtr;

	cachedInExit = TclInExit();

    /*
     * Delete all stacks in this exec env.
     */

    while (esPtr->nextPtr) {
	esPtr = esPtr->nextPtr;
    }
    while (esPtr) {
	tmpPtr = esPtr;
	esPtr = tmpPtr->prevPtr;
	DeleteExecStack(tmpPtr);
    }

    TclDecrRefCount(eePtr->constants[0]);
    TclDecrRefCount(eePtr->constants[1]);
    if (eePtr->callbackPtr && !cachedInExit) {
	Tcl_Panic("Deleting execEnv with pending TEOV callbacks!");
    }
    if (eePtr->corPtr && !cachedInExit) {
	Tcl_Panic("Deleting execEnv with existing coroutine");
    }
    ckfree(eePtr);
}

/*
 *----------------------------------------------------------------------
 *
 * TclFinalizeExecution --
 *
 *	Finalizes the execution environment setup so that it can be later
 *	reinitialized.
 *
 * Results:
 *	None.
 *
 * Side effects:
 *	After this call, the next time TclCreateExecEnv will be called it will
 *	call InitByteCodeExecution.
 *
 *----------------------------------------------------------------------
 */

void
TclFinalizeExecution(void)
{
    Tcl_MutexLock(&execMutex);
    execInitialized = 0;
    Tcl_MutexUnlock(&execMutex);
}

/*
 * Auxiliary code to insure that GrowEvaluationStack always returns correctly
 * aligned memory.
 *
 * WALLOCALIGN represents the alignment reqs in words, just as TCL_ALLOCALIGN
 * represents the reqs in bytes. This assumes that TCL_ALLOCALIGN is a
 * multiple of the wordsize 'sizeof(Tcl_Obj *)'.
 */

#define WALLOCALIGN \
    (TCL_ALLOCALIGN/sizeof(Tcl_Obj *))

/*
 * wordSkip computes how many words have to be skipped until the next aligned
 * word. Note that we are only interested in the low order bits of ptr, so
 * that any possible information loss in PTR2INT is of no consequence.
 */

static inline int
wordSkip(
    void *ptr)
{
    int mask = TCL_ALLOCALIGN-1;
    int base = PTR2INT(ptr) & mask;
    return (TCL_ALLOCALIGN - base)/sizeof(Tcl_Obj *);
}

/*
 * Given a marker, compute where the following aligned memory starts.
 */

#define MEMSTART(markerPtr) \
    ((markerPtr) + wordSkip(markerPtr))

/*
 *----------------------------------------------------------------------
 *
 * GrowEvaluationStack --
 *
 *	This procedure grows a Tcl evaluation stack stored in an ExecEnv,
 *	copying over the words since the last mark if so requested. A mark is
 *	set at the beginning of the new area when no copying is requested.
 *
 * Results:
 *	Returns a pointer to the first usable word in the (possibly) grown
 *	stack.
 *
 * Side effects:
 *	The size of the evaluation stack may be grown, a marker is set
 *
 *----------------------------------------------------------------------
 */

static Tcl_Obj **
GrowEvaluationStack(
    ExecEnv *eePtr,		/* Points to the ExecEnv with an evaluation
				 * stack to enlarge. */
    int growth,			/* How much larger than the current used
				 * size. */
    int move)			/* 1 if move words since last marker. */
{
    ExecStack *esPtr = eePtr->execStackPtr, *oldPtr = NULL;
    int newBytes, newElems, currElems;
    int needed = growth - (esPtr->endPtr - esPtr->tosPtr);
    Tcl_Obj **markerPtr = esPtr->markerPtr, **memStart;
    int moveWords = 0;

    if (move) {
	if (!markerPtr) {
	    Tcl_Panic("STACK: Reallocating with no previous alloc");
	}
	if (needed <= 0) {
	    return MEMSTART(markerPtr);
	}
    } else {
#ifndef PURIFY
	Tcl_Obj **tmpMarkerPtr = esPtr->tosPtr + 1;
	int offset = wordSkip(tmpMarkerPtr);

	if (needed + offset < 0) {
	    /*
	     * Put a marker pointing to the previous marker in this stack, and
	     * store it in esPtr as the current marker. Return a pointer to
	     * the start of aligned memory.
	     */

	    esPtr->markerPtr = tmpMarkerPtr;
	    memStart = tmpMarkerPtr + offset;
	    esPtr->tosPtr = memStart - 1;
	    *esPtr->markerPtr = (Tcl_Obj *) markerPtr;
	    return memStart;
	}
#endif
    }

    /*
     * Reset move to hold the number of words to be moved to new stack (if
     * any) and growth to hold the complete stack requirements: add one for
     * the marker, (WALLOCALIGN-1) for the maximal possible offset.
     */

    if (move) {
	moveWords = esPtr->tosPtr - MEMSTART(markerPtr) + 1;
    }
    needed = growth + moveWords + WALLOCALIGN;


    /*
     * Check if there is enough room in the next stack (if there is one, it
     * should be both empty and the last one!)
     */

    if (esPtr->nextPtr) {
	oldPtr = esPtr;
	esPtr = oldPtr->nextPtr;
	currElems = esPtr->endPtr - STACK_BASE(esPtr);
	if (esPtr->markerPtr || (esPtr->tosPtr != STACK_BASE(esPtr))) {
	    Tcl_Panic("STACK: Stack after current is in use");
	}
	if (esPtr->nextPtr) {
	    Tcl_Panic("STACK: Stack after current is not last");
	}
	if (needed <= currElems) {
	    goto newStackReady;
	}
	DeleteExecStack(esPtr);
	esPtr = oldPtr;
    } else {
	currElems = esPtr->endPtr - STACK_BASE(esPtr);
    }

    /*
     * We need to allocate a new stack! It needs to store 'growth' words,
     * including the elements to be copied over and the new marker.
     */

#ifndef PURIFY
    newElems = 2*currElems;
    while (needed > newElems) {
	newElems *= 2;
    }
#else
    newElems = needed;
#endif

    newBytes = sizeof(ExecStack) + (newElems-1) * sizeof(Tcl_Obj *);

    oldPtr = esPtr;
    esPtr = ckalloc(newBytes);

    oldPtr->nextPtr = esPtr;
    esPtr->prevPtr = oldPtr;
    esPtr->nextPtr = NULL;
    esPtr->endPtr = &esPtr->stackWords[newElems-1];

  newStackReady:
    eePtr->execStackPtr = esPtr;

    /*
     * Store a NULL marker at the beginning of the stack, to indicate that
     * this is the first marker in this stack and that rewinding to here
     * should actually be a return to the previous stack.
     */

    esPtr->stackWords[0] = NULL;
    esPtr->markerPtr = &esPtr->stackWords[0];
    memStart = MEMSTART(esPtr->markerPtr);
    esPtr->tosPtr = memStart - 1;

    if (move) {
	memcpy(memStart, MEMSTART(markerPtr), moveWords*sizeof(Tcl_Obj *));
	esPtr->tosPtr += moveWords;
	oldPtr->markerPtr = (Tcl_Obj **) *markerPtr;
	oldPtr->tosPtr = markerPtr-1;
    }

    /*
     * Free the old stack if it is now unused.
     */

    if (!oldPtr->markerPtr) {
	DeleteExecStack(oldPtr);
    }

    return memStart;
}

/*
 *--------------------------------------------------------------
 *
 * TclStackAlloc, TclStackRealloc, TclStackFree --
 *
 *	Allocate memory from the execution stack; it has to be returned later
 *	with a call to TclStackFree.
 *
 * Results:
 *	A pointer to the first byte allocated, or panics if the allocation did
 *	not succeed.
 *
 * Side effects:
 *	The execution stack may be grown.
 *
 *--------------------------------------------------------------
 */

static Tcl_Obj **
StackAllocWords(
    Tcl_Interp *interp,
    int numWords)
{
    /*
     * Note that GrowEvaluationStack sets a marker in the stack. This marker
     * is read when rewinding, e.g., by TclStackFree.
     */

    Interp *iPtr = (Interp *) interp;
    ExecEnv *eePtr = iPtr->execEnvPtr;
    Tcl_Obj **resPtr = GrowEvaluationStack(eePtr, numWords, 0);

    eePtr->execStackPtr->tosPtr += numWords;
    return resPtr;
}

static Tcl_Obj **
StackReallocWords(
    Tcl_Interp *interp,
    int numWords)
{
    Interp *iPtr = (Interp *) interp;
    ExecEnv *eePtr = iPtr->execEnvPtr;
    Tcl_Obj **resPtr = GrowEvaluationStack(eePtr, numWords, 1);

    eePtr->execStackPtr->tosPtr += numWords;
    return resPtr;
}

void
TclStackFree(
    Tcl_Interp *interp,
    void *freePtr)
{
    Interp *iPtr = (Interp *) interp;
    ExecEnv *eePtr;
    ExecStack *esPtr;
    Tcl_Obj **markerPtr, *marker;

    if (iPtr == NULL || iPtr->execEnvPtr == NULL) {
	ckfree(freePtr);
	return;
    }

    /*
     * Rewind the stack to the previous marker position. The current marker,
     * as set in the last call to GrowEvaluationStack, contains a pointer to
     * the previous marker.
     */

    eePtr = iPtr->execEnvPtr;
    esPtr = eePtr->execStackPtr;
    markerPtr = esPtr->markerPtr;
    marker = *markerPtr;

    if ((freePtr != NULL) && (MEMSTART(markerPtr) != (Tcl_Obj **)freePtr)) {
	Tcl_Panic("TclStackFree: incorrect freePtr (%p != %p). Call out of sequence?",
		freePtr, MEMSTART(markerPtr));
    }

    esPtr->tosPtr = markerPtr - 1;
    esPtr->markerPtr = (Tcl_Obj **) marker;
    if (marker) {
	return;
    }

    /*
     * Return to previous active stack. Note that repeated expansions or
     * reallocs could have generated several unused intervening stacks: free
     * them too.
     */

    while (esPtr->nextPtr) {
	esPtr = esPtr->nextPtr;
    }
    esPtr->tosPtr = STACK_BASE(esPtr);
    while (esPtr->prevPtr) {
	ExecStack *tmpPtr = esPtr->prevPtr;
	if (tmpPtr->tosPtr == STACK_BASE(tmpPtr)) {
	    DeleteExecStack(tmpPtr);
	} else {
	    break;
	}
    }
    if (esPtr->prevPtr) {
	eePtr->execStackPtr = esPtr->prevPtr;
#ifdef PURIFY
	eePtr->execStackPtr->nextPtr = NULL;
	DeleteExecStack(esPtr);
#endif
    } else {
	eePtr->execStackPtr = esPtr;
    }
}

void *
TclStackAlloc(
    Tcl_Interp *interp,
    int numBytes)
{
    Interp *iPtr = (Interp *) interp;
    int numWords;

    if (iPtr == NULL || iPtr->execEnvPtr == NULL) {
	return (void *) ckalloc(numBytes);
    }
    numWords = (numBytes + (sizeof(Tcl_Obj *) - 1))/sizeof(Tcl_Obj *);
    return (void *) StackAllocWords(interp, numWords);
}

void *
TclStackRealloc(
    Tcl_Interp *interp,
    void *ptr,
    int numBytes)
{
    Interp *iPtr = (Interp *) interp;
    ExecEnv *eePtr;
    ExecStack *esPtr;
    Tcl_Obj **markerPtr;
    int numWords;

    if (iPtr == NULL || iPtr->execEnvPtr == NULL) {
	return (void *) ckrealloc((char *) ptr, numBytes);
    }

    eePtr = iPtr->execEnvPtr;
    esPtr = eePtr->execStackPtr;
    markerPtr = esPtr->markerPtr;

    if (MEMSTART(markerPtr) != (Tcl_Obj **)ptr) {
	Tcl_Panic("TclStackRealloc: incorrect ptr. Call out of sequence?");
    }

    numWords = (numBytes + (sizeof(Tcl_Obj *) - 1))/sizeof(Tcl_Obj *);
    return (void *) StackReallocWords(interp, numWords);
}

/*
 *--------------------------------------------------------------
 *
 * Tcl_ExprObj --
 *
 *	Evaluate an expression in a Tcl_Obj.
 *
 * Results:
 *	A standard Tcl object result. If the result is other than TCL_OK, then
 *	the interpreter's result contains an error message. If the result is
 *	TCL_OK, then a pointer to the expression's result value object is
 *	stored in resultPtrPtr. In that case, the object's ref count is
 *	incremented to reflect the reference returned to the caller; the
 *	caller is then responsible for the resulting object and must, for
 *	example, decrement the ref count when it is finished with the object.
 *
 * Side effects:
 *	Any side effects caused by subcommands in the expression, if any. The
 *	interpreter result is not modified unless there is an error.
 *
 *--------------------------------------------------------------
 */

int
Tcl_ExprObj(
    Tcl_Interp *interp,		/* Context in which to evaluate the
				 * expression. */
    register Tcl_Obj *objPtr,	/* Points to Tcl object containing expression
				 * to evaluate. */
    Tcl_Obj **resultPtrPtr)	/* Where the Tcl_Obj* that is the expression
				 * result is stored if no errors occur. */
{
    NRE_callback *rootPtr = TOP_CB(interp);
    Tcl_Obj *resultPtr;

    TclNewObj(resultPtr);
    TclNRAddCallback(interp, CopyCallback, resultPtrPtr, resultPtr,
	    NULL, NULL);
    Tcl_NRExprObj(interp, objPtr, resultPtr);
    return TclNRRunCallbacks(interp, TCL_OK, rootPtr);
}

static int
CopyCallback(
    ClientData data[],
    Tcl_Interp *interp,
    int result)
{
    Tcl_Obj **resultPtrPtr = data[0];
    Tcl_Obj *resultPtr = data[1];

    if (result == TCL_OK) {
	*resultPtrPtr = resultPtr;
	Tcl_IncrRefCount(resultPtr);
    } else {
	Tcl_DecrRefCount(resultPtr);
    }
    return result;
}

/*
 *--------------------------------------------------------------
 *
 * Tcl_NRExprObj --
 *
 *	Request evaluation of the expression in a Tcl_Obj by the NR stack.
 *
 * Results:
 *	Returns TCL_OK.
 *
 * Side effects:
 *	Compiles objPtr as a Tcl expression and places callbacks on the
 *	NR stack to execute the bytecode and store the result in resultPtr.
 *	If bytecode execution raises an exception, nothing is written
 *	to resultPtr, and the exceptional return code flows up the NR
 *	stack.  If the exception is TCL_ERROR, an error message is left
 *	in the interp result and the interp's return options dictionary
 *	holds additional error information too.  Execution of the bytecode
 *	may have other side effects, depending on the expression.
 *
 *--------------------------------------------------------------
 */

int
Tcl_NRExprObj(
    Tcl_Interp *interp,
    Tcl_Obj *objPtr,
    Tcl_Obj *resultPtr)
{
    ByteCode *codePtr;
    Tcl_InterpState state = Tcl_SaveInterpState(interp, TCL_OK);

    Tcl_ResetResult(interp);
    codePtr = CompileExprObj(interp, objPtr);

    Tcl_NRAddCallback(interp, ExprObjCallback, state, resultPtr,
	    NULL, NULL);
    return TclNRExecuteByteCode(interp, codePtr);
}

static int
ExprObjCallback(
    ClientData data[],
    Tcl_Interp *interp,
    int result)
{
    Tcl_InterpState state = data[0];
    Tcl_Obj *resultPtr = data[1];

    if (result == TCL_OK) {
	TclSetDuplicateObj(resultPtr, Tcl_GetObjResult(interp));
	(void) Tcl_RestoreInterpState(interp, state);
    } else {
	Tcl_DiscardInterpState(state);
    }
    return result;
}

/*
 *----------------------------------------------------------------------
 *
 * CompileExprObj --
 *	Compile a Tcl expression value into ByteCode.
 *
 * Results:
 *	A (ByteCode *) is returned pointing to the resulting ByteCode.
 *
 * Side effects:
 *	The Tcl_ObjType of objPtr is changed to the "exprcode" type,
 *	and the ByteCode is kept in the internal rep (along with context
 *	data for checking validity) for faster operations the next time
 *	CompileExprObj is called on the same value.
 *
 *----------------------------------------------------------------------
 */

static ByteCode *
CompileExprObj(
    Tcl_Interp *interp,
    Tcl_Obj *objPtr)
{
    Interp *iPtr = (Interp *) interp;
    CompileEnv compEnv;		/* Compilation environment structure allocated
				 * in frame. */
    register ByteCode *codePtr = NULL;
				/* Tcl Internal type of bytecode. Initialized
				 * to avoid compiler warning. */

    /*
     * Get the expression ByteCode from the object. If it exists, make sure it
     * is valid in the current context.
     */
    if (objPtr->typePtr == &exprCodeType) {
	Namespace *namespacePtr = iPtr->varFramePtr->nsPtr;

	codePtr = objPtr->internalRep.twoPtrValue.ptr1;
	if (((Interp *) *codePtr->interpHandle != iPtr)
		|| (codePtr->compileEpoch != iPtr->compileEpoch)
		|| (codePtr->nsPtr != namespacePtr)
		|| (codePtr->nsEpoch != namespacePtr->resolverEpoch)
		|| (codePtr->localCachePtr != iPtr->varFramePtr->localCachePtr)) {
	    TclFreeIntRep(objPtr);
	}
    }
    if (objPtr->typePtr != &exprCodeType) {
	/*
	 * TIP #280: No invoker (yet) - Expression compilation.
	 */

	const char *string = TclGetString(objPtr);

	TclInitCompileEnv(interp, &compEnv, string, objPtr->length, NULL, 0);
	TclCompileExpr(interp, string, objPtr->length, &compEnv, 0);

	/*
	 * Successful compilation. If the expression yielded no instructions,
	 * push an zero object as the expression's result.
	 */

	if (compEnv.codeNext == compEnv.codeStart) {
	    TclEmitPush(TclRegisterLiteral(&compEnv, "0", 1, 0),
		    &compEnv);
	}

	/*
	 * Add a "done" instruction as the last instruction and change the
	 * object into a ByteCode object. Ownership of the literal objects and
	 * aux data items is given to the ByteCode object.
	 */

	TclEmitOpcode(INST_DONE, &compEnv);
	codePtr = TclInitByteCodeObj(objPtr, &exprCodeType, &compEnv);
	TclFreeCompileEnv(&compEnv);
	if (iPtr->varFramePtr->localCachePtr) {
	    codePtr->localCachePtr = iPtr->varFramePtr->localCachePtr;
	    codePtr->localCachePtr->refCount++;
	}
#ifdef TCL_COMPILE_DEBUG
	if (tclTraceCompile == 2) {
	    TclPrintByteCodeObj(interp, objPtr);
	    fflush(stdout);
	}
#endif /* TCL_COMPILE_DEBUG */
    }
    return codePtr;
}

/*
 *----------------------------------------------------------------------
 *
 * DupExprCodeInternalRep --
 *
 *	Part of the Tcl object type implementation for Tcl expression
 *	bytecode. We do not copy the bytecode intrep. Instead, we return
 *	without setting copyPtr->typePtr, so the copy is a plain string copy
 *	of the expression value, and if it is to be used as a compiled
 *	expression, it will just need a recompile.
 *
 *	This makes sense, because with Tcl's copy-on-write practices, the
 *	usual (only?) time Tcl_DuplicateObj() will be called is when the copy
 *	is about to be modified, which would invalidate any copied bytecode
 *	anyway. The only reason it might make sense to copy the bytecode is if
 *	we had some modifying routines that operated directly on the intrep,
 *	like we do for lists and dicts.
 *
 * Results:
 *	None.
 *
 * Side effects:
 *	None.
 *
 *----------------------------------------------------------------------
 */

static void
DupExprCodeInternalRep(
    Tcl_Obj *srcPtr,
    Tcl_Obj *copyPtr)
{
    return;
}

/*
 *----------------------------------------------------------------------
 *
 * FreeExprCodeInternalRep --
 *
 *	Part of the Tcl object type implementation for Tcl expression
 *	bytecode. Frees the storage allocated to hold the internal rep, unless
 *	ref counts indicate bytecode execution is still in progress.
 *
 * Results:
 *	None.
 *
 * Side effects:
 *	May free allocated memory. Leaves objPtr untyped.
 *
 *----------------------------------------------------------------------
 */

static void
FreeExprCodeInternalRep(
    Tcl_Obj *objPtr)
{
    ByteCode *codePtr = objPtr->internalRep.twoPtrValue.ptr1;

    TclReleaseByteCode(codePtr);
}

/*
 *----------------------------------------------------------------------
 *
 * TclCompileObj --
 *
 *	This procedure compiles the script contained in a Tcl_Obj.
 *
 * Results:
 *	A pointer to the corresponding ByteCode, never NULL.
 *
 * Side effects:
 *	The object is shimmered to bytecode type.
 *
 *----------------------------------------------------------------------
 */

ByteCode *
TclCompileObj(
    Tcl_Interp *interp,
    Tcl_Obj *objPtr,
    const CmdFrame *invoker,
    int word)
{
    register Interp *iPtr = (Interp *) interp;
    register ByteCode *codePtr;	/* Tcl Internal type of bytecode. */
    Namespace *namespacePtr = iPtr->varFramePtr->nsPtr;

    /*
     * If the object is not already of tclByteCodeType, compile it (and reset
     * the compilation flags in the interpreter; this should be done after any
     * compilation). Otherwise, check that it is "fresh" enough.
     */

    if (objPtr->typePtr == &tclByteCodeType) {
	/*
	 * Make sure the Bytecode hasn't been invalidated by, e.g., someone
	 * redefining a command with a compile procedure (this might make the
	 * compiled code wrong). The object needs to be recompiled if it was
	 * compiled in/for a different interpreter, or for a different
	 * namespace, or for the same namespace but with different name
	 * resolution rules. Precompiled objects, however, are immutable and
	 * therefore they are not recompiled, even if the epoch has changed.
	 *
	 * To be pedantically correct, we should also check that the
	 * originating procPtr is the same as the current context procPtr
	 * (assuming one exists at all - none for global level). This code is
	 * #def'ed out because [info body] was changed to never return a
	 * bytecode type object, which should obviate us from the extra checks
	 * here.
	 */

	codePtr = objPtr->internalRep.twoPtrValue.ptr1;
	if (((Interp *) *codePtr->interpHandle != iPtr)
		|| (codePtr->compileEpoch != iPtr->compileEpoch)
		|| (codePtr->nsPtr != namespacePtr)
		|| (codePtr->nsEpoch != namespacePtr->resolverEpoch)) {
	    if (!(codePtr->flags & TCL_BYTECODE_PRECOMPILED)) {
		goto recompileObj;
	    }
	    if ((Interp *) *codePtr->interpHandle != iPtr) {
		Tcl_Panic("Tcl_EvalObj: compiled script jumped interps");
	    }
	    codePtr->compileEpoch = iPtr->compileEpoch;
	}

	/*
	 * Check that any compiled locals do refer to the current proc
	 * environment! If not, recompile.
	 */

	if (!(codePtr->flags & TCL_BYTECODE_PRECOMPILED) &&
		(codePtr->procPtr == NULL) &&
		(codePtr->localCachePtr != iPtr->varFramePtr->localCachePtr)){
	    goto recompileObj;
	}

	/*
	 * #280.
	 * Literal sharing fix. This part of the fix is not required by 8.4
	 * nor 8.5, because they eval-direct any literals, so just saving the
	 * argument locations per command in bytecode is enough, embedded
	 * 'eval' commands, etc. get the correct information.
	 *
	 * But in 8.6 all the embedded script are compiled, and the resulting
	 * bytecode stored in the literal. Now the shared literal has bytecode
	 * with location data for _one_ particular location this literal is
	 * found at. If we get executed from a different location the bytecode
	 * has to be recompiled to get the correct locations. Not doing this
	 * will execute the saved bytecode with data for a different location,
	 * causing 'info frame' to point to the wrong place in the sources.
	 *
	 * Future optimizations ...
	 * (1) Save the location data (ExtCmdLoc) keyed by start line. In that
	 *     case we recompile once per location of the literal, but not
	 *     continously, because the moment we have all locations we do not
	 *     need to recompile any longer.
	 *
	 * (2) Alternative: Do not recompile, tell the execution engine the
	 *     offset between saved starting line and actual one. Then modify
	 *     the users to adjust the locations they have by this offset.
	 *
	 * (3) Alternative 2: Do not fully recompile, adjust just the location
	 *     information.
	 */

	if (invoker == NULL) {
	    return codePtr;
	} else {
	    Tcl_HashEntry *hePtr =
		    Tcl_FindHashEntry(iPtr->lineBCPtr, codePtr);
	    ExtCmdLoc *eclPtr;
	    CmdFrame *ctxCopyPtr;
	    int redo;

	    if (!hePtr) {
		return codePtr;
	    }

	    eclPtr = Tcl_GetHashValue(hePtr);
	    redo = 0;
	    ctxCopyPtr = TclStackAlloc(interp, sizeof(CmdFrame));
	    *ctxCopyPtr = *invoker;

	    if (invoker->type == TCL_LOCATION_BC) {
		/*
		 * Note: Type BC => ctx.data.eval.path    is not used.
		 *		    ctx.data.tebc.codePtr used instead
		 */

		TclGetSrcInfoForPc(ctxCopyPtr);
		if (ctxCopyPtr->type == TCL_LOCATION_SOURCE) {
		    /*
		     * The reference made by 'TclGetSrcInfoForPc' is dead.
		     */

		    Tcl_DecrRefCount(ctxCopyPtr->data.eval.path);
		    ctxCopyPtr->data.eval.path = NULL;
		}
	    }

	    if (word < ctxCopyPtr->nline) {
		/*
		 * Note: We do not care if the line[word] is -1. This is a
		 * difference and requires a recompile (location changed from
		 * absolute to relative, literal is used fixed and through
		 * variable)
		 *
		 * Example:
		 * test info-32.0 using literal of info-24.8
		 *     (dict with ... vs           set body ...).
		 */

		redo = ((eclPtr->type == TCL_LOCATION_SOURCE)
			    && (eclPtr->start != ctxCopyPtr->line[word]))
			|| ((eclPtr->type == TCL_LOCATION_BC)
			    && (ctxCopyPtr->type == TCL_LOCATION_SOURCE));
	    }

	    TclStackFree(interp, ctxCopyPtr);
	    if (!redo) {
		return codePtr;
	    }
	}
    }

  recompileObj:
    iPtr->errorLine = 1;

    /*
     * TIP #280. Remember the invoker for a moment in the interpreter
     * structures so that the byte code compiler can pick it up when
     * initializing the compilation environment, i.e. the extended location
     * information.
     */

    iPtr->invokeCmdFramePtr = invoker;
    iPtr->invokeWord = word;
    TclSetByteCodeFromAny(interp, objPtr, NULL, NULL);
    iPtr->invokeCmdFramePtr = NULL;
    codePtr = objPtr->internalRep.twoPtrValue.ptr1;
    if (iPtr->varFramePtr->localCachePtr) {
	codePtr->localCachePtr = iPtr->varFramePtr->localCachePtr;
	codePtr->localCachePtr->refCount++;
    }
    return codePtr;
}

/*
 *----------------------------------------------------------------------
 *
 * TclIncrObj --
 *
 *	Increment an integeral value in a Tcl_Obj by an integeral value held
 *	in another Tcl_Obj. Caller is responsible for making sure we can
 *	update the first object.
 *
 * Results:
 *	TCL_ERROR if either object is non-integer, and TCL_OK otherwise. On
 *	error, an error message is left in the interpreter (if it is not NULL,
 *	of course).
 *
 * Side effects:
 *	valuePtr gets the new incrmented value.
 *
 *----------------------------------------------------------------------
 */

int
TclIncrObj(
    Tcl_Interp *interp,
    Tcl_Obj *valuePtr,
    Tcl_Obj *incrPtr)
{
    ClientData ptr1, ptr2;
    int type1, type2;
    mp_int value, incr;

    if (Tcl_IsShared(valuePtr)) {
	Tcl_Panic("%s called with shared object", "TclIncrObj");
    }

    if (GetNumberFromObj(NULL, valuePtr, &ptr1, &type1) != TCL_OK) {
	/*
	 * Produce error message (reparse?!)
	 */

	return TclGetIntFromObj(interp, valuePtr, &type1);
    }
    if (GetNumberFromObj(NULL, incrPtr, &ptr2, &type2) != TCL_OK) {
	/*
	 * Produce error message (reparse?!)
	 */

	TclGetIntFromObj(interp, incrPtr, &type1);
	Tcl_AddErrorInfo(interp, "\n    (reading increment)");
	return TCL_ERROR;
    }

    if ((type1 == TCL_NUMBER_DOUBLE) || (type1 == TCL_NUMBER_NAN)) {
	/*
	 * Produce error message (reparse?!)
	 */

	return TclGetIntFromObj(interp, valuePtr, &type1);
    }
    if ((type2 == TCL_NUMBER_DOUBLE) || (type2 == TCL_NUMBER_NAN)) {
	/*
	 * Produce error message (reparse?!)
	 */

	TclGetIntFromObj(interp, incrPtr, &type1);
	Tcl_AddErrorInfo(interp, "\n    (reading increment)");
	return TCL_ERROR;
    }

    if ((type1 != TCL_NUMBER_BIG) && (type2 != TCL_NUMBER_BIG)) {
	Tcl_WideInt w1, w2, sum;

	TclGetWideIntFromObj(NULL, valuePtr, &w1);
	TclGetWideIntFromObj(NULL, incrPtr, &w2);
	sum = w1 + w2;

	/*
	 * Check for overflow.
	 */

	if (!Overflowing(w1, w2, sum)) {
	    TclSetIntObj(valuePtr, sum);
	    return TCL_OK;
	}
    }

    Tcl_TakeBignumFromObj(interp, valuePtr, &value);
    Tcl_GetBignumFromObj(interp, incrPtr, &incr);
    mp_add(&value, &incr, &value);
    mp_clear(&incr);
    Tcl_SetBignumObj(valuePtr, &value);
    return TCL_OK;
}

/*
 *----------------------------------------------------------------------
 *
 * ArgumentBCEnter --
 *
 *	This is a helper for TclNRExecuteByteCode/TEBCresume that encapsulates
 *	a code sequence that is fairly common in the code but *not* commonly
 *	called.
 *
 * Results:
 *	None
 *
 * Side effects:
 *	May register information about the bytecode in the command frame.
 *
 *----------------------------------------------------------------------
 */

static void
ArgumentBCEnter(
    Tcl_Interp *interp,
    ByteCode *codePtr,
    TEBCdata *tdPtr,
    const unsigned char *pc,
    int objc,
    Tcl_Obj **objv)
{
    int cmd;

    if (GetSrcInfoForPc(pc, codePtr, NULL, NULL, &cmd)) {
	TclArgumentBCEnter(interp, objv, objc, codePtr, &tdPtr->cmdFrame, cmd,
		pc - codePtr->codeStart);
    }
}

/*
 *----------------------------------------------------------------------
 *
 * TclNRExecuteByteCode --
 *
 *	This procedure executes the instructions of a ByteCode structure. It
 *	returns when a "done" instruction is executed or an error occurs.
 *
 * Results:
 *	The return value is one of the return codes defined in tcl.h (such as
 *	TCL_OK), and interp->objResultPtr refers to a Tcl object that either
 *	contains the result of executing the code or an error message.
 *
 * Side effects:
 *	Almost certainly, depending on the ByteCode's instructions.
 *
 *----------------------------------------------------------------------
 */
#define	bcFramePtr	(&TD->cmdFrame)
#define	initCatchTop	((ptrdiff_t *) (&TD->stack[-1]))
#define	initTosPtr	((Tcl_Obj **) (initCatchTop+codePtr->maxExceptDepth))
#define esPtr		(iPtr->execEnvPtr->execStackPtr)

int
TclNRExecuteByteCode(
    Tcl_Interp *interp,		/* Token for command interpreter. */
    ByteCode *codePtr)		/* The bytecode sequence to interpret. */
{
    Interp *iPtr = (Interp *) interp;
    TEBCdata *TD;
    int size = sizeof(TEBCdata) - 1
	    + (codePtr->maxStackDepth + codePtr->maxExceptDepth)
		* sizeof(void *);
    int numWords = (size + sizeof(Tcl_Obj *) - 1) / sizeof(Tcl_Obj *);

    TclPreserveByteCode(codePtr);

    /*
     * Reserve the stack, setup the TEBCdataPtr (TD) and CallFrame
     *
     * The execution uses a unified stack: first a TEBCdata, immediately
     * above it a CmdFrame, then the catch stack, then the execution stack.
     *
     * Make sure the catch stack is large enough to hold the maximum number of
     * catch commands that could ever be executing at the same time (this will
     * be no more than the exception range array's depth). Make sure the
     * execution stack is large enough to execute this ByteCode.
     */

    TD = (TEBCdata *) GrowEvaluationStack(iPtr->execEnvPtr, numWords, 0);
    esPtr->tosPtr = initTosPtr;

    TD->codePtr     = codePtr;
    TD->catchTop    = initCatchTop;
    TD->auxObjList  = NULL;

    /*
     * TIP #280: Initialize the frame. Do not push it yet: it will be pushed
     * every time that we call out from this TD, popped when we return to it.
     */

    bcFramePtr->type = ((codePtr->flags & TCL_BYTECODE_PRECOMPILED)
	    ? TCL_LOCATION_PREBC : TCL_LOCATION_BC);
    bcFramePtr->level = (iPtr->cmdFramePtr ? iPtr->cmdFramePtr->level+1 : 1);
    bcFramePtr->framePtr = iPtr->framePtr;
    bcFramePtr->nextPtr = iPtr->cmdFramePtr;
    bcFramePtr->nline = 0;
    bcFramePtr->line = NULL;
    bcFramePtr->litarg = NULL;
    bcFramePtr->data.tebc.codePtr = codePtr;
    bcFramePtr->data.tebc.pc = NULL;
    bcFramePtr->cmdObj = NULL;
    bcFramePtr->cmd = NULL;
    bcFramePtr->len = 0;

#ifdef TCL_COMPILE_STATS
    iPtr->stats.numExecutions++;
#endif

    /*
     * Test namespace-50.9 demonstrates the need for this call.
     * Use a --enable-symbols=mem bug to see.
     */

    TclResetRewriteEnsemble(interp, 1);

    /*
     * Push the callback for bytecode execution
     */

    TclNRAddCallback(interp, TEBCresume, TD, /* pc */ NULL,
	    /* cleanup */ INT2PTR(0), NULL);
    return TCL_OK;
}

static int
TEBCresume(
    ClientData data[],
    Tcl_Interp *interp,
    int result)
{
    /*
     * Compiler cast directive - not a real variable.
     *	   Interp *iPtr = (Interp *) interp;
     */
#define iPtr ((Interp *) interp)

    /*
     * Check just the read-traced/write-traced bit of a variable.
     */

#define ReadTraced(varPtr) ((varPtr)->flags & VAR_TRACED_READ)
#define WriteTraced(varPtr) ((varPtr)->flags & VAR_TRACED_WRITE)
#define UnsetTraced(varPtr) ((varPtr)->flags & VAR_TRACED_UNSET)

    /*
     * Bottom of allocated stack holds the NR data
     */

    /*
     * Constants: variables that do not change during the execution, used
     * sporadically: no special need for speed.
     */

    unsigned interruptCounter = 1;
				/* Counter that is used to work out when to
				 * call Tcl_AsyncReady(). This must be 1
				 * initially so that we call the async-check
				 * stanza early, otherwise there are command
				 * sequences that can make the interpreter
				 * busy-loop without an opportunity to
				 * recognise an interrupt. */
    const char *curInstName;
#ifdef TCL_COMPILE_DEBUG
    int traceInstructions;	/* Whether we are doing instruction-level
				 * tracing or not. */
#endif

    Var *compiledLocals = iPtr->varFramePtr->compiledLocals;
    Tcl_Obj **constants = &iPtr->execEnvPtr->constants[0];

#define LOCAL(i)	(&compiledLocals[(i)])
#define TCONST(i)	(constants[(i)])

    /*
     * These macros are just meant to save some global variables that are not
     * used too frequently
     */

    TEBCdata *TD = data[0];
#define auxObjList	(TD->auxObjList)
#define catchTop	(TD->catchTop)
#define codePtr		(TD->codePtr)

    /*
     * Globals: variables that store state, must remain valid at all times.
     */

    Tcl_Obj **tosPtr;		/* Cached pointer to top of evaluation
				 * stack. */
    const unsigned char *pc = data[1];
                                /* The current program counter. */
    unsigned char inst;         /* The currently running instruction */

    /*
     * Transfer variables - needed only between opcodes, but not while
     * executing an instruction.
     */

    int cleanup = PTR2INT(data[2]);
    Tcl_Obj *objResultPtr;
    int checkInterp;            /* Indicates when a check of interp readyness
				 * is necessary. Set by CACHE_STACK_INFO() */

    /*
     * Locals - variables that are used within opcodes or bounded sections of
     * the file (jumps between opcodes within a family).
     * NOTE: These are now mostly defined locally where needed.
     */

    Tcl_Obj *objPtr, *valuePtr, *value2Ptr, *part1Ptr, *part2Ptr, *tmpPtr;
    Tcl_Obj **objv;
    int objc = 0;
    int opnd, length, pcAdjustment;
    Var *varPtr, *arrayPtr;
#ifdef TCL_COMPILE_DEBUG
    char cmdNameBuf[21];
#endif

#ifdef TCL_COMPILE_DEBUG
    int starting = 1;
    traceInstructions = (tclTraceExec == 3);
#endif

    TEBC_DATA_DIG();

#ifdef TCL_COMPILE_DEBUG
    if (!pc && (tclTraceExec >= 2)) {
	PrintByteCodeInfo(codePtr);
	fprintf(stdout, "  Starting stack top=%d\n", (int) CURR_DEPTH);
	fflush(stdout);
    }
#endif

    if (!pc) {
	/* bytecode is starting from scratch */
	checkInterp = 0;
	pc = codePtr->codeStart;
	goto cleanup0;
    } else {
        /* resume from invocation */
	CACHE_STACK_INFO();

	NRE_ASSERT(iPtr->cmdFramePtr == bcFramePtr);
	if (bcFramePtr->cmdObj) {
	    Tcl_DecrRefCount(bcFramePtr->cmdObj);
	    bcFramePtr->cmdObj = NULL;
	    bcFramePtr->cmd = NULL;
	}
	iPtr->cmdFramePtr = bcFramePtr->nextPtr;
	if (iPtr->flags & INTERP_DEBUG_FRAME) {
	    TclArgumentBCRelease(interp, bcFramePtr);
	}
	if (iPtr->execEnvPtr->rewind) {
	    result = TCL_ERROR;
	    goto abnormalReturn;
	}
	if (codePtr->flags & TCL_BYTECODE_RECOMPILE) {
	    iPtr->flags |= ERR_ALREADY_LOGGED;
	    codePtr->flags &= ~TCL_BYTECODE_RECOMPILE;
	}

	if (result != TCL_OK) {
	    pc--;
	    goto processExceptionReturn;
	}

	/*
	 * Push the call's object result and continue execution with the next
	 * instruction.
	 */

	TRACE_WITH_OBJ(("%u => ... after \"%.20s\": TCL_OK, result=",
		objc, cmdNameBuf), Tcl_GetObjResult(interp));

	/*
	 * Reset the interp's result to avoid possible duplications of large
	 * objects [Bug 781585]. We do not call Tcl_ResetResult to avoid any
	 * side effects caused by the resetting of errorInfo and errorCode
	 * [Bug 804681], which are not needed here. We chose instead to
	 * manipulate the interp's object result directly.
	 *
	 * Note that the result object is now in objResultPtr, it keeps the
	 * refCount it had in its role of iPtr->objResultPtr.
	 */

	objResultPtr = Tcl_GetObjResult(interp);
	TclNewObj(objPtr);
	Tcl_IncrRefCount(objPtr);
	iPtr->objResultPtr = objPtr;
#ifndef TCL_COMPILE_DEBUG
	if (*pc == INST_POP) {
	    TclDecrRefCount(objResultPtr);
	    NEXT_INST_V(1, cleanup, 0);
	}
#endif
	NEXT_INST_V(0, cleanup, -1);
    }

    /*
     * Targets for standard instruction endings; unrolled for speed in the
     * most frequent cases (instructions that consume up to two stack
     * elements).
     *
     * This used to be a "for(;;)" loop, with each instruction doing its own
     * cleanup.
     */

  cleanupV_pushObjResultPtr:
    switch (cleanup) {
    case 0:
	*(++tosPtr) = (objResultPtr);
	goto cleanup0;
    default:
	cleanup -= 2;
	while (cleanup--) {
	    objPtr = POP_OBJECT();
	    TclDecrRefCount(objPtr);
	}
    case 2:
    cleanup2_pushObjResultPtr:
	objPtr = POP_OBJECT();
	TclDecrRefCount(objPtr);
    case 1:
    cleanup1_pushObjResultPtr:
	objPtr = OBJ_AT_TOS;
	TclDecrRefCount(objPtr);
    }
    OBJ_AT_TOS = objResultPtr;
    goto cleanup0;

  cleanupV:
    switch (cleanup) {
    default:
	cleanup -= 2;
	while (cleanup--) {
	    objPtr = POP_OBJECT();
	    TclDecrRefCount(objPtr);
	}
    case 2:
    cleanup2:
	objPtr = POP_OBJECT();
	TclDecrRefCount(objPtr);
    case 1:
    cleanup1:
	objPtr = POP_OBJECT();
	TclDecrRefCount(objPtr);
    case 0:
	/*
	 * We really want to do nothing now, but this is needed for some
	 * compilers (SunPro CC).
	 */

	break;
    }
  cleanup0:

    /*
     * Check for asynchronous handlers [Bug 746722]; we do the check every
     * ASYNC_CHECK_COUNT instructions.
     */

    if ((--interruptCounter) == 0) {
	interruptCounter = ASYNC_CHECK_COUNT;
	DECACHE_STACK_INFO();
	if (TclAsyncReady(iPtr)) {
	    result = Tcl_AsyncInvoke(interp, result);
	    if (result == TCL_ERROR) {
		CACHE_STACK_INFO();
		goto gotError;
	    }
	}

	if (TclCanceled(iPtr)) {
	    if (Tcl_Canceled(interp, TCL_LEAVE_ERR_MSG) == TCL_ERROR) {
		CACHE_STACK_INFO();
		goto gotError;
	    }
	}

	if (TclLimitReady(iPtr->limit)) {
	    if (Tcl_LimitCheck(interp) == TCL_ERROR) {
		CACHE_STACK_INFO();
		goto gotError;
	    }
	}
	CACHE_STACK_INFO();
    }

    /*
     * These two instructions account for 26% of all instructions (according
     * to measurements on tclbench by Ben Vitale
     * [http://www.cs.toronto.edu/syslab/pubs/tcl2005-vitale-zaleski.pdf]
     * Resolving them before the switch reduces the cost of branch
     * mispredictions, seems to improve runtime by 5% to 15%, and (amazingly!)
     * reduces total obj size.
     */

    inst = *pc;

    peepholeStart:
#ifdef TCL_COMPILE_STATS
    iPtr->stats.instructionCount[*pc]++;
#endif

#ifdef TCL_COMPILE_DEBUG
    /*
     * Skip the stack depth check if an expansion is in progress.
     */

    CHECK_STACK();
    if (traceInstructions) {
	fprintf(stdout, "%2d: %2d ", iPtr->numLevels, (int) CURR_DEPTH);
	TclPrintInstruction(codePtr, pc);
	fflush(stdout);
    }
#endif /* TCL_COMPILE_DEBUG */

    TCL_DTRACE_INST_NEXT();

    if (inst == INST_LOAD_SCALAR1) {
	goto instLoadScalar1;
    } else if (inst == INST_PUSH1) {
	PUSH_OBJECT(codePtr->objArrayPtr[TclGetUInt1AtPtr(pc+1)]);
	TRACE_WITH_OBJ(("%u => ", TclGetUInt1AtPtr(pc+1)), OBJ_AT_TOS);
	inst = *(pc += 2);
	goto peepholeStart;
    } else if (inst == INST_START_CMD) {
	/*
	 * Peephole: do not run INST_START_CMD, just skip it
	 */

	iPtr->cmdCount += TclGetUInt4AtPtr(pc+5);
	if (checkInterp) {
	    checkInterp = 0;
	    if (((codePtr->compileEpoch != iPtr->compileEpoch) ||
		 (codePtr->nsEpoch != iPtr->varFramePtr->nsPtr->resolverEpoch)) &&
		!(codePtr->flags & TCL_BYTECODE_PRECOMPILED)) {
		goto instStartCmdFailed;
	    }
	}
	inst = *(pc += 9);
	goto peepholeStart;
    } else if (inst == INST_NOP) {
#ifndef TCL_COMPILE_DEBUG
	while (inst == INST_NOP)
#endif
	{
	    inst = *++pc;
	}
	goto peepholeStart;
    }

    switch (inst) {
    case INST_SYNTAX:
    case INST_RETURN_IMM: {
	int code = TclGetInt4AtPtr(pc+1);
	int level = TclGetUInt4AtPtr(pc+5);

	/*
	 * OBJ_AT_TOS is returnOpts, OBJ_UNDER_TOS is resultObjPtr.
	 */

	TRACE(("%u %u => ", code, level));
	result = TclProcessReturn(interp, code, level, OBJ_AT_TOS);
	if (result == TCL_OK) {
	    TRACE_APPEND(("continuing to next instruction (result=\"%.30s\")\n",
		    O2S(objResultPtr)));
	    NEXT_INST_F(9, 1, 0);
	}
	Tcl_SetObjResult(interp, OBJ_UNDER_TOS);
	if (*pc == INST_SYNTAX) {
	    iPtr->flags &= ~ERR_ALREADY_LOGGED;
	}
	cleanup = 2;
	TRACE_APPEND(("\n"));
	goto processExceptionReturn;
    }

    case INST_RETURN_STK:
	TRACE(("=> "));
	objResultPtr = POP_OBJECT();
	result = Tcl_SetReturnOptions(interp, OBJ_AT_TOS);
	if (result == TCL_OK) {
	    Tcl_DecrRefCount(OBJ_AT_TOS);
	    OBJ_AT_TOS = objResultPtr;
	    TRACE_APPEND(("continuing to next instruction (result=\"%.30s\")\n",
		    O2S(objResultPtr)));
	    NEXT_INST_F(1, 0, 0);
	} else if (result == TCL_ERROR) {
	    /*
	     * BEWARE! Must do this in this order, because an error in the
	     * option dictionary overrides the result (and can be verified by
	     * test).
	     */

	    Tcl_SetObjResult(interp, objResultPtr);
	    Tcl_SetReturnOptions(interp, OBJ_AT_TOS);
	    Tcl_DecrRefCount(OBJ_AT_TOS);
	    OBJ_AT_TOS = objResultPtr;
	} else {
	    Tcl_DecrRefCount(OBJ_AT_TOS);
	    OBJ_AT_TOS = objResultPtr;
	    Tcl_SetObjResult(interp, objResultPtr);
	}
	cleanup = 1;
	TRACE_APPEND(("\n"));
	goto processExceptionReturn;

    {
	CoroutineData *corPtr;
	int yieldParameter;

    case INST_YIELD:
	corPtr = iPtr->execEnvPtr->corPtr;
	TRACE(("%.30s => ", O2S(OBJ_AT_TOS)));
	if (!corPtr) {
	    TRACE_APPEND(("ERROR: yield outside coroutine\n"));
	    Tcl_SetObjResult(interp, Tcl_NewStringObj(
		    "yield can only be called in a coroutine", -1));
	    DECACHE_STACK_INFO();
	    Tcl_SetErrorCode(interp, "TCL", "COROUTINE", "ILLEGAL_YIELD",
		    NULL);
	    CACHE_STACK_INFO();
	    goto gotError;
	}

#ifdef TCL_COMPILE_DEBUG
	if (tclTraceExec >= 2) {
	    if (traceInstructions) {
		TRACE_APPEND(("YIELD...\n"));
	    } else {
		fprintf(stdout, "%d: (%u) yielding value \"%.30s\"\n",
			iPtr->numLevels, (unsigned)(pc - codePtr->codeStart),
			Tcl_GetString(OBJ_AT_TOS));
	    }
	    fflush(stdout);
	}
#endif
	yieldParameter = 0;
	Tcl_SetObjResult(interp, OBJ_AT_TOS);
	goto doYield;

    case INST_YIELD_TO_INVOKE:
	corPtr = iPtr->execEnvPtr->corPtr;
	valuePtr = OBJ_AT_TOS;
	if (!corPtr) {
	    TRACE(("[%.30s] => ERROR: yield outside coroutine\n",
		    O2S(valuePtr)));
	    Tcl_SetObjResult(interp, Tcl_NewStringObj(
		    "yieldto can only be called in a coroutine", -1));
	    DECACHE_STACK_INFO();
	    Tcl_SetErrorCode(interp, "TCL", "COROUTINE", "ILLEGAL_YIELD",
		    NULL);
	    CACHE_STACK_INFO();
	    goto gotError;
	}
	if (((Namespace *)TclGetCurrentNamespace(interp))->flags & NS_DYING) {
	    TRACE(("[%.30s] => ERROR: yield in deleted\n",
		    O2S(valuePtr)));
	    Tcl_SetObjResult(interp, Tcl_NewStringObj(
		    "yieldto called in deleted namespace", -1));
	    DECACHE_STACK_INFO();
	    Tcl_SetErrorCode(interp, "TCL", "COROUTINE", "YIELDTO_IN_DELETED",
		    NULL);
	    CACHE_STACK_INFO();
	    goto gotError;
	}

#ifdef TCL_COMPILE_DEBUG
	if (tclTraceExec >= 2) {
	    if (traceInstructions) {
		TRACE(("[%.30s] => YIELD...\n", O2S(valuePtr)));
	    } else {
		/* FIXME: What is the right thing to trace? */
		fprintf(stdout, "%d: (%u) yielding to [%.30s]\n",
			iPtr->numLevels, (unsigned)(pc - codePtr->codeStart),
			TclGetString(valuePtr));
	    }
	    fflush(stdout);
	}
#endif

	/*
	 * Install a tailcall record in the caller and continue with the
	 * yield. The yield is switched into multi-return mode (via the
	 * 'yieldParameter').
	 */

	Tcl_IncrRefCount(valuePtr);
	iPtr->execEnvPtr = corPtr->callerEEPtr;
	TclSetTailcall(interp, valuePtr);
	iPtr->execEnvPtr = corPtr->eePtr;
	yieldParameter = (PTR2INT(NULL)+1);	/*==CORO_ACTIVATE_YIELDM*/

    doYield:
	/* TIP #280: Record the last piece of info needed by
	 * 'TclGetSrcInfoForPc', and push the frame.
	 */

	bcFramePtr->data.tebc.pc = (char *) pc;
	iPtr->cmdFramePtr = bcFramePtr;

	if (iPtr->flags & INTERP_DEBUG_FRAME) {
	    ArgumentBCEnter(interp, codePtr, TD, pc, objc, objv);
	}

	pc++;
	cleanup = 1;
	TEBC_YIELD();
	TclNRAddCallback(interp, TclNRCoroutineActivateCallback, corPtr,
		INT2PTR(yieldParameter), NULL, NULL);
	return TCL_OK;
    }

    case INST_TAILCALL: {
	Tcl_Obj *listPtr, *nsObjPtr;

	opnd = TclGetUInt1AtPtr(pc+1);

	if (!(iPtr->varFramePtr->isProcCallFrame & 1)) {
	    TRACE(("%d => ERROR: tailcall in non-proc context\n", opnd));
	    Tcl_SetObjResult(interp, Tcl_NewStringObj(
		    "tailcall can only be called from a proc or lambda", -1));
	    DECACHE_STACK_INFO();
	    Tcl_SetErrorCode(interp, "TCL", "TAILCALL", "ILLEGAL", NULL);
	    CACHE_STACK_INFO();
	    goto gotError;
	}

#ifdef TCL_COMPILE_DEBUG
	/* FIXME: What is the right thing to trace? */
	{
	    register int i;

	    TRACE(("%d [", opnd));
	    for (i=opnd-1 ; i>=0 ; i--) {
		TRACE_APPEND(("\"%.30s\"", O2S(OBJ_AT_DEPTH(i))));
		if (i > 0) {
		    TRACE_APPEND((" "));
		}
	    }
	    TRACE_APPEND(("] => RETURN..."));
	}
#endif

	/*
	 * Push the evaluation of the called command into the NR callback
	 * stack.
	 */

	listPtr = Tcl_NewListObj(opnd, &OBJ_AT_DEPTH(opnd-1));
	nsObjPtr = Tcl_NewStringObj(iPtr->varFramePtr->nsPtr->fullName, -1);
	TclListObjSetElement(interp, listPtr, 0, nsObjPtr);
	if (iPtr->varFramePtr->tailcallPtr) {
	    Tcl_DecrRefCount(iPtr->varFramePtr->tailcallPtr);
	}
	iPtr->varFramePtr->tailcallPtr = listPtr;

	result = TCL_RETURN;
	cleanup = opnd;
	goto processExceptionReturn;
    }

    case INST_DONE:
	if (tosPtr > initTosPtr) {
	    /*
	     * Set the interpreter's object result to point to the topmost
	     * object from the stack, and check for a possible [catch]. The
	     * stackTop's level and refCount will be handled by "processCatch"
	     * or "abnormalReturn".
	     */

	    Tcl_SetObjResult(interp, OBJ_AT_TOS);
#ifdef TCL_COMPILE_DEBUG
	    TRACE_WITH_OBJ(("=> return code=%d, result=", result),
		    iPtr->objResultPtr);
	    if (traceInstructions) {
		fprintf(stdout, "\n");
	    }
#endif
	    goto checkForCatch;
	}
	(void) POP_OBJECT();
	goto abnormalReturn;

    case INST_PUSH4:
	objResultPtr = codePtr->objArrayPtr[TclGetUInt4AtPtr(pc+1)];
	TRACE_WITH_OBJ(("%u => ", TclGetUInt4AtPtr(pc+1)), objResultPtr);
	NEXT_INST_F(5, 0, 1);

    case INST_POP:
	TRACE_WITH_OBJ(("=> discarding "), OBJ_AT_TOS);
	objPtr = POP_OBJECT();
	TclDecrRefCount(objPtr);
	NEXT_INST_F(1, 0, 0);

    case INST_DUP:
	objResultPtr = OBJ_AT_TOS;
	TRACE_WITH_OBJ(("=> "), objResultPtr);
	NEXT_INST_F(1, 0, 1);

    case INST_OVER:
	opnd = TclGetUInt4AtPtr(pc+1);
	objResultPtr = OBJ_AT_DEPTH(opnd);
	TRACE_WITH_OBJ(("%u => ", opnd), objResultPtr);
	NEXT_INST_F(5, 0, 1);

    case INST_REVERSE: {
	Tcl_Obj **a, **b;

	opnd = TclGetUInt4AtPtr(pc+1);
	a = tosPtr-(opnd-1);
	b = tosPtr;
	while (a<b) {
	    tmpPtr = *a;
	    *a = *b;
	    *b = tmpPtr;
	    a++; b--;
	}
	TRACE(("%u => OK\n", opnd));
	NEXT_INST_F(5, 0, 0);
    }

    case INST_STR_CONCAT1:

	opnd = TclGetUInt1AtPtr(pc+1);
	objResultPtr = TclStringCat(interp, opnd, &OBJ_AT_DEPTH(opnd-1),
		TCL_STRING_IN_PLACE);
	if (objResultPtr == NULL) {
	    TRACE_ERROR(interp);
	    goto gotError;
	}

	TRACE_WITH_OBJ(("%u => ", opnd), objResultPtr);
	NEXT_INST_V(2, opnd, 1);

    case INST_CONCAT_STK:
	/*
	 * Pop the opnd (objc) top stack elements, run through Tcl_ConcatObj,
	 * and then decrement their ref counts.
	 */

	opnd = TclGetUInt4AtPtr(pc+1);
	objResultPtr = Tcl_ConcatObj(opnd, &OBJ_AT_DEPTH(opnd-1));
	TRACE_WITH_OBJ(("%u => ", opnd), objResultPtr);
	NEXT_INST_V(5, opnd, 1);

    case INST_EXPAND_START:
	/*
	 * Push an element to the auxObjList. This records the current
	 * stack depth - i.e., the point in the stack where the expanded
	 * command starts.
	 *
	 * Use a Tcl_Obj as linked list element; slight mem waste, but faster
	 * allocation than ckalloc. This also abuses the Tcl_Obj structure, as
	 * we do not define a special tclObjType for it. It is not dangerous
	 * as the obj is never passed anywhere, so that all manipulations are
	 * performed here and in INST_INVOKE_EXPANDED (in case of an expansion
	 * error, also in INST_EXPAND_STKTOP).
	 */

	TclNewObj(objPtr);
	objPtr->internalRep.twoPtrValue.ptr2 = INT2PTR(CURR_DEPTH);
	objPtr->length = 0;
	PUSH_TAUX_OBJ(objPtr);
	TRACE(("=> mark depth as %d\n", (int) CURR_DEPTH));
	NEXT_INST_F(1, 0, 0);

    case INST_EXPAND_DROP:
	/*
	 * Drops an element of the auxObjList, popping stack elements to
	 * restore the stack to the state before the point where the aux
	 * element was created.
	 */

	CLANG_ASSERT(auxObjList);
	objc = CURR_DEPTH - PTR2INT(auxObjList->internalRep.twoPtrValue.ptr2);
	POP_TAUX_OBJ();
#ifdef TCL_COMPILE_DEBUG
	/* Ugly abuse! */
	starting = 1;
#endif
	TRACE(("=> drop %d items\n", objc));
	NEXT_INST_V(1, objc, 0);

    case INST_EXPAND_STKTOP: {
	int i;
	ptrdiff_t moved;

	/*
	 * Make sure that the element at stackTop is a list; if not, just
	 * leave with an error. Note that the element from the expand list
	 * will be removed at checkForCatch.
	 */

	objPtr = OBJ_AT_TOS;
	TRACE(("\"%.30s\" => ", O2S(objPtr)));
	if (TclListObjGetElements(interp, objPtr, &objc, &objv) != TCL_OK) {
	    TRACE_ERROR(interp);
	    goto gotError;
	}
	(void) POP_OBJECT();

	/*
	 * Make sure there is enough room in the stack to expand this list
	 * *and* process the rest of the command (at least up to the next
	 * argument expansion or command end). The operand is the current
	 * stack depth, as seen by the compiler.
	 */

	auxObjList->length += objc - 1;
	if ((objc > 1) && (auxObjList->length > 0)) {
	    length = auxObjList->length /* Total expansion room we need */
		    + codePtr->maxStackDepth /* Beyond the original max */
		    - CURR_DEPTH;	/* Relative to where we are */
	    DECACHE_STACK_INFO();
	    moved = GrowEvaluationStack(iPtr->execEnvPtr, length, 1)
		    - (Tcl_Obj **) TD;
	    if (moved) {
		/*
		 * Change the global data to point to the new stack: move the
		 * TEBCdataPtr TD, recompute the position of every other
		 * stack-allocated parameter, update the stack pointers.
		 */

		TD = (TEBCdata *) (((Tcl_Obj **)TD) + moved);

		catchTop += moved;
		tosPtr += moved;
	    }
	}

	/*
	 * Expand the list at stacktop onto the stack; free the list. Knowing
	 * that it has a freeIntRepProc we use Tcl_DecrRefCount().
	 */

	for (i = 0; i < objc; i++) {
	    PUSH_OBJECT(objv[i]);
	}

	TRACE_APPEND(("OK\n"));
	Tcl_DecrRefCount(objPtr);
	NEXT_INST_F(5, 0, 0);
    }

    case INST_EXPR_STK: {
	ByteCode *newCodePtr;

	bcFramePtr->data.tebc.pc = (char *) pc;
	iPtr->cmdFramePtr = bcFramePtr;
	DECACHE_STACK_INFO();
	newCodePtr = CompileExprObj(interp, OBJ_AT_TOS);
	CACHE_STACK_INFO();
	cleanup = 1;
	pc++;
	TEBC_YIELD();
	return TclNRExecuteByteCode(interp, newCodePtr);
    }

	/*
	 * INVOCATION BLOCK
	 */

    instEvalStk:
    case INST_EVAL_STK:
	bcFramePtr->data.tebc.pc = (char *) pc;
	iPtr->cmdFramePtr = bcFramePtr;

	cleanup = 1;
	pc += 1;
	TEBC_YIELD();
	return TclNREvalObjEx(interp, OBJ_AT_TOS, 0, NULL, 0);

    case INST_INVOKE_EXPANDED:
	CLANG_ASSERT(auxObjList);
	objc = CURR_DEPTH - PTR2INT(auxObjList->internalRep.twoPtrValue.ptr2);
	POP_TAUX_OBJ();
	if (objc) {
	    pcAdjustment = 1;
	    goto doInvocation;
	}

	/*
	 * Nothing was expanded, return {}.
	 */

	TclNewObj(objResultPtr);
	NEXT_INST_F(1, 0, 1);

    case INST_INVOKE_STK4:
	objc = TclGetUInt4AtPtr(pc+1);
	pcAdjustment = 5;
	goto doInvocation;

    case INST_INVOKE_STK1:
	objc = TclGetUInt1AtPtr(pc+1);
	pcAdjustment = 2;

    doInvocation:
	objv = &OBJ_AT_DEPTH(objc-1);
	cleanup = objc;

#ifdef TCL_COMPILE_DEBUG
	if (tclTraceExec >= 2) {
	    int i;

	    if (traceInstructions) {
		strncpy(cmdNameBuf, TclGetString(objv[0]), 20);
		TRACE(("%u => call ", objc));
	    } else {
		fprintf(stdout, "%d: (%u) invoking ", iPtr->numLevels,
			(unsigned)(pc - codePtr->codeStart));
	    }
	    for (i = 0;  i < objc;  i++) {
		TclPrintObject(stdout, objv[i], 15);
		fprintf(stdout, " ");
	    }
	    fprintf(stdout, "\n");
	    fflush(stdout);
	}
#endif /*TCL_COMPILE_DEBUG*/

	/*
	 * Finally, let TclEvalObjv handle the command.
	 *
	 * TIP #280: Record the last piece of info needed by
	 * 'TclGetSrcInfoForPc', and push the frame.
	 */

	bcFramePtr->data.tebc.pc = (char *) pc;
	iPtr->cmdFramePtr = bcFramePtr;

	if (iPtr->flags & INTERP_DEBUG_FRAME) {
	    ArgumentBCEnter(interp, codePtr, TD, pc, objc, objv);
	}

	DECACHE_STACK_INFO();

	pc += pcAdjustment;
	TEBC_YIELD();
	return TclNREvalObjv(interp, objc, objv,
		TCL_EVAL_NOERR | TCL_EVAL_SOURCE_IN_FRAME, NULL);

    case INST_INVOKE_REPLACE:
	objc = TclGetUInt4AtPtr(pc+1);
	opnd = TclGetUInt1AtPtr(pc+5);
	objPtr = POP_OBJECT();
	objv = &OBJ_AT_DEPTH(objc-1);
	cleanup = objc;
#ifdef TCL_COMPILE_DEBUG
	if (tclTraceExec >= 2) {
	    int i;

	    if (traceInstructions) {
		strncpy(cmdNameBuf, TclGetString(objv[0]), 20);
		TRACE(("%u => call (implementation %s) ", objc, O2S(objPtr)));
	    } else {
		fprintf(stdout,
			"%d: (%u) invoking (using implementation %s) ",
			iPtr->numLevels, (unsigned)(pc - codePtr->codeStart),
			O2S(objPtr));
	    }
	    for (i = 0;  i < objc;  i++) {
		if (i < opnd) {
		    fprintf(stdout, "<");
		    TclPrintObject(stdout, objv[i], 15);
		    fprintf(stdout, ">");
		} else {
		    TclPrintObject(stdout, objv[i], 15);
		}
		fprintf(stdout, " ");
	    }
	    fprintf(stdout, "\n");
	    fflush(stdout);
	}
#endif /*TCL_COMPILE_DEBUG*/

	bcFramePtr->data.tebc.pc = (char *) pc;
	iPtr->cmdFramePtr = bcFramePtr;
	if (iPtr->flags & INTERP_DEBUG_FRAME) {
	    ArgumentBCEnter(interp, codePtr, TD, pc, objc, objv);
	}

	TclInitRewriteEnsemble(interp, opnd, 1, objv);

	{
	    Tcl_Obj *copyPtr = Tcl_NewListObj(objc - opnd + 1, NULL);

	    Tcl_ListObjAppendElement(NULL, copyPtr, objPtr);
	    Tcl_ListObjReplace(NULL, copyPtr, LIST_MAX, 0,
		    objc - opnd, objv + opnd);
	    Tcl_DecrRefCount(objPtr);
	    objPtr = copyPtr;
	}

	DECACHE_STACK_INFO();
	pc += 6;
	TEBC_YIELD();

	TclMarkTailcall(interp);
	TclNRAddCallback(interp, TclClearRootEnsemble, NULL, NULL, NULL, NULL);
	Tcl_ListObjGetElements(NULL, objPtr, &objc, &objv);
	TclNRAddCallback(interp, TclNRReleaseValues, objPtr, NULL, NULL, NULL);
	return TclNREvalObjv(interp, objc, objv, TCL_EVAL_INVOKE, NULL);

    /*
     * -----------------------------------------------------------------
     *	   Start of INST_LOAD instructions.
     *
     * WARNING: more 'goto' here than your doctor recommended! The different
     * instructions set the value of some variables and then jump to some
     * common execution code.
     */

    case INST_LOAD_SCALAR1:
    instLoadScalar1:
	opnd = TclGetUInt1AtPtr(pc+1);
	varPtr = LOCAL(opnd);
	while (TclIsVarLink(varPtr)) {
	    varPtr = varPtr->value.linkPtr;
	}
	TRACE(("%u => ", opnd));
	if (TclIsVarDirectReadable(varPtr)) {
	    /*
	     * No errors, no traces: just get the value.
	     */

	    objResultPtr = varPtr->value.objPtr;
	    TRACE_APPEND(("%.30s\n", O2S(objResultPtr)));
	    NEXT_INST_F(2, 0, 1);
	}
	pcAdjustment = 2;
	cleanup = 0;
	arrayPtr = NULL;
	part1Ptr = part2Ptr = NULL;
	goto doCallPtrGetVar;

    case INST_LOAD_SCALAR4:
	opnd = TclGetUInt4AtPtr(pc+1);
	varPtr = LOCAL(opnd);
	while (TclIsVarLink(varPtr)) {
	    varPtr = varPtr->value.linkPtr;
	}
	TRACE(("%u => ", opnd));
	if (TclIsVarDirectReadable(varPtr)) {
	    /*
	     * No errors, no traces: just get the value.
	     */

	    objResultPtr = varPtr->value.objPtr;
	    TRACE_APPEND(("%.30s\n", O2S(objResultPtr)));
	    NEXT_INST_F(5, 0, 1);
	}
	pcAdjustment = 5;
	cleanup = 0;
	arrayPtr = NULL;
	part1Ptr = part2Ptr = NULL;
	goto doCallPtrGetVar;

    case INST_LOAD_ARRAY4:
	opnd = TclGetUInt4AtPtr(pc+1);
	pcAdjustment = 5;
	goto doLoadArray;

    case INST_LOAD_ARRAY1:
	opnd = TclGetUInt1AtPtr(pc+1);
	pcAdjustment = 2;

    doLoadArray:
	part1Ptr = NULL;
	part2Ptr = OBJ_AT_TOS;
	arrayPtr = LOCAL(opnd);
	while (TclIsVarLink(arrayPtr)) {
	    arrayPtr = arrayPtr->value.linkPtr;
	}
	TRACE(("%u \"%.30s\" => ", opnd, O2S(part2Ptr)));
	if (TclIsVarArray(arrayPtr) && !ReadTraced(arrayPtr)) {
	    varPtr = VarHashFindVar(arrayPtr->value.tablePtr, part2Ptr);
	    if (varPtr && TclIsVarDirectReadable(varPtr)) {
		/*
		 * No errors, no traces: just get the value.
		 */

		objResultPtr = varPtr->value.objPtr;
		TRACE_APPEND(("%.30s\n", O2S(objResultPtr)));
		NEXT_INST_F(pcAdjustment, 1, 1);
	    }
	}
	varPtr = TclLookupArrayElement(interp, part1Ptr, part2Ptr,
		TCL_LEAVE_ERR_MSG, "read", 0, 1, arrayPtr, opnd);
	if (varPtr == NULL) {
	    TRACE_ERROR(interp);
	    goto gotError;
	}
	cleanup = 1;
	goto doCallPtrGetVar;

    case INST_LOAD_ARRAY_STK:
	cleanup = 2;
	part2Ptr = OBJ_AT_TOS;		/* element name */
	objPtr = OBJ_UNDER_TOS;		/* array name */
	TRACE(("\"%.30s(%.30s)\" => ", O2S(objPtr), O2S(part2Ptr)));
	goto doLoadStk;

    case INST_LOAD_STK:
    case INST_LOAD_SCALAR_STK:
	cleanup = 1;
	part2Ptr = NULL;
	objPtr = OBJ_AT_TOS;		/* variable name */
	TRACE(("\"%.30s\" => ", O2S(objPtr)));

    doLoadStk:
	part1Ptr = objPtr;
	varPtr = TclObjLookupVarEx(interp, part1Ptr, part2Ptr,
		TCL_LEAVE_ERR_MSG, "read", /*createPart1*/0, /*createPart2*/1,
		&arrayPtr);
	if (!varPtr) {
	    TRACE_ERROR(interp);
	    goto gotError;
	}

	if (TclIsVarDirectReadable2(varPtr, arrayPtr)) {
	    /*
	     * No errors, no traces: just get the value.
	     */

	    objResultPtr = varPtr->value.objPtr;
	    TRACE_APPEND(("%.30s\n", O2S(objResultPtr)));
	    NEXT_INST_V(1, cleanup, 1);
	}
	pcAdjustment = 1;
	opnd = -1;

    doCallPtrGetVar:
	/*
	 * There are either errors or the variable is traced: call
	 * TclPtrGetVar to process fully.
	 */

	DECACHE_STACK_INFO();
	objResultPtr = TclPtrGetVarIdx(interp, varPtr, arrayPtr,
		part1Ptr, part2Ptr, TCL_LEAVE_ERR_MSG, opnd);
	CACHE_STACK_INFO();
	if (!objResultPtr) {
	    TRACE_ERROR(interp);
	    goto gotError;
	}
	TRACE_APPEND(("%.30s\n", O2S(objResultPtr)));
	NEXT_INST_V(pcAdjustment, cleanup, 1);

    /*
     *	   End of INST_LOAD instructions.
     * -----------------------------------------------------------------
     *	   Start of INST_STORE and related instructions.
     *
     * WARNING: more 'goto' here than your doctor recommended! The different
     * instructions set the value of some variables and then jump to somme
     * common execution code.
     */

    {
	int storeFlags, len;

    case INST_STORE_ARRAY4:
	opnd = TclGetUInt4AtPtr(pc+1);
	pcAdjustment = 5;
	goto doStoreArrayDirect;

    case INST_STORE_ARRAY1:
	opnd = TclGetUInt1AtPtr(pc+1);
	pcAdjustment = 2;

    doStoreArrayDirect:
	valuePtr = OBJ_AT_TOS;
	part2Ptr = OBJ_UNDER_TOS;
	arrayPtr = LOCAL(opnd);
	TRACE(("%u \"%.30s\" <- \"%.30s\" => ", opnd, O2S(part2Ptr),
		O2S(valuePtr)));
	while (TclIsVarLink(arrayPtr)) {
	    arrayPtr = arrayPtr->value.linkPtr;
	}
	if (TclIsVarArray(arrayPtr) && !WriteTraced(arrayPtr)) {
	    varPtr = VarHashFindVar(arrayPtr->value.tablePtr, part2Ptr);
	    if (varPtr && TclIsVarDirectWritable(varPtr)) {
		tosPtr--;
		Tcl_DecrRefCount(OBJ_AT_TOS);
		OBJ_AT_TOS = valuePtr;
		goto doStoreVarDirect;
	    }
	}
	cleanup = 2;
	storeFlags = TCL_LEAVE_ERR_MSG;
	part1Ptr = NULL;
	goto doStoreArrayDirectFailed;

    case INST_STORE_SCALAR4:
	opnd = TclGetUInt4AtPtr(pc+1);
	pcAdjustment = 5;
	goto doStoreScalarDirect;

    case INST_STORE_SCALAR1:
	opnd = TclGetUInt1AtPtr(pc+1);
	pcAdjustment = 2;

    doStoreScalarDirect:
	valuePtr = OBJ_AT_TOS;
	varPtr = LOCAL(opnd);
	TRACE(("%u <- \"%.30s\" => ", opnd, O2S(valuePtr)));
	while (TclIsVarLink(varPtr)) {
	    varPtr = varPtr->value.linkPtr;
	}
	if (!TclIsVarDirectWritable(varPtr)) {
	    storeFlags = TCL_LEAVE_ERR_MSG;
	    part1Ptr = NULL;
	    goto doStoreScalar;
	}

	/*
	 * No traces, no errors, plain 'set': we can safely inline. The value
	 * *will* be set to what's requested, so that the stack top remains
	 * pointing to the same Tcl_Obj.
	 */

    doStoreVarDirect:
	valuePtr = varPtr->value.objPtr;
	if (valuePtr != NULL) {
	    TclDecrRefCount(valuePtr);
	}
	objResultPtr = OBJ_AT_TOS;
	varPtr->value.objPtr = objResultPtr;
#ifndef TCL_COMPILE_DEBUG
	if (*(pc+pcAdjustment) == INST_POP) {
	    tosPtr--;
	    NEXT_INST_F((pcAdjustment+1), 0, 0);
	}
#else
	TRACE_APPEND(("%.30s\n", O2S(objResultPtr)));
#endif
	Tcl_IncrRefCount(objResultPtr);
	NEXT_INST_F(pcAdjustment, 0, 0);

    case INST_LAPPEND_STK:
	valuePtr = OBJ_AT_TOS; /* value to append */
	part2Ptr = NULL;
	storeFlags = (TCL_LEAVE_ERR_MSG | TCL_APPEND_VALUE
		| TCL_LIST_ELEMENT);
	goto doStoreStk;

    case INST_LAPPEND_ARRAY_STK:
	valuePtr = OBJ_AT_TOS; /* value to append */
	part2Ptr = OBJ_UNDER_TOS;
	storeFlags = (TCL_LEAVE_ERR_MSG | TCL_APPEND_VALUE
		| TCL_LIST_ELEMENT);
	goto doStoreStk;

    case INST_APPEND_STK:
	valuePtr = OBJ_AT_TOS; /* value to append */
	part2Ptr = NULL;
	storeFlags = (TCL_LEAVE_ERR_MSG | TCL_APPEND_VALUE);
	goto doStoreStk;

    case INST_APPEND_ARRAY_STK:
	valuePtr = OBJ_AT_TOS; /* value to append */
	part2Ptr = OBJ_UNDER_TOS;
	storeFlags = (TCL_LEAVE_ERR_MSG | TCL_APPEND_VALUE);
	goto doStoreStk;

    case INST_STORE_ARRAY_STK:
	valuePtr = OBJ_AT_TOS;
	part2Ptr = OBJ_UNDER_TOS;
	storeFlags = TCL_LEAVE_ERR_MSG;
	goto doStoreStk;

    case INST_STORE_STK:
    case INST_STORE_SCALAR_STK:
	valuePtr = OBJ_AT_TOS;
	part2Ptr = NULL;
	storeFlags = TCL_LEAVE_ERR_MSG;

    doStoreStk:
	objPtr = OBJ_AT_DEPTH(1 + (part2Ptr != NULL)); /* variable name */
	part1Ptr = objPtr;
#ifdef TCL_COMPILE_DEBUG
	if (part2Ptr == NULL) {
	    TRACE(("\"%.30s\" <- \"%.30s\" =>", O2S(part1Ptr),O2S(valuePtr)));
	} else {
	    TRACE(("\"%.30s(%.30s)\" <- \"%.30s\" => ",
		    O2S(part1Ptr), O2S(part2Ptr), O2S(valuePtr)));
	}
#endif
	varPtr = TclObjLookupVarEx(interp, objPtr,part2Ptr, TCL_LEAVE_ERR_MSG,
		"set", /*createPart1*/ 1, /*createPart2*/ 1, &arrayPtr);
	if (!varPtr) {
	    TRACE_ERROR(interp);
	    goto gotError;
	}
	cleanup = ((part2Ptr == NULL)? 2 : 3);
	pcAdjustment = 1;
	opnd = -1;
	goto doCallPtrSetVar;

    case INST_LAPPEND_ARRAY4:
	opnd = TclGetUInt4AtPtr(pc+1);
	pcAdjustment = 5;
	storeFlags = (TCL_LEAVE_ERR_MSG | TCL_APPEND_VALUE
		| TCL_LIST_ELEMENT);
	goto doStoreArray;

    case INST_LAPPEND_ARRAY1:
	opnd = TclGetUInt1AtPtr(pc+1);
	pcAdjustment = 2;
	storeFlags = (TCL_LEAVE_ERR_MSG | TCL_APPEND_VALUE
		| TCL_LIST_ELEMENT);
	goto doStoreArray;

    case INST_APPEND_ARRAY4:
	opnd = TclGetUInt4AtPtr(pc+1);
	pcAdjustment = 5;
	storeFlags = (TCL_LEAVE_ERR_MSG | TCL_APPEND_VALUE);
	goto doStoreArray;

    case INST_APPEND_ARRAY1:
	opnd = TclGetUInt1AtPtr(pc+1);
	pcAdjustment = 2;
	storeFlags = (TCL_LEAVE_ERR_MSG | TCL_APPEND_VALUE);
	goto doStoreArray;

    doStoreArray:
	valuePtr = OBJ_AT_TOS;
	part2Ptr = OBJ_UNDER_TOS;
	arrayPtr = LOCAL(opnd);
	TRACE(("%u \"%.30s\" <- \"%.30s\" => ", opnd, O2S(part2Ptr),
		O2S(valuePtr)));
	while (TclIsVarLink(arrayPtr)) {
	    arrayPtr = arrayPtr->value.linkPtr;
	}
	cleanup = 2;
	part1Ptr = NULL;

    doStoreArrayDirectFailed:
	varPtr = TclLookupArrayElement(interp, part1Ptr, part2Ptr,
		TCL_LEAVE_ERR_MSG, "set", 1, 1, arrayPtr, opnd);
	if (!varPtr) {
	    TRACE_ERROR(interp);
	    goto gotError;
	}
	goto doCallPtrSetVar;

    case INST_LAPPEND_SCALAR4:
	opnd = TclGetUInt4AtPtr(pc+1);
	pcAdjustment = 5;
	storeFlags = (TCL_LEAVE_ERR_MSG | TCL_APPEND_VALUE
		| TCL_LIST_ELEMENT);
	goto doStoreScalar;

    case INST_LAPPEND_SCALAR1:
	opnd = TclGetUInt1AtPtr(pc+1);
	pcAdjustment = 2;
	storeFlags = (TCL_LEAVE_ERR_MSG | TCL_APPEND_VALUE
		| TCL_LIST_ELEMENT);
	goto doStoreScalar;

    case INST_APPEND_SCALAR4:
	opnd = TclGetUInt4AtPtr(pc+1);
	pcAdjustment = 5;
	storeFlags = (TCL_LEAVE_ERR_MSG | TCL_APPEND_VALUE);
	goto doStoreScalar;

    case INST_APPEND_SCALAR1:
	opnd = TclGetUInt1AtPtr(pc+1);
	pcAdjustment = 2;
	storeFlags = (TCL_LEAVE_ERR_MSG | TCL_APPEND_VALUE);
	goto doStoreScalar;

    doStoreScalar:
	valuePtr = OBJ_AT_TOS;
	varPtr = LOCAL(opnd);
	TRACE(("%u <- \"%.30s\" => ", opnd, O2S(valuePtr)));
	while (TclIsVarLink(varPtr)) {
	    varPtr = varPtr->value.linkPtr;
	}
	cleanup = 1;
	arrayPtr = NULL;
	part1Ptr = part2Ptr = NULL;

    doCallPtrSetVar:
	DECACHE_STACK_INFO();
	objResultPtr = TclPtrSetVarIdx(interp, varPtr, arrayPtr,
		part1Ptr, part2Ptr, valuePtr, storeFlags, opnd);
	CACHE_STACK_INFO();
	if (!objResultPtr) {
	    TRACE_ERROR(interp);
	    goto gotError;
	}
#ifndef TCL_COMPILE_DEBUG
	if (*(pc+pcAdjustment) == INST_POP) {
	    NEXT_INST_V((pcAdjustment+1), cleanup, 0);
	}
#endif
	TRACE_APPEND(("%.30s\n", O2S(objResultPtr)));
	NEXT_INST_V(pcAdjustment, cleanup, 1);

    case INST_LAPPEND_LIST:
	opnd = TclGetUInt4AtPtr(pc+1);
	valuePtr = OBJ_AT_TOS;
	varPtr = LOCAL(opnd);
	cleanup = 1;
	pcAdjustment = 5;
	while (TclIsVarLink(varPtr)) {
	    varPtr = varPtr->value.linkPtr;
	}
	TRACE(("%u <- \"%.30s\" => ", opnd, O2S(valuePtr)));
	if (TclListObjGetElements(interp, valuePtr, &objc, &objv)
		!= TCL_OK) {
	    TRACE_ERROR(interp);
	    goto gotError;
	}
	if (TclIsVarDirectReadable(varPtr)
		&& TclIsVarDirectWritable(varPtr)) {
	    goto lappendListDirect;
	}
	arrayPtr = NULL;
	part1Ptr = part2Ptr = NULL;
	goto lappendListPtr;

    case INST_LAPPEND_LIST_ARRAY:
	opnd = TclGetUInt4AtPtr(pc+1);
	valuePtr = OBJ_AT_TOS;
	part1Ptr = NULL;
	part2Ptr = OBJ_UNDER_TOS;
	arrayPtr = LOCAL(opnd);
	cleanup = 2;
	pcAdjustment = 5;
	while (TclIsVarLink(arrayPtr)) {
	    arrayPtr = arrayPtr->value.linkPtr;
	}
	TRACE(("%u \"%.30s\" \"%.30s\" => ",
		opnd, O2S(part2Ptr), O2S(valuePtr)));
	if (TclListObjGetElements(interp, valuePtr, &objc, &objv)
		!= TCL_OK) {
	    TRACE_ERROR(interp);
	    goto gotError;
	}
	if (TclIsVarArray(arrayPtr) && !ReadTraced(arrayPtr)
		&& !WriteTraced(arrayPtr)) {
	    varPtr = VarHashFindVar(arrayPtr->value.tablePtr, part2Ptr);
	    if (varPtr && TclIsVarDirectReadable(varPtr)
		    && TclIsVarDirectWritable(varPtr)) {
		goto lappendListDirect;
	    }
	}
	varPtr = TclLookupArrayElement(interp, part1Ptr, part2Ptr,
		TCL_LEAVE_ERR_MSG, "set", 1, 1, arrayPtr, opnd);
	if (varPtr == NULL) {
	    TRACE_ERROR(interp);
	    goto gotError;
	}
	goto lappendListPtr;

    case INST_LAPPEND_LIST_ARRAY_STK:
	pcAdjustment = 1;
	cleanup = 3;
	valuePtr = OBJ_AT_TOS;
	part2Ptr = OBJ_UNDER_TOS;	/* element name */
	part1Ptr = OBJ_AT_DEPTH(2);	/* array name */
	TRACE(("\"%.30s(%.30s)\" \"%.30s\" => ",
		O2S(part1Ptr), O2S(part2Ptr), O2S(valuePtr)));
	goto lappendList;

    case INST_LAPPEND_LIST_STK:
	pcAdjustment = 1;
	cleanup = 2;
	valuePtr = OBJ_AT_TOS;
	part2Ptr = NULL;
	part1Ptr = OBJ_UNDER_TOS;	/* variable name */
	TRACE(("\"%.30s\" \"%.30s\" => ", O2S(part1Ptr), O2S(valuePtr)));
	goto lappendList;

    lappendListDirect:
	objResultPtr = varPtr->value.objPtr;
	if (TclListObjLength(interp, objResultPtr, &len) != TCL_OK) {
	    TRACE_ERROR(interp);
	    goto gotError;
	}
	if (Tcl_IsShared(objResultPtr)) {
	    Tcl_Obj *newValue = Tcl_DuplicateObj(objResultPtr);

	    TclDecrRefCount(objResultPtr);
	    varPtr->value.objPtr = objResultPtr = newValue;
	    Tcl_IncrRefCount(newValue);
	}
	if (Tcl_ListObjReplace(interp, objResultPtr, len, 0, objc, objv)
		!= TCL_OK) {
	    TRACE_ERROR(interp);
	    goto gotError;
	}
	TRACE_APPEND(("%.30s\n", O2S(objResultPtr)));
	NEXT_INST_V(pcAdjustment, cleanup, 1);

    lappendList:
	opnd = -1;
	if (TclListObjGetElements(interp, valuePtr, &objc, &objv)
		!= TCL_OK) {
	    TRACE_ERROR(interp);
	    goto gotError;
	}
	DECACHE_STACK_INFO();
	varPtr = TclObjLookupVarEx(interp, part1Ptr, part2Ptr,
		TCL_LEAVE_ERR_MSG, "set", 1, 1, &arrayPtr);
	CACHE_STACK_INFO();
	if (!varPtr) {
	    TRACE_ERROR(interp);
	    goto gotError;
	}

    lappendListPtr:
	if (TclIsVarInHash(varPtr)) {
	    VarHashRefCount(varPtr)++;
	}
	if (arrayPtr && TclIsVarInHash(arrayPtr)) {
	    VarHashRefCount(arrayPtr)++;
	}
	DECACHE_STACK_INFO();
	objResultPtr = TclPtrGetVarIdx(interp, varPtr, arrayPtr,
		part1Ptr, part2Ptr, TCL_LEAVE_ERR_MSG, opnd);
	CACHE_STACK_INFO();
	if (TclIsVarInHash(varPtr)) {
	    VarHashRefCount(varPtr)--;
	}
	if (arrayPtr && TclIsVarInHash(arrayPtr)) {
	    VarHashRefCount(arrayPtr)--;
	}

	{
	    int createdNewObj = 0;

	    if (!objResultPtr) {
		objResultPtr = valuePtr;
	    } else if (TclListObjLength(interp, objResultPtr, &len)!=TCL_OK) {
		TRACE_ERROR(interp);
		goto gotError;
	    } else {
		if (Tcl_IsShared(objResultPtr)) {
		    objResultPtr = Tcl_DuplicateObj(objResultPtr);
		    createdNewObj = 1;
		}
		if (Tcl_ListObjReplace(interp, objResultPtr, len,0, objc,objv)
			!= TCL_OK) {
		    goto errorInLappendListPtr;
		}
	    }
	    DECACHE_STACK_INFO();
	    objResultPtr = TclPtrSetVarIdx(interp, varPtr, arrayPtr, part1Ptr,
		    part2Ptr, objResultPtr, TCL_LEAVE_ERR_MSG, opnd);
	    CACHE_STACK_INFO();
	    if (!objResultPtr) {
	    errorInLappendListPtr:
		if (createdNewObj) {
		    TclDecrRefCount(objResultPtr);
		}
		TRACE_ERROR(interp);
		goto gotError;
	    }
	}
	TRACE_APPEND(("%.30s\n", O2S(objResultPtr)));
	NEXT_INST_V(pcAdjustment, cleanup, 1);
    }

    /*
     *	   End of INST_STORE and related instructions.
     * -----------------------------------------------------------------
     *	   Start of INST_INCR instructions.
     *
     * WARNING: more 'goto' here than your doctor recommended! The different
     * instructions set the value of some variables and then jump to somme
     * common execution code.
     */

/*TODO: Consider more untangling here; merge with LOAD and STORE ? */

    {
	Tcl_Obj *incrPtr;
	Tcl_WideInt w;
	long increment;

    case INST_INCR_SCALAR1:
    case INST_INCR_ARRAY1:
    case INST_INCR_ARRAY_STK:
    case INST_INCR_SCALAR_STK:
    case INST_INCR_STK:
	opnd = TclGetUInt1AtPtr(pc+1);
	incrPtr = POP_OBJECT();
	switch (*pc) {
	case INST_INCR_SCALAR1:
	    pcAdjustment = 2;
	    goto doIncrScalar;
	case INST_INCR_ARRAY1:
	    pcAdjustment = 2;
	    goto doIncrArray;
	default:
	    pcAdjustment = 1;
	    goto doIncrStk;
	}

    case INST_INCR_ARRAY_STK_IMM:
    case INST_INCR_SCALAR_STK_IMM:
    case INST_INCR_STK_IMM:
	increment = TclGetInt1AtPtr(pc+1);
	incrPtr = Tcl_NewIntObj(increment);
	Tcl_IncrRefCount(incrPtr);
	pcAdjustment = 2;

    doIncrStk:
	if ((*pc == INST_INCR_ARRAY_STK_IMM)
		|| (*pc == INST_INCR_ARRAY_STK)) {
	    part2Ptr = OBJ_AT_TOS;
	    objPtr = OBJ_UNDER_TOS;
	    TRACE(("\"%.30s(%.30s)\" (by %ld) => ",
		    O2S(objPtr), O2S(part2Ptr), increment));
	} else {
	    part2Ptr = NULL;
	    objPtr = OBJ_AT_TOS;
	    TRACE(("\"%.30s\" (by %ld) => ", O2S(objPtr), increment));
	}
	part1Ptr = objPtr;
	opnd = -1;
	varPtr = TclObjLookupVarEx(interp, objPtr, part2Ptr,
		TCL_LEAVE_ERR_MSG, "read", 1, 1, &arrayPtr);
	if (!varPtr) {
	    DECACHE_STACK_INFO();
	    Tcl_AddErrorInfo(interp,
		    "\n    (reading value of variable to increment)");
	    CACHE_STACK_INFO();
	    TRACE_ERROR(interp);
	    Tcl_DecrRefCount(incrPtr);
	    goto gotError;
	}
	cleanup = ((part2Ptr == NULL)? 1 : 2);
	goto doIncrVar;

    case INST_INCR_ARRAY1_IMM:
	opnd = TclGetUInt1AtPtr(pc+1);
	increment = TclGetInt1AtPtr(pc+2);
	incrPtr = Tcl_NewIntObj(increment);
	Tcl_IncrRefCount(incrPtr);
	pcAdjustment = 3;

    doIncrArray:
	part1Ptr = NULL;
	part2Ptr = OBJ_AT_TOS;
	arrayPtr = LOCAL(opnd);
	cleanup = 1;
	while (TclIsVarLink(arrayPtr)) {
	    arrayPtr = arrayPtr->value.linkPtr;
	}
	TRACE(("%u \"%.30s\" (by %ld) => ", opnd, O2S(part2Ptr), increment));
	varPtr = TclLookupArrayElement(interp, part1Ptr, part2Ptr,
		TCL_LEAVE_ERR_MSG, "read", 1, 1, arrayPtr, opnd);
	if (!varPtr) {
	    TRACE_ERROR(interp);
	    Tcl_DecrRefCount(incrPtr);
	    goto gotError;
	}
	goto doIncrVar;

    case INST_INCR_SCALAR1_IMM:
	opnd = TclGetUInt1AtPtr(pc+1);
	increment = TclGetInt1AtPtr(pc+2);
	pcAdjustment = 3;
	cleanup = 0;
	varPtr = LOCAL(opnd);
	while (TclIsVarLink(varPtr)) {
	    varPtr = varPtr->value.linkPtr;
	}

	if (TclIsVarDirectModifyable(varPtr)) {
	    ClientData ptr;
	    int type;

	    objPtr = varPtr->value.objPtr;
	    if (GetNumberFromObj(NULL, objPtr, &ptr, &type) == TCL_OK) {
		if (type == TCL_NUMBER_WIDE) {
		    Tcl_WideInt augend = *((const Tcl_WideInt *)ptr);
		    Tcl_WideInt sum = augend + increment;

		    /*
		     * Overflow when (augend and sum have different sign) and
		     * (augend and increment have the same sign). This is
		     * encapsulated in the Overflowing macro.
		     */

		    if (!Overflowing(augend, increment, sum)) {
			TRACE(("%u %ld => ", opnd, increment));
			if (Tcl_IsShared(objPtr)) {
			    objPtr->refCount--;	/* We know it's shared. */
			    TclNewIntObj(objResultPtr, sum);
			    Tcl_IncrRefCount(objResultPtr);
			    varPtr->value.objPtr = objResultPtr;
			} else {
			    objResultPtr = objPtr;
			    TclSetIntObj(objPtr, sum);
			}
			goto doneIncr;
		    }
		    w = (Tcl_WideInt)augend;

		    TRACE(("%u %ld => ", opnd, increment));
		    if (Tcl_IsShared(objPtr)) {
			objPtr->refCount--;	/* We know it's shared. */
			objResultPtr = Tcl_NewWideIntObj(w+increment);
			Tcl_IncrRefCount(objResultPtr);
			varPtr->value.objPtr = objResultPtr;
		    } else {
			objResultPtr = objPtr;

			/*
			 * We know the sum value is outside the long range;
			 * use macro form that doesn't range test again.
			 */

			TclSetIntObj(objPtr, w+increment);
		    }
		    goto doneIncr;
		}	/* end if (type == TCL_NUMBER_WIDE) */
	    }
	    if (Tcl_IsShared(objPtr)) {
		objPtr->refCount--;	/* We know it's shared */
		objResultPtr = Tcl_DuplicateObj(objPtr);
		Tcl_IncrRefCount(objResultPtr);
		varPtr->value.objPtr = objResultPtr;
	    } else {
		objResultPtr = objPtr;
	    }
	    TclNewIntObj(incrPtr, increment);
	    if (TclIncrObj(interp, objResultPtr, incrPtr) != TCL_OK) {
		Tcl_DecrRefCount(incrPtr);
		TRACE_ERROR(interp);
		goto gotError;
	    }
	    Tcl_DecrRefCount(incrPtr);
	    goto doneIncr;
	}

	/*
	 * All other cases, flow through to generic handling.
	 */

	TclNewIntObj(incrPtr, increment);
	Tcl_IncrRefCount(incrPtr);

    doIncrScalar:
	varPtr = LOCAL(opnd);
	while (TclIsVarLink(varPtr)) {
	    varPtr = varPtr->value.linkPtr;
	}
	arrayPtr = NULL;
	part1Ptr = part2Ptr = NULL;
	cleanup = 0;
	TRACE(("%u %s => ", opnd, Tcl_GetString(incrPtr)));

    doIncrVar:
	if (TclIsVarDirectModifyable2(varPtr, arrayPtr)) {
	    objPtr = varPtr->value.objPtr;
	    if (Tcl_IsShared(objPtr)) {
		objPtr->refCount--;	/* We know it's shared */
		objResultPtr = Tcl_DuplicateObj(objPtr);
		Tcl_IncrRefCount(objResultPtr);
		varPtr->value.objPtr = objResultPtr;
	    } else {
		objResultPtr = objPtr;
	    }
	    if (TclIncrObj(interp, objResultPtr, incrPtr) != TCL_OK) {
		Tcl_DecrRefCount(incrPtr);
		TRACE_ERROR(interp);
		goto gotError;
	    }
	    Tcl_DecrRefCount(incrPtr);
	} else {
	    DECACHE_STACK_INFO();
	    objResultPtr = TclPtrIncrObjVarIdx(interp, varPtr, arrayPtr,
		    part1Ptr, part2Ptr, incrPtr, TCL_LEAVE_ERR_MSG, opnd);
	    CACHE_STACK_INFO();
	    Tcl_DecrRefCount(incrPtr);
	    if (objResultPtr == NULL) {
		TRACE_ERROR(interp);
		goto gotError;
	    }
	}
    doneIncr:
	TRACE_APPEND(("%.30s\n", O2S(objResultPtr)));
#ifndef TCL_COMPILE_DEBUG
	if (*(pc+pcAdjustment) == INST_POP) {
	    NEXT_INST_V((pcAdjustment+1), cleanup, 0);
	}
#endif
	NEXT_INST_V(pcAdjustment, cleanup, 1);
    }

    /*
     *	   End of INST_INCR instructions.
     * -----------------------------------------------------------------
     *	   Start of INST_EXIST instructions.
     */

    case INST_EXIST_SCALAR:
	cleanup = 0;
	pcAdjustment = 5;
	opnd = TclGetUInt4AtPtr(pc+1);
	varPtr = LOCAL(opnd);
	while (TclIsVarLink(varPtr)) {
	    varPtr = varPtr->value.linkPtr;
	}
	TRACE(("%u => ", opnd));
	if (ReadTraced(varPtr)) {
	    DECACHE_STACK_INFO();
	    TclObjCallVarTraces(iPtr, NULL, varPtr, NULL, NULL,
		    TCL_TRACE_READS, 0, opnd);
	    CACHE_STACK_INFO();
	    if (TclIsVarUndefined(varPtr)) {
		TclCleanupVar(varPtr, NULL);
		varPtr = NULL;
	    }
	}
	goto afterExistsPeephole;

    case INST_EXIST_ARRAY:
	cleanup = 1;
	pcAdjustment = 5;
	opnd = TclGetUInt4AtPtr(pc+1);
	part2Ptr = OBJ_AT_TOS;
	arrayPtr = LOCAL(opnd);
	while (TclIsVarLink(arrayPtr)) {
	    arrayPtr = arrayPtr->value.linkPtr;
	}
	TRACE(("%u \"%.30s\" => ", opnd, O2S(part2Ptr)));
	if (TclIsVarArray(arrayPtr) && !ReadTraced(arrayPtr)) {
	    varPtr = VarHashFindVar(arrayPtr->value.tablePtr, part2Ptr);
	    if (!varPtr || !ReadTraced(varPtr)) {
		goto afterExistsPeephole;
	    }
	}
	varPtr = TclLookupArrayElement(interp, NULL, part2Ptr, 0, "access",
		0, 1, arrayPtr, opnd);
	if (varPtr) {
	    if (ReadTraced(varPtr) || (arrayPtr && ReadTraced(arrayPtr))) {
		DECACHE_STACK_INFO();
		TclObjCallVarTraces(iPtr, arrayPtr, varPtr, NULL, part2Ptr,
			TCL_TRACE_READS, 0, opnd);
		CACHE_STACK_INFO();
	    }
	    if (TclIsVarUndefined(varPtr)) {
		TclCleanupVar(varPtr, arrayPtr);
		varPtr = NULL;
	    }
	}
	goto afterExistsPeephole;

    case INST_EXIST_ARRAY_STK:
	cleanup = 2;
	pcAdjustment = 1;
	part2Ptr = OBJ_AT_TOS;		/* element name */
	part1Ptr = OBJ_UNDER_TOS;	/* array name */
	TRACE(("\"%.30s(%.30s)\" => ", O2S(part1Ptr), O2S(part2Ptr)));
	goto doExistStk;

    case INST_EXIST_STK:
	cleanup = 1;
	pcAdjustment = 1;
	part2Ptr = NULL;
	part1Ptr = OBJ_AT_TOS;		/* variable name */
	TRACE(("\"%.30s\" => ", O2S(part1Ptr)));

    doExistStk:
	varPtr = TclObjLookupVarEx(interp, part1Ptr, part2Ptr, 0, "access",
		/*createPart1*/0, /*createPart2*/1, &arrayPtr);
	if (varPtr) {
	    if (ReadTraced(varPtr) || (arrayPtr && ReadTraced(arrayPtr))) {
		DECACHE_STACK_INFO();
		TclObjCallVarTraces(iPtr, arrayPtr, varPtr, part1Ptr,part2Ptr,
			TCL_TRACE_READS, 0, -1);
		CACHE_STACK_INFO();
	    }
	    if (TclIsVarUndefined(varPtr)) {
		TclCleanupVar(varPtr, arrayPtr);
		varPtr = NULL;
	    }
	}

	/*
	 * Peep-hole optimisation: if you're about to jump, do jump from here.
	 */

    afterExistsPeephole: {
	int found = (varPtr && !TclIsVarUndefined(varPtr));

	TRACE_APPEND(("%d\n", found ? 1 : 0));
	JUMP_PEEPHOLE_V(found, pcAdjustment, cleanup);
    }

    /*
     *	   End of INST_EXIST instructions.
     * -----------------------------------------------------------------
     *	   Start of INST_UNSET instructions.
     */

    {
	int flags;

    case INST_UNSET_SCALAR:
	flags = TclGetUInt1AtPtr(pc+1) ? TCL_LEAVE_ERR_MSG : 0;
	opnd = TclGetUInt4AtPtr(pc+2);
	varPtr = LOCAL(opnd);
	while (TclIsVarLink(varPtr)) {
	    varPtr = varPtr->value.linkPtr;
	}
	TRACE(("%s %u => ", (flags ? "normal" : "noerr"), opnd));
	if (TclIsVarDirectUnsettable(varPtr) && !TclIsVarInHash(varPtr)) {
	    /*
	     * No errors, no traces, no searches: just make the variable cease
	     * to exist.
	     */

	    if (!TclIsVarUndefined(varPtr)) {
		TclDecrRefCount(varPtr->value.objPtr);
	    } else if (flags & TCL_LEAVE_ERR_MSG) {
		goto slowUnsetScalar;
	    }
	    varPtr->value.objPtr = NULL;
	    TRACE_APPEND(("OK\n"));
	    NEXT_INST_F(6, 0, 0);
	}

    slowUnsetScalar:
	DECACHE_STACK_INFO();
	if (TclPtrUnsetVarIdx(interp, varPtr, NULL, NULL, NULL, flags,
		opnd) != TCL_OK && flags) {
	    goto errorInUnset;
	}
	CACHE_STACK_INFO();
	NEXT_INST_F(6, 0, 0);

    case INST_UNSET_ARRAY:
	flags = TclGetUInt1AtPtr(pc+1) ? TCL_LEAVE_ERR_MSG : 0;
	opnd = TclGetUInt4AtPtr(pc+2);
	part2Ptr = OBJ_AT_TOS;
	arrayPtr = LOCAL(opnd);
	while (TclIsVarLink(arrayPtr)) {
	    arrayPtr = arrayPtr->value.linkPtr;
	}
	TRACE(("%s %u \"%.30s\" => ",
		(flags ? "normal" : "noerr"), opnd, O2S(part2Ptr)));
	if (TclIsVarArray(arrayPtr) && !UnsetTraced(arrayPtr)
		&& !(arrayPtr->flags & VAR_SEARCH_ACTIVE)) {
	    varPtr = VarHashFindVar(arrayPtr->value.tablePtr, part2Ptr);
	    if (varPtr && TclIsVarDirectUnsettable(varPtr)) {
		/*
		 * No nasty traces and element exists, so we can proceed to
		 * unset it. Might still not exist though...
		 */

		if (!TclIsVarUndefined(varPtr)) {
		    TclDecrRefCount(varPtr->value.objPtr);
		    TclSetVarUndefined(varPtr);
		    TclClearVarNamespaceVar(varPtr);
		    TclCleanupVar(varPtr, arrayPtr);
		} else if (flags & TCL_LEAVE_ERR_MSG) {
		    goto slowUnsetArray;
		}
		TRACE_APPEND(("OK\n"));
		NEXT_INST_F(6, 1, 0);
	    } else if (!varPtr && !(flags & TCL_LEAVE_ERR_MSG)) {
		/*
		 * Don't need to do anything here.
		 */

		TRACE_APPEND(("OK\n"));
		NEXT_INST_F(6, 1, 0);
	    }
	}
    slowUnsetArray:
	DECACHE_STACK_INFO();
	varPtr = TclLookupArrayElement(interp, NULL, part2Ptr, flags, "unset",
		0, 0, arrayPtr, opnd);
	if (!varPtr) {
	    if (flags & TCL_LEAVE_ERR_MSG) {
		goto errorInUnset;
	    }
	} else if (TclPtrUnsetVarIdx(interp, varPtr, arrayPtr, NULL, part2Ptr,
		flags, opnd) != TCL_OK && (flags & TCL_LEAVE_ERR_MSG)) {
	    goto errorInUnset;
	}
	CACHE_STACK_INFO();
	NEXT_INST_F(6, 1, 0);

    case INST_UNSET_ARRAY_STK:
	flags = TclGetUInt1AtPtr(pc+1) ? TCL_LEAVE_ERR_MSG : 0;
	cleanup = 2;
	part2Ptr = OBJ_AT_TOS;		/* element name */
	part1Ptr = OBJ_UNDER_TOS;	/* array name */
	TRACE(("%s \"%.30s(%.30s)\" => ", (flags ? "normal" : "noerr"),
		O2S(part1Ptr), O2S(part2Ptr)));
	goto doUnsetStk;

    case INST_UNSET_STK:
	flags = TclGetUInt1AtPtr(pc+1) ? TCL_LEAVE_ERR_MSG : 0;
	cleanup = 1;
	part2Ptr = NULL;
	part1Ptr = OBJ_AT_TOS;		/* variable name */
	TRACE(("%s \"%.30s\" => ", (flags ? "normal" : "noerr"),
		O2S(part1Ptr)));

    doUnsetStk:
	DECACHE_STACK_INFO();
	if (TclObjUnsetVar2(interp, part1Ptr, part2Ptr, flags) != TCL_OK
		&& (flags & TCL_LEAVE_ERR_MSG)) {
	    goto errorInUnset;
	}
	CACHE_STACK_INFO();
	TRACE_APPEND(("OK\n"));
	NEXT_INST_V(2, cleanup, 0);

    errorInUnset:
	CACHE_STACK_INFO();
	TRACE_ERROR(interp);
	goto gotError;
    }

    /*
     *	   End of INST_UNSET instructions.
     * -----------------------------------------------------------------
     *	   Start of INST_ARRAY instructions.
     */

    case INST_ARRAY_EXISTS_IMM:
	opnd = TclGetUInt4AtPtr(pc+1);
	pcAdjustment = 5;
	cleanup = 0;
	part1Ptr = NULL;
	arrayPtr = NULL;
	TRACE(("%u => ", opnd));
	varPtr = LOCAL(opnd);
	while (TclIsVarLink(varPtr)) {
	    varPtr = varPtr->value.linkPtr;
	}
	goto doArrayExists;
    case INST_ARRAY_EXISTS_STK:
	opnd = -1;
	pcAdjustment = 1;
	cleanup = 1;
	part1Ptr = OBJ_AT_TOS;
	TRACE(("\"%.30s\" => ", O2S(part1Ptr)));
	varPtr = TclObjLookupVarEx(interp, part1Ptr, NULL, 0, NULL,
		/*createPart1*/0, /*createPart2*/0, &arrayPtr);
    doArrayExists:
	DECACHE_STACK_INFO();
	result = TclCheckArrayTraces(interp, varPtr, arrayPtr, part1Ptr, opnd);
	CACHE_STACK_INFO();
	if (result == TCL_ERROR) {
	    TRACE_ERROR(interp);
	    goto gotError;
	}
	if (varPtr && TclIsVarArray(varPtr) && !TclIsVarUndefined(varPtr)) {
	    objResultPtr = TCONST(1);
	} else {
	    objResultPtr = TCONST(0);
	}
	TRACE_APPEND(("%.30s\n", O2S(objResultPtr)));
	NEXT_INST_V(pcAdjustment, cleanup, 1);

    case INST_ARRAY_MAKE_IMM:
	opnd = TclGetUInt4AtPtr(pc+1);
	pcAdjustment = 5;
	cleanup = 0;
	part1Ptr = NULL;
	arrayPtr = NULL;
	TRACE(("%u => ", opnd));
	varPtr = LOCAL(opnd);
	while (TclIsVarLink(varPtr)) {
	    varPtr = varPtr->value.linkPtr;
	}
	goto doArrayMake;
    case INST_ARRAY_MAKE_STK:
	opnd = -1;
	pcAdjustment = 1;
	cleanup = 1;
	part1Ptr = OBJ_AT_TOS;
	TRACE(("\"%.30s\" => ", O2S(part1Ptr)));
	varPtr = TclObjLookupVarEx(interp, part1Ptr, NULL, TCL_LEAVE_ERR_MSG,
		"set", /*createPart1*/1, /*createPart2*/0, &arrayPtr);
	if (varPtr == NULL) {
	    TRACE_ERROR(interp);
	    goto gotError;
	}
    doArrayMake:
	if (varPtr && !TclIsVarArray(varPtr)) {
	    if (TclIsVarArrayElement(varPtr) || !TclIsVarUndefined(varPtr)) {
		/*
		 * Either an array element, or a scalar: lose!
		 */

		TclObjVarErrMsg(interp, part1Ptr, NULL, "array set",
			"variable isn't array", opnd);
		DECACHE_STACK_INFO();
		Tcl_SetErrorCode(interp, "TCL", "WRITE", "ARRAY", NULL);
		CACHE_STACK_INFO();
		TRACE_ERROR(interp);
		goto gotError;
	    }
	    TclSetVarArray(varPtr);
	    varPtr->value.tablePtr = ckalloc(sizeof(TclVarHashTable));
	    TclInitVarHashTable(varPtr->value.tablePtr,
		    TclGetVarNsPtr(varPtr));
#ifdef TCL_COMPILE_DEBUG
	    TRACE_APPEND(("done\n"));
	} else {
	    TRACE_APPEND(("nothing to do\n"));
#endif
	}
	NEXT_INST_V(pcAdjustment, cleanup, 0);

    /*
     *	   End of INST_ARRAY instructions.
     * -----------------------------------------------------------------
     *	   Start of variable linking instructions.
     */

    {
	Var *otherPtr;
	CallFrame *framePtr, *savedFramePtr;
	Tcl_Namespace *nsPtr;
	Namespace *savedNsPtr;

    case INST_UPVAR:
	TRACE(("%d %.30s %.30s => ", TclGetInt4AtPtr(pc+1),
		O2S(OBJ_UNDER_TOS), O2S(OBJ_AT_TOS)));

	if (TclObjGetFrame(interp, OBJ_UNDER_TOS, &framePtr) == -1) {
	    TRACE_ERROR(interp);
	    goto gotError;
	}

	/*
	 * Locate the other variable.
	 */

	savedFramePtr = iPtr->varFramePtr;
	iPtr->varFramePtr = framePtr;
	otherPtr = TclObjLookupVarEx(interp, OBJ_AT_TOS, NULL,
		TCL_LEAVE_ERR_MSG, "access", /*createPart1*/ 1,
		/*createPart2*/ 1, &varPtr);
	iPtr->varFramePtr = savedFramePtr;
	if (!otherPtr) {
	    TRACE_ERROR(interp);
	    goto gotError;
	}
	goto doLinkVars;

    case INST_NSUPVAR:
	TRACE(("%d %.30s %.30s => ", TclGetInt4AtPtr(pc+1),
		O2S(OBJ_UNDER_TOS), O2S(OBJ_AT_TOS)));
	if (TclGetNamespaceFromObj(interp, OBJ_UNDER_TOS, &nsPtr) != TCL_OK) {
	    TRACE_ERROR(interp);
	    goto gotError;
	}

	/*
	 * Locate the other variable.
	 */

	savedNsPtr = iPtr->varFramePtr->nsPtr;
	iPtr->varFramePtr->nsPtr = (Namespace *) nsPtr;
	otherPtr = TclObjLookupVarEx(interp, OBJ_AT_TOS, NULL,
		(TCL_NAMESPACE_ONLY|TCL_LEAVE_ERR_MSG|TCL_AVOID_RESOLVERS),
		"access", /*createPart1*/ 1, /*createPart2*/ 1, &varPtr);
	iPtr->varFramePtr->nsPtr = savedNsPtr;
	if (!otherPtr) {
	    TRACE_ERROR(interp);
	    goto gotError;
	}
	goto doLinkVars;

    case INST_VARIABLE:
	TRACE(("%d, %.30s => ", TclGetInt4AtPtr(pc+1), O2S(OBJ_AT_TOS)));
	otherPtr = TclObjLookupVarEx(interp, OBJ_AT_TOS, NULL,
		(TCL_NAMESPACE_ONLY | TCL_LEAVE_ERR_MSG), "access",
		/*createPart1*/ 1, /*createPart2*/ 1, &varPtr);
	if (!otherPtr) {
	    TRACE_ERROR(interp);
	    goto gotError;
	}

	/*
	 * Do the [variable] magic.
	 */

	TclSetVarNamespaceVar(otherPtr);

    doLinkVars:

	/*
	 * If we are here, the local variable has already been created: do the
	 * little work of TclPtrMakeUpvar that remains to be done right here
	 * if there are no errors; otherwise, let it handle the case.
	 */

	opnd = TclGetInt4AtPtr(pc+1);
	varPtr = LOCAL(opnd);
	if ((varPtr != otherPtr) && !TclIsVarTraced(varPtr)
		&& (TclIsVarUndefined(varPtr) || TclIsVarLink(varPtr))) {
	    if (!TclIsVarUndefined(varPtr)) {
		/*
		 * Then it is a defined link.
		 */

		Var *linkPtr = varPtr->value.linkPtr;

		if (linkPtr == otherPtr) {
		    TRACE_APPEND(("already linked\n"));
		    NEXT_INST_F(5, 1, 0);
		}
		if (TclIsVarInHash(linkPtr)) {
		    VarHashRefCount(linkPtr)--;
		    if (TclIsVarUndefined(linkPtr)) {
			TclCleanupVar(linkPtr, NULL);
		    }
		}
	    }
	    TclSetVarLink(varPtr);
	    varPtr->value.linkPtr = otherPtr;
	    if (TclIsVarInHash(otherPtr)) {
		VarHashRefCount(otherPtr)++;
	    }
	} else if (TclPtrObjMakeUpvarIdx(interp, otherPtr, NULL, 0,
		opnd) != TCL_OK) {
	    TRACE_ERROR(interp);
	    goto gotError;
	}

	/*
	 * Do not pop the namespace or frame index, it may be needed for other
	 * variables - and [variable] did not push it at all.
	 */

	TRACE_APPEND(("link made\n"));
	NEXT_INST_F(5, 1, 0);
    }

    /*
     *	   End of variable linking instructions.
     * -----------------------------------------------------------------
     */

    case INST_JUMP1:
	opnd = TclGetInt1AtPtr(pc+1);
	TRACE(("%d => new pc %u\n", opnd,
		(unsigned)(pc + opnd - codePtr->codeStart)));
	NEXT_INST_F(opnd, 0, 0);

    case INST_JUMP4:
	opnd = TclGetInt4AtPtr(pc+1);
	TRACE(("%d => new pc %u\n", opnd,
		(unsigned)(pc + opnd - codePtr->codeStart)));
	NEXT_INST_F(opnd, 0, 0);

    {
	int jmpOffset[2], b;

	/* TODO: consider rewrite so we don't compute the offset we're not
	 * going to take. */
    case INST_JUMP_FALSE4:
	jmpOffset[0] = TclGetInt4AtPtr(pc+1);	/* FALSE offset */
	jmpOffset[1] = 5;			/* TRUE offset */
	goto doCondJump;

    case INST_JUMP_TRUE4:
	jmpOffset[0] = 5;
	jmpOffset[1] = TclGetInt4AtPtr(pc+1);
	goto doCondJump;

    case INST_JUMP_FALSE1:
	jmpOffset[0] = TclGetInt1AtPtr(pc+1);
	jmpOffset[1] = 2;
	goto doCondJump;

    case INST_JUMP_TRUE1:
	jmpOffset[0] = 2;
	jmpOffset[1] = TclGetInt1AtPtr(pc+1);

    doCondJump:
	valuePtr = OBJ_AT_TOS;
	TRACE(("%d => ", jmpOffset[
		(*pc==INST_JUMP_FALSE1 || *pc==INST_JUMP_FALSE4) ? 0 : 1]));

	/* TODO - check claim that taking address of b harms performance */
	/* TODO - consider optimization search for constants */
	if (TclGetBooleanFromObj(interp, valuePtr, &b) != TCL_OK) {
	    TRACE_ERROR(interp);
	    goto gotError;
	}

#ifdef TCL_COMPILE_DEBUG
	if (b) {
	    if ((*pc == INST_JUMP_TRUE1) || (*pc == INST_JUMP_TRUE4)) {
		TRACE_APPEND(("%.20s true, new pc %u\n", O2S(valuePtr),
			(unsigned)(pc + jmpOffset[1] - codePtr->codeStart)));
	    } else {
		TRACE_APPEND(("%.20s true\n", O2S(valuePtr)));
	    }
	} else {
	    if ((*pc == INST_JUMP_TRUE1) || (*pc == INST_JUMP_TRUE4)) {
		TRACE_APPEND(("%.20s false\n", O2S(valuePtr)));
	    } else {
		TRACE_APPEND(("%.20s false, new pc %u\n", O2S(valuePtr),
			(unsigned)(pc + jmpOffset[0] - codePtr->codeStart)));
	    }
	}
#endif
	NEXT_INST_F(jmpOffset[b], 1, 0);
    }

    case INST_JUMP_TABLE: {
	Tcl_HashEntry *hPtr;
	JumptableInfo *jtPtr;

	/*
	 * Jump to location looked up in a hashtable; fall through to next
	 * instr if lookup fails.
	 */

	opnd = TclGetInt4AtPtr(pc+1);
	jtPtr = (JumptableInfo *) codePtr->auxDataArrayPtr[opnd].clientData;
	TRACE(("%d \"%.20s\" => ", opnd, O2S(OBJ_AT_TOS)));
	hPtr = Tcl_FindHashEntry(&jtPtr->hashTable, TclGetString(OBJ_AT_TOS));
	if (hPtr != NULL) {
	    int jumpOffset = PTR2INT(Tcl_GetHashValue(hPtr));

	    TRACE_APPEND(("found in table, new pc %u\n",
		    (unsigned)(pc - codePtr->codeStart + jumpOffset)));
	    NEXT_INST_F(jumpOffset, 1, 0);
	} else {
	    TRACE_APPEND(("not found in table\n"));
	    NEXT_INST_F(5, 1, 0);
	}
    }

    /*
     * -----------------------------------------------------------------
     *	   Start of general introspector instructions.
     */

    case INST_NS_CURRENT: {
	Namespace *currNsPtr = (Namespace *) TclGetCurrentNamespace(interp);

	if (currNsPtr == (Namespace *) TclGetGlobalNamespace(interp)) {
	    TclNewLiteralStringObj(objResultPtr, "::");
	} else {
	    TclNewStringObj(objResultPtr, currNsPtr->fullName,
		    strlen(currNsPtr->fullName));
	}
	TRACE_WITH_OBJ(("=> "), objResultPtr);
	NEXT_INST_F(1, 0, 1);
    }
    case INST_COROUTINE_NAME: {
	CoroutineData *corPtr = iPtr->execEnvPtr->corPtr;

	TclNewObj(objResultPtr);
	if (corPtr && !(corPtr->cmdPtr->flags & CMD_IS_DELETED)) {
	    Tcl_GetCommandFullName(interp, (Tcl_Command) corPtr->cmdPtr,
		    objResultPtr);
	}
	TRACE_WITH_OBJ(("=> "), objResultPtr);
	NEXT_INST_F(1, 0, 1);
    }
    case INST_INFO_LEVEL_NUM:
	TclNewIntObj(objResultPtr, iPtr->varFramePtr->level);
	TRACE_WITH_OBJ(("=> "), objResultPtr);
	NEXT_INST_F(1, 0, 1);
    case INST_INFO_LEVEL_ARGS: {
	int level;
	register CallFrame *framePtr = iPtr->varFramePtr;
	register CallFrame *rootFramePtr = iPtr->rootFramePtr;

	TRACE(("\"%.30s\" => ", O2S(OBJ_AT_TOS)));
	if (TclGetIntFromObj(interp, OBJ_AT_TOS, &level) != TCL_OK) {
	    TRACE_ERROR(interp);
	    goto gotError;
	}
	if (level <= 0) {
	    level += framePtr->level;
	}
	for (; (framePtr->level!=level) && (framePtr!=rootFramePtr) ;
		framePtr = framePtr->callerVarPtr) {
	    /* Empty loop body */
	}
	if (framePtr == rootFramePtr) {
	    Tcl_SetObjResult(interp, Tcl_ObjPrintf(
		    "bad level \"%s\"", TclGetString(OBJ_AT_TOS)));
	    TRACE_ERROR(interp);
	    DECACHE_STACK_INFO();
	    Tcl_SetErrorCode(interp, "TCL", "LOOKUP", "STACK_LEVEL",
		    TclGetString(OBJ_AT_TOS), NULL);
	    CACHE_STACK_INFO();
	    goto gotError;
	}
	objResultPtr = Tcl_NewListObj(framePtr->objc, framePtr->objv);
	TRACE_APPEND(("%.30s\n", O2S(objResultPtr)));
	NEXT_INST_F(1, 1, 1);
    }
    {
	Tcl_Command cmd, origCmd;

    case INST_RESOLVE_COMMAND:
	cmd = Tcl_GetCommandFromObj(interp, OBJ_AT_TOS);
	TclNewObj(objResultPtr);
	if (cmd != NULL) {
	    Tcl_GetCommandFullName(interp, cmd, objResultPtr);
	}
	TRACE_WITH_OBJ(("\"%.20s\" => ", O2S(OBJ_AT_TOS)), objResultPtr);
	NEXT_INST_F(1, 1, 1);

    case INST_ORIGIN_COMMAND:
	TRACE(("\"%.30s\" => ", O2S(OBJ_AT_TOS)));
	cmd = Tcl_GetCommandFromObj(interp, OBJ_AT_TOS);
	if (cmd == NULL) {
	    Tcl_SetObjResult(interp, Tcl_ObjPrintf(
		    "invalid command name \"%s\"", TclGetString(OBJ_AT_TOS)));
	    DECACHE_STACK_INFO();
	    Tcl_SetErrorCode(interp, "TCL", "LOOKUP", "COMMAND",
		    TclGetString(OBJ_AT_TOS), NULL);
	    CACHE_STACK_INFO();
	    TRACE_APPEND(("ERROR: not command\n"));
	    goto gotError;
	}
	origCmd = TclGetOriginalCommand(cmd);
	if (origCmd == NULL) {
	    origCmd = cmd;
	}
	TclNewObj(objResultPtr);
	Tcl_GetCommandFullName(interp, origCmd, objResultPtr);
	TRACE_APPEND(("\"%.30s\"", O2S(OBJ_AT_TOS)));
	NEXT_INST_F(1, 1, 1);
    }

    /*
     * -----------------------------------------------------------------
     *	   Start of TclOO support instructions.
     */

    {
	Object *oPtr;
	CallFrame *framePtr;
	CallContext *contextPtr;
	int skip, newDepth;

    case INST_TCLOO_SELF:
	framePtr = iPtr->varFramePtr;
	if (framePtr == NULL ||
		!(framePtr->isProcCallFrame & FRAME_IS_METHOD)) {
	    TRACE(("=> ERROR: no TclOO call context\n"));
	    Tcl_SetObjResult(interp, Tcl_NewStringObj(
		    "self may only be called from inside a method",
		    -1));
	    DECACHE_STACK_INFO();
	    Tcl_SetErrorCode(interp, "TCL", "OO", "CONTEXT_REQUIRED", NULL);
	    CACHE_STACK_INFO();
	    goto gotError;
	}
	contextPtr = framePtr->clientData;

	/*
	 * Call out to get the name; it's expensive to compute but cached.
	 */

	objResultPtr = TclOOObjectName(interp, contextPtr->oPtr);
	TRACE_WITH_OBJ(("=> "), objResultPtr);
	NEXT_INST_F(1, 0, 1);

    case INST_TCLOO_NEXT_CLASS:
	opnd = TclGetUInt1AtPtr(pc+1);
	framePtr = iPtr->varFramePtr;
	valuePtr = OBJ_AT_DEPTH(opnd - 2);
	objv = &OBJ_AT_DEPTH(opnd - 1);
	skip = 2;
	TRACE(("%d => ", opnd));
	if (framePtr == NULL ||
		!(framePtr->isProcCallFrame & FRAME_IS_METHOD)) {
	    TRACE_APPEND(("ERROR: no TclOO call context\n"));
	    Tcl_SetObjResult(interp, Tcl_NewStringObj(
		    "nextto may only be called from inside a method",
		    -1));
	    DECACHE_STACK_INFO();
	    Tcl_SetErrorCode(interp, "TCL", "OO", "CONTEXT_REQUIRED", NULL);
	    CACHE_STACK_INFO();
	    goto gotError;
	}
	contextPtr = framePtr->clientData;

	oPtr = (Object *) Tcl_GetObjectFromObj(interp, valuePtr);
	if (oPtr == NULL) {
	    TRACE_APPEND(("ERROR: \"%.30s\" not object\n", O2S(valuePtr)));
	    goto gotError;
	} else {
	    Class *classPtr = oPtr->classPtr;
	    struct MInvoke *miPtr;
	    int i;
	    const char *methodType;

	    if (classPtr == NULL) {
		TRACE_APPEND(("ERROR: \"%.30s\" not class\n", O2S(valuePtr)));
		Tcl_SetObjResult(interp, Tcl_ObjPrintf(
			"\"%s\" is not a class", TclGetString(valuePtr)));
		DECACHE_STACK_INFO();
		Tcl_SetErrorCode(interp, "TCL", "OO", "CLASS_REQUIRED", NULL);
		CACHE_STACK_INFO();
		goto gotError;
	    }

	    for (i=contextPtr->index+1 ; i<contextPtr->callPtr->numChain ; i++) {
		miPtr = contextPtr->callPtr->chain + i;
		if (!miPtr->isFilter &&
			miPtr->mPtr->declaringClassPtr == classPtr) {
		    newDepth = i;
#ifdef TCL_COMPILE_DEBUG
		    if (tclTraceExec >= 2) {
			if (traceInstructions) {
			    strncpy(cmdNameBuf, TclGetString(objv[0]), 20);
			} else {
			    fprintf(stdout, "%d: (%u) invoking ",
				    iPtr->numLevels,
				    (unsigned)(pc - codePtr->codeStart));
			}
			for (i = 0;  i < opnd;  i++) {
			    TclPrintObject(stdout, objv[i], 15);
			    fprintf(stdout, " ");
			}
			fprintf(stdout, "\n");
			fflush(stdout);
		    }
#endif /*TCL_COMPILE_DEBUG*/
		    goto doInvokeNext;
		}
	    }

	    if (contextPtr->callPtr->flags & CONSTRUCTOR) {
		methodType = "constructor";
	    } else if (contextPtr->callPtr->flags & DESTRUCTOR) {
		methodType = "destructor";
	    } else {
		methodType = "method";
	    }

	    TRACE_APPEND(("ERROR: \"%.30s\" not on reachable chain\n",
		    O2S(valuePtr)));
	    for (i=contextPtr->index ; i>=0 ; i--) {
		miPtr = contextPtr->callPtr->chain + i;
		if (miPtr->isFilter
			|| miPtr->mPtr->declaringClassPtr != classPtr) {
		    continue;
		}
		Tcl_SetObjResult(interp, Tcl_ObjPrintf(
			"%s implementation by \"%s\" not reachable from here",
			methodType, TclGetString(valuePtr)));
		DECACHE_STACK_INFO();
		Tcl_SetErrorCode(interp, "TCL", "OO", "CLASS_NOT_REACHABLE",
			NULL);
		CACHE_STACK_INFO();
		goto gotError;
	    }
	    Tcl_SetObjResult(interp, Tcl_ObjPrintf(
		    "%s has no non-filter implementation by \"%s\"",
		    methodType, TclGetString(valuePtr)));
	    DECACHE_STACK_INFO();
	    Tcl_SetErrorCode(interp, "TCL", "OO", "CLASS_NOT_THERE", NULL);
	    CACHE_STACK_INFO();
	    goto gotError;
	}

    case INST_TCLOO_NEXT:
	opnd = TclGetUInt1AtPtr(pc+1);
	objv = &OBJ_AT_DEPTH(opnd - 1);
	framePtr = iPtr->varFramePtr;
	skip = 1;
	TRACE(("%d => ", opnd));
	if (framePtr == NULL ||
		!(framePtr->isProcCallFrame & FRAME_IS_METHOD)) {
	    TRACE_APPEND(("ERROR: no TclOO call context\n"));
	    Tcl_SetObjResult(interp, Tcl_NewStringObj(
		    "next may only be called from inside a method",
		    -1));
	    DECACHE_STACK_INFO();
	    Tcl_SetErrorCode(interp, "TCL", "OO", "CONTEXT_REQUIRED", NULL);
	    CACHE_STACK_INFO();
	    goto gotError;
	}
	contextPtr = framePtr->clientData;

	newDepth = contextPtr->index + 1;
	if (newDepth >= contextPtr->callPtr->numChain) {
	    /*
	     * We're at the end of the chain; generate an error message unless
	     * the interpreter is being torn down, in which case we might be
	     * getting here because of methods/destructors doing a [next] (or
	     * equivalent) unexpectedly.
	     */

	    const char *methodType;

	    if (contextPtr->callPtr->flags & CONSTRUCTOR) {
		methodType = "constructor";
	    } else if (contextPtr->callPtr->flags & DESTRUCTOR) {
		methodType = "destructor";
	    } else {
		methodType = "method";
	    }

	    TRACE_APPEND(("ERROR: no TclOO next impl\n"));
	    Tcl_SetObjResult(interp, Tcl_ObjPrintf(
		    "no next %s implementation", methodType));
	    DECACHE_STACK_INFO();
	    Tcl_SetErrorCode(interp, "TCL", "OO", "NOTHING_NEXT", NULL);
	    CACHE_STACK_INFO();
	    goto gotError;
#ifdef TCL_COMPILE_DEBUG
	} else if (tclTraceExec >= 2) {
	    int i;

	    if (traceInstructions) {
		strncpy(cmdNameBuf, TclGetString(objv[0]), 20);
	    } else {
		fprintf(stdout, "%d: (%u) invoking ",
			iPtr->numLevels, (unsigned)(pc - codePtr->codeStart));
	    }
	    for (i = 0;  i < opnd;  i++) {
		TclPrintObject(stdout, objv[i], 15);
		fprintf(stdout, " ");
	    }
	    fprintf(stdout, "\n");
	    fflush(stdout);
#endif /*TCL_COMPILE_DEBUG*/
	}

    doInvokeNext:
	bcFramePtr->data.tebc.pc = (char *) pc;
	iPtr->cmdFramePtr = bcFramePtr;

	if (iPtr->flags & INTERP_DEBUG_FRAME) {
	    ArgumentBCEnter(interp, codePtr, TD, pc, opnd, objv);
	}

	pcAdjustment = 2;
	cleanup = opnd;
	DECACHE_STACK_INFO();
	iPtr->varFramePtr = framePtr->callerVarPtr;
	pc += pcAdjustment;
	TEBC_YIELD();

	TclPushTailcallPoint(interp);
	oPtr = contextPtr->oPtr;
	if (oPtr->flags & FILTER_HANDLING) {
	    TclNRAddCallback(interp, FinalizeOONextFilter,
		    framePtr, contextPtr, INT2PTR(contextPtr->index),
		    INT2PTR(contextPtr->skip));
	} else {
	    TclNRAddCallback(interp, FinalizeOONext,
		    framePtr, contextPtr, INT2PTR(contextPtr->index),
		    INT2PTR(contextPtr->skip));
	}
	contextPtr->skip = skip;
	contextPtr->index = newDepth;
	if (contextPtr->callPtr->chain[newDepth].isFilter
		|| contextPtr->callPtr->flags & FILTER_HANDLING) {
	    oPtr->flags |= FILTER_HANDLING;
	} else {
	    oPtr->flags &= ~FILTER_HANDLING;
	}

	{
	    register Method *const mPtr =
		    contextPtr->callPtr->chain[newDepth].mPtr;

	    return mPtr->typePtr->callProc(mPtr->clientData, interp,
		    (Tcl_ObjectContext) contextPtr, opnd, objv);
	}

    case INST_TCLOO_IS_OBJECT:
	oPtr = (Object *) Tcl_GetObjectFromObj(interp, OBJ_AT_TOS);
	objResultPtr = TCONST(oPtr != NULL ? 1 : 0);
	TRACE_WITH_OBJ(("%.30s => ", O2S(OBJ_AT_TOS)), objResultPtr);
	NEXT_INST_F(1, 1, 1);
    case INST_TCLOO_CLASS:
	oPtr = (Object *) Tcl_GetObjectFromObj(interp, OBJ_AT_TOS);
	if (oPtr == NULL) {
	    TRACE(("%.30s => ERROR: not object\n", O2S(OBJ_AT_TOS)));
	    goto gotError;
	}
	objResultPtr = TclOOObjectName(interp, oPtr->selfCls->thisPtr);
	TRACE_WITH_OBJ(("%.30s => ", O2S(OBJ_AT_TOS)), objResultPtr);
	NEXT_INST_F(1, 1, 1);
    case INST_TCLOO_NS:
	oPtr = (Object *) Tcl_GetObjectFromObj(interp, OBJ_AT_TOS);
	if (oPtr == NULL) {
	    TRACE(("%.30s => ERROR: not object\n", O2S(OBJ_AT_TOS)));
	    goto gotError;
	}

	/*
	 * TclOO objects *never* have the global namespace as their NS.
	 */

	TclNewStringObj(objResultPtr, oPtr->namespacePtr->fullName,
		strlen(oPtr->namespacePtr->fullName));
	TRACE_WITH_OBJ(("%.30s => ", O2S(OBJ_AT_TOS)), objResultPtr);
	NEXT_INST_F(1, 1, 1);
    }

    /*
     *     End of TclOO support instructions.
     * -----------------------------------------------------------------
     *	   Start of INST_LIST and related instructions.
     */

    {
	int index, numIndices, fromIdx, toIdx;
	int nocase, match, length2, cflags, s1len, s2len;
	const char *s1, *s2;

    case INST_LIST:
	/*
	 * Pop the opnd (objc) top stack elements into a new list obj and then
	 * decrement their ref counts.
	 */

	opnd = TclGetUInt4AtPtr(pc+1);
	objResultPtr = Tcl_NewListObj(opnd, &OBJ_AT_DEPTH(opnd-1));
	TRACE_WITH_OBJ(("%u => ", opnd), objResultPtr);
	NEXT_INST_V(5, opnd, 1);

    case INST_LIST_LENGTH:
	TRACE(("\"%.30s\" => ", O2S(OBJ_AT_TOS)));
	if (TclListObjLength(interp, OBJ_AT_TOS, &length) != TCL_OK) {
	    TRACE_ERROR(interp);
	    goto gotError;
	}
	TclNewIntObj(objResultPtr, length);
	TRACE_APPEND(("%d\n", length));
	NEXT_INST_F(1, 1, 1);

    case INST_LIST_INDEX:	/* lindex with objc == 3 */
	value2Ptr = OBJ_AT_TOS;
	valuePtr = OBJ_UNDER_TOS;
	TRACE(("\"%.30s\" \"%.30s\" => ", O2S(valuePtr), O2S(value2Ptr)));

	/*
	 * Extract the desired list element.
	 */

	if ((TclListObjGetElements(interp, valuePtr, &objc, &objv) == TCL_OK)
		&& (value2Ptr->typePtr != &tclListType)
		&& (TclGetIntForIndexM(NULL , value2Ptr, objc-1,
			&index) == TCL_OK)) {
	    TclDecrRefCount(value2Ptr);
	    tosPtr--;
	    pcAdjustment = 1;
	    goto lindexFastPath;
	}

	objResultPtr = TclLindexList(interp, valuePtr, value2Ptr);
	if (!objResultPtr) {
	    TRACE_ERROR(interp);
	    goto gotError;
	}

	/*
	 * Stash the list element on the stack.
	 */

	TRACE_APPEND(("\"%.30s\"\n", O2S(objResultPtr)));
	NEXT_INST_F(1, 2, -1);	/* Already has the correct refCount */

    case INST_LIST_INDEX_IMM:	/* lindex with objc==3 and index in bytecode
				 * stream */

	/*
	 * Pop the list and get the index.
	 */

	valuePtr = OBJ_AT_TOS;
	opnd = TclGetInt4AtPtr(pc+1);
	TRACE(("\"%.30s\" %d => ", O2S(valuePtr), opnd));

	/*
	 * Get the contents of the list, making sure that it really is a list
	 * in the process.
	 */

	if (TclListObjGetElements(interp, valuePtr, &objc, &objv) != TCL_OK) {
	    TRACE_ERROR(interp);
	    goto gotError;
	}

	/* Decode end-offset index values. */

	index = TclIndexDecode(opnd, objc - 1);
	pcAdjustment = 5;

    lindexFastPath:
	if (index >= 0 && index < objc) {
	    objResultPtr = objv[index];
	} else {
	    TclNewObj(objResultPtr);
	}

	TRACE_APPEND(("\"%.30s\"\n", O2S(objResultPtr)));
	NEXT_INST_F(pcAdjustment, 1, 1);

    case INST_LIST_INDEX_MULTI:	/* 'lindex' with multiple index args */
	/*
	 * Determine the count of index args.
	 */

	opnd = TclGetUInt4AtPtr(pc+1);
	numIndices = opnd-1;

	/*
	 * Do the 'lindex' operation.
	 */

	TRACE(("%d => ", opnd));
	objResultPtr = TclLindexFlat(interp, OBJ_AT_DEPTH(numIndices),
		numIndices, &OBJ_AT_DEPTH(numIndices - 1));
	if (!objResultPtr) {
	    TRACE_ERROR(interp);
	    goto gotError;
	}

	/*
	 * Set result.
	 */

	TRACE_APPEND(("\"%.30s\"\n", O2S(objResultPtr)));
	NEXT_INST_V(5, opnd, -1);

    case INST_LSET_FLAT:
	/*
	 * Lset with 3, 5, or more args. Get the number of index args.
	 */

	opnd = TclGetUInt4AtPtr(pc + 1);
	numIndices = opnd - 2;
	TRACE(("%d => ", opnd));

	/*
	 * Get the old value of variable, and remove the stack ref. This is
	 * safe because the variable still references the object; the ref
	 * count will never go zero here - we can use the smaller macro
	 * Tcl_DecrRefCount.
	 */

	valuePtr = POP_OBJECT();
	Tcl_DecrRefCount(valuePtr); /* This one should be done here */

	/*
	 * Compute the new variable value.
	 */

	objResultPtr = TclLsetFlat(interp, valuePtr, numIndices,
		&OBJ_AT_DEPTH(numIndices), OBJ_AT_TOS);
	if (!objResultPtr) {
	    TRACE_ERROR(interp);
	    goto gotError;
	}

	/*
	 * Set result.
	 */

	TRACE_APPEND(("\"%.30s\"\n", O2S(objResultPtr)));
	NEXT_INST_V(5, numIndices+1, -1);

    case INST_LSET_LIST:	/* 'lset' with 4 args */
	/*
	 * Get the old value of variable, and remove the stack ref. This is
	 * safe because the variable still references the object; the ref
	 * count will never go zero here - we can use the smaller macro
	 * Tcl_DecrRefCount.
	 */

	objPtr = POP_OBJECT();
	Tcl_DecrRefCount(objPtr);	/* This one should be done here. */

	/*
	 * Get the new element value, and the index list.
	 */

	valuePtr = OBJ_AT_TOS;
	value2Ptr = OBJ_UNDER_TOS;
	TRACE(("\"%.30s\" \"%.30s\" \"%.30s\" => ",
		O2S(value2Ptr), O2S(valuePtr), O2S(objPtr)));

	/*
	 * Compute the new variable value.
	 */

	objResultPtr = TclLsetList(interp, objPtr, value2Ptr, valuePtr);
	if (!objResultPtr) {
	    TRACE_ERROR(interp);
	    goto gotError;
	}

	/*
	 * Set result.
	 */

	TRACE_APPEND(("\"%.30s\"\n", O2S(objResultPtr)));
	NEXT_INST_F(1, 2, -1);

    case INST_LIST_RANGE_IMM:	/* lrange with objc==4 and both indices in
				 * bytecode stream */

	/*
	 * Pop the list and get the indices.
	 */

	valuePtr = OBJ_AT_TOS;
	fromIdx = TclGetInt4AtPtr(pc+1);
	toIdx = TclGetInt4AtPtr(pc+5);
	TRACE(("\"%.30s\" %d %d => ", O2S(valuePtr), TclGetInt4AtPtr(pc+1),
		TclGetInt4AtPtr(pc+5)));

	/*
	 * Get the length of the list, making sure that it really is a list
	 * in the process.
	 */

	if (TclListObjLength(interp, valuePtr, &objc) != TCL_OK) {
	    TRACE_ERROR(interp);
	    goto gotError;
	}

	/*
	 * Skip a lot of work if we're about to throw the result away (common
	 * with uses of [lassign]).
	 */

#ifndef TCL_COMPILE_DEBUG
	if (*(pc+9) == INST_POP) {
	    NEXT_INST_F(10, 1, 0);
	}
#endif

	/* Every range of an empty list is an empty list */
	if (objc == 0) {
	    TRACE_APPEND(("\n"));
	    NEXT_INST_F(9, 0, 0);
	}

	/* Decode index value operands. */

	/* 
	assert ( toIdx != TCL_INDEX_AFTER);
	 *
	 * Extra safety for legacy bytecodes:
	 */
	if (toIdx == TCL_INDEX_AFTER) {
	    toIdx = TCL_INDEX_END;
	}

	if ((toIdx == TCL_INDEX_BEFORE) || (fromIdx == TCL_INDEX_AFTER)) {
	emptyList:
	    objResultPtr = Tcl_NewObj();
	    TRACE_APPEND(("\"%.30s\"", O2S(objResultPtr)));
	    NEXT_INST_F(9, 1, 1);
	}
	toIdx = TclIndexDecode(toIdx, objc - 1);
	if (toIdx < 0) {
	    goto emptyList;
	} else if (toIdx >= objc) {
	    toIdx = objc - 1;
	}

	assert ( toIdx >= 0 && toIdx < objc);
	/*
	assert ( fromIdx != TCL_INDEX_BEFORE );
	 *
	 * Extra safety for legacy bytecodes:
	 */
	if (fromIdx == TCL_INDEX_BEFORE) {
	    fromIdx = TCL_INDEX_START;
	}

	fromIdx = TclIndexDecode(fromIdx, objc - 1);

	objResultPtr = TclListObjRange(valuePtr, fromIdx, toIdx);

	TRACE_APPEND(("\"%.30s\"", O2S(objResultPtr)));
	NEXT_INST_F(9, 1, 1);

    case INST_LIST_IN:
    case INST_LIST_NOT_IN:	/* Basic list containment operators. */
	value2Ptr = OBJ_AT_TOS;
	valuePtr = OBJ_UNDER_TOS;

	s1 = TclGetString(valuePtr);
	s1len = valuePtr->length;
	TRACE(("\"%.30s\" \"%.30s\" => ", O2S(valuePtr), O2S(value2Ptr)));
	if (TclListObjLength(interp, value2Ptr, &length) != TCL_OK) {
	    TRACE_ERROR(interp);
	    goto gotError;
	}
	match = 0;
	if (length > 0) {
	    int i = 0;
	    Tcl_Obj *o;

	    /*
	     * An empty list doesn't match anything.
	     */

	    do {
		Tcl_ListObjIndex(NULL, value2Ptr, i, &o);
		if (o != NULL) {
		    s2 = TclGetString(o);
		    s2len = o->length;
		} else {
		    s2 = "";
		    s2len = 0;
		}
		if (s1len == s2len) {
		    match = (memcmp(s1, s2, s1len) == 0);
		}
		i++;
	    } while (i < length && match == 0);
	}

	if (*pc == INST_LIST_NOT_IN) {
	    match = !match;
	}

	TRACE_APPEND(("%d\n", match));

	/*
	 * Peep-hole optimisation: if you're about to jump, do jump from here.
	 * We're saving the effort of pushing a boolean value only to pop it
	 * for branching.
	 */

	JUMP_PEEPHOLE_F(match, 1, 2);

    case INST_LIST_CONCAT:
	value2Ptr = OBJ_AT_TOS;
	valuePtr = OBJ_UNDER_TOS;
	TRACE(("\"%.30s\" \"%.30s\" => ", O2S(valuePtr), O2S(value2Ptr)));
	if (Tcl_IsShared(valuePtr)) {
	    objResultPtr = Tcl_DuplicateObj(valuePtr);
	    if (Tcl_ListObjAppendList(interp, objResultPtr,
		    value2Ptr) != TCL_OK) {
		TRACE_ERROR(interp);
		TclDecrRefCount(objResultPtr);
		goto gotError;
	    }
	    TRACE_APPEND(("\"%.30s\"\n", O2S(objResultPtr)));
	    NEXT_INST_F(1, 2, 1);
	} else {
	    if (Tcl_ListObjAppendList(interp, valuePtr, value2Ptr) != TCL_OK){
		TRACE_ERROR(interp);
		goto gotError;
	    }
	    TRACE_APPEND(("\"%.30s\"\n", O2S(valuePtr)));
	    NEXT_INST_F(1, 1, 0);
	}

    /*
     *	   End of INST_LIST and related instructions.
     * -----------------------------------------------------------------
     *	   Start of string-related instructions.
     */

    case INST_STR_EQ:
    case INST_STR_NEQ:		/* String (in)equality check */
    case INST_STR_CMP:		/* String compare. */
    stringCompare:
	value2Ptr = OBJ_AT_TOS;
	valuePtr = OBJ_UNDER_TOS;

	{
	    int checkEq = ((*pc == INST_EQ) || (*pc == INST_NEQ)
		    || (*pc == INST_STR_EQ) || (*pc == INST_STR_NEQ));
<<<<<<< HEAD

	    if (TclIsPureByteArray(valuePtr)
		    && TclIsPureByteArray(value2Ptr)) {
		s1 = (char *) Tcl_GetByteArrayFromObj(valuePtr, &s1len);
		s2 = (char *) Tcl_GetByteArrayFromObj(value2Ptr, &s2len);
		memCmpFn = memcmp;
	    } else if ((valuePtr->typePtr == &tclStringType)
		    && (value2Ptr->typePtr == &tclStringType)) {
		/*
		 * Do a unicode-specific comparison if both of the args are of
		 * String type. If the char length == byte length, we can do a
		 * memcmp. In benchmark testing this proved the most efficient
		 * check between the unicode and string comparison operations.
		 */

		s1len = Tcl_GetCharLength(valuePtr);
		s2len = Tcl_GetCharLength(value2Ptr);
		if (((size_t)s1len == valuePtr->length)
			&& (valuePtr->bytes != NULL)
			&& ((size_t)s2len == value2Ptr->length)
			&& (value2Ptr->bytes != NULL)) {
		    s1 = valuePtr->bytes;
		    s2 = value2Ptr->bytes;
		    memCmpFn = memcmp;
		} else {
		    s1 = (char *) Tcl_GetUnicode(valuePtr);
		    s2 = (char *) Tcl_GetUnicode(value2Ptr);
		    if (
#ifdef WORDS_BIGENDIAN
			1
#else
			checkEq
#endif
			) {
			memCmpFn = memcmp;
			s1len *= sizeof(Tcl_UniChar);
			s2len *= sizeof(Tcl_UniChar);
		    } else {
			memCmpFn = (memCmpFn_t) Tcl_UniCharNcmp;
		    }
		}
	    } else {
		/*
		 * strcmp can't do a simple memcmp in order to handle the
		 * special Tcl \xC0\x80 null encoding for utf-8.
		 */

		s1 = TclGetStringFromObj(valuePtr, &s1len);
		s2 = TclGetStringFromObj(value2Ptr, &s2len);
		if (checkEq) {
		    memCmpFn = memcmp;
		} else {
		    memCmpFn = (memCmpFn_t) TclpUtfNcmp2;
		}
	    }

	    if (checkEq && (s1len != s2len)) {
		match = 1;
	    } else {
		/*
		 * The comparison function should compare up to the minimum
		 * byte length only.
		 */
		match = memCmpFn(s1, s2,
			(size_t) ((s1len < s2len) ? s1len : s2len));
		if (match == 0) {
		    match = s1len - s2len;
		}
	    }
=======
	    match = TclStringCmp(valuePtr, value2Ptr, checkEq, 0, -1);
>>>>>>> 5d436af1
	}

	/*
	 * Make sure only -1,0,1 is returned
	 * TODO: consider peephole opt.
	 */

	if (*pc != INST_STR_CMP) {
	    /*
	     * Take care of the opcodes that goto'ed into here.
	     */

	    switch (*pc) {
	    case INST_STR_EQ:
	    case INST_EQ:
		match = (match == 0);
		break;
	    case INST_STR_NEQ:
	    case INST_NEQ:
		match = (match != 0);
		break;
	    case INST_LT:
		match = (match < 0);
		break;
	    case INST_GT:
		match = (match > 0);
		break;
	    case INST_LE:
		match = (match <= 0);
		break;
	    case INST_GE:
		match = (match >= 0);
		break;
	    }
	}

	TRACE(("\"%.20s\" \"%.20s\" => %d\n", O2S(valuePtr), O2S(value2Ptr),
		(match < 0 ? -1 : match > 0 ? 1 : 0)));
	JUMP_PEEPHOLE_F(match, 1, 2);

    case INST_STR_LEN:
	valuePtr = OBJ_AT_TOS;
	length = Tcl_GetCharLength(valuePtr);
	TclNewIntObj(objResultPtr, length);
	TRACE(("\"%.20s\" => %d\n", O2S(valuePtr), length));
	NEXT_INST_F(1, 1, 1);

    case INST_STR_UPPER:
	valuePtr = OBJ_AT_TOS;
	TRACE(("\"%.20s\" => ", O2S(valuePtr)));
	if (Tcl_IsShared(valuePtr)) {
	    s1 = TclGetStringFromObj(valuePtr, &length);
	    TclNewStringObj(objResultPtr, s1, length);
	    length = Tcl_UtfToUpper(TclGetString(objResultPtr));
	    Tcl_SetObjLength(objResultPtr, length);
	    TRACE_APPEND(("\"%.20s\"\n", O2S(objResultPtr)));
	    NEXT_INST_F(1, 1, 1);
	} else {
	    length = Tcl_UtfToUpper(TclGetString(valuePtr));
	    Tcl_SetObjLength(valuePtr, length);
	    TclFreeIntRep(valuePtr);
	    TRACE_APPEND(("\"%.20s\"\n", O2S(valuePtr)));
	    NEXT_INST_F(1, 0, 0);
	}
    case INST_STR_LOWER:
	valuePtr = OBJ_AT_TOS;
	TRACE(("\"%.20s\" => ", O2S(valuePtr)));
	if (Tcl_IsShared(valuePtr)) {
	    s1 = TclGetStringFromObj(valuePtr, &length);
	    TclNewStringObj(objResultPtr, s1, length);
	    length = Tcl_UtfToLower(TclGetString(objResultPtr));
	    Tcl_SetObjLength(objResultPtr, length);
	    TRACE_APPEND(("\"%.20s\"\n", O2S(objResultPtr)));
	    NEXT_INST_F(1, 1, 1);
	} else {
	    length = Tcl_UtfToLower(TclGetString(valuePtr));
	    Tcl_SetObjLength(valuePtr, length);
	    TclFreeIntRep(valuePtr);
	    TRACE_APPEND(("\"%.20s\"\n", O2S(valuePtr)));
	    NEXT_INST_F(1, 0, 0);
	}
    case INST_STR_TITLE:
	valuePtr = OBJ_AT_TOS;
	TRACE(("\"%.20s\" => ", O2S(valuePtr)));
	if (Tcl_IsShared(valuePtr)) {
	    s1 = TclGetStringFromObj(valuePtr, &length);
	    TclNewStringObj(objResultPtr, s1, length);
	    length = Tcl_UtfToTitle(TclGetString(objResultPtr));
	    Tcl_SetObjLength(objResultPtr, length);
	    TRACE_APPEND(("\"%.20s\"\n", O2S(objResultPtr)));
	    NEXT_INST_F(1, 1, 1);
	} else {
	    length = Tcl_UtfToTitle(TclGetString(valuePtr));
	    Tcl_SetObjLength(valuePtr, length);
	    TclFreeIntRep(valuePtr);
	    TRACE_APPEND(("\"%.20s\"\n", O2S(valuePtr)));
	    NEXT_INST_F(1, 0, 0);
	}

    case INST_STR_INDEX:
	value2Ptr = OBJ_AT_TOS;
	valuePtr = OBJ_UNDER_TOS;
	TRACE(("\"%.20s\" %.20s => ", O2S(valuePtr), O2S(value2Ptr)));

	/*
	 * Get char length to calulate what 'end' means.
	 */

	length = Tcl_GetCharLength(valuePtr);
	if (TclGetIntForIndexM(interp, value2Ptr, length-1, &index)!=TCL_OK) {
	    TRACE_ERROR(interp);
	    goto gotError;
	}

	if ((index < 0) || (index >= length)) {
	    TclNewObj(objResultPtr);
	} else if (TclIsPureByteArray(valuePtr)) {
	    objResultPtr = Tcl_NewByteArrayObj(
		    Tcl_GetByteArrayFromObj(valuePtr, NULL)+index, 1);
	} else if (valuePtr->bytes && (size_t)length == valuePtr->length) {
	    objResultPtr = Tcl_NewStringObj((const char *)
		    valuePtr->bytes+index, 1);
	} else {
	    char buf[4];
	    int ch = Tcl_GetUniChar(valuePtr, index);

	    /*
	     * This could be: Tcl_NewUnicodeObj((const Tcl_UniChar *)&ch, 1)
	     * but creating the object as a string seems to be faster in
	     * practical use.
	     */

	    length = (ch != -1) ? Tcl_UniCharToUtf(ch, buf) : 0;
	    objResultPtr = Tcl_NewStringObj(buf, length);
	}

	TRACE_APPEND(("\"%s\"\n", O2S(objResultPtr)));
	NEXT_INST_F(1, 2, 1);

    case INST_STR_RANGE:
	TRACE(("\"%.20s\" %.20s %.20s =>",
		O2S(OBJ_AT_DEPTH(2)), O2S(OBJ_UNDER_TOS), O2S(OBJ_AT_TOS)));
	length = Tcl_GetCharLength(OBJ_AT_DEPTH(2)) - 1;
	if (TclGetIntForIndexM(interp, OBJ_UNDER_TOS, length,
		    &fromIdx) != TCL_OK
	    || TclGetIntForIndexM(interp, OBJ_AT_TOS, length,
		    &toIdx) != TCL_OK) {
	    TRACE_ERROR(interp);
	    goto gotError;
	}

	if (fromIdx < 0) {
	    fromIdx = 0;
	}
	if (toIdx >= length) {
	    toIdx = length;
	}
	if (toIdx >= fromIdx) {
	    objResultPtr = Tcl_GetRange(OBJ_AT_DEPTH(2), fromIdx, toIdx);
	} else {
	    TclNewObj(objResultPtr);
	}
	TRACE_APPEND(("\"%.30s\"\n", O2S(objResultPtr)));
	NEXT_INST_V(1, 3, 1);

    case INST_STR_RANGE_IMM:
	valuePtr = OBJ_AT_TOS;
	fromIdx = TclGetInt4AtPtr(pc+1);
	toIdx = TclGetInt4AtPtr(pc+5);
	length = Tcl_GetCharLength(valuePtr);
	TRACE(("\"%.20s\" %d %d => ", O2S(valuePtr), fromIdx, toIdx));

	/* Every range of an empty value is an empty value */
	if (length == 0) {
	    TRACE_APPEND(("\n"));
	    NEXT_INST_F(9, 0, 0);
	}

	/* Decode index operands. */

	/*
	assert ( toIdx != TCL_INDEX_BEFORE );
	assert ( toIdx != TCL_INDEX_AFTER);
	 *
	 * Extra safety for legacy bytecodes:
	 */
	if (toIdx == TCL_INDEX_BEFORE) {
	    goto emptyRange;
	}
	if (toIdx == TCL_INDEX_AFTER) {
	    toIdx = TCL_INDEX_END;
	}

	toIdx = TclIndexDecode(toIdx, length - 1);
	if (toIdx < 0) {
	    goto emptyRange;
	} else if (toIdx >= length) {
	    toIdx = length - 1;
	}

	assert ( toIdx >= 0 && toIdx < length );

	/*
	assert ( fromIdx != TCL_INDEX_BEFORE );
	assert ( fromIdx != TCL_INDEX_AFTER);
	 *
	 * Extra safety for legacy bytecodes:
	 */
	if (fromIdx == TCL_INDEX_BEFORE) {
	    fromIdx = TCL_INDEX_START;
	}
	if (fromIdx == TCL_INDEX_AFTER) {
	    goto emptyRange;
	}

	fromIdx = TclIndexDecode(fromIdx, length - 1);
	if (fromIdx < 0) {
	    fromIdx = 0;
	}

	if (fromIdx <= toIdx) {
	    objResultPtr = Tcl_GetRange(valuePtr, fromIdx, toIdx);
	} else {
	emptyRange:
	    TclNewObj(objResultPtr);
	}
	TRACE_APPEND(("%.30s\n", O2S(objResultPtr)));
	NEXT_INST_F(9, 1, 1);

    {
	Tcl_UniChar *ustring1, *ustring2, *ustring3, *end, *p;
	int length3, endIdx;
	Tcl_Obj *value3Ptr;

    case INST_STR_REPLACE:
	value3Ptr = POP_OBJECT();
	valuePtr = OBJ_AT_DEPTH(2);
	endIdx = Tcl_GetCharLength(valuePtr) - 1;
	TRACE(("\"%.20s\" %s %s \"%.20s\" => ", O2S(valuePtr),
		O2S(OBJ_UNDER_TOS), O2S(OBJ_AT_TOS), O2S(value3Ptr)));
	if (TclGetIntForIndexM(interp, OBJ_UNDER_TOS, endIdx,
		    &fromIdx) != TCL_OK
	    || TclGetIntForIndexM(interp, OBJ_AT_TOS, endIdx,
		    &toIdx) != TCL_OK) {
	    TclDecrRefCount(value3Ptr);
	    TRACE_ERROR(interp);
	    goto gotError;
	}
	TclDecrRefCount(OBJ_AT_TOS);
	(void) POP_OBJECT();
	TclDecrRefCount(OBJ_AT_TOS);
	(void) POP_OBJECT();

	if ((toIdx < 0) ||
		(fromIdx > endIdx) ||
		(toIdx < fromIdx)) {
	    TRACE_APPEND(("\"%.30s\"\n", O2S(valuePtr)));
	    TclDecrRefCount(value3Ptr);
	    NEXT_INST_F(1, 0, 0);
	}

	if (fromIdx < 0) {
	    fromIdx = 0;
	}

	if (toIdx > endIdx) {
	    toIdx = endIdx;
	}

	if (fromIdx == 0 && toIdx == endIdx) {
	    TclDecrRefCount(OBJ_AT_TOS);
	    OBJ_AT_TOS = value3Ptr;
	    TRACE_APPEND(("\"%.30s\"\n", O2S(value3Ptr)));
	    NEXT_INST_F(1, 0, 0);
	}

	objResultPtr = TclStringReplace(interp, valuePtr, fromIdx,
		toIdx - fromIdx + 1, value3Ptr, TCL_STRING_IN_PLACE);

	if (objResultPtr == value3Ptr) {
	    /* See [Bug 82e7f67325] */
	    TclDecrRefCount(OBJ_AT_TOS);
	    OBJ_AT_TOS = value3Ptr;
	    TRACE_APPEND(("\"%.30s\"\n", O2S(value3Ptr)));
	    NEXT_INST_F(1, 0, 0);
	}
	TclDecrRefCount(value3Ptr);
	TRACE_APPEND(("\"%.30s\"\n", O2S(objResultPtr)));
	NEXT_INST_F(1, 1, 1);

    case INST_STR_MAP:
	valuePtr = OBJ_AT_TOS;		/* "Main" string. */
	value3Ptr = OBJ_UNDER_TOS;	/* "Target" string. */
	value2Ptr = OBJ_AT_DEPTH(2);	/* "Source" string. */
	if (value3Ptr == value2Ptr) {
	    objResultPtr = valuePtr;
	    goto doneStringMap;
	} else if (valuePtr == value2Ptr) {
	    objResultPtr = value3Ptr;
	    goto doneStringMap;
	}
	ustring1 = Tcl_GetUnicodeFromObj(valuePtr, &length);
	if (length == 0) {
	    objResultPtr = valuePtr;
	    goto doneStringMap;
	}
	ustring2 = Tcl_GetUnicodeFromObj(value2Ptr, &length2);
	if (length2 > length || length2 == 0) {
	    objResultPtr = valuePtr;
	    goto doneStringMap;
	} else if (length2 == length) {
	    if (memcmp(ustring1, ustring2, sizeof(Tcl_UniChar) * length)) {
		objResultPtr = valuePtr;
	    } else {
		objResultPtr = value3Ptr;
	    }
	    goto doneStringMap;
	}
	ustring3 = Tcl_GetUnicodeFromObj(value3Ptr, &length3);

	objResultPtr = Tcl_NewUnicodeObj(ustring1, 0);
	p = ustring1;
	end = ustring1 + length;
	for (; ustring1 < end; ustring1++) {
	    if ((*ustring1 == *ustring2) && (length2==1 ||
		    memcmp(ustring1, ustring2, sizeof(Tcl_UniChar) * length2)
			    == 0)) {
		if (p != ustring1) {
		    Tcl_AppendUnicodeToObj(objResultPtr, p, ustring1-p);
		    p = ustring1 + length2;
		} else {
		    p += length2;
		}
		ustring1 = p - 1;

		Tcl_AppendUnicodeToObj(objResultPtr, ustring3, length3);
	    }
	}
	if (p != ustring1) {
	    /*
	     * Put the rest of the unmapped chars onto result.
	     */

	    Tcl_AppendUnicodeToObj(objResultPtr, p, ustring1 - p);
	}
    doneStringMap:
	TRACE_WITH_OBJ(("%.20s %.20s %.20s => ",
		O2S(value2Ptr), O2S(value3Ptr), O2S(valuePtr)), objResultPtr);
	NEXT_INST_V(1, 3, 1);

    case INST_STR_FIND:
	match = TclStringFirst(OBJ_UNDER_TOS, OBJ_AT_TOS, 0);

	TRACE(("%.20s %.20s => %d\n",
		O2S(OBJ_UNDER_TOS), O2S(OBJ_AT_TOS), match));
	TclNewIntObj(objResultPtr, match);
	NEXT_INST_F(1, 2, 1);

    case INST_STR_FIND_LAST:
	match = TclStringLast(OBJ_UNDER_TOS, OBJ_AT_TOS, INT_MAX - 1);

	TRACE(("%.20s %.20s => %d\n",
		O2S(OBJ_UNDER_TOS), O2S(OBJ_AT_TOS), match));
	TclNewIntObj(objResultPtr, match);
	NEXT_INST_F(1, 2, 1);

    case INST_STR_CLASS:
	opnd = TclGetInt1AtPtr(pc+1);
	valuePtr = OBJ_AT_TOS;
	TRACE(("%s \"%.30s\" => ", tclStringClassTable[opnd].name,
		O2S(valuePtr)));
	ustring1 = Tcl_GetUnicodeFromObj(valuePtr, &length);
	match = 1;
	if (length > 0) {
	    end = ustring1 + length;
	    for (p=ustring1 ; p<end ; p++) {
		if (!tclStringClassTable[opnd].comparator(*p)) {
		    match = 0;
		    break;
		}
	    }
	}
	TRACE_APPEND(("%d\n", match));
	JUMP_PEEPHOLE_F(match, 2, 1);
    }

    case INST_STR_MATCH:
	nocase = TclGetInt1AtPtr(pc+1);
	valuePtr = OBJ_AT_TOS;		/* String */
	value2Ptr = OBJ_UNDER_TOS;	/* Pattern */

	/*
	 * Check that at least one of the objects is Unicode before promoting
	 * both.
	 */

	if ((valuePtr->typePtr == &tclStringType)
		|| (value2Ptr->typePtr == &tclStringType)) {
	    Tcl_UniChar *ustring1, *ustring2;

	    ustring1 = Tcl_GetUnicodeFromObj(valuePtr, &length);
	    ustring2 = Tcl_GetUnicodeFromObj(value2Ptr, &length2);
	    match = TclUniCharMatch(ustring1, length, ustring2, length2,
		    nocase);
	} else if (TclIsPureByteArray(valuePtr) && !nocase) {
	    unsigned char *bytes1, *bytes2;

	    bytes1 = Tcl_GetByteArrayFromObj(valuePtr, &length);
	    bytes2 = Tcl_GetByteArrayFromObj(value2Ptr, &length2);
	    match = TclByteArrayMatch(bytes1, length, bytes2, length2, 0);
	} else {
	    match = Tcl_StringCaseMatch(TclGetString(valuePtr),
		    TclGetString(value2Ptr), nocase);
	}

	/*
	 * Reuse value2Ptr object already on stack if possible. Adjustment is
	 * 2 due to the nocase byte
	 */

	TRACE(("%.20s %.20s => %d\n", O2S(valuePtr), O2S(value2Ptr), match));

	/*
	 * Peep-hole optimisation: if you're about to jump, do jump from here.
	 */

	JUMP_PEEPHOLE_F(match, 2, 2);

    {
	const char *string1, *string2;
	size_t trim1, trim2;

    case INST_STR_TRIM_LEFT:
	valuePtr = OBJ_UNDER_TOS;	/* String */
	value2Ptr = OBJ_AT_TOS;		/* TrimSet */
	string2 = TclGetStringFromObj(value2Ptr, &length2);
	string1 = TclGetStringFromObj(valuePtr, &length);
	trim1 = TclTrimLeft(string1, length, string2, length2);
	trim2 = 0;
	goto createTrimmedString;
    case INST_STR_TRIM_RIGHT:
	valuePtr = OBJ_UNDER_TOS;	/* String */
	value2Ptr = OBJ_AT_TOS;		/* TrimSet */
	string2 = TclGetStringFromObj(value2Ptr, &length2);
	string1 = TclGetStringFromObj(valuePtr, &length);
	trim2 = TclTrimRight(string1, length, string2, length2);
	trim1 = 0;
	goto createTrimmedString;
    case INST_STR_TRIM:
	valuePtr = OBJ_UNDER_TOS;	/* String */
	value2Ptr = OBJ_AT_TOS;		/* TrimSet */
	string2 = TclGetStringFromObj(value2Ptr, &length2);
	string1 = TclGetStringFromObj(valuePtr, &length);
	trim1 = TclTrim(string1, length, string2, length2, &trim2);
    createTrimmedString:
	/*
	 * Careful here; trim set often contains non-ASCII characters so we
	 * take care when printing. [Bug 971cb4f1db]
	 */

#ifdef TCL_COMPILE_DEBUG
	if (traceInstructions) {
	    TRACE(("\"%.30s\" ", O2S(valuePtr)));
	    TclPrintObject(stdout, value2Ptr, 30);
	    printf(" => ");
	}
#endif
	if (trim1 == 0 && trim2 == 0) {
#ifdef TCL_COMPILE_DEBUG
	    if (traceInstructions) {
		TclPrintObject(stdout, valuePtr, 30);
		printf("\n");
	    }
#endif
	    NEXT_INST_F(1, 1, 0);
	} else {
	    objResultPtr = Tcl_NewStringObj(string1+trim1, length-trim1-trim2);
#ifdef TCL_COMPILE_DEBUG
	    if (traceInstructions) {
		TclPrintObject(stdout, objResultPtr, 30);
		printf("\n");
	    }
#endif
	    NEXT_INST_F(1, 2, 1);
	}
    }

    case INST_REGEXP:
	cflags = TclGetInt1AtPtr(pc+1); /* RE compile flages like NOCASE */
	valuePtr = OBJ_AT_TOS;		/* String */
	value2Ptr = OBJ_UNDER_TOS;	/* Pattern */
	TRACE(("\"%.30s\" \"%.30s\" => ", O2S(valuePtr), O2S(value2Ptr)));

	/*
	 * Compile and match the regular expression.
	 */

	{
	    Tcl_RegExp regExpr =
		    Tcl_GetRegExpFromObj(interp, value2Ptr, cflags);

	    if (regExpr == NULL) {
		TRACE_ERROR(interp);
		goto gotError;
	    }
	    match = Tcl_RegExpExecObj(interp, regExpr, valuePtr, 0, 0, 0);
	    if (match < 0) {
		TRACE_ERROR(interp);
		goto gotError;
	    }
	}

	TRACE_APPEND(("%d\n", match));

	/*
	 * Peep-hole optimisation: if you're about to jump, do jump from here.
	 * Adjustment is 2 due to the nocase byte.
	 */

	JUMP_PEEPHOLE_F(match, 2, 2);
    }

    /*
     *	   End of string-related instructions.
     * -----------------------------------------------------------------
     *	   Start of numeric operator instructions.
     */

    {
	ClientData ptr1, ptr2;
	int type1, type2;
	Tcl_WideInt w1, w2, wResult;

    case INST_NUM_TYPE:
	if (GetNumberFromObj(NULL, OBJ_AT_TOS, &ptr1, &type1) != TCL_OK) {
	    type1 = 0;
	} else if (type1 == TCL_NUMBER_WIDE) {
	    /* value is between LLONG_MIN and LLONG_MAX */
	    /* [string is integer] is -UINT_MAX to UINT_MAX range */
	    /* [string is wideinteger] is -ULLONG_MAX to ULLONG_MAX range */
	    int i;

	    if (Tcl_GetIntFromObj(NULL, OBJ_AT_TOS, &i) == TCL_OK) {
		type1 = TCL_NUMBER_LONG;
	    }
	} else if (type1 == TCL_NUMBER_BIG) {
	    /* value is an integer outside the LLONG_MIN to LLONG_MAX range */
	    /* [string is wideinteger] is -ULLONG_MAX to ULLONG_MAX range */
	    Tcl_WideInt w;

	    if (Tcl_GetWideIntFromObj(NULL, OBJ_AT_TOS, &w) == TCL_OK) {
		type1 = TCL_NUMBER_WIDE;
	    }
	}
	TclNewIntObj(objResultPtr, type1);
	TRACE(("\"%.20s\" => %d\n", O2S(OBJ_AT_TOS), type1));
	NEXT_INST_F(1, 1, 1);

    case INST_EQ:
    case INST_NEQ:
    case INST_LT:
    case INST_GT:
    case INST_LE:
    case INST_GE: {
	int iResult = 0, compare = 0;

	value2Ptr = OBJ_AT_TOS;
	valuePtr = OBJ_UNDER_TOS;

	/*
	    Try to determine, without triggering generation of a string
	    representation, whether one value is not a number.
	*/
	if (TclCheckEmptyString(valuePtr) > 0 || TclCheckEmptyString(value2Ptr) > 0) {
	    goto stringCompare;
	}

	if (GetNumberFromObj(NULL, valuePtr, &ptr1, &type1) != TCL_OK
		|| GetNumberFromObj(NULL, value2Ptr, &ptr2, &type2) != TCL_OK) {
	    /*
	     * At least one non-numeric argument - compare as strings.
	     */

	    goto stringCompare;
	}
	if (type1 == TCL_NUMBER_NAN || type2 == TCL_NUMBER_NAN) {
	    /*
	     * NaN arg: NaN != to everything, other compares are false.
	     */

	    iResult = (*pc == INST_NEQ);
	    goto foundResult;
	}
	if (valuePtr == value2Ptr) {
	    compare = MP_EQ;
	    goto convertComparison;
	}
	if ((type1 == TCL_NUMBER_WIDE) && (type2 == TCL_NUMBER_WIDE)) {
	    w1 = *((const Tcl_WideInt *)ptr1);
	    w2 = *((const Tcl_WideInt *)ptr2);
	    compare = (w1 < w2) ? MP_LT : ((w1 > w2) ? MP_GT : MP_EQ);
	} else {
	    compare = TclCompareTwoNumbers(valuePtr, value2Ptr);
	}

	/*
	 * Turn comparison outcome into appropriate result for opcode.
	 */

    convertComparison:
	switch (*pc) {
	case INST_EQ:
	    iResult = (compare == MP_EQ);
	    break;
	case INST_NEQ:
	    iResult = (compare != MP_EQ);
	    break;
	case INST_LT:
	    iResult = (compare == MP_LT);
	    break;
	case INST_GT:
	    iResult = (compare == MP_GT);
	    break;
	case INST_LE:
	    iResult = (compare != MP_GT);
	    break;
	case INST_GE:
	    iResult = (compare != MP_LT);
	    break;
	}

	/*
	 * Peep-hole optimisation: if you're about to jump, do jump from here.
	 */

    foundResult:
	TRACE(("\"%.20s\" \"%.20s\" => %d\n", O2S(valuePtr), O2S(value2Ptr),
		iResult));
	JUMP_PEEPHOLE_F(iResult, 1, 2);
    }

    case INST_MOD:
    case INST_LSHIFT:
    case INST_RSHIFT:
    case INST_BITOR:
    case INST_BITXOR:
    case INST_BITAND:
	value2Ptr = OBJ_AT_TOS;
	valuePtr = OBJ_UNDER_TOS;

	if ((GetNumberFromObj(NULL, valuePtr, &ptr1, &type1) != TCL_OK)
		|| (type1==TCL_NUMBER_DOUBLE) || (type1==TCL_NUMBER_NAN)) {
	    TRACE(("%.20s %.20s => ILLEGAL 1st TYPE %s\n", O2S(valuePtr),
		    O2S(value2Ptr), (valuePtr->typePtr?
		    valuePtr->typePtr->name : "null")));
	    DECACHE_STACK_INFO();
	    IllegalExprOperandType(interp, pc, valuePtr);
	    CACHE_STACK_INFO();
	    goto gotError;
	}

	if ((GetNumberFromObj(NULL, value2Ptr, &ptr2, &type2) != TCL_OK)
		|| (type2==TCL_NUMBER_DOUBLE) || (type2==TCL_NUMBER_NAN)) {
	    TRACE(("%.20s %.20s => ILLEGAL 2nd TYPE %s\n", O2S(valuePtr),
		    O2S(value2Ptr), (value2Ptr->typePtr?
		    value2Ptr->typePtr->name : "null")));
	    DECACHE_STACK_INFO();
	    IllegalExprOperandType(interp, pc, value2Ptr);
	    CACHE_STACK_INFO();
	    goto gotError;
	}

	/*
	 * Check for common, simple case.
	 */

	if ((type1 == TCL_NUMBER_WIDE) && (type2 == TCL_NUMBER_WIDE)) {
	    w1 = *((const Tcl_WideInt *)ptr1);
	    w2 = *((const Tcl_WideInt *)ptr2);

	    switch (*pc) {
	    case INST_MOD:
		if (w2 == 0) {
		    TRACE(("%s %s => DIVIDE BY ZERO\n", O2S(valuePtr),
			    O2S(value2Ptr)));
		    goto divideByZero;
		} else if ((w2 == 1) || (w2 == -1)) {
		    /*
		     * Div. by |1| always yields remainder of 0.
		     */

		    TRACE(("%s %s => ", O2S(valuePtr), O2S(value2Ptr)));
		    objResultPtr = TCONST(0);
		    TRACE(("%s\n", O2S(objResultPtr)));
		    NEXT_INST_F(1, 2, 1);
		} else if (w1 == 0) {
		    /*
		     * 0 % (non-zero) always yields remainder of 0.
		     */

		    TRACE(("%s %s => ", O2S(valuePtr), O2S(value2Ptr)));
		    objResultPtr = TCONST(0);
		    TRACE(("%s\n", O2S(objResultPtr)));
		    NEXT_INST_F(1, 2, 1);
		} else {
		    wResult = w1 / w2;

		    /*
		     * Force Tcl's integer division rules.
		     * TODO: examine for logic simplification
		     */

		    if ((wResult < 0 || (wResult == 0 &&
			    ((w1 < 0 && w2 > 0) || (w1 > 0 && w2 < 0)))) &&
			    (wResult * w2 != w1)) {
			wResult -= 1;
		    }
		    wResult = w1 - w2*wResult;
		    goto wideResultOfArithmetic;
		}

	    case INST_RSHIFT:
		if (w2 < 0) {
		    Tcl_SetObjResult(interp, Tcl_NewStringObj(
			    "negative shift argument", -1));
#ifdef ERROR_CODE_FOR_EARLY_DETECTED_ARITH_ERROR
		    DECACHE_STACK_INFO();
		    Tcl_SetErrorCode(interp, "ARITH", "DOMAIN",
			    "domain error: argument not in valid range",
			    NULL);
		    CACHE_STACK_INFO();
#endif /* ERROR_CODE_FOR_EARLY_DETECTED_ARITH_ERROR */
		    goto gotError;
		} else if (w1 == 0) {
		    TRACE(("%s %s => ", O2S(valuePtr), O2S(value2Ptr)));
		    objResultPtr = TCONST(0);
		    TRACE(("%s\n", O2S(objResultPtr)));
		    NEXT_INST_F(1, 2, 1);
		} else {
		    /*
		     * Quickly force large right shifts to 0 or -1.
		     */

		    if (w2 >= (Tcl_WideInt)(CHAR_BIT*sizeof(long))) {
			/*
			 * We assume that INT_MAX is much larger than the
			 * number of bits in a long. This is a pretty safe
			 * assumption, given that the former is usually around
			 * 4e9 and the latter 32 or 64...
			 */

			TRACE(("%s %s => ", O2S(valuePtr), O2S(value2Ptr)));
			if (w1 > 0L) {
			    objResultPtr = TCONST(0);
			} else {
			    TclNewIntObj(objResultPtr, -1);
			}
			TRACE(("%s\n", O2S(objResultPtr)));
			NEXT_INST_F(1, 2, 1);
		    }

		    /*
		     * Handle shifts within the native long range.
		     */

		    wResult = w1 >> ((int) w2);
		    goto wideResultOfArithmetic;
		}

	    case INST_LSHIFT:
		if (w2 < 0) {
		    Tcl_SetObjResult(interp, Tcl_NewStringObj(
			    "negative shift argument", -1));
#ifdef ERROR_CODE_FOR_EARLY_DETECTED_ARITH_ERROR
		    DECACHE_STACK_INFO();
		    Tcl_SetErrorCode(interp, "ARITH", "DOMAIN",
			    "domain error: argument not in valid range",
			    NULL);
		    CACHE_STACK_INFO();
#endif /* ERROR_CODE_FOR_EARLY_DETECTED_ARITH_ERROR */
		    goto gotError;
		} else if (w1 == 0) {
		    TRACE(("%s %s => ", O2S(valuePtr), O2S(value2Ptr)));
		    objResultPtr = TCONST(0);
		    TRACE(("%s\n", O2S(objResultPtr)));
		    NEXT_INST_F(1, 2, 1);
		} else if (w2 > INT_MAX) {
		    /*
		     * Technically, we could hold the value (1 << (INT_MAX+1))
		     * in an mp_int, but since we're using mp_mul_2d() to do
		     * the work, and it takes only an int argument, that's a
		     * good place to draw the line.
		     */

		    Tcl_SetObjResult(interp, Tcl_NewStringObj(
			    "integer value too large to represent", -1));
#ifdef ERROR_CODE_FOR_EARLY_DETECTED_ARITH_ERROR
		    DECACHE_STACK_INFO();
		    Tcl_SetErrorCode(interp, "ARITH", "IOVERFLOW",
			    "integer value too large to represent", NULL);
		    CACHE_STACK_INFO();
#endif /* ERROR_CODE_FOR_EARLY_DETECTED_ARITH_ERROR */
		    goto gotError;
		} else {
		    int shift = (int) w2;

		    /*
		     * Handle shifts within the native long range.
		     */

		    if ((size_t) shift < CHAR_BIT*sizeof(long) && (w1 != 0)
			    && !((w1>0 ? w1 : ~w1) &
				-(1L<<(CHAR_BIT*sizeof(long) - 1 - shift)))) {
			wResult = w1 << shift;
			goto wideResultOfArithmetic;
		    }
		}

		/*
		 * Too large; need to use the broken-out function.
		 */

		TRACE(("%s %s => ", O2S(valuePtr), O2S(value2Ptr)));
		break;

	    case INST_BITAND:
		wResult = w1 & w2;
		goto wideResultOfArithmetic;
	    case INST_BITOR:
		wResult = w1 | w2;
		goto wideResultOfArithmetic;
	    case INST_BITXOR:
		wResult = w1 ^ w2;
		goto wideResultOfArithmetic;
	    }
	}

	/*
	 * DO NOT MERGE THIS WITH THE EQUIVALENT SECTION LATER! That would
	 * encourage the compiler to inline ExecuteExtendedBinaryMathOp, which
	 * is highly undesirable due to the overall impact on size.
	 */

	TRACE(("%s %s => ", O2S(valuePtr), O2S(value2Ptr)));
	objResultPtr = ExecuteExtendedBinaryMathOp(interp, *pc, &TCONST(0),
		valuePtr, value2Ptr);
	if (objResultPtr == DIVIDED_BY_ZERO) {
	    TRACE_APPEND(("DIVIDE BY ZERO\n"));
	    goto divideByZero;
	} else if (objResultPtr == GENERAL_ARITHMETIC_ERROR) {
	    TRACE_ERROR(interp);
	    goto gotError;
	} else if (objResultPtr == NULL) {
	    TRACE_APPEND(("%s\n", O2S(valuePtr)));
	    NEXT_INST_F(1, 1, 0);
	} else {
	    TRACE_APPEND(("%s\n", O2S(objResultPtr)));
	    NEXT_INST_F(1, 2, 1);
	}

    case INST_EXPON:
    case INST_ADD:
    case INST_SUB:
    case INST_DIV:
    case INST_MULT:
	value2Ptr = OBJ_AT_TOS;
	valuePtr = OBJ_UNDER_TOS;

	if ((GetNumberFromObj(NULL, valuePtr, &ptr1, &type1) != TCL_OK)
		|| IsErroringNaNType(type1)) {
	    TRACE(("%.20s %.20s => ILLEGAL 1st TYPE %s\n",
		    O2S(value2Ptr), O2S(valuePtr),
		    (valuePtr->typePtr? valuePtr->typePtr->name: "null")));
	    DECACHE_STACK_INFO();
	    IllegalExprOperandType(interp, pc, valuePtr);
	    CACHE_STACK_INFO();
	    goto gotError;
	}

#ifdef ACCEPT_NAN
	if (type1 == TCL_NUMBER_NAN) {
	    /*
	     * NaN first argument -> result is also NaN.
	     */

	    NEXT_INST_F(1, 1, 0);
	}
#endif

	if ((GetNumberFromObj(NULL, value2Ptr, &ptr2, &type2) != TCL_OK)
		|| IsErroringNaNType(type2)) {
	    TRACE(("%.20s %.20s => ILLEGAL 2nd TYPE %s\n",
		    O2S(value2Ptr), O2S(valuePtr),
		    (value2Ptr->typePtr? value2Ptr->typePtr->name: "null")));
	    DECACHE_STACK_INFO();
	    IllegalExprOperandType(interp, pc, value2Ptr);
	    CACHE_STACK_INFO();
	    goto gotError;
	}

#ifdef ACCEPT_NAN
	if (type2 == TCL_NUMBER_NAN) {
	    /*
	     * NaN second argument -> result is also NaN.
	     */

	    objResultPtr = value2Ptr;
	    NEXT_INST_F(1, 2, 1);
	}
#endif

	/*
	 * Handle (long,long) arithmetic as best we can without going out to
	 * an external function.
	 */

	if ((type1 == TCL_NUMBER_WIDE) && (type2 == TCL_NUMBER_WIDE)) {
	    w1 = *((const Tcl_WideInt *)ptr1);
	    w2 = *((const Tcl_WideInt *)ptr2);

	    switch (*pc) {
	    case INST_ADD:
		wResult = w1 + w2;
		/*
		 * Check for overflow.
		 */

		if (Overflowing(w1, w2, wResult)) {
		    goto overflow;
		}
		goto wideResultOfArithmetic;

	    case INST_SUB:
		wResult = w1 - w2;
		/*
		 * Must check for overflow. The macro tests for overflows in
		 * sums by looking at the sign bits. As we have a subtraction
		 * here, we are adding -w2. As -w2 could in turn overflow, we
		 * test with ~w2 instead: it has the opposite sign bit to w2
		 * so it does the job. Note that the only "bad" case (w2==0)
		 * is irrelevant for this macro, as in that case w1 and
		 * wResult have the same sign and there is no overflow anyway.
		 */

		if (Overflowing(w1, ~w2, wResult)) {
		    goto overflow;
		}
	    wideResultOfArithmetic:
		TRACE(("%s %s => ", O2S(valuePtr), O2S(value2Ptr)));
		if (Tcl_IsShared(valuePtr)) {
		    objResultPtr = Tcl_NewWideIntObj(wResult);
		    TRACE(("%s\n", O2S(objResultPtr)));
		    NEXT_INST_F(1, 2, 1);
		}
		TclSetIntObj(valuePtr, wResult);
		TRACE(("%s\n", O2S(valuePtr)));
		NEXT_INST_F(1, 1, 0);

	    case INST_DIV:
		if (w2 == 0) {
		    TRACE(("%s %s => DIVIDE BY ZERO\n",
			    O2S(valuePtr), O2S(value2Ptr)));
		    goto divideByZero;
		} else if ((w1 == LLONG_MIN) && (w2 == -1)) {
		    /*
		     * Can't represent (-LLONG_MIN) as a Tcl_WideInt.
		     */

		    goto overflow;
		}
		wResult = w1 / w2;

		/*
		 * Force Tcl's integer division rules.
		 * TODO: examine for logic simplification
		 */

		if (((wResult < 0) || ((wResult == 0) &&
			((w1 < 0 && w2 > 0) || (w1 > 0 && w2 < 0)))) &&
			((wResult * w2) != w1)) {
		    wResult -= 1;
		}
		goto wideResultOfArithmetic;

	    case INST_MULT:
		if (((sizeof(Tcl_WideInt) >= 2*sizeof(int))
			&& (w1 <= INT_MAX) && (w1 >= INT_MIN)
			&& (w2 <= INT_MAX) && (w2 >= INT_MIN))
			|| ((sizeof(Tcl_WideInt) >= 2*sizeof(short))
			&& (w1 <= SHRT_MAX) && (w1 >= SHRT_MIN)
			&& (w2 <= SHRT_MAX) && (w2 >= SHRT_MIN))) {
		    wResult = w1 * w2;
		    goto wideResultOfArithmetic;
		}
	    }

	    /*
	     * Fall through with INST_EXPON, INST_DIV and large multiplies.
	     */
	}

    overflow:
	TRACE(("%s %s => ", O2S(valuePtr), O2S(value2Ptr)));
	objResultPtr = ExecuteExtendedBinaryMathOp(interp, *pc, &TCONST(0),
		valuePtr, value2Ptr);
	if (objResultPtr == DIVIDED_BY_ZERO) {
	    TRACE_APPEND(("DIVIDE BY ZERO\n"));
	    goto divideByZero;
	} else if (objResultPtr == EXPONENT_OF_ZERO) {
	    TRACE_APPEND(("EXPONENT OF ZERO\n"));
	    goto exponOfZero;
	} else if (objResultPtr == GENERAL_ARITHMETIC_ERROR) {
	    TRACE_ERROR(interp);
	    goto gotError;
	} else if (objResultPtr == NULL) {
	    TRACE_APPEND(("%s\n", O2S(valuePtr)));
	    NEXT_INST_F(1, 1, 0);
	} else {
	    TRACE_APPEND(("%s\n", O2S(objResultPtr)));
	    NEXT_INST_F(1, 2, 1);
	}

    case INST_LNOT: {
	int b;

	valuePtr = OBJ_AT_TOS;

	/* TODO - check claim that taking address of b harms performance */
	/* TODO - consider optimization search for constants */
	if (TclGetBooleanFromObj(NULL, valuePtr, &b) != TCL_OK) {
	    TRACE(("\"%.20s\" => ERROR: illegal type %s\n", O2S(valuePtr),
		    (valuePtr->typePtr? valuePtr->typePtr->name : "null")));
	    DECACHE_STACK_INFO();
	    IllegalExprOperandType(interp, pc, valuePtr);
	    CACHE_STACK_INFO();
	    goto gotError;
	}
	/* TODO: Consider peephole opt. */
	objResultPtr = TCONST(!b);
	TRACE_WITH_OBJ(("%s => ", O2S(valuePtr)), objResultPtr);
	NEXT_INST_F(1, 1, 1);
    }

    case INST_BITNOT:
	valuePtr = OBJ_AT_TOS;
	TRACE(("\"%.20s\" => ", O2S(valuePtr)));
	if ((GetNumberFromObj(NULL, valuePtr, &ptr1, &type1) != TCL_OK)
		|| (type1==TCL_NUMBER_NAN) || (type1==TCL_NUMBER_DOUBLE)) {
	    /*
	     * ... ~$NonInteger => raise an error.
	     */

	    TRACE_APPEND(("ERROR: illegal type %s\n",
		    (valuePtr->typePtr? valuePtr->typePtr->name : "null")));
	    DECACHE_STACK_INFO();
	    IllegalExprOperandType(interp, pc, valuePtr);
	    CACHE_STACK_INFO();
	    goto gotError;
	}
	if (type1 == TCL_NUMBER_WIDE) {
	    w1 = *((const Tcl_WideInt *) ptr1);
	    if (Tcl_IsShared(valuePtr)) {
		TclNewIntObj(objResultPtr, ~w1);
		TRACE_APPEND(("%s\n", O2S(objResultPtr)));
		NEXT_INST_F(1, 1, 1);
	    }
	    TclSetIntObj(valuePtr, ~w1);
	    TRACE_APPEND(("%s\n", O2S(valuePtr)));
	    NEXT_INST_F(1, 0, 0);
	}
	objResultPtr = ExecuteExtendedUnaryMathOp(*pc, valuePtr);
	if (objResultPtr != NULL) {
	    TRACE_APPEND(("%s\n", O2S(objResultPtr)));
	    NEXT_INST_F(1, 1, 1);
	} else {
	    TRACE_APPEND(("%s\n", O2S(valuePtr)));
	    NEXT_INST_F(1, 0, 0);
	}

    case INST_UMINUS:
	valuePtr = OBJ_AT_TOS;
	TRACE(("\"%.20s\" => ", O2S(valuePtr)));
	if ((GetNumberFromObj(NULL, valuePtr, &ptr1, &type1) != TCL_OK)
		|| IsErroringNaNType(type1)) {
	    TRACE_APPEND(("ERROR: illegal type %s \n",
		    (valuePtr->typePtr? valuePtr->typePtr->name : "null")));
	    DECACHE_STACK_INFO();
	    IllegalExprOperandType(interp, pc, valuePtr);
	    CACHE_STACK_INFO();
	    goto gotError;
	}
	switch (type1) {
	case TCL_NUMBER_NAN:
	    /* -NaN => NaN */
	    TRACE_APPEND(("%s\n", O2S(valuePtr)));
	    NEXT_INST_F(1, 0, 0);
	case TCL_NUMBER_WIDE:
	    w1 = *((const Tcl_WideInt *) ptr1);
	    if (w1 != LLONG_MIN) {
		if (Tcl_IsShared(valuePtr)) {
		    TclNewIntObj(objResultPtr, -w1);
		    TRACE_APPEND(("%s\n", O2S(objResultPtr)));
		    NEXT_INST_F(1, 1, 1);
		}
		TclSetIntObj(valuePtr, -w1);
		TRACE_APPEND(("%s\n", O2S(valuePtr)));
		NEXT_INST_F(1, 0, 0);
	    }
	    /* FALLTHROUGH */
	}
	objResultPtr = ExecuteExtendedUnaryMathOp(*pc, valuePtr);
	if (objResultPtr != NULL) {
	    TRACE_APPEND(("%s\n", O2S(objResultPtr)));
	    NEXT_INST_F(1, 1, 1);
	} else {
	    TRACE_APPEND(("%s\n", O2S(valuePtr)));
	    NEXT_INST_F(1, 0, 0);
	}

    case INST_UPLUS:
    case INST_TRY_CVT_TO_NUMERIC:
	/*
	 * Try to convert the topmost stack object to numeric object. This is
	 * done in order to support [expr]'s policy of interpreting operands
	 * if at all possible as numbers first, then strings.
	 */

	valuePtr = OBJ_AT_TOS;
	TRACE(("\"%.20s\" => ", O2S(valuePtr)));

	if (GetNumberFromObj(NULL, valuePtr, &ptr1, &type1) != TCL_OK) {
	    if (*pc == INST_UPLUS) {
		/*
		 * ... +$NonNumeric => raise an error.
		 */

		TRACE_APPEND(("ERROR: illegal type %s\n",
			(valuePtr->typePtr? valuePtr->typePtr->name:"null")));
		DECACHE_STACK_INFO();
		IllegalExprOperandType(interp, pc, valuePtr);
		CACHE_STACK_INFO();
		goto gotError;
	    }

	    /* ... TryConvertToNumeric($NonNumeric) is acceptable */
	    TRACE_APPEND(("not numeric\n"));
	    NEXT_INST_F(1, 0, 0);
	}
	if (IsErroringNaNType(type1)) {
	    if (*pc == INST_UPLUS) {
		/*
		 * ... +$NonNumeric => raise an error.
		 */

		TRACE_APPEND(("ERROR: illegal type %s\n",
			(valuePtr->typePtr? valuePtr->typePtr->name:"null")));
		DECACHE_STACK_INFO();
		IllegalExprOperandType(interp, pc, valuePtr);
		CACHE_STACK_INFO();
	    } else {
		/*
		 * Numeric conversion of NaN -> error.
		 */

		TRACE_APPEND(("ERROR: IEEE floating pt error\n"));
		DECACHE_STACK_INFO();
		TclExprFloatError(interp, *((const double *) ptr1));
		CACHE_STACK_INFO();
	    }
	    goto gotError;
	}

	/*
	 * Ensure that the numeric value has a string rep the same as the
	 * formatted version of its internal rep. This is used, e.g., to make
	 * sure that "expr {0001}" yields "1", not "0001". We implement this
	 * by _discarding_ the string rep since we know it will be
	 * regenerated, if needed later, by formatting the internal rep's
	 * value.
	 */

	if (valuePtr->bytes == NULL) {
	    TRACE_APPEND(("numeric, same Tcl_Obj\n"));
	    NEXT_INST_F(1, 0, 0);
	}
	if (Tcl_IsShared(valuePtr)) {
	    /*
	     * Here we do some surgery within the Tcl_Obj internals. We want
	     * to copy the intrep, but not the string, so we temporarily hide
	     * the string so we do not copy it.
	     */

	    char *savedString = valuePtr->bytes;

	    valuePtr->bytes = NULL;
	    objResultPtr = Tcl_DuplicateObj(valuePtr);
	    valuePtr->bytes = savedString;
	    TRACE_APPEND(("numeric, new Tcl_Obj\n"));
	    NEXT_INST_F(1, 1, 1);
	}
	TclInvalidateStringRep(valuePtr);
	TRACE_APPEND(("numeric, same Tcl_Obj\n"));
	NEXT_INST_F(1, 0, 0);
    }

    /*
     *	   End of numeric operator instructions.
     * -----------------------------------------------------------------
     */

    case INST_TRY_CVT_TO_BOOLEAN:
	valuePtr = OBJ_AT_TOS;
	if (valuePtr->typePtr == &tclBooleanType) {
	    objResultPtr = TCONST(1);
	} else {
	    int result = (TclSetBooleanFromAny(NULL, valuePtr) == TCL_OK);
	    objResultPtr = TCONST(result);
	}
	TRACE_WITH_OBJ(("\"%.30s\" => ", O2S(valuePtr)), objResultPtr);
	NEXT_INST_F(1, 0, 1);

    case INST_BREAK:
	/*
	DECACHE_STACK_INFO();
	Tcl_ResetResult(interp);
	CACHE_STACK_INFO();
	*/
	result = TCL_BREAK;
	cleanup = 0;
	TRACE(("=> BREAK!\n"));
	goto processExceptionReturn;

    case INST_CONTINUE:
	/*
	DECACHE_STACK_INFO();
	Tcl_ResetResult(interp);
	CACHE_STACK_INFO();
	*/
	result = TCL_CONTINUE;
	cleanup = 0;
	TRACE(("=> CONTINUE!\n"));
	goto processExceptionReturn;

    {
	ForeachInfo *infoPtr;
	Tcl_Obj *listPtr, **elements, *tmpPtr;
	ForeachVarList *varListPtr;
	int numLists, listLen, numVars;
	int listTmpDepth;
	size_t iterNum, iterMax, iterTmp;
	int varIndex, valIndex, j;
	long i;

    case INST_FOREACH_START:
	/*
	 * Initialize the data for the looping construct, pushing the
	 * corresponding Tcl_Objs to the stack.
	 */

	opnd = TclGetUInt4AtPtr(pc+1);
	infoPtr = codePtr->auxDataArrayPtr[opnd].clientData;
	numLists = infoPtr->numLists;
	TRACE(("%u => ", opnd));

	/*
	 * Compute the number of iterations that will be run: iterMax
	 */

	iterMax = 0;
	listTmpDepth = numLists-1;
	for (i = 0;  i < numLists;  i++) {
	    varListPtr = infoPtr->varLists[i];
	    numVars = varListPtr->numVars;
	    listPtr = OBJ_AT_DEPTH(listTmpDepth);
	    if (TclListObjLength(interp, listPtr, &listLen) != TCL_OK) {
		TRACE_APPEND(("ERROR converting list %ld, \"%s\": %s",
			i, O2S(listPtr), O2S(Tcl_GetObjResult(interp))));
		goto gotError;
	    }
	    if (Tcl_IsShared(listPtr)) {
		objPtr = TclListObjCopy(NULL, listPtr);
		Tcl_IncrRefCount(objPtr);
		Tcl_DecrRefCount(listPtr);
		OBJ_AT_DEPTH(listTmpDepth) = objPtr;
	    }
	    iterTmp = (listLen + (numVars - 1))/numVars;
	    if (iterTmp > iterMax) {
		iterMax = iterTmp;
	    }
	    listTmpDepth--;
	}

	/*
	 * Store the iterNum and iterMax in a single Tcl_Obj; we keep a
	 * nul-string obj with the pointer stored in the ptrValue so that the
	 * thing is properly garbage collected. THIS OBJ MAKES NO SENSE, but
	 * it will never leave this scope and is read-only.
	 */

	TclNewObj(tmpPtr);
	tmpPtr->internalRep.twoPtrValue.ptr1 = NULL;
	tmpPtr->internalRep.twoPtrValue.ptr2 = (void *)iterMax;
	PUSH_OBJECT(tmpPtr); /* iterCounts object */

	/*
	 * Store a pointer to the ForeachInfo struct; same dirty trick
	 * as above
	 */

	TclNewObj(tmpPtr);
	tmpPtr->internalRep.twoPtrValue.ptr1 = infoPtr;
	PUSH_OBJECT(tmpPtr); /* infoPtr object */
	TRACE_APPEND(("jump to loop step\n"));

	/*
	 * Jump directly to the INST_FOREACH_STEP instruction; the C code just
	 * falls through.
	 */

	pc += 5 - infoPtr->loopCtTemp;

    case INST_FOREACH_STEP:
	/*
	 * "Step" a foreach loop (i.e., begin its next iteration) by assigning
	 * the next value list element to each loop var.
	 */

	tmpPtr = OBJ_AT_TOS;
	infoPtr = tmpPtr->internalRep.twoPtrValue.ptr1;
	numLists = infoPtr->numLists;
	TRACE(("=> "));

	tmpPtr = OBJ_AT_DEPTH(1);
	iterNum = (size_t)tmpPtr->internalRep.twoPtrValue.ptr1;
	iterMax = (size_t)tmpPtr->internalRep.twoPtrValue.ptr2;

	/*
	 * If some list still has a remaining list element iterate one more
	 * time. Assign to var the next element from its value list.
	 */

	if (iterNum < iterMax) {
	    /*
	     * Set the variables and jump back to run the body
	     */

	    tmpPtr->internalRep.twoPtrValue.ptr1 =(void *)(iterNum + 1);

	    listTmpDepth = numLists + 1;

	    for (i = 0;  i < numLists;  i++) {
		varListPtr = infoPtr->varLists[i];
		numVars = varListPtr->numVars;

		listPtr = OBJ_AT_DEPTH(listTmpDepth);
		TclListObjGetElements(interp, listPtr, &listLen, &elements);

		valIndex = (iterNum * numVars);
		for (j = 0;  j < numVars;  j++) {
		    if (valIndex >= listLen) {
			TclNewObj(valuePtr);
		    } else {
			valuePtr = elements[valIndex];
		    }

		    varIndex = varListPtr->varIndexes[j];
		    varPtr = LOCAL(varIndex);
		    while (TclIsVarLink(varPtr)) {
			varPtr = varPtr->value.linkPtr;
		    }
		    if (TclIsVarDirectWritable(varPtr)) {
			value2Ptr = varPtr->value.objPtr;
			if (valuePtr != value2Ptr) {
			    if (value2Ptr != NULL) {
				TclDecrRefCount(value2Ptr);
			    }
			    varPtr->value.objPtr = valuePtr;
			    Tcl_IncrRefCount(valuePtr);
			}
		    } else {
			DECACHE_STACK_INFO();
			if (TclPtrSetVarIdx(interp, varPtr, NULL, NULL, NULL,
				valuePtr, TCL_LEAVE_ERR_MSG, varIndex)==NULL){
			    CACHE_STACK_INFO();
			    TRACE_APPEND(("ERROR init. index temp %d: %.30s",
				    varIndex, O2S(Tcl_GetObjResult(interp))));
			    goto gotError;
			}
			CACHE_STACK_INFO();
		    }
		    valIndex++;
		}
		listTmpDepth--;
	    }
	    TRACE_APPEND(("jump to loop start\n"));
	    /* loopCtTemp being 'misused' for storing the jump size */
	    NEXT_INST_F(infoPtr->loopCtTemp, 0, 0);
	}

	TRACE_APPEND(("loop has no more iterations\n"));
#ifdef TCL_COMPILE_DEBUG
	NEXT_INST_F(1, 0, 0);
#else
	/*
	 * FALL THROUGH
	 */
	pc++;
#endif

    case INST_FOREACH_END:
	/* THIS INSTRUCTION IS ONLY CALLED AS A BREAK TARGET */
	tmpPtr = OBJ_AT_TOS;
	infoPtr = tmpPtr->internalRep.twoPtrValue.ptr1;
	numLists = infoPtr->numLists;
	TRACE(("=> loop terminated\n"));
	NEXT_INST_V(1, numLists+2, 0);

    case INST_LMAP_COLLECT:
	/*
	 * This instruction is only issued by lmap. The stack is:
	 *   - result
	 *   - infoPtr
	 *   - loop counters
	 *   - valLists
	 *   - collecting obj (unshared)
	 * The instruction lappends the result to the collecting obj.
	 */

	tmpPtr = OBJ_AT_DEPTH(1);
	infoPtr = tmpPtr->internalRep.twoPtrValue.ptr1;
	numLists = infoPtr->numLists;
	TRACE_APPEND(("=> appending to list at depth %d\n", 3 + numLists));

	objPtr = OBJ_AT_DEPTH(3 + numLists);
	Tcl_ListObjAppendElement(NULL, objPtr, OBJ_AT_TOS);
	NEXT_INST_F(1, 1, 0);
    }

    case INST_BEGIN_CATCH4:
	/*
	 * Record start of the catch command with exception range index equal
	 * to the operand. Push the current stack depth onto the special catch
	 * stack.
	 */

	*(++catchTop) = CURR_DEPTH;
	TRACE(("%u => catchTop=%d, stackTop=%d\n",
		TclGetUInt4AtPtr(pc+1), (int) (catchTop - initCatchTop - 1),
		(int) CURR_DEPTH));
	NEXT_INST_F(5, 0, 0);

    case INST_END_CATCH:
	catchTop--;
	DECACHE_STACK_INFO();
	Tcl_ResetResult(interp);
	CACHE_STACK_INFO();
	result = TCL_OK;
	TRACE(("=> catchTop=%d\n", (int) (catchTop - initCatchTop - 1)));
	NEXT_INST_F(1, 0, 0);

    case INST_PUSH_RESULT:
	objResultPtr = Tcl_GetObjResult(interp);
	TRACE_WITH_OBJ(("=> "), objResultPtr);

	/*
	 * See the comments at INST_INVOKE_STK
	 */

	TclNewObj(objPtr);
	Tcl_IncrRefCount(objPtr);
	iPtr->objResultPtr = objPtr;
	NEXT_INST_F(1, 0, -1);

    case INST_PUSH_RETURN_CODE:
	TclNewIntObj(objResultPtr, result);
	TRACE(("=> %u\n", result));
	NEXT_INST_F(1, 0, 1);

    case INST_PUSH_RETURN_OPTIONS:
	DECACHE_STACK_INFO();
	objResultPtr = Tcl_GetReturnOptions(interp, result);
	CACHE_STACK_INFO();
	TRACE_WITH_OBJ(("=> "), objResultPtr);
	NEXT_INST_F(1, 0, 1);

    case INST_RETURN_CODE_BRANCH: {
	int code;

	if (TclGetIntFromObj(NULL, OBJ_AT_TOS, &code) != TCL_OK) {
	    Tcl_Panic("INST_RETURN_CODE_BRANCH: TOS not a return code!");
	}
	if (code == TCL_OK) {
	    Tcl_Panic("INST_RETURN_CODE_BRANCH: TOS is TCL_OK!");
	}
	if (code < TCL_ERROR || code > TCL_CONTINUE) {
	    code = TCL_CONTINUE + 1;
	}
	TRACE(("\"%s\" => jump offset %d\n", O2S(OBJ_AT_TOS), 2*code-1));
	NEXT_INST_F(2*code-1, 1, 0);
    }

    /*
     * -----------------------------------------------------------------
     *	   Start of dictionary-related instructions.
     */

    {
	int opnd2, allocateDict, done, i, allocdict;
	Tcl_Obj *dictPtr, *statePtr, *keyPtr, *listPtr, *varNamePtr, *keysPtr;
	Tcl_Obj *emptyPtr, **keyPtrPtr;
	Tcl_DictSearch *searchPtr;
	DictUpdateInfo *duiPtr;

    case INST_DICT_VERIFY:
	dictPtr = OBJ_AT_TOS;
	TRACE(("\"%.30s\" => ", O2S(dictPtr)));
	if (Tcl_DictObjSize(interp, dictPtr, &done) != TCL_OK) {
	    TRACE_APPEND(("ERROR verifying dictionary nature of \"%.30s\": %s\n",
		    O2S(dictPtr), O2S(Tcl_GetObjResult(interp))));
	    goto gotError;
	}
	TRACE_APPEND(("OK\n"));
	NEXT_INST_F(1, 1, 0);

    case INST_DICT_GET:
    case INST_DICT_EXISTS: {
	register Tcl_Interp *interp2 = interp;
	register int found;

	opnd = TclGetUInt4AtPtr(pc+1);
	TRACE(("%u => ", opnd));
	dictPtr = OBJ_AT_DEPTH(opnd);
	if (*pc == INST_DICT_EXISTS) {
	    interp2 = NULL;
	}
	if (opnd > 1) {
	    dictPtr = TclTraceDictPath(interp2, dictPtr, opnd-1,
		    &OBJ_AT_DEPTH(opnd-1), DICT_PATH_READ);
	    if (dictPtr == NULL) {
		if (*pc == INST_DICT_EXISTS) {
		    found = 0;
		    goto afterDictExists;
		}
		TRACE_WITH_OBJ((
			"ERROR tracing dictionary path into \"%.30s\": ",
			O2S(OBJ_AT_DEPTH(opnd))),
			Tcl_GetObjResult(interp));
		goto gotError;
	    }
	}
	if (Tcl_DictObjGet(interp2, dictPtr, OBJ_AT_TOS,
		&objResultPtr) == TCL_OK) {
	    if (*pc == INST_DICT_EXISTS) {
		found = (objResultPtr ? 1 : 0);
		goto afterDictExists;
	    }
	    if (!objResultPtr) {
		Tcl_SetObjResult(interp, Tcl_ObjPrintf(
			"key \"%s\" not known in dictionary",
			TclGetString(OBJ_AT_TOS)));
		DECACHE_STACK_INFO();
		Tcl_SetErrorCode(interp, "TCL", "LOOKUP", "DICT",
			TclGetString(OBJ_AT_TOS), NULL);
		CACHE_STACK_INFO();
		TRACE_ERROR(interp);
		goto gotError;
	    }
	    TRACE_APPEND(("%.30s\n", O2S(objResultPtr)));
	    NEXT_INST_V(5, opnd+1, 1);
	} else if (*pc != INST_DICT_EXISTS) {
	    TRACE_APPEND(("ERROR reading leaf dictionary key \"%.30s\": %s",
		    O2S(dictPtr), O2S(Tcl_GetObjResult(interp))));
	    goto gotError;
	} else {
	    found = 0;
	}
    afterDictExists:
	TRACE_APPEND(("%d\n", found));

	/*
	 * The INST_DICT_EXISTS instruction is usually followed by a
	 * conditional jump, so we can take advantage of this to do some
	 * peephole optimization (note that we're careful to not close out
	 * someone doing something else).
	 */

	JUMP_PEEPHOLE_V(found, 5, opnd+1);
    }

    case INST_DICT_SET:
    case INST_DICT_UNSET:
    case INST_DICT_INCR_IMM:
	opnd = TclGetUInt4AtPtr(pc+1);
	opnd2 = TclGetUInt4AtPtr(pc+5);

	varPtr = LOCAL(opnd2);
	while (TclIsVarLink(varPtr)) {
	    varPtr = varPtr->value.linkPtr;
	}
	TRACE(("%u %u => ", opnd, opnd2));
	if (TclIsVarDirectReadable(varPtr)) {
	    dictPtr = varPtr->value.objPtr;
	} else {
	    DECACHE_STACK_INFO();
	    dictPtr = TclPtrGetVarIdx(interp, varPtr, NULL, NULL, NULL, 0,
		    opnd2);
	    CACHE_STACK_INFO();
	}
	if (dictPtr == NULL) {
	    TclNewObj(dictPtr);
	    allocateDict = 1;
	} else {
	    allocateDict = Tcl_IsShared(dictPtr);
	    if (allocateDict) {
		dictPtr = Tcl_DuplicateObj(dictPtr);
	    }
	}

	switch (*pc) {
	case INST_DICT_SET:
	    cleanup = opnd + 1;
	    result = Tcl_DictObjPutKeyList(interp, dictPtr, opnd,
		    &OBJ_AT_DEPTH(opnd), OBJ_AT_TOS);
	    break;
	case INST_DICT_INCR_IMM:
	    cleanup = 1;
	    opnd = TclGetInt4AtPtr(pc+1);
	    result = Tcl_DictObjGet(interp, dictPtr, OBJ_AT_TOS, &valuePtr);
	    if (result != TCL_OK) {
		break;
	    }
	    if (valuePtr == NULL) {
		Tcl_DictObjPut(NULL, dictPtr, OBJ_AT_TOS,Tcl_NewIntObj(opnd));
	    } else {
		value2Ptr = Tcl_NewIntObj(opnd);
		Tcl_IncrRefCount(value2Ptr);
		if (Tcl_IsShared(valuePtr)) {
		    valuePtr = Tcl_DuplicateObj(valuePtr);
		    Tcl_DictObjPut(NULL, dictPtr, OBJ_AT_TOS, valuePtr);
		}
		result = TclIncrObj(interp, valuePtr, value2Ptr);
		if (result == TCL_OK) {
		    TclInvalidateStringRep(dictPtr);
		}
		TclDecrRefCount(value2Ptr);
	    }
	    break;
	case INST_DICT_UNSET:
	    cleanup = opnd;
	    result = Tcl_DictObjRemoveKeyList(interp, dictPtr, opnd,
		    &OBJ_AT_DEPTH(opnd-1));
	    break;
	default:
	    cleanup = 0; /* stop compiler warning */
	    Tcl_Panic("Should not happen!");
	}

	if (result != TCL_OK) {
	    if (allocateDict) {
		TclDecrRefCount(dictPtr);
	    }
	    TRACE_APPEND(("ERROR updating dictionary: %s\n",
		    O2S(Tcl_GetObjResult(interp))));
	    goto checkForCatch;
	}

	if (TclIsVarDirectWritable(varPtr)) {
	    if (allocateDict) {
		value2Ptr = varPtr->value.objPtr;
		Tcl_IncrRefCount(dictPtr);
		if (value2Ptr != NULL) {
		    TclDecrRefCount(value2Ptr);
		}
		varPtr->value.objPtr = dictPtr;
	    }
	    objResultPtr = dictPtr;
	} else {
	    Tcl_IncrRefCount(dictPtr);
	    DECACHE_STACK_INFO();
	    objResultPtr = TclPtrSetVarIdx(interp, varPtr, NULL, NULL, NULL,
		    dictPtr, TCL_LEAVE_ERR_MSG, opnd2);
	    CACHE_STACK_INFO();
	    TclDecrRefCount(dictPtr);
	    if (objResultPtr == NULL) {
		TRACE_ERROR(interp);
		goto gotError;
	    }
	}
#ifndef TCL_COMPILE_DEBUG
	if (*(pc+9) == INST_POP) {
	    NEXT_INST_V(10, cleanup, 0);
	}
#endif
	TRACE_APPEND(("\"%.30s\"\n", O2S(objResultPtr)));
	NEXT_INST_V(9, cleanup, 1);

    case INST_DICT_APPEND:
    case INST_DICT_LAPPEND:
	opnd = TclGetUInt4AtPtr(pc+1);
	varPtr = LOCAL(opnd);
	while (TclIsVarLink(varPtr)) {
	    varPtr = varPtr->value.linkPtr;
	}
	TRACE(("%u => ", opnd));
	if (TclIsVarDirectReadable(varPtr)) {
	    dictPtr = varPtr->value.objPtr;
	} else {
	    DECACHE_STACK_INFO();
	    dictPtr = TclPtrGetVarIdx(interp, varPtr, NULL, NULL, NULL, 0,
		    opnd);
	    CACHE_STACK_INFO();
	}
	if (dictPtr == NULL) {
	    TclNewObj(dictPtr);
	    allocateDict = 1;
	} else {
	    allocateDict = Tcl_IsShared(dictPtr);
	    if (allocateDict) {
		dictPtr = Tcl_DuplicateObj(dictPtr);
	    }
	}

	if (Tcl_DictObjGet(interp, dictPtr, OBJ_UNDER_TOS,
		&valuePtr) != TCL_OK) {
	    if (allocateDict) {
		TclDecrRefCount(dictPtr);
	    }
	    TRACE_ERROR(interp);
	    goto gotError;
	}

	/*
	 * Note that a non-existent key results in a NULL valuePtr, which is a
	 * case handled separately below. What we *can* say at this point is
	 * that the write-back will always succeed.
	 */

	switch (*pc) {
	case INST_DICT_APPEND:
	    if (valuePtr == NULL) {
		Tcl_DictObjPut(NULL, dictPtr, OBJ_UNDER_TOS, OBJ_AT_TOS);
	    } else if (Tcl_IsShared(valuePtr)) {
		valuePtr = Tcl_DuplicateObj(valuePtr);
		Tcl_AppendObjToObj(valuePtr, OBJ_AT_TOS);
		Tcl_DictObjPut(NULL, dictPtr, OBJ_UNDER_TOS, valuePtr);
	    } else {
		Tcl_AppendObjToObj(valuePtr, OBJ_AT_TOS);

		/*
		 * Must invalidate the string representation of dictionary
		 * here because we have directly updated the internal
		 * representation; if we don't, callers could see the wrong
		 * string rep despite the internal version of the dictionary
		 * having the correct value. [Bug 3079830]
		 */

		TclInvalidateStringRep(dictPtr);
	    }
	    break;
	case INST_DICT_LAPPEND:
	    /*
	     * More complex because list-append can fail.
	     */

	    if (valuePtr == NULL) {
		Tcl_DictObjPut(NULL, dictPtr, OBJ_UNDER_TOS,
			Tcl_NewListObj(1, &OBJ_AT_TOS));
		break;
	    } else if (Tcl_IsShared(valuePtr)) {
		valuePtr = Tcl_DuplicateObj(valuePtr);
		if (Tcl_ListObjAppendElement(interp, valuePtr,
			OBJ_AT_TOS) != TCL_OK) {
		    TclDecrRefCount(valuePtr);
		    if (allocateDict) {
			TclDecrRefCount(dictPtr);
		    }
		    TRACE_ERROR(interp);
		    goto gotError;
		}
		Tcl_DictObjPut(NULL, dictPtr, OBJ_UNDER_TOS, valuePtr);
	    } else {
		if (Tcl_ListObjAppendElement(interp, valuePtr,
			OBJ_AT_TOS) != TCL_OK) {
		    if (allocateDict) {
			TclDecrRefCount(dictPtr);
		    }
		    TRACE_ERROR(interp);
		    goto gotError;
		}

		/*
		 * Must invalidate the string representation of dictionary
		 * here because we have directly updated the internal
		 * representation; if we don't, callers could see the wrong
		 * string rep despite the internal version of the dictionary
		 * having the correct value. [Bug 3079830]
		 */

		TclInvalidateStringRep(dictPtr);
	    }
	    break;
	default:
	    Tcl_Panic("Should not happen!");
	}

	if (TclIsVarDirectWritable(varPtr)) {
	    if (allocateDict) {
		value2Ptr = varPtr->value.objPtr;
		Tcl_IncrRefCount(dictPtr);
		if (value2Ptr != NULL) {
		    TclDecrRefCount(value2Ptr);
		}
		varPtr->value.objPtr = dictPtr;
	    }
	    objResultPtr = dictPtr;
	} else {
	    Tcl_IncrRefCount(dictPtr);
	    DECACHE_STACK_INFO();
	    objResultPtr = TclPtrSetVarIdx(interp, varPtr, NULL, NULL, NULL,
		    dictPtr, TCL_LEAVE_ERR_MSG, opnd);
	    CACHE_STACK_INFO();
	    TclDecrRefCount(dictPtr);
	    if (objResultPtr == NULL) {
		TRACE_ERROR(interp);
		goto gotError;
	    }
	}
#ifndef TCL_COMPILE_DEBUG
	if (*(pc+5) == INST_POP) {
	    NEXT_INST_F(6, 2, 0);
	}
#endif
	TRACE_APPEND(("%.30s\n", O2S(objResultPtr)));
	NEXT_INST_F(5, 2, 1);

    case INST_DICT_FIRST:
	opnd = TclGetUInt4AtPtr(pc+1);
	TRACE(("%u => ", opnd));
	dictPtr = POP_OBJECT();
	searchPtr = ckalloc(sizeof(Tcl_DictSearch));
	if (Tcl_DictObjFirst(interp, dictPtr, searchPtr, &keyPtr,
		&valuePtr, &done) != TCL_OK) {

	    /*
	     * dictPtr is no longer on the stack, and we're not
	     * moving it into the intrep of an iterator.  We need
	     * to drop the refcount [Tcl Bug 9b352768e6].
	     */

	    Tcl_DecrRefCount(dictPtr);
	    ckfree(searchPtr);
	    TRACE_ERROR(interp);
	    goto gotError;
	}
	TclNewObj(statePtr);
	statePtr->typePtr = &dictIteratorType;
	statePtr->internalRep.twoPtrValue.ptr1 = searchPtr;
	statePtr->internalRep.twoPtrValue.ptr2 = dictPtr;
	varPtr = LOCAL(opnd);
	if (varPtr->value.objPtr) {
	    if (varPtr->value.objPtr->typePtr == &dictIteratorType) {
		Tcl_Panic("mis-issued dictFirst!");
	    }
	    TclDecrRefCount(varPtr->value.objPtr);
	}
	varPtr->value.objPtr = statePtr;
	Tcl_IncrRefCount(statePtr);
	goto pushDictIteratorResult;

    case INST_DICT_NEXT:
	opnd = TclGetUInt4AtPtr(pc+1);
	TRACE(("%u => ", opnd));
	statePtr = (*LOCAL(opnd)).value.objPtr;
	if (statePtr == NULL || statePtr->typePtr != &dictIteratorType) {
	    Tcl_Panic("mis-issued dictNext!");
	}
	searchPtr = statePtr->internalRep.twoPtrValue.ptr1;
	Tcl_DictObjNext(searchPtr, &keyPtr, &valuePtr, &done);
    pushDictIteratorResult:
	if (done) {
	    TclNewObj(emptyPtr);
	    PUSH_OBJECT(emptyPtr);
	    PUSH_OBJECT(emptyPtr);
	} else {
	    PUSH_OBJECT(valuePtr);
	    PUSH_OBJECT(keyPtr);
	}
	TRACE_APPEND(("\"%.30s\" \"%.30s\" %d\n",
		O2S(OBJ_UNDER_TOS), O2S(OBJ_AT_TOS), done));

	/*
	 * The INST_DICT_FIRST and INST_DICT_NEXT instructsions are always
	 * followed by a conditional jump, so we can take advantage of this to
	 * do some peephole optimization (note that we're careful to not close
	 * out someone doing something else).
	 */

	JUMP_PEEPHOLE_F(done, 5, 0);

    case INST_DICT_UPDATE_START:
	opnd = TclGetUInt4AtPtr(pc+1);
	opnd2 = TclGetUInt4AtPtr(pc+5);
	TRACE(("%u => ", opnd));
	varPtr = LOCAL(opnd);
	duiPtr = codePtr->auxDataArrayPtr[opnd2].clientData;
	while (TclIsVarLink(varPtr)) {
	    varPtr = varPtr->value.linkPtr;
	}
	if (TclIsVarDirectReadable(varPtr)) {
	    dictPtr = varPtr->value.objPtr;
	} else {
	    DECACHE_STACK_INFO();
	    dictPtr = TclPtrGetVarIdx(interp, varPtr, NULL, NULL, NULL,
		    TCL_LEAVE_ERR_MSG, opnd);
	    CACHE_STACK_INFO();
	    if (dictPtr == NULL) {
		TRACE_ERROR(interp);
		goto gotError;
	    }
	}
	Tcl_IncrRefCount(dictPtr);
	if (TclListObjGetElements(interp, OBJ_AT_TOS, &length,
		&keyPtrPtr) != TCL_OK) {
	    TRACE_ERROR(interp);
	    goto gotError;
	}
	if (length != duiPtr->length) {
	    Tcl_Panic("dictUpdateStart argument length mismatch");
	}
	for (i=0 ; i<length ; i++) {
	    if (Tcl_DictObjGet(interp, dictPtr, keyPtrPtr[i],
		    &valuePtr) != TCL_OK) {
		TRACE_ERROR(interp);
		Tcl_DecrRefCount(dictPtr);
		goto gotError;
	    }
	    varPtr = LOCAL(duiPtr->varIndices[i]);
	    while (TclIsVarLink(varPtr)) {
		varPtr = varPtr->value.linkPtr;
	    }
	    DECACHE_STACK_INFO();
	    if (valuePtr == NULL) {
		TclObjUnsetVar2(interp,
			localName(iPtr->varFramePtr, duiPtr->varIndices[i]),
			NULL, 0);
	    } else if (TclPtrSetVarIdx(interp, varPtr, NULL, NULL, NULL,
		    valuePtr, TCL_LEAVE_ERR_MSG,
		    duiPtr->varIndices[i]) == NULL) {
		CACHE_STACK_INFO();
		TRACE_ERROR(interp);
		Tcl_DecrRefCount(dictPtr);
		goto gotError;
	    }
	    CACHE_STACK_INFO();
	}
	TclDecrRefCount(dictPtr);
	TRACE_APPEND(("OK\n"));
	NEXT_INST_F(9, 0, 0);

    case INST_DICT_UPDATE_END:
	opnd = TclGetUInt4AtPtr(pc+1);
	opnd2 = TclGetUInt4AtPtr(pc+5);
	TRACE(("%u => ", opnd));
	varPtr = LOCAL(opnd);
	duiPtr = codePtr->auxDataArrayPtr[opnd2].clientData;
	while (TclIsVarLink(varPtr)) {
	    varPtr = varPtr->value.linkPtr;
	}
	if (TclIsVarDirectReadable(varPtr)) {
	    dictPtr = varPtr->value.objPtr;
	} else {
	    DECACHE_STACK_INFO();
	    dictPtr = TclPtrGetVarIdx(interp, varPtr, NULL, NULL, NULL, 0,
		    opnd);
	    CACHE_STACK_INFO();
	}
	if (dictPtr == NULL) {
	    TRACE_APPEND(("storage was unset\n"));
	    NEXT_INST_F(9, 1, 0);
	}
	if (Tcl_DictObjSize(interp, dictPtr, &length) != TCL_OK
		|| TclListObjGetElements(interp, OBJ_AT_TOS, &length,
			&keyPtrPtr) != TCL_OK) {
	    TRACE_ERROR(interp);
	    goto gotError;
	}
	allocdict = Tcl_IsShared(dictPtr);
	if (allocdict) {
	    dictPtr = Tcl_DuplicateObj(dictPtr);
	}
	if (length > 0) {
	    TclInvalidateStringRep(dictPtr);
	}
	for (i=0 ; i<length ; i++) {
	    Var *var2Ptr = LOCAL(duiPtr->varIndices[i]);

	    while (TclIsVarLink(var2Ptr)) {
		var2Ptr = var2Ptr->value.linkPtr;
	    }
	    if (TclIsVarDirectReadable(var2Ptr)) {
		valuePtr = var2Ptr->value.objPtr;
	    } else {
		DECACHE_STACK_INFO();
		valuePtr = TclPtrGetVarIdx(interp, var2Ptr, NULL, NULL, NULL,
			0, duiPtr->varIndices[i]);
		CACHE_STACK_INFO();
	    }
	    if (valuePtr == NULL) {
		Tcl_DictObjRemove(interp, dictPtr, keyPtrPtr[i]);
	    } else if (dictPtr == valuePtr) {
		Tcl_DictObjPut(interp, dictPtr, keyPtrPtr[i],
			Tcl_DuplicateObj(valuePtr));
	    } else {
		Tcl_DictObjPut(interp, dictPtr, keyPtrPtr[i], valuePtr);
	    }
	}
	if (TclIsVarDirectWritable(varPtr)) {
	    Tcl_IncrRefCount(dictPtr);
	    TclDecrRefCount(varPtr->value.objPtr);
	    varPtr->value.objPtr = dictPtr;
	} else {
	    DECACHE_STACK_INFO();
	    objResultPtr = TclPtrSetVarIdx(interp, varPtr, NULL, NULL, NULL,
		    dictPtr, TCL_LEAVE_ERR_MSG, opnd);
	    CACHE_STACK_INFO();
	    if (objResultPtr == NULL) {
		if (allocdict) {
		    TclDecrRefCount(dictPtr);
		}
		TRACE_ERROR(interp);
		goto gotError;
	    }
	}
	TRACE_APPEND(("written back\n"));
	NEXT_INST_F(9, 1, 0);

    case INST_DICT_EXPAND:
	dictPtr = OBJ_UNDER_TOS;
	listPtr = OBJ_AT_TOS;
	TRACE(("\"%.30s\" \"%.30s\" =>", O2S(dictPtr), O2S(listPtr)));
	if (TclListObjGetElements(interp, listPtr, &objc, &objv) != TCL_OK) {
	    TRACE_ERROR(interp);
	    goto gotError;
	}
	objResultPtr = TclDictWithInit(interp, dictPtr, objc, objv);
	if (objResultPtr == NULL) {
	    TRACE_ERROR(interp);
	    goto gotError;
	}
	TRACE_APPEND(("\"%.30s\"\n", O2S(objResultPtr)));
	NEXT_INST_F(1, 2, 1);

    case INST_DICT_RECOMBINE_STK:
	keysPtr = POP_OBJECT();
	varNamePtr = OBJ_UNDER_TOS;
	listPtr = OBJ_AT_TOS;
	TRACE(("\"%.30s\" \"%.30s\" \"%.30s\" => ",
		O2S(varNamePtr), O2S(valuePtr), O2S(keysPtr)));
	if (TclListObjGetElements(interp, listPtr, &objc, &objv) != TCL_OK) {
	    TRACE_ERROR(interp);
	    TclDecrRefCount(keysPtr);
	    goto gotError;
	}
	varPtr = TclObjLookupVarEx(interp, varNamePtr, NULL,
		TCL_LEAVE_ERR_MSG, "set", 1, 1, &arrayPtr);
	if (varPtr == NULL) {
	    TRACE_ERROR(interp);
	    TclDecrRefCount(keysPtr);
	    goto gotError;
	}
	DECACHE_STACK_INFO();
	result = TclDictWithFinish(interp, varPtr,arrayPtr,varNamePtr,NULL,-1,
		objc, objv, keysPtr);
	CACHE_STACK_INFO();
	TclDecrRefCount(keysPtr);
	if (result != TCL_OK) {
	    TRACE_ERROR(interp);
	    goto gotError;
	}
	TRACE_APPEND(("OK\n"));
	NEXT_INST_F(1, 2, 0);

    case INST_DICT_RECOMBINE_IMM:
	opnd = TclGetUInt4AtPtr(pc+1);
	listPtr = OBJ_UNDER_TOS;
	keysPtr = OBJ_AT_TOS;
	varPtr = LOCAL(opnd);
	TRACE(("%u <- \"%.30s\" \"%.30s\" => ", opnd, O2S(valuePtr),
		O2S(keysPtr)));
	if (TclListObjGetElements(interp, listPtr, &objc, &objv) != TCL_OK) {
	    TRACE_ERROR(interp);
	    goto gotError;
	}
	while (TclIsVarLink(varPtr)) {
	    varPtr = varPtr->value.linkPtr;
	}
	DECACHE_STACK_INFO();
	result = TclDictWithFinish(interp, varPtr, NULL, NULL, NULL, opnd,
		objc, objv, keysPtr);
	CACHE_STACK_INFO();
	if (result != TCL_OK) {
	    TRACE_ERROR(interp);
	    goto gotError;
	}
	TRACE_APPEND(("OK\n"));
	NEXT_INST_F(5, 2, 0);
    }

    /*
     *	   End of dictionary-related instructions.
     * -----------------------------------------------------------------
     */

    case INST_CLOCK_READ:
	{			/* Read the wall clock */
	    Tcl_WideInt wval;
	    Tcl_Time now;
	    switch(TclGetUInt1AtPtr(pc+1)) {
	    case 0:		/* clicks */
#ifdef TCL_WIDE_CLICKS
		wval = TclpGetWideClicks();
#else
		wval = (Tcl_WideInt) TclpGetClicks();
#endif
		break;
	    case 1:		/* microseconds */
		Tcl_GetTime(&now);
		wval = (Tcl_WideInt) now.sec * 1000000 + now.usec;
		break;
	    case 2:		/* milliseconds */
		Tcl_GetTime(&now);
		wval = (Tcl_WideInt) now.sec * 1000 + now.usec / 1000;
		break;
	    case 3:		/* seconds */
		Tcl_GetTime(&now);
		wval = (Tcl_WideInt) now.sec;
		break;
	    default:
		Tcl_Panic("clockRead instruction with unknown clock#");
	    }
	    objResultPtr = Tcl_NewWideIntObj(wval);
	    TRACE_WITH_OBJ(("=> "), objResultPtr);
	    NEXT_INST_F(2, 0, 1);
	}

    default:
	Tcl_Panic("TclNRExecuteByteCode: unrecognized opCode %u", *pc);
    } /* end of switch on opCode */

    /*
     * Block for variables needed to process exception returns.
     */

    {
	ExceptionRange *rangePtr;
				/* Points to closest loop or catch exception
				 * range enclosing the pc. Used by various
				 * instructions and processCatch to process
				 * break, continue, and errors. */
	const char *bytes;

	/*
	 * An external evaluation (INST_INVOKE or INST_EVAL) returned
	 * something different from TCL_OK, or else INST_BREAK or
	 * INST_CONTINUE were called.
	 */

    processExceptionReturn:
#ifdef TCL_COMPILE_DEBUG
	switch (*pc) {
	case INST_INVOKE_STK1:
	    opnd = TclGetUInt1AtPtr(pc+1);
	    TRACE(("%u => ... after \"%.20s\": ", opnd, cmdNameBuf));
	    break;
	case INST_INVOKE_STK4:
	    opnd = TclGetUInt4AtPtr(pc+1);
	    TRACE(("%u => ... after \"%.20s\": ", opnd, cmdNameBuf));
	    break;
	case INST_EVAL_STK:
	    /*
	     * Note that the object at stacktop has to be used before doing
	     * the cleanup.
	     */

	    TRACE(("\"%.30s\" => ", O2S(OBJ_AT_TOS)));
	    break;
	default:
	    TRACE(("=> "));
	}
#endif
	if ((result == TCL_CONTINUE) || (result == TCL_BREAK)) {
	    rangePtr = GetExceptRangeForPc(pc, result, codePtr);
	    if (rangePtr == NULL) {
		TRACE_APPEND(("no encl. loop or catch, returning %s\n",
			StringForResultCode(result)));
		goto abnormalReturn;
	    }
	    if (rangePtr->type == CATCH_EXCEPTION_RANGE) {
		TRACE_APPEND(("%s ...\n", StringForResultCode(result)));
		goto processCatch;
	    }
	    while (cleanup--) {
		valuePtr = POP_OBJECT();
		TclDecrRefCount(valuePtr);
	    }
	    if (result == TCL_BREAK) {
		result = TCL_OK;
		pc = (codePtr->codeStart + rangePtr->breakOffset);
		TRACE_APPEND(("%s, range at %d, new pc %d\n",
			StringForResultCode(result),
			rangePtr->codeOffset, rangePtr->breakOffset));
		NEXT_INST_F(0, 0, 0);
	    }
	    if (rangePtr->continueOffset == -1) {
		TRACE_APPEND(("%s, loop w/o continue, checking for catch\n",
			StringForResultCode(result)));
		goto checkForCatch;
	    }
	    result = TCL_OK;
	    pc = (codePtr->codeStart + rangePtr->continueOffset);
	    TRACE_APPEND(("%s, range at %d, new pc %d\n",
		    StringForResultCode(result),
		    rangePtr->codeOffset, rangePtr->continueOffset));
	    NEXT_INST_F(0, 0, 0);
	}
#ifdef TCL_COMPILE_DEBUG
	if (traceInstructions) {
	    objPtr = Tcl_GetObjResult(interp);
	    if ((result != TCL_ERROR) && (result != TCL_RETURN)) {
		TRACE_APPEND(("OTHER RETURN CODE %d, result=\"%.30s\"\n ",
			result, O2S(objPtr)));
	    } else {
		TRACE_APPEND(("%s, result=\"%.30s\"\n",
			StringForResultCode(result), O2S(objPtr)));
	    }
	}
#endif
	goto checkForCatch;

	/*
	 * Division by zero in an expression. Control only reaches this point
	 * by "goto divideByZero".
	 */

    divideByZero:
	Tcl_SetObjResult(interp, Tcl_NewStringObj("divide by zero", -1));
	DECACHE_STACK_INFO();
	Tcl_SetErrorCode(interp, "ARITH", "DIVZERO", "divide by zero", NULL);
	CACHE_STACK_INFO();
	goto gotError;

	/*
	 * Exponentiation of zero by negative number in an expression. Control
	 * only reaches this point by "goto exponOfZero".
	 */

    exponOfZero:
	Tcl_SetObjResult(interp, Tcl_NewStringObj(
		"exponentiation of zero by negative power", -1));
	DECACHE_STACK_INFO();
	Tcl_SetErrorCode(interp, "ARITH", "DOMAIN",
		"exponentiation of zero by negative power", NULL);
	CACHE_STACK_INFO();

	/*
	 * Almost all error paths feed through here rather than assigning to
	 * result themselves (for a small but consistent saving).
	 */

    gotError:
	result = TCL_ERROR;

	/*
	 * Execution has generated an "exception" such as TCL_ERROR. If the
	 * exception is an error, record information about what was being
	 * executed when the error occurred. Find the closest enclosing catch
	 * range, if any. If no enclosing catch range is found, stop execution
	 * and return the "exception" code.
	 */

    checkForCatch:
	if (iPtr->execEnvPtr->rewind) {
	    goto abnormalReturn;
	}
	if ((result == TCL_ERROR) && !(iPtr->flags & ERR_ALREADY_LOGGED)) {
	    const unsigned char *pcBeg;

	    bytes = GetSrcInfoForPc(pc, codePtr, &length, &pcBeg, NULL);
	    DECACHE_STACK_INFO();
	    TclLogCommandInfo(interp, codePtr->source, bytes,
		    bytes ? length : 0, pcBeg, tosPtr);
	    CACHE_STACK_INFO();
	}
	iPtr->flags &= ~ERR_ALREADY_LOGGED;

	/*
	 * Clear all expansions that may have started after the last
	 * INST_BEGIN_CATCH.
	 */

	while (auxObjList) {
	    if ((catchTop != initCatchTop)
		    && (*catchTop > (ptrdiff_t)
			auxObjList->internalRep.twoPtrValue.ptr2)) {
		break;
	    }
	    POP_TAUX_OBJ();
	}

	/*
	 * We must not catch if the script in progress has been canceled with
	 * the TCL_CANCEL_UNWIND flag. Instead, it blows outwards until we
	 * either hit another interpreter (presumably where the script in
	 * progress has not been canceled) or we get to the top-level. We do
	 * NOT modify the interpreter result here because we know it will
	 * already be set prior to vectoring down to this point in the code.
	 */

	if (TclCanceled(iPtr) && (Tcl_Canceled(interp, 0) == TCL_ERROR)) {
#ifdef TCL_COMPILE_DEBUG
	    if (traceInstructions) {
		fprintf(stdout, "   ... cancel with unwind, returning %s\n",
			StringForResultCode(result));
	    }
#endif
	    goto abnormalReturn;
	}

	/*
	 * We must not catch an exceeded limit. Instead, it blows outwards
	 * until we either hit another interpreter (presumably where the limit
	 * is not exceeded) or we get to the top-level.
	 */

	if (TclLimitExceeded(iPtr->limit)) {
#ifdef TCL_COMPILE_DEBUG
	    if (traceInstructions) {
		fprintf(stdout, "   ... limit exceeded, returning %s\n",
			StringForResultCode(result));
	    }
#endif
	    goto abnormalReturn;
	}
	if (catchTop == initCatchTop) {
#ifdef TCL_COMPILE_DEBUG
	    if (traceInstructions) {
		fprintf(stdout, "   ... no enclosing catch, returning %s\n",
			StringForResultCode(result));
	    }
#endif
	    goto abnormalReturn;
	}
	rangePtr = GetExceptRangeForPc(pc, TCL_ERROR, codePtr);
	if (rangePtr == NULL) {
	    /*
	     * This is only possible when compiling a [catch] that sends its
	     * script to INST_EVAL. Cannot correct the compiler without
	     * breaking compat with previous .tbc compiled scripts.
	     */

#ifdef TCL_COMPILE_DEBUG
	    if (traceInstructions) {
		fprintf(stdout, "   ... no enclosing catch, returning %s\n",
			StringForResultCode(result));
	    }
#endif
	    goto abnormalReturn;
	}

	/*
	 * A catch exception range (rangePtr) was found to handle an
	 * "exception". It was found either by checkForCatch just above or by
	 * an instruction during break, continue, or error processing. Jump to
	 * its catchOffset after unwinding the operand stack to the depth it
	 * had when starting to execute the range's catch command.
	 */

    processCatch:
	while (CURR_DEPTH > *catchTop) {
	    valuePtr = POP_OBJECT();
	    TclDecrRefCount(valuePtr);
	}
#ifdef TCL_COMPILE_DEBUG
	if (traceInstructions) {
	    fprintf(stdout, "  ... found catch at %d, catchTop=%d, "
		    "unwound to %ld, new pc %u\n",
		    rangePtr->codeOffset, (int) (catchTop - initCatchTop - 1),
		    (long) *catchTop, (unsigned) rangePtr->catchOffset);
	}
#endif
	pc = (codePtr->codeStart + rangePtr->catchOffset);
	NEXT_INST_F(0, 0, 0);	/* Restart the execution loop at pc. */

	/*
	 * end of infinite loop dispatching on instructions.
	 */

	/*
	 * Abnormal return code. Restore the stack to state it had when
	 * starting to execute the ByteCode. Panic if the stack is below the
	 * initial level.
	 */

    abnormalReturn:
	TCL_DTRACE_INST_LAST();

	/*
	 * Clear all expansions and same-level NR calls.
	 *
	 * Note that expansion markers have a NULL type; avoid removing other
	 * markers.
	 */

	while (auxObjList) {
	    POP_TAUX_OBJ();
	}
	while (tosPtr > initTosPtr) {
	    objPtr = POP_OBJECT();
	    Tcl_DecrRefCount(objPtr);
	}

	if (tosPtr < initTosPtr) {
	    fprintf(stderr,
		    "\nTclNRExecuteByteCode: abnormal return at pc %u: "
		    "stack top %d < entry stack top %d\n",
		    (unsigned)(pc - codePtr->codeStart),
		    (unsigned) CURR_DEPTH, (unsigned) 0);
	    Tcl_Panic("TclNRExecuteByteCode execution failure: end stack top < start stack top");
	}
	CLANG_ASSERT(bcFramePtr);
    }

    iPtr->cmdFramePtr = bcFramePtr->nextPtr;
    TclReleaseByteCode(codePtr);
    TclStackFree(interp, TD);	/* free my stack */

    return result;

    /*
     * INST_START_CMD failure case removed where it doesn't bother that much
     *
     * Remark that if the interpreter is marked for deletion its
     * compileEpoch is modified, so that the epoch check also verifies
     * that the interp is not deleted. If no outside call has been made
     * since the last check, it is safe to omit the check.

     * case INST_START_CMD:
     */

	instStartCmdFailed:
	{
	    const char *bytes;

	    checkInterp = 1;
	    length = 0;

	    /*
	     * We used to switch to direct eval; for NRE-awareness we now
	     * compile and eval the command so that this evaluation does not
	     * add a new TEBC instance. [Bug 2910748]
	     */

	    if (TclInterpReady(interp) == TCL_ERROR) {
		goto gotError;
	    }

	    codePtr->flags |= TCL_BYTECODE_RECOMPILE;
	    bytes = GetSrcInfoForPc(pc, codePtr, &length, NULL, NULL);
	    opnd = TclGetUInt4AtPtr(pc+1);
	    pc += (opnd-1);
	    assert(bytes);
	    PUSH_OBJECT(Tcl_NewStringObj(bytes, length));
	    goto instEvalStk;
	}
}

#undef codePtr
#undef iPtr
#undef bcFramePtr
#undef initCatchTop
#undef initTosPtr
#undef auxObjList
#undef catchTop
#undef TCONST
#undef esPtr

static int
FinalizeOONext(
    ClientData data[],
    Tcl_Interp *interp,
    int result)
{
    Interp *iPtr = (Interp *) interp;
    CallContext *contextPtr = data[1];

    /*
     * Reset the variable lookup frame.
     */

    iPtr->varFramePtr = data[0];

    /*
     * Restore the call chain context index as we've finished the inner invoke
     * and want to operate in the outer context again.
     */

    contextPtr->index = PTR2INT(data[2]);
    contextPtr->skip = PTR2INT(data[3]);
    contextPtr->oPtr->flags &= ~FILTER_HANDLING;
    return result;
}

static int
FinalizeOONextFilter(
    ClientData data[],
    Tcl_Interp *interp,
    int result)
{
    Interp *iPtr = (Interp *) interp;
    CallContext *contextPtr = data[1];

    /*
     * Reset the variable lookup frame.
     */

    iPtr->varFramePtr = data[0];

    /*
     * Restore the call chain context index as we've finished the inner invoke
     * and want to operate in the outer context again.
     */

    contextPtr->index = PTR2INT(data[2]);
    contextPtr->skip = PTR2INT(data[3]);
    contextPtr->oPtr->flags |= FILTER_HANDLING;
    return result;
}

/*
 *----------------------------------------------------------------------
 *
 * ExecuteExtendedBinaryMathOp, ExecuteExtendedUnaryMathOp --
 *
 *	These functions do advanced math for binary and unary operators
 *	respectively, so that the main TEBC code does not bear the cost of
 *	them.
 *
 * Results:
 *	A Tcl_Obj* result, or a NULL (in which case valuePtr is updated to
 *	hold the result value), or one of the special flag values
 *	GENERAL_ARITHMETIC_ERROR, EXPONENT_OF_ZERO or DIVIDED_BY_ZERO. The
 *	latter two signify a zero value raised to a negative power or a value
 *	divided by zero, respectively. With GENERAL_ARITHMETIC_ERROR, all
 *	error information will have already been reported in the interpreter
 *	result.
 *
 * Side effects:
 *	May update the Tcl_Obj indicated valuePtr if it is unshared. Will
 *	return a NULL when that happens.
 *
 *----------------------------------------------------------------------
 */

static Tcl_Obj *
ExecuteExtendedBinaryMathOp(
    Tcl_Interp *interp,		/* Where to report errors. */
    int opcode,			/* What operation to perform. */
    Tcl_Obj **constants,	/* The execution environment's constants. */
    Tcl_Obj *valuePtr,		/* The first operand on the stack. */
    Tcl_Obj *value2Ptr)		/* The second operand on the stack. */
{
#define WIDE_RESULT(w) \
    if (Tcl_IsShared(valuePtr)) {		\
	return Tcl_NewWideIntObj(w);		\
    } else {					\
	TclSetIntObj(valuePtr, w);		\
	return NULL;				\
    }
#define BIG_RESULT(b) \
    if (Tcl_IsShared(valuePtr)) {		\
	return Tcl_NewBignumObj(b);		\
    } else {					\
	Tcl_SetBignumObj(valuePtr, b);		\
	return NULL;				\
    }
#define DOUBLE_RESULT(d) \
    if (Tcl_IsShared(valuePtr)) {		\
	TclNewDoubleObj(objResultPtr, (d));	\
	return objResultPtr;			\
    } else {					\
	Tcl_SetDoubleObj(valuePtr, (d));	\
	return NULL;				\
    }

    int type1, type2;
    ClientData ptr1, ptr2;
    double d1, d2, dResult;
    Tcl_WideInt w1, w2, wResult;
    mp_int big1, big2, bigResult, bigRemainder;
    Tcl_Obj *objResultPtr;
    int invalid, numPos, zero;
    long shift;

    (void) GetNumberFromObj(NULL, valuePtr, &ptr1, &type1);
    (void) GetNumberFromObj(NULL, value2Ptr, &ptr2, &type2);

    switch (opcode) {
    case INST_MOD:
	/* TODO: Attempts to re-use unshared operands on stack */

	w2 = 0;			/* silence gcc warning */
	if (type2 == TCL_NUMBER_WIDE) {
	    w2 = *((const Tcl_WideInt *)ptr2);
	    if (w2 == 0) {
		return DIVIDED_BY_ZERO;
	    }
	    if ((w2 == 1) || (w2 == -1)) {
		/*
		 * Div. by |1| always yields remainder of 0.
		 */

		return constants[0];
	    }
	}
	if (type1 == TCL_NUMBER_WIDE) {
	    w1 = *((const Tcl_WideInt *)ptr1);

	    if (w1 == 0) {
		/*
		 * 0 % (non-zero) always yields remainder of 0.
		 */

		return constants[0];
	    }
	    if (type2 != TCL_NUMBER_BIG) {
		Tcl_WideInt wQuotient, wRemainder;
		Tcl_GetWideIntFromObj(NULL, value2Ptr, &w2);
		wQuotient = w1 / w2;

		/*
		 * Force Tcl's integer division rules.
		 * TODO: examine for logic simplification
		 */

		if (((wQuotient < (Tcl_WideInt) 0)
			|| ((wQuotient == (Tcl_WideInt) 0)
			&& ((w1 < (Tcl_WideInt)0 && w2 > (Tcl_WideInt)0)
			|| (w1 > (Tcl_WideInt)0 && w2 < (Tcl_WideInt)0))))
			&& (wQuotient * w2 != w1)) {
		    wQuotient -= (Tcl_WideInt) 1;
		}
		wRemainder = w1 - w2*wQuotient;
		WIDE_RESULT(wRemainder);
	    }

	    Tcl_TakeBignumFromObj(NULL, value2Ptr, &big2);

	    /* TODO: internals intrusion */
	    if ((w1 > ((Tcl_WideInt) 0)) ^ (big2.sign == MP_ZPOS)) {
		/*
		 * Arguments are opposite sign; remainder is sum.
		 */

		TclInitBignumFromWideInt(&big1, w1);
		mp_add(&big2, &big1, &big2);
		mp_clear(&big1);
		BIG_RESULT(&big2);
	    }

	    /*
	     * Arguments are same sign; remainder is first operand.
	     */

	    mp_clear(&big2);
	    return NULL;
	}
	Tcl_GetBignumFromObj(NULL, valuePtr, &big1);
	Tcl_GetBignumFromObj(NULL, value2Ptr, &big2);
	mp_init(&bigResult);
	mp_init(&bigRemainder);
	mp_div(&big1, &big2, &bigResult, &bigRemainder);
	if (!mp_iszero(&bigRemainder) && (bigRemainder.sign != big2.sign)) {
	    /*
	     * Convert to Tcl's integer division rules.
	     */

	    mp_sub_d(&bigResult, 1, &bigResult);
	    mp_add(&bigRemainder, &big2, &bigRemainder);
	}
	mp_copy(&bigRemainder, &bigResult);
	mp_clear(&bigRemainder);
	mp_clear(&big1);
	mp_clear(&big2);
	BIG_RESULT(&bigResult);

    case INST_LSHIFT:
    case INST_RSHIFT: {
	/*
	 * Reject negative shift argument.
	 */

	switch (type2) {
	case TCL_NUMBER_WIDE:
	    invalid = (*((const Tcl_WideInt *)ptr2) < (Tcl_WideInt)0);
	    break;
	case TCL_NUMBER_BIG:
	    Tcl_TakeBignumFromObj(NULL, value2Ptr, &big2);
	    invalid = mp_isneg(&big2);
	    mp_clear(&big2);
	    break;
	default:
	    /* Unused, here to silence compiler warning */
	    invalid = 0;
	}
	if (invalid) {
	    Tcl_SetObjResult(interp, Tcl_NewStringObj(
		    "negative shift argument", -1));
	    return GENERAL_ARITHMETIC_ERROR;
	}

	/*
	 * Zero shifted any number of bits is still zero.
	 */

	if ((type1==TCL_NUMBER_WIDE) && (*((const Tcl_WideInt *)ptr1) == (Tcl_WideInt)0)) {
	    return constants[0];
	}

	if (opcode == INST_LSHIFT) {
	    /*
	     * Large left shifts create integer overflow.
	     *
	     * BEWARE! Can't use Tcl_GetIntFromObj() here because that
	     * converts values in the (unsigned) range to their signed int
	     * counterparts, leading to incorrect results.
	     */

	    if ((type2 != TCL_NUMBER_WIDE)
		    || (*((const Tcl_WideInt *)ptr2) > INT_MAX)) {
		/*
		 * Technically, we could hold the value (1 << (INT_MAX+1)) in
		 * an mp_int, but since we're using mp_mul_2d() to do the
		 * work, and it takes only an int argument, that's a good
		 * place to draw the line.
		 */

		Tcl_SetObjResult(interp, Tcl_NewStringObj(
			"integer value too large to represent", -1));
		return GENERAL_ARITHMETIC_ERROR;
	    }
	    shift = (int)(*((const Tcl_WideInt *)ptr2));

	    /*
	     * Handle shifts within the native wide range.
	     */

	    if ((type1 != TCL_NUMBER_BIG)
		    && ((size_t)shift < CHAR_BIT*sizeof(Tcl_WideInt))) {
		TclGetWideIntFromObj(NULL, valuePtr, &w1);
		if (!((w1>0 ? w1 : ~w1)
			& -(((Tcl_WideInt)1)
			<< (CHAR_BIT*sizeof(Tcl_WideInt) - 1 - shift)))) {
		    WIDE_RESULT(w1 << shift);
		}
	    }
	} else {
	    /*
	     * Quickly force large right shifts to 0 or -1.
	     */

	    if ((type2 != TCL_NUMBER_WIDE)
		    || (*(const Tcl_WideInt *)ptr2 > INT_MAX)) {
		/*
		 * Again, technically, the value to be shifted could be an
		 * mp_int so huge that a right shift by (INT_MAX+1) bits could
		 * not take us to the result of 0 or -1, but since we're using
		 * mp_div_2d to do the work, and it takes only an int
		 * argument, we draw the line there.
		 */

		switch (type1) {
		case TCL_NUMBER_WIDE:
		    zero = (*(const Tcl_WideInt *)ptr1 > (Tcl_WideInt)0);
		    break;
		case TCL_NUMBER_BIG:
		    Tcl_TakeBignumFromObj(NULL, valuePtr, &big1);
		    zero = (!mp_isneg(&big1));
		    mp_clear(&big1);
		    break;
		default:
		    /* Unused, here to silence compiler warning. */
		    zero = 0;
		}
		if (zero) {
		    return constants[0];
		}
		WIDE_RESULT(-1);
	    }
	    shift = (int)(*(const Tcl_WideInt *)ptr2);

	    /*
	     * Handle shifts within the native wide range.
	     */

	    if (type1 == TCL_NUMBER_WIDE) {
		w1 = *(const Tcl_WideInt *)ptr1;
		if ((size_t)shift >= CHAR_BIT*sizeof(Tcl_WideInt)) {
		    if (w1 >= (Tcl_WideInt)0) {
			return constants[0];
		    }
		    WIDE_RESULT(-1);
		}
		WIDE_RESULT(w1 >> shift);
	    }
	}

	Tcl_TakeBignumFromObj(NULL, valuePtr, &big1);

	mp_init(&bigResult);
	if (opcode == INST_LSHIFT) {
	    mp_mul_2d(&big1, shift, &bigResult);
	} else {
	    mp_init(&bigRemainder);
	    mp_div_2d(&big1, shift, &bigResult, &bigRemainder);
	    if (mp_isneg(&bigRemainder)) {
		/*
		 * Convert to Tcl's integer division rules.
		 */

		mp_sub_d(&bigResult, 1, &bigResult);
	    }
	    mp_clear(&bigRemainder);
	}
	mp_clear(&big1);
	BIG_RESULT(&bigResult);
    }

    case INST_BITOR:
    case INST_BITXOR:
    case INST_BITAND:
	if ((type1 == TCL_NUMBER_BIG) || (type2 == TCL_NUMBER_BIG)) {
	    mp_int *First, *Second;

	    Tcl_TakeBignumFromObj(NULL, valuePtr, &big1);
	    Tcl_TakeBignumFromObj(NULL, value2Ptr, &big2);

	    /*
	     * Count how many positive arguments we have. If only one of the
	     * arguments is negative, store it in 'Second'.
	     */

	    if (!mp_isneg(&big1)) {
		numPos = 1 + !mp_isneg(&big2);
		First = &big1;
		Second = &big2;
	    } else {
		First = &big2;
		Second = &big1;
		numPos = (!mp_isneg(First));
	    }
	    mp_init(&bigResult);

	    switch (opcode) {
	    case INST_BITAND:
		switch (numPos) {
		case 2:
		    /*
		     * Both arguments positive, base case.
		     */

		    mp_and(First, Second, &bigResult);
		    break;
		case 1:
		    /*
		     * First is positive; second negative:
		     * P & N = P & ~~N = P&~(-N-1) = P & (P ^ (-N-1))
		     */

		    mp_neg(Second, Second);
		    mp_sub_d(Second, 1, Second);
		    mp_xor(First, Second, &bigResult);
		    mp_and(First, &bigResult, &bigResult);
		    break;
		case 0:
		    /*
		     * Both arguments negative:
		     * a & b = ~ (~a | ~b) = -(-a-1|-b-1)-1
		     */

		    mp_neg(First, First);
		    mp_sub_d(First, 1, First);
		    mp_neg(Second, Second);
		    mp_sub_d(Second, 1, Second);
		    mp_or(First, Second, &bigResult);
		    mp_neg(&bigResult, &bigResult);
		    mp_sub_d(&bigResult, 1, &bigResult);
		    break;
		}
		break;

	    case INST_BITOR:
		switch (numPos) {
		case 2:
		    /*
		     * Both arguments positive, base case.
		     */

		    mp_or(First, Second, &bigResult);
		    break;
		case 1:
		    /*
		     * First is positive; second negative:
		     * N|P = ~(~N&~P) = ~((-N-1)&~P) = -((-N-1)&((-N-1)^P))-1
		     */

		    mp_neg(Second, Second);
		    mp_sub_d(Second, 1, Second);
		    mp_xor(First, Second, &bigResult);
		    mp_and(Second, &bigResult, &bigResult);
		    mp_neg(&bigResult, &bigResult);
		    mp_sub_d(&bigResult, 1, &bigResult);
		    break;
		case 0:
		    /*
		     * Both arguments negative:
		     * a | b = ~ (~a & ~b) = -(-a-1&-b-1)-1
		     */

		    mp_neg(First, First);
		    mp_sub_d(First, 1, First);
		    mp_neg(Second, Second);
		    mp_sub_d(Second, 1, Second);
		    mp_and(First, Second, &bigResult);
		    mp_neg(&bigResult, &bigResult);
		    mp_sub_d(&bigResult, 1, &bigResult);
		    break;
		}
		break;

	    case INST_BITXOR:
		switch (numPos) {
		case 2:
		    /*
		     * Both arguments positive, base case.
		     */

		    mp_xor(First, Second, &bigResult);
		    break;
		case 1:
		    /*
		     * First is positive; second negative:
		     * P^N = ~(P^~N) = -(P^(-N-1))-1
		     */

		    mp_neg(Second, Second);
		    mp_sub_d(Second, 1, Second);
		    mp_xor(First, Second, &bigResult);
		    mp_neg(&bigResult, &bigResult);
		    mp_sub_d(&bigResult, 1, &bigResult);
		    break;
		case 0:
		    /*
		     * Both arguments negative:
		     * a ^ b = (~a ^ ~b) = (-a-1^-b-1)
		     */

		    mp_neg(First, First);
		    mp_sub_d(First, 1, First);
		    mp_neg(Second, Second);
		    mp_sub_d(Second, 1, Second);
		    mp_xor(First, Second, &bigResult);
		    break;
		}
		break;
	    }

	    mp_clear(&big1);
	    mp_clear(&big2);
	    BIG_RESULT(&bigResult);
	}

	if ((type1 == TCL_NUMBER_WIDE) || (type2 == TCL_NUMBER_WIDE)) {
	    TclGetWideIntFromObj(NULL, valuePtr, &w1);
	    TclGetWideIntFromObj(NULL, value2Ptr, &w2);

	    switch (opcode) {
	    case INST_BITAND:
		wResult = w1 & w2;
		break;
	    case INST_BITOR:
		wResult = w1 | w2;
		break;
	    case INST_BITXOR:
		wResult = w1 ^ w2;
		break;
	    default:
		/* Unused, here to silence compiler warning. */
		wResult = 0;
	    }
	    WIDE_RESULT(wResult);
	}
	w1 = *((const Tcl_WideInt *)ptr1);
	w2 = *((const Tcl_WideInt *)ptr2);

	switch (opcode) {
	case INST_BITAND:
	    wResult = w1 & w2;
	    break;
	case INST_BITOR:
	    wResult = w1 | w2;
	    break;
	case INST_BITXOR:
	    wResult = w1 ^ w2;
	    break;
	default:
	    /* Unused, here to silence compiler warning. */
	    wResult = 0;
	}
	WIDE_RESULT(wResult);

    case INST_EXPON: {
	int oddExponent = 0, negativeExponent = 0;
	unsigned short base;

	if ((type1 == TCL_NUMBER_DOUBLE) || (type2 == TCL_NUMBER_DOUBLE)) {
	    Tcl_GetDoubleFromObj(NULL, valuePtr, &d1);
	    Tcl_GetDoubleFromObj(NULL, value2Ptr, &d2);

	    if (d1==0.0 && d2<0.0) {
		return EXPONENT_OF_ZERO;
	    }
	    dResult = pow(d1, d2);
	    goto doubleResult;
	}
	w2 = 0;
	if (type2 == TCL_NUMBER_WIDE) {
	    w2 = *((const Tcl_WideInt *) ptr2);
	    if (w2 == 0) {
		/*
		 * Anything to the zero power is 1.
		 */

		return constants[1];
	    } else if (w2 == 1) {
		/*
		 * Anything to the first power is itself
		 */

		return NULL;
	    }
	}

	switch (type2) {
	case TCL_NUMBER_WIDE:
	    w2 = *((const Tcl_WideInt *)ptr2);
	    negativeExponent = (w2 < 0);
	    oddExponent = (int) (w2 & (Tcl_WideInt)1);
	    break;
	case TCL_NUMBER_BIG:
	    Tcl_TakeBignumFromObj(NULL, value2Ptr, &big2);
	    negativeExponent = mp_isneg(&big2);
	    mp_mod_2d(&big2, 1, &big2);
	    oddExponent = !mp_iszero(&big2);
	    mp_clear(&big2);
	    break;
	}

	if (type1 == TCL_NUMBER_WIDE) {
	    w1 = *((const Tcl_WideInt *)ptr1);
	}
	if (negativeExponent) {
	    if (type1 == TCL_NUMBER_WIDE) {
		switch (w1) {
		case 0:
		    /*
		     * Zero to a negative power is div by zero error.
		     */

		    return EXPONENT_OF_ZERO;
		case -1:
		    if (oddExponent) {
			WIDE_RESULT(-1);
		    }
		    /* fallthrough */
		case 1:
		    /*
		     * 1 to any power is 1.
		     */

		    return constants[1];
		}
	    }

	    /*
	     * Integers with magnitude greater than 1 raise to a negative
	     * power yield the answer zero (see TIP 123).
	     */

	    return constants[0];
	}

	if (type1 == TCL_NUMBER_WIDE) {
	    switch (w1) {
	    case 0:
		/*
		 * Zero to a positive power is zero.
		 */

		return constants[0];
	    case 1:
		/*
		 * 1 to any power is 1.
		 */

		return constants[1];
	    case -1:
		if (!oddExponent) {
		    return constants[1];
		}
		WIDE_RESULT(-1);
	    }
	}

	/*
	 * We refuse to accept exponent arguments that exceed one mp_digit
	 * which means the max exponent value is 2**28-1 = 0x0fffffff =
	 * 268435455, which fits into a signed 32 bit int which is within the
	 * range of the long int type. This means any numeric Tcl_Obj value
	 * not using TCL_NUMBER_WIDE type must hold a value larger than we
	 * accept.
	 */

	if (type2 != TCL_NUMBER_WIDE) {
	    Tcl_SetObjResult(interp, Tcl_NewStringObj(
		    "exponent too large", -1));
	    return GENERAL_ARITHMETIC_ERROR;
	}

	if (type1 == TCL_NUMBER_WIDE) {
	    if (w1 == 2) {
		/*
		 * Reduce small powers of 2 to shifts.
		 */

		if ((Tcl_WideUInt) w2 < (Tcl_WideUInt) CHAR_BIT*sizeof(Tcl_WideInt) - 1) {
		    WIDE_RESULT(((Tcl_WideInt) 1) << (int)w2);
		}
		goto overflowExpon;
	    }
	    if (w1 == -2) {
		int signum = oddExponent ? -1 : 1;

		/*
		 * Reduce small powers of 2 to shifts.
		 */

		if ((Tcl_WideUInt)w2 < CHAR_BIT*sizeof(Tcl_WideInt) - 1){
		    WIDE_RESULT(signum * (((Tcl_WideInt) 1) << (int) w2));
		}
		goto overflowExpon;
	    }
	}
	if (type1 == TCL_NUMBER_WIDE) {
	    w1 = *((const Tcl_WideInt *) ptr1);
	} else {
	    goto overflowExpon;
	}
	if (w2 - 2 < (long)MaxBase64Size
		&& w1 <=  MaxBase64[w2 - 2]
		&& w1 >= -MaxBase64[w2 - 2]) {
	    /*
	     * Small powers of integers whose result is wide.
	     */

	    wResult = w1 * w1;		/* b**2 */
	    switch (w2) {
	    case 2:
		break;
	    case 3:
		wResult *= w1;		/* b**3 */
		break;
	    case 4:
		wResult *= wResult;	/* b**4 */
		break;
	    case 5:
		wResult *= wResult;	/* b**4 */
		wResult *= w1;		/* b**5 */
		break;
	    case 6:
		wResult *= w1;		/* b**3 */
		wResult *= wResult;	/* b**6 */
		break;
	    case 7:
		wResult *= w1;		/* b**3 */
		wResult *= wResult;	/* b**6 */
		wResult *= w1;		/* b**7 */
		break;
	    case 8:
		wResult *= wResult;	/* b**4 */
		wResult *= wResult;	/* b**8 */
		break;
	    case 9:
		wResult *= wResult;	/* b**4 */
		wResult *= wResult;	/* b**8 */
		wResult *= w1;		/* b**9 */
		break;
	    case 10:
		wResult *= wResult;	/* b**4 */
		wResult *= w1;		/* b**5 */
		wResult *= wResult;	/* b**10 */
		break;
	    case 11:
		wResult *= wResult;	/* b**4 */
		wResult *= w1;		/* b**5 */
		wResult *= wResult;	/* b**10 */
		wResult *= w1;		/* b**11 */
		break;
	    case 12:
		wResult *= w1;		/* b**3 */
		wResult *= wResult;	/* b**6 */
		wResult *= wResult;	/* b**12 */
		break;
	    case 13:
		wResult *= w1;		/* b**3 */
		wResult *= wResult;	/* b**6 */
		wResult *= wResult;	/* b**12 */
		wResult *= w1;		/* b**13 */
		break;
	    case 14:
		wResult *= w1;		/* b**3 */
		wResult *= wResult;	/* b**6 */
		wResult *= w1;		/* b**7 */
		wResult *= wResult;	/* b**14 */
		break;
	    case 15:
		wResult *= w1;		/* b**3 */
		wResult *= wResult;	/* b**6 */
		wResult *= w1;		/* b**7 */
		wResult *= wResult;	/* b**14 */
		wResult *= w1;		/* b**15 */
		break;
	    case 16:
		wResult *= wResult;	/* b**4 */
		wResult *= wResult;	/* b**8 */
		wResult *= wResult;	/* b**16 */
		break;
	    }
	    WIDE_RESULT(wResult);
	}

	/*
	 * Handle cases of powers > 16 that still fit in a 64-bit word by
	 * doing table lookup.
	 */

	if (w1 - 3 >= 0 && w1 - 2 < (long)Exp64IndexSize
		&& w2 - 2 < (long)(Exp64ValueSize + MaxBase64Size)) {
	    base = Exp64Index[w1 - 3]
		    + (unsigned short) (w2 - 2 - MaxBase64Size);
	    if (base < Exp64Index[w1 - 2]) {
		/*
		 * 64-bit number raised to intermediate power, done by
		 * table lookup.
		 */

		WIDE_RESULT(Exp64Value[base]);
	    }
	}

	if (-w1 - 3 >= 0 && -w1 - 2 < (long)Exp64IndexSize
		&& w2 - 2 < (long)(Exp64ValueSize + MaxBase64Size)) {
	    base = Exp64Index[-w1 - 3]
		    + (unsigned short) (w2 - 2 - MaxBase64Size);
	    if (base < Exp64Index[-w1 - 2]) {
		/*
		 * 64-bit number raised to intermediate power, done by
		 * table lookup.
		 */

		wResult = oddExponent ? -Exp64Value[base] : Exp64Value[base];
		WIDE_RESULT(wResult);
	    }
	}

    overflowExpon:
	Tcl_TakeBignumFromObj(NULL, value2Ptr, &big2);
	if (big2.used > 1) {
	    mp_clear(&big2);
	    Tcl_SetObjResult(interp, Tcl_NewStringObj(
		    "exponent too large", -1));
	    return GENERAL_ARITHMETIC_ERROR;
	}
	Tcl_TakeBignumFromObj(NULL, valuePtr, &big1);
	mp_init(&bigResult);
	mp_expt_d_ex(&big1, big2.dp[0], &bigResult, 1);
	mp_clear(&big1);
	mp_clear(&big2);
	BIG_RESULT(&bigResult);
    }

    case INST_ADD:
    case INST_SUB:
    case INST_MULT:
    case INST_DIV:
	if ((type1 == TCL_NUMBER_DOUBLE) || (type2 == TCL_NUMBER_DOUBLE)) {
	    /*
	     * At least one of the values is floating-point, so perform
	     * floating point calculations.
	     */

	    Tcl_GetDoubleFromObj(NULL, valuePtr, &d1);
	    Tcl_GetDoubleFromObj(NULL, value2Ptr, &d2);

	    switch (opcode) {
	    case INST_ADD:
		dResult = d1 + d2;
		break;
	    case INST_SUB:
		dResult = d1 - d2;
		break;
	    case INST_MULT:
		dResult = d1 * d2;
		break;
	    case INST_DIV:
#ifndef IEEE_FLOATING_POINT
		if (d2 == 0.0) {
		    return DIVIDED_BY_ZERO;
		}
#endif
		/*
		 * We presume that we are running with zero-divide unmasked if
		 * we're on an IEEE box. Otherwise, this statement might cause
		 * demons to fly out our noses.
		 */

		dResult = d1 / d2;
		break;
	    default:
		/* Unused, here to silence compiler warning. */
		dResult = 0;
	    }

	doubleResult:
#ifndef ACCEPT_NAN
	    /*
	     * Check now for IEEE floating-point error.
	     */

	    if (TclIsNaN(dResult)) {
		TclExprFloatError(interp, dResult);
		return GENERAL_ARITHMETIC_ERROR;
	    }
#endif
	    DOUBLE_RESULT(dResult);
	}
	if ((type1 != TCL_NUMBER_BIG) && (type2 != TCL_NUMBER_BIG)) {
	    TclGetWideIntFromObj(NULL, valuePtr, &w1);
	    TclGetWideIntFromObj(NULL, value2Ptr, &w2);

	    switch (opcode) {
	    case INST_ADD:
		wResult = w1 + w2;
		if ((type1 == TCL_NUMBER_WIDE) || (type2 == TCL_NUMBER_WIDE))
		{
		    /*
		     * Check for overflow.
		     */

		    if (Overflowing(w1, w2, wResult)) {
			goto overflowBasic;
		    }
		}
		break;

	    case INST_SUB:
		wResult = w1 - w2;
		if ((type1 == TCL_NUMBER_WIDE) || (type2 == TCL_NUMBER_WIDE))
		{
		    /*
		     * Must check for overflow. The macro tests for overflows
		     * in sums by looking at the sign bits. As we have a
		     * subtraction here, we are adding -w2. As -w2 could in
		     * turn overflow, we test with ~w2 instead: it has the
		     * opposite sign bit to w2 so it does the job. Note that
		     * the only "bad" case (w2==0) is irrelevant for this
		     * macro, as in that case w1 and wResult have the same
		     * sign and there is no overflow anyway.
		     */

		    if (Overflowing(w1, ~w2, wResult)) {
			goto overflowBasic;
		    }
		}
		break;

	    case INST_MULT:
		if ((w1 < INT_MIN) || (w1 > INT_MAX) || (w2 < INT_MIN) || (w2 > INT_MAX)) {
		    goto overflowBasic;
		}
		wResult = w1 * w2;
		break;

	    case INST_DIV:
		if (w2 == 0) {
		    return DIVIDED_BY_ZERO;
		}

		/*
		 * Need a bignum to represent (LLONG_MIN / -1)
		 */

		if ((w1 == LLONG_MIN) && (w2 == -1)) {
		    goto overflowBasic;
		}
		wResult = w1 / w2;

		/*
		 * Force Tcl's integer division rules.
		 * TODO: examine for logic simplification
		 */

		if (((wResult < 0) || ((wResult == 0) &&
			((w1 < 0 && w2 > 0) || (w1 > 0 && w2 < 0)))) &&
			(wResult*w2 != w1)) {
		    wResult -= 1;
		}
		break;

	    default:
		/*
		 * Unused, here to silence compiler warning.
		 */

		wResult = 0;
	    }

	    WIDE_RESULT(wResult);
	}

    overflowBasic:
	Tcl_TakeBignumFromObj(NULL, valuePtr, &big1);
	Tcl_TakeBignumFromObj(NULL, value2Ptr, &big2);
	mp_init(&bigResult);
	switch (opcode) {
	case INST_ADD:
	    mp_add(&big1, &big2, &bigResult);
	    break;
	case INST_SUB:
	    mp_sub(&big1, &big2, &bigResult);
	    break;
	case INST_MULT:
	    mp_mul(&big1, &big2, &bigResult);
	    break;
	case INST_DIV:
	    if (mp_iszero(&big2)) {
		mp_clear(&big1);
		mp_clear(&big2);
		mp_clear(&bigResult);
		return DIVIDED_BY_ZERO;
	    }
	    mp_init(&bigRemainder);
	    mp_div(&big1, &big2, &bigResult, &bigRemainder);
	    /* TODO: internals intrusion */
	    if (!mp_iszero(&bigRemainder)
		    && (bigRemainder.sign != big2.sign)) {
		/*
		 * Convert to Tcl's integer division rules.
		 */

		mp_sub_d(&bigResult, 1, &bigResult);
		mp_add(&bigRemainder, &big2, &bigRemainder);
	    }
	    mp_clear(&bigRemainder);
	    break;
	}
	mp_clear(&big1);
	mp_clear(&big2);
	BIG_RESULT(&bigResult);
    }

    Tcl_Panic("unexpected opcode");
    return NULL;
}

static Tcl_Obj *
ExecuteExtendedUnaryMathOp(
    int opcode,			/* What operation to perform. */
    Tcl_Obj *valuePtr)		/* The operand on the stack. */
{
    ClientData ptr;
    int type;
    Tcl_WideInt w;
    mp_int big;
    Tcl_Obj *objResultPtr;

    (void) GetNumberFromObj(NULL, valuePtr, &ptr, &type);

    switch (opcode) {
    case INST_BITNOT:
	if (type == TCL_NUMBER_WIDE) {
	    w = *((const Tcl_WideInt *) ptr);
	    WIDE_RESULT(~w);
	}
	Tcl_TakeBignumFromObj(NULL, valuePtr, &big);
	/* ~a = - a - 1 */
	mp_neg(&big, &big);
	mp_sub_d(&big, 1, &big);
	BIG_RESULT(&big);
    case INST_UMINUS:
	switch (type) {
	case TCL_NUMBER_DOUBLE:
	    DOUBLE_RESULT(-(*((const double *) ptr)));
	case TCL_NUMBER_WIDE:
	    w = *((const Tcl_WideInt *) ptr);
	    if (w != LLONG_MIN) {
		WIDE_RESULT(-w);
	    }
	    TclInitBignumFromWideInt(&big, w);
	    break;
	default:
	    Tcl_TakeBignumFromObj(NULL, valuePtr, &big);
	}
	mp_neg(&big, &big);
	BIG_RESULT(&big);
    }

    Tcl_Panic("unexpected opcode");
    return NULL;
}
#undef WIDE_RESULT
#undef BIG_RESULT
#undef DOUBLE_RESULT

/*
 *----------------------------------------------------------------------
 *
 * CompareTwoNumbers --
 *
 *	This function compares a pair of numbers in Tcl_Objs. Each argument
 *	must already be known to be numeric and not NaN.
 *
 * Results:
 *	One of MP_LT, MP_EQ or MP_GT, depending on whether valuePtr is less
 *	than, equal to, or greater than value2Ptr (respectively).
 *
 * Side effects:
 *	None, provided both values are numeric.
 *
 *----------------------------------------------------------------------
 */

int
TclCompareTwoNumbers(
    Tcl_Obj *valuePtr,
    Tcl_Obj *value2Ptr)
{
    int type1 = TCL_NUMBER_NAN, type2 = TCL_NUMBER_NAN, compare;
    ClientData ptr1, ptr2;
    mp_int big1, big2;
    double d1, d2, tmp;
    Tcl_WideInt w1, w2;

    (void) GetNumberFromObj(NULL, valuePtr, &ptr1, &type1);
    (void) GetNumberFromObj(NULL, value2Ptr, &ptr2, &type2);

    switch (type1) {
    case TCL_NUMBER_WIDE:
	w1 = *((const Tcl_WideInt *)ptr1);
	switch (type2) {
	case TCL_NUMBER_WIDE:
	    w2 = *((const Tcl_WideInt *)ptr2);
	wideCompare:
	    return (w1 < w2) ? MP_LT : ((w1 > w2) ? MP_GT : MP_EQ);
	case TCL_NUMBER_DOUBLE:
	    d2 = *((const double *)ptr2);
	    d1 = (double) w1;

	    /*
	     * If the double has a fractional part, or if the long can be
	     * converted to double without loss of precision, then compare as
	     * doubles.
	     */

	    if (DBL_MANT_DIG > CHAR_BIT*sizeof(Tcl_WideInt) || w1 == (Tcl_WideInt) d1
		    || modf(d2, &tmp) != 0.0) {
		goto doubleCompare;
	    }

	    /*
	     * Otherwise, to make comparision based on full precision, need to
	     * convert the double to a suitably sized integer.
	     *
	     * Need this to get comparsions like
	     *	  expr 20000000000000003 < 20000000000000004.0
	     * right. Converting the first argument to double will yield two
	     * double values that are equivalent within double precision.
	     * Converting the double to an integer gets done exactly, then
	     * integer comparison can tell the difference.
	     */

	    if (d2 < (double)LLONG_MIN) {
		return MP_GT;
	    }
	    if (d2 > (double)LLONG_MAX) {
		return MP_LT;
	    }
	    w2 = (Tcl_WideInt) d2;
	    goto wideCompare;
	case TCL_NUMBER_BIG:
	    Tcl_TakeBignumFromObj(NULL, value2Ptr, &big2);
	    if (mp_isneg(&big2)) {
		compare = MP_GT;
	    } else {
		compare = MP_LT;
	    }
	    mp_clear(&big2);
	    return compare;
	}

    case TCL_NUMBER_DOUBLE:
	d1 = *((const double *)ptr1);
	switch (type2) {
	case TCL_NUMBER_DOUBLE:
	    d2 = *((const double *)ptr2);
	doubleCompare:
	    return (d1 < d2) ? MP_LT : ((d1 > d2) ? MP_GT : MP_EQ);
	case TCL_NUMBER_WIDE:
	    w2 = *((const Tcl_WideInt *)ptr2);
	    d2 = (double) w2;
	    if (DBL_MANT_DIG > CHAR_BIT*sizeof(Tcl_WideInt)
		    || w2 == (Tcl_WideInt) d2 || modf(d1, &tmp) != 0.0) {
		goto doubleCompare;
	    }
	    if (d1 < (double)LLONG_MIN) {
		return MP_LT;
	    }
	    if (d1 > (double)LLONG_MAX) {
		return MP_GT;
	    }
	    w1 = (Tcl_WideInt) d1;
	    goto wideCompare;
	case TCL_NUMBER_BIG:
	    if (TclIsInfinite(d1)) {
		return (d1 > 0.0) ? MP_GT : MP_LT;
	    }
	    Tcl_TakeBignumFromObj(NULL, value2Ptr, &big2);
	    if ((d1 < (double)LLONG_MAX) && (d1 > (double)LLONG_MIN)) {
		if (mp_isneg(&big2)) {
		    compare = MP_GT;
		} else {
		    compare = MP_LT;
		}
		mp_clear(&big2);
		return compare;
	    }
	    if (DBL_MANT_DIG > CHAR_BIT*sizeof(long)
		    && modf(d1, &tmp) != 0.0) {
		d2 = TclBignumToDouble(&big2);
		mp_clear(&big2);
		goto doubleCompare;
	    }
	    Tcl_InitBignumFromDouble(NULL, d1, &big1);
	    goto bigCompare;
	}

    case TCL_NUMBER_BIG:
	Tcl_TakeBignumFromObj(NULL, valuePtr, &big1);
	switch (type2) {
	case TCL_NUMBER_WIDE:
	    compare = mp_cmp_d(&big1, 0);
	    mp_clear(&big1);
	    return compare;
	case TCL_NUMBER_DOUBLE:
	    d2 = *((const double *)ptr2);
	    if (TclIsInfinite(d2)) {
		compare = (d2 > 0.0) ? MP_LT : MP_GT;
		mp_clear(&big1);
		return compare;
	    }
	    if ((d2 < (double)LLONG_MAX) && (d2 > (double)LLONG_MIN)) {
		compare = mp_cmp_d(&big1, 0);
		mp_clear(&big1);
		return compare;
	    }
	    if (DBL_MANT_DIG > CHAR_BIT*sizeof(long)
		    && modf(d2, &tmp) != 0.0) {
		d1 = TclBignumToDouble(&big1);
		mp_clear(&big1);
		goto doubleCompare;
	    }
	    Tcl_InitBignumFromDouble(NULL, d2, &big2);
	    goto bigCompare;
	case TCL_NUMBER_BIG:
	    Tcl_TakeBignumFromObj(NULL, value2Ptr, &big2);
	bigCompare:
	    compare = mp_cmp(&big1, &big2);
	    mp_clear(&big1);
	    mp_clear(&big2);
	    return compare;
	}
    default:
	Tcl_Panic("unexpected number type");
	return TCL_ERROR;
    }
}

#ifdef TCL_COMPILE_DEBUG
/*
 *----------------------------------------------------------------------
 *
 * PrintByteCodeInfo --
 *
 *	This procedure prints a summary about a bytecode object to stdout. It
 *	is called by TclNRExecuteByteCode when starting to execute the bytecode
 *	object if tclTraceExec has the value 2 or more.
 *
 * Results:
 *	None.
 *
 * Side effects:
 *	None.
 *
 *----------------------------------------------------------------------
 */

static void
PrintByteCodeInfo(
    register ByteCode *codePtr)	/* The bytecode whose summary is printed to
				 * stdout. */
{
    Proc *procPtr = codePtr->procPtr;
    Interp *iPtr = (Interp *) *codePtr->interpHandle;

    fprintf(stdout, "\nExecuting ByteCode 0x%p, refCt %" TCL_Z_MODIFIER "u, epoch %" TCL_Z_MODIFIER "u, interp 0x%p (epoch %" TCL_Z_MODIFIER "u)\n",
	    codePtr, (size_t)codePtr->refCount, codePtr->compileEpoch, iPtr,
	    iPtr->compileEpoch);
    fprintf(stdout, "  Source: ");
    TclPrintSource(stdout, codePtr->source, 60);

    fprintf(stdout, "\n  Cmds %d, src %d, inst %u, litObjs %u, aux %d, stkDepth %u, code/src %.2f\n",
	    codePtr->numCommands, codePtr->numSrcBytes,
	    codePtr->numCodeBytes, codePtr->numLitObjects,
	    codePtr->numAuxDataItems, codePtr->maxStackDepth,
#ifdef TCL_COMPILE_STATS
	    codePtr->numSrcBytes?
		    ((float)codePtr->structureSize)/codePtr->numSrcBytes :
#endif
	    0.0);

#ifdef TCL_COMPILE_STATS
    fprintf(stdout, "  Code %lu = header %lu+inst %d+litObj %lu+exc %lu+aux %lu+cmdMap %d\n",
	    (unsigned long) codePtr->structureSize,
	    (unsigned long) (sizeof(ByteCode)-sizeof(size_t)-sizeof(Tcl_Time)),
	    codePtr->numCodeBytes,
	    (unsigned long) (codePtr->numLitObjects * sizeof(Tcl_Obj *)),
	    (unsigned long) (codePtr->numExceptRanges*sizeof(ExceptionRange)),
	    (unsigned long) (codePtr->numAuxDataItems * sizeof(AuxData)),
	    codePtr->numCmdLocBytes);
#endif /* TCL_COMPILE_STATS */
    if (procPtr != NULL) {
	fprintf(stdout,
		"  Proc 0x%p, refCt %zd, args %d, compiled locals %d\n",
		procPtr, procPtr->refCount, procPtr->numArgs,
		procPtr->numCompiledLocals);
    }
}
#endif /* TCL_COMPILE_DEBUG */

/*
 *----------------------------------------------------------------------
 *
 * ValidatePcAndStackTop --
 *
 *	This procedure is called by TclNRExecuteByteCode when debugging to
 *	verify that the program counter and stack top are valid during
 *	execution.
 *
 * Results:
 *	None.
 *
 * Side effects:
 *	Prints a message to stderr and panics if either the pc or stack top
 *	are invalid.
 *
 *----------------------------------------------------------------------
 */

#ifdef TCL_COMPILE_DEBUG
static void
ValidatePcAndStackTop(
    register ByteCode *codePtr,	/* The bytecode whose summary is printed to
				 * stdout. */
    const unsigned char *pc,	/* Points to first byte of a bytecode
				 * instruction. The program counter. */
    int stackTop,		/* Current stack top. Must be between
				 * stackLowerBound and stackUpperBound
				 * (inclusive). */
    int checkStack)		/* 0 if the stack depth check should be
				 * skipped. */
{
    int stackUpperBound = codePtr->maxStackDepth;
				/* Greatest legal value for stackTop. */
    unsigned relativePc = (unsigned) (pc - codePtr->codeStart);
    unsigned long codeStart = (unsigned long) codePtr->codeStart;
    unsigned long codeEnd = (unsigned long)
	    (codePtr->codeStart + codePtr->numCodeBytes);
    unsigned char opCode = *pc;

    if (((unsigned long) pc < codeStart) || ((unsigned long) pc > codeEnd)) {
	fprintf(stderr, "\nBad instruction pc 0x%p in TclNRExecuteByteCode\n",
		pc);
	Tcl_Panic("TclNRExecuteByteCode execution failure: bad pc");
    }
    if ((unsigned) opCode >= LAST_INST_OPCODE) {
	fprintf(stderr, "\nBad opcode %d at pc %u in TclNRExecuteByteCode\n",
		(unsigned) opCode, relativePc);
	Tcl_Panic("TclNRExecuteByteCode execution failure: bad opcode");
    }
    if (checkStack &&
	    ((stackTop < 0) || (stackTop > stackUpperBound))) {
	int numChars;
	const char *cmd = GetSrcInfoForPc(pc, codePtr, &numChars, NULL, NULL);

	fprintf(stderr, "\nBad stack top %d at pc %u in TclNRExecuteByteCode (min 0, max %i)",
		stackTop, relativePc, stackUpperBound);
	if (cmd != NULL) {
	    Tcl_Obj *message;

	    TclNewLiteralStringObj(message, "\n executing ");
	    Tcl_IncrRefCount(message);
	    Tcl_AppendLimitedToObj(message, cmd, numChars, 100, NULL);
	    fprintf(stderr,"%s\n", TclGetString(message));
	    Tcl_DecrRefCount(message);
	} else {
	    fprintf(stderr, "\n");
	}
	Tcl_Panic("TclNRExecuteByteCode execution failure: bad stack top");
    }
}
#endif /* TCL_COMPILE_DEBUG */

/*
 *----------------------------------------------------------------------
 *
 * IllegalExprOperandType --
 *
 *	Used by TclNRExecuteByteCode to append an error message to the interp
 *	result when an illegal operand type is detected by an expression
 *	instruction. The argument opndPtr holds the operand object in error.
 *
 * Results:
 *	None.
 *
 * Side effects:
 *	An error message is appended to the interp result.
 *
 *----------------------------------------------------------------------
 */

static void
IllegalExprOperandType(
    Tcl_Interp *interp,		/* Interpreter to which error information
				 * pertains. */
    const unsigned char *pc, /* Points to the instruction being executed
				 * when the illegal type was found. */
    Tcl_Obj *opndPtr)		/* Points to the operand holding the value
				 * with the illegal type. */
{
    ClientData ptr;
    int type;
    const unsigned char opcode = *pc;
    const char *description, *operator = "unknown";

    if (opcode == INST_EXPON) {
	operator = "**";
    } else if (opcode <= INST_LNOT) {
	operator = operatorStrings[opcode - INST_BITOR];
    }

    if (GetNumberFromObj(NULL, opndPtr, &ptr, &type) != TCL_OK) {
	description = "non-numeric string";
    } else if (type == TCL_NUMBER_NAN) {
	description = "non-numeric floating-point value";
    } else if (type == TCL_NUMBER_DOUBLE) {
	description = "floating-point value";
    } else {
	/* TODO: No caller needs this. Eliminate? */
	description = "(big) integer";
    }

    Tcl_SetObjResult(interp, Tcl_ObjPrintf(
	    "can't use %s \"%s\" as operand of \"%s\"", description,
	    Tcl_GetString(opndPtr), operator));
    Tcl_SetErrorCode(interp, "ARITH", "DOMAIN", description, NULL);
}

/*
 *----------------------------------------------------------------------
 *
 * TclGetSrcInfoForPc, GetSrcInfoForPc, TclGetSourceFromFrame --
 *
 *	Given a program counter value, finds the closest command in the
 *	bytecode code unit's CmdLocation array and returns information about
 *	that command's source: a pointer to its first byte and the number of
 *	characters.
 *
 * Results:
 *	If a command is found that encloses the program counter value, a
 *	pointer to the command's source is returned and the length of the
 *	source is stored at *lengthPtr. If multiple commands resulted in code
 *	at pc, information about the closest enclosing command is returned. If
 *	no matching command is found, NULL is returned and *lengthPtr is
 *	unchanged.
 *
 * Side effects:
 *	The CmdFrame at *cfPtr is updated.
 *
 *----------------------------------------------------------------------
 */

Tcl_Obj *
TclGetSourceFromFrame(
    CmdFrame *cfPtr,
    int objc,
    Tcl_Obj *const objv[])
{
    if (cfPtr == NULL) {
        return Tcl_NewListObj(objc, objv);
    }
    if (cfPtr->cmdObj == NULL) {
        if (cfPtr->cmd == NULL) {
	    ByteCode *codePtr = (ByteCode *) cfPtr->data.tebc.codePtr;

            cfPtr->cmd = GetSrcInfoForPc((unsigned char *)
		    cfPtr->data.tebc.pc, codePtr, &cfPtr->len, NULL, NULL);
        }
	if (cfPtr->cmd) {
	    cfPtr->cmdObj = Tcl_NewStringObj(cfPtr->cmd, cfPtr->len);
	} else {
	    cfPtr->cmdObj = Tcl_NewListObj(objc, objv);
	}
        Tcl_IncrRefCount(cfPtr->cmdObj);
    }
    return cfPtr->cmdObj;
}

void
TclGetSrcInfoForPc(
    CmdFrame *cfPtr)
{
    ByteCode *codePtr = (ByteCode *) cfPtr->data.tebc.codePtr;

    assert(cfPtr->type == TCL_LOCATION_BC);

    if (cfPtr->cmd == NULL) {

	cfPtr->cmd = GetSrcInfoForPc(
		(unsigned char *) cfPtr->data.tebc.pc, codePtr,
		&cfPtr->len, NULL, NULL);
    }

    if (cfPtr->cmd != NULL) {
	/*
	 * We now have the command. We can get the srcOffset back and from
	 * there find the list of word locations for this command.
	 */

	ExtCmdLoc *eclPtr;
	ECL *locPtr = NULL;
	int srcOffset, i;
	Interp *iPtr = (Interp *) *codePtr->interpHandle;
	Tcl_HashEntry *hePtr =
		Tcl_FindHashEntry(iPtr->lineBCPtr, codePtr);

	if (!hePtr) {
	    return;
	}

	srcOffset = cfPtr->cmd - codePtr->source;
	eclPtr = Tcl_GetHashValue(hePtr);

	for (i=0; i < eclPtr->nuloc; i++) {
	    if (eclPtr->loc[i].srcOffset == srcOffset) {
		locPtr = eclPtr->loc+i;
		break;
	    }
	}
	if (locPtr == NULL) {
	    Tcl_Panic("LocSearch failure");
	}

	cfPtr->line = locPtr->line;
	cfPtr->nline = locPtr->nline;
	cfPtr->type = eclPtr->type;

	if (eclPtr->type == TCL_LOCATION_SOURCE) {
	    cfPtr->data.eval.path = eclPtr->path;
	    Tcl_IncrRefCount(cfPtr->data.eval.path);
	}

	/*
	 * Do not set cfPtr->data.eval.path NULL for non-SOURCE. Needed for
	 * cfPtr->data.tebc.codePtr.
	 */
    }
}

static const char *
GetSrcInfoForPc(
    const unsigned char *pc,	/* The program counter value for which to
				 * return the closest command's source info.
				 * This points within a bytecode instruction
				 * in codePtr's code. */
    ByteCode *codePtr,		/* The bytecode sequence in which to look up
				 * the command source for the pc. */
    int *lengthPtr,		/* If non-NULL, the location where the length
				 * of the command's source should be stored.
				 * If NULL, no length is stored. */
    const unsigned char **pcBeg,/* If non-NULL, the bytecode location
				 * where the current instruction starts.
				 * If NULL; no pointer is stored. */
    int *cmdIdxPtr)		/* If non-NULL, the location where the index
				 * of the command containing the pc should
				 * be stored. */
{
    register int pcOffset = (pc - codePtr->codeStart);
    int numCmds = codePtr->numCommands;
    unsigned char *codeDeltaNext, *codeLengthNext;
    unsigned char *srcDeltaNext, *srcLengthNext;
    int codeOffset, codeLen, codeEnd, srcOffset, srcLen, delta, i;
    int bestDist = INT_MAX;	/* Distance of pc to best cmd's start pc. */
    int bestSrcOffset = -1;	/* Initialized to avoid compiler warning. */
    int bestSrcLength = -1;	/* Initialized to avoid compiler warning. */
    int bestCmdIdx = -1;

    /* The pc must point within the bytecode */
    assert ((pcOffset >= 0) && (pcOffset < codePtr->numCodeBytes));

    /*
     * Decode the code and source offset and length for each command. The
     * closest enclosing command is the last one whose code started before
     * pcOffset.
     */

    codeDeltaNext = codePtr->codeDeltaStart;
    codeLengthNext = codePtr->codeLengthStart;
    srcDeltaNext = codePtr->srcDeltaStart;
    srcLengthNext = codePtr->srcLengthStart;
    codeOffset = srcOffset = 0;
    for (i = 0;  i < numCmds;  i++) {
	if ((unsigned) *codeDeltaNext == (unsigned) 0xFF) {
	    codeDeltaNext++;
	    delta = TclGetInt4AtPtr(codeDeltaNext);
	    codeDeltaNext += 4;
	} else {
	    delta = TclGetInt1AtPtr(codeDeltaNext);
	    codeDeltaNext++;
	}
	codeOffset += delta;

	if ((unsigned) *codeLengthNext == (unsigned) 0xFF) {
	    codeLengthNext++;
	    codeLen = TclGetInt4AtPtr(codeLengthNext);
	    codeLengthNext += 4;
	} else {
	    codeLen = TclGetInt1AtPtr(codeLengthNext);
	    codeLengthNext++;
	}
	codeEnd = (codeOffset + codeLen - 1);

	if ((unsigned) *srcDeltaNext == (unsigned) 0xFF) {
	    srcDeltaNext++;
	    delta = TclGetInt4AtPtr(srcDeltaNext);
	    srcDeltaNext += 4;
	} else {
	    delta = TclGetInt1AtPtr(srcDeltaNext);
	    srcDeltaNext++;
	}
	srcOffset += delta;

	if ((unsigned) *srcLengthNext == (unsigned) 0xFF) {
	    srcLengthNext++;
	    srcLen = TclGetInt4AtPtr(srcLengthNext);
	    srcLengthNext += 4;
	} else {
	    srcLen = TclGetInt1AtPtr(srcLengthNext);
	    srcLengthNext++;
	}

	if (codeOffset > pcOffset) {	/* Best cmd already found */
	    break;
	}
	if (pcOffset <= codeEnd) {	/* This cmd's code encloses pc */
	    int dist = (pcOffset - codeOffset);

	    if (dist <= bestDist) {
		bestDist = dist;
		bestSrcOffset = srcOffset;
		bestSrcLength = srcLen;
		bestCmdIdx = i;
	    }
	}
    }

    if (pcBeg != NULL) {
	const unsigned char *curr, *prev;

	/*
	 * Walk from beginning of command or BC to pc, by complete
	 * instructions. Stop when crossing pc; keep previous.
	 */

	curr = ((bestDist == INT_MAX) ? codePtr->codeStart : pc - bestDist);
	prev = curr;
	while (curr <= pc) {
	    prev = curr;
	    curr += tclInstructionTable[*curr].numBytes;
	}
	*pcBeg = prev;
    }

    if (bestDist == INT_MAX) {
	return NULL;
    }

    if (lengthPtr != NULL) {
	*lengthPtr = bestSrcLength;
    }

    if (cmdIdxPtr != NULL) {
	*cmdIdxPtr = bestCmdIdx;
    }

    return (codePtr->source + bestSrcOffset);
}

/*
 *----------------------------------------------------------------------
 *
 * GetExceptRangeForPc --
 *
 *	Given a program counter value, return the closest enclosing
 *	ExceptionRange.
 *
 * Results:
 *	If the searchMode is TCL_ERROR, this procedure ignores loop exception
 *	ranges and returns a pointer to the closest catch range. If the
 *	searchMode is TCL_BREAK, this procedure returns a pointer to the most
 *	closely enclosing ExceptionRange regardless of whether it is a loop or
 *	catch exception range. If the searchMode is TCL_CONTINUE, this
 *	procedure returns a pointer to the most closely enclosing
 *	ExceptionRange (of any type) skipping only loop exception ranges if
 *	they don't have a sensible continueOffset defined. If no matching
 *	ExceptionRange is found that encloses pc, a NULL is returned.
 *
 * Side effects:
 *	None.
 *
 *----------------------------------------------------------------------
 */

static ExceptionRange *
GetExceptRangeForPc(
    const unsigned char *pc,	/* The program counter value for which to
				 * search for a closest enclosing exception
				 * range. This points to a bytecode
				 * instruction in codePtr's code. */
    int searchMode,		/* If TCL_BREAK, consider either loop or catch
				 * ExceptionRanges in search. If TCL_ERROR
				 * consider only catch ranges (and ignore any
				 * closer loop ranges). If TCL_CONTINUE, look
				 * for loop ranges that define a continue
				 * point or a catch range. */
    ByteCode *codePtr)		/* Points to the ByteCode in which to search
				 * for the enclosing ExceptionRange. */
{
    ExceptionRange *rangeArrayPtr;
    int numRanges = codePtr->numExceptRanges;
    register ExceptionRange *rangePtr;
    int pcOffset = pc - codePtr->codeStart;
    register int start;

    if (numRanges == 0) {
	return NULL;
    }

    /*
     * This exploits peculiarities of our compiler: nested ranges are always
     * *after* their containing ranges, so that by scanning backwards we are
     * sure that the first matching range is indeed the deepest.
     */

    rangeArrayPtr = codePtr->exceptArrayPtr;
    rangePtr = rangeArrayPtr + numRanges;
    while (--rangePtr >= rangeArrayPtr) {
	start = rangePtr->codeOffset;
	if ((start <= pcOffset) &&
		(pcOffset < (start + rangePtr->numCodeBytes))) {
	    if (rangePtr->type == CATCH_EXCEPTION_RANGE) {
		return rangePtr;
	    }
	    if (searchMode == TCL_BREAK) {
		return rangePtr;
	    }
	    if (searchMode == TCL_CONTINUE && rangePtr->continueOffset != -1){
		return rangePtr;
	    }
	}
    }
    return NULL;
}

/*
 *----------------------------------------------------------------------
 *
 * GetOpcodeName --
 *
 *	This procedure is called by the TRACE and TRACE_WITH_OBJ macros used
 *	in TclNRExecuteByteCode when debugging. It returns the name of the
 *	bytecode instruction at a specified instruction pc.
 *
 * Results:
 *	A character string for the instruction.
 *
 * Side effects:
 *	None.
 *
 *----------------------------------------------------------------------
 */

#ifdef TCL_COMPILE_DEBUG
static const char *
GetOpcodeName(
    const unsigned char *pc)	/* Points to the instruction whose name should
				 * be returned. */
{
    unsigned char opCode = *pc;

    return tclInstructionTable[opCode].name;
}
#endif /* TCL_COMPILE_DEBUG */

/*
 *----------------------------------------------------------------------
 *
 * TclExprFloatError --
 *
 *	This procedure is called when an error occurs during a floating-point
 *	operation. It reads errno and sets interp->objResultPtr accordingly.
 *
 * Results:
 *	interp->objResultPtr is set to hold an error message.
 *
 * Side effects:
 *	None.
 *
 *----------------------------------------------------------------------
 */

void
TclExprFloatError(
    Tcl_Interp *interp,		/* Where to store error message. */
    double value)		/* Value returned after error; used to
				 * distinguish underflows from overflows. */
{
    const char *s;

    if ((errno == EDOM) || TclIsNaN(value)) {
	s = "domain error: argument not in valid range";
	Tcl_SetObjResult(interp, Tcl_NewStringObj(s, -1));
	Tcl_SetErrorCode(interp, "ARITH", "DOMAIN", s, NULL);
    } else if ((errno == ERANGE) || TclIsInfinite(value)) {
	if (value == 0.0) {
	    s = "floating-point value too small to represent";
	    Tcl_SetObjResult(interp, Tcl_NewStringObj(s, -1));
	    Tcl_SetErrorCode(interp, "ARITH", "UNDERFLOW", s, NULL);
	} else {
	    s = "floating-point value too large to represent";
	    Tcl_SetObjResult(interp, Tcl_NewStringObj(s, -1));
	    Tcl_SetErrorCode(interp, "ARITH", "OVERFLOW", s, NULL);
	}
    } else {
	Tcl_Obj *objPtr = Tcl_ObjPrintf(
		"unknown floating-point error, errno = %d", errno);

	Tcl_SetErrorCode(interp, "ARITH", "UNKNOWN",
		TclGetString(objPtr), NULL);
	Tcl_SetObjResult(interp, objPtr);
    }
}

#ifdef TCL_COMPILE_STATS
/*
 *----------------------------------------------------------------------
 *
 * TclLog2 --
 *
 *	Procedure used while collecting compilation statistics to determine
 *	the log base 2 of an integer.
 *
 * Results:
 *	Returns the log base 2 of the operand. If the argument is less than or
 *	equal to zero, a zero is returned.
 *
 * Side effects:
 *	None.
 *
 *----------------------------------------------------------------------
 */

int
TclLog2(
    register int value)		/* The integer for which to compute the log
				 * base 2. */
{
    register int n = value;
    register int result = 0;

    while (n > 1) {
	n = n >> 1;
	result++;
    }
    return result;
}

/*
 *----------------------------------------------------------------------
 *
 * EvalStatsCmd --
 *
 *	Implements the "evalstats" command that prints instruction execution
 *	counts to stdout.
 *
 * Results:
 *	Standard Tcl results.
 *
 * Side effects:
 *	None.
 *
 *----------------------------------------------------------------------
 */

static int
EvalStatsCmd(
    ClientData unused,		/* Unused. */
    Tcl_Interp *interp,		/* The current interpreter. */
    int objc,			/* The number of arguments. */
    Tcl_Obj *const objv[])	/* The argument strings. */
{
    Interp *iPtr = (Interp *) interp;
    LiteralTable *globalTablePtr = &iPtr->literalTable;
    ByteCodeStats *statsPtr = &iPtr->stats;
    double totalCodeBytes, currentCodeBytes;
    double totalLiteralBytes, currentLiteralBytes;
    double objBytesIfUnshared, strBytesIfUnshared, sharingBytesSaved;
    double strBytesSharedMultX, strBytesSharedOnce;
    double numInstructions, currentHeaderBytes;
    long numCurrentByteCodes, numByteCodeLits;
    long refCountSum, literalMgmtBytes, sum;
    int numSharedMultX, numSharedOnce;
    int decadeHigh, minSizeDecade, maxSizeDecade, length, i;
    char *litTableStats;
    LiteralEntry *entryPtr;
    Tcl_Obj *objPtr;

#define Percent(a,b) ((a) * 100.0 / (b))

    objPtr = Tcl_NewObj();
    Tcl_IncrRefCount(objPtr);

    numInstructions = 0.0;
    for (i = 0;  i < 256;  i++) {
	if (statsPtr->instructionCount[i] != 0) {
	    numInstructions += statsPtr->instructionCount[i];
	}
    }

    totalLiteralBytes = sizeof(LiteralTable)
	    + iPtr->literalTable.numBuckets * sizeof(LiteralEntry *)
	    + (statsPtr->numLiteralsCreated * sizeof(LiteralEntry))
	    + (statsPtr->numLiteralsCreated * sizeof(Tcl_Obj))
	    + statsPtr->totalLitStringBytes;
    totalCodeBytes = statsPtr->totalByteCodeBytes + totalLiteralBytes;

    numCurrentByteCodes =
	    statsPtr->numCompilations - statsPtr->numByteCodesFreed;
    currentHeaderBytes = numCurrentByteCodes
	    * (sizeof(ByteCode) - sizeof(size_t) - sizeof(Tcl_Time));
    literalMgmtBytes = sizeof(LiteralTable)
	    + (iPtr->literalTable.numBuckets * sizeof(LiteralEntry *))
	    + (iPtr->literalTable.numEntries * sizeof(LiteralEntry));
    currentLiteralBytes = literalMgmtBytes
	    + iPtr->literalTable.numEntries * sizeof(Tcl_Obj)
	    + statsPtr->currentLitStringBytes;
    currentCodeBytes = statsPtr->currentByteCodeBytes + currentLiteralBytes;

    /*
     * Summary statistics, total and current source and ByteCode sizes.
     */

    Tcl_AppendPrintfToObj(objPtr, "\n----------------------------------------------------------------\n");
    Tcl_AppendPrintfToObj(objPtr,
	    "Compilation and execution statistics for interpreter %#lx\n",
	    (long int)iPtr);

    Tcl_AppendPrintfToObj(objPtr, "\nNumber ByteCodes executed\t%ld\n",
	    statsPtr->numExecutions);
    Tcl_AppendPrintfToObj(objPtr, "Number ByteCodes compiled\t%ld\n",
	    statsPtr->numCompilations);
    Tcl_AppendPrintfToObj(objPtr, "  Mean executions/compile\t%.1f\n",
	    statsPtr->numExecutions / (float)statsPtr->numCompilations);

    Tcl_AppendPrintfToObj(objPtr, "\nInstructions executed\t\t%.0f\n",
	    numInstructions);
    Tcl_AppendPrintfToObj(objPtr, "  Mean inst/compile\t\t%.0f\n",
	    numInstructions / statsPtr->numCompilations);
    Tcl_AppendPrintfToObj(objPtr, "  Mean inst/execution\t\t%.0f\n",
	    numInstructions / statsPtr->numExecutions);

    Tcl_AppendPrintfToObj(objPtr, "\nTotal ByteCodes\t\t\t%ld\n",
	    statsPtr->numCompilations);
    Tcl_AppendPrintfToObj(objPtr, "  Source bytes\t\t\t%.6g\n",
	    statsPtr->totalSrcBytes);
    Tcl_AppendPrintfToObj(objPtr, "  Code bytes\t\t\t%.6g\n",
	    totalCodeBytes);
    Tcl_AppendPrintfToObj(objPtr, "    ByteCode bytes\t\t%.6g\n",
	    statsPtr->totalByteCodeBytes);
    Tcl_AppendPrintfToObj(objPtr, "    Literal bytes\t\t%.6g\n",
	    totalLiteralBytes);
    Tcl_AppendPrintfToObj(objPtr, "      table %lu + bkts %lu + entries %lu + objects %lu + strings %.6g\n",
	    (unsigned long) sizeof(LiteralTable),
	    (unsigned long) (iPtr->literalTable.numBuckets * sizeof(LiteralEntry *)),
	    (unsigned long) (statsPtr->numLiteralsCreated * sizeof(LiteralEntry)),
	    (unsigned long) (statsPtr->numLiteralsCreated * sizeof(Tcl_Obj)),
	    statsPtr->totalLitStringBytes);
    Tcl_AppendPrintfToObj(objPtr, "  Mean code/compile\t\t%.1f\n",
	    totalCodeBytes / statsPtr->numCompilations);
    Tcl_AppendPrintfToObj(objPtr, "  Mean code/source\t\t%.1f\n",
	    totalCodeBytes / statsPtr->totalSrcBytes);

    Tcl_AppendPrintfToObj(objPtr, "\nCurrent (active) ByteCodes\t%ld\n",
	    numCurrentByteCodes);
    Tcl_AppendPrintfToObj(objPtr, "  Source bytes\t\t\t%.6g\n",
	    statsPtr->currentSrcBytes);
    Tcl_AppendPrintfToObj(objPtr, "  Code bytes\t\t\t%.6g\n",
	    currentCodeBytes);
    Tcl_AppendPrintfToObj(objPtr, "    ByteCode bytes\t\t%.6g\n",
	    statsPtr->currentByteCodeBytes);
    Tcl_AppendPrintfToObj(objPtr, "    Literal bytes\t\t%.6g\n",
	    currentLiteralBytes);
    Tcl_AppendPrintfToObj(objPtr, "      table %lu + bkts %lu + entries %lu + objects %lu + strings %.6g\n",
	    (unsigned long) sizeof(LiteralTable),
	    (unsigned long) (iPtr->literalTable.numBuckets * sizeof(LiteralEntry *)),
	    (unsigned long) (iPtr->literalTable.numEntries * sizeof(LiteralEntry)),
	    (unsigned long) (iPtr->literalTable.numEntries * sizeof(Tcl_Obj)),
	    statsPtr->currentLitStringBytes);
    Tcl_AppendPrintfToObj(objPtr, "  Mean code/source\t\t%.1f\n",
	    currentCodeBytes / statsPtr->currentSrcBytes);
    Tcl_AppendPrintfToObj(objPtr, "  Code + source bytes\t\t%.6g (%0.1f mean code/src)\n",
	    (currentCodeBytes + statsPtr->currentSrcBytes),
	    (currentCodeBytes / statsPtr->currentSrcBytes) + 1.0);

    /*
     * Tcl_IsShared statistics check
     *
     * This gives the refcount of each obj as Tcl_IsShared was called for it.
     * Shared objects must be duplicated before they can be modified.
     */

    numSharedMultX = 0;
    Tcl_AppendPrintfToObj(objPtr, "\nTcl_IsShared object check (all objects):\n");
    Tcl_AppendPrintfToObj(objPtr, "  Object had refcount <=1 (not shared)\t%ld\n",
	    tclObjsShared[1]);
    for (i = 2;  i < TCL_MAX_SHARED_OBJ_STATS;  i++) {
	Tcl_AppendPrintfToObj(objPtr, "  refcount ==%d\t\t%ld\n",
		i, tclObjsShared[i]);
	numSharedMultX += tclObjsShared[i];
    }
    Tcl_AppendPrintfToObj(objPtr, "  refcount >=%d\t\t%ld\n",
	    i, tclObjsShared[0]);
    numSharedMultX += tclObjsShared[0];
    Tcl_AppendPrintfToObj(objPtr, "  Total shared objects\t\t\t%d\n",
	    numSharedMultX);

    /*
     * Literal table statistics.
     */

    numByteCodeLits = 0;
    refCountSum = 0;
    numSharedMultX = 0;
    numSharedOnce = 0;
    objBytesIfUnshared = 0.0;
    strBytesIfUnshared = 0.0;
    strBytesSharedMultX = 0.0;
    strBytesSharedOnce = 0.0;
    for (i = 0;  i < globalTablePtr->numBuckets;  i++) {
	for (entryPtr = globalTablePtr->buckets[i];  entryPtr != NULL;
		entryPtr = entryPtr->nextPtr) {
	    if (entryPtr->objPtr->typePtr == &tclByteCodeType) {
		numByteCodeLits++;
	    }
	    (void) TclGetStringFromObj(entryPtr->objPtr, &length);
	    refCountSum += entryPtr->refCount;
	    objBytesIfUnshared += (entryPtr->refCount * sizeof(Tcl_Obj));
	    strBytesIfUnshared += (entryPtr->refCount * (length+1));
	    if (entryPtr->refCount > 1) {
		numSharedMultX++;
		strBytesSharedMultX += (length+1);
	    } else {
		numSharedOnce++;
		strBytesSharedOnce += (length+1);
	    }
	}
    }
    sharingBytesSaved = (objBytesIfUnshared + strBytesIfUnshared)
	    - currentLiteralBytes;

    Tcl_AppendPrintfToObj(objPtr, "\nTotal objects (all interps)\t%ld\n",
	    tclObjsAlloced);
    Tcl_AppendPrintfToObj(objPtr, "Current objects\t\t\t%ld\n",
	    (tclObjsAlloced - tclObjsFreed));
    Tcl_AppendPrintfToObj(objPtr, "Total literal objects\t\t%ld\n",
	    statsPtr->numLiteralsCreated);

    Tcl_AppendPrintfToObj(objPtr, "\nCurrent literal objects\t\t%d (%0.1f%% of current objects)\n",
	    globalTablePtr->numEntries,
	    Percent(globalTablePtr->numEntries, tclObjsAlloced-tclObjsFreed));
    Tcl_AppendPrintfToObj(objPtr, "  ByteCode literals\t\t%ld (%0.1f%% of current literals)\n",
	    numByteCodeLits,
	    Percent(numByteCodeLits, globalTablePtr->numEntries));
    Tcl_AppendPrintfToObj(objPtr, "  Literals reused > 1x\t\t%d\n",
	    numSharedMultX);
    Tcl_AppendPrintfToObj(objPtr, "  Mean reference count\t\t%.2f\n",
	    ((double) refCountSum) / globalTablePtr->numEntries);
    Tcl_AppendPrintfToObj(objPtr, "  Mean len, str reused >1x \t%.2f\n",
	    (numSharedMultX ? strBytesSharedMultX/numSharedMultX : 0.0));
    Tcl_AppendPrintfToObj(objPtr, "  Mean len, str used 1x\t\t%.2f\n",
	    (numSharedOnce ? strBytesSharedOnce/numSharedOnce : 0.0));
    Tcl_AppendPrintfToObj(objPtr, "  Total sharing savings\t\t%.6g (%0.1f%% of bytes if no sharing)\n",
	    sharingBytesSaved,
	    Percent(sharingBytesSaved, objBytesIfUnshared+strBytesIfUnshared));
    Tcl_AppendPrintfToObj(objPtr, "    Bytes with sharing\t\t%.6g\n",
	    currentLiteralBytes);
    Tcl_AppendPrintfToObj(objPtr, "      table %lu + bkts %lu + entries %lu + objects %lu + strings %.6g\n",
	    (unsigned long) sizeof(LiteralTable),
	    (unsigned long) (iPtr->literalTable.numBuckets * sizeof(LiteralEntry *)),
	    (unsigned long) (iPtr->literalTable.numEntries * sizeof(LiteralEntry)),
	    (unsigned long) (iPtr->literalTable.numEntries * sizeof(Tcl_Obj)),
	    statsPtr->currentLitStringBytes);
    Tcl_AppendPrintfToObj(objPtr, "    Bytes if no sharing\t\t%.6g = objects %.6g + strings %.6g\n",
	    (objBytesIfUnshared + strBytesIfUnshared),
	    objBytesIfUnshared, strBytesIfUnshared);
    Tcl_AppendPrintfToObj(objPtr, "  String sharing savings \t%.6g = unshared %.6g - shared %.6g\n",
	    (strBytesIfUnshared - statsPtr->currentLitStringBytes),
	    strBytesIfUnshared, statsPtr->currentLitStringBytes);
    Tcl_AppendPrintfToObj(objPtr, "  Literal mgmt overhead\t\t%ld (%0.1f%% of bytes with sharing)\n",
	    literalMgmtBytes,
	    Percent(literalMgmtBytes, currentLiteralBytes));
    Tcl_AppendPrintfToObj(objPtr, "    table %lu + buckets %lu + entries %lu\n",
	    (unsigned long) sizeof(LiteralTable),
	    (unsigned long) (iPtr->literalTable.numBuckets * sizeof(LiteralEntry *)),
	    (unsigned long) (iPtr->literalTable.numEntries * sizeof(LiteralEntry)));

    /*
     * Breakdown of current ByteCode space requirements.
     */

    Tcl_AppendPrintfToObj(objPtr, "\nBreakdown of current ByteCode requirements:\n");
    Tcl_AppendPrintfToObj(objPtr, "                         Bytes      Pct of    Avg per\n");
    Tcl_AppendPrintfToObj(objPtr, "                                     total    ByteCode\n");
    Tcl_AppendPrintfToObj(objPtr, "Total             %12.6g     100.00%%   %8.1f\n",
	    statsPtr->currentByteCodeBytes,
	    statsPtr->currentByteCodeBytes / numCurrentByteCodes);
    Tcl_AppendPrintfToObj(objPtr, "Header            %12.6g   %8.1f%%   %8.1f\n",
	    currentHeaderBytes,
	    Percent(currentHeaderBytes, statsPtr->currentByteCodeBytes),
	    currentHeaderBytes / numCurrentByteCodes);
    Tcl_AppendPrintfToObj(objPtr, "Instructions      %12.6g   %8.1f%%   %8.1f\n",
	    statsPtr->currentInstBytes,
	    Percent(statsPtr->currentInstBytes,statsPtr->currentByteCodeBytes),
	    statsPtr->currentInstBytes / numCurrentByteCodes);
    Tcl_AppendPrintfToObj(objPtr, "Literal ptr array %12.6g   %8.1f%%   %8.1f\n",
	    statsPtr->currentLitBytes,
	    Percent(statsPtr->currentLitBytes,statsPtr->currentByteCodeBytes),
	    statsPtr->currentLitBytes / numCurrentByteCodes);
    Tcl_AppendPrintfToObj(objPtr, "Exception table   %12.6g   %8.1f%%   %8.1f\n",
	    statsPtr->currentExceptBytes,
	    Percent(statsPtr->currentExceptBytes,statsPtr->currentByteCodeBytes),
	    statsPtr->currentExceptBytes / numCurrentByteCodes);
    Tcl_AppendPrintfToObj(objPtr, "Auxiliary data    %12.6g   %8.1f%%   %8.1f\n",
	    statsPtr->currentAuxBytes,
	    Percent(statsPtr->currentAuxBytes,statsPtr->currentByteCodeBytes),
	    statsPtr->currentAuxBytes / numCurrentByteCodes);
    Tcl_AppendPrintfToObj(objPtr, "Command map       %12.6g   %8.1f%%   %8.1f\n",
	    statsPtr->currentCmdMapBytes,
	    Percent(statsPtr->currentCmdMapBytes,statsPtr->currentByteCodeBytes),
	    statsPtr->currentCmdMapBytes / numCurrentByteCodes);

    /*
     * Detailed literal statistics.
     */

    Tcl_AppendPrintfToObj(objPtr, "\nLiteral string sizes:\n");
    Tcl_AppendPrintfToObj(objPtr, "\t Up to length\t\tPercentage\n");
    maxSizeDecade = 0;
    for (i = 31;  i >= 0;  i--) {
	if (statsPtr->literalCount[i] > 0) {
	    maxSizeDecade = i;
	    break;
	}
    }
    sum = 0;
    for (i = 0;  i <= maxSizeDecade;  i++) {
	decadeHigh = (1 << (i+1)) - 1;
	sum += statsPtr->literalCount[i];
	Tcl_AppendPrintfToObj(objPtr, "\t%10d\t\t%8.0f%%\n",
		decadeHigh, Percent(sum, statsPtr->numLiteralsCreated));
    }

    litTableStats = TclLiteralStats(globalTablePtr);
    Tcl_AppendPrintfToObj(objPtr, "\nCurrent literal table statistics:\n%s\n",
	    litTableStats);
    ckfree(litTableStats);

    /*
     * Source and ByteCode size distributions.
     */

    Tcl_AppendPrintfToObj(objPtr, "\nSource sizes:\n");
    Tcl_AppendPrintfToObj(objPtr, "\t Up to size\t\tPercentage\n");
    minSizeDecade = maxSizeDecade = 0;
    for (i = 0;  i < 31;  i++) {
	if (statsPtr->srcCount[i] > 0) {
	    minSizeDecade = i;
	    break;
	}
    }
    for (i = 31;  i >= 0;  i--) {
	if (statsPtr->srcCount[i] > 0) {
	    maxSizeDecade = i;
	    break;
	}
    }
    sum = 0;
    for (i = minSizeDecade;  i <= maxSizeDecade;  i++) {
	decadeHigh = (1 << (i+1)) - 1;
	sum += statsPtr->srcCount[i];
	Tcl_AppendPrintfToObj(objPtr, "\t%10d\t\t%8.0f%%\n",
		decadeHigh, Percent(sum, statsPtr->numCompilations));
    }

    Tcl_AppendPrintfToObj(objPtr, "\nByteCode sizes:\n");
    Tcl_AppendPrintfToObj(objPtr, "\t Up to size\t\tPercentage\n");
    minSizeDecade = maxSizeDecade = 0;
    for (i = 0;  i < 31;  i++) {
	if (statsPtr->byteCodeCount[i] > 0) {
	    minSizeDecade = i;
	    break;
	}
    }
    for (i = 31;  i >= 0;  i--) {
	if (statsPtr->byteCodeCount[i] > 0) {
	    maxSizeDecade = i;
	    break;
	}
    }
    sum = 0;
    for (i = minSizeDecade;  i <= maxSizeDecade;  i++) {
	decadeHigh = (1 << (i+1)) - 1;
	sum += statsPtr->byteCodeCount[i];
	Tcl_AppendPrintfToObj(objPtr, "\t%10d\t\t%8.0f%%\n",
		decadeHigh, Percent(sum, statsPtr->numCompilations));
    }

    Tcl_AppendPrintfToObj(objPtr, "\nByteCode longevity (excludes Current ByteCodes):\n");
    Tcl_AppendPrintfToObj(objPtr, "\t       Up to ms\t\tPercentage\n");
    minSizeDecade = maxSizeDecade = 0;
    for (i = 0;  i < 31;  i++) {
	if (statsPtr->lifetimeCount[i] > 0) {
	    minSizeDecade = i;
	    break;
	}
    }
    for (i = 31;  i >= 0;  i--) {
	if (statsPtr->lifetimeCount[i] > 0) {
	    maxSizeDecade = i;
	    break;
	}
    }
    sum = 0;
    for (i = minSizeDecade;  i <= maxSizeDecade;  i++) {
	decadeHigh = (1 << (i+1)) - 1;
	sum += statsPtr->lifetimeCount[i];
	Tcl_AppendPrintfToObj(objPtr, "\t%12.3f\t\t%8.0f%%\n",
		decadeHigh/1000.0, Percent(sum, statsPtr->numByteCodesFreed));
    }

    /*
     * Instruction counts.
     */

    Tcl_AppendPrintfToObj(objPtr, "\nInstruction counts:\n");
    for (i = 0;  i < LAST_INST_OPCODE;  i++) {
	Tcl_AppendPrintfToObj(objPtr, "%20s %8ld ",
		tclInstructionTable[i].name, statsPtr->instructionCount[i]);
	if (statsPtr->instructionCount[i]) {
	    Tcl_AppendPrintfToObj(objPtr, "%6.1f%%\n",
		    Percent(statsPtr->instructionCount[i], numInstructions));
	} else {
	    Tcl_AppendPrintfToObj(objPtr, "0\n");
	}
    }

#ifdef TCL_MEM_DEBUG
    Tcl_AppendPrintfToObj(objPtr, "\nHeap Statistics:\n");
    TclDumpMemoryInfo((ClientData) objPtr, 1);
#endif
    Tcl_AppendPrintfToObj(objPtr, "\n----------------------------------------------------------------\n");

    if (objc == 1) {
	Tcl_SetObjResult(interp, objPtr);
    } else {
	Tcl_Channel outChan;
	char *str = TclGetStringFromObj(objv[1], &length);

	if (length) {
	    if (strcmp(str, "stdout") == 0) {
		outChan = Tcl_GetStdChannel(TCL_STDOUT);
	    } else if (strcmp(str, "stderr") == 0) {
		outChan = Tcl_GetStdChannel(TCL_STDERR);
	    } else {
		outChan = Tcl_OpenFileChannel(NULL, str, "w", 0664);
	    }
	} else {
	    outChan = Tcl_GetStdChannel(TCL_STDOUT);
	}
	if (outChan != NULL) {
	    Tcl_WriteObj(outChan, objPtr);
	}
    }
    Tcl_DecrRefCount(objPtr);
    return TCL_OK;
}
#endif /* TCL_COMPILE_STATS */

#ifdef TCL_COMPILE_DEBUG
/*
 *----------------------------------------------------------------------
 *
 * StringForResultCode --
 *
 *	Procedure that returns a human-readable string representing a Tcl
 *	result code such as TCL_ERROR.
 *
 * Results:
 *	If the result code is one of the standard Tcl return codes, the result
 *	is a string representing that code such as "TCL_ERROR". Otherwise, the
 *	result string is that code formatted as a sequence of decimal digit
 *	characters. Note that the resulting string must not be modified by the
 *	caller.
 *
 * Side effects:
 *	None.
 *
 *----------------------------------------------------------------------
 */

static const char *
StringForResultCode(
    int result)			/* The Tcl result code for which to generate a
				 * string. */
{
    static char buf[TCL_INTEGER_SPACE];

    if ((result >= TCL_OK) && (result <= TCL_CONTINUE)) {
	return resultStrings[result];
    }
    TclFormatInt(buf, result);
    return buf;
}
#endif /* TCL_COMPILE_DEBUG */

/*
 * Local Variables:
 * mode: c
 * c-basic-offset: 4
 * fill-column: 78
 * End:
 */<|MERGE_RESOLUTION|>--- conflicted
+++ resolved
@@ -4905,79 +4905,7 @@
 	{
 	    int checkEq = ((*pc == INST_EQ) || (*pc == INST_NEQ)
 		    || (*pc == INST_STR_EQ) || (*pc == INST_STR_NEQ));
-<<<<<<< HEAD
-
-	    if (TclIsPureByteArray(valuePtr)
-		    && TclIsPureByteArray(value2Ptr)) {
-		s1 = (char *) Tcl_GetByteArrayFromObj(valuePtr, &s1len);
-		s2 = (char *) Tcl_GetByteArrayFromObj(value2Ptr, &s2len);
-		memCmpFn = memcmp;
-	    } else if ((valuePtr->typePtr == &tclStringType)
-		    && (value2Ptr->typePtr == &tclStringType)) {
-		/*
-		 * Do a unicode-specific comparison if both of the args are of
-		 * String type. If the char length == byte length, we can do a
-		 * memcmp. In benchmark testing this proved the most efficient
-		 * check between the unicode and string comparison operations.
-		 */
-
-		s1len = Tcl_GetCharLength(valuePtr);
-		s2len = Tcl_GetCharLength(value2Ptr);
-		if (((size_t)s1len == valuePtr->length)
-			&& (valuePtr->bytes != NULL)
-			&& ((size_t)s2len == value2Ptr->length)
-			&& (value2Ptr->bytes != NULL)) {
-		    s1 = valuePtr->bytes;
-		    s2 = value2Ptr->bytes;
-		    memCmpFn = memcmp;
-		} else {
-		    s1 = (char *) Tcl_GetUnicode(valuePtr);
-		    s2 = (char *) Tcl_GetUnicode(value2Ptr);
-		    if (
-#ifdef WORDS_BIGENDIAN
-			1
-#else
-			checkEq
-#endif
-			) {
-			memCmpFn = memcmp;
-			s1len *= sizeof(Tcl_UniChar);
-			s2len *= sizeof(Tcl_UniChar);
-		    } else {
-			memCmpFn = (memCmpFn_t) Tcl_UniCharNcmp;
-		    }
-		}
-	    } else {
-		/*
-		 * strcmp can't do a simple memcmp in order to handle the
-		 * special Tcl \xC0\x80 null encoding for utf-8.
-		 */
-
-		s1 = TclGetStringFromObj(valuePtr, &s1len);
-		s2 = TclGetStringFromObj(value2Ptr, &s2len);
-		if (checkEq) {
-		    memCmpFn = memcmp;
-		} else {
-		    memCmpFn = (memCmpFn_t) TclpUtfNcmp2;
-		}
-	    }
-
-	    if (checkEq && (s1len != s2len)) {
-		match = 1;
-	    } else {
-		/*
-		 * The comparison function should compare up to the minimum
-		 * byte length only.
-		 */
-		match = memCmpFn(s1, s2,
-			(size_t) ((s1len < s2len) ? s1len : s2len));
-		if (match == 0) {
-		    match = s1len - s2len;
-		}
-	    }
-=======
 	    match = TclStringCmp(valuePtr, value2Ptr, checkEq, 0, -1);
->>>>>>> 5d436af1
 	}
 
 	/*
