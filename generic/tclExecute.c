/*
 * tclExecute.c --
 *
 *	This file contains procedures that execute byte-compiled Tcl commands.
 *
 * Copyright (c) 1996-1997 Sun Microsystems, Inc.
 * Copyright (c) 1998-2000 by Scriptics Corporation.
 * Copyright (c) 2001 by Kevin B. Kenny. All rights reserved.
 * Copyright (c) 2002-2010 by Miguel Sofer.
 * Copyright (c) 2005-2007 by Donal K. Fellows.
 * Copyright (c) 2007 Daniel A. Steffen <das@users.sourceforge.net>
 * Copyright (c) 2006-2008 by Joe Mistachkin.  All rights reserved.
 *
 * See the file "license.terms" for information on usage and redistribution of
 * this file, and for a DISCLAIMER OF ALL WARRANTIES.
 */

#include "tclInt.h"
#include "tclCompile.h"
#include "tclOOInt.h"
#include "tommath.h"
#include <math.h>
#include <assert.h>

/*
 * Hack to determine whether we may expect IEEE floating point. The hack is
 * formally incorrect in that non-IEEE platforms might have the same precision
 * and range, but VAX, IBM, and Cray do not; are there any other floating
 * point units that we might care about?
 */

#if (FLT_RADIX == 2) && (DBL_MANT_DIG == 53) && (DBL_MAX_EXP == 1024)
#define IEEE_FLOATING_POINT
#endif

/*
 * A mask (should be 2**n-1) that is used to work out when the bytecode engine
 * should call Tcl_AsyncReady() to see whether there is a signal that needs
 * handling.
 */

#ifndef ASYNC_CHECK_COUNT_MASK
#   define ASYNC_CHECK_COUNT_MASK	63
#endif /* !ASYNC_CHECK_COUNT_MASK */

/*
 * Boolean flag indicating whether the Tcl bytecode interpreter has been
 * initialized.
 */

static int execInitialized = 0;
TCL_DECLARE_MUTEX(execMutex)

static int cachedInExit = 0;

#ifdef TCL_COMPILE_DEBUG
/*
 * Variable that controls whether execution tracing is enabled and, if so,
 * what level of tracing is desired:
 *    0: no execution tracing
 *    1: trace invocations of Tcl procs only
 *    2: trace invocations of all (not compiled away) commands
 *    3: display each instruction executed
 * This variable is linked to the Tcl variable "tcl_traceExec".
 */

int tclTraceExec = 0;
#endif

/*
 * Mapping from expression instruction opcodes to strings; used for error
 * messages. Note that these entries must match the order and number of the
 * expression opcodes (e.g., INST_LOR) in tclCompile.h.
 *
 * Does not include the string for INST_EXPON (and beyond), as that is
 * disjoint for backward-compatability reasons.
 */

static const char *const operatorStrings[] = {
    "||", "&&", "|", "^", "&", "==", "!=", "<", ">", "<=", ">=", "<<", ">>",
    "+", "-", "*", "/", "%", "+", "-", "~", "!"
};

/*
 * Mapping from Tcl result codes to strings; used for error and debugging
 * messages.
 */

#ifdef TCL_COMPILE_DEBUG
static const char *const resultStrings[] = {
    "TCL_OK", "TCL_ERROR", "TCL_RETURN", "TCL_BREAK", "TCL_CONTINUE"
};
#endif

/*
 * These are used by evalstats to monitor object usage in Tcl.
 */

#ifdef TCL_COMPILE_STATS
long		tclObjsAlloced = 0;
long		tclObjsFreed = 0;
long		tclObjsShared[TCL_MAX_SHARED_OBJ_STATS] = { 0, 0, 0, 0, 0 };
#endif /* TCL_COMPILE_STATS */

/*
 * Support pre-8.5 bytecodes unless specifically requested otherwise.
 */

#ifndef TCL_SUPPORT_84_BYTECODE
#define TCL_SUPPORT_84_BYTECODE 1
#endif

#if TCL_SUPPORT_84_BYTECODE
/*
 * We need to know the tclBuiltinFuncTable to support translation of pre-8.5
 * math functions to the namespace-based ::tcl::mathfunc::op in 8.5+.
 */

typedef struct {
    const char *name;		/* Name of function. */
    int numArgs;		/* Number of arguments for function. */
} BuiltinFunc;

/*
 * Table describing the built-in math functions. Entries in this table are
 * indexed by the values of the INST_CALL_BUILTIN_FUNC instruction's
 * operand byte.
 */

static BuiltinFunc const tclBuiltinFuncTable[] = {
    {"acos", 1},
    {"asin", 1},
    {"atan", 1},
    {"atan2", 2},
    {"ceil", 1},
    {"cos", 1},
    {"cosh", 1},
    {"exp", 1},
    {"floor", 1},
    {"fmod", 2},
    {"hypot", 2},
    {"log", 1},
    {"log10", 1},
    {"pow", 2},
    {"sin", 1},
    {"sinh", 1},
    {"sqrt", 1},
    {"tan", 1},
    {"tanh", 1},
    {"abs", 1},
    {"double", 1},
    {"int", 1},
    {"rand", 0},
    {"round", 1},
    {"srand", 1},
    {"wide", 1},
    {NULL, 0},
};

#define LAST_BUILTIN_FUNC	25
#endif

/*
 * NR_TEBC
 * Helpers for NR - non-recursive calls to TEBC
 * Minimal data required to fully reconstruct the execution state.
 */

typedef struct TEBCdata {
    ByteCode *codePtr;		/* Constant until the BC returns */
				/* -----------------------------------------*/
    ptrdiff_t *catchTop;	/* These fields are used on return TO this */
    Tcl_Obj *auxObjList;	/* this level: they record the state when a */
    CmdFrame cmdFrame;		/* new codePtr was received for NR */
                                /* execution. */
    void *stack[1];		/* Start of the actual combined catch and obj
				 * stacks; the struct will be expanded as
				 * necessary */
} TEBCdata;

#define TEBC_YIELD() \
    do {						\
	esPtr->tosPtr = tosPtr;				\
	TclNRAddCallback(interp, TEBCresume,		\
		TD, pc, INT2PTR(cleanup), NULL);	\
    } while (0)

#define TEBC_DATA_DIG() \
    do {					\
	tosPtr = esPtr->tosPtr;			\
    } while (0)

#define PUSH_TAUX_OBJ(objPtr) \
    do {							\
	if (auxObjList) {					\
	    objPtr->length += auxObjList->length;		\
	}							\
	objPtr->internalRep.twoPtrValue.ptr1 = auxObjList;	\
	auxObjList = objPtr;					\
    } while (0)

#define POP_TAUX_OBJ() \
    do {							\
	tmpPtr = auxObjList;					\
	auxObjList = tmpPtr->internalRep.twoPtrValue.ptr1;	\
	Tcl_DecrRefCount(tmpPtr);				\
    } while (0)

/*
 * These variable-access macros have to coincide with those in tclVar.c
 */

#define VarHashGetValue(hPtr) \
    ((Var *) ((char *)hPtr - TclOffset(VarInHash, entry)))

static inline Var *
VarHashCreateVar(
    TclVarHashTable *tablePtr,
    Tcl_Obj *key,
    int *newPtr)
{
    Tcl_HashEntry *hPtr = Tcl_CreateHashEntry(&tablePtr->table,
	    key, newPtr);

    if (!hPtr) {
	return NULL;
    }
    return VarHashGetValue(hPtr);
}

#define VarHashFindVar(tablePtr, key) \
    VarHashCreateVar((tablePtr), (key), NULL)

/*
 * The new macro for ending an instruction; note that a reasonable C-optimiser
 * will resolve all branches at compile time. (result) is always a constant;
 * the macro NEXT_INST_F handles constant (nCleanup), NEXT_INST_V is resolved
 * at runtime for variable (nCleanup).
 *
 * ARGUMENTS:
 *    pcAdjustment: how much to increment pc
 *    nCleanup: how many objects to remove from the stack
 *    resultHandling: 0 indicates no object should be pushed on the stack;
 *	otherwise, push objResultPtr. If (result < 0), objResultPtr already
 *	has the correct reference count.
 *
 * We use the new compile-time assertions to check that nCleanup is constant
 * and within range.
 */

/* Verify the stack depth, only when no expansion is in progress */

#ifdef TCL_COMPILE_DEBUG
#define CHECK_STACK()							\
    do {								\
	ValidatePcAndStackTop(codePtr, pc, CURR_DEPTH,			\
		/*checkStack*/ !(starting || auxObjList));		\
	starting = 0;							\
    } while (0)
#else
#define CHECK_STACK()
#endif

#define NEXT_INST_F(pcAdjustment, nCleanup, resultHandling)	\
    do {							\
	TCL_CT_ASSERT((nCleanup >= 0) && (nCleanup <= 2));	\
	CHECK_STACK();						\
	if (nCleanup == 0) {					\
	    if (resultHandling != 0) {				\
		if ((resultHandling) > 0) {			\
		    PUSH_OBJECT(objResultPtr);			\
		} else {					\
		    *(++tosPtr) = objResultPtr;			\
		}						\
	    }							\
	    pc += (pcAdjustment);				\
	    goto cleanup0;					\
	} else if (resultHandling != 0) {			\
	    if ((resultHandling) > 0) {				\
		Tcl_IncrRefCount(objResultPtr);			\
	    }							\
	    pc += (pcAdjustment);				\
	    switch (nCleanup) {					\
	    case 1: goto cleanup1_pushObjResultPtr;		\
	    case 2: goto cleanup2_pushObjResultPtr;		\
	    case 0: break;					\
	    }							\
	} else {						\
	    pc += (pcAdjustment);				\
	    switch (nCleanup) {					\
	    case 1: goto cleanup1;				\
	    case 2: goto cleanup2;				\
	    case 0: break;					\
	    }							\
	}							\
    } while (0)

#define NEXT_INST_V(pcAdjustment, nCleanup, resultHandling)	\
    CHECK_STACK();						\
    do {							\
	pc += (pcAdjustment);					\
	cleanup = (nCleanup);					\
	if (resultHandling) {					\
	    if ((resultHandling) > 0) {				\
		Tcl_IncrRefCount(objResultPtr);			\
	    }							\
	    goto cleanupV_pushObjResultPtr;			\
	} else {						\
	    goto cleanupV;					\
	}							\
    } while (0)

#ifndef TCL_COMPILE_DEBUG
#define JUMP_PEEPHOLE_F(condition, pcAdjustment, cleanup) \
    do {								\
	pc += (pcAdjustment);						\
	switch (*pc) {							\
	case INST_JUMP_FALSE1:						\
	    NEXT_INST_F(((condition)? 2 : TclGetInt1AtPtr(pc+1)), (cleanup), 0); \
	break; \
	case INST_JUMP_TRUE1:						\
	    NEXT_INST_F(((condition)? TclGetInt1AtPtr(pc+1) : 2), (cleanup), 0); \
	break; \
	case INST_JUMP_FALSE4:						\
	    NEXT_INST_F(((condition)? 5 : TclGetInt4AtPtr(pc+1)), (cleanup), 0); \
	break; \
	case INST_JUMP_TRUE4:						\
	    NEXT_INST_F(((condition)? TclGetInt4AtPtr(pc+1) : 5), (cleanup), 0); \
	break; \
	default:							\
	    if ((condition) < 0) {					\
		TclNewIntObj(objResultPtr, -1);				\
	    } else {							\
		objResultPtr = TCONST((condition) > 0);			\
	    }								\
	    NEXT_INST_F(0, (cleanup), 1);				\
	break; \
	}								\
    } while (0)
#define JUMP_PEEPHOLE_V(condition, pcAdjustment, cleanup) \
    do {								\
	pc += (pcAdjustment);						\
	switch (*pc) {							\
	case INST_JUMP_FALSE1:						\
	    NEXT_INST_V(((condition)? 2 : TclGetInt1AtPtr(pc+1)), (cleanup), 0); \
	break; \
	case INST_JUMP_TRUE1:						\
	    NEXT_INST_V(((condition)? TclGetInt1AtPtr(pc+1) : 2), (cleanup), 0); \
	break; \
	case INST_JUMP_FALSE4:						\
	    NEXT_INST_V(((condition)? 5 : TclGetInt4AtPtr(pc+1)), (cleanup), 0); \
	break; \
	case INST_JUMP_TRUE4:						\
	    NEXT_INST_V(((condition)? TclGetInt4AtPtr(pc+1) : 5), (cleanup), 0); \
	break; \
	default:							\
	    if ((condition) < 0) {					\
		TclNewIntObj(objResultPtr, -1);				\
	    } else {							\
		objResultPtr = TCONST((condition) > 0);			\
	    }								\
	    NEXT_INST_V(0, (cleanup), 1);				\
	break; \
	}								\
    } while (0)
#else /* TCL_COMPILE_DEBUG */
#define JUMP_PEEPHOLE_F(condition, pcAdjustment, cleanup) \
    do{									\
	if ((condition) < 0) {						\
	    TclNewIntObj(objResultPtr, -1);				\
	} else {							\
	    objResultPtr = TCONST((condition) > 0);			\
	}								\
	NEXT_INST_F((pcAdjustment), (cleanup), 1);			\
    } while (0)
#define JUMP_PEEPHOLE_V(condition, pcAdjustment, cleanup) \
    do{									\
	if ((condition) < 0) {						\
	    TclNewIntObj(objResultPtr, -1);				\
	} else {							\
	    objResultPtr = TCONST((condition) > 0);			\
	}								\
	NEXT_INST_V((pcAdjustment), (cleanup), 1);			\
    } while (0)
#endif

/*
 * Macros used to cache often-referenced Tcl evaluation stack information
 * in local variables. Note that a DECACHE_STACK_INFO()-CACHE_STACK_INFO()
 * pair must surround any call inside TclNRExecuteByteCode (and a few other
 * procedures that use this scheme) that could result in a recursive call
 * to TclNRExecuteByteCode.
 */

#define CACHE_STACK_INFO() \
    checkInterp = 1

#define DECACHE_STACK_INFO() \
    esPtr->tosPtr = tosPtr

/*
 * Macros used to access items on the Tcl evaluation stack. PUSH_OBJECT
 * increments the object's ref count since it makes the stack have another
 * reference pointing to the object. However, POP_OBJECT does not decrement
 * the ref count. This is because the stack may hold the only reference to the
 * object, so the object would be destroyed if its ref count were decremented
 * before the caller had a chance to, e.g., store it in a variable. It is the
 * caller's responsibility to decrement the ref count when it is finished with
 * an object.
 *
 * WARNING! It is essential that objPtr only appear once in the PUSH_OBJECT
 * macro. The actual parameter might be an expression with side effects, and
 * this ensures that it will be executed only once.
 */

#define PUSH_OBJECT(objPtr) \
    Tcl_IncrRefCount(*(++tosPtr) = (objPtr))

#define POP_OBJECT()	*(tosPtr--)

#define OBJ_AT_TOS	*tosPtr

#define OBJ_UNDER_TOS	*(tosPtr-1)

#define OBJ_AT_DEPTH(n)	*(tosPtr-(n))

#define CURR_DEPTH	((ptrdiff_t) (tosPtr - initTosPtr))

#define STACK_BASE(esPtr) ((esPtr)->stackWords - 1)

/*
 * Macros used to trace instruction execution. The macros TRACE,
 * TRACE_WITH_OBJ, and O2S are only used inside TclNRExecuteByteCode. O2S is
 * only used in TRACE* calls to get a string from an object.
 */

#ifdef TCL_COMPILE_DEBUG
#   define TRACE(a) \
    while (traceInstructions) {					\
	fprintf(stdout, "%2d: %2d (%u) %s ", iPtr->numLevels,	\
		(int) CURR_DEPTH,				\
		(unsigned) (pc - codePtr->codeStart),		\
		GetOpcodeName(pc));				\
	printf a;						\
	break;							\
    }
#   define TRACE_APPEND(a) \
    while (traceInstructions) {		\
	printf a;			\
	break;				\
    }
#   define TRACE_ERROR(interp) \
    TRACE_APPEND(("ERROR: %.30s\n", O2S(Tcl_GetObjResult(interp))));
#   define TRACE_WITH_OBJ(a, objPtr) \
    while (traceInstructions) {					\
	fprintf(stdout, "%2d: %2d (%u) %s ", iPtr->numLevels,	\
		(int) CURR_DEPTH,				\
		(unsigned) (pc - codePtr->codeStart),		\
		GetOpcodeName(pc));				\
	printf a;						\
	TclPrintObject(stdout, objPtr, 30);			\
	fprintf(stdout, "\n");					\
	break;							\
    }
#   define O2S(objPtr) \
    (objPtr ? TclGetString(objPtr) : "")
#else /* !TCL_COMPILE_DEBUG */
#   define TRACE(a)
#   define TRACE_APPEND(a)
#   define TRACE_ERROR(interp)
#   define TRACE_WITH_OBJ(a, objPtr)
#   define O2S(objPtr)
#endif /* TCL_COMPILE_DEBUG */

/*
 * DTrace instruction probe macros.
 */

#define TCL_DTRACE_INST_NEXT() \
    do {								\
	if (TCL_DTRACE_INST_DONE_ENABLED()) {				\
	    if (curInstName) {						\
		TCL_DTRACE_INST_DONE(curInstName, (int) CURR_DEPTH,	\
			tosPtr);					\
	    }								\
	    curInstName = tclInstructionTable[*pc].name;		\
	    if (TCL_DTRACE_INST_START_ENABLED()) {			\
		TCL_DTRACE_INST_START(curInstName, (int) CURR_DEPTH,	\
			tosPtr);					\
	    }								\
	} else if (TCL_DTRACE_INST_START_ENABLED()) {			\
	    TCL_DTRACE_INST_START(tclInstructionTable[*pc].name,	\
			(int) CURR_DEPTH, tosPtr);			\
	}								\
    } while (0)
#define TCL_DTRACE_INST_LAST() \
    do {								\
	if (TCL_DTRACE_INST_DONE_ENABLED() && curInstName) {		\
	    TCL_DTRACE_INST_DONE(curInstName, (int) CURR_DEPTH, tosPtr);\
	}								\
    } while (0)

/*
 * Macro used in this file to save a function call for common uses of
 * TclGetNumberFromObj(). The ANSI C "prototype" is:
 *
 * MODULE_SCOPE int GetNumberFromObj(Tcl_Interp *interp, Tcl_Obj *objPtr,
 *			ClientData *ptrPtr, int *tPtr);
 */

#ifdef TCL_WIDE_INT_IS_LONG
#define GetNumberFromObj(interp, objPtr, ptrPtr, tPtr) \
    (((objPtr)->typePtr == &tclIntType)					\
	?	(*(tPtr) = TCL_NUMBER_LONG,				\
		*(ptrPtr) = (ClientData)				\
		    (&((objPtr)->internalRep.longValue)), TCL_OK) :	\
    ((objPtr)->typePtr == &tclDoubleType)				\
	?	(((TclIsNaN((objPtr)->internalRep.doubleValue))		\
		    ?	(*(tPtr) = TCL_NUMBER_NAN)			\
		    :	(*(tPtr) = TCL_NUMBER_DOUBLE)),			\
		*(ptrPtr) = (ClientData)				\
		    (&((objPtr)->internalRep.doubleValue)), TCL_OK) :	\
    (((objPtr)->bytes != NULL) && ((objPtr)->length == 0))		\
	? (*(tPtr) = TCL_NUMBER_LONG),TCL_ERROR :			\
    TclGetNumberFromObj((interp), (objPtr), (ptrPtr), (tPtr)))
#else /* !TCL_WIDE_INT_IS_LONG */
#define GetNumberFromObj(interp, objPtr, ptrPtr, tPtr) \
    (((objPtr)->typePtr == &tclIntType)					\
	?	(*(tPtr) = TCL_NUMBER_LONG,				\
		*(ptrPtr) = (ClientData)				\
		    (&((objPtr)->internalRep.longValue)), TCL_OK) :	\
    ((objPtr)->typePtr == &tclWideIntType)				\
	?	(*(tPtr) = TCL_NUMBER_WIDE,				\
		*(ptrPtr) = (ClientData)				\
		    (&((objPtr)->internalRep.wideValue)), TCL_OK) :	\
    ((objPtr)->typePtr == &tclDoubleType)				\
	?	(((TclIsNaN((objPtr)->internalRep.doubleValue))		\
		    ?	(*(tPtr) = TCL_NUMBER_NAN)			\
		    :	(*(tPtr) = TCL_NUMBER_DOUBLE)),			\
		*(ptrPtr) = (ClientData)				\
		    (&((objPtr)->internalRep.doubleValue)), TCL_OK) :	\
    (((objPtr)->bytes != NULL) && ((objPtr)->length == 0))		\
	? (*(tPtr) = TCL_NUMBER_LONG),TCL_ERROR :			\
    TclGetNumberFromObj((interp), (objPtr), (ptrPtr), (tPtr)))
#endif /* TCL_WIDE_INT_IS_LONG */

/*
 * Macro used in this file to save a function call for common uses of
 * Tcl_GetBooleanFromObj(). The ANSI C "prototype" is:
 *
 * MODULE_SCOPE int TclGetBooleanFromObj(Tcl_Interp *interp, Tcl_Obj *objPtr,
 *			int *boolPtr);
 */

#define TclGetBooleanFromObj(interp, objPtr, boolPtr) \
    ((((objPtr)->typePtr == &tclIntType)				\
	|| ((objPtr)->typePtr == &tclBooleanType))			\
	? (*(boolPtr) = ((objPtr)->internalRep.longValue!=0), TCL_OK)	\
	: Tcl_GetBooleanFromObj((interp), (objPtr), (boolPtr)))

/*
 * Macro used to make the check for type overflow more mnemonic. This works by
 * comparing sign bits; the rest of the word is irrelevant. The ANSI C
 * "prototype" (where inttype_t is any integer type) is:
 *
 * MODULE_SCOPE int Overflowing(inttype_t a, inttype_t b, inttype_t sum);
 *
 * Check first the condition most likely to fail in usual code (at least for
 * usage in [incr]: do the first summand and the sum have != signs?
 */

#define Overflowing(a,b,sum) ((((a)^(sum)) < 0) && (((a)^(b)) >= 0))

/*
 * Macro for checking whether the type is NaN, used when we're thinking about
 * throwing an error for supplying a non-number number.
 */

#ifndef ACCEPT_NAN
#define IsErroringNaNType(type)		((type) == TCL_NUMBER_NAN)
#else
#define IsErroringNaNType(type)		0
#endif

/*
 * Auxiliary tables used to compute powers of small integers.
 */

#if (LONG_MAX == 0x7FFFFFFF)

/*
 * Maximum base that, when raised to powers 2, 3, ... 8, fits in a 32-bit
 * signed integer.
 */

static const long MaxBase32[] = {46340, 1290, 215, 73, 35, 21, 14};
static const size_t MaxBase32Size = sizeof(MaxBase32)/sizeof(long);

/*
 * Table giving 3, 4, ..., 11, raised to the powers 9, 10, ..., as far as they
 * fit in a 32-bit signed integer. Exp32Index[i] gives the starting index of
 * powers of i+3; Exp32Value[i] gives the corresponding powers.
 */

static const unsigned short Exp32Index[] = {
    0, 11, 18, 23, 26, 29, 31, 32, 33
};
static const size_t Exp32IndexSize =
    sizeof(Exp32Index) / sizeof(unsigned short);
static const long Exp32Value[] = {
    19683, 59049, 177147, 531441, 1594323, 4782969, 14348907, 43046721,
    129140163, 387420489, 1162261467, 262144, 1048576, 4194304,
    16777216, 67108864, 268435456, 1073741824, 1953125, 9765625,
    48828125, 244140625, 1220703125, 10077696, 60466176, 362797056,
    40353607, 282475249, 1977326743, 134217728, 1073741824, 387420489,
    1000000000
};
static const size_t Exp32ValueSize = sizeof(Exp32Value)/sizeof(long);
#endif /* LONG_MAX == 0x7FFFFFFF -- 32 bit machine */

#if (LONG_MAX > 0x7FFFFFFF) || !defined(TCL_WIDE_INT_IS_LONG)

/*
 * Maximum base that, when raised to powers 2, 3, ..., 16, fits in a
 * Tcl_WideInt.
 */

static const Tcl_WideInt MaxBase64[] = {
    (Tcl_WideInt)46340*65536+62259,	/* 3037000499 == isqrt(2**63-1) */
    (Tcl_WideInt)2097151, (Tcl_WideInt)55108, (Tcl_WideInt)6208,
    (Tcl_WideInt)1448, (Tcl_WideInt)511, (Tcl_WideInt)234, (Tcl_WideInt)127,
    (Tcl_WideInt)78, (Tcl_WideInt)52, (Tcl_WideInt)38, (Tcl_WideInt)28,
    (Tcl_WideInt)22, (Tcl_WideInt)18, (Tcl_WideInt)15
};
static const size_t MaxBase64Size = sizeof(MaxBase64)/sizeof(Tcl_WideInt);

/*
 * Table giving 3, 4, ..., 13 raised to powers greater than 16 when the
 * results fit in a 64-bit signed integer.
 */

static const unsigned short Exp64Index[] = {
    0, 23, 38, 49, 57, 63, 67, 70, 72, 74, 75, 76
};
static const size_t Exp64IndexSize =
    sizeof(Exp64Index) / sizeof(unsigned short);
static const Tcl_WideInt Exp64Value[] = {
    (Tcl_WideInt)243*243*243*3*3,
    (Tcl_WideInt)243*243*243*3*3*3,
    (Tcl_WideInt)243*243*243*3*3*3*3,
    (Tcl_WideInt)243*243*243*243,
    (Tcl_WideInt)243*243*243*243*3,
    (Tcl_WideInt)243*243*243*243*3*3,
    (Tcl_WideInt)243*243*243*243*3*3*3,
    (Tcl_WideInt)243*243*243*243*3*3*3*3,
    (Tcl_WideInt)243*243*243*243*243,
    (Tcl_WideInt)243*243*243*243*243*3,
    (Tcl_WideInt)243*243*243*243*243*3*3,
    (Tcl_WideInt)243*243*243*243*243*3*3*3,
    (Tcl_WideInt)243*243*243*243*243*3*3*3*3,
    (Tcl_WideInt)243*243*243*243*243*243,
    (Tcl_WideInt)243*243*243*243*243*243*3,
    (Tcl_WideInt)243*243*243*243*243*243*3*3,
    (Tcl_WideInt)243*243*243*243*243*243*3*3*3,
    (Tcl_WideInt)243*243*243*243*243*243*3*3*3*3,
    (Tcl_WideInt)243*243*243*243*243*243*243,
    (Tcl_WideInt)243*243*243*243*243*243*243*3,
    (Tcl_WideInt)243*243*243*243*243*243*243*3*3,
    (Tcl_WideInt)243*243*243*243*243*243*243*3*3*3,
    (Tcl_WideInt)243*243*243*243*243*243*243*3*3*3*3,
    (Tcl_WideInt)1024*1024*1024*4*4,
    (Tcl_WideInt)1024*1024*1024*4*4*4,
    (Tcl_WideInt)1024*1024*1024*4*4*4*4,
    (Tcl_WideInt)1024*1024*1024*1024,
    (Tcl_WideInt)1024*1024*1024*1024*4,
    (Tcl_WideInt)1024*1024*1024*1024*4*4,
    (Tcl_WideInt)1024*1024*1024*1024*4*4*4,
    (Tcl_WideInt)1024*1024*1024*1024*4*4*4*4,
    (Tcl_WideInt)1024*1024*1024*1024*1024,
    (Tcl_WideInt)1024*1024*1024*1024*1024*4,
    (Tcl_WideInt)1024*1024*1024*1024*1024*4*4,
    (Tcl_WideInt)1024*1024*1024*1024*1024*4*4*4,
    (Tcl_WideInt)1024*1024*1024*1024*1024*4*4*4*4,
    (Tcl_WideInt)1024*1024*1024*1024*1024*1024,
    (Tcl_WideInt)1024*1024*1024*1024*1024*1024*4,
    (Tcl_WideInt)3125*3125*3125*5*5,
    (Tcl_WideInt)3125*3125*3125*5*5*5,
    (Tcl_WideInt)3125*3125*3125*5*5*5*5,
    (Tcl_WideInt)3125*3125*3125*3125,
    (Tcl_WideInt)3125*3125*3125*3125*5,
    (Tcl_WideInt)3125*3125*3125*3125*5*5,
    (Tcl_WideInt)3125*3125*3125*3125*5*5*5,
    (Tcl_WideInt)3125*3125*3125*3125*5*5*5*5,
    (Tcl_WideInt)3125*3125*3125*3125*3125,
    (Tcl_WideInt)3125*3125*3125*3125*3125*5,
    (Tcl_WideInt)3125*3125*3125*3125*3125*5*5,
    (Tcl_WideInt)7776*7776*7776*6*6,
    (Tcl_WideInt)7776*7776*7776*6*6*6,
    (Tcl_WideInt)7776*7776*7776*6*6*6*6,
    (Tcl_WideInt)7776*7776*7776*7776,
    (Tcl_WideInt)7776*7776*7776*7776*6,
    (Tcl_WideInt)7776*7776*7776*7776*6*6,
    (Tcl_WideInt)7776*7776*7776*7776*6*6*6,
    (Tcl_WideInt)7776*7776*7776*7776*6*6*6*6,
    (Tcl_WideInt)16807*16807*16807*7*7,
    (Tcl_WideInt)16807*16807*16807*7*7*7,
    (Tcl_WideInt)16807*16807*16807*7*7*7*7,
    (Tcl_WideInt)16807*16807*16807*16807,
    (Tcl_WideInt)16807*16807*16807*16807*7,
    (Tcl_WideInt)16807*16807*16807*16807*7*7,
    (Tcl_WideInt)32768*32768*32768*8*8,
    (Tcl_WideInt)32768*32768*32768*8*8*8,
    (Tcl_WideInt)32768*32768*32768*8*8*8*8,
    (Tcl_WideInt)32768*32768*32768*32768,
    (Tcl_WideInt)59049*59049*59049*9*9,
    (Tcl_WideInt)59049*59049*59049*9*9*9,
    (Tcl_WideInt)59049*59049*59049*9*9*9*9,
    (Tcl_WideInt)100000*100000*100000*10*10,
    (Tcl_WideInt)100000*100000*100000*10*10*10,
    (Tcl_WideInt)161051*161051*161051*11*11,
    (Tcl_WideInt)161051*161051*161051*11*11*11,
    (Tcl_WideInt)248832*248832*248832*12*12,
    (Tcl_WideInt)371293*371293*371293*13*13
};
static const size_t Exp64ValueSize = sizeof(Exp64Value) / sizeof(Tcl_WideInt);
#endif /* (LONG_MAX > 0x7FFFFFFF) || !defined(TCL_WIDE_INT_IS_LONG) */

/*
 * Markers for ExecuteExtendedBinaryMathOp.
 */

#define DIVIDED_BY_ZERO		((Tcl_Obj *) -1)
#define EXPONENT_OF_ZERO	((Tcl_Obj *) -2)
#define GENERAL_ARITHMETIC_ERROR ((Tcl_Obj *) -3)

/*
 * Declarations for local procedures to this file:
 */

#ifdef TCL_COMPILE_STATS
static int		EvalStatsCmd(ClientData clientData,
			    Tcl_Interp *interp, int objc,
			    Tcl_Obj *const objv[]);
#endif /* TCL_COMPILE_STATS */
#ifdef TCL_COMPILE_DEBUG
static const char *	GetOpcodeName(const unsigned char *pc);
static void		PrintByteCodeInfo(ByteCode *codePtr);
static const char *	StringForResultCode(int result);
static void		ValidatePcAndStackTop(ByteCode *codePtr,
			    const unsigned char *pc, int stackTop,
			    int checkStack);
#endif /* TCL_COMPILE_DEBUG */
static ByteCode *	CompileExprObj(Tcl_Interp *interp, Tcl_Obj *objPtr);
static void		DeleteExecStack(ExecStack *esPtr);
static void		DupExprCodeInternalRep(Tcl_Obj *srcPtr,
			    Tcl_Obj *copyPtr);
MODULE_SCOPE int	TclCompareTwoNumbers(Tcl_Obj *valuePtr,
			    Tcl_Obj *value2Ptr);
static Tcl_Obj *	ExecuteExtendedBinaryMathOp(Tcl_Interp *interp,
			    int opcode, Tcl_Obj **constants,
			    Tcl_Obj *valuePtr, Tcl_Obj *value2Ptr);
static Tcl_Obj *	ExecuteExtendedUnaryMathOp(int opcode,
			    Tcl_Obj *valuePtr);
static void		FreeExprCodeInternalRep(Tcl_Obj *objPtr);
static ExceptionRange *	GetExceptRangeForPc(const unsigned char *pc,
			    int searchMode, ByteCode *codePtr);
static const char *	GetSrcInfoForPc(const unsigned char *pc,
			    ByteCode *codePtr, int *lengthPtr,
			    const unsigned char **pcBeg, int *cmdIdxPtr);
static Tcl_Obj **	GrowEvaluationStack(ExecEnv *eePtr, int growth,
			    int move);
static void		IllegalExprOperandType(Tcl_Interp *interp,
			    const unsigned char *pc, Tcl_Obj *opndPtr);
static void		InitByteCodeExecution(Tcl_Interp *interp);
static inline int	wordSkip(void *ptr);
static void		ReleaseDictIterator(Tcl_Obj *objPtr);
/* Useful elsewhere, make available in tclInt.h or stubs? */
static Tcl_Obj **	StackAllocWords(Tcl_Interp *interp, int numWords);
static Tcl_Obj **	StackReallocWords(Tcl_Interp *interp, int numWords);
static Tcl_NRPostProc	CopyCallback;
static Tcl_NRPostProc	ExprObjCallback;
static Tcl_NRPostProc	FinalizeOONext;
static Tcl_NRPostProc	FinalizeOONextFilter;
static Tcl_NRPostProc   TEBCresume;

/*
 * The structure below defines a bytecode Tcl object type to hold the
 * compiled bytecode for Tcl expressions.
 */

static const Tcl_ObjType exprCodeType = {
    "exprcode",
    FreeExprCodeInternalRep,	/* freeIntRepProc */
    DupExprCodeInternalRep,	/* dupIntRepProc */
    NULL,			/* updateStringProc */
    NULL			/* setFromAnyProc */
};

/*
 * Custom object type only used in this file; values of its type should never
 * be seen by user scripts.
 */

static const Tcl_ObjType dictIteratorType = {
    "dictIterator",
    ReleaseDictIterator,
    NULL, NULL, NULL
};

/*
 *----------------------------------------------------------------------
 *
 * ReleaseDictIterator --
 *
 *	This takes apart a dictionary iterator that is stored in the given Tcl
 *	object.
 *
 * Results:
 *	None.
 *
 * Side effects:
 *	Deallocates memory, marks the object as being untyped.
 *
 *----------------------------------------------------------------------
 */

static void
ReleaseDictIterator(
    Tcl_Obj *objPtr)
{
    Tcl_DictSearch *searchPtr;
    Tcl_Obj *dictPtr;

    /*
     * First kill the search, and then release the reference to the dictionary
     * that we were holding.
     */

    searchPtr = objPtr->internalRep.twoPtrValue.ptr1;
    Tcl_DictObjDone(searchPtr);
    ckfree(searchPtr);

    dictPtr = objPtr->internalRep.twoPtrValue.ptr2;
    TclDecrRefCount(dictPtr);

    objPtr->typePtr = NULL;
}

/*
 *----------------------------------------------------------------------
 *
 * InitByteCodeExecution --
 *
 *	This procedure is called once to initialize the Tcl bytecode
 *	interpreter.
 *
 * Results:
 *	None.
 *
 * Side effects:
 *	This procedure initializes the array of instruction names. If
 *	compiling with the TCL_COMPILE_STATS flag, it initializes the array
 *	that counts the executions of each instruction and it creates the
 *	"evalstats" command. It also establishes the link between the Tcl
 *	"tcl_traceExec" and C "tclTraceExec" variables.
 *
 *----------------------------------------------------------------------
 */

static void
InitByteCodeExecution(
    Tcl_Interp *interp)		/* Interpreter for which the Tcl variable
				 * "tcl_traceExec" is linked to control
				 * instruction tracing. */
{
#ifdef TCL_COMPILE_DEBUG
    if (Tcl_LinkVar(interp, "tcl_traceExec", (char *) &tclTraceExec,
	    TCL_LINK_INT) != TCL_OK) {
	Tcl_Panic("InitByteCodeExecution: can't create link for tcl_traceExec variable");
    }
#endif
#ifdef TCL_COMPILE_STATS
    Tcl_CreateObjCommand(interp, "evalstats", EvalStatsCmd, NULL, NULL);
#endif /* TCL_COMPILE_STATS */
}

/*
 *----------------------------------------------------------------------
 *
 * TclCreateExecEnv --
 *
 *	This procedure creates a new execution environment for Tcl bytecode
 *	execution. An ExecEnv points to a Tcl evaluation stack. An ExecEnv is
 *	typically created once for each Tcl interpreter (Interp structure) and
 *	recursively passed to TclNRExecuteByteCode to execute ByteCode sequences
 *	for nested commands.
 *
 * Results:
 *	A newly allocated ExecEnv is returned. This points to an empty
 *	evaluation stack of the standard initial size.
 *
 * Side effects:
 *	The bytecode interpreter is also initialized here, as this procedure
 *	will be called before any call to TclNRExecuteByteCode.
 *
 *----------------------------------------------------------------------
 */

ExecEnv *
TclCreateExecEnv(
    Tcl_Interp *interp,		/* Interpreter for which the execution
				 * environment is being created. */
    int size)			/* The initial stack size, in number of words
				 * [sizeof(Tcl_Obj*)] */
{
    ExecEnv *eePtr = ckalloc(sizeof(ExecEnv));
    ExecStack *esPtr = ckalloc(sizeof(ExecStack)
	    + (size_t) (size-1) * sizeof(Tcl_Obj *));

    eePtr->execStackPtr = esPtr;
    TclNewBooleanObj(eePtr->constants[0], 0);
    Tcl_IncrRefCount(eePtr->constants[0]);
    TclNewBooleanObj(eePtr->constants[1], 1);
    Tcl_IncrRefCount(eePtr->constants[1]);
    eePtr->interp = interp;
    eePtr->callbackPtr = NULL;
    eePtr->corPtr = NULL;
    eePtr->rewind = 0;

    esPtr->prevPtr = NULL;
    esPtr->nextPtr = NULL;
    esPtr->markerPtr = NULL;
    esPtr->endPtr = &esPtr->stackWords[size-1];
    esPtr->tosPtr = STACK_BASE(esPtr);

    Tcl_MutexLock(&execMutex);
    if (!execInitialized) {
	InitByteCodeExecution(interp);
	execInitialized = 1;
    }
    Tcl_MutexUnlock(&execMutex);

    return eePtr;
}

/*
 *----------------------------------------------------------------------
 *
 * TclDeleteExecEnv --
 *
 *	Frees the storage for an ExecEnv.
 *
 * Results:
 *	None.
 *
 * Side effects:
 *	Storage for an ExecEnv and its contained storage (e.g. the evaluation
 *	stack) is freed.
 *
 *----------------------------------------------------------------------
 */

static void
DeleteExecStack(
    ExecStack *esPtr)
{
    if (esPtr->markerPtr && !cachedInExit) {
	Tcl_Panic("freeing an execStack which is still in use");
    }

    if (esPtr->prevPtr) {
	esPtr->prevPtr->nextPtr = esPtr->nextPtr;
    }
    if (esPtr->nextPtr) {
	esPtr->nextPtr->prevPtr = esPtr->prevPtr;
    }
    ckfree(esPtr);
}

void
TclDeleteExecEnv(
    ExecEnv *eePtr)		/* Execution environment to free. */
{
    ExecStack *esPtr = eePtr->execStackPtr, *tmpPtr;

	cachedInExit = TclInExit();

    /*
     * Delete all stacks in this exec env.
     */

    while (esPtr->nextPtr) {
	esPtr = esPtr->nextPtr;
    }
    while (esPtr) {
	tmpPtr = esPtr;
	esPtr = tmpPtr->prevPtr;
	DeleteExecStack(tmpPtr);
    }

    TclDecrRefCount(eePtr->constants[0]);
    TclDecrRefCount(eePtr->constants[1]);
    if (eePtr->callbackPtr && !cachedInExit) {
	Tcl_Panic("Deleting execEnv with pending TEOV callbacks!");
    }
    if (eePtr->corPtr && !cachedInExit) {
	Tcl_Panic("Deleting execEnv with existing coroutine");
    }
    ckfree(eePtr);
}

/*
 *----------------------------------------------------------------------
 *
 * TclFinalizeExecution --
 *
 *	Finalizes the execution environment setup so that it can be later
 *	reinitialized.
 *
 * Results:
 *	None.
 *
 * Side effects:
 *	After this call, the next time TclCreateExecEnv will be called it will
 *	call InitByteCodeExecution.
 *
 *----------------------------------------------------------------------
 */

void
TclFinalizeExecution(void)
{
    Tcl_MutexLock(&execMutex);
    execInitialized = 0;
    Tcl_MutexUnlock(&execMutex);
}

/*
 * Auxiliary code to insure that GrowEvaluationStack always returns correctly
 * aligned memory.
 *
 * WALLOCALIGN represents the alignment reqs in words, just as TCL_ALLOCALIGN
 * represents the reqs in bytes. This assumes that TCL_ALLOCALIGN is a
 * multiple of the wordsize 'sizeof(Tcl_Obj *)'.
 */

#define WALLOCALIGN \
    (TCL_ALLOCALIGN/sizeof(Tcl_Obj *))

/*
 * wordSkip computes how many words have to be skipped until the next aligned
 * word. Note that we are only interested in the low order bits of ptr, so
 * that any possible information loss in PTR2INT is of no consequence.
 */

static inline int
wordSkip(
    void *ptr)
{
    int mask = TCL_ALLOCALIGN-1;
    int base = PTR2INT(ptr) & mask;
    return (TCL_ALLOCALIGN - base)/sizeof(Tcl_Obj *);
}

/*
 * Given a marker, compute where the following aligned memory starts.
 */

#define MEMSTART(markerPtr) \
    ((markerPtr) + wordSkip(markerPtr))

/*
 *----------------------------------------------------------------------
 *
 * GrowEvaluationStack --
 *
 *	This procedure grows a Tcl evaluation stack stored in an ExecEnv,
 *	copying over the words since the last mark if so requested. A mark is
 *	set at the beginning of the new area when no copying is requested.
 *
 * Results:
 *	Returns a pointer to the first usable word in the (possibly) grown
 *	stack.
 *
 * Side effects:
 *	The size of the evaluation stack may be grown, a marker is set
 *
 *----------------------------------------------------------------------
 */

static Tcl_Obj **
GrowEvaluationStack(
    ExecEnv *eePtr,		/* Points to the ExecEnv with an evaluation
				 * stack to enlarge. */
    int growth,			/* How much larger than the current used
				 * size. */
    int move)			/* 1 if move words since last marker. */
{
    ExecStack *esPtr = eePtr->execStackPtr, *oldPtr = NULL;
    int newBytes, newElems, currElems;
    int needed = growth - (esPtr->endPtr - esPtr->tosPtr);
    Tcl_Obj **markerPtr = esPtr->markerPtr, **memStart;
    int moveWords = 0;

    if (move) {
	if (!markerPtr) {
	    Tcl_Panic("STACK: Reallocating with no previous alloc");
	}
	if (needed <= 0) {
	    return MEMSTART(markerPtr);
	}
    } else {
#ifndef PURIFY
	Tcl_Obj **tmpMarkerPtr = esPtr->tosPtr + 1;
	int offset = wordSkip(tmpMarkerPtr);

	if (needed + offset < 0) {
	    /*
	     * Put a marker pointing to the previous marker in this stack, and
	     * store it in esPtr as the current marker. Return a pointer to
	     * the start of aligned memory.
	     */

	    esPtr->markerPtr = tmpMarkerPtr;
	    memStart = tmpMarkerPtr + offset;
	    esPtr->tosPtr = memStart - 1;
	    *esPtr->markerPtr = (Tcl_Obj *) markerPtr;
	    return memStart;
	}
#endif
    }

    /*
     * Reset move to hold the number of words to be moved to new stack (if
     * any) and growth to hold the complete stack requirements: add one for
     * the marker, (WALLOCALIGN-1) for the maximal possible offset.
     */

    if (move) {
	moveWords = esPtr->tosPtr - MEMSTART(markerPtr) + 1;
    }
    needed = growth + moveWords + WALLOCALIGN;


    /*
     * Check if there is enough room in the next stack (if there is one, it
     * should be both empty and the last one!)
     */

    if (esPtr->nextPtr) {
	oldPtr = esPtr;
	esPtr = oldPtr->nextPtr;
	currElems = esPtr->endPtr - STACK_BASE(esPtr);
	if (esPtr->markerPtr || (esPtr->tosPtr != STACK_BASE(esPtr))) {
	    Tcl_Panic("STACK: Stack after current is in use");
	}
	if (esPtr->nextPtr) {
	    Tcl_Panic("STACK: Stack after current is not last");
	}
	if (needed <= currElems) {
	    goto newStackReady;
	}
	DeleteExecStack(esPtr);
	esPtr = oldPtr;
    } else {
	currElems = esPtr->endPtr - STACK_BASE(esPtr);
    }

    /*
     * We need to allocate a new stack! It needs to store 'growth' words,
     * including the elements to be copied over and the new marker.
     */

#ifndef PURIFY
    newElems = 2*currElems;
    while (needed > newElems) {
	newElems *= 2;
    }
#else
    newElems = needed;
#endif

    newBytes = sizeof(ExecStack) + (newElems-1) * sizeof(Tcl_Obj *);

    oldPtr = esPtr;
    esPtr = ckalloc(newBytes);

    oldPtr->nextPtr = esPtr;
    esPtr->prevPtr = oldPtr;
    esPtr->nextPtr = NULL;
    esPtr->endPtr = &esPtr->stackWords[newElems-1];

  newStackReady:
    eePtr->execStackPtr = esPtr;

    /*
     * Store a NULL marker at the beginning of the stack, to indicate that
     * this is the first marker in this stack and that rewinding to here
     * should actually be a return to the previous stack.
     */

    esPtr->stackWords[0] = NULL;
    esPtr->markerPtr = &esPtr->stackWords[0];
    memStart = MEMSTART(esPtr->markerPtr);
    esPtr->tosPtr = memStart - 1;

    if (move) {
	memcpy(memStart, MEMSTART(markerPtr), moveWords*sizeof(Tcl_Obj *));
	esPtr->tosPtr += moveWords;
	oldPtr->markerPtr = (Tcl_Obj **) *markerPtr;
	oldPtr->tosPtr = markerPtr-1;
    }

    /*
     * Free the old stack if it is now unused.
     */

    if (!oldPtr->markerPtr) {
	DeleteExecStack(oldPtr);
    }

    return memStart;
}

/*
 *--------------------------------------------------------------
 *
 * TclStackAlloc, TclStackRealloc, TclStackFree --
 *
 *	Allocate memory from the execution stack; it has to be returned later
 *	with a call to TclStackFree.
 *
 * Results:
 *	A pointer to the first byte allocated, or panics if the allocation did
 *	not succeed.
 *
 * Side effects:
 *	The execution stack may be grown.
 *
 *--------------------------------------------------------------
 */

static Tcl_Obj **
StackAllocWords(
    Tcl_Interp *interp,
    int numWords)
{
    /*
     * Note that GrowEvaluationStack sets a marker in the stack. This marker
     * is read when rewinding, e.g., by TclStackFree.
     */

    Interp *iPtr = (Interp *) interp;
    ExecEnv *eePtr = iPtr->execEnvPtr;
    Tcl_Obj **resPtr = GrowEvaluationStack(eePtr, numWords, 0);

    eePtr->execStackPtr->tosPtr += numWords;
    return resPtr;
}

static Tcl_Obj **
StackReallocWords(
    Tcl_Interp *interp,
    int numWords)
{
    Interp *iPtr = (Interp *) interp;
    ExecEnv *eePtr = iPtr->execEnvPtr;
    Tcl_Obj **resPtr = GrowEvaluationStack(eePtr, numWords, 1);

    eePtr->execStackPtr->tosPtr += numWords;
    return resPtr;
}

void
TclStackFree(
    Tcl_Interp *interp,
    void *freePtr)
{
    Interp *iPtr = (Interp *) interp;
    ExecEnv *eePtr;
    ExecStack *esPtr;
    Tcl_Obj **markerPtr, *marker;

    if (iPtr == NULL || iPtr->execEnvPtr == NULL) {
	ckfree((char *) freePtr);
	return;
    }

    /*
     * Rewind the stack to the previous marker position. The current marker,
     * as set in the last call to GrowEvaluationStack, contains a pointer to
     * the previous marker.
     */

    eePtr = iPtr->execEnvPtr;
    esPtr = eePtr->execStackPtr;
    markerPtr = esPtr->markerPtr;
    marker = *markerPtr;

    if ((freePtr != NULL) && (MEMSTART(markerPtr) != (Tcl_Obj **)freePtr)) {
	Tcl_Panic("TclStackFree: incorrect freePtr (%p != %p). Call out of sequence?",
		freePtr, MEMSTART(markerPtr));
    }

    esPtr->tosPtr = markerPtr - 1;
    esPtr->markerPtr = (Tcl_Obj **) marker;
    if (marker) {
	return;
    }

    /*
     * Return to previous active stack. Note that repeated expansions or
     * reallocs could have generated several unused intervening stacks: free
     * them too.
     */

    while (esPtr->nextPtr) {
	esPtr = esPtr->nextPtr;
    }
    esPtr->tosPtr = STACK_BASE(esPtr);
    while (esPtr->prevPtr) {
	ExecStack *tmpPtr = esPtr->prevPtr;
	if (tmpPtr->tosPtr == STACK_BASE(tmpPtr)) {
	    DeleteExecStack(tmpPtr);
	} else {
	    break;
	}
    }
    if (esPtr->prevPtr) {
	eePtr->execStackPtr = esPtr->prevPtr;
#ifdef PURIFY
	eePtr->execStackPtr->nextPtr = NULL;
	DeleteExecStack(esPtr);
#endif
    } else {
	eePtr->execStackPtr = esPtr;
    }
}

void *
TclStackAlloc(
    Tcl_Interp *interp,
    int numBytes)
{
    Interp *iPtr = (Interp *) interp;
    int numWords;

    if (iPtr == NULL || iPtr->execEnvPtr == NULL) {
	return (void *) ckalloc(numBytes);
    }
    numWords = (numBytes + (sizeof(Tcl_Obj *) - 1))/sizeof(Tcl_Obj *);
    return (void *) StackAllocWords(interp, numWords);
}

void *
TclStackRealloc(
    Tcl_Interp *interp,
    void *ptr,
    int numBytes)
{
    Interp *iPtr = (Interp *) interp;
    ExecEnv *eePtr;
    ExecStack *esPtr;
    Tcl_Obj **markerPtr;
    int numWords;

    if (iPtr == NULL || iPtr->execEnvPtr == NULL) {
	return (void *) ckrealloc((char *) ptr, numBytes);
    }

    eePtr = iPtr->execEnvPtr;
    esPtr = eePtr->execStackPtr;
    markerPtr = esPtr->markerPtr;

    if (MEMSTART(markerPtr) != (Tcl_Obj **)ptr) {
	Tcl_Panic("TclStackRealloc: incorrect ptr. Call out of sequence?");
    }

    numWords = (numBytes + (sizeof(Tcl_Obj *) - 1))/sizeof(Tcl_Obj *);
    return (void *) StackReallocWords(interp, numWords);
}

/*
 *--------------------------------------------------------------
 *
 * Tcl_ExprObj --
 *
 *	Evaluate an expression in a Tcl_Obj.
 *
 * Results:
 *	A standard Tcl object result. If the result is other than TCL_OK, then
 *	the interpreter's result contains an error message. If the result is
 *	TCL_OK, then a pointer to the expression's result value object is
 *	stored in resultPtrPtr. In that case, the object's ref count is
 *	incremented to reflect the reference returned to the caller; the
 *	caller is then responsible for the resulting object and must, for
 *	example, decrement the ref count when it is finished with the object.
 *
 * Side effects:
 *	Any side effects caused by subcommands in the expression, if any. The
 *	interpreter result is not modified unless there is an error.
 *
 *--------------------------------------------------------------
 */

int
Tcl_ExprObj(
    Tcl_Interp *interp,		/* Context in which to evaluate the
				 * expression. */
    register Tcl_Obj *objPtr,	/* Points to Tcl object containing expression
				 * to evaluate. */
    Tcl_Obj **resultPtrPtr)	/* Where the Tcl_Obj* that is the expression
				 * result is stored if no errors occur. */
{
    NRE_callback *rootPtr = TOP_CB(interp);
    Tcl_Obj *resultPtr;

    TclNewObj(resultPtr);
    TclNRAddCallback(interp, CopyCallback, resultPtrPtr, resultPtr,
	    NULL, NULL);
    Tcl_NRExprObj(interp, objPtr, resultPtr);
    return TclNRRunCallbacks(interp, TCL_OK, rootPtr);
}

static int
CopyCallback(
    ClientData data[],
    Tcl_Interp *interp,
    int result)
{
    Tcl_Obj **resultPtrPtr = data[0];
    Tcl_Obj *resultPtr = data[1];

    if (result == TCL_OK) {
	*resultPtrPtr = resultPtr;
	Tcl_IncrRefCount(resultPtr);
    } else {
	Tcl_DecrRefCount(resultPtr);
    }
    return result;
}

/*
 *--------------------------------------------------------------
 *
 * Tcl_NRExprObj --
 *
 *	Request evaluation of the expression in a Tcl_Obj by the NR stack.
 *
 * Results:
 *	Returns TCL_OK.
 *
 * Side effects:
 *	Compiles objPtr as a Tcl expression and places callbacks on the
 *	NR stack to execute the bytecode and store the result in resultPtr.
 *	If bytecode execution raises an exception, nothing is written
 *	to resultPtr, and the exceptional return code flows up the NR
 *	stack.  If the exception is TCL_ERROR, an error message is left
 *	in the interp result and the interp's return options dictionary
 *	holds additional error information too.  Execution of the bytecode
 *	may have other side effects, depending on the expression.
 *
 *--------------------------------------------------------------
 */

int
Tcl_NRExprObj(
    Tcl_Interp *interp,
    Tcl_Obj *objPtr,
    Tcl_Obj *resultPtr)
{
    ByteCode *codePtr;
    Tcl_InterpState state = Tcl_SaveInterpState(interp, TCL_OK);

    Tcl_ResetResult(interp);
    codePtr = CompileExprObj(interp, objPtr);

    Tcl_NRAddCallback(interp, ExprObjCallback, state, resultPtr,
	    NULL, NULL);
    return TclNRExecuteByteCode(interp, codePtr);
}

static int
ExprObjCallback(
    ClientData data[],
    Tcl_Interp *interp,
    int result)
{
    Tcl_InterpState state = data[0];
    Tcl_Obj *resultPtr = data[1];

    if (result == TCL_OK) {
	TclSetDuplicateObj(resultPtr, Tcl_GetObjResult(interp));
	(void) Tcl_RestoreInterpState(interp, state);
    } else {
	Tcl_DiscardInterpState(state);
    }
    return result;
}

/*
 *----------------------------------------------------------------------
 *
 * CompileExprObj --
 *	Compile a Tcl expression value into ByteCode.
 *
 * Results:
 *	A (ByteCode *) is returned pointing to the resulting ByteCode.
 *	The caller must manage its refCount and arrange for a call to
 *	TclCleanupByteCode() when the last reference disappears.
 *
 * Side effects:
 *	The Tcl_ObjType of objPtr is changed to the "bytecode" type,
 *	and the ByteCode is kept in the internal rep (along with context
 *	data for checking validity) for faster operations the next time
 *	CompileExprObj is called on the same value.
 *
 *----------------------------------------------------------------------
 */

static ByteCode *
CompileExprObj(
    Tcl_Interp *interp,
    Tcl_Obj *objPtr)
{
    Interp *iPtr = (Interp *) interp;
    CompileEnv compEnv;		/* Compilation environment structure allocated
				 * in frame. */
    register ByteCode *codePtr = NULL;
				/* Tcl Internal type of bytecode. Initialized
				 * to avoid compiler warning. */

    /*
     * Get the expression ByteCode from the object. If it exists, make sure it
     * is valid in the current context.
     */
    if (objPtr->typePtr == &exprCodeType) {
	Namespace *namespacePtr = iPtr->varFramePtr->nsPtr;

	codePtr = objPtr->internalRep.twoPtrValue.ptr1;
	if (((Interp *) *codePtr->interpHandle != iPtr)
		|| (codePtr->compileEpoch != iPtr->compileEpoch)
		|| (codePtr->nsPtr != namespacePtr)
		|| (codePtr->nsEpoch != namespacePtr->resolverEpoch)
		|| (codePtr->localCachePtr != iPtr->varFramePtr->localCachePtr)) {
	    FreeExprCodeInternalRep(objPtr);
	}
    }
    if (objPtr->typePtr != &exprCodeType) {
	/*
	 * TIP #280: No invoker (yet) - Expression compilation.
	 */

	int length;
	const char *string = TclGetStringFromObj(objPtr, &length);

	TclInitCompileEnv(interp, &compEnv, string, length, NULL, 0);
	TclCompileExpr(interp, string, length, &compEnv, 0);

	/*
	 * Successful compilation. If the expression yielded no instructions,
	 * push an zero object as the expression's result.
	 */

	if (compEnv.codeNext == compEnv.codeStart) {
	    TclEmitPush(TclRegisterNewLiteral(&compEnv, "0", 1),
		    &compEnv);
	}

	/*
	 * Add a "done" instruction as the last instruction and change the
	 * object into a ByteCode object. Ownership of the literal objects and
	 * aux data items is given to the ByteCode object.
	 */

	TclEmitOpcode(INST_DONE, &compEnv);
	TclInitByteCodeObj(objPtr, &compEnv);
	objPtr->typePtr = &exprCodeType;
	TclFreeCompileEnv(&compEnv);
	codePtr = objPtr->internalRep.twoPtrValue.ptr1;
	if (iPtr->varFramePtr->localCachePtr) {
	    codePtr->localCachePtr = iPtr->varFramePtr->localCachePtr;
	    codePtr->localCachePtr->refCount++;
	}
#ifdef TCL_COMPILE_DEBUG
	if (tclTraceCompile == 2) {
	    TclPrintByteCodeObj(interp, objPtr);
	    fflush(stdout);
	}
#endif /* TCL_COMPILE_DEBUG */
    }
    return codePtr;
}

/*
 *----------------------------------------------------------------------
 *
 * DupExprCodeInternalRep --
 *
 *	Part of the Tcl object type implementation for Tcl expression
 *	bytecode. We do not copy the bytecode intrep. Instead, we return
 *	without setting copyPtr->typePtr, so the copy is a plain string copy
 *	of the expression value, and if it is to be used as a compiled
 *	expression, it will just need a recompile.
 *
 *	This makes sense, because with Tcl's copy-on-write practices, the
 *	usual (only?) time Tcl_DuplicateObj() will be called is when the copy
 *	is about to be modified, which would invalidate any copied bytecode
 *	anyway. The only reason it might make sense to copy the bytecode is if
 *	we had some modifying routines that operated directly on the intrep,
 *	like we do for lists and dicts.
 *
 * Results:
 *	None.
 *
 * Side effects:
 *	None.
 *
 *----------------------------------------------------------------------
 */

static void
DupExprCodeInternalRep(
    Tcl_Obj *srcPtr,
    Tcl_Obj *copyPtr)
{
    return;
}

/*
 *----------------------------------------------------------------------
 *
 * FreeExprCodeInternalRep --
 *
 *	Part of the Tcl object type implementation for Tcl expression
 *	bytecode. Frees the storage allocated to hold the internal rep, unless
 *	ref counts indicate bytecode execution is still in progress.
 *
 * Results:
 *	None.
 *
 * Side effects:
 *	May free allocated memory. Leaves objPtr untyped.
 *
 *----------------------------------------------------------------------
 */

static void
FreeExprCodeInternalRep(
    Tcl_Obj *objPtr)
{
    ByteCode *codePtr = objPtr->internalRep.twoPtrValue.ptr1;

    objPtr->typePtr = NULL;
    if (codePtr->refCount-- <= 1) {
	TclCleanupByteCode(codePtr);
    }
}

/*
 *----------------------------------------------------------------------
 *
 * TclCompileObj --
 *
 *	This procedure compiles the script contained in a Tcl_Obj.
 *
 * Results:
 *	A pointer to the corresponding ByteCode, never NULL.
 *
 * Side effects:
 *	The object is shimmered to bytecode type.
 *
 *----------------------------------------------------------------------
 */

ByteCode *
TclCompileObj(
    Tcl_Interp *interp,
    Tcl_Obj *objPtr,
    const CmdFrame *invoker,
    int word)
{
    register Interp *iPtr = (Interp *) interp;
    register ByteCode *codePtr;	/* Tcl Internal type of bytecode. */
    Namespace *namespacePtr = iPtr->varFramePtr->nsPtr;

    /*
     * If the object is not already of tclByteCodeType, compile it (and reset
     * the compilation flags in the interpreter; this should be done after any
     * compilation). Otherwise, check that it is "fresh" enough.
     */

    if (objPtr->typePtr == &tclByteCodeType) {
	/*
	 * Make sure the Bytecode hasn't been invalidated by, e.g., someone
	 * redefining a command with a compile procedure (this might make the
	 * compiled code wrong). The object needs to be recompiled if it was
	 * compiled in/for a different interpreter, or for a different
	 * namespace, or for the same namespace but with different name
	 * resolution rules. Precompiled objects, however, are immutable and
	 * therefore they are not recompiled, even if the epoch has changed.
	 *
	 * To be pedantically correct, we should also check that the
	 * originating procPtr is the same as the current context procPtr
	 * (assuming one exists at all - none for global level). This code is
	 * #def'ed out because [info body] was changed to never return a
	 * bytecode type object, which should obviate us from the extra checks
	 * here.
	 */

	codePtr = objPtr->internalRep.twoPtrValue.ptr1;
	if (((Interp *) *codePtr->interpHandle != iPtr)
		|| (codePtr->compileEpoch != iPtr->compileEpoch)
		|| (codePtr->nsPtr != namespacePtr)
		|| (codePtr->nsEpoch != namespacePtr->resolverEpoch)) {
	    if (!(codePtr->flags & TCL_BYTECODE_PRECOMPILED)) {
		goto recompileObj;
	    }
	    if ((Interp *) *codePtr->interpHandle != iPtr) {
		Tcl_Panic("Tcl_EvalObj: compiled script jumped interps");
	    }
	    codePtr->compileEpoch = iPtr->compileEpoch;
	}

	/*
	 * Check that any compiled locals do refer to the current proc
	 * environment! If not, recompile.
	 */

	if (!(codePtr->flags & TCL_BYTECODE_PRECOMPILED) &&
		(codePtr->procPtr == NULL) &&
		(codePtr->localCachePtr != iPtr->varFramePtr->localCachePtr)){
	    goto recompileObj;
	}

	/*
	 * #280.
	 * Literal sharing fix. This part of the fix is not required by 8.4
	 * nor 8.5, because they eval-direct any literals, so just saving the
	 * argument locations per command in bytecode is enough, embedded
	 * 'eval' commands, etc. get the correct information.
	 *
	 * But in 8.6 all the embedded script are compiled, and the resulting
	 * bytecode stored in the literal. Now the shared literal has bytecode
	 * with location data for _one_ particular location this literal is
	 * found at. If we get executed from a different location the bytecode
	 * has to be recompiled to get the correct locations. Not doing this
	 * will execute the saved bytecode with data for a different location,
	 * causing 'info frame' to point to the wrong place in the sources.
	 *
	 * Future optimizations ...
	 * (1) Save the location data (ExtCmdLoc) keyed by start line. In that
	 *     case we recompile once per location of the literal, but not
	 *     continously, because the moment we have all locations we do not
	 *     need to recompile any longer.
	 *
	 * (2) Alternative: Do not recompile, tell the execution engine the
	 *     offset between saved starting line and actual one. Then modify
	 *     the users to adjust the locations they have by this offset.
	 *
	 * (3) Alternative 2: Do not fully recompile, adjust just the location
	 *     information.
	 */

	if (invoker == NULL) {
	    return codePtr;
	} else {
	    Tcl_HashEntry *hePtr =
		    Tcl_FindHashEntry(iPtr->lineBCPtr, codePtr);
	    ExtCmdLoc *eclPtr;
	    CmdFrame *ctxCopyPtr;
	    int redo;

	    if (!hePtr) {
		return codePtr;
	    }

	    eclPtr = Tcl_GetHashValue(hePtr);
	    redo = 0;
	    ctxCopyPtr = TclStackAlloc(interp, sizeof(CmdFrame));
	    *ctxCopyPtr = *invoker;

	    if (invoker->type == TCL_LOCATION_BC) {
		/*
		 * Note: Type BC => ctx.data.eval.path    is not used.
		 *		    ctx.data.tebc.codePtr used instead
		 */

		TclGetSrcInfoForPc(ctxCopyPtr);
		if (ctxCopyPtr->type == TCL_LOCATION_SOURCE) {
		    /*
		     * The reference made by 'TclGetSrcInfoForPc' is dead.
		     */

		    Tcl_DecrRefCount(ctxCopyPtr->data.eval.path);
		    ctxCopyPtr->data.eval.path = NULL;
		}
	    }

	    if (word < ctxCopyPtr->nline) {
		/*
		 * Note: We do not care if the line[word] is -1. This is a
		 * difference and requires a recompile (location changed from
		 * absolute to relative, literal is used fixed and through
		 * variable)
		 *
		 * Example:
		 * test info-32.0 using literal of info-24.8
		 *     (dict with ... vs           set body ...).
		 */

		redo = ((eclPtr->type == TCL_LOCATION_SOURCE)
			    && (eclPtr->start != ctxCopyPtr->line[word]))
			|| ((eclPtr->type == TCL_LOCATION_BC)
			    && (ctxCopyPtr->type == TCL_LOCATION_SOURCE));
	    }

	    TclStackFree(interp, ctxCopyPtr);
	    if (!redo) {
		return codePtr;
	    }
	}
    }

  recompileObj:
    iPtr->errorLine = 1;

    /*
     * TIP #280. Remember the invoker for a moment in the interpreter
     * structures so that the byte code compiler can pick it up when
     * initializing the compilation environment, i.e. the extended location
     * information.
     */

    iPtr->invokeCmdFramePtr = invoker;
    iPtr->invokeWord = word;
    TclSetByteCodeFromAny(interp, objPtr, NULL, NULL);
    iPtr->invokeCmdFramePtr = NULL;
    codePtr = objPtr->internalRep.twoPtrValue.ptr1;
    if (iPtr->varFramePtr->localCachePtr) {
	codePtr->localCachePtr = iPtr->varFramePtr->localCachePtr;
	codePtr->localCachePtr->refCount++;
    }
    return codePtr;
}

/*
 *----------------------------------------------------------------------
 *
 * TclIncrObj --
 *
 *	Increment an integeral value in a Tcl_Obj by an integeral value held
 *	in another Tcl_Obj. Caller is responsible for making sure we can
 *	update the first object.
 *
 * Results:
 *	TCL_ERROR if either object is non-integer, and TCL_OK otherwise. On
 *	error, an error message is left in the interpreter (if it is not NULL,
 *	of course).
 *
 * Side effects:
 *	valuePtr gets the new incrmented value.
 *
 *----------------------------------------------------------------------
 */

int
TclIncrObj(
    Tcl_Interp *interp,
    Tcl_Obj *valuePtr,
    Tcl_Obj *incrPtr)
{
    ClientData ptr1, ptr2;
    int type1, type2;
    mp_int value, incr;

    if (Tcl_IsShared(valuePtr)) {
	Tcl_Panic("%s called with shared object", "TclIncrObj");
    }

    if (GetNumberFromObj(NULL, valuePtr, &ptr1, &type1) != TCL_OK) {
	/*
	 * Produce error message (reparse?!)
	 */

	return TclGetIntFromObj(interp, valuePtr, &type1);
    }
    if (GetNumberFromObj(NULL, incrPtr, &ptr2, &type2) != TCL_OK) {
	/*
	 * Produce error message (reparse?!)
	 */

	TclGetIntFromObj(interp, incrPtr, &type1);
	Tcl_AddErrorInfo(interp, "\n    (reading increment)");
	return TCL_ERROR;
    }

    if ((type1 == TCL_NUMBER_LONG) && (type2 == TCL_NUMBER_LONG)) {
	long augend = *((const long *) ptr1);
	long addend = *((const long *) ptr2);
	long sum = augend + addend;

	/*
	 * Overflow when (augend and sum have different sign) and (augend and
	 * addend have the same sign). This is encapsulated in the Overflowing
	 * macro.
	 */

	if (!Overflowing(augend, addend, sum)) {
	    TclSetLongObj(valuePtr, sum);
	    return TCL_OK;
	}
#ifndef TCL_WIDE_INT_IS_LONG
	{
	    Tcl_WideInt w1 = (Tcl_WideInt) augend;
	    Tcl_WideInt w2 = (Tcl_WideInt) addend;

	    /*
	     * We know the sum value is outside the long range, so we use the
	     * macro form that doesn't range test again.
	     */

	    TclSetWideIntObj(valuePtr, w1 + w2);
	    return TCL_OK;
	}
#endif
    }

    if ((type1 == TCL_NUMBER_DOUBLE) || (type1 == TCL_NUMBER_NAN)) {
	/*
	 * Produce error message (reparse?!)
	 */

	return TclGetIntFromObj(interp, valuePtr, &type1);
    }
    if ((type2 == TCL_NUMBER_DOUBLE) || (type2 == TCL_NUMBER_NAN)) {
	/*
	 * Produce error message (reparse?!)
	 */

	TclGetIntFromObj(interp, incrPtr, &type1);
	Tcl_AddErrorInfo(interp, "\n    (reading increment)");
	return TCL_ERROR;
    }

#ifndef TCL_WIDE_INT_IS_LONG
    if ((type1 != TCL_NUMBER_BIG) && (type2 != TCL_NUMBER_BIG)) {
	Tcl_WideInt w1, w2, sum;

	TclGetWideIntFromObj(NULL, valuePtr, &w1);
	TclGetWideIntFromObj(NULL, incrPtr, &w2);
	sum = w1 + w2;

	/*
	 * Check for overflow.
	 */

	if (!Overflowing(w1, w2, sum)) {
	    Tcl_SetWideIntObj(valuePtr, sum);
	    return TCL_OK;
	}
    }
#endif

    Tcl_TakeBignumFromObj(interp, valuePtr, &value);
    Tcl_GetBignumFromObj(interp, incrPtr, &incr);
    mp_add(&value, &incr, &value);
    mp_clear(&incr);
    Tcl_SetBignumObj(valuePtr, &value);
    return TCL_OK;
}

/*
 *----------------------------------------------------------------------
 *
 * ArgumentBCEnter --
 *
 *	This is a helper for TclNRExecuteByteCode/TEBCresume that encapsulates
 *	a code sequence that is fairly common in the code but *not* commonly
 *	called.
 *
 * Results:
 *	None
 *
 * Side effects:
 *	May register information about the bytecode in the command frame.
 *
 *----------------------------------------------------------------------
 */

static void
ArgumentBCEnter(
    Tcl_Interp *interp,
    ByteCode *codePtr,
    TEBCdata *tdPtr,
    const unsigned char *pc,
    int objc,
    Tcl_Obj **objv)
{
    int cmd;

    if (GetSrcInfoForPc(pc, codePtr, NULL, NULL, &cmd)) {
	TclArgumentBCEnter(interp, objv, objc, codePtr, &tdPtr->cmdFrame, cmd,
		pc - codePtr->codeStart);
    }
}

/*
 *----------------------------------------------------------------------
 *
 * TclNRExecuteByteCode --
 *
 *	This procedure executes the instructions of a ByteCode structure. It
 *	returns when a "done" instruction is executed or an error occurs.
 *
 * Results:
 *	The return value is one of the return codes defined in tcl.h (such as
 *	TCL_OK), and interp->objResultPtr refers to a Tcl object that either
 *	contains the result of executing the code or an error message.
 *
 * Side effects:
 *	Almost certainly, depending on the ByteCode's instructions.
 *
 *----------------------------------------------------------------------
 */
#define	bcFramePtr	(&TD->cmdFrame)
#define	initCatchTop	((ptrdiff_t *) (TD->stack-1))
#define	initTosPtr	((Tcl_Obj **) (initCatchTop+codePtr->maxExceptDepth))
#define esPtr		(iPtr->execEnvPtr->execStackPtr)

int
TclNRExecuteByteCode(
    Tcl_Interp *interp,		/* Token for command interpreter. */
    ByteCode *codePtr)		/* The bytecode sequence to interpret. */
{
    Interp *iPtr = (Interp *) interp;
    TEBCdata *TD;
    int size = sizeof(TEBCdata) - 1
	    + (codePtr->maxStackDepth + codePtr->maxExceptDepth)
		* sizeof(void *);
    int numWords = (size + sizeof(Tcl_Obj *) - 1) / sizeof(Tcl_Obj *);

    codePtr->refCount++;

    /*
     * Reserve the stack, setup the TEBCdataPtr (TD) and CallFrame
     *
     * The execution uses a unified stack: first a TEBCdata, immediately
     * above it a CmdFrame, then the catch stack, then the execution stack.
     *
     * Make sure the catch stack is large enough to hold the maximum number of
     * catch commands that could ever be executing at the same time (this will
     * be no more than the exception range array's depth). Make sure the
     * execution stack is large enough to execute this ByteCode.
     */

    TD = (TEBCdata *) GrowEvaluationStack(iPtr->execEnvPtr, numWords, 0);
    esPtr->tosPtr = initTosPtr;

    TD->codePtr     = codePtr;
    TD->catchTop    = initCatchTop;
    TD->auxObjList  = NULL;

    /*
     * TIP #280: Initialize the frame. Do not push it yet: it will be pushed
     * every time that we call out from this TD, popped when we return to it.
     */

    bcFramePtr->type = ((codePtr->flags & TCL_BYTECODE_PRECOMPILED)
	    ? TCL_LOCATION_PREBC : TCL_LOCATION_BC);
    bcFramePtr->level = (iPtr->cmdFramePtr ? iPtr->cmdFramePtr->level+1 : 1);
    bcFramePtr->framePtr = iPtr->framePtr;
    bcFramePtr->nextPtr = iPtr->cmdFramePtr;
    bcFramePtr->nline = 0;
    bcFramePtr->line = NULL;
    bcFramePtr->litarg = NULL;
    bcFramePtr->data.tebc.codePtr = codePtr;
    bcFramePtr->data.tebc.pc = NULL;
    bcFramePtr->cmdObj = NULL;
    bcFramePtr->cmd = NULL;
    bcFramePtr->len = 0;

#ifdef TCL_COMPILE_STATS
    iPtr->stats.numExecutions++;
#endif

    /*
     * Test namespace-50.9 demonstrates the need for this call.
     * Use a --enable-symbols=mem bug to see.
     */

    TclResetRewriteEnsemble(interp, 1);

    /*
     * Push the callback for bytecode execution
     */

    TclNRAddCallback(interp, TEBCresume, TD, /* pc */ NULL,
	    /* cleanup */ INT2PTR(0), INT2PTR(iPtr->evalFlags));

    /*
     * Reset discard result flag - because it is applicable for this call only,
     * and should not affect all the nested invocations may return result.
     */
    iPtr->evalFlags &= ~TCL_EVAL_DISCARD_RESULT;

    return TCL_OK;
}

static int
TEBCresume(
    ClientData data[],
    Tcl_Interp *interp,
    int result)
{
    /*
     * Compiler cast directive - not a real variable.
     *	   Interp *iPtr = (Interp *) interp;
     */
#define iPtr ((Interp *) interp)

    /*
     * Check just the read-traced/write-traced bit of a variable.
     */

#define ReadTraced(varPtr) ((varPtr)->flags & VAR_TRACED_READ)
#define WriteTraced(varPtr) ((varPtr)->flags & VAR_TRACED_WRITE)
#define UnsetTraced(varPtr) ((varPtr)->flags & VAR_TRACED_UNSET)

    /*
     * Bottom of allocated stack holds the NR data
     */

    /*
     * Constants: variables that do not change during the execution, used
     * sporadically: no special need for speed.
     */

    int instructionCount = 0;	/* Counter that is used to work out when to
				 * call Tcl_AsyncReady() */
    const char *curInstName;
#ifdef TCL_COMPILE_DEBUG
    int traceInstructions;	/* Whether we are doing instruction-level
				 * tracing or not. */
#endif

    Var *compiledLocals = iPtr->varFramePtr->compiledLocals;
    Tcl_Obj **constants = &iPtr->execEnvPtr->constants[0];

#define LOCAL(i)	(&compiledLocals[(i)])
#define TCONST(i)	(constants[(i)])

    /*
     * These macros are just meant to save some global variables that are not
     * used too frequently
     */

    TEBCdata *TD = data[0];
#define auxObjList	(TD->auxObjList)
#define catchTop	(TD->catchTop)
#define codePtr		(TD->codePtr)
#define curEvalFlags	PTR2INT(data[3])  /* calling iPtr->evalFlags */

    /*
     * Globals: variables that store state, must remain valid at all times.
     */

    Tcl_Obj **tosPtr;		/* Cached pointer to top of evaluation
				 * stack. */
    const unsigned char *pc = data[1];
                                /* The current program counter. */
    unsigned char inst;         /* The currently running instruction */

    /*
     * Transfer variables - needed only between opcodes, but not while
     * executing an instruction.
     */

    int cleanup = PTR2INT(data[2]);
    Tcl_Obj *objResultPtr;
    int checkInterp = 0;        /* Indicates when a check of interp readyness
				 * is necessary. Set by CACHE_STACK_INFO() */

    /*
     * Locals - variables that are used within opcodes or bounded sections of
     * the file (jumps between opcodes within a family).
     * NOTE: These are now mostly defined locally where needed.
     */

    Tcl_Obj *objPtr, *valuePtr, *value2Ptr, *part1Ptr, *part2Ptr, *tmpPtr;
    Tcl_Obj **objv = NULL;
    int objc = 0;
    int opnd, length, pcAdjustment;
    Var *varPtr, *arrayPtr;
#ifdef TCL_COMPILE_DEBUG
    char cmdNameBuf[21];
#endif

#ifdef TCL_COMPILE_DEBUG
    int starting = 1;
    traceInstructions = (tclTraceExec == 3);
#endif

    TEBC_DATA_DIG();

#ifdef TCL_COMPILE_DEBUG
    if (!pc && (tclTraceExec >= 2)) {
	PrintByteCodeInfo(codePtr);
	fprintf(stdout, "  Starting stack top=%d\n", (int) CURR_DEPTH);
	fflush(stdout);
    }
#endif

    if (!pc) {
	/* bytecode is starting from scratch */
	pc = codePtr->codeStart;
	goto cleanup0;
    } else {
        /* resume from invocation */
	CACHE_STACK_INFO();

	NRE_ASSERT(iPtr->cmdFramePtr == bcFramePtr);
	if (bcFramePtr->cmdObj) {
	    Tcl_DecrRefCount(bcFramePtr->cmdObj);
	    bcFramePtr->cmdObj = NULL;
	    bcFramePtr->cmd = NULL;
	}
	iPtr->cmdFramePtr = bcFramePtr->nextPtr;
	if (iPtr->flags & INTERP_DEBUG_FRAME) {
	    TclArgumentBCRelease(interp, bcFramePtr);
	}
	if (iPtr->execEnvPtr->rewind) {
	    result = TCL_ERROR;
	    goto abnormalReturn;
	}
	if (codePtr->flags & TCL_BYTECODE_RECOMPILE) {
	    codePtr->flags &= ~TCL_BYTECODE_RECOMPILE;
	    checkInterp = 1;
	    iPtr->flags |= ERR_ALREADY_LOGGED;
	}

	if (result != TCL_OK) {
	    pc--;
	    goto processExceptionReturn;
	}

	/*
	 * Push the call's object result and continue execution with the next
	 * instruction.
	 */

	TRACE_WITH_OBJ(("%u => ... after \"%.20s\": TCL_OK, result=",
		objc, cmdNameBuf), Tcl_GetObjResult(interp));

	/*
	 * Reset the interp's result to avoid possible duplications of large
	 * objects [Bug 781585]. We do not call Tcl_ResetResult to avoid any
	 * side effects caused by the resetting of errorInfo and errorCode
	 * [Bug 804681], which are not needed here. We chose instead to
	 * manipulate the interp's object result directly.
	 *
	 * Note that the result object is now in objResultPtr, it keeps the
	 * refCount it had in its role of iPtr->objResultPtr.
	 */

	objResultPtr = Tcl_GetObjResult(interp);
	TclNewObj(objPtr);
	Tcl_IncrRefCount(objPtr);
	iPtr->objResultPtr = objPtr;
#ifndef TCL_COMPILE_DEBUG
	if (*pc == INST_POP) {
	    TclDecrRefCount(objResultPtr);
	    NEXT_INST_V(1, cleanup, 0);
	}
#endif
	NEXT_INST_V(0, cleanup, -1);
    }

    /*
     * Targets for standard instruction endings; unrolled for speed in the
     * most frequent cases (instructions that consume up to two stack
     * elements).
     *
     * This used to be a "for(;;)" loop, with each instruction doing its own
     * cleanup.
     */

  cleanupV_pushObjResultPtr:
    switch (cleanup) {
    case 0:
	*(++tosPtr) = (objResultPtr);
	goto cleanup0;
    default:
	cleanup -= 2;
	while (cleanup--) {
	    objPtr = POP_OBJECT();
	    TclDecrRefCount(objPtr);
	}
	/* FALLTHRU */
    case 2:
    cleanup2_pushObjResultPtr:
	objPtr = POP_OBJECT();
	TclDecrRefCount(objPtr);
	/* FALLTHRU */
    case 1:
    cleanup1_pushObjResultPtr:
	objPtr = OBJ_AT_TOS;
	TclDecrRefCount(objPtr);
    }
    OBJ_AT_TOS = objResultPtr;
    goto cleanup0;

  cleanupV:
    switch (cleanup) {
    default:
	cleanup -= 2;
	while (cleanup--) {
	    objPtr = POP_OBJECT();
	    TclDecrRefCount(objPtr);
	}
	/* FALLTHRU */
    case 2:
    cleanup2:
	objPtr = POP_OBJECT();
	TclDecrRefCount(objPtr);
	/* FALLTHRU */
    case 1:
    cleanup1:
	objPtr = POP_OBJECT();
	TclDecrRefCount(objPtr);
	/* FALLTHRU */
    case 0:
	/*
	 * We really want to do nothing now, but this is needed for some
	 * compilers (SunPro CC).
	 */

	break;
    }
  cleanup0:

    /*
     * Check for asynchronous handlers [Bug 746722]; we do the check every
     * ASYNC_CHECK_COUNT_MASK instruction, of the form (2**n-1).
     */

    if ((instructionCount++ & ASYNC_CHECK_COUNT_MASK) == 0) {
	DECACHE_STACK_INFO();
	if (TclAsyncReady(iPtr)) {
	    result = Tcl_AsyncInvoke(interp, result);
	    if (result == TCL_ERROR) {
		CACHE_STACK_INFO();
		goto gotError;
	    }
	}

	if (TclCanceled(iPtr)) {
	    if (Tcl_Canceled(interp, TCL_LEAVE_ERR_MSG) == TCL_ERROR) {
		CACHE_STACK_INFO();
		goto gotError;
	    }
	}

	if (TclLimitReady(iPtr->limit)) {
	    if (Tcl_LimitCheck(interp) == TCL_ERROR) {
		CACHE_STACK_INFO();
		goto gotError;
	    }
	}
	CACHE_STACK_INFO();
    }

    /*
     * These two instructions account for 26% of all instructions (according
     * to measurements on tclbench by Ben Vitale
     * [http://www.cs.toronto.edu/syslab/pubs/tcl2005-vitale-zaleski.pdf]
     * Resolving them before the switch reduces the cost of branch
     * mispredictions, seems to improve runtime by 5% to 15%, and (amazingly!)
     * reduces total obj size.
     */

    inst = *pc;

    peepholeStart:
#ifdef TCL_COMPILE_STATS
    iPtr->stats.instructionCount[*pc]++;
#endif

#ifdef TCL_COMPILE_DEBUG
    /*
     * Skip the stack depth check if an expansion is in progress.
     */

    CHECK_STACK();
    if (traceInstructions) {
	fprintf(stdout, "%2d: %2d ", iPtr->numLevels, (int) CURR_DEPTH);
	TclPrintInstruction(codePtr, pc);
	fflush(stdout);
    }
#endif /* TCL_COMPILE_DEBUG */

    TCL_DTRACE_INST_NEXT();

    if (inst == INST_LOAD_SCALAR1) {
	goto instLoadScalar1;
    } else if (inst == INST_PUSH1) {
	PUSH_OBJECT(codePtr->objArrayPtr[TclGetUInt1AtPtr(pc+1)]);
	TRACE_WITH_OBJ(("%u => ", TclGetUInt1AtPtr(pc+1)), OBJ_AT_TOS);
	inst = *(pc += 2);
	goto peepholeStart;
    } else if (inst == INST_START_CMD) {
	/*
	 * Peephole: do not run INST_START_CMD, just skip it
	 */

	iPtr->cmdCount += TclGetUInt4AtPtr(pc+5);
	if (checkInterp) {
	    if (((codePtr->compileEpoch != iPtr->compileEpoch) ||
		 (codePtr->nsEpoch != iPtr->varFramePtr->nsPtr->resolverEpoch)) &&
		!(codePtr->flags & TCL_BYTECODE_PRECOMPILED)) {
		goto instStartCmdFailed;
	    }
	    checkInterp = 0;
	}
	inst = *(pc += 9);
	goto peepholeStart;
    } else if (inst == INST_NOP) {
#ifndef TCL_COMPILE_DEBUG
	while (inst == INST_NOP)
#endif
	{
	    inst = *++pc;
	}
	goto peepholeStart;
    }

    switch (inst) {
    case INST_SYNTAX:
    case INST_RETURN_IMM: {
	int code = TclGetInt4AtPtr(pc+1);
	int level = TclGetUInt4AtPtr(pc+5);

	/*
	 * OBJ_AT_TOS is returnOpts, OBJ_UNDER_TOS is resultObjPtr.
	 */

	TRACE(("%u %u => ", code, level));
	result = TclProcessReturn(interp, code, level, OBJ_AT_TOS);
	if (result == TCL_OK) {
	    TRACE_APPEND(("continuing to next instruction (result=\"%.30s\")\n",
		    O2S(objResultPtr)));
	    NEXT_INST_F(9, 1, 0);
	}
	Tcl_SetObjResult(interp, OBJ_UNDER_TOS);
	if (*pc == INST_SYNTAX) {
	    iPtr->flags &= ~ERR_ALREADY_LOGGED;
	}
	cleanup = 2;
	TRACE_APPEND(("\n"));
	goto processExceptionReturn;
    }

    case INST_RETURN_STK:
	TRACE(("=> "));
	objResultPtr = POP_OBJECT();
	result = Tcl_SetReturnOptions(interp, OBJ_AT_TOS);
	if (result == TCL_OK) {
	    Tcl_DecrRefCount(OBJ_AT_TOS);
	    OBJ_AT_TOS = objResultPtr;
	    TRACE_APPEND(("continuing to next instruction (result=\"%.30s\")\n",
		    O2S(objResultPtr)));
	    NEXT_INST_F(1, 0, 0);
	} else if (result == TCL_ERROR) {
	    /*
	     * BEWARE! Must do this in this order, because an error in the
	     * option dictionary overrides the result (and can be verified by
	     * test).
	     */

	    Tcl_SetObjResult(interp, objResultPtr);
	    Tcl_SetReturnOptions(interp, OBJ_AT_TOS);
	    Tcl_DecrRefCount(OBJ_AT_TOS);
	    OBJ_AT_TOS = objResultPtr;
	} else {
	    Tcl_DecrRefCount(OBJ_AT_TOS);
	    OBJ_AT_TOS = objResultPtr;
	    Tcl_SetObjResult(interp, objResultPtr);
	}
	cleanup = 1;
	TRACE_APPEND(("\n"));
	goto processExceptionReturn;

    {
	CoroutineData *corPtr;
	int yieldParameter;

    case INST_YIELD:
	corPtr = iPtr->execEnvPtr->corPtr;
	TRACE(("%.30s => ", O2S(OBJ_AT_TOS)));
	if (!corPtr) {
	    TRACE_APPEND(("ERROR: yield outside coroutine\n"));
	    Tcl_SetObjResult(interp, Tcl_NewStringObj(
		    "yield can only be called in a coroutine", -1));
	    DECACHE_STACK_INFO();
	    Tcl_SetErrorCode(interp, "TCL", "COROUTINE", "ILLEGAL_YIELD",
		    NULL);
	    CACHE_STACK_INFO();
	    goto gotError;
	}

#ifdef TCL_COMPILE_DEBUG
	if (tclTraceExec >= 2) {
	    if (traceInstructions) {
		TRACE_APPEND(("YIELD...\n"));
	    } else {
		fprintf(stdout, "%d: (%u) yielding value \"%.30s\"\n",
			iPtr->numLevels, (unsigned)(pc - codePtr->codeStart),
			Tcl_GetString(OBJ_AT_TOS));
	    }
	    fflush(stdout);
	}
#endif
	yieldParameter = 0;
	Tcl_SetObjResult(interp, OBJ_AT_TOS);
	goto doYield;

    case INST_YIELD_TO_INVOKE:
	corPtr = iPtr->execEnvPtr->corPtr;
	valuePtr = OBJ_AT_TOS;
	if (!corPtr) {
	    TRACE(("[%.30s] => ERROR: yield outside coroutine\n",
		    O2S(valuePtr)));
	    Tcl_SetObjResult(interp, Tcl_NewStringObj(
		    "yieldto can only be called in a coroutine", -1));
	    DECACHE_STACK_INFO();
	    Tcl_SetErrorCode(interp, "TCL", "COROUTINE", "ILLEGAL_YIELD",
		    NULL);
	    CACHE_STACK_INFO();
	    goto gotError;
	}
	if (((Namespace *)TclGetCurrentNamespace(interp))->flags & NS_DYING) {
	    TRACE(("[%.30s] => ERROR: yield in deleted\n",
		    O2S(valuePtr)));
	    Tcl_SetObjResult(interp, Tcl_NewStringObj(
		    "yieldto called in deleted namespace", -1));
	    DECACHE_STACK_INFO();
	    Tcl_SetErrorCode(interp, "TCL", "COROUTINE", "YIELDTO_IN_DELETED",
		    NULL);
	    CACHE_STACK_INFO();
	    goto gotError;
	}

#ifdef TCL_COMPILE_DEBUG
	if (tclTraceExec >= 2) {
	    if (traceInstructions) {
		TRACE(("[%.30s] => YIELD...\n", O2S(valuePtr)));
	    } else {
		/* FIXME: What is the right thing to trace? */
		fprintf(stdout, "%d: (%u) yielding to [%.30s]\n",
			iPtr->numLevels, (unsigned)(pc - codePtr->codeStart),
			Tcl_GetString(valuePtr));
	    }
	    fflush(stdout);
	}
#endif

	/*
	 * Install a tailcall record in the caller and continue with the
	 * yield. The yield is switched into multi-return mode (via the
	 * 'yieldParameter').
	 */

	Tcl_IncrRefCount(valuePtr);
	iPtr->execEnvPtr = corPtr->callerEEPtr;
	TclSetTailcall(interp, valuePtr);
	iPtr->execEnvPtr = corPtr->eePtr;
	yieldParameter = (PTR2INT(NULL)+1);	/*==CORO_ACTIVATE_YIELDM*/

    doYield:
	/* TIP #280: Record the last piece of info needed by
	 * 'TclGetSrcInfoForPc', and push the frame.
	 */

	bcFramePtr->data.tebc.pc = (char *) pc;
	iPtr->cmdFramePtr = bcFramePtr;

	if (iPtr->flags & INTERP_DEBUG_FRAME) {
	    ArgumentBCEnter(interp, codePtr, TD, pc, objc, objv);
	}

	pc++;
	cleanup = 1;
	TEBC_YIELD();
	TclNRAddCallback(interp, TclNRCoroutineActivateCallback, corPtr,
		INT2PTR(yieldParameter), NULL, NULL);
	return TCL_OK;
    }

    case INST_TAILCALL: {
	Tcl_Obj *listPtr, *nsObjPtr;

	opnd = TclGetUInt1AtPtr(pc+1);

	if (!(iPtr->varFramePtr->isProcCallFrame & 1)) {
	    TRACE(("%d => ERROR: tailcall in non-proc context\n", opnd));
	    Tcl_SetObjResult(interp, Tcl_NewStringObj(
		    "tailcall can only be called from a proc or lambda", -1));
	    DECACHE_STACK_INFO();
	    Tcl_SetErrorCode(interp, "TCL", "TAILCALL", "ILLEGAL", NULL);
	    CACHE_STACK_INFO();
	    goto gotError;
	}

#ifdef TCL_COMPILE_DEBUG
	/* FIXME: What is the right thing to trace? */
	{
	    int i;

	    TRACE(("%d [", opnd));
	    for (i=opnd-1 ; i>=0 ; i--) {
		TRACE_APPEND(("\"%.30s\"", O2S(OBJ_AT_DEPTH(i))));
		if (i > 0) {
		    TRACE_APPEND((" "));
		}
	    }
	    TRACE_APPEND(("] => RETURN..."));
	}
#endif

	/*
	 * Push the evaluation of the called command into the NR callback
	 * stack.
	 */

	listPtr = Tcl_NewListObj(opnd, &OBJ_AT_DEPTH(opnd-1));
	nsObjPtr = Tcl_NewStringObj(iPtr->varFramePtr->nsPtr->fullName, -1);
	TclListObjSetElement(interp, listPtr, 0, nsObjPtr);
	if (iPtr->varFramePtr->tailcallPtr) {
	    Tcl_DecrRefCount(iPtr->varFramePtr->tailcallPtr);
	}
	iPtr->varFramePtr->tailcallPtr = listPtr;

	result = TCL_RETURN;
	cleanup = opnd;
	goto processExceptionReturn;
    }

    case INST_DONE:
	if (tosPtr > initTosPtr) {

	    if ((curEvalFlags & TCL_EVAL_DISCARD_RESULT) && (result == TCL_OK)) {
		/* simulate pop & fast done (like it does continue in loop) */
		TRACE_WITH_OBJ(("=> discarding "), OBJ_AT_TOS);
		objPtr = POP_OBJECT();
		TclDecrRefCount(objPtr);
		goto abnormalReturn;
	    }
	    /*
	     * Set the interpreter's object result to point to the topmost
	     * object from the stack, and check for a possible [catch]. The
	     * stackTop's level and refCount will be handled by "processCatch"
	     * or "abnormalReturn".
	     */

	    Tcl_SetObjResult(interp, OBJ_AT_TOS);
#ifdef TCL_COMPILE_DEBUG
	    TRACE_WITH_OBJ(("=> return code=%d, result=", result),
		    iPtr->objResultPtr);
	    if (traceInstructions) {
		fprintf(stdout, "\n");
	    }
#endif
	    goto checkForCatch;
	}
	(void) POP_OBJECT();
	goto abnormalReturn;

    case INST_PUSH4:
	objResultPtr = codePtr->objArrayPtr[TclGetUInt4AtPtr(pc+1)];
	TRACE_WITH_OBJ(("%u => ", TclGetUInt4AtPtr(pc+1)), objResultPtr);
	NEXT_INST_F(5, 0, 1);
    break;

    case INST_POP:
	TRACE_WITH_OBJ(("=> discarding "), OBJ_AT_TOS);
	objPtr = POP_OBJECT();
	TclDecrRefCount(objPtr);
	NEXT_INST_F(1, 0, 0);
    break;

    case INST_DUP:
	objResultPtr = OBJ_AT_TOS;
	TRACE_WITH_OBJ(("=> "), objResultPtr);
	NEXT_INST_F(1, 0, 1);
    break;

    case INST_OVER:
	opnd = TclGetUInt4AtPtr(pc+1);
	objResultPtr = OBJ_AT_DEPTH(opnd);
	TRACE_WITH_OBJ(("%u => ", opnd), objResultPtr);
	NEXT_INST_F(5, 0, 1);
    break;

    case INST_REVERSE: {
	Tcl_Obj **a, **b;

	opnd = TclGetUInt4AtPtr(pc+1);
	a = tosPtr-(opnd-1);
	b = tosPtr;
	while (a<b) {
	    tmpPtr = *a;
	    *a = *b;
	    *b = tmpPtr;
	    a++; b--;
	}
	TRACE(("%u => OK\n", opnd));
	NEXT_INST_F(5, 0, 0);
    }
    break;

    case INST_STR_CONCAT1: {
	int appendLen = 0;
	char *bytes, *p;
	Tcl_Obj **currPtr;
	int onlyb = 1;

	opnd = TclGetUInt1AtPtr(pc+1);

	/*
	 * Detect only-bytearray-or-null case.
	 */

	for (currPtr=&OBJ_AT_DEPTH(opnd-1); currPtr<=&OBJ_AT_TOS; currPtr++) {
	    if (((*currPtr)->typePtr != &tclByteArrayType)
		    && ((*currPtr)->bytes != tclEmptyStringRep)) {
		onlyb = 0;
		break;
	    } else if (((*currPtr)->typePtr == &tclByteArrayType) &&
		    ((*currPtr)->bytes != NULL)) {
		onlyb = 0;
		break;
	    }
	}

	/*
	 * Compute the length to be appended.
	 */

	if (onlyb) {
	    for (currPtr = &OBJ_AT_DEPTH(opnd-2);
		    appendLen >= 0 && currPtr <= &OBJ_AT_TOS; currPtr++) {
		if ((*currPtr)->bytes != tclEmptyStringRep) {
		    Tcl_GetByteArrayFromObj(*currPtr, &length);
		    appendLen += length;
		}
	    }
	} else {
	    for (currPtr = &OBJ_AT_DEPTH(opnd-2);
		    appendLen >= 0 && currPtr <= &OBJ_AT_TOS; currPtr++) {
		bytes = TclGetStringFromObj(*currPtr, &length);
		if (bytes != NULL) {
		    appendLen += length;
		}
	    }
	}

	if (appendLen < 0) {
	    /* TODO: convert panic to error ? */
	    Tcl_Panic("max size for a Tcl value (%d bytes) exceeded", INT_MAX);
	}

	/*
	 * If nothing is to be appended, just return the first object by
	 * dropping all the others from the stack; this saves both the
	 * computation and copy of the string rep of the first object,
	 * enabling the fast '$x[set x {}]' idiom for 'K $x [set x {}]'.
	 */

	if (appendLen == 0) {
	    TRACE_WITH_OBJ(("%u => ", opnd), objResultPtr);
	    NEXT_INST_V(2, (opnd-1), 0);
	}

	/*
	 * If the first object is shared, we need a new obj for the result;
	 * otherwise, we can reuse the first object. In any case, make sure it
	 * has enough room to accomodate all the concatenated bytes. Note that
	 * if it is unshared its bytes are copied by ckrealloc, so that we set
	 * the loop parameters to avoid copying them again: p points to the
	 * end of the already copied bytes, currPtr to the second object.
	 */

	objResultPtr = OBJ_AT_DEPTH(opnd-1);
	if (!onlyb) {
	    bytes = TclGetStringFromObj(objResultPtr, &length);
	    if (length + appendLen < 0) {
		/* TODO: convert panic to error ? */
		Tcl_Panic("max size for a Tcl value (%d bytes) exceeded",
			INT_MAX);
	    }
#ifndef TCL_COMPILE_DEBUG
	    if (bytes != tclEmptyStringRep && !Tcl_IsShared(objResultPtr)) {
		TclFreeIntRep(objResultPtr);
		objResultPtr->bytes = ckrealloc(bytes, length+appendLen+1);
		objResultPtr->length = length + appendLen;
		p = TclGetString(objResultPtr) + length;
		currPtr = &OBJ_AT_DEPTH(opnd - 2);
	    } else
#endif
	    {
		p = ckalloc(length + appendLen + 1);
		TclNewObj(objResultPtr);
		objResultPtr->bytes = p;
		objResultPtr->length = length + appendLen;
		currPtr = &OBJ_AT_DEPTH(opnd - 1);
	    }

	    /*
	     * Append the remaining characters.
	     */

	    for (; currPtr <= &OBJ_AT_TOS; currPtr++) {
		bytes = TclGetStringFromObj(*currPtr, &length);
		if (bytes != NULL) {
		    memcpy(p, bytes, (size_t) length);
		    p += length;
		}
	    }
	    *p = '\0';
	} else {
	    bytes = (char *) Tcl_GetByteArrayFromObj(objResultPtr, &length);
	    if (length + appendLen < 0) {
		/* TODO: convert panic to error ? */
		Tcl_Panic("max size for a Tcl value (%d bytes) exceeded",
			INT_MAX);
	    }
#ifndef TCL_COMPILE_DEBUG
	    if (!Tcl_IsShared(objResultPtr)) {
		bytes = (char *) Tcl_SetByteArrayLength(objResultPtr,
			length + appendLen);
		p = bytes + length;
		currPtr = &OBJ_AT_DEPTH(opnd - 2);
	    } else
#endif
	    {
		TclNewObj(objResultPtr);
		bytes = (char *) Tcl_SetByteArrayLength(objResultPtr,
			length + appendLen);
		p = bytes;
		currPtr = &OBJ_AT_DEPTH(opnd - 1);
	    }

	    /*
	     * Append the remaining characters.
	     */

	    for (; currPtr <= &OBJ_AT_TOS; currPtr++) {
		if ((*currPtr)->bytes != tclEmptyStringRep) {
		    bytes = (char *) Tcl_GetByteArrayFromObj(*currPtr,&length);
		    memcpy(p, bytes, (size_t) length);
		    p += length;
		}
	    }
	}

	TRACE_WITH_OBJ(("%u => ", opnd), objResultPtr);
	NEXT_INST_V(2, opnd, 1);
    }

    case INST_CONCAT_STK:
	/*
	 * Pop the opnd (objc) top stack elements, run through Tcl_ConcatObj,
	 * and then decrement their ref counts.
	 */

	opnd = TclGetUInt4AtPtr(pc+1);
	objResultPtr = Tcl_ConcatObj(opnd, &OBJ_AT_DEPTH(opnd-1));
	TRACE_WITH_OBJ(("%u => ", opnd), objResultPtr);
	NEXT_INST_V(5, opnd, 1);

    case INST_EXPAND_START:
	/*
	 * Push an element to the auxObjList. This records the current
	 * stack depth - i.e., the point in the stack where the expanded
	 * command starts.
	 *
	 * Use a Tcl_Obj as linked list element; slight mem waste, but faster
	 * allocation than ckalloc. This also abuses the Tcl_Obj structure, as
	 * we do not define a special tclObjType for it. It is not dangerous
	 * as the obj is never passed anywhere, so that all manipulations are
	 * performed here and in INST_INVOKE_EXPANDED (in case of an expansion
	 * error, also in INST_EXPAND_STKTOP).
	 */

	TclNewObj(objPtr);
	objPtr->internalRep.twoPtrValue.ptr2 = INT2PTR(CURR_DEPTH);
	objPtr->length = 0;
	PUSH_TAUX_OBJ(objPtr);
	TRACE(("=> mark depth as %d\n", (int) CURR_DEPTH));
	NEXT_INST_F(1, 0, 0);
    break;

    case INST_EXPAND_DROP:
	/*
	 * Drops an element of the auxObjList, popping stack elements to
	 * restore the stack to the state before the point where the aux
	 * element was created.
	 */

	CLANG_ASSERT(auxObjList);
	objc = CURR_DEPTH - PTR2INT(auxObjList->internalRep.twoPtrValue.ptr2);
	POP_TAUX_OBJ();
#ifdef TCL_COMPILE_DEBUG
	/* Ugly abuse! */
	starting = 1;
#endif
	TRACE(("=> drop %d items\n", objc));
	NEXT_INST_V(1, objc, 0);

    case INST_EXPAND_STKTOP: {
	int i;
	ptrdiff_t moved;

	/*
	 * Make sure that the element at stackTop is a list; if not, just
	 * leave with an error. Note that the element from the expand list
	 * will be removed at checkForCatch.
	 */

	objPtr = OBJ_AT_TOS;
	TRACE(("\"%.30s\" => ", O2S(objPtr)));
	if (TclListObjGetElements(interp, objPtr, &objc, &objv) != TCL_OK) {
	    TRACE_ERROR(interp);
	    goto gotError;
	}
	(void) POP_OBJECT();

	/*
	 * Make sure there is enough room in the stack to expand this list
	 * *and* process the rest of the command (at least up to the next
	 * argument expansion or command end). The operand is the current
	 * stack depth, as seen by the compiler.
	 */

	auxObjList->length += objc - 1;
	if ((objc > 1) && (auxObjList->length > 0)) {
	    length = auxObjList->length /* Total expansion room we need */
		    + codePtr->maxStackDepth /* Beyond the original max */
		    - CURR_DEPTH;	/* Relative to where we are */
	    DECACHE_STACK_INFO();
	    moved = GrowEvaluationStack(iPtr->execEnvPtr, length, 1)
		    - (Tcl_Obj **) TD;
	    if (moved) {
		/*
		 * Change the global data to point to the new stack: move the
		 * TEBCdataPtr TD, recompute the position of every other
		 * stack-allocated parameter, update the stack pointers.
		 */

		TD = (TEBCdata *) (((Tcl_Obj **)TD) + moved);

		catchTop += moved;
		tosPtr += moved;
	    }
	}

	/*
	 * Expand the list at stacktop onto the stack; free the list. Knowing
	 * that it has a freeIntRepProc we use Tcl_DecrRefCount().
	 */

	for (i = 0; i < objc; i++) {
	    PUSH_OBJECT(objv[i]);
	}

	TRACE_APPEND(("OK\n"));
	Tcl_DecrRefCount(objPtr);
	NEXT_INST_F(5, 0, 0);
    }
    break;

    case INST_EXPR_STK: {
	ByteCode *newCodePtr;

	bcFramePtr->data.tebc.pc = (char *) pc;
	iPtr->cmdFramePtr = bcFramePtr;
	DECACHE_STACK_INFO();
	newCodePtr = CompileExprObj(interp, OBJ_AT_TOS);
	CACHE_STACK_INFO();
	cleanup = 1;
	pc++;
	TEBC_YIELD();
	return TclNRExecuteByteCode(interp, newCodePtr);
    }

	/*
	 * INVOCATION BLOCK
	 */

    case INST_EVAL_STK:
    instEvalStk:
	bcFramePtr->data.tebc.pc = (char *) pc;
	iPtr->cmdFramePtr = bcFramePtr;

	cleanup = 1;
	pc += 1;
	/* yield next instruction */
	TEBC_YIELD();
	/* add TEBCResume for object at top of stack */
	return TclNRExecuteByteCode(interp,
		    TclCompileObj(interp, OBJ_AT_TOS, NULL, 0));

    case INST_INVOKE_EXPANDED:
	CLANG_ASSERT(auxObjList);
	objc = CURR_DEPTH - PTR2INT(auxObjList->internalRep.twoPtrValue.ptr2);
	POP_TAUX_OBJ();
	if (objc) {
	    pcAdjustment = 1;
	    goto doInvocation;
	}

	/*
	 * Nothing was expanded, return {}.
	 */

	TclNewObj(objResultPtr);
	NEXT_INST_F(1, 0, 1);
    break;

    case INST_INVOKE_STK4:
	objc = TclGetUInt4AtPtr(pc+1);
	pcAdjustment = 5;
	goto doInvocation;

    case INST_INVOKE_STK1:
	objc = TclGetUInt1AtPtr(pc+1);
	pcAdjustment = 2;

    doInvocation:
	objv = &OBJ_AT_DEPTH(objc-1);
	cleanup = objc;

#ifdef TCL_COMPILE_DEBUG
	if (tclTraceExec >= 2) {
	    int i;

	    if (traceInstructions) {
		strncpy(cmdNameBuf, TclGetString(objv[0]), 20);
		TRACE(("%u => call ", objc));
	    } else {
		fprintf(stdout, "%d: (%u) invoking ", iPtr->numLevels,
			(unsigned)(pc - codePtr->codeStart));
	    }
	    for (i = 0;  i < objc;  i++) {
		TclPrintObject(stdout, objv[i], 15);
		fprintf(stdout, " ");
	    }
	    fprintf(stdout, "\n");
	    fflush(stdout);
	}
#endif /*TCL_COMPILE_DEBUG*/

	/*
	 * Finally, let TclEvalObjv handle the command.
	 *
	 * TIP #280: Record the last piece of info needed by
	 * 'TclGetSrcInfoForPc', and push the frame.
	 */

	bcFramePtr->data.tebc.pc = (char *) pc;
	iPtr->cmdFramePtr = bcFramePtr;

	if (iPtr->flags & INTERP_DEBUG_FRAME) {
	    ArgumentBCEnter(interp, codePtr, TD, pc, objc, objv);
	}

	DECACHE_STACK_INFO();

	pc += pcAdjustment;
	TEBC_YIELD();
	return TclNREvalObjv(interp, objc, objv,
		TCL_EVAL_NOERR | TCL_EVAL_SOURCE_IN_FRAME, NULL);

#if TCL_SUPPORT_84_BYTECODE
    case INST_CALL_BUILTIN_FUNC1:
	/*
	 * Call one of the built-in pre-8.5 Tcl math functions. This
	 * translates to INST_INVOKE_STK1 with the first argument of
	 * ::tcl::mathfunc::$objv[0]. We need to insert the named math
	 * function into the stack.
	 */

	opnd = TclGetUInt1AtPtr(pc+1);
	if ((opnd < 0) || (opnd > LAST_BUILTIN_FUNC)) {
	    TRACE(("UNRECOGNIZED BUILTIN FUNC CODE %d\n", opnd));
	    Tcl_Panic("TclNRExecuteByteCode: unrecognized builtin function code %d", opnd);
	}

	TclNewLiteralStringObj(objPtr, "::tcl::mathfunc::");
	Tcl_AppendToObj(objPtr, tclBuiltinFuncTable[opnd].name, -1);

	/*
	 * Only 0, 1 or 2 args.
	 */

	{
	    int numArgs = tclBuiltinFuncTable[opnd].numArgs;
	    Tcl_Obj *tmpPtr1, *tmpPtr2;

	    if (numArgs == 0) {
		PUSH_OBJECT(objPtr);
	    } else if (numArgs == 1) {
		tmpPtr1 = POP_OBJECT();
		PUSH_OBJECT(objPtr);
		PUSH_OBJECT(tmpPtr1);
		Tcl_DecrRefCount(tmpPtr1);
	    } else {
		tmpPtr2 = POP_OBJECT();
		tmpPtr1 = POP_OBJECT();
		PUSH_OBJECT(objPtr);
		PUSH_OBJECT(tmpPtr1);
		PUSH_OBJECT(tmpPtr2);
		Tcl_DecrRefCount(tmpPtr1);
		Tcl_DecrRefCount(tmpPtr2);
	    }
	    objc = numArgs + 1;
	}
	pcAdjustment = 2;
	goto doInvocation;

    case INST_CALL_FUNC1:
	/*
	 * Call a non-builtin Tcl math function previously registered by a
	 * call to Tcl_CreateMathFunc pre-8.5. This is essentially
	 * INST_INVOKE_STK1 converting the first arg to
	 * ::tcl::mathfunc::$objv[0].
	 */

	objc = TclGetUInt1AtPtr(pc+1);	/* Number of arguments. The function
					 * name is the 0-th argument. */

	objPtr = OBJ_AT_DEPTH(objc-1);
	TclNewLiteralStringObj(tmpPtr, "::tcl::mathfunc::");
	Tcl_AppendObjToObj(tmpPtr, objPtr);
	Tcl_DecrRefCount(objPtr);

	/*
	 * Variation of PUSH_OBJECT.
	 */

	OBJ_AT_DEPTH(objc-1) = tmpPtr;
	Tcl_IncrRefCount(tmpPtr);

	pcAdjustment = 2;
	goto doInvocation;
#else
    /*
     * INST_CALL_BUILTIN_FUNC1 and INST_CALL_FUNC1 were made obsolete by the
     * changes to add a ::tcl::mathfunc namespace in 8.5. Optional support
     * remains for existing bytecode precompiled files.
     */

    case INST_CALL_BUILTIN_FUNC1:
	Tcl_Panic("TclNRExecuteByteCode: obsolete INST_CALL_BUILTIN_FUNC1 found");
    case INST_CALL_FUNC1:
	Tcl_Panic("TclNRExecuteByteCode: obsolete INST_CALL_FUNC1 found");
#endif

    case INST_INVOKE_REPLACE:
	objc = TclGetUInt4AtPtr(pc+1);
	opnd = TclGetUInt1AtPtr(pc+5);
	objPtr = POP_OBJECT();
	objv = &OBJ_AT_DEPTH(objc-1);
	cleanup = objc;
#ifdef TCL_COMPILE_DEBUG
	if (tclTraceExec >= 2) {
	    int i;

	    if (traceInstructions) {
		strncpy(cmdNameBuf, TclGetString(objv[0]), 20);
		TRACE(("%u => call (implementation %s) ", objc, O2S(objPtr)));
	    } else {
		fprintf(stdout,
			"%d: (%u) invoking (using implementation %s) ",
			iPtr->numLevels, (unsigned)(pc - codePtr->codeStart),
			O2S(objPtr));
	    }
	    for (i = 0;  i < objc;  i++) {
		if (i < opnd) {
		    fprintf(stdout, "<");
		    TclPrintObject(stdout, objv[i], 15);
		    fprintf(stdout, ">");
		} else {
		    TclPrintObject(stdout, objv[i], 15);
		}
		fprintf(stdout, " ");
	    }
	    fprintf(stdout, "\n");
	    fflush(stdout);
	}
#endif /*TCL_COMPILE_DEBUG*/

	bcFramePtr->data.tebc.pc = (char *) pc;
	iPtr->cmdFramePtr = bcFramePtr;
	if (iPtr->flags & INTERP_DEBUG_FRAME) {
	    ArgumentBCEnter(interp, codePtr, TD, pc, objc, objv);
	}

	TclInitRewriteEnsemble(interp, opnd, 1, objv);

	{
	    Tcl_Obj *copyPtr = Tcl_NewListObj(objc - opnd + 1, NULL);

	    Tcl_ListObjAppendElement(NULL, copyPtr, objPtr);
	    Tcl_ListObjReplace(NULL, copyPtr, LIST_MAX, 0,
		    objc - opnd, objv + opnd);
	    Tcl_DecrRefCount(objPtr);
	    objPtr = copyPtr;
	}

	DECACHE_STACK_INFO();
	pc += 6;
	TEBC_YIELD();

	TclMarkTailcall(interp);
	TclNRAddCallback(interp, TclClearRootEnsemble, NULL, NULL, NULL, NULL);
	Tcl_ListObjGetElements(NULL, objPtr, &objc, &objv);
	TclNRAddCallback(interp, TclNRReleaseValues, objPtr, NULL, NULL, NULL);
	return TclNREvalObjv(interp, objc, objv, TCL_EVAL_INVOKE, NULL);

    /*
     * -----------------------------------------------------------------
     *	   Start of INST_LOAD instructions.
     *
     * WARNING: more 'goto' here than your doctor recommended! The different
     * instructions set the value of some variables and then jump to some
     * common execution code.
     */

    case INST_LOAD_SCALAR1:
    instLoadScalar1:
	opnd = TclGetUInt1AtPtr(pc+1);
	varPtr = LOCAL(opnd);
	while (TclIsVarLink(varPtr)) {
	    varPtr = varPtr->value.linkPtr;
	}
	TRACE(("%u => ", opnd));
	if (TclIsVarDirectReadable(varPtr)) {
	    /*
	     * No errors, no traces: just get the value.
	     */

	    objResultPtr = varPtr->value.objPtr;
	    TRACE_APPEND(("%.30s\n", O2S(objResultPtr)));
	    NEXT_INST_F(2, 0, 1);
	}
	pcAdjustment = 2;
	cleanup = 0;
	arrayPtr = NULL;
	part1Ptr = part2Ptr = NULL;
	goto doCallPtrGetVar;

    case INST_LOAD_SCALAR4:
	opnd = TclGetUInt4AtPtr(pc+1);
	varPtr = LOCAL(opnd);
	while (TclIsVarLink(varPtr)) {
	    varPtr = varPtr->value.linkPtr;
	}
	TRACE(("%u => ", opnd));
	if (TclIsVarDirectReadable(varPtr)) {
	    /*
	     * No errors, no traces: just get the value.
	     */

	    objResultPtr = varPtr->value.objPtr;
	    TRACE_APPEND(("%.30s\n", O2S(objResultPtr)));
	    NEXT_INST_F(5, 0, 1);
	}
	pcAdjustment = 5;
	cleanup = 0;
	arrayPtr = NULL;
	part1Ptr = part2Ptr = NULL;
	goto doCallPtrGetVar;

    case INST_LOAD_ARRAY4:
	opnd = TclGetUInt4AtPtr(pc+1);
	pcAdjustment = 5;
	goto doLoadArray;

    case INST_LOAD_ARRAY1:
	opnd = TclGetUInt1AtPtr(pc+1);
	pcAdjustment = 2;

    doLoadArray:
	part1Ptr = NULL;
	part2Ptr = OBJ_AT_TOS;
	arrayPtr = LOCAL(opnd);
	while (TclIsVarLink(arrayPtr)) {
	    arrayPtr = arrayPtr->value.linkPtr;
	}
	TRACE(("%u \"%.30s\" => ", opnd, O2S(part2Ptr)));
	if (TclIsVarArray(arrayPtr) && !ReadTraced(arrayPtr)) {
	    varPtr = VarHashFindVar(arrayPtr->value.tablePtr, part2Ptr);
	    if (varPtr && TclIsVarDirectReadable(varPtr)) {
		/*
		 * No errors, no traces: just get the value.
		 */

		objResultPtr = varPtr->value.objPtr;
		TRACE_APPEND(("%.30s\n", O2S(objResultPtr)));
		NEXT_INST_F(pcAdjustment, 1, 1);
	    }
	}
	varPtr = TclLookupArrayElement(interp, part1Ptr, part2Ptr,
		TCL_LEAVE_ERR_MSG, "read", 0, 1, arrayPtr, opnd);
	if (varPtr == NULL) {
	    TRACE_ERROR(interp);
	    goto gotError;
	}
	cleanup = 1;
	goto doCallPtrGetVar;

    case INST_LOAD_ARRAY_STK:
	cleanup = 2;
	part2Ptr = OBJ_AT_TOS;		/* element name */
	objPtr = OBJ_UNDER_TOS;		/* array name */
	TRACE(("\"%.30s(%.30s)\" => ", O2S(objPtr), O2S(part2Ptr)));
	goto doLoadStk;

    case INST_LOAD_STK:
    case INST_LOAD_SCALAR_STK:
	cleanup = 1;
	part2Ptr = NULL;
	objPtr = OBJ_AT_TOS;		/* variable name */
	TRACE(("\"%.30s\" => ", O2S(objPtr)));

    doLoadStk:
	part1Ptr = objPtr;
	varPtr = TclObjLookupVarEx(interp, part1Ptr, part2Ptr,
		TCL_LEAVE_ERR_MSG, "read", /*createPart1*/0, /*createPart2*/1,
		&arrayPtr);
	if (!varPtr) {
	    TRACE_ERROR(interp);
	    goto gotError;
	}

	if (TclIsVarDirectReadable2(varPtr, arrayPtr)) {
	    /*
	     * No errors, no traces: just get the value.
	     */

	    objResultPtr = varPtr->value.objPtr;
	    TRACE_APPEND(("%.30s\n", O2S(objResultPtr)));
	    NEXT_INST_V(1, cleanup, 1);
	}
	pcAdjustment = 1;
	opnd = -1;

    doCallPtrGetVar:
	/*
	 * There are either errors or the variable is traced: call
	 * TclPtrGetVar to process fully.
	 */

	DECACHE_STACK_INFO();
	objResultPtr = TclPtrGetVarIdx(interp, varPtr, arrayPtr,
		part1Ptr, part2Ptr, TCL_LEAVE_ERR_MSG, opnd);
	CACHE_STACK_INFO();
	if (!objResultPtr) {
	    TRACE_ERROR(interp);
	    goto gotError;
	}
	TRACE_APPEND(("%.30s\n", O2S(objResultPtr)));
	NEXT_INST_V(pcAdjustment, cleanup, 1);

    /*
     *	   End of INST_LOAD instructions.
     * -----------------------------------------------------------------
     *	   Start of INST_STORE and related instructions.
     *
     * WARNING: more 'goto' here than your doctor recommended! The different
     * instructions set the value of some variables and then jump to somme
     * common execution code.
     */

    {
	int storeFlags, len;

    case INST_STORE_ARRAY4:
	opnd = TclGetUInt4AtPtr(pc+1);
	pcAdjustment = 5;
	goto doStoreArrayDirect;

    case INST_STORE_ARRAY1:
	opnd = TclGetUInt1AtPtr(pc+1);
	pcAdjustment = 2;

    doStoreArrayDirect:
	valuePtr = OBJ_AT_TOS;
	part2Ptr = OBJ_UNDER_TOS;
	arrayPtr = LOCAL(opnd);
	TRACE(("%u \"%.30s\" <- \"%.30s\" => ", opnd, O2S(part2Ptr),
		O2S(valuePtr)));
	while (TclIsVarLink(arrayPtr)) {
	    arrayPtr = arrayPtr->value.linkPtr;
	}
	if (TclIsVarArray(arrayPtr) && !WriteTraced(arrayPtr)) {
	    varPtr = VarHashFindVar(arrayPtr->value.tablePtr, part2Ptr);
	    if (varPtr && TclIsVarDirectWritable(varPtr)) {
		tosPtr--;
		Tcl_DecrRefCount(OBJ_AT_TOS);
		OBJ_AT_TOS = valuePtr;
		goto doStoreVarDirect;
	    }
	}
	cleanup = 2;
	storeFlags = TCL_LEAVE_ERR_MSG;
	part1Ptr = NULL;
	goto doStoreArrayDirectFailed;

    case INST_STORE_SCALAR4:
	opnd = TclGetUInt4AtPtr(pc+1);
	pcAdjustment = 5;
	goto doStoreScalarDirect;

    case INST_STORE_SCALAR1:
	opnd = TclGetUInt1AtPtr(pc+1);
	pcAdjustment = 2;

    doStoreScalarDirect:
	valuePtr = OBJ_AT_TOS;
	varPtr = LOCAL(opnd);
	TRACE(("%u <- \"%.30s\" => ", opnd, O2S(valuePtr)));
	while (TclIsVarLink(varPtr)) {
	    varPtr = varPtr->value.linkPtr;
	}
	if (!TclIsVarDirectWritable(varPtr)) {
	    storeFlags = TCL_LEAVE_ERR_MSG;
	    part1Ptr = NULL;
	    goto doStoreScalar;
	}

	/*
	 * No traces, no errors, plain 'set': we can safely inline. The value
	 * *will* be set to what's requested, so that the stack top remains
	 * pointing to the same Tcl_Obj.
	 */

    doStoreVarDirect:
	valuePtr = varPtr->value.objPtr;
	if (valuePtr != NULL) {
	    TclDecrRefCount(valuePtr);
	}
	objResultPtr = OBJ_AT_TOS;
	varPtr->value.objPtr = objResultPtr;
#ifndef TCL_COMPILE_DEBUG
	if (*(pc+pcAdjustment) == INST_POP) {
	    tosPtr--;
	    NEXT_INST_F((pcAdjustment+1), 0, 0);
	}
#else
	TRACE_APPEND(("%.30s\n", O2S(objResultPtr)));
#endif
	Tcl_IncrRefCount(objResultPtr);
	NEXT_INST_F(pcAdjustment, 0, 0);

    case INST_LAPPEND_STK:
	valuePtr = OBJ_AT_TOS; /* value to append */
	part2Ptr = NULL;
	storeFlags = (TCL_LEAVE_ERR_MSG | TCL_APPEND_VALUE
		| TCL_LIST_ELEMENT);
	goto doStoreStk;

    case INST_LAPPEND_ARRAY_STK:
	valuePtr = OBJ_AT_TOS; /* value to append */
	part2Ptr = OBJ_UNDER_TOS;
	storeFlags = (TCL_LEAVE_ERR_MSG | TCL_APPEND_VALUE
		| TCL_LIST_ELEMENT);
	goto doStoreStk;

    case INST_APPEND_STK:
	valuePtr = OBJ_AT_TOS; /* value to append */
	part2Ptr = NULL;
	storeFlags = (TCL_LEAVE_ERR_MSG | TCL_APPEND_VALUE);
	goto doStoreStk;

    case INST_APPEND_ARRAY_STK:
	valuePtr = OBJ_AT_TOS; /* value to append */
	part2Ptr = OBJ_UNDER_TOS;
	storeFlags = (TCL_LEAVE_ERR_MSG | TCL_APPEND_VALUE);
	goto doStoreStk;

    case INST_STORE_ARRAY_STK:
	valuePtr = OBJ_AT_TOS;
	part2Ptr = OBJ_UNDER_TOS;
	storeFlags = TCL_LEAVE_ERR_MSG;
	goto doStoreStk;

    case INST_STORE_STK:
    case INST_STORE_SCALAR_STK:
	valuePtr = OBJ_AT_TOS;
	part2Ptr = NULL;
	storeFlags = TCL_LEAVE_ERR_MSG;

    doStoreStk:
	objPtr = OBJ_AT_DEPTH(1 + (part2Ptr != NULL)); /* variable name */
	part1Ptr = objPtr;
#ifdef TCL_COMPILE_DEBUG
	if (part2Ptr == NULL) {
	    TRACE(("\"%.30s\" <- \"%.30s\" =>", O2S(part1Ptr),O2S(valuePtr)));
	} else {
	    TRACE(("\"%.30s(%.30s)\" <- \"%.30s\" => ",
		    O2S(part1Ptr), O2S(part2Ptr), O2S(valuePtr)));
	}
#endif
	varPtr = TclObjLookupVarEx(interp, objPtr,part2Ptr, TCL_LEAVE_ERR_MSG,
		"set", /*createPart1*/ 1, /*createPart2*/ 1, &arrayPtr);
	if (!varPtr) {
	    TRACE_ERROR(interp);
	    goto gotError;
	}
	cleanup = ((part2Ptr == NULL)? 2 : 3);
	pcAdjustment = 1;
	opnd = -1;
	goto doCallPtrSetVar;

    case INST_LAPPEND_ARRAY4:
	opnd = TclGetUInt4AtPtr(pc+1);
	pcAdjustment = 5;
	storeFlags = (TCL_LEAVE_ERR_MSG | TCL_APPEND_VALUE
		| TCL_LIST_ELEMENT);
	goto doStoreArray;

    case INST_LAPPEND_ARRAY1:
	opnd = TclGetUInt1AtPtr(pc+1);
	pcAdjustment = 2;
	storeFlags = (TCL_LEAVE_ERR_MSG | TCL_APPEND_VALUE
		| TCL_LIST_ELEMENT);
	goto doStoreArray;

    case INST_APPEND_ARRAY4:
	opnd = TclGetUInt4AtPtr(pc+1);
	pcAdjustment = 5;
	storeFlags = (TCL_LEAVE_ERR_MSG | TCL_APPEND_VALUE);
	goto doStoreArray;

    case INST_APPEND_ARRAY1:
	opnd = TclGetUInt1AtPtr(pc+1);
	pcAdjustment = 2;
	storeFlags = (TCL_LEAVE_ERR_MSG | TCL_APPEND_VALUE);
	goto doStoreArray;

    doStoreArray:
	valuePtr = OBJ_AT_TOS;
	part2Ptr = OBJ_UNDER_TOS;
	arrayPtr = LOCAL(opnd);
	TRACE(("%u \"%.30s\" <- \"%.30s\" => ", opnd, O2S(part2Ptr),
		O2S(valuePtr)));
	while (TclIsVarLink(arrayPtr)) {
	    arrayPtr = arrayPtr->value.linkPtr;
	}
	cleanup = 2;
	part1Ptr = NULL;

    doStoreArrayDirectFailed:
	varPtr = TclLookupArrayElement(interp, part1Ptr, part2Ptr,
		TCL_LEAVE_ERR_MSG, "set", 1, 1, arrayPtr, opnd);
	if (!varPtr) {
	    TRACE_ERROR(interp);
	    goto gotError;
	}
	goto doCallPtrSetVar;

    case INST_LAPPEND_SCALAR4:
	opnd = TclGetUInt4AtPtr(pc+1);
	pcAdjustment = 5;
	storeFlags = (TCL_LEAVE_ERR_MSG | TCL_APPEND_VALUE
		| TCL_LIST_ELEMENT);
	goto doStoreScalar;

    case INST_LAPPEND_SCALAR1:
	opnd = TclGetUInt1AtPtr(pc+1);
	pcAdjustment = 2;
	storeFlags = (TCL_LEAVE_ERR_MSG | TCL_APPEND_VALUE
		| TCL_LIST_ELEMENT);
	goto doStoreScalar;

    case INST_APPEND_SCALAR4:
	opnd = TclGetUInt4AtPtr(pc+1);
	pcAdjustment = 5;
	storeFlags = (TCL_LEAVE_ERR_MSG | TCL_APPEND_VALUE);
	goto doStoreScalar;

    case INST_APPEND_SCALAR1:
	opnd = TclGetUInt1AtPtr(pc+1);
	pcAdjustment = 2;
	storeFlags = (TCL_LEAVE_ERR_MSG | TCL_APPEND_VALUE);
	goto doStoreScalar;

    doStoreScalar:
	valuePtr = OBJ_AT_TOS;
	varPtr = LOCAL(opnd);
	TRACE(("%u <- \"%.30s\" => ", opnd, O2S(valuePtr)));
	while (TclIsVarLink(varPtr)) {
	    varPtr = varPtr->value.linkPtr;
	}
	cleanup = 1;
	arrayPtr = NULL;
	part1Ptr = part2Ptr = NULL;

    doCallPtrSetVar:
	DECACHE_STACK_INFO();
	objResultPtr = TclPtrSetVarIdx(interp, varPtr, arrayPtr,
		part1Ptr, part2Ptr, valuePtr, storeFlags, opnd);
	CACHE_STACK_INFO();
	if (!objResultPtr) {
	    TRACE_ERROR(interp);
	    goto gotError;
	}
#ifndef TCL_COMPILE_DEBUG
	if (*(pc+pcAdjustment) == INST_POP) {
	    NEXT_INST_V((pcAdjustment+1), cleanup, 0);
	}
#endif
	TRACE_APPEND(("%.30s\n", O2S(objResultPtr)));
	NEXT_INST_V(pcAdjustment, cleanup, 1);

    case INST_LAPPEND_LIST:
	opnd = TclGetUInt4AtPtr(pc+1);
	valuePtr = OBJ_AT_TOS;
	varPtr = LOCAL(opnd);
	cleanup = 1;
	pcAdjustment = 5;
	while (TclIsVarLink(varPtr)) {
	    varPtr = varPtr->value.linkPtr;
	}
	TRACE(("%u <- \"%.30s\" => ", opnd, O2S(valuePtr)));
	if (TclListObjGetElements(interp, valuePtr, &objc, &objv)
		!= TCL_OK) {
	    TRACE_ERROR(interp);
	    goto gotError;
	}
	if (TclIsVarDirectReadable(varPtr)
		&& TclIsVarDirectWritable(varPtr)) {
	    goto lappendListDirect;
	}
	arrayPtr = NULL;
	part1Ptr = part2Ptr = NULL;
	goto lappendListPtr;

    case INST_LAPPEND_LIST_ARRAY:
	opnd = TclGetUInt4AtPtr(pc+1);
	valuePtr = OBJ_AT_TOS;
	part1Ptr = NULL;
	part2Ptr = OBJ_UNDER_TOS;
	arrayPtr = LOCAL(opnd);
	cleanup = 2;
	pcAdjustment = 5;
	while (TclIsVarLink(arrayPtr)) {
	    arrayPtr = arrayPtr->value.linkPtr;
	}
	TRACE(("%u \"%.30s\" \"%.30s\" => ",
		opnd, O2S(part2Ptr), O2S(valuePtr)));
	if (TclListObjGetElements(interp, valuePtr, &objc, &objv)
		!= TCL_OK) {
	    TRACE_ERROR(interp);
	    goto gotError;
	}
	if (TclIsVarArray(arrayPtr) && !ReadTraced(arrayPtr)
		&& !WriteTraced(arrayPtr)) {
	    varPtr = VarHashFindVar(arrayPtr->value.tablePtr, part2Ptr);
	    if (varPtr && TclIsVarDirectReadable(varPtr)
		    && TclIsVarDirectWritable(varPtr)) {
		goto lappendListDirect;
	    }
	}
	varPtr = TclLookupArrayElement(interp, part1Ptr, part2Ptr,
		TCL_LEAVE_ERR_MSG, "set", 1, 1, arrayPtr, opnd);
	if (varPtr == NULL) {
	    TRACE_ERROR(interp);
	    goto gotError;
	}
	goto lappendListPtr;

    case INST_LAPPEND_LIST_ARRAY_STK:
	pcAdjustment = 1;
	cleanup = 3;
	valuePtr = OBJ_AT_TOS;
	part2Ptr = OBJ_UNDER_TOS;	/* element name */
	part1Ptr = OBJ_AT_DEPTH(2);	/* array name */
	TRACE(("\"%.30s(%.30s)\" \"%.30s\" => ",
		O2S(part1Ptr), O2S(part2Ptr), O2S(valuePtr)));
	goto lappendList;

    case INST_LAPPEND_LIST_STK:
	pcAdjustment = 1;
	cleanup = 2;
	valuePtr = OBJ_AT_TOS;
	part2Ptr = NULL;
	part1Ptr = OBJ_UNDER_TOS;	/* variable name */
	TRACE(("\"%.30s\" \"%.30s\" => ", O2S(part1Ptr), O2S(valuePtr)));
	goto lappendList;

    lappendListDirect:
	objResultPtr = varPtr->value.objPtr;
	if (TclListObjLength(interp, objResultPtr, &len) != TCL_OK) {
	    TRACE_ERROR(interp);
	    goto gotError;
	}
	if (Tcl_IsShared(objResultPtr)) {
	    Tcl_Obj *newValue = Tcl_DuplicateObj(objResultPtr);

	    TclDecrRefCount(objResultPtr);
	    varPtr->value.objPtr = objResultPtr = newValue;
	    Tcl_IncrRefCount(newValue);
	}
	if (Tcl_ListObjReplace(interp, objResultPtr, len, 0, objc, objv)
		!= TCL_OK) {
	    TRACE_ERROR(interp);
	    goto gotError;
	}
	TRACE_APPEND(("%.30s\n", O2S(objResultPtr)));
	NEXT_INST_V(pcAdjustment, cleanup, 1);

    lappendList:
	opnd = -1;
	if (TclListObjGetElements(interp, valuePtr, &objc, &objv)
		!= TCL_OK) {
	    TRACE_ERROR(interp);
	    goto gotError;
	}
	DECACHE_STACK_INFO();
	varPtr = TclObjLookupVarEx(interp, part1Ptr, part2Ptr,
		TCL_LEAVE_ERR_MSG, "set", 1, 1, &arrayPtr);
	CACHE_STACK_INFO();
	if (!varPtr) {
	    TRACE_ERROR(interp);
	    goto gotError;
	}

    lappendListPtr:
	if (TclIsVarInHash(varPtr)) {
	    VarHashRefCount(varPtr)++;
	}
	if (arrayPtr && TclIsVarInHash(arrayPtr)) {
	    VarHashRefCount(arrayPtr)++;
	}
	DECACHE_STACK_INFO();
	objResultPtr = TclPtrGetVarIdx(interp, varPtr, arrayPtr,
		part1Ptr, part2Ptr, TCL_LEAVE_ERR_MSG, opnd);
	CACHE_STACK_INFO();
	if (TclIsVarInHash(varPtr)) {
	    VarHashRefCount(varPtr)--;
	}
	if (arrayPtr && TclIsVarInHash(arrayPtr)) {
	    VarHashRefCount(arrayPtr)--;
	}

	{
	    int createdNewObj = 0;
	    Tcl_Obj *valueToAssign;

	    if (!objResultPtr) {
		valueToAssign = valuePtr;
	    } else if (TclListObjLength(interp, objResultPtr, &len)!=TCL_OK) {
		TRACE_ERROR(interp);
		goto gotError;
	    } else {
		if (Tcl_IsShared(objResultPtr)) {
		    valueToAssign = Tcl_DuplicateObj(objResultPtr);
		    createdNewObj = 1;
		} else {
		    valueToAssign = objResultPtr;
		}
		if (Tcl_ListObjReplace(interp, valueToAssign, len, 0,
			objc, objv) != TCL_OK) {
		    if (createdNewObj) {
			TclDecrRefCount(valueToAssign);
		    }
		    goto errorInLappendListPtr;
		}
	    }
	    DECACHE_STACK_INFO();
	    Tcl_IncrRefCount(valueToAssign);
	    objResultPtr = TclPtrSetVarIdx(interp, varPtr, arrayPtr, part1Ptr,
		    part2Ptr, valueToAssign, TCL_LEAVE_ERR_MSG, opnd);
	    TclDecrRefCount(valueToAssign);
	    CACHE_STACK_INFO();
	    if (!objResultPtr) {
	    errorInLappendListPtr:
		TRACE_ERROR(interp);
		goto gotError;
	    }
	}
	TRACE_APPEND(("%.30s\n", O2S(objResultPtr)));
	NEXT_INST_V(pcAdjustment, cleanup, 1);
    }

    /*
     *	   End of INST_STORE and related instructions.
     * -----------------------------------------------------------------
     *	   Start of INST_INCR instructions.
     *
     * WARNING: more 'goto' here than your doctor recommended! The different
     * instructions set the value of some variables and then jump to somme
     * common execution code.
     */

/*TODO: Consider more untangling here; merge with LOAD and STORE ? */

    {
	Tcl_Obj *incrPtr;
#ifndef TCL_WIDE_INT_IS_LONG
	Tcl_WideInt w;
#endif
	long increment;

    case INST_INCR_SCALAR1:
    case INST_INCR_ARRAY1:
    case INST_INCR_ARRAY_STK:
    case INST_INCR_SCALAR_STK:
    case INST_INCR_STK:
	opnd = TclGetUInt1AtPtr(pc+1);
	incrPtr = POP_OBJECT();
	switch (*pc) {
	case INST_INCR_SCALAR1:
	    pcAdjustment = 2;
	    goto doIncrScalar;
	case INST_INCR_ARRAY1:
	    pcAdjustment = 2;
	    goto doIncrArray;
	default:
	    pcAdjustment = 1;
	    goto doIncrStk;
	}

    case INST_INCR_ARRAY_STK_IMM:
    case INST_INCR_SCALAR_STK_IMM:
    case INST_INCR_STK_IMM:
	increment = TclGetInt1AtPtr(pc+1);
	incrPtr = Tcl_NewIntObj(increment);
	Tcl_IncrRefCount(incrPtr);
	pcAdjustment = 2;

    doIncrStk:
	if ((*pc == INST_INCR_ARRAY_STK_IMM)
		|| (*pc == INST_INCR_ARRAY_STK)) {
	    part2Ptr = OBJ_AT_TOS;
	    objPtr = OBJ_UNDER_TOS;
	    TRACE(("\"%.30s(%.30s)\" (by %ld) => ",
		    O2S(objPtr), O2S(part2Ptr), increment));
	} else {
	    part2Ptr = NULL;
	    objPtr = OBJ_AT_TOS;
	    TRACE(("\"%.30s\" (by %ld) => ", O2S(objPtr), increment));
	}
	part1Ptr = objPtr;
	opnd = -1;
	varPtr = TclObjLookupVarEx(interp, objPtr, part2Ptr,
		TCL_LEAVE_ERR_MSG, "read", 1, 1, &arrayPtr);
	if (!varPtr) {
	    DECACHE_STACK_INFO();
	    Tcl_AddErrorInfo(interp,
		    "\n    (reading value of variable to increment)");
	    CACHE_STACK_INFO();
	    TRACE_ERROR(interp);
	    Tcl_DecrRefCount(incrPtr);
	    goto gotError;
	}
	cleanup = ((part2Ptr == NULL)? 1 : 2);
	goto doIncrVar;

    case INST_INCR_ARRAY1_IMM:
	opnd = TclGetUInt1AtPtr(pc+1);
	increment = TclGetInt1AtPtr(pc+2);
	incrPtr = Tcl_NewIntObj(increment);
	Tcl_IncrRefCount(incrPtr);
	pcAdjustment = 3;

    doIncrArray:
	part1Ptr = NULL;
	part2Ptr = OBJ_AT_TOS;
	arrayPtr = LOCAL(opnd);
	cleanup = 1;
	while (TclIsVarLink(arrayPtr)) {
	    arrayPtr = arrayPtr->value.linkPtr;
	}
	TRACE(("%u \"%.30s\" (by %ld) => ", opnd, O2S(part2Ptr), increment));
	varPtr = TclLookupArrayElement(interp, part1Ptr, part2Ptr,
		TCL_LEAVE_ERR_MSG, "read", 1, 1, arrayPtr, opnd);
	if (!varPtr) {
	    TRACE_ERROR(interp);
	    Tcl_DecrRefCount(incrPtr);
	    goto gotError;
	}
	goto doIncrVar;

    case INST_INCR_SCALAR1_IMM:
	opnd = TclGetUInt1AtPtr(pc+1);
	increment = TclGetInt1AtPtr(pc+2);
	pcAdjustment = 3;
	cleanup = 0;
	varPtr = LOCAL(opnd);
	while (TclIsVarLink(varPtr)) {
	    varPtr = varPtr->value.linkPtr;
	}

	if (TclIsVarDirectModifyable(varPtr)) {
	    ClientData ptr;
	    int type;

	    objPtr = varPtr->value.objPtr;
	    if (GetNumberFromObj(NULL, objPtr, &ptr, &type) == TCL_OK) {
		if (type == TCL_NUMBER_LONG) {
		    long augend = *((const long *)ptr);
		    long sum = augend + increment;

		    /*
		     * Overflow when (augend and sum have different sign) and
		     * (augend and increment have the same sign). This is
		     * encapsulated in the Overflowing macro.
		     */

		    if (!Overflowing(augend, increment, sum)) {
			TRACE(("%u %ld => ", opnd, increment));
			if (Tcl_IsShared(objPtr)) {
			    objPtr->refCount--;	/* We know it's shared. */
			    TclNewLongObj(objResultPtr, sum);
			    Tcl_IncrRefCount(objResultPtr);
			    varPtr->value.objPtr = objResultPtr;
			} else {
			    objResultPtr = objPtr;
			    TclSetLongObj(objPtr, sum);
			}
			goto doneIncr;
		    }
#ifndef TCL_WIDE_INT_IS_LONG
		    w = (Tcl_WideInt)augend;

		    TRACE(("%u %ld => ", opnd, increment));
		    if (Tcl_IsShared(objPtr)) {
			objPtr->refCount--;	/* We know it's shared. */
			objResultPtr = Tcl_NewWideIntObj(w+increment);
			Tcl_IncrRefCount(objResultPtr);
			varPtr->value.objPtr = objResultPtr;
		    } else {
			objResultPtr = objPtr;

			/*
			 * We know the sum value is outside the long range;
			 * use macro form that doesn't range test again.
			 */

			TclSetWideIntObj(objPtr, w+increment);
		    }
		    goto doneIncr;
#endif
		}	/* end if (type == TCL_NUMBER_LONG) */
#ifndef TCL_WIDE_INT_IS_LONG
		if (type == TCL_NUMBER_WIDE) {
		    Tcl_WideInt sum;

		    w = *((const Tcl_WideInt *) ptr);
		    sum = w + increment;

		    /*
		     * Check for overflow.
		     */

		    if (!Overflowing(w, increment, sum)) {
			TRACE(("%u %ld => ", opnd, increment));
			if (Tcl_IsShared(objPtr)) {
			    objPtr->refCount--;	/* We know it's shared. */
			    objResultPtr = Tcl_NewWideIntObj(sum);
			    Tcl_IncrRefCount(objResultPtr);
			    varPtr->value.objPtr = objResultPtr;
			} else {
			    objResultPtr = objPtr;

			    /*
			     * We *do not* know the sum value is outside the
			     * long range (wide + long can yield long); use
			     * the function call that checks range.
			     */

			    Tcl_SetWideIntObj(objPtr, sum);
			}
			goto doneIncr;
		    }
		}
#endif
	    }
	    if (Tcl_IsShared(objPtr)) {
		objPtr->refCount--;	/* We know it's shared */
		objResultPtr = Tcl_DuplicateObj(objPtr);
		Tcl_IncrRefCount(objResultPtr);
		varPtr->value.objPtr = objResultPtr;
	    } else {
		objResultPtr = objPtr;
	    }
	    TclNewLongObj(incrPtr, increment);
	    if (TclIncrObj(interp, objResultPtr, incrPtr) != TCL_OK) {
		Tcl_DecrRefCount(incrPtr);
		TRACE_ERROR(interp);
		goto gotError;
	    }
	    Tcl_DecrRefCount(incrPtr);
	    goto doneIncr;
	}

	/*
	 * All other cases, flow through to generic handling.
	 */

	TclNewLongObj(incrPtr, increment);
	Tcl_IncrRefCount(incrPtr);

    doIncrScalar:
	varPtr = LOCAL(opnd);
	while (TclIsVarLink(varPtr)) {
	    varPtr = varPtr->value.linkPtr;
	}
	arrayPtr = NULL;
	part1Ptr = part2Ptr = NULL;
	cleanup = 0;
	TRACE(("%u %s => ", opnd, Tcl_GetString(incrPtr)));

    doIncrVar:
	if (TclIsVarDirectModifyable2(varPtr, arrayPtr)) {
	    objPtr = varPtr->value.objPtr;
	    if (Tcl_IsShared(objPtr)) {
		objPtr->refCount--;	/* We know it's shared */
		objResultPtr = Tcl_DuplicateObj(objPtr);
		Tcl_IncrRefCount(objResultPtr);
		varPtr->value.objPtr = objResultPtr;
	    } else {
		objResultPtr = objPtr;
	    }
	    if (TclIncrObj(interp, objResultPtr, incrPtr) != TCL_OK) {
		Tcl_DecrRefCount(incrPtr);
		TRACE_ERROR(interp);
		goto gotError;
	    }
	    Tcl_DecrRefCount(incrPtr);
	} else {
	    DECACHE_STACK_INFO();
	    objResultPtr = TclPtrIncrObjVarIdx(interp, varPtr, arrayPtr,
		    part1Ptr, part2Ptr, incrPtr, TCL_LEAVE_ERR_MSG, opnd);
	    CACHE_STACK_INFO();
	    Tcl_DecrRefCount(incrPtr);
	    if (objResultPtr == NULL) {
		TRACE_ERROR(interp);
		goto gotError;
	    }
	}
    doneIncr:
	TRACE_APPEND(("%.30s\n", O2S(objResultPtr)));
#ifndef TCL_COMPILE_DEBUG
	if (*(pc+pcAdjustment) == INST_POP) {
	    NEXT_INST_V((pcAdjustment+1), cleanup, 0);
	}
#endif
	NEXT_INST_V(pcAdjustment, cleanup, 1);
    }

    /*
     *	   End of INST_INCR instructions.
     * -----------------------------------------------------------------
     *	   Start of INST_EXIST instructions.
     */

    case INST_EXIST_SCALAR:
	cleanup = 0;
	pcAdjustment = 5;
	opnd = TclGetUInt4AtPtr(pc+1);
	varPtr = LOCAL(opnd);
	while (TclIsVarLink(varPtr)) {
	    varPtr = varPtr->value.linkPtr;
	}
	TRACE(("%u => ", opnd));
	if (ReadTraced(varPtr)) {
	    DECACHE_STACK_INFO();
	    TclObjCallVarTraces(iPtr, NULL, varPtr, NULL, NULL,
		    TCL_TRACE_READS, 0, opnd);
	    CACHE_STACK_INFO();
	    if (TclIsVarUndefined(varPtr)) {
		TclCleanupVar(varPtr, NULL);
		varPtr = NULL;
	    }
	}
	goto afterExistsPeephole;

    case INST_EXIST_ARRAY:
	cleanup = 1;
	pcAdjustment = 5;
	opnd = TclGetUInt4AtPtr(pc+1);
	part2Ptr = OBJ_AT_TOS;
	arrayPtr = LOCAL(opnd);
	while (TclIsVarLink(arrayPtr)) {
	    arrayPtr = arrayPtr->value.linkPtr;
	}
	TRACE(("%u \"%.30s\" => ", opnd, O2S(part2Ptr)));
	if (TclIsVarArray(arrayPtr) && !ReadTraced(arrayPtr)) {
	    varPtr = VarHashFindVar(arrayPtr->value.tablePtr, part2Ptr);
	    if (!varPtr || !ReadTraced(varPtr)) {
		goto afterExistsPeephole;
	    }
	}
	varPtr = TclLookupArrayElement(interp, NULL, part2Ptr, 0, "access",
		0, 1, arrayPtr, opnd);
	if (varPtr) {
	    if (ReadTraced(varPtr) || (arrayPtr && ReadTraced(arrayPtr))) {
		DECACHE_STACK_INFO();
		TclObjCallVarTraces(iPtr, arrayPtr, varPtr, NULL, part2Ptr,
			TCL_TRACE_READS, 0, opnd);
		CACHE_STACK_INFO();
	    }
	    if (TclIsVarUndefined(varPtr)) {
		TclCleanupVar(varPtr, arrayPtr);
		varPtr = NULL;
	    }
	}
	goto afterExistsPeephole;

    case INST_EXIST_ARRAY_STK:
	cleanup = 2;
	pcAdjustment = 1;
	part2Ptr = OBJ_AT_TOS;		/* element name */
	part1Ptr = OBJ_UNDER_TOS;	/* array name */
	TRACE(("\"%.30s(%.30s)\" => ", O2S(part1Ptr), O2S(part2Ptr)));
	goto doExistStk;

    case INST_EXIST_STK:
	cleanup = 1;
	pcAdjustment = 1;
	part2Ptr = NULL;
	part1Ptr = OBJ_AT_TOS;		/* variable name */
	TRACE(("\"%.30s\" => ", O2S(part1Ptr)));

    doExistStk:
	varPtr = TclObjLookupVarEx(interp, part1Ptr, part2Ptr, 0, "access",
		/*createPart1*/0, /*createPart2*/1, &arrayPtr);
	if (varPtr) {
	    if (ReadTraced(varPtr) || (arrayPtr && ReadTraced(arrayPtr))) {
		DECACHE_STACK_INFO();
		TclObjCallVarTraces(iPtr, arrayPtr, varPtr, part1Ptr,part2Ptr,
			TCL_TRACE_READS, 0, -1);
		CACHE_STACK_INFO();
	    }
	    if (TclIsVarUndefined(varPtr)) {
		TclCleanupVar(varPtr, arrayPtr);
		varPtr = NULL;
	    }
	}

	/*
	 * Peep-hole optimisation: if you're about to jump, do jump from here.
	 */

    afterExistsPeephole: {
	int found = (varPtr && !TclIsVarUndefined(varPtr));

	TRACE_APPEND(("%d\n", found ? 1 : 0));
	JUMP_PEEPHOLE_V(found, pcAdjustment, cleanup);
    }

    /*
     *	   End of INST_EXIST instructions.
     * -----------------------------------------------------------------
     *	   Start of INST_UNSET instructions.
     */

    {
	int flags;

    case INST_UNSET_SCALAR:
	flags = TclGetUInt1AtPtr(pc+1) ? TCL_LEAVE_ERR_MSG : 0;
	opnd = TclGetUInt4AtPtr(pc+2);
	varPtr = LOCAL(opnd);
	while (TclIsVarLink(varPtr)) {
	    varPtr = varPtr->value.linkPtr;
	}
	TRACE(("%s %u => ", (flags ? "normal" : "noerr"), opnd));
	if (TclIsVarDirectUnsettable(varPtr) && !TclIsVarInHash(varPtr)) {
	    /*
	     * No errors, no traces, no searches: just make the variable cease
	     * to exist.
	     */

	    if (!TclIsVarUndefined(varPtr)) {
		TclDecrRefCount(varPtr->value.objPtr);
	    } else if (flags & TCL_LEAVE_ERR_MSG) {
		goto slowUnsetScalar;
	    }
	    varPtr->value.objPtr = NULL;
	    TRACE_APPEND(("OK\n"));
	    NEXT_INST_F(6, 0, 0);
	}

    slowUnsetScalar:
	DECACHE_STACK_INFO();
	if (TclPtrUnsetVarIdx(interp, varPtr, NULL, NULL, NULL, flags,
		opnd) != TCL_OK && flags) {
	    goto errorInUnset;
	}
	CACHE_STACK_INFO();
	NEXT_INST_F(6, 0, 0);

    case INST_UNSET_ARRAY:
	flags = TclGetUInt1AtPtr(pc+1) ? TCL_LEAVE_ERR_MSG : 0;
	opnd = TclGetUInt4AtPtr(pc+2);
	part2Ptr = OBJ_AT_TOS;
	arrayPtr = LOCAL(opnd);
	while (TclIsVarLink(arrayPtr)) {
	    arrayPtr = arrayPtr->value.linkPtr;
	}
	TRACE(("%s %u \"%.30s\" => ",
		(flags ? "normal" : "noerr"), opnd, O2S(part2Ptr)));
	if (TclIsVarArray(arrayPtr) && !UnsetTraced(arrayPtr)
		&& !(arrayPtr->flags & VAR_SEARCH_ACTIVE)) {
	    varPtr = VarHashFindVar(arrayPtr->value.tablePtr, part2Ptr);
	    if (varPtr && TclIsVarDirectUnsettable(varPtr)) {
		/*
		 * No nasty traces and element exists, so we can proceed to
		 * unset it. Might still not exist though...
		 */

		if (!TclIsVarUndefined(varPtr)) {
		    TclDecrRefCount(varPtr->value.objPtr);
		    TclSetVarUndefined(varPtr);
		    TclClearVarNamespaceVar(varPtr);
		    TclCleanupVar(varPtr, arrayPtr);
		} else if (flags & TCL_LEAVE_ERR_MSG) {
		    goto slowUnsetArray;
		}
		TRACE_APPEND(("OK\n"));
		NEXT_INST_F(6, 1, 0);
	    } else if (!varPtr && !(flags & TCL_LEAVE_ERR_MSG)) {
		/*
		 * Don't need to do anything here.
		 */

		TRACE_APPEND(("OK\n"));
		NEXT_INST_F(6, 1, 0);
	    }
	}
    slowUnsetArray:
	DECACHE_STACK_INFO();
	varPtr = TclLookupArrayElement(interp, NULL, part2Ptr, flags, "unset",
		0, 0, arrayPtr, opnd);
	if (!varPtr) {
	    if (flags & TCL_LEAVE_ERR_MSG) {
		goto errorInUnset;
	    }
	} else if (TclPtrUnsetVarIdx(interp, varPtr, arrayPtr, NULL, part2Ptr,
		flags, opnd) != TCL_OK && (flags & TCL_LEAVE_ERR_MSG)) {
	    goto errorInUnset;
	}
	CACHE_STACK_INFO();
	NEXT_INST_F(6, 1, 0);

    case INST_UNSET_ARRAY_STK:
	flags = TclGetUInt1AtPtr(pc+1) ? TCL_LEAVE_ERR_MSG : 0;
	cleanup = 2;
	part2Ptr = OBJ_AT_TOS;		/* element name */
	part1Ptr = OBJ_UNDER_TOS;	/* array name */
	TRACE(("%s \"%.30s(%.30s)\" => ", (flags ? "normal" : "noerr"),
		O2S(part1Ptr), O2S(part2Ptr)));
	goto doUnsetStk;

    case INST_UNSET_STK:
	flags = TclGetUInt1AtPtr(pc+1) ? TCL_LEAVE_ERR_MSG : 0;
	cleanup = 1;
	part2Ptr = NULL;
	part1Ptr = OBJ_AT_TOS;		/* variable name */
	TRACE(("%s \"%.30s\" => ", (flags ? "normal" : "noerr"),
		O2S(part1Ptr)));

    doUnsetStk:
	DECACHE_STACK_INFO();
	if (TclObjUnsetVar2(interp, part1Ptr, part2Ptr, flags) != TCL_OK
		&& (flags & TCL_LEAVE_ERR_MSG)) {
	    goto errorInUnset;
	}
	CACHE_STACK_INFO();
	TRACE_APPEND(("OK\n"));
	NEXT_INST_V(2, cleanup, 0);

    errorInUnset:
	CACHE_STACK_INFO();
	TRACE_ERROR(interp);
	goto gotError;

	/*
	 * This is really an unset operation these days. Do not issue.
	 */

    case INST_DICT_DONE:
	opnd = TclGetUInt4AtPtr(pc+1);
	TRACE(("%u => OK\n", opnd));
	varPtr = LOCAL(opnd);
	while (TclIsVarLink(varPtr)) {
	    varPtr = varPtr->value.linkPtr;
	}
	if (TclIsVarDirectUnsettable(varPtr) && !TclIsVarInHash(varPtr)) {
	    if (!TclIsVarUndefined(varPtr)) {
		TclDecrRefCount(varPtr->value.objPtr);
	    }
	    varPtr->value.objPtr = NULL;
	} else {
	    DECACHE_STACK_INFO();
	    TclPtrUnsetVarIdx(interp, varPtr, NULL, NULL, NULL, 0, opnd);
	    CACHE_STACK_INFO();
	}
	NEXT_INST_F(5, 0, 0);
    }
    break;

    /*
     *	   End of INST_UNSET instructions.
     * -----------------------------------------------------------------
     *	   Start of INST_ARRAY instructions.
     */

    case INST_ARRAY_EXISTS_IMM:
	opnd = TclGetUInt4AtPtr(pc+1);
	pcAdjustment = 5;
	cleanup = 0;
	part1Ptr = NULL;
	arrayPtr = NULL;
	TRACE(("%u => ", opnd));
	varPtr = LOCAL(opnd);
	while (TclIsVarLink(varPtr)) {
	    varPtr = varPtr->value.linkPtr;
	}
	goto doArrayExists;
    case INST_ARRAY_EXISTS_STK:
	opnd = -1;
	pcAdjustment = 1;
	cleanup = 1;
	part1Ptr = OBJ_AT_TOS;
	TRACE(("\"%.30s\" => ", O2S(part1Ptr)));
	varPtr = TclObjLookupVarEx(interp, part1Ptr, NULL, 0, NULL,
		/*createPart1*/0, /*createPart2*/0, &arrayPtr);
    doArrayExists:
	DECACHE_STACK_INFO();
	result = TclCheckArrayTraces(interp, varPtr, arrayPtr, part1Ptr, opnd);
	CACHE_STACK_INFO();
	if (result == TCL_ERROR) {
	    TRACE_ERROR(interp);
	    goto gotError;
	}
	if (varPtr && TclIsVarArray(varPtr) && !TclIsVarUndefined(varPtr)) {
	    objResultPtr = TCONST(1);
	} else {
	    objResultPtr = TCONST(0);
	}
	TRACE_APPEND(("%.30s\n", O2S(objResultPtr)));
	NEXT_INST_V(pcAdjustment, cleanup, 1);

    case INST_ARRAY_MAKE_IMM:
	opnd = TclGetUInt4AtPtr(pc+1);
	pcAdjustment = 5;
	cleanup = 0;
	part1Ptr = NULL;
	arrayPtr = NULL;
	TRACE(("%u => ", opnd));
	varPtr = LOCAL(opnd);
	while (TclIsVarLink(varPtr)) {
	    varPtr = varPtr->value.linkPtr;
	}
	goto doArrayMake;
    case INST_ARRAY_MAKE_STK:
	opnd = -1;
	pcAdjustment = 1;
	cleanup = 1;
	part1Ptr = OBJ_AT_TOS;
	TRACE(("\"%.30s\" => ", O2S(part1Ptr)));
	varPtr = TclObjLookupVarEx(interp, part1Ptr, NULL, TCL_LEAVE_ERR_MSG,
		"set", /*createPart1*/1, /*createPart2*/0, &arrayPtr);
	if (varPtr == NULL) {
	    TRACE_ERROR(interp);
	    goto gotError;
	}
    doArrayMake:
	if (varPtr && !TclIsVarArray(varPtr)) {
	    if (TclIsVarArrayElement(varPtr) || !TclIsVarUndefined(varPtr)) {
		/*
		 * Either an array element, or a scalar: lose!
		 */

		TclObjVarErrMsg(interp, part1Ptr, NULL, "array set",
			"variable isn't array", opnd);
		DECACHE_STACK_INFO();
		Tcl_SetErrorCode(interp, "TCL", "WRITE", "ARRAY", NULL);
		CACHE_STACK_INFO();
		TRACE_ERROR(interp);
		goto gotError;
	    }
	    TclSetVarArray(varPtr);
	    varPtr->value.tablePtr = ckalloc(sizeof(TclVarHashTable));
	    TclInitVarHashTable(varPtr->value.tablePtr,
		    TclGetVarNsPtr(varPtr));
#ifdef TCL_COMPILE_DEBUG
	    TRACE_APPEND(("done\n"));
	} else {
	    TRACE_APPEND(("nothing to do\n"));
#endif
	}
	NEXT_INST_V(pcAdjustment, cleanup, 0);

    /*
     *	   End of INST_ARRAY instructions.
     * -----------------------------------------------------------------
     *	   Start of variable linking instructions.
     */

    {
	Var *otherPtr;
	CallFrame *framePtr, *savedFramePtr;
	Tcl_Namespace *nsPtr;
	Namespace *savedNsPtr;

    case INST_UPVAR:
	TRACE(("%d %.30s %.30s => ", TclGetInt4AtPtr(pc+1),
		O2S(OBJ_UNDER_TOS), O2S(OBJ_AT_TOS)));

	if (TclObjGetFrame(interp, OBJ_UNDER_TOS, &framePtr) == -1) {
	    TRACE_ERROR(interp);
	    goto gotError;
	}

	/*
	 * Locate the other variable.
	 */

	savedFramePtr = iPtr->varFramePtr;
	iPtr->varFramePtr = framePtr;
	otherPtr = TclObjLookupVarEx(interp, OBJ_AT_TOS, NULL,
		TCL_LEAVE_ERR_MSG, "access", /*createPart1*/ 1,
		/*createPart2*/ 1, &varPtr);
	iPtr->varFramePtr = savedFramePtr;
	if (!otherPtr) {
	    TRACE_ERROR(interp);
	    goto gotError;
	}
	goto doLinkVars;

    case INST_NSUPVAR:
	TRACE(("%d %.30s %.30s => ", TclGetInt4AtPtr(pc+1),
		O2S(OBJ_UNDER_TOS), O2S(OBJ_AT_TOS)));
	if (TclGetNamespaceFromObj(interp, OBJ_UNDER_TOS, &nsPtr) != TCL_OK) {
	    TRACE_ERROR(interp);
	    goto gotError;
	}

	/*
	 * Locate the other variable.
	 */

	savedNsPtr = iPtr->varFramePtr->nsPtr;
	iPtr->varFramePtr->nsPtr = (Namespace *) nsPtr;
	otherPtr = TclObjLookupVarEx(interp, OBJ_AT_TOS, NULL,
		(TCL_NAMESPACE_ONLY|TCL_LEAVE_ERR_MSG|TCL_AVOID_RESOLVERS),
		"access", /*createPart1*/ 1, /*createPart2*/ 1, &varPtr);
	iPtr->varFramePtr->nsPtr = savedNsPtr;
	if (!otherPtr) {
	    TRACE_ERROR(interp);
	    goto gotError;
	}
	goto doLinkVars;

    case INST_VARIABLE:
	TRACE(("%d, %.30s => ", TclGetInt4AtPtr(pc+1), O2S(OBJ_AT_TOS)));
	otherPtr = TclObjLookupVarEx(interp, OBJ_AT_TOS, NULL,
		(TCL_NAMESPACE_ONLY | TCL_LEAVE_ERR_MSG), "access",
		/*createPart1*/ 1, /*createPart2*/ 1, &varPtr);
	if (!otherPtr) {
	    TRACE_ERROR(interp);
	    goto gotError;
	}

	/*
	 * Do the [variable] magic.
	 */

	TclSetVarNamespaceVar(otherPtr);

    doLinkVars:

	/*
	 * If we are here, the local variable has already been created: do the
	 * little work of TclPtrMakeUpvar that remains to be done right here
	 * if there are no errors; otherwise, let it handle the case.
	 */

	opnd = TclGetInt4AtPtr(pc+1);
	varPtr = LOCAL(opnd);
	if ((varPtr != otherPtr) && !TclIsVarTraced(varPtr)
		&& (TclIsVarUndefined(varPtr) || TclIsVarLink(varPtr))) {
	    if (!TclIsVarUndefined(varPtr)) {
		/*
		 * Then it is a defined link.
		 */

		Var *linkPtr = varPtr->value.linkPtr;

		if (linkPtr == otherPtr) {
		    TRACE_APPEND(("already linked\n"));
		    NEXT_INST_F(5, 1, 0);
		}
		if (TclIsVarInHash(linkPtr)) {
		    VarHashRefCount(linkPtr)--;
		    if (TclIsVarUndefined(linkPtr)) {
			TclCleanupVar(linkPtr, NULL);
		    }
		}
	    }
	    TclSetVarLink(varPtr);
	    varPtr->value.linkPtr = otherPtr;
	    if (TclIsVarInHash(otherPtr)) {
		VarHashRefCount(otherPtr)++;
	    }
	} else if (TclPtrObjMakeUpvarIdx(interp, otherPtr, NULL, 0,
		opnd) != TCL_OK) {
	    TRACE_ERROR(interp);
	    goto gotError;
	}

	/*
	 * Do not pop the namespace or frame index, it may be needed for other
	 * variables - and [variable] did not push it at all.
	 */

	TRACE_APPEND(("link made\n"));
	NEXT_INST_F(5, 1, 0);
    }
    break;

    /*
     *	   End of variable linking instructions.
     * -----------------------------------------------------------------
     */

    case INST_JUMP1:
	opnd = TclGetInt1AtPtr(pc+1);
	TRACE(("%d => new pc %u\n", opnd,
		(unsigned)(pc + opnd - codePtr->codeStart)));
	NEXT_INST_F(opnd, 0, 0);
    break;

    case INST_JUMP4:
	opnd = TclGetInt4AtPtr(pc+1);
	TRACE(("%d => new pc %u\n", opnd,
		(unsigned)(pc + opnd - codePtr->codeStart)));
	NEXT_INST_F(opnd, 0, 0);

    {
	int jmpOffset[2], b;

	/* TODO: consider rewrite so we don't compute the offset we're not
	 * going to take. */
    case INST_JUMP_FALSE4:
	jmpOffset[0] = TclGetInt4AtPtr(pc+1);	/* FALSE offset */
	jmpOffset[1] = 5;			/* TRUE offset */
	goto doCondJump;

    case INST_JUMP_TRUE4:
	jmpOffset[0] = 5;
	jmpOffset[1] = TclGetInt4AtPtr(pc+1);
	goto doCondJump;

    case INST_JUMP_FALSE1:
	jmpOffset[0] = TclGetInt1AtPtr(pc+1);
	jmpOffset[1] = 2;
	goto doCondJump;

    case INST_JUMP_TRUE1:
	jmpOffset[0] = 2;
	jmpOffset[1] = TclGetInt1AtPtr(pc+1);

    doCondJump:
	valuePtr = OBJ_AT_TOS;
	TRACE(("%d => ", jmpOffset[
		(*pc==INST_JUMP_FALSE1 || *pc==INST_JUMP_FALSE4) ? 0 : 1]));

	/* TODO - check claim that taking address of b harms performance */
	/* TODO - consider optimization search for constants */
	if (TclGetBooleanFromObj(interp, valuePtr, &b) != TCL_OK) {
	    TRACE_ERROR(interp);
	    goto gotError;
	}

#ifdef TCL_COMPILE_DEBUG
	if (b) {
	    if ((*pc == INST_JUMP_TRUE1) || (*pc == INST_JUMP_TRUE4)) {
		TRACE_APPEND(("%.20s true, new pc %u\n", O2S(valuePtr),
			(unsigned)(pc + jmpOffset[1] - codePtr->codeStart)));
	    } else {
		TRACE_APPEND(("%.20s true\n", O2S(valuePtr)));
	    }
	} else {
	    if ((*pc == INST_JUMP_TRUE1) || (*pc == INST_JUMP_TRUE4)) {
		TRACE_APPEND(("%.20s false\n", O2S(valuePtr)));
	    } else {
		TRACE_APPEND(("%.20s false, new pc %u\n", O2S(valuePtr),
			(unsigned)(pc + jmpOffset[0] - codePtr->codeStart)));
	    }
	}
#endif
	NEXT_INST_F(jmpOffset[b], 1, 0);
    }
    break;

    case INST_JUMP_TABLE: {
	Tcl_HashEntry *hPtr;
	JumptableInfo *jtPtr;

	/*
	 * Jump to location looked up in a hashtable; fall through to next
	 * instr if lookup fails.
	 */

	opnd = TclGetInt4AtPtr(pc+1);
	jtPtr = (JumptableInfo *) codePtr->auxDataArrayPtr[opnd].clientData;
	TRACE(("%d \"%.20s\" => ", opnd, O2S(OBJ_AT_TOS)));
	hPtr = Tcl_FindHashEntry(&jtPtr->hashTable, TclGetString(OBJ_AT_TOS));
	if (hPtr != NULL) {
	    int jumpOffset = PTR2INT(Tcl_GetHashValue(hPtr));

	    TRACE_APPEND(("found in table, new pc %u\n",
		    (unsigned)(pc - codePtr->codeStart + jumpOffset)));
	    NEXT_INST_F(jumpOffset, 1, 0);
	} else {
	    TRACE_APPEND(("not found in table\n"));
	    NEXT_INST_F(5, 1, 0);
	}
    }
    break;

    /*
     * These two instructions are now redundant: the complete logic of the LOR
     * and LAND is now handled by the expression compiler.
     */

    case INST_LOR:
    case INST_LAND: {
	/*
	 * Operands must be boolean or numeric. No int->double conversions are
	 * performed.
	 */

	int i1, i2, iResult;

	value2Ptr = OBJ_AT_TOS;
	valuePtr = OBJ_UNDER_TOS;
	if (TclGetBooleanFromObj(NULL, valuePtr, &i1) != TCL_OK) {
	    TRACE(("\"%.20s\" => ILLEGAL TYPE %s \n", O2S(valuePtr),
		    (valuePtr->typePtr? valuePtr->typePtr->name : "null")));
	    DECACHE_STACK_INFO();
	    IllegalExprOperandType(interp, pc, valuePtr);
	    CACHE_STACK_INFO();
	    goto gotError;
	}

	if (TclGetBooleanFromObj(NULL, value2Ptr, &i2) != TCL_OK) {
	    TRACE(("\"%.20s\" => ILLEGAL TYPE %s \n", O2S(value2Ptr),
		    (value2Ptr->typePtr? value2Ptr->typePtr->name : "null")));
	    DECACHE_STACK_INFO();
	    IllegalExprOperandType(interp, pc, value2Ptr);
	    CACHE_STACK_INFO();
	    goto gotError;
	}

	if (*pc == INST_LOR) {
	    iResult = (i1 || i2);
	} else {
	    iResult = (i1 && i2);
	}
	objResultPtr = TCONST(iResult);
	TRACE(("%.20s %.20s => %d\n", O2S(valuePtr),O2S(value2Ptr),iResult));
	NEXT_INST_F(1, 2, 1);
    }
    break;

    /*
     * -----------------------------------------------------------------
     *	   Start of general introspector instructions.
     */

    case INST_NS_CURRENT: {
	Namespace *currNsPtr = (Namespace *) TclGetCurrentNamespace(interp);

	if (currNsPtr == (Namespace *) TclGetGlobalNamespace(interp)) {
	    TclNewLiteralStringObj(objResultPtr, "::");
	} else {
	    TclNewStringObj(objResultPtr, currNsPtr->fullName,
		    strlen(currNsPtr->fullName));
	}
	TRACE_WITH_OBJ(("=> "), objResultPtr);
	NEXT_INST_F(1, 0, 1);
    }
    break;
    case INST_COROUTINE_NAME: {
	CoroutineData *corPtr = iPtr->execEnvPtr->corPtr;

	TclNewObj(objResultPtr);
	if (corPtr && !(corPtr->cmdPtr->flags & CMD_IS_DELETED)) {
	    Tcl_GetCommandFullName(interp, (Tcl_Command) corPtr->cmdPtr,
		    objResultPtr);
	}
	TRACE_WITH_OBJ(("=> "), objResultPtr);
	NEXT_INST_F(1, 0, 1);
    }
    break;
    case INST_INFO_LEVEL_NUM:
	TclNewIntObj(objResultPtr, iPtr->varFramePtr->level);
	TRACE_WITH_OBJ(("=> "), objResultPtr);
	NEXT_INST_F(1, 0, 1);
    break;
    case INST_INFO_LEVEL_ARGS: {
	int level;
	CallFrame *framePtr = iPtr->varFramePtr;
	CallFrame *rootFramePtr = iPtr->rootFramePtr;

	TRACE(("\"%.30s\" => ", O2S(OBJ_AT_TOS)));
	if (TclGetIntFromObj(interp, OBJ_AT_TOS, &level) != TCL_OK) {
	    TRACE_ERROR(interp);
	    goto gotError;
	}
	if (level <= 0) {
	    level += framePtr->level;
	}
	for (; (framePtr->level!=level) && (framePtr!=rootFramePtr) ;
		framePtr = framePtr->callerVarPtr) {
	    /* Empty loop body */
	}
	if (framePtr == rootFramePtr) {
	    Tcl_SetObjResult(interp, Tcl_ObjPrintf(
		    "bad level \"%s\"", TclGetString(OBJ_AT_TOS)));
	    TRACE_ERROR(interp);
	    DECACHE_STACK_INFO();
	    Tcl_SetErrorCode(interp, "TCL", "LOOKUP", "STACK_LEVEL",
		    TclGetString(OBJ_AT_TOS), NULL);
	    CACHE_STACK_INFO();
	    goto gotError;
	}
	objResultPtr = Tcl_NewListObj(framePtr->objc, framePtr->objv);
	TRACE_APPEND(("%.30s\n", O2S(objResultPtr)));
	NEXT_INST_F(1, 1, 1);
    }
    {
	Tcl_Command cmd, origCmd;

    case INST_RESOLVE_COMMAND:
	cmd = Tcl_GetCommandFromObj(interp, OBJ_AT_TOS);
	TclNewObj(objResultPtr);
	if (cmd != NULL) {
	    Tcl_GetCommandFullName(interp, cmd, objResultPtr);
	}
	TRACE_WITH_OBJ(("\"%.20s\" => ", O2S(OBJ_AT_TOS)), objResultPtr);
	NEXT_INST_F(1, 1, 1);

    case INST_ORIGIN_COMMAND:
	TRACE(("\"%.30s\" => ", O2S(OBJ_AT_TOS)));
	cmd = Tcl_GetCommandFromObj(interp, OBJ_AT_TOS);
	if (cmd == NULL) {
	    Tcl_SetObjResult(interp, Tcl_ObjPrintf(
		    "invalid command name \"%s\"", TclGetString(OBJ_AT_TOS)));
	    DECACHE_STACK_INFO();
	    Tcl_SetErrorCode(interp, "TCL", "LOOKUP", "COMMAND",
		    TclGetString(OBJ_AT_TOS), NULL);
	    CACHE_STACK_INFO();
	    TRACE_APPEND(("ERROR: not command\n"));
	    goto gotError;
	}
	origCmd = TclGetOriginalCommand(cmd);
	if (origCmd == NULL) {
	    origCmd = cmd;
	}
	TclNewObj(objResultPtr);
	Tcl_GetCommandFullName(interp, origCmd, objResultPtr);
	TRACE_APPEND(("\"%.30s\"", O2S(OBJ_AT_TOS)));
	NEXT_INST_F(1, 1, 1);
    }

    /*
     * -----------------------------------------------------------------
     *	   Start of TclOO support instructions.
     */

    {
	Object *oPtr;
	CallFrame *framePtr;
	CallContext *contextPtr;
	int skip, newDepth;

    case INST_TCLOO_SELF:
	framePtr = iPtr->varFramePtr;
	if (framePtr == NULL ||
		!(framePtr->isProcCallFrame & FRAME_IS_METHOD)) {
	    TRACE(("=> ERROR: no TclOO call context\n"));
	    Tcl_SetObjResult(interp, Tcl_NewStringObj(
		    "self may only be called from inside a method",
		    -1));
	    DECACHE_STACK_INFO();
	    Tcl_SetErrorCode(interp, "TCL", "OO", "CONTEXT_REQUIRED", NULL);
	    CACHE_STACK_INFO();
	    goto gotError;
	}
	contextPtr = framePtr->clientData;

	/*
	 * Call out to get the name; it's expensive to compute but cached.
	 */

	objResultPtr = TclOOObjectName(interp, contextPtr->oPtr);
	TRACE_WITH_OBJ(("=> "), objResultPtr);
	NEXT_INST_F(1, 0, 1);

    case INST_TCLOO_NEXT_CLASS:
	opnd = TclGetUInt1AtPtr(pc+1);
	framePtr = iPtr->varFramePtr;
	valuePtr = OBJ_AT_DEPTH(opnd - 2);
	objv = &OBJ_AT_DEPTH(opnd - 1);
	skip = 2;
	TRACE(("%d => ", opnd));
	if (framePtr == NULL ||
		!(framePtr->isProcCallFrame & FRAME_IS_METHOD)) {
	    TRACE_APPEND(("ERROR: no TclOO call context\n"));
	    Tcl_SetObjResult(interp, Tcl_NewStringObj(
		    "nextto may only be called from inside a method",
		    -1));
	    DECACHE_STACK_INFO();
	    Tcl_SetErrorCode(interp, "TCL", "OO", "CONTEXT_REQUIRED", NULL);
	    CACHE_STACK_INFO();
	    goto gotError;
	}
	contextPtr = framePtr->clientData;

	oPtr = (Object *) Tcl_GetObjectFromObj(interp, valuePtr);
	if (oPtr == NULL) {
	    TRACE_APPEND(("ERROR: \"%.30s\" not object\n", O2S(valuePtr)));
	    goto gotError;
	} else {
	    Class *classPtr = oPtr->classPtr;
	    struct MInvoke *miPtr;
	    int i;
	    const char *methodType;

	    if (classPtr == NULL) {
		TRACE_APPEND(("ERROR: \"%.30s\" not class\n", O2S(valuePtr)));
		Tcl_SetObjResult(interp, Tcl_ObjPrintf(
			"\"%s\" is not a class", TclGetString(valuePtr)));
		DECACHE_STACK_INFO();
		Tcl_SetErrorCode(interp, "TCL", "OO", "CLASS_REQUIRED", NULL);
		CACHE_STACK_INFO();
		goto gotError;
	    }

	    for (i=contextPtr->index+1 ; i<contextPtr->callPtr->numChain ; i++) {
		miPtr = contextPtr->callPtr->chain + i;
		if (!miPtr->isFilter &&
			miPtr->mPtr->declaringClassPtr == classPtr) {
		    newDepth = i;
#ifdef TCL_COMPILE_DEBUG
		    if (tclTraceExec >= 2) {
			if (traceInstructions) {
			    strncpy(cmdNameBuf, TclGetString(objv[0]), 20);
			} else {
			    fprintf(stdout, "%d: (%u) invoking ",
				    iPtr->numLevels,
				    (unsigned)(pc - codePtr->codeStart));
			}
			for (i = 0;  i < opnd;  i++) {
			    TclPrintObject(stdout, objv[i], 15);
			    fprintf(stdout, " ");
			}
			fprintf(stdout, "\n");
			fflush(stdout);
		    }
#endif /*TCL_COMPILE_DEBUG*/
		    goto doInvokeNext;
		}
	    }

	    if (contextPtr->callPtr->flags & CONSTRUCTOR) {
		methodType = "constructor";
	    } else if (contextPtr->callPtr->flags & DESTRUCTOR) {
		methodType = "destructor";
	    } else {
		methodType = "method";
	    }

	    TRACE_APPEND(("ERROR: \"%.30s\" not on reachable chain\n",
		    O2S(valuePtr)));
	    for (i=contextPtr->index ; i>=0 ; i--) {
		miPtr = contextPtr->callPtr->chain + i;
		if (miPtr->isFilter
			|| miPtr->mPtr->declaringClassPtr != classPtr) {
		    continue;
		}
		Tcl_SetObjResult(interp, Tcl_ObjPrintf(
			"%s implementation by \"%s\" not reachable from here",
			methodType, TclGetString(valuePtr)));
		DECACHE_STACK_INFO();
		Tcl_SetErrorCode(interp, "TCL", "OO", "CLASS_NOT_REACHABLE",
			NULL);
		CACHE_STACK_INFO();
		goto gotError;
	    }
	    Tcl_SetObjResult(interp, Tcl_ObjPrintf(
		    "%s has no non-filter implementation by \"%s\"",
		    methodType, TclGetString(valuePtr)));
	    DECACHE_STACK_INFO();
	    Tcl_SetErrorCode(interp, "TCL", "OO", "CLASS_NOT_THERE", NULL);
	    CACHE_STACK_INFO();
	    goto gotError;
	}

    case INST_TCLOO_NEXT:
	opnd = TclGetUInt1AtPtr(pc+1);
	objv = &OBJ_AT_DEPTH(opnd - 1);
	framePtr = iPtr->varFramePtr;
	skip = 1;
	TRACE(("%d => ", opnd));
	if (framePtr == NULL ||
		!(framePtr->isProcCallFrame & FRAME_IS_METHOD)) {
	    TRACE_APPEND(("ERROR: no TclOO call context\n"));
	    Tcl_SetObjResult(interp, Tcl_NewStringObj(
		    "next may only be called from inside a method",
		    -1));
	    DECACHE_STACK_INFO();
	    Tcl_SetErrorCode(interp, "TCL", "OO", "CONTEXT_REQUIRED", NULL);
	    CACHE_STACK_INFO();
	    goto gotError;
	}
	contextPtr = framePtr->clientData;

	newDepth = contextPtr->index + 1;
	if (newDepth >= contextPtr->callPtr->numChain) {
	    /*
	     * We're at the end of the chain; generate an error message unless
	     * the interpreter is being torn down, in which case we might be
	     * getting here because of methods/destructors doing a [next] (or
	     * equivalent) unexpectedly.
	     */

	    const char *methodType;

	    if (contextPtr->callPtr->flags & CONSTRUCTOR) {
		methodType = "constructor";
	    } else if (contextPtr->callPtr->flags & DESTRUCTOR) {
		methodType = "destructor";
	    } else {
		methodType = "method";
	    }

	    TRACE_APPEND(("ERROR: no TclOO next impl\n"));
	    Tcl_SetObjResult(interp, Tcl_ObjPrintf(
		    "no next %s implementation", methodType));
	    DECACHE_STACK_INFO();
	    Tcl_SetErrorCode(interp, "TCL", "OO", "NOTHING_NEXT", NULL);
	    CACHE_STACK_INFO();
	    goto gotError;
#ifdef TCL_COMPILE_DEBUG
	} else if (tclTraceExec >= 2) {
	    int i;

	    if (traceInstructions) {
		strncpy(cmdNameBuf, TclGetString(objv[0]), 20);
	    } else {
		fprintf(stdout, "%d: (%u) invoking ",
			iPtr->numLevels, (unsigned)(pc - codePtr->codeStart));
	    }
	    for (i = 0;  i < opnd;  i++) {
		TclPrintObject(stdout, objv[i], 15);
		fprintf(stdout, " ");
	    }
	    fprintf(stdout, "\n");
	    fflush(stdout);
#endif /*TCL_COMPILE_DEBUG*/
	}

    doInvokeNext:
	bcFramePtr->data.tebc.pc = (char *) pc;
	iPtr->cmdFramePtr = bcFramePtr;

	if (iPtr->flags & INTERP_DEBUG_FRAME) {
	    ArgumentBCEnter(interp, codePtr, TD, pc, opnd, objv);
	}

	pcAdjustment = 2;
	cleanup = opnd;
	DECACHE_STACK_INFO();
	iPtr->varFramePtr = framePtr->callerVarPtr;
	pc += pcAdjustment;
	TEBC_YIELD();

	TclPushTailcallPoint(interp);
	oPtr = contextPtr->oPtr;
	if (oPtr->flags & FILTER_HANDLING) {
	    TclNRAddCallback(interp, FinalizeOONextFilter,
		    framePtr, contextPtr, INT2PTR(contextPtr->index),
		    INT2PTR(contextPtr->skip));
	} else {
	    TclNRAddCallback(interp, FinalizeOONext,
		    framePtr, contextPtr, INT2PTR(contextPtr->index),
		    INT2PTR(contextPtr->skip));
	}
	contextPtr->skip = skip;
	contextPtr->index = newDepth;
	if (contextPtr->callPtr->chain[newDepth].isFilter
		|| contextPtr->callPtr->flags & FILTER_HANDLING) {
	    oPtr->flags |= FILTER_HANDLING;
	} else {
	    oPtr->flags &= ~FILTER_HANDLING;
	}

	{
	    Method *const mPtr =
		    contextPtr->callPtr->chain[newDepth].mPtr;

	    return mPtr->typePtr->callProc(mPtr->clientData, interp,
		    (Tcl_ObjectContext) contextPtr, opnd, objv);
	}

    case INST_TCLOO_IS_OBJECT:
	oPtr = (Object *) Tcl_GetObjectFromObj(interp, OBJ_AT_TOS);
	objResultPtr = TCONST(oPtr != NULL ? 1 : 0);
	TRACE_WITH_OBJ(("%.30s => ", O2S(OBJ_AT_TOS)), objResultPtr);
	NEXT_INST_F(1, 1, 1);
    case INST_TCLOO_CLASS:
	oPtr = (Object *) Tcl_GetObjectFromObj(interp, OBJ_AT_TOS);
	if (oPtr == NULL) {
	    TRACE(("%.30s => ERROR: not object\n", O2S(OBJ_AT_TOS)));
	    goto gotError;
	}
	objResultPtr = TclOOObjectName(interp, oPtr->selfCls->thisPtr);
	TRACE_WITH_OBJ(("%.30s => ", O2S(OBJ_AT_TOS)), objResultPtr);
	NEXT_INST_F(1, 1, 1);
    case INST_TCLOO_NS:
	oPtr = (Object *) Tcl_GetObjectFromObj(interp, OBJ_AT_TOS);
	if (oPtr == NULL) {
	    TRACE(("%.30s => ERROR: not object\n", O2S(OBJ_AT_TOS)));
	    goto gotError;
	}

	/*
	 * TclOO objects *never* have the global namespace as their NS.
	 */

	TclNewStringObj(objResultPtr, oPtr->namespacePtr->fullName,
		strlen(oPtr->namespacePtr->fullName));
	TRACE_WITH_OBJ(("%.30s => ", O2S(OBJ_AT_TOS)), objResultPtr);
	NEXT_INST_F(1, 1, 1);
    }

    /*
     *     End of TclOO support instructions.
     * -----------------------------------------------------------------
     *	   Start of INST_LIST and related instructions.
     */

    {
	int index, numIndices, fromIdx, toIdx;
	int nocase, match, length2, cflags, s1len, s2len;
	const char *s1, *s2;

    case INST_LIST:
	/*
	 * Pop the opnd (objc) top stack elements into a new list obj and then
	 * decrement their ref counts.
	 */

	opnd = TclGetUInt4AtPtr(pc+1);
	objResultPtr = Tcl_NewListObj(opnd, &OBJ_AT_DEPTH(opnd-1));
	TRACE_WITH_OBJ(("%u => ", opnd), objResultPtr);
	NEXT_INST_V(5, opnd, 1);

    case INST_LIST_LENGTH:
	TRACE(("\"%.30s\" => ", O2S(OBJ_AT_TOS)));
	if (TclListObjLength(interp, OBJ_AT_TOS, &length) != TCL_OK) {
	    TRACE_ERROR(interp);
	    goto gotError;
	}
	TclNewIntObj(objResultPtr, length);
	TRACE_APPEND(("%d\n", length));
	NEXT_INST_F(1, 1, 1);

    case INST_LIST_INDEX:	/* lindex with objc == 3 */
	value2Ptr = OBJ_AT_TOS;
	valuePtr = OBJ_UNDER_TOS;
	TRACE(("\"%.30s\" \"%.30s\" => ", O2S(valuePtr), O2S(value2Ptr)));

	/*
	 * Extract the desired list element.
	 */

	if ((TclListObjGetElements(interp, valuePtr, &objc, &objv) == TCL_OK)
		&& (value2Ptr->typePtr != &tclListType)
		&& (TclGetIntForIndexM(NULL , value2Ptr, objc-1,
			&index) == TCL_OK)) {
	    TclDecrRefCount(value2Ptr);
	    tosPtr--;
	    pcAdjustment = 1;
	    goto lindexFastPath;
	}

	objResultPtr = TclLindexList(interp, valuePtr, value2Ptr);
	if (!objResultPtr) {
	    TRACE_ERROR(interp);
	    goto gotError;
	}

	/*
	 * Stash the list element on the stack.
	 */

	TRACE_APPEND(("\"%.30s\"\n", O2S(objResultPtr)));
	NEXT_INST_F(1, 2, -1);	/* Already has the correct refCount */

    case INST_LIST_INDEX_IMM:	/* lindex with objc==3 and index in bytecode
				 * stream */

	/*
	 * Pop the list and get the index.
	 */

	valuePtr = OBJ_AT_TOS;
	opnd = TclGetInt4AtPtr(pc+1);
	TRACE(("\"%.30s\" %d => ", O2S(valuePtr), opnd));

	/*
	 * Get the contents of the list, making sure that it really is a list
	 * in the process.
	 */

	if (TclListObjGetElements(interp, valuePtr, &objc, &objv) != TCL_OK) {
	    TRACE_ERROR(interp);
	    goto gotError;
	}

	/* Decode end-offset index values. */

	index = TclIndexDecode(opnd, objc - 1);
	pcAdjustment = 5;

    lindexFastPath:
	if (index >= 0 && index < objc) {
	    objResultPtr = objv[index];
	} else {
	    TclNewObj(objResultPtr);
	}

	TRACE_APPEND(("\"%.30s\"\n", O2S(objResultPtr)));
	NEXT_INST_F(pcAdjustment, 1, 1);

    case INST_LIST_INDEX_MULTI:	/* 'lindex' with multiple index args */
	/*
	 * Determine the count of index args.
	 */

	opnd = TclGetUInt4AtPtr(pc+1);
	numIndices = opnd-1;

	/*
	 * Do the 'lindex' operation.
	 */

	TRACE(("%d => ", opnd));
	objResultPtr = TclLindexFlat(interp, OBJ_AT_DEPTH(numIndices),
		numIndices, &OBJ_AT_DEPTH(numIndices - 1));
	if (!objResultPtr) {
	    TRACE_ERROR(interp);
	    goto gotError;
	}

	/*
	 * Set result.
	 */

	TRACE_APPEND(("\"%.30s\"\n", O2S(objResultPtr)));
	NEXT_INST_V(5, opnd, -1);

    case INST_LSET_FLAT:
	/*
	 * Lset with 3, 5, or more args. Get the number of index args.
	 */

	opnd = TclGetUInt4AtPtr(pc + 1);
	numIndices = opnd - 2;
	TRACE(("%d => ", opnd));

	/*
	 * Get the old value of variable, and remove the stack ref. This is
	 * safe because the variable still references the object; the ref
	 * count will never go zero here - we can use the smaller macro
	 * Tcl_DecrRefCount.
	 */

	valuePtr = POP_OBJECT();
	Tcl_DecrRefCount(valuePtr); /* This one should be done here */

	/*
	 * Compute the new variable value.
	 */

	objResultPtr = TclLsetFlat(interp, valuePtr, numIndices,
		&OBJ_AT_DEPTH(numIndices), OBJ_AT_TOS);
	if (!objResultPtr) {
	    TRACE_ERROR(interp);
	    goto gotError;
	}

	/*
	 * Set result.
	 */

	TRACE_APPEND(("\"%.30s\"\n", O2S(objResultPtr)));
	NEXT_INST_V(5, numIndices+1, -1);

    case INST_LSET_LIST:	/* 'lset' with 4 args */
	/*
	 * Get the old value of variable, and remove the stack ref. This is
	 * safe because the variable still references the object; the ref
	 * count will never go zero here - we can use the smaller macro
	 * Tcl_DecrRefCount.
	 */

	objPtr = POP_OBJECT();
	Tcl_DecrRefCount(objPtr);	/* This one should be done here. */

	/*
	 * Get the new element value, and the index list.
	 */

	valuePtr = OBJ_AT_TOS;
	value2Ptr = OBJ_UNDER_TOS;
	TRACE(("\"%.30s\" \"%.30s\" \"%.30s\" => ",
		O2S(value2Ptr), O2S(valuePtr), O2S(objPtr)));

	/*
	 * Compute the new variable value.
	 */

	objResultPtr = TclLsetList(interp, objPtr, value2Ptr, valuePtr);
	if (!objResultPtr) {
	    TRACE_ERROR(interp);
	    goto gotError;
	}

	/*
	 * Set result.
	 */

	TRACE_APPEND(("\"%.30s\"\n", O2S(objResultPtr)));
	NEXT_INST_F(1, 2, -1);

    case INST_LIST_RANGE_IMM:	/* lrange with objc==4 and both indices in
				 * bytecode stream */

	/*
	 * Pop the list and get the indices.
	 */

	valuePtr = OBJ_AT_TOS;
	fromIdx = TclGetInt4AtPtr(pc+1);
	toIdx = TclGetInt4AtPtr(pc+5);
	TRACE(("\"%.30s\" %d %d => ", O2S(valuePtr), TclGetInt4AtPtr(pc+1),
		TclGetInt4AtPtr(pc+5)));

	/*
	 * Get the contents of the list, making sure that it really is a list
	 * in the process.
	 */

	if (TclListObjGetElements(interp, valuePtr, &objc, &objv) != TCL_OK) {
	    TRACE_ERROR(interp);
	    goto gotError;
	}

	/*
	 * Skip a lot of work if we're about to throw the result away (common
	 * with uses of [lassign]).
	 */

#ifndef TCL_COMPILE_DEBUG
	if (*(pc+9) == INST_POP) {
	    NEXT_INST_F(10, 1, 0);
	}
#endif

	/* Every range of an empty list is an empty list */
	if (objc == 0) {
	    /* avoid return of not canonical list (e. g. spaces in string repr.) */
	    if (!valuePtr->bytes || !valuePtr->length) {
		TRACE_APPEND(("\n"));
		NEXT_INST_F(9, 0, 0);
	    }
	    goto emptyList;
	}

	/* Decode index value operands. */

	/*
	assert ( toIdx != TCL_INDEX_AFTER);
	 *
	 * Extra safety for legacy bytecodes:
	 */
	if (toIdx == TCL_INDEX_AFTER) {
	    toIdx = TCL_INDEX_END;
	}

	if ((toIdx == TCL_INDEX_BEFORE) || (fromIdx == TCL_INDEX_AFTER)) {
	    goto emptyList;
	}
	toIdx = TclIndexDecode(toIdx, objc - 1);
	if (toIdx < 0) {
	    goto emptyList;
	} else if (toIdx >= objc) {
	    toIdx = objc - 1;
	}

	assert ( toIdx >= 0 && toIdx < objc);
	/*
	assert ( fromIdx != TCL_INDEX_BEFORE );
	 *
	 * Extra safety for legacy bytecodes:
	 */
	if (fromIdx == TCL_INDEX_BEFORE) {
	    fromIdx = TCL_INDEX_START;
	}

	fromIdx = TclIndexDecode(fromIdx, objc - 1);
	if (fromIdx < 0) {
	    fromIdx = 0;
	}

	if (fromIdx <= toIdx) {
	    /* Construct the subsquence list */
	    /* unshared optimization */
	    if (Tcl_IsShared(valuePtr)) {
		objResultPtr = Tcl_NewListObj(toIdx-fromIdx+1, objv+fromIdx);
	    } else {
		if (toIdx != objc - 1) {
		    Tcl_ListObjReplace(NULL, valuePtr, toIdx + 1, LIST_MAX,
			    0, NULL);
		}
		Tcl_ListObjReplace(NULL, valuePtr, 0, fromIdx, 0, NULL);
		TRACE_APPEND(("%.30s\n", O2S(valuePtr)));
		NEXT_INST_F(9, 0, 0);
	    }
	} else {
	emptyList:
	    TclNewObj(objResultPtr);
	}

	TRACE_APPEND(("\"%.30s\"", O2S(objResultPtr)));
	NEXT_INST_F(9, 1, 1);

    case INST_LIST_IN:
    case INST_LIST_NOT_IN:	/* Basic list containment operators. */
	value2Ptr = OBJ_AT_TOS;
	valuePtr = OBJ_UNDER_TOS;

	s1 = TclGetStringFromObj(valuePtr, &s1len);
	TRACE(("\"%.30s\" \"%.30s\" => ", O2S(valuePtr), O2S(value2Ptr)));
	if (TclListObjLength(interp, value2Ptr, &length) != TCL_OK) {
	    TRACE_ERROR(interp);
	    goto gotError;
	}
	match = 0;
	if (length > 0) {
	    int i = 0;
	    Tcl_Obj *o;

	    /*
	     * An empty list doesn't match anything.
	     */

	    do {
		Tcl_ListObjIndex(NULL, value2Ptr, i, &o);
		if (o != NULL) {
		    s2 = TclGetStringFromObj(o, &s2len);
		} else {
		    s2 = "";
		    s2len = 0;
		}
		if (s1len == s2len) {
		    match = (memcmp(s1, s2, s1len) == 0);
		}
		i++;
	    } while (i < length && match == 0);
	}

	if (*pc == INST_LIST_NOT_IN) {
	    match = !match;
	}

	TRACE_APPEND(("%d\n", match));

	/*
	 * Peep-hole optimisation: if you're about to jump, do jump from here.
	 * We're saving the effort of pushing a boolean value only to pop it
	 * for branching.
	 */

	JUMP_PEEPHOLE_F(match, 1, 2);

    case INST_LIST_CONCAT:
	value2Ptr = OBJ_AT_TOS;
	valuePtr = OBJ_UNDER_TOS;
	TRACE(("\"%.30s\" \"%.30s\" => ", O2S(valuePtr), O2S(value2Ptr)));
	if (Tcl_IsShared(valuePtr)) {
	    objResultPtr = Tcl_DuplicateObj(valuePtr);
	    if (Tcl_ListObjAppendList(interp, objResultPtr,
		    value2Ptr) != TCL_OK) {
		TRACE_ERROR(interp);
		TclDecrRefCount(objResultPtr);
		goto gotError;
	    }
	    TRACE_APPEND(("\"%.30s\"\n", O2S(objResultPtr)));
	    NEXT_INST_F(1, 2, 1);
	} else {
	    if (Tcl_ListObjAppendList(interp, valuePtr, value2Ptr) != TCL_OK){
		TRACE_ERROR(interp);
		goto gotError;
	    }
	    TRACE_APPEND(("\"%.30s\"\n", O2S(valuePtr)));
	    NEXT_INST_F(1, 1, 0);
	}

    /*
     *	   End of INST_LIST and related instructions.
     * -----------------------------------------------------------------
     *	   Start of string-related instructions.
     */

    case INST_STR_EQ:
    case INST_STR_NEQ:		/* String (in)equality check */
    case INST_STR_CMP:		/* String compare. */
    stringCompare:
	value2Ptr = OBJ_AT_TOS;
	valuePtr = OBJ_UNDER_TOS;

	{
	    int checkEq = ((*pc == INST_EQ) || (*pc == INST_NEQ)
		    || (*pc == INST_STR_EQ) || (*pc == INST_STR_NEQ));
	    match = TclStringCmp(valuePtr, value2Ptr, checkEq, 0, -1);
	}

	/*
	 * Make sure only -1,0,1 is returned
	 * TODO: consider peephole opt.
	 */

	if (*pc != INST_STR_CMP) {
	    /*
	     * Take care of the opcodes that goto'ed into here.
	     */

	    switch (*pc) {
	    case INST_STR_EQ:
	    case INST_EQ:
		match = (match == 0);
		break;
	    case INST_STR_NEQ:
	    case INST_NEQ:
		match = (match != 0);
		break;
	    case INST_LT:
		match = (match < 0);
		break;
	    case INST_GT:
		match = (match > 0);
		break;
	    case INST_LE:
		match = (match <= 0);
		break;
	    case INST_GE:
		match = (match >= 0);
		break;
	    }
	}

	TRACE(("\"%.20s\" \"%.20s\" => %d\n", O2S(valuePtr), O2S(value2Ptr),
		(match < 0 ? -1 : match > 0 ? 1 : 0)));
	JUMP_PEEPHOLE_F(match, 1, 2);

    case INST_STR_LEN:
	valuePtr = OBJ_AT_TOS;
	length = Tcl_GetCharLength(valuePtr);
	TclNewIntObj(objResultPtr, length);
	TRACE(("\"%.20s\" => %d\n", O2S(valuePtr), length));
	NEXT_INST_F(1, 1, 1);

    case INST_STR_UPPER:
	valuePtr = OBJ_AT_TOS;
	TRACE(("\"%.20s\" => ", O2S(valuePtr)));
	if (Tcl_IsShared(valuePtr)) {
	    s1 = TclGetStringFromObj(valuePtr, &length);
	    TclNewStringObj(objResultPtr, s1, length);
	    length = Tcl_UtfToUpper(TclGetString(objResultPtr));
	    Tcl_SetObjLength(objResultPtr, length);
	    TRACE_APPEND(("\"%.20s\"\n", O2S(objResultPtr)));
	    NEXT_INST_F(1, 1, 1);
	} else {
	    length = Tcl_UtfToUpper(TclGetString(valuePtr));
	    Tcl_SetObjLength(valuePtr, length);
	    TclFreeIntRep(valuePtr);
	    TRACE_APPEND(("\"%.20s\"\n", O2S(valuePtr)));
	    NEXT_INST_F(1, 0, 0);
	}
    case INST_STR_LOWER:
	valuePtr = OBJ_AT_TOS;
	TRACE(("\"%.20s\" => ", O2S(valuePtr)));
	if (Tcl_IsShared(valuePtr)) {
	    s1 = TclGetStringFromObj(valuePtr, &length);
	    TclNewStringObj(objResultPtr, s1, length);
	    length = Tcl_UtfToLower(TclGetString(objResultPtr));
	    Tcl_SetObjLength(objResultPtr, length);
	    TRACE_APPEND(("\"%.20s\"\n", O2S(objResultPtr)));
	    NEXT_INST_F(1, 1, 1);
	} else {
	    length = Tcl_UtfToLower(TclGetString(valuePtr));
	    Tcl_SetObjLength(valuePtr, length);
	    TclFreeIntRep(valuePtr);
	    TRACE_APPEND(("\"%.20s\"\n", O2S(valuePtr)));
	    NEXT_INST_F(1, 0, 0);
	}
    case INST_STR_TITLE:
	valuePtr = OBJ_AT_TOS;
	TRACE(("\"%.20s\" => ", O2S(valuePtr)));
	if (Tcl_IsShared(valuePtr)) {
	    s1 = TclGetStringFromObj(valuePtr, &length);
	    TclNewStringObj(objResultPtr, s1, length);
	    length = Tcl_UtfToTitle(TclGetString(objResultPtr));
	    Tcl_SetObjLength(objResultPtr, length);
	    TRACE_APPEND(("\"%.20s\"\n", O2S(objResultPtr)));
	    NEXT_INST_F(1, 1, 1);
	} else {
	    length = Tcl_UtfToTitle(TclGetString(valuePtr));
	    Tcl_SetObjLength(valuePtr, length);
	    TclFreeIntRep(valuePtr);
	    TRACE_APPEND(("\"%.20s\"\n", O2S(valuePtr)));
	    NEXT_INST_F(1, 0, 0);
	}

    case INST_STR_INDEX:
	value2Ptr = OBJ_AT_TOS;
	valuePtr = OBJ_UNDER_TOS;
	TRACE(("\"%.20s\" %.20s => ", O2S(valuePtr), O2S(value2Ptr)));

	/*
	 * Get char length to calulate what 'end' means.
	 */

	length = Tcl_GetCharLength(valuePtr);
	if (TclGetIntForIndexM(interp, value2Ptr, length-1, &index)!=TCL_OK) {
	    TRACE_ERROR(interp);
	    goto gotError;
	}

	if ((index < 0) || (index >= length)) {
	    TclNewObj(objResultPtr);
	} else if (TclIsPureByteArray(valuePtr)) {
	    objResultPtr = Tcl_NewByteArrayObj(
		    Tcl_GetByteArrayFromObj(valuePtr, NULL)+index, 1);
	} else if (valuePtr->bytes && length == valuePtr->length) {
	    objResultPtr = Tcl_NewStringObj((const char *)
		    valuePtr->bytes+index, 1);
	} else {
	    char buf[8] = "";
<<<<<<< HEAD
	    Tcl_UniChar ch = Tcl_GetUniChar(valuePtr, index);
=======
	    int ch = TclGetUCS4(valuePtr, index);
>>>>>>> 77594416

	    length = TclUCS4ToUtf(ch, buf);
	    objResultPtr = Tcl_NewStringObj(buf, length);
	}

	TRACE_APPEND(("\"%s\"\n", O2S(objResultPtr)));
	NEXT_INST_F(1, 2, 1);

    case INST_STR_RANGE:
	TRACE(("\"%.20s\" %.20s %.20s =>",
		O2S(OBJ_AT_DEPTH(2)), O2S(OBJ_UNDER_TOS), O2S(OBJ_AT_TOS)));
	length = Tcl_GetCharLength(OBJ_AT_DEPTH(2)) - 1;
	if (TclGetIntForIndexM(interp, OBJ_UNDER_TOS, length,
		    &fromIdx) != TCL_OK
	    || TclGetIntForIndexM(interp, OBJ_AT_TOS, length,
		    &toIdx) != TCL_OK) {
	    TRACE_ERROR(interp);
	    goto gotError;
	}

	if (fromIdx < 0) {
	    fromIdx = 0;
	}
	if (toIdx >= length) {
	    toIdx = length;
	}
	if (toIdx >= fromIdx) {
	    objResultPtr = Tcl_GetRange(OBJ_AT_DEPTH(2), fromIdx, toIdx);
	} else {
	    TclNewObj(objResultPtr);
	}
	TRACE_APPEND(("\"%.30s\"\n", O2S(objResultPtr)));
	NEXT_INST_V(1, 3, 1);

    case INST_STR_RANGE_IMM:
	valuePtr = OBJ_AT_TOS;
	fromIdx = TclGetInt4AtPtr(pc+1);
	toIdx = TclGetInt4AtPtr(pc+5);
	length = Tcl_GetCharLength(valuePtr);
	TRACE(("\"%.20s\" %d %d => ", O2S(valuePtr), fromIdx, toIdx));

	/* Every range of an empty value is an empty value */
	if (length == 0) {
	    TRACE_APPEND(("\n"));
	    NEXT_INST_F(9, 0, 0);
	}

	/* Decode index operands. */

	/*
	assert ( toIdx != TCL_INDEX_BEFORE );
	assert ( toIdx != TCL_INDEX_AFTER);
	 *
	 * Extra safety for legacy bytecodes:
	 */
	if (toIdx == TCL_INDEX_BEFORE) {
	    goto emptyRange;
	}
	if (toIdx == TCL_INDEX_AFTER) {
	    toIdx = TCL_INDEX_END;
	}

	toIdx = TclIndexDecode(toIdx, length - 1);
	if (toIdx < 0) {
	    goto emptyRange;
	} else if (toIdx >= length) {
	    toIdx = length - 1;
	}

	assert ( toIdx >= 0 && toIdx < length );

	/*
	assert ( fromIdx != TCL_INDEX_BEFORE );
	assert ( fromIdx != TCL_INDEX_AFTER);
	 *
	 * Extra safety for legacy bytecodes:
	 */
	if (fromIdx == TCL_INDEX_BEFORE) {
	    fromIdx = TCL_INDEX_START;
	}
	if (fromIdx == TCL_INDEX_AFTER) {
	    goto emptyRange;
	}

	fromIdx = TclIndexDecode(fromIdx, length - 1);
	if (fromIdx < 0) {
	    fromIdx = 0;
	}

	if (fromIdx <= toIdx) {
	    objResultPtr = Tcl_GetRange(valuePtr, fromIdx, toIdx);
	} else {
	emptyRange:
	    TclNewObj(objResultPtr);
	}
	TRACE_APPEND(("%.30s\n", O2S(objResultPtr)));
	NEXT_INST_F(9, 1, 1);

    {
	Tcl_UniChar *ustring1, *ustring2, *ustring3, *end, *p;
	int length3, endIdx;
	Tcl_Obj *value3Ptr;

    case INST_STR_REPLACE:
	value3Ptr = POP_OBJECT();
	valuePtr = OBJ_AT_DEPTH(2);
	endIdx = Tcl_GetCharLength(valuePtr) - 1;
	TRACE(("\"%.20s\" %s %s \"%.20s\" => ", O2S(valuePtr),
		O2S(OBJ_UNDER_TOS), O2S(OBJ_AT_TOS), O2S(value3Ptr)));
	if (TclGetIntForIndexM(interp, OBJ_UNDER_TOS, endIdx,
		    &fromIdx) != TCL_OK
	    || TclGetIntForIndexM(interp, OBJ_AT_TOS, endIdx,
		    &toIdx) != TCL_OK) {
	    TclDecrRefCount(value3Ptr);
	    TRACE_ERROR(interp);
	    goto gotError;
	}
	TclDecrRefCount(OBJ_AT_TOS);
	(void) POP_OBJECT();
	TclDecrRefCount(OBJ_AT_TOS);
	(void) POP_OBJECT();

	if ((toIdx < 0) ||
		(fromIdx > endIdx) ||
		(toIdx < fromIdx)) {
	    TRACE_APPEND(("\"%.30s\"\n", O2S(valuePtr)));
	    TclDecrRefCount(value3Ptr);
	    NEXT_INST_F(1, 0, 0);
	}

	if (fromIdx < 0) {
	    fromIdx = 0;
	}

	if (toIdx > endIdx) {
	    toIdx = endIdx;
	}

	if (fromIdx == 0 && toIdx == endIdx) {
	    TclDecrRefCount(OBJ_AT_TOS);
	    OBJ_AT_TOS = value3Ptr;
	    TRACE_APPEND(("\"%.30s\"\n", O2S(value3Ptr)));
	    NEXT_INST_F(1, 0, 0);
	}

	length3 = Tcl_GetCharLength(value3Ptr);

	/*
	 * See if we can splice in place. This happens when the number of
	 * characters being replaced is the same as the number of characters
	 * in the string to be inserted.
	 */

	if (length3 - 1 == toIdx - fromIdx) {
	    unsigned char *bytes1, *bytes2;

	    if (Tcl_IsShared(valuePtr)) {
		objResultPtr = Tcl_DuplicateObj(valuePtr);
	    } else {
		objResultPtr = valuePtr;
	    }
	    if (TclIsPureByteArray(objResultPtr)
		    && TclIsPureByteArray(value3Ptr)) {
		bytes1 = Tcl_GetByteArrayFromObj(objResultPtr, NULL);
		bytes2 = Tcl_GetByteArrayFromObj(value3Ptr, NULL);
		memcpy(bytes1 + fromIdx, bytes2, length3);
	    } else {
		ustring1 = Tcl_GetUnicodeFromObj(objResultPtr, NULL);
		ustring2 = Tcl_GetUnicodeFromObj(value3Ptr, NULL);
		memcpy(ustring1 + fromIdx, ustring2,
			length3 * sizeof(Tcl_UniChar));
	    }
	    Tcl_InvalidateStringRep(objResultPtr);
	    TclDecrRefCount(value3Ptr);
	    TRACE_APPEND(("\"%.30s\"\n", O2S(objResultPtr)));
	    if (objResultPtr == valuePtr) {
		NEXT_INST_F(1, 0, 0);
	    } else {
		NEXT_INST_F(1, 1, 1);
	    }
	}

	/*
	 * Get the unicode representation; this is where we guarantee to lose
	 * bytearrays.
	 */

	ustring1 = Tcl_GetUnicodeFromObj(valuePtr, &length);
	length--;

	/*
	 * Remove substring using copying.
	 */

	objResultPtr = NULL;
	if (fromIdx > 0) {
	    objResultPtr = Tcl_NewUnicodeObj(ustring1, fromIdx);
	}
	if (length3 > 0) {
	    if (objResultPtr) {
		Tcl_AppendObjToObj(objResultPtr, value3Ptr);
	    } else if (Tcl_IsShared(value3Ptr)) {
		objResultPtr = Tcl_DuplicateObj(value3Ptr);
	    } else {
		objResultPtr = value3Ptr;
	    }
	}
	if (toIdx < length) {
	    if (objResultPtr) {
		Tcl_AppendUnicodeToObj(objResultPtr, ustring1 + toIdx + 1,
			length - toIdx);
	    } else {
		objResultPtr = Tcl_NewUnicodeObj(ustring1 + toIdx + 1,
			length - toIdx);
	    }
	}
	if (objResultPtr == NULL) {
	    /* This has to be the case [string replace $s 0 end {}] */
	    /* which has result {} which is same as value3Ptr. */
	    objResultPtr = value3Ptr;
	}
	if (objResultPtr == value3Ptr) {
	    /* See [Bug 82e7f67325] */
	    TclDecrRefCount(OBJ_AT_TOS);
	    OBJ_AT_TOS = value3Ptr;
	    TRACE_APPEND(("\"%.30s\"\n", O2S(value3Ptr)));
	    NEXT_INST_F(1, 0, 0);
	}
	TclDecrRefCount(value3Ptr);
	TRACE_APPEND(("\"%.30s\"\n", O2S(objResultPtr)));
	NEXT_INST_F(1, 1, 1);

    case INST_STR_MAP:
	valuePtr = OBJ_AT_TOS;		/* "Main" string. */
	value3Ptr = OBJ_UNDER_TOS;	/* "Target" string. */
	value2Ptr = OBJ_AT_DEPTH(2);	/* "Source" string. */
	if (value3Ptr == value2Ptr) {
	    objResultPtr = valuePtr;
	    goto doneStringMap;
	} else if (valuePtr == value2Ptr) {
	    objResultPtr = value3Ptr;
	    goto doneStringMap;
	}
	ustring1 = Tcl_GetUnicodeFromObj(valuePtr, &length);
	if (length == 0) {
	    objResultPtr = valuePtr;
	    goto doneStringMap;
	}
	ustring2 = Tcl_GetUnicodeFromObj(value2Ptr, &length2);
	if (length2 > length || length2 == 0) {
	    objResultPtr = valuePtr;
	    goto doneStringMap;
	} else if (length2 == length) {
	    if (memcmp(ustring1, ustring2, sizeof(Tcl_UniChar) * length)) {
		objResultPtr = valuePtr;
	    } else {
		objResultPtr = value3Ptr;
	    }
	    goto doneStringMap;
	}
	ustring3 = Tcl_GetUnicodeFromObj(value3Ptr, &length3);

	objResultPtr = Tcl_NewUnicodeObj(ustring1, 0);
	p = ustring1;
	end = ustring1 + length;
	for (; ustring1 < end; ustring1++) {
	    if ((*ustring1 == *ustring2) && (length2==1 ||
		    memcmp(ustring1, ustring2, sizeof(Tcl_UniChar) * length2)
			    == 0)) {
		if (p != ustring1) {
		    Tcl_AppendUnicodeToObj(objResultPtr, p, ustring1-p);
		    p = ustring1 + length2;
		} else {
		    p += length2;
		}
		ustring1 = p - 1;

		Tcl_AppendUnicodeToObj(objResultPtr, ustring3, length3);
	    }
	}
	if (p != ustring1) {
	    /*
	     * Put the rest of the unmapped chars onto result.
	     */

	    Tcl_AppendUnicodeToObj(objResultPtr, p, ustring1 - p);
	}
    doneStringMap:
	TRACE_WITH_OBJ(("%.20s %.20s %.20s => ",
		O2S(value2Ptr), O2S(value3Ptr), O2S(valuePtr)), objResultPtr);
	NEXT_INST_V(1, 3, 1);

    case INST_STR_FIND:
	ustring1 = Tcl_GetUnicodeFromObj(OBJ_AT_TOS, &length);	/* Haystack */
	ustring2 = Tcl_GetUnicodeFromObj(OBJ_UNDER_TOS, &length2);/* Needle */

	match = -1;
	if (length2 > 0 && length2 <= length) {
	    end = ustring1 + length - length2 + 1;
	    for (p=ustring1 ; p<end ; p++) {
		if ((*p == *ustring2) &&
			memcmp(ustring2,p,sizeof(Tcl_UniChar)*length2) == 0) {
		    match = p - ustring1;
		    break;
		}
	    }
	}

	TRACE(("%.20s %.20s => %d\n",
		O2S(OBJ_UNDER_TOS), O2S(OBJ_AT_TOS), match));
	TclNewIntObj(objResultPtr, match);
	NEXT_INST_F(1, 2, 1);

    case INST_STR_FIND_LAST:
	ustring1 = Tcl_GetUnicodeFromObj(OBJ_AT_TOS, &length);	/* Haystack */
	ustring2 = Tcl_GetUnicodeFromObj(OBJ_UNDER_TOS, &length2);/* Needle */

	match = -1;
	if (length2 > 0 && length2 <= length) {
	    for (p=ustring1+length-length2 ; p>=ustring1 ; p--) {
		if ((*p == *ustring2) &&
			memcmp(ustring2,p,sizeof(Tcl_UniChar)*length2) == 0) {
		    match = p - ustring1;
		    break;
		}
	    }
	}

	TRACE(("%.20s %.20s => %d\n",
		O2S(OBJ_UNDER_TOS), O2S(OBJ_AT_TOS), match));

	TclNewIntObj(objResultPtr, match);
	NEXT_INST_F(1, 2, 1);

    case INST_STR_CLASS:
	opnd = TclGetInt1AtPtr(pc+1);
	valuePtr = OBJ_AT_TOS;
	TRACE(("%s \"%.30s\" => ", tclStringClassTable[opnd].name,
		O2S(valuePtr)));
	ustring1 = Tcl_GetUnicodeFromObj(valuePtr, &length);
	match = 1;
	if (length > 0) {
	    end = ustring1 + length;
	    for (p=ustring1 ; p<end ; p++) {
		if (!tclStringClassTable[opnd].comparator(*p)) {
		    match = 0;
		    break;
		}
	    }
	}
	TRACE_APPEND(("%d\n", match));
	JUMP_PEEPHOLE_F(match, 2, 1);
    }

    case INST_STR_MATCH:
	nocase = TclGetInt1AtPtr(pc+1);
	valuePtr = OBJ_AT_TOS;		/* String */
	value2Ptr = OBJ_UNDER_TOS;	/* Pattern */

	/*
	 * Check that at least one of the objects is Unicode before promoting
	 * both.
	 */

	if ((valuePtr->typePtr == &tclStringType)
		|| (value2Ptr->typePtr == &tclStringType)) {
	    Tcl_UniChar *ustring1, *ustring2;

	    ustring1 = Tcl_GetUnicodeFromObj(valuePtr, &length);
	    ustring2 = Tcl_GetUnicodeFromObj(value2Ptr, &length2);
	    match = TclUniCharMatch(ustring1, length, ustring2, length2,
		    nocase);
	} else if (TclIsPureByteArray(valuePtr) && !nocase) {
	    unsigned char *bytes1, *bytes2;

	    bytes1 = Tcl_GetByteArrayFromObj(valuePtr, &length);
	    bytes2 = Tcl_GetByteArrayFromObj(value2Ptr, &length2);
	    match = TclByteArrayMatch(bytes1, length, bytes2, length2, 0);
	} else {
	    match = Tcl_StringCaseMatch(TclGetString(valuePtr),
		    TclGetString(value2Ptr), nocase);
	}

	/*
	 * Reuse value2Ptr object already on stack if possible. Adjustment is
	 * 2 due to the nocase byte
	 */

	TRACE(("%.20s %.20s => %d\n", O2S(valuePtr), O2S(value2Ptr), match));

	/*
	 * Peep-hole optimisation: if you're about to jump, do jump from here.
	 */

	JUMP_PEEPHOLE_F(match, 2, 2);

    {
	const char *string1, *string2;
	int trim1, trim2;

    case INST_STR_TRIM_LEFT:
	valuePtr = OBJ_UNDER_TOS;	/* String */
	value2Ptr = OBJ_AT_TOS;		/* TrimSet */
	string2 = TclGetStringFromObj(value2Ptr, &length2);
	string1 = TclGetStringFromObj(valuePtr, &length);
	trim1 = TclTrimLeft(string1, length, string2, length2);
	trim2 = 0;
	goto createTrimmedString;
    case INST_STR_TRIM_RIGHT:
	valuePtr = OBJ_UNDER_TOS;	/* String */
	value2Ptr = OBJ_AT_TOS;		/* TrimSet */
	string2 = TclGetStringFromObj(value2Ptr, &length2);
	string1 = TclGetStringFromObj(valuePtr, &length);
	trim2 = TclTrimRight(string1, length, string2, length2);
	trim1 = 0;
	goto createTrimmedString;
    case INST_STR_TRIM:
	valuePtr = OBJ_UNDER_TOS;	/* String */
	value2Ptr = OBJ_AT_TOS;		/* TrimSet */
	string2 = TclGetStringFromObj(value2Ptr, &length2);
	string1 = TclGetStringFromObj(valuePtr, &length);
	trim1 = TclTrim(string1, length, string2, length2, &trim2);
    createTrimmedString:
	/*
	 * Careful here; trim set often contains non-ASCII characters so we
	 * take care when printing. [Bug 971cb4f1db]
	 */

#ifdef TCL_COMPILE_DEBUG
	if (traceInstructions) {
	    TRACE(("\"%.30s\" ", O2S(valuePtr)));
	    TclPrintObject(stdout, value2Ptr, 30);
	    printf(" => ");
	}
#endif
	if (trim1 == 0 && trim2 == 0) {
#ifdef TCL_COMPILE_DEBUG
	    if (traceInstructions) {
		TclPrintObject(stdout, valuePtr, 30);
		printf("\n");
	    }
#endif
	    NEXT_INST_F(1, 1, 0);
	} else {
	    objResultPtr = Tcl_NewStringObj(string1+trim1, length-trim1-trim2);
#ifdef TCL_COMPILE_DEBUG
	    if (traceInstructions) {
		TclPrintObject(stdout, objResultPtr, 30);
		printf("\n");
	    }
#endif
	    NEXT_INST_F(1, 2, 1);
	}
    }

    case INST_REGEXP:
	cflags = TclGetInt1AtPtr(pc+1); /* RE compile flages like NOCASE */
	valuePtr = OBJ_AT_TOS;		/* String */
	value2Ptr = OBJ_UNDER_TOS;	/* Pattern */
	TRACE(("\"%.30s\" \"%.30s\" => ", O2S(valuePtr), O2S(value2Ptr)));

	/*
	 * Compile and match the regular expression.
	 */

	{
	    Tcl_RegExp regExpr =
		    Tcl_GetRegExpFromObj(interp, value2Ptr, cflags);

	    if (regExpr == NULL) {
		TRACE_ERROR(interp);
		goto gotError;
	    }
	    match = Tcl_RegExpExecObj(interp, regExpr, valuePtr, 0, 0, 0);
	    if (match < 0) {
		TRACE_ERROR(interp);
		goto gotError;
	    }
	}

	TRACE_APPEND(("%d\n", match));

	/*
	 * Peep-hole optimisation: if you're about to jump, do jump from here.
	 * Adjustment is 2 due to the nocase byte.
	 */

	JUMP_PEEPHOLE_F(match, 2, 2);
    }

    /*
     *	   End of string-related instructions.
     * -----------------------------------------------------------------
     *	   Start of numeric operator instructions.
     */

    {
	ClientData ptr1, ptr2;
	int type1, type2;
	long l1, l2, lResult;

    case INST_NUM_TYPE:
	if (GetNumberFromObj(NULL, OBJ_AT_TOS, &ptr1, &type1) != TCL_OK) {
	    type1 = 0;
	} else if (type1 == TCL_NUMBER_LONG) {
	    /* value is between LONG_MIN and LONG_MAX */
	    /* [string is integer] is -UINT_MAX to UINT_MAX range */
	    int i;

	    if (TclGetIntFromObj(NULL, OBJ_AT_TOS, &i) != TCL_OK) {
		type1 = TCL_NUMBER_WIDE;
	    }
#ifndef TCL_WIDE_INT_IS_LONG
	} else if (type1 == TCL_NUMBER_WIDE) {
	    /* value is between WIDE_MIN and WIDE_MAX */
	    /* [string is wideinteger] is -UWIDE_MAX to UWIDE_MAX range */
	    int i;
	    if (TclGetIntFromObj(NULL, OBJ_AT_TOS, &i) == TCL_OK) {
		type1 = TCL_NUMBER_LONG;
	    }
#endif
	} else if (type1 == TCL_NUMBER_BIG) {
	    /* value is an integer outside the WIDE_MIN to WIDE_MAX range */
	    /* [string is wideinteger] is -UWIDE_MAX to UWIDE_MAX range */
	    Tcl_WideInt w;

	    if (TclGetWideIntFromObj(NULL, OBJ_AT_TOS, &w) == TCL_OK) {
		type1 = TCL_NUMBER_WIDE;
	    }
	}
	TclNewIntObj(objResultPtr, type1);
	TRACE(("\"%.20s\" => %d\n", O2S(OBJ_AT_TOS), type1));
	NEXT_INST_F(1, 1, 1);

    case INST_EQ:
    case INST_NEQ:
    case INST_LT:
    case INST_GT:
    case INST_LE:
    case INST_GE: {
	int iResult = 0, compare = 0;

	value2Ptr = OBJ_AT_TOS;
	valuePtr = OBJ_UNDER_TOS;

	/*
	    Try to determine, without triggering generation of a string
	    representation, whether one value is not a number.
	*/
	if (TclCheckEmptyString(valuePtr) > 0 || TclCheckEmptyString(value2Ptr) > 0) {
	    goto stringCompare;
	}

	if (GetNumberFromObj(NULL, valuePtr, &ptr1, &type1) != TCL_OK
		|| GetNumberFromObj(NULL, value2Ptr, &ptr2, &type2) != TCL_OK) {
	    /*
	     * At least one non-numeric argument - compare as strings.
	     */

	    goto stringCompare;
	}
	if (type1 == TCL_NUMBER_NAN || type2 == TCL_NUMBER_NAN) {
	    /*
	     * NaN arg: NaN != to everything, other compares are false.
	     */

	    iResult = (*pc == INST_NEQ);
	    goto foundResult;
	}
	if (valuePtr == value2Ptr) {
	    compare = MP_EQ;
	    goto convertComparison;
	}
	if ((type1 == TCL_NUMBER_LONG) && (type2 == TCL_NUMBER_LONG)) {
	    l1 = *((const long *)ptr1);
	    l2 = *((const long *)ptr2);
	    compare = (l1 < l2) ? MP_LT : ((l1 > l2) ? MP_GT : MP_EQ);
	} else {
	    compare = TclCompareTwoNumbers(valuePtr, value2Ptr);
	}

	/*
	 * Turn comparison outcome into appropriate result for opcode.
	 */

    convertComparison:
	switch (*pc) {
	case INST_EQ:
	    iResult = (compare == MP_EQ);
	    break;
	case INST_NEQ:
	    iResult = (compare != MP_EQ);
	    break;
	case INST_LT:
	    iResult = (compare == MP_LT);
	    break;
	case INST_GT:
	    iResult = (compare == MP_GT);
	    break;
	case INST_LE:
	    iResult = (compare != MP_GT);
	    break;
	case INST_GE:
	    iResult = (compare != MP_LT);
	    break;
	}

	/*
	 * Peep-hole optimisation: if you're about to jump, do jump from here.
	 */

    foundResult:
	TRACE(("\"%.20s\" \"%.20s\" => %d\n", O2S(valuePtr), O2S(value2Ptr),
		iResult));
	JUMP_PEEPHOLE_F(iResult, 1, 2);
    }

    case INST_MOD:
    case INST_LSHIFT:
    case INST_RSHIFT:
    case INST_BITOR:
    case INST_BITXOR:
    case INST_BITAND:
	value2Ptr = OBJ_AT_TOS;
	valuePtr = OBJ_UNDER_TOS;

	if ((GetNumberFromObj(NULL, valuePtr, &ptr1, &type1) != TCL_OK)
		|| (type1==TCL_NUMBER_DOUBLE) || (type1==TCL_NUMBER_NAN)) {
	    TRACE(("%.20s %.20s => ILLEGAL 1st TYPE %s\n", O2S(valuePtr),
		    O2S(value2Ptr), (valuePtr->typePtr?
		    valuePtr->typePtr->name : "null")));
	    DECACHE_STACK_INFO();
	    IllegalExprOperandType(interp, pc, valuePtr);
	    CACHE_STACK_INFO();
	    goto gotError;
	}

	if ((GetNumberFromObj(NULL, value2Ptr, &ptr2, &type2) != TCL_OK)
		|| (type2==TCL_NUMBER_DOUBLE) || (type2==TCL_NUMBER_NAN)) {
	    TRACE(("%.20s %.20s => ILLEGAL 2nd TYPE %s\n", O2S(valuePtr),
		    O2S(value2Ptr), (value2Ptr->typePtr?
		    value2Ptr->typePtr->name : "null")));
	    DECACHE_STACK_INFO();
	    IllegalExprOperandType(interp, pc, value2Ptr);
	    CACHE_STACK_INFO();
	    goto gotError;
	}

	/*
	 * Check for common, simple case.
	 */

	if ((type1 == TCL_NUMBER_LONG) && (type2 == TCL_NUMBER_LONG)) {
	    l1 = *((const long *)ptr1);
	    l2 = *((const long *)ptr2);

	    switch (*pc) {
	    case INST_MOD:
		if (l2 == 0) {
		    TRACE(("%s %s => DIVIDE BY ZERO\n", O2S(valuePtr),
			    O2S(value2Ptr)));
		    goto divideByZero;
		} else if ((l2 == 1) || (l2 == -1)) {
		    /*
		     * Div. by |1| always yields remainder of 0.
		     */

		    TRACE(("%s %s => ", O2S(valuePtr), O2S(value2Ptr)));
		    objResultPtr = TCONST(0);
		    TRACE(("%s\n", O2S(objResultPtr)));
		    NEXT_INST_F(1, 2, 1);
		} else if (l1 == 0) {
		    /*
		     * 0 % (non-zero) always yields remainder of 0.
		     */

		    TRACE(("%s %s => ", O2S(valuePtr), O2S(value2Ptr)));
		    objResultPtr = TCONST(0);
		    TRACE(("%s\n", O2S(objResultPtr)));
		    NEXT_INST_F(1, 2, 1);
		} else {
		    lResult = l1 / l2;

		    /*
		     * Force Tcl's integer division rules.
		     * TODO: examine for logic simplification
		     */

		    if ((lResult < 0 || (lResult == 0 &&
			    ((l1 < 0 && l2 > 0) || (l1 > 0 && l2 < 0)))) &&
			    (lResult * l2 != l1)) {
			lResult -= 1;
		    }
		    lResult = l1 - l2*lResult;
		    goto longResultOfArithmetic;
		}
		break;

	    case INST_RSHIFT:
		if (l2 < 0) {
		    Tcl_SetObjResult(interp, Tcl_NewStringObj(
			    "negative shift argument", -1));
#ifdef ERROR_CODE_FOR_EARLY_DETECTED_ARITH_ERROR
		    DECACHE_STACK_INFO();
		    Tcl_SetErrorCode(interp, "ARITH", "DOMAIN",
			    "domain error: argument not in valid range",
			    NULL);
		    CACHE_STACK_INFO();
#endif /* ERROR_CODE_FOR_EARLY_DETECTED_ARITH_ERROR */
		    goto gotError;
		} else if (l1 == 0) {
		    TRACE(("%s %s => ", O2S(valuePtr), O2S(value2Ptr)));
		    objResultPtr = TCONST(0);
		    TRACE(("%s\n", O2S(objResultPtr)));
		    NEXT_INST_F(1, 2, 1);
		} else {
		    /*
		     * Quickly force large right shifts to 0 or -1.
		     */

		    if (l2 >= (long)(CHAR_BIT*sizeof(long))) {
			/*
			 * We assume that INT_MAX is much larger than the
			 * number of bits in a long. This is a pretty safe
			 * assumption, given that the former is usually around
			 * 4e9 and the latter 32 or 64...
			 */

			TRACE(("%s %s => ", O2S(valuePtr), O2S(value2Ptr)));
			if (l1 > 0L) {
			    objResultPtr = TCONST(0);
			} else {
			    TclNewIntObj(objResultPtr, -1);
			}
			TRACE(("%s\n", O2S(objResultPtr)));
			NEXT_INST_F(1, 2, 1);
		    }

		    /*
		     * Handle shifts within the native long range.
		     */

		    lResult = l1 >> ((int) l2);
		    goto longResultOfArithmetic;
		}
		break;

	    case INST_LSHIFT:
		if (l2 < 0) {
		    Tcl_SetObjResult(interp, Tcl_NewStringObj(
			    "negative shift argument", -1));
#ifdef ERROR_CODE_FOR_EARLY_DETECTED_ARITH_ERROR
		    DECACHE_STACK_INFO();
		    Tcl_SetErrorCode(interp, "ARITH", "DOMAIN",
			    "domain error: argument not in valid range",
			    NULL);
		    CACHE_STACK_INFO();
#endif /* ERROR_CODE_FOR_EARLY_DETECTED_ARITH_ERROR */
		    goto gotError;
		} else if (l1 == 0) {
		    TRACE(("%s %s => ", O2S(valuePtr), O2S(value2Ptr)));
		    objResultPtr = TCONST(0);
		    TRACE(("%s\n", O2S(objResultPtr)));
		    NEXT_INST_F(1, 2, 1);
		} else if (l2 > (long) INT_MAX) {
		    /*
		     * Technically, we could hold the value (1 << (INT_MAX+1))
		     * in an mp_int, but since we're using mp_mul_2d() to do
		     * the work, and it takes only an int argument, that's a
		     * good place to draw the line.
		     */

		    Tcl_SetObjResult(interp, Tcl_NewStringObj(
			    "integer value too large to represent", -1));
#ifdef ERROR_CODE_FOR_EARLY_DETECTED_ARITH_ERROR
		    DECACHE_STACK_INFO();
		    Tcl_SetErrorCode(interp, "ARITH", "IOVERFLOW",
			    "integer value too large to represent", NULL);
		    CACHE_STACK_INFO();
#endif /* ERROR_CODE_FOR_EARLY_DETECTED_ARITH_ERROR */
		    goto gotError;
		} else {
		    int shift = (int) l2;

		    /*
		     * Handle shifts within the native long range.
		     */

		    if ((size_t) shift < CHAR_BIT*sizeof(long) && (l1 != 0)
			    && !((l1>0 ? l1 : ~l1) &
				-(1L<<(CHAR_BIT*sizeof(long) - 1 - shift)))) {
			lResult = l1 << shift;
			goto longResultOfArithmetic;
		    }
		}

		/*
		 * Too large; need to use the broken-out function.
		 */

		TRACE(("%s %s => ", O2S(valuePtr), O2S(value2Ptr)));
		break;

	    case INST_BITAND:
		lResult = l1 & l2;
		goto longResultOfArithmetic;
	    case INST_BITOR:
		lResult = l1 | l2;
		goto longResultOfArithmetic;
	    case INST_BITXOR:
		lResult = l1 ^ l2;
	    longResultOfArithmetic:
		TRACE(("%s %s => ", O2S(valuePtr), O2S(value2Ptr)));
		if (Tcl_IsShared(valuePtr)) {
		    TclNewLongObj(objResultPtr, lResult);
		    TRACE(("%s\n", O2S(objResultPtr)));
		    NEXT_INST_F(1, 2, 1);
		}
		TclSetLongObj(valuePtr, lResult);
		TRACE(("%s\n", O2S(valuePtr)));
		NEXT_INST_F(1, 1, 0);
	    }
	}

	/*
	 * DO NOT MERGE THIS WITH THE EQUIVALENT SECTION LATER! That would
	 * encourage the compiler to inline ExecuteExtendedBinaryMathOp, which
	 * is highly undesirable due to the overall impact on size.
	 */

	TRACE(("%s %s => ", O2S(valuePtr), O2S(value2Ptr)));
	objResultPtr = ExecuteExtendedBinaryMathOp(interp, *pc, &TCONST(0),
		valuePtr, value2Ptr);
	if (objResultPtr == DIVIDED_BY_ZERO) {
	    TRACE_APPEND(("DIVIDE BY ZERO\n"));
	    goto divideByZero;
	} else if (objResultPtr == GENERAL_ARITHMETIC_ERROR) {
	    TRACE_ERROR(interp);
	    goto gotError;
	} else if (objResultPtr == NULL) {
	    TRACE_APPEND(("%s\n", O2S(valuePtr)));
	    NEXT_INST_F(1, 1, 0);
	} else {
	    TRACE_APPEND(("%s\n", O2S(objResultPtr)));
	    NEXT_INST_F(1, 2, 1);
	}

    case INST_EXPON:
    case INST_ADD:
    case INST_SUB:
    case INST_DIV:
    case INST_MULT:
	value2Ptr = OBJ_AT_TOS;
	valuePtr = OBJ_UNDER_TOS;

	if ((GetNumberFromObj(NULL, valuePtr, &ptr1, &type1) != TCL_OK)
		|| IsErroringNaNType(type1)) {
	    TRACE(("%.20s %.20s => ILLEGAL 1st TYPE %s\n",
		    O2S(value2Ptr), O2S(valuePtr),
		    (valuePtr->typePtr? valuePtr->typePtr->name: "null")));
	    DECACHE_STACK_INFO();
	    IllegalExprOperandType(interp, pc, valuePtr);
	    CACHE_STACK_INFO();
	    goto gotError;
	}

#ifdef ACCEPT_NAN
	if (type1 == TCL_NUMBER_NAN) {
	    /*
	     * NaN first argument -> result is also NaN.
	     */

	    NEXT_INST_F(1, 1, 0);
	}
#endif

	if ((GetNumberFromObj(NULL, value2Ptr, &ptr2, &type2) != TCL_OK)
		|| IsErroringNaNType(type2)) {
	    TRACE(("%.20s %.20s => ILLEGAL 2nd TYPE %s\n",
		    O2S(value2Ptr), O2S(valuePtr),
		    (value2Ptr->typePtr? value2Ptr->typePtr->name: "null")));
	    DECACHE_STACK_INFO();
	    IllegalExprOperandType(interp, pc, value2Ptr);
	    CACHE_STACK_INFO();
	    goto gotError;
	}

#ifdef ACCEPT_NAN
	if (type2 == TCL_NUMBER_NAN) {
	    /*
	     * NaN second argument -> result is also NaN.
	     */

	    objResultPtr = value2Ptr;
	    NEXT_INST_F(1, 2, 1);
	}
#endif

	/*
	 * Handle (long,long) arithmetic as best we can without going out to
	 * an external function.
	 */

	if ((type1 == TCL_NUMBER_LONG) && (type2 == TCL_NUMBER_LONG)) {
	    Tcl_WideInt w1, w2, wResult;

	    l1 = *((const long *)ptr1);
	    l2 = *((const long *)ptr2);

	    switch (*pc) {
	    case INST_ADD:
		w1 = (Tcl_WideInt) l1;
		w2 = (Tcl_WideInt) l2;
		wResult = w1 + w2;
#ifdef TCL_WIDE_INT_IS_LONG
		/*
		 * Check for overflow.
		 */

		if (Overflowing(w1, w2, wResult)) {
		    goto overflow;
		}
#endif
		goto wideResultOfArithmetic;

	    case INST_SUB:
		w1 = (Tcl_WideInt) l1;
		w2 = (Tcl_WideInt) l2;
		wResult = w1 - w2;
#ifdef TCL_WIDE_INT_IS_LONG
		/*
		 * Must check for overflow. The macro tests for overflows in
		 * sums by looking at the sign bits. As we have a subtraction
		 * here, we are adding -w2. As -w2 could in turn overflow, we
		 * test with ~w2 instead: it has the opposite sign bit to w2
		 * so it does the job. Note that the only "bad" case (w2==0)
		 * is irrelevant for this macro, as in that case w1 and
		 * wResult have the same sign and there is no overflow anyway.
		 */

		if (Overflowing(w1, ~w2, wResult)) {
		    goto overflow;
		}
#endif
	    wideResultOfArithmetic:
		TRACE(("%s %s => ", O2S(valuePtr), O2S(value2Ptr)));
		if (Tcl_IsShared(valuePtr)) {
		    objResultPtr = Tcl_NewWideIntObj(wResult);
		    TRACE(("%s\n", O2S(objResultPtr)));
		    NEXT_INST_F(1, 2, 1);
		}
		Tcl_SetWideIntObj(valuePtr, wResult);
		TRACE(("%s\n", O2S(valuePtr)));
		NEXT_INST_F(1, 1, 0);
	    break;

	    case INST_DIV:
		if (l2 == 0) {
		    TRACE(("%s %s => DIVIDE BY ZERO\n",
			    O2S(valuePtr), O2S(value2Ptr)));
		    goto divideByZero;
		} else if ((l1 == LONG_MIN) && (l2 == -1)) {
		    /*
		     * Can't represent (-LONG_MIN) as a long.
		     */

		    goto overflow;
		}
		lResult = l1 / l2;

		/*
		 * Force Tcl's integer division rules.
		 * TODO: examine for logic simplification
		 */

		if (((lResult < 0) || ((lResult == 0) &&
			((l1 < 0 && l2 > 0) || (l1 > 0 && l2 < 0)))) &&
			((lResult * l2) != l1)) {
		    lResult -= 1;
		}
		goto longResultOfArithmetic;

	    case INST_MULT:
		if (((sizeof(long) >= 2*sizeof(int))
			&& (l1 <= INT_MAX) && (l1 >= INT_MIN)
			&& (l2 <= INT_MAX) && (l2 >= INT_MIN))
			|| ((sizeof(long) >= 2*sizeof(short))
			&& (l1 <= SHRT_MAX) && (l1 >= SHRT_MIN)
			&& (l2 <= SHRT_MAX) && (l2 >= SHRT_MIN))) {
		    lResult = l1 * l2;
		    goto longResultOfArithmetic;
		}
	    }

	    /*
	     * Fall through with INST_EXPON, INST_DIV and large multiplies.
	     */
	}

    overflow:
	TRACE(("%s %s => ", O2S(valuePtr), O2S(value2Ptr)));
	objResultPtr = ExecuteExtendedBinaryMathOp(interp, *pc, &TCONST(0),
		valuePtr, value2Ptr);
	if (objResultPtr == DIVIDED_BY_ZERO) {
	    TRACE_APPEND(("DIVIDE BY ZERO\n"));
	    goto divideByZero;
	} else if (objResultPtr == EXPONENT_OF_ZERO) {
	    TRACE_APPEND(("EXPONENT OF ZERO\n"));
	    goto exponOfZero;
	} else if (objResultPtr == GENERAL_ARITHMETIC_ERROR) {
	    TRACE_ERROR(interp);
	    goto gotError;
	} else if (objResultPtr == NULL) {
	    TRACE_APPEND(("%s\n", O2S(valuePtr)));
	    NEXT_INST_F(1, 1, 0);
	} else {
	    TRACE_APPEND(("%s\n", O2S(objResultPtr)));
	    NEXT_INST_F(1, 2, 1);
	}

    case INST_LNOT: {
	int b;

	valuePtr = OBJ_AT_TOS;

	/* TODO - check claim that taking address of b harms performance */
	/* TODO - consider optimization search for constants */
	if (TclGetBooleanFromObj(NULL, valuePtr, &b) != TCL_OK) {
	    TRACE(("\"%.20s\" => ERROR: illegal type %s\n", O2S(valuePtr),
		    (valuePtr->typePtr? valuePtr->typePtr->name : "null")));
	    DECACHE_STACK_INFO();
	    IllegalExprOperandType(interp, pc, valuePtr);
	    CACHE_STACK_INFO();
	    goto gotError;
	}
	/* TODO: Consider peephole opt. */
	objResultPtr = TCONST(!b);
	TRACE_WITH_OBJ(("%s => ", O2S(valuePtr)), objResultPtr);
	NEXT_INST_F(1, 1, 1);
    }

    case INST_BITNOT:
	valuePtr = OBJ_AT_TOS;
	TRACE(("\"%.20s\" => ", O2S(valuePtr)));
	if ((GetNumberFromObj(NULL, valuePtr, &ptr1, &type1) != TCL_OK)
		|| (type1==TCL_NUMBER_NAN) || (type1==TCL_NUMBER_DOUBLE)) {
	    /*
	     * ... ~$NonInteger => raise an error.
	     */

	    TRACE_APPEND(("ERROR: illegal type %s\n",
		    (valuePtr->typePtr? valuePtr->typePtr->name : "null")));
	    DECACHE_STACK_INFO();
	    IllegalExprOperandType(interp, pc, valuePtr);
	    CACHE_STACK_INFO();
	    goto gotError;
	}
	if (type1 == TCL_NUMBER_LONG) {
	    l1 = *((const long *) ptr1);
	    if (Tcl_IsShared(valuePtr)) {
		TclNewLongObj(objResultPtr, ~l1);
		TRACE_APPEND(("%s\n", O2S(objResultPtr)));
		NEXT_INST_F(1, 1, 1);
	    }
	    TclSetLongObj(valuePtr, ~l1);
	    TRACE_APPEND(("%s\n", O2S(valuePtr)));
	    NEXT_INST_F(1, 0, 0);
	}
	objResultPtr = ExecuteExtendedUnaryMathOp(*pc, valuePtr);
	if (objResultPtr != NULL) {
	    TRACE_APPEND(("%s\n", O2S(objResultPtr)));
	    NEXT_INST_F(1, 1, 1);
	} else {
	    TRACE_APPEND(("%s\n", O2S(valuePtr)));
	    NEXT_INST_F(1, 0, 0);
	}

    case INST_UMINUS:
	valuePtr = OBJ_AT_TOS;
	TRACE(("\"%.20s\" => ", O2S(valuePtr)));
	if ((GetNumberFromObj(NULL, valuePtr, &ptr1, &type1) != TCL_OK)
		|| IsErroringNaNType(type1)) {
	    TRACE_APPEND(("ERROR: illegal type %s \n",
		    (valuePtr->typePtr? valuePtr->typePtr->name : "null")));
	    DECACHE_STACK_INFO();
	    IllegalExprOperandType(interp, pc, valuePtr);
	    CACHE_STACK_INFO();
	    goto gotError;
	}
	switch (type1) {
	case TCL_NUMBER_NAN:
	    /* -NaN => NaN */
	    TRACE_APPEND(("%s\n", O2S(valuePtr)));
	    NEXT_INST_F(1, 0, 0);
	break;
	case TCL_NUMBER_LONG:
	    l1 = *((const long *) ptr1);
	    if (l1 != LONG_MIN) {
		if (Tcl_IsShared(valuePtr)) {
		    TclNewLongObj(objResultPtr, -l1);
		    TRACE_APPEND(("%s\n", O2S(objResultPtr)));
		    NEXT_INST_F(1, 1, 1);
		}
		TclSetLongObj(valuePtr, -l1);
		TRACE_APPEND(("%s\n", O2S(valuePtr)));
		NEXT_INST_F(1, 0, 0);
	    }
	    /* FALLTHROUGH */
	}
	objResultPtr = ExecuteExtendedUnaryMathOp(*pc, valuePtr);
	if (objResultPtr != NULL) {
	    TRACE_APPEND(("%s\n", O2S(objResultPtr)));
	    NEXT_INST_F(1, 1, 1);
	} else {
	    TRACE_APPEND(("%s\n", O2S(valuePtr)));
	    NEXT_INST_F(1, 0, 0);
	}

    case INST_UPLUS:
    case INST_TRY_CVT_TO_NUMERIC:
	/*
	 * Try to convert the topmost stack object to numeric object. This is
	 * done in order to support [expr]'s policy of interpreting operands
	 * if at all possible as numbers first, then strings.
	 */

	valuePtr = OBJ_AT_TOS;
	TRACE(("\"%.20s\" => ", O2S(valuePtr)));

	if (GetNumberFromObj(NULL, valuePtr, &ptr1, &type1) != TCL_OK) {
	    if (*pc == INST_UPLUS) {
		/*
		 * ... +$NonNumeric => raise an error.
		 */

		TRACE_APPEND(("ERROR: illegal type %s\n",
			(valuePtr->typePtr? valuePtr->typePtr->name:"null")));
		DECACHE_STACK_INFO();
		IllegalExprOperandType(interp, pc, valuePtr);
		CACHE_STACK_INFO();
		goto gotError;
	    }

	    /* ... TryConvertToNumeric($NonNumeric) is acceptable */
	    TRACE_APPEND(("not numeric\n"));
	    NEXT_INST_F(1, 0, 0);
	}
	if (IsErroringNaNType(type1)) {
	    if (*pc == INST_UPLUS) {
		/*
		 * ... +$NonNumeric => raise an error.
		 */

		TRACE_APPEND(("ERROR: illegal type %s\n",
			(valuePtr->typePtr? valuePtr->typePtr->name:"null")));
		DECACHE_STACK_INFO();
		IllegalExprOperandType(interp, pc, valuePtr);
		CACHE_STACK_INFO();
	    } else {
		/*
		 * Numeric conversion of NaN -> error.
		 */

		TRACE_APPEND(("ERROR: IEEE floating pt error\n"));
		DECACHE_STACK_INFO();
		TclExprFloatError(interp, *((const double *) ptr1));
		CACHE_STACK_INFO();
	    }
	    goto gotError;
	}

	/*
	 * Ensure that the numeric value has a string rep the same as the
	 * formatted version of its internal rep. This is used, e.g., to make
	 * sure that "expr {0001}" yields "1", not "0001". We implement this
	 * by _discarding_ the string rep since we know it will be
	 * regenerated, if needed later, by formatting the internal rep's
	 * value.
	 */

	if (valuePtr->bytes == NULL) {
	    TRACE_APPEND(("numeric, same Tcl_Obj\n"));
	    NEXT_INST_F(1, 0, 0);
	}
	if (Tcl_IsShared(valuePtr)) {
	    /*
	     * Here we do some surgery within the Tcl_Obj internals. We want
	     * to copy the intrep, but not the string, so we temporarily hide
	     * the string so we do not copy it.
	     */

	    char *savedString = valuePtr->bytes;

	    valuePtr->bytes = NULL;
	    objResultPtr = Tcl_DuplicateObj(valuePtr);
	    valuePtr->bytes = savedString;
	    TRACE_APPEND(("numeric, new Tcl_Obj\n"));
	    NEXT_INST_F(1, 1, 1);
	}
	TclInvalidateStringRep(valuePtr);
	TRACE_APPEND(("numeric, same Tcl_Obj\n"));
	NEXT_INST_F(1, 0, 0);
    }
    break;

    /*
     *	   End of numeric operator instructions.
     * -----------------------------------------------------------------
     */

    case INST_TRY_CVT_TO_BOOLEAN:
	valuePtr = OBJ_AT_TOS;
	if (valuePtr->typePtr == &tclBooleanType) {
	    objResultPtr = TCONST(1);
	} else {
	    int result = (TclSetBooleanFromAny(NULL, valuePtr) == TCL_OK);
	    objResultPtr = TCONST(result);
	}
	TRACE_WITH_OBJ(("\"%.30s\" => ", O2S(valuePtr)), objResultPtr);
	NEXT_INST_F(1, 0, 1);
    break;

    case INST_BREAK:
	/*
	DECACHE_STACK_INFO();
	Tcl_ResetResult(interp);
	CACHE_STACK_INFO();
	*/
	result = TCL_BREAK;
	cleanup = 0;
	TRACE(("=> BREAK!\n"));
	goto processExceptionReturn;

    case INST_CONTINUE:
	/*
	DECACHE_STACK_INFO();
	Tcl_ResetResult(interp);
	CACHE_STACK_INFO();
	*/
	result = TCL_CONTINUE;
	cleanup = 0;
	TRACE(("=> CONTINUE!\n"));
	goto processExceptionReturn;

    {
	ForeachInfo *infoPtr;
	Var *iterVarPtr, *listVarPtr;
	Tcl_Obj *oldValuePtr, *listPtr, **elements;
	ForeachVarList *varListPtr;
	int numLists, iterNum, listTmpIndex, listLen, numVars;
	int varIndex, valIndex, continueLoop, j, iterTmpIndex;
	long i;

    case INST_FOREACH_START4: /* DEPRECATED */
	/*
	 * Initialize the temporary local var that holds the count of the
	 * number of iterations of the loop body to -1.
	 */

	opnd = TclGetUInt4AtPtr(pc+1);
	infoPtr = codePtr->auxDataArrayPtr[opnd].clientData;
	iterTmpIndex = infoPtr->loopCtTemp;
	iterVarPtr = LOCAL(iterTmpIndex);
	oldValuePtr = iterVarPtr->value.objPtr;

	if (oldValuePtr == NULL) {
	    TclNewLongObj(iterVarPtr->value.objPtr, -1);
	    Tcl_IncrRefCount(iterVarPtr->value.objPtr);
	} else {
	    TclSetLongObj(oldValuePtr, -1);
	}
	TRACE(("%u => loop iter count temp %d\n", opnd, iterTmpIndex));

#ifndef TCL_COMPILE_DEBUG
	/*
	 * Remark that the compiler ALWAYS sets INST_FOREACH_STEP4 immediately
	 * after INST_FOREACH_START4 - let us just fall through instead of
	 * jumping back to the top.
	 */

	pc += 5;
	TCL_DTRACE_INST_NEXT();
#else
	NEXT_INST_F(5, 0, 0);
#endif

    case INST_FOREACH_STEP4: /* DEPRECATED */
	/*
	 * "Step" a foreach loop (i.e., begin its next iteration) by assigning
	 * the next value list element to each loop var.
	 */

	opnd = TclGetUInt4AtPtr(pc+1);
	TRACE(("%u => ", opnd));
	infoPtr = codePtr->auxDataArrayPtr[opnd].clientData;
	numLists = infoPtr->numLists;

	/*
	 * Increment the temp holding the loop iteration number.
	 */

	iterVarPtr = LOCAL(infoPtr->loopCtTemp);
	valuePtr = iterVarPtr->value.objPtr;
	iterNum = valuePtr->internalRep.longValue + 1;
	TclSetLongObj(valuePtr, iterNum);

	/*
	 * Check whether all value lists are exhausted and we should stop the
	 * loop.
	 */

	continueLoop = 0;
	listTmpIndex = infoPtr->firstValueTemp;
	for (i = 0;  i < numLists;  i++) {
	    varListPtr = infoPtr->varLists[i];
	    numVars = varListPtr->numVars;

	    listVarPtr = LOCAL(listTmpIndex);
	    listPtr = listVarPtr->value.objPtr;
	    if (TclListObjLength(interp, listPtr, &listLen) != TCL_OK) {
		TRACE_APPEND(("ERROR converting list %ld, \"%.30s\": %s\n",
			i, O2S(listPtr), O2S(Tcl_GetObjResult(interp))));
		goto gotError;
	    }
	    if (listLen > iterNum * numVars) {
		continueLoop = 1;
	    }
	    listTmpIndex++;
	}

	/*
	 * If some var in some var list still has a remaining list element
	 * iterate one more time. Assign to var the next element from its
	 * value list. We already checked above that each list temp holds a
	 * valid list object (by calling Tcl_ListObjLength), but cannot rely
	 * on that check remaining valid: one list could have been shimmered
	 * as a side effect of setting a traced variable.
	 */

	if (continueLoop) {
	    listTmpIndex = infoPtr->firstValueTemp;
	    for (i = 0;  i < numLists;  i++) {
		varListPtr = infoPtr->varLists[i];
		numVars = varListPtr->numVars;

		listVarPtr = LOCAL(listTmpIndex);
		listPtr = TclListObjCopy(NULL, listVarPtr->value.objPtr);
		TclListObjGetElements(interp, listPtr, &listLen, &elements);

		valIndex = (iterNum * numVars);
		for (j = 0;  j < numVars;  j++) {
		    if (valIndex >= listLen) {
			TclNewObj(valuePtr);
		    } else {
			valuePtr = elements[valIndex];
		    }

		    varIndex = varListPtr->varIndexes[j];
		    varPtr = LOCAL(varIndex);
		    while (TclIsVarLink(varPtr)) {
			varPtr = varPtr->value.linkPtr;
		    }
		    if (TclIsVarDirectWritable(varPtr)) {
			value2Ptr = varPtr->value.objPtr;
			if (valuePtr != value2Ptr) {
			    if (value2Ptr != NULL) {
				TclDecrRefCount(value2Ptr);
			    }
			    varPtr->value.objPtr = valuePtr;
			    Tcl_IncrRefCount(valuePtr);
			}
		    } else {
			DECACHE_STACK_INFO();
			if (TclPtrSetVarIdx(interp, varPtr, NULL, NULL, NULL,
				valuePtr, TCL_LEAVE_ERR_MSG, varIndex)==NULL){
			    CACHE_STACK_INFO();
			    TRACE_APPEND((
				    "ERROR init. index temp %d: %s\n",
				    varIndex, O2S(Tcl_GetObjResult(interp))));
			    TclDecrRefCount(listPtr);
			    goto gotError;
			}
			CACHE_STACK_INFO();
		    }
		    valIndex++;
		}
		TclDecrRefCount(listPtr);
		listTmpIndex++;
	    }
	}
	TRACE_APPEND(("%d lists, iter %d, %s loop\n",
		numLists, iterNum, (continueLoop? "continue" : "exit")));

	/*
	 * Run-time peep-hole optimisation: the compiler ALWAYS follows
	 * INST_FOREACH_STEP4 with an INST_JUMP_FALSE. We just skip that
	 * instruction and jump direct from here.
	 */

	pc += 5;
	if (*pc == INST_JUMP_FALSE1) {
	    NEXT_INST_F((continueLoop? 2 : TclGetInt1AtPtr(pc+1)), 0, 0);
	} else {
	    NEXT_INST_F((continueLoop? 5 : TclGetInt4AtPtr(pc+1)), 0, 0);
	}

    }
    {
	ForeachInfo *infoPtr;
	Tcl_Obj *listPtr, **elements, *tmpPtr;
	ForeachVarList *varListPtr;
	int numLists, iterMax, listLen, numVars;
	int iterTmp, iterNum, listTmpDepth;
	int varIndex, valIndex, j;
	long i;

    case INST_FOREACH_START:
	/*
	 * Initialize the data for the looping construct, pushing the
	 * corresponding Tcl_Objs to the stack.
	 */

	opnd = TclGetUInt4AtPtr(pc+1);
	infoPtr = codePtr->auxDataArrayPtr[opnd].clientData;
	numLists = infoPtr->numLists;
	TRACE(("%u => ", opnd));

	/*
	 * Compute the number of iterations that will be run: iterMax
	 */

	iterMax = 0;
	listTmpDepth = numLists-1;
	for (i = 0;  i < numLists;  i++) {
	    varListPtr = infoPtr->varLists[i];
	    numVars = varListPtr->numVars;
	    listPtr = OBJ_AT_DEPTH(listTmpDepth);
	    if (TclListObjLength(interp, listPtr, &listLen) != TCL_OK) {
		TRACE_APPEND(("ERROR converting list %ld, \"%s\": %s",
			i, O2S(listPtr), O2S(Tcl_GetObjResult(interp))));
		goto gotError;
	    }
	    if (Tcl_IsShared(listPtr)) {
		objPtr = TclListObjCopy(NULL, listPtr);
		Tcl_IncrRefCount(objPtr);
		Tcl_DecrRefCount(listPtr);
		OBJ_AT_DEPTH(listTmpDepth) = objPtr;
	    }
	    iterTmp = (listLen + (numVars - 1))/numVars;
	    if (iterTmp > iterMax) {
		iterMax = iterTmp;
	    }
	    listTmpDepth--;
	}

	/*
	 * Store the iterNum and iterMax in a single Tcl_Obj; we keep a
	 * nul-string obj with the pointer stored in the ptrValue so that the
	 * thing is properly garbage collected. THIS OBJ MAKES NO SENSE, but
	 * it will never leave this scope and is read-only.
	 */

	TclNewObj(tmpPtr);
	tmpPtr->internalRep.twoPtrValue.ptr1 = INT2PTR(0);
	tmpPtr->internalRep.twoPtrValue.ptr2 = INT2PTR(iterMax);
	PUSH_OBJECT(tmpPtr); /* iterCounts object */

	/*
	 * Store a pointer to the ForeachInfo struct; same dirty trick
	 * as above
	 */

	TclNewObj(tmpPtr);
	tmpPtr->internalRep.twoPtrValue.ptr1 = infoPtr;
	PUSH_OBJECT(tmpPtr); /* infoPtr object */
	TRACE_APPEND(("jump to loop step\n"));

	/*
	 * Jump directly to the INST_FOREACH_STEP instruction; the C code just
	 * falls through.
	 */

	pc += 5 - infoPtr->loopCtTemp;

    case INST_FOREACH_STEP:
	/*
	 * "Step" a foreach loop (i.e., begin its next iteration) by assigning
	 * the next value list element to each loop var.
	 */

	tmpPtr = OBJ_AT_TOS;
	infoPtr = tmpPtr->internalRep.twoPtrValue.ptr1;
	numLists = infoPtr->numLists;
	TRACE(("=> "));

	tmpPtr = OBJ_AT_DEPTH(1);
	iterNum = PTR2INT(tmpPtr->internalRep.twoPtrValue.ptr1);
	iterMax = PTR2INT(tmpPtr->internalRep.twoPtrValue.ptr2);

	/*
	 * If some list still has a remaining list element iterate one more
	 * time. Assign to var the next element from its value list.
	 */

	if (iterNum < iterMax) {
	    /*
	     * Set the variables and jump back to run the body
	     */

	    tmpPtr->internalRep.twoPtrValue.ptr1 = INT2PTR(iterNum + 1);

	    listTmpDepth = numLists + 1;

	    for (i = 0;  i < numLists;  i++) {
		varListPtr = infoPtr->varLists[i];
		numVars = varListPtr->numVars;

		listPtr = OBJ_AT_DEPTH(listTmpDepth);
		TclListObjGetElements(interp, listPtr, &listLen, &elements);

		valIndex = (iterNum * numVars);
		for (j = 0;  j < numVars;  j++) {
		    if (valIndex >= listLen) {
			TclNewObj(valuePtr);
		    } else {
			valuePtr = elements[valIndex];
		    }

		    varIndex = varListPtr->varIndexes[j];
		    varPtr = LOCAL(varIndex);
		    while (TclIsVarLink(varPtr)) {
			varPtr = varPtr->value.linkPtr;
		    }
		    if (TclIsVarDirectWritable(varPtr)) {
			value2Ptr = varPtr->value.objPtr;
			if (valuePtr != value2Ptr) {
			    if (value2Ptr != NULL) {
				TclDecrRefCount(value2Ptr);
			    }
			    varPtr->value.objPtr = valuePtr;
			    Tcl_IncrRefCount(valuePtr);
			}
		    } else {
			DECACHE_STACK_INFO();
			if (TclPtrSetVarIdx(interp, varPtr, NULL, NULL, NULL,
				valuePtr, TCL_LEAVE_ERR_MSG, varIndex)==NULL){
			    CACHE_STACK_INFO();
			    TRACE_APPEND(("ERROR init. index temp %d: %.30s",
				    varIndex, O2S(Tcl_GetObjResult(interp))));
			    goto gotError;
			}
			CACHE_STACK_INFO();
		    }
		    valIndex++;
		}
		listTmpDepth--;
	    }
	    TRACE_APPEND(("jump to loop start\n"));
	    /* loopCtTemp being 'misused' for storing the jump size */
	    NEXT_INST_F(infoPtr->loopCtTemp, 0, 0);
	}

	TRACE_APPEND(("loop has no more iterations\n"));
#ifdef TCL_COMPILE_DEBUG
	NEXT_INST_F(1, 0, 0);
#else
	/*
	 * FALL THROUGH
	 */
	pc++;
#endif

    case INST_FOREACH_END:
	/* THIS INSTRUCTION IS ONLY CALLED AS A BREAK TARGET */
	tmpPtr = OBJ_AT_TOS;
	infoPtr = tmpPtr->internalRep.twoPtrValue.ptr1;
	numLists = infoPtr->numLists;
	TRACE(("=> loop terminated\n"));
	NEXT_INST_V(1, numLists+2, 0);

    case INST_LMAP_COLLECT:
	/*
	 * This instruction is only issued by lmap. The stack is:
	 *   - result
	 *   - infoPtr
	 *   - loop counters
	 *   - valLists
	 *   - collecting obj (unshared)
	 * The instruction lappends the result to the collecting obj.
	 */

	tmpPtr = OBJ_AT_DEPTH(1);
	infoPtr = tmpPtr->internalRep.twoPtrValue.ptr1;
	numLists = infoPtr->numLists;
	TRACE_APPEND(("=> appending to list at depth %d\n", 3 + numLists));

	objPtr = OBJ_AT_DEPTH(3 + numLists);
	Tcl_ListObjAppendElement(NULL, objPtr, OBJ_AT_TOS);
	NEXT_INST_F(1, 1, 0);
    }
    break;

    case INST_BEGIN_CATCH4:
	/*
	 * Record start of the catch command with exception range index equal
	 * to the operand. Push the current stack depth onto the special catch
	 * stack.
	 */

	*(++catchTop) = CURR_DEPTH;
	TRACE(("%u => catchTop=%d, stackTop=%d\n",
		TclGetUInt4AtPtr(pc+1), (int) (catchTop - initCatchTop - 1),
		(int) CURR_DEPTH));
	NEXT_INST_F(5, 0, 0);
    break;

    case INST_END_CATCH:
	catchTop--;
	DECACHE_STACK_INFO();
	Tcl_ResetResult(interp);
	CACHE_STACK_INFO();
	result = TCL_OK;
	TRACE(("=> catchTop=%d\n", (int) (catchTop - initCatchTop - 1)));
	NEXT_INST_F(1, 0, 0);
    break;

    case INST_PUSH_RESULT:
	objResultPtr = Tcl_GetObjResult(interp);
	TRACE_WITH_OBJ(("=> "), objResultPtr);

	/*
	 * See the comments at INST_INVOKE_STK
	 */

	TclNewObj(objPtr);
	Tcl_IncrRefCount(objPtr);
	iPtr->objResultPtr = objPtr;
	NEXT_INST_F(1, 0, -1);
    break;

    case INST_PUSH_RETURN_CODE:
	TclNewIntObj(objResultPtr, result);
	TRACE(("=> %u\n", result));
	NEXT_INST_F(1, 0, 1);
    break;

    case INST_PUSH_RETURN_OPTIONS:
	DECACHE_STACK_INFO();
	objResultPtr = Tcl_GetReturnOptions(interp, result);
	CACHE_STACK_INFO();
	TRACE_WITH_OBJ(("=> "), objResultPtr);
	NEXT_INST_F(1, 0, 1);
    break;

    case INST_RETURN_CODE_BRANCH: {
	int code;

	if (TclGetIntFromObj(NULL, OBJ_AT_TOS, &code) != TCL_OK) {
	    Tcl_Panic("INST_RETURN_CODE_BRANCH: TOS not a return code!");
	}
	if (code == TCL_OK) {
	    Tcl_Panic("INST_RETURN_CODE_BRANCH: TOS is TCL_OK!");
	}
	if (code < TCL_ERROR || code > TCL_CONTINUE) {
	    code = TCL_CONTINUE + 1;
	}
	TRACE(("\"%s\" => jump offset %d\n", O2S(OBJ_AT_TOS), 2*code-1));
	NEXT_INST_F(2*code-1, 1, 0);
    }

    /*
     * -----------------------------------------------------------------
     *	   Start of dictionary-related instructions.
     */

    {
	int opnd2, allocateDict, done, i, allocdict;
	Tcl_Obj *dictPtr, *statePtr, *keyPtr, *listPtr, *varNamePtr, *keysPtr;
	Tcl_Obj *emptyPtr, **keyPtrPtr;
	Tcl_DictSearch *searchPtr;
	DictUpdateInfo *duiPtr;

    case INST_DICT_VERIFY:
	dictPtr = OBJ_AT_TOS;
	TRACE(("\"%.30s\" => ", O2S(dictPtr)));
	if (Tcl_DictObjSize(interp, dictPtr, &done) != TCL_OK) {
	    TRACE_APPEND(("ERROR verifying dictionary nature of \"%.30s\": %s\n",
		    O2S(dictPtr), O2S(Tcl_GetObjResult(interp))));
	    goto gotError;
	}
	TRACE_APPEND(("OK\n"));
	NEXT_INST_F(1, 1, 0);

    case INST_DICT_GET:
    case INST_DICT_EXISTS: {
	register Tcl_Interp *interp2 = interp;
	register int found;

	opnd = TclGetUInt4AtPtr(pc+1);
	TRACE(("%u => ", opnd));
	dictPtr = OBJ_AT_DEPTH(opnd);
	if (*pc == INST_DICT_EXISTS) {
	    interp2 = NULL;
	}
	if (opnd > 1) {
	    dictPtr = TclTraceDictPath(interp2, dictPtr, opnd-1,
		    &OBJ_AT_DEPTH(opnd-1), DICT_PATH_READ);
	    if (dictPtr == NULL) {
		if (*pc == INST_DICT_EXISTS) {
		    found = 0;
		    goto afterDictExists;
		}
		TRACE_WITH_OBJ((
			"ERROR tracing dictionary path into \"%.30s\": ",
			O2S(OBJ_AT_DEPTH(opnd))),
			Tcl_GetObjResult(interp));
		goto gotError;
	    }
	}
	if (Tcl_DictObjGet(interp2, dictPtr, OBJ_AT_TOS,
		&objResultPtr) == TCL_OK) {
	    if (*pc == INST_DICT_EXISTS) {
		found = (objResultPtr ? 1 : 0);
		goto afterDictExists;
	    }
	    if (!objResultPtr) {
		Tcl_SetObjResult(interp, Tcl_ObjPrintf(
			"key \"%s\" not known in dictionary",
			TclGetString(OBJ_AT_TOS)));
		DECACHE_STACK_INFO();
		Tcl_SetErrorCode(interp, "TCL", "LOOKUP", "DICT",
			TclGetString(OBJ_AT_TOS), NULL);
		CACHE_STACK_INFO();
		TRACE_ERROR(interp);
		goto gotError;
	    }
	    TRACE_APPEND(("%.30s\n", O2S(objResultPtr)));
	    NEXT_INST_V(5, opnd+1, 1);
	} else if (*pc != INST_DICT_EXISTS) {
	    TRACE_APPEND(("ERROR reading leaf dictionary key \"%.30s\": %s",
		    O2S(dictPtr), O2S(Tcl_GetObjResult(interp))));
	    goto gotError;
	} else {
	    found = 0;
	}
    afterDictExists:
	TRACE_APPEND(("%d\n", found));

	/*
	 * The INST_DICT_EXISTS instruction is usually followed by a
	 * conditional jump, so we can take advantage of this to do some
	 * peephole optimization (note that we're careful to not close out
	 * someone doing something else).
	 */

	JUMP_PEEPHOLE_V(found, 5, opnd+1);
    }

    case INST_DICT_SET:
    case INST_DICT_UNSET:
    case INST_DICT_INCR_IMM:
	opnd = TclGetUInt4AtPtr(pc+1);
	opnd2 = TclGetUInt4AtPtr(pc+5);

	varPtr = LOCAL(opnd2);
	while (TclIsVarLink(varPtr)) {
	    varPtr = varPtr->value.linkPtr;
	}
	TRACE(("%u %u => ", opnd, opnd2));
	if (TclIsVarDirectReadable(varPtr)) {
	    dictPtr = varPtr->value.objPtr;
	} else {
	    DECACHE_STACK_INFO();
	    dictPtr = TclPtrGetVarIdx(interp, varPtr, NULL, NULL, NULL, 0,
		    opnd2);
	    CACHE_STACK_INFO();
	}
	if (dictPtr == NULL) {
	    TclNewObj(dictPtr);
	    allocateDict = 1;
	} else {
	    allocateDict = Tcl_IsShared(dictPtr);
	    if (allocateDict) {
		dictPtr = Tcl_DuplicateObj(dictPtr);
	    }
	}

	switch (*pc) {
	case INST_DICT_SET:
	    cleanup = opnd + 1;
	    result = Tcl_DictObjPutKeyList(interp, dictPtr, opnd,
		    &OBJ_AT_DEPTH(opnd), OBJ_AT_TOS);
	    break;
	case INST_DICT_INCR_IMM:
	    cleanup = 1;
	    opnd = TclGetInt4AtPtr(pc+1);
	    result = Tcl_DictObjGet(interp, dictPtr, OBJ_AT_TOS, &valuePtr);
	    if (result != TCL_OK) {
		break;
	    }
	    if (valuePtr == NULL) {
		Tcl_DictObjPut(NULL, dictPtr, OBJ_AT_TOS,Tcl_NewIntObj(opnd));
	    } else {
		value2Ptr = Tcl_NewIntObj(opnd);
		Tcl_IncrRefCount(value2Ptr);
		if (Tcl_IsShared(valuePtr)) {
		    valuePtr = Tcl_DuplicateObj(valuePtr);
		    Tcl_DictObjPut(NULL, dictPtr, OBJ_AT_TOS, valuePtr);
		}
		result = TclIncrObj(interp, valuePtr, value2Ptr);
		if (result == TCL_OK) {
		    TclInvalidateStringRep(dictPtr);
		}
		TclDecrRefCount(value2Ptr);
	    }
	    break;
	case INST_DICT_UNSET:
	    cleanup = opnd;
	    result = Tcl_DictObjRemoveKeyList(interp, dictPtr, opnd,
		    &OBJ_AT_DEPTH(opnd-1));
	    break;
	default:
	    cleanup = 0; /* stop compiler warning */
	    Tcl_Panic("Should not happen!");
	}

	if (result != TCL_OK) {
	    if (allocateDict) {
		TclDecrRefCount(dictPtr);
	    }
	    TRACE_APPEND(("ERROR updating dictionary: %s\n",
		    O2S(Tcl_GetObjResult(interp))));
	    goto checkForCatch;
	}

	if (TclIsVarDirectWritable(varPtr)) {
	    if (allocateDict) {
		value2Ptr = varPtr->value.objPtr;
		Tcl_IncrRefCount(dictPtr);
		if (value2Ptr != NULL) {
		    TclDecrRefCount(value2Ptr);
		}
		varPtr->value.objPtr = dictPtr;
	    }
	    objResultPtr = dictPtr;
	} else {
	    Tcl_IncrRefCount(dictPtr);
	    DECACHE_STACK_INFO();
	    objResultPtr = TclPtrSetVarIdx(interp, varPtr, NULL, NULL, NULL,
		    dictPtr, TCL_LEAVE_ERR_MSG, opnd2);
	    CACHE_STACK_INFO();
	    TclDecrRefCount(dictPtr);
	    if (objResultPtr == NULL) {
		TRACE_ERROR(interp);
		goto gotError;
	    }
	}
#ifndef TCL_COMPILE_DEBUG
	if (*(pc+9) == INST_POP) {
	    NEXT_INST_V(10, cleanup, 0);
	}
#endif
	TRACE_APPEND(("\"%.30s\"\n", O2S(objResultPtr)));
	NEXT_INST_V(9, cleanup, 1);

    case INST_DICT_APPEND:
    case INST_DICT_LAPPEND:
	opnd = TclGetUInt4AtPtr(pc+1);
	varPtr = LOCAL(opnd);
	while (TclIsVarLink(varPtr)) {
	    varPtr = varPtr->value.linkPtr;
	}
	TRACE(("%u => ", opnd));
	if (TclIsVarDirectReadable(varPtr)) {
	    dictPtr = varPtr->value.objPtr;
	} else {
	    DECACHE_STACK_INFO();
	    dictPtr = TclPtrGetVarIdx(interp, varPtr, NULL, NULL, NULL, 0,
		    opnd);
	    CACHE_STACK_INFO();
	}
	if (dictPtr == NULL) {
	    TclNewObj(dictPtr);
	    allocateDict = 1;
	} else {
	    allocateDict = Tcl_IsShared(dictPtr);
	    if (allocateDict) {
		dictPtr = Tcl_DuplicateObj(dictPtr);
	    }
	}

	if (Tcl_DictObjGet(interp, dictPtr, OBJ_UNDER_TOS,
		&valuePtr) != TCL_OK) {
	    if (allocateDict) {
		TclDecrRefCount(dictPtr);
	    }
	    TRACE_ERROR(interp);
	    goto gotError;
	}

	/*
	 * Note that a non-existent key results in a NULL valuePtr, which is a
	 * case handled separately below. What we *can* say at this point is
	 * that the write-back will always succeed.
	 */

	switch (*pc) {
	case INST_DICT_APPEND:
	    if (valuePtr == NULL) {
		Tcl_DictObjPut(NULL, dictPtr, OBJ_UNDER_TOS, OBJ_AT_TOS);
	    } else if (Tcl_IsShared(valuePtr)) {
		valuePtr = Tcl_DuplicateObj(valuePtr);
		Tcl_AppendObjToObj(valuePtr, OBJ_AT_TOS);
		Tcl_DictObjPut(NULL, dictPtr, OBJ_UNDER_TOS, valuePtr);
	    } else {
		Tcl_AppendObjToObj(valuePtr, OBJ_AT_TOS);

		/*
		 * Must invalidate the string representation of dictionary
		 * here because we have directly updated the internal
		 * representation; if we don't, callers could see the wrong
		 * string rep despite the internal version of the dictionary
		 * having the correct value. [Bug 3079830]
		 */

		TclInvalidateStringRep(dictPtr);
	    }
	    break;
	case INST_DICT_LAPPEND:
	    /*
	     * More complex because list-append can fail.
	     */

	    if (valuePtr == NULL) {
		Tcl_DictObjPut(NULL, dictPtr, OBJ_UNDER_TOS,
			Tcl_NewListObj(1, &OBJ_AT_TOS));
		break;
	    } else if (Tcl_IsShared(valuePtr)) {
		valuePtr = Tcl_DuplicateObj(valuePtr);
		if (Tcl_ListObjAppendElement(interp, valuePtr,
			OBJ_AT_TOS) != TCL_OK) {
		    TclDecrRefCount(valuePtr);
		    if (allocateDict) {
			TclDecrRefCount(dictPtr);
		    }
		    TRACE_ERROR(interp);
		    goto gotError;
		}
		Tcl_DictObjPut(NULL, dictPtr, OBJ_UNDER_TOS, valuePtr);
	    } else {
		if (Tcl_ListObjAppendElement(interp, valuePtr,
			OBJ_AT_TOS) != TCL_OK) {
		    if (allocateDict) {
			TclDecrRefCount(dictPtr);
		    }
		    TRACE_ERROR(interp);
		    goto gotError;
		}

		/*
		 * Must invalidate the string representation of dictionary
		 * here because we have directly updated the internal
		 * representation; if we don't, callers could see the wrong
		 * string rep despite the internal version of the dictionary
		 * having the correct value. [Bug 3079830]
		 */

		TclInvalidateStringRep(dictPtr);
	    }
	    break;
	default:
	    Tcl_Panic("Should not happen!");
	}

	if (TclIsVarDirectWritable(varPtr)) {
	    if (allocateDict) {
		value2Ptr = varPtr->value.objPtr;
		Tcl_IncrRefCount(dictPtr);
		if (value2Ptr != NULL) {
		    TclDecrRefCount(value2Ptr);
		}
		varPtr->value.objPtr = dictPtr;
	    }
	    objResultPtr = dictPtr;
	} else {
	    Tcl_IncrRefCount(dictPtr);
	    DECACHE_STACK_INFO();
	    objResultPtr = TclPtrSetVarIdx(interp, varPtr, NULL, NULL, NULL,
		    dictPtr, TCL_LEAVE_ERR_MSG, opnd);
	    CACHE_STACK_INFO();
	    TclDecrRefCount(dictPtr);
	    if (objResultPtr == NULL) {
		TRACE_ERROR(interp);
		goto gotError;
	    }
	}
#ifndef TCL_COMPILE_DEBUG
	if (*(pc+5) == INST_POP) {
	    NEXT_INST_F(6, 2, 0);
	}
#endif
	TRACE_APPEND(("%.30s\n", O2S(objResultPtr)));
	NEXT_INST_F(5, 2, 1);

    case INST_DICT_FIRST:
	opnd = TclGetUInt4AtPtr(pc+1);
	TRACE(("%u => ", opnd));
	dictPtr = POP_OBJECT();
	searchPtr = ckalloc(sizeof(Tcl_DictSearch));
	if (Tcl_DictObjFirst(interp, dictPtr, searchPtr, &keyPtr,
		&valuePtr, &done) != TCL_OK) {

	    /*
	     * dictPtr is no longer on the stack, and we're not
	     * moving it into the intrep of an iterator.  We need
	     * to drop the refcount [Tcl Bug 9b352768e6].
	     */

	    Tcl_DecrRefCount(dictPtr);
	    ckfree(searchPtr);
	    TRACE_ERROR(interp);
	    goto gotError;
	}
	TclNewObj(statePtr);
	statePtr->typePtr = &dictIteratorType;
	statePtr->internalRep.twoPtrValue.ptr1 = searchPtr;
	statePtr->internalRep.twoPtrValue.ptr2 = dictPtr;
	varPtr = LOCAL(opnd);
	if (varPtr->value.objPtr) {
	    if (varPtr->value.objPtr->typePtr == &dictIteratorType) {
		Tcl_Panic("mis-issued dictFirst!");
	    }
	    TclDecrRefCount(varPtr->value.objPtr);
	}
	varPtr->value.objPtr = statePtr;
	Tcl_IncrRefCount(statePtr);
	goto pushDictIteratorResult;

    case INST_DICT_NEXT:
	opnd = TclGetUInt4AtPtr(pc+1);
	TRACE(("%u => ", opnd));
	statePtr = (*LOCAL(opnd)).value.objPtr;
	if (statePtr == NULL || statePtr->typePtr != &dictIteratorType) {
	    Tcl_Panic("mis-issued dictNext!");
	}
	searchPtr = statePtr->internalRep.twoPtrValue.ptr1;
	Tcl_DictObjNext(searchPtr, &keyPtr, &valuePtr, &done);
    pushDictIteratorResult:
	if (done) {
	    TclNewObj(emptyPtr);
	    PUSH_OBJECT(emptyPtr);
	    PUSH_OBJECT(emptyPtr);
	} else {
	    PUSH_OBJECT(valuePtr);
	    PUSH_OBJECT(keyPtr);
	}
	TRACE_APPEND(("\"%.30s\" \"%.30s\" %d\n",
		O2S(OBJ_UNDER_TOS), O2S(OBJ_AT_TOS), done));

	/*
	 * The INST_DICT_FIRST and INST_DICT_NEXT instructsions are always
	 * followed by a conditional jump, so we can take advantage of this to
	 * do some peephole optimization (note that we're careful to not close
	 * out someone doing something else).
	 */

	JUMP_PEEPHOLE_F(done, 5, 0);

    case INST_DICT_UPDATE_START:
	opnd = TclGetUInt4AtPtr(pc+1);
	opnd2 = TclGetUInt4AtPtr(pc+5);
	TRACE(("%u => ", opnd));
	varPtr = LOCAL(opnd);
	duiPtr = codePtr->auxDataArrayPtr[opnd2].clientData;
	while (TclIsVarLink(varPtr)) {
	    varPtr = varPtr->value.linkPtr;
	}
	if (TclIsVarDirectReadable(varPtr)) {
	    dictPtr = varPtr->value.objPtr;
	} else {
	    DECACHE_STACK_INFO();
	    dictPtr = TclPtrGetVarIdx(interp, varPtr, NULL, NULL, NULL,
		    TCL_LEAVE_ERR_MSG, opnd);
	    CACHE_STACK_INFO();
	    if (dictPtr == NULL) {
		TRACE_ERROR(interp);
		goto gotError;
	    }
	}
	Tcl_IncrRefCount(dictPtr);
	if (TclListObjGetElements(interp, OBJ_AT_TOS, &length,
		&keyPtrPtr) != TCL_OK) {
	    TRACE_ERROR(interp);
	    goto gotError;
	}
	if (length != duiPtr->length) {
	    Tcl_Panic("dictUpdateStart argument length mismatch");
	}
	for (i=0 ; i<length ; i++) {
	    if (Tcl_DictObjGet(interp, dictPtr, keyPtrPtr[i],
		    &valuePtr) != TCL_OK) {
		TRACE_ERROR(interp);
		Tcl_DecrRefCount(dictPtr);
		goto gotError;
	    }
	    varPtr = LOCAL(duiPtr->varIndices[i]);
	    while (TclIsVarLink(varPtr)) {
		varPtr = varPtr->value.linkPtr;
	    }
	    DECACHE_STACK_INFO();
	    if (valuePtr == NULL) {
		TclObjUnsetVar2(interp,
			localName(iPtr->varFramePtr, duiPtr->varIndices[i]),
			NULL, 0);
	    } else if (TclPtrSetVarIdx(interp, varPtr, NULL, NULL, NULL,
		    valuePtr, TCL_LEAVE_ERR_MSG,
		    duiPtr->varIndices[i]) == NULL) {
		CACHE_STACK_INFO();
		TRACE_ERROR(interp);
		Tcl_DecrRefCount(dictPtr);
		goto gotError;
	    }
	    CACHE_STACK_INFO();
	}
	TclDecrRefCount(dictPtr);
	TRACE_APPEND(("OK\n"));
	NEXT_INST_F(9, 0, 0);

    case INST_DICT_UPDATE_END:
	opnd = TclGetUInt4AtPtr(pc+1);
	opnd2 = TclGetUInt4AtPtr(pc+5);
	TRACE(("%u => ", opnd));
	varPtr = LOCAL(opnd);
	duiPtr = codePtr->auxDataArrayPtr[opnd2].clientData;
	while (TclIsVarLink(varPtr)) {
	    varPtr = varPtr->value.linkPtr;
	}
	if (TclIsVarDirectReadable(varPtr)) {
	    dictPtr = varPtr->value.objPtr;
	} else {
	    DECACHE_STACK_INFO();
	    dictPtr = TclPtrGetVarIdx(interp, varPtr, NULL, NULL, NULL, 0,
		    opnd);
	    CACHE_STACK_INFO();
	}
	if (dictPtr == NULL) {
	    TRACE_APPEND(("storage was unset\n"));
	    NEXT_INST_F(9, 1, 0);
	}
	if (Tcl_DictObjSize(interp, dictPtr, &length) != TCL_OK
		|| TclListObjGetElements(interp, OBJ_AT_TOS, &length,
			&keyPtrPtr) != TCL_OK) {
	    TRACE_ERROR(interp);
	    goto gotError;
	}
	allocdict = Tcl_IsShared(dictPtr);
	if (allocdict) {
	    dictPtr = Tcl_DuplicateObj(dictPtr);
	}
	if (length > 0) {
	    TclInvalidateStringRep(dictPtr);
	}
	for (i=0 ; i<length ; i++) {
	    Var *var2Ptr = LOCAL(duiPtr->varIndices[i]);

	    while (TclIsVarLink(var2Ptr)) {
		var2Ptr = var2Ptr->value.linkPtr;
	    }
	    if (TclIsVarDirectReadable(var2Ptr)) {
		valuePtr = var2Ptr->value.objPtr;
	    } else {
		DECACHE_STACK_INFO();
		valuePtr = TclPtrGetVarIdx(interp, var2Ptr, NULL, NULL, NULL,
			0, duiPtr->varIndices[i]);
		CACHE_STACK_INFO();
	    }
	    if (valuePtr == NULL) {
		Tcl_DictObjRemove(interp, dictPtr, keyPtrPtr[i]);
	    } else if (dictPtr == valuePtr) {
		Tcl_DictObjPut(interp, dictPtr, keyPtrPtr[i],
			Tcl_DuplicateObj(valuePtr));
	    } else {
		Tcl_DictObjPut(interp, dictPtr, keyPtrPtr[i], valuePtr);
	    }
	}
	if (TclIsVarDirectWritable(varPtr)) {
	    Tcl_IncrRefCount(dictPtr);
	    TclDecrRefCount(varPtr->value.objPtr);
	    varPtr->value.objPtr = dictPtr;
	} else {
	    DECACHE_STACK_INFO();
	    objResultPtr = TclPtrSetVarIdx(interp, varPtr, NULL, NULL, NULL,
		    dictPtr, TCL_LEAVE_ERR_MSG, opnd);
	    CACHE_STACK_INFO();
	    if (objResultPtr == NULL) {
		if (allocdict) {
		    TclDecrRefCount(dictPtr);
		}
		TRACE_ERROR(interp);
		goto gotError;
	    }
	}
	TRACE_APPEND(("written back\n"));
	NEXT_INST_F(9, 1, 0);

    case INST_DICT_EXPAND:
	dictPtr = OBJ_UNDER_TOS;
	listPtr = OBJ_AT_TOS;
	TRACE(("\"%.30s\" \"%.30s\" =>", O2S(dictPtr), O2S(listPtr)));
	if (TclListObjGetElements(interp, listPtr, &objc, &objv) != TCL_OK) {
	    TRACE_ERROR(interp);
	    goto gotError;
	}
	objResultPtr = TclDictWithInit(interp, dictPtr, objc, objv);
	if (objResultPtr == NULL) {
	    TRACE_ERROR(interp);
	    goto gotError;
	}
	TRACE_APPEND(("\"%.30s\"\n", O2S(objResultPtr)));
	NEXT_INST_F(1, 2, 1);

    case INST_DICT_RECOMBINE_STK:
	keysPtr = POP_OBJECT();
	varNamePtr = OBJ_UNDER_TOS;
	listPtr = OBJ_AT_TOS;
	TRACE(("\"%.30s\" \"%.30s\" \"%.30s\" => ",
		O2S(varNamePtr), O2S(valuePtr), O2S(keysPtr)));
	if (TclListObjGetElements(interp, listPtr, &objc, &objv) != TCL_OK) {
	    TRACE_ERROR(interp);
	    TclDecrRefCount(keysPtr);
	    goto gotError;
	}
	varPtr = TclObjLookupVarEx(interp, varNamePtr, NULL,
		TCL_LEAVE_ERR_MSG, "set", 1, 1, &arrayPtr);
	if (varPtr == NULL) {
	    TRACE_ERROR(interp);
	    TclDecrRefCount(keysPtr);
	    goto gotError;
	}
	DECACHE_STACK_INFO();
	result = TclDictWithFinish(interp, varPtr,arrayPtr,varNamePtr,NULL,-1,
		objc, objv, keysPtr);
	CACHE_STACK_INFO();
	TclDecrRefCount(keysPtr);
	if (result != TCL_OK) {
	    TRACE_ERROR(interp);
	    goto gotError;
	}
	TRACE_APPEND(("OK\n"));
	NEXT_INST_F(1, 2, 0);

    case INST_DICT_RECOMBINE_IMM:
	opnd = TclGetUInt4AtPtr(pc+1);
	listPtr = OBJ_UNDER_TOS;
	keysPtr = OBJ_AT_TOS;
	varPtr = LOCAL(opnd);
	TRACE(("%u <- \"%.30s\" \"%.30s\" => ", opnd, O2S(valuePtr),
		O2S(keysPtr)));
	if (TclListObjGetElements(interp, listPtr, &objc, &objv) != TCL_OK) {
	    TRACE_ERROR(interp);
	    goto gotError;
	}
	while (TclIsVarLink(varPtr)) {
	    varPtr = varPtr->value.linkPtr;
	}
	DECACHE_STACK_INFO();
	result = TclDictWithFinish(interp, varPtr, NULL, NULL, NULL, opnd,
		objc, objv, keysPtr);
	CACHE_STACK_INFO();
	if (result != TCL_OK) {
	    TRACE_ERROR(interp);
	    goto gotError;
	}
	TRACE_APPEND(("OK\n"));
	NEXT_INST_F(5, 2, 0);
    }
    break;

    /*
     *	   End of dictionary-related instructions.
     * -----------------------------------------------------------------
     */

    case INST_CLOCK_READ:
	{			/* Read the wall clock */
	    Tcl_WideInt wval;
	    Tcl_Time now;
	    switch(TclGetUInt1AtPtr(pc+1)) {
	    case 0:		/* clicks */
#ifdef TCL_WIDE_CLICKS
		wval = TclpGetWideClicks();
#else
		wval = (Tcl_WideInt) TclpGetClicks();
#endif
		break;
	    case 1:		/* microseconds */
		Tcl_GetTime(&now);
		wval = (Tcl_WideInt) now.sec * 1000000 + now.usec;
		break;
	    case 2:		/* milliseconds */
		Tcl_GetTime(&now);
		wval = (Tcl_WideInt) now.sec * 1000 + now.usec / 1000;
		break;
	    case 3:		/* seconds */
		Tcl_GetTime(&now);
		wval = (Tcl_WideInt) now.sec;
		break;
	    default:
		Tcl_Panic("clockRead instruction with unknown clock#");
	    }
	    objResultPtr = Tcl_NewWideIntObj(wval);
	    TRACE_WITH_OBJ(("=> "), objResultPtr);
	    NEXT_INST_F(2, 0, 1);
	}
	break;

    default:
	Tcl_Panic("TclNRExecuteByteCode: unrecognized opCode %u", *pc);
    } /* end of switch on opCode */

    /*
     * Block for variables needed to process exception returns.
     */

    {
	ExceptionRange *rangePtr;
				/* Points to closest loop or catch exception
				 * range enclosing the pc. Used by various
				 * instructions and processCatch to process
				 * break, continue, and errors. */
	const char *bytes;

	/*
	 * An external evaluation (INST_INVOKE or INST_EVAL) returned
	 * something different from TCL_OK, or else INST_BREAK or
	 * INST_CONTINUE were called.
	 */

    processExceptionReturn:
#ifdef TCL_COMPILE_DEBUG
	switch (*pc) {
	case INST_INVOKE_STK1:
	    opnd = TclGetUInt1AtPtr(pc+1);
	    TRACE(("%u => ... after \"%.20s\": ", opnd, cmdNameBuf));
	    break;
	case INST_INVOKE_STK4:
	    opnd = TclGetUInt4AtPtr(pc+1);
	    TRACE(("%u => ... after \"%.20s\": ", opnd, cmdNameBuf));
	    break;
	case INST_EVAL_STK:
	    /*
	     * Note that the object at stacktop has to be used before doing
	     * the cleanup.
	     */

	    TRACE(("\"%.30s\" => ", O2S(OBJ_AT_TOS)));
	    break;
	default:
	    TRACE(("=> "));
	}
#endif
	if ((result == TCL_CONTINUE) || (result == TCL_BREAK)) {
	    rangePtr = GetExceptRangeForPc(pc, result, codePtr);
	    if (rangePtr == NULL) {
		TRACE_APPEND(("no encl. loop or catch, returning %s\n",
			StringForResultCode(result)));
		goto abnormalReturn;
	    }
	    if (rangePtr->type == CATCH_EXCEPTION_RANGE) {
		TRACE_APPEND(("%s ...\n", StringForResultCode(result)));
		goto processCatch;
	    }
	    while (cleanup--) {
		valuePtr = POP_OBJECT();
		TclDecrRefCount(valuePtr);
	    }
	    if (result == TCL_BREAK) {
		result = TCL_OK;
		pc = (codePtr->codeStart + rangePtr->breakOffset);
		TRACE_APPEND(("%s, range at %d, new pc %d\n",
			StringForResultCode(result),
			rangePtr->codeOffset, rangePtr->breakOffset));
		NEXT_INST_F(0, 0, 0);
	    }
	    if (rangePtr->continueOffset == -1) {
		TRACE_APPEND(("%s, loop w/o continue, checking for catch\n",
			StringForResultCode(result)));
		goto checkForCatch;
	    }
	    result = TCL_OK;
	    pc = (codePtr->codeStart + rangePtr->continueOffset);
	    TRACE_APPEND(("%s, range at %d, new pc %d\n",
		    StringForResultCode(result),
		    rangePtr->codeOffset, rangePtr->continueOffset));
	    NEXT_INST_F(0, 0, 0);
	}
#ifdef TCL_COMPILE_DEBUG
	if (traceInstructions) {
	    objPtr = Tcl_GetObjResult(interp);
	    if ((result != TCL_ERROR) && (result != TCL_RETURN)) {
		TRACE_APPEND(("OTHER RETURN CODE %d, result=\"%.30s\"\n ",
			result, O2S(objPtr)));
	    } else {
		TRACE_APPEND(("%s, result=\"%.30s\"\n",
			StringForResultCode(result), O2S(objPtr)));
	    }
	}
#endif
	goto checkForCatch;

	/*
	 * Division by zero in an expression. Control only reaches this point
	 * by "goto divideByZero".
	 */

    divideByZero:
	Tcl_SetObjResult(interp, Tcl_NewStringObj("divide by zero", -1));
	DECACHE_STACK_INFO();
	Tcl_SetErrorCode(interp, "ARITH", "DIVZERO", "divide by zero", NULL);
	CACHE_STACK_INFO();
	goto gotError;

	/*
	 * Exponentiation of zero by negative number in an expression. Control
	 * only reaches this point by "goto exponOfZero".
	 */

    exponOfZero:
	Tcl_SetObjResult(interp, Tcl_NewStringObj(
		"exponentiation of zero by negative power", -1));
	DECACHE_STACK_INFO();
	Tcl_SetErrorCode(interp, "ARITH", "DOMAIN",
		"exponentiation of zero by negative power", NULL);
	CACHE_STACK_INFO();

	/*
	 * Almost all error paths feed through here rather than assigning to
	 * result themselves (for a small but consistent saving).
	 */

    gotError:
	result = TCL_ERROR;

	/*
	 * Execution has generated an "exception" such as TCL_ERROR. If the
	 * exception is an error, record information about what was being
	 * executed when the error occurred. Find the closest enclosing catch
	 * range, if any. If no enclosing catch range is found, stop execution
	 * and return the "exception" code.
	 */

    checkForCatch:
	if (iPtr->execEnvPtr->rewind) {
	    goto abnormalReturn;
	}
	if ((result == TCL_ERROR) && !(iPtr->flags & ERR_ALREADY_LOGGED)) {
	    const unsigned char *pcBeg;

	    bytes = GetSrcInfoForPc(pc, codePtr, &length, &pcBeg, NULL);
	    DECACHE_STACK_INFO();
	    TclLogCommandInfo(interp, codePtr->source, bytes,
		    bytes ? length : 0, pcBeg, tosPtr);
	    CACHE_STACK_INFO();
	}
	iPtr->flags &= ~ERR_ALREADY_LOGGED;

	/*
	 * Clear all expansions that may have started after the last
	 * INST_BEGIN_CATCH.
	 */

	while (auxObjList) {
	    if ((catchTop != initCatchTop)
		    && (*catchTop > (ptrdiff_t)
			auxObjList->internalRep.twoPtrValue.ptr2)) {
		break;
	    }
	    POP_TAUX_OBJ();
	}

	/*
	 * We must not catch if the script in progress has been canceled with
	 * the TCL_CANCEL_UNWIND flag. Instead, it blows outwards until we
	 * either hit another interpreter (presumably where the script in
	 * progress has not been canceled) or we get to the top-level. We do
	 * NOT modify the interpreter result here because we know it will
	 * already be set prior to vectoring down to this point in the code.
	 */

	if (TclCanceled(iPtr) && (Tcl_Canceled(interp, 0) == TCL_ERROR)) {
#ifdef TCL_COMPILE_DEBUG
	    if (traceInstructions) {
		fprintf(stdout, "   ... cancel with unwind, returning %s\n",
			StringForResultCode(result));
	    }
#endif
	    goto abnormalReturn;
	}

	/*
	 * We must not catch an exceeded limit. Instead, it blows outwards
	 * until we either hit another interpreter (presumably where the limit
	 * is not exceeded) or we get to the top-level.
	 */

	if (TclLimitExceeded(iPtr->limit)) {
#ifdef TCL_COMPILE_DEBUG
	    if (traceInstructions) {
		fprintf(stdout, "   ... limit exceeded, returning %s\n",
			StringForResultCode(result));
	    }
#endif
	    goto abnormalReturn;
	}
	if (catchTop == initCatchTop) {
#ifdef TCL_COMPILE_DEBUG
	    if (traceInstructions) {
		fprintf(stdout, "   ... no enclosing catch, returning %s\n",
			StringForResultCode(result));
	    }
#endif
	    goto abnormalReturn;
	}
	rangePtr = GetExceptRangeForPc(pc, TCL_ERROR, codePtr);
	if (rangePtr == NULL) {
	    /*
	     * This is only possible when compiling a [catch] that sends its
	     * script to INST_EVAL. Cannot correct the compiler without
	     * breaking compat with previous .tbc compiled scripts.
	     */

#ifdef TCL_COMPILE_DEBUG
	    if (traceInstructions) {
		fprintf(stdout, "   ... no enclosing catch, returning %s\n",
			StringForResultCode(result));
	    }
#endif
	    goto abnormalReturn;
	}

	/*
	 * A catch exception range (rangePtr) was found to handle an
	 * "exception". It was found either by checkForCatch just above or by
	 * an instruction during break, continue, or error processing. Jump to
	 * its catchOffset after unwinding the operand stack to the depth it
	 * had when starting to execute the range's catch command.
	 */

    processCatch:
	while (CURR_DEPTH > *catchTop) {
	    valuePtr = POP_OBJECT();
	    TclDecrRefCount(valuePtr);
	}
#ifdef TCL_COMPILE_DEBUG
	if (traceInstructions) {
	    fprintf(stdout, "  ... found catch at %d, catchTop=%d, "
		    "unwound to %ld, new pc %u\n",
		    rangePtr->codeOffset, (int) (catchTop - initCatchTop - 1),
		    (long) *catchTop, (unsigned) rangePtr->catchOffset);
	}
#endif
	pc = (codePtr->codeStart + rangePtr->catchOffset);
	NEXT_INST_F(0, 0, 0);	/* Restart the execution loop at pc. */

	/*
	 * end of infinite loop dispatching on instructions.
	 */

	/*
	 * Done or abnormal return code. Restore the stack to state it had when
	 * starting to execute the ByteCode. Panic if the stack is below the
	 * initial level.
	 */

    abnormalReturn:
	TCL_DTRACE_INST_LAST();

	/*
	 * Clear all expansions and same-level NR calls.
	 *
	 * Note that expansion markers have a NULL type; avoid removing other
	 * markers.
	 */

	while (auxObjList) {
	    POP_TAUX_OBJ();
	}
	while (tosPtr > initTosPtr) {
	    objPtr = POP_OBJECT();
	    Tcl_DecrRefCount(objPtr);
	}

	if (tosPtr < initTosPtr) {
	    fprintf(stderr,
		    "\nTclNRExecuteByteCode: abnormal return at pc %u: "
		    "stack top %d < entry stack top %d\n",
		    (unsigned)(pc - codePtr->codeStart),
		    (unsigned) CURR_DEPTH, (unsigned) 0);
	    Tcl_Panic("TclNRExecuteByteCode execution failure: end stack top < start stack top");
	}
	CLANG_ASSERT(bcFramePtr);
    }

    iPtr->cmdFramePtr = bcFramePtr->nextPtr;
    if (codePtr->refCount-- <= 1) {
	TclCleanupByteCode(codePtr);
    }
    TclStackFree(interp, TD);	/* free my stack */

    return result;

    /*
     * INST_START_CMD failure case removed where it doesn't bother that much
     *
     * Remark that if the interpreter is marked for deletion its
     * compileEpoch is modified, so that the epoch check also verifies
     * that the interp is not deleted. If no outside call has been made
     * since the last check, it is safe to omit the check.

     * case INST_START_CMD:
     */

	instStartCmdFailed:
	{
	    const char *bytes;

	    length = 0;

	    if (TclInterpReady(interp) == TCL_ERROR) {
		goto gotError;
	    }

	    /*
	     * We used to switch to direct eval; for NRE-awareness we now
	     * compile and eval the command so that this evaluation does not
	     * add a new TEBC instance. Bug [2910748], bug [fa6bf38d07]
	     *
	     * TODO: recompile, search this command and eval a code starting from,
	     * so that this evaluation does not add a new TEBC instance without
	     * NRE-trampoline.
	     */

	    codePtr->flags |= TCL_BYTECODE_RECOMPILE;
	    bytes = GetSrcInfoForPc(pc, codePtr, &length, NULL, NULL);
	    opnd = TclGetUInt4AtPtr(pc+1);
	    pc += (opnd-1);
	    assert(bytes);
	    PUSH_OBJECT(Tcl_NewStringObj(bytes, length));
	    goto instEvalStk;
	}
}

#undef codePtr
#undef iPtr
#undef bcFramePtr
#undef initCatchTop
#undef initTosPtr
#undef auxObjList
#undef catchTop
#undef TCONST
#undef esPtr

static int
FinalizeOONext(
    ClientData data[],
    Tcl_Interp *interp,
    int result)
{
    Interp *iPtr = (Interp *) interp;
    CallContext *contextPtr = data[1];

    /*
     * Reset the variable lookup frame.
     */

    iPtr->varFramePtr = data[0];

    /*
     * Restore the call chain context index as we've finished the inner invoke
     * and want to operate in the outer context again.
     */

    contextPtr->index = PTR2INT(data[2]);
    contextPtr->skip = PTR2INT(data[3]);
    contextPtr->oPtr->flags &= ~FILTER_HANDLING;
    return result;
}

static int
FinalizeOONextFilter(
    ClientData data[],
    Tcl_Interp *interp,
    int result)
{
    Interp *iPtr = (Interp *) interp;
    CallContext *contextPtr = data[1];

    /*
     * Reset the variable lookup frame.
     */

    iPtr->varFramePtr = data[0];

    /*
     * Restore the call chain context index as we've finished the inner invoke
     * and want to operate in the outer context again.
     */

    contextPtr->index = PTR2INT(data[2]);
    contextPtr->skip = PTR2INT(data[3]);
    contextPtr->oPtr->flags |= FILTER_HANDLING;
    return result;
}

/*
 * LongPwrSmallExpon -- , WidePwrSmallExpon --
 *
 * Helpers to calculate small powers of integers whose result is long or wide.
 */
#if (LONG_MAX == 0x7FFFFFFF)
static inline long
LongPwrSmallExpon(long l1, long exponent) {

    long lResult;

    lResult = l1 * l1;		/* b**2 */
    switch (exponent) {
    case 2:
	break;
    case 3:
	lResult *= l1;		/* b**3 */
	break;
    case 4:
	lResult *= lResult;	/* b**4 */
	break;
    case 5:
	lResult *= lResult;	/* b**4 */
	lResult *= l1;		/* b**5 */
	break;
    case 6:
	lResult *= l1;		/* b**3 */
	lResult *= lResult;	/* b**6 */
	break;
    case 7:
	lResult *= l1;		/* b**3 */
	lResult *= lResult;	/* b**6 */
	lResult *= l1;		/* b**7 */
	break;
    case 8:
	lResult *= lResult;	/* b**4 */
	lResult *= lResult;	/* b**8 */
	break;
    }
    return lResult;
}
#endif
static inline Tcl_WideInt
WidePwrSmallExpon(Tcl_WideInt w1, long exponent) {

    Tcl_WideInt wResult;

    wResult = w1 * w1;		/* b**2 */
    switch (exponent) {
    case 2:
	break;
    case 3:
	wResult *= w1;		/* b**3 */
	break;
    case 4:
	wResult *= wResult;	/* b**4 */
	break;
    case 5:
	wResult *= wResult;	/* b**4 */
	wResult *= w1;		/* b**5 */
	break;
    case 6:
	wResult *= w1;		/* b**3 */
	wResult *= wResult;	/* b**6 */
	break;
    case 7:
	wResult *= w1;		/* b**3 */
	wResult *= wResult;	/* b**6 */
	wResult *= w1;		/* b**7 */
	break;
    case 8:
	wResult *= wResult;	/* b**4 */
	wResult *= wResult;	/* b**8 */
	break;
    case 9:
	wResult *= wResult;	/* b**4 */
	wResult *= wResult;	/* b**8 */
	wResult *= w1;		/* b**9 */
	break;
    case 10:
	wResult *= wResult;	/* b**4 */
	wResult *= w1;		/* b**5 */
	wResult *= wResult;	/* b**10 */
	break;
    case 11:
	wResult *= wResult;	/* b**4 */
	wResult *= w1;		/* b**5 */
	wResult *= wResult;	/* b**10 */
	wResult *= w1;		/* b**11 */
	break;
    case 12:
	wResult *= w1;		/* b**3 */
	wResult *= wResult;	/* b**6 */
	wResult *= wResult;	/* b**12 */
	break;
    case 13:
	wResult *= w1;		/* b**3 */
	wResult *= wResult;	/* b**6 */
	wResult *= wResult;	/* b**12 */
	wResult *= w1;		/* b**13 */
	break;
    case 14:
	wResult *= w1;		/* b**3 */
	wResult *= wResult;	/* b**6 */
	wResult *= w1;		/* b**7 */
	wResult *= wResult;	/* b**14 */
	break;
    case 15:
	wResult *= w1;		/* b**3 */
	wResult *= wResult;	/* b**6 */
	wResult *= w1;		/* b**7 */
	wResult *= wResult;	/* b**14 */
	wResult *= w1;		/* b**15 */
	break;
    case 16:
	wResult *= wResult;	/* b**4 */
	wResult *= wResult;	/* b**8 */
	wResult *= wResult;	/* b**16 */
	break;
    }
    return wResult;
}
/*
 *----------------------------------------------------------------------
 *
 * ExecuteExtendedBinaryMathOp, ExecuteExtendedUnaryMathOp --
 *
 *	These functions do advanced math for binary and unary operators
 *	respectively, so that the main TEBC code does not bear the cost of
 *	them.
 *
 * Results:
 *	A Tcl_Obj* result, or a NULL (in which case valuePtr is updated to
 *	hold the result value), or one of the special flag values
 *	GENERAL_ARITHMETIC_ERROR, EXPONENT_OF_ZERO or DIVIDED_BY_ZERO. The
 *	latter two signify a zero value raised to a negative power or a value
 *	divided by zero, respectively. With GENERAL_ARITHMETIC_ERROR, all
 *	error information will have already been reported in the interpreter
 *	result.
 *
 * Side effects:
 *	May update the Tcl_Obj indicated valuePtr if it is unshared. Will
 *	return a NULL when that happens.
 *
 *----------------------------------------------------------------------
 */

static Tcl_Obj *
ExecuteExtendedBinaryMathOp(
    Tcl_Interp *interp,		/* Where to report errors. */
    int opcode,			/* What operation to perform. */
    Tcl_Obj **constants,	/* The execution environment's constants. */
    Tcl_Obj *valuePtr,		/* The first operand on the stack. */
    Tcl_Obj *value2Ptr)		/* The second operand on the stack. */
{
#define LONG_RESULT(l) \
    if (Tcl_IsShared(valuePtr)) {		\
	TclNewLongObj(objResultPtr, l);		\
	return objResultPtr;			\
    } else {					\
	Tcl_SetLongObj(valuePtr, l);		\
	return NULL;				\
    }
#define WIDE_RESULT(w) \
    if (Tcl_IsShared(valuePtr)) {		\
	return Tcl_NewWideIntObj(w);		\
    } else {					\
	Tcl_SetWideIntObj(valuePtr, w);		\
	return NULL;				\
    }
#define BIG_RESULT(b) \
    if (Tcl_IsShared(valuePtr)) {		\
	return Tcl_NewBignumObj(b);		\
    } else {					\
	Tcl_SetBignumObj(valuePtr, b);		\
	return NULL;				\
    }
#define DOUBLE_RESULT(d) \
    if (Tcl_IsShared(valuePtr)) {		\
	TclNewDoubleObj(objResultPtr, (d));	\
	return objResultPtr;			\
    } else {					\
	Tcl_SetDoubleObj(valuePtr, (d));	\
	return NULL;				\
    }

    int type1, type2;
    ClientData ptr1, ptr2;
    double d1, d2, dResult;
    long l1, l2, lResult;
    Tcl_WideInt w1, w2, wResult;
    mp_int big1, big2, bigResult, bigRemainder;
    Tcl_Obj *objResultPtr;
    int invalid, zero;
    long shift;

    (void) GetNumberFromObj(NULL, valuePtr, &ptr1, &type1);
    (void) GetNumberFromObj(NULL, value2Ptr, &ptr2, &type2);

    switch (opcode) {
    case INST_MOD:
	/* TODO: Attempts to re-use unshared operands on stack */

	l2 = 0;			/* silence gcc warning */
	if (type2 == TCL_NUMBER_LONG) {
	    l2 = *((const long *)ptr2);
	    if (l2 == 0) {
		return DIVIDED_BY_ZERO;
	    }
	    if ((l2 == 1) || (l2 == -1)) {
		/*
		 * Div. by |1| always yields remainder of 0.
		 */

		return constants[0];
	    }
	}
#ifndef TCL_WIDE_INT_IS_LONG
	if (type1 == TCL_NUMBER_WIDE) {
	    w1 = *((const Tcl_WideInt *)ptr1);
	    if (type2 != TCL_NUMBER_BIG) {
		Tcl_WideInt wQuotient, wRemainder;
		TclGetWideIntFromObj(NULL, value2Ptr, &w2);
		wQuotient = w1 / w2;

		/*
		 * Force Tcl's integer division rules.
		 * TODO: examine for logic simplification
		 */

		if (((wQuotient < (Tcl_WideInt) 0)
			|| ((wQuotient == (Tcl_WideInt) 0)
			&& ((w1 < (Tcl_WideInt)0 && w2 > (Tcl_WideInt)0)
			|| (w1 > (Tcl_WideInt)0 && w2 < (Tcl_WideInt)0))))
			&& (wQuotient * w2 != w1)) {
		    wQuotient -= (Tcl_WideInt) 1;
		}
		wRemainder = w1 - w2*wQuotient;
		WIDE_RESULT(wRemainder);
	    }

	    Tcl_TakeBignumFromObj(NULL, value2Ptr, &big2);

	    /* TODO: internals intrusion */
	    if ((w1 > ((Tcl_WideInt) 0)) ^ !mp_isneg(&big2)) {
		/*
		 * Arguments are opposite sign; remainder is sum.
		 */

		TclBNInitBignumFromWideInt(&big1, w1);
		mp_add(&big2, &big1, &big2);
		mp_clear(&big1);
		BIG_RESULT(&big2);
	    }

	    /*
	     * Arguments are same sign; remainder is first operand.
	     */

	    mp_clear(&big2);
	    return NULL;
	}
#endif
	Tcl_GetBignumFromObj(NULL, valuePtr, &big1);
	Tcl_GetBignumFromObj(NULL, value2Ptr, &big2);
	mp_init(&bigResult);
	mp_init(&bigRemainder);
	mp_div(&big1, &big2, &bigResult, &bigRemainder);
	if (!mp_iszero(&bigRemainder) && (bigRemainder.sign != big2.sign)) {
	    /*
	     * Convert to Tcl's integer division rules.
	     */

	    mp_sub_d(&bigResult, 1, &bigResult);
	    mp_add(&bigRemainder, &big2, &bigRemainder);
	}
	mp_copy(&bigRemainder, &bigResult);
	mp_clear(&bigRemainder);
	mp_clear(&big1);
	mp_clear(&big2);
	BIG_RESULT(&bigResult);

    case INST_LSHIFT:
    case INST_RSHIFT: {
	/*
	 * Reject negative shift argument.
	 */

	switch (type2) {
	case TCL_NUMBER_LONG:
	    invalid = (*((const long *)ptr2) < 0L);
	    break;
#ifndef TCL_WIDE_INT_IS_LONG
	case TCL_NUMBER_WIDE:
	    invalid = (*((const Tcl_WideInt *)ptr2) < (Tcl_WideInt)0);
	    break;
#endif
	case TCL_NUMBER_BIG:
	    Tcl_TakeBignumFromObj(NULL, value2Ptr, &big2);
	    invalid = (mp_cmp_d(&big2, 0) == MP_LT);
	    mp_clear(&big2);
	    break;
	default:
	    /* Unused, here to silence compiler warning */
	    invalid = 0;
	}
	if (invalid) {
	    Tcl_SetObjResult(interp, Tcl_NewStringObj(
		    "negative shift argument", -1));
	    return GENERAL_ARITHMETIC_ERROR;
	}

	/*
	 * Zero shifted any number of bits is still zero.
	 */

	if ((type1==TCL_NUMBER_LONG) && (*((const long *)ptr1) == (long)0)) {
	    return constants[0];
	}

	if (opcode == INST_LSHIFT) {
	    /*
	     * Large left shifts create integer overflow.
	     *
	     * BEWARE! Can't use Tcl_GetIntFromObj() here because that
	     * converts values in the (unsigned) range to their signed int
	     * counterparts, leading to incorrect results.
	     */

	    if ((type2 != TCL_NUMBER_LONG)
		    || (*((const long *)ptr2) > (long) INT_MAX)) {
		/*
		 * Technically, we could hold the value (1 << (INT_MAX+1)) in
		 * an mp_int, but since we're using mp_mul_2d() to do the
		 * work, and it takes only an int argument, that's a good
		 * place to draw the line.
		 */

		Tcl_SetObjResult(interp, Tcl_NewStringObj(
			"integer value too large to represent", -1));
		return GENERAL_ARITHMETIC_ERROR;
	    }
	    shift = (int)(*((const long *)ptr2));

	    /*
	     * Handle shifts within the native wide range.
	     */

	    if ((type1 != TCL_NUMBER_BIG)
		    && ((size_t)shift < CHAR_BIT*sizeof(Tcl_WideInt))) {
		TclGetWideIntFromObj(NULL, valuePtr, &w1);
		if (!((w1>0 ? w1 : ~w1)
			& -(((Tcl_WideInt)1)
			<< (CHAR_BIT*sizeof(Tcl_WideInt) - 1 - shift)))) {
		    WIDE_RESULT(w1 << shift);
		}
	    }
	} else {
	    /*
	     * Quickly force large right shifts to 0 or -1.
	     */

	    if ((type2 != TCL_NUMBER_LONG)
		    || (*(const long *)ptr2 > INT_MAX)) {
		/*
		 * Again, technically, the value to be shifted could be an
		 * mp_int so huge that a right shift by (INT_MAX+1) bits could
		 * not take us to the result of 0 or -1, but since we're using
		 * mp_div_2d to do the work, and it takes only an int
		 * argument, we draw the line there.
		 */

		switch (type1) {
		case TCL_NUMBER_LONG:
		    zero = (*(const long *)ptr1 > 0L);
		    break;
#ifndef TCL_WIDE_INT_IS_LONG
		case TCL_NUMBER_WIDE:
		    zero = (*(const Tcl_WideInt *)ptr1 > (Tcl_WideInt)0);
		    break;
#endif
		case TCL_NUMBER_BIG:
		    Tcl_TakeBignumFromObj(NULL, valuePtr, &big1);
		    zero = (mp_cmp_d(&big1, 0) == MP_GT);
		    mp_clear(&big1);
		    break;
		default:
		    /* Unused, here to silence compiler warning. */
		    zero = 0;
		}
		if (zero) {
		    return constants[0];
		}
		LONG_RESULT(-1);
	    }
	    shift = (int)(*(const long *)ptr2);

#ifndef TCL_WIDE_INT_IS_LONG
	    /*
	     * Handle shifts within the native wide range.
	     */

	    if (type1 == TCL_NUMBER_WIDE) {
		w1 = *(const Tcl_WideInt *)ptr1;
		if ((size_t)shift >= CHAR_BIT*sizeof(Tcl_WideInt)) {
		    if (w1 >= (Tcl_WideInt)0) {
			return constants[0];
		    }
		    LONG_RESULT(-1);
		}
		WIDE_RESULT(w1 >> shift);
	    }
#endif
	}

	Tcl_TakeBignumFromObj(NULL, valuePtr, &big1);

	mp_init(&bigResult);
	if (opcode == INST_LSHIFT) {
	    mp_mul_2d(&big1, shift, &bigResult);
	} else {
	    mp_signed_rsh(&big1, shift, &bigResult);
	}
	mp_clear(&big1);
	BIG_RESULT(&bigResult);
    }

    case INST_BITOR:
    case INST_BITXOR:
    case INST_BITAND:
	if ((type1 == TCL_NUMBER_BIG) || (type2 == TCL_NUMBER_BIG)) {
	    Tcl_TakeBignumFromObj(NULL, valuePtr, &big1);
	    Tcl_TakeBignumFromObj(NULL, value2Ptr, &big2);

	    mp_init(&bigResult);

	    switch (opcode) {
	    case INST_BITAND:
		mp_and(&big1, &big2, &bigResult);
		break;

	    case INST_BITOR:
		mp_or(&big1, &big2, &bigResult);
		break;

	    case INST_BITXOR:
		mp_xor(&big1, &big2, &bigResult);
		break;
	    }

	    mp_clear(&big1);
	    mp_clear(&big2);
	    BIG_RESULT(&bigResult);
	}

#ifndef TCL_WIDE_INT_IS_LONG
	if ((type1 == TCL_NUMBER_WIDE) || (type2 == TCL_NUMBER_WIDE)) {
	    TclGetWideIntFromObj(NULL, valuePtr, &w1);
	    TclGetWideIntFromObj(NULL, value2Ptr, &w2);

	    switch (opcode) {
	    case INST_BITAND:
		wResult = w1 & w2;
		break;
	    case INST_BITOR:
		wResult = w1 | w2;
		break;
	    case INST_BITXOR:
		wResult = w1 ^ w2;
		break;
	    default:
		/* Unused, here to silence compiler warning. */
		wResult = 0;
	    }
	    WIDE_RESULT(wResult);
	}
#endif
	l1 = *((const long *)ptr1);
	l2 = *((const long *)ptr2);

	switch (opcode) {
	case INST_BITAND:
	    lResult = l1 & l2;
	    break;
	case INST_BITOR:
	    lResult = l1 | l2;
	    break;
	case INST_BITXOR:
	    lResult = l1 ^ l2;
	    break;
	default:
	    /* Unused, here to silence compiler warning. */
	    lResult = 0;
	}
	LONG_RESULT(lResult);

    case INST_EXPON: {
	int oddExponent = 0, negativeExponent = 0;
	unsigned short base;

	if ((type1 == TCL_NUMBER_DOUBLE) || (type2 == TCL_NUMBER_DOUBLE)) {
	    Tcl_GetDoubleFromObj(NULL, valuePtr, &d1);
	    Tcl_GetDoubleFromObj(NULL, value2Ptr, &d2);

	    if (d1==0.0 && d2<0.0) {
		return EXPONENT_OF_ZERO;
	    }
	    dResult = pow(d1, d2);
	    goto doubleResult;
	}
	l1 = l2 = 0;
	w1 = w2 = 0; /* to silence compiler warning (maybe-uninitialized) */
	switch (type2) {
	case TCL_NUMBER_LONG:
	    l2 = *((const long *) ptr2);
#ifndef TCL_WIDE_INT_IS_LONG
    pwrLongExpon:
#endif
	    if (l2 == 0) {
		/*
		 * Anything to the zero power is 1.
		 */

		return constants[1];
	    } else if (l2 == 1) {
		/*
		 * Anything to the first power is itself
		 */

		return NULL;
	    }
	    negativeExponent = (l2 < 0);
	    oddExponent = (int) (l2 & 1);
	    break;
#ifndef TCL_WIDE_INT_IS_LONG
	case TCL_NUMBER_WIDE:
	    w2 = *((const Tcl_WideInt *)ptr2);
	    /* check it fits in long */
	    l2 = (long)w2;
	    if (w2 == l2) {
		type2 = TCL_NUMBER_LONG;
		goto pwrLongExpon;
	    }
	    negativeExponent = (w2 < 0);
	    oddExponent = (int) (w2 & (Tcl_WideInt)1);
	    break;
#endif
	case TCL_NUMBER_BIG:
	    Tcl_TakeBignumFromObj(NULL, value2Ptr, &big2);
	    negativeExponent = (mp_cmp_d(&big2, 0) == MP_LT);
	    mp_mod_2d(&big2, 1, &big2);
	    oddExponent = !mp_iszero(&big2);
	    mp_clear(&big2);
	    break;
	}

	switch (type1) {
	case TCL_NUMBER_LONG:
	    l1 = *((const long *)ptr1);
#ifndef TCL_WIDE_INT_IS_LONG
    pwrLongBase:
#endif
	    switch (l1) {
	    case 0:
		/*
		 * Zero to a positive power is zero.
		 * Zero to a negative power is div by zero error.
		 */

		return (!negativeExponent) ? constants[0] : EXPONENT_OF_ZERO;
	    case 1:
		/*
		 * 1 to any power is 1.
		 */

		return constants[1];
	    case -1:
		if (!negativeExponent) {
		    if (!oddExponent) {
			return constants[1];
		    }
		    LONG_RESULT(-1);
		}
		/* negativeExponent */
		if (oddExponent) {
		    LONG_RESULT(-1);
		}
		return constants[1];
	    }
	break;
#ifndef TCL_WIDE_INT_IS_LONG
	case TCL_NUMBER_WIDE:
	    w1 = *((const Tcl_WideInt *) ptr1);
	    /* check it fits in long */
	    l1 = (long)w1;
	    if (w1 == l1) {
		type1 = TCL_NUMBER_LONG;
		goto pwrLongBase;
	    }
#endif
	}
	if (negativeExponent) {

	    /*
	     * Integers with magnitude greater than 1 raise to a negative
	     * power yield the answer zero (see TIP 123).
	     */
	    return constants[0];
	}


	if (type1 == TCL_NUMBER_BIG) {
	    goto overflowExpon;
	}

	/*
	 * We refuse to accept exponent arguments that exceed one mp_digit
	 * which means the max exponent value is 2**28-1 = 0x0FFFFFFF =
	 * 268435455, which fits into a signed 32 bit int which is within the
	 * range of the long int type. This means any numeric Tcl_Obj value
	 * not using TCL_NUMBER_LONG type must hold a value larger than we
	 * accept.
	 */

	if (type2 != TCL_NUMBER_LONG) {
	    Tcl_SetObjResult(interp, Tcl_NewStringObj(
		    "exponent too large", -1));
	    return GENERAL_ARITHMETIC_ERROR;
	}

	/* From here (up to overflowExpon) exponent is long (l2). */

	if (type1 == TCL_NUMBER_LONG) {
	    if (l1 == 2) {
		/*
		 * Reduce small powers of 2 to shifts.
		 */

		if ((unsigned long) l2 < CHAR_BIT * sizeof(long) - 1) {
		    LONG_RESULT(1L << l2);
		}
#if !defined(TCL_WIDE_INT_IS_LONG)
		if ((unsigned long)l2 < CHAR_BIT*sizeof(Tcl_WideInt) - 1) {
		    WIDE_RESULT(((Tcl_WideInt) 1) << l2);
		}
#endif
		goto overflowExpon;
	    }
	    if (l1 == -2) {
		int signum = oddExponent ? -1 : 1;

		/*
		 * Reduce small powers of 2 to shifts.
		 */

		if ((unsigned long) l2 < CHAR_BIT * sizeof(long) - 1) {
		    LONG_RESULT(signum * (1L << l2));
		}
#if !defined(TCL_WIDE_INT_IS_LONG)
		if ((unsigned long)l2 < CHAR_BIT*sizeof(Tcl_WideInt) - 1){
		    WIDE_RESULT(signum * (((Tcl_WideInt) 1) << l2));
		}
#endif
		goto overflowExpon;
	    }
#if (LONG_MAX == 0x7FFFFFFF)
	    if (l2 - 2 < (long)MaxBase32Size
		    && l1 <= MaxBase32[l2 - 2]
		    && l1 >= -MaxBase32[l2 - 2]) {
		/*
		 * Small powers of 32-bit integers.
		 */
		lResult = LongPwrSmallExpon(l1, l2);

		LONG_RESULT(lResult);
	    }

	    if (l1 - 3 >= 0 && l1 -2 < (long)Exp32IndexSize
		    && l2 - 2 < (long)(Exp32ValueSize + MaxBase32Size)) {
		base = Exp32Index[l1 - 3]
			+ (unsigned short) (l2 - 2 - MaxBase32Size);
		if (base < Exp32Index[l1 - 2]) {
		    /*
		     * 32-bit number raised to intermediate power, done by
		     * table lookup.
		     */

		    LONG_RESULT(Exp32Value[base]);
		}
	    }
	    if (-l1 - 3 >= 0 && -l1 - 2 < (long)Exp32IndexSize
		    && l2 - 2 < (long)(Exp32ValueSize + MaxBase32Size)) {
		base = Exp32Index[-l1 - 3]
			+ (unsigned short) (l2 - 2 - MaxBase32Size);
		if (base < Exp32Index[-l1 - 2]) {
		    /*
		     * 32-bit number raised to intermediate power, done by
		     * table lookup.
		     */

		    lResult = (oddExponent) ?
			    -Exp32Value[base] : Exp32Value[base];
		    LONG_RESULT(lResult);
		}
	    }
#endif
#if (LONG_MAX > 0x7FFFFFFF) || !defined(TCL_WIDE_INT_IS_LONG)
	    /* Code below (up to overflowExpon) works with wide-int base */
	    w1 = l1;
#endif
	}

#if (LONG_MAX > 0x7FFFFFFF) || !defined(TCL_WIDE_INT_IS_LONG)

	/* From here (up to overflowExpon) base is wide-int (w1). */

	if (l2 - 2 < (long)MaxBase64Size
		&& w1 <=  MaxBase64[l2 - 2]
		&& w1 >= -MaxBase64[l2 - 2]) {
	    /*
	     * Small powers of integers whose result is wide.
	     */
	    wResult = WidePwrSmallExpon(w1, l2);

	    WIDE_RESULT(wResult);
	}

	/*
	 * Handle cases of powers > 16 that still fit in a 64-bit word by
	 * doing table lookup.
	 */

	if (w1 - 3 >= 0 && w1 - 2 < (long)Exp64IndexSize
		&& l2 - 2 < (long)(Exp64ValueSize + MaxBase64Size)) {
	    base = Exp64Index[w1 - 3]
		    + (unsigned short) (l2 - 2 - MaxBase64Size);
	    if (base < Exp64Index[w1 - 2]) {
		/*
		 * 64-bit number raised to intermediate power, done by
		 * table lookup.
		 */

		WIDE_RESULT(Exp64Value[base]);
	    }
	}

	if (-w1 - 3 >= 0 && -w1 - 2 < (long)Exp64IndexSize
		&& l2 - 2 < (long)(Exp64ValueSize + MaxBase64Size)) {
	    base = Exp64Index[-w1 - 3]
		    + (unsigned short) (l2 - 2 - MaxBase64Size);
	    if (base < Exp64Index[-w1 - 2]) {
		/*
		 * 64-bit number raised to intermediate power, done by
		 * table lookup.
		 */

		wResult = oddExponent ? -Exp64Value[base] : Exp64Value[base];
		WIDE_RESULT(wResult);
	    }
	}
#endif

    overflowExpon:

	if ((TclGetWideIntFromObj(NULL, value2Ptr, &w2) != TCL_OK)
		|| (value2Ptr->typePtr != &tclIntType)
		|| (Tcl_WideUInt)w2 >= (1<<28)) {
	    Tcl_SetObjResult(interp, Tcl_NewStringObj(
		    "exponent too large", -1));
	    return GENERAL_ARITHMETIC_ERROR;
	}
	Tcl_TakeBignumFromObj(NULL, valuePtr, &big1);
	mp_init(&bigResult);
	mp_expt_u32(&big1, (unsigned int)w2, &bigResult);
	mp_clear(&big1);
	BIG_RESULT(&bigResult);
    }

    case INST_ADD:
    case INST_SUB:
    case INST_MULT:
    case INST_DIV:
	if ((type1 == TCL_NUMBER_DOUBLE) || (type2 == TCL_NUMBER_DOUBLE)) {
	    /*
	     * At least one of the values is floating-point, so perform
	     * floating point calculations.
	     */

	    Tcl_GetDoubleFromObj(NULL, valuePtr, &d1);
	    Tcl_GetDoubleFromObj(NULL, value2Ptr, &d2);

	    switch (opcode) {
	    case INST_ADD:
		dResult = d1 + d2;
		break;
	    case INST_SUB:
		dResult = d1 - d2;
		break;
	    case INST_MULT:
		dResult = d1 * d2;
		break;
	    case INST_DIV:
#ifndef IEEE_FLOATING_POINT
		if (d2 == 0.0) {
		    return DIVIDED_BY_ZERO;
		}
#endif
		/*
		 * We presume that we are running with zero-divide unmasked if
		 * we're on an IEEE box. Otherwise, this statement might cause
		 * demons to fly out our noses.
		 */

		dResult = d1 / d2;
		break;
	    default:
		/* Unused, here to silence compiler warning. */
		dResult = 0;
	    }

	doubleResult:
#ifndef ACCEPT_NAN
	    /*
	     * Check now for IEEE floating-point error.
	     */

	    if (TclIsNaN(dResult)) {
		TclExprFloatError(interp, dResult);
		return GENERAL_ARITHMETIC_ERROR;
	    }
#endif
	    DOUBLE_RESULT(dResult);
	}
	if ((type1 != TCL_NUMBER_BIG) && (type2 != TCL_NUMBER_BIG)) {
	    TclGetWideIntFromObj(NULL, valuePtr, &w1);
	    TclGetWideIntFromObj(NULL, value2Ptr, &w2);

	    switch (opcode) {
	    case INST_ADD:
		wResult = w1 + w2;
#ifndef TCL_WIDE_INT_IS_LONG
		if ((type1 == TCL_NUMBER_WIDE) || (type2 == TCL_NUMBER_WIDE))
#endif
		{
		    /*
		     * Check for overflow.
		     */

		    if (Overflowing(w1, w2, wResult)) {
			goto overflowBasic;
		    }
		}
		break;

	    case INST_SUB:
		wResult = w1 - w2;
#ifndef TCL_WIDE_INT_IS_LONG
		if ((type1 == TCL_NUMBER_WIDE) || (type2 == TCL_NUMBER_WIDE))
#endif
		{
		    /*
		     * Must check for overflow. The macro tests for overflows
		     * in sums by looking at the sign bits. As we have a
		     * subtraction here, we are adding -w2. As -w2 could in
		     * turn overflow, we test with ~w2 instead: it has the
		     * opposite sign bit to w2 so it does the job. Note that
		     * the only "bad" case (w2==0) is irrelevant for this
		     * macro, as in that case w1 and wResult have the same
		     * sign and there is no overflow anyway.
		     */

		    if (Overflowing(w1, ~w2, wResult)) {
			goto overflowBasic;
		    }
		}
		break;

	    case INST_MULT:
		if ((type1 != TCL_NUMBER_LONG) || (type2 != TCL_NUMBER_LONG)
			|| (sizeof(Tcl_WideInt) < 2*sizeof(long))) {
		    goto overflowBasic;
		}
		wResult = w1 * w2;
		break;

	    case INST_DIV:
		if (w2 == 0) {
		    return DIVIDED_BY_ZERO;
		}

		/*
		 * Need a bignum to represent (LLONG_MIN / -1)
		 */

		if ((w1 == LLONG_MIN) && (w2 == -1)) {
		    goto overflowBasic;
		}
		wResult = w1 / w2;

		/*
		 * Force Tcl's integer division rules.
		 * TODO: examine for logic simplification
		 */

		if (((wResult < 0) || ((wResult == 0) &&
			((w1 < 0 && w2 > 0) || (w1 > 0 && w2 < 0)))) &&
			(wResult*w2 != w1)) {
		    wResult -= 1;
		}
		break;

	    default:
		/*
		 * Unused, here to silence compiler warning.
		 */

		wResult = 0;
	    }

	    WIDE_RESULT(wResult);
	}

    overflowBasic:
	Tcl_TakeBignumFromObj(NULL, valuePtr, &big1);
	Tcl_TakeBignumFromObj(NULL, value2Ptr, &big2);
	mp_init(&bigResult);
	switch (opcode) {
	case INST_ADD:
	    mp_add(&big1, &big2, &bigResult);
	    break;
	case INST_SUB:
	    mp_sub(&big1, &big2, &bigResult);
	    break;
	case INST_MULT:
	    mp_mul(&big1, &big2, &bigResult);
	    break;
	case INST_DIV:
	    if (mp_iszero(&big2)) {
		mp_clear(&big1);
		mp_clear(&big2);
		mp_clear(&bigResult);
		return DIVIDED_BY_ZERO;
	    }
	    mp_init(&bigRemainder);
	    mp_div(&big1, &big2, &bigResult, &bigRemainder);
	    /* TODO: internals intrusion */
	    if (!mp_iszero(&bigRemainder)
		    && (bigRemainder.sign != big2.sign)) {
		/*
		 * Convert to Tcl's integer division rules.
		 */

		mp_sub_d(&bigResult, 1, &bigResult);
		mp_add(&bigRemainder, &big2, &bigRemainder);
	    }
	    mp_clear(&bigRemainder);
	    break;
	}
	mp_clear(&big1);
	mp_clear(&big2);
	BIG_RESULT(&bigResult);
    }

    Tcl_Panic("unexpected opcode");
    return NULL;
}

static Tcl_Obj *
ExecuteExtendedUnaryMathOp(
    int opcode,			/* What operation to perform. */
    Tcl_Obj *valuePtr)		/* The operand on the stack. */
{
    ClientData ptr;
    int type;
    Tcl_WideInt w;
    mp_int big;
    Tcl_Obj *objResultPtr;

    (void) GetNumberFromObj(NULL, valuePtr, &ptr, &type);

    switch (opcode) {
    case INST_BITNOT:
#ifndef TCL_WIDE_INT_IS_LONG
	if (type == TCL_NUMBER_WIDE) {
	    w = *((const Tcl_WideInt *) ptr);
	    WIDE_RESULT(~w);
	}
#endif
	Tcl_TakeBignumFromObj(NULL, valuePtr, &big);
	/* ~a = - a - 1 */
	(void)mp_neg(&big, &big);
	mp_sub_d(&big, 1, &big);
	BIG_RESULT(&big);
    case INST_UMINUS:
	switch (type) {
	case TCL_NUMBER_DOUBLE:
	    DOUBLE_RESULT(-(*((const double *) ptr)));
	case TCL_NUMBER_LONG:
	    w = (Tcl_WideInt) (*((const long *) ptr));
	    if (w != LLONG_MIN) {
		WIDE_RESULT(-w);
	    }
	    TclBNInitBignumFromLong(&big, *(const long *) ptr);
	    break;
#ifndef TCL_WIDE_INT_IS_LONG
	case TCL_NUMBER_WIDE:
	    w = *((const Tcl_WideInt *) ptr);
	    if (w != LLONG_MIN) {
		WIDE_RESULT(-w);
	    }
	    TclBNInitBignumFromWideInt(&big, w);
	    break;
#endif
	default:
	    Tcl_TakeBignumFromObj(NULL, valuePtr, &big);
	}
	(void)mp_neg(&big, &big);
	BIG_RESULT(&big);
    }

    Tcl_Panic("unexpected opcode");
    return NULL;
}
#undef LONG_RESULT
#undef WIDE_RESULT
#undef BIG_RESULT
#undef DOUBLE_RESULT

/*
 *----------------------------------------------------------------------
 *
 * CompareTwoNumbers --
 *
 *	This function compares a pair of numbers in Tcl_Objs. Each argument
 *	must already be known to be numeric and not NaN.
 *
 * Results:
 *	One of MP_LT, MP_EQ or MP_GT, depending on whether valuePtr is less
 *	than, equal to, or greater than value2Ptr (respectively).
 *
 * Side effects:
 *	None, provided both values are numeric.
 *
 *----------------------------------------------------------------------
 */

int
TclCompareTwoNumbers(
    Tcl_Obj *valuePtr,
    Tcl_Obj *value2Ptr)
{
    int type1 = TCL_NUMBER_NAN, type2 = TCL_NUMBER_NAN, compare;
    ClientData ptr1, ptr2;
    mp_int big1, big2;
    double d1, d2, tmp;
    long l1, l2;
#ifndef TCL_WIDE_INT_IS_LONG
    Tcl_WideInt w1, w2;
#endif

    (void) GetNumberFromObj(NULL, valuePtr, &ptr1, &type1);
    (void) GetNumberFromObj(NULL, value2Ptr, &ptr2, &type2);

    switch (type1) {
    case TCL_NUMBER_LONG:
	l1 = *((const long *)ptr1);
	switch (type2) {
	case TCL_NUMBER_LONG:
	    l2 = *((const long *)ptr2);
	longCompare:
	    return (l1 < l2) ? MP_LT : ((l1 > l2) ? MP_GT : MP_EQ);
#ifndef TCL_WIDE_INT_IS_LONG
	case TCL_NUMBER_WIDE:
	    w2 = *((const Tcl_WideInt *)ptr2);
	    w1 = (Tcl_WideInt)l1;
	    goto wideCompare;
#endif
	case TCL_NUMBER_DOUBLE:
	    d2 = *((const double *)ptr2);
	    d1 = (double) l1;

	    /*
	     * If the double has a fractional part, or if the long can be
	     * converted to double without loss of precision, then compare as
	     * doubles.
	     */

	    if (DBL_MANT_DIG > CHAR_BIT*sizeof(long) || l1 == (long) d1
		    || modf(d2, &tmp) != 0.0) {
		goto doubleCompare;
	    }

	    /*
	     * Otherwise, to make comparision based on full precision, need to
	     * convert the double to a suitably sized integer.
	     *
	     * Need this to get comparsions like
	     *	  expr 20000000000000003 < 20000000000000004.0
	     * right. Converting the first argument to double will yield two
	     * double values that are equivalent within double precision.
	     * Converting the double to an integer gets done exactly, then
	     * integer comparison can tell the difference.
	     */

	    if (d2 < (double)LONG_MIN) {
		return MP_GT;
	    }
	    if (d2 > (double)LONG_MAX) {
		return MP_LT;
	    }
	    l2 = (long) d2;
	    goto longCompare;
	case TCL_NUMBER_BIG:
	    Tcl_TakeBignumFromObj(NULL, value2Ptr, &big2);
	    if (mp_cmp_d(&big2, 0) == MP_LT) {
		compare = MP_GT;
	    } else {
		compare = MP_LT;
	    }
	    mp_clear(&big2);
	    return compare;
	}
    break;

#ifndef TCL_WIDE_INT_IS_LONG
    case TCL_NUMBER_WIDE:
	w1 = *((const Tcl_WideInt *)ptr1);
	switch (type2) {
	case TCL_NUMBER_WIDE:
	    w2 = *((const Tcl_WideInt *)ptr2);
	wideCompare:
	    return (w1 < w2) ? MP_LT : ((w1 > w2) ? MP_GT : MP_EQ);
	case TCL_NUMBER_LONG:
	    l2 = *((const long *)ptr2);
	    w2 = (Tcl_WideInt)l2;
	    goto wideCompare;
	case TCL_NUMBER_DOUBLE:
	    d2 = *((const double *)ptr2);
	    d1 = (double) w1;
	    if (DBL_MANT_DIG > CHAR_BIT*sizeof(Tcl_WideInt)
		    || w1 == (Tcl_WideInt) d1 || modf(d2, &tmp) != 0.0) {
		goto doubleCompare;
	    }
	    if (d2 < (double)LLONG_MIN) {
		return MP_GT;
	    }
	    if (d2 > (double)LLONG_MAX) {
		return MP_LT;
	    }
	    w2 = (Tcl_WideInt) d2;
	    goto wideCompare;
	case TCL_NUMBER_BIG:
	    Tcl_TakeBignumFromObj(NULL, value2Ptr, &big2);
	    if (mp_isneg(&big2)) {
		compare = MP_GT;
	    } else {
		compare = MP_LT;
	    }
	    mp_clear(&big2);
	    return compare;
	}
    break;
#endif

    case TCL_NUMBER_DOUBLE:
	d1 = *((const double *)ptr1);
	switch (type2) {
	case TCL_NUMBER_DOUBLE:
	    d2 = *((const double *)ptr2);
	doubleCompare:
	    return (d1 < d2) ? MP_LT : ((d1 > d2) ? MP_GT : MP_EQ);
	case TCL_NUMBER_LONG:
	    l2 = *((const long *)ptr2);
	    d2 = (double) l2;
	    if (DBL_MANT_DIG > CHAR_BIT*sizeof(long) || l2 == (long) d2
		    || modf(d1, &tmp) != 0.0) {
		goto doubleCompare;
	    }
	    if (d1 < (double)LONG_MIN) {
		return MP_LT;
	    }
	    if (d1 > (double)LONG_MAX) {
		return MP_GT;
	    }
	    l1 = (long) d1;
	    goto longCompare;
#ifndef TCL_WIDE_INT_IS_LONG
	case TCL_NUMBER_WIDE:
	    w2 = *((const Tcl_WideInt *)ptr2);
	    d2 = (double) w2;
	    if (DBL_MANT_DIG > CHAR_BIT*sizeof(Tcl_WideInt)
		    || w2 == (Tcl_WideInt) d2 || modf(d1, &tmp) != 0.0) {
		goto doubleCompare;
	    }
	    if (d1 < (double)LLONG_MIN) {
		return MP_LT;
	    }
	    if (d1 > (double)LLONG_MAX) {
		return MP_GT;
	    }
	    w1 = (Tcl_WideInt) d1;
	    goto wideCompare;
#endif
	case TCL_NUMBER_BIG:
	    if (TclIsInfinite(d1)) {
		return (d1 > 0.0) ? MP_GT : MP_LT;
	    }
	    Tcl_TakeBignumFromObj(NULL, value2Ptr, &big2);
	    if ((d1 < (double)LONG_MAX) && (d1 > (double)LONG_MIN)) {
		if (mp_isneg(&big2)) {
		    compare = MP_GT;
		} else {
		    compare = MP_LT;
		}
		mp_clear(&big2);
		return compare;
	    }
	    if (DBL_MANT_DIG > CHAR_BIT*sizeof(long)
		    && modf(d1, &tmp) != 0.0) {
		d2 = TclBignumToDouble(&big2);
		mp_clear(&big2);
		goto doubleCompare;
	    }
	    Tcl_InitBignumFromDouble(NULL, d1, &big1);
	    goto bigCompare;
	}
    break;

    case TCL_NUMBER_BIG:
	Tcl_TakeBignumFromObj(NULL, valuePtr, &big1);
	switch (type2) {
#ifndef TCL_WIDE_INT_IS_LONG
	case TCL_NUMBER_WIDE:
#endif
	case TCL_NUMBER_LONG:
	    compare = mp_cmp_d(&big1, 0);
	    mp_clear(&big1);
	    return compare;
	case TCL_NUMBER_DOUBLE:
	    d2 = *((const double *)ptr2);
	    if (TclIsInfinite(d2)) {
		compare = (d2 > 0.0) ? MP_LT : MP_GT;
		mp_clear(&big1);
		return compare;
	    }
	    if ((d2 < (double)LONG_MAX) && (d2 > (double)LONG_MIN)) {
		compare = mp_cmp_d(&big1, 0);
		mp_clear(&big1);
		return compare;
	    }
	    if (DBL_MANT_DIG > CHAR_BIT*sizeof(long)
		    && modf(d2, &tmp) != 0.0) {
		d1 = TclBignumToDouble(&big1);
		mp_clear(&big1);
		goto doubleCompare;
	    }
	    Tcl_InitBignumFromDouble(NULL, d2, &big2);
	    goto bigCompare;
	case TCL_NUMBER_BIG:
	    Tcl_TakeBignumFromObj(NULL, value2Ptr, &big2);
	bigCompare:
	    compare = mp_cmp(&big1, &big2);
	    mp_clear(&big1);
	    mp_clear(&big2);
	    return compare;
	}
    break;
    default:
	Tcl_Panic("unexpected number type");
    }
    return TCL_ERROR;
}

#ifdef TCL_COMPILE_DEBUG
/*
 *----------------------------------------------------------------------
 *
 * PrintByteCodeInfo --
 *
 *	This procedure prints a summary about a bytecode object to stdout. It
 *	is called by TclNRExecuteByteCode when starting to execute the bytecode
 *	object if tclTraceExec has the value 2 or more.
 *
 * Results:
 *	None.
 *
 * Side effects:
 *	None.
 *
 *----------------------------------------------------------------------
 */

static void
PrintByteCodeInfo(
    register ByteCode *codePtr)	/* The bytecode whose summary is printed to
				 * stdout. */
{
    Proc *procPtr = codePtr->procPtr;
    Interp *iPtr = (Interp *) *codePtr->interpHandle;

    fprintf(stdout, "\nExecuting ByteCode 0x%p, refCt %u, epoch %u, interp 0x%p (epoch %u)\n",
	    codePtr, codePtr->refCount, codePtr->compileEpoch, iPtr,
	    iPtr->compileEpoch);

    fprintf(stdout, "  Source: ");
    TclPrintSource(stdout, codePtr->source, 60);

    fprintf(stdout, "\n  Cmds %d, src %d, inst %u, litObjs %u, aux %d, stkDepth %u, code/src %.2f\n",
	    codePtr->numCommands, codePtr->numSrcBytes,
	    codePtr->numCodeBytes, codePtr->numLitObjects,
	    codePtr->numAuxDataItems, codePtr->maxStackDepth,
#ifdef TCL_COMPILE_STATS
	    codePtr->numSrcBytes?
		    ((float)codePtr->structureSize)/codePtr->numSrcBytes :
#endif
	    0.0);

#ifdef TCL_COMPILE_STATS
    fprintf(stdout, "  Code %lu = header %lu+inst %d+litObj %lu+exc %lu+aux %lu+cmdMap %d\n",
	    (unsigned long) codePtr->structureSize,
	    (unsigned long) (sizeof(ByteCode)-sizeof(size_t)-sizeof(Tcl_Time)),
	    codePtr->numCodeBytes,
	    (unsigned long) (codePtr->numLitObjects * sizeof(Tcl_Obj *)),
	    (unsigned long) (codePtr->numExceptRanges*sizeof(ExceptionRange)),
	    (unsigned long) (codePtr->numAuxDataItems * sizeof(AuxData)),
	    codePtr->numCmdLocBytes);
#endif /* TCL_COMPILE_STATS */
    if (procPtr != NULL) {
	fprintf(stdout,
		"  Proc 0x%p, refCt %d, args %d, compiled locals %d\n",
		procPtr, procPtr->refCount, procPtr->numArgs,
		procPtr->numCompiledLocals);
    }
}
#endif /* TCL_COMPILE_DEBUG */

/*
 *----------------------------------------------------------------------
 *
 * ValidatePcAndStackTop --
 *
 *	This procedure is called by TclNRExecuteByteCode when debugging to
 *	verify that the program counter and stack top are valid during
 *	execution.
 *
 * Results:
 *	None.
 *
 * Side effects:
 *	Prints a message to stderr and panics if either the pc or stack top
 *	are invalid.
 *
 *----------------------------------------------------------------------
 */

#ifdef TCL_COMPILE_DEBUG
static void
ValidatePcAndStackTop(
    register ByteCode *codePtr,	/* The bytecode whose summary is printed to
				 * stdout. */
    const unsigned char *pc,	/* Points to first byte of a bytecode
				 * instruction. The program counter. */
    int stackTop,		/* Current stack top. Must be between
				 * stackLowerBound and stackUpperBound
				 * (inclusive). */
    int checkStack)		/* 0 if the stack depth check should be
				 * skipped. */
{
    int stackUpperBound = codePtr->maxStackDepth;
				/* Greatest legal value for stackTop. */
    unsigned relativePc = (unsigned) (pc - codePtr->codeStart);
    unsigned long codeStart = (unsigned long) codePtr->codeStart;
    unsigned long codeEnd = (unsigned long)
	    (codePtr->codeStart + codePtr->numCodeBytes);
    unsigned char opCode = *pc;

    if (((unsigned long) pc < codeStart) || ((unsigned long) pc > codeEnd)) {
	fprintf(stderr, "\nBad instruction pc 0x%p in TclNRExecuteByteCode\n",
		pc);
	Tcl_Panic("TclNRExecuteByteCode execution failure: bad pc");
    }
    if ((unsigned) opCode > LAST_INST_OPCODE) {
	fprintf(stderr, "\nBad opcode %d at pc %u in TclNRExecuteByteCode\n",
		(unsigned) opCode, relativePc);
	Tcl_Panic("TclNRExecuteByteCode execution failure: bad opcode");
    }
    if (checkStack &&
	    ((stackTop < 0) || (stackTop > stackUpperBound))) {
	int numChars;
	const char *cmd = GetSrcInfoForPc(pc, codePtr, &numChars, NULL, NULL);

	fprintf(stderr, "\nBad stack top %d at pc %u in TclNRExecuteByteCode (min 0, max %i)",
		stackTop, relativePc, stackUpperBound);
	if (cmd != NULL) {
	    Tcl_Obj *message;

	    TclNewLiteralStringObj(message, "\n executing ");
	    Tcl_IncrRefCount(message);
	    Tcl_AppendLimitedToObj(message, cmd, numChars, 100, NULL);
	    fprintf(stderr,"%s\n", Tcl_GetString(message));
	    Tcl_DecrRefCount(message);
	} else {
	    fprintf(stderr, "\n");
	}
	Tcl_Panic("TclNRExecuteByteCode execution failure: bad stack top");
    }
}
#endif /* TCL_COMPILE_DEBUG */

/*
 *----------------------------------------------------------------------
 *
 * IllegalExprOperandType --
 *
 *	Used by TclNRExecuteByteCode to append an error message to the interp
 *	result when an illegal operand type is detected by an expression
 *	instruction. The argument opndPtr holds the operand object in error.
 *
 * Results:
 *	None.
 *
 * Side effects:
 *	An error message is appended to the interp result.
 *
 *----------------------------------------------------------------------
 */

static void
IllegalExprOperandType(
    Tcl_Interp *interp,		/* Interpreter to which error information
				 * pertains. */
    const unsigned char *pc, /* Points to the instruction being executed
				 * when the illegal type was found. */
    Tcl_Obj *opndPtr)		/* Points to the operand holding the value
				 * with the illegal type. */
{
    ClientData ptr;
    int type;
    const unsigned char opcode = *pc;
    const char *description, *op = "unknown";

    if (opcode == INST_EXPON) {
	op = "**";
    } else if (opcode <= INST_LNOT) {
	op = operatorStrings[opcode - INST_LOR];
    }

    if (GetNumberFromObj(NULL, opndPtr, &ptr, &type) != TCL_OK) {
	int numBytes;
	const char *bytes = Tcl_GetStringFromObj(opndPtr, &numBytes);

	if (numBytes == 0) {
	    description = "empty string";
	} else if (TclCheckBadOctal(NULL, bytes)) {
	    description = "invalid octal number";
	} else {
	    description = "non-numeric string";
	}
    } else if (type == TCL_NUMBER_NAN) {
	description = "non-numeric floating-point value";
    } else if (type == TCL_NUMBER_DOUBLE) {
	description = "floating-point value";
    } else {
	/* TODO: No caller needs this. Eliminate? */
	description = "(big) integer";
    }

    Tcl_SetObjResult(interp, Tcl_ObjPrintf(
	    "can't use %s as operand of \"%s\"", description, op));
    Tcl_SetErrorCode(interp, "ARITH", "DOMAIN", description, NULL);
}

/*
 *----------------------------------------------------------------------
 *
 * TclGetSrcInfoForPc, GetSrcInfoForPc, TclGetSourceFromFrame --
 *
 *	Given a program counter value, finds the closest command in the
 *	bytecode code unit's CmdLocation array and returns information about
 *	that command's source: a pointer to its first byte and the number of
 *	characters.
 *
 * Results:
 *	If a command is found that encloses the program counter value, a
 *	pointer to the command's source is returned and the length of the
 *	source is stored at *lengthPtr. If multiple commands resulted in code
 *	at pc, information about the closest enclosing command is returned. If
 *	no matching command is found, NULL is returned and *lengthPtr is
 *	unchanged.
 *
 * Side effects:
 *	The CmdFrame at *cfPtr is updated.
 *
 *----------------------------------------------------------------------
 */

Tcl_Obj *
TclGetSourceFromFrame(
    CmdFrame *cfPtr,
    int objc,
    Tcl_Obj *const objv[])
{
    if (cfPtr == NULL) {
        return Tcl_NewListObj(objc, objv);
    }
    if (cfPtr->cmdObj == NULL) {
        if (cfPtr->cmd == NULL) {
	    ByteCode *codePtr = (ByteCode *) cfPtr->data.tebc.codePtr;

            cfPtr->cmd = GetSrcInfoForPc((unsigned char *)
		    cfPtr->data.tebc.pc, codePtr, &cfPtr->len, NULL, NULL);
        }
	if (cfPtr->cmd) {
	    cfPtr->cmdObj = Tcl_NewStringObj(cfPtr->cmd, cfPtr->len);
	} else {
	    cfPtr->cmdObj = Tcl_NewListObj(objc, objv);
	}
        Tcl_IncrRefCount(cfPtr->cmdObj);
    }
    return cfPtr->cmdObj;
}

void
TclGetSrcInfoForPc(
    CmdFrame *cfPtr)
{
    ByteCode *codePtr = (ByteCode *) cfPtr->data.tebc.codePtr;

    assert(cfPtr->type == TCL_LOCATION_BC);

    if (cfPtr->cmd == NULL) {

	cfPtr->cmd = GetSrcInfoForPc(
		(unsigned char *) cfPtr->data.tebc.pc, codePtr,
		&cfPtr->len, NULL, NULL);
    }

    if (cfPtr->cmd != NULL) {
	/*
	 * We now have the command. We can get the srcOffset back and from
	 * there find the list of word locations for this command.
	 */

	ExtCmdLoc *eclPtr;
	ECL *locPtr = NULL;
	int srcOffset, i;
	Interp *iPtr = (Interp *) *codePtr->interpHandle;
	Tcl_HashEntry *hePtr =
		Tcl_FindHashEntry(iPtr->lineBCPtr, codePtr);

	if (!hePtr) {
	    return;
	}

	srcOffset = cfPtr->cmd - codePtr->source;
	eclPtr = Tcl_GetHashValue(hePtr);

	for (i=0; i < eclPtr->nuloc; i++) {
	    if (eclPtr->loc[i].srcOffset == srcOffset) {
		locPtr = eclPtr->loc+i;
		break;
	    }
	}
	if (locPtr == NULL) {
	    Tcl_Panic("LocSearch failure");
	}

	cfPtr->line = locPtr->line;
	cfPtr->nline = locPtr->nline;
	cfPtr->type = eclPtr->type;

	if (eclPtr->type == TCL_LOCATION_SOURCE) {
	    cfPtr->data.eval.path = eclPtr->path;
	    Tcl_IncrRefCount(cfPtr->data.eval.path);
	}

	/*
	 * Do not set cfPtr->data.eval.path NULL for non-SOURCE. Needed for
	 * cfPtr->data.tebc.codePtr.
	 */
    }
}

static const char *
GetSrcInfoForPc(
    const unsigned char *pc,	/* The program counter value for which to
				 * return the closest command's source info.
				 * This points within a bytecode instruction
				 * in codePtr's code. */
    ByteCode *codePtr,		/* The bytecode sequence in which to look up
				 * the command source for the pc. */
    int *lengthPtr,		/* If non-NULL, the location where the length
				 * of the command's source should be stored.
				 * If NULL, no length is stored. */
    const unsigned char **pcBeg,/* If non-NULL, the bytecode location
				 * where the current instruction starts.
				 * If NULL; no pointer is stored. */
    int *cmdIdxPtr)		/* If non-NULL, the location where the index
				 * of the command containing the pc should
				 * be stored. */
{
    register int pcOffset = (pc - codePtr->codeStart);
    int numCmds = codePtr->numCommands;
    unsigned char *codeDeltaNext, *codeLengthNext;
    unsigned char *srcDeltaNext, *srcLengthNext;
    int codeOffset, codeLen, codeEnd, srcOffset, srcLen, delta, i;
    int bestDist = INT_MAX;	/* Distance of pc to best cmd's start pc. */
    int bestSrcOffset = -1;	/* Initialized to avoid compiler warning. */
    int bestSrcLength = -1;	/* Initialized to avoid compiler warning. */
    int bestCmdIdx = -1;

    /* The pc must point within the bytecode */
    assert ((pcOffset >= 0) && (pcOffset < codePtr->numCodeBytes));

    /*
     * Decode the code and source offset and length for each command. The
     * closest enclosing command is the last one whose code started before
     * pcOffset.
     */

    codeDeltaNext = codePtr->codeDeltaStart;
    codeLengthNext = codePtr->codeLengthStart;
    srcDeltaNext = codePtr->srcDeltaStart;
    srcLengthNext = codePtr->srcLengthStart;
    codeOffset = srcOffset = 0;
    for (i = 0;  i < numCmds;  i++) {
	if ((unsigned) *codeDeltaNext == (unsigned) 0xFF) {
	    codeDeltaNext++;
	    delta = TclGetInt4AtPtr(codeDeltaNext);
	    codeDeltaNext += 4;
	} else {
	    delta = TclGetInt1AtPtr(codeDeltaNext);
	    codeDeltaNext++;
	}
	codeOffset += delta;

	if ((unsigned) *codeLengthNext == (unsigned) 0xFF) {
	    codeLengthNext++;
	    codeLen = TclGetInt4AtPtr(codeLengthNext);
	    codeLengthNext += 4;
	} else {
	    codeLen = TclGetInt1AtPtr(codeLengthNext);
	    codeLengthNext++;
	}
	codeEnd = (codeOffset + codeLen - 1);

	if ((unsigned) *srcDeltaNext == (unsigned) 0xFF) {
	    srcDeltaNext++;
	    delta = TclGetInt4AtPtr(srcDeltaNext);
	    srcDeltaNext += 4;
	} else {
	    delta = TclGetInt1AtPtr(srcDeltaNext);
	    srcDeltaNext++;
	}
	srcOffset += delta;

	if ((unsigned) *srcLengthNext == (unsigned) 0xFF) {
	    srcLengthNext++;
	    srcLen = TclGetInt4AtPtr(srcLengthNext);
	    srcLengthNext += 4;
	} else {
	    srcLen = TclGetInt1AtPtr(srcLengthNext);
	    srcLengthNext++;
	}

	if (codeOffset > pcOffset) {	/* Best cmd already found */
	    break;
	}
	if (pcOffset <= codeEnd) {	/* This cmd's code encloses pc */
	    int dist = (pcOffset - codeOffset);

	    if (dist <= bestDist) {
		bestDist = dist;
		bestSrcOffset = srcOffset;
		bestSrcLength = srcLen;
		bestCmdIdx = i;
	    }
	}
    }

    if (pcBeg != NULL) {
	const unsigned char *curr, *prev;

	/*
	 * Walk from beginning of command or BC to pc, by complete
	 * instructions. Stop when crossing pc; keep previous.
	 */

	curr = ((bestDist == INT_MAX) ? codePtr->codeStart : pc - bestDist);
	prev = curr;
	while (curr <= pc) {
	    prev = curr;
	    curr += tclInstructionTable[*curr].numBytes;
	}
	*pcBeg = prev;
    }

    if (bestDist == INT_MAX) {
	return NULL;
    }

    if (lengthPtr != NULL) {
	*lengthPtr = bestSrcLength;
    }

    if (cmdIdxPtr != NULL) {
	*cmdIdxPtr = bestCmdIdx;
    }

    return (codePtr->source + bestSrcOffset);
}

/*
 *----------------------------------------------------------------------
 *
 * GetExceptRangeForPc --
 *
 *	Given a program counter value, return the closest enclosing
 *	ExceptionRange.
 *
 * Results:
 *	If the searchMode is TCL_ERROR, this procedure ignores loop exception
 *	ranges and returns a pointer to the closest catch range. If the
 *	searchMode is TCL_BREAK, this procedure returns a pointer to the most
 *	closely enclosing ExceptionRange regardless of whether it is a loop or
 *	catch exception range. If the searchMode is TCL_CONTINUE, this
 *	procedure returns a pointer to the most closely enclosing
 *	ExceptionRange (of any type) skipping only loop exception ranges if
 *	they don't have a sensible continueOffset defined. If no matching
 *	ExceptionRange is found that encloses pc, a NULL is returned.
 *
 * Side effects:
 *	None.
 *
 *----------------------------------------------------------------------
 */

static ExceptionRange *
GetExceptRangeForPc(
    const unsigned char *pc,	/* The program counter value for which to
				 * search for a closest enclosing exception
				 * range. This points to a bytecode
				 * instruction in codePtr's code. */
    int searchMode,		/* If TCL_BREAK, consider either loop or catch
				 * ExceptionRanges in search. If TCL_ERROR
				 * consider only catch ranges (and ignore any
				 * closer loop ranges). If TCL_CONTINUE, look
				 * for loop ranges that define a continue
				 * point or a catch range. */
    ByteCode *codePtr)		/* Points to the ByteCode in which to search
				 * for the enclosing ExceptionRange. */
{
    ExceptionRange *rangeArrayPtr;
    int numRanges = codePtr->numExceptRanges;
    register ExceptionRange *rangePtr;
    int pcOffset = pc - codePtr->codeStart;
    register int start;

    if (numRanges == 0) {
	return NULL;
    }

    /*
     * This exploits peculiarities of our compiler: nested ranges are always
     * *after* their containing ranges, so that by scanning backwards we are
     * sure that the first matching range is indeed the deepest.
     */

    rangeArrayPtr = codePtr->exceptArrayPtr;
    rangePtr = rangeArrayPtr + numRanges;
    while (--rangePtr >= rangeArrayPtr) {
	start = rangePtr->codeOffset;
	if ((start <= pcOffset) &&
		(pcOffset < (start + rangePtr->numCodeBytes))) {
	    if (rangePtr->type == CATCH_EXCEPTION_RANGE) {
		return rangePtr;
	    }
	    if (searchMode == TCL_BREAK) {
		return rangePtr;
	    }
	    if (searchMode == TCL_CONTINUE && rangePtr->continueOffset != -1){
		return rangePtr;
	    }
	}
    }
    return NULL;
}

/*
 *----------------------------------------------------------------------
 *
 * GetOpcodeName --
 *
 *	This procedure is called by the TRACE and TRACE_WITH_OBJ macros used
 *	in TclNRExecuteByteCode when debugging. It returns the name of the
 *	bytecode instruction at a specified instruction pc.
 *
 * Results:
 *	A character string for the instruction.
 *
 * Side effects:
 *	None.
 *
 *----------------------------------------------------------------------
 */

#ifdef TCL_COMPILE_DEBUG
static const char *
GetOpcodeName(
    const unsigned char *pc)	/* Points to the instruction whose name should
				 * be returned. */
{
    unsigned char opCode = *pc;

    return tclInstructionTable[opCode].name;
}
#endif /* TCL_COMPILE_DEBUG */

/*
 *----------------------------------------------------------------------
 *
 * TclExprFloatError --
 *
 *	This procedure is called when an error occurs during a floating-point
 *	operation. It reads errno and sets interp->objResultPtr accordingly.
 *
 * Results:
 *	interp->objResultPtr is set to hold an error message.
 *
 * Side effects:
 *	None.
 *
 *----------------------------------------------------------------------
 */

void
TclExprFloatError(
    Tcl_Interp *interp,		/* Where to store error message. */
    double value)		/* Value returned after error; used to
				 * distinguish underflows from overflows. */
{
    const char *s;

    if ((errno == EDOM) || TclIsNaN(value)) {
	s = "domain error: argument not in valid range";
	Tcl_SetObjResult(interp, Tcl_NewStringObj(s, -1));
	Tcl_SetErrorCode(interp, "ARITH", "DOMAIN", s, NULL);
    } else if ((errno == ERANGE) || TclIsInfinite(value)) {
	if (value == 0.0) {
	    s = "floating-point value too small to represent";
	    Tcl_SetObjResult(interp, Tcl_NewStringObj(s, -1));
	    Tcl_SetErrorCode(interp, "ARITH", "UNDERFLOW", s, NULL);
	} else {
	    s = "floating-point value too large to represent";
	    Tcl_SetObjResult(interp, Tcl_NewStringObj(s, -1));
	    Tcl_SetErrorCode(interp, "ARITH", "OVERFLOW", s, NULL);
	}
    } else {
	Tcl_Obj *objPtr = Tcl_ObjPrintf(
		"unknown floating-point error, errno = %d", errno);

	Tcl_SetErrorCode(interp, "ARITH", "UNKNOWN",
		Tcl_GetString(objPtr), NULL);
	Tcl_SetObjResult(interp, objPtr);
    }
}

#ifdef TCL_COMPILE_STATS
/*
 *----------------------------------------------------------------------
 *
 * TclLog2 --
 *
 *	Procedure used while collecting compilation statistics to determine
 *	the log base 2 of an integer.
 *
 * Results:
 *	Returns the log base 2 of the operand. If the argument is less than or
 *	equal to zero, a zero is returned.
 *
 * Side effects:
 *	None.
 *
 *----------------------------------------------------------------------
 */

int
TclLog2(
    register int value)		/* The integer for which to compute the log
				 * base 2. */
{
    register int n = value;
    register int result = 0;

    while (n > 1) {
	n = n >> 1;
	result++;
    }
    return result;
}

/*
 *----------------------------------------------------------------------
 *
 * EvalStatsCmd --
 *
 *	Implements the "evalstats" command that prints instruction execution
 *	counts to stdout.
 *
 * Results:
 *	Standard Tcl results.
 *
 * Side effects:
 *	None.
 *
 *----------------------------------------------------------------------
 */

static int
EvalStatsCmd(
    ClientData unused,		/* Unused. */
    Tcl_Interp *interp,		/* The current interpreter. */
    int objc,			/* The number of arguments. */
    Tcl_Obj *const objv[])	/* The argument strings. */
{
    Interp *iPtr = (Interp *) interp;
    LiteralTable *globalTablePtr = &iPtr->literalTable;
    ByteCodeStats *statsPtr = &iPtr->stats;
    double totalCodeBytes, currentCodeBytes;
    double totalLiteralBytes, currentLiteralBytes;
    double objBytesIfUnshared, strBytesIfUnshared, sharingBytesSaved;
    double strBytesSharedMultX, strBytesSharedOnce;
    double numInstructions, currentHeaderBytes;
    long numCurrentByteCodes, numByteCodeLits;
    long refCountSum, literalMgmtBytes, sum;
    int numSharedMultX, numSharedOnce;
    int decadeHigh, minSizeDecade, maxSizeDecade, length, i;
    char *litTableStats;
    LiteralEntry *entryPtr;
    Tcl_Obj *objPtr;

#define Percent(a,b) ((a) * 100.0 / (b))

    objPtr = Tcl_NewObj();
    Tcl_IncrRefCount(objPtr);

    numInstructions = 0.0;
    for (i = 0;  i < 256;  i++) {
	if (statsPtr->instructionCount[i] != 0) {
	    numInstructions += statsPtr->instructionCount[i];
	}
    }

    totalLiteralBytes = sizeof(LiteralTable)
	    + iPtr->literalTable.numBuckets * sizeof(LiteralEntry *)
	    + (statsPtr->numLiteralsCreated * sizeof(LiteralEntry))
	    + (statsPtr->numLiteralsCreated * sizeof(Tcl_Obj))
	    + statsPtr->totalLitStringBytes;
    totalCodeBytes = statsPtr->totalByteCodeBytes + totalLiteralBytes;

    numCurrentByteCodes =
	    statsPtr->numCompilations - statsPtr->numByteCodesFreed;
    currentHeaderBytes = numCurrentByteCodes
	    * (sizeof(ByteCode) - sizeof(size_t) - sizeof(Tcl_Time));
    literalMgmtBytes = sizeof(LiteralTable)
	    + (iPtr->literalTable.numBuckets * sizeof(LiteralEntry *))
	    + (iPtr->literalTable.numEntries * sizeof(LiteralEntry));
    currentLiteralBytes = literalMgmtBytes
	    + iPtr->literalTable.numEntries * sizeof(Tcl_Obj)
	    + statsPtr->currentLitStringBytes;
    currentCodeBytes = statsPtr->currentByteCodeBytes + currentLiteralBytes;

    /*
     * Summary statistics, total and current source and ByteCode sizes.
     */

    Tcl_AppendPrintfToObj(objPtr, "\n----------------------------------------------------------------\n");
    Tcl_AppendPrintfToObj(objPtr,
	    "Compilation and execution statistics for interpreter %#lx\n",
	    (long int)iPtr);

    Tcl_AppendPrintfToObj(objPtr, "\nNumber ByteCodes executed\t%ld\n",
	    statsPtr->numExecutions);
    Tcl_AppendPrintfToObj(objPtr, "Number ByteCodes compiled\t%ld\n",
	    statsPtr->numCompilations);
    Tcl_AppendPrintfToObj(objPtr, "  Mean executions/compile\t%.1f\n",
	    statsPtr->numExecutions / (float)statsPtr->numCompilations);

    Tcl_AppendPrintfToObj(objPtr, "\nInstructions executed\t\t%.0f\n",
	    numInstructions);
    Tcl_AppendPrintfToObj(objPtr, "  Mean inst/compile\t\t%.0f\n",
	    numInstructions / statsPtr->numCompilations);
    Tcl_AppendPrintfToObj(objPtr, "  Mean inst/execution\t\t%.0f\n",
	    numInstructions / statsPtr->numExecutions);

    Tcl_AppendPrintfToObj(objPtr, "\nTotal ByteCodes\t\t\t%ld\n",
	    statsPtr->numCompilations);
    Tcl_AppendPrintfToObj(objPtr, "  Source bytes\t\t\t%.6g\n",
	    statsPtr->totalSrcBytes);
    Tcl_AppendPrintfToObj(objPtr, "  Code bytes\t\t\t%.6g\n",
	    totalCodeBytes);
    Tcl_AppendPrintfToObj(objPtr, "    ByteCode bytes\t\t%.6g\n",
	    statsPtr->totalByteCodeBytes);
    Tcl_AppendPrintfToObj(objPtr, "    Literal bytes\t\t%.6g\n",
	    totalLiteralBytes);
    Tcl_AppendPrintfToObj(objPtr, "      table %lu + bkts %lu + entries %lu + objects %lu + strings %.6g\n",
	    (unsigned long) sizeof(LiteralTable),
	    (unsigned long) (iPtr->literalTable.numBuckets * sizeof(LiteralEntry *)),
	    (unsigned long) (statsPtr->numLiteralsCreated * sizeof(LiteralEntry)),
	    (unsigned long) (statsPtr->numLiteralsCreated * sizeof(Tcl_Obj)),
	    statsPtr->totalLitStringBytes);
    Tcl_AppendPrintfToObj(objPtr, "  Mean code/compile\t\t%.1f\n",
	    totalCodeBytes / statsPtr->numCompilations);
    Tcl_AppendPrintfToObj(objPtr, "  Mean code/source\t\t%.1f\n",
	    totalCodeBytes / statsPtr->totalSrcBytes);

    Tcl_AppendPrintfToObj(objPtr, "\nCurrent (active) ByteCodes\t%ld\n",
	    numCurrentByteCodes);
    Tcl_AppendPrintfToObj(objPtr, "  Source bytes\t\t\t%.6g\n",
	    statsPtr->currentSrcBytes);
    Tcl_AppendPrintfToObj(objPtr, "  Code bytes\t\t\t%.6g\n",
	    currentCodeBytes);
    Tcl_AppendPrintfToObj(objPtr, "    ByteCode bytes\t\t%.6g\n",
	    statsPtr->currentByteCodeBytes);
    Tcl_AppendPrintfToObj(objPtr, "    Literal bytes\t\t%.6g\n",
	    currentLiteralBytes);
    Tcl_AppendPrintfToObj(objPtr, "      table %lu + bkts %lu + entries %lu + objects %lu + strings %.6g\n",
	    (unsigned long) sizeof(LiteralTable),
	    (unsigned long) (iPtr->literalTable.numBuckets * sizeof(LiteralEntry *)),
	    (unsigned long) (iPtr->literalTable.numEntries * sizeof(LiteralEntry)),
	    (unsigned long) (iPtr->literalTable.numEntries * sizeof(Tcl_Obj)),
	    statsPtr->currentLitStringBytes);
    Tcl_AppendPrintfToObj(objPtr, "  Mean code/source\t\t%.1f\n",
	    currentCodeBytes / statsPtr->currentSrcBytes);
    Tcl_AppendPrintfToObj(objPtr, "  Code + source bytes\t\t%.6g (%0.1f mean code/src)\n",
	    (currentCodeBytes + statsPtr->currentSrcBytes),
	    (currentCodeBytes / statsPtr->currentSrcBytes) + 1.0);

    /*
     * Tcl_IsShared statistics check
     *
     * This gives the refcount of each obj as Tcl_IsShared was called for it.
     * Shared objects must be duplicated before they can be modified.
     */

    numSharedMultX = 0;
    Tcl_AppendPrintfToObj(objPtr, "\nTcl_IsShared object check (all objects):\n");
    Tcl_AppendPrintfToObj(objPtr, "  Object had refcount <=1 (not shared)\t%ld\n",
	    tclObjsShared[1]);
    for (i = 2;  i < TCL_MAX_SHARED_OBJ_STATS;  i++) {
	Tcl_AppendPrintfToObj(objPtr, "  refcount ==%d\t\t%ld\n",
		i, tclObjsShared[i]);
	numSharedMultX += tclObjsShared[i];
    }
    Tcl_AppendPrintfToObj(objPtr, "  refcount >=%d\t\t%ld\n",
	    i, tclObjsShared[0]);
    numSharedMultX += tclObjsShared[0];
    Tcl_AppendPrintfToObj(objPtr, "  Total shared objects\t\t\t%d\n",
	    numSharedMultX);

    /*
     * Literal table statistics.
     */

    numByteCodeLits = 0;
    refCountSum = 0;
    numSharedMultX = 0;
    numSharedOnce = 0;
    objBytesIfUnshared = 0.0;
    strBytesIfUnshared = 0.0;
    strBytesSharedMultX = 0.0;
    strBytesSharedOnce = 0.0;
    for (i = 0;  i < globalTablePtr->numBuckets;  i++) {
	for (entryPtr = globalTablePtr->buckets[i];  entryPtr != NULL;
		entryPtr = entryPtr->nextPtr) {
	    if (entryPtr->objPtr->typePtr == &tclByteCodeType) {
		numByteCodeLits++;
	    }
	    (void) Tcl_GetStringFromObj(entryPtr->objPtr, &length);
	    refCountSum += entryPtr->refCount;
	    objBytesIfUnshared += (entryPtr->refCount * sizeof(Tcl_Obj));
	    strBytesIfUnshared += (entryPtr->refCount * (length+1));
	    if (entryPtr->refCount > 1) {
		numSharedMultX++;
		strBytesSharedMultX += (length+1);
	    } else {
		numSharedOnce++;
		strBytesSharedOnce += (length+1);
	    }
	}
    }
    sharingBytesSaved = (objBytesIfUnshared + strBytesIfUnshared)
	    - currentLiteralBytes;

    Tcl_AppendPrintfToObj(objPtr, "\nTotal objects (all interps)\t%ld\n",
	    tclObjsAlloced);
    Tcl_AppendPrintfToObj(objPtr, "Current objects\t\t\t%ld\n",
	    (tclObjsAlloced - tclObjsFreed));
    Tcl_AppendPrintfToObj(objPtr, "Total literal objects\t\t%ld\n",
	    statsPtr->numLiteralsCreated);

    Tcl_AppendPrintfToObj(objPtr, "\nCurrent literal objects\t\t%d (%0.1f%% of current objects)\n",
	    globalTablePtr->numEntries,
	    Percent(globalTablePtr->numEntries, tclObjsAlloced-tclObjsFreed));
    Tcl_AppendPrintfToObj(objPtr, "  ByteCode literals\t\t%ld (%0.1f%% of current literals)\n",
	    numByteCodeLits,
	    Percent(numByteCodeLits, globalTablePtr->numEntries));
    Tcl_AppendPrintfToObj(objPtr, "  Literals reused > 1x\t\t%d\n",
	    numSharedMultX);
    Tcl_AppendPrintfToObj(objPtr, "  Mean reference count\t\t%.2f\n",
	    ((double) refCountSum) / globalTablePtr->numEntries);
    Tcl_AppendPrintfToObj(objPtr, "  Mean len, str reused >1x \t%.2f\n",
	    (numSharedMultX ? strBytesSharedMultX/numSharedMultX : 0.0));
    Tcl_AppendPrintfToObj(objPtr, "  Mean len, str used 1x\t\t%.2f\n",
	    (numSharedOnce ? strBytesSharedOnce/numSharedOnce : 0.0));
    Tcl_AppendPrintfToObj(objPtr, "  Total sharing savings\t\t%.6g (%0.1f%% of bytes if no sharing)\n",
	    sharingBytesSaved,
	    Percent(sharingBytesSaved, objBytesIfUnshared+strBytesIfUnshared));
    Tcl_AppendPrintfToObj(objPtr, "    Bytes with sharing\t\t%.6g\n",
	    currentLiteralBytes);
    Tcl_AppendPrintfToObj(objPtr, "      table %lu + bkts %lu + entries %lu + objects %lu + strings %.6g\n",
	    (unsigned long) sizeof(LiteralTable),
	    (unsigned long) (iPtr->literalTable.numBuckets * sizeof(LiteralEntry *)),
	    (unsigned long) (iPtr->literalTable.numEntries * sizeof(LiteralEntry)),
	    (unsigned long) (iPtr->literalTable.numEntries * sizeof(Tcl_Obj)),
	    statsPtr->currentLitStringBytes);
    Tcl_AppendPrintfToObj(objPtr, "    Bytes if no sharing\t\t%.6g = objects %.6g + strings %.6g\n",
	    (objBytesIfUnshared + strBytesIfUnshared),
	    objBytesIfUnshared, strBytesIfUnshared);
    Tcl_AppendPrintfToObj(objPtr, "  String sharing savings \t%.6g = unshared %.6g - shared %.6g\n",
	    (strBytesIfUnshared - statsPtr->currentLitStringBytes),
	    strBytesIfUnshared, statsPtr->currentLitStringBytes);
    Tcl_AppendPrintfToObj(objPtr, "  Literal mgmt overhead\t\t%ld (%0.1f%% of bytes with sharing)\n",
	    literalMgmtBytes,
	    Percent(literalMgmtBytes, currentLiteralBytes));
    Tcl_AppendPrintfToObj(objPtr, "    table %lu + buckets %lu + entries %lu\n",
	    (unsigned long) sizeof(LiteralTable),
	    (unsigned long) (iPtr->literalTable.numBuckets * sizeof(LiteralEntry *)),
	    (unsigned long) (iPtr->literalTable.numEntries * sizeof(LiteralEntry)));

    /*
     * Breakdown of current ByteCode space requirements.
     */

    Tcl_AppendPrintfToObj(objPtr, "\nBreakdown of current ByteCode requirements:\n");
    Tcl_AppendPrintfToObj(objPtr, "                         Bytes      Pct of    Avg per\n");
    Tcl_AppendPrintfToObj(objPtr, "                                     total    ByteCode\n");
    Tcl_AppendPrintfToObj(objPtr, "Total             %12.6g     100.00%%   %8.1f\n",
	    statsPtr->currentByteCodeBytes,
	    statsPtr->currentByteCodeBytes / numCurrentByteCodes);
    Tcl_AppendPrintfToObj(objPtr, "Header            %12.6g   %8.1f%%   %8.1f\n",
	    currentHeaderBytes,
	    Percent(currentHeaderBytes, statsPtr->currentByteCodeBytes),
	    currentHeaderBytes / numCurrentByteCodes);
    Tcl_AppendPrintfToObj(objPtr, "Instructions      %12.6g   %8.1f%%   %8.1f\n",
	    statsPtr->currentInstBytes,
	    Percent(statsPtr->currentInstBytes,statsPtr->currentByteCodeBytes),
	    statsPtr->currentInstBytes / numCurrentByteCodes);
    Tcl_AppendPrintfToObj(objPtr, "Literal ptr array %12.6g   %8.1f%%   %8.1f\n",
	    statsPtr->currentLitBytes,
	    Percent(statsPtr->currentLitBytes,statsPtr->currentByteCodeBytes),
	    statsPtr->currentLitBytes / numCurrentByteCodes);
    Tcl_AppendPrintfToObj(objPtr, "Exception table   %12.6g   %8.1f%%   %8.1f\n",
	    statsPtr->currentExceptBytes,
	    Percent(statsPtr->currentExceptBytes,statsPtr->currentByteCodeBytes),
	    statsPtr->currentExceptBytes / numCurrentByteCodes);
    Tcl_AppendPrintfToObj(objPtr, "Auxiliary data    %12.6g   %8.1f%%   %8.1f\n",
	    statsPtr->currentAuxBytes,
	    Percent(statsPtr->currentAuxBytes,statsPtr->currentByteCodeBytes),
	    statsPtr->currentAuxBytes / numCurrentByteCodes);
    Tcl_AppendPrintfToObj(objPtr, "Command map       %12.6g   %8.1f%%   %8.1f\n",
	    statsPtr->currentCmdMapBytes,
	    Percent(statsPtr->currentCmdMapBytes,statsPtr->currentByteCodeBytes),
	    statsPtr->currentCmdMapBytes / numCurrentByteCodes);

    /*
     * Detailed literal statistics.
     */

    Tcl_AppendPrintfToObj(objPtr, "\nLiteral string sizes:\n");
    Tcl_AppendPrintfToObj(objPtr, "\t Up to length\t\tPercentage\n");
    maxSizeDecade = 0;
    for (i = 31;  i >= 0;  i--) {
	if (statsPtr->literalCount[i] > 0) {
	    maxSizeDecade = i;
	    break;
	}
    }
    sum = 0;
    for (i = 0;  i <= maxSizeDecade;  i++) {
	decadeHigh = (1 << (i+1)) - 1;
	sum += statsPtr->literalCount[i];
	Tcl_AppendPrintfToObj(objPtr, "\t%10d\t\t%8.0f%%\n",
		decadeHigh, Percent(sum, statsPtr->numLiteralsCreated));
    }

    litTableStats = TclLiteralStats(globalTablePtr);
    Tcl_AppendPrintfToObj(objPtr, "\nCurrent literal table statistics:\n%s\n",
	    litTableStats);
    ckfree(litTableStats);

    /*
     * Source and ByteCode size distributions.
     */

    Tcl_AppendPrintfToObj(objPtr, "\nSource sizes:\n");
    Tcl_AppendPrintfToObj(objPtr, "\t Up to size\t\tPercentage\n");
    minSizeDecade = maxSizeDecade = 0;
    for (i = 0;  i < 31;  i++) {
	if (statsPtr->srcCount[i] > 0) {
	    minSizeDecade = i;
	    break;
	}
    }
    for (i = 31;  i >= 0;  i--) {
	if (statsPtr->srcCount[i] > 0) {
	    maxSizeDecade = i;
	    break;
	}
    }
    sum = 0;
    for (i = minSizeDecade;  i <= maxSizeDecade;  i++) {
	decadeHigh = (1 << (i+1)) - 1;
	sum += statsPtr->srcCount[i];
	Tcl_AppendPrintfToObj(objPtr, "\t%10d\t\t%8.0f%%\n",
		decadeHigh, Percent(sum, statsPtr->numCompilations));
    }

    Tcl_AppendPrintfToObj(objPtr, "\nByteCode sizes:\n");
    Tcl_AppendPrintfToObj(objPtr, "\t Up to size\t\tPercentage\n");
    minSizeDecade = maxSizeDecade = 0;
    for (i = 0;  i < 31;  i++) {
	if (statsPtr->byteCodeCount[i] > 0) {
	    minSizeDecade = i;
	    break;
	}
    }
    for (i = 31;  i >= 0;  i--) {
	if (statsPtr->byteCodeCount[i] > 0) {
	    maxSizeDecade = i;
	    break;
	}
    }
    sum = 0;
    for (i = minSizeDecade;  i <= maxSizeDecade;  i++) {
	decadeHigh = (1 << (i+1)) - 1;
	sum += statsPtr->byteCodeCount[i];
	Tcl_AppendPrintfToObj(objPtr, "\t%10d\t\t%8.0f%%\n",
		decadeHigh, Percent(sum, statsPtr->numCompilations));
    }

    Tcl_AppendPrintfToObj(objPtr, "\nByteCode longevity (excludes Current ByteCodes):\n");
    Tcl_AppendPrintfToObj(objPtr, "\t       Up to ms\t\tPercentage\n");
    minSizeDecade = maxSizeDecade = 0;
    for (i = 0;  i < 31;  i++) {
	if (statsPtr->lifetimeCount[i] > 0) {
	    minSizeDecade = i;
	    break;
	}
    }
    for (i = 31;  i >= 0;  i--) {
	if (statsPtr->lifetimeCount[i] > 0) {
	    maxSizeDecade = i;
	    break;
	}
    }
    sum = 0;
    for (i = minSizeDecade;  i <= maxSizeDecade;  i++) {
	decadeHigh = (1 << (i+1)) - 1;
	sum += statsPtr->lifetimeCount[i];
	Tcl_AppendPrintfToObj(objPtr, "\t%12.3f\t\t%8.0f%%\n",
		decadeHigh/1000.0, Percent(sum, statsPtr->numByteCodesFreed));
    }

    /*
     * Instruction counts.
     */

    Tcl_AppendPrintfToObj(objPtr, "\nInstruction counts:\n");
    for (i = 0;  i <= LAST_INST_OPCODE;  i++) {
	Tcl_AppendPrintfToObj(objPtr, "%20s %8ld ",
		tclInstructionTable[i].name, statsPtr->instructionCount[i]);
	if (statsPtr->instructionCount[i]) {
	    Tcl_AppendPrintfToObj(objPtr, "%6.1f%%\n",
		    Percent(statsPtr->instructionCount[i], numInstructions));
	} else {
	    Tcl_AppendPrintfToObj(objPtr, "0\n");
	}
    }

#ifdef TCL_MEM_DEBUG
    Tcl_AppendPrintfToObj(objPtr, "\nHeap Statistics:\n");
    TclDumpMemoryInfo((ClientData) objPtr, 1);
#endif
    Tcl_AppendPrintfToObj(objPtr, "\n----------------------------------------------------------------\n");

    if (objc == 1) {
	Tcl_SetObjResult(interp, objPtr);
    } else {
	Tcl_Channel outChan;
	char *str = Tcl_GetStringFromObj(objv[1], &length);

	if (length) {
	    if (strcmp(str, "stdout") == 0) {
		outChan = Tcl_GetStdChannel(TCL_STDOUT);
	    } else if (strcmp(str, "stderr") == 0) {
		outChan = Tcl_GetStdChannel(TCL_STDERR);
	    } else {
		outChan = Tcl_OpenFileChannel(NULL, str, "w", 0664);
	    }
	} else {
	    outChan = Tcl_GetStdChannel(TCL_STDOUT);
	}
	if (outChan != NULL) {
	    Tcl_WriteObj(outChan, objPtr);
	}
    }
    Tcl_DecrRefCount(objPtr);
    return TCL_OK;
}
#endif /* TCL_COMPILE_STATS */

#ifdef TCL_COMPILE_DEBUG
/*
 *----------------------------------------------------------------------
 *
 * StringForResultCode --
 *
 *	Procedure that returns a human-readable string representing a Tcl
 *	result code such as TCL_ERROR.
 *
 * Results:
 *	If the result code is one of the standard Tcl return codes, the result
 *	is a string representing that code such as "TCL_ERROR". Otherwise, the
 *	result string is that code formatted as a sequence of decimal digit
 *	characters. Note that the resulting string must not be modified by the
 *	caller.
 *
 * Side effects:
 *	None.
 *
 *----------------------------------------------------------------------
 */

static const char *
StringForResultCode(
    int result)			/* The Tcl result code for which to generate a
				 * string. */
{
    static char buf[TCL_INTEGER_SPACE];

    if ((result >= TCL_OK) && (result <= TCL_CONTINUE)) {
	return resultStrings[result];
    }
    TclFormatInt(buf, result);
    return buf;
}
#endif /* TCL_COMPILE_DEBUG */

/*
 * Local Variables:
 * mode: c
 * c-basic-offset: 4
 * fill-column: 78
 * End:
 */<|MERGE_RESOLUTION|>--- conflicted
+++ resolved
@@ -5594,11 +5594,7 @@
 		    valuePtr->bytes+index, 1);
 	} else {
 	    char buf[8] = "";
-<<<<<<< HEAD
-	    Tcl_UniChar ch = Tcl_GetUniChar(valuePtr, index);
-=======
 	    int ch = TclGetUCS4(valuePtr, index);
->>>>>>> 77594416
 
 	    length = TclUCS4ToUtf(ch, buf);
 	    objResultPtr = Tcl_NewStringObj(buf, length);
