--- conflicted
+++ resolved
@@ -9239,17 +9239,8 @@
     int value)		/* The integer for which to compute the log
 				 * base 2. */
 {
-<<<<<<< HEAD
     if (value == 0) {
 	return 0;
-=======
-    int n = value;
-    int result = 0;
-
-    while (n > 1) {
-	n = n >> 1;
-	result++;
->>>>>>> 1812305c
     }
     return TclMSB(value);
 }
