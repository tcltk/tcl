/*
 * tclExecute.c --
 *
 *	This file contains procedures that execute byte-compiled Tcl commands.
 *
 * Copyright (c) 1996-1997 Sun Microsystems, Inc.
 * Copyright (c) 1998-2000 by Scriptics Corporation.
 * Copyright (c) 2001 by Kevin B. Kenny. All rights reserved.
 * Copyright (c) 2002-2010 by Miguel Sofer.
 * Copyright (c) 2005-2007 by Donal K. Fellows.
 * Copyright (c) 2007 Daniel A. Steffen <das@users.sourceforge.net>
 * Copyright (c) 2006-2008 by Joe Mistachkin.  All rights reserved.
 *
 * See the file "license.terms" for information on usage and redistribution of
 * this file, and for a DISCLAIMER OF ALL WARRANTIES.
 */

#include "tclInt.h"
#include "tclCompile.h"
#include "tclOOInt.h"
#include "tommath.h"
#include <math.h>
#include <assert.h>

/*
 * Hack to determine whether we may expect IEEE floating point. The hack is
 * formally incorrect in that non-IEEE platforms might have the same precision
 * and range, but VAX, IBM, and Cray do not; are there any other floating
 * point units that we might care about?
 */

#if (FLT_RADIX == 2) && (DBL_MANT_DIG == 53) && (DBL_MAX_EXP == 1024)
#define IEEE_FLOATING_POINT
#endif

/*
 * A counter that is used to work out when the bytecode engine should call
 * Tcl_AsyncReady() to see whether there is a signal that needs handling, and
 * other expensive periodic operations.
 */

#ifndef ASYNC_CHECK_COUNT
#   define ASYNC_CHECK_COUNT	64
#endif /* !ASYNC_CHECK_COUNT */

/*
 * Boolean flag indicating whether the Tcl bytecode interpreter has been
 * initialized.
 */

static int execInitialized = 0;
TCL_DECLARE_MUTEX(execMutex)

static int cachedInExit = 0;

#ifdef TCL_COMPILE_DEBUG
/*
 * Variable that controls whether execution tracing is enabled and, if so,
 * what level of tracing is desired:
 *    0: no execution tracing
 *    1: trace invocations of Tcl procs only
 *    2: trace invocations of all (not compiled away) commands
 *    3: display each instruction executed
 * This variable is linked to the Tcl variable "tcl_traceExec".
 */

int tclTraceExec = 0;
#endif

/*
 * Mapping from expression instruction opcodes to strings; used for error
 * messages. Note that these entries must match the order and number of the
 * expression opcodes (e.g., INST_LOR) in tclCompile.h.
 *
 * Does not include the string for INST_EXPON (and beyond), as that is
 * disjoint for backward-compatibility reasons.
 */

static const char *const operatorStrings[] = {
    "|", "^", "&", "==", "!=", "<", ">", "<=", ">=", "<<", ">>",
    "+", "-", "*", "/", "%", "+", "-", "~", "!"
};

/*
 * Mapping from Tcl result codes to strings; used for error and debugging
 * messages.
 */

#ifdef TCL_COMPILE_DEBUG
static const char *const resultStrings[] = {
    "TCL_OK", "TCL_ERROR", "TCL_RETURN", "TCL_BREAK", "TCL_CONTINUE"
};
#endif

/*
 * These are used by evalstats to monitor object usage in Tcl.
 */

#ifdef TCL_COMPILE_STATS
long		tclObjsAlloced = 0;
long		tclObjsFreed = 0;
long		tclObjsShared[TCL_MAX_SHARED_OBJ_STATS] = { 0, 0, 0, 0, 0 };
#endif /* TCL_COMPILE_STATS */

/*
 * NR_TEBC
 * Helpers for NR - non-recursive calls to TEBC
 * Minimal data required to fully reconstruct the execution state.
 */

typedef struct {
    ByteCode *codePtr;		/* Constant until the BC returns */
				/* -----------------------------------------*/
    ptrdiff_t *catchTop;	/* These fields are used on return TO this */
    Tcl_Obj *auxObjList;	/* this level: they record the state when a */
    CmdFrame cmdFrame;		/* new codePtr was received for NR */
                                /* execution. */
    void *stack[1];		/* Start of the actual combined catch and obj
				 * stacks; the struct will be expanded as
				 * necessary */
} TEBCdata;

#define TEBC_YIELD() \
    do {						\
	esPtr->tosPtr = tosPtr;				\
	TclNRAddCallback(interp, TEBCresume,		\
		TD, pc, INT2PTR(cleanup), NULL);	\
    } while (0)

#define TEBC_DATA_DIG() \
    do {					\
	tosPtr = esPtr->tosPtr;			\
    } while (0)

#define PUSH_TAUX_OBJ(objPtr) \
    do {							\
	if (auxObjList) {					\
	    objPtr->length += auxObjList->length;		\
	}							\
	objPtr->internalRep.twoPtrValue.ptr1 = auxObjList;	\
	auxObjList = objPtr;					\
    } while (0)

#define POP_TAUX_OBJ() \
    do {							\
	tmpPtr = auxObjList;					\
	auxObjList = tmpPtr->internalRep.twoPtrValue.ptr1;	\
	Tcl_DecrRefCount(tmpPtr);				\
    } while (0)

/*
 * These variable-access macros have to coincide with those in tclVar.c
 */

#define VarHashGetValue(hPtr) \
    ((Var *) ((char *)hPtr - TclOffset(VarInHash, entry)))

static inline Var *
VarHashCreateVar(
    TclVarHashTable *tablePtr,
    Tcl_Obj *key,
    int *newPtr)
{
    Tcl_HashEntry *hPtr = Tcl_CreateHashEntry(&tablePtr->table,
	    key, newPtr);

    if (!hPtr) {
	return NULL;
    }
    return VarHashGetValue(hPtr);
}

#define VarHashFindVar(tablePtr, key) \
    VarHashCreateVar((tablePtr), (key), NULL)

/*
 * The new macro for ending an instruction; note that a reasonable C-optimiser
 * will resolve all branches at compile time. (result) is always a constant;
 * the macro NEXT_INST_F handles constant (nCleanup), NEXT_INST_V is resolved
 * at runtime for variable (nCleanup).
 *
 * ARGUMENTS:
 *    pcAdjustment: how much to increment pc
 *    nCleanup: how many objects to remove from the stack
 *    resultHandling: 0 indicates no object should be pushed on the stack;
 *	otherwise, push objResultPtr. If (result < 0), objResultPtr already
 *	has the correct reference count.
 *
 * We use the new compile-time assertions to check that nCleanup is constant
 * and within range.
 */

/* Verify the stack depth, only when no expansion is in progress */

#ifdef TCL_COMPILE_DEBUG
#define CHECK_STACK()							\
    do {								\
	ValidatePcAndStackTop(codePtr, pc, CURR_DEPTH,			\
		/*checkStack*/ !(starting || auxObjList));		\
	starting = 0;							\
    } while (0)
#else
#define CHECK_STACK()
#endif

#define NEXT_INST_F(pcAdjustment, nCleanup, resultHandling)	\
    do {							\
	TCL_CT_ASSERT((nCleanup >= 0) && (nCleanup <= 2));	\
	CHECK_STACK();						\
	if (nCleanup == 0) {					\
	    if (resultHandling != 0) {				\
		if ((resultHandling) > 0) {			\
		    PUSH_OBJECT(objResultPtr);			\
		} else {					\
		    *(++tosPtr) = objResultPtr;			\
		}						\
	    }							\
	    pc += (pcAdjustment);				\
	    goto cleanup0;					\
	} else if (resultHandling != 0) {			\
	    if ((resultHandling) > 0) {				\
		Tcl_IncrRefCount(objResultPtr);			\
	    }							\
	    pc += (pcAdjustment);				\
	    switch (nCleanup) {					\
	    case 1: goto cleanup1_pushObjResultPtr;		\
	    case 2: goto cleanup2_pushObjResultPtr;		\
	    case 0: break;					\
	    }							\
	} else {						\
	    pc += (pcAdjustment);				\
	    switch (nCleanup) {					\
	    case 1: goto cleanup1;				\
	    case 2: goto cleanup2;				\
	    case 0: break;					\
	    }							\
	}							\
    } while (0)

#define NEXT_INST_V(pcAdjustment, nCleanup, resultHandling)	\
    CHECK_STACK();						\
    do {							\
	pc += (pcAdjustment);					\
	cleanup = (nCleanup);					\
	if (resultHandling) {					\
	    if ((resultHandling) > 0) {				\
		Tcl_IncrRefCount(objResultPtr);			\
	    }							\
	    goto cleanupV_pushObjResultPtr;			\
	} else {						\
	    goto cleanupV;					\
	}							\
    } while (0)

#ifndef TCL_COMPILE_DEBUG
#define JUMP_PEEPHOLE_F(condition, pcAdjustment, cleanup) \
    do {								\
	pc += (pcAdjustment);						\
	switch (*pc) {							\
	case INST_JUMP_FALSE1:						\
	    NEXT_INST_F(((condition)? 2 : TclGetInt1AtPtr(pc+1)), (cleanup), 0); \
	case INST_JUMP_TRUE1:						\
	    NEXT_INST_F(((condition)? TclGetInt1AtPtr(pc+1) : 2), (cleanup), 0); \
	case INST_JUMP_FALSE4:						\
	    NEXT_INST_F(((condition)? 5 : TclGetInt4AtPtr(pc+1)), (cleanup), 0); \
	case INST_JUMP_TRUE4:						\
	    NEXT_INST_F(((condition)? TclGetInt4AtPtr(pc+1) : 5), (cleanup), 0); \
	default:							\
	    if ((condition) < 0) {					\
		TclNewIntObj(objResultPtr, -1);				\
	    } else {							\
		objResultPtr = TCONST((condition) > 0);			\
	    }								\
	    NEXT_INST_F(0, (cleanup), 1);				\
	}								\
    } while (0)
#define JUMP_PEEPHOLE_V(condition, pcAdjustment, cleanup) \
    do {								\
	pc += (pcAdjustment);						\
	switch (*pc) {							\
	case INST_JUMP_FALSE1:						\
	    NEXT_INST_V(((condition)? 2 : TclGetInt1AtPtr(pc+1)), (cleanup), 0); \
	case INST_JUMP_TRUE1:						\
	    NEXT_INST_V(((condition)? TclGetInt1AtPtr(pc+1) : 2), (cleanup), 0); \
	case INST_JUMP_FALSE4:						\
	    NEXT_INST_V(((condition)? 5 : TclGetInt4AtPtr(pc+1)), (cleanup), 0); \
	case INST_JUMP_TRUE4:						\
	    NEXT_INST_V(((condition)? TclGetInt4AtPtr(pc+1) : 5), (cleanup), 0); \
	default:							\
	    if ((condition) < 0) {					\
		TclNewIntObj(objResultPtr, -1);				\
	    } else {							\
		objResultPtr = TCONST((condition) > 0);			\
	    }								\
	    NEXT_INST_V(0, (cleanup), 1);				\
	}								\
    } while (0)
#else /* TCL_COMPILE_DEBUG */
#define JUMP_PEEPHOLE_F(condition, pcAdjustment, cleanup) \
    do{									\
	if ((condition) < 0) {						\
	    TclNewIntObj(objResultPtr, -1);				\
	} else {							\
	    objResultPtr = TCONST((condition) > 0);			\
	}								\
	NEXT_INST_F((pcAdjustment), (cleanup), 1);			\
    } while (0)
#define JUMP_PEEPHOLE_V(condition, pcAdjustment, cleanup) \
    do{									\
	if ((condition) < 0) {						\
	    TclNewIntObj(objResultPtr, -1);				\
	} else {							\
	    objResultPtr = TCONST((condition) > 0);			\
	}								\
	NEXT_INST_V((pcAdjustment), (cleanup), 1);			\
    } while (0)
#endif

/*
 * Macros used to cache often-referenced Tcl evaluation stack information
 * in local variables. Note that a DECACHE_STACK_INFO()-CACHE_STACK_INFO()
 * pair must surround any call inside TclNRExecuteByteCode (and a few other
 * procedures that use this scheme) that could result in a recursive call
 * to TclNRExecuteByteCode.
 */

#define CACHE_STACK_INFO() \
    checkInterp = 1

#define DECACHE_STACK_INFO() \
    esPtr->tosPtr = tosPtr

/*
 * Macros used to access items on the Tcl evaluation stack. PUSH_OBJECT
 * increments the object's ref count since it makes the stack have another
 * reference pointing to the object. However, POP_OBJECT does not decrement
 * the ref count. This is because the stack may hold the only reference to the
 * object, so the object would be destroyed if its ref count were decremented
 * before the caller had a chance to, e.g., store it in a variable. It is the
 * caller's responsibility to decrement the ref count when it is finished with
 * an object.
 *
 * WARNING! It is essential that objPtr only appear once in the PUSH_OBJECT
 * macro. The actual parameter might be an expression with side effects, and
 * this ensures that it will be executed only once.
 */

#define PUSH_OBJECT(objPtr) \
    Tcl_IncrRefCount(*(++tosPtr) = (objPtr))

#define POP_OBJECT()	*(tosPtr--)

#define OBJ_AT_TOS	*tosPtr

#define OBJ_UNDER_TOS	*(tosPtr-1)

#define OBJ_AT_DEPTH(n)	*(tosPtr-(n))

#define CURR_DEPTH	((ptrdiff_t) (tosPtr - initTosPtr))

#define STACK_BASE(esPtr) ((esPtr)->stackWords - 1)

/*
 * Macros used to trace instruction execution. The macros TRACE,
 * TRACE_WITH_OBJ, and O2S are only used inside TclNRExecuteByteCode. O2S is
 * only used in TRACE* calls to get a string from an object.
 */

#ifdef TCL_COMPILE_DEBUG
#   define TRACE(a) \
    while (traceInstructions) {					\
	fprintf(stdout, "%2d: %2d (%u) %s ", iPtr->numLevels,	\
		(int) CURR_DEPTH,				\
		(unsigned) (pc - codePtr->codeStart),		\
		GetOpcodeName(pc));				\
	printf a;						\
	break;							\
    }
#   define TRACE_APPEND(a) \
    while (traceInstructions) {		\
	printf a;			\
	break;				\
    }
#   define TRACE_ERROR(interp) \
    TRACE_APPEND(("ERROR: %.30s\n", O2S(Tcl_GetObjResult(interp))));
#   define TRACE_WITH_OBJ(a, objPtr) \
    while (traceInstructions) {					\
	fprintf(stdout, "%2d: %2d (%u) %s ", iPtr->numLevels,	\
		(int) CURR_DEPTH,				\
		(unsigned) (pc - codePtr->codeStart),		\
		GetOpcodeName(pc));				\
	printf a;						\
	TclPrintObject(stdout, objPtr, 30);			\
	fprintf(stdout, "\n");					\
	break;							\
    }
#   define O2S(objPtr) \
    (objPtr ? TclGetString(objPtr) : "")
#else /* !TCL_COMPILE_DEBUG */
#   define TRACE(a)
#   define TRACE_APPEND(a)
#   define TRACE_ERROR(interp)
#   define TRACE_WITH_OBJ(a, objPtr)
#   define O2S(objPtr)
#endif /* TCL_COMPILE_DEBUG */

/*
 * DTrace instruction probe macros.
 */

#define TCL_DTRACE_INST_NEXT() \
    do {								\
	if (TCL_DTRACE_INST_DONE_ENABLED()) {				\
	    if (curInstName) {						\
		TCL_DTRACE_INST_DONE(curInstName, (int) CURR_DEPTH,	\
			tosPtr);					\
	    }								\
	    curInstName = tclInstructionTable[*pc].name;		\
	    if (TCL_DTRACE_INST_START_ENABLED()) {			\
		TCL_DTRACE_INST_START(curInstName, (int) CURR_DEPTH,	\
			tosPtr);					\
	    }								\
	} else if (TCL_DTRACE_INST_START_ENABLED()) {			\
	    TCL_DTRACE_INST_START(tclInstructionTable[*pc].name,	\
			(int) CURR_DEPTH, tosPtr);			\
	}								\
    } while (0)
#define TCL_DTRACE_INST_LAST() \
    do {								\
	if (TCL_DTRACE_INST_DONE_ENABLED() && curInstName) {		\
	    TCL_DTRACE_INST_DONE(curInstName, (int) CURR_DEPTH, tosPtr);\
	}								\
    } while (0)

/*
 * Macro used in this file to save a function call for common uses of
 * TclGetNumberFromObj(). The ANSI C "prototype" is:
 *
 * MODULE_SCOPE int GetNumberFromObj(Tcl_Interp *interp, Tcl_Obj *objPtr,
 *			ClientData *ptrPtr, int *tPtr);
 */

#define GetNumberFromObj(interp, objPtr, ptrPtr, tPtr) \
    (((objPtr)->typePtr == &tclIntType)					\
	?	(*(tPtr) = TCL_NUMBER_INT,				\
		*(ptrPtr) = (ClientData)				\
		    (&((objPtr)->internalRep.wideValue)), TCL_OK) :	\
    ((objPtr)->typePtr == &tclDoubleType)				\
	?	(((TclIsNaN((objPtr)->internalRep.doubleValue))		\
		    ?	(*(tPtr) = TCL_NUMBER_NAN)			\
		    :	(*(tPtr) = TCL_NUMBER_DOUBLE)),			\
		*(ptrPtr) = (ClientData)				\
		    (&((objPtr)->internalRep.doubleValue)), TCL_OK) :	\
    (((objPtr)->bytes != NULL) && ((objPtr)->length == 0))		\
	? TCL_ERROR :			\
    TclGetNumberFromObj((interp), (objPtr), (ptrPtr), (tPtr)))

/*
 * Macro used to make the check for type overflow more mnemonic. This works by
 * comparing sign bits; the rest of the word is irrelevant. The ANSI C
 * "prototype" (where inttype_t is any integer type) is:
 *
 * MODULE_SCOPE int Overflowing(inttype_t a, inttype_t b, inttype_t sum);
 *
 * Check first the condition most likely to fail in usual code (at least for
 * usage in [incr]: do the first summand and the sum have != signs?
 */

#define Overflowing(a,b,sum) ((((a)^(sum)) < 0) && (((a)^(b)) >= 0))

/*
 * Macro for checking whether the type is NaN, used when we're thinking about
 * throwing an error for supplying a non-number number.
 */

#ifndef ACCEPT_NAN
#define IsErroringNaNType(type)		((type) == TCL_NUMBER_NAN)
#else
#define IsErroringNaNType(type)		0
#endif

/*
 * Auxiliary tables used to compute powers of small integers.
 */

/*
 * Maximum base that, when raised to powers 2, 3, ..., 16, fits in a
 * Tcl_WideInt.
 */

static const Tcl_WideInt MaxBase64[] = {
    (Tcl_WideInt)46340*65536+62259,	/* 3037000499 == isqrt(2**63-1) */
    (Tcl_WideInt)2097151, (Tcl_WideInt)55108, (Tcl_WideInt)6208,
    (Tcl_WideInt)1448, (Tcl_WideInt)511, (Tcl_WideInt)234, (Tcl_WideInt)127,
    (Tcl_WideInt)78, (Tcl_WideInt)52, (Tcl_WideInt)38, (Tcl_WideInt)28,
    (Tcl_WideInt)22, (Tcl_WideInt)18, (Tcl_WideInt)15
};
static const size_t MaxBase64Size = sizeof(MaxBase64)/sizeof(Tcl_WideInt);

/*
 * Table giving 3, 4, ..., 13 raised to powers greater than 16 when the
 * results fit in a 64-bit signed integer.
 */

static const unsigned short Exp64Index[] = {
    0, 23, 38, 49, 57, 63, 67, 70, 72, 74, 75, 76
};
static const size_t Exp64IndexSize =
    sizeof(Exp64Index) / sizeof(unsigned short);
static const Tcl_WideInt Exp64Value[] = {
    (Tcl_WideInt)243*243*243*3*3,
    (Tcl_WideInt)243*243*243*3*3*3,
    (Tcl_WideInt)243*243*243*3*3*3*3,
    (Tcl_WideInt)243*243*243*243,
    (Tcl_WideInt)243*243*243*243*3,
    (Tcl_WideInt)243*243*243*243*3*3,
    (Tcl_WideInt)243*243*243*243*3*3*3,
    (Tcl_WideInt)243*243*243*243*3*3*3*3,
    (Tcl_WideInt)243*243*243*243*243,
    (Tcl_WideInt)243*243*243*243*243*3,
    (Tcl_WideInt)243*243*243*243*243*3*3,
    (Tcl_WideInt)243*243*243*243*243*3*3*3,
    (Tcl_WideInt)243*243*243*243*243*3*3*3*3,
    (Tcl_WideInt)243*243*243*243*243*243,
    (Tcl_WideInt)243*243*243*243*243*243*3,
    (Tcl_WideInt)243*243*243*243*243*243*3*3,
    (Tcl_WideInt)243*243*243*243*243*243*3*3*3,
    (Tcl_WideInt)243*243*243*243*243*243*3*3*3*3,
    (Tcl_WideInt)243*243*243*243*243*243*243,
    (Tcl_WideInt)243*243*243*243*243*243*243*3,
    (Tcl_WideInt)243*243*243*243*243*243*243*3*3,
    (Tcl_WideInt)243*243*243*243*243*243*243*3*3*3,
    (Tcl_WideInt)243*243*243*243*243*243*243*3*3*3*3,
    (Tcl_WideInt)1024*1024*1024*4*4,
    (Tcl_WideInt)1024*1024*1024*4*4*4,
    (Tcl_WideInt)1024*1024*1024*4*4*4*4,
    (Tcl_WideInt)1024*1024*1024*1024,
    (Tcl_WideInt)1024*1024*1024*1024*4,
    (Tcl_WideInt)1024*1024*1024*1024*4*4,
    (Tcl_WideInt)1024*1024*1024*1024*4*4*4,
    (Tcl_WideInt)1024*1024*1024*1024*4*4*4*4,
    (Tcl_WideInt)1024*1024*1024*1024*1024,
    (Tcl_WideInt)1024*1024*1024*1024*1024*4,
    (Tcl_WideInt)1024*1024*1024*1024*1024*4*4,
    (Tcl_WideInt)1024*1024*1024*1024*1024*4*4*4,
    (Tcl_WideInt)1024*1024*1024*1024*1024*4*4*4*4,
    (Tcl_WideInt)1024*1024*1024*1024*1024*1024,
    (Tcl_WideInt)1024*1024*1024*1024*1024*1024*4,
    (Tcl_WideInt)3125*3125*3125*5*5,
    (Tcl_WideInt)3125*3125*3125*5*5*5,
    (Tcl_WideInt)3125*3125*3125*5*5*5*5,
    (Tcl_WideInt)3125*3125*3125*3125,
    (Tcl_WideInt)3125*3125*3125*3125*5,
    (Tcl_WideInt)3125*3125*3125*3125*5*5,
    (Tcl_WideInt)3125*3125*3125*3125*5*5*5,
    (Tcl_WideInt)3125*3125*3125*3125*5*5*5*5,
    (Tcl_WideInt)3125*3125*3125*3125*3125,
    (Tcl_WideInt)3125*3125*3125*3125*3125*5,
    (Tcl_WideInt)3125*3125*3125*3125*3125*5*5,
    (Tcl_WideInt)7776*7776*7776*6*6,
    (Tcl_WideInt)7776*7776*7776*6*6*6,
    (Tcl_WideInt)7776*7776*7776*6*6*6*6,
    (Tcl_WideInt)7776*7776*7776*7776,
    (Tcl_WideInt)7776*7776*7776*7776*6,
    (Tcl_WideInt)7776*7776*7776*7776*6*6,
    (Tcl_WideInt)7776*7776*7776*7776*6*6*6,
    (Tcl_WideInt)7776*7776*7776*7776*6*6*6*6,
    (Tcl_WideInt)16807*16807*16807*7*7,
    (Tcl_WideInt)16807*16807*16807*7*7*7,
    (Tcl_WideInt)16807*16807*16807*7*7*7*7,
    (Tcl_WideInt)16807*16807*16807*16807,
    (Tcl_WideInt)16807*16807*16807*16807*7,
    (Tcl_WideInt)16807*16807*16807*16807*7*7,
    (Tcl_WideInt)32768*32768*32768*8*8,
    (Tcl_WideInt)32768*32768*32768*8*8*8,
    (Tcl_WideInt)32768*32768*32768*8*8*8*8,
    (Tcl_WideInt)32768*32768*32768*32768,
    (Tcl_WideInt)59049*59049*59049*9*9,
    (Tcl_WideInt)59049*59049*59049*9*9*9,
    (Tcl_WideInt)59049*59049*59049*9*9*9*9,
    (Tcl_WideInt)100000*100000*100000*10*10,
    (Tcl_WideInt)100000*100000*100000*10*10*10,
    (Tcl_WideInt)161051*161051*161051*11*11,
    (Tcl_WideInt)161051*161051*161051*11*11*11,
    (Tcl_WideInt)248832*248832*248832*12*12,
    (Tcl_WideInt)371293*371293*371293*13*13
};
static const size_t Exp64ValueSize = sizeof(Exp64Value) / sizeof(Tcl_WideInt);

/*
 * Markers for ExecuteExtendedBinaryMathOp.
 */

#define DIVIDED_BY_ZERO		((Tcl_Obj *) -1)
#define EXPONENT_OF_ZERO	((Tcl_Obj *) -2)
#define GENERAL_ARITHMETIC_ERROR ((Tcl_Obj *) -3)

/*
 * Declarations for local procedures to this file:
 */

#ifdef TCL_COMPILE_STATS
static int		EvalStatsCmd(ClientData clientData,
			    Tcl_Interp *interp, int objc,
			    Tcl_Obj *const objv[]);
#endif /* TCL_COMPILE_STATS */
#ifdef TCL_COMPILE_DEBUG
static const char *	GetOpcodeName(const unsigned char *pc);
static void		PrintByteCodeInfo(ByteCode *codePtr);
static const char *	StringForResultCode(int result);
static void		ValidatePcAndStackTop(ByteCode *codePtr,
			    const unsigned char *pc, int stackTop,
			    int checkStack);
#endif /* TCL_COMPILE_DEBUG */
static ByteCode *	CompileExprObj(Tcl_Interp *interp, Tcl_Obj *objPtr);
static void		DeleteExecStack(ExecStack *esPtr);
static void		DupExprCodeInternalRep(Tcl_Obj *srcPtr,
			    Tcl_Obj *copyPtr);
static Tcl_Obj *	ExecuteExtendedBinaryMathOp(Tcl_Interp *interp,
			    int opcode, Tcl_Obj **constants,
			    Tcl_Obj *valuePtr, Tcl_Obj *value2Ptr);
static Tcl_Obj *	ExecuteExtendedUnaryMathOp(int opcode,
			    Tcl_Obj *valuePtr);
static void		FreeExprCodeInternalRep(Tcl_Obj *objPtr);
static ExceptionRange *	GetExceptRangeForPc(const unsigned char *pc,
			    int searchMode, ByteCode *codePtr);
static const char *	GetSrcInfoForPc(const unsigned char *pc,
			    ByteCode *codePtr, size_t *lengthPtr,
			    const unsigned char **pcBeg, int *cmdIdxPtr);
static Tcl_Obj **	GrowEvaluationStack(ExecEnv *eePtr, int growth,
			    int move);
static void		IllegalExprOperandType(Tcl_Interp *interp,
			    const unsigned char *pc, Tcl_Obj *opndPtr);
static void		InitByteCodeExecution(Tcl_Interp *interp);
static inline int	wordSkip(void *ptr);
static void		ReleaseDictIterator(Tcl_Obj *objPtr);
/* Useful elsewhere, make available in tclInt.h or stubs? */
static Tcl_Obj **	StackAllocWords(Tcl_Interp *interp, int numWords);
static Tcl_Obj **	StackReallocWords(Tcl_Interp *interp, int numWords);
static Tcl_NRPostProc	CopyCallback;
static Tcl_NRPostProc	ExprObjCallback;
static Tcl_NRPostProc	FinalizeOONext;
static Tcl_NRPostProc	FinalizeOONextFilter;
static Tcl_NRPostProc   TEBCresume;

/*
 * The structure below defines a bytecode Tcl object type to hold the
 * compiled bytecode for Tcl expressions.
 */

static const Tcl_ObjType exprCodeType = {
    "exprcode",
    FreeExprCodeInternalRep,	/* freeIntRepProc */
    DupExprCodeInternalRep,	/* dupIntRepProc */
    NULL,			/* updateStringProc */
    NULL			/* setFromAnyProc */
};

/*
 * Custom object type only used in this file; values of its type should never
 * be seen by user scripts.
 */

static const Tcl_ObjType dictIteratorType = {
    "dictIterator",
    ReleaseDictIterator,
    NULL, NULL, NULL
};

/*
 *----------------------------------------------------------------------
 *
 * ReleaseDictIterator --
 *
 *	This takes apart a dictionary iterator that is stored in the given Tcl
 *	object.
 *
 * Results:
 *	None.
 *
 * Side effects:
 *	Deallocates memory, marks the object as being untyped.
 *
 *----------------------------------------------------------------------
 */

static void
ReleaseDictIterator(
    Tcl_Obj *objPtr)
{
    Tcl_DictSearch *searchPtr;
    Tcl_Obj *dictPtr;
    const Tcl_ObjIntRep *irPtr;

    irPtr = TclFetchIntRep(objPtr, &dictIteratorType);
    assert(irPtr != NULL);

    /*
     * First kill the search, and then release the reference to the dictionary
     * that we were holding.
     */

    searchPtr = irPtr->twoPtrValue.ptr1;
    Tcl_DictObjDone(searchPtr);
    Tcl_Free(searchPtr);

    dictPtr = irPtr->twoPtrValue.ptr2;
    TclDecrRefCount(dictPtr);
}

/*
 *----------------------------------------------------------------------
 *
 * InitByteCodeExecution --
 *
 *	This procedure is called once to initialize the Tcl bytecode
 *	interpreter.
 *
 * Results:
 *	None.
 *
 * Side effects:
 *	This procedure initializes the array of instruction names. If
 *	compiling with the TCL_COMPILE_STATS flag, it initializes the array
 *	that counts the executions of each instruction and it creates the
 *	"evalstats" command. It also establishes the link between the Tcl
 *	"tcl_traceExec" and C "tclTraceExec" variables.
 *
 *----------------------------------------------------------------------
 */

static void
InitByteCodeExecution(
    Tcl_Interp *interp)		/* Interpreter for which the Tcl variable
				 * "tcl_traceExec" is linked to control
				 * instruction tracing. */
{
#ifdef TCL_COMPILE_DEBUG
    if (Tcl_LinkVar(interp, "tcl_traceExec", (char *) &tclTraceExec,
	    TCL_LINK_INT) != TCL_OK) {
	Tcl_Panic("InitByteCodeExecution: can't create link for tcl_traceExec variable");
    }
#endif
#ifdef TCL_COMPILE_STATS
    Tcl_CreateObjCommand(interp, "evalstats", EvalStatsCmd, NULL, NULL);
#endif /* TCL_COMPILE_STATS */
}

/*
 *----------------------------------------------------------------------
 *
 * TclCreateExecEnv --
 *
 *	This procedure creates a new execution environment for Tcl bytecode
 *	execution. An ExecEnv points to a Tcl evaluation stack. An ExecEnv is
 *	typically created once for each Tcl interpreter (Interp structure) and
 *	recursively passed to TclNRExecuteByteCode to execute ByteCode sequences
 *	for nested commands.
 *
 * Results:
 *	A newly allocated ExecEnv is returned. This points to an empty
 *	evaluation stack of the standard initial size.
 *
 * Side effects:
 *	The bytecode interpreter is also initialized here, as this procedure
 *	will be called before any call to TclNRExecuteByteCode.
 *
 *----------------------------------------------------------------------
 */

ExecEnv *
TclCreateExecEnv(
    Tcl_Interp *interp,		/* Interpreter for which the execution
				 * environment is being created. */
    size_t size)			/* The initial stack size, in number of words
				 * [sizeof(Tcl_Obj*)] */
{
    ExecEnv *eePtr = Tcl_Alloc(sizeof(ExecEnv));
    ExecStack *esPtr = Tcl_Alloc(sizeof(ExecStack)
	    + (size_t) (size-1) * sizeof(Tcl_Obj *));

    eePtr->execStackPtr = esPtr;
    TclNewIntObj(eePtr->constants[0], 0);
    Tcl_IncrRefCount(eePtr->constants[0]);
    TclNewIntObj(eePtr->constants[1], 1);
    Tcl_IncrRefCount(eePtr->constants[1]);
    eePtr->interp = interp;
    eePtr->callbackPtr = NULL;
    eePtr->corPtr = NULL;
    eePtr->rewind = 0;

    esPtr->prevPtr = NULL;
    esPtr->nextPtr = NULL;
    esPtr->markerPtr = NULL;
    esPtr->endPtr = &esPtr->stackWords[size-1];
    esPtr->tosPtr = STACK_BASE(esPtr);

    Tcl_MutexLock(&execMutex);
    if (!execInitialized) {
	InitByteCodeExecution(interp);
	execInitialized = 1;
    }
    Tcl_MutexUnlock(&execMutex);

    return eePtr;
}

/*
 *----------------------------------------------------------------------
 *
 * TclDeleteExecEnv --
 *
 *	Frees the storage for an ExecEnv.
 *
 * Results:
 *	None.
 *
 * Side effects:
 *	Storage for an ExecEnv and its contained storage (e.g. the evaluation
 *	stack) is freed.
 *
 *----------------------------------------------------------------------
 */

static void
DeleteExecStack(
    ExecStack *esPtr)
{
    if (esPtr->markerPtr && !cachedInExit) {
	Tcl_Panic("freeing an execStack which is still in use");
    }

    if (esPtr->prevPtr) {
	esPtr->prevPtr->nextPtr = esPtr->nextPtr;
    }
    if (esPtr->nextPtr) {
	esPtr->nextPtr->prevPtr = esPtr->prevPtr;
    }
    Tcl_Free(esPtr);
}

void
TclDeleteExecEnv(
    ExecEnv *eePtr)		/* Execution environment to free. */
{
    ExecStack *esPtr = eePtr->execStackPtr, *tmpPtr;

	cachedInExit = TclInExit();

    /*
     * Delete all stacks in this exec env.
     */

    while (esPtr->nextPtr) {
	esPtr = esPtr->nextPtr;
    }
    while (esPtr) {
	tmpPtr = esPtr;
	esPtr = tmpPtr->prevPtr;
	DeleteExecStack(tmpPtr);
    }

    TclDecrRefCount(eePtr->constants[0]);
    TclDecrRefCount(eePtr->constants[1]);
    if (eePtr->callbackPtr && !cachedInExit) {
	Tcl_Panic("Deleting execEnv with pending TEOV callbacks!");
    }
    if (eePtr->corPtr && !cachedInExit) {
	Tcl_Panic("Deleting execEnv with existing coroutine");
    }
    Tcl_Free(eePtr);
}

/*
 *----------------------------------------------------------------------
 *
 * TclFinalizeExecution --
 *
 *	Finalizes the execution environment setup so that it can be later
 *	reinitialized.
 *
 * Results:
 *	None.
 *
 * Side effects:
 *	After this call, the next time TclCreateExecEnv will be called it will
 *	call InitByteCodeExecution.
 *
 *----------------------------------------------------------------------
 */

void
TclFinalizeExecution(void)
{
    Tcl_MutexLock(&execMutex);
    execInitialized = 0;
    Tcl_MutexUnlock(&execMutex);
}

/*
 * Auxiliary code to insure that GrowEvaluationStack always returns correctly
 * aligned memory.
 *
 * WALLOCALIGN represents the alignment reqs in words, just as TCL_ALLOCALIGN
 * represents the reqs in bytes. This assumes that TCL_ALLOCALIGN is a
 * multiple of the wordsize 'sizeof(Tcl_Obj *)'.
 */

#define WALLOCALIGN \
    (TCL_ALLOCALIGN/sizeof(Tcl_Obj *))

/*
 * wordSkip computes how many words have to be skipped until the next aligned
 * word. Note that we are only interested in the low order bits of ptr, so
 * that any possible information loss in PTR2INT is of no consequence.
 */

static inline int
wordSkip(
    void *ptr)
{
    int mask = TCL_ALLOCALIGN-1;
    int base = PTR2INT(ptr) & mask;
    return (TCL_ALLOCALIGN - base)/sizeof(Tcl_Obj *);
}

/*
 * Given a marker, compute where the following aligned memory starts.
 */

#define MEMSTART(markerPtr) \
    ((markerPtr) + wordSkip(markerPtr))

/*
 *----------------------------------------------------------------------
 *
 * GrowEvaluationStack --
 *
 *	This procedure grows a Tcl evaluation stack stored in an ExecEnv,
 *	copying over the words since the last mark if so requested. A mark is
 *	set at the beginning of the new area when no copying is requested.
 *
 * Results:
 *	Returns a pointer to the first usable word in the (possibly) grown
 *	stack.
 *
 * Side effects:
 *	The size of the evaluation stack may be grown, a marker is set
 *
 *----------------------------------------------------------------------
 */

static Tcl_Obj **
GrowEvaluationStack(
    ExecEnv *eePtr,		/* Points to the ExecEnv with an evaluation
				 * stack to enlarge. */
    int growth,			/* How much larger than the current used
				 * size. */
    int move)			/* 1 if move words since last marker. */
{
    ExecStack *esPtr = eePtr->execStackPtr, *oldPtr = NULL;
    int newBytes, newElems, currElems;
    int needed = growth - (esPtr->endPtr - esPtr->tosPtr);
    Tcl_Obj **markerPtr = esPtr->markerPtr, **memStart;
    int moveWords = 0;

    if (move) {
	if (!markerPtr) {
	    Tcl_Panic("STACK: Reallocating with no previous alloc");
	}
	if (needed <= 0) {
	    return MEMSTART(markerPtr);
	}
    } else {
#ifndef PURIFY
	Tcl_Obj **tmpMarkerPtr = esPtr->tosPtr + 1;
	int offset = wordSkip(tmpMarkerPtr);

	if (needed + offset < 0) {
	    /*
	     * Put a marker pointing to the previous marker in this stack, and
	     * store it in esPtr as the current marker. Return a pointer to
	     * the start of aligned memory.
	     */

	    esPtr->markerPtr = tmpMarkerPtr;
	    memStart = tmpMarkerPtr + offset;
	    esPtr->tosPtr = memStart - 1;
	    *esPtr->markerPtr = (Tcl_Obj *) markerPtr;
	    return memStart;
	}
#endif
    }

    /*
     * Reset move to hold the number of words to be moved to new stack (if
     * any) and growth to hold the complete stack requirements: add one for
     * the marker, (WALLOCALIGN-1) for the maximal possible offset.
     */

    if (move) {
	moveWords = esPtr->tosPtr - MEMSTART(markerPtr) + 1;
    }
    needed = growth + moveWords + WALLOCALIGN;


    /*
     * Check if there is enough room in the next stack (if there is one, it
     * should be both empty and the last one!)
     */

    if (esPtr->nextPtr) {
	oldPtr = esPtr;
	esPtr = oldPtr->nextPtr;
	currElems = esPtr->endPtr - STACK_BASE(esPtr);
	if (esPtr->markerPtr || (esPtr->tosPtr != STACK_BASE(esPtr))) {
	    Tcl_Panic("STACK: Stack after current is in use");
	}
	if (esPtr->nextPtr) {
	    Tcl_Panic("STACK: Stack after current is not last");
	}
	if (needed <= currElems) {
	    goto newStackReady;
	}
	DeleteExecStack(esPtr);
	esPtr = oldPtr;
    } else {
	currElems = esPtr->endPtr - STACK_BASE(esPtr);
    }

    /*
     * We need to allocate a new stack! It needs to store 'growth' words,
     * including the elements to be copied over and the new marker.
     */

#ifndef PURIFY
    newElems = 2*currElems;
    while (needed > newElems) {
	newElems *= 2;
    }
#else
    newElems = needed;
#endif

    newBytes = sizeof(ExecStack) + (newElems-1) * sizeof(Tcl_Obj *);

    oldPtr = esPtr;
    esPtr = Tcl_Alloc(newBytes);

    oldPtr->nextPtr = esPtr;
    esPtr->prevPtr = oldPtr;
    esPtr->nextPtr = NULL;
    esPtr->endPtr = &esPtr->stackWords[newElems-1];

  newStackReady:
    eePtr->execStackPtr = esPtr;

    /*
     * Store a NULL marker at the beginning of the stack, to indicate that
     * this is the first marker in this stack and that rewinding to here
     * should actually be a return to the previous stack.
     */

    esPtr->stackWords[0] = NULL;
    esPtr->markerPtr = &esPtr->stackWords[0];
    memStart = MEMSTART(esPtr->markerPtr);
    esPtr->tosPtr = memStart - 1;

    if (move) {
	memcpy(memStart, MEMSTART(markerPtr), moveWords*sizeof(Tcl_Obj *));
	esPtr->tosPtr += moveWords;
	oldPtr->markerPtr = (Tcl_Obj **) *markerPtr;
	oldPtr->tosPtr = markerPtr-1;
    }

    /*
     * Free the old stack if it is now unused.
     */

    if (!oldPtr->markerPtr) {
	DeleteExecStack(oldPtr);
    }

    return memStart;
}

/*
 *--------------------------------------------------------------
 *
 * TclStackAlloc, TclStackRealloc, TclStackFree --
 *
 *	Allocate memory from the execution stack; it has to be returned later
 *	with a call to TclStackFree.
 *
 * Results:
 *	A pointer to the first byte allocated, or panics if the allocation did
 *	not succeed.
 *
 * Side effects:
 *	The execution stack may be grown.
 *
 *--------------------------------------------------------------
 */

static Tcl_Obj **
StackAllocWords(
    Tcl_Interp *interp,
    int numWords)
{
    /*
     * Note that GrowEvaluationStack sets a marker in the stack. This marker
     * is read when rewinding, e.g., by TclStackFree.
     */

    Interp *iPtr = (Interp *) interp;
    ExecEnv *eePtr = iPtr->execEnvPtr;
    Tcl_Obj **resPtr = GrowEvaluationStack(eePtr, numWords, 0);

    eePtr->execStackPtr->tosPtr += numWords;
    return resPtr;
}

static Tcl_Obj **
StackReallocWords(
    Tcl_Interp *interp,
    int numWords)
{
    Interp *iPtr = (Interp *) interp;
    ExecEnv *eePtr = iPtr->execEnvPtr;
    Tcl_Obj **resPtr = GrowEvaluationStack(eePtr, numWords, 1);

    eePtr->execStackPtr->tosPtr += numWords;
    return resPtr;
}

void
TclStackFree(
    Tcl_Interp *interp,
    void *freePtr)
{
    Interp *iPtr = (Interp *) interp;
    ExecEnv *eePtr;
    ExecStack *esPtr;
    Tcl_Obj **markerPtr, *marker;

    if (iPtr == NULL || iPtr->execEnvPtr == NULL) {
	Tcl_Free(freePtr);
	return;
    }

    /*
     * Rewind the stack to the previous marker position. The current marker,
     * as set in the last call to GrowEvaluationStack, contains a pointer to
     * the previous marker.
     */

    eePtr = iPtr->execEnvPtr;
    esPtr = eePtr->execStackPtr;
    markerPtr = esPtr->markerPtr;
    marker = *markerPtr;

    if ((freePtr != NULL) && (MEMSTART(markerPtr) != (Tcl_Obj **)freePtr)) {
	Tcl_Panic("TclStackFree: incorrect freePtr (%p != %p). Call out of sequence?",
		freePtr, MEMSTART(markerPtr));
    }

    esPtr->tosPtr = markerPtr - 1;
    esPtr->markerPtr = (Tcl_Obj **) marker;
    if (marker) {
	return;
    }

    /*
     * Return to previous active stack. Note that repeated expansions or
     * reallocs could have generated several unused intervening stacks: free
     * them too.
     */

    while (esPtr->nextPtr) {
	esPtr = esPtr->nextPtr;
    }
    esPtr->tosPtr = STACK_BASE(esPtr);
    while (esPtr->prevPtr) {
	ExecStack *tmpPtr = esPtr->prevPtr;
	if (tmpPtr->tosPtr == STACK_BASE(tmpPtr)) {
	    DeleteExecStack(tmpPtr);
	} else {
	    break;
	}
    }
    if (esPtr->prevPtr) {
	eePtr->execStackPtr = esPtr->prevPtr;
#ifdef PURIFY
	eePtr->execStackPtr->nextPtr = NULL;
	DeleteExecStack(esPtr);
#endif
    } else {
	eePtr->execStackPtr = esPtr;
    }
}

void *
TclStackAlloc(
    Tcl_Interp *interp,
    size_t numBytes)
{
    Interp *iPtr = (Interp *) interp;
    int numWords;

    if (iPtr == NULL || iPtr->execEnvPtr == NULL) {
	return (void *) Tcl_Alloc(numBytes);
    }
    numWords = (numBytes + (sizeof(Tcl_Obj *) - 1))/sizeof(Tcl_Obj *);
    return (void *) StackAllocWords(interp, numWords);
}

void *
TclStackRealloc(
    Tcl_Interp *interp,
    void *ptr,
    size_t numBytes)
{
    Interp *iPtr = (Interp *) interp;
    ExecEnv *eePtr;
    ExecStack *esPtr;
    Tcl_Obj **markerPtr;
    int numWords;

    if (iPtr == NULL || iPtr->execEnvPtr == NULL) {
	return (void *) Tcl_Realloc((char *) ptr, numBytes);
    }

    eePtr = iPtr->execEnvPtr;
    esPtr = eePtr->execStackPtr;
    markerPtr = esPtr->markerPtr;

    if (MEMSTART(markerPtr) != (Tcl_Obj **)ptr) {
	Tcl_Panic("TclStackRealloc: incorrect ptr. Call out of sequence?");
    }

    numWords = (numBytes + (sizeof(Tcl_Obj *) - 1))/sizeof(Tcl_Obj *);
    return (void *) StackReallocWords(interp, numWords);
}

/*
 *--------------------------------------------------------------
 *
 * Tcl_ExprObj --
 *
 *	Evaluate an expression in a Tcl_Obj.
 *
 * Results:
 *	A standard Tcl object result. If the result is other than TCL_OK, then
 *	the interpreter's result contains an error message. If the result is
 *	TCL_OK, then a pointer to the expression's result value object is
 *	stored in resultPtrPtr. In that case, the object's ref count is
 *	incremented to reflect the reference returned to the caller; the
 *	caller is then responsible for the resulting object and must, for
 *	example, decrement the ref count when it is finished with the object.
 *
 * Side effects:
 *	Any side effects caused by subcommands in the expression, if any. The
 *	interpreter result is not modified unless there is an error.
 *
 *--------------------------------------------------------------
 */

int
Tcl_ExprObj(
    Tcl_Interp *interp,		/* Context in which to evaluate the
				 * expression. */
    Tcl_Obj *objPtr,		/* Points to Tcl object containing expression
				 * to evaluate. */
    Tcl_Obj **resultPtrPtr)	/* Where the Tcl_Obj* that is the expression
				 * result is stored if no errors occur. */
{
    NRE_callback *rootPtr = TOP_CB(interp);
    Tcl_Obj *resultPtr;

    TclNewObj(resultPtr);
    TclNRAddCallback(interp, CopyCallback, resultPtrPtr, resultPtr,
	    NULL, NULL);
    Tcl_NRExprObj(interp, objPtr, resultPtr);
    return TclNRRunCallbacks(interp, TCL_OK, rootPtr);
}

static int
CopyCallback(
    ClientData data[],
    Tcl_Interp *interp,
    int result)
{
    Tcl_Obj **resultPtrPtr = data[0];
    Tcl_Obj *resultPtr = data[1];

    if (result == TCL_OK) {
	*resultPtrPtr = resultPtr;
	Tcl_IncrRefCount(resultPtr);
    } else {
	Tcl_DecrRefCount(resultPtr);
    }
    return result;
}

/*
 *--------------------------------------------------------------
 *
 * Tcl_NRExprObj --
 *
 *	Request evaluation of the expression in a Tcl_Obj by the NR stack.
 *
 * Results:
 *	Returns TCL_OK.
 *
 * Side effects:
 *	Compiles objPtr as a Tcl expression and places callbacks on the
 *	NR stack to execute the bytecode and store the result in resultPtr.
 *	If bytecode execution raises an exception, nothing is written
 *	to resultPtr, and the exceptional return code flows up the NR
 *	stack.  If the exception is TCL_ERROR, an error message is left
 *	in the interp result and the interp's return options dictionary
 *	holds additional error information too.  Execution of the bytecode
 *	may have other side effects, depending on the expression.
 *
 *--------------------------------------------------------------
 */

int
Tcl_NRExprObj(
    Tcl_Interp *interp,
    Tcl_Obj *objPtr,
    Tcl_Obj *resultPtr)
{
    ByteCode *codePtr;
    Tcl_InterpState state = Tcl_SaveInterpState(interp, TCL_OK);

    Tcl_ResetResult(interp);
    codePtr = CompileExprObj(interp, objPtr);

    Tcl_NRAddCallback(interp, ExprObjCallback, state, resultPtr,
	    NULL, NULL);
    return TclNRExecuteByteCode(interp, codePtr);
}

static int
ExprObjCallback(
    ClientData data[],
    Tcl_Interp *interp,
    int result)
{
    Tcl_InterpState state = data[0];
    Tcl_Obj *resultPtr = data[1];

    if (result == TCL_OK) {
	TclSetDuplicateObj(resultPtr, Tcl_GetObjResult(interp));
	(void) Tcl_RestoreInterpState(interp, state);
    } else {
	Tcl_DiscardInterpState(state);
    }
    return result;
}

/*
 *----------------------------------------------------------------------
 *
 * CompileExprObj --
 *	Compile a Tcl expression value into ByteCode.
 *
 * Results:
 *	A (ByteCode *) is returned pointing to the resulting ByteCode.
 *
 * Side effects:
 *	The Tcl_ObjType of objPtr is changed to the "exprcode" type,
 *	and the ByteCode is kept in the internal rep (along with context
 *	data for checking validity) for faster operations the next time
 *	CompileExprObj is called on the same value.
 *
 *----------------------------------------------------------------------
 */

static ByteCode *
CompileExprObj(
    Tcl_Interp *interp,
    Tcl_Obj *objPtr)
{
    Interp *iPtr = (Interp *) interp;
    CompileEnv compEnv;		/* Compilation environment structure allocated
				 * in frame. */
    ByteCode *codePtr = NULL;
				/* Tcl Internal type of bytecode. Initialized
				 * to avoid compiler warning. */

    /*
     * Get the expression ByteCode from the object. If it exists, make sure it
     * is valid in the current context.
     */

    ByteCodeGetIntRep(objPtr, &exprCodeType, codePtr);

    if (codePtr != NULL) {
	Namespace *namespacePtr = iPtr->varFramePtr->nsPtr;

	if (((Interp *) *codePtr->interpHandle != iPtr)
		|| (codePtr->compileEpoch != iPtr->compileEpoch)
		|| (codePtr->nsPtr != namespacePtr)
		|| (codePtr->nsEpoch != namespacePtr->resolverEpoch)
		|| (codePtr->localCachePtr != iPtr->varFramePtr->localCachePtr)) {
	    Tcl_StoreIntRep(objPtr, &exprCodeType, NULL);
	    codePtr = NULL;
	}
    }

    if (codePtr == NULL) {
	/*
	 * TIP #280: No invoker (yet) - Expression compilation.
	 */

	size_t length;
	const char *string = TclGetStringFromObj(objPtr, &length);

	TclInitCompileEnv(interp, &compEnv, string, length, NULL, 0);
	TclCompileExpr(interp, string, length, &compEnv, 0);

	/*
	 * Successful compilation. If the expression yielded no instructions,
	 * push an zero object as the expression's result.
	 */

	if (compEnv.codeNext == compEnv.codeStart) {
	    TclEmitPush(TclRegisterLiteral(&compEnv, "0", 1, 0),
		    &compEnv);
	}

	/*
	 * Add a "done" instruction as the last instruction and change the
	 * object into a ByteCode object. Ownership of the literal objects and
	 * aux data items is given to the ByteCode object.
	 */

	TclEmitOpcode(INST_DONE, &compEnv);
	codePtr = TclInitByteCodeObj(objPtr, &exprCodeType, &compEnv);
	TclFreeCompileEnv(&compEnv);
	if (iPtr->varFramePtr->localCachePtr) {
	    codePtr->localCachePtr = iPtr->varFramePtr->localCachePtr;
	    codePtr->localCachePtr->refCount++;
	}
#ifdef TCL_COMPILE_DEBUG
	if (tclTraceCompile == 2) {
	    TclPrintByteCodeObj(interp, objPtr);
	    fflush(stdout);
	}
#endif /* TCL_COMPILE_DEBUG */
    }
    return codePtr;
}

/*
 *----------------------------------------------------------------------
 *
 * DupExprCodeInternalRep --
 *
 *	Part of the Tcl object type implementation for Tcl expression
 *	bytecode. We do not copy the bytecode intrep. Instead, we return
 *	without setting copyPtr->typePtr, so the copy is a plain string copy
 *	of the expression value, and if it is to be used as a compiled
 *	expression, it will just need a recompile.
 *
 *	This makes sense, because with Tcl's copy-on-write practices, the
 *	usual (only?) time Tcl_DuplicateObj() will be called is when the copy
 *	is about to be modified, which would invalidate any copied bytecode
 *	anyway. The only reason it might make sense to copy the bytecode is if
 *	we had some modifying routines that operated directly on the intrep,
 *	like we do for lists and dicts.
 *
 * Results:
 *	None.
 *
 * Side effects:
 *	None.
 *
 *----------------------------------------------------------------------
 */

static void
DupExprCodeInternalRep(
    Tcl_Obj *srcPtr,
    Tcl_Obj *copyPtr)
{
    return;
}

/*
 *----------------------------------------------------------------------
 *
 * FreeExprCodeInternalRep --
 *
 *	Part of the Tcl object type implementation for Tcl expression
 *	bytecode. Frees the storage allocated to hold the internal rep, unless
 *	ref counts indicate bytecode execution is still in progress.
 *
 * Results:
 *	None.
 *
 * Side effects:
 *	May free allocated memory. Leaves objPtr untyped.
 *
 *----------------------------------------------------------------------
 */

static void
FreeExprCodeInternalRep(
    Tcl_Obj *objPtr)
{
    ByteCode *codePtr;
    ByteCodeGetIntRep(objPtr, &exprCodeType, codePtr);
    assert(codePtr != NULL);

    TclReleaseByteCode(codePtr);
}

/*
 *----------------------------------------------------------------------
 *
 * TclCompileObj --
 *
 *	This procedure compiles the script contained in a Tcl_Obj.
 *
 * Results:
 *	A pointer to the corresponding ByteCode, never NULL.
 *
 * Side effects:
 *	The object is shimmered to bytecode type.
 *
 *----------------------------------------------------------------------
 */

ByteCode *
TclCompileObj(
    Tcl_Interp *interp,
    Tcl_Obj *objPtr,
    const CmdFrame *invoker,
    int word)
{
    Interp *iPtr = (Interp *) interp;
    ByteCode *codePtr;	/* Tcl Internal type of bytecode. */
    Namespace *namespacePtr = iPtr->varFramePtr->nsPtr;

    /*
     * If the object is not already of tclByteCodeType, compile it (and reset
     * the compilation flags in the interpreter; this should be done after any
     * compilation). Otherwise, check that it is "fresh" enough.
     */

    ByteCodeGetIntRep(objPtr, &tclByteCodeType, codePtr);
    if (codePtr != NULL) {
	/*
	 * Make sure the Bytecode hasn't been invalidated by, e.g., someone
	 * redefining a command with a compile procedure (this might make the
	 * compiled code wrong). The object needs to be recompiled if it was
	 * compiled in/for a different interpreter, or for a different
	 * namespace, or for the same namespace but with different name
	 * resolution rules. Precompiled objects, however, are immutable and
	 * therefore they are not recompiled, even if the epoch has changed.
	 *
	 * To be pedantically correct, we should also check that the
	 * originating procPtr is the same as the current context procPtr
	 * (assuming one exists at all - none for global level). This code is
	 * #def'ed out because [info body] was changed to never return a
	 * bytecode type object, which should obviate us from the extra checks
	 * here.
	 */

	if (((Interp *) *codePtr->interpHandle != iPtr)
		|| (codePtr->compileEpoch != iPtr->compileEpoch)
		|| (codePtr->nsPtr != namespacePtr)
		|| (codePtr->nsEpoch != namespacePtr->resolverEpoch)) {
	    if (!(codePtr->flags & TCL_BYTECODE_PRECOMPILED)) {
		goto recompileObj;
	    }
	    if ((Interp *) *codePtr->interpHandle != iPtr) {
		Tcl_Panic("Tcl_EvalObj: compiled script jumped interps");
	    }
	    codePtr->compileEpoch = iPtr->compileEpoch;
	}

	/*
	 * Check that any compiled locals do refer to the current proc
	 * environment! If not, recompile.
	 */

	if (!(codePtr->flags & TCL_BYTECODE_PRECOMPILED) &&
		(codePtr->procPtr == NULL) &&
		(codePtr->localCachePtr != iPtr->varFramePtr->localCachePtr)){
	    goto recompileObj;
	}

	/*
	 * #280.
	 * Literal sharing fix. This part of the fix is not required by 8.4
	 * nor 8.5, because they eval-direct any literals, so just saving the
	 * argument locations per command in bytecode is enough, embedded
	 * 'eval' commands, etc. get the correct information.
	 *
	 * But in 8.6 all the embedded script are compiled, and the resulting
	 * bytecode stored in the literal. Now the shared literal has bytecode
	 * with location data for _one_ particular location this literal is
	 * found at. If we get executed from a different location the bytecode
	 * has to be recompiled to get the correct locations. Not doing this
	 * will execute the saved bytecode with data for a different location,
	 * causing 'info frame' to point to the wrong place in the sources.
	 *
	 * Future optimizations ...
	 * (1) Save the location data (ExtCmdLoc) keyed by start line. In that
	 *     case we recompile once per location of the literal, but not
	 *     continously, because the moment we have all locations we do not
	 *     need to recompile any longer.
	 *
	 * (2) Alternative: Do not recompile, tell the execution engine the
	 *     offset between saved starting line and actual one. Then modify
	 *     the users to adjust the locations they have by this offset.
	 *
	 * (3) Alternative 2: Do not fully recompile, adjust just the location
	 *     information.
	 */

	if (invoker == NULL) {
	    return codePtr;
	} else {
	    Tcl_HashEntry *hePtr =
		    Tcl_FindHashEntry(iPtr->lineBCPtr, codePtr);
	    ExtCmdLoc *eclPtr;
	    CmdFrame *ctxCopyPtr;
	    int redo;

	    if (!hePtr) {
		return codePtr;
	    }

	    eclPtr = Tcl_GetHashValue(hePtr);
	    redo = 0;
	    ctxCopyPtr = TclStackAlloc(interp, sizeof(CmdFrame));
	    *ctxCopyPtr = *invoker;

	    if (invoker->type == TCL_LOCATION_BC) {
		/*
		 * Note: Type BC => ctx.data.eval.path    is not used.
		 *		    ctx.data.tebc.codePtr used instead
		 */

		TclGetSrcInfoForPc(ctxCopyPtr);
		if (ctxCopyPtr->type == TCL_LOCATION_SOURCE) {
		    /*
		     * The reference made by 'TclGetSrcInfoForPc' is dead.
		     */

		    Tcl_DecrRefCount(ctxCopyPtr->data.eval.path);
		    ctxCopyPtr->data.eval.path = NULL;
		}
	    }

	    if (word < ctxCopyPtr->nline) {
		/*
		 * Note: We do not care if the line[word] is -1. This is a
		 * difference and requires a recompile (location changed from
		 * absolute to relative, literal is used fixed and through
		 * variable)
		 *
		 * Example:
		 * test info-32.0 using literal of info-24.8
		 *     (dict with ... vs           set body ...).
		 */

		redo = ((eclPtr->type == TCL_LOCATION_SOURCE)
			    && (eclPtr->start != ctxCopyPtr->line[word]))
			|| ((eclPtr->type == TCL_LOCATION_BC)
			    && (ctxCopyPtr->type == TCL_LOCATION_SOURCE));
	    }

	    TclStackFree(interp, ctxCopyPtr);
	    if (!redo) {
		return codePtr;
	    }
	}
    }

  recompileObj:
    iPtr->errorLine = 1;

    /*
     * TIP #280. Remember the invoker for a moment in the interpreter
     * structures so that the byte code compiler can pick it up when
     * initializing the compilation environment, i.e. the extended location
     * information.
     */

    iPtr->invokeCmdFramePtr = invoker;
    iPtr->invokeWord = word;
    TclSetByteCodeFromAny(interp, objPtr, NULL, NULL);
    iPtr->invokeCmdFramePtr = NULL;
    ByteCodeGetIntRep(objPtr, &tclByteCodeType, codePtr);
    if (iPtr->varFramePtr->localCachePtr) {
	codePtr->localCachePtr = iPtr->varFramePtr->localCachePtr;
	codePtr->localCachePtr->refCount++;
    }
    return codePtr;
}

/*
 *----------------------------------------------------------------------
 *
 * TclIncrObj --
 *
 *	Increment an integeral value in a Tcl_Obj by an integeral value held
 *	in another Tcl_Obj. Caller is responsible for making sure we can
 *	update the first object.
 *
 * Results:
 *	TCL_ERROR if either object is non-integer, and TCL_OK otherwise. On
 *	error, an error message is left in the interpreter (if it is not NULL,
 *	of course).
 *
 * Side effects:
 *	valuePtr gets the new incrmented value.
 *
 *----------------------------------------------------------------------
 */

int
TclIncrObj(
    Tcl_Interp *interp,
    Tcl_Obj *valuePtr,
    Tcl_Obj *incrPtr)
{
    ClientData ptr1, ptr2;
    int type1, type2;
    mp_int value, incr;

    if (Tcl_IsShared(valuePtr)) {
	Tcl_Panic("%s called with shared object", "TclIncrObj");
    }

    if (GetNumberFromObj(NULL, valuePtr, &ptr1, &type1) != TCL_OK) {
	/*
	 * Produce error message (reparse?!)
	 */

	return TclGetIntFromObj(interp, valuePtr, &type1);
    }
    if (GetNumberFromObj(NULL, incrPtr, &ptr2, &type2) != TCL_OK) {
	/*
	 * Produce error message (reparse?!)
	 */

	TclGetIntFromObj(interp, incrPtr, &type1);
	Tcl_AddErrorInfo(interp, "\n    (reading increment)");
	return TCL_ERROR;
    }

    if ((type1 == TCL_NUMBER_DOUBLE) || (type1 == TCL_NUMBER_NAN)) {
	/*
	 * Produce error message (reparse?!)
	 */

	return TclGetIntFromObj(interp, valuePtr, &type1);
    }
    if ((type2 == TCL_NUMBER_DOUBLE) || (type2 == TCL_NUMBER_NAN)) {
	/*
	 * Produce error message (reparse?!)
	 */

	TclGetIntFromObj(interp, incrPtr, &type1);
	Tcl_AddErrorInfo(interp, "\n    (reading increment)");
	return TCL_ERROR;
    }

    if ((type1 == TCL_NUMBER_INT) && (type2 == TCL_NUMBER_INT)) {
	Tcl_WideInt w1, w2, sum;

	w1 = *((const Tcl_WideInt *)ptr1);
	w2 = *((const Tcl_WideInt *)ptr2);
	sum = w1 + w2;

	/*
	 * Check for overflow.
	 */

	if (!Overflowing(w1, w2, sum)) {
	    TclSetIntObj(valuePtr, sum);
	    return TCL_OK;
	}
    }

    Tcl_TakeBignumFromObj(interp, valuePtr, &value);
    Tcl_GetBignumFromObj(interp, incrPtr, &incr);
    mp_add(&value, &incr, &value);
    mp_clear(&incr);
    Tcl_SetBignumObj(valuePtr, &value);
    return TCL_OK;
}

/*
 *----------------------------------------------------------------------
 *
 * ArgumentBCEnter --
 *
 *	This is a helper for TclNRExecuteByteCode/TEBCresume that encapsulates
 *	a code sequence that is fairly common in the code but *not* commonly
 *	called.
 *
 * Results:
 *	None
 *
 * Side effects:
 *	May register information about the bytecode in the command frame.
 *
 *----------------------------------------------------------------------
 */

static void
ArgumentBCEnter(
    Tcl_Interp *interp,
    ByteCode *codePtr,
    TEBCdata *tdPtr,
    const unsigned char *pc,
    int objc,
    Tcl_Obj **objv)
{
    int cmd;

    if (GetSrcInfoForPc(pc, codePtr, NULL, NULL, &cmd)) {
	TclArgumentBCEnter(interp, objv, objc, codePtr, &tdPtr->cmdFrame, cmd,
		pc - codePtr->codeStart);
    }
}

/*
 *----------------------------------------------------------------------
 *
 * TclNRExecuteByteCode --
 *
 *	This procedure executes the instructions of a ByteCode structure. It
 *	returns when a "done" instruction is executed or an error occurs.
 *
 * Results:
 *	The return value is one of the return codes defined in tcl.h (such as
 *	TCL_OK), and interp->objResultPtr refers to a Tcl object that either
 *	contains the result of executing the code or an error message.
 *
 * Side effects:
 *	Almost certainly, depending on the ByteCode's instructions.
 *
 *----------------------------------------------------------------------
 */
#define	bcFramePtr	(&TD->cmdFrame)
#define	initCatchTop	((ptrdiff_t *) (TD->stack-1))
#define	initTosPtr	((Tcl_Obj **) (initCatchTop+codePtr->maxExceptDepth))
#define esPtr		(iPtr->execEnvPtr->execStackPtr)

int
TclNRExecuteByteCode(
    Tcl_Interp *interp,		/* Token for command interpreter. */
    ByteCode *codePtr)		/* The bytecode sequence to interpret. */
{
    Interp *iPtr = (Interp *) interp;
    TEBCdata *TD;
    int size = sizeof(TEBCdata) - 1
	    + (codePtr->maxStackDepth + codePtr->maxExceptDepth)
		* sizeof(void *);
    int numWords = (size + sizeof(Tcl_Obj *) - 1) / sizeof(Tcl_Obj *);

    TclPreserveByteCode(codePtr);

    /*
     * Reserve the stack, setup the TEBCdataPtr (TD) and CallFrame
     *
     * The execution uses a unified stack: first a TEBCdata, immediately
     * above it a CmdFrame, then the catch stack, then the execution stack.
     *
     * Make sure the catch stack is large enough to hold the maximum number of
     * catch commands that could ever be executing at the same time (this will
     * be no more than the exception range array's depth). Make sure the
     * execution stack is large enough to execute this ByteCode.
     */

    TD = (TEBCdata *) GrowEvaluationStack(iPtr->execEnvPtr, numWords, 0);
    esPtr->tosPtr = initTosPtr;

    TD->codePtr     = codePtr;
    TD->catchTop    = initCatchTop;
    TD->auxObjList  = NULL;

    /*
     * TIP #280: Initialize the frame. Do not push it yet: it will be pushed
     * every time that we call out from this TD, popped when we return to it.
     */

    bcFramePtr->type = ((codePtr->flags & TCL_BYTECODE_PRECOMPILED)
	    ? TCL_LOCATION_PREBC : TCL_LOCATION_BC);
    bcFramePtr->level = (iPtr->cmdFramePtr ? iPtr->cmdFramePtr->level+1 : 1);
    bcFramePtr->framePtr = iPtr->framePtr;
    bcFramePtr->nextPtr = iPtr->cmdFramePtr;
    bcFramePtr->nline = 0;
    bcFramePtr->line = NULL;
    bcFramePtr->litarg = NULL;
    bcFramePtr->data.tebc.codePtr = codePtr;
    bcFramePtr->data.tebc.pc = NULL;
    bcFramePtr->cmdObj = NULL;
    bcFramePtr->cmd = NULL;
    bcFramePtr->len = 0;

#ifdef TCL_COMPILE_STATS
    iPtr->stats.numExecutions++;
#endif

    /*
     * Test namespace-50.9 demonstrates the need for this call.
     * Use a --enable-symbols=mem bug to see.
     */

    TclResetRewriteEnsemble(interp, 1);

    /*
     * Push the callback for bytecode execution
     */

    TclNRAddCallback(interp, TEBCresume, TD, /* pc */ NULL,
	    /* cleanup */ INT2PTR(0), NULL);
    return TCL_OK;
}

static int
TEBCresume(
    ClientData data[],
    Tcl_Interp *interp,
    int result)
{
    /*
     * Compiler cast directive - not a real variable.
     *	   Interp *iPtr = (Interp *) interp;
     */
#define iPtr ((Interp *) interp)

    /*
     * Check just the read-traced/write-traced bit of a variable.
     */

#define ReadTraced(varPtr) ((varPtr)->flags & VAR_TRACED_READ)
#define WriteTraced(varPtr) ((varPtr)->flags & VAR_TRACED_WRITE)
#define UnsetTraced(varPtr) ((varPtr)->flags & VAR_TRACED_UNSET)

    /*
     * Bottom of allocated stack holds the NR data
     */

    /*
     * Constants: variables that do not change during the execution, used
     * sporadically: no special need for speed.
     */

    unsigned interruptCounter = 1;
				/* Counter that is used to work out when to
				 * call Tcl_AsyncReady(). This must be 1
				 * initially so that we call the async-check
				 * stanza early, otherwise there are command
				 * sequences that can make the interpreter
				 * busy-loop without an opportunity to
				 * recognise an interrupt. */
    const char *curInstName;
#ifdef TCL_COMPILE_DEBUG
    int traceInstructions;	/* Whether we are doing instruction-level
				 * tracing or not. */
#endif

    Var *compiledLocals = iPtr->varFramePtr->compiledLocals;
    Tcl_Obj **constants = &iPtr->execEnvPtr->constants[0];

#define LOCAL(i)	(&compiledLocals[(i)])
#define TCONST(i)	(constants[(i)])

    /*
     * These macros are just meant to save some global variables that are not
     * used too frequently
     */

    TEBCdata *TD = data[0];
#define auxObjList	(TD->auxObjList)
#define catchTop	(TD->catchTop)
#define codePtr		(TD->codePtr)

    /*
     * Globals: variables that store state, must remain valid at all times.
     */

    Tcl_Obj **tosPtr;		/* Cached pointer to top of evaluation
				 * stack. */
    const unsigned char *pc = data[1];
                                /* The current program counter. */
    unsigned char inst;         /* The currently running instruction */

    /*
     * Transfer variables - needed only between opcodes, but not while
     * executing an instruction.
     */

    int cleanup = PTR2INT(data[2]);
    Tcl_Obj *objResultPtr;
    int checkInterp;            /* Indicates when a check of interp readyness
				 * is necessary. Set by CACHE_STACK_INFO() */

    /*
     * Locals - variables that are used within opcodes or bounded sections of
     * the file (jumps between opcodes within a family).
     * NOTE: These are now mostly defined locally where needed.
     */

    Tcl_Obj *objPtr, *valuePtr, *value2Ptr, *part1Ptr, *part2Ptr, *tmpPtr;
    Tcl_Obj **objv;
    int objc = 0;
    int opnd, length, pcAdjustment;
    Var *varPtr, *arrayPtr;
#ifdef TCL_COMPILE_DEBUG
    char cmdNameBuf[21];
#endif

#ifdef TCL_COMPILE_DEBUG
    int starting = 1;
    traceInstructions = (tclTraceExec == 3);
#endif

    TEBC_DATA_DIG();

#ifdef TCL_COMPILE_DEBUG
    if (!pc && (tclTraceExec >= 2)) {
	PrintByteCodeInfo(codePtr);
	fprintf(stdout, "  Starting stack top=%d\n", (int) CURR_DEPTH);
	fflush(stdout);
    }
#endif

    if (!pc) {
	/* bytecode is starting from scratch */
	checkInterp = 0;
	pc = codePtr->codeStart;
	goto cleanup0;
    } else {
        /* resume from invocation */
	CACHE_STACK_INFO();

	NRE_ASSERT(iPtr->cmdFramePtr == bcFramePtr);
	if (bcFramePtr->cmdObj) {
	    Tcl_DecrRefCount(bcFramePtr->cmdObj);
	    bcFramePtr->cmdObj = NULL;
	    bcFramePtr->cmd = NULL;
	}
	iPtr->cmdFramePtr = bcFramePtr->nextPtr;
	if (iPtr->flags & INTERP_DEBUG_FRAME) {
	    TclArgumentBCRelease(interp, bcFramePtr);
	}
	if (iPtr->execEnvPtr->rewind) {
	    result = TCL_ERROR;
	    goto abnormalReturn;
	}
	if (codePtr->flags & TCL_BYTECODE_RECOMPILE) {
	    iPtr->flags |= ERR_ALREADY_LOGGED;
	    codePtr->flags &= ~TCL_BYTECODE_RECOMPILE;
	}

	if (result != TCL_OK) {
	    pc--;
	    goto processExceptionReturn;
	}

	/*
	 * Push the call's object result and continue execution with the next
	 * instruction.
	 */

	TRACE_WITH_OBJ(("%u => ... after \"%.20s\": TCL_OK, result=",
		objc, cmdNameBuf), Tcl_GetObjResult(interp));

	/*
	 * Reset the interp's result to avoid possible duplications of large
	 * objects [Bug 781585]. We do not call Tcl_ResetResult to avoid any
	 * side effects caused by the resetting of errorInfo and errorCode
	 * [Bug 804681], which are not needed here. We chose instead to
	 * manipulate the interp's object result directly.
	 *
	 * Note that the result object is now in objResultPtr, it keeps the
	 * refCount it had in its role of iPtr->objResultPtr.
	 */

	objResultPtr = Tcl_GetObjResult(interp);
	TclNewObj(objPtr);
	Tcl_IncrRefCount(objPtr);
	iPtr->objResultPtr = objPtr;
#ifndef TCL_COMPILE_DEBUG
	if (*pc == INST_POP) {
	    TclDecrRefCount(objResultPtr);
	    NEXT_INST_V(1, cleanup, 0);
	}
#endif
	NEXT_INST_V(0, cleanup, -1);
    }

    /*
     * Targets for standard instruction endings; unrolled for speed in the
     * most frequent cases (instructions that consume up to two stack
     * elements).
     *
     * This used to be a "for(;;)" loop, with each instruction doing its own
     * cleanup.
     */

  cleanupV_pushObjResultPtr:
    switch (cleanup) {
    case 0:
	*(++tosPtr) = (objResultPtr);
	goto cleanup0;
    default:
	cleanup -= 2;
	while (cleanup--) {
	    objPtr = POP_OBJECT();
	    TclDecrRefCount(objPtr);
	}
    case 2:
    cleanup2_pushObjResultPtr:
	objPtr = POP_OBJECT();
	TclDecrRefCount(objPtr);
    case 1:
    cleanup1_pushObjResultPtr:
	objPtr = OBJ_AT_TOS;
	TclDecrRefCount(objPtr);
    }
    OBJ_AT_TOS = objResultPtr;
    goto cleanup0;

  cleanupV:
    switch (cleanup) {
    default:
	cleanup -= 2;
	while (cleanup--) {
	    objPtr = POP_OBJECT();
	    TclDecrRefCount(objPtr);
	}
    case 2:
    cleanup2:
	objPtr = POP_OBJECT();
	TclDecrRefCount(objPtr);
    case 1:
    cleanup1:
	objPtr = POP_OBJECT();
	TclDecrRefCount(objPtr);
    case 0:
	/*
	 * We really want to do nothing now, but this is needed for some
	 * compilers (SunPro CC).
	 */

	break;
    }
  cleanup0:

    /*
     * Check for asynchronous handlers [Bug 746722]; we do the check every
     * ASYNC_CHECK_COUNT instructions.
     */

    if ((--interruptCounter) == 0) {
	interruptCounter = ASYNC_CHECK_COUNT;
	DECACHE_STACK_INFO();
	if (TclAsyncReady(iPtr)) {
	    result = Tcl_AsyncInvoke(interp, result);
	    if (result == TCL_ERROR) {
		CACHE_STACK_INFO();
		goto gotError;
	    }
	}

	if (TclCanceled(iPtr)) {
	    if (Tcl_Canceled(interp, TCL_LEAVE_ERR_MSG) == TCL_ERROR) {
		CACHE_STACK_INFO();
		goto gotError;
	    }
	}

	if (TclLimitReady(iPtr->limit)) {
	    if (Tcl_LimitCheck(interp) == TCL_ERROR) {
		CACHE_STACK_INFO();
		goto gotError;
	    }
	}
	CACHE_STACK_INFO();
    }

    /*
     * These two instructions account for 26% of all instructions (according
     * to measurements on tclbench by Ben Vitale
     * [http://www.cs.toronto.edu/syslab/pubs/tcl2005-vitale-zaleski.pdf]
     * Resolving them before the switch reduces the cost of branch
     * mispredictions, seems to improve runtime by 5% to 15%, and (amazingly!)
     * reduces total obj size.
     */

    inst = *pc;

    peepholeStart:
#ifdef TCL_COMPILE_STATS
    iPtr->stats.instructionCount[*pc]++;
#endif

#ifdef TCL_COMPILE_DEBUG
    /*
     * Skip the stack depth check if an expansion is in progress.
     */

    CHECK_STACK();
    if (traceInstructions) {
	fprintf(stdout, "%2d: %2d ", iPtr->numLevels, (int) CURR_DEPTH);
	TclPrintInstruction(codePtr, pc);
	fflush(stdout);
    }
#endif /* TCL_COMPILE_DEBUG */

    TCL_DTRACE_INST_NEXT();

    if (inst == INST_LOAD_SCALAR1) {
	goto instLoadScalar1;
    } else if (inst == INST_PUSH1) {
	PUSH_OBJECT(codePtr->objArrayPtr[TclGetUInt1AtPtr(pc+1)]);
	TRACE_WITH_OBJ(("%u => ", TclGetUInt1AtPtr(pc+1)), OBJ_AT_TOS);
	inst = *(pc += 2);
	goto peepholeStart;
    } else if (inst == INST_START_CMD) {
	/*
	 * Peephole: do not run INST_START_CMD, just skip it
	 */

	iPtr->cmdCount += TclGetUInt4AtPtr(pc+5);
	if (checkInterp) {
	    checkInterp = 0;
	    if (((codePtr->compileEpoch != iPtr->compileEpoch) ||
		 (codePtr->nsEpoch != iPtr->varFramePtr->nsPtr->resolverEpoch)) &&
		!(codePtr->flags & TCL_BYTECODE_PRECOMPILED)) {
		goto instStartCmdFailed;
	    }
	}
	inst = *(pc += 9);
	goto peepholeStart;
    } else if (inst == INST_NOP) {
#ifndef TCL_COMPILE_DEBUG
	while (inst == INST_NOP)
#endif
	{
	    inst = *++pc;
	}
	goto peepholeStart;
    }

    switch (inst) {
    case INST_SYNTAX:
    case INST_RETURN_IMM: {
	int code = TclGetInt4AtPtr(pc+1);
	int level = TclGetUInt4AtPtr(pc+5);

	/*
	 * OBJ_AT_TOS is returnOpts, OBJ_UNDER_TOS is resultObjPtr.
	 */

	TRACE(("%u %u => ", code, level));
	result = TclProcessReturn(interp, code, level, OBJ_AT_TOS);
	if (result == TCL_OK) {
	    TRACE_APPEND(("continuing to next instruction (result=\"%.30s\")\n",
		    O2S(objResultPtr)));
	    NEXT_INST_F(9, 1, 0);
	}
	Tcl_SetObjResult(interp, OBJ_UNDER_TOS);
	if (*pc == INST_SYNTAX) {
	    iPtr->flags &= ~ERR_ALREADY_LOGGED;
	}
	cleanup = 2;
	TRACE_APPEND(("\n"));
	goto processExceptionReturn;
    }

    case INST_RETURN_STK:
	TRACE(("=> "));
	objResultPtr = POP_OBJECT();
	result = Tcl_SetReturnOptions(interp, OBJ_AT_TOS);
	if (result == TCL_OK) {
	    Tcl_DecrRefCount(OBJ_AT_TOS);
	    OBJ_AT_TOS = objResultPtr;
	    TRACE_APPEND(("continuing to next instruction (result=\"%.30s\")\n",
		    O2S(objResultPtr)));
	    NEXT_INST_F(1, 0, 0);
	} else if (result == TCL_ERROR) {
	    /*
	     * BEWARE! Must do this in this order, because an error in the
	     * option dictionary overrides the result (and can be verified by
	     * test).
	     */

	    Tcl_SetObjResult(interp, objResultPtr);
	    Tcl_SetReturnOptions(interp, OBJ_AT_TOS);
	    Tcl_DecrRefCount(OBJ_AT_TOS);
	    OBJ_AT_TOS = objResultPtr;
	} else {
	    Tcl_DecrRefCount(OBJ_AT_TOS);
	    OBJ_AT_TOS = objResultPtr;
	    Tcl_SetObjResult(interp, objResultPtr);
	}
	cleanup = 1;
	TRACE_APPEND(("\n"));
	goto processExceptionReturn;

    {
	CoroutineData *corPtr;
	int yieldParameter;

    case INST_YIELD:
	corPtr = iPtr->execEnvPtr->corPtr;
	TRACE(("%.30s => ", O2S(OBJ_AT_TOS)));
	if (!corPtr) {
	    TRACE_APPEND(("ERROR: yield outside coroutine\n"));
	    Tcl_SetObjResult(interp, Tcl_NewStringObj(
		    "yield can only be called in a coroutine", -1));
	    DECACHE_STACK_INFO();
	    Tcl_SetErrorCode(interp, "TCL", "COROUTINE", "ILLEGAL_YIELD",
		    NULL);
	    CACHE_STACK_INFO();
	    goto gotError;
	}

#ifdef TCL_COMPILE_DEBUG
	if (tclTraceExec >= 2) {
	    if (traceInstructions) {
		TRACE_APPEND(("YIELD...\n"));
	    } else {
		fprintf(stdout, "%d: (%u) yielding value \"%.30s\"\n",
			iPtr->numLevels, (unsigned)(pc - codePtr->codeStart),
			Tcl_GetString(OBJ_AT_TOS));
	    }
	    fflush(stdout);
	}
#endif
	yieldParameter = 0;
	Tcl_SetObjResult(interp, OBJ_AT_TOS);
	goto doYield;

    case INST_YIELD_TO_INVOKE:
	corPtr = iPtr->execEnvPtr->corPtr;
	valuePtr = OBJ_AT_TOS;
	if (!corPtr) {
	    TRACE(("[%.30s] => ERROR: yield outside coroutine\n",
		    O2S(valuePtr)));
	    Tcl_SetObjResult(interp, Tcl_NewStringObj(
		    "yieldto can only be called in a coroutine", -1));
	    DECACHE_STACK_INFO();
	    Tcl_SetErrorCode(interp, "TCL", "COROUTINE", "ILLEGAL_YIELD",
		    NULL);
	    CACHE_STACK_INFO();
	    goto gotError;
	}
	if (((Namespace *)TclGetCurrentNamespace(interp))->flags & NS_DYING) {
	    TRACE(("[%.30s] => ERROR: yield in deleted\n",
		    O2S(valuePtr)));
	    Tcl_SetObjResult(interp, Tcl_NewStringObj(
		    "yieldto called in deleted namespace", -1));
	    DECACHE_STACK_INFO();
	    Tcl_SetErrorCode(interp, "TCL", "COROUTINE", "YIELDTO_IN_DELETED",
		    NULL);
	    CACHE_STACK_INFO();
	    goto gotError;
	}

#ifdef TCL_COMPILE_DEBUG
	if (tclTraceExec >= 2) {
	    if (traceInstructions) {
		TRACE(("[%.30s] => YIELD...\n", O2S(valuePtr)));
	    } else {
		/* FIXME: What is the right thing to trace? */
		fprintf(stdout, "%d: (%u) yielding to [%.30s]\n",
			iPtr->numLevels, (unsigned)(pc - codePtr->codeStart),
			TclGetString(valuePtr));
	    }
	    fflush(stdout);
	}
#endif

	/*
	 * Install a tailcall record in the caller and continue with the
	 * yield. The yield is switched into multi-return mode (via the
	 * 'yieldParameter').
	 */

	Tcl_IncrRefCount(valuePtr);
	iPtr->execEnvPtr = corPtr->callerEEPtr;
	TclSetTailcall(interp, valuePtr);
	iPtr->execEnvPtr = corPtr->eePtr;
	yieldParameter = (PTR2INT(NULL)+1);	/*==CORO_ACTIVATE_YIELDM*/

    doYield:
	/* TIP #280: Record the last piece of info needed by
	 * 'TclGetSrcInfoForPc', and push the frame.
	 */

	bcFramePtr->data.tebc.pc = (char *) pc;
	iPtr->cmdFramePtr = bcFramePtr;

	if (iPtr->flags & INTERP_DEBUG_FRAME) {
	    ArgumentBCEnter(interp, codePtr, TD, pc, objc, objv);
	}

	pc++;
	cleanup = 1;
	TEBC_YIELD();
	TclNRAddCallback(interp, TclNRCoroutineActivateCallback, corPtr,
		INT2PTR(yieldParameter), NULL, NULL);
	return TCL_OK;
    }

    case INST_TAILCALL: {
	Tcl_Obj *listPtr, *nsObjPtr;

	opnd = TclGetUInt1AtPtr(pc+1);

	if (!(iPtr->varFramePtr->isProcCallFrame & 1)) {
	    TRACE(("%d => ERROR: tailcall in non-proc context\n", opnd));
	    Tcl_SetObjResult(interp, Tcl_NewStringObj(
		    "tailcall can only be called from a proc or lambda", -1));
	    DECACHE_STACK_INFO();
	    Tcl_SetErrorCode(interp, "TCL", "TAILCALL", "ILLEGAL", NULL);
	    CACHE_STACK_INFO();
	    goto gotError;
	}

#ifdef TCL_COMPILE_DEBUG
	/* FIXME: What is the right thing to trace? */
	{
	    int i;

	    TRACE(("%d [", opnd));
	    for (i=opnd-1 ; i>=0 ; i--) {
		TRACE_APPEND(("\"%.30s\"", O2S(OBJ_AT_DEPTH(i))));
		if (i > 0) {
		    TRACE_APPEND((" "));
		}
	    }
	    TRACE_APPEND(("] => RETURN..."));
	}
#endif

	/*
	 * Push the evaluation of the called command into the NR callback
	 * stack.
	 */

	listPtr = Tcl_NewListObj(opnd, &OBJ_AT_DEPTH(opnd-1));
	nsObjPtr = Tcl_NewStringObj(iPtr->varFramePtr->nsPtr->fullName, -1);
	TclListObjSetElement(interp, listPtr, 0, nsObjPtr);
	if (iPtr->varFramePtr->tailcallPtr) {
	    Tcl_DecrRefCount(iPtr->varFramePtr->tailcallPtr);
	}
	iPtr->varFramePtr->tailcallPtr = listPtr;

	result = TCL_RETURN;
	cleanup = opnd;
	goto processExceptionReturn;
    }

    case INST_DONE:
	if (tosPtr > initTosPtr) {
	    /*
	     * Set the interpreter's object result to point to the topmost
	     * object from the stack, and check for a possible [catch]. The
	     * stackTop's level and refCount will be handled by "processCatch"
	     * or "abnormalReturn".
	     */

	    Tcl_SetObjResult(interp, OBJ_AT_TOS);
#ifdef TCL_COMPILE_DEBUG
	    TRACE_WITH_OBJ(("=> return code=%d, result=", result),
		    iPtr->objResultPtr);
	    if (traceInstructions) {
		fprintf(stdout, "\n");
	    }
#endif
	    goto checkForCatch;
	}
	(void) POP_OBJECT();
	goto abnormalReturn;

    case INST_PUSH4:
	objResultPtr = codePtr->objArrayPtr[TclGetUInt4AtPtr(pc+1)];
	TRACE_WITH_OBJ(("%u => ", TclGetUInt4AtPtr(pc+1)), objResultPtr);
	NEXT_INST_F(5, 0, 1);

    case INST_POP:
	TRACE_WITH_OBJ(("=> discarding "), OBJ_AT_TOS);
	objPtr = POP_OBJECT();
	TclDecrRefCount(objPtr);
	NEXT_INST_F(1, 0, 0);

    case INST_DUP:
	objResultPtr = OBJ_AT_TOS;
	TRACE_WITH_OBJ(("=> "), objResultPtr);
	NEXT_INST_F(1, 0, 1);

    case INST_OVER:
	opnd = TclGetUInt4AtPtr(pc+1);
	objResultPtr = OBJ_AT_DEPTH(opnd);
	TRACE_WITH_OBJ(("%u => ", opnd), objResultPtr);
	NEXT_INST_F(5, 0, 1);

    case INST_REVERSE: {
	Tcl_Obj **a, **b;

	opnd = TclGetUInt4AtPtr(pc+1);
	a = tosPtr-(opnd-1);
	b = tosPtr;
	while (a<b) {
	    tmpPtr = *a;
	    *a = *b;
	    *b = tmpPtr;
	    a++; b--;
	}
	TRACE(("%u => OK\n", opnd));
	NEXT_INST_F(5, 0, 0);
    }

    case INST_STR_CONCAT1:

	opnd = TclGetUInt1AtPtr(pc+1);
	objResultPtr = TclStringCat(interp, opnd, &OBJ_AT_DEPTH(opnd-1),
		TCL_STRING_IN_PLACE);
	if (objResultPtr == NULL) {
	    TRACE_ERROR(interp);
	    goto gotError;
	}

	TRACE_WITH_OBJ(("%u => ", opnd), objResultPtr);
	NEXT_INST_V(2, opnd, 1);

    case INST_CONCAT_STK:
	/*
	 * Pop the opnd (objc) top stack elements, run through Tcl_ConcatObj,
	 * and then decrement their ref counts.
	 */

	opnd = TclGetUInt4AtPtr(pc+1);
	objResultPtr = Tcl_ConcatObj(opnd, &OBJ_AT_DEPTH(opnd-1));
	TRACE_WITH_OBJ(("%u => ", opnd), objResultPtr);
	NEXT_INST_V(5, opnd, 1);

    case INST_EXPAND_START:
	/*
	 * Push an element to the auxObjList. This records the current
	 * stack depth - i.e., the point in the stack where the expanded
	 * command starts.
	 *
	 * Use a Tcl_Obj as linked list element; slight mem waste, but faster
	 * allocation than Tcl_Alloc. This also abuses the Tcl_Obj structure, as
	 * we do not define a special tclObjType for it. It is not dangerous
	 * as the obj is never passed anywhere, so that all manipulations are
	 * performed here and in INST_INVOKE_EXPANDED (in case of an expansion
	 * error, also in INST_EXPAND_STKTOP).
	 */

	TclNewObj(objPtr);
	objPtr->internalRep.twoPtrValue.ptr2 = INT2PTR(CURR_DEPTH);
	objPtr->length = 0;
	PUSH_TAUX_OBJ(objPtr);
	TRACE(("=> mark depth as %d\n", (int) CURR_DEPTH));
	NEXT_INST_F(1, 0, 0);

    case INST_EXPAND_DROP:
	/*
	 * Drops an element of the auxObjList, popping stack elements to
	 * restore the stack to the state before the point where the aux
	 * element was created.
	 */

	CLANG_ASSERT(auxObjList);
	objc = CURR_DEPTH - PTR2INT(auxObjList->internalRep.twoPtrValue.ptr2);
	POP_TAUX_OBJ();
#ifdef TCL_COMPILE_DEBUG
	/* Ugly abuse! */
	starting = 1;
#endif
	TRACE(("=> drop %d items\n", objc));
	NEXT_INST_V(1, objc, 0);

    case INST_EXPAND_STKTOP: {
	int i;
	ptrdiff_t moved;

	/*
	 * Make sure that the element at stackTop is a list; if not, just
	 * leave with an error. Note that the element from the expand list
	 * will be removed at checkForCatch.
	 */

	objPtr = OBJ_AT_TOS;
	TRACE(("\"%.30s\" => ", O2S(objPtr)));
	if (TclListObjGetElements(interp, objPtr, &objc, &objv) != TCL_OK) {
	    TRACE_ERROR(interp);
	    goto gotError;
	}
	(void) POP_OBJECT();

	/*
	 * Make sure there is enough room in the stack to expand this list
	 * *and* process the rest of the command (at least up to the next
	 * argument expansion or command end). The operand is the current
	 * stack depth, as seen by the compiler.
	 */

	auxObjList->length += objc - 1;
	if ((objc > 1) && (auxObjList->length > 0)) {
	    length = auxObjList->length /* Total expansion room we need */
		    + codePtr->maxStackDepth /* Beyond the original max */
		    - CURR_DEPTH;	/* Relative to where we are */
	    DECACHE_STACK_INFO();
	    moved = GrowEvaluationStack(iPtr->execEnvPtr, length, 1)
		    - (Tcl_Obj **) TD;
	    if (moved) {
		/*
		 * Change the global data to point to the new stack: move the
		 * TEBCdataPtr TD, recompute the position of every other
		 * stack-allocated parameter, update the stack pointers.
		 */

		TD = (TEBCdata *) (((Tcl_Obj **)TD) + moved);

		catchTop += moved;
		tosPtr += moved;
	    }
	}

	/*
	 * Expand the list at stacktop onto the stack; free the list. Knowing
	 * that it has a freeIntRepProc we use Tcl_DecrRefCount().
	 */

	for (i = 0; i < objc; i++) {
	    PUSH_OBJECT(objv[i]);
	}

	TRACE_APPEND(("OK\n"));
	Tcl_DecrRefCount(objPtr);
	NEXT_INST_F(5, 0, 0);
    }

    case INST_EXPR_STK: {
	ByteCode *newCodePtr;

	bcFramePtr->data.tebc.pc = (char *) pc;
	iPtr->cmdFramePtr = bcFramePtr;
	DECACHE_STACK_INFO();
	newCodePtr = CompileExprObj(interp, OBJ_AT_TOS);
	CACHE_STACK_INFO();
	cleanup = 1;
	pc++;
	TEBC_YIELD();
	return TclNRExecuteByteCode(interp, newCodePtr);
    }

	/*
	 * INVOCATION BLOCK
	 */

    instEvalStk:
    case INST_EVAL_STK:
	bcFramePtr->data.tebc.pc = (char *) pc;
	iPtr->cmdFramePtr = bcFramePtr;

	cleanup = 1;
	pc += 1;
	TEBC_YIELD();
	return TclNREvalObjEx(interp, OBJ_AT_TOS, 0, NULL, 0);

    case INST_INVOKE_EXPANDED:
	CLANG_ASSERT(auxObjList);
	objc = CURR_DEPTH - PTR2INT(auxObjList->internalRep.twoPtrValue.ptr2);
	POP_TAUX_OBJ();
	if (objc) {
	    pcAdjustment = 1;
	    goto doInvocation;
	}

	/*
	 * Nothing was expanded, return {}.
	 */

	TclNewObj(objResultPtr);
	NEXT_INST_F(1, 0, 1);

    case INST_INVOKE_STK4:
	objc = TclGetUInt4AtPtr(pc+1);
	pcAdjustment = 5;
	goto doInvocation;

    case INST_INVOKE_STK1:
	objc = TclGetUInt1AtPtr(pc+1);
	pcAdjustment = 2;

    doInvocation:
	objv = &OBJ_AT_DEPTH(objc-1);
	cleanup = objc;

#ifdef TCL_COMPILE_DEBUG
	if (tclTraceExec >= 2) {
	    int i;

	    if (traceInstructions) {
		strncpy(cmdNameBuf, TclGetString(objv[0]), 20);
		TRACE(("%u => call ", objc));
	    } else {
		fprintf(stdout, "%d: (%u) invoking ", iPtr->numLevels,
			(unsigned)(pc - codePtr->codeStart));
	    }
	    for (i = 0;  i < objc;  i++) {
		TclPrintObject(stdout, objv[i], 15);
		fprintf(stdout, " ");
	    }
	    fprintf(stdout, "\n");
	    fflush(stdout);
	}
#endif /*TCL_COMPILE_DEBUG*/

	/*
	 * Finally, let TclEvalObjv handle the command.
	 *
	 * TIP #280: Record the last piece of info needed by
	 * 'TclGetSrcInfoForPc', and push the frame.
	 */

	bcFramePtr->data.tebc.pc = (char *) pc;
	iPtr->cmdFramePtr = bcFramePtr;

	if (iPtr->flags & INTERP_DEBUG_FRAME) {
	    ArgumentBCEnter(interp, codePtr, TD, pc, objc, objv);
	}

	DECACHE_STACK_INFO();

	pc += pcAdjustment;
	TEBC_YIELD();
	return TclNREvalObjv(interp, objc, objv,
		TCL_EVAL_NOERR | TCL_EVAL_SOURCE_IN_FRAME, NULL);

    case INST_INVOKE_REPLACE:
	objc = TclGetUInt4AtPtr(pc+1);
	opnd = TclGetUInt1AtPtr(pc+5);
	objPtr = POP_OBJECT();
	objv = &OBJ_AT_DEPTH(objc-1);
	cleanup = objc;
#ifdef TCL_COMPILE_DEBUG
	if (tclTraceExec >= 2) {
	    int i;

	    if (traceInstructions) {
		strncpy(cmdNameBuf, TclGetString(objv[0]), 20);
		TRACE(("%u => call (implementation %s) ", objc, O2S(objPtr)));
	    } else {
		fprintf(stdout,
			"%d: (%u) invoking (using implementation %s) ",
			iPtr->numLevels, (unsigned)(pc - codePtr->codeStart),
			O2S(objPtr));
	    }
	    for (i = 0;  i < objc;  i++) {
		if (i < opnd) {
		    fprintf(stdout, "<");
		    TclPrintObject(stdout, objv[i], 15);
		    fprintf(stdout, ">");
		} else {
		    TclPrintObject(stdout, objv[i], 15);
		}
		fprintf(stdout, " ");
	    }
	    fprintf(stdout, "\n");
	    fflush(stdout);
	}
#endif /*TCL_COMPILE_DEBUG*/

	bcFramePtr->data.tebc.pc = (char *) pc;
	iPtr->cmdFramePtr = bcFramePtr;
	if (iPtr->flags & INTERP_DEBUG_FRAME) {
	    ArgumentBCEnter(interp, codePtr, TD, pc, objc, objv);
	}

	TclInitRewriteEnsemble(interp, opnd, 1, objv);

	{
	    Tcl_Obj *copyPtr = Tcl_NewListObj(objc - opnd + 1, NULL);

	    Tcl_ListObjAppendElement(NULL, copyPtr, objPtr);
	    Tcl_ListObjReplace(NULL, copyPtr, LIST_MAX, 0,
		    objc - opnd, objv + opnd);
	    Tcl_DecrRefCount(objPtr);
	    objPtr = copyPtr;
	}

	DECACHE_STACK_INFO();
	pc += 6;
	TEBC_YIELD();

	TclMarkTailcall(interp);
	TclNRAddCallback(interp, TclClearRootEnsemble, NULL, NULL, NULL, NULL);
	Tcl_ListObjGetElements(NULL, objPtr, &objc, &objv);
	TclNRAddCallback(interp, TclNRReleaseValues, objPtr, NULL, NULL, NULL);
	return TclNREvalObjv(interp, objc, objv, TCL_EVAL_INVOKE, NULL);

    /*
     * -----------------------------------------------------------------
     *	   Start of INST_LOAD instructions.
     *
     * WARNING: more 'goto' here than your doctor recommended! The different
     * instructions set the value of some variables and then jump to some
     * common execution code.
     */

    case INST_LOAD_SCALAR1:
    instLoadScalar1:
	opnd = TclGetUInt1AtPtr(pc+1);
	varPtr = LOCAL(opnd);
	while (TclIsVarLink(varPtr)) {
	    varPtr = varPtr->value.linkPtr;
	}
	TRACE(("%u => ", opnd));
	if (TclIsVarDirectReadable(varPtr)) {
	    /*
	     * No errors, no traces: just get the value.
	     */

	    objResultPtr = varPtr->value.objPtr;
	    TRACE_APPEND(("%.30s\n", O2S(objResultPtr)));
	    NEXT_INST_F(2, 0, 1);
	}
	pcAdjustment = 2;
	cleanup = 0;
	arrayPtr = NULL;
	part1Ptr = part2Ptr = NULL;
	goto doCallPtrGetVar;

    case INST_LOAD_SCALAR4:
	opnd = TclGetUInt4AtPtr(pc+1);
	varPtr = LOCAL(opnd);
	while (TclIsVarLink(varPtr)) {
	    varPtr = varPtr->value.linkPtr;
	}
	TRACE(("%u => ", opnd));
	if (TclIsVarDirectReadable(varPtr)) {
	    /*
	     * No errors, no traces: just get the value.
	     */

	    objResultPtr = varPtr->value.objPtr;
	    TRACE_APPEND(("%.30s\n", O2S(objResultPtr)));
	    NEXT_INST_F(5, 0, 1);
	}
	pcAdjustment = 5;
	cleanup = 0;
	arrayPtr = NULL;
	part1Ptr = part2Ptr = NULL;
	goto doCallPtrGetVar;

    case INST_LOAD_ARRAY4:
	opnd = TclGetUInt4AtPtr(pc+1);
	pcAdjustment = 5;
	goto doLoadArray;

    case INST_LOAD_ARRAY1:
	opnd = TclGetUInt1AtPtr(pc+1);
	pcAdjustment = 2;

    doLoadArray:
	part1Ptr = NULL;
	part2Ptr = OBJ_AT_TOS;
	arrayPtr = LOCAL(opnd);
	while (TclIsVarLink(arrayPtr)) {
	    arrayPtr = arrayPtr->value.linkPtr;
	}
	TRACE(("%u \"%.30s\" => ", opnd, O2S(part2Ptr)));
	if (TclIsVarArray(arrayPtr) && !ReadTraced(arrayPtr)) {
	    varPtr = VarHashFindVar(arrayPtr->value.tablePtr, part2Ptr);
	    if (varPtr && TclIsVarDirectReadable(varPtr)) {
		/*
		 * No errors, no traces: just get the value.
		 */

		objResultPtr = varPtr->value.objPtr;
		TRACE_APPEND(("%.30s\n", O2S(objResultPtr)));
		NEXT_INST_F(pcAdjustment, 1, 1);
	    }
	}
	varPtr = TclLookupArrayElement(interp, part1Ptr, part2Ptr,
		TCL_LEAVE_ERR_MSG, "read", 0, 1, arrayPtr, opnd);
	if (varPtr == NULL) {
	    TRACE_ERROR(interp);
	    goto gotError;
	}
	cleanup = 1;
	goto doCallPtrGetVar;

    case INST_LOAD_ARRAY_STK:
	cleanup = 2;
	part2Ptr = OBJ_AT_TOS;		/* element name */
	objPtr = OBJ_UNDER_TOS;		/* array name */
	TRACE(("\"%.30s(%.30s)\" => ", O2S(objPtr), O2S(part2Ptr)));
	goto doLoadStk;

    case INST_LOAD_STK:
    case INST_LOAD_SCALAR_STK:
	cleanup = 1;
	part2Ptr = NULL;
	objPtr = OBJ_AT_TOS;		/* variable name */
	TRACE(("\"%.30s\" => ", O2S(objPtr)));

    doLoadStk:
	part1Ptr = objPtr;
	varPtr = TclObjLookupVarEx(interp, part1Ptr, part2Ptr,
		TCL_LEAVE_ERR_MSG, "read", /*createPart1*/0, /*createPart2*/1,
		&arrayPtr);
	if (!varPtr) {
	    TRACE_ERROR(interp);
	    goto gotError;
	}

	if (TclIsVarDirectReadable2(varPtr, arrayPtr)) {
	    /*
	     * No errors, no traces: just get the value.
	     */

	    objResultPtr = varPtr->value.objPtr;
	    TRACE_APPEND(("%.30s\n", O2S(objResultPtr)));
	    NEXT_INST_V(1, cleanup, 1);
	}
	pcAdjustment = 1;
	opnd = -1;

    doCallPtrGetVar:
	/*
	 * There are either errors or the variable is traced: call
	 * TclPtrGetVar to process fully.
	 */

	DECACHE_STACK_INFO();
	objResultPtr = TclPtrGetVarIdx(interp, varPtr, arrayPtr,
		part1Ptr, part2Ptr, TCL_LEAVE_ERR_MSG, opnd);
	CACHE_STACK_INFO();
	if (!objResultPtr) {
	    TRACE_ERROR(interp);
	    goto gotError;
	}
	TRACE_APPEND(("%.30s\n", O2S(objResultPtr)));
	NEXT_INST_V(pcAdjustment, cleanup, 1);

    /*
     *	   End of INST_LOAD instructions.
     * -----------------------------------------------------------------
     *	   Start of INST_STORE and related instructions.
     *
     * WARNING: more 'goto' here than your doctor recommended! The different
     * instructions set the value of some variables and then jump to somme
     * common execution code.
     */

    {
	int storeFlags, len;

    case INST_STORE_ARRAY4:
	opnd = TclGetUInt4AtPtr(pc+1);
	pcAdjustment = 5;
	goto doStoreArrayDirect;

    case INST_STORE_ARRAY1:
	opnd = TclGetUInt1AtPtr(pc+1);
	pcAdjustment = 2;

    doStoreArrayDirect:
	valuePtr = OBJ_AT_TOS;
	part2Ptr = OBJ_UNDER_TOS;
	arrayPtr = LOCAL(opnd);
	TRACE(("%u \"%.30s\" <- \"%.30s\" => ", opnd, O2S(part2Ptr),
		O2S(valuePtr)));
	while (TclIsVarLink(arrayPtr)) {
	    arrayPtr = arrayPtr->value.linkPtr;
	}
	if (TclIsVarArray(arrayPtr) && !WriteTraced(arrayPtr)) {
	    varPtr = VarHashFindVar(arrayPtr->value.tablePtr, part2Ptr);
	    if (varPtr && TclIsVarDirectWritable(varPtr)) {
		tosPtr--;
		Tcl_DecrRefCount(OBJ_AT_TOS);
		OBJ_AT_TOS = valuePtr;
		goto doStoreVarDirect;
	    }
	}
	cleanup = 2;
	storeFlags = TCL_LEAVE_ERR_MSG;
	part1Ptr = NULL;
	goto doStoreArrayDirectFailed;

    case INST_STORE_SCALAR4:
	opnd = TclGetUInt4AtPtr(pc+1);
	pcAdjustment = 5;
	goto doStoreScalarDirect;

    case INST_STORE_SCALAR1:
	opnd = TclGetUInt1AtPtr(pc+1);
	pcAdjustment = 2;

    doStoreScalarDirect:
	valuePtr = OBJ_AT_TOS;
	varPtr = LOCAL(opnd);
	TRACE(("%u <- \"%.30s\" => ", opnd, O2S(valuePtr)));
	while (TclIsVarLink(varPtr)) {
	    varPtr = varPtr->value.linkPtr;
	}
	if (!TclIsVarDirectWritable(varPtr)) {
	    storeFlags = TCL_LEAVE_ERR_MSG;
	    part1Ptr = NULL;
	    goto doStoreScalar;
	}

	/*
	 * No traces, no errors, plain 'set': we can safely inline. The value
	 * *will* be set to what's requested, so that the stack top remains
	 * pointing to the same Tcl_Obj.
	 */

    doStoreVarDirect:
	valuePtr = varPtr->value.objPtr;
	if (valuePtr != NULL) {
	    TclDecrRefCount(valuePtr);
	}
	objResultPtr = OBJ_AT_TOS;
	varPtr->value.objPtr = objResultPtr;
#ifndef TCL_COMPILE_DEBUG
	if (*(pc+pcAdjustment) == INST_POP) {
	    tosPtr--;
	    NEXT_INST_F((pcAdjustment+1), 0, 0);
	}
#else
	TRACE_APPEND(("%.30s\n", O2S(objResultPtr)));
#endif
	Tcl_IncrRefCount(objResultPtr);
	NEXT_INST_F(pcAdjustment, 0, 0);

    case INST_LAPPEND_STK:
	valuePtr = OBJ_AT_TOS; /* value to append */
	part2Ptr = NULL;
	storeFlags = (TCL_LEAVE_ERR_MSG | TCL_APPEND_VALUE
		| TCL_LIST_ELEMENT);
	goto doStoreStk;

    case INST_LAPPEND_ARRAY_STK:
	valuePtr = OBJ_AT_TOS; /* value to append */
	part2Ptr = OBJ_UNDER_TOS;
	storeFlags = (TCL_LEAVE_ERR_MSG | TCL_APPEND_VALUE
		| TCL_LIST_ELEMENT);
	goto doStoreStk;

    case INST_APPEND_STK:
	valuePtr = OBJ_AT_TOS; /* value to append */
	part2Ptr = NULL;
	storeFlags = (TCL_LEAVE_ERR_MSG | TCL_APPEND_VALUE);
	goto doStoreStk;

    case INST_APPEND_ARRAY_STK:
	valuePtr = OBJ_AT_TOS; /* value to append */
	part2Ptr = OBJ_UNDER_TOS;
	storeFlags = (TCL_LEAVE_ERR_MSG | TCL_APPEND_VALUE);
	goto doStoreStk;

    case INST_STORE_ARRAY_STK:
	valuePtr = OBJ_AT_TOS;
	part2Ptr = OBJ_UNDER_TOS;
	storeFlags = TCL_LEAVE_ERR_MSG;
	goto doStoreStk;

    case INST_STORE_STK:
    case INST_STORE_SCALAR_STK:
	valuePtr = OBJ_AT_TOS;
	part2Ptr = NULL;
	storeFlags = TCL_LEAVE_ERR_MSG;

    doStoreStk:
	objPtr = OBJ_AT_DEPTH(1 + (part2Ptr != NULL)); /* variable name */
	part1Ptr = objPtr;
#ifdef TCL_COMPILE_DEBUG
	if (part2Ptr == NULL) {
	    TRACE(("\"%.30s\" <- \"%.30s\" =>", O2S(part1Ptr),O2S(valuePtr)));
	} else {
	    TRACE(("\"%.30s(%.30s)\" <- \"%.30s\" => ",
		    O2S(part1Ptr), O2S(part2Ptr), O2S(valuePtr)));
	}
#endif
	varPtr = TclObjLookupVarEx(interp, objPtr,part2Ptr, TCL_LEAVE_ERR_MSG,
		"set", /*createPart1*/ 1, /*createPart2*/ 1, &arrayPtr);
	if (!varPtr) {
	    TRACE_ERROR(interp);
	    goto gotError;
	}
	cleanup = ((part2Ptr == NULL)? 2 : 3);
	pcAdjustment = 1;
	opnd = -1;
	goto doCallPtrSetVar;

    case INST_LAPPEND_ARRAY4:
	opnd = TclGetUInt4AtPtr(pc+1);
	pcAdjustment = 5;
	storeFlags = (TCL_LEAVE_ERR_MSG | TCL_APPEND_VALUE
		| TCL_LIST_ELEMENT);
	goto doStoreArray;

    case INST_LAPPEND_ARRAY1:
	opnd = TclGetUInt1AtPtr(pc+1);
	pcAdjustment = 2;
	storeFlags = (TCL_LEAVE_ERR_MSG | TCL_APPEND_VALUE
		| TCL_LIST_ELEMENT);
	goto doStoreArray;

    case INST_APPEND_ARRAY4:
	opnd = TclGetUInt4AtPtr(pc+1);
	pcAdjustment = 5;
	storeFlags = (TCL_LEAVE_ERR_MSG | TCL_APPEND_VALUE);
	goto doStoreArray;

    case INST_APPEND_ARRAY1:
	opnd = TclGetUInt1AtPtr(pc+1);
	pcAdjustment = 2;
	storeFlags = (TCL_LEAVE_ERR_MSG | TCL_APPEND_VALUE);
	goto doStoreArray;

    doStoreArray:
	valuePtr = OBJ_AT_TOS;
	part2Ptr = OBJ_UNDER_TOS;
	arrayPtr = LOCAL(opnd);
	TRACE(("%u \"%.30s\" <- \"%.30s\" => ", opnd, O2S(part2Ptr),
		O2S(valuePtr)));
	while (TclIsVarLink(arrayPtr)) {
	    arrayPtr = arrayPtr->value.linkPtr;
	}
	cleanup = 2;
	part1Ptr = NULL;

    doStoreArrayDirectFailed:
	varPtr = TclLookupArrayElement(interp, part1Ptr, part2Ptr,
		TCL_LEAVE_ERR_MSG, "set", 1, 1, arrayPtr, opnd);
	if (!varPtr) {
	    TRACE_ERROR(interp);
	    goto gotError;
	}
	goto doCallPtrSetVar;

    case INST_LAPPEND_SCALAR4:
	opnd = TclGetUInt4AtPtr(pc+1);
	pcAdjustment = 5;
	storeFlags = (TCL_LEAVE_ERR_MSG | TCL_APPEND_VALUE
		| TCL_LIST_ELEMENT);
	goto doStoreScalar;

    case INST_LAPPEND_SCALAR1:
	opnd = TclGetUInt1AtPtr(pc+1);
	pcAdjustment = 2;
	storeFlags = (TCL_LEAVE_ERR_MSG | TCL_APPEND_VALUE
		| TCL_LIST_ELEMENT);
	goto doStoreScalar;

    case INST_APPEND_SCALAR4:
	opnd = TclGetUInt4AtPtr(pc+1);
	pcAdjustment = 5;
	storeFlags = (TCL_LEAVE_ERR_MSG | TCL_APPEND_VALUE);
	goto doStoreScalar;

    case INST_APPEND_SCALAR1:
	opnd = TclGetUInt1AtPtr(pc+1);
	pcAdjustment = 2;
	storeFlags = (TCL_LEAVE_ERR_MSG | TCL_APPEND_VALUE);
	goto doStoreScalar;

    doStoreScalar:
	valuePtr = OBJ_AT_TOS;
	varPtr = LOCAL(opnd);
	TRACE(("%u <- \"%.30s\" => ", opnd, O2S(valuePtr)));
	while (TclIsVarLink(varPtr)) {
	    varPtr = varPtr->value.linkPtr;
	}
	cleanup = 1;
	arrayPtr = NULL;
	part1Ptr = part2Ptr = NULL;

    doCallPtrSetVar:
	DECACHE_STACK_INFO();
	objResultPtr = TclPtrSetVarIdx(interp, varPtr, arrayPtr,
		part1Ptr, part2Ptr, valuePtr, storeFlags, opnd);
	CACHE_STACK_INFO();
	if (!objResultPtr) {
	    TRACE_ERROR(interp);
	    goto gotError;
	}
#ifndef TCL_COMPILE_DEBUG
	if (*(pc+pcAdjustment) == INST_POP) {
	    NEXT_INST_V((pcAdjustment+1), cleanup, 0);
	}
#endif
	TRACE_APPEND(("%.30s\n", O2S(objResultPtr)));
	NEXT_INST_V(pcAdjustment, cleanup, 1);

    case INST_LAPPEND_LIST:
	opnd = TclGetUInt4AtPtr(pc+1);
	valuePtr = OBJ_AT_TOS;
	varPtr = LOCAL(opnd);
	cleanup = 1;
	pcAdjustment = 5;
	while (TclIsVarLink(varPtr)) {
	    varPtr = varPtr->value.linkPtr;
	}
	TRACE(("%u <- \"%.30s\" => ", opnd, O2S(valuePtr)));
	if (TclListObjGetElements(interp, valuePtr, &objc, &objv)
		!= TCL_OK) {
	    TRACE_ERROR(interp);
	    goto gotError;
	}
	if (TclIsVarDirectReadable(varPtr)
		&& TclIsVarDirectWritable(varPtr)) {
	    goto lappendListDirect;
	}
	arrayPtr = NULL;
	part1Ptr = part2Ptr = NULL;
	goto lappendListPtr;

    case INST_LAPPEND_LIST_ARRAY:
	opnd = TclGetUInt4AtPtr(pc+1);
	valuePtr = OBJ_AT_TOS;
	part1Ptr = NULL;
	part2Ptr = OBJ_UNDER_TOS;
	arrayPtr = LOCAL(opnd);
	cleanup = 2;
	pcAdjustment = 5;
	while (TclIsVarLink(arrayPtr)) {
	    arrayPtr = arrayPtr->value.linkPtr;
	}
	TRACE(("%u \"%.30s\" \"%.30s\" => ",
		opnd, O2S(part2Ptr), O2S(valuePtr)));
	if (TclListObjGetElements(interp, valuePtr, &objc, &objv)
		!= TCL_OK) {
	    TRACE_ERROR(interp);
	    goto gotError;
	}
	if (TclIsVarArray(arrayPtr) && !ReadTraced(arrayPtr)
		&& !WriteTraced(arrayPtr)) {
	    varPtr = VarHashFindVar(arrayPtr->value.tablePtr, part2Ptr);
	    if (varPtr && TclIsVarDirectReadable(varPtr)
		    && TclIsVarDirectWritable(varPtr)) {
		goto lappendListDirect;
	    }
	}
	varPtr = TclLookupArrayElement(interp, part1Ptr, part2Ptr,
		TCL_LEAVE_ERR_MSG, "set", 1, 1, arrayPtr, opnd);
	if (varPtr == NULL) {
	    TRACE_ERROR(interp);
	    goto gotError;
	}
	goto lappendListPtr;

    case INST_LAPPEND_LIST_ARRAY_STK:
	pcAdjustment = 1;
	cleanup = 3;
	valuePtr = OBJ_AT_TOS;
	part2Ptr = OBJ_UNDER_TOS;	/* element name */
	part1Ptr = OBJ_AT_DEPTH(2);	/* array name */
	TRACE(("\"%.30s(%.30s)\" \"%.30s\" => ",
		O2S(part1Ptr), O2S(part2Ptr), O2S(valuePtr)));
	goto lappendList;

    case INST_LAPPEND_LIST_STK:
	pcAdjustment = 1;
	cleanup = 2;
	valuePtr = OBJ_AT_TOS;
	part2Ptr = NULL;
	part1Ptr = OBJ_UNDER_TOS;	/* variable name */
	TRACE(("\"%.30s\" \"%.30s\" => ", O2S(part1Ptr), O2S(valuePtr)));
	goto lappendList;

    lappendListDirect:
	objResultPtr = varPtr->value.objPtr;
	if (TclListObjLength(interp, objResultPtr, &len) != TCL_OK) {
	    TRACE_ERROR(interp);
	    goto gotError;
	}
	if (Tcl_IsShared(objResultPtr)) {
	    Tcl_Obj *newValue = Tcl_DuplicateObj(objResultPtr);

	    TclDecrRefCount(objResultPtr);
	    varPtr->value.objPtr = objResultPtr = newValue;
	    Tcl_IncrRefCount(newValue);
	}
	if (Tcl_ListObjReplace(interp, objResultPtr, len, 0, objc, objv)
		!= TCL_OK) {
	    TRACE_ERROR(interp);
	    goto gotError;
	}
	TRACE_APPEND(("%.30s\n", O2S(objResultPtr)));
	NEXT_INST_V(pcAdjustment, cleanup, 1);

    lappendList:
	opnd = -1;
	if (TclListObjGetElements(interp, valuePtr, &objc, &objv)
		!= TCL_OK) {
	    TRACE_ERROR(interp);
	    goto gotError;
	}
	DECACHE_STACK_INFO();
	varPtr = TclObjLookupVarEx(interp, part1Ptr, part2Ptr,
		TCL_LEAVE_ERR_MSG, "set", 1, 1, &arrayPtr);
	CACHE_STACK_INFO();
	if (!varPtr) {
	    TRACE_ERROR(interp);
	    goto gotError;
	}

    lappendListPtr:
	if (TclIsVarInHash(varPtr)) {
	    VarHashRefCount(varPtr)++;
	}
	if (arrayPtr && TclIsVarInHash(arrayPtr)) {
	    VarHashRefCount(arrayPtr)++;
	}
	DECACHE_STACK_INFO();
	objResultPtr = TclPtrGetVarIdx(interp, varPtr, arrayPtr,
		part1Ptr, part2Ptr, TCL_LEAVE_ERR_MSG, opnd);
	CACHE_STACK_INFO();
	if (TclIsVarInHash(varPtr)) {
	    VarHashRefCount(varPtr)--;
	}
	if (arrayPtr && TclIsVarInHash(arrayPtr)) {
	    VarHashRefCount(arrayPtr)--;
	}

	{
	    int createdNewObj = 0;

	    if (!objResultPtr) {
		objResultPtr = valuePtr;
	    } else if (TclListObjLength(interp, objResultPtr, &len)!=TCL_OK) {
		TRACE_ERROR(interp);
		goto gotError;
	    } else {
		if (Tcl_IsShared(objResultPtr)) {
		    objResultPtr = Tcl_DuplicateObj(objResultPtr);
		    createdNewObj = 1;
		}
		if (Tcl_ListObjReplace(interp, objResultPtr, len,0, objc,objv)
			!= TCL_OK) {
		    goto errorInLappendListPtr;
		}
	    }
	    DECACHE_STACK_INFO();
	    objResultPtr = TclPtrSetVarIdx(interp, varPtr, arrayPtr, part1Ptr,
		    part2Ptr, objResultPtr, TCL_LEAVE_ERR_MSG, opnd);
	    CACHE_STACK_INFO();
	    if (!objResultPtr) {
	    errorInLappendListPtr:
		if (createdNewObj) {
		    TclDecrRefCount(objResultPtr);
		}
		TRACE_ERROR(interp);
		goto gotError;
	    }
	}
	TRACE_APPEND(("%.30s\n", O2S(objResultPtr)));
	NEXT_INST_V(pcAdjustment, cleanup, 1);
    }

    /*
     *	   End of INST_STORE and related instructions.
     * -----------------------------------------------------------------
     *	   Start of INST_INCR instructions.
     *
     * WARNING: more 'goto' here than your doctor recommended! The different
     * instructions set the value of some variables and then jump to somme
     * common execution code.
     */

/*TODO: Consider more untangling here; merge with LOAD and STORE ? */

    {
	Tcl_Obj *incrPtr;
	Tcl_WideInt w;
	long increment;

    case INST_INCR_SCALAR1:
    case INST_INCR_ARRAY1:
    case INST_INCR_ARRAY_STK:
    case INST_INCR_SCALAR_STK:
    case INST_INCR_STK:
	opnd = TclGetUInt1AtPtr(pc+1);
	incrPtr = POP_OBJECT();
	switch (*pc) {
	case INST_INCR_SCALAR1:
	    pcAdjustment = 2;
	    goto doIncrScalar;
	case INST_INCR_ARRAY1:
	    pcAdjustment = 2;
	    goto doIncrArray;
	default:
	    pcAdjustment = 1;
	    goto doIncrStk;
	}

    case INST_INCR_ARRAY_STK_IMM:
    case INST_INCR_SCALAR_STK_IMM:
    case INST_INCR_STK_IMM:
	increment = TclGetInt1AtPtr(pc+1);
	incrPtr = Tcl_NewIntObj(increment);
	Tcl_IncrRefCount(incrPtr);
	pcAdjustment = 2;

    doIncrStk:
	if ((*pc == INST_INCR_ARRAY_STK_IMM)
		|| (*pc == INST_INCR_ARRAY_STK)) {
	    part2Ptr = OBJ_AT_TOS;
	    objPtr = OBJ_UNDER_TOS;
	    TRACE(("\"%.30s(%.30s)\" (by %ld) => ",
		    O2S(objPtr), O2S(part2Ptr), increment));
	} else {
	    part2Ptr = NULL;
	    objPtr = OBJ_AT_TOS;
	    TRACE(("\"%.30s\" (by %ld) => ", O2S(objPtr), increment));
	}
	part1Ptr = objPtr;
	opnd = -1;
	varPtr = TclObjLookupVarEx(interp, objPtr, part2Ptr,
		TCL_LEAVE_ERR_MSG, "read", 1, 1, &arrayPtr);
	if (!varPtr) {
	    DECACHE_STACK_INFO();
	    Tcl_AddErrorInfo(interp,
		    "\n    (reading value of variable to increment)");
	    CACHE_STACK_INFO();
	    TRACE_ERROR(interp);
	    Tcl_DecrRefCount(incrPtr);
	    goto gotError;
	}
	cleanup = ((part2Ptr == NULL)? 1 : 2);
	goto doIncrVar;

    case INST_INCR_ARRAY1_IMM:
	opnd = TclGetUInt1AtPtr(pc+1);
	increment = TclGetInt1AtPtr(pc+2);
	incrPtr = Tcl_NewIntObj(increment);
	Tcl_IncrRefCount(incrPtr);
	pcAdjustment = 3;

    doIncrArray:
	part1Ptr = NULL;
	part2Ptr = OBJ_AT_TOS;
	arrayPtr = LOCAL(opnd);
	cleanup = 1;
	while (TclIsVarLink(arrayPtr)) {
	    arrayPtr = arrayPtr->value.linkPtr;
	}
	TRACE(("%u \"%.30s\" (by %ld) => ", opnd, O2S(part2Ptr), increment));
	varPtr = TclLookupArrayElement(interp, part1Ptr, part2Ptr,
		TCL_LEAVE_ERR_MSG, "read", 1, 1, arrayPtr, opnd);
	if (!varPtr) {
	    TRACE_ERROR(interp);
	    Tcl_DecrRefCount(incrPtr);
	    goto gotError;
	}
	goto doIncrVar;

    case INST_INCR_SCALAR1_IMM:
	opnd = TclGetUInt1AtPtr(pc+1);
	increment = TclGetInt1AtPtr(pc+2);
	pcAdjustment = 3;
	cleanup = 0;
	varPtr = LOCAL(opnd);
	while (TclIsVarLink(varPtr)) {
	    varPtr = varPtr->value.linkPtr;
	}

	if (TclIsVarDirectModifyable(varPtr)) {
	    ClientData ptr;
	    int type;

	    objPtr = varPtr->value.objPtr;
	    if (GetNumberFromObj(NULL, objPtr, &ptr, &type) == TCL_OK) {
		if (type == TCL_NUMBER_INT) {
		    Tcl_WideInt augend = *((const Tcl_WideInt *)ptr);
		    Tcl_WideInt sum = augend + increment;

		    /*
		     * Overflow when (augend and sum have different sign) and
		     * (augend and increment have the same sign). This is
		     * encapsulated in the Overflowing macro.
		     */

		    if (!Overflowing(augend, increment, sum)) {
			TRACE(("%u %ld => ", opnd, increment));
			if (Tcl_IsShared(objPtr)) {
			    objPtr->refCount--;	/* We know it's shared. */
			    TclNewIntObj(objResultPtr, sum);
			    Tcl_IncrRefCount(objResultPtr);
			    varPtr->value.objPtr = objResultPtr;
			} else {
			    objResultPtr = objPtr;
			    TclSetIntObj(objPtr, sum);
			}
			goto doneIncr;
		    }
		    w = (Tcl_WideInt)augend;

		    TRACE(("%u %ld => ", opnd, increment));
		    if (Tcl_IsShared(objPtr)) {
			objPtr->refCount--;	/* We know it's shared. */
			objResultPtr = Tcl_NewWideIntObj(w+increment);
			Tcl_IncrRefCount(objResultPtr);
			varPtr->value.objPtr = objResultPtr;
		    } else {
			objResultPtr = objPtr;

			/*
			 * We know the sum value is outside the long range;
			 * use macro form that doesn't range test again.
			 */

			TclSetIntObj(objPtr, w+increment);
		    }
		    goto doneIncr;
		}	/* end if (type == TCL_NUMBER_INT) */
	    }
	    if (Tcl_IsShared(objPtr)) {
		objPtr->refCount--;	/* We know it's shared */
		objResultPtr = Tcl_DuplicateObj(objPtr);
		Tcl_IncrRefCount(objResultPtr);
		varPtr->value.objPtr = objResultPtr;
	    } else {
		objResultPtr = objPtr;
	    }
	    TclNewIntObj(incrPtr, increment);
	    if (TclIncrObj(interp, objResultPtr, incrPtr) != TCL_OK) {
		Tcl_DecrRefCount(incrPtr);
		TRACE_ERROR(interp);
		goto gotError;
	    }
	    Tcl_DecrRefCount(incrPtr);
	    goto doneIncr;
	}

	/*
	 * All other cases, flow through to generic handling.
	 */

	TclNewIntObj(incrPtr, increment);
	Tcl_IncrRefCount(incrPtr);

    doIncrScalar:
	varPtr = LOCAL(opnd);
	while (TclIsVarLink(varPtr)) {
	    varPtr = varPtr->value.linkPtr;
	}
	arrayPtr = NULL;
	part1Ptr = part2Ptr = NULL;
	cleanup = 0;
	TRACE(("%u %s => ", opnd, TclGetString(incrPtr)));

    doIncrVar:
	if (TclIsVarDirectModifyable2(varPtr, arrayPtr)) {
	    objPtr = varPtr->value.objPtr;
	    if (Tcl_IsShared(objPtr)) {
		objPtr->refCount--;	/* We know it's shared */
		objResultPtr = Tcl_DuplicateObj(objPtr);
		Tcl_IncrRefCount(objResultPtr);
		varPtr->value.objPtr = objResultPtr;
	    } else {
		objResultPtr = objPtr;
	    }
	    if (TclIncrObj(interp, objResultPtr, incrPtr) != TCL_OK) {
		Tcl_DecrRefCount(incrPtr);
		TRACE_ERROR(interp);
		goto gotError;
	    }
	    Tcl_DecrRefCount(incrPtr);
	} else {
	    DECACHE_STACK_INFO();
	    objResultPtr = TclPtrIncrObjVarIdx(interp, varPtr, arrayPtr,
		    part1Ptr, part2Ptr, incrPtr, TCL_LEAVE_ERR_MSG, opnd);
	    CACHE_STACK_INFO();
	    Tcl_DecrRefCount(incrPtr);
	    if (objResultPtr == NULL) {
		TRACE_ERROR(interp);
		goto gotError;
	    }
	}
    doneIncr:
	TRACE_APPEND(("%.30s\n", O2S(objResultPtr)));
#ifndef TCL_COMPILE_DEBUG
	if (*(pc+pcAdjustment) == INST_POP) {
	    NEXT_INST_V((pcAdjustment+1), cleanup, 0);
	}
#endif
	NEXT_INST_V(pcAdjustment, cleanup, 1);
    }

    /*
     *	   End of INST_INCR instructions.
     * -----------------------------------------------------------------
     *	   Start of INST_EXIST instructions.
     */

    case INST_EXIST_SCALAR:
	cleanup = 0;
	pcAdjustment = 5;
	opnd = TclGetUInt4AtPtr(pc+1);
	varPtr = LOCAL(opnd);
	while (TclIsVarLink(varPtr)) {
	    varPtr = varPtr->value.linkPtr;
	}
	TRACE(("%u => ", opnd));
	if (ReadTraced(varPtr)) {
	    DECACHE_STACK_INFO();
	    TclObjCallVarTraces(iPtr, NULL, varPtr, NULL, NULL,
		    TCL_TRACE_READS, 0, opnd);
	    CACHE_STACK_INFO();
	    if (TclIsVarUndefined(varPtr)) {
		TclCleanupVar(varPtr, NULL);
		varPtr = NULL;
	    }
	}
	goto afterExistsPeephole;

    case INST_EXIST_ARRAY:
	cleanup = 1;
	pcAdjustment = 5;
	opnd = TclGetUInt4AtPtr(pc+1);
	part2Ptr = OBJ_AT_TOS;
	arrayPtr = LOCAL(opnd);
	while (TclIsVarLink(arrayPtr)) {
	    arrayPtr = arrayPtr->value.linkPtr;
	}
	TRACE(("%u \"%.30s\" => ", opnd, O2S(part2Ptr)));
	if (TclIsVarArray(arrayPtr) && !ReadTraced(arrayPtr)) {
	    varPtr = VarHashFindVar(arrayPtr->value.tablePtr, part2Ptr);
	    if (!varPtr || !ReadTraced(varPtr)) {
		goto afterExistsPeephole;
	    }
	}
	varPtr = TclLookupArrayElement(interp, NULL, part2Ptr, 0, "access",
		0, 1, arrayPtr, opnd);
	if (varPtr) {
	    if (ReadTraced(varPtr) || (arrayPtr && ReadTraced(arrayPtr))) {
		DECACHE_STACK_INFO();
		TclObjCallVarTraces(iPtr, arrayPtr, varPtr, NULL, part2Ptr,
			TCL_TRACE_READS, 0, opnd);
		CACHE_STACK_INFO();
	    }
	    if (TclIsVarUndefined(varPtr)) {
		TclCleanupVar(varPtr, arrayPtr);
		varPtr = NULL;
	    }
	}
	goto afterExistsPeephole;

    case INST_EXIST_ARRAY_STK:
	cleanup = 2;
	pcAdjustment = 1;
	part2Ptr = OBJ_AT_TOS;		/* element name */
	part1Ptr = OBJ_UNDER_TOS;	/* array name */
	TRACE(("\"%.30s(%.30s)\" => ", O2S(part1Ptr), O2S(part2Ptr)));
	goto doExistStk;

    case INST_EXIST_STK:
	cleanup = 1;
	pcAdjustment = 1;
	part2Ptr = NULL;
	part1Ptr = OBJ_AT_TOS;		/* variable name */
	TRACE(("\"%.30s\" => ", O2S(part1Ptr)));

    doExistStk:
	varPtr = TclObjLookupVarEx(interp, part1Ptr, part2Ptr, 0, "access",
		/*createPart1*/0, /*createPart2*/1, &arrayPtr);
	if (varPtr) {
	    if (ReadTraced(varPtr) || (arrayPtr && ReadTraced(arrayPtr))) {
		DECACHE_STACK_INFO();
		TclObjCallVarTraces(iPtr, arrayPtr, varPtr, part1Ptr,part2Ptr,
			TCL_TRACE_READS, 0, -1);
		CACHE_STACK_INFO();
	    }
	    if (TclIsVarUndefined(varPtr)) {
		TclCleanupVar(varPtr, arrayPtr);
		varPtr = NULL;
	    }
	}

	/*
	 * Peep-hole optimisation: if you're about to jump, do jump from here.
	 */

    afterExistsPeephole: {
	int found = (varPtr && !TclIsVarUndefined(varPtr));

	TRACE_APPEND(("%d\n", found ? 1 : 0));
	JUMP_PEEPHOLE_V(found, pcAdjustment, cleanup);
    }

    /*
     *	   End of INST_EXIST instructions.
     * -----------------------------------------------------------------
     *	   Start of INST_UNSET instructions.
     */

    {
	int flags;

    case INST_UNSET_SCALAR:
	flags = TclGetUInt1AtPtr(pc+1) ? TCL_LEAVE_ERR_MSG : 0;
	opnd = TclGetUInt4AtPtr(pc+2);
	varPtr = LOCAL(opnd);
	while (TclIsVarLink(varPtr)) {
	    varPtr = varPtr->value.linkPtr;
	}
	TRACE(("%s %u => ", (flags ? "normal" : "noerr"), opnd));
	if (TclIsVarDirectUnsettable(varPtr) && !TclIsVarInHash(varPtr)) {
	    /*
	     * No errors, no traces, no searches: just make the variable cease
	     * to exist.
	     */

	    if (!TclIsVarUndefined(varPtr)) {
		TclDecrRefCount(varPtr->value.objPtr);
	    } else if (flags & TCL_LEAVE_ERR_MSG) {
		goto slowUnsetScalar;
	    }
	    varPtr->value.objPtr = NULL;
	    TRACE_APPEND(("OK\n"));
	    NEXT_INST_F(6, 0, 0);
	}

    slowUnsetScalar:
	DECACHE_STACK_INFO();
	if (TclPtrUnsetVarIdx(interp, varPtr, NULL, NULL, NULL, flags,
		opnd) != TCL_OK && flags) {
	    goto errorInUnset;
	}
	CACHE_STACK_INFO();
	NEXT_INST_F(6, 0, 0);

    case INST_UNSET_ARRAY:
	flags = TclGetUInt1AtPtr(pc+1) ? TCL_LEAVE_ERR_MSG : 0;
	opnd = TclGetUInt4AtPtr(pc+2);
	part2Ptr = OBJ_AT_TOS;
	arrayPtr = LOCAL(opnd);
	while (TclIsVarLink(arrayPtr)) {
	    arrayPtr = arrayPtr->value.linkPtr;
	}
	TRACE(("%s %u \"%.30s\" => ",
		(flags ? "normal" : "noerr"), opnd, O2S(part2Ptr)));
	if (TclIsVarArray(arrayPtr) && !UnsetTraced(arrayPtr)
		&& !(arrayPtr->flags & VAR_SEARCH_ACTIVE)) {
	    varPtr = VarHashFindVar(arrayPtr->value.tablePtr, part2Ptr);
	    if (varPtr && TclIsVarDirectUnsettable(varPtr)) {
		/*
		 * No nasty traces and element exists, so we can proceed to
		 * unset it. Might still not exist though...
		 */

		if (!TclIsVarUndefined(varPtr)) {
		    TclDecrRefCount(varPtr->value.objPtr);
		    TclSetVarUndefined(varPtr);
		    TclClearVarNamespaceVar(varPtr);
		    TclCleanupVar(varPtr, arrayPtr);
		} else if (flags & TCL_LEAVE_ERR_MSG) {
		    goto slowUnsetArray;
		}
		TRACE_APPEND(("OK\n"));
		NEXT_INST_F(6, 1, 0);
	    } else if (!varPtr && !(flags & TCL_LEAVE_ERR_MSG)) {
		/*
		 * Don't need to do anything here.
		 */

		TRACE_APPEND(("OK\n"));
		NEXT_INST_F(6, 1, 0);
	    }
	}
    slowUnsetArray:
	DECACHE_STACK_INFO();
	varPtr = TclLookupArrayElement(interp, NULL, part2Ptr, flags, "unset",
		0, 0, arrayPtr, opnd);
	if (!varPtr) {
	    if (flags & TCL_LEAVE_ERR_MSG) {
		goto errorInUnset;
	    }
	} else if (TclPtrUnsetVarIdx(interp, varPtr, arrayPtr, NULL, part2Ptr,
		flags, opnd) != TCL_OK && (flags & TCL_LEAVE_ERR_MSG)) {
	    goto errorInUnset;
	}
	CACHE_STACK_INFO();
	NEXT_INST_F(6, 1, 0);

    case INST_UNSET_ARRAY_STK:
	flags = TclGetUInt1AtPtr(pc+1) ? TCL_LEAVE_ERR_MSG : 0;
	cleanup = 2;
	part2Ptr = OBJ_AT_TOS;		/* element name */
	part1Ptr = OBJ_UNDER_TOS;	/* array name */
	TRACE(("%s \"%.30s(%.30s)\" => ", (flags ? "normal" : "noerr"),
		O2S(part1Ptr), O2S(part2Ptr)));
	goto doUnsetStk;

    case INST_UNSET_STK:
	flags = TclGetUInt1AtPtr(pc+1) ? TCL_LEAVE_ERR_MSG : 0;
	cleanup = 1;
	part2Ptr = NULL;
	part1Ptr = OBJ_AT_TOS;		/* variable name */
	TRACE(("%s \"%.30s\" => ", (flags ? "normal" : "noerr"),
		O2S(part1Ptr)));

    doUnsetStk:
	DECACHE_STACK_INFO();
	if (TclObjUnsetVar2(interp, part1Ptr, part2Ptr, flags) != TCL_OK
		&& (flags & TCL_LEAVE_ERR_MSG)) {
	    goto errorInUnset;
	}
	CACHE_STACK_INFO();
	TRACE_APPEND(("OK\n"));
	NEXT_INST_V(2, cleanup, 0);

    errorInUnset:
	CACHE_STACK_INFO();
	TRACE_ERROR(interp);
	goto gotError;
    }

    /*
     *	   End of INST_UNSET instructions.
     * -----------------------------------------------------------------
     *	   Start of INST_ARRAY instructions.
     */

    case INST_ARRAY_EXISTS_IMM:
	opnd = TclGetUInt4AtPtr(pc+1);
	pcAdjustment = 5;
	cleanup = 0;
	part1Ptr = NULL;
	arrayPtr = NULL;
	TRACE(("%u => ", opnd));
	varPtr = LOCAL(opnd);
	while (TclIsVarLink(varPtr)) {
	    varPtr = varPtr->value.linkPtr;
	}
	goto doArrayExists;
    case INST_ARRAY_EXISTS_STK:
	opnd = -1;
	pcAdjustment = 1;
	cleanup = 1;
	part1Ptr = OBJ_AT_TOS;
	TRACE(("\"%.30s\" => ", O2S(part1Ptr)));
	varPtr = TclObjLookupVarEx(interp, part1Ptr, NULL, 0, NULL,
		/*createPart1*/0, /*createPart2*/0, &arrayPtr);
    doArrayExists:
	DECACHE_STACK_INFO();
	result = TclCheckArrayTraces(interp, varPtr, arrayPtr, part1Ptr, opnd);
	CACHE_STACK_INFO();
	if (result == TCL_ERROR) {
	    TRACE_ERROR(interp);
	    goto gotError;
	}
	if (varPtr && TclIsVarArray(varPtr) && !TclIsVarUndefined(varPtr)) {
	    objResultPtr = TCONST(1);
	} else {
	    objResultPtr = TCONST(0);
	}
	TRACE_APPEND(("%.30s\n", O2S(objResultPtr)));
	NEXT_INST_V(pcAdjustment, cleanup, 1);

    case INST_ARRAY_MAKE_IMM:
	opnd = TclGetUInt4AtPtr(pc+1);
	pcAdjustment = 5;
	cleanup = 0;
	part1Ptr = NULL;
	arrayPtr = NULL;
	TRACE(("%u => ", opnd));
	varPtr = LOCAL(opnd);
	while (TclIsVarLink(varPtr)) {
	    varPtr = varPtr->value.linkPtr;
	}
	goto doArrayMake;
    case INST_ARRAY_MAKE_STK:
	opnd = -1;
	pcAdjustment = 1;
	cleanup = 1;
	part1Ptr = OBJ_AT_TOS;
	TRACE(("\"%.30s\" => ", O2S(part1Ptr)));
	varPtr = TclObjLookupVarEx(interp, part1Ptr, NULL, TCL_LEAVE_ERR_MSG,
		"set", /*createPart1*/1, /*createPart2*/0, &arrayPtr);
	if (varPtr == NULL) {
	    TRACE_ERROR(interp);
	    goto gotError;
	}
    doArrayMake:
	if (varPtr && !TclIsVarArray(varPtr)) {
	    if (TclIsVarArrayElement(varPtr) || !TclIsVarUndefined(varPtr)) {
		/*
		 * Either an array element, or a scalar: lose!
		 */

		TclObjVarErrMsg(interp, part1Ptr, NULL, "array set",
			"variable isn't array", opnd);
		DECACHE_STACK_INFO();
		Tcl_SetErrorCode(interp, "TCL", "WRITE", "ARRAY", NULL);
		CACHE_STACK_INFO();
		TRACE_ERROR(interp);
		goto gotError;
	    }
	    TclInitArrayVar(varPtr);
#ifdef TCL_COMPILE_DEBUG
	    TRACE_APPEND(("done\n"));
	} else {
	    TRACE_APPEND(("nothing to do\n"));
#endif
	}
	NEXT_INST_V(pcAdjustment, cleanup, 0);

    /*
     *	   End of INST_ARRAY instructions.
     * -----------------------------------------------------------------
     *	   Start of variable linking instructions.
     */

    {
	Var *otherPtr;
	CallFrame *framePtr, *savedFramePtr;
	Tcl_Namespace *nsPtr;
	Namespace *savedNsPtr;

    case INST_UPVAR:
	TRACE(("%d %.30s %.30s => ", TclGetInt4AtPtr(pc+1),
		O2S(OBJ_UNDER_TOS), O2S(OBJ_AT_TOS)));

	if (TclObjGetFrame(interp, OBJ_UNDER_TOS, &framePtr) == -1) {
	    TRACE_ERROR(interp);
	    goto gotError;
	}

	/*
	 * Locate the other variable.
	 */

	savedFramePtr = iPtr->varFramePtr;
	iPtr->varFramePtr = framePtr;
	otherPtr = TclObjLookupVarEx(interp, OBJ_AT_TOS, NULL,
		TCL_LEAVE_ERR_MSG, "access", /*createPart1*/ 1,
		/*createPart2*/ 1, &varPtr);
	iPtr->varFramePtr = savedFramePtr;
	if (!otherPtr) {
	    TRACE_ERROR(interp);
	    goto gotError;
	}
	goto doLinkVars;

    case INST_NSUPVAR:
	TRACE(("%d %.30s %.30s => ", TclGetInt4AtPtr(pc+1),
		O2S(OBJ_UNDER_TOS), O2S(OBJ_AT_TOS)));
	if (TclGetNamespaceFromObj(interp, OBJ_UNDER_TOS, &nsPtr) != TCL_OK) {
	    TRACE_ERROR(interp);
	    goto gotError;
	}

	/*
	 * Locate the other variable.
	 */

	savedNsPtr = iPtr->varFramePtr->nsPtr;
	iPtr->varFramePtr->nsPtr = (Namespace *) nsPtr;
	otherPtr = TclObjLookupVarEx(interp, OBJ_AT_TOS, NULL,
		(TCL_NAMESPACE_ONLY|TCL_LEAVE_ERR_MSG|TCL_AVOID_RESOLVERS),
		"access", /*createPart1*/ 1, /*createPart2*/ 1, &varPtr);
	iPtr->varFramePtr->nsPtr = savedNsPtr;
	if (!otherPtr) {
	    TRACE_ERROR(interp);
	    goto gotError;
	}
	goto doLinkVars;

    case INST_VARIABLE:
	TRACE(("%d, %.30s => ", TclGetInt4AtPtr(pc+1), O2S(OBJ_AT_TOS)));
	otherPtr = TclObjLookupVarEx(interp, OBJ_AT_TOS, NULL,
		(TCL_NAMESPACE_ONLY | TCL_LEAVE_ERR_MSG), "access",
		/*createPart1*/ 1, /*createPart2*/ 1, &varPtr);
	if (!otherPtr) {
	    TRACE_ERROR(interp);
	    goto gotError;
	}

	/*
	 * Do the [variable] magic.
	 */

	TclSetVarNamespaceVar(otherPtr);

    doLinkVars:

	/*
	 * If we are here, the local variable has already been created: do the
	 * little work of TclPtrMakeUpvar that remains to be done right here
	 * if there are no errors; otherwise, let it handle the case.
	 */

	opnd = TclGetInt4AtPtr(pc+1);
	varPtr = LOCAL(opnd);
	if ((varPtr != otherPtr) && !TclIsVarTraced(varPtr)
		&& (TclIsVarUndefined(varPtr) || TclIsVarLink(varPtr))) {
	    if (!TclIsVarUndefined(varPtr)) {
		/*
		 * Then it is a defined link.
		 */

		Var *linkPtr = varPtr->value.linkPtr;

		if (linkPtr == otherPtr) {
		    TRACE_APPEND(("already linked\n"));
		    NEXT_INST_F(5, 1, 0);
		}
		if (TclIsVarInHash(linkPtr)) {
		    VarHashRefCount(linkPtr)--;
		    if (TclIsVarUndefined(linkPtr)) {
			TclCleanupVar(linkPtr, NULL);
		    }
		}
	    }
	    TclSetVarLink(varPtr);
	    varPtr->value.linkPtr = otherPtr;
	    if (TclIsVarInHash(otherPtr)) {
		VarHashRefCount(otherPtr)++;
	    }
	} else if (TclPtrObjMakeUpvarIdx(interp, otherPtr, NULL, 0,
		opnd) != TCL_OK) {
	    TRACE_ERROR(interp);
	    goto gotError;
	}

	/*
	 * Do not pop the namespace or frame index, it may be needed for other
	 * variables - and [variable] did not push it at all.
	 */

	TRACE_APPEND(("link made\n"));
	NEXT_INST_F(5, 1, 0);
    }

    /*
     *	   End of variable linking instructions.
     * -----------------------------------------------------------------
     */

    case INST_JUMP1:
	opnd = TclGetInt1AtPtr(pc+1);
	TRACE(("%d => new pc %u\n", opnd,
		(unsigned)(pc + opnd - codePtr->codeStart)));
	NEXT_INST_F(opnd, 0, 0);

    case INST_JUMP4:
	opnd = TclGetInt4AtPtr(pc+1);
	TRACE(("%d => new pc %u\n", opnd,
		(unsigned)(pc + opnd - codePtr->codeStart)));
	NEXT_INST_F(opnd, 0, 0);

    {
	int jmpOffset[2], b;

	/* TODO: consider rewrite so we don't compute the offset we're not
	 * going to take. */
    case INST_JUMP_FALSE4:
	jmpOffset[0] = TclGetInt4AtPtr(pc+1);	/* FALSE offset */
	jmpOffset[1] = 5;			/* TRUE offset */
	goto doCondJump;

    case INST_JUMP_TRUE4:
	jmpOffset[0] = 5;
	jmpOffset[1] = TclGetInt4AtPtr(pc+1);
	goto doCondJump;

    case INST_JUMP_FALSE1:
	jmpOffset[0] = TclGetInt1AtPtr(pc+1);
	jmpOffset[1] = 2;
	goto doCondJump;

    case INST_JUMP_TRUE1:
	jmpOffset[0] = 2;
	jmpOffset[1] = TclGetInt1AtPtr(pc+1);

    doCondJump:
	valuePtr = OBJ_AT_TOS;
	TRACE(("%d => ", jmpOffset[
		(*pc==INST_JUMP_FALSE1 || *pc==INST_JUMP_FALSE4) ? 0 : 1]));

	/* TODO - check claim that taking address of b harms performance */
	/* TODO - consider optimization search for constants */
	if (TclGetBooleanFromObj(interp, valuePtr, &b) != TCL_OK) {
	    TRACE_ERROR(interp);
	    goto gotError;
	}

#ifdef TCL_COMPILE_DEBUG
	if (b) {
	    if ((*pc == INST_JUMP_TRUE1) || (*pc == INST_JUMP_TRUE4)) {
		TRACE_APPEND(("%.20s true, new pc %u\n", O2S(valuePtr),
			(unsigned)(pc + jmpOffset[1] - codePtr->codeStart)));
	    } else {
		TRACE_APPEND(("%.20s true\n", O2S(valuePtr)));
	    }
	} else {
	    if ((*pc == INST_JUMP_TRUE1) || (*pc == INST_JUMP_TRUE4)) {
		TRACE_APPEND(("%.20s false\n", O2S(valuePtr)));
	    } else {
		TRACE_APPEND(("%.20s false, new pc %u\n", O2S(valuePtr),
			(unsigned)(pc + jmpOffset[0] - codePtr->codeStart)));
	    }
	}
#endif
	NEXT_INST_F(jmpOffset[b], 1, 0);
    }

    case INST_JUMP_TABLE: {
	Tcl_HashEntry *hPtr;
	JumptableInfo *jtPtr;

	/*
	 * Jump to location looked up in a hashtable; fall through to next
	 * instr if lookup fails.
	 */

	opnd = TclGetInt4AtPtr(pc+1);
	jtPtr = (JumptableInfo *) codePtr->auxDataArrayPtr[opnd].clientData;
	TRACE(("%d \"%.20s\" => ", opnd, O2S(OBJ_AT_TOS)));
	hPtr = Tcl_FindHashEntry(&jtPtr->hashTable, TclGetString(OBJ_AT_TOS));
	if (hPtr != NULL) {
	    int jumpOffset = PTR2INT(Tcl_GetHashValue(hPtr));

	    TRACE_APPEND(("found in table, new pc %u\n",
		    (unsigned)(pc - codePtr->codeStart + jumpOffset)));
	    NEXT_INST_F(jumpOffset, 1, 0);
	} else {
	    TRACE_APPEND(("not found in table\n"));
	    NEXT_INST_F(5, 1, 0);
	}
    }

    /*
     * -----------------------------------------------------------------
     *	   Start of general introspector instructions.
     */

    case INST_NS_CURRENT: {
	Namespace *currNsPtr = (Namespace *) TclGetCurrentNamespace(interp);

	if (currNsPtr == (Namespace *) TclGetGlobalNamespace(interp)) {
	    TclNewLiteralStringObj(objResultPtr, "::");
	} else {
	    TclNewStringObj(objResultPtr, currNsPtr->fullName,
		    strlen(currNsPtr->fullName));
	}
	TRACE_WITH_OBJ(("=> "), objResultPtr);
	NEXT_INST_F(1, 0, 1);
    }
    case INST_COROUTINE_NAME: {
	CoroutineData *corPtr = iPtr->execEnvPtr->corPtr;

	TclNewObj(objResultPtr);
	if (corPtr && !(corPtr->cmdPtr->flags & CMD_IS_DELETED)) {
	    Tcl_GetCommandFullName(interp, (Tcl_Command) corPtr->cmdPtr,
		    objResultPtr);
	}
	TRACE_WITH_OBJ(("=> "), objResultPtr);
	NEXT_INST_F(1, 0, 1);
    }
    case INST_INFO_LEVEL_NUM:
	TclNewIntObj(objResultPtr, iPtr->varFramePtr->level);
	TRACE_WITH_OBJ(("=> "), objResultPtr);
	NEXT_INST_F(1, 0, 1);
    case INST_INFO_LEVEL_ARGS: {
	int level;
	CallFrame *framePtr = iPtr->varFramePtr;
	CallFrame *rootFramePtr = iPtr->rootFramePtr;

	TRACE(("\"%.30s\" => ", O2S(OBJ_AT_TOS)));
	if (TclGetIntFromObj(interp, OBJ_AT_TOS, &level) != TCL_OK) {
	    TRACE_ERROR(interp);
	    goto gotError;
	}
	if (level <= 0) {
	    level += framePtr->level;
	}
	for (; (framePtr->level!=level) && (framePtr!=rootFramePtr) ;
		framePtr = framePtr->callerVarPtr) {
	    /* Empty loop body */
	}
	if (framePtr == rootFramePtr) {
	    Tcl_SetObjResult(interp, Tcl_ObjPrintf(
		    "bad level \"%s\"", TclGetString(OBJ_AT_TOS)));
	    TRACE_ERROR(interp);
	    DECACHE_STACK_INFO();
	    Tcl_SetErrorCode(interp, "TCL", "LOOKUP", "STACK_LEVEL",
		    TclGetString(OBJ_AT_TOS), NULL);
	    CACHE_STACK_INFO();
	    goto gotError;
	}
	objResultPtr = Tcl_NewListObj(framePtr->objc, framePtr->objv);
	TRACE_APPEND(("%.30s\n", O2S(objResultPtr)));
	NEXT_INST_F(1, 1, 1);
    }
    {
	Tcl_Command cmd, origCmd;

    case INST_RESOLVE_COMMAND:
	cmd = Tcl_GetCommandFromObj(interp, OBJ_AT_TOS);
	TclNewObj(objResultPtr);
	if (cmd != NULL) {
	    Tcl_GetCommandFullName(interp, cmd, objResultPtr);
	}
	TRACE_WITH_OBJ(("\"%.20s\" => ", O2S(OBJ_AT_TOS)), objResultPtr);
	NEXT_INST_F(1, 1, 1);

    case INST_ORIGIN_COMMAND:
	TRACE(("\"%.30s\" => ", O2S(OBJ_AT_TOS)));
	cmd = Tcl_GetCommandFromObj(interp, OBJ_AT_TOS);
	if (cmd == NULL) {
	    Tcl_SetObjResult(interp, Tcl_ObjPrintf(
		    "invalid command name \"%s\"", TclGetString(OBJ_AT_TOS)));
	    DECACHE_STACK_INFO();
	    Tcl_SetErrorCode(interp, "TCL", "LOOKUP", "COMMAND",
		    TclGetString(OBJ_AT_TOS), NULL);
	    CACHE_STACK_INFO();
	    TRACE_APPEND(("ERROR: not command\n"));
	    goto gotError;
	}
	origCmd = TclGetOriginalCommand(cmd);
	if (origCmd == NULL) {
	    origCmd = cmd;
	}
	TclNewObj(objResultPtr);
	Tcl_GetCommandFullName(interp, origCmd, objResultPtr);
	TRACE_APPEND(("\"%.30s\"", O2S(OBJ_AT_TOS)));
	NEXT_INST_F(1, 1, 1);
    }

    /*
     * -----------------------------------------------------------------
     *	   Start of TclOO support instructions.
     */

    {
	Object *oPtr;
	CallFrame *framePtr;
	CallContext *contextPtr;
	int skip, newDepth;

    case INST_TCLOO_SELF:
	framePtr = iPtr->varFramePtr;
	if (framePtr == NULL ||
		!(framePtr->isProcCallFrame & FRAME_IS_METHOD)) {
	    TRACE(("=> ERROR: no TclOO call context\n"));
	    Tcl_SetObjResult(interp, Tcl_NewStringObj(
		    "self may only be called from inside a method",
		    -1));
	    DECACHE_STACK_INFO();
	    Tcl_SetErrorCode(interp, "TCL", "OO", "CONTEXT_REQUIRED", NULL);
	    CACHE_STACK_INFO();
	    goto gotError;
	}
	contextPtr = framePtr->clientData;

	/*
	 * Call out to get the name; it's expensive to compute but cached.
	 */

	objResultPtr = TclOOObjectName(interp, contextPtr->oPtr);
	TRACE_WITH_OBJ(("=> "), objResultPtr);
	NEXT_INST_F(1, 0, 1);

    case INST_TCLOO_NEXT_CLASS:
	opnd = TclGetUInt1AtPtr(pc+1);
	framePtr = iPtr->varFramePtr;
	valuePtr = OBJ_AT_DEPTH(opnd - 2);
	objv = &OBJ_AT_DEPTH(opnd - 1);
	skip = 2;
	TRACE(("%d => ", opnd));
	if (framePtr == NULL ||
		!(framePtr->isProcCallFrame & FRAME_IS_METHOD)) {
	    TRACE_APPEND(("ERROR: no TclOO call context\n"));
	    Tcl_SetObjResult(interp, Tcl_NewStringObj(
		    "nextto may only be called from inside a method",
		    -1));
	    DECACHE_STACK_INFO();
	    Tcl_SetErrorCode(interp, "TCL", "OO", "CONTEXT_REQUIRED", NULL);
	    CACHE_STACK_INFO();
	    goto gotError;
	}
	contextPtr = framePtr->clientData;

	oPtr = (Object *) Tcl_GetObjectFromObj(interp, valuePtr);
	if (oPtr == NULL) {
	    TRACE_APPEND(("ERROR: \"%.30s\" not object\n", O2S(valuePtr)));
	    goto gotError;
	} else {
	    Class *classPtr = oPtr->classPtr;
	    struct MInvoke *miPtr;
	    int i;
	    const char *methodType;

	    if (classPtr == NULL) {
		TRACE_APPEND(("ERROR: \"%.30s\" not class\n", O2S(valuePtr)));
		Tcl_SetObjResult(interp, Tcl_ObjPrintf(
			"\"%s\" is not a class", TclGetString(valuePtr)));
		DECACHE_STACK_INFO();
		Tcl_SetErrorCode(interp, "TCL", "OO", "CLASS_REQUIRED", NULL);
		CACHE_STACK_INFO();
		goto gotError;
	    }

	    for (i=contextPtr->index+1 ; i<contextPtr->callPtr->numChain ; i++) {
		miPtr = contextPtr->callPtr->chain + i;
		if (!miPtr->isFilter &&
			miPtr->mPtr->declaringClassPtr == classPtr) {
		    newDepth = i;
#ifdef TCL_COMPILE_DEBUG
		    if (tclTraceExec >= 2) {
			if (traceInstructions) {
			    strncpy(cmdNameBuf, TclGetString(objv[0]), 20);
			} else {
			    fprintf(stdout, "%d: (%u) invoking ",
				    iPtr->numLevels,
				    (unsigned)(pc - codePtr->codeStart));
			}
			for (i = 0;  i < opnd;  i++) {
			    TclPrintObject(stdout, objv[i], 15);
			    fprintf(stdout, " ");
			}
			fprintf(stdout, "\n");
			fflush(stdout);
		    }
#endif /*TCL_COMPILE_DEBUG*/
		    goto doInvokeNext;
		}
	    }

	    if (contextPtr->callPtr->flags & CONSTRUCTOR) {
		methodType = "constructor";
	    } else if (contextPtr->callPtr->flags & DESTRUCTOR) {
		methodType = "destructor";
	    } else {
		methodType = "method";
	    }

	    TRACE_APPEND(("ERROR: \"%.30s\" not on reachable chain\n",
		    O2S(valuePtr)));
	    for (i=contextPtr->index ; i>=0 ; i--) {
		miPtr = contextPtr->callPtr->chain + i;
		if (miPtr->isFilter
			|| miPtr->mPtr->declaringClassPtr != classPtr) {
		    continue;
		}
		Tcl_SetObjResult(interp, Tcl_ObjPrintf(
			"%s implementation by \"%s\" not reachable from here",
			methodType, TclGetString(valuePtr)));
		DECACHE_STACK_INFO();
		Tcl_SetErrorCode(interp, "TCL", "OO", "CLASS_NOT_REACHABLE",
			NULL);
		CACHE_STACK_INFO();
		goto gotError;
	    }
	    Tcl_SetObjResult(interp, Tcl_ObjPrintf(
		    "%s has no non-filter implementation by \"%s\"",
		    methodType, TclGetString(valuePtr)));
	    DECACHE_STACK_INFO();
	    Tcl_SetErrorCode(interp, "TCL", "OO", "CLASS_NOT_THERE", NULL);
	    CACHE_STACK_INFO();
	    goto gotError;
	}

    case INST_TCLOO_NEXT:
	opnd = TclGetUInt1AtPtr(pc+1);
	objv = &OBJ_AT_DEPTH(opnd - 1);
	framePtr = iPtr->varFramePtr;
	skip = 1;
	TRACE(("%d => ", opnd));
	if (framePtr == NULL ||
		!(framePtr->isProcCallFrame & FRAME_IS_METHOD)) {
	    TRACE_APPEND(("ERROR: no TclOO call context\n"));
	    Tcl_SetObjResult(interp, Tcl_NewStringObj(
		    "next may only be called from inside a method",
		    -1));
	    DECACHE_STACK_INFO();
	    Tcl_SetErrorCode(interp, "TCL", "OO", "CONTEXT_REQUIRED", NULL);
	    CACHE_STACK_INFO();
	    goto gotError;
	}
	contextPtr = framePtr->clientData;

	newDepth = contextPtr->index + 1;
	if (newDepth >= contextPtr->callPtr->numChain) {
	    /*
	     * We're at the end of the chain; generate an error message unless
	     * the interpreter is being torn down, in which case we might be
	     * getting here because of methods/destructors doing a [next] (or
	     * equivalent) unexpectedly.
	     */

	    const char *methodType;

	    if (contextPtr->callPtr->flags & CONSTRUCTOR) {
		methodType = "constructor";
	    } else if (contextPtr->callPtr->flags & DESTRUCTOR) {
		methodType = "destructor";
	    } else {
		methodType = "method";
	    }

	    TRACE_APPEND(("ERROR: no TclOO next impl\n"));
	    Tcl_SetObjResult(interp, Tcl_ObjPrintf(
		    "no next %s implementation", methodType));
	    DECACHE_STACK_INFO();
	    Tcl_SetErrorCode(interp, "TCL", "OO", "NOTHING_NEXT", NULL);
	    CACHE_STACK_INFO();
	    goto gotError;
#ifdef TCL_COMPILE_DEBUG
	} else if (tclTraceExec >= 2) {
	    int i;

	    if (traceInstructions) {
		strncpy(cmdNameBuf, TclGetString(objv[0]), 20);
	    } else {
		fprintf(stdout, "%d: (%u) invoking ",
			iPtr->numLevels, (unsigned)(pc - codePtr->codeStart));
	    }
	    for (i = 0;  i < opnd;  i++) {
		TclPrintObject(stdout, objv[i], 15);
		fprintf(stdout, " ");
	    }
	    fprintf(stdout, "\n");
	    fflush(stdout);
#endif /*TCL_COMPILE_DEBUG*/
	}

    doInvokeNext:
	bcFramePtr->data.tebc.pc = (char *) pc;
	iPtr->cmdFramePtr = bcFramePtr;

	if (iPtr->flags & INTERP_DEBUG_FRAME) {
	    ArgumentBCEnter(interp, codePtr, TD, pc, opnd, objv);
	}

	pcAdjustment = 2;
	cleanup = opnd;
	DECACHE_STACK_INFO();
	iPtr->varFramePtr = framePtr->callerVarPtr;
	pc += pcAdjustment;
	TEBC_YIELD();

	TclPushTailcallPoint(interp);
	oPtr = contextPtr->oPtr;
	if (oPtr->flags & FILTER_HANDLING) {
	    TclNRAddCallback(interp, FinalizeOONextFilter,
		    framePtr, contextPtr, INT2PTR(contextPtr->index),
		    INT2PTR(contextPtr->skip));
	} else {
	    TclNRAddCallback(interp, FinalizeOONext,
		    framePtr, contextPtr, INT2PTR(contextPtr->index),
		    INT2PTR(contextPtr->skip));
	}
	contextPtr->skip = skip;
	contextPtr->index = newDepth;
	if (contextPtr->callPtr->chain[newDepth].isFilter
		|| contextPtr->callPtr->flags & FILTER_HANDLING) {
	    oPtr->flags |= FILTER_HANDLING;
	} else {
	    oPtr->flags &= ~FILTER_HANDLING;
	}

	{
	    Method *const mPtr =
		    contextPtr->callPtr->chain[newDepth].mPtr;

	    return mPtr->typePtr->callProc(mPtr->clientData, interp,
		    (Tcl_ObjectContext) contextPtr, opnd, objv);
	}

    case INST_TCLOO_IS_OBJECT:
	oPtr = (Object *) Tcl_GetObjectFromObj(interp, OBJ_AT_TOS);
	objResultPtr = TCONST(oPtr != NULL ? 1 : 0);
	TRACE_WITH_OBJ(("%.30s => ", O2S(OBJ_AT_TOS)), objResultPtr);
	NEXT_INST_F(1, 1, 1);
    case INST_TCLOO_CLASS:
	oPtr = (Object *) Tcl_GetObjectFromObj(interp, OBJ_AT_TOS);
	if (oPtr == NULL) {
	    TRACE(("%.30s => ERROR: not object\n", O2S(OBJ_AT_TOS)));
	    goto gotError;
	}
	objResultPtr = TclOOObjectName(interp, oPtr->selfCls->thisPtr);
	TRACE_WITH_OBJ(("%.30s => ", O2S(OBJ_AT_TOS)), objResultPtr);
	NEXT_INST_F(1, 1, 1);
    case INST_TCLOO_NS:
	oPtr = (Object *) Tcl_GetObjectFromObj(interp, OBJ_AT_TOS);
	if (oPtr == NULL) {
	    TRACE(("%.30s => ERROR: not object\n", O2S(OBJ_AT_TOS)));
	    goto gotError;
	}

	/*
	 * TclOO objects *never* have the global namespace as their NS.
	 */

	TclNewStringObj(objResultPtr, oPtr->namespacePtr->fullName,
		strlen(oPtr->namespacePtr->fullName));
	TRACE_WITH_OBJ(("%.30s => ", O2S(OBJ_AT_TOS)), objResultPtr);
	NEXT_INST_F(1, 1, 1);
    }

    /*
     *     End of TclOO support instructions.
     * -----------------------------------------------------------------
     *	   Start of INST_LIST and related instructions.
     */

    {
	int index, numIndices, fromIdx, toIdx;
<<<<<<< HEAD
	int nocase, match, cflags, s1len, s2len;
	size_t slength, length2;
=======
	int nocase, match, cflags;
	size_t slength, length2, s1len, s2len;
>>>>>>> 2dad23ad
	const char *s1, *s2;

    case INST_LIST:
	/*
	 * Pop the opnd (objc) top stack elements into a new list obj and then
	 * decrement their ref counts.
	 */

	opnd = TclGetUInt4AtPtr(pc+1);
	objResultPtr = Tcl_NewListObj(opnd, &OBJ_AT_DEPTH(opnd-1));
	TRACE_WITH_OBJ(("%u => ", opnd), objResultPtr);
	NEXT_INST_V(5, opnd, 1);

    case INST_LIST_LENGTH:
	TRACE(("\"%.30s\" => ", O2S(OBJ_AT_TOS)));
	if (TclListObjLength(interp, OBJ_AT_TOS, &length) != TCL_OK) {
	    TRACE_ERROR(interp);
	    goto gotError;
	}
	TclNewIntObj(objResultPtr, length);
	TRACE_APPEND(("%d\n", length));
	NEXT_INST_F(1, 1, 1);

    case INST_LIST_INDEX:	/* lindex with objc == 3 */
	value2Ptr = OBJ_AT_TOS;
	valuePtr = OBJ_UNDER_TOS;
	TRACE(("\"%.30s\" \"%.30s\" => ", O2S(valuePtr), O2S(value2Ptr)));

	/*
	 * Extract the desired list element.
	 */

	if ((TclListObjGetElements(interp, valuePtr, &objc, &objv) == TCL_OK)
		&& (value2Ptr->typePtr != &tclListType)
		&& (TclGetIntForIndexM(NULL, value2Ptr, objc-1,
			&index) == TCL_OK)) {
	    TclDecrRefCount(value2Ptr);
	    tosPtr--;
	    pcAdjustment = 1;
	    goto lindexFastPath;
	}

	objResultPtr = TclLindexList(interp, valuePtr, value2Ptr);
	if (!objResultPtr) {
	    TRACE_ERROR(interp);
	    goto gotError;
	}

	/*
	 * Stash the list element on the stack.
	 */

	TRACE_APPEND(("\"%.30s\"\n", O2S(objResultPtr)));
	NEXT_INST_F(1, 2, -1);	/* Already has the correct refCount */

    case INST_LIST_INDEX_IMM:	/* lindex with objc==3 and index in bytecode
				 * stream */

	/*
	 * Pop the list and get the index.
	 */

	valuePtr = OBJ_AT_TOS;
	opnd = TclGetInt4AtPtr(pc+1);
	TRACE(("\"%.30s\" %d => ", O2S(valuePtr), opnd));

	/*
	 * Get the contents of the list, making sure that it really is a list
	 * in the process.
	 */

	if (TclListObjGetElements(interp, valuePtr, &objc, &objv) != TCL_OK) {
	    TRACE_ERROR(interp);
	    goto gotError;
	}

	/* Decode end-offset index values. */

	index = TclIndexDecode(opnd, objc - 1);
	pcAdjustment = 5;

    lindexFastPath:
	if (index >= 0 && index < objc) {
	    objResultPtr = objv[index];
	} else {
	    TclNewObj(objResultPtr);
	}

	TRACE_APPEND(("\"%.30s\"\n", O2S(objResultPtr)));
	NEXT_INST_F(pcAdjustment, 1, 1);

    case INST_LIST_INDEX_MULTI:	/* 'lindex' with multiple index args */
	/*
	 * Determine the count of index args.
	 */

	opnd = TclGetUInt4AtPtr(pc+1);
	numIndices = opnd-1;

	/*
	 * Do the 'lindex' operation.
	 */

	TRACE(("%d => ", opnd));
	objResultPtr = TclLindexFlat(interp, OBJ_AT_DEPTH(numIndices),
		numIndices, &OBJ_AT_DEPTH(numIndices - 1));
	if (!objResultPtr) {
	    TRACE_ERROR(interp);
	    goto gotError;
	}

	/*
	 * Set result.
	 */

	TRACE_APPEND(("\"%.30s\"\n", O2S(objResultPtr)));
	NEXT_INST_V(5, opnd, -1);

    case INST_LSET_FLAT:
	/*
	 * Lset with 3, 5, or more args. Get the number of index args.
	 */

	opnd = TclGetUInt4AtPtr(pc + 1);
	numIndices = opnd - 2;
	TRACE(("%d => ", opnd));

	/*
	 * Get the old value of variable, and remove the stack ref. This is
	 * safe because the variable still references the object; the ref
	 * count will never go zero here - we can use the smaller macro
	 * Tcl_DecrRefCount.
	 */

	valuePtr = POP_OBJECT();
	Tcl_DecrRefCount(valuePtr); /* This one should be done here */

	/*
	 * Compute the new variable value.
	 */

	objResultPtr = TclLsetFlat(interp, valuePtr, numIndices,
		&OBJ_AT_DEPTH(numIndices), OBJ_AT_TOS);
	if (!objResultPtr) {
	    TRACE_ERROR(interp);
	    goto gotError;
	}

	/*
	 * Set result.
	 */

	TRACE_APPEND(("\"%.30s\"\n", O2S(objResultPtr)));
	NEXT_INST_V(5, numIndices+1, -1);

    case INST_LSET_LIST:	/* 'lset' with 4 args */
	/*
	 * Get the old value of variable, and remove the stack ref. This is
	 * safe because the variable still references the object; the ref
	 * count will never go zero here - we can use the smaller macro
	 * Tcl_DecrRefCount.
	 */

	objPtr = POP_OBJECT();
	Tcl_DecrRefCount(objPtr);	/* This one should be done here. */

	/*
	 * Get the new element value, and the index list.
	 */

	valuePtr = OBJ_AT_TOS;
	value2Ptr = OBJ_UNDER_TOS;
	TRACE(("\"%.30s\" \"%.30s\" \"%.30s\" => ",
		O2S(value2Ptr), O2S(valuePtr), O2S(objPtr)));

	/*
	 * Compute the new variable value.
	 */

	objResultPtr = TclLsetList(interp, objPtr, value2Ptr, valuePtr);
	if (!objResultPtr) {
	    TRACE_ERROR(interp);
	    goto gotError;
	}

	/*
	 * Set result.
	 */

	TRACE_APPEND(("\"%.30s\"\n", O2S(objResultPtr)));
	NEXT_INST_F(1, 2, -1);

    case INST_LIST_RANGE_IMM:	/* lrange with objc==4 and both indices in
				 * bytecode stream */

	/*
	 * Pop the list and get the indices.
	 */

	valuePtr = OBJ_AT_TOS;
	fromIdx = TclGetInt4AtPtr(pc+1);
	toIdx = TclGetInt4AtPtr(pc+5);
	TRACE(("\"%.30s\" %d %d => ", O2S(valuePtr), TclGetInt4AtPtr(pc+1),
		TclGetInt4AtPtr(pc+5)));

	/*
	 * Get the length of the list, making sure that it really is a list
	 * in the process.
	 */

	if (TclListObjLength(interp, valuePtr, &objc) != TCL_OK) {
	    TRACE_ERROR(interp);
	    goto gotError;
	}

	/*
	 * Skip a lot of work if we're about to throw the result away (common
	 * with uses of [lassign]).
	 */

#ifndef TCL_COMPILE_DEBUG
	if (*(pc+9) == INST_POP) {
	    NEXT_INST_F(10, 1, 0);
	}
#endif

	/* Every range of an empty list is an empty list */
	if (objc == 0) {
	    /* avoid return of not canonical list (e. g. spaces in string repr.) */
	    if (!valuePtr->bytes || !valuePtr->length) {
		TRACE_APPEND(("\n"));
		NEXT_INST_F(9, 0, 0);
	    }
	    goto emptyList;
	}

	/* Decode index value operands. */

	if (toIdx == TCL_INDEX_NONE) {
	emptyList:
	    objResultPtr = Tcl_NewObj();
	    TRACE_APPEND(("\"%.30s\"", O2S(objResultPtr)));
	    NEXT_INST_F(9, 1, 1);
	}
	toIdx = TclIndexDecode(toIdx, objc - 1);
	if (toIdx < 0) {
	    goto emptyList;
	} else if (toIdx >= objc) {
	    toIdx = objc - 1;
	}

	assert ( toIdx >= 0 && toIdx < objc);
	/*
	assert ( fromIdx != TCL_INDEX_NONE );
	 *
	 * Extra safety for legacy bytecodes:
	 */
	if (fromIdx == TCL_INDEX_NONE) {
	    fromIdx = TCL_INDEX_START;
	}

	fromIdx = TclIndexDecode(fromIdx, objc - 1);

	objResultPtr = TclListObjRange(valuePtr, fromIdx, toIdx);

	TRACE_APPEND(("\"%.30s\"", O2S(objResultPtr)));
	NEXT_INST_F(9, 1, 1);

    case INST_LIST_IN:
    case INST_LIST_NOT_IN:	/* Basic list containment operators. */
	value2Ptr = OBJ_AT_TOS;
	valuePtr = OBJ_UNDER_TOS;

	s1 = TclGetStringFromObj(valuePtr, &s1len);
	TRACE(("\"%.30s\" \"%.30s\" => ", O2S(valuePtr), O2S(value2Ptr)));
	if (TclListObjLength(interp, value2Ptr, &length) != TCL_OK) {
	    TRACE_ERROR(interp);
	    goto gotError;
	}
	match = 0;
	if (length > 0) {
	    int i = 0;
	    Tcl_Obj *o;

	    /*
	     * An empty list doesn't match anything.
	     */

	    do {
		Tcl_ListObjIndex(NULL, value2Ptr, i, &o);
		if (o != NULL) {
		    s2 = TclGetStringFromObj(o, &s2len);
		} else {
		    s2 = "";
		    s2len = 0;
		}
		if (s1len == s2len) {
		    match = (memcmp(s1, s2, s1len) == 0);
		}
		i++;
	    } while (i < length && match == 0);
	}

	if (*pc == INST_LIST_NOT_IN) {
	    match = !match;
	}

	TRACE_APPEND(("%d\n", match));

	/*
	 * Peep-hole optimisation: if you're about to jump, do jump from here.
	 * We're saving the effort of pushing a boolean value only to pop it
	 * for branching.
	 */

	JUMP_PEEPHOLE_F(match, 1, 2);

    case INST_LIST_CONCAT:
	value2Ptr = OBJ_AT_TOS;
	valuePtr = OBJ_UNDER_TOS;
	TRACE(("\"%.30s\" \"%.30s\" => ", O2S(valuePtr), O2S(value2Ptr)));
	if (Tcl_IsShared(valuePtr)) {
	    objResultPtr = Tcl_DuplicateObj(valuePtr);
	    if (Tcl_ListObjAppendList(interp, objResultPtr,
		    value2Ptr) != TCL_OK) {
		TRACE_ERROR(interp);
		TclDecrRefCount(objResultPtr);
		goto gotError;
	    }
	    TRACE_APPEND(("\"%.30s\"\n", O2S(objResultPtr)));
	    NEXT_INST_F(1, 2, 1);
	} else {
	    if (Tcl_ListObjAppendList(interp, valuePtr, value2Ptr) != TCL_OK){
		TRACE_ERROR(interp);
		goto gotError;
	    }
	    TRACE_APPEND(("\"%.30s\"\n", O2S(valuePtr)));
	    NEXT_INST_F(1, 1, 0);
	}

    /*
     *	   End of INST_LIST and related instructions.
     * -----------------------------------------------------------------
     *	   Start of string-related instructions.
     */

    case INST_STR_EQ:
    case INST_STR_NEQ:		/* String (in)equality check */
    case INST_STR_CMP:		/* String compare. */
    stringCompare:
	value2Ptr = OBJ_AT_TOS;
	valuePtr = OBJ_UNDER_TOS;

	{
	    int checkEq = ((*pc == INST_EQ) || (*pc == INST_NEQ)
		    || (*pc == INST_STR_EQ) || (*pc == INST_STR_NEQ));
	    match = TclStringCmp(valuePtr, value2Ptr, checkEq, 0, -1);
	}

	/*
	 * Make sure only -1,0,1 is returned
	 * TODO: consider peephole opt.
	 */

	if (*pc != INST_STR_CMP) {
	    /*
	     * Take care of the opcodes that goto'ed into here.
	     */

	    switch (*pc) {
	    case INST_STR_EQ:
	    case INST_EQ:
		match = (match == 0);
		break;
	    case INST_STR_NEQ:
	    case INST_NEQ:
		match = (match != 0);
		break;
	    case INST_LT:
		match = (match < 0);
		break;
	    case INST_GT:
		match = (match > 0);
		break;
	    case INST_LE:
		match = (match <= 0);
		break;
	    case INST_GE:
		match = (match >= 0);
		break;
	    }
	}

	TRACE(("\"%.20s\" \"%.20s\" => %d\n", O2S(valuePtr), O2S(value2Ptr),
		(match < 0 ? -1 : match > 0 ? 1 : 0)));
	JUMP_PEEPHOLE_F(match, 1, 2);

    case INST_STR_LEN:
	valuePtr = OBJ_AT_TOS;
	slength = Tcl_GetCharLength(valuePtr);
	TclNewIntObj(objResultPtr, slength);
	TRACE(("\"%.20s\" => %" TCL_Z_MODIFIER "d\n", O2S(valuePtr), slength));
	NEXT_INST_F(1, 1, 1);

    case INST_STR_UPPER:
	valuePtr = OBJ_AT_TOS;
	TRACE(("\"%.20s\" => ", O2S(valuePtr)));
	if (Tcl_IsShared(valuePtr)) {
	    s1 = TclGetStringFromObj(valuePtr, &slength);
	    TclNewStringObj(objResultPtr, s1, slength);
	    slength = Tcl_UtfToUpper(TclGetString(objResultPtr));
	    Tcl_SetObjLength(objResultPtr, slength);
	    TRACE_APPEND(("\"%.20s\"\n", O2S(objResultPtr)));
	    NEXT_INST_F(1, 1, 1);
	} else {
	    slength = Tcl_UtfToUpper(TclGetString(valuePtr));
	    Tcl_SetObjLength(valuePtr, slength);
	    TclFreeIntRep(valuePtr);
	    TRACE_APPEND(("\"%.20s\"\n", O2S(valuePtr)));
	    NEXT_INST_F(1, 0, 0);
	}
    case INST_STR_LOWER:
	valuePtr = OBJ_AT_TOS;
	TRACE(("\"%.20s\" => ", O2S(valuePtr)));
	if (Tcl_IsShared(valuePtr)) {
	    s1 = TclGetStringFromObj(valuePtr, &slength);
	    TclNewStringObj(objResultPtr, s1, slength);
	    slength = Tcl_UtfToLower(TclGetString(objResultPtr));
	    Tcl_SetObjLength(objResultPtr, slength);
	    TRACE_APPEND(("\"%.20s\"\n", O2S(objResultPtr)));
	    NEXT_INST_F(1, 1, 1);
	} else {
	    slength = Tcl_UtfToLower(TclGetString(valuePtr));
	    Tcl_SetObjLength(valuePtr, slength);
	    TclFreeIntRep(valuePtr);
	    TRACE_APPEND(("\"%.20s\"\n", O2S(valuePtr)));
	    NEXT_INST_F(1, 0, 0);
	}
    case INST_STR_TITLE:
	valuePtr = OBJ_AT_TOS;
	TRACE(("\"%.20s\" => ", O2S(valuePtr)));
	if (Tcl_IsShared(valuePtr)) {
	    s1 = TclGetStringFromObj(valuePtr, &slength);
	    TclNewStringObj(objResultPtr, s1, slength);
	    slength = Tcl_UtfToTitle(TclGetString(objResultPtr));
	    Tcl_SetObjLength(objResultPtr, slength);
	    TRACE_APPEND(("\"%.20s\"\n", O2S(objResultPtr)));
	    NEXT_INST_F(1, 1, 1);
	} else {
	    slength = Tcl_UtfToTitle(TclGetString(valuePtr));
	    Tcl_SetObjLength(valuePtr, slength);
	    TclFreeIntRep(valuePtr);
	    TRACE_APPEND(("\"%.20s\"\n", O2S(valuePtr)));
	    NEXT_INST_F(1, 0, 0);
	}

    case INST_STR_INDEX:
	value2Ptr = OBJ_AT_TOS;
	valuePtr = OBJ_UNDER_TOS;
	TRACE(("\"%.20s\" %.20s => ", O2S(valuePtr), O2S(value2Ptr)));

	/*
	 * Get char length to calulate what 'end' means.
	 */

	slength = Tcl_GetCharLength(valuePtr);
	if (TclGetIntForIndexM(interp, value2Ptr, slength-1, &index)!=TCL_OK) {
	    TRACE_ERROR(interp);
	    goto gotError;
	}

	if ((index < 0) || (index >= (int)slength)) {
	    TclNewObj(objResultPtr);
	} else if (TclIsPureByteArray(valuePtr)) {
	    objResultPtr = Tcl_NewByteArrayObj(
		    Tcl_GetByteArrayFromObj(valuePtr, NULL)+index, 1);
	} else if (valuePtr->bytes && slength == valuePtr->length) {
	    objResultPtr = Tcl_NewStringObj((const char *)
		    valuePtr->bytes+index, 1);
	} else {
	    char buf[4];
	    int ch = Tcl_GetUniChar(valuePtr, index);

	    /*
	     * This could be: Tcl_NewUnicodeObj((const Tcl_UniChar *)&ch, 1)
	     * but creating the object as a string seems to be faster in
	     * practical use.
	     */
	    if (ch == -1) {
		objResultPtr = Tcl_NewObj();
	    } else {
		slength = Tcl_UniCharToUtf(ch, buf);
		if (!slength) {
		    slength = Tcl_UniCharToUtf(-1, buf);
		}
		objResultPtr = Tcl_NewStringObj(buf, slength);
	    }
	}

	TRACE_APPEND(("\"%s\"\n", O2S(objResultPtr)));
	NEXT_INST_F(1, 2, 1);

    case INST_STR_RANGE:
	TRACE(("\"%.20s\" %.20s %.20s =>",
		O2S(OBJ_AT_DEPTH(2)), O2S(OBJ_UNDER_TOS), O2S(OBJ_AT_TOS)));
	slength = Tcl_GetCharLength(OBJ_AT_DEPTH(2)) - 1;
	if (TclGetIntForIndexM(interp, OBJ_UNDER_TOS, slength,
		    &fromIdx) != TCL_OK
	    || TclGetIntForIndexM(interp, OBJ_AT_TOS, slength,
		    &toIdx) != TCL_OK) {
	    TRACE_ERROR(interp);
	    goto gotError;
	}

	if (fromIdx < 0) {
	    fromIdx = 0;
	}
	if (toIdx >= (int)slength) {
	    toIdx = slength;
	}
	if (toIdx >= fromIdx) {
	    objResultPtr = Tcl_GetRange(OBJ_AT_DEPTH(2), fromIdx, toIdx);
	} else {
	    TclNewObj(objResultPtr);
	}
	TRACE_APPEND(("\"%.30s\"\n", O2S(objResultPtr)));
	NEXT_INST_V(1, 3, 1);

    case INST_STR_RANGE_IMM:
	valuePtr = OBJ_AT_TOS;
	fromIdx = TclGetInt4AtPtr(pc+1);
	toIdx = TclGetInt4AtPtr(pc+5);
	slength = Tcl_GetCharLength(valuePtr);
	TRACE(("\"%.20s\" %d %d => ", O2S(valuePtr), fromIdx, toIdx));

	/* Every range of an empty value is an empty value */
	if (slength == 0) {
	    TRACE_APPEND(("\n"));
	    NEXT_INST_F(9, 0, 0);
	}

	/* Decode index operands. */

	/*
	assert ( toIdx != TCL_INDEX_NONE );
	 *
	 * Extra safety for legacy bytecodes:
	 */
	if (toIdx == TCL_INDEX_NONE) {
	    goto emptyRange;
	}

	toIdx = TclIndexDecode(toIdx, slength - 1);
	if (toIdx < 0) {
	    goto emptyRange;
	} else if (toIdx >= (int)slength) {
	    toIdx = slength - 1;
	}

	assert ( toIdx >= 0 && (size_t)toIdx < slength );

	/*
	assert ( fromIdx != TCL_INDEX_NONE );
	 *
	 * Extra safety for legacy bytecodes:
	 */
	if (fromIdx == TCL_INDEX_NONE) {
	    fromIdx = TCL_INDEX_START;
	}

	fromIdx = TclIndexDecode(fromIdx, slength - 1);
	if (fromIdx < 0) {
	    fromIdx = 0;
	}

	if (fromIdx <= toIdx) {
	    objResultPtr = Tcl_GetRange(valuePtr, fromIdx, toIdx);
	} else {
	emptyRange:
	    TclNewObj(objResultPtr);
	}
	TRACE_APPEND(("%.30s\n", O2S(objResultPtr)));
	NEXT_INST_F(9, 1, 1);

    {
	Tcl_UniChar *ustring1, *ustring2, *ustring3, *end, *p;
	size_t length3;
	Tcl_Obj *value3Ptr;

    case INST_STR_REPLACE:
	value3Ptr = POP_OBJECT();
	valuePtr = OBJ_AT_DEPTH(2);
	slength = Tcl_GetCharLength(valuePtr) - 1;
	TRACE(("\"%.20s\" %s %s \"%.20s\" => ", O2S(valuePtr),
		O2S(OBJ_UNDER_TOS), O2S(OBJ_AT_TOS), O2S(value3Ptr)));
	if (TclGetIntForIndexM(interp, OBJ_UNDER_TOS, slength,
		    &fromIdx) != TCL_OK
	    || TclGetIntForIndexM(interp, OBJ_AT_TOS, slength,
		    &toIdx) != TCL_OK) {
	    TclDecrRefCount(value3Ptr);
	    TRACE_ERROR(interp);
	    goto gotError;
	}
	TclDecrRefCount(OBJ_AT_TOS);
	(void) POP_OBJECT();
	TclDecrRefCount(OBJ_AT_TOS);
	(void) POP_OBJECT();

	if ((toIdx < 0) ||
		(fromIdx > (int)slength) ||
		(toIdx < fromIdx)) {
	    TRACE_APPEND(("\"%.30s\"\n", O2S(valuePtr)));
	    TclDecrRefCount(value3Ptr);
	    NEXT_INST_F(1, 0, 0);
	}

	if (fromIdx < 0) {
	    fromIdx = 0;
	}

	if (toIdx > (int)slength) {
	    toIdx = slength;
	}

	if (fromIdx == 0 && toIdx == (int)slength) {
	    TclDecrRefCount(OBJ_AT_TOS);
	    OBJ_AT_TOS = value3Ptr;
	    TRACE_APPEND(("\"%.30s\"\n", O2S(value3Ptr)));
	    NEXT_INST_F(1, 0, 0);
	}

	objResultPtr = TclStringReplace(interp, valuePtr, fromIdx,
		toIdx - fromIdx + 1, value3Ptr, TCL_STRING_IN_PLACE);

	if (objResultPtr == value3Ptr) {
	    /* See [Bug 82e7f67325] */
	    TclDecrRefCount(OBJ_AT_TOS);
	    OBJ_AT_TOS = value3Ptr;
	    TRACE_APPEND(("\"%.30s\"\n", O2S(value3Ptr)));
	    NEXT_INST_F(1, 0, 0);
	}
	TclDecrRefCount(value3Ptr);
	TRACE_APPEND(("\"%.30s\"\n", O2S(objResultPtr)));
	NEXT_INST_F(1, 1, 1);

    case INST_STR_MAP:
	valuePtr = OBJ_AT_TOS;		/* "Main" string. */
	value3Ptr = OBJ_UNDER_TOS;	/* "Target" string. */
	value2Ptr = OBJ_AT_DEPTH(2);	/* "Source" string. */
	if (value3Ptr == value2Ptr) {
	    objResultPtr = valuePtr;
	    goto doneStringMap;
	} else if (valuePtr == value2Ptr) {
	    objResultPtr = value3Ptr;
	    goto doneStringMap;
	}
	ustring1 = TclGetUnicodeFromObj(valuePtr, &slength);
	if (slength == 0) {
	    objResultPtr = valuePtr;
	    goto doneStringMap;
	}
	ustring2 = TclGetUnicodeFromObj(value2Ptr, &length2);
	if (length2 > slength || length2 == 0) {
	    objResultPtr = valuePtr;
	    goto doneStringMap;
	} else if (length2 == slength) {
	    if (memcmp(ustring1, ustring2, sizeof(Tcl_UniChar) * slength)) {
		objResultPtr = valuePtr;
	    } else {
		objResultPtr = value3Ptr;
	    }
	    goto doneStringMap;
	}
	ustring3 = TclGetUnicodeFromObj(value3Ptr, &length3);

	objResultPtr = Tcl_NewUnicodeObj(ustring1, 0);
	p = ustring1;
	end = ustring1 + slength;
	for (; ustring1 < end; ustring1++) {
	    if ((*ustring1 == *ustring2) && (length2==1 ||
		    memcmp(ustring1, ustring2, sizeof(Tcl_UniChar) * length2)
			    == 0)) {
		if (p != ustring1) {
		    Tcl_AppendUnicodeToObj(objResultPtr, p, ustring1-p);
		    p = ustring1 + length2;
		} else {
		    p += length2;
		}
		ustring1 = p - 1;

		Tcl_AppendUnicodeToObj(objResultPtr, ustring3, length3);
	    }
	}
	if (p != ustring1) {
	    /*
	     * Put the rest of the unmapped chars onto result.
	     */

	    Tcl_AppendUnicodeToObj(objResultPtr, p, ustring1 - p);
	}
    doneStringMap:
	TRACE_WITH_OBJ(("%.20s %.20s %.20s => ",
		O2S(value2Ptr), O2S(value3Ptr), O2S(valuePtr)), objResultPtr);
	NEXT_INST_V(1, 3, 1);

    case INST_STR_FIND:
	slength = TclStringFirst(OBJ_UNDER_TOS, OBJ_AT_TOS, 0);

	TRACE(("%.20s %.20s => %" TCL_Z_MODIFIER "d\n",
		O2S(OBJ_UNDER_TOS), O2S(OBJ_AT_TOS), slength));
	objResultPtr = TclNewWideIntObjFromSize(slength);
	NEXT_INST_F(1, 2, 1);

    case INST_STR_FIND_LAST:
	slength = TclStringLast(OBJ_UNDER_TOS, OBJ_AT_TOS, (size_t)-2);

	TRACE(("%.20s %.20s => %" TCL_Z_MODIFIER "d\n",
		O2S(OBJ_UNDER_TOS), O2S(OBJ_AT_TOS), slength));
	objResultPtr = TclNewWideIntObjFromSize(slength);
	NEXT_INST_F(1, 2, 1);

    case INST_STR_CLASS:
	opnd = TclGetInt1AtPtr(pc+1);
	valuePtr = OBJ_AT_TOS;
	TRACE(("%s \"%.30s\" => ", tclStringClassTable[opnd].name,
		O2S(valuePtr)));
	ustring1 = TclGetUnicodeFromObj(valuePtr, &slength);
	match = 1;
	if (slength > 0) {
	    end = ustring1 + slength;
	    for (p=ustring1 ; p<end ; p++) {
		if (!tclStringClassTable[opnd].comparator(*p)) {
		    match = 0;
		    break;
		}
	    }
	}
	TRACE_APPEND(("%d\n", match));
	JUMP_PEEPHOLE_F(match, 2, 1);
    }

    case INST_STR_MATCH:
	nocase = TclGetInt1AtPtr(pc+1);
	valuePtr = OBJ_AT_TOS;		/* String */
	value2Ptr = OBJ_UNDER_TOS;	/* Pattern */

	/*
	 * Check that at least one of the objects is Unicode before promoting
	 * both.
	 */

	if ((valuePtr->typePtr == &tclStringType)
		|| (value2Ptr->typePtr == &tclStringType)) {
	    Tcl_UniChar *ustring1, *ustring2;

	    ustring1 = TclGetUnicodeFromObj(valuePtr, &slength);
	    ustring2 = TclGetUnicodeFromObj(value2Ptr, &length2);
	    match = TclUniCharMatch(ustring1, slength, ustring2, length2,
		    nocase);
	} else if (TclIsPureByteArray(valuePtr) && !nocase) {
	    unsigned char *bytes1, *bytes2;
	    size_t wlen1, wlen2;

	    bytes1 = TclGetByteArrayFromObj(valuePtr, &wlen1);
	    bytes2 = TclGetByteArrayFromObj(value2Ptr, &wlen2);
	    match = TclByteArrayMatch(bytes1, wlen1, bytes2, wlen2, 0);
	} else {
	    match = Tcl_StringCaseMatch(TclGetString(valuePtr),
		    TclGetString(value2Ptr), nocase);
	}

	/*
	 * Reuse value2Ptr object already on stack if possible. Adjustment is
	 * 2 due to the nocase byte
	 */

	TRACE(("%.20s %.20s => %d\n", O2S(valuePtr), O2S(value2Ptr), match));

	/*
	 * Peep-hole optimisation: if you're about to jump, do jump from here.
	 */

	JUMP_PEEPHOLE_F(match, 2, 2);

    {
	const char *string1, *string2;
	size_t trim1, trim2;

    case INST_STR_TRIM_LEFT:
	valuePtr = OBJ_UNDER_TOS;	/* String */
	value2Ptr = OBJ_AT_TOS;		/* TrimSet */
	string2 = TclGetStringFromObj(value2Ptr, &length2);
	string1 = TclGetStringFromObj(valuePtr, &slength);
	trim1 = TclTrimLeft(string1, slength, string2, length2);
	trim2 = 0;
	goto createTrimmedString;
    case INST_STR_TRIM_RIGHT:
	valuePtr = OBJ_UNDER_TOS;	/* String */
	value2Ptr = OBJ_AT_TOS;		/* TrimSet */
	string2 = TclGetStringFromObj(value2Ptr, &length2);
	string1 = TclGetStringFromObj(valuePtr, &slength);
	trim2 = TclTrimRight(string1, slength, string2, length2);
	trim1 = 0;
	goto createTrimmedString;
    case INST_STR_TRIM:
	valuePtr = OBJ_UNDER_TOS;	/* String */
	value2Ptr = OBJ_AT_TOS;		/* TrimSet */
	string2 = TclGetStringFromObj(value2Ptr, &length2);
	string1 = TclGetStringFromObj(valuePtr, &slength);
	trim1 = TclTrim(string1, slength, string2, length2, &trim2);
    createTrimmedString:
	/*
	 * Careful here; trim set often contains non-ASCII characters so we
	 * take care when printing. [Bug 971cb4f1db]
	 */

#ifdef TCL_COMPILE_DEBUG
	if (traceInstructions) {
	    TRACE(("\"%.30s\" ", O2S(valuePtr)));
	    TclPrintObject(stdout, value2Ptr, 30);
	    printf(" => ");
	}
#endif
	if (trim1 == 0 && trim2 == 0) {
#ifdef TCL_COMPILE_DEBUG
	    if (traceInstructions) {
		TclPrintObject(stdout, valuePtr, 30);
		printf("\n");
	    }
#endif
	    NEXT_INST_F(1, 1, 0);
	} else {
	    objResultPtr = Tcl_NewStringObj(string1+trim1, slength-trim1-trim2);
#ifdef TCL_COMPILE_DEBUG
	    if (traceInstructions) {
		TclPrintObject(stdout, objResultPtr, 30);
		printf("\n");
	    }
#endif
	    NEXT_INST_F(1, 2, 1);
	}
    }

    case INST_REGEXP:
	cflags = TclGetInt1AtPtr(pc+1); /* RE compile flages like NOCASE */
	valuePtr = OBJ_AT_TOS;		/* String */
	value2Ptr = OBJ_UNDER_TOS;	/* Pattern */
	TRACE(("\"%.30s\" \"%.30s\" => ", O2S(valuePtr), O2S(value2Ptr)));

	/*
	 * Compile and match the regular expression.
	 */

	{
	    Tcl_RegExp regExpr =
		    Tcl_GetRegExpFromObj(interp, value2Ptr, cflags);

	    if (regExpr == NULL) {
		TRACE_ERROR(interp);
		goto gotError;
	    }
	    match = Tcl_RegExpExecObj(interp, regExpr, valuePtr, 0, 0, 0);
	    if (match < 0) {
		TRACE_ERROR(interp);
		goto gotError;
	    }
	}

	TRACE_APPEND(("%d\n", match));

	/*
	 * Peep-hole optimisation: if you're about to jump, do jump from here.
	 * Adjustment is 2 due to the nocase byte.
	 */

	JUMP_PEEPHOLE_F(match, 2, 2);
    }

    /*
     *	   End of string-related instructions.
     * -----------------------------------------------------------------
     *	   Start of numeric operator instructions.
     */

    {
	ClientData ptr1, ptr2;
	int type1, type2;
	Tcl_WideInt w1, w2, wResult;

    case INST_NUM_TYPE:
	if (GetNumberFromObj(NULL, OBJ_AT_TOS, &ptr1, &type1) != TCL_OK) {
	    type1 = 0;
	} else if (type1 == TCL_NUMBER_BIG) {
	    /* value is an integer outside the WIDE_MIN to WIDE_MAX range */
	    /* [string is wideinteger] is WIDE_MIN to WIDE_MAX range */
	    Tcl_WideInt w;

	    if (Tcl_GetWideIntFromObj(NULL, OBJ_AT_TOS, &w) == TCL_OK) {
		type1 = TCL_NUMBER_INT;
	    }
	}
	TclNewIntObj(objResultPtr, type1);
	TRACE(("\"%.20s\" => %d\n", O2S(OBJ_AT_TOS), type1));
	NEXT_INST_F(1, 1, 1);

    case INST_EQ:
    case INST_NEQ:
    case INST_LT:
    case INST_GT:
    case INST_LE:
    case INST_GE: {
	int iResult = 0, compare = 0;

	value2Ptr = OBJ_AT_TOS;
	valuePtr = OBJ_UNDER_TOS;

	/*
	    Try to determine, without triggering generation of a string
	    representation, whether one value is not a number.
	*/
	if (TclCheckEmptyString(valuePtr) > 0 || TclCheckEmptyString(value2Ptr) > 0) {
	    goto stringCompare;
	}

	if (GetNumberFromObj(NULL, valuePtr, &ptr1, &type1) != TCL_OK
		|| GetNumberFromObj(NULL, value2Ptr, &ptr2, &type2) != TCL_OK) {
	    /*
	     * At least one non-numeric argument - compare as strings.
	     */

	    goto stringCompare;
	}
	if (type1 == TCL_NUMBER_NAN || type2 == TCL_NUMBER_NAN) {
	    /*
	     * NaN arg: NaN != to everything, other compares are false.
	     */

	    iResult = (*pc == INST_NEQ);
	    goto foundResult;
	}
	if (valuePtr == value2Ptr) {
	    compare = MP_EQ;
	    goto convertComparison;
	}
	if ((type1 == TCL_NUMBER_INT) && (type2 == TCL_NUMBER_INT)) {
	    w1 = *((const Tcl_WideInt *)ptr1);
	    w2 = *((const Tcl_WideInt *)ptr2);
	    compare = (w1 < w2) ? MP_LT : ((w1 > w2) ? MP_GT : MP_EQ);
	} else {
	    compare = TclCompareTwoNumbers(valuePtr, value2Ptr);
	}

	/*
	 * Turn comparison outcome into appropriate result for opcode.
	 */

    convertComparison:
	switch (*pc) {
	case INST_EQ:
	    iResult = (compare == MP_EQ);
	    break;
	case INST_NEQ:
	    iResult = (compare != MP_EQ);
	    break;
	case INST_LT:
	    iResult = (compare == MP_LT);
	    break;
	case INST_GT:
	    iResult = (compare == MP_GT);
	    break;
	case INST_LE:
	    iResult = (compare != MP_GT);
	    break;
	case INST_GE:
	    iResult = (compare != MP_LT);
	    break;
	}

	/*
	 * Peep-hole optimisation: if you're about to jump, do jump from here.
	 */

    foundResult:
	TRACE(("\"%.20s\" \"%.20s\" => %d\n", O2S(valuePtr), O2S(value2Ptr),
		iResult));
	JUMP_PEEPHOLE_F(iResult, 1, 2);
    }

    case INST_MOD:
    case INST_LSHIFT:
    case INST_RSHIFT:
    case INST_BITOR:
    case INST_BITXOR:
    case INST_BITAND:
	value2Ptr = OBJ_AT_TOS;
	valuePtr = OBJ_UNDER_TOS;

	if ((GetNumberFromObj(NULL, valuePtr, &ptr1, &type1) != TCL_OK)
		|| (type1==TCL_NUMBER_DOUBLE) || (type1==TCL_NUMBER_NAN)) {
	    TRACE(("%.20s %.20s => ILLEGAL 1st TYPE %s\n", O2S(valuePtr),
		    O2S(value2Ptr), (valuePtr->typePtr?
		    valuePtr->typePtr->name : "null")));
	    DECACHE_STACK_INFO();
	    IllegalExprOperandType(interp, pc, valuePtr);
	    CACHE_STACK_INFO();
	    goto gotError;
	}

	if ((GetNumberFromObj(NULL, value2Ptr, &ptr2, &type2) != TCL_OK)
		|| (type2==TCL_NUMBER_DOUBLE) || (type2==TCL_NUMBER_NAN)) {
	    TRACE(("%.20s %.20s => ILLEGAL 2nd TYPE %s\n", O2S(valuePtr),
		    O2S(value2Ptr), (value2Ptr->typePtr?
		    value2Ptr->typePtr->name : "null")));
	    DECACHE_STACK_INFO();
	    IllegalExprOperandType(interp, pc, value2Ptr);
	    CACHE_STACK_INFO();
	    goto gotError;
	}

	/*
	 * Check for common, simple case.
	 */

	if ((type1 == TCL_NUMBER_INT) && (type2 == TCL_NUMBER_INT)) {
	    w1 = *((const Tcl_WideInt *)ptr1);
	    w2 = *((const Tcl_WideInt *)ptr2);

	    switch (*pc) {
	    case INST_MOD:
		if (w2 == 0) {
		    TRACE(("%s %s => DIVIDE BY ZERO\n", O2S(valuePtr),
			    O2S(value2Ptr)));
		    goto divideByZero;
		} else if ((w2 == 1) || (w2 == -1)) {
		    /*
		     * Div. by |1| always yields remainder of 0.
		     */

		    TRACE(("%s %s => ", O2S(valuePtr), O2S(value2Ptr)));
		    objResultPtr = TCONST(0);
		    TRACE(("%s\n", O2S(objResultPtr)));
		    NEXT_INST_F(1, 2, 1);
		} else if (w1 == 0) {
		    /*
		     * 0 % (non-zero) always yields remainder of 0.
		     */

		    TRACE(("%s %s => ", O2S(valuePtr), O2S(value2Ptr)));
		    objResultPtr = TCONST(0);
		    TRACE(("%s\n", O2S(objResultPtr)));
		    NEXT_INST_F(1, 2, 1);
		} else {
		    wResult = w1 / w2;

		    /*
		     * Force Tcl's integer division rules.
		     * TODO: examine for logic simplification
		     */

		    if ((wResult < 0 || (wResult == 0 &&
			    ((w1 < 0 && w2 > 0) || (w1 > 0 && w2 < 0)))) &&
			    (wResult * w2 != w1)) {
			wResult -= 1;
		    }
		    wResult = w1 - w2*wResult;
		    goto wideResultOfArithmetic;
		}

	    case INST_RSHIFT:
		if (w2 < 0) {
		    Tcl_SetObjResult(interp, Tcl_NewStringObj(
			    "negative shift argument", -1));
#ifdef ERROR_CODE_FOR_EARLY_DETECTED_ARITH_ERROR
		    DECACHE_STACK_INFO();
		    Tcl_SetErrorCode(interp, "ARITH", "DOMAIN",
			    "domain error: argument not in valid range",
			    NULL);
		    CACHE_STACK_INFO();
#endif /* ERROR_CODE_FOR_EARLY_DETECTED_ARITH_ERROR */
		    goto gotError;
		} else if (w1 == 0) {
		    TRACE(("%s %s => ", O2S(valuePtr), O2S(value2Ptr)));
		    objResultPtr = TCONST(0);
		    TRACE(("%s\n", O2S(objResultPtr)));
		    NEXT_INST_F(1, 2, 1);
		} else {
		    /*
		     * Quickly force large right shifts to 0 or -1.
		     */

		    if (w2 >= (Tcl_WideInt)(CHAR_BIT*sizeof(long))) {
			/*
			 * We assume that INT_MAX is much larger than the
			 * number of bits in a long. This is a pretty safe
			 * assumption, given that the former is usually around
			 * 4e9 and the latter 32 or 64...
			 */

			TRACE(("%s %s => ", O2S(valuePtr), O2S(value2Ptr)));
			if (w1 > 0L) {
			    objResultPtr = TCONST(0);
			} else {
			    TclNewIntObj(objResultPtr, -1);
			}
			TRACE(("%s\n", O2S(objResultPtr)));
			NEXT_INST_F(1, 2, 1);
		    }

		    /*
		     * Handle shifts within the native long range.
		     */

		    wResult = w1 >> ((int) w2);
		    goto wideResultOfArithmetic;
		}

	    case INST_LSHIFT:
		if (w2 < 0) {
		    Tcl_SetObjResult(interp, Tcl_NewStringObj(
			    "negative shift argument", -1));
#ifdef ERROR_CODE_FOR_EARLY_DETECTED_ARITH_ERROR
		    DECACHE_STACK_INFO();
		    Tcl_SetErrorCode(interp, "ARITH", "DOMAIN",
			    "domain error: argument not in valid range",
			    NULL);
		    CACHE_STACK_INFO();
#endif /* ERROR_CODE_FOR_EARLY_DETECTED_ARITH_ERROR */
		    goto gotError;
		} else if (w1 == 0) {
		    TRACE(("%s %s => ", O2S(valuePtr), O2S(value2Ptr)));
		    objResultPtr = TCONST(0);
		    TRACE(("%s\n", O2S(objResultPtr)));
		    NEXT_INST_F(1, 2, 1);
		} else if (w2 > INT_MAX) {
		    /*
		     * Technically, we could hold the value (1 << (INT_MAX+1))
		     * in an mp_int, but since we're using mp_mul_2d() to do
		     * the work, and it takes only an int argument, that's a
		     * good place to draw the line.
		     */

		    Tcl_SetObjResult(interp, Tcl_NewStringObj(
			    "integer value too large to represent", -1));
#ifdef ERROR_CODE_FOR_EARLY_DETECTED_ARITH_ERROR
		    DECACHE_STACK_INFO();
		    Tcl_SetErrorCode(interp, "ARITH", "IOVERFLOW",
			    "integer value too large to represent", NULL);
		    CACHE_STACK_INFO();
#endif /* ERROR_CODE_FOR_EARLY_DETECTED_ARITH_ERROR */
		    goto gotError;
		} else {
		    int shift = (int) w2;

		    /*
		     * Handle shifts within the native long range.
		     */

		    if ((size_t) shift < CHAR_BIT*sizeof(long) && (w1 != 0)
			    && !((w1>0 ? w1 : ~w1) &
				-(1L<<(CHAR_BIT*sizeof(long) - 1 - shift)))) {
			wResult = w1 << shift;
			goto wideResultOfArithmetic;
		    }
		}

		/*
		 * Too large; need to use the broken-out function.
		 */

		TRACE(("%s %s => ", O2S(valuePtr), O2S(value2Ptr)));
		break;

	    case INST_BITAND:
		wResult = w1 & w2;
		goto wideResultOfArithmetic;
	    case INST_BITOR:
		wResult = w1 | w2;
		goto wideResultOfArithmetic;
	    case INST_BITXOR:
		wResult = w1 ^ w2;
		goto wideResultOfArithmetic;
	    }
	}

	/*
	 * DO NOT MERGE THIS WITH THE EQUIVALENT SECTION LATER! That would
	 * encourage the compiler to inline ExecuteExtendedBinaryMathOp, which
	 * is highly undesirable due to the overall impact on size.
	 */

	TRACE(("%s %s => ", O2S(valuePtr), O2S(value2Ptr)));
	objResultPtr = ExecuteExtendedBinaryMathOp(interp, *pc, &TCONST(0),
		valuePtr, value2Ptr);
	if (objResultPtr == DIVIDED_BY_ZERO) {
	    TRACE_APPEND(("DIVIDE BY ZERO\n"));
	    goto divideByZero;
	} else if (objResultPtr == GENERAL_ARITHMETIC_ERROR) {
	    TRACE_ERROR(interp);
	    goto gotError;
	} else if (objResultPtr == NULL) {
	    TRACE_APPEND(("%s\n", O2S(valuePtr)));
	    NEXT_INST_F(1, 1, 0);
	} else {
	    TRACE_APPEND(("%s\n", O2S(objResultPtr)));
	    NEXT_INST_F(1, 2, 1);
	}

    case INST_EXPON:
    case INST_ADD:
    case INST_SUB:
    case INST_DIV:
    case INST_MULT:
	value2Ptr = OBJ_AT_TOS;
	valuePtr = OBJ_UNDER_TOS;

	if ((GetNumberFromObj(NULL, valuePtr, &ptr1, &type1) != TCL_OK)
		|| IsErroringNaNType(type1)) {
	    TRACE(("%.20s %.20s => ILLEGAL 1st TYPE %s\n",
		    O2S(value2Ptr), O2S(valuePtr),
		    (valuePtr->typePtr? valuePtr->typePtr->name: "null")));
	    DECACHE_STACK_INFO();
	    IllegalExprOperandType(interp, pc, valuePtr);
	    CACHE_STACK_INFO();
	    goto gotError;
	}

#ifdef ACCEPT_NAN
	if (type1 == TCL_NUMBER_NAN) {
	    /*
	     * NaN first argument -> result is also NaN.
	     */

	    NEXT_INST_F(1, 1, 0);
	}
#endif

	if ((GetNumberFromObj(NULL, value2Ptr, &ptr2, &type2) != TCL_OK)
		|| IsErroringNaNType(type2)) {
	    TRACE(("%.20s %.20s => ILLEGAL 2nd TYPE %s\n",
		    O2S(value2Ptr), O2S(valuePtr),
		    (value2Ptr->typePtr? value2Ptr->typePtr->name: "null")));
	    DECACHE_STACK_INFO();
	    IllegalExprOperandType(interp, pc, value2Ptr);
	    CACHE_STACK_INFO();
	    goto gotError;
	}

#ifdef ACCEPT_NAN
	if (type2 == TCL_NUMBER_NAN) {
	    /*
	     * NaN second argument -> result is also NaN.
	     */

	    objResultPtr = value2Ptr;
	    NEXT_INST_F(1, 2, 1);
	}
#endif

	/*
	 * Handle (long,long) arithmetic as best we can without going out to
	 * an external function.
	 */

	if ((type1 == TCL_NUMBER_INT) && (type2 == TCL_NUMBER_INT)) {
	    w1 = *((const Tcl_WideInt *)ptr1);
	    w2 = *((const Tcl_WideInt *)ptr2);

	    switch (*pc) {
	    case INST_ADD:
		wResult = w1 + w2;
		/*
		 * Check for overflow.
		 */

		if (Overflowing(w1, w2, wResult)) {
		    goto overflow;
		}
		goto wideResultOfArithmetic;

	    case INST_SUB:
		wResult = w1 - w2;
		/*
		 * Must check for overflow. The macro tests for overflows in
		 * sums by looking at the sign bits. As we have a subtraction
		 * here, we are adding -w2. As -w2 could in turn overflow, we
		 * test with ~w2 instead: it has the opposite sign bit to w2
		 * so it does the job. Note that the only "bad" case (w2==0)
		 * is irrelevant for this macro, as in that case w1 and
		 * wResult have the same sign and there is no overflow anyway.
		 */

		if (Overflowing(w1, ~w2, wResult)) {
		    goto overflow;
		}
	    wideResultOfArithmetic:
		TRACE(("%s %s => ", O2S(valuePtr), O2S(value2Ptr)));
		if (Tcl_IsShared(valuePtr)) {
		    objResultPtr = Tcl_NewWideIntObj(wResult);
		    TRACE(("%s\n", O2S(objResultPtr)));
		    NEXT_INST_F(1, 2, 1);
		}
		TclSetIntObj(valuePtr, wResult);
		TRACE(("%s\n", O2S(valuePtr)));
		NEXT_INST_F(1, 1, 0);

	    case INST_DIV:
		if (w2 == 0) {
		    TRACE(("%s %s => DIVIDE BY ZERO\n",
			    O2S(valuePtr), O2S(value2Ptr)));
		    goto divideByZero;
		} else if ((w1 == WIDE_MIN) && (w2 == -1)) {
		    /*
		     * Can't represent (-WIDE_MIN) as a Tcl_WideInt.
		     */

		    goto overflow;
		}
		wResult = w1 / w2;

		/*
		 * Force Tcl's integer division rules.
		 * TODO: examine for logic simplification
		 */

		if (((wResult < 0) || ((wResult == 0) &&
			((w1 < 0 && w2 > 0) || (w1 > 0 && w2 < 0)))) &&
			((wResult * w2) != w1)) {
		    wResult -= 1;
		}
		goto wideResultOfArithmetic;

	    case INST_MULT:
		if (((sizeof(Tcl_WideInt) >= 2*sizeof(int))
			&& (w1 <= INT_MAX) && (w1 >= INT_MIN)
			&& (w2 <= INT_MAX) && (w2 >= INT_MIN))
			|| ((sizeof(Tcl_WideInt) >= 2*sizeof(short))
			&& (w1 <= SHRT_MAX) && (w1 >= SHRT_MIN)
			&& (w2 <= SHRT_MAX) && (w2 >= SHRT_MIN))) {
		    wResult = w1 * w2;
		    goto wideResultOfArithmetic;
		}
	    }

	    /*
	     * Fall through with INST_EXPON, INST_DIV and large multiplies.
	     */
	}

    overflow:
	TRACE(("%s %s => ", O2S(valuePtr), O2S(value2Ptr)));
	objResultPtr = ExecuteExtendedBinaryMathOp(interp, *pc, &TCONST(0),
		valuePtr, value2Ptr);
	if (objResultPtr == DIVIDED_BY_ZERO) {
	    TRACE_APPEND(("DIVIDE BY ZERO\n"));
	    goto divideByZero;
	} else if (objResultPtr == EXPONENT_OF_ZERO) {
	    TRACE_APPEND(("EXPONENT OF ZERO\n"));
	    goto exponOfZero;
	} else if (objResultPtr == GENERAL_ARITHMETIC_ERROR) {
	    TRACE_ERROR(interp);
	    goto gotError;
	} else if (objResultPtr == NULL) {
	    TRACE_APPEND(("%s\n", O2S(valuePtr)));
	    NEXT_INST_F(1, 1, 0);
	} else {
	    TRACE_APPEND(("%s\n", O2S(objResultPtr)));
	    NEXT_INST_F(1, 2, 1);
	}

    case INST_LNOT: {
	int b;

	valuePtr = OBJ_AT_TOS;

	/* TODO - check claim that taking address of b harms performance */
	/* TODO - consider optimization search for constants */
	if (TclGetBooleanFromObj(NULL, valuePtr, &b) != TCL_OK) {
	    TRACE(("\"%.20s\" => ERROR: illegal type %s\n", O2S(valuePtr),
		    (valuePtr->typePtr? valuePtr->typePtr->name : "null")));
	    DECACHE_STACK_INFO();
	    IllegalExprOperandType(interp, pc, valuePtr);
	    CACHE_STACK_INFO();
	    goto gotError;
	}
	/* TODO: Consider peephole opt. */
	objResultPtr = TCONST(!b);
	TRACE_WITH_OBJ(("%s => ", O2S(valuePtr)), objResultPtr);
	NEXT_INST_F(1, 1, 1);
    }

    case INST_BITNOT:
	valuePtr = OBJ_AT_TOS;
	TRACE(("\"%.20s\" => ", O2S(valuePtr)));
	if ((GetNumberFromObj(NULL, valuePtr, &ptr1, &type1) != TCL_OK)
		|| (type1==TCL_NUMBER_NAN) || (type1==TCL_NUMBER_DOUBLE)) {
	    /*
	     * ... ~$NonInteger => raise an error.
	     */

	    TRACE_APPEND(("ERROR: illegal type %s\n",
		    (valuePtr->typePtr? valuePtr->typePtr->name : "null")));
	    DECACHE_STACK_INFO();
	    IllegalExprOperandType(interp, pc, valuePtr);
	    CACHE_STACK_INFO();
	    goto gotError;
	}
	if (type1 == TCL_NUMBER_INT) {
	    w1 = *((const Tcl_WideInt *) ptr1);
	    if (Tcl_IsShared(valuePtr)) {
		TclNewIntObj(objResultPtr, ~w1);
		TRACE_APPEND(("%s\n", O2S(objResultPtr)));
		NEXT_INST_F(1, 1, 1);
	    }
	    TclSetIntObj(valuePtr, ~w1);
	    TRACE_APPEND(("%s\n", O2S(valuePtr)));
	    NEXT_INST_F(1, 0, 0);
	}
	objResultPtr = ExecuteExtendedUnaryMathOp(*pc, valuePtr);
	if (objResultPtr != NULL) {
	    TRACE_APPEND(("%s\n", O2S(objResultPtr)));
	    NEXT_INST_F(1, 1, 1);
	} else {
	    TRACE_APPEND(("%s\n", O2S(valuePtr)));
	    NEXT_INST_F(1, 0, 0);
	}

    case INST_UMINUS:
	valuePtr = OBJ_AT_TOS;
	TRACE(("\"%.20s\" => ", O2S(valuePtr)));
	if ((GetNumberFromObj(NULL, valuePtr, &ptr1, &type1) != TCL_OK)
		|| IsErroringNaNType(type1)) {
	    TRACE_APPEND(("ERROR: illegal type %s \n",
		    (valuePtr->typePtr? valuePtr->typePtr->name : "null")));
	    DECACHE_STACK_INFO();
	    IllegalExprOperandType(interp, pc, valuePtr);
	    CACHE_STACK_INFO();
	    goto gotError;
	}
	switch (type1) {
	case TCL_NUMBER_NAN:
	    /* -NaN => NaN */
	    TRACE_APPEND(("%s\n", O2S(valuePtr)));
	    NEXT_INST_F(1, 0, 0);
	case TCL_NUMBER_INT:
	    w1 = *((const Tcl_WideInt *) ptr1);
	    if (w1 != WIDE_MIN) {
		if (Tcl_IsShared(valuePtr)) {
		    TclNewIntObj(objResultPtr, -w1);
		    TRACE_APPEND(("%s\n", O2S(objResultPtr)));
		    NEXT_INST_F(1, 1, 1);
		}
		TclSetIntObj(valuePtr, -w1);
		TRACE_APPEND(("%s\n", O2S(valuePtr)));
		NEXT_INST_F(1, 0, 0);
	    }
	    /* FALLTHROUGH */
	}
	objResultPtr = ExecuteExtendedUnaryMathOp(*pc, valuePtr);
	if (objResultPtr != NULL) {
	    TRACE_APPEND(("%s\n", O2S(objResultPtr)));
	    NEXT_INST_F(1, 1, 1);
	} else {
	    TRACE_APPEND(("%s\n", O2S(valuePtr)));
	    NEXT_INST_F(1, 0, 0);
	}

    case INST_UPLUS:
    case INST_TRY_CVT_TO_NUMERIC:
	/*
	 * Try to convert the topmost stack object to numeric object. This is
	 * done in order to support [expr]'s policy of interpreting operands
	 * if at all possible as numbers first, then strings.
	 */

	valuePtr = OBJ_AT_TOS;
	TRACE(("\"%.20s\" => ", O2S(valuePtr)));

	if (GetNumberFromObj(NULL, valuePtr, &ptr1, &type1) != TCL_OK) {
	    if (*pc == INST_UPLUS) {
		/*
		 * ... +$NonNumeric => raise an error.
		 */

		TRACE_APPEND(("ERROR: illegal type %s\n",
			(valuePtr->typePtr? valuePtr->typePtr->name:"null")));
		DECACHE_STACK_INFO();
		IllegalExprOperandType(interp, pc, valuePtr);
		CACHE_STACK_INFO();
		goto gotError;
	    }

	    /* ... TryConvertToNumeric($NonNumeric) is acceptable */
	    TRACE_APPEND(("not numeric\n"));
	    NEXT_INST_F(1, 0, 0);
	}
	if (IsErroringNaNType(type1)) {
	    if (*pc == INST_UPLUS) {
		/*
		 * ... +$NonNumeric => raise an error.
		 */

		TRACE_APPEND(("ERROR: illegal type %s\n",
			(valuePtr->typePtr? valuePtr->typePtr->name:"null")));
		DECACHE_STACK_INFO();
		IllegalExprOperandType(interp, pc, valuePtr);
		CACHE_STACK_INFO();
	    } else {
		/*
		 * Numeric conversion of NaN -> error.
		 */

		TRACE_APPEND(("ERROR: IEEE floating pt error\n"));
		DECACHE_STACK_INFO();
		TclExprFloatError(interp, *((const double *) ptr1));
		CACHE_STACK_INFO();
	    }
	    goto gotError;
	}

	/*
	 * Ensure that the numeric value has a string rep the same as the
	 * formatted version of its internal rep. This is used, e.g., to make
	 * sure that "expr {0001}" yields "1", not "0001". We implement this
	 * by _discarding_ the string rep since we know it will be
	 * regenerated, if needed later, by formatting the internal rep's
	 * value.
	 */

	if (valuePtr->bytes == NULL) {
	    TRACE_APPEND(("numeric, same Tcl_Obj\n"));
	    NEXT_INST_F(1, 0, 0);
	}
	if (Tcl_IsShared(valuePtr)) {
	    /*
	     * Here we do some surgery within the Tcl_Obj internals. We want
	     * to copy the intrep, but not the string, so we temporarily hide
	     * the string so we do not copy it.
	     */

	    char *savedString = valuePtr->bytes;

	    valuePtr->bytes = NULL;
	    objResultPtr = Tcl_DuplicateObj(valuePtr);
	    valuePtr->bytes = savedString;
	    TRACE_APPEND(("numeric, new Tcl_Obj\n"));
	    NEXT_INST_F(1, 1, 1);
	}
	TclInvalidateStringRep(valuePtr);
	TRACE_APPEND(("numeric, same Tcl_Obj\n"));
	NEXT_INST_F(1, 0, 0);
    }

    /*
     *	   End of numeric operator instructions.
     * -----------------------------------------------------------------
     */

    case INST_TRY_CVT_TO_BOOLEAN:
	valuePtr = OBJ_AT_TOS;
	if (valuePtr->typePtr == &tclBooleanType) {
	    objResultPtr = TCONST(1);
	} else {
	    int result = (TclSetBooleanFromAny(NULL, valuePtr) == TCL_OK);
	    objResultPtr = TCONST(result);
	}
	TRACE_WITH_OBJ(("\"%.30s\" => ", O2S(valuePtr)), objResultPtr);
	NEXT_INST_F(1, 0, 1);

    case INST_BREAK:
	/*
	DECACHE_STACK_INFO();
	Tcl_ResetResult(interp);
	CACHE_STACK_INFO();
	*/
	result = TCL_BREAK;
	cleanup = 0;
	TRACE(("=> BREAK!\n"));
	goto processExceptionReturn;

    case INST_CONTINUE:
	/*
	DECACHE_STACK_INFO();
	Tcl_ResetResult(interp);
	CACHE_STACK_INFO();
	*/
	result = TCL_CONTINUE;
	cleanup = 0;
	TRACE(("=> CONTINUE!\n"));
	goto processExceptionReturn;

    {
	ForeachInfo *infoPtr;
	Tcl_Obj *listPtr, **elements, *tmpPtr;
	ForeachVarList *varListPtr;
	int numLists, listLen, numVars;
	int listTmpDepth;
	size_t iterNum, iterMax, iterTmp;
	int varIndex, valIndex, j;
	long i;

    case INST_FOREACH_START:
	/*
	 * Initialize the data for the looping construct, pushing the
	 * corresponding Tcl_Objs to the stack.
	 */

	opnd = TclGetUInt4AtPtr(pc+1);
	infoPtr = codePtr->auxDataArrayPtr[opnd].clientData;
	numLists = infoPtr->numLists;
	TRACE(("%u => ", opnd));

	/*
	 * Compute the number of iterations that will be run: iterMax
	 */

	iterMax = 0;
	listTmpDepth = numLists-1;
	for (i = 0;  i < numLists;  i++) {
	    varListPtr = infoPtr->varLists[i];
	    numVars = varListPtr->numVars;
	    listPtr = OBJ_AT_DEPTH(listTmpDepth);
	    if (TclListObjLength(interp, listPtr, &listLen) != TCL_OK) {
		TRACE_APPEND(("ERROR converting list %ld, \"%s\": %s",
			i, O2S(listPtr), O2S(Tcl_GetObjResult(interp))));
		goto gotError;
	    }
	    if (Tcl_IsShared(listPtr)) {
		objPtr = TclListObjCopy(NULL, listPtr);
		Tcl_IncrRefCount(objPtr);
		Tcl_DecrRefCount(listPtr);
		OBJ_AT_DEPTH(listTmpDepth) = objPtr;
	    }
	    iterTmp = (listLen + (numVars - 1))/numVars;
	    if (iterTmp > iterMax) {
		iterMax = iterTmp;
	    }
	    listTmpDepth--;
	}

	/*
	 * Store the iterNum and iterMax in a single Tcl_Obj; we keep a
	 * nul-string obj with the pointer stored in the ptrValue so that the
	 * thing is properly garbage collected. THIS OBJ MAKES NO SENSE, but
	 * it will never leave this scope and is read-only.
	 */

	TclNewObj(tmpPtr);
	tmpPtr->internalRep.twoPtrValue.ptr1 = NULL;
	tmpPtr->internalRep.twoPtrValue.ptr2 = (void *)iterMax;
	PUSH_OBJECT(tmpPtr); /* iterCounts object */

	/*
	 * Store a pointer to the ForeachInfo struct; same dirty trick
	 * as above
	 */

	TclNewObj(tmpPtr);
	tmpPtr->internalRep.twoPtrValue.ptr1 = infoPtr;
	PUSH_OBJECT(tmpPtr); /* infoPtr object */
	TRACE_APPEND(("jump to loop step\n"));

	/*
	 * Jump directly to the INST_FOREACH_STEP instruction; the C code just
	 * falls through.
	 */

	pc += 5 - infoPtr->loopCtTemp;

    case INST_FOREACH_STEP:
	/*
	 * "Step" a foreach loop (i.e., begin its next iteration) by assigning
	 * the next value list element to each loop var.
	 */

	tmpPtr = OBJ_AT_TOS;
	infoPtr = tmpPtr->internalRep.twoPtrValue.ptr1;
	numLists = infoPtr->numLists;
	TRACE(("=> "));

	tmpPtr = OBJ_AT_DEPTH(1);
	iterNum = (size_t)tmpPtr->internalRep.twoPtrValue.ptr1;
	iterMax = (size_t)tmpPtr->internalRep.twoPtrValue.ptr2;

	/*
	 * If some list still has a remaining list element iterate one more
	 * time. Assign to var the next element from its value list.
	 */

	if (iterNum < iterMax) {
	    /*
	     * Set the variables and jump back to run the body
	     */

	    tmpPtr->internalRep.twoPtrValue.ptr1 =(void *)(iterNum + 1);

	    listTmpDepth = numLists + 1;

	    for (i = 0;  i < numLists;  i++) {
		varListPtr = infoPtr->varLists[i];
		numVars = varListPtr->numVars;

		listPtr = OBJ_AT_DEPTH(listTmpDepth);
		TclListObjGetElements(interp, listPtr, &listLen, &elements);

		valIndex = (iterNum * numVars);
		for (j = 0;  j < numVars;  j++) {
		    if (valIndex >= listLen) {
			TclNewObj(valuePtr);
		    } else {
			valuePtr = elements[valIndex];
		    }

		    varIndex = varListPtr->varIndexes[j];
		    varPtr = LOCAL(varIndex);
		    while (TclIsVarLink(varPtr)) {
			varPtr = varPtr->value.linkPtr;
		    }
		    if (TclIsVarDirectWritable(varPtr)) {
			value2Ptr = varPtr->value.objPtr;
			if (valuePtr != value2Ptr) {
			    if (value2Ptr != NULL) {
				TclDecrRefCount(value2Ptr);
			    }
			    varPtr->value.objPtr = valuePtr;
			    Tcl_IncrRefCount(valuePtr);
			}
		    } else {
			DECACHE_STACK_INFO();
			if (TclPtrSetVarIdx(interp, varPtr, NULL, NULL, NULL,
				valuePtr, TCL_LEAVE_ERR_MSG, varIndex)==NULL){
			    CACHE_STACK_INFO();
			    TRACE_APPEND(("ERROR init. index temp %d: %.30s",
				    varIndex, O2S(Tcl_GetObjResult(interp))));
			    goto gotError;
			}
			CACHE_STACK_INFO();
		    }
		    valIndex++;
		}
		listTmpDepth--;
	    }
	    TRACE_APPEND(("jump to loop start\n"));
	    /* loopCtTemp being 'misused' for storing the jump size */
	    NEXT_INST_F(infoPtr->loopCtTemp, 0, 0);
	}

	TRACE_APPEND(("loop has no more iterations\n"));
#ifdef TCL_COMPILE_DEBUG
	NEXT_INST_F(1, 0, 0);
#else
	/*
	 * FALL THROUGH
	 */
	pc++;
#endif

    case INST_FOREACH_END:
	/* THIS INSTRUCTION IS ONLY CALLED AS A BREAK TARGET */
	tmpPtr = OBJ_AT_TOS;
	infoPtr = tmpPtr->internalRep.twoPtrValue.ptr1;
	numLists = infoPtr->numLists;
	TRACE(("=> loop terminated\n"));
	NEXT_INST_V(1, numLists+2, 0);

    case INST_LMAP_COLLECT:
	/*
	 * This instruction is only issued by lmap. The stack is:
	 *   - result
	 *   - infoPtr
	 *   - loop counters
	 *   - valLists
	 *   - collecting obj (unshared)
	 * The instruction lappends the result to the collecting obj.
	 */

	tmpPtr = OBJ_AT_DEPTH(1);
	infoPtr = tmpPtr->internalRep.twoPtrValue.ptr1;
	numLists = infoPtr->numLists;
	TRACE_APPEND(("=> appending to list at depth %d\n", 3 + numLists));

	objPtr = OBJ_AT_DEPTH(3 + numLists);
	Tcl_ListObjAppendElement(NULL, objPtr, OBJ_AT_TOS);
	NEXT_INST_F(1, 1, 0);
    }

    case INST_BEGIN_CATCH4:
	/*
	 * Record start of the catch command with exception range index equal
	 * to the operand. Push the current stack depth onto the special catch
	 * stack.
	 */

	*(++catchTop) = CURR_DEPTH;
	TRACE(("%u => catchTop=%d, stackTop=%d\n",
		TclGetUInt4AtPtr(pc+1), (int) (catchTop - initCatchTop - 1),
		(int) CURR_DEPTH));
	NEXT_INST_F(5, 0, 0);

    case INST_END_CATCH:
	catchTop--;
	DECACHE_STACK_INFO();
	Tcl_ResetResult(interp);
	CACHE_STACK_INFO();
	result = TCL_OK;
	TRACE(("=> catchTop=%d\n", (int) (catchTop - initCatchTop - 1)));
	NEXT_INST_F(1, 0, 0);

    case INST_PUSH_RESULT:
	objResultPtr = Tcl_GetObjResult(interp);
	TRACE_WITH_OBJ(("=> "), objResultPtr);

	/*
	 * See the comments at INST_INVOKE_STK
	 */

	TclNewObj(objPtr);
	Tcl_IncrRefCount(objPtr);
	iPtr->objResultPtr = objPtr;
	NEXT_INST_F(1, 0, -1);

    case INST_PUSH_RETURN_CODE:
	TclNewIntObj(objResultPtr, result);
	TRACE(("=> %u\n", result));
	NEXT_INST_F(1, 0, 1);

    case INST_PUSH_RETURN_OPTIONS:
	DECACHE_STACK_INFO();
	objResultPtr = Tcl_GetReturnOptions(interp, result);
	CACHE_STACK_INFO();
	TRACE_WITH_OBJ(("=> "), objResultPtr);
	NEXT_INST_F(1, 0, 1);

    case INST_RETURN_CODE_BRANCH: {
	int code;

	if (TclGetIntFromObj(NULL, OBJ_AT_TOS, &code) != TCL_OK) {
	    Tcl_Panic("INST_RETURN_CODE_BRANCH: TOS not a return code!");
	}
	if (code == TCL_OK) {
	    Tcl_Panic("INST_RETURN_CODE_BRANCH: TOS is TCL_OK!");
	}
	if (code < TCL_ERROR || code > TCL_CONTINUE) {
	    code = TCL_CONTINUE + 1;
	}
	TRACE(("\"%s\" => jump offset %d\n", O2S(OBJ_AT_TOS), 2*code-1));
	NEXT_INST_F(2*code-1, 1, 0);
    }

    /*
     * -----------------------------------------------------------------
     *	   Start of dictionary-related instructions.
     */

    {
	int opnd2, allocateDict, done, i, allocdict;
	Tcl_Obj *dictPtr, *statePtr, *keyPtr, *listPtr, *varNamePtr, *keysPtr;
	Tcl_Obj *emptyPtr, **keyPtrPtr;
	Tcl_DictSearch *searchPtr;
	DictUpdateInfo *duiPtr;

    case INST_DICT_VERIFY:
	dictPtr = OBJ_AT_TOS;
	TRACE(("\"%.30s\" => ", O2S(dictPtr)));
	if (Tcl_DictObjSize(interp, dictPtr, &done) != TCL_OK) {
	    TRACE_APPEND(("ERROR verifying dictionary nature of \"%.30s\": %s\n",
		    O2S(dictPtr), O2S(Tcl_GetObjResult(interp))));
	    goto gotError;
	}
	TRACE_APPEND(("OK\n"));
	NEXT_INST_F(1, 1, 0);

    case INST_DICT_GET:
    case INST_DICT_EXISTS: {
	Tcl_Interp *interp2 = interp;
	int found;

	opnd = TclGetUInt4AtPtr(pc+1);
	TRACE(("%u => ", opnd));
	dictPtr = OBJ_AT_DEPTH(opnd);
	if (*pc == INST_DICT_EXISTS) {
	    interp2 = NULL;
	}
	if (opnd > 1) {
	    dictPtr = TclTraceDictPath(interp2, dictPtr, opnd-1,
		    &OBJ_AT_DEPTH(opnd-1), DICT_PATH_READ);
	    if (dictPtr == NULL) {
		if (*pc == INST_DICT_EXISTS) {
		    found = 0;
		    goto afterDictExists;
		}
		TRACE_WITH_OBJ((
			"ERROR tracing dictionary path into \"%.30s\": ",
			O2S(OBJ_AT_DEPTH(opnd))),
			Tcl_GetObjResult(interp));
		goto gotError;
	    }
	}
	if (Tcl_DictObjGet(interp2, dictPtr, OBJ_AT_TOS,
		&objResultPtr) == TCL_OK) {
	    if (*pc == INST_DICT_EXISTS) {
		found = (objResultPtr ? 1 : 0);
		goto afterDictExists;
	    }
	    if (!objResultPtr) {
		Tcl_SetObjResult(interp, Tcl_ObjPrintf(
			"key \"%s\" not known in dictionary",
			TclGetString(OBJ_AT_TOS)));
		DECACHE_STACK_INFO();
		Tcl_SetErrorCode(interp, "TCL", "LOOKUP", "DICT",
			TclGetString(OBJ_AT_TOS), NULL);
		CACHE_STACK_INFO();
		TRACE_ERROR(interp);
		goto gotError;
	    }
	    TRACE_APPEND(("%.30s\n", O2S(objResultPtr)));
	    NEXT_INST_V(5, opnd+1, 1);
	} else if (*pc != INST_DICT_EXISTS) {
	    TRACE_APPEND(("ERROR reading leaf dictionary key \"%.30s\": %s",
		    O2S(dictPtr), O2S(Tcl_GetObjResult(interp))));
	    goto gotError;
	} else {
	    found = 0;
	}
    afterDictExists:
	TRACE_APPEND(("%d\n", found));

	/*
	 * The INST_DICT_EXISTS instruction is usually followed by a
	 * conditional jump, so we can take advantage of this to do some
	 * peephole optimization (note that we're careful to not close out
	 * someone doing something else).
	 */

	JUMP_PEEPHOLE_V(found, 5, opnd+1);
    }

    case INST_DICT_SET:
    case INST_DICT_UNSET:
    case INST_DICT_INCR_IMM:
	opnd = TclGetUInt4AtPtr(pc+1);
	opnd2 = TclGetUInt4AtPtr(pc+5);

	varPtr = LOCAL(opnd2);
	while (TclIsVarLink(varPtr)) {
	    varPtr = varPtr->value.linkPtr;
	}
	TRACE(("%u %u => ", opnd, opnd2));
	if (TclIsVarDirectReadable(varPtr)) {
	    dictPtr = varPtr->value.objPtr;
	} else {
	    DECACHE_STACK_INFO();
	    dictPtr = TclPtrGetVarIdx(interp, varPtr, NULL, NULL, NULL, 0,
		    opnd2);
	    CACHE_STACK_INFO();
	}
	if (dictPtr == NULL) {
	    TclNewObj(dictPtr);
	    allocateDict = 1;
	} else {
	    allocateDict = Tcl_IsShared(dictPtr);
	    if (allocateDict) {
		dictPtr = Tcl_DuplicateObj(dictPtr);
	    }
	}

	switch (*pc) {
	case INST_DICT_SET:
	    cleanup = opnd + 1;
	    result = Tcl_DictObjPutKeyList(interp, dictPtr, opnd,
		    &OBJ_AT_DEPTH(opnd), OBJ_AT_TOS);
	    break;
	case INST_DICT_INCR_IMM:
	    cleanup = 1;
	    opnd = TclGetInt4AtPtr(pc+1);
	    result = Tcl_DictObjGet(interp, dictPtr, OBJ_AT_TOS, &valuePtr);
	    if (result != TCL_OK) {
		break;
	    }
	    if (valuePtr == NULL) {
		Tcl_DictObjPut(NULL, dictPtr, OBJ_AT_TOS,Tcl_NewIntObj(opnd));
	    } else {
		value2Ptr = Tcl_NewIntObj(opnd);
		Tcl_IncrRefCount(value2Ptr);
		if (Tcl_IsShared(valuePtr)) {
		    valuePtr = Tcl_DuplicateObj(valuePtr);
		    Tcl_DictObjPut(NULL, dictPtr, OBJ_AT_TOS, valuePtr);
		}
		result = TclIncrObj(interp, valuePtr, value2Ptr);
		if (result == TCL_OK) {
		    TclInvalidateStringRep(dictPtr);
		}
		TclDecrRefCount(value2Ptr);
	    }
	    break;
	case INST_DICT_UNSET:
	    cleanup = opnd;
	    result = Tcl_DictObjRemoveKeyList(interp, dictPtr, opnd,
		    &OBJ_AT_DEPTH(opnd-1));
	    break;
	default:
	    cleanup = 0; /* stop compiler warning */
	    Tcl_Panic("Should not happen!");
	}

	if (result != TCL_OK) {
	    if (allocateDict) {
		TclDecrRefCount(dictPtr);
	    }
	    TRACE_APPEND(("ERROR updating dictionary: %s\n",
		    O2S(Tcl_GetObjResult(interp))));
	    goto checkForCatch;
	}

	if (TclIsVarDirectWritable(varPtr)) {
	    if (allocateDict) {
		value2Ptr = varPtr->value.objPtr;
		Tcl_IncrRefCount(dictPtr);
		if (value2Ptr != NULL) {
		    TclDecrRefCount(value2Ptr);
		}
		varPtr->value.objPtr = dictPtr;
	    }
	    objResultPtr = dictPtr;
	} else {
	    Tcl_IncrRefCount(dictPtr);
	    DECACHE_STACK_INFO();
	    objResultPtr = TclPtrSetVarIdx(interp, varPtr, NULL, NULL, NULL,
		    dictPtr, TCL_LEAVE_ERR_MSG, opnd2);
	    CACHE_STACK_INFO();
	    TclDecrRefCount(dictPtr);
	    if (objResultPtr == NULL) {
		TRACE_ERROR(interp);
		goto gotError;
	    }
	}
#ifndef TCL_COMPILE_DEBUG
	if (*(pc+9) == INST_POP) {
	    NEXT_INST_V(10, cleanup, 0);
	}
#endif
	TRACE_APPEND(("\"%.30s\"\n", O2S(objResultPtr)));
	NEXT_INST_V(9, cleanup, 1);

    case INST_DICT_APPEND:
    case INST_DICT_LAPPEND:
	opnd = TclGetUInt4AtPtr(pc+1);
	varPtr = LOCAL(opnd);
	while (TclIsVarLink(varPtr)) {
	    varPtr = varPtr->value.linkPtr;
	}
	TRACE(("%u => ", opnd));
	if (TclIsVarDirectReadable(varPtr)) {
	    dictPtr = varPtr->value.objPtr;
	} else {
	    DECACHE_STACK_INFO();
	    dictPtr = TclPtrGetVarIdx(interp, varPtr, NULL, NULL, NULL, 0,
		    opnd);
	    CACHE_STACK_INFO();
	}
	if (dictPtr == NULL) {
	    TclNewObj(dictPtr);
	    allocateDict = 1;
	} else {
	    allocateDict = Tcl_IsShared(dictPtr);
	    if (allocateDict) {
		dictPtr = Tcl_DuplicateObj(dictPtr);
	    }
	}

	if (Tcl_DictObjGet(interp, dictPtr, OBJ_UNDER_TOS,
		&valuePtr) != TCL_OK) {
	    if (allocateDict) {
		TclDecrRefCount(dictPtr);
	    }
	    TRACE_ERROR(interp);
	    goto gotError;
	}

	/*
	 * Note that a non-existent key results in a NULL valuePtr, which is a
	 * case handled separately below. What we *can* say at this point is
	 * that the write-back will always succeed.
	 */

	switch (*pc) {
	case INST_DICT_APPEND:
	    if (valuePtr == NULL) {
		Tcl_DictObjPut(NULL, dictPtr, OBJ_UNDER_TOS, OBJ_AT_TOS);
	    } else if (Tcl_IsShared(valuePtr)) {
		valuePtr = Tcl_DuplicateObj(valuePtr);
		Tcl_AppendObjToObj(valuePtr, OBJ_AT_TOS);
		Tcl_DictObjPut(NULL, dictPtr, OBJ_UNDER_TOS, valuePtr);
	    } else {
		Tcl_AppendObjToObj(valuePtr, OBJ_AT_TOS);

		/*
		 * Must invalidate the string representation of dictionary
		 * here because we have directly updated the internal
		 * representation; if we don't, callers could see the wrong
		 * string rep despite the internal version of the dictionary
		 * having the correct value. [Bug 3079830]
		 */

		TclInvalidateStringRep(dictPtr);
	    }
	    break;
	case INST_DICT_LAPPEND:
	    /*
	     * More complex because list-append can fail.
	     */

	    if (valuePtr == NULL) {
		Tcl_DictObjPut(NULL, dictPtr, OBJ_UNDER_TOS,
			Tcl_NewListObj(1, &OBJ_AT_TOS));
		break;
	    } else if (Tcl_IsShared(valuePtr)) {
		valuePtr = Tcl_DuplicateObj(valuePtr);
		if (Tcl_ListObjAppendElement(interp, valuePtr,
			OBJ_AT_TOS) != TCL_OK) {
		    TclDecrRefCount(valuePtr);
		    if (allocateDict) {
			TclDecrRefCount(dictPtr);
		    }
		    TRACE_ERROR(interp);
		    goto gotError;
		}
		Tcl_DictObjPut(NULL, dictPtr, OBJ_UNDER_TOS, valuePtr);
	    } else {
		if (Tcl_ListObjAppendElement(interp, valuePtr,
			OBJ_AT_TOS) != TCL_OK) {
		    if (allocateDict) {
			TclDecrRefCount(dictPtr);
		    }
		    TRACE_ERROR(interp);
		    goto gotError;
		}

		/*
		 * Must invalidate the string representation of dictionary
		 * here because we have directly updated the internal
		 * representation; if we don't, callers could see the wrong
		 * string rep despite the internal version of the dictionary
		 * having the correct value. [Bug 3079830]
		 */

		TclInvalidateStringRep(dictPtr);
	    }
	    break;
	default:
	    Tcl_Panic("Should not happen!");
	}

	if (TclIsVarDirectWritable(varPtr)) {
	    if (allocateDict) {
		value2Ptr = varPtr->value.objPtr;
		Tcl_IncrRefCount(dictPtr);
		if (value2Ptr != NULL) {
		    TclDecrRefCount(value2Ptr);
		}
		varPtr->value.objPtr = dictPtr;
	    }
	    objResultPtr = dictPtr;
	} else {
	    Tcl_IncrRefCount(dictPtr);
	    DECACHE_STACK_INFO();
	    objResultPtr = TclPtrSetVarIdx(interp, varPtr, NULL, NULL, NULL,
		    dictPtr, TCL_LEAVE_ERR_MSG, opnd);
	    CACHE_STACK_INFO();
	    TclDecrRefCount(dictPtr);
	    if (objResultPtr == NULL) {
		TRACE_ERROR(interp);
		goto gotError;
	    }
	}
#ifndef TCL_COMPILE_DEBUG
	if (*(pc+5) == INST_POP) {
	    NEXT_INST_F(6, 2, 0);
	}
#endif
	TRACE_APPEND(("%.30s\n", O2S(objResultPtr)));
	NEXT_INST_F(5, 2, 1);

    case INST_DICT_FIRST:
	opnd = TclGetUInt4AtPtr(pc+1);
	TRACE(("%u => ", opnd));
	dictPtr = POP_OBJECT();
	searchPtr = Tcl_Alloc(sizeof(Tcl_DictSearch));
	if (Tcl_DictObjFirst(interp, dictPtr, searchPtr, &keyPtr,
		&valuePtr, &done) != TCL_OK) {

	    /*
	     * dictPtr is no longer on the stack, and we're not
	     * moving it into the intrep of an iterator.  We need
	     * to drop the refcount [Tcl Bug 9b352768e6].
	     */

	    Tcl_DecrRefCount(dictPtr);
	    Tcl_Free(searchPtr);
	    TRACE_ERROR(interp);
	    goto gotError;
	}
	{
	    Tcl_ObjIntRep ir;
	    TclNewObj(statePtr);
	    ir.twoPtrValue.ptr1 = searchPtr;
	    ir.twoPtrValue.ptr2 = dictPtr;
	    Tcl_StoreIntRep(statePtr, &dictIteratorType, &ir);
	}
	varPtr = LOCAL(opnd);
	if (varPtr->value.objPtr) {
	    if (varPtr->value.objPtr->typePtr == &dictIteratorType) {
		Tcl_Panic("mis-issued dictFirst!");
	    }
	    TclDecrRefCount(varPtr->value.objPtr);
	}
	varPtr->value.objPtr = statePtr;
	Tcl_IncrRefCount(statePtr);
	goto pushDictIteratorResult;

    case INST_DICT_NEXT:
	opnd = TclGetUInt4AtPtr(pc+1);
	TRACE(("%u => ", opnd));
	statePtr = (*LOCAL(opnd)).value.objPtr;
	{
	    const Tcl_ObjIntRep *irPtr;

	    if (statePtr &&
		    (irPtr = TclFetchIntRep(statePtr, &dictIteratorType))) {
		searchPtr = irPtr->twoPtrValue.ptr1;
		Tcl_DictObjNext(searchPtr, &keyPtr, &valuePtr, &done);
	    } else {
		Tcl_Panic("mis-issued dictNext!");
	    }
	}
    pushDictIteratorResult:
	if (done) {
	    TclNewObj(emptyPtr);
	    PUSH_OBJECT(emptyPtr);
	    PUSH_OBJECT(emptyPtr);
	} else {
	    PUSH_OBJECT(valuePtr);
	    PUSH_OBJECT(keyPtr);
	}
	TRACE_APPEND(("\"%.30s\" \"%.30s\" %d\n",
		O2S(OBJ_UNDER_TOS), O2S(OBJ_AT_TOS), done));

	/*
	 * The INST_DICT_FIRST and INST_DICT_NEXT instructsions are always
	 * followed by a conditional jump, so we can take advantage of this to
	 * do some peephole optimization (note that we're careful to not close
	 * out someone doing something else).
	 */

	JUMP_PEEPHOLE_F(done, 5, 0);

    case INST_DICT_UPDATE_START:
	opnd = TclGetUInt4AtPtr(pc+1);
	opnd2 = TclGetUInt4AtPtr(pc+5);
	TRACE(("%u => ", opnd));
	varPtr = LOCAL(opnd);
	duiPtr = codePtr->auxDataArrayPtr[opnd2].clientData;
	while (TclIsVarLink(varPtr)) {
	    varPtr = varPtr->value.linkPtr;
	}
	if (TclIsVarDirectReadable(varPtr)) {
	    dictPtr = varPtr->value.objPtr;
	} else {
	    DECACHE_STACK_INFO();
	    dictPtr = TclPtrGetVarIdx(interp, varPtr, NULL, NULL, NULL,
		    TCL_LEAVE_ERR_MSG, opnd);
	    CACHE_STACK_INFO();
	    if (dictPtr == NULL) {
		TRACE_ERROR(interp);
		goto gotError;
	    }
	}
	Tcl_IncrRefCount(dictPtr);
	if (TclListObjGetElements(interp, OBJ_AT_TOS, &length,
		&keyPtrPtr) != TCL_OK) {
	    TRACE_ERROR(interp);
	    goto gotError;
	}
	if ((unsigned int)length != duiPtr->length) {
	    Tcl_Panic("dictUpdateStart argument length mismatch");
	}
	for (i=0 ; i<length ; i++) {
	    if (Tcl_DictObjGet(interp, dictPtr, keyPtrPtr[i],
		    &valuePtr) != TCL_OK) {
		TRACE_ERROR(interp);
		Tcl_DecrRefCount(dictPtr);
		goto gotError;
	    }
	    varPtr = LOCAL(duiPtr->varIndices[i]);
	    while (TclIsVarLink(varPtr)) {
		varPtr = varPtr->value.linkPtr;
	    }
	    DECACHE_STACK_INFO();
	    if (valuePtr == NULL) {
		TclObjUnsetVar2(interp,
			localName(iPtr->varFramePtr, duiPtr->varIndices[i]),
			NULL, 0);
	    } else if (TclPtrSetVarIdx(interp, varPtr, NULL, NULL, NULL,
		    valuePtr, TCL_LEAVE_ERR_MSG,
		    duiPtr->varIndices[i]) == NULL) {
		CACHE_STACK_INFO();
		TRACE_ERROR(interp);
		Tcl_DecrRefCount(dictPtr);
		goto gotError;
	    }
	    CACHE_STACK_INFO();
	}
	TclDecrRefCount(dictPtr);
	TRACE_APPEND(("OK\n"));
	NEXT_INST_F(9, 0, 0);

    case INST_DICT_UPDATE_END:
	opnd = TclGetUInt4AtPtr(pc+1);
	opnd2 = TclGetUInt4AtPtr(pc+5);
	TRACE(("%u => ", opnd));
	varPtr = LOCAL(opnd);
	duiPtr = codePtr->auxDataArrayPtr[opnd2].clientData;
	while (TclIsVarLink(varPtr)) {
	    varPtr = varPtr->value.linkPtr;
	}
	if (TclIsVarDirectReadable(varPtr)) {
	    dictPtr = varPtr->value.objPtr;
	} else {
	    DECACHE_STACK_INFO();
	    dictPtr = TclPtrGetVarIdx(interp, varPtr, NULL, NULL, NULL, 0,
		    opnd);
	    CACHE_STACK_INFO();
	}
	if (dictPtr == NULL) {
	    TRACE_APPEND(("storage was unset\n"));
	    NEXT_INST_F(9, 1, 0);
	}
	if (Tcl_DictObjSize(interp, dictPtr, &length) != TCL_OK
		|| TclListObjGetElements(interp, OBJ_AT_TOS, &length,
			&keyPtrPtr) != TCL_OK) {
	    TRACE_ERROR(interp);
	    goto gotError;
	}
	allocdict = Tcl_IsShared(dictPtr);
	if (allocdict) {
	    dictPtr = Tcl_DuplicateObj(dictPtr);
	}
	if (length > 0) {
	    TclInvalidateStringRep(dictPtr);
	}
	for (i=0 ; i<length ; i++) {
	    Var *var2Ptr = LOCAL(duiPtr->varIndices[i]);

	    while (TclIsVarLink(var2Ptr)) {
		var2Ptr = var2Ptr->value.linkPtr;
	    }
	    if (TclIsVarDirectReadable(var2Ptr)) {
		valuePtr = var2Ptr->value.objPtr;
	    } else {
		DECACHE_STACK_INFO();
		valuePtr = TclPtrGetVarIdx(interp, var2Ptr, NULL, NULL, NULL,
			0, duiPtr->varIndices[i]);
		CACHE_STACK_INFO();
	    }
	    if (valuePtr == NULL) {
		Tcl_DictObjRemove(interp, dictPtr, keyPtrPtr[i]);
	    } else if (dictPtr == valuePtr) {
		Tcl_DictObjPut(interp, dictPtr, keyPtrPtr[i],
			Tcl_DuplicateObj(valuePtr));
	    } else {
		Tcl_DictObjPut(interp, dictPtr, keyPtrPtr[i], valuePtr);
	    }
	}
	if (TclIsVarDirectWritable(varPtr)) {
	    Tcl_IncrRefCount(dictPtr);
	    TclDecrRefCount(varPtr->value.objPtr);
	    varPtr->value.objPtr = dictPtr;
	} else {
	    DECACHE_STACK_INFO();
	    objResultPtr = TclPtrSetVarIdx(interp, varPtr, NULL, NULL, NULL,
		    dictPtr, TCL_LEAVE_ERR_MSG, opnd);
	    CACHE_STACK_INFO();
	    if (objResultPtr == NULL) {
		if (allocdict) {
		    TclDecrRefCount(dictPtr);
		}
		TRACE_ERROR(interp);
		goto gotError;
	    }
	}
	TRACE_APPEND(("written back\n"));
	NEXT_INST_F(9, 1, 0);

    case INST_DICT_EXPAND:
	dictPtr = OBJ_UNDER_TOS;
	listPtr = OBJ_AT_TOS;
	TRACE(("\"%.30s\" \"%.30s\" =>", O2S(dictPtr), O2S(listPtr)));
	if (TclListObjGetElements(interp, listPtr, &objc, &objv) != TCL_OK) {
	    TRACE_ERROR(interp);
	    goto gotError;
	}
	objResultPtr = TclDictWithInit(interp, dictPtr, objc, objv);
	if (objResultPtr == NULL) {
	    TRACE_ERROR(interp);
	    goto gotError;
	}
	TRACE_APPEND(("\"%.30s\"\n", O2S(objResultPtr)));
	NEXT_INST_F(1, 2, 1);

    case INST_DICT_RECOMBINE_STK:
	keysPtr = POP_OBJECT();
	varNamePtr = OBJ_UNDER_TOS;
	listPtr = OBJ_AT_TOS;
	TRACE(("\"%.30s\" \"%.30s\" \"%.30s\" => ",
		O2S(varNamePtr), O2S(valuePtr), O2S(keysPtr)));
	if (TclListObjGetElements(interp, listPtr, &objc, &objv) != TCL_OK) {
	    TRACE_ERROR(interp);
	    TclDecrRefCount(keysPtr);
	    goto gotError;
	}
	varPtr = TclObjLookupVarEx(interp, varNamePtr, NULL,
		TCL_LEAVE_ERR_MSG, "set", 1, 1, &arrayPtr);
	if (varPtr == NULL) {
	    TRACE_ERROR(interp);
	    TclDecrRefCount(keysPtr);
	    goto gotError;
	}
	DECACHE_STACK_INFO();
	result = TclDictWithFinish(interp, varPtr,arrayPtr,varNamePtr,NULL,-1,
		objc, objv, keysPtr);
	CACHE_STACK_INFO();
	TclDecrRefCount(keysPtr);
	if (result != TCL_OK) {
	    TRACE_ERROR(interp);
	    goto gotError;
	}
	TRACE_APPEND(("OK\n"));
	NEXT_INST_F(1, 2, 0);

    case INST_DICT_RECOMBINE_IMM:
	opnd = TclGetUInt4AtPtr(pc+1);
	listPtr = OBJ_UNDER_TOS;
	keysPtr = OBJ_AT_TOS;
	varPtr = LOCAL(opnd);
	TRACE(("%u <- \"%.30s\" \"%.30s\" => ", opnd, O2S(valuePtr),
		O2S(keysPtr)));
	if (TclListObjGetElements(interp, listPtr, &objc, &objv) != TCL_OK) {
	    TRACE_ERROR(interp);
	    goto gotError;
	}
	while (TclIsVarLink(varPtr)) {
	    varPtr = varPtr->value.linkPtr;
	}
	DECACHE_STACK_INFO();
	result = TclDictWithFinish(interp, varPtr, NULL, NULL, NULL, opnd,
		objc, objv, keysPtr);
	CACHE_STACK_INFO();
	if (result != TCL_OK) {
	    TRACE_ERROR(interp);
	    goto gotError;
	}
	TRACE_APPEND(("OK\n"));
	NEXT_INST_F(5, 2, 0);
    }

    /*
     *	   End of dictionary-related instructions.
     * -----------------------------------------------------------------
     */

    case INST_CLOCK_READ:
	{			/* Read the wall clock */
	    Tcl_WideInt wval;
	    Tcl_Time now;
	    switch(TclGetUInt1AtPtr(pc+1)) {
	    case 0:		/* clicks */
#ifdef TCL_WIDE_CLICKS
		wval = TclpGetWideClicks();
#else
		wval = (Tcl_WideInt) TclpGetClicks();
#endif
		break;
	    case 1:		/* microseconds */
		Tcl_GetTime(&now);
		wval = (Tcl_WideInt) now.sec * 1000000 + now.usec;
		break;
	    case 2:		/* milliseconds */
		Tcl_GetTime(&now);
		wval = (Tcl_WideInt) now.sec * 1000 + now.usec / 1000;
		break;
	    case 3:		/* seconds */
		Tcl_GetTime(&now);
		wval = (Tcl_WideInt) now.sec;
		break;
	    default:
		Tcl_Panic("clockRead instruction with unknown clock#");
	    }
	    objResultPtr = Tcl_NewWideIntObj(wval);
	    TRACE_WITH_OBJ(("=> "), objResultPtr);
	    NEXT_INST_F(2, 0, 1);
	}

    default:
	Tcl_Panic("TclNRExecuteByteCode: unrecognized opCode %u", *pc);
    } /* end of switch on opCode */

    /*
     * Block for variables needed to process exception returns.
     */

    {
	ExceptionRange *rangePtr;
				/* Points to closest loop or catch exception
				 * range enclosing the pc. Used by various
				 * instructions and processCatch to process
				 * break, continue, and errors. */
	const char *bytes;

	/*
	 * An external evaluation (INST_INVOKE or INST_EVAL) returned
	 * something different from TCL_OK, or else INST_BREAK or
	 * INST_CONTINUE were called.
	 */

    processExceptionReturn:
#ifdef TCL_COMPILE_DEBUG
	switch (*pc) {
	case INST_INVOKE_STK1:
	    opnd = TclGetUInt1AtPtr(pc+1);
	    TRACE(("%u => ... after \"%.20s\": ", opnd, cmdNameBuf));
	    break;
	case INST_INVOKE_STK4:
	    opnd = TclGetUInt4AtPtr(pc+1);
	    TRACE(("%u => ... after \"%.20s\": ", opnd, cmdNameBuf));
	    break;
	case INST_EVAL_STK:
	    /*
	     * Note that the object at stacktop has to be used before doing
	     * the cleanup.
	     */

	    TRACE(("\"%.30s\" => ", O2S(OBJ_AT_TOS)));
	    break;
	default:
	    TRACE(("=> "));
	}
#endif
	if ((result == TCL_CONTINUE) || (result == TCL_BREAK)) {
	    rangePtr = GetExceptRangeForPc(pc, result, codePtr);
	    if (rangePtr == NULL) {
		TRACE_APPEND(("no encl. loop or catch, returning %s\n",
			StringForResultCode(result)));
		goto abnormalReturn;
	    }
	    if (rangePtr->type == CATCH_EXCEPTION_RANGE) {
		TRACE_APPEND(("%s ...\n", StringForResultCode(result)));
		goto processCatch;
	    }
	    while (cleanup--) {
		valuePtr = POP_OBJECT();
		TclDecrRefCount(valuePtr);
	    }
	    if (result == TCL_BREAK) {
		result = TCL_OK;
		pc = (codePtr->codeStart + rangePtr->breakOffset);
		TRACE_APPEND(("%s, range at %d, new pc %d\n",
			StringForResultCode(result),
			rangePtr->codeOffset, rangePtr->breakOffset));
		NEXT_INST_F(0, 0, 0);
	    }
	    if (rangePtr->continueOffset == -1) {
		TRACE_APPEND(("%s, loop w/o continue, checking for catch\n",
			StringForResultCode(result)));
		goto checkForCatch;
	    }
	    result = TCL_OK;
	    pc = (codePtr->codeStart + rangePtr->continueOffset);
	    TRACE_APPEND(("%s, range at %d, new pc %d\n",
		    StringForResultCode(result),
		    rangePtr->codeOffset, rangePtr->continueOffset));
	    NEXT_INST_F(0, 0, 0);
	}
#ifdef TCL_COMPILE_DEBUG
	if (traceInstructions) {
	    objPtr = Tcl_GetObjResult(interp);
	    if ((result != TCL_ERROR) && (result != TCL_RETURN)) {
		TRACE_APPEND(("OTHER RETURN CODE %d, result=\"%.30s\"\n ",
			result, O2S(objPtr)));
	    } else {
		TRACE_APPEND(("%s, result=\"%.30s\"\n",
			StringForResultCode(result), O2S(objPtr)));
	    }
	}
#endif
	goto checkForCatch;

	/*
	 * Division by zero in an expression. Control only reaches this point
	 * by "goto divideByZero".
	 */

    divideByZero:
	Tcl_SetObjResult(interp, Tcl_NewStringObj("divide by zero", -1));
	DECACHE_STACK_INFO();
	Tcl_SetErrorCode(interp, "ARITH", "DIVZERO", "divide by zero", NULL);
	CACHE_STACK_INFO();
	goto gotError;

	/*
	 * Exponentiation of zero by negative number in an expression. Control
	 * only reaches this point by "goto exponOfZero".
	 */

    exponOfZero:
	Tcl_SetObjResult(interp, Tcl_NewStringObj(
		"exponentiation of zero by negative power", -1));
	DECACHE_STACK_INFO();
	Tcl_SetErrorCode(interp, "ARITH", "DOMAIN",
		"exponentiation of zero by negative power", NULL);
	CACHE_STACK_INFO();

	/*
	 * Almost all error paths feed through here rather than assigning to
	 * result themselves (for a small but consistent saving).
	 */

    gotError:
	result = TCL_ERROR;

	/*
	 * Execution has generated an "exception" such as TCL_ERROR. If the
	 * exception is an error, record information about what was being
	 * executed when the error occurred. Find the closest enclosing catch
	 * range, if any. If no enclosing catch range is found, stop execution
	 * and return the "exception" code.
	 */

    checkForCatch:
	if (iPtr->execEnvPtr->rewind) {
	    goto abnormalReturn;
	}
	if ((result == TCL_ERROR) && !(iPtr->flags & ERR_ALREADY_LOGGED)) {
	    const unsigned char *pcBeg;
	    size_t xxx1length;

	    bytes = GetSrcInfoForPc(pc, codePtr, &xxx1length, &pcBeg, NULL);
	    DECACHE_STACK_INFO();
	    TclLogCommandInfo(interp, codePtr->source, bytes,
		    bytes ? xxx1length : 0, pcBeg, tosPtr);
	    CACHE_STACK_INFO();
	}
	iPtr->flags &= ~ERR_ALREADY_LOGGED;

	/*
	 * Clear all expansions that may have started after the last
	 * INST_BEGIN_CATCH.
	 */

	while (auxObjList) {
	    if ((catchTop != initCatchTop)
		    && (*catchTop > (ptrdiff_t)
			auxObjList->internalRep.twoPtrValue.ptr2)) {
		break;
	    }
	    POP_TAUX_OBJ();
	}

	/*
	 * We must not catch if the script in progress has been canceled with
	 * the TCL_CANCEL_UNWIND flag. Instead, it blows outwards until we
	 * either hit another interpreter (presumably where the script in
	 * progress has not been canceled) or we get to the top-level. We do
	 * NOT modify the interpreter result here because we know it will
	 * already be set prior to vectoring down to this point in the code.
	 */

	if (TclCanceled(iPtr) && (Tcl_Canceled(interp, 0) == TCL_ERROR)) {
#ifdef TCL_COMPILE_DEBUG
	    if (traceInstructions) {
		fprintf(stdout, "   ... cancel with unwind, returning %s\n",
			StringForResultCode(result));
	    }
#endif
	    goto abnormalReturn;
	}

	/*
	 * We must not catch an exceeded limit. Instead, it blows outwards
	 * until we either hit another interpreter (presumably where the limit
	 * is not exceeded) or we get to the top-level.
	 */

	if (TclLimitExceeded(iPtr->limit)) {
#ifdef TCL_COMPILE_DEBUG
	    if (traceInstructions) {
		fprintf(stdout, "   ... limit exceeded, returning %s\n",
			StringForResultCode(result));
	    }
#endif
	    goto abnormalReturn;
	}
	if (catchTop == initCatchTop) {
#ifdef TCL_COMPILE_DEBUG
	    if (traceInstructions) {
		fprintf(stdout, "   ... no enclosing catch, returning %s\n",
			StringForResultCode(result));
	    }
#endif
	    goto abnormalReturn;
	}
	rangePtr = GetExceptRangeForPc(pc, TCL_ERROR, codePtr);
	if (rangePtr == NULL) {
	    /*
	     * This is only possible when compiling a [catch] that sends its
	     * script to INST_EVAL. Cannot correct the compiler without
	     * breaking compat with previous .tbc compiled scripts.
	     */

#ifdef TCL_COMPILE_DEBUG
	    if (traceInstructions) {
		fprintf(stdout, "   ... no enclosing catch, returning %s\n",
			StringForResultCode(result));
	    }
#endif
	    goto abnormalReturn;
	}

	/*
	 * A catch exception range (rangePtr) was found to handle an
	 * "exception". It was found either by checkForCatch just above or by
	 * an instruction during break, continue, or error processing. Jump to
	 * its catchOffset after unwinding the operand stack to the depth it
	 * had when starting to execute the range's catch command.
	 */

    processCatch:
	while (CURR_DEPTH > *catchTop) {
	    valuePtr = POP_OBJECT();
	    TclDecrRefCount(valuePtr);
	}
#ifdef TCL_COMPILE_DEBUG
	if (traceInstructions) {
	    fprintf(stdout, "  ... found catch at %d, catchTop=%d, "
		    "unwound to %ld, new pc %u\n",
		    rangePtr->codeOffset, (int) (catchTop - initCatchTop - 1),
		    (long) *catchTop, (unsigned) rangePtr->catchOffset);
	}
#endif
	pc = (codePtr->codeStart + rangePtr->catchOffset);
	NEXT_INST_F(0, 0, 0);	/* Restart the execution loop at pc. */

	/*
	 * end of infinite loop dispatching on instructions.
	 */

	/*
	 * Abnormal return code. Restore the stack to state it had when
	 * starting to execute the ByteCode. Panic if the stack is below the
	 * initial level.
	 */

    abnormalReturn:
	TCL_DTRACE_INST_LAST();

	/*
	 * Clear all expansions and same-level NR calls.
	 *
	 * Note that expansion markers have a NULL type; avoid removing other
	 * markers.
	 */

	while (auxObjList) {
	    POP_TAUX_OBJ();
	}
	while (tosPtr > initTosPtr) {
	    objPtr = POP_OBJECT();
	    Tcl_DecrRefCount(objPtr);
	}

	if (tosPtr < initTosPtr) {
	    fprintf(stderr,
		    "\nTclNRExecuteByteCode: abnormal return at pc %u: "
		    "stack top %d < entry stack top %d\n",
		    (unsigned)(pc - codePtr->codeStart),
		    (unsigned) CURR_DEPTH, (unsigned) 0);
	    Tcl_Panic("TclNRExecuteByteCode execution failure: end stack top < start stack top");
	}
	CLANG_ASSERT(bcFramePtr);
    }

    iPtr->cmdFramePtr = bcFramePtr->nextPtr;
    TclReleaseByteCode(codePtr);
    TclStackFree(interp, TD);	/* free my stack */

    return result;

    /*
     * INST_START_CMD failure case removed where it doesn't bother that much
     *
     * Remark that if the interpreter is marked for deletion its
     * compileEpoch is modified, so that the epoch check also verifies
     * that the interp is not deleted. If no outside call has been made
     * since the last check, it is safe to omit the check.

     * case INST_START_CMD:
     */

	instStartCmdFailed:
	{
	    const char *bytes;
	    size_t xxx1length;

	    checkInterp = 1;
	    xxx1length = 0;

	    /*
	     * We used to switch to direct eval; for NRE-awareness we now
	     * compile and eval the command so that this evaluation does not
	     * add a new TEBC instance. [Bug 2910748]
	     */

	    if (TclInterpReady(interp) == TCL_ERROR) {
		goto gotError;
	    }

	    codePtr->flags |= TCL_BYTECODE_RECOMPILE;
	    bytes = GetSrcInfoForPc(pc, codePtr, &xxx1length, NULL, NULL);
	    opnd = TclGetUInt4AtPtr(pc+1);
	    pc += (opnd-1);
	    assert(bytes);
	    PUSH_OBJECT(Tcl_NewStringObj(bytes, xxx1length));
	    goto instEvalStk;
	}
}

#undef codePtr
#undef iPtr
#undef bcFramePtr
#undef initCatchTop
#undef initTosPtr
#undef auxObjList
#undef catchTop
#undef TCONST
#undef esPtr

static int
FinalizeOONext(
    ClientData data[],
    Tcl_Interp *interp,
    int result)
{
    Interp *iPtr = (Interp *) interp;
    CallContext *contextPtr = data[1];

    /*
     * Reset the variable lookup frame.
     */

    iPtr->varFramePtr = data[0];

    /*
     * Restore the call chain context index as we've finished the inner invoke
     * and want to operate in the outer context again.
     */

    contextPtr->index = PTR2INT(data[2]);
    contextPtr->skip = PTR2INT(data[3]);
    contextPtr->oPtr->flags &= ~FILTER_HANDLING;
    return result;
}

static int
FinalizeOONextFilter(
    ClientData data[],
    Tcl_Interp *interp,
    int result)
{
    Interp *iPtr = (Interp *) interp;
    CallContext *contextPtr = data[1];

    /*
     * Reset the variable lookup frame.
     */

    iPtr->varFramePtr = data[0];

    /*
     * Restore the call chain context index as we've finished the inner invoke
     * and want to operate in the outer context again.
     */

    contextPtr->index = PTR2INT(data[2]);
    contextPtr->skip = PTR2INT(data[3]);
    contextPtr->oPtr->flags |= FILTER_HANDLING;
    return result;
}

/*
 * WidePwrSmallExpon --
 *
 * Helper to calculate small powers of integers whose result is wide.
 */
static inline Tcl_WideInt
WidePwrSmallExpon(Tcl_WideInt w1, Tcl_WideInt exponent) {

    Tcl_WideInt wResult;

    wResult = w1 * w1;		/* b**2 */
    switch (exponent) {
    case 2:
	break;
    case 3:
	wResult *= w1;		/* b**3 */
	break;
    case 4:
	wResult *= wResult;	/* b**4 */
	break;
    case 5:
	wResult *= wResult;	/* b**4 */
	wResult *= w1;		/* b**5 */
	break;
    case 6:
	wResult *= w1;		/* b**3 */
	wResult *= wResult;	/* b**6 */
	break;
    case 7:
	wResult *= w1;		/* b**3 */
	wResult *= wResult;	/* b**6 */
	wResult *= w1;		/* b**7 */
	break;
    case 8:
	wResult *= wResult;	/* b**4 */
	wResult *= wResult;	/* b**8 */
	break;
    case 9:
	wResult *= wResult;	/* b**4 */
	wResult *= wResult;	/* b**8 */
	wResult *= w1;		/* b**9 */
	break;
    case 10:
	wResult *= wResult;	/* b**4 */
	wResult *= w1;		/* b**5 */
	wResult *= wResult;	/* b**10 */
	break;
    case 11:
	wResult *= wResult;	/* b**4 */
	wResult *= w1;		/* b**5 */
	wResult *= wResult;	/* b**10 */
	wResult *= w1;		/* b**11 */
	break;
    case 12:
	wResult *= w1;		/* b**3 */
	wResult *= wResult;	/* b**6 */
	wResult *= wResult;	/* b**12 */
	break;
    case 13:
	wResult *= w1;		/* b**3 */
	wResult *= wResult;	/* b**6 */
	wResult *= wResult;	/* b**12 */
	wResult *= w1;		/* b**13 */
	break;
    case 14:
	wResult *= w1;		/* b**3 */
	wResult *= wResult;	/* b**6 */
	wResult *= w1;		/* b**7 */
	wResult *= wResult;	/* b**14 */
	break;
    case 15:
	wResult *= w1;		/* b**3 */
	wResult *= wResult;	/* b**6 */
	wResult *= w1;		/* b**7 */
	wResult *= wResult;	/* b**14 */
	wResult *= w1;		/* b**15 */
	break;
    case 16:
	wResult *= wResult;	/* b**4 */
	wResult *= wResult;	/* b**8 */
	wResult *= wResult;	/* b**16 */
	break;
    }
    return wResult;
}
/*
 *----------------------------------------------------------------------
 *
 * ExecuteExtendedBinaryMathOp, ExecuteExtendedUnaryMathOp --
 *
 *	These functions do advanced math for binary and unary operators
 *	respectively, so that the main TEBC code does not bear the cost of
 *	them.
 *
 * Results:
 *	A Tcl_Obj* result, or a NULL (in which case valuePtr is updated to
 *	hold the result value), or one of the special flag values
 *	GENERAL_ARITHMETIC_ERROR, EXPONENT_OF_ZERO or DIVIDED_BY_ZERO. The
 *	latter two signify a zero value raised to a negative power or a value
 *	divided by zero, respectively. With GENERAL_ARITHMETIC_ERROR, all
 *	error information will have already been reported in the interpreter
 *	result.
 *
 * Side effects:
 *	May update the Tcl_Obj indicated valuePtr if it is unshared. Will
 *	return a NULL when that happens.
 *
 *----------------------------------------------------------------------
 */

static Tcl_Obj *
ExecuteExtendedBinaryMathOp(
    Tcl_Interp *interp,		/* Where to report errors. */
    int opcode,			/* What operation to perform. */
    Tcl_Obj **constants,	/* The execution environment's constants. */
    Tcl_Obj *valuePtr,		/* The first operand on the stack. */
    Tcl_Obj *value2Ptr)		/* The second operand on the stack. */
{
#define WIDE_RESULT(w) \
    if (Tcl_IsShared(valuePtr)) {		\
	return Tcl_NewWideIntObj(w);		\
    } else {					\
	TclSetIntObj(valuePtr, w);		\
	return NULL;				\
    }
#define BIG_RESULT(b) \
    if (Tcl_IsShared(valuePtr)) {		\
	return Tcl_NewBignumObj(b);		\
    } else {					\
	Tcl_SetBignumObj(valuePtr, b);		\
	return NULL;				\
    }
#define DOUBLE_RESULT(d) \
    if (Tcl_IsShared(valuePtr)) {		\
	TclNewDoubleObj(objResultPtr, (d));	\
	return objResultPtr;			\
    } else {					\
	Tcl_SetDoubleObj(valuePtr, (d));	\
	return NULL;				\
    }

    int type1, type2;
    ClientData ptr1, ptr2;
    double d1, d2, dResult;
    Tcl_WideInt w1, w2, wResult;
    mp_int big1, big2, bigResult, bigRemainder;
    Tcl_Obj *objResultPtr;
    int invalid, zero;
    long shift;

    (void) GetNumberFromObj(NULL, valuePtr, &ptr1, &type1);
    (void) GetNumberFromObj(NULL, value2Ptr, &ptr2, &type2);

    switch (opcode) {
    case INST_MOD:
	/* TODO: Attempts to re-use unshared operands on stack */

	w2 = 0;			/* silence gcc warning */
	if (type2 == TCL_NUMBER_INT) {
	    w2 = *((const Tcl_WideInt *)ptr2);
	    if (w2 == 0) {
		return DIVIDED_BY_ZERO;
	    }
	    if ((w2 == 1) || (w2 == -1)) {
		/*
		 * Div. by |1| always yields remainder of 0.
		 */

		return constants[0];
	    }
	}
	if (type1 == TCL_NUMBER_INT) {
	    w1 = *((const Tcl_WideInt *)ptr1);

	    if (w1 == 0) {
		/*
		 * 0 % (non-zero) always yields remainder of 0.
		 */

		return constants[0];
	    }
	    if (type2 == TCL_NUMBER_INT) {
		Tcl_WideInt wQuotient, wRemainder;
		w2 = *((const Tcl_WideInt *)ptr2);
		wQuotient = w1 / w2;

		/*
		 * Force Tcl's integer division rules.
		 * TODO: examine for logic simplification
		 */

		if (((wQuotient < (Tcl_WideInt) 0)
			|| ((wQuotient == (Tcl_WideInt) 0)
			&& ((w1 < (Tcl_WideInt)0 && w2 > (Tcl_WideInt)0)
			|| (w1 > (Tcl_WideInt)0 && w2 < (Tcl_WideInt)0))))
			&& (wQuotient * w2 != w1)) {
		    wQuotient -= (Tcl_WideInt) 1;
		}
		wRemainder = w1 - w2*wQuotient;
		WIDE_RESULT(wRemainder);
	    }

	    Tcl_TakeBignumFromObj(NULL, value2Ptr, &big2);

	    /* TODO: internals intrusion */
	    if ((w1 > ((Tcl_WideInt) 0)) ^ (big2.sign == MP_ZPOS)) {
		/*
		 * Arguments are opposite sign; remainder is sum.
		 */

		TclInitBignumFromWideInt(&big1, w1);
		mp_add(&big2, &big1, &big2);
		mp_clear(&big1);
		BIG_RESULT(&big2);
	    }

	    /*
	     * Arguments are same sign; remainder is first operand.
	     */

	    mp_clear(&big2);
	    return NULL;
	}
	Tcl_GetBignumFromObj(NULL, valuePtr, &big1);
	Tcl_GetBignumFromObj(NULL, value2Ptr, &big2);
	mp_init(&bigResult);
	mp_init(&bigRemainder);
	mp_div(&big1, &big2, &bigResult, &bigRemainder);
	if (!mp_iszero(&bigRemainder) && (bigRemainder.sign != big2.sign)) {
	    /*
	     * Convert to Tcl's integer division rules.
	     */

	    mp_sub_d(&bigResult, 1, &bigResult);
	    mp_add(&bigRemainder, &big2, &bigRemainder);
	}
	mp_copy(&bigRemainder, &bigResult);
	mp_clear(&bigRemainder);
	mp_clear(&big1);
	mp_clear(&big2);
	BIG_RESULT(&bigResult);

    case INST_LSHIFT:
    case INST_RSHIFT: {
	/*
	 * Reject negative shift argument.
	 */

	switch (type2) {
	case TCL_NUMBER_INT:
	    invalid = (*((const Tcl_WideInt *)ptr2) < (Tcl_WideInt)0);
	    break;
	case TCL_NUMBER_BIG:
	    Tcl_TakeBignumFromObj(NULL, value2Ptr, &big2);
	    invalid = mp_isneg(&big2);
	    mp_clear(&big2);
	    break;
	default:
	    /* Unused, here to silence compiler warning */
	    invalid = 0;
	}
	if (invalid) {
	    Tcl_SetObjResult(interp, Tcl_NewStringObj(
		    "negative shift argument", -1));
	    return GENERAL_ARITHMETIC_ERROR;
	}

	/*
	 * Zero shifted any number of bits is still zero.
	 */

	if ((type1==TCL_NUMBER_INT) && (*((const Tcl_WideInt *)ptr1) == (Tcl_WideInt)0)) {
	    return constants[0];
	}

	if (opcode == INST_LSHIFT) {
	    /*
	     * Large left shifts create integer overflow.
	     *
	     * BEWARE! Can't use Tcl_GetIntFromObj() here because that
	     * converts values in the (unsigned) range to their signed int
	     * counterparts, leading to incorrect results.
	     */

	    if ((type2 != TCL_NUMBER_INT)
		    || (*((const Tcl_WideInt *)ptr2) > INT_MAX)) {
		/*
		 * Technically, we could hold the value (1 << (INT_MAX+1)) in
		 * an mp_int, but since we're using mp_mul_2d() to do the
		 * work, and it takes only an int argument, that's a good
		 * place to draw the line.
		 */

		Tcl_SetObjResult(interp, Tcl_NewStringObj(
			"integer value too large to represent", -1));
		return GENERAL_ARITHMETIC_ERROR;
	    }
	    shift = (int)(*((const Tcl_WideInt *)ptr2));

	    /*
	     * Handle shifts within the native wide range.
	     */

	    if ((type1 == TCL_NUMBER_INT)
		    && ((size_t)shift < CHAR_BIT*sizeof(Tcl_WideInt))) {
		w1 = *((const Tcl_WideInt *)ptr1);
		if (!((w1>0 ? w1 : ~w1)
			& -(((Tcl_WideInt)1)
			<< (CHAR_BIT*sizeof(Tcl_WideInt) - 1 - shift)))) {
		    WIDE_RESULT(w1 << shift);
		}
	    }
	} else {
	    /*
	     * Quickly force large right shifts to 0 or -1.
	     */

	    if ((type2 != TCL_NUMBER_INT)
		    || (*(const Tcl_WideInt *)ptr2 > INT_MAX)) {
		/*
		 * Again, technically, the value to be shifted could be an
		 * mp_int so huge that a right shift by (INT_MAX+1) bits could
		 * not take us to the result of 0 or -1, but since we're using
		 * mp_div_2d to do the work, and it takes only an int
		 * argument, we draw the line there.
		 */

		switch (type1) {
		case TCL_NUMBER_INT:
		    zero = (*(const Tcl_WideInt *)ptr1 > (Tcl_WideInt)0);
		    break;
		case TCL_NUMBER_BIG:
		    Tcl_TakeBignumFromObj(NULL, valuePtr, &big1);
		    zero = (!mp_isneg(&big1));
		    mp_clear(&big1);
		    break;
		default:
		    /* Unused, here to silence compiler warning. */
		    zero = 0;
		}
		if (zero) {
		    return constants[0];
		}
		WIDE_RESULT(-1);
	    }
	    shift = (int)(*(const Tcl_WideInt *)ptr2);

	    /*
	     * Handle shifts within the native wide range.
	     */

	    if (type1 == TCL_NUMBER_INT) {
		w1 = *(const Tcl_WideInt *)ptr1;
		if ((size_t)shift >= CHAR_BIT*sizeof(Tcl_WideInt)) {
		    if (w1 >= (Tcl_WideInt)0) {
			return constants[0];
		    }
		    WIDE_RESULT(-1);
		}
		WIDE_RESULT(w1 >> shift);
	    }
	}

	Tcl_TakeBignumFromObj(NULL, valuePtr, &big1);

	mp_init(&bigResult);
	if (opcode == INST_LSHIFT) {
	    mp_mul_2d(&big1, shift, &bigResult);
	} else {
	    mp_tc_div_2d(&big1, shift, &bigResult);
	}
	mp_clear(&big1);
	BIG_RESULT(&bigResult);
    }

    case INST_BITOR:
    case INST_BITXOR:
    case INST_BITAND:
	if ((type1 != TCL_NUMBER_INT) || (type2 != TCL_NUMBER_INT)) {
	    Tcl_TakeBignumFromObj(NULL, valuePtr, &big1);
	    Tcl_TakeBignumFromObj(NULL, value2Ptr, &big2);

	    mp_init(&bigResult);

	    switch (opcode) {
	    case INST_BITAND:
		mp_tc_and(&big1, &big2, &bigResult);
		break;

	    case INST_BITOR:
		mp_tc_or(&big1, &big2, &bigResult);
		break;

	    case INST_BITXOR:
		mp_tc_xor(&big1, &big2, &bigResult);
		break;
	    }

	    mp_clear(&big1);
	    mp_clear(&big2);
	    BIG_RESULT(&bigResult);
	}

	w1 = *((const Tcl_WideInt *)ptr1);
	w2 = *((const Tcl_WideInt *)ptr2);

	switch (opcode) {
	case INST_BITAND:
	    wResult = w1 & w2;
	    break;
	case INST_BITOR:
	    wResult = w1 | w2;
	    break;
	case INST_BITXOR:
	    wResult = w1 ^ w2;
	    break;
	default:
	    /* Unused, here to silence compiler warning. */
	    wResult = 0;
	}
	WIDE_RESULT(wResult);

    case INST_EXPON: {
	int oddExponent = 0, negativeExponent = 0;
	unsigned short base;

	if ((type1 == TCL_NUMBER_DOUBLE) || (type2 == TCL_NUMBER_DOUBLE)) {
	    Tcl_GetDoubleFromObj(NULL, valuePtr, &d1);
	    Tcl_GetDoubleFromObj(NULL, value2Ptr, &d2);

	    if (d1==0.0 && d2<0.0) {
		return EXPONENT_OF_ZERO;
	    }
	    dResult = pow(d1, d2);
	    goto doubleResult;
	}
	w1 = w2 = 0; /* to silence compiler warning (maybe-uninitialized) */
	if (type2 == TCL_NUMBER_INT) {
	    w2 = *((const Tcl_WideInt *) ptr2);
	    if (w2 == 0) {
		/*
		 * Anything to the zero power is 1.
		 */

		return constants[1];
	    } else if (w2 == 1) {
		/*
		 * Anything to the first power is itself
		 */

		return NULL;
	    }

	    negativeExponent = (w2 < 0);
	    oddExponent = (int) (w2 & (Tcl_WideInt)1);
	} else {
	    Tcl_TakeBignumFromObj(NULL, value2Ptr, &big2);
	    negativeExponent = mp_isneg(&big2);
	    mp_mod_2d(&big2, 1, &big2);
	    oddExponent = !mp_iszero(&big2);
	    mp_clear(&big2);
	}

	if (type1 == TCL_NUMBER_INT) {
	    w1 = *((const Tcl_WideInt *)ptr1);

	    if (negativeExponent) {
		switch (w1) {
		case 0:
		    /*
		     * Zero to a negative power is div by zero error.
		     */

		    return EXPONENT_OF_ZERO;
		case -1:
		    if (oddExponent) {
			WIDE_RESULT(-1);
		    }
		    /* fallthrough */
		case 1:
		    /*
		     * 1 to any power is 1.
		     */

		    return constants[1];
		}
	    }
	}
	if (negativeExponent) {

	    /*
	     * Integers with magnitude greater than 1 raise to a negative
	     * power yield the answer zero (see TIP 123).
	     */
	    return constants[0];
	}

	if (type1 != TCL_NUMBER_INT) {
	    goto overflowExpon;
	}

	switch (w1) {
	    case 0:
		/*
		 * Zero to a positive power is zero.
		 */

		return constants[0];
	    case 1:
		/*
		 * 1 to any power is 1.
		 */

		return constants[1];
	    case -1:
		if (!oddExponent) {
		    return constants[1];
		}
		WIDE_RESULT(-1);
	}

	/*
	 * We refuse to accept exponent arguments that exceed one mp_digit
	 * which means the max exponent value is 2**28-1 = 0x0fffffff =
	 * 268435455, which fits into a signed 32 bit int which is within the
	 * range of the long int type. This means any numeric Tcl_Obj value
	 * not using TCL_NUMBER_INT type must hold a value larger than we
	 * accept.
	 */

	if (type2 != TCL_NUMBER_INT) {
	    Tcl_SetObjResult(interp, Tcl_NewStringObj(
		    "exponent too large", -1));
	    return GENERAL_ARITHMETIC_ERROR;
	}

	/* From here (up to overflowExpon) w1 and exponent w2 are wide-int's. */
	assert(type1 == TCL_NUMBER_INT && type2 == TCL_NUMBER_INT);

	if (w1 == 2) {
	    /*
	     * Reduce small powers of 2 to shifts.
	     */

	    if ((Tcl_WideUInt) w2 < (Tcl_WideUInt) CHAR_BIT*sizeof(Tcl_WideInt) - 1) {
		WIDE_RESULT(((Tcl_WideInt) 1) << (int)w2);
	    }
	    goto overflowExpon;
	}
	if (w1 == -2) {
	    int signum = oddExponent ? -1 : 1;

	    /*
	     * Reduce small powers of 2 to shifts.
	     */

	    if ((Tcl_WideUInt)w2 < CHAR_BIT*sizeof(Tcl_WideInt) - 1){
		WIDE_RESULT(signum * (((Tcl_WideInt) 1) << (int) w2));
	    }
	    goto overflowExpon;
	}
	if (w2 - 2 < (long)MaxBase64Size
		&& w1 <=  MaxBase64[w2 - 2]
		&& w1 >= -MaxBase64[w2 - 2]) {
	    /*
	     * Small powers of integers whose result is wide.
	     */
	    wResult = WidePwrSmallExpon(w1, w2);

	    WIDE_RESULT(wResult);
	}

	/*
	 * Handle cases of powers > 16 that still fit in a 64-bit word by
	 * doing table lookup.
	 */

	if (w1 - 3 >= 0 && w1 - 2 < (long)Exp64IndexSize
		&& w2 - 2 < (long)(Exp64ValueSize + MaxBase64Size)) {
	    base = Exp64Index[w1 - 3]
		    + (unsigned short) (w2 - 2 - MaxBase64Size);
	    if (base < Exp64Index[w1 - 2]) {
		/*
		 * 64-bit number raised to intermediate power, done by
		 * table lookup.
		 */

		WIDE_RESULT(Exp64Value[base]);
	    }
	}

	if (-w1 - 3 >= 0 && -w1 - 2 < (long)Exp64IndexSize
		&& w2 - 2 < (long)(Exp64ValueSize + MaxBase64Size)) {
	    base = Exp64Index[-w1 - 3]
		    + (unsigned short) (w2 - 2 - MaxBase64Size);
	    if (base < Exp64Index[-w1 - 2]) {
		/*
		 * 64-bit number raised to intermediate power, done by
		 * table lookup.
		 */

		wResult = oddExponent ? -Exp64Value[base] : Exp64Value[base];
		WIDE_RESULT(wResult);
	    }
	}

    overflowExpon:
	Tcl_TakeBignumFromObj(NULL, value2Ptr, &big2);
	if (big2.used > 1) {
	    mp_clear(&big2);
	    Tcl_SetObjResult(interp, Tcl_NewStringObj(
		    "exponent too large", -1));
	    return GENERAL_ARITHMETIC_ERROR;
	}
	Tcl_TakeBignumFromObj(NULL, valuePtr, &big1);
	mp_init(&bigResult);
	mp_expt_d_ex(&big1, big2.dp[0], &bigResult, 1);
	mp_clear(&big1);
	mp_clear(&big2);
	BIG_RESULT(&bigResult);
    }

    case INST_ADD:
    case INST_SUB:
    case INST_MULT:
    case INST_DIV:
	if ((type1 == TCL_NUMBER_DOUBLE) || (type2 == TCL_NUMBER_DOUBLE)) {
	    /*
	     * At least one of the values is floating-point, so perform
	     * floating point calculations.
	     */

	    Tcl_GetDoubleFromObj(NULL, valuePtr, &d1);
	    Tcl_GetDoubleFromObj(NULL, value2Ptr, &d2);

	    switch (opcode) {
	    case INST_ADD:
		dResult = d1 + d2;
		break;
	    case INST_SUB:
		dResult = d1 - d2;
		break;
	    case INST_MULT:
		dResult = d1 * d2;
		break;
	    case INST_DIV:
#ifndef IEEE_FLOATING_POINT
		if (d2 == 0.0) {
		    return DIVIDED_BY_ZERO;
		}
#endif
		/*
		 * We presume that we are running with zero-divide unmasked if
		 * we're on an IEEE box. Otherwise, this statement might cause
		 * demons to fly out our noses.
		 */

		dResult = d1 / d2;
		break;
	    default:
		/* Unused, here to silence compiler warning. */
		dResult = 0;
	    }

	doubleResult:
#ifndef ACCEPT_NAN
	    /*
	     * Check now for IEEE floating-point error.
	     */

	    if (TclIsNaN(dResult)) {
		TclExprFloatError(interp, dResult);
		return GENERAL_ARITHMETIC_ERROR;
	    }
#endif
	    DOUBLE_RESULT(dResult);
	}
	if ((type1 == TCL_NUMBER_INT) && (type2 == TCL_NUMBER_INT)) {
	    w1 = *((const Tcl_WideInt *)ptr1);
	    w2 = *((const Tcl_WideInt *)ptr2);

	    switch (opcode) {
	    case INST_ADD:
		wResult = w1 + w2;
		if ((type1 == TCL_NUMBER_INT) || (type2 == TCL_NUMBER_INT))
		{
		    /*
		     * Check for overflow.
		     */

		    if (Overflowing(w1, w2, wResult)) {
			goto overflowBasic;
		    }
		}
		break;

	    case INST_SUB:
		wResult = w1 - w2;
		if ((type1 == TCL_NUMBER_INT) || (type2 == TCL_NUMBER_INT))
		{
		    /*
		     * Must check for overflow. The macro tests for overflows
		     * in sums by looking at the sign bits. As we have a
		     * subtraction here, we are adding -w2. As -w2 could in
		     * turn overflow, we test with ~w2 instead: it has the
		     * opposite sign bit to w2 so it does the job. Note that
		     * the only "bad" case (w2==0) is irrelevant for this
		     * macro, as in that case w1 and wResult have the same
		     * sign and there is no overflow anyway.
		     */

		    if (Overflowing(w1, ~w2, wResult)) {
			goto overflowBasic;
		    }
		}
		break;

	    case INST_MULT:
		if ((w1 < INT_MIN) || (w1 > INT_MAX) || (w2 < INT_MIN) || (w2 > INT_MAX)) {
		    goto overflowBasic;
		}
		wResult = w1 * w2;
		break;

	    case INST_DIV:
		if (w2 == 0) {
		    return DIVIDED_BY_ZERO;
		}

		/*
		 * Need a bignum to represent (WIDE_MIN / -1)
		 */

		if ((w1 == WIDE_MIN) && (w2 == -1)) {
		    goto overflowBasic;
		}
		wResult = w1 / w2;

		/*
		 * Force Tcl's integer division rules.
		 * TODO: examine for logic simplification
		 */

		if (((wResult < 0) || ((wResult == 0) &&
			((w1 < 0 && w2 > 0) || (w1 > 0 && w2 < 0)))) &&
			(wResult*w2 != w1)) {
		    wResult -= 1;
		}
		break;

	    default:
		/*
		 * Unused, here to silence compiler warning.
		 */

		wResult = 0;
	    }

	    WIDE_RESULT(wResult);
	}

    overflowBasic:
	Tcl_TakeBignumFromObj(NULL, valuePtr, &big1);
	Tcl_TakeBignumFromObj(NULL, value2Ptr, &big2);
	mp_init(&bigResult);
	switch (opcode) {
	case INST_ADD:
	    mp_add(&big1, &big2, &bigResult);
	    break;
	case INST_SUB:
	    mp_sub(&big1, &big2, &bigResult);
	    break;
	case INST_MULT:
	    mp_mul(&big1, &big2, &bigResult);
	    break;
	case INST_DIV:
	    if (mp_iszero(&big2)) {
		mp_clear(&big1);
		mp_clear(&big2);
		mp_clear(&bigResult);
		return DIVIDED_BY_ZERO;
	    }
	    mp_init(&bigRemainder);
	    mp_div(&big1, &big2, &bigResult, &bigRemainder);
	    /* TODO: internals intrusion */
	    if (!mp_iszero(&bigRemainder)
		    && (bigRemainder.sign != big2.sign)) {
		/*
		 * Convert to Tcl's integer division rules.
		 */

		mp_sub_d(&bigResult, 1, &bigResult);
		mp_add(&bigRemainder, &big2, &bigRemainder);
	    }
	    mp_clear(&bigRemainder);
	    break;
	}
	mp_clear(&big1);
	mp_clear(&big2);
	BIG_RESULT(&bigResult);
    }

    Tcl_Panic("unexpected opcode");
    return NULL;
}

static Tcl_Obj *
ExecuteExtendedUnaryMathOp(
    int opcode,			/* What operation to perform. */
    Tcl_Obj *valuePtr)		/* The operand on the stack. */
{
    ClientData ptr;
    int type;
    Tcl_WideInt w;
    mp_int big;
    Tcl_Obj *objResultPtr;

    (void) GetNumberFromObj(NULL, valuePtr, &ptr, &type);

    switch (opcode) {
    case INST_BITNOT:
	if (type == TCL_NUMBER_INT) {
	    w = *((const Tcl_WideInt *) ptr);
	    WIDE_RESULT(~w);
	}
	Tcl_TakeBignumFromObj(NULL, valuePtr, &big);
	/* ~a = - a - 1 */
	mp_neg(&big, &big);
	mp_sub_d(&big, 1, &big);
	BIG_RESULT(&big);
    case INST_UMINUS:
	switch (type) {
	case TCL_NUMBER_DOUBLE:
	    DOUBLE_RESULT(-(*((const double *) ptr)));
	case TCL_NUMBER_INT:
	    w = *((const Tcl_WideInt *) ptr);
	    if (w != WIDE_MIN) {
		WIDE_RESULT(-w);
	    }
	    TclInitBignumFromWideInt(&big, w);
	    break;
	default:
	    Tcl_TakeBignumFromObj(NULL, valuePtr, &big);
	}
	mp_neg(&big, &big);
	BIG_RESULT(&big);
    }

    Tcl_Panic("unexpected opcode");
    return NULL;
}
#undef WIDE_RESULT
#undef BIG_RESULT
#undef DOUBLE_RESULT

/*
 *----------------------------------------------------------------------
 *
 * CompareTwoNumbers --
 *
 *	This function compares a pair of numbers in Tcl_Objs. Each argument
 *	must already be known to be numeric and not NaN.
 *
 * Results:
 *	One of MP_LT, MP_EQ or MP_GT, depending on whether valuePtr is less
 *	than, equal to, or greater than value2Ptr (respectively).
 *
 * Side effects:
 *	None, provided both values are numeric.
 *
 *----------------------------------------------------------------------
 */

int
TclCompareTwoNumbers(
    Tcl_Obj *valuePtr,
    Tcl_Obj *value2Ptr)
{
    int type1 = TCL_NUMBER_NAN, type2 = TCL_NUMBER_NAN, compare;
    ClientData ptr1, ptr2;
    mp_int big1, big2;
    double d1, d2, tmp;
    Tcl_WideInt w1, w2;

    (void) GetNumberFromObj(NULL, valuePtr, &ptr1, &type1);
    (void) GetNumberFromObj(NULL, value2Ptr, &ptr2, &type2);

    switch (type1) {
    case TCL_NUMBER_INT:
	w1 = *((const Tcl_WideInt *)ptr1);
	switch (type2) {
	case TCL_NUMBER_INT:
	    w2 = *((const Tcl_WideInt *)ptr2);
	wideCompare:
	    return (w1 < w2) ? MP_LT : ((w1 > w2) ? MP_GT : MP_EQ);
	case TCL_NUMBER_DOUBLE:
	    d2 = *((const double *)ptr2);
	    d1 = (double) w1;

	    /*
	     * If the double has a fractional part, or if the long can be
	     * converted to double without loss of precision, then compare as
	     * doubles.
	     */

	    if (DBL_MANT_DIG > CHAR_BIT*sizeof(Tcl_WideInt) || w1 == (Tcl_WideInt) d1
		    || modf(d2, &tmp) != 0.0) {
		goto doubleCompare;
	    }

	    /*
	     * Otherwise, to make comparision based on full precision, need to
	     * convert the double to a suitably sized integer.
	     *
	     * Need this to get comparsions like
	     *	  expr 20000000000000003 < 20000000000000004.0
	     * right. Converting the first argument to double will yield two
	     * double values that are equivalent within double precision.
	     * Converting the double to an integer gets done exactly, then
	     * integer comparison can tell the difference.
	     */

	    if (d2 < (double)WIDE_MIN) {
		return MP_GT;
	    }
	    if (d2 > (double)WIDE_MAX) {
		return MP_LT;
	    }
	    w2 = (Tcl_WideInt) d2;
	    goto wideCompare;
	case TCL_NUMBER_BIG:
	    Tcl_TakeBignumFromObj(NULL, value2Ptr, &big2);
	    if (mp_isneg(&big2)) {
		compare = MP_GT;
	    } else {
		compare = MP_LT;
	    }
	    mp_clear(&big2);
	    return compare;
	}

    case TCL_NUMBER_DOUBLE:
	d1 = *((const double *)ptr1);
	switch (type2) {
	case TCL_NUMBER_DOUBLE:
	    d2 = *((const double *)ptr2);
	doubleCompare:
	    return (d1 < d2) ? MP_LT : ((d1 > d2) ? MP_GT : MP_EQ);
	case TCL_NUMBER_INT:
	    w2 = *((const Tcl_WideInt *)ptr2);
	    d2 = (double) w2;
	    if (DBL_MANT_DIG > CHAR_BIT*sizeof(Tcl_WideInt)
		    || w2 == (Tcl_WideInt) d2 || modf(d1, &tmp) != 0.0) {
		goto doubleCompare;
	    }
	    if (d1 < (double)WIDE_MIN) {
		return MP_LT;
	    }
	    if (d1 > (double)WIDE_MAX) {
		return MP_GT;
	    }
	    w1 = (Tcl_WideInt) d1;
	    goto wideCompare;
	case TCL_NUMBER_BIG:
	    if (TclIsInfinite(d1)) {
		return (d1 > 0.0) ? MP_GT : MP_LT;
	    }
	    Tcl_TakeBignumFromObj(NULL, value2Ptr, &big2);
	    if ((d1 < (double)WIDE_MAX) && (d1 > (double)WIDE_MIN)) {
		if (mp_isneg(&big2)) {
		    compare = MP_GT;
		} else {
		    compare = MP_LT;
		}
		mp_clear(&big2);
		return compare;
	    }
	    if (DBL_MANT_DIG > CHAR_BIT*sizeof(long)
		    && modf(d1, &tmp) != 0.0) {
		d2 = TclBignumToDouble(&big2);
		mp_clear(&big2);
		goto doubleCompare;
	    }
	    Tcl_InitBignumFromDouble(NULL, d1, &big1);
	    goto bigCompare;
	}

    case TCL_NUMBER_BIG:
	Tcl_TakeBignumFromObj(NULL, valuePtr, &big1);
	switch (type2) {
	case TCL_NUMBER_INT:
	    compare = mp_cmp_d(&big1, 0);
	    mp_clear(&big1);
	    return compare;
	case TCL_NUMBER_DOUBLE:
	    d2 = *((const double *)ptr2);
	    if (TclIsInfinite(d2)) {
		compare = (d2 > 0.0) ? MP_LT : MP_GT;
		mp_clear(&big1);
		return compare;
	    }
	    if ((d2 < (double)WIDE_MAX) && (d2 > (double)WIDE_MIN)) {
		compare = mp_cmp_d(&big1, 0);
		mp_clear(&big1);
		return compare;
	    }
	    if (DBL_MANT_DIG > CHAR_BIT*sizeof(long)
		    && modf(d2, &tmp) != 0.0) {
		d1 = TclBignumToDouble(&big1);
		mp_clear(&big1);
		goto doubleCompare;
	    }
	    Tcl_InitBignumFromDouble(NULL, d2, &big2);
	    goto bigCompare;
	case TCL_NUMBER_BIG:
	    Tcl_TakeBignumFromObj(NULL, value2Ptr, &big2);
	bigCompare:
	    compare = mp_cmp(&big1, &big2);
	    mp_clear(&big1);
	    mp_clear(&big2);
	    return compare;
	}
    default:
	Tcl_Panic("unexpected number type");
	return TCL_ERROR;
    }
}

#ifdef TCL_COMPILE_DEBUG
/*
 *----------------------------------------------------------------------
 *
 * PrintByteCodeInfo --
 *
 *	This procedure prints a summary about a bytecode object to stdout. It
 *	is called by TclNRExecuteByteCode when starting to execute the bytecode
 *	object if tclTraceExec has the value 2 or more.
 *
 * Results:
 *	None.
 *
 * Side effects:
 *	None.
 *
 *----------------------------------------------------------------------
 */

static void
PrintByteCodeInfo(
    ByteCode *codePtr)	/* The bytecode whose summary is printed to
				 * stdout. */
{
    Proc *procPtr = codePtr->procPtr;
    Interp *iPtr = (Interp *) *codePtr->interpHandle;

    fprintf(stdout, "\nExecuting ByteCode 0x%p, refCt %" TCL_Z_MODIFIER "u, epoch %" TCL_Z_MODIFIER "u, interp 0x%p (epoch %" TCL_Z_MODIFIER "u)\n",
	    codePtr, (size_t)codePtr->refCount, codePtr->compileEpoch, iPtr,
	    iPtr->compileEpoch);
    fprintf(stdout, "  Source: ");
    TclPrintSource(stdout, codePtr->source, 60);

    fprintf(stdout, "\n  Cmds %d, src %d, inst %u, litObjs %u, aux %d, stkDepth %u, code/src %.2f\n",
	    codePtr->numCommands, codePtr->numSrcBytes,
	    codePtr->numCodeBytes, codePtr->numLitObjects,
	    codePtr->numAuxDataItems, codePtr->maxStackDepth,
#ifdef TCL_COMPILE_STATS
	    codePtr->numSrcBytes?
		    ((float)codePtr->structureSize)/codePtr->numSrcBytes :
#endif
	    0.0);

#ifdef TCL_COMPILE_STATS
    fprintf(stdout, "  Code %lu = header %lu+inst %d+litObj %lu+exc %lu+aux %lu+cmdMap %d\n",
	    (unsigned long) codePtr->structureSize,
	    (unsigned long) (sizeof(ByteCode)-sizeof(size_t)-sizeof(Tcl_Time)),
	    codePtr->numCodeBytes,
	    (unsigned long) (codePtr->numLitObjects * sizeof(Tcl_Obj *)),
	    (unsigned long) (codePtr->numExceptRanges*sizeof(ExceptionRange)),
	    (unsigned long) (codePtr->numAuxDataItems * sizeof(AuxData)),
	    codePtr->numCmdLocBytes);
#endif /* TCL_COMPILE_STATS */
    if (procPtr != NULL) {
	fprintf(stdout,
		"  Proc 0x%p, refCt %" TCL_Z_MODIFIER "u, args %d, compiled locals %d\n",
		procPtr, procPtr->refCount, procPtr->numArgs,
		procPtr->numCompiledLocals);
    }
}
#endif /* TCL_COMPILE_DEBUG */

/*
 *----------------------------------------------------------------------
 *
 * ValidatePcAndStackTop --
 *
 *	This procedure is called by TclNRExecuteByteCode when debugging to
 *	verify that the program counter and stack top are valid during
 *	execution.
 *
 * Results:
 *	None.
 *
 * Side effects:
 *	Prints a message to stderr and panics if either the pc or stack top
 *	are invalid.
 *
 *----------------------------------------------------------------------
 */

#ifdef TCL_COMPILE_DEBUG
static void
ValidatePcAndStackTop(
    ByteCode *codePtr,	/* The bytecode whose summary is printed to
				 * stdout. */
    const unsigned char *pc,	/* Points to first byte of a bytecode
				 * instruction. The program counter. */
    int stackTop,		/* Current stack top. Must be between
				 * stackLowerBound and stackUpperBound
				 * (inclusive). */
    int checkStack)		/* 0 if the stack depth check should be
				 * skipped. */
{
    int stackUpperBound = codePtr->maxStackDepth;
				/* Greatest legal value for stackTop. */
    size_t relativePc = (size_t) (pc - codePtr->codeStart);
    size_t codeStart = (size_t) codePtr->codeStart;
    size_t codeEnd = (size_t)
	    (codePtr->codeStart + codePtr->numCodeBytes);
    unsigned char opCode = *pc;

    if (((size_t) pc < codeStart) || ((size_t) pc > codeEnd)) {
	fprintf(stderr, "\nBad instruction pc 0x%p in TclNRExecuteByteCode\n",
		pc);
	Tcl_Panic("TclNRExecuteByteCode execution failure: bad pc");
    }
    if ((unsigned) opCode >= LAST_INST_OPCODE) {
	fprintf(stderr, "\nBad opcode %d at pc %" TCL_Z_MODIFIER "u in TclNRExecuteByteCode\n",
		(unsigned) opCode, relativePc);
	Tcl_Panic("TclNRExecuteByteCode execution failure: bad opcode");
    }
    if (checkStack &&
	    ((stackTop < 0) || (stackTop > stackUpperBound))) {
	size_t numChars;
	const char *cmd = GetSrcInfoForPc(pc, codePtr, &numChars, NULL, NULL);

	fprintf(stderr, "\nBad stack top %d at pc %" TCL_Z_MODIFIER "u in TclNRExecuteByteCode (min 0, max %i)",
		stackTop, relativePc, stackUpperBound);
	if (cmd != NULL) {
	    Tcl_Obj *message;

	    TclNewLiteralStringObj(message, "\n executing ");
	    Tcl_IncrRefCount(message);
	    Tcl_AppendLimitedToObj(message, cmd, numChars, 100, NULL);
	    fprintf(stderr,"%s\n", TclGetString(message));
	    Tcl_DecrRefCount(message);
	} else {
	    fprintf(stderr, "\n");
	}
	Tcl_Panic("TclNRExecuteByteCode execution failure: bad stack top");
    }
}
#endif /* TCL_COMPILE_DEBUG */

/*
 *----------------------------------------------------------------------
 *
 * IllegalExprOperandType --
 *
 *	Used by TclNRExecuteByteCode to append an error message to the interp
 *	result when an illegal operand type is detected by an expression
 *	instruction. The argument opndPtr holds the operand object in error.
 *
 * Results:
 *	None.
 *
 * Side effects:
 *	An error message is appended to the interp result.
 *
 *----------------------------------------------------------------------
 */

static void
IllegalExprOperandType(
    Tcl_Interp *interp,		/* Interpreter to which error information
				 * pertains. */
    const unsigned char *pc, /* Points to the instruction being executed
				 * when the illegal type was found. */
    Tcl_Obj *opndPtr)		/* Points to the operand holding the value
				 * with the illegal type. */
{
    ClientData ptr;
    int type;
    const unsigned char opcode = *pc;
    const char *description, *operator = "unknown";

    if (opcode == INST_EXPON) {
	operator = "**";
    } else if (opcode <= INST_LNOT) {
	operator = operatorStrings[opcode - INST_BITOR];
    }

    if (GetNumberFromObj(NULL, opndPtr, &ptr, &type) != TCL_OK) {
	description = "non-numeric string";
    } else if (type == TCL_NUMBER_NAN) {
	description = "non-numeric floating-point value";
    } else if (type == TCL_NUMBER_DOUBLE) {
	description = "floating-point value";
    } else {
	/* TODO: No caller needs this. Eliminate? */
	description = "(big) integer";
    }

    Tcl_SetObjResult(interp, Tcl_ObjPrintf(
	    "can't use %s \"%s\" as operand of \"%s\"", description,
	    TclGetString(opndPtr), operator));
    Tcl_SetErrorCode(interp, "ARITH", "DOMAIN", description, NULL);
}

/*
 *----------------------------------------------------------------------
 *
 * TclGetSrcInfoForPc, GetSrcInfoForPc, TclGetSourceFromFrame --
 *
 *	Given a program counter value, finds the closest command in the
 *	bytecode code unit's CmdLocation array and returns information about
 *	that command's source: a pointer to its first byte and the number of
 *	characters.
 *
 * Results:
 *	If a command is found that encloses the program counter value, a
 *	pointer to the command's source is returned and the length of the
 *	source is stored at *lengthPtr. If multiple commands resulted in code
 *	at pc, information about the closest enclosing command is returned. If
 *	no matching command is found, NULL is returned and *lengthPtr is
 *	unchanged.
 *
 * Side effects:
 *	The CmdFrame at *cfPtr is updated.
 *
 *----------------------------------------------------------------------
 */

Tcl_Obj *
TclGetSourceFromFrame(
    CmdFrame *cfPtr,
    int objc,
    Tcl_Obj *const objv[])
{
    if (cfPtr == NULL) {
        return Tcl_NewListObj(objc, objv);
    }
    if (cfPtr->cmdObj == NULL) {
        if (cfPtr->cmd == NULL) {
	    ByteCode *codePtr = (ByteCode *) cfPtr->data.tebc.codePtr;

            cfPtr->cmd = GetSrcInfoForPc((unsigned char *)
		    cfPtr->data.tebc.pc, codePtr, &cfPtr->len, NULL, NULL);
        }
	if (cfPtr->cmd) {
	    cfPtr->cmdObj = Tcl_NewStringObj(cfPtr->cmd, cfPtr->len);
	} else {
	    cfPtr->cmdObj = Tcl_NewListObj(objc, objv);
	}
        Tcl_IncrRefCount(cfPtr->cmdObj);
    }
    return cfPtr->cmdObj;
}

void
TclGetSrcInfoForPc(
    CmdFrame *cfPtr)
{
    ByteCode *codePtr = (ByteCode *) cfPtr->data.tebc.codePtr;

    assert(cfPtr->type == TCL_LOCATION_BC);

    if (cfPtr->cmd == NULL) {

	cfPtr->cmd = GetSrcInfoForPc(
		(unsigned char *) cfPtr->data.tebc.pc, codePtr,
		&cfPtr->len, NULL, NULL);
    }

    if (cfPtr->cmd != NULL) {
	/*
	 * We now have the command. We can get the srcOffset back and from
	 * there find the list of word locations for this command.
	 */

	ExtCmdLoc *eclPtr;
	ECL *locPtr = NULL;
	size_t srcOffset;
	int i;
	Interp *iPtr = (Interp *) *codePtr->interpHandle;
	Tcl_HashEntry *hePtr =
		Tcl_FindHashEntry(iPtr->lineBCPtr, codePtr);

	if (!hePtr) {
	    return;
	}

	srcOffset = cfPtr->cmd - codePtr->source;
	eclPtr = Tcl_GetHashValue(hePtr);

	for (i=0; i < eclPtr->nuloc; i++) {
	    if (eclPtr->loc[i].srcOffset == srcOffset) {
		locPtr = eclPtr->loc+i;
		break;
	    }
	}
	if (locPtr == NULL) {
	    Tcl_Panic("LocSearch failure");
	}

	cfPtr->line = locPtr->line;
	cfPtr->nline = locPtr->nline;
	cfPtr->type = eclPtr->type;

	if (eclPtr->type == TCL_LOCATION_SOURCE) {
	    cfPtr->data.eval.path = eclPtr->path;
	    Tcl_IncrRefCount(cfPtr->data.eval.path);
	}

	/*
	 * Do not set cfPtr->data.eval.path NULL for non-SOURCE. Needed for
	 * cfPtr->data.tebc.codePtr.
	 */
    }
}

static const char *
GetSrcInfoForPc(
    const unsigned char *pc,	/* The program counter value for which to
				 * return the closest command's source info.
				 * This points within a bytecode instruction
				 * in codePtr's code. */
    ByteCode *codePtr,		/* The bytecode sequence in which to look up
				 * the command source for the pc. */
    size_t *lengthPtr,		/* If non-NULL, the location where the length
				 * of the command's source should be stored.
				 * If NULL, no length is stored. */
    const unsigned char **pcBeg,/* If non-NULL, the bytecode location
				 * where the current instruction starts.
				 * If NULL; no pointer is stored. */
    int *cmdIdxPtr)		/* If non-NULL, the location where the index
				 * of the command containing the pc should
				 * be stored. */
{
    size_t pcOffset = (size_t)(pc - codePtr->codeStart);
    size_t numCmds = codePtr->numCommands;
    unsigned char *codeDeltaNext, *codeLengthNext;
    unsigned char *srcDeltaNext, *srcLengthNext;
    size_t codeOffset, codeLen, codeEnd, srcOffset, srcLen, delta, i;
    int bestDist = INT_MAX;	/* Distance of pc to best cmd's start pc. */
    int bestSrcOffset = -1;	/* Initialized to avoid compiler warning. */
    int bestSrcLength = -1;	/* Initialized to avoid compiler warning. */
    int bestCmdIdx = -1;

    /* The pc must point within the bytecode */
    assert ((int)pcOffset < codePtr->numCodeBytes);

    /*
     * Decode the code and source offset and length for each command. The
     * closest enclosing command is the last one whose code started before
     * pcOffset.
     */

    codeDeltaNext = codePtr->codeDeltaStart;
    codeLengthNext = codePtr->codeLengthStart;
    srcDeltaNext = codePtr->srcDeltaStart;
    srcLengthNext = codePtr->srcLengthStart;
    codeOffset = srcOffset = 0;
    for (i = 0;  i < numCmds;  i++) {
	if ((unsigned) *codeDeltaNext == (unsigned) 0xFF) {
	    codeDeltaNext++;
	    delta = TclGetInt4AtPtr(codeDeltaNext);
	    codeDeltaNext += 4;
	} else {
	    delta = TclGetInt1AtPtr(codeDeltaNext);
	    codeDeltaNext++;
	}
	codeOffset += delta;

	if ((unsigned) *codeLengthNext == (unsigned) 0xFF) {
	    codeLengthNext++;
	    codeLen = TclGetInt4AtPtr(codeLengthNext);
	    codeLengthNext += 4;
	} else {
	    codeLen = TclGetInt1AtPtr(codeLengthNext);
	    codeLengthNext++;
	}
	codeEnd = (codeOffset + codeLen - 1);

	if ((unsigned) *srcDeltaNext == (unsigned) 0xFF) {
	    srcDeltaNext++;
	    delta = TclGetInt4AtPtr(srcDeltaNext);
	    srcDeltaNext += 4;
	} else {
	    delta = TclGetInt1AtPtr(srcDeltaNext);
	    srcDeltaNext++;
	}
	srcOffset += delta;

	if ((unsigned) *srcLengthNext == (unsigned) 0xFF) {
	    srcLengthNext++;
	    srcLen = TclGetInt4AtPtr(srcLengthNext);
	    srcLengthNext += 4;
	} else {
	    srcLen = TclGetInt1AtPtr(srcLengthNext);
	    srcLengthNext++;
	}

	if (codeOffset > pcOffset) {	/* Best cmd already found */
	    break;
	}
	if (pcOffset <= codeEnd) {	/* This cmd's code encloses pc */
	    int dist = (pcOffset - codeOffset);

	    if (dist <= bestDist) {
		bestDist = dist;
		bestSrcOffset = srcOffset;
		bestSrcLength = srcLen;
		bestCmdIdx = i;
	    }
	}
    }

    if (pcBeg != NULL) {
	const unsigned char *curr, *prev;

	/*
	 * Walk from beginning of command or BC to pc, by complete
	 * instructions. Stop when crossing pc; keep previous.
	 */

	curr = ((bestDist == INT_MAX) ? codePtr->codeStart : pc - bestDist);
	prev = curr;
	while (curr <= pc) {
	    prev = curr;
	    curr += tclInstructionTable[*curr].numBytes;
	}
	*pcBeg = prev;
    }

    if (bestDist == INT_MAX) {
	return NULL;
    }

    if (lengthPtr != NULL) {
	*lengthPtr = bestSrcLength;
    }

    if (cmdIdxPtr != NULL) {
	*cmdIdxPtr = bestCmdIdx;
    }

    return (codePtr->source + bestSrcOffset);
}

/*
 *----------------------------------------------------------------------
 *
 * GetExceptRangeForPc --
 *
 *	Given a program counter value, return the closest enclosing
 *	ExceptionRange.
 *
 * Results:
 *	If the searchMode is TCL_ERROR, this procedure ignores loop exception
 *	ranges and returns a pointer to the closest catch range. If the
 *	searchMode is TCL_BREAK, this procedure returns a pointer to the most
 *	closely enclosing ExceptionRange regardless of whether it is a loop or
 *	catch exception range. If the searchMode is TCL_CONTINUE, this
 *	procedure returns a pointer to the most closely enclosing
 *	ExceptionRange (of any type) skipping only loop exception ranges if
 *	they don't have a sensible continueOffset defined. If no matching
 *	ExceptionRange is found that encloses pc, a NULL is returned.
 *
 * Side effects:
 *	None.
 *
 *----------------------------------------------------------------------
 */

static ExceptionRange *
GetExceptRangeForPc(
    const unsigned char *pc,	/* The program counter value for which to
				 * search for a closest enclosing exception
				 * range. This points to a bytecode
				 * instruction in codePtr's code. */
    int searchMode,		/* If TCL_BREAK, consider either loop or catch
				 * ExceptionRanges in search. If TCL_ERROR
				 * consider only catch ranges (and ignore any
				 * closer loop ranges). If TCL_CONTINUE, look
				 * for loop ranges that define a continue
				 * point or a catch range. */
    ByteCode *codePtr)		/* Points to the ByteCode in which to search
				 * for the enclosing ExceptionRange. */
{
    ExceptionRange *rangeArrayPtr;
    int numRanges = codePtr->numExceptRanges;
    ExceptionRange *rangePtr;
    unsigned int pcOffset = pc - codePtr->codeStart;
    unsigned int start;

    if (numRanges == 0) {
	return NULL;
    }

    /*
     * This exploits peculiarities of our compiler: nested ranges are always
     * *after* their containing ranges, so that by scanning backwards we are
     * sure that the first matching range is indeed the deepest.
     */

    rangeArrayPtr = codePtr->exceptArrayPtr;
    rangePtr = rangeArrayPtr + numRanges;
    while (--rangePtr >= rangeArrayPtr) {
	start = rangePtr->codeOffset;
	if ((start <= pcOffset) &&
		(pcOffset < (start + rangePtr->numCodeBytes))) {
	    if (rangePtr->type == CATCH_EXCEPTION_RANGE) {
		return rangePtr;
	    }
	    if (searchMode == TCL_BREAK) {
		return rangePtr;
	    }
	    if (searchMode == TCL_CONTINUE && rangePtr->continueOffset != -1){
		return rangePtr;
	    }
	}
    }
    return NULL;
}

/*
 *----------------------------------------------------------------------
 *
 * GetOpcodeName --
 *
 *	This procedure is called by the TRACE and TRACE_WITH_OBJ macros used
 *	in TclNRExecuteByteCode when debugging. It returns the name of the
 *	bytecode instruction at a specified instruction pc.
 *
 * Results:
 *	A character string for the instruction.
 *
 * Side effects:
 *	None.
 *
 *----------------------------------------------------------------------
 */

#ifdef TCL_COMPILE_DEBUG
static const char *
GetOpcodeName(
    const unsigned char *pc)	/* Points to the instruction whose name should
				 * be returned. */
{
    unsigned char opCode = *pc;

    return tclInstructionTable[opCode].name;
}
#endif /* TCL_COMPILE_DEBUG */

/*
 *----------------------------------------------------------------------
 *
 * TclExprFloatError --
 *
 *	This procedure is called when an error occurs during a floating-point
 *	operation. It reads errno and sets interp->objResultPtr accordingly.
 *
 * Results:
 *	interp->objResultPtr is set to hold an error message.
 *
 * Side effects:
 *	None.
 *
 *----------------------------------------------------------------------
 */

void
TclExprFloatError(
    Tcl_Interp *interp,		/* Where to store error message. */
    double value)		/* Value returned after error; used to
				 * distinguish underflows from overflows. */
{
    const char *s;

    if ((errno == EDOM) || TclIsNaN(value)) {
	s = "domain error: argument not in valid range";
	Tcl_SetObjResult(interp, Tcl_NewStringObj(s, -1));
	Tcl_SetErrorCode(interp, "ARITH", "DOMAIN", s, NULL);
    } else if ((errno == ERANGE) || TclIsInfinite(value)) {
	if (value == 0.0) {
	    s = "floating-point value too small to represent";
	    Tcl_SetObjResult(interp, Tcl_NewStringObj(s, -1));
	    Tcl_SetErrorCode(interp, "ARITH", "UNDERFLOW", s, NULL);
	} else {
	    s = "floating-point value too large to represent";
	    Tcl_SetObjResult(interp, Tcl_NewStringObj(s, -1));
	    Tcl_SetErrorCode(interp, "ARITH", "OVERFLOW", s, NULL);
	}
    } else {
	Tcl_Obj *objPtr = Tcl_ObjPrintf(
		"unknown floating-point error, errno = %d", errno);

	Tcl_SetErrorCode(interp, "ARITH", "UNKNOWN",
		TclGetString(objPtr), NULL);
	Tcl_SetObjResult(interp, objPtr);
    }
}

#ifdef TCL_COMPILE_STATS
/*
 *----------------------------------------------------------------------
 *
 * TclLog2 --
 *
 *	Procedure used while collecting compilation statistics to determine
 *	the log base 2 of an integer.
 *
 * Results:
 *	Returns the log base 2 of the operand. If the argument is less than or
 *	equal to zero, a zero is returned.
 *
 * Side effects:
 *	None.
 *
 *----------------------------------------------------------------------
 */

int
TclLog2(
    int value)		/* The integer for which to compute the log
				 * base 2. */
{
    int n = value;
    int result = 0;

    while (n > 1) {
	n = n >> 1;
	result++;
    }
    return result;
}

/*
 *----------------------------------------------------------------------
 *
 * EvalStatsCmd --
 *
 *	Implements the "evalstats" command that prints instruction execution
 *	counts to stdout.
 *
 * Results:
 *	Standard Tcl results.
 *
 * Side effects:
 *	None.
 *
 *----------------------------------------------------------------------
 */

static int
EvalStatsCmd(
    ClientData unused,		/* Unused. */
    Tcl_Interp *interp,		/* The current interpreter. */
    int objc,			/* The number of arguments. */
    Tcl_Obj *const objv[])	/* The argument strings. */
{
    Interp *iPtr = (Interp *) interp;
    LiteralTable *globalTablePtr = &iPtr->literalTable;
    ByteCodeStats *statsPtr = &iPtr->stats;
    double totalCodeBytes, currentCodeBytes;
    double totalLiteralBytes, currentLiteralBytes;
    double objBytesIfUnshared, strBytesIfUnshared, sharingBytesSaved;
    double strBytesSharedMultX, strBytesSharedOnce;
    double numInstructions, currentHeaderBytes;
    long numCurrentByteCodes, numByteCodeLits;
    long refCountSum, literalMgmtBytes, sum;
    int numSharedMultX, numSharedOnce;
    size_t decadeHigh, minSizeDecade, maxSizeDecade, length, i;
    char *litTableStats;
    LiteralEntry *entryPtr;
    Tcl_Obj *objPtr;

#define Percent(a,b) ((a) * 100.0 / (b))

    objPtr = Tcl_NewObj();
    Tcl_IncrRefCount(objPtr);

    numInstructions = 0.0;
    for (i = 0;  i < 256;  i++) {
	if (statsPtr->instructionCount[i] != 0) {
	    numInstructions += statsPtr->instructionCount[i];
	}
    }

    totalLiteralBytes = sizeof(LiteralTable)
	    + iPtr->literalTable.numBuckets * sizeof(LiteralEntry *)
	    + (statsPtr->numLiteralsCreated * sizeof(LiteralEntry))
	    + (statsPtr->numLiteralsCreated * sizeof(Tcl_Obj))
	    + statsPtr->totalLitStringBytes;
    totalCodeBytes = statsPtr->totalByteCodeBytes + totalLiteralBytes;

    numCurrentByteCodes =
	    statsPtr->numCompilations - statsPtr->numByteCodesFreed;
    currentHeaderBytes = numCurrentByteCodes
	    * (sizeof(ByteCode) - sizeof(size_t) - sizeof(Tcl_Time));
    literalMgmtBytes = sizeof(LiteralTable)
	    + (iPtr->literalTable.numBuckets * sizeof(LiteralEntry *))
	    + (iPtr->literalTable.numEntries * sizeof(LiteralEntry));
    currentLiteralBytes = literalMgmtBytes
	    + iPtr->literalTable.numEntries * sizeof(Tcl_Obj)
	    + statsPtr->currentLitStringBytes;
    currentCodeBytes = statsPtr->currentByteCodeBytes + currentLiteralBytes;

    /*
     * Summary statistics, total and current source and ByteCode sizes.
     */

    Tcl_AppendPrintfToObj(objPtr, "\n----------------------------------------------------------------\n");
    Tcl_AppendPrintfToObj(objPtr,
	    "Compilation and execution statistics for interpreter %p\n",
	    iPtr);

    Tcl_AppendPrintfToObj(objPtr, "\nNumber ByteCodes executed\t%" TCL_Z_MODIFIER "d\n",
	    statsPtr->numExecutions);
    Tcl_AppendPrintfToObj(objPtr, "Number ByteCodes compiled\t%" TCL_Z_MODIFIER "d\n",
	    statsPtr->numCompilations);
    Tcl_AppendPrintfToObj(objPtr, "  Mean executions/compile\t%.1f\n",
	    statsPtr->numExecutions / (float)statsPtr->numCompilations);

    Tcl_AppendPrintfToObj(objPtr, "\nInstructions executed\t\t%.0f\n",
	    numInstructions);
    Tcl_AppendPrintfToObj(objPtr, "  Mean inst/compile\t\t%.0f\n",
	    numInstructions / statsPtr->numCompilations);
    Tcl_AppendPrintfToObj(objPtr, "  Mean inst/execution\t\t%.0f\n",
	    numInstructions / statsPtr->numExecutions);

    Tcl_AppendPrintfToObj(objPtr, "\nTotal ByteCodes\t\t\t%" TCL_Z_MODIFIER "d\n",
	    statsPtr->numCompilations);
    Tcl_AppendPrintfToObj(objPtr, "  Source bytes\t\t\t%.6g\n",
	    statsPtr->totalSrcBytes);
    Tcl_AppendPrintfToObj(objPtr, "  Code bytes\t\t\t%.6g\n",
	    totalCodeBytes);
    Tcl_AppendPrintfToObj(objPtr, "    ByteCode bytes\t\t%.6g\n",
	    statsPtr->totalByteCodeBytes);
    Tcl_AppendPrintfToObj(objPtr, "    Literal bytes\t\t%.6g\n",
	    totalLiteralBytes);
    Tcl_AppendPrintfToObj(objPtr, "      table %" TCL_Z_MODIFIER "u + bkts %" TCL_Z_MODIFIER "u + entries %" TCL_Z_MODIFIER "u + objects %" TCL_Z_MODIFIER "u + strings %.6g\n",
	    sizeof(LiteralTable),
	    iPtr->literalTable.numBuckets * sizeof(LiteralEntry *),
	    statsPtr->numLiteralsCreated * sizeof(LiteralEntry),
	    statsPtr->numLiteralsCreated * sizeof(Tcl_Obj),
	    statsPtr->totalLitStringBytes);
    Tcl_AppendPrintfToObj(objPtr, "  Mean code/compile\t\t%.1f\n",
	    totalCodeBytes / statsPtr->numCompilations);
    Tcl_AppendPrintfToObj(objPtr, "  Mean code/source\t\t%.1f\n",
	    totalCodeBytes / statsPtr->totalSrcBytes);

    Tcl_AppendPrintfToObj(objPtr, "\nCurrent (active) ByteCodes\t%ld\n",
	    numCurrentByteCodes);
    Tcl_AppendPrintfToObj(objPtr, "  Source bytes\t\t\t%.6g\n",
	    statsPtr->currentSrcBytes);
    Tcl_AppendPrintfToObj(objPtr, "  Code bytes\t\t\t%.6g\n",
	    currentCodeBytes);
    Tcl_AppendPrintfToObj(objPtr, "    ByteCode bytes\t\t%.6g\n",
	    statsPtr->currentByteCodeBytes);
    Tcl_AppendPrintfToObj(objPtr, "    Literal bytes\t\t%.6g\n",
	    currentLiteralBytes);
    Tcl_AppendPrintfToObj(objPtr, "      table %" TCL_Z_MODIFIER "u + bkts %" TCL_Z_MODIFIER "u + entries %" TCL_Z_MODIFIER "u + objects %" TCL_Z_MODIFIER "u + strings %.6g\n",
	    sizeof(LiteralTable),
	    iPtr->literalTable.numBuckets * sizeof(LiteralEntry *),
	    iPtr->literalTable.numEntries * sizeof(LiteralEntry),
	    iPtr->literalTable.numEntries * sizeof(Tcl_Obj),
	    statsPtr->currentLitStringBytes);
    Tcl_AppendPrintfToObj(objPtr, "  Mean code/source\t\t%.1f\n",
	    currentCodeBytes / statsPtr->currentSrcBytes);
    Tcl_AppendPrintfToObj(objPtr, "  Code + source bytes\t\t%.6g (%0.1f mean code/src)\n",
	    (currentCodeBytes + statsPtr->currentSrcBytes),
	    (currentCodeBytes / statsPtr->currentSrcBytes) + 1.0);

    /*
     * Tcl_IsShared statistics check
     *
     * This gives the refcount of each obj as Tcl_IsShared was called for it.
     * Shared objects must be duplicated before they can be modified.
     */

    numSharedMultX = 0;
    Tcl_AppendPrintfToObj(objPtr, "\nTcl_IsShared object check (all objects):\n");
    Tcl_AppendPrintfToObj(objPtr, "  Object had refcount <=1 (not shared)\t%ld\n",
	    tclObjsShared[1]);
    for (i = 2;  i < TCL_MAX_SHARED_OBJ_STATS;  i++) {
	Tcl_AppendPrintfToObj(objPtr, "  refcount ==%" TCL_Z_MODIFIER "d\t\t%ld\n",
		i, tclObjsShared[i]);
	numSharedMultX += tclObjsShared[i];
    }
    Tcl_AppendPrintfToObj(objPtr, "  refcount >=%" TCL_Z_MODIFIER "d\t\t%ld\n",
	    i, tclObjsShared[0]);
    numSharedMultX += tclObjsShared[0];
    Tcl_AppendPrintfToObj(objPtr, "  Total shared objects\t\t\t%d\n",
	    numSharedMultX);

    /*
     * Literal table statistics.
     */

    numByteCodeLits = 0;
    refCountSum = 0;
    numSharedMultX = 0;
    numSharedOnce = 0;
    objBytesIfUnshared = 0.0;
    strBytesIfUnshared = 0.0;
    strBytesSharedMultX = 0.0;
    strBytesSharedOnce = 0.0;
    for (i = 0;  i < globalTablePtr->numBuckets;  i++) {
	for (entryPtr = globalTablePtr->buckets[i];  entryPtr != NULL;
		entryPtr = entryPtr->nextPtr) {
	    if (entryPtr->objPtr->typePtr == &tclByteCodeType) {
		numByteCodeLits++;
	    }
	    (void) TclGetStringFromObj(entryPtr->objPtr, &length);
	    refCountSum += entryPtr->refCount;
	    objBytesIfUnshared += (entryPtr->refCount * sizeof(Tcl_Obj));
	    strBytesIfUnshared += (entryPtr->refCount * (length+1));
	    if (entryPtr->refCount > 1) {
		numSharedMultX++;
		strBytesSharedMultX += (length+1);
	    } else {
		numSharedOnce++;
		strBytesSharedOnce += (length+1);
	    }
	}
    }
    sharingBytesSaved = (objBytesIfUnshared + strBytesIfUnshared)
	    - currentLiteralBytes;

    Tcl_AppendPrintfToObj(objPtr, "\nTotal objects (all interps)\t%ld\n",
	    tclObjsAlloced);
    Tcl_AppendPrintfToObj(objPtr, "Current objects\t\t\t%ld\n",
	    (tclObjsAlloced - tclObjsFreed));
    Tcl_AppendPrintfToObj(objPtr, "Total literal objects\t\t%" TCL_Z_MODIFIER "d\n",
	    statsPtr->numLiteralsCreated);

    Tcl_AppendPrintfToObj(objPtr, "\nCurrent literal objects\t\t%" TCL_Z_MODIFIER "d (%0.1f%% of current objects)\n",
	    globalTablePtr->numEntries,
	    Percent(globalTablePtr->numEntries, tclObjsAlloced-tclObjsFreed));
    Tcl_AppendPrintfToObj(objPtr, "  ByteCode literals\t\t%ld (%0.1f%% of current literals)\n",
	    numByteCodeLits,
	    Percent(numByteCodeLits, globalTablePtr->numEntries));
    Tcl_AppendPrintfToObj(objPtr, "  Literals reused > 1x\t\t%d\n",
	    numSharedMultX);
    Tcl_AppendPrintfToObj(objPtr, "  Mean reference count\t\t%.2f\n",
	    ((double) refCountSum) / globalTablePtr->numEntries);
    Tcl_AppendPrintfToObj(objPtr, "  Mean len, str reused >1x \t%.2f\n",
	    (numSharedMultX ? strBytesSharedMultX/numSharedMultX : 0.0));
    Tcl_AppendPrintfToObj(objPtr, "  Mean len, str used 1x\t\t%.2f\n",
	    (numSharedOnce ? strBytesSharedOnce/numSharedOnce : 0.0));
    Tcl_AppendPrintfToObj(objPtr, "  Total sharing savings\t\t%.6g (%0.1f%% of bytes if no sharing)\n",
	    sharingBytesSaved,
	    Percent(sharingBytesSaved, objBytesIfUnshared+strBytesIfUnshared));
    Tcl_AppendPrintfToObj(objPtr, "    Bytes with sharing\t\t%.6g\n",
	    currentLiteralBytes);
    Tcl_AppendPrintfToObj(objPtr, "      table %lu + bkts %lu + entries %lu + objects %lu + strings %.6g\n",
	    (unsigned long) sizeof(LiteralTable),
	    (unsigned long) (iPtr->literalTable.numBuckets * sizeof(LiteralEntry *)),
	    (unsigned long) (iPtr->literalTable.numEntries * sizeof(LiteralEntry)),
	    (unsigned long) (iPtr->literalTable.numEntries * sizeof(Tcl_Obj)),
	    statsPtr->currentLitStringBytes);
    Tcl_AppendPrintfToObj(objPtr, "    Bytes if no sharing\t\t%.6g = objects %.6g + strings %.6g\n",
	    (objBytesIfUnshared + strBytesIfUnshared),
	    objBytesIfUnshared, strBytesIfUnshared);
    Tcl_AppendPrintfToObj(objPtr, "  String sharing savings \t%.6g = unshared %.6g - shared %.6g\n",
	    (strBytesIfUnshared - statsPtr->currentLitStringBytes),
	    strBytesIfUnshared, statsPtr->currentLitStringBytes);
    Tcl_AppendPrintfToObj(objPtr, "  Literal mgmt overhead\t\t%ld (%0.1f%% of bytes with sharing)\n",
	    literalMgmtBytes,
	    Percent(literalMgmtBytes, currentLiteralBytes));
    Tcl_AppendPrintfToObj(objPtr, "    table %lu + buckets %lu + entries %lu\n",
	    (unsigned long) sizeof(LiteralTable),
	    (unsigned long) (iPtr->literalTable.numBuckets * sizeof(LiteralEntry *)),
	    (unsigned long) (iPtr->literalTable.numEntries * sizeof(LiteralEntry)));

    /*
     * Breakdown of current ByteCode space requirements.
     */

    Tcl_AppendPrintfToObj(objPtr, "\nBreakdown of current ByteCode requirements:\n");
    Tcl_AppendPrintfToObj(objPtr, "                         Bytes      Pct of    Avg per\n");
    Tcl_AppendPrintfToObj(objPtr, "                                     total    ByteCode\n");
    Tcl_AppendPrintfToObj(objPtr, "Total             %12.6g     100.00%%   %8.1f\n",
	    statsPtr->currentByteCodeBytes,
	    statsPtr->currentByteCodeBytes / numCurrentByteCodes);
    Tcl_AppendPrintfToObj(objPtr, "Header            %12.6g   %8.1f%%   %8.1f\n",
	    currentHeaderBytes,
	    Percent(currentHeaderBytes, statsPtr->currentByteCodeBytes),
	    currentHeaderBytes / numCurrentByteCodes);
    Tcl_AppendPrintfToObj(objPtr, "Instructions      %12.6g   %8.1f%%   %8.1f\n",
	    statsPtr->currentInstBytes,
	    Percent(statsPtr->currentInstBytes,statsPtr->currentByteCodeBytes),
	    statsPtr->currentInstBytes / numCurrentByteCodes);
    Tcl_AppendPrintfToObj(objPtr, "Literal ptr array %12.6g   %8.1f%%   %8.1f\n",
	    statsPtr->currentLitBytes,
	    Percent(statsPtr->currentLitBytes,statsPtr->currentByteCodeBytes),
	    statsPtr->currentLitBytes / numCurrentByteCodes);
    Tcl_AppendPrintfToObj(objPtr, "Exception table   %12.6g   %8.1f%%   %8.1f\n",
	    statsPtr->currentExceptBytes,
	    Percent(statsPtr->currentExceptBytes,statsPtr->currentByteCodeBytes),
	    statsPtr->currentExceptBytes / numCurrentByteCodes);
    Tcl_AppendPrintfToObj(objPtr, "Auxiliary data    %12.6g   %8.1f%%   %8.1f\n",
	    statsPtr->currentAuxBytes,
	    Percent(statsPtr->currentAuxBytes,statsPtr->currentByteCodeBytes),
	    statsPtr->currentAuxBytes / numCurrentByteCodes);
    Tcl_AppendPrintfToObj(objPtr, "Command map       %12.6g   %8.1f%%   %8.1f\n",
	    statsPtr->currentCmdMapBytes,
	    Percent(statsPtr->currentCmdMapBytes,statsPtr->currentByteCodeBytes),
	    statsPtr->currentCmdMapBytes / numCurrentByteCodes);

    /*
     * Detailed literal statistics.
     */

    Tcl_AppendPrintfToObj(objPtr, "\nLiteral string sizes:\n");
    Tcl_AppendPrintfToObj(objPtr, "\t Up to length\t\tPercentage\n");
    maxSizeDecade = 0;
    for (i = 31;  i >= 0;  i--) {
	if (statsPtr->literalCount[i] > 0) {
	    maxSizeDecade = i;
	    break;
	}
    }
    sum = 0;
    for (i = 0;  i <= maxSizeDecade;  i++) {
	decadeHigh = (1 << (i+1)) - 1;
	sum += statsPtr->literalCount[i];
	Tcl_AppendPrintfToObj(objPtr, "\t%10" TCL_Z_MODIFIER "d\t\t%8.0f%%\n",
		decadeHigh, Percent(sum, statsPtr->numLiteralsCreated));
    }

    litTableStats = TclLiteralStats(globalTablePtr);
    Tcl_AppendPrintfToObj(objPtr, "\nCurrent literal table statistics:\n%s\n",
	    litTableStats);
    Tcl_Free(litTableStats);

    /*
     * Source and ByteCode size distributions.
     */

    Tcl_AppendPrintfToObj(objPtr, "\nSource sizes:\n");
    Tcl_AppendPrintfToObj(objPtr, "\t Up to size\t\tPercentage\n");
    minSizeDecade = maxSizeDecade = 0;
    for (i = 0;  i < 31;  i++) {
	if (statsPtr->srcCount[i] > 0) {
	    minSizeDecade = i;
	    break;
	}
    }
    for (i = 31;  i >= 0;  i--) {
	if (statsPtr->srcCount[i] > 0) {
	    maxSizeDecade = i;
	    break;
	}
    }
    sum = 0;
    for (i = minSizeDecade;  i <= maxSizeDecade;  i++) {
	decadeHigh = (1 << (i+1)) - 1;
	sum += statsPtr->srcCount[i];
	Tcl_AppendPrintfToObj(objPtr, "\t%10" TCL_Z_MODIFIER "d\t\t%8.0f%%\n",
		decadeHigh, Percent(sum, statsPtr->numCompilations));
    }

    Tcl_AppendPrintfToObj(objPtr, "\nByteCode sizes:\n");
    Tcl_AppendPrintfToObj(objPtr, "\t Up to size\t\tPercentage\n");
    minSizeDecade = maxSizeDecade = 0;
    for (i = 0;  i < 31;  i++) {
	if (statsPtr->byteCodeCount[i] > 0) {
	    minSizeDecade = i;
	    break;
	}
    }
    for (i = 31;  i >= 0;  i--) {
	if (statsPtr->byteCodeCount[i] > 0) {
	    maxSizeDecade = i;
	    break;
	}
    }
    sum = 0;
    for (i = minSizeDecade;  i <= maxSizeDecade;  i++) {
	decadeHigh = (1 << (i+1)) - 1;
	sum += statsPtr->byteCodeCount[i];
	Tcl_AppendPrintfToObj(objPtr, "\t%10" TCL_Z_MODIFIER "d\t\t%8.0f%%\n",
		decadeHigh, Percent(sum, statsPtr->numCompilations));
    }

    Tcl_AppendPrintfToObj(objPtr, "\nByteCode longevity (excludes Current ByteCodes):\n");
    Tcl_AppendPrintfToObj(objPtr, "\t       Up to ms\t\tPercentage\n");
    minSizeDecade = maxSizeDecade = 0;
    for (i = 0;  i < 31;  i++) {
	if (statsPtr->lifetimeCount[i] > 0) {
	    minSizeDecade = i;
	    break;
	}
    }
    for (i = 31;  i >= 0;  i--) {
	if (statsPtr->lifetimeCount[i] > 0) {
	    maxSizeDecade = i;
	    break;
	}
    }
    sum = 0;
    for (i = minSizeDecade;  i <= maxSizeDecade;  i++) {
	decadeHigh = (1 << (i+1)) - 1;
	sum += statsPtr->lifetimeCount[i];
	Tcl_AppendPrintfToObj(objPtr, "\t%12.3f\t\t%8.0f%%\n",
		decadeHigh/1000.0, Percent(sum, statsPtr->numByteCodesFreed));
    }

    /*
     * Instruction counts.
     */

    Tcl_AppendPrintfToObj(objPtr, "\nInstruction counts:\n");
    for (i = 0;  i < LAST_INST_OPCODE;  i++) {
	Tcl_AppendPrintfToObj(objPtr, "%20s %8" TCL_Z_MODIFIER "d ",
		tclInstructionTable[i].name, statsPtr->instructionCount[i]);
	if (statsPtr->instructionCount[i]) {
	    Tcl_AppendPrintfToObj(objPtr, "%6.1f%%\n",
		    Percent(statsPtr->instructionCount[i], numInstructions));
	} else {
	    Tcl_AppendPrintfToObj(objPtr, "0\n");
	}
    }

#ifdef TCL_MEM_DEBUG
    Tcl_AppendPrintfToObj(objPtr, "\nHeap Statistics:\n");
    TclDumpMemoryInfo((ClientData) objPtr, 1);
#endif
    Tcl_AppendPrintfToObj(objPtr, "\n----------------------------------------------------------------\n");

    if (objc == 1) {
	Tcl_SetObjResult(interp, objPtr);
    } else {
	Tcl_Channel outChan;
	char *str = TclGetStringFromObj(objv[1], &length);

	if (length) {
	    if (strcmp(str, "stdout") == 0) {
		outChan = Tcl_GetStdChannel(TCL_STDOUT);
	    } else if (strcmp(str, "stderr") == 0) {
		outChan = Tcl_GetStdChannel(TCL_STDERR);
	    } else {
		outChan = Tcl_OpenFileChannel(NULL, str, "w", 0664);
	    }
	} else {
	    outChan = Tcl_GetStdChannel(TCL_STDOUT);
	}
	if (outChan != NULL) {
	    Tcl_WriteObj(outChan, objPtr);
	}
    }
    Tcl_DecrRefCount(objPtr);
    return TCL_OK;
}
#endif /* TCL_COMPILE_STATS */

#ifdef TCL_COMPILE_DEBUG
/*
 *----------------------------------------------------------------------
 *
 * StringForResultCode --
 *
 *	Procedure that returns a human-readable string representing a Tcl
 *	result code such as TCL_ERROR.
 *
 * Results:
 *	If the result code is one of the standard Tcl return codes, the result
 *	is a string representing that code such as "TCL_ERROR". Otherwise, the
 *	result string is that code formatted as a sequence of decimal digit
 *	characters. Note that the resulting string must not be modified by the
 *	caller.
 *
 * Side effects:
 *	None.
 *
 *----------------------------------------------------------------------
 */

static const char *
StringForResultCode(
    int result)			/* The Tcl result code for which to generate a
				 * string. */
{
    static char buf[TCL_INTEGER_SPACE];

    if ((result >= TCL_OK) && (result <= TCL_CONTINUE)) {
	return resultStrings[result];
    }
    TclFormatInt(buf, result);
    return buf;
}
#endif /* TCL_COMPILE_DEBUG */

/*
 * Local Variables:
 * mode: c
 * c-basic-offset: 4
 * fill-column: 78
 * End:
 */<|MERGE_RESOLUTION|>--- conflicted
+++ resolved
@@ -4547,13 +4547,8 @@
 
     {
 	int index, numIndices, fromIdx, toIdx;
-<<<<<<< HEAD
-	int nocase, match, cflags, s1len, s2len;
-	size_t slength, length2;
-=======
 	int nocase, match, cflags;
 	size_t slength, length2, s1len, s2len;
->>>>>>> 2dad23ad
 	const char *s1, *s2;
 
     case INST_LIST:
