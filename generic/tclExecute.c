/*
 * tclExecute.c --
 *
 *	This file contains procedures that execute byte-compiled Tcl commands.
 *
 * Copyright (c) 1996-1997 Sun Microsystems, Inc.
 * Copyright (c) 1998-2000 by Scriptics Corporation.
 * Copyright (c) 2001 by Kevin B. Kenny. All rights reserved.
 * Copyright (c) 2002-2010 by Miguel Sofer.
 * Copyright (c) 2005-2007 by Donal K. Fellows.
 * Copyright (c) 2007 Daniel A. Steffen <das@users.sourceforge.net>
 * Copyright (c) 2006-2008 by Joe Mistachkin.  All rights reserved.
 *
 * See the file "license.terms" for information on usage and redistribution of
 * this file, and for a DISCLAIMER OF ALL WARRANTIES.
 */

#include "tclInt.h"
#include "tclCompile.h"
#include "tclOOInt.h"
#include "tommath.h"
#include <math.h>

/*
 * Hack to determine whether we may expect IEEE floating point. The hack is
 * formally incorrect in that non-IEEE platforms might have the same precision
 * and range, but VAX, IBM, and Cray do not; are there any other floating
 * point units that we might care about?
 */

#if (FLT_RADIX == 2) && (DBL_MANT_DIG == 53) && (DBL_MAX_EXP == 1024)
#define IEEE_FLOATING_POINT
#endif

/*
 * A mask (should be 2**n-1) that is used to work out when the bytecode engine
 * should call Tcl_AsyncReady() to see whether there is a signal that needs
 * handling.
 */

#ifndef ASYNC_CHECK_COUNT_MASK
#   define ASYNC_CHECK_COUNT_MASK	63
#endif /* !ASYNC_CHECK_COUNT_MASK */

/*
 * Boolean flag indicating whether the Tcl bytecode interpreter has been
 * initialized.
 */

static int execInitialized = 0;
TCL_DECLARE_MUTEX(execMutex)

static int cachedInExit = 0;

#ifdef TCL_COMPILE_DEBUG
/*
 * Variable that controls whether execution tracing is enabled and, if so,
 * what level of tracing is desired:
 *    0: no execution tracing
 *    1: trace invocations of Tcl procs only
 *    2: trace invocations of all (not compiled away) commands
 *    3: display each instruction executed
 * This variable is linked to the Tcl variable "tcl_traceExec".
 */

int tclTraceExec = 0;
#endif

/*
 * Mapping from expression instruction opcodes to strings; used for error
 * messages. Note that these entries must match the order and number of the
 * expression opcodes (e.g., INST_LOR) in tclCompile.h.
 *
 * Does not include the string for INST_EXPON (and beyond), as that is
 * disjoint for backward-compatability reasons.
 */

static const char *const operatorStrings[] = {
    "||", "&&", "|", "^", "&", "==", "!=", "<", ">", "<=", ">=", "<<", ">>",
    "+", "-", "*", "/", "%", "+", "-", "~", "!",
    "BUILTIN FUNCTION", "FUNCTION",
    "", "", "", "", "", "", "", "", "eq", "ne"
};

/*
 * Mapping from Tcl result codes to strings; used for error and debugging
 * messages.
 */

#ifdef TCL_COMPILE_DEBUG
static const char *const resultStrings[] = {
    "TCL_OK", "TCL_ERROR", "TCL_RETURN", "TCL_BREAK", "TCL_CONTINUE"
};
#endif

/*
 * These are used by evalstats to monitor object usage in Tcl.
 */

#ifdef TCL_COMPILE_STATS
long		tclObjsAlloced = 0;
long		tclObjsFreed = 0;
long		tclObjsShared[TCL_MAX_SHARED_OBJ_STATS] = { 0, 0, 0, 0, 0 };
#endif /* TCL_COMPILE_STATS */

/*
 * Support pre-8.5 bytecodes unless specifically requested otherwise.
 */

#ifndef TCL_SUPPORT_84_BYTECODE
#define TCL_SUPPORT_84_BYTECODE 1
#endif

#if TCL_SUPPORT_84_BYTECODE
/*
 * We need to know the tclBuiltinFuncTable to support translation of pre-8.5
 * math functions to the namespace-based ::tcl::mathfunc::op in 8.5+.
 */

typedef struct {
    const char *name;		/* Name of function. */
    int numArgs;		/* Number of arguments for function. */
} BuiltinFunc;

/*
 * Table describing the built-in math functions. Entries in this table are
 * indexed by the values of the INST_CALL_BUILTIN_FUNC instruction's
 * operand byte.
 */

static BuiltinFunc const tclBuiltinFuncTable[] = {
    {"acos", 1},
    {"asin", 1},
    {"atan", 1},
    {"atan2", 2},
    {"ceil", 1},
    {"cos", 1},
    {"cosh", 1},
    {"exp", 1},
    {"floor", 1},
    {"fmod", 2},
    {"hypot", 2},
    {"log", 1},
    {"log10", 1},
    {"pow", 2},
    {"sin", 1},
    {"sinh", 1},
    {"sqrt", 1},
    {"tan", 1},
    {"tanh", 1},
    {"abs", 1},
    {"double", 1},
    {"int", 1},
    {"rand", 0},
    {"round", 1},
    {"srand", 1},
    {"wide", 1},
    {NULL, 0},
};

#define LAST_BUILTIN_FUNC	25
#endif

/*
 * NR_TEBC
 * Helpers for NR - non-recursive calls to TEBC
 * Minimal data required to fully reconstruct the execution state.
 */

typedef struct TEBCdata {
    ByteCode *codePtr;		/* Constant until the BC returns */
				/* -----------------------------------------*/
    const unsigned char *pc;	/* These fields are used on return TO this */
    ptrdiff_t *catchTop;	/* this level: they record the state when a */
    int cleanup;		/* new codePtr was received for NR */
    Tcl_Obj *auxObjList;	/* execution. */
    int checkInterp;
    void *stack[1];		/* Start of the actual combined catch and obj
				 * stacks; the struct will be expanded as
				 * necessary */
} TEBCdata;

#define TEBC_YIELD() \
    do {								\
	esPtr->tosPtr = tosPtr;						\
	TD->pc = pc;							\
	TD->cleanup = cleanup;						\
	Tcl_NRAddCallback(interp, TEBCresume, TD, INT2PTR(1), NULL, NULL); \
    } while (0)

#define TEBC_DATA_DIG() \
    do {					\
	pc = TD->pc;				\
	cleanup = TD->cleanup;			\
	tosPtr = esPtr->tosPtr;			\
    } while (0)

#define PUSH_TAUX_OBJ(objPtr) \
    do {							\
	objPtr->internalRep.ptrAndLongRep.ptr = auxObjList;	\
	auxObjList = objPtr;					\
    } while (0)

#define POP_TAUX_OBJ() \
    do {							\
	tmpPtr = auxObjList;					\
	auxObjList = tmpPtr->internalRep.ptrAndLongRep.ptr;	\
	Tcl_DecrRefCount(tmpPtr);				\
    } while (0)

/*
 * These variable-access macros have to coincide with those in tclVar.c
 */

#define VarHashGetValue(hPtr) \
    ((Var *) ((char *)hPtr - TclOffset(VarInHash, entry)))

static inline Var *
VarHashCreateVar(
    TclVarHashTable *tablePtr,
    Tcl_Obj *key,
    int *newPtr)
{
    Tcl_HashEntry *hPtr = Tcl_CreateHashEntry(&tablePtr->table,
	    key, newPtr);

    if (!hPtr) {
	return NULL;
    }
    return VarHashGetValue(hPtr);
}

#define VarHashFindVar(tablePtr, key) \
    VarHashCreateVar((tablePtr), (key), NULL)

/*
 * The new macro for ending an instruction; note that a reasonable C-optimiser
 * will resolve all branches at compile time. (result) is always a constant;
 * the macro NEXT_INST_F handles constant (nCleanup), NEXT_INST_V is resolved
 * at runtime for variable (nCleanup).
 *
 * ARGUMENTS:
 *    pcAdjustment: how much to increment pc
 *    nCleanup: how many objects to remove from the stack
 *    resultHandling: 0 indicates no object should be pushed on the stack;
 *	otherwise, push objResultPtr. If (result < 0), objResultPtr already
 *	has the correct reference count.
 *
 * We use the new compile-time assertions to check that nCleanup is constant
 * and within range.
 */

/* Verify the stack depth, only when no expansion is in progress */

#if TCL_COMPILE_DEBUG
#define CHECK_STACK()							\
    ValidatePcAndStackTop(codePtr, pc, CURR_DEPTH, \
	    /*checkStack*/ auxObjList == NULL)
#else
#define CHECK_STACK()
#endif

#define NEXT_INST_F(pcAdjustment, nCleanup, resultHandling)	\
    do {							\
	TCL_CT_ASSERT((nCleanup >= 0) && (nCleanup <= 2));	\
	CHECK_STACK();						\
	if (nCleanup == 0) {					\
	    if (resultHandling != 0) {				\
		if ((resultHandling) > 0) {			\
		    PUSH_OBJECT(objResultPtr);			\
		} else {					\
		    *(++tosPtr) = objResultPtr;			\
		}						\
	    }							\
	    pc += (pcAdjustment);				\
	    goto cleanup0;					\
	} else if (resultHandling != 0) {			\
	    if ((resultHandling) > 0) {				\
		Tcl_IncrRefCount(objResultPtr);			\
	    }							\
	    pc += (pcAdjustment);				\
	    switch (nCleanup) {					\
	    case 1: goto cleanup1_pushObjResultPtr;		\
	    case 2: goto cleanup2_pushObjResultPtr;		\
	    }							\
	} else {						\
	    pc += (pcAdjustment);				\
	    switch (nCleanup) {					\
	    case 1: goto cleanup1;				\
	    case 2: goto cleanup2;				\
	    }							\
	}							\
    } while (0)

#define NEXT_INST_V(pcAdjustment, nCleanup, resultHandling)	\
    CHECK_STACK();						\
    do {							\
	pc += (pcAdjustment);					\
	cleanup = (nCleanup);					\
	if (resultHandling) {					\
	    if ((resultHandling) > 0) {				\
		Tcl_IncrRefCount(objResultPtr);			\
	    }							\
	    goto cleanupV_pushObjResultPtr;			\
	} else {						\
	    goto cleanupV;					\
	}							\
    } while (0)

/*
 * Macros used to cache often-referenced Tcl evaluation stack information
 * in local variables. Note that a DECACHE_STACK_INFO()-CACHE_STACK_INFO()
 * pair must surround any call inside TclNRExecuteByteCode (and a few other
 * procedures that use this scheme) that could result in a recursive call
 * to TclNRExecuteByteCode.
 */

#define CACHE_STACK_INFO() \
    checkInterp = 1

#define DECACHE_STACK_INFO() \
    esPtr->tosPtr = tosPtr

/*
 * Macros used to access items on the Tcl evaluation stack. PUSH_OBJECT
 * increments the object's ref count since it makes the stack have another
 * reference pointing to the object. However, POP_OBJECT does not decrement
 * the ref count. This is because the stack may hold the only reference to the
 * object, so the object would be destroyed if its ref count were decremented
 * before the caller had a chance to, e.g., store it in a variable. It is the
 * caller's responsibility to decrement the ref count when it is finished with
 * an object.
 *
 * WARNING! It is essential that objPtr only appear once in the PUSH_OBJECT
 * macro. The actual parameter might be an expression with side effects, and
 * this ensures that it will be executed only once.
 */

#define PUSH_OBJECT(objPtr) \
    Tcl_IncrRefCount(*(++tosPtr) = (objPtr))

#define POP_OBJECT()	*(tosPtr--)

#define OBJ_AT_TOS	*tosPtr

#define OBJ_UNDER_TOS	*(tosPtr-1)

#define OBJ_AT_DEPTH(n)	*(tosPtr-(n))

#define CURR_DEPTH	((ptrdiff_t) (tosPtr - initTosPtr))

/*
 * Macros used to trace instruction execution. The macros TRACE,
 * TRACE_WITH_OBJ, and O2S are only used inside TclNRExecuteByteCode. O2S is
 * only used in TRACE* calls to get a string from an object.
 */

#ifdef TCL_COMPILE_DEBUG
#   define TRACE(a) \
    while (traceInstructions) {					\
	fprintf(stdout, "%2d: %2d (%u) %s ", iPtr->numLevels,	\
		(int) CURR_DEPTH,				\
		(unsigned) (pc - codePtr->codeStart),		\
		GetOpcodeName(pc));				\
	printf a;						\
	break;							\
    }
#   define TRACE_APPEND(a) \
    while (traceInstructions) {		\
	printf a;			\
	break;				\
    }
#   define TRACE_WITH_OBJ(a, objPtr) \
    while (traceInstructions) {					\
	fprintf(stdout, "%2d: %2d (%u) %s ", iPtr->numLevels,	\
		(int) CURR_DEPTH,				\
		(unsigned) (pc - codePtr->codeStart),		\
		GetOpcodeName(pc));				\
	printf a;						\
	TclPrintObject(stdout, objPtr, 30);			\
	fprintf(stdout, "\n");					\
	break;							\
    }
#   define O2S(objPtr) \
    (objPtr ? TclGetString(objPtr) : "")
#else /* !TCL_COMPILE_DEBUG */
#   define TRACE(a)
#   define TRACE_APPEND(a)
#   define TRACE_WITH_OBJ(a, objPtr)
#   define O2S(objPtr)
#endif /* TCL_COMPILE_DEBUG */

/*
 * DTrace instruction probe macros.
 */

#define TCL_DTRACE_INST_NEXT() \
    do {								\
	if (TCL_DTRACE_INST_DONE_ENABLED()) {				\
	    if (curInstName) {						\
		TCL_DTRACE_INST_DONE(curInstName, (int) CURR_DEPTH,	\
			tosPtr);					\
	    }								\
	    curInstName = tclInstructionTable[*pc].name;		\
	    if (TCL_DTRACE_INST_START_ENABLED()) {			\
		TCL_DTRACE_INST_START(curInstName, (int) CURR_DEPTH,	\
			tosPtr);					\
	    }								\
	} else if (TCL_DTRACE_INST_START_ENABLED()) {			\
	    TCL_DTRACE_INST_START(tclInstructionTable[*pc].name,	\
			(int) CURR_DEPTH, tosPtr);			\
	}								\
    } while (0)
#define TCL_DTRACE_INST_LAST() \
    do {								\
	if (TCL_DTRACE_INST_DONE_ENABLED() && curInstName) {		\
	    TCL_DTRACE_INST_DONE(curInstName, (int) CURR_DEPTH, tosPtr);\
	}								\
    } while (0)

/*
 * Macro used in this file to save a function call for common uses of
 * TclGetNumberFromObj(). The ANSI C "prototype" is:
 *
 * MODULE_SCOPE int GetNumberFromObj(Tcl_Interp *interp, Tcl_Obj *objPtr,
 *			ClientData *ptrPtr, int *tPtr);
 */

#ifdef NO_WIDE_TYPE
#define GetNumberFromObj(interp, objPtr, ptrPtr, tPtr) \
    (((objPtr)->typePtr == &tclIntType)					\
	?	(*(tPtr) = TCL_NUMBER_LONG,				\
		*(ptrPtr) = (ClientData)				\
		    (&((objPtr)->internalRep.longValue)), TCL_OK) :	\
    ((objPtr)->typePtr == &tclDoubleType)				\
	?	(((TclIsNaN((objPtr)->internalRep.doubleValue))		\
		    ?	(*(tPtr) = TCL_NUMBER_NAN)			\
		    :	(*(tPtr) = TCL_NUMBER_DOUBLE)),			\
		*(ptrPtr) = (ClientData)				\
		    (&((objPtr)->internalRep.doubleValue)), TCL_OK) :	\
    ((((objPtr)->typePtr == NULL) && ((objPtr)->bytes == NULL)) ||	\
    (((objPtr)->bytes != NULL) && ((objPtr)->length == 0)))		\
	? TCL_ERROR :							\
    TclGetNumberFromObj((interp), (objPtr), (ptrPtr), (tPtr)))
#else /* !NO_WIDE_TYPE */
#define GetNumberFromObj(interp, objPtr, ptrPtr, tPtr) \
    (((objPtr)->typePtr == &tclIntType)					\
	?	(*(tPtr) = TCL_NUMBER_LONG,				\
		*(ptrPtr) = (ClientData)				\
		    (&((objPtr)->internalRep.longValue)), TCL_OK) :	\
    ((objPtr)->typePtr == &tclWideIntType)				\
	?	(*(tPtr) = TCL_NUMBER_WIDE,				\
		*(ptrPtr) = (ClientData)				\
		    (&((objPtr)->internalRep.wideValue)), TCL_OK) :	\
    ((objPtr)->typePtr == &tclDoubleType)				\
	?	(((TclIsNaN((objPtr)->internalRep.doubleValue))		\
		    ?	(*(tPtr) = TCL_NUMBER_NAN)			\
		    :	(*(tPtr) = TCL_NUMBER_DOUBLE)),			\
		*(ptrPtr) = (ClientData)				\
		    (&((objPtr)->internalRep.doubleValue)), TCL_OK) :	\
    ((((objPtr)->typePtr == NULL) && ((objPtr)->bytes == NULL)) ||	\
    (((objPtr)->bytes != NULL) && ((objPtr)->length == 0)))		\
	? TCL_ERROR :							\
    TclGetNumberFromObj((interp), (objPtr), (ptrPtr), (tPtr)))
#endif /* NO_WIDE_TYPE */

/*
 * Macro used in this file to save a function call for common uses of
 * Tcl_GetBooleanFromObj(). The ANSI C "prototype" is:
 *
 * MODULE_SCOPE int TclGetBooleanFromObj(Tcl_Interp *interp, Tcl_Obj *objPtr,
 *			int *boolPtr);
 */

#define TclGetBooleanFromObj(interp, objPtr, boolPtr) \
    ((((objPtr)->typePtr == &tclIntType)				\
	|| ((objPtr)->typePtr == &tclBooleanType))			\
	? (*(boolPtr) = ((objPtr)->internalRep.longValue!=0), TCL_OK)	\
	: Tcl_GetBooleanFromObj((interp), (objPtr), (boolPtr)))

/*
 * Macro used in this file to save a function call for common uses of
 * Tcl_GetWideIntFromObj(). The ANSI C "prototype" is:
 *
 * MODULE_SCOPE int TclGetWideIntFromObj(Tcl_Interp *interp, Tcl_Obj *objPtr,
 *			Tcl_WideInt *wideIntPtr);
 */

#ifdef NO_WIDE_TYPE
#define TclGetWideIntFromObj(interp, objPtr, wideIntPtr) \
    (((objPtr)->typePtr == &tclIntType)					\
	? (*(wideIntPtr) = (Tcl_WideInt)				\
		((objPtr)->internalRep.longValue), TCL_OK) :		\
	Tcl_GetWideIntFromObj((interp), (objPtr), (wideIntPtr)))
#else /* !NO_WIDE_TYPE */
#define TclGetWideIntFromObj(interp, objPtr, wideIntPtr)		\
    (((objPtr)->typePtr == &tclWideIntType)				\
	? (*(wideIntPtr) = (objPtr)->internalRep.wideValue, TCL_OK) :	\
    ((objPtr)->typePtr == &tclIntType)					\
	? (*(wideIntPtr) = (Tcl_WideInt)				\
		((objPtr)->internalRep.longValue), TCL_OK) :		\
	Tcl_GetWideIntFromObj((interp), (objPtr), (wideIntPtr)))
#endif /* NO_WIDE_TYPE */

/*
 * Macro used to make the check for type overflow more mnemonic. This works by
 * comparing sign bits; the rest of the word is irrelevant. The ANSI C
 * "prototype" (where inttype_t is any integer type) is:
 *
 * MODULE_SCOPE int Overflowing(inttype_t a, inttype_t b, inttype_t sum);
 *
 * Check first the condition most likely to fail in usual code (at least for
 * usage in [incr]: do the first summand and the sum have != signs?
 */

#define Overflowing(a,b,sum) ((((a)^(sum)) < 0) && (((a)^(b)) >= 0))

/*
 * Macro for checking whether the type is NaN, used when we're thinking about
 * throwing an error for supplying a non-number number.
 */

#ifndef ACCEPT_NAN
#define IsErroringNaNType(type)		((type) == TCL_NUMBER_NAN)
#else
#define IsErroringNaNType(type)		0
#endif

/*
 * Auxiliary tables used to compute powers of small integers.
 */

#if (LONG_MAX == 0x7fffffff)

/*
 * Maximum base that, when raised to powers 2, 3, ... 8, fits in a 32-bit
 * signed integer.
 */

static const long MaxBase32[] = {46340, 1290, 215, 73, 35, 21, 14};
static const size_t MaxBase32Size = sizeof(MaxBase32)/sizeof(long);

/*
 * Table giving 3, 4, ..., 11, raised to the powers 9, 10, ..., as far as they
 * fit in a 32-bit signed integer. Exp32Index[i] gives the starting index of
 * powers of i+3; Exp32Value[i] gives the corresponding powers.
 */

static const unsigned short Exp32Index[] = {
    0, 11, 18, 23, 26, 29, 31, 32, 33
};
static const size_t Exp32IndexSize =
    sizeof(Exp32Index) / sizeof(unsigned short);
static const long Exp32Value[] = {
    19683, 59049, 177147, 531441, 1594323, 4782969, 14348907, 43046721,
    129140163, 387420489, 1162261467, 262144, 1048576, 4194304,
    16777216, 67108864, 268435456, 1073741824, 1953125, 9765625,
    48828125, 244140625, 1220703125, 10077696, 60466176, 362797056,
    40353607, 282475249, 1977326743, 134217728, 1073741824, 387420489,
    1000000000
};
static const size_t Exp32ValueSize = sizeof(Exp32Value)/sizeof(long);
#endif /* LONG_MAX == 0x7fffffff -- 32 bit machine */

#if (LONG_MAX > 0x7fffffff) || !defined(TCL_WIDE_INT_IS_LONG)

/*
 * Maximum base that, when raised to powers 2, 3, ..., 16, fits in a
 * Tcl_WideInt.
 */

static const Tcl_WideInt MaxBase64[] = {
    (Tcl_WideInt)46340*65536+62259,	/* 3037000499 == isqrt(2**63-1) */
    (Tcl_WideInt)2097151, (Tcl_WideInt)55108, (Tcl_WideInt)6208,
    (Tcl_WideInt)1448, (Tcl_WideInt)511, (Tcl_WideInt)234, (Tcl_WideInt)127,
    (Tcl_WideInt)78, (Tcl_WideInt)52, (Tcl_WideInt)38, (Tcl_WideInt)28,
    (Tcl_WideInt)22, (Tcl_WideInt)18, (Tcl_WideInt)15
};
static const size_t MaxBase64Size = sizeof(MaxBase64)/sizeof(Tcl_WideInt);

/*
 * Table giving 3, 4, ..., 13 raised to powers greater than 16 when the
 * results fit in a 64-bit signed integer.
 */

static const unsigned short Exp64Index[] = {
    0, 23, 38, 49, 57, 63, 67, 70, 72, 74, 75, 76
};
static const size_t Exp64IndexSize =
    sizeof(Exp64Index) / sizeof(unsigned short);
static const Tcl_WideInt Exp64Value[] = {
    (Tcl_WideInt)243*243*243*3*3,
    (Tcl_WideInt)243*243*243*3*3*3,
    (Tcl_WideInt)243*243*243*3*3*3*3,
    (Tcl_WideInt)243*243*243*243,
    (Tcl_WideInt)243*243*243*243*3,
    (Tcl_WideInt)243*243*243*243*3*3,
    (Tcl_WideInt)243*243*243*243*3*3*3,
    (Tcl_WideInt)243*243*243*243*3*3*3*3,
    (Tcl_WideInt)243*243*243*243*243,
    (Tcl_WideInt)243*243*243*243*243*3,
    (Tcl_WideInt)243*243*243*243*243*3*3,
    (Tcl_WideInt)243*243*243*243*243*3*3*3,
    (Tcl_WideInt)243*243*243*243*243*3*3*3*3,
    (Tcl_WideInt)243*243*243*243*243*243,
    (Tcl_WideInt)243*243*243*243*243*243*3,
    (Tcl_WideInt)243*243*243*243*243*243*3*3,
    (Tcl_WideInt)243*243*243*243*243*243*3*3*3,
    (Tcl_WideInt)243*243*243*243*243*243*3*3*3*3,
    (Tcl_WideInt)243*243*243*243*243*243*243,
    (Tcl_WideInt)243*243*243*243*243*243*243*3,
    (Tcl_WideInt)243*243*243*243*243*243*243*3*3,
    (Tcl_WideInt)243*243*243*243*243*243*243*3*3*3,
    (Tcl_WideInt)243*243*243*243*243*243*243*3*3*3*3,
    (Tcl_WideInt)1024*1024*1024*4*4,
    (Tcl_WideInt)1024*1024*1024*4*4*4,
    (Tcl_WideInt)1024*1024*1024*4*4*4*4,
    (Tcl_WideInt)1024*1024*1024*1024,
    (Tcl_WideInt)1024*1024*1024*1024*4,
    (Tcl_WideInt)1024*1024*1024*1024*4*4,
    (Tcl_WideInt)1024*1024*1024*1024*4*4*4,
    (Tcl_WideInt)1024*1024*1024*1024*4*4*4*4,
    (Tcl_WideInt)1024*1024*1024*1024*1024,
    (Tcl_WideInt)1024*1024*1024*1024*1024*4,
    (Tcl_WideInt)1024*1024*1024*1024*1024*4*4,
    (Tcl_WideInt)1024*1024*1024*1024*1024*4*4*4,
    (Tcl_WideInt)1024*1024*1024*1024*1024*4*4*4*4,
    (Tcl_WideInt)1024*1024*1024*1024*1024*1024,
    (Tcl_WideInt)1024*1024*1024*1024*1024*1024*4,
    (Tcl_WideInt)3125*3125*3125*5*5,
    (Tcl_WideInt)3125*3125*3125*5*5*5,
    (Tcl_WideInt)3125*3125*3125*5*5*5*5,
    (Tcl_WideInt)3125*3125*3125*3125,
    (Tcl_WideInt)3125*3125*3125*3125*5,
    (Tcl_WideInt)3125*3125*3125*3125*5*5,
    (Tcl_WideInt)3125*3125*3125*3125*5*5*5,
    (Tcl_WideInt)3125*3125*3125*3125*5*5*5*5,
    (Tcl_WideInt)3125*3125*3125*3125*3125,
    (Tcl_WideInt)3125*3125*3125*3125*3125*5,
    (Tcl_WideInt)3125*3125*3125*3125*3125*5*5,
    (Tcl_WideInt)7776*7776*7776*6*6,
    (Tcl_WideInt)7776*7776*7776*6*6*6,
    (Tcl_WideInt)7776*7776*7776*6*6*6*6,
    (Tcl_WideInt)7776*7776*7776*7776,
    (Tcl_WideInt)7776*7776*7776*7776*6,
    (Tcl_WideInt)7776*7776*7776*7776*6*6,
    (Tcl_WideInt)7776*7776*7776*7776*6*6*6,
    (Tcl_WideInt)7776*7776*7776*7776*6*6*6*6,
    (Tcl_WideInt)16807*16807*16807*7*7,
    (Tcl_WideInt)16807*16807*16807*7*7*7,
    (Tcl_WideInt)16807*16807*16807*7*7*7*7,
    (Tcl_WideInt)16807*16807*16807*16807,
    (Tcl_WideInt)16807*16807*16807*16807*7,
    (Tcl_WideInt)16807*16807*16807*16807*7*7,
    (Tcl_WideInt)32768*32768*32768*8*8,
    (Tcl_WideInt)32768*32768*32768*8*8*8,
    (Tcl_WideInt)32768*32768*32768*8*8*8*8,
    (Tcl_WideInt)32768*32768*32768*32768,
    (Tcl_WideInt)59049*59049*59049*9*9,
    (Tcl_WideInt)59049*59049*59049*9*9*9,
    (Tcl_WideInt)59049*59049*59049*9*9*9*9,
    (Tcl_WideInt)100000*100000*100000*10*10,
    (Tcl_WideInt)100000*100000*100000*10*10*10,
    (Tcl_WideInt)161051*161051*161051*11*11,
    (Tcl_WideInt)161051*161051*161051*11*11*11,
    (Tcl_WideInt)248832*248832*248832*12*12,
    (Tcl_WideInt)371293*371293*371293*13*13
};
static const size_t Exp64ValueSize = sizeof(Exp64Value) / sizeof(Tcl_WideInt);
#endif /* (LONG_MAX > 0x7fffffff) || !defined(TCL_WIDE_INT_IS_LONG) */

/*
 * Markers for ExecuteExtendedBinaryMathOp.
 */

#define DIVIDED_BY_ZERO		((Tcl_Obj *) -1)
#define EXPONENT_OF_ZERO	((Tcl_Obj *) -2)
#define GENERAL_ARITHMETIC_ERROR ((Tcl_Obj *) -3)

/*
 * Declarations for local procedures to this file:
 */

#ifdef TCL_COMPILE_STATS
static int		EvalStatsCmd(ClientData clientData,
			    Tcl_Interp *interp, int objc,
			    Tcl_Obj *const objv[]);
#endif /* TCL_COMPILE_STATS */
#ifdef TCL_COMPILE_DEBUG
static const char *	GetOpcodeName(const unsigned char *pc);
static void		PrintByteCodeInfo(ByteCode *codePtr);
static const char *	StringForResultCode(int result);
static void		ValidatePcAndStackTop(ByteCode *codePtr,
			    const unsigned char *pc, int stackTop,
			    int checkStack);
#endif /* TCL_COMPILE_DEBUG */
static ByteCode *	CompileExprObj(Tcl_Interp *interp, Tcl_Obj *objPtr);
static void		DeleteExecStack(ExecStack *esPtr);
static void		DupExprCodeInternalRep(Tcl_Obj *srcPtr,
			    Tcl_Obj *copyPtr);
MODULE_SCOPE int	TclCompareTwoNumbers(Tcl_Obj *valuePtr,
			    Tcl_Obj *value2Ptr);
static Tcl_Obj *	ExecuteExtendedBinaryMathOp(Tcl_Interp *interp,
			    int opcode, Tcl_Obj **constants,
			    Tcl_Obj *valuePtr, Tcl_Obj *value2Ptr);
static Tcl_Obj *	ExecuteExtendedUnaryMathOp(int opcode,
			    Tcl_Obj *valuePtr);
static void		FreeExprCodeInternalRep(Tcl_Obj *objPtr);
static ExceptionRange *	GetExceptRangeForPc(const unsigned char *pc,
			    int catchOnly, ByteCode *codePtr);
static const char *	GetSrcInfoForPc(const unsigned char *pc,
			    ByteCode *codePtr, int *lengthPtr,
			    const unsigned char **pcBeg);
static Tcl_Obj **	GrowEvaluationStack(ExecEnv *eePtr, int growth,
			    int move);
static void		IllegalExprOperandType(Tcl_Interp *interp,
			    const unsigned char *pc, Tcl_Obj *opndPtr);
static void		InitByteCodeExecution(Tcl_Interp *interp);
static inline int	OFFSET(void *ptr);
static void		ReleaseDictIterator(Tcl_Obj *objPtr);
/* Useful elsewhere, make available in tclInt.h or stubs? */
static Tcl_Obj **	StackAllocWords(Tcl_Interp *interp, int numWords);
static Tcl_Obj **	StackReallocWords(Tcl_Interp *interp, int numWords);
static Tcl_NRPostProc	CopyCallback;
static Tcl_NRPostProc	ExprObjCallback;

static Tcl_NRPostProc   TEBCresume;

/*
 * The structure below defines a bytecode Tcl object type to hold the
 * compiled bytecode for Tcl expressions.
 */

static const Tcl_ObjType exprCodeType = {
    "exprcode",
    FreeExprCodeInternalRep,	/* freeIntRepProc */
    DupExprCodeInternalRep,	/* dupIntRepProc */
    NULL,			/* updateStringProc */
    NULL			/* setFromAnyProc */
};

/*
 * Custom object type only used in this file; values of its type should never
 * be seen by user scripts.
 */

static const Tcl_ObjType dictIteratorType = {
    "dictIterator",
    ReleaseDictIterator,
    NULL, NULL, NULL
};

/*
 *----------------------------------------------------------------------
 *
 * ReleaseDictIterator --
 *
 *	This takes apart a dictionary iterator that is stored in the given Tcl
 *	object.
 *
 * Results:
 *	None.
 *
 * Side effects:
 *	Deallocates memory, marks the object as being untyped.
 *
 *----------------------------------------------------------------------
 */

static void
ReleaseDictIterator(
    Tcl_Obj *objPtr)
{
    Tcl_DictSearch *searchPtr;
    Tcl_Obj *dictPtr;

    /*
     * First kill the search, and then release the reference to the dictionary
     * that we were holding.
     */

    searchPtr = objPtr->internalRep.twoPtrValue.ptr1;
    Tcl_DictObjDone(searchPtr);
    ckfree(searchPtr);

    dictPtr = objPtr->internalRep.twoPtrValue.ptr2;
    TclDecrRefCount(dictPtr);

    objPtr->typePtr = NULL;
}

static void UpdateStringOfBcSource(Tcl_Obj *objPtr);

static const Tcl_ObjType bcSourceType = {
    "bcSource",			/* name */
    NULL,			/* freeIntRepProc */
    NULL,			/* dupIntRepProc */
    UpdateStringOfBcSource,	/* updateStringProc */
    NULL			/* setFromAnyProc */
};

static void
UpdateStringOfBcSource(
    Tcl_Obj *objPtr)
{
    int len;
    const char *bytes;
    unsigned char *pc = objPtr->internalRep.twoPtrValue.ptr1;
    ByteCode *codePtr = objPtr->internalRep.twoPtrValue.ptr2;

    bytes = GetSrcInfoForPc(pc, codePtr, &len, NULL);
    objPtr->bytes = (char *) ckalloc((unsigned) len + 1);
    memcpy(objPtr->bytes, bytes, len);
    objPtr->bytes[len] = '\0';
    objPtr->length = len;
}




/*
 *----------------------------------------------------------------------
 *
 * InitByteCodeExecution --
 *
 *	This procedure is called once to initialize the Tcl bytecode
 *	interpreter.
 *
 * Results:
 *	None.
 *
 * Side effects:
 *	This procedure initializes the array of instruction names. If
 *	compiling with the TCL_COMPILE_STATS flag, it initializes the array
 *	that counts the executions of each instruction and it creates the
 *	"evalstats" command. It also establishes the link between the Tcl
 *	"tcl_traceExec" and C "tclTraceExec" variables.
 *
 *----------------------------------------------------------------------
 */

static void
InitByteCodeExecution(
    Tcl_Interp *interp)		/* Interpreter for which the Tcl variable
				 * "tcl_traceExec" is linked to control
				 * instruction tracing. */
{
#ifdef TCL_COMPILE_DEBUG
    if (Tcl_LinkVar(interp, "tcl_traceExec", (char *) &tclTraceExec,
	    TCL_LINK_INT) != TCL_OK) {
	Tcl_Panic("InitByteCodeExecution: can't create link for tcl_traceExec variable");
    }
#endif
#ifdef TCL_COMPILE_STATS
    Tcl_CreateObjCommand(interp, "evalstats", EvalStatsCmd, NULL, NULL);
#endif /* TCL_COMPILE_STATS */
}

/*
 *----------------------------------------------------------------------
 *
 * TclCreateExecEnv --
 *
 *	This procedure creates a new execution environment for Tcl bytecode
 *	execution. An ExecEnv points to a Tcl evaluation stack. An ExecEnv is
 *	typically created once for each Tcl interpreter (Interp structure) and
 *	recursively passed to TclNRExecuteByteCode to execute ByteCode sequences
 *	for nested commands.
 *
 * Results:
 *	A newly allocated ExecEnv is returned. This points to an empty
 *	evaluation stack of the standard initial size.
 *
 * Side effects:
 *	The bytecode interpreter is also initialized here, as this procedure
 *	will be called before any call to TclNRExecuteByteCode.
 *
 *----------------------------------------------------------------------
 */

ExecEnv *
TclCreateExecEnv(
    Tcl_Interp *interp,		/* Interpreter for which the execution
				 * environment is being created. */
    int size)			/* The initial stack size, in number of words
				 * [sizeof(Tcl_Obj*)] */
{
    ExecEnv *eePtr = ckalloc(sizeof(ExecEnv));
    ExecStack *esPtr = ckalloc(sizeof(ExecStack)
	    + (size_t) (size-1) * sizeof(Tcl_Obj *));

    eePtr->execStackPtr = esPtr;
    TclNewBooleanObj(eePtr->constants[0], 0);
    Tcl_IncrRefCount(eePtr->constants[0]);
    TclNewBooleanObj(eePtr->constants[1], 1);
    Tcl_IncrRefCount(eePtr->constants[1]);
    eePtr->interp = interp;
    eePtr->callbackPtr = NULL;
    eePtr->corPtr = NULL;
    eePtr->rewind = 0;

    esPtr->prevPtr = NULL;
    esPtr->nextPtr = NULL;
    esPtr->markerPtr = NULL;
    esPtr->endPtr = &esPtr->stackWords[size-1];
    esPtr->tosPtr = &esPtr->stackWords[-1];

    Tcl_MutexLock(&execMutex);
    if (!execInitialized) {
	TclInitAuxDataTypeTable();
	InitByteCodeExecution(interp);
	execInitialized = 1;
    }
    Tcl_MutexUnlock(&execMutex);

    return eePtr;
}

/*
 *----------------------------------------------------------------------
 *
 * TclDeleteExecEnv --
 *
 *	Frees the storage for an ExecEnv.
 *
 * Results:
 *	None.
 *
 * Side effects:
 *	Storage for an ExecEnv and its contained storage (e.g. the evaluation
 *	stack) is freed.
 *
 *----------------------------------------------------------------------
 */

static void
DeleteExecStack(
    ExecStack *esPtr)
{
    if (esPtr->markerPtr && !cachedInExit) {
	Tcl_Panic("freeing an execStack which is still in use");
    }

    if (esPtr->prevPtr) {
	esPtr->prevPtr->nextPtr = esPtr->nextPtr;
    }
    if (esPtr->nextPtr) {
	esPtr->nextPtr->prevPtr = esPtr->prevPtr;
    }
    ckfree(esPtr);
}

void
TclDeleteExecEnv(
    ExecEnv *eePtr)		/* Execution environment to free. */
{
    ExecStack *esPtr = eePtr->execStackPtr, *tmpPtr;

	cachedInExit = TclInExit();

    /*
     * Delete all stacks in this exec env.
     */

    while (esPtr->nextPtr) {
	esPtr = esPtr->nextPtr;
    }
    while (esPtr) {
	tmpPtr = esPtr;
	esPtr = tmpPtr->prevPtr;
	DeleteExecStack(tmpPtr);
    }

    TclDecrRefCount(eePtr->constants[0]);
    TclDecrRefCount(eePtr->constants[1]);
    if (eePtr->callbackPtr && !cachedInExit) {
	Tcl_Panic("Deleting execEnv with pending TEOV callbacks!");
    }
    if (eePtr->corPtr && !cachedInExit) {
	Tcl_Panic("Deleting execEnv with existing coroutine");
    }
    ckfree(eePtr);
}

/*
 *----------------------------------------------------------------------
 *
 * TclFinalizeExecution --
 *
 *	Finalizes the execution environment setup so that it can be later
 *	reinitialized.
 *
 * Results:
 *	None.
 *
 * Side effects:
 *	After this call, the next time TclCreateExecEnv will be called it will
 *	call InitByteCodeExecution.
 *
 *----------------------------------------------------------------------
 */

void
TclFinalizeExecution(void)
{
    Tcl_MutexLock(&execMutex);
    execInitialized = 0;
    Tcl_MutexUnlock(&execMutex);
    TclFinalizeAuxDataTypeTable();
}

/*
 * Auxiliary code to insure that GrowEvaluationStack always returns correctly
 * aligned memory.
 *
 * WALLOCALIGN represents the alignment reqs in words, just as TCL_ALLOCALIGN
 * represents the reqs in bytes. This assumes that TCL_ALLOCALIGN is a
 * multiple of the wordsize 'sizeof(Tcl_Obj *)'.
 */

#define WALLOCALIGN \
    (TCL_ALLOCALIGN/sizeof(Tcl_Obj *))

/*
 * OFFSET computes how many words have to be skipped until the next aligned
 * word. Note that we are only interested in the low order bits of ptr, so
 * that any possible information loss in PTR2INT is of no consequence.
 */

static inline int
OFFSET(
    void *ptr)
{
    int mask = TCL_ALLOCALIGN-1;
    int base = PTR2INT(ptr) & mask;
    return (TCL_ALLOCALIGN - base)/sizeof(Tcl_Obj *);
}

/*
 * Given a marker, compute where the following aligned memory starts.
 */

#define MEMSTART(markerPtr) \
    ((markerPtr) + OFFSET(markerPtr))

/*
 *----------------------------------------------------------------------
 *
 * GrowEvaluationStack --
 *
 *	This procedure grows a Tcl evaluation stack stored in an ExecEnv,
 *	copying over the words since the last mark if so requested. A mark is
 *	set at the beginning of the new area when no copying is requested.
 *
 * Results:
 *	Returns a pointer to the first usable word in the (possibly) grown
 *	stack.
 *
 * Side effects:
 *	The size of the evaluation stack may be grown, a marker is set
 *
 *----------------------------------------------------------------------
 */

static Tcl_Obj **
GrowEvaluationStack(
    ExecEnv *eePtr,		/* Points to the ExecEnv with an evaluation
				 * stack to enlarge. */
    int growth,			/* How much larger than the current used
				 * size. */
    int move)			/* 1 if move words since last marker. */
{
    ExecStack *esPtr = eePtr->execStackPtr, *oldPtr = NULL;
    int newBytes, newElems, currElems;
    int needed = growth - (esPtr->endPtr - esPtr->tosPtr);
    Tcl_Obj **markerPtr = esPtr->markerPtr, **memStart;
    int moveWords = 0;

    if (move) {
	if (!markerPtr) {
	    Tcl_Panic("STACK: Reallocating with no previous alloc");
	}
	if (needed <= 0) {
	    return MEMSTART(markerPtr);
	}
    } else {
#ifndef PURIFY
	Tcl_Obj **tmpMarkerPtr = esPtr->tosPtr + 1;
	int offset = OFFSET(tmpMarkerPtr);

	if (needed + offset < 0) {
	    /*
	     * Put a marker pointing to the previous marker in this stack, and
	     * store it in esPtr as the current marker. Return a pointer to
	     * the start of aligned memory.
	     */

	    esPtr->markerPtr = tmpMarkerPtr;
	    memStart = tmpMarkerPtr + offset;
	    esPtr->tosPtr = memStart - 1;
	    *esPtr->markerPtr = (Tcl_Obj *) markerPtr;
	    return memStart;
	}
#endif
    }

    /*
     * Reset move to hold the number of words to be moved to new stack (if
     * any) and growth to hold the complete stack requirements: add one for
     * the marker, (WALLOCALIGN-1) for the maximal possible offset.
     */

    if (move) {
	moveWords = esPtr->tosPtr - MEMSTART(markerPtr) + 1;
    }
    needed = growth + moveWords + WALLOCALIGN;

    
    /*
     * Check if there is enough room in the next stack (if there is one, it
     * should be both empty and the last one!)
     */

    if (esPtr->nextPtr) {
	oldPtr = esPtr;
	esPtr = oldPtr->nextPtr;
	currElems = esPtr->endPtr - &esPtr->stackWords[-1];
	if (esPtr->markerPtr || (esPtr->tosPtr != &esPtr->stackWords[-1])) {
	    Tcl_Panic("STACK: Stack after current is in use");
	}
	if (esPtr->nextPtr) {
	    Tcl_Panic("STACK: Stack after current is not last");
	}
	if (needed <= currElems) {
	    goto newStackReady;
	}
	DeleteExecStack(esPtr);
	esPtr = oldPtr;
    } else {
	currElems = esPtr->endPtr - &esPtr->stackWords[-1];
    }

    /*
     * We need to allocate a new stack! It needs to store 'growth' words,
     * including the elements to be copied over and the new marker.
     */

#ifndef PURIFY
    newElems = 2*currElems;
    while (needed > newElems) {
	newElems *= 2;
    }
#else
    newElems = needed;
#endif
    
    newBytes = sizeof(ExecStack) + (newElems-1) * sizeof(Tcl_Obj *);

    oldPtr = esPtr;
    esPtr = ckalloc(newBytes);

    oldPtr->nextPtr = esPtr;
    esPtr->prevPtr = oldPtr;
    esPtr->nextPtr = NULL;
    esPtr->endPtr = &esPtr->stackWords[newElems-1];

  newStackReady:
    eePtr->execStackPtr = esPtr;

    /*
     * Store a NULL marker at the beginning of the stack, to indicate that
     * this is the first marker in this stack and that rewinding to here
     * should actually be a return to the previous stack.
     */

    esPtr->stackWords[0] = NULL;
    esPtr->markerPtr = &esPtr->stackWords[0];
    memStart = MEMSTART(esPtr->markerPtr);
    esPtr->tosPtr = memStart - 1;

    if (move) {
	memcpy(memStart, MEMSTART(markerPtr), moveWords*sizeof(Tcl_Obj *));
	esPtr->tosPtr += moveWords;
	oldPtr->markerPtr = (Tcl_Obj **) *markerPtr;
	oldPtr->tosPtr = markerPtr-1;
    }

    /*
     * Free the old stack if it is now unused.
     */

    if (!oldPtr->markerPtr) {
	DeleteExecStack(oldPtr);
    }

    return memStart;
}

/*
 *--------------------------------------------------------------
 *
 * TclStackAlloc, TclStackRealloc, TclStackFree --
 *
 *	Allocate memory from the execution stack; it has to be returned later
 *	with a call to TclStackFree.
 *
 * Results:
 *	A pointer to the first byte allocated, or panics if the allocation did
 *	not succeed.
 *
 * Side effects:
 *	The execution stack may be grown.
 *
 *--------------------------------------------------------------
 */

static Tcl_Obj **
StackAllocWords(
    Tcl_Interp *interp,
    int numWords)
{
    /*
     * Note that GrowEvaluationStack sets a marker in the stack. This marker
     * is read when rewinding, e.g., by TclStackFree.
     */

    Interp *iPtr = (Interp *) interp;
    ExecEnv *eePtr = iPtr->execEnvPtr;
    Tcl_Obj **resPtr = GrowEvaluationStack(eePtr, numWords, 0);

    eePtr->execStackPtr->tosPtr += numWords;
    return resPtr;
}

static Tcl_Obj **
StackReallocWords(
    Tcl_Interp *interp,
    int numWords)
{
    Interp *iPtr = (Interp *) interp;
    ExecEnv *eePtr = iPtr->execEnvPtr;
    Tcl_Obj **resPtr = GrowEvaluationStack(eePtr, numWords, 1);

    eePtr->execStackPtr->tosPtr += numWords;
    return resPtr;
}

void
TclStackFree(
    Tcl_Interp *interp,
    void *freePtr)
{
    Interp *iPtr = (Interp *) interp;
    ExecEnv *eePtr;
    ExecStack *esPtr;
    Tcl_Obj **markerPtr, *marker;

    if (iPtr == NULL || iPtr->execEnvPtr == NULL) {
	ckfree((char *) freePtr);
	return;
    }

    /*
     * Rewind the stack to the previous marker position. The current marker,
     * as set in the last call to GrowEvaluationStack, contains a pointer to
     * the previous marker.
     */

    eePtr = iPtr->execEnvPtr;
    esPtr = eePtr->execStackPtr;
    markerPtr = esPtr->markerPtr;
    marker = *markerPtr;

    if ((freePtr != NULL) && (MEMSTART(markerPtr) != (Tcl_Obj **)freePtr)) {
	Tcl_Panic("TclStackFree: incorrect freePtr (%p != %p). Call out of sequence?",
		freePtr, MEMSTART(markerPtr));
    }

    esPtr->tosPtr = markerPtr - 1;
    esPtr->markerPtr = (Tcl_Obj **) marker;
    if (marker) {
	return;
    }

    /*
     * Return to previous active stack. Note that repeated expansions or
     * reallocs could have generated several unused intervening stacks: free
     * them too.
     */

    while (esPtr->nextPtr) {
	esPtr = esPtr->nextPtr;
    }
    esPtr->tosPtr = &esPtr->stackWords[-1];
    while (esPtr->prevPtr) {
	ExecStack *tmpPtr = esPtr->prevPtr;
	if (tmpPtr->tosPtr == &tmpPtr->stackWords[-1]) {
	    DeleteExecStack(tmpPtr);
	} else {
	    break;
	}
    }
    if (esPtr->prevPtr) {
	eePtr->execStackPtr = esPtr->prevPtr;
#ifdef PURIFY
	eePtr->execStackPtr->nextPtr = NULL;
	DeleteExecStack(esPtr);
#endif
    } else {
	eePtr->execStackPtr = esPtr;
    }
}

void *
TclStackAlloc(
    Tcl_Interp *interp,
    int numBytes)
{
    Interp *iPtr = (Interp *) interp;
    int numWords = (numBytes + (sizeof(Tcl_Obj *) - 1))/sizeof(Tcl_Obj *);

    if (iPtr == NULL || iPtr->execEnvPtr == NULL) {
	return (void *) ckalloc(numBytes);
    }

    return (void *) StackAllocWords(interp, numWords);
}

void *
TclStackRealloc(
    Tcl_Interp *interp,
    void *ptr,
    int numBytes)
{
    Interp *iPtr = (Interp *) interp;
    ExecEnv *eePtr;
    ExecStack *esPtr;
    Tcl_Obj **markerPtr;
    int numWords;

    if (iPtr == NULL || iPtr->execEnvPtr == NULL) {
	return (void *) ckrealloc((char *) ptr, numBytes);
    }

    eePtr = iPtr->execEnvPtr;
    esPtr = eePtr->execStackPtr;
    markerPtr = esPtr->markerPtr;

    if (MEMSTART(markerPtr) != (Tcl_Obj **)ptr) {
	Tcl_Panic("TclStackRealloc: incorrect ptr. Call out of sequence?");
    }

    numWords = (numBytes + (sizeof(Tcl_Obj *) - 1))/sizeof(Tcl_Obj *);
    return (void *) StackReallocWords(interp, numWords);
}

/*
 *--------------------------------------------------------------
 *
 * Tcl_ExprObj --
 *
 *	Evaluate an expression in a Tcl_Obj.
 *
 * Results:
 *	A standard Tcl object result. If the result is other than TCL_OK, then
 *	the interpreter's result contains an error message. If the result is
 *	TCL_OK, then a pointer to the expression's result value object is
 *	stored in resultPtrPtr. In that case, the object's ref count is
 *	incremented to reflect the reference returned to the caller; the
 *	caller is then responsible for the resulting object and must, for
 *	example, decrement the ref count when it is finished with the object.
 *
 * Side effects:
 *	Any side effects caused by subcommands in the expression, if any. The
 *	interpreter result is not modified unless there is an error.
 *
 *--------------------------------------------------------------
 */

int
Tcl_ExprObj(
    Tcl_Interp *interp,		/* Context in which to evaluate the
				 * expression. */
    register Tcl_Obj *objPtr,	/* Points to Tcl object containing expression
				 * to evaluate. */
    Tcl_Obj **resultPtrPtr)	/* Where the Tcl_Obj* that is the expression
				 * result is stored if no errors occur. */
{
    Tcl_Obj *resultPtr;

    TclNRSetRoot(interp);
    TclNewObj(resultPtr);
    Tcl_NRAddCallback(interp, CopyCallback, resultPtrPtr, resultPtr,
	    NULL, NULL);
    Tcl_NRExprObj(interp, objPtr, resultPtr);
    return TclNRRunCallbacks(interp, TCL_OK);
}

static int
CopyCallback(
    ClientData data[],
    Tcl_Interp *interp,
    int result)
{
    Tcl_Obj **resultPtrPtr = data[0];
    Tcl_Obj *resultPtr = data[1];

    if (result == TCL_OK) {
	*resultPtrPtr = resultPtr;
	Tcl_IncrRefCount(resultPtr);
    } else {
	Tcl_DecrRefCount(resultPtr);
    }
    return result;
}

/*
 *--------------------------------------------------------------
 *
 * Tcl_NRExprObj --
 *
 *	Request evaluation of the expression in a Tcl_Obj by the NR stack.
 *
 * Results:
 *	Returns TCL_OK.
 *
 * Side effects:
 *	Compiles objPtr as a Tcl expression and places callbacks on the
 *	NR stack to execute the bytecode and store the result in resultPtr.
 *	If bytecode execution raises an exception, nothing is written
 *	to resultPtr, and the exceptional return code flows up the NR
 *	stack.  If the exception is TCL_ERROR, an error message is left
 *	in the interp result and the interp's return options dictionary
 *	holds additional error information too.  Execution of the bytecode
 *	may have other side effects, depending on the expression.
 *
 *--------------------------------------------------------------
 */

int
Tcl_NRExprObj(
    Tcl_Interp *interp,
    Tcl_Obj *objPtr,
    Tcl_Obj *resultPtr)
{
    ByteCode *codePtr;

    /* TODO: consider saving whole state? */
    Tcl_Obj *saveObjPtr = Tcl_GetObjResult(interp);

    Tcl_IncrRefCount(saveObjPtr);

    codePtr = CompileExprObj(interp, objPtr);

    /* TODO: Confirm reset not required? */
    /*Tcl_ResetResult(interp);*/
    Tcl_NRAddCallback(interp, ExprObjCallback, saveObjPtr, resultPtr,
	    NULL, NULL);
    return TclNRExecuteByteCode(interp, codePtr);
}

static int
ExprObjCallback(
    ClientData data[],
    Tcl_Interp *interp,
    int result)
{
    Tcl_Obj *saveObjPtr = data[0];
    Tcl_Obj *resultPtr = data[1];

    if (result == TCL_OK) {
	TclSetDuplicateObj(resultPtr, Tcl_GetObjResult(interp));
	Tcl_SetObjResult(interp, saveObjPtr);
    }
    TclDecrRefCount(saveObjPtr);
    return result;
}

/*
 *----------------------------------------------------------------------
 *
 * CompileExprObj --
 *	Compile a Tcl expression value into ByteCode.
 *
 * Results:
 *	A (ByteCode *) is returned pointing to the resulting ByteCode.
 *	The caller must manage its refCount and arrange for a call to
 *	TclCleanupByteCode() when the last reference disappears.
 *
 * Side effects:
 *	The Tcl_ObjType of objPtr is changed to the "bytecode" type,
 *	and the ByteCode is kept in the internal rep (along with context
 *	data for checking validity) for faster operations the next time
 *	CompileExprObj is called on the same value.
 *
 *----------------------------------------------------------------------
 */

static ByteCode *
CompileExprObj(
    Tcl_Interp *interp,
    Tcl_Obj *objPtr)
{
    Interp *iPtr = (Interp *) interp;
    CompileEnv compEnv;		/* Compilation environment structure allocated
				 * in frame. */
    register ByteCode *codePtr = NULL;
				/* Tcl Internal type of bytecode. Initialized
				 * to avoid compiler warning. */

    /*
     * Get the expression ByteCode from the object. If it exists, make sure it
     * is valid in the current context.
     */
    if (objPtr->typePtr == &exprCodeType) {
	Namespace *namespacePtr = iPtr->varFramePtr->nsPtr;

	codePtr = objPtr->internalRep.otherValuePtr;
	if (((Interp *) *codePtr->interpHandle != iPtr)
		|| (codePtr->compileEpoch != iPtr->compileEpoch)
		|| (codePtr->nsPtr != namespacePtr)
		|| (codePtr->nsEpoch != namespacePtr->resolverEpoch)
		|| (codePtr->localCachePtr != iPtr->varFramePtr->localCachePtr)) {
	    FreeExprCodeInternalRep(objPtr);
	}
    }
    if (objPtr->typePtr != &exprCodeType) {
	int length;
	const char *string = TclGetStringFromObj(objPtr, &length);

	TclInitCompileEnv(interp, &compEnv, string, length);
	TclCompileExpr(interp, string, length, &compEnv, 0);

	/*
	 * Successful compilation. If the expression yielded no instructions,
	 * push an zero object as the expression's result.
	 */

	if (compEnv.codeNext == compEnv.codeStart) {
	    TclEmitPush(TclRegisterNewLiteral(&compEnv, "0", 1),
		    &compEnv);
	}

	/*
	 * Add a "done" instruction as the last instruction and change the
	 * object into a ByteCode object. Ownership of the literal objects and
	 * aux data items is given to the ByteCode object.
	 */

	TclEmitOpcode(INST_DONE, &compEnv);
	TclInitByteCodeObj(objPtr, &compEnv);
	objPtr->typePtr = &exprCodeType;
	TclFreeCompileEnv(&compEnv);
	codePtr = objPtr->internalRep.otherValuePtr;
	if (iPtr->varFramePtr->localCachePtr) {
	    codePtr->localCachePtr = iPtr->varFramePtr->localCachePtr;
	    codePtr->localCachePtr->refCount++;
	}
#ifdef TCL_COMPILE_DEBUG
	if (tclTraceCompile == 2) {
	    TclPrintByteCodeObj(interp, objPtr);
	    fflush(stdout);
	}
#endif /* TCL_COMPILE_DEBUG */
    }
    return codePtr;
}

/*
 *----------------------------------------------------------------------
 *
 * DupExprCodeInternalRep --
 *
 *	Part of the Tcl object type implementation for Tcl expression
 *	bytecode. We do not copy the bytecode intrep. Instead, we return
 *	without setting copyPtr->typePtr, so the copy is a plain string copy
 *	of the expression value, and if it is to be used as a compiled
 *	expression, it will just need a recompile.
 *
 *	This makes sense, because with Tcl's copy-on-write practices, the
 *	usual (only?) time Tcl_DuplicateObj() will be called is when the copy
 *	is about to be modified, which would invalidate any copied bytecode
 *	anyway. The only reason it might make sense to copy the bytecode is if
 *	we had some modifying routines that operated directly on the intrep,
 *	like we do for lists and dicts.
 *
 * Results:
 *	None.
 *
 * Side effects:
 *	None.
 *
 *----------------------------------------------------------------------
 */

static void
DupExprCodeInternalRep(
    Tcl_Obj *srcPtr,
    Tcl_Obj *copyPtr)
{
    return;
}

/*
 *----------------------------------------------------------------------
 *
 * FreeExprCodeInternalRep --
 *
 *	Part of the Tcl object type implementation for Tcl expression
 *	bytecode. Frees the storage allocated to hold the internal rep, unless
 *	ref counts indicate bytecode execution is still in progress.
 *
 * Results:
 *	None.
 *
 * Side effects:
 *	May free allocated memory. Leaves objPtr untyped.
 *
 *----------------------------------------------------------------------
 */

static void
FreeExprCodeInternalRep(
    Tcl_Obj *objPtr)
{
    ByteCode *codePtr = objPtr->internalRep.otherValuePtr;

    objPtr->typePtr = NULL;
    objPtr->internalRep.otherValuePtr = NULL;
    codePtr->refCount--;
    if (codePtr->refCount <= 0) {
	TclCleanupByteCode(codePtr);
    }
}

/*
 *----------------------------------------------------------------------
 *
 * TclCompileObj --
 *
 *	This procedure compiles the script contained in a Tcl_Obj.
 *
 * Results:
 *	A pointer to the corresponding ByteCode, never NULL.
 *
 * Side effects:
 *	The object is shimmered to bytecode type.
 *
 *----------------------------------------------------------------------
 */

ByteCode *
TclCompileObj(
    Tcl_Interp *interp,
    Tcl_Obj *objPtr)
{
    register Interp *iPtr = (Interp *) interp;
    register ByteCode *codePtr;	/* Tcl Internal type of bytecode. */
    Namespace *namespacePtr = iPtr->varFramePtr->nsPtr;

    /*
     * If the object is not already of tclByteCodeType, compile it (and reset
     * the compilation flags in the interpreter; this should be done after any
     * compilation). Otherwise, check that it is "fresh" enough.
     */

    if (objPtr->typePtr == &tclByteCodeType) {
	/*
	 * Make sure the Bytecode hasn't been invalidated by, e.g., someone
	 * redefining a command with a compile procedure (this might make the
	 * compiled code wrong). The object needs to be recompiled if it was
	 * compiled in/for a different interpreter, or for a different
	 * namespace, or for the same namespace but with different name
	 * resolution rules. Precompiled objects, however, are immutable and
	 * therefore they are not recompiled, even if the epoch has changed.
	 *
	 * To be pedantically correct, we should also check that the
	 * originating procPtr is the same as the current context procPtr
	 * (assuming one exists at all - none for global level). This code is
	 * #def'ed out because [info body] was changed to never return a
	 * bytecode type object, which should obviate us from the extra checks
	 * here.
	 */

	codePtr = objPtr->internalRep.otherValuePtr;
	if (((Interp *) *codePtr->interpHandle != iPtr)
		|| (codePtr->compileEpoch != iPtr->compileEpoch)
		|| (codePtr->nsPtr != namespacePtr)
		|| (codePtr->nsEpoch != namespacePtr->resolverEpoch)) {
	    if (!(codePtr->flags & TCL_BYTECODE_PRECOMPILED)) {
		goto recompileObj;
	    }
	    if ((Interp *) *codePtr->interpHandle != iPtr) {
		Tcl_Panic("Tcl_EvalObj: compiled script jumped interps");
	    }
	    codePtr->compileEpoch = iPtr->compileEpoch;
	}

	/*
	 * Check that any compiled locals do refer to the current proc
	 * environment! If not, recompile.
	 */

	if (!(codePtr->flags & TCL_BYTECODE_PRECOMPILED) &&
		(codePtr->procPtr == NULL) &&
		(codePtr->localCachePtr != iPtr->varFramePtr->localCachePtr)){
	    goto recompileObj;
	}

	return codePtr;
    }

  recompileObj:
    iPtr->errorLine = 1;

    TclSetByteCodeFromAny(interp, objPtr, NULL, NULL);
    codePtr = objPtr->internalRep.otherValuePtr;
    if (iPtr->varFramePtr->localCachePtr) {
	codePtr->localCachePtr = iPtr->varFramePtr->localCachePtr;
	codePtr->localCachePtr->refCount++;
    }
    return codePtr;
}

/*
 *----------------------------------------------------------------------
 *
 * TclIncrObj --
 *
 *	Increment an integeral value in a Tcl_Obj by an integeral value held
 *	in another Tcl_Obj. Caller is responsible for making sure we can
 *	update the first object.
 *
 * Results:
 *	TCL_ERROR if either object is non-integer, and TCL_OK otherwise. On
 *	error, an error message is left in the interpreter (if it is not NULL,
 *	of course).
 *
 * Side effects:
 *	valuePtr gets the new incrmented value.
 *
 *----------------------------------------------------------------------
 */

int
TclIncrObj(
    Tcl_Interp *interp,
    Tcl_Obj *valuePtr,
    Tcl_Obj *incrPtr)
{
    ClientData ptr1, ptr2;
    int type1, type2;
    mp_int value, incr;

    if (Tcl_IsShared(valuePtr)) {
	Tcl_Panic("%s called with shared object", "TclIncrObj");
    }

    if (GetNumberFromObj(NULL, valuePtr, &ptr1, &type1) != TCL_OK) {
	/*
	 * Produce error message (reparse?!)
	 */

	return TclGetIntFromObj(interp, valuePtr, &type1);
    }
    if (GetNumberFromObj(NULL, incrPtr, &ptr2, &type2) != TCL_OK) {
	/*
	 * Produce error message (reparse?!)
	 */

	TclGetIntFromObj(interp, incrPtr, &type1);
	Tcl_AddErrorInfo(interp, "\n    (reading increment)");
	return TCL_ERROR;
    }

    if ((type1 == TCL_NUMBER_LONG) && (type2 == TCL_NUMBER_LONG)) {
	long augend = *((const long *) ptr1);
	long addend = *((const long *) ptr2);
	long sum = augend + addend;

	/*
	 * Overflow when (augend and sum have different sign) and (augend and
	 * addend have the same sign). This is encapsulated in the Overflowing
	 * macro.
	 */

	if (!Overflowing(augend, addend, sum)) {
	    TclSetLongObj(valuePtr, sum);
	    return TCL_OK;
	}
#ifndef NO_WIDE_TYPE
	{
	    Tcl_WideInt w1 = (Tcl_WideInt) augend;
	    Tcl_WideInt w2 = (Tcl_WideInt) addend;

	    /*
	     * We know the sum value is outside the long range, so we use the
	     * macro form that doesn't range test again.
	     */

	    TclSetWideIntObj(valuePtr, w1 + w2);
	    return TCL_OK;
	}
#endif
    }

    if ((type1 == TCL_NUMBER_DOUBLE) || (type1 == TCL_NUMBER_NAN)) {
	/*
	 * Produce error message (reparse?!)
	 */

	return TclGetIntFromObj(interp, valuePtr, &type1);
    }
    if ((type2 == TCL_NUMBER_DOUBLE) || (type2 == TCL_NUMBER_NAN)) {
	/*
	 * Produce error message (reparse?!)
	 */

	TclGetIntFromObj(interp, incrPtr, &type1);
	Tcl_AddErrorInfo(interp, "\n    (reading increment)");
	return TCL_ERROR;
    }

#ifndef NO_WIDE_TYPE
    if ((type1 != TCL_NUMBER_BIG) && (type2 != TCL_NUMBER_BIG)) {
	Tcl_WideInt w1, w2, sum;

	TclGetWideIntFromObj(NULL, valuePtr, &w1);
	TclGetWideIntFromObj(NULL, incrPtr, &w2);
	sum = w1 + w2;

	/*
	 * Check for overflow.
	 */

	if (!Overflowing(w1, w2, sum)) {
	    Tcl_SetWideIntObj(valuePtr, sum);
	    return TCL_OK;
	}
    }
#endif

    Tcl_TakeBignumFromObj(interp, valuePtr, &value);
    Tcl_GetBignumFromObj(interp, incrPtr, &incr);
    mp_add(&value, &incr, &value);
    mp_clear(&incr);
    Tcl_SetBignumObj(valuePtr, &value);
    return TCL_OK;
}

/*
 *----------------------------------------------------------------------
 *
 * TclNRExecuteByteCode --
 *
 *	This procedure executes the instructions of a ByteCode structure. It
 *	returns when a "done" instruction is executed or an error occurs.
 *
 * Results:
 *	The return value is one of the return codes defined in tcl.h (such as
 *	TCL_OK), and interp->objResultPtr refers to a Tcl object that either
 *	contains the result of executing the code or an error message.
 *
 * Side effects:
 *	Almost certainly, depending on the ByteCode's instructions.
 *
 *----------------------------------------------------------------------
 */
#define	initCatchTop	((ptrdiff_t *) (&TD->stack[-1]))
#define	initTosPtr	((Tcl_Obj **) (initCatchTop+codePtr->maxExceptDepth))
#define esPtr		(iPtr->execEnvPtr->execStackPtr)

int
TclNRExecuteByteCode(
    Tcl_Interp *interp,		/* Token for command interpreter. */
    ByteCode *codePtr)		/* The bytecode sequence to interpret. */
{
    Interp *iPtr = (Interp *) interp;
    TEBCdata *TD;
    int size = sizeof(TEBCdata) - 1
	    + (codePtr->maxStackDepth + codePtr->maxExceptDepth)
		* sizeof(void *);
    int numWords = (size + sizeof(Tcl_Obj *) - 1) / sizeof(Tcl_Obj *);

    if (iPtr->execEnvPtr->rewind) {
	return TCL_ERROR;
    }

    codePtr->refCount++;

    /*
     * Reserve the stack, setup the TEBCdataPtr (TD) and CallFrame
     *
     * The execution uses a unified stack: first a TEBCdata, immediately
     * above it the catch stack, then the execution stack.
     *
     * Make sure the catch stack is large enough to hold the maximum number of
     * catch commands that could ever be executing at the same time (this will
     * be no more than the exception range array's depth). Make sure the
     * execution stack is large enough to execute this ByteCode.
     */

    TD = (TEBCdata *) GrowEvaluationStack(iPtr->execEnvPtr, numWords, 0);
    esPtr->tosPtr = initTosPtr;

    TD->codePtr     = codePtr;
    TD->pc	    = codePtr->codeStart;
    TD->catchTop    = initCatchTop;
    TD->cleanup     = 0;
    TD->auxObjList  = NULL;
    TD->checkInterp = 0;

#ifdef TCL_COMPILE_STATS
    iPtr->stats.numExecutions++;
#endif

    /*
     * Push the callback for bytecode execution
     */

    Tcl_NRAddCallback(interp, TEBCresume, TD, /*resume*/ INT2PTR(0),
	    NULL, NULL);
    return TCL_OK;
}

static int
TEBCresume(
    ClientData data[],
    Tcl_Interp *interp,
    int result)
{
    /*
     * Compiler cast directive - not a real variable.
     *	   Interp *iPtr = (Interp *) interp;
     */
#define iPtr ((Interp *) interp)

    /*
     * Check just the read-traced/write-traced bit of a variable.
     */

#define ReadTraced(varPtr) ((varPtr)->flags & VAR_TRACED_READ)
#define WriteTraced(varPtr) ((varPtr)->flags & VAR_TRACED_WRITE)
#define UnsetTraced(varPtr) ((varPtr)->flags & VAR_TRACED_UNSET)

    /*
     * Bottom of allocated stack holds the NR data
     */

    /*
     * Constants: variables that do not change during the execution, used
     * sporadically: no special need for speed.
     */

    int instructionCount = 0;	/* Counter that is used to work out when to
				 * call Tcl_AsyncReady() */
    const char *curInstName;
#ifdef TCL_COMPILE_DEBUG
    int traceInstructions;	/* Whether we are doing instruction-level
				 * tracing or not. */
#endif

    Var *compiledLocals = iPtr->varFramePtr->compiledLocals;
    Tcl_Obj **constants = &iPtr->execEnvPtr->constants[0];

#define LOCAL(i)	(&compiledLocals[(i)])
#define TCONST(i)	(constants[(i)])

    /*
     * These macros are just meant to save some global variables that are not
     * used too frequently
     */

    TEBCdata *TD = data[0];
#define auxObjList	(TD->auxObjList)
#define catchTop	(TD->catchTop)
#define codePtr		(TD->codePtr)
#define checkInterp	(TD->checkInterp)
			/* Indicates when a check of interp readyness is
			 * necessary. Set by CACHE_STACK_INFO() */

    /*
     * Globals: variables that store state, must remain valid at all times.
     */

    Tcl_Obj **tosPtr;		/* Cached pointer to top of evaluation
				 * stack. */
    const unsigned char *pc;	/* The current program counter. */

    /*
     * Transfer variables - needed only between opcodes, but not while
     * executing an instruction.
     */

    int cleanup = 0;
    Tcl_Obj *objResultPtr;

    /*
     * Locals - variables that are used within opcodes or bounded sections of
     * the file (jumps between opcodes within a family).
     * NOTE: These are now mostly defined locally where needed.
     */

    Tcl_Obj *objPtr, *valuePtr, *value2Ptr, *part1Ptr, *part2Ptr, *tmpPtr;
    Tcl_Obj **objv;
    int objc = 0;
    int opnd, length, pcAdjustment;
    Var *varPtr, *arrayPtr;
#ifdef TCL_COMPILE_DEBUG
    char cmdNameBuf[21];
#endif

#ifdef TCL_COMPILE_DEBUG
    traceInstructions = (tclTraceExec == 3);
#endif
    TEBC_DATA_DIG();

#ifdef TCL_COMPILE_DEBUG
    if (!data[1] && (tclTraceExec >= 2)) {
	PrintByteCodeInfo(codePtr);
	fprintf(stdout, "  Starting stack top=%d\n", (int) CURR_DEPTH);
	fflush(stdout);
    }
#endif

    if (data[1] /* resume from invocation */) {
	if (iPtr->execEnvPtr->rewind) {
	    result = TCL_ERROR;
	}
	if (codePtr->flags & TCL_BYTECODE_RECOMPILE) {
	    iPtr->flags |= ERR_ALREADY_LOGGED;
	    codePtr->flags &= ~TCL_BYTECODE_RECOMPILE;
	}

	CACHE_STACK_INFO();
	if (result == TCL_OK) {
#ifndef TCL_COMPILE_DEBUG
	    if (*pc == INST_POP) {
		NEXT_INST_V(1, cleanup, 0);
	    }
#endif
	    /*
	     * Push the call's object result and continue execution with the
	     * next instruction.
	     */

	    TRACE_WITH_OBJ(("%u => ... after \"%.20s\": TCL_OK, result=",
		    objc, cmdNameBuf), Tcl_GetObjResult(interp));

	    objResultPtr = Tcl_GetObjResult(interp);

	    /*
	     * Reset the interp's result to avoid possible duplications of
	     * large objects [Bug 781585]. We do not call Tcl_ResetResult to
	     * avoid any side effects caused by the resetting of errorInfo and
	     * errorCode [Bug 804681], which are not needed here. We chose
	     * instead to manipulate the interp's object result directly.
	     *
	     * Note that the result object is now in objResultPtr, it keeps
	     * the refCount it had in its role of iPtr->objResultPtr.
	     */

	    TclNewObj(objPtr);
	    Tcl_IncrRefCount(objPtr);
	    iPtr->objResultPtr = objPtr;
	    NEXT_INST_V(0, cleanup, -1);
	}

	/*
	 * Result not TCL_OK: fall through
	 */
    }

    if (iPtr->execEnvPtr->rewind) {
	result = TCL_ERROR;
	goto abnormalReturn;
    }

    if (result != TCL_OK) {
	pc--;
	goto processExceptionReturn;
    }

    /*
     * Loop executing instructions until a "done" instruction, a TCL_RETURN,
     * or some error.
     */

    goto cleanup0;

    /*
     * Targets for standard instruction endings; unrolled for speed in the
     * most frequent cases (instructions that consume up to two stack
     * elements).
     *
     * This used to be a "for(;;)" loop, with each instruction doing its own
     * cleanup.
     */

  cleanupV_pushObjResultPtr:
    switch (cleanup) {
    case 0:
	*(++tosPtr) = (objResultPtr);
	goto cleanup0;
    default:
	cleanup -= 2;
	while (cleanup--) {
	    objPtr = POP_OBJECT();
	    TclDecrRefCount(objPtr);
	}
    case 2:
    cleanup2_pushObjResultPtr:
	objPtr = POP_OBJECT();
	TclDecrRefCount(objPtr);
    case 1:
    cleanup1_pushObjResultPtr:
	objPtr = OBJ_AT_TOS;
	TclDecrRefCount(objPtr);
    }
    OBJ_AT_TOS = objResultPtr;
    goto cleanup0;

  cleanupV:
    switch (cleanup) {
    default:
	cleanup -= 2;
	while (cleanup--) {
	    objPtr = POP_OBJECT();
	    TclDecrRefCount(objPtr);
	}
    case 2:
    cleanup2:
	objPtr = POP_OBJECT();
	TclDecrRefCount(objPtr);
    case 1:
    cleanup1:
	objPtr = POP_OBJECT();
	TclDecrRefCount(objPtr);
    case 0:
	/*
	 * We really want to do nothing now, but this is needed for some
	 * compilers (SunPro CC).
	 */

	break;
    }
  cleanup0:

#ifdef TCL_COMPILE_DEBUG
    /*
     * Skip the stack depth check if an expansion is in progress.
     */

    CHECK_STACK();
    if (traceInstructions) {
	fprintf(stdout, "%2d: %2d ", iPtr->numLevels, (int) CURR_DEPTH);
	TclPrintInstruction(codePtr, pc);
	fflush(stdout);
    }
#endif /* TCL_COMPILE_DEBUG */

#ifdef TCL_COMPILE_STATS
    iPtr->stats.instructionCount[*pc]++;
#endif

    /*
     * Check for asynchronous handlers [Bug 746722]; we do the check every
     * ASYNC_CHECK_COUNT_MASK instruction, of the form (2**n-1).
     */

    if ((instructionCount++ & ASYNC_CHECK_COUNT_MASK) == 0) {
	DECACHE_STACK_INFO();
	if (TclAsyncReady(iPtr)) {
	    result = Tcl_AsyncInvoke(interp, result);
	    if (result == TCL_ERROR) {
		CACHE_STACK_INFO();
		goto gotError;
	    }
	}

	if (TclCanceled(iPtr)) {
	    if (Tcl_Canceled(interp, TCL_LEAVE_ERR_MSG) == TCL_ERROR) {
		CACHE_STACK_INFO();
		goto gotError;
	    }
	}

	if (TclLimitReady(iPtr->limit)) {
	    if (Tcl_LimitCheck(interp) == TCL_ERROR) {
		CACHE_STACK_INFO();
		goto gotError;
	    }
	}
	CACHE_STACK_INFO();
    }

    TCL_DTRACE_INST_NEXT();

    /*
     * These two instructions account for 26% of all instructions (according
     * to measurements on tclbench by Ben Vitale
     * [http://www.cs.toronto.edu/syslab/pubs/tcl2005-vitale-zaleski.pdf]
     * Resolving them before the switch reduces the cost of branch
     * mispredictions, seems to improve runtime by 5% to 15%, and (amazingly!)
     * reduces total obj size.
     */

    if (*pc == INST_LOAD_SCALAR1) {
	goto instLoadScalar1;
    } else if (*pc == INST_PUSH1) {
	goto instPush1Peephole;
    }

    switch (*pc) {
    case INST_SYNTAX:
    case INST_RETURN_IMM: {
	int code = TclGetInt4AtPtr(pc+1);
	int level = TclGetUInt4AtPtr(pc+5);

	/*
	 * OBJ_AT_TOS is returnOpts, OBJ_UNDER_TOS is resultObjPtr.
	 */

	TRACE(("%u %u => ", code, level));
	result = TclProcessReturn(interp, code, level, OBJ_AT_TOS);
	if (result == TCL_OK) {
	    TRACE_APPEND(("continuing to next instruction (result=\"%.30s\")",
		    O2S(objResultPtr)));
	    NEXT_INST_F(9, 1, 0);
	}
	Tcl_SetObjResult(interp, OBJ_UNDER_TOS);
	if (*pc == INST_SYNTAX) {
	    iPtr->flags &= ~ERR_ALREADY_LOGGED;
	}
	cleanup = 2;
	goto processExceptionReturn;
    }

    case INST_RETURN_STK:
	TRACE(("=> "));
	objResultPtr = POP_OBJECT();
	result = Tcl_SetReturnOptions(interp, OBJ_AT_TOS);
	Tcl_DecrRefCount(OBJ_AT_TOS);
	OBJ_AT_TOS = objResultPtr;
	if (result == TCL_OK) {
	    TRACE_APPEND(("continuing to next instruction (result=\"%.30s\")",
		    O2S(objResultPtr)));
	    NEXT_INST_F(1, 0, 0);
	}
	Tcl_SetObjResult(interp, objResultPtr);
	cleanup = 1;
	goto processExceptionReturn;

    case INST_YIELD: {
	CoroutineData *corPtr = iPtr->execEnvPtr->corPtr;

	TRACE(("%.30s => ", O2S(OBJ_AT_TOS)));
	if (!corPtr) {
	    TRACE_APPEND(("ERROR: yield outside coroutine\n"));
	    Tcl_SetObjResult(interp, Tcl_NewStringObj(
		    "yield can only be called in a coroutine", -1));
	    Tcl_SetErrorCode(interp, "TCL", "COROUTINE", "ILLEGAL_YIELD",
		    NULL);
	    goto gotError;
	}

#ifdef TCL_COMPILE_DEBUG
	TRACE_WITH_OBJ(("yield, result="), iPtr->objResultPtr);
	if (traceInstructions) {
	    fprintf(stdout, "\n");
	}
#endif

	pc++;
	cleanup = 1;
	TEBC_YIELD();
	
	Tcl_SetObjResult(interp, OBJ_AT_TOS);
	Tcl_NRAddCallback(interp, TclNRCoroutineActivateCallback, corPtr,
		INT2PTR(0), NULL, NULL);

	return TCL_OK;
    }

    case INST_TAILCALL: {
	Tcl_Obj *listPtr, *nsObjPtr;

	opnd = TclGetUInt1AtPtr(pc+1);

	if (!(iPtr->varFramePtr->isProcCallFrame & 1)) {
	    TRACE(("%d => ERROR: tailcall in non-proc context\n", opnd));
	    Tcl_SetObjResult(interp, Tcl_NewStringObj(
		    "tailcall can only be called from a proc or lambda", -1));
	    Tcl_SetErrorCode(interp, "TCL", "TAILCALL", "ILLEGAL", NULL);
	    goto gotError;
	}

#ifdef TCL_COMPILE_DEBUG
	{
	    register int i;

	    TRACE(("%d [", opnd));
	    for (i=opnd-1 ; i>=0 ; i--) {
		TRACE_APPEND(("\"%.30s\"", O2S(OBJ_AT_DEPTH(i))));
		if (i > 0) {
		    TRACE_APPEND((" "));
		}
	    }
	    TRACE_APPEND(("] => RETURN..."));
	}
#endif

	/*
	 * Push the evaluation of the called command into the NR callback
	 * stack.
	 */

	listPtr = Tcl_NewListObj(opnd, &OBJ_AT_DEPTH(opnd-1));
	nsObjPtr = Tcl_NewStringObj(iPtr->varFramePtr->nsPtr->fullName, -1);
	TclListObjSetElement(interp, listPtr, 0, nsObjPtr);
	if (iPtr->varFramePtr->tailcallPtr) {
	    Tcl_DecrRefCount(iPtr->varFramePtr->tailcallPtr);
	}
	iPtr->varFramePtr->tailcallPtr = listPtr;

	result = TCL_RETURN;
	cleanup = opnd;
	goto processExceptionReturn;
    }

    case INST_DONE:
	if (tosPtr > initTosPtr) {
	    /*
	     * Set the interpreter's object result to point to the topmost
	     * object from the stack, and check for a possible [catch]. The
	     * stackTop's level and refCount will be handled by "processCatch"
	     * or "abnormalReturn".
	     */

	    Tcl_SetObjResult(interp, OBJ_AT_TOS);
#ifdef TCL_COMPILE_DEBUG
	    TRACE_WITH_OBJ(("=> return code=%d, result=", result),
		    iPtr->objResultPtr);
	    if (traceInstructions) {
		fprintf(stdout, "\n");
	    }
#endif
	    goto checkForCatch;
	}
	(void) POP_OBJECT();
	goto abnormalReturn;

    case INST_PUSH1:
    instPush1Peephole:
	PUSH_OBJECT(codePtr->objArrayPtr[TclGetUInt1AtPtr(pc+1)]);
	TRACE_WITH_OBJ(("%u => ", TclGetInt1AtPtr(pc+1)), OBJ_AT_TOS);
	pc += 2;
#if !TCL_COMPILE_DEBUG
	/*
	 * Runtime peephole optimisation: check if we are pushing again.
	 */

	if (*pc == INST_PUSH1) {
	    TCL_DTRACE_INST_NEXT();
	    goto instPush1Peephole;
	}
#endif
	NEXT_INST_F(0, 0, 0);

    case INST_PUSH4:
	objResultPtr = codePtr->objArrayPtr[TclGetUInt4AtPtr(pc+1)];
	TRACE_WITH_OBJ(("%u => ", TclGetUInt4AtPtr(pc+1)), objResultPtr);
	NEXT_INST_F(5, 0, 1);

    case INST_POP:
	TRACE_WITH_OBJ(("=> discarding "), OBJ_AT_TOS);
	objPtr = POP_OBJECT();
	TclDecrRefCount(objPtr);

	/*
	 * Runtime peephole optimisation: an INST_POP is scheduled at the end
	 * of most commands. If the next instruction is an INST_START_CMD,
	 * fall through to it.
	 */

	pc++;
#if !TCL_COMPILE_DEBUG
	if (*pc == INST_START_CMD) {
	    TCL_DTRACE_INST_NEXT();
	    goto instStartCmdPeephole;
	}
#endif
	NEXT_INST_F(0, 0, 0);

    case INST_START_CMD:
#if !TCL_COMPILE_DEBUG
    instStartCmdPeephole:
#endif
	/*
	 * Remark that if the interpreter is marked for deletion its
	 * compileEpoch is modified, so that the epoch check also verifies
	 * that the interp is not deleted. If no outside call has been made
	 * since the last check, it is safe to omit the check.
	 */

	iPtr->cmdCount += TclGetUInt4AtPtr(pc+5);
	if (!checkInterp) {
	    goto instStartCmdOK;
	} else if (((codePtr->compileEpoch == iPtr->compileEpoch)
		&& (codePtr->nsEpoch == iPtr->varFramePtr->nsPtr->resolverEpoch))
		|| (codePtr->flags & TCL_BYTECODE_PRECOMPILED)) {
	    checkInterp = 0;
	instStartCmdOK:
	    NEXT_INST_F(9, 0, 0);
	} else {
	    const char *bytes;

	    length = 0;

	    /*
	     * We used to switch to direct eval; for NRE-awareness we now
	     * compile and eval the command so that this evaluation does not
	     * add a new TEBC instance. [Bug 2910748]
	     */

	    if (TclInterpReady(interp) == TCL_ERROR) {
		goto gotError;
	    }

	    codePtr->flags |= TCL_BYTECODE_RECOMPILE;
	    bytes = GetSrcInfoForPc(pc, codePtr, &length, NULL);
	    opnd = TclGetUInt4AtPtr(pc+1);
	    pc += (opnd-1);
	    PUSH_OBJECT(Tcl_NewStringObj(bytes, length));
	    goto instEvalStk;
	}

    case INST_NOP:
	pc += 1;
	goto cleanup0;

    case INST_DUP:
	objResultPtr = OBJ_AT_TOS;
	TRACE_WITH_OBJ(("=> "), objResultPtr);
	NEXT_INST_F(1, 0, 1);

    case INST_OVER:
	opnd = TclGetUInt4AtPtr(pc+1);
	objResultPtr = OBJ_AT_DEPTH(opnd);
	TRACE_WITH_OBJ(("=> "), objResultPtr);
	NEXT_INST_F(5, 0, 1);

    case INST_REVERSE: {
	Tcl_Obj **a, **b;

	opnd = TclGetUInt4AtPtr(pc+1);
	a = tosPtr-(opnd-1);
	b = tosPtr;
	while (a<b) {
	    tmpPtr = *a;
	    *a = *b;
	    *b = tmpPtr;
	    a++; b--;
	}
	NEXT_INST_F(5, 0, 0);
    }

    case INST_CONCAT1: {
	int appendLen = 0;
	char *bytes, *p;
	Tcl_Obj **currPtr;
	int onlyb = 1;

	opnd = TclGetUInt1AtPtr(pc+1);

	/*
	 * Detect only-bytearray-or-null case.
	 */

	for (currPtr=&OBJ_AT_DEPTH(opnd-1); currPtr<=&OBJ_AT_TOS; currPtr++) {
	    if (((*currPtr)->typePtr != &tclByteArrayType)
		    && ((*currPtr)->bytes != tclEmptyStringRep)) {
		onlyb = 0;
		break;
	    } else if (((*currPtr)->typePtr == &tclByteArrayType) &&
		    ((*currPtr)->bytes != NULL)) {
		onlyb = 0;
		break;
	    }
	}

	/*
	 * Compute the length to be appended.
	 */

	if (onlyb) {
	    for (currPtr = &OBJ_AT_DEPTH(opnd-2);
		    appendLen >= 0 && currPtr <= &OBJ_AT_TOS; currPtr++) {
		if ((*currPtr)->bytes != tclEmptyStringRep) {
		    Tcl_GetByteArrayFromObj(*currPtr, &length);
		    appendLen += length;
		}
	    }
	} else {
	    for (currPtr = &OBJ_AT_DEPTH(opnd-2);
		    appendLen >= 0 && currPtr <= &OBJ_AT_TOS; currPtr++) {
		bytes = TclGetStringFromObj(*currPtr, &length);
		if (bytes != NULL) {
		    appendLen += length;
		}
	    }
	}

	if (appendLen < 0) {
	    /* TODO: convert panic to error ? */
	    Tcl_Panic("max size for a Tcl value (%d bytes) exceeded", INT_MAX);
	}

	/*
	 * If nothing is to be appended, just return the first object by
	 * dropping all the others from the stack; this saves both the
	 * computation and copy of the string rep of the first object,
	 * enabling the fast '$x[set x {}]' idiom for 'K $x [set x {}]'.
	 */

	if (appendLen == 0) {
	    TRACE_WITH_OBJ(("%u => ", opnd), objResultPtr);
	    NEXT_INST_V(2, (opnd-1), 0);
	}

	/*
	 * If the first object is shared, we need a new obj for the result;
	 * otherwise, we can reuse the first object. In any case, make sure it
	 * has enough room to accomodate all the concatenated bytes. Note that
	 * if it is unshared its bytes are copied by ckrealloc, so that we set
	 * the loop parameters to avoid copying them again: p points to the
	 * end of the already copied bytes, currPtr to the second object.
	 */

	objResultPtr = OBJ_AT_DEPTH(opnd-1);
	if (!onlyb) {
	    bytes = TclGetStringFromObj(objResultPtr, &length);
	    if (length + appendLen < 0) {
		/* TODO: convert panic to error ? */
		Tcl_Panic("max size for a Tcl value (%d bytes) exceeded",
			INT_MAX);
	    }
#if !TCL_COMPILE_DEBUG
	    if (bytes != tclEmptyStringRep && !Tcl_IsShared(objResultPtr)) {
		TclFreeIntRep(objResultPtr);
		objResultPtr->bytes = ckrealloc(bytes, length+appendLen+1);
		objResultPtr->length = length + appendLen;
		p = TclGetString(objResultPtr) + length;
		currPtr = &OBJ_AT_DEPTH(opnd - 2);
	    } else
#endif
	    {
		p = ckalloc(length + appendLen + 1);
		TclNewObj(objResultPtr);
		objResultPtr->bytes = p;
		objResultPtr->length = length + appendLen;
		currPtr = &OBJ_AT_DEPTH(opnd - 1);
	    }

	    /*
	     * Append the remaining characters.
	     */

	    for (; currPtr <= &OBJ_AT_TOS; currPtr++) {
		bytes = TclGetStringFromObj(*currPtr, &length);
		if (bytes != NULL) {
		    memcpy(p, bytes, (size_t) length);
		    p += length;
		}
	    }
	    *p = '\0';
	} else {
	    bytes = (char *) Tcl_GetByteArrayFromObj(objResultPtr, &length);
	    if (length + appendLen < 0) {
		/* TODO: convert panic to error ? */
		Tcl_Panic("max size for a Tcl value (%d bytes) exceeded",
			INT_MAX);
	    }
#if !TCL_COMPILE_DEBUG
	    if (!Tcl_IsShared(objResultPtr)) {
		bytes = (char *) Tcl_SetByteArrayLength(objResultPtr,
			length + appendLen);
		p = bytes + length;
		currPtr = &OBJ_AT_DEPTH(opnd - 2);
	    } else
#endif
	    {
		TclNewObj(objResultPtr);
		bytes = (char *) Tcl_SetByteArrayLength(objResultPtr,
			length + appendLen);
		p = bytes;
		currPtr = &OBJ_AT_DEPTH(opnd - 1);
	    }

	    /*
	     * Append the remaining characters.
	     */

	    for (; currPtr <= &OBJ_AT_TOS; currPtr++) {
		if ((*currPtr)->bytes != tclEmptyStringRep) {
		    bytes = (char *) Tcl_GetByteArrayFromObj(*currPtr,&length);
		    memcpy(p, bytes, (size_t) length);
		    p += length;
		}
	    }
	}

	TRACE_WITH_OBJ(("%u => ", opnd), objResultPtr);
	NEXT_INST_V(2, opnd, 1);
    }

    case INST_EXPAND_START:
	/*
	 * Push an element to the auxObjList. This records the current
	 * stack depth - i.e., the point in the stack where the expanded
	 * command starts.
	 *
	 * Use a Tcl_Obj as linked list element; slight mem waste, but faster
	 * allocation than ckalloc. This also abuses the Tcl_Obj structure, as
	 * we do not define a special tclObjType for it. It is not dangerous
	 * as the obj is never passed anywhere, so that all manipulations are
	 * performed here and in INST_INVOKE_EXPANDED (in case of an expansion
	 * error, also in INST_EXPAND_STKTOP).
	 */

	TclNewObj(objPtr);
	objPtr->internalRep.ptrAndLongRep.value = CURR_DEPTH;
	PUSH_TAUX_OBJ(objPtr);
	NEXT_INST_F(1, 0, 0);

    case INST_EXPAND_STKTOP: {
	int i;
	ptrdiff_t moved;

	/*
	 * Make sure that the element at stackTop is a list; if not, just
	 * leave with an error. Note that the element from the expand list
	 * will be removed at checkForCatch.
	 */

	objPtr = OBJ_AT_TOS;
	if (TclListObjGetElements(interp, objPtr, &objc, &objv) != TCL_OK) {
	    TRACE_WITH_OBJ(("%.30s => ERROR: ", O2S(objPtr)),
		    Tcl_GetObjResult(interp));
	    goto gotError;
	}
	(void) POP_OBJECT();

	/*
	 * Make sure there is enough room in the stack to expand this list
	 * *and* process the rest of the command (at least up to the next
	 * argument expansion or command end). The operand is the current
	 * stack depth, as seen by the compiler.
	 */

	length = objc + (codePtr->maxStackDepth - TclGetInt4AtPtr(pc+1));
	DECACHE_STACK_INFO();
	moved = GrowEvaluationStack(iPtr->execEnvPtr, length, 1)
		- (Tcl_Obj **) TD;
	if (moved) {
	    /*
	     * Change the global data to point to the new stack: move the
	     * TEBCdataPtr TD, recompute the position of every other
	     * stack-allocated parameter, update the stack pointers.
	     */

	    esPtr = iPtr->execEnvPtr->execStackPtr;
	    TD = (TEBCdata *) (((Tcl_Obj **)TD) + moved);

	    catchTop += moved;
	    tosPtr += moved;
	}

	/*
	 * Expand the list at stacktop onto the stack; free the list. Knowing
	 * that it has a freeIntRepProc we use Tcl_DecrRefCount().
	 */

	for (i = 0; i < objc; i++) {
	    PUSH_OBJECT(objv[i]);
	}

	Tcl_DecrRefCount(objPtr);
	NEXT_INST_F(5, 0, 0);
    }

    case INST_EXPR_STK: {
	ByteCode *newCodePtr;

	DECACHE_STACK_INFO();
	newCodePtr = CompileExprObj(interp, OBJ_AT_TOS);
	CACHE_STACK_INFO();
	cleanup = 1;
	pc++;
	TEBC_YIELD();
	return TclNRExecuteByteCode(interp, newCodePtr);
    }

	/*
	 * INVOCATION BLOCK
	 */

    instEvalStk:
    case INST_EVAL_STK:
	cleanup = 1;
	pc += 1;
	TEBC_YIELD();
	return TclNREvalObjEx(interp, OBJ_AT_TOS, 0);

    case INST_INVOKE_EXPANDED:
	CLANG_ASSERT(auxObjList);
	objc = CURR_DEPTH - auxObjList->internalRep.ptrAndLongRep.value;
	POP_TAUX_OBJ();
	if (objc) {
	    pcAdjustment = 1;
	    goto doInvocation;
	}

	/*
	 * Nothing was expanded, return {}.
	 */

	TclNewObj(objResultPtr);
	NEXT_INST_F(1, 0, 1);

    case INST_INVOKE_STK4:
	objc = TclGetUInt4AtPtr(pc+1);
	pcAdjustment = 5;
	goto doInvocation;

    case INST_INVOKE_STK1:
	objc = TclGetUInt1AtPtr(pc+1);
	pcAdjustment = 2;

    doInvocation:
	objv = &OBJ_AT_DEPTH(objc-1);
	cleanup = objc;

#ifdef TCL_COMPILE_DEBUG
	if (tclTraceExec >= 2) {
	    int i;

	    if (traceInstructions) {
		strncpy(cmdNameBuf, TclGetString(objv[0]), 20);
		TRACE(("%u => call ", objc));
	    } else {
		fprintf(stdout, "%d: (%u) invoking ", iPtr->numLevels,
			(unsigned)(pc - codePtr->codeStart));
	    }
	    for (i = 0;  i < objc;  i++) {
		TclPrintObject(stdout, objv[i], 15);
		fprintf(stdout, " ");
	    }
	    fprintf(stdout, "\n");
	    fflush(stdout);
	}
#endif /*TCL_COMPILE_DEBUG*/

	/*
	 * Finally, let TclEvalObjv handle the command.
	 */

	if (!(codePtr->flags & TCL_BYTECODE_PRECOMPILED)) {
	    Tcl_Obj *srcPtr = iPtr->cmdSourcePtr;
	    srcPtr->typePtr = &bcSourceType;
	    srcPtr->internalRep.twoPtrValue.ptr1 = (unsigned char *) pc;
	    srcPtr->internalRep.twoPtrValue.ptr2 = codePtr;
	}

	pc += pcAdjustment;
	TEBC_YIELD();
	return TclNREvalObjv(interp, objc, objv,
		TCL_EVAL_NOERR, NULL);

#if TCL_SUPPORT_84_BYTECODE
    case INST_CALL_BUILTIN_FUNC1:
	/*
	 * Call one of the built-in pre-8.5 Tcl math functions. This
	 * translates to INST_INVOKE_STK1 with the first argument of
	 * ::tcl::mathfunc::$objv[0]. We need to insert the named math
	 * function into the stack.
	 */

	opnd = TclGetUInt1AtPtr(pc+1);
	if ((opnd < 0) || (opnd > LAST_BUILTIN_FUNC)) {
	    TRACE(("UNRECOGNIZED BUILTIN FUNC CODE %d\n", opnd));
	    Tcl_Panic("TclNRExecuteByteCode: unrecognized builtin function code %d", opnd);
	}

	TclNewLiteralStringObj(objPtr, "::tcl::mathfunc::");
	Tcl_AppendToObj(objPtr, tclBuiltinFuncTable[opnd].name, -1);

	/*
	 * Only 0, 1 or 2 args.
	 */

	{
	    int numArgs = tclBuiltinFuncTable[opnd].numArgs;
	    Tcl_Obj *tmpPtr1, *tmpPtr2;

	    if (numArgs == 0) {
		PUSH_OBJECT(objPtr);
	    } else if (numArgs == 1) {
		tmpPtr1 = POP_OBJECT();
		PUSH_OBJECT(objPtr);
		PUSH_OBJECT(tmpPtr1);
		Tcl_DecrRefCount(tmpPtr1);
	    } else {
		tmpPtr2 = POP_OBJECT();
		tmpPtr1 = POP_OBJECT();
		PUSH_OBJECT(objPtr);
		PUSH_OBJECT(tmpPtr1);
		PUSH_OBJECT(tmpPtr2);
		Tcl_DecrRefCount(tmpPtr1);
		Tcl_DecrRefCount(tmpPtr2);
	    }
	    objc = numArgs + 1;
	}
	pcAdjustment = 2;
	goto doInvocation;

    case INST_CALL_FUNC1:
	/*
	 * Call a non-builtin Tcl math function previously registered by a
	 * call to Tcl_CreateMathFunc pre-8.5. This is essentially
	 * INST_INVOKE_STK1 converting the first arg to
	 * ::tcl::mathfunc::$objv[0].
	 */

	objc = TclGetUInt1AtPtr(pc+1);	/* Number of arguments. The function
					 * name is the 0-th argument. */

	objPtr = OBJ_AT_DEPTH(objc-1);
	TclNewLiteralStringObj(tmpPtr, "::tcl::mathfunc::");
	Tcl_AppendObjToObj(tmpPtr, objPtr);
	Tcl_DecrRefCount(objPtr);

	/*
	 * Variation of PUSH_OBJECT.
	 */

	OBJ_AT_DEPTH(objc-1) = tmpPtr;
	Tcl_IncrRefCount(tmpPtr);

	pcAdjustment = 2;
	goto doInvocation;
#else
    /*
     * INST_CALL_BUILTIN_FUNC1 and INST_CALL_FUNC1 were made obsolete by the
     * changes to add a ::tcl::mathfunc namespace in 8.5. Optional support
     * remains for existing bytecode precompiled files.
     */

    case INST_CALL_BUILTIN_FUNC1:
	Tcl_Panic("TclNRExecuteByteCode: obsolete INST_CALL_BUILTIN_FUNC1 found");
    case INST_CALL_FUNC1:
	Tcl_Panic("TclNRExecuteByteCode: obsolete INST_CALL_FUNC1 found");
#endif

    case INST_INVOKE_REPLACE:
	objc = TclGetUInt4AtPtr(pc+1);
	opnd = TclGetUInt1AtPtr(pc+5);
	objPtr = POP_OBJECT();
	objv = &OBJ_AT_DEPTH(objc-1);
	cleanup = objc;
#ifdef TCL_COMPILE_DEBUG
	if (tclTraceExec >= 2) {
	    int i;

	    if (traceInstructions) {
		strncpy(cmdNameBuf, TclGetString(objv[0]), 20);
		TRACE(("%u => call (implementation %s) ", objc, O2S(objPtr)));
	    } else {
		fprintf(stdout,
			"%d: (%u) invoking (using implementation %s) ",
			iPtr->numLevels, (unsigned)(pc - codePtr->codeStart),
			O2S(objPtr));
	    }
	    for (i = 0;  i < objc;  i++) {
		if (i < opnd) {
		    fprintf(stdout, "<");
		    TclPrintObject(stdout, objv[i], 15);
		    fprintf(stdout, ">");
		} else {
		    TclPrintObject(stdout, objv[i], 15);
		}
		fprintf(stdout, " ");
	    }
	    fprintf(stdout, "\n");
	    fflush(stdout);
	}
#endif /*TCL_COMPILE_DEBUG*/
	{
	    Tcl_Obj *copyPtr = Tcl_NewListObj(objc - opnd + 1, NULL);
	    register List *listRepPtr = copyPtr->internalRep.twoPtrValue.ptr1;
	    Tcl_Obj **copyObjv = &listRepPtr->elements;
	    int i;

	    listRepPtr->elemCount = objc - opnd + 1;
	    copyObjv[0] = objPtr;
	    memcpy(copyObjv+1, objv+opnd, sizeof(Tcl_Obj *) * (objc - opnd));
	    for (i=1 ; i<objc-opnd+1 ; i++) {
		Tcl_IncrRefCount(copyObjv[i]);
	    }
	    objPtr = copyPtr;
	}
	iPtr->ensembleRewrite.sourceObjs = objv;
	iPtr->ensembleRewrite.numRemovedObjs = opnd;
	iPtr->ensembleRewrite.numInsertedObjs = 1;
	DECACHE_STACK_INFO();
	pc += 6;
	TEBC_YIELD();
<<<<<<< HEAD
	TclNRAddCallback(interp, TclClearRootEnsemble, NULL,NULL,NULL,NULL);
	iPtr->evalFlags |= TCL_EVAL_REDIRECT;
	return TclNREvalObjEx(interp, objPtr, TCL_EVAL_INVOKE);
=======

	Tcl_NRAddCallback(interp, TclClearRootEnsemble, NULL,NULL,NULL,NULL);
	TclDeferCallbacks(interp, /*skip tailcalls */ 1);
	return TclNREvalObjEx(interp, objPtr, TCL_EVAL_INVOKE, NULL, INT_MIN);
>>>>>>> 5064ac18

    /*
     * -----------------------------------------------------------------
     *	   Start of INST_LOAD instructions.
     *
     * WARNING: more 'goto' here than your doctor recommended! The different
     * instructions set the value of some variables and then jump to some
     * common execution code.
     */

    case INST_LOAD_SCALAR1:
    instLoadScalar1:
	opnd = TclGetUInt1AtPtr(pc+1);
	varPtr = LOCAL(opnd);
	while (TclIsVarLink(varPtr)) {
	    varPtr = varPtr->value.linkPtr;
	}
	TRACE(("%u => ", opnd));
	if (TclIsVarDirectReadable(varPtr)) {
	    /*
	     * No errors, no traces: just get the value.
	     */

	    objResultPtr = varPtr->value.objPtr;
	    TRACE_APPEND(("%.30s\n", O2S(objResultPtr)));
	    NEXT_INST_F(2, 0, 1);
	}
	pcAdjustment = 2;
	cleanup = 0;
	arrayPtr = NULL;
	part1Ptr = part2Ptr = NULL;
	goto doCallPtrGetVar;

    case INST_LOAD_SCALAR4:
	opnd = TclGetUInt4AtPtr(pc+1);
	varPtr = LOCAL(opnd);
	while (TclIsVarLink(varPtr)) {
	    varPtr = varPtr->value.linkPtr;
	}
	TRACE(("%u => ", opnd));
	if (TclIsVarDirectReadable(varPtr)) {
	    /*
	     * No errors, no traces: just get the value.
	     */

	    objResultPtr = varPtr->value.objPtr;
	    TRACE_APPEND(("%.30s\n", O2S(objResultPtr)));
	    NEXT_INST_F(5, 0, 1);
	}
	pcAdjustment = 5;
	cleanup = 0;
	arrayPtr = NULL;
	part1Ptr = part2Ptr = NULL;
	goto doCallPtrGetVar;

    case INST_LOAD_ARRAY4:
	opnd = TclGetUInt4AtPtr(pc+1);
	pcAdjustment = 5;
	goto doLoadArray;

    case INST_LOAD_ARRAY1:
	opnd = TclGetUInt1AtPtr(pc+1);
	pcAdjustment = 2;

    doLoadArray:
	part1Ptr = NULL;
	part2Ptr = OBJ_AT_TOS;
	arrayPtr = LOCAL(opnd);
	while (TclIsVarLink(arrayPtr)) {
	    arrayPtr = arrayPtr->value.linkPtr;
	}
	TRACE(("%u \"%.30s\" => ", opnd, O2S(part2Ptr)));
	if (TclIsVarArray(arrayPtr) && !ReadTraced(arrayPtr)) {
	    varPtr = VarHashFindVar(arrayPtr->value.tablePtr, part2Ptr);
	    if (varPtr && TclIsVarDirectReadable(varPtr)) {
		/*
		 * No errors, no traces: just get the value.
		 */

		objResultPtr = varPtr->value.objPtr;
		TRACE_APPEND(("%.30s\n", O2S(objResultPtr)));
		NEXT_INST_F(pcAdjustment, 1, 1);
	    }
	}
	varPtr = TclLookupArrayElement(interp, part1Ptr, part2Ptr,
		TCL_LEAVE_ERR_MSG, "read", 0, 1, arrayPtr, opnd);
	if (varPtr == NULL) {
	    TRACE_APPEND(("ERROR: %.30s\n", O2S(Tcl_GetObjResult(interp))));
	    goto gotError;
	}
	cleanup = 1;
	goto doCallPtrGetVar;

    case INST_LOAD_ARRAY_STK:
	cleanup = 2;
	part2Ptr = OBJ_AT_TOS;		/* element name */
	objPtr = OBJ_UNDER_TOS;		/* array name */
	TRACE(("\"%.30s(%.30s)\" => ", O2S(objPtr), O2S(part2Ptr)));
	goto doLoadStk;

    case INST_LOAD_STK:
    case INST_LOAD_SCALAR_STK:
	cleanup = 1;
	part2Ptr = NULL;
	objPtr = OBJ_AT_TOS;		/* variable name */
	TRACE(("\"%.30s\" => ", O2S(objPtr)));

    doLoadStk:
	part1Ptr = objPtr;
	varPtr = TclObjLookupVarEx(interp, part1Ptr, part2Ptr,
		TCL_LEAVE_ERR_MSG, "read", /*createPart1*/0, /*createPart2*/1,
		&arrayPtr);
	if (!varPtr) {
	    TRACE_APPEND(("ERROR: %.30s\n", O2S(Tcl_GetObjResult(interp))));
	    goto gotError;
	}

	if (TclIsVarDirectReadable2(varPtr, arrayPtr)) {
	    /*
	     * No errors, no traces: just get the value.
	     */

	    objResultPtr = varPtr->value.objPtr;
	    TRACE_APPEND(("%.30s\n", O2S(objResultPtr)));
	    NEXT_INST_V(1, cleanup, 1);
	}
	pcAdjustment = 1;
	opnd = -1;

    doCallPtrGetVar:
	/*
	 * There are either errors or the variable is traced: call
	 * TclPtrGetVar to process fully.
	 */

	DECACHE_STACK_INFO();
	objResultPtr = TclPtrGetVar(interp, varPtr, arrayPtr,
		part1Ptr, part2Ptr, TCL_LEAVE_ERR_MSG, opnd);
	CACHE_STACK_INFO();
	if (!objResultPtr) {
	    TRACE_APPEND(("ERROR: %.30s\n", O2S(Tcl_GetObjResult(interp))));
	    goto gotError;
	}
	TRACE_APPEND(("%.30s\n", O2S(objResultPtr)));
	NEXT_INST_V(pcAdjustment, cleanup, 1);

    /*
     *	   End of INST_LOAD instructions.
     * -----------------------------------------------------------------
     *	   Start of INST_STORE and related instructions.
     *
     * WARNING: more 'goto' here than your doctor recommended! The different
     * instructions set the value of some variables and then jump to somme
     * common execution code.
     */

    {
	int storeFlags;

    case INST_STORE_ARRAY4:
	opnd = TclGetUInt4AtPtr(pc+1);
	pcAdjustment = 5;
	goto doStoreArrayDirect;

    case INST_STORE_ARRAY1:
	opnd = TclGetUInt1AtPtr(pc+1);
	pcAdjustment = 2;

    doStoreArrayDirect:
	valuePtr = OBJ_AT_TOS;
	part2Ptr = OBJ_UNDER_TOS;
	arrayPtr = LOCAL(opnd);
	TRACE(("%u \"%.30s\" <- \"%.30s\" => ", opnd, O2S(part2Ptr),
		O2S(valuePtr)));
	while (TclIsVarLink(arrayPtr)) {
	    arrayPtr = arrayPtr->value.linkPtr;
	}
	if (TclIsVarArray(arrayPtr) && !WriteTraced(arrayPtr)) {
	    varPtr = VarHashFindVar(arrayPtr->value.tablePtr, part2Ptr);
	    if (varPtr && TclIsVarDirectWritable(varPtr)) {
		tosPtr--;
		Tcl_DecrRefCount(OBJ_AT_TOS);
		OBJ_AT_TOS = valuePtr;
		goto doStoreVarDirect;
	    }
	}
	cleanup = 2;
	storeFlags = TCL_LEAVE_ERR_MSG;
	part1Ptr = NULL;
	goto doStoreArrayDirectFailed;

    case INST_STORE_SCALAR4:
	opnd = TclGetUInt4AtPtr(pc+1);
	pcAdjustment = 5;
	goto doStoreScalarDirect;

    case INST_STORE_SCALAR1:
	opnd = TclGetUInt1AtPtr(pc+1);
	pcAdjustment = 2;

    doStoreScalarDirect:
	valuePtr = OBJ_AT_TOS;
	varPtr = LOCAL(opnd);
	TRACE(("%u <- \"%.30s\" => ", opnd, O2S(valuePtr)));
	while (TclIsVarLink(varPtr)) {
	    varPtr = varPtr->value.linkPtr;
	}
	if (!TclIsVarDirectWritable(varPtr)) {
	    storeFlags = TCL_LEAVE_ERR_MSG;
	    part1Ptr = NULL;
	    goto doStoreScalar;
	}

	/*
	 * No traces, no errors, plain 'set': we can safely inline. The value
	 * *will* be set to what's requested, so that the stack top remains
	 * pointing to the same Tcl_Obj.
	 */

    doStoreVarDirect:
	valuePtr = varPtr->value.objPtr;
	if (valuePtr != NULL) {
	    TclDecrRefCount(valuePtr);
	}
	objResultPtr = OBJ_AT_TOS;
	varPtr->value.objPtr = objResultPtr;
#ifndef TCL_COMPILE_DEBUG
	if (*(pc+pcAdjustment) == INST_POP) {
	    tosPtr--;
	    NEXT_INST_F((pcAdjustment+1), 0, 0);
	}
#else
	TRACE_APPEND(("%.30s\n", O2S(objResultPtr)));
#endif
	Tcl_IncrRefCount(objResultPtr);
	NEXT_INST_F(pcAdjustment, 0, 0);

    case INST_LAPPEND_STK:
	valuePtr = OBJ_AT_TOS; /* value to append */
	part2Ptr = NULL;
	storeFlags = (TCL_LEAVE_ERR_MSG | TCL_APPEND_VALUE
		| TCL_LIST_ELEMENT);
	goto doStoreStk;

    case INST_LAPPEND_ARRAY_STK:
	valuePtr = OBJ_AT_TOS; /* value to append */
	part2Ptr = OBJ_UNDER_TOS;
	storeFlags = (TCL_LEAVE_ERR_MSG | TCL_APPEND_VALUE
		| TCL_LIST_ELEMENT);
	goto doStoreStk;

    case INST_APPEND_STK:
	valuePtr = OBJ_AT_TOS; /* value to append */
	part2Ptr = NULL;
	storeFlags = (TCL_LEAVE_ERR_MSG | TCL_APPEND_VALUE);
	goto doStoreStk;

    case INST_APPEND_ARRAY_STK:
	valuePtr = OBJ_AT_TOS; /* value to append */
	part2Ptr = OBJ_UNDER_TOS;
	storeFlags = (TCL_LEAVE_ERR_MSG | TCL_APPEND_VALUE);
	goto doStoreStk;

    case INST_STORE_ARRAY_STK:
	valuePtr = OBJ_AT_TOS;
	part2Ptr = OBJ_UNDER_TOS;
	storeFlags = TCL_LEAVE_ERR_MSG;
	goto doStoreStk;

    case INST_STORE_STK:
    case INST_STORE_SCALAR_STK:
	valuePtr = OBJ_AT_TOS;
	part2Ptr = NULL;
	storeFlags = TCL_LEAVE_ERR_MSG;

    doStoreStk:
	objPtr = OBJ_AT_DEPTH(1 + (part2Ptr != NULL)); /* variable name */
	part1Ptr = objPtr;
#ifdef TCL_COMPILE_DEBUG
	if (part2Ptr == NULL) {
	    TRACE(("\"%.30s\" <- \"%.30s\" =>", O2S(part1Ptr),O2S(valuePtr)));
	} else {
	    TRACE(("\"%.30s(%.30s)\" <- \"%.30s\" => ",
		    O2S(part1Ptr), O2S(part2Ptr), O2S(valuePtr)));
	}
#endif
	varPtr = TclObjLookupVarEx(interp, objPtr,part2Ptr, TCL_LEAVE_ERR_MSG,
		"set", /*createPart1*/ 1, /*createPart2*/ 1, &arrayPtr);
	if (!varPtr) {
	    TRACE_APPEND(("ERROR: %.30s\n", O2S(Tcl_GetObjResult(interp))));
	    goto gotError;
	}
	cleanup = ((part2Ptr == NULL)? 2 : 3);
	pcAdjustment = 1;
	opnd = -1;
	goto doCallPtrSetVar;

    case INST_LAPPEND_ARRAY4:
	opnd = TclGetUInt4AtPtr(pc+1);
	pcAdjustment = 5;
	storeFlags = (TCL_LEAVE_ERR_MSG | TCL_APPEND_VALUE
		| TCL_LIST_ELEMENT);
	goto doStoreArray;

    case INST_LAPPEND_ARRAY1:
	opnd = TclGetUInt1AtPtr(pc+1);
	pcAdjustment = 2;
	storeFlags = (TCL_LEAVE_ERR_MSG | TCL_APPEND_VALUE
		| TCL_LIST_ELEMENT);
	goto doStoreArray;

    case INST_APPEND_ARRAY4:
	opnd = TclGetUInt4AtPtr(pc+1);
	pcAdjustment = 5;
	storeFlags = (TCL_LEAVE_ERR_MSG | TCL_APPEND_VALUE);
	goto doStoreArray;

    case INST_APPEND_ARRAY1:
	opnd = TclGetUInt1AtPtr(pc+1);
	pcAdjustment = 2;
	storeFlags = (TCL_LEAVE_ERR_MSG | TCL_APPEND_VALUE);
	goto doStoreArray;

    doStoreArray:
	valuePtr = OBJ_AT_TOS;
	part2Ptr = OBJ_UNDER_TOS;
	arrayPtr = LOCAL(opnd);
	TRACE(("%u \"%.30s\" <- \"%.30s\" => ", opnd, O2S(part2Ptr),
		O2S(valuePtr)));
	while (TclIsVarLink(arrayPtr)) {
	    arrayPtr = arrayPtr->value.linkPtr;
	}
	cleanup = 2;
	part1Ptr = NULL;

    doStoreArrayDirectFailed:
	varPtr = TclLookupArrayElement(interp, part1Ptr, part2Ptr,
		TCL_LEAVE_ERR_MSG, "set", 1, 1, arrayPtr, opnd);
	if (!varPtr) {
	    TRACE_APPEND(("ERROR: %.30s\n", O2S(Tcl_GetObjResult(interp))));
	    goto gotError;
	}
	goto doCallPtrSetVar;

    case INST_LAPPEND_SCALAR4:
	opnd = TclGetUInt4AtPtr(pc+1);
	pcAdjustment = 5;
	storeFlags = (TCL_LEAVE_ERR_MSG | TCL_APPEND_VALUE
		| TCL_LIST_ELEMENT);
	goto doStoreScalar;

    case INST_LAPPEND_SCALAR1:
	opnd = TclGetUInt1AtPtr(pc+1);
	pcAdjustment = 2;
	storeFlags = (TCL_LEAVE_ERR_MSG | TCL_APPEND_VALUE
		| TCL_LIST_ELEMENT);
	goto doStoreScalar;

    case INST_APPEND_SCALAR4:
	opnd = TclGetUInt4AtPtr(pc+1);
	pcAdjustment = 5;
	storeFlags = (TCL_LEAVE_ERR_MSG | TCL_APPEND_VALUE);
	goto doStoreScalar;

    case INST_APPEND_SCALAR1:
	opnd = TclGetUInt1AtPtr(pc+1);
	pcAdjustment = 2;
	storeFlags = (TCL_LEAVE_ERR_MSG | TCL_APPEND_VALUE);
	goto doStoreScalar;

    doStoreScalar:
	valuePtr = OBJ_AT_TOS;
	varPtr = LOCAL(opnd);
	TRACE(("%u <- \"%.30s\" => ", opnd, O2S(valuePtr)));
	while (TclIsVarLink(varPtr)) {
	    varPtr = varPtr->value.linkPtr;
	}
	cleanup = 1;
	arrayPtr = NULL;
	part1Ptr = part2Ptr = NULL;

    doCallPtrSetVar:
	DECACHE_STACK_INFO();
	objResultPtr = TclPtrSetVar(interp, varPtr, arrayPtr,
		part1Ptr, part2Ptr, valuePtr, storeFlags, opnd);
	CACHE_STACK_INFO();
	if (!objResultPtr) {
	    TRACE_APPEND(("ERROR: %.30s\n", O2S(Tcl_GetObjResult(interp))));
	    goto gotError;
	}
#ifndef TCL_COMPILE_DEBUG
	if (*(pc+pcAdjustment) == INST_POP) {
	    NEXT_INST_V((pcAdjustment+1), cleanup, 0);
	}
#endif
	TRACE_APPEND(("%.30s\n", O2S(objResultPtr)));
	NEXT_INST_V(pcAdjustment, cleanup, 1);
    }

    /*
     *	   End of INST_STORE and related instructions.
     * -----------------------------------------------------------------
     *	   Start of INST_INCR instructions.
     *
     * WARNING: more 'goto' here than your doctor recommended! The different
     * instructions set the value of some variables and then jump to somme
     * common execution code.
     */

/*TODO: Consider more untangling here; merge with LOAD and STORE ? */

    {
	Tcl_Obj *incrPtr;
#ifndef NO_WIDE_TYPE
	Tcl_WideInt w;
#endif
	long increment;

    case INST_INCR_SCALAR1:
    case INST_INCR_ARRAY1:
    case INST_INCR_ARRAY_STK:
    case INST_INCR_SCALAR_STK:
    case INST_INCR_STK:
	opnd = TclGetUInt1AtPtr(pc+1);
	incrPtr = POP_OBJECT();
	switch (*pc) {
	case INST_INCR_SCALAR1:
	    pcAdjustment = 2;
	    goto doIncrScalar;
	case INST_INCR_ARRAY1:
	    pcAdjustment = 2;
	    goto doIncrArray;
	default:
	    pcAdjustment = 1;
	    goto doIncrStk;
	}

    case INST_INCR_ARRAY_STK_IMM:
    case INST_INCR_SCALAR_STK_IMM:
    case INST_INCR_STK_IMM:
	increment = TclGetInt1AtPtr(pc+1);
	incrPtr = Tcl_NewIntObj(increment);
	Tcl_IncrRefCount(incrPtr);
	pcAdjustment = 2;

    doIncrStk:
	if ((*pc == INST_INCR_ARRAY_STK_IMM)
		|| (*pc == INST_INCR_ARRAY_STK)) {
	    part2Ptr = OBJ_AT_TOS;
	    objPtr = OBJ_UNDER_TOS;
	    TRACE(("\"%.30s(%.30s)\" (by %ld) => ",
		    O2S(objPtr), O2S(part2Ptr), increment));
	} else {
	    part2Ptr = NULL;
	    objPtr = OBJ_AT_TOS;
	    TRACE(("\"%.30s\" (by %ld) => ", O2S(objPtr), increment));
	}
	part1Ptr = objPtr;
	opnd = -1;
	varPtr = TclObjLookupVarEx(interp, objPtr, part2Ptr,
		TCL_LEAVE_ERR_MSG, "read", 1, 1, &arrayPtr);
	if (!varPtr) {
	    Tcl_AddObjErrorInfo(interp,
		    "\n    (reading value of variable to increment)", -1);
	    TRACE_APPEND(("ERROR: %.30s\n", O2S(Tcl_GetObjResult(interp))));
	    Tcl_DecrRefCount(incrPtr);
	    goto gotError;
	}
	cleanup = ((part2Ptr == NULL)? 1 : 2);
	goto doIncrVar;

    case INST_INCR_ARRAY1_IMM:
	opnd = TclGetUInt1AtPtr(pc+1);
	increment = TclGetInt1AtPtr(pc+2);
	incrPtr = Tcl_NewIntObj(increment);
	Tcl_IncrRefCount(incrPtr);
	pcAdjustment = 3;

    doIncrArray:
	part1Ptr = NULL;
	part2Ptr = OBJ_AT_TOS;
	arrayPtr = LOCAL(opnd);
	cleanup = 1;
	while (TclIsVarLink(arrayPtr)) {
	    arrayPtr = arrayPtr->value.linkPtr;
	}
	TRACE(("%u \"%.30s\" (by %ld) => ", opnd, O2S(part2Ptr), increment));
	varPtr = TclLookupArrayElement(interp, part1Ptr, part2Ptr,
		TCL_LEAVE_ERR_MSG, "read", 1, 1, arrayPtr, opnd);
	if (!varPtr) {
	    TRACE_APPEND(("ERROR: %.30s\n", O2S(Tcl_GetObjResult(interp))));
	    Tcl_DecrRefCount(incrPtr);
	    goto gotError;
	}
	goto doIncrVar;

    case INST_INCR_SCALAR1_IMM:
	opnd = TclGetUInt1AtPtr(pc+1);
	increment = TclGetInt1AtPtr(pc+2);
	pcAdjustment = 3;
	cleanup = 0;
	varPtr = LOCAL(opnd);
	while (TclIsVarLink(varPtr)) {
	    varPtr = varPtr->value.linkPtr;
	}

	if (TclIsVarDirectModifyable(varPtr)) {
	    ClientData ptr;
	    int type;

	    objPtr = varPtr->value.objPtr;
	    if (GetNumberFromObj(NULL, objPtr, &ptr, &type) == TCL_OK) {
		if (type == TCL_NUMBER_LONG) {
		    long augend = *((const long *)ptr);
		    long sum = augend + increment;

		    /*
		     * Overflow when (augend and sum have different sign) and
		     * (augend and increment have the same sign). This is
		     * encapsulated in the Overflowing macro.
		     */

		    if (!Overflowing(augend, increment, sum)) {
			TRACE(("%u %ld => ", opnd, increment));
			if (Tcl_IsShared(objPtr)) {
			    objPtr->refCount--;	/* We know it's shared. */
			    TclNewLongObj(objResultPtr, sum);
			    Tcl_IncrRefCount(objResultPtr);
			    varPtr->value.objPtr = objResultPtr;
			} else {
			    objResultPtr = objPtr;
			    TclSetLongObj(objPtr, sum);
			}
			goto doneIncr;
		    }
#ifndef NO_WIDE_TYPE
		    w = (Tcl_WideInt)augend;

		    TRACE(("%u %ld => ", opnd, increment));
		    if (Tcl_IsShared(objPtr)) {
			objPtr->refCount--;	/* We know it's shared. */
			objResultPtr = Tcl_NewWideIntObj(w+increment);
			Tcl_IncrRefCount(objResultPtr);
			varPtr->value.objPtr = objResultPtr;
		    } else {
			objResultPtr = objPtr;

			/*
			 * We know the sum value is outside the long range;
			 * use macro form that doesn't range test again.
			 */

			TclSetWideIntObj(objPtr, w+increment);
		    }
		    goto doneIncr;
#endif
		}	/* end if (type == TCL_NUMBER_LONG) */
#ifndef NO_WIDE_TYPE
		if (type == TCL_NUMBER_WIDE) {
		    Tcl_WideInt sum;

		    w = *((const Tcl_WideInt *) ptr);
		    sum = w + increment;

		    /*
		     * Check for overflow.
		     */

		    if (!Overflowing(w, increment, sum)) {
			TRACE(("%u %ld => ", opnd, increment));
			if (Tcl_IsShared(objPtr)) {
			    objPtr->refCount--;	/* We know it's shared. */
			    objResultPtr = Tcl_NewWideIntObj(sum);
			    Tcl_IncrRefCount(objResultPtr);
			    varPtr->value.objPtr = objResultPtr;
			} else {
			    objResultPtr = objPtr;

			    /*
			     * We *do not* know the sum value is outside the
			     * long range (wide + long can yield long); use
			     * the function call that checks range.
			     */

			    Tcl_SetWideIntObj(objPtr, sum);
			}
			goto doneIncr;
		    }
		}
#endif
	    }
	    if (Tcl_IsShared(objPtr)) {
		objPtr->refCount--;	/* We know it's shared */
		objResultPtr = Tcl_DuplicateObj(objPtr);
		Tcl_IncrRefCount(objResultPtr);
		varPtr->value.objPtr = objResultPtr;
	    } else {
		objResultPtr = objPtr;
	    }
	    TclNewLongObj(incrPtr, increment);
	    if (TclIncrObj(interp, objResultPtr, incrPtr) != TCL_OK) {
		Tcl_DecrRefCount(incrPtr);
		TRACE_APPEND(("ERROR: %.30s\n",
			O2S(Tcl_GetObjResult(interp))));
		goto gotError;
	    }
	    Tcl_DecrRefCount(incrPtr);
	    goto doneIncr;
	}

	/*
	 * All other cases, flow through to generic handling.
	 */

	TclNewLongObj(incrPtr, increment);
	Tcl_IncrRefCount(incrPtr);

    doIncrScalar:
	varPtr = LOCAL(opnd);
	while (TclIsVarLink(varPtr)) {
	    varPtr = varPtr->value.linkPtr;
	}
	arrayPtr = NULL;
	part1Ptr = part2Ptr = NULL;
	cleanup = 0;
	TRACE(("%u %ld => ", opnd, increment));

    doIncrVar:
	if (TclIsVarDirectModifyable2(varPtr, arrayPtr)) {
	    objPtr = varPtr->value.objPtr;
	    if (Tcl_IsShared(objPtr)) {
		objPtr->refCount--;	/* We know it's shared */
		objResultPtr = Tcl_DuplicateObj(objPtr);
		Tcl_IncrRefCount(objResultPtr);
		varPtr->value.objPtr = objResultPtr;
	    } else {
		objResultPtr = objPtr;
	    }
	    if (TclIncrObj(interp, objResultPtr, incrPtr) != TCL_OK) {
		Tcl_DecrRefCount(incrPtr);
		TRACE_APPEND(("ERROR: %.30s\n",
			O2S(Tcl_GetObjResult(interp))));
		goto gotError;
	    }
	    Tcl_DecrRefCount(incrPtr);
	} else {
	    DECACHE_STACK_INFO();
	    objResultPtr = TclPtrIncrObjVar(interp, varPtr, arrayPtr,
		    part1Ptr, part2Ptr, incrPtr, TCL_LEAVE_ERR_MSG, opnd);
	    CACHE_STACK_INFO();
	    Tcl_DecrRefCount(incrPtr);
	    if (objResultPtr == NULL) {
		TRACE_APPEND(("ERROR: %.30s\n",
			O2S(Tcl_GetObjResult(interp))));
		goto gotError;
	    }
	}
    doneIncr:
	TRACE_APPEND(("%.30s\n", O2S(objResultPtr)));
#ifndef TCL_COMPILE_DEBUG
	if (*(pc+pcAdjustment) == INST_POP) {
	    NEXT_INST_V((pcAdjustment+1), cleanup, 0);
	}
#endif
	NEXT_INST_V(pcAdjustment, cleanup, 1);
    }

    /*
     *	   End of INST_INCR instructions.
     * -----------------------------------------------------------------
     *	   Start of INST_EXIST instructions.
     */

    case INST_EXIST_SCALAR:
	opnd = TclGetUInt4AtPtr(pc+1);
	varPtr = LOCAL(opnd);
	while (TclIsVarLink(varPtr)) {
	    varPtr = varPtr->value.linkPtr;
	}
	TRACE(("%u => ", opnd));
	if (ReadTraced(varPtr)) {
	    DECACHE_STACK_INFO();
	    TclObjCallVarTraces(iPtr, NULL, varPtr, NULL, NULL,
		    TCL_TRACE_READS, 0, opnd);
	    CACHE_STACK_INFO();
	    if (TclIsVarUndefined(varPtr)) {
		TclCleanupVar(varPtr, NULL);
		varPtr = NULL;
	    }
	}

	/*
	 * Tricky! Arrays always exist.
	 */

	objResultPtr = TCONST(!varPtr || TclIsVarUndefined(varPtr) ? 0 : 1);
	TRACE_APPEND(("%.30s\n", O2S(objResultPtr)));
	NEXT_INST_F(5, 0, 1);

    case INST_EXIST_ARRAY:
	opnd = TclGetUInt4AtPtr(pc+1);
	part2Ptr = OBJ_AT_TOS;
	arrayPtr = LOCAL(opnd);
	while (TclIsVarLink(arrayPtr)) {
	    arrayPtr = arrayPtr->value.linkPtr;
	}
	TRACE(("%u \"%.30s\" => ", opnd, O2S(part2Ptr)));
	if (TclIsVarArray(arrayPtr) && !ReadTraced(arrayPtr)) {
	    varPtr = VarHashFindVar(arrayPtr->value.tablePtr, part2Ptr);
	    if (!varPtr || !ReadTraced(varPtr)) {
		goto doneExistArray;
	    }
	}
	varPtr = TclLookupArrayElement(interp, NULL, part2Ptr, 0, "access",
		0, 1, arrayPtr, opnd);
	if (varPtr) {
	    if (ReadTraced(varPtr) || (arrayPtr && ReadTraced(arrayPtr))) {
		DECACHE_STACK_INFO();
		TclObjCallVarTraces(iPtr, arrayPtr, varPtr, NULL, part2Ptr,
			TCL_TRACE_READS, 0, opnd);
		CACHE_STACK_INFO();
	    }
	    if (TclIsVarUndefined(varPtr)) {
		TclCleanupVar(varPtr, arrayPtr);
		varPtr = NULL;
	    }
	}
    doneExistArray:
	objResultPtr = TCONST(!varPtr || TclIsVarUndefined(varPtr) ? 0 : 1);
	TRACE_APPEND(("%.30s\n", O2S(objResultPtr)));
	NEXT_INST_F(5, 1, 1);

    case INST_EXIST_ARRAY_STK:
	cleanup = 2;
	part2Ptr = OBJ_AT_TOS;		/* element name */
	part1Ptr = OBJ_UNDER_TOS;	/* array name */
	TRACE(("\"%.30s(%.30s)\" => ", O2S(part1Ptr), O2S(part2Ptr)));
	goto doExistStk;

    case INST_EXIST_STK:
	cleanup = 1;
	part2Ptr = NULL;
	part1Ptr = OBJ_AT_TOS;		/* variable name */
	TRACE(("\"%.30s\" => ", O2S(part1Ptr)));

    doExistStk:
	varPtr = TclObjLookupVarEx(interp, part1Ptr, part2Ptr, 0, "access",
		/*createPart1*/0, /*createPart2*/1, &arrayPtr);
	if (varPtr) {
	    if (ReadTraced(varPtr) || (arrayPtr && ReadTraced(arrayPtr))) {
		DECACHE_STACK_INFO();
		TclObjCallVarTraces(iPtr, arrayPtr, varPtr, part1Ptr,part2Ptr,
			TCL_TRACE_READS, 0, -1);
		CACHE_STACK_INFO();
	    }
	    if (TclIsVarUndefined(varPtr)) {
		TclCleanupVar(varPtr, arrayPtr);
		varPtr = NULL;
	    }
	}
	objResultPtr = TCONST(!varPtr || TclIsVarUndefined(varPtr) ? 0 : 1);
	TRACE_APPEND(("%.30s\n", O2S(objResultPtr)));
	NEXT_INST_V(1, cleanup, 1);

    /*
     *	   End of INST_EXIST instructions.
     * -----------------------------------------------------------------
     *	   Start of INST_UNSET instructions.
     */

    {
	int flags;

    case INST_UNSET_SCALAR:
	flags = TclGetUInt1AtPtr(pc+1) ? TCL_LEAVE_ERR_MSG : 0;
	opnd = TclGetUInt4AtPtr(pc+2);
	varPtr = LOCAL(opnd);
	while (TclIsVarLink(varPtr)) {
	    varPtr = varPtr->value.linkPtr;
	}
	TRACE(("%s %u\n", (flags?"normal":"noerr"), opnd));
	if (TclIsVarDirectUnsettable(varPtr) && !TclIsVarInHash(varPtr)) {
	    /*
	     * No errors, no traces, no searches: just make the variable cease
	     * to exist.
	     */

	    if (!TclIsVarUndefined(varPtr)) {
		TclDecrRefCount(varPtr->value.objPtr);
	    } else if (flags & TCL_LEAVE_ERR_MSG) {
		goto slowUnsetScalar;
	    }
	    varPtr->value.objPtr = NULL;
	    NEXT_INST_F(6, 0, 0);
	}

    slowUnsetScalar:
	DECACHE_STACK_INFO();
	if (TclPtrUnsetVar(interp, varPtr, NULL, NULL, NULL, flags,
		opnd) != TCL_OK && flags) {
	    goto errorInUnset;
	}
	CACHE_STACK_INFO();
	NEXT_INST_F(6, 0, 0);

    case INST_UNSET_ARRAY:
	flags = TclGetUInt1AtPtr(pc+1) ? TCL_LEAVE_ERR_MSG : 0;
	opnd = TclGetUInt4AtPtr(pc+2);
	part2Ptr = OBJ_AT_TOS;
	arrayPtr = LOCAL(opnd);
	while (TclIsVarLink(arrayPtr)) {
	    arrayPtr = arrayPtr->value.linkPtr;
	}
	TRACE(("%s %u \"%.30s\"\n",
		(flags ? "normal" : "noerr"), opnd, O2S(part2Ptr)));
	if (TclIsVarArray(arrayPtr) && !UnsetTraced(arrayPtr)) {
	    varPtr = VarHashFindVar(arrayPtr->value.tablePtr, part2Ptr);
	    if (varPtr && TclIsVarDirectUnsettable(varPtr)) {
		/*
		 * No nasty traces and element exists, so we can proceed to
		 * unset it. Might still not exist though...
		 */

		if (!TclIsVarUndefined(varPtr)) {
		    TclDecrRefCount(varPtr->value.objPtr);
		} else if (flags & TCL_LEAVE_ERR_MSG) {
		    goto slowUnsetArray;
		}
		varPtr->value.objPtr = NULL;
		NEXT_INST_F(6, 1, 0);
	    } else if (!varPtr && !(flags & TCL_LEAVE_ERR_MSG)) {
		/*
		 * Don't need to do anything here.
		 */

		NEXT_INST_F(6, 1, 0);
	    }
	}
    slowUnsetArray:
	DECACHE_STACK_INFO();
	varPtr = TclLookupArrayElement(interp, NULL, part2Ptr, flags, "unset",
		0, 0, arrayPtr, opnd);
	if (!varPtr) {
	    if (flags & TCL_LEAVE_ERR_MSG) {
		goto errorInUnset;
	    }
	} else if (TclPtrUnsetVar(interp, varPtr, arrayPtr, NULL, part2Ptr,
		flags, opnd) != TCL_OK && (flags & TCL_LEAVE_ERR_MSG)) {
	    goto errorInUnset;
	}
	CACHE_STACK_INFO();
	NEXT_INST_F(6, 1, 0);

    case INST_UNSET_ARRAY_STK:
	flags = TclGetUInt1AtPtr(pc+1) ? TCL_LEAVE_ERR_MSG : 0;
	cleanup = 2;
	part2Ptr = OBJ_AT_TOS;		/* element name */
	part1Ptr = OBJ_UNDER_TOS;	/* array name */
	TRACE(("%s \"%.30s(%.30s)\"\n", (flags?"normal":"noerr"),
		O2S(part1Ptr), O2S(part2Ptr)));
	goto doUnsetStk;

    case INST_UNSET_STK:
	flags = TclGetUInt1AtPtr(pc+1) ? TCL_LEAVE_ERR_MSG : 0;
	cleanup = 1;
	part2Ptr = NULL;
	part1Ptr = OBJ_AT_TOS;		/* variable name */
	TRACE(("%s \"%.30s\"\n", (flags?"normal":"noerr"), O2S(part1Ptr)));

    doUnsetStk:
	DECACHE_STACK_INFO();
	if (TclObjUnsetVar2(interp, part1Ptr, part2Ptr, flags) != TCL_OK
		&& (flags & TCL_LEAVE_ERR_MSG)) {
	    goto errorInUnset;
	}
	CACHE_STACK_INFO();
	NEXT_INST_V(2, cleanup, 0);

    errorInUnset:
	CACHE_STACK_INFO();
	TRACE_APPEND(("ERROR: %.30s\n", O2S(Tcl_GetObjResult(interp))));
	goto gotError;

	/*
	 * This is really an unset operation these days. Do not issue.
	 */

    case INST_DICT_DONE:
	opnd = TclGetUInt4AtPtr(pc+1);
	TRACE(("%u\n", opnd));
	varPtr = LOCAL(opnd);
	while (TclIsVarLink(varPtr)) {
	    varPtr = varPtr->value.linkPtr;
	}
	if (TclIsVarDirectUnsettable(varPtr) && !TclIsVarInHash(varPtr)) {
	    if (!TclIsVarUndefined(varPtr)) {
		TclDecrRefCount(varPtr->value.objPtr);
	    }
	    varPtr->value.objPtr = NULL;
	} else {
	    DECACHE_STACK_INFO();
	    TclPtrUnsetVar(interp, varPtr, NULL, NULL, NULL, 0, opnd);
	    CACHE_STACK_INFO();
	}
	NEXT_INST_F(5, 0, 0);
    }

    /*
     *	   End of INST_UNSET instructions.
     * -----------------------------------------------------------------
     *	   Start of INST_ARRAY instructions.
     */

    case INST_ARRAY_EXISTS_IMM:
	opnd = TclGetUInt4AtPtr(pc+1);
	pcAdjustment = 5;
	cleanup = 0;
	part1Ptr = NULL;
	arrayPtr = NULL;
	TRACE(("%u => ", opnd));
	varPtr = LOCAL(opnd);
	while (TclIsVarLink(varPtr)) {
	    varPtr = varPtr->value.linkPtr;
	}
	goto doArrayExists;
    case INST_ARRAY_EXISTS_STK:
	opnd = -1;
	pcAdjustment = 1;
	cleanup = 1;
	part1Ptr = OBJ_AT_TOS;
	TRACE(("\"%.30s\" => ", O2S(part1Ptr)));
	varPtr = TclObjLookupVarEx(interp, part1Ptr, NULL, 0, NULL,
		/*createPart1*/0, /*createPart2*/0, &arrayPtr);
    doArrayExists:
	if (varPtr && (varPtr->flags & VAR_TRACED_ARRAY)
		&& (TclIsVarArray(varPtr) || TclIsVarUndefined(varPtr))) {
	    DECACHE_STACK_INFO();
	    result = TclObjCallVarTraces(iPtr, arrayPtr, varPtr, part1Ptr,
		    NULL, (TCL_LEAVE_ERR_MSG|TCL_NAMESPACE_ONLY|
		    TCL_GLOBAL_ONLY|TCL_TRACE_ARRAY), 1, opnd);
	    CACHE_STACK_INFO();
	    if (result == TCL_ERROR) {
		TRACE_APPEND(("ERROR: %.30s\n",
			O2S(Tcl_GetObjResult(interp))));
		goto gotError;
	    }
	}
	if (varPtr && TclIsVarArray(varPtr) && !TclIsVarUndefined(varPtr)) {
	    objResultPtr = TCONST(1);
	} else {
	    objResultPtr = TCONST(0);
	}
	TRACE_APPEND(("%.30s\n", O2S(objResultPtr)));
	NEXT_INST_V(pcAdjustment, cleanup, 1);

    case INST_ARRAY_MAKE_IMM:
	opnd = TclGetUInt4AtPtr(pc+1);
	pcAdjustment = 5;
	cleanup = 0;
	part1Ptr = NULL;
	arrayPtr = NULL;
	TRACE(("%u => ", opnd));
	varPtr = LOCAL(opnd);
	while (TclIsVarLink(varPtr)) {
	    varPtr = varPtr->value.linkPtr;
	}
	goto doArrayMake;
    case INST_ARRAY_MAKE_STK:
	opnd = -1;
	pcAdjustment = 1;
	cleanup = 1;
	part1Ptr = OBJ_AT_TOS;
	TRACE(("\"%.30s\" => ", O2S(part1Ptr)));
	varPtr = TclObjLookupVarEx(interp, part1Ptr, NULL, TCL_LEAVE_ERR_MSG,
		"set", /*createPart1*/1, /*createPart2*/0, &arrayPtr);
	if (varPtr == NULL) {
	    TRACE_APPEND(("ERROR: %.30s\n", O2S(Tcl_GetObjResult(interp))));
	    goto gotError;
	}
    doArrayMake:
	if (varPtr && !TclIsVarArray(varPtr)) {
	    if (TclIsVarArrayElement(varPtr) || !TclIsVarUndefined(varPtr)) {
		/*
		 * Either an array element, or a scalar: lose!
		 */

		TclObjVarErrMsg(interp, part1Ptr, NULL, "array set",
			"variable isn't array", opnd);
		Tcl_SetErrorCode(interp, "TCL", "WRITE", "ARRAY", NULL);
		TRACE_APPEND(("ERROR: bad array ref: %.30s\n",
			O2S(Tcl_GetObjResult(interp))));
		goto gotError;
	    }
	    TclSetVarArray(varPtr);
	    varPtr->value.tablePtr = ckalloc(sizeof(TclVarHashTable));
	    TclInitVarHashTable(varPtr->value.tablePtr,
		    TclGetVarNsPtr(varPtr));
#ifdef TCL_COMPILE_DEBUG
	    TRACE_APPEND(("done\n"));
	} else {
	    TRACE_APPEND(("nothing to do\n"));
#endif
	}
	NEXT_INST_V(pcAdjustment, cleanup, 0);

    /*
     *	   End of INST_ARRAY instructions.
     * -----------------------------------------------------------------
     *	   Start of variable linking instructions.
     */

    {
	Var *otherPtr;
	CallFrame *framePtr, *savedFramePtr;
	Tcl_Namespace *nsPtr;
	Namespace *savedNsPtr;

    case INST_UPVAR:
	TRACE_WITH_OBJ(("upvar "), OBJ_UNDER_TOS);

	if (TclObjGetFrame(interp, OBJ_UNDER_TOS, &framePtr) == -1) {
	    goto gotError;
	}

	/*
	 * Locate the other variable.
	 */

	savedFramePtr = iPtr->varFramePtr;
	iPtr->varFramePtr = framePtr;
	otherPtr = TclObjLookupVarEx(interp, OBJ_AT_TOS, NULL,
		TCL_LEAVE_ERR_MSG, "access", /*createPart1*/ 1,
		/*createPart2*/ 1, &varPtr);
	iPtr->varFramePtr = savedFramePtr;
	if (!otherPtr) {
	    goto gotError;
	}
	goto doLinkVars;

    case INST_NSUPVAR:
	TRACE_WITH_OBJ(("nsupvar "), OBJ_UNDER_TOS);
	if (TclGetNamespaceFromObj(interp, OBJ_UNDER_TOS, &nsPtr) != TCL_OK) {
	    goto gotError;
	}

	/*
	 * Locate the other variable.
	 */

	savedNsPtr = iPtr->varFramePtr->nsPtr;
	iPtr->varFramePtr->nsPtr = (Namespace *) nsPtr;
	otherPtr = TclObjLookupVarEx(interp, OBJ_AT_TOS, NULL,
		(TCL_NAMESPACE_ONLY | TCL_LEAVE_ERR_MSG), "access",
		/*createPart1*/ 1, /*createPart2*/ 1, &varPtr);
	iPtr->varFramePtr->nsPtr = savedNsPtr;
	if (!otherPtr) {
	    goto gotError;
	}
	goto doLinkVars;

    case INST_VARIABLE:
	TRACE(("variable "));
	otherPtr = TclObjLookupVarEx(interp, OBJ_AT_TOS, NULL,
		(TCL_NAMESPACE_ONLY | TCL_LEAVE_ERR_MSG), "access",
		/*createPart1*/ 1, /*createPart2*/ 1, &varPtr);
	if (!otherPtr) {
	    goto gotError;
	}

	/*
	 * Do the [variable] magic.
	 */

	TclSetVarNamespaceVar(otherPtr);

    doLinkVars:

	/*
	 * If we are here, the local variable has already been created: do the
	 * little work of TclPtrMakeUpvar that remains to be done right here
	 * if there are no errors; otherwise, let it handle the case.
	 */

	opnd = TclGetInt4AtPtr(pc+1);;
	varPtr = LOCAL(opnd);
	if ((varPtr != otherPtr) && !TclIsVarTraced(varPtr)
		&& (TclIsVarUndefined(varPtr) || TclIsVarLink(varPtr))) {
	    if (!TclIsVarUndefined(varPtr)) {
		/*
		 * Then it is a defined link.
		 */

		Var *linkPtr = varPtr->value.linkPtr;

		if (linkPtr == otherPtr) {
		    NEXT_INST_F(5, 1, 0);
		}
		if (TclIsVarInHash(linkPtr)) {
		    VarHashRefCount(linkPtr)--;
		    if (TclIsVarUndefined(linkPtr)) {
			TclCleanupVar(linkPtr, NULL);
		    }
		}
	    }
	    TclSetVarLink(varPtr);
	    varPtr->value.linkPtr = otherPtr;
	    if (TclIsVarInHash(otherPtr)) {
		VarHashRefCount(otherPtr)++;
	    }
	} else if (TclPtrObjMakeUpvar(interp, otherPtr, NULL, 0,
		opnd) != TCL_OK) {
	    goto gotError;
	}

	/*
	 * Do not pop the namespace or frame index, it may be needed for other
	 * variables - and [variable] did not push it at all.
	 */

	NEXT_INST_F(5, 1, 0);
    }

    /*
     *	   End of variable linking instructions.
     * -----------------------------------------------------------------
     */

    case INST_JUMP1:
	opnd = TclGetInt1AtPtr(pc+1);
	TRACE(("%d => new pc %u\n", opnd,
		(unsigned)(pc + opnd - codePtr->codeStart)));
	NEXT_INST_F(opnd, 0, 0);

    case INST_JUMP4:
	opnd = TclGetInt4AtPtr(pc+1);
	TRACE(("%d => new pc %u\n", opnd,
		(unsigned)(pc + opnd - codePtr->codeStart)));
	NEXT_INST_F(opnd, 0, 0);

    {
	int jmpOffset[2], b;

	/* TODO: consider rewrite so we don't compute the offset we're not
	 * going to take. */
    case INST_JUMP_FALSE4:
	jmpOffset[0] = TclGetInt4AtPtr(pc+1);	/* FALSE offset */
	jmpOffset[1] = 5;			/* TRUE offset */
	goto doCondJump;

    case INST_JUMP_TRUE4:
	jmpOffset[0] = 5;
	jmpOffset[1] = TclGetInt4AtPtr(pc+1);
	goto doCondJump;

    case INST_JUMP_FALSE1:
	jmpOffset[0] = TclGetInt1AtPtr(pc+1);
	jmpOffset[1] = 2;
	goto doCondJump;

    case INST_JUMP_TRUE1:
	jmpOffset[0] = 2;
	jmpOffset[1] = TclGetInt1AtPtr(pc+1);

    doCondJump:
	valuePtr = OBJ_AT_TOS;

	/* TODO - check claim that taking address of b harms performance */
	/* TODO - consider optimization search for constants */
	if (TclGetBooleanFromObj(interp, valuePtr, &b) != TCL_OK) {
	    TRACE_WITH_OBJ(("%d => ERROR: ", jmpOffset[
		    ((*pc == INST_JUMP_FALSE1) || (*pc == INST_JUMP_FALSE4))
		    ? 0 : 1]), Tcl_GetObjResult(interp));
	    goto gotError;
	}

#ifdef TCL_COMPILE_DEBUG
	if (b) {
	    if ((*pc == INST_JUMP_TRUE1) || (*pc == INST_JUMP_TRUE4)) {
		TRACE(("%d => %.20s true, new pc %u\n", jmpOffset[1],
			O2S(valuePtr),
			(unsigned)(pc + jmpOffset[1] - codePtr->codeStart)));
	    } else {
		TRACE(("%d => %.20s true\n", jmpOffset[0], O2S(valuePtr)));
	    }
	} else {
	    if ((*pc == INST_JUMP_TRUE1) || (*pc == INST_JUMP_TRUE4)) {
		TRACE(("%d => %.20s false\n", jmpOffset[0], O2S(valuePtr)));
	    } else {
		TRACE(("%d => %.20s false, new pc %u\n", jmpOffset[0],
			O2S(valuePtr),
			(unsigned)(pc + jmpOffset[1] - codePtr->codeStart)));
	    }
	}
#endif
	NEXT_INST_F(jmpOffset[b], 1, 0);
    }

    case INST_JUMP_TABLE: {
	Tcl_HashEntry *hPtr;
	JumptableInfo *jtPtr;

	/*
	 * Jump to location looked up in a hashtable; fall through to next
	 * instr if lookup fails.
	 */

	opnd = TclGetInt4AtPtr(pc+1);
	jtPtr = (JumptableInfo *) codePtr->auxDataArrayPtr[opnd].clientData;
	TRACE(("%d => %.20s ", opnd, O2S(OBJ_AT_TOS)));
	hPtr = Tcl_FindHashEntry(&jtPtr->hashTable, TclGetString(OBJ_AT_TOS));
	if (hPtr != NULL) {
	    int jumpOffset = PTR2INT(Tcl_GetHashValue(hPtr));

	    TRACE_APPEND(("found in table, new pc %u\n",
		    (unsigned)(pc - codePtr->codeStart + jumpOffset)));
	    NEXT_INST_F(jumpOffset, 1, 0);
	} else {
	    TRACE_APPEND(("not found in table\n"));
	    NEXT_INST_F(5, 1, 0);
	}
    }

    /*
     * These two instructions are now redundant: the complete logic of the LOR
     * and LAND is now handled by the expression compiler.
     */

    case INST_LOR:
    case INST_LAND: {
	/*
	 * Operands must be boolean or numeric. No int->double conversions are
	 * performed.
	 */

	int i1, i2, iResult;

	value2Ptr = OBJ_AT_TOS;
	valuePtr = OBJ_UNDER_TOS;
	if (TclGetBooleanFromObj(NULL, valuePtr, &i1) != TCL_OK) {
	    TRACE(("\"%.20s\" => ILLEGAL TYPE %s \n", O2S(valuePtr),
		    (valuePtr->typePtr? valuePtr->typePtr->name : "null")));
	    DECACHE_STACK_INFO();
	    IllegalExprOperandType(interp, pc, valuePtr);
	    CACHE_STACK_INFO();
	    goto gotError;
	}

	if (TclGetBooleanFromObj(NULL, value2Ptr, &i2) != TCL_OK) {
	    TRACE(("\"%.20s\" => ILLEGAL TYPE %s \n", O2S(value2Ptr),
		    (value2Ptr->typePtr? value2Ptr->typePtr->name : "null")));
	    DECACHE_STACK_INFO();
	    IllegalExprOperandType(interp, pc, value2Ptr);
	    CACHE_STACK_INFO();
	    goto gotError;
	}

	if (*pc == INST_LOR) {
	    iResult = (i1 || i2);
	} else {
	    iResult = (i1 && i2);
	}
	objResultPtr = TCONST(iResult);
	TRACE(("%.20s %.20s => %d\n", O2S(valuePtr),O2S(value2Ptr),iResult));
	NEXT_INST_F(1, 2, 1);
    }

    /*
     * -----------------------------------------------------------------
     *	   Start of general introspector instructions.
     */

    case INST_NS_CURRENT: {
	Namespace *currNsPtr = (Namespace *) TclGetCurrentNamespace(interp);

	if (currNsPtr == (Namespace *) TclGetGlobalNamespace(interp)) {
	    TclNewLiteralStringObj(objResultPtr, "::");
	} else {
	    TclNewStringObj(objResultPtr, currNsPtr->fullName,
		    strlen(currNsPtr->fullName));
	}
	TRACE_WITH_OBJ(("=> "), objResultPtr);
	NEXT_INST_F(1, 0, 1);
    }
    case INST_COROUTINE_NAME: {
	CoroutineData *corPtr = iPtr->execEnvPtr->corPtr;

	TclNewObj(objResultPtr);
	if (corPtr && !(corPtr->cmdPtr->flags & CMD_IS_DELETED)) {
	    Tcl_GetCommandFullName(interp, (Tcl_Command) corPtr->cmdPtr,
		    objResultPtr);
	}
	TRACE_WITH_OBJ(("=> "), objResultPtr);
	NEXT_INST_F(1, 0, 1);
    }
    case INST_INFO_LEVEL_NUM:
	TclNewIntObj(objResultPtr, iPtr->varFramePtr->level);
	TRACE_WITH_OBJ(("=> "), objResultPtr);
	NEXT_INST_F(1, 0, 1);
    case INST_INFO_LEVEL_ARGS: {
	int level;
	register CallFrame *framePtr = iPtr->varFramePtr;
	register CallFrame *rootFramePtr = iPtr->rootFramePtr;

	valuePtr = OBJ_AT_TOS;
	if (TclGetIntFromObj(interp, valuePtr, &level) != TCL_OK) {
	    TRACE_WITH_OBJ(("%.30s => ERROR: ", O2S(valuePtr)),
		    Tcl_GetObjResult(interp));
	    goto gotError;
	}
	TRACE(("%d => ", level));
	if (level <= 0) {
	    level += framePtr->level;
	}
	for (; (framePtr->level!=level) && (framePtr!=rootFramePtr) ;
		framePtr = framePtr->callerVarPtr) {
	    /* Empty loop body */
	}
	if (framePtr == rootFramePtr) {
	    Tcl_AppendResult(interp, "bad level \"", TclGetString(valuePtr),
		    "\"", NULL);
	    TRACE_APPEND(("ERROR: bad level\n"));
	    Tcl_SetErrorCode(interp, "TCL", "LOOKUP", "STACK_LEVEL",
		    TclGetString(valuePtr), NULL);
	    goto gotError;
	}
	objResultPtr = Tcl_NewListObj(framePtr->objc, framePtr->objv);
	TRACE_APPEND(("%.30s\n", O2S(objResultPtr)));
	NEXT_INST_F(1, 1, 1);
    }
    case INST_RESOLVE_COMMAND: {
	Tcl_Command cmd = Tcl_GetCommandFromObj(interp, OBJ_AT_TOS);

	TclNewObj(objResultPtr);
	if (cmd != NULL) {
	    Tcl_GetCommandFullName(interp, cmd, objResultPtr);
	}
	TRACE_WITH_OBJ(("\"%.20s\" => ", O2S(OBJ_AT_TOS)), objResultPtr);
	NEXT_INST_F(1, 1, 1);
    }
    case INST_TCLOO_SELF: {
	CallFrame *framePtr = iPtr->varFramePtr;
	CallContext *contextPtr;

	if (framePtr == NULL ||
		!(framePtr->isProcCallFrame & FRAME_IS_METHOD)) {
	    TRACE(("=> ERROR: no TclOO call context\n"));
	    Tcl_SetObjResult(interp, Tcl_NewStringObj(
		    "self may only be called from inside a method",
		    -1));
	    Tcl_SetErrorCode(interp, "TCL", "OO", "CONTEXT_REQUIRED", NULL);
	    goto gotError;
	}
	contextPtr = framePtr->clientData;

	/*
	 * Call out to get the name; it's expensive to compute but cached.
	 */

	objResultPtr = TclOOObjectName(interp, contextPtr->oPtr);
	TRACE_WITH_OBJ(("=> "), objResultPtr);
	NEXT_INST_F(1, 0, 1);
    }
    {
	Object *oPtr;

    case INST_TCLOO_IS_OBJECT:
	oPtr = (Object *) Tcl_GetObjectFromObj(interp, OBJ_AT_TOS);
	objResultPtr = TCONST(oPtr != NULL ? 1 : 0);
	TRACE_WITH_OBJ(("%.30s => ", O2S(OBJ_AT_TOS)), objResultPtr);
	NEXT_INST_F(1, 1, 1);
    case INST_TCLOO_CLASS:
	oPtr = (Object *) Tcl_GetObjectFromObj(interp, OBJ_AT_TOS);
	if (oPtr == NULL) {
	    TRACE(("%.30s => ERROR: not object\n", O2S(OBJ_AT_TOS)));
	    goto gotError;
	}
	objResultPtr = TclOOObjectName(interp, oPtr->selfCls->thisPtr);
	TRACE_WITH_OBJ(("%.30s => ", O2S(OBJ_AT_TOS)), objResultPtr);
	NEXT_INST_F(1, 1, 1);
    case INST_TCLOO_NS:
	oPtr = (Object *) Tcl_GetObjectFromObj(interp, OBJ_AT_TOS);
	if (oPtr == NULL) {
	    TRACE(("%.30s => ERROR: not object\n", O2S(OBJ_AT_TOS)));
	    goto gotError;
	}

	/*
	 * TclOO objects *never* have the global namespace as their NS.
	 */

	TclNewStringObj(objResultPtr, oPtr->namespacePtr->fullName,
		strlen(oPtr->namespacePtr->fullName));
	TRACE_WITH_OBJ(("%.30s => ", O2S(OBJ_AT_TOS)), objResultPtr);
	NEXT_INST_F(1, 1, 1);
    }

    /*
     * -----------------------------------------------------------------
     *	   Start of INST_LIST and related instructions.
     */

    {
	int index, numIndices, fromIdx, toIdx;
	int nocase, match, length2, cflags, s1len, s2len;
	const char *s1, *s2;

    case INST_LIST:
	/*
	 * Pop the opnd (objc) top stack elements into a new list obj and then
	 * decrement their ref counts.
	 */

	opnd = TclGetUInt4AtPtr(pc+1);
	objResultPtr = Tcl_NewListObj(opnd, &OBJ_AT_DEPTH(opnd-1));
	TRACE_WITH_OBJ(("%u => ", opnd), objResultPtr);
	NEXT_INST_V(5, opnd, 1);

    case INST_LIST_LENGTH:
	valuePtr = OBJ_AT_TOS;
	if (TclListObjLength(interp, valuePtr, &length) != TCL_OK) {
	    TRACE_WITH_OBJ(("%.30s => ERROR: ", O2S(valuePtr)),
		    Tcl_GetObjResult(interp));
	    goto gotError;
	}
	TclNewIntObj(objResultPtr, length);
	TRACE(("%.20s => %d\n", O2S(valuePtr), length));
	NEXT_INST_F(1, 1, 1);

    case INST_LIST_INDEX:	/* lindex with objc == 3 */
	value2Ptr = OBJ_AT_TOS;
	valuePtr = OBJ_UNDER_TOS;

	/*
	 * Extract the desired list element.
	 */

	if ((TclListObjGetElements(interp, valuePtr, &objc, &objv) == TCL_OK)
		&& (value2Ptr->typePtr != &tclListType)
		&& (TclGetIntForIndexM(NULL , value2Ptr, objc-1,
			&index) == TCL_OK)) {
	    TclDecrRefCount(value2Ptr);
	    tosPtr--;
	    pcAdjustment = 1;
	    goto lindexFastPath;
	}

	objResultPtr = TclLindexList(interp, valuePtr, value2Ptr);
	if (!objResultPtr) {
	    TRACE_WITH_OBJ(("%.30s %.30s => ERROR: ", O2S(valuePtr),
		    O2S(value2Ptr)), Tcl_GetObjResult(interp));
	    goto gotError;
	}

	/*
	 * Stash the list element on the stack.
	 */

	TRACE(("%.20s %.20s => %s\n",
		O2S(valuePtr), O2S(value2Ptr), O2S(objResultPtr)));
	NEXT_INST_F(1, 2, -1);	/* Already has the correct refCount */

    case INST_LIST_INDEX_IMM:	/* lindex with objc==3 and index in bytecode
				 * stream */

	/*
	 * Pop the list and get the index.
	 */

	valuePtr = OBJ_AT_TOS;
	opnd = TclGetInt4AtPtr(pc+1);

	/*
	 * Get the contents of the list, making sure that it really is a list
	 * in the process.
	 */

	if (TclListObjGetElements(interp, valuePtr, &objc, &objv) != TCL_OK) {
	    TRACE_WITH_OBJ(("\"%.30s\" %d => ERROR: ", O2S(valuePtr), opnd),
		    Tcl_GetObjResult(interp));
	    goto gotError;
	}

	/*
	 * Select the list item based on the index. Negative operand means
	 * end-based indexing.
	 */

	if (opnd < -1) {
	    index = opnd+1 + objc;
	} else {
	    index = opnd;
	}
	pcAdjustment = 5;

    lindexFastPath:
	if (index >= 0 && index < objc) {
	    objResultPtr = objv[index];
	} else {
	    TclNewObj(objResultPtr);
	}

	TRACE_WITH_OBJ(("\"%.30s\" %d => ", O2S(valuePtr), opnd),
		objResultPtr);
	NEXT_INST_F(pcAdjustment, 1, 1);

    case INST_LIST_INDEX_MULTI:	/* 'lindex' with multiple index args */
	/*
	 * Determine the count of index args.
	 */

	opnd = TclGetUInt4AtPtr(pc+1);
	numIndices = opnd-1;

	/*
	 * Do the 'lindex' operation.
	 */

	objResultPtr = TclLindexFlat(interp, OBJ_AT_DEPTH(numIndices),
		numIndices, &OBJ_AT_DEPTH(numIndices - 1));
	if (!objResultPtr) {
	    TRACE_WITH_OBJ(("%d => ERROR: ", opnd), Tcl_GetObjResult(interp));
	    goto gotError;
	}

	/*
	 * Set result.
	 */

	TRACE(("%d => %s\n", opnd, O2S(objResultPtr)));
	NEXT_INST_V(5, opnd, -1);

    case INST_LSET_FLAT:
	/*
	 * Lset with 3, 5, or more args. Get the number of index args.
	 */

	opnd = TclGetUInt4AtPtr(pc + 1);
	numIndices = opnd - 2;

	/*
	 * Get the old value of variable, and remove the stack ref. This is
	 * safe because the variable still references the object; the ref
	 * count will never go zero here - we can use the smaller macro
	 * Tcl_DecrRefCount.
	 */

	valuePtr = POP_OBJECT();
	Tcl_DecrRefCount(valuePtr); /* This one should be done here */

	/*
	 * Compute the new variable value.
	 */

	objResultPtr = TclLsetFlat(interp, valuePtr, numIndices,
		&OBJ_AT_DEPTH(numIndices), OBJ_AT_TOS);
	if (!objResultPtr) {
	    TRACE_WITH_OBJ(("%d => ERROR: ", opnd), Tcl_GetObjResult(interp));
	    goto gotError;
	}

	/*
	 * Set result.
	 */

	TRACE(("%d => %s\n", opnd, O2S(objResultPtr)));
	NEXT_INST_V(5, numIndices+1, -1);

    case INST_LSET_LIST:	/* 'lset' with 4 args */
	/*
	 * Get the old value of variable, and remove the stack ref. This is
	 * safe because the variable still references the object; the ref
	 * count will never go zero here - we can use the smaller macro
	 * Tcl_DecrRefCount.
	 */

	objPtr = POP_OBJECT();
	Tcl_DecrRefCount(objPtr);	/* This one should be done here. */

	/*
	 * Get the new element value, and the index list.
	 */

	valuePtr = OBJ_AT_TOS;
	value2Ptr = OBJ_UNDER_TOS;

	/*
	 * Compute the new variable value.
	 */

	objResultPtr = TclLsetList(interp, objPtr, value2Ptr, valuePtr);
	if (!objResultPtr) {
	    TRACE_WITH_OBJ(("\"%.30s\" => ERROR: ", O2S(value2Ptr)),
		    Tcl_GetObjResult(interp));
	    goto gotError;
	}

	/*
	 * Set result.
	 */

	TRACE(("=> %s\n", O2S(objResultPtr)));
	NEXT_INST_F(1, 2, -1);

    case INST_LIST_RANGE_IMM:	/* lrange with objc==4 and both indices in
				 * bytecode stream */

	/*
	 * Pop the list and get the indices.
	 */

	valuePtr = OBJ_AT_TOS;
	fromIdx = TclGetInt4AtPtr(pc+1);
	toIdx = TclGetInt4AtPtr(pc+5);

	/*
	 * Get the contents of the list, making sure that it really is a list
	 * in the process.
	 */

	if (TclListObjGetElements(interp, valuePtr, &objc, &objv) != TCL_OK) {
	    TRACE_WITH_OBJ(("\"%.30s\" %d %d => ERROR: ", O2S(valuePtr),
		    fromIdx, toIdx), Tcl_GetObjResult(interp));
	    goto gotError;
	}

	/*
	 * Skip a lot of work if we're about to throw the result away (common
	 * with uses of [lassign]).
	 */

#ifndef TCL_COMPILE_DEBUG
	if (*(pc+9) == INST_POP) {
	    NEXT_INST_F(10, 1, 0);
	}
#endif

	/*
	 * Adjust the indices for end-based handling.
	 */

	if (fromIdx < -1) {
	    fromIdx += 1+objc;
	    if (fromIdx < -1) {
		fromIdx = -1;
	    }
	} else if (fromIdx > objc) {
	    fromIdx = objc;
	}
	if (toIdx < -1) {
	    toIdx += 1 + objc;
	    if (toIdx < -1) {
		toIdx = -1;
	    }
	} else if (toIdx > objc) {
	    toIdx = objc;
	}

	/*
	 * Check if we are referring to a valid, non-empty list range, and if
	 * so, build the list of elements in that range.
	 */

	if (fromIdx<=toIdx && fromIdx<objc && toIdx>=0) {
	    if (fromIdx < 0) {
		fromIdx = 0;
	    }
	    if (toIdx >= objc) {
		toIdx = objc-1;
	    }
	    if (fromIdx == 0 && toIdx != objc-1 && !Tcl_IsShared(valuePtr)) {
		/*
		 * BEWARE! This is looking inside the implementation of the
		 * list type.
		 */

		List *listPtr = valuePtr->internalRep.twoPtrValue.ptr1;

		if (listPtr->refCount == 1) {
		    TRACE(("\"%.30s\" %d %d => ", O2S(valuePtr),
			    TclGetInt4AtPtr(pc+1), TclGetInt4AtPtr(pc+5)));
		    for (index=toIdx+1 ; index<objc-1 ; index++) {
			TclDecrRefCount(objv[index]);
		    }
		    listPtr->elemCount = toIdx+1;
		    listPtr->canonicalFlag = 1;
		    TclInvalidateStringRep(valuePtr);
		    TRACE_APPEND(("%.30s\n", O2S(valuePtr)));
		    NEXT_INST_F(9, 0, 0);
		}
	    }
	    objResultPtr = Tcl_NewListObj(toIdx-fromIdx+1, objv+fromIdx);
	} else {
	    TclNewObj(objResultPtr);
	}

	TRACE_WITH_OBJ(("\"%.30s\" %d %d => ", O2S(valuePtr),
		TclGetInt4AtPtr(pc+1), TclGetInt4AtPtr(pc+5)), objResultPtr);
	NEXT_INST_F(9, 1, 1);

    case INST_LIST_IN:
    case INST_LIST_NOT_IN:	/* Basic list containment operators. */
	value2Ptr = OBJ_AT_TOS;
	valuePtr = OBJ_UNDER_TOS;

	s1 = TclGetStringFromObj(valuePtr, &s1len);
	if (TclListObjLength(interp, value2Ptr, &length) != TCL_OK) {
	    TRACE_WITH_OBJ(("\"%.30s\" \"%.30s\" => ERROR: ", O2S(valuePtr),
		    O2S(value2Ptr)), Tcl_GetObjResult(interp));
	    goto gotError;
	}
	match = 0;
	if (length > 0) {
	    int i = 0;
	    Tcl_Obj *o;

	    /*
	     * An empty list doesn't match anything.
	     */

	    do {
		Tcl_ListObjIndex(NULL, value2Ptr, i, &o);
		if (o != NULL) {
		    s2 = TclGetStringFromObj(o, &s2len);
		} else {
		    s2 = "";
		    s2len = 0;
		}
		if (s1len == s2len) {
		    match = (memcmp(s1, s2, s1len) == 0);
		}
		i++;
	    } while (i < length && match == 0);
	}

	if (*pc == INST_LIST_NOT_IN) {
	    match = !match;
	}

	TRACE(("%.20s %.20s => %d\n", O2S(valuePtr), O2S(value2Ptr), match));

	/*
	 * Peep-hole optimisation: if you're about to jump, do jump from here.
	 * We're saving the effort of pushing a boolean value only to pop it
	 * for branching.
	 */

	pc++;
#ifndef TCL_COMPILE_DEBUG
	switch (*pc) {
	case INST_JUMP_FALSE1:
	    NEXT_INST_F((match ? 2 : TclGetInt1AtPtr(pc+1)), 2, 0);
	case INST_JUMP_TRUE1:
	    NEXT_INST_F((match ? TclGetInt1AtPtr(pc+1) : 2), 2, 0);
	case INST_JUMP_FALSE4:
	    NEXT_INST_F((match ? 5 : TclGetInt4AtPtr(pc+1)), 2, 0);
	case INST_JUMP_TRUE4:
	    NEXT_INST_F((match ? TclGetInt4AtPtr(pc+1) : 5), 2, 0);
	}
#endif
	objResultPtr = TCONST(match);
	NEXT_INST_F(0, 2, 1);

    /*
     *	   End of INST_LIST and related instructions.
     * -----------------------------------------------------------------
     *	   Start of string-related instructions.
     */

    case INST_STR_EQ:
    case INST_STR_NEQ:		/* String (in)equality check */
    case INST_STR_CMP:		/* String compare. */
    stringCompare:
	value2Ptr = OBJ_AT_TOS;
	valuePtr = OBJ_UNDER_TOS;

	if (valuePtr == value2Ptr) {
	    match = 0;
	} else {
	    /*
	     * We only need to check (in)equality when we have equal length
	     * strings.  We can use memcmp in all (n)eq cases because we
	     * don't need to worry about lexical LE/BE variance.
	     */

	    typedef int (*memCmpFn_t)(const void*, const void*, size_t);
	    memCmpFn_t memCmpFn;
	    int checkEq = ((*pc == INST_EQ) || (*pc == INST_NEQ)
		    || (*pc == INST_STR_EQ) || (*pc == INST_STR_NEQ));

	    if (TclIsPureByteArray(valuePtr)
		    && TclIsPureByteArray(value2Ptr)) {
		s1 = (char *) Tcl_GetByteArrayFromObj(valuePtr, &s1len);
		s2 = (char *) Tcl_GetByteArrayFromObj(value2Ptr, &s2len);
		memCmpFn = memcmp;
	    } else if (((valuePtr->typePtr == &tclStringType)
		    && (value2Ptr->typePtr == &tclStringType))) {
		/*
		 * Do a unicode-specific comparison if both of the args are of
		 * String type. If the char length == byte length, we can do a
		 * memcmp. In benchmark testing this proved the most efficient
		 * check between the unicode and string comparison operations.
		 */

		s1len = Tcl_GetCharLength(valuePtr);
		s2len = Tcl_GetCharLength(value2Ptr);
		if ((s1len == valuePtr->length)
			&& (s2len == value2Ptr->length)) {
		    s1 = valuePtr->bytes;
		    s2 = value2Ptr->bytes;
		    memCmpFn = memcmp;
		} else {
		    s1 = (char *) Tcl_GetUnicode(valuePtr);
		    s2 = (char *) Tcl_GetUnicode(value2Ptr);
		    if (
#ifdef WORDS_BIGENDIAN
			1
#else
			checkEq
#endif
			) {
			memCmpFn = memcmp;
			s1len *= sizeof(Tcl_UniChar);
			s2len *= sizeof(Tcl_UniChar);
		    } else {
			memCmpFn = (memCmpFn_t) Tcl_UniCharNcmp;
		    }
		}
	    } else {
		/*
		 * strcmp can't do a simple memcmp in order to handle the
		 * special Tcl \xC0\x80 null encoding for utf-8.
		 */

		s1 = TclGetStringFromObj(valuePtr, &s1len);
		s2 = TclGetStringFromObj(value2Ptr, &s2len);
		if (checkEq) {
		    memCmpFn = memcmp;
		} else {
		    memCmpFn = (memCmpFn_t) TclpUtfNcmp2;
		}
	    }

	    if (checkEq && (s1len != s2len)) {
		match = 1;
	    } else {
		/*
		 * The comparison function should compare up to the minimum
		 * byte length only.
		 */
		match = memCmpFn(s1, s2,
			(size_t) ((s1len < s2len) ? s1len : s2len));
		if (match == 0) {
		    match = s1len - s2len;
		}
	    }
	}

	/*
	 * Make sure only -1,0,1 is returned
	 * TODO: consider peephole opt.
	 */

	if (*pc != INST_STR_CMP) {
	    /*
	     * Take care of the opcodes that goto'ed into here.
	     */

	    switch (*pc) {
	    case INST_STR_EQ:
	    case INST_EQ:
		match = (match == 0);
		break;
	    case INST_STR_NEQ:
	    case INST_NEQ:
		match = (match != 0);
		break;
	    case INST_LT:
		match = (match < 0);
		break;
	    case INST_GT:
		match = (match > 0);
		break;
	    case INST_LE:
		match = (match <= 0);
		break;
	    case INST_GE:
		match = (match >= 0);
		break;
	    }
	}
	if (match < 0) {
	    TclNewIntObj(objResultPtr, -1);
	} else {
	    objResultPtr = TCONST(match > 0);
	}
	TRACE(("%.20s %.20s => %s\n", O2S(valuePtr), O2S(value2Ptr),
		O2S(objResultPtr)));
	NEXT_INST_F(1, 2, 1);

    case INST_STR_LEN:
	valuePtr = OBJ_AT_TOS;
	length = Tcl_GetCharLength(valuePtr);
	TclNewIntObj(objResultPtr, length);
	TRACE(("%.20s => %d\n", O2S(valuePtr), length));
	NEXT_INST_F(1, 1, 1);

    case INST_STR_INDEX:
	value2Ptr = OBJ_AT_TOS;
	valuePtr = OBJ_UNDER_TOS;

	/*
	 * Get char length to calulate what 'end' means.
	 */

	length = Tcl_GetCharLength(valuePtr);
	if (TclGetIntForIndexM(interp, value2Ptr, length-1, &index)!=TCL_OK) {
	    goto gotError;
	}

	if ((index < 0) || (index >= length)) {
	    TclNewObj(objResultPtr);
	} else if (TclIsPureByteArray(valuePtr)) {
	    objResultPtr = Tcl_NewByteArrayObj(
		    Tcl_GetByteArrayFromObj(valuePtr, &length)+index, 1);
	} else if (valuePtr->bytes && length == valuePtr->length) {
	    objResultPtr = Tcl_NewStringObj((const char *)
		    valuePtr->bytes+index, 1);
	} else {
	    char buf[TCL_UTF_MAX];
	    Tcl_UniChar ch = Tcl_GetUniChar(valuePtr, index);

	    /*
	     * This could be: Tcl_NewUnicodeObj((const Tcl_UniChar *)&ch, 1)
	     * but creating the object as a string seems to be faster in
	     * practical use.
	     */

	    length = Tcl_UniCharToUtf(ch, buf);
	    objResultPtr = Tcl_NewStringObj(buf, length);
	}

	TRACE(("%.20s %.20s => %s\n", O2S(valuePtr), O2S(value2Ptr),
		O2S(objResultPtr)));
	NEXT_INST_F(1, 2, 1);

    case INST_STR_RANGE:
	TRACE(("\"%.20s\" %s %s =>",
		O2S(OBJ_AT_DEPTH(2)), O2S(OBJ_UNDER_TOS), O2S(OBJ_AT_TOS)));
	length = Tcl_GetCharLength(OBJ_AT_DEPTH(2)) - 1;
	if (TclGetIntForIndexM(interp, OBJ_UNDER_TOS, length,
		    &fromIdx) != TCL_OK
	    || TclGetIntForIndexM(interp, OBJ_AT_TOS, length,
		    &toIdx) != TCL_OK) {
	    goto gotError;
	}

	if (fromIdx < 0) {
	    fromIdx = 0;
	}
	if (toIdx >= length) {
	    toIdx = length;
	}
	if (toIdx >= fromIdx) {
	    objResultPtr = Tcl_GetRange(OBJ_AT_DEPTH(2), fromIdx, toIdx);
	} else {
	    TclNewObj(objResultPtr);
	}
	TRACE_APPEND(("\"%.30s\"\n", O2S(objResultPtr)));
	NEXT_INST_V(1, 3, 1);

    case INST_STR_RANGE_IMM:
	valuePtr = OBJ_AT_TOS;
	fromIdx = TclGetInt4AtPtr(pc+1);
	toIdx = TclGetInt4AtPtr(pc+5);
	length = Tcl_GetCharLength(valuePtr);
	TRACE(("\"%.20s\" %d %d => ", O2S(valuePtr), fromIdx, toIdx));

	/*
	 * Adjust indices for end-based indexing.
	 */

	if (fromIdx < -1) {
	    fromIdx += 1 + length;
	    if (fromIdx < 0) {
		fromIdx = 0;
	    }
	} else if (fromIdx >= length) {
	    fromIdx = length;
	}
	if (toIdx < -1) {
	    toIdx += 1 + length;
	} else if (toIdx >= length) {
	    toIdx = length - 1;
	}

	/*
	 * Check if we can do a sane substring.
	 */

	if (fromIdx <= toIdx) {
	    objResultPtr = Tcl_GetRange(valuePtr, fromIdx, toIdx);
	} else {
	    TclNewObj(objResultPtr);
	}
	TRACE_APPEND(("%.30s\n", O2S(objResultPtr)));
	NEXT_INST_F(9, 1, 1);

    {
	Tcl_UniChar *ustring1, *ustring2, *ustring3, *end, *p;
	int length3;
	Tcl_Obj *value3Ptr;

    case INST_STR_MAP:
	valuePtr = OBJ_AT_TOS;		/* "Main" string. */
	value3Ptr = OBJ_UNDER_TOS;	/* "Target" string. */
	value2Ptr = OBJ_AT_DEPTH(2);	/* "Source" string. */
	if (value3Ptr == value2Ptr) {
	    objResultPtr = valuePtr;
	    NEXT_INST_V(1, 3, 1);
	} else if (valuePtr == value2Ptr) {
	    objResultPtr = value3Ptr;
	    NEXT_INST_V(1, 3, 1);
	}
	ustring1 = Tcl_GetUnicodeFromObj(valuePtr, &length);
	if (length == 0) {
	    objResultPtr = valuePtr;
	    NEXT_INST_V(1, 3, 1);
	}
	ustring2 = Tcl_GetUnicodeFromObj(value2Ptr, &length2);
	if (length2 > length || length2 == 0) {
	    objResultPtr = valuePtr;
	    NEXT_INST_V(1, 3, 1);
	} else if (length2 == length) {
	    if (memcmp(ustring1, ustring2, sizeof(Tcl_UniChar) * length)) {
		objResultPtr = valuePtr;
	    } else {
		objResultPtr = value3Ptr;
	    }
	    NEXT_INST_V(1, 3, 1);
	}
	ustring3 = Tcl_GetUnicodeFromObj(value3Ptr, &length3);

	objResultPtr = Tcl_NewUnicodeObj(ustring1, 0);
	p = ustring1;
	end = ustring1 + length;
	for (; ustring1 < end; ustring1++) {
	    if ((*ustring1 == *ustring2) && (length2==1 ||
		    memcmp(ustring1, ustring2, sizeof(Tcl_UniChar) * length2)
			    == 0)) {
		if (p != ustring1) {
		    Tcl_AppendUnicodeToObj(objResultPtr, p, ustring1-p);
		    p = ustring1 + length2;
		} else {
		    p += length2;
		}
		ustring1 = p - 1;

		Tcl_AppendUnicodeToObj(objResultPtr, ustring3, length3);
	    }
	}
	if (p != ustring1) {
	    /*
	     * Put the rest of the unmapped chars onto result.
	     */

	    Tcl_AppendUnicodeToObj(objResultPtr, p, ustring1 - p);
	}
	TRACE_WITH_OBJ(("%.20s %.20s %.20s => ",
		O2S(value2Ptr), O2S(value3Ptr), O2S(valuePtr)), objResultPtr);
	NEXT_INST_V(1, 3, 1);

    case INST_STR_FIND:
	ustring1 = Tcl_GetUnicodeFromObj(OBJ_AT_TOS, &length);	/* Haystack */
	ustring2 = Tcl_GetUnicodeFromObj(OBJ_UNDER_TOS, &length2);/* Needle */

	match = -1;
	if (length2 > 0 && length2 <= length) {
	    end = ustring1 + length - length2 + 1;
	    for (p=ustring1 ; p<end ; p++) {
		if ((*p == *ustring2) &&
			memcmp(ustring2,p,sizeof(Tcl_UniChar)*length2) == 0) {
		    match = p - ustring1;
		    break;
		}
	    }
	}

	TRACE(("%.20s %.20s => %d\n",
		O2S(OBJ_UNDER_TOS), O2S(OBJ_AT_TOS), match));

	TclNewIntObj(objResultPtr, match);
	NEXT_INST_F(1, 2, 1);

    case INST_STR_FIND_LAST:
	ustring1 = Tcl_GetUnicodeFromObj(OBJ_AT_TOS, &length);	/* Haystack */
	ustring2 = Tcl_GetUnicodeFromObj(OBJ_UNDER_TOS, &length2);/* Needle */

	match = -1;
	if (length2 > 0 && length2 <= length) {
	    for (p=ustring1+length-length2 ; p>=ustring1 ; p--) {
		if ((*p == *ustring2) &&
			memcmp(ustring2,p,sizeof(Tcl_UniChar)*length2) == 0) {
		    match = p - ustring1;
		    break;
		}
	    }
	}

	TRACE(("%.20s %.20s => %d\n",
		O2S(OBJ_UNDER_TOS), O2S(OBJ_AT_TOS), match));

	TclNewIntObj(objResultPtr, match);
	NEXT_INST_F(1, 2, 1);
    }

    case INST_STR_MATCH:
	nocase = TclGetInt1AtPtr(pc+1);
	valuePtr = OBJ_AT_TOS;		/* String */
	value2Ptr = OBJ_UNDER_TOS;	/* Pattern */

	/*
	 * Check that at least one of the objects is Unicode before promoting
	 * both.
	 */

	if ((valuePtr->typePtr == &tclStringType)
		|| (value2Ptr->typePtr == &tclStringType)) {
	    Tcl_UniChar *ustring1, *ustring2;

	    ustring1 = Tcl_GetUnicodeFromObj(valuePtr, &length);
	    ustring2 = Tcl_GetUnicodeFromObj(value2Ptr, &length2);
	    match = TclUniCharMatch(ustring1, length, ustring2, length2,
		    nocase);
	} else if (TclIsPureByteArray(valuePtr) && !nocase) {
	    unsigned char *bytes1, *bytes2;

	    bytes1 = Tcl_GetByteArrayFromObj(valuePtr, &length);
	    bytes2 = Tcl_GetByteArrayFromObj(value2Ptr, &length2);
	    match = TclByteArrayMatch(bytes1, length, bytes2, length2, 0);
	} else {
	    match = Tcl_StringCaseMatch(TclGetString(valuePtr),
		    TclGetString(value2Ptr), nocase);
	}

	/*
	 * Reuse value2Ptr object already on stack if possible. Adjustment is
	 * 2 due to the nocase byte
	 */

	TRACE(("%.20s %.20s => %d\n", O2S(valuePtr), O2S(value2Ptr), match));

	/*
	 * Peep-hole optimisation: if you're about to jump, do jump from here.
	 */

	pc += 2;
#ifndef TCL_COMPILE_DEBUG
	switch (*pc) {
	case INST_JUMP_FALSE1:
	    NEXT_INST_F((match? 2 : TclGetInt1AtPtr(pc+1)), 2, 0);
	case INST_JUMP_TRUE1:
	    NEXT_INST_F((match? TclGetInt1AtPtr(pc+1) : 2), 2, 0);
	case INST_JUMP_FALSE4:
	    NEXT_INST_F((match? 5 : TclGetInt4AtPtr(pc+1)), 2, 0);
	case INST_JUMP_TRUE4:
	    NEXT_INST_F((match? TclGetInt4AtPtr(pc+1) : 5), 2, 0);
	}
#endif
	objResultPtr = TCONST(match);
	NEXT_INST_F(0, 2, 1);

    case INST_REGEXP:
	cflags = TclGetInt1AtPtr(pc+1); /* RE compile flages like NOCASE */
	valuePtr = OBJ_AT_TOS;		/* String */
	value2Ptr = OBJ_UNDER_TOS;	/* Pattern */

	/*
	 * Compile and match the regular expression.
	 */

	{
	    Tcl_RegExp regExpr =
		    Tcl_GetRegExpFromObj(interp, value2Ptr, cflags);

	    if (regExpr == NULL) {
		goto regexpFailure;
	    }

	    match = Tcl_RegExpExecObj(interp, regExpr, valuePtr, 0, 0, 0);

	    if (match < 0) {
	    regexpFailure:
#ifdef TCL_COMPILE_DEBUG
		objResultPtr = Tcl_GetObjResult(interp);
		TRACE_WITH_OBJ(("%.20s %.20s => ERROR: ",
			O2S(valuePtr), O2S(value2Ptr)), objResultPtr);
#endif
		goto gotError;
	    }
	}

	TRACE(("%.20s %.20s => %d\n", O2S(valuePtr), O2S(value2Ptr), match));

	/*
	 * Peep-hole optimisation: if you're about to jump, do jump from here.
	 * Adjustment is 2 due to the nocase byte.
	 */

	pc += 2;
#ifndef TCL_COMPILE_DEBUG
	switch (*pc) {
	case INST_JUMP_FALSE1:
	    NEXT_INST_F((match? 2 : TclGetInt1AtPtr(pc+1)), 2, 0);
	case INST_JUMP_TRUE1:
	    NEXT_INST_F((match? TclGetInt1AtPtr(pc+1) : 2), 2, 0);
	case INST_JUMP_FALSE4:
	    NEXT_INST_F((match? 5 : TclGetInt4AtPtr(pc+1)), 2, 0);
	case INST_JUMP_TRUE4:
	    NEXT_INST_F((match? TclGetInt4AtPtr(pc+1) : 5), 2, 0);
	}
#endif
	objResultPtr = TCONST(match);
	NEXT_INST_F(0, 2, 1);
    }

    /*
     *	   End of string-related instructions.
     * -----------------------------------------------------------------
     *	   Start of numeric operator instructions.
     */

    {
	ClientData ptr1, ptr2;
	int type1, type2;
	long l1, l2, lResult;

    case INST_EQ:
    case INST_NEQ:
    case INST_LT:
    case INST_GT:
    case INST_LE:
    case INST_GE: {
	int iResult = 0, compare = 0;

	value2Ptr = OBJ_AT_TOS;
	valuePtr = OBJ_UNDER_TOS;

	if (GetNumberFromObj(NULL, valuePtr, &ptr1, &type1) != TCL_OK) {
	    /*
	     * At least one non-numeric argument - compare as strings.
	     */

	    goto stringCompare;
	}
	if (type1 == TCL_NUMBER_NAN) {
	    /*
	     * NaN first arg: NaN != to everything, other compares are false.
	     */

	    iResult = (*pc == INST_NEQ);
	    goto foundResult;
	}
	if (valuePtr == value2Ptr) {
	    compare = MP_EQ;
	    goto convertComparison;
	}
	if (GetNumberFromObj(NULL, value2Ptr, &ptr2, &type2) != TCL_OK) {
	    /*
	     * At least one non-numeric argument - compare as strings.
	     */

	    goto stringCompare;
	}
	if (type2 == TCL_NUMBER_NAN) {
	    /*
	     * NaN 2nd arg: NaN != to everything, other compares are false.
	     */

	    iResult = (*pc == INST_NEQ);
	    goto foundResult;
	}
	if ((type1 == TCL_NUMBER_LONG) && (type2 == TCL_NUMBER_LONG)) {
	    l1 = *((const long *)ptr1);
	    l2 = *((const long *)ptr2);
	    compare = (l1 < l2) ? MP_LT : ((l1 > l2) ? MP_GT : MP_EQ);
	} else {
	    compare = TclCompareTwoNumbers(valuePtr, value2Ptr);
	}

	/*
	 * Turn comparison outcome into appropriate result for opcode.
	 */

    convertComparison:
	switch (*pc) {
	case INST_EQ:
	    iResult = (compare == MP_EQ);
	    break;
	case INST_NEQ:
	    iResult = (compare != MP_EQ);
	    break;
	case INST_LT:
	    iResult = (compare == MP_LT);
	    break;
	case INST_GT:
	    iResult = (compare == MP_GT);
	    break;
	case INST_LE:
	    iResult = (compare != MP_GT);
	    break;
	case INST_GE:
	    iResult = (compare != MP_LT);
	    break;
	}

	/*
	 * Peep-hole optimisation: if you're about to jump, do jump from here.
	 */

    foundResult:
	pc++;
#ifndef TCL_COMPILE_DEBUG
	switch (*pc) {
	case INST_JUMP_FALSE1:
	    NEXT_INST_F((iResult? 2 : TclGetInt1AtPtr(pc+1)), 2, 0);
	case INST_JUMP_TRUE1:
	    NEXT_INST_F((iResult? TclGetInt1AtPtr(pc+1) : 2), 2, 0);
	case INST_JUMP_FALSE4:
	    NEXT_INST_F((iResult? 5 : TclGetInt4AtPtr(pc+1)), 2, 0);
	case INST_JUMP_TRUE4:
	    NEXT_INST_F((iResult? TclGetInt4AtPtr(pc+1) : 5), 2, 0);
	}
#endif
	objResultPtr = TCONST(iResult);
	NEXT_INST_F(0, 2, 1);
    }

    case INST_MOD:
    case INST_LSHIFT:
    case INST_RSHIFT:
    case INST_BITOR:
    case INST_BITXOR:
    case INST_BITAND:
	value2Ptr = OBJ_AT_TOS;
	valuePtr = OBJ_UNDER_TOS;

	if ((GetNumberFromObj(NULL, valuePtr, &ptr1, &type1) != TCL_OK)
		|| (type1==TCL_NUMBER_DOUBLE) || (type1==TCL_NUMBER_NAN)) {
	    TRACE(("%.20s %.20s => ILLEGAL 1st TYPE %s\n", O2S(valuePtr),
		    O2S(value2Ptr), (valuePtr->typePtr?
		    valuePtr->typePtr->name : "null")));
	    DECACHE_STACK_INFO();
	    IllegalExprOperandType(interp, pc, valuePtr);
	    CACHE_STACK_INFO();
	    goto gotError;
	}

	if ((GetNumberFromObj(NULL, value2Ptr, &ptr2, &type2) != TCL_OK)
		|| (type2==TCL_NUMBER_DOUBLE) || (type2==TCL_NUMBER_NAN)) {
	    TRACE(("%.20s %.20s => ILLEGAL 2nd TYPE %s\n", O2S(valuePtr),
		    O2S(value2Ptr), (value2Ptr->typePtr?
		    value2Ptr->typePtr->name : "null")));
	    DECACHE_STACK_INFO();
	    IllegalExprOperandType(interp, pc, value2Ptr);
	    CACHE_STACK_INFO();
	    goto gotError;
	}

	/*
	 * Check for common, simple case.
	 */

	if ((type1 == TCL_NUMBER_LONG) && (type2 == TCL_NUMBER_LONG)) {
	    l1 = *((const long *)ptr1);
	    l2 = *((const long *)ptr2);

	    switch (*pc) {
	    case INST_MOD:
		if (l2 == 0) {
		    TRACE(("%s %s => DIVIDE BY ZERO\n", O2S(valuePtr),
			    O2S(value2Ptr)));
		    goto divideByZero;
		} else if ((l2 == 1) || (l2 == -1)) {
		    /*
		     * Div. by |1| always yields remainder of 0.
		     */

		    TRACE(("%s %s => ", O2S(valuePtr), O2S(value2Ptr)));
		    objResultPtr = TCONST(0);
		    TRACE(("%s\n", O2S(objResultPtr)));
		    NEXT_INST_F(1, 2, 1);
		} else if (l1 == 0) {
		    /*
		     * 0 % (non-zero) always yields remainder of 0.
		     */

		    TRACE(("%s %s => ", O2S(valuePtr), O2S(value2Ptr)));
		    objResultPtr = TCONST(0);
		    TRACE(("%s\n", O2S(objResultPtr)));
		    NEXT_INST_F(1, 2, 1);
		} else {
		    lResult = l1 / l2;

		    /*
		     * Force Tcl's integer division rules.
		     * TODO: examine for logic simplification
		     */

		    if ((lResult < 0 || (lResult == 0 &&
			    ((l1 < 0 && l2 > 0) || (l1 > 0 && l2 < 0)))) &&
			    (lResult * l2 != l1)) {
			lResult -= 1;
		    }
		    lResult = l1 - l2*lResult;
		    goto longResultOfArithmetic;
		}

	    case INST_RSHIFT:
		if (l2 < 0) {
		    Tcl_SetObjResult(interp, Tcl_NewStringObj(
			    "negative shift argument", -1));
#if 0
		    DECACHE_STACK_INFO();
		    Tcl_SetErrorCode(interp, "ARITH", "DOMAIN",
			    "domain error: argument not in valid range",
			    NULL);
		    CACHE_STACK_INFO();
#endif
		    goto gotError;
		} else if (l1 == 0) {
		    TRACE(("%s %s => ", O2S(valuePtr), O2S(value2Ptr)));
		    objResultPtr = TCONST(0);
		    TRACE(("%s\n", O2S(objResultPtr)));
		    NEXT_INST_F(1, 2, 1);
		} else {
		    /*
		     * Quickly force large right shifts to 0 or -1.
		     */

		    if (l2 >= (long)(CHAR_BIT*sizeof(long))) {
			/*
			 * We assume that INT_MAX is much larger than the
			 * number of bits in a long. This is a pretty safe
			 * assumption, given that the former is usually around
			 * 4e9 and the latter 32 or 64...
			 */

			TRACE(("%s %s => ", O2S(valuePtr), O2S(value2Ptr)));
			if (l1 > 0L) {
			    objResultPtr = TCONST(0);
			} else {
			    TclNewIntObj(objResultPtr, -1);
			}
			TRACE(("%s\n", O2S(objResultPtr)));
			NEXT_INST_F(1, 2, 1);
		    }

		    /*
		     * Handle shifts within the native long range.
		     */

		    lResult = l1 >> ((int) l2);
		    goto longResultOfArithmetic;
		}

	    case INST_LSHIFT:
		if (l2 < 0) {
		    Tcl_SetObjResult(interp, Tcl_NewStringObj(
			    "negative shift argument", -1));
#if 0
		    DECACHE_STACK_INFO();
		    Tcl_SetErrorCode(interp, "ARITH", "DOMAIN",
			    "domain error: argument not in valid range",
			    NULL);
		    CACHE_STACK_INFO();
#endif
		    goto gotError;
		} else if (l1 == 0) {
		    TRACE(("%s %s => ", O2S(valuePtr), O2S(value2Ptr)));
		    objResultPtr = TCONST(0);
		    TRACE(("%s\n", O2S(objResultPtr)));
		    NEXT_INST_F(1, 2, 1);
		} else if (l2 > (long) INT_MAX) {
		    /*
		     * Technically, we could hold the value (1 << (INT_MAX+1))
		     * in an mp_int, but since we're using mp_mul_2d() to do
		     * the work, and it takes only an int argument, that's a
		     * good place to draw the line.
		     */

		    Tcl_SetObjResult(interp, Tcl_NewStringObj(
			    "integer value too large to represent", -1));
#if 0
		    DECACHE_STACK_INFO();
		    Tcl_SetErrorCode(interp, "ARITH", "IOVERFLOW",
			    "integer value too large to represent", NULL);
		    CACHE_STACK_INFO();
#endif
		    goto gotError;
		} else {
		    int shift = (int) l2;

		    /*
		     * Handle shifts within the native long range.
		     */

		    if ((size_t) shift < CHAR_BIT*sizeof(long) && (l1 != 0)
			    && !((l1>0 ? l1 : ~l1) &
				-(1L<<(CHAR_BIT*sizeof(long) - 1 - shift)))) {
			lResult = l1 << shift;
			goto longResultOfArithmetic;
		    }
		}

		/*
		 * Too large; need to use the broken-out function.
		 */

		TRACE(("%s %s => ", O2S(valuePtr), O2S(value2Ptr)));
		break;

	    case INST_BITAND:
		lResult = l1 & l2;
		goto longResultOfArithmetic;
	    case INST_BITOR:
		lResult = l1 | l2;
		goto longResultOfArithmetic;
	    case INST_BITXOR:
		lResult = l1 ^ l2;
	    longResultOfArithmetic:
		TRACE(("%s %s => ", O2S(valuePtr), O2S(value2Ptr)));
		if (Tcl_IsShared(valuePtr)) {
		    TclNewLongObj(objResultPtr, lResult);
		    TRACE(("%s\n", O2S(objResultPtr)));
		    NEXT_INST_F(1, 2, 1);
		}
		TclSetLongObj(valuePtr, lResult);
		TRACE(("%s\n", O2S(valuePtr)));
		NEXT_INST_F(1, 1, 0);
	    }
	}

	/*
	 * DO NOT MERGE THIS WITH THE EQUIVALENT SECTION LATER! That would
	 * encourage the compiler to inline ExecuteExtendedBinaryMathOp, which
	 * is highly undesirable due to the overall impact on size.
	 */

	TRACE(("%s %s => ", O2S(valuePtr), O2S(value2Ptr)));
	objResultPtr = ExecuteExtendedBinaryMathOp(interp, *pc, &TCONST(0),
		valuePtr, value2Ptr);
	if (objResultPtr == DIVIDED_BY_ZERO) {
	    TRACE_APPEND(("DIVIDE BY ZERO\n"));
	    goto divideByZero;
	} else if (objResultPtr == GENERAL_ARITHMETIC_ERROR) {
	    TRACE_APPEND(("ERROR: %s\n",
		    TclGetString(Tcl_GetObjResult(interp))));
	    goto gotError;
	} else if (objResultPtr == NULL) {
	    TRACE_APPEND(("%s\n", O2S(valuePtr)));
	    NEXT_INST_F(1, 1, 0);
	} else {
	    TRACE_APPEND(("%s\n", O2S(objResultPtr)));
	    NEXT_INST_F(1, 2, 1);
	}

    case INST_EXPON:
    case INST_ADD:
    case INST_SUB:
    case INST_DIV:
    case INST_MULT:
	value2Ptr = OBJ_AT_TOS;
	valuePtr = OBJ_UNDER_TOS;

	if ((GetNumberFromObj(NULL, valuePtr, &ptr1, &type1) != TCL_OK)
		|| IsErroringNaNType(type1)) {
	    TRACE(("%.20s %.20s => ILLEGAL 1st TYPE %s\n",
		    O2S(value2Ptr), O2S(valuePtr),
		    (valuePtr->typePtr? valuePtr->typePtr->name: "null")));
	    DECACHE_STACK_INFO();
	    IllegalExprOperandType(interp, pc, valuePtr);
	    CACHE_STACK_INFO();
	    goto gotError;
	}

#ifdef ACCEPT_NAN
	if (type1 == TCL_NUMBER_NAN) {
	    /*
	     * NaN first argument -> result is also NaN.
	     */

	    NEXT_INST_F(1, 1, 0);
	}
#endif

	if ((GetNumberFromObj(NULL, value2Ptr, &ptr2, &type2) != TCL_OK)
		|| IsErroringNaNType(type2)) {
	    TRACE(("%.20s %.20s => ILLEGAL 2nd TYPE %s\n",
		    O2S(value2Ptr), O2S(valuePtr),
		    (value2Ptr->typePtr? value2Ptr->typePtr->name: "null")));
	    DECACHE_STACK_INFO();
	    IllegalExprOperandType(interp, pc, value2Ptr);
	    CACHE_STACK_INFO();
	    goto gotError;
	}

#ifdef ACCEPT_NAN
	if (type2 == TCL_NUMBER_NAN) {
	    /*
	     * NaN second argument -> result is also NaN.
	     */

	    objResultPtr = value2Ptr;
	    NEXT_INST_F(1, 2, 1);
	}
#endif

	/*
	 * Handle (long,long) arithmetic as best we can without going out to
	 * an external function.
	 */

	if ((type1 == TCL_NUMBER_LONG) && (type2 == TCL_NUMBER_LONG)) {
	    Tcl_WideInt w1, w2, wResult;

	    l1 = *((const long *)ptr1);
	    l2 = *((const long *)ptr2);

	    switch (*pc) {
	    case INST_ADD:
		w1 = (Tcl_WideInt) l1;
		w2 = (Tcl_WideInt) l2;
		wResult = w1 + w2;
#ifdef NO_WIDE_TYPE
		/*
		 * Check for overflow.
		 */

		if (Overflowing(w1, w2, wResult)) {
		    goto overflow;
		}
#endif
		goto wideResultOfArithmetic;

	    case INST_SUB:
		w1 = (Tcl_WideInt) l1;
		w2 = (Tcl_WideInt) l2;
		wResult = w1 - w2;
#ifdef NO_WIDE_TYPE
		/*
		 * Must check for overflow. The macro tests for overflows in
		 * sums by looking at the sign bits. As we have a subtraction
		 * here, we are adding -w2. As -w2 could in turn overflow, we
		 * test with ~w2 instead: it has the opposite sign bit to w2
		 * so it does the job. Note that the only "bad" case (w2==0)
		 * is irrelevant for this macro, as in that case w1 and
		 * wResult have the same sign and there is no overflow anyway.
		 */

		if (Overflowing(w1, ~w2, wResult)) {
		    goto overflow;
		}
#endif
	    wideResultOfArithmetic:
		TRACE(("%s %s => ", O2S(valuePtr), O2S(value2Ptr)));
		if (Tcl_IsShared(valuePtr)) {
		    objResultPtr = Tcl_NewWideIntObj(wResult);
		    TRACE(("%s\n", O2S(objResultPtr)));
		    NEXT_INST_F(1, 2, 1);
		}
		Tcl_SetWideIntObj(valuePtr, wResult);
		TRACE(("%s\n", O2S(valuePtr)));
		NEXT_INST_F(1, 1, 0);

	    case INST_DIV:
		if (l2 == 0) {
		    TRACE(("%s %s => DIVIDE BY ZERO\n",
			    O2S(valuePtr), O2S(value2Ptr)));
		    goto divideByZero;
		} else if ((l1 == LONG_MIN) && (l2 == -1)) {
		    /*
		     * Can't represent (-LONG_MIN) as a long.
		     */

		    goto overflow;
		}
		lResult = l1 / l2;

		/*
		 * Force Tcl's integer division rules.
		 * TODO: examine for logic simplification
		 */

		if (((lResult < 0) || ((lResult == 0) &&
			((l1 < 0 && l2 > 0) || (l1 > 0 && l2 < 0)))) &&
			((lResult * l2) != l1)) {
		    lResult -= 1;
		}
		goto longResultOfArithmetic;

	    case INST_MULT:
		if (((sizeof(long) >= 2*sizeof(int))
			&& (l1 <= INT_MAX) && (l1 >= INT_MIN)
			&& (l2 <= INT_MAX) && (l2 >= INT_MIN))
			|| ((sizeof(long) >= 2*sizeof(short))
			&& (l1 <= SHRT_MAX) && (l1 >= SHRT_MIN)
			&& (l2 <= SHRT_MAX) && (l2 >= SHRT_MIN))) {
		    lResult = l1 * l2;
		    goto longResultOfArithmetic;
		}
	    }

	    /*
	     * Fall through with INST_EXPON, INST_DIV and large multiplies.
	     */
	}

    overflow:
	TRACE(("%s %s => ", O2S(valuePtr), O2S(value2Ptr)));
	objResultPtr = ExecuteExtendedBinaryMathOp(interp, *pc, &TCONST(0),
		valuePtr, value2Ptr);
	if (objResultPtr == DIVIDED_BY_ZERO) {
	    TRACE_APPEND(("DIVIDE BY ZERO\n"));
	    goto divideByZero;
	} else if (objResultPtr == EXPONENT_OF_ZERO) {
	    TRACE_APPEND(("EXPONENT OF ZERO\n"));
	    goto exponOfZero;
	} else if (objResultPtr == GENERAL_ARITHMETIC_ERROR) {
	    TRACE_APPEND(("ERROR: %s\n",
		    TclGetString(Tcl_GetObjResult(interp))));
	    goto gotError;
	} else if (objResultPtr == NULL) {
	    TRACE_APPEND(("%s\n", O2S(valuePtr)));
	    NEXT_INST_F(1, 1, 0);
	} else {
	    TRACE_APPEND(("%s\n", O2S(objResultPtr)));
	    NEXT_INST_F(1, 2, 1);
	}

    case INST_LNOT: {
	int b;

	valuePtr = OBJ_AT_TOS;

	/* TODO - check claim that taking address of b harms performance */
	/* TODO - consider optimization search for constants */
	if (TclGetBooleanFromObj(NULL, valuePtr, &b) != TCL_OK) {
	    TRACE(("\"%.20s\" => ILLEGAL TYPE %s\n", O2S(valuePtr),
		    (valuePtr->typePtr? valuePtr->typePtr->name : "null")));
	    DECACHE_STACK_INFO();
	    IllegalExprOperandType(interp, pc, valuePtr);
	    CACHE_STACK_INFO();
	    goto gotError;
	}
	/* TODO: Consider peephole opt. */
	objResultPtr = TCONST(!b);
	NEXT_INST_F(1, 1, 1);
    }

    case INST_BITNOT:
	valuePtr = OBJ_AT_TOS;
	if ((GetNumberFromObj(NULL, valuePtr, &ptr1, &type1) != TCL_OK)
		|| (type1==TCL_NUMBER_NAN) || (type1==TCL_NUMBER_DOUBLE)) {
	    /*
	     * ... ~$NonInteger => raise an error.
	     */

	    TRACE(("\"%.20s\" => ILLEGAL TYPE %s \n", O2S(valuePtr),
		    (valuePtr->typePtr? valuePtr->typePtr->name : "null")));
	    DECACHE_STACK_INFO();
	    IllegalExprOperandType(interp, pc, valuePtr);
	    CACHE_STACK_INFO();
	    goto gotError;
	}
	if (type1 == TCL_NUMBER_LONG) {
	    l1 = *((const long *) ptr1);
	    if (Tcl_IsShared(valuePtr)) {
		TclNewLongObj(objResultPtr, ~l1);
		NEXT_INST_F(1, 1, 1);
	    }
	    TclSetLongObj(valuePtr, ~l1);
	    NEXT_INST_F(1, 0, 0);
	}
	objResultPtr = ExecuteExtendedUnaryMathOp(*pc, valuePtr);
	if (objResultPtr != NULL) {
	    NEXT_INST_F(1, 1, 1);
	} else {
	    NEXT_INST_F(1, 0, 0);
	}

    case INST_UMINUS:
	valuePtr = OBJ_AT_TOS;
	if ((GetNumberFromObj(NULL, valuePtr, &ptr1, &type1) != TCL_OK)
		|| IsErroringNaNType(type1)) {
	    TRACE(("\"%.20s\" => ILLEGAL TYPE %s \n", O2S(valuePtr),
		    (valuePtr->typePtr? valuePtr->typePtr->name : "null")));
	    DECACHE_STACK_INFO();
	    IllegalExprOperandType(interp, pc, valuePtr);
	    CACHE_STACK_INFO();
	    goto gotError;
	}
	switch (type1) {
	case TCL_NUMBER_NAN:
	    /* -NaN => NaN */
	    NEXT_INST_F(1, 0, 0);
	case TCL_NUMBER_LONG:
	    l1 = *((const long *) ptr1);
	    if (l1 != LONG_MIN) {
		if (Tcl_IsShared(valuePtr)) {
		    TclNewLongObj(objResultPtr, -l1);
		    NEXT_INST_F(1, 1, 1);
		}
		TclSetLongObj(valuePtr, -l1);
		NEXT_INST_F(1, 0, 0);
	    }
	    /* FALLTHROUGH */
	}
	objResultPtr = ExecuteExtendedUnaryMathOp(*pc, valuePtr);
	if (objResultPtr != NULL) {
	    NEXT_INST_F(1, 1, 1);
	} else {
	    NEXT_INST_F(1, 0, 0);
	}

    case INST_UPLUS:
    case INST_TRY_CVT_TO_NUMERIC:
	/*
	 * Try to convert the topmost stack object to numeric object. This is
	 * done in order to support [expr]'s policy of interpreting operands
	 * if at all possible as numbers first, then strings.
	 */

	valuePtr = OBJ_AT_TOS;

	if (GetNumberFromObj(NULL, valuePtr, &ptr1, &type1) != TCL_OK) {
	    if (*pc == INST_UPLUS) {
		/*
		 * ... +$NonNumeric => raise an error.
		 */

		TRACE(("\"%.20s\" => ILLEGAL TYPE %s \n", O2S(valuePtr),
			(valuePtr->typePtr? valuePtr->typePtr->name:"null")));
		DECACHE_STACK_INFO();
		IllegalExprOperandType(interp, pc, valuePtr);
		CACHE_STACK_INFO();
		goto gotError;
	    }

	    /* ... TryConvertToNumeric($NonNumeric) is acceptable */
	    TRACE(("\"%.20s\" => not numeric\n", O2S(valuePtr)));
	    NEXT_INST_F(1, 0, 0);
	}
	if (IsErroringNaNType(type1)) {
	    if (*pc == INST_UPLUS) {
		/*
		 * ... +$NonNumeric => raise an error.
		 */

		TRACE(("\"%.20s\" => ILLEGAL TYPE %s \n", O2S(valuePtr),
			(valuePtr->typePtr? valuePtr->typePtr->name:"null")));
		DECACHE_STACK_INFO();
		IllegalExprOperandType(interp, pc, valuePtr);
		CACHE_STACK_INFO();
	    } else {
		/*
		 * Numeric conversion of NaN -> error.
		 */

		TRACE(("\"%.20s\" => IEEE FLOATING PT ERROR\n",
			O2S(objResultPtr)));
		DECACHE_STACK_INFO();
		TclExprFloatError(interp, *((const double *) ptr1));
		CACHE_STACK_INFO();
	    }
	    goto gotError;
	}

	/*
	 * Ensure that the numeric value has a string rep the same as the
	 * formatted version of its internal rep. This is used, e.g., to make
	 * sure that "expr {0001}" yields "1", not "0001". We implement this
	 * by _discarding_ the string rep since we know it will be
	 * regenerated, if needed later, by formatting the internal rep's
	 * value.
	 */

	if (valuePtr->bytes == NULL) {
	    TRACE(("\"%.20s\" => numeric, same Tcl_Obj\n", O2S(valuePtr)));
	    NEXT_INST_F(1, 0, 0);
	}
	if (Tcl_IsShared(valuePtr)) {
	    /*
	     * Here we do some surgery within the Tcl_Obj internals. We want
	     * to copy the intrep, but not the string, so we temporarily hide
	     * the string so we do not copy it.
	     */

	    char *savedString = valuePtr->bytes;

	    valuePtr->bytes = NULL;
	    objResultPtr = Tcl_DuplicateObj(valuePtr);
	    valuePtr->bytes = savedString;
	    TRACE(("\"%.20s\" => numeric, new Tcl_Obj\n", O2S(valuePtr)));
	    NEXT_INST_F(1, 1, 1);
	}
	TclInvalidateStringRep(valuePtr);
	TRACE(("\"%.20s\" => numeric, same Tcl_Obj\n", O2S(valuePtr)));
	NEXT_INST_F(1, 0, 0);
    }

    /*
     *	   End of numeric operator instructions.
     * -----------------------------------------------------------------
     */

    case INST_BREAK:
	/*
	DECACHE_STACK_INFO();
	Tcl_ResetResult(interp);
	CACHE_STACK_INFO();
	*/
	result = TCL_BREAK;
	cleanup = 0;
	goto processExceptionReturn;

    case INST_CONTINUE:
	/*
	DECACHE_STACK_INFO();
	Tcl_ResetResult(interp);
	CACHE_STACK_INFO();
	*/
	result = TCL_CONTINUE;
	cleanup = 0;
	goto processExceptionReturn;

    {
	ForeachInfo *infoPtr;
	Var *iterVarPtr, *listVarPtr;
	Tcl_Obj *oldValuePtr, *listPtr, **elements;
	ForeachVarList *varListPtr;
	int numLists, iterNum, listTmpIndex, listLen, numVars;
	int varIndex, valIndex, continueLoop, j, iterTmpIndex;
	long i;

    case INST_FOREACH_START4:
	/*
	 * Initialize the temporary local var that holds the count of the
	 * number of iterations of the loop body to -1.
	 */

	opnd = TclGetUInt4AtPtr(pc+1);
	infoPtr = codePtr->auxDataArrayPtr[opnd].clientData;
	iterTmpIndex = infoPtr->loopCtTemp;
	iterVarPtr = LOCAL(iterTmpIndex);
	oldValuePtr = iterVarPtr->value.objPtr;

	if (oldValuePtr == NULL) {
	    TclNewLongObj(iterVarPtr->value.objPtr, -1);
	    Tcl_IncrRefCount(iterVarPtr->value.objPtr);
	} else {
	    TclSetLongObj(oldValuePtr, -1);
	}
	TRACE(("%u => loop iter count temp %d\n", opnd, iterTmpIndex));

#ifndef TCL_COMPILE_DEBUG
	/*
	 * Remark that the compiler ALWAYS sets INST_FOREACH_STEP4 immediately
	 * after INST_FOREACH_START4 - let us just fall through instead of
	 * jumping back to the top.
	 */

	pc += 5;
	TCL_DTRACE_INST_NEXT();
#else
	NEXT_INST_F(5, 0, 0);
#endif

    case INST_FOREACH_STEP4:
	/*
	 * "Step" a foreach loop (i.e., begin its next iteration) by assigning
	 * the next value list element to each loop var.
	 */

	opnd = TclGetUInt4AtPtr(pc+1);
	infoPtr = codePtr->auxDataArrayPtr[opnd].clientData;
	numLists = infoPtr->numLists;

	/*
	 * Increment the temp holding the loop iteration number.
	 */

	iterVarPtr = LOCAL(infoPtr->loopCtTemp);
	valuePtr = iterVarPtr->value.objPtr;
	iterNum = valuePtr->internalRep.longValue + 1;
	TclSetLongObj(valuePtr, iterNum);

	/*
	 * Check whether all value lists are exhausted and we should stop the
	 * loop.
	 */

	continueLoop = 0;
	listTmpIndex = infoPtr->firstValueTemp;
	for (i = 0;  i < numLists;  i++) {
	    varListPtr = infoPtr->varLists[i];
	    numVars = varListPtr->numVars;

	    listVarPtr = LOCAL(listTmpIndex);
	    listPtr = listVarPtr->value.objPtr;
	    if (TclListObjLength(interp, listPtr, &listLen) != TCL_OK) {
		TRACE_WITH_OBJ(("%u => ERROR converting list %ld, \"%s\": ",
			opnd, i, O2S(listPtr)), Tcl_GetObjResult(interp));
		goto gotError;
	    }
	    if (listLen > iterNum * numVars) {
		continueLoop = 1;
	    }
	    listTmpIndex++;
	}

	/*
	 * If some var in some var list still has a remaining list element
	 * iterate one more time. Assign to var the next element from its
	 * value list. We already checked above that each list temp holds a
	 * valid list object (by calling Tcl_ListObjLength), but cannot rely
	 * on that check remaining valid: one list could have been shimmered
	 * as a side effect of setting a traced variable.
	 */

	if (continueLoop) {
	    listTmpIndex = infoPtr->firstValueTemp;
	    for (i = 0;  i < numLists;  i++) {
		varListPtr = infoPtr->varLists[i];
		numVars = varListPtr->numVars;

		listVarPtr = LOCAL(listTmpIndex);
		listPtr = TclListObjCopy(NULL, listVarPtr->value.objPtr);
		TclListObjGetElements(interp, listPtr, &listLen, &elements);

		valIndex = (iterNum * numVars);
		for (j = 0;  j < numVars;  j++) {
		    if (valIndex >= listLen) {
			TclNewObj(valuePtr);
		    } else {
			valuePtr = elements[valIndex];
		    }

		    varIndex = varListPtr->varIndexes[j];
		    varPtr = LOCAL(varIndex);
		    while (TclIsVarLink(varPtr)) {
			varPtr = varPtr->value.linkPtr;
		    }
		    if (TclIsVarDirectWritable(varPtr)) {
			value2Ptr = varPtr->value.objPtr;
			if (valuePtr != value2Ptr) {
			    if (value2Ptr != NULL) {
				TclDecrRefCount(value2Ptr);
			    }
			    varPtr->value.objPtr = valuePtr;
			    Tcl_IncrRefCount(valuePtr);
			}
		    } else {
			DECACHE_STACK_INFO();
			if (TclPtrSetVar(interp, varPtr, NULL, NULL, NULL,
				valuePtr, TCL_LEAVE_ERR_MSG, varIndex)==NULL){
			    CACHE_STACK_INFO();
			    TRACE_WITH_OBJ((
				    "%u => ERROR init. index temp %d: ",
				    opnd,varIndex), Tcl_GetObjResult(interp));
			    TclDecrRefCount(listPtr);
			    goto gotError;
			}
			CACHE_STACK_INFO();
		    }
		    valIndex++;
		}
		TclDecrRefCount(listPtr);
		listTmpIndex++;
	    }
	}
	TRACE(("%u => %d lists, iter %d, %s loop\n", opnd, numLists,
		iterNum, (continueLoop? "continue" : "exit")));

	/*
	 * Run-time peep-hole optimisation: the compiler ALWAYS follows
	 * INST_FOREACH_STEP4 with an INST_JUMP_FALSE. We just skip that
	 * instruction and jump direct from here.
	 */

	pc += 5;
	if (*pc == INST_JUMP_FALSE1) {
	    NEXT_INST_F((continueLoop? 2 : TclGetInt1AtPtr(pc+1)), 0, 0);
	} else {
	    NEXT_INST_F((continueLoop? 5 : TclGetInt4AtPtr(pc+1)), 0, 0);
	}
    }

    case INST_BEGIN_CATCH4:
	/*
	 * Record start of the catch command with exception range index equal
	 * to the operand. Push the current stack depth onto the special catch
	 * stack.
	 */

	*(++catchTop) = CURR_DEPTH;
	TRACE(("%u => catchTop=%d, stackTop=%d\n",
		TclGetUInt4AtPtr(pc+1), (int) (catchTop - initCatchTop - 1),
		(int) CURR_DEPTH));
	NEXT_INST_F(5, 0, 0);

    case INST_END_CATCH:
	catchTop--;
	DECACHE_STACK_INFO();
	Tcl_ResetResult(interp);
	CACHE_STACK_INFO();
	result = TCL_OK;
	TRACE(("=> catchTop=%d\n", (int) (catchTop - initCatchTop - 1)));
	NEXT_INST_F(1, 0, 0);

    case INST_PUSH_RESULT:
	objResultPtr = Tcl_GetObjResult(interp);
	TRACE_WITH_OBJ(("=> "), objResultPtr);

	/*
	 * See the comments at INST_INVOKE_STK
	 */

	TclNewObj(objPtr);
	Tcl_IncrRefCount(objPtr);
	iPtr->objResultPtr = objPtr;
	NEXT_INST_F(1, 0, -1);

    case INST_PUSH_RETURN_CODE:
	TclNewIntObj(objResultPtr, result);
	TRACE(("=> %u\n", result));
	NEXT_INST_F(1, 0, 1);

    case INST_PUSH_RETURN_OPTIONS:
	DECACHE_STACK_INFO();
	objResultPtr = Tcl_GetReturnOptions(interp, result);
	CACHE_STACK_INFO();
	TRACE_WITH_OBJ(("=> "), objResultPtr);
	NEXT_INST_F(1, 0, 1);

    case INST_RETURN_CODE_BRANCH: {
	int code;

	if (TclGetIntFromObj(NULL, OBJ_AT_TOS, &code) != TCL_OK) {
	    Tcl_Panic("INST_RETURN_CODE_BRANCH: TOS not a return code!");
	}
	if (code == TCL_OK) {
	    Tcl_Panic("INST_RETURN_CODE_BRANCH: TOS is TCL_OK!");
	}
	if (code < TCL_ERROR || code > TCL_CONTINUE) {
	    code = TCL_CONTINUE + 1;
	}
	NEXT_INST_F(2*code -1, 1, 0);
    }

    /*
     * -----------------------------------------------------------------
     *	   Start of dictionary-related instructions.
     */

    {
	int opnd2, allocateDict, done, i, allocdict;
	Tcl_Obj *dictPtr, *statePtr, *keyPtr, *listPtr, *varNamePtr, *keysPtr;
	Tcl_Obj *emptyPtr, **keyPtrPtr;
	Tcl_DictSearch *searchPtr;
	DictUpdateInfo *duiPtr;

    case INST_DICT_VERIFY:
	dictPtr = OBJ_AT_TOS;
	TRACE(("=> "));
	if (Tcl_DictObjSize(interp, dictPtr, &done) != TCL_OK) {
	    TRACE_APPEND(("ERROR verifying dictionary nature of \"%s\": %s\n",
		    O2S(OBJ_AT_DEPTH(opnd)), O2S(Tcl_GetObjResult(interp))));
	    goto gotError;
	}
	TRACE_APPEND(("OK\n"));
	NEXT_INST_F(1, 1, 0);

    case INST_DICT_GET:
    case INST_DICT_EXISTS: {
	register Tcl_Interp *interp2 = interp;

	opnd = TclGetUInt4AtPtr(pc+1);
	TRACE(("%u => ", opnd));
	dictPtr = OBJ_AT_DEPTH(opnd);
	if (*pc == INST_DICT_EXISTS) {
	    interp2 = NULL;
	}
	if (opnd > 1) {
	    dictPtr = TclTraceDictPath(interp2, dictPtr, opnd-1,
		    &OBJ_AT_DEPTH(opnd-1), DICT_PATH_READ);
	    if (dictPtr == NULL) {
		if (*pc == INST_DICT_EXISTS) {
		    goto dictNotExists;
		}
		TRACE_WITH_OBJ((
			"ERROR tracing dictionary path into \"%s\": ",
			O2S(OBJ_AT_DEPTH(opnd))),
			Tcl_GetObjResult(interp));
		goto gotError;
	    }
	}
	if (Tcl_DictObjGet(interp2, dictPtr, OBJ_AT_TOS,
		&objResultPtr) == TCL_OK) {
	    if (*pc == INST_DICT_EXISTS) {
		objResultPtr = TCONST(objResultPtr ? 1 : 0);
		TRACE_APPEND(("%.30s\n", O2S(objResultPtr)));
		NEXT_INST_V(5, opnd+1, 1);
	    }
	    if (objResultPtr) {
		TRACE_APPEND(("%.30s\n", O2S(objResultPtr)));
		NEXT_INST_V(5, opnd+1, 1);
	    }
	    DECACHE_STACK_INFO();
	    Tcl_SetObjResult(interp, Tcl_ObjPrintf(
		    "key \"%s\" not known in dictionary",
		    TclGetString(OBJ_AT_TOS)));
	    Tcl_SetErrorCode(interp, "TCL", "LOOKUP", "DICT",
		    TclGetString(OBJ_AT_TOS), NULL);
	    CACHE_STACK_INFO();
	    TRACE_WITH_OBJ(("%u => ERROR ", opnd), Tcl_GetObjResult(interp));
	} else {
	    if (*pc == INST_DICT_EXISTS) {
	    dictNotExists:
		objResultPtr = TCONST(0);
		TRACE_APPEND(("%.30s\n", O2S(objResultPtr)));
		NEXT_INST_V(5, opnd+1, 1);
	    }
	    TRACE_WITH_OBJ((
		    "%u => ERROR reading leaf dictionary key \"%s\": ",
		    opnd, O2S(dictPtr)), Tcl_GetObjResult(interp));
	}
	goto gotError;
    }

    case INST_DICT_SET:
    case INST_DICT_UNSET:
    case INST_DICT_INCR_IMM:
	opnd = TclGetUInt4AtPtr(pc+1);
	opnd2 = TclGetUInt4AtPtr(pc+5);

	varPtr = LOCAL(opnd2);
	while (TclIsVarLink(varPtr)) {
	    varPtr = varPtr->value.linkPtr;
	}
	TRACE(("%u %u => ", opnd, opnd2));
	if (TclIsVarDirectReadable(varPtr)) {
	    dictPtr = varPtr->value.objPtr;
	} else {
	    DECACHE_STACK_INFO();
	    dictPtr = TclPtrGetVar(interp, varPtr, NULL,NULL,NULL, 0, opnd2);
	    CACHE_STACK_INFO();
	}
	if (dictPtr == NULL) {
	    TclNewObj(dictPtr);
	    allocateDict = 1;
	} else {
	    allocateDict = Tcl_IsShared(dictPtr);
	    if (allocateDict) {
		dictPtr = Tcl_DuplicateObj(dictPtr);
	    }
	}

	switch (*pc) {
	case INST_DICT_SET:
	    cleanup = opnd + 1;
	    result = Tcl_DictObjPutKeyList(interp, dictPtr, opnd,
		    &OBJ_AT_DEPTH(opnd), OBJ_AT_TOS);
	    break;
	case INST_DICT_INCR_IMM:
	    cleanup = 1;
	    opnd = TclGetInt4AtPtr(pc+1);
	    result = Tcl_DictObjGet(interp, dictPtr, OBJ_AT_TOS, &valuePtr);
	    if (result != TCL_OK) {
		break;
	    }
	    if (valuePtr == NULL) {
		Tcl_DictObjPut(NULL, dictPtr, OBJ_AT_TOS,Tcl_NewIntObj(opnd));
	    } else {
		value2Ptr = Tcl_NewIntObj(opnd);
		Tcl_IncrRefCount(value2Ptr);
		if (Tcl_IsShared(valuePtr)) {
		    valuePtr = Tcl_DuplicateObj(valuePtr);
		    Tcl_DictObjPut(NULL, dictPtr, OBJ_AT_TOS, valuePtr);
		}
		result = TclIncrObj(interp, valuePtr, value2Ptr);
		if (result == TCL_OK) {
		    TclInvalidateStringRep(dictPtr);
		}
		TclDecrRefCount(value2Ptr);
	    }
	    break;
	case INST_DICT_UNSET:
	    cleanup = opnd;
	    result = Tcl_DictObjRemoveKeyList(interp, dictPtr, opnd,
		    &OBJ_AT_DEPTH(opnd-1));
	    break;
	default:
	    cleanup = 0; /* stop compiler warning */
	    Tcl_Panic("Should not happen!");
	}

	if (result != TCL_OK) {
	    if (allocateDict) {
		TclDecrRefCount(dictPtr);
	    }
	    TRACE_WITH_OBJ(("%u %u => ERROR updating dictionary: ",
		    opnd, opnd2), Tcl_GetObjResult(interp));
	    goto checkForCatch;
	}

	if (TclIsVarDirectWritable(varPtr)) {
	    if (allocateDict) {
		value2Ptr = varPtr->value.objPtr;
		Tcl_IncrRefCount(dictPtr);
		if (value2Ptr != NULL) {
		    TclDecrRefCount(value2Ptr);
		}
		varPtr->value.objPtr = dictPtr;
	    }
	    objResultPtr = dictPtr;
	} else {
	    Tcl_IncrRefCount(dictPtr);
	    DECACHE_STACK_INFO();
	    objResultPtr = TclPtrSetVar(interp, varPtr, NULL, NULL, NULL,
		    dictPtr, TCL_LEAVE_ERR_MSG, opnd2);
	    CACHE_STACK_INFO();
	    TclDecrRefCount(dictPtr);
	    if (objResultPtr == NULL) {
		TRACE_APPEND(("ERROR: %.30s\n",
			O2S(Tcl_GetObjResult(interp))));
		goto gotError;
	    }
	}
#ifndef TCL_COMPILE_DEBUG
	if (*(pc+9) == INST_POP) {
	    NEXT_INST_V(10, cleanup, 0);
	}
#endif
	TRACE_APPEND(("%.30s\n", O2S(objResultPtr)));
	NEXT_INST_V(9, cleanup, 1);

    case INST_DICT_APPEND:
    case INST_DICT_LAPPEND:
	opnd = TclGetUInt4AtPtr(pc+1);
	varPtr = LOCAL(opnd);
	while (TclIsVarLink(varPtr)) {
	    varPtr = varPtr->value.linkPtr;
	}
	TRACE(("%u => ", opnd));
	if (TclIsVarDirectReadable(varPtr)) {
	    dictPtr = varPtr->value.objPtr;
	} else {
	    DECACHE_STACK_INFO();
	    dictPtr = TclPtrGetVar(interp, varPtr, NULL, NULL, NULL, 0, opnd);
	    CACHE_STACK_INFO();
	}
	if (dictPtr == NULL) {
	    TclNewObj(dictPtr);
	    allocateDict = 1;
	} else {
	    allocateDict = Tcl_IsShared(dictPtr);
	    if (allocateDict) {
		dictPtr = Tcl_DuplicateObj(dictPtr);
	    }
	}

	if (Tcl_DictObjGet(interp, dictPtr, OBJ_UNDER_TOS,
		&valuePtr) != TCL_OK) {
	    if (allocateDict) {
		TclDecrRefCount(dictPtr);
	    }
	    goto gotError;
	}

	/*
	 * Note that a non-existent key results in a NULL valuePtr, which is a
	 * case handled separately below. What we *can* say at this point is
	 * that the write-back will always succeed.
	 */

	switch (*pc) {
	case INST_DICT_APPEND:
	    if (valuePtr == NULL) {
		Tcl_DictObjPut(NULL, dictPtr, OBJ_UNDER_TOS, OBJ_AT_TOS);
	    } else if (Tcl_IsShared(valuePtr)) {
		valuePtr = Tcl_DuplicateObj(valuePtr);
		Tcl_AppendObjToObj(valuePtr, OBJ_AT_TOS);
		Tcl_DictObjPut(NULL, dictPtr, OBJ_UNDER_TOS, valuePtr);
	    } else {
		Tcl_AppendObjToObj(valuePtr, OBJ_AT_TOS);

		/*
		 * Must invalidate the string representation of dictionary
		 * here because we have directly updated the internal
		 * representation; if we don't, callers could see the wrong
		 * string rep despite the internal version of the dictionary
		 * having the correct value. [Bug 3079830]
		 */

		TclInvalidateStringRep(dictPtr);
	    }
	    break;
	case INST_DICT_LAPPEND:
	    /*
	     * More complex because list-append can fail.
	     */

	    if (valuePtr == NULL) {
		Tcl_DictObjPut(NULL, dictPtr, OBJ_UNDER_TOS,
			Tcl_NewListObj(1, &OBJ_AT_TOS));
		break;
	    } else if (Tcl_IsShared(valuePtr)) {
		valuePtr = Tcl_DuplicateObj(valuePtr);
		if (Tcl_ListObjAppendElement(interp, valuePtr,
			OBJ_AT_TOS) != TCL_OK) {
		    TclDecrRefCount(valuePtr);
		    if (allocateDict) {
			TclDecrRefCount(dictPtr);
		    }
		    goto gotError;
		}
		Tcl_DictObjPut(NULL, dictPtr, OBJ_UNDER_TOS, valuePtr);
	    } else {
		if (Tcl_ListObjAppendElement(interp, valuePtr,
			OBJ_AT_TOS) != TCL_OK) {
		    if (allocateDict) {
			TclDecrRefCount(dictPtr);
		    }
		    goto gotError;
		}

		/*
		 * Must invalidate the string representation of dictionary
		 * here because we have directly updated the internal
		 * representation; if we don't, callers could see the wrong
		 * string rep despite the internal version of the dictionary
		 * having the correct value. [Bug 3079830]
		 */

		TclInvalidateStringRep(dictPtr);
	    }
	    break;
	default:
	    Tcl_Panic("Should not happen!");
	}

	if (TclIsVarDirectWritable(varPtr)) {
	    if (allocateDict) {
		value2Ptr = varPtr->value.objPtr;
		Tcl_IncrRefCount(dictPtr);
		if (value2Ptr != NULL) {
		    TclDecrRefCount(value2Ptr);
		}
		varPtr->value.objPtr = dictPtr;
	    }
	    objResultPtr = dictPtr;
	} else {
	    Tcl_IncrRefCount(dictPtr);
	    DECACHE_STACK_INFO();
	    objResultPtr = TclPtrSetVar(interp, varPtr, NULL, NULL, NULL,
		    dictPtr, TCL_LEAVE_ERR_MSG, opnd);
	    CACHE_STACK_INFO();
	    TclDecrRefCount(dictPtr);
	    if (objResultPtr == NULL) {
		TRACE_APPEND(("ERROR: %.30s\n",
			O2S(Tcl_GetObjResult(interp))));
		goto gotError;
	    }
	}
#ifndef TCL_COMPILE_DEBUG
	if (*(pc+5) == INST_POP) {
	    NEXT_INST_F(6, 2, 0);
	}
#endif
	TRACE_APPEND(("%.30s\n", O2S(objResultPtr)));
	NEXT_INST_F(5, 2, 1);

    case INST_DICT_FIRST:
	opnd = TclGetUInt4AtPtr(pc+1);
	TRACE(("%u => ", opnd));
	dictPtr = POP_OBJECT();
	searchPtr = ckalloc(sizeof(Tcl_DictSearch));
	if (Tcl_DictObjFirst(interp, dictPtr, searchPtr, &keyPtr,
		&valuePtr, &done) != TCL_OK) {
	    ckfree(searchPtr);
	    goto gotError;
	}
	TclNewObj(statePtr);
	statePtr->typePtr = &dictIteratorType;
	statePtr->internalRep.twoPtrValue.ptr1 = searchPtr;
	statePtr->internalRep.twoPtrValue.ptr2 = dictPtr;
	varPtr = LOCAL(opnd);
	if (varPtr->value.objPtr) {
	    if (varPtr->value.objPtr->typePtr == &dictIteratorType) {
		Tcl_Panic("mis-issued dictFirst!");
	    }
	    TclDecrRefCount(varPtr->value.objPtr);
	}
	varPtr->value.objPtr = statePtr;
	Tcl_IncrRefCount(statePtr);
	goto pushDictIteratorResult;

    case INST_DICT_NEXT:
	opnd = TclGetUInt4AtPtr(pc+1);
	TRACE(("%u => ", opnd));
	statePtr = (*LOCAL(opnd)).value.objPtr;
	if (statePtr == NULL || statePtr->typePtr != &dictIteratorType) {
	    Tcl_Panic("mis-issued dictNext!");
	}
	searchPtr = statePtr->internalRep.twoPtrValue.ptr1;
	Tcl_DictObjNext(searchPtr, &keyPtr, &valuePtr, &done);
    pushDictIteratorResult:
	if (done) {
	    TclNewObj(emptyPtr);
	    PUSH_OBJECT(emptyPtr);
	    PUSH_OBJECT(emptyPtr);
	} else {
	    PUSH_OBJECT(valuePtr);
	    PUSH_OBJECT(keyPtr);
	}

#ifndef TCL_COMPILE_DEBUG
	/*
	 * The INST_DICT_FIRST and INST_DICT_NEXT instructsions are always
	 * followed by a conditional jump, so we can take advantage of this to
	 * do some peephole optimization (note that we're careful to not close
	 * out someone doing something else).
	 */

	pc += 5;
	switch (*pc) {
	case INST_JUMP_FALSE1:
	    NEXT_INST_F((done ? 2 : TclGetInt1AtPtr(pc+1)), 0, 0);
	case INST_JUMP_FALSE4:
	    NEXT_INST_F((done ? 5 : TclGetInt4AtPtr(pc+1)), 0, 0);
	case INST_JUMP_TRUE1:
	    NEXT_INST_F((done ? TclGetInt1AtPtr(pc+1) : 2), 0, 0);
	case INST_JUMP_TRUE4:
	    NEXT_INST_F((done ? TclGetInt4AtPtr(pc+1) : 5), 0, 0);
	default:
	    pc -= 5;
	    /* fall through to non-debug handling */
	}
#endif

	TRACE_APPEND(("\"%.30s\" \"%.30s\" %d",
		O2S(OBJ_UNDER_TOS), O2S(OBJ_AT_TOS), done));
	objResultPtr = TCONST(done);
	/* TODO: consider opt like INST_FOREACH_STEP4 */
	NEXT_INST_F(5, 0, 1);

    case INST_DICT_UPDATE_START:
	opnd = TclGetUInt4AtPtr(pc+1);
	opnd2 = TclGetUInt4AtPtr(pc+5);
	varPtr = LOCAL(opnd);
	duiPtr = codePtr->auxDataArrayPtr[opnd2].clientData;
	while (TclIsVarLink(varPtr)) {
	    varPtr = varPtr->value.linkPtr;
	}
	TRACE(("%u => ", opnd));
	if (TclIsVarDirectReadable(varPtr)) {
	    dictPtr = varPtr->value.objPtr;
	} else {
	    DECACHE_STACK_INFO();
	    dictPtr = TclPtrGetVar(interp, varPtr, NULL, NULL, NULL,
		    TCL_LEAVE_ERR_MSG, opnd);
	    CACHE_STACK_INFO();
	    if (dictPtr == NULL) {
		goto gotError;
	    }
	}
	if (TclListObjGetElements(interp, OBJ_AT_TOS, &length,
		&keyPtrPtr) != TCL_OK) {
	    goto gotError;
	}
	if (length != duiPtr->length) {
	    Tcl_Panic("dictUpdateStart argument length mismatch");
	}
	for (i=0 ; i<length ; i++) {
	    if (Tcl_DictObjGet(interp, dictPtr, keyPtrPtr[i],
		    &valuePtr) != TCL_OK) {
		goto gotError;
	    }
	    varPtr = LOCAL(duiPtr->varIndices[i]);
	    while (TclIsVarLink(varPtr)) {
		varPtr = varPtr->value.linkPtr;
	    }
	    DECACHE_STACK_INFO();
	    if (valuePtr == NULL) {
		TclObjUnsetVar2(interp,
			localName(iPtr->varFramePtr, duiPtr->varIndices[i]),
			NULL, 0);
	    } else if (TclPtrSetVar(interp, varPtr, NULL, NULL, NULL,
		    valuePtr, TCL_LEAVE_ERR_MSG,
		    duiPtr->varIndices[i]) == NULL) {
		CACHE_STACK_INFO();
		goto gotError;
	    }
	    CACHE_STACK_INFO();
	}
	NEXT_INST_F(9, 0, 0);

    case INST_DICT_UPDATE_END:
	opnd = TclGetUInt4AtPtr(pc+1);
	opnd2 = TclGetUInt4AtPtr(pc+5);
	varPtr = LOCAL(opnd);
	duiPtr = codePtr->auxDataArrayPtr[opnd2].clientData;
	while (TclIsVarLink(varPtr)) {
	    varPtr = varPtr->value.linkPtr;
	}
	TRACE(("%u => ", opnd));
	if (TclIsVarDirectReadable(varPtr)) {
	    dictPtr = varPtr->value.objPtr;
	} else {
	    DECACHE_STACK_INFO();
	    dictPtr = TclPtrGetVar(interp, varPtr, NULL, NULL, NULL, 0, opnd);
	    CACHE_STACK_INFO();
	}
	if (dictPtr == NULL) {
	    NEXT_INST_F(9, 1, 0);
	}
	if (Tcl_DictObjSize(interp, dictPtr, &length) != TCL_OK
		|| TclListObjGetElements(interp, OBJ_AT_TOS, &length,
			&keyPtrPtr) != TCL_OK) {
	    goto gotError;
	}
	allocdict = Tcl_IsShared(dictPtr);
	if (allocdict) {
	    dictPtr = Tcl_DuplicateObj(dictPtr);
	}
	if (length > 0) {
	    TclInvalidateStringRep(dictPtr);
	}
	for (i=0 ; i<length ; i++) {
	    Var *var2Ptr = LOCAL(duiPtr->varIndices[i]);

	    while (TclIsVarLink(var2Ptr)) {
		var2Ptr = var2Ptr->value.linkPtr;
	    }
	    if (TclIsVarDirectReadable(var2Ptr)) {
		valuePtr = var2Ptr->value.objPtr;
	    } else {
		DECACHE_STACK_INFO();
		valuePtr = TclPtrGetVar(interp, var2Ptr, NULL, NULL, NULL, 0,
			duiPtr->varIndices[i]);
		CACHE_STACK_INFO();
	    }
	    if (valuePtr == NULL) {
		Tcl_DictObjRemove(interp, dictPtr, keyPtrPtr[i]);
	    } else if (dictPtr == valuePtr) {
		Tcl_DictObjPut(interp, dictPtr, keyPtrPtr[i],
			Tcl_DuplicateObj(valuePtr));
	    } else {
		Tcl_DictObjPut(interp, dictPtr, keyPtrPtr[i], valuePtr);
	    }
	}
	if (TclIsVarDirectWritable(varPtr)) {
	    Tcl_IncrRefCount(dictPtr);
	    TclDecrRefCount(varPtr->value.objPtr);
	    varPtr->value.objPtr = dictPtr;
	} else {
	    DECACHE_STACK_INFO();
	    objResultPtr = TclPtrSetVar(interp, varPtr, NULL, NULL, NULL,
		    dictPtr, TCL_LEAVE_ERR_MSG, opnd);
	    CACHE_STACK_INFO();
	    if (objResultPtr == NULL) {
		if (allocdict) {
		    TclDecrRefCount(dictPtr);
		}
		goto gotError;
	    }
	}
	NEXT_INST_F(9, 1, 0);

    case INST_DICT_EXPAND:
	dictPtr = OBJ_UNDER_TOS;
	listPtr = OBJ_AT_TOS;
	if (TclListObjGetElements(interp, listPtr, &objc, &objv) != TCL_OK) {
	    TRACE_WITH_OBJ(("%.30s %.30s => ERROR: ",
		    O2S(dictPtr), O2S(listPtr)), Tcl_GetObjResult(interp));
	    goto gotError;
	}
	objResultPtr = TclDictWithInit(interp, dictPtr, objc, objv);
	if (objResultPtr == NULL) {
	    TRACE_WITH_OBJ(("%.30s %.30s => ERROR: ",
		    O2S(dictPtr), O2S(listPtr)), Tcl_GetObjResult(interp));
	    goto gotError;
	}
	TRACE_APPEND(("%.30s\n", O2S(objResultPtr)));
	NEXT_INST_F(1, 2, 1);

    case INST_DICT_RECOMBINE_STK:
	keysPtr = POP_OBJECT();
	varNamePtr = OBJ_UNDER_TOS;
	listPtr = OBJ_AT_TOS;
	TRACE(("\"%.30s\" \"%.30s\" \"%.30s\" => ",
		O2S(varNamePtr), O2S(valuePtr), O2S(keysPtr)));
	if (TclListObjGetElements(interp, listPtr, &objc, &objv) != TCL_OK) {
	    TRACE_APPEND(("ERROR: %.30s\n", O2S(Tcl_GetObjResult(interp))));
	    TclDecrRefCount(keysPtr);
	    goto gotError;
	}
	varPtr = TclObjLookupVarEx(interp, varNamePtr, NULL,
		TCL_LEAVE_ERR_MSG, "set", 1, 1, &arrayPtr);
	if (varPtr == NULL) {
	    TRACE_APPEND(("ERROR: %.30s\n", O2S(Tcl_GetObjResult(interp))));
	    TclDecrRefCount(keysPtr);
	    goto gotError;
	}
	DECACHE_STACK_INFO();
	result = TclDictWithFinish(interp, varPtr,arrayPtr,varNamePtr,NULL,-1,
		objc, objv, keysPtr);
	CACHE_STACK_INFO();
	TclDecrRefCount(keysPtr);
	if (result != TCL_OK) {
	    TRACE_APPEND(("ERROR: %.30s\n", O2S(Tcl_GetObjResult(interp))));
	    goto gotError;
	}
	TRACE_APPEND(("OK\n"));
	NEXT_INST_F(1, 2, 0);

    case INST_DICT_RECOMBINE_IMM:
	opnd = TclGetUInt4AtPtr(pc+1);
	listPtr = OBJ_UNDER_TOS;
	keysPtr = OBJ_AT_TOS;
	varPtr = LOCAL(opnd);
	TRACE(("%u <- \"%.30s\" \"%.30s\" => ", opnd, O2S(valuePtr),
		O2S(keysPtr)));
	if (TclListObjGetElements(interp, listPtr, &objc, &objv) != TCL_OK) {
	    TRACE_APPEND(("ERROR: %.30s\n", O2S(Tcl_GetObjResult(interp))));
	    goto gotError;
	}
	while (TclIsVarLink(varPtr)) {
	    varPtr = varPtr->value.linkPtr;
	}
	DECACHE_STACK_INFO();
	result = TclDictWithFinish(interp, varPtr, NULL, NULL, NULL, opnd,
		objc, objv, keysPtr);
	CACHE_STACK_INFO();
	if (result != TCL_OK) {
	    TRACE_APPEND(("ERROR: %.30s\n", O2S(Tcl_GetObjResult(interp))));
	    goto gotError;
	}
	TRACE_APPEND(("OK\n"));
	NEXT_INST_F(5, 2, 0);
    }

    /*
     *	   End of dictionary-related instructions.
     * -----------------------------------------------------------------
     */

    default:
	Tcl_Panic("TclNRExecuteByteCode: unrecognized opCode %u", *pc);
    } /* end of switch on opCode */

    /*
     * Block for variables needed to process exception returns.
     */

    {
	ExceptionRange *rangePtr;
				/* Points to closest loop or catch exception
				 * range enclosing the pc. Used by various
				 * instructions and processCatch to process
				 * break, continue, and errors. */
	const char *bytes;

	/*
	 * An external evaluation (INST_INVOKE or INST_EVAL) returned
	 * something different from TCL_OK, or else INST_BREAK or
	 * INST_CONTINUE were called.
	 */

    processExceptionReturn:
#if TCL_COMPILE_DEBUG
	switch (*pc) {
	case INST_INVOKE_STK1:
	    opnd = TclGetUInt1AtPtr(pc+1);
	    TRACE(("%u => ... after \"%.20s\": ", opnd, cmdNameBuf));
	    break;
	case INST_INVOKE_STK4:
	    opnd = TclGetUInt4AtPtr(pc+1);
	    TRACE(("%u => ... after \"%.20s\": ", opnd, cmdNameBuf));
	    break;
	case INST_EVAL_STK:
	    /*
	     * Note that the object at stacktop has to be used before doing
	     * the cleanup.
	     */

	    TRACE(("\"%.30s\" => ", O2S(OBJ_AT_TOS)));
	    break;
	default:
	    TRACE(("=> "));
	}
#endif
	if ((result == TCL_CONTINUE) || (result == TCL_BREAK)) {
	    rangePtr = GetExceptRangeForPc(pc, /*catchOnly*/ 0, codePtr);
	    if (rangePtr == NULL) {
		TRACE_APPEND(("no encl. loop or catch, returning %s\n",
			StringForResultCode(result)));
		goto abnormalReturn;
	    }
	    if (rangePtr->type == CATCH_EXCEPTION_RANGE) {
		TRACE_APPEND(("%s ...\n", StringForResultCode(result)));
		goto processCatch;
	    }
	    while (cleanup--) {
		valuePtr = POP_OBJECT();
		TclDecrRefCount(valuePtr);
	    }
	    if (result == TCL_BREAK) {
		result = TCL_OK;
		pc = (codePtr->codeStart + rangePtr->breakOffset);
		TRACE_APPEND(("%s, range at %d, new pc %d\n",
			StringForResultCode(result),
			rangePtr->codeOffset, rangePtr->breakOffset));
		NEXT_INST_F(0, 0, 0);
	    }
	    if (rangePtr->continueOffset == -1) {
		TRACE_APPEND(("%s, loop w/o continue, checking for catch\n",
			StringForResultCode(result)));
		goto checkForCatch;
	    }
	    result = TCL_OK;
	    pc = (codePtr->codeStart + rangePtr->continueOffset);
	    TRACE_APPEND(("%s, range at %d, new pc %d\n",
		    StringForResultCode(result),
		    rangePtr->codeOffset, rangePtr->continueOffset));
	    NEXT_INST_F(0, 0, 0);
	}
#if TCL_COMPILE_DEBUG
	if (traceInstructions) {
	    objPtr = Tcl_GetObjResult(interp);
	    if ((result != TCL_ERROR) && (result != TCL_RETURN)) {
		TRACE_APPEND(("OTHER RETURN CODE %d, result= \"%s\"\n ",
			result, O2S(objPtr)));
	    } else {
		TRACE_APPEND(("%s, result= \"%s\"\n",
			StringForResultCode(result), O2S(objPtr)));
	    }
	}
#endif
	goto checkForCatch;

	/*
	 * Division by zero in an expression. Control only reaches this point
	 * by "goto divideByZero".
	 */

    divideByZero:
	DECACHE_STACK_INFO();
	Tcl_SetObjResult(interp, Tcl_NewStringObj("divide by zero", -1));
	Tcl_SetErrorCode(interp, "ARITH", "DIVZERO", "divide by zero", NULL);
	CACHE_STACK_INFO();
	goto gotError;

	/*
	 * Exponentiation of zero by negative number in an expression. Control
	 * only reaches this point by "goto exponOfZero".
	 */

    exponOfZero:
	DECACHE_STACK_INFO();
	Tcl_SetObjResult(interp, Tcl_NewStringObj(
		"exponentiation of zero by negative power", -1));
	Tcl_SetErrorCode(interp, "ARITH", "DOMAIN",
		"exponentiation of zero by negative power", NULL);
	CACHE_STACK_INFO();

	/*
	 * Almost all error paths feed through here rather than assigning to
	 * result themselves (for a small but consistent saving).
	 */

    gotError:
	result = TCL_ERROR;

	/*
	 * Execution has generated an "exception" such as TCL_ERROR. If the
	 * exception is an error, record information about what was being
	 * executed when the error occurred. Find the closest enclosing catch
	 * range, if any. If no enclosing catch range is found, stop execution
	 * and return the "exception" code.
	 */

    checkForCatch:
	if (iPtr->execEnvPtr->rewind) {
	    goto abnormalReturn;
	}
	if ((result == TCL_ERROR) && !(iPtr->flags & ERR_ALREADY_LOGGED)) {
	    const unsigned char *pcBeg;

	    bytes = GetSrcInfoForPc(pc, codePtr, &length, &pcBeg);
	    DECACHE_STACK_INFO();
	    TclLogCommandInfo(interp, codePtr->source, bytes,
		    bytes ? length : 0, pcBeg, tosPtr);
	    CACHE_STACK_INFO();
	}
	iPtr->flags &= ~ERR_ALREADY_LOGGED;

	/*
	 * Clear all expansions that may have started after the last
	 * INST_BEGIN_CATCH.
	 */

	while (auxObjList) {
	    if ((catchTop != initCatchTop)
		    && (*catchTop > (ptrdiff_t)
			auxObjList->internalRep.ptrAndLongRep.value)) {
		break;
	    }
	    POP_TAUX_OBJ();
	}

	/*
	 * We must not catch if the script in progress has been canceled with
	 * the TCL_CANCEL_UNWIND flag. Instead, it blows outwards until we
	 * either hit another interpreter (presumably where the script in
	 * progress has not been canceled) or we get to the top-level. We do
	 * NOT modify the interpreter result here because we know it will
	 * already be set prior to vectoring down to this point in the code.
	 */

	if (TclCanceled(iPtr) && (Tcl_Canceled(interp, 0) == TCL_ERROR)) {
#ifdef TCL_COMPILE_DEBUG
	    if (traceInstructions) {
		fprintf(stdout, "   ... cancel with unwind, returning %s\n",
			StringForResultCode(result));
	    }
#endif
	    goto abnormalReturn;
	}

	/*
	 * We must not catch an exceeded limit. Instead, it blows outwards
	 * until we either hit another interpreter (presumably where the limit
	 * is not exceeded) or we get to the top-level.
	 */

	if (TclLimitExceeded(iPtr->limit)) {
#ifdef TCL_COMPILE_DEBUG
	    if (traceInstructions) {
		fprintf(stdout, "   ... limit exceeded, returning %s\n",
			StringForResultCode(result));
	    }
#endif
	    goto abnormalReturn;
	}
	if (catchTop == initCatchTop) {
#ifdef TCL_COMPILE_DEBUG
	    if (traceInstructions) {
		fprintf(stdout, "   ... no enclosing catch, returning %s\n",
			StringForResultCode(result));
	    }
#endif
	    goto abnormalReturn;
	}
	rangePtr = GetExceptRangeForPc(pc, /*catchOnly*/ 1, codePtr);
	if (rangePtr == NULL) {
	    /*
	     * This is only possible when compiling a [catch] that sends its
	     * script to INST_EVAL. Cannot correct the compiler without
	     * breaking compat with previous .tbc compiled scripts.
	     */

#ifdef TCL_COMPILE_DEBUG
	    if (traceInstructions) {
		fprintf(stdout, "   ... no enclosing catch, returning %s\n",
			StringForResultCode(result));
	    }
#endif
	    goto abnormalReturn;
	}

	/*
	 * A catch exception range (rangePtr) was found to handle an
	 * "exception". It was found either by checkForCatch just above or by
	 * an instruction during break, continue, or error processing. Jump to
	 * its catchOffset after unwinding the operand stack to the depth it
	 * had when starting to execute the range's catch command.
	 */

    processCatch:
	while (CURR_DEPTH > *catchTop) {
	    valuePtr = POP_OBJECT();
	    TclDecrRefCount(valuePtr);
	}
#ifdef TCL_COMPILE_DEBUG
	if (traceInstructions) {
	    fprintf(stdout, "  ... found catch at %d, catchTop=%d, "
		    "unwound to %ld, new pc %u\n",
		    rangePtr->codeOffset, (int) (catchTop - initCatchTop - 1),
		    (long) *catchTop, (unsigned) rangePtr->catchOffset);
	}
#endif
	pc = (codePtr->codeStart + rangePtr->catchOffset);
	NEXT_INST_F(0, 0, 0);	/* Restart the execution loop at pc. */

	/*
	 * end of infinite loop dispatching on instructions.
	 */

	/*
	 * Abnormal return code. Restore the stack to state it had when
	 * starting to execute the ByteCode. Panic if the stack is below the
	 * initial level.
	 */

    abnormalReturn:
	TCL_DTRACE_INST_LAST();

	/*
	 * Clear all expansions and same-level NR calls.
	 *
	 * Note that expansion markers have a NULL type; avoid removing other
	 * markers.
	 */

	while (auxObjList) {
	    POP_TAUX_OBJ();
	}
	while (tosPtr > initTosPtr) {
	    objPtr = POP_OBJECT();
	    Tcl_DecrRefCount(objPtr);
	}

	if (tosPtr < initTosPtr) {
	    fprintf(stderr,
		    "\nTclNRExecuteByteCode: abnormal return at pc %u: "
		    "stack top %d < entry stack top %d\n",
		    (unsigned)(pc - codePtr->codeStart),
		    (unsigned) CURR_DEPTH, (unsigned) 0);
	    Tcl_Panic("TclNRExecuteByteCode execution failure: end stack top < start stack top");
	}
    }

    if (--codePtr->refCount <= 0) {
	TclCleanupByteCode(codePtr);
    }
    TclStackFree(interp, TD);	/* free my stack */

    return result;
}

#undef codePtr
#undef iPtr
#undef initTosPtr
#undef auxObjList
#undef catchTop
#undef TCONST

/*
 *----------------------------------------------------------------------
 *
 * ExecuteExtendedBinaryMathOp, ExecuteExtendedUnaryMathOp --
 *
 *	These functions do advanced math for binary and unary operators
 *	respectively, so that the main TEBC code does not bear the cost of
 *	them.
 *
 * Results:
 *	A Tcl_Obj* result, or a NULL (in which case valuePtr is updated to
 *	hold the result value), or one of the special flag values
 *	GENERAL_ARITHMETIC_ERROR, EXPONENT_OF_ZERO or DIVIDED_BY_ZERO. The
 *	latter two signify a zero value raised to a negative power or a value
 *	divided by zero, respectively. With GENERAL_ARITHMETIC_ERROR, all
 *	error information will have already been reported in the interpreter
 *	result.
 *
 * Side effects:
 *	May update the Tcl_Obj indicated valuePtr if it is unshared. Will
 *	return a NULL when that happens.
 *
 *----------------------------------------------------------------------
 */

static Tcl_Obj *
ExecuteExtendedBinaryMathOp(
    Tcl_Interp *interp,		/* Where to report errors. */
    int opcode,			/* What operation to perform. */
    Tcl_Obj **constants,	/* The execution environment's constants. */
    Tcl_Obj *valuePtr,		/* The first operand on the stack. */
    Tcl_Obj *value2Ptr)		/* The second operand on the stack. */
{
#define LONG_RESULT(l) \
    if (Tcl_IsShared(valuePtr)) {		\
	TclNewLongObj(objResultPtr, l);		\
	return objResultPtr;			\
    } else {					\
	Tcl_SetLongObj(valuePtr, l);		\
	return NULL;				\
    }
#define WIDE_RESULT(w) \
    if (Tcl_IsShared(valuePtr)) {		\
	return Tcl_NewWideIntObj(w);		\
    } else {					\
	Tcl_SetWideIntObj(valuePtr, w);		\
	return NULL;				\
    }
#define BIG_RESULT(b) \
    if (Tcl_IsShared(valuePtr)) {		\
	return Tcl_NewBignumObj(b);		\
    } else {					\
	Tcl_SetBignumObj(valuePtr, b);		\
	return NULL;				\
    }
#define DOUBLE_RESULT(d) \
    if (Tcl_IsShared(valuePtr)) {		\
	TclNewDoubleObj(objResultPtr, (d));	\
	return objResultPtr;			\
    } else {					\
	Tcl_SetDoubleObj(valuePtr, (d));	\
	return NULL;				\
    }

    int type1, type2;
    ClientData ptr1, ptr2;
    double d1, d2, dResult;
    long l1, l2, lResult;
    Tcl_WideInt w1, w2, wResult;
    mp_int big1, big2, bigResult, bigRemainder;
    Tcl_Obj *objResultPtr;
    int invalid, numPos, zero;
    long shift;

    (void) GetNumberFromObj(NULL, valuePtr, &ptr1, &type1);
    (void) GetNumberFromObj(NULL, value2Ptr, &ptr2, &type2);

    switch (opcode) {
    case INST_MOD:
	/* TODO: Attempts to re-use unshared operands on stack */

	l2 = 0;			/* silence gcc warning */
	if (type2 == TCL_NUMBER_LONG) {
	    l2 = *((const long *)ptr2);
	    if (l2 == 0) {
		return DIVIDED_BY_ZERO;
	    }
	    if ((l2 == 1) || (l2 == -1)) {
		/*
		 * Div. by |1| always yields remainder of 0.
		 */

		return constants[0];
	    }
	}
#ifndef NO_WIDE_TYPE
	if (type1 == TCL_NUMBER_WIDE) {
	    w1 = *((const Tcl_WideInt *)ptr1);
	    if (type2 != TCL_NUMBER_BIG) {
		Tcl_WideInt wQuotient, wRemainder;
		Tcl_GetWideIntFromObj(NULL, value2Ptr, &w2);
		wQuotient = w1 / w2;

		/*
		 * Force Tcl's integer division rules.
		 * TODO: examine for logic simplification
		 */

		if (((wQuotient < (Tcl_WideInt) 0)
			|| ((wQuotient == (Tcl_WideInt) 0)
			&& ((w1 < (Tcl_WideInt)0 && w2 > (Tcl_WideInt)0)
			|| (w1 > (Tcl_WideInt)0 && w2 < (Tcl_WideInt)0))))
			&& (wQuotient * w2 != w1)) {
		    wQuotient -= (Tcl_WideInt) 1;
		}
		wRemainder = w1 - w2*wQuotient;
		WIDE_RESULT(wRemainder);
	    }

	    Tcl_TakeBignumFromObj(NULL, value2Ptr, &big2);

	    /* TODO: internals intrusion */
	    if ((w1 > ((Tcl_WideInt) 0)) ^ (big2.sign == MP_ZPOS)) {
		/*
		 * Arguments are opposite sign; remainder is sum.
		 */

		TclBNInitBignumFromWideInt(&big1, w1);
		mp_add(&big2, &big1, &big2);
		mp_clear(&big1);
		BIG_RESULT(&big2);
	    }

	    /*
	     * Arguments are same sign; remainder is first operand.
	     */

	    mp_clear(&big2);
	    return NULL;
	}
#endif
	Tcl_GetBignumFromObj(NULL, valuePtr, &big1);
	Tcl_GetBignumFromObj(NULL, value2Ptr, &big2);
	mp_init(&bigResult);
	mp_init(&bigRemainder);
	mp_div(&big1, &big2, &bigResult, &bigRemainder);
	if (!mp_iszero(&bigRemainder) && (bigRemainder.sign != big2.sign)) {
	    /*
	     * Convert to Tcl's integer division rules.
	     */

	    mp_sub_d(&bigResult, 1, &bigResult);
	    mp_add(&bigRemainder, &big2, &bigRemainder);
	}
	mp_copy(&bigRemainder, &bigResult);
	mp_clear(&bigRemainder);
	mp_clear(&big1);
	mp_clear(&big2);
	BIG_RESULT(&bigResult);

    case INST_LSHIFT:
    case INST_RSHIFT: {
	/*
	 * Reject negative shift argument.
	 */

	switch (type2) {
	case TCL_NUMBER_LONG:
	    invalid = (*((const long *)ptr2) < 0L);
	    break;
#ifndef NO_WIDE_TYPE
	case TCL_NUMBER_WIDE:
	    invalid = (*((const Tcl_WideInt *)ptr2) < (Tcl_WideInt)0);
	    break;
#endif
	case TCL_NUMBER_BIG:
	    Tcl_TakeBignumFromObj(NULL, value2Ptr, &big2);
	    invalid = (mp_cmp_d(&big2, 0) == MP_LT);
	    mp_clear(&big2);
	    break;
	default:
	    /* Unused, here to silence compiler warning */
	    invalid = 0;
	}
	if (invalid) {
	    Tcl_SetObjResult(interp, Tcl_NewStringObj(
		    "negative shift argument", -1));
	    return GENERAL_ARITHMETIC_ERROR;
	}

	/*
	 * Zero shifted any number of bits is still zero.
	 */

	if ((type1==TCL_NUMBER_LONG) && (*((const long *)ptr1) == (long)0)) {
	    return constants[0];
	}

	if (opcode == INST_LSHIFT) {
	    /*
	     * Large left shifts create integer overflow.
	     *
	     * BEWARE! Can't use Tcl_GetIntFromObj() here because that
	     * converts values in the (unsigned) range to their signed int
	     * counterparts, leading to incorrect results.
	     */

	    if ((type2 != TCL_NUMBER_LONG)
		    || (*((const long *)ptr2) > (long) INT_MAX)) {
		/*
		 * Technically, we could hold the value (1 << (INT_MAX+1)) in
		 * an mp_int, but since we're using mp_mul_2d() to do the
		 * work, and it takes only an int argument, that's a good
		 * place to draw the line.
		 */

		Tcl_SetObjResult(interp, Tcl_NewStringObj(
			"integer value too large to represent", -1));
		return GENERAL_ARITHMETIC_ERROR;
	    }
	    shift = (int)(*((const long *)ptr2));

	    /*
	     * Handle shifts within the native wide range.
	     */

	    if ((type1 != TCL_NUMBER_BIG)
		    && ((size_t)shift < CHAR_BIT*sizeof(Tcl_WideInt))) {
		TclGetWideIntFromObj(NULL, valuePtr, &w1);
		if (!((w1>0 ? w1 : ~w1)
			& -(((Tcl_WideInt)1)
			<< (CHAR_BIT*sizeof(Tcl_WideInt) - 1 - shift)))) {
		    WIDE_RESULT(w1 << shift);
		}
	    }
	} else {
	    /*
	     * Quickly force large right shifts to 0 or -1.
	     */

	    if ((type2 != TCL_NUMBER_LONG)
		    || (*(const long *)ptr2 > INT_MAX)) {
		/*
		 * Again, technically, the value to be shifted could be an
		 * mp_int so huge that a right shift by (INT_MAX+1) bits could
		 * not take us to the result of 0 or -1, but since we're using
		 * mp_div_2d to do the work, and it takes only an int
		 * argument, we draw the line there.
		 */

		switch (type1) {
		case TCL_NUMBER_LONG:
		    zero = (*(const long *)ptr1 > 0L);
		    break;
#ifndef NO_WIDE_TYPE
		case TCL_NUMBER_WIDE:
		    zero = (*(const Tcl_WideInt *)ptr1 > (Tcl_WideInt)0);
		    break;
#endif
		case TCL_NUMBER_BIG:
		    Tcl_TakeBignumFromObj(NULL, valuePtr, &big1);
		    zero = (mp_cmp_d(&big1, 0) == MP_GT);
		    mp_clear(&big1);
		    break;
		default:
		    /* Unused, here to silence compiler warning. */
		    zero = 0;
		}
		if (zero) {
		    return constants[0];
		}
		LONG_RESULT(-1);
	    }
	    shift = (int)(*(const long *)ptr2);

#ifndef NO_WIDE_TYPE
	    /*
	     * Handle shifts within the native wide range.
	     */

	    if (type1 == TCL_NUMBER_WIDE) {
		w1 = *(const Tcl_WideInt *)ptr1;
		if ((size_t)shift >= CHAR_BIT*sizeof(Tcl_WideInt)) {
		    if (w1 >= (Tcl_WideInt)0) {
			return constants[0];
		    }
		    LONG_RESULT(-1);
		}
		WIDE_RESULT(w1 >> shift);
	    }
#endif
	}

	Tcl_TakeBignumFromObj(NULL, valuePtr, &big1);

	mp_init(&bigResult);
	if (opcode == INST_LSHIFT) {
	    mp_mul_2d(&big1, shift, &bigResult);
	} else {
	    mp_init(&bigRemainder);
	    mp_div_2d(&big1, shift, &bigResult, &bigRemainder);
	    if (mp_cmp_d(&bigRemainder, 0) == MP_LT) {
		/*
		 * Convert to Tcl's integer division rules.
		 */

		mp_sub_d(&bigResult, 1, &bigResult);
	    }
	    mp_clear(&bigRemainder);
	}
	mp_clear(&big1);
	BIG_RESULT(&bigResult);
    }

    case INST_BITOR:
    case INST_BITXOR:
    case INST_BITAND:
	if ((type1 == TCL_NUMBER_BIG) || (type2 == TCL_NUMBER_BIG)) {
	    mp_int *First, *Second;

	    Tcl_TakeBignumFromObj(NULL, valuePtr, &big1);
	    Tcl_TakeBignumFromObj(NULL, value2Ptr, &big2);

	    /*
	     * Count how many positive arguments we have. If only one of the
	     * arguments is negative, store it in 'Second'.
	     */

	    if (mp_cmp_d(&big1, 0) != MP_LT) {
		numPos = 1 + (mp_cmp_d(&big2, 0) != MP_LT);
		First = &big1;
		Second = &big2;
	    } else {
		First = &big2;
		Second = &big1;
		numPos = (mp_cmp_d(First, 0) != MP_LT);
	    }
	    mp_init(&bigResult);

	    switch (opcode) {
	    case INST_BITAND:
		switch (numPos) {
		case 2:
		    /*
		     * Both arguments positive, base case.
		     */

		    mp_and(First, Second, &bigResult);
		    break;
		case 1:
		    /*
		     * First is positive; second negative:
		     * P & N = P & ~~N = P&~(-N-1) = P & (P ^ (-N-1))
		     */

		    mp_neg(Second, Second);
		    mp_sub_d(Second, 1, Second);
		    mp_xor(First, Second, &bigResult);
		    mp_and(First, &bigResult, &bigResult);
		    break;
		case 0:
		    /*
		     * Both arguments negative:
		     * a & b = ~ (~a | ~b) = -(-a-1|-b-1)-1
		     */

		    mp_neg(First, First);
		    mp_sub_d(First, 1, First);
		    mp_neg(Second, Second);
		    mp_sub_d(Second, 1, Second);
		    mp_or(First, Second, &bigResult);
		    mp_neg(&bigResult, &bigResult);
		    mp_sub_d(&bigResult, 1, &bigResult);
		    break;
		}
		break;

	    case INST_BITOR:
		switch (numPos) {
		case 2:
		    /*
		     * Both arguments positive, base case.
		     */

		    mp_or(First, Second, &bigResult);
		    break;
		case 1:
		    /*
		     * First is positive; second negative:
		     * N|P = ~(~N&~P) = ~((-N-1)&~P) = -((-N-1)&((-N-1)^P))-1
		     */

		    mp_neg(Second, Second);
		    mp_sub_d(Second, 1, Second);
		    mp_xor(First, Second, &bigResult);
		    mp_and(Second, &bigResult, &bigResult);
		    mp_neg(&bigResult, &bigResult);
		    mp_sub_d(&bigResult, 1, &bigResult);
		    break;
		case 0:
		    /*
		     * Both arguments negative:
		     * a | b = ~ (~a & ~b) = -(-a-1&-b-1)-1
		     */

		    mp_neg(First, First);
		    mp_sub_d(First, 1, First);
		    mp_neg(Second, Second);
		    mp_sub_d(Second, 1, Second);
		    mp_and(First, Second, &bigResult);
		    mp_neg(&bigResult, &bigResult);
		    mp_sub_d(&bigResult, 1, &bigResult);
		    break;
		}
		break;

	    case INST_BITXOR:
		switch (numPos) {
		case 2:
		    /*
		     * Both arguments positive, base case.
		     */

		    mp_xor(First, Second, &bigResult);
		    break;
		case 1:
		    /*
		     * First is positive; second negative:
		     * P^N = ~(P^~N) = -(P^(-N-1))-1
		     */

		    mp_neg(Second, Second);
		    mp_sub_d(Second, 1, Second);
		    mp_xor(First, Second, &bigResult);
		    mp_neg(&bigResult, &bigResult);
		    mp_sub_d(&bigResult, 1, &bigResult);
		    break;
		case 0:
		    /*
		     * Both arguments negative:
		     * a ^ b = (~a ^ ~b) = (-a-1^-b-1)
		     */

		    mp_neg(First, First);
		    mp_sub_d(First, 1, First);
		    mp_neg(Second, Second);
		    mp_sub_d(Second, 1, Second);
		    mp_xor(First, Second, &bigResult);
		    break;
		}
		break;
	    }

	    mp_clear(&big1);
	    mp_clear(&big2);
	    BIG_RESULT(&bigResult);
	}

#ifndef NO_WIDE_TYPE
	if ((type1 == TCL_NUMBER_WIDE) || (type2 == TCL_NUMBER_WIDE)) {
	    TclGetWideIntFromObj(NULL, valuePtr, &w1);
	    TclGetWideIntFromObj(NULL, value2Ptr, &w2);

	    switch (opcode) {
	    case INST_BITAND:
		wResult = w1 & w2;
		break;
	    case INST_BITOR:
		wResult = w1 | w2;
		break;
	    case INST_BITXOR:
		wResult = w1 ^ w2;
		break;
	    default:
		/* Unused, here to silence compiler warning. */
		wResult = 0;
	    }
	    WIDE_RESULT(wResult);
	}
#endif
	l1 = *((const long *)ptr1);
	l2 = *((const long *)ptr2);

	switch (opcode) {
	case INST_BITAND:
	    lResult = l1 & l2;
	    break;
	case INST_BITOR:
	    lResult = l1 | l2;
	    break;
	case INST_BITXOR:
	    lResult = l1 ^ l2;
	    break;
	default:
	    /* Unused, here to silence compiler warning. */
	    lResult = 0;
	}
	LONG_RESULT(lResult);

    case INST_EXPON: {
	int oddExponent = 0, negativeExponent = 0;
	unsigned short base;

	if ((type1 == TCL_NUMBER_DOUBLE) || (type2 == TCL_NUMBER_DOUBLE)) {
	    Tcl_GetDoubleFromObj(NULL, valuePtr, &d1);
	    Tcl_GetDoubleFromObj(NULL, value2Ptr, &d2);

	    if (d1==0.0 && d2<0.0) {
		return EXPONENT_OF_ZERO;
	    }
	    dResult = pow(d1, d2);
	    goto doubleResult;
	}
	l1 = l2 = 0;
	if (type2 == TCL_NUMBER_LONG) {
	    l2 = *((const long *) ptr2);
	    if (l2 == 0) {
		/*
		 * Anything to the zero power is 1.
		 */

		return constants[1];
	    } else if (l2 == 1) {
		/*
		 * Anything to the first power is itself
		 */

		return NULL;
	    }
	}

	switch (type2) {
	case TCL_NUMBER_LONG:
	    negativeExponent = (l2 < 0);
	    oddExponent = (int) (l2 & 1);
	    break;
#ifndef NO_WIDE_TYPE
	case TCL_NUMBER_WIDE:
	    w2 = *((const Tcl_WideInt *)ptr2);
	    negativeExponent = (w2 < 0);
	    oddExponent = (int) (w2 & (Tcl_WideInt)1);
	    break;
#endif
	case TCL_NUMBER_BIG:
	    Tcl_TakeBignumFromObj(NULL, value2Ptr, &big2);
	    negativeExponent = (mp_cmp_d(&big2, 0) == MP_LT);
	    mp_mod_2d(&big2, 1, &big2);
	    oddExponent = !mp_iszero(&big2);
	    mp_clear(&big2);
	    break;
	}

	if (type1 == TCL_NUMBER_LONG) {
	    l1 = *((const long *)ptr1);
	}
	if (negativeExponent) {
	    if (type1 == TCL_NUMBER_LONG) {
		switch (l1) {
		case 0:
		    /*
		     * Zero to a negative power is div by zero error.
		     */

		    return EXPONENT_OF_ZERO;
		case -1:
		    if (oddExponent) {
			LONG_RESULT(-1);
		    }
		    /* fallthrough */
		case 1:
		    /*
		     * 1 to any power is 1.
		     */

		    return constants[1];
		}
	    }

	    /*
	     * Integers with magnitude greater than 1 raise to a negative
	     * power yield the answer zero (see TIP 123).
	     */

	    return constants[0];
	}

	if (type1 == TCL_NUMBER_LONG) {
	    switch (l1) {
	    case 0:
		/*
		 * Zero to a positive power is zero.
		 */

		return constants[0];
	    case 1:
		/*
		 * 1 to any power is 1.
		 */

		return constants[1];
	    case -1:
		if (!oddExponent) {
		    return constants[1];
		}
		LONG_RESULT(-1);
	    }
	}

	/*
	 * We refuse to accept exponent arguments that exceed one mp_digit
	 * which means the max exponent value is 2**28-1 = 0x0fffffff =
	 * 268435455, which fits into a signed 32 bit int which is within the
	 * range of the long int type. This means any numeric Tcl_Obj value
	 * not using TCL_NUMBER_LONG type must hold a value larger than we
	 * accept.
	 */

	if (type2 != TCL_NUMBER_LONG) {
	    Tcl_SetObjResult(interp, Tcl_NewStringObj(
		    "exponent too large", -1));
	    return GENERAL_ARITHMETIC_ERROR;
	}

	if (type1 == TCL_NUMBER_LONG) {
	    if (l1 == 2) {
		/*
		 * Reduce small powers of 2 to shifts.
		 */

		if ((unsigned long) l2 < CHAR_BIT * sizeof(long) - 1) {
		    LONG_RESULT(1L << l2);
		}
#if !defined(TCL_WIDE_INT_IS_LONG)
		if ((unsigned long)l2 < CHAR_BIT*sizeof(Tcl_WideInt) - 1) {
		    WIDE_RESULT(((Tcl_WideInt) 1) << l2);
		}
#endif
		goto overflowExpon;
	    }
	    if (l1 == -2) {
		int signum = oddExponent ? -1 : 1;

		/*
		 * Reduce small powers of 2 to shifts.
		 */

		if ((unsigned long) l2 < CHAR_BIT * sizeof(long) - 1) {
		    LONG_RESULT(signum * (1L << l2));
		}
#if !defined(TCL_WIDE_INT_IS_LONG)
		if ((unsigned long)l2 < CHAR_BIT*sizeof(Tcl_WideInt) - 1){
		    WIDE_RESULT(signum * (((Tcl_WideInt) 1) << l2));
		}
#endif
		goto overflowExpon;
	    }
#if (LONG_MAX == 0x7fffffff)
	    if (l2 - 2 < (long)MaxBase32Size
		    && l1 <= MaxBase32[l2 - 2]
		    && l1 >= -MaxBase32[l2 - 2]) {
		/*
		 * Small powers of 32-bit integers.
		 */

		lResult = l1 * l1;		/* b**2 */
		switch (l2) {
		case 2:
		    break;
		case 3:
		    lResult *= l1;		/* b**3 */
		    break;
		case 4:
		    lResult *= lResult;		/* b**4 */
		    break;
		case 5:
		    lResult *= lResult;		/* b**4 */
		    lResult *= l1;		/* b**5 */
		    break;
		case 6:
		    lResult *= l1;		/* b**3 */
		    lResult *= lResult;		/* b**6 */
		    break;
		case 7:
		    lResult *= l1;		/* b**3 */
		    lResult *= lResult;		/* b**6 */
		    lResult *= l1;		/* b**7 */
		    break;
		case 8:
		    lResult *= lResult;		/* b**4 */
		    lResult *= lResult;		/* b**8 */
		    break;
		}
		LONG_RESULT(lResult);
	    }

	    if (l1 - 3 >= 0 && l1 -2 < (long)Exp32IndexSize
		    && l2 - 2 < (long)(Exp32ValueSize + MaxBase32Size)) {
		base = Exp32Index[l1 - 3]
			+ (unsigned short) (l2 - 2 - MaxBase32Size);
		if (base < Exp32Index[l1 - 2]) {
		    /*
		     * 32-bit number raised to intermediate power, done by
		     * table lookup.
		     */

		    LONG_RESULT(Exp32Value[base]);
		}
	    }
	    if (-l1 - 3 >= 0 && -l1 - 2 < (long)Exp32IndexSize
		    && l2 - 2 < (long)(Exp32ValueSize + MaxBase32Size)) {
		base = Exp32Index[-l1 - 3]
			+ (unsigned short) (l2 - 2 - MaxBase32Size);
		if (base < Exp32Index[-l1 - 2]) {
		    /*
		     * 32-bit number raised to intermediate power, done by
		     * table lookup.
		     */

		    lResult = (oddExponent) ?
			    -Exp32Value[base] : Exp32Value[base];
		    LONG_RESULT(lResult);
		}
	    }
#endif
	}
#if (LONG_MAX > 0x7fffffff) || !defined(TCL_WIDE_INT_IS_LONG)
	if (type1 == TCL_NUMBER_LONG) {
	    w1 = l1;
#ifndef NO_WIDE_TYPE
	} else if (type1 == TCL_NUMBER_WIDE) {
	    w1 = *((const Tcl_WideInt *) ptr1);
#endif
	} else {
	    goto overflowExpon;
	}
	if (l2 - 2 < (long)MaxBase64Size
		&& w1 <=  MaxBase64[l2 - 2]
		&& w1 >= -MaxBase64[l2 - 2]) {
	    /*
	     * Small powers of integers whose result is wide.
	     */

	    wResult = w1 * w1;		/* b**2 */
	    switch (l2) {
	    case 2:
		break;
	    case 3:
		wResult *= l1;		/* b**3 */
		break;
	    case 4:
		wResult *= wResult;	/* b**4 */
		break;
	    case 5:
		wResult *= wResult;	/* b**4 */
		wResult *= w1;		/* b**5 */
		break;
	    case 6:
		wResult *= w1;		/* b**3 */
		wResult *= wResult;	/* b**6 */
		break;
	    case 7:
		wResult *= w1;		/* b**3 */
		wResult *= wResult;	/* b**6 */
		wResult *= w1;		/* b**7 */
		break;
	    case 8:
		wResult *= wResult;	/* b**4 */
		wResult *= wResult;	/* b**8 */
		break;
	    case 9:
		wResult *= wResult;	/* b**4 */
		wResult *= wResult;	/* b**8 */
		wResult *= w1;		/* b**9 */
		break;
	    case 10:
		wResult *= wResult;	/* b**4 */
		wResult *= w1;		/* b**5 */
		wResult *= wResult;	/* b**10 */
		break;
	    case 11:
		wResult *= wResult;	/* b**4 */
		wResult *= w1;		/* b**5 */
		wResult *= wResult;	/* b**10 */
		wResult *= w1;		/* b**11 */
		break;
	    case 12:
		wResult *= w1;		/* b**3 */
		wResult *= wResult;	/* b**6 */
		wResult *= wResult;	/* b**12 */
		break;
	    case 13:
		wResult *= w1;		/* b**3 */
		wResult *= wResult;	/* b**6 */
		wResult *= wResult;	/* b**12 */
		wResult *= w1;		/* b**13 */
		break;
	    case 14:
		wResult *= w1;		/* b**3 */
		wResult *= wResult;	/* b**6 */
		wResult *= w1;		/* b**7 */
		wResult *= wResult;	/* b**14 */
		break;
	    case 15:
		wResult *= w1;		/* b**3 */
		wResult *= wResult;	/* b**6 */
		wResult *= w1;		/* b**7 */
		wResult *= wResult;	/* b**14 */
		wResult *= w1;		/* b**15 */
		break;
	    case 16:
		wResult *= wResult;	/* b**4 */
		wResult *= wResult;	/* b**8 */
		wResult *= wResult;	/* b**16 */
		break;
	    }
	    WIDE_RESULT(wResult);
	}

	/*
	 * Handle cases of powers > 16 that still fit in a 64-bit word by
	 * doing table lookup.
	 */

	if (w1 - 3 >= 0 && w1 - 2 < (long)Exp64IndexSize
		&& l2 - 2 < (long)(Exp64ValueSize + MaxBase64Size)) {
	    base = Exp64Index[w1 - 3]
		    + (unsigned short) (l2 - 2 - MaxBase64Size);
	    if (base < Exp64Index[w1 - 2]) {
		/*
		 * 64-bit number raised to intermediate power, done by
		 * table lookup.
		 */

		WIDE_RESULT(Exp64Value[base]);
	    }
	}

	if (-w1 - 3 >= 0 && -w1 - 2 < (long)Exp64IndexSize
		&& l2 - 2 < (long)(Exp64ValueSize + MaxBase64Size)) {
	    base = Exp64Index[-w1 - 3]
		    + (unsigned short) (l2 - 2 - MaxBase64Size);
	    if (base < Exp64Index[-w1 - 2]) {
		/*
		 * 64-bit number raised to intermediate power, done by
		 * table lookup.
		 */

		wResult = oddExponent ? -Exp64Value[base] : Exp64Value[base];
		WIDE_RESULT(wResult);
	    }
	}
#endif

    overflowExpon:
	Tcl_TakeBignumFromObj(NULL, value2Ptr, &big2);
	if (big2.used > 1) {
	    mp_clear(&big2);
	    Tcl_SetObjResult(interp, Tcl_NewStringObj(
		    "exponent too large", -1));
	    return GENERAL_ARITHMETIC_ERROR;
	}
	Tcl_TakeBignumFromObj(NULL, valuePtr, &big1);
	mp_init(&bigResult);
	mp_expt_d(&big1, big2.dp[0], &bigResult);
	mp_clear(&big1);
	mp_clear(&big2);
	BIG_RESULT(&bigResult);
    }

    case INST_ADD:
    case INST_SUB:
    case INST_MULT:
    case INST_DIV:
	if ((type1 == TCL_NUMBER_DOUBLE) || (type2 == TCL_NUMBER_DOUBLE)) {
	    /*
	     * At least one of the values is floating-point, so perform
	     * floating point calculations.
	     */

	    Tcl_GetDoubleFromObj(NULL, valuePtr, &d1);
	    Tcl_GetDoubleFromObj(NULL, value2Ptr, &d2);

	    switch (opcode) {
	    case INST_ADD:
		dResult = d1 + d2;
		break;
	    case INST_SUB:
		dResult = d1 - d2;
		break;
	    case INST_MULT:
		dResult = d1 * d2;
		break;
	    case INST_DIV:
#ifndef IEEE_FLOATING_POINT
		if (d2 == 0.0) {
		    return DIVIDED_BY_ZERO;
		}
#endif
		/*
		 * We presume that we are running with zero-divide unmasked if
		 * we're on an IEEE box. Otherwise, this statement might cause
		 * demons to fly out our noses.
		 */

		dResult = d1 / d2;
		break;
	    default:
		/* Unused, here to silence compiler warning. */
		dResult = 0;
	    }

	doubleResult:
#ifndef ACCEPT_NAN
	    /*
	     * Check now for IEEE floating-point error.
	     */

	    if (TclIsNaN(dResult)) {
		TclExprFloatError(interp, dResult);
		return GENERAL_ARITHMETIC_ERROR;
	    }
#endif
	    DOUBLE_RESULT(dResult);
	}
	if ((type1 != TCL_NUMBER_BIG) && (type2 != TCL_NUMBER_BIG)) {
	    TclGetWideIntFromObj(NULL, valuePtr, &w1);
	    TclGetWideIntFromObj(NULL, value2Ptr, &w2);

	    switch (opcode) {
	    case INST_ADD:
		wResult = w1 + w2;
#ifndef NO_WIDE_TYPE
		if ((type1 == TCL_NUMBER_WIDE) || (type2 == TCL_NUMBER_WIDE))
#endif
		{
		    /*
		     * Check for overflow.
		     */

		    if (Overflowing(w1, w2, wResult)) {
			goto overflowBasic;
		    }
		}
		break;

	    case INST_SUB:
		wResult = w1 - w2;
#ifndef NO_WIDE_TYPE
		if ((type1 == TCL_NUMBER_WIDE) || (type2 == TCL_NUMBER_WIDE))
#endif
		{
		    /*
		     * Must check for overflow. The macro tests for overflows
		     * in sums by looking at the sign bits. As we have a
		     * subtraction here, we are adding -w2. As -w2 could in
		     * turn overflow, we test with ~w2 instead: it has the
		     * opposite sign bit to w2 so it does the job. Note that
		     * the only "bad" case (w2==0) is irrelevant for this
		     * macro, as in that case w1 and wResult have the same
		     * sign and there is no overflow anyway.
		     */

		    if (Overflowing(w1, ~w2, wResult)) {
			goto overflowBasic;
		    }
		}
		break;

	    case INST_MULT:
		if ((type1 != TCL_NUMBER_LONG) || (type2 != TCL_NUMBER_LONG)
			|| (sizeof(Tcl_WideInt) < 2*sizeof(long))) {
		    goto overflowBasic;
		}
		wResult = w1 * w2;
		break;

	    case INST_DIV:
		if (w2 == 0) {
		    return DIVIDED_BY_ZERO;
		}

		/*
		 * Need a bignum to represent (LLONG_MIN / -1)
		 */

		if ((w1 == LLONG_MIN) && (w2 == -1)) {
		    goto overflowBasic;
		}
		wResult = w1 / w2;

		/*
		 * Force Tcl's integer division rules.
		 * TODO: examine for logic simplification
		 */

		if (((wResult < 0) || ((wResult == 0) &&
			((w1 < 0 && w2 > 0) || (w1 > 0 && w2 < 0)))) &&
			(wResult*w2 != w1)) {
		    wResult -= 1;
		}
		break;

	    default:
		/*
		 * Unused, here to silence compiler warning.
		 */

		wResult = 0;
	    }

	    WIDE_RESULT(wResult);
	}

    overflowBasic:
	Tcl_TakeBignumFromObj(NULL, valuePtr, &big1);
	Tcl_TakeBignumFromObj(NULL, value2Ptr, &big2);
	mp_init(&bigResult);
	switch (opcode) {
	case INST_ADD:
	    mp_add(&big1, &big2, &bigResult);
	    break;
	case INST_SUB:
	    mp_sub(&big1, &big2, &bigResult);
	    break;
	case INST_MULT:
	    mp_mul(&big1, &big2, &bigResult);
	    break;
	case INST_DIV:
	    if (mp_iszero(&big2)) {
		mp_clear(&big1);
		mp_clear(&big2);
		mp_clear(&bigResult);
		return DIVIDED_BY_ZERO;
	    }
	    mp_init(&bigRemainder);
	    mp_div(&big1, &big2, &bigResult, &bigRemainder);
	    /* TODO: internals intrusion */
	    if (!mp_iszero(&bigRemainder)
		    && (bigRemainder.sign != big2.sign)) {
		/*
		 * Convert to Tcl's integer division rules.
		 */

		mp_sub_d(&bigResult, 1, &bigResult);
		mp_add(&bigRemainder, &big2, &bigRemainder);
	    }
	    mp_clear(&bigRemainder);
	    break;
	}
	mp_clear(&big1);
	mp_clear(&big2);
	BIG_RESULT(&bigResult);
    }

    Tcl_Panic("unexpected opcode");
    return NULL;
}

static Tcl_Obj *
ExecuteExtendedUnaryMathOp(
    int opcode,			/* What operation to perform. */
    Tcl_Obj *valuePtr)		/* The operand on the stack. */
{
    ClientData ptr;
    int type;
    Tcl_WideInt w;
    mp_int big;
    Tcl_Obj *objResultPtr;

    (void) GetNumberFromObj(NULL, valuePtr, &ptr, &type);

    switch (opcode) {
    case INST_BITNOT:
#ifndef NO_WIDE_TYPE
	if (type == TCL_NUMBER_WIDE) {
	    w = *((const Tcl_WideInt *) ptr);
	    WIDE_RESULT(~w);
	}
#endif
	Tcl_TakeBignumFromObj(NULL, valuePtr, &big);
	/* ~a = - a - 1 */
	mp_neg(&big, &big);
	mp_sub_d(&big, 1, &big);
	BIG_RESULT(&big);
    case INST_UMINUS:
	switch (type) {
	case TCL_NUMBER_DOUBLE:
	    DOUBLE_RESULT(-(*((const double *) ptr)));
	case TCL_NUMBER_LONG:
	    w = (Tcl_WideInt) (*((const long *) ptr));
	    if (w != LLONG_MIN) {
		WIDE_RESULT(-w);
	    }
	    TclBNInitBignumFromLong(&big, *(const long *) ptr);
	    break;
#ifndef NO_WIDE_TYPE
	case TCL_NUMBER_WIDE:
	    w = *((const Tcl_WideInt *) ptr);
	    if (w != LLONG_MIN) {
		WIDE_RESULT(-w);
	    }
	    TclBNInitBignumFromWideInt(&big, w);
	    break;
#endif
	default:
	    Tcl_TakeBignumFromObj(NULL, valuePtr, &big);
	}
	mp_neg(&big, &big);
	BIG_RESULT(&big);
    }

    Tcl_Panic("unexpected opcode");
    return NULL;
}
#undef LONG_RESULT
#undef WIDE_RESULT
#undef BIG_RESULT
#undef DOUBLE_RESULT

/*
 *----------------------------------------------------------------------
 *
 * CompareTwoNumbers --
 *
 *	This function compares a pair of numbers in Tcl_Objs. Each argument
 *	must already be known to be numeric and not NaN.
 *
 * Results:
 *	One of MP_LT, MP_EQ or MP_GT, depending on whether valuePtr is less
 *	than, equal to, or greater than value2Ptr (respectively).
 *
 * Side effects:
 *	None, provided both values are numeric.
 *
 *----------------------------------------------------------------------
 */

int
TclCompareTwoNumbers(
    Tcl_Obj *valuePtr,
    Tcl_Obj *value2Ptr)
{
    int type1, type2, compare;
    ClientData ptr1, ptr2;
    mp_int big1, big2;
    double d1, d2, tmp;
    long l1, l2;
#ifndef NO_WIDE_TYPE
    Tcl_WideInt w1, w2;
#endif

    (void) GetNumberFromObj(NULL, valuePtr, &ptr1, &type1);
    (void) GetNumberFromObj(NULL, value2Ptr, &ptr2, &type2);

    switch (type1) {
    case TCL_NUMBER_LONG:
	l1 = *((const long *)ptr1);
	switch (type2) {
	case TCL_NUMBER_LONG:
	    l2 = *((const long *)ptr2);
	longCompare:
	    return (l1 < l2) ? MP_LT : ((l1 > l2) ? MP_GT : MP_EQ);
#ifndef NO_WIDE_TYPE
	case TCL_NUMBER_WIDE:
	    w2 = *((const Tcl_WideInt *)ptr2);
	    w1 = (Tcl_WideInt)l1;
	    goto wideCompare;
#endif
	case TCL_NUMBER_DOUBLE:
	    d2 = *((const double *)ptr2);
	    d1 = (double) l1;

	    /*
	     * If the double has a fractional part, or if the long can be
	     * converted to double without loss of precision, then compare as
	     * doubles.
	     */

	    if (DBL_MANT_DIG > CHAR_BIT*sizeof(long) || l1 == (long) d1
		    || modf(d2, &tmp) != 0.0) {
		goto doubleCompare;
	    }

	    /*
	     * Otherwise, to make comparision based on full precision, need to
	     * convert the double to a suitably sized integer.
	     *
	     * Need this to get comparsions like
	     *	  expr 20000000000000003 < 20000000000000004.0
	     * right. Converting the first argument to double will yield two
	     * double values that are equivalent within double precision.
	     * Converting the double to an integer gets done exactly, then
	     * integer comparison can tell the difference.
	     */

	    if (d2 < (double)LONG_MIN) {
		return MP_GT;
	    }
	    if (d2 > (double)LONG_MAX) {
		return MP_LT;
	    }
	    l2 = (long) d2;
	    goto longCompare;
	case TCL_NUMBER_BIG:
	    Tcl_TakeBignumFromObj(NULL, value2Ptr, &big2);
	    if (mp_cmp_d(&big2, 0) == MP_LT) {
		compare = MP_GT;
	    } else {
		compare = MP_LT;
	    }
	    mp_clear(&big2);
	    return compare;
	}

#ifndef NO_WIDE_TYPE
    case TCL_NUMBER_WIDE:
	w1 = *((const Tcl_WideInt *)ptr1);
	switch (type2) {
	case TCL_NUMBER_WIDE:
	    w2 = *((const Tcl_WideInt *)ptr2);
	wideCompare:
	    return (w1 < w2) ? MP_LT : ((w1 > w2) ? MP_GT : MP_EQ);
	case TCL_NUMBER_LONG:
	    l2 = *((const long *)ptr2);
	    w2 = (Tcl_WideInt)l2;
	    goto wideCompare;
	case TCL_NUMBER_DOUBLE:
	    d2 = *((const double *)ptr2);
	    d1 = (double) w1;
	    if (DBL_MANT_DIG > CHAR_BIT*sizeof(Tcl_WideInt)
		    || w1 == (Tcl_WideInt) d1 || modf(d2, &tmp) != 0.0) {
		goto doubleCompare;
	    }
	    if (d2 < (double)LLONG_MIN) {
		return MP_GT;
	    }
	    if (d2 > (double)LLONG_MAX) {
		return MP_LT;
	    }
	    w2 = (Tcl_WideInt) d2;
	    goto wideCompare;
	case TCL_NUMBER_BIG:
	    Tcl_TakeBignumFromObj(NULL, value2Ptr, &big2);
	    if (mp_cmp_d(&big2, 0) == MP_LT) {
		compare = MP_GT;
	    } else {
		compare = MP_LT;
	    }
	    mp_clear(&big2);
	    return compare;
	}
#endif

    case TCL_NUMBER_DOUBLE:
	d1 = *((const double *)ptr1);
	switch (type2) {
	case TCL_NUMBER_DOUBLE:
	    d2 = *((const double *)ptr2);
	doubleCompare:
	    return (d1 < d2) ? MP_LT : ((d1 > d2) ? MP_GT : MP_EQ);
	case TCL_NUMBER_LONG:
	    l2 = *((const long *)ptr2);
	    d2 = (double) l2;
	    if (DBL_MANT_DIG > CHAR_BIT*sizeof(long) || l2 == (long) d2
		    || modf(d1, &tmp) != 0.0) {
		goto doubleCompare;
	    }
	    if (d1 < (double)LONG_MIN) {
		return MP_LT;
	    }
	    if (d1 > (double)LONG_MAX) {
		return MP_GT;
	    }
	    l1 = (long) d1;
	    goto longCompare;
#ifndef NO_WIDE_TYPE
	case TCL_NUMBER_WIDE:
	    w2 = *((const Tcl_WideInt *)ptr2);
	    d2 = (double) w2;
	    if (DBL_MANT_DIG > CHAR_BIT*sizeof(Tcl_WideInt)
		    || w2 == (Tcl_WideInt) d2 || modf(d1, &tmp) != 0.0) {
		goto doubleCompare;
	    }
	    if (d1 < (double)LLONG_MIN) {
		return MP_LT;
	    }
	    if (d1 > (double)LLONG_MAX) {
		return MP_GT;
	    }
	    w1 = (Tcl_WideInt) d1;
	    goto wideCompare;
#endif
	case TCL_NUMBER_BIG:
	    if (TclIsInfinite(d1)) {
		return (d1 > 0.0) ? MP_GT : MP_LT;
	    }
	    Tcl_TakeBignumFromObj(NULL, value2Ptr, &big2);
	    if ((d1 < (double)LONG_MAX) && (d1 > (double)LONG_MIN)) {
		if (mp_cmp_d(&big2, 0) == MP_LT) {
		    compare = MP_GT;
		} else {
		    compare = MP_LT;
		}
		mp_clear(&big2);
		return compare;
	    }
	    if (DBL_MANT_DIG > CHAR_BIT*sizeof(long)
		    && modf(d1, &tmp) != 0.0) {
		d2 = TclBignumToDouble(&big2);
		mp_clear(&big2);
		goto doubleCompare;
	    }
	    Tcl_InitBignumFromDouble(NULL, d1, &big1);
	    goto bigCompare;
	}

    case TCL_NUMBER_BIG:
	Tcl_TakeBignumFromObj(NULL, valuePtr, &big1);
	switch (type2) {
#ifndef NO_WIDE_TYPE
	case TCL_NUMBER_WIDE:
#endif
	case TCL_NUMBER_LONG:
	    compare = mp_cmp_d(&big1, 0);
	    mp_clear(&big1);
	    return compare;
	case TCL_NUMBER_DOUBLE:
	    d2 = *((const double *)ptr2);
	    if (TclIsInfinite(d2)) {
		compare = (d2 > 0.0) ? MP_LT : MP_GT;
		mp_clear(&big1);
		return compare;
	    }
	    if ((d2 < (double)LONG_MAX) && (d2 > (double)LONG_MIN)) {
		compare = mp_cmp_d(&big1, 0);
		mp_clear(&big1);
		return compare;
	    }
	    if (DBL_MANT_DIG > CHAR_BIT*sizeof(long)
		    && modf(d2, &tmp) != 0.0) {
		d1 = TclBignumToDouble(&big1);
		mp_clear(&big1);
		goto doubleCompare;
	    }
	    Tcl_InitBignumFromDouble(NULL, d2, &big2);
	    goto bigCompare;
	case TCL_NUMBER_BIG:
	    Tcl_TakeBignumFromObj(NULL, value2Ptr, &big2);
	bigCompare:
	    compare = mp_cmp(&big1, &big2);
	    mp_clear(&big1);
	    mp_clear(&big2);
	    return compare;
	}
    default:
	Tcl_Panic("unexpected number type");
	return TCL_ERROR;
    }
}

#ifdef TCL_COMPILE_DEBUG
/*
 *----------------------------------------------------------------------
 *
 * PrintByteCodeInfo --
 *
 *	This procedure prints a summary about a bytecode object to stdout. It
 *	is called by TclNRExecuteByteCode when starting to execute the bytecode
 *	object if tclTraceExec has the value 2 or more.
 *
 * Results:
 *	None.
 *
 * Side effects:
 *	None.
 *
 *----------------------------------------------------------------------
 */

static void
PrintByteCodeInfo(
    register ByteCode *codePtr)	/* The bytecode whose summary is printed to
				 * stdout. */
{
    Proc *procPtr = codePtr->procPtr;
    Interp *iPtr = (Interp *) *codePtr->interpHandle;

    fprintf(stdout, "\nExecuting ByteCode 0x%p, refCt %u, epoch %u, interp 0x%p (epoch %u)\n",
	    codePtr, codePtr->refCount, codePtr->compileEpoch, iPtr,
	    iPtr->compileEpoch);

    fprintf(stdout, "  Source: ");
    TclPrintSource(stdout, codePtr->source, 60);

    fprintf(stdout, "\n  Cmds %d, src %d, inst %u, litObjs %u, aux %d, stkDepth %u, code/src %.2f\n",
	    codePtr->numCommands, codePtr->numSrcBytes,
	    codePtr->numCodeBytes, codePtr->numLitObjects,
	    codePtr->numAuxDataItems, codePtr->maxStackDepth,
#ifdef TCL_COMPILE_STATS
	    codePtr->numSrcBytes?
		    ((float)codePtr->structureSize)/codePtr->numSrcBytes :
#endif
	    0.0);

#ifdef TCL_COMPILE_STATS
    fprintf(stdout, "  Code %lu = header %lu+inst %d+litObj %lu+exc %lu+aux %lu+cmdMap %d\n",
	    (unsigned long) codePtr->structureSize,
	    (unsigned long) (sizeof(ByteCode)-sizeof(size_t)-sizeof(Tcl_Time)),
	    codePtr->numCodeBytes,
	    (unsigned long) (codePtr->numLitObjects * sizeof(Tcl_Obj *)),
	    (unsigned long) (codePtr->numExceptRanges*sizeof(ExceptionRange)),
	    (unsigned long) (codePtr->numAuxDataItems * sizeof(AuxData)),
	    codePtr->numCmdLocBytes);
#endif /* TCL_COMPILE_STATS */
    if (procPtr != NULL) {
	fprintf(stdout,
		"  Proc 0x%p, refCt %d, args %d, compiled locals %d\n",
		procPtr, procPtr->refCount, procPtr->numArgs,
		procPtr->numCompiledLocals);
    }
}
#endif /* TCL_COMPILE_DEBUG */

/*
 *----------------------------------------------------------------------
 *
 * ValidatePcAndStackTop --
 *
 *	This procedure is called by TclNRExecuteByteCode when debugging to
 *	verify that the program counter and stack top are valid during
 *	execution.
 *
 * Results:
 *	None.
 *
 * Side effects:
 *	Prints a message to stderr and panics if either the pc or stack top
 *	are invalid.
 *
 *----------------------------------------------------------------------
 */

#ifdef TCL_COMPILE_DEBUG
static void
ValidatePcAndStackTop(
    register ByteCode *codePtr,	/* The bytecode whose summary is printed to
				 * stdout. */
    const unsigned char *pc,	/* Points to first byte of a bytecode
				 * instruction. The program counter. */
    int stackTop,		/* Current stack top. Must be between
				 * stackLowerBound and stackUpperBound
				 * (inclusive). */
    int checkStack)		/* 0 if the stack depth check should be
				 * skipped. */
{
    int stackUpperBound = codePtr->maxStackDepth;
				/* Greatest legal value for stackTop. */
    unsigned relativePc = (unsigned) (pc - codePtr->codeStart);
    unsigned long codeStart = (unsigned long) codePtr->codeStart;
    unsigned long codeEnd = (unsigned long)
	    (codePtr->codeStart + codePtr->numCodeBytes);
    unsigned char opCode = *pc;

    if (((unsigned long) pc < codeStart) || ((unsigned long) pc > codeEnd)) {
	fprintf(stderr, "\nBad instruction pc 0x%p in TclNRExecuteByteCode\n",
		pc);
	Tcl_Panic("TclNRExecuteByteCode execution failure: bad pc");
    }
    if ((unsigned) opCode > LAST_INST_OPCODE) {
	fprintf(stderr, "\nBad opcode %d at pc %u in TclNRExecuteByteCode\n",
		(unsigned) opCode, relativePc);
	Tcl_Panic("TclNRExecuteByteCode execution failure: bad opcode");
    }
    if (checkStack && 
	    ((stackTop < 0) || (stackTop > stackUpperBound))) {
	int numChars;
	const char *cmd = GetSrcInfoForPc(pc, codePtr, &numChars, NULL);

	fprintf(stderr, "\nBad stack top %d at pc %u in TclNRExecuteByteCode (min 0, max %i)",
		stackTop, relativePc, stackUpperBound);
	if (cmd != NULL) {
	    Tcl_Obj *message;

	    TclNewLiteralStringObj(message, "\n executing ");
	    Tcl_IncrRefCount(message);
	    Tcl_AppendLimitedToObj(message, cmd, numChars, 100, NULL);
	    fprintf(stderr,"%s\n", Tcl_GetString(message));
	    Tcl_DecrRefCount(message);
	} else {
	    fprintf(stderr, "\n");
	}
	Tcl_Panic("TclNRExecuteByteCode execution failure: bad stack top");
    }
}
#endif /* TCL_COMPILE_DEBUG */

/*
 *----------------------------------------------------------------------
 *
 * IllegalExprOperandType --
 *
 *	Used by TclNRExecuteByteCode to append an error message to the interp
 *	result when an illegal operand type is detected by an expression
 *	instruction. The argument opndPtr holds the operand object in error.
 *
 * Results:
 *	None.
 *
 * Side effects:
 *	An error message is appended to the interp result.
 *
 *----------------------------------------------------------------------
 */

static void
IllegalExprOperandType(
    Tcl_Interp *interp,		/* Interpreter to which error information
				 * pertains. */
    const unsigned char *pc, /* Points to the instruction being executed
				 * when the illegal type was found. */
    Tcl_Obj *opndPtr)		/* Points to the operand holding the value
				 * with the illegal type. */
{
    ClientData ptr;
    int type;
    const unsigned char opcode = *pc;
    const char *description, *operator = operatorStrings[opcode - INST_LOR];

    if (opcode == INST_EXPON) {
	operator = "**";
    }

    if (GetNumberFromObj(NULL, opndPtr, &ptr, &type) != TCL_OK) {
	int numBytes;
	const char *bytes = Tcl_GetStringFromObj(opndPtr, &numBytes);

	if (numBytes == 0) {
	    description = "empty string";
	} else if (TclCheckBadOctal(NULL, bytes)) {
	    description = "invalid octal number";
	} else {
	    description = "non-numeric string";
	}
    } else if (type == TCL_NUMBER_NAN) {
	description = "non-numeric floating-point value";
    } else if (type == TCL_NUMBER_DOUBLE) {
	description = "floating-point value";
    } else {
	/* TODO: No caller needs this. Eliminate? */
	description = "(big) integer";
    }

    Tcl_SetObjResult(interp, Tcl_ObjPrintf(
	    "can't use %s as operand of \"%s\"", description, operator));
    Tcl_SetErrorCode(interp, "ARITH", "DOMAIN", description, NULL);
}

/*
 *----------------------------------------------------------------------
 *
 * TclGetSrcInfoForPc, GetSrcInfoForPc, TclGetSrcInfoForCmd --
 *
 *	Given a program counter value, finds the closest command in the
 *	bytecode code unit's CmdLocation array and returns information about
 *	that command's source: a pointer to its first byte and the number of
 *	characters.
 *
 * Results:
 *	If a command is found that encloses the program counter value, a
 *	pointer to the command's source is returned and the length of the
 *	source is stored at *lengthPtr. If multiple commands resulted in code
 *	at pc, information about the closest enclosing command is returned. If
 *	no matching command is found, NULL is returned and *lengthPtr is
 *	unchanged.
 *
 * Side effects:
 *	The CmdFrame at *cfPtr is updated.
 *
 *----------------------------------------------------------------------
 */

static const char *
GetSrcInfoForPc(
    const unsigned char *pc,	/* The program counter value for which to
				 * return the closest command's source info.
				 * This points within a bytecode instruction
				 * in codePtr's code. */
    ByteCode *codePtr,		/* The bytecode sequence in which to look up
				 * the command source for the pc. */
    int *lengthPtr,		/* If non-NULL, the location where the length
				 * of the command's source should be stored.
				 * If NULL, no length is stored. */
    const unsigned char **pcBeg)/* If non-NULL, the bytecode location
				 * where the current instruction starts.
				 * If NULL; no pointer is stored. */
{
    register int pcOffset = (pc - codePtr->codeStart);
    int numCmds = codePtr->numCommands;
    unsigned char *codeDeltaNext, *codeLengthNext;
    unsigned char *srcDeltaNext, *srcLengthNext;
    int codeOffset, codeLen, codeEnd, srcOffset, srcLen, delta, i;
    int bestDist = INT_MAX;	/* Distance of pc to best cmd's start pc. */
    int bestSrcOffset = -1;	/* Initialized to avoid compiler warning. */
    int bestSrcLength = -1;	/* Initialized to avoid compiler warning. */

    if ((pcOffset < 0) || (pcOffset >= codePtr->numCodeBytes)) {
	if (pcBeg != NULL) *pcBeg = NULL;
	return NULL;
    }

    /*
     * Decode the code and source offset and length for each command. The
     * closest enclosing command is the last one whose code started before
     * pcOffset.
     */

    codeDeltaNext = codePtr->codeDeltaStart;
    codeLengthNext = codePtr->codeLengthStart;
    srcDeltaNext = codePtr->srcDeltaStart;
    srcLengthNext = codePtr->srcLengthStart;
    codeOffset = srcOffset = 0;
    for (i = 0;  i < numCmds;  i++) {
	if ((unsigned) *codeDeltaNext == (unsigned) 0xFF) {
	    codeDeltaNext++;
	    delta = TclGetInt4AtPtr(codeDeltaNext);
	    codeDeltaNext += 4;
	} else {
	    delta = TclGetInt1AtPtr(codeDeltaNext);
	    codeDeltaNext++;
	}
	codeOffset += delta;

	if ((unsigned) *codeLengthNext == (unsigned) 0xFF) {
	    codeLengthNext++;
	    codeLen = TclGetInt4AtPtr(codeLengthNext);
	    codeLengthNext += 4;
	} else {
	    codeLen = TclGetInt1AtPtr(codeLengthNext);
	    codeLengthNext++;
	}
	codeEnd = (codeOffset + codeLen - 1);

	if ((unsigned) *srcDeltaNext == (unsigned) 0xFF) {
	    srcDeltaNext++;
	    delta = TclGetInt4AtPtr(srcDeltaNext);
	    srcDeltaNext += 4;
	} else {
	    delta = TclGetInt1AtPtr(srcDeltaNext);
	    srcDeltaNext++;
	}
	srcOffset += delta;

	if ((unsigned) *srcLengthNext == (unsigned) 0xFF) {
	    srcLengthNext++;
	    srcLen = TclGetInt4AtPtr(srcLengthNext);
	    srcLengthNext += 4;
	} else {
	    srcLen = TclGetInt1AtPtr(srcLengthNext);
	    srcLengthNext++;
	}

	if (codeOffset > pcOffset) {	/* Best cmd already found */
	    break;
	}
	if (pcOffset <= codeEnd) {	/* This cmd's code encloses pc */
	    int dist = (pcOffset - codeOffset);

	    if (dist <= bestDist) {
		bestDist = dist;
		bestSrcOffset = srcOffset;
		bestSrcLength = srcLen;
	    }
	}
    }

    if (pcBeg != NULL) {
	const unsigned char *curr, *prev;

	/*
	 * Walk from beginning of command or BC to pc, by complete
	 * instructions. Stop when crossing pc; keep previous.
	 */

	curr = ((bestDist == INT_MAX) ? codePtr->codeStart : pc - bestDist);
	prev = curr;
	while (curr <= pc) {
	    prev = curr;
	    curr += tclInstructionTable[*curr].numBytes;
	}
	*pcBeg = prev;
    }

    if (bestDist == INT_MAX) {
	return NULL;
    }

    if (lengthPtr != NULL) {
	*lengthPtr = bestSrcLength;
    }

    return (codePtr->source + bestSrcOffset);
}

/*
 *----------------------------------------------------------------------
 *
 * GetExceptRangeForPc --
 *
 *	Given a program counter value, return the closest enclosing
 *	ExceptionRange.
 *
 * Results:
 *	In the normal case, catchOnly is 0 (false) and this procedure returns
 *	a pointer to the most closely enclosing ExceptionRange structure
 *	regardless of whether it is a loop or catch exception range. This is
 *	appropriate when processing a TCL_BREAK or TCL_CONTINUE, which will be
 *	"handled" either by a loop exception range or a closer catch range. If
 *	catchOnly is nonzero, this procedure ignores loop exception ranges and
 *	returns a pointer to the closest catch range. If no matching
 *	ExceptionRange is found that encloses pc, a NULL is returned.
 *
 * Side effects:
 *	None.
 *
 *----------------------------------------------------------------------
 */

static ExceptionRange *
GetExceptRangeForPc(
    const unsigned char *pc, /* The program counter value for which to
				 * search for a closest enclosing exception
				 * range. This points to a bytecode
				 * instruction in codePtr's code. */
    int catchOnly,		/* If 0, consider either loop or catch
				 * ExceptionRanges in search. If nonzero
				 * consider only catch ranges (and ignore any
				 * closer loop ranges). */
    ByteCode *codePtr)		/* Points to the ByteCode in which to search
				 * for the enclosing ExceptionRange. */
{
    ExceptionRange *rangeArrayPtr;
    int numRanges = codePtr->numExceptRanges;
    register ExceptionRange *rangePtr;
    int pcOffset = pc - codePtr->codeStart;
    register int start;

    if (numRanges == 0) {
	return NULL;
    }

    /*
     * This exploits peculiarities of our compiler: nested ranges are always
     * *after* their containing ranges, so that by scanning backwards we are
     * sure that the first matching range is indeed the deepest.
     */

    rangeArrayPtr = codePtr->exceptArrayPtr;
    rangePtr = rangeArrayPtr + numRanges;
    while (--rangePtr >= rangeArrayPtr) {
	start = rangePtr->codeOffset;
	if ((start <= pcOffset) &&
		(pcOffset < (start + rangePtr->numCodeBytes))) {
	    if ((!catchOnly)
		    || (rangePtr->type == CATCH_EXCEPTION_RANGE)) {
		return rangePtr;
	    }
	}
    }
    return NULL;
}

/*
 *----------------------------------------------------------------------
 *
 * GetOpcodeName --
 *
 *	This procedure is called by the TRACE and TRACE_WITH_OBJ macros used
 *	in TclNRExecuteByteCode when debugging. It returns the name of the
 *	bytecode instruction at a specified instruction pc.
 *
 * Results:
 *	A character string for the instruction.
 *
 * Side effects:
 *	None.
 *
 *----------------------------------------------------------------------
 */

#ifdef TCL_COMPILE_DEBUG
static const char *
GetOpcodeName(
    const unsigned char *pc)	/* Points to the instruction whose name should
				 * be returned. */
{
    unsigned char opCode = *pc;

    return tclInstructionTable[opCode].name;
}
#endif /* TCL_COMPILE_DEBUG */

/*
 *----------------------------------------------------------------------
 *
 * TclExprFloatError --
 *
 *	This procedure is called when an error occurs during a floating-point
 *	operation. It reads errno and sets interp->objResultPtr accordingly.
 *
 * Results:
 *	interp->objResultPtr is set to hold an error message.
 *
 * Side effects:
 *	None.
 *
 *----------------------------------------------------------------------
 */

void
TclExprFloatError(
    Tcl_Interp *interp,		/* Where to store error message. */
    double value)		/* Value returned after error; used to
				 * distinguish underflows from overflows. */
{
    const char *s;

    if ((errno == EDOM) || TclIsNaN(value)) {
	s = "domain error: argument not in valid range";
	Tcl_SetObjResult(interp, Tcl_NewStringObj(s, -1));
	Tcl_SetErrorCode(interp, "ARITH", "DOMAIN", s, NULL);
    } else if ((errno == ERANGE) || TclIsInfinite(value)) {
	if (value == 0.0) {
	    s = "floating-point value too small to represent";
	    Tcl_SetObjResult(interp, Tcl_NewStringObj(s, -1));
	    Tcl_SetErrorCode(interp, "ARITH", "UNDERFLOW", s, NULL);
	} else {
	    s = "floating-point value too large to represent";
	    Tcl_SetObjResult(interp, Tcl_NewStringObj(s, -1));
	    Tcl_SetErrorCode(interp, "ARITH", "OVERFLOW", s, NULL);
	}
    } else {
	Tcl_Obj *objPtr = Tcl_ObjPrintf(
		"unknown floating-point error, errno = %d", errno);

	Tcl_SetErrorCode(interp, "ARITH", "UNKNOWN",
		Tcl_GetString(objPtr), NULL);
	Tcl_SetObjResult(interp, objPtr);
    }
}

#ifdef TCL_COMPILE_STATS
/*
 *----------------------------------------------------------------------
 *
 * TclLog2 --
 *
 *	Procedure used while collecting compilation statistics to determine
 *	the log base 2 of an integer.
 *
 * Results:
 *	Returns the log base 2 of the operand. If the argument is less than or
 *	equal to zero, a zero is returned.
 *
 * Side effects:
 *	None.
 *
 *----------------------------------------------------------------------
 */

int
TclLog2(
    register int value)		/* The integer for which to compute the log
				 * base 2. */
{
    register int n = value;
    register int result = 0;

    while (n > 1) {
	n = n >> 1;
	result++;
    }
    return result;
}

/*
 *----------------------------------------------------------------------
 *
 * EvalStatsCmd --
 *
 *	Implements the "evalstats" command that prints instruction execution
 *	counts to stdout.
 *
 * Results:
 *	Standard Tcl results.
 *
 * Side effects:
 *	None.
 *
 *----------------------------------------------------------------------
 */

static int
EvalStatsCmd(
    ClientData unused,		/* Unused. */
    Tcl_Interp *interp,		/* The current interpreter. */
    int objc,			/* The number of arguments. */
    Tcl_Obj *const objv[])	/* The argument strings. */
{
    Interp *iPtr = (Interp *) interp;
    LiteralTable *globalTablePtr = &iPtr->literalTable;
    ByteCodeStats *statsPtr = &iPtr->stats;
    double totalCodeBytes, currentCodeBytes;
    double totalLiteralBytes, currentLiteralBytes;
    double objBytesIfUnshared, strBytesIfUnshared, sharingBytesSaved;
    double strBytesSharedMultX, strBytesSharedOnce;
    double numInstructions, currentHeaderBytes;
    long numCurrentByteCodes, numByteCodeLits;
    long refCountSum, literalMgmtBytes, sum;
    int numSharedMultX, numSharedOnce;
    int decadeHigh, minSizeDecade, maxSizeDecade, length, i;
    char *litTableStats;
    LiteralEntry *entryPtr;
    Tcl_Obj *objPtr;

#define Percent(a,b) ((a) * 100.0 / (b))

    objPtr = Tcl_NewObj();
    Tcl_IncrRefCount(objPtr);

    numInstructions = 0.0;
    for (i = 0;  i < 256;  i++) {
	if (statsPtr->instructionCount[i] != 0) {
	    numInstructions += statsPtr->instructionCount[i];
	}
    }

    totalLiteralBytes = sizeof(LiteralTable)
	    + iPtr->literalTable.numBuckets * sizeof(LiteralEntry *)
	    + (statsPtr->numLiteralsCreated * sizeof(LiteralEntry))
	    + (statsPtr->numLiteralsCreated * sizeof(Tcl_Obj))
	    + statsPtr->totalLitStringBytes;
    totalCodeBytes = statsPtr->totalByteCodeBytes + totalLiteralBytes;

    numCurrentByteCodes =
	    statsPtr->numCompilations - statsPtr->numByteCodesFreed;
    currentHeaderBytes = numCurrentByteCodes
	    * (sizeof(ByteCode) - sizeof(size_t) - sizeof(Tcl_Time));
    literalMgmtBytes = sizeof(LiteralTable)
	    + (iPtr->literalTable.numBuckets * sizeof(LiteralEntry *))
	    + (iPtr->literalTable.numEntries * sizeof(LiteralEntry));
    currentLiteralBytes = literalMgmtBytes
	    + iPtr->literalTable.numEntries * sizeof(Tcl_Obj)
	    + statsPtr->currentLitStringBytes;
    currentCodeBytes = statsPtr->currentByteCodeBytes + currentLiteralBytes;

    /*
     * Summary statistics, total and current source and ByteCode sizes.
     */

    Tcl_AppendPrintfToObj(objPtr, "\n----------------------------------------------------------------\n");
    Tcl_AppendPrintfToObj(objPtr,
	    "Compilation and execution statistics for interpreter %#lx\n",
	    (long int)iPtr);

    Tcl_AppendPrintfToObj(objPtr, "\nNumber ByteCodes executed\t%ld\n",
	    statsPtr->numExecutions);
    Tcl_AppendPrintfToObj(objPtr, "Number ByteCodes compiled\t%ld\n",
	    statsPtr->numCompilations);
    Tcl_AppendPrintfToObj(objPtr, "  Mean executions/compile\t%.1f\n",
	    statsPtr->numExecutions / (float)statsPtr->numCompilations);

    Tcl_AppendPrintfToObj(objPtr, "\nInstructions executed\t\t%.0f\n",
	    numInstructions);
    Tcl_AppendPrintfToObj(objPtr, "  Mean inst/compile\t\t%.0f\n",
	    numInstructions / statsPtr->numCompilations);
    Tcl_AppendPrintfToObj(objPtr, "  Mean inst/execution\t\t%.0f\n",
	    numInstructions / statsPtr->numExecutions);

    Tcl_AppendPrintfToObj(objPtr, "\nTotal ByteCodes\t\t\t%ld\n",
	    statsPtr->numCompilations);
    Tcl_AppendPrintfToObj(objPtr, "  Source bytes\t\t\t%.6g\n",
	    statsPtr->totalSrcBytes);
    Tcl_AppendPrintfToObj(objPtr, "  Code bytes\t\t\t%.6g\n",
	    totalCodeBytes);
    Tcl_AppendPrintfToObj(objPtr, "    ByteCode bytes\t\t%.6g\n",
	    statsPtr->totalByteCodeBytes);
    Tcl_AppendPrintfToObj(objPtr, "    Literal bytes\t\t%.6g\n",
	    totalLiteralBytes);
    Tcl_AppendPrintfToObj(objPtr, "      table %lu + bkts %lu + entries %lu + objects %lu + strings %.6g\n",
	    (unsigned long) sizeof(LiteralTable),
	    (unsigned long) (iPtr->literalTable.numBuckets * sizeof(LiteralEntry *)),
	    (unsigned long) (statsPtr->numLiteralsCreated * sizeof(LiteralEntry)),
	    (unsigned long) (statsPtr->numLiteralsCreated * sizeof(Tcl_Obj)),
	    statsPtr->totalLitStringBytes);
    Tcl_AppendPrintfToObj(objPtr, "  Mean code/compile\t\t%.1f\n",
	    totalCodeBytes / statsPtr->numCompilations);
    Tcl_AppendPrintfToObj(objPtr, "  Mean code/source\t\t%.1f\n",
	    totalCodeBytes / statsPtr->totalSrcBytes);

    Tcl_AppendPrintfToObj(objPtr, "\nCurrent (active) ByteCodes\t%ld\n",
	    numCurrentByteCodes);
    Tcl_AppendPrintfToObj(objPtr, "  Source bytes\t\t\t%.6g\n",
	    statsPtr->currentSrcBytes);
    Tcl_AppendPrintfToObj(objPtr, "  Code bytes\t\t\t%.6g\n",
	    currentCodeBytes);
    Tcl_AppendPrintfToObj(objPtr, "    ByteCode bytes\t\t%.6g\n",
	    statsPtr->currentByteCodeBytes);
    Tcl_AppendPrintfToObj(objPtr, "    Literal bytes\t\t%.6g\n",
	    currentLiteralBytes);
    Tcl_AppendPrintfToObj(objPtr, "      table %lu + bkts %lu + entries %lu + objects %lu + strings %.6g\n",
	    (unsigned long) sizeof(LiteralTable),
	    (unsigned long) (iPtr->literalTable.numBuckets * sizeof(LiteralEntry *)),
	    (unsigned long) (iPtr->literalTable.numEntries * sizeof(LiteralEntry)),
	    (unsigned long) (iPtr->literalTable.numEntries * sizeof(Tcl_Obj)),
	    statsPtr->currentLitStringBytes);
    Tcl_AppendPrintfToObj(objPtr, "  Mean code/source\t\t%.1f\n",
	    currentCodeBytes / statsPtr->currentSrcBytes);
    Tcl_AppendPrintfToObj(objPtr, "  Code + source bytes\t\t%.6g (%0.1f mean code/src)\n",
	    (currentCodeBytes + statsPtr->currentSrcBytes),
	    (currentCodeBytes / statsPtr->currentSrcBytes) + 1.0);

    /*
     * Tcl_IsShared statistics check
     *
     * This gives the refcount of each obj as Tcl_IsShared was called for it.
     * Shared objects must be duplicated before they can be modified.
     */

    numSharedMultX = 0;
    Tcl_AppendPrintfToObj(objPtr, "\nTcl_IsShared object check (all objects):\n");
    Tcl_AppendPrintfToObj(objPtr, "  Object had refcount <=1 (not shared)\t%ld\n",
	    tclObjsShared[1]);
    for (i = 2;  i < TCL_MAX_SHARED_OBJ_STATS;  i++) {
	Tcl_AppendPrintfToObj(objPtr, "  refcount ==%d\t\t%ld\n",
		i, tclObjsShared[i]);
	numSharedMultX += tclObjsShared[i];
    }
    Tcl_AppendPrintfToObj(objPtr, "  refcount >=%d\t\t%ld\n",
	    i, tclObjsShared[0]);
    numSharedMultX += tclObjsShared[0];
    Tcl_AppendPrintfToObj(objPtr, "  Total shared objects\t\t\t%d\n",
	    numSharedMultX);

    /*
     * Literal table statistics.
     */

    numByteCodeLits = 0;
    refCountSum = 0;
    numSharedMultX = 0;
    numSharedOnce = 0;
    objBytesIfUnshared = 0.0;
    strBytesIfUnshared = 0.0;
    strBytesSharedMultX = 0.0;
    strBytesSharedOnce = 0.0;
    for (i = 0;  i < globalTablePtr->numBuckets;  i++) {
	for (entryPtr = globalTablePtr->buckets[i];  entryPtr != NULL;
		entryPtr = entryPtr->nextPtr) {
	    if (entryPtr->objPtr->typePtr == &tclByteCodeType) {
		numByteCodeLits++;
	    }
	    (void) Tcl_GetStringFromObj(entryPtr->objPtr, &length);
	    refCountSum += entryPtr->refCount;
	    objBytesIfUnshared += (entryPtr->refCount * sizeof(Tcl_Obj));
	    strBytesIfUnshared += (entryPtr->refCount * (length+1));
	    if (entryPtr->refCount > 1) {
		numSharedMultX++;
		strBytesSharedMultX += (length+1);
	    } else {
		numSharedOnce++;
		strBytesSharedOnce += (length+1);
	    }
	}
    }
    sharingBytesSaved = (objBytesIfUnshared + strBytesIfUnshared)
	    - currentLiteralBytes;

    Tcl_AppendPrintfToObj(objPtr, "\nTotal objects (all interps)\t%ld\n",
	    tclObjsAlloced);
    Tcl_AppendPrintfToObj(objPtr, "Current objects\t\t\t%ld\n",
	    (tclObjsAlloced - tclObjsFreed));
    Tcl_AppendPrintfToObj(objPtr, "Total literal objects\t\t%ld\n",
	    statsPtr->numLiteralsCreated);

    Tcl_AppendPrintfToObj(objPtr, "\nCurrent literal objects\t\t%d (%0.1f%% of current objects)\n",
	    globalTablePtr->numEntries,
	    Percent(globalTablePtr->numEntries, tclObjsAlloced-tclObjsFreed));
    Tcl_AppendPrintfToObj(objPtr, "  ByteCode literals\t\t%ld (%0.1f%% of current literals)\n",
	    numByteCodeLits,
	    Percent(numByteCodeLits, globalTablePtr->numEntries));
    Tcl_AppendPrintfToObj(objPtr, "  Literals reused > 1x\t\t%d\n",
	    numSharedMultX);
    Tcl_AppendPrintfToObj(objPtr, "  Mean reference count\t\t%.2f\n",
	    ((double) refCountSum) / globalTablePtr->numEntries);
    Tcl_AppendPrintfToObj(objPtr, "  Mean len, str reused >1x \t%.2f\n",
	    (numSharedMultX ? strBytesSharedMultX/numSharedMultX : 0.0));
    Tcl_AppendPrintfToObj(objPtr, "  Mean len, str used 1x\t\t%.2f\n",
	    (numSharedOnce ? strBytesSharedOnce/numSharedOnce : 0.0));
    Tcl_AppendPrintfToObj(objPtr, "  Total sharing savings\t\t%.6g (%0.1f%% of bytes if no sharing)\n",
	    sharingBytesSaved,
	    Percent(sharingBytesSaved, objBytesIfUnshared+strBytesIfUnshared));
    Tcl_AppendPrintfToObj(objPtr, "    Bytes with sharing\t\t%.6g\n",
	    currentLiteralBytes);
    Tcl_AppendPrintfToObj(objPtr, "      table %lu + bkts %lu + entries %lu + objects %lu + strings %.6g\n",
	    (unsigned long) sizeof(LiteralTable),
	    (unsigned long) (iPtr->literalTable.numBuckets * sizeof(LiteralEntry *)),
	    (unsigned long) (iPtr->literalTable.numEntries * sizeof(LiteralEntry)),
	    (unsigned long) (iPtr->literalTable.numEntries * sizeof(Tcl_Obj)),
	    statsPtr->currentLitStringBytes);
    Tcl_AppendPrintfToObj(objPtr, "    Bytes if no sharing\t\t%.6g = objects %.6g + strings %.6g\n",
	    (objBytesIfUnshared + strBytesIfUnshared),
	    objBytesIfUnshared, strBytesIfUnshared);
    Tcl_AppendPrintfToObj(objPtr, "  String sharing savings \t%.6g = unshared %.6g - shared %.6g\n",
	    (strBytesIfUnshared - statsPtr->currentLitStringBytes),
	    strBytesIfUnshared, statsPtr->currentLitStringBytes);
    Tcl_AppendPrintfToObj(objPtr, "  Literal mgmt overhead\t\t%ld (%0.1f%% of bytes with sharing)\n",
	    literalMgmtBytes,
	    Percent(literalMgmtBytes, currentLiteralBytes));
    Tcl_AppendPrintfToObj(objPtr, "    table %lu + buckets %lu + entries %lu\n",
	    (unsigned long) sizeof(LiteralTable),
	    (unsigned long) (iPtr->literalTable.numBuckets * sizeof(LiteralEntry *)),
	    (unsigned long) (iPtr->literalTable.numEntries * sizeof(LiteralEntry)));

    /*
     * Breakdown of current ByteCode space requirements.
     */

    Tcl_AppendPrintfToObj(objPtr, "\nBreakdown of current ByteCode requirements:\n");
    Tcl_AppendPrintfToObj(objPtr, "                         Bytes      Pct of    Avg per\n");
    Tcl_AppendPrintfToObj(objPtr, "                                     total    ByteCode\n");
    Tcl_AppendPrintfToObj(objPtr, "Total             %12.6g     100.00%%   %8.1f\n",
	    statsPtr->currentByteCodeBytes,
	    statsPtr->currentByteCodeBytes / numCurrentByteCodes);
    Tcl_AppendPrintfToObj(objPtr, "Header            %12.6g   %8.1f%%   %8.1f\n",
	    currentHeaderBytes,
	    Percent(currentHeaderBytes, statsPtr->currentByteCodeBytes),
	    currentHeaderBytes / numCurrentByteCodes);
    Tcl_AppendPrintfToObj(objPtr, "Instructions      %12.6g   %8.1f%%   %8.1f\n",
	    statsPtr->currentInstBytes,
	    Percent(statsPtr->currentInstBytes,statsPtr->currentByteCodeBytes),
	    statsPtr->currentInstBytes / numCurrentByteCodes);
    Tcl_AppendPrintfToObj(objPtr, "Literal ptr array %12.6g   %8.1f%%   %8.1f\n",
	    statsPtr->currentLitBytes,
	    Percent(statsPtr->currentLitBytes,statsPtr->currentByteCodeBytes),
	    statsPtr->currentLitBytes / numCurrentByteCodes);
    Tcl_AppendPrintfToObj(objPtr, "Exception table   %12.6g   %8.1f%%   %8.1f\n",
	    statsPtr->currentExceptBytes,
	    Percent(statsPtr->currentExceptBytes,statsPtr->currentByteCodeBytes),
	    statsPtr->currentExceptBytes / numCurrentByteCodes);
    Tcl_AppendPrintfToObj(objPtr, "Auxiliary data    %12.6g   %8.1f%%   %8.1f\n",
	    statsPtr->currentAuxBytes,
	    Percent(statsPtr->currentAuxBytes,statsPtr->currentByteCodeBytes),
	    statsPtr->currentAuxBytes / numCurrentByteCodes);
    Tcl_AppendPrintfToObj(objPtr, "Command map       %12.6g   %8.1f%%   %8.1f\n",
	    statsPtr->currentCmdMapBytes,
	    Percent(statsPtr->currentCmdMapBytes,statsPtr->currentByteCodeBytes),
	    statsPtr->currentCmdMapBytes / numCurrentByteCodes);

    /*
     * Detailed literal statistics.
     */

    Tcl_AppendPrintfToObj(objPtr, "\nLiteral string sizes:\n");
    Tcl_AppendPrintfToObj(objPtr, "\t Up to length\t\tPercentage\n");
    maxSizeDecade = 0;
    for (i = 31;  i >= 0;  i--) {
	if (statsPtr->literalCount[i] > 0) {
	    maxSizeDecade = i;
	    break;
	}
    }
    sum = 0;
    for (i = 0;  i <= maxSizeDecade;  i++) {
	decadeHigh = (1 << (i+1)) - 1;
	sum += statsPtr->literalCount[i];
	Tcl_AppendPrintfToObj(objPtr, "\t%10d\t\t%8.0f%%\n",
		decadeHigh, Percent(sum, statsPtr->numLiteralsCreated));
    }

    litTableStats = TclLiteralStats(globalTablePtr);
    Tcl_AppendPrintfToObj(objPtr, "\nCurrent literal table statistics:\n%s\n",
	    litTableStats);
    ckfree(litTableStats);

    /*
     * Source and ByteCode size distributions.
     */

    Tcl_AppendPrintfToObj(objPtr, "\nSource sizes:\n");
    Tcl_AppendPrintfToObj(objPtr, "\t Up to size\t\tPercentage\n");
    minSizeDecade = maxSizeDecade = 0;
    for (i = 0;  i < 31;  i++) {
	if (statsPtr->srcCount[i] > 0) {
	    minSizeDecade = i;
	    break;
	}
    }
    for (i = 31;  i >= 0;  i--) {
	if (statsPtr->srcCount[i] > 0) {
	    maxSizeDecade = i;
	    break;
	}
    }
    sum = 0;
    for (i = minSizeDecade;  i <= maxSizeDecade;  i++) {
	decadeHigh = (1 << (i+1)) - 1;
	sum += statsPtr->srcCount[i];
	Tcl_AppendPrintfToObj(objPtr, "\t%10d\t\t%8.0f%%\n",
		decadeHigh, Percent(sum, statsPtr->numCompilations));
    }

    Tcl_AppendPrintfToObj(objPtr, "\nByteCode sizes:\n");
    Tcl_AppendPrintfToObj(objPtr, "\t Up to size\t\tPercentage\n");
    minSizeDecade = maxSizeDecade = 0;
    for (i = 0;  i < 31;  i++) {
	if (statsPtr->byteCodeCount[i] > 0) {
	    minSizeDecade = i;
	    break;
	}
    }
    for (i = 31;  i >= 0;  i--) {
	if (statsPtr->byteCodeCount[i] > 0) {
	    maxSizeDecade = i;
	    break;
	}
    }
    sum = 0;
    for (i = minSizeDecade;  i <= maxSizeDecade;  i++) {
	decadeHigh = (1 << (i+1)) - 1;
	sum += statsPtr->byteCodeCount[i];
	Tcl_AppendPrintfToObj(objPtr, "\t%10d\t\t%8.0f%%\n",
		decadeHigh, Percent(sum, statsPtr->numCompilations));
    }

    Tcl_AppendPrintfToObj(objPtr, "\nByteCode longevity (excludes Current ByteCodes):\n");
    Tcl_AppendPrintfToObj(objPtr, "\t       Up to ms\t\tPercentage\n");
    minSizeDecade = maxSizeDecade = 0;
    for (i = 0;  i < 31;  i++) {
	if (statsPtr->lifetimeCount[i] > 0) {
	    minSizeDecade = i;
	    break;
	}
    }
    for (i = 31;  i >= 0;  i--) {
	if (statsPtr->lifetimeCount[i] > 0) {
	    maxSizeDecade = i;
	    break;
	}
    }
    sum = 0;
    for (i = minSizeDecade;  i <= maxSizeDecade;  i++) {
	decadeHigh = (1 << (i+1)) - 1;
	sum += statsPtr->lifetimeCount[i];
	Tcl_AppendPrintfToObj(objPtr, "\t%12.3f\t\t%8.0f%%\n",
		decadeHigh/1000.0, Percent(sum, statsPtr->numByteCodesFreed));
    }

    /*
     * Instruction counts.
     */

    Tcl_AppendPrintfToObj(objPtr, "\nInstruction counts:\n");
    for (i = 0;  i <= LAST_INST_OPCODE;  i++) {
	Tcl_AppendPrintfToObj(objPtr, "%20s %8ld ",
		tclInstructionTable[i].name, statsPtr->instructionCount[i]);
	if (statsPtr->instructionCount[i]) {
	    Tcl_AppendPrintfToObj(objPtr, "%6.1f%%\n",
		    Percent(statsPtr->instructionCount[i], numInstructions));
	} else {
	    Tcl_AppendPrintfToObj(objPtr, "0\n");
	}
    }

#ifdef TCL_MEM_DEBUG
    Tcl_AppendPrintfToObj(objPtr, "\nHeap Statistics:\n");
    TclDumpMemoryInfo((ClientData) objPtr, 1);
#endif
    Tcl_AppendPrintfToObj(objPtr, "\n----------------------------------------------------------------\n");

    if (objc == 1) {
	Tcl_SetObjResult(interp, objPtr);
    } else {
	Tcl_Channel outChan;
	char *str = Tcl_GetStringFromObj(objv[1], &length);

	if (length) {
	    if (strcmp(str, "stdout") == 0) {
		outChan = Tcl_GetStdChannel(TCL_STDOUT);
	    } else if (strcmp(str, "stderr") == 0) {
		outChan = Tcl_GetStdChannel(TCL_STDERR);
	    } else {
		outChan = Tcl_OpenFileChannel(NULL, str, "w", 0664);
	    }
	} else {
	    outChan = Tcl_GetStdChannel(TCL_STDOUT);
	}
	if (outChan != NULL) {
	    Tcl_WriteObj(outChan, objPtr);
	}
    }
    Tcl_DecrRefCount(objPtr);
    return TCL_OK;
}
#endif /* TCL_COMPILE_STATS */

#ifdef TCL_COMPILE_DEBUG
/*
 *----------------------------------------------------------------------
 *
 * StringForResultCode --
 *
 *	Procedure that returns a human-readable string representing a Tcl
 *	result code such as TCL_ERROR.
 *
 * Results:
 *	If the result code is one of the standard Tcl return codes, the result
 *	is a string representing that code such as "TCL_ERROR". Otherwise, the
 *	result string is that code formatted as a sequence of decimal digit
 *	characters. Note that the resulting string must not be modified by the
 *	caller.
 *
 * Side effects:
 *	None.
 *
 *----------------------------------------------------------------------
 */

static const char *
StringForResultCode(
    int result)			/* The Tcl result code for which to generate a
				 * string. */
{
    static char buf[TCL_INTEGER_SPACE];

    if ((result >= TCL_OK) && (result <= TCL_CONTINUE)) {
	return resultStrings[result];
    }
    TclFormatInt(buf, result);
    return buf;
}
#endif /* TCL_COMPILE_DEBUG */

/*
 * Local Variables:
 * mode: c
 * c-basic-offset: 4
 * fill-column: 78
 * End:
 */<|MERGE_RESOLUTION|>--- conflicted
+++ resolved
@@ -2937,16 +2937,10 @@
 	DECACHE_STACK_INFO();
 	pc += 6;
 	TEBC_YIELD();
-<<<<<<< HEAD
-	TclNRAddCallback(interp, TclClearRootEnsemble, NULL,NULL,NULL,NULL);
-	iPtr->evalFlags |= TCL_EVAL_REDIRECT;
-	return TclNREvalObjEx(interp, objPtr, TCL_EVAL_INVOKE);
-=======
 
 	Tcl_NRAddCallback(interp, TclClearRootEnsemble, NULL,NULL,NULL,NULL);
 	TclDeferCallbacks(interp, /*skip tailcalls */ 1);
-	return TclNREvalObjEx(interp, objPtr, TCL_EVAL_INVOKE, NULL, INT_MIN);
->>>>>>> 5064ac18
+	return TclNREvalObjEx(interp, objPtr, TCL_EVAL_INVOKE);
 
     /*
      * -----------------------------------------------------------------
