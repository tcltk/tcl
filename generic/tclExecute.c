--- conflicted
+++ resolved
@@ -6798,11 +6798,6 @@
 		    CACHE_STACK_INFO();
 		    goto gotError;
 		}
-<<<<<<< HEAD
-=======
-		CACHE_STACK_INFO();
-
->>>>>>> 539d5f44
 		valIndex = (iterNum * numVars);
 		for (j = 0;  j < numVars;  j++) {
 		    if (valIndex >= listLen) {
