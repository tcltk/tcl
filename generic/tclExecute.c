--- conflicted
+++ resolved
@@ -4682,11 +4682,7 @@
 	    goto gotError;
 	}
 	TclNewIntObj(objResultPtr, length);
-<<<<<<< HEAD
-	TRACE_APPEND(("%" TCL_Z_MODIFIER "u\n", length));
-=======
 	TRACE_APPEND(("%" TCL_SIZE_MODIFIER "d\n", length));
->>>>>>> 231fd112
 	NEXT_INST_F(1, 1, 1);
 
     case INST_LIST_INDEX:	/* lindex with objc == 3 */
@@ -4720,11 +4716,7 @@
 	    Tcl_Obj *indexListPtr = value2Ptr;
 	    if ((TclListObjGetElementsM(interp, valuePtr, &objc, &objv) == TCL_OK)
 		&& (
-<<<<<<< HEAD
 		    !TclHasInternalRep(value2Ptr, &tclListType)
-=======
-		    !TclHasInternalRep(value2Ptr, &tclListType.objType)
->>>>>>> 231fd112
 		    ||
 		    ((Tcl_ListObjLength(interp,value2Ptr,&value2Length),
 			value2Length == 1
