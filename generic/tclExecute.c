/*
 * tclExecute.c --
 *
 *	This file contains procedures that execute byte-compiled Tcl commands.
 *
 * Copyright (c) 1996-1997 Sun Microsystems, Inc.
 * Copyright (c) 1998-2000 by Scriptics Corporation.
 * Copyright (c) 2001 by Kevin B. Kenny. All rights reserved.
 * Copyright (c) 2002-2010 by Miguel Sofer.
 * Copyright (c) 2005-2007 by Donal K. Fellows.
 * Copyright (c) 2007 Daniel A. Steffen <das@users.sourceforge.net>
 * Copyright (c) 2006-2008 by Joe Mistachkin.  All rights reserved.
 *
 * See the file "license.terms" for information on usage and redistribution of
 * this file, and for a DISCLAIMER OF ALL WARRANTIES.
 */

#include "tclInt.h"
#include "tclCompile.h"
#include "tclOOInt.h"
#include "tommath.h"
#include <math.h>
#include <assert.h>

/*
 * Hack to determine whether we may expect IEEE floating point. The hack is
 * formally incorrect in that non-IEEE platforms might have the same precision
 * and range, but VAX, IBM, and Cray do not; are there any other floating
 * point units that we might care about?
 */

#if (FLT_RADIX == 2) && (DBL_MANT_DIG == 53) && (DBL_MAX_EXP == 1024)
#define IEEE_FLOATING_POINT
#endif

/*
 * A counter that is used to work out when the bytecode engine should call
 * Tcl_AsyncReady() to see whether there is a signal that needs handling, and
 * other expensive periodic operations.
 */

#ifndef ASYNC_CHECK_COUNT
#   define ASYNC_CHECK_COUNT	64
#endif /* !ASYNC_CHECK_COUNT */

/*
 * Boolean flag indicating whether the Tcl bytecode interpreter has been
 * initialized.
 */

static int execInitialized = 0;
TCL_DECLARE_MUTEX(execMutex)

static int cachedInExit = 0;

#ifdef TCL_COMPILE_DEBUG
/*
 * Variable that controls whether execution tracing is enabled and, if so,
 * what level of tracing is desired:
 *    0: no execution tracing
 *    1: trace invocations of Tcl procs only
 *    2: trace invocations of all (not compiled away) commands
 *    3: display each instruction executed
 * This variable is linked to the Tcl variable "tcl_traceExec".
 */

int tclTraceExec = 0;
#endif

/*
 * Mapping from expression instruction opcodes to strings; used for error
 * messages. Note that these entries must match the order and number of the
 * expression opcodes (e.g., INST_LOR) in tclCompile.h.
 *
 * Does not include the string for INST_EXPON (and beyond), as that is
 * disjoint for backward-compatability reasons.
 */

static const char *const operatorStrings[] = {
    "||", "&&", "|", "^", "&", "==", "!=", "<", ">", "<=", ">=", "<<", ">>",
    "+", "-", "*", "/", "%", "+", "-", "~", "!"
};

/*
 * Mapping from Tcl result codes to strings; used for error and debugging
 * messages.
 */

#ifdef TCL_COMPILE_DEBUG
static const char *const resultStrings[] = {
    "TCL_OK", "TCL_ERROR", "TCL_RETURN", "TCL_BREAK", "TCL_CONTINUE"
};
#endif

/*
 * These are used by evalstats to monitor object usage in Tcl.
 */

#ifdef TCL_COMPILE_STATS
long		tclObjsAlloced = 0;
long		tclObjsFreed = 0;
long		tclObjsShared[TCL_MAX_SHARED_OBJ_STATS] = { 0, 0, 0, 0, 0 };
#endif /* TCL_COMPILE_STATS */

/*
 * Support pre-8.5 bytecodes unless specifically requested otherwise.
 */

#ifndef TCL_SUPPORT_84_BYTECODE
#define TCL_SUPPORT_84_BYTECODE 1
#endif

#if TCL_SUPPORT_84_BYTECODE
/*
 * We need to know the tclBuiltinFuncTable to support translation of pre-8.5
 * math functions to the namespace-based ::tcl::mathfunc::op in 8.5+.
 */

typedef struct {
    const char *name;		/* Name of function. */
    int numArgs;		/* Number of arguments for function. */
} BuiltinFunc;

/*
 * Table describing the built-in math functions. Entries in this table are
 * indexed by the values of the INST_CALL_BUILTIN_FUNC instruction's
 * operand byte.
 */

static BuiltinFunc const tclBuiltinFuncTable[] = {
    {"acos", 1},
    {"asin", 1},
    {"atan", 1},
    {"atan2", 2},
    {"ceil", 1},
    {"cos", 1},
    {"cosh", 1},
    {"exp", 1},
    {"floor", 1},
    {"fmod", 2},
    {"hypot", 2},
    {"log", 1},
    {"log10", 1},
    {"pow", 2},
    {"sin", 1},
    {"sinh", 1},
    {"sqrt", 1},
    {"tan", 1},
    {"tanh", 1},
    {"abs", 1},
    {"double", 1},
    {"int", 1},
    {"rand", 0},
    {"round", 1},
    {"srand", 1},
    {"wide", 1},
    {NULL, 0},
};

#define LAST_BUILTIN_FUNC	25
#endif

/*
 * NR_TEBC
 * Helpers for NR - non-recursive calls to TEBC
 * Minimal data required to fully reconstruct the execution state.
 */

typedef struct TEBCdata {
    ByteCode *codePtr;		/* Constant until the BC returns */
				/* -----------------------------------------*/
    ptrdiff_t *catchTop;	/* These fields are used on return TO this */
    Tcl_Obj *auxObjList;	/* this level: they record the state when a */
    CmdFrame cmdFrame;		/* new codePtr was received for NR */
                                /* execution. */
    void *stack[1];		/* Start of the actual combined catch and obj
				 * stacks; the struct will be expanded as
				 * necessary */
} TEBCdata;

#define TEBC_YIELD() \
    do {						\
	esPtr->tosPtr = tosPtr;				\
	TclNRAddCallback(interp, TEBCresume,		\
		TD, pc, INT2PTR(cleanup), NULL);	\
    } while (0)

#define TEBC_DATA_DIG() \
    do {					\
	tosPtr = esPtr->tosPtr;			\
    } while (0)

#define PUSH_TAUX_OBJ(objPtr) \
    do {							\
	if (auxObjList) {					\
	    objPtr->length += auxObjList->length;		\
	}							\
	objPtr->internalRep.twoPtrValue.ptr1 = auxObjList;	\
	auxObjList = objPtr;					\
    } while (0)

#define POP_TAUX_OBJ() \
    do {							\
	tmpPtr = auxObjList;					\
	auxObjList = tmpPtr->internalRep.twoPtrValue.ptr1;	\
	Tcl_DecrRefCount(tmpPtr);				\
    } while (0)

/*
 * These variable-access macros have to coincide with those in tclVar.c
 */

#define VarHashGetValue(hPtr) \
    ((Var *) ((char *)hPtr - TclOffset(VarInHash, entry)))

static inline Var *
VarHashCreateVar(
    TclVarHashTable *tablePtr,
    Tcl_Obj *key,
    int *newPtr)
{
    Tcl_HashEntry *hPtr = Tcl_CreateHashEntry(&tablePtr->table,
	    key, newPtr);

    if (!hPtr) {
	return NULL;
    }
    return VarHashGetValue(hPtr);
}

#define VarHashFindVar(tablePtr, key) \
    VarHashCreateVar((tablePtr), (key), NULL)

/*
 * The new macro for ending an instruction; note that a reasonable C-optimiser
 * will resolve all branches at compile time. (result) is always a constant;
 * the macro NEXT_INST_F handles constant (nCleanup), NEXT_INST_V is resolved
 * at runtime for variable (nCleanup).
 *
 * ARGUMENTS:
 *    pcAdjustment: how much to increment pc
 *    nCleanup: how many objects to remove from the stack
 *    resultHandling: 0 indicates no object should be pushed on the stack;
 *	otherwise, push objResultPtr. If (result < 0), objResultPtr already
 *	has the correct reference count.
 *
 * We use the new compile-time assertions to check that nCleanup is constant
 * and within range.
 */

/* Verify the stack depth, only when no expansion is in progress */

#ifdef TCL_COMPILE_DEBUG
#define CHECK_STACK()							\
    do {								\
	ValidatePcAndStackTop(codePtr, pc, CURR_DEPTH,			\
		/*checkStack*/ !(starting || auxObjList));		\
	starting = 0;							\
    } while (0)
#else
#define CHECK_STACK()
#endif

#define NEXT_INST_F(pcAdjustment, nCleanup, resultHandling)	\
    do {							\
	TCL_CT_ASSERT((nCleanup >= 0) && (nCleanup <= 2));	\
	CHECK_STACK();						\
	if (nCleanup == 0) {					\
	    if (resultHandling != 0) {				\
		if ((resultHandling) > 0) {			\
		    PUSH_OBJECT(objResultPtr);			\
		} else {					\
		    *(++tosPtr) = objResultPtr;			\
		}						\
	    }							\
	    pc += (pcAdjustment);				\
	    goto cleanup0;					\
	} else if (resultHandling != 0) {			\
	    if ((resultHandling) > 0) {				\
		Tcl_IncrRefCount(objResultPtr);			\
	    }							\
	    pc += (pcAdjustment);				\
	    switch (nCleanup) {					\
	    case 1: goto cleanup1_pushObjResultPtr;		\
	    case 2: goto cleanup2_pushObjResultPtr;		\
	    case 0: break;					\
	    }							\
	} else {						\
	    pc += (pcAdjustment);				\
	    switch (nCleanup) {					\
	    case 1: goto cleanup1;				\
	    case 2: goto cleanup2;				\
	    case 0: break;					\
	    }							\
	}							\
    } while (0)

#define NEXT_INST_V(pcAdjustment, nCleanup, resultHandling)	\
    CHECK_STACK();						\
    do {							\
	pc += (pcAdjustment);					\
	cleanup = (nCleanup);					\
	if (resultHandling) {					\
	    if ((resultHandling) > 0) {				\
		Tcl_IncrRefCount(objResultPtr);			\
	    }							\
	    goto cleanupV_pushObjResultPtr;			\
	} else {						\
	    goto cleanupV;					\
	}							\
    } while (0)

#ifndef TCL_COMPILE_DEBUG
#define JUMP_PEEPHOLE_F(condition, pcAdjustment, cleanup) \
    do {								\
	pc += (pcAdjustment);						\
	switch (*pc) {							\
	case INST_JUMP_FALSE1:						\
	    NEXT_INST_F(((condition)? 2 : TclGetInt1AtPtr(pc+1)), (cleanup), 0); \
	case INST_JUMP_TRUE1:						\
	    NEXT_INST_F(((condition)? TclGetInt1AtPtr(pc+1) : 2), (cleanup), 0); \
	case INST_JUMP_FALSE4:						\
	    NEXT_INST_F(((condition)? 5 : TclGetInt4AtPtr(pc+1)), (cleanup), 0); \
	case INST_JUMP_TRUE4:						\
	    NEXT_INST_F(((condition)? TclGetInt4AtPtr(pc+1) : 5), (cleanup), 0); \
	default:							\
	    if ((condition) < 0) {					\
		TclNewIntObj(objResultPtr, -1);				\
	    } else {							\
		objResultPtr = TCONST((condition) > 0);			\
	    }								\
	    NEXT_INST_F(0, (cleanup), 1);				\
	}								\
    } while (0)
#define JUMP_PEEPHOLE_V(condition, pcAdjustment, cleanup) \
    do {								\
	pc += (pcAdjustment);						\
	switch (*pc) {							\
	case INST_JUMP_FALSE1:						\
	    NEXT_INST_V(((condition)? 2 : TclGetInt1AtPtr(pc+1)), (cleanup), 0); \
	case INST_JUMP_TRUE1:						\
	    NEXT_INST_V(((condition)? TclGetInt1AtPtr(pc+1) : 2), (cleanup), 0); \
	case INST_JUMP_FALSE4:						\
	    NEXT_INST_V(((condition)? 5 : TclGetInt4AtPtr(pc+1)), (cleanup), 0); \
	case INST_JUMP_TRUE4:						\
	    NEXT_INST_V(((condition)? TclGetInt4AtPtr(pc+1) : 5), (cleanup), 0); \
	default:							\
	    if ((condition) < 0) {					\
		TclNewIntObj(objResultPtr, -1);				\
	    } else {							\
		objResultPtr = TCONST((condition) > 0);			\
	    }								\
	    NEXT_INST_V(0, (cleanup), 1);				\
	}								\
    } while (0)
#else /* TCL_COMPILE_DEBUG */
#define JUMP_PEEPHOLE_F(condition, pcAdjustment, cleanup) \
    do{									\
	if ((condition) < 0) {						\
	    TclNewIntObj(objResultPtr, -1);				\
	} else {							\
	    objResultPtr = TCONST((condition) > 0);			\
	}								\
	NEXT_INST_F((pcAdjustment), (cleanup), 1);			\
    } while (0)
#define JUMP_PEEPHOLE_V(condition, pcAdjustment, cleanup) \
    do{									\
	if ((condition) < 0) {						\
	    TclNewIntObj(objResultPtr, -1);				\
	} else {							\
	    objResultPtr = TCONST((condition) > 0);			\
	}								\
	NEXT_INST_V((pcAdjustment), (cleanup), 1);			\
    } while (0)
#endif

/*
 * Macros used to cache often-referenced Tcl evaluation stack information
 * in local variables. Note that a DECACHE_STACK_INFO()-CACHE_STACK_INFO()
 * pair must surround any call inside TclNRExecuteByteCode (and a few other
 * procedures that use this scheme) that could result in a recursive call
 * to TclNRExecuteByteCode.
 */

#define CACHE_STACK_INFO() \
    checkInterp = 1

#define DECACHE_STACK_INFO() \
    esPtr->tosPtr = tosPtr

/*
 * Macros used to access items on the Tcl evaluation stack. PUSH_OBJECT
 * increments the object's ref count since it makes the stack have another
 * reference pointing to the object. However, POP_OBJECT does not decrement
 * the ref count. This is because the stack may hold the only reference to the
 * object, so the object would be destroyed if its ref count were decremented
 * before the caller had a chance to, e.g., store it in a variable. It is the
 * caller's responsibility to decrement the ref count when it is finished with
 * an object.
 *
 * WARNING! It is essential that objPtr only appear once in the PUSH_OBJECT
 * macro. The actual parameter might be an expression with side effects, and
 * this ensures that it will be executed only once.
 */

#define PUSH_OBJECT(objPtr) \
    Tcl_IncrRefCount(*(++tosPtr) = (objPtr))

#define POP_OBJECT()	*(tosPtr--)

#define OBJ_AT_TOS	*tosPtr

#define OBJ_UNDER_TOS	*(tosPtr-1)

#define OBJ_AT_DEPTH(n)	*(tosPtr-(n))

#define CURR_DEPTH	((ptrdiff_t) (tosPtr - initTosPtr))

#define STACK_BASE(esPtr) ((esPtr)->stackWords - 1)

/*
 * Macros used to trace instruction execution. The macros TRACE,
 * TRACE_WITH_OBJ, and O2S are only used inside TclNRExecuteByteCode. O2S is
 * only used in TRACE* calls to get a string from an object.
 */

#ifdef TCL_COMPILE_DEBUG
#   define TRACE(a) \
    while (traceInstructions) {					\
	fprintf(stdout, "%2d: %2d (%u) %s ", iPtr->numLevels,	\
		(int) CURR_DEPTH,				\
		(unsigned) (pc - codePtr->codeStart),		\
		GetOpcodeName(pc));				\
	printf a;						\
	break;							\
    }
#   define TRACE_APPEND(a) \
    while (traceInstructions) {		\
	printf a;			\
	break;				\
    }
#   define TRACE_ERROR(interp) \
    TRACE_APPEND(("ERROR: %.30s\n", O2S(Tcl_GetObjResult(interp))));
#   define TRACE_WITH_OBJ(a, objPtr) \
    while (traceInstructions) {					\
	fprintf(stdout, "%2d: %2d (%u) %s ", iPtr->numLevels,	\
		(int) CURR_DEPTH,				\
		(unsigned) (pc - codePtr->codeStart),		\
		GetOpcodeName(pc));				\
	printf a;						\
	TclPrintObject(stdout, objPtr, 30);			\
	fprintf(stdout, "\n");					\
	break;							\
    }
#   define O2S(objPtr) \
    (objPtr ? TclGetString(objPtr) : "")
#else /* !TCL_COMPILE_DEBUG */
#   define TRACE(a)
#   define TRACE_APPEND(a)
#   define TRACE_ERROR(interp)
#   define TRACE_WITH_OBJ(a, objPtr)
#   define O2S(objPtr)
#endif /* TCL_COMPILE_DEBUG */

/*
 * DTrace instruction probe macros.
 */

#define TCL_DTRACE_INST_NEXT() \
    do {								\
	if (TCL_DTRACE_INST_DONE_ENABLED()) {				\
	    if (curInstName) {						\
		TCL_DTRACE_INST_DONE(curInstName, (int) CURR_DEPTH,	\
			tosPtr);					\
	    }								\
	    curInstName = tclInstructionTable[*pc].name;		\
	    if (TCL_DTRACE_INST_START_ENABLED()) {			\
		TCL_DTRACE_INST_START(curInstName, (int) CURR_DEPTH,	\
			tosPtr);					\
	    }								\
	} else if (TCL_DTRACE_INST_START_ENABLED()) {			\
	    TCL_DTRACE_INST_START(tclInstructionTable[*pc].name,	\
			(int) CURR_DEPTH, tosPtr);			\
	}								\
    } while (0)
#define TCL_DTRACE_INST_LAST() \
    do {								\
	if (TCL_DTRACE_INST_DONE_ENABLED() && curInstName) {		\
	    TCL_DTRACE_INST_DONE(curInstName, (int) CURR_DEPTH, tosPtr);\
	}								\
    } while (0)

/*
 * Macro used in this file to save a function call for common uses of
 * TclGetNumberFromObj(). The ANSI C "prototype" is:
 *
 * MODULE_SCOPE int GetNumberFromObj(Tcl_Interp *interp, Tcl_Obj *objPtr,
 *			ClientData *ptrPtr, int *tPtr);
 */

#define GetNumberFromObj(interp, objPtr, ptrPtr, tPtr) \
    (((objPtr)->typePtr == &tclIntType)					\
	?	(*(tPtr) = TCL_NUMBER_INT,				\
		*(ptrPtr) = (ClientData)				\
		    (&((objPtr)->internalRep.wideValue)), TCL_OK) :	\
    ((objPtr)->typePtr == &tclDoubleType)				\
	?	(((TclIsNaN((objPtr)->internalRep.doubleValue))		\
		    ?	(*(tPtr) = TCL_NUMBER_NAN)			\
		    :	(*(tPtr) = TCL_NUMBER_DOUBLE)),			\
		*(ptrPtr) = (ClientData)				\
		    (&((objPtr)->internalRep.doubleValue)), TCL_OK) :	\
    (((objPtr)->bytes != NULL) && ((objPtr)->length == 0))		\
	? TCL_ERROR :			\
    TclGetNumberFromObj((interp), (objPtr), (ptrPtr), (tPtr)))

/*
 * Macro used to make the check for type overflow more mnemonic. This works by
 * comparing sign bits; the rest of the word is irrelevant. The ANSI C
 * "prototype" (where inttype_t is any integer type) is:
 *
 * MODULE_SCOPE int Overflowing(inttype_t a, inttype_t b, inttype_t sum);
 *
 * Check first the condition most likely to fail in usual code (at least for
 * usage in [incr]: do the first summand and the sum have != signs?
 */

#define Overflowing(a,b,sum) ((((a)^(sum)) < 0) && (((a)^(b)) >= 0))

/*
 * Macro for checking whether the type is NaN, used when we're thinking about
 * throwing an error for supplying a non-number number.
 */

#ifndef ACCEPT_NAN
#define IsErroringNaNType(type)		((type) == TCL_NUMBER_NAN)
#else
#define IsErroringNaNType(type)		0
#endif

/*
 * Auxiliary tables used to compute powers of small integers.
 */

/*
 * Maximum base that, when raised to powers 2, 3, ..., 16, fits in a
 * Tcl_WideInt.
 */

static const Tcl_WideInt MaxBase64[] = {
    (Tcl_WideInt)46340*65536+62259,	/* 3037000499 == isqrt(2**63-1) */
    (Tcl_WideInt)2097151, (Tcl_WideInt)55108, (Tcl_WideInt)6208,
    (Tcl_WideInt)1448, (Tcl_WideInt)511, (Tcl_WideInt)234, (Tcl_WideInt)127,
    (Tcl_WideInt)78, (Tcl_WideInt)52, (Tcl_WideInt)38, (Tcl_WideInt)28,
    (Tcl_WideInt)22, (Tcl_WideInt)18, (Tcl_WideInt)15
};
static const size_t MaxBase64Size = sizeof(MaxBase64)/sizeof(Tcl_WideInt);

/*
 * Table giving 3, 4, ..., 13 raised to powers greater than 16 when the
 * results fit in a 64-bit signed integer.
 */

static const unsigned short Exp64Index[] = {
    0, 23, 38, 49, 57, 63, 67, 70, 72, 74, 75, 76
};
static const size_t Exp64IndexSize =
    sizeof(Exp64Index) / sizeof(unsigned short);
static const Tcl_WideInt Exp64Value[] = {
    (Tcl_WideInt)243*243*243*3*3,
    (Tcl_WideInt)243*243*243*3*3*3,
    (Tcl_WideInt)243*243*243*3*3*3*3,
    (Tcl_WideInt)243*243*243*243,
    (Tcl_WideInt)243*243*243*243*3,
    (Tcl_WideInt)243*243*243*243*3*3,
    (Tcl_WideInt)243*243*243*243*3*3*3,
    (Tcl_WideInt)243*243*243*243*3*3*3*3,
    (Tcl_WideInt)243*243*243*243*243,
    (Tcl_WideInt)243*243*243*243*243*3,
    (Tcl_WideInt)243*243*243*243*243*3*3,
    (Tcl_WideInt)243*243*243*243*243*3*3*3,
    (Tcl_WideInt)243*243*243*243*243*3*3*3*3,
    (Tcl_WideInt)243*243*243*243*243*243,
    (Tcl_WideInt)243*243*243*243*243*243*3,
    (Tcl_WideInt)243*243*243*243*243*243*3*3,
    (Tcl_WideInt)243*243*243*243*243*243*3*3*3,
    (Tcl_WideInt)243*243*243*243*243*243*3*3*3*3,
    (Tcl_WideInt)243*243*243*243*243*243*243,
    (Tcl_WideInt)243*243*243*243*243*243*243*3,
    (Tcl_WideInt)243*243*243*243*243*243*243*3*3,
    (Tcl_WideInt)243*243*243*243*243*243*243*3*3*3,
    (Tcl_WideInt)243*243*243*243*243*243*243*3*3*3*3,
    (Tcl_WideInt)1024*1024*1024*4*4,
    (Tcl_WideInt)1024*1024*1024*4*4*4,
    (Tcl_WideInt)1024*1024*1024*4*4*4*4,
    (Tcl_WideInt)1024*1024*1024*1024,
    (Tcl_WideInt)1024*1024*1024*1024*4,
    (Tcl_WideInt)1024*1024*1024*1024*4*4,
    (Tcl_WideInt)1024*1024*1024*1024*4*4*4,
    (Tcl_WideInt)1024*1024*1024*1024*4*4*4*4,
    (Tcl_WideInt)1024*1024*1024*1024*1024,
    (Tcl_WideInt)1024*1024*1024*1024*1024*4,
    (Tcl_WideInt)1024*1024*1024*1024*1024*4*4,
    (Tcl_WideInt)1024*1024*1024*1024*1024*4*4*4,
    (Tcl_WideInt)1024*1024*1024*1024*1024*4*4*4*4,
    (Tcl_WideInt)1024*1024*1024*1024*1024*1024,
    (Tcl_WideInt)1024*1024*1024*1024*1024*1024*4,
    (Tcl_WideInt)3125*3125*3125*5*5,
    (Tcl_WideInt)3125*3125*3125*5*5*5,
    (Tcl_WideInt)3125*3125*3125*5*5*5*5,
    (Tcl_WideInt)3125*3125*3125*3125,
    (Tcl_WideInt)3125*3125*3125*3125*5,
    (Tcl_WideInt)3125*3125*3125*3125*5*5,
    (Tcl_WideInt)3125*3125*3125*3125*5*5*5,
    (Tcl_WideInt)3125*3125*3125*3125*5*5*5*5,
    (Tcl_WideInt)3125*3125*3125*3125*3125,
    (Tcl_WideInt)3125*3125*3125*3125*3125*5,
    (Tcl_WideInt)3125*3125*3125*3125*3125*5*5,
    (Tcl_WideInt)7776*7776*7776*6*6,
    (Tcl_WideInt)7776*7776*7776*6*6*6,
    (Tcl_WideInt)7776*7776*7776*6*6*6*6,
    (Tcl_WideInt)7776*7776*7776*7776,
    (Tcl_WideInt)7776*7776*7776*7776*6,
    (Tcl_WideInt)7776*7776*7776*7776*6*6,
    (Tcl_WideInt)7776*7776*7776*7776*6*6*6,
    (Tcl_WideInt)7776*7776*7776*7776*6*6*6*6,
    (Tcl_WideInt)16807*16807*16807*7*7,
    (Tcl_WideInt)16807*16807*16807*7*7*7,
    (Tcl_WideInt)16807*16807*16807*7*7*7*7,
    (Tcl_WideInt)16807*16807*16807*16807,
    (Tcl_WideInt)16807*16807*16807*16807*7,
    (Tcl_WideInt)16807*16807*16807*16807*7*7,
    (Tcl_WideInt)32768*32768*32768*8*8,
    (Tcl_WideInt)32768*32768*32768*8*8*8,
    (Tcl_WideInt)32768*32768*32768*8*8*8*8,
    (Tcl_WideInt)32768*32768*32768*32768,
    (Tcl_WideInt)59049*59049*59049*9*9,
    (Tcl_WideInt)59049*59049*59049*9*9*9,
    (Tcl_WideInt)59049*59049*59049*9*9*9*9,
    (Tcl_WideInt)100000*100000*100000*10*10,
    (Tcl_WideInt)100000*100000*100000*10*10*10,
    (Tcl_WideInt)161051*161051*161051*11*11,
    (Tcl_WideInt)161051*161051*161051*11*11*11,
    (Tcl_WideInt)248832*248832*248832*12*12,
    (Tcl_WideInt)371293*371293*371293*13*13
};
static const size_t Exp64ValueSize = sizeof(Exp64Value) / sizeof(Tcl_WideInt);

/*
 * Markers for ExecuteExtendedBinaryMathOp.
 */

#define DIVIDED_BY_ZERO		((Tcl_Obj *) -1)
#define EXPONENT_OF_ZERO	((Tcl_Obj *) -2)
#define GENERAL_ARITHMETIC_ERROR ((Tcl_Obj *) -3)

/*
 * Declarations for local procedures to this file:
 */

#ifdef TCL_COMPILE_STATS
static int		EvalStatsCmd(ClientData clientData,
			    Tcl_Interp *interp, int objc,
			    Tcl_Obj *const objv[]);
#endif /* TCL_COMPILE_STATS */
#ifdef TCL_COMPILE_DEBUG
static const char *	GetOpcodeName(const unsigned char *pc);
static void		PrintByteCodeInfo(ByteCode *codePtr);
static const char *	StringForResultCode(int result);
static void		ValidatePcAndStackTop(ByteCode *codePtr,
			    const unsigned char *pc, int stackTop,
			    int checkStack);
#endif /* TCL_COMPILE_DEBUG */
static ByteCode *	CompileExprObj(Tcl_Interp *interp, Tcl_Obj *objPtr);
static void		DeleteExecStack(ExecStack *esPtr);
static void		DupExprCodeInternalRep(Tcl_Obj *srcPtr,
			    Tcl_Obj *copyPtr);
static Tcl_Obj *	ExecuteExtendedBinaryMathOp(Tcl_Interp *interp,
			    int opcode, Tcl_Obj **constants,
			    Tcl_Obj *valuePtr, Tcl_Obj *value2Ptr);
static Tcl_Obj *	ExecuteExtendedUnaryMathOp(int opcode,
			    Tcl_Obj *valuePtr);
static void		FreeExprCodeInternalRep(Tcl_Obj *objPtr);
static ExceptionRange *	GetExceptRangeForPc(const unsigned char *pc,
			    int searchMode, ByteCode *codePtr);
static const char *	GetSrcInfoForPc(const unsigned char *pc,
			    ByteCode *codePtr, int *lengthPtr,
			    const unsigned char **pcBeg, int *cmdIdxPtr);
static Tcl_Obj **	GrowEvaluationStack(ExecEnv *eePtr, int growth,
			    int move);
static void		IllegalExprOperandType(Tcl_Interp *interp,
			    const unsigned char *pc, Tcl_Obj *opndPtr);
static void		InitByteCodeExecution(Tcl_Interp *interp);
static inline int	wordSkip(void *ptr);
static void		ReleaseDictIterator(Tcl_Obj *objPtr);
/* Useful elsewhere, make available in tclInt.h or stubs? */
static Tcl_Obj **	StackAllocWords(Tcl_Interp *interp, int numWords);
static Tcl_Obj **	StackReallocWords(Tcl_Interp *interp, int numWords);
static Tcl_NRPostProc	CopyCallback;
static Tcl_NRPostProc	ExprObjCallback;
static Tcl_NRPostProc	FinalizeOONext;
static Tcl_NRPostProc	FinalizeOONextFilter;
static Tcl_NRPostProc   TEBCresume;

/*
 * The structure below defines a bytecode Tcl object type to hold the
 * compiled bytecode for Tcl expressions.
 */

static const Tcl_ObjType exprCodeType = {
    "exprcode",
    FreeExprCodeInternalRep,	/* freeIntRepProc */
    DupExprCodeInternalRep,	/* dupIntRepProc */
    NULL,			/* updateStringProc */
    NULL			/* setFromAnyProc */
};

/*
 * Custom object type only used in this file; values of its type should never
 * be seen by user scripts.
 */

static const Tcl_ObjType dictIteratorType = {
    "dictIterator",
    ReleaseDictIterator,
    NULL, NULL, NULL
};

/*
 *----------------------------------------------------------------------
 *
 * ReleaseDictIterator --
 *
 *	This takes apart a dictionary iterator that is stored in the given Tcl
 *	object.
 *
 * Results:
 *	None.
 *
 * Side effects:
 *	Deallocates memory, marks the object as being untyped.
 *
 *----------------------------------------------------------------------
 */

static void
ReleaseDictIterator(
    Tcl_Obj *objPtr)
{
    Tcl_DictSearch *searchPtr;
    Tcl_Obj *dictPtr;
    const Tcl_ObjIntRep *irPtr;

    irPtr = Tcl_FetchIntRep(objPtr, &dictIteratorType);
    assert(irPtr != NULL);

    /*
     * First kill the search, and then release the reference to the dictionary
     * that we were holding.
     */

    searchPtr = irPtr->twoPtrValue.ptr1;
    Tcl_DictObjDone(searchPtr);
    ckfree(searchPtr);

    dictPtr = irPtr->twoPtrValue.ptr2;
    TclDecrRefCount(dictPtr);
}

/*
 *----------------------------------------------------------------------
 *
 * InitByteCodeExecution --
 *
 *	This procedure is called once to initialize the Tcl bytecode
 *	interpreter.
 *
 * Results:
 *	None.
 *
 * Side effects:
 *	This procedure initializes the array of instruction names. If
 *	compiling with the TCL_COMPILE_STATS flag, it initializes the array
 *	that counts the executions of each instruction and it creates the
 *	"evalstats" command. It also establishes the link between the Tcl
 *	"tcl_traceExec" and C "tclTraceExec" variables.
 *
 *----------------------------------------------------------------------
 */

static void
InitByteCodeExecution(
    Tcl_Interp *interp)		/* Interpreter for which the Tcl variable
				 * "tcl_traceExec" is linked to control
				 * instruction tracing. */
{
#ifdef TCL_COMPILE_DEBUG
    if (Tcl_LinkVar(interp, "tcl_traceExec", (char *) &tclTraceExec,
	    TCL_LINK_INT) != TCL_OK) {
	Tcl_Panic("InitByteCodeExecution: can't create link for tcl_traceExec variable");
    }
#endif
#ifdef TCL_COMPILE_STATS
    Tcl_CreateObjCommand(interp, "evalstats", EvalStatsCmd, NULL, NULL);
#endif /* TCL_COMPILE_STATS */
}

/*
 *----------------------------------------------------------------------
 *
 * TclCreateExecEnv --
 *
 *	This procedure creates a new execution environment for Tcl bytecode
 *	execution. An ExecEnv points to a Tcl evaluation stack. An ExecEnv is
 *	typically created once for each Tcl interpreter (Interp structure) and
 *	recursively passed to TclNRExecuteByteCode to execute ByteCode sequences
 *	for nested commands.
 *
 * Results:
 *	A newly allocated ExecEnv is returned. This points to an empty
 *	evaluation stack of the standard initial size.
 *
 * Side effects:
 *	The bytecode interpreter is also initialized here, as this procedure
 *	will be called before any call to TclNRExecuteByteCode.
 *
 *----------------------------------------------------------------------
 */

ExecEnv *
TclCreateExecEnv(
    Tcl_Interp *interp,		/* Interpreter for which the execution
				 * environment is being created. */
    int size)			/* The initial stack size, in number of words
				 * [sizeof(Tcl_Obj*)] */
{
    ExecEnv *eePtr = ckalloc(sizeof(ExecEnv));
    ExecStack *esPtr = ckalloc(sizeof(ExecStack)
	    + (size_t) (size-1) * sizeof(Tcl_Obj *));

    eePtr->execStackPtr = esPtr;
    TclNewIntObj(eePtr->constants[0], 0);
    Tcl_IncrRefCount(eePtr->constants[0]);
    TclNewIntObj(eePtr->constants[1], 1);
    Tcl_IncrRefCount(eePtr->constants[1]);
    eePtr->interp = interp;
    eePtr->callbackPtr = NULL;
    eePtr->corPtr = NULL;
    eePtr->rewind = 0;

    esPtr->prevPtr = NULL;
    esPtr->nextPtr = NULL;
    esPtr->markerPtr = NULL;
    esPtr->endPtr = &esPtr->stackWords[size-1];
    esPtr->tosPtr = STACK_BASE(esPtr);

    Tcl_MutexLock(&execMutex);
    if (!execInitialized) {
	InitByteCodeExecution(interp);
	execInitialized = 1;
    }
    Tcl_MutexUnlock(&execMutex);

    return eePtr;
}

/*
 *----------------------------------------------------------------------
 *
 * TclDeleteExecEnv --
 *
 *	Frees the storage for an ExecEnv.
 *
 * Results:
 *	None.
 *
 * Side effects:
 *	Storage for an ExecEnv and its contained storage (e.g. the evaluation
 *	stack) is freed.
 *
 *----------------------------------------------------------------------
 */

static void
DeleteExecStack(
    ExecStack *esPtr)
{
    if (esPtr->markerPtr && !cachedInExit) {
	Tcl_Panic("freeing an execStack which is still in use");
    }

    if (esPtr->prevPtr) {
	esPtr->prevPtr->nextPtr = esPtr->nextPtr;
    }
    if (esPtr->nextPtr) {
	esPtr->nextPtr->prevPtr = esPtr->prevPtr;
    }
    ckfree(esPtr);
}

void
TclDeleteExecEnv(
    ExecEnv *eePtr)		/* Execution environment to free. */
{
    ExecStack *esPtr = eePtr->execStackPtr, *tmpPtr;

	cachedInExit = TclInExit();

    /*
     * Delete all stacks in this exec env.
     */

    while (esPtr->nextPtr) {
	esPtr = esPtr->nextPtr;
    }
    while (esPtr) {
	tmpPtr = esPtr;
	esPtr = tmpPtr->prevPtr;
	DeleteExecStack(tmpPtr);
    }

    TclDecrRefCount(eePtr->constants[0]);
    TclDecrRefCount(eePtr->constants[1]);
    if (eePtr->callbackPtr && !cachedInExit) {
	Tcl_Panic("Deleting execEnv with pending TEOV callbacks!");
    }
    if (eePtr->corPtr && !cachedInExit) {
	Tcl_Panic("Deleting execEnv with existing coroutine");
    }
    ckfree(eePtr);
}

/*
 *----------------------------------------------------------------------
 *
 * TclFinalizeExecution --
 *
 *	Finalizes the execution environment setup so that it can be later
 *	reinitialized.
 *
 * Results:
 *	None.
 *
 * Side effects:
 *	After this call, the next time TclCreateExecEnv will be called it will
 *	call InitByteCodeExecution.
 *
 *----------------------------------------------------------------------
 */

void
TclFinalizeExecution(void)
{
    Tcl_MutexLock(&execMutex);
    execInitialized = 0;
    Tcl_MutexUnlock(&execMutex);
}

/*
 * Auxiliary code to insure that GrowEvaluationStack always returns correctly
 * aligned memory.
 *
 * WALLOCALIGN represents the alignment reqs in words, just as TCL_ALLOCALIGN
 * represents the reqs in bytes. This assumes that TCL_ALLOCALIGN is a
 * multiple of the wordsize 'sizeof(Tcl_Obj *)'.
 */

#define WALLOCALIGN \
    (TCL_ALLOCALIGN/sizeof(Tcl_Obj *))

/*
 * wordSkip computes how many words have to be skipped until the next aligned
 * word. Note that we are only interested in the low order bits of ptr, so
 * that any possible information loss in PTR2INT is of no consequence.
 */

static inline int
wordSkip(
    void *ptr)
{
    int mask = TCL_ALLOCALIGN-1;
    int base = PTR2INT(ptr) & mask;
    return (TCL_ALLOCALIGN - base)/sizeof(Tcl_Obj *);
}

/*
 * Given a marker, compute where the following aligned memory starts.
 */

#define MEMSTART(markerPtr) \
    ((markerPtr) + wordSkip(markerPtr))

/*
 *----------------------------------------------------------------------
 *
 * GrowEvaluationStack --
 *
 *	This procedure grows a Tcl evaluation stack stored in an ExecEnv,
 *	copying over the words since the last mark if so requested. A mark is
 *	set at the beginning of the new area when no copying is requested.
 *
 * Results:
 *	Returns a pointer to the first usable word in the (possibly) grown
 *	stack.
 *
 * Side effects:
 *	The size of the evaluation stack may be grown, a marker is set
 *
 *----------------------------------------------------------------------
 */

static Tcl_Obj **
GrowEvaluationStack(
    ExecEnv *eePtr,		/* Points to the ExecEnv with an evaluation
				 * stack to enlarge. */
    int growth,			/* How much larger than the current used
				 * size. */
    int move)			/* 1 if move words since last marker. */
{
    ExecStack *esPtr = eePtr->execStackPtr, *oldPtr = NULL;
    int newBytes, newElems, currElems;
    int needed = growth - (esPtr->endPtr - esPtr->tosPtr);
    Tcl_Obj **markerPtr = esPtr->markerPtr, **memStart;
    int moveWords = 0;

    if (move) {
	if (!markerPtr) {
	    Tcl_Panic("STACK: Reallocating with no previous alloc");
	}
	if (needed <= 0) {
	    return MEMSTART(markerPtr);
	}
    } else {
#ifndef PURIFY
	Tcl_Obj **tmpMarkerPtr = esPtr->tosPtr + 1;
	int offset = wordSkip(tmpMarkerPtr);

	if (needed + offset < 0) {
	    /*
	     * Put a marker pointing to the previous marker in this stack, and
	     * store it in esPtr as the current marker. Return a pointer to
	     * the start of aligned memory.
	     */

	    esPtr->markerPtr = tmpMarkerPtr;
	    memStart = tmpMarkerPtr + offset;
	    esPtr->tosPtr = memStart - 1;
	    *esPtr->markerPtr = (Tcl_Obj *) markerPtr;
	    return memStart;
	}
#endif
    }

    /*
     * Reset move to hold the number of words to be moved to new stack (if
     * any) and growth to hold the complete stack requirements: add one for
     * the marker, (WALLOCALIGN-1) for the maximal possible offset.
     */

    if (move) {
	moveWords = esPtr->tosPtr - MEMSTART(markerPtr) + 1;
    }
    needed = growth + moveWords + WALLOCALIGN;


    /*
     * Check if there is enough room in the next stack (if there is one, it
     * should be both empty and the last one!)
     */

    if (esPtr->nextPtr) {
	oldPtr = esPtr;
	esPtr = oldPtr->nextPtr;
	currElems = esPtr->endPtr - STACK_BASE(esPtr);
	if (esPtr->markerPtr || (esPtr->tosPtr != STACK_BASE(esPtr))) {
	    Tcl_Panic("STACK: Stack after current is in use");
	}
	if (esPtr->nextPtr) {
	    Tcl_Panic("STACK: Stack after current is not last");
	}
	if (needed <= currElems) {
	    goto newStackReady;
	}
	DeleteExecStack(esPtr);
	esPtr = oldPtr;
    } else {
	currElems = esPtr->endPtr - STACK_BASE(esPtr);
    }

    /*
     * We need to allocate a new stack! It needs to store 'growth' words,
     * including the elements to be copied over and the new marker.
     */

#ifndef PURIFY
    newElems = 2*currElems;
    while (needed > newElems) {
	newElems *= 2;
    }
#else
    newElems = needed;
#endif

    newBytes = sizeof(ExecStack) + (newElems-1) * sizeof(Tcl_Obj *);

    oldPtr = esPtr;
    esPtr = ckalloc(newBytes);

    oldPtr->nextPtr = esPtr;
    esPtr->prevPtr = oldPtr;
    esPtr->nextPtr = NULL;
    esPtr->endPtr = &esPtr->stackWords[newElems-1];

  newStackReady:
    eePtr->execStackPtr = esPtr;

    /*
     * Store a NULL marker at the beginning of the stack, to indicate that
     * this is the first marker in this stack and that rewinding to here
     * should actually be a return to the previous stack.
     */

    esPtr->stackWords[0] = NULL;
    esPtr->markerPtr = &esPtr->stackWords[0];
    memStart = MEMSTART(esPtr->markerPtr);
    esPtr->tosPtr = memStart - 1;

    if (move) {
	memcpy(memStart, MEMSTART(markerPtr), moveWords*sizeof(Tcl_Obj *));
	esPtr->tosPtr += moveWords;
	oldPtr->markerPtr = (Tcl_Obj **) *markerPtr;
	oldPtr->tosPtr = markerPtr-1;
    }

    /*
     * Free the old stack if it is now unused.
     */

    if (!oldPtr->markerPtr) {
	DeleteExecStack(oldPtr);
    }

    return memStart;
}

/*
 *--------------------------------------------------------------
 *
 * TclStackAlloc, TclStackRealloc, TclStackFree --
 *
 *	Allocate memory from the execution stack; it has to be returned later
 *	with a call to TclStackFree.
 *
 * Results:
 *	A pointer to the first byte allocated, or panics if the allocation did
 *	not succeed.
 *
 * Side effects:
 *	The execution stack may be grown.
 *
 *--------------------------------------------------------------
 */

static Tcl_Obj **
StackAllocWords(
    Tcl_Interp *interp,
    int numWords)
{
    /*
     * Note that GrowEvaluationStack sets a marker in the stack. This marker
     * is read when rewinding, e.g., by TclStackFree.
     */

    Interp *iPtr = (Interp *) interp;
    ExecEnv *eePtr = iPtr->execEnvPtr;
    Tcl_Obj **resPtr = GrowEvaluationStack(eePtr, numWords, 0);

    eePtr->execStackPtr->tosPtr += numWords;
    return resPtr;
}

static Tcl_Obj **
StackReallocWords(
    Tcl_Interp *interp,
    int numWords)
{
    Interp *iPtr = (Interp *) interp;
    ExecEnv *eePtr = iPtr->execEnvPtr;
    Tcl_Obj **resPtr = GrowEvaluationStack(eePtr, numWords, 1);

    eePtr->execStackPtr->tosPtr += numWords;
    return resPtr;
}

void
TclStackFree(
    Tcl_Interp *interp,
    void *freePtr)
{
    Interp *iPtr = (Interp *) interp;
    ExecEnv *eePtr;
    ExecStack *esPtr;
    Tcl_Obj **markerPtr, *marker;

    if (iPtr == NULL || iPtr->execEnvPtr == NULL) {
	ckfree(freePtr);
	return;
    }

    /*
     * Rewind the stack to the previous marker position. The current marker,
     * as set in the last call to GrowEvaluationStack, contains a pointer to
     * the previous marker.
     */

    eePtr = iPtr->execEnvPtr;
    esPtr = eePtr->execStackPtr;
    markerPtr = esPtr->markerPtr;
    marker = *markerPtr;

    if ((freePtr != NULL) && (MEMSTART(markerPtr) != (Tcl_Obj **)freePtr)) {
	Tcl_Panic("TclStackFree: incorrect freePtr (%p != %p). Call out of sequence?",
		freePtr, MEMSTART(markerPtr));
    }

    esPtr->tosPtr = markerPtr - 1;
    esPtr->markerPtr = (Tcl_Obj **) marker;
    if (marker) {
	return;
    }

    /*
     * Return to previous active stack. Note that repeated expansions or
     * reallocs could have generated several unused intervening stacks: free
     * them too.
     */

    while (esPtr->nextPtr) {
	esPtr = esPtr->nextPtr;
    }
    esPtr->tosPtr = STACK_BASE(esPtr);
    while (esPtr->prevPtr) {
	ExecStack *tmpPtr = esPtr->prevPtr;
	if (tmpPtr->tosPtr == STACK_BASE(tmpPtr)) {
	    DeleteExecStack(tmpPtr);
	} else {
	    break;
	}
    }
    if (esPtr->prevPtr) {
	eePtr->execStackPtr = esPtr->prevPtr;
#ifdef PURIFY
	eePtr->execStackPtr->nextPtr = NULL;
	DeleteExecStack(esPtr);
#endif
    } else {
	eePtr->execStackPtr = esPtr;
    }
}

void *
TclStackAlloc(
    Tcl_Interp *interp,
    int numBytes)
{
    Interp *iPtr = (Interp *) interp;
    int numWords;

    if (iPtr == NULL || iPtr->execEnvPtr == NULL) {
	return (void *) ckalloc(numBytes);
    }
    numWords = (numBytes + (sizeof(Tcl_Obj *) - 1))/sizeof(Tcl_Obj *);
    return (void *) StackAllocWords(interp, numWords);
}

void *
TclStackRealloc(
    Tcl_Interp *interp,
    void *ptr,
    int numBytes)
{
    Interp *iPtr = (Interp *) interp;
    ExecEnv *eePtr;
    ExecStack *esPtr;
    Tcl_Obj **markerPtr;
    int numWords;

    if (iPtr == NULL || iPtr->execEnvPtr == NULL) {
	return (void *) ckrealloc((char *) ptr, numBytes);
    }

    eePtr = iPtr->execEnvPtr;
    esPtr = eePtr->execStackPtr;
    markerPtr = esPtr->markerPtr;

    if (MEMSTART(markerPtr) != (Tcl_Obj **)ptr) {
	Tcl_Panic("TclStackRealloc: incorrect ptr. Call out of sequence?");
    }

    numWords = (numBytes + (sizeof(Tcl_Obj *) - 1))/sizeof(Tcl_Obj *);
    return (void *) StackReallocWords(interp, numWords);
}

/*
 *--------------------------------------------------------------
 *
 * Tcl_ExprObj --
 *
 *	Evaluate an expression in a Tcl_Obj.
 *
 * Results:
 *	A standard Tcl object result. If the result is other than TCL_OK, then
 *	the interpreter's result contains an error message. If the result is
 *	TCL_OK, then a pointer to the expression's result value object is
 *	stored in resultPtrPtr. In that case, the object's ref count is
 *	incremented to reflect the reference returned to the caller; the
 *	caller is then responsible for the resulting object and must, for
 *	example, decrement the ref count when it is finished with the object.
 *
 * Side effects:
 *	Any side effects caused by subcommands in the expression, if any. The
 *	interpreter result is not modified unless there is an error.
 *
 *--------------------------------------------------------------
 */

int
Tcl_ExprObj(
    Tcl_Interp *interp,		/* Context in which to evaluate the
				 * expression. */
    register Tcl_Obj *objPtr,	/* Points to Tcl object containing expression
				 * to evaluate. */
    Tcl_Obj **resultPtrPtr)	/* Where the Tcl_Obj* that is the expression
				 * result is stored if no errors occur. */
{
    NRE_callback *rootPtr = TOP_CB(interp);
    Tcl_Obj *resultPtr;

    TclNewObj(resultPtr);
    TclNRAddCallback(interp, CopyCallback, resultPtrPtr, resultPtr,
	    NULL, NULL);
    Tcl_NRExprObj(interp, objPtr, resultPtr);
    return TclNRRunCallbacks(interp, TCL_OK, rootPtr);
}

static int
CopyCallback(
    ClientData data[],
    Tcl_Interp *interp,
    int result)
{
    Tcl_Obj **resultPtrPtr = data[0];
    Tcl_Obj *resultPtr = data[1];

    if (result == TCL_OK) {
	*resultPtrPtr = resultPtr;
	Tcl_IncrRefCount(resultPtr);
    } else {
	Tcl_DecrRefCount(resultPtr);
    }
    return result;
}

/*
 *--------------------------------------------------------------
 *
 * Tcl_NRExprObj --
 *
 *	Request evaluation of the expression in a Tcl_Obj by the NR stack.
 *
 * Results:
 *	Returns TCL_OK.
 *
 * Side effects:
 *	Compiles objPtr as a Tcl expression and places callbacks on the
 *	NR stack to execute the bytecode and store the result in resultPtr.
 *	If bytecode execution raises an exception, nothing is written
 *	to resultPtr, and the exceptional return code flows up the NR
 *	stack.  If the exception is TCL_ERROR, an error message is left
 *	in the interp result and the interp's return options dictionary
 *	holds additional error information too.  Execution of the bytecode
 *	may have other side effects, depending on the expression.
 *
 *--------------------------------------------------------------
 */

int
Tcl_NRExprObj(
    Tcl_Interp *interp,
    Tcl_Obj *objPtr,
    Tcl_Obj *resultPtr)
{
    ByteCode *codePtr;
    Tcl_InterpState state = Tcl_SaveInterpState(interp, TCL_OK);

    Tcl_ResetResult(interp);
    codePtr = CompileExprObj(interp, objPtr);

    Tcl_NRAddCallback(interp, ExprObjCallback, state, resultPtr,
	    NULL, NULL);
    return TclNRExecuteByteCode(interp, codePtr);
}

static int
ExprObjCallback(
    ClientData data[],
    Tcl_Interp *interp,
    int result)
{
    Tcl_InterpState state = data[0];
    Tcl_Obj *resultPtr = data[1];

    if (result == TCL_OK) {
	TclSetDuplicateObj(resultPtr, Tcl_GetObjResult(interp));
	(void) Tcl_RestoreInterpState(interp, state);
    } else {
	Tcl_DiscardInterpState(state);
    }
    return result;
}

/*
 *----------------------------------------------------------------------
 *
 * CompileExprObj --
 *	Compile a Tcl expression value into ByteCode.
 *
 * Results:
 *	A (ByteCode *) is returned pointing to the resulting ByteCode.
 *
 * Side effects:
 *	The Tcl_ObjType of objPtr is changed to the "exprcode" type,
 *	and the ByteCode is kept in the internal rep (along with context
 *	data for checking validity) for faster operations the next time
 *	CompileExprObj is called on the same value.
 *
 *----------------------------------------------------------------------
 */

static ByteCode *
CompileExprObj(
    Tcl_Interp *interp,
    Tcl_Obj *objPtr)
{
    Interp *iPtr = (Interp *) interp;
    CompileEnv compEnv;		/* Compilation environment structure allocated
				 * in frame. */
    register ByteCode *codePtr = NULL;
				/* Tcl Internal type of bytecode. Initialized
				 * to avoid compiler warning. */

    /*
     * Get the expression ByteCode from the object. If it exists, make sure it
     * is valid in the current context.
     */

    ByteCodeGetIntRep(objPtr, &exprCodeType, codePtr);
    
    if (codePtr != NULL) {
	Namespace *namespacePtr = iPtr->varFramePtr->nsPtr;

	if (((Interp *) *codePtr->interpHandle != iPtr)
		|| (codePtr->compileEpoch != iPtr->compileEpoch)
		|| (codePtr->nsPtr != namespacePtr)
		|| (codePtr->nsEpoch != namespacePtr->resolverEpoch)
		|| (codePtr->localCachePtr != iPtr->varFramePtr->localCachePtr)) {
	    Tcl_StoreIntRep(objPtr, &exprCodeType, NULL);
	    codePtr = NULL;
	}
    }

    if (codePtr == NULL) {
	/*
	 * TIP #280: No invoker (yet) - Expression compilation.
	 */

	const char *string = TclGetString(objPtr);

	TclInitCompileEnv(interp, &compEnv, string, objPtr->length, NULL, 0);
	TclCompileExpr(interp, string, objPtr->length, &compEnv, 0);

	/*
	 * Successful compilation. If the expression yielded no instructions,
	 * push an zero object as the expression's result.
	 */

	if (compEnv.codeNext == compEnv.codeStart) {
	    TclEmitPush(TclRegisterLiteral(&compEnv, "0", 1, 0),
		    &compEnv);
	}

	/*
	 * Add a "done" instruction as the last instruction and change the
	 * object into a ByteCode object. Ownership of the literal objects and
	 * aux data items is given to the ByteCode object.
	 */

	TclEmitOpcode(INST_DONE, &compEnv);
	codePtr = TclInitByteCodeObj(objPtr, &exprCodeType, &compEnv);
	TclFreeCompileEnv(&compEnv);
	if (iPtr->varFramePtr->localCachePtr) {
	    codePtr->localCachePtr = iPtr->varFramePtr->localCachePtr;
	    codePtr->localCachePtr->refCount++;
	}
#ifdef TCL_COMPILE_DEBUG
	if (tclTraceCompile == 2) {
	    TclPrintByteCodeObj(interp, objPtr);
	    fflush(stdout);
	}
#endif /* TCL_COMPILE_DEBUG */
    }
    return codePtr;
}

/*
 *----------------------------------------------------------------------
 *
 * DupExprCodeInternalRep --
 *
 *	Part of the Tcl object type implementation for Tcl expression
 *	bytecode. We do not copy the bytecode intrep. Instead, we return
 *	without setting copyPtr->typePtr, so the copy is a plain string copy
 *	of the expression value, and if it is to be used as a compiled
 *	expression, it will just need a recompile.
 *
 *	This makes sense, because with Tcl's copy-on-write practices, the
 *	usual (only?) time Tcl_DuplicateObj() will be called is when the copy
 *	is about to be modified, which would invalidate any copied bytecode
 *	anyway. The only reason it might make sense to copy the bytecode is if
 *	we had some modifying routines that operated directly on the intrep,
 *	like we do for lists and dicts.
 *
 * Results:
 *	None.
 *
 * Side effects:
 *	None.
 *
 *----------------------------------------------------------------------
 */

static void
DupExprCodeInternalRep(
    Tcl_Obj *srcPtr,
    Tcl_Obj *copyPtr)
{
    return;
}

/*
 *----------------------------------------------------------------------
 *
 * FreeExprCodeInternalRep --
 *
 *	Part of the Tcl object type implementation for Tcl expression
 *	bytecode. Frees the storage allocated to hold the internal rep, unless
 *	ref counts indicate bytecode execution is still in progress.
 *
 * Results:
 *	None.
 *
 * Side effects:
 *	May free allocated memory. Leaves objPtr untyped.
 *
 *----------------------------------------------------------------------
 */

static void
FreeExprCodeInternalRep(
    Tcl_Obj *objPtr)
{
    ByteCode *codePtr;
    ByteCodeGetIntRep(objPtr, &exprCodeType, codePtr);
    assert(codePtr != NULL);

    TclReleaseByteCode(codePtr);
}

/*
 *----------------------------------------------------------------------
 *
 * TclCompileObj --
 *
 *	This procedure compiles the script contained in a Tcl_Obj.
 *
 * Results:
 *	A pointer to the corresponding ByteCode, never NULL.
 *
 * Side effects:
 *	The object is shimmered to bytecode type.
 *
 *----------------------------------------------------------------------
 */

ByteCode *
TclCompileObj(
    Tcl_Interp *interp,
    Tcl_Obj *objPtr,
    const CmdFrame *invoker,
    int word)
{
    register Interp *iPtr = (Interp *) interp;
    register ByteCode *codePtr;	/* Tcl Internal type of bytecode. */
    Namespace *namespacePtr = iPtr->varFramePtr->nsPtr;

    /*
     * If the object is not already of tclByteCodeType, compile it (and reset
     * the compilation flags in the interpreter; this should be done after any
     * compilation). Otherwise, check that it is "fresh" enough.
     */

    ByteCodeGetIntRep(objPtr, &tclByteCodeType, codePtr);
    if (codePtr != NULL) {
	/*
	 * Make sure the Bytecode hasn't been invalidated by, e.g., someone
	 * redefining a command with a compile procedure (this might make the
	 * compiled code wrong). The object needs to be recompiled if it was
	 * compiled in/for a different interpreter, or for a different
	 * namespace, or for the same namespace but with different name
	 * resolution rules. Precompiled objects, however, are immutable and
	 * therefore they are not recompiled, even if the epoch has changed.
	 *
	 * To be pedantically correct, we should also check that the
	 * originating procPtr is the same as the current context procPtr
	 * (assuming one exists at all - none for global level). This code is
	 * #def'ed out because [info body] was changed to never return a
	 * bytecode type object, which should obviate us from the extra checks
	 * here.
	 */

	if (((Interp *) *codePtr->interpHandle != iPtr)
		|| (codePtr->compileEpoch != iPtr->compileEpoch)
		|| (codePtr->nsPtr != namespacePtr)
		|| (codePtr->nsEpoch != namespacePtr->resolverEpoch)) {
	    if (!(codePtr->flags & TCL_BYTECODE_PRECOMPILED)) {
		goto recompileObj;
	    }
	    if ((Interp *) *codePtr->interpHandle != iPtr) {
		Tcl_Panic("Tcl_EvalObj: compiled script jumped interps");
	    }
	    codePtr->compileEpoch = iPtr->compileEpoch;
	}

	/*
	 * Check that any compiled locals do refer to the current proc
	 * environment! If not, recompile.
	 */

	if (!(codePtr->flags & TCL_BYTECODE_PRECOMPILED) &&
		(codePtr->procPtr == NULL) &&
		(codePtr->localCachePtr != iPtr->varFramePtr->localCachePtr)){
	    goto recompileObj;
	}

	/*
	 * #280.
	 * Literal sharing fix. This part of the fix is not required by 8.4
	 * nor 8.5, because they eval-direct any literals, so just saving the
	 * argument locations per command in bytecode is enough, embedded
	 * 'eval' commands, etc. get the correct information.
	 *
	 * But in 8.6 all the embedded script are compiled, and the resulting
	 * bytecode stored in the literal. Now the shared literal has bytecode
	 * with location data for _one_ particular location this literal is
	 * found at. If we get executed from a different location the bytecode
	 * has to be recompiled to get the correct locations. Not doing this
	 * will execute the saved bytecode with data for a different location,
	 * causing 'info frame' to point to the wrong place in the sources.
	 *
	 * Future optimizations ...
	 * (1) Save the location data (ExtCmdLoc) keyed by start line. In that
	 *     case we recompile once per location of the literal, but not
	 *     continously, because the moment we have all locations we do not
	 *     need to recompile any longer.
	 *
	 * (2) Alternative: Do not recompile, tell the execution engine the
	 *     offset between saved starting line and actual one. Then modify
	 *     the users to adjust the locations they have by this offset.
	 *
	 * (3) Alternative 2: Do not fully recompile, adjust just the location
	 *     information.
	 */

	if (invoker == NULL) {
	    return codePtr;
	} else {
	    Tcl_HashEntry *hePtr =
		    Tcl_FindHashEntry(iPtr->lineBCPtr, codePtr);
	    ExtCmdLoc *eclPtr;
	    CmdFrame *ctxCopyPtr;
	    int redo;

	    if (!hePtr) {
		return codePtr;
	    }

	    eclPtr = Tcl_GetHashValue(hePtr);
	    redo = 0;
	    ctxCopyPtr = TclStackAlloc(interp, sizeof(CmdFrame));
	    *ctxCopyPtr = *invoker;

	    if (invoker->type == TCL_LOCATION_BC) {
		/*
		 * Note: Type BC => ctx.data.eval.path    is not used.
		 *		    ctx.data.tebc.codePtr used instead
		 */

		TclGetSrcInfoForPc(ctxCopyPtr);
		if (ctxCopyPtr->type == TCL_LOCATION_SOURCE) {
		    /*
		     * The reference made by 'TclGetSrcInfoForPc' is dead.
		     */

		    Tcl_DecrRefCount(ctxCopyPtr->data.eval.path);
		    ctxCopyPtr->data.eval.path = NULL;
		}
	    }

	    if (word < ctxCopyPtr->nline) {
		/*
		 * Note: We do not care if the line[word] is -1. This is a
		 * difference and requires a recompile (location changed from
		 * absolute to relative, literal is used fixed and through
		 * variable)
		 *
		 * Example:
		 * test info-32.0 using literal of info-24.8
		 *     (dict with ... vs           set body ...).
		 */

		redo = ((eclPtr->type == TCL_LOCATION_SOURCE)
			    && (eclPtr->start != ctxCopyPtr->line[word]))
			|| ((eclPtr->type == TCL_LOCATION_BC)
			    && (ctxCopyPtr->type == TCL_LOCATION_SOURCE));
	    }

	    TclStackFree(interp, ctxCopyPtr);
	    if (!redo) {
		return codePtr;
	    }
	}
    }

  recompileObj:
    iPtr->errorLine = 1;

    /*
     * TIP #280. Remember the invoker for a moment in the interpreter
     * structures so that the byte code compiler can pick it up when
     * initializing the compilation environment, i.e. the extended location
     * information.
     */

    iPtr->invokeCmdFramePtr = invoker;
    iPtr->invokeWord = word;
    TclSetByteCodeFromAny(interp, objPtr, NULL, NULL);
    iPtr->invokeCmdFramePtr = NULL;
    ByteCodeGetIntRep(objPtr, &tclByteCodeType, codePtr);
    if (iPtr->varFramePtr->localCachePtr) {
	codePtr->localCachePtr = iPtr->varFramePtr->localCachePtr;
	codePtr->localCachePtr->refCount++;
    }
    return codePtr;
}

/*
 *----------------------------------------------------------------------
 *
 * TclIncrObj --
 *
 *	Increment an integeral value in a Tcl_Obj by an integeral value held
 *	in another Tcl_Obj. Caller is responsible for making sure we can
 *	update the first object.
 *
 * Results:
 *	TCL_ERROR if either object is non-integer, and TCL_OK otherwise. On
 *	error, an error message is left in the interpreter (if it is not NULL,
 *	of course).
 *
 * Side effects:
 *	valuePtr gets the new incrmented value.
 *
 *----------------------------------------------------------------------
 */

int
TclIncrObj(
    Tcl_Interp *interp,
    Tcl_Obj *valuePtr,
    Tcl_Obj *incrPtr)
{
    ClientData ptr1, ptr2;
    int type1, type2;
    mp_int value, incr;

    if (Tcl_IsShared(valuePtr)) {
	Tcl_Panic("%s called with shared object", "TclIncrObj");
    }

    if (GetNumberFromObj(NULL, valuePtr, &ptr1, &type1) != TCL_OK) {
	/*
	 * Produce error message (reparse?!)
	 */

	return TclGetIntFromObj(interp, valuePtr, &type1);
    }
    if (GetNumberFromObj(NULL, incrPtr, &ptr2, &type2) != TCL_OK) {
	/*
	 * Produce error message (reparse?!)
	 */

	TclGetIntFromObj(interp, incrPtr, &type1);
	Tcl_AddErrorInfo(interp, "\n    (reading increment)");
	return TCL_ERROR;
    }

    if ((type1 == TCL_NUMBER_DOUBLE) || (type1 == TCL_NUMBER_NAN)) {
	/*
	 * Produce error message (reparse?!)
	 */

	return TclGetIntFromObj(interp, valuePtr, &type1);
    }
    if ((type2 == TCL_NUMBER_DOUBLE) || (type2 == TCL_NUMBER_NAN)) {
	/*
	 * Produce error message (reparse?!)
	 */

	TclGetIntFromObj(interp, incrPtr, &type1);
	Tcl_AddErrorInfo(interp, "\n    (reading increment)");
	return TCL_ERROR;
    }

    if ((type1 != TCL_NUMBER_BIG) && (type2 != TCL_NUMBER_BIG)) {
	Tcl_WideInt w1, w2, sum;

	TclGetWideIntFromObj(NULL, valuePtr, &w1);
	TclGetWideIntFromObj(NULL, incrPtr, &w2);
	sum = w1 + w2;

	/*
	 * Check for overflow.
	 */

	if (!Overflowing(w1, w2, sum)) {
	    TclSetIntObj(valuePtr, sum);
	    return TCL_OK;
	}
    }

    Tcl_TakeBignumFromObj(interp, valuePtr, &value);
    Tcl_GetBignumFromObj(interp, incrPtr, &incr);
    mp_add(&value, &incr, &value);
    mp_clear(&incr);
    Tcl_SetBignumObj(valuePtr, &value);
    return TCL_OK;
}

/*
 *----------------------------------------------------------------------
 *
 * ArgumentBCEnter --
 *
 *	This is a helper for TclNRExecuteByteCode/TEBCresume that encapsulates
 *	a code sequence that is fairly common in the code but *not* commonly
 *	called.
 *
 * Results:
 *	None
 *
 * Side effects:
 *	May register information about the bytecode in the command frame.
 *
 *----------------------------------------------------------------------
 */

static void
ArgumentBCEnter(
    Tcl_Interp *interp,
    ByteCode *codePtr,
    TEBCdata *tdPtr,
    const unsigned char *pc,
    int objc,
    Tcl_Obj **objv)
{
    int cmd;

    if (GetSrcInfoForPc(pc, codePtr, NULL, NULL, &cmd)) {
	TclArgumentBCEnter(interp, objv, objc, codePtr, &tdPtr->cmdFrame, cmd,
		pc - codePtr->codeStart);
    }
}

/*
 *----------------------------------------------------------------------
 *
 * TclNRExecuteByteCode --
 *
 *	This procedure executes the instructions of a ByteCode structure. It
 *	returns when a "done" instruction is executed or an error occurs.
 *
 * Results:
 *	The return value is one of the return codes defined in tcl.h (such as
 *	TCL_OK), and interp->objResultPtr refers to a Tcl object that either
 *	contains the result of executing the code or an error message.
 *
 * Side effects:
 *	Almost certainly, depending on the ByteCode's instructions.
 *
 *----------------------------------------------------------------------
 */
#define	bcFramePtr	(&TD->cmdFrame)
#define	initCatchTop	((ptrdiff_t *) (&TD->stack[-1]))
#define	initTosPtr	((Tcl_Obj **) (initCatchTop+codePtr->maxExceptDepth))
#define esPtr		(iPtr->execEnvPtr->execStackPtr)

int
TclNRExecuteByteCode(
    Tcl_Interp *interp,		/* Token for command interpreter. */
    ByteCode *codePtr)		/* The bytecode sequence to interpret. */
{
    Interp *iPtr = (Interp *) interp;
    TEBCdata *TD;
    int size = sizeof(TEBCdata) - 1
	    + (codePtr->maxStackDepth + codePtr->maxExceptDepth)
		* sizeof(void *);
    int numWords = (size + sizeof(Tcl_Obj *) - 1) / sizeof(Tcl_Obj *);

    TclPreserveByteCode(codePtr);

    /*
     * Reserve the stack, setup the TEBCdataPtr (TD) and CallFrame
     *
     * The execution uses a unified stack: first a TEBCdata, immediately
     * above it a CmdFrame, then the catch stack, then the execution stack.
     *
     * Make sure the catch stack is large enough to hold the maximum number of
     * catch commands that could ever be executing at the same time (this will
     * be no more than the exception range array's depth). Make sure the
     * execution stack is large enough to execute this ByteCode.
     */

    TD = (TEBCdata *) GrowEvaluationStack(iPtr->execEnvPtr, numWords, 0);
    esPtr->tosPtr = initTosPtr;

    TD->codePtr     = codePtr;
    TD->catchTop    = initCatchTop;
    TD->auxObjList  = NULL;

    /*
     * TIP #280: Initialize the frame. Do not push it yet: it will be pushed
     * every time that we call out from this TD, popped when we return to it.
     */

    bcFramePtr->type = ((codePtr->flags & TCL_BYTECODE_PRECOMPILED)
	    ? TCL_LOCATION_PREBC : TCL_LOCATION_BC);
    bcFramePtr->level = (iPtr->cmdFramePtr ? iPtr->cmdFramePtr->level+1 : 1);
    bcFramePtr->framePtr = iPtr->framePtr;
    bcFramePtr->nextPtr = iPtr->cmdFramePtr;
    bcFramePtr->nline = 0;
    bcFramePtr->line = NULL;
    bcFramePtr->litarg = NULL;
    bcFramePtr->data.tebc.codePtr = codePtr;
    bcFramePtr->data.tebc.pc = NULL;
    bcFramePtr->cmdObj = NULL;
    bcFramePtr->cmd = NULL;
    bcFramePtr->len = 0;

#ifdef TCL_COMPILE_STATS
    iPtr->stats.numExecutions++;
#endif

    /*
     * Test namespace-50.9 demonstrates the need for this call.
     * Use a --enable-symbols=mem bug to see.
     */

    TclResetRewriteEnsemble(interp, 1);

    /*
     * Push the callback for bytecode execution
     */

    TclNRAddCallback(interp, TEBCresume, TD, /* pc */ NULL,
	    /* cleanup */ INT2PTR(0), NULL);
    return TCL_OK;
}

static int
TEBCresume(
    ClientData data[],
    Tcl_Interp *interp,
    int result)
{
    /*
     * Compiler cast directive - not a real variable.
     *	   Interp *iPtr = (Interp *) interp;
     */
#define iPtr ((Interp *) interp)

    /*
     * Check just the read-traced/write-traced bit of a variable.
     */

#define ReadTraced(varPtr) ((varPtr)->flags & VAR_TRACED_READ)
#define WriteTraced(varPtr) ((varPtr)->flags & VAR_TRACED_WRITE)
#define UnsetTraced(varPtr) ((varPtr)->flags & VAR_TRACED_UNSET)

    /*
     * Bottom of allocated stack holds the NR data
     */

    /*
     * Constants: variables that do not change during the execution, used
     * sporadically: no special need for speed.
     */

    unsigned interruptCounter = 1;
				/* Counter that is used to work out when to
				 * call Tcl_AsyncReady(). This must be 1
				 * initially so that we call the async-check
				 * stanza early, otherwise there are command
				 * sequences that can make the interpreter
				 * busy-loop without an opportunity to
				 * recognise an interrupt. */
    const char *curInstName;
#ifdef TCL_COMPILE_DEBUG
    int traceInstructions;	/* Whether we are doing instruction-level
				 * tracing or not. */
#endif

    Var *compiledLocals = iPtr->varFramePtr->compiledLocals;
    Tcl_Obj **constants = &iPtr->execEnvPtr->constants[0];

#define LOCAL(i)	(&compiledLocals[(i)])
#define TCONST(i)	(constants[(i)])

    /*
     * These macros are just meant to save some global variables that are not
     * used too frequently
     */

    TEBCdata *TD = data[0];
#define auxObjList	(TD->auxObjList)
#define catchTop	(TD->catchTop)
#define codePtr		(TD->codePtr)

    /*
     * Globals: variables that store state, must remain valid at all times.
     */

    Tcl_Obj **tosPtr;		/* Cached pointer to top of evaluation
				 * stack. */
    const unsigned char *pc = data[1];
                                /* The current program counter. */
    unsigned char inst;         /* The currently running instruction */

    /*
     * Transfer variables - needed only between opcodes, but not while
     * executing an instruction.
     */

    int cleanup = PTR2INT(data[2]);
    Tcl_Obj *objResultPtr;
    int checkInterp;            /* Indicates when a check of interp readyness
				 * is necessary. Set by CACHE_STACK_INFO() */

    /*
     * Locals - variables that are used within opcodes or bounded sections of
     * the file (jumps between opcodes within a family).
     * NOTE: These are now mostly defined locally where needed.
     */

    Tcl_Obj *objPtr, *valuePtr, *value2Ptr, *part1Ptr, *part2Ptr, *tmpPtr;
    Tcl_Obj **objv;
    int objc = 0;
    int opnd, length, pcAdjustment;
    Var *varPtr, *arrayPtr;
#ifdef TCL_COMPILE_DEBUG
    char cmdNameBuf[21];
#endif

#ifdef TCL_COMPILE_DEBUG
    int starting = 1;
    traceInstructions = (tclTraceExec == 3);
#endif

    TEBC_DATA_DIG();

#ifdef TCL_COMPILE_DEBUG
    if (!pc && (tclTraceExec >= 2)) {
	PrintByteCodeInfo(codePtr);
	fprintf(stdout, "  Starting stack top=%d\n", (int) CURR_DEPTH);
	fflush(stdout);
    }
#endif

    if (!pc) {
	/* bytecode is starting from scratch */
	checkInterp = 0;
	pc = codePtr->codeStart;
	goto cleanup0;
    } else {
        /* resume from invocation */
	CACHE_STACK_INFO();

	NRE_ASSERT(iPtr->cmdFramePtr == bcFramePtr);
	if (bcFramePtr->cmdObj) {
	    Tcl_DecrRefCount(bcFramePtr->cmdObj);
	    bcFramePtr->cmdObj = NULL;
	    bcFramePtr->cmd = NULL;
	}
	iPtr->cmdFramePtr = bcFramePtr->nextPtr;
	if (iPtr->flags & INTERP_DEBUG_FRAME) {
	    TclArgumentBCRelease(interp, bcFramePtr);
	}
	if (iPtr->execEnvPtr->rewind) {
	    result = TCL_ERROR;
	    goto abnormalReturn;
	}
	if (codePtr->flags & TCL_BYTECODE_RECOMPILE) {
	    iPtr->flags |= ERR_ALREADY_LOGGED;
	    codePtr->flags &= ~TCL_BYTECODE_RECOMPILE;
	}

	if (result != TCL_OK) {
	    pc--;
	    goto processExceptionReturn;
	}

	/*
	 * Push the call's object result and continue execution with the next
	 * instruction.
	 */

	TRACE_WITH_OBJ(("%u => ... after \"%.20s\": TCL_OK, result=",
		objc, cmdNameBuf), Tcl_GetObjResult(interp));

	/*
	 * Reset the interp's result to avoid possible duplications of large
	 * objects [Bug 781585]. We do not call Tcl_ResetResult to avoid any
	 * side effects caused by the resetting of errorInfo and errorCode
	 * [Bug 804681], which are not needed here. We chose instead to
	 * manipulate the interp's object result directly.
	 *
	 * Note that the result object is now in objResultPtr, it keeps the
	 * refCount it had in its role of iPtr->objResultPtr.
	 */

	objResultPtr = Tcl_GetObjResult(interp);
	TclNewObj(objPtr);
	Tcl_IncrRefCount(objPtr);
	iPtr->objResultPtr = objPtr;
#ifndef TCL_COMPILE_DEBUG
	if (*pc == INST_POP) {
	    TclDecrRefCount(objResultPtr);
	    NEXT_INST_V(1, cleanup, 0);
	}
#endif
	NEXT_INST_V(0, cleanup, -1);
    }

    /*
     * Targets for standard instruction endings; unrolled for speed in the
     * most frequent cases (instructions that consume up to two stack
     * elements).
     *
     * This used to be a "for(;;)" loop, with each instruction doing its own
     * cleanup.
     */

  cleanupV_pushObjResultPtr:
    switch (cleanup) {
    case 0:
	*(++tosPtr) = (objResultPtr);
	goto cleanup0;
    default:
	cleanup -= 2;
	while (cleanup--) {
	    objPtr = POP_OBJECT();
	    TclDecrRefCount(objPtr);
	}
    case 2:
    cleanup2_pushObjResultPtr:
	objPtr = POP_OBJECT();
	TclDecrRefCount(objPtr);
    case 1:
    cleanup1_pushObjResultPtr:
	objPtr = OBJ_AT_TOS;
	TclDecrRefCount(objPtr);
    }
    OBJ_AT_TOS = objResultPtr;
    goto cleanup0;

  cleanupV:
    switch (cleanup) {
    default:
	cleanup -= 2;
	while (cleanup--) {
	    objPtr = POP_OBJECT();
	    TclDecrRefCount(objPtr);
	}
    case 2:
    cleanup2:
	objPtr = POP_OBJECT();
	TclDecrRefCount(objPtr);
    case 1:
    cleanup1:
	objPtr = POP_OBJECT();
	TclDecrRefCount(objPtr);
    case 0:
	/*
	 * We really want to do nothing now, but this is needed for some
	 * compilers (SunPro CC).
	 */

	break;
    }
  cleanup0:

    /*
     * Check for asynchronous handlers [Bug 746722]; we do the check every
     * ASYNC_CHECK_COUNT instructions.
     */

    if ((--interruptCounter) == 0) {
	interruptCounter = ASYNC_CHECK_COUNT;
	DECACHE_STACK_INFO();
	if (TclAsyncReady(iPtr)) {
	    result = Tcl_AsyncInvoke(interp, result);
	    if (result == TCL_ERROR) {
		CACHE_STACK_INFO();
		goto gotError;
	    }
	}

	if (TclCanceled(iPtr)) {
	    if (Tcl_Canceled(interp, TCL_LEAVE_ERR_MSG) == TCL_ERROR) {
		CACHE_STACK_INFO();
		goto gotError;
	    }
	}

	if (TclLimitReady(iPtr->limit)) {
	    if (Tcl_LimitCheck(interp) == TCL_ERROR) {
		CACHE_STACK_INFO();
		goto gotError;
	    }
	}
	CACHE_STACK_INFO();
    }

    /*
     * These two instructions account for 26% of all instructions (according
     * to measurements on tclbench by Ben Vitale
     * [http://www.cs.toronto.edu/syslab/pubs/tcl2005-vitale-zaleski.pdf]
     * Resolving them before the switch reduces the cost of branch
     * mispredictions, seems to improve runtime by 5% to 15%, and (amazingly!)
     * reduces total obj size.
     */

    inst = *pc;

    peepholeStart:
#ifdef TCL_COMPILE_STATS
    iPtr->stats.instructionCount[*pc]++;
#endif

#ifdef TCL_COMPILE_DEBUG
    /*
     * Skip the stack depth check if an expansion is in progress.
     */

    CHECK_STACK();
    if (traceInstructions) {
	fprintf(stdout, "%2d: %2d ", iPtr->numLevels, (int) CURR_DEPTH);
	TclPrintInstruction(codePtr, pc);
	fflush(stdout);
    }
#endif /* TCL_COMPILE_DEBUG */

    TCL_DTRACE_INST_NEXT();

    if (inst == INST_LOAD_SCALAR1) {
	goto instLoadScalar1;
    } else if (inst == INST_PUSH1) {
	PUSH_OBJECT(codePtr->objArrayPtr[TclGetUInt1AtPtr(pc+1)]);
	TRACE_WITH_OBJ(("%u => ", TclGetUInt1AtPtr(pc+1)), OBJ_AT_TOS);
	inst = *(pc += 2);
	goto peepholeStart;
    } else if (inst == INST_START_CMD) {
	/*
	 * Peephole: do not run INST_START_CMD, just skip it
	 */

	iPtr->cmdCount += TclGetUInt4AtPtr(pc+5);
	if (checkInterp) {
	    checkInterp = 0;
	    if (((codePtr->compileEpoch != iPtr->compileEpoch) ||
		 (codePtr->nsEpoch != iPtr->varFramePtr->nsPtr->resolverEpoch)) &&
		!(codePtr->flags & TCL_BYTECODE_PRECOMPILED)) {
		goto instStartCmdFailed;
	    }
	}
	inst = *(pc += 9);
	goto peepholeStart;
    } else if (inst == INST_NOP) {
#ifndef TCL_COMPILE_DEBUG
	while (inst == INST_NOP)
#endif
	{
	    inst = *++pc;
	}
	goto peepholeStart;
    }

    switch (inst) {
    case INST_SYNTAX:
    case INST_RETURN_IMM: {
	int code = TclGetInt4AtPtr(pc+1);
	int level = TclGetUInt4AtPtr(pc+5);

	/*
	 * OBJ_AT_TOS is returnOpts, OBJ_UNDER_TOS is resultObjPtr.
	 */

	TRACE(("%u %u => ", code, level));
	result = TclProcessReturn(interp, code, level, OBJ_AT_TOS);
	if (result == TCL_OK) {
	    TRACE_APPEND(("continuing to next instruction (result=\"%.30s\")\n",
		    O2S(objResultPtr)));
	    NEXT_INST_F(9, 1, 0);
	}
	Tcl_SetObjResult(interp, OBJ_UNDER_TOS);
	if (*pc == INST_SYNTAX) {
	    iPtr->flags &= ~ERR_ALREADY_LOGGED;
	}
	cleanup = 2;
	TRACE_APPEND(("\n"));
	goto processExceptionReturn;
    }

    case INST_RETURN_STK:
	TRACE(("=> "));
	objResultPtr = POP_OBJECT();
	result = Tcl_SetReturnOptions(interp, OBJ_AT_TOS);
	if (result == TCL_OK) {
	    Tcl_DecrRefCount(OBJ_AT_TOS);
	    OBJ_AT_TOS = objResultPtr;
	    TRACE_APPEND(("continuing to next instruction (result=\"%.30s\")\n",
		    O2S(objResultPtr)));
	    NEXT_INST_F(1, 0, 0);
	} else if (result == TCL_ERROR) {
	    /*
	     * BEWARE! Must do this in this order, because an error in the
	     * option dictionary overrides the result (and can be verified by
	     * test).
	     */

	    Tcl_SetObjResult(interp, objResultPtr);
	    Tcl_SetReturnOptions(interp, OBJ_AT_TOS);
	    Tcl_DecrRefCount(OBJ_AT_TOS);
	    OBJ_AT_TOS = objResultPtr;
	} else {
	    Tcl_DecrRefCount(OBJ_AT_TOS);
	    OBJ_AT_TOS = objResultPtr;
	    Tcl_SetObjResult(interp, objResultPtr);
	}
	cleanup = 1;
	TRACE_APPEND(("\n"));
	goto processExceptionReturn;

    {
	CoroutineData *corPtr;
	int yieldParameter;

    case INST_YIELD:
	corPtr = iPtr->execEnvPtr->corPtr;
	TRACE(("%.30s => ", O2S(OBJ_AT_TOS)));
	if (!corPtr) {
	    TRACE_APPEND(("ERROR: yield outside coroutine\n"));
	    Tcl_SetObjResult(interp, Tcl_NewStringObj(
		    "yield can only be called in a coroutine", -1));
	    DECACHE_STACK_INFO();
	    Tcl_SetErrorCode(interp, "TCL", "COROUTINE", "ILLEGAL_YIELD",
		    NULL);
	    CACHE_STACK_INFO();
	    goto gotError;
	}

#ifdef TCL_COMPILE_DEBUG
	if (tclTraceExec >= 2) {
	    if (traceInstructions) {
		TRACE_APPEND(("YIELD...\n"));
	    } else {
		fprintf(stdout, "%d: (%u) yielding value \"%.30s\"\n",
			iPtr->numLevels, (unsigned)(pc - codePtr->codeStart),
			Tcl_GetString(OBJ_AT_TOS));
	    }
	    fflush(stdout);
	}
#endif
	yieldParameter = 0;
	Tcl_SetObjResult(interp, OBJ_AT_TOS);
	goto doYield;

    case INST_YIELD_TO_INVOKE:
	corPtr = iPtr->execEnvPtr->corPtr;
	valuePtr = OBJ_AT_TOS;
	if (!corPtr) {
	    TRACE(("[%.30s] => ERROR: yield outside coroutine\n",
		    O2S(valuePtr)));
	    Tcl_SetObjResult(interp, Tcl_NewStringObj(
		    "yieldto can only be called in a coroutine", -1));
	    DECACHE_STACK_INFO();
	    Tcl_SetErrorCode(interp, "TCL", "COROUTINE", "ILLEGAL_YIELD",
		    NULL);
	    CACHE_STACK_INFO();
	    goto gotError;
	}
	if (((Namespace *)TclGetCurrentNamespace(interp))->flags & NS_DYING) {
	    TRACE(("[%.30s] => ERROR: yield in deleted\n",
		    O2S(valuePtr)));
	    Tcl_SetObjResult(interp, Tcl_NewStringObj(
		    "yieldto called in deleted namespace", -1));
	    DECACHE_STACK_INFO();
	    Tcl_SetErrorCode(interp, "TCL", "COROUTINE", "YIELDTO_IN_DELETED",
		    NULL);
	    CACHE_STACK_INFO();
	    goto gotError;
	}

#ifdef TCL_COMPILE_DEBUG
	if (tclTraceExec >= 2) {
	    if (traceInstructions) {
		TRACE(("[%.30s] => YIELD...\n", O2S(valuePtr)));
	    } else {
		/* FIXME: What is the right thing to trace? */
		fprintf(stdout, "%d: (%u) yielding to [%.30s]\n",
			iPtr->numLevels, (unsigned)(pc - codePtr->codeStart),
			TclGetString(valuePtr));
	    }
	    fflush(stdout);
	}
#endif

	/*
	 * Install a tailcall record in the caller and continue with the
	 * yield. The yield is switched into multi-return mode (via the
	 * 'yieldParameter').
	 */

	Tcl_IncrRefCount(valuePtr);
	iPtr->execEnvPtr = corPtr->callerEEPtr;
	TclSetTailcall(interp, valuePtr);
	iPtr->execEnvPtr = corPtr->eePtr;
	yieldParameter = (PTR2INT(NULL)+1);	/*==CORO_ACTIVATE_YIELDM*/

    doYield:
	/* TIP #280: Record the last piece of info needed by
	 * 'TclGetSrcInfoForPc', and push the frame.
	 */

	bcFramePtr->data.tebc.pc = (char *) pc;
	iPtr->cmdFramePtr = bcFramePtr;

	if (iPtr->flags & INTERP_DEBUG_FRAME) {
	    ArgumentBCEnter(interp, codePtr, TD, pc, objc, objv);
	}

	pc++;
	cleanup = 1;
	TEBC_YIELD();
	TclNRAddCallback(interp, TclNRCoroutineActivateCallback, corPtr,
		INT2PTR(yieldParameter), NULL, NULL);
	return TCL_OK;
    }

    case INST_TAILCALL: {
	Tcl_Obj *listPtr, *nsObjPtr;

	opnd = TclGetUInt1AtPtr(pc+1);

	if (!(iPtr->varFramePtr->isProcCallFrame & 1)) {
	    TRACE(("%d => ERROR: tailcall in non-proc context\n", opnd));
	    Tcl_SetObjResult(interp, Tcl_NewStringObj(
		    "tailcall can only be called from a proc or lambda", -1));
	    DECACHE_STACK_INFO();
	    Tcl_SetErrorCode(interp, "TCL", "TAILCALL", "ILLEGAL", NULL);
	    CACHE_STACK_INFO();
	    goto gotError;
	}

#ifdef TCL_COMPILE_DEBUG
	/* FIXME: What is the right thing to trace? */
	{
	    register int i;

	    TRACE(("%d [", opnd));
	    for (i=opnd-1 ; i>=0 ; i--) {
		TRACE_APPEND(("\"%.30s\"", O2S(OBJ_AT_DEPTH(i))));
		if (i > 0) {
		    TRACE_APPEND((" "));
		}
	    }
	    TRACE_APPEND(("] => RETURN..."));
	}
#endif

	/*
	 * Push the evaluation of the called command into the NR callback
	 * stack.
	 */

	listPtr = Tcl_NewListObj(opnd, &OBJ_AT_DEPTH(opnd-1));
	nsObjPtr = Tcl_NewStringObj(iPtr->varFramePtr->nsPtr->fullName, -1);
	TclListObjSetElement(interp, listPtr, 0, nsObjPtr);
	if (iPtr->varFramePtr->tailcallPtr) {
	    Tcl_DecrRefCount(iPtr->varFramePtr->tailcallPtr);
	}
	iPtr->varFramePtr->tailcallPtr = listPtr;

	result = TCL_RETURN;
	cleanup = opnd;
	goto processExceptionReturn;
    }

    case INST_DONE:
	if (tosPtr > initTosPtr) {
	    /*
	     * Set the interpreter's object result to point to the topmost
	     * object from the stack, and check for a possible [catch]. The
	     * stackTop's level and refCount will be handled by "processCatch"
	     * or "abnormalReturn".
	     */

	    Tcl_SetObjResult(interp, OBJ_AT_TOS);
#ifdef TCL_COMPILE_DEBUG
	    TRACE_WITH_OBJ(("=> return code=%d, result=", result),
		    iPtr->objResultPtr);
	    if (traceInstructions) {
		fprintf(stdout, "\n");
	    }
#endif
	    goto checkForCatch;
	}
	(void) POP_OBJECT();
	goto abnormalReturn;

    case INST_PUSH4:
	objResultPtr = codePtr->objArrayPtr[TclGetUInt4AtPtr(pc+1)];
	TRACE_WITH_OBJ(("%u => ", TclGetUInt4AtPtr(pc+1)), objResultPtr);
	NEXT_INST_F(5, 0, 1);

    case INST_POP:
	TRACE_WITH_OBJ(("=> discarding "), OBJ_AT_TOS);
	objPtr = POP_OBJECT();
	TclDecrRefCount(objPtr);
	NEXT_INST_F(1, 0, 0);

    case INST_DUP:
	objResultPtr = OBJ_AT_TOS;
	TRACE_WITH_OBJ(("=> "), objResultPtr);
	NEXT_INST_F(1, 0, 1);

    case INST_OVER:
	opnd = TclGetUInt4AtPtr(pc+1);
	objResultPtr = OBJ_AT_DEPTH(opnd);
	TRACE_WITH_OBJ(("%u => ", opnd), objResultPtr);
	NEXT_INST_F(5, 0, 1);

    case INST_REVERSE: {
	Tcl_Obj **a, **b;

	opnd = TclGetUInt4AtPtr(pc+1);
	a = tosPtr-(opnd-1);
	b = tosPtr;
	while (a<b) {
	    tmpPtr = *a;
	    *a = *b;
	    *b = tmpPtr;
	    a++; b--;
	}
	TRACE(("%u => OK\n", opnd));
	NEXT_INST_F(5, 0, 0);
    }

    case INST_STR_CONCAT1:

	opnd = TclGetUInt1AtPtr(pc+1);
	objResultPtr = TclStringCat(interp, opnd, &OBJ_AT_DEPTH(opnd-1),
		TCL_STRING_IN_PLACE);
	if (objResultPtr == NULL) {
	    TRACE_ERROR(interp);
	    goto gotError;
	}

	TRACE_WITH_OBJ(("%u => ", opnd), objResultPtr);
	NEXT_INST_V(2, opnd, 1);

    case INST_CONCAT_STK:
	/*
	 * Pop the opnd (objc) top stack elements, run through Tcl_ConcatObj,
	 * and then decrement their ref counts.
	 */

	opnd = TclGetUInt4AtPtr(pc+1);
	objResultPtr = Tcl_ConcatObj(opnd, &OBJ_AT_DEPTH(opnd-1));
	TRACE_WITH_OBJ(("%u => ", opnd), objResultPtr);
	NEXT_INST_V(5, opnd, 1);

    case INST_EXPAND_START:
	/*
	 * Push an element to the auxObjList. This records the current
	 * stack depth - i.e., the point in the stack where the expanded
	 * command starts.
	 *
	 * Use a Tcl_Obj as linked list element; slight mem waste, but faster
	 * allocation than ckalloc. This also abuses the Tcl_Obj structure, as
	 * we do not define a special tclObjType for it. It is not dangerous
	 * as the obj is never passed anywhere, so that all manipulations are
	 * performed here and in INST_INVOKE_EXPANDED (in case of an expansion
	 * error, also in INST_EXPAND_STKTOP).
	 */

	TclNewObj(objPtr);
	objPtr->internalRep.twoPtrValue.ptr2 = INT2PTR(CURR_DEPTH);
	objPtr->length = 0;
	PUSH_TAUX_OBJ(objPtr);
	TRACE(("=> mark depth as %d\n", (int) CURR_DEPTH));
	NEXT_INST_F(1, 0, 0);

    case INST_EXPAND_DROP:
	/*
	 * Drops an element of the auxObjList, popping stack elements to
	 * restore the stack to the state before the point where the aux
	 * element was created.
	 */

	CLANG_ASSERT(auxObjList);
	objc = CURR_DEPTH - PTR2INT(auxObjList->internalRep.twoPtrValue.ptr2);
	POP_TAUX_OBJ();
#ifdef TCL_COMPILE_DEBUG
	/* Ugly abuse! */
	starting = 1;
#endif
	TRACE(("=> drop %d items\n", objc));
	NEXT_INST_V(1, objc, 0);

    case INST_EXPAND_STKTOP: {
	int i;
	ptrdiff_t moved;

	/*
	 * Make sure that the element at stackTop is a list; if not, just
	 * leave with an error. Note that the element from the expand list
	 * will be removed at checkForCatch.
	 */

	objPtr = OBJ_AT_TOS;
	TRACE(("\"%.30s\" => ", O2S(objPtr)));
	if (TclListObjGetElements(interp, objPtr, &objc, &objv) != TCL_OK) {
	    TRACE_ERROR(interp);
	    goto gotError;
	}
	(void) POP_OBJECT();

	/*
	 * Make sure there is enough room in the stack to expand this list
	 * *and* process the rest of the command (at least up to the next
	 * argument expansion or command end). The operand is the current
	 * stack depth, as seen by the compiler.
	 */

	auxObjList->length += objc - 1;
	if ((objc > 1) && (auxObjList->length > 0)) {
	    length = auxObjList->length /* Total expansion room we need */
		    + codePtr->maxStackDepth /* Beyond the original max */
		    - CURR_DEPTH;	/* Relative to where we are */
	    DECACHE_STACK_INFO();
	    moved = GrowEvaluationStack(iPtr->execEnvPtr, length, 1)
		    - (Tcl_Obj **) TD;
	    if (moved) {
		/*
		 * Change the global data to point to the new stack: move the
		 * TEBCdataPtr TD, recompute the position of every other
		 * stack-allocated parameter, update the stack pointers.
		 */

		TD = (TEBCdata *) (((Tcl_Obj **)TD) + moved);

		catchTop += moved;
		tosPtr += moved;
	    }
	}

	/*
	 * Expand the list at stacktop onto the stack; free the list. Knowing
	 * that it has a freeIntRepProc we use Tcl_DecrRefCount().
	 */

	for (i = 0; i < objc; i++) {
	    PUSH_OBJECT(objv[i]);
	}

	TRACE_APPEND(("OK\n"));
	Tcl_DecrRefCount(objPtr);
	NEXT_INST_F(5, 0, 0);
    }

    case INST_EXPR_STK: {
	ByteCode *newCodePtr;

	bcFramePtr->data.tebc.pc = (char *) pc;
	iPtr->cmdFramePtr = bcFramePtr;
	DECACHE_STACK_INFO();
	newCodePtr = CompileExprObj(interp, OBJ_AT_TOS);
	CACHE_STACK_INFO();
	cleanup = 1;
	pc++;
	TEBC_YIELD();
	return TclNRExecuteByteCode(interp, newCodePtr);
    }

	/*
	 * INVOCATION BLOCK
	 */

    instEvalStk:
    case INST_EVAL_STK:
	bcFramePtr->data.tebc.pc = (char *) pc;
	iPtr->cmdFramePtr = bcFramePtr;

	cleanup = 1;
	pc += 1;
	TEBC_YIELD();
	return TclNREvalObjEx(interp, OBJ_AT_TOS, 0, NULL, 0);

    case INST_INVOKE_EXPANDED:
	CLANG_ASSERT(auxObjList);
	objc = CURR_DEPTH - PTR2INT(auxObjList->internalRep.twoPtrValue.ptr2);
	POP_TAUX_OBJ();
	if (objc) {
	    pcAdjustment = 1;
	    goto doInvocation;
	}

	/*
	 * Nothing was expanded, return {}.
	 */

	TclNewObj(objResultPtr);
	NEXT_INST_F(1, 0, 1);

    case INST_INVOKE_STK4:
	objc = TclGetUInt4AtPtr(pc+1);
	pcAdjustment = 5;
	goto doInvocation;

    case INST_INVOKE_STK1:
	objc = TclGetUInt1AtPtr(pc+1);
	pcAdjustment = 2;

    doInvocation:
	objv = &OBJ_AT_DEPTH(objc-1);
	cleanup = objc;

#ifdef TCL_COMPILE_DEBUG
	if (tclTraceExec >= 2) {
	    int i;

	    if (traceInstructions) {
		strncpy(cmdNameBuf, TclGetString(objv[0]), 20);
		TRACE(("%u => call ", objc));
	    } else {
		fprintf(stdout, "%d: (%u) invoking ", iPtr->numLevels,
			(unsigned)(pc - codePtr->codeStart));
	    }
	    for (i = 0;  i < objc;  i++) {
		TclPrintObject(stdout, objv[i], 15);
		fprintf(stdout, " ");
	    }
	    fprintf(stdout, "\n");
	    fflush(stdout);
	}
#endif /*TCL_COMPILE_DEBUG*/

	/*
	 * Finally, let TclEvalObjv handle the command.
	 *
	 * TIP #280: Record the last piece of info needed by
	 * 'TclGetSrcInfoForPc', and push the frame.
	 */

	bcFramePtr->data.tebc.pc = (char *) pc;
	iPtr->cmdFramePtr = bcFramePtr;

	if (iPtr->flags & INTERP_DEBUG_FRAME) {
	    ArgumentBCEnter(interp, codePtr, TD, pc, objc, objv);
	}

	DECACHE_STACK_INFO();

	pc += pcAdjustment;
	TEBC_YIELD();
	return TclNREvalObjv(interp, objc, objv,
		TCL_EVAL_NOERR | TCL_EVAL_SOURCE_IN_FRAME, NULL);

#if TCL_SUPPORT_84_BYTECODE
    case INST_CALL_BUILTIN_FUNC1:
	/*
	 * Call one of the built-in pre-8.5 Tcl math functions. This
	 * translates to INST_INVOKE_STK1 with the first argument of
	 * ::tcl::mathfunc::$objv[0]. We need to insert the named math
	 * function into the stack.
	 */

	opnd = TclGetUInt1AtPtr(pc+1);
	if ((opnd < 0) || (opnd > LAST_BUILTIN_FUNC)) {
	    TRACE(("UNRECOGNIZED BUILTIN FUNC CODE %d\n", opnd));
	    Tcl_Panic("TclNRExecuteByteCode: unrecognized builtin function code %d", opnd);
	}

	TclNewLiteralStringObj(objPtr, "::tcl::mathfunc::");
	Tcl_AppendToObj(objPtr, tclBuiltinFuncTable[opnd].name, -1);

	/*
	 * Only 0, 1 or 2 args.
	 */

	{
	    int numArgs = tclBuiltinFuncTable[opnd].numArgs;
	    Tcl_Obj *tmpPtr1, *tmpPtr2;

	    if (numArgs == 0) {
		PUSH_OBJECT(objPtr);
	    } else if (numArgs == 1) {
		tmpPtr1 = POP_OBJECT();
		PUSH_OBJECT(objPtr);
		PUSH_OBJECT(tmpPtr1);
		Tcl_DecrRefCount(tmpPtr1);
	    } else {
		tmpPtr2 = POP_OBJECT();
		tmpPtr1 = POP_OBJECT();
		PUSH_OBJECT(objPtr);
		PUSH_OBJECT(tmpPtr1);
		PUSH_OBJECT(tmpPtr2);
		Tcl_DecrRefCount(tmpPtr1);
		Tcl_DecrRefCount(tmpPtr2);
	    }
	    objc = numArgs + 1;
	}
	pcAdjustment = 2;
	goto doInvocation;

    case INST_CALL_FUNC1:
	/*
	 * Call a non-builtin Tcl math function previously registered by a
	 * call to Tcl_CreateMathFunc pre-8.5. This is essentially
	 * INST_INVOKE_STK1 converting the first arg to
	 * ::tcl::mathfunc::$objv[0].
	 */

	objc = TclGetUInt1AtPtr(pc+1);	/* Number of arguments. The function
					 * name is the 0-th argument. */

	objPtr = OBJ_AT_DEPTH(objc-1);
	TclNewLiteralStringObj(tmpPtr, "::tcl::mathfunc::");
	Tcl_AppendObjToObj(tmpPtr, objPtr);
	Tcl_DecrRefCount(objPtr);

	/*
	 * Variation of PUSH_OBJECT.
	 */

	OBJ_AT_DEPTH(objc-1) = tmpPtr;
	Tcl_IncrRefCount(tmpPtr);

	pcAdjustment = 2;
	goto doInvocation;
#else
    /*
     * INST_CALL_BUILTIN_FUNC1 and INST_CALL_FUNC1 were made obsolete by the
     * changes to add a ::tcl::mathfunc namespace in 8.5. Optional support
     * remains for existing bytecode precompiled files.
     */

    case INST_CALL_BUILTIN_FUNC1:
	Tcl_Panic("TclNRExecuteByteCode: obsolete INST_CALL_BUILTIN_FUNC1 found");
    case INST_CALL_FUNC1:
	Tcl_Panic("TclNRExecuteByteCode: obsolete INST_CALL_FUNC1 found");
#endif

    case INST_INVOKE_REPLACE:
	objc = TclGetUInt4AtPtr(pc+1);
	opnd = TclGetUInt1AtPtr(pc+5);
	objPtr = POP_OBJECT();
	objv = &OBJ_AT_DEPTH(objc-1);
	cleanup = objc;
#ifdef TCL_COMPILE_DEBUG
	if (tclTraceExec >= 2) {
	    int i;

	    if (traceInstructions) {
		strncpy(cmdNameBuf, TclGetString(objv[0]), 20);
		TRACE(("%u => call (implementation %s) ", objc, O2S(objPtr)));
	    } else {
		fprintf(stdout,
			"%d: (%u) invoking (using implementation %s) ",
			iPtr->numLevels, (unsigned)(pc - codePtr->codeStart),
			O2S(objPtr));
	    }
	    for (i = 0;  i < objc;  i++) {
		if (i < opnd) {
		    fprintf(stdout, "<");
		    TclPrintObject(stdout, objv[i], 15);
		    fprintf(stdout, ">");
		} else {
		    TclPrintObject(stdout, objv[i], 15);
		}
		fprintf(stdout, " ");
	    }
	    fprintf(stdout, "\n");
	    fflush(stdout);
	}
#endif /*TCL_COMPILE_DEBUG*/

	bcFramePtr->data.tebc.pc = (char *) pc;
	iPtr->cmdFramePtr = bcFramePtr;
	if (iPtr->flags & INTERP_DEBUG_FRAME) {
	    ArgumentBCEnter(interp, codePtr, TD, pc, objc, objv);
	}

	TclInitRewriteEnsemble(interp, opnd, 1, objv);

	{
	    Tcl_Obj *copyPtr = Tcl_NewListObj(objc - opnd + 1, NULL);

	    Tcl_ListObjAppendElement(NULL, copyPtr, objPtr);
	    Tcl_ListObjReplace(NULL, copyPtr, LIST_MAX, 0,
		    objc - opnd, objv + opnd);
	    Tcl_DecrRefCount(objPtr);
	    objPtr = copyPtr;
	}

	DECACHE_STACK_INFO();
	pc += 6;
	TEBC_YIELD();

	TclMarkTailcall(interp);
	TclNRAddCallback(interp, TclClearRootEnsemble, NULL, NULL, NULL, NULL);
	Tcl_ListObjGetElements(NULL, objPtr, &objc, &objv);
	TclNRAddCallback(interp, TclNRReleaseValues, objPtr, NULL, NULL, NULL);
	return TclNREvalObjv(interp, objc, objv, TCL_EVAL_INVOKE, NULL);

    /*
     * -----------------------------------------------------------------
     *	   Start of INST_LOAD instructions.
     *
     * WARNING: more 'goto' here than your doctor recommended! The different
     * instructions set the value of some variables and then jump to some
     * common execution code.
     */

    case INST_LOAD_SCALAR1:
    instLoadScalar1:
	opnd = TclGetUInt1AtPtr(pc+1);
	varPtr = LOCAL(opnd);
	while (TclIsVarLink(varPtr)) {
	    varPtr = varPtr->value.linkPtr;
	}
	TRACE(("%u => ", opnd));
	if (TclIsVarDirectReadable(varPtr)) {
	    /*
	     * No errors, no traces: just get the value.
	     */

	    objResultPtr = varPtr->value.objPtr;
	    TRACE_APPEND(("%.30s\n", O2S(objResultPtr)));
	    NEXT_INST_F(2, 0, 1);
	}
	pcAdjustment = 2;
	cleanup = 0;
	arrayPtr = NULL;
	part1Ptr = part2Ptr = NULL;
	goto doCallPtrGetVar;

    case INST_LOAD_SCALAR4:
	opnd = TclGetUInt4AtPtr(pc+1);
	varPtr = LOCAL(opnd);
	while (TclIsVarLink(varPtr)) {
	    varPtr = varPtr->value.linkPtr;
	}
	TRACE(("%u => ", opnd));
	if (TclIsVarDirectReadable(varPtr)) {
	    /*
	     * No errors, no traces: just get the value.
	     */

	    objResultPtr = varPtr->value.objPtr;
	    TRACE_APPEND(("%.30s\n", O2S(objResultPtr)));
	    NEXT_INST_F(5, 0, 1);
	}
	pcAdjustment = 5;
	cleanup = 0;
	arrayPtr = NULL;
	part1Ptr = part2Ptr = NULL;
	goto doCallPtrGetVar;

    case INST_LOAD_ARRAY4:
	opnd = TclGetUInt4AtPtr(pc+1);
	pcAdjustment = 5;
	goto doLoadArray;

    case INST_LOAD_ARRAY1:
	opnd = TclGetUInt1AtPtr(pc+1);
	pcAdjustment = 2;

    doLoadArray:
	part1Ptr = NULL;
	part2Ptr = OBJ_AT_TOS;
	arrayPtr = LOCAL(opnd);
	while (TclIsVarLink(arrayPtr)) {
	    arrayPtr = arrayPtr->value.linkPtr;
	}
	TRACE(("%u \"%.30s\" => ", opnd, O2S(part2Ptr)));
	if (TclIsVarArray(arrayPtr) && !ReadTraced(arrayPtr)) {
	    varPtr = VarHashFindVar(arrayPtr->value.tablePtr, part2Ptr);
	    if (varPtr && TclIsVarDirectReadable(varPtr)) {
		/*
		 * No errors, no traces: just get the value.
		 */

		objResultPtr = varPtr->value.objPtr;
		TRACE_APPEND(("%.30s\n", O2S(objResultPtr)));
		NEXT_INST_F(pcAdjustment, 1, 1);
	    }
	}
	varPtr = TclLookupArrayElement(interp, part1Ptr, part2Ptr,
		TCL_LEAVE_ERR_MSG, "read", 0, 1, arrayPtr, opnd);
	if (varPtr == NULL) {
	    TRACE_ERROR(interp);
	    goto gotError;
	}
	cleanup = 1;
	goto doCallPtrGetVar;

    case INST_LOAD_ARRAY_STK:
	cleanup = 2;
	part2Ptr = OBJ_AT_TOS;		/* element name */
	objPtr = OBJ_UNDER_TOS;		/* array name */
	TRACE(("\"%.30s(%.30s)\" => ", O2S(objPtr), O2S(part2Ptr)));
	goto doLoadStk;

    case INST_LOAD_STK:
    case INST_LOAD_SCALAR_STK:
	cleanup = 1;
	part2Ptr = NULL;
	objPtr = OBJ_AT_TOS;		/* variable name */
	TRACE(("\"%.30s\" => ", O2S(objPtr)));

    doLoadStk:
	part1Ptr = objPtr;
	varPtr = TclObjLookupVarEx(interp, part1Ptr, part2Ptr,
		TCL_LEAVE_ERR_MSG, "read", /*createPart1*/0, /*createPart2*/1,
		&arrayPtr);
	if (!varPtr) {
	    TRACE_ERROR(interp);
	    goto gotError;
	}

	if (TclIsVarDirectReadable2(varPtr, arrayPtr)) {
	    /*
	     * No errors, no traces: just get the value.
	     */

	    objResultPtr = varPtr->value.objPtr;
	    TRACE_APPEND(("%.30s\n", O2S(objResultPtr)));
	    NEXT_INST_V(1, cleanup, 1);
	}
	pcAdjustment = 1;
	opnd = -1;

    doCallPtrGetVar:
	/*
	 * There are either errors or the variable is traced: call
	 * TclPtrGetVar to process fully.
	 */

	DECACHE_STACK_INFO();
	objResultPtr = TclPtrGetVarIdx(interp, varPtr, arrayPtr,
		part1Ptr, part2Ptr, TCL_LEAVE_ERR_MSG, opnd);
	CACHE_STACK_INFO();
	if (!objResultPtr) {
	    TRACE_ERROR(interp);
	    goto gotError;
	}
	TRACE_APPEND(("%.30s\n", O2S(objResultPtr)));
	NEXT_INST_V(pcAdjustment, cleanup, 1);

    /*
     *	   End of INST_LOAD instructions.
     * -----------------------------------------------------------------
     *	   Start of INST_STORE and related instructions.
     *
     * WARNING: more 'goto' here than your doctor recommended! The different
     * instructions set the value of some variables and then jump to somme
     * common execution code.
     */

    {
	int storeFlags, len;

    case INST_STORE_ARRAY4:
	opnd = TclGetUInt4AtPtr(pc+1);
	pcAdjustment = 5;
	goto doStoreArrayDirect;

    case INST_STORE_ARRAY1:
	opnd = TclGetUInt1AtPtr(pc+1);
	pcAdjustment = 2;

    doStoreArrayDirect:
	valuePtr = OBJ_AT_TOS;
	part2Ptr = OBJ_UNDER_TOS;
	arrayPtr = LOCAL(opnd);
	TRACE(("%u \"%.30s\" <- \"%.30s\" => ", opnd, O2S(part2Ptr),
		O2S(valuePtr)));
	while (TclIsVarLink(arrayPtr)) {
	    arrayPtr = arrayPtr->value.linkPtr;
	}
	if (TclIsVarArray(arrayPtr) && !WriteTraced(arrayPtr)) {
	    varPtr = VarHashFindVar(arrayPtr->value.tablePtr, part2Ptr);
	    if (varPtr && TclIsVarDirectWritable(varPtr)) {
		tosPtr--;
		Tcl_DecrRefCount(OBJ_AT_TOS);
		OBJ_AT_TOS = valuePtr;
		goto doStoreVarDirect;
	    }
	}
	cleanup = 2;
	storeFlags = TCL_LEAVE_ERR_MSG;
	part1Ptr = NULL;
	goto doStoreArrayDirectFailed;

    case INST_STORE_SCALAR4:
	opnd = TclGetUInt4AtPtr(pc+1);
	pcAdjustment = 5;
	goto doStoreScalarDirect;

    case INST_STORE_SCALAR1:
	opnd = TclGetUInt1AtPtr(pc+1);
	pcAdjustment = 2;

    doStoreScalarDirect:
	valuePtr = OBJ_AT_TOS;
	varPtr = LOCAL(opnd);
	TRACE(("%u <- \"%.30s\" => ", opnd, O2S(valuePtr)));
	while (TclIsVarLink(varPtr)) {
	    varPtr = varPtr->value.linkPtr;
	}
	if (!TclIsVarDirectWritable(varPtr)) {
	    storeFlags = TCL_LEAVE_ERR_MSG;
	    part1Ptr = NULL;
	    goto doStoreScalar;
	}

	/*
	 * No traces, no errors, plain 'set': we can safely inline. The value
	 * *will* be set to what's requested, so that the stack top remains
	 * pointing to the same Tcl_Obj.
	 */

    doStoreVarDirect:
	valuePtr = varPtr->value.objPtr;
	if (valuePtr != NULL) {
	    TclDecrRefCount(valuePtr);
	}
	objResultPtr = OBJ_AT_TOS;
	varPtr->value.objPtr = objResultPtr;
#ifndef TCL_COMPILE_DEBUG
	if (*(pc+pcAdjustment) == INST_POP) {
	    tosPtr--;
	    NEXT_INST_F((pcAdjustment+1), 0, 0);
	}
#else
	TRACE_APPEND(("%.30s\n", O2S(objResultPtr)));
#endif
	Tcl_IncrRefCount(objResultPtr);
	NEXT_INST_F(pcAdjustment, 0, 0);

    case INST_LAPPEND_STK:
	valuePtr = OBJ_AT_TOS; /* value to append */
	part2Ptr = NULL;
	storeFlags = (TCL_LEAVE_ERR_MSG | TCL_APPEND_VALUE
		| TCL_LIST_ELEMENT);
	goto doStoreStk;

    case INST_LAPPEND_ARRAY_STK:
	valuePtr = OBJ_AT_TOS; /* value to append */
	part2Ptr = OBJ_UNDER_TOS;
	storeFlags = (TCL_LEAVE_ERR_MSG | TCL_APPEND_VALUE
		| TCL_LIST_ELEMENT);
	goto doStoreStk;

    case INST_APPEND_STK:
	valuePtr = OBJ_AT_TOS; /* value to append */
	part2Ptr = NULL;
	storeFlags = (TCL_LEAVE_ERR_MSG | TCL_APPEND_VALUE);
	goto doStoreStk;

    case INST_APPEND_ARRAY_STK:
	valuePtr = OBJ_AT_TOS; /* value to append */
	part2Ptr = OBJ_UNDER_TOS;
	storeFlags = (TCL_LEAVE_ERR_MSG | TCL_APPEND_VALUE);
	goto doStoreStk;

    case INST_STORE_ARRAY_STK:
	valuePtr = OBJ_AT_TOS;
	part2Ptr = OBJ_UNDER_TOS;
	storeFlags = TCL_LEAVE_ERR_MSG;
	goto doStoreStk;

    case INST_STORE_STK:
    case INST_STORE_SCALAR_STK:
	valuePtr = OBJ_AT_TOS;
	part2Ptr = NULL;
	storeFlags = TCL_LEAVE_ERR_MSG;

    doStoreStk:
	objPtr = OBJ_AT_DEPTH(1 + (part2Ptr != NULL)); /* variable name */
	part1Ptr = objPtr;
#ifdef TCL_COMPILE_DEBUG
	if (part2Ptr == NULL) {
	    TRACE(("\"%.30s\" <- \"%.30s\" =>", O2S(part1Ptr),O2S(valuePtr)));
	} else {
	    TRACE(("\"%.30s(%.30s)\" <- \"%.30s\" => ",
		    O2S(part1Ptr), O2S(part2Ptr), O2S(valuePtr)));
	}
#endif
	varPtr = TclObjLookupVarEx(interp, objPtr,part2Ptr, TCL_LEAVE_ERR_MSG,
		"set", /*createPart1*/ 1, /*createPart2*/ 1, &arrayPtr);
	if (!varPtr) {
	    TRACE_ERROR(interp);
	    goto gotError;
	}
	cleanup = ((part2Ptr == NULL)? 2 : 3);
	pcAdjustment = 1;
	opnd = -1;
	goto doCallPtrSetVar;

    case INST_LAPPEND_ARRAY4:
	opnd = TclGetUInt4AtPtr(pc+1);
	pcAdjustment = 5;
	storeFlags = (TCL_LEAVE_ERR_MSG | TCL_APPEND_VALUE
		| TCL_LIST_ELEMENT);
	goto doStoreArray;

    case INST_LAPPEND_ARRAY1:
	opnd = TclGetUInt1AtPtr(pc+1);
	pcAdjustment = 2;
	storeFlags = (TCL_LEAVE_ERR_MSG | TCL_APPEND_VALUE
		| TCL_LIST_ELEMENT);
	goto doStoreArray;

    case INST_APPEND_ARRAY4:
	opnd = TclGetUInt4AtPtr(pc+1);
	pcAdjustment = 5;
	storeFlags = (TCL_LEAVE_ERR_MSG | TCL_APPEND_VALUE);
	goto doStoreArray;

    case INST_APPEND_ARRAY1:
	opnd = TclGetUInt1AtPtr(pc+1);
	pcAdjustment = 2;
	storeFlags = (TCL_LEAVE_ERR_MSG | TCL_APPEND_VALUE);
	goto doStoreArray;

    doStoreArray:
	valuePtr = OBJ_AT_TOS;
	part2Ptr = OBJ_UNDER_TOS;
	arrayPtr = LOCAL(opnd);
	TRACE(("%u \"%.30s\" <- \"%.30s\" => ", opnd, O2S(part2Ptr),
		O2S(valuePtr)));
	while (TclIsVarLink(arrayPtr)) {
	    arrayPtr = arrayPtr->value.linkPtr;
	}
	cleanup = 2;
	part1Ptr = NULL;

    doStoreArrayDirectFailed:
	varPtr = TclLookupArrayElement(interp, part1Ptr, part2Ptr,
		TCL_LEAVE_ERR_MSG, "set", 1, 1, arrayPtr, opnd);
	if (!varPtr) {
	    TRACE_ERROR(interp);
	    goto gotError;
	}
	goto doCallPtrSetVar;

    case INST_LAPPEND_SCALAR4:
	opnd = TclGetUInt4AtPtr(pc+1);
	pcAdjustment = 5;
	storeFlags = (TCL_LEAVE_ERR_MSG | TCL_APPEND_VALUE
		| TCL_LIST_ELEMENT);
	goto doStoreScalar;

    case INST_LAPPEND_SCALAR1:
	opnd = TclGetUInt1AtPtr(pc+1);
	pcAdjustment = 2;
	storeFlags = (TCL_LEAVE_ERR_MSG | TCL_APPEND_VALUE
		| TCL_LIST_ELEMENT);
	goto doStoreScalar;

    case INST_APPEND_SCALAR4:
	opnd = TclGetUInt4AtPtr(pc+1);
	pcAdjustment = 5;
	storeFlags = (TCL_LEAVE_ERR_MSG | TCL_APPEND_VALUE);
	goto doStoreScalar;

    case INST_APPEND_SCALAR1:
	opnd = TclGetUInt1AtPtr(pc+1);
	pcAdjustment = 2;
	storeFlags = (TCL_LEAVE_ERR_MSG | TCL_APPEND_VALUE);
	goto doStoreScalar;

    doStoreScalar:
	valuePtr = OBJ_AT_TOS;
	varPtr = LOCAL(opnd);
	TRACE(("%u <- \"%.30s\" => ", opnd, O2S(valuePtr)));
	while (TclIsVarLink(varPtr)) {
	    varPtr = varPtr->value.linkPtr;
	}
	cleanup = 1;
	arrayPtr = NULL;
	part1Ptr = part2Ptr = NULL;

    doCallPtrSetVar:
	DECACHE_STACK_INFO();
	objResultPtr = TclPtrSetVarIdx(interp, varPtr, arrayPtr,
		part1Ptr, part2Ptr, valuePtr, storeFlags, opnd);
	CACHE_STACK_INFO();
	if (!objResultPtr) {
	    TRACE_ERROR(interp);
	    goto gotError;
	}
#ifndef TCL_COMPILE_DEBUG
	if (*(pc+pcAdjustment) == INST_POP) {
	    NEXT_INST_V((pcAdjustment+1), cleanup, 0);
	}
#endif
	TRACE_APPEND(("%.30s\n", O2S(objResultPtr)));
	NEXT_INST_V(pcAdjustment, cleanup, 1);

    case INST_LAPPEND_LIST:
	opnd = TclGetUInt4AtPtr(pc+1);
	valuePtr = OBJ_AT_TOS;
	varPtr = LOCAL(opnd);
	cleanup = 1;
	pcAdjustment = 5;
	while (TclIsVarLink(varPtr)) {
	    varPtr = varPtr->value.linkPtr;
	}
	TRACE(("%u <- \"%.30s\" => ", opnd, O2S(valuePtr)));
	if (TclListObjGetElements(interp, valuePtr, &objc, &objv)
		!= TCL_OK) {
	    TRACE_ERROR(interp);
	    goto gotError;
	}
	if (TclIsVarDirectReadable(varPtr)
		&& TclIsVarDirectWritable(varPtr)) {
	    goto lappendListDirect;
	}
	arrayPtr = NULL;
	part1Ptr = part2Ptr = NULL;
	goto lappendListPtr;

    case INST_LAPPEND_LIST_ARRAY:
	opnd = TclGetUInt4AtPtr(pc+1);
	valuePtr = OBJ_AT_TOS;
	part1Ptr = NULL;
	part2Ptr = OBJ_UNDER_TOS;
	arrayPtr = LOCAL(opnd);
	cleanup = 2;
	pcAdjustment = 5;
	while (TclIsVarLink(arrayPtr)) {
	    arrayPtr = arrayPtr->value.linkPtr;
	}
	TRACE(("%u \"%.30s\" \"%.30s\" => ",
		opnd, O2S(part2Ptr), O2S(valuePtr)));
	if (TclListObjGetElements(interp, valuePtr, &objc, &objv)
		!= TCL_OK) {
	    TRACE_ERROR(interp);
	    goto gotError;
	}
	if (TclIsVarArray(arrayPtr) && !ReadTraced(arrayPtr)
		&& !WriteTraced(arrayPtr)) {
	    varPtr = VarHashFindVar(arrayPtr->value.tablePtr, part2Ptr);
	    if (varPtr && TclIsVarDirectReadable(varPtr)
		    && TclIsVarDirectWritable(varPtr)) {
		goto lappendListDirect;
	    }
	}
	varPtr = TclLookupArrayElement(interp, part1Ptr, part2Ptr,
		TCL_LEAVE_ERR_MSG, "set", 1, 1, arrayPtr, opnd);
	if (varPtr == NULL) {
	    TRACE_ERROR(interp);
	    goto gotError;
	}
	goto lappendListPtr;

    case INST_LAPPEND_LIST_ARRAY_STK:
	pcAdjustment = 1;
	cleanup = 3;
	valuePtr = OBJ_AT_TOS;
	part2Ptr = OBJ_UNDER_TOS;	/* element name */
	part1Ptr = OBJ_AT_DEPTH(2);	/* array name */
	TRACE(("\"%.30s(%.30s)\" \"%.30s\" => ",
		O2S(part1Ptr), O2S(part2Ptr), O2S(valuePtr)));
	goto lappendList;

    case INST_LAPPEND_LIST_STK:
	pcAdjustment = 1;
	cleanup = 2;
	valuePtr = OBJ_AT_TOS;
	part2Ptr = NULL;
	part1Ptr = OBJ_UNDER_TOS;	/* variable name */
	TRACE(("\"%.30s\" \"%.30s\" => ", O2S(part1Ptr), O2S(valuePtr)));
	goto lappendList;

    lappendListDirect:
	objResultPtr = varPtr->value.objPtr;
	if (TclListObjLength(interp, objResultPtr, &len) != TCL_OK) {
	    TRACE_ERROR(interp);
	    goto gotError;
	}
	if (Tcl_IsShared(objResultPtr)) {
	    Tcl_Obj *newValue = Tcl_DuplicateObj(objResultPtr);

	    TclDecrRefCount(objResultPtr);
	    varPtr->value.objPtr = objResultPtr = newValue;
	    Tcl_IncrRefCount(newValue);
	}
	if (Tcl_ListObjReplace(interp, objResultPtr, len, 0, objc, objv)
		!= TCL_OK) {
	    TRACE_ERROR(interp);
	    goto gotError;
	}
	TRACE_APPEND(("%.30s\n", O2S(objResultPtr)));
	NEXT_INST_V(pcAdjustment, cleanup, 1);

    lappendList:
	opnd = -1;
	if (TclListObjGetElements(interp, valuePtr, &objc, &objv)
		!= TCL_OK) {
	    TRACE_ERROR(interp);
	    goto gotError;
	}
	DECACHE_STACK_INFO();
	varPtr = TclObjLookupVarEx(interp, part1Ptr, part2Ptr,
		TCL_LEAVE_ERR_MSG, "set", 1, 1, &arrayPtr);
	CACHE_STACK_INFO();
	if (!varPtr) {
	    TRACE_ERROR(interp);
	    goto gotError;
	}

    lappendListPtr:
	if (TclIsVarInHash(varPtr)) {
	    VarHashRefCount(varPtr)++;
	}
	if (arrayPtr && TclIsVarInHash(arrayPtr)) {
	    VarHashRefCount(arrayPtr)++;
	}
	DECACHE_STACK_INFO();
	objResultPtr = TclPtrGetVarIdx(interp, varPtr, arrayPtr,
		part1Ptr, part2Ptr, TCL_LEAVE_ERR_MSG, opnd);
	CACHE_STACK_INFO();
	if (TclIsVarInHash(varPtr)) {
	    VarHashRefCount(varPtr)--;
	}
	if (arrayPtr && TclIsVarInHash(arrayPtr)) {
	    VarHashRefCount(arrayPtr)--;
	}

	{
	    int createdNewObj = 0;

	    if (!objResultPtr) {
		objResultPtr = valuePtr;
	    } else if (TclListObjLength(interp, objResultPtr, &len)!=TCL_OK) {
		TRACE_ERROR(interp);
		goto gotError;
	    } else {
		if (Tcl_IsShared(objResultPtr)) {
		    objResultPtr = Tcl_DuplicateObj(objResultPtr);
		    createdNewObj = 1;
		}
		if (Tcl_ListObjReplace(interp, objResultPtr, len,0, objc,objv)
			!= TCL_OK) {
		    goto errorInLappendListPtr;
		}
	    }
	    DECACHE_STACK_INFO();
	    objResultPtr = TclPtrSetVarIdx(interp, varPtr, arrayPtr, part1Ptr,
		    part2Ptr, objResultPtr, TCL_LEAVE_ERR_MSG, opnd);
	    CACHE_STACK_INFO();
	    if (!objResultPtr) {
	    errorInLappendListPtr:
		if (createdNewObj) {
		    TclDecrRefCount(objResultPtr);
		}
		TRACE_ERROR(interp);
		goto gotError;
	    }
	}
	TRACE_APPEND(("%.30s\n", O2S(objResultPtr)));
	NEXT_INST_V(pcAdjustment, cleanup, 1);
    }

    /*
     *	   End of INST_STORE and related instructions.
     * -----------------------------------------------------------------
     *	   Start of INST_INCR instructions.
     *
     * WARNING: more 'goto' here than your doctor recommended! The different
     * instructions set the value of some variables and then jump to somme
     * common execution code.
     */

/*TODO: Consider more untangling here; merge with LOAD and STORE ? */

    {
	Tcl_Obj *incrPtr;
	Tcl_WideInt w;
	long increment;

    case INST_INCR_SCALAR1:
    case INST_INCR_ARRAY1:
    case INST_INCR_ARRAY_STK:
    case INST_INCR_SCALAR_STK:
    case INST_INCR_STK:
	opnd = TclGetUInt1AtPtr(pc+1);
	incrPtr = POP_OBJECT();
	switch (*pc) {
	case INST_INCR_SCALAR1:
	    pcAdjustment = 2;
	    goto doIncrScalar;
	case INST_INCR_ARRAY1:
	    pcAdjustment = 2;
	    goto doIncrArray;
	default:
	    pcAdjustment = 1;
	    goto doIncrStk;
	}

    case INST_INCR_ARRAY_STK_IMM:
    case INST_INCR_SCALAR_STK_IMM:
    case INST_INCR_STK_IMM:
	increment = TclGetInt1AtPtr(pc+1);
	incrPtr = Tcl_NewIntObj(increment);
	Tcl_IncrRefCount(incrPtr);
	pcAdjustment = 2;

    doIncrStk:
	if ((*pc == INST_INCR_ARRAY_STK_IMM)
		|| (*pc == INST_INCR_ARRAY_STK)) {
	    part2Ptr = OBJ_AT_TOS;
	    objPtr = OBJ_UNDER_TOS;
	    TRACE(("\"%.30s(%.30s)\" (by %ld) => ",
		    O2S(objPtr), O2S(part2Ptr), increment));
	} else {
	    part2Ptr = NULL;
	    objPtr = OBJ_AT_TOS;
	    TRACE(("\"%.30s\" (by %ld) => ", O2S(objPtr), increment));
	}
	part1Ptr = objPtr;
	opnd = -1;
	varPtr = TclObjLookupVarEx(interp, objPtr, part2Ptr,
		TCL_LEAVE_ERR_MSG, "read", 1, 1, &arrayPtr);
	if (!varPtr) {
	    DECACHE_STACK_INFO();
	    Tcl_AddErrorInfo(interp,
		    "\n    (reading value of variable to increment)");
	    CACHE_STACK_INFO();
	    TRACE_ERROR(interp);
	    Tcl_DecrRefCount(incrPtr);
	    goto gotError;
	}
	cleanup = ((part2Ptr == NULL)? 1 : 2);
	goto doIncrVar;

    case INST_INCR_ARRAY1_IMM:
	opnd = TclGetUInt1AtPtr(pc+1);
	increment = TclGetInt1AtPtr(pc+2);
	incrPtr = Tcl_NewIntObj(increment);
	Tcl_IncrRefCount(incrPtr);
	pcAdjustment = 3;

    doIncrArray:
	part1Ptr = NULL;
	part2Ptr = OBJ_AT_TOS;
	arrayPtr = LOCAL(opnd);
	cleanup = 1;
	while (TclIsVarLink(arrayPtr)) {
	    arrayPtr = arrayPtr->value.linkPtr;
	}
	TRACE(("%u \"%.30s\" (by %ld) => ", opnd, O2S(part2Ptr), increment));
	varPtr = TclLookupArrayElement(interp, part1Ptr, part2Ptr,
		TCL_LEAVE_ERR_MSG, "read", 1, 1, arrayPtr, opnd);
	if (!varPtr) {
	    TRACE_ERROR(interp);
	    Tcl_DecrRefCount(incrPtr);
	    goto gotError;
	}
	goto doIncrVar;

    case INST_INCR_SCALAR1_IMM:
	opnd = TclGetUInt1AtPtr(pc+1);
	increment = TclGetInt1AtPtr(pc+2);
	pcAdjustment = 3;
	cleanup = 0;
	varPtr = LOCAL(opnd);
	while (TclIsVarLink(varPtr)) {
	    varPtr = varPtr->value.linkPtr;
	}

	if (TclIsVarDirectModifyable(varPtr)) {
	    ClientData ptr;
	    int type;

	    objPtr = varPtr->value.objPtr;
	    if (GetNumberFromObj(NULL, objPtr, &ptr, &type) == TCL_OK) {
		if (type == TCL_NUMBER_INT) {
		    Tcl_WideInt augend = *((const Tcl_WideInt *)ptr);
		    Tcl_WideInt sum = augend + increment;

		    /*
		     * Overflow when (augend and sum have different sign) and
		     * (augend and increment have the same sign). This is
		     * encapsulated in the Overflowing macro.
		     */

		    if (!Overflowing(augend, increment, sum)) {
			TRACE(("%u %ld => ", opnd, increment));
			if (Tcl_IsShared(objPtr)) {
			    objPtr->refCount--;	/* We know it's shared. */
			    TclNewIntObj(objResultPtr, sum);
			    Tcl_IncrRefCount(objResultPtr);
			    varPtr->value.objPtr = objResultPtr;
			} else {
			    objResultPtr = objPtr;
			    TclSetIntObj(objPtr, sum);
			}
			goto doneIncr;
		    }
		    w = (Tcl_WideInt)augend;

		    TRACE(("%u %ld => ", opnd, increment));
		    if (Tcl_IsShared(objPtr)) {
			objPtr->refCount--;	/* We know it's shared. */
			objResultPtr = Tcl_NewWideIntObj(w+increment);
			Tcl_IncrRefCount(objResultPtr);
			varPtr->value.objPtr = objResultPtr;
		    } else {
			objResultPtr = objPtr;

			/*
			 * We know the sum value is outside the long range;
			 * use macro form that doesn't range test again.
			 */

			TclSetIntObj(objPtr, w+increment);
		    }
		    goto doneIncr;
		}	/* end if (type == TCL_NUMBER_INT) */
	    }
	    if (Tcl_IsShared(objPtr)) {
		objPtr->refCount--;	/* We know it's shared */
		objResultPtr = Tcl_DuplicateObj(objPtr);
		Tcl_IncrRefCount(objResultPtr);
		varPtr->value.objPtr = objResultPtr;
	    } else {
		objResultPtr = objPtr;
	    }
	    TclNewIntObj(incrPtr, increment);
	    if (TclIncrObj(interp, objResultPtr, incrPtr) != TCL_OK) {
		Tcl_DecrRefCount(incrPtr);
		TRACE_ERROR(interp);
		goto gotError;
	    }
	    Tcl_DecrRefCount(incrPtr);
	    goto doneIncr;
	}

	/*
	 * All other cases, flow through to generic handling.
	 */

	TclNewIntObj(incrPtr, increment);
	Tcl_IncrRefCount(incrPtr);

    doIncrScalar:
	varPtr = LOCAL(opnd);
	while (TclIsVarLink(varPtr)) {
	    varPtr = varPtr->value.linkPtr;
	}
	arrayPtr = NULL;
	part1Ptr = part2Ptr = NULL;
	cleanup = 0;
	TRACE(("%u %s => ", opnd, Tcl_GetString(incrPtr)));

    doIncrVar:
	if (TclIsVarDirectModifyable2(varPtr, arrayPtr)) {
	    objPtr = varPtr->value.objPtr;
	    if (Tcl_IsShared(objPtr)) {
		objPtr->refCount--;	/* We know it's shared */
		objResultPtr = Tcl_DuplicateObj(objPtr);
		Tcl_IncrRefCount(objResultPtr);
		varPtr->value.objPtr = objResultPtr;
	    } else {
		objResultPtr = objPtr;
	    }
	    if (TclIncrObj(interp, objResultPtr, incrPtr) != TCL_OK) {
		Tcl_DecrRefCount(incrPtr);
		TRACE_ERROR(interp);
		goto gotError;
	    }
	    Tcl_DecrRefCount(incrPtr);
	} else {
	    DECACHE_STACK_INFO();
	    objResultPtr = TclPtrIncrObjVarIdx(interp, varPtr, arrayPtr,
		    part1Ptr, part2Ptr, incrPtr, TCL_LEAVE_ERR_MSG, opnd);
	    CACHE_STACK_INFO();
	    Tcl_DecrRefCount(incrPtr);
	    if (objResultPtr == NULL) {
		TRACE_ERROR(interp);
		goto gotError;
	    }
	}
    doneIncr:
	TRACE_APPEND(("%.30s\n", O2S(objResultPtr)));
#ifndef TCL_COMPILE_DEBUG
	if (*(pc+pcAdjustment) == INST_POP) {
	    NEXT_INST_V((pcAdjustment+1), cleanup, 0);
	}
#endif
	NEXT_INST_V(pcAdjustment, cleanup, 1);
    }

    /*
     *	   End of INST_INCR instructions.
     * -----------------------------------------------------------------
     *	   Start of INST_EXIST instructions.
     */

    case INST_EXIST_SCALAR:
	cleanup = 0;
	pcAdjustment = 5;
	opnd = TclGetUInt4AtPtr(pc+1);
	varPtr = LOCAL(opnd);
	while (TclIsVarLink(varPtr)) {
	    varPtr = varPtr->value.linkPtr;
	}
	TRACE(("%u => ", opnd));
	if (ReadTraced(varPtr)) {
	    DECACHE_STACK_INFO();
	    TclObjCallVarTraces(iPtr, NULL, varPtr, NULL, NULL,
		    TCL_TRACE_READS, 0, opnd);
	    CACHE_STACK_INFO();
	    if (TclIsVarUndefined(varPtr)) {
		TclCleanupVar(varPtr, NULL);
		varPtr = NULL;
	    }
	}
	goto afterExistsPeephole;

    case INST_EXIST_ARRAY:
	cleanup = 1;
	pcAdjustment = 5;
	opnd = TclGetUInt4AtPtr(pc+1);
	part2Ptr = OBJ_AT_TOS;
	arrayPtr = LOCAL(opnd);
	while (TclIsVarLink(arrayPtr)) {
	    arrayPtr = arrayPtr->value.linkPtr;
	}
	TRACE(("%u \"%.30s\" => ", opnd, O2S(part2Ptr)));
	if (TclIsVarArray(arrayPtr) && !ReadTraced(arrayPtr)) {
	    varPtr = VarHashFindVar(arrayPtr->value.tablePtr, part2Ptr);
	    if (!varPtr || !ReadTraced(varPtr)) {
		goto afterExistsPeephole;
	    }
	}
	varPtr = TclLookupArrayElement(interp, NULL, part2Ptr, 0, "access",
		0, 1, arrayPtr, opnd);
	if (varPtr) {
	    if (ReadTraced(varPtr) || (arrayPtr && ReadTraced(arrayPtr))) {
		DECACHE_STACK_INFO();
		TclObjCallVarTraces(iPtr, arrayPtr, varPtr, NULL, part2Ptr,
			TCL_TRACE_READS, 0, opnd);
		CACHE_STACK_INFO();
	    }
	    if (TclIsVarUndefined(varPtr)) {
		TclCleanupVar(varPtr, arrayPtr);
		varPtr = NULL;
	    }
	}
	goto afterExistsPeephole;

    case INST_EXIST_ARRAY_STK:
	cleanup = 2;
	pcAdjustment = 1;
	part2Ptr = OBJ_AT_TOS;		/* element name */
	part1Ptr = OBJ_UNDER_TOS;	/* array name */
	TRACE(("\"%.30s(%.30s)\" => ", O2S(part1Ptr), O2S(part2Ptr)));
	goto doExistStk;

    case INST_EXIST_STK:
	cleanup = 1;
	pcAdjustment = 1;
	part2Ptr = NULL;
	part1Ptr = OBJ_AT_TOS;		/* variable name */
	TRACE(("\"%.30s\" => ", O2S(part1Ptr)));

    doExistStk:
	varPtr = TclObjLookupVarEx(interp, part1Ptr, part2Ptr, 0, "access",
		/*createPart1*/0, /*createPart2*/1, &arrayPtr);
	if (varPtr) {
	    if (ReadTraced(varPtr) || (arrayPtr && ReadTraced(arrayPtr))) {
		DECACHE_STACK_INFO();
		TclObjCallVarTraces(iPtr, arrayPtr, varPtr, part1Ptr,part2Ptr,
			TCL_TRACE_READS, 0, -1);
		CACHE_STACK_INFO();
	    }
	    if (TclIsVarUndefined(varPtr)) {
		TclCleanupVar(varPtr, arrayPtr);
		varPtr = NULL;
	    }
	}

	/*
	 * Peep-hole optimisation: if you're about to jump, do jump from here.
	 */

    afterExistsPeephole: {
	int found = (varPtr && !TclIsVarUndefined(varPtr));

	TRACE_APPEND(("%d\n", found ? 1 : 0));
	JUMP_PEEPHOLE_V(found, pcAdjustment, cleanup);
    }

    /*
     *	   End of INST_EXIST instructions.
     * -----------------------------------------------------------------
     *	   Start of INST_UNSET instructions.
     */

    {
	int flags;

    case INST_UNSET_SCALAR:
	flags = TclGetUInt1AtPtr(pc+1) ? TCL_LEAVE_ERR_MSG : 0;
	opnd = TclGetUInt4AtPtr(pc+2);
	varPtr = LOCAL(opnd);
	while (TclIsVarLink(varPtr)) {
	    varPtr = varPtr->value.linkPtr;
	}
	TRACE(("%s %u => ", (flags ? "normal" : "noerr"), opnd));
	if (TclIsVarDirectUnsettable(varPtr) && !TclIsVarInHash(varPtr)) {
	    /*
	     * No errors, no traces, no searches: just make the variable cease
	     * to exist.
	     */

	    if (!TclIsVarUndefined(varPtr)) {
		TclDecrRefCount(varPtr->value.objPtr);
	    } else if (flags & TCL_LEAVE_ERR_MSG) {
		goto slowUnsetScalar;
	    }
	    varPtr->value.objPtr = NULL;
	    TRACE_APPEND(("OK\n"));
	    NEXT_INST_F(6, 0, 0);
	}

    slowUnsetScalar:
	DECACHE_STACK_INFO();
	if (TclPtrUnsetVarIdx(interp, varPtr, NULL, NULL, NULL, flags,
		opnd) != TCL_OK && flags) {
	    goto errorInUnset;
	}
	CACHE_STACK_INFO();
	NEXT_INST_F(6, 0, 0);

    case INST_UNSET_ARRAY:
	flags = TclGetUInt1AtPtr(pc+1) ? TCL_LEAVE_ERR_MSG : 0;
	opnd = TclGetUInt4AtPtr(pc+2);
	part2Ptr = OBJ_AT_TOS;
	arrayPtr = LOCAL(opnd);
	while (TclIsVarLink(arrayPtr)) {
	    arrayPtr = arrayPtr->value.linkPtr;
	}
	TRACE(("%s %u \"%.30s\" => ",
		(flags ? "normal" : "noerr"), opnd, O2S(part2Ptr)));
	if (TclIsVarArray(arrayPtr) && !UnsetTraced(arrayPtr)
		&& !(arrayPtr->flags & VAR_SEARCH_ACTIVE)) {
	    varPtr = VarHashFindVar(arrayPtr->value.tablePtr, part2Ptr);
	    if (varPtr && TclIsVarDirectUnsettable(varPtr)) {
		/*
		 * No nasty traces and element exists, so we can proceed to
		 * unset it. Might still not exist though...
		 */

		if (!TclIsVarUndefined(varPtr)) {
		    TclDecrRefCount(varPtr->value.objPtr);
		    TclSetVarUndefined(varPtr);
		    TclClearVarNamespaceVar(varPtr);
		    TclCleanupVar(varPtr, arrayPtr);
		} else if (flags & TCL_LEAVE_ERR_MSG) {
		    goto slowUnsetArray;
		}
		TRACE_APPEND(("OK\n"));
		NEXT_INST_F(6, 1, 0);
	    } else if (!varPtr && !(flags & TCL_LEAVE_ERR_MSG)) {
		/*
		 * Don't need to do anything here.
		 */

		TRACE_APPEND(("OK\n"));
		NEXT_INST_F(6, 1, 0);
	    }
	}
    slowUnsetArray:
	DECACHE_STACK_INFO();
	varPtr = TclLookupArrayElement(interp, NULL, part2Ptr, flags, "unset",
		0, 0, arrayPtr, opnd);
	if (!varPtr) {
	    if (flags & TCL_LEAVE_ERR_MSG) {
		goto errorInUnset;
	    }
	} else if (TclPtrUnsetVarIdx(interp, varPtr, arrayPtr, NULL, part2Ptr,
		flags, opnd) != TCL_OK && (flags & TCL_LEAVE_ERR_MSG)) {
	    goto errorInUnset;
	}
	CACHE_STACK_INFO();
	NEXT_INST_F(6, 1, 0);

    case INST_UNSET_ARRAY_STK:
	flags = TclGetUInt1AtPtr(pc+1) ? TCL_LEAVE_ERR_MSG : 0;
	cleanup = 2;
	part2Ptr = OBJ_AT_TOS;		/* element name */
	part1Ptr = OBJ_UNDER_TOS;	/* array name */
	TRACE(("%s \"%.30s(%.30s)\" => ", (flags ? "normal" : "noerr"),
		O2S(part1Ptr), O2S(part2Ptr)));
	goto doUnsetStk;

    case INST_UNSET_STK:
	flags = TclGetUInt1AtPtr(pc+1) ? TCL_LEAVE_ERR_MSG : 0;
	cleanup = 1;
	part2Ptr = NULL;
	part1Ptr = OBJ_AT_TOS;		/* variable name */
	TRACE(("%s \"%.30s\" => ", (flags ? "normal" : "noerr"),
		O2S(part1Ptr)));

    doUnsetStk:
	DECACHE_STACK_INFO();
	if (TclObjUnsetVar2(interp, part1Ptr, part2Ptr, flags) != TCL_OK
		&& (flags & TCL_LEAVE_ERR_MSG)) {
	    goto errorInUnset;
	}
	CACHE_STACK_INFO();
	TRACE_APPEND(("OK\n"));
	NEXT_INST_V(2, cleanup, 0);

    errorInUnset:
	CACHE_STACK_INFO();
	TRACE_ERROR(interp);
	goto gotError;

	/*
	 * This is really an unset operation these days. Do not issue.
	 */

    case INST_DICT_DONE:
	opnd = TclGetUInt4AtPtr(pc+1);
	TRACE(("%u => OK\n", opnd));
	varPtr = LOCAL(opnd);
	while (TclIsVarLink(varPtr)) {
	    varPtr = varPtr->value.linkPtr;
	}
	if (TclIsVarDirectUnsettable(varPtr) && !TclIsVarInHash(varPtr)) {
	    if (!TclIsVarUndefined(varPtr)) {
		TclDecrRefCount(varPtr->value.objPtr);
	    }
	    varPtr->value.objPtr = NULL;
	} else {
	    DECACHE_STACK_INFO();
	    TclPtrUnsetVarIdx(interp, varPtr, NULL, NULL, NULL, 0, opnd);
	    CACHE_STACK_INFO();
	}
	NEXT_INST_F(5, 0, 0);
    }

    /*
     *	   End of INST_UNSET instructions.
     * -----------------------------------------------------------------
     *	   Start of INST_ARRAY instructions.
     */

    case INST_ARRAY_EXISTS_IMM:
	opnd = TclGetUInt4AtPtr(pc+1);
	pcAdjustment = 5;
	cleanup = 0;
	part1Ptr = NULL;
	arrayPtr = NULL;
	TRACE(("%u => ", opnd));
	varPtr = LOCAL(opnd);
	while (TclIsVarLink(varPtr)) {
	    varPtr = varPtr->value.linkPtr;
	}
	goto doArrayExists;
    case INST_ARRAY_EXISTS_STK:
	opnd = -1;
	pcAdjustment = 1;
	cleanup = 1;
	part1Ptr = OBJ_AT_TOS;
	TRACE(("\"%.30s\" => ", O2S(part1Ptr)));
	varPtr = TclObjLookupVarEx(interp, part1Ptr, NULL, 0, NULL,
		/*createPart1*/0, /*createPart2*/0, &arrayPtr);
    doArrayExists:
	DECACHE_STACK_INFO();
	result = TclCheckArrayTraces(interp, varPtr, arrayPtr, part1Ptr, opnd);
	CACHE_STACK_INFO();
	if (result == TCL_ERROR) {
	    TRACE_ERROR(interp);
	    goto gotError;
	}
	if (varPtr && TclIsVarArray(varPtr) && !TclIsVarUndefined(varPtr)) {
	    objResultPtr = TCONST(1);
	} else {
	    objResultPtr = TCONST(0);
	}
	TRACE_APPEND(("%.30s\n", O2S(objResultPtr)));
	NEXT_INST_V(pcAdjustment, cleanup, 1);

    case INST_ARRAY_MAKE_IMM:
	opnd = TclGetUInt4AtPtr(pc+1);
	pcAdjustment = 5;
	cleanup = 0;
	part1Ptr = NULL;
	arrayPtr = NULL;
	TRACE(("%u => ", opnd));
	varPtr = LOCAL(opnd);
	while (TclIsVarLink(varPtr)) {
	    varPtr = varPtr->value.linkPtr;
	}
	goto doArrayMake;
    case INST_ARRAY_MAKE_STK:
	opnd = -1;
	pcAdjustment = 1;
	cleanup = 1;
	part1Ptr = OBJ_AT_TOS;
	TRACE(("\"%.30s\" => ", O2S(part1Ptr)));
	varPtr = TclObjLookupVarEx(interp, part1Ptr, NULL, TCL_LEAVE_ERR_MSG,
		"set", /*createPart1*/1, /*createPart2*/0, &arrayPtr);
	if (varPtr == NULL) {
	    TRACE_ERROR(interp);
	    goto gotError;
	}
    doArrayMake:
	if (varPtr && !TclIsVarArray(varPtr)) {
	    if (TclIsVarArrayElement(varPtr) || !TclIsVarUndefined(varPtr)) {
		/*
		 * Either an array element, or a scalar: lose!
		 */

		TclObjVarErrMsg(interp, part1Ptr, NULL, "array set",
			"variable isn't array", opnd);
		DECACHE_STACK_INFO();
		Tcl_SetErrorCode(interp, "TCL", "WRITE", "ARRAY", NULL);
		CACHE_STACK_INFO();
		TRACE_ERROR(interp);
		goto gotError;
	    }
	    TclInitArrayVar(varPtr);
#ifdef TCL_COMPILE_DEBUG
	    TRACE_APPEND(("done\n"));
	} else {
	    TRACE_APPEND(("nothing to do\n"));
#endif
	}
	NEXT_INST_V(pcAdjustment, cleanup, 0);

    /*
     *	   End of INST_ARRAY instructions.
     * -----------------------------------------------------------------
     *	   Start of variable linking instructions.
     */

    {
	Var *otherPtr;
	CallFrame *framePtr, *savedFramePtr;
	Tcl_Namespace *nsPtr;
	Namespace *savedNsPtr;

    case INST_UPVAR:
	TRACE(("%d %.30s %.30s => ", TclGetInt4AtPtr(pc+1),
		O2S(OBJ_UNDER_TOS), O2S(OBJ_AT_TOS)));

	if (TclObjGetFrame(interp, OBJ_UNDER_TOS, &framePtr) == -1) {
	    TRACE_ERROR(interp);
	    goto gotError;
	}

	/*
	 * Locate the other variable.
	 */

	savedFramePtr = iPtr->varFramePtr;
	iPtr->varFramePtr = framePtr;
	otherPtr = TclObjLookupVarEx(interp, OBJ_AT_TOS, NULL,
		TCL_LEAVE_ERR_MSG, "access", /*createPart1*/ 1,
		/*createPart2*/ 1, &varPtr);
	iPtr->varFramePtr = savedFramePtr;
	if (!otherPtr) {
	    TRACE_ERROR(interp);
	    goto gotError;
	}
	goto doLinkVars;

    case INST_NSUPVAR:
	TRACE(("%d %.30s %.30s => ", TclGetInt4AtPtr(pc+1),
		O2S(OBJ_UNDER_TOS), O2S(OBJ_AT_TOS)));
	if (TclGetNamespaceFromObj(interp, OBJ_UNDER_TOS, &nsPtr) != TCL_OK) {
	    TRACE_ERROR(interp);
	    goto gotError;
	}

	/*
	 * Locate the other variable.
	 */

	savedNsPtr = iPtr->varFramePtr->nsPtr;
	iPtr->varFramePtr->nsPtr = (Namespace *) nsPtr;
	otherPtr = TclObjLookupVarEx(interp, OBJ_AT_TOS, NULL,
		(TCL_NAMESPACE_ONLY|TCL_LEAVE_ERR_MSG|TCL_AVOID_RESOLVERS),
		"access", /*createPart1*/ 1, /*createPart2*/ 1, &varPtr);
	iPtr->varFramePtr->nsPtr = savedNsPtr;
	if (!otherPtr) {
	    TRACE_ERROR(interp);
	    goto gotError;
	}
	goto doLinkVars;

    case INST_VARIABLE:
	TRACE(("%d, %.30s => ", TclGetInt4AtPtr(pc+1), O2S(OBJ_AT_TOS)));
	otherPtr = TclObjLookupVarEx(interp, OBJ_AT_TOS, NULL,
		(TCL_NAMESPACE_ONLY | TCL_LEAVE_ERR_MSG), "access",
		/*createPart1*/ 1, /*createPart2*/ 1, &varPtr);
	if (!otherPtr) {
	    TRACE_ERROR(interp);
	    goto gotError;
	}

	/*
	 * Do the [variable] magic.
	 */

	TclSetVarNamespaceVar(otherPtr);

    doLinkVars:

	/*
	 * If we are here, the local variable has already been created: do the
	 * little work of TclPtrMakeUpvar that remains to be done right here
	 * if there are no errors; otherwise, let it handle the case.
	 */

	opnd = TclGetInt4AtPtr(pc+1);
	varPtr = LOCAL(opnd);
	if ((varPtr != otherPtr) && !TclIsVarTraced(varPtr)
		&& (TclIsVarUndefined(varPtr) || TclIsVarLink(varPtr))) {
	    if (!TclIsVarUndefined(varPtr)) {
		/*
		 * Then it is a defined link.
		 */

		Var *linkPtr = varPtr->value.linkPtr;

		if (linkPtr == otherPtr) {
		    TRACE_APPEND(("already linked\n"));
		    NEXT_INST_F(5, 1, 0);
		}
		if (TclIsVarInHash(linkPtr)) {
		    VarHashRefCount(linkPtr)--;
		    if (TclIsVarUndefined(linkPtr)) {
			TclCleanupVar(linkPtr, NULL);
		    }
		}
	    }
	    TclSetVarLink(varPtr);
	    varPtr->value.linkPtr = otherPtr;
	    if (TclIsVarInHash(otherPtr)) {
		VarHashRefCount(otherPtr)++;
	    }
	} else if (TclPtrObjMakeUpvarIdx(interp, otherPtr, NULL, 0,
		opnd) != TCL_OK) {
	    TRACE_ERROR(interp);
	    goto gotError;
	}

	/*
	 * Do not pop the namespace or frame index, it may be needed for other
	 * variables - and [variable] did not push it at all.
	 */

	TRACE_APPEND(("link made\n"));
	NEXT_INST_F(5, 1, 0);
    }

    /*
     *	   End of variable linking instructions.
     * -----------------------------------------------------------------
     */

    case INST_JUMP1:
	opnd = TclGetInt1AtPtr(pc+1);
	TRACE(("%d => new pc %u\n", opnd,
		(unsigned)(pc + opnd - codePtr->codeStart)));
	NEXT_INST_F(opnd, 0, 0);

    case INST_JUMP4:
	opnd = TclGetInt4AtPtr(pc+1);
	TRACE(("%d => new pc %u\n", opnd,
		(unsigned)(pc + opnd - codePtr->codeStart)));
	NEXT_INST_F(opnd, 0, 0);

    {
	int jmpOffset[2], b;

	/* TODO: consider rewrite so we don't compute the offset we're not
	 * going to take. */
    case INST_JUMP_FALSE4:
	jmpOffset[0] = TclGetInt4AtPtr(pc+1);	/* FALSE offset */
	jmpOffset[1] = 5;			/* TRUE offset */
	goto doCondJump;

    case INST_JUMP_TRUE4:
	jmpOffset[0] = 5;
	jmpOffset[1] = TclGetInt4AtPtr(pc+1);
	goto doCondJump;

    case INST_JUMP_FALSE1:
	jmpOffset[0] = TclGetInt1AtPtr(pc+1);
	jmpOffset[1] = 2;
	goto doCondJump;

    case INST_JUMP_TRUE1:
	jmpOffset[0] = 2;
	jmpOffset[1] = TclGetInt1AtPtr(pc+1);

    doCondJump:
	valuePtr = OBJ_AT_TOS;
	TRACE(("%d => ", jmpOffset[
		(*pc==INST_JUMP_FALSE1 || *pc==INST_JUMP_FALSE4) ? 0 : 1]));

	/* TODO - check claim that taking address of b harms performance */
	/* TODO - consider optimization search for constants */
	if (TclGetBooleanFromObj(interp, valuePtr, &b) != TCL_OK) {
	    TRACE_ERROR(interp);
	    goto gotError;
	}

#ifdef TCL_COMPILE_DEBUG
	if (b) {
	    if ((*pc == INST_JUMP_TRUE1) || (*pc == INST_JUMP_TRUE4)) {
		TRACE_APPEND(("%.20s true, new pc %u\n", O2S(valuePtr),
			(unsigned)(pc + jmpOffset[1] - codePtr->codeStart)));
	    } else {
		TRACE_APPEND(("%.20s true\n", O2S(valuePtr)));
	    }
	} else {
	    if ((*pc == INST_JUMP_TRUE1) || (*pc == INST_JUMP_TRUE4)) {
		TRACE_APPEND(("%.20s false\n", O2S(valuePtr)));
	    } else {
		TRACE_APPEND(("%.20s false, new pc %u\n", O2S(valuePtr),
			(unsigned)(pc + jmpOffset[0] - codePtr->codeStart)));
	    }
	}
#endif
	NEXT_INST_F(jmpOffset[b], 1, 0);
    }

    case INST_JUMP_TABLE: {
	Tcl_HashEntry *hPtr;
	JumptableInfo *jtPtr;

	/*
	 * Jump to location looked up in a hashtable; fall through to next
	 * instr if lookup fails.
	 */

	opnd = TclGetInt4AtPtr(pc+1);
	jtPtr = (JumptableInfo *) codePtr->auxDataArrayPtr[opnd].clientData;
	TRACE(("%d \"%.20s\" => ", opnd, O2S(OBJ_AT_TOS)));
	hPtr = Tcl_FindHashEntry(&jtPtr->hashTable, TclGetString(OBJ_AT_TOS));
	if (hPtr != NULL) {
	    int jumpOffset = PTR2INT(Tcl_GetHashValue(hPtr));

	    TRACE_APPEND(("found in table, new pc %u\n",
		    (unsigned)(pc - codePtr->codeStart + jumpOffset)));
	    NEXT_INST_F(jumpOffset, 1, 0);
	} else {
	    TRACE_APPEND(("not found in table\n"));
	    NEXT_INST_F(5, 1, 0);
	}
    }

    /*
     * These two instructions are now redundant: the complete logic of the LOR
     * and LAND is now handled by the expression compiler.
     */

    case INST_LOR:
    case INST_LAND: {
	/*
	 * Operands must be boolean or numeric. No int->double conversions are
	 * performed.
	 */

	int i1, i2, iResult;

	value2Ptr = OBJ_AT_TOS;
	valuePtr = OBJ_UNDER_TOS;
	if (TclGetBooleanFromObj(NULL, valuePtr, &i1) != TCL_OK) {
	    TRACE(("\"%.20s\" => ILLEGAL TYPE %s \n", O2S(valuePtr),
		    (valuePtr->typePtr? valuePtr->typePtr->name : "null")));
	    DECACHE_STACK_INFO();
	    IllegalExprOperandType(interp, pc, valuePtr);
	    CACHE_STACK_INFO();
	    goto gotError;
	}

	if (TclGetBooleanFromObj(NULL, value2Ptr, &i2) != TCL_OK) {
	    TRACE(("\"%.20s\" => ILLEGAL TYPE %s \n", O2S(value2Ptr),
		    (value2Ptr->typePtr? value2Ptr->typePtr->name : "null")));
	    DECACHE_STACK_INFO();
	    IllegalExprOperandType(interp, pc, value2Ptr);
	    CACHE_STACK_INFO();
	    goto gotError;
	}

	if (*pc == INST_LOR) {
	    iResult = (i1 || i2);
	} else {
	    iResult = (i1 && i2);
	}
	objResultPtr = TCONST(iResult);
	TRACE(("%.20s %.20s => %d\n", O2S(valuePtr),O2S(value2Ptr),iResult));
	NEXT_INST_F(1, 2, 1);
    }

    /*
     * -----------------------------------------------------------------
     *	   Start of general introspector instructions.
     */

    case INST_NS_CURRENT: {
	Namespace *currNsPtr = (Namespace *) TclGetCurrentNamespace(interp);

	if (currNsPtr == (Namespace *) TclGetGlobalNamespace(interp)) {
	    TclNewLiteralStringObj(objResultPtr, "::");
	} else {
	    TclNewStringObj(objResultPtr, currNsPtr->fullName,
		    strlen(currNsPtr->fullName));
	}
	TRACE_WITH_OBJ(("=> "), objResultPtr);
	NEXT_INST_F(1, 0, 1);
    }
    case INST_COROUTINE_NAME: {
	CoroutineData *corPtr = iPtr->execEnvPtr->corPtr;

	TclNewObj(objResultPtr);
	if (corPtr && !(corPtr->cmdPtr->flags & CMD_IS_DELETED)) {
	    Tcl_GetCommandFullName(interp, (Tcl_Command) corPtr->cmdPtr,
		    objResultPtr);
	}
	TRACE_WITH_OBJ(("=> "), objResultPtr);
	NEXT_INST_F(1, 0, 1);
    }
    case INST_INFO_LEVEL_NUM:
	TclNewIntObj(objResultPtr, iPtr->varFramePtr->level);
	TRACE_WITH_OBJ(("=> "), objResultPtr);
	NEXT_INST_F(1, 0, 1);
    case INST_INFO_LEVEL_ARGS: {
	int level;
	register CallFrame *framePtr = iPtr->varFramePtr;
	register CallFrame *rootFramePtr = iPtr->rootFramePtr;

	TRACE(("\"%.30s\" => ", O2S(OBJ_AT_TOS)));
	if (TclGetIntFromObj(interp, OBJ_AT_TOS, &level) != TCL_OK) {
	    TRACE_ERROR(interp);
	    goto gotError;
	}
	if (level <= 0) {
	    level += framePtr->level;
	}
	for (; (framePtr->level!=level) && (framePtr!=rootFramePtr) ;
		framePtr = framePtr->callerVarPtr) {
	    /* Empty loop body */
	}
	if (framePtr == rootFramePtr) {
	    Tcl_SetObjResult(interp, Tcl_ObjPrintf(
		    "bad level \"%s\"", TclGetString(OBJ_AT_TOS)));
	    TRACE_ERROR(interp);
	    DECACHE_STACK_INFO();
	    Tcl_SetErrorCode(interp, "TCL", "LOOKUP", "STACK_LEVEL",
		    TclGetString(OBJ_AT_TOS), NULL);
	    CACHE_STACK_INFO();
	    goto gotError;
	}
	objResultPtr = Tcl_NewListObj(framePtr->objc, framePtr->objv);
	TRACE_APPEND(("%.30s\n", O2S(objResultPtr)));
	NEXT_INST_F(1, 1, 1);
    }
    {
	Tcl_Command cmd, origCmd;

    case INST_RESOLVE_COMMAND:
	cmd = Tcl_GetCommandFromObj(interp, OBJ_AT_TOS);
	TclNewObj(objResultPtr);
	if (cmd != NULL) {
	    Tcl_GetCommandFullName(interp, cmd, objResultPtr);
	}
	TRACE_WITH_OBJ(("\"%.20s\" => ", O2S(OBJ_AT_TOS)), objResultPtr);
	NEXT_INST_F(1, 1, 1);

    case INST_ORIGIN_COMMAND:
	TRACE(("\"%.30s\" => ", O2S(OBJ_AT_TOS)));
	cmd = Tcl_GetCommandFromObj(interp, OBJ_AT_TOS);
	if (cmd == NULL) {
	    Tcl_SetObjResult(interp, Tcl_ObjPrintf(
		    "invalid command name \"%s\"", TclGetString(OBJ_AT_TOS)));
	    DECACHE_STACK_INFO();
	    Tcl_SetErrorCode(interp, "TCL", "LOOKUP", "COMMAND",
		    TclGetString(OBJ_AT_TOS), NULL);
	    CACHE_STACK_INFO();
	    TRACE_APPEND(("ERROR: not command\n"));
	    goto gotError;
	}
	origCmd = TclGetOriginalCommand(cmd);
	if (origCmd == NULL) {
	    origCmd = cmd;
	}
	TclNewObj(objResultPtr);
	Tcl_GetCommandFullName(interp, origCmd, objResultPtr);
	TRACE_APPEND(("\"%.30s\"", O2S(OBJ_AT_TOS)));
	NEXT_INST_F(1, 1, 1);
    }

    /*
     * -----------------------------------------------------------------
     *	   Start of TclOO support instructions.
     */

    {
	Object *oPtr;
	CallFrame *framePtr;
	CallContext *contextPtr;
	int skip, newDepth;

    case INST_TCLOO_SELF:
	framePtr = iPtr->varFramePtr;
	if (framePtr == NULL ||
		!(framePtr->isProcCallFrame & FRAME_IS_METHOD)) {
	    TRACE(("=> ERROR: no TclOO call context\n"));
	    Tcl_SetObjResult(interp, Tcl_NewStringObj(
		    "self may only be called from inside a method",
		    -1));
	    DECACHE_STACK_INFO();
	    Tcl_SetErrorCode(interp, "TCL", "OO", "CONTEXT_REQUIRED", NULL);
	    CACHE_STACK_INFO();
	    goto gotError;
	}
	contextPtr = framePtr->clientData;

	/*
	 * Call out to get the name; it's expensive to compute but cached.
	 */

	objResultPtr = TclOOObjectName(interp, contextPtr->oPtr);
	TRACE_WITH_OBJ(("=> "), objResultPtr);
	NEXT_INST_F(1, 0, 1);

    case INST_TCLOO_NEXT_CLASS:
	opnd = TclGetUInt1AtPtr(pc+1);
	framePtr = iPtr->varFramePtr;
	valuePtr = OBJ_AT_DEPTH(opnd - 2);
	objv = &OBJ_AT_DEPTH(opnd - 1);
	skip = 2;
	TRACE(("%d => ", opnd));
	if (framePtr == NULL ||
		!(framePtr->isProcCallFrame & FRAME_IS_METHOD)) {
	    TRACE_APPEND(("ERROR: no TclOO call context\n"));
	    Tcl_SetObjResult(interp, Tcl_NewStringObj(
		    "nextto may only be called from inside a method",
		    -1));
	    DECACHE_STACK_INFO();
	    Tcl_SetErrorCode(interp, "TCL", "OO", "CONTEXT_REQUIRED", NULL);
	    CACHE_STACK_INFO();
	    goto gotError;
	}
	contextPtr = framePtr->clientData;

	oPtr = (Object *) Tcl_GetObjectFromObj(interp, valuePtr);
	if (oPtr == NULL) {
	    TRACE_APPEND(("ERROR: \"%.30s\" not object\n", O2S(valuePtr)));
	    goto gotError;
	} else {
	    Class *classPtr = oPtr->classPtr;
	    struct MInvoke *miPtr;
	    int i;
	    const char *methodType;

	    if (classPtr == NULL) {
		TRACE_APPEND(("ERROR: \"%.30s\" not class\n", O2S(valuePtr)));
		Tcl_SetObjResult(interp, Tcl_ObjPrintf(
			"\"%s\" is not a class", TclGetString(valuePtr)));
		DECACHE_STACK_INFO();
		Tcl_SetErrorCode(interp, "TCL", "OO", "CLASS_REQUIRED", NULL);
		CACHE_STACK_INFO();
		goto gotError;
	    }

	    for (i=contextPtr->index+1 ; i<contextPtr->callPtr->numChain ; i++) {
		miPtr = contextPtr->callPtr->chain + i;
		if (!miPtr->isFilter &&
			miPtr->mPtr->declaringClassPtr == classPtr) {
		    newDepth = i;
#ifdef TCL_COMPILE_DEBUG
		    if (tclTraceExec >= 2) {
			if (traceInstructions) {
			    strncpy(cmdNameBuf, TclGetString(objv[0]), 20);
			} else {
			    fprintf(stdout, "%d: (%u) invoking ",
				    iPtr->numLevels,
				    (unsigned)(pc - codePtr->codeStart));
			}
			for (i = 0;  i < opnd;  i++) {
			    TclPrintObject(stdout, objv[i], 15);
			    fprintf(stdout, " ");
			}
			fprintf(stdout, "\n");
			fflush(stdout);
		    }
#endif /*TCL_COMPILE_DEBUG*/
		    goto doInvokeNext;
		}
	    }

	    if (contextPtr->callPtr->flags & CONSTRUCTOR) {
		methodType = "constructor";
	    } else if (contextPtr->callPtr->flags & DESTRUCTOR) {
		methodType = "destructor";
	    } else {
		methodType = "method";
	    }

	    TRACE_APPEND(("ERROR: \"%.30s\" not on reachable chain\n",
		    O2S(valuePtr)));
	    for (i=contextPtr->index ; i>=0 ; i--) {
		miPtr = contextPtr->callPtr->chain + i;
		if (miPtr->isFilter
			|| miPtr->mPtr->declaringClassPtr != classPtr) {
		    continue;
		}
		Tcl_SetObjResult(interp, Tcl_ObjPrintf(
			"%s implementation by \"%s\" not reachable from here",
			methodType, TclGetString(valuePtr)));
		DECACHE_STACK_INFO();
		Tcl_SetErrorCode(interp, "TCL", "OO", "CLASS_NOT_REACHABLE",
			NULL);
		CACHE_STACK_INFO();
		goto gotError;
	    }
	    Tcl_SetObjResult(interp, Tcl_ObjPrintf(
		    "%s has no non-filter implementation by \"%s\"",
		    methodType, TclGetString(valuePtr)));
	    DECACHE_STACK_INFO();
	    Tcl_SetErrorCode(interp, "TCL", "OO", "CLASS_NOT_THERE", NULL);
	    CACHE_STACK_INFO();
	    goto gotError;
	}

    case INST_TCLOO_NEXT:
	opnd = TclGetUInt1AtPtr(pc+1);
	objv = &OBJ_AT_DEPTH(opnd - 1);
	framePtr = iPtr->varFramePtr;
	skip = 1;
	TRACE(("%d => ", opnd));
	if (framePtr == NULL ||
		!(framePtr->isProcCallFrame & FRAME_IS_METHOD)) {
	    TRACE_APPEND(("ERROR: no TclOO call context\n"));
	    Tcl_SetObjResult(interp, Tcl_NewStringObj(
		    "next may only be called from inside a method",
		    -1));
	    DECACHE_STACK_INFO();
	    Tcl_SetErrorCode(interp, "TCL", "OO", "CONTEXT_REQUIRED", NULL);
	    CACHE_STACK_INFO();
	    goto gotError;
	}
	contextPtr = framePtr->clientData;

	newDepth = contextPtr->index + 1;
	if (newDepth >= contextPtr->callPtr->numChain) {
	    /*
	     * We're at the end of the chain; generate an error message unless
	     * the interpreter is being torn down, in which case we might be
	     * getting here because of methods/destructors doing a [next] (or
	     * equivalent) unexpectedly.
	     */

	    const char *methodType;

	    if (contextPtr->callPtr->flags & CONSTRUCTOR) {
		methodType = "constructor";
	    } else if (contextPtr->callPtr->flags & DESTRUCTOR) {
		methodType = "destructor";
	    } else {
		methodType = "method";
	    }

	    TRACE_APPEND(("ERROR: no TclOO next impl\n"));
	    Tcl_SetObjResult(interp, Tcl_ObjPrintf(
		    "no next %s implementation", methodType));
	    DECACHE_STACK_INFO();
	    Tcl_SetErrorCode(interp, "TCL", "OO", "NOTHING_NEXT", NULL);
	    CACHE_STACK_INFO();
	    goto gotError;
#ifdef TCL_COMPILE_DEBUG
	} else if (tclTraceExec >= 2) {
	    int i;

	    if (traceInstructions) {
		strncpy(cmdNameBuf, TclGetString(objv[0]), 20);
	    } else {
		fprintf(stdout, "%d: (%u) invoking ",
			iPtr->numLevels, (unsigned)(pc - codePtr->codeStart));
	    }
	    for (i = 0;  i < opnd;  i++) {
		TclPrintObject(stdout, objv[i], 15);
		fprintf(stdout, " ");
	    }
	    fprintf(stdout, "\n");
	    fflush(stdout);
#endif /*TCL_COMPILE_DEBUG*/
	}

    doInvokeNext:
	bcFramePtr->data.tebc.pc = (char *) pc;
	iPtr->cmdFramePtr = bcFramePtr;

	if (iPtr->flags & INTERP_DEBUG_FRAME) {
	    ArgumentBCEnter(interp, codePtr, TD, pc, opnd, objv);
	}

	pcAdjustment = 2;
	cleanup = opnd;
	DECACHE_STACK_INFO();
	iPtr->varFramePtr = framePtr->callerVarPtr;
	pc += pcAdjustment;
	TEBC_YIELD();

	TclPushTailcallPoint(interp);
	oPtr = contextPtr->oPtr;
	if (oPtr->flags & FILTER_HANDLING) {
	    TclNRAddCallback(interp, FinalizeOONextFilter,
		    framePtr, contextPtr, INT2PTR(contextPtr->index),
		    INT2PTR(contextPtr->skip));
	} else {
	    TclNRAddCallback(interp, FinalizeOONext,
		    framePtr, contextPtr, INT2PTR(contextPtr->index),
		    INT2PTR(contextPtr->skip));
	}
	contextPtr->skip = skip;
	contextPtr->index = newDepth;
	if (contextPtr->callPtr->chain[newDepth].isFilter
		|| contextPtr->callPtr->flags & FILTER_HANDLING) {
	    oPtr->flags |= FILTER_HANDLING;
	} else {
	    oPtr->flags &= ~FILTER_HANDLING;
	}

	{
	    register Method *const mPtr =
		    contextPtr->callPtr->chain[newDepth].mPtr;

	    return mPtr->typePtr->callProc(mPtr->clientData, interp,
		    (Tcl_ObjectContext) contextPtr, opnd, objv);
	}

    case INST_TCLOO_IS_OBJECT:
	oPtr = (Object *) Tcl_GetObjectFromObj(interp, OBJ_AT_TOS);
	objResultPtr = TCONST(oPtr != NULL ? 1 : 0);
	TRACE_WITH_OBJ(("%.30s => ", O2S(OBJ_AT_TOS)), objResultPtr);
	NEXT_INST_F(1, 1, 1);
    case INST_TCLOO_CLASS:
	oPtr = (Object *) Tcl_GetObjectFromObj(interp, OBJ_AT_TOS);
	if (oPtr == NULL) {
	    TRACE(("%.30s => ERROR: not object\n", O2S(OBJ_AT_TOS)));
	    goto gotError;
	}
	objResultPtr = TclOOObjectName(interp, oPtr->selfCls->thisPtr);
	TRACE_WITH_OBJ(("%.30s => ", O2S(OBJ_AT_TOS)), objResultPtr);
	NEXT_INST_F(1, 1, 1);
    case INST_TCLOO_NS:
	oPtr = (Object *) Tcl_GetObjectFromObj(interp, OBJ_AT_TOS);
	if (oPtr == NULL) {
	    TRACE(("%.30s => ERROR: not object\n", O2S(OBJ_AT_TOS)));
	    goto gotError;
	}

	/*
	 * TclOO objects *never* have the global namespace as their NS.
	 */

	TclNewStringObj(objResultPtr, oPtr->namespacePtr->fullName,
		strlen(oPtr->namespacePtr->fullName));
	TRACE_WITH_OBJ(("%.30s => ", O2S(OBJ_AT_TOS)), objResultPtr);
	NEXT_INST_F(1, 1, 1);
    }

    /*
     *     End of TclOO support instructions.
     * -----------------------------------------------------------------
     *	   Start of INST_LIST and related instructions.
     */

    {
	int index, numIndices, fromIdx, toIdx;
	int nocase, match, length2, cflags, s1len, s2len;
	const char *s1, *s2;

    case INST_LIST:
	/*
	 * Pop the opnd (objc) top stack elements into a new list obj and then
	 * decrement their ref counts.
	 */

	opnd = TclGetUInt4AtPtr(pc+1);
	objResultPtr = Tcl_NewListObj(opnd, &OBJ_AT_DEPTH(opnd-1));
	TRACE_WITH_OBJ(("%u => ", opnd), objResultPtr);
	NEXT_INST_V(5, opnd, 1);

    case INST_LIST_LENGTH:
	TRACE(("\"%.30s\" => ", O2S(OBJ_AT_TOS)));
	if (TclListObjLength(interp, OBJ_AT_TOS, &length) != TCL_OK) {
	    TRACE_ERROR(interp);
	    goto gotError;
	}
	TclNewIntObj(objResultPtr, length);
	TRACE_APPEND(("%d\n", length));
	NEXT_INST_F(1, 1, 1);

    case INST_LIST_INDEX:	/* lindex with objc == 3 */
	value2Ptr = OBJ_AT_TOS;
	valuePtr = OBJ_UNDER_TOS;
	TRACE(("\"%.30s\" \"%.30s\" => ", O2S(valuePtr), O2S(value2Ptr)));

	/*
	 * Extract the desired list element.
	 */

	if ((TclListObjGetElements(interp, valuePtr, &objc, &objv) == TCL_OK)
<<<<<<< HEAD
		&& (NULL == Tcl_FetchIntRep(value2Ptr, &tclListType))
		&& (TclGetIntForIndexM(NULL , value2Ptr, objc-1,
=======
		&& (value2Ptr->typePtr != &tclListType)
		&& (TclGetIntForIndexM(NULL, value2Ptr, objc-1,
>>>>>>> d8e66e70
			&index) == TCL_OK)) {
	    TclDecrRefCount(value2Ptr);
	    tosPtr--;
	    pcAdjustment = 1;
	    goto lindexFastPath;
	}

	objResultPtr = TclLindexList(interp, valuePtr, value2Ptr);
	if (!objResultPtr) {
	    TRACE_ERROR(interp);
	    goto gotError;
	}

	/*
	 * Stash the list element on the stack.
	 */

	TRACE_APPEND(("\"%.30s\"\n", O2S(objResultPtr)));
	NEXT_INST_F(1, 2, -1);	/* Already has the correct refCount */

    case INST_LIST_INDEX_IMM:	/* lindex with objc==3 and index in bytecode
				 * stream */

	/*
	 * Pop the list and get the index.
	 */

	valuePtr = OBJ_AT_TOS;
	opnd = TclGetInt4AtPtr(pc+1);
	TRACE(("\"%.30s\" %d => ", O2S(valuePtr), opnd));

	/*
	 * Get the contents of the list, making sure that it really is a list
	 * in the process.
	 */

	if (TclListObjGetElements(interp, valuePtr, &objc, &objv) != TCL_OK) {
	    TRACE_ERROR(interp);
	    goto gotError;
	}

	/* Decode end-offset index values. */

	index = TclIndexDecode(opnd, objc - 1);
	pcAdjustment = 5;

    lindexFastPath:
	if (index >= 0 && index < objc) {
	    objResultPtr = objv[index];
	} else {
	    TclNewObj(objResultPtr);
	}

	TRACE_APPEND(("\"%.30s\"\n", O2S(objResultPtr)));
	NEXT_INST_F(pcAdjustment, 1, 1);

    case INST_LIST_INDEX_MULTI:	/* 'lindex' with multiple index args */
	/*
	 * Determine the count of index args.
	 */

	opnd = TclGetUInt4AtPtr(pc+1);
	numIndices = opnd-1;

	/*
	 * Do the 'lindex' operation.
	 */

	TRACE(("%d => ", opnd));
	objResultPtr = TclLindexFlat(interp, OBJ_AT_DEPTH(numIndices),
		numIndices, &OBJ_AT_DEPTH(numIndices - 1));
	if (!objResultPtr) {
	    TRACE_ERROR(interp);
	    goto gotError;
	}

	/*
	 * Set result.
	 */

	TRACE_APPEND(("\"%.30s\"\n", O2S(objResultPtr)));
	NEXT_INST_V(5, opnd, -1);

    case INST_LSET_FLAT:
	/*
	 * Lset with 3, 5, or more args. Get the number of index args.
	 */

	opnd = TclGetUInt4AtPtr(pc + 1);
	numIndices = opnd - 2;
	TRACE(("%d => ", opnd));

	/*
	 * Get the old value of variable, and remove the stack ref. This is
	 * safe because the variable still references the object; the ref
	 * count will never go zero here - we can use the smaller macro
	 * Tcl_DecrRefCount.
	 */

	valuePtr = POP_OBJECT();
	Tcl_DecrRefCount(valuePtr); /* This one should be done here */

	/*
	 * Compute the new variable value.
	 */

	objResultPtr = TclLsetFlat(interp, valuePtr, numIndices,
		&OBJ_AT_DEPTH(numIndices), OBJ_AT_TOS);
	if (!objResultPtr) {
	    TRACE_ERROR(interp);
	    goto gotError;
	}

	/*
	 * Set result.
	 */

	TRACE_APPEND(("\"%.30s\"\n", O2S(objResultPtr)));
	NEXT_INST_V(5, numIndices+1, -1);

    case INST_LSET_LIST:	/* 'lset' with 4 args */
	/*
	 * Get the old value of variable, and remove the stack ref. This is
	 * safe because the variable still references the object; the ref
	 * count will never go zero here - we can use the smaller macro
	 * Tcl_DecrRefCount.
	 */

	objPtr = POP_OBJECT();
	Tcl_DecrRefCount(objPtr);	/* This one should be done here. */

	/*
	 * Get the new element value, and the index list.
	 */

	valuePtr = OBJ_AT_TOS;
	value2Ptr = OBJ_UNDER_TOS;
	TRACE(("\"%.30s\" \"%.30s\" \"%.30s\" => ",
		O2S(value2Ptr), O2S(valuePtr), O2S(objPtr)));

	/*
	 * Compute the new variable value.
	 */

	objResultPtr = TclLsetList(interp, objPtr, value2Ptr, valuePtr);
	if (!objResultPtr) {
	    TRACE_ERROR(interp);
	    goto gotError;
	}

	/*
	 * Set result.
	 */

	TRACE_APPEND(("\"%.30s\"\n", O2S(objResultPtr)));
	NEXT_INST_F(1, 2, -1);

    case INST_LIST_RANGE_IMM:	/* lrange with objc==4 and both indices in
				 * bytecode stream */

	/*
	 * Pop the list and get the indices.
	 */

	valuePtr = OBJ_AT_TOS;
	fromIdx = TclGetInt4AtPtr(pc+1);
	toIdx = TclGetInt4AtPtr(pc+5);
	TRACE(("\"%.30s\" %d %d => ", O2S(valuePtr), TclGetInt4AtPtr(pc+1),
		TclGetInt4AtPtr(pc+5)));

	/*
	 * Get the length of the list, making sure that it really is a list
	 * in the process.
	 */

	if (TclListObjLength(interp, valuePtr, &objc) != TCL_OK) {
	    TRACE_ERROR(interp);
	    goto gotError;
	}

	/*
	 * Skip a lot of work if we're about to throw the result away (common
	 * with uses of [lassign]).
	 */

#ifndef TCL_COMPILE_DEBUG
	if (*(pc+9) == INST_POP) {
	    NEXT_INST_F(10, 1, 0);
	}
#endif

	/* Every range of an empty list is an empty list */
	if (objc == 0) {
	    TRACE_APPEND(("\n"));
	    NEXT_INST_F(9, 0, 0);
	}

	/* Decode index value operands. */

	/*
	assert ( toIdx != TCL_INDEX_AFTER);
	 *
	 * Extra safety for legacy bytecodes:
	 */
	if (toIdx == TCL_INDEX_AFTER) {
	    toIdx = TCL_INDEX_END;
	}

	if ((toIdx == TCL_INDEX_BEFORE) || (fromIdx == TCL_INDEX_AFTER)) {
	emptyList:
	    objResultPtr = Tcl_NewObj();
	    TRACE_APPEND(("\"%.30s\"", O2S(objResultPtr)));
	    NEXT_INST_F(9, 1, 1);
	}
	toIdx = TclIndexDecode(toIdx, objc - 1);
	if (toIdx < 0) {
	    goto emptyList;
	} else if (toIdx >= objc) {
	    toIdx = objc - 1;
	}

	assert ( toIdx >= 0 && toIdx < objc);
	/*
	assert ( fromIdx != TCL_INDEX_BEFORE );
	 *
	 * Extra safety for legacy bytecodes:
	 */
	if (fromIdx == TCL_INDEX_BEFORE) {
	    fromIdx = TCL_INDEX_START;
	}

	fromIdx = TclIndexDecode(fromIdx, objc - 1);

	objResultPtr = TclListObjRange(valuePtr, fromIdx, toIdx);

	TRACE_APPEND(("\"%.30s\"", O2S(objResultPtr)));
	NEXT_INST_F(9, 1, 1);

    case INST_LIST_IN:
    case INST_LIST_NOT_IN:	/* Basic list containment operators. */
	value2Ptr = OBJ_AT_TOS;
	valuePtr = OBJ_UNDER_TOS;

	s1 = TclGetStringFromObj(valuePtr, &s1len);
	TRACE(("\"%.30s\" \"%.30s\" => ", O2S(valuePtr), O2S(value2Ptr)));
	if (TclListObjLength(interp, value2Ptr, &length) != TCL_OK) {
	    TRACE_ERROR(interp);
	    goto gotError;
	}
	match = 0;
	if (length > 0) {
	    int i = 0;
	    Tcl_Obj *o;

	    /*
	     * An empty list doesn't match anything.
	     */

	    do {
		Tcl_ListObjIndex(NULL, value2Ptr, i, &o);
		if (o != NULL) {
		    s2 = TclGetStringFromObj(o, &s2len);
		} else {
		    s2 = "";
		    s2len = 0;
		}
		if (s1len == s2len) {
		    match = (memcmp(s1, s2, s1len) == 0);
		}
		i++;
	    } while (i < length && match == 0);
	}

	if (*pc == INST_LIST_NOT_IN) {
	    match = !match;
	}

	TRACE_APPEND(("%d\n", match));

	/*
	 * Peep-hole optimisation: if you're about to jump, do jump from here.
	 * We're saving the effort of pushing a boolean value only to pop it
	 * for branching.
	 */

	JUMP_PEEPHOLE_F(match, 1, 2);

    case INST_LIST_CONCAT:
	value2Ptr = OBJ_AT_TOS;
	valuePtr = OBJ_UNDER_TOS;
	TRACE(("\"%.30s\" \"%.30s\" => ", O2S(valuePtr), O2S(value2Ptr)));
	if (Tcl_IsShared(valuePtr)) {
	    objResultPtr = Tcl_DuplicateObj(valuePtr);
	    if (Tcl_ListObjAppendList(interp, objResultPtr,
		    value2Ptr) != TCL_OK) {
		TRACE_ERROR(interp);
		TclDecrRefCount(objResultPtr);
		goto gotError;
	    }
	    TRACE_APPEND(("\"%.30s\"\n", O2S(objResultPtr)));
	    NEXT_INST_F(1, 2, 1);
	} else {
	    if (Tcl_ListObjAppendList(interp, valuePtr, value2Ptr) != TCL_OK){
		TRACE_ERROR(interp);
		goto gotError;
	    }
	    TRACE_APPEND(("\"%.30s\"\n", O2S(valuePtr)));
	    NEXT_INST_F(1, 1, 0);
	}

    /*
     *	   End of INST_LIST and related instructions.
     * -----------------------------------------------------------------
     *	   Start of string-related instructions.
     */

    case INST_STR_EQ:
    case INST_STR_NEQ:		/* String (in)equality check */
    case INST_STR_CMP:		/* String compare. */
    stringCompare:
	value2Ptr = OBJ_AT_TOS;
	valuePtr = OBJ_UNDER_TOS;

	{
	    int checkEq = ((*pc == INST_EQ) || (*pc == INST_NEQ)
		    || (*pc == INST_STR_EQ) || (*pc == INST_STR_NEQ));
	    match = TclStringCmp(valuePtr, value2Ptr, checkEq, 0, -1);
	}

	/*
	 * Make sure only -1,0,1 is returned
	 * TODO: consider peephole opt.
	 */

	if (*pc != INST_STR_CMP) {
	    /*
	     * Take care of the opcodes that goto'ed into here.
	     */

	    switch (*pc) {
	    case INST_STR_EQ:
	    case INST_EQ:
		match = (match == 0);
		break;
	    case INST_STR_NEQ:
	    case INST_NEQ:
		match = (match != 0);
		break;
	    case INST_LT:
		match = (match < 0);
		break;
	    case INST_GT:
		match = (match > 0);
		break;
	    case INST_LE:
		match = (match <= 0);
		break;
	    case INST_GE:
		match = (match >= 0);
		break;
	    }
	}

	TRACE(("\"%.20s\" \"%.20s\" => %d\n", O2S(valuePtr), O2S(value2Ptr),
		(match < 0 ? -1 : match > 0 ? 1 : 0)));
	JUMP_PEEPHOLE_F(match, 1, 2);

    case INST_STR_LEN:
	valuePtr = OBJ_AT_TOS;
	length = Tcl_GetCharLength(valuePtr);
	TclNewIntObj(objResultPtr, length);
	TRACE(("\"%.20s\" => %d\n", O2S(valuePtr), length));
	NEXT_INST_F(1, 1, 1);

    case INST_STR_UPPER:
	valuePtr = OBJ_AT_TOS;
	TRACE(("\"%.20s\" => ", O2S(valuePtr)));
	if (Tcl_IsShared(valuePtr)) {
	    s1 = TclGetStringFromObj(valuePtr, &length);
	    TclNewStringObj(objResultPtr, s1, length);
	    length = Tcl_UtfToUpper(TclGetString(objResultPtr));
	    Tcl_SetObjLength(objResultPtr, length);
	    TRACE_APPEND(("\"%.20s\"\n", O2S(objResultPtr)));
	    NEXT_INST_F(1, 1, 1);
	} else {
	    length = Tcl_UtfToUpper(TclGetString(valuePtr));
	    Tcl_SetObjLength(valuePtr, length);
	    TclFreeIntRep(valuePtr);
	    TRACE_APPEND(("\"%.20s\"\n", O2S(valuePtr)));
	    NEXT_INST_F(1, 0, 0);
	}
    case INST_STR_LOWER:
	valuePtr = OBJ_AT_TOS;
	TRACE(("\"%.20s\" => ", O2S(valuePtr)));
	if (Tcl_IsShared(valuePtr)) {
	    s1 = TclGetStringFromObj(valuePtr, &length);
	    TclNewStringObj(objResultPtr, s1, length);
	    length = Tcl_UtfToLower(TclGetString(objResultPtr));
	    Tcl_SetObjLength(objResultPtr, length);
	    TRACE_APPEND(("\"%.20s\"\n", O2S(objResultPtr)));
	    NEXT_INST_F(1, 1, 1);
	} else {
	    length = Tcl_UtfToLower(TclGetString(valuePtr));
	    Tcl_SetObjLength(valuePtr, length);
	    TclFreeIntRep(valuePtr);
	    TRACE_APPEND(("\"%.20s\"\n", O2S(valuePtr)));
	    NEXT_INST_F(1, 0, 0);
	}
    case INST_STR_TITLE:
	valuePtr = OBJ_AT_TOS;
	TRACE(("\"%.20s\" => ", O2S(valuePtr)));
	if (Tcl_IsShared(valuePtr)) {
	    s1 = TclGetStringFromObj(valuePtr, &length);
	    TclNewStringObj(objResultPtr, s1, length);
	    length = Tcl_UtfToTitle(TclGetString(objResultPtr));
	    Tcl_SetObjLength(objResultPtr, length);
	    TRACE_APPEND(("\"%.20s\"\n", O2S(objResultPtr)));
	    NEXT_INST_F(1, 1, 1);
	} else {
	    length = Tcl_UtfToTitle(TclGetString(valuePtr));
	    Tcl_SetObjLength(valuePtr, length);
	    TclFreeIntRep(valuePtr);
	    TRACE_APPEND(("\"%.20s\"\n", O2S(valuePtr)));
	    NEXT_INST_F(1, 0, 0);
	}

    case INST_STR_INDEX:
	value2Ptr = OBJ_AT_TOS;
	valuePtr = OBJ_UNDER_TOS;
	TRACE(("\"%.20s\" %.20s => ", O2S(valuePtr), O2S(value2Ptr)));

	/*
	 * Get char length to calulate what 'end' means.
	 */

	length = Tcl_GetCharLength(valuePtr);
	if (TclGetIntForIndexM(interp, value2Ptr, length-1, &index)!=TCL_OK) {
	    TRACE_ERROR(interp);
	    goto gotError;
	}

	if ((index < 0) || (index >= length)) {
	    TclNewObj(objResultPtr);
	} else if (TclIsPureByteArray(valuePtr)) {
	    objResultPtr = Tcl_NewByteArrayObj(
		    Tcl_GetByteArrayFromObj(valuePtr, NULL)+index, 1);
	} else if (valuePtr->bytes && length == valuePtr->length) {
	    objResultPtr = Tcl_NewStringObj((const char *)
		    valuePtr->bytes+index, 1);
	} else {
	    char buf[4];
	    int ch = Tcl_GetUniChar(valuePtr, index);

	    /*
	     * This could be: Tcl_NewUnicodeObj((const Tcl_UniChar *)&ch, 1)
	     * but creating the object as a string seems to be faster in
	     * practical use.
	     */
	    if (ch == -1) {
		objResultPtr = Tcl_NewObj();
	    } else {
		length = Tcl_UniCharToUtf(ch, buf);
		if (!length) {
		    length = Tcl_UniCharToUtf(-1, buf);
		}
		objResultPtr = Tcl_NewStringObj(buf, length);
	    }
	}

	TRACE_APPEND(("\"%s\"\n", O2S(objResultPtr)));
	NEXT_INST_F(1, 2, 1);

    case INST_STR_RANGE:
	TRACE(("\"%.20s\" %.20s %.20s =>",
		O2S(OBJ_AT_DEPTH(2)), O2S(OBJ_UNDER_TOS), O2S(OBJ_AT_TOS)));
	length = Tcl_GetCharLength(OBJ_AT_DEPTH(2)) - 1;
	if (TclGetIntForIndexM(interp, OBJ_UNDER_TOS, length,
		    &fromIdx) != TCL_OK
	    || TclGetIntForIndexM(interp, OBJ_AT_TOS, length,
		    &toIdx) != TCL_OK) {
	    TRACE_ERROR(interp);
	    goto gotError;
	}

	if (fromIdx < 0) {
	    fromIdx = 0;
	}
	if (toIdx >= length) {
	    toIdx = length;
	}
	if (toIdx >= fromIdx) {
	    objResultPtr = Tcl_GetRange(OBJ_AT_DEPTH(2), fromIdx, toIdx);
	} else {
	    TclNewObj(objResultPtr);
	}
	TRACE_APPEND(("\"%.30s\"\n", O2S(objResultPtr)));
	NEXT_INST_V(1, 3, 1);

    case INST_STR_RANGE_IMM:
	valuePtr = OBJ_AT_TOS;
	fromIdx = TclGetInt4AtPtr(pc+1);
	toIdx = TclGetInt4AtPtr(pc+5);
	length = Tcl_GetCharLength(valuePtr);
	TRACE(("\"%.20s\" %d %d => ", O2S(valuePtr), fromIdx, toIdx));

	/* Every range of an empty value is an empty value */
	if (length == 0) {
	    TRACE_APPEND(("\n"));
	    NEXT_INST_F(9, 0, 0);
	}

	/* Decode index operands. */

	/*
	assert ( toIdx != TCL_INDEX_BEFORE );
	assert ( toIdx != TCL_INDEX_AFTER);
	 *
	 * Extra safety for legacy bytecodes:
	 */
	if (toIdx == TCL_INDEX_BEFORE) {
	    goto emptyRange;
	}
	if (toIdx == TCL_INDEX_AFTER) {
	    toIdx = TCL_INDEX_END;
	}

	toIdx = TclIndexDecode(toIdx, length - 1);
	if (toIdx < 0) {
	    goto emptyRange;
	} else if (toIdx >= length) {
	    toIdx = length - 1;
	}

	assert ( toIdx >= 0 && toIdx < length );

	/*
	assert ( fromIdx != TCL_INDEX_BEFORE );
	assert ( fromIdx != TCL_INDEX_AFTER);
	 *
	 * Extra safety for legacy bytecodes:
	 */
	if (fromIdx == TCL_INDEX_BEFORE) {
	    fromIdx = TCL_INDEX_START;
	}
	if (fromIdx == TCL_INDEX_AFTER) {
	    goto emptyRange;
	}

	fromIdx = TclIndexDecode(fromIdx, length - 1);
	if (fromIdx < 0) {
	    fromIdx = 0;
	}

	if (fromIdx <= toIdx) {
	    objResultPtr = Tcl_GetRange(valuePtr, fromIdx, toIdx);
	} else {
	emptyRange:
	    TclNewObj(objResultPtr);
	}
	TRACE_APPEND(("%.30s\n", O2S(objResultPtr)));
	NEXT_INST_F(9, 1, 1);

    {
	Tcl_UniChar *ustring1, *ustring2, *ustring3, *end, *p;
	int length3, endIdx;
	Tcl_Obj *value3Ptr;

    case INST_STR_REPLACE:
	value3Ptr = POP_OBJECT();
	valuePtr = OBJ_AT_DEPTH(2);
	endIdx = Tcl_GetCharLength(valuePtr) - 1;
	TRACE(("\"%.20s\" %s %s \"%.20s\" => ", O2S(valuePtr),
		O2S(OBJ_UNDER_TOS), O2S(OBJ_AT_TOS), O2S(value3Ptr)));
	if (TclGetIntForIndexM(interp, OBJ_UNDER_TOS, endIdx,
		    &fromIdx) != TCL_OK
	    || TclGetIntForIndexM(interp, OBJ_AT_TOS, endIdx,
		    &toIdx) != TCL_OK) {
	    TclDecrRefCount(value3Ptr);
	    TRACE_ERROR(interp);
	    goto gotError;
	}
	TclDecrRefCount(OBJ_AT_TOS);
	(void) POP_OBJECT();
	TclDecrRefCount(OBJ_AT_TOS);
	(void) POP_OBJECT();

	if ((toIdx < 0) ||
		(fromIdx > endIdx) ||
		(toIdx < fromIdx)) {
	    TRACE_APPEND(("\"%.30s\"\n", O2S(valuePtr)));
	    TclDecrRefCount(value3Ptr);
	    NEXT_INST_F(1, 0, 0);
	}

	if (fromIdx < 0) {
	    fromIdx = 0;
	}

	if (toIdx > endIdx) {
	    toIdx = endIdx;
	}

	if (fromIdx == 0 && toIdx == endIdx) {
	    TclDecrRefCount(OBJ_AT_TOS);
	    OBJ_AT_TOS = value3Ptr;
	    TRACE_APPEND(("\"%.30s\"\n", O2S(value3Ptr)));
	    NEXT_INST_F(1, 0, 0);
	}

	objResultPtr = TclStringReplace(interp, valuePtr, fromIdx,
		toIdx - fromIdx + 1, value3Ptr, TCL_STRING_IN_PLACE);

	if (objResultPtr == value3Ptr) {
	    /* See [Bug 82e7f67325] */
	    TclDecrRefCount(OBJ_AT_TOS);
	    OBJ_AT_TOS = value3Ptr;
	    TRACE_APPEND(("\"%.30s\"\n", O2S(value3Ptr)));
	    NEXT_INST_F(1, 0, 0);
	}
	TclDecrRefCount(value3Ptr);
	TRACE_APPEND(("\"%.30s\"\n", O2S(objResultPtr)));
	NEXT_INST_F(1, 1, 1);

    case INST_STR_MAP:
	valuePtr = OBJ_AT_TOS;		/* "Main" string. */
	value3Ptr = OBJ_UNDER_TOS;	/* "Target" string. */
	value2Ptr = OBJ_AT_DEPTH(2);	/* "Source" string. */
	if (value3Ptr == value2Ptr) {
	    objResultPtr = valuePtr;
	    goto doneStringMap;
	} else if (valuePtr == value2Ptr) {
	    objResultPtr = value3Ptr;
	    goto doneStringMap;
	}
	ustring1 = Tcl_GetUnicodeFromObj(valuePtr, &length);
	if (length == 0) {
	    objResultPtr = valuePtr;
	    goto doneStringMap;
	}
	ustring2 = Tcl_GetUnicodeFromObj(value2Ptr, &length2);
	if (length2 > length || length2 == 0) {
	    objResultPtr = valuePtr;
	    goto doneStringMap;
	} else if (length2 == length) {
	    if (memcmp(ustring1, ustring2, sizeof(Tcl_UniChar) * length)) {
		objResultPtr = valuePtr;
	    } else {
		objResultPtr = value3Ptr;
	    }
	    goto doneStringMap;
	}
	ustring3 = Tcl_GetUnicodeFromObj(value3Ptr, &length3);

	objResultPtr = Tcl_NewUnicodeObj(ustring1, 0);
	p = ustring1;
	end = ustring1 + length;
	for (; ustring1 < end; ustring1++) {
	    if ((*ustring1 == *ustring2) && (length2==1 ||
		    memcmp(ustring1, ustring2, sizeof(Tcl_UniChar) * length2)
			    == 0)) {
		if (p != ustring1) {
		    Tcl_AppendUnicodeToObj(objResultPtr, p, ustring1-p);
		    p = ustring1 + length2;
		} else {
		    p += length2;
		}
		ustring1 = p - 1;

		Tcl_AppendUnicodeToObj(objResultPtr, ustring3, length3);
	    }
	}
	if (p != ustring1) {
	    /*
	     * Put the rest of the unmapped chars onto result.
	     */

	    Tcl_AppendUnicodeToObj(objResultPtr, p, ustring1 - p);
	}
    doneStringMap:
	TRACE_WITH_OBJ(("%.20s %.20s %.20s => ",
		O2S(value2Ptr), O2S(value3Ptr), O2S(valuePtr)), objResultPtr);
	NEXT_INST_V(1, 3, 1);

    case INST_STR_FIND:
	match = TclStringFirst(OBJ_UNDER_TOS, OBJ_AT_TOS, 0);

	TRACE(("%.20s %.20s => %d\n",
		O2S(OBJ_UNDER_TOS), O2S(OBJ_AT_TOS), match));
	TclNewIntObj(objResultPtr, match);
	NEXT_INST_F(1, 2, 1);

    case INST_STR_FIND_LAST:
	match = TclStringLast(OBJ_UNDER_TOS, OBJ_AT_TOS, INT_MAX - 1);

	TRACE(("%.20s %.20s => %d\n",
		O2S(OBJ_UNDER_TOS), O2S(OBJ_AT_TOS), match));
	TclNewIntObj(objResultPtr, match);
	NEXT_INST_F(1, 2, 1);

    case INST_STR_CLASS:
	opnd = TclGetInt1AtPtr(pc+1);
	valuePtr = OBJ_AT_TOS;
	TRACE(("%s \"%.30s\" => ", tclStringClassTable[opnd].name,
		O2S(valuePtr)));
	ustring1 = Tcl_GetUnicodeFromObj(valuePtr, &length);
	match = 1;
	if (length > 0) {
	    end = ustring1 + length;
	    for (p=ustring1 ; p<end ; p++) {
		if (!tclStringClassTable[opnd].comparator(*p)) {
		    match = 0;
		    break;
		}
	    }
	}
	TRACE_APPEND(("%d\n", match));
	JUMP_PEEPHOLE_F(match, 2, 1);
    }

    case INST_STR_MATCH:
	nocase = TclGetInt1AtPtr(pc+1);
	valuePtr = OBJ_AT_TOS;		/* String */
	value2Ptr = OBJ_UNDER_TOS;	/* Pattern */

	/*
	 * Check that at least one of the objects is Unicode before promoting
	 * both.
	 */

	if ((valuePtr->typePtr == &tclStringType)
		|| (value2Ptr->typePtr == &tclStringType)) {
	    Tcl_UniChar *ustring1, *ustring2;

	    ustring1 = Tcl_GetUnicodeFromObj(valuePtr, &length);
	    ustring2 = Tcl_GetUnicodeFromObj(value2Ptr, &length2);
	    match = TclUniCharMatch(ustring1, length, ustring2, length2,
		    nocase);
	} else if (TclIsPureByteArray(valuePtr) && !nocase) {
	    unsigned char *bytes1, *bytes2;

	    bytes1 = Tcl_GetByteArrayFromObj(valuePtr, &length);
	    bytes2 = Tcl_GetByteArrayFromObj(value2Ptr, &length2);
	    match = TclByteArrayMatch(bytes1, length, bytes2, length2, 0);
	} else {
	    match = Tcl_StringCaseMatch(TclGetString(valuePtr),
		    TclGetString(value2Ptr), nocase);
	}

	/*
	 * Reuse value2Ptr object already on stack if possible. Adjustment is
	 * 2 due to the nocase byte
	 */

	TRACE(("%.20s %.20s => %d\n", O2S(valuePtr), O2S(value2Ptr), match));

	/*
	 * Peep-hole optimisation: if you're about to jump, do jump from here.
	 */

	JUMP_PEEPHOLE_F(match, 2, 2);

    {
	const char *string1, *string2;
	int trim1, trim2;

    case INST_STR_TRIM_LEFT:
	valuePtr = OBJ_UNDER_TOS;	/* String */
	value2Ptr = OBJ_AT_TOS;		/* TrimSet */
	string2 = TclGetStringFromObj(value2Ptr, &length2);
	string1 = TclGetStringFromObj(valuePtr, &length);
	trim1 = TclTrimLeft(string1, length, string2, length2);
	trim2 = 0;
	goto createTrimmedString;
    case INST_STR_TRIM_RIGHT:
	valuePtr = OBJ_UNDER_TOS;	/* String */
	value2Ptr = OBJ_AT_TOS;		/* TrimSet */
	string2 = TclGetStringFromObj(value2Ptr, &length2);
	string1 = TclGetStringFromObj(valuePtr, &length);
	trim2 = TclTrimRight(string1, length, string2, length2);
	trim1 = 0;
	goto createTrimmedString;
    case INST_STR_TRIM:
	valuePtr = OBJ_UNDER_TOS;	/* String */
	value2Ptr = OBJ_AT_TOS;		/* TrimSet */
	string2 = TclGetStringFromObj(value2Ptr, &length2);
	string1 = TclGetStringFromObj(valuePtr, &length);
	trim1 = TclTrim(string1, length, string2, length2, &trim2);
    createTrimmedString:
	/*
	 * Careful here; trim set often contains non-ASCII characters so we
	 * take care when printing. [Bug 971cb4f1db]
	 */

#ifdef TCL_COMPILE_DEBUG
	if (traceInstructions) {
	    TRACE(("\"%.30s\" ", O2S(valuePtr)));
	    TclPrintObject(stdout, value2Ptr, 30);
	    printf(" => ");
	}
#endif
	if (trim1 == 0 && trim2 == 0) {
#ifdef TCL_COMPILE_DEBUG
	    if (traceInstructions) {
		TclPrintObject(stdout, valuePtr, 30);
		printf("\n");
	    }
#endif
	    NEXT_INST_F(1, 1, 0);
	} else {
	    objResultPtr = Tcl_NewStringObj(string1+trim1, length-trim1-trim2);
#ifdef TCL_COMPILE_DEBUG
	    if (traceInstructions) {
		TclPrintObject(stdout, objResultPtr, 30);
		printf("\n");
	    }
#endif
	    NEXT_INST_F(1, 2, 1);
	}
    }

    case INST_REGEXP:
	cflags = TclGetInt1AtPtr(pc+1); /* RE compile flages like NOCASE */
	valuePtr = OBJ_AT_TOS;		/* String */
	value2Ptr = OBJ_UNDER_TOS;	/* Pattern */
	TRACE(("\"%.30s\" \"%.30s\" => ", O2S(valuePtr), O2S(value2Ptr)));

	/*
	 * Compile and match the regular expression.
	 */

	{
	    Tcl_RegExp regExpr =
		    Tcl_GetRegExpFromObj(interp, value2Ptr, cflags);

	    if (regExpr == NULL) {
		TRACE_ERROR(interp);
		goto gotError;
	    }
	    match = Tcl_RegExpExecObj(interp, regExpr, valuePtr, 0, 0, 0);
	    if (match < 0) {
		TRACE_ERROR(interp);
		goto gotError;
	    }
	}

	TRACE_APPEND(("%d\n", match));

	/*
	 * Peep-hole optimisation: if you're about to jump, do jump from here.
	 * Adjustment is 2 due to the nocase byte.
	 */

	JUMP_PEEPHOLE_F(match, 2, 2);
    }

    /*
     *	   End of string-related instructions.
     * -----------------------------------------------------------------
     *	   Start of numeric operator instructions.
     */

    {
	ClientData ptr1, ptr2;
	int type1, type2;
	Tcl_WideInt w1, w2, wResult;

    case INST_NUM_TYPE:
	if (GetNumberFromObj(NULL, OBJ_AT_TOS, &ptr1, &type1) != TCL_OK) {
	    type1 = 0;
	} else if (type1 == TCL_NUMBER_BIG) {
	    /* value is an integer outside the WIDE_MIN to WIDE_MAX range */
	    /* [string is wideinteger] is WIDE_MIN to WIDE_MAX range */
	    Tcl_WideInt w;

	    if (Tcl_GetWideIntFromObj(NULL, OBJ_AT_TOS, &w) == TCL_OK) {
		type1 = TCL_NUMBER_INT;
	    }
	}
	TclNewIntObj(objResultPtr, type1);
	TRACE(("\"%.20s\" => %d\n", O2S(OBJ_AT_TOS), type1));
	NEXT_INST_F(1, 1, 1);

    case INST_EQ:
    case INST_NEQ:
    case INST_LT:
    case INST_GT:
    case INST_LE:
    case INST_GE: {
	int iResult = 0, compare = 0;

	value2Ptr = OBJ_AT_TOS;
	valuePtr = OBJ_UNDER_TOS;

	/*
	    Try to determine, without triggering generation of a string
	    representation, whether one value is not a number.
	*/
	if (TclCheckEmptyString(valuePtr) > 0 || TclCheckEmptyString(value2Ptr) > 0) {
	    goto stringCompare;
	}

	if (GetNumberFromObj(NULL, valuePtr, &ptr1, &type1) != TCL_OK
		|| GetNumberFromObj(NULL, value2Ptr, &ptr2, &type2) != TCL_OK) {
	    /*
	     * At least one non-numeric argument - compare as strings.
	     */

	    goto stringCompare;
	}
	if (type1 == TCL_NUMBER_NAN || type2 == TCL_NUMBER_NAN) {
	    /*
	     * NaN arg: NaN != to everything, other compares are false.
	     */

	    iResult = (*pc == INST_NEQ);
	    goto foundResult;
	}
	if (valuePtr == value2Ptr) {
	    compare = MP_EQ;
	    goto convertComparison;
	}
	if ((type1 == TCL_NUMBER_INT) && (type2 == TCL_NUMBER_INT)) {
	    w1 = *((const Tcl_WideInt *)ptr1);
	    w2 = *((const Tcl_WideInt *)ptr2);
	    compare = (w1 < w2) ? MP_LT : ((w1 > w2) ? MP_GT : MP_EQ);
	} else {
	    compare = TclCompareTwoNumbers(valuePtr, value2Ptr);
	}

	/*
	 * Turn comparison outcome into appropriate result for opcode.
	 */

    convertComparison:
	switch (*pc) {
	case INST_EQ:
	    iResult = (compare == MP_EQ);
	    break;
	case INST_NEQ:
	    iResult = (compare != MP_EQ);
	    break;
	case INST_LT:
	    iResult = (compare == MP_LT);
	    break;
	case INST_GT:
	    iResult = (compare == MP_GT);
	    break;
	case INST_LE:
	    iResult = (compare != MP_GT);
	    break;
	case INST_GE:
	    iResult = (compare != MP_LT);
	    break;
	}

	/*
	 * Peep-hole optimisation: if you're about to jump, do jump from here.
	 */

    foundResult:
	TRACE(("\"%.20s\" \"%.20s\" => %d\n", O2S(valuePtr), O2S(value2Ptr),
		iResult));
	JUMP_PEEPHOLE_F(iResult, 1, 2);
    }

    case INST_MOD:
    case INST_LSHIFT:
    case INST_RSHIFT:
    case INST_BITOR:
    case INST_BITXOR:
    case INST_BITAND:
	value2Ptr = OBJ_AT_TOS;
	valuePtr = OBJ_UNDER_TOS;

	if ((GetNumberFromObj(NULL, valuePtr, &ptr1, &type1) != TCL_OK)
		|| (type1==TCL_NUMBER_DOUBLE) || (type1==TCL_NUMBER_NAN)) {
	    TRACE(("%.20s %.20s => ILLEGAL 1st TYPE %s\n", O2S(valuePtr),
		    O2S(value2Ptr), (valuePtr->typePtr?
		    valuePtr->typePtr->name : "null")));
	    DECACHE_STACK_INFO();
	    IllegalExprOperandType(interp, pc, valuePtr);
	    CACHE_STACK_INFO();
	    goto gotError;
	}

	if ((GetNumberFromObj(NULL, value2Ptr, &ptr2, &type2) != TCL_OK)
		|| (type2==TCL_NUMBER_DOUBLE) || (type2==TCL_NUMBER_NAN)) {
	    TRACE(("%.20s %.20s => ILLEGAL 2nd TYPE %s\n", O2S(valuePtr),
		    O2S(value2Ptr), (value2Ptr->typePtr?
		    value2Ptr->typePtr->name : "null")));
	    DECACHE_STACK_INFO();
	    IllegalExprOperandType(interp, pc, value2Ptr);
	    CACHE_STACK_INFO();
	    goto gotError;
	}

	/*
	 * Check for common, simple case.
	 */

	if ((type1 == TCL_NUMBER_INT) && (type2 == TCL_NUMBER_INT)) {
	    w1 = *((const Tcl_WideInt *)ptr1);
	    w2 = *((const Tcl_WideInt *)ptr2);

	    switch (*pc) {
	    case INST_MOD:
		if (w2 == 0) {
		    TRACE(("%s %s => DIVIDE BY ZERO\n", O2S(valuePtr),
			    O2S(value2Ptr)));
		    goto divideByZero;
		} else if ((w2 == 1) || (w2 == -1)) {
		    /*
		     * Div. by |1| always yields remainder of 0.
		     */

		    TRACE(("%s %s => ", O2S(valuePtr), O2S(value2Ptr)));
		    objResultPtr = TCONST(0);
		    TRACE(("%s\n", O2S(objResultPtr)));
		    NEXT_INST_F(1, 2, 1);
		} else if (w1 == 0) {
		    /*
		     * 0 % (non-zero) always yields remainder of 0.
		     */

		    TRACE(("%s %s => ", O2S(valuePtr), O2S(value2Ptr)));
		    objResultPtr = TCONST(0);
		    TRACE(("%s\n", O2S(objResultPtr)));
		    NEXT_INST_F(1, 2, 1);
		} else {
		    wResult = w1 / w2;

		    /*
		     * Force Tcl's integer division rules.
		     * TODO: examine for logic simplification
		     */

		    if ((wResult < 0 || (wResult == 0 &&
			    ((w1 < 0 && w2 > 0) || (w1 > 0 && w2 < 0)))) &&
			    (wResult * w2 != w1)) {
			wResult -= 1;
		    }
		    wResult = w1 - w2*wResult;
		    goto wideResultOfArithmetic;
		}

	    case INST_RSHIFT:
		if (w2 < 0) {
		    Tcl_SetObjResult(interp, Tcl_NewStringObj(
			    "negative shift argument", -1));
#ifdef ERROR_CODE_FOR_EARLY_DETECTED_ARITH_ERROR
		    DECACHE_STACK_INFO();
		    Tcl_SetErrorCode(interp, "ARITH", "DOMAIN",
			    "domain error: argument not in valid range",
			    NULL);
		    CACHE_STACK_INFO();
#endif /* ERROR_CODE_FOR_EARLY_DETECTED_ARITH_ERROR */
		    goto gotError;
		} else if (w1 == 0) {
		    TRACE(("%s %s => ", O2S(valuePtr), O2S(value2Ptr)));
		    objResultPtr = TCONST(0);
		    TRACE(("%s\n", O2S(objResultPtr)));
		    NEXT_INST_F(1, 2, 1);
		} else {
		    /*
		     * Quickly force large right shifts to 0 or -1.
		     */

		    if (w2 >= (Tcl_WideInt)(CHAR_BIT*sizeof(long))) {
			/*
			 * We assume that INT_MAX is much larger than the
			 * number of bits in a long. This is a pretty safe
			 * assumption, given that the former is usually around
			 * 4e9 and the latter 32 or 64...
			 */

			TRACE(("%s %s => ", O2S(valuePtr), O2S(value2Ptr)));
			if (w1 > 0L) {
			    objResultPtr = TCONST(0);
			} else {
			    TclNewIntObj(objResultPtr, -1);
			}
			TRACE(("%s\n", O2S(objResultPtr)));
			NEXT_INST_F(1, 2, 1);
		    }

		    /*
		     * Handle shifts within the native long range.
		     */

		    wResult = w1 >> ((int) w2);
		    goto wideResultOfArithmetic;
		}

	    case INST_LSHIFT:
		if (w2 < 0) {
		    Tcl_SetObjResult(interp, Tcl_NewStringObj(
			    "negative shift argument", -1));
#ifdef ERROR_CODE_FOR_EARLY_DETECTED_ARITH_ERROR
		    DECACHE_STACK_INFO();
		    Tcl_SetErrorCode(interp, "ARITH", "DOMAIN",
			    "domain error: argument not in valid range",
			    NULL);
		    CACHE_STACK_INFO();
#endif /* ERROR_CODE_FOR_EARLY_DETECTED_ARITH_ERROR */
		    goto gotError;
		} else if (w1 == 0) {
		    TRACE(("%s %s => ", O2S(valuePtr), O2S(value2Ptr)));
		    objResultPtr = TCONST(0);
		    TRACE(("%s\n", O2S(objResultPtr)));
		    NEXT_INST_F(1, 2, 1);
		} else if (w2 > INT_MAX) {
		    /*
		     * Technically, we could hold the value (1 << (INT_MAX+1))
		     * in an mp_int, but since we're using mp_mul_2d() to do
		     * the work, and it takes only an int argument, that's a
		     * good place to draw the line.
		     */

		    Tcl_SetObjResult(interp, Tcl_NewStringObj(
			    "integer value too large to represent", -1));
#ifdef ERROR_CODE_FOR_EARLY_DETECTED_ARITH_ERROR
		    DECACHE_STACK_INFO();
		    Tcl_SetErrorCode(interp, "ARITH", "IOVERFLOW",
			    "integer value too large to represent", NULL);
		    CACHE_STACK_INFO();
#endif /* ERROR_CODE_FOR_EARLY_DETECTED_ARITH_ERROR */
		    goto gotError;
		} else {
		    int shift = (int) w2;

		    /*
		     * Handle shifts within the native long range.
		     */

		    if ((size_t) shift < CHAR_BIT*sizeof(long) && (w1 != 0)
			    && !((w1>0 ? w1 : ~w1) &
				-(1L<<(CHAR_BIT*sizeof(long) - 1 - shift)))) {
			wResult = w1 << shift;
			goto wideResultOfArithmetic;
		    }
		}

		/*
		 * Too large; need to use the broken-out function.
		 */

		TRACE(("%s %s => ", O2S(valuePtr), O2S(value2Ptr)));
		break;

	    case INST_BITAND:
		wResult = w1 & w2;
		goto wideResultOfArithmetic;
	    case INST_BITOR:
		wResult = w1 | w2;
		goto wideResultOfArithmetic;
	    case INST_BITXOR:
		wResult = w1 ^ w2;
		goto wideResultOfArithmetic;
	    }
	}

	/*
	 * DO NOT MERGE THIS WITH THE EQUIVALENT SECTION LATER! That would
	 * encourage the compiler to inline ExecuteExtendedBinaryMathOp, which
	 * is highly undesirable due to the overall impact on size.
	 */

	TRACE(("%s %s => ", O2S(valuePtr), O2S(value2Ptr)));
	objResultPtr = ExecuteExtendedBinaryMathOp(interp, *pc, &TCONST(0),
		valuePtr, value2Ptr);
	if (objResultPtr == DIVIDED_BY_ZERO) {
	    TRACE_APPEND(("DIVIDE BY ZERO\n"));
	    goto divideByZero;
	} else if (objResultPtr == GENERAL_ARITHMETIC_ERROR) {
	    TRACE_ERROR(interp);
	    goto gotError;
	} else if (objResultPtr == NULL) {
	    TRACE_APPEND(("%s\n", O2S(valuePtr)));
	    NEXT_INST_F(1, 1, 0);
	} else {
	    TRACE_APPEND(("%s\n", O2S(objResultPtr)));
	    NEXT_INST_F(1, 2, 1);
	}

    case INST_EXPON:
    case INST_ADD:
    case INST_SUB:
    case INST_DIV:
    case INST_MULT:
	value2Ptr = OBJ_AT_TOS;
	valuePtr = OBJ_UNDER_TOS;

	if ((GetNumberFromObj(NULL, valuePtr, &ptr1, &type1) != TCL_OK)
		|| IsErroringNaNType(type1)) {
	    TRACE(("%.20s %.20s => ILLEGAL 1st TYPE %s\n",
		    O2S(value2Ptr), O2S(valuePtr),
		    (valuePtr->typePtr? valuePtr->typePtr->name: "null")));
	    DECACHE_STACK_INFO();
	    IllegalExprOperandType(interp, pc, valuePtr);
	    CACHE_STACK_INFO();
	    goto gotError;
	}

#ifdef ACCEPT_NAN
	if (type1 == TCL_NUMBER_NAN) {
	    /*
	     * NaN first argument -> result is also NaN.
	     */

	    NEXT_INST_F(1, 1, 0);
	}
#endif

	if ((GetNumberFromObj(NULL, value2Ptr, &ptr2, &type2) != TCL_OK)
		|| IsErroringNaNType(type2)) {
	    TRACE(("%.20s %.20s => ILLEGAL 2nd TYPE %s\n",
		    O2S(value2Ptr), O2S(valuePtr),
		    (value2Ptr->typePtr? value2Ptr->typePtr->name: "null")));
	    DECACHE_STACK_INFO();
	    IllegalExprOperandType(interp, pc, value2Ptr);
	    CACHE_STACK_INFO();
	    goto gotError;
	}

#ifdef ACCEPT_NAN
	if (type2 == TCL_NUMBER_NAN) {
	    /*
	     * NaN second argument -> result is also NaN.
	     */

	    objResultPtr = value2Ptr;
	    NEXT_INST_F(1, 2, 1);
	}
#endif

	/*
	 * Handle (long,long) arithmetic as best we can without going out to
	 * an external function.
	 */

	if ((type1 == TCL_NUMBER_INT) && (type2 == TCL_NUMBER_INT)) {
	    w1 = *((const Tcl_WideInt *)ptr1);
	    w2 = *((const Tcl_WideInt *)ptr2);

	    switch (*pc) {
	    case INST_ADD:
		wResult = w1 + w2;
		/*
		 * Check for overflow.
		 */

		if (Overflowing(w1, w2, wResult)) {
		    goto overflow;
		}
		goto wideResultOfArithmetic;

	    case INST_SUB:
		wResult = w1 - w2;
		/*
		 * Must check for overflow. The macro tests for overflows in
		 * sums by looking at the sign bits. As we have a subtraction
		 * here, we are adding -w2. As -w2 could in turn overflow, we
		 * test with ~w2 instead: it has the opposite sign bit to w2
		 * so it does the job. Note that the only "bad" case (w2==0)
		 * is irrelevant for this macro, as in that case w1 and
		 * wResult have the same sign and there is no overflow anyway.
		 */

		if (Overflowing(w1, ~w2, wResult)) {
		    goto overflow;
		}
	    wideResultOfArithmetic:
		TRACE(("%s %s => ", O2S(valuePtr), O2S(value2Ptr)));
		if (Tcl_IsShared(valuePtr)) {
		    objResultPtr = Tcl_NewWideIntObj(wResult);
		    TRACE(("%s\n", O2S(objResultPtr)));
		    NEXT_INST_F(1, 2, 1);
		}
		TclSetIntObj(valuePtr, wResult);
		TRACE(("%s\n", O2S(valuePtr)));
		NEXT_INST_F(1, 1, 0);

	    case INST_DIV:
		if (w2 == 0) {
		    TRACE(("%s %s => DIVIDE BY ZERO\n",
			    O2S(valuePtr), O2S(value2Ptr)));
		    goto divideByZero;
		} else if ((w1 == WIDE_MIN) && (w2 == -1)) {
		    /*
		     * Can't represent (-WIDE_MIN) as a Tcl_WideInt.
		     */

		    goto overflow;
		}
		wResult = w1 / w2;

		/*
		 * Force Tcl's integer division rules.
		 * TODO: examine for logic simplification
		 */

		if (((wResult < 0) || ((wResult == 0) &&
			((w1 < 0 && w2 > 0) || (w1 > 0 && w2 < 0)))) &&
			((wResult * w2) != w1)) {
		    wResult -= 1;
		}
		goto wideResultOfArithmetic;

	    case INST_MULT:
		if (((sizeof(Tcl_WideInt) >= 2*sizeof(int))
			&& (w1 <= INT_MAX) && (w1 >= INT_MIN)
			&& (w2 <= INT_MAX) && (w2 >= INT_MIN))
			|| ((sizeof(Tcl_WideInt) >= 2*sizeof(short))
			&& (w1 <= SHRT_MAX) && (w1 >= SHRT_MIN)
			&& (w2 <= SHRT_MAX) && (w2 >= SHRT_MIN))) {
		    wResult = w1 * w2;
		    goto wideResultOfArithmetic;
		}
	    }

	    /*
	     * Fall through with INST_EXPON, INST_DIV and large multiplies.
	     */
	}

    overflow:
	TRACE(("%s %s => ", O2S(valuePtr), O2S(value2Ptr)));
	objResultPtr = ExecuteExtendedBinaryMathOp(interp, *pc, &TCONST(0),
		valuePtr, value2Ptr);
	if (objResultPtr == DIVIDED_BY_ZERO) {
	    TRACE_APPEND(("DIVIDE BY ZERO\n"));
	    goto divideByZero;
	} else if (objResultPtr == EXPONENT_OF_ZERO) {
	    TRACE_APPEND(("EXPONENT OF ZERO\n"));
	    goto exponOfZero;
	} else if (objResultPtr == GENERAL_ARITHMETIC_ERROR) {
	    TRACE_ERROR(interp);
	    goto gotError;
	} else if (objResultPtr == NULL) {
	    TRACE_APPEND(("%s\n", O2S(valuePtr)));
	    NEXT_INST_F(1, 1, 0);
	} else {
	    TRACE_APPEND(("%s\n", O2S(objResultPtr)));
	    NEXT_INST_F(1, 2, 1);
	}

    case INST_LNOT: {
	int b;

	valuePtr = OBJ_AT_TOS;

	/* TODO - check claim that taking address of b harms performance */
	/* TODO - consider optimization search for constants */
	if (TclGetBooleanFromObj(NULL, valuePtr, &b) != TCL_OK) {
	    TRACE(("\"%.20s\" => ERROR: illegal type %s\n", O2S(valuePtr),
		    (valuePtr->typePtr? valuePtr->typePtr->name : "null")));
	    DECACHE_STACK_INFO();
	    IllegalExprOperandType(interp, pc, valuePtr);
	    CACHE_STACK_INFO();
	    goto gotError;
	}
	/* TODO: Consider peephole opt. */
	objResultPtr = TCONST(!b);
	TRACE_WITH_OBJ(("%s => ", O2S(valuePtr)), objResultPtr);
	NEXT_INST_F(1, 1, 1);
    }

    case INST_BITNOT:
	valuePtr = OBJ_AT_TOS;
	TRACE(("\"%.20s\" => ", O2S(valuePtr)));
	if ((GetNumberFromObj(NULL, valuePtr, &ptr1, &type1) != TCL_OK)
		|| (type1==TCL_NUMBER_NAN) || (type1==TCL_NUMBER_DOUBLE)) {
	    /*
	     * ... ~$NonInteger => raise an error.
	     */

	    TRACE_APPEND(("ERROR: illegal type %s\n",
		    (valuePtr->typePtr? valuePtr->typePtr->name : "null")));
	    DECACHE_STACK_INFO();
	    IllegalExprOperandType(interp, pc, valuePtr);
	    CACHE_STACK_INFO();
	    goto gotError;
	}
	if (type1 == TCL_NUMBER_INT) {
	    w1 = *((const Tcl_WideInt *) ptr1);
	    if (Tcl_IsShared(valuePtr)) {
		TclNewIntObj(objResultPtr, ~w1);
		TRACE_APPEND(("%s\n", O2S(objResultPtr)));
		NEXT_INST_F(1, 1, 1);
	    }
	    TclSetIntObj(valuePtr, ~w1);
	    TRACE_APPEND(("%s\n", O2S(valuePtr)));
	    NEXT_INST_F(1, 0, 0);
	}
	objResultPtr = ExecuteExtendedUnaryMathOp(*pc, valuePtr);
	if (objResultPtr != NULL) {
	    TRACE_APPEND(("%s\n", O2S(objResultPtr)));
	    NEXT_INST_F(1, 1, 1);
	} else {
	    TRACE_APPEND(("%s\n", O2S(valuePtr)));
	    NEXT_INST_F(1, 0, 0);
	}

    case INST_UMINUS:
	valuePtr = OBJ_AT_TOS;
	TRACE(("\"%.20s\" => ", O2S(valuePtr)));
	if ((GetNumberFromObj(NULL, valuePtr, &ptr1, &type1) != TCL_OK)
		|| IsErroringNaNType(type1)) {
	    TRACE_APPEND(("ERROR: illegal type %s \n",
		    (valuePtr->typePtr? valuePtr->typePtr->name : "null")));
	    DECACHE_STACK_INFO();
	    IllegalExprOperandType(interp, pc, valuePtr);
	    CACHE_STACK_INFO();
	    goto gotError;
	}
	switch (type1) {
	case TCL_NUMBER_NAN:
	    /* -NaN => NaN */
	    TRACE_APPEND(("%s\n", O2S(valuePtr)));
	    NEXT_INST_F(1, 0, 0);
	case TCL_NUMBER_INT:
	    w1 = *((const Tcl_WideInt *) ptr1);
	    if (w1 != WIDE_MIN) {
		if (Tcl_IsShared(valuePtr)) {
		    TclNewIntObj(objResultPtr, -w1);
		    TRACE_APPEND(("%s\n", O2S(objResultPtr)));
		    NEXT_INST_F(1, 1, 1);
		}
		TclSetIntObj(valuePtr, -w1);
		TRACE_APPEND(("%s\n", O2S(valuePtr)));
		NEXT_INST_F(1, 0, 0);
	    }
	    /* FALLTHROUGH */
	}
	objResultPtr = ExecuteExtendedUnaryMathOp(*pc, valuePtr);
	if (objResultPtr != NULL) {
	    TRACE_APPEND(("%s\n", O2S(objResultPtr)));
	    NEXT_INST_F(1, 1, 1);
	} else {
	    TRACE_APPEND(("%s\n", O2S(valuePtr)));
	    NEXT_INST_F(1, 0, 0);
	}

    case INST_UPLUS:
    case INST_TRY_CVT_TO_NUMERIC:
	/*
	 * Try to convert the topmost stack object to numeric object. This is
	 * done in order to support [expr]'s policy of interpreting operands
	 * if at all possible as numbers first, then strings.
	 */

	valuePtr = OBJ_AT_TOS;
	TRACE(("\"%.20s\" => ", O2S(valuePtr)));

	if (GetNumberFromObj(NULL, valuePtr, &ptr1, &type1) != TCL_OK) {
	    if (*pc == INST_UPLUS) {
		/*
		 * ... +$NonNumeric => raise an error.
		 */

		TRACE_APPEND(("ERROR: illegal type %s\n",
			(valuePtr->typePtr? valuePtr->typePtr->name:"null")));
		DECACHE_STACK_INFO();
		IllegalExprOperandType(interp, pc, valuePtr);
		CACHE_STACK_INFO();
		goto gotError;
	    }

	    /* ... TryConvertToNumeric($NonNumeric) is acceptable */
	    TRACE_APPEND(("not numeric\n"));
	    NEXT_INST_F(1, 0, 0);
	}
	if (IsErroringNaNType(type1)) {
	    if (*pc == INST_UPLUS) {
		/*
		 * ... +$NonNumeric => raise an error.
		 */

		TRACE_APPEND(("ERROR: illegal type %s\n",
			(valuePtr->typePtr? valuePtr->typePtr->name:"null")));
		DECACHE_STACK_INFO();
		IllegalExprOperandType(interp, pc, valuePtr);
		CACHE_STACK_INFO();
	    } else {
		/*
		 * Numeric conversion of NaN -> error.
		 */

		TRACE_APPEND(("ERROR: IEEE floating pt error\n"));
		DECACHE_STACK_INFO();
		TclExprFloatError(interp, *((const double *) ptr1));
		CACHE_STACK_INFO();
	    }
	    goto gotError;
	}

	/*
	 * Ensure that the numeric value has a string rep the same as the
	 * formatted version of its internal rep. This is used, e.g., to make
	 * sure that "expr {0001}" yields "1", not "0001". We implement this
	 * by _discarding_ the string rep since we know it will be
	 * regenerated, if needed later, by formatting the internal rep's
	 * value.
	 */

	if (valuePtr->bytes == NULL) {
	    TRACE_APPEND(("numeric, same Tcl_Obj\n"));
	    NEXT_INST_F(1, 0, 0);
	}
	if (Tcl_IsShared(valuePtr)) {
	    /*
	     * Here we do some surgery within the Tcl_Obj internals. We want
	     * to copy the intrep, but not the string, so we temporarily hide
	     * the string so we do not copy it.
	     */

	    char *savedString = valuePtr->bytes;

	    valuePtr->bytes = NULL;
	    objResultPtr = Tcl_DuplicateObj(valuePtr);
	    valuePtr->bytes = savedString;
	    TRACE_APPEND(("numeric, new Tcl_Obj\n"));
	    NEXT_INST_F(1, 1, 1);
	}
	TclInvalidateStringRep(valuePtr);
	TRACE_APPEND(("numeric, same Tcl_Obj\n"));
	NEXT_INST_F(1, 0, 0);
    }

    /*
     *	   End of numeric operator instructions.
     * -----------------------------------------------------------------
     */

    case INST_TRY_CVT_TO_BOOLEAN:
	valuePtr = OBJ_AT_TOS;
	if (valuePtr->typePtr == &tclBooleanType) {
	    objResultPtr = TCONST(1);
	} else {
	    int result = (TclSetBooleanFromAny(NULL, valuePtr) == TCL_OK);
	    objResultPtr = TCONST(result);
	}
	TRACE_WITH_OBJ(("\"%.30s\" => ", O2S(valuePtr)), objResultPtr);
	NEXT_INST_F(1, 0, 1);

    case INST_BREAK:
	/*
	DECACHE_STACK_INFO();
	Tcl_ResetResult(interp);
	CACHE_STACK_INFO();
	*/
	result = TCL_BREAK;
	cleanup = 0;
	TRACE(("=> BREAK!\n"));
	goto processExceptionReturn;

    case INST_CONTINUE:
	/*
	DECACHE_STACK_INFO();
	Tcl_ResetResult(interp);
	CACHE_STACK_INFO();
	*/
	result = TCL_CONTINUE;
	cleanup = 0;
	TRACE(("=> CONTINUE!\n"));
	goto processExceptionReturn;

    {
	ForeachInfo *infoPtr;
	Var *iterVarPtr, *listVarPtr;
	Tcl_Obj *oldValuePtr, *listPtr, **elements;
	ForeachVarList *varListPtr;
	int numLists, listTmpIndex, listLen, numVars;
	size_t iterNum;
	int varIndex, valIndex, continueLoop, j, iterTmpIndex;
	long i;

    case INST_FOREACH_START4: /* DEPRECATED */
	/*
	 * Initialize the temporary local var that holds the count of the
	 * number of iterations of the loop body to -1.
	 */

	opnd = TclGetUInt4AtPtr(pc+1);
	infoPtr = codePtr->auxDataArrayPtr[opnd].clientData;
	iterTmpIndex = infoPtr->loopCtTemp;
	iterVarPtr = LOCAL(iterTmpIndex);
	oldValuePtr = iterVarPtr->value.objPtr;

	if (oldValuePtr == NULL) {
	    TclNewIntObj(iterVarPtr->value.objPtr, -1);
	    Tcl_IncrRefCount(iterVarPtr->value.objPtr);
	} else {
	    TclSetIntObj(oldValuePtr, -1);
	}
	TRACE(("%u => loop iter count temp %d\n", opnd, iterTmpIndex));

#ifndef TCL_COMPILE_DEBUG
	/*
	 * Remark that the compiler ALWAYS sets INST_FOREACH_STEP4 immediately
	 * after INST_FOREACH_START4 - let us just fall through instead of
	 * jumping back to the top.
	 */

	pc += 5;
	TCL_DTRACE_INST_NEXT();
#else
	NEXT_INST_F(5, 0, 0);
#endif

    case INST_FOREACH_STEP4: /* DEPRECATED */
	/*
	 * "Step" a foreach loop (i.e., begin its next iteration) by assigning
	 * the next value list element to each loop var.
	 */

	opnd = TclGetUInt4AtPtr(pc+1);
	TRACE(("%u => ", opnd));
	infoPtr = codePtr->auxDataArrayPtr[opnd].clientData;
	numLists = infoPtr->numLists;

	/*
	 * Increment the temp holding the loop iteration number.
	 */

	iterVarPtr = LOCAL(infoPtr->loopCtTemp);
	valuePtr = iterVarPtr->value.objPtr;
	iterNum = (size_t)valuePtr->internalRep.wideValue + 1;
	TclSetIntObj(valuePtr, iterNum);

	/*
	 * Check whether all value lists are exhausted and we should stop the
	 * loop.
	 */

	continueLoop = 0;
	listTmpIndex = infoPtr->firstValueTemp;
	for (i = 0;  i < numLists;  i++) {
	    varListPtr = infoPtr->varLists[i];
	    numVars = varListPtr->numVars;

	    listVarPtr = LOCAL(listTmpIndex);
	    listPtr = listVarPtr->value.objPtr;
	    if (TclListObjLength(interp, listPtr, &listLen) != TCL_OK) {
		TRACE_APPEND(("ERROR converting list %ld, \"%.30s\": %s\n",
			i, O2S(listPtr), O2S(Tcl_GetObjResult(interp))));
		goto gotError;
	    }
	    if ((size_t)listLen > iterNum * numVars) {
		continueLoop = 1;
	    }
	    listTmpIndex++;
	}

	/*
	 * If some var in some var list still has a remaining list element
	 * iterate one more time. Assign to var the next element from its
	 * value list. We already checked above that each list temp holds a
	 * valid list object (by calling Tcl_ListObjLength), but cannot rely
	 * on that check remaining valid: one list could have been shimmered
	 * as a side effect of setting a traced variable.
	 */

	if (continueLoop) {
	    listTmpIndex = infoPtr->firstValueTemp;
	    for (i = 0;  i < numLists;  i++) {
		varListPtr = infoPtr->varLists[i];
		numVars = varListPtr->numVars;

		listVarPtr = LOCAL(listTmpIndex);
		listPtr = TclListObjCopy(NULL, listVarPtr->value.objPtr);
		TclListObjGetElements(interp, listPtr, &listLen, &elements);

		valIndex = (iterNum * numVars);
		for (j = 0;  j < numVars;  j++) {
		    if (valIndex >= listLen) {
			TclNewObj(valuePtr);
		    } else {
			valuePtr = elements[valIndex];
		    }

		    varIndex = varListPtr->varIndexes[j];
		    varPtr = LOCAL(varIndex);
		    while (TclIsVarLink(varPtr)) {
			varPtr = varPtr->value.linkPtr;
		    }
		    if (TclIsVarDirectWritable(varPtr)) {
			value2Ptr = varPtr->value.objPtr;
			if (valuePtr != value2Ptr) {
			    if (value2Ptr != NULL) {
				TclDecrRefCount(value2Ptr);
			    }
			    varPtr->value.objPtr = valuePtr;
			    Tcl_IncrRefCount(valuePtr);
			}
		    } else {
			DECACHE_STACK_INFO();
			if (TclPtrSetVarIdx(interp, varPtr, NULL, NULL, NULL,
				valuePtr, TCL_LEAVE_ERR_MSG, varIndex)==NULL){
			    CACHE_STACK_INFO();
			    TRACE_APPEND((
				    "ERROR init. index temp %d: %s\n",
				    varIndex, O2S(Tcl_GetObjResult(interp))));
			    TclDecrRefCount(listPtr);
			    goto gotError;
			}
			CACHE_STACK_INFO();
		    }
		    valIndex++;
		}
		TclDecrRefCount(listPtr);
		listTmpIndex++;
	    }
	}
	TRACE_APPEND(("%d lists, iter %" TCL_Z_MODIFIER "d, %s loop\n",
		numLists, iterNum, (continueLoop? "continue" : "exit")));

	/*
	 * Run-time peep-hole optimisation: the compiler ALWAYS follows
	 * INST_FOREACH_STEP4 with an INST_JUMP_FALSE. We just skip that
	 * instruction and jump direct from here.
	 */

	pc += 5;
	if (*pc == INST_JUMP_FALSE1) {
	    NEXT_INST_F((continueLoop? 2 : TclGetInt1AtPtr(pc+1)), 0, 0);
	} else {
	    NEXT_INST_F((continueLoop? 5 : TclGetInt4AtPtr(pc+1)), 0, 0);
	}

    }
    {
	ForeachInfo *infoPtr;
	Tcl_Obj *listPtr, **elements, *tmpPtr;
	ForeachVarList *varListPtr;
	int numLists, listLen, numVars;
	int listTmpDepth;
	size_t iterNum, iterMax, iterTmp;
	int varIndex, valIndex, j;
	long i;

    case INST_FOREACH_START:
	/*
	 * Initialize the data for the looping construct, pushing the
	 * corresponding Tcl_Objs to the stack.
	 */

	opnd = TclGetUInt4AtPtr(pc+1);
	infoPtr = codePtr->auxDataArrayPtr[opnd].clientData;
	numLists = infoPtr->numLists;
	TRACE(("%u => ", opnd));

	/*
	 * Compute the number of iterations that will be run: iterMax
	 */

	iterMax = 0;
	listTmpDepth = numLists-1;
	for (i = 0;  i < numLists;  i++) {
	    varListPtr = infoPtr->varLists[i];
	    numVars = varListPtr->numVars;
	    listPtr = OBJ_AT_DEPTH(listTmpDepth);
	    if (TclListObjLength(interp, listPtr, &listLen) != TCL_OK) {
		TRACE_APPEND(("ERROR converting list %ld, \"%s\": %s",
			i, O2S(listPtr), O2S(Tcl_GetObjResult(interp))));
		goto gotError;
	    }
	    if (Tcl_IsShared(listPtr)) {
		objPtr = TclListObjCopy(NULL, listPtr);
		Tcl_IncrRefCount(objPtr);
		Tcl_DecrRefCount(listPtr);
		OBJ_AT_DEPTH(listTmpDepth) = objPtr;
	    }
	    iterTmp = (listLen + (numVars - 1))/numVars;
	    if (iterTmp > iterMax) {
		iterMax = iterTmp;
	    }
	    listTmpDepth--;
	}

	/*
	 * Store the iterNum and iterMax in a single Tcl_Obj; we keep a
	 * nul-string obj with the pointer stored in the ptrValue so that the
	 * thing is properly garbage collected. THIS OBJ MAKES NO SENSE, but
	 * it will never leave this scope and is read-only.
	 */

	TclNewObj(tmpPtr);
	tmpPtr->internalRep.twoPtrValue.ptr1 = NULL;
	tmpPtr->internalRep.twoPtrValue.ptr2 = (void *)iterMax;
	PUSH_OBJECT(tmpPtr); /* iterCounts object */

	/*
	 * Store a pointer to the ForeachInfo struct; same dirty trick
	 * as above
	 */

	TclNewObj(tmpPtr);
	tmpPtr->internalRep.twoPtrValue.ptr1 = infoPtr;
	PUSH_OBJECT(tmpPtr); /* infoPtr object */
	TRACE_APPEND(("jump to loop step\n"));

	/*
	 * Jump directly to the INST_FOREACH_STEP instruction; the C code just
	 * falls through.
	 */

	pc += 5 - infoPtr->loopCtTemp;

    case INST_FOREACH_STEP:
	/*
	 * "Step" a foreach loop (i.e., begin its next iteration) by assigning
	 * the next value list element to each loop var.
	 */

	tmpPtr = OBJ_AT_TOS;
	infoPtr = tmpPtr->internalRep.twoPtrValue.ptr1;
	numLists = infoPtr->numLists;
	TRACE(("=> "));

	tmpPtr = OBJ_AT_DEPTH(1);
	iterNum = (size_t)tmpPtr->internalRep.twoPtrValue.ptr1;
	iterMax = (size_t)tmpPtr->internalRep.twoPtrValue.ptr2;

	/*
	 * If some list still has a remaining list element iterate one more
	 * time. Assign to var the next element from its value list.
	 */

	if (iterNum < iterMax) {
	    /*
	     * Set the variables and jump back to run the body
	     */

	    tmpPtr->internalRep.twoPtrValue.ptr1 =(void *)(iterNum + 1);

	    listTmpDepth = numLists + 1;

	    for (i = 0;  i < numLists;  i++) {
		varListPtr = infoPtr->varLists[i];
		numVars = varListPtr->numVars;

		listPtr = OBJ_AT_DEPTH(listTmpDepth);
		TclListObjGetElements(interp, listPtr, &listLen, &elements);

		valIndex = (iterNum * numVars);
		for (j = 0;  j < numVars;  j++) {
		    if (valIndex >= listLen) {
			TclNewObj(valuePtr);
		    } else {
			valuePtr = elements[valIndex];
		    }

		    varIndex = varListPtr->varIndexes[j];
		    varPtr = LOCAL(varIndex);
		    while (TclIsVarLink(varPtr)) {
			varPtr = varPtr->value.linkPtr;
		    }
		    if (TclIsVarDirectWritable(varPtr)) {
			value2Ptr = varPtr->value.objPtr;
			if (valuePtr != value2Ptr) {
			    if (value2Ptr != NULL) {
				TclDecrRefCount(value2Ptr);
			    }
			    varPtr->value.objPtr = valuePtr;
			    Tcl_IncrRefCount(valuePtr);
			}
		    } else {
			DECACHE_STACK_INFO();
			if (TclPtrSetVarIdx(interp, varPtr, NULL, NULL, NULL,
				valuePtr, TCL_LEAVE_ERR_MSG, varIndex)==NULL){
			    CACHE_STACK_INFO();
			    TRACE_APPEND(("ERROR init. index temp %d: %.30s",
				    varIndex, O2S(Tcl_GetObjResult(interp))));
			    goto gotError;
			}
			CACHE_STACK_INFO();
		    }
		    valIndex++;
		}
		listTmpDepth--;
	    }
	    TRACE_APPEND(("jump to loop start\n"));
	    /* loopCtTemp being 'misused' for storing the jump size */
	    NEXT_INST_F(infoPtr->loopCtTemp, 0, 0);
	}

	TRACE_APPEND(("loop has no more iterations\n"));
#ifdef TCL_COMPILE_DEBUG
	NEXT_INST_F(1, 0, 0);
#else
	/*
	 * FALL THROUGH
	 */
	pc++;
#endif

    case INST_FOREACH_END:
	/* THIS INSTRUCTION IS ONLY CALLED AS A BREAK TARGET */
	tmpPtr = OBJ_AT_TOS;
	infoPtr = tmpPtr->internalRep.twoPtrValue.ptr1;
	numLists = infoPtr->numLists;
	TRACE(("=> loop terminated\n"));
	NEXT_INST_V(1, numLists+2, 0);

    case INST_LMAP_COLLECT:
	/*
	 * This instruction is only issued by lmap. The stack is:
	 *   - result
	 *   - infoPtr
	 *   - loop counters
	 *   - valLists
	 *   - collecting obj (unshared)
	 * The instruction lappends the result to the collecting obj.
	 */

	tmpPtr = OBJ_AT_DEPTH(1);
	infoPtr = tmpPtr->internalRep.twoPtrValue.ptr1;
	numLists = infoPtr->numLists;
	TRACE_APPEND(("=> appending to list at depth %d\n", 3 + numLists));

	objPtr = OBJ_AT_DEPTH(3 + numLists);
	Tcl_ListObjAppendElement(NULL, objPtr, OBJ_AT_TOS);
	NEXT_INST_F(1, 1, 0);
    }

    case INST_BEGIN_CATCH4:
	/*
	 * Record start of the catch command with exception range index equal
	 * to the operand. Push the current stack depth onto the special catch
	 * stack.
	 */

	*(++catchTop) = CURR_DEPTH;
	TRACE(("%u => catchTop=%d, stackTop=%d\n",
		TclGetUInt4AtPtr(pc+1), (int) (catchTop - initCatchTop - 1),
		(int) CURR_DEPTH));
	NEXT_INST_F(5, 0, 0);

    case INST_END_CATCH:
	catchTop--;
	DECACHE_STACK_INFO();
	Tcl_ResetResult(interp);
	CACHE_STACK_INFO();
	result = TCL_OK;
	TRACE(("=> catchTop=%d\n", (int) (catchTop - initCatchTop - 1)));
	NEXT_INST_F(1, 0, 0);

    case INST_PUSH_RESULT:
	objResultPtr = Tcl_GetObjResult(interp);
	TRACE_WITH_OBJ(("=> "), objResultPtr);

	/*
	 * See the comments at INST_INVOKE_STK
	 */

	TclNewObj(objPtr);
	Tcl_IncrRefCount(objPtr);
	iPtr->objResultPtr = objPtr;
	NEXT_INST_F(1, 0, -1);

    case INST_PUSH_RETURN_CODE:
	TclNewIntObj(objResultPtr, result);
	TRACE(("=> %u\n", result));
	NEXT_INST_F(1, 0, 1);

    case INST_PUSH_RETURN_OPTIONS:
	DECACHE_STACK_INFO();
	objResultPtr = Tcl_GetReturnOptions(interp, result);
	CACHE_STACK_INFO();
	TRACE_WITH_OBJ(("=> "), objResultPtr);
	NEXT_INST_F(1, 0, 1);

    case INST_RETURN_CODE_BRANCH: {
	int code;

	if (TclGetIntFromObj(NULL, OBJ_AT_TOS, &code) != TCL_OK) {
	    Tcl_Panic("INST_RETURN_CODE_BRANCH: TOS not a return code!");
	}
	if (code == TCL_OK) {
	    Tcl_Panic("INST_RETURN_CODE_BRANCH: TOS is TCL_OK!");
	}
	if (code < TCL_ERROR || code > TCL_CONTINUE) {
	    code = TCL_CONTINUE + 1;
	}
	TRACE(("\"%s\" => jump offset %d\n", O2S(OBJ_AT_TOS), 2*code-1));
	NEXT_INST_F(2*code-1, 1, 0);
    }

    /*
     * -----------------------------------------------------------------
     *	   Start of dictionary-related instructions.
     */

    {
	int opnd2, allocateDict, done, i, allocdict;
	Tcl_Obj *dictPtr, *statePtr, *keyPtr, *listPtr, *varNamePtr, *keysPtr;
	Tcl_Obj *emptyPtr, **keyPtrPtr;
	Tcl_DictSearch *searchPtr;
	DictUpdateInfo *duiPtr;

    case INST_DICT_VERIFY:
	dictPtr = OBJ_AT_TOS;
	TRACE(("\"%.30s\" => ", O2S(dictPtr)));
	if (Tcl_DictObjSize(interp, dictPtr, &done) != TCL_OK) {
	    TRACE_APPEND(("ERROR verifying dictionary nature of \"%.30s\": %s\n",
		    O2S(dictPtr), O2S(Tcl_GetObjResult(interp))));
	    goto gotError;
	}
	TRACE_APPEND(("OK\n"));
	NEXT_INST_F(1, 1, 0);

    case INST_DICT_GET:
    case INST_DICT_EXISTS: {
	register Tcl_Interp *interp2 = interp;
	register int found;

	opnd = TclGetUInt4AtPtr(pc+1);
	TRACE(("%u => ", opnd));
	dictPtr = OBJ_AT_DEPTH(opnd);
	if (*pc == INST_DICT_EXISTS) {
	    interp2 = NULL;
	}
	if (opnd > 1) {
	    dictPtr = TclTraceDictPath(interp2, dictPtr, opnd-1,
		    &OBJ_AT_DEPTH(opnd-1), DICT_PATH_READ);
	    if (dictPtr == NULL) {
		if (*pc == INST_DICT_EXISTS) {
		    found = 0;
		    goto afterDictExists;
		}
		TRACE_WITH_OBJ((
			"ERROR tracing dictionary path into \"%.30s\": ",
			O2S(OBJ_AT_DEPTH(opnd))),
			Tcl_GetObjResult(interp));
		goto gotError;
	    }
	}
	if (Tcl_DictObjGet(interp2, dictPtr, OBJ_AT_TOS,
		&objResultPtr) == TCL_OK) {
	    if (*pc == INST_DICT_EXISTS) {
		found = (objResultPtr ? 1 : 0);
		goto afterDictExists;
	    }
	    if (!objResultPtr) {
		Tcl_SetObjResult(interp, Tcl_ObjPrintf(
			"key \"%s\" not known in dictionary",
			TclGetString(OBJ_AT_TOS)));
		DECACHE_STACK_INFO();
		Tcl_SetErrorCode(interp, "TCL", "LOOKUP", "DICT",
			TclGetString(OBJ_AT_TOS), NULL);
		CACHE_STACK_INFO();
		TRACE_ERROR(interp);
		goto gotError;
	    }
	    TRACE_APPEND(("%.30s\n", O2S(objResultPtr)));
	    NEXT_INST_V(5, opnd+1, 1);
	} else if (*pc != INST_DICT_EXISTS) {
	    TRACE_APPEND(("ERROR reading leaf dictionary key \"%.30s\": %s",
		    O2S(dictPtr), O2S(Tcl_GetObjResult(interp))));
	    goto gotError;
	} else {
	    found = 0;
	}
    afterDictExists:
	TRACE_APPEND(("%d\n", found));

	/*
	 * The INST_DICT_EXISTS instruction is usually followed by a
	 * conditional jump, so we can take advantage of this to do some
	 * peephole optimization (note that we're careful to not close out
	 * someone doing something else).
	 */

	JUMP_PEEPHOLE_V(found, 5, opnd+1);
    }

    case INST_DICT_SET:
    case INST_DICT_UNSET:
    case INST_DICT_INCR_IMM:
	opnd = TclGetUInt4AtPtr(pc+1);
	opnd2 = TclGetUInt4AtPtr(pc+5);

	varPtr = LOCAL(opnd2);
	while (TclIsVarLink(varPtr)) {
	    varPtr = varPtr->value.linkPtr;
	}
	TRACE(("%u %u => ", opnd, opnd2));
	if (TclIsVarDirectReadable(varPtr)) {
	    dictPtr = varPtr->value.objPtr;
	} else {
	    DECACHE_STACK_INFO();
	    dictPtr = TclPtrGetVarIdx(interp, varPtr, NULL, NULL, NULL, 0,
		    opnd2);
	    CACHE_STACK_INFO();
	}
	if (dictPtr == NULL) {
	    TclNewObj(dictPtr);
	    allocateDict = 1;
	} else {
	    allocateDict = Tcl_IsShared(dictPtr);
	    if (allocateDict) {
		dictPtr = Tcl_DuplicateObj(dictPtr);
	    }
	}

	switch (*pc) {
	case INST_DICT_SET:
	    cleanup = opnd + 1;
	    result = Tcl_DictObjPutKeyList(interp, dictPtr, opnd,
		    &OBJ_AT_DEPTH(opnd), OBJ_AT_TOS);
	    break;
	case INST_DICT_INCR_IMM:
	    cleanup = 1;
	    opnd = TclGetInt4AtPtr(pc+1);
	    result = Tcl_DictObjGet(interp, dictPtr, OBJ_AT_TOS, &valuePtr);
	    if (result != TCL_OK) {
		break;
	    }
	    if (valuePtr == NULL) {
		Tcl_DictObjPut(NULL, dictPtr, OBJ_AT_TOS,Tcl_NewIntObj(opnd));
	    } else {
		value2Ptr = Tcl_NewIntObj(opnd);
		Tcl_IncrRefCount(value2Ptr);
		if (Tcl_IsShared(valuePtr)) {
		    valuePtr = Tcl_DuplicateObj(valuePtr);
		    Tcl_DictObjPut(NULL, dictPtr, OBJ_AT_TOS, valuePtr);
		}
		result = TclIncrObj(interp, valuePtr, value2Ptr);
		if (result == TCL_OK) {
		    TclInvalidateStringRep(dictPtr);
		}
		TclDecrRefCount(value2Ptr);
	    }
	    break;
	case INST_DICT_UNSET:
	    cleanup = opnd;
	    result = Tcl_DictObjRemoveKeyList(interp, dictPtr, opnd,
		    &OBJ_AT_DEPTH(opnd-1));
	    break;
	default:
	    cleanup = 0; /* stop compiler warning */
	    Tcl_Panic("Should not happen!");
	}

	if (result != TCL_OK) {
	    if (allocateDict) {
		TclDecrRefCount(dictPtr);
	    }
	    TRACE_APPEND(("ERROR updating dictionary: %s\n",
		    O2S(Tcl_GetObjResult(interp))));
	    goto checkForCatch;
	}

	if (TclIsVarDirectWritable(varPtr)) {
	    if (allocateDict) {
		value2Ptr = varPtr->value.objPtr;
		Tcl_IncrRefCount(dictPtr);
		if (value2Ptr != NULL) {
		    TclDecrRefCount(value2Ptr);
		}
		varPtr->value.objPtr = dictPtr;
	    }
	    objResultPtr = dictPtr;
	} else {
	    Tcl_IncrRefCount(dictPtr);
	    DECACHE_STACK_INFO();
	    objResultPtr = TclPtrSetVarIdx(interp, varPtr, NULL, NULL, NULL,
		    dictPtr, TCL_LEAVE_ERR_MSG, opnd2);
	    CACHE_STACK_INFO();
	    TclDecrRefCount(dictPtr);
	    if (objResultPtr == NULL) {
		TRACE_ERROR(interp);
		goto gotError;
	    }
	}
#ifndef TCL_COMPILE_DEBUG
	if (*(pc+9) == INST_POP) {
	    NEXT_INST_V(10, cleanup, 0);
	}
#endif
	TRACE_APPEND(("\"%.30s\"\n", O2S(objResultPtr)));
	NEXT_INST_V(9, cleanup, 1);

    case INST_DICT_APPEND:
    case INST_DICT_LAPPEND:
	opnd = TclGetUInt4AtPtr(pc+1);
	varPtr = LOCAL(opnd);
	while (TclIsVarLink(varPtr)) {
	    varPtr = varPtr->value.linkPtr;
	}
	TRACE(("%u => ", opnd));
	if (TclIsVarDirectReadable(varPtr)) {
	    dictPtr = varPtr->value.objPtr;
	} else {
	    DECACHE_STACK_INFO();
	    dictPtr = TclPtrGetVarIdx(interp, varPtr, NULL, NULL, NULL, 0,
		    opnd);
	    CACHE_STACK_INFO();
	}
	if (dictPtr == NULL) {
	    TclNewObj(dictPtr);
	    allocateDict = 1;
	} else {
	    allocateDict = Tcl_IsShared(dictPtr);
	    if (allocateDict) {
		dictPtr = Tcl_DuplicateObj(dictPtr);
	    }
	}

	if (Tcl_DictObjGet(interp, dictPtr, OBJ_UNDER_TOS,
		&valuePtr) != TCL_OK) {
	    if (allocateDict) {
		TclDecrRefCount(dictPtr);
	    }
	    TRACE_ERROR(interp);
	    goto gotError;
	}

	/*
	 * Note that a non-existent key results in a NULL valuePtr, which is a
	 * case handled separately below. What we *can* say at this point is
	 * that the write-back will always succeed.
	 */

	switch (*pc) {
	case INST_DICT_APPEND:
	    if (valuePtr == NULL) {
		Tcl_DictObjPut(NULL, dictPtr, OBJ_UNDER_TOS, OBJ_AT_TOS);
	    } else if (Tcl_IsShared(valuePtr)) {
		valuePtr = Tcl_DuplicateObj(valuePtr);
		Tcl_AppendObjToObj(valuePtr, OBJ_AT_TOS);
		Tcl_DictObjPut(NULL, dictPtr, OBJ_UNDER_TOS, valuePtr);
	    } else {
		Tcl_AppendObjToObj(valuePtr, OBJ_AT_TOS);

		/*
		 * Must invalidate the string representation of dictionary
		 * here because we have directly updated the internal
		 * representation; if we don't, callers could see the wrong
		 * string rep despite the internal version of the dictionary
		 * having the correct value. [Bug 3079830]
		 */

		TclInvalidateStringRep(dictPtr);
	    }
	    break;
	case INST_DICT_LAPPEND:
	    /*
	     * More complex because list-append can fail.
	     */

	    if (valuePtr == NULL) {
		Tcl_DictObjPut(NULL, dictPtr, OBJ_UNDER_TOS,
			Tcl_NewListObj(1, &OBJ_AT_TOS));
		break;
	    } else if (Tcl_IsShared(valuePtr)) {
		valuePtr = Tcl_DuplicateObj(valuePtr);
		if (Tcl_ListObjAppendElement(interp, valuePtr,
			OBJ_AT_TOS) != TCL_OK) {
		    TclDecrRefCount(valuePtr);
		    if (allocateDict) {
			TclDecrRefCount(dictPtr);
		    }
		    TRACE_ERROR(interp);
		    goto gotError;
		}
		Tcl_DictObjPut(NULL, dictPtr, OBJ_UNDER_TOS, valuePtr);
	    } else {
		if (Tcl_ListObjAppendElement(interp, valuePtr,
			OBJ_AT_TOS) != TCL_OK) {
		    if (allocateDict) {
			TclDecrRefCount(dictPtr);
		    }
		    TRACE_ERROR(interp);
		    goto gotError;
		}

		/*
		 * Must invalidate the string representation of dictionary
		 * here because we have directly updated the internal
		 * representation; if we don't, callers could see the wrong
		 * string rep despite the internal version of the dictionary
		 * having the correct value. [Bug 3079830]
		 */

		TclInvalidateStringRep(dictPtr);
	    }
	    break;
	default:
	    Tcl_Panic("Should not happen!");
	}

	if (TclIsVarDirectWritable(varPtr)) {
	    if (allocateDict) {
		value2Ptr = varPtr->value.objPtr;
		Tcl_IncrRefCount(dictPtr);
		if (value2Ptr != NULL) {
		    TclDecrRefCount(value2Ptr);
		}
		varPtr->value.objPtr = dictPtr;
	    }
	    objResultPtr = dictPtr;
	} else {
	    Tcl_IncrRefCount(dictPtr);
	    DECACHE_STACK_INFO();
	    objResultPtr = TclPtrSetVarIdx(interp, varPtr, NULL, NULL, NULL,
		    dictPtr, TCL_LEAVE_ERR_MSG, opnd);
	    CACHE_STACK_INFO();
	    TclDecrRefCount(dictPtr);
	    if (objResultPtr == NULL) {
		TRACE_ERROR(interp);
		goto gotError;
	    }
	}
#ifndef TCL_COMPILE_DEBUG
	if (*(pc+5) == INST_POP) {
	    NEXT_INST_F(6, 2, 0);
	}
#endif
	TRACE_APPEND(("%.30s\n", O2S(objResultPtr)));
	NEXT_INST_F(5, 2, 1);

    case INST_DICT_FIRST:
	opnd = TclGetUInt4AtPtr(pc+1);
	TRACE(("%u => ", opnd));
	dictPtr = POP_OBJECT();
	searchPtr = ckalloc(sizeof(Tcl_DictSearch));
	if (Tcl_DictObjFirst(interp, dictPtr, searchPtr, &keyPtr,
		&valuePtr, &done) != TCL_OK) {

	    /*
	     * dictPtr is no longer on the stack, and we're not
	     * moving it into the intrep of an iterator.  We need
	     * to drop the refcount [Tcl Bug 9b352768e6].
	     */

	    Tcl_DecrRefCount(dictPtr);
	    ckfree(searchPtr);
	    TRACE_ERROR(interp);
	    goto gotError;
	}
	{
	    Tcl_ObjIntRep ir;
	    TclNewObj(statePtr);
	    ir.twoPtrValue.ptr1 = searchPtr;
	    ir.twoPtrValue.ptr2 = dictPtr;
	    Tcl_StoreIntRep(statePtr, &dictIteratorType, &ir);
	}
	varPtr = LOCAL(opnd);
	if (varPtr->value.objPtr) {
	    if (Tcl_FetchIntRep(varPtr->value.objPtr, &dictIteratorType)) {
		Tcl_Panic("mis-issued dictFirst!");
	    }
	    TclDecrRefCount(varPtr->value.objPtr);
	}
	varPtr->value.objPtr = statePtr;
	Tcl_IncrRefCount(statePtr);
	goto pushDictIteratorResult;

    case INST_DICT_NEXT:
	opnd = TclGetUInt4AtPtr(pc+1);
	TRACE(("%u => ", opnd));
	statePtr = (*LOCAL(opnd)).value.objPtr;
	{
	    const Tcl_ObjIntRep *irPtr;

	    if (statePtr &&
		    (irPtr = Tcl_FetchIntRep(statePtr, &dictIteratorType))) {
		searchPtr = irPtr->twoPtrValue.ptr1;
		Tcl_DictObjNext(searchPtr, &keyPtr, &valuePtr, &done);
	    } else {
		Tcl_Panic("mis-issued dictNext!");
	    }
	}
    pushDictIteratorResult:
	if (done) {
	    TclNewObj(emptyPtr);
	    PUSH_OBJECT(emptyPtr);
	    PUSH_OBJECT(emptyPtr);
	} else {
	    PUSH_OBJECT(valuePtr);
	    PUSH_OBJECT(keyPtr);
	}
	TRACE_APPEND(("\"%.30s\" \"%.30s\" %d\n",
		O2S(OBJ_UNDER_TOS), O2S(OBJ_AT_TOS), done));

	/*
	 * The INST_DICT_FIRST and INST_DICT_NEXT instructsions are always
	 * followed by a conditional jump, so we can take advantage of this to
	 * do some peephole optimization (note that we're careful to not close
	 * out someone doing something else).
	 */

	JUMP_PEEPHOLE_F(done, 5, 0);

    case INST_DICT_UPDATE_START:
	opnd = TclGetUInt4AtPtr(pc+1);
	opnd2 = TclGetUInt4AtPtr(pc+5);
	TRACE(("%u => ", opnd));
	varPtr = LOCAL(opnd);
	duiPtr = codePtr->auxDataArrayPtr[opnd2].clientData;
	while (TclIsVarLink(varPtr)) {
	    varPtr = varPtr->value.linkPtr;
	}
	if (TclIsVarDirectReadable(varPtr)) {
	    dictPtr = varPtr->value.objPtr;
	} else {
	    DECACHE_STACK_INFO();
	    dictPtr = TclPtrGetVarIdx(interp, varPtr, NULL, NULL, NULL,
		    TCL_LEAVE_ERR_MSG, opnd);
	    CACHE_STACK_INFO();
	    if (dictPtr == NULL) {
		TRACE_ERROR(interp);
		goto gotError;
	    }
	}
	Tcl_IncrRefCount(dictPtr);
	if (TclListObjGetElements(interp, OBJ_AT_TOS, &length,
		&keyPtrPtr) != TCL_OK) {
	    TRACE_ERROR(interp);
	    goto gotError;
	}
	if (length != duiPtr->length) {
	    Tcl_Panic("dictUpdateStart argument length mismatch");
	}
	for (i=0 ; i<length ; i++) {
	    if (Tcl_DictObjGet(interp, dictPtr, keyPtrPtr[i],
		    &valuePtr) != TCL_OK) {
		TRACE_ERROR(interp);
		Tcl_DecrRefCount(dictPtr);
		goto gotError;
	    }
	    varPtr = LOCAL(duiPtr->varIndices[i]);
	    while (TclIsVarLink(varPtr)) {
		varPtr = varPtr->value.linkPtr;
	    }
	    DECACHE_STACK_INFO();
	    if (valuePtr == NULL) {
		TclObjUnsetVar2(interp,
			localName(iPtr->varFramePtr, duiPtr->varIndices[i]),
			NULL, 0);
	    } else if (TclPtrSetVarIdx(interp, varPtr, NULL, NULL, NULL,
		    valuePtr, TCL_LEAVE_ERR_MSG,
		    duiPtr->varIndices[i]) == NULL) {
		CACHE_STACK_INFO();
		TRACE_ERROR(interp);
		Tcl_DecrRefCount(dictPtr);
		goto gotError;
	    }
	    CACHE_STACK_INFO();
	}
	TclDecrRefCount(dictPtr);
	TRACE_APPEND(("OK\n"));
	NEXT_INST_F(9, 0, 0);

    case INST_DICT_UPDATE_END:
	opnd = TclGetUInt4AtPtr(pc+1);
	opnd2 = TclGetUInt4AtPtr(pc+5);
	TRACE(("%u => ", opnd));
	varPtr = LOCAL(opnd);
	duiPtr = codePtr->auxDataArrayPtr[opnd2].clientData;
	while (TclIsVarLink(varPtr)) {
	    varPtr = varPtr->value.linkPtr;
	}
	if (TclIsVarDirectReadable(varPtr)) {
	    dictPtr = varPtr->value.objPtr;
	} else {
	    DECACHE_STACK_INFO();
	    dictPtr = TclPtrGetVarIdx(interp, varPtr, NULL, NULL, NULL, 0,
		    opnd);
	    CACHE_STACK_INFO();
	}
	if (dictPtr == NULL) {
	    TRACE_APPEND(("storage was unset\n"));
	    NEXT_INST_F(9, 1, 0);
	}
	if (Tcl_DictObjSize(interp, dictPtr, &length) != TCL_OK
		|| TclListObjGetElements(interp, OBJ_AT_TOS, &length,
			&keyPtrPtr) != TCL_OK) {
	    TRACE_ERROR(interp);
	    goto gotError;
	}
	allocdict = Tcl_IsShared(dictPtr);
	if (allocdict) {
	    dictPtr = Tcl_DuplicateObj(dictPtr);
	}
	if (length > 0) {
	    TclInvalidateStringRep(dictPtr);
	}
	for (i=0 ; i<length ; i++) {
	    Var *var2Ptr = LOCAL(duiPtr->varIndices[i]);

	    while (TclIsVarLink(var2Ptr)) {
		var2Ptr = var2Ptr->value.linkPtr;
	    }
	    if (TclIsVarDirectReadable(var2Ptr)) {
		valuePtr = var2Ptr->value.objPtr;
	    } else {
		DECACHE_STACK_INFO();
		valuePtr = TclPtrGetVarIdx(interp, var2Ptr, NULL, NULL, NULL,
			0, duiPtr->varIndices[i]);
		CACHE_STACK_INFO();
	    }
	    if (valuePtr == NULL) {
		Tcl_DictObjRemove(interp, dictPtr, keyPtrPtr[i]);
	    } else if (dictPtr == valuePtr) {
		Tcl_DictObjPut(interp, dictPtr, keyPtrPtr[i],
			Tcl_DuplicateObj(valuePtr));
	    } else {
		Tcl_DictObjPut(interp, dictPtr, keyPtrPtr[i], valuePtr);
	    }
	}
	if (TclIsVarDirectWritable(varPtr)) {
	    Tcl_IncrRefCount(dictPtr);
	    TclDecrRefCount(varPtr->value.objPtr);
	    varPtr->value.objPtr = dictPtr;
	} else {
	    DECACHE_STACK_INFO();
	    objResultPtr = TclPtrSetVarIdx(interp, varPtr, NULL, NULL, NULL,
		    dictPtr, TCL_LEAVE_ERR_MSG, opnd);
	    CACHE_STACK_INFO();
	    if (objResultPtr == NULL) {
		if (allocdict) {
		    TclDecrRefCount(dictPtr);
		}
		TRACE_ERROR(interp);
		goto gotError;
	    }
	}
	TRACE_APPEND(("written back\n"));
	NEXT_INST_F(9, 1, 0);

    case INST_DICT_EXPAND:
	dictPtr = OBJ_UNDER_TOS;
	listPtr = OBJ_AT_TOS;
	TRACE(("\"%.30s\" \"%.30s\" =>", O2S(dictPtr), O2S(listPtr)));
	if (TclListObjGetElements(interp, listPtr, &objc, &objv) != TCL_OK) {
	    TRACE_ERROR(interp);
	    goto gotError;
	}
	objResultPtr = TclDictWithInit(interp, dictPtr, objc, objv);
	if (objResultPtr == NULL) {
	    TRACE_ERROR(interp);
	    goto gotError;
	}
	TRACE_APPEND(("\"%.30s\"\n", O2S(objResultPtr)));
	NEXT_INST_F(1, 2, 1);

    case INST_DICT_RECOMBINE_STK:
	keysPtr = POP_OBJECT();
	varNamePtr = OBJ_UNDER_TOS;
	listPtr = OBJ_AT_TOS;
	TRACE(("\"%.30s\" \"%.30s\" \"%.30s\" => ",
		O2S(varNamePtr), O2S(valuePtr), O2S(keysPtr)));
	if (TclListObjGetElements(interp, listPtr, &objc, &objv) != TCL_OK) {
	    TRACE_ERROR(interp);
	    TclDecrRefCount(keysPtr);
	    goto gotError;
	}
	varPtr = TclObjLookupVarEx(interp, varNamePtr, NULL,
		TCL_LEAVE_ERR_MSG, "set", 1, 1, &arrayPtr);
	if (varPtr == NULL) {
	    TRACE_ERROR(interp);
	    TclDecrRefCount(keysPtr);
	    goto gotError;
	}
	DECACHE_STACK_INFO();
	result = TclDictWithFinish(interp, varPtr,arrayPtr,varNamePtr,NULL,-1,
		objc, objv, keysPtr);
	CACHE_STACK_INFO();
	TclDecrRefCount(keysPtr);
	if (result != TCL_OK) {
	    TRACE_ERROR(interp);
	    goto gotError;
	}
	TRACE_APPEND(("OK\n"));
	NEXT_INST_F(1, 2, 0);

    case INST_DICT_RECOMBINE_IMM:
	opnd = TclGetUInt4AtPtr(pc+1);
	listPtr = OBJ_UNDER_TOS;
	keysPtr = OBJ_AT_TOS;
	varPtr = LOCAL(opnd);
	TRACE(("%u <- \"%.30s\" \"%.30s\" => ", opnd, O2S(valuePtr),
		O2S(keysPtr)));
	if (TclListObjGetElements(interp, listPtr, &objc, &objv) != TCL_OK) {
	    TRACE_ERROR(interp);
	    goto gotError;
	}
	while (TclIsVarLink(varPtr)) {
	    varPtr = varPtr->value.linkPtr;
	}
	DECACHE_STACK_INFO();
	result = TclDictWithFinish(interp, varPtr, NULL, NULL, NULL, opnd,
		objc, objv, keysPtr);
	CACHE_STACK_INFO();
	if (result != TCL_OK) {
	    TRACE_ERROR(interp);
	    goto gotError;
	}
	TRACE_APPEND(("OK\n"));
	NEXT_INST_F(5, 2, 0);
    }

    /*
     *	   End of dictionary-related instructions.
     * -----------------------------------------------------------------
     */

    case INST_CLOCK_READ:
	{			/* Read the wall clock */
	    Tcl_WideInt wval;
	    Tcl_Time now;
	    switch(TclGetUInt1AtPtr(pc+1)) {
	    case 0:		/* clicks */
#ifdef TCL_WIDE_CLICKS
		wval = TclpGetWideClicks();
#else
		wval = (Tcl_WideInt) TclpGetClicks();
#endif
		break;
	    case 1:		/* microseconds */
		Tcl_GetTime(&now);
		wval = (Tcl_WideInt) now.sec * 1000000 + now.usec;
		break;
	    case 2:		/* milliseconds */
		Tcl_GetTime(&now);
		wval = (Tcl_WideInt) now.sec * 1000 + now.usec / 1000;
		break;
	    case 3:		/* seconds */
		Tcl_GetTime(&now);
		wval = (Tcl_WideInt) now.sec;
		break;
	    default:
		Tcl_Panic("clockRead instruction with unknown clock#");
	    }
	    objResultPtr = Tcl_NewWideIntObj(wval);
	    TRACE_WITH_OBJ(("=> "), objResultPtr);
	    NEXT_INST_F(2, 0, 1);
	}

    default:
	Tcl_Panic("TclNRExecuteByteCode: unrecognized opCode %u", *pc);
    } /* end of switch on opCode */

    /*
     * Block for variables needed to process exception returns.
     */

    {
	ExceptionRange *rangePtr;
				/* Points to closest loop or catch exception
				 * range enclosing the pc. Used by various
				 * instructions and processCatch to process
				 * break, continue, and errors. */
	const char *bytes;

	/*
	 * An external evaluation (INST_INVOKE or INST_EVAL) returned
	 * something different from TCL_OK, or else INST_BREAK or
	 * INST_CONTINUE were called.
	 */

    processExceptionReturn:
#ifdef TCL_COMPILE_DEBUG
	switch (*pc) {
	case INST_INVOKE_STK1:
	    opnd = TclGetUInt1AtPtr(pc+1);
	    TRACE(("%u => ... after \"%.20s\": ", opnd, cmdNameBuf));
	    break;
	case INST_INVOKE_STK4:
	    opnd = TclGetUInt4AtPtr(pc+1);
	    TRACE(("%u => ... after \"%.20s\": ", opnd, cmdNameBuf));
	    break;
	case INST_EVAL_STK:
	    /*
	     * Note that the object at stacktop has to be used before doing
	     * the cleanup.
	     */

	    TRACE(("\"%.30s\" => ", O2S(OBJ_AT_TOS)));
	    break;
	default:
	    TRACE(("=> "));
	}
#endif
	if ((result == TCL_CONTINUE) || (result == TCL_BREAK)) {
	    rangePtr = GetExceptRangeForPc(pc, result, codePtr);
	    if (rangePtr == NULL) {
		TRACE_APPEND(("no encl. loop or catch, returning %s\n",
			StringForResultCode(result)));
		goto abnormalReturn;
	    }
	    if (rangePtr->type == CATCH_EXCEPTION_RANGE) {
		TRACE_APPEND(("%s ...\n", StringForResultCode(result)));
		goto processCatch;
	    }
	    while (cleanup--) {
		valuePtr = POP_OBJECT();
		TclDecrRefCount(valuePtr);
	    }
	    if (result == TCL_BREAK) {
		result = TCL_OK;
		pc = (codePtr->codeStart + rangePtr->breakOffset);
		TRACE_APPEND(("%s, range at %d, new pc %d\n",
			StringForResultCode(result),
			rangePtr->codeOffset, rangePtr->breakOffset));
		NEXT_INST_F(0, 0, 0);
	    }
	    if (rangePtr->continueOffset == -1) {
		TRACE_APPEND(("%s, loop w/o continue, checking for catch\n",
			StringForResultCode(result)));
		goto checkForCatch;
	    }
	    result = TCL_OK;
	    pc = (codePtr->codeStart + rangePtr->continueOffset);
	    TRACE_APPEND(("%s, range at %d, new pc %d\n",
		    StringForResultCode(result),
		    rangePtr->codeOffset, rangePtr->continueOffset));
	    NEXT_INST_F(0, 0, 0);
	}
#ifdef TCL_COMPILE_DEBUG
	if (traceInstructions) {
	    objPtr = Tcl_GetObjResult(interp);
	    if ((result != TCL_ERROR) && (result != TCL_RETURN)) {
		TRACE_APPEND(("OTHER RETURN CODE %d, result=\"%.30s\"\n ",
			result, O2S(objPtr)));
	    } else {
		TRACE_APPEND(("%s, result=\"%.30s\"\n",
			StringForResultCode(result), O2S(objPtr)));
	    }
	}
#endif
	goto checkForCatch;

	/*
	 * Division by zero in an expression. Control only reaches this point
	 * by "goto divideByZero".
	 */

    divideByZero:
	Tcl_SetObjResult(interp, Tcl_NewStringObj("divide by zero", -1));
	DECACHE_STACK_INFO();
	Tcl_SetErrorCode(interp, "ARITH", "DIVZERO", "divide by zero", NULL);
	CACHE_STACK_INFO();
	goto gotError;

	/*
	 * Exponentiation of zero by negative number in an expression. Control
	 * only reaches this point by "goto exponOfZero".
	 */

    exponOfZero:
	Tcl_SetObjResult(interp, Tcl_NewStringObj(
		"exponentiation of zero by negative power", -1));
	DECACHE_STACK_INFO();
	Tcl_SetErrorCode(interp, "ARITH", "DOMAIN",
		"exponentiation of zero by negative power", NULL);
	CACHE_STACK_INFO();

	/*
	 * Almost all error paths feed through here rather than assigning to
	 * result themselves (for a small but consistent saving).
	 */

    gotError:
	result = TCL_ERROR;

	/*
	 * Execution has generated an "exception" such as TCL_ERROR. If the
	 * exception is an error, record information about what was being
	 * executed when the error occurred. Find the closest enclosing catch
	 * range, if any. If no enclosing catch range is found, stop execution
	 * and return the "exception" code.
	 */

    checkForCatch:
	if (iPtr->execEnvPtr->rewind) {
	    goto abnormalReturn;
	}
	if ((result == TCL_ERROR) && !(iPtr->flags & ERR_ALREADY_LOGGED)) {
	    const unsigned char *pcBeg;

	    bytes = GetSrcInfoForPc(pc, codePtr, &length, &pcBeg, NULL);
	    DECACHE_STACK_INFO();
	    TclLogCommandInfo(interp, codePtr->source, bytes,
		    bytes ? length : 0, pcBeg, tosPtr);
	    CACHE_STACK_INFO();
	}
	iPtr->flags &= ~ERR_ALREADY_LOGGED;

	/*
	 * Clear all expansions that may have started after the last
	 * INST_BEGIN_CATCH.
	 */

	while (auxObjList) {
	    if ((catchTop != initCatchTop)
		    && (*catchTop > (ptrdiff_t)
			auxObjList->internalRep.twoPtrValue.ptr2)) {
		break;
	    }
	    POP_TAUX_OBJ();
	}

	/*
	 * We must not catch if the script in progress has been canceled with
	 * the TCL_CANCEL_UNWIND flag. Instead, it blows outwards until we
	 * either hit another interpreter (presumably where the script in
	 * progress has not been canceled) or we get to the top-level. We do
	 * NOT modify the interpreter result here because we know it will
	 * already be set prior to vectoring down to this point in the code.
	 */

	if (TclCanceled(iPtr) && (Tcl_Canceled(interp, 0) == TCL_ERROR)) {
#ifdef TCL_COMPILE_DEBUG
	    if (traceInstructions) {
		fprintf(stdout, "   ... cancel with unwind, returning %s\n",
			StringForResultCode(result));
	    }
#endif
	    goto abnormalReturn;
	}

	/*
	 * We must not catch an exceeded limit. Instead, it blows outwards
	 * until we either hit another interpreter (presumably where the limit
	 * is not exceeded) or we get to the top-level.
	 */

	if (TclLimitExceeded(iPtr->limit)) {
#ifdef TCL_COMPILE_DEBUG
	    if (traceInstructions) {
		fprintf(stdout, "   ... limit exceeded, returning %s\n",
			StringForResultCode(result));
	    }
#endif
	    goto abnormalReturn;
	}
	if (catchTop == initCatchTop) {
#ifdef TCL_COMPILE_DEBUG
	    if (traceInstructions) {
		fprintf(stdout, "   ... no enclosing catch, returning %s\n",
			StringForResultCode(result));
	    }
#endif
	    goto abnormalReturn;
	}
	rangePtr = GetExceptRangeForPc(pc, TCL_ERROR, codePtr);
	if (rangePtr == NULL) {
	    /*
	     * This is only possible when compiling a [catch] that sends its
	     * script to INST_EVAL. Cannot correct the compiler without
	     * breaking compat with previous .tbc compiled scripts.
	     */

#ifdef TCL_COMPILE_DEBUG
	    if (traceInstructions) {
		fprintf(stdout, "   ... no enclosing catch, returning %s\n",
			StringForResultCode(result));
	    }
#endif
	    goto abnormalReturn;
	}

	/*
	 * A catch exception range (rangePtr) was found to handle an
	 * "exception". It was found either by checkForCatch just above or by
	 * an instruction during break, continue, or error processing. Jump to
	 * its catchOffset after unwinding the operand stack to the depth it
	 * had when starting to execute the range's catch command.
	 */

    processCatch:
	while (CURR_DEPTH > *catchTop) {
	    valuePtr = POP_OBJECT();
	    TclDecrRefCount(valuePtr);
	}
#ifdef TCL_COMPILE_DEBUG
	if (traceInstructions) {
	    fprintf(stdout, "  ... found catch at %d, catchTop=%d, "
		    "unwound to %ld, new pc %u\n",
		    rangePtr->codeOffset, (int) (catchTop - initCatchTop - 1),
		    (long) *catchTop, (unsigned) rangePtr->catchOffset);
	}
#endif
	pc = (codePtr->codeStart + rangePtr->catchOffset);
	NEXT_INST_F(0, 0, 0);	/* Restart the execution loop at pc. */

	/*
	 * end of infinite loop dispatching on instructions.
	 */

	/*
	 * Abnormal return code. Restore the stack to state it had when
	 * starting to execute the ByteCode. Panic if the stack is below the
	 * initial level.
	 */

    abnormalReturn:
	TCL_DTRACE_INST_LAST();

	/*
	 * Clear all expansions and same-level NR calls.
	 *
	 * Note that expansion markers have a NULL type; avoid removing other
	 * markers.
	 */

	while (auxObjList) {
	    POP_TAUX_OBJ();
	}
	while (tosPtr > initTosPtr) {
	    objPtr = POP_OBJECT();
	    Tcl_DecrRefCount(objPtr);
	}

	if (tosPtr < initTosPtr) {
	    fprintf(stderr,
		    "\nTclNRExecuteByteCode: abnormal return at pc %u: "
		    "stack top %d < entry stack top %d\n",
		    (unsigned)(pc - codePtr->codeStart),
		    (unsigned) CURR_DEPTH, (unsigned) 0);
	    Tcl_Panic("TclNRExecuteByteCode execution failure: end stack top < start stack top");
	}
	CLANG_ASSERT(bcFramePtr);
    }

    iPtr->cmdFramePtr = bcFramePtr->nextPtr;
    TclReleaseByteCode(codePtr);
    TclStackFree(interp, TD);	/* free my stack */

    return result;

    /*
     * INST_START_CMD failure case removed where it doesn't bother that much
     *
     * Remark that if the interpreter is marked for deletion its
     * compileEpoch is modified, so that the epoch check also verifies
     * that the interp is not deleted. If no outside call has been made
     * since the last check, it is safe to omit the check.

     * case INST_START_CMD:
     */

	instStartCmdFailed:
	{
	    const char *bytes;

	    checkInterp = 1;
	    length = 0;

	    /*
	     * We used to switch to direct eval; for NRE-awareness we now
	     * compile and eval the command so that this evaluation does not
	     * add a new TEBC instance. [Bug 2910748]
	     */

	    if (TclInterpReady(interp) == TCL_ERROR) {
		goto gotError;
	    }

	    codePtr->flags |= TCL_BYTECODE_RECOMPILE;
	    bytes = GetSrcInfoForPc(pc, codePtr, &length, NULL, NULL);
	    opnd = TclGetUInt4AtPtr(pc+1);
	    pc += (opnd-1);
	    assert(bytes);
	    PUSH_OBJECT(Tcl_NewStringObj(bytes, length));
	    goto instEvalStk;
	}
}

#undef codePtr
#undef iPtr
#undef bcFramePtr
#undef initCatchTop
#undef initTosPtr
#undef auxObjList
#undef catchTop
#undef TCONST
#undef esPtr

static int
FinalizeOONext(
    ClientData data[],
    Tcl_Interp *interp,
    int result)
{
    Interp *iPtr = (Interp *) interp;
    CallContext *contextPtr = data[1];

    /*
     * Reset the variable lookup frame.
     */

    iPtr->varFramePtr = data[0];

    /*
     * Restore the call chain context index as we've finished the inner invoke
     * and want to operate in the outer context again.
     */

    contextPtr->index = PTR2INT(data[2]);
    contextPtr->skip = PTR2INT(data[3]);
    contextPtr->oPtr->flags &= ~FILTER_HANDLING;
    return result;
}

static int
FinalizeOONextFilter(
    ClientData data[],
    Tcl_Interp *interp,
    int result)
{
    Interp *iPtr = (Interp *) interp;
    CallContext *contextPtr = data[1];

    /*
     * Reset the variable lookup frame.
     */

    iPtr->varFramePtr = data[0];

    /*
     * Restore the call chain context index as we've finished the inner invoke
     * and want to operate in the outer context again.
     */

    contextPtr->index = PTR2INT(data[2]);
    contextPtr->skip = PTR2INT(data[3]);
    contextPtr->oPtr->flags |= FILTER_HANDLING;
    return result;
}

/*
 *----------------------------------------------------------------------
 *
 * ExecuteExtendedBinaryMathOp, ExecuteExtendedUnaryMathOp --
 *
 *	These functions do advanced math for binary and unary operators
 *	respectively, so that the main TEBC code does not bear the cost of
 *	them.
 *
 * Results:
 *	A Tcl_Obj* result, or a NULL (in which case valuePtr is updated to
 *	hold the result value), or one of the special flag values
 *	GENERAL_ARITHMETIC_ERROR, EXPONENT_OF_ZERO or DIVIDED_BY_ZERO. The
 *	latter two signify a zero value raised to a negative power or a value
 *	divided by zero, respectively. With GENERAL_ARITHMETIC_ERROR, all
 *	error information will have already been reported in the interpreter
 *	result.
 *
 * Side effects:
 *	May update the Tcl_Obj indicated valuePtr if it is unshared. Will
 *	return a NULL when that happens.
 *
 *----------------------------------------------------------------------
 */

static Tcl_Obj *
ExecuteExtendedBinaryMathOp(
    Tcl_Interp *interp,		/* Where to report errors. */
    int opcode,			/* What operation to perform. */
    Tcl_Obj **constants,	/* The execution environment's constants. */
    Tcl_Obj *valuePtr,		/* The first operand on the stack. */
    Tcl_Obj *value2Ptr)		/* The second operand on the stack. */
{
#define WIDE_RESULT(w) \
    if (Tcl_IsShared(valuePtr)) {		\
	return Tcl_NewWideIntObj(w);		\
    } else {					\
	TclSetIntObj(valuePtr, w);		\
	return NULL;				\
    }
#define BIG_RESULT(b) \
    if (Tcl_IsShared(valuePtr)) {		\
	return Tcl_NewBignumObj(b);		\
    } else {					\
	Tcl_SetBignumObj(valuePtr, b);		\
	return NULL;				\
    }
#define DOUBLE_RESULT(d) \
    if (Tcl_IsShared(valuePtr)) {		\
	TclNewDoubleObj(objResultPtr, (d));	\
	return objResultPtr;			\
    } else {					\
	Tcl_SetDoubleObj(valuePtr, (d));	\
	return NULL;				\
    }

    int type1, type2;
    ClientData ptr1, ptr2;
    double d1, d2, dResult;
    Tcl_WideInt w1, w2, wResult;
    mp_int big1, big2, bigResult, bigRemainder;
    Tcl_Obj *objResultPtr;
    int invalid, numPos, zero;
    long shift;

    (void) GetNumberFromObj(NULL, valuePtr, &ptr1, &type1);
    (void) GetNumberFromObj(NULL, value2Ptr, &ptr2, &type2);

    switch (opcode) {
    case INST_MOD:
	/* TODO: Attempts to re-use unshared operands on stack */

	w2 = 0;			/* silence gcc warning */
	if (type2 == TCL_NUMBER_INT) {
	    w2 = *((const Tcl_WideInt *)ptr2);
	    if (w2 == 0) {
		return DIVIDED_BY_ZERO;
	    }
	    if ((w2 == 1) || (w2 == -1)) {
		/*
		 * Div. by |1| always yields remainder of 0.
		 */

		return constants[0];
	    }
	}
	if (type1 == TCL_NUMBER_INT) {
	    w1 = *((const Tcl_WideInt *)ptr1);

	    if (w1 == 0) {
		/*
		 * 0 % (non-zero) always yields remainder of 0.
		 */

		return constants[0];
	    }
	    if (type2 != TCL_NUMBER_BIG) {
		Tcl_WideInt wQuotient, wRemainder;
		Tcl_GetWideIntFromObj(NULL, value2Ptr, &w2);
		wQuotient = w1 / w2;

		/*
		 * Force Tcl's integer division rules.
		 * TODO: examine for logic simplification
		 */

		if (((wQuotient < (Tcl_WideInt) 0)
			|| ((wQuotient == (Tcl_WideInt) 0)
			&& ((w1 < (Tcl_WideInt)0 && w2 > (Tcl_WideInt)0)
			|| (w1 > (Tcl_WideInt)0 && w2 < (Tcl_WideInt)0))))
			&& (wQuotient * w2 != w1)) {
		    wQuotient -= (Tcl_WideInt) 1;
		}
		wRemainder = w1 - w2*wQuotient;
		WIDE_RESULT(wRemainder);
	    }

	    Tcl_TakeBignumFromObj(NULL, value2Ptr, &big2);

	    /* TODO: internals intrusion */
	    if ((w1 > ((Tcl_WideInt) 0)) ^ (big2.sign == MP_ZPOS)) {
		/*
		 * Arguments are opposite sign; remainder is sum.
		 */

		TclInitBignumFromWideInt(&big1, w1);
		mp_add(&big2, &big1, &big2);
		mp_clear(&big1);
		BIG_RESULT(&big2);
	    }

	    /*
	     * Arguments are same sign; remainder is first operand.
	     */

	    mp_clear(&big2);
	    return NULL;
	}
	Tcl_GetBignumFromObj(NULL, valuePtr, &big1);
	Tcl_GetBignumFromObj(NULL, value2Ptr, &big2);
	mp_init(&bigResult);
	mp_init(&bigRemainder);
	mp_div(&big1, &big2, &bigResult, &bigRemainder);
	if (!mp_iszero(&bigRemainder) && (bigRemainder.sign != big2.sign)) {
	    /*
	     * Convert to Tcl's integer division rules.
	     */

	    mp_sub_d(&bigResult, 1, &bigResult);
	    mp_add(&bigRemainder, &big2, &bigRemainder);
	}
	mp_copy(&bigRemainder, &bigResult);
	mp_clear(&bigRemainder);
	mp_clear(&big1);
	mp_clear(&big2);
	BIG_RESULT(&bigResult);

    case INST_LSHIFT:
    case INST_RSHIFT: {
	/*
	 * Reject negative shift argument.
	 */

	switch (type2) {
	case TCL_NUMBER_INT:
	    invalid = (*((const Tcl_WideInt *)ptr2) < (Tcl_WideInt)0);
	    break;
	case TCL_NUMBER_BIG:
	    Tcl_TakeBignumFromObj(NULL, value2Ptr, &big2);
	    invalid = mp_isneg(&big2);
	    mp_clear(&big2);
	    break;
	default:
	    /* Unused, here to silence compiler warning */
	    invalid = 0;
	}
	if (invalid) {
	    Tcl_SetObjResult(interp, Tcl_NewStringObj(
		    "negative shift argument", -1));
	    return GENERAL_ARITHMETIC_ERROR;
	}

	/*
	 * Zero shifted any number of bits is still zero.
	 */

	if ((type1==TCL_NUMBER_INT) && (*((const Tcl_WideInt *)ptr1) == (Tcl_WideInt)0)) {
	    return constants[0];
	}

	if (opcode == INST_LSHIFT) {
	    /*
	     * Large left shifts create integer overflow.
	     *
	     * BEWARE! Can't use Tcl_GetIntFromObj() here because that
	     * converts values in the (unsigned) range to their signed int
	     * counterparts, leading to incorrect results.
	     */

	    if ((type2 != TCL_NUMBER_INT)
		    || (*((const Tcl_WideInt *)ptr2) > INT_MAX)) {
		/*
		 * Technically, we could hold the value (1 << (INT_MAX+1)) in
		 * an mp_int, but since we're using mp_mul_2d() to do the
		 * work, and it takes only an int argument, that's a good
		 * place to draw the line.
		 */

		Tcl_SetObjResult(interp, Tcl_NewStringObj(
			"integer value too large to represent", -1));
		return GENERAL_ARITHMETIC_ERROR;
	    }
	    shift = (int)(*((const Tcl_WideInt *)ptr2));

	    /*
	     * Handle shifts within the native wide range.
	     */

	    if ((type1 != TCL_NUMBER_BIG)
		    && ((size_t)shift < CHAR_BIT*sizeof(Tcl_WideInt))) {
		TclGetWideIntFromObj(NULL, valuePtr, &w1);
		if (!((w1>0 ? w1 : ~w1)
			& -(((Tcl_WideInt)1)
			<< (CHAR_BIT*sizeof(Tcl_WideInt) - 1 - shift)))) {
		    WIDE_RESULT(w1 << shift);
		}
	    }
	} else {
	    /*
	     * Quickly force large right shifts to 0 or -1.
	     */

	    if ((type2 != TCL_NUMBER_INT)
		    || (*(const Tcl_WideInt *)ptr2 > INT_MAX)) {
		/*
		 * Again, technically, the value to be shifted could be an
		 * mp_int so huge that a right shift by (INT_MAX+1) bits could
		 * not take us to the result of 0 or -1, but since we're using
		 * mp_div_2d to do the work, and it takes only an int
		 * argument, we draw the line there.
		 */

		switch (type1) {
		case TCL_NUMBER_INT:
		    zero = (*(const Tcl_WideInt *)ptr1 > (Tcl_WideInt)0);
		    break;
		case TCL_NUMBER_BIG:
		    Tcl_TakeBignumFromObj(NULL, valuePtr, &big1);
		    zero = (!mp_isneg(&big1));
		    mp_clear(&big1);
		    break;
		default:
		    /* Unused, here to silence compiler warning. */
		    zero = 0;
		}
		if (zero) {
		    return constants[0];
		}
		WIDE_RESULT(-1);
	    }
	    shift = (int)(*(const Tcl_WideInt *)ptr2);

	    /*
	     * Handle shifts within the native wide range.
	     */

	    if (type1 == TCL_NUMBER_INT) {
		w1 = *(const Tcl_WideInt *)ptr1;
		if ((size_t)shift >= CHAR_BIT*sizeof(Tcl_WideInt)) {
		    if (w1 >= (Tcl_WideInt)0) {
			return constants[0];
		    }
		    WIDE_RESULT(-1);
		}
		WIDE_RESULT(w1 >> shift);
	    }
	}

	Tcl_TakeBignumFromObj(NULL, valuePtr, &big1);

	mp_init(&bigResult);
	if (opcode == INST_LSHIFT) {
	    mp_mul_2d(&big1, shift, &bigResult);
	} else {
	    mp_init(&bigRemainder);
	    mp_div_2d(&big1, shift, &bigResult, &bigRemainder);
	    if (mp_isneg(&bigRemainder)) {
		/*
		 * Convert to Tcl's integer division rules.
		 */

		mp_sub_d(&bigResult, 1, &bigResult);
	    }
	    mp_clear(&bigRemainder);
	}
	mp_clear(&big1);
	BIG_RESULT(&bigResult);
    }

    case INST_BITOR:
    case INST_BITXOR:
    case INST_BITAND:
	if ((type1 == TCL_NUMBER_BIG) || (type2 == TCL_NUMBER_BIG)) {
	    mp_int *First, *Second;

	    Tcl_TakeBignumFromObj(NULL, valuePtr, &big1);
	    Tcl_TakeBignumFromObj(NULL, value2Ptr, &big2);

	    /*
	     * Count how many positive arguments we have. If only one of the
	     * arguments is negative, store it in 'Second'.
	     */

	    if (!mp_isneg(&big1)) {
		numPos = 1 + !mp_isneg(&big2);
		First = &big1;
		Second = &big2;
	    } else {
		First = &big2;
		Second = &big1;
		numPos = (!mp_isneg(First));
	    }
	    mp_init(&bigResult);

	    switch (opcode) {
	    case INST_BITAND:
		switch (numPos) {
		case 2:
		    /*
		     * Both arguments positive, base case.
		     */

		    mp_and(First, Second, &bigResult);
		    break;
		case 1:
		    /*
		     * First is positive; second negative:
		     * P & N = P & ~~N = P&~(-N-1) = P & (P ^ (-N-1))
		     */

		    mp_neg(Second, Second);
		    mp_sub_d(Second, 1, Second);
		    mp_xor(First, Second, &bigResult);
		    mp_and(First, &bigResult, &bigResult);
		    break;
		case 0:
		    /*
		     * Both arguments negative:
		     * a & b = ~ (~a | ~b) = -(-a-1|-b-1)-1
		     */

		    mp_neg(First, First);
		    mp_sub_d(First, 1, First);
		    mp_neg(Second, Second);
		    mp_sub_d(Second, 1, Second);
		    mp_or(First, Second, &bigResult);
		    mp_neg(&bigResult, &bigResult);
		    mp_sub_d(&bigResult, 1, &bigResult);
		    break;
		}
		break;

	    case INST_BITOR:
		switch (numPos) {
		case 2:
		    /*
		     * Both arguments positive, base case.
		     */

		    mp_or(First, Second, &bigResult);
		    break;
		case 1:
		    /*
		     * First is positive; second negative:
		     * N|P = ~(~N&~P) = ~((-N-1)&~P) = -((-N-1)&((-N-1)^P))-1
		     */

		    mp_neg(Second, Second);
		    mp_sub_d(Second, 1, Second);
		    mp_xor(First, Second, &bigResult);
		    mp_and(Second, &bigResult, &bigResult);
		    mp_neg(&bigResult, &bigResult);
		    mp_sub_d(&bigResult, 1, &bigResult);
		    break;
		case 0:
		    /*
		     * Both arguments negative:
		     * a | b = ~ (~a & ~b) = -(-a-1&-b-1)-1
		     */

		    mp_neg(First, First);
		    mp_sub_d(First, 1, First);
		    mp_neg(Second, Second);
		    mp_sub_d(Second, 1, Second);
		    mp_and(First, Second, &bigResult);
		    mp_neg(&bigResult, &bigResult);
		    mp_sub_d(&bigResult, 1, &bigResult);
		    break;
		}
		break;

	    case INST_BITXOR:
		switch (numPos) {
		case 2:
		    /*
		     * Both arguments positive, base case.
		     */

		    mp_xor(First, Second, &bigResult);
		    break;
		case 1:
		    /*
		     * First is positive; second negative:
		     * P^N = ~(P^~N) = -(P^(-N-1))-1
		     */

		    mp_neg(Second, Second);
		    mp_sub_d(Second, 1, Second);
		    mp_xor(First, Second, &bigResult);
		    mp_neg(&bigResult, &bigResult);
		    mp_sub_d(&bigResult, 1, &bigResult);
		    break;
		case 0:
		    /*
		     * Both arguments negative:
		     * a ^ b = (~a ^ ~b) = (-a-1^-b-1)
		     */

		    mp_neg(First, First);
		    mp_sub_d(First, 1, First);
		    mp_neg(Second, Second);
		    mp_sub_d(Second, 1, Second);
		    mp_xor(First, Second, &bigResult);
		    break;
		}
		break;
	    }

	    mp_clear(&big1);
	    mp_clear(&big2);
	    BIG_RESULT(&bigResult);
	}

	if ((type1 == TCL_NUMBER_INT) || (type2 == TCL_NUMBER_INT)) {
	    TclGetWideIntFromObj(NULL, valuePtr, &w1);
	    TclGetWideIntFromObj(NULL, value2Ptr, &w2);

	    switch (opcode) {
	    case INST_BITAND:
		wResult = w1 & w2;
		break;
	    case INST_BITOR:
		wResult = w1 | w2;
		break;
	    case INST_BITXOR:
		wResult = w1 ^ w2;
		break;
	    default:
		/* Unused, here to silence compiler warning. */
		wResult = 0;
	    }
	    WIDE_RESULT(wResult);
	}
	w1 = *((const Tcl_WideInt *)ptr1);
	w2 = *((const Tcl_WideInt *)ptr2);

	switch (opcode) {
	case INST_BITAND:
	    wResult = w1 & w2;
	    break;
	case INST_BITOR:
	    wResult = w1 | w2;
	    break;
	case INST_BITXOR:
	    wResult = w1 ^ w2;
	    break;
	default:
	    /* Unused, here to silence compiler warning. */
	    wResult = 0;
	}
	WIDE_RESULT(wResult);

    case INST_EXPON: {
	int oddExponent = 0, negativeExponent = 0;
	unsigned short base;

	if ((type1 == TCL_NUMBER_DOUBLE) || (type2 == TCL_NUMBER_DOUBLE)) {
	    Tcl_GetDoubleFromObj(NULL, valuePtr, &d1);
	    Tcl_GetDoubleFromObj(NULL, value2Ptr, &d2);

	    if (d1==0.0 && d2<0.0) {
		return EXPONENT_OF_ZERO;
	    }
	    dResult = pow(d1, d2);
	    goto doubleResult;
	}
	w2 = 0;
	if (type2 == TCL_NUMBER_INT) {
	    w2 = *((const Tcl_WideInt *) ptr2);
	    if (w2 == 0) {
		/*
		 * Anything to the zero power is 1.
		 */

		return constants[1];
	    } else if (w2 == 1) {
		/*
		 * Anything to the first power is itself
		 */

		return NULL;
	    }
	}

	switch (type2) {
	case TCL_NUMBER_INT:
	    w2 = *((const Tcl_WideInt *)ptr2);
	    negativeExponent = (w2 < 0);
	    oddExponent = (int) (w2 & (Tcl_WideInt)1);
	    break;
	case TCL_NUMBER_BIG:
	    Tcl_TakeBignumFromObj(NULL, value2Ptr, &big2);
	    negativeExponent = mp_isneg(&big2);
	    mp_mod_2d(&big2, 1, &big2);
	    oddExponent = !mp_iszero(&big2);
	    mp_clear(&big2);
	    break;
	}

	if (type1 == TCL_NUMBER_INT) {
	    w1 = *((const Tcl_WideInt *)ptr1);
	}
	if (negativeExponent) {
	    if (type1 == TCL_NUMBER_INT) {
		switch (w1) {
		case 0:
		    /*
		     * Zero to a negative power is div by zero error.
		     */

		    return EXPONENT_OF_ZERO;
		case -1:
		    if (oddExponent) {
			WIDE_RESULT(-1);
		    }
		    /* fallthrough */
		case 1:
		    /*
		     * 1 to any power is 1.
		     */

		    return constants[1];
		}
	    }

	    /*
	     * Integers with magnitude greater than 1 raise to a negative
	     * power yield the answer zero (see TIP 123).
	     */

	    return constants[0];
	}

	if (type1 == TCL_NUMBER_INT) {
	    switch (w1) {
	    case 0:
		/*
		 * Zero to a positive power is zero.
		 */

		return constants[0];
	    case 1:
		/*
		 * 1 to any power is 1.
		 */

		return constants[1];
	    case -1:
		if (!oddExponent) {
		    return constants[1];
		}
		WIDE_RESULT(-1);
	    }
	}

	/*
	 * We refuse to accept exponent arguments that exceed one mp_digit
	 * which means the max exponent value is 2**28-1 = 0x0fffffff =
	 * 268435455, which fits into a signed 32 bit int which is within the
	 * range of the long int type. This means any numeric Tcl_Obj value
	 * not using TCL_NUMBER_INT type must hold a value larger than we
	 * accept.
	 */

	if (type2 != TCL_NUMBER_INT) {
	    Tcl_SetObjResult(interp, Tcl_NewStringObj(
		    "exponent too large", -1));
	    return GENERAL_ARITHMETIC_ERROR;
	}

	if (type1 == TCL_NUMBER_INT) {
	    if (w1 == 2) {
		/*
		 * Reduce small powers of 2 to shifts.
		 */

		if ((Tcl_WideUInt) w2 < (Tcl_WideUInt) CHAR_BIT*sizeof(Tcl_WideInt) - 1) {
		    WIDE_RESULT(((Tcl_WideInt) 1) << (int)w2);
		}
		goto overflowExpon;
	    }
	    if (w1 == -2) {
		int signum = oddExponent ? -1 : 1;

		/*
		 * Reduce small powers of 2 to shifts.
		 */

		if ((Tcl_WideUInt)w2 < CHAR_BIT*sizeof(Tcl_WideInt) - 1){
		    WIDE_RESULT(signum * (((Tcl_WideInt) 1) << (int) w2));
		}
		goto overflowExpon;
	    }
	}
	if (type1 == TCL_NUMBER_INT) {
	    w1 = *((const Tcl_WideInt *) ptr1);
	} else {
	    goto overflowExpon;
	}
	if (w2 - 2 < (long)MaxBase64Size
		&& w1 <=  MaxBase64[w2 - 2]
		&& w1 >= -MaxBase64[w2 - 2]) {
	    /*
	     * Small powers of integers whose result is wide.
	     */

	    wResult = w1 * w1;		/* b**2 */
	    switch (w2) {
	    case 2:
		break;
	    case 3:
		wResult *= w1;		/* b**3 */
		break;
	    case 4:
		wResult *= wResult;	/* b**4 */
		break;
	    case 5:
		wResult *= wResult;	/* b**4 */
		wResult *= w1;		/* b**5 */
		break;
	    case 6:
		wResult *= w1;		/* b**3 */
		wResult *= wResult;	/* b**6 */
		break;
	    case 7:
		wResult *= w1;		/* b**3 */
		wResult *= wResult;	/* b**6 */
		wResult *= w1;		/* b**7 */
		break;
	    case 8:
		wResult *= wResult;	/* b**4 */
		wResult *= wResult;	/* b**8 */
		break;
	    case 9:
		wResult *= wResult;	/* b**4 */
		wResult *= wResult;	/* b**8 */
		wResult *= w1;		/* b**9 */
		break;
	    case 10:
		wResult *= wResult;	/* b**4 */
		wResult *= w1;		/* b**5 */
		wResult *= wResult;	/* b**10 */
		break;
	    case 11:
		wResult *= wResult;	/* b**4 */
		wResult *= w1;		/* b**5 */
		wResult *= wResult;	/* b**10 */
		wResult *= w1;		/* b**11 */
		break;
	    case 12:
		wResult *= w1;		/* b**3 */
		wResult *= wResult;	/* b**6 */
		wResult *= wResult;	/* b**12 */
		break;
	    case 13:
		wResult *= w1;		/* b**3 */
		wResult *= wResult;	/* b**6 */
		wResult *= wResult;	/* b**12 */
		wResult *= w1;		/* b**13 */
		break;
	    case 14:
		wResult *= w1;		/* b**3 */
		wResult *= wResult;	/* b**6 */
		wResult *= w1;		/* b**7 */
		wResult *= wResult;	/* b**14 */
		break;
	    case 15:
		wResult *= w1;		/* b**3 */
		wResult *= wResult;	/* b**6 */
		wResult *= w1;		/* b**7 */
		wResult *= wResult;	/* b**14 */
		wResult *= w1;		/* b**15 */
		break;
	    case 16:
		wResult *= wResult;	/* b**4 */
		wResult *= wResult;	/* b**8 */
		wResult *= wResult;	/* b**16 */
		break;
	    }
	    WIDE_RESULT(wResult);
	}

	/*
	 * Handle cases of powers > 16 that still fit in a 64-bit word by
	 * doing table lookup.
	 */

	if (w1 - 3 >= 0 && w1 - 2 < (long)Exp64IndexSize
		&& w2 - 2 < (long)(Exp64ValueSize + MaxBase64Size)) {
	    base = Exp64Index[w1 - 3]
		    + (unsigned short) (w2 - 2 - MaxBase64Size);
	    if (base < Exp64Index[w1 - 2]) {
		/*
		 * 64-bit number raised to intermediate power, done by
		 * table lookup.
		 */

		WIDE_RESULT(Exp64Value[base]);
	    }
	}

	if (-w1 - 3 >= 0 && -w1 - 2 < (long)Exp64IndexSize
		&& w2 - 2 < (long)(Exp64ValueSize + MaxBase64Size)) {
	    base = Exp64Index[-w1 - 3]
		    + (unsigned short) (w2 - 2 - MaxBase64Size);
	    if (base < Exp64Index[-w1 - 2]) {
		/*
		 * 64-bit number raised to intermediate power, done by
		 * table lookup.
		 */

		wResult = oddExponent ? -Exp64Value[base] : Exp64Value[base];
		WIDE_RESULT(wResult);
	    }
	}

    overflowExpon:
	Tcl_TakeBignumFromObj(NULL, value2Ptr, &big2);
	if (big2.used > 1) {
	    mp_clear(&big2);
	    Tcl_SetObjResult(interp, Tcl_NewStringObj(
		    "exponent too large", -1));
	    return GENERAL_ARITHMETIC_ERROR;
	}
	Tcl_TakeBignumFromObj(NULL, valuePtr, &big1);
	mp_init(&bigResult);
	mp_expt_d_ex(&big1, big2.dp[0], &bigResult, 1);
	mp_clear(&big1);
	mp_clear(&big2);
	BIG_RESULT(&bigResult);
    }

    case INST_ADD:
    case INST_SUB:
    case INST_MULT:
    case INST_DIV:
	if ((type1 == TCL_NUMBER_DOUBLE) || (type2 == TCL_NUMBER_DOUBLE)) {
	    /*
	     * At least one of the values is floating-point, so perform
	     * floating point calculations.
	     */

	    Tcl_GetDoubleFromObj(NULL, valuePtr, &d1);
	    Tcl_GetDoubleFromObj(NULL, value2Ptr, &d2);

	    switch (opcode) {
	    case INST_ADD:
		dResult = d1 + d2;
		break;
	    case INST_SUB:
		dResult = d1 - d2;
		break;
	    case INST_MULT:
		dResult = d1 * d2;
		break;
	    case INST_DIV:
#ifndef IEEE_FLOATING_POINT
		if (d2 == 0.0) {
		    return DIVIDED_BY_ZERO;
		}
#endif
		/*
		 * We presume that we are running with zero-divide unmasked if
		 * we're on an IEEE box. Otherwise, this statement might cause
		 * demons to fly out our noses.
		 */

		dResult = d1 / d2;
		break;
	    default:
		/* Unused, here to silence compiler warning. */
		dResult = 0;
	    }

	doubleResult:
#ifndef ACCEPT_NAN
	    /*
	     * Check now for IEEE floating-point error.
	     */

	    if (TclIsNaN(dResult)) {
		TclExprFloatError(interp, dResult);
		return GENERAL_ARITHMETIC_ERROR;
	    }
#endif
	    DOUBLE_RESULT(dResult);
	}
	if ((type1 != TCL_NUMBER_BIG) && (type2 != TCL_NUMBER_BIG)) {
	    TclGetWideIntFromObj(NULL, valuePtr, &w1);
	    TclGetWideIntFromObj(NULL, value2Ptr, &w2);

	    switch (opcode) {
	    case INST_ADD:
		wResult = w1 + w2;
		if ((type1 == TCL_NUMBER_INT) || (type2 == TCL_NUMBER_INT))
		{
		    /*
		     * Check for overflow.
		     */

		    if (Overflowing(w1, w2, wResult)) {
			goto overflowBasic;
		    }
		}
		break;

	    case INST_SUB:
		wResult = w1 - w2;
		if ((type1 == TCL_NUMBER_INT) || (type2 == TCL_NUMBER_INT))
		{
		    /*
		     * Must check for overflow. The macro tests for overflows
		     * in sums by looking at the sign bits. As we have a
		     * subtraction here, we are adding -w2. As -w2 could in
		     * turn overflow, we test with ~w2 instead: it has the
		     * opposite sign bit to w2 so it does the job. Note that
		     * the only "bad" case (w2==0) is irrelevant for this
		     * macro, as in that case w1 and wResult have the same
		     * sign and there is no overflow anyway.
		     */

		    if (Overflowing(w1, ~w2, wResult)) {
			goto overflowBasic;
		    }
		}
		break;

	    case INST_MULT:
		if ((w1 < INT_MIN) || (w1 > INT_MAX) || (w2 < INT_MIN) || (w2 > INT_MAX)) {
		    goto overflowBasic;
		}
		wResult = w1 * w2;
		break;

	    case INST_DIV:
		if (w2 == 0) {
		    return DIVIDED_BY_ZERO;
		}

		/*
		 * Need a bignum to represent (WIDE_MIN / -1)
		 */

		if ((w1 == WIDE_MIN) && (w2 == -1)) {
		    goto overflowBasic;
		}
		wResult = w1 / w2;

		/*
		 * Force Tcl's integer division rules.
		 * TODO: examine for logic simplification
		 */

		if (((wResult < 0) || ((wResult == 0) &&
			((w1 < 0 && w2 > 0) || (w1 > 0 && w2 < 0)))) &&
			(wResult*w2 != w1)) {
		    wResult -= 1;
		}
		break;

	    default:
		/*
		 * Unused, here to silence compiler warning.
		 */

		wResult = 0;
	    }

	    WIDE_RESULT(wResult);
	}

    overflowBasic:
	Tcl_TakeBignumFromObj(NULL, valuePtr, &big1);
	Tcl_TakeBignumFromObj(NULL, value2Ptr, &big2);
	mp_init(&bigResult);
	switch (opcode) {
	case INST_ADD:
	    mp_add(&big1, &big2, &bigResult);
	    break;
	case INST_SUB:
	    mp_sub(&big1, &big2, &bigResult);
	    break;
	case INST_MULT:
	    mp_mul(&big1, &big2, &bigResult);
	    break;
	case INST_DIV:
	    if (mp_iszero(&big2)) {
		mp_clear(&big1);
		mp_clear(&big2);
		mp_clear(&bigResult);
		return DIVIDED_BY_ZERO;
	    }
	    mp_init(&bigRemainder);
	    mp_div(&big1, &big2, &bigResult, &bigRemainder);
	    /* TODO: internals intrusion */
	    if (!mp_iszero(&bigRemainder)
		    && (bigRemainder.sign != big2.sign)) {
		/*
		 * Convert to Tcl's integer division rules.
		 */

		mp_sub_d(&bigResult, 1, &bigResult);
		mp_add(&bigRemainder, &big2, &bigRemainder);
	    }
	    mp_clear(&bigRemainder);
	    break;
	}
	mp_clear(&big1);
	mp_clear(&big2);
	BIG_RESULT(&bigResult);
    }

    Tcl_Panic("unexpected opcode");
    return NULL;
}

static Tcl_Obj *
ExecuteExtendedUnaryMathOp(
    int opcode,			/* What operation to perform. */
    Tcl_Obj *valuePtr)		/* The operand on the stack. */
{
    ClientData ptr;
    int type;
    Tcl_WideInt w;
    mp_int big;
    Tcl_Obj *objResultPtr;

    (void) GetNumberFromObj(NULL, valuePtr, &ptr, &type);

    switch (opcode) {
    case INST_BITNOT:
	if (type == TCL_NUMBER_INT) {
	    w = *((const Tcl_WideInt *) ptr);
	    WIDE_RESULT(~w);
	}
	Tcl_TakeBignumFromObj(NULL, valuePtr, &big);
	/* ~a = - a - 1 */
	mp_neg(&big, &big);
	mp_sub_d(&big, 1, &big);
	BIG_RESULT(&big);
    case INST_UMINUS:
	switch (type) {
	case TCL_NUMBER_DOUBLE:
	    DOUBLE_RESULT(-(*((const double *) ptr)));
	case TCL_NUMBER_INT:
	    w = *((const Tcl_WideInt *) ptr);
	    if (w != WIDE_MIN) {
		WIDE_RESULT(-w);
	    }
	    TclInitBignumFromWideInt(&big, w);
	    break;
	default:
	    Tcl_TakeBignumFromObj(NULL, valuePtr, &big);
	}
	mp_neg(&big, &big);
	BIG_RESULT(&big);
    }

    Tcl_Panic("unexpected opcode");
    return NULL;
}
#undef WIDE_RESULT
#undef BIG_RESULT
#undef DOUBLE_RESULT

/*
 *----------------------------------------------------------------------
 *
 * CompareTwoNumbers --
 *
 *	This function compares a pair of numbers in Tcl_Objs. Each argument
 *	must already be known to be numeric and not NaN.
 *
 * Results:
 *	One of MP_LT, MP_EQ or MP_GT, depending on whether valuePtr is less
 *	than, equal to, or greater than value2Ptr (respectively).
 *
 * Side effects:
 *	None, provided both values are numeric.
 *
 *----------------------------------------------------------------------
 */

int
TclCompareTwoNumbers(
    Tcl_Obj *valuePtr,
    Tcl_Obj *value2Ptr)
{
    int type1 = TCL_NUMBER_NAN, type2 = TCL_NUMBER_NAN, compare;
    ClientData ptr1, ptr2;
    mp_int big1, big2;
    double d1, d2, tmp;
    Tcl_WideInt w1, w2;

    (void) GetNumberFromObj(NULL, valuePtr, &ptr1, &type1);
    (void) GetNumberFromObj(NULL, value2Ptr, &ptr2, &type2);

    switch (type1) {
    case TCL_NUMBER_INT:
	w1 = *((const Tcl_WideInt *)ptr1);
	switch (type2) {
	case TCL_NUMBER_INT:
	    w2 = *((const Tcl_WideInt *)ptr2);
	wideCompare:
	    return (w1 < w2) ? MP_LT : ((w1 > w2) ? MP_GT : MP_EQ);
	case TCL_NUMBER_DOUBLE:
	    d2 = *((const double *)ptr2);
	    d1 = (double) w1;

	    /*
	     * If the double has a fractional part, or if the long can be
	     * converted to double without loss of precision, then compare as
	     * doubles.
	     */

	    if (DBL_MANT_DIG > CHAR_BIT*sizeof(Tcl_WideInt) || w1 == (Tcl_WideInt) d1
		    || modf(d2, &tmp) != 0.0) {
		goto doubleCompare;
	    }

	    /*
	     * Otherwise, to make comparision based on full precision, need to
	     * convert the double to a suitably sized integer.
	     *
	     * Need this to get comparsions like
	     *	  expr 20000000000000003 < 20000000000000004.0
	     * right. Converting the first argument to double will yield two
	     * double values that are equivalent within double precision.
	     * Converting the double to an integer gets done exactly, then
	     * integer comparison can tell the difference.
	     */

	    if (d2 < (double)WIDE_MIN) {
		return MP_GT;
	    }
	    if (d2 > (double)WIDE_MAX) {
		return MP_LT;
	    }
	    w2 = (Tcl_WideInt) d2;
	    goto wideCompare;
	case TCL_NUMBER_BIG:
	    Tcl_TakeBignumFromObj(NULL, value2Ptr, &big2);
	    if (mp_isneg(&big2)) {
		compare = MP_GT;
	    } else {
		compare = MP_LT;
	    }
	    mp_clear(&big2);
	    return compare;
	}

    case TCL_NUMBER_DOUBLE:
	d1 = *((const double *)ptr1);
	switch (type2) {
	case TCL_NUMBER_DOUBLE:
	    d2 = *((const double *)ptr2);
	doubleCompare:
	    return (d1 < d2) ? MP_LT : ((d1 > d2) ? MP_GT : MP_EQ);
	case TCL_NUMBER_INT:
	    w2 = *((const Tcl_WideInt *)ptr2);
	    d2 = (double) w2;
	    if (DBL_MANT_DIG > CHAR_BIT*sizeof(Tcl_WideInt)
		    || w2 == (Tcl_WideInt) d2 || modf(d1, &tmp) != 0.0) {
		goto doubleCompare;
	    }
	    if (d1 < (double)WIDE_MIN) {
		return MP_LT;
	    }
	    if (d1 > (double)WIDE_MAX) {
		return MP_GT;
	    }
	    w1 = (Tcl_WideInt) d1;
	    goto wideCompare;
	case TCL_NUMBER_BIG:
	    if (TclIsInfinite(d1)) {
		return (d1 > 0.0) ? MP_GT : MP_LT;
	    }
	    Tcl_TakeBignumFromObj(NULL, value2Ptr, &big2);
	    if ((d1 < (double)WIDE_MAX) && (d1 > (double)WIDE_MIN)) {
		if (mp_isneg(&big2)) {
		    compare = MP_GT;
		} else {
		    compare = MP_LT;
		}
		mp_clear(&big2);
		return compare;
	    }
	    if (DBL_MANT_DIG > CHAR_BIT*sizeof(long)
		    && modf(d1, &tmp) != 0.0) {
		d2 = TclBignumToDouble(&big2);
		mp_clear(&big2);
		goto doubleCompare;
	    }
	    Tcl_InitBignumFromDouble(NULL, d1, &big1);
	    goto bigCompare;
	}

    case TCL_NUMBER_BIG:
	Tcl_TakeBignumFromObj(NULL, valuePtr, &big1);
	switch (type2) {
	case TCL_NUMBER_INT:
	    compare = mp_cmp_d(&big1, 0);
	    mp_clear(&big1);
	    return compare;
	case TCL_NUMBER_DOUBLE:
	    d2 = *((const double *)ptr2);
	    if (TclIsInfinite(d2)) {
		compare = (d2 > 0.0) ? MP_LT : MP_GT;
		mp_clear(&big1);
		return compare;
	    }
	    if ((d2 < (double)WIDE_MAX) && (d2 > (double)WIDE_MIN)) {
		compare = mp_cmp_d(&big1, 0);
		mp_clear(&big1);
		return compare;
	    }
	    if (DBL_MANT_DIG > CHAR_BIT*sizeof(long)
		    && modf(d2, &tmp) != 0.0) {
		d1 = TclBignumToDouble(&big1);
		mp_clear(&big1);
		goto doubleCompare;
	    }
	    Tcl_InitBignumFromDouble(NULL, d2, &big2);
	    goto bigCompare;
	case TCL_NUMBER_BIG:
	    Tcl_TakeBignumFromObj(NULL, value2Ptr, &big2);
	bigCompare:
	    compare = mp_cmp(&big1, &big2);
	    mp_clear(&big1);
	    mp_clear(&big2);
	    return compare;
	}
    default:
	Tcl_Panic("unexpected number type");
	return TCL_ERROR;
    }
}

#ifdef TCL_COMPILE_DEBUG
/*
 *----------------------------------------------------------------------
 *
 * PrintByteCodeInfo --
 *
 *	This procedure prints a summary about a bytecode object to stdout. It
 *	is called by TclNRExecuteByteCode when starting to execute the bytecode
 *	object if tclTraceExec has the value 2 or more.
 *
 * Results:
 *	None.
 *
 * Side effects:
 *	None.
 *
 *----------------------------------------------------------------------
 */

static void
PrintByteCodeInfo(
    register ByteCode *codePtr)	/* The bytecode whose summary is printed to
				 * stdout. */
{
    Proc *procPtr = codePtr->procPtr;
    Interp *iPtr = (Interp *) *codePtr->interpHandle;

    fprintf(stdout, "\nExecuting ByteCode 0x%p, refCt %" TCL_Z_MODIFIER "u, epoch %u, interp 0x%p (epoch %u)\n",
	    codePtr, (size_t)codePtr->refCount, codePtr->compileEpoch, iPtr,
	    iPtr->compileEpoch);

    fprintf(stdout, "  Source: ");
    TclPrintSource(stdout, codePtr->source, 60);

    fprintf(stdout, "\n  Cmds %d, src %d, inst %u, litObjs %u, aux %d, stkDepth %u, code/src %.2f\n",
	    codePtr->numCommands, codePtr->numSrcBytes,
	    codePtr->numCodeBytes, codePtr->numLitObjects,
	    codePtr->numAuxDataItems, codePtr->maxStackDepth,
#ifdef TCL_COMPILE_STATS
	    codePtr->numSrcBytes?
		    ((float)codePtr->structureSize)/codePtr->numSrcBytes :
#endif
	    0.0);

#ifdef TCL_COMPILE_STATS
    fprintf(stdout, "  Code %lu = header %lu+inst %d+litObj %lu+exc %lu+aux %lu+cmdMap %d\n",
	    (unsigned long) codePtr->structureSize,
	    (unsigned long) (sizeof(ByteCode)-sizeof(size_t)-sizeof(Tcl_Time)),
	    codePtr->numCodeBytes,
	    (unsigned long) (codePtr->numLitObjects * sizeof(Tcl_Obj *)),
	    (unsigned long) (codePtr->numExceptRanges*sizeof(ExceptionRange)),
	    (unsigned long) (codePtr->numAuxDataItems * sizeof(AuxData)),
	    codePtr->numCmdLocBytes);
#endif /* TCL_COMPILE_STATS */
    if (procPtr != NULL) {
	fprintf(stdout,
		"  Proc 0x%p, refCt %d, args %d, compiled locals %d\n",
		procPtr, procPtr->refCount, procPtr->numArgs,
		procPtr->numCompiledLocals);
    }
}
#endif /* TCL_COMPILE_DEBUG */

/*
 *----------------------------------------------------------------------
 *
 * ValidatePcAndStackTop --
 *
 *	This procedure is called by TclNRExecuteByteCode when debugging to
 *	verify that the program counter and stack top are valid during
 *	execution.
 *
 * Results:
 *	None.
 *
 * Side effects:
 *	Prints a message to stderr and panics if either the pc or stack top
 *	are invalid.
 *
 *----------------------------------------------------------------------
 */

#ifdef TCL_COMPILE_DEBUG
static void
ValidatePcAndStackTop(
    register ByteCode *codePtr,	/* The bytecode whose summary is printed to
				 * stdout. */
    const unsigned char *pc,	/* Points to first byte of a bytecode
				 * instruction. The program counter. */
    int stackTop,		/* Current stack top. Must be between
				 * stackLowerBound and stackUpperBound
				 * (inclusive). */
    int checkStack)		/* 0 if the stack depth check should be
				 * skipped. */
{
    int stackUpperBound = codePtr->maxStackDepth;
				/* Greatest legal value for stackTop. */
    unsigned relativePc = (unsigned) (pc - codePtr->codeStart);
    unsigned long codeStart = (unsigned long) codePtr->codeStart;
    unsigned long codeEnd = (unsigned long)
	    (codePtr->codeStart + codePtr->numCodeBytes);
    unsigned char opCode = *pc;

    if (((unsigned long) pc < codeStart) || ((unsigned long) pc > codeEnd)) {
	fprintf(stderr, "\nBad instruction pc 0x%p in TclNRExecuteByteCode\n",
		pc);
	Tcl_Panic("TclNRExecuteByteCode execution failure: bad pc");
    }
    if ((unsigned) opCode > LAST_INST_OPCODE) {
	fprintf(stderr, "\nBad opcode %d at pc %u in TclNRExecuteByteCode\n",
		(unsigned) opCode, relativePc);
	Tcl_Panic("TclNRExecuteByteCode execution failure: bad opcode");
    }
    if (checkStack &&
	    ((stackTop < 0) || (stackTop > stackUpperBound))) {
	int numChars;
	const char *cmd = GetSrcInfoForPc(pc, codePtr, &numChars, NULL, NULL);

	fprintf(stderr, "\nBad stack top %d at pc %u in TclNRExecuteByteCode (min 0, max %i)",
		stackTop, relativePc, stackUpperBound);
	if (cmd != NULL) {
	    Tcl_Obj *message;

	    TclNewLiteralStringObj(message, "\n executing ");
	    Tcl_IncrRefCount(message);
	    Tcl_AppendLimitedToObj(message, cmd, numChars, 100, NULL);
	    fprintf(stderr,"%s\n", TclGetString(message));
	    Tcl_DecrRefCount(message);
	} else {
	    fprintf(stderr, "\n");
	}
	Tcl_Panic("TclNRExecuteByteCode execution failure: bad stack top");
    }
}
#endif /* TCL_COMPILE_DEBUG */

/*
 *----------------------------------------------------------------------
 *
 * IllegalExprOperandType --
 *
 *	Used by TclNRExecuteByteCode to append an error message to the interp
 *	result when an illegal operand type is detected by an expression
 *	instruction. The argument opndPtr holds the operand object in error.
 *
 * Results:
 *	None.
 *
 * Side effects:
 *	An error message is appended to the interp result.
 *
 *----------------------------------------------------------------------
 */

static void
IllegalExprOperandType(
    Tcl_Interp *interp,		/* Interpreter to which error information
				 * pertains. */
    const unsigned char *pc, /* Points to the instruction being executed
				 * when the illegal type was found. */
    Tcl_Obj *opndPtr)		/* Points to the operand holding the value
				 * with the illegal type. */
{
    ClientData ptr;
    int type;
    const unsigned char opcode = *pc;
    const char *description, *operator = "unknown";

    if (opcode == INST_EXPON) {
	operator = "**";
    } else if (opcode <= INST_LNOT) {
	operator = operatorStrings[opcode - INST_LOR];
    }

    if (GetNumberFromObj(NULL, opndPtr, &ptr, &type) != TCL_OK) {
	int numBytes;
	const char *bytes = TclGetStringFromObj(opndPtr, &numBytes);

	if (numBytes == 0) {
	    description = "empty string";
	} else if (TclCheckBadOctal(NULL, bytes)) {
	    description = "invalid octal number";
	} else {
	    description = "non-numeric string";
	}
    } else if (type == TCL_NUMBER_NAN) {
	description = "non-numeric floating-point value";
    } else if (type == TCL_NUMBER_DOUBLE) {
	description = "floating-point value";
    } else {
	/* TODO: No caller needs this. Eliminate? */
	description = "(big) integer";
    }

    Tcl_SetObjResult(interp, Tcl_ObjPrintf(
	    "can't use %s as operand of \"%s\"", description, operator));
    Tcl_SetErrorCode(interp, "ARITH", "DOMAIN", description, NULL);
}

/*
 *----------------------------------------------------------------------
 *
 * TclGetSrcInfoForPc, GetSrcInfoForPc, TclGetSourceFromFrame --
 *
 *	Given a program counter value, finds the closest command in the
 *	bytecode code unit's CmdLocation array and returns information about
 *	that command's source: a pointer to its first byte and the number of
 *	characters.
 *
 * Results:
 *	If a command is found that encloses the program counter value, a
 *	pointer to the command's source is returned and the length of the
 *	source is stored at *lengthPtr. If multiple commands resulted in code
 *	at pc, information about the closest enclosing command is returned. If
 *	no matching command is found, NULL is returned and *lengthPtr is
 *	unchanged.
 *
 * Side effects:
 *	The CmdFrame at *cfPtr is updated.
 *
 *----------------------------------------------------------------------
 */

Tcl_Obj *
TclGetSourceFromFrame(
    CmdFrame *cfPtr,
    int objc,
    Tcl_Obj *const objv[])
{
    if (cfPtr == NULL) {
        return Tcl_NewListObj(objc, objv);
    }
    if (cfPtr->cmdObj == NULL) {
        if (cfPtr->cmd == NULL) {
	    ByteCode *codePtr = (ByteCode *) cfPtr->data.tebc.codePtr;

            cfPtr->cmd = GetSrcInfoForPc((unsigned char *)
		    cfPtr->data.tebc.pc, codePtr, &cfPtr->len, NULL, NULL);
        }
	if (cfPtr->cmd) {
	    cfPtr->cmdObj = Tcl_NewStringObj(cfPtr->cmd, cfPtr->len);
	} else {
	    cfPtr->cmdObj = Tcl_NewListObj(objc, objv);
	}
        Tcl_IncrRefCount(cfPtr->cmdObj);
    }
    return cfPtr->cmdObj;
}

void
TclGetSrcInfoForPc(
    CmdFrame *cfPtr)
{
    ByteCode *codePtr = (ByteCode *) cfPtr->data.tebc.codePtr;

    assert(cfPtr->type == TCL_LOCATION_BC);

    if (cfPtr->cmd == NULL) {

	cfPtr->cmd = GetSrcInfoForPc(
		(unsigned char *) cfPtr->data.tebc.pc, codePtr,
		&cfPtr->len, NULL, NULL);
    }

    if (cfPtr->cmd != NULL) {
	/*
	 * We now have the command. We can get the srcOffset back and from
	 * there find the list of word locations for this command.
	 */

	ExtCmdLoc *eclPtr;
	ECL *locPtr = NULL;
	int srcOffset, i;
	Interp *iPtr = (Interp *) *codePtr->interpHandle;
	Tcl_HashEntry *hePtr =
		Tcl_FindHashEntry(iPtr->lineBCPtr, codePtr);

	if (!hePtr) {
	    return;
	}

	srcOffset = cfPtr->cmd - codePtr->source;
	eclPtr = Tcl_GetHashValue(hePtr);

	for (i=0; i < eclPtr->nuloc; i++) {
	    if (eclPtr->loc[i].srcOffset == srcOffset) {
		locPtr = eclPtr->loc+i;
		break;
	    }
	}
	if (locPtr == NULL) {
	    Tcl_Panic("LocSearch failure");
	}

	cfPtr->line = locPtr->line;
	cfPtr->nline = locPtr->nline;
	cfPtr->type = eclPtr->type;

	if (eclPtr->type == TCL_LOCATION_SOURCE) {
	    cfPtr->data.eval.path = eclPtr->path;
	    Tcl_IncrRefCount(cfPtr->data.eval.path);
	}

	/*
	 * Do not set cfPtr->data.eval.path NULL for non-SOURCE. Needed for
	 * cfPtr->data.tebc.codePtr.
	 */
    }
}

static const char *
GetSrcInfoForPc(
    const unsigned char *pc,	/* The program counter value for which to
				 * return the closest command's source info.
				 * This points within a bytecode instruction
				 * in codePtr's code. */
    ByteCode *codePtr,		/* The bytecode sequence in which to look up
				 * the command source for the pc. */
    int *lengthPtr,		/* If non-NULL, the location where the length
				 * of the command's source should be stored.
				 * If NULL, no length is stored. */
    const unsigned char **pcBeg,/* If non-NULL, the bytecode location
				 * where the current instruction starts.
				 * If NULL; no pointer is stored. */
    int *cmdIdxPtr)		/* If non-NULL, the location where the index
				 * of the command containing the pc should
				 * be stored. */
{
    register int pcOffset = (pc - codePtr->codeStart);
    int numCmds = codePtr->numCommands;
    unsigned char *codeDeltaNext, *codeLengthNext;
    unsigned char *srcDeltaNext, *srcLengthNext;
    int codeOffset, codeLen, codeEnd, srcOffset, srcLen, delta, i;
    int bestDist = INT_MAX;	/* Distance of pc to best cmd's start pc. */
    int bestSrcOffset = -1;	/* Initialized to avoid compiler warning. */
    int bestSrcLength = -1;	/* Initialized to avoid compiler warning. */
    int bestCmdIdx = -1;

    /* The pc must point within the bytecode */
    assert ((pcOffset >= 0) && (pcOffset < codePtr->numCodeBytes));

    /*
     * Decode the code and source offset and length for each command. The
     * closest enclosing command is the last one whose code started before
     * pcOffset.
     */

    codeDeltaNext = codePtr->codeDeltaStart;
    codeLengthNext = codePtr->codeLengthStart;
    srcDeltaNext = codePtr->srcDeltaStart;
    srcLengthNext = codePtr->srcLengthStart;
    codeOffset = srcOffset = 0;
    for (i = 0;  i < numCmds;  i++) {
	if ((unsigned) *codeDeltaNext == (unsigned) 0xFF) {
	    codeDeltaNext++;
	    delta = TclGetInt4AtPtr(codeDeltaNext);
	    codeDeltaNext += 4;
	} else {
	    delta = TclGetInt1AtPtr(codeDeltaNext);
	    codeDeltaNext++;
	}
	codeOffset += delta;

	if ((unsigned) *codeLengthNext == (unsigned) 0xFF) {
	    codeLengthNext++;
	    codeLen = TclGetInt4AtPtr(codeLengthNext);
	    codeLengthNext += 4;
	} else {
	    codeLen = TclGetInt1AtPtr(codeLengthNext);
	    codeLengthNext++;
	}
	codeEnd = (codeOffset + codeLen - 1);

	if ((unsigned) *srcDeltaNext == (unsigned) 0xFF) {
	    srcDeltaNext++;
	    delta = TclGetInt4AtPtr(srcDeltaNext);
	    srcDeltaNext += 4;
	} else {
	    delta = TclGetInt1AtPtr(srcDeltaNext);
	    srcDeltaNext++;
	}
	srcOffset += delta;

	if ((unsigned) *srcLengthNext == (unsigned) 0xFF) {
	    srcLengthNext++;
	    srcLen = TclGetInt4AtPtr(srcLengthNext);
	    srcLengthNext += 4;
	} else {
	    srcLen = TclGetInt1AtPtr(srcLengthNext);
	    srcLengthNext++;
	}

	if (codeOffset > pcOffset) {	/* Best cmd already found */
	    break;
	}
	if (pcOffset <= codeEnd) {	/* This cmd's code encloses pc */
	    int dist = (pcOffset - codeOffset);

	    if (dist <= bestDist) {
		bestDist = dist;
		bestSrcOffset = srcOffset;
		bestSrcLength = srcLen;
		bestCmdIdx = i;
	    }
	}
    }

    if (pcBeg != NULL) {
	const unsigned char *curr, *prev;

	/*
	 * Walk from beginning of command or BC to pc, by complete
	 * instructions. Stop when crossing pc; keep previous.
	 */

	curr = ((bestDist == INT_MAX) ? codePtr->codeStart : pc - bestDist);
	prev = curr;
	while (curr <= pc) {
	    prev = curr;
	    curr += tclInstructionTable[*curr].numBytes;
	}
	*pcBeg = prev;
    }

    if (bestDist == INT_MAX) {
	return NULL;
    }

    if (lengthPtr != NULL) {
	*lengthPtr = bestSrcLength;
    }

    if (cmdIdxPtr != NULL) {
	*cmdIdxPtr = bestCmdIdx;
    }

    return (codePtr->source + bestSrcOffset);
}

/*
 *----------------------------------------------------------------------
 *
 * GetExceptRangeForPc --
 *
 *	Given a program counter value, return the closest enclosing
 *	ExceptionRange.
 *
 * Results:
 *	If the searchMode is TCL_ERROR, this procedure ignores loop exception
 *	ranges and returns a pointer to the closest catch range. If the
 *	searchMode is TCL_BREAK, this procedure returns a pointer to the most
 *	closely enclosing ExceptionRange regardless of whether it is a loop or
 *	catch exception range. If the searchMode is TCL_CONTINUE, this
 *	procedure returns a pointer to the most closely enclosing
 *	ExceptionRange (of any type) skipping only loop exception ranges if
 *	they don't have a sensible continueOffset defined. If no matching
 *	ExceptionRange is found that encloses pc, a NULL is returned.
 *
 * Side effects:
 *	None.
 *
 *----------------------------------------------------------------------
 */

static ExceptionRange *
GetExceptRangeForPc(
    const unsigned char *pc,	/* The program counter value for which to
				 * search for a closest enclosing exception
				 * range. This points to a bytecode
				 * instruction in codePtr's code. */
    int searchMode,		/* If TCL_BREAK, consider either loop or catch
				 * ExceptionRanges in search. If TCL_ERROR
				 * consider only catch ranges (and ignore any
				 * closer loop ranges). If TCL_CONTINUE, look
				 * for loop ranges that define a continue
				 * point or a catch range. */
    ByteCode *codePtr)		/* Points to the ByteCode in which to search
				 * for the enclosing ExceptionRange. */
{
    ExceptionRange *rangeArrayPtr;
    int numRanges = codePtr->numExceptRanges;
    register ExceptionRange *rangePtr;
    int pcOffset = pc - codePtr->codeStart;
    register int start;

    if (numRanges == 0) {
	return NULL;
    }

    /*
     * This exploits peculiarities of our compiler: nested ranges are always
     * *after* their containing ranges, so that by scanning backwards we are
     * sure that the first matching range is indeed the deepest.
     */

    rangeArrayPtr = codePtr->exceptArrayPtr;
    rangePtr = rangeArrayPtr + numRanges;
    while (--rangePtr >= rangeArrayPtr) {
	start = rangePtr->codeOffset;
	if ((start <= pcOffset) &&
		(pcOffset < (start + rangePtr->numCodeBytes))) {
	    if (rangePtr->type == CATCH_EXCEPTION_RANGE) {
		return rangePtr;
	    }
	    if (searchMode == TCL_BREAK) {
		return rangePtr;
	    }
	    if (searchMode == TCL_CONTINUE && rangePtr->continueOffset != -1){
		return rangePtr;
	    }
	}
    }
    return NULL;
}

/*
 *----------------------------------------------------------------------
 *
 * GetOpcodeName --
 *
 *	This procedure is called by the TRACE and TRACE_WITH_OBJ macros used
 *	in TclNRExecuteByteCode when debugging. It returns the name of the
 *	bytecode instruction at a specified instruction pc.
 *
 * Results:
 *	A character string for the instruction.
 *
 * Side effects:
 *	None.
 *
 *----------------------------------------------------------------------
 */

#ifdef TCL_COMPILE_DEBUG
static const char *
GetOpcodeName(
    const unsigned char *pc)	/* Points to the instruction whose name should
				 * be returned. */
{
    unsigned char opCode = *pc;

    return tclInstructionTable[opCode].name;
}
#endif /* TCL_COMPILE_DEBUG */

/*
 *----------------------------------------------------------------------
 *
 * TclExprFloatError --
 *
 *	This procedure is called when an error occurs during a floating-point
 *	operation. It reads errno and sets interp->objResultPtr accordingly.
 *
 * Results:
 *	interp->objResultPtr is set to hold an error message.
 *
 * Side effects:
 *	None.
 *
 *----------------------------------------------------------------------
 */

void
TclExprFloatError(
    Tcl_Interp *interp,		/* Where to store error message. */
    double value)		/* Value returned after error; used to
				 * distinguish underflows from overflows. */
{
    const char *s;

    if ((errno == EDOM) || TclIsNaN(value)) {
	s = "domain error: argument not in valid range";
	Tcl_SetObjResult(interp, Tcl_NewStringObj(s, -1));
	Tcl_SetErrorCode(interp, "ARITH", "DOMAIN", s, NULL);
    } else if ((errno == ERANGE) || TclIsInfinite(value)) {
	if (value == 0.0) {
	    s = "floating-point value too small to represent";
	    Tcl_SetObjResult(interp, Tcl_NewStringObj(s, -1));
	    Tcl_SetErrorCode(interp, "ARITH", "UNDERFLOW", s, NULL);
	} else {
	    s = "floating-point value too large to represent";
	    Tcl_SetObjResult(interp, Tcl_NewStringObj(s, -1));
	    Tcl_SetErrorCode(interp, "ARITH", "OVERFLOW", s, NULL);
	}
    } else {
	Tcl_Obj *objPtr = Tcl_ObjPrintf(
		"unknown floating-point error, errno = %d", errno);

	Tcl_SetErrorCode(interp, "ARITH", "UNKNOWN",
		TclGetString(objPtr), NULL);
	Tcl_SetObjResult(interp, objPtr);
    }
}

#ifdef TCL_COMPILE_STATS
/*
 *----------------------------------------------------------------------
 *
 * TclLog2 --
 *
 *	Procedure used while collecting compilation statistics to determine
 *	the log base 2 of an integer.
 *
 * Results:
 *	Returns the log base 2 of the operand. If the argument is less than or
 *	equal to zero, a zero is returned.
 *
 * Side effects:
 *	None.
 *
 *----------------------------------------------------------------------
 */

int
TclLog2(
    register int value)		/* The integer for which to compute the log
				 * base 2. */
{
    register int n = value;
    register int result = 0;

    while (n > 1) {
	n = n >> 1;
	result++;
    }
    return result;
}

/*
 *----------------------------------------------------------------------
 *
 * EvalStatsCmd --
 *
 *	Implements the "evalstats" command that prints instruction execution
 *	counts to stdout.
 *
 * Results:
 *	Standard Tcl results.
 *
 * Side effects:
 *	None.
 *
 *----------------------------------------------------------------------
 */

static int
EvalStatsCmd(
    ClientData unused,		/* Unused. */
    Tcl_Interp *interp,		/* The current interpreter. */
    int objc,			/* The number of arguments. */
    Tcl_Obj *const objv[])	/* The argument strings. */
{
    Interp *iPtr = (Interp *) interp;
    LiteralTable *globalTablePtr = &iPtr->literalTable;
    ByteCodeStats *statsPtr = &iPtr->stats;
    double totalCodeBytes, currentCodeBytes;
    double totalLiteralBytes, currentLiteralBytes;
    double objBytesIfUnshared, strBytesIfUnshared, sharingBytesSaved;
    double strBytesSharedMultX, strBytesSharedOnce;
    double numInstructions, currentHeaderBytes;
    long numCurrentByteCodes, numByteCodeLits;
    long refCountSum, literalMgmtBytes, sum;
    int numSharedMultX, numSharedOnce;
    int decadeHigh, minSizeDecade, maxSizeDecade, length, i;
    char *litTableStats;
    LiteralEntry *entryPtr;
    Tcl_Obj *objPtr;

#define Percent(a,b) ((a) * 100.0 / (b))

    objPtr = Tcl_NewObj();
    Tcl_IncrRefCount(objPtr);

    numInstructions = 0.0;
    for (i = 0;  i < 256;  i++) {
	if (statsPtr->instructionCount[i] != 0) {
	    numInstructions += statsPtr->instructionCount[i];
	}
    }

    totalLiteralBytes = sizeof(LiteralTable)
	    + iPtr->literalTable.numBuckets * sizeof(LiteralEntry *)
	    + (statsPtr->numLiteralsCreated * sizeof(LiteralEntry))
	    + (statsPtr->numLiteralsCreated * sizeof(Tcl_Obj))
	    + statsPtr->totalLitStringBytes;
    totalCodeBytes = statsPtr->totalByteCodeBytes + totalLiteralBytes;

    numCurrentByteCodes =
	    statsPtr->numCompilations - statsPtr->numByteCodesFreed;
    currentHeaderBytes = numCurrentByteCodes
	    * (sizeof(ByteCode) - sizeof(size_t) - sizeof(Tcl_Time));
    literalMgmtBytes = sizeof(LiteralTable)
	    + (iPtr->literalTable.numBuckets * sizeof(LiteralEntry *))
	    + (iPtr->literalTable.numEntries * sizeof(LiteralEntry));
    currentLiteralBytes = literalMgmtBytes
	    + iPtr->literalTable.numEntries * sizeof(Tcl_Obj)
	    + statsPtr->currentLitStringBytes;
    currentCodeBytes = statsPtr->currentByteCodeBytes + currentLiteralBytes;

    /*
     * Summary statistics, total and current source and ByteCode sizes.
     */

    Tcl_AppendPrintfToObj(objPtr, "\n----------------------------------------------------------------\n");
    Tcl_AppendPrintfToObj(objPtr,
	    "Compilation and execution statistics for interpreter %#lx\n",
	    (long int)iPtr);

    Tcl_AppendPrintfToObj(objPtr, "\nNumber ByteCodes executed\t%ld\n",
	    statsPtr->numExecutions);
    Tcl_AppendPrintfToObj(objPtr, "Number ByteCodes compiled\t%ld\n",
	    statsPtr->numCompilations);
    Tcl_AppendPrintfToObj(objPtr, "  Mean executions/compile\t%.1f\n",
	    statsPtr->numExecutions / (float)statsPtr->numCompilations);

    Tcl_AppendPrintfToObj(objPtr, "\nInstructions executed\t\t%.0f\n",
	    numInstructions);
    Tcl_AppendPrintfToObj(objPtr, "  Mean inst/compile\t\t%.0f\n",
	    numInstructions / statsPtr->numCompilations);
    Tcl_AppendPrintfToObj(objPtr, "  Mean inst/execution\t\t%.0f\n",
	    numInstructions / statsPtr->numExecutions);

    Tcl_AppendPrintfToObj(objPtr, "\nTotal ByteCodes\t\t\t%ld\n",
	    statsPtr->numCompilations);
    Tcl_AppendPrintfToObj(objPtr, "  Source bytes\t\t\t%.6g\n",
	    statsPtr->totalSrcBytes);
    Tcl_AppendPrintfToObj(objPtr, "  Code bytes\t\t\t%.6g\n",
	    totalCodeBytes);
    Tcl_AppendPrintfToObj(objPtr, "    ByteCode bytes\t\t%.6g\n",
	    statsPtr->totalByteCodeBytes);
    Tcl_AppendPrintfToObj(objPtr, "    Literal bytes\t\t%.6g\n",
	    totalLiteralBytes);
    Tcl_AppendPrintfToObj(objPtr, "      table %lu + bkts %lu + entries %lu + objects %lu + strings %.6g\n",
	    (unsigned long) sizeof(LiteralTable),
	    (unsigned long) (iPtr->literalTable.numBuckets * sizeof(LiteralEntry *)),
	    (unsigned long) (statsPtr->numLiteralsCreated * sizeof(LiteralEntry)),
	    (unsigned long) (statsPtr->numLiteralsCreated * sizeof(Tcl_Obj)),
	    statsPtr->totalLitStringBytes);
    Tcl_AppendPrintfToObj(objPtr, "  Mean code/compile\t\t%.1f\n",
	    totalCodeBytes / statsPtr->numCompilations);
    Tcl_AppendPrintfToObj(objPtr, "  Mean code/source\t\t%.1f\n",
	    totalCodeBytes / statsPtr->totalSrcBytes);

    Tcl_AppendPrintfToObj(objPtr, "\nCurrent (active) ByteCodes\t%ld\n",
	    numCurrentByteCodes);
    Tcl_AppendPrintfToObj(objPtr, "  Source bytes\t\t\t%.6g\n",
	    statsPtr->currentSrcBytes);
    Tcl_AppendPrintfToObj(objPtr, "  Code bytes\t\t\t%.6g\n",
	    currentCodeBytes);
    Tcl_AppendPrintfToObj(objPtr, "    ByteCode bytes\t\t%.6g\n",
	    statsPtr->currentByteCodeBytes);
    Tcl_AppendPrintfToObj(objPtr, "    Literal bytes\t\t%.6g\n",
	    currentLiteralBytes);
    Tcl_AppendPrintfToObj(objPtr, "      table %lu + bkts %lu + entries %lu + objects %lu + strings %.6g\n",
	    (unsigned long) sizeof(LiteralTable),
	    (unsigned long) (iPtr->literalTable.numBuckets * sizeof(LiteralEntry *)),
	    (unsigned long) (iPtr->literalTable.numEntries * sizeof(LiteralEntry)),
	    (unsigned long) (iPtr->literalTable.numEntries * sizeof(Tcl_Obj)),
	    statsPtr->currentLitStringBytes);
    Tcl_AppendPrintfToObj(objPtr, "  Mean code/source\t\t%.1f\n",
	    currentCodeBytes / statsPtr->currentSrcBytes);
    Tcl_AppendPrintfToObj(objPtr, "  Code + source bytes\t\t%.6g (%0.1f mean code/src)\n",
	    (currentCodeBytes + statsPtr->currentSrcBytes),
	    (currentCodeBytes / statsPtr->currentSrcBytes) + 1.0);

    /*
     * Tcl_IsShared statistics check
     *
     * This gives the refcount of each obj as Tcl_IsShared was called for it.
     * Shared objects must be duplicated before they can be modified.
     */

    numSharedMultX = 0;
    Tcl_AppendPrintfToObj(objPtr, "\nTcl_IsShared object check (all objects):\n");
    Tcl_AppendPrintfToObj(objPtr, "  Object had refcount <=1 (not shared)\t%ld\n",
	    tclObjsShared[1]);
    for (i = 2;  i < TCL_MAX_SHARED_OBJ_STATS;  i++) {
	Tcl_AppendPrintfToObj(objPtr, "  refcount ==%d\t\t%ld\n",
		i, tclObjsShared[i]);
	numSharedMultX += tclObjsShared[i];
    }
    Tcl_AppendPrintfToObj(objPtr, "  refcount >=%d\t\t%ld\n",
	    i, tclObjsShared[0]);
    numSharedMultX += tclObjsShared[0];
    Tcl_AppendPrintfToObj(objPtr, "  Total shared objects\t\t\t%d\n",
	    numSharedMultX);

    /*
     * Literal table statistics.
     */

    numByteCodeLits = 0;
    refCountSum = 0;
    numSharedMultX = 0;
    numSharedOnce = 0;
    objBytesIfUnshared = 0.0;
    strBytesIfUnshared = 0.0;
    strBytesSharedMultX = 0.0;
    strBytesSharedOnce = 0.0;
    for (i = 0;  i < globalTablePtr->numBuckets;  i++) {
	for (entryPtr = globalTablePtr->buckets[i];  entryPtr != NULL;
		entryPtr = entryPtr->nextPtr) {
	    if (NULL != Tcl_FetchIntRep(entryPtr->objPtr, &tclByteCodeType)) {
		numByteCodeLits++;
	    }
	    (void) TclGetStringFromObj(entryPtr->objPtr, &length);
	    refCountSum += entryPtr->refCount;
	    objBytesIfUnshared += (entryPtr->refCount * sizeof(Tcl_Obj));
	    strBytesIfUnshared += (entryPtr->refCount * (length+1));
	    if (entryPtr->refCount > 1) {
		numSharedMultX++;
		strBytesSharedMultX += (length+1);
	    } else {
		numSharedOnce++;
		strBytesSharedOnce += (length+1);
	    }
	}
    }
    sharingBytesSaved = (objBytesIfUnshared + strBytesIfUnshared)
	    - currentLiteralBytes;

    Tcl_AppendPrintfToObj(objPtr, "\nTotal objects (all interps)\t%ld\n",
	    tclObjsAlloced);
    Tcl_AppendPrintfToObj(objPtr, "Current objects\t\t\t%ld\n",
	    (tclObjsAlloced - tclObjsFreed));
    Tcl_AppendPrintfToObj(objPtr, "Total literal objects\t\t%ld\n",
	    statsPtr->numLiteralsCreated);

    Tcl_AppendPrintfToObj(objPtr, "\nCurrent literal objects\t\t%d (%0.1f%% of current objects)\n",
	    globalTablePtr->numEntries,
	    Percent(globalTablePtr->numEntries, tclObjsAlloced-tclObjsFreed));
    Tcl_AppendPrintfToObj(objPtr, "  ByteCode literals\t\t%ld (%0.1f%% of current literals)\n",
	    numByteCodeLits,
	    Percent(numByteCodeLits, globalTablePtr->numEntries));
    Tcl_AppendPrintfToObj(objPtr, "  Literals reused > 1x\t\t%d\n",
	    numSharedMultX);
    Tcl_AppendPrintfToObj(objPtr, "  Mean reference count\t\t%.2f\n",
	    ((double) refCountSum) / globalTablePtr->numEntries);
    Tcl_AppendPrintfToObj(objPtr, "  Mean len, str reused >1x \t%.2f\n",
	    (numSharedMultX ? strBytesSharedMultX/numSharedMultX : 0.0));
    Tcl_AppendPrintfToObj(objPtr, "  Mean len, str used 1x\t\t%.2f\n",
	    (numSharedOnce ? strBytesSharedOnce/numSharedOnce : 0.0));
    Tcl_AppendPrintfToObj(objPtr, "  Total sharing savings\t\t%.6g (%0.1f%% of bytes if no sharing)\n",
	    sharingBytesSaved,
	    Percent(sharingBytesSaved, objBytesIfUnshared+strBytesIfUnshared));
    Tcl_AppendPrintfToObj(objPtr, "    Bytes with sharing\t\t%.6g\n",
	    currentLiteralBytes);
    Tcl_AppendPrintfToObj(objPtr, "      table %lu + bkts %lu + entries %lu + objects %lu + strings %.6g\n",
	    (unsigned long) sizeof(LiteralTable),
	    (unsigned long) (iPtr->literalTable.numBuckets * sizeof(LiteralEntry *)),
	    (unsigned long) (iPtr->literalTable.numEntries * sizeof(LiteralEntry)),
	    (unsigned long) (iPtr->literalTable.numEntries * sizeof(Tcl_Obj)),
	    statsPtr->currentLitStringBytes);
    Tcl_AppendPrintfToObj(objPtr, "    Bytes if no sharing\t\t%.6g = objects %.6g + strings %.6g\n",
	    (objBytesIfUnshared + strBytesIfUnshared),
	    objBytesIfUnshared, strBytesIfUnshared);
    Tcl_AppendPrintfToObj(objPtr, "  String sharing savings \t%.6g = unshared %.6g - shared %.6g\n",
	    (strBytesIfUnshared - statsPtr->currentLitStringBytes),
	    strBytesIfUnshared, statsPtr->currentLitStringBytes);
    Tcl_AppendPrintfToObj(objPtr, "  Literal mgmt overhead\t\t%ld (%0.1f%% of bytes with sharing)\n",
	    literalMgmtBytes,
	    Percent(literalMgmtBytes, currentLiteralBytes));
    Tcl_AppendPrintfToObj(objPtr, "    table %lu + buckets %lu + entries %lu\n",
	    (unsigned long) sizeof(LiteralTable),
	    (unsigned long) (iPtr->literalTable.numBuckets * sizeof(LiteralEntry *)),
	    (unsigned long) (iPtr->literalTable.numEntries * sizeof(LiteralEntry)));

    /*
     * Breakdown of current ByteCode space requirements.
     */

    Tcl_AppendPrintfToObj(objPtr, "\nBreakdown of current ByteCode requirements:\n");
    Tcl_AppendPrintfToObj(objPtr, "                         Bytes      Pct of    Avg per\n");
    Tcl_AppendPrintfToObj(objPtr, "                                     total    ByteCode\n");
    Tcl_AppendPrintfToObj(objPtr, "Total             %12.6g     100.00%%   %8.1f\n",
	    statsPtr->currentByteCodeBytes,
	    statsPtr->currentByteCodeBytes / numCurrentByteCodes);
    Tcl_AppendPrintfToObj(objPtr, "Header            %12.6g   %8.1f%%   %8.1f\n",
	    currentHeaderBytes,
	    Percent(currentHeaderBytes, statsPtr->currentByteCodeBytes),
	    currentHeaderBytes / numCurrentByteCodes);
    Tcl_AppendPrintfToObj(objPtr, "Instructions      %12.6g   %8.1f%%   %8.1f\n",
	    statsPtr->currentInstBytes,
	    Percent(statsPtr->currentInstBytes,statsPtr->currentByteCodeBytes),
	    statsPtr->currentInstBytes / numCurrentByteCodes);
    Tcl_AppendPrintfToObj(objPtr, "Literal ptr array %12.6g   %8.1f%%   %8.1f\n",
	    statsPtr->currentLitBytes,
	    Percent(statsPtr->currentLitBytes,statsPtr->currentByteCodeBytes),
	    statsPtr->currentLitBytes / numCurrentByteCodes);
    Tcl_AppendPrintfToObj(objPtr, "Exception table   %12.6g   %8.1f%%   %8.1f\n",
	    statsPtr->currentExceptBytes,
	    Percent(statsPtr->currentExceptBytes,statsPtr->currentByteCodeBytes),
	    statsPtr->currentExceptBytes / numCurrentByteCodes);
    Tcl_AppendPrintfToObj(objPtr, "Auxiliary data    %12.6g   %8.1f%%   %8.1f\n",
	    statsPtr->currentAuxBytes,
	    Percent(statsPtr->currentAuxBytes,statsPtr->currentByteCodeBytes),
	    statsPtr->currentAuxBytes / numCurrentByteCodes);
    Tcl_AppendPrintfToObj(objPtr, "Command map       %12.6g   %8.1f%%   %8.1f\n",
	    statsPtr->currentCmdMapBytes,
	    Percent(statsPtr->currentCmdMapBytes,statsPtr->currentByteCodeBytes),
	    statsPtr->currentCmdMapBytes / numCurrentByteCodes);

    /*
     * Detailed literal statistics.
     */

    Tcl_AppendPrintfToObj(objPtr, "\nLiteral string sizes:\n");
    Tcl_AppendPrintfToObj(objPtr, "\t Up to length\t\tPercentage\n");
    maxSizeDecade = 0;
    for (i = 31;  i >= 0;  i--) {
	if (statsPtr->literalCount[i] > 0) {
	    maxSizeDecade = i;
	    break;
	}
    }
    sum = 0;
    for (i = 0;  i <= maxSizeDecade;  i++) {
	decadeHigh = (1 << (i+1)) - 1;
	sum += statsPtr->literalCount[i];
	Tcl_AppendPrintfToObj(objPtr, "\t%10d\t\t%8.0f%%\n",
		decadeHigh, Percent(sum, statsPtr->numLiteralsCreated));
    }

    litTableStats = TclLiteralStats(globalTablePtr);
    Tcl_AppendPrintfToObj(objPtr, "\nCurrent literal table statistics:\n%s\n",
	    litTableStats);
    ckfree(litTableStats);

    /*
     * Source and ByteCode size distributions.
     */

    Tcl_AppendPrintfToObj(objPtr, "\nSource sizes:\n");
    Tcl_AppendPrintfToObj(objPtr, "\t Up to size\t\tPercentage\n");
    minSizeDecade = maxSizeDecade = 0;
    for (i = 0;  i < 31;  i++) {
	if (statsPtr->srcCount[i] > 0) {
	    minSizeDecade = i;
	    break;
	}
    }
    for (i = 31;  i >= 0;  i--) {
	if (statsPtr->srcCount[i] > 0) {
	    maxSizeDecade = i;
	    break;
	}
    }
    sum = 0;
    for (i = minSizeDecade;  i <= maxSizeDecade;  i++) {
	decadeHigh = (1 << (i+1)) - 1;
	sum += statsPtr->srcCount[i];
	Tcl_AppendPrintfToObj(objPtr, "\t%10d\t\t%8.0f%%\n",
		decadeHigh, Percent(sum, statsPtr->numCompilations));
    }

    Tcl_AppendPrintfToObj(objPtr, "\nByteCode sizes:\n");
    Tcl_AppendPrintfToObj(objPtr, "\t Up to size\t\tPercentage\n");
    minSizeDecade = maxSizeDecade = 0;
    for (i = 0;  i < 31;  i++) {
	if (statsPtr->byteCodeCount[i] > 0) {
	    minSizeDecade = i;
	    break;
	}
    }
    for (i = 31;  i >= 0;  i--) {
	if (statsPtr->byteCodeCount[i] > 0) {
	    maxSizeDecade = i;
	    break;
	}
    }
    sum = 0;
    for (i = minSizeDecade;  i <= maxSizeDecade;  i++) {
	decadeHigh = (1 << (i+1)) - 1;
	sum += statsPtr->byteCodeCount[i];
	Tcl_AppendPrintfToObj(objPtr, "\t%10d\t\t%8.0f%%\n",
		decadeHigh, Percent(sum, statsPtr->numCompilations));
    }

    Tcl_AppendPrintfToObj(objPtr, "\nByteCode longevity (excludes Current ByteCodes):\n");
    Tcl_AppendPrintfToObj(objPtr, "\t       Up to ms\t\tPercentage\n");
    minSizeDecade = maxSizeDecade = 0;
    for (i = 0;  i < 31;  i++) {
	if (statsPtr->lifetimeCount[i] > 0) {
	    minSizeDecade = i;
	    break;
	}
    }
    for (i = 31;  i >= 0;  i--) {
	if (statsPtr->lifetimeCount[i] > 0) {
	    maxSizeDecade = i;
	    break;
	}
    }
    sum = 0;
    for (i = minSizeDecade;  i <= maxSizeDecade;  i++) {
	decadeHigh = (1 << (i+1)) - 1;
	sum += statsPtr->lifetimeCount[i];
	Tcl_AppendPrintfToObj(objPtr, "\t%12.3f\t\t%8.0f%%\n",
		decadeHigh/1000.0, Percent(sum, statsPtr->numByteCodesFreed));
    }

    /*
     * Instruction counts.
     */

    Tcl_AppendPrintfToObj(objPtr, "\nInstruction counts:\n");
    for (i = 0;  i <= LAST_INST_OPCODE;  i++) {
	Tcl_AppendPrintfToObj(objPtr, "%20s %8ld ",
		tclInstructionTable[i].name, statsPtr->instructionCount[i]);
	if (statsPtr->instructionCount[i]) {
	    Tcl_AppendPrintfToObj(objPtr, "%6.1f%%\n",
		    Percent(statsPtr->instructionCount[i], numInstructions));
	} else {
	    Tcl_AppendPrintfToObj(objPtr, "0\n");
	}
    }

#ifdef TCL_MEM_DEBUG
    Tcl_AppendPrintfToObj(objPtr, "\nHeap Statistics:\n");
    TclDumpMemoryInfo((ClientData) objPtr, 1);
#endif
    Tcl_AppendPrintfToObj(objPtr, "\n----------------------------------------------------------------\n");

    if (objc == 1) {
	Tcl_SetObjResult(interp, objPtr);
    } else {
	Tcl_Channel outChan;
	char *str = TclGetStringFromObj(objv[1], &length);

	if (length) {
	    if (strcmp(str, "stdout") == 0) {
		outChan = Tcl_GetStdChannel(TCL_STDOUT);
	    } else if (strcmp(str, "stderr") == 0) {
		outChan = Tcl_GetStdChannel(TCL_STDERR);
	    } else {
		outChan = Tcl_OpenFileChannel(NULL, str, "w", 0664);
	    }
	} else {
	    outChan = Tcl_GetStdChannel(TCL_STDOUT);
	}
	if (outChan != NULL) {
	    Tcl_WriteObj(outChan, objPtr);
	}
    }
    Tcl_DecrRefCount(objPtr);
    return TCL_OK;
}
#endif /* TCL_COMPILE_STATS */

#ifdef TCL_COMPILE_DEBUG
/*
 *----------------------------------------------------------------------
 *
 * StringForResultCode --
 *
 *	Procedure that returns a human-readable string representing a Tcl
 *	result code such as TCL_ERROR.
 *
 * Results:
 *	If the result code is one of the standard Tcl return codes, the result
 *	is a string representing that code such as "TCL_ERROR". Otherwise, the
 *	result string is that code formatted as a sequence of decimal digit
 *	characters. Note that the resulting string must not be modified by the
 *	caller.
 *
 * Side effects:
 *	None.
 *
 *----------------------------------------------------------------------
 */

static const char *
StringForResultCode(
    int result)			/* The Tcl result code for which to generate a
				 * string. */
{
    static char buf[TCL_INTEGER_SPACE];

    if ((result >= TCL_OK) && (result <= TCL_CONTINUE)) {
	return resultStrings[result];
    }
    TclFormatInt(buf, result);
    return buf;
}
#endif /* TCL_COMPILE_DEBUG */

/*
 * Local Variables:
 * mode: c
 * c-basic-offset: 4
 * fill-column: 78
 * End:
 */<|MERGE_RESOLUTION|>--- conflicted
+++ resolved
@@ -4790,13 +4790,8 @@
 	 */
 
 	if ((TclListObjGetElements(interp, valuePtr, &objc, &objv) == TCL_OK)
-<<<<<<< HEAD
 		&& (NULL == Tcl_FetchIntRep(value2Ptr, &tclListType))
-		&& (TclGetIntForIndexM(NULL , value2Ptr, objc-1,
-=======
-		&& (value2Ptr->typePtr != &tclListType)
 		&& (TclGetIntForIndexM(NULL, value2Ptr, objc-1,
->>>>>>> d8e66e70
 			&index) == TCL_OK)) {
 	    TclDecrRefCount(value2Ptr);
 	    tosPtr--;
