/*
 * tclExecute.c --
 *
 *	This file contains procedures that execute byte-compiled Tcl commands.
 *
 * Copyright © 1996-1997 Sun Microsystems, Inc.
 * Copyright © 1998-2000 Scriptics Corporation.
 * Copyright © 2001 Kevin B. Kenny. All rights reserved.
 * Copyright © 2002-2010 Miguel Sofer.
 * Copyright © 2005-2007 Donal K. Fellows.
 * Copyright © 2007 Daniel A. Steffen <das@users.sourceforge.net>
 * Copyright © 2006-2008 Joe Mistachkin.  All rights reserved.
 *
 * See the file "license.terms" for information on usage and redistribution of
 * this file, and for a DISCLAIMER OF ALL WARRANTIES.
 */

#include "tclInt.h"
#define ALLOW_DEPRECATED_OPCODES
#include "tclCompile.h"
#include "tclOOInt.h"
#include "tclTomMath.h"
#include <math.h>
#include <assert.h>

/*
 * Hack to determine whether we may expect IEEE floating point. The hack is
 * formally incorrect in that non-IEEE platforms might have the same precision
 * and range, but VAX, IBM, and Cray do not; are there any other floating
 * point units that we might care about?
 */

#if (FLT_RADIX == 2) && (DBL_MANT_DIG == 53) && (DBL_MAX_EXP == 1024)
#define IEEE_FLOATING_POINT
#endif

/*
 * A counter that is used to work out when the bytecode engine should call
 * Tcl_AsyncReady() to see whether there is a signal that needs handling, and
 * other expensive periodic operations.
 */

#ifndef ASYNC_CHECK_COUNT
#   define ASYNC_CHECK_COUNT	64
#endif /* !ASYNC_CHECK_COUNT */

/*
 * Boolean flag indicating whether the Tcl bytecode interpreter has been
 * initialized.
 */

static int execInitialized = 0;
TCL_DECLARE_MUTEX(execMutex)

static int cachedInExit = 0;

#ifdef TCL_COMPILE_DEBUG
/*
 * Variable that controls whether execution tracing is enabled and, if so,
 * what level of tracing is desired:
 *    0: no execution tracing
 *    1: trace invocations of Tcl procs only
 *    2: trace invocations of all (not compiled away) commands
 *    3: display each instruction executed
 * This variable is linked to the Tcl variable "tcl_traceExec".
 */

int tclTraceExec = TCL_TRACE_BYTECODE_EXEC_NONE;
#endif

/*
 * Mapping from expression instruction opcodes to strings; used for error
 * messages. Note that these entries must match the order and number of the
 * expression opcodes (e.g., INST_LOR) in tclCompile.h.
 *
 * Does not include the string for INST_EXPON (and beyond), as that is
 * disjoint for backward-compatibility reasons.
 */

static const char *const operatorStrings[] = {
    "|", "^", "&", "==", "!=", "<", ">", "<=", ">=", "<<", ">>",
    "+", "-", "*", "/", "%", "+", "-", "~", "!"
};

/*
 * Mapping from Tcl result codes to strings; used for error and debugging
 * messages.
 */

#ifdef TCL_COMPILE_DEBUG
static const char *const resultStrings[] = {
    "TCL_OK", "TCL_ERROR", "TCL_RETURN", "TCL_BREAK", "TCL_CONTINUE"
};
#endif

/*
 * These are used by evalstats to monitor object usage in Tcl.
 */

#ifdef TCL_COMPILE_STATS
size_t		tclObjsAlloced = 0;
size_t		tclObjsFreed = 0;
size_t		tclObjsShared[TCL_MAX_SHARED_OBJ_STATS] = { 0, 0, 0, 0, 0 };
#endif /* TCL_COMPILE_STATS */

/*
 * NR_TEBC
 * Helpers for NR - non-recursive calls to TEBC
 * Minimal data required to fully reconstruct the execution state.
 */

typedef struct {
    ByteCode *codePtr;		/* Constant until the BC returns */
				/* -----------------------------------------*/
    Tcl_Obj **catchTop;		/* These fields are used on return TO this */
    Tcl_Obj *auxObjList;	/* level: they record the state when a new */
    CmdFrame cmdFrame;		/* codePtr was received for NR execution. */
    Tcl_Obj *stack[1];		/* Start of the actual combined catch and obj
				 * stacks; the struct will be expanded as
				 * necessary */
} TEBCdata;

#define TEBC_YIELD() \
    do {						\
	esPtr->tosPtr = tosPtr;				\
	TclNRAddCallback(interp, TEBCresume,		\
		TD, pc, INT2PTR(cleanup), NULL);	\
    } while (0)

#define TEBC_DATA_DIG() \
    do {					\
	tosPtr = esPtr->tosPtr;			\
    } while (0)

#define PUSH_TAUX_OBJ(objPtr) \
    do {							\
	if (auxObjList) {					\
	    (objPtr)->length += auxObjList->length;		\
	}							\
	(objPtr)->internalRep.twoPtrValue.ptr1 = auxObjList;	\
	auxObjList = (objPtr);					\
    } while (0)

#define POP_TAUX_OBJ() \
    do {							\
	tmpPtr = auxObjList;					\
	auxObjList = (Tcl_Obj *)tmpPtr->internalRep.twoPtrValue.ptr1;	\
	Tcl_DecrRefCount(tmpPtr);				\
    } while (0)

/*
 * These variable-access macros have to coincide with those in tclVar.c
 */

#define VarHashGetValue(hPtr) \
    ((Var *) ((char *)hPtr - offsetof(VarInHash, entry)))

static inline Var *
VarHashCreateVar(
    TclVarHashTable *tablePtr,
    Tcl_Obj *key,
    int *newPtr)
{
    Tcl_HashEntry *hPtr = Tcl_CreateHashEntry(&tablePtr->table,
	    key, newPtr);

    if (!hPtr) {
	return NULL;
    }
    return VarHashGetValue(hPtr);
}

#define VarHashFindVar(tablePtr, key) \
    VarHashCreateVar((tablePtr), (key), NULL)

/*
 * The new macro for ending an instruction; note that a reasonable C-optimiser
 * will resolve all branches at compile time. (result) is always a constant;
 * the macro NEXT_INST_F handles constant (nCleanup), NEXT_INST_V is resolved
 * at runtime for variable (nCleanup).
 *
 * ARGUMENTS:
 *    pcAdjustment: how much to increment pc
 *    nCleanup: how many objects to remove from the stack
 *    resultHandling: 0 indicates no object should be pushed on the stack;
 *	otherwise, push objResultPtr. If (result < 0), objResultPtr already
 *	has the correct reference count.
 *
 * We use the new compile-time assertions to check that nCleanup is constant
 * and within range.
 */

/* Verify the stack depth, only when no expansion is in progress */

#ifdef TCL_COMPILE_DEBUG
#define CHECK_STACK() \
    do {								\
	ValidatePcAndStackTop(codePtr, pc, CURR_DEPTH,			\
		/*checkStack*/ !(starting || auxObjList));		\
	starting = 0;							\
    } while (0)
#else
#define CHECK_STACK()
#endif

#define NEXT_INST_F(pcAdjustment, nCleanup, resultHandling) \
    do {								\
	TCL_CT_ASSERT((nCleanup >= 0) && (nCleanup <= 2));		\
	CHECK_STACK();							\
	if (nCleanup == 0) {						\
	    if (resultHandling != 0) {					\
		if ((resultHandling) > 0) {				\
		    PUSH_OBJECT(objResultPtr);				\
		} else {						\
		    *(++tosPtr) = objResultPtr;				\
		}							\
	    }								\
	    pc += (pcAdjustment);					\
	    goto cleanup0;						\
	} else if (resultHandling != 0) {				\
	    if ((resultHandling) > 0) {					\
		Tcl_IncrRefCount(objResultPtr);				\
	    }								\
	    pc += (pcAdjustment);					\
	    switch (nCleanup) {						\
	    case 1: goto cleanup1_pushObjResultPtr;			\
	    case 2: goto cleanup2_pushObjResultPtr;			\
	    case 0: break;						\
	    }								\
	} else {							\
	    pc += (pcAdjustment);					\
	    switch (nCleanup) {						\
	    case 1: goto cleanup1;					\
	    case 2: goto cleanup2;					\
	    case 0: break;						\
	    }								\
	}								\
    } while (0)

/* Cut down version of NEXT_INST_F() for resultHandling==0 case. */
#define NEXT_INST_F0(pcAdjustment, nCleanup) \
    do {								\
	TCL_CT_ASSERT((nCleanup >= 0) && (nCleanup <= 2));		\
	CHECK_STACK();							\
	pc += (pcAdjustment);						\
	switch (nCleanup) {						\
	case 0: goto cleanup0;						\
	case 1: goto cleanup1;						\
	case 2: goto cleanup2;						\
	default: Tcl_Panic("should be unreachable");			\
	}								\
    } while (0)

#define NEXT_INST_V(pcAdjustment, nCleanup, resultHandling) \
    CHECK_STACK();							\
    do {								\
	pc += (pcAdjustment);						\
	cleanup = (nCleanup);						\
	if (resultHandling) {						\
	    if ((resultHandling) > 0) {					\
		Tcl_IncrRefCount(objResultPtr);				\
	    }								\
	    goto cleanupV_pushObjResultPtr;				\
	} else {							\
	    goto cleanupV;						\
	}								\
    } while (0)

#ifndef TCL_COMPILE_DEBUG
#define JUMP_PEEPHOLE_F(condition, pcAdjustment, cleanup) \
    do {								\
	pc += (pcAdjustment);						\
	switch (*pc) {							\
	case INST_JUMP_FALSE1:						\
	    NEXT_INST_F0(((condition)? 2 : TclGetInt1AtPtr(pc+1)), (cleanup)); \
	    break;							\
	case INST_JUMP_TRUE1:						\
	    NEXT_INST_F0(((condition)? TclGetInt1AtPtr(pc+1) : 2), (cleanup)); \
	    break;							\
	case INST_JUMP_FALSE:						\
	    NEXT_INST_F0(((condition)? 5 : TclGetInt4AtPtr(pc+1)), (cleanup)); \
	    break;							\
	case INST_JUMP_TRUE:						\
	    NEXT_INST_F0(((condition)? TclGetInt4AtPtr(pc+1) : 5), (cleanup)); \
	    break;							\
	default:							\
	    if ((condition) < 0) {					\
		TclNewIntObj(objResultPtr, -1);				\
	    } else {							\
		objResultPtr = TCONST((condition) > 0);			\
	    }								\
	    NEXT_INST_F(0, (cleanup), 1);				\
	    break;							\
	}								\
    } while (0)
#define JUMP_PEEPHOLE_V(condition, pcAdjustment, cleanup) \
    do {								\
	pc += (pcAdjustment);						\
	switch (*pc) {							\
	case INST_JUMP_FALSE1:						\
	    NEXT_INST_V(((condition)? 2 : TclGetInt1AtPtr(pc+1)), (cleanup), 0); \
	    break;							\
	case INST_JUMP_TRUE1:						\
	    NEXT_INST_V(((condition)? TclGetInt1AtPtr(pc+1) : 2), (cleanup), 0); \
	    break;							\
	case INST_JUMP_FALSE:						\
	    NEXT_INST_V(((condition)? 5 : TclGetInt4AtPtr(pc+1)), (cleanup), 0); \
	    break;							\
	case INST_JUMP_TRUE:						\
	    NEXT_INST_V(((condition)? TclGetInt4AtPtr(pc+1) : 5), (cleanup), 0); \
	    break;							\
	default:							\
	    if ((condition) < 0) {					\
		TclNewIntObj(objResultPtr, -1);				\
	    } else {							\
		objResultPtr = TCONST((condition) > 0);			\
	    }								\
	    NEXT_INST_V(0, (cleanup), 1);				\
	    break;							\
	}								\
    } while (0)
#else /* TCL_COMPILE_DEBUG */
#define JUMP_PEEPHOLE_F(condition, pcAdjustment, cleanup) \
    do{									\
	if ((condition) < 0) {						\
	    TclNewIntObj(objResultPtr, -1);				\
	} else {							\
	    objResultPtr = TCONST((condition) > 0);			\
	}								\
	NEXT_INST_F((pcAdjustment), (cleanup), 1);			\
    } while (0)
#define JUMP_PEEPHOLE_V(condition, pcAdjustment, cleanup) \
    do{									\
	if ((condition) < 0) {						\
	    TclNewIntObj(objResultPtr, -1);				\
	} else {							\
	    objResultPtr = TCONST((condition) > 0);			\
	}								\
	NEXT_INST_V((pcAdjustment), (cleanup), 1);			\
    } while (0)
#endif

/*
 * Macros used to cache often-referenced Tcl evaluation stack information
 * in local variables. Note that a DECACHE_STACK_INFO()-CACHE_STACK_INFO()
 * pair must surround any call inside TclNRExecuteByteCode (and a few other
 * procedures that use this scheme) that could result in a recursive call
 * to TclNRExecuteByteCode.
 */

#define CACHE_STACK_INFO() \
    checkInterp = 1

#define DECACHE_STACK_INFO() \
    esPtr->tosPtr = tosPtr

/*
 * Macros used to access items on the Tcl evaluation stack. PUSH_OBJECT
 * increments the object's ref count since it makes the stack have another
 * reference pointing to the object. However, POP_OBJECT does not decrement
 * the ref count. This is because the stack may hold the only reference to the
 * object, so the object would be destroyed if its ref count were decremented
 * before the caller had a chance to, e.g., store it in a variable. It is the
 * caller's responsibility to decrement the ref count when it is finished with
 * an object.
 *
 * WARNING! It is essential that objPtr only appear once in the PUSH_OBJECT
 * macro. The actual parameter might be an expression with side effects, and
 * this ensures that it will be executed only once.
 */

#define PUSH_OBJECT(objPtr) \
    Tcl_IncrRefCount(*(++tosPtr) = (objPtr))

#define POP_OBJECT()	*(tosPtr--)

#define OBJ_AT_TOS	*tosPtr

#define OBJ_UNDER_TOS	tosPtr[-1]

#define OBJ_AT_DEPTH(n)	tosPtr[-(n)]

#define CURR_DEPTH	(tosPtr - initTosPtr)

#define STACK_BASE(esPtr) ((esPtr)->stackWords - 1)

/*
 * Macros used to trace instruction execution. The macros TRACE,
 * TRACE_WITH_OBJ, and O2S are only used inside TclNRExecuteByteCode. O2S is
 * only used in TRACE* calls to get a string from an object.
 */

#ifdef TCL_COMPILE_DEBUG
#   define TRACE(a) \
    while (traceInstructions) {						\
	fprintf(stdout, "%2" TCL_SIZE_MODIFIER "d: %2" TCL_SIZE_MODIFIER	\
		"d (%" TCL_SIZE_MODIFIER "d) %s ", iPtr->numLevels,	\
		CURR_DEPTH,						\
		(pc - codePtr->codeStart),				\
		GetOpcodeName(pc));					\
	printf a;							\
	break;								\
    }
#   define TRACE_APPEND(a) \
    while (traceInstructions) {		\
	printf a;			\
	break;				\
    }
#   define TRACE_ERROR(interp) \
    TRACE_APPEND(("ERROR: %.30s\n", O2S(Tcl_GetObjResult(interp))));
#   define TRACE_WITH_OBJ(a, objPtr) \
    while (traceInstructions) {						\
	fprintf(stdout, "%2" TCL_SIZE_MODIFIER "d: %2" TCL_SIZE_MODIFIER	\
		"d (%" TCL_SIZE_MODIFIER "d) %s ", iPtr->numLevels,	\
		CURR_DEPTH,						\
		(pc - codePtr->codeStart),				\
		GetOpcodeName(pc));					\
	printf a;							\
	TclPrintObject(stdout, objPtr, 30);				\
	fprintf(stdout, "\n");						\
	break;								\
    }
#   define O2S(objPtr) \
    (objPtr ? TclGetString(objPtr) : "")
#else /* !TCL_COMPILE_DEBUG */
#   define TRACE(a)
#   define TRACE_APPEND(a)
#   define TRACE_ERROR(interp)
#   define TRACE_WITH_OBJ(a, objPtr)
#   define O2S(objPtr)
#endif /* TCL_COMPILE_DEBUG */

#ifdef PANIC_ON_DEPRECATED_OPCODES
#define DEPRECATED_OPCODE_MARK(opcode) \
	Tcl_Panic("%s deprecated for removal", #name)
#else
#define DEPRECATED_OPCODE_MARK(opcode) /* Do nothing. */
#endif

/*
 * DTrace instruction probe macros.
 */

#define TCL_DTRACE_INST_NEXT() \
    do {								\
	if (TCL_DTRACE_INST_DONE_ENABLED()) {				\
	    if (curInstName) {						\
		TCL_DTRACE_INST_DONE(curInstName, CURR_DEPTH,	\
			tosPtr);					\
	    }								\
	    curInstName = tclInstructionTable[*pc].name;		\
	    if (TCL_DTRACE_INST_START_ENABLED()) {			\
		TCL_DTRACE_INST_START(curInstName, CURR_DEPTH,	\
			tosPtr);					\
	    }								\
	} else if (TCL_DTRACE_INST_START_ENABLED()) {			\
	    TCL_DTRACE_INST_START(tclInstructionTable[*pc].name,	\
			CURR_DEPTH, tosPtr);			\
	}								\
    } while (0)
#define TCL_DTRACE_INST_LAST() \
    do {								\
	if (TCL_DTRACE_INST_DONE_ENABLED() && curInstName) {		\
	    TCL_DTRACE_INST_DONE(curInstName, CURR_DEPTH, tosPtr);\
	}								\
    } while (0)

/*
 * Macro used in this file to save a function call for common uses of
 * Tcl_GetNumberFromObj(). The ANSI C "prototype" is:
 *
 * MODULE_SCOPE int GetNumberFromObj(Tcl_Interp *interp, Tcl_Obj *objPtr,
 *			void **ptrPtr, int *tPtr);
 */

#define GetNumberFromObj(interp, objPtr, ptrPtr, tPtr) \
    ((TclHasInternalRep((objPtr), &tclIntType))				\
	?	(*(tPtr) = TCL_NUMBER_INT,				\
		*(ptrPtr) = (void *)					\
		    (&((objPtr)->internalRep.wideValue)), TCL_OK) :	\
    TclHasInternalRep((objPtr), &tclDoubleType)				\
	?	(((isnan((objPtr)->internalRep.doubleValue))		\
		    ?	(*(tPtr) = TCL_NUMBER_NAN)			\
		    :	(*(tPtr) = TCL_NUMBER_DOUBLE)),			\
		*(ptrPtr) = (void *)					\
		    (&((objPtr)->internalRep.doubleValue)), TCL_OK) :	\
    (((objPtr)->bytes != NULL) && ((objPtr)->length == 0))		\
	? TCL_ERROR :			\
    Tcl_GetNumberFromObj((interp), (objPtr), (ptrPtr), (tPtr)))

/*
 * Macro used to make the check for type overflow more mnemonic. This works by
 * comparing sign bits; the rest of the word is irrelevant. The ANSI C
 * "prototype" (where inttype_t is any integer type) is:
 *
 * MODULE_SCOPE int Overflowing(inttype_t a, inttype_t b, inttype_t sum);
 *
 * Check first the condition most likely to fail in usual code (at least for
 * usage in [incr]: do the first summand and the sum have != signs?
 */

#define Overflowing(a,b,sum) \
    ((((a)^(sum)) < 0) && (((a)^(b)) >= 0))

/*
 * Macro for checking whether the type is NaN, used when we're thinking about
 * throwing an error for supplying a non-number number.
 */

#ifndef ACCEPT_NAN
#define IsErroringNaNType(type)		((type) == TCL_NUMBER_NAN)
#else
#define IsErroringNaNType(type)		0
#endif

/*
 * Auxiliary tables used to compute powers of small integers.
 */

/*
 * Maximum base that, when raised to powers 2, 3, ..., 16, fits in a
 * Tcl_WideInt.
 */

static const Tcl_WideInt MaxBase64[] = {
    (Tcl_WideInt)46340*65536+62259,	/* 3037000499 == isqrt(2**63-1) */
    (Tcl_WideInt)2097151, (Tcl_WideInt)55108, (Tcl_WideInt)6208,
    (Tcl_WideInt)1448, (Tcl_WideInt)511, (Tcl_WideInt)234, (Tcl_WideInt)127,
    (Tcl_WideInt)78, (Tcl_WideInt)52, (Tcl_WideInt)38, (Tcl_WideInt)28,
    (Tcl_WideInt)22, (Tcl_WideInt)18, (Tcl_WideInt)15
};
static const size_t MaxBase64Size = sizeof(MaxBase64)/sizeof(Tcl_WideInt);

/*
 * Table giving 3, 4, ..., 13 raised to powers greater than 16 when the
 * results fit in a 64-bit signed integer.
 */

static const unsigned short Exp64Index[] = {
    0, 23, 38, 49, 57, 63, 67, 70, 72, 74, 75, 76
};
static const size_t Exp64IndexSize =
    sizeof(Exp64Index) / sizeof(unsigned short);
static const Tcl_WideInt Exp64Value[] = {
    (Tcl_WideInt)243*243*243*3*3,
    (Tcl_WideInt)243*243*243*3*3*3,
    (Tcl_WideInt)243*243*243*3*3*3*3,
    (Tcl_WideInt)243*243*243*243,
    (Tcl_WideInt)243*243*243*243*3,
    (Tcl_WideInt)243*243*243*243*3*3,
    (Tcl_WideInt)243*243*243*243*3*3*3,
    (Tcl_WideInt)243*243*243*243*3*3*3*3,
    (Tcl_WideInt)243*243*243*243*243,
    (Tcl_WideInt)243*243*243*243*243*3,
    (Tcl_WideInt)243*243*243*243*243*3*3,
    (Tcl_WideInt)243*243*243*243*243*3*3*3,
    (Tcl_WideInt)243*243*243*243*243*3*3*3*3,
    (Tcl_WideInt)243*243*243*243*243*243,
    (Tcl_WideInt)243*243*243*243*243*243*3,
    (Tcl_WideInt)243*243*243*243*243*243*3*3,
    (Tcl_WideInt)243*243*243*243*243*243*3*3*3,
    (Tcl_WideInt)243*243*243*243*243*243*3*3*3*3,
    (Tcl_WideInt)243*243*243*243*243*243*243,
    (Tcl_WideInt)243*243*243*243*243*243*243*3,
    (Tcl_WideInt)243*243*243*243*243*243*243*3*3,
    (Tcl_WideInt)243*243*243*243*243*243*243*3*3*3,
    (Tcl_WideInt)243*243*243*243*243*243*243*3*3*3*3,
    (Tcl_WideInt)1024*1024*1024*4*4,
    (Tcl_WideInt)1024*1024*1024*4*4*4,
    (Tcl_WideInt)1024*1024*1024*4*4*4*4,
    (Tcl_WideInt)1024*1024*1024*1024,
    (Tcl_WideInt)1024*1024*1024*1024*4,
    (Tcl_WideInt)1024*1024*1024*1024*4*4,
    (Tcl_WideInt)1024*1024*1024*1024*4*4*4,
    (Tcl_WideInt)1024*1024*1024*1024*4*4*4*4,
    (Tcl_WideInt)1024*1024*1024*1024*1024,
    (Tcl_WideInt)1024*1024*1024*1024*1024*4,
    (Tcl_WideInt)1024*1024*1024*1024*1024*4*4,
    (Tcl_WideInt)1024*1024*1024*1024*1024*4*4*4,
    (Tcl_WideInt)1024*1024*1024*1024*1024*4*4*4*4,
    (Tcl_WideInt)1024*1024*1024*1024*1024*1024,
    (Tcl_WideInt)1024*1024*1024*1024*1024*1024*4,
    (Tcl_WideInt)3125*3125*3125*5*5,
    (Tcl_WideInt)3125*3125*3125*5*5*5,
    (Tcl_WideInt)3125*3125*3125*5*5*5*5,
    (Tcl_WideInt)3125*3125*3125*3125,
    (Tcl_WideInt)3125*3125*3125*3125*5,
    (Tcl_WideInt)3125*3125*3125*3125*5*5,
    (Tcl_WideInt)3125*3125*3125*3125*5*5*5,
    (Tcl_WideInt)3125*3125*3125*3125*5*5*5*5,
    (Tcl_WideInt)3125*3125*3125*3125*3125,
    (Tcl_WideInt)3125*3125*3125*3125*3125*5,
    (Tcl_WideInt)3125*3125*3125*3125*3125*5*5,
    (Tcl_WideInt)7776*7776*7776*6*6,
    (Tcl_WideInt)7776*7776*7776*6*6*6,
    (Tcl_WideInt)7776*7776*7776*6*6*6*6,
    (Tcl_WideInt)7776*7776*7776*7776,
    (Tcl_WideInt)7776*7776*7776*7776*6,
    (Tcl_WideInt)7776*7776*7776*7776*6*6,
    (Tcl_WideInt)7776*7776*7776*7776*6*6*6,
    (Tcl_WideInt)7776*7776*7776*7776*6*6*6*6,
    (Tcl_WideInt)16807*16807*16807*7*7,
    (Tcl_WideInt)16807*16807*16807*7*7*7,
    (Tcl_WideInt)16807*16807*16807*7*7*7*7,
    (Tcl_WideInt)16807*16807*16807*16807,
    (Tcl_WideInt)16807*16807*16807*16807*7,
    (Tcl_WideInt)16807*16807*16807*16807*7*7,
    (Tcl_WideInt)32768*32768*32768*8*8,
    (Tcl_WideInt)32768*32768*32768*8*8*8,
    (Tcl_WideInt)32768*32768*32768*8*8*8*8,
    (Tcl_WideInt)32768*32768*32768*32768,
    (Tcl_WideInt)59049*59049*59049*9*9,
    (Tcl_WideInt)59049*59049*59049*9*9*9,
    (Tcl_WideInt)59049*59049*59049*9*9*9*9,
    (Tcl_WideInt)100000*100000*100000*10*10,
    (Tcl_WideInt)100000*100000*100000*10*10*10,
    (Tcl_WideInt)161051*161051*161051*11*11,
    (Tcl_WideInt)161051*161051*161051*11*11*11,
    (Tcl_WideInt)248832*248832*248832*12*12,
    (Tcl_WideInt)371293*371293*371293*13*13
};
static const size_t Exp64ValueSize = sizeof(Exp64Value) / sizeof(Tcl_WideInt);

/*
 * Markers for ExecuteExtendedBinaryMathOp.
 */

#define DIVIDED_BY_ZERO		((Tcl_Obj *) -1)
#define EXPONENT_OF_ZERO	((Tcl_Obj *) -2)
#define GENERAL_ARITHMETIC_ERROR ((Tcl_Obj *) -3)
#define OUT_OF_MEMORY ((Tcl_Obj *) -4)

/*
 * Declarations for local procedures to this file:
 */

#ifdef TCL_COMPILE_STATS
static Tcl_ObjCmdProc EvalStatsCmd;
#endif /* TCL_COMPILE_STATS */
#ifdef TCL_COMPILE_DEBUG
static const char *	GetOpcodeName(const unsigned char *pc);
static void		PrintByteCodeInfo(ByteCode *codePtr);
static const char *	StringForResultCode(int result);
static void		ValidatePcAndStackTop(ByteCode *codePtr,
			    const unsigned char *pc, size_t stackTop,
			    int checkStack);
#endif /* TCL_COMPILE_DEBUG */
static ByteCode *	CompileExprObj(Tcl_Interp *interp, Tcl_Obj *objPtr);
static void		DeleteExecStack(ExecStack *esPtr);
static void		DupExprCodeInternalRep(Tcl_Obj *srcPtr,
			    Tcl_Obj *copyPtr);
static Tcl_Obj *	ExecuteExtendedBinaryMathOp(Tcl_Interp *interp,
			    int opcode, Tcl_Obj **constants,
			    Tcl_Obj *valuePtr, Tcl_Obj *value2Ptr);
static Tcl_Obj *	ExecuteExtendedUnaryMathOp(int opcode,
			    Tcl_Obj *valuePtr);
static void		FreeExprCodeInternalRep(Tcl_Obj *objPtr);
static ExceptionRange *	GetExceptRangeForPc(const unsigned char *pc,
			    int searchMode, ByteCode *codePtr);
static const char *	GetSrcInfoForPc(const unsigned char *pc,
			    ByteCode *codePtr, Tcl_Size *lengthPtr,
			    const unsigned char **pcBeg, Tcl_Size *cmdIdxPtr);
static Tcl_Obj **	GrowEvaluationStack(ExecEnv *eePtr, size_t growth,
			    int move);
static void		IllegalExprOperandType(Tcl_Interp *interp, const char *ord,
			    const unsigned char *pc, Tcl_Obj *opndPtr);
static void		InitByteCodeExecution(Tcl_Interp *interp);
static inline int	wordSkip(void *ptr);
static void		ReleaseDictIterator(Tcl_Obj *objPtr);
/* Useful elsewhere, make available in tclInt.h or stubs? */
static Tcl_Obj **	StackAllocWords(Tcl_Interp *interp, size_t numWords);
static Tcl_Obj **	StackReallocWords(Tcl_Interp *interp, size_t numWords);
static Tcl_NRPostProc	CopyCallback;
static Tcl_NRPostProc	ExprObjCallback;
static Tcl_NRPostProc	FinalizeOONext;
static Tcl_NRPostProc	FinalizeOONextFilter;
static Tcl_NRPostProc   TEBCresume;

/*
 * The structure below defines a bytecode Tcl object type to hold the
 * compiled bytecode for Tcl expressions.
 */

const Tcl_ObjType tclExprCodeType = {
    "exprcode",
    FreeExprCodeInternalRep,	/* freeIntRepProc */
    DupExprCodeInternalRep,	/* dupIntRepProc */
    NULL,			/* updateStringProc */
    NULL,			/* setFromAnyProc */
    TCL_OBJTYPE_V0
};

/*
 * Custom object type only used in this file; values of its type should never
 * be seen by user scripts.
 */

static const Tcl_ObjType dictIteratorType = {
    "dictIterator",
    ReleaseDictIterator,
    NULL, NULL, NULL,
    TCL_OBJTYPE_V0
};

/*
 *----------------------------------------------------------------------
 *
 * ReleaseDictIterator --
 *
 *	This takes apart a dictionary iterator that is stored in the given Tcl
 *	object.
 *
 * Results:
 *	None.
 *
 * Side effects:
 *	Deallocates memory, marks the object as being untyped.
 *
 *----------------------------------------------------------------------
 */

static void
ReleaseDictIterator(
    Tcl_Obj *objPtr)
{
    Tcl_DictSearch *searchPtr;
    Tcl_Obj *dictPtr;
    const Tcl_ObjInternalRep *irPtr;

    irPtr = TclFetchInternalRep(objPtr, &dictIteratorType);
    assert(irPtr != NULL);

    /*
     * First kill the search, and then release the reference to the dictionary
     * that we were holding.
     */

    searchPtr = (Tcl_DictSearch *)irPtr->twoPtrValue.ptr1;
    Tcl_DictObjDone(searchPtr);
    Tcl_Free(searchPtr);

    dictPtr = (Tcl_Obj *)irPtr->twoPtrValue.ptr2;
    TclDecrRefCount(dictPtr);
}

/*
 *----------------------------------------------------------------------
 *
 * InitByteCodeExecution --
 *
 *	This procedure is called once to initialize the Tcl bytecode
 *	interpreter.
 *
 * Results:
 *	None.
 *
 * Side effects:
 *	This procedure initializes the array of instruction names. If
 *	compiling with the TCL_COMPILE_STATS flag, it initializes the array
 *	that counts the executions of each instruction and it creates the
 *	"evalstats" command. It also establishes the link between the Tcl
 *	"tcl_traceExec" and C "tclTraceExec" variables.
 *
 *----------------------------------------------------------------------
 */

#if defined(TCL_COMPILE_STATS) || defined(TCL_COMPILE_DEBUG)
static void
InitByteCodeExecution(
    Tcl_Interp *interp)		/* Interpreter for which the Tcl variable
				 * "tcl_traceExec" is linked to control
				 * instruction tracing. */
{
#ifdef TCL_COMPILE_DEBUG
    if (Tcl_LinkVar(interp, "tcl_traceExec", &tclTraceExec,
	    TCL_LINK_INT) != TCL_OK) {
	Tcl_Panic("InitByteCodeExecution: can't create link for tcl_traceExec variable");
    }
#endif
#ifdef TCL_COMPILE_STATS
    Tcl_CreateObjCommand(interp, "evalstats", EvalStatsCmd, NULL, NULL);
#endif /* TCL_COMPILE_STATS */
}

#else

static void
InitByteCodeExecution(
    TCL_UNUSED(Tcl_Interp *))
{
}
#endif

/*
 *----------------------------------------------------------------------
 *
 * TclCreateExecEnv --
 *
 *	This procedure creates a new execution environment for Tcl bytecode
 *	execution. An ExecEnv points to a Tcl evaluation stack. An ExecEnv is
 *	typically created once for each Tcl interpreter (Interp structure) and
 *	recursively passed to TclNRExecuteByteCode to execute ByteCode sequences
 *	for nested commands.
 *
 * Results:
 *	A newly allocated ExecEnv is returned. This points to an empty
 *	evaluation stack of the standard initial size.
 *
 * Side effects:
 *	The bytecode interpreter is also initialized here, as this procedure
 *	will be called before any call to TclNRExecuteByteCode.
 *
 *----------------------------------------------------------------------
 */

ExecEnv *
TclCreateExecEnv(
    Tcl_Interp *interp,		/* Interpreter for which the execution
				 * environment is being created. */
    size_t size)		/* The initial stack size, in number of words
				 * [sizeof(Tcl_Obj*)] */
{
    ExecEnv *eePtr = (ExecEnv *)Tcl_Alloc(sizeof(ExecEnv));
    ExecStack *esPtr = (ExecStack *)Tcl_Alloc(offsetof(ExecStack, stackWords)
	    + size * sizeof(Tcl_Obj *));

    eePtr->execStackPtr = esPtr;
    TclNewIntObj(eePtr->constants[0], 0);
    Tcl_IncrRefCount(eePtr->constants[0]);
    TclNewIntObj(eePtr->constants[1], 1);
    Tcl_IncrRefCount(eePtr->constants[1]);
    eePtr->interp = interp;
    eePtr->callbackPtr = NULL;
    eePtr->corPtr = NULL;
    eePtr->rewind = 0;

    esPtr->prevPtr = NULL;
    esPtr->nextPtr = NULL;
    esPtr->markerPtr = NULL;
    esPtr->endPtr = &esPtr->stackWords[size-1];
    esPtr->tosPtr = STACK_BASE(esPtr);

    Tcl_MutexLock(&execMutex);
    if (!execInitialized) {
	InitByteCodeExecution(interp);
	execInitialized = 1;
    }
    Tcl_MutexUnlock(&execMutex);

    return eePtr;
}

/*
 *----------------------------------------------------------------------
 *
 * TclDeleteExecEnv --
 *
 *	Frees the storage for an ExecEnv.
 *
 * Results:
 *	None.
 *
 * Side effects:
 *	Storage for an ExecEnv and its contained storage (e.g. the evaluation
 *	stack) is freed.
 *
 *----------------------------------------------------------------------
 */

static void
DeleteExecStack(
    ExecStack *esPtr)
{
    if (esPtr->markerPtr && !cachedInExit) {
	Tcl_Panic("freeing an execStack which is still in use");
    }

    if (esPtr->prevPtr) {
	esPtr->prevPtr->nextPtr = esPtr->nextPtr;
    }
    if (esPtr->nextPtr) {
	esPtr->nextPtr->prevPtr = esPtr->prevPtr;
    }
    Tcl_Free(esPtr);
}

void
TclDeleteExecEnv(
    ExecEnv *eePtr)		/* Execution environment to free. */
{
    ExecStack *esPtr = eePtr->execStackPtr, *tmpPtr;

	cachedInExit = TclInExit();

    /*
     * Delete all stacks in this exec env.
     */

    while (esPtr->nextPtr) {
	esPtr = esPtr->nextPtr;
    }
    while (esPtr) {
	tmpPtr = esPtr;
	esPtr = tmpPtr->prevPtr;
	DeleteExecStack(tmpPtr);
    }

    TclDecrRefCount(eePtr->constants[0]);
    TclDecrRefCount(eePtr->constants[1]);
    if (eePtr->callbackPtr && !cachedInExit) {
	Tcl_Panic("Deleting execEnv with pending TEOV callbacks!");
    }
    if (eePtr->corPtr && !cachedInExit) {
	Tcl_Panic("Deleting execEnv with existing coroutine");
    }
    Tcl_Free(eePtr);
}

/*
 *----------------------------------------------------------------------
 *
 * TclFinalizeExecution --
 *
 *	Finalizes the execution environment setup so that it can be later
 *	reinitialized.
 *
 * Results:
 *	None.
 *
 * Side effects:
 *	After this call, the next time TclCreateExecEnv will be called it will
 *	call InitByteCodeExecution.
 *
 *----------------------------------------------------------------------
 */

void
TclFinalizeExecution(void)
{
    Tcl_MutexLock(&execMutex);
    execInitialized = 0;
    Tcl_MutexUnlock(&execMutex);
}

/*
 * Auxiliary code to insure that GrowEvaluationStack always returns correctly
 * aligned memory.
 *
 * WALLOCALIGN represents the alignment reqs in words, just as TCL_ALLOCALIGN
 * represents the reqs in bytes. This assumes that TCL_ALLOCALIGN is a
 * multiple of the wordsize 'sizeof(Tcl_Obj *)'.
 */

#define WALLOCALIGN \
    (TCL_ALLOCALIGN/sizeof(Tcl_Obj *))

/*
 * wordSkip computes how many words have to be skipped until the next aligned
 * word. Note that we are only interested in the low order bits of ptr, so
 * that any possible information loss in PTR2INT is of no consequence.
 */

static inline int
wordSkip(
    void *ptr)
{
    int mask = TCL_ALLOCALIGN-1;
    int base = (int)PTR2INT(ptr) & mask;
    return (TCL_ALLOCALIGN - base)/(int)sizeof(Tcl_Obj *);
}

/*
 * Given a marker, compute where the following aligned memory starts.
 */

#define MEMSTART(markerPtr) \
    ((markerPtr) + wordSkip(markerPtr))

/*
 *----------------------------------------------------------------------
 *
 * GrowEvaluationStack --
 *
 *	This procedure grows a Tcl evaluation stack stored in an ExecEnv,
 *	copying over the words since the last mark if so requested. A mark is
 *	set at the beginning of the new area when no copying is requested.
 *
 * Results:
 *	Returns a pointer to the first usable word in the (possibly) grown
 *	stack.
 *
 * Side effects:
 *	The size of the evaluation stack may be grown, a marker is set
 *
 *----------------------------------------------------------------------
 */

static Tcl_Obj **
GrowEvaluationStack(
    ExecEnv *eePtr,		/* Points to the ExecEnv with an evaluation
				 * stack to enlarge. */
    size_t growth1,		/* How much larger than the current used
				 * size. */
    int move)			/* 1 if move words since last marker. */
{
    ExecStack *esPtr = eePtr->execStackPtr, *oldPtr = NULL;
    size_t newBytes;
    Tcl_Size growth = growth1;
    Tcl_Size newElems, currElems, needed = growth - (esPtr->endPtr - esPtr->tosPtr);
    Tcl_Obj **markerPtr = esPtr->markerPtr, **memStart;
    Tcl_Size moveWords = 0;

    if (move) {
	if (!markerPtr) {
	    Tcl_Panic("STACK: Reallocating with no previous alloc");
	}
	if (needed <= 0) {
	    return MEMSTART(markerPtr);
	}
    } else {
#ifndef PURIFY
	Tcl_Obj **tmpMarkerPtr = esPtr->tosPtr + 1;
	int offset = wordSkip(tmpMarkerPtr);

	if (needed + offset < 0) {
	    /*
	     * Put a marker pointing to the previous marker in this stack, and
	     * store it in esPtr as the current marker. Return a pointer to
	     * the start of aligned memory.
	     */

	    esPtr->markerPtr = tmpMarkerPtr;
	    memStart = tmpMarkerPtr + offset;
	    esPtr->tosPtr = memStart - 1;
	    *esPtr->markerPtr = (Tcl_Obj *) markerPtr;
	    return memStart;
	}
#endif
    }

    /*
     * Reset move to hold the number of words to be moved to new stack (if
     * any) and growth to hold the complete stack requirements: add one for
     * the marker, (WALLOCALIGN-1) for the maximal possible offset.
     */

    if (move) {
	moveWords = esPtr->tosPtr - MEMSTART(markerPtr) + 1;
    }
    needed = growth + moveWords + WALLOCALIGN;

    /*
     * Check if there is enough room in the next stack (if there is one, it
     * should be both empty and the last one!)
     */

    if (esPtr->nextPtr) {
	oldPtr = esPtr;
	esPtr = oldPtr->nextPtr;
	currElems = esPtr->endPtr - STACK_BASE(esPtr);
	if (esPtr->markerPtr || (esPtr->tosPtr != STACK_BASE(esPtr))) {
	    Tcl_Panic("STACK: Stack after current is in use");
	}
	if (esPtr->nextPtr) {
	    Tcl_Panic("STACK: Stack after current is not last");
	}
	if (needed <= currElems) {
	    goto newStackReady;
	}
	DeleteExecStack(esPtr);
	esPtr = oldPtr;
    } else {
	currElems = esPtr->endPtr - STACK_BASE(esPtr);
    }

    /*
     * We need to allocate a new stack! It needs to store 'growth' words,
     * including the elements to be copied over and the new marker.
     */

#ifndef PURIFY
    newElems = 2*currElems;
    while (needed > newElems) {
	newElems *= 2;
    }
#else
    newElems = needed;
#endif

    newBytes = offsetof(ExecStack, stackWords) + newElems * sizeof(Tcl_Obj *);

    oldPtr = esPtr;
    esPtr = (ExecStack *)Tcl_Alloc(newBytes);

    oldPtr->nextPtr = esPtr;
    esPtr->prevPtr = oldPtr;
    esPtr->nextPtr = NULL;
    esPtr->endPtr = &esPtr->stackWords[newElems-1];

  newStackReady:
    eePtr->execStackPtr = esPtr;

    /*
     * Store a NULL marker at the beginning of the stack, to indicate that
     * this is the first marker in this stack and that rewinding to here
     * should actually be a return to the previous stack.
     */

    esPtr->stackWords[0] = NULL;
    esPtr->markerPtr = &esPtr->stackWords[0];
    memStart = MEMSTART(esPtr->markerPtr);
    esPtr->tosPtr = memStart - 1;

    if (move) {
	memcpy(memStart, MEMSTART(markerPtr), moveWords*sizeof(Tcl_Obj *));
	esPtr->tosPtr += moveWords;
	oldPtr->markerPtr = (Tcl_Obj **) *markerPtr;
	oldPtr->tosPtr = markerPtr-1;
    }

    /*
     * Free the old stack if it is now unused.
     */

    if (!oldPtr->markerPtr) {
	DeleteExecStack(oldPtr);
    }

    return memStart;
}

/*
 *--------------------------------------------------------------
 *
 * TclStackAlloc, TclStackRealloc, TclStackFree --
 *
 *	Allocate memory from the execution stack; it has to be returned later
 *	with a call to TclStackFree.
 *
 * Results:
 *	A pointer to the first byte allocated, or panics if the allocation did
 *	not succeed.
 *
 * Side effects:
 *	The execution stack may be grown.
 *
 *--------------------------------------------------------------
 */

static Tcl_Obj **
StackAllocWords(
    Tcl_Interp *interp,
    size_t numWords)
{
    /*
     * Note that GrowEvaluationStack sets a marker in the stack. This marker
     * is read when rewinding, e.g., by TclStackFree.
     */

    Interp *iPtr = (Interp *) interp;
    ExecEnv *eePtr = iPtr->execEnvPtr;
    Tcl_Obj **resPtr = GrowEvaluationStack(eePtr, numWords, 0);

    eePtr->execStackPtr->tosPtr += numWords;
    return resPtr;
}

static Tcl_Obj **
StackReallocWords(
    Tcl_Interp *interp,
    size_t numWords)
{
    Interp *iPtr = (Interp *) interp;
    ExecEnv *eePtr = iPtr->execEnvPtr;
    Tcl_Obj **resPtr = GrowEvaluationStack(eePtr, numWords, 1);

    eePtr->execStackPtr->tosPtr += numWords;
    return resPtr;
}

void
TclStackFree(
    Tcl_Interp *interp,
    void *freePtr)
{
    Interp *iPtr = (Interp *) interp;
    ExecEnv *eePtr;
    ExecStack *esPtr;
    Tcl_Obj **markerPtr, *marker;

    if (iPtr == NULL || iPtr->execEnvPtr == NULL) {
	Tcl_Free(freePtr);
	return;
    }

    /*
     * Rewind the stack to the previous marker position. The current marker,
     * as set in the last call to GrowEvaluationStack, contains a pointer to
     * the previous marker.
     */

    eePtr = iPtr->execEnvPtr;
    esPtr = eePtr->execStackPtr;
    markerPtr = esPtr->markerPtr;
    marker = *markerPtr;

    if ((freePtr != NULL) && (MEMSTART(markerPtr) != (Tcl_Obj **)freePtr)) {
	Tcl_Panic("TclStackFree: incorrect freePtr (%p != %p). Call out of sequence?",
		freePtr, MEMSTART(markerPtr));
    }

    esPtr->tosPtr = markerPtr - 1;
    esPtr->markerPtr = (Tcl_Obj **) marker;
    if (marker) {
	return;
    }

    /*
     * Return to previous active stack. Note that repeated expansions or
     * reallocs could have generated several unused intervening stacks: free
     * them too.
     */

    while (esPtr->nextPtr) {
	esPtr = esPtr->nextPtr;
    }
    esPtr->tosPtr = STACK_BASE(esPtr);
    while (esPtr->prevPtr) {
	ExecStack *tmpPtr = esPtr->prevPtr;
	if (tmpPtr->tosPtr == STACK_BASE(tmpPtr)) {
	    DeleteExecStack(tmpPtr);
	} else {
	    break;
	}
    }
    if (esPtr->prevPtr) {
	eePtr->execStackPtr = esPtr->prevPtr;
#ifdef PURIFY
	eePtr->execStackPtr->nextPtr = NULL;
	DeleteExecStack(esPtr);
#endif
    } else {
	eePtr->execStackPtr = esPtr;
    }
}

void *
TclStackAlloc(
    Tcl_Interp *interp,
    size_t numBytes)
{
    Interp *iPtr = (Interp *) interp;
    size_t numWords;

    if (iPtr == NULL || iPtr->execEnvPtr == NULL) {
	return Tcl_Alloc(numBytes);
    }
    numWords = (numBytes + (sizeof(Tcl_Obj *) - 1))/sizeof(Tcl_Obj *);
    return StackAllocWords(interp, numWords);
}

void *
TclStackRealloc(
    Tcl_Interp *interp,
    void *ptr,
    size_t numBytes)
{
    Interp *iPtr = (Interp *) interp;
    ExecEnv *eePtr;
    ExecStack *esPtr;
    Tcl_Obj **markerPtr;
    size_t numWords;

    if (iPtr == NULL || iPtr->execEnvPtr == NULL) {
	return Tcl_Realloc(ptr, numBytes);
    }

    eePtr = iPtr->execEnvPtr;
    esPtr = eePtr->execStackPtr;
    markerPtr = esPtr->markerPtr;

    if (MEMSTART(markerPtr) != (Tcl_Obj **)ptr) {
	Tcl_Panic("TclStackRealloc: incorrect ptr. Call out of sequence?");
    }

    numWords = (numBytes + (sizeof(Tcl_Obj *) - 1))/sizeof(Tcl_Obj *);
    return (void *) StackReallocWords(interp, numWords);
}

/*
 *--------------------------------------------------------------
 *
 * Tcl_ExprObj --
 *
 *	Evaluate an expression in a Tcl_Obj.
 *
 * Results:
 *	A standard Tcl object result. If the result is other than TCL_OK, then
 *	the interpreter's result contains an error message. If the result is
 *	TCL_OK, then a pointer to the expression's result value object is
 *	stored in resultPtrPtr. In that case, the object's ref count is
 *	incremented to reflect the reference returned to the caller; the
 *	caller is then responsible for the resulting object and must, for
 *	example, decrement the ref count when it is finished with the object.
 *
 * Side effects:
 *	Any side effects caused by subcommands in the expression, if any. The
 *	interpreter result is not modified unless there is an error.
 *
 *--------------------------------------------------------------
 */

int
Tcl_ExprObj(
    Tcl_Interp *interp,		/* Context in which to evaluate the
				 * expression. */
    Tcl_Obj *objPtr,		/* Points to Tcl object containing expression
				 * to evaluate. */
    Tcl_Obj **resultPtrPtr)	/* Where the Tcl_Obj* that is the expression
				 * result is stored if no errors occur. */
{
    NRE_callback *rootPtr = TOP_CB(interp);
    Tcl_Obj *resultPtr;

    TclNewObj(resultPtr);
    TclNRAddCallback(interp, CopyCallback, resultPtrPtr, resultPtr,
	    NULL, NULL);
    Tcl_NRExprObj(interp, objPtr, resultPtr);
    return TclNRRunCallbacks(interp, TCL_OK, rootPtr);
}

static int
CopyCallback(
    void *data[],
    TCL_UNUSED(Tcl_Interp *),
    int result)
{
    Tcl_Obj **resultPtrPtr = (Tcl_Obj **)data[0];
    Tcl_Obj *resultPtr = (Tcl_Obj *)data[1];

    if (result == TCL_OK) {
	*resultPtrPtr = resultPtr;
	Tcl_IncrRefCount(resultPtr);
    } else {
	Tcl_DecrRefCount(resultPtr);
    }
    return result;
}

/*
 *--------------------------------------------------------------
 *
 * Tcl_NRExprObj --
 *
 *	Request evaluation of the expression in a Tcl_Obj by the NR stack.
 *
 * Results:
 *	Returns TCL_OK.
 *
 * Side effects:
 *	Compiles objPtr as a Tcl expression and places callbacks on the
 *	NR stack to execute the bytecode and store the result in resultPtr.
 *	If bytecode execution raises an exception, nothing is written
 *	to resultPtr, and the exceptional return code flows up the NR
 *	stack.  If the exception is TCL_ERROR, an error message is left
 *	in the interp result and the interp's return options dictionary
 *	holds additional error information too.  Execution of the bytecode
 *	may have other side effects, depending on the expression.
 *
 *--------------------------------------------------------------
 */

int
Tcl_NRExprObj(
    Tcl_Interp *interp,
    Tcl_Obj *objPtr,
    Tcl_Obj *resultPtr)
{
    ByteCode *codePtr;
    Tcl_InterpState state = Tcl_SaveInterpState(interp, TCL_OK);

    Tcl_ResetResult(interp);
    codePtr = CompileExprObj(interp, objPtr);

    Tcl_NRAddCallback(interp, ExprObjCallback, state, resultPtr,
	    NULL, NULL);
    return TclNRExecuteByteCode(interp, codePtr);
}

static int
ExprObjCallback(
    void *data[],
    Tcl_Interp *interp,
    int result)
{
    Tcl_InterpState state = (Tcl_InterpState)data[0];
    Tcl_Obj *resultPtr = (Tcl_Obj *)data[1];

    if (result == TCL_OK) {
	TclSetDuplicateObj(resultPtr, Tcl_GetObjResult(interp));
	(void) Tcl_RestoreInterpState(interp, state);
    } else {
	Tcl_DiscardInterpState(state);
    }
    return result;
}

/*
 *----------------------------------------------------------------------
 *
 * CompileExprObj --
 *	Compile a Tcl expression value into ByteCode.
 *
 * Results:
 *	A (ByteCode *) is returned pointing to the resulting ByteCode.
 *
 * Side effects:
 *	The Tcl_ObjType of objPtr is changed to the "exprcode" type,
 *	and the ByteCode is kept in the internal rep (along with context
 *	data for checking validity) for faster operations the next time
 *	CompileExprObj is called on the same value.
 *
 *----------------------------------------------------------------------
 */

static ByteCode *
CompileExprObj(
    Tcl_Interp *interp,
    Tcl_Obj *objPtr)
{
    Interp *iPtr = (Interp *) interp;
    CompileEnv compEnv;		/* Compilation environment structure allocated
				 * in frame. */
    ByteCode *codePtr = NULL;	/* Tcl Internal type of bytecode. Initialized
				 * to avoid compiler warning. */

    /*
     * Get the expression ByteCode from the object. If it exists, make sure it
     * is valid in the current context.
     */

    ByteCodeGetInternalRep(objPtr, &tclExprCodeType, codePtr);

    if (codePtr != NULL) {
	Namespace *namespacePtr = iPtr->varFramePtr->nsPtr;

	if (((Interp *) *codePtr->interpHandle != iPtr)
		|| (codePtr->compileEpoch != iPtr->compileEpoch)
		|| (codePtr->nsPtr != namespacePtr)
		|| (codePtr->nsEpoch != namespacePtr->resolverEpoch)
		|| (codePtr->localCachePtr != iPtr->varFramePtr->localCachePtr)) {
	    Tcl_StoreInternalRep(objPtr, &tclExprCodeType, NULL);
	    codePtr = NULL;
	}
    }

    if (codePtr == NULL) {
	/*
	 * TIP #280: No invoker (yet) - Expression compilation.
	 */

	Tcl_Size length;
	const char *string = TclGetStringFromObj(objPtr, &length);

	TclInitCompileEnv(interp, &compEnv, string, length, NULL, 0);
	TclCompileExpr(interp, string, length, &compEnv, 0);

	/*
	 * Successful compilation. If the expression yielded no instructions,
	 * push an zero object as the expression's result.
	 */

	if (compEnv.codeNext == compEnv.codeStart) {
	    TclEmitPush(TclRegisterLiteral(&compEnv, "0", 1, 0),
		    &compEnv);
	}

	/*
	 * Add a "done" instruction as the last instruction and change the
	 * object into a ByteCode object. Ownership of the literal objects and
	 * aux data items is given to the ByteCode object.
	 */

	TclEmitOpcode(INST_DONE, &compEnv);
	codePtr = TclInitByteCodeObj(objPtr, &tclExprCodeType, &compEnv);
	TclFreeCompileEnv(&compEnv);
	if (iPtr->varFramePtr->localCachePtr) {
	    codePtr->localCachePtr = iPtr->varFramePtr->localCachePtr;
	    codePtr->localCachePtr->refCount++;
	}
	TclDebugPrintByteCodeObj(objPtr);
    }
    return codePtr;
}

/*
 *----------------------------------------------------------------------
 *
 * DupExprCodeInternalRep --
 *
 *	Part of the Tcl object type implementation for Tcl expression
 *	bytecode. We do not copy the bytecode internalrep. Instead, we return
 *	without setting copyPtr->typePtr, so the copy is a plain string copy
 *	of the expression value, and if it is to be used as a compiled
 *	expression, it will just need a recompile.
 *
 *	This makes sense, because with Tcl's copy-on-write practices, the
 *	usual (only?) time Tcl_DuplicateObj() will be called is when the copy
 *	is about to be modified, which would invalidate any copied bytecode
 *	anyway. The only reason it might make sense to copy the bytecode is if
 *	we had some modifying routines that operated directly on the internalrep,
 *	like we do for lists and dicts.
 *
 * Results:
 *	None.
 *
 * Side effects:
 *	None.
 *
 *----------------------------------------------------------------------
 */

static void
DupExprCodeInternalRep(
    TCL_UNUSED(Tcl_Obj *),
    TCL_UNUSED(Tcl_Obj *))
{
    return;
}

/*
 *----------------------------------------------------------------------
 *
 * FreeExprCodeInternalRep --
 *
 *	Part of the Tcl object type implementation for Tcl expression
 *	bytecode. Frees the storage allocated to hold the internal rep, unless
 *	ref counts indicate bytecode execution is still in progress.
 *
 * Results:
 *	None.
 *
 * Side effects:
 *	May free allocated memory. Leaves objPtr untyped.
 *
 *----------------------------------------------------------------------
 */

static void
FreeExprCodeInternalRep(
    Tcl_Obj *objPtr)
{
    ByteCode *codePtr;
    ByteCodeGetInternalRep(objPtr, &tclExprCodeType, codePtr);
    assert(codePtr != NULL);

    TclReleaseByteCode(codePtr);
}

/*
 *----------------------------------------------------------------------
 *
 * TclCompileObj --
 *
 *	This procedure compiles the script contained in a Tcl_Obj.
 *
 * Results:
 *	A pointer to the corresponding ByteCode, never NULL.
 *
 * Side effects:
 *	The object is shimmered to bytecode type.
 *
 *----------------------------------------------------------------------
 */

ByteCode *
TclCompileObj(
    Tcl_Interp *interp,
    Tcl_Obj *objPtr,
    const CmdFrame *invoker,
    int word)
{
    Interp *iPtr = (Interp *) interp;
    ByteCode *codePtr;		/* Tcl Internal type of bytecode. */
    Namespace *namespacePtr = iPtr->varFramePtr->nsPtr;

    /*
     * If the object is not already of tclByteCodeType, compile it (and reset
     * the compilation flags in the interpreter; this should be done after any
     * compilation). Otherwise, check that it is "fresh" enough.
     */

    ByteCodeGetInternalRep(objPtr, &tclByteCodeType, codePtr);
    if (codePtr != NULL) {
	/*
	 * Make sure the Bytecode hasn't been invalidated by, e.g., someone
	 * redefining a command with a compile procedure (this might make the
	 * compiled code wrong). The object needs to be recompiled if it was
	 * compiled in/for a different interpreter, or for a different
	 * namespace, or for the same namespace but with different name
	 * resolution rules. Precompiled objects, however, are immutable and
	 * therefore they are not recompiled, even if the epoch has changed.
	 *
	 * To be pedantically correct, we should also check that the
	 * originating procPtr is the same as the current context procPtr
	 * (assuming one exists at all - none for global level). This code is
	 * #def'ed out because [info body] was changed to never return a
	 * bytecode type object, which should obviate us from the extra checks
	 * here.
	 */

	if (((Interp *) *codePtr->interpHandle != iPtr)
		|| (codePtr->compileEpoch != iPtr->compileEpoch)
		|| (codePtr->nsPtr != namespacePtr)
		|| (codePtr->nsEpoch != namespacePtr->resolverEpoch)) {
	    if (!(codePtr->flags & TCL_BYTECODE_PRECOMPILED)) {
		goto recompileObj;
	    }
	    if ((Interp *) *codePtr->interpHandle != iPtr) {
		Tcl_Panic("Tcl_EvalObj: compiled script jumped interps");
	    }
	    codePtr->compileEpoch = iPtr->compileEpoch;
	}

	/*
	 * Check that any compiled locals do refer to the current proc
	 * environment! If not, recompile.
	 */

	if (!(codePtr->flags & TCL_BYTECODE_PRECOMPILED) &&
		(codePtr->procPtr == NULL) &&
		(codePtr->localCachePtr != iPtr->varFramePtr->localCachePtr)){
	    goto recompileObj;
	}

	/*
	 * #280.
	 * Literal sharing fix. This part of the fix is not required by 8.4
	 * nor 8.5, because they eval-direct any literals, so just saving the
	 * argument locations per command in bytecode is enough, embedded
	 * 'eval' commands, etc. get the correct information.
	 *
	 * But in 8.6 all the embedded script are compiled, and the resulting
	 * bytecode stored in the literal. Now the shared literal has bytecode
	 * with location data for _one_ particular location this literal is
	 * found at. If we get executed from a different location the bytecode
	 * has to be recompiled to get the correct locations. Not doing this
	 * will execute the saved bytecode with data for a different location,
	 * causing 'info frame' to point to the wrong place in the sources.
	 *
	 * Future optimizations ...
	 * (1) Save the location data (ExtCmdLoc) keyed by start line. In that
	 *     case we recompile once per location of the literal, but not
	 *     continuously, because the moment we have all locations we do not
	 *     need to recompile any longer.
	 *
	 * (2) Alternative: Do not recompile, tell the execution engine the
	 *     offset between saved starting line and actual one. Then modify
	 *     the users to adjust the locations they have by this offset.
	 *
	 * (3) Alternative 2: Do not fully recompile, adjust just the location
	 *     information.
	 */

	if (invoker == NULL) {
	    return codePtr;
	} else {
	    Tcl_HashEntry *hePtr =
		    Tcl_FindHashEntry(iPtr->lineBCPtr, codePtr);
	    ExtCmdLoc *eclPtr;
	    CmdFrame *ctxCopyPtr;
	    int redo;

	    if (!hePtr) {
		return codePtr;
	    }

	    eclPtr = (ExtCmdLoc *)Tcl_GetHashValue(hePtr);
	    redo = 0;
	    ctxCopyPtr = (CmdFrame *)TclStackAlloc(interp, sizeof(CmdFrame));
	    *ctxCopyPtr = *invoker;

	    if (invoker->type == TCL_LOCATION_BC) {
		/*
		 * Note: Type BC => ctx.data.eval.path    is not used.
		 *		    ctx.data.tebc.codePtr used instead
		 */

		TclGetSrcInfoForPc(ctxCopyPtr);
		if (ctxCopyPtr->type == TCL_LOCATION_SOURCE) {
		    /*
		     * The reference made by 'TclGetSrcInfoForPc' is dead.
		     */

		    Tcl_DecrRefCount(ctxCopyPtr->data.eval.path);
		    ctxCopyPtr->data.eval.path = NULL;
		}
	    }

	    if (word < ctxCopyPtr->nline) {
		/*
		 * Note: We do not care if the line[word] is -1. This is a
		 * difference and requires a recompile (location changed from
		 * absolute to relative, literal is used fixed and through
		 * variable)
		 *
		 * Example:
		 * test info-32.0 using literal of info-24.8
		 *     (dict with ... vs           set body ...).
		 */

		redo = ((eclPtr->type == TCL_LOCATION_SOURCE)
			    && (eclPtr->start != ctxCopyPtr->line[word]))
			|| ((eclPtr->type == TCL_LOCATION_BC)
			    && (ctxCopyPtr->type == TCL_LOCATION_SOURCE));
	    }

	    TclStackFree(interp, ctxCopyPtr);
	    if (!redo) {
		return codePtr;
	    }
	}
    }

  recompileObj:
    iPtr->errorLine = 1;

    /*
     * TIP #280. Remember the invoker for a moment in the interpreter
     * structures so that the byte code compiler can pick it up when
     * initializing the compilation environment, i.e. the extended location
     * information.
     */

    iPtr->invokeCmdFramePtr = invoker;
    iPtr->invokeWord = word;
    TclSetByteCodeFromAny(interp, objPtr, NULL, NULL);
    iPtr->invokeCmdFramePtr = NULL;
    ByteCodeGetInternalRep(objPtr, &tclByteCodeType, codePtr);
    if (iPtr->varFramePtr->localCachePtr) {
	codePtr->localCachePtr = iPtr->varFramePtr->localCachePtr;
	codePtr->localCachePtr->refCount++;
    }
    return codePtr;
}

/*
 *----------------------------------------------------------------------
 *
 * TclIncrObj --
 *
 *	Increment an integral value in a Tcl_Obj by an integral value held
 *	in another Tcl_Obj. Caller is responsible for making sure we can
 *	update the first object.
 *
 * Results:
 *	TCL_ERROR if either object is non-integer, and TCL_OK otherwise. On
 *	error, an error message is left in the interpreter (if it is not NULL,
 *	of course).
 *
 * Side effects:
 *	valuePtr gets the new incremented value.
 *
 *----------------------------------------------------------------------
 */

int
TclIncrObj(
    Tcl_Interp *interp,
    Tcl_Obj *valuePtr,
    Tcl_Obj *incrPtr)
{
    void *ptr1, *ptr2;
    int type1, type2;
    mp_int value, incr;
    mp_err err;

    if (Tcl_IsShared(valuePtr)) {
	Tcl_Panic("%s called with shared object", "TclIncrObj");
    }

    if (GetNumberFromObj(NULL, valuePtr, &ptr1, &type1) != TCL_OK) {
	/*
	 * Produce error message (reparse?!)
	 */

	return TclGetIntFromObj(interp, valuePtr, &type1);
    }
    if (GetNumberFromObj(NULL, incrPtr, &ptr2, &type2) != TCL_OK) {
	/*
	 * Produce error message (reparse?!)
	 */

	TclGetIntFromObj(interp, incrPtr, &type1);
	Tcl_AddErrorInfo(interp, "\n    (reading increment)");
	return TCL_ERROR;
    }

    if ((type1 == TCL_NUMBER_DOUBLE) || (type1 == TCL_NUMBER_NAN)) {
	/*
	 * Produce error message (reparse?!)
	 */

	return TclGetIntFromObj(interp, valuePtr, &type1);
    }
    if ((type2 == TCL_NUMBER_DOUBLE) || (type2 == TCL_NUMBER_NAN)) {
	/*
	 * Produce error message (reparse?!)
	 */

	TclGetIntFromObj(interp, incrPtr, &type1);
	Tcl_AddErrorInfo(interp, "\n    (reading increment)");
	return TCL_ERROR;
    }

    if ((type1 == TCL_NUMBER_INT) && (type2 == TCL_NUMBER_INT)) {
	Tcl_WideInt w1, w2, sum;

	w1 = *((const Tcl_WideInt *)ptr1);
	w2 = *((const Tcl_WideInt *)ptr2);
	sum = (Tcl_WideInt)((Tcl_WideUInt)w1 + (Tcl_WideUInt)w2);

	/*
	 * Check for overflow.
	 */

	if (!Overflowing(w1, w2, sum)) {
	    TclSetIntObj(valuePtr, sum);
	    return TCL_OK;
	}
    }

    Tcl_TakeBignumFromObj(interp, valuePtr, &value);
    Tcl_GetBignumFromObj(interp, incrPtr, &incr);
    err = mp_add(&value, &incr, &value);
    mp_clear(&incr);
    if (err != MP_OKAY) {
	return TCL_ERROR;
    }
    Tcl_SetBignumObj(valuePtr, &value);
    return TCL_OK;
}

/*
 *----------------------------------------------------------------------
 *
 * ArgumentBCEnter --
 *
 *	This is a helper for TclNRExecuteByteCode/TEBCresume that encapsulates
 *	a code sequence that is fairly common in the code but *not* commonly
 *	called.
 *
 * Results:
 *	None
 *
 * Side effects:
 *	May register information about the bytecode in the command frame.
 *
 *----------------------------------------------------------------------
 */

static void
ArgumentBCEnter(
    Tcl_Interp *interp,
    ByteCode *codePtr,
    TEBCdata *tdPtr,
    const unsigned char *pc,
    Tcl_Size objc,
    Tcl_Obj **objv)
{
    Tcl_Size cmd;

    if (GetSrcInfoForPc(pc, codePtr, NULL, NULL, &cmd)) {
	TclArgumentBCEnter(interp, objv, objc, codePtr, &tdPtr->cmdFrame, cmd,
		pc - codePtr->codeStart);
    }
}

/*
 *----------------------------------------------------------------------
 *
 * TclNRExecuteByteCode --
 *
 *	This procedure executes the instructions of a ByteCode structure. It
 *	returns when a "done" instruction is executed or an error occurs.
 *
 * Results:
 *	The return value is one of the return codes defined in tcl.h (such as
 *	TCL_OK), and interp->objResultPtr refers to a Tcl object that either
 *	contains the result of executing the code or an error message.
 *
 * Side effects:
 *	Almost certainly, depending on the ByteCode's instructions.
 *
 *----------------------------------------------------------------------
 */
#define	bcFramePtr	(&TD->cmdFrame)
#define	initCatchTop	(TD->stack-1)
#define	initTosPtr	(initCatchTop+codePtr->maxExceptDepth)
#define esPtr		(iPtr->execEnvPtr->execStackPtr)

int
TclNRExecuteByteCode(
    Tcl_Interp *interp,		/* Token for command interpreter. */
    ByteCode *codePtr)		/* The bytecode sequence to interpret. */
{
    Interp *iPtr = (Interp *) interp;
    TEBCdata *TD;
    size_t size = sizeof(TEBCdata) - 1
	    + (codePtr->maxStackDepth + codePtr->maxExceptDepth)
		* sizeof(void *);
    size_t numWords = (size + sizeof(Tcl_Obj *) - 1) / sizeof(Tcl_Obj *);

    TclPreserveByteCode(codePtr);

    /*
     * Reserve the stack, setup the TEBCdataPtr (TD) and CallFrame
     *
     * The execution uses a unified stack: first a TEBCdata, immediately
     * above it a CmdFrame, then the catch stack, then the execution stack.
     *
     * Make sure the catch stack is large enough to hold the maximum number of
     * catch commands that could ever be executing at the same time (this will
     * be no more than the exception range array's depth). Make sure the
     * execution stack is large enough to execute this ByteCode.
     */

    TD = (TEBCdata *) GrowEvaluationStack(iPtr->execEnvPtr, numWords, 0);
    esPtr->tosPtr = initTosPtr;

    TD->codePtr     = codePtr;
    TD->catchTop    = initCatchTop;
    TD->auxObjList  = NULL;

    /*
     * TIP #280: Initialize the frame. Do not push it yet: it will be pushed
     * every time that we call out from this TD, popped when we return to it.
     */

    bcFramePtr->type = ((codePtr->flags & TCL_BYTECODE_PRECOMPILED)
	    ? TCL_LOCATION_PREBC : TCL_LOCATION_BC);
    bcFramePtr->level = (iPtr->cmdFramePtr ? iPtr->cmdFramePtr->level+1 : 1);
    bcFramePtr->framePtr = iPtr->framePtr;
    bcFramePtr->nextPtr = iPtr->cmdFramePtr;
    bcFramePtr->nline = 0;
    bcFramePtr->line = NULL;
    bcFramePtr->litarg = NULL;
    bcFramePtr->data.tebc.codePtr = codePtr;
    bcFramePtr->data.tebc.pc = NULL;
    bcFramePtr->cmdObj = NULL;
    bcFramePtr->cmd = NULL;
    bcFramePtr->len = 0;

#ifdef TCL_COMPILE_STATS
    iPtr->stats.numExecutions++;
#endif

    /*
     * Test namespace-50.9 demonstrates the need for this call.
     * Use a --enable-symbols=mem bug to see.
     */

    TclResetRewriteEnsemble(interp, 1);

    /*
     * Push the callback for bytecode execution
     */

    TclNRAddCallback(interp, TEBCresume, TD, /* pc */ NULL,
	    /* cleanup */ NULL, INT2PTR(iPtr->evalFlags));

    /*
     * Reset discard result flag - because it is applicable for this call only,
     * and should not affect all the nested invocations may return result.
     */
    iPtr->evalFlags &= ~TCL_EVAL_DISCARD_RESULT;

    return TCL_OK;
}

static int
TEBCresume(
    void *data[],
    Tcl_Interp *interp,
    int result)
{
    /*
     * Compiler cast directive - not a real variable.
     *	   Interp *iPtr = (Interp *) interp;
     */
#define iPtr ((Interp *) interp)

    /*
     * Check just the read-traced/write-traced bit of a variable.
     */

#define ReadTraced(varPtr) ((varPtr)->flags & VAR_TRACED_READ)
#define WriteTraced(varPtr) ((varPtr)->flags & VAR_TRACED_WRITE)
#define UnsetTraced(varPtr) ((varPtr)->flags & VAR_TRACED_UNSET)

    /*
     * Bottom of allocated stack holds the NR data
     */

    /*
     * Constants: variables that do not change during the execution, used
     * sporadically: no special need for speed.
     */

    unsigned interruptCounter = 1;
				/* Counter that is used to work out when to
				 * call Tcl_AsyncReady(). This must be 1
				 * initially so that we call the async-check
				 * stanza early, otherwise there are command
				 * sequences that can make the interpreter
				 * busy-loop without an opportunity to
				 * recognise an interrupt. */
    const char *curInstName;
#ifdef TCL_COMPILE_DEBUG
    int traceInstructions;	/* Whether we are doing instruction-level
				 * tracing or not. */
#endif

    Var *compiledLocals = iPtr->varFramePtr->compiledLocals;
    Tcl_Obj **constants = &iPtr->execEnvPtr->constants[0];

#define LOCAL(i)	(&compiledLocals[(i)])
#define TCONST(i)	(constants[(i)])

    /*
     * These macros are just meant to save some global variables that are not
     * used too frequently
     */

    TEBCdata *TD = (TEBCdata *)data[0];
#define auxObjList	(TD->auxObjList)
#define catchTop	(TD->catchTop)
#define codePtr		(TD->codePtr)
#define curEvalFlags	PTR2INT(data[3])  /* calling iPtr->evalFlags */

    /*
     * Globals: variables that store state, must remain valid at all times.
     */

    Tcl_Obj **tosPtr;		/* Cached pointer to top of evaluation
				 * stack. */
    const unsigned char *pc = (const unsigned char *)data[1];
				/* The current program counter. */
    unsigned char inst;		/* The currently running instruction */

    /*
     * Transfer variables - needed only between opcodes, but not while
     * executing an instruction.
     */

    int cleanup = PTR2INT(data[2]);
    Tcl_Obj *objResultPtr;
    int checkInterp = 0;	/* Indicates when a check of interp readyness
				 * is necessary. Set by CACHE_STACK_INFO() */

    /*
     * Locals - variables that are used within opcodes or bounded sections of
     * the file (jumps between opcodes within a family).
     * NOTE: These are now mostly defined locally where needed.
     */

    Tcl_Obj *objPtr, *valuePtr, *value2Ptr, *part1Ptr, *part2Ptr, *tmpPtr;
    Tcl_Obj **objv = NULL;
    Tcl_Size length, objc = 0;
    int opnd, pcAdjustment;
    Var *varPtr, *arrayPtr;
#ifdef TCL_COMPILE_DEBUG
    char cmdNameBuf[21];
#endif

#ifdef TCL_COMPILE_DEBUG
    int starting = 1;
    traceInstructions = (tclTraceExec >= TCL_TRACE_BYTECODE_EXEC_INSTRUCTIONS);
#endif

    TEBC_DATA_DIG();

#ifdef TCL_COMPILE_DEBUG
    if (!pc && (tclTraceExec >= TCL_TRACE_BYTECODE_EXEC_COMMANDS)) {
	PrintByteCodeInfo(codePtr);
	fprintf(stdout, "  Starting stack top=%" TCL_SIZE_MODIFIER "d\n", CURR_DEPTH);
	fflush(stdout);
    }
#endif

    if (!pc) {
	/* bytecode is starting from scratch */
	pc = codePtr->codeStart;

	/*
	 * Reset the interp's result to avoid possible duplications of large
	 * objects [3c6e47363e], [781585], [804681], This can happen by start
	 * also in nested compiled blocks (enclosed in parent cycle).
	 * See else branch below for opposite handling by continuation/resume.
	 */

	objPtr = iPtr->objResultPtr;
	if (objPtr->refCount > 1) {
	    TclDecrRefCount(objPtr);
	    TclNewObj(objPtr);
	    Tcl_IncrRefCount(objPtr);
	    iPtr->objResultPtr = objPtr;
	}

	goto cleanup0;
    } else {
	/* resume from invocation */
	CACHE_STACK_INFO();

	NRE_ASSERT(iPtr->cmdFramePtr == bcFramePtr);
	if (bcFramePtr->cmdObj) {
	    Tcl_DecrRefCount(bcFramePtr->cmdObj);
	    bcFramePtr->cmdObj = NULL;
	    bcFramePtr->cmd = NULL;
	}
	iPtr->cmdFramePtr = bcFramePtr->nextPtr;
	if (iPtr->flags & INTERP_DEBUG_FRAME) {
	    TclArgumentBCRelease(interp, bcFramePtr);
	}
	if (iPtr->execEnvPtr->rewind) {
	    result = TCL_ERROR;
	    goto abnormalReturn;
	}
	if (codePtr->flags & TCL_BYTECODE_RECOMPILE) {
	    codePtr->flags &= ~TCL_BYTECODE_RECOMPILE;
	    checkInterp = 1;
	    iPtr->flags |= ERR_ALREADY_LOGGED;
	}

	if (result != TCL_OK) {
	    pc--;
	    goto processExceptionReturn;
	}

	/*
	 * Push the call's object result and continue execution with the next
	 * instruction.
	 */

	TRACE_WITH_OBJ(("%" TCL_SIZE_MODIFIER "d => ... after \"%.20s\": TCL_OK, result=",
		objc, cmdNameBuf), Tcl_GetObjResult(interp));

	/*
	 * Obtain and reset interp's result to avoid possible duplications of
	 * objects [Bug 781585]. We do not call Tcl_ResetResult to avoid any
	 * side effects caused by the resetting of errorInfo and errorCode
	 * [Bug 804681], which are not needed here. We chose instead to
	 * manipulate the interp's object result directly.
	 *
	 * Note that the result object is now in objResultPtr, it keeps the
	 * refCount it had in its role of iPtr->objResultPtr.
	 */

	objResultPtr = Tcl_GetObjResult(interp);
	TclNewObj(objPtr);
	Tcl_IncrRefCount(objPtr);
	iPtr->objResultPtr = objPtr;
#ifndef TCL_COMPILE_DEBUG
	if (*pc == INST_POP) {
	    TclDecrRefCount(objResultPtr);
	    NEXT_INST_V(1, cleanup, 0);
	}
#endif
	NEXT_INST_V(0, cleanup, -1);
    }

    /*
     * Targets for standard instruction endings; unrolled for speed in the
     * most frequent cases (instructions that consume up to two stack
     * elements).
     *
     * This used to be a "for(;;)" loop, with each instruction doing its own
     * cleanup.
     */

  cleanupV_pushObjResultPtr:
    switch (cleanup) {
    case 0:
	*(++tosPtr) = (objResultPtr);
	goto cleanup0;
    default:
	cleanup -= 2;
	while (cleanup--) {
	    objPtr = POP_OBJECT();
	    TclDecrRefCount(objPtr);
	}
	/* FALLTHRU */
    case 2:
    cleanup2_pushObjResultPtr:
	objPtr = POP_OBJECT();
	TclDecrRefCount(objPtr);
	/* FALLTHRU */
    case 1:
    cleanup1_pushObjResultPtr:
	objPtr = OBJ_AT_TOS;
	TclDecrRefCount(objPtr);
    }
    OBJ_AT_TOS = objResultPtr;
    goto cleanup0;

  cleanupV:
    switch (cleanup) {
    default:
	cleanup -= 2;
	while (cleanup--) {
	    objPtr = POP_OBJECT();
	    TclDecrRefCount(objPtr);
	}
	/* FALLTHRU */
    case 2:
    cleanup2:
	objPtr = POP_OBJECT();
	TclDecrRefCount(objPtr);
	/* FALLTHRU */
    case 1:
    cleanup1:
	objPtr = POP_OBJECT();
	TclDecrRefCount(objPtr);
	/* FALLTHRU */
    case 0:
	/*
	 * We really want to do nothing now, but this is needed for some
	 * compilers (SunPro CC).
	 */

	break;
    }
  cleanup0:

    /*
     * Check for asynchronous handlers [Bug 746722]; we do the check every
     * ASYNC_CHECK_COUNT instructions.
     */

    if ((--interruptCounter) == 0) {
	interruptCounter = ASYNC_CHECK_COUNT;
	DECACHE_STACK_INFO();
	if (TclAsyncReady(iPtr)) {
	    result = Tcl_AsyncInvoke(interp, result);
	    if (result == TCL_ERROR) {
		CACHE_STACK_INFO();
		goto gotError;
	    }
	}

	if (TclCanceled(iPtr)) {
	    if (Tcl_Canceled(interp, TCL_LEAVE_ERR_MSG) == TCL_ERROR) {
		CACHE_STACK_INFO();
		goto gotError;
	    }
	}

	if (TclLimitReady(iPtr->limit)) {
	    if (Tcl_LimitCheck(interp) == TCL_ERROR) {
		CACHE_STACK_INFO();
		goto gotError;
	    }
	}
	CACHE_STACK_INFO();
    }

    /*
     * These two instructions account for 26% of all instructions (according
     * to measurements on tclbench by Ben Vitale
     * [http://www.cs.toronto.edu/syslab/pubs/tcl2005-vitale-zaleski.pdf]
     * Resolving them before the switch reduces the cost of branch
     * mispredictions, seems to improve runtime by 5% to 15%, and (amazingly!)
     * reduces total obj size.
     */

    inst = *pc;

    peepholeStart:
#ifdef TCL_COMPILE_STATS
    iPtr->stats.instructionCount[*pc]++;
#endif

#ifdef TCL_COMPILE_DEBUG
    /*
     * Skip the stack depth check if an expansion is in progress.
     */

    CHECK_STACK();
    if (traceInstructions) {
	fprintf(stdout, "%2" TCL_SIZE_MODIFIER "d: %2" TCL_SIZE_MODIFIER "d ", iPtr->numLevels, CURR_DEPTH);
	TclPrintInstruction(codePtr, pc);
	fflush(stdout);
    }
#endif /* TCL_COMPILE_DEBUG */

    TCL_DTRACE_INST_NEXT();

    if (inst == INST_LOAD_SCALAR) {
	goto instLoadScalar;
    } else if (inst == INST_PUSH) {
	PUSH_OBJECT(codePtr->objArrayPtr[TclGetUInt4AtPtr(pc + 1)]);
	TRACE_WITH_OBJ(("%u => ", TclGetUInt4AtPtr(pc + 1)), OBJ_AT_TOS);
	inst = *(pc += 5);
	goto peepholeStart;
    } else if (inst == INST_START_CMD) {
	/*
	 * Peephole: do not run INST_START_CMD, just skip it
	 */

	iPtr->cmdCount += TclGetUInt4AtPtr(pc + 5);
	if (checkInterp) {
	    if (((codePtr->compileEpoch != iPtr->compileEpoch) ||
		    (codePtr->nsEpoch != iPtr->varFramePtr->nsPtr->resolverEpoch)) &&
		    !(codePtr->flags & TCL_BYTECODE_PRECOMPILED)) {
		goto instStartCmdFailed;
	    }
	    checkInterp = 0;
	}
	inst = *(pc += 9);
	goto peepholeStart;
    } else if (inst == INST_NOP) {
#ifndef TCL_COMPILE_DEBUG
	while (inst == INST_NOP)
#endif
	{
	    inst = *++pc;
	}
	goto peepholeStart;
    }

    switch (inst) {
    case INST_SYNTAX:
    case INST_RETURN_IMM: {
	int code = TclGetInt4AtPtr(pc+1);
	int level = TclGetUInt4AtPtr(pc+5);

	/*
	 * OBJ_AT_TOS is returnOpts, OBJ_UNDER_TOS is resultObjPtr.
	 */

	TRACE(("%u %u => ", code, level));
	result = TclProcessReturn(interp, code, level, OBJ_AT_TOS);
	if (result == TCL_OK) {
	    TRACE_APPEND(("continuing to next instruction (result=\"%.30s\")\n",
		    O2S(objResultPtr)));
	    NEXT_INST_F0(9, 1);
	}
	Tcl_SetObjResult(interp, OBJ_UNDER_TOS);
	if (*pc == INST_SYNTAX) {
	    iPtr->flags &= ~ERR_ALREADY_LOGGED;
	}
	cleanup = 2;
	TRACE_APPEND(("\n"));
	goto processExceptionReturn;
    }

    case INST_RETURN_STK:
	TRACE(("=> "));
	objResultPtr = POP_OBJECT();
	result = Tcl_SetReturnOptions(interp, OBJ_AT_TOS);
	if (result == TCL_OK) {
	    Tcl_DecrRefCount(OBJ_AT_TOS);
	    OBJ_AT_TOS = objResultPtr;
	    TRACE_APPEND(("continuing to next instruction (result=\"%.30s\")\n",
		    O2S(objResultPtr)));
	    NEXT_INST_F0(1, 0);
	} else if (result == TCL_ERROR) {
	    /*
	     * BEWARE! Must do this in this order, because an error in the
	     * option dictionary overrides the result (and can be verified by
	     * test).
	     */

	    Tcl_SetObjResult(interp, objResultPtr);
	    Tcl_SetReturnOptions(interp, OBJ_AT_TOS);
	    Tcl_DecrRefCount(OBJ_AT_TOS);
	    OBJ_AT_TOS = objResultPtr;
	} else {
	    Tcl_DecrRefCount(OBJ_AT_TOS);
	    OBJ_AT_TOS = objResultPtr;
	    Tcl_SetObjResult(interp, objResultPtr);
	}
	cleanup = 1;
	TRACE_APPEND(("\n"));
	goto processExceptionReturn;

    {
	CoroutineData *corPtr;
	void *yieldParameter;

    case INST_YIELD:
	corPtr = iPtr->execEnvPtr->corPtr;
	TRACE(("%.30s => ", O2S(OBJ_AT_TOS)));
	if (!corPtr) {
	    TRACE_APPEND(("ERROR: yield outside coroutine\n"));
	    Tcl_SetObjResult(interp, Tcl_NewStringObj(
		    "yield can only be called in a coroutine", -1));
	    DECACHE_STACK_INFO();
	    Tcl_SetErrorCode(interp, "TCL", "COROUTINE", "ILLEGAL_YIELD",
		    (char *)NULL);
	    CACHE_STACK_INFO();
	    goto gotError;
	}

#ifdef TCL_COMPILE_DEBUG
	if (tclTraceExec >= TCL_TRACE_BYTECODE_EXEC_COMMANDS) {
	    if (traceInstructions) {
		TRACE_APPEND(("YIELD...\n"));
	    } else {
		fprintf(stdout, "%" TCL_SIZE_MODIFIER "d: (%" TCL_T_MODIFIER "d) yielding value \"%.30s\"\n",
			iPtr->numLevels, (pc - codePtr->codeStart),
			Tcl_GetString(OBJ_AT_TOS));
	    }
	    fflush(stdout);
	}
#endif
	yieldParameter = NULL;	/*==CORO_ACTIVATE_YIELD*/
	Tcl_SetObjResult(interp, OBJ_AT_TOS);
	goto doYield;

    case INST_YIELD_TO_INVOKE:
	corPtr = iPtr->execEnvPtr->corPtr;
	valuePtr = OBJ_AT_TOS;
	if (!corPtr) {
	    TRACE(("[%.30s] => ERROR: yield outside coroutine\n",
		    O2S(valuePtr)));
	    Tcl_SetObjResult(interp, Tcl_NewStringObj(
		    "yieldto can only be called in a coroutine", -1));
	    DECACHE_STACK_INFO();
	    Tcl_SetErrorCode(interp, "TCL", "COROUTINE", "ILLEGAL_YIELD",
		    (char *)NULL);
	    CACHE_STACK_INFO();
	    goto gotError;
	}
	if (((Namespace *)TclGetCurrentNamespace(interp))->flags & NS_DYING) {
	    TRACE(("[%.30s] => ERROR: yield in deleted\n",
		    O2S(valuePtr)));
	    Tcl_SetObjResult(interp, Tcl_NewStringObj(
		    "yieldto called in deleted namespace", -1));
	    DECACHE_STACK_INFO();
	    Tcl_SetErrorCode(interp, "TCL", "COROUTINE", "YIELDTO_IN_DELETED",
		    (char *)NULL);
	    CACHE_STACK_INFO();
	    goto gotError;
	}

#ifdef TCL_COMPILE_DEBUG
	if (tclTraceExec >= TCL_TRACE_BYTECODE_EXEC_COMMANDS) {
	    if (traceInstructions) {
		TRACE(("[%.30s] => YIELD...\n", O2S(valuePtr)));
	    } else {
		/* FIXME: What is the right thing to trace? */
		fprintf(stdout, "%" TCL_SIZE_MODIFIER "d: (%" TCL_T_MODIFIER "d) yielding to [%.30s]\n",
			iPtr->numLevels, (pc - codePtr->codeStart),
			TclGetString(valuePtr));
	    }
	    fflush(stdout);
	}
#endif

	/*
	 * Install a tailcall record in the caller and continue with the
	 * yield. The yield is switched into multi-return mode (via the
	 * 'yieldParameter').
	 */

	iPtr->execEnvPtr = corPtr->callerEEPtr;
	Tcl_IncrRefCount(valuePtr);
	TclSetTailcall(interp, valuePtr);
	corPtr->yieldPtr = valuePtr;
	iPtr->execEnvPtr = corPtr->eePtr;
	yieldParameter = INT2PTR(1);	/*==CORO_ACTIVATE_YIELDM*/

    doYield:
	/* TIP #280: Record the last piece of info needed by
	 * 'TclGetSrcInfoForPc', and push the frame.
	 */

	bcFramePtr->data.tebc.pc = (char *) pc;
	iPtr->cmdFramePtr = bcFramePtr;

	if (iPtr->flags & INTERP_DEBUG_FRAME) {
	    ArgumentBCEnter(interp, codePtr, TD, pc, objc, objv);
	}

	pc++;
	cleanup = 1;
	TEBC_YIELD();
	TclNRAddCallback(interp, TclNRCoroutineActivateCallback, corPtr,
		yieldParameter, NULL, NULL);
	return TCL_OK;
    }

    case INST_TAILCALL1:
	DEPRECATED_OPCODE_MARK(INST_TAILCALL1);
	opnd = TclGetUInt1AtPtr(pc+1);
	goto doTailcall;

    case INST_TAILCALL:
	opnd = TclGetUInt4AtPtr(pc+1);

    doTailcall:
	if (!(iPtr->varFramePtr->isProcCallFrame & 1)) {
	    TRACE(("%d => ERROR: tailcall in non-proc context\n", opnd));
	    Tcl_SetObjResult(interp, Tcl_NewStringObj(
		    "tailcall can only be called from a proc or lambda", -1));
	    DECACHE_STACK_INFO();
	    Tcl_SetErrorCode(interp, "TCL", "TAILCALL", "ILLEGAL", (char *)NULL);
	    CACHE_STACK_INFO();
	    goto gotError;
	}

#ifdef TCL_COMPILE_DEBUG
	/* FIXME: What is the right thing to trace? */
	{
	    int i;

	    TRACE(("%d [", opnd));
	    for (i=opnd-1 ; i>=0 ; i--) {
		TRACE_APPEND(("\"%.30s\"", O2S(OBJ_AT_DEPTH(i))));
		if (i > 0) {
		    TRACE_APPEND((" "));
		}
	    }
	    TRACE_APPEND(("] => RETURN..."));
	}
#endif

	/*
	 * Push the evaluation of the called command into the NR callback
	 * stack.
	 */

    {
	Tcl_Obj *listPtr;
	listPtr = Tcl_NewListObj(opnd, &OBJ_AT_DEPTH(opnd-1));
	TclListObjSetElement(NULL, listPtr, 0, TclNewNamespaceObj(
		(Tcl_Namespace *) iPtr->varFramePtr->nsPtr));
	if (iPtr->varFramePtr->tailcallPtr) {
	    Tcl_DecrRefCount(iPtr->varFramePtr->tailcallPtr);
	}
	iPtr->varFramePtr->tailcallPtr = listPtr;

	result = TCL_RETURN;
	cleanup = opnd;
	goto processExceptionReturn;
    }

    case INST_DONE:
	if (tosPtr > initTosPtr) {

	    if ((curEvalFlags & TCL_EVAL_DISCARD_RESULT) && (result == TCL_OK)) {
		/* simulate pop & fast done (like it does continue in loop) */
		TRACE_WITH_OBJ(("=> discarding "), OBJ_AT_TOS);
		objPtr = POP_OBJECT();
		TclDecrRefCount(objPtr);
		goto abnormalReturn;
	    }
	    /*
	     * Set the interpreter's object result to point to the topmost
	     * object from the stack, and check for a possible [catch]. The
	     * stackTop's level and refCount will be handled by "processCatch"
	     * or "abnormalReturn".
	     */

	    Tcl_SetObjResult(interp, OBJ_AT_TOS);
#ifdef TCL_COMPILE_DEBUG
	    TRACE_WITH_OBJ(("=> return code=%d, result=", result),
		    iPtr->objResultPtr);
	    if (traceInstructions) {
		fprintf(stdout, "\n");
	    }
#endif
	    goto checkForCatch;
	}
	(void) POP_OBJECT();
	goto abnormalReturn;

    case INST_PUSH1:
	DEPRECATED_OPCODE_MARK(INST_PUSH1);
	objResultPtr = codePtr->objArrayPtr[TclGetUInt1AtPtr(pc+1)];
	TRACE_WITH_OBJ(("%u => ", TclGetUInt1AtPtr(pc+1)), objResultPtr);
	NEXT_INST_F(2, 0, 1);
    break;

    case INST_PUSH:
	objResultPtr = codePtr->objArrayPtr[TclGetUInt4AtPtr(pc+1)];
	TRACE_WITH_OBJ(("%u => ", TclGetUInt4AtPtr(pc+1)), objResultPtr);
	NEXT_INST_F(5, 0, 1);
    break;

    case INST_POP:
	TRACE_WITH_OBJ(("=> discarding "), OBJ_AT_TOS);
	objPtr = POP_OBJECT();
	TclDecrRefCount(objPtr);
	NEXT_INST_F0(1, 0);
    break;

    case INST_DUP:
	objResultPtr = OBJ_AT_TOS;
	TRACE_WITH_OBJ(("=> "), objResultPtr);
	NEXT_INST_F(1, 0, 1);
    break;

    case INST_OVER:
	opnd = TclGetUInt4AtPtr(pc+1);
	objResultPtr = OBJ_AT_DEPTH(opnd);
	TRACE_WITH_OBJ(("%u => ", opnd), objResultPtr);
	NEXT_INST_F(5, 0, 1);
    break;

    case INST_REVERSE: {
	Tcl_Obj **a, **b;

	opnd = TclGetUInt4AtPtr(pc + 1);
	a = tosPtr - (opnd - 1);
	b = tosPtr;
	while (a < b) {
	    tmpPtr = *a;
	    *a = *b;
	    *b = tmpPtr;
	    a++;
	    b--;
	}
	TRACE(("%u => OK\n", opnd));
	NEXT_INST_F0(5, 0);
    }
    break;
    case INST_SWAP: {
	Tcl_Obj *a, *b;

	a = OBJ_AT_TOS;
	b = OBJ_UNDER_TOS;
	OBJ_UNDER_TOS = a;
	OBJ_AT_TOS = b;
	TRACE(("=> OK\n"));
	NEXT_INST_F0(1, 0);
    }
    break;

    case INST_STR_CONCAT1:
	opnd = TclGetUInt1AtPtr(pc+1);
	DECACHE_STACK_INFO();
	objResultPtr = TclStringCat(interp, opnd, &OBJ_AT_DEPTH(opnd-1),
		TCL_STRING_IN_PLACE);
	if (objResultPtr == NULL) {
	    CACHE_STACK_INFO();
	    TRACE_ERROR(interp);
	    goto gotError;
	}

	CACHE_STACK_INFO();
	TRACE_WITH_OBJ(("%u => ", opnd), objResultPtr);
	NEXT_INST_V(2, opnd, 1);
    break;

    case INST_CONCAT_STK:
	/*
	 * Pop the opnd (objc) top stack elements, run through Tcl_ConcatObj,
	 * and then decrement their ref counts.
	 */

	opnd = TclGetUInt4AtPtr(pc+1);
	objResultPtr = Tcl_ConcatObj(opnd, &OBJ_AT_DEPTH(opnd - 1));
	TRACE_WITH_OBJ(("%u => ", opnd), objResultPtr);
	NEXT_INST_V(5, opnd, 1);
    break;

    case INST_EXPAND_START:
	/*
	 * Push an element to the auxObjList. This records the current
	 * stack depth - i.e., the point in the stack where the expanded
	 * command starts.
	 *
	 * Use a Tcl_Obj as linked list element; slight mem waste, but faster
	 * allocation than Tcl_Alloc. This also abuses the Tcl_Obj structure, as
	 * we do not define a special tclObjType for it. It is not dangerous
	 * as the obj is never passed anywhere, so that all manipulations are
	 * performed here and in INST_INVOKE_EXPANDED (in case of an expansion
	 * error, also in INST_EXPAND_STKTOP).
	 */

	TclNewObj(objPtr);
	objPtr->internalRep.twoPtrValue.ptr2 = INT2PTR(CURR_DEPTH);
	objPtr->length = 0;
	PUSH_TAUX_OBJ(objPtr);
<<<<<<< HEAD
	TRACE(("=> mark depth as %" TCL_T_MODIFIER "d\n", CURR_DEPTH));
	NEXT_INST_F0(1, 0);
=======
	TRACE(("=> mark depth as %" TCL_SIZE_MODIFIER "d\n", CURR_DEPTH));
	NEXT_INST_F(1, 0, 0);
>>>>>>> 903b7ae4
    break;

    case INST_EXPAND_DROP:
	/*
	 * Drops an element of the auxObjList, popping stack elements to
	 * restore the stack to the state before the point where the aux
	 * element was created.
	 */

	CLANG_ASSERT(auxObjList);
	objc = CURR_DEPTH - PTR2INT(auxObjList->internalRep.twoPtrValue.ptr2);
	POP_TAUX_OBJ();
#ifdef TCL_COMPILE_DEBUG
	/* Ugly abuse! */
	starting = 1;
#endif
	TRACE(("=> drop %" TCL_SIZE_MODIFIER "d items\n", objc));
	NEXT_INST_V(1, objc, 0);

    case INST_EXPAND_STKTOP: {
	Tcl_Size i;
	TEBCdata *newTD;
	Tcl_Size oldCatchTopOff, oldTosPtrOff;

	/*
	 * Make sure that the element at stackTop is a list; if not, just
	 * leave with an error. Note that the element from the expand list
	 * will be removed at checkForCatch.
	 */

	objPtr = OBJ_AT_TOS;
	TRACE(("\"%.30s\" => ", O2S(objPtr)));
	if (TclListObjGetElements(interp, objPtr, &objc, &objv) != TCL_OK) {
	    TRACE_ERROR(interp);
	    goto gotError;
	}
	(void) POP_OBJECT();

	/*
	 * Make sure there is enough room in the stack to expand this list
	 * *and* process the rest of the command (at least up to the next
	 * argument expansion or command end). The operand is the current
	 * stack depth, as seen by the compiler.
	 */

	auxObjList->length += objc - 1;
	if ((objc > 1) && (auxObjList->length > 0)) {
	    length = auxObjList->length /* Total expansion room we need */
		    + codePtr->maxStackDepth /* Beyond the original max */
		    - CURR_DEPTH;	/* Relative to where we are */
	    DECACHE_STACK_INFO();
	    oldCatchTopOff = catchTop - initCatchTop;
	    oldTosPtrOff = tosPtr - initTosPtr;
	    newTD = (TEBCdata *)
		    GrowEvaluationStack(iPtr->execEnvPtr, length, 1);
	    if (newTD != TD) {
		/*
		 * Change the global data to point to the new stack: move the
		 * TEBCdataPtr TD, recompute the position of every other
		 * stack-allocated parameter, update the stack pointers.
		 */

		TD = newTD;

		catchTop = initCatchTop + oldCatchTopOff;
		tosPtr = initTosPtr + oldTosPtrOff;
	    }
	}

	/*
	 * Expand the list at stacktop onto the stack; free the list. Knowing
	 * that it has a freeIntRepProc we use Tcl_DecrRefCount().
	 */

	for (i = 0; i < objc; i++) {
	    PUSH_OBJECT(objv[i]);
	}

	TRACE_APPEND(("OK\n"));
	Tcl_DecrRefCount(objPtr);
	NEXT_INST_F0(5, 0);
    }
    break;

    case INST_EXPR_STK: {
	ByteCode *newCodePtr;

	bcFramePtr->data.tebc.pc = (char *) pc;
	iPtr->cmdFramePtr = bcFramePtr;
	DECACHE_STACK_INFO();
	newCodePtr = CompileExprObj(interp, OBJ_AT_TOS);
	CACHE_STACK_INFO();
	cleanup = 1;
	pc++;
	TEBC_YIELD();
	return TclNRExecuteByteCode(interp, newCodePtr);
    }

	/*
	 * INVOCATION BLOCK
	 */

    case INST_EVAL_STK:
    instEvalStk:
	bcFramePtr->data.tebc.pc = (char *) pc;
	iPtr->cmdFramePtr = bcFramePtr;

	cleanup = 1;
	pc += 1;
	/* yield next instruction */
	TEBC_YIELD();
	/* add TEBCResume for object at top of stack */
	return TclNRExecuteByteCode(interp,
		    TclCompileObj(interp, OBJ_AT_TOS, NULL, 0));

    case INST_INVOKE_EXPANDED:
	CLANG_ASSERT(auxObjList);
	objc = CURR_DEPTH - PTR2INT(auxObjList->internalRep.twoPtrValue.ptr2);
	POP_TAUX_OBJ();
	if (objc) {
	    pcAdjustment = 1;
	    goto doInvocation;
	}

	/*
	 * Nothing was expanded, return {}.
	 */

	TclNewObj(objResultPtr);
	NEXT_INST_F(1, 0, 1);
    break;

    case INST_INVOKE_STK:
	objc = TclGetUInt4AtPtr(pc+1);
	pcAdjustment = 5;
	goto doInvocation;

    case INST_INVOKE_STK1:
	DEPRECATED_OPCODE_MARK(INST_INVOKE_STK1);
	objc = TclGetUInt1AtPtr(pc+1);
	pcAdjustment = 2;

    doInvocation:
	objv = &OBJ_AT_DEPTH(objc-1);
	cleanup = objc;

#ifdef TCL_COMPILE_DEBUG
	if (tclTraceExec >= TCL_TRACE_BYTECODE_EXEC_COMMANDS) {
	    Tcl_Size i;

	    if (traceInstructions) {
		strncpy(cmdNameBuf, TclGetString(objv[0]), 20);
		TRACE(("%" TCL_SIZE_MODIFIER "d => call ", objc));
	    } else {
		fprintf(stdout, "%" TCL_SIZE_MODIFIER "d: (%" TCL_T_MODIFIER "d) invoking ", iPtr->numLevels,
			(pc - codePtr->codeStart));
	    }
	    for (i = 0;  i < objc;  i++) {
		TclPrintObject(stdout, objv[i], 15);
		fprintf(stdout, " ");
	    }
	    fprintf(stdout, "\n");
	    fflush(stdout);
	}
#endif /*TCL_COMPILE_DEBUG*/

	/*
	 * Finally, let TclEvalObjv handle the command.
	 *
	 * TIP #280: Record the last piece of info needed by
	 * 'TclGetSrcInfoForPc', and push the frame.
	 */

	bcFramePtr->data.tebc.pc = (char *) pc;
	iPtr->cmdFramePtr = bcFramePtr;

	if (iPtr->flags & INTERP_DEBUG_FRAME) {
	    ArgumentBCEnter(interp, codePtr, TD, pc, objc, objv);
	}

	DECACHE_STACK_INFO();

	pc += pcAdjustment;
	TEBC_YIELD();
	if (objc > INT_MAX) {
	    return TclCommandWordLimitError(interp, objc);
	} else {
	    return TclNREvalObjv(interp, objc, objv,
		TCL_EVAL_NOERR | TCL_EVAL_SOURCE_IN_FRAME, NULL);
	}

    case INST_INVOKE_REPLACE:
	objc = TclGetUInt4AtPtr(pc+1);
	opnd = TclGetUInt1AtPtr(pc+5);
	objPtr = POP_OBJECT();
	objv = &OBJ_AT_DEPTH(objc-1);
	cleanup = objc;
#ifdef TCL_COMPILE_DEBUG
	if (tclTraceExec >= TCL_TRACE_BYTECODE_EXEC_COMMANDS) {
	    Tcl_Size i;

	    if (traceInstructions) {
		strncpy(cmdNameBuf, TclGetString(objv[0]), 20);
		TRACE(("%" TCL_SIZE_MODIFIER "u => call (implementation %s) ", objc, O2S(objPtr)));
	    } else {
		fprintf(stdout,
			"%" TCL_SIZE_MODIFIER "d: (%" TCL_T_MODIFIER "u) invoking (using implementation %s) ",
			iPtr->numLevels, (pc - codePtr->codeStart),
			O2S(objPtr));
	    }
	    for (i = 0;  i < objc;  i++) {
		if (i < opnd) {
		    fprintf(stdout, "<");
		    TclPrintObject(stdout, objv[i], 15);
		    fprintf(stdout, ">");
		} else {
		    TclPrintObject(stdout, objv[i], 15);
		}
		fprintf(stdout, " ");
	    }
	    fprintf(stdout, "\n");
	    fflush(stdout);
	}
#endif /*TCL_COMPILE_DEBUG*/

	bcFramePtr->data.tebc.pc = (char *) pc;
	iPtr->cmdFramePtr = bcFramePtr;
	if (iPtr->flags & INTERP_DEBUG_FRAME) {
	    ArgumentBCEnter(interp, codePtr, TD, pc, objc, objv);
	}

	TclInitRewriteEnsemble(interp, opnd, 1, objv);

	{
	    Tcl_Obj *copyPtr = Tcl_NewListObj(objc - opnd + 1, NULL);

	    Tcl_ListObjAppendElement(NULL, copyPtr, objPtr);
	    Tcl_ListObjReplace(NULL, copyPtr, LIST_MAX, 0,
		    objc - opnd, objv + opnd);
	    Tcl_DecrRefCount(objPtr);
	    objPtr = copyPtr;
	}

	DECACHE_STACK_INFO();
	pc += 6;
	TEBC_YIELD();

	TclMarkTailcall(interp);
	TclNRAddCallback(interp, TclClearRootEnsemble, NULL, NULL, NULL, NULL);
	TclListObjGetElements(NULL, objPtr, &objc, &objv);
	TclNRAddCallback(interp, TclNRReleaseValues, objPtr, NULL, NULL, NULL);
	return TclNREvalObjv(interp, objc, objv, TCL_EVAL_INVOKE, NULL);

    /*
     * -----------------------------------------------------------------
     *	   Start of INST_LOAD instructions.
     *
     * WARNING: more 'goto' here than your doctor recommended! The different
     * instructions set the value of some variables and then jump to some
     * common execution code.
     */

    case INST_LOAD_SCALAR1:
	DEPRECATED_OPCODE_MARK(INST_LOAD_SCALAR1);
	opnd = TclGetUInt1AtPtr(pc+1);
	varPtr = LOCAL(opnd);
	while (TclIsVarLink(varPtr)) {
	    varPtr = varPtr->value.linkPtr;
	}
	TRACE(("%u => ", opnd));
	if (TclIsVarDirectReadable(varPtr)) {
	    /*
	     * No errors, no traces: just get the value.
	     */

	    objResultPtr = varPtr->value.objPtr;
	    TRACE_APPEND(("%.30s\n", O2S(objResultPtr)));
	    NEXT_INST_F(2, 0, 1);
	}
	pcAdjustment = 2;
	cleanup = 0;
	arrayPtr = NULL;
	part1Ptr = part2Ptr = NULL;
	goto doCallPtrGetVar;

    case INST_LOAD_SCALAR:
    instLoadScalar:
	opnd = TclGetUInt4AtPtr(pc+1);
	varPtr = LOCAL(opnd);
	while (TclIsVarLink(varPtr)) {
	    varPtr = varPtr->value.linkPtr;
	}
	TRACE(("%u => ", opnd));
	if (TclIsVarDirectReadable(varPtr)) {
	    /*
	     * No errors, no traces: just get the value.
	     */

	    objResultPtr = varPtr->value.objPtr;
	    TRACE_APPEND(("%.30s\n", O2S(objResultPtr)));
	    NEXT_INST_F(5, 0, 1);
	}
	pcAdjustment = 5;
	cleanup = 0;
	arrayPtr = NULL;
	part1Ptr = part2Ptr = NULL;
	goto doCallPtrGetVar;

    case INST_LOAD_ARRAY:
	opnd = TclGetUInt4AtPtr(pc+1);
	pcAdjustment = 5;
	goto doLoadArray;

    case INST_LOAD_ARRAY1:
	DEPRECATED_OPCODE_MARK(INST_LOAD_ARRAY1);
	opnd = TclGetUInt1AtPtr(pc+1);
	pcAdjustment = 2;

    doLoadArray:
	part1Ptr = NULL;
	part2Ptr = OBJ_AT_TOS;
	arrayPtr = LOCAL(opnd);
	while (TclIsVarLink(arrayPtr)) {
	    arrayPtr = arrayPtr->value.linkPtr;
	}
	TRACE(("%u \"%.30s\" => ", opnd, O2S(part2Ptr)));
	if (TclIsVarArray(arrayPtr) && !ReadTraced(arrayPtr)) {
	    varPtr = VarHashFindVar(arrayPtr->value.tablePtr, part2Ptr);
	    if (varPtr && TclIsVarDirectReadable(varPtr)) {
		/*
		 * No errors, no traces: just get the value.
		 */

		objResultPtr = varPtr->value.objPtr;
		TRACE_APPEND(("%.30s\n", O2S(objResultPtr)));
		NEXT_INST_F(pcAdjustment, 1, 1);
	    }
	}
	varPtr = TclLookupArrayElement(interp, part1Ptr, part2Ptr,
		TCL_LEAVE_ERR_MSG, "read", 0, 1, arrayPtr, opnd);
	if (varPtr == NULL) {
	    TRACE_ERROR(interp);
	    goto gotError;
	}
	cleanup = 1;
	goto doCallPtrGetVar;

    case INST_LOAD_ARRAY_STK:
	cleanup = 2;
	part2Ptr = OBJ_AT_TOS;		/* element name */
	objPtr = OBJ_UNDER_TOS;		/* array name */
	TRACE(("\"%.30s(%.30s)\" => ", O2S(objPtr), O2S(part2Ptr)));
	goto doLoadStk;

    case INST_LOAD_STK:
    case INST_LOAD_SCALAR_STK:
	cleanup = 1;
	part2Ptr = NULL;
	objPtr = OBJ_AT_TOS;		/* variable name */
	TRACE(("\"%.30s\" => ", O2S(objPtr)));

    doLoadStk:
	part1Ptr = objPtr;
	varPtr = TclObjLookupVarEx(interp, part1Ptr, part2Ptr,
		TCL_LEAVE_ERR_MSG, "read", /*createPart1*/0, /*createPart2*/1,
		&arrayPtr);
	if (!varPtr) {
	    TRACE_ERROR(interp);
	    goto gotError;
	}

	if (TclIsVarDirectReadable2(varPtr, arrayPtr)) {
	    /*
	     * No errors, no traces: just get the value.
	     */

	    objResultPtr = varPtr->value.objPtr;
	    TRACE_APPEND(("%.30s\n", O2S(objResultPtr)));
	    NEXT_INST_V(1, cleanup, 1);
	}
	pcAdjustment = 1;
	opnd = -1;

    doCallPtrGetVar:
	/*
	 * There are either errors or the variable is traced: call
	 * TclPtrGetVar to process fully.
	 */

	DECACHE_STACK_INFO();
	objResultPtr = TclPtrGetVarIdx(interp, varPtr, arrayPtr,
		part1Ptr, part2Ptr, TCL_LEAVE_ERR_MSG, opnd);
	CACHE_STACK_INFO();
	if (!objResultPtr) {
	    TRACE_ERROR(interp);
	    goto gotError;
	}
	TRACE_APPEND(("%.30s\n", O2S(objResultPtr)));
	NEXT_INST_V(pcAdjustment, cleanup, 1);

    /*
     *	   End of INST_LOAD instructions.
     * -----------------------------------------------------------------
     *	   Start of INST_STORE and related instructions.
     *
     * WARNING: more 'goto' here than your doctor recommended! The different
     * instructions set the value of some variables and then jump to somme
     * common execution code.
     */

    {
	int storeFlags;
	Tcl_Size len;

    case INST_STORE_ARRAY1:
	DEPRECATED_OPCODE_MARK(INST_STORE_ARRAY1);
	opnd = TclGetUInt1AtPtr(pc+1);
	pcAdjustment = 2;
	goto doStoreArrayDirect;

    case INST_STORE_ARRAY:
	opnd = TclGetUInt4AtPtr(pc+1);
	pcAdjustment = 5;

    doStoreArrayDirect:
	valuePtr = OBJ_AT_TOS;
	part2Ptr = OBJ_UNDER_TOS;
	arrayPtr = LOCAL(opnd);
	TRACE(("%u \"%.30s\" <- \"%.30s\" => ", opnd, O2S(part2Ptr),
		O2S(valuePtr)));
	while (TclIsVarLink(arrayPtr)) {
	    arrayPtr = arrayPtr->value.linkPtr;
	}
	if (TclIsVarArray(arrayPtr) && !WriteTraced(arrayPtr)) {
	    varPtr = VarHashFindVar(arrayPtr->value.tablePtr, part2Ptr);
	    if (varPtr && TclIsVarDirectWritable(varPtr)) {
		tosPtr--;
		Tcl_DecrRefCount(OBJ_AT_TOS);
		OBJ_AT_TOS = valuePtr;
		goto doStoreVarDirect;
	    }
	}
	cleanup = 2;
	storeFlags = TCL_LEAVE_ERR_MSG;
	part1Ptr = NULL;
	goto doStoreArrayDirectFailed;

    case INST_STORE_SCALAR1:
	DEPRECATED_OPCODE_MARK(INST_STORE_SCALAR1);
	opnd = TclGetUInt1AtPtr(pc+1);
	pcAdjustment = 2;
	goto doStoreScalarDirect;

    case INST_STORE_SCALAR:
	opnd = TclGetUInt4AtPtr(pc+1);
	pcAdjustment = 5;

    doStoreScalarDirect:
	valuePtr = OBJ_AT_TOS;
	varPtr = LOCAL(opnd);
	TRACE(("%u <- \"%.30s\" => ", opnd, O2S(valuePtr)));
	while (TclIsVarLink(varPtr)) {
	    varPtr = varPtr->value.linkPtr;
	}
	if (!TclIsVarDirectWritable(varPtr)) {
	    storeFlags = TCL_LEAVE_ERR_MSG;
	    part1Ptr = NULL;
	    goto doStoreScalar;
	}

	/*
	 * No traces, no errors, plain 'set': we can safely inline. The value
	 * *will* be set to what's requested, so that the stack top remains
	 * pointing to the same Tcl_Obj.
	 */

    doStoreVarDirect:
	valuePtr = varPtr->value.objPtr;
	if (valuePtr != NULL) {
	    TclDecrRefCount(valuePtr);
	}
	objResultPtr = OBJ_AT_TOS;
	varPtr->value.objPtr = objResultPtr;
#ifndef TCL_COMPILE_DEBUG
	if (pc[pcAdjustment] == INST_POP) {
	    tosPtr--;
	    NEXT_INST_F0((pcAdjustment+1), 0);
	}
#else
	TRACE_APPEND(("%.30s\n", O2S(objResultPtr)));
#endif
	Tcl_IncrRefCount(objResultPtr);
	NEXT_INST_F0(pcAdjustment, 0);

    case INST_LAPPEND_STK:
	valuePtr = OBJ_AT_TOS; /* value to append */
	part2Ptr = NULL;
	storeFlags = (TCL_LEAVE_ERR_MSG | TCL_APPEND_VALUE
		| TCL_LIST_ELEMENT);
	goto doStoreStk;

    case INST_LAPPEND_ARRAY_STK:
	valuePtr = OBJ_AT_TOS; /* value to append */
	part2Ptr = OBJ_UNDER_TOS;
	storeFlags = (TCL_LEAVE_ERR_MSG | TCL_APPEND_VALUE
		| TCL_LIST_ELEMENT);
	goto doStoreStk;

    case INST_APPEND_STK:
	valuePtr = OBJ_AT_TOS; /* value to append */
	part2Ptr = NULL;
	storeFlags = (TCL_LEAVE_ERR_MSG | TCL_APPEND_VALUE);
	goto doStoreStk;

    case INST_APPEND_ARRAY_STK:
	valuePtr = OBJ_AT_TOS; /* value to append */
	part2Ptr = OBJ_UNDER_TOS;
	storeFlags = (TCL_LEAVE_ERR_MSG | TCL_APPEND_VALUE);
	goto doStoreStk;

    case INST_STORE_ARRAY_STK:
	valuePtr = OBJ_AT_TOS;
	part2Ptr = OBJ_UNDER_TOS;
	storeFlags = TCL_LEAVE_ERR_MSG;
	goto doStoreStk;

    case INST_STORE_STK:
    case INST_STORE_SCALAR_STK:
	valuePtr = OBJ_AT_TOS;
	part2Ptr = NULL;
	storeFlags = TCL_LEAVE_ERR_MSG;

    doStoreStk:
	objPtr = OBJ_AT_DEPTH(1 + (part2Ptr != NULL)); /* variable name */
	part1Ptr = objPtr;
#ifdef TCL_COMPILE_DEBUG
	if (part2Ptr == NULL) {
	    TRACE(("\"%.30s\" <- \"%.30s\" =>", O2S(part1Ptr),O2S(valuePtr)));
	} else {
	    TRACE(("\"%.30s(%.30s)\" <- \"%.30s\" => ",
		    O2S(part1Ptr), O2S(part2Ptr), O2S(valuePtr)));
	}
#endif
	varPtr = TclObjLookupVarEx(interp, objPtr, part2Ptr, TCL_LEAVE_ERR_MSG,
		"set", /*createPart1*/ 1, /*createPart2*/ 1, &arrayPtr);
	if (!varPtr) {
	    TRACE_ERROR(interp);
	    goto gotError;
	}
	cleanup = ((part2Ptr == NULL)? 2 : 3);
	pcAdjustment = 1;
	opnd = -1;
	goto doCallPtrSetVar;

    case INST_LAPPEND_ARRAY:
	opnd = TclGetUInt4AtPtr(pc+1);
	pcAdjustment = 5;
	storeFlags = (TCL_LEAVE_ERR_MSG | TCL_APPEND_VALUE
		| TCL_LIST_ELEMENT);
	goto doStoreArray;

    case INST_LAPPEND_ARRAY1:
	DEPRECATED_OPCODE_MARK(INST_LAPPEND_ARRAY1);
	opnd = TclGetUInt1AtPtr(pc+1);
	pcAdjustment = 2;
	storeFlags = (TCL_LEAVE_ERR_MSG | TCL_APPEND_VALUE
		| TCL_LIST_ELEMENT);
	goto doStoreArray;

    case INST_APPEND_ARRAY:
	opnd = TclGetUInt4AtPtr(pc+1);
	pcAdjustment = 5;
	storeFlags = (TCL_LEAVE_ERR_MSG | TCL_APPEND_VALUE);
	goto doStoreArray;

    case INST_APPEND_ARRAY1:
	DEPRECATED_OPCODE_MARK(INST_APPEND_ARRAY1);
	opnd = TclGetUInt1AtPtr(pc+1);
	pcAdjustment = 2;
	storeFlags = (TCL_LEAVE_ERR_MSG | TCL_APPEND_VALUE);
	goto doStoreArray;

    doStoreArray:
	valuePtr = OBJ_AT_TOS;
	part2Ptr = OBJ_UNDER_TOS;
	arrayPtr = LOCAL(opnd);
	TRACE(("%u \"%.30s\" <- \"%.30s\" => ", opnd, O2S(part2Ptr),
		O2S(valuePtr)));
	while (TclIsVarLink(arrayPtr)) {
	    arrayPtr = arrayPtr->value.linkPtr;
	}
	cleanup = 2;
	part1Ptr = NULL;

    doStoreArrayDirectFailed:
	varPtr = TclLookupArrayElement(interp, part1Ptr, part2Ptr,
		TCL_LEAVE_ERR_MSG, "set", 1, 1, arrayPtr, opnd);
	if (!varPtr) {
	    TRACE_ERROR(interp);
	    goto gotError;
	}
	goto doCallPtrSetVar;

    case INST_LAPPEND_SCALAR:
	opnd = TclGetUInt4AtPtr(pc+1);
	pcAdjustment = 5;
	storeFlags = (TCL_LEAVE_ERR_MSG | TCL_APPEND_VALUE
		| TCL_LIST_ELEMENT);
	goto doStoreScalar;

    case INST_LAPPEND_SCALAR1:
	DEPRECATED_OPCODE_MARK(INST_LAPPEND_SCALAR1);
	opnd = TclGetUInt1AtPtr(pc+1);
	pcAdjustment = 2;
	storeFlags = (TCL_LEAVE_ERR_MSG | TCL_APPEND_VALUE
		| TCL_LIST_ELEMENT);
	goto doStoreScalar;

    case INST_APPEND_SCALAR:
	opnd = TclGetUInt4AtPtr(pc+1);
	pcAdjustment = 5;
	storeFlags = (TCL_LEAVE_ERR_MSG | TCL_APPEND_VALUE);
	goto doStoreScalar;

    case INST_APPEND_SCALAR1:
	DEPRECATED_OPCODE_MARK(INST_APPEND_ARRAY1);
	opnd = TclGetUInt1AtPtr(pc+1);
	pcAdjustment = 2;
	storeFlags = (TCL_LEAVE_ERR_MSG | TCL_APPEND_VALUE);
	goto doStoreScalar;

    doStoreScalar:
	valuePtr = OBJ_AT_TOS;
	varPtr = LOCAL(opnd);
	TRACE(("%u <- \"%.30s\" => ", opnd, O2S(valuePtr)));
	while (TclIsVarLink(varPtr)) {
	    varPtr = varPtr->value.linkPtr;
	}
	cleanup = 1;
	arrayPtr = NULL;
	part1Ptr = part2Ptr = NULL;

    doCallPtrSetVar:
	DECACHE_STACK_INFO();
	objResultPtr = TclPtrSetVarIdx(interp, varPtr, arrayPtr,
		part1Ptr, part2Ptr, valuePtr, storeFlags, opnd);
	CACHE_STACK_INFO();
	if (!objResultPtr) {
	    TRACE_ERROR(interp);
	    goto gotError;
	}
#ifndef TCL_COMPILE_DEBUG
	if (pc[pcAdjustment] == INST_POP) {
	    NEXT_INST_V((pcAdjustment+1), cleanup, 0);
	}
#endif
	TRACE_APPEND(("%.30s\n", O2S(objResultPtr)));
	NEXT_INST_V(pcAdjustment, cleanup, 1);

    case INST_LAPPEND_LIST:
	opnd = TclGetUInt4AtPtr(pc+1);
	valuePtr = OBJ_AT_TOS;
	varPtr = LOCAL(opnd);
	cleanup = 1;
	pcAdjustment = 5;
	while (TclIsVarLink(varPtr)) {
	    varPtr = varPtr->value.linkPtr;
	}
	TRACE(("%u <- \"%.30s\" => ", opnd, O2S(valuePtr)));
	if (TclListObjGetElements(interp, valuePtr, &objc, &objv)
		!= TCL_OK) {
	    TRACE_ERROR(interp);
	    goto gotError;
	}
	if (TclIsVarDirectReadable(varPtr)
		&& TclIsVarDirectWritable(varPtr)) {
	    goto lappendListDirect;
	}
	arrayPtr = NULL;
	part1Ptr = part2Ptr = NULL;
	goto lappendListPtr;

    case INST_LAPPEND_LIST_ARRAY:
	opnd = TclGetUInt4AtPtr(pc+1);
	valuePtr = OBJ_AT_TOS;
	part1Ptr = NULL;
	part2Ptr = OBJ_UNDER_TOS;
	arrayPtr = LOCAL(opnd);
	cleanup = 2;
	pcAdjustment = 5;
	while (TclIsVarLink(arrayPtr)) {
	    arrayPtr = arrayPtr->value.linkPtr;
	}
	TRACE(("%u \"%.30s\" \"%.30s\" => ",
		opnd, O2S(part2Ptr), O2S(valuePtr)));
	if (TclListObjGetElements(interp, valuePtr, &objc, &objv)
		!= TCL_OK) {
	    TRACE_ERROR(interp);
	    goto gotError;
	}
	if (TclIsVarArray(arrayPtr) && !ReadTraced(arrayPtr)
		&& !WriteTraced(arrayPtr)) {
	    varPtr = VarHashFindVar(arrayPtr->value.tablePtr, part2Ptr);
	    if (varPtr && TclIsVarDirectReadable(varPtr)
		    && TclIsVarDirectWritable(varPtr)) {
		goto lappendListDirect;
	    }
	}
	varPtr = TclLookupArrayElement(interp, part1Ptr, part2Ptr,
		TCL_LEAVE_ERR_MSG, "set", 1, 1, arrayPtr, opnd);
	if (varPtr == NULL) {
	    TRACE_ERROR(interp);
	    goto gotError;
	}
	goto lappendListPtr;

    case INST_LAPPEND_LIST_ARRAY_STK:
	pcAdjustment = 1;
	cleanup = 3;
	valuePtr = OBJ_AT_TOS;
	part2Ptr = OBJ_UNDER_TOS;	/* element name */
	part1Ptr = OBJ_AT_DEPTH(2);	/* array name */
	TRACE(("\"%.30s(%.30s)\" \"%.30s\" => ",
		O2S(part1Ptr), O2S(part2Ptr), O2S(valuePtr)));
	goto lappendList;

    case INST_LAPPEND_LIST_STK:
	pcAdjustment = 1;
	cleanup = 2;
	valuePtr = OBJ_AT_TOS;
	part2Ptr = NULL;
	part1Ptr = OBJ_UNDER_TOS;	/* variable name */
	TRACE(("\"%.30s\" \"%.30s\" => ", O2S(part1Ptr), O2S(valuePtr)));
	goto lappendList;

    lappendListDirect:
	objResultPtr = varPtr->value.objPtr;
	if (TclListObjLength(interp, objResultPtr, &len) != TCL_OK) {
	    TRACE_ERROR(interp);
	    goto gotError;
	}
	if (Tcl_IsShared(objResultPtr)) {
	    Tcl_Obj *newValue = Tcl_DuplicateObj(objResultPtr);

	    TclDecrRefCount(objResultPtr);
	    varPtr->value.objPtr = objResultPtr = newValue;
	    Tcl_IncrRefCount(newValue);
	}
	if (TclListObjAppendElements(interp, objResultPtr, objc, objv)
		!= TCL_OK) {
	    TRACE_ERROR(interp);
	    goto gotError;
	}
	TRACE_APPEND(("%.30s\n", O2S(objResultPtr)));
	NEXT_INST_V(pcAdjustment, cleanup, 1);

    lappendList:
	opnd = -1;
	if (TclListObjGetElements(interp, valuePtr, &objc, &objv)
		!= TCL_OK) {
	    TRACE_ERROR(interp);
	    goto gotError;
	}
	DECACHE_STACK_INFO();
	varPtr = TclObjLookupVarEx(interp, part1Ptr, part2Ptr,
		TCL_LEAVE_ERR_MSG, "set", 1, 1, &arrayPtr);
	CACHE_STACK_INFO();
	if (!varPtr) {
	    TRACE_ERROR(interp);
	    goto gotError;
	}

    lappendListPtr:
	if (TclIsVarInHash(varPtr)) {
	    VarHashRefCount(varPtr)++;
	}
	if (arrayPtr && TclIsVarInHash(arrayPtr)) {
	    VarHashRefCount(arrayPtr)++;
	}
	DECACHE_STACK_INFO();
	objResultPtr = TclPtrGetVarIdx(interp, varPtr, arrayPtr,
		part1Ptr, part2Ptr, TCL_LEAVE_ERR_MSG, opnd);
	CACHE_STACK_INFO();
	if (TclIsVarInHash(varPtr)) {
	    VarHashRefCount(varPtr)--;
	}
	if (arrayPtr && TclIsVarInHash(arrayPtr)) {
	    VarHashRefCount(arrayPtr)--;
	}

	{
	    int createdNewObj = 0;
	    Tcl_Obj *valueToAssign;

	    if (!objResultPtr) {
		valueToAssign = valuePtr;
	    } else if (TclListObjLength(interp, objResultPtr, &len)!=TCL_OK) {
		TRACE_ERROR(interp);
		goto gotError;
	    } else {
		if (Tcl_IsShared(objResultPtr)) {
		    valueToAssign = Tcl_DuplicateObj(objResultPtr);
		    createdNewObj = 1;
		} else {
		    valueToAssign = objResultPtr;
		}
		if (TclListObjAppendElements(interp, valueToAssign,
			objc, objv) != TCL_OK) {
		    if (createdNewObj) {
			TclDecrRefCount(valueToAssign);
		    }
		    goto errorInLappendListPtr;
		}
	    }
	    DECACHE_STACK_INFO();
	    objResultPtr = TclPtrSetVarIdx(interp, varPtr, arrayPtr, part1Ptr,
		    part2Ptr, valueToAssign, TCL_LEAVE_ERR_MSG, opnd);
	    CACHE_STACK_INFO();
	    if (!objResultPtr) {
	    errorInLappendListPtr:
		TRACE_ERROR(interp);
		goto gotError;
	    }
	}
	TRACE_APPEND(("%.30s\n", O2S(objResultPtr)));
	NEXT_INST_V(pcAdjustment, cleanup, 1);
    }

    /*
     *	   End of INST_STORE and related instructions.
     * -----------------------------------------------------------------
     *	   Start of INST_INCR instructions.
     *
     * WARNING: more 'goto' here than your doctor recommended! The different
     * instructions set the value of some variables and then jump to some
     * common execution code.
     */

/*TODO: Consider more untangling here; merge with LOAD and STORE ? */

    {
	Tcl_Obj *incrPtr;
	Tcl_WideInt w;
	long increment;

    case INST_INCR_SCALAR1:
    case INST_INCR_ARRAY1:
    case INST_INCR_ARRAY_STK:
    case INST_INCR_SCALAR_STK:
    case INST_INCR_STK:
	opnd = TclGetUInt1AtPtr(pc+1);
	incrPtr = POP_OBJECT();
	switch (*pc) {
	case INST_INCR_SCALAR1:
	    DEPRECATED_OPCODE_MARK(INST_INCR_SCALAR1);
	    pcAdjustment = 2;
	    goto doIncrScalar;
	case INST_INCR_ARRAY1:
	    DEPRECATED_OPCODE_MARK(INST_INCR_ARRAY1);
	    pcAdjustment = 2;
	    goto doIncrArray;
	default:
	    pcAdjustment = 1;
	    goto doIncrStk;
	}

    case INST_INCR_SCALAR:
    case INST_INCR_ARRAY:
	opnd = TclGetUInt4AtPtr(pc+1);
	incrPtr = POP_OBJECT();
	pcAdjustment = 5;
	switch (*pc) {
	case INST_INCR_SCALAR:
	    goto doIncrScalar;
	case INST_INCR_ARRAY:
	    goto doIncrArray;
	default:
	    Tcl_Panic("unknown instruction");
	}

    case INST_INCR_ARRAY_STK_IMM:
    case INST_INCR_SCALAR_STK_IMM:
    case INST_INCR_STK_IMM:
	increment = TclGetInt1AtPtr(pc+1);
	TclNewIntObj(incrPtr, increment);
	Tcl_IncrRefCount(incrPtr);
	pcAdjustment = 2;

    doIncrStk:
	if ((*pc == INST_INCR_ARRAY_STK_IMM)
		|| (*pc == INST_INCR_ARRAY_STK)) {
	    part2Ptr = OBJ_AT_TOS;
	    objPtr = OBJ_UNDER_TOS;
	    TRACE(("\"%.30s(%.30s)\" (by %ld) => ",
		    O2S(objPtr), O2S(part2Ptr), increment));
	} else {
	    part2Ptr = NULL;
	    objPtr = OBJ_AT_TOS;
	    TRACE(("\"%.30s\" (by %ld) => ", O2S(objPtr), increment));
	}
	part1Ptr = objPtr;
	opnd = -1;
	varPtr = TclObjLookupVarEx(interp, objPtr, part2Ptr,
		TCL_LEAVE_ERR_MSG, "read", 1, 1, &arrayPtr);
	if (!varPtr) {
	    DECACHE_STACK_INFO();
	    Tcl_AddErrorInfo(interp,
		    "\n    (reading value of variable to increment)");
	    CACHE_STACK_INFO();
	    TRACE_ERROR(interp);
	    Tcl_DecrRefCount(incrPtr);
	    goto gotError;
	}
	cleanup = ((part2Ptr == NULL)? 1 : 2);
	goto doIncrVar;

    case INST_INCR_ARRAY1_IMM:
	DEPRECATED_OPCODE_MARK(INST_INCR_ARRAY1_IMM);
	opnd = TclGetUInt1AtPtr(pc+1);
	increment = TclGetInt1AtPtr(pc+2);
	TclNewIntObj(incrPtr, increment);
	Tcl_IncrRefCount(incrPtr);
	pcAdjustment = 3;
        goto doIncrArray;

    case INST_INCR_ARRAY_IMM:
	opnd = TclGetUInt4AtPtr(pc+1);
	increment = TclGetInt1AtPtr(pc+5);
	TclNewIntObj(incrPtr, increment);
	Tcl_IncrRefCount(incrPtr);
	pcAdjustment = 6;

    doIncrArray:
	part1Ptr = NULL;
	part2Ptr = OBJ_AT_TOS;
	arrayPtr = LOCAL(opnd);
	cleanup = 1;
	while (TclIsVarLink(arrayPtr)) {
	    arrayPtr = arrayPtr->value.linkPtr;
	}
	TRACE(("%u \"%.30s\" (by %ld) => ", opnd, O2S(part2Ptr), increment));
	varPtr = TclLookupArrayElement(interp, part1Ptr, part2Ptr,
		TCL_LEAVE_ERR_MSG, "read", 1, 1, arrayPtr, opnd);
	if (!varPtr) {
	    TRACE_ERROR(interp);
	    Tcl_DecrRefCount(incrPtr);
	    goto gotError;
	}
	goto doIncrVar;

    case INST_INCR_SCALAR1_IMM:
	DEPRECATED_OPCODE_MARK(INST_INCR_SCALAR1_IMM);
	opnd = TclGetUInt1AtPtr(pc+1);
	increment = TclGetInt1AtPtr(pc+2);
	pcAdjustment = 3;
	goto doIncrScalarImm;
    case INST_INCR_SCALAR_IMM:
	opnd = TclGetUInt4AtPtr(pc+1);
	increment = TclGetInt1AtPtr(pc+5);
	pcAdjustment = 6;
    doIncrScalarImm:
	cleanup = 0;
	varPtr = LOCAL(opnd);
	while (TclIsVarLink(varPtr)) {
	    varPtr = varPtr->value.linkPtr;
	}

	if (TclIsVarDirectModifyable(varPtr)) {
	    void *ptr;
	    int type;

	    objPtr = varPtr->value.objPtr;
	    if (GetNumberFromObj(NULL, objPtr, &ptr, &type) == TCL_OK) {
		if (type == TCL_NUMBER_INT) {
		    Tcl_WideInt augend = *((const Tcl_WideInt *)ptr);
		    Tcl_WideInt sum = (Tcl_WideInt)((Tcl_WideUInt)augend + (Tcl_WideUInt)increment);

		    /*
		     * Overflow when (augend and sum have different sign) and
		     * (augend and increment have the same sign). This is
		     * encapsulated in the Overflowing macro.
		     */

		    if (!Overflowing(augend, increment, sum)) {
			TRACE(("%u %ld => ", opnd, increment));
			if (Tcl_IsShared(objPtr)) {
			    objPtr->refCount--;	/* We know it's shared. */
			    TclNewIntObj(objResultPtr, sum);
			    Tcl_IncrRefCount(objResultPtr);
			    varPtr->value.objPtr = objResultPtr;
			} else {
			    objResultPtr = objPtr;
			    TclSetIntObj(objPtr, sum);
			}
			goto doneIncr;
		    }
		    w = (Tcl_WideInt)augend;

		    TRACE(("%u %ld => ", opnd, increment));
		    if (Tcl_IsShared(objPtr)) {
			objPtr->refCount--;	/* We know it's shared. */
			TclNewIntObj(objResultPtr, w + increment);
			Tcl_IncrRefCount(objResultPtr);
			varPtr->value.objPtr = objResultPtr;
		    } else {
			objResultPtr = objPtr;

			/*
			 * We know the sum value is outside the Tcl_WideInt range;
			 * use macro form that doesn't range test again.
			 */

			TclSetIntObj(objPtr, w+increment);
		    }
		    goto doneIncr;
		}	/* end if (type == TCL_NUMBER_INT) */
	    }
	    if (Tcl_IsShared(objPtr)) {
		objPtr->refCount--;	/* We know it's shared */
		objResultPtr = Tcl_DuplicateObj(objPtr);
		Tcl_IncrRefCount(objResultPtr);
		varPtr->value.objPtr = objResultPtr;
	    } else {
		objResultPtr = objPtr;
	    }
	    TclNewIntObj(incrPtr, increment);
	    if (TclIncrObj(interp, objResultPtr, incrPtr) != TCL_OK) {
		Tcl_DecrRefCount(incrPtr);
		TRACE_ERROR(interp);
		goto gotError;
	    }
	    Tcl_DecrRefCount(incrPtr);
	    goto doneIncr;
	}

	/*
	 * All other cases, flow through to generic handling.
	 */

	TclNewIntObj(incrPtr, increment);
	Tcl_IncrRefCount(incrPtr);

    doIncrScalar:
	varPtr = LOCAL(opnd);
	while (TclIsVarLink(varPtr)) {
	    varPtr = varPtr->value.linkPtr;
	}
	arrayPtr = NULL;
	part1Ptr = part2Ptr = NULL;
	cleanup = 0;
	TRACE(("%u %s => ", opnd, TclGetString(incrPtr)));

    doIncrVar:
	if (TclIsVarDirectModifyable2(varPtr, arrayPtr)) {
	    objPtr = varPtr->value.objPtr;
	    if (Tcl_IsShared(objPtr)) {
		objPtr->refCount--;	/* We know it's shared */
		objResultPtr = Tcl_DuplicateObj(objPtr);
		Tcl_IncrRefCount(objResultPtr);
		varPtr->value.objPtr = objResultPtr;
	    } else {
		objResultPtr = objPtr;
	    }
	    if (TclIncrObj(interp, objResultPtr, incrPtr) != TCL_OK) {
		Tcl_DecrRefCount(incrPtr);
		TRACE_ERROR(interp);
		goto gotError;
	    }
	    Tcl_DecrRefCount(incrPtr);
	} else {
	    DECACHE_STACK_INFO();
	    objResultPtr = TclPtrIncrObjVarIdx(interp, varPtr, arrayPtr,
		    part1Ptr, part2Ptr, incrPtr, TCL_LEAVE_ERR_MSG, opnd);
	    CACHE_STACK_INFO();
	    Tcl_DecrRefCount(incrPtr);
	    if (objResultPtr == NULL) {
		TRACE_ERROR(interp);
		goto gotError;
	    }
	}
    doneIncr:
	TRACE_APPEND(("%.30s\n", O2S(objResultPtr)));
#ifndef TCL_COMPILE_DEBUG
	if (pc[pcAdjustment] == INST_POP) {
	    NEXT_INST_V((pcAdjustment+1), cleanup, 0);
	}
#endif
	NEXT_INST_V(pcAdjustment, cleanup, 1);
    }

    /*
     *	   End of INST_INCR instructions.
     * -----------------------------------------------------------------
     *	   Start of INST_EXIST instructions.
     */

    case INST_EXIST_SCALAR:
	cleanup = 0;
	pcAdjustment = 5;
	opnd = TclGetUInt4AtPtr(pc+1);
	varPtr = LOCAL(opnd);
	while (TclIsVarLink(varPtr)) {
	    varPtr = varPtr->value.linkPtr;
	}
	TRACE(("%u => ", opnd));
	if (ReadTraced(varPtr)) {
	    DECACHE_STACK_INFO();
	    TclObjCallVarTraces(iPtr, NULL, varPtr, NULL, NULL,
		    TCL_TRACE_READS, 0, opnd);
	    CACHE_STACK_INFO();
	    if (TclIsVarUndefined(varPtr)) {
		TclCleanupVar(varPtr, NULL);
		varPtr = NULL;
	    }
	}
	goto afterExistsPeephole;

    case INST_EXIST_ARRAY:
	cleanup = 1;
	pcAdjustment = 5;
	opnd = TclGetUInt4AtPtr(pc+1);
	part2Ptr = OBJ_AT_TOS;
	arrayPtr = LOCAL(opnd);
	while (TclIsVarLink(arrayPtr)) {
	    arrayPtr = arrayPtr->value.linkPtr;
	}
	TRACE(("%u \"%.30s\" => ", opnd, O2S(part2Ptr)));
	if (TclIsVarArray(arrayPtr) && !ReadTraced(arrayPtr)) {
	    varPtr = VarHashFindVar(arrayPtr->value.tablePtr, part2Ptr);
	    if (!varPtr || !ReadTraced(varPtr)) {
		goto afterExistsPeephole;
	    }
	}
	varPtr = TclLookupArrayElement(interp, NULL, part2Ptr, 0, "access",
		0, 1, arrayPtr, opnd);
	if (varPtr) {
	    if (ReadTraced(varPtr) || (arrayPtr && ReadTraced(arrayPtr))) {
		DECACHE_STACK_INFO();
		TclObjCallVarTraces(iPtr, arrayPtr, varPtr, NULL, part2Ptr,
			TCL_TRACE_READS, 0, opnd);
		CACHE_STACK_INFO();
	    }
	    if (TclIsVarUndefined(varPtr)) {
		TclCleanupVar(varPtr, arrayPtr);
		varPtr = NULL;
	    }
	}
	goto afterExistsPeephole;

    case INST_EXIST_ARRAY_STK:
	cleanup = 2;
	pcAdjustment = 1;
	part2Ptr = OBJ_AT_TOS;		/* element name */
	part1Ptr = OBJ_UNDER_TOS;	/* array name */
	TRACE(("\"%.30s(%.30s)\" => ", O2S(part1Ptr), O2S(part2Ptr)));
	goto doExistStk;

    case INST_EXIST_STK:
	cleanup = 1;
	pcAdjustment = 1;
	part2Ptr = NULL;
	part1Ptr = OBJ_AT_TOS;		/* variable name */
	TRACE(("\"%.30s\" => ", O2S(part1Ptr)));

    doExistStk:
	varPtr = TclObjLookupVarEx(interp, part1Ptr, part2Ptr, 0, "access",
		/*createPart1*/0, /*createPart2*/1, &arrayPtr);
	if (varPtr) {
	    if (ReadTraced(varPtr) || (arrayPtr && ReadTraced(arrayPtr))) {
		DECACHE_STACK_INFO();
		TclObjCallVarTraces(iPtr, arrayPtr, varPtr, part1Ptr, part2Ptr,
			TCL_TRACE_READS, 0, -1);
		CACHE_STACK_INFO();
	    }
	    if (TclIsVarUndefined(varPtr)) {
		TclCleanupVar(varPtr, arrayPtr);
		varPtr = NULL;
	    }
	}

	/*
	 * Peep-hole optimisation: if you're about to jump, do jump from here.
	 */

    afterExistsPeephole: {
	int found = (varPtr && !TclIsVarUndefined(varPtr));

	TRACE_APPEND(("%d\n", found ? 1 : 0));
	JUMP_PEEPHOLE_V(found, pcAdjustment, cleanup);
    }

    /*
     *	   End of INST_EXIST instructions.
     * -----------------------------------------------------------------
     *	   Start of INST_UNSET instructions.
     */

    {
	int flags;

    case INST_UNSET_SCALAR:
	flags = TclGetUInt1AtPtr(pc+1) ? TCL_LEAVE_ERR_MSG : 0;
	opnd = TclGetUInt4AtPtr(pc+2);
	varPtr = LOCAL(opnd);
	while (TclIsVarLink(varPtr)) {
	    varPtr = varPtr->value.linkPtr;
	}
	TRACE(("%s %u => ", (flags ? "normal" : "noerr"), opnd));
	if (TclIsVarDirectUnsettable(varPtr) && !TclIsVarInHash(varPtr)) {
	    /*
	     * No errors, no traces, no searches: just make the variable cease
	     * to exist.
	     */

	    if (!TclIsVarUndefined(varPtr)) {
		TclDecrRefCount(varPtr->value.objPtr);
	    } else if (flags & TCL_LEAVE_ERR_MSG) {
		goto slowUnsetScalar;
	    }
	    varPtr->value.objPtr = NULL;
	    TRACE_APPEND(("OK\n"));
	    NEXT_INST_F0(6, 0);
	}

    slowUnsetScalar:
	DECACHE_STACK_INFO();
	if (TclPtrUnsetVarIdx(interp, varPtr, NULL, NULL, NULL, flags,
		opnd) != TCL_OK && flags) {
	    goto errorInUnset;
	}
	CACHE_STACK_INFO();
	NEXT_INST_F0(6, 0);

    case INST_UNSET_ARRAY:
	flags = TclGetUInt1AtPtr(pc+1) ? TCL_LEAVE_ERR_MSG : 0;
	opnd = TclGetUInt4AtPtr(pc+2);
	part2Ptr = OBJ_AT_TOS;
	arrayPtr = LOCAL(opnd);
	while (TclIsVarLink(arrayPtr)) {
	    arrayPtr = arrayPtr->value.linkPtr;
	}
	TRACE(("%s %u \"%.30s\" => ",
		(flags ? "normal" : "noerr"), opnd, O2S(part2Ptr)));
	if (TclIsVarArray(arrayPtr) && !UnsetTraced(arrayPtr)
		&& !(arrayPtr->flags & VAR_SEARCH_ACTIVE)) {
	    varPtr = VarHashFindVar(arrayPtr->value.tablePtr, part2Ptr);
	    if (varPtr && TclIsVarDirectUnsettable(varPtr)) {
		/*
		 * No nasty traces and element exists, so we can proceed to
		 * unset it. Might still not exist though...
		 */

		if (!TclIsVarUndefined(varPtr)) {
		    TclDecrRefCount(varPtr->value.objPtr);
		    TclSetVarUndefined(varPtr);
		    TclClearVarNamespaceVar(varPtr);
		    TclCleanupVar(varPtr, arrayPtr);
		} else if (flags & TCL_LEAVE_ERR_MSG) {
		    goto slowUnsetArray;
		}
		TRACE_APPEND(("OK\n"));
		NEXT_INST_F0(6, 1);
	    } else if (!varPtr && !(flags & TCL_LEAVE_ERR_MSG)) {
		/*
		 * Don't need to do anything here.
		 */

		TRACE_APPEND(("OK\n"));
		NEXT_INST_F0(6, 1);
	    }
	}
    slowUnsetArray:
	DECACHE_STACK_INFO();
	varPtr = TclLookupArrayElement(interp, NULL, part2Ptr, flags, "unset",
		0, 0, arrayPtr, opnd);
	if (!varPtr) {
	    if (flags & TCL_LEAVE_ERR_MSG) {
		goto errorInUnset;
	    }
	} else if (TclPtrUnsetVarIdx(interp, varPtr, arrayPtr, NULL, part2Ptr,
		flags, opnd) != TCL_OK && (flags & TCL_LEAVE_ERR_MSG)) {
	    goto errorInUnset;
	}
	CACHE_STACK_INFO();
	NEXT_INST_F0(6, 1);

    case INST_UNSET_ARRAY_STK:
	flags = TclGetUInt1AtPtr(pc+1) ? TCL_LEAVE_ERR_MSG : 0;
	cleanup = 2;
	part2Ptr = OBJ_AT_TOS;		/* element name */
	part1Ptr = OBJ_UNDER_TOS;	/* array name */
	TRACE(("%s \"%.30s(%.30s)\" => ", (flags ? "normal" : "noerr"),
		O2S(part1Ptr), O2S(part2Ptr)));
	goto doUnsetStk;

    case INST_UNSET_STK:
	flags = TclGetUInt1AtPtr(pc+1) ? TCL_LEAVE_ERR_MSG : 0;
	cleanup = 1;
	part2Ptr = NULL;
	part1Ptr = OBJ_AT_TOS;		/* variable name */
	TRACE(("%s \"%.30s\" => ", (flags ? "normal" : "noerr"),
		O2S(part1Ptr)));

    doUnsetStk:
	DECACHE_STACK_INFO();
	if (TclObjUnsetVar2(interp, part1Ptr, part2Ptr, flags) != TCL_OK
		&& (flags & TCL_LEAVE_ERR_MSG)) {
	    goto errorInUnset;
	}
	CACHE_STACK_INFO();
	TRACE_APPEND(("OK\n"));
	NEXT_INST_V(2, cleanup, 0);

    errorInUnset:
	CACHE_STACK_INFO();
	TRACE_ERROR(interp);
	goto gotError;
    }
    break;

    /*
     *	   End of INST_UNSET instructions.
     * -----------------------------------------------------------------
     *	   Start of INST_CONST instructions.
     */
    {
	const char *msgPart;

    case INST_CONST_IMM:
	opnd = TclGetUInt4AtPtr(pc+1);
	pcAdjustment = 5;
	cleanup = 1;
	part1Ptr = NULL;
	objPtr = OBJ_AT_TOS;
	TRACE(("%u \"%.30s\" => \n", opnd, O2S(objPtr)));
	varPtr = LOCAL(opnd);
	arrayPtr = NULL;
	while (TclIsVarLink(varPtr)) {
	    varPtr = varPtr->value.linkPtr;
	}
	goto doConst;
    case INST_CONST_STK:
	opnd = -1;
	pcAdjustment = 1;
	cleanup = 2;
	part1Ptr = OBJ_UNDER_TOS;
	objPtr = OBJ_AT_TOS;
	TRACE(("\"%.30s\" \"%.30s\" => ", O2S(part1Ptr), O2S(objPtr)));
	varPtr = TclObjLookupVarEx(interp, part1Ptr, NULL, 0, NULL,
		/*createPart1*/1, /*createPart2*/0, &arrayPtr);
    doConst:
	if (TclIsVarConstant(varPtr)) {
	    TRACE_APPEND(("\n"));
	    NEXT_INST_V(pcAdjustment, cleanup, 0);
	}
	if (TclIsVarArray(varPtr)) {
	    msgPart = "variable is array";
	    goto constError;
	} else if (TclIsVarArrayElement(varPtr)) {
	    msgPart = "name refers to an element in an array";
	    goto constError;
	} else if (!TclIsVarUndefined(varPtr)) {
	    msgPart = "variable already exists";
	    goto constError;
	}
	if (TclIsVarDirectModifyable(varPtr)) {
	    varPtr->value.objPtr = objPtr;
	    Tcl_IncrRefCount(objPtr);
	} else {
	    Tcl_Obj *resPtr;

	    DECACHE_STACK_INFO();
	    resPtr = TclPtrSetVarIdx(interp, varPtr, arrayPtr, part1Ptr, NULL,
		    objPtr, TCL_LEAVE_ERR_MSG, opnd);
	    CACHE_STACK_INFO();
	    if (resPtr == NULL) {
		TRACE_ERROR(interp);
		goto gotError;
	    }
	}
	TclSetVarConstant(varPtr);
	TRACE_APPEND(("\n"));
	NEXT_INST_V(pcAdjustment, cleanup, 0);

    constError:
	TclObjVarErrMsg(interp, part1Ptr, NULL, "make constant", msgPart, opnd);
	Tcl_SetErrorCode(interp, "TCL", "LOOKUP", "CONST", (char *)NULL);
	TRACE_ERROR(interp);
	goto gotError;
    }

    /*
     *	   End of INST_CONST instructions.
     * -----------------------------------------------------------------
     *	   Start of INST_ARRAY instructions.
     */

    case INST_ARRAY_EXISTS_IMM:
	opnd = TclGetUInt4AtPtr(pc+1);
	pcAdjustment = 5;
	cleanup = 0;
	part1Ptr = NULL;
	arrayPtr = NULL;
	TRACE(("%u => ", opnd));
	varPtr = LOCAL(opnd);
	while (TclIsVarLink(varPtr)) {
	    varPtr = varPtr->value.linkPtr;
	}
	goto doArrayExists;
    case INST_ARRAY_EXISTS_STK:
	opnd = -1;
	pcAdjustment = 1;
	cleanup = 1;
	part1Ptr = OBJ_AT_TOS;
	TRACE(("\"%.30s\" => ", O2S(part1Ptr)));
	varPtr = TclObjLookupVarEx(interp, part1Ptr, NULL, 0, NULL,
		/*createPart1*/0, /*createPart2*/0, &arrayPtr);
    doArrayExists:
	DECACHE_STACK_INFO();
	result = TclCheckArrayTraces(interp, varPtr, arrayPtr, part1Ptr, opnd);
	CACHE_STACK_INFO();
	if (result == TCL_ERROR) {
	    TRACE_ERROR(interp);
	    goto gotError;
	}
	if (varPtr && TclIsVarArray(varPtr) && !TclIsVarUndefined(varPtr)) {
	    objResultPtr = TCONST(1);
	} else {
	    objResultPtr = TCONST(0);
	}
	TRACE_APPEND(("%.30s\n", O2S(objResultPtr)));
	NEXT_INST_V(pcAdjustment, cleanup, 1);

    case INST_ARRAY_MAKE_IMM:
	opnd = TclGetUInt4AtPtr(pc+1);
	pcAdjustment = 5;
	cleanup = 0;
	part1Ptr = NULL;
	arrayPtr = NULL;
	TRACE(("%u => ", opnd));
	varPtr = LOCAL(opnd);
	while (TclIsVarLink(varPtr)) {
	    varPtr = varPtr->value.linkPtr;
	}
	goto doArrayMake;
    case INST_ARRAY_MAKE_STK:
	opnd = -1;
	pcAdjustment = 1;
	cleanup = 1;
	part1Ptr = OBJ_AT_TOS;
	TRACE(("\"%.30s\" => ", O2S(part1Ptr)));
	varPtr = TclObjLookupVarEx(interp, part1Ptr, NULL, TCL_LEAVE_ERR_MSG,
		"set", /*createPart1*/1, /*createPart2*/0, &arrayPtr);
	if (varPtr == NULL) {
	    TRACE_ERROR(interp);
	    goto gotError;
	}
    doArrayMake:
	if (varPtr && !TclIsVarArray(varPtr)) {
	    if (TclIsVarArrayElement(varPtr) || !TclIsVarUndefined(varPtr)) {
		/*
		 * Either an array element, or a scalar: lose!
		 */

		TclObjVarErrMsg(interp, part1Ptr, NULL, "array set",
			"variable isn't array", opnd);
		DECACHE_STACK_INFO();
		Tcl_SetErrorCode(interp, "TCL", "WRITE", "ARRAY", (char *)NULL);
		CACHE_STACK_INFO();
		TRACE_ERROR(interp);
		goto gotError;
	    }
	    TclInitArrayVar(varPtr);
#ifdef TCL_COMPILE_DEBUG
	    TRACE_APPEND(("done\n"));
	} else {
	    TRACE_APPEND(("nothing to do\n"));
#endif
	}
	NEXT_INST_V(pcAdjustment, cleanup, 0);

    /*
     *	   End of INST_ARRAY instructions.
     * -----------------------------------------------------------------
     *	   Start of variable linking instructions.
     */

    {
	Var *otherPtr;
	CallFrame *framePtr, *savedFramePtr;
	Tcl_Namespace *nsPtr;
	Namespace *savedNsPtr;

    case INST_UPVAR:
	TRACE(("%d %.30s %.30s => ", TclGetInt4AtPtr(pc+1),
		O2S(OBJ_UNDER_TOS), O2S(OBJ_AT_TOS)));

	if (TclObjGetFrame(interp, OBJ_UNDER_TOS, &framePtr) == -1) {
	    TRACE_ERROR(interp);
	    goto gotError;
	}

	/*
	 * Locate the other variable.
	 */

	savedFramePtr = iPtr->varFramePtr;
	iPtr->varFramePtr = framePtr;
	otherPtr = TclObjLookupVarEx(interp, OBJ_AT_TOS, NULL,
		TCL_LEAVE_ERR_MSG, "access", /*createPart1*/ 1,
		/*createPart2*/ 1, &varPtr);
	iPtr->varFramePtr = savedFramePtr;
	if (!otherPtr) {
	    TRACE_ERROR(interp);
	    goto gotError;
	}
	goto doLinkVars;

    case INST_NSUPVAR:
	TRACE(("%d %.30s %.30s => ", TclGetInt4AtPtr(pc+1),
		O2S(OBJ_UNDER_TOS), O2S(OBJ_AT_TOS)));
	if (TclGetNamespaceFromObj(interp, OBJ_UNDER_TOS, &nsPtr) != TCL_OK) {
	    TRACE_ERROR(interp);
	    goto gotError;
	}

	/*
	 * Locate the other variable.
	 */

	savedNsPtr = iPtr->varFramePtr->nsPtr;
	iPtr->varFramePtr->nsPtr = (Namespace *) nsPtr;
	otherPtr = TclObjLookupVarEx(interp, OBJ_AT_TOS, NULL,
		(TCL_NAMESPACE_ONLY|TCL_LEAVE_ERR_MSG|TCL_AVOID_RESOLVERS),
		"access", /*createPart1*/ 1, /*createPart2*/ 1, &varPtr);
	iPtr->varFramePtr->nsPtr = savedNsPtr;
	if (!otherPtr) {
	    TRACE_ERROR(interp);
	    goto gotError;
	}
	goto doLinkVars;

    case INST_VARIABLE:
	TRACE(("%d, %.30s => ", TclGetInt4AtPtr(pc+1), O2S(OBJ_AT_TOS)));
	otherPtr = TclObjLookupVarEx(interp, OBJ_AT_TOS, NULL,
		(TCL_NAMESPACE_ONLY | TCL_LEAVE_ERR_MSG), "access",
		/*createPart1*/ 1, /*createPart2*/ 1, &varPtr);
	if (!otherPtr) {
	    TRACE_ERROR(interp);
	    goto gotError;
	}

	/*
	 * Do the [variable] magic.
	 */

	TclSetVarNamespaceVar(otherPtr);

    doLinkVars:

	/*
	 * If we are here, the local variable has already been created: do the
	 * little work of TclPtrMakeUpvar that remains to be done right here
	 * if there are no errors; otherwise, let it handle the case.
	 */

	opnd = TclGetInt4AtPtr(pc+1);
	varPtr = LOCAL(opnd);
	if ((varPtr != otherPtr) && !TclIsVarTraced(varPtr)
		&& (TclIsVarUndefined(varPtr) || TclIsVarLink(varPtr))) {
	    if (!TclIsVarUndefined(varPtr)) {
		/*
		 * Then it is a defined link.
		 */

		Var *linkPtr = varPtr->value.linkPtr;

		if (linkPtr == otherPtr) {
		    TRACE_APPEND(("already linked\n"));
		    NEXT_INST_F0(5, 1);
		}
		if (TclIsVarInHash(linkPtr)) {
		    VarHashRefCount(linkPtr)--;
		    if (TclIsVarUndefined(linkPtr)) {
			TclCleanupVar(linkPtr, NULL);
		    }
		}
	    }
	    TclSetVarLink(varPtr);
	    varPtr->value.linkPtr = otherPtr;
	    if (TclIsVarInHash(otherPtr)) {
		VarHashRefCount(otherPtr)++;
	    }
	} else if (TclPtrObjMakeUpvarIdx(interp, otherPtr, NULL, 0,
		opnd) != TCL_OK) {
	    TRACE_ERROR(interp);
	    goto gotError;
	}

	/*
	 * Do not pop the namespace or frame index, it may be needed for other
	 * variables - and [variable] did not push it at all.
	 */

	TRACE_APPEND(("link made\n"));
	NEXT_INST_F0(5, 1);
    }
    break;

    /*
     *	   End of variable linking instructions.
     * -----------------------------------------------------------------
     */

    case INST_JUMP1:
	DEPRECATED_OPCODE_MARK(INST_JUMP1);
	opnd = TclGetInt1AtPtr(pc+1);
	TRACE(("%d => new pc %" TCL_Z_MODIFIER "u\n", opnd,
		(size_t)(pc + opnd - codePtr->codeStart)));
	NEXT_INST_F0(opnd, 0);

    case INST_JUMP:
	opnd = TclGetInt4AtPtr(pc+1);
	TRACE(("%d => new pc %" TCL_Z_MODIFIER "u\n", opnd,
		(size_t)(pc + opnd - codePtr->codeStart)));
	NEXT_INST_F0(opnd, 0);

    {
	int jmpOffset[2], b;

	/* TODO: consider rewrite so we don't compute the offset we're not
	 * going to take. */
    case INST_JUMP_FALSE1:
	DEPRECATED_OPCODE_MARK(INST_JUMP_FALSE1);
	jmpOffset[0] = TclGetInt1AtPtr(pc+1);
	jmpOffset[1] = 2;
	goto doCondJump;

    case INST_JUMP_TRUE1:
	DEPRECATED_OPCODE_MARK(INST_JUMP_TRUE1);
	jmpOffset[0] = 2;
	jmpOffset[1] = TclGetInt1AtPtr(pc+1);
	goto doCondJump;

    case INST_JUMP_FALSE:
	jmpOffset[0] = TclGetInt4AtPtr(pc+1);	/* FALSE offset */
	jmpOffset[1] = 5;			/* TRUE offset */
	goto doCondJump;

    case INST_JUMP_TRUE:
	jmpOffset[0] = 5;
	jmpOffset[1] = TclGetInt4AtPtr(pc+1);

    doCondJump:
	valuePtr = OBJ_AT_TOS;
	TRACE(("%d => ", jmpOffset[
		(*pc==INST_JUMP_FALSE1 || *pc==INST_JUMP_FALSE) ? 0 : 1]));

	/* TODO - check claim that taking address of b harms performance */
	/* TODO - consider optimization search for constants */
	if (TclGetBooleanFromObj(interp, valuePtr, &b) != TCL_OK) {
	    TRACE_ERROR(interp);
	    goto gotError;
	}

#ifdef TCL_COMPILE_DEBUG
	if (b) {
	    if ((*pc == INST_JUMP_TRUE1) || (*pc == INST_JUMP_TRUE)) {
		TRACE_APPEND(("%.20s true, new pc %" TCL_Z_MODIFIER "u\n", O2S(valuePtr),
			(size_t)(pc + jmpOffset[1] - codePtr->codeStart)));
	    } else {
		TRACE_APPEND(("%.20s true\n", O2S(valuePtr)));
	    }
	} else {
	    if ((*pc == INST_JUMP_TRUE1) || (*pc == INST_JUMP_TRUE)) {
		TRACE_APPEND(("%.20s false\n", O2S(valuePtr)));
	    } else {
		TRACE_APPEND(("%.20s false, new pc %" TCL_Z_MODIFIER "u\n", O2S(valuePtr),
			(size_t)(pc + jmpOffset[0] - codePtr->codeStart)));
	    }
	}
#endif
	NEXT_INST_F0(jmpOffset[b], 1);
    }
    break;

    case INST_JUMP_TABLE: {
	Tcl_HashEntry *hPtr;
	JumptableInfo *jtPtr;

	/*
	 * Jump to location looked up in a hashtable; fall through to next
	 * instr if lookup fails.
	 */

	opnd = TclGetInt4AtPtr(pc+1);
	jtPtr = (JumptableInfo *) codePtr->auxDataArrayPtr[opnd].clientData;
	TRACE(("%d \"%.20s\" => ", opnd, O2S(OBJ_AT_TOS)));
	hPtr = Tcl_FindHashEntry(&jtPtr->hashTable, TclGetString(OBJ_AT_TOS));
	if (hPtr != NULL) {
	    Tcl_Size jumpOffset = PTR2INT(Tcl_GetHashValue(hPtr));

	    TRACE_APPEND(("found in table, new pc %" TCL_Z_MODIFIER "u\n",
		    (size_t)(pc - codePtr->codeStart + jumpOffset)));
	    NEXT_INST_F0(jumpOffset, 1);
	} else {
	    TRACE_APPEND(("not found in table\n"));
	    NEXT_INST_F0(5, 1);
	}
    }
    break;

    /*
     * -----------------------------------------------------------------
     *	   Start of general introspector instructions.
     */

    case INST_NS_CURRENT:
	objResultPtr = TclNewNamespaceObj(TclGetCurrentNamespace(interp));
	TRACE_WITH_OBJ(("=> "), objResultPtr);
	NEXT_INST_F(1, 0, 1);
    break;
    case INST_COROUTINE_NAME: {
	CoroutineData *corPtr = iPtr->execEnvPtr->corPtr;

	TclNewObj(objResultPtr);
	if (corPtr && !(corPtr->cmdPtr->flags & CMD_DYING)) {
	    Tcl_GetCommandFullName(interp, (Tcl_Command) corPtr->cmdPtr,
		    objResultPtr);
	}
	TRACE_WITH_OBJ(("=> "), objResultPtr);
	NEXT_INST_F(1, 0, 1);
    }
    break;
    case INST_INFO_LEVEL_NUM:
	TclNewIntObj(objResultPtr, (int)iPtr->varFramePtr->level);
	TRACE_WITH_OBJ(("=> "), objResultPtr);
	NEXT_INST_F(1, 0, 1);
    break;
    case INST_INFO_LEVEL_ARGS: {
	int level;
	CallFrame *framePtr = iPtr->varFramePtr;
	CallFrame *rootFramePtr = iPtr->rootFramePtr;

	TRACE(("\"%.30s\" => ", O2S(OBJ_AT_TOS)));
	if (TclGetIntFromObj(interp, OBJ_AT_TOS, &level) != TCL_OK) {
	    TRACE_ERROR(interp);
	    goto gotError;
	}
	if (level <= 0) {
	    level += framePtr->level;
	}
	for (; ((int)framePtr->level!=level) && (framePtr!=rootFramePtr) ;
		framePtr = framePtr->callerVarPtr) {
	    /* Empty loop body */
	}
	if (framePtr == rootFramePtr) {
	    Tcl_SetObjResult(interp, Tcl_ObjPrintf(
		    "bad level \"%s\"", TclGetString(OBJ_AT_TOS)));
	    TRACE_ERROR(interp);
	    DECACHE_STACK_INFO();
	    Tcl_SetErrorCode(interp, "TCL", "LOOKUP", "STACK_LEVEL",
		    TclGetString(OBJ_AT_TOS), (char *)NULL);
	    CACHE_STACK_INFO();
	    goto gotError;
	}
	objResultPtr = Tcl_NewListObj(framePtr->objc, framePtr->objv);
	TRACE_APPEND(("%.30s\n", O2S(objResultPtr)));
	NEXT_INST_F(1, 1, 1);
    }
    {
	Tcl_Command cmd, origCmd;

    case INST_RESOLVE_COMMAND:
	cmd = Tcl_GetCommandFromObj(interp, OBJ_AT_TOS);
	TclNewObj(objResultPtr);
	if (cmd != NULL) {
	    Tcl_GetCommandFullName(interp, cmd, objResultPtr);
	}
	TRACE_WITH_OBJ(("\"%.20s\" => ", O2S(OBJ_AT_TOS)), objResultPtr);
	NEXT_INST_F(1, 1, 1);

    case INST_ORIGIN_COMMAND:
	TRACE(("\"%.30s\" => ", O2S(OBJ_AT_TOS)));
	cmd = Tcl_GetCommandFromObj(interp, OBJ_AT_TOS);
	if (cmd == NULL) {
	    goto instOriginError;
	}
	origCmd = TclGetOriginalCommand(cmd);
	if (origCmd == NULL) {
	    origCmd = cmd;
	}

	TclNewObj(objResultPtr);
	Tcl_GetCommandFullName(interp, origCmd, objResultPtr);
	if (TclCheckEmptyString(objResultPtr) == TCL_EMPTYSTRING_YES ) {
	    Tcl_DecrRefCount(objResultPtr);
	    instOriginError:
	    Tcl_SetObjResult(interp, Tcl_ObjPrintf(
		    "invalid command name \"%s\"", TclGetString(OBJ_AT_TOS)));
	    DECACHE_STACK_INFO();
	    Tcl_SetErrorCode(interp, "TCL", "LOOKUP", "COMMAND",
		    TclGetString(OBJ_AT_TOS), (char *)NULL);
	    CACHE_STACK_INFO();
	    TRACE_APPEND(("ERROR: not command\n"));
	    goto gotError;
	}
	TRACE_APPEND(("\"%.30s\"", O2S(OBJ_AT_TOS)));
	NEXT_INST_F(1, 1, 1);
    }

    /*
     * -----------------------------------------------------------------
     *	   Start of TclOO support instructions.
     */

    {
	Object *oPtr;
	CallFrame *framePtr;
	CallContext *contextPtr;
	Tcl_Size skip, newDepth;

    case INST_TCLOO_SELF:
	framePtr = iPtr->varFramePtr;
	if (framePtr == NULL ||
		!(framePtr->isProcCallFrame & FRAME_IS_METHOD)) {
	    TRACE(("=> ERROR: no TclOO call context\n"));
	    Tcl_SetObjResult(interp, Tcl_NewStringObj(
		    "self may only be called from inside a method",
		    -1));
	    DECACHE_STACK_INFO();
	    OO_ERROR(interp, CONTEXT_REQUIRED);
	    CACHE_STACK_INFO();
	    goto gotError;
	}
	contextPtr = (CallContext *)framePtr->clientData;

	/*
	 * Call out to get the name; it's expensive to compute but cached.
	 */

	objResultPtr = TclOOObjectName(interp, contextPtr->oPtr);
	TRACE_WITH_OBJ(("=> "), objResultPtr);
	NEXT_INST_F(1, 0, 1);

    case INST_TCLOO_NEXT_CLASS1:
	DEPRECATED_OPCODE_MARK(INST_TCLOO_NEXT_CLASS1);
	opnd = TclGetUInt1AtPtr(pc+1);
	pcAdjustment = 2;
	goto invokeNextClass;
    case INST_TCLOO_NEXT_CLASS:
	opnd = TclGetUInt4AtPtr(pc+1);
	pcAdjustment = 5;
    invokeNextClass:
	framePtr = iPtr->varFramePtr;
	valuePtr = OBJ_AT_DEPTH(opnd - 2);
	objv = &OBJ_AT_DEPTH(opnd - 1);
	skip = 2;
	TRACE(("%d => ", opnd));
	if (framePtr == NULL ||
		!(framePtr->isProcCallFrame & FRAME_IS_METHOD)) {
	    TRACE_APPEND(("ERROR: no TclOO call context\n"));
	    Tcl_SetObjResult(interp, Tcl_NewStringObj(
		    "nextto may only be called from inside a method",
		    -1));
	    DECACHE_STACK_INFO();
	    OO_ERROR(interp, CONTEXT_REQUIRED);
	    CACHE_STACK_INFO();
	    goto gotError;
	}
	contextPtr = (CallContext *)framePtr->clientData;

	oPtr = (Object *) Tcl_GetObjectFromObj(interp, valuePtr);
	if (oPtr == NULL) {
	    TRACE_APPEND(("ERROR: \"%.30s\" not object\n", O2S(valuePtr)));
	    goto gotError;
	} else {
	    Class *classPtr = oPtr->classPtr;
	    struct MInvoke *miPtr;
	    Tcl_Size i;
	    const char *methodType;

	    if (classPtr == NULL) {
		TRACE_APPEND(("ERROR: \"%.30s\" not class\n", O2S(valuePtr)));
		Tcl_SetObjResult(interp, Tcl_ObjPrintf(
			"\"%s\" is not a class", TclGetString(valuePtr)));
		DECACHE_STACK_INFO();
		OO_ERROR(interp, CLASS_REQUIRED);
		CACHE_STACK_INFO();
		goto gotError;
	    }

	    for (i=contextPtr->index+1 ; i<contextPtr->callPtr->numChain ; i++) {
		miPtr = contextPtr->callPtr->chain + i;
		if (!miPtr->isFilter &&
			miPtr->mPtr->declaringClassPtr == classPtr) {
		    newDepth = i;
#ifdef TCL_COMPILE_DEBUG
		    if (tclTraceExec >= TCL_TRACE_BYTECODE_EXEC_COMMANDS) {
			if (traceInstructions) {
			    strncpy(cmdNameBuf, TclGetString(objv[0]), 20);
			} else {
			    fprintf(stdout, "%" TCL_SIZE_MODIFIER "d: (%" TCL_T_MODIFIER "d) invoking ",
				    iPtr->numLevels,
				    (size_t)(pc - codePtr->codeStart));
			}
			for (i = 0;  i < opnd;  i++) {
			    TclPrintObject(stdout, objv[i], 15);
			    fprintf(stdout, " ");
			}
			fprintf(stdout, "\n");
			fflush(stdout);
		    }
#endif /*TCL_COMPILE_DEBUG*/
		    goto doInvokeNext;
		}
	    }

	    if (contextPtr->callPtr->flags & CONSTRUCTOR) {
		methodType = "constructor";
	    } else if (contextPtr->callPtr->flags & DESTRUCTOR) {
		methodType = "destructor";
	    } else {
		methodType = "method";
	    }

	    TRACE_APPEND(("ERROR: \"%.30s\" not on reachable chain\n",
		    O2S(valuePtr)));
	    for (i = contextPtr->index ; i != TCL_INDEX_NONE ; i--) {
		miPtr = contextPtr->callPtr->chain + i;
		if (miPtr->isFilter
			|| miPtr->mPtr->declaringClassPtr != classPtr) {
		    continue;
		}
		Tcl_SetObjResult(interp, Tcl_ObjPrintf(
			"%s implementation by \"%s\" not reachable from here",
			methodType, TclGetString(valuePtr)));
		DECACHE_STACK_INFO();
		OO_ERROR(interp, CLASS_NOT_REACHABLE);
		CACHE_STACK_INFO();
		goto gotError;
	    }
	    Tcl_SetObjResult(interp, Tcl_ObjPrintf(
		    "%s has no non-filter implementation by \"%s\"",
		    methodType, TclGetString(valuePtr)));
	    DECACHE_STACK_INFO();
	    OO_ERROR(interp, CLASS_NOT_THERE);
	    CACHE_STACK_INFO();
	    goto gotError;
	}

    case INST_TCLOO_NEXT1:
	DEPRECATED_OPCODE_MARK(INST_TCLOO_NEXT1);
	opnd = TclGetUInt1AtPtr(pc+1);
	pcAdjustment = 2;
	goto invokeNext;
    case INST_TCLOO_NEXT:
	opnd = TclGetUInt4AtPtr(pc+1);
	pcAdjustment = 5;
    invokeNext:
	objv = &OBJ_AT_DEPTH(opnd - 1);
	framePtr = iPtr->varFramePtr;
	skip = 1;
	TRACE(("%d => ", opnd));
	if (framePtr == NULL ||
		!(framePtr->isProcCallFrame & FRAME_IS_METHOD)) {
	    TRACE_APPEND(("ERROR: no TclOO call context\n"));
	    Tcl_SetObjResult(interp, Tcl_NewStringObj(
		    "next may only be called from inside a method",
		    -1));
	    DECACHE_STACK_INFO();
	    OO_ERROR(interp, CONTEXT_REQUIRED);
	    CACHE_STACK_INFO();
	    goto gotError;
	}
	contextPtr = (CallContext *)framePtr->clientData;

	newDepth = contextPtr->index + 1;
	if (newDepth >= contextPtr->callPtr->numChain) {
	    /*
	     * We're at the end of the chain; generate an error message unless
	     * the interpreter is being torn down, in which case we might be
	     * getting here because of methods/destructors doing a [next] (or
	     * equivalent) unexpectedly.
	     */

	    const char *methodType;

	    if (contextPtr->callPtr->flags & CONSTRUCTOR) {
		methodType = "constructor";
	    } else if (contextPtr->callPtr->flags & DESTRUCTOR) {
		methodType = "destructor";
	    } else {
		methodType = "method";
	    }

	    TRACE_APPEND(("ERROR: no TclOO next impl\n"));
	    Tcl_SetObjResult(interp, Tcl_ObjPrintf(
		    "no next %s implementation", methodType));
	    DECACHE_STACK_INFO();
	    OO_ERROR(interp, NOTHING_NEXT);
	    CACHE_STACK_INFO();
	    goto gotError;
#ifdef TCL_COMPILE_DEBUG
	} else if (tclTraceExec >= TCL_TRACE_BYTECODE_EXEC_COMMANDS) {
	    int i;

	    if (traceInstructions) {
		strncpy(cmdNameBuf, TclGetString(objv[0]), 20);
	    } else {
		fprintf(stdout, "%" TCL_SIZE_MODIFIER "d: (%" TCL_Z_MODIFIER "u) invoking ",
			iPtr->numLevels, (pc - codePtr->codeStart));
	    }
	    for (i = 0;  i < opnd;  i++) {
		TclPrintObject(stdout, objv[i], 15);
		fprintf(stdout, " ");
	    }
	    fprintf(stdout, "\n");
	    fflush(stdout);
#endif /*TCL_COMPILE_DEBUG*/
	}

    doInvokeNext:
	bcFramePtr->data.tebc.pc = (char *) pc;
	iPtr->cmdFramePtr = bcFramePtr;

	if (iPtr->flags & INTERP_DEBUG_FRAME) {
	    ArgumentBCEnter(interp, codePtr, TD, pc, opnd, objv);
	}

	cleanup = opnd;
	DECACHE_STACK_INFO();
	iPtr->varFramePtr = framePtr->callerVarPtr;
	pc += pcAdjustment;
	TEBC_YIELD();

	TclPushTailcallPoint(interp);
	oPtr = contextPtr->oPtr;
	if (oPtr->flags & FILTER_HANDLING) {
	    TclNRAddCallback(interp, FinalizeOONextFilter,
		    framePtr, contextPtr, INT2PTR(contextPtr->index),
		    INT2PTR(contextPtr->skip));
	} else {
	    TclNRAddCallback(interp, FinalizeOONext,
		    framePtr, contextPtr, INT2PTR(contextPtr->index),
		    INT2PTR(contextPtr->skip));
	}
	contextPtr->skip = skip;
	contextPtr->index = newDepth;
	if (contextPtr->callPtr->chain[newDepth].isFilter
		|| contextPtr->callPtr->flags & FILTER_HANDLING) {
	    oPtr->flags |= FILTER_HANDLING;
	} else {
	    oPtr->flags &= ~FILTER_HANDLING;
	}

	{
	    Method *const mPtr =
		    contextPtr->callPtr->chain[newDepth].mPtr;

	    if (mPtr->typePtr->version < TCL_OO_METHOD_VERSION_2) {
		return mPtr->typePtr->callProc(mPtr->clientData, interp,
			(Tcl_ObjectContext) contextPtr, opnd, objv);
	    }
	    return ((Tcl_MethodCallProc2 *)(void *)(mPtr->typePtr->callProc))(mPtr->clientData, interp,
		    (Tcl_ObjectContext) contextPtr, opnd, objv);
	}

    case INST_TCLOO_IS_OBJECT:
	oPtr = (Object *) Tcl_GetObjectFromObj(interp, OBJ_AT_TOS);
	objResultPtr = TCONST(oPtr != NULL ? 1 : 0);
	TRACE_WITH_OBJ(("%.30s => ", O2S(OBJ_AT_TOS)), objResultPtr);
	NEXT_INST_F(1, 1, 1);
    case INST_TCLOO_CLASS:
	oPtr = (Object *) Tcl_GetObjectFromObj(interp, OBJ_AT_TOS);
	if (oPtr == NULL) {
	    TRACE(("%.30s => ERROR: not object\n", O2S(OBJ_AT_TOS)));
	    goto gotError;
	}
	objResultPtr = TclOOObjectName(interp, oPtr->selfCls->thisPtr);
	TRACE_WITH_OBJ(("%.30s => ", O2S(OBJ_AT_TOS)), objResultPtr);
	NEXT_INST_F(1, 1, 1);
    case INST_TCLOO_NS:
	oPtr = (Object *) Tcl_GetObjectFromObj(interp, OBJ_AT_TOS);
	if (oPtr == NULL) {
	    TRACE(("%.30s => ERROR: not object\n", O2S(OBJ_AT_TOS)));
	    goto gotError;
	}

	objResultPtr = TclNewNamespaceObj(oPtr->namespacePtr);
	TRACE_WITH_OBJ(("%.30s => ", O2S(OBJ_AT_TOS)), objResultPtr);
	NEXT_INST_F(1, 1, 1);
    }

    /*
     *	   End of TclOO support instructions.
     * -----------------------------------------------------------------
     *	   Start of INST_LIST and related instructions.
     */

    {
	int numIndices, nocase, match, cflags;
	Tcl_Size slength, length2, fromIdx, toIdx, index, s1len, s2len;
	const char *s1, *s2;

    case INST_LIST:
	/*
	 * Pop the opnd (objc) top stack elements into a new list obj and then
	 * decrement their ref counts.
	 */

	opnd = TclGetUInt4AtPtr(pc+1);
	objResultPtr = Tcl_NewListObj(opnd, &OBJ_AT_DEPTH(opnd-1));
	TRACE_WITH_OBJ(("%u => ", opnd), objResultPtr);
	NEXT_INST_V(5, opnd, 1);

    case INST_LIST_LENGTH:
	TRACE(("\"%.30s\" => ", O2S(OBJ_AT_TOS)));
	if (TclListObjLength(interp, OBJ_AT_TOS, &length) != TCL_OK) {
	    TRACE_ERROR(interp);
	    goto gotError;
	}
	TclNewIntObj(objResultPtr, length);
	TRACE_APPEND(("%" TCL_SIZE_MODIFIER "d\n", length));
	NEXT_INST_F(1, 1, 1);

    case INST_LIST_INDEX:	/* lindex with objc == 3 */
	value2Ptr = OBJ_AT_TOS;
	valuePtr = OBJ_UNDER_TOS;
	TRACE(("\"%.30s\" \"%.30s\" => ", O2S(valuePtr), O2S(value2Ptr)));

	/* special case for AbstractList */
	if (TclObjTypeHasProc(valuePtr, indexProc)) {
	    DECACHE_STACK_INFO();
	    length = TclObjTypeLength(valuePtr);
	    if (TclGetIntForIndexM(interp, value2Ptr, length-1, &index)!=TCL_OK) {
		CACHE_STACK_INFO();
		TRACE_ERROR(interp);
		goto gotError;
	    }
	    if (TclObjTypeIndex(interp, valuePtr, index, &objResultPtr)!=TCL_OK) {
		CACHE_STACK_INFO();
		TRACE_ERROR(interp);
		goto gotError;
	    }
	    CACHE_STACK_INFO();
	    if (objResultPtr == NULL) {
		/* Index is out of range, return empty result. */
		TclNewObj(objResultPtr);
	    }
	    Tcl_IncrRefCount(objResultPtr); // reference held here
	    goto lindexDone;
	}

	/*
	 * Extract the desired list element.
	 */

	{
	    Tcl_Size value2Length;
	    Tcl_Obj *indexListPtr = value2Ptr;

	    if ((TclListObjGetElements(interp, valuePtr, &objc, &objv) == TCL_OK)
		    && (!TclHasInternalRep(value2Ptr, &tclListType)
		    || (Tcl_ListObjLength(interp, value2Ptr, &value2Length),
			value2Length == 1
			    ? (indexListPtr = TclListObjGetElement(value2Ptr, 0), 1)
			    : 0))) {
		int code;

		/* increment the refCount of value2Ptr because TclListObjGetElement may
		 * have just extracted it from a list in the condition for this block.
		 */
		Tcl_IncrRefCount(indexListPtr);

		DECACHE_STACK_INFO();
		code = TclGetIntForIndexM(interp, indexListPtr, objc-1, &index);
		TclDecrRefCount(indexListPtr);
		CACHE_STACK_INFO();
		if (code == TCL_OK) {
		    Tcl_DecrRefCount(value2Ptr);
		    tosPtr--;
		    pcAdjustment = 1;
		    goto lindexFastPath;
		}
		Tcl_ResetResult(interp);
	    }
	}

	DECACHE_STACK_INFO();
	objResultPtr = TclLindexList(interp, valuePtr, value2Ptr);
	CACHE_STACK_INFO();

    lindexDone:
	if (!objResultPtr) {
	    TRACE_ERROR(interp);
	    goto gotError;
	}

	/*
	 * Stash the list element on the stack.
	 */

	TRACE_APPEND(("\"%.30s\"\n", O2S(objResultPtr)));
	NEXT_INST_F(1, 2, -1);	/* Already has the correct refCount */

    case INST_LIST_INDEX_IMM:	/* lindex with objc==3 and index in bytecode
				 * stream */

	/*
	 * Pop the list and get the index.
	 */

	valuePtr = OBJ_AT_TOS;
	opnd = TclGetInt4AtPtr(pc+1);
	TRACE(("\"%.30s\" %d => ", O2S(valuePtr), opnd));

	/*
	 * Get the contents of the list, making sure that it really is a list
	 * in the process.
	 */

	/* special case for AbstractList */
	if (TclObjTypeHasProc(valuePtr, indexProc)) {
	    length = TclObjTypeLength(valuePtr);

	    /* Decode end-offset index values. */
	    index = TclIndexDecode(opnd, length-1);

	    if (index >= 0 && index < length) {
		/* Compute value @ index */
		DECACHE_STACK_INFO();
		if (TclObjTypeIndex(interp, valuePtr, index, &objResultPtr)!=TCL_OK) {
		    CACHE_STACK_INFO();
		    TRACE_ERROR(interp);
		    goto gotError;
		}
		CACHE_STACK_INFO();
	    } else {
		TclNewObj(objResultPtr);
	    }

	    pcAdjustment = 5;
	    goto lindexFastPath2;
	}

	/* List case */
	if (TclListObjGetElements(interp, valuePtr, &objc, &objv) != TCL_OK) {
	    TRACE_ERROR(interp);
	    goto gotError;
	}

	/* Decode end-offset index values. */

	index = TclIndexDecode(opnd, objc - 1);
	pcAdjustment = 5;

    lindexFastPath:
	if (index >= 0 && index < objc) {
	    objResultPtr = objv[index];
	} else {
	    TclNewObj(objResultPtr);
	}

    lindexFastPath2:

	TRACE_APPEND(("\"%.30s\"\n", O2S(objResultPtr)));
	NEXT_INST_F(pcAdjustment, 1, 1);

    case INST_LIST_INDEX_MULTI:	/* 'lindex' with multiple index args */
	/*
	 * Determine the count of index args.
	 */

	opnd = TclGetUInt4AtPtr(pc+1);
	numIndices = opnd-1;

	/*
	 * Do the 'lindex' operation.
	 */

	TRACE(("%d => ", opnd));
	objResultPtr = TclLindexFlat(interp, OBJ_AT_DEPTH(numIndices),
		numIndices, &OBJ_AT_DEPTH(numIndices - 1));
	if (!objResultPtr) {
	    TRACE_ERROR(interp);
	    goto gotError;
	}

	/*
	 * Set result.
	 */

	TRACE_APPEND(("\"%.30s\"\n", O2S(objResultPtr)));
	NEXT_INST_V(5, opnd, -1);

    case INST_LSET_FLAT:
	/*
	 * Lset with 3, 5, or more args. Get the number of index args.
	 */

	opnd = TclGetUInt4AtPtr(pc + 1);
	numIndices = opnd - 2;
	TRACE(("%d => ", opnd));

	/*
	 * Get the old value of variable, and remove the stack ref. This is
	 * safe because the variable still references the object; the ref
	 * count will never go zero here - we can use the smaller macro
	 * Tcl_DecrRefCount.
	 */

	valuePtr = POP_OBJECT();
	Tcl_DecrRefCount(valuePtr); /* This one should be done here */

	/*
	 * Compute the new variable value.
	 */

	DECACHE_STACK_INFO();
	if (TclObjTypeHasProc(valuePtr, setElementProc)) {
	    objResultPtr = TclObjTypeSetElement(interp,
		    valuePtr, numIndices,
		    &OBJ_AT_DEPTH(numIndices), OBJ_AT_TOS);
	} else {
	    objResultPtr = TclLsetFlat(interp, valuePtr, numIndices,
		    &OBJ_AT_DEPTH(numIndices), OBJ_AT_TOS);
	}
	if (!objResultPtr) {
	    CACHE_STACK_INFO();
	    TRACE_ERROR(interp);
	    goto gotError;
	}

	/*
	 * Set result.
	 */
	CACHE_STACK_INFO();
	TRACE_APPEND(("\"%.30s\"\n", O2S(objResultPtr)));
	NEXT_INST_V(5, numIndices+1, -1);

    case INST_LSET_LIST:	/* 'lset' with 4 args */
	/*
	 * Get the old value of variable, and remove the stack ref. This is
	 * safe because the variable still references the object; the ref
	 * count will never go zero here - we can use the smaller macro
	 * Tcl_DecrRefCount.
	 */

	objPtr = POP_OBJECT();
	Tcl_DecrRefCount(objPtr);	/* This one should be done here. */

	/*
	 * Get the new element value, and the index list.
	 */

	valuePtr = OBJ_AT_TOS;
	value2Ptr = OBJ_UNDER_TOS;
	TRACE(("\"%.30s\" \"%.30s\" \"%.30s\" => ",
		O2S(value2Ptr), O2S(valuePtr), O2S(objPtr)));

	/*
	 * Compute the new variable value.
	 */

	objResultPtr = TclLsetList(interp, objPtr, value2Ptr, valuePtr);
	if (!objResultPtr) {
	    TRACE_ERROR(interp);
	    goto gotError;
	}

	/*
	 * Set result.
	 */

	TRACE_APPEND(("\"%.30s\"\n", O2S(objResultPtr)));
	NEXT_INST_F(1, 2, -1);

    case INST_LIST_RANGE_IMM:	/* lrange with objc==4 and both indices in
				 * bytecode stream */

	/*
	 * Pop the list and get the indices.
	 */

	valuePtr = OBJ_AT_TOS;
	fromIdx = TclGetInt4AtPtr(pc+1);
	toIdx = TclGetInt4AtPtr(pc+5);
	TRACE(("\"%.30s\" %d %d => ", O2S(valuePtr), TclGetInt4AtPtr(pc+1),
		TclGetInt4AtPtr(pc+5)));

	/*
	 * Get the length of the list, making sure that it really is a list
	 * in the process.
	 */

	if (TclListObjLength(interp, valuePtr, &objc) != TCL_OK) {
	    TRACE_ERROR(interp);
	    goto gotError;
	}

	/*
	 * Skip a lot of work if we're about to throw the result away (common
	 * with uses of [lassign]).
	 */

#ifndef TCL_COMPILE_DEBUG
	if (pc[9] == INST_POP) {
	    NEXT_INST_F0(10, 1);
	}
#endif

	/* Every range of an empty list is an empty list */
	if (objc == 0) {
	    /* avoid return of not canonical list (e. g. spaces in string repr.) */
	    if (!valuePtr->bytes || !valuePtr->length) {
		TRACE_APPEND(("\n"));
		NEXT_INST_F0(9, 0);
	    }
	    goto emptyList;
	}

	/* Decode index value operands. */

	if (toIdx == TCL_INDEX_NONE) {
	emptyList:
	    TclNewObj(objResultPtr);
	    TRACE_APPEND(("\"%.30s\"", O2S(objResultPtr)));
	    NEXT_INST_F(9, 1, 1);
	}
	toIdx = TclIndexDecode(toIdx, objc - 1);
	if (toIdx == TCL_INDEX_NONE) {
	    goto emptyList;
	} else if (toIdx >= objc) {
	    toIdx = objc - 1;
	}

	assert (toIdx >= 0 && toIdx < objc);
	/*
	assert ( fromIdx != TCL_INDEX_NONE );
	 *
	 * Extra safety for legacy bytecodes:
	 */
	if (fromIdx == TCL_INDEX_NONE) {
	    fromIdx = TCL_INDEX_START;
	}

	fromIdx = TclIndexDecode(fromIdx, objc - 1);

	DECACHE_STACK_INFO();
	if (TclObjTypeHasProc(valuePtr, sliceProc)) {
	    if (TclObjTypeSlice(interp, valuePtr, fromIdx, toIdx, &objResultPtr) != TCL_OK) {
		objResultPtr = NULL;
	    }
	} else {
	    objResultPtr = TclListObjRange(interp, valuePtr, fromIdx, toIdx);
	}
	if (objResultPtr == NULL) {
	    CACHE_STACK_INFO();
	    TRACE_ERROR(interp);
	    goto gotError;
	}

	CACHE_STACK_INFO();
	TRACE_APPEND(("\"%.30s\"", O2S(objResultPtr)));
	NEXT_INST_F(9, 1, 1);

    case INST_LIST_IN:
    case INST_LIST_NOT_IN:	/* Basic list containment operators. */
	value2Ptr = OBJ_AT_TOS;
	valuePtr = OBJ_UNDER_TOS;

	s1 = TclGetStringFromObj(valuePtr, &s1len);
	TRACE(("\"%.30s\" \"%.30s\" => ", O2S(valuePtr), O2S(value2Ptr)));

	if (TclObjTypeHasProc(value2Ptr, inOperProc) != NULL) {
	    int status = TclObjTypeInOperator(interp, valuePtr, value2Ptr, &match);
	    if (status != TCL_OK) {
		TRACE_ERROR(interp);
		goto gotError;
	    }
	} else {
	    if (TclListObjLength(interp, value2Ptr, &length) != TCL_OK) {
		TRACE_ERROR(interp);
		goto gotError;
	    }
	    match = 0;
	    if (length > 0) {
		Tcl_Size i = 0;
		Tcl_Obj *o;
		int isAbstractList = TclObjTypeHasProc(value2Ptr, indexProc) != NULL;

		/*
		 * An empty list doesn't match anything.
		 */

		do {
		    if (isAbstractList) {
			DECACHE_STACK_INFO();
			if (TclObjTypeIndex(interp, value2Ptr, i, &o) != TCL_OK) {
			    CACHE_STACK_INFO();
			    TRACE_ERROR(interp);
			    goto gotError;
			}
			CACHE_STACK_INFO();
		    } else {
			Tcl_ListObjIndex(NULL, value2Ptr, i, &o);
		    }
		    if (o != NULL) {
			s2 = TclGetStringFromObj(o, &s2len);
		    } else {
			s2 = "";
			s2len = 0;
		    }
		    if (s1len == s2len) {
			match = (memcmp(s1, s2, s1len) == 0);
		    }

		    /* Could be an ephemeral abstract obj */
		    Tcl_BounceRefCount(o);

		    i++;
		} while (i < length && match == 0);
	    }
	}

	if (*pc == INST_LIST_NOT_IN) {
	    match = !match;
	}

	TRACE_APPEND(("%d\n", match));

	/*
	 * Peep-hole optimisation: if you're about to jump, do jump from here.
	 * We're saving the effort of pushing a boolean value only to pop it
	 * for branching.
	 */

	JUMP_PEEPHOLE_F(match, 1, 2);

    case INST_LIST_CONCAT:
	value2Ptr = OBJ_AT_TOS;
	valuePtr = OBJ_UNDER_TOS;
	TRACE(("\"%.30s\" \"%.30s\" => ", O2S(valuePtr), O2S(value2Ptr)));
	if (Tcl_IsShared(valuePtr)) {
	    objResultPtr = Tcl_DuplicateObj(valuePtr);
	    if (Tcl_ListObjAppendList(interp, objResultPtr,
		    value2Ptr) != TCL_OK) {
		TRACE_ERROR(interp);
		TclDecrRefCount(objResultPtr);
		goto gotError;
	    }
	    TRACE_APPEND(("\"%.30s\"\n", O2S(objResultPtr)));
	    NEXT_INST_F(1, 2, 1);
	} else {
	    if (Tcl_ListObjAppendList(interp, valuePtr, value2Ptr) != TCL_OK){
		TRACE_ERROR(interp);
		goto gotError;
	    }
	    TRACE_APPEND(("\"%.30s\"\n", O2S(valuePtr)));
	    NEXT_INST_F0(1, 1);
	}

    case INST_LREPLACE: {
	size_t numToDelete, numNewElems;
	int end_indicator;
	int haveSecondIndex, flags;
	Tcl_Obj *fromIdxObj, *toIdxObj;
	opnd = TclGetInt4AtPtr(pc + 1);
	flags = TclGetInt1AtPtr(pc + 5);

	/* Stack: ... listobj index1 ?index2? new1 ... newN */
	valuePtr = OBJ_AT_DEPTH(opnd-1);

	/* haveSecondIndex==0 => pure insert */
	haveSecondIndex = (flags & TCL_LREPLACE4_SINGLE_INDEX) == 0;
	numNewElems = opnd - 2 - haveSecondIndex;

	/* end_indicator==1 => "end" is last element's index, 0=>index beyond */
	end_indicator = (flags & TCL_LREPLACE4_END_IS_LAST) != 0;
	fromIdxObj = OBJ_AT_DEPTH(opnd - 2);
	toIdxObj = haveSecondIndex ? OBJ_AT_DEPTH(opnd - 3) : NULL;
	if (Tcl_ListObjLength(interp, valuePtr, &length) != TCL_OK) {
	    TRACE_ERROR(interp);
	    goto gotError;
	}

	DECACHE_STACK_INFO();

	if (TclGetIntForIndexM(interp, fromIdxObj, length - end_indicator,
		&fromIdx) != TCL_OK) {
	    CACHE_STACK_INFO();
	    TRACE_ERROR(interp);
	    goto gotError;
	}
	if (fromIdx == TCL_INDEX_NONE) {
	    fromIdx = 0;
	} else if (fromIdx > length) {
	    fromIdx = length;
	}
	numToDelete = 0;
	if (toIdxObj) {
	    if (TclGetIntForIndexM(interp, toIdxObj, length - end_indicator,
		    &toIdx) != TCL_OK) {
		CACHE_STACK_INFO();
		TRACE_ERROR(interp);
		goto gotError;
	    }
	    if (toIdx != TCL_INDEX_NONE) {
		if (toIdx > length) {
		    toIdx = length;
		}
		if (toIdx >= fromIdx) {
		    numToDelete = (size_t)toIdx - (size_t)fromIdx + 1;
		}
	    }
	}

	CACHE_STACK_INFO();

	if (Tcl_IsShared(valuePtr)) {
	    objResultPtr = Tcl_DuplicateObj(valuePtr);
	    if (Tcl_ListObjReplace(interp, objResultPtr, fromIdx, numToDelete,
		    numNewElems, &OBJ_AT_DEPTH(numNewElems - 1)) != TCL_OK) {
		TRACE_ERROR(interp);
		Tcl_DecrRefCount(objResultPtr);
		goto gotError;
	    }
	    TRACE_APPEND(("\"%.30s\"\n", O2S(objResultPtr)));
	    NEXT_INST_V(6, opnd, 1);
	} else {
	    if (Tcl_ListObjReplace(interp, valuePtr, fromIdx, numToDelete,
		    numNewElems, &OBJ_AT_DEPTH(numNewElems - 1)) != TCL_OK) {
		TRACE_ERROR(interp);
		goto gotError;
	    }
	    TRACE_APPEND(("\"%.30s\"\n", O2S(valuePtr)));
	    NEXT_INST_V(6, opnd - 1, 0);
	}
	}

	/*
	 *	   End of INST_LIST and related instructions.
	 * -----------------------------------------------------------------
	 *	   Start of string-related instructions.
	 */

    case INST_STR_EQ:
    case INST_STR_NEQ:		/* String (in)equality check */
    case INST_STR_CMP:		/* String compare. */
    case INST_STR_LT:
    case INST_STR_GT:
    case INST_STR_LE:
    case INST_STR_GE:
    stringCompare:
	value2Ptr = OBJ_AT_TOS;
	valuePtr = OBJ_UNDER_TOS;

	{
	    int checkEq = ((*pc == INST_EQ) || (*pc == INST_NEQ)
		    || (*pc == INST_STR_EQ) || (*pc == INST_STR_NEQ));
	    match = TclStringCmp(valuePtr, value2Ptr, checkEq, 0, -1);
	}

	/*
	 * Make sure only -1,0,1 is returned
	 * TODO: consider peephole opt.
	 */

	if (*pc != INST_STR_CMP) {
	    /*
	     * Take care of the opcodes that goto'ed into here.
	     */

	    switch (*pc) {
	    case INST_STR_EQ:
	    case INST_EQ:
		match = (match == 0);
		break;
	    case INST_STR_NEQ:
	    case INST_NEQ:
		match = (match != 0);
		break;
	    case INST_LT:
	    case INST_STR_LT:
		match = (match < 0);
		break;
	    case INST_GT:
	    case INST_STR_GT:
		match = (match > 0);
		break;
	    case INST_LE:
	    case INST_STR_LE:
		match = (match <= 0);
		break;
	    case INST_GE:
	    case INST_STR_GE:
		match = (match >= 0);
		break;
	    }
	}

	TRACE(("\"%.20s\" \"%.20s\" => %d\n", O2S(valuePtr), O2S(value2Ptr),
		(match < 0 ? -1 : match > 0 ? 1 : 0)));
	JUMP_PEEPHOLE_F(match, 1, 2);

    case INST_STR_LEN:
	valuePtr = OBJ_AT_TOS;
	slength = Tcl_GetCharLength(valuePtr);
	TclNewIntObj(objResultPtr, slength);
	TRACE(("\"%.20s\" => %" TCL_Z_MODIFIER "u\n", O2S(valuePtr), slength));
	NEXT_INST_F(1, 1, 1);

    case INST_STR_UPPER:
	valuePtr = OBJ_AT_TOS;
	TRACE(("\"%.20s\" => ", O2S(valuePtr)));
	if (Tcl_IsShared(valuePtr)) {
	    s1 = TclGetStringFromObj(valuePtr, &slength);
	    TclNewStringObj(objResultPtr, s1, slength);
	    slength = Tcl_UtfToUpper(TclGetString(objResultPtr));
	    Tcl_SetObjLength(objResultPtr, slength);
	    TRACE_APPEND(("\"%.20s\"\n", O2S(objResultPtr)));
	    NEXT_INST_F(1, 1, 1);
	} else {
	    slength = Tcl_UtfToUpper(TclGetString(valuePtr));
	    Tcl_SetObjLength(valuePtr, slength);
	    TclFreeInternalRep(valuePtr);
	    TRACE_APPEND(("\"%.20s\"\n", O2S(valuePtr)));
	    NEXT_INST_F0(1, 0);
	}
    case INST_STR_LOWER:
	valuePtr = OBJ_AT_TOS;
	TRACE(("\"%.20s\" => ", O2S(valuePtr)));
	if (Tcl_IsShared(valuePtr)) {
	    s1 = TclGetStringFromObj(valuePtr, &slength);
	    TclNewStringObj(objResultPtr, s1, slength);
	    slength = Tcl_UtfToLower(TclGetString(objResultPtr));
	    Tcl_SetObjLength(objResultPtr, slength);
	    TRACE_APPEND(("\"%.20s\"\n", O2S(objResultPtr)));
	    NEXT_INST_F(1, 1, 1);
	} else {
	    slength = Tcl_UtfToLower(TclGetString(valuePtr));
	    Tcl_SetObjLength(valuePtr, slength);
	    TclFreeInternalRep(valuePtr);
	    TRACE_APPEND(("\"%.20s\"\n", O2S(valuePtr)));
	    NEXT_INST_F0(1, 0);
	}
    case INST_STR_TITLE:
	valuePtr = OBJ_AT_TOS;
	TRACE(("\"%.20s\" => ", O2S(valuePtr)));
	if (Tcl_IsShared(valuePtr)) {
	    s1 = TclGetStringFromObj(valuePtr, &slength);
	    TclNewStringObj(objResultPtr, s1, slength);
	    slength = Tcl_UtfToTitle(TclGetString(objResultPtr));
	    Tcl_SetObjLength(objResultPtr, slength);
	    TRACE_APPEND(("\"%.20s\"\n", O2S(objResultPtr)));
	    NEXT_INST_F(1, 1, 1);
	} else {
	    slength = Tcl_UtfToTitle(TclGetString(valuePtr));
	    Tcl_SetObjLength(valuePtr, slength);
	    TclFreeInternalRep(valuePtr);
	    TRACE_APPEND(("\"%.20s\"\n", O2S(valuePtr)));
	    NEXT_INST_F0(1, 0);
	}

    case INST_STR_INDEX:
	value2Ptr = OBJ_AT_TOS;
	valuePtr = OBJ_UNDER_TOS;
	TRACE(("\"%.20s\" %.20s => ", O2S(valuePtr), O2S(value2Ptr)));

	/*
	 * Get char length to calculate what 'end' means.
	 */

	slength = Tcl_GetCharLength(valuePtr);
	DECACHE_STACK_INFO();
	if (TclGetIntForIndexM(interp, value2Ptr, slength-1, &index)!=TCL_OK) {
	    CACHE_STACK_INFO();
	    TRACE_ERROR(interp);
	    goto gotError;
	}
	CACHE_STACK_INFO();

	if (index < 0 || index >= slength) {
	    TclNewObj(objResultPtr);
	} else if (TclIsPureByteArray(valuePtr)) {
	    objResultPtr = Tcl_NewByteArrayObj(
		    Tcl_GetBytesFromObj(NULL, valuePtr, (Tcl_Size *)NULL)+index, 1);
	} else if (valuePtr->bytes && slength == valuePtr->length) {
	    objResultPtr = Tcl_NewStringObj((const char *)
		    valuePtr->bytes+index, 1);
	} else {
	    char buf[4] = "";
	    int ch = Tcl_GetUniChar(valuePtr, index);

	    /*
	     * This could be: Tcl_NewUnicodeObj((const Tcl_UniChar *)&ch, 1)
	     * but creating the object as a string seems to be faster in
	     * practical use.
	     */
	    if (ch == -1) {
		TclNewObj(objResultPtr);
	    } else {
		slength = Tcl_UniCharToUtf(ch, buf);
		objResultPtr = Tcl_NewStringObj(buf, slength);
	    }
	}

	TRACE_APPEND(("\"%s\"\n", O2S(objResultPtr)));
	NEXT_INST_F(1, 2, 1);

    case INST_STR_RANGE:
	TRACE(("\"%.20s\" %.20s %.20s =>",
		O2S(OBJ_AT_DEPTH(2)), O2S(OBJ_UNDER_TOS), O2S(OBJ_AT_TOS)));
	slength = Tcl_GetCharLength(OBJ_AT_DEPTH(2)) - 1;

	DECACHE_STACK_INFO();
	if (TclGetIntForIndexM(interp, OBJ_UNDER_TOS, slength, &fromIdx) != TCL_OK) {
	    CACHE_STACK_INFO();
	    TRACE_ERROR(interp);
	    goto gotError;
	}
	if (TclGetIntForIndexM(interp, OBJ_AT_TOS, slength, &toIdx) != TCL_OK) {
	    CACHE_STACK_INFO();
	    TRACE_ERROR(interp);
	    goto gotError;
	}
	CACHE_STACK_INFO();

	if (toIdx == TCL_INDEX_NONE) {
	    TclNewObj(objResultPtr);
	} else {
	    objResultPtr = Tcl_GetRange(OBJ_AT_DEPTH(2), fromIdx, toIdx);
	}
	TRACE_APPEND(("\"%.30s\"\n", O2S(objResultPtr)));
	NEXT_INST_V(1, 3, 1);

    case INST_STR_RANGE_IMM:
	valuePtr = OBJ_AT_TOS;
	fromIdx = TclGetInt4AtPtr(pc+1);
	toIdx = TclGetInt4AtPtr(pc+5);
	slength = Tcl_GetCharLength(valuePtr);
	TRACE(("\"%.20s\" %d %d => ", O2S(valuePtr), (int)(fromIdx), (int)(toIdx)));

	/* Every range of an empty value is an empty value */
	if (slength == 0) {
	    TRACE_APPEND(("\n"));
	    NEXT_INST_F0(9, 0);
	}

	/* Decode index operands. */

	toIdx = TclIndexDecode(toIdx, slength - 1);
	fromIdx = TclIndexDecode(fromIdx, slength - 1);
	if (toIdx == TCL_INDEX_NONE) {
	    TclNewObj(objResultPtr);
	} else {
	    objResultPtr = Tcl_GetRange(valuePtr, fromIdx, toIdx);
	}
	TRACE_APPEND(("%.30s\n", O2S(objResultPtr)));
	NEXT_INST_F(9, 1, 1);

    {
	Tcl_UniChar *ustring1, *ustring2, *ustring3, *end, *p;
	Tcl_Size length3;
	Tcl_Obj *value3Ptr;

    case INST_STR_REPLACE:
	value3Ptr = POP_OBJECT();
	valuePtr = OBJ_AT_DEPTH(2);
	slength = Tcl_GetCharLength(valuePtr) - 1;
	TRACE(("\"%.20s\" %s %s \"%.20s\" => ", O2S(valuePtr),
		O2S(OBJ_UNDER_TOS), O2S(OBJ_AT_TOS), O2S(value3Ptr)));
	DECACHE_STACK_INFO();
	if (TclGetIntForIndexM(interp, OBJ_UNDER_TOS, slength, &fromIdx) != TCL_OK
		|| TclGetIntForIndexM(interp, OBJ_AT_TOS, slength, &toIdx) != TCL_OK) {
	    CACHE_STACK_INFO();
	    TclDecrRefCount(value3Ptr);
	    TRACE_ERROR(interp);
	    goto gotError;
	}
	CACHE_STACK_INFO();
	TclDecrRefCount(OBJ_AT_TOS);
	(void) POP_OBJECT();
	TclDecrRefCount(OBJ_AT_TOS);
	(void) POP_OBJECT();

	if ((toIdx < 0) || (fromIdx > slength) || (toIdx < fromIdx)) {
	    TRACE_APPEND(("\"%.30s\"\n", O2S(valuePtr)));
	    TclDecrRefCount(value3Ptr);
	    NEXT_INST_F0(1, 0);
	}

	if (fromIdx < 0) {
	    fromIdx = 0;
	}

	if (toIdx > slength) {
	    toIdx = slength;
	}

	if ((fromIdx == 0) && (toIdx == slength)) {
	    TclDecrRefCount(OBJ_AT_TOS);
	    OBJ_AT_TOS = value3Ptr;
	    TRACE_APPEND(("\"%.30s\"\n", O2S(value3Ptr)));
	    NEXT_INST_F0(1, 0);
	}

	objResultPtr = TclStringReplace(interp, valuePtr, fromIdx,
		toIdx - fromIdx + 1, value3Ptr, TCL_STRING_IN_PLACE);

	if (objResultPtr == value3Ptr) {
	    /* See [Bug 82e7f67325] */
	    TclDecrRefCount(OBJ_AT_TOS);
	    OBJ_AT_TOS = value3Ptr;
	    TRACE_APPEND(("\"%.30s\"\n", O2S(value3Ptr)));
	    NEXT_INST_F0(1, 0);
	}
	TclDecrRefCount(value3Ptr);
	TRACE_APPEND(("\"%.30s\"\n", O2S(objResultPtr)));
	NEXT_INST_F(1, 1, 1);

    case INST_STR_MAP:
	valuePtr = OBJ_AT_TOS;		/* "Main" string. */
	value3Ptr = OBJ_UNDER_TOS;	/* "Target" string. */
	value2Ptr = OBJ_AT_DEPTH(2);	/* "Source" string. */
	if (value3Ptr == value2Ptr) {
	    objResultPtr = valuePtr;
	    goto doneStringMap;
	} else if (valuePtr == value2Ptr) {
	    objResultPtr = value3Ptr;
	    goto doneStringMap;
	}
	ustring1 = Tcl_GetUnicodeFromObj(valuePtr, &slength);
	if (slength == 0) {
	    objResultPtr = valuePtr;
	    goto doneStringMap;
	}
	ustring2 = Tcl_GetUnicodeFromObj(value2Ptr, &length2);
	if (length2 > slength || length2 == 0) {
	    objResultPtr = valuePtr;
	    goto doneStringMap;
	} else if (length2 == slength) {
	    if (memcmp(ustring1, ustring2, sizeof(Tcl_UniChar) * slength)) {
		objResultPtr = valuePtr;
	    } else {
		objResultPtr = value3Ptr;
	    }
	    goto doneStringMap;
	}
	ustring3 = Tcl_GetUnicodeFromObj(value3Ptr, &length3);

	objResultPtr = Tcl_NewUnicodeObj(ustring1, 0);
	p = ustring1;
	end = ustring1 + slength;
	for (; ustring1 < end; ustring1++) {
	    if ((*ustring1 == *ustring2) &&
		    /* Fix bug [69218ab7b]: restrict max compare length. */
		    ((end - ustring1) >= length2) && (length2 == 1 ||
			memcmp(ustring1, ustring2,
				sizeof(Tcl_UniChar) * length2) == 0)) {
		if (p != ustring1) {
		    Tcl_AppendUnicodeToObj(objResultPtr, p, ustring1-p);
		    p = ustring1 + length2;
		} else {
		    p += length2;
		}
		ustring1 = p - 1;

		Tcl_AppendUnicodeToObj(objResultPtr, ustring3, length3);
	    }
	}
	if (p != ustring1) {
	    /*
	     * Put the rest of the unmapped chars onto result.
	     */

	    Tcl_AppendUnicodeToObj(objResultPtr, p, ustring1 - p);
	}
    doneStringMap:
	TRACE_WITH_OBJ(("%.20s %.20s %.20s => ",
		O2S(value2Ptr), O2S(value3Ptr), O2S(valuePtr)), objResultPtr);
	NEXT_INST_V(1, 3, 1);

    case INST_STR_FIND:
	objResultPtr = TclStringFirst(OBJ_UNDER_TOS, OBJ_AT_TOS, 0);

	TRACE(("%.20s %.20s => %s\n",
		O2S(OBJ_UNDER_TOS), O2S(OBJ_AT_TOS), O2S(objResultPtr)));
	NEXT_INST_F(1, 2, 1);

    case INST_STR_FIND_LAST:
	objResultPtr = TclStringLast(OBJ_UNDER_TOS, OBJ_AT_TOS, TCL_SIZE_MAX - 1);

	TRACE(("%.20s %.20s => %s\n",
		O2S(OBJ_UNDER_TOS), O2S(OBJ_AT_TOS), O2S(objResultPtr)));
	NEXT_INST_F(1, 2, 1);

    case INST_STR_CLASS:
	opnd = TclGetInt1AtPtr(pc+1);
	valuePtr = OBJ_AT_TOS;
	TRACE(("%s \"%.30s\" => ", tclStringClassTable[opnd].name,
		O2S(valuePtr)));
	ustring1 = Tcl_GetUnicodeFromObj(valuePtr, &slength);
	match = 1;
	if (slength > 0) {
	    int ch;
	    end = ustring1 + slength;
	    for (p=ustring1 ; p<end ; ) {
		ch = *p++;
		if (!tclStringClassTable[opnd].comparator(ch)) {
		    match = 0;
		    break;
		}
	    }
	}
	TRACE_APPEND(("%d\n", match));
	JUMP_PEEPHOLE_F(match, 2, 1);
    }

    case INST_STR_MATCH:
	nocase = TclGetInt1AtPtr(pc+1);
	valuePtr = OBJ_AT_TOS;		/* String */
	value2Ptr = OBJ_UNDER_TOS;	/* Pattern */

	/*
	 * Check that at least one of the objects is Unicode before promoting
	 * both.
	 */

	if (TclHasInternalRep(valuePtr, &tclStringType)
		|| TclHasInternalRep(value2Ptr, &tclStringType)) {
	    Tcl_UniChar *ustring1, *ustring2;

	    ustring1 = Tcl_GetUnicodeFromObj(valuePtr, &slength);
	    ustring2 = Tcl_GetUnicodeFromObj(value2Ptr, &length2);
	    match = TclUniCharMatch(ustring1, slength, ustring2, length2,
		    nocase);
	} else if (TclIsPureByteArray(valuePtr) && TclIsPureByteArray(value2Ptr) && !nocase) {
	    unsigned char *bytes1, *bytes2;
	    Tcl_Size wlen1 = 0, wlen2 = 0;

	    bytes1 = Tcl_GetBytesFromObj(NULL, valuePtr, &wlen1);
	    bytes2 = Tcl_GetBytesFromObj(NULL, value2Ptr, &wlen2);
	    match = TclByteArrayMatch(bytes1, wlen1, bytes2, wlen2, 0);
	} else {
	    match = Tcl_StringCaseMatch(TclGetString(valuePtr),
		    TclGetString(value2Ptr), nocase);
	}

	/*
	 * Reuse value2Ptr object already on stack if possible. Adjustment is
	 * 2 due to the nocase byte
	 */

	TRACE(("%.20s %.20s => %d\n", O2S(valuePtr), O2S(value2Ptr), match));

	/*
	 * Peep-hole optimisation: if you're about to jump, do jump from here.
	 */

	JUMP_PEEPHOLE_F(match, 2, 2);

    {
	const char *string1, *string2;
	Tcl_Size trim1, trim2;

    case INST_STR_TRIM_LEFT:
	valuePtr = OBJ_UNDER_TOS;	/* String */
	value2Ptr = OBJ_AT_TOS;		/* TrimSet */
	string2 = TclGetStringFromObj(value2Ptr, &length2);
	string1 = TclGetStringFromObj(valuePtr, &slength);
	trim1 = TclTrimLeft(string1, slength, string2, length2);
	trim2 = 0;
	goto createTrimmedString;
    case INST_STR_TRIM_RIGHT:
	valuePtr = OBJ_UNDER_TOS;	/* String */
	value2Ptr = OBJ_AT_TOS;		/* TrimSet */
	string2 = TclGetStringFromObj(value2Ptr, &length2);
	string1 = TclGetStringFromObj(valuePtr, &slength);
	trim2 = TclTrimRight(string1, slength, string2, length2);
	trim1 = 0;
	goto createTrimmedString;
    case INST_STR_TRIM:
	valuePtr = OBJ_UNDER_TOS;	/* String */
	value2Ptr = OBJ_AT_TOS;		/* TrimSet */
	string2 = TclGetStringFromObj(value2Ptr, &length2);
	string1 = TclGetStringFromObj(valuePtr, &slength);
	trim1 = TclTrim(string1, slength, string2, length2, &trim2);
    createTrimmedString:
	/*
	 * Careful here; trim set often contains non-ASCII characters so we
	 * take care when printing. [Bug 971cb4f1db]
	 */

#ifdef TCL_COMPILE_DEBUG
	if (traceInstructions) {
	    TRACE(("\"%.30s\" ", O2S(valuePtr)));
	    TclPrintObject(stdout, value2Ptr, 30);
	    printf(" => ");
	}
#endif
	if (trim1 == 0 && trim2 == 0) {
#ifdef TCL_COMPILE_DEBUG
	    if (traceInstructions) {
		TclPrintObject(stdout, valuePtr, 30);
		printf("\n");
	    }
#endif
	    NEXT_INST_F0(1, 1);
	} else {
	    objResultPtr = Tcl_NewStringObj(string1+trim1, slength-trim1-trim2);
#ifdef TCL_COMPILE_DEBUG
	    if (traceInstructions) {
		TclPrintObject(stdout, objResultPtr, 30);
		printf("\n");
	    }
#endif
	    NEXT_INST_F(1, 2, 1);
	}
    }

    case INST_REGEXP:
	cflags = TclGetInt1AtPtr(pc+1); /* RE compile flages like NOCASE */
	valuePtr = OBJ_AT_TOS;		/* String */
	value2Ptr = OBJ_UNDER_TOS;	/* Pattern */
	TRACE(("\"%.30s\" \"%.30s\" => ", O2S(valuePtr), O2S(value2Ptr)));

	/*
	 * Compile and match the regular expression.
	 */

	{
	    Tcl_RegExp regExpr =
		    Tcl_GetRegExpFromObj(interp, value2Ptr, cflags);

	    if (regExpr == NULL) {
		TRACE_ERROR(interp);
		goto gotError;
	    }
	    match = Tcl_RegExpExecObj(interp, regExpr, valuePtr, 0, 0, 0);
	    if (match < 0) {
		TRACE_ERROR(interp);
		goto gotError;
	    }
	}

	TRACE_APPEND(("%d\n", match));

	/*
	 * Peep-hole optimisation: if you're about to jump, do jump from here.
	 * Adjustment is 2 due to the nocase byte.
	 */

	JUMP_PEEPHOLE_F(match, 2, 2);
    }

    /*
     *	   End of string-related instructions.
     * -----------------------------------------------------------------
     *	   Start of numeric operator instructions.
     */

    {
	void *ptr1, *ptr2;
	int type1, type2;
	Tcl_WideInt w1, w2, wResult;

    case INST_NUM_TYPE:
	if (GetNumberFromObj(NULL, OBJ_AT_TOS, &ptr1, &type1) != TCL_OK) {
	    type1 = 0;
	}
	TclNewIntObj(objResultPtr, type1);
	TRACE(("\"%.20s\" => %d\n", O2S(OBJ_AT_TOS), type1));
	NEXT_INST_F(1, 1, 1);

    case INST_EQ:
    case INST_NEQ:
    case INST_LT:
    case INST_GT:
    case INST_LE:
    case INST_GE: {
	int iResult = 0, compare = 0;

	value2Ptr = OBJ_AT_TOS;
	valuePtr = OBJ_UNDER_TOS;

	/*
	    Try to determine, without triggering generation of a string
	    representation, whether one value is not a number.
	*/
	if (TclCheckEmptyString(valuePtr) > 0 || TclCheckEmptyString(value2Ptr) > 0) {
	    goto stringCompare;
	}

	if (GetNumberFromObj(NULL, valuePtr, &ptr1, &type1) != TCL_OK
		|| GetNumberFromObj(NULL, value2Ptr, &ptr2, &type2) != TCL_OK) {
	    /*
	     * At least one non-numeric argument - compare as strings.
	     */

	    goto stringCompare;
	}
	if (type1 == TCL_NUMBER_NAN || type2 == TCL_NUMBER_NAN) {
	    /*
	     * NaN arg: NaN != to everything, other compares are false.
	     */

	    iResult = (*pc == INST_NEQ);
	    goto foundResult;
	}
	if (valuePtr == value2Ptr) {
	    compare = MP_EQ;
	    goto convertComparison;
	}
	if ((type1 == TCL_NUMBER_INT) && (type2 == TCL_NUMBER_INT)) {
	    w1 = *((const Tcl_WideInt *)ptr1);
	    w2 = *((const Tcl_WideInt *)ptr2);
	    compare = (w1 < w2) ? MP_LT : ((w1 > w2) ? MP_GT : MP_EQ);
	} else {
	    compare = TclCompareTwoNumbers(valuePtr, value2Ptr);
	}

	/*
	 * Turn comparison outcome into appropriate result for opcode.
	 */

    convertComparison:
	switch (*pc) {
	case INST_EQ:
	    iResult = (compare == MP_EQ);
	    break;
	case INST_NEQ:
	    iResult = (compare != MP_EQ);
	    break;
	case INST_LT:
	    iResult = (compare == MP_LT);
	    break;
	case INST_GT:
	    iResult = (compare == MP_GT);
	    break;
	case INST_LE:
	    iResult = (compare != MP_GT);
	    break;
	case INST_GE:
	    iResult = (compare != MP_LT);
	    break;
	}

	/*
	 * Peep-hole optimisation: if you're about to jump, do jump from here.
	 */

    foundResult:
	TRACE(("\"%.20s\" \"%.20s\" => %d\n", O2S(valuePtr), O2S(value2Ptr),
		iResult));
	JUMP_PEEPHOLE_F(iResult, 1, 2);
    }

    case INST_MOD:
    case INST_LSHIFT:
    case INST_RSHIFT:
    case INST_BITOR:
    case INST_BITXOR:
    case INST_BITAND:
	value2Ptr = OBJ_AT_TOS;
	valuePtr = OBJ_UNDER_TOS;

	if ((GetNumberFromObj(NULL, valuePtr, &ptr1, &type1) != TCL_OK)
		|| (type1==TCL_NUMBER_DOUBLE) || (type1==TCL_NUMBER_NAN)) {
	    TRACE(("%.20s %.20s => ILLEGAL 1st TYPE %s\n", O2S(valuePtr),
		    O2S(value2Ptr), (valuePtr->typePtr?
		    valuePtr->typePtr->name : "null")));
	    DECACHE_STACK_INFO();
	    IllegalExprOperandType(interp, "left ", pc, valuePtr);
	    CACHE_STACK_INFO();
	    goto gotError;
	}

	if ((GetNumberFromObj(NULL, value2Ptr, &ptr2, &type2) != TCL_OK)
		|| (type2==TCL_NUMBER_DOUBLE) || (type2==TCL_NUMBER_NAN)) {
	    TRACE(("%.20s %.20s => ILLEGAL 2nd TYPE %s\n", O2S(valuePtr),
		    O2S(value2Ptr), (value2Ptr->typePtr?
		    value2Ptr->typePtr->name : "null")));
	    DECACHE_STACK_INFO();
	    IllegalExprOperandType(interp, "right ", pc, value2Ptr);
	    CACHE_STACK_INFO();
	    goto gotError;
	}

	/*
	 * Check for common, simple case.
	 */

	if ((type1 == TCL_NUMBER_INT) && (type2 == TCL_NUMBER_INT)) {
	    w1 = *((const Tcl_WideInt *)ptr1);
	    w2 = *((const Tcl_WideInt *)ptr2);

	    switch (*pc) {
	    case INST_MOD:
		if (w2 == 0) {
		    TRACE(("%s %s => DIVIDE BY ZERO\n", O2S(valuePtr),
			    O2S(value2Ptr)));
		    goto divideByZero;
		} else if ((w2 == 1) || (w2 == -1)) {
		    /*
		     * Div. by |1| always yields remainder of 0.
		     */

		    TRACE(("%s %s => ", O2S(valuePtr), O2S(value2Ptr)));
		    objResultPtr = TCONST(0);
		    TRACE(("%s\n", O2S(objResultPtr)));
		    NEXT_INST_F(1, 2, 1);
		} else if (w1 == 0) {
		    /*
		     * 0 % (non-zero) always yields remainder of 0.
		     */

		    TRACE(("%s %s => ", O2S(valuePtr), O2S(value2Ptr)));
		    objResultPtr = TCONST(0);
		    TRACE(("%s\n", O2S(objResultPtr)));
		    NEXT_INST_F(1, 2, 1);
		} else {
		    wResult = w1 / w2;

		    /*
		     * Force Tcl's integer division rules.
		     * TODO: examine for logic simplification
		     */

		    if ((wResult < 0 || (wResult == 0 &&
			    ((w1 < 0 && w2 > 0) || (w1 > 0 && w2 < 0)))) &&
			    (wResult * w2 != w1)) {
			wResult -= 1;
		    }
		    wResult = (Tcl_WideInt)((Tcl_WideUInt)w1 -
			    (Tcl_WideUInt)w2*(Tcl_WideUInt)wResult);
		    goto wideResultOfArithmetic;
		}
		break;

	    case INST_RSHIFT:
		if (w2 < 0) {
		    Tcl_SetObjResult(interp, Tcl_NewStringObj(
			    "negative shift argument", -1));
#ifdef ERROR_CODE_FOR_EARLY_DETECTED_ARITH_ERROR
		    DECACHE_STACK_INFO();
		    Tcl_SetErrorCode(interp, "ARITH", "DOMAIN",
			    "domain error: argument not in valid range",
			    (char *)NULL);
		    CACHE_STACK_INFO();
#endif /* ERROR_CODE_FOR_EARLY_DETECTED_ARITH_ERROR */
		    goto gotError;
		} else if (w1 == 0) {
		    TRACE(("%s %s => ", O2S(valuePtr), O2S(value2Ptr)));
		    objResultPtr = TCONST(0);
		    TRACE(("%s\n", O2S(objResultPtr)));
		    NEXT_INST_F(1, 2, 1);
		} else {
		    /*
		     * Quickly force large right shifts to 0 or -1.
		     */

		    if (w2 >= (Tcl_WideInt)(CHAR_BIT*sizeof(w1))) {
			/*
			 * We assume that INT_MAX is much larger than the
			 * number of bits in a Tcl_WideInt. This is a pretty safe
			 * assumption, given that the former is usually around
			 * 4e9 and the latter 64...
			 */

			TRACE(("%s %s => ", O2S(valuePtr), O2S(value2Ptr)));
			if (w1 > 0L) {
			    objResultPtr = TCONST(0);
			} else {
			    TclNewIntObj(objResultPtr, -1);
			}
			TRACE(("%s\n", O2S(objResultPtr)));
			NEXT_INST_F(1, 2, 1);
		    }

		    /*
		     * Handle shifts within the native Tcl_WideInt range.
		     */

		    wResult = w1 >> ((int) w2);
		    goto wideResultOfArithmetic;
		}
		break;

	    case INST_LSHIFT:
		if (w2 < 0) {
		    Tcl_SetObjResult(interp, Tcl_NewStringObj(
			    "negative shift argument", -1));
#ifdef ERROR_CODE_FOR_EARLY_DETECTED_ARITH_ERROR
		    DECACHE_STACK_INFO();
		    Tcl_SetErrorCode(interp, "ARITH", "DOMAIN",
			    "domain error: argument not in valid range",
			    (char *)NULL);
		    CACHE_STACK_INFO();
#endif /* ERROR_CODE_FOR_EARLY_DETECTED_ARITH_ERROR */
		    goto gotError;
		} else if (w1 == 0) {
		    TRACE(("%s %s => ", O2S(valuePtr), O2S(value2Ptr)));
		    objResultPtr = TCONST(0);
		    TRACE(("%s\n", O2S(objResultPtr)));
		    NEXT_INST_F(1, 2, 1);
		} else if (w2 > INT_MAX) {
		    /*
		     * Technically, we could hold the value (1 << (INT_MAX+1))
		     * in an mp_int, but since we're using mp_mul_2d() to do
		     * the work, and it takes only an int argument, that's a
		     * good place to draw the line.
		     */

		    Tcl_SetObjResult(interp, Tcl_NewStringObj(
			    "integer value too large to represent", -1));
#ifdef ERROR_CODE_FOR_EARLY_DETECTED_ARITH_ERROR
		    DECACHE_STACK_INFO();
		    Tcl_SetErrorCode(interp, "ARITH", "IOVERFLOW",
			    "integer value too large to represent", (char *)NULL);
		    CACHE_STACK_INFO();
#endif /* ERROR_CODE_FOR_EARLY_DETECTED_ARITH_ERROR */
		    goto gotError;
		} else {
		    int shift = (int) w2;

		    /*
		     * Handle shifts within the native Tcl_WideInt range.
		     */

		    if (((size_t)shift < CHAR_BIT*sizeof(w1))
			    && !((w1>0 ? w1 : ~w1) &
				-((Tcl_WideUInt)1<<(CHAR_BIT*sizeof(w1) - 1 - shift)))) {
			wResult = (Tcl_WideUInt)w1 << shift;
			goto wideResultOfArithmetic;
		    }
		}

		/*
		 * Too large; need to use the broken-out function.
		 */

		TRACE(("%s %s => ", O2S(valuePtr), O2S(value2Ptr)));
		break;

	    case INST_BITAND:
		wResult = w1 & w2;
		goto wideResultOfArithmetic;
	    case INST_BITOR:
		wResult = w1 | w2;
		goto wideResultOfArithmetic;
	    case INST_BITXOR:
		wResult = w1 ^ w2;
		goto wideResultOfArithmetic;
	    }
	}

	/*
	 * DO NOT MERGE THIS WITH THE EQUIVALENT SECTION LATER! That would
	 * encourage the compiler to inline ExecuteExtendedBinaryMathOp, which
	 * is highly undesirable due to the overall impact on size.
	 */

	TRACE(("%s %s => ", O2S(valuePtr), O2S(value2Ptr)));
	objResultPtr = ExecuteExtendedBinaryMathOp(interp, *pc, &TCONST(0),
		valuePtr, value2Ptr);
	if (objResultPtr == DIVIDED_BY_ZERO) {
	    TRACE_APPEND(("DIVIDE BY ZERO\n"));
	    goto divideByZero;
	} else if (objResultPtr == GENERAL_ARITHMETIC_ERROR) {
	    TRACE_ERROR(interp);
	    goto gotError;
	} else if (objResultPtr == NULL) {
	    TRACE_APPEND(("%s\n", O2S(valuePtr)));
	    NEXT_INST_F0(1, 1);
	} else {
	    TRACE_APPEND(("%s\n", O2S(objResultPtr)));
	    NEXT_INST_F(1, 2, 1);
	}

    case INST_EXPON:
    case INST_ADD:
    case INST_SUB:
    case INST_DIV:
    case INST_MULT:
	value2Ptr = OBJ_AT_TOS;
	valuePtr = OBJ_UNDER_TOS;

	if ((GetNumberFromObj(NULL, valuePtr, &ptr1, &type1) != TCL_OK)
		|| IsErroringNaNType(type1)) {
	    TRACE(("%.20s %.20s => ILLEGAL 1st TYPE %s\n",
		    O2S(value2Ptr), O2S(valuePtr),
		    (valuePtr->typePtr? valuePtr->typePtr->name: "null")));
	    DECACHE_STACK_INFO();
	    IllegalExprOperandType(interp, "left ", pc, valuePtr);
	    CACHE_STACK_INFO();
	    goto gotError;
	}

#ifdef ACCEPT_NAN
	if (type1 == TCL_NUMBER_NAN) {
	    /*
	     * NaN first argument -> result is also NaN.
	     */

	    NEXT_INST_F0(1, 1);
	}
#endif

	if ((GetNumberFromObj(NULL, value2Ptr, &ptr2, &type2) != TCL_OK)
		|| IsErroringNaNType(type2)) {
	    TRACE(("%.20s %.20s => ILLEGAL 2nd TYPE %s\n",
		    O2S(value2Ptr), O2S(valuePtr),
		    (value2Ptr->typePtr? value2Ptr->typePtr->name: "null")));
	    DECACHE_STACK_INFO();
	    IllegalExprOperandType(interp, "right ", pc, value2Ptr);
	    CACHE_STACK_INFO();
	    goto gotError;
	}

#ifdef ACCEPT_NAN
	if (type2 == TCL_NUMBER_NAN) {
	    /*
	     * NaN second argument -> result is also NaN.
	     */

	    objResultPtr = value2Ptr;
	    NEXT_INST_F(1, 2, 1);
	}
#endif

	/*
	 * Handle Tcl_WideInt arithmetic as best we can without going out to
	 * an external function.
	 */

	if ((type1 == TCL_NUMBER_INT) && (type2 == TCL_NUMBER_INT)) {
	    w1 = *((const Tcl_WideInt *)ptr1);
	    w2 = *((const Tcl_WideInt *)ptr2);

	    switch (*pc) {
	    case INST_ADD:
		wResult = (Tcl_WideInt)((Tcl_WideUInt)w1 + (Tcl_WideUInt)w2);
		/*
		 * Check for overflow.
		 */

		if (Overflowing(w1, w2, wResult)) {
		    goto overflow;
		}
		goto wideResultOfArithmetic;

	    case INST_SUB:
		wResult = (Tcl_WideInt)((Tcl_WideUInt)w1 - (Tcl_WideUInt)w2);
		/*
		 * Must check for overflow. The macro tests for overflows in
		 * sums by looking at the sign bits. As we have a subtraction
		 * here, we are adding -w2. As -w2 could in turn overflow, we
		 * test with ~w2 instead: it has the opposite sign bit to w2
		 * so it does the job. Note that the only "bad" case (w2==0)
		 * is irrelevant for this macro, as in that case w1 and
		 * wResult have the same sign and there is no overflow anyway.
		 */

		if (Overflowing(w1, ~w2, wResult)) {
		    goto overflow;
		}
	    wideResultOfArithmetic:
		TRACE(("%s %s => ", O2S(valuePtr), O2S(value2Ptr)));
		if (Tcl_IsShared(valuePtr)) {
		    TclNewIntObj(objResultPtr, wResult);
		    TRACE(("%s\n", O2S(objResultPtr)));
		    NEXT_INST_F(1, 2, 1);
		}
		TclSetIntObj(valuePtr, wResult);
		TRACE(("%s\n", O2S(valuePtr)));
		NEXT_INST_F0(1, 1);
	    break;

	    case INST_DIV:
		if (w2 == 0) {
		    TRACE(("%s %s => DIVIDE BY ZERO\n",
			    O2S(valuePtr), O2S(value2Ptr)));
		    goto divideByZero;
		} else if ((w1 == WIDE_MIN) && (w2 == -1)) {
		    /*
		     * Can't represent (-WIDE_MIN) as a Tcl_WideInt.
		     */

		    goto overflow;
		}
		wResult = w1 / w2;

		/*
		 * Force Tcl's integer division rules.
		 * TODO: examine for logic simplification
		 */

		if (((wResult < 0) || ((wResult == 0) &&
			((w1 < 0 && w2 > 0) || (w1 > 0 && w2 < 0)))) &&
			((wResult * w2) != w1)) {
		    wResult -= 1;
		}
		goto wideResultOfArithmetic;

	    case INST_MULT:
		if (((sizeof(Tcl_WideInt) >= 2*sizeof(int))
			&& (w1 <= INT_MAX) && (w1 >= INT_MIN)
			&& (w2 <= INT_MAX) && (w2 >= INT_MIN))
			|| ((sizeof(Tcl_WideInt) >= 2*sizeof(short))
			&& (w1 <= SHRT_MAX) && (w1 >= SHRT_MIN)
			&& (w2 <= SHRT_MAX) && (w2 >= SHRT_MIN))) {
		    wResult = w1 * w2;
		    goto wideResultOfArithmetic;
		}
	    }

	    /*
	     * Fall through with INST_EXPON, INST_DIV and large multiplies.
	     */
	}

    overflow:
	TRACE(("%s %s => ", O2S(valuePtr), O2S(value2Ptr)));
	objResultPtr = ExecuteExtendedBinaryMathOp(interp, *pc, &TCONST(0),
		valuePtr, value2Ptr);
	if (objResultPtr == DIVIDED_BY_ZERO) {
	    TRACE_APPEND(("DIVIDE BY ZERO\n"));
	    goto divideByZero;
	} else if (objResultPtr == EXPONENT_OF_ZERO) {
	    TRACE_APPEND(("EXPONENT OF ZERO\n"));
	    goto exponOfZero;
	} else if (objResultPtr == GENERAL_ARITHMETIC_ERROR) {
	    TRACE_ERROR(interp);
	    goto gotError;
	} else if (objResultPtr == OUT_OF_MEMORY) {
	    TRACE_APPEND(("OUT OF MEMORY\n"));
	    goto outOfMemory;
	} else if (objResultPtr == NULL) {
	    TRACE_APPEND(("%s\n", O2S(valuePtr)));
	    NEXT_INST_F0(1, 1);
	} else {
	    TRACE_APPEND(("%s\n", O2S(objResultPtr)));
	    NEXT_INST_F(1, 2, 1);
	}

    case INST_LNOT: {
	int b;

	valuePtr = OBJ_AT_TOS;

	/* TODO - check claim that taking address of b harms performance */
	/* TODO - consider optimization search for constants */
	if (TclGetBooleanFromObj(NULL, valuePtr, &b) != TCL_OK) {
	    TRACE(("\"%.20s\" => ERROR: illegal type %s\n", O2S(valuePtr),
		    (valuePtr->typePtr? valuePtr->typePtr->name : "null")));
	    DECACHE_STACK_INFO();
	    IllegalExprOperandType(interp, "", pc, valuePtr);
	    CACHE_STACK_INFO();
	    goto gotError;
	}
	/* TODO: Consider peephole opt. */
	objResultPtr = TCONST(!b);
	TRACE_WITH_OBJ(("%s => ", O2S(valuePtr)), objResultPtr);
	NEXT_INST_F(1, 1, 1);
    }

    case INST_BITNOT:
	valuePtr = OBJ_AT_TOS;
	TRACE(("\"%.20s\" => ", O2S(valuePtr)));
	if ((GetNumberFromObj(NULL, valuePtr, &ptr1, &type1) != TCL_OK)
		|| (type1==TCL_NUMBER_NAN) || (type1==TCL_NUMBER_DOUBLE)) {
	    /*
	     * ... ~$NonInteger => raise an error.
	     */

	    TRACE_APPEND(("ERROR: illegal type %s\n",
		    (valuePtr->typePtr? valuePtr->typePtr->name : "null")));
	    DECACHE_STACK_INFO();
	    IllegalExprOperandType(interp, "", pc, valuePtr);
	    CACHE_STACK_INFO();
	    goto gotError;
	}
	if (type1 == TCL_NUMBER_INT) {
	    w1 = *((const Tcl_WideInt *) ptr1);
	    if (Tcl_IsShared(valuePtr)) {
		TclNewIntObj(objResultPtr, ~w1);
		TRACE_APPEND(("%s\n", O2S(objResultPtr)));
		NEXT_INST_F(1, 1, 1);
	    }
	    TclSetIntObj(valuePtr, ~w1);
	    TRACE_APPEND(("%s\n", O2S(valuePtr)));
	    NEXT_INST_F0(1, 0);
	}
	objResultPtr = ExecuteExtendedUnaryMathOp(*pc, valuePtr);
	if (objResultPtr != NULL) {
	    TRACE_APPEND(("%s\n", O2S(objResultPtr)));
	    NEXT_INST_F(1, 1, 1);
	} else {
	    TRACE_APPEND(("%s\n", O2S(valuePtr)));
	    NEXT_INST_F0(1, 0);
	}

    case INST_UMINUS:
	valuePtr = OBJ_AT_TOS;
	TRACE(("\"%.20s\" => ", O2S(valuePtr)));
	if ((GetNumberFromObj(NULL, valuePtr, &ptr1, &type1) != TCL_OK)
		|| IsErroringNaNType(type1)) {
	    TRACE_APPEND(("ERROR: illegal type %s \n",
		    (valuePtr->typePtr? valuePtr->typePtr->name : "null")));
	    DECACHE_STACK_INFO();
	    IllegalExprOperandType(interp, "", pc, valuePtr);
	    CACHE_STACK_INFO();
	    goto gotError;
	}
	switch (type1) {
	case TCL_NUMBER_NAN:
	    /* -NaN => NaN */
	    TRACE_APPEND(("%s\n", O2S(valuePtr)));
	    NEXT_INST_F0(1, 0);
	break;
	case TCL_NUMBER_INT:
	    w1 = *((const Tcl_WideInt *) ptr1);
	    if (w1 != WIDE_MIN) {
		if (Tcl_IsShared(valuePtr)) {
		    TclNewIntObj(objResultPtr, -w1);
		    TRACE_APPEND(("%s\n", O2S(objResultPtr)));
		    NEXT_INST_F(1, 1, 1);
		}
		TclSetIntObj(valuePtr, -w1);
		TRACE_APPEND(("%s\n", O2S(valuePtr)));
		NEXT_INST_F0(1, 0);
	    }
	    /* FALLTHROUGH */
	}
	objResultPtr = ExecuteExtendedUnaryMathOp(*pc, valuePtr);
	if (objResultPtr != NULL) {
	    TRACE_APPEND(("%s\n", O2S(objResultPtr)));
	    NEXT_INST_F(1, 1, 1);
	} else {
	    TRACE_APPEND(("%s\n", O2S(valuePtr)));
	    NEXT_INST_F0(1, 0);
	}

    case INST_UPLUS:
    case INST_TRY_CVT_TO_NUMERIC:
	/*
	 * Try to convert the topmost stack object to numeric object. This is
	 * done in order to support [expr]'s policy of interpreting operands
	 * if at all possible as numbers first, then strings.
	 */

	valuePtr = OBJ_AT_TOS;
	TRACE(("\"%.20s\" => ", O2S(valuePtr)));

	if (GetNumberFromObj(NULL, valuePtr, &ptr1, &type1) != TCL_OK) {
	    if (*pc == INST_UPLUS) {
		/*
		 * ... +$NonNumeric => raise an error.
		 */

		TRACE_APPEND(("ERROR: illegal type %s\n",
			(valuePtr->typePtr? valuePtr->typePtr->name:"null")));
		DECACHE_STACK_INFO();
		IllegalExprOperandType(interp, "", pc, valuePtr);
		CACHE_STACK_INFO();
		goto gotError;
	    }

	    /* ... TryConvertToNumeric($NonNumeric) is acceptable */
	    TRACE_APPEND(("not numeric\n"));
	    NEXT_INST_F0(1, 0);
	}
	if (IsErroringNaNType(type1)) {
	    if (*pc == INST_UPLUS) {
		/*
		 * ... +$NonNumeric => raise an error.
		 */

		TRACE_APPEND(("ERROR: illegal type %s\n",
			(valuePtr->typePtr? valuePtr->typePtr->name:"null")));
		DECACHE_STACK_INFO();
		IllegalExprOperandType(interp, "", pc, valuePtr);
		CACHE_STACK_INFO();
	    } else {
		/*
		 * Numeric conversion of NaN -> error.
		 */

		TRACE_APPEND(("ERROR: IEEE floating pt error\n"));
		DECACHE_STACK_INFO();
		TclExprFloatError(interp, *((const double *) ptr1));
		CACHE_STACK_INFO();
	    }
	    goto gotError;
	}

	/*
	 * Ensure that the numeric value has a string rep the same as the
	 * formatted version of its internal rep. This is used, e.g., to make
	 * sure that "expr {0001}" yields "1", not "0001". We implement this
	 * by _discarding_ the string rep since we know it will be
	 * regenerated, if needed later, by formatting the internal rep's
	 * value.
	 */

	if (valuePtr->bytes == NULL) {
	    TRACE_APPEND(("numeric, same Tcl_Obj\n"));
	    NEXT_INST_F0(1, 0);
	}
	if (Tcl_IsShared(valuePtr)) {
	    /*
	     * Here we do some surgery within the Tcl_Obj internals. We want
	     * to copy the internalrep, but not the string, so we temporarily hide
	     * the string so we do not copy it.
	     */

	    char *savedString = valuePtr->bytes;

	    valuePtr->bytes = NULL;
	    objResultPtr = Tcl_DuplicateObj(valuePtr);
	    valuePtr->bytes = savedString;
	    TRACE_APPEND(("numeric, new Tcl_Obj\n"));
	    NEXT_INST_F(1, 1, 1);
	}
	TclInvalidateStringRep(valuePtr);
	TRACE_APPEND(("numeric, same Tcl_Obj\n"));
	NEXT_INST_F0(1, 0);
    }
    break;

    /*
     *	   End of numeric operator instructions.
     * -----------------------------------------------------------------
     */

    case INST_TRY_CVT_TO_BOOLEAN:
	valuePtr = OBJ_AT_TOS;
	if (TclHasInternalRep(valuePtr,  &tclBooleanType)) {
	    objResultPtr = TCONST(1);
	} else {
	    int res = (TclSetBooleanFromAny(NULL, valuePtr) == TCL_OK);
	    objResultPtr = TCONST(res);
	}
	TRACE_WITH_OBJ(("\"%.30s\" => ", O2S(valuePtr)), objResultPtr);
	NEXT_INST_F(1, 0, 1);
    break;

    case INST_BREAK:
	/*
	DECACHE_STACK_INFO();
	Tcl_ResetResult(interp);
	CACHE_STACK_INFO();
	*/
	result = TCL_BREAK;
	cleanup = 0;
	TRACE(("=> BREAK!\n"));
	goto processExceptionReturn;

    case INST_CONTINUE:
	/*
	DECACHE_STACK_INFO();
	Tcl_ResetResult(interp);
	CACHE_STACK_INFO();
	*/
	result = TCL_CONTINUE;
	cleanup = 0;
	TRACE(("=> CONTINUE!\n"));
	goto processExceptionReturn;

    {
	ForeachInfo *infoPtr;
	Tcl_Obj *listPtr, **elements;
	ForeachVarList *varListPtr;
	Tcl_Size numLists, listLen, numVars, listTmpDepth;
	Tcl_Size iterNum, iterMax, iterTmp;
	Tcl_Size varIndex, valIndex, i, j;

    case INST_FOREACH_START:
	/*
	 * Initialize the data for the looping construct, pushing the
	 * corresponding Tcl_Objs to the stack.
	 */

	opnd = TclGetUInt4AtPtr(pc+1);
	infoPtr = (ForeachInfo *)codePtr->auxDataArrayPtr[opnd].clientData;
	numLists = infoPtr->numLists;
	TRACE(("%u => ", opnd));

	/*
	 * Compute the number of iterations that will be run: iterMax
	 */

	iterMax = 0;
	listTmpDepth = numLists-1;
	for (i = 0;  i < numLists;  i++) {
	    varListPtr = infoPtr->varLists[i];
	    numVars = varListPtr->numVars;
	    listPtr = OBJ_AT_DEPTH(listTmpDepth);
	    DECACHE_STACK_INFO();
	    if (TclListObjLength(interp, listPtr, &listLen) != TCL_OK) {
		CACHE_STACK_INFO();
		TRACE_APPEND(("ERROR converting list %" TCL_Z_MODIFIER "d, \"%s\": %s",
			i, O2S(listPtr), O2S(Tcl_GetObjResult(interp))));
		goto gotError;
	    }
	    if (Tcl_IsShared(listPtr)) {
		objPtr = TclListObjCopy(NULL, listPtr);
		Tcl_IncrRefCount(objPtr);
		Tcl_DecrRefCount(listPtr);
		OBJ_AT_DEPTH(listTmpDepth) = objPtr;
	    }
	    iterTmp = (listLen + (numVars - 1))/numVars;
	    if (iterTmp > iterMax) {
		iterMax = iterTmp;
	    }
	    listTmpDepth--;
	}

	/*
	 * Store the iterNum and iterMax in a single Tcl_Obj; we keep a
	 * nul-string obj with the pointer stored in the ptrValue so that the
	 * thing is properly garbage collected. THIS OBJ MAKES NO SENSE, but
	 * it will never leave this scope and is read-only.
	 */

	TclNewObj(tmpPtr);
	tmpPtr->internalRep.twoPtrValue.ptr1 = NULL;
	tmpPtr->internalRep.twoPtrValue.ptr2 = (void *)iterMax;
	PUSH_OBJECT(tmpPtr); /* iterCounts object */

	/*
	 * Store a pointer to the ForeachInfo struct; same dirty trick
	 * as above
	 */

	TclNewObj(tmpPtr);
	tmpPtr->internalRep.twoPtrValue.ptr1 = infoPtr;
	PUSH_OBJECT(tmpPtr); /* infoPtr object */
	TRACE_APPEND(("jump to loop step\n"));

	/*
	 * Jump directly to the INST_FOREACH_STEP instruction; the C code just
	 * falls through.
	 */

	pc += 5 - infoPtr->loopCtTemp;

    case INST_FOREACH_STEP: /* TODO: address abstract list indexing here! */
	/*
	 * "Step" a foreach loop (i.e., begin its next iteration) by assigning
	 * the next value list element to each loop var.
	 */

	tmpPtr = OBJ_AT_TOS;
	infoPtr = (ForeachInfo *)tmpPtr->internalRep.twoPtrValue.ptr1;
	numLists = infoPtr->numLists;
	TRACE(("=> "));

	tmpPtr = OBJ_AT_DEPTH(1);
	iterNum = (size_t)tmpPtr->internalRep.twoPtrValue.ptr1;
	iterMax = (size_t)tmpPtr->internalRep.twoPtrValue.ptr2;

	/*
	 * If some list still has a remaining list element iterate one more
	 * time. Assign to var the next element from its value list.
	 */

	if (iterNum < iterMax) {
	    int status;
	    /*
	     * Set the variables and jump back to run the body
	     */

	    tmpPtr->internalRep.twoPtrValue.ptr1 =(void *)(iterNum + 1);

	    listTmpDepth = numLists + 1;

	    for (i = 0;  i < numLists;  i++) {
		varListPtr = infoPtr->varLists[i];
		numVars = varListPtr->numVars;
		int hasAbstractList;

		listPtr = OBJ_AT_DEPTH(listTmpDepth);
		hasAbstractList = TclObjTypeHasProc(listPtr, indexProc) != 0;
		DECACHE_STACK_INFO();
		if (hasAbstractList) {
		    status = Tcl_ListObjLength(interp, listPtr, &listLen);
		    elements = NULL;
		} else {
		    status = TclListObjGetElements(
			interp, listPtr, &listLen, &elements);
		}
		if (status != TCL_OK) {
		    CACHE_STACK_INFO();
		    goto gotError;
		}
		CACHE_STACK_INFO();

		valIndex = (iterNum * numVars);
		for (j = 0;  j < numVars;  j++) {
		    if (valIndex >= listLen) {
			TclNewObj(valuePtr);
		    } else {
			DECACHE_STACK_INFO();
			if (elements) {
			    valuePtr = elements[valIndex];
			} else {
			    status = Tcl_ListObjIndex(
				interp, listPtr, valIndex, &valuePtr);
			    if (status != TCL_OK) {
				/* Could happen for abstract lists */
				CACHE_STACK_INFO();
				goto gotError;
			    }
			    if (valuePtr == NULL) {
				/* Permitted for Tcl_LOI to return NULL */
				TclNewObj(valuePtr);
			    }
			}
			CACHE_STACK_INFO();
		    }

		    varIndex = varListPtr->varIndexes[j];
		    varPtr = LOCAL(varIndex);
		    while (TclIsVarLink(varPtr)) {
			varPtr = varPtr->value.linkPtr;
		    }
		    if (TclIsVarDirectWritable(varPtr)) {
			value2Ptr = varPtr->value.objPtr;
			if (valuePtr != value2Ptr) {
			    if (value2Ptr != NULL) {
				TclDecrRefCount(value2Ptr);
			    }
			    varPtr->value.objPtr = valuePtr;
			    Tcl_IncrRefCount(valuePtr);
			}
		    } else {
			DECACHE_STACK_INFO();
			if (TclPtrSetVarIdx(interp, varPtr, NULL, NULL, NULL,
				valuePtr, TCL_LEAVE_ERR_MSG, varIndex)==NULL){
			    CACHE_STACK_INFO();
			    TRACE_APPEND(("ERROR init. index temp %" TCL_SIZE_MODIFIER "d: %.30s",
				    varIndex, O2S(Tcl_GetObjResult(interp))));
			    goto gotError;
			}
			CACHE_STACK_INFO();
		    }
		    valIndex++;
		}
		listTmpDepth--;
	    }
	    TRACE_APPEND(("jump to loop start\n"));
	    /* loopCtTemp being 'misused' for storing the jump size */
	    NEXT_INST_F0(infoPtr->loopCtTemp, 0);
	}

	TRACE_APPEND(("loop has no more iterations\n"));
#ifdef TCL_COMPILE_DEBUG
	NEXT_INST_F0(1, 0);
#else
	/*
	 * FALL THROUGH
	 */
	pc++;
#endif

    case INST_FOREACH_END:
	/* THIS INSTRUCTION IS ONLY CALLED AS A BREAK TARGET */
	tmpPtr = OBJ_AT_TOS;
	infoPtr = (ForeachInfo *)tmpPtr->internalRep.twoPtrValue.ptr1;
	numLists = infoPtr->numLists;
	TRACE(("=> loop terminated\n"));
	NEXT_INST_V(1, numLists+2, 0);

    case INST_LMAP_COLLECT:
	/*
	 * This instruction is only issued by lmap. The stack is:
	 *   - result
	 *   - infoPtr
	 *   - loop counters
	 *   - valLists
	 *   - collecting obj (unshared)
	 * The instruction lappends the result to the collecting obj.
	 */

	tmpPtr = OBJ_AT_DEPTH(1);
	infoPtr = (ForeachInfo *)tmpPtr->internalRep.twoPtrValue.ptr1;
	numLists = infoPtr->numLists;
	TRACE_APPEND(("=> appending to list at depth %" TCL_SIZE_MODIFIER "d\n", 3 + numLists));

	objPtr = OBJ_AT_DEPTH(3 + numLists);
	Tcl_ListObjAppendElement(NULL, objPtr, OBJ_AT_TOS);
	NEXT_INST_F0(1, 1);
    }
    break;

    case INST_BEGIN_CATCH:
	/*
	 * Record start of the catch command with exception range index equal
	 * to the operand. Push the current stack depth onto the special catch
	 * stack.
	 */

	*(++catchTop) = (Tcl_Obj *)INT2PTR(CURR_DEPTH);
	TRACE(("%u => catchTop=%" TCL_T_MODIFIER "d, stackTop=%" TCL_SIZE_MODIFIER "d\n",
		TclGetUInt4AtPtr(pc+1), (catchTop - initCatchTop - 1),
		CURR_DEPTH));
	NEXT_INST_F0(5, 0);
    break;

    case INST_END_CATCH:
	catchTop--;
	DECACHE_STACK_INFO();
	Tcl_ResetResult(interp);
	CACHE_STACK_INFO();
	result = TCL_OK;
	TRACE(("=> catchTop=%" TCL_Z_MODIFIER "u\n", (size_t)(catchTop - initCatchTop - 1)));
	NEXT_INST_F0(1, 0);
    break;

    case INST_PUSH_RESULT:
	objResultPtr = Tcl_GetObjResult(interp);
	TRACE_WITH_OBJ(("=> "), objResultPtr);

	/*
	 * See the comments at INST_INVOKE_STK
	 */

	TclNewObj(objPtr);
	Tcl_IncrRefCount(objPtr);
	iPtr->objResultPtr = objPtr;
	NEXT_INST_F(1, 0, -1);
    break;

    case INST_PUSH_RETURN_CODE:
	TclNewIntObj(objResultPtr, result);
	TRACE(("=> %u\n", result));
	NEXT_INST_F(1, 0, 1);
    break;

    case INST_PUSH_RETURN_OPTIONS:
	DECACHE_STACK_INFO();
	objResultPtr = Tcl_GetReturnOptions(interp, result);
	CACHE_STACK_INFO();
	TRACE_WITH_OBJ(("=> "), objResultPtr);
	NEXT_INST_F(1, 0, 1);
    break;

    case INST_RETURN_CODE_BRANCH1: {
	int code;

	DEPRECATED_OPCODE_MARK(INST_RETURN_CODE_BRANCH1);
	if (TclGetIntFromObj(NULL, OBJ_AT_TOS, &code) != TCL_OK) {
	    Tcl_Panic("INST_RETURN_CODE_BRANCH: TOS not a return code!");
	}
	if (code == TCL_OK) {
	    Tcl_Panic("INST_RETURN_CODE_BRANCH: TOS is TCL_OK!");
	}
	if (code < TCL_ERROR || code > TCL_CONTINUE) {
	    code = TCL_CONTINUE + 1;
	}
	TRACE(("\"%s\" => jump offset %d\n", O2S(OBJ_AT_TOS), 2*code-1));
	NEXT_INST_F0(2*code-1, 1);
    }

    case INST_RETURN_CODE_BRANCH: {
	int code;

	if (TclGetIntFromObj(NULL, OBJ_AT_TOS, &code) != TCL_OK) {
	    Tcl_Panic("INST_RETURN_CODE_BRANCH: TOS not a return code!");
	}
	if (code == TCL_OK) {
	    Tcl_Panic("INST_RETURN_CODE_BRANCH: TOS is TCL_OK!");
	}
	if (code < TCL_ERROR || code > TCL_CONTINUE) {
	    code = TCL_CONTINUE + 1;
	}
	TRACE(("\"%s\" => jump offset %d\n", O2S(OBJ_AT_TOS), 5*code-4));
	NEXT_INST_F0(5*code-4, 1);
    }

    case INST_ERROR_PREFIX_EQ: {
	/*
	 * A special equality operator for errorcode prefix matching in
	 * try/trap. Skips checking for abstract lists and takes no care about
	 * whether one list is a sublist of the other; that's never the case as
	 * the [try] compiler deduplicates. That lets us get the elements of
	 * each list just once.
	 */

	int match, index;
	Tcl_Obj **aObjv, **bObjv;
	Tcl_Size aObjc, bObjc;

	opnd = TclGetUInt4AtPtr(pc + 1);
	value2Ptr = OBJ_AT_TOS;
	valuePtr = OBJ_UNDER_TOS;
	TRACE(("\"%.20s\" \"%.20s\" %u => ",
		O2S(valuePtr), O2S(value2Ptr), opnd));
	if (TclListObjGetElements(interp, valuePtr, &aObjc, &aObjv) != TCL_OK) {
	    TRACE_ERROR(interp);
	    goto gotError;
	}
	if (TclListObjGetElements(interp, value2Ptr, &bObjc, &bObjv) != TCL_OK) {
	    TRACE_ERROR(interp);
	    goto gotError;
	}

	for (match = 1, index = 0; index < opnd && match; index++) {
	    Tcl_Obj *a = ((Tcl_Size) index < aObjc) ? aObjv[index] : NULL;
	    Tcl_Obj *b = ((Tcl_Size) index < bObjc) ? bObjv[index] : NULL;
	    if (a && b) {
		match = TclStringCmp(a, b, 1, 0, -1) == 0;
	    } else if (a) {
		match = TclGetString(a)[0] == '\0';
	    } else if (b) {
		match = TclGetString(b)[0] == '\0';
	    }
	}
	TRACE_APPEND(("%d\n", match ? 1 : 0));
	JUMP_PEEPHOLE_F(match ? 1 : 0, 5, 2);
    }
    break;

    /*
     * -----------------------------------------------------------------
     *	   Start of dictionary-related instructions.
     */

    {
	int opnd2, allocateDict, done, allocdict;
	Tcl_Size i;
	Tcl_Obj *dictPtr, *statePtr, *keyPtr, *listPtr, *varNamePtr, *keysPtr;
	Tcl_Obj *emptyPtr, **keyPtrPtr;
	Tcl_DictSearch *searchPtr;
	DictUpdateInfo *duiPtr;

    case INST_DICT_VERIFY: {
	Tcl_Size size;
	dictPtr = OBJ_AT_TOS;
	TRACE(("\"%.30s\" => ", O2S(dictPtr)));
	if (Tcl_DictObjSize(interp, dictPtr, &size) != TCL_OK) {
	    TRACE_APPEND(("ERROR verifying dictionary nature of \"%.30s\": %s\n",
		    O2S(dictPtr), O2S(Tcl_GetObjResult(interp))));
	    goto gotError;
	}
	TRACE_APPEND(("OK\n"));
	NEXT_INST_F0(1, 1);
    }
    break;

    case INST_DICT_EXISTS: {
	int found;

	opnd = TclGetUInt4AtPtr(pc+1);
	TRACE(("%u => ", opnd));
	dictPtr = OBJ_AT_DEPTH(opnd);
	if (opnd > 1) {
	    dictPtr = TclTraceDictPath(NULL, dictPtr, opnd-1,
		    &OBJ_AT_DEPTH(opnd-1), DICT_PATH_EXISTS);
	    if (dictPtr == NULL || dictPtr == DICT_PATH_NON_EXISTENT) {
		found = 0;
		goto afterDictExists;
	    }
	}
	if (Tcl_DictObjGet(NULL, dictPtr, OBJ_AT_TOS,
		&objResultPtr) == TCL_OK) {
	    found = (objResultPtr ? 1 : 0);
	} else {
	    found = 0;
	}
    afterDictExists:
	TRACE_APPEND(("%d\n", found));

	/*
	 * The INST_DICT_EXISTS instruction is usually followed by a
	 * conditional jump, so we can take advantage of this to do some
	 * peephole optimization (note that we're careful to not close out
	 * someone doing something else).
	 */

	JUMP_PEEPHOLE_V(found, 5, opnd+1);
    }
    case INST_DICT_GET:
	opnd = TclGetUInt4AtPtr(pc+1);
	TRACE(("%u => ", opnd));
	dictPtr = OBJ_AT_DEPTH(opnd);
	if (opnd > 1) {
	    dictPtr = TclTraceDictPath(interp, dictPtr, opnd-1,
		    &OBJ_AT_DEPTH(opnd-1), DICT_PATH_READ);
	    if (dictPtr == NULL) {
		TRACE_WITH_OBJ((
			"ERROR tracing dictionary path into \"%.30s\": ",
			O2S(OBJ_AT_DEPTH(opnd))),
			Tcl_GetObjResult(interp));
		goto gotError;
	    }
	}
	if (Tcl_DictObjGet(interp, dictPtr, OBJ_AT_TOS,
		&objResultPtr) != TCL_OK) {
	    TRACE_APPEND(("ERROR reading leaf dictionary key \"%.30s\": %s",
		    O2S(dictPtr), O2S(Tcl_GetObjResult(interp))));
	    goto gotError;
	}
	if (!objResultPtr) {
	    Tcl_SetObjResult(interp, Tcl_ObjPrintf(
		    "key \"%s\" not known in dictionary",
		    TclGetString(OBJ_AT_TOS)));
	    DECACHE_STACK_INFO();
	    Tcl_SetErrorCode(interp, "TCL", "LOOKUP", "DICT",
		    TclGetString(OBJ_AT_TOS), (char *)NULL);
	    CACHE_STACK_INFO();
	    TRACE_ERROR(interp);
	    goto gotError;
	}
	TRACE_APPEND(("%.30s\n", O2S(objResultPtr)));
	NEXT_INST_V(5, opnd+1, 1);
    case INST_DICT_GET_DEF:
	opnd = TclGetUInt4AtPtr(pc+1);
	TRACE(("%u => ", opnd));
	dictPtr = OBJ_AT_DEPTH(opnd+1);
	if (opnd > 1) {
	    dictPtr = TclTraceDictPath(interp, dictPtr, opnd-1,
		    &OBJ_AT_DEPTH(opnd), DICT_PATH_EXISTS);
	    if (dictPtr == NULL) {
		TRACE_WITH_OBJ((
			"ERROR tracing dictionary path into \"%.30s\": ",
			O2S(OBJ_AT_DEPTH(opnd+1))),
			Tcl_GetObjResult(interp));
		goto gotError;
	    } else if (dictPtr == DICT_PATH_NON_EXISTENT) {
		goto dictGetDefUseDefault;
	    }
	}
	if (Tcl_DictObjGet(interp, dictPtr, OBJ_UNDER_TOS,
		&objResultPtr) != TCL_OK) {
	    TRACE_APPEND(("ERROR reading leaf dictionary key \"%.30s\": %s",
		    O2S(dictPtr), O2S(Tcl_GetObjResult(interp))));
	    goto gotError;
	} else if (!objResultPtr) {
	dictGetDefUseDefault:
	    objResultPtr = OBJ_AT_TOS;
	}
	TRACE_APPEND(("%.30s\n", O2S(objResultPtr)));
	NEXT_INST_V(5, opnd+2, 1);

    case INST_DICT_SET:
    case INST_DICT_UNSET:
    case INST_DICT_INCR_IMM:
	opnd = TclGetUInt4AtPtr(pc+1);
	opnd2 = TclGetUInt4AtPtr(pc+5);

	varPtr = LOCAL(opnd2);
	while (TclIsVarLink(varPtr)) {
	    varPtr = varPtr->value.linkPtr;
	}
	TRACE(("%u %u => ", opnd, opnd2));
	if (TclIsVarDirectReadable(varPtr)) {
	    dictPtr = varPtr->value.objPtr;
	} else {
	    DECACHE_STACK_INFO();
	    dictPtr = TclPtrGetVarIdx(interp, varPtr, NULL, NULL, NULL, 0,
		    opnd2);
	    CACHE_STACK_INFO();
	}
	if (dictPtr == NULL) {
	    TclNewObj(dictPtr);
	    allocateDict = 1;
	} else {
	    allocateDict = Tcl_IsShared(dictPtr);
	    if (allocateDict) {
		dictPtr = Tcl_DuplicateObj(dictPtr);
	    }
	}

	switch (*pc) {
	case INST_DICT_SET:
	    cleanup = opnd + 1;
	    result = Tcl_DictObjPutKeyList(interp, dictPtr, opnd,
		    &OBJ_AT_DEPTH(opnd), OBJ_AT_TOS);
	    break;
	case INST_DICT_INCR_IMM:
	    cleanup = 1;
	    opnd = TclGetInt4AtPtr(pc+1);
	    result = Tcl_DictObjGet(interp, dictPtr, OBJ_AT_TOS, &valuePtr);
	    if (result != TCL_OK) {
		break;
	    }
	    if (valuePtr == NULL) {
		Tcl_DictObjPut(NULL, dictPtr, OBJ_AT_TOS, Tcl_NewWideIntObj(opnd));
	    } else {
		TclNewIntObj(value2Ptr, opnd);
		Tcl_IncrRefCount(value2Ptr);
		if (Tcl_IsShared(valuePtr)) {
		    valuePtr = Tcl_DuplicateObj(valuePtr);
		    Tcl_DictObjPut(NULL, dictPtr, OBJ_AT_TOS, valuePtr);
		}
		result = TclIncrObj(interp, valuePtr, value2Ptr);
		if (result == TCL_OK) {
		    TclInvalidateStringRep(dictPtr);
		}
		TclDecrRefCount(value2Ptr);
	    }
	    break;
	case INST_DICT_UNSET:
	    cleanup = opnd;
	    result = Tcl_DictObjRemoveKeyList(interp, dictPtr, opnd,
		    &OBJ_AT_DEPTH(opnd-1));
	    break;
	default:
	    cleanup = 0; /* stop compiler warning */
	    Tcl_Panic("Should not happen!");
	}

	if (result != TCL_OK) {
	    if (allocateDict) {
		TclDecrRefCount(dictPtr);
	    }
	    TRACE_APPEND(("ERROR updating dictionary: %s\n",
		    O2S(Tcl_GetObjResult(interp))));
	    goto checkForCatch;
	}

	if (TclIsVarDirectWritable(varPtr)) {
	    if (allocateDict) {
		value2Ptr = varPtr->value.objPtr;
		Tcl_IncrRefCount(dictPtr);
		if (value2Ptr != NULL) {
		    TclDecrRefCount(value2Ptr);
		}
		varPtr->value.objPtr = dictPtr;
	    }
	    objResultPtr = dictPtr;
	} else {
	    Tcl_IncrRefCount(dictPtr);
	    DECACHE_STACK_INFO();
	    objResultPtr = TclPtrSetVarIdx(interp, varPtr, NULL, NULL, NULL,
		    dictPtr, TCL_LEAVE_ERR_MSG, opnd2);
	    CACHE_STACK_INFO();
	    TclDecrRefCount(dictPtr);
	    if (objResultPtr == NULL) {
		TRACE_ERROR(interp);
		goto gotError;
	    }
	}
#ifndef TCL_COMPILE_DEBUG
	if (pc[9] == INST_POP) {
	    NEXT_INST_V(10, cleanup, 0);
	}
#endif
	TRACE_APPEND(("\"%.30s\"\n", O2S(objResultPtr)));
	NEXT_INST_V(9, cleanup, 1);

    case INST_DICT_APPEND:
    case INST_DICT_LAPPEND:
	opnd = TclGetUInt4AtPtr(pc+1);
	varPtr = LOCAL(opnd);
	while (TclIsVarLink(varPtr)) {
	    varPtr = varPtr->value.linkPtr;
	}
	TRACE(("%u => ", opnd));
	if (TclIsVarDirectReadable(varPtr)) {
	    dictPtr = varPtr->value.objPtr;
	} else {
	    DECACHE_STACK_INFO();
	    dictPtr = TclPtrGetVarIdx(interp, varPtr, NULL, NULL, NULL, 0,
		    opnd);
	    CACHE_STACK_INFO();
	}
	if (dictPtr == NULL) {
	    TclNewObj(dictPtr);
	    allocateDict = 1;
	} else {
	    allocateDict = Tcl_IsShared(dictPtr);
	    if (allocateDict) {
		dictPtr = Tcl_DuplicateObj(dictPtr);
	    }
	}

	if (Tcl_DictObjGet(interp, dictPtr, OBJ_UNDER_TOS,
		&valuePtr) != TCL_OK) {
	    if (allocateDict) {
		TclDecrRefCount(dictPtr);
	    }
	    TRACE_ERROR(interp);
	    goto gotError;
	}

	/*
	 * Note that a non-existent key results in a NULL valuePtr, which is a
	 * case handled separately below. What we *can* say at this point is
	 * that the write-back will always succeed.
	 */

	switch (*pc) {
	case INST_DICT_APPEND:
	    if (valuePtr == NULL) {
		Tcl_DictObjPut(NULL, dictPtr, OBJ_UNDER_TOS, OBJ_AT_TOS);
	    } else if (Tcl_IsShared(valuePtr)) {
		valuePtr = Tcl_DuplicateObj(valuePtr);
		Tcl_AppendObjToObj(valuePtr, OBJ_AT_TOS);
		Tcl_DictObjPut(NULL, dictPtr, OBJ_UNDER_TOS, valuePtr);
	    } else {
		Tcl_AppendObjToObj(valuePtr, OBJ_AT_TOS);

		/*
		 * Must invalidate the string representation of dictionary
		 * here because we have directly updated the internal
		 * representation; if we don't, callers could see the wrong
		 * string rep despite the internal version of the dictionary
		 * having the correct value. [Bug 3079830]
		 */

		TclInvalidateStringRep(dictPtr);
	    }
	    break;
	case INST_DICT_LAPPEND:
	    /*
	     * More complex because list-append can fail.
	     */

	    if (valuePtr == NULL) {
		Tcl_DictObjPut(NULL, dictPtr, OBJ_UNDER_TOS,
			Tcl_NewListObj(1, &OBJ_AT_TOS));
		break;
	    } else if (Tcl_IsShared(valuePtr)) {
		valuePtr = Tcl_DuplicateObj(valuePtr);
		if (Tcl_ListObjAppendElement(interp, valuePtr,
			OBJ_AT_TOS) != TCL_OK) {
		    TclDecrRefCount(valuePtr);
		    if (allocateDict) {
			TclDecrRefCount(dictPtr);
		    }
		    TRACE_ERROR(interp);
		    goto gotError;
		}
		Tcl_DictObjPut(NULL, dictPtr, OBJ_UNDER_TOS, valuePtr);
	    } else {
		if (Tcl_ListObjAppendElement(interp, valuePtr,
			OBJ_AT_TOS) != TCL_OK) {
		    if (allocateDict) {
			TclDecrRefCount(dictPtr);
		    }
		    TRACE_ERROR(interp);
		    goto gotError;
		}

		/*
		 * Must invalidate the string representation of dictionary
		 * here because we have directly updated the internal
		 * representation; if we don't, callers could see the wrong
		 * string rep despite the internal version of the dictionary
		 * having the correct value. [Bug 3079830]
		 */

		TclInvalidateStringRep(dictPtr);
	    }
	    break;
	default:
	    Tcl_Panic("Should not happen!");
	}

	if (TclIsVarDirectWritable(varPtr)) {
	    if (allocateDict) {
		value2Ptr = varPtr->value.objPtr;
		Tcl_IncrRefCount(dictPtr);
		if (value2Ptr != NULL) {
		    TclDecrRefCount(value2Ptr);
		}
		varPtr->value.objPtr = dictPtr;
	    }
	    objResultPtr = dictPtr;
	} else {
	    Tcl_IncrRefCount(dictPtr);
	    DECACHE_STACK_INFO();
	    objResultPtr = TclPtrSetVarIdx(interp, varPtr, NULL, NULL, NULL,
		    dictPtr, TCL_LEAVE_ERR_MSG, opnd);
	    CACHE_STACK_INFO();
	    TclDecrRefCount(dictPtr);
	    if (objResultPtr == NULL) {
		TRACE_ERROR(interp);
		goto gotError;
	    }
	}
#ifndef TCL_COMPILE_DEBUG
	if (pc[5] == INST_POP) {
	    NEXT_INST_F0(6, 2);
	}
#endif
	TRACE_APPEND(("%.30s\n", O2S(objResultPtr)));
	NEXT_INST_F(5, 2, 1);

    case INST_DICT_FIRST:
	opnd = TclGetUInt4AtPtr(pc+1);
	TRACE(("%u => ", opnd));
	dictPtr = POP_OBJECT();
	searchPtr = (Tcl_DictSearch *)Tcl_Alloc(sizeof(Tcl_DictSearch));
	if (Tcl_DictObjFirst(interp, dictPtr, searchPtr, &keyPtr,
		&valuePtr, &done) != TCL_OK) {
	    /*
	     * dictPtr is no longer on the stack, and we're not
	     * moving it into the internalrep of an iterator.  We need
	     * to drop the refcount [Tcl Bug 9b352768e6].
	     */

	    Tcl_DecrRefCount(dictPtr);
	    Tcl_Free(searchPtr);
	    TRACE_ERROR(interp);
	    goto gotError;
	}
	{
	    Tcl_ObjInternalRep ir;
	    TclNewObj(statePtr);
	    ir.twoPtrValue.ptr1 = searchPtr;
	    ir.twoPtrValue.ptr2 = dictPtr;
	    Tcl_StoreInternalRep(statePtr, &dictIteratorType, &ir);
	}
	varPtr = LOCAL(opnd);
	if (varPtr->value.objPtr) {
	    if (TclHasInternalRep(varPtr->value.objPtr, &dictIteratorType)) {
		Tcl_Panic("mis-issued dictFirst!");
	    }
	    TclDecrRefCount(varPtr->value.objPtr);
	}
	varPtr->value.objPtr = statePtr;
	Tcl_IncrRefCount(statePtr);
	goto pushDictIteratorResult;

    case INST_DICT_NEXT:
	opnd = TclGetUInt4AtPtr(pc+1);
	TRACE(("%u => ", opnd));
	statePtr = (*LOCAL(opnd)).value.objPtr;
	{
	    const Tcl_ObjInternalRep *irPtr;

	    if (statePtr &&
		    (irPtr = TclFetchInternalRep(statePtr, &dictIteratorType))) {
		searchPtr = (Tcl_DictSearch *)irPtr->twoPtrValue.ptr1;
		Tcl_DictObjNext(searchPtr, &keyPtr, &valuePtr, &done);
	    } else {
		Tcl_Panic("mis-issued dictNext!");
	    }
	}
    pushDictIteratorResult:
	if (done) {
	    TclNewObj(emptyPtr);
	    PUSH_OBJECT(emptyPtr);
	    PUSH_OBJECT(emptyPtr);
	} else {
	    PUSH_OBJECT(valuePtr);
	    PUSH_OBJECT(keyPtr);
	}
	TRACE_APPEND(("\"%.30s\" \"%.30s\" %d\n",
		O2S(OBJ_UNDER_TOS), O2S(OBJ_AT_TOS), done));

	/*
	 * The INST_DICT_FIRST and INST_DICT_NEXT instructions are always
	 * followed by a conditional jump, so we can take advantage of this to
	 * do some peephole optimization (note that we're careful to not close
	 * out someone doing something else).
	 */

	JUMP_PEEPHOLE_F(done, 5, 0);

    case INST_DICT_UPDATE_START:
	opnd = TclGetUInt4AtPtr(pc+1);
	opnd2 = TclGetUInt4AtPtr(pc+5);
	TRACE(("%u => ", opnd));
	varPtr = LOCAL(opnd);
	duiPtr = (DictUpdateInfo *)codePtr->auxDataArrayPtr[opnd2].clientData;
	while (TclIsVarLink(varPtr)) {
	    varPtr = varPtr->value.linkPtr;
	}
	if (TclIsVarDirectReadable(varPtr)) {
	    dictPtr = varPtr->value.objPtr;
	} else {
	    DECACHE_STACK_INFO();
	    dictPtr = TclPtrGetVarIdx(interp, varPtr, NULL, NULL, NULL,
		    TCL_LEAVE_ERR_MSG, opnd);
	    CACHE_STACK_INFO();
	    if (dictPtr == NULL) {
		TRACE_ERROR(interp);
		goto gotError;
	    }
	}
	Tcl_IncrRefCount(dictPtr);
	if (TclListObjGetElements(interp, OBJ_AT_TOS, &length,
		&keyPtrPtr) != TCL_OK) {
	    TRACE_ERROR(interp);
	    goto gotError;
	}
	if (length != duiPtr->length) {
	    Tcl_Panic("dictUpdateStart argument length mismatch");
	}
	for (i=0 ; i<length ; i++) {
	    if (Tcl_DictObjGet(interp, dictPtr, keyPtrPtr[i],
		    &valuePtr) != TCL_OK) {
		TRACE_ERROR(interp);
		Tcl_DecrRefCount(dictPtr);
		goto gotError;
	    }
	    varPtr = LOCAL(duiPtr->varIndices[i]);
	    while (TclIsVarLink(varPtr)) {
		varPtr = varPtr->value.linkPtr;
	    }
	    DECACHE_STACK_INFO();
	    if (valuePtr == NULL) {
		TclObjUnsetVar2(interp,
			localName(iPtr->varFramePtr, duiPtr->varIndices[i]),
			NULL, 0);
	    } else if (TclPtrSetVarIdx(interp, varPtr, NULL, NULL, NULL,
		    valuePtr, TCL_LEAVE_ERR_MSG,
		    duiPtr->varIndices[i]) == NULL) {
		CACHE_STACK_INFO();
		TRACE_ERROR(interp);
		Tcl_DecrRefCount(dictPtr);
		goto gotError;
	    }
	    CACHE_STACK_INFO();
	}
	TclDecrRefCount(dictPtr);
	TRACE_APPEND(("OK\n"));
	NEXT_INST_F0(9, 0);

    case INST_DICT_UPDATE_END:
	opnd = TclGetUInt4AtPtr(pc+1);
	opnd2 = TclGetUInt4AtPtr(pc+5);
	TRACE(("%u => ", opnd));
	varPtr = LOCAL(opnd);
	duiPtr = (DictUpdateInfo *)codePtr->auxDataArrayPtr[opnd2].clientData;
	while (TclIsVarLink(varPtr)) {
	    varPtr = varPtr->value.linkPtr;
	}
	if (TclIsVarDirectReadable(varPtr)) {
	    dictPtr = varPtr->value.objPtr;
	} else {
	    DECACHE_STACK_INFO();
	    dictPtr = TclPtrGetVarIdx(interp, varPtr, NULL, NULL, NULL, 0,
		    opnd);
	    CACHE_STACK_INFO();
	}
	if (dictPtr == NULL) {
	    TRACE_APPEND(("storage was unset\n"));
	    NEXT_INST_F0(9, 1);
	}
	if (Tcl_DictObjSize(interp, dictPtr, &length) != TCL_OK
		|| TclListObjGetElements(interp, OBJ_AT_TOS, &length,
			&keyPtrPtr) != TCL_OK) {
	    TRACE_ERROR(interp);
	    goto gotError;
	}
	allocdict = Tcl_IsShared(dictPtr);
	if (allocdict) {
	    dictPtr = Tcl_DuplicateObj(dictPtr);
	}
	if (length > 0) {
	    TclInvalidateStringRep(dictPtr);
	}
	for (i=0 ; i<length ; i++) {
	    Var *var2Ptr = LOCAL(duiPtr->varIndices[i]);

	    while (TclIsVarLink(var2Ptr)) {
		var2Ptr = var2Ptr->value.linkPtr;
	    }
	    if (TclIsVarDirectReadable(var2Ptr)) {
		valuePtr = var2Ptr->value.objPtr;
	    } else {
		DECACHE_STACK_INFO();
		valuePtr = TclPtrGetVarIdx(interp, var2Ptr, NULL, NULL, NULL,
			0, duiPtr->varIndices[i]);
		CACHE_STACK_INFO();
	    }
	    if (valuePtr == NULL) {
		Tcl_DictObjRemove(interp, dictPtr, keyPtrPtr[i]);
	    } else if (dictPtr == valuePtr) {
		Tcl_DictObjPut(interp, dictPtr, keyPtrPtr[i],
			Tcl_DuplicateObj(valuePtr));
	    } else {
		Tcl_DictObjPut(interp, dictPtr, keyPtrPtr[i], valuePtr);
	    }
	}
	if (TclIsVarDirectWritable(varPtr)) {
	    Tcl_IncrRefCount(dictPtr);
	    TclDecrRefCount(varPtr->value.objPtr);
	    varPtr->value.objPtr = dictPtr;
	} else {
	    DECACHE_STACK_INFO();
	    objResultPtr = TclPtrSetVarIdx(interp, varPtr, NULL, NULL, NULL,
		    dictPtr, TCL_LEAVE_ERR_MSG, opnd);
	    CACHE_STACK_INFO();
	    if (objResultPtr == NULL) {
		if (allocdict) {
		    TclDecrRefCount(dictPtr);
		}
		TRACE_ERROR(interp);
		goto gotError;
	    }
	}
	TRACE_APPEND(("written back\n"));
	NEXT_INST_F0(9, 1);

    case INST_DICT_EXPAND:
	dictPtr = OBJ_UNDER_TOS;
	listPtr = OBJ_AT_TOS;
	TRACE(("\"%.30s\" \"%.30s\" =>", O2S(dictPtr), O2S(listPtr)));
	if (TclListObjGetElements(interp, listPtr, &objc, &objv) != TCL_OK) {
	    TRACE_ERROR(interp);
	    goto gotError;
	}
	objResultPtr = TclDictWithInit(interp, dictPtr, objc, objv);
	if (objResultPtr == NULL) {
	    TRACE_ERROR(interp);
	    goto gotError;
	}
	TRACE_APPEND(("\"%.30s\"\n", O2S(objResultPtr)));
	NEXT_INST_F(1, 2, 1);

    case INST_DICT_RECOMBINE_STK:
	keysPtr = POP_OBJECT();
	varNamePtr = OBJ_UNDER_TOS;
	listPtr = OBJ_AT_TOS;
	TRACE(("\"%.30s\" \"%.30s\" \"%.30s\" => ",
		O2S(varNamePtr), O2S(valuePtr), O2S(keysPtr)));
	if (TclListObjGetElements(interp, listPtr, &objc, &objv) != TCL_OK) {
	    TRACE_ERROR(interp);
	    TclDecrRefCount(keysPtr);
	    goto gotError;
	}
	varPtr = TclObjLookupVarEx(interp, varNamePtr, NULL,
		TCL_LEAVE_ERR_MSG, "set", 1, 1, &arrayPtr);
	if (varPtr == NULL) {
	    TRACE_ERROR(interp);
	    TclDecrRefCount(keysPtr);
	    goto gotError;
	}
	DECACHE_STACK_INFO();
	result = TclDictWithFinish(interp, varPtr, arrayPtr, varNamePtr, NULL, -1,
		objc, objv, keysPtr);
	CACHE_STACK_INFO();
	TclDecrRefCount(keysPtr);
	if (result != TCL_OK) {
	    TRACE_ERROR(interp);
	    goto gotError;
	}
	TRACE_APPEND(("OK\n"));
	NEXT_INST_F0(1, 2);

    case INST_DICT_RECOMBINE_IMM:
	opnd = TclGetUInt4AtPtr(pc+1);
	listPtr = OBJ_UNDER_TOS;
	keysPtr = OBJ_AT_TOS;
	varPtr = LOCAL(opnd);
	TRACE(("%u <- \"%.30s\" \"%.30s\" => ", opnd, O2S(valuePtr),
		O2S(keysPtr)));
	if (TclListObjGetElements(interp, listPtr, &objc, &objv) != TCL_OK) {
	    TRACE_ERROR(interp);
	    goto gotError;
	}
	while (TclIsVarLink(varPtr)) {
	    varPtr = varPtr->value.linkPtr;
	}
	DECACHE_STACK_INFO();
	result = TclDictWithFinish(interp, varPtr, NULL, NULL, NULL, opnd,
		objc, objv, keysPtr);
	CACHE_STACK_INFO();
	if (result != TCL_OK) {
	    TRACE_ERROR(interp);
	    goto gotError;
	}
	TRACE_APPEND(("OK\n"));
	NEXT_INST_F0(5, 2);
    }
    break;

    /*
     *	   End of dictionary-related instructions.
     * -----------------------------------------------------------------
     */

    case INST_CLOCK_READ: {	/* Read the wall clock */
	Tcl_WideInt wval;
	Tcl_Time now;
	switch (TclGetUInt1AtPtr(pc+1)) {
	case 0:			/* clicks */
#ifdef TCL_WIDE_CLICKS
	    wval = TclpGetWideClicks();
#else
	    wval = (Tcl_WideInt)TclpGetClicks();
#endif
	    break;
	case 1:			/* microseconds */
	    Tcl_GetTime(&now);
	    wval = (Tcl_WideInt)now.sec * 1000000 + now.usec;
	    break;
	case 2:			/* milliseconds */
	    Tcl_GetTime(&now);
	    wval = (Tcl_WideInt)now.sec * 1000 + now.usec / 1000;
	    break;
	case 3:			/* seconds */
	    Tcl_GetTime(&now);
	    wval = (Tcl_WideInt)now.sec;
	    break;
	default:
	    Tcl_Panic("clockRead instruction with unknown clock#");
	    break;
	}
	TclNewIntObj(objResultPtr, wval);
	TRACE_WITH_OBJ(("=> "), objResultPtr);
	NEXT_INST_F(2, 0, 1);
    }
    break;

    default:
	Tcl_Panic("TclNRExecuteByteCode: unrecognized opCode %u", *pc);
    } /* end of switch on opCode */

    /*
     * Block for variables needed to process exception returns.
     */

    {
	ExceptionRange *rangePtr;
				/* Points to closest loop or catch exception
				 * range enclosing the pc. Used by various
				 * instructions and processCatch to process
				 * break, continue, and errors. */
	const char *bytes;

	/*
	 * An external evaluation (INST_INVOKE or INST_EVAL) returned
	 * something different from TCL_OK, or else INST_BREAK or
	 * INST_CONTINUE were called.
	 */

    processExceptionReturn:
#ifdef TCL_COMPILE_DEBUG
	switch (*pc) {
	case INST_INVOKE_STK1:
	    opnd = TclGetUInt1AtPtr(pc+1);
	    TRACE(("%u => ... after \"%.20s\": ", opnd, cmdNameBuf));
	    break;
	case INST_INVOKE_STK:
	    opnd = TclGetUInt4AtPtr(pc+1);
	    TRACE(("%u => ... after \"%.20s\": ", opnd, cmdNameBuf));
	    break;
	case INST_EVAL_STK:
	    /*
	     * Note that the object at stacktop has to be used before doing
	     * the cleanup.
	     */

	    TRACE(("\"%.30s\" => ", O2S(OBJ_AT_TOS)));
	    break;
	default:
	    TRACE(("=> "));
	}
#endif
	if ((result == TCL_CONTINUE) || (result == TCL_BREAK)) {
	    rangePtr = GetExceptRangeForPc(pc, result, codePtr);
	    if (rangePtr == NULL) {
		TRACE_APPEND(("no encl. loop or catch, returning %s\n",
			StringForResultCode(result)));
		goto abnormalReturn;
	    }
	    if (rangePtr->type == CATCH_EXCEPTION_RANGE) {
		TRACE_APPEND(("%s ...\n", StringForResultCode(result)));
		goto processCatch;
	    }
	    while (cleanup--) {
		valuePtr = POP_OBJECT();
		TclDecrRefCount(valuePtr);
	    }
	    if (result == TCL_BREAK) {
		result = TCL_OK;
		pc = (codePtr->codeStart + rangePtr->breakOffset);
		TRACE_APPEND(("%s, range at %" TCL_SIZE_MODIFIER "d, new pc %" TCL_SIZE_MODIFIER "d\n",
			StringForResultCode(result),
			rangePtr->codeOffset, rangePtr->breakOffset));
		NEXT_INST_F0(0, 0);
	    }
	    if (rangePtr->continueOffset == TCL_INDEX_NONE) {
		TRACE_APPEND(("%s, loop w/o continue, checking for catch\n",
			StringForResultCode(result)));
		goto checkForCatch;
	    }
	    result = TCL_OK;
	    pc = (codePtr->codeStart + rangePtr->continueOffset);
	    TRACE_APPEND(("%s, range at %" TCL_SIZE_MODIFIER "d, new pc %" TCL_SIZE_MODIFIER "d\n",
		    StringForResultCode(result),
		    rangePtr->codeOffset, rangePtr->continueOffset));
	    NEXT_INST_F0(0, 0);
	}
#ifdef TCL_COMPILE_DEBUG
	if (traceInstructions) {
	    objPtr = Tcl_GetObjResult(interp);
	    if ((result != TCL_ERROR) && (result != TCL_RETURN)) {
		TRACE_APPEND(("OTHER RETURN CODE %d, result=\"%.30s\"\n ",
			result, O2S(objPtr)));
	    } else {
		TRACE_APPEND(("%s, result=\"%.30s\"\n",
			StringForResultCode(result), O2S(objPtr)));
	    }
	}
#endif
	goto checkForCatch;

	/*
	 * Division by zero in an expression. Control only reaches this point
	 * by "goto divideByZero".
	 */

    divideByZero:
	Tcl_SetObjResult(interp, Tcl_NewStringObj("divide by zero", -1));
	DECACHE_STACK_INFO();
	Tcl_SetErrorCode(interp, "ARITH", "DIVZERO", "divide by zero", (char *)NULL);
	CACHE_STACK_INFO();
	goto gotError;

    outOfMemory:
	Tcl_SetObjResult(interp, Tcl_NewStringObj("out of memory", -1));
	DECACHE_STACK_INFO();
	Tcl_SetErrorCode(interp, "ARITH", "OUTOFMEMORY", "out of memory", (char *)NULL);
	CACHE_STACK_INFO();
	goto gotError;

	/*
	 * Exponentiation of zero by negative number in an expression. Control
	 * only reaches this point by "goto exponOfZero".
	 */

    exponOfZero:
	Tcl_SetObjResult(interp, Tcl_NewStringObj(
		"exponentiation of zero by negative power", -1));
	DECACHE_STACK_INFO();
	Tcl_SetErrorCode(interp, "ARITH", "DOMAIN",
		"exponentiation of zero by negative power", (char *)NULL);
	CACHE_STACK_INFO();

	/*
	 * Almost all error paths feed through here rather than assigning to
	 * result themselves (for a small but consistent saving).
	 */

    gotError:
	result = TCL_ERROR;

	/*
	 * Execution has generated an "exception" such as TCL_ERROR. If the
	 * exception is an error, record information about what was being
	 * executed when the error occurred. Find the closest enclosing catch
	 * range, if any. If no enclosing catch range is found, stop execution
	 * and return the "exception" code.
	 */

    checkForCatch:
	if (iPtr->execEnvPtr->rewind) {
	    goto abnormalReturn;
	}
	if ((result == TCL_ERROR) && !(iPtr->flags & ERR_ALREADY_LOGGED)) {
	    const unsigned char *pcBeg;
	    Tcl_Size xxx1length;

	    bytes = GetSrcInfoForPc(pc, codePtr, &xxx1length, &pcBeg, NULL);
	    DECACHE_STACK_INFO();
	    TclLogCommandInfo(interp, codePtr->source, bytes,
		    bytes ? xxx1length : 0, pcBeg, tosPtr);
	    CACHE_STACK_INFO();
	}
	iPtr->flags &= ~ERR_ALREADY_LOGGED;

	/*
	 * Clear all expansions that may have started after the last
	 * INST_BEGIN_CATCH.
	 */

	while (auxObjList) {
	    if ((catchTop != initCatchTop)
		    && (PTR2INT(*catchTop) >
			PTR2INT(auxObjList->internalRep.twoPtrValue.ptr2))) {
		break;
	    }
	    POP_TAUX_OBJ();
	}

	/*
	 * We must not catch if the script in progress has been canceled with
	 * the TCL_CANCEL_UNWIND flag. Instead, it blows outwards until we
	 * either hit another interpreter (presumably where the script in
	 * progress has not been canceled) or we get to the top-level. We do
	 * NOT modify the interpreter result here because we know it will
	 * already be set prior to vectoring down to this point in the code.
	 */

	if (TclCanceled(iPtr) && (Tcl_Canceled(interp, 0) == TCL_ERROR)) {
#ifdef TCL_COMPILE_DEBUG
	    if (traceInstructions) {
		fprintf(stdout, "   ... cancel with unwind, returning %s\n",
			StringForResultCode(result));
	    }
#endif
	    goto abnormalReturn;
	}

	/*
	 * We must not catch an exceeded limit. Instead, it blows outwards
	 * until we either hit another interpreter (presumably where the limit
	 * is not exceeded) or we get to the top-level.
	 */

	if (TclLimitExceeded(iPtr->limit)) {
#ifdef TCL_COMPILE_DEBUG
	    if (traceInstructions) {
		fprintf(stdout, "   ... limit exceeded, returning %s\n",
			StringForResultCode(result));
	    }
#endif
	    goto abnormalReturn;
	}
	if (catchTop == initCatchTop) {
#ifdef TCL_COMPILE_DEBUG
	    if (traceInstructions) {
		fprintf(stdout, "   ... no enclosing catch, returning %s\n",
			StringForResultCode(result));
	    }
#endif
	    goto abnormalReturn;
	}
	rangePtr = GetExceptRangeForPc(pc, TCL_ERROR, codePtr);
	if (rangePtr == NULL) {
	    /*
	     * This is only possible when compiling a [catch] that sends its
	     * script to INST_EVAL. Cannot correct the compiler without
	     * breaking compat with previous .tbc compiled scripts.
	     */

#ifdef TCL_COMPILE_DEBUG
	    if (traceInstructions) {
		fprintf(stdout, "   ... no enclosing catch, returning %s\n",
			StringForResultCode(result));
	    }
#endif
	    goto abnormalReturn;
	}

	/*
	 * A catch exception range (rangePtr) was found to handle an
	 * "exception". It was found either by checkForCatch just above or by
	 * an instruction during break, continue, or error processing. Jump to
	 * its catchOffset after unwinding the operand stack to the depth it
	 * had when starting to execute the range's catch command.
	 */

    processCatch:
	while (CURR_DEPTH > PTR2INT(*catchTop)) {
	    valuePtr = POP_OBJECT();
	    TclDecrRefCount(valuePtr);
	}
#ifdef TCL_COMPILE_DEBUG
	if (traceInstructions) {
	    fprintf(stdout, "  ... found catch at %" TCL_SIZE_MODIFIER "d, catchTop=%" TCL_T_MODIFIER "d, "
		    "unwound to %" TCL_T_MODIFIER "d, new pc %" TCL_SIZE_MODIFIER "d\n",
		    rangePtr->codeOffset, (catchTop - initCatchTop - 1),
		    PTR2INT(*catchTop), rangePtr->catchOffset);
	}
#endif
	pc = (codePtr->codeStart + rangePtr->catchOffset);
	NEXT_INST_F0(0, 0);	/* Restart the execution loop at pc. */

	/*
	 * end of infinite loop dispatching on instructions.
	 */

	/*
	 * Done or abnormal return code. Restore the stack to state it had when
	 * starting to execute the ByteCode. Panic if the stack is below the
	 * initial level.
	 */

    abnormalReturn:
	TCL_DTRACE_INST_LAST();

	/*
	 * Clear all expansions and same-level NR calls.
	 *
	 * Note that expansion markers have a NULL type; avoid removing other
	 * markers.
	 */

	while (auxObjList) {
	    POP_TAUX_OBJ();
	}
	while (tosPtr > initTosPtr) {
	    objPtr = POP_OBJECT();
	    Tcl_DecrRefCount(objPtr);
	}

	if (tosPtr < initTosPtr) {
	    fprintf(stderr,
		    "\nTclNRExecuteByteCode: abnormal return at pc %" TCL_T_MODIFIER "d: "
		    "stack top %" TCL_SIZE_MODIFIER "d < entry stack top %d\n",
		    (pc - codePtr->codeStart),
		    CURR_DEPTH, 0);
	    Tcl_Panic("TclNRExecuteByteCode execution failure: end stack top < start stack top");
	}
	CLANG_ASSERT(bcFramePtr);
    }

    iPtr->cmdFramePtr = bcFramePtr->nextPtr;
    TclReleaseByteCode(codePtr);
    TclStackFree(interp, TD);	/* free my stack */

    return result;

    /*
     * INST_START_CMD failure case removed where it doesn't bother that much
     *
     * Remark that if the interpreter is marked for deletion its
     * compileEpoch is modified, so that the epoch check also verifies
     * that the interp is not deleted. If no outside call has been made
     * since the last check, it is safe to omit the check.

     * case INST_START_CMD:
     */

	instStartCmdFailed:
	{
	    const char *bytes;
	    Tcl_Size xxx1length;

	    xxx1length = 0;

	    if (TclInterpReady(interp) == TCL_ERROR) {
		goto gotError;
	    }

	    /*
	     * We used to switch to direct eval; for NRE-awareness we now
	     * compile and eval the command so that this evaluation does not
	     * add a new TEBC instance. Bug [2910748], bug [fa6bf38d07]
	     *
	     * TODO: recompile, search this command and eval a code starting from,
	     * so that this evaluation does not add a new TEBC instance without
	     * NRE-trampoline.
	     */

	    codePtr->flags |= TCL_BYTECODE_RECOMPILE;
	    bytes = GetSrcInfoForPc(pc, codePtr, &xxx1length, NULL, NULL);
	    opnd = TclGetUInt4AtPtr(pc+1);
	    pc += (opnd-1);
	    assert(bytes);
	    PUSH_OBJECT(Tcl_NewStringObj(bytes, xxx1length));
	    goto instEvalStk;
	}
}

#undef codePtr
#undef iPtr
#undef bcFramePtr
#undef initCatchTop
#undef initTosPtr
#undef auxObjList
#undef catchTop
#undef TCONST
#undef esPtr

static int
FinalizeOONext(
    void *data[],
    Tcl_Interp *interp,
    int result)
{
    Interp *iPtr = (Interp *) interp;
    CallContext *contextPtr = (CallContext *)data[1];

    /*
     * Reset the variable lookup frame.
     */

    iPtr->varFramePtr = (CallFrame *)data[0];

    /*
     * Restore the call chain context index as we've finished the inner invoke
     * and want to operate in the outer context again.
     */

    contextPtr->index = PTR2INT(data[2]);
    contextPtr->skip = PTR2INT(data[3]);
    contextPtr->oPtr->flags &= ~FILTER_HANDLING;
    return result;
}

static int
FinalizeOONextFilter(
    void *data[],
    Tcl_Interp *interp,
    int result)
{
    Interp *iPtr = (Interp *) interp;
    CallContext *contextPtr = (CallContext *)data[1];

    /*
     * Reset the variable lookup frame.
     */

    iPtr->varFramePtr = (CallFrame *)data[0];

    /*
     * Restore the call chain context index as we've finished the inner invoke
     * and want to operate in the outer context again.
     */

    contextPtr->index = PTR2INT(data[2]);
    contextPtr->skip = PTR2INT(data[3]);
    contextPtr->oPtr->flags |= FILTER_HANDLING;
    return result;
}

/*
 * WidePwrSmallExpon --
 *
 * Helper to calculate small powers of integers whose result is wide.
 */
static inline Tcl_WideInt
WidePwrSmallExpon(
    Tcl_WideInt w1,
    long exponent)
{
    Tcl_WideInt wResult;

    wResult = w1 * w1;		/* b**2 */
    switch (exponent) {
    case 2:
	break;
    case 3:
	wResult *= w1;		/* b**3 */
	break;
    case 4:
	wResult *= wResult;	/* b**4 */
	break;
    case 5:
	wResult *= wResult;	/* b**4 */
	wResult *= w1;		/* b**5 */
	break;
    case 6:
	wResult *= w1;		/* b**3 */
	wResult *= wResult;	/* b**6 */
	break;
    case 7:
	wResult *= w1;		/* b**3 */
	wResult *= wResult;	/* b**6 */
	wResult *= w1;		/* b**7 */
	break;
    case 8:
	wResult *= wResult;	/* b**4 */
	wResult *= wResult;	/* b**8 */
	break;
    case 9:
	wResult *= wResult;	/* b**4 */
	wResult *= wResult;	/* b**8 */
	wResult *= w1;		/* b**9 */
	break;
    case 10:
	wResult *= wResult;	/* b**4 */
	wResult *= w1;		/* b**5 */
	wResult *= wResult;	/* b**10 */
	break;
    case 11:
	wResult *= wResult;	/* b**4 */
	wResult *= w1;		/* b**5 */
	wResult *= wResult;	/* b**10 */
	wResult *= w1;		/* b**11 */
	break;
    case 12:
	wResult *= w1;		/* b**3 */
	wResult *= wResult;	/* b**6 */
	wResult *= wResult;	/* b**12 */
	break;
    case 13:
	wResult *= w1;		/* b**3 */
	wResult *= wResult;	/* b**6 */
	wResult *= wResult;	/* b**12 */
	wResult *= w1;		/* b**13 */
	break;
    case 14:
	wResult *= w1;		/* b**3 */
	wResult *= wResult;	/* b**6 */
	wResult *= w1;		/* b**7 */
	wResult *= wResult;	/* b**14 */
	break;
    case 15:
	wResult *= w1;		/* b**3 */
	wResult *= wResult;	/* b**6 */
	wResult *= w1;		/* b**7 */
	wResult *= wResult;	/* b**14 */
	wResult *= w1;		/* b**15 */
	break;
    case 16:
	wResult *= wResult;	/* b**4 */
	wResult *= wResult;	/* b**8 */
	wResult *= wResult;	/* b**16 */
	break;
    }
    return wResult;
}
/*
 *----------------------------------------------------------------------
 *
 * ExecuteExtendedBinaryMathOp, ExecuteExtendedUnaryMathOp --
 *
 *	These functions do advanced math for binary and unary operators
 *	respectively, so that the main TEBC code does not bear the cost of
 *	them.
 *
 * Results:
 *	A Tcl_Obj* result, or a NULL (in which case valuePtr is updated to
 *	hold the result value), or one of the special flag values
 *	GENERAL_ARITHMETIC_ERROR, EXPONENT_OF_ZERO or DIVIDED_BY_ZERO. The
 *	latter two signify a zero value raised to a negative power or a value
 *	divided by zero, respectively. With GENERAL_ARITHMETIC_ERROR, all
 *	error information will have already been reported in the interpreter
 *	result.
 *
 * Side effects:
 *	May update the Tcl_Obj indicated valuePtr if it is unshared. Will
 *	return a NULL when that happens.
 *
 *----------------------------------------------------------------------
 */

static Tcl_Obj *
ExecuteExtendedBinaryMathOp(
    Tcl_Interp *interp,		/* Where to report errors. */
    int opcode,			/* What operation to perform. */
    Tcl_Obj **constants,	/* The execution environment's constants. */
    Tcl_Obj *valuePtr,		/* The first operand on the stack. */
    Tcl_Obj *value2Ptr)		/* The second operand on the stack. */
{
#define WIDE_RESULT(w) \
    if (Tcl_IsShared(valuePtr)) {		\
	return Tcl_NewWideIntObj(w);		\
    } else {					\
	TclSetIntObj(valuePtr, (w));		\
	return NULL;				\
    }
#define BIG_RESULT(b) \
    if (Tcl_IsShared(valuePtr)) {		\
	return Tcl_NewBignumObj(b);		\
    } else {					\
	Tcl_SetBignumObj(valuePtr, (b));		\
	return NULL;				\
    }
#define DOUBLE_RESULT(d) \
    if (Tcl_IsShared(valuePtr)) {		\
	TclNewDoubleObj(objResultPtr, (d));	\
	return objResultPtr;			\
    } else {					\
	Tcl_SetDoubleObj(valuePtr, (d));	\
	return NULL;				\
    }

    int type1, type2;
    void *ptr1, *ptr2;
    double d1, d2, dResult;
    Tcl_WideInt w1, w2, wResult;
    mp_int big1, big2, bigResult, bigRemainder;
    Tcl_Obj *objResultPtr;
    int invalid, zero;
    int shift;
    mp_err err;

    (void) GetNumberFromObj(NULL, valuePtr, &ptr1, &type1);
    (void) GetNumberFromObj(NULL, value2Ptr, &ptr2, &type2);

    switch (opcode) {
    case INST_MOD:
	/* TODO: Attempts to re-use unshared operands on stack */

	w2 = 0;			/* silence gcc warning */
	if (type2 == TCL_NUMBER_INT) {
	    w2 = *((const Tcl_WideInt *)ptr2);
	    if (w2 == 0) {
		return DIVIDED_BY_ZERO;
	    }
	    if ((w2 == 1) || (w2 == -1)) {
		/*
		 * Div. by |1| always yields remainder of 0.
		 */

		return constants[0];
	    }
	}
	if (type1 == TCL_NUMBER_INT) {
	    w1 = *((const Tcl_WideInt *)ptr1);

	    if (w1 == 0) {
		/*
		 * 0 % (non-zero) always yields remainder of 0.
		 */

		return constants[0];
	    }
	    if (type2 == TCL_NUMBER_INT) {
		Tcl_WideInt wQuotient, wRemainder;
		w2 = *((const Tcl_WideInt *)ptr2);
		wQuotient = w1 / w2;

		/*
		 * Force Tcl's integer division rules.
		 * TODO: examine for logic simplification
		 */

		if (((wQuotient < 0)
			|| ((wQuotient == 0)
			&& ((w1 < 0 && w2 > 0)
			|| (w1 > 0 && w2 < 0))))
			&& (wQuotient * w2 != w1)) {
		    wQuotient -= 1;
		}
		wRemainder = (Tcl_WideInt)((Tcl_WideUInt)w1 -
			(Tcl_WideUInt)w2*(Tcl_WideUInt)wQuotient);
		WIDE_RESULT(wRemainder);
	    }

	    Tcl_TakeBignumFromObj(NULL, value2Ptr, &big2);

	    /* TODO: internals intrusion */
	    if ((w1 > ((Tcl_WideInt)0)) ^ !mp_isneg(&big2)) {
		/*
		 * Arguments are opposite sign; remainder is sum.
		 */

		err = mp_init_i64(&big1, w1);
		if (err == MP_OKAY) {
		    err = mp_add(&big2, &big1, &big2);
		    mp_clear(&big1);
		}
		if (err != MP_OKAY) {
		    return OUT_OF_MEMORY;
		}
		BIG_RESULT(&big2);
	    }

	    /*
	     * Arguments are same sign; remainder is first operand.
	     */

	    mp_clear(&big2);
	    return NULL;
	}
	Tcl_GetBignumFromObj(NULL, valuePtr, &big1);
	Tcl_GetBignumFromObj(NULL, value2Ptr, &big2);
	err = mp_init_multi(&bigResult, &bigRemainder, (void *)NULL);
	if (err == MP_OKAY) {
	    err = mp_div(&big1, &big2, &bigResult, &bigRemainder);
	}
	if ((err == MP_OKAY) && !mp_iszero(&bigRemainder) && (bigRemainder.sign != big2.sign)) {
	    /*
	     * Convert to Tcl's integer division rules.
	     */

	    if ((mp_sub_d(&bigResult, 1, &bigResult) != MP_OKAY)
		    || (mp_add(&bigRemainder, &big2, &bigRemainder) != MP_OKAY)) {
		return OUT_OF_MEMORY;
	    }
	}
	err = mp_copy(&bigRemainder, &bigResult);
	mp_clear(&bigRemainder);
	mp_clear(&big1);
	mp_clear(&big2);
	if (err != MP_OKAY) {
	    return OUT_OF_MEMORY;
	}
	BIG_RESULT(&bigResult);

    case INST_LSHIFT:
    case INST_RSHIFT: {
	/*
	 * Reject negative shift argument.
	 */

	switch (type2) {
	case TCL_NUMBER_INT:
	    invalid = (*((const Tcl_WideInt *)ptr2) < 0);
	    break;
	case TCL_NUMBER_BIG:
	    Tcl_TakeBignumFromObj(NULL, value2Ptr, &big2);
	    invalid = mp_isneg(&big2);
	    mp_clear(&big2);
	    break;
	default:
	    /* Unused, here to silence compiler warning */
	    invalid = 0;
	}
	if (invalid) {
	    Tcl_SetObjResult(interp, Tcl_NewStringObj(
		    "negative shift argument", -1));
	    return GENERAL_ARITHMETIC_ERROR;
	}

	/*
	 * Zero shifted any number of bits is still zero.
	 */

	if ((type1==TCL_NUMBER_INT) && (*((const Tcl_WideInt *)ptr1) == 0)) {
	    return constants[0];
	}

	if (opcode == INST_LSHIFT) {
	    /*
	     * Large left shifts create integer overflow.
	     *
	     * BEWARE! Can't use Tcl_GetIntFromObj() here because that
	     * converts values in the (unsigned) range to their signed int
	     * counterparts, leading to incorrect results.
	     */

	    if ((type2 != TCL_NUMBER_INT)
		    || (*((const Tcl_WideInt *)ptr2) > INT_MAX)) {
		/*
		 * Technically, we could hold the value (1 << (INT_MAX+1)) in
		 * an mp_int, but since we're using mp_mul_2d() to do the
		 * work, and it takes only an int argument, that's a good
		 * place to draw the line.
		 */

		Tcl_SetObjResult(interp, Tcl_NewStringObj(
			"integer value too large to represent", -1));
		return GENERAL_ARITHMETIC_ERROR;
	    }
	    shift = (int)(*((const Tcl_WideInt *)ptr2));

	    /*
	     * Handle shifts within the native wide range.
	     */

	    if ((type1 == TCL_NUMBER_INT)
		    && ((size_t)shift < CHAR_BIT*sizeof(Tcl_WideInt))) {
		w1 = *((const Tcl_WideInt *)ptr1);
		if (!((w1 > 0 ? w1 : ~w1) & -(
			((Tcl_WideUInt)1) << (CHAR_BIT*sizeof(Tcl_WideInt) - 1 - shift)))) {
		    WIDE_RESULT((Tcl_WideUInt)w1 << shift);
		}
	    }
	} else {
	    /*
	     * Quickly force large right shifts to 0 or -1.
	     */

	    if ((type2 != TCL_NUMBER_INT)
		    || (*(const Tcl_WideInt *)ptr2 > INT_MAX)) {
		/*
		 * Again, technically, the value to be shifted could be an
		 * mp_int so huge that a right shift by (INT_MAX+1) bits could
		 * not take us to the result of 0 or -1, but since we're using
		 * mp_div_2d to do the work, and it takes only an int
		 * argument, we draw the line there.
		 */

		switch (type1) {
		case TCL_NUMBER_INT:
		    zero = (*(const Tcl_WideInt *)ptr1 > 0);
		    break;
		case TCL_NUMBER_BIG:
		    Tcl_TakeBignumFromObj(NULL, valuePtr, &big1);
		    zero = !mp_isneg(&big1);
		    mp_clear(&big1);
		    break;
		default:
		    /* Unused, here to silence compiler warning. */
		    zero = 0;
		}
		if (zero) {
		    return constants[0];
		}
		WIDE_RESULT(-1);
	    }
	    shift = (int)(*(const Tcl_WideInt *)ptr2);

	    /*
	     * Handle shifts within the native wide range.
	     */

	    if (type1 == TCL_NUMBER_INT) {
		w1 = *(const Tcl_WideInt *)ptr1;
		if ((size_t)shift >= CHAR_BIT*sizeof(Tcl_WideInt)) {
		    if (w1 >= 0) {
			return constants[0];
		    }
		    WIDE_RESULT(-1);
		}
		WIDE_RESULT(w1 >> shift);
	    }
	}

	Tcl_TakeBignumFromObj(NULL, valuePtr, &big1);

	err = mp_init(&bigResult);
	if (err == MP_OKAY) {
	    if (opcode == INST_LSHIFT) {
		err = mp_mul_2d(&big1, shift, &bigResult);
	    } else {
		err = mp_signed_rsh(&big1, shift, &bigResult);
	    }
	}
	if (err != MP_OKAY) {
	    return OUT_OF_MEMORY;
	}
	mp_clear(&big1);
	BIG_RESULT(&bigResult);
    }

    case INST_BITOR:
    case INST_BITXOR:
    case INST_BITAND:
	if ((type1 != TCL_NUMBER_INT) || (type2 != TCL_NUMBER_INT)) {
	    Tcl_TakeBignumFromObj(NULL, valuePtr, &big1);
	    Tcl_TakeBignumFromObj(NULL, value2Ptr, &big2);

	    err = mp_init(&bigResult);

	    if (err == MP_OKAY) {
		switch (opcode) {
		case INST_BITAND:
		    err = mp_and(&big1, &big2, &bigResult);
		    break;

		case INST_BITOR:
		    err = mp_or(&big1, &big2, &bigResult);
		    break;

		case INST_BITXOR:
		    err = mp_xor(&big1, &big2, &bigResult);
		    break;
		}
	    }
	    if (err != MP_OKAY) {
		return OUT_OF_MEMORY;
	    }

	    mp_clear(&big1);
	    mp_clear(&big2);
	    BIG_RESULT(&bigResult);
	}

	w1 = *((const Tcl_WideInt *)ptr1);
	w2 = *((const Tcl_WideInt *)ptr2);

	switch (opcode) {
	case INST_BITAND:
	    wResult = w1 & w2;
	    break;
	case INST_BITOR:
	    wResult = w1 | w2;
	    break;
	case INST_BITXOR:
	    wResult = w1 ^ w2;
	    break;
	default:
	    /* Unused, here to silence compiler warning. */
	    wResult = 0;
	}
	WIDE_RESULT(wResult);

    case INST_EXPON: {
	int oddExponent = 0, negativeExponent = 0;
	unsigned short base;

	if ((type1 == TCL_NUMBER_DOUBLE) || (type2 == TCL_NUMBER_DOUBLE)) {
	    Tcl_GetDoubleFromObj(NULL, valuePtr, &d1);
	    Tcl_GetDoubleFromObj(NULL, value2Ptr, &d2);

	    if (d1==0.0 && d2<0.0) {
		return EXPONENT_OF_ZERO;
	    }
	    dResult = pow(d1, d2);
	    goto doubleResult;
	}
	w1 = w2 = 0; /* to silence compiler warning (maybe-uninitialized) */
	if (type2 == TCL_NUMBER_INT) {
	    w2 = *((const Tcl_WideInt *) ptr2);
	    if (w2 == 0) {
		/*
		 * Anything to the zero power is 1.
		 */

		return constants[1];
	    } else if (w2 == 1) {
		/*
		 * Anything to the first power is itself
		 */

		return NULL;
	    }

	    negativeExponent = (w2 < 0);
	    oddExponent = (int)w2 & 1;
	} else {
	    Tcl_TakeBignumFromObj(NULL, value2Ptr, &big2);
	    negativeExponent = mp_isneg(&big2);
	    err = mp_mod_2d(&big2, 1, &big2);
	    oddExponent = (err == MP_OKAY) && !mp_iszero(&big2);
	    mp_clear(&big2);
	}

	if (type1 == TCL_NUMBER_INT) {
	    w1 = *((const Tcl_WideInt *)ptr1);

	    if (negativeExponent) {
		switch (w1) {
		case 0:
		    /*
		     * Zero to a negative power is div by zero error.
		     */

		    return EXPONENT_OF_ZERO;
		case -1:
		    if (oddExponent) {
			WIDE_RESULT(-1);
		    }
		    /* fallthrough */
		case 1:
		    /*
		     * 1 to any power is 1.
		     */

		    return constants[1];
		}
	    }
	}
	if (negativeExponent) {

	    /*
	     * Integers with magnitude greater than 1 raise to a negative
	     * power yield the answer zero (see TIP 123).
	     */
	    return constants[0];
	}

	if (type1 != TCL_NUMBER_INT) {
	    goto overflowExpon;
	}

	switch (w1) {
	    case 0:
		/*
		 * Zero to a positive power is zero.
		 */

		return constants[0];
	    case 1:
		/*
		 * 1 to any power is 1.
		 */

		return constants[1];
	    case -1:
		if (!oddExponent) {
		    return constants[1];
		}
		WIDE_RESULT(-1);
	}

	/*
	 * We refuse to accept exponent arguments that exceed one mp_digit
	 * which means the max exponent value is 2**28-1 = 0x0FFFFFFF =
	 * 268435455, which fits into a signed 32 bit int which is within the
	 * range of the Tcl_WideInt type. This means any numeric Tcl_Obj value
	 * not using TCL_NUMBER_INT type must hold a value larger than we
	 * accept.
	 */

	if (type2 != TCL_NUMBER_INT) {
	    Tcl_SetObjResult(interp, Tcl_NewStringObj(
		    "exponent too large", -1));
	    return GENERAL_ARITHMETIC_ERROR;
	}

	/* From here (up to overflowExpon) w1 and exponent w2 are wide-int's. */
	assert(type1 == TCL_NUMBER_INT && type2 == TCL_NUMBER_INT);

	if (w1 == 2) {
	    /*
	     * Reduce small powers of 2 to shifts.
	     */

	    if ((Tcl_WideUInt)w2 < (Tcl_WideUInt)CHAR_BIT*sizeof(Tcl_WideInt) - 1) {
		WIDE_RESULT(((Tcl_WideInt)1) << (int)w2);
	    }
	    goto overflowExpon;
	}
	if (w1 == -2) {
	    int signum = oddExponent ? -1 : 1;

	    /*
	     * Reduce small powers of 2 to shifts.
	     */

	    if ((Tcl_WideUInt)w2 < CHAR_BIT * sizeof(Tcl_WideInt) - 1) {
		WIDE_RESULT(signum * (((Tcl_WideInt)1) << (int) w2));
	    }
	    goto overflowExpon;
	}
	if (w2 - 2 < (long)MaxBase64Size
		&& w1 <=  MaxBase64[w2 - 2]
		&& w1 >= -MaxBase64[w2 - 2]) {
	    /*
	     * Small powers of integers whose result is wide.
	     */
	    wResult = WidePwrSmallExpon(w1, (long)w2);

	    WIDE_RESULT(wResult);
	}

	/*
	 * Handle cases of powers > 16 that still fit in a 64-bit word by
	 * doing table lookup.
	 */

	if (w1 - 3 >= 0 && w1 - 2 < (long)Exp64IndexSize
		&& w2 - 2 < (long)(Exp64ValueSize + MaxBase64Size)) {
	    base = Exp64Index[w1 - 3]
		    + (unsigned short) (w2 - 2 - MaxBase64Size);
	    if (base < Exp64Index[w1 - 2]) {
		/*
		 * 64-bit number raised to intermediate power, done by
		 * table lookup.
		 */

		WIDE_RESULT(Exp64Value[base]);
	    }
	}

	if (-w1 - 3 >= 0 && -w1 - 2 < (long)Exp64IndexSize
		&& w2 - 2 < (long)(Exp64ValueSize + MaxBase64Size)) {
	    base = Exp64Index[-w1 - 3]
		    + (unsigned short) (w2 - 2 - MaxBase64Size);
	    if (base < Exp64Index[-w1 - 2]) {
		/*
		 * 64-bit number raised to intermediate power, done by
		 * table lookup.
		 */

		wResult = oddExponent ? -Exp64Value[base] : Exp64Value[base];
		WIDE_RESULT(wResult);
	    }
	}

    overflowExpon:

	if ((TclGetWideIntFromObj(NULL, value2Ptr, &w2) != TCL_OK)
		|| !TclHasInternalRep(value2Ptr, &tclIntType)
		|| (Tcl_WideUInt)w2 >= (1<<28)) {
	    Tcl_SetObjResult(interp, Tcl_NewStringObj(
		    "exponent too large", -1));
	    return GENERAL_ARITHMETIC_ERROR;
	}
	Tcl_TakeBignumFromObj(NULL, valuePtr, &big1);
	err = mp_init(&bigResult);
	if (err == MP_OKAY) {
	    /* Don't use "mp_expt_n" directly here, it doesn't exist in libtommath 1.2 */
	    err = TclBN_mp_expt_n(&big1, (int)w2, &bigResult);
	}
	if (err != MP_OKAY) {
	    return OUT_OF_MEMORY;
	}
	mp_clear(&big1);
	BIG_RESULT(&bigResult);
    }

    case INST_ADD:
    case INST_SUB:
    case INST_MULT:
    case INST_DIV:
	if ((type1 == TCL_NUMBER_DOUBLE) || (type2 == TCL_NUMBER_DOUBLE)) {
	    /*
	     * At least one of the values is floating-point, so perform
	     * floating point calculations.
	     */

	    Tcl_GetDoubleFromObj(NULL, valuePtr, &d1);
	    Tcl_GetDoubleFromObj(NULL, value2Ptr, &d2);

	    switch (opcode) {
	    case INST_ADD:
		dResult = d1 + d2;
		break;
	    case INST_SUB:
		dResult = d1 - d2;
		break;
	    case INST_MULT:
		dResult = d1 * d2;
		break;
	    case INST_DIV:
#ifndef IEEE_FLOATING_POINT
		if (d2 == 0.0) {
		    return DIVIDED_BY_ZERO;
		}
#endif
		/*
		 * We presume that we are running with zero-divide unmasked if
		 * we're on an IEEE box. Otherwise, this statement might cause
		 * demons to fly out our noses.
		 */

		dResult = d1 / d2;
		break;
	    default:
		/* Unused, here to silence compiler warning. */
		dResult = 0;
	    }

	doubleResult:
#ifndef ACCEPT_NAN
	    /*
	     * Check now for IEEE floating-point error.
	     */

	    if (isnan(dResult)) {
		TclExprFloatError(interp, dResult);
		return GENERAL_ARITHMETIC_ERROR;
	    }
#endif
	    DOUBLE_RESULT(dResult);
	}
	if ((type1 == TCL_NUMBER_INT) && (type2 == TCL_NUMBER_INT)) {
	    w1 = *((const Tcl_WideInt *)ptr1);
	    w2 = *((const Tcl_WideInt *)ptr2);

	    switch (opcode) {
	    case INST_ADD:
		wResult = (Tcl_WideInt)((Tcl_WideUInt)w1 + (Tcl_WideUInt)w2);
		if ((type1 == TCL_NUMBER_INT) || (type2 == TCL_NUMBER_INT)) {
		    /*
		     * Check for overflow.
		     */

		    if (Overflowing(w1, w2, wResult)) {
			goto overflowBasic;
		    }
		}
		break;

	    case INST_SUB:
		wResult = (Tcl_WideInt)((Tcl_WideUInt)w1 - (Tcl_WideUInt)w2);
		if ((type1 == TCL_NUMBER_INT) || (type2 == TCL_NUMBER_INT)) {
		    /*
		     * Must check for overflow. The macro tests for overflows
		     * in sums by looking at the sign bits. As we have a
		     * subtraction here, we are adding -w2. As -w2 could in
		     * turn overflow, we test with ~w2 instead: it has the
		     * opposite sign bit to w2 so it does the job. Note that
		     * the only "bad" case (w2==0) is irrelevant for this
		     * macro, as in that case w1 and wResult have the same
		     * sign and there is no overflow anyway.
		     */

		    if (Overflowing(w1, ~w2, wResult)) {
			goto overflowBasic;
		    }
		}
		break;

	    case INST_MULT:
		if ((w1 < INT_MIN) || (w1 > INT_MAX) || (w2 < INT_MIN) || (w2 > INT_MAX)) {
		    goto overflowBasic;
		}
		wResult = w1 * w2;
		break;

	    case INST_DIV:
		if (w2 == 0) {
		    return DIVIDED_BY_ZERO;
		}

		/*
		 * Need a bignum to represent (WIDE_MIN / -1)
		 */

		if ((w1 == WIDE_MIN) && (w2 == -1)) {
		    goto overflowBasic;
		}
		wResult = w1 / w2;

		/*
		 * Force Tcl's integer division rules.
		 * TODO: examine for logic simplification
		 */

		if (((wResult < 0) || ((wResult == 0) &&
			((w1 < 0 && w2 > 0) || (w1 > 0 && w2 < 0)))) &&
			(wResult*w2 != w1)) {
		    wResult -= 1;
		}
		break;

	    default:
		/*
		 * Unused, here to silence compiler warning.
		 */

		wResult = 0;
	    }

	    WIDE_RESULT(wResult);
	}

    overflowBasic:
	Tcl_TakeBignumFromObj(NULL, valuePtr, &big1);
	Tcl_TakeBignumFromObj(NULL, value2Ptr, &big2);
	err = mp_init(&bigResult);
	if (err == MP_OKAY) {
	    switch (opcode) {
	    case INST_ADD:
		err = mp_add(&big1, &big2, &bigResult);
		break;
	    case INST_SUB:
		err = mp_sub(&big1, &big2, &bigResult);
		break;
	    case INST_MULT:
		err = mp_mul(&big1, &big2, &bigResult);
		break;
	    case INST_DIV:
		if (mp_iszero(&big2)) {
		    mp_clear(&big1);
		    mp_clear(&big2);
		    mp_clear(&bigResult);
		    return DIVIDED_BY_ZERO;
		}
		err = mp_init(&bigRemainder);
		if (err == MP_OKAY) {
		    err = mp_div(&big1, &big2, &bigResult, &bigRemainder);
		}
		/* TODO: internals intrusion */
		if (!mp_iszero(&bigRemainder)
			&& (bigRemainder.sign != big2.sign)) {
		    /*
		     * Convert to Tcl's integer division rules.
		     */

		    err = mp_sub_d(&bigResult, 1, &bigResult);
		    if (err == MP_OKAY) {
			err = mp_add(&bigRemainder, &big2, &bigRemainder);
		    }
		}
		mp_clear(&bigRemainder);
		break;
	    }
	}
	mp_clear(&big1);
	mp_clear(&big2);
	BIG_RESULT(&bigResult);
    }

    Tcl_Panic("unexpected opcode");
    return NULL;
}

static Tcl_Obj *
ExecuteExtendedUnaryMathOp(
    int opcode,			/* What operation to perform. */
    Tcl_Obj *valuePtr)		/* The operand on the stack. */
{
    void *ptr = NULL;
    int type;
    Tcl_WideInt w;
    mp_int big;
    Tcl_Obj *objResultPtr;
    mp_err err = MP_OKAY;

    (void) GetNumberFromObj(NULL, valuePtr, &ptr, &type);

    switch (opcode) {
    case INST_BITNOT:
	if (type == TCL_NUMBER_INT) {
	    w = *((const Tcl_WideInt *) ptr);
	    WIDE_RESULT(~w);
	}
	Tcl_TakeBignumFromObj(NULL, valuePtr, &big);
	/* ~a = - a - 1 */
	err = mp_neg(&big, &big);
	if (err == MP_OKAY) {
	    err = mp_sub_d(&big, 1, &big);
	}
	if (err != MP_OKAY) {
	    return OUT_OF_MEMORY;
	}
	BIG_RESULT(&big);
    case INST_UMINUS:
	switch (type) {
	case TCL_NUMBER_DOUBLE:
	    DOUBLE_RESULT(-(*((const double *) ptr)));
	case TCL_NUMBER_INT:
	    w = *((const Tcl_WideInt *) ptr);
	    if (w != WIDE_MIN) {
		WIDE_RESULT(-w);
	    }
	    err = mp_init_i64(&big, w);
	    if (err != MP_OKAY) {
		return OUT_OF_MEMORY;
	    }
	    break;
	default:
	    Tcl_TakeBignumFromObj(NULL, valuePtr, &big);
	}
	err = mp_neg(&big, &big);
	if (err != MP_OKAY) {
	    return OUT_OF_MEMORY;
	}
	BIG_RESULT(&big);
    }

    Tcl_Panic("unexpected opcode");
    return NULL;
}
#undef WIDE_RESULT
#undef BIG_RESULT
#undef DOUBLE_RESULT

/*
 *----------------------------------------------------------------------
 *
 * CompareTwoNumbers --
 *
 *	This function compares a pair of numbers in Tcl_Objs. Each argument
 *	must already be known to be numeric and not NaN.
 *
 * Results:
 *	One of MP_LT, MP_EQ or MP_GT, depending on whether valuePtr is less
 *	than, equal to, or greater than value2Ptr (respectively).
 *
 * Side effects:
 *	None, provided both values are numeric.
 *
 *----------------------------------------------------------------------
 */

int
TclCompareTwoNumbers(
    Tcl_Obj *valuePtr,
    Tcl_Obj *value2Ptr)
{
    int type1 = TCL_NUMBER_NAN, type2 = TCL_NUMBER_NAN, compare;
    void *ptr1, *ptr2;
    mp_int big1, big2;
    double d1, d2, tmp;
    Tcl_WideInt w1, w2;

    (void) GetNumberFromObj(NULL, valuePtr, &ptr1, &type1);
    (void) GetNumberFromObj(NULL, value2Ptr, &ptr2, &type2);

    switch (type1) {
    case TCL_NUMBER_INT:
	w1 = *((const Tcl_WideInt *)ptr1);
	switch (type2) {
	case TCL_NUMBER_INT:
	    w2 = *((const Tcl_WideInt *)ptr2);
	wideCompare:
	    return (w1 < w2) ? MP_LT : ((w1 > w2) ? MP_GT : MP_EQ);
	case TCL_NUMBER_DOUBLE:
	    d2 = *((const double *)ptr2);
	    d1 = (double) w1;

	    /*
	     * If the double has a fractional part, or if the Tcl_WideInt can be
	     * converted to double without loss of precision, then compare as
	     * doubles.
	     */

	    if (DBL_MANT_DIG > CHAR_BIT*sizeof(Tcl_WideInt) || w1 == (Tcl_WideInt)d1
		    || modf(d2, &tmp) != 0.0) {
		goto doubleCompare;
	    }

	    /*
	     * Otherwise, to make comparision based on full precision, need to
	     * convert the double to a suitably sized integer.
	     *
	     * Need this to get comparsions like
	     *	  expr 20000000000000003 < 20000000000000004.0
	     * right. Converting the first argument to double will yield two
	     * double values that are equivalent within double precision.
	     * Converting the double to an integer gets done exactly, then
	     * integer comparison can tell the difference.
	     */

	    if (d2 < (double)WIDE_MIN) {
		return MP_GT;
	    }
	    if (d2 > (double)WIDE_MAX) {
		return MP_LT;
	    }
	    w2 = (Tcl_WideInt)d2;
	    goto wideCompare;
	case TCL_NUMBER_BIG:
	    Tcl_TakeBignumFromObj(NULL, value2Ptr, &big2);
	    if (mp_isneg(&big2)) {
		compare = MP_GT;
	    } else {
		compare = MP_LT;
	    }
	    mp_clear(&big2);
	    return compare;
	}
    break;

    case TCL_NUMBER_DOUBLE:
	d1 = *((const double *)ptr1);
	switch (type2) {
	case TCL_NUMBER_DOUBLE:
	    d2 = *((const double *)ptr2);
	doubleCompare:
	    return (d1 < d2) ? MP_LT : ((d1 > d2) ? MP_GT : MP_EQ);
	case TCL_NUMBER_INT:
	    w2 = *((const Tcl_WideInt *)ptr2);
	    d2 = (double) w2;
	    if (DBL_MANT_DIG > CHAR_BIT*sizeof(Tcl_WideInt)
		    || w2 == (Tcl_WideInt)d2 || modf(d1, &tmp) != 0.0) {
		goto doubleCompare;
	    }
	    if (d1 < (double)WIDE_MIN) {
		return MP_LT;
	    }
	    if (d1 > (double)WIDE_MAX) {
		return MP_GT;
	    }
	    w1 = (Tcl_WideInt)d1;
	    goto wideCompare;
	case TCL_NUMBER_BIG:
	    if (isinf(d1)) {
		return (d1 > 0.0) ? MP_GT : MP_LT;
	    }
	    Tcl_TakeBignumFromObj(NULL, value2Ptr, &big2);
	    if ((d1 < (double)WIDE_MAX) && (d1 > (double)WIDE_MIN)) {
		if (mp_isneg(&big2)) {
		    compare = MP_GT;
		} else {
		    compare = MP_LT;
		}
		mp_clear(&big2);
		return compare;
	    }
	    if (DBL_MANT_DIG > CHAR_BIT*sizeof(Tcl_WideInt)
		    && modf(d1, &tmp) != 0.0) {
		d2 = TclBignumToDouble(&big2);
		mp_clear(&big2);
		goto doubleCompare;
	    }
	    Tcl_InitBignumFromDouble(NULL, d1, &big1);
	    goto bigCompare;
	}
    break;

    case TCL_NUMBER_BIG:
	Tcl_TakeBignumFromObj(NULL, valuePtr, &big1);
	switch (type2) {
	case TCL_NUMBER_INT:
	    compare = mp_cmp_d(&big1, 0);
	    mp_clear(&big1);
	    return compare;
	case TCL_NUMBER_DOUBLE:
	    d2 = *((const double *)ptr2);
	    if (isinf(d2)) {
		compare = (d2 > 0.0) ? MP_LT : MP_GT;
		mp_clear(&big1);
		return compare;
	    }
	    if ((d2 < (double)WIDE_MAX) && (d2 > (double)WIDE_MIN)) {
		compare = mp_cmp_d(&big1, 0);
		mp_clear(&big1);
		return compare;
	    }
	    if (DBL_MANT_DIG > CHAR_BIT*sizeof(Tcl_WideInt)
		    && modf(d2, &tmp) != 0.0) {
		d1 = TclBignumToDouble(&big1);
		mp_clear(&big1);
		goto doubleCompare;
	    }
	    Tcl_InitBignumFromDouble(NULL, d2, &big2);
	    goto bigCompare;
	case TCL_NUMBER_BIG:
	    Tcl_TakeBignumFromObj(NULL, value2Ptr, &big2);
	bigCompare:
	    compare = mp_cmp(&big1, &big2);
	    mp_clear(&big1);
	    mp_clear(&big2);
	    return compare;
	}
    break;
    default:
	Tcl_Panic("unexpected number type");
    }
    return TCL_ERROR;
}

#ifdef TCL_COMPILE_DEBUG
/*
 *----------------------------------------------------------------------
 *
 * PrintByteCodeInfo --
 *
 *	This procedure prints a summary about a bytecode object to stdout. It
 *	is called by TclNRExecuteByteCode when starting to execute the bytecode
 *	object if tclTraceExec has the value 2 or more.
 *
 * Results:
 *	None.
 *
 * Side effects:
 *	None.
 *
 *----------------------------------------------------------------------
 */

static void
PrintByteCodeInfo(
    ByteCode *codePtr)		/* The bytecode whose summary is printed to
				 * stdout. */
{
    Proc *procPtr = codePtr->procPtr;
    Interp *iPtr = (Interp *) *codePtr->interpHandle;

    fprintf(stdout,
	    "\nExecuting ByteCode 0x%p, refCt %" TCL_Z_MODIFIER
	    "u, epoch %" TCL_Z_MODIFIER "u, interp 0x%p (epoch %"
	    TCL_Z_MODIFIER "u)\n",
	    codePtr, codePtr->refCount, codePtr->compileEpoch, iPtr,
	    iPtr->compileEpoch);
    fprintf(stdout, "  Source: ");
    TclPrintSource(stdout, codePtr->source, 60);

    fprintf(stdout,
	    "\n  Cmds %" TCL_Z_MODIFIER "u, src %" TCL_Z_MODIFIER
	    "u, inst %" TCL_Z_MODIFIER "u, litObjs %" TCL_Z_MODIFIER
	    "u, aux %" TCL_Z_MODIFIER "u, stkDepth %" TCL_Z_MODIFIER
	    "u, code/src %.2f\n",
	    codePtr->numCommands, codePtr->numSrcBytes,
	    codePtr->numCodeBytes, codePtr->numLitObjects,
	    codePtr->numAuxDataItems, codePtr->maxStackDepth,
#ifdef TCL_COMPILE_STATS
	    codePtr->numSrcBytes?
		    ((float)codePtr->structureSize)/codePtr->numSrcBytes :
#endif
	    0.0);

#ifdef TCL_COMPILE_STATS
    fprintf(stdout,
	    "  Code %" TCL_Z_MODIFIER "u = header %" TCL_Z_MODIFIER
	    "u+inst %" TCL_Z_MODIFIER "u+litObj %" TCL_Z_MODIFIER
	    "u+exc %" TCL_Z_MODIFIER "u+aux %" TCL_Z_MODIFIER
	    "u+cmdMap %" TCL_Z_MODIFIER "u\n",
	    codePtr->structureSize,
	    offsetof(ByteCode, localCachePtr),
	    codePtr->numCodeBytes,
	    codePtr->numLitObjects * sizeof(Tcl_Obj *),
	    codePtr->numExceptRanges*sizeof(ExceptionRange),
	    codePtr->numAuxDataItems * sizeof(AuxData),
	    codePtr->numCmdLocBytes);
#endif /* TCL_COMPILE_STATS */
    if (procPtr != NULL) {
	fprintf(stdout,
		"  Proc 0x%p, refCt %" TCL_Z_MODIFIER "u, args %"
		TCL_Z_MODIFIER "u, compiled locals %" TCL_Z_MODIFIER "u\n",
		procPtr, procPtr->refCount, procPtr->numArgs,
		procPtr->numCompiledLocals);
    }
}
#endif /* TCL_COMPILE_DEBUG */

/*
 *----------------------------------------------------------------------
 *
 * ValidatePcAndStackTop --
 *
 *	This procedure is called by TclNRExecuteByteCode when debugging to
 *	verify that the program counter and stack top are valid during
 *	execution.
 *
 * Results:
 *	None.
 *
 * Side effects:
 *	Prints a message to stderr and panics if either the pc or stack top
 *	are invalid.
 *
 *----------------------------------------------------------------------
 */

#ifdef TCL_COMPILE_DEBUG
static void
ValidatePcAndStackTop(
    ByteCode *codePtr,		/* The bytecode whose summary is printed to
				 * stdout. */
    const unsigned char *pc,	/* Points to first byte of a bytecode
				 * instruction. The program counter. */
    size_t stackTop,		/* Current stack top. Must be between
				 * stackLowerBound and stackUpperBound
				 * (inclusive). */
    int checkStack)		/* 0 if the stack depth check should be
				 * skipped. */
{
    size_t stackUpperBound = codePtr->maxStackDepth;
				/* Greatest legal value for stackTop. */
    size_t relativePc = (size_t)(pc - codePtr->codeStart);
    size_t codeStart = (size_t)codePtr->codeStart;
    size_t codeEnd = (size_t)
	    (codePtr->codeStart + codePtr->numCodeBytes);
    unsigned char opCode = *pc;

    if ((PTR2UINT(pc) < codeStart) || (PTR2UINT(pc) > codeEnd)) {
	fprintf(stderr, "\nBad instruction pc 0x%p in TclNRExecuteByteCode\n",
		pc);
	Tcl_Panic("TclNRExecuteByteCode execution failure: bad pc");
    }
    if (opCode >= LAST_INST_OPCODE) {
	fprintf(stderr, "\nBad opcode %u at pc %" TCL_Z_MODIFIER "u in TclNRExecuteByteCode\n",
		opCode, relativePc);
	Tcl_Panic("TclNRExecuteByteCode execution failure: bad opcode");
    }
    if (checkStack && (stackTop > stackUpperBound)) {
	Tcl_Size numChars;
	const char *cmd = GetSrcInfoForPc(pc, codePtr, &numChars, NULL, NULL);

	fprintf(stderr, "\nBad stack top %" TCL_Z_MODIFIER "u at pc %" TCL_Z_MODIFIER "u in TclNRExecuteByteCode (min 0, max %" TCL_Z_MODIFIER "u)",
		stackTop, relativePc, stackUpperBound);
	if (cmd != NULL) {
	    Tcl_Obj *message;

	    TclNewLiteralStringObj(message, "\n executing ");
	    Tcl_IncrRefCount(message);
	    Tcl_AppendLimitedToObj(message, cmd, numChars, 100, NULL);
	    fprintf(stderr, "%s\n", TclGetString(message));
	    Tcl_DecrRefCount(message);
	} else {
	    fprintf(stderr, "\n");
	}
	Tcl_Panic("TclNRExecuteByteCode execution failure: bad stack top");
    }
}
#endif /* TCL_COMPILE_DEBUG */

/*
 *----------------------------------------------------------------------
 *
 * IllegalExprOperandType --
 *
 *	Used by TclNRExecuteByteCode to append an error message to the interp
 *	result when an illegal operand type is detected by an expression
 *	instruction. The argument opndPtr holds the operand object in error.
 *
 * Results:
 *	None.
 *
 * Side effects:
 *	An error message is appended to the interp result.
 *
 *----------------------------------------------------------------------
 */

static void
IllegalExprOperandType(
    Tcl_Interp *interp,		/* Interpreter to which error information
				 * pertains. */
    const char *ord,		/* "first ", "second " or "" */
    const unsigned char *pc,	/* Points to the instruction being executed
				 * when the illegal type was found. */
    Tcl_Obj *opndPtr)		/* Points to the operand holding the value
				 * with the illegal type. */
{
    void *ptr;
    int type;
    const unsigned char opcode = *pc;
    const char *description, *op = "unknown";

    if (opcode == INST_EXPON) {
	op = "**";
    } else if (opcode <= INST_LNOT) {
	op = operatorStrings[opcode - INST_BITOR];
    }

    if (GetNumberFromObj(NULL, opndPtr, &ptr, &type) != TCL_OK) {
	Tcl_Size length;
	if (TclHasInternalRep(opndPtr, &tclDictType)) {
	    Tcl_DictObjSize(NULL, opndPtr, &length);
	    if (length > 0) {
	    listRep:
		Tcl_SetObjResult(interp, Tcl_ObjPrintf(
			"cannot use a list as %soperand of \"%s\"", ord, op));
		Tcl_SetErrorCode(interp, "ARITH", "DOMAIN", "list", (char *)NULL);
		return;
	    }
	}
	Tcl_ObjTypeLengthProc *lengthProc = TclObjTypeHasProc(opndPtr, lengthProc);
	Tcl_Size objcPtr;
	Tcl_Obj **objvPtr;
	if ((lengthProc && lengthProc(opndPtr) > 1)
		|| ((TclMaxListLength(TclGetString(opndPtr), TCL_INDEX_NONE, NULL) > 1)
		&& (Tcl_ListObjGetElements(NULL, opndPtr, &objcPtr, &objvPtr) == TCL_OK))) {
	    goto listRep;
	}
	description = "non-numeric string";
    } else if (type == TCL_NUMBER_NAN) {
	description = "non-numeric floating-point value";
    } else if (type == TCL_NUMBER_DOUBLE) {
	description = "floating-point value";
    } else {
	/* TODO: No caller needs this. Eliminate? */
	description = "(big) integer";
    }

    Tcl_SetObjResult(interp, Tcl_ObjPrintf(
	    "cannot use %s \"%s\" as %soperand of \"%s\"", description,
	    TclGetString(opndPtr), ord, op));
    Tcl_SetErrorCode(interp, "ARITH", "DOMAIN", description, (char *)NULL);
}

/*
 *----------------------------------------------------------------------
 *
 * TclGetSrcInfoForPc, GetSrcInfoForPc, TclGetSourceFromFrame --
 *
 *	Given a program counter value, finds the closest command in the
 *	bytecode code unit's CmdLocation array and returns information about
 *	that command's source: a pointer to its first byte and the number of
 *	characters.
 *
 * Results:
 *	If a command is found that encloses the program counter value, a
 *	pointer to the command's source is returned and the length of the
 *	source is stored at *lengthPtr. If multiple commands resulted in code
 *	at pc, information about the closest enclosing command is returned. If
 *	no matching command is found, NULL is returned and *lengthPtr is
 *	unchanged.
 *
 * Side effects:
 *	The CmdFrame at *cfPtr is updated.
 *
 *----------------------------------------------------------------------
 */

Tcl_Obj *
TclGetSourceFromFrame(
    CmdFrame *cfPtr,
    Tcl_Size objc,
    Tcl_Obj *const objv[])
{
    if (cfPtr == NULL) {
	return Tcl_NewListObj(objc, objv);
    }
    if (cfPtr->cmdObj == NULL) {
	if (cfPtr->cmd == NULL) {
	    ByteCode *codePtr = (ByteCode *)cfPtr->data.tebc.codePtr;

	    cfPtr->cmd = GetSrcInfoForPc((unsigned char *)
		    cfPtr->data.tebc.pc, codePtr, &cfPtr->len, NULL, NULL);
	}
	if (cfPtr->cmd) {
	    cfPtr->cmdObj = Tcl_NewStringObj(cfPtr->cmd, cfPtr->len);
	} else {
	    cfPtr->cmdObj = Tcl_NewListObj(objc, objv);
	}
	Tcl_IncrRefCount(cfPtr->cmdObj);
    }
    return cfPtr->cmdObj;
}

void
TclGetSrcInfoForPc(
    CmdFrame *cfPtr)
{
    ByteCode *codePtr = (ByteCode *) cfPtr->data.tebc.codePtr;

    assert(cfPtr->type == TCL_LOCATION_BC);

    if (cfPtr->cmd == NULL) {

	cfPtr->cmd = GetSrcInfoForPc(
		(unsigned char *) cfPtr->data.tebc.pc, codePtr,
		&cfPtr->len, NULL, NULL);
    }

    if (cfPtr->cmd != NULL) {
	/*
	 * We now have the command. We can get the srcOffset back and from
	 * there find the list of word locations for this command.
	 */

	ExtCmdLoc *eclPtr;
	ECL *locPtr = NULL;
	Tcl_Size srcOffset;
	Tcl_Size i;
	Interp *iPtr = (Interp *) *codePtr->interpHandle;
	Tcl_HashEntry *hePtr =
		Tcl_FindHashEntry(iPtr->lineBCPtr, codePtr);

	if (!hePtr) {
	    return;
	}

	srcOffset = cfPtr->cmd - codePtr->source;
	eclPtr = (ExtCmdLoc *)Tcl_GetHashValue(hePtr);

	for (i=0; i < eclPtr->nuloc; i++) {
	    if (eclPtr->loc[i].srcOffset == srcOffset) {
		locPtr = eclPtr->loc+i;
		break;
	    }
	}
	if (locPtr == NULL) {
	    Tcl_Panic("LocSearch failure");
	}

	cfPtr->line = locPtr->line;
	cfPtr->nline = locPtr->nline;
	cfPtr->type = eclPtr->type;

	if (eclPtr->type == TCL_LOCATION_SOURCE) {
	    cfPtr->data.eval.path = eclPtr->path;
	    Tcl_IncrRefCount(cfPtr->data.eval.path);
	}

	/*
	 * Do not set cfPtr->data.eval.path NULL for non-SOURCE. Needed for
	 * cfPtr->data.tebc.codePtr.
	 */
    }
}

static const char *
GetSrcInfoForPc(
    const unsigned char *pc,	/* The program counter value for which to
				 * return the closest command's source info.
				 * This points within a bytecode instruction
				 * in codePtr's code. */
    ByteCode *codePtr,		/* The bytecode sequence in which to look up
				 * the command source for the pc. */
    Tcl_Size *lengthPtr,	/* If non-NULL, the location where the length
				 * of the command's source should be stored.
				 * If NULL, no length is stored. */
    const unsigned char **pcBeg,/* If non-NULL, the bytecode location
				 * where the current instruction starts.
				 * If NULL; no pointer is stored. */
    Tcl_Size *cmdIdxPtr)	/* If non-NULL, the location where the index
				 * of the command containing the pc should
				 * be stored. */
{
    Tcl_Size pcOffset = pc - codePtr->codeStart;
    Tcl_Size numCmds = codePtr->numCommands;
    unsigned char *codeDeltaNext, *codeLengthNext;
    unsigned char *srcDeltaNext, *srcLengthNext;
    Tcl_Size codeOffset, codeLen, codeEnd, srcOffset, srcLen, delta, i;
    Tcl_Size bestDist = TCL_SIZE_MAX; /* Distance of pc to best cmd's start pc. */
    Tcl_Size bestSrcOffset = -1; /* Initialized to avoid compiler warning. */
    Tcl_Size bestSrcLength = -1; /* Initialized to avoid compiler warning. */
    Tcl_Size bestCmdIdx = -1;

    /* The pc must point within the bytecode */
    assert ((pcOffset >= 0) && (pcOffset < codePtr->numCodeBytes));

    /*
     * Decode the code and source offset and length for each command. The
     * closest enclosing command is the last one whose code started before
     * pcOffset.
     */

    codeDeltaNext = codePtr->codeDeltaStart;
    codeLengthNext = codePtr->codeLengthStart;
    srcDeltaNext = codePtr->srcDeltaStart;
    srcLengthNext = codePtr->srcLengthStart;
    codeOffset = srcOffset = 0;
    for (i = 0;  i < numCmds;  i++) {
	if ((unsigned) *codeDeltaNext == (unsigned) 0xFF) {
	    codeDeltaNext++;
	    delta = TclGetInt4AtPtr(codeDeltaNext);
	    codeDeltaNext += 4;
	} else {
	    delta = TclGetInt1AtPtr(codeDeltaNext);
	    codeDeltaNext++;
	}
	codeOffset += delta;

	if ((unsigned) *codeLengthNext == (unsigned) 0xFF) {
	    codeLengthNext++;
	    codeLen = TclGetInt4AtPtr(codeLengthNext);
	    codeLengthNext += 4;
	} else {
	    codeLen = TclGetInt1AtPtr(codeLengthNext);
	    codeLengthNext++;
	}
	codeEnd = (codeOffset + codeLen - 1);

	if ((unsigned) *srcDeltaNext == (unsigned) 0xFF) {
	    srcDeltaNext++;
	    delta = TclGetInt4AtPtr(srcDeltaNext);
	    srcDeltaNext += 4;
	} else {
	    delta = TclGetInt1AtPtr(srcDeltaNext);
	    srcDeltaNext++;
	}
	srcOffset += delta;

	if ((unsigned) *srcLengthNext == (unsigned) 0xFF) {
	    srcLengthNext++;
	    srcLen = TclGetInt4AtPtr(srcLengthNext);
	    srcLengthNext += 4;
	} else {
	    srcLen = TclGetInt1AtPtr(srcLengthNext);
	    srcLengthNext++;
	}

	if (codeOffset > pcOffset) {	/* Best cmd already found */
	    break;
	}
	if (pcOffset <= codeEnd) {	/* This cmd's code encloses pc */
	    int dist = (pcOffset - codeOffset);

	    if (dist <= bestDist) {
		bestDist = dist;
		bestSrcOffset = srcOffset;
		bestSrcLength = srcLen;
		bestCmdIdx = i;
	    }
	}
    }

    if (pcBeg != NULL) {
	const unsigned char *curr, *prev;

	/*
	 * Walk from beginning of command or BC to pc, by complete
	 * instructions. Stop when crossing pc; keep previous.
	 */

	curr = ((bestDist == TCL_SIZE_MAX) ? codePtr->codeStart : pc - bestDist);
	prev = curr;
	while (curr <= pc) {
	    prev = curr;
	    curr += tclInstructionTable[*curr].numBytes;
	}
	*pcBeg = prev;
    }

    if (bestDist == TCL_SIZE_MAX) {
	return NULL;
    }

    if (lengthPtr != NULL) {
	*lengthPtr = bestSrcLength;
    }

    if (cmdIdxPtr != NULL) {
	*cmdIdxPtr = bestCmdIdx;
    }

    return (codePtr->source + bestSrcOffset);
}

/*
 *----------------------------------------------------------------------
 *
 * GetExceptRangeForPc --
 *
 *	Given a program counter value, return the closest enclosing
 *	ExceptionRange.
 *
 * Results:
 *	If the searchMode is TCL_ERROR, this procedure ignores loop exception
 *	ranges and returns a pointer to the closest catch range. If the
 *	searchMode is TCL_BREAK, this procedure returns a pointer to the most
 *	closely enclosing ExceptionRange regardless of whether it is a loop or
 *	catch exception range. If the searchMode is TCL_CONTINUE, this
 *	procedure returns a pointer to the most closely enclosing
 *	ExceptionRange (of any type) skipping only loop exception ranges if
 *	they don't have a sensible continueOffset defined. If no matching
 *	ExceptionRange is found that encloses pc, a NULL is returned.
 *
 * Side effects:
 *	None.
 *
 *----------------------------------------------------------------------
 */

static ExceptionRange *
GetExceptRangeForPc(
    const unsigned char *pc,	/* The program counter value for which to
				 * search for a closest enclosing exception
				 * range. This points to a bytecode
				 * instruction in codePtr's code. */
    int searchMode,		/* If TCL_BREAK, consider either loop or catch
				 * ExceptionRanges in search. If TCL_ERROR
				 * consider only catch ranges (and ignore any
				 * closer loop ranges). If TCL_CONTINUE, look
				 * for loop ranges that define a continue
				 * point or a catch range. */
    ByteCode *codePtr)		/* Points to the ByteCode in which to search
				 * for the enclosing ExceptionRange. */
{
    ExceptionRange *rangeArrayPtr;
    size_t numRanges = codePtr->numExceptRanges;
    ExceptionRange *rangePtr;
    size_t pcOffset = pc - codePtr->codeStart;
    size_t start;

    if (numRanges == 0) {
	return NULL;
    }

    /*
     * This exploits peculiarities of our compiler: nested ranges are always
     * *after* their containing ranges, so that by scanning backwards we are
     * sure that the first matching range is indeed the deepest.
     */

    rangeArrayPtr = codePtr->exceptArrayPtr;
    rangePtr = rangeArrayPtr + numRanges;
    while (--rangePtr >= rangeArrayPtr) {
	start = rangePtr->codeOffset;
	if ((start <= pcOffset) &&
		(pcOffset < (start + rangePtr->numCodeBytes))) {
	    if (rangePtr->type == CATCH_EXCEPTION_RANGE) {
		return rangePtr;
	    }
	    if (searchMode == TCL_BREAK) {
		return rangePtr;
	    }
	    if (searchMode == TCL_CONTINUE && rangePtr->continueOffset != TCL_INDEX_NONE){
		return rangePtr;
	    }
	}
    }
    return NULL;
}

/*
 *----------------------------------------------------------------------
 *
 * GetOpcodeName --
 *
 *	This procedure is called by the TRACE and TRACE_WITH_OBJ macros used
 *	in TclNRExecuteByteCode when debugging. It returns the name of the
 *	bytecode instruction at a specified instruction pc.
 *
 * Results:
 *	A character string for the instruction.
 *
 * Side effects:
 *	None.
 *
 *----------------------------------------------------------------------
 */

#ifdef TCL_COMPILE_DEBUG
static const char *
GetOpcodeName(
    const unsigned char *pc)	/* Points to the instruction whose name should
				 * be returned. */
{
    unsigned char opCode = *pc;

    return tclInstructionTable[opCode].name;
}
#endif /* TCL_COMPILE_DEBUG */

/*
 *----------------------------------------------------------------------
 *
 * TclExprFloatError --
 *
 *	This procedure is called when an error occurs during a floating-point
 *	operation. It reads errno and sets interp->objResultPtr accordingly.
 *
 * Results:
 *	interp->objResultPtr is set to hold an error message.
 *
 * Side effects:
 *	None.
 *
 *----------------------------------------------------------------------
 */

void
TclExprFloatError(
    Tcl_Interp *interp,		/* Where to store error message. */
    double value)		/* Value returned after error; used to
				 * distinguish underflows from overflows. */
{
    const char *s;

    if ((errno == EDOM) || isnan(value)) {
	s = "domain error: argument not in valid range";
	Tcl_SetObjResult(interp, Tcl_NewStringObj(s, -1));
	Tcl_SetErrorCode(interp, "ARITH", "DOMAIN", s, (char *)NULL);
    } else if ((errno == ERANGE) || isinf(value)) {
	if (value == 0.0) {
	    s = "floating-point value too small to represent";
	    Tcl_SetObjResult(interp, Tcl_NewStringObj(s, -1));
	    Tcl_SetErrorCode(interp, "ARITH", "UNDERFLOW", s, (char *)NULL);
	} else {
	    s = "floating-point value too large to represent";
	    Tcl_SetObjResult(interp, Tcl_NewStringObj(s, -1));
	    Tcl_SetErrorCode(interp, "ARITH", "OVERFLOW", s, (char *)NULL);
	}
    } else {
	Tcl_Obj *objPtr = Tcl_ObjPrintf(
		"unknown floating-point error, errno = %d", errno);

	Tcl_SetErrorCode(interp, "ARITH", "UNKNOWN",
		TclGetString(objPtr), (char *)NULL);
	Tcl_SetObjResult(interp, objPtr);
    }
}

#ifdef TCL_COMPILE_STATS
/*
 *----------------------------------------------------------------------
 *
 * TclLog2 --
 *
 *	Procedure used while collecting compilation statistics to determine
 *	the log base 2 of an integer.
 *
 * Results:
 *	Returns the log base 2 of the operand. If the argument is less than or
 *	equal to zero, a zero is returned.
 *
 * Side effects:
 *	None.
 *
 *----------------------------------------------------------------------
 */

int
TclLog2(
    long long value)			/* The integer for which to compute the log
				 * base 2. The maximum output is 31 */
{
    int result = 0;

    if (value > 0x7FFFFF) {
	return 31;
    }
    if (value > 0xFFFF) {
	value >>= 16;
	result += 16;
    }
    if (value > 0xFF) {
	value >>= 8;
	result += 8;
    }
    if (value > 0xF) {
	value >>= 4;
	result += 4;
    }
    if (value > 0x3) {
	value >>= 2;
	result += 2;
    }
    if (value > 0x1) {
	value >>= 1;
	result++;
    }
    return result;
}

/*
 *----------------------------------------------------------------------
 *
 * EvalStatsCmd --
 *
 *	Implements the "evalstats" command that prints instruction execution
 *	counts to stdout.
 *
 * Results:
 *	Standard Tcl results.
 *
 * Side effects:
 *	None.
 *
 *----------------------------------------------------------------------
 */

static int
EvalStatsCmd(
    TCL_UNUSED(void *),		/* Unused. */
    Tcl_Interp *interp,		/* The current interpreter. */
    int objc,			/* The number of arguments. */
    Tcl_Obj *const objv[])	/* The argument strings. */
{
    Interp *iPtr = (Interp *) interp;
    LiteralTable *globalTablePtr = &iPtr->literalTable;
    ByteCodeStats *statsPtr = &iPtr->stats;
    double totalCodeBytes, currentCodeBytes;
    double totalLiteralBytes, currentLiteralBytes;
    double objBytesIfUnshared, strBytesIfUnshared, sharingBytesSaved;
    double strBytesSharedMultX, strBytesSharedOnce;
    double numInstructions, currentHeaderBytes;
    size_t numCurrentByteCodes, numByteCodeLits;
    size_t refCountSum, literalMgmtBytes, sum, decadeHigh;
    size_t numSharedMultX, numSharedOnce, minSizeDecade, maxSizeDecade;
    Tcl_Size i, length;
    size_t ui;
    char *litTableStats;
    LiteralEntry *entryPtr;
    Tcl_Obj *objPtr;

#define Percent(a,b) ((a) * 100.0 / (b))

    TclNewObj(objPtr);
    Tcl_IncrRefCount(objPtr);

    numInstructions = 0.0;
    for (i = 0;  i < 256;  i++) {
	if (statsPtr->instructionCount[i] != 0) {
	    numInstructions += statsPtr->instructionCount[i];
	}
    }

    totalLiteralBytes = sizeof(LiteralTable)
	    + iPtr->literalTable.numBuckets * sizeof(LiteralEntry *)
	    + (statsPtr->numLiteralsCreated * sizeof(LiteralEntry))
	    + (statsPtr->numLiteralsCreated * sizeof(Tcl_Obj))
	    + statsPtr->totalLitStringBytes;
    totalCodeBytes = statsPtr->totalByteCodeBytes + totalLiteralBytes;

    numCurrentByteCodes =
	    statsPtr->numCompilations - statsPtr->numByteCodesFreed;
    currentHeaderBytes = numCurrentByteCodes
	    * offsetof(ByteCode, localCachePtr);
    literalMgmtBytes = sizeof(LiteralTable)
	    + (iPtr->literalTable.numBuckets * sizeof(LiteralEntry *))
	    + (iPtr->literalTable.numEntries * sizeof(LiteralEntry));
    currentLiteralBytes = literalMgmtBytes
	    + iPtr->literalTable.numEntries * sizeof(Tcl_Obj)
	    + statsPtr->currentLitStringBytes;
    currentCodeBytes = statsPtr->currentByteCodeBytes + currentLiteralBytes;

    /*
     * Summary statistics, total and current source and ByteCode sizes.
     */

    Tcl_AppendPrintfToObj(objPtr, "\n----------------------------------------------------------------\n");
    Tcl_AppendPrintfToObj(objPtr,
	    "Compilation and execution statistics for interpreter %p\n",
	    iPtr);

    Tcl_AppendPrintfToObj(objPtr, "\nNumber ByteCodes executed\t%" TCL_Z_MODIFIER "u\n",
	    statsPtr->numExecutions);
    Tcl_AppendPrintfToObj(objPtr, "Number ByteCodes compiled\t%" TCL_Z_MODIFIER "u\n",
	    statsPtr->numCompilations);
    Tcl_AppendPrintfToObj(objPtr, "  Mean executions/compile\t%.1f\n",
	    statsPtr->numExecutions / (float)statsPtr->numCompilations);

    Tcl_AppendPrintfToObj(objPtr, "\nInstructions executed\t\t%.0f\n",
	    numInstructions);
    Tcl_AppendPrintfToObj(objPtr, "  Mean inst/compile\t\t%.0f\n",
	    numInstructions / statsPtr->numCompilations);
    Tcl_AppendPrintfToObj(objPtr, "  Mean inst/execution\t\t%.0f\n",
	    numInstructions / statsPtr->numExecutions);

    Tcl_AppendPrintfToObj(objPtr, "\nTotal ByteCodes\t\t\t%" TCL_Z_MODIFIER "u\n",
	    statsPtr->numCompilations);
    Tcl_AppendPrintfToObj(objPtr, "  Source bytes\t\t\t%.6g\n",
	    statsPtr->totalSrcBytes);
    Tcl_AppendPrintfToObj(objPtr, "  Code bytes\t\t\t%.6g\n",
	    totalCodeBytes);
    Tcl_AppendPrintfToObj(objPtr, "    ByteCode bytes\t\t%.6g\n",
	    statsPtr->totalByteCodeBytes);
    Tcl_AppendPrintfToObj(objPtr, "    Literal bytes\t\t%.6g\n",
	    totalLiteralBytes);
    Tcl_AppendPrintfToObj(objPtr, "      table %" TCL_Z_MODIFIER "u + bkts %" TCL_Z_MODIFIER "u + entries %" TCL_Z_MODIFIER "u + objects %" TCL_Z_MODIFIER "u + strings %.6g\n",
	    sizeof(LiteralTable),
	    iPtr->literalTable.numBuckets * sizeof(LiteralEntry *),
	    statsPtr->numLiteralsCreated * sizeof(LiteralEntry),
	    statsPtr->numLiteralsCreated * sizeof(Tcl_Obj),
	    statsPtr->totalLitStringBytes);
    Tcl_AppendPrintfToObj(objPtr, "  Mean code/compile\t\t%.1f\n",
	    totalCodeBytes / statsPtr->numCompilations);
    Tcl_AppendPrintfToObj(objPtr, "  Mean code/source\t\t%.1f\n",
	    totalCodeBytes / statsPtr->totalSrcBytes);

    Tcl_AppendPrintfToObj(objPtr, "\nCurrent (active) ByteCodes\t%" TCL_Z_MODIFIER "u\n",
	    numCurrentByteCodes);
    Tcl_AppendPrintfToObj(objPtr, "  Source bytes\t\t\t%.6g\n",
	    statsPtr->currentSrcBytes);
    Tcl_AppendPrintfToObj(objPtr, "  Code bytes\t\t\t%.6g\n",
	    currentCodeBytes);
    Tcl_AppendPrintfToObj(objPtr, "    ByteCode bytes\t\t%.6g\n",
	    statsPtr->currentByteCodeBytes);
    Tcl_AppendPrintfToObj(objPtr, "    Literal bytes\t\t%.6g\n",
	    currentLiteralBytes);
    Tcl_AppendPrintfToObj(objPtr, "      table %" TCL_Z_MODIFIER "u + bkts %" TCL_Z_MODIFIER "u + entries %" TCL_Z_MODIFIER "u + objects %" TCL_Z_MODIFIER "u + strings %.6g\n",
	    sizeof(LiteralTable),
	    iPtr->literalTable.numBuckets * sizeof(LiteralEntry *),
	    iPtr->literalTable.numEntries * sizeof(LiteralEntry),
	    iPtr->literalTable.numEntries * sizeof(Tcl_Obj),
	    statsPtr->currentLitStringBytes);
    Tcl_AppendPrintfToObj(objPtr, "  Mean code/source\t\t%.1f\n",
	    currentCodeBytes / statsPtr->currentSrcBytes);
    Tcl_AppendPrintfToObj(objPtr, "  Code + source bytes\t\t%.6g (%0.1f mean code/src)\n",
	    (currentCodeBytes + statsPtr->currentSrcBytes),
	    (currentCodeBytes / statsPtr->currentSrcBytes) + 1.0);

    /*
     * Tcl_IsShared statistics check
     *
     * This gives the refcount of each obj as Tcl_IsShared was called for it.
     * Shared objects must be duplicated before they can be modified.
     */

    numSharedMultX = 0;
    Tcl_AppendPrintfToObj(objPtr, "\nTcl_IsShared object check (all objects):\n");
    Tcl_AppendPrintfToObj(objPtr, "  Object had refcount <=1 (not shared)\t%" TCL_Z_MODIFIER "u\n",
	    tclObjsShared[1]);
    for (i = 2;  i < TCL_MAX_SHARED_OBJ_STATS;  i++) {
	Tcl_AppendPrintfToObj(objPtr, "  refcount ==%" TCL_Z_MODIFIER "u\t\t%" TCL_Z_MODIFIER "u\n",
		i, tclObjsShared[i]);
	numSharedMultX += tclObjsShared[i];
    }
    Tcl_AppendPrintfToObj(objPtr, "  refcount >=%" TCL_Z_MODIFIER "u\t\t%" TCL_Z_MODIFIER "u\n",
	    i, tclObjsShared[0]);
    numSharedMultX += tclObjsShared[0];
    Tcl_AppendPrintfToObj(objPtr, "  Total shared objects\t\t\t%" TCL_Z_MODIFIER "u\n",
	    numSharedMultX);

    /*
     * Literal table statistics.
     */

    numByteCodeLits = 0;
    refCountSum = 0;
    numSharedMultX = 0;
    numSharedOnce = 0;
    objBytesIfUnshared = 0.0;
    strBytesIfUnshared = 0.0;
    strBytesSharedMultX = 0.0;
    strBytesSharedOnce = 0.0;
    for (ui = 0;  ui < globalTablePtr->numBuckets;  ui++) {
	for (entryPtr = globalTablePtr->buckets[i];  entryPtr != NULL;
		entryPtr = entryPtr->nextPtr) {
	    if (TclHasInternalRep(entryPtr->objPtr, &tclByteCodeType)) {
		numByteCodeLits++;
	    }
	    (void) TclGetStringFromObj(entryPtr->objPtr, &length);
	    refCountSum += entryPtr->refCount;
	    objBytesIfUnshared += (entryPtr->refCount * sizeof(Tcl_Obj));
	    strBytesIfUnshared += (entryPtr->refCount * (length+1));
	    if (entryPtr->refCount > 1) {
		numSharedMultX++;
		strBytesSharedMultX += (length+1);
	    } else {
		numSharedOnce++;
		strBytesSharedOnce += (length+1);
	    }
	}
    }
    sharingBytesSaved = (objBytesIfUnshared + strBytesIfUnshared)
	    - currentLiteralBytes;

    Tcl_AppendPrintfToObj(objPtr, "\nTotal objects (all interps)\t%" TCL_Z_MODIFIER "u\n",
	    tclObjsAlloced);
    Tcl_AppendPrintfToObj(objPtr, "Current objects\t\t\t%" TCL_Z_MODIFIER "u\n",
	    (tclObjsAlloced - tclObjsFreed));
    Tcl_AppendPrintfToObj(objPtr, "Total literal objects\t\t%" TCL_Z_MODIFIER "u\n",
	    statsPtr->numLiteralsCreated);

    Tcl_AppendPrintfToObj(objPtr, "\nCurrent literal objects\t\t%" TCL_SIZE_MODIFIER "d (%0.1f%% of current objects)\n",
	    globalTablePtr->numEntries,
	    Percent(globalTablePtr->numEntries, tclObjsAlloced-tclObjsFreed));
    Tcl_AppendPrintfToObj(objPtr, "  ByteCode literals\t\t%" TCL_Z_MODIFIER "u (%0.1f%% of current literals)\n",
	    numByteCodeLits,
	    Percent(numByteCodeLits, globalTablePtr->numEntries));
    Tcl_AppendPrintfToObj(objPtr, "  Literals reused > 1x\t\t%" TCL_Z_MODIFIER "u\n",
	    numSharedMultX);
    Tcl_AppendPrintfToObj(objPtr, "  Mean reference count\t\t%.2f\n",
	    ((double) refCountSum) / globalTablePtr->numEntries);
    Tcl_AppendPrintfToObj(objPtr, "  Mean len, str reused >1x \t%.2f\n",
	    (numSharedMultX ? strBytesSharedMultX/numSharedMultX : 0.0));
    Tcl_AppendPrintfToObj(objPtr, "  Mean len, str used 1x\t\t%.2f\n",
	    (numSharedOnce ? strBytesSharedOnce/numSharedOnce : 0.0));
    Tcl_AppendPrintfToObj(objPtr, "  Total sharing savings\t\t%.6g (%0.1f%% of bytes if no sharing)\n",
	    sharingBytesSaved,
	    Percent(sharingBytesSaved, objBytesIfUnshared+strBytesIfUnshared));
    Tcl_AppendPrintfToObj(objPtr, "    Bytes with sharing\t\t%.6g\n",
	    currentLiteralBytes);
    Tcl_AppendPrintfToObj(objPtr, "      table %lu + bkts %lu + entries %lu + objects %lu + strings %.6g\n",
	    (unsigned long) sizeof(LiteralTable),
	    (unsigned long) (iPtr->literalTable.numBuckets * sizeof(LiteralEntry *)),
	    (unsigned long) (iPtr->literalTable.numEntries * sizeof(LiteralEntry)),
	    (unsigned long) (iPtr->literalTable.numEntries * sizeof(Tcl_Obj)),
	    statsPtr->currentLitStringBytes);
    Tcl_AppendPrintfToObj(objPtr, "    Bytes if no sharing\t\t%.6g = objects %.6g + strings %.6g\n",
	    (objBytesIfUnshared + strBytesIfUnshared),
	    objBytesIfUnshared, strBytesIfUnshared);
    Tcl_AppendPrintfToObj(objPtr, "  String sharing savings \t%.6g = unshared %.6g - shared %.6g\n",
	    (strBytesIfUnshared - statsPtr->currentLitStringBytes),
	    strBytesIfUnshared, statsPtr->currentLitStringBytes);
    Tcl_AppendPrintfToObj(objPtr, "  Literal mgmt overhead\t\t%" TCL_Z_MODIFIER "u (%0.1f%% of bytes with sharing)\n",
	    literalMgmtBytes,
	    Percent(literalMgmtBytes, currentLiteralBytes));
    Tcl_AppendPrintfToObj(objPtr, "    table %lu + buckets %lu + entries %lu\n",
	    (unsigned long) sizeof(LiteralTable),
	    (unsigned long) (iPtr->literalTable.numBuckets * sizeof(LiteralEntry *)),
	    (unsigned long) (iPtr->literalTable.numEntries * sizeof(LiteralEntry)));

    /*
     * Breakdown of current ByteCode space requirements.
     */

    Tcl_AppendPrintfToObj(objPtr, "\nBreakdown of current ByteCode requirements:\n");
    Tcl_AppendPrintfToObj(objPtr, "                         Bytes      Pct of    Avg per\n");
    Tcl_AppendPrintfToObj(objPtr, "                                     total    ByteCode\n");
    Tcl_AppendPrintfToObj(objPtr, "Total             %12.6g     100.00%%   %8.1f\n",
	    statsPtr->currentByteCodeBytes,
	    statsPtr->currentByteCodeBytes / numCurrentByteCodes);
    Tcl_AppendPrintfToObj(objPtr, "Header            %12.6g   %8.1f%%   %8.1f\n",
	    currentHeaderBytes,
	    Percent(currentHeaderBytes, statsPtr->currentByteCodeBytes),
	    currentHeaderBytes / numCurrentByteCodes);
    Tcl_AppendPrintfToObj(objPtr, "Instructions      %12.6g   %8.1f%%   %8.1f\n",
	    statsPtr->currentInstBytes,
	    Percent(statsPtr->currentInstBytes, statsPtr->currentByteCodeBytes),
	    statsPtr->currentInstBytes / numCurrentByteCodes);
    Tcl_AppendPrintfToObj(objPtr, "Literal ptr array %12.6g   %8.1f%%   %8.1f\n",
	    statsPtr->currentLitBytes,
	    Percent(statsPtr->currentLitBytes, statsPtr->currentByteCodeBytes),
	    statsPtr->currentLitBytes / numCurrentByteCodes);
    Tcl_AppendPrintfToObj(objPtr, "Exception table   %12.6g   %8.1f%%   %8.1f\n",
	    statsPtr->currentExceptBytes,
	    Percent(statsPtr->currentExceptBytes, statsPtr->currentByteCodeBytes),
	    statsPtr->currentExceptBytes / numCurrentByteCodes);
    Tcl_AppendPrintfToObj(objPtr, "Auxiliary data    %12.6g   %8.1f%%   %8.1f\n",
	    statsPtr->currentAuxBytes,
	    Percent(statsPtr->currentAuxBytes, statsPtr->currentByteCodeBytes),
	    statsPtr->currentAuxBytes / numCurrentByteCodes);
    Tcl_AppendPrintfToObj(objPtr, "Command map       %12.6g   %8.1f%%   %8.1f\n",
	    statsPtr->currentCmdMapBytes,
	    Percent(statsPtr->currentCmdMapBytes, statsPtr->currentByteCodeBytes),
	    statsPtr->currentCmdMapBytes / numCurrentByteCodes);

    /*
     * Detailed literal statistics.
     */

    Tcl_AppendPrintfToObj(objPtr, "\nLiteral string sizes:\n");
    Tcl_AppendPrintfToObj(objPtr, "\t Up to length\t\tPercentage\n");
    maxSizeDecade = 0;
    i = 32;
    while (i-- > 0) {
	if (statsPtr->literalCount[i] > 0) {
	    maxSizeDecade = i;
	    break;
	}
    }
    sum = 0;
    for (ui = 0;  ui <= maxSizeDecade;  ui++) {
	decadeHigh = (1 << (ui+1)) - 1;
	sum += statsPtr->literalCount[ui];
	Tcl_AppendPrintfToObj(objPtr, "\t%10" TCL_SIZE_MODIFIER "d\t\t%8.0f%%\n",
		decadeHigh, Percent(sum, statsPtr->numLiteralsCreated));
    }

    litTableStats = TclLiteralStats(globalTablePtr);
    Tcl_AppendPrintfToObj(objPtr, "\nCurrent literal table statistics:\n%s\n",
	    litTableStats);
    Tcl_Free(litTableStats);

    /*
     * Source and ByteCode size distributions.
     */

    Tcl_AppendPrintfToObj(objPtr, "\nSource sizes:\n");
    Tcl_AppendPrintfToObj(objPtr, "\t Up to size\t\tPercentage\n");
    minSizeDecade = maxSizeDecade = 0;
    for (i = 0;  i < 31;  i++) {
	if (statsPtr->srcCount[i] > 0) {
	    minSizeDecade = i;
	    break;
	}
    }
    for (i = 31;  i != TCL_INDEX_NONE;  i--) {
	if (statsPtr->srcCount[i] > 0) {
	    break;		/* maxSizeDecade to consume 'i' value
				 * below... */
	}
    }
    maxSizeDecade = i;
    sum = 0;
    for (ui = minSizeDecade;  ui <= maxSizeDecade;  ui++) {
	decadeHigh = (1 << (ui+1)) - 1;
	sum += statsPtr->srcCount[ui];
	Tcl_AppendPrintfToObj(objPtr, "\t%10" TCL_SIZE_MODIFIER "d\t\t%8.0f%%\n",
		decadeHigh, Percent(sum, statsPtr->numCompilations));
    }

    Tcl_AppendPrintfToObj(objPtr, "\nByteCode sizes:\n");
    Tcl_AppendPrintfToObj(objPtr, "\t Up to size\t\tPercentage\n");
    minSizeDecade = maxSizeDecade = 0;
    for (i = 0;  i < 31;  i++) {
	if (statsPtr->byteCodeCount[i] > 0) {
	    minSizeDecade = i;
	    break;
	}
    }
    for (i = 31;  i != TCL_INDEX_NONE;  i--) {
	if (statsPtr->byteCodeCount[i] > 0) {
	    break;		/* maxSizeDecade to consume 'i' value
				 * below... */
	}
    }
    maxSizeDecade = i;
    sum = 0;
    for (ui = minSizeDecade;  ui <= maxSizeDecade;  i++) {
	decadeHigh = (1 << (ui+1)) - 1;
	sum += statsPtr->byteCodeCount[ui];
	Tcl_AppendPrintfToObj(objPtr, "\t%10" TCL_SIZE_MODIFIER "d\t\t%8.0f%%\n",
		decadeHigh, Percent(sum, statsPtr->numCompilations));
    }

    Tcl_AppendPrintfToObj(objPtr, "\nByteCode longevity (excludes Current ByteCodes):\n");
    Tcl_AppendPrintfToObj(objPtr, "\t       Up to ms\t\tPercentage\n");
    minSizeDecade = maxSizeDecade = 0;
    for (i = 0;  i < 31;  i++) {
	if (statsPtr->lifetimeCount[i] > 0) {
	    minSizeDecade = i;
	    break;
	}
    }
    for (i = 31;  i != TCL_INDEX_NONE;  i--) {
	if (statsPtr->lifetimeCount[i] > 0) {
	    break;		/* maxSizeDecade to consume 'i' value
				 * below... */
	}
    }
    maxSizeDecade = i;
    sum = 0;
    for (ui = minSizeDecade;  ui <= maxSizeDecade;  ui++) {
	decadeHigh = (1 << (ui+1)) - 1;
	sum += statsPtr->lifetimeCount[ui];
	Tcl_AppendPrintfToObj(objPtr, "\t%12.3f\t\t%8.0f%%\n",
		decadeHigh/1000.0, Percent(sum, statsPtr->numByteCodesFreed));
    }

    /*
     * Instruction counts.
     */

    Tcl_AppendPrintfToObj(objPtr, "\nInstruction counts:\n");
    for (i = 0;  i < LAST_INST_OPCODE;  i++) {
	Tcl_AppendPrintfToObj(objPtr, "%20s %8" TCL_Z_MODIFIER "u ",
		tclInstructionTable[i].name, statsPtr->instructionCount[i]);
	if (statsPtr->instructionCount[i]) {
	    Tcl_AppendPrintfToObj(objPtr, "%6.1f%%\n",
		    Percent(statsPtr->instructionCount[i], numInstructions));
	} else {
	    Tcl_AppendPrintfToObj(objPtr, "0\n");
	}
    }

#ifdef TCL_MEM_DEBUG
    Tcl_AppendPrintfToObj(objPtr, "\nHeap Statistics:\n");
    TclDumpMemoryInfo(objPtr, 1);
#endif
    Tcl_AppendPrintfToObj(objPtr, "\n----------------------------------------------------------------\n");

    if (objc == 1) {
	Tcl_SetObjResult(interp, objPtr);
    } else {
	Tcl_Channel outChan;
	char *str = TclGetStringFromObj(objv[1], &length);

	if (length) {
	    if (strcmp(str, "stdout") == 0) {
		outChan = Tcl_GetStdChannel(TCL_STDOUT);
	    } else if (strcmp(str, "stderr") == 0) {
		outChan = Tcl_GetStdChannel(TCL_STDERR);
	    } else {
		outChan = Tcl_OpenFileChannel(NULL, str, "w", 0664);
	    }
	} else {
	    outChan = Tcl_GetStdChannel(TCL_STDOUT);
	}
	if (outChan != NULL) {
	    Tcl_WriteObj(outChan, objPtr);
	}
    }
    Tcl_DecrRefCount(objPtr);
    return TCL_OK;
}
#endif /* TCL_COMPILE_STATS */

#ifdef TCL_COMPILE_DEBUG
/*
 *----------------------------------------------------------------------
 *
 * StringForResultCode --
 *
 *	Procedure that returns a human-readable string representing a Tcl
 *	result code such as TCL_ERROR.
 *
 * Results:
 *	If the result code is one of the standard Tcl return codes, the result
 *	is a string representing that code such as "TCL_ERROR". Otherwise, the
 *	result string is that code formatted as a sequence of decimal digit
 *	characters. Note that the resulting string must not be modified by the
 *	caller.
 *
 * Side effects:
 *	None.
 *
 *----------------------------------------------------------------------
 */

static const char *
StringForResultCode(
    int result)			/* The Tcl result code for which to generate a
				 * string. */
{
    static char buf[TCL_INTEGER_SPACE];

    if ((result >= TCL_OK) && (result <= TCL_CONTINUE)) {
	return resultStrings[result];
    }
    TclFormatInt(buf, result);
    return buf;
}
#endif /* TCL_COMPILE_DEBUG */

/*
 * Local Variables:
 * mode: c
 * c-basic-offset: 4
 * fill-column: 78
 * End:
 */<|MERGE_RESOLUTION|>--- conflicted
+++ resolved
@@ -2706,13 +2706,8 @@
 	objPtr->internalRep.twoPtrValue.ptr2 = INT2PTR(CURR_DEPTH);
 	objPtr->length = 0;
 	PUSH_TAUX_OBJ(objPtr);
-<<<<<<< HEAD
-	TRACE(("=> mark depth as %" TCL_T_MODIFIER "d\n", CURR_DEPTH));
+	TRACE(("=> mark depth as %" TCL_SIZE_MODIFIER "d\n", CURR_DEPTH));
 	NEXT_INST_F0(1, 0);
-=======
-	TRACE(("=> mark depth as %" TCL_SIZE_MODIFIER "d\n", CURR_DEPTH));
-	NEXT_INST_F(1, 0, 0);
->>>>>>> 903b7ae4
     break;
 
     case INST_EXPAND_DROP:
