/*
 * tclTestProcBodyObj.c --
 *
 *	Implements the "procbodytest" package, which contains commands to test
 *	creation of Tcl procedures whose body argument is a Tcl_Obj of type
 *	"procbody" rather than a string.
 *
 * Copyright (c) 1998 by Scriptics Corporation.
 *
 * See the file "license.terms" for information on usage and redistribution of
 * this file, and for a DISCLAIMER OF ALL WARRANTIES.
 */

#ifndef USE_TCL_STUBS
#   define USE_TCL_STUBS
#endif
#include "tclInt.h"

/*
 * name and version of this package
 */

static const char packageName[] = "procbodytest";
static const char packageVersion[] = "1.1";

/*
 * Name of the commands exported by this package
 */

static const char procCommand[] = "proc";
static const char checkCommand[] = "check";

/*
 * this struct describes an entry in the table of command names and command
 * procs
 */

typedef struct {
    const char *cmdName;		/* command name */
    Tcl_ObjCmdProc *proc;	/* command proc */
    int exportIt;		/* if 1, export the command */
} CmdTable;

/*
 * Declarations for functions defined in this file.
 */

static int	ProcBodyTestProcObjCmd(ClientData dummy,
			Tcl_Interp *interp, int objc, Tcl_Obj *const objv[]);
static int	ProcBodyTestCheckObjCmd(ClientData dummy,
			Tcl_Interp *interp, int objc, Tcl_Obj *const objv[]);
static int	ProcBodyTestInitInternal(Tcl_Interp *interp, int isSafe);
static int	RegisterCommand(Tcl_Interp* interp,
			const char *namespace, const CmdTable *cmdTablePtr);

/*
 * List of commands to create when the package is loaded; must go after the
 * declarations of the enable command procedure.
 */

static const CmdTable commands[] = {
    { procCommand,	ProcBodyTestProcObjCmd,	1 },
    { checkCommand,	ProcBodyTestCheckObjCmd,	1 },
    { 0, 0, 0 }
};

static const CmdTable safeCommands[] = {
    { procCommand,	ProcBodyTestProcObjCmd,	1 },
    { checkCommand,	ProcBodyTestCheckObjCmd,	1 },
    { 0, 0, 0 }
};

/*
 *----------------------------------------------------------------------
 *
 * Procbodytest_Init --
 *
 *	This function initializes the "procbodytest" package.
 *
 * Results:
 *	A standard Tcl result.
 *
 * Side effects:
 *	None.
 *
 *----------------------------------------------------------------------
 */

int
Procbodytest_Init(
    Tcl_Interp *interp)		/* the Tcl interpreter for which the package
				 * is initialized */
{
    return ProcBodyTestInitInternal(interp, 0);
}

/*
 *----------------------------------------------------------------------
 *
 * Procbodytest_SafeInit --
 *
 *	This function initializes the "procbodytest" package.
 *
 * Results:
 *	A standard Tcl result.
 *
 * Side effects:
 *	None.
 *
 *----------------------------------------------------------------------
 */

int
Procbodytest_SafeInit(
    Tcl_Interp *interp)		/* the Tcl interpreter for which the package
				 * is initialized */
{
    return ProcBodyTestInitInternal(interp, 1);
}

/*
 *----------------------------------------------------------------------
 *
 * RegisterCommand --
 *
 *	This function registers a command in the context of the given
 *	namespace.
 *
 * Results:
 *	A standard Tcl result.
 *
 * Side effects:
 *	None.
 *
 *----------------------------------------------------------------------
 */

static int
RegisterCommand(
    Tcl_Interp* interp,		/* the Tcl interpreter for which the operation
				 * is performed */
    const char *namespace,		/* the namespace in which the command is
				 * registered */
    const CmdTable *cmdTablePtr)/* the command to register */
{
    char buf[128];

    if (cmdTablePtr->exportIt) {
	sprintf(buf, "namespace eval %s { namespace export %s }",
		namespace, cmdTablePtr->cmdName);
	if (Tcl_EvalEx(interp, buf, -1, 0) != TCL_OK) {
	    return TCL_ERROR;
	}
    }

    sprintf(buf, "%s::%s", namespace, cmdTablePtr->cmdName);
    Tcl_CreateObjCommand(interp, buf, cmdTablePtr->proc, 0, 0);
    return TCL_OK;
}

/*
 *----------------------------------------------------------------------
 *
 * ProcBodyTestInitInternal --
 *
 *  This function initializes the Loader package.
 *  The isSafe flag is 1 if the interpreter is safe, 0 otherwise.
 *
 * Results:
 *  A standard Tcl result.
 *
 * Side effects:
 *  None.
 *
 *----------------------------------------------------------------------
 */

static int
ProcBodyTestInitInternal(
    Tcl_Interp *interp,		/* the Tcl interpreter for which the package
				 * is initialized */
    int isSafe)			/* 1 if this is a safe interpreter */
{
    const CmdTable *cmdTablePtr;

    cmdTablePtr = (isSafe) ? &safeCommands[0] : &commands[0];
    for ( ; cmdTablePtr->cmdName ; cmdTablePtr++) {
	if (RegisterCommand(interp, packageName, cmdTablePtr) != TCL_OK) {
	    return TCL_ERROR;
	}
    }

    return Tcl_PkgProvideEx(interp, packageName, packageVersion, NULL);
}

/*
 *----------------------------------------------------------------------
 *
 * ProcBodyTestProcObjCmd --
 *
 *  Implements the "procbodytest::proc" command. Here is the command
 *  description:
 *	procbodytest::proc newName argList bodyName
 *  Looks up a procedure called $bodyName and, if the procedure exists,
 *  constructs a Tcl_Obj of type "procbody" and calls Tcl_ProcObjCmd.
 *  Arguments:
 *    newName		the name of the procedure to be created
 *    argList		the argument list for the procedure
 *    bodyName		the name of an existing procedure from which the
 *			body is to be copied.
 *  This command can be used to trigger the branches in Tcl_ProcObjCmd that
 *  construct a proc from a "procbody", for example:
 *	proc a {x} {return $x}
 *	a 123
 *	procbodytest::proc b {x} a
 *  Note the call to "a 123", which is necessary so that the Proc pointer
 *  for "a" is filled in by the internal compiler; this is a hack.
 *
 * Results:
 *  Returns a standard Tcl code.
 *
 * Side effects:
 *  A new procedure is created.
 *  Leaves an error message in the interp's result on error.
 *
 *----------------------------------------------------------------------
 */

static int
ProcBodyTestProcObjCmd(
    ClientData dummy,		/* context; not used */
    Tcl_Interp *interp,		/* the current interpreter */
    int objc,			/* argument count */
    Tcl_Obj *const objv[])	/* arguments */
{
    const char *fullName;
    Tcl_Command procCmd;
    Command *cmdPtr;
    Proc *procPtr = NULL;
    Tcl_Obj *bodyObjPtr;
    Tcl_Obj *myobjv[5];
    int result;

    if (objc != 4) {
	Tcl_WrongNumArgs(interp, 1, objv, "newName argsList bodyName");
	return TCL_ERROR;
    }

    /*
     * Find the Command pointer to this procedure
     */

    fullName = Tcl_GetString(objv[3]);
    procCmd = Tcl_FindCommand(interp, fullName, NULL, TCL_LEAVE_ERR_MSG);
    if (procCmd == NULL) {
	return TCL_ERROR;
    }

    cmdPtr = (Command *) procCmd;

    /*
     * check that this is a procedure and not a builtin command:
     * If a procedure, cmdPtr->objClientData is TclIsProc(cmdPtr).
     */

    if (cmdPtr->objClientData != TclIsProc(cmdPtr)) {
	Tcl_AppendStringsToObj(Tcl_GetObjResult(interp),
		"command \"", fullName, "\" is not a Tcl procedure", NULL);
	return TCL_ERROR;
    }

    /*
     * it is a Tcl procedure: the client data is the Proc structure
     */

    procPtr = (Proc *) cmdPtr->objClientData;
    if (procPtr == NULL) {
	Tcl_AppendStringsToObj(Tcl_GetObjResult(interp), "procedure \"",
		fullName, "\" does not have a Proc struct!", NULL);
	return TCL_ERROR;
    }

    /*
     * create a new object, initialize our argument vector, call into Tcl
     */

    bodyObjPtr = TclNewProcBodyObj(procPtr);
    if (bodyObjPtr == NULL) {
	Tcl_AppendStringsToObj(Tcl_GetObjResult(interp),
		"failed to create a procbody object for procedure \"",
		fullName, "\"", NULL);
	return TCL_ERROR;
    }
    Tcl_IncrRefCount(bodyObjPtr);

    myobjv[0] = objv[0];
    myobjv[1] = objv[1];
    myobjv[2] = objv[2];
    myobjv[3] = bodyObjPtr;
    myobjv[4] = NULL;

    result = Tcl_ProcObjCmd(NULL, interp, objc, myobjv);
    Tcl_DecrRefCount(bodyObjPtr);

    return result;
}

/*
 *----------------------------------------------------------------------
 *
 * ProcBodyTestCheckObjCmd --
 *
 *  Implements the "procbodytest::check" command. Here is the command
 *  description:
 *	procbodytest::check
 *
 *  Performs an internal check that the Tcl_PkgPresent() command returns
 *  the same version number as was registered when the procbodytest package
 *  was provided.  Places a boolean in the interp result indicating the
 *  test outcome.
 *
 * Results:
 *  Returns a standard Tcl code.
 *
 *----------------------------------------------------------------------
 */

static int
ProcBodyTestCheckObjCmd(
    ClientData dummy,		/* context; not used */
    Tcl_Interp *interp,		/* the current interpreter */
    int objc,			/* argument count */
    Tcl_Obj *const objv[])	/* arguments */
{
    const char *version;

    if (objc != 1) {
	Tcl_WrongNumArgs(interp, 1, objv, "");
	return TCL_ERROR;
    }

<<<<<<< HEAD
    version = Tcl_PkgPresentEx(interp, packageName, packageVersion, 1, NULL);
    Tcl_SetObjResult(interp, Tcl_NewBooleanObj(
=======
    version = Tcl_PkgPresent(interp, packageName, packageVersion, 1);
    Tcl_SetObjResult(interp, Tcl_NewWideIntObj(
>>>>>>> 384b9de6
	    strcmp(version, packageVersion) == 0));
    return TCL_OK;
}

/*
 * Local Variables:
 * mode: c
 * c-basic-offset: 4
 * fill-column: 78
 * End:
 */<|MERGE_RESOLUTION|>--- conflicted
+++ resolved
@@ -345,13 +345,8 @@
 	return TCL_ERROR;
     }
 
-<<<<<<< HEAD
     version = Tcl_PkgPresentEx(interp, packageName, packageVersion, 1, NULL);
-    Tcl_SetObjResult(interp, Tcl_NewBooleanObj(
-=======
-    version = Tcl_PkgPresent(interp, packageName, packageVersion, 1);
     Tcl_SetObjResult(interp, Tcl_NewWideIntObj(
->>>>>>> 384b9de6
 	    strcmp(version, packageVersion) == 0));
     return TCL_OK;
 }
