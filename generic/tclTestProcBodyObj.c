--- conflicted
+++ resolved
@@ -38,13 +38,8 @@
  */
 
 typedef struct {
-<<<<<<< HEAD
     const char *cmdName;	/* command name */
-    Tcl_ObjCmdProc *proc;	/* command proc */
-=======
-    const char *cmdName;		/* command name */
     Tcl_ObjCmdProc2 *proc;	/* command proc */
->>>>>>> 4d3d6b82
     int exportIt;		/* if 1, export the command */
 } CmdTable;
 
