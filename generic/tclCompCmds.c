--- conflicted
+++ resolved
@@ -3520,19 +3520,12 @@
 {
     const char *p;
     const char *last, *name, *elName;
-<<<<<<< HEAD
-    size_t n;
+    Tcl_Size n;
     Tcl_Token *elemTokenPtr = NULL;
 	size_t nameLen, elNameLen;
     int simpleVarName, localIndex;
-    int elemTokenCount = 0, allocedTokens = 0, removedParen = 0;
-=======
-    Tcl_Size n;
-    Tcl_Token *elemTokenPtr = NULL;
-    int nameLen, elNameLen, simpleVarName, localIndex;
     Tcl_Size elemTokenCount = 0, removedParen = 0;
     int allocedTokens = 0;
->>>>>>> 69c0f5ab
 
     /*
      * Decide if we can use a frame slot for the var/array name or if we need
