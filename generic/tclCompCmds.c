/*
 * tclCompCmds.c --
 *
 *	This file contains compilation procedures that compile various Tcl
 *	commands into a sequence of instructions ("bytecodes").
 *
 * Copyright © 1997-1998 Sun Microsystems, Inc.
 * Copyright © 2001 Kevin B. Kenny.  All rights reserved.
 * Copyright © 2002 ActiveState Corporation.
 * Copyright © 2004-2013 Donal K. Fellows.
 *
 * See the file "license.terms" for information on usage and redistribution of
 * this file, and for a DISCLAIMER OF ALL WARRANTIES.
 */

#include "tclInt.h"
#include "tclCompile.h"
#include <assert.h>

/*
 * Prototypes for procedures defined later in this file:
 */

static AuxDataDupProc	DupDictUpdateInfo;
static AuxDataFreeProc	FreeDictUpdateInfo;
static AuxDataPrintProc	PrintDictUpdateInfo;
static AuxDataPrintProc	DisassembleDictUpdateInfo;
static AuxDataDupProc	DupForeachInfo;
static AuxDataFreeProc	FreeForeachInfo;
static AuxDataPrintProc	PrintForeachInfo;
static AuxDataPrintProc	DisassembleForeachInfo;
static AuxDataPrintProc	PrintNewForeachInfo;
static AuxDataPrintProc	DisassembleNewForeachInfo;
static int		CompileEachloopCmd(Tcl_Interp *interp,
			    Tcl_Parse *parsePtr, Command *cmdPtr,
			    CompileEnv *envPtr, int collect);
static int		CompileDictEachCmd(Tcl_Interp *interp,
			    Tcl_Parse *parsePtr, Command *cmdPtr,
			    struct CompileEnv *envPtr, int collect);
static inline void	IssueDictWithEmpty(Tcl_Interp *interp,
			    Tcl_Size numWords, Tcl_Token *varTokenPtr,
			    CompileEnv *envPtr);
static inline void	IssueDictWithBodied(Tcl_Interp *interp,
			    Tcl_Size numWords, Tcl_Token *varTokenPtr,
			    CompileEnv *envPtr);

/*
 * The structures below define the AuxData types defined in this file.
 */

static const AuxDataType foreachInfoType = {
    "ForeachInfo",		/* name */
    DupForeachInfo,		/* dupProc */
    FreeForeachInfo,		/* freeProc */
    PrintForeachInfo,		/* printProc */
    DisassembleForeachInfo	/* disassembleProc */
};

static const AuxDataType newForeachInfoType = {
    "NewForeachInfo",		/* name */
    DupForeachInfo,		/* dupProc */
    FreeForeachInfo,		/* freeProc */
    PrintNewForeachInfo,	/* printProc */
    DisassembleNewForeachInfo	/* disassembleProc */
};

static const AuxDataType dictUpdateInfoType = {
    "DictUpdateInfo",		/* name */
    DupDictUpdateInfo,		/* dupProc */
    FreeDictUpdateInfo,		/* freeProc */
    PrintDictUpdateInfo,	/* printProc */
    DisassembleDictUpdateInfo	/* disassembleProc */
};

/*
 *----------------------------------------------------------------------
 *
 * TclGetAuxDataType --
 *
 *	This procedure looks up an Auxdata type by name.
 *
 * Results:
 *	If an AuxData type with name matching "typeName" is found, a pointer
 *	to its AuxDataType structure is returned; otherwise, NULL is returned.
 *
 * Side effects:
 *	None.
 *
 *----------------------------------------------------------------------
 */

const AuxDataType *
TclGetAuxDataType(
    const char *typeName)	/* Name of AuxData type to look up. */
{
    if (!strcmp(typeName, foreachInfoType.name)) {
	return &foreachInfoType;
    } else if (!strcmp(typeName, newForeachInfoType.name)) {
	return &newForeachInfoType;
    } else if (!strcmp(typeName, dictUpdateInfoType.name)) {
	return &dictUpdateInfoType;
    } else if (!strcmp(typeName, tclJumptableInfoType.name)) {
	return &tclJumptableInfoType;
    } else if (!strcmp(typeName, tclJumptableNumericInfoType.name)) {
	return &tclJumptableNumericInfoType;
    }
    return NULL;
}

/*
 *----------------------------------------------------------------------
 *
 * TclCompileAppendCmd --
 *
 *	Procedure called to compile the "append" command.
 *
 * Results:
 *	Returns TCL_OK for a successful compile. Returns TCL_ERROR to defer
 *	evaluation to runtime.
 *
 * Side effects:
 *	Instructions are added to envPtr to execute the "append" command at
 *	runtime.
 *
 *----------------------------------------------------------------------
 */

int
TclCompileAppendCmd(
    Tcl_Interp *interp,		/* Used for error reporting. */
    Tcl_Parse *parsePtr,	/* Points to a parse structure for the command
				 * created by Tcl_ParseCommand. */
    Command *cmdPtr,		/* Points to definition of command being
				 * compiled. */
    CompileEnv *envPtr)		/* Holds resulting instructions. */
{
    DefineLineInformation;	/* TIP #280 */
    Tcl_Token *varTokenPtr, *valueTokenPtr;
    int isScalar;
    Tcl_LVTIndex localIndex;
    Tcl_Size i, numWords = parsePtr->numWords;

    /* TODO: Consider support for compiling expanded args. */
    if (numWords == 1 || numWords > UINT_MAX) {
	return TCL_ERROR;
    } else if (numWords == 2) {
	/*
	 * append varName == set varName
	 */

	return TclCompileSetCmd(interp, parsePtr, cmdPtr, envPtr);
    } else if (numWords > 3) {
	/*
	 * APPEND instructions currently only handle one value, but we can
	 * handle some multi-value cases by stringing them together.
	 */

	goto appendMultiple;
    }

    /*
     * Decide if we can use a frame slot for the var/array name or if we need
     * to emit code to compute and push the name at runtime. We use a frame
     * slot (entry in the array of local vars) if we are compiling a procedure
     * body and if the name is simple text that does not include namespace
     * qualifiers.
     */

    varTokenPtr = TokenAfter(parsePtr->tokenPtr);
    PushVarNameWord(varTokenPtr, 0, &localIndex, &isScalar, 1);

    /*
     * We are doing an assignment, otherwise TclCompileSetCmd was called, so
     * push the new value. This will need to be extended to push a value for
     * each argument.
     */

    valueTokenPtr = TokenAfter(varTokenPtr);
    PUSH_TOKEN(			valueTokenPtr, 2);

    /*
     * Emit instructions to set/get the variable.
     */

    if (isScalar) {
	if (localIndex < 0) {
	    OP(			APPEND_STK);
	} else {
	    OP4(		APPEND_SCALAR, localIndex);
	}
    } else {
	if (localIndex < 0) {
	    OP(			APPEND_ARRAY_STK);
	} else {
	    OP4(		APPEND_ARRAY, localIndex);
	}
    }

    return TCL_OK;

  appendMultiple:
    /*
     * Can only handle the case where we are appending to a local scalar when
     * there are multiple values to append.  Fortunately, this is common.
     */

    varTokenPtr = TokenAfter(parsePtr->tokenPtr);

    localIndex = LocalScalarFromToken(varTokenPtr, envPtr);
    if (localIndex < 0) {
	return TCL_ERROR;
    }

    /*
     * Definitely appending to a local scalar; generate the words and append
     * them.
     */

    valueTokenPtr = TokenAfter(varTokenPtr);
    for (i = 2 ; i < numWords ; i++) {
	PUSH_TOKEN(		valueTokenPtr, i);
	valueTokenPtr = TokenAfter(valueTokenPtr);
    }
    OP4(			REVERSE, numWords - 2);
    for (i = 2 ; i < numWords ;) {
	OP4(			APPEND_SCALAR, localIndex);
	if (++i < numWords) {
	    OP(			POP);
	}
    }

    return TCL_OK;
}

/*
 *----------------------------------------------------------------------
 *
 * TclCompileArray*Cmd --
 *
 *	Functions called to compile "array" subcommands.
 *
 * Results:
 *	All return TCL_OK for a successful compile, and TCL_ERROR to defer
 *	evaluation to runtime.
 *
 * Side effects:
 *	Instructions are added to envPtr to execute the "array" subcommand at
 *	runtime.
 *
 *----------------------------------------------------------------------
 */

int
TclCompileArrayExistsCmd(
    Tcl_Interp *interp,		/* Used for looking up stuff. */
    Tcl_Parse *parsePtr,	/* Points to a parse structure for the command
				 * created by Tcl_ParseCommand. */
    TCL_UNUSED(Command *),
    CompileEnv *envPtr)		/* Holds resulting instructions. */
{
    DefineLineInformation;	/* TIP #280 */
    Tcl_Token *tokenPtr;
    int isScalar;
    Tcl_LVTIndex localIndex;

    if (parsePtr->numWords != 2) {
	return TCL_ERROR;
    }

    tokenPtr = TokenAfter(parsePtr->tokenPtr);
    PushVarNameWord(tokenPtr, TCL_NO_ELEMENT, &localIndex, &isScalar, 1);
    if (!isScalar || localIndex > UINT_MAX) {
	return TCL_ERROR;
    }

    if (localIndex >= 0) {
	OP4(			ARRAY_EXISTS_IMM, localIndex);
    } else {
	OP(			ARRAY_EXISTS_STK);
    }
    return TCL_OK;
}

int
TclCompileArraySetCmd(
    Tcl_Interp *interp,		/* Used for looking up stuff. */
    Tcl_Parse *parsePtr,	/* Points to a parse structure for the command
				 * created by Tcl_ParseCommand. */
    Command *cmdPtr,		/* Points to definition of command being
				 * compiled. */
    CompileEnv *envPtr)		/* Holds resulting instructions. */
{
    DefineLineInformation;	/* TIP #280 */
    Tcl_Token *varTokenPtr, *dataTokenPtr;
    int isScalar, code = TCL_OK, isDataLiteral, isDataValid, isDataEven;
    Tcl_Size len;
    Tcl_LVTIndex keyVar, valVar, localIndex;
    Tcl_AuxDataRef infoIndex;
    Tcl_Obj *literalObj;
    ForeachInfo *infoPtr;
    Tcl_BytecodeLabel arrayMade, offsetBack;

    if (parsePtr->numWords != 3) {
	return TCL_ERROR;
    }

    varTokenPtr = TokenAfter(parsePtr->tokenPtr);
    dataTokenPtr = TokenAfter(varTokenPtr);
    TclNewObj(literalObj);
    isDataLiteral = TclWordKnownAtCompileTime(dataTokenPtr, literalObj);
    isDataValid = (isDataLiteral
	    && TclListObjLength(NULL, literalObj, &len) == TCL_OK);
    isDataEven = (isDataValid && (len & 1) == 0);

    /*
     * Special case: literal odd-length argument is always an error.
     */

    if (isDataValid && !isDataEven) {
	/* Abandon custom compile and let invocation raise the error */
	code = TclCompileBasic2ArgCmd(interp, parsePtr, cmdPtr, envPtr);
	goto done;

	/*
	 * We used to compile to the bytecode that would throw the error,
	 * but that was wrong because it would not invoke the array trace
	 * on the variable.
	 *
	PUSH(			"list must have an even number of elements");
	PUSH(			"-errorcode {TCL ARGUMENT FORMAT}");
	OP44(			RETURN_IMM, TCL_ERROR, 0);
	goto done;
	 *
	 */
    }

    /*
     * Except for the special "ensure array" case below, when we're not in
     * a proc, we cannot do a better compile than generic.
     */

    if ((varTokenPtr->type != TCL_TOKEN_SIMPLE_WORD) ||
	    (envPtr->procPtr == NULL && !(isDataEven && len == 0))) {
	code = TclCompileBasic2ArgCmd(interp, parsePtr, cmdPtr, envPtr);
	goto done;
    }

    PushVarNameWord(varTokenPtr, TCL_NO_ELEMENT, &localIndex, &isScalar, 1);
    if (!isScalar || localIndex > UINT_MAX) {
	code = TCL_ERROR;
	goto done;
    }

    /*
     * Special case: literal empty value argument is just an "ensure array"
     * operation.
     */

    if (isDataEven && len == 0) {
	if (localIndex >= 0) {
	    Tcl_BytecodeLabel haveArray;
	    OP4(		ARRAY_EXISTS_IMM, localIndex);
	    FWDJUMP(		JUMP_TRUE, haveArray);
	    OP4(		ARRAY_MAKE_IMM, localIndex);
	    FWDLABEL(	haveArray);
	} else {
	    Tcl_BytecodeLabel haveArray;
	    OP(			DUP);
	    OP(			ARRAY_EXISTS_STK);
	    FWDJUMP(		JUMP_TRUE, haveArray);
	    OP(			ARRAY_MAKE_STK);
	    FWDJUMP(		JUMP, arrayMade);

	    /* Each branch decrements stack depth, but we only take one. */
	    STKDELTA(+1);
	    FWDLABEL(	haveArray);
	    OP(			POP);
	    FWDLABEL(	arrayMade);
	}
	PUSH(			"");
	goto done;
    }

    if (localIndex < 0) {
	/*
	 * a non-local variable: upvar from a local one! This consumes the
	 * variable name that was left at stacktop.
	 */

	localIndex = TclFindCompiledLocal(varTokenPtr->start,
		varTokenPtr->size, 1, envPtr);
	PUSH(			"0");
	OP(			SWAP);
	OP4(			UPVAR, localIndex);
	OP(			POP);
    }

    /*
     * Prepare for the internal foreach.
     */

    keyVar = AnonymousLocal(envPtr);
    valVar = AnonymousLocal(envPtr);

<<<<<<< HEAD
    infoPtr = (ForeachInfo *)
	    Tcl_Alloc(offsetof(ForeachInfo, varLists) + sizeof(ForeachVarList *));
    infoPtr->numLists = 1;
    infoPtr->varLists[0] = (ForeachVarList *)
	    Tcl_Alloc(offsetof(ForeachVarList, varIndexes) + 2 * sizeof(Tcl_Size));
=======
    infoPtr = (ForeachInfo *)Tcl_Alloc(
	    offsetof(ForeachInfo, varLists) + sizeof(ForeachVarList *));
    infoPtr->numLists = 1;
    infoPtr->varLists[0] = (ForeachVarList *)Tcl_Alloc(
	    offsetof(ForeachVarList, varIndexes) + 2 * sizeof(Tcl_Size));
>>>>>>> 3a8fb625
    infoPtr->varLists[0]->numVars = 2;
    infoPtr->varLists[0]->varIndexes[0] = keyVar;
    infoPtr->varLists[0]->varIndexes[1] = valVar;
    infoIndex = TclCreateAuxData(infoPtr, &newForeachInfoType, envPtr);

    /*
     * Start issuing instructions to write to the array.
     */

    OP4(			ARRAY_EXISTS_IMM, localIndex);
    FWDJUMP(			JUMP_TRUE, arrayMade);
    OP4(			ARRAY_MAKE_IMM, localIndex);
    FWDLABEL(		arrayMade);

    PUSH_TOKEN(			dataTokenPtr, 2);
    if (!isDataLiteral || !isDataValid) {
	/*
	 * Only need this safety check if we're handling a non-literal or list
	 * containing an invalid literal; with valid list literals, we've
	 * already checked (worth it because literals are a very common
	 * use-case with [array set]).
	 */

	Tcl_BytecodeLabel ok;
	OP(			DUP);
	OP(			LIST_LENGTH);
	PUSH(			"1");
	OP(			BITAND);
	FWDJUMP(		JUMP_FALSE, ok);
	PUSH(			"list must have an even number of elements");
	PUSH(			"-errorcode {TCL ARGUMENT FORMAT}");
	OP44(			RETURN_IMM, TCL_ERROR, 0);
	STKDELTA(-1);
	FWDLABEL(	ok);
    }

    OP4(			FOREACH_START, infoIndex);
    BACKLABEL(		offsetBack);
    OP4(			LOAD_SCALAR, keyVar);
    OP4(			LOAD_SCALAR, valVar);
    OP4(			STORE_ARRAY, localIndex);
    OP(				POP);
    infoPtr->loopCtTemp = offsetBack - CurrentOffset(envPtr); /*misuse */
    OP( 			FOREACH_STEP);
    OP( 			FOREACH_END);
    STKDELTA(-3);
    PUSH(			"");

  done:
    Tcl_DecrRefCount(literalObj);
    return code;
}

int
TclCompileArrayUnsetCmd(
    Tcl_Interp *interp,		/* Used for looking up stuff. */
    Tcl_Parse *parsePtr,	/* Points to a parse structure for the command
				 * created by Tcl_ParseCommand. */
    Command *cmdPtr,		/* Points to definition of command being
				 * compiled. */
    CompileEnv *envPtr)		/* Holds resulting instructions. */
{
    DefineLineInformation;	/* TIP #280 */
    Tcl_Token *tokenPtr = TokenAfter(parsePtr->tokenPtr);
    int isScalar;
    Tcl_LVTIndex localIndex;
    Tcl_BytecodeLabel noSuchArray, end;

    if (parsePtr->numWords != 2) {
	return TclCompileBasic2ArgCmd(interp, parsePtr, cmdPtr, envPtr);
    }

    PushVarNameWord(tokenPtr, TCL_NO_ELEMENT, &localIndex, &isScalar, 1);
    if (!isScalar) {
	return TCL_ERROR;
    }

    if (localIndex >= 0) {
	OP4(			ARRAY_EXISTS_IMM, localIndex);
	FWDJUMP(		JUMP_FALSE, end);
	OP14(			UNSET_SCALAR, 1, localIndex);
    } else {
	OP(			DUP);
	OP(			ARRAY_EXISTS_STK);
	FWDJUMP(		JUMP_FALSE, noSuchArray);
	OP1(			UNSET_STK, 1);
	FWDJUMP(		JUMP, end);

	/* Each branch decrements stack depth, but we only take one. */
	STKDELTA(+1);
	FWDLABEL(	noSuchArray);
	OP(			POP);
    }
    FWDLABEL(		end);
    PUSH(			"");
    return TCL_OK;
}

/*
 *----------------------------------------------------------------------
 *
 * TclCompileBreakCmd --
 *
 *	Procedure called to compile the "break" command.
 *
 * Results:
 *	Returns TCL_OK for a successful compile. Returns TCL_ERROR to defer
 *	evaluation to runtime.
 *
 * Side effects:
 *	Instructions are added to envPtr to execute the "break" command at
 *	runtime.
 *
 *----------------------------------------------------------------------
 */

int
TclCompileBreakCmd(
    TCL_UNUSED(Tcl_Interp *),
    Tcl_Parse *parsePtr,	/* Points to a parse structure for the command
				 * created by Tcl_ParseCommand. */
    TCL_UNUSED(Command *),
    CompileEnv *envPtr)		/* Holds resulting instructions. */
{
    ExceptionRange *rangePtr;
    ExceptionAux *auxPtr;

    if (parsePtr->numWords != 1) {
	return TCL_ERROR;
    }

    /*
     * Find the innermost exception range that contains this command.
     */

    rangePtr = TclGetInnermostExceptionRange(envPtr, TCL_BREAK, &auxPtr);
    if (rangePtr && rangePtr->type == LOOP_EXCEPTION_RANGE) {
	/*
	 * Found the target! No need for a nasty INST_BREAK here.
	 */

	TclCleanupStackForBreakContinue(envPtr, auxPtr);
	TclAddLoopBreakFixup(envPtr, auxPtr);
    } else {
	/*
	 * Emit a real break.
	 */

	OP(			BREAK);
    }
    STKDELTA(+1);

    return TCL_OK;
}

/*
 *----------------------------------------------------------------------
 *
 * TclCompileCatchCmd --
 *
 *	Procedure called to compile the "catch" command.
 *
 * Results:
 *	Returns TCL_OK for a successful compile. Returns TCL_ERROR to defer
 *	evaluation to runtime.
 *
 * Side effects:
 *	Instructions are added to envPtr to execute the "catch" command at
 *	runtime.
 *
 *----------------------------------------------------------------------
 */

int
TclCompileCatchCmd(
    Tcl_Interp *interp,		/* Used for error reporting. */
    Tcl_Parse *parsePtr,	/* Points to a parse structure for the command
				 * created by Tcl_ParseCommand. */
    TCL_UNUSED(Command *),
    CompileEnv *envPtr)		/* Holds resulting instructions. */
{
    DefineLineInformation;	/* TIP #280 */
    Tcl_Token *cmdTokenPtr, *resultNameTokenPtr, *optsNameTokenPtr;
    int dropScript = 0;
    Tcl_LVTIndex resultIndex, optsIndex;
    Tcl_BytecodeLabel haveResultAndCode;
    Tcl_ExceptionRange range;
    Tcl_Size depth = TclGetStackDepth(envPtr), numWords = parsePtr->numWords;

    /*
     * If syntax does not match what we expect for [catch], do not compile.
     * Let runtime checks determine if syntax has changed.
     */

    if ((numWords < 2) || (numWords > 4)) {
	return TCL_ERROR;
    }

    /*
     * If variables were specified and the catch command is at global level
     * (not in a procedure), don't compile it inline: the payoff is too small.
     */

    if ((numWords >= 3) && !EnvHasLVT(envPtr)) {
	return TCL_ERROR;
    }

    /*
     * Make sure the variable names, if any, have no substitutions and just
     * refer to local scalars.
     */

    resultIndex = optsIndex = TCL_INDEX_NONE;
    cmdTokenPtr = TokenAfter(parsePtr->tokenPtr);
    if (numWords >= 3) {
	resultNameTokenPtr = TokenAfter(cmdTokenPtr);
	/* DGP */
	resultIndex = LocalScalarFromToken(resultNameTokenPtr, envPtr);
	if (resultIndex < 0) {
	    return TCL_ERROR;
	}

	/* DKF */
	if (numWords == 4) {
	    optsNameTokenPtr = TokenAfter(resultNameTokenPtr);
	    optsIndex = LocalScalarFromToken(optsNameTokenPtr, envPtr);
	    if (optsIndex < 0) {
		return TCL_ERROR;
	    }
	}
    }

    /*
     * We will compile the catch command. Declare the exception range that it
     * uses.
     *
     * If the body is a simple word, compile a BEGIN_CATCH instruction,
     * followed by the instructions to eval the body.
     * Otherwise, compile instructions to substitute the body text before
     * starting the catch, then BEGIN_CATCH, and then EVAL_STK to evaluate the
     * substituted body.
     * Care has to be taken to make sure that substitution happens outside the
     * catch range so that errors in the substitution are not caught.
     * [Bug 219184]
     * The reason for duplicating the script is that EVAL_STK would otherwise
     * begin by underflowing the stack below the mark set by BEGIN_CATCH4.
     */

    range = MAKE_CATCH_RANGE();
    if (cmdTokenPtr->type == TCL_TOKEN_SIMPLE_WORD) {
	OP4(			BEGIN_CATCH, range);
	CATCH_RANGE(range) {
	    BODY(		cmdTokenPtr, 1);
	}
    } else {
	PUSH_TOKEN(		cmdTokenPtr, 1);
	OP4(			BEGIN_CATCH, range);
	OP(			DUP);
	CATCH_RANGE(range) {
	    INVOKE(		EVAL_STK);
	}
	/* drop the script */
	dropScript = 1;
	OP(			SWAP);
	OP(			POP);
    }

    /*
     * Emit the "no errors" epilogue: push "0" (TCL_OK) as the catch result,
     * and jump around the "error case" code.
     */

    TclCheckStackDepth(depth+1, envPtr);
    PUSH(			"0");
    OP(				SWAP);
    FWDJUMP(			JUMP, haveResultAndCode);

    /*
     * Emit the "error case" epilogue. Push the interpreter result and the
     * return code.
     */

    CATCH_TARGET(	range);
    TclSetStackDepth(depth + dropScript, envPtr);

    if (dropScript) {
	OP(			POP);
    }

    /* Stack at this point is empty */
    OP(				PUSH_RETURN_CODE);
    OP(				PUSH_RESULT);

    /* Stack at this point on both branches: returnCode result */

    FWDLABEL(		haveResultAndCode);

    /*
     * Push the return options if the caller wants them. This needs to happen
     * before INST_END_CATCH
     */

    if (optsIndex != TCL_INDEX_NONE) {
	OP(			PUSH_RETURN_OPTIONS);
    }

    /*
     * End the catch
     */

    OP(				END_CATCH);

    /*
     * Save the result and return options if the caller wants them. This needs
     * to happen after INST_END_CATCH (compile-3.6/7).
     */

    if (optsIndex != TCL_INDEX_NONE) {
	OP4(			STORE_SCALAR, optsIndex);
	OP(			POP);
    }
    if (resultIndex != TCL_INDEX_NONE) {
	OP4(			STORE_SCALAR, resultIndex);
    }
    OP(				POP);

    TclCheckStackDepth(depth+1, envPtr);
    return TCL_OK;
}

/*----------------------------------------------------------------------
 *
 * TclCompileClockClicksCmd --
 *
 *	Procedure called to compile the "tcl::clock::clicks" command.
 *
 * Results:
 *	Returns TCL_OK for a successful compile. Returns TCL_ERROR to defer
 *	evaluation to run time.
 *
 * Side effects:
 *	Instructions are added to envPtr to execute the "clock clicks"
 *	command at runtime.
 *
 *----------------------------------------------------------------------
 */

int
TclCompileClockClicksCmd(
    TCL_UNUSED(Tcl_Interp *),
    Tcl_Parse *parsePtr,	/* Points to a parse structure for the command
				 * created by Tcl_ParseCommand. */
    TCL_UNUSED(Command *),
    CompileEnv *envPtr)		/* Holds resulting instructions. */
{
    Tcl_Token* tokenPtr;

    switch (parsePtr->numWords) {
    case 1:
	/*
	 * No args
	 */
	OP1(			CLOCK_READ, CLOCK_READ_CLICKS);
	break;
    case 2:
	/*
	 * -milliseconds or -microseconds
	 */
	tokenPtr = TokenAfter(parsePtr->tokenPtr);
	if (IS_TOKEN_PREFIX(tokenPtr, 3, "-microseconds")) {
	    OP1(		CLOCK_READ, CLOCK_READ_MICROS);
	} else if (IS_TOKEN_PREFIX(tokenPtr, 3, "-milliseconds")) {
	    OP1(		CLOCK_READ, CLOCK_READ_MILLIS);
	} else {
	    return TCL_ERROR;
	}
	break;
    default:
	return TCL_ERROR;
    }
    return TCL_OK;
}

/*----------------------------------------------------------------------
 *
 * TclCompileClockReadingCmd --
 *
 *	Procedure called to compile the "tcl::clock::microseconds",
 *	"tcl::clock::milliseconds" and "tcl::clock::seconds" commands.
 *
 * Results:
 *	Returns TCL_OK for a successful compile. Returns TCL_ERROR to defer
 *	evaluation to run time.
 *
 * Side effects:
 *	Instructions are added to envPtr to execute the "clock clicks"
 *	command at runtime.
 *
 * Client data is 1 for microseconds, 2 for milliseconds, 3 for seconds.
 *----------------------------------------------------------------------
 */

int
TclCompileClockReadingCmd(
    TCL_UNUSED(Tcl_Interp *),
    Tcl_Parse *parsePtr,	/* Points to a parse structure for the command
				 * created by Tcl_ParseCommand. */
    Command *cmdPtr,		/* Points to definition of command being
				 * compiled. */
    CompileEnv *envPtr)		/* Holds resulting instructions. */
{
    if (parsePtr->numWords != 1) {
	return TCL_ERROR;
    }

    OP1(			CLOCK_READ, PTR2INT(cmdPtr->objClientData));
    return TCL_OK;
}

/*
 *----------------------------------------------------------------------
 *
 * TclCompileConcatCmd --
 *
 *	Procedure called to compile the "concat" command.
 *
 * Results:
 *	Returns TCL_OK for a successful compile. Returns TCL_ERROR to defer
 *	evaluation to runtime.
 *
 * Side effects:
 *	Instructions are added to envPtr to execute the "concat" command at
 *	runtime.
 *
 *----------------------------------------------------------------------
 */

int
TclCompileConcatCmd(
    Tcl_Interp *interp,		/* Used for error reporting. */
    Tcl_Parse *parsePtr,	/* Points to a parse structure for the command
				 * created by Tcl_ParseCommand. */
    TCL_UNUSED(Command *),
    CompileEnv *envPtr)		/* Holds resulting instructions. */
{
    DefineLineInformation;	/* TIP #280 */
    Tcl_Obj *objPtr, *listObj, **objs;
    Tcl_Size len, i, numWords = parsePtr->numWords;
    Tcl_Token *tokenPtr;

    /* TODO: Consider compiling expansion case. */
    if (numWords == 1) {
	/*
	 * [concat] without arguments just pushes an empty object.
	 */

	PUSH(			"");
	return TCL_OK;
    } else if (numWords > UINT_MAX) {
	return TCL_ERROR;
    }

    /*
     * Test if all arguments are compile-time known. If they are, we can
     * implement with a simple push of a literal.
     */

    TclNewObj(listObj);
    for (i = 1, tokenPtr = parsePtr->tokenPtr; i < numWords; i++) {
	tokenPtr = TokenAfter(tokenPtr);
	TclNewObj(objPtr);
	if (!TclWordKnownAtCompileTime(tokenPtr, objPtr)) {
	    Tcl_BounceRefCount(objPtr);
	    Tcl_BounceRefCount(listObj);
	    goto runtimeConcat;
	}
	(void) Tcl_ListObjAppendElement(NULL, listObj, objPtr);
    }

    TclListObjGetElements(NULL, listObj, &len, &objs);
    PUSH_OBJ(			Tcl_ConcatObj(len, objs));
    Tcl_BounceRefCount(listObj);
    return TCL_OK;

    /*
     * General case: do the concatenation at runtime.
     */

  runtimeConcat:
    for (i = 1, tokenPtr = parsePtr->tokenPtr; i < numWords; i++) {
	tokenPtr = TokenAfter(tokenPtr);
	PUSH_TOKEN(		tokenPtr, i);
    }
    OP4(			CONCAT_STK, i - 1);
    return TCL_OK;
}

/*
 *----------------------------------------------------------------------
 *
 * TclCompileConstCmd --
 *
 *	Procedure called to compile the "const" command.
 *
 * Results:
 *	Returns TCL_OK for a successful compile. Returns TCL_ERROR to defer
 *	evaluation to runtime.
 *
 * Side effects:
 *	Instructions are added to envPtr to execute the "const" command at
 *	runtime.
 *
 *----------------------------------------------------------------------
 */

int
TclCompileConstCmd(
    Tcl_Interp *interp,		/* The interpreter. */
    Tcl_Parse *parsePtr,	/* Points to a parse structure for the command
				 * created by Tcl_ParseCommand. */
    TCL_UNUSED(Command *),
    CompileEnv *envPtr)		/* Holds resulting instructions. */
{
    DefineLineInformation;	/* TIP #280 */
    Tcl_Token *varTokenPtr, *valueTokenPtr;
    int isScalar;
    Tcl_LVTIndex localIndex;

    /*
     * Need exactly two arguments.
     */
    if (parsePtr->numWords != 3) {
	return TCL_ERROR;
    }

    /*
     * Decide if we can use a frame slot for the var/array name or if we need
     * to emit code to compute and push the name at runtime. We use a frame
     * slot (entry in the array of local vars) if we are compiling a procedure
     * body and if the name is simple text that does not include namespace
     * qualifiers.
     */

    varTokenPtr = TokenAfter(parsePtr->tokenPtr);
    PushVarNameWord(varTokenPtr, 0, &localIndex, &isScalar, 1);

    /*
     * If the user specified an array element, we don't bother handling
     * that.
     */
    if (!isScalar || localIndex > UINT_MAX) {
	return TCL_ERROR;
    }

    /*
     * We are doing an assignment to set the value of the constant. This will
     * need to be extended to push a value for each argument.
     */

    valueTokenPtr = TokenAfter(varTokenPtr);
    PUSH_TOKEN(			valueTokenPtr, 2);

    if (localIndex < 0) {
	OP(			CONST_STK);
    } else {
	OP4(			CONST_IMM, localIndex);
    }

    /*
     * The const command's result is an empty string.
     */
    PUSH(			"");
    return TCL_OK;
}

/*
 *----------------------------------------------------------------------
 *
 * TclCompileContinueCmd --
 *
 *	Procedure called to compile the "continue" command.
 *
 * Results:
 *	Returns TCL_OK for a successful compile. Returns TCL_ERROR to defer
 *	evaluation to runtime.
 *
 * Side effects:
 *	Instructions are added to envPtr to execute the "continue" command at
 *	runtime.
 *
 *----------------------------------------------------------------------
 */

int
TclCompileContinueCmd(
    TCL_UNUSED(Tcl_Interp *),
    Tcl_Parse *parsePtr,	/* Points to a parse structure for the command
				 * created by Tcl_ParseCommand. */
    TCL_UNUSED(Command *),
    CompileEnv *envPtr)		/* Holds resulting instructions. */
{
    ExceptionRange *rangePtr;
    ExceptionAux *auxPtr;

    /*
     * There should be no argument after the "continue".
     */

    if (parsePtr->numWords != 1) {
	return TCL_ERROR;
    }

    /*
     * See if we can find a valid continueOffset (i.e., not -1) in the
     * innermost containing exception range.
     */

    rangePtr = TclGetInnermostExceptionRange(envPtr, TCL_CONTINUE, &auxPtr);
    if (rangePtr && rangePtr->type == LOOP_EXCEPTION_RANGE) {
	/*
	 * Found the target! No need for a nasty INST_CONTINUE here.
	 */

	TclCleanupStackForBreakContinue(envPtr, auxPtr);
	TclAddLoopContinueFixup(envPtr, auxPtr);
    } else {
	/*
	 * Emit a real continue.
	 */

	OP(			CONTINUE);
    }
    STKDELTA(+1);

    return TCL_OK;
}

/*
 *----------------------------------------------------------------------
 *
 * TclCompileDict*Cmd --
 *
 *	Functions called to compile "dict" subcommands.
 *
 * Results:
 *	All return TCL_OK for a successful compile, and TCL_ERROR to defer
 *	evaluation to runtime.
 *
 * Side effects:
 *	Instructions are added to envPtr to execute the "dict" subcommand at
 *	runtime.
 *
 *----------------------------------------------------------------------
 */

int
TclCompileDictSetCmd(
    Tcl_Interp *interp,		/* Used for looking up stuff. */
    Tcl_Parse *parsePtr,	/* Points to a parse structure for the command
				 * created by Tcl_ParseCommand. */
    TCL_UNUSED(Command *),
    CompileEnv *envPtr)		/* Holds resulting instructions. */
{
    DefineLineInformation;	/* TIP #280 */
    Tcl_Token *tokenPtr;
    Tcl_Size i, numWords = parsePtr->numWords;
    Tcl_LVTIndex dictVarIndex;
    Tcl_Token *varTokenPtr;
    /* TODO: Consider support for compiling expanded args. */

    /*
     * There must be at least one argument after the command.
     */

    if (numWords < 4 || numWords > UINT_MAX) {
	return TCL_ERROR;
    }

    /*
     * The dictionary variable must be a local scalar that is knowable at
     * compile time; anything else exceeds the complexity of the opcode. So
     * discover what the index is.
     */

    varTokenPtr = TokenAfter(parsePtr->tokenPtr);
    dictVarIndex = LocalScalarFromToken(varTokenPtr, envPtr);
    if (dictVarIndex < 0) {
	return TCL_ERROR;
    }

    /*
     * Remaining words (key path and value to set) can be handled normally.
     */

    tokenPtr = TokenAfter(varTokenPtr);
    for (i=2 ; i<numWords ; i++) {
	PUSH_TOKEN(		tokenPtr, i);
	tokenPtr = TokenAfter(tokenPtr);
    }

    /*
     * Now emit the instruction to do the dict manipulation.
     */

    OP44(			DICT_SET, numWords - 3, dictVarIndex);
    return TCL_OK;
}

int
TclCompileDictIncrCmd(
    Tcl_Interp *interp,		/* Used for looking up stuff. */
    Tcl_Parse *parsePtr,	/* Points to a parse structure for the command
				 * created by Tcl_ParseCommand. */
    Command *cmdPtr,		/* Points to definition of command being
				 * compiled. */
    CompileEnv *envPtr)		/* Holds resulting instructions. */
{
    DefineLineInformation;	/* TIP #280 */
    Tcl_Token *varTokenPtr, *keyTokenPtr;
    Tcl_LVTIndex dictVarIndex;
    int incrAmount;

    /*
     * There must be at least two arguments after the command.
     */

    if (parsePtr->numWords < 3 || parsePtr->numWords > 4) {
	return TCL_ERROR;
    }
    varTokenPtr = TokenAfter(parsePtr->tokenPtr);
    keyTokenPtr = TokenAfter(varTokenPtr);

    /*
     * Parse the increment amount, if present.
     */

    if (parsePtr->numWords == 4) {
	Tcl_Token *incrTokenPtr = TokenAfter(keyTokenPtr);
	Tcl_Obj *intObj;
	int code;

	TclNewObj(intObj);
	if (!TclWordKnownAtCompileTime(incrTokenPtr, intObj)) {
	    Tcl_BounceRefCount(intObj);
	    return TclCompileBasic2Or3ArgCmd(interp, parsePtr,cmdPtr, envPtr);
	}
	code = TclGetIntFromObj(NULL, intObj, &incrAmount);
	Tcl_BounceRefCount(intObj);
	if (code != TCL_OK) {
	    return TclCompileBasic2Or3ArgCmd(interp, parsePtr,cmdPtr, envPtr);
	}
    } else {
	incrAmount = 1;
    }

    /*
     * The dictionary variable must be a local scalar that is knowable at
     * compile time; anything else exceeds the complexity of the opcode. So
     * discover what the index is.
     */

    dictVarIndex = LocalScalarFromToken(varTokenPtr, envPtr);
    if (dictVarIndex < 0) {
	return TclCompileBasic2Or3ArgCmd(interp, parsePtr, cmdPtr, envPtr);
    }

    /*
     * Emit the key and the code to actually do the increment.
     */

    PUSH_TOKEN(			keyTokenPtr, 2);
    OP44(			DICT_INCR_IMM, incrAmount, dictVarIndex);
    return TCL_OK;
}

int
TclCompileDictGetCmd(
    Tcl_Interp *interp,		/* Used for looking up stuff. */
    Tcl_Parse *parsePtr,	/* Points to a parse structure for the command
				 * created by Tcl_ParseCommand. */
    TCL_UNUSED(Command *),
    CompileEnv *envPtr)		/* Holds resulting instructions. */
{
    DefineLineInformation;	/* TIP #280 */
    Tcl_Token *tokenPtr;
    Tcl_Size i, numWords = parsePtr->numWords;

    /*
     * There must be at least two arguments after the command (the single-arg
     * case is legal, but too special and magic for us to deal with here).
     */

    /* TODO: Consider support for compiling expanded args. */
    if (numWords < 3 || numWords > UINT_MAX) {
	return TCL_ERROR;
    }
    tokenPtr = TokenAfter(parsePtr->tokenPtr);

    /*
     * Only compile this because we need INST_DICT_GET anyway.
     */

    for (i=1 ; i<numWords ; i++) {
	PUSH_TOKEN(		tokenPtr, i);
	tokenPtr = TokenAfter(tokenPtr);
    }
    OP4(			DICT_GET, numWords - 2);
    return TCL_OK;
}

int
TclCompileDictGetWithDefaultCmd(
    Tcl_Interp *interp,		/* Used for looking up stuff. */
    Tcl_Parse *parsePtr,	/* Points to a parse structure for the command
				 * created by Tcl_ParseCommand. */
    TCL_UNUSED(Command *),
    CompileEnv *envPtr)		/* Holds resulting instructions. */
{
    DefineLineInformation;	/* TIP #280 */
    Tcl_Token *tokenPtr;
    Tcl_Size i, numWords = parsePtr->numWords;

    /*
     * There must be at least three arguments after the command.
     */

    /* TODO: Consider support for compiling expanded args. */
    if (numWords < 4 || numWords > UINT_MAX) {
	return TCL_ERROR;
    }
    tokenPtr = TokenAfter(parsePtr->tokenPtr);

    for (i=1 ; i<numWords ; i++) {
	PUSH_TOKEN(		tokenPtr, i);
	tokenPtr = TokenAfter(tokenPtr);
    }
    OP4(			DICT_GET_DEF, numWords - 3);
    return TCL_OK;
}

int
TclCompileDictExistsCmd(
    Tcl_Interp *interp,		/* Used for looking up stuff. */
    Tcl_Parse *parsePtr,	/* Points to a parse structure for the command
				 * created by Tcl_ParseCommand. */
    TCL_UNUSED(Command *),
    CompileEnv *envPtr)		/* Holds resulting instructions. */
{
    DefineLineInformation;	/* TIP #280 */
    Tcl_Token *tokenPtr;
    Tcl_Size i, numWords = parsePtr->numWords;

    /*
     * There must be at least two arguments after the command (the single-arg
     * case is legal, but too special and magic for us to deal with here).
     */

    /* TODO: Consider support for compiling expanded args. */
    if (numWords < 3 || numWords > UINT_MAX) {
	return TCL_ERROR;
    }
    tokenPtr = TokenAfter(parsePtr->tokenPtr);

    /*
     * Now we do the code generation.
     */

    for (i=1 ; i<numWords ; i++) {
	PUSH_TOKEN(		tokenPtr, i);
	tokenPtr = TokenAfter(tokenPtr);
    }
    OP4(			DICT_EXISTS, numWords - 2);
    return TCL_OK;
}

int
TclCompileDictReplaceCmd(
    Tcl_Interp *interp,		/* Used for looking up stuff. */
    Tcl_Parse *parsePtr,	/* Points to a parse structure for the command
				 * created by Tcl_ParseCommand. */
    TCL_UNUSED(Command *),
    CompileEnv *envPtr)		/* Holds resulting instructions. */
{
    DefineLineInformation;	/* TIP #280 */
    Tcl_Size i, numWords = parsePtr->numWords;
    Tcl_Token *tokenPtr;
    /* TODO: Consider support for compiling expanded args. */

    /*
     * Don't compile [dict replace $dict]; it's an edge case.
     */
    if (numWords <= 3 || numWords > UINT_MAX || (numWords % 1)) {
	return TCL_ERROR;
    }

    // Push starting dictionary
    tokenPtr = TokenAfter(parsePtr->tokenPtr);
    PUSH_TOKEN(			tokenPtr, 1);

    // Push the keys and values, and add them to the dictionary
    for (i=2; i<numWords; i+=2) {
	// Push key
	tokenPtr = TokenAfter(tokenPtr);
	PUSH_TOKEN(		tokenPtr, i);
	// Push value
	tokenPtr = TokenAfter(tokenPtr);
	PUSH_TOKEN(		tokenPtr, i + 1);
	OP(			DICT_PUT);
    }

    return TCL_OK;
}

int
TclCompileDictRemoveCmd(
    Tcl_Interp *interp,		/* Used for looking up stuff. */
    Tcl_Parse *parsePtr,	/* Points to a parse structure for the command
				 * created by Tcl_ParseCommand. */
    TCL_UNUSED(Command *),
    CompileEnv *envPtr)		/* Holds resulting instructions. */
{
    DefineLineInformation;	/* TIP #280 */
    Tcl_Size i, numWords = parsePtr->numWords;
    Tcl_Token *tokenPtr;
    /* TODO: Consider support for compiling expanded args. */

    /*
     * Don't compile [dict remove $dict]; it's an edge case.
     */
    if (numWords <= 2 || numWords > UINT_MAX) {
	return TCL_ERROR;
    }

    // Push starting dictionary
    tokenPtr = TokenAfter(parsePtr->tokenPtr);
    PUSH_TOKEN(			tokenPtr, 1);

    // Push the keys, and remove them from the dictionary
    for (i=2; i<numWords; i++) {
	// Push key
	tokenPtr = TokenAfter(tokenPtr);
	PUSH_TOKEN(		tokenPtr, i);
	OP(			DICT_REMOVE);
    }

    return TCL_OK;
}

int
TclCompileDictUnsetCmd(
    Tcl_Interp *interp,		/* Used for looking up stuff. */
    Tcl_Parse *parsePtr,	/* Points to a parse structure for the command
				 * created by Tcl_ParseCommand. */
    Command *cmdPtr,		/* Points to definition of command being
				 * compiled. */
    CompileEnv *envPtr)		/* Holds resulting instructions. */
{
    DefineLineInformation;	/* TIP #280 */
    Tcl_Token *tokenPtr;
    Tcl_Size i, numWords = parsePtr->numWords;
    Tcl_LVTIndex dictVarIndex;

    /*
     * There must be at least one argument after the variable name for us to
     * compile to bytecode.
     */

    /* TODO: Consider support for compiling expanded args. */
    if (numWords < 3 || numWords > UINT_MAX) {
	return TCL_ERROR;
    }

    /*
     * The dictionary variable must be a local scalar that is knowable at
     * compile time; anything else exceeds the complexity of the opcode. So
     * discover what the index is.
     */

    tokenPtr = TokenAfter(parsePtr->tokenPtr);
    dictVarIndex = LocalScalarFromToken(tokenPtr, envPtr);
    if (dictVarIndex < 0) {
	return TclCompileBasicMin2ArgCmd(interp, parsePtr, cmdPtr, envPtr);
    }

    /*
     * Remaining words (the key path) can be handled normally.
     */

    for (i=2 ; i<numWords ; i++) {
	tokenPtr = TokenAfter(tokenPtr);
	PUSH_TOKEN(		tokenPtr, i);
    }

    /*
     * Now emit the instruction to do the dict manipulation.
     */

    OP44(			DICT_UNSET, numWords - 2, dictVarIndex);
    return TCL_OK;
}

int
TclCompileDictCreateCmd(
    Tcl_Interp *interp,		/* Used for looking up stuff. */
    Tcl_Parse *parsePtr,	/* Points to a parse structure for the command
				 * created by Tcl_ParseCommand. */
    TCL_UNUSED(Command *),
    CompileEnv *envPtr)		/* Holds resulting instructions. */
{
    DefineLineInformation;	/* TIP #280 */
    Tcl_Token *keyToken, *valueToken;
    Tcl_Obj *keyObj, *valueObj, *dictObj;
    Tcl_Size i, numWords = parsePtr->numWords;
    /* TODO: Consider support for compiling expanded args. */

    if ((numWords & 1) == 0 || numWords > UINT_MAX) {
	return TCL_ERROR;
    }

    /*
     * See if we can build the value at compile time...
     */

    keyToken = TokenAfter(parsePtr->tokenPtr);
    TclNewObj(dictObj);
    for (i=1 ; i<numWords ; i+=2) {
	TclNewObj(keyObj);
	if (!TclWordKnownAtCompileTime(keyToken, keyObj)) {
	    Tcl_BounceRefCount(keyObj);
	    Tcl_BounceRefCount(dictObj);
	    goto nonConstant;
	}
	valueToken = TokenAfter(keyToken);
	TclNewObj(valueObj);
	if (!TclWordKnownAtCompileTime(valueToken, valueObj)) {
	    Tcl_BounceRefCount(keyObj);
	    Tcl_BounceRefCount(valueObj);
	    Tcl_BounceRefCount(dictObj);
	    goto nonConstant;
	}
	keyToken = TokenAfter(valueToken);
	Tcl_DictObjPut(NULL, dictObj, keyObj, valueObj);
	Tcl_BounceRefCount(keyObj);
    }

    /*
     * We did! Excellent. The "verifyDict" is to do type forcing.
     */

    PUSH_OBJ(			dictObj);
    OP(				DUP);
    OP(				DICT_VERIFY);
    return TCL_OK;

    /*
     * Otherwise, we've got to issue runtime code to do the building, which we
     * do by [dict set]ting into an unnamed local variable. This requires that
     * we are in a context with an LVT.
     */

  nonConstant:
    PUSH(			"");
    keyToken = TokenAfter(parsePtr->tokenPtr);
    for (i=1 ; i<numWords ; i+=2) {
	valueToken = TokenAfter(keyToken);
	PUSH_TOKEN(		keyToken, i);
	PUSH_TOKEN(		valueToken, i + 1);
	OP(			DICT_PUT);
	keyToken = TokenAfter(valueToken);
    }
    return TCL_OK;
}

int
TclCompileDictMergeCmd(
    Tcl_Interp *interp,		/* Used for looking up stuff. */
    Tcl_Parse *parsePtr,	/* Points to a parse structure for the command
				 * created by Tcl_ParseCommand. */
    Command *cmdPtr,		/* Points to definition of command being
				 * compiled. */
    CompileEnv *envPtr)		/* Holds resulting instructions. */
{
    DefineLineInformation;	/* TIP #280 */
    Tcl_Token *tokenPtr;
    Tcl_Size i, numWords = parsePtr->numWords;
    Tcl_LVTIndex infoIndex;
    Tcl_ExceptionRange outLoop;
    Tcl_BytecodeLabel end;

    /*
     * Deal with some special edge cases. Note that in the case with one
     * argument, the only thing to do is to verify the dict-ness.
     */

    /* TODO: Consider support for compiling expanded args. (less likely) */
    if (numWords < 2) {
	PUSH(			"");
	return TCL_OK;
    } else if (numWords == 2) {
	tokenPtr = TokenAfter(parsePtr->tokenPtr);
	PUSH_TOKEN(		tokenPtr, 1);
	OP(			DUP);
	OP(			DICT_VERIFY);
	return TCL_OK;
    }

    /*
     * There's real merging work to do.
     *
     * Allocate some working space. This means we'll only ever compile this
     * command when there's an LVT present.
     */

    if (!EnvHasLVT(envPtr)) {
	return TclCompileBasicMin2ArgCmd(interp, parsePtr, cmdPtr, envPtr);
    }
    infoIndex = AnonymousLocal(envPtr);

    /*
     * Get the first dictionary and verify that it is so.
     */

    tokenPtr = TokenAfter(parsePtr->tokenPtr);
    PUSH_TOKEN(			tokenPtr, 1);
    OP(				DUP);
    OP(				DICT_VERIFY);

    /*
     * For each of the remaining dictionaries...
     */

    outLoop = MAKE_CATCH_RANGE();
    OP4(			BEGIN_CATCH, outLoop);
    CATCH_RANGE(outLoop) {
	for (i=2 ; i<numWords ; i++) {
	    Tcl_BytecodeLabel haveNext, noNext;
	    /*
	     * Get the dictionary, and merge its pairs into the first dict (using
	     * a small loop).
	     */

	    tokenPtr = TokenAfter(tokenPtr);
	    PUSH_TOKEN(		tokenPtr, i);
	    OP4(		DICT_FIRST, infoIndex);
	    FWDJUMP(		JUMP_TRUE, noNext);
	    BACKLABEL(	haveNext);
	    OP(			SWAP);
	    OP(			DICT_PUT);
	    OP4(		DICT_NEXT, infoIndex);
	    BACKJUMP(		JUMP_FALSE, haveNext);
	    FWDLABEL(	noNext);
	    OP(			POP);
	    OP(			POP);
	    OP14(		UNSET_SCALAR, 0, infoIndex);
	}
    }
    OP(				END_CATCH);


    /*
     * Clean up any state left over.
     */

    FWDJUMP(			JUMP, end);
    STKDELTA(-1);

    /*
     * If an exception happens when starting to iterate over the second (and
     * subsequent) dicts. This is strictly not necessary, but it is nice.
     */

    CATCH_TARGET(outLoop);
    OP(				PUSH_RETURN_OPTIONS);
    OP(				PUSH_RESULT);
    OP(				END_CATCH);
    OP14(			UNSET_SCALAR, 0, infoIndex);
    INVOKE(			RETURN_STK);
    FWDLABEL(		end);
    return TCL_OK;
}

int
TclCompileDictForCmd(
    Tcl_Interp *interp,		/* Used for looking up stuff. */
    Tcl_Parse *parsePtr,	/* Points to a parse structure for the command
				 * created by Tcl_ParseCommand. */
    Command *cmdPtr,		/* Points to definition of command being
				 * compiled. */
    CompileEnv *envPtr)		/* Holds resulting instructions. */
{
    return CompileDictEachCmd(interp, parsePtr, cmdPtr, envPtr,
	    TCL_EACH_KEEP_NONE);
}

int
TclCompileDictMapCmd(
    Tcl_Interp *interp,		/* Used for looking up stuff. */
    Tcl_Parse *parsePtr,	/* Points to a parse structure for the command
				 * created by Tcl_ParseCommand. */
    Command *cmdPtr,		/* Points to definition of command being
				 * compiled. */
    CompileEnv *envPtr)		/* Holds resulting instructions. */
{
    return CompileDictEachCmd(interp, parsePtr, cmdPtr, envPtr,
	    TCL_EACH_COLLECT);
}

int
CompileDictEachCmd(
    Tcl_Interp *interp,		/* Used for looking up stuff. */
    Tcl_Parse *parsePtr,	/* Points to a parse structure for the command
				 * created by Tcl_ParseCommand. */
    Command *cmdPtr,		/* Points to definition of command being
				 * compiled. */
    CompileEnv *envPtr,		/* Holds resulting instructions. */
    int collect)		/* Flag == TCL_EACH_COLLECT to collect and
				 * construct a new dictionary with the loop
				 * body result. */
{
    DefineLineInformation;	/* TIP #280 */
    Tcl_Token *varsTokenPtr, *dictTokenPtr, *bodyTokenPtr;
    Tcl_LVTIndex keyVarIndex, valueVarIndex, infoIndex;
    Tcl_LVTIndex collectVar = TCL_INDEX_NONE;
    Tcl_Size nameChars, numVars;
    Tcl_ExceptionRange loopRange, catchRange;
    Tcl_BytecodeLabel bodyTarget, emptyTarget, endTarget;
    const char **argv;
    Tcl_DString buffer;

    /*
     * There must be three arguments after the command.
     */

    if (parsePtr->numWords != 4) {
	return TclCompileBasic3ArgCmd(interp, parsePtr, cmdPtr, envPtr);
    }
    if (!EnvHasLVT(envPtr)) {
	return TclCompileBasic3ArgCmd(interp, parsePtr, cmdPtr, envPtr);
    }

    varsTokenPtr = TokenAfter(parsePtr->tokenPtr);
    dictTokenPtr = TokenAfter(varsTokenPtr);
    bodyTokenPtr = TokenAfter(dictTokenPtr);
    if (varsTokenPtr->type != TCL_TOKEN_SIMPLE_WORD ||
	    bodyTokenPtr->type != TCL_TOKEN_SIMPLE_WORD) {
	return TclCompileBasic3ArgCmd(interp, parsePtr, cmdPtr, envPtr);
    }

    /*
     * Create temporary variable to capture return values from loop body when
     * we're collecting results.
     */

    if (collect == TCL_EACH_COLLECT) {
	collectVar = AnonymousLocal(envPtr);
	if (collectVar < 0) {
	    return TclCompileBasic3ArgCmd(interp, parsePtr, cmdPtr, envPtr);
	}
    }

    /*
     * Check we've got a pair of variables and that they are local variables.
     * Then extract their indices in the LVT.
     */

    Tcl_DStringInit(&buffer);
    TclDStringAppendToken(&buffer, &varsTokenPtr[1]);
    if (Tcl_SplitList(NULL, Tcl_DStringValue(&buffer), &numVars,
	    &argv) != TCL_OK) {
	Tcl_DStringFree(&buffer);
	return TclCompileBasic3ArgCmd(interp, parsePtr, cmdPtr, envPtr);
    }
    Tcl_DStringFree(&buffer);
    if (numVars != 2) {
	Tcl_Free((void *)argv);
	return TclCompileBasic3ArgCmd(interp, parsePtr, cmdPtr, envPtr);
    }

    nameChars = strlen(argv[0]);
    keyVarIndex = LocalScalar(argv[0], nameChars, envPtr);
    nameChars = strlen(argv[1]);
    valueVarIndex = LocalScalar(argv[1], nameChars, envPtr);
    Tcl_Free((void *)argv);

    if ((keyVarIndex < 0) || (valueVarIndex < 0)) {
	return TclCompileBasic3ArgCmd(interp, parsePtr, cmdPtr, envPtr);
    }

    /*
     * Allocate a temporary variable to store the iterator reference. The
     * variable will contain a Tcl_DictSearch reference which will be
     * allocated by INST_DICT_FIRST and disposed when the variable is unset
     * (at which point it should also have been finished with).
     */

    infoIndex = AnonymousLocal(envPtr);
    if (infoIndex < 0) {
	return TclCompileBasic3ArgCmd(interp, parsePtr, cmdPtr, envPtr);
    }

    /*
     * Preparation complete; issue instructions. Note that this code issues
     * fixed-sized jumps. That simplifies things a lot!
     *
     * First up, initialize the accumulator dictionary if needed.
     */

    if (collect == TCL_EACH_COLLECT) {
	PUSH(			"");
	OP4(			STORE_SCALAR, collectVar);
	OP(			POP);
    }

    /*
     * Get the dictionary and start the iteration. No catching of errors at
     * this point.
     */

    PUSH_TOKEN(			dictTokenPtr, 2);

    /*
     * Now we catch errors from here on so that we can finalize the search
     * started by Tcl_DictObjFirst above.
     */

    catchRange = MAKE_CATCH_RANGE();
    OP4(			BEGIN_CATCH, catchRange);
    CATCH_RANGE(catchRange) {
	OP4(			DICT_FIRST, infoIndex);
	FWDJUMP(		JUMP_TRUE, emptyTarget);

	/*
	 * Inside the iteration, write the loop variables.
	 */

	BACKLABEL(	bodyTarget);
	OP4(			STORE_SCALAR, keyVarIndex);
	OP(			POP);
	OP4(			STORE_SCALAR, valueVarIndex);
	OP(			POP);

	/*
	 * Set up the loop exception targets.
	 */

	loopRange = MAKE_LOOP_RANGE();

	/*
	 * Compile the loop body itself. It should be stack-neutral.
	 */

	CATCH_RANGE(loopRange) {
	    BODY(		bodyTokenPtr, 3);
	    if (collect == TCL_EACH_COLLECT) {
		OP4(		LOAD_SCALAR, keyVarIndex);
		OP(		SWAP);
		OP44(		DICT_SET, 1, collectVar);
	    }
	    OP(			POP);
	}
    }

    /*
     * Continue (or just normally process) by getting the next pair of items
     * from the dictionary and jumping back to the code to write them into
     * variables if there is another pair.
     */

    CONTINUE_TARGET(	loopRange);
    OP4(			DICT_NEXT, infoIndex);
    BACKJUMP(			JUMP_FALSE, bodyTarget);
    FWDJUMP(			JUMP, endTarget);
    STKDELTA(-1);

    /*
     * Error handler "finally" clause, which force-terminates the iteration
     * and re-throws the error.
     */

    CATCH_TARGET(	catchRange);
    OP(				PUSH_RETURN_OPTIONS);
    OP(				PUSH_RESULT);
    OP(				END_CATCH);
    OP14(			UNSET_SCALAR, 0, infoIndex);
    if (collect == TCL_EACH_COLLECT) {
	OP14(			UNSET_SCALAR, 0, collectVar);
    }
    INVOKE(			RETURN_STK);

    /*
     * Otherwise we're done (the jump after the DICT_FIRST points here) and we
     * need to pop the bogus key/value pair (pushed to keep stack calculations
     * easy!) Note that we skip the END_CATCH. [Bug 1382528]
     */

    FWDLABEL(		emptyTarget);
    FWDLABEL(		endTarget);
    OP(				POP);
    OP(				POP);
    BREAK_TARGET(	loopRange);
    FINALIZE_LOOP(loopRange);
    OP(				END_CATCH);

    /*
     * Final stage of the command (normal case) is that we push an empty
     * object (or push the accumulator as the result object). This is done
     * last to promote peephole optimization when it's dropped immediately.
     */

    OP14(			UNSET_SCALAR, 0, infoIndex);
    if (collect == TCL_EACH_COLLECT) {
	OP4(			LOAD_SCALAR, collectVar);
	OP14(			UNSET_SCALAR, 0, collectVar);
    } else {
	PUSH(			"");
    }
    return TCL_OK;
}

int
TclCompileDictUpdateCmd(
    Tcl_Interp *interp,		/* Used for looking up stuff. */
    Tcl_Parse *parsePtr,	/* Points to a parse structure for the command
				 * created by Tcl_ParseCommand. */
    Command *cmdPtr,		/* Points to definition of command being
				 * compiled. */
    CompileEnv *envPtr)		/* Holds resulting instructions. */
{
    DefineLineInformation;	/* TIP #280 */
    Tcl_Size i, numVars, numWords = parsePtr->numWords;
    Tcl_AuxDataRef infoIndex;
    Tcl_LVTIndex dictIndex;
    Tcl_ExceptionRange range;
    Tcl_BytecodeLabel done;
    Tcl_Token **keyTokenPtrs, *dictVarTokenPtr, *bodyTokenPtr, *tokenPtr;
    DictUpdateInfo *duiPtr;

    /*
     * There must be at least one argument after the command.
     */

    if (numWords < 5 || numWords > UINT_MAX) {
	return TCL_ERROR;
    }

    /*
     * Parse the command. Expect the following:
     *   dict update <lit(eral)> <any> <lit> ?<any> <lit> ...? <lit>
     */

    if ((numWords - 1) & 1) {
	return TCL_ERROR;
    }
    numVars = (numWords - 3) / 2;

    /*
     * The dictionary variable must be a local scalar that is knowable at
     * compile time; anything else exceeds the complexity of the opcode. So
     * discover what the index is.
     */

    dictVarTokenPtr = TokenAfter(parsePtr->tokenPtr);
    dictIndex = LocalScalarFromToken(dictVarTokenPtr, envPtr);
    if (dictIndex < 0) {
	goto issueFallback;
    }

    /*
     * Assemble the instruction metadata. This is complex enough that it is
     * represented as auxData; it holds an ordered list of variable indices
     * that are to be used.
     */

    duiPtr = (DictUpdateInfo *)Tcl_Alloc(
	    offsetof(DictUpdateInfo, varIndices) + sizeof(size_t) * numVars);
    duiPtr->length = numVars;
    keyTokenPtrs = (Tcl_Token **)TclStackAlloc(interp,
	    sizeof(Tcl_Token *) * numVars);
    tokenPtr = TokenAfter(dictVarTokenPtr);

    for (i=0 ; i<numVars ; i++) {
	/*
	 * Put keys to one side for later compilation to bytecode.
	 */

	keyTokenPtrs[i] = tokenPtr;
	tokenPtr = TokenAfter(tokenPtr);

	/*
	 * Stash the index in the auxiliary data (if it is indeed a local
	 * scalar that is resolvable at compile-time).
	 */

	duiPtr->varIndices[i] = LocalScalarFromToken(tokenPtr, envPtr);
	if (duiPtr->varIndices[i] == TCL_INDEX_NONE) {
	    goto failedUpdateInfoAssembly;
	}
	tokenPtr = TokenAfter(tokenPtr);
    }
    if (tokenPtr->type != TCL_TOKEN_SIMPLE_WORD) {
	goto failedUpdateInfoAssembly;
    }
    bodyTokenPtr = tokenPtr;

    /*
     * The list of variables to bind is stored in auxiliary data so that it
     * can't be snagged by literal sharing and forced to shimmer dangerously.
     */

    infoIndex = TclCreateAuxData(duiPtr, &dictUpdateInfoType, envPtr);

    for (i=0 ; i<numVars ; i++) {
	PUSH_TOKEN(		keyTokenPtrs[i], 2*i + 2);
    }
    OP4(			LIST, numVars);
    OP44(			DICT_UPDATE_START, dictIndex, infoIndex);

    range = MAKE_CATCH_RANGE();
    OP4(			BEGIN_CATCH, range);
    CATCH_RANGE(range) {
	BODY(			bodyTokenPtr, numWords - 1);
    }

    /*
     * Normal termination code: the stack has the key list below the result of
     * the body evaluation: swap them and finish the update code.
     */

    OP(				END_CATCH);
    OP(				SWAP);
    OP44(			DICT_UPDATE_END, dictIndex, infoIndex);

    /*
     * Jump around the exceptional termination code.
     */

    FWDJUMP(			JUMP, done);

    /*
     * Termination code for non-ok returns: stash the result and return
     * options in the stack, bring up the key list, finish the update code,
     * and finally return with the caught return data
     */

    CATCH_TARGET(	range);
    OP(				PUSH_RESULT);
    OP(				PUSH_RETURN_OPTIONS);
    OP(				END_CATCH);
    OP4(			REVERSE, 3);

    OP44(			DICT_UPDATE_END, dictIndex, infoIndex);
    INVOKE(			RETURN_STK);
    FWDLABEL(		done);

    TclStackFree(interp, keyTokenPtrs);
    return TCL_OK;

    /*
     * Clean up after a failure to create the DictUpdateInfo structure.
     */

  failedUpdateInfoAssembly:
    Tcl_Free(duiPtr);
    TclStackFree(interp, keyTokenPtrs);
  issueFallback:
    return TclCompileBasicMin2ArgCmd(interp, parsePtr, cmdPtr, envPtr);
}

int
TclCompileDictAppendCmd(
    Tcl_Interp *interp,		/* Used for looking up stuff. */
    Tcl_Parse *parsePtr,	/* Points to a parse structure for the command
				 * created by Tcl_ParseCommand. */
    Command *cmdPtr,		/* Points to definition of command being
				 * compiled. */
    CompileEnv *envPtr)		/* Holds resulting instructions. */
{
    DefineLineInformation;	/* TIP #280 */
    Tcl_Token *tokenPtr;
    Tcl_Size i, numWords = parsePtr->numWords;
    Tcl_LVTIndex dictVarIndex;

    /*
     * There must be at least two argument after the command. And we impose an
     * (arbitrary) safe limit; anyone exceeding it should stop worrying about
     * speed quite so much. ;-)
     * TODO: Raise the limit...
     */

    /* TODO: Consider support for compiling expanded args. */
    if (numWords < 4 || numWords > 100) {
	return TCL_ERROR;
    }

    /*
     * Get the index of the local variable that we will be working with.
     */

    tokenPtr = TokenAfter(parsePtr->tokenPtr);
    dictVarIndex = LocalScalarFromToken(tokenPtr, envPtr);
    if (dictVarIndex < 0) {
	return TclCompileBasicMin2ArgCmd(interp, parsePtr,cmdPtr, envPtr);
    }

    /*
     * Produce the string to concatenate onto the dictionary entry.
     */

    tokenPtr = TokenAfter(tokenPtr);
    for (i=2 ; i<numWords ; i++) {
	PUSH_TOKEN(		tokenPtr, i);
	tokenPtr = TokenAfter(tokenPtr);
    }
    if (numWords > 4) {
	OP1(			STR_CONCAT1, numWords - 3);
    }

    /*
     * Do the concatenation.
     */

    OP4(			DICT_APPEND, dictVarIndex);
    return TCL_OK;
}

int
TclCompileDictLappendCmd(
    Tcl_Interp *interp,		/* Used for looking up stuff. */
    Tcl_Parse *parsePtr,	/* Points to a parse structure for the command
				 * created by Tcl_ParseCommand. */
    Command *cmdPtr,		/* Points to definition of command being
				 * compiled. */
    CompileEnv *envPtr)		/* Holds resulting instructions. */
{
    DefineLineInformation;	/* TIP #280 */
    Tcl_Token *varTokenPtr, *keyTokenPtr, *valueTokenPtr;
    Tcl_LVTIndex dictVarIndex;

    /*
     * There must be three arguments after the command.
     */

    /* TODO: Consider support for compiling expanded args. */
    /* Probably not.  Why is INST_DICT_LAPPEND limited to one value? */
    if (parsePtr->numWords != 4) {
	return TCL_ERROR;
    }

    /*
     * Parse the arguments.
     */

    varTokenPtr = TokenAfter(parsePtr->tokenPtr);
    keyTokenPtr = TokenAfter(varTokenPtr);
    valueTokenPtr = TokenAfter(keyTokenPtr);
    dictVarIndex = LocalScalarFromToken(varTokenPtr, envPtr);
    if (dictVarIndex < 0) {
	return TclCompileBasic3ArgCmd(interp, parsePtr, cmdPtr, envPtr);
    }

    /*
     * Issue the implementation.
     */

    PUSH_TOKEN(			keyTokenPtr, 2);
    PUSH_TOKEN(			valueTokenPtr, 3);
    OP4(			DICT_LAPPEND, dictVarIndex);
    return TCL_OK;
}

/* Compile [dict with]. Delegates code issuing to IssueDictWithEmpty() and
 * IssueDictWithBodied(). */
int
TclCompileDictWithCmd(
    Tcl_Interp *interp,		/* Used for looking up stuff. */
    Tcl_Parse *parsePtr,	/* Points to a parse structure for the command
				 * created by Tcl_ParseCommand. */
    Command *cmdPtr,		/* Points to definition of command being
				 * compiled. */
    CompileEnv *envPtr)		/* Holds resulting instructions. */
{
    int bodyIsEmpty = 1;
    Tcl_Size i, numWords = parsePtr->numWords;
    Tcl_Token *varTokenPtr, *tokenPtr;

    /*
     * There must be at least one argument after the command.
     */

    /* TODO: Consider support for compiling expanded args. */
    if (numWords < 3 || numWords > UINT_MAX) {
	return TCL_ERROR;
    }

    /*
     * Parse the command (trivially). Expect the following:
     *   dict with <any (varName)> ?<any> ...? <literal>
     */

    varTokenPtr = TokenAfter(parsePtr->tokenPtr);
    tokenPtr = TokenAfter(varTokenPtr);
    for (i=3 ; i<numWords ; i++) {
	tokenPtr = TokenAfter(tokenPtr);
    }
    if (tokenPtr->type != TCL_TOKEN_SIMPLE_WORD) {
	return TclCompileBasicMin2ArgCmd(interp, parsePtr, cmdPtr, envPtr);
    }

    /*
     * Test if the last word is an empty script; if so, we can compile it in
     * all cases, but if it is non-empty we need local variable table entries
     * to hold the temporary variables (used to keep stack usage simple).
     */

    if (!TclIsEmptyToken(tokenPtr)) {
	if (!EnvHasLVT(envPtr)) {
	    return TclCompileBasicMin2ArgCmd(interp, parsePtr, cmdPtr,
		    envPtr);
	}
	bodyIsEmpty = 0;
    }

    /* Now we commit to issuing code. */

    if (bodyIsEmpty) {
	/*
	 * Special case: an empty body means we definitely have no need to issue
	 * try-finally style code or to allocate local variable table entries
	 * for storing temporaries. Still need to do both INST_DICT_EXPAND and
	 * INST_DICT_RECOMBINE_* though, because we can't determine if we're
	 * free of traces.
	 */

	IssueDictWithEmpty(interp, numWords, varTokenPtr, envPtr);
    } else {
	/*
	 * OK, we have a non-trivial body. This means that the focus is on
	 * generating a try-finally structure where the INST_DICT_RECOMBINE_*
	 * goes in the 'finally' clause.
	 */

	IssueDictWithBodied(interp, numWords, varTokenPtr, envPtr);
    }
    return TCL_OK;
}

/*
 * Issue code for a special case of [dict with]: an empty body means we
 * definitely have no need to issue try-finally style code or to allocate local
 * variable table entries for storing temporaries. Still need to do both
 * INST_DICT_EXPAND and INST_DICT_RECOMBINE_* though, because we can't
 * determine if we're free of traces.
 */
static inline void
IssueDictWithEmpty(
    Tcl_Interp *interp,
    Tcl_Size numWords,
    Tcl_Token *varTokenPtr,
    CompileEnv *envPtr)
{
    Tcl_Token *tokenPtr;
    DefineLineInformation;	/* TIP #280 */
    int gotPath;
    Tcl_Size i;
    Tcl_LVTIndex dictVar;

    /*
     * Determine if we're manipulating a dict in a simple local variable.
     */

    gotPath = (numWords > 3);
    dictVar = LocalScalarFromToken(varTokenPtr, envPtr);

    if (dictVar >= 0) {
	if (gotPath) {
	    /*
	     * Case: Path into dict in LVT with empty body.
	     */

	    tokenPtr = TokenAfter(varTokenPtr);
	    for (i=2 ; i<numWords-1 ; i++) {
		PUSH_TOKEN(	tokenPtr, i);
		tokenPtr = TokenAfter(tokenPtr);
	    }
	    OP4(		LIST, numWords - 3);
	    OP4(		LOAD_SCALAR, dictVar);
	    OP4(		OVER, 1);
	    OP(			DICT_EXPAND);
	    OP4(		DICT_RECOMBINE_IMM, dictVar);
	} else {
	    /*
	     * Case: Direct dict in LVT with empty body.
	     */

	    PUSH(		"");
	    OP4(		LOAD_SCALAR, dictVar);
	    PUSH(		"");
	    OP(			DICT_EXPAND);
	    OP4(		DICT_RECOMBINE_IMM, dictVar);
	}
    } else {
	if (gotPath) {
	    /*
	     * Case: Path into dict in non-simple var with empty body.
	     */

	    tokenPtr = varTokenPtr;
	    for (i=1 ; i<numWords-1 ; i++) {
		PUSH_TOKEN(	tokenPtr, i);
		tokenPtr = TokenAfter(tokenPtr);
	    }
	    OP4(		LIST, numWords - 3);
	    OP4(		OVER, 1);
	    OP(			LOAD_STK);
	    OP4(		OVER, 1);
	    OP(			DICT_EXPAND);
	    OP(			DICT_RECOMBINE_STK);
	} else {
	    /*
	     * Case: Direct dict in non-simple var with empty body.
	     */

	    PUSH_TOKEN(		varTokenPtr, 1);
	    OP(			DUP);
	    OP(			LOAD_STK);
	    PUSH(		"");
	    OP(			DICT_EXPAND);
	    PUSH(		"");
	    OP(			SWAP);
	    OP(			DICT_RECOMBINE_STK);
	}
    }
    PUSH(			"");
}

/*
 * Issue code for a [dict with] that has a non-trivial body. The focus is on
 * generating a try-finally structure where the INST_DICT_RECOMBINE_* goes
 * in the 'finally' clause.
 */
static inline void
IssueDictWithBodied(
    Tcl_Interp *interp,
    Tcl_Size numWords,
    Tcl_Token *varTokenPtr,
    CompileEnv *envPtr)
{
    /*
     * Start by allocating local (unnamed, untraced) working variables.
     */

    Tcl_LVTIndex dictVar, keysTmp;
    Tcl_LVTIndex varNameTmp = TCL_INDEX_NONE, pathTmp = TCL_INDEX_NONE;
    int gotPath;
    Tcl_Size i;
    Tcl_BytecodeLabel done;
    Tcl_ExceptionRange range;
    Tcl_Token *tokenPtr;
    DefineLineInformation;	/* TIP #280 */

    /*
     * Determine if we're manipulating a dict in a simple local variable.
     */

    gotPath = (numWords > 3);
    dictVar = LocalScalarFromToken(varTokenPtr, envPtr);

    if (dictVar == TCL_INDEX_NONE) {
	varNameTmp = AnonymousLocal(envPtr);
    }
    if (gotPath) {
	pathTmp = AnonymousLocal(envPtr);
    }
    keysTmp = AnonymousLocal(envPtr);

    /*
     * Issue instructions. First, the part to expand the dictionary.
     */

    if (dictVar == TCL_INDEX_NONE) {
	PUSH_TOKEN(		varTokenPtr, 1);
	OP4(			STORE_SCALAR, varNameTmp);
    }
    tokenPtr = TokenAfter(varTokenPtr);
    if (gotPath) {
	for (i=2 ; i<numWords-1 ; i++) {
	    PUSH_TOKEN(		tokenPtr, i);
	    tokenPtr = TokenAfter(tokenPtr);
	}
	OP4(			LIST, numWords - 3);
	OP4(			STORE_SCALAR, pathTmp);
	OP(			POP);
	if (dictVar == TCL_INDEX_NONE) {
	    OP(			LOAD_STK);
	} else {
	    OP4(		LOAD_SCALAR, dictVar);
	}
	OP4(			LOAD_SCALAR, pathTmp);
    } else {
	if (dictVar == TCL_INDEX_NONE) {
	    OP(			LOAD_STK);
	} else {
	    OP4(		LOAD_SCALAR, dictVar);
	}
	PUSH(			"");
    }
    OP(				DICT_EXPAND);
    OP4(			STORE_SCALAR, keysTmp);
    OP(				POP);

    /*
     * Now the body of the [dict with].
     */

    range = MAKE_CATCH_RANGE();
    OP4(			BEGIN_CATCH, range);
    CATCH_RANGE(range) {
	BODY(			tokenPtr, numWords - 1);
    }
    OP(				END_CATCH);

    /*
     * Now fold the results back into the dictionary in the OK case.
     */

    if (dictVar == TCL_INDEX_NONE) {
	OP4(			LOAD_SCALAR, varNameTmp);
	if (gotPath) {
	    OP4(		LOAD_SCALAR, pathTmp);
	} else {
	    PUSH(		"");
	}
	OP4(			LOAD_SCALAR, keysTmp);
	OP(			DICT_RECOMBINE_STK);
    } else {
	if (gotPath) {
	    OP4(		LOAD_SCALAR, pathTmp);
	} else {
	    PUSH(		"");
	}
	OP4(			LOAD_SCALAR, keysTmp);
	OP4(			DICT_RECOMBINE_IMM, dictVar);
    }
    FWDJUMP(			JUMP, done);
    STKDELTA(-1);

    /*
     * Now fold the results back into the dictionary in the exception case.
     */

    CATCH_TARGET(	range);
    OP(				PUSH_RETURN_OPTIONS);
    OP(				PUSH_RESULT);
    OP(				END_CATCH);
    if (dictVar == TCL_INDEX_NONE) {
	OP4(			LOAD_SCALAR, varNameTmp);
	if (numWords > 3) {
	    OP4(		LOAD_SCALAR, pathTmp);
	} else {
	    PUSH(		"");
	}
	OP4(			LOAD_SCALAR, keysTmp);
	OP(			DICT_RECOMBINE_STK);
    } else {
	if (numWords > 3) {
	    OP4(		LOAD_SCALAR, pathTmp);
	} else {
	    PUSH(		"");
	}
	OP4(			LOAD_SCALAR, keysTmp);
	OP4(			DICT_RECOMBINE_IMM, dictVar);
    }
    INVOKE(			RETURN_STK);

    /*
     * Prepare for the start of the next command.
     */

    FWDLABEL(		done);
}

/*
 *----------------------------------------------------------------------
 *
 * DupDictUpdateInfo, FreeDictUpdateInfo --
 *
 *	Functions to duplicate, release and print the aux data created for use
 *	with the INST_DICT_UPDATE_START and INST_DICT_UPDATE_END instructions.
 *
 * Results:
 *	DupDictUpdateInfo: a copy of the auxiliary data
 *	FreeDictUpdateInfo: none
 *	PrintDictUpdateInfo: none
 *	DisassembleDictUpdateInfo: none
 *
 * Side effects:
 *	DupDictUpdateInfo: allocates memory
 *	FreeDictUpdateInfo: releases memory
 *	PrintDictUpdateInfo: none
 *	DisassembleDictUpdateInfo: none
 *
 *----------------------------------------------------------------------
 */

static void *
DupDictUpdateInfo(
    void *clientData)
{
    DictUpdateInfo *dui1Ptr, *dui2Ptr;
    size_t len;

    dui1Ptr = (DictUpdateInfo *)clientData;
    len = offsetof(DictUpdateInfo, varIndices)
	    + sizeof(size_t) * dui1Ptr->length;
    dui2Ptr = (DictUpdateInfo *)Tcl_Alloc(len);
    memcpy(dui2Ptr, dui1Ptr, len);
    return dui2Ptr;
}

static void
FreeDictUpdateInfo(
    void *clientData)
{
    Tcl_Free(clientData);
}

static void
PrintDictUpdateInfo(
    void *clientData,
    Tcl_Obj *appendObj,
    TCL_UNUSED(ByteCode *),
    TCL_UNUSED(size_t))
{
    DictUpdateInfo *duiPtr = (DictUpdateInfo *)clientData;
    Tcl_Size i;

    for (i=0 ; i<duiPtr->length ; i++) {
	Tcl_AppendPrintfToObj(appendObj, "%s%%v%" TCL_Z_MODIFIER "u",
		(i ? ", " : ""),
		duiPtr->varIndices[i]);
    }
}

static void
DisassembleDictUpdateInfo(
    void *clientData,
    Tcl_Obj *dictObj,
    TCL_UNUSED(ByteCode *),
    TCL_UNUSED(size_t))
{
    DictUpdateInfo *duiPtr = (DictUpdateInfo *)clientData;
    Tcl_Size i;
    Tcl_Obj *variables;

    TclNewObj(variables);
    for (i=0 ; i<duiPtr->length ; i++) {
	Tcl_ListObjAppendElement(NULL, variables,
		Tcl_NewWideIntObj(duiPtr->varIndices[i]));
    }
    TclDictPut(NULL, dictObj, "variables", variables);
}

/*
 *----------------------------------------------------------------------
 *
 * TclCompileErrorCmd --
 *
 *	Procedure called to compile the "error" command.
 *
 * Results:
 *	Returns TCL_OK for a successful compile. Returns TCL_ERROR to defer
 *	evaluation to runtime.
 *
 * Side effects:
 *	Instructions are added to envPtr to execute the "error" command at
 *	runtime.
 *
 *----------------------------------------------------------------------
 */

int
TclCompileErrorCmd(
    Tcl_Interp *interp,		/* Used for context. */
    Tcl_Parse *parsePtr,	/* Points to a parse structure for the command
				 * created by Tcl_ParseCommand. */
    TCL_UNUSED(Command *),
    CompileEnv *envPtr)		/* Holds resulting instructions. */
{
    DefineLineInformation;	/* TIP #280 */
    Tcl_Token *tokenPtr;
    Tcl_Size numWords = parsePtr->numWords;

    /*
     * General syntax: [error message ?errorInfo? ?errorCode?]
     */

    if (numWords < 2 || numWords > 4) {
	return TCL_ERROR;
    }

    /*
     * Handle the message.
     */

    tokenPtr = TokenAfter(parsePtr->tokenPtr);
    PUSH_TOKEN(			tokenPtr, 1);

    /*
     * Construct the options. Note that -code and -level are not here.
     */

    PUSH(			"");
    if (numWords > 2) {
	tokenPtr = TokenAfter(tokenPtr);
	PUSH(			"-errorinfo");
	PUSH_TOKEN(		tokenPtr, 2);
	OP(			DICT_PUT);
	if (numWords > 3) {
	    tokenPtr = TokenAfter(tokenPtr);
	    PUSH(		"-errorcode");
	    PUSH_TOKEN(		tokenPtr, 3);
	    OP(			DICT_PUT);
	}
    }

    /*
     * Issue the error via 'returnImm error 0'.
     */

    OP44(			RETURN_IMM, TCL_ERROR, 0);
    return TCL_OK;
}

/*
 *----------------------------------------------------------------------
 *
 * TclCompileExprCmd --
 *
 *	Procedure called to compile the "expr" command.
 *
 * Results:
 *	Returns TCL_OK for a successful compile. Returns TCL_ERROR to defer
 *	evaluation to runtime.
 *
 * Side effects:
 *	Instructions are added to envPtr to execute the "expr" command at
 *	runtime.
 *
 *----------------------------------------------------------------------
 */

int
TclCompileExprCmd(
    Tcl_Interp *interp,		/* Used for error reporting. */
    Tcl_Parse *parsePtr,	/* Points to a parse structure for the command
				 * created by Tcl_ParseCommand. */
    TCL_UNUSED(Command *),
    CompileEnv *envPtr)		/* Holds resulting instructions. */
{
    Tcl_Token *firstWordPtr;

    if (parsePtr->numWords == 1 || parsePtr->numWords > UINT_MAX) {
	return TCL_ERROR;
    }

    /*
     * TIP #280: Use the per-word line information of the current command.
     */

    envPtr->line = envPtr->extCmdMapPtr->loc[
	    envPtr->extCmdMapPtr->nuloc - 1].line[1];

    firstWordPtr = TokenAfter(parsePtr->tokenPtr);
    TclCompileExprWords(interp, firstWordPtr, parsePtr->numWords - 1, envPtr);
    return TCL_OK;
}

/*
 *----------------------------------------------------------------------
 *
 * TclCompileForCmd --
 *
 *	Procedure called to compile the "for" command.
 *
 * Results:
 *	Returns TCL_OK for a successful compile. Returns TCL_ERROR to defer
 *	evaluation to runtime.
 *
 * Side effects:
 *	Instructions are added to envPtr to execute the "for" command at
 *	runtime.
 *
 *----------------------------------------------------------------------
 */

int
TclCompileForCmd(
    Tcl_Interp *interp,		/* Used for error reporting. */
    Tcl_Parse *parsePtr,	/* Points to a parse structure for the command
				 * created by Tcl_ParseCommand. */
    TCL_UNUSED(Command *),
    CompileEnv *envPtr)		/* Holds resulting instructions. */
{
    DefineLineInformation;	/* TIP #280 */
    Tcl_Token *startTokenPtr, *testTokenPtr, *nextTokenPtr, *bodyTokenPtr;
    Tcl_ExceptionRange bodyRange, nextRange = -1;
    Tcl_BytecodeLabel evalBody, testCondition;

    if (parsePtr->numWords != 5) {
	return TCL_ERROR;
    }

    /*
     * If the test expression requires substitutions, don't compile the for
     * command inline. E.g., the expression might cause the loop to never
     * execute or execute forever, as in "for {} "$x > 5" {incr x} {}".
     */

    startTokenPtr = TokenAfter(parsePtr->tokenPtr);
    testTokenPtr = TokenAfter(startTokenPtr);
    if (testTokenPtr->type != TCL_TOKEN_SIMPLE_WORD) {
	return TCL_ERROR;
    }

    /*
     * Bail out also if the body or the next expression require substitutions
     * in order to insure correct behaviour [Bug 219166]
     */

    nextTokenPtr = TokenAfter(testTokenPtr);
    bodyTokenPtr = TokenAfter(nextTokenPtr);
    if ((nextTokenPtr->type != TCL_TOKEN_SIMPLE_WORD)
	    || (bodyTokenPtr->type != TCL_TOKEN_SIMPLE_WORD)) {
	return TCL_ERROR;
    }

    /*
     * Inline compile the initial command.
     */

    BODY(			startTokenPtr, 1);
    OP(				POP);

    /*
     * Jump to the evaluation of the condition. This code uses the "loop
     * rotation" optimisation (which eliminates one branch from the loop).
     * "for start cond next body" produces then:
     *       start
     *       goto A
     *    B: body                : bodyCodeOffset
     *       next                : nextCodeOffset, continueOffset
     *    A: cond -> result      : testCodeOffset
     *       if (result) goto B
     */

    FWDJUMP(			JUMP, testCondition);

    /*
     * Compile the loop body.
     */

    bodyRange = MAKE_LOOP_RANGE();
    BACKLABEL(		evalBody);
    CATCH_RANGE(bodyRange) {
	BODY(			bodyTokenPtr, 4);
    }
    OP(				POP);

    /*
     * Compile the "next" subcommand. Note that this exception range will not
     * have a continueOffset (other than -1) connected to it; it won't trap
     * TCL_CONTINUE but rather just TCL_BREAK.
     */

    CONTINUE_TARGET(	bodyRange);
    if (!TclIsEmptyToken(nextTokenPtr)) {
	nextRange = MAKE_LOOP_RANGE();
	envPtr->exceptAuxArrayPtr[nextRange].supportsContinue = 0;
	CATCH_RANGE(nextRange) {
	    BODY(		nextTokenPtr, 3);
	}
	OP(			POP);
    }

    /*
     * Compile the test expression then emit the conditional jump that
     * terminates the for.
     */

    FWDLABEL(		testCondition);
    PUSH_EXPR_TOKEN(		testTokenPtr, 2);
    BACKJUMP(			JUMP_TRUE, evalBody);

    /*
     * Fix the starting points of the exception ranges (may have moved due to
     * jump type modification) and set where the exceptions target.
     */

    BREAK_TARGET(	bodyRange);
    FINALIZE_LOOP(bodyRange);
    if (nextRange != -1) {
	BREAK_TARGET(	nextRange);
	FINALIZE_LOOP(nextRange);
    }

    /*
     * The for command's result is an empty string.
     */

    PUSH(			"");
    return TCL_OK;
}

/*
 *----------------------------------------------------------------------
 *
 * TclCompileForeachCmd --
 *
 *	Procedure called to compile the "foreach" command.
 *
 * Results:
 *	Returns TCL_OK for a successful compile. Returns TCL_ERROR to defer
 *	evaluation to runtime.
 *
 * Side effects:
 *	Instructions are added to envPtr to execute the "foreach" command at
 *	runtime.
 *
 *----------------------------------------------------------------------
 */

int
TclCompileForeachCmd(
    Tcl_Interp *interp,		/* Used for error reporting. */
    Tcl_Parse *parsePtr,	/* Points to a parse structure for the command
				 * created by Tcl_ParseCommand. */
    Command *cmdPtr,		/* Points to definition of command being
				 * compiled. */
    CompileEnv *envPtr)		/* Holds resulting instructions. */
{
    return CompileEachloopCmd(interp, parsePtr, cmdPtr, envPtr,
	    TCL_EACH_KEEP_NONE);
}

/*
 *----------------------------------------------------------------------
 *
 * TclCompileLmapCmd --
 *
 *	Procedure called to compile the "lmap" command.
 *
 * Results:
 *	Returns TCL_OK for a successful compile. Returns TCL_ERROR to defer
 *	evaluation to runtime.
 *
 * Side effects:
 *	Instructions are added to envPtr to execute the "lmap" command at
 *	runtime.
 *
 *----------------------------------------------------------------------
 */

int
TclCompileLmapCmd(
    Tcl_Interp *interp,		/* Used for error reporting. */
    Tcl_Parse *parsePtr,	/* Points to a parse structure for the command
				 * created by Tcl_ParseCommand. */
    Command *cmdPtr,		/* Points to the definition of the command
				 *  being compiled. */
    CompileEnv *envPtr)		/* Holds resulting instructions. */
{
    return CompileEachloopCmd(interp, parsePtr, cmdPtr, envPtr,
	    TCL_EACH_COLLECT);
}

/*
 *----------------------------------------------------------------------
 *
 * CompileEachloopCmd --
 *
 *	Procedure called to compile the "foreach" and "lmap" commands.
 *
 * Results:
 *	Returns TCL_OK for a successful compile. Returns TCL_ERROR to defer
 *	evaluation to runtime.
 *
 * Side effects:
 *	Instructions are added to envPtr to execute the "foreach" command at
 *	runtime.
 *
 *----------------------------------------------------------------------
 */

static int
CompileEachloopCmd(
    Tcl_Interp *interp,		/* Used for error reporting. */
    Tcl_Parse *parsePtr,	/* Points to a parse structure for the command
				 * created by Tcl_ParseCommand. */
    TCL_UNUSED(Command *),
    CompileEnv *envPtr,		/* Holds resulting instructions. */
    int collect)		/* Select collecting or accumulating mode
				 * (TCL_EACH_*) */
{
    DefineLineInformation;	/* TIP #280 */
    ForeachInfo *infoPtr=NULL;	/* Points to the structure describing this
				 * foreach command. Stored in a AuxData
				 * record in the ByteCode. */

    Tcl_Token *tokenPtr, *bodyTokenPtr;
    Tcl_Size jumpBackOffset, numWords, numLists, i, j;
    Tcl_AuxDataRef infoIndex;
    Tcl_ExceptionRange range;
    int code = TCL_OK;
    Tcl_Obj *varListObj = NULL;

    /*
     * If the foreach command isn't in a procedure, don't compile it inline:
     * the payoff is too small.
     */

    if (envPtr->procPtr == NULL) {
	return TCL_ERROR;
    }

    numWords = parsePtr->numWords;
    if ((numWords < 4) || (numWords > UINT_MAX) || (numWords%2 != 0)) {
	return TCL_ERROR;
    }

    /*
     * Bail out if the body requires substitutions in order to ensure correct
     * behaviour. [Bug 219166]
     */

    for (i = 0, tokenPtr = parsePtr->tokenPtr; i < numWords-1; i++) {
	tokenPtr = TokenAfter(tokenPtr);
    }
    bodyTokenPtr = tokenPtr;
    if (bodyTokenPtr->type != TCL_TOKEN_SIMPLE_WORD) {
	return TCL_ERROR;
    }

    /*
     * Create and initialize the ForeachInfo and ForeachVarList data
     * structures describing this command. Then create a AuxData record
     * pointing to the ForeachInfo structure.
     */

    numLists = (numWords - 2)/2;
    infoPtr = (ForeachInfo *)Tcl_Alloc(offsetof(ForeachInfo, varLists)
	    + numLists * sizeof(ForeachVarList *));
    infoPtr->numLists = 0;	/* Count this up as we go */

    /*
     * Parse each var list into sequence of var names.  Don't
     * compile the foreach inline if any var name needs substitutions or isn't
     * a scalar, or if any var list needs substitutions.
     */

    TclNewObj(varListObj);
    for (i = 0, tokenPtr = parsePtr->tokenPtr;
	    i < numWords-1;
	    i++, tokenPtr = TokenAfter(tokenPtr)) {
	ForeachVarList *varListPtr;
	Tcl_Size numVars;

	if (i%2 != 1) {
	    continue;
	}

	/*
	 * If the variable list is empty, we can enter an infinite loop when
	 * the interpreted version would not.  Take care to ensure this does
	 * not happen.  [Bug 1671138]
	 */

	if (!TclWordKnownAtCompileTime(tokenPtr, varListObj) ||
		TCL_OK != TclListObjLength(NULL, varListObj, &numVars) ||
		numVars == 0) {
	    code = TCL_ERROR;
	    goto done;
	}

	varListPtr = (ForeachVarList *)Tcl_Alloc(offsetof(ForeachVarList, varIndexes)
		+ numVars * sizeof(varListPtr->varIndexes[0]));
	varListPtr->numVars = numVars;
	infoPtr->varLists[i / 2] = varListPtr;
	infoPtr->numLists++;

	for (j = 0;  j < numVars;  j++) {
	    Tcl_Obj *varNameObj;
	    const char *bytes;
	    Tcl_LVTIndex varIndex;
	    Tcl_Size length;

	    Tcl_ListObjIndex(NULL, varListObj, j, &varNameObj);
	    bytes = TclGetStringFromObj(varNameObj, &length);
	    varIndex = LocalScalar(bytes, length, envPtr);
	    if (varIndex < 0) {
		code = TCL_ERROR;
		goto done;
	    }
	    varListPtr->varIndexes[j] = varIndex;
	}
	Tcl_SetObjLength(varListObj, 0);
    }

    /*
     * We will compile the foreach command.
     */

    infoIndex = TclCreateAuxData(infoPtr, &newForeachInfoType, envPtr);

    /*
     * Create the collecting object, unshared.
     */

    if (collect == TCL_EACH_COLLECT) {
	OP4(			LIST, 0);
    }

    /*
     * Evaluate each value list and leave it on stack.
     */

    for (i = 0, tokenPtr = parsePtr->tokenPtr;
	    i < numWords-1;
	    i++, tokenPtr = TokenAfter(tokenPtr)) {
	if ((i%2 == 0) && (i > 0)) {
	    PUSH_TOKEN(		tokenPtr, i);
	}
    }

    OP4(			FOREACH_START, infoIndex);

    /*
     * Inline compile the loop body.
     */

    range = MAKE_LOOP_RANGE();

    CATCH_RANGE(range) {
	BODY(			bodyTokenPtr, numWords - 1);
    }

    if (collect == TCL_EACH_COLLECT) {
	OP(			LMAP_COLLECT);
    } else {
	OP(			POP);
    }

    /*
     * Bottom of loop code: assign each loop variable and check whether
     * to terminate the loop. Set the loop's break target.
     */

    CONTINUE_TARGET(	range);
    OP(				FOREACH_STEP);
    BREAK_TARGET(	range);
    FINALIZE_LOOP(range);
    OP(				FOREACH_END);
    STKDELTA(-(numLists + 2));

    /*
     * Set the jumpback distance from INST_FOREACH_STEP to the start of the
     * body's code. Misuse loopCtTemp for storing the jump size.
     */

    jumpBackOffset = envPtr->exceptArrayPtr[range].continueOffset -
	    envPtr->exceptArrayPtr[range].codeOffset;
    infoPtr->loopCtTemp = -jumpBackOffset;

    /*
     * The command's result is an empty string if not collecting. If
     * collecting, it is automatically left on stack after FOREACH_END.
     */

    if (collect != TCL_EACH_COLLECT) {
	PUSH(			"");
    }

  done:
    if (code == TCL_ERROR) {
	FreeForeachInfo(infoPtr);
    }
    Tcl_DecrRefCount(varListObj);
    return code;
}

/*
 *----------------------------------------------------------------------
 *
 * DupForeachInfo --
 *
 *	This procedure duplicates a ForeachInfo structure created as auxiliary
 *	data during the compilation of a foreach command.
 *
 * Results:
 *	A pointer to a newly allocated copy of the existing ForeachInfo
 *	structure is returned.
 *
 * Side effects:
 *	Storage for the copied ForeachInfo record is allocated. If the
 *	original ForeachInfo structure pointed to any ForeachVarList records,
 *	these structures are also copied and pointers to them are stored in
 *	the new ForeachInfo record.
 *
 *----------------------------------------------------------------------
 */

static void *
DupForeachInfo(
    void *clientData)		/* The foreach command's compilation auxiliary
				 * data to duplicate. */
{
    ForeachInfo *srcPtr = (ForeachInfo *)clientData;
    ForeachInfo *dupPtr;
    ForeachVarList *srcListPtr, *dupListPtr;
    Tcl_Size numVars, i, j, numLists = srcPtr->numLists;

    dupPtr = (ForeachInfo *)Tcl_Alloc(offsetof(ForeachInfo, varLists)
	    + numLists * sizeof(ForeachVarList *));
    dupPtr->numLists = numLists;
    dupPtr->firstValueTemp = srcPtr->firstValueTemp;
    dupPtr->loopCtTemp = srcPtr->loopCtTemp;

    for (i = 0;  i < numLists;  i++) {
	srcListPtr = srcPtr->varLists[i];
	numVars = srcListPtr->numVars;
	dupListPtr = (ForeachVarList *)Tcl_Alloc(offsetof(ForeachVarList, varIndexes)
		+ numVars * sizeof(size_t));
	dupListPtr->numVars = numVars;
	for (j = 0;  j < numVars;  j++) {
	    dupListPtr->varIndexes[j] =	srcListPtr->varIndexes[j];
	}
	dupPtr->varLists[i] = dupListPtr;
    }
    return dupPtr;
}

/*
 *----------------------------------------------------------------------
 *
 * FreeForeachInfo --
 *
 *	Procedure to free a ForeachInfo structure created as auxiliary data
 *	during the compilation of a foreach command.
 *
 * Results:
 *	None.
 *
 * Side effects:
 *	Storage for the ForeachInfo structure pointed to by the ClientData
 *	argument is freed as is any ForeachVarList record pointed to by the
 *	ForeachInfo structure.
 *
 *----------------------------------------------------------------------
 */

static void
FreeForeachInfo(
    void *clientData)		/* The foreach command's compilation auxiliary
				 * data to free. */
{
    ForeachInfo *infoPtr = (ForeachInfo *)clientData;
    ForeachVarList *listPtr;
    Tcl_Size i, numLists = infoPtr->numLists;

    for (i = 0;  i < numLists;  i++) {
	listPtr = infoPtr->varLists[i];
	Tcl_Free(listPtr);
    }
    Tcl_Free(infoPtr);
}

/*
 *----------------------------------------------------------------------
 *
 * PrintForeachInfo, DisassembleForeachInfo --
 *
 *	Functions to write a human-readable or script-readablerepresentation
 *	of a ForeachInfo structure to a Tcl_Obj for debugging.
 *
 * Results:
 *	None.
 *
 * Side effects:
 *	None.
 *
 *----------------------------------------------------------------------
 */

static void
PrintForeachInfo(
    void *clientData,
    Tcl_Obj *appendObj,
    TCL_UNUSED(ByteCode *),
    TCL_UNUSED(size_t))
{
    ForeachInfo *infoPtr = (ForeachInfo *)clientData;
    ForeachVarList *varsPtr;
    Tcl_Size i, j;

    Tcl_AppendToObj(appendObj, "data=[", TCL_AUTO_LENGTH);

    for (i=0 ; i<infoPtr->numLists ; i++) {
	if (i) {
	    Tcl_AppendToObj(appendObj, ", ", TCL_AUTO_LENGTH);
	}
	Tcl_AppendPrintfToObj(appendObj, "%%v%" TCL_Z_MODIFIER "u",
		(infoPtr->firstValueTemp + i));
    }
    Tcl_AppendPrintfToObj(appendObj, "], loop=%%v%" TCL_Z_MODIFIER "u",
	    infoPtr->loopCtTemp);
    for (i=0 ; i<infoPtr->numLists ; i++) {
	if (i) {
	    Tcl_AppendToObj(appendObj, ",", TCL_AUTO_LENGTH);
	}
	Tcl_AppendPrintfToObj(appendObj, "\n\t\t it%%v%" TCL_Z_MODIFIER "u\t[",
		(infoPtr->firstValueTemp + i));
	varsPtr = infoPtr->varLists[i];
	for (j=0 ; j<varsPtr->numVars ; j++) {
	    if (j) {
		Tcl_AppendToObj(appendObj, ", ", TCL_AUTO_LENGTH);
	    }
	    Tcl_AppendPrintfToObj(appendObj, "%%v%" TCL_Z_MODIFIER "u",
		    varsPtr->varIndexes[j]);
	}
	Tcl_AppendToObj(appendObj, "]", TCL_AUTO_LENGTH);
    }
}

static void
PrintNewForeachInfo(
    void *clientData,
    Tcl_Obj *appendObj,
    TCL_UNUSED(ByteCode *),
    TCL_UNUSED(size_t))
{
    ForeachInfo *infoPtr = (ForeachInfo *)clientData;
    ForeachVarList *varsPtr;
    Tcl_Size i, j;

    Tcl_AppendPrintfToObj(appendObj, "jumpOffset=%+" TCL_Z_MODIFIER "d, vars=",
	    infoPtr->loopCtTemp);
    for (i=0 ; i<infoPtr->numLists ; i++) {
	if (i) {
	    Tcl_AppendToObj(appendObj, ",", TCL_AUTO_LENGTH);
	}
	Tcl_AppendToObj(appendObj, "[", TCL_AUTO_LENGTH);
	varsPtr = infoPtr->varLists[i];
	for (j=0 ; j<varsPtr->numVars ; j++) {
	    if (j) {
		Tcl_AppendToObj(appendObj, ",", TCL_AUTO_LENGTH);
	    }
	    Tcl_AppendPrintfToObj(appendObj, "%%v%" TCL_Z_MODIFIER "u",
		    varsPtr->varIndexes[j]);
	}
	Tcl_AppendToObj(appendObj, "]", TCL_AUTO_LENGTH);
    }
}

static void
DisassembleForeachInfo(
    void *clientData,
    Tcl_Obj *dictObj,
    TCL_UNUSED(ByteCode *),
    TCL_UNUSED(size_t))
{
    ForeachInfo *infoPtr = (ForeachInfo *)clientData;
    ForeachVarList *varsPtr;
    Tcl_Size i, j;
    Tcl_Obj *objPtr, *innerPtr;

    /*
     * Data stores.
     */

    TclNewObj(objPtr);
    for (i=0 ; i<infoPtr->numLists ; i++) {
	Tcl_ListObjAppendElement(NULL, objPtr,
		Tcl_NewWideIntObj(infoPtr->firstValueTemp + i));
    }
    TclDictPut(NULL, dictObj, "data", objPtr);

    /*
     * Loop counter.
     */

    TclDictPut(NULL, dictObj, "loop", Tcl_NewWideIntObj(infoPtr->loopCtTemp));

    /*
     * Assignment targets.
     */

    TclNewObj(objPtr);
    for (i=0 ; i<infoPtr->numLists ; i++) {
	TclNewObj(innerPtr);
	varsPtr = infoPtr->varLists[i];
	for (j=0 ; j<varsPtr->numVars ; j++) {
	    Tcl_ListObjAppendElement(NULL, innerPtr,
		    Tcl_NewWideIntObj(varsPtr->varIndexes[j]));
	}
	Tcl_ListObjAppendElement(NULL, objPtr, innerPtr);
    }
    TclDictPut(NULL, dictObj, "assign", objPtr);
}

static void
DisassembleNewForeachInfo(
    void *clientData,
    Tcl_Obj *dictObj,
    TCL_UNUSED(ByteCode *),
    TCL_UNUSED(size_t))
{
    ForeachInfo *infoPtr = (ForeachInfo *)clientData;
    ForeachVarList *varsPtr;
    Tcl_Size i, j;
    Tcl_Obj *objPtr, *innerPtr;

    /*
     * Jump offset.
     */

    TclDictPut(NULL, dictObj, "jumpOffset",
	    Tcl_NewWideIntObj(infoPtr->loopCtTemp));

    /*
     * Assignment targets.
     */

    TclNewObj(objPtr);
    for (i=0 ; i<infoPtr->numLists ; i++) {
	TclNewObj(innerPtr);
	varsPtr = infoPtr->varLists[i];
	for (j=0 ; j<varsPtr->numVars ; j++) {
	    Tcl_ListObjAppendElement(NULL, innerPtr,
		    Tcl_NewWideIntObj(varsPtr->varIndexes[j]));
	}
	Tcl_ListObjAppendElement(NULL, objPtr, innerPtr);
    }
    TclDictPut(NULL, dictObj, "assign", objPtr);
}

/*
 *----------------------------------------------------------------------
 *
 * TclCompileFormatCmd --
 *
 *	Procedure called to compile the "format" command. Handles cases that
 *	can be done as constants or simple string concatenation only.
 *
 * Results:
 *	Returns TCL_OK for a successful compile. Returns TCL_ERROR to defer
 *	evaluation to runtime.
 *
 * Side effects:
 *	Instructions are added to envPtr to execute the "format" command at
 *	runtime.
 *
 *----------------------------------------------------------------------
 */

int
TclCompileFormatCmd(
    Tcl_Interp *interp,		/* Used for error reporting. */
    Tcl_Parse *parsePtr,	/* Points to a parse structure for the command
				 * created by Tcl_ParseCommand. */
    TCL_UNUSED(Command *),
    CompileEnv *envPtr)		/* Holds resulting instructions. */
{
    DefineLineInformation;	/* TIP #280 */
    Tcl_Token *tokenPtr = parsePtr->tokenPtr;
    Tcl_Obj **objv, *formatObj, *tmpObj;
    const char *bytes, *start;
    Tcl_Size i, j, numWords = parsePtr->numWords;
    /* TODO: Consider support for compiling expanded args. */

    /*
     * Don't handle any guaranteed-error cases.
     */

    if (numWords < 2 || numWords > UINT_MAX) {
	return TCL_ERROR;
    }

    /*
     * Check if the argument words are all compile-time-known literals; that's
     * a case we can handle by compiling to a constant.
     */

    TclNewObj(formatObj);
    Tcl_IncrRefCount(formatObj);
    tokenPtr = TokenAfter(tokenPtr);
    if (!TclWordKnownAtCompileTime(tokenPtr, formatObj)) {
	Tcl_DecrRefCount(formatObj);
	return TCL_ERROR;
    }

    objv = (Tcl_Obj **)TclStackAlloc(interp,
	    (numWords - 2) * sizeof(Tcl_Obj *));
    for (i=0 ; i+2 < numWords ; i++) {
	tokenPtr = TokenAfter(tokenPtr);
	TclNewObj(objv[i]);
	Tcl_IncrRefCount(objv[i]);
	if (!TclWordKnownAtCompileTime(tokenPtr, objv[i])) {
	    goto checkForStringConcatCase;
	}
    }

    /*
     * Everything is a literal, so the result is constant too (or an error if
     * the format is broken). Do the format now.
     */

    tmpObj = Tcl_Format(interp, TclGetString(formatObj), numWords - 2, objv);
    for (; --i>=0 ;) {
	Tcl_DecrRefCount(objv[i]);
    }
    TclStackFree(interp, objv);
    Tcl_DecrRefCount(formatObj);
    if (tmpObj == NULL) {
	TclCompileSyntaxError(interp, envPtr);
	return TCL_OK;
    }

    /*
     * Not an error, always a constant result, so just push the result as a
     * literal. Job done.
     */

    PUSH_OBJ(			tmpObj);
    return TCL_OK;

  checkForStringConcatCase:
    /*
     * See if we can generate a sequence of things to concatenate. This
     * requires that all the % sequences be %s or %%, as everything else is
     * sufficiently complex that we don't bother.
     *
     * First, get the state of the system relatively sensible (cleaning up
     * after our attempt to spot a literal).
     */

    for (; i>=0 ; i--) {
	Tcl_DecrRefCount(objv[i]);
    }
    TclStackFree(interp, objv);
    tokenPtr = TokenAfter(parsePtr->tokenPtr);
    tokenPtr = TokenAfter(tokenPtr);
    i = 0;

    /*
     * Now scan through and check for non-%s and non-%% substitutions.
     */

    for (bytes = TclGetString(formatObj) ; *bytes ; bytes++) {
	if (*bytes == '%') {
	    bytes++;
	    if (*bytes == 's') {
		i++;
		continue;
	    } else if (*bytes == '%') {
		continue;
	    }
	    Tcl_DecrRefCount(formatObj);
	    return TCL_ERROR;
	}
    }

    /*
     * Check if the number of things to concatenate will fit in a byte.
     */

    if (i+2 != numWords || i > 125) {
	Tcl_DecrRefCount(formatObj);
	return TCL_ERROR;
    }

    /*
     * Generate the pushes of the things to concatenate, a sequence of
     * literals and compiled tokens (of which at least one is non-literal or
     * we'd have the case in the first half of this function) which we will
     * concatenate.
     */

    i = 0;			/* The count of things to concat. */
    j = 2;			/* The index into the argument tokens, for
				 * TIP#280 handling. */
    start = TclGetString(formatObj);
				/* The start of the currently-scanned literal
				 * in the format string. */
    TclNewObj(tmpObj);		/* The buffer used to accumulate the literal
				 * being built. */
    for (bytes = start ; *bytes ; bytes++) {
	if (*bytes == '%') {
	    Tcl_AppendToObj(tmpObj, start, bytes - start);
	    if (*++bytes == '%') {
		Tcl_AppendToObj(tmpObj, "%", 1);
	    } else {
		/*
		 * If there is a non-empty literal from the format string,
		 * push it and reset.
		 */

		if (TclGetString(tmpObj)[0]) {
		    PUSH_OBJ(	tmpObj);
		    TclNewObj(tmpObj);
		    i++;
		}

		/*
		 * Push the code to produce the string that would be
		 * substituted with %s, except we'll be concatenating
		 * directly.
		 */

		PUSH_TOKEN(	tokenPtr, j);
		tokenPtr = TokenAfter(tokenPtr);
		j++;
		i++;
	    }
	    start = bytes + 1;
	}
    }

    /*
     * Handle the case of a trailing literal.
     */

    Tcl_AppendToObj(tmpObj, start, bytes - start);
    if (TclGetString(tmpObj)[0]) {
	PUSH_OBJ(		tmpObj);
	i++;
    }
    Tcl_BounceRefCount(tmpObj);
    Tcl_DecrRefCount(formatObj);

    if (i > 1) {
	/*
	 * Do the concatenation, which produces the result.
	 */

	OP1(			STR_CONCAT1, i);
    }
    return TCL_OK;
}

/*
 *----------------------------------------------------------------------
 *
 * TclLocalScalarFromToken --
 *
 *	Get the index into the table of compiled locals that corresponds
 *	to a local scalar variable name.
 *
 * Results:
 *	Returns the non-negative integer index value into the table of
 *	compiled locals corresponding to a local scalar variable name.
 *	If the arguments passed in do not identify a local scalar variable
 *	then return TCL_INDEX_NONE.
 *
 * Side effects:
 *	May add an entry into the table of compiled locals.
 *
 *----------------------------------------------------------------------
 */

Tcl_Size
TclLocalScalarFromToken(
    Tcl_Token *tokenPtr,
    CompileEnv *envPtr)
{
    int isScalar;
    Tcl_LVTIndex index;

    TclPushVarName(NULL, tokenPtr, envPtr, TCL_NO_ELEMENT, &index, &isScalar);
    if (!isScalar) {
	index = TCL_INDEX_NONE;
    }
    return index;
}

Tcl_Size
TclLocalScalar(
    const char *bytes,
    size_t numBytes,
    CompileEnv *envPtr)
{
    Tcl_Token token[2] = {
	{TCL_TOKEN_SIMPLE_WORD, NULL, 0, 1},
	{TCL_TOKEN_TEXT, NULL, 0, 0}
    };

    token[1].start = bytes;
    token[1].size = numBytes;
    return TclLocalScalarFromToken(token, envPtr);
}

/*
 *----------------------------------------------------------------------
 *
 * TclPushVarName --
 *
 *	Procedure used in the compiling where pushing a variable name is
 *	necessary (append, lappend, set).
 *
 * Results:
 *	The values written to *localIndexPtr and *isScalarPtr signal to
 *	the caller what the instructions emitted by this routine will do:
 *
 *	*isScalarPtr	(*localIndexPtr < 0)
 *	1		1	Push the varname on the stack. (Stack +1)
 *	1		0	*localIndexPtr is the index of the compiled
 *				local for this varname.  No instructions
 *				emitted.	(Stack +0)
 *	0		1	Push part1 and part2 names of array element
 *				on the stack.	(Stack +2)
 *	0		0	*localIndexPtr is the index of the compiled
 *				local for this array.  Element name is pushed
 *				on the stack.	(Stack +1)
 *
 * Side effects:
 *	Instructions are added to envPtr.
 *
 *----------------------------------------------------------------------
 */

void
TclPushVarName(
    Tcl_Interp *interp,		/* Used for error reporting. */
    Tcl_Token *varTokenPtr,	/* Points to a variable token. */
    CompileEnv *envPtr,		/* Holds resulting instructions. */
    int flags,			/* TCL_NO_ELEMENT. */
    Tcl_Size *localIndexPtr,	/* Must not be NULL. */
    int *isScalarPtr)		/* Must not be NULL. */
{
    const char *p;
    const char *last, *name, *elName;
    Tcl_Token *elemTokenPtr = NULL;
    Tcl_Size nameLen, elNameLen, n;
    int simpleVarName = 0, allocedTokens = 0;
    Tcl_Size elemTokenCount = 0, removedParen = 0;
    Tcl_LVTIndex localIndex;

    /*
     * Decide if we can use a frame slot for the var/array name or if we need
     * to emit code to compute and push the name at runtime. We use a frame
     * slot (entry in the array of local vars) if we are compiling a procedure
     * body and if the name is simple text that does not include namespace
     * qualifiers.
     */

    name = elName = NULL;
    nameLen = elNameLen = 0;
    localIndex = TCL_INDEX_NONE;

    if (varTokenPtr->type == TCL_TOKEN_SIMPLE_WORD) {
	/*
	 * A simple variable name. Divide it up into "name" and "elName"
	 * strings. If it is not a local variable, look it up at runtime.
	 */

	simpleVarName = 1;

	name = varTokenPtr[1].start;
	nameLen = varTokenPtr[1].size;
	if (name[nameLen - 1] == ')') {
	    /*
	     * last char is ')' => potential array reference.
	     */
	    last = &name[nameLen - 1];

	    if (*last == ')') {
		for (p = name;  p < last;  p++) {
		    if (*p == '(') {
			elName = p + 1;
			elNameLen = last - elName;
			nameLen = p - name;
			break;
		    }
		}
	    }

	    if (!(flags & TCL_NO_ELEMENT) && elNameLen) {
		/*
		 * An array element, the element name is a simple string:
		 * assemble the corresponding token.
		 */

		elemTokenPtr = (Tcl_Token *)TclStackAlloc(interp, sizeof(Tcl_Token));
		allocedTokens = 1;
		elemTokenPtr->type = TCL_TOKEN_TEXT;
		elemTokenPtr->start = elName;
		elemTokenPtr->size = elNameLen;
		elemTokenPtr->numComponents = 0;
		elemTokenCount = 1;
	    }
	}
    } else if (interp && ((n = varTokenPtr->numComponents) > 1)
	    && (varTokenPtr[1].type == TCL_TOKEN_TEXT)
	    && (varTokenPtr[n].type == TCL_TOKEN_TEXT)
	    && (varTokenPtr[n].start[varTokenPtr[n].size - 1] == ')')) {
	/*
	 * Check for parentheses inside first token.
	 */

	simpleVarName = 0;
	for (p = varTokenPtr[1].start, last = p + varTokenPtr[1].size;
		p < last;  p++) {
	    if (*p == '(') {
		simpleVarName = 1;
		break;
	    }
	}
	if (simpleVarName) {
	    size_t remainingLen;

	    /*
	     * Check the last token: if it is just ')', do not count it.
	     * Otherwise, remove the ')' and flag so that it is restored at
	     * the end.
	     */

	    if (varTokenPtr[n].size == 1) {
		n--;
	    } else {
		varTokenPtr[n].size--;
		removedParen = n;
	    }

	    name = varTokenPtr[1].start;
	    nameLen = p - varTokenPtr[1].start;
	    elName = p + 1;
	    remainingLen = (varTokenPtr[2].start - p) - 1;
	    elNameLen = (varTokenPtr[n].start-p) + varTokenPtr[n].size - 1;

	    if (!(flags & TCL_NO_ELEMENT)) {
		if (remainingLen) {
		    /*
<<<<<<< HEAD
		     * Make a first token with the extra characters in the first
		     * token.
		     */

		    elemTokenPtr = (Tcl_Token *)TclStackAlloc(interp, n * sizeof(Tcl_Token));
=======
		     * Make a first token with the extra characters in the
		     * first token.
		     */

		    elemTokenPtr = (Tcl_Token *)TclStackAlloc(interp,
			    n * sizeof(Tcl_Token));
>>>>>>> 3a8fb625
		    allocedTokens = 1;
		    elemTokenPtr->type = TCL_TOKEN_TEXT;
		    elemTokenPtr->start = elName;
		    elemTokenPtr->size = remainingLen;
		    elemTokenPtr->numComponents = 0;
		    elemTokenCount = n;

		    /*
		     * Copy the remaining tokens.
		     */

<<<<<<< HEAD
		    memcpy(elemTokenPtr+1, varTokenPtr+2,
			    (n-1) * sizeof(Tcl_Token));
=======
		    memcpy(elemTokenPtr + 1, varTokenPtr + 2,
			    (n - 1) * sizeof(Tcl_Token));
>>>>>>> 3a8fb625
		} else {
		    /*
		     * Use the already available tokens.
		     */

		    elemTokenPtr = &varTokenPtr[2];
		    elemTokenCount = n - 1;
		}
	    }
	}
    }

    if (simpleVarName) {
	/*
	 * See whether name has any namespace separators (::'s).
	 */

	int hasNsQualifiers = 0;

	for (p = name, last = p + nameLen-1;  p < last;  p++) {
	    if ((p[0] == ':') && (p[1] == ':')) {
		hasNsQualifiers = 1;
		break;
	    }
	}

	/*
	 * Look up the var name's index in the array of local vars in the proc
	 * frame. If retrieving the var's value and it doesn't already exist,
	 * push its name and look it up at runtime.
	 */

	if (!hasNsQualifiers) {
	    localIndex = TclFindCompiledLocal(name, nameLen, 1, envPtr);
	}
	if (interp && localIndex < 0) {
	    PushLiteral(envPtr, name, nameLen);
	}

	/*
	 * Compile the element script, if any, and only if not inhibited. [Bug
	 * 3600328]
	 */

	if (elName != NULL && !(flags & TCL_NO_ELEMENT)) {
	    if (elNameLen) {
		TclCompileTokens(interp, elemTokenPtr, elemTokenCount,
			envPtr);
	    } else {
		PUSH(		"");
	    }
	}
    } else if (interp) {
	/*
	 * The var name isn't simple: compile and push it.
	 */

	CompileTokens(envPtr, varTokenPtr, interp);
    }

    if (removedParen) {
	varTokenPtr[removedParen].size++;
    }
    if (allocedTokens) {
	TclStackFree(interp, elemTokenPtr);
    }
    *localIndexPtr = localIndex;
    *isScalarPtr = (elName == NULL);
}

/*
 * Local Variables:
 * mode: c
 * c-basic-offset: 4
 * fill-column: 78
 * End:
 */<|MERGE_RESOLUTION|>--- conflicted
+++ resolved
@@ -405,19 +405,11 @@
     keyVar = AnonymousLocal(envPtr);
     valVar = AnonymousLocal(envPtr);
 
-<<<<<<< HEAD
-    infoPtr = (ForeachInfo *)
-	    Tcl_Alloc(offsetof(ForeachInfo, varLists) + sizeof(ForeachVarList *));
-    infoPtr->numLists = 1;
-    infoPtr->varLists[0] = (ForeachVarList *)
-	    Tcl_Alloc(offsetof(ForeachVarList, varIndexes) + 2 * sizeof(Tcl_Size));
-=======
     infoPtr = (ForeachInfo *)Tcl_Alloc(
 	    offsetof(ForeachInfo, varLists) + sizeof(ForeachVarList *));
     infoPtr->numLists = 1;
     infoPtr->varLists[0] = (ForeachVarList *)Tcl_Alloc(
 	    offsetof(ForeachVarList, varIndexes) + 2 * sizeof(Tcl_Size));
->>>>>>> 3a8fb625
     infoPtr->varLists[0]->numVars = 2;
     infoPtr->varLists[0]->varIndexes[0] = keyVar;
     infoPtr->varLists[0]->varIndexes[1] = valVar;
@@ -3679,20 +3671,12 @@
 	    if (!(flags & TCL_NO_ELEMENT)) {
 		if (remainingLen) {
 		    /*
-<<<<<<< HEAD
-		     * Make a first token with the extra characters in the first
-		     * token.
-		     */
-
-		    elemTokenPtr = (Tcl_Token *)TclStackAlloc(interp, n * sizeof(Tcl_Token));
-=======
 		     * Make a first token with the extra characters in the
 		     * first token.
 		     */
 
 		    elemTokenPtr = (Tcl_Token *)TclStackAlloc(interp,
 			    n * sizeof(Tcl_Token));
->>>>>>> 3a8fb625
 		    allocedTokens = 1;
 		    elemTokenPtr->type = TCL_TOKEN_TEXT;
 		    elemTokenPtr->start = elName;
@@ -3704,13 +3688,8 @@
 		     * Copy the remaining tokens.
 		     */
 
-<<<<<<< HEAD
-		    memcpy(elemTokenPtr+1, varTokenPtr+2,
-			    (n-1) * sizeof(Tcl_Token));
-=======
 		    memcpy(elemTokenPtr + 1, varTokenPtr + 2,
 			    (n - 1) * sizeof(Tcl_Token));
->>>>>>> 3a8fb625
 		} else {
 		    /*
 		     * Use the already available tokens.
