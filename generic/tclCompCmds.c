/*
 * tclCompCmds.c --
 *
 *	This file contains compilation procedures that compile various Tcl
 *	commands into a sequence of instructions ("bytecodes").
 *
 * Copyright (c) 1997-1998 Sun Microsystems, Inc.
 * Copyright (c) 2001 by Kevin B. Kenny.  All rights reserved.
 * Copyright (c) 2002 ActiveState Corporation.
 * Copyright (c) 2004-2013 by Donal K. Fellows.
 *
 * See the file "license.terms" for information on usage and redistribution of
 * this file, and for a DISCLAIMER OF ALL WARRANTIES.
 */

#include "tclInt.h"
#include "tclCompile.h"
#include <assert.h>

/*
 * Prototypes for procedures defined later in this file:
 */

static ClientData	DupDictUpdateInfo(ClientData clientData);
static void		FreeDictUpdateInfo(ClientData clientData);
static void		PrintDictUpdateInfo(ClientData clientData,
			    Tcl_Obj *appendObj, ByteCode *codePtr,
			    unsigned int pcOffset);
static void		DisassembleDictUpdateInfo(ClientData clientData,
			    Tcl_Obj *dictObj, ByteCode *codePtr,
			    unsigned int pcOffset);
static ClientData	DupForeachInfo(ClientData clientData);
static void		FreeForeachInfo(ClientData clientData);
static void		PrintForeachInfo(ClientData clientData,
			    Tcl_Obj *appendObj, ByteCode *codePtr,
			    unsigned int pcOffset);
static void		DisassembleForeachInfo(ClientData clientData,
			    Tcl_Obj *dictObj, ByteCode *codePtr,
			    unsigned int pcOffset);
static void		PrintNewForeachInfo(ClientData clientData,
			    Tcl_Obj *appendObj, ByteCode *codePtr,
			    unsigned int pcOffset);
static void		DisassembleNewForeachInfo(ClientData clientData,
			    Tcl_Obj *dictObj, ByteCode *codePtr,
			    unsigned int pcOffset);
static int		CompileEachloopCmd(Tcl_Interp *interp,
			    Tcl_Parse *parsePtr, Command *cmdPtr,
			    CompileEnv *envPtr, int collect);
static int		CompileDictEachCmd(Tcl_Interp *interp,
			    Tcl_Parse *parsePtr, Command *cmdPtr,
			    struct CompileEnv *envPtr, int collect);

/*
 * The structures below define the AuxData types defined in this file.
 */

static const AuxDataType foreachInfoType = {
    "ForeachInfo",		/* name */
    DupForeachInfo,		/* dupProc */
    FreeForeachInfo,		/* freeProc */
    PrintForeachInfo,		/* printProc */
    DisassembleForeachInfo	/* disassembleProc */
};

static const AuxDataType newForeachInfoType = {
    "NewForeachInfo",		/* name */
    DupForeachInfo,		/* dupProc */
    FreeForeachInfo,		/* freeProc */
    PrintNewForeachInfo,	/* printProc */
    DisassembleNewForeachInfo	/* disassembleProc */
};

static const AuxDataType dictUpdateInfoType = {
    "DictUpdateInfo",		/* name */
    DupDictUpdateInfo,		/* dupProc */
    FreeDictUpdateInfo,		/* freeProc */
    PrintDictUpdateInfo,	/* printProc */
    DisassembleDictUpdateInfo	/* disassembleProc */
};

/*
 *----------------------------------------------------------------------
 *
 * TclGetAuxDataType --
 *
 *	This procedure looks up an Auxdata type by name.
 *
 * Results:
 *	If an AuxData type with name matching "typeName" is found, a pointer
 *	to its AuxDataType structure is returned; otherwise, NULL is returned.
 *
 * Side effects:
 *	None.
 *
 *----------------------------------------------------------------------
 */

const AuxDataType *
TclGetAuxDataType(
    const char *typeName)	/* Name of AuxData type to look up. */
{
    if (!strcmp(typeName, foreachInfoType.name)) {
	return &foreachInfoType;
    } else if (!strcmp(typeName, newForeachInfoType.name)) {
	return &newForeachInfoType;
    } else if (!strcmp(typeName, dictUpdateInfoType.name)) {
	return &dictUpdateInfoType;
    } else if (!strcmp(typeName, tclJumptableInfoType.name)) {
	return &tclJumptableInfoType;
    }
    return NULL;
}

/*
 *----------------------------------------------------------------------
 *
 * TclCompileAppendCmd --
 *
 *	Procedure called to compile the "append" command.
 *
 * Results:
 *	Returns TCL_OK for a successful compile. Returns TCL_ERROR to defer
 *	evaluation to runtime.
 *
 * Side effects:
 *	Instructions are added to envPtr to execute the "append" command at
 *	runtime.
 *
 *----------------------------------------------------------------------
 */

int
TclCompileAppendCmd(
    Tcl_Interp *interp,		/* Used for error reporting. */
    Tcl_Parse *parsePtr,	/* Points to a parse structure for the command
				 * created by Tcl_ParseCommand. */
    Command *cmdPtr,		/* Points to defintion of command being
				 * compiled. */
    CompileEnv *envPtr)		/* Holds resulting instructions. */
{
    Tcl_Token *varTokenPtr, *valueTokenPtr;
    int isScalar, localIndex, numWords, i;
    DefineLineInformation;	/* TIP #280 */

    /* TODO: Consider support for compiling expanded args. */
    numWords = parsePtr->numWords;
    if (numWords == 1) {
	return TCL_ERROR;
    } else if (numWords == 2) {
	/*
	 * append varName == set varName
	 */

	return TclCompileSetCmd(interp, parsePtr, cmdPtr, envPtr);
    } else if (numWords > 3) {
	/*
	 * APPEND instructions currently only handle one value, but we can
	 * handle some multi-value cases by stringing them together.
	 */

	goto appendMultiple;
    }

    /*
     * Decide if we can use a frame slot for the var/array name or if we need
     * to emit code to compute and push the name at runtime. We use a frame
     * slot (entry in the array of local vars) if we are compiling a procedure
     * body and if the name is simple text that does not include namespace
     * qualifiers.
     */

    varTokenPtr = TokenAfter(parsePtr->tokenPtr);

    PushVarNameWord(interp, varTokenPtr, envPtr, 0,
	    &localIndex, &isScalar, 1);

    /*
     * We are doing an assignment, otherwise TclCompileSetCmd was called, so
     * push the new value. This will need to be extended to push a value for
     * each argument.
     */

	valueTokenPtr = TokenAfter(varTokenPtr);
	CompileWord(envPtr, valueTokenPtr, interp, 2);

    /*
     * Emit instructions to set/get the variable.
     */

	if (isScalar) {
	    if (localIndex < 0) {
		TclEmitOpcode(INST_APPEND_STK, envPtr);
	    } else {
		Emit14Inst(INST_APPEND_SCALAR, localIndex, envPtr);
	    }
	} else {
	    if (localIndex < 0) {
		TclEmitOpcode(INST_APPEND_ARRAY_STK, envPtr);
	    } else {
		Emit14Inst(INST_APPEND_ARRAY, localIndex, envPtr);
	    }
	}

    return TCL_OK;

  appendMultiple:
    /*
     * Can only handle the case where we are appending to a local scalar when
     * there are multiple values to append.  Fortunately, this is common.
     */

    varTokenPtr = TokenAfter(parsePtr->tokenPtr);

    localIndex = LocalScalarFromToken(varTokenPtr, envPtr);
    if (localIndex < 0) {
	return TCL_ERROR;
    }

    /*
     * Definitely appending to a local scalar; generate the words and append
     * them.
     */

    valueTokenPtr = TokenAfter(varTokenPtr);
    for (i = 2 ; i < numWords ; i++) {
	CompileWord(envPtr, valueTokenPtr, interp, i);
	valueTokenPtr = TokenAfter(valueTokenPtr);
    }
    TclEmitInstInt4(	  INST_REVERSE, numWords-2,		envPtr);
    for (i = 2 ; i < numWords ;) {
	Emit14Inst(	  INST_APPEND_SCALAR, localIndex,	envPtr);
	if (++i < numWords) {
	    TclEmitOpcode(INST_POP,				envPtr);
	}
    }

    return TCL_OK;
}

/*
 *----------------------------------------------------------------------
 *
 * TclCompileArray*Cmd --
 *
 *	Functions called to compile "array" sucommands.
 *
 * Results:
 *	All return TCL_OK for a successful compile, and TCL_ERROR to defer
 *	evaluation to runtime.
 *
 * Side effects:
 *	Instructions are added to envPtr to execute the "array" subcommand at
 *	runtime.
 *
 *----------------------------------------------------------------------
 */

int
TclCompileArrayExistsCmd(
    Tcl_Interp *interp,		/* Used for looking up stuff. */
    Tcl_Parse *parsePtr,	/* Points to a parse structure for the command
				 * created by Tcl_ParseCommand. */
    Command *cmdPtr,		/* Points to defintion of command being
				 * compiled. */
    CompileEnv *envPtr)		/* Holds resulting instructions. */
{
    DefineLineInformation;	/* TIP #280 */
    Tcl_Token *tokenPtr;
    int isScalar, localIndex;
    (void)cmdPtr;

    if (parsePtr->numWords != 2) {
	return TCL_ERROR;
    }

    tokenPtr = TokenAfter(parsePtr->tokenPtr);
    PushVarNameWord(interp, tokenPtr, envPtr, TCL_NO_ELEMENT,
	    &localIndex, &isScalar, 1);
    if (!isScalar) {
	return TCL_ERROR;
    }

    if (localIndex >= 0) {
	TclEmitInstInt4(INST_ARRAY_EXISTS_IMM, localIndex,	envPtr);
    } else {
	TclEmitOpcode(	INST_ARRAY_EXISTS_STK,			envPtr);
    }
    return TCL_OK;
}

int
TclCompileArraySetCmd(
    Tcl_Interp *interp,		/* Used for looking up stuff. */
    Tcl_Parse *parsePtr,	/* Points to a parse structure for the command
				 * created by Tcl_ParseCommand. */
    Command *cmdPtr,		/* Points to defintion of command being
				 * compiled. */
    CompileEnv *envPtr)		/* Holds resulting instructions. */
{
    DefineLineInformation;	/* TIP #280 */
    Tcl_Token *varTokenPtr, *dataTokenPtr;
    int isScalar, localIndex, code = TCL_OK;
    int isDataLiteral, isDataValid, isDataEven, len;
    int keyVar, valVar, infoIndex;
    int fwd, offsetBack, offsetFwd;
    Tcl_Obj *literalObj;
    ForeachInfo *infoPtr;

    if (parsePtr->numWords != 3) {
	return TCL_ERROR;
    }

    varTokenPtr = TokenAfter(parsePtr->tokenPtr);
    dataTokenPtr = TokenAfter(varTokenPtr);
    literalObj = Tcl_NewObj();
    isDataLiteral = TclWordKnownAtCompileTime(dataTokenPtr, literalObj);
    isDataValid = (isDataLiteral
	    && Tcl_ListObjLength(NULL, literalObj, &len) == TCL_OK);
    isDataEven = (isDataValid && (len & 1) == 0);

    /*
     * Special case: literal odd-length argument is always an error.
     */

    if (isDataValid && !isDataEven) {
	/* Abandon custom compile and let invocation raise the error */
	code = TclCompileBasic2ArgCmd(interp, parsePtr, cmdPtr, envPtr);
	goto done;

	/*
	 * We used to compile to the bytecode that would throw the error,
	 * but that was wrong because it would not invoke the array trace
	 * on the variable.
	 *
	PushStringLiteral(envPtr, "list must have an even number of elements");
	PushStringLiteral(envPtr, "-errorcode {TCL ARGUMENT FORMAT}");
	TclEmitInstInt4(INST_RETURN_IMM, TCL_ERROR,		envPtr);
	TclEmitInt4(		0,				envPtr);
	goto done;
	 *
	 */
    }

    /*
     * Except for the special "ensure array" case below, when we're not in
     * a proc, we cannot do a better compile than generic.
     */

    if ((varTokenPtr->type != TCL_TOKEN_SIMPLE_WORD) ||
	    (envPtr->procPtr == NULL && !(isDataEven && len == 0))) {
	code = TclCompileBasic2ArgCmd(interp, parsePtr, cmdPtr, envPtr);
	goto done;
    }

    PushVarNameWord(interp, varTokenPtr, envPtr, TCL_NO_ELEMENT,
	    &localIndex, &isScalar, 1);
    if (!isScalar) {
	code = TCL_ERROR;
	goto done;
    }

    /*
     * Special case: literal empty value argument is just an "ensure array"
     * operation.
     */

    if (isDataEven && len == 0) {
	if (localIndex >= 0) {
	    TclEmitInstInt4(INST_ARRAY_EXISTS_IMM, localIndex,	envPtr);
	    TclEmitInstInt1(INST_JUMP_TRUE1, 7,			envPtr);
	    TclEmitInstInt4(INST_ARRAY_MAKE_IMM, localIndex,	envPtr);
	} else {
	    TclEmitOpcode(  INST_DUP,				envPtr);
	    TclEmitOpcode(  INST_ARRAY_EXISTS_STK,		envPtr);
	    TclEmitInstInt1(INST_JUMP_TRUE1, 5,			envPtr);
	    TclEmitOpcode(  INST_ARRAY_MAKE_STK,		envPtr);
	    TclEmitInstInt1(INST_JUMP1, 3,			envPtr);
	    /* Each branch decrements stack depth, but we only take one. */
	    TclAdjustStackDepth(1, envPtr);
	    TclEmitOpcode(  INST_POP,				envPtr);
	}
	PushStringLiteral(envPtr, "");
	goto done;
    }

    if (localIndex < 0) {
	/*
	 * a non-local variable: upvar from a local one! This consumes the
	 * variable name that was left at stacktop.
	 */

	localIndex = TclFindCompiledLocal(varTokenPtr->start,
		varTokenPtr->size, 1, envPtr);
	PushStringLiteral(envPtr, "0");
	TclEmitInstInt4(INST_REVERSE, 2,        		envPtr);
	TclEmitInstInt4(INST_UPVAR, localIndex, 		envPtr);
	TclEmitOpcode(INST_POP,          			envPtr);
    }

    /*
     * Prepare for the internal foreach.
     */

    keyVar = AnonymousLocal(envPtr);
    valVar = AnonymousLocal(envPtr);

<<<<<<< HEAD
    infoPtr = Tcl_Alloc(sizeof(ForeachInfo));
    infoPtr->numLists = 1;
    infoPtr->varLists[0] = Tcl_Alloc(sizeof(ForeachVarList) + sizeof(int));
=======
    infoPtr = (ForeachInfo *)ckalloc(sizeof(ForeachInfo));
    infoPtr->numLists = 1;
    infoPtr->varLists[0] = (ForeachVarList *)ckalloc(sizeof(ForeachVarList) + sizeof(int));
>>>>>>> 52e543c5
    infoPtr->varLists[0]->numVars = 2;
    infoPtr->varLists[0]->varIndexes[0] = keyVar;
    infoPtr->varLists[0]->varIndexes[1] = valVar;
    infoIndex = TclCreateAuxData(infoPtr, &newForeachInfoType, envPtr);

    /*
     * Start issuing instructions to write to the array.
     */

    TclEmitInstInt4(INST_ARRAY_EXISTS_IMM, localIndex,	envPtr);
    TclEmitInstInt1(INST_JUMP_TRUE1, 7,			envPtr);
    TclEmitInstInt4(INST_ARRAY_MAKE_IMM, localIndex,	envPtr);

    CompileWord(envPtr, dataTokenPtr, interp, 2);
    if (!isDataLiteral || !isDataValid) {
	/*
	 * Only need this safety check if we're handling a non-literal or list
	 * containing an invalid literal; with valid list literals, we've
	 * already checked (worth it because literals are a very common
	 * use-case with [array set]).
	 */

	TclEmitOpcode(	INST_DUP,				envPtr);
	TclEmitOpcode(	INST_LIST_LENGTH,			envPtr);
	PushStringLiteral(envPtr, "1");
	TclEmitOpcode(	INST_BITAND,				envPtr);
	offsetFwd = CurrentOffset(envPtr);
	TclEmitInstInt1(INST_JUMP_FALSE1, 0,			envPtr);
	PushStringLiteral(envPtr, "list must have an even number of elements");
	PushStringLiteral(envPtr, "-errorcode {TCL ARGUMENT FORMAT}");
	TclEmitInstInt4(INST_RETURN_IMM, TCL_ERROR,		envPtr);
	TclEmitInt4(		0,				envPtr);
	TclAdjustStackDepth(-1, envPtr);
	fwd = CurrentOffset(envPtr) - offsetFwd;
	TclStoreInt1AtPtr(fwd, envPtr->codeStart+offsetFwd+1);
    }

    TclEmitInstInt4(INST_FOREACH_START, infoIndex,	envPtr);
    offsetBack = CurrentOffset(envPtr);
    Emit14Inst(	INST_LOAD_SCALAR, keyVar,		envPtr);
    Emit14Inst(	INST_LOAD_SCALAR, valVar,		envPtr);
    Emit14Inst(	INST_STORE_ARRAY, localIndex,		envPtr);
    TclEmitOpcode(	INST_POP,			envPtr);
    infoPtr->loopCtTemp = offsetBack - CurrentOffset(envPtr); /*misuse */
    TclEmitOpcode( INST_FOREACH_STEP,			envPtr);
    TclEmitOpcode( INST_FOREACH_END,			envPtr);
    TclAdjustStackDepth(-3, envPtr);
    PushStringLiteral(envPtr,	"");

    done:
    Tcl_DecrRefCount(literalObj);
    return code;
}

int
TclCompileArrayUnsetCmd(
    Tcl_Interp *interp,		/* Used for looking up stuff. */
    Tcl_Parse *parsePtr,	/* Points to a parse structure for the command
				 * created by Tcl_ParseCommand. */
    Command *cmdPtr,		/* Points to defintion of command being
				 * compiled. */
    CompileEnv *envPtr)		/* Holds resulting instructions. */
{
    DefineLineInformation;	/* TIP #280 */
    Tcl_Token *tokenPtr = TokenAfter(parsePtr->tokenPtr);
    int isScalar, localIndex;

    if (parsePtr->numWords != 2) {
	return TclCompileBasic2ArgCmd(interp, parsePtr, cmdPtr, envPtr);
    }

    PushVarNameWord(interp, tokenPtr, envPtr, TCL_NO_ELEMENT,
	    &localIndex, &isScalar, 1);
    if (!isScalar) {
	return TCL_ERROR;
    }

    if (localIndex >= 0) {
	TclEmitInstInt4(INST_ARRAY_EXISTS_IMM, localIndex,	envPtr);
	TclEmitInstInt1(INST_JUMP_FALSE1, 8,			envPtr);
	TclEmitInstInt1(INST_UNSET_SCALAR, 1,			envPtr);
	TclEmitInt4(		localIndex,			envPtr);
    } else {
	TclEmitOpcode(	INST_DUP,				envPtr);
	TclEmitOpcode(	INST_ARRAY_EXISTS_STK,			envPtr);
	TclEmitInstInt1(INST_JUMP_FALSE1, 6,			envPtr);
	TclEmitInstInt1(INST_UNSET_STK, 1,			envPtr);
	TclEmitInstInt1(INST_JUMP1, 3,				envPtr);
	/* Each branch decrements stack depth, but we only take one. */
	TclAdjustStackDepth(1, envPtr);
	TclEmitOpcode(	INST_POP,				envPtr);
    }
    PushStringLiteral(envPtr,	"");
    return TCL_OK;
}

/*
 *----------------------------------------------------------------------
 *
 * TclCompileBreakCmd --
 *
 *	Procedure called to compile the "break" command.
 *
 * Results:
 *	Returns TCL_OK for a successful compile. Returns TCL_ERROR to defer
 *	evaluation to runtime.
 *
 * Side effects:
 *	Instructions are added to envPtr to execute the "break" command at
 *	runtime.
 *
 *----------------------------------------------------------------------
 */

int
TclCompileBreakCmd(
    Tcl_Interp *dummy,		/* Used for error reporting. */
    Tcl_Parse *parsePtr,	/* Points to a parse structure for the command
				 * created by Tcl_ParseCommand. */
    Command *cmdPtr,		/* Points to defintion of command being
				 * compiled. */
    CompileEnv *envPtr)		/* Holds resulting instructions. */
{
    ExceptionRange *rangePtr;
    ExceptionAux *auxPtr;
    (void)dummy;
    (void)cmdPtr;

    if (parsePtr->numWords != 1) {
	return TCL_ERROR;
    }

    /*
     * Find the innermost exception range that contains this command.
     */

    rangePtr = TclGetInnermostExceptionRange(envPtr, TCL_BREAK, &auxPtr);
    if (rangePtr && rangePtr->type == LOOP_EXCEPTION_RANGE) {
	/*
	 * Found the target! No need for a nasty INST_BREAK here.
	 */

	TclCleanupStackForBreakContinue(envPtr, auxPtr);
	TclAddLoopBreakFixup(envPtr, auxPtr);
    } else {
	/*
	 * Emit a real break.
	 */

	TclEmitOpcode(INST_BREAK, envPtr);
    }
    TclAdjustStackDepth(1, envPtr);

    return TCL_OK;
}

/*
 *----------------------------------------------------------------------
 *
 * TclCompileCatchCmd --
 *
 *	Procedure called to compile the "catch" command.
 *
 * Results:
 *	Returns TCL_OK for a successful compile. Returns TCL_ERROR to defer
 *	evaluation to runtime.
 *
 * Side effects:
 *	Instructions are added to envPtr to execute the "catch" command at
 *	runtime.
 *
 *----------------------------------------------------------------------
 */

int
TclCompileCatchCmd(
    Tcl_Interp *interp,		/* Used for error reporting. */
    Tcl_Parse *parsePtr,	/* Points to a parse structure for the command
				 * created by Tcl_ParseCommand. */
    Command *cmdPtr,		/* Points to defintion of command being
				 * compiled. */
    CompileEnv *envPtr)		/* Holds resulting instructions. */
{
    JumpFixup jumpFixup;
    Tcl_Token *cmdTokenPtr, *resultNameTokenPtr, *optsNameTokenPtr;
    int resultIndex, optsIndex, range, dropScript = 0;
    DefineLineInformation;	/* TIP #280 */
    int depth = TclGetStackDepth(envPtr);
    (void)cmdPtr;

    /*
     * If syntax does not match what we expect for [catch], do not compile.
     * Let runtime checks determine if syntax has changed.
     */

    if ((parsePtr->numWords < 2) || (parsePtr->numWords > 4)) {
	return TCL_ERROR;
    }

    /*
     * If variables were specified and the catch command is at global level
     * (not in a procedure), don't compile it inline: the payoff is too small.
     */

    if ((parsePtr->numWords >= 3) && !EnvHasLVT(envPtr)) {
	return TCL_ERROR;
    }

    /*
     * Make sure the variable names, if any, have no substitutions and just
     * refer to local scalars.
     */

    resultIndex = optsIndex = -1;
    cmdTokenPtr = TokenAfter(parsePtr->tokenPtr);
    if (parsePtr->numWords >= 3) {
	resultNameTokenPtr = TokenAfter(cmdTokenPtr);
	/* DGP */
	resultIndex = LocalScalarFromToken(resultNameTokenPtr, envPtr);
	if (resultIndex < 0) {
	    return TCL_ERROR;
	}

	/* DKF */
	if (parsePtr->numWords == 4) {
	    optsNameTokenPtr = TokenAfter(resultNameTokenPtr);
	    optsIndex = LocalScalarFromToken(optsNameTokenPtr, envPtr);
	    if (optsIndex < 0) {
		return TCL_ERROR;
	    }
	}
    }

    /*
     * We will compile the catch command. Declare the exception range that it
     * uses.
     *
     * If the body is a simple word, compile a BEGIN_CATCH instruction,
     * followed by the instructions to eval the body.
     * Otherwise, compile instructions to substitute the body text before
     * starting the catch, then BEGIN_CATCH, and then EVAL_STK to evaluate the
     * substituted body.
     * Care has to be taken to make sure that substitution happens outside the
     * catch range so that errors in the substitution are not caught.
     * [Bug 219184]
     * The reason for duplicating the script is that EVAL_STK would otherwise
     * begin by undeflowing the stack below the mark set by BEGIN_CATCH4.
     */

    range = TclCreateExceptRange(CATCH_EXCEPTION_RANGE, envPtr);
    if (cmdTokenPtr->type == TCL_TOKEN_SIMPLE_WORD) {
	TclEmitInstInt4(	INST_BEGIN_CATCH4, range,	envPtr);
	ExceptionRangeStarts(envPtr, range);
	BODY(cmdTokenPtr, 1);
    } else {
	SetLineInformation(1);
	CompileTokens(envPtr, cmdTokenPtr, interp);
	TclEmitInstInt4(	INST_BEGIN_CATCH4, range,	envPtr);
	ExceptionRangeStarts(envPtr, range);
	TclEmitOpcode(		INST_DUP,			envPtr);
	TclEmitInvoke(envPtr,	INST_EVAL_STK);
	/* drop the script */
	dropScript = 1;
	TclEmitInstInt4(	INST_REVERSE, 2,		envPtr);
	TclEmitOpcode(		INST_POP,			envPtr);
    }
    ExceptionRangeEnds(envPtr, range);


    /*
     * Emit the "no errors" epilogue: push "0" (TCL_OK) as the catch result,
     * and jump around the "error case" code.
     */

    TclCheckStackDepth(depth+1, envPtr);
    PushStringLiteral(envPtr, "0");
    TclEmitForwardJump(envPtr, TCL_UNCONDITIONAL_JUMP, &jumpFixup);

    /*
     * Emit the "error case" epilogue. Push the interpreter result and the
     * return code.
     */

    ExceptionRangeTarget(envPtr, range, catchOffset);
    TclSetStackDepth(depth + dropScript, envPtr);

    if (dropScript) {
	TclEmitOpcode(		INST_POP,			envPtr);
    }


    /* Stack at this point is empty */
    TclEmitOpcode(		INST_PUSH_RESULT,		envPtr);
    TclEmitOpcode(		INST_PUSH_RETURN_CODE,		envPtr);

    /* Stack at this point on both branches: result returnCode */

    if (TclFixupForwardJumpToHere(envPtr, &jumpFixup, 127)) {
	Tcl_Panic("TclCompileCatchCmd: bad jump distance %" TCL_Z_MODIFIER "d",
		(CurrentOffset(envPtr) - jumpFixup.codeOffset));
    }

    /*
     * Push the return options if the caller wants them. This needs to happen
     * before INST_END_CATCH
     */

    if (optsIndex != -1) {
	TclEmitOpcode(		INST_PUSH_RETURN_OPTIONS,	envPtr);
    }

    /*
     * End the catch
     */

    TclEmitOpcode(		INST_END_CATCH,			envPtr);

    /*
     * Save the result and return options if the caller wants them. This needs
     * to happen after INST_END_CATCH (compile-3.6/7).
     */

    if (optsIndex != -1) {
	Emit14Inst(		INST_STORE_SCALAR, optsIndex,	envPtr);
	TclEmitOpcode(		INST_POP,			envPtr);
    }

    /*
     * At this point, the top of the stack is inconveniently ordered:
     *		result returnCode
     * Reverse the stack to store the result.
     */

    TclEmitInstInt4(	INST_REVERSE, 2,		envPtr);
    if (resultIndex != -1) {
	Emit14Inst(	INST_STORE_SCALAR, resultIndex,	envPtr);
    }
    TclEmitOpcode(	INST_POP,			envPtr);

    TclCheckStackDepth(depth+1, envPtr);
    return TCL_OK;
}

/*----------------------------------------------------------------------
 *
 * TclCompileClockClicksCmd --
 *
 *	Procedure called to compile the "tcl::clock::clicks" command.
 *
 * Results:
 *	Returns TCL_OK for a successful compile. Returns TCL_ERROR to defer
 *	evaluation to run time.
 *
 * Side effects:
 *	Instructions are added to envPtr to execute the "clock clicks"
 *	command at runtime.
 *
 *----------------------------------------------------------------------
 */

int
TclCompileClockClicksCmd(
    Tcl_Interp* dummy,		/* Tcl interpreter */
    Tcl_Parse *parsePtr,	/* Points to a parse structure for the command
				 * created by Tcl_ParseCommand. */
    Command *cmdPtr,		/* Points to defintion of command being
				 * compiled. */
    CompileEnv *envPtr)		/* Holds resulting instructions. */
{
    Tcl_Token* tokenPtr;
    (void)dummy;
    (void)cmdPtr;

    switch (parsePtr->numWords) {
    case 1:
	/*
	 * No args
	 */
	TclEmitInstInt1(INST_CLOCK_READ, 0, envPtr);
	break;
    case 2:
	/*
	 * -milliseconds or -microseconds
	 */
	tokenPtr = TokenAfter(parsePtr->tokenPtr);
	if (tokenPtr->type != TCL_TOKEN_SIMPLE_WORD
	    || tokenPtr[1].size < 4
	    || tokenPtr[1].size > 13) {
	    return TCL_ERROR;
	} else if (!strncmp(tokenPtr[1].start, "-microseconds",
			    tokenPtr[1].size)) {
	    TclEmitInstInt1(INST_CLOCK_READ, 1, envPtr);
	    break;
	} else if (!strncmp(tokenPtr[1].start, "-milliseconds",
			    tokenPtr[1].size)) {
	    TclEmitInstInt1(INST_CLOCK_READ, 2, envPtr);
	    break;
	} else {
	    return TCL_ERROR;
	}
    default:
	return TCL_ERROR;
    }
    return TCL_OK;
}


/*----------------------------------------------------------------------
 *
 * TclCompileClockReadingCmd --
 *
 *	Procedure called to compile the "tcl::clock::microseconds",
 *	"tcl::clock::milliseconds" and "tcl::clock::seconds" commands.
 *
 * Results:
 *	Returns TCL_OK for a successful compile. Returns TCL_ERROR to defer
 *	evaluation to run time.
 *
 * Side effects:
 *	Instructions are added to envPtr to execute the "clock clicks"
 *	command at runtime.
 *
 * Client data is 1 for microseconds, 2 for milliseconds, 3 for seconds.
 *----------------------------------------------------------------------
 */

int
TclCompileClockReadingCmd(
    Tcl_Interp* dummy,		/* Tcl interpreter */
    Tcl_Parse *parsePtr,	/* Points to a parse structure for the command
				 * created by Tcl_ParseCommand. */
    Command *cmdPtr,		/* Points to defintion of command being
				 * compiled. */
    CompileEnv *envPtr)		/* Holds resulting instructions. */
{
    (void)dummy;

    if (parsePtr->numWords != 1) {
	return TCL_ERROR;
    }

    TclEmitInstInt1(INST_CLOCK_READ, PTR2INT(cmdPtr->objClientData), envPtr);

    return TCL_OK;
}

/*
 *----------------------------------------------------------------------
 *
 * TclCompileConcatCmd --
 *
 *	Procedure called to compile the "concat" command.
 *
 * Results:
 *	Returns TCL_OK for a successful compile. Returns TCL_ERROR to defer
 *	evaluation to runtime.
 *
 * Side effects:
 *	Instructions are added to envPtr to execute the "concat" command at
 *	runtime.
 *
 *----------------------------------------------------------------------
 */

int
TclCompileConcatCmd(
    Tcl_Interp *interp,		/* Used for error reporting. */
    Tcl_Parse *parsePtr,	/* Points to a parse structure for the command
				 * created by Tcl_ParseCommand. */
    Command *cmdPtr,		/* Points to defintion of command being
				 * compiled. */
    CompileEnv *envPtr)		/* Holds resulting instructions. */
{
    DefineLineInformation;	/* TIP #280 */
    Tcl_Obj *objPtr, *listObj;
    Tcl_Token *tokenPtr;
    int i;
    (void)cmdPtr;

    /* TODO: Consider compiling expansion case. */
    if (parsePtr->numWords == 1) {
	/*
	 * [concat] without arguments just pushes an empty object.
	 */

	PushStringLiteral(envPtr, "");
	return TCL_OK;
    }

    /*
     * Test if all arguments are compile-time known. If they are, we can
     * implement with a simple push.
     */

    listObj = Tcl_NewObj();
    for (i = 1, tokenPtr = parsePtr->tokenPtr; i < parsePtr->numWords; i++) {
	tokenPtr = TokenAfter(tokenPtr);
	objPtr = Tcl_NewObj();
	if (!TclWordKnownAtCompileTime(tokenPtr, objPtr)) {
	    Tcl_DecrRefCount(objPtr);
	    Tcl_DecrRefCount(listObj);
	    listObj = NULL;
	    break;
	}
	(void) Tcl_ListObjAppendElement(NULL, listObj, objPtr);
    }
    if (listObj != NULL) {
	Tcl_Obj **objs;
	const char *bytes;
	int len;
	size_t slen;

	Tcl_ListObjGetElements(NULL, listObj, &len, &objs);
	objPtr = Tcl_ConcatObj(len, objs);
	Tcl_DecrRefCount(listObj);
	bytes = TclGetStringFromObj(objPtr, &slen);
	PushLiteral(envPtr, bytes, slen);
	Tcl_DecrRefCount(objPtr);
	return TCL_OK;
    }

    /*
     * General case: runtime concat.
     */

    for (i = 1, tokenPtr = parsePtr->tokenPtr; i < parsePtr->numWords; i++) {
	tokenPtr = TokenAfter(tokenPtr);
	CompileWord(envPtr, tokenPtr, interp, i);
    }

    TclEmitInstInt4(	INST_CONCAT_STK, i-1,		envPtr);

    return TCL_OK;
}

/*
 *----------------------------------------------------------------------
 *
 * TclCompileContinueCmd --
 *
 *	Procedure called to compile the "continue" command.
 *
 * Results:
 *	Returns TCL_OK for a successful compile. Returns TCL_ERROR to defer
 *	evaluation to runtime.
 *
 * Side effects:
 *	Instructions are added to envPtr to execute the "continue" command at
 *	runtime.
 *
 *----------------------------------------------------------------------
 */

int
TclCompileContinueCmd(
    Tcl_Interp *dummy,		/* Used for error reporting. */
    Tcl_Parse *parsePtr,	/* Points to a parse structure for the command
				 * created by Tcl_ParseCommand. */
    Command *cmdPtr,		/* Points to defintion of command being
				 * compiled. */
    CompileEnv *envPtr)		/* Holds resulting instructions. */
{
    ExceptionRange *rangePtr;
    ExceptionAux *auxPtr;
    (void)dummy;
    (void)cmdPtr;

    /*
     * There should be no argument after the "continue".
     */

    if (parsePtr->numWords != 1) {
	return TCL_ERROR;
    }

    /*
     * See if we can find a valid continueOffset (i.e., not -1) in the
     * innermost containing exception range.
     */

    rangePtr = TclGetInnermostExceptionRange(envPtr, TCL_CONTINUE, &auxPtr);
    if (rangePtr && rangePtr->type == LOOP_EXCEPTION_RANGE) {
	/*
	 * Found the target! No need for a nasty INST_CONTINUE here.
	 */

	TclCleanupStackForBreakContinue(envPtr, auxPtr);
	TclAddLoopContinueFixup(envPtr, auxPtr);
    } else {
	/*
	 * Emit a real continue.
	 */

	TclEmitOpcode(INST_CONTINUE, envPtr);
    }
    TclAdjustStackDepth(1, envPtr);

    return TCL_OK;
}

/*
 *----------------------------------------------------------------------
 *
 * TclCompileDict*Cmd --
 *
 *	Functions called to compile "dict" sucommands.
 *
 * Results:
 *	All return TCL_OK for a successful compile, and TCL_ERROR to defer
 *	evaluation to runtime.
 *
 * Side effects:
 *	Instructions are added to envPtr to execute the "dict" subcommand at
 *	runtime.
 *
 *----------------------------------------------------------------------
 */

int
TclCompileDictSetCmd(
    Tcl_Interp *interp,		/* Used for looking up stuff. */
    Tcl_Parse *parsePtr,	/* Points to a parse structure for the command
				 * created by Tcl_ParseCommand. */
    Command *cmdPtr,		/* Points to defintion of command being
				 * compiled. */
    CompileEnv *envPtr)		/* Holds resulting instructions. */
{
    Tcl_Token *tokenPtr;
    int i, dictVarIndex;
    DefineLineInformation;	/* TIP #280 */
    Tcl_Token *varTokenPtr;
    (void)cmdPtr;

    /*
     * There must be at least one argument after the command.
     */

    if (parsePtr->numWords < 4) {
	return TCL_ERROR;
    }

    /*
     * The dictionary variable must be a local scalar that is knowable at
     * compile time; anything else exceeds the complexity of the opcode. So
     * discover what the index is.
     */

    varTokenPtr = TokenAfter(parsePtr->tokenPtr);
    dictVarIndex = LocalScalarFromToken(varTokenPtr, envPtr);
    if (dictVarIndex < 0) {
	return TCL_ERROR;
    }

    /*
     * Remaining words (key path and value to set) can be handled normally.
     */

    tokenPtr = TokenAfter(varTokenPtr);
    for (i=2 ; i< parsePtr->numWords ; i++) {
	CompileWord(envPtr, tokenPtr, interp, i);
	tokenPtr = TokenAfter(tokenPtr);
    }

    /*
     * Now emit the instruction to do the dict manipulation.
     */

    TclEmitInstInt4( INST_DICT_SET, parsePtr->numWords-3,	envPtr);
    TclEmitInt4(     dictVarIndex,			envPtr);
    TclAdjustStackDepth(-1, envPtr);
    return TCL_OK;
}

int
TclCompileDictIncrCmd(
    Tcl_Interp *interp,		/* Used for looking up stuff. */
    Tcl_Parse *parsePtr,	/* Points to a parse structure for the command
				 * created by Tcl_ParseCommand. */
    Command *cmdPtr,		/* Points to defintion of command being
				 * compiled. */
    CompileEnv *envPtr)		/* Holds resulting instructions. */
{
    DefineLineInformation;	/* TIP #280 */
    Tcl_Token *varTokenPtr, *keyTokenPtr;
    int dictVarIndex, incrAmount;

    /*
     * There must be at least two arguments after the command.
     */

    if (parsePtr->numWords < 3 || parsePtr->numWords > 4) {
	return TCL_ERROR;
    }
    varTokenPtr = TokenAfter(parsePtr->tokenPtr);
    keyTokenPtr = TokenAfter(varTokenPtr);

    /*
     * Parse the increment amount, if present.
     */

    if (parsePtr->numWords == 4) {
	const char *word;
	size_t numBytes;
	int code;
	Tcl_Token *incrTokenPtr;
	Tcl_Obj *intObj;

	incrTokenPtr = TokenAfter(keyTokenPtr);
	if (incrTokenPtr->type != TCL_TOKEN_SIMPLE_WORD) {
	    return TclCompileBasic2Or3ArgCmd(interp, parsePtr,cmdPtr, envPtr);
	}
	word = incrTokenPtr[1].start;
	numBytes = incrTokenPtr[1].size;

	intObj = Tcl_NewStringObj(word, numBytes);
	Tcl_IncrRefCount(intObj);
	code = TclGetIntFromObj(NULL, intObj, &incrAmount);
	TclDecrRefCount(intObj);
	if (code != TCL_OK) {
	    return TclCompileBasic2Or3ArgCmd(interp, parsePtr,cmdPtr, envPtr);
	}
    } else {
	incrAmount = 1;
    }

    /*
     * The dictionary variable must be a local scalar that is knowable at
     * compile time; anything else exceeds the complexity of the opcode. So
     * discover what the index is.
     */

    dictVarIndex = LocalScalarFromToken(varTokenPtr, envPtr);
    if (dictVarIndex < 0) {
	return TclCompileBasic2Or3ArgCmd(interp, parsePtr, cmdPtr, envPtr);
    }

    /*
     * Emit the key and the code to actually do the increment.
     */

    CompileWord(envPtr, keyTokenPtr, interp, 2);
    TclEmitInstInt4( INST_DICT_INCR_IMM, incrAmount,	envPtr);
    TclEmitInt4(     dictVarIndex,			envPtr);
    return TCL_OK;
}

int
TclCompileDictGetCmd(
    Tcl_Interp *interp,		/* Used for looking up stuff. */
    Tcl_Parse *parsePtr,	/* Points to a parse structure for the command
				 * created by Tcl_ParseCommand. */
    Command *cmdPtr,		/* Points to defintion of command being
				 * compiled. */
    CompileEnv *envPtr)		/* Holds resulting instructions. */
{
    Tcl_Token *tokenPtr;
    int i;
    DefineLineInformation;	/* TIP #280 */
    (void)cmdPtr;

    /*
     * There must be at least two arguments after the command (the single-arg
     * case is legal, but too special and magic for us to deal with here).
     */

    /* TODO: Consider support for compiling expanded args. */
    if (parsePtr->numWords < 3) {
	return TCL_ERROR;
    }
    tokenPtr = TokenAfter(parsePtr->tokenPtr);

    /*
     * Only compile this because we need INST_DICT_GET anyway.
     */

    for (i=1 ; i<parsePtr->numWords ; i++) {
	CompileWord(envPtr, tokenPtr, interp, i);
	tokenPtr = TokenAfter(tokenPtr);
    }
    TclEmitInstInt4(INST_DICT_GET, parsePtr->numWords-2, envPtr);
    TclAdjustStackDepth(-1, envPtr);
    return TCL_OK;
}

int
TclCompileDictGetWithDefaultCmd(
    Tcl_Interp *interp,		/* Used for looking up stuff. */
    Tcl_Parse *parsePtr,	/* Points to a parse structure for the command
				 * created by Tcl_ParseCommand. */
    Command *cmdPtr,		/* Points to defintion of command being
				 * compiled. */
    CompileEnv *envPtr)		/* Holds resulting instructions. */
{
    Tcl_Token *tokenPtr;
    int i;
    DefineLineInformation;	/* TIP #280 */
    (void)cmdPtr;

    /*
     * There must be at least three arguments after the command.
     */

    /* TODO: Consider support for compiling expanded args. */
    if (parsePtr->numWords < 4) {
	return TCL_ERROR;
    }
    tokenPtr = TokenAfter(parsePtr->tokenPtr);

    for (i=1 ; i<parsePtr->numWords ; i++) {
	CompileWord(envPtr, tokenPtr, interp, i);
	tokenPtr = TokenAfter(tokenPtr);
    }
    TclEmitInstInt4(INST_DICT_GET_DEF, parsePtr->numWords-3, envPtr);
    TclAdjustStackDepth(-2, envPtr);
    return TCL_OK;
}

int
TclCompileDictExistsCmd(
    Tcl_Interp *interp,		/* Used for looking up stuff. */
    Tcl_Parse *parsePtr,	/* Points to a parse structure for the command
				 * created by Tcl_ParseCommand. */
    Command *cmdPtr,		/* Points to defintion of command being
				 * compiled. */
    CompileEnv *envPtr)		/* Holds resulting instructions. */
{
    Tcl_Token *tokenPtr;
    int i;
    DefineLineInformation;	/* TIP #280 */
    (void)cmdPtr;

    /*
     * There must be at least two arguments after the command (the single-arg
     * case is legal, but too special and magic for us to deal with here).
     */

    /* TODO: Consider support for compiling expanded args. */
    if (parsePtr->numWords < 3) {
	return TCL_ERROR;
    }
    tokenPtr = TokenAfter(parsePtr->tokenPtr);

    /*
     * Now we do the code generation.
     */

    for (i=1 ; i<parsePtr->numWords ; i++) {
	CompileWord(envPtr, tokenPtr, interp, i);
	tokenPtr = TokenAfter(tokenPtr);
    }
    TclEmitInstInt4(INST_DICT_EXISTS, parsePtr->numWords-2, envPtr);
    TclAdjustStackDepth(-1, envPtr);
    return TCL_OK;
}

int
TclCompileDictUnsetCmd(
    Tcl_Interp *interp,		/* Used for looking up stuff. */
    Tcl_Parse *parsePtr,	/* Points to a parse structure for the command
				 * created by Tcl_ParseCommand. */
    Command *cmdPtr,		/* Points to defintion of command being
				 * compiled. */
    CompileEnv *envPtr)		/* Holds resulting instructions. */
{
    Tcl_Token *tokenPtr;
    DefineLineInformation;	/* TIP #280 */
    int i, dictVarIndex;

    /*
     * There must be at least one argument after the variable name for us to
     * compile to bytecode.
     */

    /* TODO: Consider support for compiling expanded args. */
    if (parsePtr->numWords < 3) {
	return TCL_ERROR;
    }

    /*
     * The dictionary variable must be a local scalar that is knowable at
     * compile time; anything else exceeds the complexity of the opcode. So
     * discover what the index is.
     */

    tokenPtr = TokenAfter(parsePtr->tokenPtr);
    dictVarIndex = LocalScalarFromToken(tokenPtr, envPtr);
    if (dictVarIndex < 0) {
	return TclCompileBasicMin2ArgCmd(interp, parsePtr, cmdPtr, envPtr);
    }

    /*
     * Remaining words (the key path) can be handled normally.
     */

    for (i=2 ; i<parsePtr->numWords ; i++) {
	tokenPtr = TokenAfter(tokenPtr);
	CompileWord(envPtr, tokenPtr, interp, i);
    }

    /*
     * Now emit the instruction to do the dict manipulation.
     */

    TclEmitInstInt4( INST_DICT_UNSET, parsePtr->numWords-2,	envPtr);
    TclEmitInt4(	dictVarIndex,				envPtr);
    return TCL_OK;
}

int
TclCompileDictCreateCmd(
    Tcl_Interp *interp,		/* Used for looking up stuff. */
    Tcl_Parse *parsePtr,	/* Points to a parse structure for the command
				 * created by Tcl_ParseCommand. */
    Command *cmdPtr,		/* Points to defintion of command being
				 * compiled. */
    CompileEnv *envPtr)		/* Holds resulting instructions. */
{
    DefineLineInformation;	/* TIP #280 */
    int worker;			/* Temp var for building the value in. */
    Tcl_Token *tokenPtr;
    Tcl_Obj *keyObj, *valueObj, *dictObj;
    const char *bytes;
    int i;
    size_t len;

    if ((parsePtr->numWords & 1) == 0) {
	return TCL_ERROR;
    }

    /*
     * See if we can build the value at compile time...
     */

    tokenPtr = TokenAfter(parsePtr->tokenPtr);
    dictObj = Tcl_NewObj();
    Tcl_IncrRefCount(dictObj);
    for (i=1 ; i<parsePtr->numWords ; i+=2) {
	keyObj = Tcl_NewObj();
	Tcl_IncrRefCount(keyObj);
	if (!TclWordKnownAtCompileTime(tokenPtr, keyObj)) {
	    Tcl_DecrRefCount(keyObj);
	    Tcl_DecrRefCount(dictObj);
	    goto nonConstant;
	}
	tokenPtr = TokenAfter(tokenPtr);
	valueObj = Tcl_NewObj();
	Tcl_IncrRefCount(valueObj);
	if (!TclWordKnownAtCompileTime(tokenPtr, valueObj)) {
	    Tcl_DecrRefCount(keyObj);
	    Tcl_DecrRefCount(valueObj);
	    Tcl_DecrRefCount(dictObj);
	    goto nonConstant;
	}
	tokenPtr = TokenAfter(tokenPtr);
	Tcl_DictObjPut(NULL, dictObj, keyObj, valueObj);
	Tcl_DecrRefCount(keyObj);
	Tcl_DecrRefCount(valueObj);
    }

    /*
     * We did! Excellent. The "verifyDict" is to do type forcing.
     */

    bytes = TclGetStringFromObj(dictObj, &len);
    PushLiteral(envPtr, bytes, len);
    TclEmitOpcode(		INST_DUP,			envPtr);
    TclEmitOpcode(		INST_DICT_VERIFY,		envPtr);
    Tcl_DecrRefCount(dictObj);
    return TCL_OK;

    /*
     * Otherwise, we've got to issue runtime code to do the building, which we
     * do by [dict set]ting into an unnamed local variable. This requires that
     * we are in a context with an LVT.
     */

  nonConstant:
    worker = AnonymousLocal(envPtr);
    if (worker < 0) {
	return TclCompileBasicMin0ArgCmd(interp, parsePtr, cmdPtr, envPtr);
    }

    PushStringLiteral(envPtr,		"");
    Emit14Inst(			INST_STORE_SCALAR, worker,	envPtr);
    TclEmitOpcode(		INST_POP,			envPtr);
    tokenPtr = TokenAfter(parsePtr->tokenPtr);
    for (i=1 ; i<parsePtr->numWords ; i+=2) {
	CompileWord(envPtr, tokenPtr, interp, i);
	tokenPtr = TokenAfter(tokenPtr);
	CompileWord(envPtr, tokenPtr, interp, i+1);
	tokenPtr = TokenAfter(tokenPtr);
	TclEmitInstInt4(	INST_DICT_SET, 1,		envPtr);
	TclEmitInt4(			worker,			envPtr);
	TclAdjustStackDepth(-1, envPtr);
	TclEmitOpcode(		INST_POP,			envPtr);
    }
    Emit14Inst(			INST_LOAD_SCALAR, worker,	envPtr);
    TclEmitInstInt1(		INST_UNSET_SCALAR, 0,		envPtr);
    TclEmitInt4(			worker,			envPtr);
    return TCL_OK;
}

int
TclCompileDictMergeCmd(
    Tcl_Interp *interp,		/* Used for looking up stuff. */
    Tcl_Parse *parsePtr,	/* Points to a parse structure for the command
				 * created by Tcl_ParseCommand. */
    Command *cmdPtr,		/* Points to defintion of command being
				 * compiled. */
    CompileEnv *envPtr)		/* Holds resulting instructions. */
{
    DefineLineInformation;	/* TIP #280 */
    Tcl_Token *tokenPtr;
    int i, workerIndex, infoIndex, outLoop;

    /*
     * Deal with some special edge cases. Note that in the case with one
     * argument, the only thing to do is to verify the dict-ness.
     */

    /* TODO: Consider support for compiling expanded args. (less likely) */
    if (parsePtr->numWords < 2) {
	PushStringLiteral(envPtr, "");
	return TCL_OK;
    } else if (parsePtr->numWords == 2) {
	tokenPtr = TokenAfter(parsePtr->tokenPtr);
	CompileWord(envPtr, tokenPtr, interp, 1);
	TclEmitOpcode(		INST_DUP,			envPtr);
	TclEmitOpcode(		INST_DICT_VERIFY,		envPtr);
	return TCL_OK;
    }

    /*
     * There's real merging work to do.
     *
     * Allocate some working space. This means we'll only ever compile this
     * command when there's an LVT present.
     */

    workerIndex = AnonymousLocal(envPtr);
    if (workerIndex < 0) {
	return TclCompileBasicMin2ArgCmd(interp, parsePtr, cmdPtr, envPtr);
    }
    infoIndex = AnonymousLocal(envPtr);

    /*
     * Get the first dictionary and verify that it is so.
     */

    tokenPtr = TokenAfter(parsePtr->tokenPtr);
    CompileWord(envPtr, tokenPtr, interp, 1);
    TclEmitOpcode(		INST_DUP,			envPtr);
    TclEmitOpcode(		INST_DICT_VERIFY,		envPtr);
    Emit14Inst(			INST_STORE_SCALAR, workerIndex,	envPtr);
    TclEmitOpcode(		INST_POP,			envPtr);

    /*
     * For each of the remaining dictionaries...
     */

    outLoop = TclCreateExceptRange(CATCH_EXCEPTION_RANGE, envPtr);
    TclEmitInstInt4(		INST_BEGIN_CATCH4, outLoop,	envPtr);
    ExceptionRangeStarts(envPtr, outLoop);
    for (i=2 ; i<parsePtr->numWords ; i++) {
	/*
	 * Get the dictionary, and merge its pairs into the first dict (using
	 * a small loop).
	 */

	tokenPtr = TokenAfter(tokenPtr);
	CompileWord(envPtr, tokenPtr, interp, i);
	TclEmitInstInt4(	INST_DICT_FIRST, infoIndex,	envPtr);
	TclEmitInstInt1(	INST_JUMP_TRUE1, 24,		envPtr);
	TclEmitInstInt4(	INST_REVERSE, 2,		envPtr);
	TclEmitInstInt4(	INST_DICT_SET, 1,		envPtr);
	TclEmitInt4(			workerIndex,		envPtr);
	TclAdjustStackDepth(-1, envPtr);
	TclEmitOpcode(		INST_POP,			envPtr);
	TclEmitInstInt4(	INST_DICT_NEXT, infoIndex,	envPtr);
	TclEmitInstInt1(	INST_JUMP_FALSE1, -20,		envPtr);
	TclEmitOpcode(		INST_POP,			envPtr);
	TclEmitOpcode(		INST_POP,			envPtr);
	TclEmitInstInt1(	INST_UNSET_SCALAR, 0,		envPtr);
	TclEmitInt4(			infoIndex,		envPtr);
    }
    ExceptionRangeEnds(envPtr, outLoop);
    TclEmitOpcode(		INST_END_CATCH,			envPtr);

    /*
     * Clean up any state left over.
     */

    Emit14Inst(			INST_LOAD_SCALAR, workerIndex,	envPtr);
    TclEmitInstInt1(		INST_UNSET_SCALAR, 0,		envPtr);
    TclEmitInt4(			workerIndex,		envPtr);
    TclEmitInstInt1(		INST_JUMP1, 18,			envPtr);

    /*
     * If an exception happens when starting to iterate over the second (and
     * subsequent) dicts. This is strictly not necessary, but it is nice.
     */

    TclAdjustStackDepth(-1, envPtr);
    ExceptionRangeTarget(envPtr, outLoop, catchOffset);
    TclEmitOpcode(		INST_PUSH_RETURN_OPTIONS,	envPtr);
    TclEmitOpcode(		INST_PUSH_RESULT,		envPtr);
    TclEmitOpcode(		INST_END_CATCH,			envPtr);
    TclEmitInstInt1(		INST_UNSET_SCALAR, 0,		envPtr);
    TclEmitInt4(			workerIndex,		envPtr);
    TclEmitInstInt1(		INST_UNSET_SCALAR, 0,		envPtr);
    TclEmitInt4(			infoIndex,		envPtr);
    TclEmitOpcode(		INST_RETURN_STK,		envPtr);

    return TCL_OK;
}

int
TclCompileDictForCmd(
    Tcl_Interp *interp,		/* Used for looking up stuff. */
    Tcl_Parse *parsePtr,	/* Points to a parse structure for the command
				 * created by Tcl_ParseCommand. */
    Command *cmdPtr,		/* Points to defintion of command being
				 * compiled. */
    CompileEnv *envPtr)		/* Holds resulting instructions. */
{
    return CompileDictEachCmd(interp, parsePtr, cmdPtr, envPtr,
	    TCL_EACH_KEEP_NONE);
}

int
TclCompileDictMapCmd(
    Tcl_Interp *interp,		/* Used for looking up stuff. */
    Tcl_Parse *parsePtr,	/* Points to a parse structure for the command
				 * created by Tcl_ParseCommand. */
    Command *cmdPtr,		/* Points to defintion of command being
				 * compiled. */
    CompileEnv *envPtr)		/* Holds resulting instructions. */
{
    return CompileDictEachCmd(interp, parsePtr, cmdPtr, envPtr,
	    TCL_EACH_COLLECT);
}

int
CompileDictEachCmd(
    Tcl_Interp *interp,		/* Used for looking up stuff. */
    Tcl_Parse *parsePtr,	/* Points to a parse structure for the command
				 * created by Tcl_ParseCommand. */
    Command *cmdPtr,		/* Points to defintion of command being
				 * compiled. */
    CompileEnv *envPtr,		/* Holds resulting instructions. */
    int collect)		/* Flag == TCL_EACH_COLLECT to collect and
				 * construct a new dictionary with the loop
				 * body result. */
{
    DefineLineInformation;	/* TIP #280 */
    Tcl_Token *varsTokenPtr, *dictTokenPtr, *bodyTokenPtr;
    int keyVarIndex, valueVarIndex, nameChars, loopRange, catchRange;
    int infoIndex, jumpDisplacement, bodyTargetOffset, emptyTargetOffset;
    int numVars, endTargetOffset;
    int collectVar = -1;	/* Index of temp var holding the result
				 * dict. */
    const char **argv;
    Tcl_DString buffer;

    /*
     * There must be three arguments after the command.
     */

    if (parsePtr->numWords != 4) {
	return TclCompileBasic3ArgCmd(interp, parsePtr, cmdPtr, envPtr);
    }

    varsTokenPtr = TokenAfter(parsePtr->tokenPtr);
    dictTokenPtr = TokenAfter(varsTokenPtr);
    bodyTokenPtr = TokenAfter(dictTokenPtr);
    if (varsTokenPtr->type != TCL_TOKEN_SIMPLE_WORD ||
	    bodyTokenPtr->type != TCL_TOKEN_SIMPLE_WORD) {
	return TclCompileBasic3ArgCmd(interp, parsePtr, cmdPtr, envPtr);
    }

    /*
     * Create temporary variable to capture return values from loop body when
     * we're collecting results.
     */

    if (collect == TCL_EACH_COLLECT) {
	collectVar = AnonymousLocal(envPtr);
	if (collectVar < 0) {
	    return TclCompileBasic3ArgCmd(interp, parsePtr, cmdPtr, envPtr);
	}
    }

    /*
     * Check we've got a pair of variables and that they are local variables.
     * Then extract their indices in the LVT.
     */

    Tcl_DStringInit(&buffer);
    TclDStringAppendToken(&buffer, &varsTokenPtr[1]);
    if (Tcl_SplitList(NULL, Tcl_DStringValue(&buffer), &numVars,
	    &argv) != TCL_OK) {
	Tcl_DStringFree(&buffer);
	return TclCompileBasic3ArgCmd(interp, parsePtr, cmdPtr, envPtr);
    }
    Tcl_DStringFree(&buffer);
    if (numVars != 2) {
	Tcl_Free((void *)argv);
	return TclCompileBasic3ArgCmd(interp, parsePtr, cmdPtr, envPtr);
    }

    nameChars = strlen(argv[0]);
    keyVarIndex = LocalScalar(argv[0], nameChars, envPtr);
    nameChars = strlen(argv[1]);
    valueVarIndex = LocalScalar(argv[1], nameChars, envPtr);
    Tcl_Free((void *)argv);

    if ((keyVarIndex < 0) || (valueVarIndex < 0)) {
	return TclCompileBasic3ArgCmd(interp, parsePtr, cmdPtr, envPtr);
    }

    /*
     * Allocate a temporary variable to store the iterator reference. The
     * variable will contain a Tcl_DictSearch reference which will be
     * allocated by INST_DICT_FIRST and disposed when the variable is unset
     * (at which point it should also have been finished with).
     */

    infoIndex = AnonymousLocal(envPtr);
    if (infoIndex < 0) {
	return TclCompileBasic3ArgCmd(interp, parsePtr, cmdPtr, envPtr);
    }

    /*
     * Preparation complete; issue instructions. Note that this code issues
     * fixed-sized jumps. That simplifies things a lot!
     *
     * First up, initialize the accumulator dictionary if needed.
     */

    if (collect == TCL_EACH_COLLECT) {
	PushStringLiteral(envPtr, "");
	Emit14Inst(	INST_STORE_SCALAR, collectVar,		envPtr);
	TclEmitOpcode(	INST_POP,				envPtr);
    }

    /*
     * Get the dictionary and start the iteration. No catching of errors at
     * this point.
     */

    CompileWord(envPtr, dictTokenPtr, interp, 2);

    /*
     * Now we catch errors from here on so that we can finalize the search
     * started by Tcl_DictObjFirst above.
     */

    catchRange = TclCreateExceptRange(CATCH_EXCEPTION_RANGE, envPtr);
    TclEmitInstInt4(	INST_BEGIN_CATCH4, catchRange,		envPtr);
    ExceptionRangeStarts(envPtr, catchRange);

    TclEmitInstInt4(	INST_DICT_FIRST, infoIndex,		envPtr);
    emptyTargetOffset = CurrentOffset(envPtr);
    TclEmitInstInt4(	INST_JUMP_TRUE4, 0,			envPtr);

    /*
     * Inside the iteration, write the loop variables.
     */

    bodyTargetOffset = CurrentOffset(envPtr);
    Emit14Inst(		INST_STORE_SCALAR, keyVarIndex,		envPtr);
    TclEmitOpcode(	INST_POP,				envPtr);
    Emit14Inst(		INST_STORE_SCALAR, valueVarIndex,	envPtr);
    TclEmitOpcode(	INST_POP,				envPtr);

    /*
     * Set up the loop exception targets.
     */

    loopRange = TclCreateExceptRange(LOOP_EXCEPTION_RANGE, envPtr);
    ExceptionRangeStarts(envPtr, loopRange);

    /*
     * Compile the loop body itself. It should be stack-neutral.
     */

    BODY(bodyTokenPtr, 3);
    if (collect == TCL_EACH_COLLECT) {
	Emit14Inst(	INST_LOAD_SCALAR, keyVarIndex,		envPtr);
	TclEmitInstInt4(INST_OVER, 1,				envPtr);
	TclEmitInstInt4(INST_DICT_SET, 1,			envPtr);
	TclEmitInt4(		collectVar,			envPtr);
	TclAdjustStackDepth(-1, envPtr);
	TclEmitOpcode(	INST_POP,				envPtr);
    }
    TclEmitOpcode(	INST_POP,				envPtr);

    /*
     * Both exception target ranges (error and loop) end here.
     */

    ExceptionRangeEnds(envPtr, loopRange);
    ExceptionRangeEnds(envPtr, catchRange);

    /*
     * Continue (or just normally process) by getting the next pair of items
     * from the dictionary and jumping back to the code to write them into
     * variables if there is another pair.
     */

    ExceptionRangeTarget(envPtr, loopRange, continueOffset);
    TclEmitInstInt4(	INST_DICT_NEXT, infoIndex,		envPtr);
    jumpDisplacement = bodyTargetOffset - CurrentOffset(envPtr);
    TclEmitInstInt4(	INST_JUMP_FALSE4, jumpDisplacement,	envPtr);
    endTargetOffset = CurrentOffset(envPtr);
    TclEmitInstInt1(	INST_JUMP1, 0,				envPtr);

    /*
     * Error handler "finally" clause, which force-terminates the iteration
     * and rethrows the error.
     */

    TclAdjustStackDepth(-1, envPtr);
    ExceptionRangeTarget(envPtr, catchRange, catchOffset);
    TclEmitOpcode(	INST_PUSH_RETURN_OPTIONS,		envPtr);
    TclEmitOpcode(	INST_PUSH_RESULT,			envPtr);
    TclEmitOpcode(	INST_END_CATCH,				envPtr);
    TclEmitInstInt1(	INST_UNSET_SCALAR, 0,			envPtr);
    TclEmitInt4(		infoIndex,			envPtr);
    if (collect == TCL_EACH_COLLECT) {
	TclEmitInstInt1(INST_UNSET_SCALAR, 0,			envPtr);
	TclEmitInt4(		collectVar,			envPtr);
    }
    TclEmitOpcode(	INST_RETURN_STK,			envPtr);

    /*
     * Otherwise we're done (the jump after the DICT_FIRST points here) and we
     * need to pop the bogus key/value pair (pushed to keep stack calculations
     * easy!) Note that we skip the END_CATCH. [Bug 1382528]
     */

    jumpDisplacement = CurrentOffset(envPtr) - emptyTargetOffset;
    TclUpdateInstInt4AtPc(INST_JUMP_TRUE4, jumpDisplacement,
	    envPtr->codeStart + emptyTargetOffset);
    jumpDisplacement = CurrentOffset(envPtr) - endTargetOffset;
    TclUpdateInstInt1AtPc(INST_JUMP1, jumpDisplacement,
	    envPtr->codeStart + endTargetOffset);
    TclEmitOpcode(	INST_POP,				envPtr);
    TclEmitOpcode(	INST_POP,				envPtr);
    ExceptionRangeTarget(envPtr, loopRange, breakOffset);
    TclFinalizeLoopExceptionRange(envPtr, loopRange);
    TclEmitOpcode(	INST_END_CATCH,				envPtr);

    /*
     * Final stage of the command (normal case) is that we push an empty
     * object (or push the accumulator as the result object). This is done
     * last to promote peephole optimization when it's dropped immediately.
     */

    TclEmitInstInt1(	INST_UNSET_SCALAR, 0,			envPtr);
    TclEmitInt4(		infoIndex,			envPtr);
    if (collect == TCL_EACH_COLLECT) {
	Emit14Inst(	INST_LOAD_SCALAR, collectVar,		envPtr);
	TclEmitInstInt1(INST_UNSET_SCALAR, 0,			envPtr);
	TclEmitInt4(		collectVar,			envPtr);
    } else {
	PushStringLiteral(envPtr, "");
    }
    return TCL_OK;
}

int
TclCompileDictUpdateCmd(
    Tcl_Interp *interp,		/* Used for looking up stuff. */
    Tcl_Parse *parsePtr,	/* Points to a parse structure for the command
				 * created by Tcl_ParseCommand. */
    Command *cmdPtr,		/* Points to defintion of command being
				 * compiled. */
    CompileEnv *envPtr)		/* Holds resulting instructions. */
{
    DefineLineInformation;	/* TIP #280 */
    int i, dictIndex, numVars, range, infoIndex;
    Tcl_Token **keyTokenPtrs, *dictVarTokenPtr, *bodyTokenPtr, *tokenPtr;
    DictUpdateInfo *duiPtr;
    JumpFixup jumpFixup;

    /*
     * There must be at least one argument after the command.
     */

    if (parsePtr->numWords < 5) {
	return TCL_ERROR;
    }

    /*
     * Parse the command. Expect the following:
     *   dict update <lit(eral)> <any> <lit> ?<any> <lit> ...? <lit>
     */

    if ((parsePtr->numWords - 1) & 1) {
	return TCL_ERROR;
    }
    numVars = (parsePtr->numWords - 3) / 2;

    /*
     * The dictionary variable must be a local scalar that is knowable at
     * compile time; anything else exceeds the complexity of the opcode. So
     * discover what the index is.
     */

    dictVarTokenPtr = TokenAfter(parsePtr->tokenPtr);
    dictIndex = LocalScalarFromToken(dictVarTokenPtr, envPtr);
    if (dictIndex < 0) {
	goto issueFallback;
    }

    /*
     * Assemble the instruction metadata. This is complex enough that it is
     * represented as auxData; it holds an ordered list of variable indices
     * that are to be used.
     */

<<<<<<< HEAD
    duiPtr = Tcl_Alloc(sizeof(DictUpdateInfo) + sizeof(int) * (numVars - 1));
=======
    duiPtr = (DictUpdateInfo *)ckalloc(sizeof(DictUpdateInfo) + sizeof(int) * (numVars - 1));
>>>>>>> 52e543c5
    duiPtr->length = numVars;
    keyTokenPtrs = (Tcl_Token **)TclStackAlloc(interp, sizeof(Tcl_Token *) * numVars);
    tokenPtr = TokenAfter(dictVarTokenPtr);

    for (i=0 ; i<numVars ; i++) {
	/*
	 * Put keys to one side for later compilation to bytecode.
	 */

	keyTokenPtrs[i] = tokenPtr;
	tokenPtr = TokenAfter(tokenPtr);

	/*
	 * Stash the index in the auxiliary data (if it is indeed a local
	 * scalar that is resolvable at compile-time).
	 */

	duiPtr->varIndices[i] = LocalScalarFromToken(tokenPtr, envPtr);
	if (duiPtr->varIndices[i] < 0) {
	    goto failedUpdateInfoAssembly;
	}
	tokenPtr = TokenAfter(tokenPtr);
    }
    if (tokenPtr->type != TCL_TOKEN_SIMPLE_WORD) {
	goto failedUpdateInfoAssembly;
    }
    bodyTokenPtr = tokenPtr;

    /*
     * The list of variables to bind is stored in auxiliary data so that it
     * can't be snagged by literal sharing and forced to shimmer dangerously.
     */

    infoIndex = TclCreateAuxData(duiPtr, &dictUpdateInfoType, envPtr);

    for (i=0 ; i<numVars ; i++) {
	CompileWord(envPtr, keyTokenPtrs[i], interp, 2*i+2);
    }
    TclEmitInstInt4(	INST_LIST, numVars,			envPtr);
    TclEmitInstInt4(	INST_DICT_UPDATE_START, dictIndex,	envPtr);
    TclEmitInt4(		infoIndex,			envPtr);

    range = TclCreateExceptRange(CATCH_EXCEPTION_RANGE, envPtr);
    TclEmitInstInt4(	INST_BEGIN_CATCH4, range,		envPtr);

    ExceptionRangeStarts(envPtr, range);
    BODY(bodyTokenPtr, parsePtr->numWords - 1);
    ExceptionRangeEnds(envPtr, range);

    /*
     * Normal termination code: the stack has the key list below the result of
     * the body evaluation: swap them and finish the update code.
     */

    TclEmitOpcode(	INST_END_CATCH,				envPtr);
    TclEmitInstInt4(	INST_REVERSE, 2,			envPtr);
    TclEmitInstInt4(	INST_DICT_UPDATE_END, dictIndex,	envPtr);
    TclEmitInt4(		infoIndex,			envPtr);

    /*
     * Jump around the exceptional termination code.
     */

    TclEmitForwardJump(envPtr, TCL_UNCONDITIONAL_JUMP, &jumpFixup);

    /*
     * Termination code for non-ok returns: stash the result and return
     * options in the stack, bring up the key list, finish the update code,
     * and finally return with the catched return data
     */

    ExceptionRangeTarget(envPtr, range, catchOffset);
    TclEmitOpcode(	INST_PUSH_RESULT,			envPtr);
    TclEmitOpcode(	INST_PUSH_RETURN_OPTIONS,		envPtr);
    TclEmitOpcode(	INST_END_CATCH,				envPtr);
    TclEmitInstInt4(	INST_REVERSE, 3,			envPtr);

    TclEmitInstInt4(	INST_DICT_UPDATE_END, dictIndex,	envPtr);
    TclEmitInt4(		infoIndex,			envPtr);
    TclEmitInvoke(envPtr,INST_RETURN_STK);

    if (TclFixupForwardJumpToHere(envPtr, &jumpFixup, 127)) {
	Tcl_Panic("TclCompileDictCmd(update): bad jump distance %" TCL_Z_MODIFIER "d",
		CurrentOffset(envPtr) - jumpFixup.codeOffset);
    }
    TclStackFree(interp, keyTokenPtrs);
    return TCL_OK;

    /*
     * Clean up after a failure to create the DictUpdateInfo structure.
     */

  failedUpdateInfoAssembly:
    Tcl_Free(duiPtr);
    TclStackFree(interp, keyTokenPtrs);
  issueFallback:
    return TclCompileBasicMin2ArgCmd(interp, parsePtr, cmdPtr, envPtr);
}

int
TclCompileDictAppendCmd(
    Tcl_Interp *interp,		/* Used for looking up stuff. */
    Tcl_Parse *parsePtr,	/* Points to a parse structure for the command
				 * created by Tcl_ParseCommand. */
    Command *cmdPtr,		/* Points to defintion of command being
				 * compiled. */
    CompileEnv *envPtr)		/* Holds resulting instructions. */
{
    DefineLineInformation;	/* TIP #280 */
    Tcl_Token *tokenPtr;
    int i, dictVarIndex;

    /*
     * There must be at least two argument after the command. And we impose an
     * (arbirary) safe limit; anyone exceeding it should stop worrying about
     * speed quite so much. ;-)
     */

    /* TODO: Consider support for compiling expanded args. */
    if (parsePtr->numWords<4 || parsePtr->numWords>100) {
	return TCL_ERROR;
    }

    /*
     * Get the index of the local variable that we will be working with.
     */

    tokenPtr = TokenAfter(parsePtr->tokenPtr);
    dictVarIndex = LocalScalarFromToken(tokenPtr, envPtr);
    if (dictVarIndex < 0) {
	return TclCompileBasicMin2ArgCmd(interp, parsePtr,cmdPtr, envPtr);
    }

    /*
     * Produce the string to concatenate onto the dictionary entry.
     */

    tokenPtr = TokenAfter(tokenPtr);
    for (i=2 ; i<parsePtr->numWords ; i++) {
	CompileWord(envPtr, tokenPtr, interp, i);
	tokenPtr = TokenAfter(tokenPtr);
    }
    if (parsePtr->numWords > 4) {
	TclEmitInstInt1(INST_STR_CONCAT1, parsePtr->numWords-3, envPtr);
    }

    /*
     * Do the concatenation.
     */

    TclEmitInstInt4(INST_DICT_APPEND, dictVarIndex, envPtr);
    return TCL_OK;
}

int
TclCompileDictLappendCmd(
    Tcl_Interp *interp,		/* Used for looking up stuff. */
    Tcl_Parse *parsePtr,	/* Points to a parse structure for the command
				 * created by Tcl_ParseCommand. */
    Command *cmdPtr,		/* Points to defintion of command being
				 * compiled. */
    CompileEnv *envPtr)		/* Holds resulting instructions. */
{
    DefineLineInformation;	/* TIP #280 */
    Tcl_Token *varTokenPtr, *keyTokenPtr, *valueTokenPtr;
    int dictVarIndex;

    /*
     * There must be three arguments after the command.
     */

    /* TODO: Consider support for compiling expanded args. */
    /* Probably not.  Why is INST_DICT_LAPPEND limited to one value? */
    if (parsePtr->numWords != 4) {
	return TCL_ERROR;
    }

    /*
     * Parse the arguments.
     */

    varTokenPtr = TokenAfter(parsePtr->tokenPtr);
    keyTokenPtr = TokenAfter(varTokenPtr);
    valueTokenPtr = TokenAfter(keyTokenPtr);
    dictVarIndex = LocalScalarFromToken(varTokenPtr, envPtr);
    if (dictVarIndex < 0) {
	return TclCompileBasic3ArgCmd(interp, parsePtr, cmdPtr, envPtr);
    }

    /*
     * Issue the implementation.
     */

    CompileWord(envPtr, keyTokenPtr, interp, 2);
    CompileWord(envPtr, valueTokenPtr, interp, 3);
    TclEmitInstInt4(	INST_DICT_LAPPEND, dictVarIndex,	envPtr);
    return TCL_OK;
}

int
TclCompileDictWithCmd(
    Tcl_Interp *interp,		/* Used for looking up stuff. */
    Tcl_Parse *parsePtr,	/* Points to a parse structure for the command
				 * created by Tcl_ParseCommand. */
    Command *cmdPtr,		/* Points to defintion of command being
				 * compiled. */
    CompileEnv *envPtr)		/* Holds resulting instructions. */
{
    DefineLineInformation;	/* TIP #280 */
    int i, range, varNameTmp = -1, pathTmp = -1, keysTmp, gotPath;
    int dictVar, bodyIsEmpty = 1;
    Tcl_Token *varTokenPtr, *tokenPtr;
    JumpFixup jumpFixup;
    const char *ptr, *end;

    /*
     * There must be at least one argument after the command.
     */

    /* TODO: Consider support for compiling expanded args. */
    if (parsePtr->numWords < 3) {
	return TCL_ERROR;
    }

    /*
     * Parse the command (trivially). Expect the following:
     *   dict with <any (varName)> ?<any> ...? <literal>
     */

    varTokenPtr = TokenAfter(parsePtr->tokenPtr);
    tokenPtr = TokenAfter(varTokenPtr);
    for (i=3 ; i<parsePtr->numWords ; i++) {
	tokenPtr = TokenAfter(tokenPtr);
    }
    if (tokenPtr->type != TCL_TOKEN_SIMPLE_WORD) {
	return TclCompileBasicMin2ArgCmd(interp, parsePtr, cmdPtr, envPtr);
    }

    /*
     * Test if the last word is an empty script; if so, we can compile it in
     * all cases, but if it is non-empty we need local variable table entries
     * to hold the temporary variables (used to keep stack usage simple).
     */

    for (ptr=tokenPtr[1].start,end=ptr+tokenPtr[1].size ; ptr!=end ; ptr++) {
	if (*ptr!=' ' && *ptr!='\t' && *ptr!='\n' && *ptr!='\r') {
	    if (envPtr->procPtr == NULL) {
		return TclCompileBasicMin2ArgCmd(interp, parsePtr, cmdPtr,
			envPtr);
	    }
	    bodyIsEmpty = 0;
	    break;
	}
    }

    /*
     * Determine if we're manipulating a dict in a simple local variable.
     */

    gotPath = (parsePtr->numWords > 3);
    dictVar = LocalScalarFromToken(varTokenPtr, envPtr);

    /*
     * Special case: an empty body means we definitely have no need to issue
     * try-finally style code or to allocate local variable table entries for
     * storing temporaries. Still need to do both INST_DICT_EXPAND and
     * INST_DICT_RECOMBINE_* though, because we can't determine if we're free
     * of traces.
     */

    if (bodyIsEmpty) {
	if (dictVar >= 0) {
	    if (gotPath) {
		/*
		 * Case: Path into dict in LVT with empty body.
		 */

		tokenPtr = TokenAfter(varTokenPtr);
		for (i=2 ; i<parsePtr->numWords-1 ; i++) {
		    CompileWord(envPtr, tokenPtr, interp, i);
		    tokenPtr = TokenAfter(tokenPtr);
		}
		TclEmitInstInt4(INST_LIST, parsePtr->numWords-3,envPtr);
		Emit14Inst(	INST_LOAD_SCALAR, dictVar,	envPtr);
		TclEmitInstInt4(INST_OVER, 1,			envPtr);
		TclEmitOpcode(	INST_DICT_EXPAND,		envPtr);
		TclEmitInstInt4(INST_DICT_RECOMBINE_IMM, dictVar, envPtr);
	    } else {
		/*
		 * Case: Direct dict in LVT with empty body.
		 */

		PushStringLiteral(envPtr, "");
		Emit14Inst(	INST_LOAD_SCALAR, dictVar,	envPtr);
		PushStringLiteral(envPtr, "");
		TclEmitOpcode(	INST_DICT_EXPAND,		envPtr);
		TclEmitInstInt4(INST_DICT_RECOMBINE_IMM, dictVar, envPtr);
	    }
	} else {
	    if (gotPath) {
		/*
		 * Case: Path into dict in non-simple var with empty body.
		 */

		tokenPtr = varTokenPtr;
		for (i=1 ; i<parsePtr->numWords-1 ; i++) {
		    CompileWord(envPtr, tokenPtr, interp, i);
		    tokenPtr = TokenAfter(tokenPtr);
		}
		TclEmitInstInt4(INST_LIST, parsePtr->numWords-3,envPtr);
		TclEmitInstInt4(INST_OVER, 1,			envPtr);
		TclEmitOpcode(	INST_LOAD_STK,			envPtr);
		TclEmitInstInt4(INST_OVER, 1,			envPtr);
		TclEmitOpcode(	INST_DICT_EXPAND,		envPtr);
		TclEmitOpcode(	INST_DICT_RECOMBINE_STK,	envPtr);
	    } else {
		/*
		 * Case: Direct dict in non-simple var with empty body.
		 */

		CompileWord(envPtr, varTokenPtr, interp, 1);
		TclEmitOpcode(	INST_DUP,			envPtr);
		TclEmitOpcode(	INST_LOAD_STK,			envPtr);
		PushStringLiteral(envPtr, "");
		TclEmitOpcode(	INST_DICT_EXPAND,		envPtr);
		PushStringLiteral(envPtr, "");
		TclEmitInstInt4(INST_REVERSE, 2,		envPtr);
		TclEmitOpcode(	INST_DICT_RECOMBINE_STK,	envPtr);
	    }
	}
	PushStringLiteral(envPtr, "");
	return TCL_OK;
    }

    /*
     * OK, we have a non-trivial body. This means that the focus is on
     * generating a try-finally structure where the INST_DICT_RECOMBINE_* goes
     * in the 'finally' clause.
     *
     * Start by allocating local (unnamed, untraced) working variables.
     */

    if (dictVar == -1) {
	varNameTmp = AnonymousLocal(envPtr);
    }
    if (gotPath) {
	pathTmp = AnonymousLocal(envPtr);
    }
    keysTmp = AnonymousLocal(envPtr);

    /*
     * Issue instructions. First, the part to expand the dictionary.
     */

    if (dictVar == -1) {
	CompileWord(envPtr, varTokenPtr, interp, 1);
	Emit14Inst(		INST_STORE_SCALAR, varNameTmp,	envPtr);
    }
    tokenPtr = TokenAfter(varTokenPtr);
    if (gotPath) {
	for (i=2 ; i<parsePtr->numWords-1 ; i++) {
	    CompileWord(envPtr, tokenPtr, interp, i);
	    tokenPtr = TokenAfter(tokenPtr);
	}
	TclEmitInstInt4(	INST_LIST, parsePtr->numWords-3,envPtr);
	Emit14Inst(		INST_STORE_SCALAR, pathTmp,	envPtr);
	TclEmitOpcode(		INST_POP,			envPtr);
    }
    if (dictVar == -1) {
	TclEmitOpcode(		INST_LOAD_STK,			envPtr);
    } else {
	Emit14Inst(		INST_LOAD_SCALAR, dictVar,	envPtr);
    }
    if (gotPath) {
	Emit14Inst(		INST_LOAD_SCALAR, pathTmp,	envPtr);
    } else {
	PushStringLiteral(envPtr, "");
    }
    TclEmitOpcode(		INST_DICT_EXPAND,		envPtr);
    Emit14Inst(			INST_STORE_SCALAR, keysTmp,	envPtr);
    TclEmitOpcode(		INST_POP,			envPtr);

    /*
     * Now the body of the [dict with].
     */

    range = TclCreateExceptRange(CATCH_EXCEPTION_RANGE, envPtr);
    TclEmitInstInt4(		INST_BEGIN_CATCH4, range,	envPtr);

    ExceptionRangeStarts(envPtr, range);
    BODY(tokenPtr, parsePtr->numWords - 1);
    ExceptionRangeEnds(envPtr, range);

    /*
     * Now fold the results back into the dictionary in the OK case.
     */

    TclEmitOpcode(		INST_END_CATCH,			envPtr);
    if (dictVar == -1) {
	Emit14Inst(		INST_LOAD_SCALAR, varNameTmp,	envPtr);
    }
    if (gotPath) {
	Emit14Inst(		INST_LOAD_SCALAR, pathTmp,	envPtr);
    } else {
	PushStringLiteral(envPtr, "");
    }
    Emit14Inst(			INST_LOAD_SCALAR, keysTmp,	envPtr);
    if (dictVar == -1) {
	TclEmitOpcode(		INST_DICT_RECOMBINE_STK,	envPtr);
    } else {
	TclEmitInstInt4(	INST_DICT_RECOMBINE_IMM, dictVar, envPtr);
    }
    TclEmitForwardJump(envPtr, TCL_UNCONDITIONAL_JUMP, &jumpFixup);

    /*
     * Now fold the results back into the dictionary in the exception case.
     */

    TclAdjustStackDepth(-1, envPtr);
    ExceptionRangeTarget(envPtr, range, catchOffset);
    TclEmitOpcode(		INST_PUSH_RETURN_OPTIONS,	envPtr);
    TclEmitOpcode(		INST_PUSH_RESULT,		envPtr);
    TclEmitOpcode(		INST_END_CATCH,			envPtr);
    if (dictVar == -1) {
	Emit14Inst(		INST_LOAD_SCALAR, varNameTmp,	envPtr);
    }
    if (parsePtr->numWords > 3) {
	Emit14Inst(		INST_LOAD_SCALAR, pathTmp,	envPtr);
    } else {
	PushStringLiteral(envPtr, "");
    }
    Emit14Inst(			INST_LOAD_SCALAR, keysTmp,	envPtr);
    if (dictVar == -1) {
	TclEmitOpcode(		INST_DICT_RECOMBINE_STK,	envPtr);
    } else {
	TclEmitInstInt4(	INST_DICT_RECOMBINE_IMM, dictVar, envPtr);
    }
    TclEmitInvoke(envPtr,	INST_RETURN_STK);

    /*
     * Prepare for the start of the next command.
     */

    if (TclFixupForwardJumpToHere(envPtr, &jumpFixup, 127)) {
	Tcl_Panic("TclCompileDictCmd(update): bad jump distance %" TCL_Z_MODIFIER "d",
		CurrentOffset(envPtr) - jumpFixup.codeOffset);
    }
    return TCL_OK;
}

/*
 *----------------------------------------------------------------------
 *
 * DupDictUpdateInfo, FreeDictUpdateInfo --
 *
 *	Functions to duplicate, release and print the aux data created for use
 *	with the INST_DICT_UPDATE_START and INST_DICT_UPDATE_END instructions.
 *
 * Results:
 *	DupDictUpdateInfo: a copy of the auxiliary data
 *	FreeDictUpdateInfo: none
 *	PrintDictUpdateInfo: none
 *	DisassembleDictUpdateInfo: none
 *
 * Side effects:
 *	DupDictUpdateInfo: allocates memory
 *	FreeDictUpdateInfo: releases memory
 *	PrintDictUpdateInfo: none
 *	DisassembleDictUpdateInfo: none
 *
 *----------------------------------------------------------------------
 */

static ClientData
DupDictUpdateInfo(
    ClientData clientData)
{
    DictUpdateInfo *dui1Ptr, *dui2Ptr;
    size_t len;

    dui1Ptr = (DictUpdateInfo *)clientData;
    len = sizeof(DictUpdateInfo) + sizeof(int) * (dui1Ptr->length - 1);
<<<<<<< HEAD
    dui2Ptr = Tcl_Alloc(len);
=======
    dui2Ptr = (DictUpdateInfo *)ckalloc(len);
>>>>>>> 52e543c5
    memcpy(dui2Ptr, dui1Ptr, len);
    return dui2Ptr;
}

static void
FreeDictUpdateInfo(
    ClientData clientData)
{
    Tcl_Free(clientData);
}

static void
PrintDictUpdateInfo(
    ClientData clientData,
    Tcl_Obj *appendObj,
    ByteCode *codePtr,
    unsigned int pcOffset)
{
<<<<<<< HEAD
    DictUpdateInfo *duiPtr = clientData;
    size_t i;
=======
    DictUpdateInfo *duiPtr = (DictUpdateInfo *)clientData;
    int i;
    (void)codePtr;
    (void)pcOffset;
>>>>>>> 52e543c5

    for (i=0 ; i<duiPtr->length ; i++) {
	if (i) {
	    Tcl_AppendToObj(appendObj, ", ", -1);
	}
	Tcl_AppendPrintfToObj(appendObj, "%%v%u", duiPtr->varIndices[i]);
    }
}

static void
DisassembleDictUpdateInfo(
    ClientData clientData,
    Tcl_Obj *dictObj,
    ByteCode *codePtr,
    unsigned int pcOffset)
{
<<<<<<< HEAD
    DictUpdateInfo *duiPtr = clientData;
    size_t i;
=======
    DictUpdateInfo *duiPtr = (DictUpdateInfo *)clientData;
    int i;
>>>>>>> 52e543c5
    Tcl_Obj *variables = Tcl_NewObj();
    (void)codePtr;
    (void)pcOffset;

    for (i=0 ; i<duiPtr->length ; i++) {
	Tcl_ListObjAppendElement(NULL, variables,
		Tcl_NewIntObj(duiPtr->varIndices[i]));
    }
    Tcl_DictObjPut(NULL, dictObj, Tcl_NewStringObj("variables", -1),
	    variables);
}

/*
 *----------------------------------------------------------------------
 *
 * TclCompileErrorCmd --
 *
 *	Procedure called to compile the "error" command.
 *
 * Results:
 *	Returns TCL_OK for a successful compile. Returns TCL_ERROR to defer
 *	evaluation to runtime.
 *
 * Side effects:
 *	Instructions are added to envPtr to execute the "error" command at
 *	runtime.
 *
 *----------------------------------------------------------------------
 */

int
TclCompileErrorCmd(
    Tcl_Interp *interp,		/* Used for context. */
    Tcl_Parse *parsePtr,	/* Points to a parse structure for the command
				 * created by Tcl_ParseCommand. */
    Command *cmdPtr,		/* Points to defintion of command being
				 * compiled. */
    CompileEnv *envPtr)		/* Holds resulting instructions. */
{
    /*
     * General syntax: [error message ?errorInfo? ?errorCode?]
     */

    Tcl_Token *tokenPtr;
    DefineLineInformation;	/* TIP #280 */
    (void)cmdPtr;

    if (parsePtr->numWords < 2 || parsePtr->numWords > 4) {
	return TCL_ERROR;
    }

    /*
     * Handle the message.
     */

    tokenPtr = TokenAfter(parsePtr->tokenPtr);
    CompileWord(envPtr, tokenPtr, interp, 1);

    /*
     * Construct the options. Note that -code and -level are not here.
     */

    if (parsePtr->numWords == 2) {
	PushStringLiteral(envPtr, "");
    } else {
	PushStringLiteral(envPtr, "-errorinfo");
	tokenPtr = TokenAfter(tokenPtr);
	CompileWord(envPtr, tokenPtr, interp, 2);
	if (parsePtr->numWords == 3) {
	    TclEmitInstInt4(	INST_LIST, 2,			envPtr);
	} else {
	    PushStringLiteral(envPtr, "-errorcode");
	    tokenPtr = TokenAfter(tokenPtr);
	    CompileWord(envPtr, tokenPtr, interp, 3);
	    TclEmitInstInt4(	INST_LIST, 4,			envPtr);
	}
    }

    /*
     * Issue the error via 'returnImm error 0'.
     */

    TclEmitInstInt4(		INST_RETURN_IMM, TCL_ERROR,	envPtr);
    TclEmitInt4(			0,			envPtr);
    return TCL_OK;
}

/*
 *----------------------------------------------------------------------
 *
 * TclCompileExprCmd --
 *
 *	Procedure called to compile the "expr" command.
 *
 * Results:
 *	Returns TCL_OK for a successful compile. Returns TCL_ERROR to defer
 *	evaluation to runtime.
 *
 * Side effects:
 *	Instructions are added to envPtr to execute the "expr" command at
 *	runtime.
 *
 *----------------------------------------------------------------------
 */

int
TclCompileExprCmd(
    Tcl_Interp *interp,		/* Used for error reporting. */
    Tcl_Parse *parsePtr,	/* Points to a parse structure for the command
				 * created by Tcl_ParseCommand. */
    Command *cmdPtr,		/* Points to defintion of command being
				 * compiled. */
    CompileEnv *envPtr)		/* Holds resulting instructions. */
{
    Tcl_Token *firstWordPtr;
    (void)cmdPtr;

    if (parsePtr->numWords == 1) {
	return TCL_ERROR;
    }

    /*
     * TIP #280: Use the per-word line information of the current command.
     */

    envPtr->line = envPtr->extCmdMapPtr->loc[
	    envPtr->extCmdMapPtr->nuloc-1].line[1];

    firstWordPtr = TokenAfter(parsePtr->tokenPtr);
    TclCompileExprWords(interp, firstWordPtr, parsePtr->numWords-1, envPtr);
    return TCL_OK;
}

/*
 *----------------------------------------------------------------------
 *
 * TclCompileForCmd --
 *
 *	Procedure called to compile the "for" command.
 *
 * Results:
 *	Returns TCL_OK for a successful compile. Returns TCL_ERROR to defer
 *	evaluation to runtime.
 *
 * Side effects:
 *	Instructions are added to envPtr to execute the "for" command at
 *	runtime.
 *
 *----------------------------------------------------------------------
 */

int
TclCompileForCmd(
    Tcl_Interp *interp,		/* Used for error reporting. */
    Tcl_Parse *parsePtr,	/* Points to a parse structure for the command
				 * created by Tcl_ParseCommand. */
    Command *cmdPtr,		/* Points to defintion of command being
				 * compiled. */
    CompileEnv *envPtr)		/* Holds resulting instructions. */
{
    Tcl_Token *startTokenPtr, *testTokenPtr, *nextTokenPtr, *bodyTokenPtr;
    JumpFixup jumpEvalCondFixup;
    int bodyCodeOffset, nextCodeOffset, jumpDist;
    int bodyRange, nextRange;
    DefineLineInformation;	/* TIP #280 */
    (void)cmdPtr;

    if (parsePtr->numWords != 5) {
	return TCL_ERROR;
    }

    /*
     * If the test expression requires substitutions, don't compile the for
     * command inline. E.g., the expression might cause the loop to never
     * execute or execute forever, as in "for {} "$x > 5" {incr x} {}".
     */

    startTokenPtr = TokenAfter(parsePtr->tokenPtr);
    testTokenPtr = TokenAfter(startTokenPtr);
    if (testTokenPtr->type != TCL_TOKEN_SIMPLE_WORD) {
	return TCL_ERROR;
    }

    /*
     * Bail out also if the body or the next expression require substitutions
     * in order to insure correct behaviour [Bug 219166]
     */

    nextTokenPtr = TokenAfter(testTokenPtr);
    bodyTokenPtr = TokenAfter(nextTokenPtr);
    if ((nextTokenPtr->type != TCL_TOKEN_SIMPLE_WORD)
	    || (bodyTokenPtr->type != TCL_TOKEN_SIMPLE_WORD)) {
	return TCL_ERROR;
    }

    /*
     * Inline compile the initial command.
     */

    BODY(startTokenPtr, 1);
    TclEmitOpcode(INST_POP, envPtr);

    /*
     * Jump to the evaluation of the condition. This code uses the "loop
     * rotation" optimisation (which eliminates one branch from the loop).
     * "for start cond next body" produces then:
     *       start
     *       goto A
     *    B: body                : bodyCodeOffset
     *       next                : nextCodeOffset, continueOffset
     *    A: cond -> result      : testCodeOffset
     *       if (result) goto B
     */

    TclEmitForwardJump(envPtr, TCL_UNCONDITIONAL_JUMP, &jumpEvalCondFixup);

    /*
     * Compile the loop body.
     */

    bodyRange = TclCreateExceptRange(LOOP_EXCEPTION_RANGE, envPtr);
    bodyCodeOffset = ExceptionRangeStarts(envPtr, bodyRange);
    BODY(bodyTokenPtr, 4);
    ExceptionRangeEnds(envPtr, bodyRange);
    TclEmitOpcode(INST_POP, envPtr);

    /*
     * Compile the "next" subcommand. Note that this exception range will not
     * have a continueOffset (other than -1) connected to it; it won't trap
     * TCL_CONTINUE but rather just TCL_BREAK.
     */

    nextRange = TclCreateExceptRange(LOOP_EXCEPTION_RANGE, envPtr);
    envPtr->exceptAuxArrayPtr[nextRange].supportsContinue = 0;
    nextCodeOffset = ExceptionRangeStarts(envPtr, nextRange);
    BODY(nextTokenPtr, 3);
    ExceptionRangeEnds(envPtr, nextRange);
    TclEmitOpcode(INST_POP, envPtr);

    /*
     * Compile the test expression then emit the conditional jump that
     * terminates the for.
     */

    if (TclFixupForwardJumpToHere(envPtr, &jumpEvalCondFixup, 127)) {
	bodyCodeOffset += 3;
	nextCodeOffset += 3;
    }

    SetLineInformation(2);
    TclCompileExprWords(interp, testTokenPtr, 1, envPtr);

    jumpDist = CurrentOffset(envPtr) - bodyCodeOffset;
    if (jumpDist > 127) {
	TclEmitInstInt4(INST_JUMP_TRUE4, -jumpDist, envPtr);
    } else {
	TclEmitInstInt1(INST_JUMP_TRUE1, -jumpDist, envPtr);
    }

    /*
     * Fix the starting points of the exception ranges (may have moved due to
     * jump type modification) and set where the exceptions target.
     */

    envPtr->exceptArrayPtr[bodyRange].codeOffset = bodyCodeOffset;
    envPtr->exceptArrayPtr[bodyRange].continueOffset = nextCodeOffset;

    envPtr->exceptArrayPtr[nextRange].codeOffset = nextCodeOffset;

    ExceptionRangeTarget(envPtr, bodyRange, breakOffset);
    ExceptionRangeTarget(envPtr, nextRange, breakOffset);
    TclFinalizeLoopExceptionRange(envPtr, bodyRange);
    TclFinalizeLoopExceptionRange(envPtr, nextRange);

    /*
     * The for command's result is an empty string.
     */

    PushStringLiteral(envPtr, "");

    return TCL_OK;
}

/*
 *----------------------------------------------------------------------
 *
 * TclCompileForeachCmd --
 *
 *	Procedure called to compile the "foreach" command.
 *
 * Results:
 *	Returns TCL_OK for a successful compile. Returns TCL_ERROR to defer
 *	evaluation to runtime.
 *
 * Side effects:
 *	Instructions are added to envPtr to execute the "foreach" command at
 *	runtime.
 *
 *----------------------------------------------------------------------
 */

int
TclCompileForeachCmd(
    Tcl_Interp *interp,		/* Used for error reporting. */
    Tcl_Parse *parsePtr,	/* Points to a parse structure for the command
				 * created by Tcl_ParseCommand. */
    Command *cmdPtr,		/* Points to defintion of command being
				 * compiled. */
    CompileEnv *envPtr)		/* Holds resulting instructions. */
{
    return CompileEachloopCmd(interp, parsePtr, cmdPtr, envPtr,
	    TCL_EACH_KEEP_NONE);
}

/*
 *----------------------------------------------------------------------
 *
 * TclCompileLmapCmd --
 *
 *	Procedure called to compile the "lmap" command.
 *
 * Results:
 *	Returns TCL_OK for a successful compile. Returns TCL_ERROR to defer
 *	evaluation to runtime.
 *
 * Side effects:
 *	Instructions are added to envPtr to execute the "lmap" command at
 *	runtime.
 *
 *----------------------------------------------------------------------
 */

int
TclCompileLmapCmd(
    Tcl_Interp *interp,		/* Used for error reporting. */
    Tcl_Parse *parsePtr,	/* Points to a parse structure for the command
				 * created by Tcl_ParseCommand. */
    Command *cmdPtr,		/* Points to defintion of command being
				 * compiled. */
    CompileEnv *envPtr)		/* Holds resulting instructions. */
{
    return CompileEachloopCmd(interp, parsePtr, cmdPtr, envPtr,
	    TCL_EACH_COLLECT);
}

/*
 *----------------------------------------------------------------------
 *
 * CompileEachloopCmd --
 *
 *	Procedure called to compile the "foreach" and "lmap" commands.
 *
 * Results:
 *	Returns TCL_OK for a successful compile. Returns TCL_ERROR to defer
 *	evaluation to runtime.
 *
 * Side effects:
 *	Instructions are added to envPtr to execute the "foreach" command at
 *	runtime.
 *
 *----------------------------------------------------------------------
 */

static int
CompileEachloopCmd(
    Tcl_Interp *interp,		/* Used for error reporting. */
    Tcl_Parse *parsePtr,	/* Points to a parse structure for the command
				 * created by Tcl_ParseCommand. */
    Command *cmdPtr,		/* Points to defintion of command being
				 * compiled. */
    CompileEnv *envPtr,		/* Holds resulting instructions. */
    int collect)		/* Select collecting or accumulating mode
				 * (TCL_EACH_*) */
{
    Proc *procPtr = envPtr->procPtr;
    ForeachInfo *infoPtr=NULL;	/* Points to the structure describing this
				 * foreach command. Stored in a AuxData
				 * record in the ByteCode. */

    Tcl_Token *tokenPtr, *bodyTokenPtr;
    int jumpBackOffset, infoIndex, range;
    int numWords, numLists, i, j, code = TCL_OK;
    Tcl_Obj *varListObj = NULL;
    DefineLineInformation;	/* TIP #280 */
    (void)cmdPtr;

    /*
     * If the foreach command isn't in a procedure, don't compile it inline:
     * the payoff is too small.
     */

    if (procPtr == NULL) {
	return TCL_ERROR;
    }

    numWords = parsePtr->numWords;
    if ((numWords < 4) || (numWords%2 != 0)) {
	return TCL_ERROR;
    }

    /*
     * Bail out if the body requires substitutions in order to insure correct
     * behaviour. [Bug 219166]
     */

    for (i = 0, tokenPtr = parsePtr->tokenPtr; i < numWords-1; i++) {
	tokenPtr = TokenAfter(tokenPtr);
    }
    bodyTokenPtr = tokenPtr;
    if (bodyTokenPtr->type != TCL_TOKEN_SIMPLE_WORD) {
	return TCL_ERROR;
    }

    /*
     * Create and initialize the ForeachInfo and ForeachVarList data
     * structures describing this command. Then create a AuxData record
     * pointing to the ForeachInfo structure.
     */

    numLists = (numWords - 2)/2;
<<<<<<< HEAD
    infoPtr = Tcl_Alloc(sizeof(ForeachInfo)
=======
    infoPtr = (ForeachInfo *)ckalloc(sizeof(ForeachInfo)
>>>>>>> 52e543c5
	    + (numLists - 1) * sizeof(ForeachVarList *));
    infoPtr->numLists = 0;	/* Count this up as we go */

    /*
     * Parse each var list into sequence of var names.  Don't
     * compile the foreach inline if any var name needs substitutions or isn't
     * a scalar, or if any var list needs substitutions.
     */

    varListObj = Tcl_NewObj();
    for (i = 0, tokenPtr = parsePtr->tokenPtr;
	    i < numWords-1;
	    i++, tokenPtr = TokenAfter(tokenPtr)) {
	ForeachVarList *varListPtr;
	int numVars;

	if (i%2 != 1) {
	    continue;
	}

	/*
	 * If the variable list is empty, we can enter an infinite loop when
	 * the interpreted version would not.  Take care to ensure this does
	 * not happen.  [Bug 1671138]
	 */

	if (!TclWordKnownAtCompileTime(tokenPtr, varListObj) ||
		TCL_OK != Tcl_ListObjLength(NULL, varListObj, &numVars) ||
		numVars == 0) {
	    code = TCL_ERROR;
	    goto done;
	}

<<<<<<< HEAD
	varListPtr = Tcl_Alloc(sizeof(ForeachVarList)
=======
	varListPtr = (ForeachVarList *)ckalloc(sizeof(ForeachVarList)
>>>>>>> 52e543c5
		+ (numVars - 1) * sizeof(int));
	varListPtr->numVars = numVars;
	infoPtr->varLists[i/2] = varListPtr;
	infoPtr->numLists++;

	for (j = 0;  j < numVars;  j++) {
	    Tcl_Obj *varNameObj;
	    const char *bytes;
	    int varIndex;
	    size_t length;


	    Tcl_ListObjIndex(NULL, varListObj, j, &varNameObj);
	    bytes = TclGetStringFromObj(varNameObj, &length);
	    varIndex = LocalScalar(bytes, length, envPtr);
	    if (varIndex < 0) {
		code = TCL_ERROR;
		goto done;
	    }
	    varListPtr->varIndexes[j] = varIndex;
	}
	Tcl_SetObjLength(varListObj, 0);
    }

    /*
     * We will compile the foreach command.
     */

    infoIndex = TclCreateAuxData(infoPtr, &newForeachInfoType, envPtr);

    /*
     * Create the collecting object, unshared.
     */

    if (collect == TCL_EACH_COLLECT) {
	TclEmitInstInt4(INST_LIST, 0, envPtr);
    }

    /*
     * Evaluate each value list and leave it on stack.
     */

    for (i = 0, tokenPtr = parsePtr->tokenPtr;
	    i < numWords-1;
	    i++, tokenPtr = TokenAfter(tokenPtr)) {
	if ((i%2 == 0) && (i > 0)) {
	    CompileWord(envPtr, tokenPtr, interp, i);
	}
    }

    TclEmitInstInt4(INST_FOREACH_START, infoIndex, envPtr);

    /*
     * Inline compile the loop body.
     */

    range = TclCreateExceptRange(LOOP_EXCEPTION_RANGE, envPtr);

    ExceptionRangeStarts(envPtr, range);
    BODY(bodyTokenPtr, numWords - 1);
    ExceptionRangeEnds(envPtr, range);

    if (collect == TCL_EACH_COLLECT) {
	TclEmitOpcode(INST_LMAP_COLLECT, envPtr);
    } else {
	TclEmitOpcode(		INST_POP,			envPtr);
    }

    /*
     * Bottom of loop code: assign each loop variable and check whether
     * to terminate the loop. Set the loop's break target.
     */

    ExceptionRangeTarget(envPtr, range, continueOffset);
    TclEmitOpcode(INST_FOREACH_STEP, envPtr);
    ExceptionRangeTarget(envPtr, range, breakOffset);
    TclFinalizeLoopExceptionRange(envPtr, range);
    TclEmitOpcode(INST_FOREACH_END, envPtr);
    TclAdjustStackDepth(-(numLists+2), envPtr);

    /*
     * Set the jumpback distance from INST_FOREACH_STEP to the start of the
     * body's code. Misuse loopCtTemp for storing the jump size.
     */

    jumpBackOffset = envPtr->exceptArrayPtr[range].continueOffset -
	    envPtr->exceptArrayPtr[range].codeOffset;
    infoPtr->loopCtTemp = -jumpBackOffset;

    /*
     * The command's result is an empty string if not collecting. If
     * collecting, it is automatically left on stack after FOREACH_END.
     */

    if (collect != TCL_EACH_COLLECT) {
	PushStringLiteral(envPtr, "");
    }

    done:
    if (code == TCL_ERROR) {
	FreeForeachInfo(infoPtr);
    }
    Tcl_DecrRefCount(varListObj);
    return code;
}

/*
 *----------------------------------------------------------------------
 *
 * DupForeachInfo --
 *
 *	This procedure duplicates a ForeachInfo structure created as auxiliary
 *	data during the compilation of a foreach command.
 *
 * Results:
 *	A pointer to a newly allocated copy of the existing ForeachInfo
 *	structure is returned.
 *
 * Side effects:
 *	Storage for the copied ForeachInfo record is allocated. If the
 *	original ForeachInfo structure pointed to any ForeachVarList records,
 *	these structures are also copied and pointers to them are stored in
 *	the new ForeachInfo record.
 *
 *----------------------------------------------------------------------
 */

static ClientData
DupForeachInfo(
    ClientData clientData)	/* The foreach command's compilation auxiliary
				 * data to duplicate. */
{
    ForeachInfo *srcPtr = (ForeachInfo *)clientData;
    ForeachInfo *dupPtr;
    ForeachVarList *srcListPtr, *dupListPtr;
    int numVars, i, j, numLists = srcPtr->numLists;

<<<<<<< HEAD
    dupPtr = Tcl_Alloc(sizeof(ForeachInfo)
=======
    dupPtr = (ForeachInfo *)ckalloc(sizeof(ForeachInfo)
>>>>>>> 52e543c5
	    + numLists * sizeof(ForeachVarList *));
    dupPtr->numLists = numLists;
    dupPtr->firstValueTemp = srcPtr->firstValueTemp;
    dupPtr->loopCtTemp = srcPtr->loopCtTemp;

    for (i = 0;  i < numLists;  i++) {
	srcListPtr = srcPtr->varLists[i];
	numVars = srcListPtr->numVars;
<<<<<<< HEAD
	dupListPtr = Tcl_Alloc(sizeof(ForeachVarList)
=======
	dupListPtr = (ForeachVarList *)ckalloc(sizeof(ForeachVarList)
>>>>>>> 52e543c5
		+ numVars * sizeof(int));
	dupListPtr->numVars = numVars;
	for (j = 0;  j < numVars;  j++) {
	    dupListPtr->varIndexes[j] =	srcListPtr->varIndexes[j];
	}
	dupPtr->varLists[i] = dupListPtr;
    }
    return dupPtr;
}

/*
 *----------------------------------------------------------------------
 *
 * FreeForeachInfo --
 *
 *	Procedure to free a ForeachInfo structure created as auxiliary data
 *	during the compilation of a foreach command.
 *
 * Results:
 *	None.
 *
 * Side effects:
 *	Storage for the ForeachInfo structure pointed to by the ClientData
 *	argument is freed as is any ForeachVarList record pointed to by the
 *	ForeachInfo structure.
 *
 *----------------------------------------------------------------------
 */

static void
FreeForeachInfo(
    ClientData clientData)	/* The foreach command's compilation auxiliary
				 * data to free. */
{
    ForeachInfo *infoPtr = (ForeachInfo *)clientData;
    ForeachVarList *listPtr;
    int numLists = infoPtr->numLists;
    int i;

    for (i = 0;  i < numLists;  i++) {
	listPtr = infoPtr->varLists[i];
	Tcl_Free(listPtr);
    }
    Tcl_Free(infoPtr);
}

/*
 *----------------------------------------------------------------------
 *
 * PrintForeachInfo, DisassembleForeachInfo --
 *
 *	Functions to write a human-readable or script-readablerepresentation
 *	of a ForeachInfo structure to a Tcl_Obj for debugging.
 *
 * Results:
 *	None.
 *
 * Side effects:
 *	None.
 *
 *----------------------------------------------------------------------
 */

static void
PrintForeachInfo(
    ClientData clientData,
    Tcl_Obj *appendObj,
    ByteCode *codePtr,
    unsigned int pcOffset)
{
    ForeachInfo *infoPtr = (ForeachInfo *)clientData;
    ForeachVarList *varsPtr;
    int i, j;
    (void)codePtr;
    (void)pcOffset;

    Tcl_AppendToObj(appendObj, "data=[", -1);

    for (i=0 ; i<infoPtr->numLists ; i++) {
	if (i) {
	    Tcl_AppendToObj(appendObj, ", ", -1);
	}
	Tcl_AppendPrintfToObj(appendObj, "%%v%u",
		(unsigned) (infoPtr->firstValueTemp + i));
    }
    Tcl_AppendPrintfToObj(appendObj, "], loop=%%v%u",
	    (unsigned) infoPtr->loopCtTemp);
    for (i=0 ; i<infoPtr->numLists ; i++) {
	if (i) {
	    Tcl_AppendToObj(appendObj, ",", -1);
	}
	Tcl_AppendPrintfToObj(appendObj, "\n\t\t it%%v%u\t[",
		(unsigned) (infoPtr->firstValueTemp + i));
	varsPtr = infoPtr->varLists[i];
	for (j=0 ; j<varsPtr->numVars ; j++) {
	    if (j) {
		Tcl_AppendToObj(appendObj, ", ", -1);
	    }
	    Tcl_AppendPrintfToObj(appendObj, "%%v%u",
		    (unsigned) varsPtr->varIndexes[j]);
	}
	Tcl_AppendToObj(appendObj, "]", -1);
    }
}

static void
PrintNewForeachInfo(
    ClientData clientData,
    Tcl_Obj *appendObj,
    ByteCode *codePtr,
    unsigned int pcOffset)
{
    ForeachInfo *infoPtr = (ForeachInfo *)clientData;
    ForeachVarList *varsPtr;
    int i, j;
    (void)codePtr;
    (void)pcOffset;

    Tcl_AppendPrintfToObj(appendObj, "jumpOffset=%+d, vars=",
	    infoPtr->loopCtTemp);
    for (i=0 ; i<infoPtr->numLists ; i++) {
	if (i) {
	    Tcl_AppendToObj(appendObj, ",", -1);
	}
	Tcl_AppendToObj(appendObj, "[", -1);
	varsPtr = infoPtr->varLists[i];
	for (j=0 ; j<varsPtr->numVars ; j++) {
	    if (j) {
		Tcl_AppendToObj(appendObj, ",", -1);
	    }
	    Tcl_AppendPrintfToObj(appendObj, "%%v%u",
		    (unsigned) varsPtr->varIndexes[j]);
	}
	Tcl_AppendToObj(appendObj, "]", -1);
    }
}

static void
DisassembleForeachInfo(
    ClientData clientData,
    Tcl_Obj *dictObj,
    ByteCode *codePtr,
    unsigned int pcOffset)
{
    ForeachInfo *infoPtr = (ForeachInfo *)clientData;
    ForeachVarList *varsPtr;
    int i, j;
    Tcl_Obj *objPtr, *innerPtr;
    (void)codePtr;
    (void)pcOffset;

    /*
     * Data stores.
     */

    objPtr = Tcl_NewObj();
    for (i=0 ; i<infoPtr->numLists ; i++) {
	Tcl_ListObjAppendElement(NULL, objPtr,
		Tcl_NewIntObj(infoPtr->firstValueTemp + i));
    }
    Tcl_DictObjPut(NULL, dictObj, Tcl_NewStringObj("data", -1), objPtr);

    /*
     * Loop counter.
     */

    Tcl_DictObjPut(NULL, dictObj, Tcl_NewStringObj("loop", -1),
	   Tcl_NewIntObj(infoPtr->loopCtTemp));

    /*
     * Assignment targets.
     */

    objPtr = Tcl_NewObj();
    for (i=0 ; i<infoPtr->numLists ; i++) {
	innerPtr = Tcl_NewObj();
	varsPtr = infoPtr->varLists[i];
	for (j=0 ; j<varsPtr->numVars ; j++) {
	    Tcl_ListObjAppendElement(NULL, innerPtr,
		    Tcl_NewIntObj(varsPtr->varIndexes[j]));
	}
	Tcl_ListObjAppendElement(NULL, objPtr, innerPtr);
    }
    Tcl_DictObjPut(NULL, dictObj, Tcl_NewStringObj("assign", -1), objPtr);
}

static void
DisassembleNewForeachInfo(
    ClientData clientData,
    Tcl_Obj *dictObj,
    ByteCode *codePtr,
    unsigned int pcOffset)
{
    ForeachInfo *infoPtr = (ForeachInfo *)clientData;
    ForeachVarList *varsPtr;
    int i, j;
    Tcl_Obj *objPtr, *innerPtr;
    (void)codePtr;
    (void)pcOffset;

    /*
     * Jump offset.
     */

    Tcl_DictObjPut(NULL, dictObj, Tcl_NewStringObj("jumpOffset", -1),
	   Tcl_NewIntObj(infoPtr->loopCtTemp));

    /*
     * Assignment targets.
     */

    objPtr = Tcl_NewObj();
    for (i=0 ; i<infoPtr->numLists ; i++) {
	innerPtr = Tcl_NewObj();
	varsPtr = infoPtr->varLists[i];
	for (j=0 ; j<varsPtr->numVars ; j++) {
	    Tcl_ListObjAppendElement(NULL, innerPtr,
		    Tcl_NewIntObj(varsPtr->varIndexes[j]));
	}
	Tcl_ListObjAppendElement(NULL, objPtr, innerPtr);
    }
    Tcl_DictObjPut(NULL, dictObj, Tcl_NewStringObj("assign", -1), objPtr);
}

/*
 *----------------------------------------------------------------------
 *
 * TclCompileFormatCmd --
 *
 *	Procedure called to compile the "format" command. Handles cases that
 *	can be done as constants or simple string concatenation only.
 *
 * Results:
 *	Returns TCL_OK for a successful compile. Returns TCL_ERROR to defer
 *	evaluation to runtime.
 *
 * Side effects:
 *	Instructions are added to envPtr to execute the "format" command at
 *	runtime.
 *
 *----------------------------------------------------------------------
 */

int
TclCompileFormatCmd(
    Tcl_Interp *interp,		/* Used for error reporting. */
    Tcl_Parse *parsePtr,	/* Points to a parse structure for the command
				 * created by Tcl_ParseCommand. */
    Command *cmdPtr,		/* Points to defintion of command being
				 * compiled. */
    CompileEnv *envPtr)		/* Holds resulting instructions. */
{
    DefineLineInformation;	/* TIP #280 */
    Tcl_Token *tokenPtr = parsePtr->tokenPtr;
    Tcl_Obj **objv, *formatObj, *tmpObj;
    const char *bytes, *start;
<<<<<<< HEAD
    int i, j;
    size_t len;
=======
    int i, j, len;
    (void)cmdPtr;
>>>>>>> 52e543c5

    /*
     * Don't handle any guaranteed-error cases.
     */

    if (parsePtr->numWords < 2) {
	return TCL_ERROR;
    }

    /*
     * Check if the argument words are all compile-time-known literals; that's
     * a case we can handle by compiling to a constant.
     */

    formatObj = Tcl_NewObj();
    Tcl_IncrRefCount(formatObj);
    tokenPtr = TokenAfter(tokenPtr);
    if (!TclWordKnownAtCompileTime(tokenPtr, formatObj)) {
	Tcl_DecrRefCount(formatObj);
	return TCL_ERROR;
    }

<<<<<<< HEAD
    objv = Tcl_Alloc((parsePtr->numWords-2) * sizeof(Tcl_Obj *));
=======
    objv = (Tcl_Obj **)ckalloc((parsePtr->numWords-2) * sizeof(Tcl_Obj *));
>>>>>>> 52e543c5
    for (i=0 ; i+2 < parsePtr->numWords ; i++) {
	tokenPtr = TokenAfter(tokenPtr);
	objv[i] = Tcl_NewObj();
	Tcl_IncrRefCount(objv[i]);
	if (!TclWordKnownAtCompileTime(tokenPtr, objv[i])) {
	    goto checkForStringConcatCase;
	}
    }

    /*
     * Everything is a literal, so the result is constant too (or an error if
     * the format is broken). Do the format now.
     */

    tmpObj = Tcl_Format(interp, TclGetString(formatObj),
	    parsePtr->numWords-2, objv);
    for (; --i>=0 ;) {
	Tcl_DecrRefCount(objv[i]);
    }
    Tcl_Free(objv);
    Tcl_DecrRefCount(formatObj);
    if (tmpObj == NULL) {
	TclCompileSyntaxError(interp, envPtr);
	return TCL_OK;
    }

    /*
     * Not an error, always a constant result, so just push the result as a
     * literal. Job done.
     */

    bytes = TclGetStringFromObj(tmpObj, &len);
    PushLiteral(envPtr, bytes, len);
    Tcl_DecrRefCount(tmpObj);
    return TCL_OK;

  checkForStringConcatCase:
    /*
     * See if we can generate a sequence of things to concatenate. This
     * requires that all the % sequences be %s or %%, as everything else is
     * sufficiently complex that we don't bother.
     *
     * First, get the state of the system relatively sensible (cleaning up
     * after our attempt to spot a literal).
     */

    for (; i>=0 ; i--) {
	Tcl_DecrRefCount(objv[i]);
    }
    Tcl_Free(objv);
    tokenPtr = TokenAfter(parsePtr->tokenPtr);
    tokenPtr = TokenAfter(tokenPtr);
    i = 0;

    /*
     * Now scan through and check for non-%s and non-%% substitutions.
     */

    for (bytes = TclGetString(formatObj) ; *bytes ; bytes++) {
	if (*bytes == '%') {
	    bytes++;
	    if (*bytes == 's') {
		i++;
		continue;
	    } else if (*bytes == '%') {
		continue;
	    }
	    Tcl_DecrRefCount(formatObj);
	    return TCL_ERROR;
	}
    }

    /*
     * Check if the number of things to concatenate will fit in a byte.
     */

    if (i+2 != parsePtr->numWords || i > 125) {
	Tcl_DecrRefCount(formatObj);
	return TCL_ERROR;
    }

    /*
     * Generate the pushes of the things to concatenate, a sequence of
     * literals and compiled tokens (of which at least one is non-literal or
     * we'd have the case in the first half of this function) which we will
     * concatenate.
     */

    i = 0;			/* The count of things to concat. */
    j = 2;			/* The index into the argument tokens, for
				 * TIP#280 handling. */
    start = TclGetString(formatObj);
				/* The start of the currently-scanned literal
				 * in the format string. */
    tmpObj = Tcl_NewObj();	/* The buffer used to accumulate the literal
				 * being built. */
    for (bytes = start ; *bytes ; bytes++) {
	if (*bytes == '%') {
	    Tcl_AppendToObj(tmpObj, start, bytes - start);
	    if (*++bytes == '%') {
		Tcl_AppendToObj(tmpObj, "%", 1);
	    } else {
		const char *b = TclGetStringFromObj(tmpObj, &len);

		/*
		 * If there is a non-empty literal from the format string,
		 * push it and reset.
		 */

		if (len > 0) {
		    PushLiteral(envPtr, b, len);
		    Tcl_DecrRefCount(tmpObj);
		    tmpObj = Tcl_NewObj();
		    i++;
		}

		/*
		 * Push the code to produce the string that would be
		 * substituted with %s, except we'll be concatenating
		 * directly.
		 */

		CompileWord(envPtr, tokenPtr, interp, j);
		tokenPtr = TokenAfter(tokenPtr);
		j++;
		i++;
	    }
	    start = bytes + 1;
	}
    }

    /*
     * Handle the case of a trailing literal.
     */

    Tcl_AppendToObj(tmpObj, start, bytes - start);
    bytes = TclGetStringFromObj(tmpObj, &len);
    if (len > 0) {
	PushLiteral(envPtr, bytes, len);
	i++;
    }
    Tcl_DecrRefCount(tmpObj);
    Tcl_DecrRefCount(formatObj);

    if (i > 1) {
	/*
	 * Do the concatenation, which produces the result.
	 */

	TclEmitInstInt1(INST_STR_CONCAT1, i, envPtr);
    }
    return TCL_OK;
}

/*
 *----------------------------------------------------------------------
 *
 * TclLocalScalarFromToken --
 *
 *	Get the index into the table of compiled locals that corresponds
 *	to a local scalar variable name.
 *
 * Results:
 * 	Returns the non-negative integer index value into the table of
 * 	compiled locals corresponding to a local scalar variable name.
 * 	If the arguments passed in do not identify a local scalar variable
 * 	then return -1.
 *
 * Side effects:
 *	May add an entery into the table of compiled locals.
 *
 *----------------------------------------------------------------------
 */

int
TclLocalScalarFromToken(
    Tcl_Token *tokenPtr,
    CompileEnv *envPtr)
{
    int isScalar, index;

    TclPushVarName(NULL, tokenPtr, envPtr, TCL_NO_ELEMENT, &index, &isScalar);
    if (!isScalar) {
	index = -1;
    }
    return index;
}

int
TclLocalScalar(
    const char *bytes,
    size_t numBytes,
    CompileEnv *envPtr)
{
    Tcl_Token token[2] =        {{TCL_TOKEN_SIMPLE_WORD, NULL, 0, 1},
                                 {TCL_TOKEN_TEXT, NULL, 0, 0}};

    token[1].start = bytes;
    token[1].size = numBytes;
    return TclLocalScalarFromToken(token, envPtr);
}

/*
 *----------------------------------------------------------------------
 *
 * TclPushVarName --
 *
 *	Procedure used in the compiling where pushing a variable name is
 *	necessary (append, lappend, set).
 *
 * Results:
 *	The values written to *localIndexPtr and *isScalarPtr signal to
 *	the caller what the instructions emitted by this routine will do:
 *
 *	*isScalarPtr	(*localIndexPtr < 0)
 *	1		1	Push the varname on the stack. (Stack +1)
 *	1		0	*localIndexPtr is the index of the compiled
 *				local for this varname.  No instructions
 *				emitted.	(Stack +0)
 *	0		1	Push part1 and part2 names of array element
 *				on the stack.	(Stack +2)
 *	0		0	*localIndexPtr is the index of the compiled
 *				local for this array.  Element name is pushed
 *				on the stack.	(Stack +1)
 *
 * Side effects:
 *	Instructions are added to envPtr.
 *
 *----------------------------------------------------------------------
 */

void
TclPushVarName(
    Tcl_Interp *interp,		/* Used for error reporting. */
    Tcl_Token *varTokenPtr,	/* Points to a variable token. */
    CompileEnv *envPtr,		/* Holds resulting instructions. */
    int flags,			/* TCL_NO_LARGE_INDEX | TCL_NO_ELEMENT. */
    int *localIndexPtr,		/* Must not be NULL. */
    int *isScalarPtr)		/* Must not be NULL. */
{
    const char *p;
    const char *last, *name, *elName;
    size_t n;
    Tcl_Token *elemTokenPtr = NULL;
	size_t nameLen, elNameLen;
    int simpleVarName, localIndex;
    int elemTokenCount = 0, allocedTokens = 0, removedParen = 0;

    /*
     * Decide if we can use a frame slot for the var/array name or if we need
     * to emit code to compute and push the name at runtime. We use a frame
     * slot (entry in the array of local vars) if we are compiling a procedure
     * body and if the name is simple text that does not include namespace
     * qualifiers.
     */

    simpleVarName = 0;
    name = elName = NULL;
    nameLen = elNameLen = 0;
    localIndex = -1;

    if (varTokenPtr->type == TCL_TOKEN_SIMPLE_WORD) {
	/*
	 * A simple variable name. Divide it up into "name" and "elName"
	 * strings. If it is not a local variable, look it up at runtime.
	 */

	simpleVarName = 1;

	name = varTokenPtr[1].start;
	nameLen = varTokenPtr[1].size;
	if (name[nameLen-1] == ')') {
	    /*
	     * last char is ')' => potential array reference.
	     */
	    last = Tcl_UtfPrev(name + nameLen, name);

	    if (*last == ')') {
		for (p = name;  p < last;  p = Tcl_UtfNext(p)) {
		    if (*p == '(') {
			elName = p + 1;
			elNameLen = last - elName;
			nameLen = p - name;
			break;
		    }
		}
	    }

	    if (!(flags & TCL_NO_ELEMENT) && elNameLen) {
		/*
		 * An array element, the element name is a simple string:
		 * assemble the corresponding token.
		 */

		elemTokenPtr = (Tcl_Token *)TclStackAlloc(interp, sizeof(Tcl_Token));
		allocedTokens = 1;
		elemTokenPtr->type = TCL_TOKEN_TEXT;
		elemTokenPtr->start = elName;
		elemTokenPtr->size = elNameLen;
		elemTokenPtr->numComponents = 0;
		elemTokenCount = 1;
	    }
	}
    } else if (interp && ((n = varTokenPtr->numComponents) > 1)
	    && (varTokenPtr[1].type == TCL_TOKEN_TEXT)
	    && (varTokenPtr[n].type == TCL_TOKEN_TEXT)
	    && (*((p = varTokenPtr[n].start + varTokenPtr[n].size)-1) == ')')
	    && (*Tcl_UtfPrev(p, varTokenPtr[n].start) == ')')) {
	/*
	 * Check for parentheses inside first token.
	 */

	simpleVarName = 0;
	for (p = varTokenPtr[1].start,
	     last = p + varTokenPtr[1].size;  p < last;  p = Tcl_UtfNext(p)) {
	    if (*p == '(') {
		simpleVarName = 1;
		break;
	    }
	}
	if (simpleVarName) {
	    size_t remainingLen;

	    /*
	     * Check the last token: if it is just ')', do not count it.
	     * Otherwise, remove the ')' and flag so that it is restored at
	     * the end.
	     */

	    if (varTokenPtr[n].size == 1) {
		n--;
	    } else {
		varTokenPtr[n].size--;
		removedParen = n;
	    }

	    name = varTokenPtr[1].start;
	    nameLen = p - varTokenPtr[1].start;
	    elName = p + 1;
	    remainingLen = (varTokenPtr[2].start - p) - 1;
	    elNameLen = (varTokenPtr[n].start-p) + varTokenPtr[n].size - 1;

	    if (!(flags & TCL_NO_ELEMENT)) {
	      if (remainingLen) {
		/*
		 * Make a first token with the extra characters in the first
		 * token.
		 */

		elemTokenPtr = (Tcl_Token *)TclStackAlloc(interp, n * sizeof(Tcl_Token));
		allocedTokens = 1;
		elemTokenPtr->type = TCL_TOKEN_TEXT;
		elemTokenPtr->start = elName;
		elemTokenPtr->size = remainingLen;
		elemTokenPtr->numComponents = 0;
		elemTokenCount = n;

		/*
		 * Copy the remaining tokens.
		 */

		memcpy(elemTokenPtr+1, varTokenPtr+2,
			(n-1) * sizeof(Tcl_Token));
	      } else {
		/*
		 * Use the already available tokens.
		 */

		elemTokenPtr = &varTokenPtr[2];
		elemTokenCount = n - 1;
	      }
	    }
	}
    }

    if (simpleVarName) {
	/*
	 * See whether name has any namespace separators (::'s).
	 */

	int hasNsQualifiers = 0;

	for (p = name, last = p + nameLen-1;  p < last;  p = Tcl_UtfNext(p)) {
	    if ((*p == ':') && (*(p+1) == ':')) {
		hasNsQualifiers = 1;
		break;
	    }
	}

	/*
	 * Look up the var name's index in the array of local vars in the proc
	 * frame. If retrieving the var's value and it doesn't already exist,
	 * push its name and look it up at runtime.
	 */

	if (!hasNsQualifiers) {
	    localIndex = TclFindCompiledLocal(name, nameLen, 1, envPtr);
	    if ((flags & TCL_NO_LARGE_INDEX) && (localIndex > 255)) {
		/*
		 * We'll push the name.
		 */

		localIndex = -1;
	    }
	}
	if (interp && localIndex < 0) {
	    PushLiteral(envPtr, name, nameLen);
	}

	/*
	 * Compile the element script, if any, and only if not inhibited. [Bug
	 * 3600328]
	 */

	if (elName != NULL && !(flags & TCL_NO_ELEMENT)) {
	    if (elNameLen) {
		TclCompileTokens(interp, elemTokenPtr, elemTokenCount,
			envPtr);
	    } else {
		PushStringLiteral(envPtr, "");
	    }
	}
    } else if (interp) {
	/*
	 * The var name isn't simple: compile and push it.
	 */

	CompileTokens(envPtr, varTokenPtr, interp);
    }

    if (removedParen) {
	varTokenPtr[removedParen].size++;
    }
    if (allocedTokens) {
	TclStackFree(interp, elemTokenPtr);
    }
    *localIndexPtr = localIndex;
    *isScalarPtr = (elName == NULL);
}

/*
 * Local Variables:
 * mode: c
 * c-basic-offset: 4
 * fill-column: 78
 * End:
 */<|MERGE_RESOLUTION|>--- conflicted
+++ resolved
@@ -407,15 +407,9 @@
     keyVar = AnonymousLocal(envPtr);
     valVar = AnonymousLocal(envPtr);
 
-<<<<<<< HEAD
-    infoPtr = Tcl_Alloc(sizeof(ForeachInfo));
+    infoPtr = (ForeachInfo *)Tcl_Alloc(sizeof(ForeachInfo));
     infoPtr->numLists = 1;
-    infoPtr->varLists[0] = Tcl_Alloc(sizeof(ForeachVarList) + sizeof(int));
-=======
-    infoPtr = (ForeachInfo *)ckalloc(sizeof(ForeachInfo));
-    infoPtr->numLists = 1;
-    infoPtr->varLists[0] = (ForeachVarList *)ckalloc(sizeof(ForeachVarList) + sizeof(int));
->>>>>>> 52e543c5
+    infoPtr->varLists[0] = (ForeachVarList *)Tcl_Alloc(sizeof(ForeachVarList) + sizeof(int));
     infoPtr->varLists[0]->numVars = 2;
     infoPtr->varLists[0]->varIndexes[0] = keyVar;
     infoPtr->varLists[0]->varIndexes[1] = valVar;
@@ -1845,11 +1839,7 @@
      * that are to be used.
      */
 
-<<<<<<< HEAD
-    duiPtr = Tcl_Alloc(sizeof(DictUpdateInfo) + sizeof(int) * (numVars - 1));
-=======
-    duiPtr = (DictUpdateInfo *)ckalloc(sizeof(DictUpdateInfo) + sizeof(int) * (numVars - 1));
->>>>>>> 52e543c5
+    duiPtr = (DictUpdateInfo *)Tcl_Alloc(sizeof(DictUpdateInfo) + sizeof(int) * (numVars - 1));
     duiPtr->length = numVars;
     keyTokenPtrs = (Tcl_Token **)TclStackAlloc(interp, sizeof(Tcl_Token *) * numVars);
     tokenPtr = TokenAfter(dictVarTokenPtr);
@@ -2333,11 +2323,7 @@
 
     dui1Ptr = (DictUpdateInfo *)clientData;
     len = sizeof(DictUpdateInfo) + sizeof(int) * (dui1Ptr->length - 1);
-<<<<<<< HEAD
-    dui2Ptr = Tcl_Alloc(len);
-=======
-    dui2Ptr = (DictUpdateInfo *)ckalloc(len);
->>>>>>> 52e543c5
+    dui2Ptr = (DictUpdateInfo *)Tcl_Alloc(len);
     memcpy(dui2Ptr, dui1Ptr, len);
     return dui2Ptr;
 }
@@ -2356,15 +2342,10 @@
     ByteCode *codePtr,
     unsigned int pcOffset)
 {
-<<<<<<< HEAD
-    DictUpdateInfo *duiPtr = clientData;
+    DictUpdateInfo *duiPtr = (DictUpdateInfo *)clientData;
     size_t i;
-=======
-    DictUpdateInfo *duiPtr = (DictUpdateInfo *)clientData;
-    int i;
     (void)codePtr;
     (void)pcOffset;
->>>>>>> 52e543c5
 
     for (i=0 ; i<duiPtr->length ; i++) {
 	if (i) {
@@ -2381,13 +2362,8 @@
     ByteCode *codePtr,
     unsigned int pcOffset)
 {
-<<<<<<< HEAD
-    DictUpdateInfo *duiPtr = clientData;
+    DictUpdateInfo *duiPtr = (DictUpdateInfo *)clientData;
     size_t i;
-=======
-    DictUpdateInfo *duiPtr = (DictUpdateInfo *)clientData;
-    int i;
->>>>>>> 52e543c5
     Tcl_Obj *variables = Tcl_NewObj();
     (void)codePtr;
     (void)pcOffset;
@@ -2814,11 +2790,7 @@
      */
 
     numLists = (numWords - 2)/2;
-<<<<<<< HEAD
-    infoPtr = Tcl_Alloc(sizeof(ForeachInfo)
-=======
-    infoPtr = (ForeachInfo *)ckalloc(sizeof(ForeachInfo)
->>>>>>> 52e543c5
+    infoPtr = (ForeachInfo *)Tcl_Alloc(sizeof(ForeachInfo)
 	    + (numLists - 1) * sizeof(ForeachVarList *));
     infoPtr->numLists = 0;	/* Count this up as we go */
 
@@ -2852,11 +2824,7 @@
 	    goto done;
 	}
 
-<<<<<<< HEAD
-	varListPtr = Tcl_Alloc(sizeof(ForeachVarList)
-=======
-	varListPtr = (ForeachVarList *)ckalloc(sizeof(ForeachVarList)
->>>>>>> 52e543c5
+	varListPtr = (ForeachVarList *)Tcl_Alloc(sizeof(ForeachVarList)
 		+ (numVars - 1) * sizeof(int));
 	varListPtr->numVars = numVars;
 	infoPtr->varLists[i/2] = varListPtr;
@@ -2995,11 +2963,7 @@
     ForeachVarList *srcListPtr, *dupListPtr;
     int numVars, i, j, numLists = srcPtr->numLists;
 
-<<<<<<< HEAD
-    dupPtr = Tcl_Alloc(sizeof(ForeachInfo)
-=======
-    dupPtr = (ForeachInfo *)ckalloc(sizeof(ForeachInfo)
->>>>>>> 52e543c5
+    dupPtr = (ForeachInfo *)Tcl_Alloc(sizeof(ForeachInfo)
 	    + numLists * sizeof(ForeachVarList *));
     dupPtr->numLists = numLists;
     dupPtr->firstValueTemp = srcPtr->firstValueTemp;
@@ -3008,11 +2972,7 @@
     for (i = 0;  i < numLists;  i++) {
 	srcListPtr = srcPtr->varLists[i];
 	numVars = srcListPtr->numVars;
-<<<<<<< HEAD
-	dupListPtr = Tcl_Alloc(sizeof(ForeachVarList)
-=======
-	dupListPtr = (ForeachVarList *)ckalloc(sizeof(ForeachVarList)
->>>>>>> 52e543c5
+	dupListPtr = (ForeachVarList *)Tcl_Alloc(sizeof(ForeachVarList)
 		+ numVars * sizeof(int));
 	dupListPtr->numVars = numVars;
 	for (j = 0;  j < numVars;  j++) {
@@ -3272,13 +3232,9 @@
     Tcl_Token *tokenPtr = parsePtr->tokenPtr;
     Tcl_Obj **objv, *formatObj, *tmpObj;
     const char *bytes, *start;
-<<<<<<< HEAD
     int i, j;
     size_t len;
-=======
-    int i, j, len;
     (void)cmdPtr;
->>>>>>> 52e543c5
 
     /*
      * Don't handle any guaranteed-error cases.
@@ -3301,11 +3257,7 @@
 	return TCL_ERROR;
     }
 
-<<<<<<< HEAD
-    objv = Tcl_Alloc((parsePtr->numWords-2) * sizeof(Tcl_Obj *));
-=======
-    objv = (Tcl_Obj **)ckalloc((parsePtr->numWords-2) * sizeof(Tcl_Obj *));
->>>>>>> 52e543c5
+    objv = (Tcl_Obj **)Tcl_Alloc((parsePtr->numWords-2) * sizeof(Tcl_Obj *));
     for (i=0 ; i+2 < parsePtr->numWords ; i++) {
 	tokenPtr = TokenAfter(tokenPtr);
 	objv[i] = Tcl_NewObj();
