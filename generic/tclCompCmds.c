/*
 * tclCompCmds.c --
 *
 *	This file contains compilation procedures that compile various Tcl
 *	commands into a sequence of instructions ("bytecodes").
 *
 * Copyright © 1997-1998 Sun Microsystems, Inc.
 * Copyright © 2001 Kevin B. Kenny.  All rights reserved.
 * Copyright © 2002 ActiveState Corporation.
 * Copyright © 2004-2013 Donal K. Fellows.
 *
 * See the file "license.terms" for information on usage and redistribution of
 * this file, and for a DISCLAIMER OF ALL WARRANTIES.
 */

#include "tclInt.h"
#include "tclCompile.h"
#include <assert.h>

/*
 * Prototypes for procedures defined later in this file:
 */

static AuxDataDupProc	DupDictUpdateInfo;
static AuxDataFreeProc	FreeDictUpdateInfo;
static AuxDataPrintProc	PrintDictUpdateInfo;
static AuxDataPrintProc	DisassembleDictUpdateInfo;
static AuxDataDupProc	DupForeachInfo;
static AuxDataFreeProc	FreeForeachInfo;
static AuxDataPrintProc	PrintForeachInfo;
static AuxDataPrintProc	DisassembleForeachInfo;
static AuxDataPrintProc	PrintNewForeachInfo;
static AuxDataPrintProc	DisassembleNewForeachInfo;
static int		CompileEachloopCmd(Tcl_Interp *interp,
			    Tcl_Parse *parsePtr, Command *cmdPtr,
			    CompileEnv *envPtr, int collect);
static int		CompileDictEachCmd(Tcl_Interp *interp,
			    Tcl_Parse *parsePtr, Command *cmdPtr,
			    struct CompileEnv *envPtr, int collect);
static inline void	IssueDictWithEmpty(Tcl_Interp *interp,
			    Tcl_Size numWords, Tcl_Token *varTokenPtr,
			    CompileEnv *envPtr);
static inline void	IssueDictWithBodied(Tcl_Interp *interp,
			    Tcl_Size numWords, Tcl_Token *varTokenPtr,
			    CompileEnv *envPtr);

/*
 * The structures below define the AuxData types defined in this file.
 */

static const AuxDataType foreachInfoType = {
    "ForeachInfo",		/* name */
    DupForeachInfo,		/* dupProc */
    FreeForeachInfo,		/* freeProc */
    PrintForeachInfo,		/* printProc */
    DisassembleForeachInfo	/* disassembleProc */
};

static const AuxDataType newForeachInfoType = {
    "NewForeachInfo",		/* name */
    DupForeachInfo,		/* dupProc */
    FreeForeachInfo,		/* freeProc */
    PrintNewForeachInfo,	/* printProc */
    DisassembleNewForeachInfo	/* disassembleProc */
};

static const AuxDataType dictUpdateInfoType = {
    "DictUpdateInfo",		/* name */
    DupDictUpdateInfo,		/* dupProc */
    FreeDictUpdateInfo,		/* freeProc */
    PrintDictUpdateInfo,	/* printProc */
    DisassembleDictUpdateInfo	/* disassembleProc */
};

/*
 *----------------------------------------------------------------------
 *
 * TclGetAuxDataType --
 *
 *	This procedure looks up an Auxdata type by name.
 *
 * Results:
 *	If an AuxData type with name matching "typeName" is found, a pointer
 *	to its AuxDataType structure is returned; otherwise, NULL is returned.
 *
 * Side effects:
 *	None.
 *
 *----------------------------------------------------------------------
 */

const AuxDataType *
TclGetAuxDataType(
    const char *typeName)	/* Name of AuxData type to look up. */
{
    if (!strcmp(typeName, foreachInfoType.name)) {
	return &foreachInfoType;
    } else if (!strcmp(typeName, newForeachInfoType.name)) {
	return &newForeachInfoType;
    } else if (!strcmp(typeName, dictUpdateInfoType.name)) {
	return &dictUpdateInfoType;
    } else if (!strcmp(typeName, tclJumptableInfoType.name)) {
	return &tclJumptableInfoType;
    } else if (!strcmp(typeName, tclJumptableNumericInfoType.name)) {
	return &tclJumptableNumericInfoType;
    }
    return NULL;
}

/*
 *----------------------------------------------------------------------
 *
 * TclCompileAppendCmd --
 *
 *	Procedure called to compile the "append" command.
 *
 * Results:
 *	Returns TCL_OK for a successful compile. Returns TCL_ERROR to defer
 *	evaluation to runtime.
 *
 * Side effects:
 *	Instructions are added to envPtr to execute the "append" command at
 *	runtime.
 *
 *----------------------------------------------------------------------
 */

int
TclCompileAppendCmd(
    Tcl_Interp *interp,		/* Used for error reporting. */
    Tcl_Parse *parsePtr,	/* Points to a parse structure for the command
				 * created by Tcl_ParseCommand. */
    Command *cmdPtr,		/* Points to definition of command being
				 * compiled. */
    CompileEnv *envPtr)		/* Holds resulting instructions. */
{
    DefineLineInformation;	/* TIP #280 */
    Tcl_Token *varTokenPtr, *valueTokenPtr;
    int isScalar;
    Tcl_LVTIndex localIndex;
    Tcl_Size i, numWords = parsePtr->numWords;

    /* TODO: Consider support for compiling expanded args. */
    if (numWords == 1 || numWords > UINT_MAX) {
	return TCL_ERROR;
    } else if (numWords == 2) {
	/*
	 * append varName == set varName
	 */

	return TclCompileSetCmd(interp, parsePtr, cmdPtr, envPtr);
    } else if (numWords > 3) {
	/*
	 * APPEND instructions currently only handle one value, but we can
	 * handle some multi-value cases by stringing them together.
	 */

	goto appendMultiple;
    }

    /*
     * Decide if we can use a frame slot for the var/array name or if we need
     * to emit code to compute and push the name at runtime. We use a frame
     * slot (entry in the array of local vars) if we are compiling a procedure
     * body and if the name is simple text that does not include namespace
     * qualifiers.
     */

    varTokenPtr = TokenAfter(parsePtr->tokenPtr);
    PushVarNameWord(varTokenPtr, 0, &localIndex, &isScalar, 1);

    /*
     * We are doing an assignment, otherwise TclCompileSetCmd was called, so
     * push the new value. This will need to be extended to push a value for
     * each argument.
     */

    valueTokenPtr = TokenAfter(varTokenPtr);
    PUSH_TOKEN(			valueTokenPtr, 2);

    /*
     * Emit instructions to set/get the variable.
     */

    if (isScalar) {
	if (localIndex < 0) {
	    OP(			APPEND_STK);
	} else {
	    OP4(		APPEND_SCALAR, localIndex);
	}
    } else {
	if (localIndex < 0) {
	    OP(			APPEND_ARRAY_STK);
	} else {
	    OP4(		APPEND_ARRAY, localIndex);
	}
    }

    return TCL_OK;

  appendMultiple:
    /*
     * Can only handle the case where we are appending to a local scalar when
     * there are multiple values to append.  Fortunately, this is common.
     */

    varTokenPtr = TokenAfter(parsePtr->tokenPtr);

    localIndex = LocalScalarFromToken(varTokenPtr, envPtr);
    if (localIndex < 0) {
	return TCL_ERROR;
    }

    /*
     * Definitely appending to a local scalar; generate the words and append
     * them.
     */

    valueTokenPtr = TokenAfter(varTokenPtr);
    for (i = 2 ; i < numWords ; i++) {
	PUSH_TOKEN(		valueTokenPtr, i);
	valueTokenPtr = TokenAfter(valueTokenPtr);
    }
    OP4(			REVERSE, numWords - 2);
    for (i = 2 ; i < numWords ;) {
	OP4(			APPEND_SCALAR, localIndex);
	if (++i < numWords) {
	    OP(			POP);
	}
    }

    return TCL_OK;
}

/*
 *----------------------------------------------------------------------
 *
 * TclCompileArray*Cmd --
 *
 *	Functions called to compile "array" subcommands.
 *
 * Results:
 *	All return TCL_OK for a successful compile, and TCL_ERROR to defer
 *	evaluation to runtime.
 *
 * Side effects:
 *	Instructions are added to envPtr to execute the "array" subcommand at
 *	runtime.
 *
 *----------------------------------------------------------------------
 */

int
TclCompileArrayExistsCmd(
    Tcl_Interp *interp,		/* Used for looking up stuff. */
    Tcl_Parse *parsePtr,	/* Points to a parse structure for the command
				 * created by Tcl_ParseCommand. */
    TCL_UNUSED(Command *),
    CompileEnv *envPtr)		/* Holds resulting instructions. */
{
    DefineLineInformation;	/* TIP #280 */
    Tcl_Token *tokenPtr;
    int isScalar;
    Tcl_LVTIndex localIndex;

    if (parsePtr->numWords != 2) {
	return TCL_ERROR;
    }

    tokenPtr = TokenAfter(parsePtr->tokenPtr);
    PushVarNameWord(tokenPtr, TCL_NO_ELEMENT, &localIndex, &isScalar, 1);
    if (!isScalar || localIndex > UINT_MAX) {
	return TCL_ERROR;
    }

    if (localIndex >= 0) {
	OP4(			ARRAY_EXISTS_IMM, localIndex);
    } else {
	OP(			ARRAY_EXISTS_STK);
    }
    return TCL_OK;
}

int
TclCompileArraySetCmd(
    Tcl_Interp *interp,		/* Used for looking up stuff. */
    Tcl_Parse *parsePtr,	/* Points to a parse structure for the command
				 * created by Tcl_ParseCommand. */
    Command *cmdPtr,		/* Points to definition of command being
				 * compiled. */
    CompileEnv *envPtr)		/* Holds resulting instructions. */
{
    DefineLineInformation;	/* TIP #280 */
    Tcl_Token *varTokenPtr, *dataTokenPtr;
    int isScalar, code = TCL_OK, isDataLiteral, isDataValid, isDataEven;
    Tcl_Size len;
    Tcl_LVTIndex keyVar, valVar, localIndex;
    Tcl_AuxDataRef infoIndex;
    Tcl_Obj *literalObj;
    ForeachInfo *infoPtr;
    Tcl_BytecodeLabel arrayMade, offsetBack;

    if (parsePtr->numWords != 3) {
	return TCL_ERROR;
    }

    varTokenPtr = TokenAfter(parsePtr->tokenPtr);
    dataTokenPtr = TokenAfter(varTokenPtr);
    TclNewObj(literalObj);
    isDataLiteral = TclWordKnownAtCompileTime(dataTokenPtr, literalObj);
    isDataValid = (isDataLiteral
	    && TclListObjLength(NULL, literalObj, &len) == TCL_OK);
    isDataEven = (isDataValid && (len & 1) == 0);

    /*
     * Special case: literal odd-length argument is always an error.
     */

    if (isDataValid && !isDataEven) {
	/* Abandon custom compile and let invocation raise the error */
	code = TclCompileBasic2ArgCmd(interp, parsePtr, cmdPtr, envPtr);
	goto done;

	/*
	 * We used to compile to the bytecode that would throw the error,
	 * but that was wrong because it would not invoke the array trace
	 * on the variable.
	 *
	PUSH(			"list must have an even number of elements");
	PUSH(			"-errorcode {TCL ARGUMENT FORMAT}");
	OP44(			RETURN_IMM, TCL_ERROR, 0);
	goto done;
	 *
	 */
    }

    /*
     * Except for the special "ensure array" case below, when we're not in
     * a proc, we cannot do a better compile than generic.
     */

    if ((varTokenPtr->type != TCL_TOKEN_SIMPLE_WORD) ||
	    (envPtr->procPtr == NULL && !(isDataEven && len == 0))) {
	code = TclCompileBasic2ArgCmd(interp, parsePtr, cmdPtr, envPtr);
	goto done;
    }

    PushVarNameWord(varTokenPtr, TCL_NO_ELEMENT, &localIndex, &isScalar, 1);
    if (!isScalar || localIndex > UINT_MAX) {
	code = TCL_ERROR;
	goto done;
    }

    /*
     * Special case: literal empty value argument is just an "ensure array"
     * operation.
     */

    if (isDataEven && len == 0) {
	if (localIndex >= 0) {
	    Tcl_BytecodeLabel haveArray;
	    OP4(		ARRAY_EXISTS_IMM, localIndex);
	    FWDJUMP(		JUMP_TRUE, haveArray);
	    OP4(		ARRAY_MAKE_IMM, localIndex);
	    FWDLABEL(	haveArray);
	} else {
	    Tcl_BytecodeLabel haveArray;
	    OP(			DUP);
	    OP(			ARRAY_EXISTS_STK);
	    FWDJUMP(		JUMP_TRUE, haveArray);
	    OP(			ARRAY_MAKE_STK);
	    FWDJUMP(		JUMP, arrayMade);

	    /* Each branch decrements stack depth, but we only take one. */
	    STKDELTA(+1);
	    FWDLABEL(	haveArray);
	    OP(			POP);
	    FWDLABEL(	arrayMade);
	}
	PUSH(			"");
	goto done;
    }

    if (localIndex < 0) {
	/*
	 * a non-local variable: upvar from a local one! This consumes the
	 * variable name that was left at stacktop.
	 */

	localIndex = TclFindCompiledLocal(varTokenPtr->start,
		varTokenPtr->size, 1, envPtr);
	PUSH(			"0");
	OP(			SWAP);
	OP4(			UPVAR, localIndex);
	OP(			POP);
    }

    /*
     * Prepare for the internal foreach.
     */

    keyVar = AnonymousLocal(envPtr);
    valVar = AnonymousLocal(envPtr);

    infoPtr = (ForeachInfo *)Tcl_Alloc(
	    offsetof(ForeachInfo, varLists) + sizeof(ForeachVarList *));
    infoPtr->numLists = 1;
    infoPtr->varLists[0] = (ForeachVarList *)Tcl_Alloc(
	    offsetof(ForeachVarList, varIndexes) + 2 * sizeof(Tcl_Size));
    infoPtr->varLists[0]->numVars = 2;
    infoPtr->varLists[0]->varIndexes[0] = keyVar;
    infoPtr->varLists[0]->varIndexes[1] = valVar;
    infoIndex = TclCreateAuxData(infoPtr, &newForeachInfoType, envPtr);

    /*
     * Start issuing instructions to write to the array.
     */

    OP4(			ARRAY_EXISTS_IMM, localIndex);
    FWDJUMP(			JUMP_TRUE, arrayMade);
    OP4(			ARRAY_MAKE_IMM, localIndex);
    FWDLABEL(		arrayMade);

    PUSH_TOKEN(			dataTokenPtr, 2);
    if (!isDataLiteral || !isDataValid) {
	/*
	 * Only need this safety check if we're handling a non-literal or list
	 * containing an invalid literal; with valid list literals, we've
	 * already checked (worth it because literals are a very common
	 * use-case with [array set]).
	 */

	Tcl_BytecodeLabel ok;
	OP(			DUP);
	OP(			LIST_LENGTH);
	PUSH(			"1");
	OP(			BITAND);
	FWDJUMP(		JUMP_FALSE, ok);
	PUSH(			"list must have an even number of elements");
	PUSH(			"-errorcode {TCL ARGUMENT FORMAT}");
	OP44(			RETURN_IMM, TCL_ERROR, 0);
	STKDELTA(-1);
	FWDLABEL(	ok);
    }

    OP4(			FOREACH_START, infoIndex);
    BACKLABEL(		offsetBack);
    OP4(			LOAD_SCALAR, keyVar);
    OP4(			LOAD_SCALAR, valVar);
    OP4(			STORE_ARRAY, localIndex);
    OP(				POP);
    infoPtr->loopCtTemp = offsetBack - CurrentOffset(envPtr); /*misuse */
    OP(			FOREACH_STEP);
    OP(			FOREACH_END);
    STKDELTA(-3);
    PUSH(			"");

  done:
    Tcl_DecrRefCount(literalObj);
    return code;
}

int
TclCompileArrayUnsetCmd(
    Tcl_Interp *interp,		/* Used for looking up stuff. */
    Tcl_Parse *parsePtr,	/* Points to a parse structure for the command
				 * created by Tcl_ParseCommand. */
    Command *cmdPtr,		/* Points to definition of command being
				 * compiled. */
    CompileEnv *envPtr)		/* Holds resulting instructions. */
{
    DefineLineInformation;	/* TIP #280 */
    Tcl_Token *tokenPtr = TokenAfter(parsePtr->tokenPtr);
    int isScalar;
    Tcl_LVTIndex localIndex;
    Tcl_BytecodeLabel noSuchArray, end;

    if (parsePtr->numWords != 2) {
	return TclCompileBasic2ArgCmd(interp, parsePtr, cmdPtr, envPtr);
    }

    PushVarNameWord(tokenPtr, TCL_NO_ELEMENT, &localIndex, &isScalar, 1);
    if (!isScalar) {
	return TCL_ERROR;
    }

    if (localIndex >= 0) {
	OP4(			ARRAY_EXISTS_IMM, localIndex);
	FWDJUMP(		JUMP_FALSE, end);
	OP14(			UNSET_SCALAR, 1, localIndex);
    } else {
	OP(			DUP);
	OP(			ARRAY_EXISTS_STK);
	FWDJUMP(		JUMP_FALSE, noSuchArray);
	OP1(			UNSET_STK, 1);
	FWDJUMP(		JUMP, end);

	/* Each branch decrements stack depth, but we only take one. */
	STKDELTA(+1);
	FWDLABEL(	noSuchArray);
	OP(			POP);
    }
    FWDLABEL(		end);
    PUSH(			"");
    return TCL_OK;
}

/*
 *----------------------------------------------------------------------
 *
 * TclCompileBreakCmd --
 *
 *	Procedure called to compile the "break" command.
 *
 * Results:
 *	Returns TCL_OK for a successful compile. Returns TCL_ERROR to defer
 *	evaluation to runtime.
 *
 * Side effects:
 *	Instructions are added to envPtr to execute the "break" command at
 *	runtime.
 *
 *----------------------------------------------------------------------
 */

int
TclCompileBreakCmd(
    TCL_UNUSED(Tcl_Interp *),
    Tcl_Parse *parsePtr,	/* Points to a parse structure for the command
				 * created by Tcl_ParseCommand. */
    TCL_UNUSED(Command *),
    CompileEnv *envPtr)		/* Holds resulting instructions. */
{
    ExceptionRange *rangePtr;
    ExceptionAux *auxPtr;

    if (parsePtr->numWords != 1) {
	return TCL_ERROR;
    }

    /*
     * Find the innermost exception range that contains this command.
     */

    rangePtr = TclGetInnermostExceptionRange(envPtr, TCL_BREAK, &auxPtr);
    if (rangePtr && rangePtr->type == LOOP_EXCEPTION_RANGE) {
	/*
	 * Found the target! No need for a nasty INST_BREAK here.
	 */

	TclCleanupStackForBreakContinue(envPtr, auxPtr);
	TclAddLoopBreakFixup(envPtr, auxPtr);
    } else {
	/*
	 * Emit a real break.
	 */

	OP(			BREAK);
    }
    STKDELTA(+1);

    return TCL_OK;
}

/*
 *----------------------------------------------------------------------
 *
 * TclCompileCatchCmd --
 *
 *	Procedure called to compile the "catch" command.
 *
 * Results:
 *	Returns TCL_OK for a successful compile. Returns TCL_ERROR to defer
 *	evaluation to runtime.
 *
 * Side effects:
 *	Instructions are added to envPtr to execute the "catch" command at
 *	runtime.
 *
 *----------------------------------------------------------------------
 */

int
TclCompileCatchCmd(
    Tcl_Interp *interp,		/* Used for error reporting. */
    Tcl_Parse *parsePtr,	/* Points to a parse structure for the command
				 * created by Tcl_ParseCommand. */
    TCL_UNUSED(Command *),
    CompileEnv *envPtr)		/* Holds resulting instructions. */
{
    DefineLineInformation;	/* TIP #280 */
    Tcl_Token *cmdTokenPtr, *resultNameTokenPtr, *optsNameTokenPtr;
    int dropScript = 0;
    Tcl_LVTIndex resultIndex, optsIndex;
    Tcl_BytecodeLabel haveResultAndCode;
    Tcl_ExceptionRange range;
    Tcl_Size depth = TclGetStackDepth(envPtr), numWords = parsePtr->numWords;

    /*
     * If syntax does not match what we expect for [catch], do not compile.
     * Let runtime checks determine if syntax has changed.
     */

    if ((numWords < 2) || (numWords > 4)) {
	return TCL_ERROR;
    }

    /*
     * If variables were specified and the catch command is at global level
     * (not in a procedure), don't compile it inline: the payoff is too small.
     */

    if ((numWords >= 3) && !EnvHasLVT(envPtr)) {
	return TCL_ERROR;
    }

    /*
     * Make sure the variable names, if any, have no substitutions and just
     * refer to local scalars.
     */

    resultIndex = optsIndex = TCL_INDEX_NONE;
    cmdTokenPtr = TokenAfter(parsePtr->tokenPtr);
    if (numWords >= 3) {
	resultNameTokenPtr = TokenAfter(cmdTokenPtr);
	/* DGP */
	resultIndex = LocalScalarFromToken(resultNameTokenPtr, envPtr);
	if (resultIndex < 0) {
	    return TCL_ERROR;
	}

	/* DKF */
	if (numWords == 4) {
	    optsNameTokenPtr = TokenAfter(resultNameTokenPtr);
	    optsIndex = LocalScalarFromToken(optsNameTokenPtr, envPtr);
	    if (optsIndex < 0) {
		return TCL_ERROR;
	    }
	}
    }

    /*
     * We will compile the catch command. Declare the exception range that it
     * uses.
     *
     * If the body is a simple word, compile a BEGIN_CATCH instruction,
     * followed by the instructions to eval the body.
     * Otherwise, compile instructions to substitute the body text before
     * starting the catch, then BEGIN_CATCH, and then EVAL_STK to evaluate the
     * substituted body.
     * Care has to be taken to make sure that substitution happens outside the
     * catch range so that errors in the substitution are not caught.
     * [Bug 219184]
     * The reason for duplicating the script is that EVAL_STK would otherwise
     * begin by underflowing the stack below the mark set by BEGIN_CATCH4.
     */

    range = MAKE_CATCH_RANGE();
    if (cmdTokenPtr->type == TCL_TOKEN_SIMPLE_WORD) {
	OP4(			BEGIN_CATCH, range);
	CATCH_RANGE(range) {
	    BODY(		cmdTokenPtr, 1);
	}
    } else {
	PUSH_TOKEN(		cmdTokenPtr, 1);
	OP4(			BEGIN_CATCH, range);
	OP(			DUP);
	CATCH_RANGE(range) {
	    INVOKE(		EVAL_STK);
	}
	/* drop the script */
	dropScript = 1;
	OP(			SWAP);
	OP(			POP);
    }

    /*
     * Emit the "no errors" epilogue: push "0" (TCL_OK) as the catch result,
     * and jump around the "error case" code.
     */

    TclCheckStackDepth(depth+1, envPtr);
    PUSH(			"0");
    OP(				SWAP);
    FWDJUMP(			JUMP, haveResultAndCode);

    /*
     * Emit the "error case" epilogue. Push the interpreter result and the
     * return code.
     */

    CATCH_TARGET(	range);
    TclSetStackDepth(depth + dropScript, envPtr);

    if (dropScript) {
	OP(			POP);
    }

    /* Stack at this point is empty */
    OP(				PUSH_RETURN_CODE);
    OP(				PUSH_RESULT);

    /* Stack at this point on both branches: returnCode result */

    FWDLABEL(		haveResultAndCode);

    /*
     * Push the return options if the caller wants them. This needs to happen
     * before INST_END_CATCH
     */

    if (optsIndex != TCL_INDEX_NONE) {
	OP(			PUSH_RETURN_OPTIONS);
    }

    /*
     * End the catch
     */

    OP(				END_CATCH);

    /*
     * Save the result and return options if the caller wants them. This needs
     * to happen after INST_END_CATCH (compile-3.6/7).
     */

    if (optsIndex != TCL_INDEX_NONE) {
	OP4(			STORE_SCALAR, optsIndex);
	OP(			POP);
    }
    if (resultIndex != TCL_INDEX_NONE) {
	OP4(			STORE_SCALAR, resultIndex);
    }
    OP(				POP);

    TclCheckStackDepth(depth+1, envPtr);
    return TCL_OK;
}

/*----------------------------------------------------------------------
 *
 * TclCompileClockClicksCmd --
 *
 *	Procedure called to compile the "tcl::clock::clicks" command.
 *
 * Results:
 *	Returns TCL_OK for a successful compile. Returns TCL_ERROR to defer
 *	evaluation to run time.
 *
 * Side effects:
 *	Instructions are added to envPtr to execute the "clock clicks"
 *	command at runtime.
 *
 *----------------------------------------------------------------------
 */

int
TclCompileClockClicksCmd(
    TCL_UNUSED(Tcl_Interp *),
    Tcl_Parse *parsePtr,	/* Points to a parse structure for the command
				 * created by Tcl_ParseCommand. */
    TCL_UNUSED(Command *),
    CompileEnv *envPtr)		/* Holds resulting instructions. */
{
    Tcl_Token* tokenPtr;

    switch (parsePtr->numWords) {
    case 1:
	/*
	 * No args
	 */
	OP1(			CLOCK_READ, CLOCK_READ_CLICKS);
	break;
    case 2:
	/*
	 * -milliseconds or -microseconds
	 */
	tokenPtr = TokenAfter(parsePtr->tokenPtr);
	if (IS_TOKEN_PREFIX(tokenPtr, 3, "-microseconds")) {
	    OP1(		CLOCK_READ, CLOCK_READ_MICROS);
	} else if (IS_TOKEN_PREFIX(tokenPtr, 3, "-milliseconds")) {
	    OP1(		CLOCK_READ, CLOCK_READ_MILLIS);
	} else {
	    return TCL_ERROR;
	}
	break;
    default:
	return TCL_ERROR;
    }
    return TCL_OK;
}

/*----------------------------------------------------------------------
 *
 * TclCompileClockReadingCmd --
 *
 *	Procedure called to compile the "tcl::clock::microseconds",
 *	"tcl::clock::milliseconds" and "tcl::clock::seconds" commands.
 *
 * Results:
 *	Returns TCL_OK for a successful compile. Returns TCL_ERROR to defer
 *	evaluation to run time.
 *
 * Side effects:
 *	Instructions are added to envPtr to execute the "clock clicks"
 *	command at runtime.
 *
 * Client data is 1 for microseconds, 2 for milliseconds, 3 for seconds.
 *----------------------------------------------------------------------
 */

int
TclCompileClockReadingCmd(
    TCL_UNUSED(Tcl_Interp *),
    Tcl_Parse *parsePtr,	/* Points to a parse structure for the command
				 * created by Tcl_ParseCommand. */
    Command *cmdPtr,		/* Points to definition of command being
				 * compiled. */
    CompileEnv *envPtr)		/* Holds resulting instructions. */
{
    if (parsePtr->numWords != 1) {
	return TCL_ERROR;
    }

<<<<<<< HEAD
    OP1(			CLOCK_READ, PTR2INT(cmdPtr->objClientData));
=======
    TclEmitInstInt1(INST_CLOCK_READ, PTR2INT(cmdPtr->objClientData2), envPtr);

>>>>>>> 17e3b7b4
    return TCL_OK;
}

/*
 *----------------------------------------------------------------------
 *
 * TclCompileConcatCmd --
 *
 *	Procedure called to compile the "concat" command.
 *
 * Results:
 *	Returns TCL_OK for a successful compile. Returns TCL_ERROR to defer
 *	evaluation to runtime.
 *
 * Side effects:
 *	Instructions are added to envPtr to execute the "concat" command at
 *	runtime.
 *
 *----------------------------------------------------------------------
 */

int
TclCompileConcatCmd(
    Tcl_Interp *interp,		/* Used for error reporting. */
    Tcl_Parse *parsePtr,	/* Points to a parse structure for the command
				 * created by Tcl_ParseCommand. */
    TCL_UNUSED(Command *),
    CompileEnv *envPtr)		/* Holds resulting instructions. */
{
    DefineLineInformation;	/* TIP #280 */
    Tcl_Obj *objPtr, *listObj, **objs;
    Tcl_Size len, i, numWords = parsePtr->numWords;
    Tcl_Token *tokenPtr;

    /* TODO: Consider compiling expansion case. */
    if (numWords == 1) {
	/*
	 * [concat] without arguments just pushes an empty object.
	 */

	PUSH(			"");
	return TCL_OK;
    } else if (numWords > UINT_MAX) {
	return TCL_ERROR;
    }

    /*
     * Test if all arguments are compile-time known. If they are, we can
     * implement with a simple push of a literal.
     */

    TclNewObj(listObj);
    for (i = 1, tokenPtr = parsePtr->tokenPtr; i < numWords; i++) {
	tokenPtr = TokenAfter(tokenPtr);
	TclNewObj(objPtr);
	if (!TclWordKnownAtCompileTime(tokenPtr, objPtr)) {
	    Tcl_BounceRefCount(objPtr);
	    Tcl_BounceRefCount(listObj);
	    goto runtimeConcat;
	}
	(void) Tcl_ListObjAppendElement(NULL, listObj, objPtr);
    }

    TclListObjGetElements(NULL, listObj, &len, &objs);
    PUSH_OBJ(			Tcl_ConcatObj(len, objs));
    Tcl_BounceRefCount(listObj);
    return TCL_OK;

    /*
     * General case: do the concatenation at runtime.
     */

  runtimeConcat:
    for (i = 1, tokenPtr = parsePtr->tokenPtr; i < numWords; i++) {
	tokenPtr = TokenAfter(tokenPtr);
	PUSH_TOKEN(		tokenPtr, i);
    }
    OP4(			CONCAT_STK, i - 1);
    return TCL_OK;
}

/*
 *----------------------------------------------------------------------
 *
 * TclCompileConstCmd --
 *
 *	Procedure called to compile the "const" command.
 *
 * Results:
 *	Returns TCL_OK for a successful compile. Returns TCL_ERROR to defer
 *	evaluation to runtime.
 *
 * Side effects:
 *	Instructions are added to envPtr to execute the "const" command at
 *	runtime.
 *
 *----------------------------------------------------------------------
 */

int
TclCompileConstCmd(
    Tcl_Interp *interp,		/* The interpreter. */
    Tcl_Parse *parsePtr,	/* Points to a parse structure for the command
				 * created by Tcl_ParseCommand. */
    TCL_UNUSED(Command *),
    CompileEnv *envPtr)		/* Holds resulting instructions. */
{
    DefineLineInformation;	/* TIP #280 */
    Tcl_Token *varTokenPtr, *valueTokenPtr;
    int isScalar;
    Tcl_LVTIndex localIndex;

    /*
     * Need exactly two arguments.
     */
    if (parsePtr->numWords != 3) {
	return TCL_ERROR;
    }

    /*
     * Decide if we can use a frame slot for the var/array name or if we need
     * to emit code to compute and push the name at runtime. We use a frame
     * slot (entry in the array of local vars) if we are compiling a procedure
     * body and if the name is simple text that does not include namespace
     * qualifiers.
     */

    varTokenPtr = TokenAfter(parsePtr->tokenPtr);
    PushVarNameWord(varTokenPtr, 0, &localIndex, &isScalar, 1);

    /*
     * If the user specified an array element, we don't bother handling
     * that.
     */
    if (!isScalar || localIndex > UINT_MAX) {
	return TCL_ERROR;
    }

    /*
     * We are doing an assignment to set the value of the constant. This will
     * need to be extended to push a value for each argument.
     */

    valueTokenPtr = TokenAfter(varTokenPtr);
    PUSH_TOKEN(			valueTokenPtr, 2);

    if (localIndex < 0) {
	OP(			CONST_STK);
    } else {
	OP4(			CONST_IMM, localIndex);
    }

    /*
     * The const command's result is an empty string.
     */
    PUSH(			"");
    return TCL_OK;
}

/*
 *----------------------------------------------------------------------
 *
 * TclCompileContinueCmd --
 *
 *	Procedure called to compile the "continue" command.
 *
 * Results:
 *	Returns TCL_OK for a successful compile. Returns TCL_ERROR to defer
 *	evaluation to runtime.
 *
 * Side effects:
 *	Instructions are added to envPtr to execute the "continue" command at
 *	runtime.
 *
 *----------------------------------------------------------------------
 */

int
TclCompileContinueCmd(
    TCL_UNUSED(Tcl_Interp *),
    Tcl_Parse *parsePtr,	/* Points to a parse structure for the command
				 * created by Tcl_ParseCommand. */
    TCL_UNUSED(Command *),
    CompileEnv *envPtr)		/* Holds resulting instructions. */
{
    ExceptionRange *rangePtr;
    ExceptionAux *auxPtr;

    /*
     * There should be no argument after the "continue".
     */

    if (parsePtr->numWords != 1) {
	return TCL_ERROR;
    }

    /*
     * See if we can find a valid continueOffset (i.e., not -1) in the
     * innermost containing exception range.
     */

    rangePtr = TclGetInnermostExceptionRange(envPtr, TCL_CONTINUE, &auxPtr);
    if (rangePtr && rangePtr->type == LOOP_EXCEPTION_RANGE) {
	/*
	 * Found the target! No need for a nasty INST_CONTINUE here.
	 */

	TclCleanupStackForBreakContinue(envPtr, auxPtr);
	TclAddLoopContinueFixup(envPtr, auxPtr);
    } else {
	/*
	 * Emit a real continue.
	 */

	OP(			CONTINUE);
    }
    STKDELTA(+1);

    return TCL_OK;
}

/*
 *----------------------------------------------------------------------
 *
 * TclCompileDict*Cmd --
 *
 *	Functions called to compile "dict" subcommands.
 *
 * Results:
 *	All return TCL_OK for a successful compile, and TCL_ERROR to defer
 *	evaluation to runtime.
 *
 * Side effects:
 *	Instructions are added to envPtr to execute the "dict" subcommand at
 *	runtime.
 *
 *----------------------------------------------------------------------
 */

int
TclCompileDictSetCmd(
    Tcl_Interp *interp,		/* Used for looking up stuff. */
    Tcl_Parse *parsePtr,	/* Points to a parse structure for the command
				 * created by Tcl_ParseCommand. */
    TCL_UNUSED(Command *),
    CompileEnv *envPtr)		/* Holds resulting instructions. */
{
    DefineLineInformation;	/* TIP #280 */
    Tcl_Token *tokenPtr;
    Tcl_Size i, numWords = parsePtr->numWords;
    Tcl_LVTIndex dictVarIndex;
    Tcl_Token *varTokenPtr;
    /* TODO: Consider support for compiling expanded args. */

    /*
     * There must be at least one argument after the command.
     */

    if (numWords < 4 || numWords > UINT_MAX) {
	return TCL_ERROR;
    }

    /*
     * The dictionary variable must be a local scalar that is knowable at
     * compile time; anything else exceeds the complexity of the opcode. So
     * discover what the index is.
     */

    varTokenPtr = TokenAfter(parsePtr->tokenPtr);
    dictVarIndex = LocalScalarFromToken(varTokenPtr, envPtr);
    if (dictVarIndex < 0) {
	return TCL_ERROR;
    }

    /*
     * Remaining words (key path and value to set) can be handled normally.
     */

    tokenPtr = TokenAfter(varTokenPtr);
    for (i=2 ; i<numWords ; i++) {
	PUSH_TOKEN(		tokenPtr, i);
	tokenPtr = TokenAfter(tokenPtr);
    }

    /*
     * Now emit the instruction to do the dict manipulation.
     */

    OP44(			DICT_SET, numWords - 3, dictVarIndex);
    return TCL_OK;
}

int
TclCompileDictIncrCmd(
    Tcl_Interp *interp,		/* Used for looking up stuff. */
    Tcl_Parse *parsePtr,	/* Points to a parse structure for the command
				 * created by Tcl_ParseCommand. */
    Command *cmdPtr,		/* Points to definition of command being
				 * compiled. */
    CompileEnv *envPtr)		/* Holds resulting instructions. */
{
    DefineLineInformation;	/* TIP #280 */
    Tcl_Token *varTokenPtr, *keyTokenPtr;
    Tcl_LVTIndex dictVarIndex;
    int incrAmount;

    /*
     * There must be at least two arguments after the command.
     */

    if (parsePtr->numWords < 3 || parsePtr->numWords > 4) {
	return TCL_ERROR;
    }
    varTokenPtr = TokenAfter(parsePtr->tokenPtr);
    keyTokenPtr = TokenAfter(varTokenPtr);

    /*
     * Parse the increment amount, if present.
     */

    if (parsePtr->numWords == 4) {
	Tcl_Token *incrTokenPtr = TokenAfter(keyTokenPtr);
	Tcl_Obj *intObj;
	int code;

	TclNewObj(intObj);
	if (!TclWordKnownAtCompileTime(incrTokenPtr, intObj)) {
	    Tcl_BounceRefCount(intObj);
	    return TclCompileBasic2Or3ArgCmd(interp, parsePtr,cmdPtr, envPtr);
	}
	code = TclGetIntFromObj(NULL, intObj, &incrAmount);
	Tcl_BounceRefCount(intObj);
	if (code != TCL_OK) {
	    return TclCompileBasic2Or3ArgCmd(interp, parsePtr,cmdPtr, envPtr);
	}
    } else {
	incrAmount = 1;
    }

    /*
     * The dictionary variable must be a local scalar that is knowable at
     * compile time; anything else exceeds the complexity of the opcode. So
     * discover what the index is.
     */

    dictVarIndex = LocalScalarFromToken(varTokenPtr, envPtr);
    if (dictVarIndex < 0) {
	return TclCompileBasic2Or3ArgCmd(interp, parsePtr, cmdPtr, envPtr);
    }

    /*
     * Emit the key and the code to actually do the increment.
     */

    PUSH_TOKEN(			keyTokenPtr, 2);
    OP44(			DICT_INCR_IMM, incrAmount, dictVarIndex);
    return TCL_OK;
}

int
TclCompileDictGetCmd(
    Tcl_Interp *interp,		/* Used for looking up stuff. */
    Tcl_Parse *parsePtr,	/* Points to a parse structure for the command
				 * created by Tcl_ParseCommand. */
    TCL_UNUSED(Command *),
    CompileEnv *envPtr)		/* Holds resulting instructions. */
{
    DefineLineInformation;	/* TIP #280 */
    Tcl_Token *tokenPtr;
    Tcl_Size i, numWords = parsePtr->numWords;

    /*
     * There must be at least two arguments after the command (the single-arg
     * case is legal, but too special and magic for us to deal with here).
     */

    /* TODO: Consider support for compiling expanded args. */
    if (numWords < 3 || numWords > UINT_MAX) {
	return TCL_ERROR;
    }
    tokenPtr = TokenAfter(parsePtr->tokenPtr);

    /*
     * Only compile this because we need INST_DICT_GET anyway.
     */

    for (i=1 ; i<numWords ; i++) {
	PUSH_TOKEN(		tokenPtr, i);
	tokenPtr = TokenAfter(tokenPtr);
    }
    OP4(			DICT_GET, numWords - 2);
    return TCL_OK;
}

int
TclCompileDictGetWithDefaultCmd(
    Tcl_Interp *interp,		/* Used for looking up stuff. */
    Tcl_Parse *parsePtr,	/* Points to a parse structure for the command
				 * created by Tcl_ParseCommand. */
    TCL_UNUSED(Command *),
    CompileEnv *envPtr)		/* Holds resulting instructions. */
{
    DefineLineInformation;	/* TIP #280 */
    Tcl_Token *tokenPtr;
    Tcl_Size i, numWords = parsePtr->numWords;

    /*
     * There must be at least three arguments after the command.
     */

    /* TODO: Consider support for compiling expanded args. */
    if (numWords < 4 || numWords > UINT_MAX) {
	return TCL_ERROR;
    }
    tokenPtr = TokenAfter(parsePtr->tokenPtr);

    for (i=1 ; i<numWords ; i++) {
	PUSH_TOKEN(		tokenPtr, i);
	tokenPtr = TokenAfter(tokenPtr);
    }
    OP4(			DICT_GET_DEF, numWords - 3);
    return TCL_OK;
}

int
TclCompileDictExistsCmd(
    Tcl_Interp *interp,		/* Used for looking up stuff. */
    Tcl_Parse *parsePtr,	/* Points to a parse structure for the command
				 * created by Tcl_ParseCommand. */
    TCL_UNUSED(Command *),
    CompileEnv *envPtr)		/* Holds resulting instructions. */
{
    DefineLineInformation;	/* TIP #280 */
    Tcl_Token *tokenPtr;
    Tcl_Size i, numWords = parsePtr->numWords;

    /*
     * There must be at least two arguments after the command (the single-arg
     * case is legal, but too special and magic for us to deal with here).
     */

    /* TODO: Consider support for compiling expanded args. */
    if (numWords < 3 || numWords > UINT_MAX) {
	return TCL_ERROR;
    }
    tokenPtr = TokenAfter(parsePtr->tokenPtr);

    /*
     * Now we do the code generation.
     */

    for (i=1 ; i<numWords ; i++) {
	PUSH_TOKEN(		tokenPtr, i);
	tokenPtr = TokenAfter(tokenPtr);
    }
    OP4(			DICT_EXISTS, numWords - 2);
    return TCL_OK;
}

int
TclCompileDictReplaceCmd(
    Tcl_Interp *interp,		/* Used for looking up stuff. */
    Tcl_Parse *parsePtr,	/* Points to a parse structure for the command
				 * created by Tcl_ParseCommand. */
    TCL_UNUSED(Command *),
    CompileEnv *envPtr)		/* Holds resulting instructions. */
{
    DefineLineInformation;	/* TIP #280 */
    Tcl_Size i, numWords = parsePtr->numWords;
    Tcl_Token *tokenPtr;
    /* TODO: Consider support for compiling expanded args. */

    /*
     * Don't compile [dict replace $dict]; it's an edge case.
     */
    if (numWords <= 3 || numWords > UINT_MAX || (numWords % 1)) {
	return TCL_ERROR;
    }

    // Push starting dictionary
    tokenPtr = TokenAfter(parsePtr->tokenPtr);
    PUSH_TOKEN(			tokenPtr, 1);

    // Push the keys and values, and add them to the dictionary
    for (i=2; i<numWords; i+=2) {
	// Push key
	tokenPtr = TokenAfter(tokenPtr);
	PUSH_TOKEN(		tokenPtr, i);
	// Push value
	tokenPtr = TokenAfter(tokenPtr);
	PUSH_TOKEN(		tokenPtr, i + 1);
	OP(			DICT_PUT);
    }

    return TCL_OK;
}

int
TclCompileDictRemoveCmd(
    Tcl_Interp *interp,		/* Used for looking up stuff. */
    Tcl_Parse *parsePtr,	/* Points to a parse structure for the command
				 * created by Tcl_ParseCommand. */
    TCL_UNUSED(Command *),
    CompileEnv *envPtr)		/* Holds resulting instructions. */
{
    DefineLineInformation;	/* TIP #280 */
    Tcl_Size i, numWords = parsePtr->numWords;
    Tcl_Token *tokenPtr;
    /* TODO: Consider support for compiling expanded args. */

    /*
     * Don't compile [dict remove $dict]; it's an edge case.
     */
    if (numWords <= 2 || numWords > UINT_MAX) {
	return TCL_ERROR;
    }

    // Push starting dictionary
    tokenPtr = TokenAfter(parsePtr->tokenPtr);
    PUSH_TOKEN(			tokenPtr, 1);

    // Push the keys, and remove them from the dictionary
    for (i=2; i<numWords; i++) {
	// Push key
	tokenPtr = TokenAfter(tokenPtr);
	PUSH_TOKEN(		tokenPtr, i);
	OP(			DICT_REMOVE);
    }

    return TCL_OK;
}

int
TclCompileDictUnsetCmd(
    Tcl_Interp *interp,		/* Used for looking up stuff. */
    Tcl_Parse *parsePtr,	/* Points to a parse structure for the command
				 * created by Tcl_ParseCommand. */
    Command *cmdPtr,		/* Points to definition of command being
				 * compiled. */
    CompileEnv *envPtr)		/* Holds resulting instructions. */
{
    DefineLineInformation;	/* TIP #280 */
    Tcl_Token *tokenPtr;
    Tcl_Size i, numWords = parsePtr->numWords;
    Tcl_LVTIndex dictVarIndex;

    /*
     * There must be at least one argument after the variable name for us to
     * compile to bytecode.
     */

    /* TODO: Consider support for compiling expanded args. */
    if (numWords < 3 || numWords > UINT_MAX) {
	return TCL_ERROR;
    }

    /*
     * The dictionary variable must be a local scalar that is knowable at
     * compile time; anything else exceeds the complexity of the opcode. So
     * discover what the index is.
     */

    tokenPtr = TokenAfter(parsePtr->tokenPtr);
    dictVarIndex = LocalScalarFromToken(tokenPtr, envPtr);
    if (dictVarIndex < 0) {
	return TclCompileBasicMin2ArgCmd(interp, parsePtr, cmdPtr, envPtr);
    }

    /*
     * Remaining words (the key path) can be handled normally.
     */

    for (i=2 ; i<numWords ; i++) {
	tokenPtr = TokenAfter(tokenPtr);
	PUSH_TOKEN(		tokenPtr, i);
    }

    /*
     * Now emit the instruction to do the dict manipulation.
     */

    OP44(			DICT_UNSET, numWords - 2, dictVarIndex);
    return TCL_OK;
}

int
TclCompileDictCreateCmd(
    Tcl_Interp *interp,		/* Used for looking up stuff. */
    Tcl_Parse *parsePtr,	/* Points to a parse structure for the command
				 * created by Tcl_ParseCommand. */
    TCL_UNUSED(Command *),
    CompileEnv *envPtr)		/* Holds resulting instructions. */
{
    DefineLineInformation;	/* TIP #280 */
    Tcl_Token *keyToken, *valueToken;
    Tcl_Obj *keyObj, *valueObj, *dictObj;
    Tcl_Size i, numWords = parsePtr->numWords;
    /* TODO: Consider support for compiling expanded args. */

    if ((numWords & 1) == 0 || numWords > UINT_MAX) {
	return TCL_ERROR;
    }

    /*
     * See if we can build the value at compile time...
     */

    keyToken = TokenAfter(parsePtr->tokenPtr);
    TclNewObj(dictObj);
    for (i=1 ; i<numWords ; i+=2) {
	TclNewObj(keyObj);
	if (!TclWordKnownAtCompileTime(keyToken, keyObj)) {
	    Tcl_BounceRefCount(keyObj);
	    Tcl_BounceRefCount(dictObj);
	    goto nonConstant;
	}
	valueToken = TokenAfter(keyToken);
	TclNewObj(valueObj);
	if (!TclWordKnownAtCompileTime(valueToken, valueObj)) {
	    Tcl_BounceRefCount(keyObj);
	    Tcl_BounceRefCount(valueObj);
	    Tcl_BounceRefCount(dictObj);
	    goto nonConstant;
	}
	keyToken = TokenAfter(valueToken);
	Tcl_DictObjPut(NULL, dictObj, keyObj, valueObj);
	Tcl_BounceRefCount(keyObj);
    }

    /*
     * We did! Excellent. The "verifyDict" is to do type forcing.
     */

    PUSH_OBJ(			dictObj);
    OP(				DUP);
    OP(				DICT_VERIFY);
    return TCL_OK;

    /*
     * Otherwise, we've got to issue runtime code to do the building, which we
     * do by [dict set]ting into an unnamed local variable. This requires that
     * we are in a context with an LVT.
     */

  nonConstant:
    PUSH(			"");
    keyToken = TokenAfter(parsePtr->tokenPtr);
    for (i=1 ; i<numWords ; i+=2) {
	valueToken = TokenAfter(keyToken);
	PUSH_TOKEN(		keyToken, i);
	PUSH_TOKEN(		valueToken, i + 1);
	OP(			DICT_PUT);
	keyToken = TokenAfter(valueToken);
    }
    return TCL_OK;
}

int
TclCompileDictMergeCmd(
    Tcl_Interp *interp,		/* Used for looking up stuff. */
    Tcl_Parse *parsePtr,	/* Points to a parse structure for the command
				 * created by Tcl_ParseCommand. */
    Command *cmdPtr,		/* Points to definition of command being
				 * compiled. */
    CompileEnv *envPtr)		/* Holds resulting instructions. */
{
    DefineLineInformation;	/* TIP #280 */
    Tcl_Token *tokenPtr;
    Tcl_Size i, numWords = parsePtr->numWords;
    Tcl_LVTIndex infoIndex;
    Tcl_ExceptionRange outLoop;
    Tcl_BytecodeLabel end;

    /*
     * Deal with some special edge cases. Note that in the case with one
     * argument, the only thing to do is to verify the dict-ness.
     */

    /* TODO: Consider support for compiling expanded args. (less likely) */
    if (numWords < 2) {
	PUSH(			"");
	return TCL_OK;
    } else if (numWords == 2) {
	tokenPtr = TokenAfter(parsePtr->tokenPtr);
	PUSH_TOKEN(		tokenPtr, 1);
	OP(			DUP);
	OP(			DICT_VERIFY);
	return TCL_OK;
    }

    /*
     * There's real merging work to do.
     *
     * Allocate some working space. This means we'll only ever compile this
     * command when there's an LVT present.
     */

    if (!EnvHasLVT(envPtr)) {
	return TclCompileBasicMin2ArgCmd(interp, parsePtr, cmdPtr, envPtr);
    }
    infoIndex = AnonymousLocal(envPtr);

    /*
     * Get the first dictionary and verify that it is so.
     */

    tokenPtr = TokenAfter(parsePtr->tokenPtr);
    PUSH_TOKEN(			tokenPtr, 1);
    OP(				DUP);
    OP(				DICT_VERIFY);

    /*
     * For each of the remaining dictionaries...
     */

    outLoop = MAKE_CATCH_RANGE();
    OP4(			BEGIN_CATCH, outLoop);
    CATCH_RANGE(outLoop) {
	for (i=2 ; i<numWords ; i++) {
	    Tcl_BytecodeLabel haveNext, noNext;
	    /*
	     * Get the dictionary, and merge its pairs into the first dict (using
	     * a small loop).
	     */

	    tokenPtr = TokenAfter(tokenPtr);
	    PUSH_TOKEN(		tokenPtr, i);
	    OP4(		DICT_FIRST, infoIndex);
	    FWDJUMP(		JUMP_TRUE, noNext);
	    BACKLABEL(	haveNext);
	    OP(			SWAP);
	    OP(			DICT_PUT);
	    OP4(		DICT_NEXT, infoIndex);
	    BACKJUMP(		JUMP_FALSE, haveNext);
	    FWDLABEL(	noNext);
	    OP(			POP);
	    OP(			POP);
	    OP14(		UNSET_SCALAR, 0, infoIndex);
	}
    }
    OP(				END_CATCH);


    /*
     * Clean up any state left over.
     */

    FWDJUMP(			JUMP, end);
    STKDELTA(-1);

    /*
     * If an exception happens when starting to iterate over the second (and
     * subsequent) dicts. This is strictly not necessary, but it is nice.
     */

    CATCH_TARGET(outLoop);
    OP(				PUSH_RETURN_OPTIONS);
    OP(				PUSH_RESULT);
    OP(				END_CATCH);
    OP14(			UNSET_SCALAR, 0, infoIndex);
    INVOKE(			RETURN_STK);
    FWDLABEL(		end);
    return TCL_OK;
}

int
TclCompileDictForCmd(
    Tcl_Interp *interp,		/* Used for looking up stuff. */
    Tcl_Parse *parsePtr,	/* Points to a parse structure for the command
				 * created by Tcl_ParseCommand. */
    Command *cmdPtr,		/* Points to definition of command being
				 * compiled. */
    CompileEnv *envPtr)		/* Holds resulting instructions. */
{
    return CompileDictEachCmd(interp, parsePtr, cmdPtr, envPtr,
	    TCL_EACH_KEEP_NONE);
}

int
TclCompileDictMapCmd(
    Tcl_Interp *interp,		/* Used for looking up stuff. */
    Tcl_Parse *parsePtr,	/* Points to a parse structure for the command
				 * created by Tcl_ParseCommand. */
    Command *cmdPtr,		/* Points to definition of command being
				 * compiled. */
    CompileEnv *envPtr)		/* Holds resulting instructions. */
{
    return CompileDictEachCmd(interp, parsePtr, cmdPtr, envPtr,
	    TCL_EACH_COLLECT);
}

int
CompileDictEachCmd(
    Tcl_Interp *interp,		/* Used for looking up stuff. */
    Tcl_Parse *parsePtr,	/* Points to a parse structure for the command
				 * created by Tcl_ParseCommand. */
    Command *cmdPtr,		/* Points to definition of command being
				 * compiled. */
    CompileEnv *envPtr,		/* Holds resulting instructions. */
    int collect)		/* Flag == TCL_EACH_COLLECT to collect and
				 * construct a new dictionary with the loop
				 * body result. */
{
    DefineLineInformation;	/* TIP #280 */
    Tcl_Token *varsTokenPtr, *dictTokenPtr, *bodyTokenPtr;
    Tcl_LVTIndex keyVarIndex, valueVarIndex, infoIndex;
    Tcl_LVTIndex collectVar = TCL_INDEX_NONE;
    Tcl_Size nameChars, numVars;
    Tcl_ExceptionRange loopRange, catchRange;
    Tcl_BytecodeLabel bodyTarget, emptyTarget, endTarget;
    const char **argv;
    Tcl_DString buffer;

    /*
     * There must be three arguments after the command.
     */

    if (parsePtr->numWords != 4) {
	return TclCompileBasic3ArgCmd(interp, parsePtr, cmdPtr, envPtr);
    }
    if (!EnvHasLVT(envPtr)) {
	return TclCompileBasic3ArgCmd(interp, parsePtr, cmdPtr, envPtr);
    }

    varsTokenPtr = TokenAfter(parsePtr->tokenPtr);
    dictTokenPtr = TokenAfter(varsTokenPtr);
    bodyTokenPtr = TokenAfter(dictTokenPtr);
    if (varsTokenPtr->type != TCL_TOKEN_SIMPLE_WORD ||
	    bodyTokenPtr->type != TCL_TOKEN_SIMPLE_WORD) {
	return TclCompileBasic3ArgCmd(interp, parsePtr, cmdPtr, envPtr);
    }

    /*
     * Create temporary variable to capture return values from loop body when
     * we're collecting results.
     */

    if (collect == TCL_EACH_COLLECT) {
	collectVar = AnonymousLocal(envPtr);
	if (collectVar < 0) {
	    return TclCompileBasic3ArgCmd(interp, parsePtr, cmdPtr, envPtr);
	}
    }

    /*
     * Check we've got a pair of variables and that they are local variables.
     * Then extract their indices in the LVT.
     */

    Tcl_DStringInit(&buffer);
    TclDStringAppendToken(&buffer, &varsTokenPtr[1]);
    if (Tcl_SplitList(NULL, Tcl_DStringValue(&buffer), &numVars,
	    &argv) != TCL_OK) {
	Tcl_DStringFree(&buffer);
	return TclCompileBasic3ArgCmd(interp, parsePtr, cmdPtr, envPtr);
    }
    Tcl_DStringFree(&buffer);
    if (numVars != 2) {
	Tcl_Free((void *)argv);
	return TclCompileBasic3ArgCmd(interp, parsePtr, cmdPtr, envPtr);
    }

    nameChars = strlen(argv[0]);
    keyVarIndex = LocalScalar(argv[0], nameChars, envPtr);
    nameChars = strlen(argv[1]);
    valueVarIndex = LocalScalar(argv[1], nameChars, envPtr);
    Tcl_Free((void *)argv);

    if ((keyVarIndex < 0) || (valueVarIndex < 0)) {
	return TclCompileBasic3ArgCmd(interp, parsePtr, cmdPtr, envPtr);
    }

    /*
     * Allocate a temporary variable to store the iterator reference. The
     * variable will contain a Tcl_DictSearch reference which will be
     * allocated by INST_DICT_FIRST and disposed when the variable is unset
     * (at which point it should also have been finished with).
     */

    infoIndex = AnonymousLocal(envPtr);
    if (infoIndex < 0) {
	return TclCompileBasic3ArgCmd(interp, parsePtr, cmdPtr, envPtr);
    }

    /*
     * Preparation complete; issue instructions. Note that this code issues
     * fixed-sized jumps. That simplifies things a lot!
     *
     * First up, initialize the accumulator dictionary if needed.
     */

    if (collect == TCL_EACH_COLLECT) {
	PUSH(			"");
	OP4(			STORE_SCALAR, collectVar);
	OP(			POP);
    }

    /*
     * Get the dictionary and start the iteration. No catching of errors at
     * this point.
     */

    PUSH_TOKEN(			dictTokenPtr, 2);

    /*
     * Now we catch errors from here on so that we can finalize the search
     * started by Tcl_DictObjFirst above.
     */

    catchRange = MAKE_CATCH_RANGE();
    OP4(			BEGIN_CATCH, catchRange);
    CATCH_RANGE(catchRange) {
	OP4(			DICT_FIRST, infoIndex);
	FWDJUMP(		JUMP_TRUE, emptyTarget);

	/*
	 * Inside the iteration, write the loop variables.
	 */

	BACKLABEL(	bodyTarget);
	OP4(			STORE_SCALAR, keyVarIndex);
	OP(			POP);
	OP4(			STORE_SCALAR, valueVarIndex);
	OP(			POP);

	/*
	 * Set up the loop exception targets.
	 */

	loopRange = MAKE_LOOP_RANGE();

	/*
	 * Compile the loop body itself. It should be stack-neutral.
	 */

	CATCH_RANGE(loopRange) {
	    BODY(		bodyTokenPtr, 3);
	    if (collect == TCL_EACH_COLLECT) {
		OP4(		LOAD_SCALAR, keyVarIndex);
		OP(		SWAP);
		OP44(		DICT_SET, 1, collectVar);
	    }
	    OP(			POP);
	}
    }

    /*
     * Continue (or just normally process) by getting the next pair of items
     * from the dictionary and jumping back to the code to write them into
     * variables if there is another pair.
     */

    CONTINUE_TARGET(	loopRange);
    OP4(			DICT_NEXT, infoIndex);
    BACKJUMP(			JUMP_FALSE, bodyTarget);
    FWDJUMP(			JUMP, endTarget);
    STKDELTA(-1);

    /*
     * Error handler "finally" clause, which force-terminates the iteration
     * and re-throws the error.
     */

    CATCH_TARGET(	catchRange);
    OP(				PUSH_RETURN_OPTIONS);
    OP(				PUSH_RESULT);
    OP(				END_CATCH);
    OP14(			UNSET_SCALAR, 0, infoIndex);
    if (collect == TCL_EACH_COLLECT) {
	OP14(			UNSET_SCALAR, 0, collectVar);
    }
    INVOKE(			RETURN_STK);

    /*
     * Otherwise we're done (the jump after the DICT_FIRST points here) and we
     * need to pop the bogus key/value pair (pushed to keep stack calculations
     * easy!) Note that we skip the END_CATCH. [Bug 1382528]
     */

    FWDLABEL(		emptyTarget);
    FWDLABEL(		endTarget);
    OP(				POP);
    OP(				POP);
    BREAK_TARGET(	loopRange);
    FINALIZE_LOOP(loopRange);
    OP(				END_CATCH);

    /*
     * Final stage of the command (normal case) is that we push an empty
     * object (or push the accumulator as the result object). This is done
     * last to promote peephole optimization when it's dropped immediately.
     */

    OP14(			UNSET_SCALAR, 0, infoIndex);
    if (collect == TCL_EACH_COLLECT) {
	OP4(			LOAD_SCALAR, collectVar);
	OP14(			UNSET_SCALAR, 0, collectVar);
    } else {
	PUSH(			"");
    }
    return TCL_OK;
}

int
TclCompileDictUpdateCmd(
    Tcl_Interp *interp,		/* Used for looking up stuff. */
    Tcl_Parse *parsePtr,	/* Points to a parse structure for the command
				 * created by Tcl_ParseCommand. */
    Command *cmdPtr,		/* Points to definition of command being
				 * compiled. */
    CompileEnv *envPtr)		/* Holds resulting instructions. */
{
    DefineLineInformation;	/* TIP #280 */
    Tcl_Size i, numVars, numWords = parsePtr->numWords;
    Tcl_AuxDataRef infoIndex;
    Tcl_LVTIndex dictIndex;
    Tcl_ExceptionRange range;
    Tcl_BytecodeLabel done;
    Tcl_Token **keyTokenPtrs, *dictVarTokenPtr, *bodyTokenPtr, *tokenPtr;
    DictUpdateInfo *duiPtr;

    /*
     * There must be at least one argument after the command.
     */

    if (numWords < 5 || numWords > UINT_MAX) {
	return TCL_ERROR;
    }

    /*
     * Parse the command. Expect the following:
     *   dict update <lit(eral)> <any> <lit> ?<any> <lit> ...? <lit>
     */

    if ((numWords - 1) & 1) {
	return TCL_ERROR;
    }
    numVars = (numWords - 3) / 2;

    /*
     * The dictionary variable must be a local scalar that is knowable at
     * compile time; anything else exceeds the complexity of the opcode. So
     * discover what the index is.
     */

    dictVarTokenPtr = TokenAfter(parsePtr->tokenPtr);
    dictIndex = LocalScalarFromToken(dictVarTokenPtr, envPtr);
    if (dictIndex < 0) {
	goto issueFallback;
    }

    /*
     * Assemble the instruction metadata. This is complex enough that it is
     * represented as auxData; it holds an ordered list of variable indices
     * that are to be used.
     */

    duiPtr = (DictUpdateInfo *)Tcl_Alloc(
	    offsetof(DictUpdateInfo, varIndices) + sizeof(size_t) * numVars);
    duiPtr->length = numVars;
    keyTokenPtrs = (Tcl_Token **)TclStackAlloc(interp,
	    sizeof(Tcl_Token *) * numVars);
    tokenPtr = TokenAfter(dictVarTokenPtr);

    for (i=0 ; i<numVars ; i++) {
	/*
	 * Put keys to one side for later compilation to bytecode.
	 */

	keyTokenPtrs[i] = tokenPtr;
	tokenPtr = TokenAfter(tokenPtr);

	/*
	 * Stash the index in the auxiliary data (if it is indeed a local
	 * scalar that is resolvable at compile-time).
	 */

	duiPtr->varIndices[i] = LocalScalarFromToken(tokenPtr, envPtr);
	if (duiPtr->varIndices[i] == TCL_INDEX_NONE) {
	    goto failedUpdateInfoAssembly;
	}
	tokenPtr = TokenAfter(tokenPtr);
    }
    if (tokenPtr->type != TCL_TOKEN_SIMPLE_WORD) {
	goto failedUpdateInfoAssembly;
    }
    bodyTokenPtr = tokenPtr;

    /*
     * The list of variables to bind is stored in auxiliary data so that it
     * can't be snagged by literal sharing and forced to shimmer dangerously.
     */

    infoIndex = TclCreateAuxData(duiPtr, &dictUpdateInfoType, envPtr);

    for (i=0 ; i<numVars ; i++) {
	PUSH_TOKEN(		keyTokenPtrs[i], 2*i + 2);
    }
    OP4(			LIST, numVars);
    OP44(			DICT_UPDATE_START, dictIndex, infoIndex);

    range = MAKE_CATCH_RANGE();
    OP4(			BEGIN_CATCH, range);
    CATCH_RANGE(range) {
	BODY(			bodyTokenPtr, numWords - 1);
    }

    /*
     * Normal termination code: the stack has the key list below the result of
     * the body evaluation: swap them and finish the update code.
     */

    OP(				END_CATCH);
    OP(				SWAP);
    OP44(			DICT_UPDATE_END, dictIndex, infoIndex);

    /*
     * Jump around the exceptional termination code.
     */

    FWDJUMP(			JUMP, done);

    /*
     * Termination code for non-ok returns: stash the result and return
     * options in the stack, bring up the key list, finish the update code,
     * and finally return with the caught return data
     */

    CATCH_TARGET(	range);
    OP(				PUSH_RESULT);
    OP(				PUSH_RETURN_OPTIONS);
    OP(				END_CATCH);
    OP4(			REVERSE, 3);

    OP44(			DICT_UPDATE_END, dictIndex, infoIndex);
    INVOKE(			RETURN_STK);
    FWDLABEL(		done);

    TclStackFree(interp, keyTokenPtrs);
    return TCL_OK;

    /*
     * Clean up after a failure to create the DictUpdateInfo structure.
     */

  failedUpdateInfoAssembly:
    Tcl_Free(duiPtr);
    TclStackFree(interp, keyTokenPtrs);
  issueFallback:
    return TclCompileBasicMin2ArgCmd(interp, parsePtr, cmdPtr, envPtr);
}

int
TclCompileDictAppendCmd(
    Tcl_Interp *interp,		/* Used for looking up stuff. */
    Tcl_Parse *parsePtr,	/* Points to a parse structure for the command
				 * created by Tcl_ParseCommand. */
    Command *cmdPtr,		/* Points to definition of command being
				 * compiled. */
    CompileEnv *envPtr)		/* Holds resulting instructions. */
{
    DefineLineInformation;	/* TIP #280 */
    Tcl_Token *tokenPtr;
    Tcl_Size i, numWords = parsePtr->numWords;
    Tcl_LVTIndex dictVarIndex;

    /*
     * There must be at least two argument after the command. And we impose an
     * (arbitrary) safe limit; anyone exceeding it should stop worrying about
     * speed quite so much. ;-)
     * TODO: Raise the limit...
     */

    /* TODO: Consider support for compiling expanded args. */
    if (numWords < 4 || numWords > 100) {
	return TCL_ERROR;
    }

    /*
     * Get the index of the local variable that we will be working with.
     */

    tokenPtr = TokenAfter(parsePtr->tokenPtr);
    dictVarIndex = LocalScalarFromToken(tokenPtr, envPtr);
    if (dictVarIndex < 0) {
	return TclCompileBasicMin2ArgCmd(interp, parsePtr,cmdPtr, envPtr);
    }

    /*
     * Produce the string to concatenate onto the dictionary entry.
     */

    tokenPtr = TokenAfter(tokenPtr);
    for (i=2 ; i<numWords ; i++) {
	PUSH_TOKEN(		tokenPtr, i);
	tokenPtr = TokenAfter(tokenPtr);
    }
    if (numWords > 4) {
	OP1(			STR_CONCAT1, numWords - 3);
    }

    /*
     * Do the concatenation.
     */

    OP4(			DICT_APPEND, dictVarIndex);
    return TCL_OK;
}

int
TclCompileDictLappendCmd(
    Tcl_Interp *interp,		/* Used for looking up stuff. */
    Tcl_Parse *parsePtr,	/* Points to a parse structure for the command
				 * created by Tcl_ParseCommand. */
    Command *cmdPtr,		/* Points to definition of command being
				 * compiled. */
    CompileEnv *envPtr)		/* Holds resulting instructions. */
{
    DefineLineInformation;	/* TIP #280 */
    Tcl_Token *varTokenPtr, *keyTokenPtr, *valueTokenPtr;
    Tcl_LVTIndex dictVarIndex;

    /*
     * There must be three arguments after the command.
     */

    /* TODO: Consider support for compiling expanded args. */
    /* Probably not.  Why is INST_DICT_LAPPEND limited to one value? */
    if (parsePtr->numWords != 4) {
	return TCL_ERROR;
    }

    /*
     * Parse the arguments.
     */

    varTokenPtr = TokenAfter(parsePtr->tokenPtr);
    keyTokenPtr = TokenAfter(varTokenPtr);
    valueTokenPtr = TokenAfter(keyTokenPtr);
    dictVarIndex = LocalScalarFromToken(varTokenPtr, envPtr);
    if (dictVarIndex < 0) {
	return TclCompileBasic3ArgCmd(interp, parsePtr, cmdPtr, envPtr);
    }

    /*
     * Issue the implementation.
     */

    PUSH_TOKEN(			keyTokenPtr, 2);
    PUSH_TOKEN(			valueTokenPtr, 3);
    OP4(			DICT_LAPPEND, dictVarIndex);
    return TCL_OK;
}

/* Compile [dict with]. Delegates code issuing to IssueDictWithEmpty() and
 * IssueDictWithBodied(). */
int
TclCompileDictWithCmd(
    Tcl_Interp *interp,		/* Used for looking up stuff. */
    Tcl_Parse *parsePtr,	/* Points to a parse structure for the command
				 * created by Tcl_ParseCommand. */
    Command *cmdPtr,		/* Points to definition of command being
				 * compiled. */
    CompileEnv *envPtr)		/* Holds resulting instructions. */
{
    int bodyIsEmpty = 1;
    Tcl_Size i, numWords = parsePtr->numWords;
    Tcl_Token *varTokenPtr, *tokenPtr;

    /*
     * There must be at least one argument after the command.
     */

    /* TODO: Consider support for compiling expanded args. */
    if (numWords < 3 || numWords > UINT_MAX) {
	return TCL_ERROR;
    }

    /*
     * Parse the command (trivially). Expect the following:
     *   dict with <any (varName)> ?<any> ...? <literal>
     */

    varTokenPtr = TokenAfter(parsePtr->tokenPtr);
    tokenPtr = TokenAfter(varTokenPtr);
    for (i=3 ; i<numWords ; i++) {
	tokenPtr = TokenAfter(tokenPtr);
    }
    if (tokenPtr->type != TCL_TOKEN_SIMPLE_WORD) {
	return TclCompileBasicMin2ArgCmd(interp, parsePtr, cmdPtr, envPtr);
    }

    /*
     * Test if the last word is an empty script; if so, we can compile it in
     * all cases, but if it is non-empty we need local variable table entries
     * to hold the temporary variables (used to keep stack usage simple).
     */

    if (!TclIsEmptyToken(tokenPtr)) {
	if (!EnvHasLVT(envPtr)) {
	    return TclCompileBasicMin2ArgCmd(interp, parsePtr, cmdPtr,
		    envPtr);
	}
	bodyIsEmpty = 0;
    }

    /* Now we commit to issuing code. */

    if (bodyIsEmpty) {
	/*
	 * Special case: an empty body means we definitely have no need to issue
	 * try-finally style code or to allocate local variable table entries
	 * for storing temporaries. Still need to do both INST_DICT_EXPAND and
	 * INST_DICT_RECOMBINE_* though, because we can't determine if we're
	 * free of traces.
	 */

	IssueDictWithEmpty(interp, numWords, varTokenPtr, envPtr);
    } else {
	/*
	 * OK, we have a non-trivial body. This means that the focus is on
	 * generating a try-finally structure where the INST_DICT_RECOMBINE_*
	 * goes in the 'finally' clause.
	 */

	IssueDictWithBodied(interp, numWords, varTokenPtr, envPtr);
    }
    return TCL_OK;
}

/*
 * Issue code for a special case of [dict with]: an empty body means we
 * definitely have no need to issue try-finally style code or to allocate local
 * variable table entries for storing temporaries. Still need to do both
 * INST_DICT_EXPAND and INST_DICT_RECOMBINE_* though, because we can't
 * determine if we're free of traces.
 */
static inline void
IssueDictWithEmpty(
    Tcl_Interp *interp,
    Tcl_Size numWords,
    Tcl_Token *varTokenPtr,
    CompileEnv *envPtr)
{
    Tcl_Token *tokenPtr;
    DefineLineInformation;	/* TIP #280 */
    int gotPath;
    Tcl_Size i;
    Tcl_LVTIndex dictVar;

    /*
     * Determine if we're manipulating a dict in a simple local variable.
     */

    gotPath = (numWords > 3);
    dictVar = LocalScalarFromToken(varTokenPtr, envPtr);

    if (dictVar >= 0) {
	if (gotPath) {
	    /*
	     * Case: Path into dict in LVT with empty body.
	     */

	    tokenPtr = TokenAfter(varTokenPtr);
	    for (i=2 ; i<numWords-1 ; i++) {
		PUSH_TOKEN(	tokenPtr, i);
		tokenPtr = TokenAfter(tokenPtr);
	    }
	    OP4(		LIST, numWords - 3);
	    OP4(		LOAD_SCALAR, dictVar);
	    OP4(		OVER, 1);
	    OP(			DICT_EXPAND);
	    OP4(		DICT_RECOMBINE_IMM, dictVar);
	} else {
	    /*
	     * Case: Direct dict in LVT with empty body.
	     */

	    PUSH(		"");
	    OP4(		LOAD_SCALAR, dictVar);
	    PUSH(		"");
	    OP(			DICT_EXPAND);
	    OP4(		DICT_RECOMBINE_IMM, dictVar);
	}
    } else {
	if (gotPath) {
	    /*
	     * Case: Path into dict in non-simple var with empty body.
	     */

	    tokenPtr = varTokenPtr;
	    for (i=1 ; i<numWords-1 ; i++) {
		PUSH_TOKEN(	tokenPtr, i);
		tokenPtr = TokenAfter(tokenPtr);
	    }
	    OP4(		LIST, numWords - 3);
	    OP4(		OVER, 1);
	    OP(			LOAD_STK);
	    OP4(		OVER, 1);
	    OP(			DICT_EXPAND);
	    OP(			DICT_RECOMBINE_STK);
	} else {
	    /*
	     * Case: Direct dict in non-simple var with empty body.
	     */

	    PUSH_TOKEN(		varTokenPtr, 1);
	    OP(			DUP);
	    OP(			LOAD_STK);
	    PUSH(		"");
	    OP(			DICT_EXPAND);
	    PUSH(		"");
	    OP(			SWAP);
	    OP(			DICT_RECOMBINE_STK);
	}
    }
    PUSH(			"");
}

/*
 * Issue code for a [dict with] that has a non-trivial body. The focus is on
 * generating a try-finally structure where the INST_DICT_RECOMBINE_* goes
 * in the 'finally' clause.
 */
static inline void
IssueDictWithBodied(
    Tcl_Interp *interp,
    Tcl_Size numWords,
    Tcl_Token *varTokenPtr,
    CompileEnv *envPtr)
{
    /*
     * Start by allocating local (unnamed, untraced) working variables.
     */

    Tcl_LVTIndex dictVar, keysTmp;
    Tcl_LVTIndex varNameTmp = TCL_INDEX_NONE, pathTmp = TCL_INDEX_NONE;
    int gotPath;
    Tcl_Size i;
    Tcl_BytecodeLabel done;
    Tcl_ExceptionRange range;
    Tcl_Token *tokenPtr;
    DefineLineInformation;	/* TIP #280 */

    /*
     * Determine if we're manipulating a dict in a simple local variable.
     */

    gotPath = (numWords > 3);
    dictVar = LocalScalarFromToken(varTokenPtr, envPtr);

    if (dictVar == TCL_INDEX_NONE) {
	varNameTmp = AnonymousLocal(envPtr);
    }
    if (gotPath) {
	pathTmp = AnonymousLocal(envPtr);
    }
    keysTmp = AnonymousLocal(envPtr);

    /*
     * Issue instructions. First, the part to expand the dictionary.
     */

    if (dictVar == TCL_INDEX_NONE) {
	PUSH_TOKEN(		varTokenPtr, 1);
	OP4(			STORE_SCALAR, varNameTmp);
    }
    tokenPtr = TokenAfter(varTokenPtr);
    if (gotPath) {
	for (i=2 ; i<numWords-1 ; i++) {
	    PUSH_TOKEN(		tokenPtr, i);
	    tokenPtr = TokenAfter(tokenPtr);
	}
	OP4(			LIST, numWords - 3);
	OP4(			STORE_SCALAR, pathTmp);
	OP(			POP);
	if (dictVar == TCL_INDEX_NONE) {
	    OP(			LOAD_STK);
	} else {
	    OP4(		LOAD_SCALAR, dictVar);
	}
	OP4(			LOAD_SCALAR, pathTmp);
    } else {
	if (dictVar == TCL_INDEX_NONE) {
	    OP(			LOAD_STK);
	} else {
	    OP4(		LOAD_SCALAR, dictVar);
	}
	PUSH(			"");
    }
    OP(				DICT_EXPAND);
    OP4(			STORE_SCALAR, keysTmp);
    OP(				POP);

    /*
     * Now the body of the [dict with].
     */

    range = MAKE_CATCH_RANGE();
    OP4(			BEGIN_CATCH, range);
    CATCH_RANGE(range) {
	BODY(			tokenPtr, numWords - 1);
    }
    OP(				END_CATCH);

    /*
     * Now fold the results back into the dictionary in the OK case.
     */

    if (dictVar == TCL_INDEX_NONE) {
	OP4(			LOAD_SCALAR, varNameTmp);
	if (gotPath) {
	    OP4(		LOAD_SCALAR, pathTmp);
	} else {
	    PUSH(		"");
	}
	OP4(			LOAD_SCALAR, keysTmp);
	OP(			DICT_RECOMBINE_STK);
    } else {
	if (gotPath) {
	    OP4(		LOAD_SCALAR, pathTmp);
	} else {
	    PUSH(		"");
	}
	OP4(			LOAD_SCALAR, keysTmp);
	OP4(			DICT_RECOMBINE_IMM, dictVar);
    }
    FWDJUMP(			JUMP, done);
    STKDELTA(-1);

    /*
     * Now fold the results back into the dictionary in the exception case.
     */

    CATCH_TARGET(	range);
    OP(				PUSH_RETURN_OPTIONS);
    OP(				PUSH_RESULT);
    OP(				END_CATCH);
    if (dictVar == TCL_INDEX_NONE) {
	OP4(			LOAD_SCALAR, varNameTmp);
	if (numWords > 3) {
	    OP4(		LOAD_SCALAR, pathTmp);
	} else {
	    PUSH(		"");
	}
	OP4(			LOAD_SCALAR, keysTmp);
	OP(			DICT_RECOMBINE_STK);
    } else {
	if (numWords > 3) {
	    OP4(		LOAD_SCALAR, pathTmp);
	} else {
	    PUSH(		"");
	}
	OP4(			LOAD_SCALAR, keysTmp);
	OP4(			DICT_RECOMBINE_IMM, dictVar);
    }
    INVOKE(			RETURN_STK);

    /*
     * Prepare for the start of the next command.
     */

    FWDLABEL(		done);
}

/*
 *----------------------------------------------------------------------
 *
 * DupDictUpdateInfo, FreeDictUpdateInfo --
 *
 *	Functions to duplicate, release and print the aux data created for use
 *	with the INST_DICT_UPDATE_START and INST_DICT_UPDATE_END instructions.
 *
 * Results:
 *	DupDictUpdateInfo: a copy of the auxiliary data
 *	FreeDictUpdateInfo: none
 *	PrintDictUpdateInfo: none
 *	DisassembleDictUpdateInfo: none
 *
 * Side effects:
 *	DupDictUpdateInfo: allocates memory
 *	FreeDictUpdateInfo: releases memory
 *	PrintDictUpdateInfo: none
 *	DisassembleDictUpdateInfo: none
 *
 *----------------------------------------------------------------------
 */

static void *
DupDictUpdateInfo(
    void *clientData)
{
    DictUpdateInfo *dui1Ptr, *dui2Ptr;
    size_t len;

    dui1Ptr = (DictUpdateInfo *)clientData;
    len = offsetof(DictUpdateInfo, varIndices)
	    + sizeof(size_t) * dui1Ptr->length;
    dui2Ptr = (DictUpdateInfo *)Tcl_Alloc(len);
    memcpy(dui2Ptr, dui1Ptr, len);
    return dui2Ptr;
}

static void
FreeDictUpdateInfo(
    void *clientData)
{
    Tcl_Free(clientData);
}

static void
PrintDictUpdateInfo(
    void *clientData,
    Tcl_Obj *appendObj,
    TCL_UNUSED(ByteCode *),
    TCL_UNUSED(size_t))
{
    DictUpdateInfo *duiPtr = (DictUpdateInfo *)clientData;
    Tcl_Size i;

    for (i=0 ; i<duiPtr->length ; i++) {
	Tcl_AppendPrintfToObj(appendObj, "%s%%v%" TCL_Z_MODIFIER "u",
		(i ? ", " : ""),
		duiPtr->varIndices[i]);
    }
}

static void
DisassembleDictUpdateInfo(
    void *clientData,
    Tcl_Obj *dictObj,
    TCL_UNUSED(ByteCode *),
    TCL_UNUSED(size_t))
{
    DictUpdateInfo *duiPtr = (DictUpdateInfo *)clientData;
    Tcl_Size i;
    Tcl_Obj *variables;

    TclNewObj(variables);
    for (i=0 ; i<duiPtr->length ; i++) {
	Tcl_ListObjAppendElement(NULL, variables,
		Tcl_NewWideIntObj(duiPtr->varIndices[i]));
    }
    TclDictPut(NULL, dictObj, "variables", variables);
}

/*
 *----------------------------------------------------------------------
 *
 * TclCompileErrorCmd --
 *
 *	Procedure called to compile the "error" command.
 *
 * Results:
 *	Returns TCL_OK for a successful compile. Returns TCL_ERROR to defer
 *	evaluation to runtime.
 *
 * Side effects:
 *	Instructions are added to envPtr to execute the "error" command at
 *	runtime.
 *
 *----------------------------------------------------------------------
 */

int
TclCompileErrorCmd(
    Tcl_Interp *interp,		/* Used for context. */
    Tcl_Parse *parsePtr,	/* Points to a parse structure for the command
				 * created by Tcl_ParseCommand. */
    TCL_UNUSED(Command *),
    CompileEnv *envPtr)		/* Holds resulting instructions. */
{
    DefineLineInformation;	/* TIP #280 */
    Tcl_Token *tokenPtr;
    Tcl_Size numWords = parsePtr->numWords;

    /*
     * General syntax: [error message ?errorInfo? ?errorCode?]
     */

    if (numWords < 2 || numWords > 4) {
	return TCL_ERROR;
    }

    /*
     * Handle the message.
     */

    tokenPtr = TokenAfter(parsePtr->tokenPtr);
    PUSH_TOKEN(			tokenPtr, 1);

    /*
     * Construct the options. Note that -code and -level are not here.
     */

    PUSH(			"");
    if (numWords > 2) {
	tokenPtr = TokenAfter(tokenPtr);
	PUSH(			"-errorinfo");
	PUSH_TOKEN(		tokenPtr, 2);
	OP(			DICT_PUT);
	if (numWords > 3) {
	    tokenPtr = TokenAfter(tokenPtr);
	    PUSH(		"-errorcode");
	    PUSH_TOKEN(		tokenPtr, 3);
	    OP(			DICT_PUT);
	}
    }

    /*
     * Issue the error via 'returnImm error 0'.
     */

    OP44(			RETURN_IMM, TCL_ERROR, 0);
    return TCL_OK;
}

/*
 *----------------------------------------------------------------------
 *
 * TclCompileExprCmd --
 *
 *	Procedure called to compile the "expr" command.
 *
 * Results:
 *	Returns TCL_OK for a successful compile. Returns TCL_ERROR to defer
 *	evaluation to runtime.
 *
 * Side effects:
 *	Instructions are added to envPtr to execute the "expr" command at
 *	runtime.
 *
 *----------------------------------------------------------------------
 */

int
TclCompileExprCmd(
    Tcl_Interp *interp,		/* Used for error reporting. */
    Tcl_Parse *parsePtr,	/* Points to a parse structure for the command
				 * created by Tcl_ParseCommand. */
    TCL_UNUSED(Command *),
    CompileEnv *envPtr)		/* Holds resulting instructions. */
{
    Tcl_Token *firstWordPtr;

    if (parsePtr->numWords == 1 || parsePtr->numWords > UINT_MAX) {
	return TCL_ERROR;
    }

    /*
     * TIP #280: Use the per-word line information of the current command.
     */

    envPtr->line = envPtr->extCmdMapPtr->loc[
	    envPtr->extCmdMapPtr->nuloc - 1].line[1];

    firstWordPtr = TokenAfter(parsePtr->tokenPtr);
    TclCompileExprWords(interp, firstWordPtr, parsePtr->numWords - 1, envPtr);
    return TCL_OK;
}

/*
 *----------------------------------------------------------------------
 *
 * TclCompileForCmd --
 *
 *	Procedure called to compile the "for" command.
 *
 * Results:
 *	Returns TCL_OK for a successful compile. Returns TCL_ERROR to defer
 *	evaluation to runtime.
 *
 * Side effects:
 *	Instructions are added to envPtr to execute the "for" command at
 *	runtime.
 *
 *----------------------------------------------------------------------
 */

int
TclCompileForCmd(
    Tcl_Interp *interp,		/* Used for error reporting. */
    Tcl_Parse *parsePtr,	/* Points to a parse structure for the command
				 * created by Tcl_ParseCommand. */
    TCL_UNUSED(Command *),
    CompileEnv *envPtr)		/* Holds resulting instructions. */
{
    DefineLineInformation;	/* TIP #280 */
    Tcl_Token *startTokenPtr, *testTokenPtr, *nextTokenPtr, *bodyTokenPtr;
    Tcl_ExceptionRange bodyRange, nextRange = -1;
    Tcl_BytecodeLabel evalBody, testCondition;

    if (parsePtr->numWords != 5) {
	return TCL_ERROR;
    }

    /*
     * If the test expression requires substitutions, don't compile the for
     * command inline. E.g., the expression might cause the loop to never
     * execute or execute forever, as in "for {} "$x > 5" {incr x} {}".
     */

    startTokenPtr = TokenAfter(parsePtr->tokenPtr);
    testTokenPtr = TokenAfter(startTokenPtr);
    if (testTokenPtr->type != TCL_TOKEN_SIMPLE_WORD) {
	return TCL_ERROR;
    }

    /*
     * Bail out also if the body or the next expression require substitutions
     * in order to insure correct behaviour [Bug 219166]
     */

    nextTokenPtr = TokenAfter(testTokenPtr);
    bodyTokenPtr = TokenAfter(nextTokenPtr);
    if ((nextTokenPtr->type != TCL_TOKEN_SIMPLE_WORD)
	    || (bodyTokenPtr->type != TCL_TOKEN_SIMPLE_WORD)) {
	return TCL_ERROR;
    }

    /*
     * Inline compile the initial command.
     */

    BODY(			startTokenPtr, 1);
    OP(				POP);

    /*
     * Jump to the evaluation of the condition. This code uses the "loop
     * rotation" optimisation (which eliminates one branch from the loop).
     * "for start cond next body" produces then:
     *       start
     *       goto A
     *    B: body                : bodyCodeOffset
     *       next                : nextCodeOffset, continueOffset
     *    A: cond -> result      : testCodeOffset
     *       if (result) goto B
     */

    FWDJUMP(			JUMP, testCondition);

    /*
     * Compile the loop body.
     */

    bodyRange = MAKE_LOOP_RANGE();
    BACKLABEL(		evalBody);
    CATCH_RANGE(bodyRange) {
	BODY(			bodyTokenPtr, 4);
    }
    OP(				POP);

    /*
     * Compile the "next" subcommand. Note that this exception range will not
     * have a continueOffset (other than -1) connected to it; it won't trap
     * TCL_CONTINUE but rather just TCL_BREAK.
     */

    CONTINUE_TARGET(	bodyRange);
    if (!TclIsEmptyToken(nextTokenPtr)) {
	nextRange = MAKE_LOOP_RANGE();
	envPtr->exceptAuxArrayPtr[nextRange].supportsContinue = 0;
	CATCH_RANGE(nextRange) {
	    BODY(		nextTokenPtr, 3);
	}
	OP(			POP);
    }

    /*
     * Compile the test expression then emit the conditional jump that
     * terminates the for.
     */

    FWDLABEL(		testCondition);
    PUSH_EXPR_TOKEN(		testTokenPtr, 2);
    BACKJUMP(			JUMP_TRUE, evalBody);

    /*
     * Fix the starting points of the exception ranges (may have moved due to
     * jump type modification) and set where the exceptions target.
     */

    BREAK_TARGET(	bodyRange);
    FINALIZE_LOOP(bodyRange);
    if (nextRange != -1) {
	BREAK_TARGET(	nextRange);
	FINALIZE_LOOP(nextRange);
    }

    /*
     * The for command's result is an empty string.
     */

    PUSH(			"");
    return TCL_OK;
}

/*
 *----------------------------------------------------------------------
 *
 * TclCompileForeachCmd --
 *
 *	Procedure called to compile the "foreach" command.
 *
 * Results:
 *	Returns TCL_OK for a successful compile. Returns TCL_ERROR to defer
 *	evaluation to runtime.
 *
 * Side effects:
 *	Instructions are added to envPtr to execute the "foreach" command at
 *	runtime.
 *
 *----------------------------------------------------------------------
 */

int
TclCompileForeachCmd(
    Tcl_Interp *interp,		/* Used for error reporting. */
    Tcl_Parse *parsePtr,	/* Points to a parse structure for the command
				 * created by Tcl_ParseCommand. */
    Command *cmdPtr,		/* Points to definition of command being
				 * compiled. */
    CompileEnv *envPtr)		/* Holds resulting instructions. */
{
    return CompileEachloopCmd(interp, parsePtr, cmdPtr, envPtr,
	    TCL_EACH_KEEP_NONE);
}

/*
 *----------------------------------------------------------------------
 *
 * TclCompileLmapCmd --
 *
 *	Procedure called to compile the "lmap" command.
 *
 * Results:
 *	Returns TCL_OK for a successful compile. Returns TCL_ERROR to defer
 *	evaluation to runtime.
 *
 * Side effects:
 *	Instructions are added to envPtr to execute the "lmap" command at
 *	runtime.
 *
 *----------------------------------------------------------------------
 */

int
TclCompileLmapCmd(
    Tcl_Interp *interp,		/* Used for error reporting. */
    Tcl_Parse *parsePtr,	/* Points to a parse structure for the command
				 * created by Tcl_ParseCommand. */
    Command *cmdPtr,		/* Points to the definition of the command
				 *  being compiled. */
    CompileEnv *envPtr)		/* Holds resulting instructions. */
{
    return CompileEachloopCmd(interp, parsePtr, cmdPtr, envPtr,
	    TCL_EACH_COLLECT);
}

/*
 *----------------------------------------------------------------------
 *
 * CompileEachloopCmd --
 *
 *	Procedure called to compile the "foreach" and "lmap" commands.
 *
 * Results:
 *	Returns TCL_OK for a successful compile. Returns TCL_ERROR to defer
 *	evaluation to runtime.
 *
 * Side effects:
 *	Instructions are added to envPtr to execute the "foreach" command at
 *	runtime.
 *
 *----------------------------------------------------------------------
 */

static int
CompileEachloopCmd(
    Tcl_Interp *interp,		/* Used for error reporting. */
    Tcl_Parse *parsePtr,	/* Points to a parse structure for the command
				 * created by Tcl_ParseCommand. */
    TCL_UNUSED(Command *),
    CompileEnv *envPtr,		/* Holds resulting instructions. */
    int collect)		/* Select collecting or accumulating mode
				 * (TCL_EACH_*) */
{
    DefineLineInformation;	/* TIP #280 */
    ForeachInfo *infoPtr=NULL;	/* Points to the structure describing this
				 * foreach command. Stored in a AuxData
				 * record in the ByteCode. */

    Tcl_Token *tokenPtr, *bodyTokenPtr;
    Tcl_Size jumpBackOffset, numWords, numLists, i, j;
    Tcl_AuxDataRef infoIndex;
    Tcl_ExceptionRange range;
    int code = TCL_OK;
    Tcl_Obj *varListObj = NULL;

    /*
     * If the foreach command isn't in a procedure, don't compile it inline:
     * the payoff is too small.
     */

    if (envPtr->procPtr == NULL) {
	return TCL_ERROR;
    }

    numWords = parsePtr->numWords;
    if ((numWords < 4) || (numWords > UINT_MAX) || (numWords%2 != 0)) {
	return TCL_ERROR;
    }

    /*
     * Bail out if the body requires substitutions in order to ensure correct
     * behaviour. [Bug 219166]
     */

    for (i = 0, tokenPtr = parsePtr->tokenPtr; i < numWords-1; i++) {
	tokenPtr = TokenAfter(tokenPtr);
    }
    bodyTokenPtr = tokenPtr;
    if (bodyTokenPtr->type != TCL_TOKEN_SIMPLE_WORD) {
	return TCL_ERROR;
    }

    /*
     * Create and initialize the ForeachInfo and ForeachVarList data
     * structures describing this command. Then create a AuxData record
     * pointing to the ForeachInfo structure.
     */

    numLists = (numWords - 2)/2;
    infoPtr = (ForeachInfo *)Tcl_Alloc(offsetof(ForeachInfo, varLists)
	    + numLists * sizeof(ForeachVarList *));
    infoPtr->numLists = 0;	/* Count this up as we go */

    /*
     * Parse each var list into sequence of var names.  Don't
     * compile the foreach inline if any var name needs substitutions or isn't
     * a scalar, or if any var list needs substitutions.
     */

    TclNewObj(varListObj);
    for (i = 0, tokenPtr = parsePtr->tokenPtr;
	    i < numWords-1;
	    i++, tokenPtr = TokenAfter(tokenPtr)) {
	ForeachVarList *varListPtr;
	Tcl_Size numVars;

	if (i%2 != 1) {
	    continue;
	}

	/*
	 * If the variable list is empty, we can enter an infinite loop when
	 * the interpreted version would not.  Take care to ensure this does
	 * not happen.  [Bug 1671138]
	 */

	if (!TclWordKnownAtCompileTime(tokenPtr, varListObj) ||
		TCL_OK != TclListObjLength(NULL, varListObj, &numVars) ||
		numVars == 0) {
	    code = TCL_ERROR;
	    goto done;
	}

	varListPtr = (ForeachVarList *)Tcl_Alloc(offsetof(ForeachVarList, varIndexes)
		+ numVars * sizeof(varListPtr->varIndexes[0]));
	varListPtr->numVars = numVars;
	infoPtr->varLists[i / 2] = varListPtr;
	infoPtr->numLists++;

	for (j = 0;  j < numVars;  j++) {
	    Tcl_Obj *varNameObj;
	    const char *bytes;
	    Tcl_LVTIndex varIndex;
	    Tcl_Size length;

	    Tcl_ListObjIndex(NULL, varListObj, j, &varNameObj);
	    bytes = TclGetStringFromObj(varNameObj, &length);
	    varIndex = LocalScalar(bytes, length, envPtr);
	    if (varIndex < 0) {
		code = TCL_ERROR;
		goto done;
	    }
	    varListPtr->varIndexes[j] = varIndex;
	}
	Tcl_SetObjLength(varListObj, 0);
    }

    /*
     * We will compile the foreach command.
     */

    infoIndex = TclCreateAuxData(infoPtr, &newForeachInfoType, envPtr);

    /*
     * Create the collecting object, unshared.
     */

    if (collect == TCL_EACH_COLLECT) {
	OP4(			LIST, 0);
    }

    /*
     * Evaluate each value list and leave it on stack.
     */

    for (i = 0, tokenPtr = parsePtr->tokenPtr;
	    i < numWords-1;
	    i++, tokenPtr = TokenAfter(tokenPtr)) {
	if ((i%2 == 0) && (i > 0)) {
	    PUSH_TOKEN(		tokenPtr, i);
	}
    }

    OP4(			FOREACH_START, infoIndex);

    /*
     * Inline compile the loop body.
     */

    range = MAKE_LOOP_RANGE();

    CATCH_RANGE(range) {
	BODY(			bodyTokenPtr, numWords - 1);
    }

    if (collect == TCL_EACH_COLLECT) {
	OP(			LMAP_COLLECT);
    } else {
	OP(			POP);
    }

    /*
     * Bottom of loop code: assign each loop variable and check whether
     * to terminate the loop. Set the loop's break target.
     */

    CONTINUE_TARGET(	range);
    OP(				FOREACH_STEP);
    BREAK_TARGET(	range);
    FINALIZE_LOOP(range);
    OP(				FOREACH_END);
    STKDELTA(-(numLists + 2));

    /*
     * Set the jumpback distance from INST_FOREACH_STEP to the start of the
     * body's code. Misuse loopCtTemp for storing the jump size.
     */

    jumpBackOffset = envPtr->exceptArrayPtr[range].continueOffset -
	    envPtr->exceptArrayPtr[range].codeOffset;
    infoPtr->loopCtTemp = -jumpBackOffset;

    /*
     * The command's result is an empty string if not collecting. If
     * collecting, it is automatically left on stack after FOREACH_END.
     */

    if (collect != TCL_EACH_COLLECT) {
	PUSH(			"");
    }

  done:
    if (code == TCL_ERROR) {
	FreeForeachInfo(infoPtr);
    }
    Tcl_DecrRefCount(varListObj);
    return code;
}

/*
 *----------------------------------------------------------------------
 *
 * DupForeachInfo --
 *
 *	This procedure duplicates a ForeachInfo structure created as auxiliary
 *	data during the compilation of a foreach command.
 *
 * Results:
 *	A pointer to a newly allocated copy of the existing ForeachInfo
 *	structure is returned.
 *
 * Side effects:
 *	Storage for the copied ForeachInfo record is allocated. If the
 *	original ForeachInfo structure pointed to any ForeachVarList records,
 *	these structures are also copied and pointers to them are stored in
 *	the new ForeachInfo record.
 *
 *----------------------------------------------------------------------
 */

static void *
DupForeachInfo(
    void *clientData)		/* The foreach command's compilation auxiliary
				 * data to duplicate. */
{
    ForeachInfo *srcPtr = (ForeachInfo *)clientData;
    ForeachInfo *dupPtr;
    ForeachVarList *srcListPtr, *dupListPtr;
    Tcl_Size numVars, i, j, numLists = srcPtr->numLists;

    dupPtr = (ForeachInfo *)Tcl_Alloc(offsetof(ForeachInfo, varLists)
	    + numLists * sizeof(ForeachVarList *));
    dupPtr->numLists = numLists;
    dupPtr->firstValueTemp = srcPtr->firstValueTemp;
    dupPtr->loopCtTemp = srcPtr->loopCtTemp;

    for (i = 0;  i < numLists;  i++) {
	srcListPtr = srcPtr->varLists[i];
	numVars = srcListPtr->numVars;
	dupListPtr = (ForeachVarList *)Tcl_Alloc(offsetof(ForeachVarList, varIndexes)
		+ numVars * sizeof(size_t));
	dupListPtr->numVars = numVars;
	for (j = 0;  j < numVars;  j++) {
	    dupListPtr->varIndexes[j] =	srcListPtr->varIndexes[j];
	}
	dupPtr->varLists[i] = dupListPtr;
    }
    return dupPtr;
}

/*
 *----------------------------------------------------------------------
 *
 * FreeForeachInfo --
 *
 *	Procedure to free a ForeachInfo structure created as auxiliary data
 *	during the compilation of a foreach command.
 *
 * Results:
 *	None.
 *
 * Side effects:
 *	Storage for the ForeachInfo structure pointed to by the ClientData
 *	argument is freed as is any ForeachVarList record pointed to by the
 *	ForeachInfo structure.
 *
 *----------------------------------------------------------------------
 */

static void
FreeForeachInfo(
    void *clientData)		/* The foreach command's compilation auxiliary
				 * data to free. */
{
    ForeachInfo *infoPtr = (ForeachInfo *)clientData;
    ForeachVarList *listPtr;
    Tcl_Size i, numLists = infoPtr->numLists;

    for (i = 0;  i < numLists;  i++) {
	listPtr = infoPtr->varLists[i];
	Tcl_Free(listPtr);
    }
    Tcl_Free(infoPtr);
}

/*
 *----------------------------------------------------------------------
 *
 * PrintForeachInfo, DisassembleForeachInfo --
 *
 *	Functions to write a human-readable or script-readablerepresentation
 *	of a ForeachInfo structure to a Tcl_Obj for debugging.
 *
 * Results:
 *	None.
 *
 * Side effects:
 *	None.
 *
 *----------------------------------------------------------------------
 */

static void
PrintForeachInfo(
    void *clientData,
    Tcl_Obj *appendObj,
    TCL_UNUSED(ByteCode *),
    TCL_UNUSED(size_t))
{
    ForeachInfo *infoPtr = (ForeachInfo *)clientData;
    ForeachVarList *varsPtr;
    Tcl_Size i, j;

    Tcl_AppendToObj(appendObj, "data=[", TCL_AUTO_LENGTH);

    for (i=0 ; i<infoPtr->numLists ; i++) {
	if (i) {
	    Tcl_AppendToObj(appendObj, ", ", TCL_AUTO_LENGTH);
	}
	Tcl_AppendPrintfToObj(appendObj, "%%v%" TCL_Z_MODIFIER "u",
		(infoPtr->firstValueTemp + i));
    }
    Tcl_AppendPrintfToObj(appendObj, "], loop=%%v%" TCL_Z_MODIFIER "u",
	    infoPtr->loopCtTemp);
    for (i=0 ; i<infoPtr->numLists ; i++) {
	if (i) {
	    Tcl_AppendToObj(appendObj, ",", TCL_AUTO_LENGTH);
	}
	Tcl_AppendPrintfToObj(appendObj, "\n\t\t it%%v%" TCL_Z_MODIFIER "u\t[",
		(infoPtr->firstValueTemp + i));
	varsPtr = infoPtr->varLists[i];
	for (j=0 ; j<varsPtr->numVars ; j++) {
	    if (j) {
		Tcl_AppendToObj(appendObj, ", ", TCL_AUTO_LENGTH);
	    }
	    Tcl_AppendPrintfToObj(appendObj, "%%v%" TCL_Z_MODIFIER "u",
		    varsPtr->varIndexes[j]);
	}
	Tcl_AppendToObj(appendObj, "]", TCL_AUTO_LENGTH);
    }
}

static void
PrintNewForeachInfo(
    void *clientData,
    Tcl_Obj *appendObj,
    TCL_UNUSED(ByteCode *),
    TCL_UNUSED(size_t))
{
    ForeachInfo *infoPtr = (ForeachInfo *)clientData;
    ForeachVarList *varsPtr;
    Tcl_Size i, j;

    Tcl_AppendPrintfToObj(appendObj, "jumpOffset=%+" TCL_Z_MODIFIER "d, vars=",
	    infoPtr->loopCtTemp);
    for (i=0 ; i<infoPtr->numLists ; i++) {
	if (i) {
	    Tcl_AppendToObj(appendObj, ",", TCL_AUTO_LENGTH);
	}
	Tcl_AppendToObj(appendObj, "[", TCL_AUTO_LENGTH);
	varsPtr = infoPtr->varLists[i];
	for (j=0 ; j<varsPtr->numVars ; j++) {
	    if (j) {
		Tcl_AppendToObj(appendObj, ",", TCL_AUTO_LENGTH);
	    }
	    Tcl_AppendPrintfToObj(appendObj, "%%v%" TCL_Z_MODIFIER "u",
		    varsPtr->varIndexes[j]);
	}
	Tcl_AppendToObj(appendObj, "]", TCL_AUTO_LENGTH);
    }
}

static void
DisassembleForeachInfo(
    void *clientData,
    Tcl_Obj *dictObj,
    TCL_UNUSED(ByteCode *),
    TCL_UNUSED(size_t))
{
    ForeachInfo *infoPtr = (ForeachInfo *)clientData;
    ForeachVarList *varsPtr;
    Tcl_Size i, j;
    Tcl_Obj *objPtr, *innerPtr;

    /*
     * Data stores.
     */

    TclNewObj(objPtr);
    for (i=0 ; i<infoPtr->numLists ; i++) {
	Tcl_ListObjAppendElement(NULL, objPtr,
		Tcl_NewWideIntObj(infoPtr->firstValueTemp + i));
    }
    TclDictPut(NULL, dictObj, "data", objPtr);

    /*
     * Loop counter.
     */

    TclDictPut(NULL, dictObj, "loop", Tcl_NewWideIntObj(infoPtr->loopCtTemp));

    /*
     * Assignment targets.
     */

    TclNewObj(objPtr);
    for (i=0 ; i<infoPtr->numLists ; i++) {
	TclNewObj(innerPtr);
	varsPtr = infoPtr->varLists[i];
	for (j=0 ; j<varsPtr->numVars ; j++) {
	    Tcl_ListObjAppendElement(NULL, innerPtr,
		    Tcl_NewWideIntObj(varsPtr->varIndexes[j]));
	}
	Tcl_ListObjAppendElement(NULL, objPtr, innerPtr);
    }
    TclDictPut(NULL, dictObj, "assign", objPtr);
}

static void
DisassembleNewForeachInfo(
    void *clientData,
    Tcl_Obj *dictObj,
    TCL_UNUSED(ByteCode *),
    TCL_UNUSED(size_t))
{
    ForeachInfo *infoPtr = (ForeachInfo *)clientData;
    ForeachVarList *varsPtr;
    Tcl_Size i, j;
    Tcl_Obj *objPtr, *innerPtr;

    /*
     * Jump offset.
     */

    TclDictPut(NULL, dictObj, "jumpOffset",
	    Tcl_NewWideIntObj(infoPtr->loopCtTemp));

    /*
     * Assignment targets.
     */

    TclNewObj(objPtr);
    for (i=0 ; i<infoPtr->numLists ; i++) {
	TclNewObj(innerPtr);
	varsPtr = infoPtr->varLists[i];
	for (j=0 ; j<varsPtr->numVars ; j++) {
	    Tcl_ListObjAppendElement(NULL, innerPtr,
		    Tcl_NewWideIntObj(varsPtr->varIndexes[j]));
	}
	Tcl_ListObjAppendElement(NULL, objPtr, innerPtr);
    }
    TclDictPut(NULL, dictObj, "assign", objPtr);
}

/*
 *----------------------------------------------------------------------
 *
 * TclCompileFormatCmd --
 *
 *	Procedure called to compile the "format" command. Handles cases that
 *	can be done as constants or simple string concatenation only.
 *
 * Results:
 *	Returns TCL_OK for a successful compile. Returns TCL_ERROR to defer
 *	evaluation to runtime.
 *
 * Side effects:
 *	Instructions are added to envPtr to execute the "format" command at
 *	runtime.
 *
 *----------------------------------------------------------------------
 */

int
TclCompileFormatCmd(
    Tcl_Interp *interp,		/* Used for error reporting. */
    Tcl_Parse *parsePtr,	/* Points to a parse structure for the command
				 * created by Tcl_ParseCommand. */
    TCL_UNUSED(Command *),
    CompileEnv *envPtr)		/* Holds resulting instructions. */
{
    DefineLineInformation;	/* TIP #280 */
    Tcl_Token *tokenPtr = parsePtr->tokenPtr;
    Tcl_Obj **objv, *formatObj, *tmpObj;
    const char *bytes, *start;
    Tcl_Size i, j, numWords = parsePtr->numWords;
    /* TODO: Consider support for compiling expanded args. */

    /*
     * Don't handle any guaranteed-error cases.
     */

    if (numWords < 2 || numWords > UINT_MAX) {
	return TCL_ERROR;
    }

    /*
     * Check if the argument words are all compile-time-known literals; that's
     * a case we can handle by compiling to a constant.
     */

    TclNewObj(formatObj);
    Tcl_IncrRefCount(formatObj);
    tokenPtr = TokenAfter(tokenPtr);
    if (!TclWordKnownAtCompileTime(tokenPtr, formatObj)) {
	Tcl_DecrRefCount(formatObj);
	return TCL_ERROR;
    }

    objv = (Tcl_Obj **)TclStackAlloc(interp,
	    (numWords - 2) * sizeof(Tcl_Obj *));
    for (i=0 ; i+2 < numWords ; i++) {
	tokenPtr = TokenAfter(tokenPtr);
	TclNewObj(objv[i]);
	Tcl_IncrRefCount(objv[i]);
	if (!TclWordKnownAtCompileTime(tokenPtr, objv[i])) {
	    goto checkForStringConcatCase;
	}
    }

    /*
     * Everything is a literal, so the result is constant too (or an error if
     * the format is broken). Do the format now.
     */

    tmpObj = Tcl_Format(interp, TclGetString(formatObj), numWords - 2, objv);
    for (; --i>=0 ;) {
	Tcl_DecrRefCount(objv[i]);
    }
    TclStackFree(interp, objv);
    Tcl_DecrRefCount(formatObj);
    if (tmpObj == NULL) {
	TclCompileSyntaxError(interp, envPtr);
	return TCL_OK;
    }

    /*
     * Not an error, always a constant result, so just push the result as a
     * literal. Job done.
     */

    PUSH_OBJ(			tmpObj);
    return TCL_OK;

  checkForStringConcatCase:
    /*
     * See if we can generate a sequence of things to concatenate. This
     * requires that all the % sequences be %s or %%, as everything else is
     * sufficiently complex that we don't bother.
     *
     * First, get the state of the system relatively sensible (cleaning up
     * after our attempt to spot a literal).
     */

    for (; i>=0 ; i--) {
	Tcl_DecrRefCount(objv[i]);
    }
    TclStackFree(interp, objv);
    tokenPtr = TokenAfter(parsePtr->tokenPtr);
    tokenPtr = TokenAfter(tokenPtr);
    i = 0;

    /*
     * Now scan through and check for non-%s and non-%% substitutions.
     */

    for (bytes = TclGetString(formatObj) ; *bytes ; bytes++) {
	if (*bytes == '%') {
	    bytes++;
	    if (*bytes == 's') {
		i++;
		continue;
	    } else if (*bytes == '%') {
		continue;
	    }
	    Tcl_DecrRefCount(formatObj);
	    return TCL_ERROR;
	}
    }

    /*
     * Check if the number of things to concatenate will fit in a byte.
     */

    if (i+2 != numWords || i > 125) {
	Tcl_DecrRefCount(formatObj);
	return TCL_ERROR;
    }

    /*
     * Generate the pushes of the things to concatenate, a sequence of
     * literals and compiled tokens (of which at least one is non-literal or
     * we'd have the case in the first half of this function) which we will
     * concatenate.
     */

    i = 0;			/* The count of things to concat. */
    j = 2;			/* The index into the argument tokens, for
				 * TIP#280 handling. */
    start = TclGetString(formatObj);
				/* The start of the currently-scanned literal
				 * in the format string. */
    TclNewObj(tmpObj);		/* The buffer used to accumulate the literal
				 * being built. */
    for (bytes = start ; *bytes ; bytes++) {
	if (*bytes == '%') {
	    Tcl_AppendToObj(tmpObj, start, bytes - start);
	    if (*++bytes == '%') {
		Tcl_AppendToObj(tmpObj, "%", 1);
	    } else {
		/*
		 * If there is a non-empty literal from the format string,
		 * push it and reset.
		 */

		if (TclGetString(tmpObj)[0]) {
		    PUSH_OBJ(	tmpObj);
		    TclNewObj(tmpObj);
		    i++;
		}

		/*
		 * Push the code to produce the string that would be
		 * substituted with %s, except we'll be concatenating
		 * directly.
		 */

		PUSH_TOKEN(	tokenPtr, j);
		tokenPtr = TokenAfter(tokenPtr);
		j++;
		i++;
	    }
	    start = bytes + 1;
	}
    }

    /*
     * Handle the case of a trailing literal.
     */

    Tcl_AppendToObj(tmpObj, start, bytes - start);
    if (TclGetString(tmpObj)[0]) {
	PUSH_OBJ(		tmpObj);
	i++;
    }
    Tcl_BounceRefCount(tmpObj);
    Tcl_DecrRefCount(formatObj);

    if (i > 1) {
	/*
	 * Do the concatenation, which produces the result.
	 */

	OP1(			STR_CONCAT1, i);
    }
    return TCL_OK;
}

/*
 *----------------------------------------------------------------------
 *
 * TclLocalScalarFromToken --
 *
 *	Get the index into the table of compiled locals that corresponds
 *	to a local scalar variable name.
 *
 * Results:
 *	Returns the non-negative integer index value into the table of
 *	compiled locals corresponding to a local scalar variable name.
 *	If the arguments passed in do not identify a local scalar variable
 *	then return TCL_INDEX_NONE.
 *
 * Side effects:
 *	May add an entry into the table of compiled locals.
 *
 *----------------------------------------------------------------------
 */

Tcl_Size
TclLocalScalarFromToken(
    Tcl_Token *tokenPtr,
    CompileEnv *envPtr)
{
    int isScalar;
    Tcl_LVTIndex index;

    TclPushVarName(NULL, tokenPtr, envPtr, TCL_NO_ELEMENT, &index, &isScalar);
    if (!isScalar) {
	index = TCL_INDEX_NONE;
    }
    return index;
}

Tcl_Size
TclLocalScalar(
    const char *bytes,
    size_t numBytes,
    CompileEnv *envPtr)
{
    Tcl_Token token[2] = {
	{TCL_TOKEN_SIMPLE_WORD, NULL, 0, 1},
	{TCL_TOKEN_TEXT, NULL, 0, 0}
    };

    token[1].start = bytes;
    token[1].size = numBytes;
    return TclLocalScalarFromToken(token, envPtr);
}

/*
 *----------------------------------------------------------------------
 *
 * TclPushVarName --
 *
 *	Procedure used in the compiling where pushing a variable name is
 *	necessary (append, lappend, set).
 *
 * Results:
 *	The values written to *localIndexPtr and *isScalarPtr signal to
 *	the caller what the instructions emitted by this routine will do:
 *
 *	*isScalarPtr	(*localIndexPtr < 0)
 *	1		1	Push the varname on the stack. (Stack +1)
 *	1		0	*localIndexPtr is the index of the compiled
 *				local for this varname.  No instructions
 *				emitted.	(Stack +0)
 *	0		1	Push part1 and part2 names of array element
 *				on the stack.	(Stack +2)
 *	0		0	*localIndexPtr is the index of the compiled
 *				local for this array.  Element name is pushed
 *				on the stack.	(Stack +1)
 *
 * Side effects:
 *	Instructions are added to envPtr.
 *
 *----------------------------------------------------------------------
 */

void
TclPushVarName(
    Tcl_Interp *interp,		/* Used for error reporting. */
    Tcl_Token *varTokenPtr,	/* Points to a variable token. */
    CompileEnv *envPtr,		/* Holds resulting instructions. */
    int flags,			/* TCL_NO_ELEMENT. */
    Tcl_Size *localIndexPtr,	/* Must not be NULL. */
    int *isScalarPtr)		/* Must not be NULL. */
{
    const char *p;
    const char *last, *name, *elName;
    Tcl_Token *elemTokenPtr = NULL;
    Tcl_Size nameLen, elNameLen, n;
    int simpleVarName = 0, allocedTokens = 0;
    Tcl_Size elemTokenCount = 0, removedParen = 0;
    Tcl_LVTIndex localIndex;

    /*
     * Decide if we can use a frame slot for the var/array name or if we need
     * to emit code to compute and push the name at runtime. We use a frame
     * slot (entry in the array of local vars) if we are compiling a procedure
     * body and if the name is simple text that does not include namespace
     * qualifiers.
     */

    name = elName = NULL;
    nameLen = elNameLen = 0;
    localIndex = TCL_INDEX_NONE;

    if (varTokenPtr->type == TCL_TOKEN_SIMPLE_WORD) {
	/*
	 * A simple variable name. Divide it up into "name" and "elName"
	 * strings. If it is not a local variable, look it up at runtime.
	 */

	simpleVarName = 1;

	name = varTokenPtr[1].start;
	nameLen = varTokenPtr[1].size;
	if (name[nameLen - 1] == ')') {
	    /*
	     * last char is ')' => potential array reference.
	     */
	    last = &name[nameLen - 1];

	    if (*last == ')') {
		for (p = name;  p < last;  p++) {
		    if (*p == '(') {
			elName = p + 1;
			elNameLen = last - elName;
			nameLen = p - name;
			break;
		    }
		}
	    }

	    if (!(flags & TCL_NO_ELEMENT) && elNameLen) {
		/*
		 * An array element, the element name is a simple string:
		 * assemble the corresponding token.
		 */

		elemTokenPtr = (Tcl_Token *)TclStackAlloc(interp, sizeof(Tcl_Token));
		allocedTokens = 1;
		elemTokenPtr->type = TCL_TOKEN_TEXT;
		elemTokenPtr->start = elName;
		elemTokenPtr->size = elNameLen;
		elemTokenPtr->numComponents = 0;
		elemTokenCount = 1;
	    }
	}
    } else if (interp && ((n = varTokenPtr->numComponents) > 1)
	    && (varTokenPtr[1].type == TCL_TOKEN_TEXT)
	    && (varTokenPtr[n].type == TCL_TOKEN_TEXT)
	    && (varTokenPtr[n].start[varTokenPtr[n].size - 1] == ')')) {
	/*
	 * Check for parentheses inside first token.
	 */

	simpleVarName = 0;
	for (p = varTokenPtr[1].start, last = p + varTokenPtr[1].size;
		p < last;  p++) {
	    if (*p == '(') {
		simpleVarName = 1;
		break;
	    }
	}
	if (simpleVarName) {
	    size_t remainingLen;

	    /*
	     * Check the last token: if it is just ')', do not count it.
	     * Otherwise, remove the ')' and flag so that it is restored at
	     * the end.
	     */

	    if (varTokenPtr[n].size == 1) {
		n--;
	    } else {
		varTokenPtr[n].size--;
		removedParen = n;
	    }

	    name = varTokenPtr[1].start;
	    nameLen = p - varTokenPtr[1].start;
	    elName = p + 1;
	    remainingLen = (varTokenPtr[2].start - p) - 1;
	    elNameLen = (varTokenPtr[n].start-p) + varTokenPtr[n].size - 1;

	    if (!(flags & TCL_NO_ELEMENT)) {
		if (remainingLen) {
		    /*
		     * Make a first token with the extra characters in the
		     * first token.
		     */

		    elemTokenPtr = (Tcl_Token *)TclStackAlloc(interp,
			    n * sizeof(Tcl_Token));
		    allocedTokens = 1;
		    elemTokenPtr->type = TCL_TOKEN_TEXT;
		    elemTokenPtr->start = elName;
		    elemTokenPtr->size = remainingLen;
		    elemTokenPtr->numComponents = 0;
		    elemTokenCount = n;

		    /*
		     * Copy the remaining tokens.
		     */

		    memcpy(elemTokenPtr + 1, varTokenPtr + 2,
			    (n - 1) * sizeof(Tcl_Token));
		} else {
		    /*
		     * Use the already available tokens.
		     */

		    elemTokenPtr = &varTokenPtr[2];
		    elemTokenCount = n - 1;
		}
	    }
	}
    }

    if (simpleVarName) {
	/*
	 * See whether name has any namespace separators (::'s).
	 */

	int hasNsQualifiers = 0;

	for (p = name, last = p + nameLen-1;  p < last;  p++) {
	    if ((p[0] == ':') && (p[1] == ':')) {
		hasNsQualifiers = 1;
		break;
	    }
	}

	/*
	 * Look up the var name's index in the array of local vars in the proc
	 * frame. If retrieving the var's value and it doesn't already exist,
	 * push its name and look it up at runtime.
	 */

	if (!hasNsQualifiers) {
	    localIndex = TclFindCompiledLocal(name, nameLen, 1, envPtr);
	}
	if (interp && localIndex < 0) {
	    PushLiteral(envPtr, name, nameLen);
	}

	/*
	 * Compile the element script, if any, and only if not inhibited. [Bug
	 * 3600328]
	 */

	if (elName != NULL && !(flags & TCL_NO_ELEMENT)) {
	    if (elNameLen) {
		TclCompileTokens(interp, elemTokenPtr, elemTokenCount,
			envPtr);
	    } else {
		PUSH(		"");
	    }
	}
    } else if (interp) {
	/*
	 * The var name isn't simple: compile and push it.
	 */

	CompileTokens(envPtr, varTokenPtr, interp);
    }

    if (removedParen) {
	varTokenPtr[removedParen].size++;
    }
    if (allocedTokens) {
	TclStackFree(interp, elemTokenPtr);
    }
    *localIndexPtr = localIndex;
    *isScalarPtr = (elName == NULL);
}

/*
 * Local Variables:
 * mode: c
 * c-basic-offset: 4
 * fill-column: 78
 * End:
 */<|MERGE_RESOLUTION|>--- conflicted
+++ resolved
@@ -829,12 +829,7 @@
 	return TCL_ERROR;
     }
 
-<<<<<<< HEAD
-    OP1(			CLOCK_READ, PTR2INT(cmdPtr->objClientData));
-=======
-    TclEmitInstInt1(INST_CLOCK_READ, PTR2INT(cmdPtr->objClientData2), envPtr);
-
->>>>>>> 17e3b7b4
+    OP1(			CLOCK_READ, PTR2INT(cmdPtr->objClientData2));
     return TCL_OK;
 }
 