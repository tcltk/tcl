--- conflicted
+++ resolved
@@ -502,15 +502,6 @@
 
 	TclCleanupStackForBreakContinue(envPtr, auxPtr);
 	TclAddLoopBreakFixup(envPtr, auxPtr);
-<<<<<<< HEAD
-
-	/*
-	 * Instructions that raise exceptions don't really have to follow the
-	 * usual stack management rules, but the cleanup code does.
-	 */
-
-=======
->>>>>>> 2913e8d3
 	TclAdjustStackDepth(1, envPtr);
     } else {
 	/*
@@ -842,15 +833,6 @@
 
 	TclCleanupStackForBreakContinue(envPtr, auxPtr);
 	TclAddLoopContinueFixup(envPtr, auxPtr);
-<<<<<<< HEAD
-
-	/*
-	 * Instructions that raise exceptions don't really have to follow the
-	 * usual stack management rules, but the cleanup code does.
-	 */
-
-=======
->>>>>>> 2913e8d3
 	TclAdjustStackDepth(1, envPtr);
     } else {
 	/*
