--- conflicted
+++ resolved
@@ -12,11 +12,7 @@
  * See the file "license.terms" for information on usage and redistribution of
  * this file, and for a DISCLAIMER OF ALL WARRANTIES.
  *
-<<<<<<< HEAD
  * RCS: @(#) $Id: tclCompCmds.c,v 1.145 2008/06/08 03:21:32 msofer Exp $
-=======
- * RCS: @(#) $Id: tclCompCmds.c,v 1.174 2011/01/18 08:43:53 nijtmans Exp $
->>>>>>> 14e73e9e
  */
 
 #include "tclInt.h"
