--- conflicted
+++ resolved
@@ -1726,13 +1726,8 @@
     if (tokenPtr->type != TCL_TOKEN_SIMPLE_WORD) {
     failedUpdateInfoAssembly:
 	ckfree(duiPtr);
-<<<<<<< HEAD
 	ckfree(keyTokenPtrs);
-	return TCL_ERROR;
-=======
-	TclStackFree(interp, keyTokenPtrs);
 	return TclCompileBasicMin2ArgCmd(interp, parsePtr, cmdPtr, envPtr);
->>>>>>> 3b9c3fb0
     }
     bodyTokenPtr = tokenPtr;
 
