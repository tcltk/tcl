/*
 * tclCompCmds.c --
 *
 *	This file contains compilation procedures that compile various Tcl
 *	commands into a sequence of instructions ("bytecodes").
 *
 * Copyright © 1997-1998 Sun Microsystems, Inc.
 * Copyright © 2001 Kevin B. Kenny.  All rights reserved.
 * Copyright © 2002 ActiveState Corporation.
 * Copyright © 2004-2013 Donal K. Fellows.
 *
 * See the file "license.terms" for information on usage and redistribution of
 * this file, and for a DISCLAIMER OF ALL WARRANTIES.
 */

#include "tclInt.h"
#include "tclCompile.h"
#include <assert.h>

/*
 * Prototypes for procedures defined later in this file:
 */

static AuxDataDupProc	DupDictUpdateInfo;
static AuxDataFreeProc	FreeDictUpdateInfo;
static AuxDataPrintProc	PrintDictUpdateInfo;
static AuxDataPrintProc	DisassembleDictUpdateInfo;
static AuxDataDupProc	DupForeachInfo;
static AuxDataFreeProc	FreeForeachInfo;
static AuxDataPrintProc	PrintForeachInfo;
static AuxDataPrintProc	DisassembleForeachInfo;
static AuxDataPrintProc	PrintNewForeachInfo;
static AuxDataPrintProc	DisassembleNewForeachInfo;
static int		CompileEachloopCmd(Tcl_Interp *interp,
			    Tcl_Parse *parsePtr, Command *cmdPtr,
			    CompileEnv *envPtr, int collect);
static int		CompileDictEachCmd(Tcl_Interp *interp,
			    Tcl_Parse *parsePtr, Command *cmdPtr,
			    struct CompileEnv *envPtr, int collect);
static inline void	IssueDictWithEmpty(Tcl_Interp *interp,
			    Tcl_Size numWords, Tcl_Token *varTokenPtr,
			    CompileEnv *envPtr);
static inline void	IssueDictWithBodied(Tcl_Interp *interp,
			    Tcl_Size numWords, Tcl_Token *varTokenPtr,
			    CompileEnv *envPtr);

/*
 * The structures below define the AuxData types defined in this file.
 */

static const AuxDataType foreachInfoType = {
    "ForeachInfo",		/* name */
    DupForeachInfo,		/* dupProc */
    FreeForeachInfo,		/* freeProc */
    PrintForeachInfo,		/* printProc */
    DisassembleForeachInfo	/* disassembleProc */
};

static const AuxDataType newForeachInfoType = {
    "NewForeachInfo",		/* name */
    DupForeachInfo,		/* dupProc */
    FreeForeachInfo,		/* freeProc */
    PrintNewForeachInfo,	/* printProc */
    DisassembleNewForeachInfo	/* disassembleProc */
};

static const AuxDataType dictUpdateInfoType = {
    "DictUpdateInfo",		/* name */
    DupDictUpdateInfo,		/* dupProc */
    FreeDictUpdateInfo,		/* freeProc */
    PrintDictUpdateInfo,	/* printProc */
    DisassembleDictUpdateInfo	/* disassembleProc */
};

/*
 *----------------------------------------------------------------------
 *
 * TclGetAuxDataType --
 *
 *	This procedure looks up an Auxdata type by name.
 *
 * Results:
 *	If an AuxData type with name matching "typeName" is found, a pointer
 *	to its AuxDataType structure is returned; otherwise, NULL is returned.
 *
 * Side effects:
 *	None.
 *
 *----------------------------------------------------------------------
 */

const AuxDataType *
TclGetAuxDataType(
    const char *typeName)	/* Name of AuxData type to look up. */
{
    if (!strcmp(typeName, foreachInfoType.name)) {
	return &foreachInfoType;
    } else if (!strcmp(typeName, newForeachInfoType.name)) {
	return &newForeachInfoType;
    } else if (!strcmp(typeName, dictUpdateInfoType.name)) {
	return &dictUpdateInfoType;
    } else if (!strcmp(typeName, tclJumptableInfoType.name)) {
	return &tclJumptableInfoType;
    } else if (!strcmp(typeName, tclJumptableNumericInfoType.name)) {
	return &tclJumptableNumericInfoType;
    }
    return NULL;
}

/*
 *----------------------------------------------------------------------
 *
 * TclCompileAppendCmd --
 *
 *	Procedure called to compile the "append" command.
 *
 * Results:
 *	Returns TCL_OK for a successful compile. Returns TCL_ERROR to defer
 *	evaluation to runtime.
 *
 * Side effects:
 *	Instructions are added to envPtr to execute the "append" command at
 *	runtime.
 *
 *----------------------------------------------------------------------
 */

int
TclCompileAppendCmd(
    Tcl_Interp *interp,		/* Used for error reporting. */
    Tcl_Parse *parsePtr,	/* Points to a parse structure for the command
				 * created by Tcl_ParseCommand. */
    Command *cmdPtr,		/* Points to definition of command being
				 * compiled. */
    CompileEnv *envPtr)		/* Holds resulting instructions. */
{
    DefineLineInformation;	/* TIP #280 */
    Tcl_Token *varTokenPtr, *valueTokenPtr;
    int isScalar;
    Tcl_LVTIndex localIndex;
    Tcl_Size i, numWords = parsePtr->numWords;

    /* TODO: Consider support for compiling expanded args. */
    if (numWords == 1 || numWords > UINT_MAX) {
	return TCL_ERROR;
    } else if (numWords == 2) {
	/*
	 * append varName == set varName
	 */

	return TclCompileSetCmd(interp, parsePtr, cmdPtr, envPtr);
    } else if (numWords > 3) {
	/*
	 * APPEND instructions currently only handle one value, but we can
	 * handle some multi-value cases by stringing them together.
	 */

	goto appendMultiple;
    }

    /*
     * Decide if we can use a frame slot for the var/array name or if we need
     * to emit code to compute and push the name at runtime. We use a frame
     * slot (entry in the array of local vars) if we are compiling a procedure
     * body and if the name is simple text that does not include namespace
     * qualifiers.
     */

    varTokenPtr = TokenAfter(parsePtr->tokenPtr);
    PushVarNameWord(varTokenPtr, 0, &localIndex, &isScalar, 1);

    /*
     * We are doing an assignment, otherwise TclCompileSetCmd was called, so
     * push the new value. This will need to be extended to push a value for
     * each argument.
     */

    valueTokenPtr = TokenAfter(varTokenPtr);
    PUSH_TOKEN(			valueTokenPtr, 2);

    /*
     * Emit instructions to set/get the variable.
     */

    if (isScalar) {
	if (localIndex < 0) {
	    OP(			APPEND_STK);
	} else {
	    OP4(		APPEND_SCALAR, localIndex);
	}
    } else {
	if (localIndex < 0) {
	    OP(			APPEND_ARRAY_STK);
	} else {
	    OP4(		APPEND_ARRAY, localIndex);
	}
    }

    return TCL_OK;

  appendMultiple:
    /*
     * Can only handle the case where we are appending to a local scalar when
     * there are multiple values to append.  Fortunately, this is common.
     */

    varTokenPtr = TokenAfter(parsePtr->tokenPtr);

    localIndex = LocalScalarFromToken(varTokenPtr, envPtr);
    if (localIndex < 0) {
	return TCL_ERROR;
    }

    /*
     * Definitely appending to a local scalar; generate the words and append
     * them.
     */

    valueTokenPtr = TokenAfter(varTokenPtr);
    for (i = 2 ; i < numWords ; i++) {
	PUSH_TOKEN(		valueTokenPtr, i);
	valueTokenPtr = TokenAfter(valueTokenPtr);
    }
    OP4(			REVERSE, numWords - 2);
    for (i = 2 ; i < numWords ;) {
	OP4(			APPEND_SCALAR, localIndex);
	if (++i < numWords) {
	    OP(			POP);
	}
    }

    return TCL_OK;
}

/*
 *----------------------------------------------------------------------
 *
 * TclCompileArray*Cmd --
 *
 *	Functions called to compile "array" subcommands.
 *
 * Results:
 *	All return TCL_OK for a successful compile, and TCL_ERROR to defer
 *	evaluation to runtime.
 *
 * Side effects:
 *	Instructions are added to envPtr to execute the "array" subcommand at
 *	runtime.
 *
 *----------------------------------------------------------------------
 */

int
TclCompileArrayExistsCmd(
    Tcl_Interp *interp,		/* Used for looking up stuff. */
    Tcl_Parse *parsePtr,	/* Points to a parse structure for the command
				 * created by Tcl_ParseCommand. */
    TCL_UNUSED(Command *),
    CompileEnv *envPtr)		/* Holds resulting instructions. */
{
    DefineLineInformation;	/* TIP #280 */
    Tcl_Token *tokenPtr;
    int isScalar;
    Tcl_LVTIndex localIndex;

    if (parsePtr->numWords != 2) {
	return TCL_ERROR;
    }

    tokenPtr = TokenAfter(parsePtr->tokenPtr);
    PushVarNameWord(tokenPtr, TCL_NO_ELEMENT, &localIndex, &isScalar, 1);
    if (!isScalar || localIndex > UINT_MAX) {
	return TCL_ERROR;
    }

    if (localIndex >= 0) {
	OP4(			ARRAY_EXISTS_IMM, localIndex);
    } else {
	OP(			ARRAY_EXISTS_STK);
    }
    return TCL_OK;
}

int
TclCompileArraySetCmd(
    Tcl_Interp *interp,		/* Used for looking up stuff. */
    Tcl_Parse *parsePtr,	/* Points to a parse structure for the command
				 * created by Tcl_ParseCommand. */
    Command *cmdPtr,		/* Points to definition of command being
				 * compiled. */
    CompileEnv *envPtr)		/* Holds resulting instructions. */
{
    DefineLineInformation;	/* TIP #280 */
    Tcl_Token *varTokenPtr, *dataTokenPtr;
    int isScalar, code = TCL_OK, isDataLiteral, isDataValid, isDataEven;
    Tcl_Size len;
    Tcl_LVTIndex keyVar, valVar, localIndex;
    Tcl_AuxDataRef infoIndex;
    Tcl_Obj *literalObj;
    ForeachInfo *infoPtr;
    Tcl_BytecodeLabel arrayMade, offsetBack;

    if (parsePtr->numWords != 3) {
	return TCL_ERROR;
    }

    varTokenPtr = TokenAfter(parsePtr->tokenPtr);
    dataTokenPtr = TokenAfter(varTokenPtr);
    TclNewObj(literalObj);
    isDataLiteral = TclWordKnownAtCompileTime(dataTokenPtr, literalObj);
    isDataValid = (isDataLiteral
	    && TclListObjLength(NULL, literalObj, &len) == TCL_OK);
    isDataEven = (isDataValid && (len & 1) == 0);

    /*
     * Special case: literal odd-length argument is always an error.
     */

    if (isDataValid && !isDataEven) {
	/* Abandon custom compile and let invocation raise the error */
	code = TclCompileBasic2ArgCmd(interp, parsePtr, cmdPtr, envPtr);
	goto done;

	/*
	 * We used to compile to the bytecode that would throw the error,
	 * but that was wrong because it would not invoke the array trace
	 * on the variable.
	 *
	PUSH(			"list must have an even number of elements");
	PUSH(			"-errorcode {TCL ARGUMENT FORMAT}");
	OP44(			RETURN_IMM, TCL_ERROR, 0);
	goto done;
	 *
	 */
    }

    /*
     * Except for the special "ensure array" case below, when we're not in
     * a proc, we cannot do a better compile than generic.
     */

    if ((varTokenPtr->type != TCL_TOKEN_SIMPLE_WORD) ||
	    (!EnvIsProc(envPtr) && !(isDataEven && len == 0))) {
	code = TclCompileBasic2ArgCmd(interp, parsePtr, cmdPtr, envPtr);
	goto done;
    }

    PushVarNameWord(varTokenPtr, TCL_NO_ELEMENT, &localIndex, &isScalar, 1);
    if (!isScalar || localIndex > UINT_MAX) {
	code = TCL_ERROR;
	goto done;
    }

    /*
     * Special case: literal empty value argument is just an "ensure array"
     * operation.
     */

    if (isDataEven && len == 0) {
	if (localIndex >= 0) {
	    Tcl_BytecodeLabel haveArray;
	    OP4(		ARRAY_EXISTS_IMM, localIndex);
	    FWDJUMP(		JUMP_TRUE, haveArray);
	    OP4(		ARRAY_MAKE_IMM, localIndex);
	    FWDLABEL(	haveArray);
	} else {
	    Tcl_BytecodeLabel haveArray;
	    OP(			DUP);
	    OP(			ARRAY_EXISTS_STK);
	    FWDJUMP(		JUMP_TRUE, haveArray);
	    OP(			ARRAY_MAKE_STK);
	    FWDJUMP(		JUMP, arrayMade);

	    /* Each branch decrements stack depth, but we only take one. */
	    STKDELTA(+1);
	    FWDLABEL(	haveArray);
	    OP(			POP);
	    FWDLABEL(	arrayMade);
	}
	OP(			PUSH_EMPTY);
	goto done;
    }

    if (localIndex < 0) {
	/*
	 * a non-local variable: upvar from a local one! This consumes the
	 * variable name that was left at stacktop.
	 */

	localIndex = TclFindCompiledLocal(varTokenPtr->start,
		varTokenPtr->size, 1, envPtr);
	OP1(			PUSH_CONST, 0);
	OP(			SWAP);
	OP4(			UPVAR, localIndex);
	OP(			POP);
    }

    /*
     * Prepare for the internal foreach.
     */

    keyVar = AnonymousLocal(envPtr);
    valVar = AnonymousLocal(envPtr);

    infoPtr = (ForeachInfo *)Tcl_Alloc(
	    offsetof(ForeachInfo, varLists) + sizeof(ForeachVarList *));
    infoPtr->numLists = 1;
    infoPtr->varLists[0] = (ForeachVarList *)Tcl_Alloc(
	    offsetof(ForeachVarList, varIndexes) + 2 * sizeof(Tcl_Size));
    infoPtr->varLists[0]->numVars = 2;
    infoPtr->varLists[0]->varIndexes[0] = keyVar;
    infoPtr->varLists[0]->varIndexes[1] = valVar;
    infoIndex = TclCreateAuxData(infoPtr, &newForeachInfoType, envPtr);

    /*
     * Start issuing instructions to write to the array.
     */

    OP4(			ARRAY_EXISTS_IMM, localIndex);
    FWDJUMP(			JUMP_TRUE, arrayMade);
    OP4(			ARRAY_MAKE_IMM, localIndex);
    FWDLABEL(		arrayMade);

    PUSH_TOKEN(			dataTokenPtr, 2);
    if (!isDataLiteral || !isDataValid) {
	/*
	 * Only need this safety check if we're handling a non-literal or list
	 * containing an invalid literal; with valid list literals, we've
	 * already checked (worth it because literals are a very common
	 * use-case with [array set]).
	 */

	Tcl_BytecodeLabel ok;
	OP(			DUP);
	OP(			LIST_LENGTH);
	OP1(			PUSH_CONST, 1);
	OP(			BITAND);
	FWDJUMP(		JUMP_FALSE, ok);
	PUSH(			"list must have an even number of elements");
	PUSH(			"-errorcode {TCL ARGUMENT FORMAT}");
	OP44(			RETURN_IMM, TCL_ERROR, 0);
	STKDELTA(-1);
	FWDLABEL(	ok);
    }

    OP4(			FOREACH_START, infoIndex);
    BACKLABEL(		offsetBack);
    OP4(			LOAD_SCALAR, keyVar);
    OP4(			LOAD_SCALAR, valVar);
    OP4(			STORE_ARRAY, localIndex);
    OP(				POP);
    infoPtr->loopCtTemp = offsetBack - CurrentOffset(envPtr); /*misuse */
    OP(			FOREACH_STEP);
    OP(			FOREACH_END);
    STKDELTA(-3);
    OP(				PUSH_EMPTY);

  done:
    Tcl_DecrRefCount(literalObj);
    return code;
}

int
TclCompileArrayUnsetCmd(
    Tcl_Interp *interp,		/* Used for looking up stuff. */
    Tcl_Parse *parsePtr,	/* Points to a parse structure for the command
				 * created by Tcl_ParseCommand. */
    Command *cmdPtr,		/* Points to definition of command being
				 * compiled. */
    CompileEnv *envPtr)		/* Holds resulting instructions. */
{
    DefineLineInformation;	/* TIP #280 */
    Tcl_Token *tokenPtr = TokenAfter(parsePtr->tokenPtr);
    int isScalar;
    Tcl_LVTIndex localIndex;
    Tcl_BytecodeLabel noSuchArray, end;

    if (parsePtr->numWords != 2) {
	return TclCompileBasic2ArgCmd(interp, parsePtr, cmdPtr, envPtr);
    }

    PushVarNameWord(tokenPtr, TCL_NO_ELEMENT, &localIndex, &isScalar, 1);
    if (!isScalar) {
	return TCL_ERROR;
    }

    if (localIndex >= 0) {
	OP4(			ARRAY_EXISTS_IMM, localIndex);
	FWDJUMP(		JUMP_FALSE, end);
	OP14(			UNSET_SCALAR, 1, localIndex);
    } else {
	OP(			DUP);
	OP(			ARRAY_EXISTS_STK);
	FWDJUMP(		JUMP_FALSE, noSuchArray);
	OP1(			UNSET_STK, 1);
	FWDJUMP(		JUMP, end);

	/* Each branch decrements stack depth, but we only take one. */
	STKDELTA(+1);
	FWDLABEL(	noSuchArray);
	OP(			POP);
    }
    FWDLABEL(		end);
    OP(				PUSH_EMPTY);
    return TCL_OK;
}

/*
 *----------------------------------------------------------------------
 *
 * TclCompileBreakCmd --
 *
 *	Procedure called to compile the "break" command.
 *
 * Results:
 *	Returns TCL_OK for a successful compile. Returns TCL_ERROR to defer
 *	evaluation to runtime.
 *
 * Side effects:
 *	Instructions are added to envPtr to execute the "break" command at
 *	runtime.
 *
 *----------------------------------------------------------------------
 */

int
TclCompileBreakCmd(
    TCL_UNUSED(Tcl_Interp *),
    Tcl_Parse *parsePtr,	/* Points to a parse structure for the command
				 * created by Tcl_ParseCommand. */
    TCL_UNUSED(Command *),
    CompileEnv *envPtr)		/* Holds resulting instructions. */
{
    ExceptionRange *rangePtr;
    ExceptionAux *auxPtr;

    if (parsePtr->numWords != 1) {
	return TCL_ERROR;
    }

    /*
     * Find the innermost exception range that contains this command.
     */

    rangePtr = TclGetInnermostExceptionRange(envPtr, TCL_BREAK, &auxPtr);
    if (rangePtr && rangePtr->type == LOOP_EXCEPTION_RANGE) {
	/*
	 * Found the target! No need for a nasty INST_BREAK here.
	 */

	TclCleanupStackForBreakContinue(envPtr, auxPtr);
	TclAddLoopBreakFixup(envPtr, auxPtr);
    } else {
	/*
	 * Emit a real break.
	 */

	OP(			BREAK);
    }
    STKDELTA(+1);

    return TCL_OK;
}

/*
 *----------------------------------------------------------------------
 *
 * TclCompileCatchCmd --
 *
 *	Procedure called to compile the "catch" command.
 *
 * Results:
 *	Returns TCL_OK for a successful compile. Returns TCL_ERROR to defer
 *	evaluation to runtime.
 *
 * Side effects:
 *	Instructions are added to envPtr to execute the "catch" command at
 *	runtime.
 *
 *----------------------------------------------------------------------
 */

int
TclCompileCatchCmd(
    Tcl_Interp *interp,		/* Used for error reporting. */
    Tcl_Parse *parsePtr,	/* Points to a parse structure for the command
				 * created by Tcl_ParseCommand. */
    TCL_UNUSED(Command *),
    CompileEnv *envPtr)		/* Holds resulting instructions. */
{
    DefineLineInformation;	/* TIP #280 */
    Tcl_Token *cmdTokenPtr, *resultNameTokenPtr, *optsNameTokenPtr;
    int dropScript = 0;
    Tcl_LVTIndex resultIndex, optsIndex;
    Tcl_BytecodeLabel haveResultAndCode;
    Tcl_ExceptionRange range;
    Tcl_Size depth = TclGetStackDepth(envPtr), numWords = parsePtr->numWords;

    /*
     * If syntax does not match what we expect for [catch], do not compile.
     * Let runtime checks determine if syntax has changed.
     */

    if ((numWords < 2) || (numWords > 4)) {
	return TCL_ERROR;
    }

    /*
     * If variables were specified and the catch command is at global level
     * (not in a procedure), don't compile it inline: the payoff is too small.
     */

    if ((numWords >= 3) && !EnvHasLVT(envPtr)) {
	return TCL_ERROR;
    }

    /*
     * Make sure the variable names, if any, have no substitutions and just
     * refer to local scalars.
     */

    resultIndex = optsIndex = TCL_INDEX_NONE;
    cmdTokenPtr = TokenAfter(parsePtr->tokenPtr);
    if (numWords >= 3) {
	resultNameTokenPtr = TokenAfter(cmdTokenPtr);
	/* DGP */
	resultIndex = LocalScalarFromToken(resultNameTokenPtr, envPtr);
	if (resultIndex < 0) {
	    return TCL_ERROR;
	}

	/* DKF */
	if (numWords == 4) {
	    optsNameTokenPtr = TokenAfter(resultNameTokenPtr);
	    optsIndex = LocalScalarFromToken(optsNameTokenPtr, envPtr);
	    if (optsIndex < 0) {
		return TCL_ERROR;
	    }
	}
    }

    /*
     * We will compile the catch command. Declare the exception range that it
     * uses.
     *
     * If the body is a simple word, compile a BEGIN_CATCH instruction,
     * followed by the instructions to eval the body.
     * Otherwise, compile instructions to substitute the body text before
     * starting the catch, then BEGIN_CATCH, and then EVAL_STK to evaluate the
     * substituted body.
     * Care has to be taken to make sure that substitution happens outside the
     * catch range so that errors in the substitution are not caught.
     * [Bug 219184]
     * The reason for duplicating the script is that EVAL_STK would otherwise
     * begin by underflowing the stack below the mark set by BEGIN_CATCH4.
     */

    range = MAKE_CATCH_RANGE();
    if (cmdTokenPtr->type == TCL_TOKEN_SIMPLE_WORD) {
	OP4(			BEGIN_CATCH, range);
	CATCH_RANGE(range) {
	    BODY(		cmdTokenPtr, 1);
	}
    } else {
	PUSH_TOKEN(		cmdTokenPtr, 1);
	OP4(			BEGIN_CATCH, range);
	OP(			DUP);
	CATCH_RANGE(range) {
	    INVOKE(		EVAL_STK);
	}
	/* drop the script */
	dropScript = 1;
	OP(			SWAP);
	OP(			POP);
    }

    /*
     * Emit the "no errors" epilogue: push "0" (TCL_OK) as the catch result,
     * and jump around the "error case" code.
     */

    TclCheckStackDepth(depth+1, envPtr);
    OP1(			PUSH_CONST, 0);
    OP(				SWAP);
    FWDJUMP(			JUMP, haveResultAndCode);

    /*
     * Emit the "error case" epilogue. Push the interpreter result and the
     * return code.
     */

    CATCH_TARGET(	range);
    TclSetStackDepth(depth + dropScript, envPtr);

    if (dropScript) {
	OP(			POP);
    }

    /* Stack at this point is empty */
    OP(				PUSH_RETURN_CODE);
    OP(				PUSH_RESULT);

    /* Stack at this point on both branches: returnCode result */

    FWDLABEL(		haveResultAndCode);

    /*
     * Push the return options if the caller wants them. This needs to happen
     * before INST_END_CATCH
     */

    if (optsIndex != TCL_INDEX_NONE) {
	OP(			PUSH_RETURN_OPTIONS);
    }

    /*
     * End the catch
     */

    OP(				END_CATCH);

    /*
     * Save the result and return options if the caller wants them. This needs
     * to happen after INST_END_CATCH (compile-3.6/7).
     */

    if (optsIndex != TCL_INDEX_NONE) {
	OP4(			STORE_SCALAR, optsIndex);
	OP(			POP);
    }
    if (resultIndex != TCL_INDEX_NONE) {
	OP4(			STORE_SCALAR, resultIndex);
    }
    OP(				POP);

    TclCheckStackDepth(depth+1, envPtr);
    return TCL_OK;
}

/*----------------------------------------------------------------------
 *
 * TclCompileClockClicksCmd --
 *
 *	Procedure called to compile the "tcl::clock::clicks" command.
 *
 * Results:
 *	Returns TCL_OK for a successful compile. Returns TCL_ERROR to defer
 *	evaluation to run time.
 *
 * Side effects:
 *	Instructions are added to envPtr to execute the "clock clicks"
 *	command at runtime.
 *
 *----------------------------------------------------------------------
 */

int
TclCompileClockClicksCmd(
    TCL_UNUSED(Tcl_Interp *),
    Tcl_Parse *parsePtr,	/* Points to a parse structure for the command
				 * created by Tcl_ParseCommand. */
    TCL_UNUSED(Command *),
    CompileEnv *envPtr)		/* Holds resulting instructions. */
{
    Tcl_Token* tokenPtr;

    switch (parsePtr->numWords) {
    case 1:
	/*
	 * No args
	 */
	OP1(			CLOCK_READ, CLOCK_READ_CLICKS);
	break;
    case 2:
	/*
	 * -milliseconds or -microseconds
	 */
	tokenPtr = TokenAfter(parsePtr->tokenPtr);
	if (IS_TOKEN_PREFIX(tokenPtr, 3, "-microseconds")) {
	    OP1(		CLOCK_READ, CLOCK_READ_MICROS);
	} else if (IS_TOKEN_PREFIX(tokenPtr, 3, "-milliseconds")) {
	    OP1(		CLOCK_READ, CLOCK_READ_MILLIS);
	} else {
	    return TCL_ERROR;
	}
	break;
    default:
	return TCL_ERROR;
    }
    return TCL_OK;
}

/*----------------------------------------------------------------------
 *
 * TclCompileClockReadingCmd --
 *
 *	Procedure called to compile the "tcl::clock::microseconds",
 *	"tcl::clock::milliseconds" and "tcl::clock::seconds" commands.
 *
 * Results:
 *	Returns TCL_OK for a successful compile. Returns TCL_ERROR to defer
 *	evaluation to run time.
 *
 * Side effects:
 *	Instructions are added to envPtr to execute the "clock clicks"
 *	command at runtime.
 *
 * Client data is 1 for microseconds, 2 for milliseconds, 3 for seconds.
 *----------------------------------------------------------------------
 */

int
TclCompileClockReadingCmd(
    TCL_UNUSED(Tcl_Interp *),
    Tcl_Parse *parsePtr,	/* Points to a parse structure for the command
				 * created by Tcl_ParseCommand. */
    Command *cmdPtr,		/* Points to definition of command being
				 * compiled. */
    CompileEnv *envPtr)		/* Holds resulting instructions. */
{
    if (parsePtr->numWords != 1) {
	return TCL_ERROR;
    }

    OP1(			CLOCK_READ, PTR2INT(cmdPtr->objClientData));
    return TCL_OK;
}

/*
 *----------------------------------------------------------------------
 *
 * TclCompileConcatCmd --
 *
 *	Procedure called to compile the "concat" command.
 *
 * Results:
 *	Returns TCL_OK for a successful compile. Returns TCL_ERROR to defer
 *	evaluation to runtime.
 *
 * Side effects:
 *	Instructions are added to envPtr to execute the "concat" command at
 *	runtime.
 *
 *----------------------------------------------------------------------
 */

int
TclCompileConcatCmd(
    Tcl_Interp *interp,		/* Used for error reporting. */
    Tcl_Parse *parsePtr,	/* Points to a parse structure for the command
				 * created by Tcl_ParseCommand. */
    TCL_UNUSED(Command *),
    CompileEnv *envPtr)		/* Holds resulting instructions. */
{
    DefineLineInformation;	/* TIP #280 */
    Tcl_Obj *objPtr, *listObj, **objs;
    Tcl_Size len, i, numWords = parsePtr->numWords;
    Tcl_Token *tokenPtr;

    /* TODO: Consider compiling expansion case. */
    if (numWords == 1) {
	/*
	 * [concat] without arguments just pushes an empty object.
	 */

	OP(			PUSH_EMPTY);
	return TCL_OK;
    } else if (numWords > UINT_MAX) {
	return TCL_ERROR;
    }

    /*
     * Test if all arguments are compile-time known. If they are, we can
     * implement with a simple push of a literal.
     */

    TclNewObj(listObj);
    for (i = 1, tokenPtr = parsePtr->tokenPtr; i < numWords; i++) {
	tokenPtr = TokenAfter(tokenPtr);
	TclNewObj(objPtr);
	if (!TclWordKnownAtCompileTime(tokenPtr, objPtr)) {
	    Tcl_BounceRefCount(objPtr);
	    Tcl_BounceRefCount(listObj);
	    goto runtimeConcat;
	}
	(void) Tcl_ListObjAppendElement(NULL, listObj, objPtr);
    }

    TclListObjGetElements(NULL, listObj, &len, &objs);
    PUSH_OBJ(			Tcl_ConcatObj(len, objs));
    Tcl_BounceRefCount(listObj);
    return TCL_OK;

    /*
     * General case: do the concatenation at runtime.
     */

  runtimeConcat:
    for (i = 1, tokenPtr = parsePtr->tokenPtr; i < numWords; i++) {
	tokenPtr = TokenAfter(tokenPtr);
	PUSH_TOKEN(		tokenPtr, i);
    }
    OP4(			CONCAT_STK, i - 1);
    return TCL_OK;
}

/*
 *----------------------------------------------------------------------
 *
 * TclCompileConstCmd --
 *
 *	Procedure called to compile the "const" command.
 *
 * Results:
 *	Returns TCL_OK for a successful compile. Returns TCL_ERROR to defer
 *	evaluation to runtime.
 *
 * Side effects:
 *	Instructions are added to envPtr to execute the "const" command at
 *	runtime.
 *
 *----------------------------------------------------------------------
 */

int
TclCompileConstCmd(
    Tcl_Interp *interp,		/* The interpreter. */
    Tcl_Parse *parsePtr,	/* Points to a parse structure for the command
				 * created by Tcl_ParseCommand. */
    TCL_UNUSED(Command *),
    CompileEnv *envPtr)		/* Holds resulting instructions. */
{
    DefineLineInformation;	/* TIP #280 */
    Tcl_Token *varTokenPtr, *valueTokenPtr;
    int isScalar;
    Tcl_LVTIndex localIndex;

    /*
     * Need exactly two arguments.
     */
    if (parsePtr->numWords != 3) {
	return TCL_ERROR;
    }

    /*
     * Decide if we can use a frame slot for the var/array name or if we need
     * to emit code to compute and push the name at runtime. We use a frame
     * slot (entry in the array of local vars) if we are compiling a procedure
     * body and if the name is simple text that does not include namespace
     * qualifiers.
     */

    varTokenPtr = TokenAfter(parsePtr->tokenPtr);
    PushVarNameWord(varTokenPtr, 0, &localIndex, &isScalar, 1);

    /*
     * If the user specified an array element, we don't bother handling
     * that.
     */
    if (!isScalar || localIndex > UINT_MAX) {
	return TCL_ERROR;
    }

    /*
     * We are doing an assignment to set the value of the constant. This will
     * need to be extended to push a value for each argument.
     */

    valueTokenPtr = TokenAfter(varTokenPtr);
    PUSH_TOKEN(			valueTokenPtr, 2);

    if (localIndex < 0) {
	OP(			CONST_STK);
    } else {
	OP4(			CONST_IMM, localIndex);
    }

    /*
     * The const command's result is an empty string.
     */
    OP(				PUSH_EMPTY);
    return TCL_OK;
}

/*
 *----------------------------------------------------------------------
 *
 * TclCompileContinueCmd --
 *
 *	Procedure called to compile the "continue" command.
 *
 * Results:
 *	Returns TCL_OK for a successful compile. Returns TCL_ERROR to defer
 *	evaluation to runtime.
 *
 * Side effects:
 *	Instructions are added to envPtr to execute the "continue" command at
 *	runtime.
 *
 *----------------------------------------------------------------------
 */

int
TclCompileContinueCmd(
    TCL_UNUSED(Tcl_Interp *),
    Tcl_Parse *parsePtr,	/* Points to a parse structure for the command
				 * created by Tcl_ParseCommand. */
    TCL_UNUSED(Command *),
    CompileEnv *envPtr)		/* Holds resulting instructions. */
{
    ExceptionRange *rangePtr;
    ExceptionAux *auxPtr;

    /*
     * There should be no argument after the "continue".
     */

    if (parsePtr->numWords != 1) {
	return TCL_ERROR;
    }

    /*
     * See if we can find a valid continueOffset (i.e., not -1) in the
     * innermost containing exception range.
     */

    rangePtr = TclGetInnermostExceptionRange(envPtr, TCL_CONTINUE, &auxPtr);
    if (rangePtr && rangePtr->type == LOOP_EXCEPTION_RANGE) {
	/*
	 * Found the target! No need for a nasty INST_CONTINUE here.
	 */

	TclCleanupStackForBreakContinue(envPtr, auxPtr);
	TclAddLoopContinueFixup(envPtr, auxPtr);
    } else {
	/*
	 * Emit a real continue.
	 */

	OP(			CONTINUE);
    }
    STKDELTA(+1);

    return TCL_OK;
}

/*
 *----------------------------------------------------------------------
 *
 * TclCompileDict*Cmd --
 *
 *	Functions called to compile "dict" subcommands.
 *
 * Results:
 *	All return TCL_OK for a successful compile, and TCL_ERROR to defer
 *	evaluation to runtime.
 *
 * Side effects:
 *	Instructions are added to envPtr to execute the "dict" subcommand at
 *	runtime.
 *
 *----------------------------------------------------------------------
 */

int
TclCompileDictSetCmd(
    Tcl_Interp *interp,		/* Used for looking up stuff. */
    Tcl_Parse *parsePtr,	/* Points to a parse structure for the command
				 * created by Tcl_ParseCommand. */
    TCL_UNUSED(Command *),
    CompileEnv *envPtr)		/* Holds resulting instructions. */
{
    DefineLineInformation;	/* TIP #280 */
    Tcl_Token *tokenPtr;
    Tcl_Size i, numWords = parsePtr->numWords;
    Tcl_LVTIndex dictVarIndex;
    Tcl_Token *varTokenPtr;
    /* TODO: Consider support for compiling expanded args. */

    /*
     * There must be at least one argument after the command.
     */

    if (numWords < 4 || numWords > UINT_MAX) {
	return TCL_ERROR;
    }

    /*
     * The dictionary variable must be a local scalar that is knowable at
     * compile time; anything else exceeds the complexity of the opcode. So
     * discover what the index is.
     */

    varTokenPtr = TokenAfter(parsePtr->tokenPtr);
    dictVarIndex = LocalScalarFromToken(varTokenPtr, envPtr);
    if (dictVarIndex < 0) {
	return TCL_ERROR;
    }

    /*
     * Remaining words (key path and value to set) can be handled normally.
     */

    tokenPtr = TokenAfter(varTokenPtr);
    for (i=2 ; i<numWords ; i++) {
	PUSH_TOKEN(		tokenPtr, i);
	tokenPtr = TokenAfter(tokenPtr);
    }

    /*
     * Now emit the instruction to do the dict manipulation.
     */

    OP44(			DICT_SET, numWords - 3, dictVarIndex);
    return TCL_OK;
}

int
TclCompileDictIncrCmd(
    Tcl_Interp *interp,		/* Used for looking up stuff. */
    Tcl_Parse *parsePtr,	/* Points to a parse structure for the command
				 * created by Tcl_ParseCommand. */
    Command *cmdPtr,		/* Points to definition of command being
				 * compiled. */
    CompileEnv *envPtr)		/* Holds resulting instructions. */
{
    DefineLineInformation;	/* TIP #280 */
    Tcl_Token *varTokenPtr, *keyTokenPtr;
    Tcl_LVTIndex dictVarIndex;
    int incrAmount;

    /*
     * There must be at least two arguments after the command.
     */

    if (parsePtr->numWords < 3 || parsePtr->numWords > 4) {
	return TCL_ERROR;
    }
    varTokenPtr = TokenAfter(parsePtr->tokenPtr);
    keyTokenPtr = TokenAfter(varTokenPtr);

    /*
     * Parse the increment amount, if present.
     */

    if (parsePtr->numWords == 4) {
	Tcl_Token *incrTokenPtr = TokenAfter(keyTokenPtr);
	Tcl_Obj *intObj;
	int code;

	TclNewObj(intObj);
	if (!TclWordKnownAtCompileTime(incrTokenPtr, intObj)) {
	    Tcl_BounceRefCount(intObj);
	    return TclCompileBasic2Or3ArgCmd(interp, parsePtr,cmdPtr, envPtr);
	}
	code = TclGetIntFromObj(NULL, intObj, &incrAmount);
	Tcl_BounceRefCount(intObj);
	if (code != TCL_OK) {
	    return TclCompileBasic2Or3ArgCmd(interp, parsePtr,cmdPtr, envPtr);
	}
    } else {
	incrAmount = 1;
    }

    /*
     * The dictionary variable must be a local scalar that is knowable at
     * compile time; anything else exceeds the complexity of the opcode. So
     * discover what the index is.
     */

    dictVarIndex = LocalScalarFromToken(varTokenPtr, envPtr);
    if (dictVarIndex < 0) {
	return TclCompileBasic2Or3ArgCmd(interp, parsePtr, cmdPtr, envPtr);
    }

    /*
     * Emit the key and the code to actually do the increment.
     */

    PUSH_TOKEN(			keyTokenPtr, 2);
    OP44(			DICT_INCR_IMM, incrAmount, dictVarIndex);
    return TCL_OK;
}

int
TclCompileDictGetCmd(
    Tcl_Interp *interp,		/* Used for looking up stuff. */
    Tcl_Parse *parsePtr,	/* Points to a parse structure for the command
				 * created by Tcl_ParseCommand. */
    TCL_UNUSED(Command *),
    CompileEnv *envPtr)		/* Holds resulting instructions. */
{
    DefineLineInformation;	/* TIP #280 */
    Tcl_Token *tokenPtr;
    Tcl_Size i, numWords = parsePtr->numWords;

    /*
     * There must be at least two arguments after the command (the single-arg
     * case is legal, but too special and magic for us to deal with here).
     */

    /* TODO: Consider support for compiling expanded args. */
    if (numWords < 3 || numWords > UINT_MAX) {
	return TCL_ERROR;
    }
    tokenPtr = TokenAfter(parsePtr->tokenPtr);

    /*
     * Only compile this because we need INST_DICT_GET anyway.
     */

    for (i=1 ; i<numWords ; i++) {
	PUSH_TOKEN(		tokenPtr, i);
	tokenPtr = TokenAfter(tokenPtr);
    }
    OP4(			DICT_GET, numWords - 2);
    return TCL_OK;
}

int
TclCompileDictGetWithDefaultCmd(
    Tcl_Interp *interp,		/* Used for looking up stuff. */
    Tcl_Parse *parsePtr,	/* Points to a parse structure for the command
				 * created by Tcl_ParseCommand. */
    TCL_UNUSED(Command *),
    CompileEnv *envPtr)		/* Holds resulting instructions. */
{
    DefineLineInformation;	/* TIP #280 */
    Tcl_Token *tokenPtr;
    Tcl_Size i, numWords = parsePtr->numWords;

    /*
     * There must be at least three arguments after the command.
     */

    /* TODO: Consider support for compiling expanded args. */
    if (numWords < 4 || numWords > UINT_MAX) {
	return TCL_ERROR;
    }
    tokenPtr = TokenAfter(parsePtr->tokenPtr);

    for (i=1 ; i<numWords ; i++) {
	PUSH_TOKEN(		tokenPtr, i);
	tokenPtr = TokenAfter(tokenPtr);
    }
    OP4(			DICT_GET_DEF, numWords - 3);
    return TCL_OK;
}

int
TclCompileDictExistsCmd(
    Tcl_Interp *interp,		/* Used for looking up stuff. */
    Tcl_Parse *parsePtr,	/* Points to a parse structure for the command
				 * created by Tcl_ParseCommand. */
    TCL_UNUSED(Command *),
    CompileEnv *envPtr)		/* Holds resulting instructions. */
{
    DefineLineInformation;	/* TIP #280 */
    Tcl_Token *tokenPtr;
    Tcl_Size i, numWords = parsePtr->numWords;

    /*
     * There must be at least two arguments after the command (the single-arg
     * case is legal, but too special and magic for us to deal with here).
     */

    /* TODO: Consider support for compiling expanded args. */
    if (numWords < 3 || numWords > UINT_MAX) {
	return TCL_ERROR;
    }
    tokenPtr = TokenAfter(parsePtr->tokenPtr);

    /*
     * Now we do the code generation.
     */

    for (i=1 ; i<numWords ; i++) {
	PUSH_TOKEN(		tokenPtr, i);
	tokenPtr = TokenAfter(tokenPtr);
    }
    OP4(			DICT_EXISTS, numWords - 2);
    return TCL_OK;
}

int
TclCompileDictReplaceCmd(
    Tcl_Interp *interp,		/* Used for looking up stuff. */
    Tcl_Parse *parsePtr,	/* Points to a parse structure for the command
				 * created by Tcl_ParseCommand. */
    TCL_UNUSED(Command *),
    CompileEnv *envPtr)		/* Holds resulting instructions. */
{
    DefineLineInformation;	/* TIP #280 */
    Tcl_Size i, numWords = parsePtr->numWords;
    Tcl_Token *tokenPtr;
    /* TODO: Consider support for compiling expanded args. */

    /*
     * Don't compile [dict replace $dict]; it's an edge case.
     */
    if (numWords <= 3 || numWords > UINT_MAX || (numWords % 1)) {
	return TCL_ERROR;
    }

    // Push starting dictionary
    tokenPtr = TokenAfter(parsePtr->tokenPtr);
    PUSH_TOKEN(			tokenPtr, 1);

    // Push the keys and values, and add them to the dictionary
    for (i=2; i<numWords; i+=2) {
	// Push key
	tokenPtr = TokenAfter(tokenPtr);
	PUSH_TOKEN(		tokenPtr, i);
	// Push value
	tokenPtr = TokenAfter(tokenPtr);
	PUSH_TOKEN(		tokenPtr, i + 1);
	OP(			DICT_PUT);
    }

    return TCL_OK;
}

int
TclCompileDictRemoveCmd(
    Tcl_Interp *interp,		/* Used for looking up stuff. */
    Tcl_Parse *parsePtr,	/* Points to a parse structure for the command
				 * created by Tcl_ParseCommand. */
    TCL_UNUSED(Command *),
    CompileEnv *envPtr)		/* Holds resulting instructions. */
{
    DefineLineInformation;	/* TIP #280 */
    Tcl_Size i, numWords = parsePtr->numWords;
    Tcl_Token *tokenPtr;
    /* TODO: Consider support for compiling expanded args. */

    /*
     * Don't compile [dict remove $dict]; it's an edge case.
     */
    if (numWords <= 2 || numWords > UINT_MAX) {
	return TCL_ERROR;
    }

    // Push starting dictionary
    tokenPtr = TokenAfter(parsePtr->tokenPtr);
    PUSH_TOKEN(			tokenPtr, 1);

    // Push the keys, and remove them from the dictionary
    for (i=2; i<numWords; i++) {
	// Push key
	tokenPtr = TokenAfter(tokenPtr);
	PUSH_TOKEN(		tokenPtr, i);
	OP(			DICT_REMOVE);
    }

    return TCL_OK;
}

int
TclCompileDictUnsetCmd(
    Tcl_Interp *interp,		/* Used for looking up stuff. */
    Tcl_Parse *parsePtr,	/* Points to a parse structure for the command
				 * created by Tcl_ParseCommand. */
    Command *cmdPtr,		/* Points to definition of command being
				 * compiled. */
    CompileEnv *envPtr)		/* Holds resulting instructions. */
{
    DefineLineInformation;	/* TIP #280 */
    Tcl_Token *tokenPtr;
    Tcl_Size i, numWords = parsePtr->numWords;
    Tcl_LVTIndex dictVarIndex;

    /*
     * There must be at least one argument after the variable name for us to
     * compile to bytecode.
     */

    /* TODO: Consider support for compiling expanded args. */
    if (numWords < 3 || numWords > UINT_MAX) {
	return TCL_ERROR;
    }

    /*
     * The dictionary variable must be a local scalar that is knowable at
     * compile time; anything else exceeds the complexity of the opcode. So
     * discover what the index is.
     */

    tokenPtr = TokenAfter(parsePtr->tokenPtr);
    dictVarIndex = LocalScalarFromToken(tokenPtr, envPtr);
    if (dictVarIndex < 0) {
	return TclCompileBasicMin2ArgCmd(interp, parsePtr, cmdPtr, envPtr);
    }

    /*
     * Remaining words (the key path) can be handled normally.
     */

    for (i=2 ; i<numWords ; i++) {
	tokenPtr = TokenAfter(tokenPtr);
	PUSH_TOKEN(		tokenPtr, i);
    }

    /*
     * Now emit the instruction to do the dict manipulation.
     */

    OP44(			DICT_UNSET, numWords - 2, dictVarIndex);
    return TCL_OK;
}

int
TclCompileDictCreateCmd(
    Tcl_Interp *interp,		/* Used for looking up stuff. */
    Tcl_Parse *parsePtr,	/* Points to a parse structure for the command
				 * created by Tcl_ParseCommand. */
    TCL_UNUSED(Command *),
    CompileEnv *envPtr)		/* Holds resulting instructions. */
{
    DefineLineInformation;	/* TIP #280 */
    Tcl_Token *keyToken, *valueToken;
    Tcl_Obj *keyObj, *valueObj, *dictObj;
    Tcl_Size i, numWords = parsePtr->numWords;
    /* TODO: Consider support for compiling expanded args. */

    if ((numWords & 1) == 0 || numWords > UINT_MAX) {
	return TCL_ERROR;
    }

    /*
     * See if we can build the value at compile time...
     */

    keyToken = TokenAfter(parsePtr->tokenPtr);
    TclNewObj(dictObj);
    for (i=1 ; i<numWords ; i+=2) {
	TclNewObj(keyObj);
	if (!TclWordKnownAtCompileTime(keyToken, keyObj)) {
	    Tcl_BounceRefCount(keyObj);
	    Tcl_BounceRefCount(dictObj);
	    goto nonConstant;
	}
	valueToken = TokenAfter(keyToken);
	TclNewObj(valueObj);
	if (!TclWordKnownAtCompileTime(valueToken, valueObj)) {
	    Tcl_BounceRefCount(keyObj);
	    Tcl_BounceRefCount(valueObj);
	    Tcl_BounceRefCount(dictObj);
	    goto nonConstant;
	}
	keyToken = TokenAfter(valueToken);
	Tcl_DictObjPut(NULL, dictObj, keyObj, valueObj);
	Tcl_BounceRefCount(keyObj);
    }

    /*
     * We did! Excellent. The "verifyDict" is to do type forcing.
     */

    PUSH_OBJ(			dictObj);
    OP(				DUP);
    OP(				DICT_VERIFY);
    return TCL_OK;

    /*
     * Otherwise, we've got to issue runtime code to do the building, which we
     * do by [dict set]ting into an unnamed local variable. This requires that
     * we are in a context with an LVT.
     */

  nonConstant:
    OP(				PUSH_EMPTY);
    keyToken = TokenAfter(parsePtr->tokenPtr);
    for (i=1 ; i<numWords ; i+=2) {
	valueToken = TokenAfter(keyToken);
	PUSH_TOKEN(		keyToken, i);
	PUSH_TOKEN(		valueToken, i + 1);
	OP(			DICT_PUT);
	keyToken = TokenAfter(valueToken);
    }
    return TCL_OK;
}

int
TclCompileDictMergeCmd(
    Tcl_Interp *interp,		/* Used for looking up stuff. */
    Tcl_Parse *parsePtr,	/* Points to a parse structure for the command
				 * created by Tcl_ParseCommand. */
    Command *cmdPtr,		/* Points to definition of command being
				 * compiled. */
    CompileEnv *envPtr)		/* Holds resulting instructions. */
{
    DefineLineInformation;	/* TIP #280 */
    Tcl_Token *tokenPtr;
    Tcl_Size i, numWords = parsePtr->numWords;
    Tcl_LVTIndex infoIndex;
    Tcl_ExceptionRange outLoop;
    Tcl_BytecodeLabel end;

    /*
     * Deal with some special edge cases. Note that in the case with one
     * argument, the only thing to do is to verify the dict-ness.
     */

    /* TODO: Consider support for compiling expanded args. (less likely) */
    if (numWords < 2) {
	OP(			PUSH_EMPTY);
	return TCL_OK;
    } else if (numWords == 2) {
	tokenPtr = TokenAfter(parsePtr->tokenPtr);
	PUSH_TOKEN(		tokenPtr, 1);
	OP(			DUP);
	OP(			DICT_VERIFY);
	return TCL_OK;
    }

    /*
     * There's real merging work to do.
     *
     * Allocate some working space. This means we'll only ever compile this
     * command when there's an LVT present.
     */

    if (!EnvIsProc(envPtr)) {
	return TclCompileBasicMin2ArgCmd(interp, parsePtr, cmdPtr, envPtr);
    }
    infoIndex = AnonymousLocal(envPtr);

    /*
     * Get the first dictionary and verify that it is so.
     */

    tokenPtr = TokenAfter(parsePtr->tokenPtr);
    PUSH_TOKEN(			tokenPtr, 1);
    OP(				DUP);
    OP(				DICT_VERIFY);

    /*
     * For each of the remaining dictionaries...
     */

    outLoop = MAKE_CATCH_RANGE();
    OP4(			BEGIN_CATCH, outLoop);
    CATCH_RANGE(outLoop) {
	for (i=2 ; i<numWords ; i++) {
	    Tcl_BytecodeLabel haveNext, noNext;
	    /*
	     * Get the dictionary, and merge its pairs into the first dict (using
	     * a small loop).
	     */

	    tokenPtr = TokenAfter(tokenPtr);
	    PUSH_TOKEN(		tokenPtr, i);
	    OP4(		DICT_FIRST, infoIndex);
	    FWDJUMP(		JUMP_TRUE, noNext);
	    BACKLABEL(	haveNext);
	    OP(			SWAP);
	    OP(			DICT_PUT);
	    OP4(		DICT_NEXT, infoIndex);
	    BACKJUMP(		JUMP_FALSE, haveNext);
	    FWDLABEL(	noNext);
	    OP(			POP);
	    OP(			POP);
	    OP14(		UNSET_SCALAR, 0, infoIndex);
	}
    }
    OP(				END_CATCH);


    /*
     * Clean up any state left over.
     */

    FWDJUMP(			JUMP, end);
    STKDELTA(-1);

    /*
     * If an exception happens when starting to iterate over the second (and
     * subsequent) dicts. This is strictly not necessary, but it is nice.
     */

    CATCH_TARGET(outLoop);
    OP(				PUSH_RETURN_OPTIONS);
    OP(				PUSH_RESULT);
    OP(				END_CATCH);
    OP14(			UNSET_SCALAR, 0, infoIndex);
    INVOKE(			RETURN_STK);
    FWDLABEL(		end);
    return TCL_OK;
}

int
TclCompileDictForCmd(
    Tcl_Interp *interp,		/* Used for looking up stuff. */
    Tcl_Parse *parsePtr,	/* Points to a parse structure for the command
				 * created by Tcl_ParseCommand. */
    Command *cmdPtr,		/* Points to definition of command being
				 * compiled. */
    CompileEnv *envPtr)		/* Holds resulting instructions. */
{
    return CompileDictEachCmd(interp, parsePtr, cmdPtr, envPtr,
	    TCL_EACH_KEEP_NONE);
}

int
TclCompileDictMapCmd(
    Tcl_Interp *interp,		/* Used for looking up stuff. */
    Tcl_Parse *parsePtr,	/* Points to a parse structure for the command
				 * created by Tcl_ParseCommand. */
    Command *cmdPtr,		/* Points to definition of command being
				 * compiled. */
    CompileEnv *envPtr)		/* Holds resulting instructions. */
{
    return CompileDictEachCmd(interp, parsePtr, cmdPtr, envPtr,
	    TCL_EACH_COLLECT);
}

int
CompileDictEachCmd(
    Tcl_Interp *interp,		/* Used for looking up stuff. */
    Tcl_Parse *parsePtr,	/* Points to a parse structure for the command
				 * created by Tcl_ParseCommand. */
    Command *cmdPtr,		/* Points to definition of command being
				 * compiled. */
    CompileEnv *envPtr,		/* Holds resulting instructions. */
    int collect)		/* Flag == TCL_EACH_COLLECT to collect and
				 * construct a new dictionary with the loop
				 * body result. */
{
    DefineLineInformation;	/* TIP #280 */
    Tcl_Token *varsTokenPtr, *dictTokenPtr, *bodyTokenPtr;
    Tcl_LVTIndex keyVarIndex, valueVarIndex, infoIndex;
    Tcl_LVTIndex collectVar = TCL_INDEX_NONE;
    Tcl_Size nameChars, numVars;
    Tcl_ExceptionRange loopRange, catchRange;
    Tcl_BytecodeLabel bodyTarget, emptyTarget, endTarget;
    const char **argv;
    Tcl_DString buffer;

    /*
     * There must be three arguments after the command.
     */

    if (parsePtr->numWords != 4) {
	return TclCompileBasic3ArgCmd(interp, parsePtr, cmdPtr, envPtr);
    }
    if (!EnvIsProc(envPtr)) {
	return TclCompileBasic3ArgCmd(interp, parsePtr, cmdPtr, envPtr);
    }

    varsTokenPtr = TokenAfter(parsePtr->tokenPtr);
    dictTokenPtr = TokenAfter(varsTokenPtr);
    bodyTokenPtr = TokenAfter(dictTokenPtr);
    if (varsTokenPtr->type != TCL_TOKEN_SIMPLE_WORD ||
	    bodyTokenPtr->type != TCL_TOKEN_SIMPLE_WORD) {
	return TclCompileBasic3ArgCmd(interp, parsePtr, cmdPtr, envPtr);
    }

    /*
     * Create temporary variable to capture return values from loop body when
     * we're collecting results.
     */

    if (collect == TCL_EACH_COLLECT) {
	collectVar = AnonymousLocal(envPtr);
	if (collectVar < 0) {
	    return TclCompileBasic3ArgCmd(interp, parsePtr, cmdPtr, envPtr);
	}
    }

    /*
     * Check we've got a pair of variables and that they are local variables.
     * Then extract their indices in the LVT.
     */

    Tcl_DStringInit(&buffer);
    TclDStringAppendToken(&buffer, &varsTokenPtr[1]);
    if (Tcl_SplitList(NULL, Tcl_DStringValue(&buffer), &numVars,
	    &argv) != TCL_OK) {
	Tcl_DStringFree(&buffer);
	return TclCompileBasic3ArgCmd(interp, parsePtr, cmdPtr, envPtr);
    }
    Tcl_DStringFree(&buffer);
    if (numVars != 2) {
	Tcl_Free((void *)argv);
	return TclCompileBasic3ArgCmd(interp, parsePtr, cmdPtr, envPtr);
    }

    nameChars = strlen(argv[0]);
    keyVarIndex = LocalScalar(argv[0], nameChars, envPtr);
    nameChars = strlen(argv[1]);
    valueVarIndex = LocalScalar(argv[1], nameChars, envPtr);
    Tcl_Free((void *)argv);

    if ((keyVarIndex < 0) || (valueVarIndex < 0)) {
	return TclCompileBasic3ArgCmd(interp, parsePtr, cmdPtr, envPtr);
    }

    /*
     * Allocate a temporary variable to store the iterator reference. The
     * variable will contain a Tcl_DictSearch reference which will be
     * allocated by INST_DICT_FIRST and disposed when the variable is unset
     * (at which point it should also have been finished with).
     */

    infoIndex = AnonymousLocal(envPtr);
    if (infoIndex < 0) {
	return TclCompileBasic3ArgCmd(interp, parsePtr, cmdPtr, envPtr);
    }

    /*
     * Preparation complete; issue instructions. Note that this code issues
     * fixed-sized jumps. That simplifies things a lot!
     *
     * First up, initialize the accumulator dictionary if needed.
     */

    if (collect == TCL_EACH_COLLECT) {
	OP(			PUSH_EMPTY);
	OP4(			STORE_SCALAR, collectVar);
	OP(			POP);
    }

    /*
     * Get the dictionary and start the iteration. No catching of errors at
     * this point.
     */

    PUSH_TOKEN(			dictTokenPtr, 2);

    /*
     * Now we catch errors from here on so that we can finalize the search
     * started by Tcl_DictObjFirst above.
     */

    catchRange = MAKE_CATCH_RANGE();
    OP4(			BEGIN_CATCH, catchRange);
    CATCH_RANGE(catchRange) {
	OP4(			DICT_FIRST, infoIndex);
	FWDJUMP(		JUMP_TRUE, emptyTarget);

	/*
	 * Inside the iteration, write the loop variables.
	 */

	BACKLABEL(	bodyTarget);
	OP4(			STORE_SCALAR, keyVarIndex);
	OP(			POP);
	OP4(			STORE_SCALAR, valueVarIndex);
	OP(			POP);

	/*
	 * Set up the loop exception targets.
	 */

	loopRange = MAKE_LOOP_RANGE();

	/*
	 * Compile the loop body itself. It should be stack-neutral.
	 */

	CATCH_RANGE(loopRange) {
	    BODY(		bodyTokenPtr, 3);
	    if (collect == TCL_EACH_COLLECT) {
		OP4(		LOAD_SCALAR, keyVarIndex);
		OP(		SWAP);
		OP44(		DICT_SET, 1, collectVar);
	    }
	    OP(			POP);
	}
    }

    /*
     * Continue (or just normally process) by getting the next pair of items
     * from the dictionary and jumping back to the code to write them into
     * variables if there is another pair.
     */

    CONTINUE_TARGET(	loopRange);
    OP4(			DICT_NEXT, infoIndex);
    BACKJUMP(			JUMP_FALSE, bodyTarget);
    FWDJUMP(			JUMP, endTarget);
    STKDELTA(-1);

    /*
     * Error handler "finally" clause, which force-terminates the iteration
     * and re-throws the error.
     */

    CATCH_TARGET(	catchRange);
    OP(				PUSH_RETURN_OPTIONS);
    OP(				PUSH_RESULT);
    OP(				END_CATCH);
    OP14(			UNSET_SCALAR, 0, infoIndex);
    if (collect == TCL_EACH_COLLECT) {
	OP14(			UNSET_SCALAR, 0, collectVar);
    }
    INVOKE(			RETURN_STK);

    /*
     * Otherwise we're done (the jump after the DICT_FIRST points here) and we
     * need to pop the bogus key/value pair (pushed to keep stack calculations
     * easy!) Note that we skip the END_CATCH. [Bug 1382528]
     */

    FWDLABEL(		emptyTarget);
    FWDLABEL(		endTarget);
    OP(				POP);
    OP(				POP);
    BREAK_TARGET(	loopRange);
    FINALIZE_LOOP(loopRange);
    OP(				END_CATCH);

    /*
     * Final stage of the command (normal case) is that we push an empty
     * object (or push the accumulator as the result object). This is done
     * last to promote peephole optimization when it's dropped immediately.
     */

    OP14(			UNSET_SCALAR, 0, infoIndex);
    if (collect == TCL_EACH_COLLECT) {
	OP4(			LOAD_SCALAR, collectVar);
	OP14(			UNSET_SCALAR, 0, collectVar);
    } else {
	OP(			PUSH_EMPTY);
    }
    return TCL_OK;
}

int
TclCompileDictUpdateCmd(
    Tcl_Interp *interp,		/* Used for looking up stuff. */
    Tcl_Parse *parsePtr,	/* Points to a parse structure for the command
				 * created by Tcl_ParseCommand. */
    Command *cmdPtr,		/* Points to definition of command being
				 * compiled. */
    CompileEnv *envPtr)		/* Holds resulting instructions. */
{
    DefineLineInformation;	/* TIP #280 */
    Tcl_Size i, numVars, numWords = parsePtr->numWords;
    Tcl_AuxDataRef infoIndex;
    Tcl_LVTIndex dictIndex;
    Tcl_ExceptionRange range;
    Tcl_BytecodeLabel done;
    Tcl_Token **keyTokenPtrs, *dictVarTokenPtr, *bodyTokenPtr, *tokenPtr;
    DictUpdateInfo *duiPtr;

    /*
     * There must be at least one argument after the command.
     */

    if (numWords < 5 || numWords > UINT_MAX) {
	return TCL_ERROR;
    }

    /*
     * Parse the command. Expect the following:
     *   dict update <lit(eral)> <any> <lit> ?<any> <lit> ...? <lit>
     */

    if ((numWords - 1) & 1) {
	return TCL_ERROR;
    }
    numVars = (numWords - 3) / 2;

    /*
     * The dictionary variable must be a local scalar that is knowable at
     * compile time; anything else exceeds the complexity of the opcode. So
     * discover what the index is.
     */

    dictVarTokenPtr = TokenAfter(parsePtr->tokenPtr);
    dictIndex = LocalScalarFromToken(dictVarTokenPtr, envPtr);
    if (dictIndex < 0) {
	goto issueFallback;
    }

    /*
     * Assemble the instruction metadata. This is complex enough that it is
     * represented as auxData; it holds an ordered list of variable indices
     * that are to be used.
     */

    duiPtr = (DictUpdateInfo *)Tcl_Alloc(
	    offsetof(DictUpdateInfo, varIndices) + sizeof(size_t) * numVars);
    duiPtr->length = numVars;
    keyTokenPtrs = (Tcl_Token **)TclStackAlloc(interp,
	    sizeof(Tcl_Token *) * numVars);
    tokenPtr = TokenAfter(dictVarTokenPtr);

    for (i=0 ; i<numVars ; i++) {
	/*
	 * Put keys to one side for later compilation to bytecode.
	 */

	keyTokenPtrs[i] = tokenPtr;
	tokenPtr = TokenAfter(tokenPtr);

	/*
	 * Stash the index in the auxiliary data (if it is indeed a local
	 * scalar that is resolvable at compile-time).
	 */

	duiPtr->varIndices[i] = LocalScalarFromToken(tokenPtr, envPtr);
	if (duiPtr->varIndices[i] == TCL_INDEX_NONE) {
	    goto failedUpdateInfoAssembly;
	}
	tokenPtr = TokenAfter(tokenPtr);
    }
    if (tokenPtr->type != TCL_TOKEN_SIMPLE_WORD) {
	goto failedUpdateInfoAssembly;
    }
    bodyTokenPtr = tokenPtr;

    /*
     * The list of variables to bind is stored in auxiliary data so that it
     * can't be snagged by literal sharing and forced to shimmer dangerously.
     */

    infoIndex = TclCreateAuxData(duiPtr, &dictUpdateInfoType, envPtr);

    for (i=0 ; i<numVars ; i++) {
	PUSH_TOKEN(		keyTokenPtrs[i], 2*i + 2);
    }
    OP4(			LIST, numVars);
    OP44(			DICT_UPDATE_START, dictIndex, infoIndex);

    range = MAKE_CATCH_RANGE();
    OP4(			BEGIN_CATCH, range);
    CATCH_RANGE(range) {
	BODY(			bodyTokenPtr, numWords - 1);
    }

    /*
     * Normal termination code: the stack has the key list below the result of
     * the body evaluation: swap them and finish the update code.
     */

    OP(				END_CATCH);
    OP(				SWAP);
    OP44(			DICT_UPDATE_END, dictIndex, infoIndex);

    /*
     * Jump around the exceptional termination code.
     */

    FWDJUMP(			JUMP, done);

    /*
     * Termination code for non-ok returns: stash the result and return
     * options in the stack, bring up the key list, finish the update code,
     * and finally return with the caught return data
     */

    CATCH_TARGET(	range);
    OP(				PUSH_RESULT);
    OP(				PUSH_RETURN_OPTIONS);
    OP(				END_CATCH);
    OP4(			REVERSE, 3);

    OP44(			DICT_UPDATE_END, dictIndex, infoIndex);
    INVOKE(			RETURN_STK);
    FWDLABEL(		done);

    TclStackFree(interp, keyTokenPtrs);
    return TCL_OK;

    /*
     * Clean up after a failure to create the DictUpdateInfo structure.
     */

  failedUpdateInfoAssembly:
    Tcl_Free(duiPtr);
    TclStackFree(interp, keyTokenPtrs);
  issueFallback:
    return TclCompileBasicMin2ArgCmd(interp, parsePtr, cmdPtr, envPtr);
}

int
TclCompileDictAppendCmd(
    Tcl_Interp *interp,		/* Used for looking up stuff. */
    Tcl_Parse *parsePtr,	/* Points to a parse structure for the command
				 * created by Tcl_ParseCommand. */
    Command *cmdPtr,		/* Points to definition of command being
				 * compiled. */
    CompileEnv *envPtr)		/* Holds resulting instructions. */
{
    DefineLineInformation;	/* TIP #280 */
    Tcl_Token *tokenPtr;
    Tcl_Size i, numWords = parsePtr->numWords;
    Tcl_LVTIndex dictVarIndex;

    /*
     * There must be at least two argument after the command. And we impose an
     * (arbitrary) safe limit; anyone exceeding it should stop worrying about
     * speed quite so much. ;-)
     * TODO: Raise the limit...
     */

    /* TODO: Consider support for compiling expanded args. */
    if (numWords < 4 || numWords > 100) {
	return TCL_ERROR;
    }

    /*
     * Get the index of the local variable that we will be working with.
     */

    tokenPtr = TokenAfter(parsePtr->tokenPtr);
    dictVarIndex = LocalScalarFromToken(tokenPtr, envPtr);
    if (dictVarIndex < 0) {
	return TclCompileBasicMin2ArgCmd(interp, parsePtr,cmdPtr, envPtr);
    }

    /*
     * Produce the string to concatenate onto the dictionary entry.
     */

    tokenPtr = TokenAfter(tokenPtr);
    for (i=2 ; i<numWords ; i++) {
	PUSH_TOKEN(		tokenPtr, i);
	tokenPtr = TokenAfter(tokenPtr);
    }
    if (numWords > 4) {
	OP1(			STR_CONCAT1, numWords - 3);
    }

    /*
     * Do the concatenation.
     */

    OP4(			DICT_APPEND, dictVarIndex);
    return TCL_OK;
}

int
TclCompileDictLappendCmd(
    Tcl_Interp *interp,		/* Used for looking up stuff. */
    Tcl_Parse *parsePtr,	/* Points to a parse structure for the command
				 * created by Tcl_ParseCommand. */
    Command *cmdPtr,		/* Points to definition of command being
				 * compiled. */
    CompileEnv *envPtr)		/* Holds resulting instructions. */
{
    DefineLineInformation;	/* TIP #280 */
    Tcl_Token *varTokenPtr, *keyTokenPtr, *valueTokenPtr;
    Tcl_LVTIndex dictVarIndex;

    /*
     * There must be three arguments after the command.
     */

    /* TODO: Consider support for compiling expanded args. */
    /* Probably not.  Why is INST_DICT_LAPPEND limited to one value? */
    if (parsePtr->numWords != 4) {
	return TCL_ERROR;
    }

    /*
     * Parse the arguments.
     */

    varTokenPtr = TokenAfter(parsePtr->tokenPtr);
    keyTokenPtr = TokenAfter(varTokenPtr);
    valueTokenPtr = TokenAfter(keyTokenPtr);
    dictVarIndex = LocalScalarFromToken(varTokenPtr, envPtr);
    if (dictVarIndex < 0) {
	return TclCompileBasic3ArgCmd(interp, parsePtr, cmdPtr, envPtr);
    }

    /*
     * Issue the implementation.
     */

    PUSH_TOKEN(			keyTokenPtr, 2);
    PUSH_TOKEN(			valueTokenPtr, 3);
    OP4(			DICT_LAPPEND, dictVarIndex);
    return TCL_OK;
}

/* Compile [dict with]. Delegates code issuing to IssueDictWithEmpty() and
 * IssueDictWithBodied(). */
int
TclCompileDictWithCmd(
    Tcl_Interp *interp,		/* Used for looking up stuff. */
    Tcl_Parse *parsePtr,	/* Points to a parse structure for the command
				 * created by Tcl_ParseCommand. */
    Command *cmdPtr,		/* Points to definition of command being
				 * compiled. */
    CompileEnv *envPtr)		/* Holds resulting instructions. */
{
    int bodyIsEmpty = 1;
    Tcl_Size i, numWords = parsePtr->numWords;
    Tcl_Token *varTokenPtr, *tokenPtr;

    /*
     * There must be at least one argument after the command.
     */

    /* TODO: Consider support for compiling expanded args. */
    if (numWords < 3 || numWords > UINT_MAX) {
	return TCL_ERROR;
    }

    /*
     * Parse the command (trivially). Expect the following:
     *   dict with <any (varName)> ?<any> ...? <literal>
     */

    varTokenPtr = TokenAfter(parsePtr->tokenPtr);
    tokenPtr = TokenAfter(varTokenPtr);
    for (i=3 ; i<numWords ; i++) {
	tokenPtr = TokenAfter(tokenPtr);
    }
    if (tokenPtr->type != TCL_TOKEN_SIMPLE_WORD) {
	return TclCompileBasicMin2ArgCmd(interp, parsePtr, cmdPtr, envPtr);
    }

    /*
     * Test if the last word is an empty script; if so, we can compile it in
     * all cases, but if it is non-empty we need local variable table entries
     * to hold the temporary variables (used to keep stack usage simple).
     */

    if (!TclIsEmptyToken(tokenPtr)) {
	if (!EnvIsProc(envPtr)) {
	    return TclCompileBasicMin2ArgCmd(interp, parsePtr, cmdPtr,
		    envPtr);
	}
	bodyIsEmpty = 0;
    }

    /* Now we commit to issuing code. */

    if (bodyIsEmpty) {
	/*
	 * Special case: an empty body means we definitely have no need to issue
	 * try-finally style code or to allocate local variable table entries
	 * for storing temporaries. Still need to do both INST_DICT_EXPAND and
	 * INST_DICT_RECOMBINE_* though, because we can't determine if we're
	 * free of traces.
	 */

	IssueDictWithEmpty(interp, numWords, varTokenPtr, envPtr);
    } else {
	/*
	 * OK, we have a non-trivial body. This means that the focus is on
	 * generating a try-finally structure where the INST_DICT_RECOMBINE_*
	 * goes in the 'finally' clause.
	 */

	IssueDictWithBodied(interp, numWords, varTokenPtr, envPtr);
    }
    return TCL_OK;
}

/*
 * Issue code for a special case of [dict with]: an empty body means we
 * definitely have no need to issue try-finally style code or to allocate local
 * variable table entries for storing temporaries. Still need to do both
 * INST_DICT_EXPAND and INST_DICT_RECOMBINE_* though, because we can't
 * determine if we're free of traces.
 */
static inline void
IssueDictWithEmpty(
    Tcl_Interp *interp,
    Tcl_Size numWords,
    Tcl_Token *varTokenPtr,
    CompileEnv *envPtr)
{
    Tcl_Token *tokenPtr;
    DefineLineInformation;	/* TIP #280 */
    int gotPath;
    Tcl_Size i;
    Tcl_LVTIndex dictVar;

    /*
     * Determine if we're manipulating a dict in a simple local variable.
     */

    gotPath = (numWords > 3);
    dictVar = LocalScalarFromToken(varTokenPtr, envPtr);

    if (dictVar >= 0) {
	if (gotPath) {
	    /*
	     * Case: Path into dict in LVT with empty body.
	     */

	    tokenPtr = TokenAfter(varTokenPtr);
	    for (i=2 ; i<numWords-1 ; i++) {
		PUSH_TOKEN(	tokenPtr, i);
		tokenPtr = TokenAfter(tokenPtr);
	    }
	    OP4(		LIST, numWords - 3);
	    OP4(		LOAD_SCALAR, dictVar);
	    OP4(		OVER, 1);
	    OP(			DICT_EXPAND);
	    OP4(		DICT_RECOMBINE_IMM, dictVar);
	} else {
	    /*
	     * Case: Direct dict in LVT with empty body.
	     */

	    OP(			PUSH_EMPTY);
	    OP4(		LOAD_SCALAR, dictVar);
	    OP(			PUSH_EMPTY);
	    OP(			DICT_EXPAND);
	    OP4(		DICT_RECOMBINE_IMM, dictVar);
	}
    } else {
	if (gotPath) {
	    /*
	     * Case: Path into dict in non-simple var with empty body.
	     */

	    tokenPtr = varTokenPtr;
	    for (i=1 ; i<numWords-1 ; i++) {
		PUSH_TOKEN(	tokenPtr, i);
		tokenPtr = TokenAfter(tokenPtr);
	    }
	    OP4(		LIST, numWords - 3);
	    OP4(		OVER, 1);
	    OP(			LOAD_STK);
	    OP4(		OVER, 1);
	    OP(			DICT_EXPAND);
	    OP(			DICT_RECOMBINE_STK);
	} else {
	    /*
	     * Case: Direct dict in non-simple var with empty body.
	     */

	    PUSH_TOKEN(		varTokenPtr, 1);
	    OP(			DUP);
	    OP(			LOAD_STK);
	    OP(			PUSH_EMPTY);
	    OP(			DICT_EXPAND);
	    OP(			PUSH_EMPTY);
	    OP(			SWAP);
	    OP(			DICT_RECOMBINE_STK);
	}
    }
    OP(				PUSH_EMPTY);
}

/*
 * Issue code for a [dict with] that has a non-trivial body. The focus is on
 * generating a try-finally structure where the INST_DICT_RECOMBINE_* goes
 * in the 'finally' clause.
 */
static inline void
IssueDictWithBodied(
    Tcl_Interp *interp,
    Tcl_Size numWords,
    Tcl_Token *varTokenPtr,
    CompileEnv *envPtr)
{
    /*
     * Start by allocating local (unnamed, untraced) working variables.
     */

    Tcl_LVTIndex dictVar, keysTmp;
    Tcl_LVTIndex varNameTmp = TCL_INDEX_NONE, pathTmp = TCL_INDEX_NONE;
    int gotPath;
    Tcl_Size i;
    Tcl_BytecodeLabel done;
    Tcl_ExceptionRange range;
    Tcl_Token *tokenPtr;
    DefineLineInformation;	/* TIP #280 */

    /*
     * Determine if we're manipulating a dict in a simple local variable.
     */

    gotPath = (numWords > 3);
    dictVar = LocalScalarFromToken(varTokenPtr, envPtr);

    if (dictVar == TCL_INDEX_NONE) {
	varNameTmp = AnonymousLocal(envPtr);
    }
    if (gotPath) {
	pathTmp = AnonymousLocal(envPtr);
    }
    keysTmp = AnonymousLocal(envPtr);

    /*
     * Issue instructions. First, the part to expand the dictionary.
     */

    if (dictVar == TCL_INDEX_NONE) {
	PUSH_TOKEN(		varTokenPtr, 1);
	OP4(			STORE_SCALAR, varNameTmp);
    }
    tokenPtr = TokenAfter(varTokenPtr);
    if (gotPath) {
	for (i=2 ; i<numWords-1 ; i++) {
	    PUSH_TOKEN(		tokenPtr, i);
	    tokenPtr = TokenAfter(tokenPtr);
	}
	OP4(			LIST, numWords - 3);
	OP4(			STORE_SCALAR, pathTmp);
	OP(			POP);
	if (dictVar == TCL_INDEX_NONE) {
	    OP(			LOAD_STK);
	} else {
	    OP4(		LOAD_SCALAR, dictVar);
	}
	OP4(			LOAD_SCALAR, pathTmp);
    } else {
	if (dictVar == TCL_INDEX_NONE) {
	    OP(			LOAD_STK);
	} else {
	    OP4(		LOAD_SCALAR, dictVar);
	}
	OP(			PUSH_EMPTY);
}
    OP(				DICT_EXPAND);
    OP4(			STORE_SCALAR, keysTmp);
    OP(				POP);

    /*
     * Now the body of the [dict with].
     */

    range = MAKE_CATCH_RANGE();
    OP4(			BEGIN_CATCH, range);
    CATCH_RANGE(range) {
	BODY(			tokenPtr, numWords - 1);
    }
    OP(				END_CATCH);

    /*
     * Now fold the results back into the dictionary in the OK case.
     */

    if (dictVar == TCL_INDEX_NONE) {
	OP4(			LOAD_SCALAR, varNameTmp);
	if (gotPath) {
	    OP4(		LOAD_SCALAR, pathTmp);
	} else {
	    OP(			PUSH_EMPTY);
	}
	OP4(			LOAD_SCALAR, keysTmp);
	OP(			DICT_RECOMBINE_STK);
    } else {
	if (gotPath) {
	    OP4(		LOAD_SCALAR, pathTmp);
	} else {
	    OP(			PUSH_EMPTY);
	}
	OP4(			LOAD_SCALAR, keysTmp);
	OP4(			DICT_RECOMBINE_IMM, dictVar);
    }
    FWDJUMP(			JUMP, done);
    STKDELTA(-1);

    /*
     * Now fold the results back into the dictionary in the exception case.
     */

    CATCH_TARGET(	range);
    OP(				PUSH_RETURN_OPTIONS);
    OP(				PUSH_RESULT);
    OP(				END_CATCH);
    if (dictVar == TCL_INDEX_NONE) {
	OP4(			LOAD_SCALAR, varNameTmp);
	if (numWords > 3) {
	    OP4(		LOAD_SCALAR, pathTmp);
	} else {
	    OP(			PUSH_EMPTY);
	}
	OP4(			LOAD_SCALAR, keysTmp);
	OP(			DICT_RECOMBINE_STK);
    } else {
	if (numWords > 3) {
	    OP4(		LOAD_SCALAR, pathTmp);
	} else {
	    OP(			PUSH_EMPTY);
	}
	OP4(			LOAD_SCALAR, keysTmp);
	OP4(			DICT_RECOMBINE_IMM, dictVar);
    }
    INVOKE(			RETURN_STK);

    /*
     * Prepare for the start of the next command.
     */

    FWDLABEL(		done);
}

/*
 *----------------------------------------------------------------------
 *
 * DupDictUpdateInfo, FreeDictUpdateInfo --
 *
 *	Functions to duplicate, release and print the aux data created for use
 *	with the INST_DICT_UPDATE_START and INST_DICT_UPDATE_END instructions.
 *
 * Results:
 *	DupDictUpdateInfo: a copy of the auxiliary data
 *	FreeDictUpdateInfo: none
 *	PrintDictUpdateInfo: none
 *	DisassembleDictUpdateInfo: none
 *
 * Side effects:
 *	DupDictUpdateInfo: allocates memory
 *	FreeDictUpdateInfo: releases memory
 *	PrintDictUpdateInfo: none
 *	DisassembleDictUpdateInfo: none
 *
 *----------------------------------------------------------------------
 */

static void *
DupDictUpdateInfo(
    void *clientData)
{
    DictUpdateInfo *dui1Ptr, *dui2Ptr;
    size_t len;

    dui1Ptr = (DictUpdateInfo *)clientData;
    len = offsetof(DictUpdateInfo, varIndices)
	    + sizeof(size_t) * dui1Ptr->length;
    dui2Ptr = (DictUpdateInfo *)Tcl_Alloc(len);
    memcpy(dui2Ptr, dui1Ptr, len);
    return dui2Ptr;
}

static void
FreeDictUpdateInfo(
    void *clientData)
{
    Tcl_Free(clientData);
}

static void
PrintDictUpdateInfo(
    void *clientData,
    Tcl_Obj *appendObj,
    TCL_UNUSED(ByteCode *),
    TCL_UNUSED(size_t))
{
    DictUpdateInfo *duiPtr = (DictUpdateInfo *)clientData;
    Tcl_Size i;

    for (i=0 ; i<duiPtr->length ; i++) {
	Tcl_AppendPrintfToObj(appendObj, "%s%%v%" TCL_Z_MODIFIER "u",
		(i ? ", " : ""),
		duiPtr->varIndices[i]);
    }
}

static void
DisassembleDictUpdateInfo(
    void *clientData,
    Tcl_Obj *dictObj,
    TCL_UNUSED(ByteCode *),
    TCL_UNUSED(size_t))
{
    DictUpdateInfo *duiPtr = (DictUpdateInfo *)clientData;
    Tcl_Size i;
    Tcl_Obj *variables;

    TclNewObj(variables);
    for (i=0 ; i<duiPtr->length ; i++) {
	Tcl_ListObjAppendElement(NULL, variables,
		Tcl_NewWideIntObj(duiPtr->varIndices[i]));
    }
    TclDictPut(NULL, dictObj, "variables", variables);
}

/*
 *----------------------------------------------------------------------
 *
 * TclCompileErrorCmd --
 *
 *	Procedure called to compile the "error" command.
 *
 * Results:
 *	Returns TCL_OK for a successful compile. Returns TCL_ERROR to defer
 *	evaluation to runtime.
 *
 * Side effects:
 *	Instructions are added to envPtr to execute the "error" command at
 *	runtime.
 *
 *----------------------------------------------------------------------
 */

int
TclCompileErrorCmd(
    Tcl_Interp *interp,		/* Used for context. */
    Tcl_Parse *parsePtr,	/* Points to a parse structure for the command
				 * created by Tcl_ParseCommand. */
    TCL_UNUSED(Command *),
    CompileEnv *envPtr)		/* Holds resulting instructions. */
{
    DefineLineInformation;	/* TIP #280 */
    Tcl_Token *tokenPtr;
    Tcl_Size numWords = parsePtr->numWords;

    /*
     * General syntax: [error message ?errorInfo? ?errorCode?]
     */

    if (numWords < 2 || numWords > 4) {
	return TCL_ERROR;
    }

    /*
     * Handle the message.
     */

    tokenPtr = TokenAfter(parsePtr->tokenPtr);
    PUSH_TOKEN(			tokenPtr, 1);

    /*
     * Construct the options. Note that -code and -level are not here.
     */

    OP(				PUSH_EMPTY);
    if (numWords > 2) {
	tokenPtr = TokenAfter(tokenPtr);
	PUSH(			"-errorinfo");
	PUSH_TOKEN(		tokenPtr, 2);
	OP(			DICT_PUT);
	if (numWords > 3) {
	    tokenPtr = TokenAfter(tokenPtr);
	    PUSH(		"-errorcode");
	    PUSH_TOKEN(		tokenPtr, 3);
	    OP(			DICT_PUT);
	}
    }

    /*
     * Issue the error via 'returnImm error 0'.
     */

    OP44(			RETURN_IMM, TCL_ERROR, 0);
    return TCL_OK;
}

/*
 *----------------------------------------------------------------------
 *
 * TclCompileExprCmd --
 *
 *	Procedure called to compile the "expr" command.
 *
 * Results:
 *	Returns TCL_OK for a successful compile. Returns TCL_ERROR to defer
 *	evaluation to runtime.
 *
 * Side effects:
 *	Instructions are added to envPtr to execute the "expr" command at
 *	runtime.
 *
 *----------------------------------------------------------------------
 */

int
TclCompileExprCmd(
    Tcl_Interp *interp,		/* Used for error reporting. */
    Tcl_Parse *parsePtr,	/* Points to a parse structure for the command
				 * created by Tcl_ParseCommand. */
    TCL_UNUSED(Command *),
    CompileEnv *envPtr)		/* Holds resulting instructions. */
{
    Tcl_Token *firstWordPtr;

    if (parsePtr->numWords == 1 || parsePtr->numWords > UINT_MAX) {
	return TCL_ERROR;
    }

    /*
     * TIP #280: Use the per-word line information of the current command.
     */

    envPtr->line = envPtr->extCmdMapPtr->loc[
	    envPtr->extCmdMapPtr->nuloc - 1].line[1];

    firstWordPtr = TokenAfter(parsePtr->tokenPtr);
    TclCompileExprWords(interp, firstWordPtr, parsePtr->numWords - 1, envPtr);
    return TCL_OK;
}

/*
 *----------------------------------------------------------------------
 *
 * TclCompileForCmd --
 *
 *	Procedure called to compile the "for" command.
 *
 * Results:
 *	Returns TCL_OK for a successful compile. Returns TCL_ERROR to defer
 *	evaluation to runtime.
 *
 * Side effects:
 *	Instructions are added to envPtr to execute the "for" command at
 *	runtime.
 *
 *----------------------------------------------------------------------
 */

int
TclCompileForCmd(
    Tcl_Interp *interp,		/* Used for error reporting. */
    Tcl_Parse *parsePtr,	/* Points to a parse structure for the command
				 * created by Tcl_ParseCommand. */
    TCL_UNUSED(Command *),
    CompileEnv *envPtr)		/* Holds resulting instructions. */
{
    DefineLineInformation;	/* TIP #280 */
    Tcl_Token *startTokenPtr, *testTokenPtr, *nextTokenPtr, *bodyTokenPtr;
    Tcl_ExceptionRange bodyRange, nextRange = -1;
    Tcl_BytecodeLabel evalBody, testCondition;

    if (parsePtr->numWords != 5) {
	return TCL_ERROR;
    }

    /*
     * If the test expression requires substitutions, don't compile the for
     * command inline. E.g., the expression might cause the loop to never
     * execute or execute forever, as in "for {} "$x > 5" {incr x} {}".
     */

    startTokenPtr = TokenAfter(parsePtr->tokenPtr);
    testTokenPtr = TokenAfter(startTokenPtr);
    if (testTokenPtr->type != TCL_TOKEN_SIMPLE_WORD) {
	return TCL_ERROR;
    }

    /*
     * Bail out also if the body or the next expression require substitutions
     * in order to insure correct behaviour [Bug 219166]
     */

    nextTokenPtr = TokenAfter(testTokenPtr);
    bodyTokenPtr = TokenAfter(nextTokenPtr);
    if ((nextTokenPtr->type != TCL_TOKEN_SIMPLE_WORD)
	    || (bodyTokenPtr->type != TCL_TOKEN_SIMPLE_WORD)) {
	return TCL_ERROR;
    }

    /*
     * Inline compile the initial command.
     */

    BODY(			startTokenPtr, 1);
    OP(				POP);

    /*
     * Jump to the evaluation of the condition. This code uses the "loop
     * rotation" optimisation (which eliminates one branch from the loop).
     * "for start cond next body" produces then:
     *       start
     *       goto A
     *    B: body                : bodyCodeOffset
     *       next                : nextCodeOffset, continueOffset
     *    A: cond -> result      : testCodeOffset
     *       if (result) goto B
     */

    FWDJUMP(			JUMP, testCondition);

    /*
     * Compile the loop body.
     */

    bodyRange = MAKE_LOOP_RANGE();
    BACKLABEL(		evalBody);
    CATCH_RANGE(bodyRange) {
	BODY(			bodyTokenPtr, 4);
    }
    OP(				POP);

    /*
     * Compile the "next" subcommand. Note that this exception range will not
     * have a continueOffset (other than -1) connected to it; it won't trap
     * TCL_CONTINUE but rather just TCL_BREAK.
     */

    CONTINUE_TARGET(	bodyRange);
    if (!TclIsEmptyToken(nextTokenPtr)) {
	nextRange = MAKE_LOOP_RANGE();
	envPtr->exceptAuxArrayPtr[nextRange].supportsContinue = 0;
	CATCH_RANGE(nextRange) {
	    BODY(		nextTokenPtr, 3);
	}
	OP(			POP);
    }

    /*
     * Compile the test expression then emit the conditional jump that
     * terminates the for.
     */

    FWDLABEL(		testCondition);
    PUSH_EXPR_TOKEN(		testTokenPtr, 2);
    BACKJUMP(			JUMP_TRUE, evalBody);

    /*
     * Fix the starting points of the exception ranges (may have moved due to
     * jump type modification) and set where the exceptions target.
     */

    BREAK_TARGET(	bodyRange);
    FINALIZE_LOOP(bodyRange);
    if (nextRange != -1) {
	BREAK_TARGET(	nextRange);
	FINALIZE_LOOP(nextRange);
    }

    /*
     * The for command's result is an empty string.
     */

    OP(				PUSH_EMPTY);
    return TCL_OK;
}

/*
 *----------------------------------------------------------------------
 *
 * TclCompileForeachCmd --
 *
 *	Procedure called to compile the "foreach" command.
 *
 * Results:
 *	Returns TCL_OK for a successful compile. Returns TCL_ERROR to defer
 *	evaluation to runtime.
 *
 * Side effects:
 *	Instructions are added to envPtr to execute the "foreach" command at
 *	runtime.
 *
 *----------------------------------------------------------------------
 */

int
TclCompileForeachCmd(
    Tcl_Interp *interp,		/* Used for error reporting. */
    Tcl_Parse *parsePtr,	/* Points to a parse structure for the command
				 * created by Tcl_ParseCommand. */
    Command *cmdPtr,		/* Points to definition of command being
				 * compiled. */
    CompileEnv *envPtr)		/* Holds resulting instructions. */
{
    return CompileEachloopCmd(interp, parsePtr, cmdPtr, envPtr,
	    TCL_EACH_KEEP_NONE);
}

/*
 *----------------------------------------------------------------------
 *
 * TclCompileLmapCmd --
 *
 *	Procedure called to compile the "lmap" command.
 *
 * Results:
 *	Returns TCL_OK for a successful compile. Returns TCL_ERROR to defer
 *	evaluation to runtime.
 *
 * Side effects:
 *	Instructions are added to envPtr to execute the "lmap" command at
 *	runtime.
 *
 *----------------------------------------------------------------------
 */

int
TclCompileLmapCmd(
    Tcl_Interp *interp,		/* Used for error reporting. */
    Tcl_Parse *parsePtr,	/* Points to a parse structure for the command
				 * created by Tcl_ParseCommand. */
    Command *cmdPtr,		/* Points to the definition of the command
				 *  being compiled. */
    CompileEnv *envPtr)		/* Holds resulting instructions. */
{
    return CompileEachloopCmd(interp, parsePtr, cmdPtr, envPtr,
	    TCL_EACH_COLLECT);
}

/*
 *----------------------------------------------------------------------
 *
 * CompileEachloopCmd --
 *
 *	Procedure called to compile the "foreach" and "lmap" commands.
 *
 * Results:
 *	Returns TCL_OK for a successful compile. Returns TCL_ERROR to defer
 *	evaluation to runtime.
 *
 * Side effects:
 *	Instructions are added to envPtr to execute the "foreach" command at
 *	runtime.
 *
 *----------------------------------------------------------------------
 */

static int
CompileEachloopCmd(
    Tcl_Interp *interp,		/* Used for error reporting. */
    Tcl_Parse *parsePtr,	/* Points to a parse structure for the command
				 * created by Tcl_ParseCommand. */
    TCL_UNUSED(Command *),
    CompileEnv *envPtr,		/* Holds resulting instructions. */
    int collect)		/* Select collecting or accumulating mode
				 * (TCL_EACH_*) */
{
    DefineLineInformation;	/* TIP #280 */
    ForeachInfo *infoPtr=NULL;	/* Points to the structure describing this
				 * foreach command. Stored in a AuxData
				 * record in the ByteCode. */

    Tcl_Token *tokenPtr, *bodyTokenPtr;
    Tcl_Size jumpBackOffset, numWords, numLists, i, j;
    Tcl_AuxDataRef infoIndex;
    Tcl_ExceptionRange range;
    int code = TCL_OK;
    Tcl_Obj *varListObj = NULL;

    /*
     * If the foreach command isn't in a procedure, don't compile it inline:
     * the payoff is too small.
     */

    if (!EnvIsProc(envPtr)) {
	return TCL_ERROR;
    }

    numWords = parsePtr->numWords;
    if ((numWords < 4) || (numWords > UINT_MAX) || (numWords%2 != 0)) {
	return TCL_ERROR;
    }

    /*
     * Bail out if the body requires substitutions in order to ensure correct
     * behaviour. [Bug 219166]
     */

    for (i = 0, tokenPtr = parsePtr->tokenPtr; i < numWords-1; i++) {
	tokenPtr = TokenAfter(tokenPtr);
    }
    bodyTokenPtr = tokenPtr;
    if (bodyTokenPtr->type != TCL_TOKEN_SIMPLE_WORD) {
	return TCL_ERROR;
    }

    /*
     * Create and initialize the ForeachInfo and ForeachVarList data
     * structures describing this command. Then create a AuxData record
     * pointing to the ForeachInfo structure.
     */

    numLists = (numWords - 2)/2;
    infoPtr = (ForeachInfo *)Tcl_Alloc(offsetof(ForeachInfo, varLists)
	    + numLists * sizeof(ForeachVarList *));
    infoPtr->numLists = 0;	/* Count this up as we go */

    /*
     * Parse each var list into sequence of var names.  Don't
     * compile the foreach inline if any var name needs substitutions or isn't
     * a scalar, or if any var list needs substitutions.
     */

    TclNewObj(varListObj);
    for (i = 0, tokenPtr = parsePtr->tokenPtr;
	    i < numWords-1;
	    i++, tokenPtr = TokenAfter(tokenPtr)) {
	ForeachVarList *varListPtr;
	Tcl_Size numVars;

	if (i%2 != 1) {
	    continue;
	}

	/*
	 * If the variable list is empty, we can enter an infinite loop when
	 * the interpreted version would not.  Take care to ensure this does
	 * not happen.  [Bug 1671138]
	 */

	if (!TclWordKnownAtCompileTime(tokenPtr, varListObj) ||
		TCL_OK != TclListObjLength(NULL, varListObj, &numVars) ||
		numVars == 0) {
	    code = TCL_ERROR;
	    goto done;
	}

	varListPtr = (ForeachVarList *)Tcl_Alloc(offsetof(ForeachVarList, varIndexes)
		+ numVars * sizeof(varListPtr->varIndexes[0]));
	varListPtr->numVars = numVars;
	infoPtr->varLists[i / 2] = varListPtr;
	infoPtr->numLists++;

	for (j = 0;  j < numVars;  j++) {
	    Tcl_Obj *varNameObj;
	    const char *bytes;
	    Tcl_LVTIndex varIndex;
	    Tcl_Size length;

	    Tcl_ListObjIndex(NULL, varListObj, j, &varNameObj);
	    bytes = TclGetStringFromObj(varNameObj, &length);
	    varIndex = LocalScalar(bytes, length, envPtr);
	    if (varIndex < 0) {
		code = TCL_ERROR;
		goto done;
	    }
	    varListPtr->varIndexes[j] = varIndex;
	}
	Tcl_SetObjLength(varListObj, 0);
    }

    /*
     * We will compile the foreach command.
     */

    infoIndex = TclCreateAuxData(infoPtr, &newForeachInfoType, envPtr);

    /*
     * Create the collecting object, unshared.
     */

    if (collect == TCL_EACH_COLLECT) {
	OP4(			LIST, 0);
    }

    /*
     * Evaluate each value list and leave it on stack.
     */

    for (i = 0, tokenPtr = parsePtr->tokenPtr;
	    i < numWords-1;
	    i++, tokenPtr = TokenAfter(tokenPtr)) {
	if ((i%2 == 0) && (i > 0)) {
	    PUSH_TOKEN(		tokenPtr, i);
	}
    }

    OP4(			FOREACH_START, infoIndex);

    /*
     * Inline compile the loop body.
     */

    range = MAKE_LOOP_RANGE();

    CATCH_RANGE(range) {
	BODY(			bodyTokenPtr, numWords - 1);
    }

    if (collect == TCL_EACH_COLLECT) {
	OP(			LMAP_COLLECT);
    } else {
	OP(			POP);
    }

    /*
     * Bottom of loop code: assign each loop variable and check whether
     * to terminate the loop. Set the loop's break target.
     */

    CONTINUE_TARGET(	range);
    OP(				FOREACH_STEP);
    BREAK_TARGET(	range);
    FINALIZE_LOOP(range);
    OP(				FOREACH_END);
    STKDELTA(-(numLists + 2));

    /*
     * Set the jumpback distance from INST_FOREACH_STEP to the start of the
     * body's code. Misuse loopCtTemp for storing the jump size.
     */

    jumpBackOffset = envPtr->exceptArrayPtr[range].continueOffset -
	    envPtr->exceptArrayPtr[range].codeOffset;
    infoPtr->loopCtTemp = -jumpBackOffset;

    /*
     * The command's result is an empty string if not collecting. If
     * collecting, it is automatically left on stack after FOREACH_END.
     */

    if (collect != TCL_EACH_COLLECT) {
	OP(			PUSH_EMPTY);
    }

  done:
    if (code == TCL_ERROR) {
	FreeForeachInfo(infoPtr);
    }
    Tcl_DecrRefCount(varListObj);
    return code;
}

/*
 *----------------------------------------------------------------------
 *
 * DupForeachInfo --
 *
 *	This procedure duplicates a ForeachInfo structure created as auxiliary
 *	data during the compilation of a foreach command.
 *
 * Results:
 *	A pointer to a newly allocated copy of the existing ForeachInfo
 *	structure is returned.
 *
 * Side effects:
 *	Storage for the copied ForeachInfo record is allocated. If the
 *	original ForeachInfo structure pointed to any ForeachVarList records,
 *	these structures are also copied and pointers to them are stored in
 *	the new ForeachInfo record.
 *
 *----------------------------------------------------------------------
 */

static void *
DupForeachInfo(
    void *clientData)		/* The foreach command's compilation auxiliary
				 * data to duplicate. */
{
    ForeachInfo *srcPtr = (ForeachInfo *)clientData;
    ForeachInfo *dupPtr;
    ForeachVarList *srcListPtr, *dupListPtr;
    Tcl_Size numVars, i, j, numLists = srcPtr->numLists;

    dupPtr = (ForeachInfo *)Tcl_Alloc(offsetof(ForeachInfo, varLists)
	    + numLists * sizeof(ForeachVarList *));
    dupPtr->numLists = numLists;
    dupPtr->firstValueTemp = srcPtr->firstValueTemp;
    dupPtr->loopCtTemp = srcPtr->loopCtTemp;

    for (i = 0;  i < numLists;  i++) {
	srcListPtr = srcPtr->varLists[i];
	numVars = srcListPtr->numVars;
	dupListPtr = (ForeachVarList *)Tcl_Alloc(offsetof(ForeachVarList, varIndexes)
		+ numVars * sizeof(size_t));
	dupListPtr->numVars = numVars;
	for (j = 0;  j < numVars;  j++) {
	    dupListPtr->varIndexes[j] =	srcListPtr->varIndexes[j];
	}
	dupPtr->varLists[i] = dupListPtr;
    }
    return dupPtr;
}

/*
 *----------------------------------------------------------------------
 *
 * FreeForeachInfo --
 *
 *	Procedure to free a ForeachInfo structure created as auxiliary data
 *	during the compilation of a foreach command.
 *
 * Results:
 *	None.
 *
 * Side effects:
 *	Storage for the ForeachInfo structure pointed to by the ClientData
 *	argument is freed as is any ForeachVarList record pointed to by the
 *	ForeachInfo structure.
 *
 *----------------------------------------------------------------------
 */

static void
FreeForeachInfo(
    void *clientData)		/* The foreach command's compilation auxiliary
				 * data to free. */
{
    ForeachInfo *infoPtr = (ForeachInfo *)clientData;
    ForeachVarList *listPtr;
    Tcl_Size i, numLists = infoPtr->numLists;

    for (i = 0;  i < numLists;  i++) {
	listPtr = infoPtr->varLists[i];
	Tcl_Free(listPtr);
    }
    Tcl_Free(infoPtr);
}

/*
 *----------------------------------------------------------------------
 *
 * PrintForeachInfo, DisassembleForeachInfo --
 *
 *	Functions to write a human-readable or script-readablerepresentation
 *	of a ForeachInfo structure to a Tcl_Obj for debugging.
 *
 * Results:
 *	None.
 *
 * Side effects:
 *	None.
 *
 *----------------------------------------------------------------------
 */

static void
PrintForeachInfo(
    void *clientData,
    Tcl_Obj *appendObj,
    TCL_UNUSED(ByteCode *),
    TCL_UNUSED(size_t))
{
    ForeachInfo *infoPtr = (ForeachInfo *)clientData;
    ForeachVarList *varsPtr;
    Tcl_Size i, j;

    Tcl_AppendToObj(appendObj, "data=[", TCL_AUTO_LENGTH);

    for (i=0 ; i<infoPtr->numLists ; i++) {
	if (i) {
	    Tcl_AppendToObj(appendObj, ", ", TCL_AUTO_LENGTH);
	}
	Tcl_AppendPrintfToObj(appendObj, "%%v%" TCL_Z_MODIFIER "u",
		(infoPtr->firstValueTemp + i));
    }
    Tcl_AppendPrintfToObj(appendObj, "], loop=%%v%" TCL_Z_MODIFIER "u",
	    infoPtr->loopCtTemp);
    for (i=0 ; i<infoPtr->numLists ; i++) {
	if (i) {
	    Tcl_AppendToObj(appendObj, ",", TCL_AUTO_LENGTH);
	}
	Tcl_AppendPrintfToObj(appendObj, "\n\t\t it%%v%" TCL_Z_MODIFIER "u\t[",
		(infoPtr->firstValueTemp + i));
	varsPtr = infoPtr->varLists[i];
	for (j=0 ; j<varsPtr->numVars ; j++) {
	    if (j) {
		Tcl_AppendToObj(appendObj, ", ", TCL_AUTO_LENGTH);
	    }
	    Tcl_AppendPrintfToObj(appendObj, "%%v%" TCL_Z_MODIFIER "u",
		    varsPtr->varIndexes[j]);
	}
	Tcl_AppendToObj(appendObj, "]", TCL_AUTO_LENGTH);
    }
}

static void
PrintNewForeachInfo(
    void *clientData,
    Tcl_Obj *appendObj,
    TCL_UNUSED(ByteCode *),
    TCL_UNUSED(size_t))
{
    ForeachInfo *infoPtr = (ForeachInfo *)clientData;
    ForeachVarList *varsPtr;
    Tcl_Size i, j;

    Tcl_AppendPrintfToObj(appendObj, "jumpOffset=%+" TCL_Z_MODIFIER "d, vars=",
	    infoPtr->loopCtTemp);
    for (i=0 ; i<infoPtr->numLists ; i++) {
	if (i) {
	    Tcl_AppendToObj(appendObj, ",", TCL_AUTO_LENGTH);
	}
	Tcl_AppendToObj(appendObj, "[", TCL_AUTO_LENGTH);
	varsPtr = infoPtr->varLists[i];
	for (j=0 ; j<varsPtr->numVars ; j++) {
	    if (j) {
		Tcl_AppendToObj(appendObj, ",", TCL_AUTO_LENGTH);
	    }
	    Tcl_AppendPrintfToObj(appendObj, "%%v%" TCL_Z_MODIFIER "u",
		    varsPtr->varIndexes[j]);
	}
	Tcl_AppendToObj(appendObj, "]", TCL_AUTO_LENGTH);
    }
}

static void
DisassembleForeachInfo(
    void *clientData,
    Tcl_Obj *dictObj,
    TCL_UNUSED(ByteCode *),
    TCL_UNUSED(size_t))
{
    ForeachInfo *infoPtr = (ForeachInfo *)clientData;
    ForeachVarList *varsPtr;
    Tcl_Size i, j;
    Tcl_Obj *objPtr, *innerPtr;

    /*
     * Data stores.
     */

    TclNewObj(objPtr);
    for (i=0 ; i<infoPtr->numLists ; i++) {
	Tcl_ListObjAppendElement(NULL, objPtr,
		Tcl_NewWideIntObj(infoPtr->firstValueTemp + i));
    }
    TclDictPut(NULL, dictObj, "data", objPtr);

    /*
     * Loop counter.
     */

    TclDictPut(NULL, dictObj, "loop", Tcl_NewWideIntObj(infoPtr->loopCtTemp));

    /*
     * Assignment targets.
     */

    TclNewObj(objPtr);
    for (i=0 ; i<infoPtr->numLists ; i++) {
	TclNewObj(innerPtr);
	varsPtr = infoPtr->varLists[i];
	for (j=0 ; j<varsPtr->numVars ; j++) {
	    Tcl_ListObjAppendElement(NULL, innerPtr,
		    Tcl_NewWideIntObj(varsPtr->varIndexes[j]));
	}
	Tcl_ListObjAppendElement(NULL, objPtr, innerPtr);
    }
    TclDictPut(NULL, dictObj, "assign", objPtr);
}

static void
DisassembleNewForeachInfo(
    void *clientData,
    Tcl_Obj *dictObj,
    TCL_UNUSED(ByteCode *),
    TCL_UNUSED(size_t))
{
    ForeachInfo *infoPtr = (ForeachInfo *)clientData;
    ForeachVarList *varsPtr;
    Tcl_Size i, j;
    Tcl_Obj *objPtr, *innerPtr;

    /*
     * Jump offset.
     */

    TclDictPut(NULL, dictObj, "jumpOffset",
	    Tcl_NewWideIntObj(infoPtr->loopCtTemp));

    /*
     * Assignment targets.
     */

    TclNewObj(objPtr);
    for (i=0 ; i<infoPtr->numLists ; i++) {
	TclNewObj(innerPtr);
	varsPtr = infoPtr->varLists[i];
	for (j=0 ; j<varsPtr->numVars ; j++) {
	    Tcl_ListObjAppendElement(NULL, innerPtr,
		    Tcl_NewWideIntObj(varsPtr->varIndexes[j]));
	}
	Tcl_ListObjAppendElement(NULL, objPtr, innerPtr);
    }
    TclDictPut(NULL, dictObj, "assign", objPtr);
}

/*
 *----------------------------------------------------------------------
 *
 * TclCompileFormatCmd --
 *
 *	Procedure called to compile the "format" command. Handles cases that
 *	can be done as constants or simple string concatenation only.
 *
 * Results:
 *	Returns TCL_OK for a successful compile. Returns TCL_ERROR to defer
 *	evaluation to runtime.
 *
 * Side effects:
 *	Instructions are added to envPtr to execute the "format" command at
 *	runtime.
 *
 *----------------------------------------------------------------------
 */

int
TclCompileFormatCmd(
    Tcl_Interp *interp,		/* Used for error reporting. */
    Tcl_Parse *parsePtr,	/* Points to a parse structure for the command
				 * created by Tcl_ParseCommand. */
    TCL_UNUSED(Command *),
    CompileEnv *envPtr)		/* Holds resulting instructions. */
{
    DefineLineInformation;	/* TIP #280 */
    Tcl_Token *tokenPtr = parsePtr->tokenPtr;
    Tcl_Obj **objv, *formatObj, *tmpObj;
    const char *bytes, *start;
    Tcl_Size i, j, numWords = parsePtr->numWords;
    /* TODO: Consider support for compiling expanded args. */

    /*
     * Don't handle any guaranteed-error cases.
     */

    if (numWords < 2 || numWords > UINT_MAX) {
	return TCL_ERROR;
    }

    /*
     * Check if the argument words are all compile-time-known literals; that's
     * a case we can handle by compiling to a constant.
     */

    TclNewObj(formatObj);
    Tcl_IncrRefCount(formatObj);
    tokenPtr = TokenAfter(tokenPtr);
    if (!TclWordKnownAtCompileTime(tokenPtr, formatObj)) {
	Tcl_DecrRefCount(formatObj);
	return TCL_ERROR;
    }

    objv = (Tcl_Obj **)TclStackAlloc(interp,
	    (numWords - 2) * sizeof(Tcl_Obj *));
    for (i=0 ; i+2 < numWords ; i++) {
	tokenPtr = TokenAfter(tokenPtr);
	TclNewObj(objv[i]);
	Tcl_IncrRefCount(objv[i]);
	if (!TclWordKnownAtCompileTime(tokenPtr, objv[i])) {
	    goto checkForStringConcatCase;
	}
    }

    /*
     * Everything is a literal, so the result is constant too (or an error if
     * the format is broken). Do the format now.
     */

    tmpObj = Tcl_Format(interp, TclGetString(formatObj), numWords - 2, objv);
    for (; --i>=0 ;) {
	Tcl_DecrRefCount(objv[i]);
    }
    TclStackFree(interp, objv);
    Tcl_DecrRefCount(formatObj);
    if (tmpObj == NULL) {
	TclCompileSyntaxError(interp, envPtr);
	return TCL_OK;
    }

    /*
     * Not an error, always a constant result, so just push the result as a
     * literal. Job done.
     */

    PUSH_OBJ(			tmpObj);
    return TCL_OK;

  checkForStringConcatCase:
    /*
     * See if we can generate a sequence of things to concatenate. This
     * requires that all the % sequences be %s or %%, as everything else is
     * sufficiently complex that we don't bother.
     *
     * First, get the state of the system relatively sensible (cleaning up
     * after our attempt to spot a literal).
     */

    for (; i>=0 ; i--) {
	Tcl_DecrRefCount(objv[i]);
    }
    TclStackFree(interp, objv);
    tokenPtr = TokenAfter(parsePtr->tokenPtr);
    tokenPtr = TokenAfter(tokenPtr);
    i = 0;

    /*
     * Now scan through and check for non-%s and non-%% substitutions.
     */

    for (bytes = TclGetString(formatObj) ; *bytes ; bytes++) {
	if (*bytes == '%') {
	    bytes++;
	    if (*bytes == 's') {
		i++;
		continue;
	    } else if (*bytes == '%') {
		continue;
	    }
	    Tcl_DecrRefCount(formatObj);
	    return TCL_ERROR;
	}
    }

    /*
     * Check if the number of things to concatenate will fit in a byte.
     */

    if (i+2 != numWords || i > 125) {
	Tcl_DecrRefCount(formatObj);
	return TCL_ERROR;
    }

    /*
     * Generate the pushes of the things to concatenate, a sequence of
     * literals and compiled tokens (of which at least one is non-literal or
     * we'd have the case in the first half of this function) which we will
     * concatenate.
     */

    i = 0;			/* The count of things to concat. */
    j = 2;			/* The index into the argument tokens, for
				 * TIP#280 handling. */
    start = TclGetString(formatObj);
				/* The start of the currently-scanned literal
				 * in the format string. */
    TclNewObj(tmpObj);		/* The buffer used to accumulate the literal
				 * being built. */
    for (bytes = start ; *bytes ; bytes++) {
	if (*bytes == '%') {
	    Tcl_AppendToObj(tmpObj, start, bytes - start);
	    if (*++bytes == '%') {
		Tcl_AppendToObj(tmpObj, "%", 1);
	    } else {
		/*
		 * If there is a non-empty literal from the format string,
		 * push it and reset.
		 */

		if (TclGetString(tmpObj)[0]) {
		    PUSH_OBJ(	tmpObj);
		    TclNewObj(tmpObj);
		    i++;
		}

		/*
		 * Push the code to produce the string that would be
		 * substituted with %s, except we'll be concatenating
		 * directly.
		 */

		PUSH_TOKEN(	tokenPtr, j);
		tokenPtr = TokenAfter(tokenPtr);
		j++;
		i++;
	    }
	    start = bytes + 1;
	}
    }

    /*
     * Handle the case of a trailing literal.
     */

    Tcl_AppendToObj(tmpObj, start, bytes - start);
    if (TclGetString(tmpObj)[0]) {
	PUSH_OBJ(		tmpObj);
	i++;
    }
    Tcl_BounceRefCount(tmpObj);
    Tcl_DecrRefCount(formatObj);

    if (i > 1) {
	/*
	 * Do the concatenation, which produces the result.
	 */

	OP1(			STR_CONCAT1, i);
    }
    return TCL_OK;
}

/*
<<<<<<< HEAD
 *----------------------------------------------------------------------
 *
 * TclLocalScalarFromToken --
 *
 *	Get the index into the table of compiled locals that corresponds
 *	to a local scalar variable name.
 *
 * Results:
 *	Returns the non-negative integer index value into the table of
 *	compiled locals corresponding to a local scalar variable name.
 *	If the arguments passed in do not identify a local scalar variable
 *	then return TCL_INDEX_NONE.
 *
 * Side effects:
 *	May add an entry into the table of compiled locals.
 *
 *----------------------------------------------------------------------
 */

Tcl_Size
TclLocalScalarFromToken(
    Tcl_Token *tokenPtr,
    CompileEnv *envPtr)
{
    int isScalar;
    Tcl_LVTIndex index;

    TclPushVarName(NULL, tokenPtr, envPtr, TCL_NO_ELEMENT, &index, &isScalar);
    if (!isScalar) {
	index = TCL_INDEX_NONE;
    }
    return index;
}

Tcl_Size
TclLocalScalar(
    const char *bytes,
    size_t numBytes,
    CompileEnv *envPtr)
{
    Tcl_Token token[2] = {
	{TCL_TOKEN_SIMPLE_WORD, NULL, 0, 1},
	{TCL_TOKEN_TEXT, NULL, 0, 0}
    };

    token[1].start = bytes;
    token[1].size = numBytes;
    return TclLocalScalarFromToken(token, envPtr);
}

/*
 *----------------------------------------------------------------------
 *
 * TclPushVarName --
 *
 *	Procedure used in the compiling where pushing a variable name is
 *	necessary (append, lappend, set).
 *
 * Results:
 *	The values written to *localIndexPtr and *isScalarPtr signal to
 *	the caller what the instructions emitted by this routine will do:
 *
 *	*isScalarPtr	(*localIndexPtr < 0)
 *	1		1	Push the varname on the stack. (Stack +1)
 *	1		0	*localIndexPtr is the index of the compiled
 *				local for this varname.  No instructions
 *				emitted.	(Stack +0)
 *	0		1	Push part1 and part2 names of array element
 *				on the stack.	(Stack +2)
 *	0		0	*localIndexPtr is the index of the compiled
 *				local for this array.  Element name is pushed
 *				on the stack.	(Stack +1)
 *
 * Side effects:
 *	Instructions are added to envPtr.
 *
 *----------------------------------------------------------------------
 */

void
TclPushVarName(
    Tcl_Interp *interp,		/* Used for error reporting. */
    Tcl_Token *varTokenPtr,	/* Points to a variable token. */
    CompileEnv *envPtr,		/* Holds resulting instructions. */
    int flags,			/* TCL_NO_ELEMENT. */
    Tcl_Size *localIndexPtr,	/* Must not be NULL. */
    int *isScalarPtr)		/* Must not be NULL. */
{
    const char *p;
    const char *last, *name, *elName;
    Tcl_Token *elemTokenPtr = NULL;
    Tcl_Size nameLen, elNameLen, n;
    int simpleVarName = 0, allocedTokens = 0;
    Tcl_Size elemTokenCount = 0, removedParen = 0;
    Tcl_LVTIndex localIndex;

    /*
     * Decide if we can use a frame slot for the var/array name or if we need
     * to emit code to compute and push the name at runtime. We use a frame
     * slot (entry in the array of local vars) if we are compiling a procedure
     * body and if the name is simple text that does not include namespace
     * qualifiers.
     */

    name = elName = NULL;
    nameLen = elNameLen = 0;
    localIndex = TCL_INDEX_NONE;

    if (varTokenPtr->type == TCL_TOKEN_SIMPLE_WORD) {
	/*
	 * A simple variable name. Divide it up into "name" and "elName"
	 * strings. If it is not a local variable, look it up at runtime.
	 */

	simpleVarName = 1;

	name = varTokenPtr[1].start;
	nameLen = varTokenPtr[1].size;
	if (name[nameLen - 1] == ')') {
	    /*
	     * last char is ')' => potential array reference.
	     */
	    last = &name[nameLen - 1];

	    if (*last == ')') {
		for (p = name;  p < last;  p++) {
		    if (*p == '(') {
			elName = p + 1;
			elNameLen = last - elName;
			nameLen = p - name;
			break;
		    }
		}
	    }

	    if (!(flags & TCL_NO_ELEMENT) && elNameLen) {
		/*
		 * An array element, the element name is a simple string:
		 * assemble the corresponding token.
		 */

		elemTokenPtr = (Tcl_Token *)TclStackAlloc(interp, sizeof(Tcl_Token));
		allocedTokens = 1;
		elemTokenPtr->type = TCL_TOKEN_TEXT;
		elemTokenPtr->start = elName;
		elemTokenPtr->size = elNameLen;
		elemTokenPtr->numComponents = 0;
		elemTokenCount = 1;
	    }
	}
    } else if (interp && ((n = varTokenPtr->numComponents) > 1)
	    && (varTokenPtr[1].type == TCL_TOKEN_TEXT)
	    && (varTokenPtr[n].type == TCL_TOKEN_TEXT)
	    && (varTokenPtr[n].start[varTokenPtr[n].size - 1] == ')')) {
	/*
	 * Check for parentheses inside first token.
	 */

	simpleVarName = 0;
	for (p = varTokenPtr[1].start, last = p + varTokenPtr[1].size;
		p < last;  p++) {
	    if (*p == '(') {
		simpleVarName = 1;
		break;
	    }
	}
	if (simpleVarName) {
	    size_t remainingLen;

	    /*
	     * Check the last token: if it is just ')', do not count it.
	     * Otherwise, remove the ')' and flag so that it is restored at
	     * the end.
	     */

	    if (varTokenPtr[n].size == 1) {
		n--;
	    } else {
		varTokenPtr[n].size--;
		removedParen = n;
	    }

	    name = varTokenPtr[1].start;
	    nameLen = p - varTokenPtr[1].start;
	    elName = p + 1;
	    remainingLen = (varTokenPtr[2].start - p) - 1;
	    elNameLen = (varTokenPtr[n].start-p) + varTokenPtr[n].size - 1;

	    if (!(flags & TCL_NO_ELEMENT)) {
		if (remainingLen) {
		    /*
		     * Make a first token with the extra characters in the
		     * first token.
		     */

		    elemTokenPtr = (Tcl_Token *)TclStackAlloc(interp,
			    n * sizeof(Tcl_Token));
		    allocedTokens = 1;
		    elemTokenPtr->type = TCL_TOKEN_TEXT;
		    elemTokenPtr->start = elName;
		    elemTokenPtr->size = remainingLen;
		    elemTokenPtr->numComponents = 0;
		    elemTokenCount = n;

		    /*
		     * Copy the remaining tokens.
		     */

		    memcpy(elemTokenPtr + 1, varTokenPtr + 2,
			    (n - 1) * sizeof(Tcl_Token));
		} else {
		    /*
		     * Use the already available tokens.
		     */

		    elemTokenPtr = &varTokenPtr[2];
		    elemTokenCount = n - 1;
		}
	    }
	}
    }

    if (simpleVarName) {
	/*
	 * See whether name has any namespace separators (::'s).
	 */

	int hasNsQualifiers = 0;

	for (p = name, last = p + nameLen-1;  p < last;  p++) {
	    if ((p[0] == ':') && (p[1] == ':')) {
		hasNsQualifiers = 1;
		break;
	    }
	}

	/*
	 * Look up the var name's index in the array of local vars in the proc
	 * frame. If retrieving the var's value and it doesn't already exist,
	 * push its name and look it up at runtime.
	 */

	if (!hasNsQualifiers) {
	    localIndex = TclFindCompiledLocal(name, nameLen, 1, envPtr);
	}
	if (interp && localIndex < 0) {
	    PushLiteral(envPtr, name, nameLen);
	}

	/*
	 * Compile the element script, if any, and only if not inhibited. [Bug
	 * 3600328]
	 */

	if (elName != NULL && !(flags & TCL_NO_ELEMENT)) {
	    if (elNameLen) {
		TclCompileTokens(interp, elemTokenPtr, elemTokenCount,
			envPtr);
	    } else {
		OP(		PUSH_EMPTY);
	    }
	}
    } else if (interp) {
	/*
	 * The var name isn't simple: compile and push it.
	 */

	CompileTokens(envPtr, varTokenPtr, interp);
    }

    if (removedParen) {
	varTokenPtr[removedParen].size++;
    }
    if (allocedTokens) {
	TclStackFree(interp, elemTokenPtr);
    }
    *localIndexPtr = localIndex;
    *isScalarPtr = (elName == NULL);
}

/*
=======
>>>>>>> 8c0dc805
 * Local Variables:
 * mode: c
 * c-basic-offset: 4
 * fill-column: 78
 * End:
 */<|MERGE_RESOLUTION|>--- conflicted
+++ resolved
@@ -3479,292 +3479,6 @@
  
 /*
-<<<<<<< HEAD
- *----------------------------------------------------------------------
- *
- * TclLocalScalarFromToken --
- *
- *	Get the index into the table of compiled locals that corresponds
- *	to a local scalar variable name.
- *
- * Results:
- *	Returns the non-negative integer index value into the table of
- *	compiled locals corresponding to a local scalar variable name.
- *	If the arguments passed in do not identify a local scalar variable
- *	then return TCL_INDEX_NONE.
- *
- * Side effects:
- *	May add an entry into the table of compiled locals.
- *
- *----------------------------------------------------------------------
- */
-
-Tcl_Size
-TclLocalScalarFromToken(
-    Tcl_Token *tokenPtr,
-    CompileEnv *envPtr)
-{
-    int isScalar;
-    Tcl_LVTIndex index;
-
-    TclPushVarName(NULL, tokenPtr, envPtr, TCL_NO_ELEMENT, &index, &isScalar);
-    if (!isScalar) {
-	index = TCL_INDEX_NONE;
-    }
-    return index;
-}
-
-Tcl_Size
-TclLocalScalar(
-    const char *bytes,
-    size_t numBytes,
-    CompileEnv *envPtr)
-{
-    Tcl_Token token[2] = {
-	{TCL_TOKEN_SIMPLE_WORD, NULL, 0, 1},
-	{TCL_TOKEN_TEXT, NULL, 0, 0}
-    };
-
-    token[1].start = bytes;
-    token[1].size = numBytes;
-    return TclLocalScalarFromToken(token, envPtr);
-}
--
-/*
- *----------------------------------------------------------------------
- *
- * TclPushVarName --
- *
- *	Procedure used in the compiling where pushing a variable name is
- *	necessary (append, lappend, set).
- *
- * Results:
- *	The values written to *localIndexPtr and *isScalarPtr signal to
- *	the caller what the instructions emitted by this routine will do:
- *
- *	*isScalarPtr	(*localIndexPtr < 0)
- *	1		1	Push the varname on the stack. (Stack +1)
- *	1		0	*localIndexPtr is the index of the compiled
- *				local for this varname.  No instructions
- *				emitted.	(Stack +0)
- *	0		1	Push part1 and part2 names of array element
- *				on the stack.	(Stack +2)
- *	0		0	*localIndexPtr is the index of the compiled
- *				local for this array.  Element name is pushed
- *				on the stack.	(Stack +1)
- *
- * Side effects:
- *	Instructions are added to envPtr.
- *
- *----------------------------------------------------------------------
- */
-
-void
-TclPushVarName(
-    Tcl_Interp *interp,		/* Used for error reporting. */
-    Tcl_Token *varTokenPtr,	/* Points to a variable token. */
-    CompileEnv *envPtr,		/* Holds resulting instructions. */
-    int flags,			/* TCL_NO_ELEMENT. */
-    Tcl_Size *localIndexPtr,	/* Must not be NULL. */
-    int *isScalarPtr)		/* Must not be NULL. */
-{
-    const char *p;
-    const char *last, *name, *elName;
-    Tcl_Token *elemTokenPtr = NULL;
-    Tcl_Size nameLen, elNameLen, n;
-    int simpleVarName = 0, allocedTokens = 0;
-    Tcl_Size elemTokenCount = 0, removedParen = 0;
-    Tcl_LVTIndex localIndex;
-
-    /*
-     * Decide if we can use a frame slot for the var/array name or if we need
-     * to emit code to compute and push the name at runtime. We use a frame
-     * slot (entry in the array of local vars) if we are compiling a procedure
-     * body and if the name is simple text that does not include namespace
-     * qualifiers.
-     */
-
-    name = elName = NULL;
-    nameLen = elNameLen = 0;
-    localIndex = TCL_INDEX_NONE;
-
-    if (varTokenPtr->type == TCL_TOKEN_SIMPLE_WORD) {
-	/*
-	 * A simple variable name. Divide it up into "name" and "elName"
-	 * strings. If it is not a local variable, look it up at runtime.
-	 */
-
-	simpleVarName = 1;
-
-	name = varTokenPtr[1].start;
-	nameLen = varTokenPtr[1].size;
-	if (name[nameLen - 1] == ')') {
-	    /*
-	     * last char is ')' => potential array reference.
-	     */
-	    last = &name[nameLen - 1];
-
-	    if (*last == ')') {
-		for (p = name;  p < last;  p++) {
-		    if (*p == '(') {
-			elName = p + 1;
-			elNameLen = last - elName;
-			nameLen = p - name;
-			break;
-		    }
-		}
-	    }
-
-	    if (!(flags & TCL_NO_ELEMENT) && elNameLen) {
-		/*
-		 * An array element, the element name is a simple string:
-		 * assemble the corresponding token.
-		 */
-
-		elemTokenPtr = (Tcl_Token *)TclStackAlloc(interp, sizeof(Tcl_Token));
-		allocedTokens = 1;
-		elemTokenPtr->type = TCL_TOKEN_TEXT;
-		elemTokenPtr->start = elName;
-		elemTokenPtr->size = elNameLen;
-		elemTokenPtr->numComponents = 0;
-		elemTokenCount = 1;
-	    }
-	}
-    } else if (interp && ((n = varTokenPtr->numComponents) > 1)
-	    && (varTokenPtr[1].type == TCL_TOKEN_TEXT)
-	    && (varTokenPtr[n].type == TCL_TOKEN_TEXT)
-	    && (varTokenPtr[n].start[varTokenPtr[n].size - 1] == ')')) {
-	/*
-	 * Check for parentheses inside first token.
-	 */
-
-	simpleVarName = 0;
-	for (p = varTokenPtr[1].start, last = p + varTokenPtr[1].size;
-		p < last;  p++) {
-	    if (*p == '(') {
-		simpleVarName = 1;
-		break;
-	    }
-	}
-	if (simpleVarName) {
-	    size_t remainingLen;
-
-	    /*
-	     * Check the last token: if it is just ')', do not count it.
-	     * Otherwise, remove the ')' and flag so that it is restored at
-	     * the end.
-	     */
-
-	    if (varTokenPtr[n].size == 1) {
-		n--;
-	    } else {
-		varTokenPtr[n].size--;
-		removedParen = n;
-	    }
-
-	    name = varTokenPtr[1].start;
-	    nameLen = p - varTokenPtr[1].start;
-	    elName = p + 1;
-	    remainingLen = (varTokenPtr[2].start - p) - 1;
-	    elNameLen = (varTokenPtr[n].start-p) + varTokenPtr[n].size - 1;
-
-	    if (!(flags & TCL_NO_ELEMENT)) {
-		if (remainingLen) {
-		    /*
-		     * Make a first token with the extra characters in the
-		     * first token.
-		     */
-
-		    elemTokenPtr = (Tcl_Token *)TclStackAlloc(interp,
-			    n * sizeof(Tcl_Token));
-		    allocedTokens = 1;
-		    elemTokenPtr->type = TCL_TOKEN_TEXT;
-		    elemTokenPtr->start = elName;
-		    elemTokenPtr->size = remainingLen;
-		    elemTokenPtr->numComponents = 0;
-		    elemTokenCount = n;
-
-		    /*
-		     * Copy the remaining tokens.
-		     */
-
-		    memcpy(elemTokenPtr + 1, varTokenPtr + 2,
-			    (n - 1) * sizeof(Tcl_Token));
-		} else {
-		    /*
-		     * Use the already available tokens.
-		     */
-
-		    elemTokenPtr = &varTokenPtr[2];
-		    elemTokenCount = n - 1;
-		}
-	    }
-	}
-    }
-
-    if (simpleVarName) {
-	/*
-	 * See whether name has any namespace separators (::'s).
-	 */
-
-	int hasNsQualifiers = 0;
-
-	for (p = name, last = p + nameLen-1;  p < last;  p++) {
-	    if ((p[0] == ':') && (p[1] == ':')) {
-		hasNsQualifiers = 1;
-		break;
-	    }
-	}
-
-	/*
-	 * Look up the var name's index in the array of local vars in the proc
-	 * frame. If retrieving the var's value and it doesn't already exist,
-	 * push its name and look it up at runtime.
-	 */
-
-	if (!hasNsQualifiers) {
-	    localIndex = TclFindCompiledLocal(name, nameLen, 1, envPtr);
-	}
-	if (interp && localIndex < 0) {
-	    PushLiteral(envPtr, name, nameLen);
-	}
-
-	/*
-	 * Compile the element script, if any, and only if not inhibited. [Bug
-	 * 3600328]
-	 */
-
-	if (elName != NULL && !(flags & TCL_NO_ELEMENT)) {
-	    if (elNameLen) {
-		TclCompileTokens(interp, elemTokenPtr, elemTokenCount,
-			envPtr);
-	    } else {
-		OP(		PUSH_EMPTY);
-	    }
-	}
-    } else if (interp) {
-	/*
-	 * The var name isn't simple: compile and push it.
-	 */
-
-	CompileTokens(envPtr, varTokenPtr, interp);
-    }
-
-    if (removedParen) {
-	varTokenPtr[removedParen].size++;
-    }
-    if (allocedTokens) {
-	TclStackFree(interp, elemTokenPtr);
-    }
-    *localIndexPtr = localIndex;
-    *isScalarPtr = (elName == NULL);
-}
--
-/*
-=======
->>>>>>> 8c0dc805
  * Local Variables:
  * mode: c
  * c-basic-offset: 4
