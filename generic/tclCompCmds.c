/*
 * tclCompCmds.c --
 *
 *	This file contains compilation procedures that compile various Tcl
 *	commands into a sequence of instructions ("bytecodes").
 *
 * Copyright (c) 1997-1998 Sun Microsystems, Inc.
 * Copyright (c) 2001 by Kevin B. Kenny.  All rights reserved.
 * Copyright (c) 2002 ActiveState Corporation.
 * Copyright (c) 2004-2013 by Donal K. Fellows.
 *
 * See the file "license.terms" for information on usage and redistribution of
 * this file, and for a DISCLAIMER OF ALL WARRANTIES.
 */

#include "tclInt.h"
#include "tclCompile.h"
#include <assert.h>

/*
 * Prototypes for procedures defined later in this file:
 */

static ClientData	DupDictUpdateInfo(ClientData clientData);
static void		FreeDictUpdateInfo(ClientData clientData);
static void		PrintDictUpdateInfo(ClientData clientData,
			    Tcl_Obj *appendObj, ByteCode *codePtr,
			    unsigned int pcOffset);
static void		DisassembleDictUpdateInfo(ClientData clientData,
			    Tcl_Obj *dictObj, ByteCode *codePtr,
			    unsigned int pcOffset);
static ClientData	DupForeachInfo(ClientData clientData);
static void		FreeForeachInfo(ClientData clientData);
static void		PrintForeachInfo(ClientData clientData,
			    Tcl_Obj *appendObj, ByteCode *codePtr,
			    unsigned int pcOffset);
static void		DisassembleForeachInfo(ClientData clientData,
			    Tcl_Obj *dictObj, ByteCode *codePtr,
			    unsigned int pcOffset);
static void		PrintNewForeachInfo(ClientData clientData,
			    Tcl_Obj *appendObj, ByteCode *codePtr,
			    unsigned int pcOffset);
static void		DisassembleNewForeachInfo(ClientData clientData,
			    Tcl_Obj *dictObj, ByteCode *codePtr,
			    unsigned int pcOffset);
static int		CompileEachloopCmd(Tcl_Interp *interp,
			    Tcl_Parse *parsePtr, Command *cmdPtr,
			    CompileEnv *envPtr, int collect);
static int		CompileDictEachCmd(Tcl_Interp *interp,
			    Tcl_Parse *parsePtr, Command *cmdPtr,
			    struct CompileEnv *envPtr, int collect);

/*
 * The structures below define the AuxData types defined in this file.
 */

static const AuxDataType foreachInfoType = {
    "ForeachInfo",		/* name */
    DupForeachInfo,		/* dupProc */
    FreeForeachInfo,		/* freeProc */
    PrintForeachInfo,		/* printProc */
    DisassembleForeachInfo	/* disassembleProc */
};

static const AuxDataType newForeachInfoType = {
    "NewForeachInfo",		/* name */
    DupForeachInfo,		/* dupProc */
    FreeForeachInfo,		/* freeProc */
    PrintNewForeachInfo,	/* printProc */
    DisassembleNewForeachInfo	/* disassembleProc */
};

static const AuxDataType dictUpdateInfoType = {
    "DictUpdateInfo",		/* name */
    DupDictUpdateInfo,		/* dupProc */
    FreeDictUpdateInfo,		/* freeProc */
    PrintDictUpdateInfo,	/* printProc */
    DisassembleDictUpdateInfo	/* disassembleProc */
};

/*
 *----------------------------------------------------------------------
 *
 * TclGetAuxDataType --
 *
 *	This procedure looks up an Auxdata type by name.
 *
 * Results:
 *	If an AuxData type with name matching "typeName" is found, a pointer
 *	to its AuxDataType structure is returned; otherwise, NULL is returned.
 *
 * Side effects:
 *	None.
 *
 *----------------------------------------------------------------------
 */

const AuxDataType *
TclGetAuxDataType(
    const char *typeName)	/* Name of AuxData type to look up. */
{
    if (!strcmp(typeName, foreachInfoType.name)) {
	return &foreachInfoType;
    } else if (!strcmp(typeName, newForeachInfoType.name)) {
	return &newForeachInfoType;
    } else if (!strcmp(typeName, dictUpdateInfoType.name)) {
	return &dictUpdateInfoType;
    } else if (!strcmp(typeName, tclJumptableInfoType.name)) {
	return &tclJumptableInfoType;
    }
    return NULL;
}

/*
 *----------------------------------------------------------------------
 *
 * TclCompileAppendCmd --
 *
 *	Procedure called to compile the "append" command.
 *
 * Results:
 *	Returns TCL_OK for a successful compile. Returns TCL_ERROR to defer
 *	evaluation to runtime.
 *
 * Side effects:
 *	Instructions are added to envPtr to execute the "append" command at
 *	runtime.
 *
 *----------------------------------------------------------------------
 */

int
TclCompileAppendCmd(
    Tcl_Interp *interp,		/* Used for error reporting. */
    Tcl_Parse *parsePtr,	/* Points to a parse structure for the command
				 * created by Tcl_ParseCommand. */
    Command *cmdPtr,		/* Points to defintion of command being
				 * compiled. */
    CompileEnv *envPtr)		/* Holds resulting instructions. */
{
    Tcl_Token *varTokenPtr, *valueTokenPtr;
    int isScalar, localIndex, numWords, i;
    DefineLineInformation;	/* TIP #280 */

    /* TODO: Consider support for compiling expanded args. */
    numWords = parsePtr->numWords;
    if (numWords == 1) {
	return TCL_ERROR;
    } else if (numWords == 2) {
	/*
	 * append varName == set varName
	 */

	return TclCompileSetCmd(interp, parsePtr, cmdPtr, envPtr);
    } else if (numWords > 3) {
	/*
	 * APPEND instructions currently only handle one value, but we can
	 * handle some multi-value cases by stringing them together.
	 */

	goto appendMultiple;
    }

    /*
     * Decide if we can use a frame slot for the var/array name or if we need
     * to emit code to compute and push the name at runtime. We use a frame
     * slot (entry in the array of local vars) if we are compiling a procedure
     * body and if the name is simple text that does not include namespace
     * qualifiers.
     */

    varTokenPtr = TokenAfter(parsePtr->tokenPtr);

    PushVarNameWord(interp, varTokenPtr, envPtr, 0,
	    &localIndex, &isScalar, 1);

    /*
     * We are doing an assignment, otherwise TclCompileSetCmd was called, so
     * push the new value. This will need to be extended to push a value for
     * each argument.
     */

	valueTokenPtr = TokenAfter(varTokenPtr);
	CompileWord(envPtr, valueTokenPtr, interp, 2);

    /*
     * Emit instructions to set/get the variable.
     */

	if (isScalar) {
	    if (localIndex < 0) {
		TclEmitOpcode(INST_APPEND_STK, envPtr);
	    } else {
		Emit14Inst(INST_APPEND_SCALAR, localIndex, envPtr);
	    }
	} else {
	    if (localIndex < 0) {
		TclEmitOpcode(INST_APPEND_ARRAY_STK, envPtr);
	    } else {
		Emit14Inst(INST_APPEND_ARRAY, localIndex, envPtr);
	    }
	}

    return TCL_OK;

  appendMultiple:
    /*
     * Can only handle the case where we are appending to a local scalar when
     * there are multiple values to append.  Fortunately, this is common.
     */

    varTokenPtr = TokenAfter(parsePtr->tokenPtr);

    localIndex = LocalScalarFromToken(varTokenPtr, envPtr);
    if (localIndex < 0) {
	return TCL_ERROR;
    }

    /*
     * Definitely appending to a local scalar; generate the words and append
     * them.
     */

    valueTokenPtr = TokenAfter(varTokenPtr);
    for (i = 2 ; i < numWords ; i++) {
	CompileWord(envPtr, valueTokenPtr, interp, i);
	valueTokenPtr = TokenAfter(valueTokenPtr);
    }
    TclEmitInstInt4(	  INST_REVERSE, numWords-2,		envPtr);
    for (i = 2 ; i < numWords ;) {
	Emit14Inst(	  INST_APPEND_SCALAR, localIndex,	envPtr);
	if (++i < numWords) {
	    TclEmitOpcode(INST_POP,				envPtr);
	}
    }

    return TCL_OK;
}

/*
 *----------------------------------------------------------------------
 *
 * TclCompileArray*Cmd --
 *
 *	Functions called to compile "array" sucommands.
 *
 * Results:
 *	All return TCL_OK for a successful compile, and TCL_ERROR to defer
 *	evaluation to runtime.
 *
 * Side effects:
 *	Instructions are added to envPtr to execute the "array" subcommand at
 *	runtime.
 *
 *----------------------------------------------------------------------
 */

int
TclCompileArrayExistsCmd(
    Tcl_Interp *interp,		/* Used for looking up stuff. */
    Tcl_Parse *parsePtr,	/* Points to a parse structure for the command
				 * created by Tcl_ParseCommand. */
    Command *cmdPtr,		/* Points to defintion of command being
				 * compiled. */
    CompileEnv *envPtr)		/* Holds resulting instructions. */
{
    DefineLineInformation;	/* TIP #280 */
    Tcl_Token *tokenPtr;
    int isScalar, localIndex;

    if (parsePtr->numWords != 2) {
	return TCL_ERROR;
    }

    tokenPtr = TokenAfter(parsePtr->tokenPtr);
    PushVarNameWord(interp, tokenPtr, envPtr, TCL_NO_ELEMENT,
	    &localIndex, &isScalar, 1);
    if (!isScalar) {
	return TCL_ERROR;
    }

    if (localIndex >= 0) {
	TclEmitInstInt4(INST_ARRAY_EXISTS_IMM, localIndex,	envPtr);
    } else {
	TclEmitOpcode(	INST_ARRAY_EXISTS_STK,			envPtr);
    }
    return TCL_OK;
}

int
TclCompileArraySetCmd(
    Tcl_Interp *interp,		/* Used for looking up stuff. */
    Tcl_Parse *parsePtr,	/* Points to a parse structure for the command
				 * created by Tcl_ParseCommand. */
    Command *cmdPtr,		/* Points to defintion of command being
				 * compiled. */
    CompileEnv *envPtr)		/* Holds resulting instructions. */
{
    DefineLineInformation;	/* TIP #280 */
    Tcl_Token *varTokenPtr, *dataTokenPtr;
    int isScalar, localIndex, code = TCL_OK;
    int isDataLiteral, isDataValid, isDataEven, len;
    int keyVar, valVar, infoIndex;
    int fwd, offsetBack, offsetFwd;
    Tcl_Obj *literalObj;
    ForeachInfo *infoPtr;

    if (parsePtr->numWords != 3) {
	return TCL_ERROR;
    }

    varTokenPtr = TokenAfter(parsePtr->tokenPtr);
    dataTokenPtr = TokenAfter(varTokenPtr);
    literalObj = Tcl_NewObj();
    isDataLiteral = TclWordKnownAtCompileTime(dataTokenPtr, literalObj);
    isDataValid = (isDataLiteral
	    && Tcl_ListObjLength(NULL, literalObj, &len) == TCL_OK);
    isDataEven = (isDataValid && (len & 1) == 0);

    /*
     * Special case: literal odd-length argument is always an error.
     */

    if (isDataValid && !isDataEven) {
	/* Abandon custom compile and let invocation raise the error */
	code = TclCompileBasic2ArgCmd(interp, parsePtr, cmdPtr, envPtr);
	goto done;

	/*
	 * We used to compile to the bytecode that would throw the error,
	 * but that was wrong because it would not invoke the array trace
	 * on the variable.
	 *
	PushStringLiteral(envPtr, "list must have an even number of elements");
	PushStringLiteral(envPtr, "-errorcode {TCL ARGUMENT FORMAT}");
	TclEmitInstInt4(INST_RETURN_IMM, TCL_ERROR,		envPtr);
	TclEmitInt4(		0,				envPtr);
	goto done;
	 *
	 */
    }

    /*
     * Except for the special "ensure array" case below, when we're not in
     * a proc, we cannot do a better compile than generic.
     */

    if ((varTokenPtr->type != TCL_TOKEN_SIMPLE_WORD) ||
	    (envPtr->procPtr == NULL && !(isDataEven && len == 0))) {
	code = TclCompileBasic2ArgCmd(interp, parsePtr, cmdPtr, envPtr);
	goto done;
    }

    PushVarNameWord(interp, varTokenPtr, envPtr, TCL_NO_ELEMENT,
	    &localIndex, &isScalar, 1);
    if (!isScalar) {
	code = TCL_ERROR;
	goto done;
    }

    /*
     * Special case: literal empty value argument is just an "ensure array"
     * operation.
     */

    if (isDataEven && len == 0) {
	if (localIndex >= 0) {
	    TclEmitInstInt4(INST_ARRAY_EXISTS_IMM, localIndex,	envPtr);
	    TclEmitInstInt1(INST_JUMP_TRUE1, 7,			envPtr);
	    TclEmitInstInt4(INST_ARRAY_MAKE_IMM, localIndex,	envPtr);
	} else {
	    TclEmitOpcode(  INST_DUP,				envPtr);
	    TclEmitOpcode(  INST_ARRAY_EXISTS_STK,		envPtr);
	    TclEmitInstInt1(INST_JUMP_TRUE1, 5,			envPtr);
	    TclEmitOpcode(  INST_ARRAY_MAKE_STK,		envPtr);
	    TclEmitInstInt1(INST_JUMP1, 3,			envPtr);
	    /* Each branch decrements stack depth, but we only take one. */
	    TclAdjustStackDepth(1, envPtr);
	    TclEmitOpcode(  INST_POP,				envPtr);
	}
	PushStringLiteral(envPtr, "");
	goto done;
    }

    if (localIndex < 0) {
	/*
	 * a non-local variable: upvar from a local one! This consumes the
	 * variable name that was left at stacktop.
	 */

	localIndex = TclFindCompiledLocal(varTokenPtr->start,
		varTokenPtr->size, 1, envPtr);
	PushStringLiteral(envPtr, "0");
	TclEmitInstInt4(INST_REVERSE, 2,        		envPtr);
	TclEmitInstInt4(INST_UPVAR, localIndex, 		envPtr);
	TclEmitOpcode(INST_POP,          			envPtr);
    }

    /*
     * Prepare for the internal foreach.
     */

    keyVar = AnonymousLocal(envPtr);
    valVar = AnonymousLocal(envPtr);

    infoPtr = Tcl_Alloc(sizeof(ForeachInfo));
    infoPtr->numLists = 1;
    infoPtr->varLists[0] = Tcl_Alloc(sizeof(ForeachVarList) + sizeof(int));
    infoPtr->varLists[0]->numVars = 2;
    infoPtr->varLists[0]->varIndexes[0] = keyVar;
    infoPtr->varLists[0]->varIndexes[1] = valVar;
    infoIndex = TclCreateAuxData(infoPtr, &newForeachInfoType, envPtr);

    /*
     * Start issuing instructions to write to the array.
     */

    TclEmitInstInt4(INST_ARRAY_EXISTS_IMM, localIndex,	envPtr);
    TclEmitInstInt1(INST_JUMP_TRUE1, 7,			envPtr);
    TclEmitInstInt4(INST_ARRAY_MAKE_IMM, localIndex,	envPtr);

    CompileWord(envPtr, dataTokenPtr, interp, 2);
    if (!isDataLiteral || !isDataValid) {
	/*
	 * Only need this safety check if we're handling a non-literal or list
	 * containing an invalid literal; with valid list literals, we've
	 * already checked (worth it because literals are a very common
	 * use-case with [array set]).
	 */

	TclEmitOpcode(	INST_DUP,				envPtr);
	TclEmitOpcode(	INST_LIST_LENGTH,			envPtr);
	PushStringLiteral(envPtr, "1");
	TclEmitOpcode(	INST_BITAND,				envPtr);
	offsetFwd = CurrentOffset(envPtr);
	TclEmitInstInt1(INST_JUMP_FALSE1, 0,			envPtr);
	PushStringLiteral(envPtr, "list must have an even number of elements");
	PushStringLiteral(envPtr, "-errorcode {TCL ARGUMENT FORMAT}");
	TclEmitInstInt4(INST_RETURN_IMM, TCL_ERROR,		envPtr);
	TclEmitInt4(		0,				envPtr);
	TclAdjustStackDepth(-1, envPtr);
	fwd = CurrentOffset(envPtr) - offsetFwd;
	TclStoreInt1AtPtr(fwd, envPtr->codeStart+offsetFwd+1);
    }

    TclEmitInstInt4(INST_FOREACH_START, infoIndex,	envPtr);
    offsetBack = CurrentOffset(envPtr);
    Emit14Inst(	INST_LOAD_SCALAR, keyVar,		envPtr);
    Emit14Inst(	INST_LOAD_SCALAR, valVar,		envPtr);
    Emit14Inst(	INST_STORE_ARRAY, localIndex,		envPtr);
    TclEmitOpcode(	INST_POP,			envPtr);
    infoPtr->loopCtTemp = offsetBack - CurrentOffset(envPtr); /*misuse */
    TclEmitOpcode( INST_FOREACH_STEP,			envPtr);
    TclEmitOpcode( INST_FOREACH_END,			envPtr);
    TclAdjustStackDepth(-3, envPtr);
    PushStringLiteral(envPtr,	"");

    done:
    Tcl_DecrRefCount(literalObj);
    return code;
}

int
TclCompileArrayUnsetCmd(
    Tcl_Interp *interp,		/* Used for looking up stuff. */
    Tcl_Parse *parsePtr,	/* Points to a parse structure for the command
				 * created by Tcl_ParseCommand. */
    Command *cmdPtr,		/* Points to defintion of command being
				 * compiled. */
    CompileEnv *envPtr)		/* Holds resulting instructions. */
{
    DefineLineInformation;	/* TIP #280 */
    Tcl_Token *tokenPtr = TokenAfter(parsePtr->tokenPtr);
    int isScalar, localIndex;

    if (parsePtr->numWords != 2) {
	return TclCompileBasic2ArgCmd(interp, parsePtr, cmdPtr, envPtr);
    }

    PushVarNameWord(interp, tokenPtr, envPtr, TCL_NO_ELEMENT,
	    &localIndex, &isScalar, 1);
    if (!isScalar) {
	return TCL_ERROR;
    }

    if (localIndex >= 0) {
	TclEmitInstInt4(INST_ARRAY_EXISTS_IMM, localIndex,	envPtr);
	TclEmitInstInt1(INST_JUMP_FALSE1, 8,			envPtr);
	TclEmitInstInt1(INST_UNSET_SCALAR, 1,			envPtr);
	TclEmitInt4(		localIndex,			envPtr);
    } else {
	TclEmitOpcode(	INST_DUP,				envPtr);
	TclEmitOpcode(	INST_ARRAY_EXISTS_STK,			envPtr);
	TclEmitInstInt1(INST_JUMP_FALSE1, 6,			envPtr);
	TclEmitInstInt1(INST_UNSET_STK, 1,			envPtr);
	TclEmitInstInt1(INST_JUMP1, 3,				envPtr);
	/* Each branch decrements stack depth, but we only take one. */
	TclAdjustStackDepth(1, envPtr);
	TclEmitOpcode(	INST_POP,				envPtr);
    }
    PushStringLiteral(envPtr,	"");
    return TCL_OK;
}

/*
 *----------------------------------------------------------------------
 *
 * TclCompileBreakCmd --
 *
 *	Procedure called to compile the "break" command.
 *
 * Results:
 *	Returns TCL_OK for a successful compile. Returns TCL_ERROR to defer
 *	evaluation to runtime.
 *
 * Side effects:
 *	Instructions are added to envPtr to execute the "break" command at
 *	runtime.
 *
 *----------------------------------------------------------------------
 */

int
TclCompileBreakCmd(
    Tcl_Interp *interp,		/* Used for error reporting. */
    Tcl_Parse *parsePtr,	/* Points to a parse structure for the command
				 * created by Tcl_ParseCommand. */
    Command *cmdPtr,		/* Points to defintion of command being
				 * compiled. */
    CompileEnv *envPtr)		/* Holds resulting instructions. */
{
    ExceptionRange *rangePtr;
    ExceptionAux *auxPtr;

    if (parsePtr->numWords != 1) {
	return TCL_ERROR;
    }

    /*
     * Find the innermost exception range that contains this command.
     */

    rangePtr = TclGetInnermostExceptionRange(envPtr, TCL_BREAK, &auxPtr);
    if (rangePtr && rangePtr->type == LOOP_EXCEPTION_RANGE) {
	/*
	 * Found the target! No need for a nasty INST_BREAK here.
	 */

	TclCleanupStackForBreakContinue(envPtr, auxPtr);
	TclAddLoopBreakFixup(envPtr, auxPtr);
    } else {
	/*
	 * Emit a real break.
	 */

	TclEmitOpcode(INST_BREAK, envPtr);
    }
    TclAdjustStackDepth(1, envPtr);

    return TCL_OK;
}

/*
 *----------------------------------------------------------------------
 *
 * TclCompileCatchCmd --
 *
 *	Procedure called to compile the "catch" command.
 *
 * Results:
 *	Returns TCL_OK for a successful compile. Returns TCL_ERROR to defer
 *	evaluation to runtime.
 *
 * Side effects:
 *	Instructions are added to envPtr to execute the "catch" command at
 *	runtime.
 *
 *----------------------------------------------------------------------
 */

int
TclCompileCatchCmd(
    Tcl_Interp *interp,		/* Used for error reporting. */
    Tcl_Parse *parsePtr,	/* Points to a parse structure for the command
				 * created by Tcl_ParseCommand. */
    Command *cmdPtr,		/* Points to defintion of command being
				 * compiled. */
    CompileEnv *envPtr)		/* Holds resulting instructions. */
{
    JumpFixup jumpFixup;
    Tcl_Token *cmdTokenPtr, *resultNameTokenPtr, *optsNameTokenPtr;
    int resultIndex, optsIndex, range, dropScript = 0;
    DefineLineInformation;	/* TIP #280 */
    int depth = TclGetStackDepth(envPtr);

    /*
     * If syntax does not match what we expect for [catch], do not compile.
     * Let runtime checks determine if syntax has changed.
     */

    if ((parsePtr->numWords < 2) || (parsePtr->numWords > 4)) {
	return TCL_ERROR;
    }

    /*
     * If variables were specified and the catch command is at global level
     * (not in a procedure), don't compile it inline: the payoff is too small.
     */

    if ((parsePtr->numWords >= 3) && !EnvHasLVT(envPtr)) {
	return TCL_ERROR;
    }

    /*
     * Make sure the variable names, if any, have no substitutions and just
     * refer to local scalars.
     */

    resultIndex = optsIndex = -1;
    cmdTokenPtr = TokenAfter(parsePtr->tokenPtr);
    if (parsePtr->numWords >= 3) {
	resultNameTokenPtr = TokenAfter(cmdTokenPtr);
	/* DGP */
	resultIndex = LocalScalarFromToken(resultNameTokenPtr, envPtr);
	if (resultIndex < 0) {
	    return TCL_ERROR;
	}

	/* DKF */
	if (parsePtr->numWords == 4) {
	    optsNameTokenPtr = TokenAfter(resultNameTokenPtr);
	    optsIndex = LocalScalarFromToken(optsNameTokenPtr, envPtr);
	    if (optsIndex < 0) {
		return TCL_ERROR;
	    }
	}
    }

    /*
     * We will compile the catch command. Declare the exception range that it
     * uses.
     *
     * If the body is a simple word, compile a BEGIN_CATCH instruction,
     * followed by the instructions to eval the body.
     * Otherwise, compile instructions to substitute the body text before
     * starting the catch, then BEGIN_CATCH, and then EVAL_STK to evaluate the
     * substituted body.
     * Care has to be taken to make sure that substitution happens outside the
     * catch range so that errors in the substitution are not caught.
     * [Bug 219184]
     * The reason for duplicating the script is that EVAL_STK would otherwise
     * begin by undeflowing the stack below the mark set by BEGIN_CATCH4.
     */

    range = TclCreateExceptRange(CATCH_EXCEPTION_RANGE, envPtr);
    if (cmdTokenPtr->type == TCL_TOKEN_SIMPLE_WORD) {
	TclEmitInstInt4(	INST_BEGIN_CATCH4, range,	envPtr);
	ExceptionRangeStarts(envPtr, range);
	BODY(cmdTokenPtr, 1);
    } else {
	SetLineInformation(1);
	CompileTokens(envPtr, cmdTokenPtr, interp);
	TclEmitInstInt4(	INST_BEGIN_CATCH4, range,	envPtr);
	ExceptionRangeStarts(envPtr, range);
	TclEmitOpcode(		INST_DUP,			envPtr);
	TclEmitInvoke(envPtr,	INST_EVAL_STK);
	/* drop the script */
	dropScript = 1;
	TclEmitInstInt4(	INST_REVERSE, 2,		envPtr);
	TclEmitOpcode(		INST_POP,			envPtr);
    }
    ExceptionRangeEnds(envPtr, range);


    /*
     * Emit the "no errors" epilogue: push "0" (TCL_OK) as the catch result,
     * and jump around the "error case" code.
     */

    TclCheckStackDepth(depth+1, envPtr);
    PushStringLiteral(envPtr, "0");
    TclEmitForwardJump(envPtr, TCL_UNCONDITIONAL_JUMP, &jumpFixup);

    /*
     * Emit the "error case" epilogue. Push the interpreter result and the
     * return code.
     */

    ExceptionRangeTarget(envPtr, range, catchOffset);
    TclSetStackDepth(depth + dropScript, envPtr);

    if (dropScript) {
	TclEmitOpcode(		INST_POP,			envPtr);
    }


    /* Stack at this point is empty */
    TclEmitOpcode(		INST_PUSH_RESULT,		envPtr);
    TclEmitOpcode(		INST_PUSH_RETURN_CODE,		envPtr);

    /* Stack at this point on both branches: result returnCode */

    if (TclFixupForwardJumpToHere(envPtr, &jumpFixup, 127)) {
	Tcl_Panic("TclCompileCatchCmd: bad jump distance %" TCL_Z_MODIFIER "d",
		(CurrentOffset(envPtr) - jumpFixup.codeOffset));
    }

    /*
     * Push the return options if the caller wants them. This needs to happen
     * before INST_END_CATCH
     */

    if (optsIndex != -1) {
	TclEmitOpcode(		INST_PUSH_RETURN_OPTIONS,	envPtr);
    }

    /*
     * End the catch
     */

    TclEmitOpcode(		INST_END_CATCH,			envPtr);

    /*
     * Save the result and return options if the caller wants them. This needs
     * to happen after INST_END_CATCH (compile-3.6/7).
     */

    if (optsIndex != -1) {
	Emit14Inst(		INST_STORE_SCALAR, optsIndex,	envPtr);
	TclEmitOpcode(		INST_POP,			envPtr);
    }

    /*
     * At this point, the top of the stack is inconveniently ordered:
     *		result returnCode
     * Reverse the stack to store the result.
     */

    TclEmitInstInt4(	INST_REVERSE, 2,		envPtr);
    if (resultIndex != -1) {
	Emit14Inst(	INST_STORE_SCALAR, resultIndex,	envPtr);
    }
    TclEmitOpcode(	INST_POP,			envPtr);

    TclCheckStackDepth(depth+1, envPtr);
    return TCL_OK;
}

/*----------------------------------------------------------------------
 *
 * TclCompileClockClicksCmd --
 *
 *	Procedure called to compile the "tcl::clock::clicks" command.
 *
 * Results:
 *	Returns TCL_OK for a successful compile. Returns TCL_ERROR to defer
 *	evaluation to run time.
 *
 * Side effects:
 *	Instructions are added to envPtr to execute the "clock clicks"
 *	command at runtime.
 *
 *----------------------------------------------------------------------
 */

int
TclCompileClockClicksCmd(
    Tcl_Interp* interp,		/* Tcl interpreter */
    Tcl_Parse *parsePtr,	/* Points to a parse structure for the command
				 * created by Tcl_ParseCommand. */
    Command *cmdPtr,		/* Points to defintion of command being
				 * compiled. */
    CompileEnv *envPtr)		/* Holds resulting instructions. */
{
    Tcl_Token* tokenPtr;

    switch (parsePtr->numWords) {
    case 1:
	/*
	 * No args
	 */
	TclEmitInstInt1(INST_CLOCK_READ, 0, envPtr);
	break;
    case 2:
	/*
	 * -milliseconds or -microseconds
	 */
	tokenPtr = TokenAfter(parsePtr->tokenPtr);
	if (tokenPtr->type != TCL_TOKEN_SIMPLE_WORD
	    || tokenPtr[1].size < 4
	    || tokenPtr[1].size > 13) {
	    return TCL_ERROR;
	} else if (!strncmp(tokenPtr[1].start, "-microseconds",
			    tokenPtr[1].size)) {
	    TclEmitInstInt1(INST_CLOCK_READ, 1, envPtr);
	    break;
	} else if (!strncmp(tokenPtr[1].start, "-milliseconds",
			    tokenPtr[1].size)) {
	    TclEmitInstInt1(INST_CLOCK_READ, 2, envPtr);
	    break;
	} else {
	    return TCL_ERROR;
	}
    default:
	return TCL_ERROR;
    }
    return TCL_OK;
}


/*----------------------------------------------------------------------
 *
 * TclCompileClockReadingCmd --
 *
 *	Procedure called to compile the "tcl::clock::microseconds",
 *	"tcl::clock::milliseconds" and "tcl::clock::seconds" commands.
 *
 * Results:
 *	Returns TCL_OK for a successful compile. Returns TCL_ERROR to defer
 *	evaluation to run time.
 *
 * Side effects:
 *	Instructions are added to envPtr to execute the "clock clicks"
 *	command at runtime.
 *
 * Client data is 1 for microseconds, 2 for milliseconds, 3 for seconds.
 *----------------------------------------------------------------------
 */

int
TclCompileClockReadingCmd(
    Tcl_Interp* interp,		/* Tcl interpreter */
    Tcl_Parse *parsePtr,	/* Points to a parse structure for the command
				 * created by Tcl_ParseCommand. */
    Command *cmdPtr,		/* Points to defintion of command being
				 * compiled. */
    CompileEnv *envPtr)		/* Holds resulting instructions. */
{
    if (parsePtr->numWords != 1) {
	return TCL_ERROR;
    }

    TclEmitInstInt1(INST_CLOCK_READ, PTR2INT(cmdPtr->objClientData), envPtr);

    return TCL_OK;
}

/*
 *----------------------------------------------------------------------
 *
 * TclCompileConcatCmd --
 *
 *	Procedure called to compile the "concat" command.
 *
 * Results:
 *	Returns TCL_OK for a successful compile. Returns TCL_ERROR to defer
 *	evaluation to runtime.
 *
 * Side effects:
 *	Instructions are added to envPtr to execute the "concat" command at
 *	runtime.
 *
 *----------------------------------------------------------------------
 */

int
TclCompileConcatCmd(
    Tcl_Interp *interp,		/* Used for error reporting. */
    Tcl_Parse *parsePtr,	/* Points to a parse structure for the command
				 * created by Tcl_ParseCommand. */
    Command *cmdPtr,		/* Points to defintion of command being
				 * compiled. */
    CompileEnv *envPtr)		/* Holds resulting instructions. */
{
    DefineLineInformation;	/* TIP #280 */
    Tcl_Obj *objPtr, *listObj;
    Tcl_Token *tokenPtr;
    int i;

    /* TODO: Consider compiling expansion case. */
    if (parsePtr->numWords == 1) {
	/*
	 * [concat] without arguments just pushes an empty object.
	 */

	PushStringLiteral(envPtr, "");
	return TCL_OK;
    }

    /*
     * Test if all arguments are compile-time known. If they are, we can
     * implement with a simple push.
     */

    listObj = Tcl_NewObj();
    for (i = 1, tokenPtr = parsePtr->tokenPtr; i < parsePtr->numWords; i++) {
	tokenPtr = TokenAfter(tokenPtr);
	objPtr = Tcl_NewObj();
	if (!TclWordKnownAtCompileTime(tokenPtr, objPtr)) {
	    Tcl_DecrRefCount(objPtr);
	    Tcl_DecrRefCount(listObj);
	    listObj = NULL;
	    break;
	}
	(void) Tcl_ListObjAppendElement(NULL, listObj, objPtr);
    }
    if (listObj != NULL) {
	Tcl_Obj **objs;
	const char *bytes;
	int len;
	size_t slen;

	Tcl_ListObjGetElements(NULL, listObj, &len, &objs);
	objPtr = Tcl_ConcatObj(len, objs);
	Tcl_DecrRefCount(listObj);
	bytes = TclGetStringFromObj(objPtr, &slen);
	PushLiteral(envPtr, bytes, slen);
	Tcl_DecrRefCount(objPtr);
	return TCL_OK;
    }

    /*
     * General case: runtime concat.
     */

    for (i = 1, tokenPtr = parsePtr->tokenPtr; i < parsePtr->numWords; i++) {
	tokenPtr = TokenAfter(tokenPtr);
	CompileWord(envPtr, tokenPtr, interp, i);
    }

    TclEmitInstInt4(	INST_CONCAT_STK, i-1,		envPtr);

    return TCL_OK;
}

/*
 *----------------------------------------------------------------------
 *
 * TclCompileContinueCmd --
 *
 *	Procedure called to compile the "continue" command.
 *
 * Results:
 *	Returns TCL_OK for a successful compile. Returns TCL_ERROR to defer
 *	evaluation to runtime.
 *
 * Side effects:
 *	Instructions are added to envPtr to execute the "continue" command at
 *	runtime.
 *
 *----------------------------------------------------------------------
 */

int
TclCompileContinueCmd(
    Tcl_Interp *interp,		/* Used for error reporting. */
    Tcl_Parse *parsePtr,	/* Points to a parse structure for the command
				 * created by Tcl_ParseCommand. */
    Command *cmdPtr,		/* Points to defintion of command being
				 * compiled. */
    CompileEnv *envPtr)		/* Holds resulting instructions. */
{
    ExceptionRange *rangePtr;
    ExceptionAux *auxPtr;

    /*
     * There should be no argument after the "continue".
     */

    if (parsePtr->numWords != 1) {
	return TCL_ERROR;
    }

    /*
     * See if we can find a valid continueOffset (i.e., not -1) in the
     * innermost containing exception range.
     */

    rangePtr = TclGetInnermostExceptionRange(envPtr, TCL_CONTINUE, &auxPtr);
    if (rangePtr && rangePtr->type == LOOP_EXCEPTION_RANGE) {
	/*
	 * Found the target! No need for a nasty INST_CONTINUE here.
	 */

	TclCleanupStackForBreakContinue(envPtr, auxPtr);
	TclAddLoopContinueFixup(envPtr, auxPtr);
    } else {
	/*
	 * Emit a real continue.
	 */

	TclEmitOpcode(INST_CONTINUE, envPtr);
    }
    TclAdjustStackDepth(1, envPtr);

    return TCL_OK;
}

/*
 *----------------------------------------------------------------------
 *
 * TclCompileDict*Cmd --
 *
 *	Functions called to compile "dict" sucommands.
 *
 * Results:
 *	All return TCL_OK for a successful compile, and TCL_ERROR to defer
 *	evaluation to runtime.
 *
 * Side effects:
 *	Instructions are added to envPtr to execute the "dict" subcommand at
 *	runtime.
 *
 *----------------------------------------------------------------------
 */

int
TclCompileDictSetCmd(
    Tcl_Interp *interp,		/* Used for looking up stuff. */
    Tcl_Parse *parsePtr,	/* Points to a parse structure for the command
				 * created by Tcl_ParseCommand. */
    Command *cmdPtr,		/* Points to defintion of command being
				 * compiled. */
    CompileEnv *envPtr)		/* Holds resulting instructions. */
{
    Tcl_Token *tokenPtr;
    int i, dictVarIndex;
    DefineLineInformation;	/* TIP #280 */
    Tcl_Token *varTokenPtr;

    /*
     * There must be at least one argument after the command.
     */

    if (parsePtr->numWords < 4) {
	return TCL_ERROR;
    }

    /*
     * The dictionary variable must be a local scalar that is knowable at
     * compile time; anything else exceeds the complexity of the opcode. So
     * discover what the index is.
     */

    varTokenPtr = TokenAfter(parsePtr->tokenPtr);
    dictVarIndex = LocalScalarFromToken(varTokenPtr, envPtr);
    if (dictVarIndex < 0) {
	return TCL_ERROR;
    }

    /*
     * Remaining words (key path and value to set) can be handled normally.
     */

    tokenPtr = TokenAfter(varTokenPtr);
    for (i=2 ; i< parsePtr->numWords ; i++) {
	CompileWord(envPtr, tokenPtr, interp, i);
	tokenPtr = TokenAfter(tokenPtr);
    }

    /*
     * Now emit the instruction to do the dict manipulation.
     */

    TclEmitInstInt4( INST_DICT_SET, parsePtr->numWords-3,	envPtr);
    TclEmitInt4(     dictVarIndex,			envPtr);
    TclAdjustStackDepth(-1, envPtr);
    return TCL_OK;
}

int
TclCompileDictIncrCmd(
    Tcl_Interp *interp,		/* Used for looking up stuff. */
    Tcl_Parse *parsePtr,	/* Points to a parse structure for the command
				 * created by Tcl_ParseCommand. */
    Command *cmdPtr,		/* Points to defintion of command being
				 * compiled. */
    CompileEnv *envPtr)		/* Holds resulting instructions. */
{
    DefineLineInformation;	/* TIP #280 */
    Tcl_Token *varTokenPtr, *keyTokenPtr;
    int dictVarIndex, incrAmount;

    /*
     * There must be at least two arguments after the command.
     */

    if (parsePtr->numWords < 3 || parsePtr->numWords > 4) {
	return TCL_ERROR;
    }
    varTokenPtr = TokenAfter(parsePtr->tokenPtr);
    keyTokenPtr = TokenAfter(varTokenPtr);

    /*
     * Parse the increment amount, if present.
     */

    if (parsePtr->numWords == 4) {
	const char *word;
	size_t numBytes;
	int code;
	Tcl_Token *incrTokenPtr;
	Tcl_Obj *intObj;

	incrTokenPtr = TokenAfter(keyTokenPtr);
	if (incrTokenPtr->type != TCL_TOKEN_SIMPLE_WORD) {
	    return TclCompileBasic2Or3ArgCmd(interp, parsePtr,cmdPtr, envPtr);
	}
	word = incrTokenPtr[1].start;
	numBytes = incrTokenPtr[1].size;

	intObj = Tcl_NewStringObj(word, numBytes);
	Tcl_IncrRefCount(intObj);
	code = TclGetIntFromObj(NULL, intObj, &incrAmount);
	TclDecrRefCount(intObj);
	if (code != TCL_OK) {
	    return TclCompileBasic2Or3ArgCmd(interp, parsePtr,cmdPtr, envPtr);
	}
    } else {
	incrAmount = 1;
    }

    /*
     * The dictionary variable must be a local scalar that is knowable at
     * compile time; anything else exceeds the complexity of the opcode. So
     * discover what the index is.
     */

    dictVarIndex = LocalScalarFromToken(varTokenPtr, envPtr);
    if (dictVarIndex < 0) {
	return TclCompileBasic2Or3ArgCmd(interp, parsePtr, cmdPtr, envPtr);
    }

    /*
     * Emit the key and the code to actually do the increment.
     */

    CompileWord(envPtr, keyTokenPtr, interp, 2);
    TclEmitInstInt4( INST_DICT_INCR_IMM, incrAmount,	envPtr);
    TclEmitInt4(     dictVarIndex,			envPtr);
    return TCL_OK;
}

int
TclCompileDictGetCmd(
    Tcl_Interp *interp,		/* Used for looking up stuff. */
    Tcl_Parse *parsePtr,	/* Points to a parse structure for the command
				 * created by Tcl_ParseCommand. */
    Command *cmdPtr,		/* Points to defintion of command being
				 * compiled. */
    CompileEnv *envPtr)		/* Holds resulting instructions. */
{
    Tcl_Token *tokenPtr;
    int i;
    DefineLineInformation;	/* TIP #280 */

    /*
     * There must be at least two arguments after the command (the single-arg
     * case is legal, but too special and magic for us to deal with here).
     */

    /* TODO: Consider support for compiling expanded args. */
    if (parsePtr->numWords < 3) {
	return TCL_ERROR;
    }
    tokenPtr = TokenAfter(parsePtr->tokenPtr);

    /*
     * Only compile this because we need INST_DICT_GET anyway.
     */

    for (i=1 ; i<parsePtr->numWords ; i++) {
	CompileWord(envPtr, tokenPtr, interp, i);
	tokenPtr = TokenAfter(tokenPtr);
    }
    TclEmitInstInt4(INST_DICT_GET, parsePtr->numWords-2, envPtr);
    TclAdjustStackDepth(-1, envPtr);
    return TCL_OK;
}

int
TclCompileDictGetWithDefaultCmd(
    Tcl_Interp *interp,		/* Used for looking up stuff. */
    Tcl_Parse *parsePtr,	/* Points to a parse structure for the command
				 * created by Tcl_ParseCommand. */
    Command *cmdPtr,		/* Points to defintion of command being
				 * compiled. */
    CompileEnv *envPtr)		/* Holds resulting instructions. */
{
    Tcl_Token *tokenPtr;
    int i;
    DefineLineInformation;	/* TIP #280 */

    /*
     * There must be at least three arguments after the command.
     */

    /* TODO: Consider support for compiling expanded args. */
    if (parsePtr->numWords < 4) {
	return TCL_ERROR;
    }
    tokenPtr = TokenAfter(parsePtr->tokenPtr);

    for (i=1 ; i<parsePtr->numWords ; i++) {
	CompileWord(envPtr, tokenPtr, interp, i);
	tokenPtr = TokenAfter(tokenPtr);
    }
    TclEmitInstInt4(INST_DICT_GET_DEF, parsePtr->numWords-3, envPtr);
    TclAdjustStackDepth(-2, envPtr);
    return TCL_OK;
}

int
TclCompileDictExistsCmd(
    Tcl_Interp *interp,		/* Used for looking up stuff. */
    Tcl_Parse *parsePtr,	/* Points to a parse structure for the command
				 * created by Tcl_ParseCommand. */
    Command *cmdPtr,		/* Points to defintion of command being
				 * compiled. */
    CompileEnv *envPtr)		/* Holds resulting instructions. */
{
    Tcl_Token *tokenPtr;
    int i;
    DefineLineInformation;	/* TIP #280 */

    /*
     * There must be at least two arguments after the command (the single-arg
     * case is legal, but too special and magic for us to deal with here).
     */

    /* TODO: Consider support for compiling expanded args. */
    if (parsePtr->numWords < 3) {
	return TCL_ERROR;
    }
    tokenPtr = TokenAfter(parsePtr->tokenPtr);

    /*
     * Now we do the code generation.
     */

    for (i=1 ; i<parsePtr->numWords ; i++) {
	CompileWord(envPtr, tokenPtr, interp, i);
	tokenPtr = TokenAfter(tokenPtr);
    }
    TclEmitInstInt4(INST_DICT_EXISTS, parsePtr->numWords-2, envPtr);
    TclAdjustStackDepth(-1, envPtr);
    return TCL_OK;
}

int
TclCompileDictUnsetCmd(
    Tcl_Interp *interp,		/* Used for looking up stuff. */
    Tcl_Parse *parsePtr,	/* Points to a parse structure for the command
				 * created by Tcl_ParseCommand. */
    Command *cmdPtr,		/* Points to defintion of command being
				 * compiled. */
    CompileEnv *envPtr)		/* Holds resulting instructions. */
{
    Tcl_Token *tokenPtr;
    DefineLineInformation;	/* TIP #280 */
    int i, dictVarIndex;

    /*
     * There must be at least one argument after the variable name for us to
     * compile to bytecode.
     */

    /* TODO: Consider support for compiling expanded args. */
    if (parsePtr->numWords < 3) {
	return TCL_ERROR;
    }

    /*
     * The dictionary variable must be a local scalar that is knowable at
     * compile time; anything else exceeds the complexity of the opcode. So
     * discover what the index is.
     */

    tokenPtr = TokenAfter(parsePtr->tokenPtr);
    dictVarIndex = LocalScalarFromToken(tokenPtr, envPtr);
    if (dictVarIndex < 0) {
	return TclCompileBasicMin2ArgCmd(interp, parsePtr, cmdPtr, envPtr);
    }

    /*
     * Remaining words (the key path) can be handled normally.
     */

    for (i=2 ; i<parsePtr->numWords ; i++) {
	tokenPtr = TokenAfter(tokenPtr);
	CompileWord(envPtr, tokenPtr, interp, i);
    }

    /*
     * Now emit the instruction to do the dict manipulation.
     */

    TclEmitInstInt4( INST_DICT_UNSET, parsePtr->numWords-2,	envPtr);
    TclEmitInt4(	dictVarIndex,				envPtr);
    return TCL_OK;
}

int
TclCompileDictCreateCmd(
    Tcl_Interp *interp,		/* Used for looking up stuff. */
    Tcl_Parse *parsePtr,	/* Points to a parse structure for the command
				 * created by Tcl_ParseCommand. */
    Command *cmdPtr,		/* Points to defintion of command being
				 * compiled. */
    CompileEnv *envPtr)		/* Holds resulting instructions. */
{
    DefineLineInformation;	/* TIP #280 */
    int worker;			/* Temp var for building the value in. */
    Tcl_Token *tokenPtr;
    Tcl_Obj *keyObj, *valueObj, *dictObj;
    const char *bytes;
    int i;
    size_t len;

    if ((parsePtr->numWords & 1) == 0) {
	return TCL_ERROR;
    }

    /*
     * See if we can build the value at compile time...
     */

    tokenPtr = TokenAfter(parsePtr->tokenPtr);
    dictObj = Tcl_NewObj();
    Tcl_IncrRefCount(dictObj);
    for (i=1 ; i<parsePtr->numWords ; i+=2) {
	keyObj = Tcl_NewObj();
	Tcl_IncrRefCount(keyObj);
	if (!TclWordKnownAtCompileTime(tokenPtr, keyObj)) {
	    Tcl_DecrRefCount(keyObj);
	    Tcl_DecrRefCount(dictObj);
	    goto nonConstant;
	}
	tokenPtr = TokenAfter(tokenPtr);
	valueObj = Tcl_NewObj();
	Tcl_IncrRefCount(valueObj);
	if (!TclWordKnownAtCompileTime(tokenPtr, valueObj)) {
	    Tcl_DecrRefCount(keyObj);
	    Tcl_DecrRefCount(valueObj);
	    Tcl_DecrRefCount(dictObj);
	    goto nonConstant;
	}
	tokenPtr = TokenAfter(tokenPtr);
	Tcl_DictObjPut(NULL, dictObj, keyObj, valueObj);
	Tcl_DecrRefCount(keyObj);
	Tcl_DecrRefCount(valueObj);
    }

    /*
     * We did! Excellent. The "verifyDict" is to do type forcing.
     */

    bytes = TclGetStringFromObj(dictObj, &len);
    PushLiteral(envPtr, bytes, len);
    TclEmitOpcode(		INST_DUP,			envPtr);
    TclEmitOpcode(		INST_DICT_VERIFY,		envPtr);
    Tcl_DecrRefCount(dictObj);
    return TCL_OK;

    /*
     * Otherwise, we've got to issue runtime code to do the building, which we
     * do by [dict set]ting into an unnamed local variable. This requires that
     * we are in a context with an LVT.
     */

  nonConstant:
    worker = AnonymousLocal(envPtr);
    if (worker < 0) {
	return TclCompileBasicMin0ArgCmd(interp, parsePtr, cmdPtr, envPtr);
    }

    PushStringLiteral(envPtr,		"");
    Emit14Inst(			INST_STORE_SCALAR, worker,	envPtr);
    TclEmitOpcode(		INST_POP,			envPtr);
    tokenPtr = TokenAfter(parsePtr->tokenPtr);
    for (i=1 ; i<parsePtr->numWords ; i+=2) {
	CompileWord(envPtr, tokenPtr, interp, i);
	tokenPtr = TokenAfter(tokenPtr);
	CompileWord(envPtr, tokenPtr, interp, i+1);
	tokenPtr = TokenAfter(tokenPtr);
	TclEmitInstInt4(	INST_DICT_SET, 1,		envPtr);
	TclEmitInt4(			worker,			envPtr);
	TclAdjustStackDepth(-1, envPtr);
	TclEmitOpcode(		INST_POP,			envPtr);
    }
    Emit14Inst(			INST_LOAD_SCALAR, worker,	envPtr);
    TclEmitInstInt1(		INST_UNSET_SCALAR, 0,		envPtr);
    TclEmitInt4(			worker,			envPtr);
    return TCL_OK;
}

int
TclCompileDictMergeCmd(
    Tcl_Interp *interp,		/* Used for looking up stuff. */
    Tcl_Parse *parsePtr,	/* Points to a parse structure for the command
				 * created by Tcl_ParseCommand. */
    Command *cmdPtr,		/* Points to defintion of command being
				 * compiled. */
    CompileEnv *envPtr)		/* Holds resulting instructions. */
{
    DefineLineInformation;	/* TIP #280 */
    Tcl_Token *tokenPtr;
    int i, workerIndex, infoIndex, outLoop;

    /*
     * Deal with some special edge cases. Note that in the case with one
     * argument, the only thing to do is to verify the dict-ness.
     */

    /* TODO: Consider support for compiling expanded args. (less likely) */
    if (parsePtr->numWords < 2) {
	PushStringLiteral(envPtr, "");
	return TCL_OK;
    } else if (parsePtr->numWords == 2) {
	tokenPtr = TokenAfter(parsePtr->tokenPtr);
	CompileWord(envPtr, tokenPtr, interp, 1);
	TclEmitOpcode(		INST_DUP,			envPtr);
	TclEmitOpcode(		INST_DICT_VERIFY,		envPtr);
	return TCL_OK;
    }

    /*
     * There's real merging work to do.
     *
     * Allocate some working space. This means we'll only ever compile this
     * command when there's an LVT present.
     */

    workerIndex = AnonymousLocal(envPtr);
    if (workerIndex < 0) {
	return TclCompileBasicMin2ArgCmd(interp, parsePtr, cmdPtr, envPtr);
    }
    infoIndex = AnonymousLocal(envPtr);

    /*
     * Get the first dictionary and verify that it is so.
     */

    tokenPtr = TokenAfter(parsePtr->tokenPtr);
    CompileWord(envPtr, tokenPtr, interp, 1);
    TclEmitOpcode(		INST_DUP,			envPtr);
    TclEmitOpcode(		INST_DICT_VERIFY,		envPtr);
    Emit14Inst(			INST_STORE_SCALAR, workerIndex,	envPtr);
    TclEmitOpcode(		INST_POP,			envPtr);

    /*
     * For each of the remaining dictionaries...
     */

    outLoop = TclCreateExceptRange(CATCH_EXCEPTION_RANGE, envPtr);
    TclEmitInstInt4(		INST_BEGIN_CATCH4, outLoop,	envPtr);
    ExceptionRangeStarts(envPtr, outLoop);
    for (i=2 ; i<parsePtr->numWords ; i++) {
	/*
	 * Get the dictionary, and merge its pairs into the first dict (using
	 * a small loop).
	 */

	tokenPtr = TokenAfter(tokenPtr);
	CompileWord(envPtr, tokenPtr, interp, i);
	TclEmitInstInt4(	INST_DICT_FIRST, infoIndex,	envPtr);
	TclEmitInstInt1(	INST_JUMP_TRUE1, 24,		envPtr);
	TclEmitInstInt4(	INST_REVERSE, 2,		envPtr);
	TclEmitInstInt4(	INST_DICT_SET, 1,		envPtr);
	TclEmitInt4(			workerIndex,		envPtr);
	TclAdjustStackDepth(-1, envPtr);
	TclEmitOpcode(		INST_POP,			envPtr);
	TclEmitInstInt4(	INST_DICT_NEXT, infoIndex,	envPtr);
	TclEmitInstInt1(	INST_JUMP_FALSE1, -20,		envPtr);
	TclEmitOpcode(		INST_POP,			envPtr);
	TclEmitOpcode(		INST_POP,			envPtr);
	TclEmitInstInt1(	INST_UNSET_SCALAR, 0,		envPtr);
	TclEmitInt4(			infoIndex,		envPtr);
    }
    ExceptionRangeEnds(envPtr, outLoop);
    TclEmitOpcode(		INST_END_CATCH,			envPtr);

    /*
     * Clean up any state left over.
     */

    Emit14Inst(			INST_LOAD_SCALAR, workerIndex,	envPtr);
    TclEmitInstInt1(		INST_UNSET_SCALAR, 0,		envPtr);
    TclEmitInt4(			workerIndex,		envPtr);
    TclEmitInstInt1(		INST_JUMP1, 18,			envPtr);

    /*
     * If an exception happens when starting to iterate over the second (and
     * subsequent) dicts. This is strictly not necessary, but it is nice.
     */

    TclAdjustStackDepth(-1, envPtr);
    ExceptionRangeTarget(envPtr, outLoop, catchOffset);
    TclEmitOpcode(		INST_PUSH_RETURN_OPTIONS,	envPtr);
    TclEmitOpcode(		INST_PUSH_RESULT,		envPtr);
    TclEmitOpcode(		INST_END_CATCH,			envPtr);
    TclEmitInstInt1(		INST_UNSET_SCALAR, 0,		envPtr);
    TclEmitInt4(			workerIndex,		envPtr);
    TclEmitInstInt1(		INST_UNSET_SCALAR, 0,		envPtr);
    TclEmitInt4(			infoIndex,		envPtr);
    TclEmitOpcode(		INST_RETURN_STK,		envPtr);

    return TCL_OK;
}

int
TclCompileDictForCmd(
    Tcl_Interp *interp,		/* Used for looking up stuff. */
    Tcl_Parse *parsePtr,	/* Points to a parse structure for the command
				 * created by Tcl_ParseCommand. */
    Command *cmdPtr,		/* Points to defintion of command being
				 * compiled. */
    CompileEnv *envPtr)		/* Holds resulting instructions. */
{
    return CompileDictEachCmd(interp, parsePtr, cmdPtr, envPtr,
	    TCL_EACH_KEEP_NONE);
}

int
TclCompileDictMapCmd(
    Tcl_Interp *interp,		/* Used for looking up stuff. */
    Tcl_Parse *parsePtr,	/* Points to a parse structure for the command
				 * created by Tcl_ParseCommand. */
    Command *cmdPtr,		/* Points to defintion of command being
				 * compiled. */
    CompileEnv *envPtr)		/* Holds resulting instructions. */
{
    return CompileDictEachCmd(interp, parsePtr, cmdPtr, envPtr,
	    TCL_EACH_COLLECT);
}

int
CompileDictEachCmd(
    Tcl_Interp *interp,		/* Used for looking up stuff. */
    Tcl_Parse *parsePtr,	/* Points to a parse structure for the command
				 * created by Tcl_ParseCommand. */
    Command *cmdPtr,		/* Points to defintion of command being
				 * compiled. */
    CompileEnv *envPtr,		/* Holds resulting instructions. */
    int collect)		/* Flag == TCL_EACH_COLLECT to collect and
				 * construct a new dictionary with the loop
				 * body result. */
{
    DefineLineInformation;	/* TIP #280 */
    Tcl_Token *varsTokenPtr, *dictTokenPtr, *bodyTokenPtr;
    int keyVarIndex, valueVarIndex, nameChars, loopRange, catchRange;
    int infoIndex, jumpDisplacement, bodyTargetOffset, emptyTargetOffset;
    int numVars, endTargetOffset;
    int collectVar = -1;	/* Index of temp var holding the result
				 * dict. */
    const char **argv;
    Tcl_DString buffer;

    /*
     * There must be three arguments after the command.
     */

    if (parsePtr->numWords != 4) {
	return TclCompileBasic3ArgCmd(interp, parsePtr, cmdPtr, envPtr);
    }

    varsTokenPtr = TokenAfter(parsePtr->tokenPtr);
    dictTokenPtr = TokenAfter(varsTokenPtr);
    bodyTokenPtr = TokenAfter(dictTokenPtr);
    if (varsTokenPtr->type != TCL_TOKEN_SIMPLE_WORD ||
	    bodyTokenPtr->type != TCL_TOKEN_SIMPLE_WORD) {
	return TclCompileBasic3ArgCmd(interp, parsePtr, cmdPtr, envPtr);
    }

    /*
     * Create temporary variable to capture return values from loop body when
     * we're collecting results.
     */

    if (collect == TCL_EACH_COLLECT) {
	collectVar = AnonymousLocal(envPtr);
	if (collectVar < 0) {
	    return TclCompileBasic3ArgCmd(interp, parsePtr, cmdPtr, envPtr);
	}
    }

    /*
     * Check we've got a pair of variables and that they are local variables.
     * Then extract their indices in the LVT.
     */

    Tcl_DStringInit(&buffer);
    TclDStringAppendToken(&buffer, &varsTokenPtr[1]);
    if (Tcl_SplitList(NULL, Tcl_DStringValue(&buffer), &numVars,
	    &argv) != TCL_OK) {
	Tcl_DStringFree(&buffer);
	return TclCompileBasic3ArgCmd(interp, parsePtr, cmdPtr, envPtr);
    }
    Tcl_DStringFree(&buffer);
    if (numVars != 2) {
	Tcl_Free((void *)argv);
	return TclCompileBasic3ArgCmd(interp, parsePtr, cmdPtr, envPtr);
    }

    nameChars = strlen(argv[0]);
    keyVarIndex = LocalScalar(argv[0], nameChars, envPtr);
    nameChars = strlen(argv[1]);
    valueVarIndex = LocalScalar(argv[1], nameChars, envPtr);
    Tcl_Free((void *)argv);

    if ((keyVarIndex < 0) || (valueVarIndex < 0)) {
	return TclCompileBasic3ArgCmd(interp, parsePtr, cmdPtr, envPtr);
    }

    /*
     * Allocate a temporary variable to store the iterator reference. The
     * variable will contain a Tcl_DictSearch reference which will be
     * allocated by INST_DICT_FIRST and disposed when the variable is unset
     * (at which point it should also have been finished with).
     */

    infoIndex = AnonymousLocal(envPtr);
    if (infoIndex < 0) {
	return TclCompileBasic3ArgCmd(interp, parsePtr, cmdPtr, envPtr);
    }

    /*
     * Preparation complete; issue instructions. Note that this code issues
     * fixed-sized jumps. That simplifies things a lot!
     *
     * First up, initialize the accumulator dictionary if needed.
     */

    if (collect == TCL_EACH_COLLECT) {
	PushStringLiteral(envPtr, "");
	Emit14Inst(	INST_STORE_SCALAR, collectVar,		envPtr);
	TclEmitOpcode(	INST_POP,				envPtr);
    }

    /*
     * Get the dictionary and start the iteration. No catching of errors at
     * this point.
     */

    CompileWord(envPtr, dictTokenPtr, interp, 2);

    /*
     * Now we catch errors from here on so that we can finalize the search
     * started by Tcl_DictObjFirst above.
     */

    catchRange = TclCreateExceptRange(CATCH_EXCEPTION_RANGE, envPtr);
    TclEmitInstInt4(	INST_BEGIN_CATCH4, catchRange,		envPtr);
    ExceptionRangeStarts(envPtr, catchRange);

    TclEmitInstInt4(	INST_DICT_FIRST, infoIndex,		envPtr);
    emptyTargetOffset = CurrentOffset(envPtr);
    TclEmitInstInt4(	INST_JUMP_TRUE4, 0,			envPtr);

    /*
     * Inside the iteration, write the loop variables.
     */

    bodyTargetOffset = CurrentOffset(envPtr);
    Emit14Inst(		INST_STORE_SCALAR, keyVarIndex,		envPtr);
    TclEmitOpcode(	INST_POP,				envPtr);
    Emit14Inst(		INST_STORE_SCALAR, valueVarIndex,	envPtr);
    TclEmitOpcode(	INST_POP,				envPtr);

    /*
     * Set up the loop exception targets.
     */

    loopRange = TclCreateExceptRange(LOOP_EXCEPTION_RANGE, envPtr);
    ExceptionRangeStarts(envPtr, loopRange);

    /*
     * Compile the loop body itself. It should be stack-neutral.
     */

    BODY(bodyTokenPtr, 3);
    if (collect == TCL_EACH_COLLECT) {
	Emit14Inst(	INST_LOAD_SCALAR, keyVarIndex,		envPtr);
	TclEmitInstInt4(INST_OVER, 1,				envPtr);
	TclEmitInstInt4(INST_DICT_SET, 1,			envPtr);
	TclEmitInt4(		collectVar,			envPtr);
	TclAdjustStackDepth(-1, envPtr);
	TclEmitOpcode(	INST_POP,				envPtr);
    }
    TclEmitOpcode(	INST_POP,				envPtr);

    /*
     * Both exception target ranges (error and loop) end here.
     */

    ExceptionRangeEnds(envPtr, loopRange);
    ExceptionRangeEnds(envPtr, catchRange);

    /*
     * Continue (or just normally process) by getting the next pair of items
     * from the dictionary and jumping back to the code to write them into
     * variables if there is another pair.
     */

    ExceptionRangeTarget(envPtr, loopRange, continueOffset);
    TclEmitInstInt4(	INST_DICT_NEXT, infoIndex,		envPtr);
    jumpDisplacement = bodyTargetOffset - CurrentOffset(envPtr);
    TclEmitInstInt4(	INST_JUMP_FALSE4, jumpDisplacement,	envPtr);
    endTargetOffset = CurrentOffset(envPtr);
    TclEmitInstInt1(	INST_JUMP1, 0,				envPtr);

    /*
     * Error handler "finally" clause, which force-terminates the iteration
     * and rethrows the error.
     */

    TclAdjustStackDepth(-1, envPtr);
    ExceptionRangeTarget(envPtr, catchRange, catchOffset);
    TclEmitOpcode(	INST_PUSH_RETURN_OPTIONS,		envPtr);
    TclEmitOpcode(	INST_PUSH_RESULT,			envPtr);
    TclEmitOpcode(	INST_END_CATCH,				envPtr);
    TclEmitInstInt1(	INST_UNSET_SCALAR, 0,			envPtr);
    TclEmitInt4(		infoIndex,			envPtr);
    if (collect == TCL_EACH_COLLECT) {
	TclEmitInstInt1(INST_UNSET_SCALAR, 0,			envPtr);
	TclEmitInt4(		collectVar,			envPtr);
    }
    TclEmitOpcode(	INST_RETURN_STK,			envPtr);

    /*
     * Otherwise we're done (the jump after the DICT_FIRST points here) and we
     * need to pop the bogus key/value pair (pushed to keep stack calculations
     * easy!) Note that we skip the END_CATCH. [Bug 1382528]
     */

    jumpDisplacement = CurrentOffset(envPtr) - emptyTargetOffset;
    TclUpdateInstInt4AtPc(INST_JUMP_TRUE4, jumpDisplacement,
	    envPtr->codeStart + emptyTargetOffset);
    jumpDisplacement = CurrentOffset(envPtr) - endTargetOffset;
    TclUpdateInstInt1AtPc(INST_JUMP1, jumpDisplacement,
	    envPtr->codeStart + endTargetOffset);
    TclEmitOpcode(	INST_POP,				envPtr);
    TclEmitOpcode(	INST_POP,				envPtr);
    ExceptionRangeTarget(envPtr, loopRange, breakOffset);
    TclFinalizeLoopExceptionRange(envPtr, loopRange);
    TclEmitOpcode(	INST_END_CATCH,				envPtr);

    /*
     * Final stage of the command (normal case) is that we push an empty
     * object (or push the accumulator as the result object). This is done
     * last to promote peephole optimization when it's dropped immediately.
     */

    TclEmitInstInt1(	INST_UNSET_SCALAR, 0,			envPtr);
    TclEmitInt4(		infoIndex,			envPtr);
    if (collect == TCL_EACH_COLLECT) {
	Emit14Inst(	INST_LOAD_SCALAR, collectVar,		envPtr);
	TclEmitInstInt1(INST_UNSET_SCALAR, 0,			envPtr);
	TclEmitInt4(		collectVar,			envPtr);
    } else {
	PushStringLiteral(envPtr, "");
    }
    return TCL_OK;
}

int
TclCompileDictUpdateCmd(
    Tcl_Interp *interp,		/* Used for looking up stuff. */
    Tcl_Parse *parsePtr,	/* Points to a parse structure for the command
				 * created by Tcl_ParseCommand. */
    Command *cmdPtr,		/* Points to defintion of command being
				 * compiled. */
    CompileEnv *envPtr)		/* Holds resulting instructions. */
{
    DefineLineInformation;	/* TIP #280 */
    int i, dictIndex, numVars, range, infoIndex;
    Tcl_Token **keyTokenPtrs, *dictVarTokenPtr, *bodyTokenPtr, *tokenPtr;
    DictUpdateInfo *duiPtr;
    JumpFixup jumpFixup;

    /*
     * There must be at least one argument after the command.
     */

    if (parsePtr->numWords < 5) {
	return TCL_ERROR;
    }

    /*
     * Parse the command. Expect the following:
     *   dict update <lit(eral)> <any> <lit> ?<any> <lit> ...? <lit>
     */

    if ((parsePtr->numWords - 1) & 1) {
	return TCL_ERROR;
    }
    numVars = (parsePtr->numWords - 3) / 2;

    /*
     * The dictionary variable must be a local scalar that is knowable at
     * compile time; anything else exceeds the complexity of the opcode. So
     * discover what the index is.
     */

    dictVarTokenPtr = TokenAfter(parsePtr->tokenPtr);
    dictIndex = LocalScalarFromToken(dictVarTokenPtr, envPtr);
    if (dictIndex < 0) {
	goto issueFallback;
    }

    /*
     * Assemble the instruction metadata. This is complex enough that it is
     * represented as auxData; it holds an ordered list of variable indices
     * that are to be used.
     */

    duiPtr = Tcl_Alloc(sizeof(DictUpdateInfo) + sizeof(int) * (numVars - 1));
    duiPtr->length = numVars;
    keyTokenPtrs = TclStackAlloc(interp, sizeof(Tcl_Token *) * numVars);
    tokenPtr = TokenAfter(dictVarTokenPtr);

    for (i=0 ; i<numVars ; i++) {
	/*
	 * Put keys to one side for later compilation to bytecode.
	 */

	keyTokenPtrs[i] = tokenPtr;
	tokenPtr = TokenAfter(tokenPtr);

	/*
	 * Stash the index in the auxiliary data (if it is indeed a local
	 * scalar that is resolvable at compile-time).
	 */

	duiPtr->varIndices[i] = LocalScalarFromToken(tokenPtr, envPtr);
	if (duiPtr->varIndices[i] < 0) {
	    goto failedUpdateInfoAssembly;
	}
	tokenPtr = TokenAfter(tokenPtr);
    }
    if (tokenPtr->type != TCL_TOKEN_SIMPLE_WORD) {
	goto failedUpdateInfoAssembly;
    }
    bodyTokenPtr = tokenPtr;

    /*
     * The list of variables to bind is stored in auxiliary data so that it
     * can't be snagged by literal sharing and forced to shimmer dangerously.
     */

    infoIndex = TclCreateAuxData(duiPtr, &dictUpdateInfoType, envPtr);

    for (i=0 ; i<numVars ; i++) {
	CompileWord(envPtr, keyTokenPtrs[i], interp, 2*i+2);
    }
    TclEmitInstInt4(	INST_LIST, numVars,			envPtr);
    TclEmitInstInt4(	INST_DICT_UPDATE_START, dictIndex,	envPtr);
    TclEmitInt4(		infoIndex,			envPtr);

    range = TclCreateExceptRange(CATCH_EXCEPTION_RANGE, envPtr);
    TclEmitInstInt4(	INST_BEGIN_CATCH4, range,		envPtr);

    ExceptionRangeStarts(envPtr, range);
    BODY(bodyTokenPtr, parsePtr->numWords - 1);
    ExceptionRangeEnds(envPtr, range);

    /*
     * Normal termination code: the stack has the key list below the result of
     * the body evaluation: swap them and finish the update code.
     */

    TclEmitOpcode(	INST_END_CATCH,				envPtr);
    TclEmitInstInt4(	INST_REVERSE, 2,			envPtr);
    TclEmitInstInt4(	INST_DICT_UPDATE_END, dictIndex,	envPtr);
    TclEmitInt4(		infoIndex,			envPtr);

    /*
     * Jump around the exceptional termination code.
     */

    TclEmitForwardJump(envPtr, TCL_UNCONDITIONAL_JUMP, &jumpFixup);

    /*
     * Termination code for non-ok returns: stash the result and return
     * options in the stack, bring up the key list, finish the update code,
     * and finally return with the catched return data
     */

    ExceptionRangeTarget(envPtr, range, catchOffset);
    TclEmitOpcode(	INST_PUSH_RESULT,			envPtr);
    TclEmitOpcode(	INST_PUSH_RETURN_OPTIONS,		envPtr);
    TclEmitOpcode(	INST_END_CATCH,				envPtr);
    TclEmitInstInt4(	INST_REVERSE, 3,			envPtr);

    TclEmitInstInt4(	INST_DICT_UPDATE_END, dictIndex,	envPtr);
    TclEmitInt4(		infoIndex,			envPtr);
    TclEmitInvoke(envPtr,INST_RETURN_STK);

    if (TclFixupForwardJumpToHere(envPtr, &jumpFixup, 127)) {
	Tcl_Panic("TclCompileDictCmd(update): bad jump distance %" TCL_Z_MODIFIER "d",
		CurrentOffset(envPtr) - jumpFixup.codeOffset);
    }
    TclStackFree(interp, keyTokenPtrs);
    return TCL_OK;

    /*
     * Clean up after a failure to create the DictUpdateInfo structure.
     */

  failedUpdateInfoAssembly:
    Tcl_Free(duiPtr);
    TclStackFree(interp, keyTokenPtrs);
  issueFallback:
    return TclCompileBasicMin2ArgCmd(interp, parsePtr, cmdPtr, envPtr);
}

int
TclCompileDictAppendCmd(
    Tcl_Interp *interp,		/* Used for looking up stuff. */
    Tcl_Parse *parsePtr,	/* Points to a parse structure for the command
				 * created by Tcl_ParseCommand. */
    Command *cmdPtr,		/* Points to defintion of command being
				 * compiled. */
    CompileEnv *envPtr)		/* Holds resulting instructions. */
{
    DefineLineInformation;	/* TIP #280 */
    Tcl_Token *tokenPtr;
    int i, dictVarIndex;

    /*
     * There must be at least two argument after the command. And we impose an
     * (arbirary) safe limit; anyone exceeding it should stop worrying about
     * speed quite so much. ;-)
     */

    /* TODO: Consider support for compiling expanded args. */
    if (parsePtr->numWords<4 || parsePtr->numWords>100) {
	return TCL_ERROR;
    }

    /*
     * Get the index of the local variable that we will be working with.
     */

    tokenPtr = TokenAfter(parsePtr->tokenPtr);
    dictVarIndex = LocalScalarFromToken(tokenPtr, envPtr);
    if (dictVarIndex < 0) {
	return TclCompileBasicMin2ArgCmd(interp, parsePtr,cmdPtr, envPtr);
    }

    /*
     * Produce the string to concatenate onto the dictionary entry.
     */

    tokenPtr = TokenAfter(tokenPtr);
    for (i=2 ; i<parsePtr->numWords ; i++) {
	CompileWord(envPtr, tokenPtr, interp, i);
	tokenPtr = TokenAfter(tokenPtr);
    }
    if (parsePtr->numWords > 4) {
	TclEmitInstInt1(INST_STR_CONCAT1, parsePtr->numWords-3, envPtr);
    }

    /*
     * Do the concatenation.
     */

    TclEmitInstInt4(INST_DICT_APPEND, dictVarIndex, envPtr);
    return TCL_OK;
}

int
TclCompileDictLappendCmd(
    Tcl_Interp *interp,		/* Used for looking up stuff. */
    Tcl_Parse *parsePtr,	/* Points to a parse structure for the command
				 * created by Tcl_ParseCommand. */
    Command *cmdPtr,		/* Points to defintion of command being
				 * compiled. */
    CompileEnv *envPtr)		/* Holds resulting instructions. */
{
    DefineLineInformation;	/* TIP #280 */
    Tcl_Token *varTokenPtr, *keyTokenPtr, *valueTokenPtr;
    int dictVarIndex;

    /*
     * There must be three arguments after the command.
     */

    /* TODO: Consider support for compiling expanded args. */
    /* Probably not.  Why is INST_DICT_LAPPEND limited to one value? */
    if (parsePtr->numWords != 4) {
	return TCL_ERROR;
    }

    /*
     * Parse the arguments.
     */

    varTokenPtr = TokenAfter(parsePtr->tokenPtr);
    keyTokenPtr = TokenAfter(varTokenPtr);
    valueTokenPtr = TokenAfter(keyTokenPtr);
    dictVarIndex = LocalScalarFromToken(varTokenPtr, envPtr);
    if (dictVarIndex < 0) {
	return TclCompileBasic3ArgCmd(interp, parsePtr, cmdPtr, envPtr);
    }

    /*
     * Issue the implementation.
     */

    CompileWord(envPtr, keyTokenPtr, interp, 2);
    CompileWord(envPtr, valueTokenPtr, interp, 3);
    TclEmitInstInt4(	INST_DICT_LAPPEND, dictVarIndex,	envPtr);
    return TCL_OK;
}

int
TclCompileDictWithCmd(
    Tcl_Interp *interp,		/* Used for looking up stuff. */
    Tcl_Parse *parsePtr,	/* Points to a parse structure for the command
				 * created by Tcl_ParseCommand. */
    Command *cmdPtr,		/* Points to defintion of command being
				 * compiled. */
    CompileEnv *envPtr)		/* Holds resulting instructions. */
{
    DefineLineInformation;	/* TIP #280 */
    int i, range, varNameTmp = -1, pathTmp = -1, keysTmp, gotPath;
    int dictVar, bodyIsEmpty = 1;
    Tcl_Token *varTokenPtr, *tokenPtr;
    JumpFixup jumpFixup;
    const char *ptr, *end;

    /*
     * There must be at least one argument after the command.
     */

    /* TODO: Consider support for compiling expanded args. */
    if (parsePtr->numWords < 3) {
	return TCL_ERROR;
    }

    /*
     * Parse the command (trivially). Expect the following:
     *   dict with <any (varName)> ?<any> ...? <literal>
     */

    varTokenPtr = TokenAfter(parsePtr->tokenPtr);
    tokenPtr = TokenAfter(varTokenPtr);
    for (i=3 ; i<parsePtr->numWords ; i++) {
	tokenPtr = TokenAfter(tokenPtr);
    }
    if (tokenPtr->type != TCL_TOKEN_SIMPLE_WORD) {
	return TclCompileBasicMin2ArgCmd(interp, parsePtr, cmdPtr, envPtr);
    }

    /*
     * Test if the last word is an empty script; if so, we can compile it in
     * all cases, but if it is non-empty we need local variable table entries
     * to hold the temporary variables (used to keep stack usage simple).
     */

    for (ptr=tokenPtr[1].start,end=ptr+tokenPtr[1].size ; ptr!=end ; ptr++) {
	if (*ptr!=' ' && *ptr!='\t' && *ptr!='\n' && *ptr!='\r') {
	    if (envPtr->procPtr == NULL) {
		return TclCompileBasicMin2ArgCmd(interp, parsePtr, cmdPtr,
			envPtr);
	    }
	    bodyIsEmpty = 0;
	    break;
	}
    }

    /*
     * Determine if we're manipulating a dict in a simple local variable.
     */

    gotPath = (parsePtr->numWords > 3);
    dictVar = LocalScalarFromToken(varTokenPtr, envPtr);

    /*
     * Special case: an empty body means we definitely have no need to issue
     * try-finally style code or to allocate local variable table entries for
     * storing temporaries. Still need to do both INST_DICT_EXPAND and
     * INST_DICT_RECOMBINE_* though, because we can't determine if we're free
     * of traces.
     */

    if (bodyIsEmpty) {
	if (dictVar >= 0) {
	    if (gotPath) {
		/*
		 * Case: Path into dict in LVT with empty body.
		 */

		tokenPtr = TokenAfter(varTokenPtr);
		for (i=2 ; i<parsePtr->numWords-1 ; i++) {
		    CompileWord(envPtr, tokenPtr, interp, i);
		    tokenPtr = TokenAfter(tokenPtr);
		}
		TclEmitInstInt4(INST_LIST, parsePtr->numWords-3,envPtr);
		Emit14Inst(	INST_LOAD_SCALAR, dictVar,	envPtr);
		TclEmitInstInt4(INST_OVER, 1,			envPtr);
		TclEmitOpcode(	INST_DICT_EXPAND,		envPtr);
		TclEmitInstInt4(INST_DICT_RECOMBINE_IMM, dictVar, envPtr);
	    } else {
		/*
		 * Case: Direct dict in LVT with empty body.
		 */

		PushStringLiteral(envPtr, "");
		Emit14Inst(	INST_LOAD_SCALAR, dictVar,	envPtr);
		PushStringLiteral(envPtr, "");
		TclEmitOpcode(	INST_DICT_EXPAND,		envPtr);
		TclEmitInstInt4(INST_DICT_RECOMBINE_IMM, dictVar, envPtr);
	    }
	} else {
	    if (gotPath) {
		/*
		 * Case: Path into dict in non-simple var with empty body.
		 */

		tokenPtr = varTokenPtr;
		for (i=1 ; i<parsePtr->numWords-1 ; i++) {
		    CompileWord(envPtr, tokenPtr, interp, i);
		    tokenPtr = TokenAfter(tokenPtr);
		}
		TclEmitInstInt4(INST_LIST, parsePtr->numWords-3,envPtr);
		TclEmitInstInt4(INST_OVER, 1,			envPtr);
		TclEmitOpcode(	INST_LOAD_STK,			envPtr);
		TclEmitInstInt4(INST_OVER, 1,			envPtr);
		TclEmitOpcode(	INST_DICT_EXPAND,		envPtr);
		TclEmitOpcode(	INST_DICT_RECOMBINE_STK,	envPtr);
	    } else {
		/*
		 * Case: Direct dict in non-simple var with empty body.
		 */

		CompileWord(envPtr, varTokenPtr, interp, 1);
		TclEmitOpcode(	INST_DUP,			envPtr);
		TclEmitOpcode(	INST_LOAD_STK,			envPtr);
		PushStringLiteral(envPtr, "");
		TclEmitOpcode(	INST_DICT_EXPAND,		envPtr);
		PushStringLiteral(envPtr, "");
		TclEmitInstInt4(INST_REVERSE, 2,		envPtr);
		TclEmitOpcode(	INST_DICT_RECOMBINE_STK,	envPtr);
	    }
	}
	PushStringLiteral(envPtr, "");
	return TCL_OK;
    }

    /*
     * OK, we have a non-trivial body. This means that the focus is on
     * generating a try-finally structure where the INST_DICT_RECOMBINE_* goes
     * in the 'finally' clause.
     *
     * Start by allocating local (unnamed, untraced) working variables.
     */

    if (dictVar == -1) {
	varNameTmp = AnonymousLocal(envPtr);
    }
    if (gotPath) {
	pathTmp = AnonymousLocal(envPtr);
    }
    keysTmp = AnonymousLocal(envPtr);

    /*
     * Issue instructions. First, the part to expand the dictionary.
     */

    if (dictVar == -1) {
	CompileWord(envPtr, varTokenPtr, interp, 1);
	Emit14Inst(		INST_STORE_SCALAR, varNameTmp,	envPtr);
    }
    tokenPtr = TokenAfter(varTokenPtr);
    if (gotPath) {
	for (i=2 ; i<parsePtr->numWords-1 ; i++) {
	    CompileWord(envPtr, tokenPtr, interp, i);
	    tokenPtr = TokenAfter(tokenPtr);
	}
	TclEmitInstInt4(	INST_LIST, parsePtr->numWords-3,envPtr);
	Emit14Inst(		INST_STORE_SCALAR, pathTmp,	envPtr);
	TclEmitOpcode(		INST_POP,			envPtr);
    }
    if (dictVar == -1) {
	TclEmitOpcode(		INST_LOAD_STK,			envPtr);
    } else {
	Emit14Inst(		INST_LOAD_SCALAR, dictVar,	envPtr);
    }
    if (gotPath) {
	Emit14Inst(		INST_LOAD_SCALAR, pathTmp,	envPtr);
    } else {
	PushStringLiteral(envPtr, "");
    }
    TclEmitOpcode(		INST_DICT_EXPAND,		envPtr);
    Emit14Inst(			INST_STORE_SCALAR, keysTmp,	envPtr);
    TclEmitOpcode(		INST_POP,			envPtr);

    /*
     * Now the body of the [dict with].
     */

    range = TclCreateExceptRange(CATCH_EXCEPTION_RANGE, envPtr);
    TclEmitInstInt4(		INST_BEGIN_CATCH4, range,	envPtr);

    ExceptionRangeStarts(envPtr, range);
    BODY(tokenPtr, parsePtr->numWords - 1);
    ExceptionRangeEnds(envPtr, range);

    /*
     * Now fold the results back into the dictionary in the OK case.
     */

    TclEmitOpcode(		INST_END_CATCH,			envPtr);
    if (dictVar == -1) {
	Emit14Inst(		INST_LOAD_SCALAR, varNameTmp,	envPtr);
    }
    if (gotPath) {
	Emit14Inst(		INST_LOAD_SCALAR, pathTmp,	envPtr);
    } else {
	PushStringLiteral(envPtr, "");
    }
    Emit14Inst(			INST_LOAD_SCALAR, keysTmp,	envPtr);
    if (dictVar == -1) {
	TclEmitOpcode(		INST_DICT_RECOMBINE_STK,	envPtr);
    } else {
	TclEmitInstInt4(	INST_DICT_RECOMBINE_IMM, dictVar, envPtr);
    }
    TclEmitForwardJump(envPtr, TCL_UNCONDITIONAL_JUMP, &jumpFixup);

    /*
     * Now fold the results back into the dictionary in the exception case.
     */

    TclAdjustStackDepth(-1, envPtr);
    ExceptionRangeTarget(envPtr, range, catchOffset);
    TclEmitOpcode(		INST_PUSH_RETURN_OPTIONS,	envPtr);
    TclEmitOpcode(		INST_PUSH_RESULT,		envPtr);
    TclEmitOpcode(		INST_END_CATCH,			envPtr);
    if (dictVar == -1) {
	Emit14Inst(		INST_LOAD_SCALAR, varNameTmp,	envPtr);
    }
    if (parsePtr->numWords > 3) {
	Emit14Inst(		INST_LOAD_SCALAR, pathTmp,	envPtr);
    } else {
	PushStringLiteral(envPtr, "");
    }
    Emit14Inst(			INST_LOAD_SCALAR, keysTmp,	envPtr);
    if (dictVar == -1) {
	TclEmitOpcode(		INST_DICT_RECOMBINE_STK,	envPtr);
    } else {
	TclEmitInstInt4(	INST_DICT_RECOMBINE_IMM, dictVar, envPtr);
    }
    TclEmitInvoke(envPtr,	INST_RETURN_STK);

    /*
     * Prepare for the start of the next command.
     */

    if (TclFixupForwardJumpToHere(envPtr, &jumpFixup, 127)) {
	Tcl_Panic("TclCompileDictCmd(update): bad jump distance %" TCL_Z_MODIFIER "d",
		CurrentOffset(envPtr) - jumpFixup.codeOffset);
    }
    return TCL_OK;
}

/*
 *----------------------------------------------------------------------
 *
 * DupDictUpdateInfo, FreeDictUpdateInfo --
 *
 *	Functions to duplicate, release and print the aux data created for use
 *	with the INST_DICT_UPDATE_START and INST_DICT_UPDATE_END instructions.
 *
 * Results:
 *	DupDictUpdateInfo: a copy of the auxiliary data
 *	FreeDictUpdateInfo: none
 *	PrintDictUpdateInfo: none
 *	DisassembleDictUpdateInfo: none
 *
 * Side effects:
 *	DupDictUpdateInfo: allocates memory
 *	FreeDictUpdateInfo: releases memory
 *	PrintDictUpdateInfo: none
 *	DisassembleDictUpdateInfo: none
 *
 *----------------------------------------------------------------------
 */

static ClientData
DupDictUpdateInfo(
    ClientData clientData)
{
    DictUpdateInfo *dui1Ptr, *dui2Ptr;
    unsigned len;

    dui1Ptr = clientData;
    len = sizeof(DictUpdateInfo) + sizeof(int) * (dui1Ptr->length - 1);
    dui2Ptr = Tcl_Alloc(len);
    memcpy(dui2Ptr, dui1Ptr, len);
    return dui2Ptr;
}

static void
FreeDictUpdateInfo(
    ClientData clientData)
{
    Tcl_Free(clientData);
}

static void
PrintDictUpdateInfo(
    ClientData clientData,
    Tcl_Obj *appendObj,
    ByteCode *codePtr,
    unsigned int pcOffset)
{
    DictUpdateInfo *duiPtr = clientData;
    size_t i;

    for (i=0 ; i<duiPtr->length ; i++) {
	if (i) {
	    Tcl_AppendToObj(appendObj, ", ", -1);
	}
	Tcl_AppendPrintfToObj(appendObj, "%%v%u", duiPtr->varIndices[i]);
    }
}

static void
DisassembleDictUpdateInfo(
    ClientData clientData,
    Tcl_Obj *dictObj,
    ByteCode *codePtr,
    unsigned int pcOffset)
{
    DictUpdateInfo *duiPtr = clientData;
    size_t i;
    Tcl_Obj *variables = Tcl_NewObj();

    for (i=0 ; i<duiPtr->length ; i++) {
	Tcl_ListObjAppendElement(NULL, variables,
		Tcl_NewIntObj(duiPtr->varIndices[i]));
    }
    Tcl_DictObjPut(NULL, dictObj, Tcl_NewStringObj("variables", -1),
	    variables);
}

/*
 *----------------------------------------------------------------------
 *
 * TclCompileErrorCmd --
 *
 *	Procedure called to compile the "error" command.
 *
 * Results:
 *	Returns TCL_OK for a successful compile. Returns TCL_ERROR to defer
 *	evaluation to runtime.
 *
 * Side effects:
 *	Instructions are added to envPtr to execute the "error" command at
 *	runtime.
 *
 *----------------------------------------------------------------------
 */

int
TclCompileErrorCmd(
    Tcl_Interp *interp,		/* Used for context. */
    Tcl_Parse *parsePtr,	/* Points to a parse structure for the command
				 * created by Tcl_ParseCommand. */
    Command *cmdPtr,		/* Points to defintion of command being
				 * compiled. */
    CompileEnv *envPtr)		/* Holds resulting instructions. */
{
    /*
     * General syntax: [error message ?errorInfo? ?errorCode?]
     */

    Tcl_Token *tokenPtr;
    DefineLineInformation;	/* TIP #280 */

    if (parsePtr->numWords < 2 || parsePtr->numWords > 4) {
	return TCL_ERROR;
    }

    /*
     * Handle the message.
     */

    tokenPtr = TokenAfter(parsePtr->tokenPtr);
    CompileWord(envPtr, tokenPtr, interp, 1);

    /*
     * Construct the options. Note that -code and -level are not here.
     */

    if (parsePtr->numWords == 2) {
	PushStringLiteral(envPtr, "");
    } else {
	PushStringLiteral(envPtr, "-errorinfo");
	tokenPtr = TokenAfter(tokenPtr);
	CompileWord(envPtr, tokenPtr, interp, 2);
	if (parsePtr->numWords == 3) {
	    TclEmitInstInt4(	INST_LIST, 2,			envPtr);
	} else {
	    PushStringLiteral(envPtr, "-errorcode");
	    tokenPtr = TokenAfter(tokenPtr);
	    CompileWord(envPtr, tokenPtr, interp, 3);
	    TclEmitInstInt4(	INST_LIST, 4,			envPtr);
	}
    }

    /*
     * Issue the error via 'returnImm error 0'.
     */

    TclEmitInstInt4(		INST_RETURN_IMM, TCL_ERROR,	envPtr);
    TclEmitInt4(			0,			envPtr);
    return TCL_OK;
}

/*
 *----------------------------------------------------------------------
 *
 * TclCompileExprCmd --
 *
 *	Procedure called to compile the "expr" command.
 *
 * Results:
 *	Returns TCL_OK for a successful compile. Returns TCL_ERROR to defer
 *	evaluation to runtime.
 *
 * Side effects:
 *	Instructions are added to envPtr to execute the "expr" command at
 *	runtime.
 *
 *----------------------------------------------------------------------
 */

int
TclCompileExprCmd(
    Tcl_Interp *interp,		/* Used for error reporting. */
    Tcl_Parse *parsePtr,	/* Points to a parse structure for the command
				 * created by Tcl_ParseCommand. */
    Command *cmdPtr,		/* Points to defintion of command being
				 * compiled. */
    CompileEnv *envPtr)		/* Holds resulting instructions. */
{
    Tcl_Token *firstWordPtr;

    if (parsePtr->numWords == 1) {
	return TCL_ERROR;
    }

    /*
     * TIP #280: Use the per-word line information of the current command.
     */

    envPtr->line = envPtr->extCmdMapPtr->loc[
	    envPtr->extCmdMapPtr->nuloc-1].line[1];

    firstWordPtr = TokenAfter(parsePtr->tokenPtr);
    TclCompileExprWords(interp, firstWordPtr, parsePtr->numWords-1, envPtr);
    return TCL_OK;
}

/*
 *----------------------------------------------------------------------
 *
 * TclCompileForCmd --
 *
 *	Procedure called to compile the "for" command.
 *
 * Results:
 *	Returns TCL_OK for a successful compile. Returns TCL_ERROR to defer
 *	evaluation to runtime.
 *
 * Side effects:
 *	Instructions are added to envPtr to execute the "for" command at
 *	runtime.
 *
 *----------------------------------------------------------------------
 */

int
TclCompileForCmd(
    Tcl_Interp *interp,		/* Used for error reporting. */
    Tcl_Parse *parsePtr,	/* Points to a parse structure for the command
				 * created by Tcl_ParseCommand. */
    Command *cmdPtr,		/* Points to defintion of command being
				 * compiled. */
    CompileEnv *envPtr)		/* Holds resulting instructions. */
{
    Tcl_Token *startTokenPtr, *testTokenPtr, *nextTokenPtr, *bodyTokenPtr;
    JumpFixup jumpEvalCondFixup;
    int bodyCodeOffset, nextCodeOffset, jumpDist;
    int bodyRange, nextRange;
    DefineLineInformation;	/* TIP #280 */

    if (parsePtr->numWords != 5) {
	return TCL_ERROR;
    }

    /*
     * If the test expression requires substitutions, don't compile the for
     * command inline. E.g., the expression might cause the loop to never
     * execute or execute forever, as in "for {} "$x > 5" {incr x} {}".
     */

    startTokenPtr = TokenAfter(parsePtr->tokenPtr);
    testTokenPtr = TokenAfter(startTokenPtr);
    if (testTokenPtr->type != TCL_TOKEN_SIMPLE_WORD) {
	return TCL_ERROR;
    }

    /*
     * Bail out also if the body or the next expression require substitutions
     * in order to insure correct behaviour [Bug 219166]
     */

    nextTokenPtr = TokenAfter(testTokenPtr);
    bodyTokenPtr = TokenAfter(nextTokenPtr);
    if ((nextTokenPtr->type != TCL_TOKEN_SIMPLE_WORD)
	    || (bodyTokenPtr->type != TCL_TOKEN_SIMPLE_WORD)) {
	return TCL_ERROR;
    }

    /*
     * Inline compile the initial command.
     */

    BODY(startTokenPtr, 1);
    TclEmitOpcode(INST_POP, envPtr);

    /*
     * Jump to the evaluation of the condition. This code uses the "loop
     * rotation" optimisation (which eliminates one branch from the loop).
     * "for start cond next body" produces then:
     *       start
     *       goto A
     *    B: body                : bodyCodeOffset
     *       next                : nextCodeOffset, continueOffset
     *    A: cond -> result      : testCodeOffset
     *       if (result) goto B
     */

    TclEmitForwardJump(envPtr, TCL_UNCONDITIONAL_JUMP, &jumpEvalCondFixup);

    /*
     * Compile the loop body.
     */

    bodyRange = TclCreateExceptRange(LOOP_EXCEPTION_RANGE, envPtr);
    bodyCodeOffset = ExceptionRangeStarts(envPtr, bodyRange);
    BODY(bodyTokenPtr, 4);
    ExceptionRangeEnds(envPtr, bodyRange);
    TclEmitOpcode(INST_POP, envPtr);

    /*
     * Compile the "next" subcommand. Note that this exception range will not
     * have a continueOffset (other than -1) connected to it; it won't trap
     * TCL_CONTINUE but rather just TCL_BREAK.
     */

    nextRange = TclCreateExceptRange(LOOP_EXCEPTION_RANGE, envPtr);
    envPtr->exceptAuxArrayPtr[nextRange].supportsContinue = 0;
    nextCodeOffset = ExceptionRangeStarts(envPtr, nextRange);
    BODY(nextTokenPtr, 3);
    ExceptionRangeEnds(envPtr, nextRange);
    TclEmitOpcode(INST_POP, envPtr);

    /*
     * Compile the test expression then emit the conditional jump that
     * terminates the for.
     */

    if (TclFixupForwardJumpToHere(envPtr, &jumpEvalCondFixup, 127)) {
	bodyCodeOffset += 3;
	nextCodeOffset += 3;
    }

    SetLineInformation(2);
    TclCompileExprWords(interp, testTokenPtr, 1, envPtr);

    jumpDist = CurrentOffset(envPtr) - bodyCodeOffset;
    if (jumpDist > 127) {
	TclEmitInstInt4(INST_JUMP_TRUE4, -jumpDist, envPtr);
    } else {
	TclEmitInstInt1(INST_JUMP_TRUE1, -jumpDist, envPtr);
    }

    /*
     * Fix the starting points of the exception ranges (may have moved due to
     * jump type modification) and set where the exceptions target.
     */

    envPtr->exceptArrayPtr[bodyRange].codeOffset = bodyCodeOffset;
    envPtr->exceptArrayPtr[bodyRange].continueOffset = nextCodeOffset;

    envPtr->exceptArrayPtr[nextRange].codeOffset = nextCodeOffset;

    ExceptionRangeTarget(envPtr, bodyRange, breakOffset);
    ExceptionRangeTarget(envPtr, nextRange, breakOffset);
    TclFinalizeLoopExceptionRange(envPtr, bodyRange);
    TclFinalizeLoopExceptionRange(envPtr, nextRange);

    /*
     * The for command's result is an empty string.
     */

    PushStringLiteral(envPtr, "");

    return TCL_OK;
}

/*
 *----------------------------------------------------------------------
 *
 * TclCompileForeachCmd --
 *
 *	Procedure called to compile the "foreach" command.
 *
 * Results:
 *	Returns TCL_OK for a successful compile. Returns TCL_ERROR to defer
 *	evaluation to runtime.
 *
 * Side effects:
 *	Instructions are added to envPtr to execute the "foreach" command at
 *	runtime.
 *
 *----------------------------------------------------------------------
 */

int
TclCompileForeachCmd(
    Tcl_Interp *interp,		/* Used for error reporting. */
    Tcl_Parse *parsePtr,	/* Points to a parse structure for the command
				 * created by Tcl_ParseCommand. */
    Command *cmdPtr,		/* Points to defintion of command being
				 * compiled. */
    CompileEnv *envPtr)		/* Holds resulting instructions. */
{
    return CompileEachloopCmd(interp, parsePtr, cmdPtr, envPtr,
	    TCL_EACH_KEEP_NONE);
}

/*
 *----------------------------------------------------------------------
 *
 * TclCompileLmapCmd --
 *
 *	Procedure called to compile the "lmap" command.
 *
 * Results:
 *	Returns TCL_OK for a successful compile. Returns TCL_ERROR to defer
 *	evaluation to runtime.
 *
 * Side effects:
 *	Instructions are added to envPtr to execute the "lmap" command at
 *	runtime.
 *
 *----------------------------------------------------------------------
 */

int
TclCompileLmapCmd(
    Tcl_Interp *interp,		/* Used for error reporting. */
    Tcl_Parse *parsePtr,	/* Points to a parse structure for the command
				 * created by Tcl_ParseCommand. */
    Command *cmdPtr,		/* Points to defintion of command being
				 * compiled. */
    CompileEnv *envPtr)		/* Holds resulting instructions. */
{
    return CompileEachloopCmd(interp, parsePtr, cmdPtr, envPtr,
	    TCL_EACH_COLLECT);
}

/*
 *----------------------------------------------------------------------
 *
 * CompileEachloopCmd --
 *
 *	Procedure called to compile the "foreach" and "lmap" commands.
 *
 * Results:
 *	Returns TCL_OK for a successful compile. Returns TCL_ERROR to defer
 *	evaluation to runtime.
 *
 * Side effects:
 *	Instructions are added to envPtr to execute the "foreach" command at
 *	runtime.
 *
 *----------------------------------------------------------------------
 */

static int
CompileEachloopCmd(
    Tcl_Interp *interp,		/* Used for error reporting. */
    Tcl_Parse *parsePtr,	/* Points to a parse structure for the command
				 * created by Tcl_ParseCommand. */
    Command *cmdPtr,		/* Points to defintion of command being
				 * compiled. */
    CompileEnv *envPtr,		/* Holds resulting instructions. */
    int collect)		/* Select collecting or accumulating mode
				 * (TCL_EACH_*) */
{
    Proc *procPtr = envPtr->procPtr;
    ForeachInfo *infoPtr=NULL;	/* Points to the structure describing this
				 * foreach command. Stored in a AuxData
				 * record in the ByteCode. */

    Tcl_Token *tokenPtr, *bodyTokenPtr;
    int jumpBackOffset, infoIndex, range;
    int numWords, numLists, i, j, code = TCL_OK;
    Tcl_Obj *varListObj = NULL;
    DefineLineInformation;	/* TIP #280 */

    /*
     * If the foreach command isn't in a procedure, don't compile it inline:
     * the payoff is too small.
     */

    if (procPtr == NULL) {
	return TCL_ERROR;
    }

    numWords = parsePtr->numWords;
    if ((numWords < 4) || (numWords%2 != 0)) {
	return TCL_ERROR;
    }

    /*
     * Bail out if the body requires substitutions in order to insure correct
     * behaviour. [Bug 219166]
     */

    for (i = 0, tokenPtr = parsePtr->tokenPtr; i < numWords-1; i++) {
	tokenPtr = TokenAfter(tokenPtr);
    }
    bodyTokenPtr = tokenPtr;
    if (bodyTokenPtr->type != TCL_TOKEN_SIMPLE_WORD) {
	return TCL_ERROR;
    }

    /*
     * Create and initialize the ForeachInfo and ForeachVarList data
     * structures describing this command. Then create a AuxData record
     * pointing to the ForeachInfo structure.
     */

    numLists = (numWords - 2)/2;
    infoPtr = Tcl_Alloc(sizeof(ForeachInfo)
	    + (numLists - 1) * sizeof(ForeachVarList *));
    infoPtr->numLists = 0;	/* Count this up as we go */

    /*
     * Parse each var list into sequence of var names.  Don't
     * compile the foreach inline if any var name needs substitutions or isn't
     * a scalar, or if any var list needs substitutions.
     */

    varListObj = Tcl_NewObj();
    for (i = 0, tokenPtr = parsePtr->tokenPtr;
	    i < numWords-1;
	    i++, tokenPtr = TokenAfter(tokenPtr)) {
	ForeachVarList *varListPtr;
	int numVars;

	if (i%2 != 1) {
	    continue;
	}

	/*
	 * If the variable list is empty, we can enter an infinite loop when
	 * the interpreted version would not.  Take care to ensure this does
	 * not happen.  [Bug 1671138]
	 */

	if (!TclWordKnownAtCompileTime(tokenPtr, varListObj) ||
		TCL_OK != Tcl_ListObjLength(NULL, varListObj, &numVars) ||
		numVars == 0) {
	    code = TCL_ERROR;
	    goto done;
	}

	varListPtr = Tcl_Alloc(sizeof(ForeachVarList)
		+ (numVars - 1) * sizeof(int));
	varListPtr->numVars = numVars;
	infoPtr->varLists[i/2] = varListPtr;
	infoPtr->numLists++;

	for (j = 0;  j < numVars;  j++) {
	    Tcl_Obj *varNameObj;
	    const char *bytes;
	    int varIndex;
	    size_t length;


	    Tcl_ListObjIndex(NULL, varListObj, j, &varNameObj);
	    bytes = TclGetStringFromObj(varNameObj, &length);
	    varIndex = LocalScalar(bytes, length, envPtr);
	    if (varIndex < 0) {
		code = TCL_ERROR;
		goto done;
	    }
	    varListPtr->varIndexes[j] = varIndex;
	}
	Tcl_SetObjLength(varListObj, 0);
    }

    /*
     * We will compile the foreach command.
     */

    infoIndex = TclCreateAuxData(infoPtr, &newForeachInfoType, envPtr);

    /*
     * Create the collecting object, unshared.
     */

    if (collect == TCL_EACH_COLLECT) {
	TclEmitInstInt4(INST_LIST, 0, envPtr);
    }

    /*
     * Evaluate each value list and leave it on stack.
     */

    for (i = 0, tokenPtr = parsePtr->tokenPtr;
	    i < numWords-1;
	    i++, tokenPtr = TokenAfter(tokenPtr)) {
	if ((i%2 == 0) && (i > 0)) {
	    CompileWord(envPtr, tokenPtr, interp, i);
	}
    }

    TclEmitInstInt4(INST_FOREACH_START, infoIndex, envPtr);

    /*
     * Inline compile the loop body.
     */

    range = TclCreateExceptRange(LOOP_EXCEPTION_RANGE, envPtr);

    ExceptionRangeStarts(envPtr, range);
    BODY(bodyTokenPtr, numWords - 1);
    ExceptionRangeEnds(envPtr, range);

    if (collect == TCL_EACH_COLLECT) {
	TclEmitOpcode(INST_LMAP_COLLECT, envPtr);
    } else {
	TclEmitOpcode(		INST_POP,			envPtr);
    }

    /*
     * Bottom of loop code: assign each loop variable and check whether
     * to terminate the loop. Set the loop's break target.
     */

    ExceptionRangeTarget(envPtr, range, continueOffset);
    TclEmitOpcode(INST_FOREACH_STEP, envPtr);
    ExceptionRangeTarget(envPtr, range, breakOffset);
    TclFinalizeLoopExceptionRange(envPtr, range);
    TclEmitOpcode(INST_FOREACH_END, envPtr);
    TclAdjustStackDepth(-(numLists+2), envPtr);

    /*
     * Set the jumpback distance from INST_FOREACH_STEP to the start of the
     * body's code. Misuse loopCtTemp for storing the jump size.
     */

    jumpBackOffset = envPtr->exceptArrayPtr[range].continueOffset -
	    envPtr->exceptArrayPtr[range].codeOffset;
    infoPtr->loopCtTemp = -jumpBackOffset;

    /*
     * The command's result is an empty string if not collecting. If
     * collecting, it is automatically left on stack after FOREACH_END.
     */

    if (collect != TCL_EACH_COLLECT) {
	PushStringLiteral(envPtr, "");
    }

    done:
    if (code == TCL_ERROR) {
	FreeForeachInfo(infoPtr);
    }
    Tcl_DecrRefCount(varListObj);
    return code;
}

/*
 *----------------------------------------------------------------------
 *
 * DupForeachInfo --
 *
 *	This procedure duplicates a ForeachInfo structure created as auxiliary
 *	data during the compilation of a foreach command.
 *
 * Results:
 *	A pointer to a newly allocated copy of the existing ForeachInfo
 *	structure is returned.
 *
 * Side effects:
 *	Storage for the copied ForeachInfo record is allocated. If the
 *	original ForeachInfo structure pointed to any ForeachVarList records,
 *	these structures are also copied and pointers to them are stored in
 *	the new ForeachInfo record.
 *
 *----------------------------------------------------------------------
 */

static ClientData
DupForeachInfo(
    ClientData clientData)	/* The foreach command's compilation auxiliary
				 * data to duplicate. */
{
    register ForeachInfo *srcPtr = clientData;
    ForeachInfo *dupPtr;
    register ForeachVarList *srcListPtr, *dupListPtr;
    int numVars, i, j, numLists = srcPtr->numLists;

    dupPtr = Tcl_Alloc(sizeof(ForeachInfo)
	    + numLists * sizeof(ForeachVarList *));
    dupPtr->numLists = numLists;
    dupPtr->firstValueTemp = srcPtr->firstValueTemp;
    dupPtr->loopCtTemp = srcPtr->loopCtTemp;

    for (i = 0;  i < numLists;  i++) {
	srcListPtr = srcPtr->varLists[i];
	numVars = srcListPtr->numVars;
	dupListPtr = Tcl_Alloc(sizeof(ForeachVarList)
		+ numVars * sizeof(int));
	dupListPtr->numVars = numVars;
	for (j = 0;  j < numVars;  j++) {
	    dupListPtr->varIndexes[j] =	srcListPtr->varIndexes[j];
	}
	dupPtr->varLists[i] = dupListPtr;
    }
    return dupPtr;
}

/*
 *----------------------------------------------------------------------
 *
 * FreeForeachInfo --
 *
 *	Procedure to free a ForeachInfo structure created as auxiliary data
 *	during the compilation of a foreach command.
 *
 * Results:
 *	None.
 *
 * Side effects:
 *	Storage for the ForeachInfo structure pointed to by the ClientData
 *	argument is freed as is any ForeachVarList record pointed to by the
 *	ForeachInfo structure.
 *
 *----------------------------------------------------------------------
 */

static void
FreeForeachInfo(
    ClientData clientData)	/* The foreach command's compilation auxiliary
				 * data to free. */
{
    register ForeachInfo *infoPtr = clientData;
    register ForeachVarList *listPtr;
    int numLists = infoPtr->numLists;
    register int i;

    for (i = 0;  i < numLists;  i++) {
	listPtr = infoPtr->varLists[i];
	Tcl_Free(listPtr);
    }
    Tcl_Free(infoPtr);
}

/*
 *----------------------------------------------------------------------
 *
 * PrintForeachInfo, DisassembleForeachInfo --
 *
 *	Functions to write a human-readable or script-readablerepresentation
 *	of a ForeachInfo structure to a Tcl_Obj for debugging.
 *
 * Results:
 *	None.
 *
 * Side effects:
 *	None.
 *
 *----------------------------------------------------------------------
 */

static void
PrintForeachInfo(
    ClientData clientData,
    Tcl_Obj *appendObj,
    ByteCode *codePtr,
    unsigned int pcOffset)
{
    register ForeachInfo *infoPtr = clientData;
    register ForeachVarList *varsPtr;
    int i, j;

    Tcl_AppendToObj(appendObj, "data=[", -1);

    for (i=0 ; i<infoPtr->numLists ; i++) {
	if (i) {
	    Tcl_AppendToObj(appendObj, ", ", -1);
	}
	Tcl_AppendPrintfToObj(appendObj, "%%v%u",
		(unsigned) (infoPtr->firstValueTemp + i));
    }
    Tcl_AppendPrintfToObj(appendObj, "], loop=%%v%u",
	    (unsigned) infoPtr->loopCtTemp);
    for (i=0 ; i<infoPtr->numLists ; i++) {
	if (i) {
	    Tcl_AppendToObj(appendObj, ",", -1);
	}
	Tcl_AppendPrintfToObj(appendObj, "\n\t\t it%%v%u\t[",
		(unsigned) (infoPtr->firstValueTemp + i));
	varsPtr = infoPtr->varLists[i];
	for (j=0 ; j<varsPtr->numVars ; j++) {
	    if (j) {
		Tcl_AppendToObj(appendObj, ", ", -1);
	    }
	    Tcl_AppendPrintfToObj(appendObj, "%%v%u",
		    (unsigned) varsPtr->varIndexes[j]);
	}
	Tcl_AppendToObj(appendObj, "]", -1);
    }
}

static void
PrintNewForeachInfo(
    ClientData clientData,
    Tcl_Obj *appendObj,
    ByteCode *codePtr,
    unsigned int pcOffset)
{
    register ForeachInfo *infoPtr = clientData;
    register ForeachVarList *varsPtr;
    int i, j;

    Tcl_AppendPrintfToObj(appendObj, "jumpOffset=%+d, vars=",
	    infoPtr->loopCtTemp);
    for (i=0 ; i<infoPtr->numLists ; i++) {
	if (i) {
	    Tcl_AppendToObj(appendObj, ",", -1);
	}
	Tcl_AppendToObj(appendObj, "[", -1);
	varsPtr = infoPtr->varLists[i];
	for (j=0 ; j<varsPtr->numVars ; j++) {
	    if (j) {
		Tcl_AppendToObj(appendObj, ",", -1);
	    }
	    Tcl_AppendPrintfToObj(appendObj, "%%v%u",
		    (unsigned) varsPtr->varIndexes[j]);
	}
	Tcl_AppendToObj(appendObj, "]", -1);
    }
}

static void
DisassembleForeachInfo(
    ClientData clientData,
    Tcl_Obj *dictObj,
    ByteCode *codePtr,
    unsigned int pcOffset)
{
    register ForeachInfo *infoPtr = clientData;
    register ForeachVarList *varsPtr;
    int i, j;
    Tcl_Obj *objPtr, *innerPtr;

    /*
     * Data stores.
     */

    objPtr = Tcl_NewObj();
    for (i=0 ; i<infoPtr->numLists ; i++) {
	Tcl_ListObjAppendElement(NULL, objPtr,
		Tcl_NewIntObj(infoPtr->firstValueTemp + i));
    }
    Tcl_DictObjPut(NULL, dictObj, Tcl_NewStringObj("data", -1), objPtr);

    /*
     * Loop counter.
     */

    Tcl_DictObjPut(NULL, dictObj, Tcl_NewStringObj("loop", -1),
	   Tcl_NewIntObj(infoPtr->loopCtTemp));

    /*
     * Assignment targets.
     */

    objPtr = Tcl_NewObj();
    for (i=0 ; i<infoPtr->numLists ; i++) {
	innerPtr = Tcl_NewObj();
	varsPtr = infoPtr->varLists[i];
	for (j=0 ; j<varsPtr->numVars ; j++) {
	    Tcl_ListObjAppendElement(NULL, innerPtr,
		    Tcl_NewIntObj(varsPtr->varIndexes[j]));
	}
	Tcl_ListObjAppendElement(NULL, objPtr, innerPtr);
    }
    Tcl_DictObjPut(NULL, dictObj, Tcl_NewStringObj("assign", -1), objPtr);
}

static void
DisassembleNewForeachInfo(
    ClientData clientData,
    Tcl_Obj *dictObj,
    ByteCode *codePtr,
    unsigned int pcOffset)
{
    register ForeachInfo *infoPtr = clientData;
    register ForeachVarList *varsPtr;
    int i, j;
    Tcl_Obj *objPtr, *innerPtr;

    /*
     * Jump offset.
     */

    Tcl_DictObjPut(NULL, dictObj, Tcl_NewStringObj("jumpOffset", -1),
	   Tcl_NewIntObj(infoPtr->loopCtTemp));

    /*
     * Assignment targets.
     */

    objPtr = Tcl_NewObj();
    for (i=0 ; i<infoPtr->numLists ; i++) {
	innerPtr = Tcl_NewObj();
	varsPtr = infoPtr->varLists[i];
	for (j=0 ; j<varsPtr->numVars ; j++) {
	    Tcl_ListObjAppendElement(NULL, innerPtr,
		    Tcl_NewIntObj(varsPtr->varIndexes[j]));
	}
	Tcl_ListObjAppendElement(NULL, objPtr, innerPtr);
    }
    Tcl_DictObjPut(NULL, dictObj, Tcl_NewStringObj("assign", -1), objPtr);
}

/*
 *----------------------------------------------------------------------
 *
 * TclCompileFormatCmd --
 *
 *	Procedure called to compile the "format" command. Handles cases that
 *	can be done as constants or simple string concatenation only.
 *
 * Results:
 *	Returns TCL_OK for a successful compile. Returns TCL_ERROR to defer
 *	evaluation to runtime.
 *
 * Side effects:
 *	Instructions are added to envPtr to execute the "format" command at
 *	runtime.
 *
 *----------------------------------------------------------------------
 */

int
TclCompileFormatCmd(
    Tcl_Interp *interp,		/* Used for error reporting. */
    Tcl_Parse *parsePtr,	/* Points to a parse structure for the command
				 * created by Tcl_ParseCommand. */
    Command *cmdPtr,		/* Points to defintion of command being
				 * compiled. */
    CompileEnv *envPtr)		/* Holds resulting instructions. */
{
    DefineLineInformation;	/* TIP #280 */
    Tcl_Token *tokenPtr = parsePtr->tokenPtr;
    Tcl_Obj **objv, *formatObj, *tmpObj;
<<<<<<< HEAD
    char *bytes, *start;
    int i, j;
    size_t len;
=======
    const char *bytes, *start;
    int i, j, len;
>>>>>>> 6dbc7845

    /*
     * Don't handle any guaranteed-error cases.
     */

    if (parsePtr->numWords < 2) {
	return TCL_ERROR;
    }

    /*
     * Check if the argument words are all compile-time-known literals; that's
     * a case we can handle by compiling to a constant.
     */

    formatObj = Tcl_NewObj();
    Tcl_IncrRefCount(formatObj);
    tokenPtr = TokenAfter(tokenPtr);
    if (!TclWordKnownAtCompileTime(tokenPtr, formatObj)) {
	Tcl_DecrRefCount(formatObj);
	return TCL_ERROR;
    }

    objv = Tcl_Alloc((parsePtr->numWords-2) * sizeof(Tcl_Obj *));
    for (i=0 ; i+2 < parsePtr->numWords ; i++) {
	tokenPtr = TokenAfter(tokenPtr);
	objv[i] = Tcl_NewObj();
	Tcl_IncrRefCount(objv[i]);
	if (!TclWordKnownAtCompileTime(tokenPtr, objv[i])) {
	    goto checkForStringConcatCase;
	}
    }

    /*
     * Everything is a literal, so the result is constant too (or an error if
     * the format is broken). Do the format now.
     */

    tmpObj = Tcl_Format(interp, TclGetString(formatObj),
	    parsePtr->numWords-2, objv);
    for (; --i>=0 ;) {
	Tcl_DecrRefCount(objv[i]);
    }
    Tcl_Free(objv);
    Tcl_DecrRefCount(formatObj);
    if (tmpObj == NULL) {
	TclCompileSyntaxError(interp, envPtr);
	return TCL_OK;
    }

    /*
     * Not an error, always a constant result, so just push the result as a
     * literal. Job done.
     */

    bytes = TclGetStringFromObj(tmpObj, &len);
    PushLiteral(envPtr, bytes, len);
    Tcl_DecrRefCount(tmpObj);
    return TCL_OK;

  checkForStringConcatCase:
    /*
     * See if we can generate a sequence of things to concatenate. This
     * requires that all the % sequences be %s or %%, as everything else is
     * sufficiently complex that we don't bother.
     *
     * First, get the state of the system relatively sensible (cleaning up
     * after our attempt to spot a literal).
     */

    for (; i>=0 ; i--) {
	Tcl_DecrRefCount(objv[i]);
    }
    Tcl_Free(objv);
    tokenPtr = TokenAfter(parsePtr->tokenPtr);
    tokenPtr = TokenAfter(tokenPtr);
    i = 0;

    /*
     * Now scan through and check for non-%s and non-%% substitutions.
     */

    for (bytes = TclGetString(formatObj) ; *bytes ; bytes++) {
	if (*bytes == '%') {
	    bytes++;
	    if (*bytes == 's') {
		i++;
		continue;
	    } else if (*bytes == '%') {
		continue;
	    }
	    Tcl_DecrRefCount(formatObj);
	    return TCL_ERROR;
	}
    }

    /*
     * Check if the number of things to concatenate will fit in a byte.
     */

    if (i+2 != parsePtr->numWords || i > 125) {
	Tcl_DecrRefCount(formatObj);
	return TCL_ERROR;
    }

    /*
     * Generate the pushes of the things to concatenate, a sequence of
     * literals and compiled tokens (of which at least one is non-literal or
     * we'd have the case in the first half of this function) which we will
     * concatenate.
     */

    i = 0;			/* The count of things to concat. */
    j = 2;			/* The index into the argument tokens, for
				 * TIP#280 handling. */
    start = TclGetString(formatObj);
				/* The start of the currently-scanned literal
				 * in the format string. */
    tmpObj = Tcl_NewObj();	/* The buffer used to accumulate the literal
				 * being built. */
    for (bytes = start ; *bytes ; bytes++) {
	if (*bytes == '%') {
	    Tcl_AppendToObj(tmpObj, start, bytes - start);
	    if (*++bytes == '%') {
		Tcl_AppendToObj(tmpObj, "%", 1);
	    } else {
		const char *b = TclGetStringFromObj(tmpObj, &len);

		/*
		 * If there is a non-empty literal from the format string,
		 * push it and reset.
		 */

		if (len > 0) {
		    PushLiteral(envPtr, b, len);
		    Tcl_DecrRefCount(tmpObj);
		    tmpObj = Tcl_NewObj();
		    i++;
		}

		/*
		 * Push the code to produce the string that would be
		 * substituted with %s, except we'll be concatenating
		 * directly.
		 */

		CompileWord(envPtr, tokenPtr, interp, j);
		tokenPtr = TokenAfter(tokenPtr);
		j++;
		i++;
	    }
	    start = bytes + 1;
	}
    }

    /*
     * Handle the case of a trailing literal.
     */

    Tcl_AppendToObj(tmpObj, start, bytes - start);
    bytes = TclGetStringFromObj(tmpObj, &len);
    if (len > 0) {
	PushLiteral(envPtr, bytes, len);
	i++;
    }
    Tcl_DecrRefCount(tmpObj);
    Tcl_DecrRefCount(formatObj);

    if (i > 1) {
	/*
	 * Do the concatenation, which produces the result.
	 */

	TclEmitInstInt1(INST_STR_CONCAT1, i, envPtr);
    }
    return TCL_OK;
}

/*
 *----------------------------------------------------------------------
 *
 * TclLocalScalarFromToken --
 *
 *	Get the index into the table of compiled locals that corresponds
 *	to a local scalar variable name.
 *
 * Results:
 * 	Returns the non-negative integer index value into the table of
 * 	compiled locals corresponding to a local scalar variable name.
 * 	If the arguments passed in do not identify a local scalar variable
 * 	then return -1.
 *
 * Side effects:
 *	May add an entery into the table of compiled locals.
 *
 *----------------------------------------------------------------------
 */

int
TclLocalScalarFromToken(
    Tcl_Token *tokenPtr,
    CompileEnv *envPtr)
{
    int isScalar, index;

    TclPushVarName(NULL, tokenPtr, envPtr, TCL_NO_ELEMENT, &index, &isScalar);
    if (!isScalar) {
	index = -1;
    }
    return index;
}

int
TclLocalScalar(
    const char *bytes,
    size_t numBytes,
    CompileEnv *envPtr)
{
    Tcl_Token token[2] =        {{TCL_TOKEN_SIMPLE_WORD, NULL, 0, 1},
                                 {TCL_TOKEN_TEXT, NULL, 0, 0}};

    token[1].start = bytes;
    token[1].size = numBytes;
    return TclLocalScalarFromToken(token, envPtr);
}

/*
 *----------------------------------------------------------------------
 *
 * TclPushVarName --
 *
 *	Procedure used in the compiling where pushing a variable name is
 *	necessary (append, lappend, set).
 *
 * Results:
 *	The values written to *localIndexPtr and *isScalarPtr signal to
 *	the caller what the instructions emitted by this routine will do:
 *
 *	*isScalarPtr	(*localIndexPtr < 0)
 *	1		1	Push the varname on the stack. (Stack +1)
 *	1		0	*localIndexPtr is the index of the compiled
 *				local for this varname.  No instructions
 *				emitted.	(Stack +0)
 *	0		1	Push part1 and part2 names of array element
 *				on the stack.	(Stack +2)
 *	0		0	*localIndexPtr is the index of the compiled
 *				local for this array.  Element name is pushed
 *				on the stack.	(Stack +1)
 *
 * Side effects:
 *	Instructions are added to envPtr.
 *
 *----------------------------------------------------------------------
 */

void
TclPushVarName(
    Tcl_Interp *interp,		/* Used for error reporting. */
    Tcl_Token *varTokenPtr,	/* Points to a variable token. */
    CompileEnv *envPtr,		/* Holds resulting instructions. */
    int flags,			/* TCL_NO_LARGE_INDEX | TCL_NO_ELEMENT. */
    int *localIndexPtr,		/* Must not be NULL. */
    int *isScalarPtr)		/* Must not be NULL. */
{
    register const char *p;
    const char *last, *name, *elName;
    register size_t n;
    Tcl_Token *elemTokenPtr = NULL;
	size_t nameLen, elNameLen;
    int simpleVarName, localIndex;
    int elemTokenCount = 0, allocedTokens = 0, removedParen = 0;

    /*
     * Decide if we can use a frame slot for the var/array name or if we need
     * to emit code to compute and push the name at runtime. We use a frame
     * slot (entry in the array of local vars) if we are compiling a procedure
     * body and if the name is simple text that does not include namespace
     * qualifiers.
     */

    simpleVarName = 0;
    name = elName = NULL;
    nameLen = elNameLen = 0;
    localIndex = -1;

    if (varTokenPtr->type == TCL_TOKEN_SIMPLE_WORD) {
	/*
	 * A simple variable name. Divide it up into "name" and "elName"
	 * strings. If it is not a local variable, look it up at runtime.
	 */

	simpleVarName = 1;

	name = varTokenPtr[1].start;
	nameLen = varTokenPtr[1].size;
	if (name[nameLen-1] == ')') {
	    /*
	     * last char is ')' => potential array reference.
	     */
	    last = Tcl_UtfPrev(name + nameLen, name);

	    if (*last == ')') {
		for (p = name;  p < last;  p = Tcl_UtfNext(p)) {
		    if (*p == '(') {
			elName = p + 1;
			elNameLen = last - elName;
			nameLen = p - name;
			break;
		    }
		}
	    }

	    if (!(flags & TCL_NO_ELEMENT) && elNameLen) {
		/*
		 * An array element, the element name is a simple string:
		 * assemble the corresponding token.
		 */

		elemTokenPtr = TclStackAlloc(interp, sizeof(Tcl_Token));
		allocedTokens = 1;
		elemTokenPtr->type = TCL_TOKEN_TEXT;
		elemTokenPtr->start = elName;
		elemTokenPtr->size = elNameLen;
		elemTokenPtr->numComponents = 0;
		elemTokenCount = 1;
	    }
	}
    } else if (interp && ((n = varTokenPtr->numComponents) > 1)
	    && (varTokenPtr[1].type == TCL_TOKEN_TEXT)
	    && (varTokenPtr[n].type == TCL_TOKEN_TEXT)
	    && (*((p = varTokenPtr[n].start + varTokenPtr[n].size)-1) == ')')
	    && (*Tcl_UtfPrev(p, varTokenPtr[n].start) == ')')) {
	/*
	 * Check for parentheses inside first token.
	 */

	simpleVarName = 0;
	for (p = varTokenPtr[1].start,
	     last = p + varTokenPtr[1].size;  p < last;  p = Tcl_UtfNext(p)) {
	    if (*p == '(') {
		simpleVarName = 1;
		break;
	    }
	}
	if (simpleVarName) {
	    size_t remainingLen;

	    /*
	     * Check the last token: if it is just ')', do not count it.
	     * Otherwise, remove the ')' and flag so that it is restored at
	     * the end.
	     */

	    if (varTokenPtr[n].size == 1) {
		n--;
	    } else {
		varTokenPtr[n].size--;
		removedParen = n;
	    }

	    name = varTokenPtr[1].start;
	    nameLen = p - varTokenPtr[1].start;
	    elName = p + 1;
	    remainingLen = (varTokenPtr[2].start - p) - 1;
	    elNameLen = (varTokenPtr[n].start-p) + varTokenPtr[n].size - 1;

	    if (!(flags & TCL_NO_ELEMENT)) {
	      if (remainingLen) {
		/*
		 * Make a first token with the extra characters in the first
		 * token.
		 */

		elemTokenPtr = TclStackAlloc(interp, n * sizeof(Tcl_Token));
		allocedTokens = 1;
		elemTokenPtr->type = TCL_TOKEN_TEXT;
		elemTokenPtr->start = elName;
		elemTokenPtr->size = remainingLen;
		elemTokenPtr->numComponents = 0;
		elemTokenCount = n;

		/*
		 * Copy the remaining tokens.
		 */

		memcpy(elemTokenPtr+1, varTokenPtr+2,
			(n-1) * sizeof(Tcl_Token));
	      } else {
		/*
		 * Use the already available tokens.
		 */

		elemTokenPtr = &varTokenPtr[2];
		elemTokenCount = n - 1;
	      }
	    }
	}
    }

    if (simpleVarName) {
	/*
	 * See whether name has any namespace separators (::'s).
	 */

	int hasNsQualifiers = 0;

	for (p = name, last = p + nameLen-1;  p < last;  p = Tcl_UtfNext(p)) {
	    if ((*p == ':') && (*(p+1) == ':')) {
		hasNsQualifiers = 1;
		break;
	    }
	}

	/*
	 * Look up the var name's index in the array of local vars in the proc
	 * frame. If retrieving the var's value and it doesn't already exist,
	 * push its name and look it up at runtime.
	 */

	if (!hasNsQualifiers) {
	    localIndex = TclFindCompiledLocal(name, nameLen, 1, envPtr);
	    if ((flags & TCL_NO_LARGE_INDEX) && (localIndex > 255)) {
		/*
		 * We'll push the name.
		 */

		localIndex = -1;
	    }
	}
	if (interp && localIndex < 0) {
	    PushLiteral(envPtr, name, nameLen);
	}

	/*
	 * Compile the element script, if any, and only if not inhibited. [Bug
	 * 3600328]
	 */

	if (elName != NULL && !(flags & TCL_NO_ELEMENT)) {
	    if (elNameLen) {
		TclCompileTokens(interp, elemTokenPtr, elemTokenCount,
			envPtr);
	    } else {
		PushStringLiteral(envPtr, "");
	    }
	}
    } else if (interp) {
	/*
	 * The var name isn't simple: compile and push it.
	 */

	CompileTokens(envPtr, varTokenPtr, interp);
    }

    if (removedParen) {
	varTokenPtr[removedParen].size++;
    }
    if (allocedTokens) {
	TclStackFree(interp, elemTokenPtr);
    }
    *localIndexPtr = localIndex;
    *isScalarPtr = (elName == NULL);
}

/*
 * Local Variables:
 * mode: c
 * c-basic-offset: 4
 * fill-column: 78
 * End:
 */<|MERGE_RESOLUTION|>--- conflicted
+++ resolved
@@ -3200,14 +3200,9 @@
     DefineLineInformation;	/* TIP #280 */
     Tcl_Token *tokenPtr = parsePtr->tokenPtr;
     Tcl_Obj **objv, *formatObj, *tmpObj;
-<<<<<<< HEAD
-    char *bytes, *start;
+    const char *bytes, *start;
     int i, j;
     size_t len;
-=======
-    const char *bytes, *start;
-    int i, j, len;
->>>>>>> 6dbc7845
 
     /*
      * Don't handle any guaranteed-error cases.
