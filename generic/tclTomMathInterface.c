--- conflicted
+++ resolved
@@ -115,12 +115,8 @@
     Tcl_WideInt v)		/* Initial value */
 {
 	if (mp_init(a) != MP_OKAY) {
-<<<<<<< HEAD
-		Tcl_Panic("initialization failure in TclInitBignumFromWideInt");
-=======
 	wipanic:
-	    Tcl_Panic("initialization failure in TclBNInitBignumFromWideInt");
->>>>>>> b986f313
+	    Tcl_Panic("initialization failure in TclInitBignumFromWideInt");
 	}
     if (v < (Tcl_WideInt)0) {
 	mp_set_ull(a, (Tcl_WideUInt)(-v));
