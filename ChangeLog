<<<<<<< HEAD
2011-07-19  Don Porter  <dgp@users.sourceforge.net>

	* generic/tclUtil.c:	[Bug 3371644] Repair failure to properly handle 
	* tests/util.test: (length == -1) scanning in TclConvertElement().
=======
2011-07-21  Jan Nijtmans  <nijtmans@users.sf.net>

	* win/tclWinPort.h: [Bug 3372130] Fix hypot math function with MSVC10
>>>>>>> 5111921b

2011-07-15  Don Porter  <dgp@users.sourceforge.net>

	* generic/tclCompile.c: Avoid segfaults when RecordByteCodeStats()
	is called in a deleted interp.

2011-07-08  Donal K. Fellows  <dkf@users.sf.net>

	* doc/http.n: [FRQ 3358415]: State what RFC defines HTTP/1.1.

2011-07-03  Donal K. Fellows  <dkf@users.sf.net>

	* doc/FileSystem.3: Corrected statements about ctime field of 'struct
	stat'; that was always the time of the last metadata change, not the
	time of creation.

2011-07-02  Kevin B. Kenny  <kennykb@acm.org>

	* generic/tclStrToD.c:
	* generic/tclTomMath.decls:
	* generic/tclTomMathDecls.h:
	* macosx/Tcl.xcode/project.pbxproj:
	* macosx/Tcl.xcodeproj/project.pbxproj:
	* tests/util.test:
	* unix/Makefile.in:
	* win/Makefile.in:
	* win/Makefile.vc:
	Fix a bug where bignum->double conversion is "round up" and
	not "round to nearest" (causing expr double(1[string repeat 0 23])
	not to be 1e+23). [Bug 3349507]

2011-06-30  Reinhard Max  <max@suse.de>

	* unix/configure.in: Add a volatile declaration to the test for
	TCL_STACK_GROWS_UP to prevent gcc 4.6 from producing invalid
	results due to aggressive optimisation.

2011-06-23  Don Porter  <dgp@users.sourceforge.net>

	*** 8.5.10 TAGGED FOR RELEASE ***

	* changes:	Update for 8.5.10 release.

2011-06-22  Andreas Kupries  <andreask@activestate.com>

	* library/platform/pkgIndex.tcl: Updated to platform 1.0.10. Added
	* library/platform/platform.tcl: handling of the DEB_HOST_MULTIARCH
	* unix/Makefile.in: location change for libc.
	* win/Makefile.in:

	* generic/tclInt.h: Fixed the inadvertently committed disabling of
	  stack checks, see my 2010-11-15 commit.

2011-06-21  Don Porter  <dgp@users.sourceforge.net>

	* changes:	Update for 8.5.10 release.

	* library/tcltest/tcltest.tcl (loadIntoSlaveInterpreter):
	* library/tcltest/pkgIndex.tcl: Backport tcltest 2.3.3 for release
	* unix/Makefile.in: with Tcl 8.5.*.
	* win/Makefile.in:

	* tests/init.test:	Update test files to use new command.
	* tests/pkg.test:

	* generic/tclLink.c:	Prevent multiple links to a single Tcl
	variable when calling Tcl_LinkVar(). [Bug 3317466]

2011-06-13  Don Porter  <dgp@users.sourceforge.net>

	* generic/tclStrToD.c:  [Bug 3315098] Mem leak fix from Gustaf Neumann.

2011-06-02  Don Porter  <dgp@users.sourceforge.net>

	* generic/tclBasic.c:	Removed TclCleanupLiteralTable(), and old
	* generic/tclInt.h:	band-aid routine put in place while a fix
	* generic/tclLiteral.c:	for [Bug 994838] took shape.  No longer needed.

2011-06-02  Donal K. Fellows  <dkf@users.sf.net>

	* generic/tclInt.h (TclInvalidateNsCmdLookup): [Bug 3185407]: Extend
	the set of epochs that are potentially bumped when a command is
	created, for a slight performance drop (in some circumstances) and
	improved semantics.

2011-06-01  Jan Nijtmans  <nijtmans@users.sf.net>

	* generic/tclUtil.c:   Fix for [Bug 3309871]: Valgrind finds:
	invalid read in TclMaxListLength()

2011-05-25  Don Porter  <dgp@users.sourceforge.net>

	* library/msgcat/msgcat.tcl:	Backport improvements to msgcat
	* library/msgcat/pkgIndex.tcl:	package.  Bump to 1.4.4
	* unix/Makefile.in
	* win/Makefile.in

2011-05-24  Venkat Iyer <venkat@comit.com>

	* library/tzdata/Africa/Cairo: Update to Olson tzdata2011g

2011-05-17  Andreas Kupries  <andreask@activestate.com>

	* generic/tclCompile.c (TclFixupForwardJump): Tracked down and fixed
	* generic/tclBasic.c (TclArgumentBCEnter): the cause of a violation
	of my assertion that 'ePtr->nline == objc' in TclArgumentBCEnter.
	When a bytecode was grown during jump fixup the pc -> command line
	mapping was not updated. When things aligned just wrong the mapping
	would direct command A to the data for command B, with a different
	number of arguments.

2011-05-10  Don Porter  <dgp@users.sourceforge.net>

	* generic/tclInt.h:     New internal routines TclScanElement() and
	* generic/tclUtil.c:    TclConvertElement() are rewritten guts of
	machinery to produce string rep of lists.  The new routines avoid
	and correct [Bug 3173086].  See comments for much more detail.

	* generic/tclDictObj.c:         Update all callers.
	* generic/tclIndexObj.c:
	* generic/tclListObj.c:
	* generic/tclUtil.c:
	* tests/list.test:

2011-05-09  Don Porter  <dgp@users.sourceforge.net>

	* generic/tclListObj.c:	Revise empty string tests so that we avoid
	potentially expensive string rep generations, especially for dicts.

2011-05-07  Miguel Sofer  <msofer@users.sf.net>

	* generic/tclInt.h: fix USE_TCLALLOC so that it can be enabled
	* unix/Makefile.in: without editing the Makefile

2011-05-05  Don Porter  <dgp@users.sourceforge.net>

	* generic/tclListObj.c:	Stop generating string rep of dict when
	converting to list.  Tolerate NULL interps more completely.

2011-05-03  Don Porter  <dgp@users.sourceforge.net>

	* generic/tclUtil.c:	Tighten Tcl_SplitList().
	* generic/tclListObj.c:	Tighten SetListFromAny().
	* generic/tclDictObj.c:	Tighten SetDictFromAny().

2011-05-02  Don Porter  <dgp@users.sourceforge.net>

	* generic/tclCmdMZ.c:	Revised TclFindElement() interface.  The
	* generic/tclDictObj.c:	final argument had been bracePtr, the address
	* generic/tclListObj.c:	of a boolean var, where the caller can be told
	* generic/tclParse.c:	whether or not the parsed list element was
	* generic/tclUtil.c:	enclosed in braces.  In practice, no callers
	really care about that.  What the callers really want to know is 
	whether the list element value exists as a literal substring of the
	string being parsed, or whether a call to TclCopyAndCollpase() is
	needed to produce the list element value.  Now the final argument
	is changed to do what callers actually need.  This is a better fit
	for the calls in tclParse.c, where now a good deal of post-processing
	checking for "naked backslashes" is no longer necessary.
	***POTENTIAL INCOMPATIBILITY***
	For any callers calling in via the internal stubs table who really
	do use the final argument explicitly to check for the enclosing brace
	scenario.  Simply looking for the braces where they must be is the
	revision available to those callers, and it will backport cleanly.

	* tests/parse.test:	Tests for expanded literals quoting detection.

	* generic/tclCompCmds.c:	New TclFindElement() is also a better
	fit for the [switch] compiler.

	* generic/tclInt.h:	Replace TclCountSpaceRuns() with
	* generic/tclListObj.c:	TclMaxListLength() which is the function we
	* generic/tclUtil.c:	actually want.
	* generic/tclCompCmds.c:

	* generic/tclCompCmds.c: Rewrite of parts of the switch compiler to
	better use the powers of TclFindElement() and do less parsing on
	its own.

2011-04-28  Don Porter  <dgp@users.sourceforge.net>

	* generic/tclInt.h:	New utility routines:
	* generic/tclParse.c:	TclIsSpaceProc() and
	* generic/tclUtil.c:	TclCountSpaceRuns()

	* generic/tclCmdMZ.c:	Use new routines to replace calls to
	* generic/tclListObj.c:	isspace() and their /* INTL */ risk.
	* generic/tclStrToD.c:
	* generic/tclUtf.c:
	* unix/tclUnixFile.c:
	
2011-04-27  Don Porter  <dgp@users.sourceforge.net>

	* generic/tclListObj.c:	FreeListInternalRep() cleanup.

	* generic/tclBinary.c:	Backport fix for [Bug 2857044].
	* generic/tclDictObj.c:	All freeIntRepProcs set typePtr to NULL.
	* generic/tclEncoding.c:
	* generic/tclIndexObj.c:
	* generic/tclListObj.c:
	* generic/tclNamesp.c:
	* generic/tclObj.c:
	* generic/tclPathObj.c:
	* generic/tclProc.c:
	* generic/tclRegexp.c:
	* generic/tclStringObj.c:
	* generic/tclVar.c:

2011-04-21  Don Porter  <dgp@users.sourceforge.net>

	* generic/tclInt.h:	Use macro to set List intreps.
	* generic/tclListObj.c:

	* generic/tclCmdIL.c:	Limits on list length were too strict.
	* generic/tclInt.h:	Revised panics to errors where possible.
	* generic/tclListObj.c:

	* generic/tclCompile.c:	Make sure SetFooFromAny routines react
	* generic/tclIO.c:	reasonably when passed a NULL interp.
	* generic/tclIndexObj.c:
	* generic/tclListObj.c:
	* generic/tclNamesp.c:
	* generic/tclObj.c:
	* generic/tclProc.c:
	* macosx/tclMacOSXFCmd.c:

2011-04-21  Jan Nijtmans  <nijtmans@users.sf.net>

	* generic/tcl.h:       fix for [Bug 3288345]: Wrong Tcl_StatBuf
	* generic/tclInt.h:    used on MinGW. Make sure that all _WIN32
	* win/tclWinFile.c:    compilers use exactly the same layout
	* win/configure.in:    for Tcl_StatBuf - the one used by MSVC6 -
	* win/configure:       in all situations.

2011-04-20  Andreas Kupries  <andreask@activestate.com>

	* generic/tclFCmd.c (TclFileAttrsCmd): Added commands to reset the
	typePtr of the Tcl_Obj* whose int-rep was just purged. Required to
	prevent a dangling IndexRep* to reused, smashing the heap. See
	also the entries at 2011-04-16 and 2011-03-24 for the history of
	the problem.

2011-04-19  Don Porter  <dgp@users.sourceforge.net>

	* generic/tclConfig.c:	Reduce internals access in the implementation
	of [<foo>::pkgconfig list].

2011-04-18  Don Porter  <dgp@users.sourceforge.net>

	* generic/tclCmdIL.c:	Use ListRepPtr(.) and other cleanup.
	* generic/tclConfig.c:
	* generic/tclListObj.c:

	* generic/tclInt.h:	Define and use macros that test whether
	* generic/tclBasic.c:	a Tcl list value is canonical.
	* generic/tclUtil.c:

2011-04-16  Donal K. Fellows  <dkf@users.sf.net>

	* generic/tclFCmd.c (TclFileAttrsCmd): Tidied up the memory management
	a bit to try to ensure that the dynamic and static cases don't get
	confused while still promoting caching where possible. Added a panic
	to trap problems in the case where an extension is misusing the API.

2011-04-13  Don Porter  <dgp@users.sourceforge.net>

	* generic/tclUtil.c:	[Bug 3285375]: Rewrite of Tcl_Concat*()
	routines to prevent segfaults on buffer overflow.  Build them out of
	existing primitives already coded to handle overflow properly.  Uses
	the new TclTrim*() routines.

	* generic/tclCmdMZ.c:	New internal utility routines TclTrimLeft()
	* generic/tclInt.h:	and TclTrimRight().  Refactor the
	* generic/tclUtil.c:	[string trim*] implementations to use them.

2011-04-13  Miguel Sofer  <msofer@users.sf.net>

	* generic/tclVar.c: [Bug 2662380]: Fix crash caused by appending to a
	variable with a write trace that unsets it.

2011-04-12  Don Porter  <dgp@users.sourceforge.net>

	* generic/tclStringObj.c:	[Bug 3285472]: Repair corruption in
	* tests/string.test:	[string reverse] when string rep invalidation
	failed to also reset the bytes allocated for string rep to zero.

2011-04-12  Venkat Iyer <venkat@comit.com>

	* library/tzdata/Atlantic/Stanley: Update to Olson tzdata2011f

2011-04-06  Miguel Sofer  <msofer@users.sf.net>

	* generic/tclExecute.c (TclCompEvalObj): Earlier return if Tip280
	gymnastics not needed.

2011-04-05  Venkat Iyer <venkat@comit.com>

	* library/tzdata/Africa/Casablanca: Update to Olson's tzdata2011e
	* library/tzdata/America/Santiago:
	* library/tzdata/Pacific/Easter:
	* library/tzdata/America/Metlakatla: (new)
	* library/tzdata/America/North_Dakota/Beulah: (new)
	* library/tzdata/America/Sitka: (new)

2011-04-04  Don Porter  <dgp@users.sourceforge.net>

	* README:	Updated README files, repairing broken URLs and
	* macosx/README:	removing other bits that were clearly wrong.
	* unix/README:	Still could use more eyeballs on the detailed build
	* win/README:	advice on various plaforms. [Bug 3202030]

2011-04-02  Kevin B. Kenny  <kennykb@acm.org>

	* generic/tclStrToD.c (QuickConversion): Replaced another couple of
	'double' declarations with 'volatile double' to work around
	misrounding issues in mingw-gcc 3.4.5.

2011-03-24  Donal K. Fellows  <dkf@users.sf.net>

	* generic/tclFCmd.c (TclFileAttrsCmd): Ensure that any reference to
	temporary index tables is squelched immediately rather than hanging
	around to trip us up in the future.

2011-03-21  Jan Nijtmans  <nijtmans@users.sf.net>

	* unix/tclLoadDl.c:    [Bug #3216070]: Loading extension libraries
	* unix/tclLoadDyld.c:  from embedded Tcl applications.

2011-03-16  Jan Nijtmans  <nijtmans@users.sf.net>

	* generic/tclCkalloc.c: [Bug #3197864]: pointer truncation on Win64
	TCL_MEM_DEBUG builds

2011-03-16  Don Porter  <dgp@users.sourceforge.net>

	* generic/tclBasic.c:	Some rewrites to eliminate calls to
	* generic/tclParse.c:	isspace() and their /* INTL */ risk.
	* generic/tclProc.c:

2011-03-16  Jan Nijtmans  <nijtmans@users.sf.net>

	* unix/tcl.m4:    Make SHLIB_LD_LIBS='${LIBS}' the default and
	* unix/configure: set to "" on per-platform necessary basis.
	Backported from TEA, but kept all original platform code which was
	removed from TEA.

2011-03-14  Kevin B. Kenny  <kennykb@acm.org>

	* tools/tclZIC.tcl (onDayOfMonth): Allow for leading zeroes
	in month and day so that tzdata2011d parses correctly.
	* library/tzdata/America/Havana:
	* library/tzdata/America/Juneau:
	* library/tzdata/America/Santiago:
	* library/tzdata/Europe/Istanbul:
	* library/tzdata/Pacific/Apia:
	* library/tzdata/Pacific/Easter:
	* library/tzdata/Pacific/Honolulu:  tzdata2011d


	* unix/configure.in: [Bug 3205320]: stack space detection defeated by inlining
	* unix/configure:    (autoconf-2.59)

2011-03-09  Don Porter  <dgp@users.sourceforge.net>

	* generic/tclNamesp.c:	Tighten the detector of nested [namespace code]
	* tests/namespace.test:	quoting that the quoted scripts function
	properly even in a namespace that contains a custom "namespace"
	command.  [Bug 3202171]

	* doc/tclvars.n:	Formatting fix.  Thanks to Pat Thotys.

2011-03-08  Jan Nijtmans  <nijtmans@users.sf.net>

	* generic/tclBasic.c: Fix gcc warnings: variable set but not used

2011-03-08  Don Porter  <dgp@users.sourceforge.net>

	* generic/tclInt.h:	Remove TclMarkList() routine, an experimental
	* generic/tclUtil.c:	dead-end from the 8.5 alpha days.

	* generic/tclResult.c (ResetObjResult):	Correct failure to clear
	invalid intrep.  Thanks to Colin McDonald. [Bug 3202905]

2011-03-06  Don Porter  <dgp@users.sourceforge.net>

	* generic/tclBasic.c:	More replacements of Tcl_UtfBackslash() calls
	* generic/tclCompile.c:	with TclParseBackslash() where possible.
	* generic/tclParse.c:
	* generic/tclUtil.c:

	* generic/tclUtil.c (TclFindElement):	Guard escape sequence scans
	to not overrun the string end.  [Bug 3192636]

2011-03-05  Don Porter  <dgp@users.sourceforge.net>

	* generic/tclParse.c (TclParseBackslash): Correct trunction checks in
	* tests/parse.test:	\x and \u substitutions.  [Bug 3200987]

2011-01-26  Donal K. Fellows  <dkf@users.sf.net>

	* doc/RegExp.3: [Bug 3165108]: Corrected documentation of description
	of subexpression info in Tcl_RegExpInfo structure.

2011-01-25  Jan Nijtmans  <nijtmans@users.sf.net>

	* generic/tclCkalloc.c:  [Bug 3129448]: Possible over-allocation on
	* generic/tclHash.c:     64-bit platforms, part 2, backported
	* generic/tclProc.c:     strcpy->memcpy change but not change in any
				 struct.

2011-01-19 Alexandre Ferrieux  <ferrieux@users.sourceforge.net>

	* generic/tclExecute.c: [Bug 3138178]: Backport of Miguel's 2010-09-22
	fix on 8.6 branch (decache stack info wherever ::errorInfo may be
	updated, for trace sanity).

2011-01-19  Jan Nijtmans  <nijtmans@users.sf.net>

	* tools/genStubs.tcl:       Make sure to use CONST/VOID in stead of
	* generic/tclIntDecls.h:    const/void when appropriate. This allows to
	* generic/tclIntPlatDecls.h:use const/void in the *.decls file always,
	* generic/tclTomMathDecls.h:genStubs will do the right thing.

2011-01-18  Jan Nijtmans  <nijtmans@users.sf.net>

	* generic/tclBasic.c:      Various mismatches between Tcl_Panic
	* generic/tclCompCmds.c:   format string and its arguments,
	* generic/tclCompExpr.c:   discovered thanks to [Bug 3159920]
	* generic/tclPreserve.c:   (Backported)
	* generic/tclTest.c:

2011-01-17  Jan Nijtmans  <nijtmans@users.sf.net>

	* win/tcl.m4:         handle --enable-64bit=ia64 for gcc. BACKPORT.
	* win/configure:      (autoconf-2.59)
	* win/tclWin32Dll.c:  [Patch 3059922]: fixes for mingw64 - gcc4.5.1
	* generic/tclIOCmd.c: [Bug 3148192]: Commands "read/puts" incorrectly
	* tests/chanio.test:  interpret parameters. Improved error-message
	* tests/io.test       regarding legacy form.
	* tests/ioCmd.test

2011-01-15  Kevin B. Kenny  <kennykb@users.sf.net>

	* doc/tclvars.n:
	* generic/tclStrToD.c:
	* generic/tclUtil.c (Tcl_PrintDouble):
	* tests/util.test (util-16.*): Restored full Tcl 8.4 compatibility
	for the formatting of floating point numbers when $::tcl_precision
	is not zero. Added compatibility tests to make sure that excess
	trailing zeroes are suppressed for all eight major code paths.
	[Bug 3157475]

2011-01-13  Miguel Sofer  <msofer@users.sf.net>

	* generic/tclExecute.c (GrowEvaluationStack): Off-by-one error in
	sizing the new allocation - was ok in comment but wrong in the code.
	Triggered by [Bug 3142026] which happened to require exactly one more
	than what was in existence. BACKPORT.

2011-01-03  Jan Nijtmans  <nijtmans@users.sf.net>

	* tools/genStubs.tcl:  Fix "make genstubs", which was broken
	since 2010-11-30, the TclDoubleDigits backport.

2010-12-31  Jan Nijtmans  <nijtmans@users.sf.net>

	* generic/tclHash.c: [Bug 3007895]: Tcl_(Find|Create)HashEntry
	stub entries can never be called. They still cannot be called
	(no change in functionality), but at least they now do
	exactly the same as the Tcl_(Find|Create)HashEntry macro's,
	so the confusion addressed in this Bug report is gone.
	(Backported from Tcl 8.6)

2010-12-17  Stuart Cassoff  <stwo@users.sourceforge.net>

	* unix/Makefile.in:  Remove unwanted/obsolete 'ddd' target.

2010-12-17  Stuart Cassoff  <stwo@users.sourceforge.net>

	* unix/Makefile.in:  [Bug 2446711]: Remove 'allpatch' target.

2010-12-17  Stuart Cassoff  <stwo@users.sourceforge.net>

	* unix/Makefile.in:  Use 'rpmbuild', not 'rpm' [Bug 2537626].

2010-12-13  Jan Nijtmans  <nijtmans@users.sf.net>

	* unix/tcl.m4:    Cross-compile support for Win and UNIX (backported)
	* unix/configure: (autoconf-2.59)
	* win/tcl.m4:
	* win/configure.in:
	* win/configure: (autoconf-2.59)

2010-12-12  Stuart Cassoff  <stwo@users.sourceforge.net>

	* unix/tcl.m4: Better building on OpenBSD.
	* unix/configure: (autoconf-2.59)

2010-12-10 Alexandre Ferrieux  <ferrieux@users.sourceforge.net>

	* generic/tclIO.c: [backport] Make sure [fcopy -size ... -command ...] always
	* tests/io.test:   calls the callback asynchronously, even for size zero.

2010-12-03  Jeff Hobbs  <jeffh@ActiveState.com>

	* generic/tclUtil.c (TclReToGlob): add extra check for multiple
	inner *s that leads to poor recursive glob matching, defer to
	original RE instead.  tclbench RE var backtrack.

2010-12-01  Kevin B. Kenny  <kennykb@acm.org>

	* generic/tclStrToD.c (SetPrecisionLimits, TclDoubleDigits):
	Added meaningless initialization of 'i', 'ilim' and 'ilim1'
	to silence warnings from the C compiler about possible use of
	uninitialized variables, Added a panic to the 'switch' that
	assigns them, to assert that the 'default' case is impossible.
	[Bug 3124675]

2010-11-30  Andreas Kupries  <andreask@activestate.com>

	* generic/tclInt.decls: Backport of Kevin B. Kenny's work on
	* generic/tclInt.h: the Tcl Head, with help from Jeff Hobbs.
	* generic/tclStrToD.c:
	* generic/tclTest.c:
	* generic/tclTomMath.decls:
	* generic/tclUtil.c:
	* tests/util.test:
	* unix/Makefile.in:
	* win/Makefile.in:
	* win/makefile.vc: Rewrite of Tcl_PrintDouble and TclDoubleDigits
	that (a) fixes a severe performance problem with floating point
	shimmering reported by Karl Lehenbauer, (b) allows TclDoubleDigits
	to generate the digit strings for 'e' and 'f' format, so that it
	can be used for tcl_precision != 0 (and possibly later for [format]),
	(c) fixes [Bug 3120139] by making TclPrintDouble inherently
	locale-independent, (d) adds test cases to util.test for
	correct rounding in difficult cases of TclDoubleDigits where fixed-
	precision results are requested. (e) adds test cases to util.test for
	the controversial aspects of [Bug 3105247]. As a side effect, two
	more modules from libtommath (bn_mp_set_int.c and bn_mp_init_set_int.c)
	are brought into the build, since the new code uses them.

	* generic/tclIntDecls.h:
	* generic/tclStubInit.c:
	* generic/tclTomMathDecls.h:	Regenerated.

2010-11-30  Jeff Hobbs  <jeffh@ActiveState.com>

	* generic/tclInt.decls, generic/tclInt.h, generic/tclIntDecls.h:
	* generic/tclStubInit.c: TclFormatInt restored at slot 24
	* generic/tclUtil.c (TclFormatInt): restore TclFormatInt func from
	2005-07-05 macro-ization. Benchmarks indicate it is faster, as a
	key int->string routine (e.g. int-indexed arrays).

2010-11-23  Andreas Kupries  <andreask@activestate.com>

	* generic/tclVar.c (VarHashInvalidateEntry): Removed obsolete
	  patch for AIX defining this macro as function. This is not
	  necessary anymore. See ChangeLog entry 2010-07-28 (Bug 3037525)
	  for the actual bug and fix the patch was a workaround for.

2010-11-19  Jan Nijtmans  <nijtmans@users.sf.net>

	* generic/tclInterp.c:  fix gcc warning: passing argument 3 of
	'Tcl_GetIndexFromObj' discards qualifiers from pointer target type
	* generic/tclWinInit.c: fix gcc warning: dereferencing pointer
	'oemId' does break strict-aliasing rules
	* win/tclWin32Dll.c:    fix gcc warnings: unused variable 'registration'
	* win/tclWinChan.c:
	* win/tclWinFCmd.c:
	* win/configure.in:	    Allow cross-compilation by default. (backported)
	* win/tcl.m4:		    Use -pipe for gcc on win32 (backported)
	* win/configure:        (regenerated)

2010-11-18  Donal K. Fellows  <dkf@users.sf.net>

	* doc/file.n: [Bug 3111298]: Typofix.

2010-11-16  Jan Nijtmans  <nijtmans@users.sf.net>

	* generic/tclPlatDecls.h: [Bug 3110161]: Extensions using TCHAR don't
	compile on VS2005 SP1

2010-11-15  Andreas Kupries  <andreask@activestate.com>

	* doc/interp.n: [Bug 3081184]: TIP #378 backport.
	* doc/tclvars.n: Performance fix for TIP #280.
	* generic/tclBasic.c:
	* generic/tclExecute.c:
	* generic/tclInt.h:
	* generic/tclInterp.c:
	* tests/info.test:
	* tests/interp.test:

2010-11-03  Kevin B. Kenny  <kennykb@acm.org>

	* generic/tclCompCmds.c (TclCompileCatchCmd):
	* tests/compile.test (compile-3.6): [Bug 3098302]: Reworked the
	compilation of the [catch] command so as to avoid placing any code
	that might throw an exception (specifically, any initial substitutions
	or any stores to result or options variables) between the BEGIN_CATCH
	and END_CATCH but outside the exception range.  Added a test case that
	panics on a stack smash if the change is not made.

2010-11-01  Stuart Cassoff  <stwo@users.sourceforge.net>

	* library/safe.tcl:	Improved handling of non-standard module
	* tests/safe.test:	path lists, empty path lists in particular.

2010-11-01  Kevin B. Kenny  <kennykb@acm.org>

	* library/tzdata/Asia/Hong_Kong:
	* library/tzdata/Pacific/Apia:
	* library/tzdata/Pacific/Fiji:   Olson's tzdata2010o.

2010-10-23  Jan Nijtmans  <nijtmans@users.sf.net>

	* tools/uniParse.tcl:   [Bug 3085863]: tclUniData 9 years old
	* tools/uniClass.tcl:   Upgrade everything to Unicode 6.0, except
	* tests/utf.test:       non-BMP characters > 0xFFFF
	* generic/tclUniData.c: (re-generated)
	* generic/regc_locale.c:(re-generated)
	* generic/regcomp.c:    fix comment
	* win/rules.vc          Update for VS10

2010-10-09  Miguel Sofer  <msofer@users.sf.net>

	* generic/tclExecute.c: fix overallocation of exec stack in TEBC
	(mixing numwords and numbytes)

2010-10-01  Jeff Hobbs  <jeffh@ActiveState.com>

	* generic/tclExecute.c (EvalStatsCmd): change 'evalstats' to
	return data to interp by default, or if given an arg, use that as
	filename to output to (accepts 'stdout' and 'stderr').
	Fix output to print used inst count data.
	* generic/tclCkalloc.c: change TclDumpMemoryInfo sig to allow
	* generic/tclInt.decls: objPtr as well as FILE* as output.
	* generic/tclIntDecls.h:

2010-09-24  Andreas Kupries  <andreask@activestate.com>

	* tclWinsock.c: [Bug 3056775]: Fixed race condition between thread
	and internal co-thread access of a socket's structure because of
	the thread not using the socketListLock in TcpAccept(). Added
	documentation on how the module works to the top.

2010-09-23  Don Porter  <dgp@users.sourceforge.net>

	* generic/tclCmdAH.c:	Fix cases where value returned by 
	* generic/tclEvent.c:	Tcl_GetReturnOptions() was leaked.
	* generic/tclMain.c:	Thanks to Jeff Hobbs for discovery of the
	anti-pattern to seek and destroy.

2010-09-19  Donal K. Fellows  <dkf@users.sf.net>

	* doc/file.n (file readlink): [Bug 3070580]: Typofix.

2010-09-10  Donal K. Fellows  <dkf@users.sf.net>

	* doc/regsub.n: [Bug 3063568]: Fix for gotcha in example due to Tcl's
	special handling of backslash-newline. Makes example slightly less
	pure, but more useful.

2010-09-08  Andreas Kupries  <andreask@activestate.com>

	*** 8.5.9 TAGGED FOR RELEASE ***

	* doc/tm.n: Added underscore to the set of characters accepted in
	module names. This is true for quite some time in the code, this
	change catches up the documentation.

2010-09-08  Don Porter  <dgp@users.sourceforge.net>

	* changes:	Update for 8.5.9 release.

	* win/tclWin32Dll.c:	#ifdef protections to permit builds with
	* win/tclWinChan.c:	mingw on amd64 systems. Thanks to "mescalinum"
	* win/tclWinFCmd.c:	for reporting and testing.

2010-09-06  Stuart Cassoff  <stwo@users.sourceforge.net>

	* unix/configure.in, generic/tclIOUtil.c (Tcl_Stat): Updated so that
	we do not assume that all unix systems have the POSIX blkcnt_t type,
	since OpenBSD apparently does not. Backported from HEAD (2010-02-16).
	* unix/configure:	autoconf-2.59

2010-09-02  Andreas Kupries  <andreask@activestate.com>

	* doc/glob.n: Fixed documentation ambiguity regarding the handling
	of -join.

	* library/safe.tcl (::safe::AliasGlob): Fixed another problem, the
	option -join does not stop option processing in the core builtin,
	so the emulation must not do that either.

2010-09-01  Andreas Kupries  <andreas_kupries@users.sourceforge.net>

	* library/safe.tcl (::safe::AliasGlob): Moved the command
	extending the actual glob command with a -directory flag to when
	we actually have a proper untranslated path,

2010-09-01  Don Porter  <dgp@users.sourceforge.net>

	* changes:	Update for 8.5.9 release.

2010-09-01  Andreas Kupries  <andreask@activestate.com>

	* generic/tclExecute.c: [Bug 3057639]. Applied patch by Jeff to
	* generic/tclVar.c: make the behaviour of lappend in bytecompiled
	* tests/append.test: mode consistent with direct-eval and 'append'
	* tests/appendComp.test: generally. Added tests (append*-9.*)
	showing the difference.
	***POTENTIAL INCOMPATIBILITY***

2010-09-01  Donal K. Fellows  <dkf@users.sf.net>

	* tools/tcltk-man2html.tcl: Improve handling of cross-links for
	options between Ttk manual pages.

	* doc/Tcl.n: Avoid nroff hazards when generating documentation.

2010-08-31  Andreas Kupries  <andreask@activestate.com>

	* win/tcl.m4: Applied patch by Jeff fixing issues with the
	manifest handling on Win64.
	* win/configure: Regenerated.

2010-08-29  Donal K. Fellows  <dkf@users.sf.net>

	* doc/dict.n: [Bug 3046999]: Corrected cross reference to array
	manpage to refer to (correct) existing subcommand.

2010-08-26  Jeff Hobbs  <jeffh@ActiveState.com>

	* unix/configure, unix/tcl.m4: SHLIB_LD_LIBS='${LIBS}' for OSF1-V*.
	Add /usr/lib64 to set of auto-search dirs. [Bug 1230554]
	(SC_PATH_X): Correct syntax error when xincludes not found.

	* win/Makefile.in (VC_MANIFEST_EMBED_DLL VC_MANIFEST_EMBED_EXE):
	* win/configure, win/configure.in, win/tcl.m4: SC_EMBED_MANIFEST
	macro and --enable-embedded-manifest configure arg added to
	support manifest embedding where we know the magic.  Help prevents
	DLL hell with MSVC8+.

2010-08-24  Don Porter  <dgp@users.sourceforge.net>

	* changes:	Update for 8.5.9 release.

2010-08-23  Kevin B. Kenny  <kennykb@acm.org>

	* library/tzdata/Africa/Cairo:
	* library/tzdata/Asia/Gaza: Olson's tzdata2010l.

2010-08-19  Donal K. Fellows  <dkf@users.sf.net>

	* generic/tclTrace.c (TraceExecutionObjCmd, TraceCommandObjCmd)
	(TraceVariableObjCmd): [Patch 3048354]: Use memcpy() instead of
	strcpy() to avoid buffer overflow; we have the correct length of data
	to copy anyway since we've just allocated the target buffer.

2010-08-15  Donal K. Fellows  <dkf@users.sf.net>

	* generic/tclProc.c (ProcWrongNumArgs): [Bug 3045010]: Make the
	handling of passing the wrong number of arguments to [apply] somewhat
	less verbose when a lambda term is present.

2010-08-12  Donal K. Fellows  <dkf@users.sf.net>

	* generic/tclCmdMZ.c (Tcl_RegexpObjCmd): [Bug 2826551, Patch 2948425]:
	Backport of updates to make handling of RE line anchors correct.

2010-08-11  Jeff Hobbs  <jeffh@ActiveState.com>

	* unix/ldAix: Remove ancient (pre-4.2) AIX support
	* unix/configure: regen with ac-2.59
	* unix/configure.in, unix/tclConfig.sh.in, unix/Makefile.in:
	* unix/tcl.m4 (AIX): Remove the need for ldAIX, replace with
	-bexpall/-brtl.  Remove TCL_EXP_FILE (export file) and other baggage
	that went with it.  Remove pre-4 AIX build support.

2010-08-10  Jeff Hobbs  <jeffh@ActiveState.com>

	* generic/tclUtil.c (TclByteArrayMatch): Patterns may not be
	null-terminated, so account for that.

2010-08-05  Don Porter  <dgp@users.sourceforge.net>

	* changes:	Update for 8.5.9 release.

2010-08-04  Jeff Hobbs  <jeffh@ActiveState.com>

	* unix/tclUnixFCmd.c: Adjust license header as per
	ftp://ftp.cs.berkeley.edu/pub/4bsd/README.Impt.License.Change

	* license.terms: Fix DFARs note for number-adjusted rights clause

	* win/tclWin32Dll.c (asciiProcs, unicodeProcs):
	* win/tclWinLoad.c (TclpDlopen): 'load' use LoadLibraryEx with
	* win/tclWinInt.h (TclWinProcs): LOAD_WITH_ALTERED_SEARCH_PATH to
	prefer dependent DLLs in same dir as loaded DLL.
	***POTENTIAL INCOMPATIBILITY***

	* win/Makefile.in (%.${OBJEXT}): better implicit rules support

2010-08-04  Don Porter  <dgp@users.sourceforge.net>

	* generic/tcl.h:	Bump to 8.5.9 for release.
	* library/init.tcl:
	* tools/tcl.wse.in:
	* unix/configure.in:
	* unix/tcl.spec:
	* win/configure.in:
	* README:

	* unix/configure:	autoconf-2.59
	* win/configure:

	* changes:	Update for 8.5.9 release.

2010-08-04  Andreas Kupries  <andreask@activestate.com>

	* generic/tclIORChan.c: [Bug 3034840]: Fixed reference counting
	* tests/ioCmd.test: in InvokeTclMethod and callers.

2010-08-03  Andreas Kupries  <andreask@activestate.com>

	* tests/var.test (var-19.1): [Bug 3037525]: Added test demonstrating
	the local hashtable deletion crash and fix.

	* tests/info.test (info-39.1, test_info_frame): Changed absolute to
	relative frame adressing to handle difference between testing with
	-singleproc 1 vs. the default -singleproc 0. Plus comment fix. The
	test and issue are not relevant to the trunk, forward porting is not
	required.

2010-08-03  Don Porter  <dgp@users.sourceforge.net>

	* changes:	Update for 8.5.9 release.

2010-08-02  Kevin B. Kenny  <kennykb@users.sf.net>

	* library/tzdata/America/Bahia_Banderas:
	* library/tzdata/Pacific/Chuuk:
	* library/tzdata/Pacific/Pohnpei:
	* library/tzdata/Africa/Cairo:
	* library/tzdata/Europe/Helsinki:
	* library/tzdata/Pacific/Ponape:
	* library/tzdata/Pacific/Truk:
	* library/tzdata/Pacific/Yap:			Olson's tzdata2010k.

2010-07-28  Miguel Sofer  <msofer@users.sf.net>

	* generic/tclVar.c: [Bug 3037525]: lose fickle optimisation in
	TclDeleteVars (used for runtime-created locals) that caused crashes.

2010-07-25  Jan Nijtmans  <nijtmans@users.sf.net>

	* generic/tclInt.h: [Bug 3030870]: Make itcl 3.x built with pre-8.6
	* generic/tclBasic.c: work in 8.6 revert tclInt.h to what it was
	before, and relax the relation between Tcl_CallFrame and CallFrame.

2010-07-17  Jan Nijtmans  <nijtmans@users.sf.net>

	* generic/tcl.h: [Bug 3030870]: Make itcl 3.x built with pre-8.6
	* generic/tclInt.h:		work in 8.6

2010-07-02  Donal K. Fellows  <dkf@users.sf.net>

	* generic/tclExecute.c (IllegalExprOperandType): [Bug 3024379]: Made
	sure that errors caused by an argument to an operator being outside
	the domain of the operator all result in ::errorCode being ARITH
	DOMAIN and not NONE.

2010-07-02  Jan Nijtmans  <nijtmans@users.sf.net>

	* generic/tclIntDecls.h: [Bug 803489]: Tcl_FindNamespace problem in
	the Stubs table.

2010-07-01  Donal K. Fellows  <dkf@users.sf.net>

	* doc/mathop.n: [Bug 3023165]: Fix typo that was preventing proper
	rendering of the exclusive-or operator.

2010-06-28  Jan Nijtmans  <nijtmans@users.sf.net>

	* generic/tclPosixStr.c: [Bug 3019634]: errno.h and tclWinPort.h have
	conflicting definitions.

2010-06-22  Donal K. Fellows  <dkf@users.sf.net>

	* generic/tclCmdIL.c (Tcl_LsetObjCmd): [Bug 3019351]: Corrected wrong
	args message.

2010-06-18  Donal K. Fellows  <dkf@users.sf.net>

	* library/init.tcl (auto_execok): [Bug 3017997]: Add .cmd to the
	default list of extensions that we can execute interactively.

2010-06-16  Jan Nijtmans  <nijtmans@users.sf.net>

	* tools/loadICU.tcl:   [Bug 3016135]: Traceback using clock format
	* library/msgs/he.msg: with locale of he_IL

2010-06-09  Andreas Kupries  <andreask@activestate.com>

	* library/platform/platform.tcl: Added OSX Intel 64bit
	* library/platform/pkgIndex.tcl: Package updated to version 1.0.9.
	* unix/Makefile.in:
	* win/Makefile.in:

2010-05-26  Donal K. Fellows  <dkf@users.sf.net>

	* doc/socket.n: [Bug 3007442]: Server sockets never took a host
	argument, so the list of options must precede the port argument.

2010-05-25  Jan Nijtmans  <nijtmans@users.sf.net>

	* unix/tclUnixPort.h: [Bug 2991415]: tclport.h #included before
	* win/tclWinPort.h:		     limits.h
	* generic/tclInt.h:

2010-05-21  Jan Nijtmans  <nijtmans@users.sf.net>

	* tools/installData.tcl:  Make sure that copyDir only receives
	normalized paths. Backported from trunk.
	* generic/tclPlatDecls.h: Fix <tchar.h> inclusion for CYGWIN.
	Backported from trunk (although for trunk this was moved to
	tclWinPort.h)
	* generic/tclPathObj.c:   Fix Tcl_SetStringObj usage for CYGWIN. This
	function can only be used with unshared objects. This causes a crash
	on CYGWIN. (backported from trunk)
	* generic/tclFileName.c:  Don't declare cygwin_conv_to_win32_path here
	* win/tclWinChan.c:       Fix various minor other gcc warnings, like
	* win/tclWinConsole.c:    signed<->unsigned mismatch. Backported from
	* win/tclWinDde.c:        trunk.
	* win/tclWinNotify.c:
	* generic/tclStrToD.c:    [Bug 3005233]: fix for build on OpenBSD vax

2010-05-19 Alexandre Ferrieux  <ferrieux@users.sourceforge.net>

	* generic/tclDictObj.c: Backport of fix for [Bug 3004007], EIAS
	* tests/dict.test:      violation in list-dict conversions.

2010-05-07  Andreas Kupries  <andreask@activestate.com>

	* library/platform/platform.tcl: Fix cpu name for Solaris/Intel 64bit.
	* library/platform/pkgIndex.tcl: Package updated to version 1.0.8.
	* unix/Makefile.in:		
	* win/Makefile.in:

2010-04-30  Don Porter  <dgp@users.sourceforge.net>

	* generic/tclBinary.c (UpdateStringOfByteArray): [Bug 2994924]: Add
	panic when the generated string representation would grow beyond Tcl's
	size limits.

2010-04-29  Andreas Kupries  <andreask@activestate.com>

	* library/platform/platform.tcl: Another stab at getting the /lib,
	* library/platform/pkgIndex.tcl: /lib64 difference right for linux.
	* unix/Makefile.in:		 Package updated to version 1.0.7.
	* win/Makefile.in:

2010-04-29  Kevin B. Kenny  <kennykb@acm.org>

	* library/tzdata/Antarctica/Macquarie:
	* library/tzdata/Africa/Casablanca:
	* library/tzdata/Africa/Tunis:
	* library/tzdata/America/Santiago:
	* library/tzdata/America/Argentina/San_Luis:
	* library/tzdata/Antarctica/Casey:
	* library/tzdata/Antarctica/Davis:
	* library/tzdata/Asia/Anadyr:
	* library/tzdata/Asia/Damascus:
	* library/tzdata/Asia/Dhaka:
	* library/tzdata/Asia/Gaza:
	* library/tzdata/Asia/Kamchatka:
	* library/tzdata/Asia/Karachi:
	* library/tzdata/Asia/Taipei:
	* library/tzdata/Europe/Samara:
	* library/tzdata/Pacific/Apia:
	* library/tzdata/Pacific/Easter:
	* library/tzdata/Pacific/Fiji:   Olson's tzdata2010i.
	
2010-04-19  Jan Nijtmans  <nijtmans@users.sf.net>

	* win/tclWinPort.h: [Patch 2986105]: Conditionally defining
	* win/tclWinFile.c: strcasecmp/strncasecmp

2010-04-18  Donal K. Fellows  <dkf@users.sf.net>

	* doc/unset.n: [Bug 2988940]: Fix typo.

2010-04-14  Andreas Kupries  <andreask@activestate.com>

	* library/platform/platform.tcl: Linux platform identification:
	* library/platform/pkgIndex.tcl: Check /lib64 for existence of
	* unix/Makefile.in: files matching libc* before accepting it as
	* win/Makefile.in: base directory. This can happen on weirdly
	installed 32bit systems which have an empty or partially filled
	/lib64 without an actual libc. Bumped to version 1.0.6.

2010-04-03  Zoran Vasiljevic <vasiljevic@users.sourceforge.net>

	* generic/tclStringObj.c: (SetStringFromAny): avoid trampling
	over the tclEmptyStringRep as it is thread-shared.

	* generic/tclThreadStorage.c (ThreadStorageGetHashTable):
	avoid accessing shared table index w/o mutex protection
	if VALGRIND defined on compilation time. This rules out
	helgrind complains about potential race-conditions at
	that place.

	Thanks to Gustaf Neumann for the (hard) work.

2010-03-31  Donal K. Fellows  <dkf@users.sf.net>

	* doc/package.n: [Bug 2980210]: Document the arguments taken by
	the [package present] command correctly.

2010-03-30  Andreas Kupries  <andreask@activestate.com>

	* generic/tclIORChan.c (ReflectClose, ReflectInput, ReflectOutput,
	ReflectSeekWide, ReflectWatch, ReflectBlock, ReflectSetOption,
	ReflectGetOption, ForwardProc): [Bug 2978773]: Preserve
	ReflectedChannel* structures across handler invokations, to avoid
	crashes when the handler implementation induces nested callbacks
	and destruction of the channel deep inside such a nesting.

2010-03-30  Don Porter  <dgp@users.sourceforge.net>

	* generic/tclObj.c (Tcl_GetCommandFromObj):	[Bug 2979402]: Reorder
	the validity tests on internal rep of a "cmdName" value to avoid
	invalid reads reported by valgrind.

2010-03-29  Don Porter  <dgp@users.sourceforge.net>

	* generic/tclStringObj.c:	Fix array overrun in test format-1.12
	caught by valgrind testing.

2010-03-25  Donal K. Fellows  <dkf@users.sf.net>

	* unix/tclUnixFCmd.c (TclUnixCopyFile): [Bug 2976504]: Corrected
	number of arguments to fstatfs() call.

2010-03-24  Don Porter  <dgp@users.sourceforge.net>

	* generic/tclResult.c:	[Bug 2383005]: Revise [return -errorcode] so
	* tests/result.test:	that it rejects illegal non-list values.

2010-03-20  Donal K. Fellows  <dkf@users.sf.net>

	* generic/tclIO.c (CopyData): Allow the total number of bytes copied
	by [fcopy] to exceed 2GB. Can happen when no -size parameter given.

2010-03-18  Don Porter  <dgp@users.sourceforge.net>

	* generic/tclListObj.c: [Bug 2971669]: Prevent in overflow trouble in
	* generic/tclTestObj.c: ListObjReplace operations.  Thanks to kbk for
	* tests/listObj.test:   fix and test.

2010-03-12  Jan Nijtmans  <nijtmans@users.sf.net>

	* win/makefile.vc:      Fix [Bug 2967340]: Static build failure
	* win/.cvsignore

2010-03-09  Andreas Kupries  <andreask@activestate.com>

	* generic/tclIORChan.c: [Bug 2936225]: Thanks to Alexandre Ferrieux
	* doc/refchan.n:	<ferrieux@users.sourceforge.net> for debugging
	* tests/ioCmd.test:	and fixing the problem. It is the write-side
				equivalent to the bug fixed 2009-08-06.

2010-03-09  Don Porter  <dgp@users.sourceforge.net>

	* library/tzdata/America/Matamoros: New locale
	* library/tzdata/America/Ojinaga: New locale
	* library/tzdata/America/Santa_Isabel: New locale
	* library/tzdata/America/Asuncion:
	* library/tzdata/America/Tijuana:
	* library/tzdata/Antarctica/Casey:
	* library/tzdata/Antarctica/Davis:
	* library/tzdata/Antarctica/Mawson:
	* library/tzdata/Asia/Dhaka:
	* library/tzdata/Pacific/Fiji:
	Olson tzdata2010c.

2010-03-01  Alexandre Ferrieux  <ferrieux@users.sourceforge.net>

	* unix/tclUnixChan.c: [backported] Refrain from a possibly lengthy
	reverse-DNS lookup on 0.0.0.0 when calling [fconfigure -sockname]
	on an universally-bound (default) server socket.

2010-02-27  Donal K. Fellows  <dkf@users.sf.net>

	* generic/tclCmdMZ.c (StringFirstCmd, StringLastCmd): [Bug 2960021]:
	Only search for the needle in the haystack when the needle isn't
	larger than the haystack. Prevents an odd crash from sometimes
	happening when things get mixed up (a common programming error).

2010-02-21  Jan Nijtmans  <nijtmans@users.sf.net>

	* generic/tclBasic.c:   Fix [Bug 2954959] expr abs(0.0) is -0.0
	* tests/expr.test

2010-02-19  Stuart Cassoff  <stwo@users.sourceforge.net>

	* tcl.m4: Correct compiler/linker flags for threaded builds on OpenBSD
	* configure: (regenerated).

2010-02-19  Donal K. Fellows  <dkf@users.sf.net>

	* unix/installManPage: [Bug 2954638]: Correct behaviour of manual page
	installer. Also added armouring to check that assumptions about the
	initial state are actually valid (e.g., look for existing input file).

2010-02-11  Donal K. Fellows  <dkf@users.sf.net>

	* generic/tclIOCmd.c (Tcl_OpenObjCmd): [Bug 2949740]: Make sure that
	we do not try to put a NULL pipeline channel into binary mode.

2010-02-07  Jan Nijtmans  <nijtmans@users.sf.net>

	* tools/genStubs.tcl     Backport various formatting (spacing)
	* generic/tcl*.decls     changes from HEAD, so diffing
	* generic/tcl*Decls.h    between 8.5.x and 8.6 shows the
	* generic/tclStubInit.c  real structural differences again.
	                         (any signature change not backported!)

2010-02-03  Donal K. Fellows  <dkf@users.sf.net>

	* generic/tclVar.c (Tcl_ArrayObjCmd): More corrections for the 'unset'
	subcommand.

2010-02-02  Andreas Kupries  <andreask@activestate.com>

	* generic/tclCompile.c: [Bug 2933089]: A literal sharing problem with
	* generic/tclCompile.h: 'info frame' affects not only 8.6 but 8.5 as
	* generic/tclExecute.h: well. Backported the fix done in 8.6, without
	* tests/info.test: changes. New testcase info-39.1.

2010-02-02  Donal K. Fellows  <dkf@users.sf.net>

	* generic/tclVar.c (Tcl_ArrayObjCmd): [Bug 2939073]: Stop the [array
	unset] command from having dangling pointer problems when an unset
	trace deletes the element that is going to be processed next. Many
	thanks to Alexandre Ferrieux for the bulk of this fix.

2010-02-01  Donal K. Fellows  <dkf@users.sf.net>

	* generic/regexec.c (ccondissect, crevdissect): [Bug 2942697]: Rework
	these functions so that certain pathological patterns are matched much
	more rapidly. Many thanks to Tom Lane for dianosing this issue and
	providing an initial patch.

2010-02-01  Jan Nijtmans  <nijtmans@users.sf.net>

	* generic/tclInt.decls:		Various CYGWIN-related fixes
	* generic/tclInt.h:		backported from HEAD. Still
	* generic/tclIntPlatDecls.h:	configure script not modified,
	* generic/tclPort.h:		so CYGWIN build is still
	* generic/tclTest.c:		disabled. Reason: although the
	* win/cat.c:			build succeeds with those changes,
	* win/tclWinDde.c:		many tests still fail.
	* win/tclWinError.c:
	* win/tclWinFile.c:
	* win/tclWinPipe.c:
	* win/tclWinPort.h:
	* win/tclWinReg.c:
	* win/tclWinSerial.c:
	* win/tclWinSock.c:
	* win/tclWinTest.c:
	* win/tclWinThrd.c:

2010-01-29  Jan Nijtmans  <nijtmans@users.sf.net>

	* generic/tcl.h:	Use correct TCL_LL_MODIFIER for CYGWIN.
				Formatting (all backported from HEAD)
	* generic/rege_dfa.c:	Fix macro conflict on CYGWIN: don't use
				"small".
	* generic/tclTest.c:	Fix gcc 4.4 warning: ignoring return value of
	* unix/tclUnixPipe.c:	'write'
	* unix/tclUnixNotify.c:

2010-01-19  Donal K. Fellows  <dkf@users.sf.net>

	* doc/dict.n: [Bug 2929546]: Clarify just what [dict with] and [dict
	update] are doing with variables.

2010-01-18  Andreas Kupries  <andreask@activestate.com>

	* generic/tclIO.c (CreateScriptRecord): [Bug 2918110]: Initialize
	the EventScriptRecord (esPtr) fully before handing it to
	Tcl_CreateChannelHandler for registration. Otherwise a reflected
	channel calling 'chan postevent' (== Tcl_NotifyChannel) in its
	'watchProc' will cause the function 'TclChannelEventScriptInvoker'
	to be run on an uninitialized structure.

2010-01-18  Donal K. Fellows  <dkf@users.sf.net>

	* generic/tclStringObj.c (Tcl_AppendFormatToObj): [Bug 2932421]: Stop
	the [format] command from causing argument objects to change their
	internal representation when not needed. Thanks to Alexandre Ferrieux
	for this fix.

2010-01-06  Jan Nijtmans  <nijtmans@users.sf.net>

	* generic/tclCompExpr.c: Warning: array subscript has type 'char'
	* generic/tclPkg.c:
	* libtommath/bn_mp_read_radix.c:
	* unix/tclUnixCompat.c:	Fix gcc warning: signed and unsigned type
				in conditional expression.
	* unix/tcl.m4: Add support for Haiku and CYGWIN dynamical loading
	* unix/configure: (regenerated)
	* unix/Makefile.in:
	* unix/.cvsignore:
	* tests/stack.test: Reduced minimum required C-stack size to 2034:
			    CYGWIN has this stack size and the test runs fine!
	* generic/tclEnv.c: Fix environment tests under CYGWIN
	* generic/tclPort.h:
	* tests/env.test:

2010-01-05  Don Porter  <dgp@users.sourceforge.net>

	* generic/tclPathObj.c (TclPathPart):	[Bug 2918610]: Correct
	* tests/fileName.test (filename-14.31):	inconsistency between the
	string rep and the intrep of a path value created by [file rootname].
	Thanks to Vitaly Magerya for reporting.

2010-01-03  Donal K. Fellows  <dkf@users.sf.net>

	* unix/tcl.m4 (SC_CONFIG_CFLAGS): [Bug 1636685]: Use the configuration
	for modern FreeBSD suggested by the FreeBSD porter.

2009-12-30  Donal K. Fellows  <dkf@users.sf.net>

	* library/safe.tcl (AliasSource): [Bug 2923613]: Make the safer
	* tests/safe.test (safe-8.9):	  [source] handle a [return] at the
					  end of the file correctly.

2009-12-29  Donal K. Fellows  <dkf@users.sf.net>

	* generic/tclInterp.c (Tcl_MakeSafe): [Bug 2895741]: Make sure that
	the min() and max() functions are supported in safe interpreters.

2009-12-28  Donal K. Fellows  <dkf@users.sf.net>

	* unix/configure.in: [Bug 942170]:	Detect the st_blocks field of
	* generic/tclCmdAH.c (StoreStatData):	'struct stat' correctly.
	* generic/tclIOUtil.c (Tcl_Stat, Tcl_FSStat):
	* generic/tclTest.c (PretendTclpStat):

	* generic/tclInterp.c (TimeLimitCallback): [Bug 2891362]: Ensure that
	* tests/interp.test (interp-34.13):	   the granularity ticker is
	reset when we check limits because of the time limit event firing.

2009-12-27  Donal K. Fellows  <dkf@users.sf.net>

	* doc/namespace.n (SCOPED SCRIPTS): [Bug 2921538]: Updated example to
	not be quite so ancient.

2009-12-23  Donal K. Fellows  <dkf@users.sf.net>

	* library/safe.tcl (AliasSource, AliasExeName): [Bug 2913625]: Stop
	information about paths from leaking through [info script] and [info
	nameofexecutable].

2009-12-16  Donal K. Fellows  <dkf@users.sf.net>

	* library/safe.tcl (::safe::AliasGlob): Upgrade to correctly support a
	larger fraction of [glob] functionality, while being stricter about
	directory management.

	* doc/tm.n: [Bug 1911342]: Formatting rewrite to avoid bogus crosslink
	to the list manpage when generating HTML.

	* library/msgcat/msgcat.tcl (Init): [Bug 2913616]: Do not use platform
	tests that are not needed and which don't work in safe interpreters.

2009-12-12  Donal K. Fellows  <dkf@users.sf.net>

	* generic/tclTest.c (TestconcatobjCmd): [Bug 2895367]: Stop memory
	leak when testing. We don't need extra noise of this sort when
	tracking down real problems!

2009-12-10  Andreas Kupries  <andreask@activestate.com>

	* generic/tclObj.c (TclContinuationsEnter): [Bug 2895323]: Updated
	comments to describe when the function can be entered for the same
	Tcl_Obj* multiple times. This is a continuation of the 2009-11-10
	entry where a memory leak was plugged, but where not sure if that was
	just a band-aid to paper over some other error. It isn't, this is a
	legal situation.

2009-12-09  Andreas Kupries  <andreask@activestate.com>

	* library/safe.tcl: Backport of the streamlined safe base from
	* tests/safe.test: head to the 8.5 branch (See head changelog entries
	2009-11-05, 2009-11-06, 2009-12-03).

2009-12-07  Don Porter  <dgp@users.sourceforge.net>

	* generic/tclStrToD.c:	[Bug 2902010]: Correct conditional compile
	directives to better detect the toolchain that needs extra work for
	proper underflow treatment instead of merely detecting the MIPS
	platform.

2009-12-02  Jan Nijtmans  <nijtmans@users.sf.net>

	* tools/genStubs.tcl: Add support for win32 CALLBACK functions (needed
	for Tk bugfix).

2009-11-30  Donal K. Fellows  <dkf@users.sf.net>

	* doc/Tcl.n: [Bug 2901433]: Improved description of expansion to
	mention that it is using list syntax.

2009-11-27  Donal K. Fellows  <dkf@users.sf.net>

	* doc/BoolObj.3, doc/CrtChannel.3, doc/DictObj.3, doc/DoubleObj.3: 
	* doc/Ensemble.3, doc/Environment.3, doc/FileSystem.3, doc/Hash.3: 
	* doc/IntObj.3, doc/Limit.3, doc/ObjectType.3, doc/PkgRequire.3: 
	* doc/SetChanErr.3, doc/SetResult.3: [Patch 2903921]: Many small
	spelling fixes from Larry Virden.

2009-11-25  Stuart Cassoff  <stwo@users.sf.net>

	* unix/configure.in:	[Patch 2892871]: Remove unneeded
	* unix/tcl.m4:		AC_STRUCT_TIMEZONE and use
	* unix/tclConfig.h.in:	AC_CHECK_MEMBERS([struct stat.st_blksize])
	* unix/tclUnixFCmd.c:	instead of AC_STRUCT_ST_BLKSIZE.
	* unix/configure:	Regenerated with autoconf-2.59.

2009-11-16  Alexandre Ferrieux  <ferrieux@users.sourceforge.net>

	* generic/tclEncoding.c: Fix [Bug 2891556] and improve test to detect
	* tests/decoding.test:   similar manifestations in the future.
	
2009-11-12  Don Porter  <dgp@users.sourceforge.net>

	*** 8.5.8 TAGGED FOR RELEASE ***

	* changes:	Update for 8.5.8 release.

	* generic/tclClock.c (TclClockInit):	Do not create [clock] support
	commands in safe interps.

	* tests/io.test:	New test io-53.11 to test for [Bug 2895565].

2009-11-12  Andreas Kupries  <andreask@activestate.com>

	* generic/tclIO.c (CopyData): [Bug 2895565]: Dropped bogosity which
	used the number of _written_ bytes or character to update the counters
	for the read bytes/characters. See last entry for the test case.

2009-11-11  Pat Thoyts  <patthoyts@users.sourceforge.net>

	* tests/fCmd.test:     Fixed a number of issues for Vista and Win7
	* tests/registry.test: that are due to restricted permissions.
	* tests/winFCmd.test:

2009-11-11  Don Porter  <dgp@users.sourceforge.net>

	* library/http/http.tcl:	[Bug 2891171]: Update the URL syntax
	check to RFC 3986 compliance on the subject of non-encoded question
	mark characters.
	
	* library/http/pkgIndex.tcl:	Bump to http 2.7.5 to avoid any
	* unix/Makefile.in:		confusion with snapshot "releases"
	* win/Makefile.in:		that might be in ActiveTcl, etc.

2009-11-11  Alexandre Ferrieux  <ferrieux@users.sourceforge.net>

	* generic/tclIO.c: Backported fix for [Bug 2888099] (close discards
	ENOSPC error) by saving the errno from the first of two
	FlushChannel()s. Uneasy to test; might need specific channel drivers.
	Four-hands with aku.

2009-11-10  Don Porter  <dgp@users.sourceforge.net>

	* generic/tclBasic.c:	Plug another leak in TCL_EVAL_DIRECT
	evaluation.

	* generic/tclObj.c:	Plug memory leak in TclContinuationsEnter().
	[Bug 2895323]

2009-11-09  Stuart Cassoff <stwo@users.sf.net>

	* win/README: [bug 2459744]: Removed outdated Msys + Mingw info.

2009-11-09  Don Porter  <dgp@users.sourceforge.net>

	* generic/tclBasic.c (TclEvalObjEx):	Plug memory leak in 
	TCL_EVAL_DIRECT evaluation.

	* tests/info.test:	Resolve ambiguous resolution of variable "res".

2009-11-03  Don Porter  <dgp@users.sourceforge.net>

	* generic/tcl.h:	Bump to 8.5.8 for release.
	* library/init.tcl:
	* tools/tcl.wse.in:
	* unix/configure.in:
	* unix/tcl.spec:
	* win/configure.in:
	* README:

	* unix/configure:	autoconf-2.59
	* win/configure:

	* changes:	Update for 8.5.8 release.

2009-11-03  Andreas Kupries  <andreask@activestate.com>

	* library/safe.tcl (::safe::InterpSetConfig): [Bug 2854929]: Added
	code to recursively find deeper paths which may contain modules.
	Required to handle modules with names like 'platform::shell', which
	translate into 'platform/shell-X.tm', i.e arbitrarily deep
	subdirectories.

2009-11-03  Kevin B. Kenny  <kennykb@acm.org>
	
	* library/tzdata/Asia/Novokuznetsk: New tzdata locale for Kemerovo
	oblast', which now keeps Novosibirsk time and not Kranoyarsk time.
	* library/tzdata/Asia/Damascus: Syrian DST changes.
	* library/tzdata/Asia/Hong_Kong: Hong Kong historic DST corrections.
	Olson tzdata2009q.

2009-11-03  Pat Thoyts  <patthoyts@users.sourceforge.net>

	* tests/tcltest.test: Backport permissions fix for Win7.

2009-10-31  Donal K. Fellows  <dkf@users.sf.net>

	* generic/tclBasic.c (ExprRoundFunc): [Bug 2889593]: Correctly report
	the expected number of arguments when generating an error for round().

2009-10-29  Don Porter  <dgp@users.sourceforge.net>

	* generic/tcl.h:	[Bug 2800740]: Changed the typedef for the
	mp_digit type from:
		typedef unsigned long mp_digit;
	to:
		typedef unsigned int mp_digit;
	For 32-bit builds where "long" and "int" are two names for the same
	thing, this is no change at all. For 64-bit builds, though, this
	causes the dp[] array of an mp_int to be made up of 32-bit elements
	instead of 64-bit elements. This is a huge improvement because details
	elsewhere in the mp_int implementation cause only 28 bits of each
	element to be actually used storing number data. Without this change
	bignums are over 50% wasted space on 64-bit systems.

	***POTENTIAL INCOMPATIBILITY***
	For 64-bit builds, callers of routines with (mp_digit) or (mp_digit *)
	arguments *will*, and callers of routines with (mp_int *) arguments
	*may* suffer both binary and stubs incompatibilities with Tcl releases
	8.5.0 - 8.5.7.  Such possibilities should be checked, and if such
	incompatibilities are present, suitable [package require] requirements
	on the Tcl release should be put in place to keep such built code
	[load]-ing only in Tcl interps that are compatible.

2009-10-29  Kevin B. Kenny  <kennykb@acm.org>

	* library/clock.tcl (LocalizeFormat):
	* tests/clock.test (clock-67.1): [Bug 2819334]:
	Corrected a problem where '%%' followed by a letter in a format group
	could expand recursively: %%R would turn into %%H:%M:%S.

2009-10-28  Don Porter  <dgp@users.sourceforge.net>

	* generic/tclLiteral.c:	Backport fix for [Bug 2888044].

2009-10-28  Kevin B. Kenny  <kennykb@acm.org>

	* tests/fileName.test (fileName-20.[78]): Corrected poor test
	hygiene (failure to save and restore the working directory) that
	caused these two tests to fail on Windows (and [Bug 2806250] to be
	reopened).

2009-10-27  Don Porter  <dgp@users.sourceforge.net>

	* generic/tclPathObj.c: [Bug 2884203]: Missing refcount on cached
	normalized path caused crashes.

2009-10-27  Kevin B. Kenny  <kennykb@acm.org>

	* library/clock.tcl (ParseClockScanFormat): [Bug 2886852]:
	Corrected a problem where [clock scan] didn't load the timezone soon
	enough when processing a time format that lacked a complete date.
	* tests/clock.test (clock-66.1):
	Added a test case for the above bug.
	* library/tzdata/America/Argentina/Buenos_Aires:
	* library/tzdata/America/Argentina/Cordoba:
	* library/tzdata/America/Argentina/San_Luis:
	* library/tzdata/America/Argentina/Tucuman:
	New DST rules for Argentina. (Olson's tzdata2009p.)

2009-10-24  Kevin B. Kenny  <kennykb@acm.org>

	* library/clock.tcl (ProcessPosixTimeZone):
	Corrected a regression in the fix to [Bug 2207436] that caused [clock]
	to apply EU daylight saving time rules in the US. Thanks to Karl
	Lehenbauer for reporting this regression.
	* tests/clock.test (clock-52.4):
	Added a regression test for the above regression.
	* library/tzdata/Asia/Dhaka:
	* library/tzdata/Asia/Karachi:
	New DST rules for Bangladesh and Pakistan. (Olson's tzdata2009o.)

2009-10-23  Andreas Kupries  <andreask@activestate.com>

	* generic/tclIO.c (FlushChannel): Skip OutputProc for low-level
	0-length writes. When closing pipes which have already been closed not
	skipping leads to spurious SIG_PIPE signals. Reported by Mikhail
	Teterin <mi+thun@aldan.algebra.com>.

2009-10-21  Donal K. Fellows  <dkf@users.sf.net>

	* generic/tclPosixStr.c: [Bug 2882561]: Work around oddity on Haiku OS
	where SIGSEGV and SIGBUS are the same value.

2009-10-19  Don Porter  <dgp@users.sourceforge.net>

	* generic/tclIO.c:	Revised ReadChars and FilterInputBytes
	routines to permit reads to continue up to the string limits of Tcl
	values. Before revisions, large read attempts could panic when as
	little as half the limiting value length was reached. [Patch 2107634]
	Thanks to Sean Morrison and Bob Parker for their roles in the fix.

2009-10-18  Joe Mistachkin  <joe@mistachkin.com>

	* tests/thread.test (thread-4.[345]): [Bug 1565466]: Correct tests to
	save their error state before the final call to threadReap just in
	case it triggers an "invalid thread id" error.  This error can occur
	if one or more of the target threads has exited prior to the attempt
	to send it an asynchronous exit command.

	* doc/memory.n: [Bug 988703]: Add mechanism for finding what Tcl_Objs
	* generic/tclCkalloc.c (MemoryCmd): are allocated when built for
	* generic/tclInt.decls: memory debugging. This was previously
	* generic/tclInt.h: backported from Tcl 8.6 with the corrections to
	* generic/tclObj.c (ObjData, TclFinalizeThreadObjects): fix [Bug
	2871908]. However, there were key elements missing. These changes make
	things consistent between branches.

2009-10-17  Donal K. Fellows  <dkf@users.sf.net>

	* generic/tclVar.c (TclDeleteCompiledLocalVars, UnsetVarStruct)
	(TclDeleteNamespaceVars):
	* generic/tclTrace.c (Tcl_UntraceVar2): [Bug 2629338]: Stop traces
	that are deleted part way through (a feature used by tdom) from
	causing freed memory to be accessed.

2009-10-08  Donal K. Fellows  <dkf@users.sf.net>

	* generic/tclDictObj.c (DictIncrCmd): [Bug 2874678]: Don't leak any
	bignums when doing [dict incr] with a value.
	* tests/dict.test (dict-19.3): Memory leak detection code.

2009-10-07  Andreas Kupries  <andreask@activestate.com>

	* generic/tclObj.c: [Bug 2871908]: Plug memory leaks of the
	objThreadMap and lineCLPtr hashtables.  Also make the names of the
	continuation line information initialization and finalization
	functions more consistent. Patch supplied by Joe Mistachkin
	<joe@mistachkin.com>.

	* generic/tclIORChan.c (ErrnoReturn): Replace the hardwired constant
	11 with the proper errno define, EAGAIN. What was I thinking? The
	BSD's have a different errno assignment and break with the hardwired
	number. Reported by emiliano on the chat.

2009-10-06  Don Porter  <dgp@users.sourceforge.net>

	* generic/tclTomMathInt.h (new): Public header tclTomMath.h had
	* generic/tclTomMath.h: dependence on private headers, breaking use
	* generic/tommath.h:    by extensions [Bug 1941434].

2009-10-05  Don Porter  <dgp@users.sourceforge.net>

	* changes:	Update for 8.5.8 release.

2009-10-04  Daniel Steffen  <das@users.sourceforge.net>

	* macosx/tclMacOSXBundle.c:	Workaround CF memory managment bug in
	* unix/tclUnixInit.c:		Mac OS X 10.4 & earlier. [Bug 2569449]

2009-10-02  Kevin B. Kenny  <kennykb@acm.org>

	* library/tzdata/Africa/Cairo:
	* library/tzdata/Asia/Gaza:
	* library/tzdata/Asia/Karachi:
	* library/tzdata/Pacific/Apia:	Olson's tzdata2009n.

2009-09-29  Don Porter  <dgp@users.sourceforge.net>

	* generic/tclAlloc.c:           Cleaned up various routines in the
	* generic/tclCkalloc.c:         call stacks for memory allocation to
	* generic/tclInt.h:		guarantee that any size values computed
	* generic/tclThreadAlloc.c:     are within the domains of the routines
	they get passed to.  [Bugs 2557696 and 2557796].

2009-09-11  Don Porter  <dgp@users.sourceforge.net>

	* library/http/http.tcl:	Bump to http 2.7.4 to account for
	* library/http/pkgIndex.tcl:	[Bug 2849860] fix.
	* unix/Makefile.in:
	* win/Makefile.in:

2009-09-10  Donal K. Fellows  <dkf@users.sf.net>

	* library/http/http.tcl (http::Event): [Bug 2849860]: Handle charset
	names in double quotes; some servers like generating them like that.

2009-09-01  Don Porter  <dgp@users.sourceforge.net>

	* library/tcltest/tcltest.tcl:	Bump to tcltest 2.3.2 after revision
	* library/tcltest/pkgIndex.tcl:	to verbose error message.
	* unix/Makefile.in:
	* win/Makefile.in:

2009-08-27  Don Porter  <dgp@users.sourceforge.net>

	* generic/tclStringObj.c:	[Bug 2845535]: A few more string
	overflow cases in [format].

2009-08-25  Andreas Kupries  <andreask@activestate.com>

	* generic/tclBasic.c (Tcl_CreateInterp, Tcl_EvalTokensStandard)
	(EvalTokensStandard, Tcl_EvalEx, EvalEx, TclAdvanceContinuations)
	(TclEvalObjEx):
	* generic/tclCmdMZ.c (Tcl_SwitchObjCmd, TclListLines):
	* generic/tclCompCmds.c (*):
	* generic/tclCompile.c (TclSetByteCodeFromAny, TclInitCompileEnv)
	(TclFreeCompileEnv, TclCompileScript):
	* generic/tclCompile.h (CompileEnv):
	* generic/tclInt.h (ContLineLoc, Interp):
	* generic/tclObj.c (ThreadSpecificData, ContLineLocFree)
	(TclThreadFinalizeObjects, TclInitObjSubsystem, TclContinuationsEnter)
	(TclContinuationsEnterDerived, TclContinuationsCopy)
	(TclContinuationsGet, TclFreeObj):
	* generic/tclParse.c (TclSubstTokens, Tcl_SubstObj):
	* generic/tclProc.c (TclCreateProc):
	* generic/tclVar.c (TclPtrSetVar):
	* tests/info.test (info-30.0-24):

	Extended parser, compiler, and execution with code and attendant data
	structures tracking the positions of continuation lines which are not
	visible in script Tcl_Obj*'s, to properly account for them while
	counting lines for #280.

2009-08-24  Daniel Steffen  <das@users.sourceforge.net>

	* macosx/tclMacOSXNotify.c: Fix multiple issues with nested event
	loops when CoreFoundation notifier is running in embedded mode. (Fixes
	problems in TkAqua Cocoa reported by Youness Alaoui on tcl-mac)

2009-08-21  Don Porter  <dgp@users.sourceforge.net>

	* generic/tclFileName.c: Correct regression in [Bug 2837800] fix.
	* tests/fileName.test:

2009-08-20  Don Porter  <dgp@users.sourceforge.net>

	* generic/tclFileName.c: [Bug 2837800]: Get the correct result from
	[glob */test] when * matches something like ~foo.

	* generic/tclPathObj.c:	[Bug 2806250]: Prevent the storage of strings
	starting with ~ in the "tail" part (normPathPtr field) of the path
	intrep when PATHFLAGS != 0.  This establishes the assumptions relied
	on elsewhere that the name stored there is a relative path.  Also
	refactored to make an AppendPath() routine instead of the cut/paste
	stanzas that were littered throughout.

2009-08-20  Donal K. Fellows  <dkf@users.sf.net>

	* generic/tclCmdIL.c (Tcl_LsortObjCmd): Plug memory leak.

2009-08-18  Don Porter  <dgp@users.sourceforge.net>

	* generic/tclPathObj.c:	[Bug 2837800]: Added NULL check to prevent
	* tests/fileName.test:	crashes during [glob].

2009-08-06  Andreas Kupries  <andreask@activestate.com>

	* doc/refchan.n [Bug 2827000]: Extended the implementation of
	* generic/tclIORChan.c: reflective channels (TIP 219, method 'read'),
	* tests/ioCmd.test: enabling handlers to signal EAGAIN to indicate 'no
	data, but not at EOF either', and other system errors. Updated
	documentation, extended testsuite (New test cases iocmd*-23.{9,10}).

2009-08-02  Donal K. Fellows  <dkf@users.sf.net>

	* unix/tclUnixFCmd.c (GetOwnerAttribute, SetOwnerAttribute)
	(GetGroupAttribute, SetGroupAttribute): [Bug 1942222]: Stop calling
	* unix/tclUnixFile.c (TclpGetUserHome): endpwent() and endgrent();
	they've been unnecessary for ages.

2009-07-31  Don Porter  <dgp@users.sourceforge.net>

	* generic/tclStringObj.c:       [Bug 2830354]: Corrected failure to
	* tests/format.test:            grow buffer when format spec request
	large width floating point values.  Thanks to Clemens Misch.

2009-07-24  Andreas Kupries  <andreask@activestate.com>

	* generic/tclIO.c (Tcl_GetChannelHandle): [Bug 2826248]: Do not crash
	* generic/tclPipe.c (FileForRedirect): for getHandleProc == NULL, this
	is allowed. Provide a nice error message in the bypass area. Updated
	caller to check the bypass for a mesage. Bug reported by Andy
	Sonnenburg <andy22286@users.sourceforge.net>. Backported from CVS
	head.

2009-07-23  Joe Mistachkin  <joe@mistachkin.com>

	* generic/tclNotify.c: [Bug 2820349]: Ensure that queued events are
	freed once processed.

2009-07-21  Kevin B. Kenny  <kennykb@acm.org>

	* library/tzdata/Asia/Dhaka:
	* library/tzdata/Indian/Mauritius: Olson's tzdata2009k.

2009-07-20  Donal K. Fellows  <dkf@users.sf.net>

	* generic/tclCmdMZ.c (StringIsCmd): Reorganize so that [string is] is
	more efficient when parsing things that are correct, at a cost of
	making the empty string test slightly more costly. With this, the cost
	of doing [string is integer -strict $x] matches [catch {expr {$x+0}}]
	in the successful case, and greatly outstrips it in the failing case.

2009-07-16  Don Porter  <dgp@users.sourceforge.net>

	* generic/tclCmdIL.c:	Removed unused variables.
	* generic/tclCompile.c:
	* generic/tclVar.c:
	* unix/tclUnixChan.c:

	* generic/tclScan.c:	Typo in ACCEPT_NAN configuration.

	* generic/tclStrToD.c:	[Bug 2819200]: Set floating point control
	register on MIPS systems so that the gradual underflow expected by Tcl
	is in effect.

2009-07-14  Andreas Kupries  <andreask@activestate.com>

	* generic/tclBasic.c (DeleteInterpProc,TclArgumentBCEnter,
	(TclArgumentBCRelease, TclArgumentGet):
	* generic/tclCompile.c (EnterCmdWordIndex, TclCleanupByteCode,
	(TclInitCompileEnv, TclCompileScript):
	* generic/tclCompile.h (ExtCmdLoc):
	* generic/tclExecute.c (TclExecuteByteCode):
	* generic/tclInt.h (ExtIndex, CFWordBC):
	* tests/info.test (info-39.0):

	Backport of some changes made to the Tcl head, to handle literal
	sharing better. The code here is much simpler (trimmed down) compared
	to the head as the 8.5 branch is not bytecode compiling whole files,
	and doesn't compile eval'd code either.

	Reworked the handling of literal command arguments in bytecode to be
	saved (compiler) and used (execution) per command (see the
	TCL_INVOKE_STK* instructions), and not per the whole bytecode.  This
	removes the problems with location data caused by literal sharing in
	proc bodies. Simplified the associated datastructures (ExtIndex is
	gone, as is the function EnterCmdWordIndex).

2009-07-01  Pat Thoyts  <patthoyts@users.sourceforge.net>

	* win/tclWinInt.h:   [Bug 2806622]: Handle the GetUserName API call
	* win/tclWin32Dll.c: via the tclWinProcs indirection structure. This
	* win/tclWinInit.c:  fixes a problem obtaining the username when the
	USERNAME environment variable is unset.

2009-06-15  Don Porter  <dgp@users.sourceforge.net>

	* generic/tclStringObj.c: sprintf() -> Tcl_ObjPrintf() conversion.

2009-06-13  Don Porter  <dgp@users.sourceforge.net>

	* generic/tclCompile.c:	The value stashed in iPtr->compiledProcPtr
	* generic/tclProc.c:	when compiling a proc survives too long.  We
	* tests/execute.test:	only need it there long enough for the right
	TclInitCompileEnv() call to re-stash it into envPtr->procPtr.  Once
	that is done, the CompileEnv controls.  If we let the value of
	iPtr->compiledProcPtr linger, though, then any other bytecode compile
	operation that takes place will also have its CompileEnv initialized
	with it, and that's not correct.  The value is meant to control the
	compile of the proc body only, not other compile tasks that happen
	along.  Thanks to Carlos Tasada for discovering and reporting the
	problem.  [Bug 2802881].

2009-06-10  Don Porter  <dgp@users.sourceforge.net>

	* generic/tclStringObj.c:	Revised [format] to not overflow the
	integer calculations computing the length of the %ll formats of
	really big integers.  Also added protections so that [format]s that
	would produce results overflowing the maximum string length of Tcl
	values throw a normal Tcl error instead of a panic. [Bug 2801413]

2006-06-09  Kevin B. Kenny  <kennykb@acm.org>

	* generic/tclGetDate.y: Fixed a thread safety bug in the generated
	* library/clock.tcl:    Bison parser (needed a %pure-parser
	* tests/clock.test:     declaration to avoid static variables).
				Discovered that the %pure-parser declaration
	                        allowed for returning the Bison error message
	                        to the Tcl caller in the event of a syntax
	                        error, so did so.
	* generic/tclDate.c: bison 2.3

2006-06-08  Kevin B. Kenny  <kennykb@acm.org>

	* library/tzdata/Asia/Dhaka: New DST rule for Bangladesh.
	(Olson's tzdata2009i.)

2009-06-02  Don Porter  <dgp@users.sourceforge.net>

	* generic/tclExecute.c:	Replace dynamically-initialized table with
	a table of static constants in the lookup table for exponent operator
	computations that fit in a 64 bit integer result.

	* generic/tclExecute.c:	Corrected implementations and selection
	logic of the INST_EXPON instruction to fix [Bug 2798543].

2009-06-01  Don Porter  <dgp@users.sourceforge.net>

	* tests/expr.test:	Added many tests demonstrating the broken
	cases of [Bug 2798543].

2009-05-30  Kevin B. Kenny  <kennykb@acm.org>

	* library/tzdata/Africa/Cairo:
	* library/tzdata/Asia/Amman: Olson's tzdata2009h.

2009-05-29  Andreas Kupries  <andreask@activestate.com>

	* library/platform/platform.tcl: Fixed handling of cpu ia64,
	* library/platform/pkgIndex.tcl: taking ia64_32 into account
	* unix/Makefile.in: now. Bumped version to 1.0.5. Updated the
	* win/Makefile.in: installation commands.

2009-05-07  Miguel Sofer  <msofer@users.sf.net>

	* generic/tclObj.c (Tcl_GetCommandFromObj): fix for bug [2785893],
	insure that a command in a deleted namespace cannot be found
	through a cached name.

2009-05-06  Don Porter  <dgp@users.sourceforge.net>

	* generic/tclCmdMZ.c:   Improve overflow error message from
	[string repeat].  [Bug 2582327]

2009-04-28  Jeff Hobbs  <jeffh@ActiveState.com>

	* unix/tcl.m4, unix/configure (SC_CONFIG_CFLAGS): harden the check
	to add _r to CC on AIX with threads.

2009-04-27  Alexandre Ferrieux  <ferrieux@users.sourceforge.net>

	* generic/tclInt.h:   Backport fix for [Bug 1028264]: WSACleanup() too early.
	* generic/tclEvent.c: The fix introduces "late exit handlers"
	* win/tclWinSock.c:   for similar late process-wide cleanups.

2009-04-27  Alexandre Ferrieux  <ferrieux@users.sourceforge.net>

	* win/tclWinSock.c: Backport fix for [Bug 2446662]: resync Win
	behavior on RST with that of unix (EOF).

2009-04-27  Donal K. Fellows  <dkf@users.sf.net>

	* doc/concat.n (EXAMPLES): [Bug 2780680]: Rewrote so that the spacing
	of result messages is correct. (The exact way they were wrong was
	different when rendered through groff or as HTML, but it was still
	wrong both ways.)

2009-04-24  Stuart Cassoff <stwo@users.sf.net>

	* unix/Makefile.in: [Patch 2769530]: Don't chmod/exec installManPage.

2009-04-15  Don Porter  <dgp@users.sourceforge.net>

	*** 8.5.7 TAGGED FOR RELEASE ***

	* generic/tclStringObj.c:	AppendUnicodeToUnicodeRep failed
	to set stringPtr->allocated to 0, leading to crashes.

	* changes:	Update for 8.5.7 release.

2009-04-14  Stuart Cassoff  <stwo@users.sourceforge.net>

	* unix/tcl.m4:	Removed -Wno-implicit-int from CFLAGS_WARNING.

2008-04-14  Kevin B. Kenny  <kennykb@acm.org>

	* library/tzdata/Asia/Karachi: Updated rules for Pakistan Summer
				       Time (Olson's tzdata2009f)

2009-04-10  Don Porter  <dgp@users.sourceforge.net>

	* changes:	Update for 8.5.7 release.

	* generic/tcl.h:	Bump to 8.5.7 for release.
	* library/init.tcl:
	* tools/tcl.wse.in:
	* unix/configure.in:
	* unix/tcl.spec:
	* win/configure.in:
	* README:

	* unix/configure:	autoconf-2.59
	* win/configure:

	* generic/tclStringObj.c (UpdateStringOfString):  Fix bug detected
	by compiler warning about undefined "dst".

	* tests/httpd:		Backport new tests for http 2.7.3.
	* tests/http.tcl:

2009-04-10  Daniel Steffen  <das@users.sourceforge.net>

	* unix/tclUnixChan.c:		TclUnixWaitForFile(): use FD_* macros
	* macosx/tclMacOSXNotify.c:	to manipulate select masks (Cassoff).
					[Bug 1960647]

	* unix/tclLoadDyld.c:		use RTLD_GLOBAL instead of RTLD_LOCAL.
					[Bug 1961211]

	* macosx/tclMacOSXNotify.c:	revise CoreFoundation notifier to allow
					embedding into applications that
					already have a CFRunLoop running and
					want to run the tcl event loop via
					Tcl_ServiceModeHook(TCL_SERVICE_ALL).

	* macosx/tclMacOSXNotify.c:	add CFRunLoop based Tcl_Sleep() and
	* unix/tclUnixChan.c:		TclUnixWaitForFile() implementations
	* unix/tclUnixEvent.c:		and disable select() based ones in
					CoreFoundation builds.

	* unix/tclUnixNotify.c:		simplify, sync with tclMacOSXNotify.c.

	* generic/tclInt.decls: 	add TclMacOSXNotifierAddRunLoopMode()
	* generic/tclIntPlatDecls.h:	internal API, regen.
	* generic/tclStubInit.c:

	* unix/configure.in (Darwin):	use Darwin SUSv3 extensions if
					available; remove /Network locations
					from default tcl package search path
					(NFS mounted locations and thus slow).
	* unix/configure:		autoconf-2.59
	* unix/tclConfig.h.in:		autoheader-2.59

	* macosx/tclMacOSXBundle.c:	on Mac OS X 10.4 and later, replace
					deprecated NSModule API by dlfcn API.

2009-04-09  Kevin B. Kenny  <kennykb@acm.org>

	* tools/tclZIC.tcl:	Always emit Unix-style line terminators.
	* library/tzdata:	Olson's tzdata2009e.

2009-04-09  Don Porter  <dgp@users.sourceforge.net>

	* library/http/http.tcl:	Backport http 2.7.3 from HEAD for
	* library/http/pkgIndex.tcl:	bundling with the Tcl 8.5.7 release.
	* unix/Makefile.in:
	* win/Makefile.in:

2009-04-08  Andreas Kupries  <andreask@activestate.com>

	* library/platform/platform.tcl: Extended the darwin sections to
	* library/platform/pkgIndex.tcl: add a kernel version number to
	* unix/Makefile.in: the identifier for anything from Leopard (10.5)
	* win/Makefile.in: on up. Extended patterns for same. Extended cpu
	* doc/platform.n: recognition for 64bit Tcl running on a 32bit
	kernel on a 64bit processor (By Daniel Steffen). Bumped version to
	1.0.4. Updated Makefiles.

2009-04-08  Don Porter  <dgp@users.sourceforge.net>

	* library/tcltest/tcltest.tcl:	Converted [eval]s (some unsafe!) to
	* library/tcltest/pkgIndex.tcl:	{*} in tcltest package.  [Bug 2570363]
	* unix/Makefile.in:	=> tcltest 2.3.1
	* win/Makefile.in:

2009-04-07  Don Porter  <dgp@users.sourceforge.net>

	* generic/tclStringObj.c:	Completed backports of fixes for
	[Bug 2494093] and [Bug 2553906].

2009-03-30  Don Porter  <dgp@users.sourceforge.net>

	* doc/Alloc.3:  Size argument is "unsigned int".  [Bug 2556263]

	* generic/tclStringObj.c:       Added protections from invalid memory
	* generic/tclTestObj.c:         accesses when we append (some part of)
	* tests/stringObj.test:         a Tcl_Obj to itself.  Added the
	appendself and appendself2 subcommands to the [teststringobj] testing
	command and added tests to the test suite.  [Bug 2603158]

2009-03-27  Don Porter  <dgp@users.sourceforge.net>

	* generic/tclPathObj.c (TclPathPart):	TclPathPart() was computing
	* tests/fileName.test:	the wrong results for both [file dirname] and
	[file tail] on "path" arguments with the PATHFLAGS != 0 intrep and
	with an empty string for the "joined-on" part.  [Bug 2710920]

2009-03-20  Don Porter  <dgp@users.sourceforge.net>

	* generic/tclStringObj.c:       Test stringObj-6.9 checks that
	* tests/stringObj.test:         Tcl_AppendStringsToObj() no longer
	crashes when operating on a pure unicode value.  [Bug 2597185]

	* generic/tclExecute.c (INST_CONCAT1):  Panic when appends overflow
	the max length of a Tcl value.  [Bug 2669109]

2009-03-18  Don Porter  <dgp@users.sourceforge.net>

	* win/tclWinFile.c (TclpObjNormalizePath):      Corrected Tcl_Obj leak.
	Thanks to Joe Mistachkin for detection and patch.  [Bug 2688184].

2009-03-15  Donal K. Fellows  <dkf@users.sf.net>

	* generic/tclPosixStr.c (Tcl_SignalId,Tcl_SignalMsg): [Patch 1513655]:
	Added support for SIGINFO, which is present on BSD platforms.

2009-02-20  Don Porter  <dgp@users.sourceforge.net>

	* generic/tclPathObj.c: Fixed mistaken logic in TclFSGetPathType()
	* tests/fileName.test:  that assumed (not "absolute" => "relative").
	This is a false assumption on Windows, where "volumerelative" is
	another possibility.  [Bug 2571597].

2009-02-17  Jeff Hobbs  <jeffh@ActiveState.com>

	* win/tcl.m4, win/configure: Check if cl groks _WIN64 already to
	avoid CC manipulation that can screw up later configure checks.
	Use 'd'ebug runtime in 64-bit builds.

2009-02-05  Don Porter  <dgp@users.sourceforge.net>

	* generic/tclStringObj.c: Added overflow protections to the
	AppendUtfToUtfRep routine to either avoid invalid arguments and
	crashes, or to replace them with controlled panics.  [Bug 2561794]

2009-02-04  Don Porter  <dgp@users.sourceforge.net>

	* generic/tclStringObj.c (SetUnicodeObj):       Corrected failure of
	Tcl_SetUnicodeObj() to panic on a shared object.  [Bug 2561488].  Also
	factored out common code to reduce duplication.

	* generic/tclCmdMZ.c:   Prevent crashes due to int overflow of the
	length of the result of [string repeat].  [Bug 2561746]

2009-01-29  Donal K. Fellows  <dkf@users.sf.net>

	* generic/tclNamesp.c (Tcl_FindCommand): [Bug 2519474]: Ensure that
	the path is not searched when the TCL_NAMESPACE_ONLY flag is given.

2009-01-22  Kevin B. Kenny  <kennykb@acm.org>

	* unix/tcl.m4: Corrected a typo ($(SHLIB_VERSION) should be
	${SHLIB_VERSION}).
	* unix/configure: Autoconf 2.59

2009-01-21  Andreas Kupries  <andreask@activestate.com>

	* generic/tclIORChan.c (ReflectClose): Fix for [Bug 2458202].
	Closing a channel may supply NULL for the 'interp'. Test for
	finalization needs to be different, and one place has to pull the
	interp out of the channel instead.

2009-01-19  Kevin B. Kenny  <kennykb@acm.org>

	* unix/Makefile.in: Added a CONFIG_INSTALL_DIR parameter so that
	* unix/tcl.m4:      distributors can control where tclConfig.sh goes.
	Made the installation of 'ldAix' conditional
	upon actually being on an AIX system.  Allowed for downstream
	packagers to customize SHLIB_VERSION on BSD-derived systems.
	Thanks to Stuart Cassoff for [Patch 907924].
	* unix/configure: Autoconf 2.59

2009-01-09  Don Porter  <dgp@users.sourceforge.net>

	* generic/tclStringObj.c (STRING_SIZE):	Corrected failure to limit
	memory allocation requests to the sizes that can be supported by
	Tcl's memory allocation routines.  [Bug 2494093].

2009-01-08  Don Porter  <dgp@users.sourceforge.net>

	* generic/tclStringObj.c (STRING_UALLOC):  Added missing parens
	required to get correct results out of things like
	STRING_UALLOC(num + append).  [Bug 2494093].

2009-01-06  Donal K. Fellows  <dkf@users.sf.net>

	* generic/tclDictObj.c (DictIncrCmd): Corrected twiddling in internals
	of dictionaries so that literals can't get destroyed.

	* tests/expr.test, tests/string.test: Eliminate non-ASCII characters.
	[Bugs 2006884, 2006879]

2009-01-03  Kevin B. Kenny  <kennykb@acm.org>:

	* library/clock.tcl (tcl::clock::add): Fixed error message formatting
	in the case where [clock add] is presented with a bad switch.
	* tests/clock.test (clock-65.1) Added a test case for the above
	problem [Bug 2481670].

2008-12-21  Don Porter  <dgp@users.sourceforge.net>

	*** 8.5.6 TAGGED FOR RELEASE ***

	* generic/tcl.h:	Bump to 8.5.6 for release.
	* library/init.tcl:
	* tools/tcl.wse.in:
	* unix/configure.in:
	* unix/tcl.spec:
	* win/configure.in:
	* README:

	* unix/configure:	autoconf-2.59
	* win/configure:

	* changes:	Update for 8.5.6 release.

	* library/tclIndex: Removed reference to no-longer-extant procedure
	'tclLdAout'.
	* doc/library.n: Corrected mention of 'auto_exec' to 'auto_execok'.
	[Patch 2114900] thanks to Stu Cassoff <stwo@users.sf.net>
	Backport of 2008-11-26 commit from Kevin Kenny.

	* win/tclWinThrd.c (TclpThreadCreate): We need to initialize the
	thread id variable to 0 as on 64 bit windows this is a pointer sized
	field while windows only fills it with a 32 bit value. The result is
	an inability to join the threads as the ids cannot be matched.
	Backport of 2008-10-13 commit from Pat Thoyts.

2008-12-15  Donal K. Fellows  <donal.k.fellows@man.ac.uk>

	* generic/tclExecute.c (TEBC:INST_DICT_GET): Make sure that the result
	is empty when generating an error message. [Bug 2431847]

2008-12-12  Jan Nijtmans  <nijtmans@users.sf.net>

	* library/clock.tcl (ProcessPosixTimeZone): Fix time change in Eastern
	Europe (not 3:00 but 4:00 local time) [Bug 2207436]

2008-12-11  Andreas Kupries  <andreask@activestate.com>

	* generic/tclIO.c (SetChannelFromAny and related): Modified the
	* tests/io.test: internal representation of the tclChannelType to
	contain not only the ChannelState pointer, but also a reference to the
	interpreter it was made in. Invalidate and recompute the internal
	representation when it is used in a different interpreter (like
	cmdName intrep's). Added testcase. [Bug 2407783]

2008-12-11  Jan Nijtmans  <nijtmans@users.sf.net>

	* library/clock.tcl (ProcessPosixTimeZone): Fallback to European time
	zone DST rules, when the timezone is between 0 and -12. [Bug 2207436]
	* tests/clock.test (clock-52.[23]): Test cases.

2008-12-10  Kevin B. Kenny  <kennykb@acm.org>

	* library/tzdata/*: Update from Olson's tzdata2008i.

2008-12-04  Don Porter  <dgp@users.sourceforge.net>

	* generic/tclPathObj.c (Tcl_FSGetNormalizedPath):	Added another
	flag value TCLPATH_NEEDNORM to mark those intreps which need more
	complete normalization attention for correct results. [Bug 2385549]

2008-12-03  Don Porter  <dgp@users.sourceforge.net>

	* generic/tclFileName.c (DoGlob): One of the Tcl_FSMatchInDirectory
	calls did not have its return code checked. This caused error messages
	returned by some Tcl_Filesystem drivers to be swallowed.

2008-12-02  Andreas Kupries  <andreask@activestate.com>

	* generic/tclIO.c (TclFinalizeIOSubsystem): Replaced Alexandre
	Ferrieux's first patch for [Bug 2270477] with a gentler version, also
	supplied by him.

2008-12-01  Don Porter	<dgp@users.sourceforge.net>

	* generic/tclParse.c:	Backport fix for [Bug 2251175].

2008-11-30  Kevin B. Kenny  <kennykb@acm.org>

	* library/clock.tcl (format, ParseClockScanFormat): Added a [string
	map] to get rid of namespace delimiters before caching a scan or
	format procedure. [Bug 2362156]
	* tests/clock.test (clock-64.[12]): Added test cases for the bug that
	was tickled by a namespace delimiter inside a format string.

2008-11-25  Andreas Kupries  <andreask@activestate.com>

	* generic/tclIO.c (TclFinalizeIOSubsystem): Applied Alexandre
	Ferrieux's patch for [Bug 2270477] to prevent infinite looping during
	finalization of channels not bound to interpreters.

2008-08-23  Andreas Kupries  <andreask@activestate.com>

	* generic/tclIO.c: Backport of fix for [Bug 2333466].

2008-11-18  Jan Nijtmans  <nijtmans@users.sf.net>

	* generic/tcl.decls:	Fix signature and implementation of
	* generic/tclDecls.h:	Tcl_HashStats, such that it conforms
	* generic/tclHash.c:	to the documentation. [Bug 2308236]
	* doc/Hash.3:

2008-11-13  Jan Nijtmans  <nijtmans@users.sf.net>

	* generic/tclInt.h:	Rename static function FSUnloadTempFile to
	* generic/tclIOUtil.c:	TclFSUnloadTempFile, needed in tclLoad.c

	* generic/tclLoad.c:	Fixed [Bug 2269431]: load of shared
	                        objects leaves temporary files on windows

2008-11-10  Andreas Kupries  <andreask@activestate.com>

	* doc/platform_shell.n: Fixed [Bug 2255235], reported by Ulrich
	* library/platform/pkgIndex.tcl: Ring <uring@users.sourceforge.net>.
	* library/platform/shell.tcl: Updated the LOCATE command in the
	* library/tm.tcl: package 'platform::shell' to handle the new form
	* unix/Makefile.in: of 'provide' commands generated by tm.tcl. Bumped
	* win/Makefile.in: package to version 1.1.4. Added cross-references
	to the relevant parts of the code to avoid future desynchronization.

2008-11-04  Jeff Hobbs  <jeffh@ActiveState.com>

	* generic/tclPort.h: remove the ../win/ header dir as the build system
	already has it, and it confuses builds when used with private headers
	installed.

2008-10-24  Pat Thoyts  <patthoyts@users.sourceforge.net>

	* library/http/http.tcl: Backported a fix for reading HTTP-like
	protocols that used to work and were broken with http 2.7. Now http
	2.7.2

2008-10-23  Don Porter	<dgp@users.sourceforge.net>

	* generic/tcl.h:	Bump version number to 8.5.6b1 to distinguish
	* library/init.tcl:	CVS development snapshots from the 8.5.5 and
	* unix/configure.in:	8.5.6 releases.
	* unix/tcl.spec:
	* win/configure.in:
	* tools/tcl.wse.in:
	* README

	* unix/configure:	autoconf (2.59)
	* win/configure:

2008-10-19  Don Porter	<dgp@users.sourceforge.net>

	* generic/tclProc.c:	Reset -level and -code values to defaults
	after they are used. [Bug 2152286]

2008-10-16  Don Porter	<dgp@users.sourceforge.net>

	* library/init.tcl:	Revised [unknown] so that it carefully
	preserves the state of the ::errorInfo and ::errorCode variables at
	the start of auto-loading and restores that state before the
	autoloaded command is evaluated. [Bug 2140628]

2008-10-10  Don Porter	<dgp@users.sourceforge.net>

	*** 8.5.5 TAGGED FOR RELEASE ***

	* generic/tcl.h:	Bump to 8.5.5 for release.
	* library/init.tcl:
	* tools/tcl.wse.in:
	* unix/configure.in:
	* unix/tcl.spec:
	* win/configure.in:

	* unix/configure:	autoconf-2.59
	* win/configure:

	* changes:	Update for 8.5.5 release.

2008-10-08  Don Porter	<dgp@users.sourceforge.net>

	* generic/tclTrace.c:   Corrected handling of errors returned by
	variable traces so that the errorInfo value contains the original
	error message. [Bug 2151707]

	* generic/tclVar.c:     Revised implementation of TclObjVarErrMsg so
	that error message construction does not disturb an existing
	iPtr->errorInfo that may be in progress.

2008-10-06  Jan Nijtmans  <nijtmans@users.sf.net>

	* tclWinTest.c: Fix compiler warning when compiling this file with
	mingw gcc:
	    tclWinTest.c:706: warning: dereferencing type-punned pointer will
	    break strict-aliasing rules
	* generic/tclLoad.c: Make sure that any library which doesn't have an
	unloadproc is only really unloaded when no library code is executed
	yet. [Bug 2059262]

2008-10-06  Joe Mistachkin  <joe@mistachkin.com>

	* tools/man2tcl.c: Added missing line from patch by Harald Oehlmann.
	[Bug 1934200]

2008-10-05  Kevin B. Kenny  <kennykb@acm.org>

	* libtommath/bn_mp_sqrt.c (bn_mp_sqrt): Handle the case where a
	* tests/expr.test (expr-47.13):         number's square root is
	between n<<DIGIT_BIT and n<<DIGIT_BIT+1. [Bug 2143288]
	Thanks to Malcolm Boffey (malcolm.boffey@virgin.net) for the patch.

2008-10-02  Joe Mistachkin  <joe@mistachkin.com>

	* tools/man2help2.tcl: Integrated patches from Harald Oehlmann.
	* tools/man2tcl.c: [Bug 1934200, 1934272]

2008-09-27  Donal K. Fellows  <donal.k.fellows@man.ac.uk>

	* generic/tclCmdIL.c (Tcl_LrepeatObjCmd): Improve the handling of the
	case where the combination of number of elements and repeat count
	causes the resulting list to be too large. [Bug 2130992]

2008-09-25  Don Porter	<dgp@users.sourceforge.net>

	* doc/global.n:	Correct false claim about [info locals].

2008-09-17  Don Porter	<dgp@users.sourceforge.net>

	* generic/tclInt.h:     Correct the TclGetLongFromObj,
	TclGetIntFromObj, and TclGetIntForIndexM macros so that they
	retrieve the internalRep.longValue field instead of casting the
	internalRep.otherValuePtr field to type long.

2008-09-17  Miguel Sofer  <msofer@users.sf.net>

	* library/init.tcl: export min and max commands from the mathfunc
	namespace [Bug 2116053]

2008-09-10  Donal K. Fellows  <donal.k.fellows@man.ac.uk>

	* generic/tclListObj.c (Tcl_ListObjGetElements): Make this list->dict
	transformation - encountered when using [foreach] with dicts - not as
	expensive as it was before. Spotted by Kieran Elby and reported on
	tcl-core.

2008-09-07  Miguel Sofer  <msofer@users.sf.net>

	* doc/namespace.n: fix [Bug 2098441]

2008-08-28  Don Porter	<dgp@users.sourceforge.net>

	* generic/tcl.h:	Bump version number to 8.5.5b1 to distinguish
	* library/init.tcl:	CVS development snapshots from the 8.5.4 and
	* unix/configure.in:	8.5.5 releases.
	* unix/tcl.spec:
	* win/configure.in:
	* tools/tcl.wse.in:
	* README

	* unix/configure:	autoconf (2.59)
	* win/configure:

2008-08-22  Don Porter  <dgp@users.sourceforge.net>

	* generic/tclUtil.c (TclReToGlob):	Added missing set of the
	*exactPtr value to really fix [Bug 2065115]. Also avoid possible
	DString overflow.
	* tests/regexpComp.test:	Correct duplicate test names.

2008-08-21  Jeff Hobbs  <jeffh@ActiveState.com>

	* tests/regexp.test, tests/regexpComp.test: correct re2glob ***=
	* generic/tclUtil.c (TclReToGlob):          translation from exact
	to anywhere-in-string match. [Bug 2065115]

2008-08-20  Daniel Steffen  <das@users.sourceforge.net>

	* generic/tclTest.c (TestconcatobjCmd):	fix use of internal-only
						TclInvalidateStringRep macro.
						[Bug 2057479]

2008-08-17  Miguel Sofer  <msofer@users.sf.net>

	* generic/tclTest.c (TestconcatobjCmd):
	* generic/tclUtil.c (Tcl_ConcatObj):
	* tests/util.test (util-4.7):
	fix [Bug 1447328]; the original "fix" turned Tcl_ConcatObj() into
	a hairy monster. This was exposed by [Bug 2055782]. Additionally,
	Tcl_ConcatObj could corrupt its input under certain conditions!

	*** NASTY BUG FIXED ***

2008-08-14  Don Porter  <dgp@users.sourceforge.net>

	*** 8.5.4 TAGGED FOR RELEASE ***

	* tests/fileName.test:  Revise new tests for portability to case
	insensitive filesystems.

2008-08-14  Daniel Steffen  <das@users.sourceforge.net>

	* generic/tclCompile.h:		Add support for debug logging of DTrace
	* generic/tclBasic.c:		'proc', 'cmd' and 'inst' probes (does
					_not_ require a platform with DTrace).

	* generic/tclCmdIL.c (TclInfoFrame):	Check fPtr->line before
						dereferencing as line info may
						not exists when TclInfoFrame()
						is called from a DTrace probe.

	* tests/msgcat.test:		Fix for ::tcl::mac::locale with
					@modifier (HEAD backport 2008-06-01).

	* tests/fCmd.test (fCmd-6.23):	Made result matching robust when test
					workdir and /tmp are not on same FS.

	* unix/Makefile.in:		Ensure Makefile shell is /bin/bash for
	* unix/configure.in (SunOS):	DTrace-enabled build on Solaris.
					(followup to 2008-06-12) [Bug 2016584]

	* unix/tcl.m4 (SC_PATH_X):	Check for libX11.dylib in addition to
					libX11.so et al.

	* unix/configure: 		autoconf-2.59

2008-08-13  Don Porter  <dgp@users.sourceforge.net>

	* generic/tclFileName.c:        Fix for errors handling -types {}
	* tests/fileName.test:          option to [glob]. [Bug 1750300]
	Thanks to Matthias Kraft and George Peter Staplin.

2008-08-12  Don Porter  <dgp@users.sourceforge.net>

	* changes:	Update for 8.5.4 release.

2008-08-11  Pat Thoyts  <patthoyts@users.sourceforge.net>

	* library/http/http.tcl: Remove 8.5 requirement.
	* library/http/pkgIndex.tcl:
	* unix/Makefile.in:
	* win/Makefile.in:
	* win/makefile.vc:

2008-08-11  Andreas Kupries  <andreask@activestate.com>

	* library/tm.tcl: Added a 'package provide' command to the generated
	ifneeded scripts of Tcl Modules, for early detection of conflicts
	between the version specified through the file name and a 'provide'
	command in the module implementation, if any. Note that this change
	also now allows Tcl Modules to not provide a 'provide' command at all,
	and declaring their version only through their filename.

	* generic/tclProc.c (Tcl_ProcObjCmd): Fixed memory leak triggered
	* tests/proc.test: by procbody::test::proc. See [Bug 2043636]. Added a
	test case demonstrating the leak before the fix. Fixed a few spelling
	errors in test descriptions as well.

2008-08-11  Don Porter  <dgp@users.sourceforge.net>

	* library/http/http.tcl:	Bump http version to 2.7.1 to account
	* library/http/pkgIndex.tcl:	for [Bug 2046486] bug fix.  This
	* unix/Makefile.in:		release of http now requires a
	* win/Makefile.in:		dependency on Tcl 8.5 to be able to
	* win/makefile.bc:		use the unsigned formats in the
	* win/makefile.vc:		[binary scan] command.

2008-08-11  Pat Thoyts  <patthoyts@users.sourceforge.net>

	* library/http/http.tcl: crc field from zlib data should be treated as
	unsigned for 64bit support [Bug 2046846]

2008-08-08  Don Porter  <dgp@users.sourceforge.net>

	* generic/tcl.h:	Bump to 8.5.4 for release.
	* library/init.tcl:
	* tools/tcl.wse.in:
	* unix/configure.in:
	* unix/tcl.spec:
	* win/configure.in:

	* unix/configure:	autoconf-2.59
	* win/configure:

	* changes:	Update for 8.5.4 release.

2008-08-08  Kevin Kenny  <kennykb@acm.org>

	* library/tzdata/CET:
	* library/tzdata/MET:
	* library/tzdata/Africa/Casablanca:
	* library/tzdata/America/Eirunepe:
	* library/tzdata/America/Santarem:
	* library/tzdata/America/Rio_Branco:
	* library/tzdata/America/Argentina/San_Luis:
	* library/tzdata/Asia/Karachi:
	* library/tzdata/Europe/Belgrade:
	* library/tzdata/Europe/Berlin:
	* library/tzdata/Europe/Budapest:
	* library/tzdata/Europe/Sofia:
	* library/tzdata/Indian/Mauritius:  Olson's tzdata2008e.

2008-08-06  Don Porter  <dgp@users.sourceforge.net>

	* generic/tclVar.c (TclLookupSimpleVar):  Retrieve the number of
	locals in the localCache from the CallFrame and not from the Proc
	which may have been mangled by a (broken?) recompile. Backport from
	the HEAD.

2008-08-04  Don Porter  <dgp@users.sourceforge.net>

	* generic/tclExecute.c:	Stopped faulty double-logging of errors to
	* tests/execute.test:	stack trace when a compile epoch bump triggers
	fallback to direct evaluation of commands in a compiled script.
	[Bug 2037338]

2008-07-30  Don Porter  <dgp@users.sourceforge.net>

	* generic/tclBasic.c:	Corrected the timing of when the flag
	TCL_ALLOW_EXCEPTIONS is tested.

2008-07-29  Miguel Sofer  <msofer@users.sf.net>

	* generic/tclExecute.c:  fix [Bug 2030670] that cause
	TclStackRealloc to panic on rare corner cases. Thx ajpasadyn for
	diagnose and patch.

2008-07-28  Andreas Kupries  <andreask@activestate.com>

	* generic/tclBasic.c: Added missing ref count when creating an empty
	string as path (TclEvalEx). In 8.4 the missing code caused panics in
	the testsuite. It doesn't in 8.5. I am guessing that the code path
	with the missing the incr-refcount is not invoked any longer. Because
	the bug in itself is certainly the same.

2008-07-25  Daniel Steffen  <das@users.sourceforge.net>

	* tests/info.test (info-37.0): Add !singleTestInterp constraint;
	(info-22.8, info-23.0): switch to glob matching to avoid sensitivity
	to tcltest.tcl line number changes, remove knownBug constraint, fix
	expected result. [Bug 1605269]

2008-07-25  Andreas Kupries  <andreask@activestate.com>

	* tests/info.test: Tests 38.* added, exactly testing the tracking of
	location for uplevel scripts.

	* generic/tclCompile.c (TclInitCompileEnv): Reorganized the
	initialization of the #280 location information to match the flow in
	TclEvalObjEx to get more absolute contexts.

	* generic/tclBasic.c (TclEvalObjEx): Moved the pure-list optimization
	out of the eval-direct code path to be done always, i.e. even when a
	compile is requested. This way we do not loose the association between
	#280 location information and the list elements, if any.

2008-07-23  Andreas Kupries  <andreask@activestate.com>

	* tests/info.test: Reordered the tests to have monotonously
	increasing numbers.

	* generic/tclBasic.c: Modified TclArgumentGet to reject pure lists
	* generic/tclCmdIL.c: immediately, without search. Reworked setup
	* generic/tclCompile.c: of eoFramePtr, doesn't need the line
	* tests/info.test: information, more sensible to have everything on
	line 1 when eval'ing a pure list. Updated the users of the line
	information to special case this based on the frame type (i.e.
	TCL_LOCATION_EVAL_LIST). Added a testcase demonstrating the new
	behaviour.

2008-07-22  Andreas Kupries  <andreask@activestate.com>

	* generic/tclBasic.c: Added missing function comments.

	* generic/tclCompile.c: Made the new TclEnterCmdWordIndex
	* generic/tclCompile.h: static, and ansified.

	* generic/tclBasic.c: Reworked the handling of bytecode literals
	* generic/tclCompile.c: for #280 to fix the abysmal performance
	* generic/tclCompile.h: for deep recursion, replaced the linear
	* generic/tclExecute.c: search through the whole stack with another
	* generic/tclInt.h: hashtable and simplified the data structure used
	by the compiler (array instead of hashtable). Incidentially this also
	fixes the memory leak reported via [Bug 2024937].

2008-07-21  Don Porter  <dgp@users.sourceforge.net>

	* tests/encoding.test:  Make failing tests pass again. [Bug 1972867]

2008-07-21  Andreas Kupries <andreask@activestate.com>

	* generic/tclBasic.c: Extended the existing TIP #280 system (info
	* generic/tclCmdAH.c: frame), added the ability to track the
	* generic/tclCompCmds.c: absolute location of literal procedure
	* generic/tclCompile.c: arguments, and making this information
	* generic/tclCompile.h: available to uplevel, eval, and
	* generic/tclInterp.c: siblings. This allows proper tracking of
	* generic/tclInt.h: absolute location through custom (Tcl-coded)
	* generic/tclNamesp.c: control structures based on uplevel, etc.
	* generic/tclProc.c:

2008-07-21  Pat Thoyts  <patthoyts@users.sourceforge.net>

	* generic/tclFCmd.c: Inodes on windows are unreliable [Bug 2015723]

2008-07-20  Donal K. Fellows  <donal.k.fellows@man.ac.uk>

	* generic/tclDictObj.c (SetDictFromAny): Make the list->dict
	transformation a bit more efficient; modern dicts are ordered and so
	we can round-trip through lists without needing the string rep at all.
	* generic/tclListObj.c (SetListFromAny): Make the dict->list
	transformation not lossy of internal representations and hence more
	efficient. [Bug 2008248] (ajpasadyn) but using a more efficient patch.

2008-07-15  Donal K. Fellows  <donal.k.fellows@man.ac.uk>

	* doc/DictObj.3: Fix error in example. [Bug 2016740]

2008-07-08  Don Porter  <dgp@users.sourceforge.net>

	* generic/tclGet.c:	Corrected out of date comments.

2008-07-07  Andreas Kupries  <andreask@activestate.com>

	* generic/tclCmdIL.c (InfoFrameCmd): Fixed unsafe idiom of setting the
	interp result found by Don Porter.

2008-07-07  Donal K. Fellows  <donal.k.fellows@man.ac.uk>

	* doc/regexp.n, doc/regsub.n: Correct examples. [Bug 1982642]

2008-07-04  Joe English  <jenglish@users.sourceforge.net>

	* generic/tclEncoding.c(UtfToUtfProc): Avoid unwanted sign extension
	when converting incomplete UTF-8 sequences. See [Bug 1908443] for
	details.

2008-07-03  Andreas Kupries  <andreask@activestate.com>

	* generic/tclIORChan.c (InvokeTclMethod): Fixed the memory leak
	reported in [Bug 1987821]. Thanks to Miguel for the rpeort and Don
	Porter for tracking the cause down.

2008-07-03  Don Porter  <dgp@users.sourceforge.net>

	* library/package.tcl:  Removed [file readable] testing from
	[tclPkgUnknown] and friends. We find out soon enough whether a file is
	readable when we try to [source] it, and not testing before allows us
	to workaround the bugs on some common filesystems where [file
	readable] lies to us. [Patch 1969717]

2008-06-29  Don Porter  <dgp@users.sourceforge.net>

	*** 8.5.3 TAGGED FOR RELEASE ***

	* generic/tcl.h:	Bump to 8.5.3 for release.
	* library/init.tcl:
	* tools/tcl.wse.in:
	* unix/configure.in:
	* unix/tcl.spec:
	* win/configure.in:

	* unix/configure:	autoconf-2.59
	* win/configure:

	* doc/ObjectType.3:	Updated documentation of the Tcl_ObjType
	struct to match expectations of Tcl 8.5 [Bug 1917650].

	* generic/tclPathObj.c:  Plug memory leak in [Bug 1999176] fix. Thanks
	Rolf Ade for detecting.

2008-06-28  Don Porter  <dgp@users.sourceforge.net>

	* generic/tclPathObj.c:  Plug memory leak in [Bug 1972879] fix. Thanks
	Rolf Ade for detecting and Dan Steffen for the fix [Bug 2004654].

2008-06-26  Andreas Kupries  <andreask@activestate.com>

	* unix/Makefile.in: Followup to my change of 2008-06-25, make code
	generated by the Makefile and put into the installd tm.tcl conditional
	on interpreter safeness as well. Thanks to Daniel Steffen for
	reminding me of that code.

2008-06-25  Don Porter  <dgp@users.sourceforge.net>

	* changes:	Update for 8.5.3 release.

2008-06-25  Andreas Kupries  <andreask@activestate.com>

	* library/tm.tcl:	Modified the handling of Tcl Modules and of the
	* library/safe.tcl:	Safe Base to interact nicely with each other,
	* library/init.tcl:	enabling requiring Tcl Modules in safe
	* tests/safe.test:	interpreters. Fixes [Bug 1999119].

2008-06-25  Pat Thoyts  <patthoyts@users.sourceforge.net>

	* win/rules.vc:    Backported fix for dde/registry versions and
	* win/makefile.vc: the staticpkg build option

2008-06-24  Don Porter  <dgp@users.sourceforge.net>

	* generic/tclPathObj.c: Fixed some internals management in the "path"
	Tcl_ObjType for the empty string value. Problem led to a crash in the
	command [glob -dir {} a]. [Bug 1999176].

2008-06-23  Don Porter  <dgp@users.sourceforge.net>

	* generic/tclPathObj.c: Fixed bug in Tcl_GetTranslatedPath() when
	operating on the "Special path" variant of the "path" Tcl_ObjType
	intrep. A full normalization was getting done, in particular, coercing
	relative paths to absolute, contrary to what the function of
	producing the "translated path" is supposed to do. [Bug 1972879]

2008-06-19  Don Porter  <dgp@users.sourceforge.net>

	* changes:	Update for 8.5.3 release.

	* generic/tclInterp.c:	Fixed completely boneheaded mistake that
	* tests/interp.test:	[interp bgerror $slave] and [$slave bgerror]
	would always act like [interp bgerror {}]. [Bug 1999035]

	* tests/chanio.test:	Corrected flawed tests revealed by a -debug 1
	* tests/event.test:	-singleproc 1 test suite run.
	* tests/io.test:

2008-06-19  Don Porter  <dgp@users.sourceforge.net>

	* changes:	Updates for 8.5.3 release.

2008-06-17  Andreas Kupries  <andreask@activestate.com>

	* generic/tclClock.c (ClockConvertlocaltoutcObjCmd): Removed left
	over debug output.

2008-06-17  Andreas Kupries  <andreask@activestate.com>

	* doc/tm.n: Followup to changelog entry 2008-03-18 regarding
	::tcl::tm::Defaults. Updated the documentation to not only mention
	the new (underscored) form of environment variable names, but make
	it the encouraged form as well. See [Bug 1914604].

2008-06-17  Kevin Kenny  <kennykb@acm.org>

	* generic/tclClock.c (ConvertLocalToUTC):
	* tests/clock.test (clock-63.1): Fixed a bug where the
	internal ConvertLocalToUTC command segfaulted if passed a
	dictionary without the 'localSeconds' key.  To the best of
	my knowledge, the bug was not observable in the [clock]
	command itself.

2008-06-16  Andreas Kupries  <andreask@activestate.com>

	* generic/tclCmdIL.c (TclInfoFrame): Backport of fix made on the
	* tests/info.test: head branch :: Moved the code looking up the
	information for key 'proc' out of the TCL_LOCATION_BC branch to
	after the switch, this is common to all frame types. Updated the
	testsuite to match. This was exposed by the 2008-06-08 commit
	(Miguel), switching uplevel from direct eval to compilation. Fixes
	[Bug 1987851].

2008-06-12  Daniel Steffen  <das@users.sourceforge.net>

	* unix/Makefile.in:		add complete deps on tclDTrace.h.

	* unix/Makefile.in:		clean generated tclDTrace.h file.
	* unix/configure.in (SunOS): 	fix static DTrace-enabled build.

	* unix/tcl.m4 (SunOS-5.11): fix 64bit amd64 support with gcc & Sun cc.
	* unix/configure: autoconf-2.59

	* macosx/Tcl.xcodeproj/project.pbxproj:	add debug configs with gcov,
	and with corefoundation disabled; updates and cleanup for Xcode 3.1 and
	for Leopard.
	* macosx/Tcl.xcode/project.pbxproj:	sync Tcl.xcodeproj changes.
	* macosx/README:			document new build configs.

2008-05-26  Jeff Hobbs  <jeffh@ActiveState.com>

	* tests/io.test (io-53.9): need to close chan before removing file.

2008-05-23  Andreas Kupries  <andreask@activestate.com>

	* win/tclWinChan.c (FileWideSeekProc): Accepted a patch by
	Alexandre Ferrieux <ferrieux@users.sourceforge.net> to fix the
	[Bug 1965787]. 'tell' now works for locations > 2 GB as well
	instead of going negative.

	* generic/tclIO.c (Tcl_SetChannelBufferSize): Accepted a patch by
	* tests/io.test: Alexandre Ferrieux <ferrieux@users.sourceforge.net>
	* tests/chanio.test: to fix the [Bug 1969953]. Buffersize outside
	of the supported range are now clipped to nearest boundary instead
	of ignored.

2008-05-22  Don Porter  <dgp@users.sourceforge.net>

	* generic/tclNamesp.c (Tcl_LogCommandInfo):	Restored ability to
	handle the argument value length = -1.  Thanks to Chris Darroch for
	discovering the bug and providing the fix.  [Bug 1968245].

2008-05-21  Don Porter  <dgp@users.sourceforge.net>

	* generic/tclParse.c (ParseComment):    The new TclParseAllWhiteSpace
	* tests/parse.test (parse-15.60):       routine has no mechanism to
	return the "incomplete" status of "\\\n" so calling this routine
	anywhere that can be reached within a Tcl_ParseCommand call is a
	mistake. In particular, ParseComment must not use it. [Bug 1968882]

2008-05-21  Donal K. Fellows  <donal.k.fellows@man.ac.uk>

	* generic/tclNamesp.c (Tcl_SetNamespaceUnknownHandler): Corrected odd
	logic for handling installation of namespace unknown handlers which
	could lead too very strange things happening in the error case.

2008-05-16  Miguel Sofer  <msofer@users.sf.net>

	* generic/tclCompile.c: Fix crash with tcl_traceExec. Found and
	fixed by Alexander Pasadyn [Bug 1964803].

2008-05-07  Donal K. Fellows  <donal.k.fellows@man.ac.uk>

	* generic/tclCompCmds.c (TclCompileDictAppendCmd): Fix silly
	off-by-one error that caused a crash every time a compiled 'dict
	append' with more than one value argument was used. Found by Colin
	McCormack.

2008-04-26  Zoran Vasiljevic <vasiljevic@users.sourceforge.net>

	* generic/tclAsync.c: Tcl_AsyncDelete(): panic if attempt to locate
	handler token fails. Happens when some other thread attempts to delete
	somebody else's token.

	Also, panic early if we find out the wrong thread attempting to delete
	the async handler (common trap). As, only the one that created the
	handler is allowed to delete it.

2008-04-24  Andreas Kupries  <andreask@activestate.com>

	* tests/ioCmd.test: Extended testsuite for reflected channel
	implementation. Added test cases about how it handles if the rug is
	pulled out from under a channel (= killing threads, interpreters
	containing the tcl command for a channel, and channel sitting in a
	different interpreter/thread.)

	* generic/tclIORChan.c: Fixed the bugs exposed by the new testcases,
	redone most of the cleanup and exit handling.

2008-04-15  Andreas Kupries  <andreask@activestate.com>

	* generic/tclIO.c (CopyData): Applied another patch by Alexandre
	* io.test (io-53.8a): Ferrieux <ferrieux@users.sourceforge.net>,
	* chanio.test (chan-io-53.8a): to shift EOF handling to the async
	part of the command if a callback is specified, should the channel
	be at EOF already when fcopy is called. Testcase by myself.

2008-04-14  Kevin B. Kenny <kennykb@acm.org>

	* unix/tclUnixTime.c (NativeGetTime): Removed obsolete use of
	'struct timezone' in the call to 'gettimeofday'. [Bug 1942197].
	* tests/clock.test (clock-33.5, clock-33.5a, clock-33.8, clock-33.8a):
	Added comments to the test that it can fail on a heavily loaded
	system.

2008-04-11  Don Porter	<dgp@users.sourceforge.net>

	* generic/tcl.h:	Bump version number to 8.5.3b1 to distinguish
	* library/init.tcl:	CVS development snapshots from the 8.5.2 and
	* unix/configure.in:	8.5.3 releases.
	* unix/tcl.spec:
	* win/configure.in:
	* README

	* unix/configure:	autoconf (2.59)
	* win/configure:

2008-04-10  Andreas Kupries  <andreask@activestate.com>

	* generic/tclIOCmd.c (Tcl_FcopyObjCmd): Keeping check for negative
	values, changed to not be an error, but behave like the special
	value -1 (copy all, default).

	* tests/iocmd.test (iocmd-15.{12,13}): Removed.

	* tests/io.test (io-52.5{,a,b}): Reverted last change, added
	* tests/chanio.test (chan-io-52.5{,a,b}): comment regarding the
	meaning of -1, added two more testcases for other negative values,
	and input wrapped to negative.

2008-04-09  Andreas Kupries  <andreask@activestate.com>

	* tests/chanio.test (chan-io-52.5): Removed '-size -1' from test,
	* tests/io.test (io-52.5): does not seem to have any bearing, and
	  was an illegal value.

	* generic/tclIOCmd.c (Tcl_FcopyObjCmd): Added checking of -size
	* tests/ioCmd.test (iocmd-15.{13,14}): value to reject negative
	values, and values overflowing 32-bit signed. [Bug 1557855]. Basic
	patch by Alexandre Ferrieux <ferrieux@users.sourceforge.net>, with
	modifications from me to separate overflow from true negative
	value. Extended testsuite.

2008-04-08  Andreas Kupries  <andreask@activestate.com>

	* tests/io.test (io-53.8): Fixed ordering of vwait and after
	cancel. cancel has to be done after the vwait completes.

2008-04-09  Daniel Steffen  <das@users.sourceforge.net>

	* tests/chanio.test (chan-io-53.8,53.9,53.10):	fix typo & quoting for
	* tests/io.test (io-53.8,53.9,53.10):		spaces in builddir path

2008-04-07  Andreas Kupries  <andreask@activestate.com>

	* tests/io.test (io-53.10): Testcase for bi-directionaly fcopy.
	* tests/chanio.test:
	* generic/tclIO.c: Additional changes to data structures for fcopy
	* generic/tclIO.h: and channels to perform proper cleanup in case
	of a channel having two background copy operations running as is
	now possible.

	* tests/io.test (io-53.10): Testcase for bi-directionaly fcopy.
	* generic/tclIO.c: Additional changes to data structures for fcopy
	and channels to perform proper cleanup in case of a channel having
	two background copy operations running as is now possible.

2008-04-07  Andreas Kupries  <andreask@activestate.com>

	* generic/tclIO.c (BUSY_STATE, CheckChannelErrors,
	TclCopyChannel): New macro, and the places using it. This change
	allows for bi-directional fcopy on channels. [Bug 1350564]. Thanks
	to Alexandre Ferrieux <ferrieux@users.sourceforge.net> for the
	patch.

2008-04-07  Reinhard Max  <max@suse.de>

	* generic/tclStringObj.c (Tcl_AppendFormatToObj): Fix [format {% d}]
	so that it behaves the same way as in 8.4 and as C's printf().
	* tests/format.test: Add a test for '% d' and '%+d'.

2008-04-05  Kevin B. Kenny  <kennykb@acm.org>

	* tests/chanio.test (chan-io-53.9):
	* tests/io.test (io-53.9): Made test cleanup robust against the
	possibility of slow process shutdown on Windows.

	* win/tcl.m4: Added -D_CRT_SECURE_NO_DEPRECATE and
	-DCRT_NONSTDC_NO_DEPRECATE to the MSVC compilation flags so that
	the compilation doesn't barf on perfectly reasonable Posix system
	calls.
	* win/configure: Manually patched (don't have the right autoconf
	to hand).

	* win/tclWinFile.c: (WinSymLinkDirectory): Fixed a problem that
	Tcl was creating an NTFS junction point (IO_REPARSE_TAG_MOUNT_POINT)
	but filling in the union member for a Vista symbolic link. We had
	gotten away with this error because the union member
	(SymbolicLinkReparseBuffer) was misdefined in this file and in the
	'winnt.h' in early versions of MinGW. MinGW 3.4.2 has the correct
	definition of SymbolicLinkReparseBuffer, exposing the mismatch,
	and making tests cmdAH-19.4.1, fCmd-28.*, and filename-11.* fail.

2008-04-04  Andreas Kupries  <andreask@activestate.com>

	* tests/io.test (io-53.9): Added testcase for [Bug 780533], based
	* tests/chanio.test: on Alexandre's test script. Also fixed
	problem with timer in preceding test, was not canceled properly in
	the ok case.

2008-04-04  Andreas Kupries  <andreask@activestate.com>

	* generic/tclIORChan.c (ReflectOutput): Allow zero return from
	write when input was zero-length anyway. Otherwise keept it an
	error, and separate the message from 'written too much'.

	* tests/ioCmd.test (iocmd-24.6): Testcase updated for changed
	message.

	* generic/tclIORChan.c (ReflectClose): Added missing removal of
	the now closed channel from the reflection map. Before we could
	crash the system by invoking 'chan postevent' on a closed
	reflected channel, dereferencing the dangling pointer in the map.

	* tests/ioCmd.test (iocmd-31.8): Testcase for the above.

2008-04-03  Andreas Kupries  <andreask@activestate.com>

	* generic/tclIO.c (CopyData): Applied patch [Bug 1932639] to
	* tests/io.test: prevent fcopy from calling -command synchronously
	* tests/chanio.test: the first time. Thanks to Alexandre Ferrieux
	<ferrieux@users.sourceforge.net> for report and patch.

2008-04-02  Andreas Kupries  <andreask@activestate.com>

	* generic/tclIO.c (CopyData): Applied patch for the fcopy problem
	[Bug 780533], with many thanks to Alexandre Ferrieux
	<ferrieux@users.sourceforge.net> for tracking it down and
	providing a solution. Still have to convert his test script into a
	proper test case.

2008-04-01  Andreas Kupries  <andreask@activestate.com>

	* generic/tclStrToD.c: Applied patch for [Bug 1839067] (fp
	* unix/tcl.m4: rounding setup on solaris x86, native cc), provided
	* unix/configure: by Michael Schlenker. configure regen'd.

2008-04-01  Don Porter	<dgp@users.sourceforge.net>

	* generic/tclStubLib.c (Tcl_InitStubs):	Added missing error message.
	* generic/tclPkg.c (Tcl_PkgInitStubsCheck):

2008-03-30  Kevin Kenny  <kennykb@acm.org>

	* generic/tclInt.h (TclIsNaN):
	* unix/configure.in: Added code to the configurator to check for
	                     a standard isnan() macro and use it if one
	                     is found.  This change avoids bugs where
	                     the test of ((d) != (d)) is optimized away
			     by an overaggressive compiler. [Bug 1783544]
	* generic/tclObj.c: Added missing #include <math.h> needed to
			    locate isnan() after the above change.

	* unix/configure: autoconf-2.61

	* tests/mathop.test (mathop-25.9, mathop-25.14): Modified tests
	to deal with (slightly buggy) math libraries in which pow()
	returns an incorrectly rounded result. [Bug 1808174]

2008-03-26  Don Porter	<dgp@users.sourceforge.net>

	*** 8.5.2 TAGGED FOR RELEASE ***

	* generic/tcl.h:	Bump to 8.5.2 for release.
	* library/init.tcl:
	* tools/tcl.wse.in:
	* unix/configure.in:
	* unix/tcl.spec:
	* win/configure.in:

	* unix/configure:	autoconf-2.59
	* win/configure:

	* changes:		Updated for 8.5.2 release.

2008-03-28  Donal K. Fellows  <dkf@users.sf.net>

	* tests/fCmd.test: Substantial rewrite to use many more tcltest
	features. Great reduction in quantity of [catch] gymnastics. Several
	buggy tests fixed, including one where the result of the previous test
	was being checked!

2008-03-27  Kevin B. Kenny <kennykb@acm.org>

	* library/tzdata/America/Marigot:
	* library/tztata/America/St_Barthelemy:
	* library/tzdata/America/Argentina/San_Luis:
	* library/tzdata/Asia/Ho_Chi_Minh:
	* library/tzdata/Asia/Kolkata:  (new files)
	* library/tzdata/America/Caracas:
	* library/tzdata/America/Havana:
	* library/tzdata/America/Santiago:
	* library/tzdata/America/Argentina/Buenos_Aires:
	* library/tzdata/America/Argentina/Catamarca:
	* library/tzdata/America/Argentina/Cordoba:
	* library/tzdata/America/Argentina/Jujuy:
	* library/tzdata/America/Argentina/La_Rioja:
	* library/tzdata/America/Argentina/Mendoza:
	* library/tzdata/America/Argentina/Rio_Gallegos:
	* library/tzdata/America/Argentina/San_Juan:
	* library/tzdata/America/Argentina/Tucuman:
	* library/tzdata/America/Argentina/Ushuaia:
	* library/tzdata/Asia/Baghdad:
	* library/tzdata/Asia/Calcutta:
	* library/tzdata/Asia/Damascus:
	* library/tzdata/Asia/Saigon:
	* library/tzdata/Pacific/Easter:
		Changes up to and including Olson's tzdata2008b.

2008-03-27  Daniel Steffen  <das@users.sourceforge.net>

	* unix/tcl.m4 (SunOS-5.1x): fix 64bit support for Sun cc. [Bug 1921166]

	* unix/configure: autoconf-2.59

2008-03-26  Don Porter	<dgp@users.sourceforge.net>

	* changes:		Updated for 8.5.2 release.

2008-03-24  Pat Thoyts  <patthoyts@users.sourceforge.net>

	* generic/tclBinary.c: [Bug 1923966] - crash in binary format
	* tests/binary.test:   Added tests for the above crash condition.

2008-03-21  Donal K. Fellows  <dkf@users.sf.net>

	* doc/switch.n: Clarified documentation in respect of two-argument
	invokation. [Bug 1899962]

	* tests/switch.test: Added more tests of regexp-mode compilation of
	the [switch] command. [Bug 1854435]

2008-03-20  Donal K. Fellows  <dkf@users.sf.net>

	* generic/tcl.h, generic/tclThreadAlloc.c: Tidied up the declarations
	of Tcl_GetMemoryInfo so that it is always defined. Will panic when
	called against a Tcl that was previously built without it at all,
	which is OK because that also indicates a serious mismatch between
	memory configuration options.

2008-03-19  Donal K. Fellows  <dkf@users.sf.net>

	* generic/tcl.h, generic/tclThreadAlloc.c (Tcl_GetMemoryInfo): Make
	sure this function is available when direct linking. [Bug 1868171]

	* tests/reg.test (reg-33.14): Marked nonPortable because some
	environments have small default stack sizes. [Bug 1905562]

2008-03-18  Andreas Kupries  <andreask@activestate.com>

	* library/tm.tcl (::tcl::tm::UnknownHandler): Changed 'source' to
	'source -encoding utf-8'. This fixes a portability problem of Tcl
	Modules pointed out by Don Porter. By using plain 'source' we were at
	the mercy of 'encoding system', making modules less portable than they
	could be. The exact scenario: A writes a TM in some weird encoding
	which is A's system encoding, distributes it, and somewhere else it
	cannot be read/used because the system encoding is different. Forcing
	the use of utf-8 makes the module portable.

	***INCOMPATIBILITY*** for all Tcl Modules already written in non-utf-8
	compatible encodings.

2008-03-18  Don Porter	<dgp@users.sourceforge.net>

	* generic/tclExecute.c:	Patch from Miguel Sofer to correct the
	alignment of memory allocated by GrowEvaluationStack(). [Bug 1914503]

2008-03-18  Andreas Kupries  <andreask@activestate.com>

	* library/tm.tcl (::tcl::tm::Defaults): Modified handling of
	environment variables. See [Bug 1914604]. Solution slightly different
	than proposed in the report. Using the underscored form TCLX_y_TM_PATH
	even if TCLX.y_TM_PATH exists. Also using a loop to cut prevent code
	replication.

2008-03-16  Donal K. Fellows  <dkf@users.sf.net>

	* generic/tclCompCmds.c (TclCompileDictForCmd): Correct the handling
	of stack space calculation (the jump pattern used was confusing the
	simple-minded code doing the calculations). [Bug 1903325]

	* doc/lreplace.n: Clarified documentation of what happens with
	negative indices. [Bug 1905809] Added example, tidied up formatting.

2008-03-14  Don Porter	<dgp@users.sourceforge.net>

	* generic/tclBasic.c (OldMathFuncProc):	Same workaround protection
	from bad TclStackAlloc() alignment. Thanks George Peter Staplin.

	* generic/tclCmdIL.c (Tcl_LsortObjCmd):	Use ckalloc() to allocate
	SortElement arrays instead of TclStackAlloc() which isn't getting
	alignment right. Workaround for [Bug 1914503].

2008-03-14  Reinhard Max  <max@suse.de>

	* generic/tclTest.c:  Ignore the return value of write() when we are
	* unix/tclUnixPipe.c: about to exit anyways.

2008-03-13  Daniel Steffen  <das@users.sourceforge.net>

	* unix/configure.in:	Use backslash-quoting instead of double-quoting
	* unix/tcl.m4:		for lib paths in tclConfig.sh. [Bug 1913622]
	* unix/configure:	autoconf-2.59

2008-03-13  Don Porter	<dgp@users.sourceforge.net>

	* changes:		Updated for 8.5.2 release.

	* generic/tclStrToD.c:	Resolve identifier conflict over "pow10" with
	libm in Cygwin and DJGPP. Thanks to Gordon Schumacher and Philip
	Moore. [Patch 1800636]

2008-03-12  Daniel Steffen  <das@users.sourceforge.net>

	* macosx/Tcl.xcodeproj/project.pbxproj:	Add support for Xcode 3.1
	* macosx/Tcl.xcodeproj/default.pbxuser:	CODE_SIGN_IDENTITY and
	* macosx/Tcl-Common.xcconfig:		'xcodebuild install'.

2008-03-12  Andreas Kupries <andreask@activestate.com>

	* doc/info.n: Replaced {expand} with {*}.

2008-03-12  Jeff Hobbs  <jeffh@ActiveState.com>

	* unix/Makefile.in (install-libraries):	Bump http to 2.7
	* win/Makefile.in (install-libraries):	Added -myaddr option to allow
	* library/http/http.tcl (http::geturl):	control of selected socket
	* library/http/pkgIndex.tcl:		interface. [Bug 559898]
	* doc/http.n, tests/http.test:		Added -keepalive and
	-protocol 1.1 with chunked transfer encoding support. [Bug 1063703,
	1470377, 219225] (default keepalive is 0)
	Added ability to override Host in -headers. [Bug 928154]
	Added -strict option to control URL validation on per-call basis.
	[Bug 1560506]

2008-03-11  Jeff Hobbs  <jeffh@ActiveState.com>

	* library/http/http.tcl (http::geturl): Add -method option to support
	* tests/http.test (http-3.1):		http PUT and DELETE requests.
	* doc/http.n:				[Bug 1599901, 862554]

	* library/http/http.tcl: Whitespace changes, code cleanup. Allow http
	to be re-sourced without overwriting http state.

2008-03-11  Daniel Steffen  <das@users.sourceforge.net>

	* generic/tclEncoding.c (LoadEscapeEncoding): Avoid leaking escape
	sub-encodings, fixes encoding-11.1 failing after iso2022-jp loaded.
	[Bug 1893053]

	* macosx/tclMacOSXNotify.c: Avoid using CoreFoundation after fork() on
	Darwin 9 even when TclpCreateProcess() uses vfork().

	* macosx/Tcl.xcodeproj/project.pbxproj:	Add support for Xcode 3.1 and
	* macosx/Tcl.xcodeproj/default.pbxuser:	configs for building with
	* macosx/Tcl-Common.xcconfig:		gcc-4.2 and llvm-gcc-4.2.

	* unix/tclUnixPort.h:			Workaround vfork() problems
						in llvm-gcc-4.2.1 -O4 build.

	* unix/tclUnixPort.h:			Move MODULE_SCOPE compat define
						to top [Bug 1911102].

	* macosx/GNUmakefile:			Fix quoting to allow paths to
	* macosx/Tcl-Common.xcconfig:		${builddir} and ${INSTALL_ROOT}
	* unix/Makefile.in:			to contain spaces.
	* unix/configure.in:
	* unix/install-sh:
	* unix/tcl.m4:
	* tests/ioCmd.test:

	* unix/configure:			autoconf-2.59

	* unix/Makefile.in (install-strip):	Strip non-global symbols from
						dynamic library.

	* unix/tclUnixNotfy.c:			Fix warning.

	* tests/exec.test (exec-9.7):		Reduce timing sensitivity
	* tests/socket.test (socket-2.11):	(esp. on multi-proc machines).

	* tests/fCmd.test (fCmd-9.4):		Skip on Darwin 9 (xfail).

2008-03-11  Miguel Sofer  <msofer@users.sf.net>

	* generic/tclVar.c (TclDeleteNamespaceVars):
	* tests/var.test (var-8.2): Unset traces on vars should be called with
	a FQ named during namespace deletion. This was causing infinite loops
	when unset traces recreated the var, as reported by Julian Noble. [Bug
	1911919]

2008-03-10  Don Porter	<dgp@users.sourceforge.net>

	* changes:		Updated for 8.5.2 release.

	* doc/http.n:	Revised to indicate that [package require http 2.5.5]
	is needed to get all the documented commands ([http::meta]).

	* generic/tclEvent.c (TclDefaultBgErrorHandlerObjCmd):  Added error
	* tests/event.test (event-5.*):	checking to protect against callers
	passing invalid return options dictionaries. [Bug 1901113]

	* generic/tclBasic.c (ExprAbsFunc):	Revised so that the abs()
	* tests/expr.test:	function and the [::tcl::mathfunc::abs]
	command do not return the value of -0, or equivalent values with more
	alarming string reps like -1e-350. [Bug 1893815]

2008-03-07  Andreas Kupries  <andreask@activestate.com>

	* generic/tclResult.c (ReleaseKeys): Workaround for [Bug 1904907].
	Reset the return option keys to NULL to allow full re-initialization
	by GetKeys(). This introduces a memory leak for the key objects, but
	gets us around a crash in the finalization of reflected channels when
	handling returns, either at compile- or runtime. In both cases we
	access the keys after they have been released by their thread exit
	handler. A proper fix is entangled with the untangling of the
	finalization ordering and attendant issues. For now we choose the
	lesser evil.

2008-03-07  Don Porter	<dgp@users.sourceforge.net>

	* generic/tclExecute.c (Tcl_ExprObj):	Revised expression bytecode
	compiling so that bytecodes invalid due to changing context or due to
	the difference between expressions and scripts are not reused. [Bug
	1899164]

	* generic/tclCmdAH.c:	Revised direct evaluation implementation of
	[expr] so that [expr $e] caches compiled bytecodes for the expression
	as the intrep of $e.

	* tests/execute.test (execute-6.*):	More tests checking that
	script bytecode is invalidated in the right situations.

2008-03-07  Donal K. Fellows  <donal.k.fellows@man.ac.uk>

	* win/configure.in: Add AC_HEADER_STDC to support msys/win64.

2008-03-06  Donal K. Fellows  <dkf@users.sf.net>

	* doc/namespace.n: Minor tidying up. [Bug 1909019]

2008-03-04  Don Porter	<dgp@users.sourceforge.net>

	* tests/execute.test (6.3,4):	Added tests for [Bug 1899164].

2008-03-03  Reinhard Max  <max@suse.de>

	* unix/tclUnixChan.c: Fix mark and space parity on Linux, which uses
	CMSPAR instead of PAREXT.

2008-03-02  Miguel Sofer  <msofer@users.sf.net>

	* generic/tclNamesp.c (GetNamespaceFromObj):
	* tests/interp.test (interp-28.2): Spoil the intrep of an nsNameType
	obj when the reference crosses interpreter boundaries.

2008-02-29  Don Porter	<dgp@users.sourceforge.net>

	* generic/tclResult.c (Tcl_SetReturnOptions):	Revised the refcount
	management of Tcl_SetReturnOptions to become that of a conventional
	Consumer routine.  Thanks to Peter Spjuth for pointing out the
	difficulties calling Tcl_SetReturnOptions with non-0-count value for
	options.
	* generic/tclExecute.c (INST_RETURN_STK): Revised the one caller
	within Tcl itself which passes a non-0-count value to
	Tcl_SetReturnOptions().

	* generic/tclBasic.c (Tcl_AppendObjToErrorInfo):	Revised the
	refcount management of Tcl_AppendObjToErrorInfo to become that of a
	conventional Consumer routine. This preserves the ease of use for the
	overwhelming common callers who pass in a 0-count value, but makes the
	proper call with a non-0-count value less surprising.
	* generic/tclEvent.c (TclDefaultBgErrorHandlerObjCmd):	Revised the
	one caller within Tcl itself which passes a non-0-count value to
	Tcl_AppendObjToErrorInfo().

2008-02-28  Joe English  <jenglish@users.sourceforge.net>

	* unix/tclPort.h, unix/tclCompat.h, unix/tclUnixChan.h: Reduce scope
	of <sys/filio.h> and <sys/ioctl.h> #includes. [Patch 1903339]

2008-02-28  Joe English  <jenglish@users.sourceforge.net>

	* unix/tclUnixChan.c, unix/tclUnixNotfy.c, unix/tclUnixPipe.c:
	Consolidate all code conditionalized on -DUSE_FIONBIO into one place.
	* unix/tclUnixPort.h, unix/tclUnixCompat.c: New routine
	TclUnixSetBlockingMode() [Patch 1903339].

2008-02-28  Don Porter	<dgp@users.sourceforge.net>

	* generic/tclBasic.c (TclEvalObjvInternal):	Plug memory leak when
	an enter trace deletes or changes the command, prompting a reparsing.
	Don't let the second pass lose commandPtr value allocated during the
	first pass.

	* generic/tclCompExpr.c (ParseExpr):	Plug memory leak in error
	message generation.

	* generic/tclStringObj.c (Tcl_AppendFormatToObj): [format %llx $big]
	leaked an mp_int.

	* generic/tclCompCmds.c (TclCompileReturnCmd):	The 2007-10-18 commit
	to optimize compiled [return -level 0 $x] [RFE 1794073] introduced a
	memory leak of the return options dictionary. Fixing that.

2008-02-27  Pat Thoyts  <patthoyts@users.sourceforge.net>

	* library/http/http.tcl: [Bug 705956] - fix inverted logic when
	cleaning up socket error in geturl.

2008-02-27  Kevin B. Kenny  <kennykb@acm.org>

	* doc/clock.n: Corrected minor indentation gaffe in the penultimate
	paragraph. [Bug 1898025]
	* generic/tclClock.c (ParseClockFormatArgs): Changed to check that the
	clock value is in the range of a 64-bit integer. [Bug 1862555]
	* library/clock.tcl (::tcl::clock::format, ::tcl::clock::scan,
	(::tcl::clock::add, ::tcl::clock::LocalizeFormat): Fixed bugs in
	caching of localized strings that caused weird results when localized
	date/time formats were used. [Bug 1902423]
	* tests/clock.test (clock-61.*, clock-62.1): Regression tests for [Bug
	1862555] and [Bug 1902423].

2008-02-26  Joe English  <jenglish@users.sourceforge.net>

	* generic/tclIOUtil.c, unix/tclUnixPort.h, unix/tclUnixChan.c:
	Remove dead/unused portability-related #defines and unused conditional
	code.  See [Patch 1901828] for discussion.

2008-02-26  Joe English  <jenglish@users.sourceforge.net>

	* generic/tclIORChan.c (enum MethodName),
	* generic/tclCompExpr.c (enum Marks): More stray trailing ","s

2008-02-26  Joe English  <jenglish@users.sourceforge.net>

	* unix/configure.in(socklen_t test): Define socklen_t as "int" if
	missing, not "unsigned". Use AC_TRY_COMPILE instead of
	AC_EGREP_HEADER.
	* unix/configure: regenerated.

2008-02-26  Joe English  <jenglish@users.sourceforge.net>

	* generic/tclCompile.h: Remove stray trailing "," from enum
	InstOperandType definition (C99ism).

2008-02-26  Jeff Hobbs  <jeffh@ActiveState.com>

	* generic/tclUtil.c (TclReToGlob): Fix the handling of the last star
	* tests/regexpComp.test:	   possibly being escaped in
	determining right anchor. [Bug 1902436]

2008-02-26  Pat Thoyts  <patthoyts@users.sourceforge.net>

	* library/http/pkgIndex.tcl: Set version 2.5.5
	* library/http/http.tcl:     It is better to do the [eof] check after
	trying to read from the socket. No clashes found in testing. Added
	http::meta command to access the http headers. [Bug 1868845]

2008-02-22  Pat Thoyts  <patthoyts@users.sourceforge.net>

	* library/http/pkgIndex.tcl: Set version 2.5.4
	* library/http/http.tcl:     Always check that the state array exists
	in the http::status command. [Bug 1818565]

2008-02-13  Don Porter	<dgp@users.sourceforge.net>

	* generic/tcl.h:	Bump version number to 8.5.2b1 to distinguish
	* library/init.tcl:	CVS development snapshots from the 8.5.1 and
	* unix/configure.in:	8.5.2 releases.
	* unix/tcl.spec:
	* win/configure.in:
	* README

	* unix/configure:	autoconf (2.59)
	* win/configure:

2008-02-12  Donal K. Fellows  <donal.k.fellows@man.ac.uk>

	* generic/tclCompCmds.c (TclCompileSwitchCmd): Corrected logic for
	* tests/switch.test (switch-10.15): handling -nocase compilation; the
	-exact -nocase option cannot be compiled currently. [Bug 1891827]

	* unix/README: Documented missing configure flags. [Bug 1799011]

2008-02-06  Kevin B. Kenny  <kennykb@acm.org>

	* doc/clock.n (%N): Corrected an error in the explanation of the %N
	format group.
	* generic/tclClock.c (ClockParseformatargsObjCmd):
	* library/clock.tcl (::tcl::clock::format):
	* tests/clock.test (clock-1.0, clock-1.4):
	Performance enhancements in [clock format] (moving the analysis of
	$args into C code, holding on to Tcl_Objs with resolved command names,
	[lassign] in place of [foreach], avoiding [namespace which] for
	command resolution).

2008-02-04  Don Porter	<dgp@users.sourceforge.net>

	*** 8.5.1 TAGGED FOR RELEASE ***

	* changes:		Updated for 8.5.1 release.

	* generic/tcl.h:	Bump to 8.5.1 for release.
	* library/init.tcl:
	* tools/tcl.wse.in:
	* unix/configure.in:
	* unix/tcl.spec:
	* win/configure.in:

	* unix/configure:	autoconf-2.59
	* win/configure:

2008-02-04  Miguel Sofer  <msofer@users.sf.net>

	* generic/tclExecute.c (INST_CONCAT1): Fix optimisation for in-place
	concatenation (was going over String type)

2008-02-02  Daniel Steffen  <das@users.sourceforge.net>

	* unix/configure.in (Darwin):	Correct Info.plist year substitution in
					non-framework builds.

	* unix/configure:		autoconf-2.59

2008-01-30  Miguel Sofer  <msofer@users.sf.net>

	* generic/tclInterp.c (Tcl_GetAlias): Fix for [Bug 1882373], thanks go
	to an00na.

2008-01-30  Donal K. Fellows  <donal.k.fellows@man.ac.uk>

	* tools/tcltk-man2html.tcl: Reworked manual page scraper to do a
	proper job of handling references to Ttk options. [Tk Bug 1876493]

2008-01-29  Donal K. Fellows  <donal.k.fellows@man.ac.uk>

	* doc/man.macros (SO, SE): Adjusted macros so that it is possible for
	Ttk to have its "standard options" on a manual page that is not called
	"options". [Tk Bug 1876493]

2008-01-25  Don Porter	<dgp@users.sourceforge.net>

	* changes:		Updated for 8.5.1 release.

2008-01-23  Don Porter	<dgp@users.sourceforge.net>

	* generic/tclInt.h:		New macro TclGrowParseTokenArray() to
	* generic/tclCompCmds.c:	simplify code that might need to grow
	* generic/tclCompExpr.c:	an array of Tcl_Tokens in the parsePtr
	* generic/tclParse.c:		field of a Tcl_Parse. Replaces the
	TclExpandTokenArray() routine via replacing:
		int needed = parsePtr->numTokens + growth;
		while (needed > parsePtr->tokensAvailable) {
		    TclExpandTokenArray(parsePtr);
		}
	with:
		TclGrowParseTokenArray(parsePtr, growth);
	This revision merged over from dgp-refactor branch.

	* generic/tclCompile.h:	Demote TclCompEvalObj() from internal stubs to
	* generic/tclInt.decls:	a MODULE_SCOPE routine declared in
	tclCompile.h.

	* generic/tclIntDecls.h:	make genstubs
	* generic/tclStubInit.c:

2008-01-22  Don Porter	<dgp@users.sourceforge.net>

	* generic/tclTimer.c (AfterProc):	Replace Tcl_EvalEx() with
	Tcl_EvalObjEx() to evaluate [after] callbacks. Part of trend to favor
	compiled execution over direct evaluation.

2008-01-22  Miguel Sofer  <msofer@users.sf.net>

	* generic/tclCmdIl.c (Tcl_LreverseObjCmd):
	* tests/cmdIL.test (cmdIL-7.7): Fix crash on reversing an empty list.
	[Bug 1876793]

2008-01-20  Jeff Hobbs  <jeffh@ActiveState.com>

	* unix/README: Minor typo fixes [Bug 1853072]

	* generic/tclIO.c (TclGetsObjBinary): Operate on topmost channel.
	[Bug 1869405] (Ficicchia)

2008-01-17  Don Porter	<dgp@users.sourceforge.net>

	* generic/tclCompExpr.c:	Revision to preserve parsed intreps of
	numeric and boolean literals when compiling expressions with (optimize
	== 1).

2008-01-15  Miguel Sofer  <msofer@users.sf.net>

	* generic/tclCompExpr.c: Add an 'optimize' argument to
	* generic/tclCompile.c:  TclCompileExpr() to profit from better
	* generic/tclCompile.h:  literal management according to usage.
	* generic/tclExecute.c:

	* generic/tclCompExpr.c: Fix literal leak in exprs [Bug 1869989] (dgp)
	* generic/tclExecute.c:
	* tests/compExpr.test:

	* doc/proc.n: Changed wording for access to non-local variables; added
	mention to [namespace upvar]. Lame attempt at dealing with
	documentation. [Bug 1872708]

2008-01-15  Miguel Sofer  <msofer@users.sf.net>

	* generic/tclBasic.c:    Replacing 'operator' by 'op' in the def of
	* generic/tclCompExpr.c: struct TclOpCmdClientData to accommodate C++
	* generic/tclCompile.h:  compilers. [Bug 1855644]

2008-01-13  Jeff Hobbs  <jeffh@ActiveState.com>

	* win/tclWinSerial.c (SerialCloseProc, TclWinOpenSerialChannel): Use
	critical section for read & write side. [Bug 1353846] (newman)

2008-01-11  Miguel Sofer  <msofer@users.sf.net>

	* unix/tclUnixThrd.c (TclpThreadGetStackSize): Restore stack checking
	functionality in freebsd. [Bug 1850424]

	* unix/tclUnixThrd.c (TclpThreadGetStackSize): Fix for crash in
	freebsd. [Bug 1860425]

2008-01-10  Don Porter	<dgp@users.sourceforge.net>

	* generic/tclStringObj.c (Tcl_AppendFormatToObj):  Correct failure to
	* tests/format.test:	account for big.used == 0 corner case in the
	%ll(idox) format directives. [Bug 1867855]

2008-01-09  George Peter Staplin <georgeps@xmission.com>

	* doc/vwait.n: Add a missing be to fix a typo.

2008-01-04  Jeff Hobbs  <jeffh@ActiveState.com>

	* tools/tcltk-man2html.tcl (make-man-pages): Make man page title use
	more specific info on lhs to improve tabbed browser view titles.

2008-01-02  Donal K. Fellows  <dkf@users.sf.net>

	* doc/binary.n: Fixed documentation bug reported on tcl-core, and
	reordered documentation to discourage people from using the hex
	formatter that is hardly ever useful.

2008-01-02  Don Porter	<dgp@users.sourceforge.net>

	* generic/tcl.h:	Bump version number to 8.5.1b1 to distinguish
	* library/init.tcl:	CVS development snapshots from the 8.5.0 and
	* unix/configure.in:	8.5.1 releases.
	* unix/tcl.spec:
	* win/configure.in:
	* README

	* unix/configure:	autoconf (2.59)
	* win/configure:

2007-12-31  Donal K. Fellows  <dkf@users.sf.net>

	* doc/dict.n: Clarified meaning of dictionary values following
	discussion on comp.lang.tcl.

2007-12-26  Miguel Sofer  <msofer@users.sf.net>

	* generic/tclCmdIL.c: More [lsort] data handling streamlines. The
	function MergeSort is gone, essentially inlined into Tcl_LsortObjCmd.
	It is not a straight inlining, two loops over all lists elements where
	merged in the process: the linked list elements are now built and
	merged into the temporary sublists in the same pass.

2007-12-25  Miguel Sofer  <msofer@users.sf.net>

	* generic/tclCmdIL.c: More [lsort] data handling streamlines. Extra
	mem reqs of latest patches removed, restored to previous mem profile.
	Improved -unique handling, now eliminating repeated elems immediately
	instead of marking them to avoid reinsertion at the end.

2007-12-23  Jeff Hobbs  <jeffh@ActiveState.com>

	* generic/tclCompCmds.c (TclCompileRegexpCmd):  TCL_REG_NOSUB cannot
	* tests/regexp.test (regexp-22.2):		be used because it
	* tests/regexpComp.test:	[Bug 1857126]	disallows backrefs.

2007-12-21  Miguel Sofer  <msofer@users.sf.net>

	* generic/tclCmdIL.c: Speed patch for lsort [Patch 1856994].

2007-12-21  Miguel Sofer  <msofer@users.sf.net>

	* generic/tclCmdIL.c (Tcl_LsortObjCmd, Tcl_LsearchObjCmd): Avoid
	calling SelectObjFromSublist when there are no sublists.

2007-12-21  Miguel Sofer  <msofer@users.sf.net>

	* generic/tclCmdIL.c (Tcl_LsortObjCmd): Preallocate a listObj of
	sufficient length for the sorted list instead of growing it. Second
	commit replaces calls to Tcl_ListObjAppenElement with direct access to
	the internal rep.

2007-12-19  Don Porter	<dgp@users.sourceforge.net>

	*** 8.5.0 TAGGED FOR RELEASE ***

	* changes:		Updated for 8.5.0 release.

2007-12-19  Jeff Hobbs  <jeffh@ActiveState.com>

	* generic/tclCompCmds.c (TclCompileSwitchCmd):	update switch -regexp
	* tests/switch.test-14.*:			compilation to pass
	the cflags to INST_REGEXP (changed on 12-07).  Added tests for
	switch -regexp compilation (need more). [Bug 1854399]

2007-12-18  Don Porter	<dgp@users.sourceforge.net>

	* changes:		Updated for 8.5.0 release.

2007-12-18  Donal K. Fellows  <donal.k.fellows@manchester.ac.uk>

	* generic/regguts.h, generic/regc_color.c, generic/regc_nfa.c:
	Fixes for problems created when processing regular expressions that
	generate very large automata. An enormous number of thanks to Will
	Drewry <wad_at_google.com>, Tavis Ormandy <taviso_at_google.com>,
	and Tom Lane <tgl_at_sss.pgh.pa.us> from the Postgresql crowd for
	their help in tracking these problems down. [Bug 1810264]

2007-12-17  Don Porter	<dgp@users.sourceforge.net>

	* changes:		Updated for 8.5.0 release.

2007-12-17  Miguel Sofer  <msofer@users.sf.net>

	* generic/tclAlloc.c:
	* generic/tclExecute.c:
	* generic/tclInt.h:
	* generic/tclThreadAlloc.c: Fix alignment for memory returned by
	TclStackAlloc; insure that all memory allocators align to 16-byte
	boundaries on 64 bit platforms [Bug 1851832, 1851524]

2007-12-14  Jeff Hobbs  <jeffh@ActiveState.com>

	* generic/tclIOUtil.c (FsAddMountsToGlobResult): fix the tail
	conversion of vfs mounts. [Bug 1602539]

	* win/README: updated notes

2007-12-14  Pat Thoyts  <patthoyts@users.sourceforge.net>

	* tests/winFile.test: Fixed tests for win2k with long machine name

2007-12-14  Pat Thoyts <patthoyts@users.sourceforge.net>

	* win/nmakehlp.c:  Support compilation with MSVC9 for AMD64.
	* win/makefile.vc:

2007-12-13  Donal K. Fellows  <donal.k.fellows@manchester.ac.uk>

	* doc/trace.n: Clarified documentation of enterstep and leavestep
	traces, including adding example. [Bug 614282, 1701540, 1755984]

2007-12-12  Don Porter	<dgp@users.sourceforge.net>

	* doc/IntObj.3:	Update docs for the Tcl_GetBignumAndClearObj() ->
	Tcl_TakeBignumFromObj() revision [TIP 298].  Added docs for the
	Tcl_InitBignumFromDouble() routine. [Bug 1446971].

	* changes:		Updated for 8.5.0 release.

2007-12-10  Jeff Hobbs  <jeffh@ActiveState.com>

	* generic/tclUtil.c (TclReToGlob): reduce escapes in conversion
	when not necessary

	* generic/tclInt.decls:  move TclByteArrayMatch and TclReToGlob
	* generic/tclIntDecls.h: to tclInt.h from stubs.
	* generic/tclStubInit.c: Add flags var to TclByteArrayMatch for
	* generic/tclInt.h:      future extensibility
	* generic/tcl.h:  define TCL_MATCH_EXACT doc for Tcl_StringCaseMatch.
	* doc/StrMatch.3: It is compatible with existing usage.
	* generic/tclExecute.c (INST_STR_MATCH): flag for TclByteArrayMatch
	* generic/tclUtil.c (TclByteArrayMatch, TclStringMatchObj):
	* generic/tclRegexp.c (Tcl_RegExpExecObj):
	* generic/tclCmdMZ.c (StringMatchCmd): Use TclStringMatchObj
	* tests/string.test (11.9.* 11.10.*): more tests

2007-12-10  Joe English  <jenglish@users.sourceforge.net>

	* doc/string.n, doc/UniCharIsAlpha.3: Fix markup errors.
	* doc/CrtCommand.3, doc/CrtMathFnc.3, doc/FileSystem.3,
	* doc/GetStdChan.3, doc/OpenFileChnl.3, doc/SetChanErr.3,
	* doc/eval.n, doc/filename.n: Consistency: Move "KEYWORDS" section
	after "SEE ALSO".

2007-12-10  Daniel Steffen  <das@users.sourceforge.net>

	* tools/genStubs.tcl:		fix numerous issues handling 'macosx',
					'aqua' or 'x11' entries interleaved
					with 'unix' entries [Bug 1834288]; add
					genStubs::export command
					[Tk FR 1716117]; cleanup formatting.

	* generic/tcl.decls:		use new genstubs 'export' command to
	* generic/tclInt.decls:		mark exported symbols not in stubs
	* generic/tclTomMath.decls:	table [Tk FR 1716117]; cleanup
					formatting.

	* generic/tclDecls.h:		regen with new genStubs.tcl.
	* generic/tclIntDecls.h:	[Bug 1834288]
	* generic/tclIntPlatDecls.h:
	* generic/tclPlatDecls.h:
	* generic/tclStubInit.c:

2007-12-09  Jeff Hobbs  <jeffh@ActiveState.com>

	* tests/io.test, tests/chanio.test (io-73.1): Make sure to invalidate
	* generic/tclIO.c (SetChannelFromAny):        internal rep only after
	validating channel rep. [Bug 1847044]

2007-12-08  Donal K. Fellows  <dkf@users.sf.net>

	* doc/expr.n, doc/mathop.n: Improved the documentation of the
	operators. [Bug 1823622]

	* generic/tclBasic.c (builtInCmds): Corrected list of hidden and
	* doc/interp.n (SAFE INTERPRETERS): exposed commands so that the
	documentation and reality now match. [Bug 1662436]

2007-12-07  Jeff Hobbs  <jeffh@ActiveState.com>

	* generic/tclExecute.c (TclExecuteByteCode INST_REGEXP):
	* generic/tclCompCmds.c (TclCompileRegexpCmd): Pass correct RE
	compile flags at compile time, and use TCL_REG_NOSUB.

	* generic/tclIOCmd.c (FinalizeIOCmdTSD, Tcl_PutsObjCmd): cache
	stdout channel object for [puts $str] calls.

2007-12-06  Don Porter	<dgp@users.sourceforge.net>

	* README:	Remove mention of dead comp.lang.tcl.announce
	newsgroup.  [Bug 1846433].

	* unix/README:	Mention the stub library created by `make` and warn
	about the effect of embedded paths in the installed binaries.
	Thanks to Larry Virden.  [Bug 1794084]

	* doc/AddErrInfo.3:	Documentation for the new routines in TIP 270.
	* doc/Interp.3:
	* doc/StringObj.3:

2007-12-06  Don Porter	<dgp@users.sourceforge.net>

	* doc/namespace.n:	Documentation for zero-argument form of
	[namespace import] (TIP 261) [Bug 1596416]

2007-12-06  Jeff Hobbs  <jeffh@ActiveState.com>

	* generic/tclInt.h: add TclGetChannelFromObj decl
	(TclMatchIsTrivial): simplify TclMatchIsTrivial to remove ] check.

2007-12-06  Donal K. Fellows  <donal.k.fellows@manchester.ac.uk>


	* generic/tclBasic.c (Tcl_CreateInterp): Simplify the setting up of
	* generic/tclIOCmd.c (TclInitChanCmd):	 the [chan] ensemble. This
	* library/init.tcl:			 gets rid of quite a bit of
	code and makes it possible to understand the whole with less effort.

	* generic/tclCompCmds.c (TclCompileEnsemble): Ensure that the right
	number of tokens are copied. [Bug 1845320]

	* generic/tclNamesp.c (TclMakeEnsemble): Added missing release of a
	DString. [Bug 1845397]

2007-12-05  Jeff Hobbs  <jeffh@ActiveState.com>

	* generic/tclIO.h:    Create Tcl_Obj for Tcl channels to reduce
	* generic/tclIO.c:    overhead in lookup by Tcl_GetChannel.  New
	* generic/tclIOCmd.c: TclGetChannelFromObj for internal use.
	* generic/tclIO.c (WriteBytes, WriteChars): add opt check to avoid
	EOL translation when not linebuffered or using lf. [Bug 1845092]

2007-12-05  Miguel Sofer  <msofer@users.sf.net>

	* tests/stack.test: made the tests for stack overflow not care
	about which mechanism caused the error (interp's recursion limit
	or C-stack depth detector).

2007-12-05  Jeff Hobbs  <jeffh@ActiveState.com>

	* win/configure, win/tcl.m4 (LIBS_GUI): mingw needs -lole32
	-loleaut32 but not msvc for Tk's [send]. [Bug 1844749]

2007-12-05  Donal K. Fellows  <donal.k.fellows@manchester.ac.uk>

	* generic/tclCmdIL.c (Tcl_LsearchObjCmd): Prevent shimmering crash
	when -exact and -integer/-real are mixed. [Bug 1844789]

2007-12-03  Donal K. Fellows  <dkf@users.sf.net>

	* unix/tclUnixChan.c (CreateSocketAddress): Add extra #ifdef-fery to
	make code compile on BSD 5. [Bug 1618235, again]

2007-12-03  Don Porter	<dgp@users.sourceforge.net>

	* library/tcltest/tcltest.tcl:	Bump tcltest to version 2.3.0 so that
	* library/tcltest/pkgIndex.tcl: we release a stable tcltest with a
	* unix/Makefile.in:	stable Tcl.
	* win/Makefile.in:

2007-12-03  Jeff Hobbs  <jeffh@ActiveState.com>

	* win/configure, win/tcl.m4 (LIBS_GUI): remove ole32.lib oleaut32.lib

2007-12-03  Donal K. Fellows  <donal.k.fellows@manchester.ac.uk>

	* generic/tclCompCmds.c (TclCompileSwitchCmd): Adjusted the [switch]
	* generic/tclCmdMZ.c (Tcl_SwitchObjCmd):       command so that when
	passed two arguments, no check for options are performed. This is OK
	since in the two-arg case, detecting an option would definitely lead
	to a syntax error. [Patch 1836519]

2007-11-29  Jeff Hobbs  <jeffh@ActiveState.com>

	* win/makefile.vc: add ws2_32.lib to baselibs
	* win/configure, win/tcl.m4: add ws2_32.lib / -lws2_32 to build.
	* win/tclWinSock.c: remove dyn loading of winsock, assume that it is
	always available now.

2007-11-29  Don Porter	<dgp@users.sourceforge.net>

	* generic/tclWinSock.c (InitializeHostName):	Correct error in
	buffer length tracking. After gethostname() writes into a buffer,
	convert only the written string to internal encoding, not the whole
	buffer.

2007-11-28  Don Porter	<dgp@users.sourceforge.net>

	* generic/tclConfig.c:	Corrected failure of the [::foo::pkgconfig]
	command to clean up registered configuration data when the query
	command is deleted from the interp. [Bug 983501]

	* generic/tclNamesp.c (Tcl_SetEnsembleMappingDict):	Added checks
	that the dict value passed in is in the format required to make the
	internals of ensembles work. [Bug 1436096]

	* generic/tclIO.c:	Simplify test and improve accuracy of error
	message in latest changes.

2007-11-28  Pat Thoyts  <patthoyts@users.sourceforge.net>

	* generic/tclIO.c: -eofchar must support no eofchar.

2007-11-27  Miguel Sofer  <msofer@users.sf.net>

	* generic/tclBasic.c: remove unneeded call in Tcl_CreateInterp, add
	comments.

2007-11-27  Don Porter	<dgp@users.sourceforge.net>

	* win/tclWinSock.c:	Add mising encoding conversion of the [info
	hostname] value from the system encoding to Tcl's internal encoding.

	* doc/chan.n:		"Fix" the limitation on channel -eofchar
	* doc/fconfigure.n:	values to single byte characters by documenting
	* generic/tclIO.c:	it and making it fail loudly. Thanks to Stuart
	* tests/chan.test:	Cassoff for contributing the fix. [Bug 800753]

2007-11-26  Miguel Sofer  <msofer@users.sf.net>

	* generic/tclBasic.c:
	* generic/tclInt.h:
	* unix/tclUnixInit.c:
	* unix/tclUnixThrd.c: Fix stack checking via workaround for bug in
	glibc's pthread_attr_get_np, patch from [Bug 1815573]. Many thanks to
	Sergei Golovan (aka Teo) for detecting the bug and helping diagnose
	and develop the fix.

2007-11-24  Donal K. Fellows  <dkf@users.sf.net>

	* generic/tclCompCmds.c (TclCompileDictAppendCmd): Fix bug in [dict
	append] compiler which caused strange stack corruption. [Bug 1837392]

2007-11-23  Andreas Kupries  <andreask@activestate.com>

	* generic/tclIORChan.c: Fixed a problem with reflected channels. 'chan
	postevent' is defined to work only from within the interpreter
	containing the handler command. Sensible, we want only handler
	commands to use it. It identifies the channel by handle. The channel
	moves to a different interpreter or thread. The interpreter containing
	the handler command doesn't know the channel any longer. 'chan
	postevent' fails, not finding the channel any longer. Uhm.

	Fixed by creating a second per-interpreter channel table, just for
	reflected channels, where each interpreter remembers for which
	reflected channels it has the handler command. This info does not move
	with the channel itself. The table is updated by 'chan create', and
	used by 'chan postevent'.

	* tests/ioCmd.test: Updated the testsuite.

2007-11-23  Jeff Hobbs  <jeffh@ActiveState.com>

	* generic/tclVar.c (Tcl_ArrayObjCmd): handle the right data for
	* tests/var.test (var-14.2):          [array names $var -glob $ptn]

2007-11-23  Donal K. Fellows  <donal.k.fellows@manchester.ac.uk>

	* generic/tclCmdMZ.c (String*Cmd, TclInitStringCmd): Rebuilt [string]
	* generic/tclCompCmds.c (TclCompileString*Cmd): as an ensemble.

2007-11-22  Donal K. Fellows  <dkf@users.sf.net>

	* generic/tclDictObj.c (Dict*Cmd,TclInitDictCmd): Rebuilt the [dict]
	* generic/tclCompCmds.c (TclCompileDict*Cmd): command as an ensemble.

2007-11-22  Donal K. Fellows  <donal.k.fellows@manchester.ac.uk>

	* generic/tclCmdMZ.c (Tcl_StringObjCmd): Rewrote the [string] and
	* generic/tclDictObj.c (Tcl_DictObjCmd): [dict] implementations to be
	ready for conversion to ensembles.

	* tests/string.test (string-12.22): Flag shimmering bug found in
	[string range].

2007-11-21  Donal K. Fellows  <dkf@users.sf.net>

	* generic/tclCompCmds.c (TclCompileEnsemble): Rewrote the ensemble
	compiler to remove many of the limitations. Can now compile scripts
	that use unique prefixes of subcommands, and which have mappings of a
	command to multiple words (provided the first is a compilable command
	of course).

2007-11-21  Donal K. Fellows  <donal.k.fellows@manchester.ac.uk>

	* generic/tclNamesp.c (TclMakeEnsemble): Factor out the code to set up
	a core ensemble from a table of information about subcommands, ready
	for reuse within the core.

	* generic/various: Start to return more useful Error codes, currently
	mainly on assorted lookup failures.

2007-11-20  Donal K. Fellows  <dkf@users.sf.net>

	* generic/tclDictObj.c: Changed the underlying implementation of the
	hash table used in dictionaries to additionally keep all entries in
	the hash table in a linked list, which is only ever added to at the
	end. This makes iteration over all entries in the dictionary in
	key insertion order a trivial operation, and so cleans up a great deal
	of complexity relating to dictionary representation and stability of
	iteration order.

	***POTENTIAL INCOMPATIBILITY***
	For any code that depended on the (strange) old iteration order.

	* generic/tclConfig.c (QueryConfigObjCmd): Correct usage of
	Tcl_WrongNumArgs.

2007-11-19  Don Porter	<dgp@users.sourceforge.net>

	*** 8.5b3 TAGGED FOR RELEASE ***

	* README:		Bump version number to 8.5b3.
	* generic/tcl.h:
	* library/init.tcl:
	* tools/tcl.wse.in:
	* unix/configure.in:
	* unix/tcl.spec:
	* win/configure.in:

	* unix/configure:	autoconf (2.59)
	* win/configure:

	* changes:		Updated for 8.5b3 release.

2007-11-19  Kevin Kenny  <kennykb@users.sourceforge.net>

	* library/tzdata/Africa/Cairo:
	* library/tzdata/America/Campo_Grande:
	* library/tzdata/America/Caracas:
	* library/tzdata/America/Cuiaba:
	* library/tzdata/America/Havana:
	* library/tzdata/America/Sao_Paulo:
	* library/tzdata/Asia/Damascus:
	* library/tzdata/Asia/Gaza:
	* library/tzdata/Asia/Tehran:  Olson's tzdata2007i imported.

2007-11-18  Daniel Steffen  <das@users.sourceforge.net>

	* generic/tclExecute.c (TclExecuteByteCode:INST_EXIST_*): Fix read
	traces not firing on non-existent array elements. [Bug 1833522]

2007-11-16  Donal K. Fellows  <donal.k.fellows@man.ac.uk>

	* generic/tclCmdIL.c (TclInitInfoCmd): Rename the implementation
	commands for [info] to be something more "expected".

	* generic/tclCompCmds.c (TclCompileInfoExistsCmd): Compiler for the
	[info exists] subcommand.
	(TclCompileEnsemble): Cleaned up version of ensemble compiler that was
	in TclCompileInfoCmd, but which is now much more generally applicable.

	* generic/tclInt.h (ENSEMBLE_COMPILE): Added flag to allow for cleaner
	turning on and off of ensemble bytecode compilation.

	* generic/tclCompile.c (TclCompileScript): Add the cmdPtr to the list
	of arguments passed to command compilers.

2007-11-15  Don Porter	<dgp@users.sourceforge.net>

	* generic/regc_nfa.c:	Fixed infinite loop in the regexp compiler.
	[Bug 1810038]

	* generic/regc_nfa.c:	Corrected looping logic in fixempties() to
	avoid wasting time walking a list of dead states. [Bug 1832612]

2007-11-15  Donal K. Fellows  <donal.k.fellows@man.ac.uk>

	* generic/tclNamesp.c (NamespaceEnsembleCmd): Must pass a non-NULL
	interp to Tcl_SetEnsemble* functions.

	* doc/re_syntax.n: Try to make this easier to read. It's still a very
	difficult manual page!

	* unix/tcl.m4 (SC_CONFIG_CFLAGS): Allow people to turn off the -rpath
	option to their linker if they so desire. This is a configuration only
	recommended for (some) vendors. Relates to [Patch 1231022].

2007-11-15  Pat Thoyts  <patthoyts@users.sourceforge.net>

	* win/tclWin32Dll.c: Prefer UINT_PTR to DWORD_PTR when casting pointers
	to integer types for greater portability. [Bug 1831253]

2007-11-15  Daniel Steffen  <das@users.sourceforge.net>

	* macosx/Tcl.xcodeproj/project.pbxproj: add new chanio.test.
	* macosx/Tcl.xcode/project.pbxproj:

2007-11-14  Donal K. Fellows  <donal.k.fellows@man.ac.uk>

	* generic/tclCompile.c (TclCompileScript): Ensure that we get our count
	in our INST_START_CMD calls right, even when there's a failure to
	compile a command directly.

	* generic/tclNamesp.c (Tcl_SetEnsembleSubcommandList)
	(Tcl_SetEnsembleMappingDict):		Special code to make sure that
	* generic/tclCmdIL.c (TclInitInfoCmd):	[info exists] is compiled right
	while not allowing changes to the ensemble to cause havok.

	* generic/tclCompCmds.c (TclCompileInfoCmd): Simple compiler for the
	[info] command that only handles [info exists].

	* generic/tclExecute.c (TclExecuteByteCode:INST_EXIST_*): New
	instructions to allow the testing of whether a variable exists.

2007-11-14  Andreas Kupries  <andreask@activestate.com>

	* tests/chanio.test: New file. This is essentially a duplicate of
	'io.test', with all channel commands converted to their 'chan xxx'
	notation.
	* tests/io.test: Fixed typo in test description.

2007-11-14  Donal K. Fellows  <donal.k.fellows@man.ac.uk>

	* generic/regc*.c: Eliminate multi-char collating element code
	completely. Simplifies the code quite a bit. If people still want the
	full code, it will remain on the 8.4 branch. [Bug 1831425]

2007-11-13  Jeff Hobbs  <jeffh@ActiveState.com>

	* generic/tclCompCmds.c (TclCompileRegexpCmd): clean up comments, only
	free dstring on OK from TclReToGlob.
	(TclCompileSwitchCmd): simplify TclReToGlob usage.

2007-11-14  Donal K. Fellows  <dkf@users.sf.net>

	* generic/regc*.c: #ifdef/comment out the code that deals with
	multi-character collating elements, which have never been supported.
	Cuts the memory consumption of the RE compiler. [Bug 1831425]

2007-11-13  Donal K. Fellows  <dkf@users.sf.net>

	* generic/tclCompCmds.c (TclCompileSwitchCmd, TclCompileRegexpCmd):
	Extend [switch] compiler to handle regular expressions as long as
	things are not too complex. Fix [regexp] compiler so that non-trivial
	literal regexps get fed to INST_REGEXP.

	* doc/mathop.n: Clarify definitions of some operations.

2007-11-13  Miguel Sofer  <msofer@users.sf.net>

	* unix/tclUnixInit.c: the TCL_NO_STACK_CHECK was being incorrectly
	undefined here; this should be set (or not) in the compile options, it
	is used elsewhere and needs to be consistent.

2007-11-13  Pat Thoyts  <patthoyts@users.sourceforge.net>

	* unix/tcl.m4:		Added autoconf goo to detect and make use of
	* unix/configure.in:	getaddrinfo and friends.
	* unix/configure:	(regenerated)

2007-11-13  Donal K. Fellows  <donal.k.fellows@man.ac.uk>

	* unix/tclUnixCompat.c (TclpGetHostByName): The six-argument form of
	getaddressbyname_r() uses the fifth argument to indicate whether the
	lookup succeeded or not on at least one platform. [Bug 1618235]

2007-11-13  Don Porter	<dgp@users.sourceforge.net>

	* generic/regcomp.c:	Convert optst() from expensive no-op to a
	cheap no-op.

2007-11-13  Donal K. Fellows  <donal.k.fellows@man.ac.uk>

	* unix/tclUnixChan.c (CreateSocketAddress): Rewrote to use the
	thread-safe version of gethostbyname() by forward-porting the code used
	in 8.4, and added rudimentary support for getaddrinfo() (not enabled by
	default, as no autoconf-ery written). Part of fix for [Bug 1618235].

2007-11-12  Jeff Hobbs  <jeffh@ActiveState.com>

	* generic/tclGet.c (Tcl_Get, Tcl_GetInt): revert use of TclGet* macros
	due to compiler warning. These cases won't save time either.

	* generic/tclUtil.c (TclReToGlob): add more comments, set interp result
	if specified on error.

2007-11-12  Miguel Sofer  <msofer@users.sf.net>

	* generic/tclBasic.c:		New macro TclResetResult, new iPtr flag
	* generic/tclExecute.c:		bit INTERP_RESULT_UNCLEAN: shortcut for
	* generic/tclInt.h:		Tcl_ResetResult for the "normal" case:
	* generic/tclProc.c:		TCL_OK, no return options, no errorCode
	* generic/tclResult.c:		nor errorInfo, return at normal level.
	* generic/tclStubLib.c:		[Patch 1830184]
	* generic/tclUtil.c:

	THIS PATCH WAS REVERTED: initial (mis)measurements overstated the
	perfomance wins, which turn out to be tiny. Not worth the complication.

2007-11-11  Jeff Hobbs  <jeffh@ActiveState.com>

	* generic/tclCompCmds.c, generic/tclCompile.c, generic/tclCompile.h:
	* generic/tclExecute.c, generic/tclInt.decls, generic/tclIntDecls.h:
	* generic/tclRegexp.c, generic/tclRegexp.h: Add INST_REGEXP and fully
	* generic/tclStubInit.c, generic/tclUtil.c: compiled [regexp] for the
	* tests/regexpComp.test:     [Bug 1830166]  simple cases. Also added
	TclReToGlob function to convert RE to glob patterns and use these in
	the possible cases.

2007-11-11  Miguel Sofer  <msofer@users.sf.net>

	* generic/tclResult.c (ResetObjResult): clarify the logic.

	* generic/tclBasic.c:		Increased usage of macros to detect
	* generic/tclBinary.c:		and take advantage of objTypes. Added
	* generic/tclClock.c:		macros TclGet(Int|Long)FromObj,
	* generic/tclCmdAH.c:		TclGetIntForIndexM & TclListObjLength,
	* generic/tclCmdIL.c:		modified TclListObjGetElements.
	* generic/tclCmdMZ.c:
	* generic/tclCompCmds.c:	The TclGetInt* macros are only a
	* generic/tclCompExpr.c:	shortcut on platforms where 'long' is
	* generic/tclCompile.c:		'int'; it may be worthwhile to extend
	* generic/tclDictObj.c:		their functionality to other cases.
	* generic/tclExecute.c:
	* generic/tclGet.c:		As this patch touches many files it has
	* generic/tclIO.c:		been recorded as [Patch 1830038] in
	* generic/tclIOCmd.c:		order to facilitate reviewing.
	* generic/tclIOGT.c:
	* generic/tclIndexObj.c:
	* generic/tclInt.h:
	* generic/tclInterp.c:
	* generic/tclListObj.c:
	* generic/tclLiteral.c:
	* generic/tclNamesp.c:
	* generic/tclObj.c:
	* generic/tclParse.c:
	* generic/tclProc.c:
	* generic/tclRegexp.c:
	* generic/tclResult.c:
	* generic/tclScan.c:
	* generic/tclStringObj.c:
	* generic/tclUtil.c:
	* generic/tclVar.c:

2007-11-11  Daniel Steffen  <das@users.sourceforge.net>

	* unix/tclUnixTime.c (TclpWideClicksToNanoseconds): Fix issues with
	* generic/tclInt.h:				    int64_t overflow.

	* generic/tclBasic.c:	Fix stack check failure case if stack grows up
	* unix/tclUnixInit.c:	Simplify non-crosscompiled case.

	* unix/configure:	autoconf-2.59
	* unix/tclConfig.h.in:	autoheader-2.59

2007-11-10  Miguel Sofer  <msofer@users.sf.net>

	* generic/tclExecute.c: Fast path for INST_LIST_INDEX when the index is
	not a list.

	* generic/tclBasic.c:
	* unix/configure.in:
	* unix/tclUnixInit.c: Detect stack grwoth direction at compile time,
	only fall to runtime detection when crosscompiling.

	* unix/configure: autoconf 2.61

	* generic/tclBasic.c:
	* generic/tclInt.h:
	* tests/interp.test:
	* unix/tclUnixInit.c:
	* win/tclWin32Dll.c: Restore simpler behaviour for stack checking, not
	adaptive to stack size changes after a thread is launched. Consensus is
	that "nobody does that", and so it is not worth the cost. Improved
	failure comments (mistachkin).

2007-11-10  Kevin Kenny  <kennykb@acm.org>

	* win/tclWin32Dll.c: Rewrote the Windows stack checking algorithm to
	use information from VirtualQuery to determine the bound of the stack.
	This change fixes a bug where the guard page of the stack was never
	restored after an overflow. It also eliminates a nasty piece of
	assembly code for structured exception handling on mingw. It introduces
	an assumption that the stack is a single memory arena returned from
	VirtualAlloc, but the code in MSVCRT makes the same assumption, so it
	should be fairly safe.

2007-11-10  Miguel Sofer  <msofer@users.sf.net>

	* generic/tclBasic.c:
	* generic/tclInt.h:
	* unix/tclUnixInit.c:
	* unix/tclUnixPort.h:
	* win/tclWin32Dll.c: Modify the stack checking algorithm to recheck in
	case of failure. The working assumptions are now that (a) a thread's
	stack is never moved, and (b) a thread's stack can grow but not shrink.
	Port to windows - could be more efficient, but is already cheaper than
	it was.

2007-11-09  Miguel Sofer  <msofer@users.sf.net>

	* generic/tclResult.c (ResetObjResult): new shortcut.

	* generic/tclAsync.c:
	* generic/tclBasic.c:
	* generic/tclExecute.c:
	* generic/tclInt.h:
	* generic/tclUnixInit.c:
	* generic/tclUnixPort.h: New fields in interp (ekeko!) to cache TSD
	data that is accessed at each command invocation, access macros to
	replace Tcl_AsyncReady and TclpCheckStackSpace by much faster variants.
	[Patch 1829248]

2007-11-09  Jeff Hobbs  <jeffh@ActiveState.com>

	* generic/tclInt.decls, generic/tclIntDecls.h: Use unsigned char for
	* generic/tclExecute.c, generic/tclUtil.c:     TclByteArrayMatch and
	don't allow a nocase option. [Bug 1828296]
	For INST_STR_MATCH, ignore pattern type for TclByteArrayMatch case.

	* generic/tclBinary.c (Tcl_GetByteArrayFromObj): check type before
	func jump (perf).

2007-11-07  Jeff Hobbs  <jeffh@ActiveState.com>

	* generic/tclStubInit.c:			Added TclByteArrayMatch
	* generic/tclInt.decls:				for efficient glob
	* generic/tclIntDecls.h:			matching of ByteArray
	* generic/tclUtil.c (TclByteArrayMatch):	Tcl_Objs, used in
	* generic/tclExecute.c (TclExecuteByteCode):	INST_STR_MATCH. [Bug
							1827996]

	* generic/tclIO.c (TclGetsObjBinary): Add an efficient binary path for
					      [gets].
	(DoWriteChars): Special case for 1-byte channel write.

2007-11-06  Miguel Sofer  <msofer@users.sf.net>

	* generic/tclEncoding.c: Version of the embedded iso8859-1 encoding
	handler that is faster (functions to do the encoding know exactly what
	they're doing instead of pulling it from a table, though the table
	itself has to be retained for use by shift encodings that depend on
	iso8859-1). [Patch 1826906], committing for dkf.

2007-11-05  Andreas Kupries  <andreask@activestate.com>

	* generic/tclConfig.c (Tcl_RegisterConfig): Modified to not extend the
	config database if the encoding provided by the user is not found
	(venc == NULL). Scripts expecting the data will error out, however we
	neither crash nor provide bogus information. See [Bug 983509] for more
	discussion.

	* unix/tclUnixChan.c (TtyGetOptionProc): Accepted [Patch 1823576]
	provided by Stuart Cassof <stwo@users.sourceforge.net>. The patch adds
	the necessary utf/external conversions to the handling of the arguments
	of option -xchar which will allow the use of \0 and similar characters.

2007-11-03  Miguel Sofer  <msofer@users.sf.net>

	* generic/tclTest.c (TestSetCmd2):
	* generic/tclVar.c (TclObjLookupVarEx):
	* tests/set.test (set-5.1): Fix error branch when array name looks
	like array element (code not normally exercised).

2007-11-01  Donal K. Fellows  <donal.k.fellows@man.ac.uk>

	* tools/tcltk-man2html.tcl (output-directive): Convert .DS/.DE pairs
	into tables since that is now all that they are used for.

	* doc/RegExp.3: Clarified documentation of RE flags. [Bug 1167840]

	* doc/refchan.n: Adjust internal name to be consistent with the file
	name for reduced user confusion. After comment by Dan Steffen.

	* generic/tclCmdMZ.c (Tcl_StringObjCmd, UniCharIsAscii): Remember, the
	NUL character is in ASCII too. [Bug 1808258]

	* doc/file.n: Clarified use of [file normalize]. [Bug 1185154]

2007-10-30  Don Porter	<dgp@users.sourceforge.net>

	* generic/tcl.h:	Bump version number to 8.5b2.1 to distinguish
	* library/init.tcl:	CVS development snapshots from the 8.5b2
	* unix/configure.in:	release.
	* unix/tcl.spec:
	* win/configure.in:

	* unix/configure:	autoconf (2.59)
	* win/configure:

2007-10-30  Donal K. Fellows  <donal.k.fellows@man.ac.uk>

	* doc/expr.n, doc/mathfunc.n: Improve documentation to try to make
	clearer what is going on.

	* doc/interp.n: Shorten the basic descriptive text for some interp
	subcommands so Solaris nroff doesn't truncate them. [Bug 1822268]

2007-10-30  Donal K. Fellows  <dkf@users.sf.net>

	* tools/tcltk-man2html.tcl (output-widget-options): Enhance the HTML
	generator so that it can produce multi-line option descriptions.

2007-10-28  Miguel Sofer  <msofer@users.sf.net>

	* generic/tclUtil.c (Tcl_ConcatObj): optimise for some of the
	concatenees being empty objs. [Bug 1447328]

2007-10-28  Donal K. Fellows  <dkf@users.sf.net>

	* generic/tclEncoding.c (TclInitEncodingSubsystem): Hard code the
	iso8859-1 encoding, as it's needed for more than just text (especially
	binary encodings...) Note that other encodings rely on the encoding
	being a table encoding (!) so we can't use more efficient encoding
	mapping functions.

2007-10-27  Donal K. Fellows  <dkf@users.sf.net>

	* generic/regc_lex.c (lexescape): Close off one of the problems
	mentioned in [Bug 1810264].

2007-10-27  Miguel Sofer  <msofer@users.sf.net>

	* generic/tclNamesp.c (Tcl_FindCommand): insure that FQ command names
	are searched from the global namespace, ie, bypassing resolvers of the
	current namespace. [Bug 1114355]

	* doc/apply.n: fixed example [Bug 1811791]
	* doc/namespace.n: improved example [Bug 1788984]
	* doc/AddErrInfo.3: typo [Bug 1715087]
	* doc/CrtMathFnc.3: fixed Tcl_ListMathFuncs entry [Bug 1672219]

	* generic/tclCompile.h:
	* generic/tclInt.h: moved declaration of TclSetCmdNameObj from
	tclCompile.h to tclInt.h, reverting linker [Bug 1821159] caused by
	commit of 2007-10-11 (both I and gcc missed one dep).

	* generic/tclVar.c: try to preserve Tcl_Objs when doing variable
	lookups by name, partially addressing [Bug 1793601].

2007-10-27  Donal K. Fellows  <dkf@users.sf.net>

	* tools/tcltk-man2html.tcl (make-man-pages, htmlize-text)
	(process-text): Make the man->HTML scraper work better.

2007-10-26  Don Porter	<dgp@users.sourceforge.net>

	*** 8.5b2 TAGGED FOR RELEASE ***

	* changes:		Updated for 8.5b2 release.

	* doc/*.1:		Revert doc changes that broke
	* doc/*.3:		`make html` so we can get the release
	* doc/*.n:		out the door.

	* README:		Bump version number to 8.5b2.
	* generic/tcl.h:
	* library/init.tcl:
	* tools/tcl.wse.in:
	* unix/configure.in:
	* unix/tcl.spec:
	* win/configure.in:

	* unix/configure:	autoconf (2.59)
	* win/configure:

2007-10-26  Donal K. Fellows  <donal.k.fellows@man.ac.uk>

	* tools/man2help2.tcl, tools/man2tcl.c: Made some of the tooling code
	to do man->other formats work better with current manpage set. Long
	way still to go.

2007-10-25  Zoran Vasiljevic <vasiljevic@users.sourceforge.net>

	* generic/tclThread.c: Added TclpMasterLock/Unlock arround calls to
	ForgetSyncObject in Tcl_MutexFinalize and Tcl_ConditionFinalize to
	prevent from garbling the internal lists that track sync objects. [Bug
	1726873]

2007-10-24  Donal K. Fellows  <donal.k.fellows@man.ac.uk>

	* tools/man2html2.tcl (macro): Added support for converting the new
	macros into HTML.

	* doc/man.macros (QW,PQ,QR,MT): New macros that hide the ugly mess
	needed to get proper GOOBE quoting in the manual pages.
	* doc/*.n, doc/*.3, doc/*.1: Lots of changes to take advantage of the
	new macros.

2007-10-20  Miguel Sofer  <msofer@users.sf.net>

	* generic/tclCompile.c:   Fix comments.
	* generic/tclExecute.c:

2007-10-18  David Gravereaux <davygrvy@pobox.com>

	* tools/mkdepend.tcl: sort the dep list for a more humanly readable
	output.

2007-10-18  Don Porter	<dgp@users.sourceforge.net>

	* generic/tclResult.c (TclMergeReturnOptions):	Make sure any -code
	values get pulled out of the dictionary, even if they are integer
	valued.

	* generic/tclCompCmds.c (TclCompileReturnCmd):	Added code to more
	optimally compile [return -level 0 $x] to "push $x". [RFE 1794073]

	* compat/tmpnam.c (removed):	The routine tmpnam() is no longer
	* unix/Makefile.in:	called by Tcl source code. Remove autogoo the
	* unix/configure.in:	supplied a replacement version on systems
	* win/tcl.dsp:		where the routine was not available. [RFE
	1811848]

	* unix/configure:	autoconf-2.59

	* generic/tcl.h:	Remove TCL_LL_MODIFIER_SIZE. [RFE 1811837]

2007-10-17  David Gravereaux <davygrvy@pobox.com>

	* tools/mkdepend.tcl:	Improved defense from malformed object list
	infile.

2007-10-17  Donal K. Fellows  <donal.k.fellows@manchester.ac.uk>

	* tools/man2html2.tcl: Convert .DS/.DE into HTML tables, not
	preformatted text.

2007-10-17  Kevin B. Kenny  <kennykb@acm.org>

	* generic/tclCompExpr.c: Moved a misplaced declaration that blocked
				 compilation on VC++.
	* generic/tclExecute.c: Silenced several VC++ compiler warnings about
				converting 'long' to 'unsigned short'.

2007-10-16  David Gravereaux <davygrvy@pobox.com>

	* win/makefile.vc: removed old dependency cruft that is no longer
	needed.

2007-10-15  Don Porter	<dgp@users.sourceforge.net>

	* generic/tclIOCmd.c:	Revise [open] so that it interprets leading
	zero strings passed as the "permissions" argument as octal numbers,
	even if Tcl itself no longer parses integers in that way.

	* unix/tclUnixFCmd.c:	Revise the "-permissions" [file attribute] so
	that it interprets leading zero strings as octal numbers, even if Tcl
	itself no longer parses integers in that way.

	* generic/tclCompExpr.c:	Corrections to code that produces
	* generic/tclUtil.c:		extended "bad octal" error messages.

	* tests/cmdAH.test:	Test revisions so that tests pass whether or
	* tests/cmdIL.test:	not Tcl parses leading zero strings as octal.
	* tests/compExpr-old.test:
	* tests/compExpr.test:
	* tests/compile.test:
	* tests/expr-old.test:
	* tests/expr.test:
	* tests/incr.test:
	* tests/io.test:
	* tests/lindex.test:
	* tests/link.test:
	* tests/mathop.test:
	* tests/parseExpr.test:
	* tests/set.test:
	* tests/string.test:
	* tests/stringComp.test:

2007-10-15  David Gravereaux <davygrvy@pobox.com>

	* tools/mkdepend.tcl:	Produces usable output. Include path problem
	* win/makefile.vc:	fixed. Never fight city hall when it comes to
	levels of quoting issues.

2007-10-15  Miguel Sofer  <msofer@users.sf.net>

	* generic/tclParse.c (Tcl_ParseBraces): fix for possible read after
	the end of buffer. [Bug 1813528] (Joe Mistachkin)

2007-10-14  David Gravereaux <davygrvy@pobox.com>

	* tools/mkdepend.tcl (new):  Initial stab at generating automatic
	* win/makefile.vc:           dependencies.

2007-10-12  Pat Thoyts  <patthoyts@users.sourceforge.net>

	* win/makefile.vc:  Mine all version information from headers.
	* win/rules.vc:     Sync tcl and tk and bring extension versions
	* win/nmakehlp.c:   closer together. Try and avoid using tclsh to do
			    substitutions as we may cross compile.
	* win/coffbase.txt: Added offsets for snack dlls.

2007-10-11  David Gravereaux <davygrvy@pobox.com>

	* win/makefile.vc:  Fixed my bad spelling mistakes from years back.
	Dedependency, duh!  Rather funny.

2007-10-11  Don Porter	<dgp@users.sourceforge.net>

	* generic/tclCmdMZ.c:	Correct [string is (wide)integer] failure
	* tests/string.test:	to report correct failindex values for
	non-decimal integer strings. [Bug 1805887]

	* compat/strtoll.c (removed):	The routines strtoll() and strtoull()
	* compat/strtoull.c (removed):	are no longer called by the Tcl source
	* generic/tcl.h:	code. (Their functionality has been replaced
	* unix/Makefile.in:	by TclParseNumber().) Remove outdated comments
	* unix/configure.in:	and mountains of configury autogoo that
	* unix/tclUnixPort.h:	allegedly support the mythical systems where
	* win/Makefile.in:	these routines might not have been available.
	* win/makefile.bc:
	* win/makefile.vc:
	* win/tclWinPort.h:

	* unix/configure:	autoconf-2.59

2007-10-11  Miguel Sofer  <msofer@users.sf.net>

	* generic/tclObj.c: remove superfluous #include of tclCompile.h

2007-10-08  George Peter Staplin <georgeps@xmission.com>

	* doc/Hash.3: Correct the valid usage of the flags member for the
	Tcl_HashKeyType. It should be 0 or more of the flags mentioned.

2007-10-02  Jeff Hobbs  <jeffh@ActiveState.com>

	* generic/tcl.h (Tcl_DecrRefCount): Update change from 2006-05-29 to
	make macro more warning-robust in unbraced if code.

2007-10-02  Don Porter	<dgp@users.sourceforge.net>

	[core-stabilizer-branch]

	* README:               Bump version number to 8.5.0
	* generic/tcl.h:
	* library/init.tcl:
	* tools/tcl.wse.in:
	* unix/configure.in:
	* unix/tcl.spec:
	* win/configure.in:

	* unix/configure:	autoconf (2.59)
	* win/configure:

2007-10-02  Andreas Kupries  <andreask@activestate.com>

	* library/tclIndex: Added 'tcl::tm::path' to the tclIndex. This fixes
	[Bug 1806422] reported by Don Porter.

2007-09-25  Donal K. Fellows  <donal.k.fellows@manchester.ac.uk>

	* generic/tclProc.c (Tcl_DisassembleObjCmd): Define a command,
	::tcl::unsupported::disassemble, which can disassemble procedures,
	lambdas and general scripts.
	* generic/tclCompile.c (TclDisassembleByteCodeObj): Split apart the
	code to print disassemblies of bytecode so that there is reusable code
	that spits it out in a Tcl_Obj and then that code is used when doing
	tracing.

2007-09-20  Don Porter	<dgp@users.sourceforge.net>

	*** 8.5b1 TAGGED FOR RELEASE ***

	* changes: updates for 8.5b1 release.

2007-09-19  Don Porter	<dgp@users.sourceforge.net>

	* README:		Bump version number to 8.5b1
	* generic/tcl.h:	Merge from core-stabilizer-branch.
	* library/init.tcl:	Stabilizing toward 8.5b1 release now done on
	* tools/tcl.wse.in:	the HEAD. core-stabilizer-branch is now
	* unix/configure.in:	suspended.
	* unix/tcl.spec:
	* win/configure.in:

2007-09-19  Pat Thoyts  <patthoyts@users.sourceforge.net>

	* generic/tclStubLib.: Replaced isdigit with internal implementation.

2007-09-18  Don Porter	<dgp@users.sourceforge.net>

	* generic/tclStubLib.c:	Remove C library calls from Tcl_InitStubs() so
	* win/makefile.vc:	that we don't need the C library linked in to
	libtclStub.

2007-09-17  Pat Thoyts  <patthoyts@users.sourceforge.net>

	* win/makefile.vc: Add crt flags for tclStubLib now it uses C-library
			   functions.

2007-09-17  Joe English	 <jenglish@users.sourceforge.net>

	* tcl.m4: use '${CC} -shared' instead of 'ld -Bshareable' to build
	shared libraries on current NetBSDs. [Bug 1749251]
	* unix/configure: regenerated (autoconf-2.59).

2007-09-17  Don Porter	<dgp@users.sourceforge.net>

	* unix/Makefile.in:	Update `make dist` so that tclDTrace.d is
	included in the source code distribution.

	* generic/tcl.h:	Revised Tcl_InitStubs() to restore Tcl 8.4
	* generic/tclPkg.c:	source compatibility with callers of
	* generic/tclStubLib.c:	Tcl_InitStubs(interp, TCL_VERSION, 1). [Bug
	1578344]

2007-09-17  Donal K. Fellows  <donal.k.fellows@man.ac.uk>

	* generic/tclTrace.c (Tcl_TraceObjCmd, TraceExecutionObjCmd)
	(TraceCommandObjCmd, TraceVariableObjCmd):   Generate literal values
	* generic/tclNamesp.c (NamespaceCodeCmd):    more efficiently using
	* generic/tclFCmd.c (CopyRenameOneFile):     TclNewLiteralStringObj
	* generic/tclEvent.c (TclSetBgErrorHandler): macro.

2007-09-15  Daniel Steffen  <das@users.sourceforge.net>

	* unix/tcl.m4:	replace all direct references to compiler by ${CC} to
			enable CC overriding at configure & make time; run
			check for visibility "hidden" with all compilers;
			quoting fixes from TEA tcl.m4.
	(SunOS-5.1x):	replace direct use of '/usr/ccs/bin/ld' in SHLIB_LD by
			'cc' compiler driver.
	* unix/configure: autoconf-2.59

2007-09-14  Donal K. Fellows  <donal.k.fellows@man.ac.uk>

	* generic/tclBasic.c (Tcl_CreateObjCommand): Only invalidate along the
	namespace path once; that is enough. [Bug 1519940]

2007-09-14  Daniel Steffen  <das@users.sourceforge.net>

	* generic/tclDTrace.d (new file): Add DTrace provider for Tcl; allows
	* generic/tclCompile.h:		  tracing of proc and command entry &
	* generic/tclBasic.c:		  return, bytecode execution, object
	* generic/tclExecute.c:		  allocation and more; with
	* generic/tclInt.h:		  essentially zero cost when tracing
	* generic/tclObj.c:		  is inactive; enable with
	* generic/tclProc.c:		  --enable-dtrace configure arg
	* unix/Makefile.in:		  (disabled by default, will only
	* unix/configure.in:		  enable if DTrace is present). [Patch
	1793984]

	* macosx/GNUmakefile:		  Enable DTrace support.
	* macosx/Tcl-Common.xcconfig:
	* macosx/Tcl.xcodeproj/project.pbxproj:

	* generic/tclCmdIL.c:	Factor out core of InfoFrameCmd() into
				internal TclInfoFrame() for use by DTrace
				probes.

	* unix/configure: autoconf-2.59
	* unix/tclConfig.h.in: autoheader-2.59

2007-09-12  Don Porter	<dgp@users.sourceforge.net>

	* unix/Makefile.in:	Perform missing updates of the tcltest Tcl
	* win/Makefile.in:	Module installed filename that should have
	been part of the bump to tcltest 2.3b1. Thanks Larry Virden.

2007-09-12  Pat Thoyts	<patthoyts@users.sourceforge.net>

	* win/makefile.vc, win/rules.vc, win/nmakehlp.c: Use nmakehlp to
	substitute values for tclConfig.sh (helps cross-compiling).

2007-09-11  Don Porter	<dgp@users.sourceforge.net>

	* library/tcltest/tcltest.tcl:	Accept underscores and colons in
	* library/tcltest/pkgIndex.tcl: constraint names. Properly handle
	constraint expressions that return non-numeric boolean results like
	"false". Bump to tcltest 2.3b1. [Bug 1772989; RFE 1071322]
	* tests/info.test:	Disable fragile tests.

	* doc/package.n:	Restored the functioning of [package require
	* generic/tclPkg.c:	-exact] to be compatible with Tcl 8.4. [Bug
	* tests/pkg.test:	1578344]

2007-09-11  Miguel Sofer  <msofer@users.sf.net>

	* generic/tclCompCmds.c (TclCompileDictCmd-update):
	* generic/tclCompile.c (tclInstructionTable):
	* generic/tclExecute.c (INST_DICT_UPDATE_END): fix stack management in
	compiled [dict update]. [Bug 1786481]

	***POTENTIAL INCOMPATIBILITY***
	Scripts that were precompiled on earlier versions of 8.5 and use [dict
	update] will crash. Workaround: recompile.

2007-09-11  Kevin B. Kenny  <kennykb@acm.org>

	* generic/tclExecute.c: Corrected an off-by-one error in the setting
	of MaxBaseWide for certain powers. [Bug 1767293 - problem reported in
	comments when bug was reopened]

2007-09-10  Jeff Hobbs	<jeffh@ActiveState.com>

	* generic/tclLink.c (Tcl_UpdateLinkedVar): guard against var being
	unlinked. [Bug 1740631] (maros)

2007-09-10  Miguel Sofer  <msofer@users.sf.net>

	* generic/tclCompile.c: fix tclInstructionTable entry for
	dictUpdateEnd

	* generic/tclExecute.c: remove unneeded setting of 'cleanup' variable
	before jumping to checkForCatch.

2007-09-10  Don Porter	<dgp@users.sourceforge.net>

	* doc/package.n:	Restored the document parallel syntax of the
	* generic/tclPkg.c:	[package present] and [package require]
	* tests/pkg.test:	commands. [Bug 1723675]

2007-09-09  Don Porter	<dgp@users.sourceforge.net>

	* generic/tclInt.h:	Removed the "nsName" Tcl_ObjType from the
	* generic/tclNamesp.c:	registered set. Revised the management of the
	* generic/tclObj.c:	intrep of that Tcl_ObjType. Revised the
	* tests/obj.test:	TclGetNamespaceFromObj() routine to return
	TCL_ERROR and write a consistent error message when a namespace is not
	found. [Bug 1588842. Patch 1686862]

	***POTENTIAL INCOMPATIBILITY***
	For callers of Tcl_GetObjType() on the name "nsName".

	* generic/tclExecute.c: Update TclGetNamespaceFromObj() callers.
	* generic/tclProc.c:

	* tests/apply.test:		Updated tests to expect new consistent
	* tests/namespace-old.test:	error message when a namespace is not
	* tests/namespace.test:		found.
	* tests/upvar.test:

	* generic/tclCompCmds.c:	Use the new INST_REVERSE instruction
	* tests/mathop.test:	to correct the compiled versions of math
	operator commands. [Bug 1724437]

	* generic/tclCompile.c: New bytecode instruction INST_REVERSE to
	* generic/tclCompile.h: reverse the order of N items at the top of
	* generic/tclExecute.c: stack.

	* generic/tclCompCmds.c (TclCompilePowOpCmd):	Make a separate
	routine to compile ** to account for its different associativity.

2007-09-08  Miguel Sofer  <msofer@users.sf.net>

	* generic/tclVar.c (Tcl_SetVar2, TclPtrSetVar): [Bug 1710710] fixed
	correctly, reverted fix of 2007-05-01.

2007-09-08  Donal K. Fellows  <dkf@users.sf.net>

	* generic/tclDictObj.c (DictUpdateCmd, DictWithCmd): Plug a hole that
	* generic/tclExecute.c (TEBC,INST_DICT_UPDATE_END): allowed a careful
	* tests/dict.test (dict-21.16,21.17,22.11): attacker to craft a dict
	containing a recursive link to itself, violating one of Tcl's
	fundamental datatype assumptions and causing a stack crash when the
	dict was converted to a string. [Bug 1786481]

2007-09-07  Don Porter	<dgp@users.sourceforge.net>

	* generic/tclEvent.c ([::tcl::Bgerror]):	Corrections to Tcl's
	* tests/event.test:	default [interp bgerror] handler so that when
	it falls back to a hidden [bgerror] in a safe interp, it gets the
	right error context data. [Bug 1790274]

2007-09-07  Miguel Sofer  <msofer@users.sf.net>

	* generic/tclProc.c (TclInitCompiledLocals): the refCount of resolved
	variables was being managed without checking if they were Var or
	VarInHash: itcl [Bug 1790184]

2007-09-06  Don Porter	<dgp@users.sourceforge.net>

	* generic/tclResult.c (Tcl_GetReturnOptions):	Take care that a
	* tests/init.test:	non-TCL_ERROR code doesn't cause existing
	-errorinfo, -errorcode, and -errorline entries to be omitted.
	* generic/tclEvent.c:	With -errorInfo no longer lost, generate more
	complete ::errorInfo when calling [bgerror] after a non-TCL_ERROR
	background exception.

2007-09-06  Don Porter	<dgp@users.sourceforge.net>

	* generic/tclInterp.c (Tcl_Init):	Removed constraint on ability
	to define a custom [tclInit] before calling Tcl_Init(). Until now the
	custom command had to be a proc. Now it can be any command.

	* generic/tclInt.decls: New internal routine TclBackgroundException()
	* generic/tclEvent.c:	that for the first time permits non-TCL_ERROR
	exceptions to trigger [interp bgerror] handling. Closes a gap in TIP
	221. When falling back to [bgerror] (which is designed only to handle
	TCL_ERROR), convert exceptions into errors complaining about the
	exception.

	* generic/tclInterp.c:	Convert Tcl_BackgroundError() callers to call
	* generic/tclIO.c:	TclBackgroundException().
	* generic/tclIOCmd.c:
	* generic/tclTimer.c:

	* generic/tclIntDecls.h:	make genstubs
	* generic/tclStubInit.c:

2007-09-06  Daniel Steffen  <das@users.sourceforge.net>

	* macosx/Tcl.xcode/project.pbxproj: discontinue unmaintained support
	* macosx/Tcl.xcode/default.pbxuser: for Xcode 1.5; replace by Xcode2
	project for use on Tiger (with Tcl.xcodeproj to be used on Leopard).

	* macosx/Tcl.xcodeproj/project.pbxproj: updates for Xcode 2.5 and 3.0.
	* macosx/Tcl.xcodeproj/default.pbxuser:
	* macosx/Tcl.xcode/project.pbxproj:
	* macosx/Tcl.xcode/default.pbxuser:
	* macosx/Tcl-Common.xcconfig:

	* macosx/README: document project changes.

2007-09-05  Don Porter	<dgp@users.sourceforge.net>

	* generic/tclBasic.c:	Removed support for the unmaintained
	* generic/tclExecute.c: -DTCL_GENERIC_ONLY configuration. [Bug
	* unix/Makefile.in:	1264623]

2007-09-04  Don Porter	<dgp@users.sourceforge.net>

	* unix/Makefile.in:	It's unreliable to count on the release
	manager to remember to `make genstubs` before `make dist`. Let the
	Makefile remember the dependency for us.

	* unix/Makefile.in:	Corrections to `make dist` dependencies to be
	sure that macosx/configure gets generated whenever it does not exist.

2007-09-03  Kevin B, Kenny  <kennykb@acm.org>

	* library/tzdata/Africa/Cairo:
	* library/tzdata/America/Grand_Turk:
	* library/tzdata/America/Port-au-Prince:
	* library/tzdata/America/Indiana/Petersburg:
	* library/tzdata/America/Indiana/Tell_City:
	* library/tzdata/America/Indiana/Vincennes:
	* library/tzdata/Antarctica/McMurdo:
	* library/tzdata/Australia/Adelaide:
	* library/tzdata/Australia/Broken_Hill:
	* library/tzdata/Australia/Currie:
	* library/tzdata/Australia/Hobart:
	* library/tzdata/Australia/Lord_Howe:
	* library/tzdata/Australia/Melbourne:
	* library/tzdata/Australia/Sydney:
	* library/tzdata/Pacific/Auckland:
	* library/tzdata/Pacific/Chatham: Olson's tzdata2007g.

	* generic/tclListObj.c (TclLindexFlat):
	* tests/lindex.test (lindex-17.[01]):	Added code to detect the error
	when a script does [lindex {} end foo]; an overaggressive optimisation
	caused this call to return an empty object rather than an error.

2007-09-03  Daniel Steffen  <das@users.sourceforge.net>

	* generic/tclObj.c (TclInitObjSubsystem): restore registration of the
	"wideInt" Tcl_ObjType for compatibility with 8.4 extensions that
	access the tclWideIntType Tcl_ObjType; add setFromAnyProc for
	tclWideIntType.

2007-09-02  Donal K. Fellows  <dkf@users.sf.net>

	* doc/lsearch.n: Added note that order of results with the -all option
	is that of the input list. It always was, but this makes it crystal.

2007-08-30  Don Porter	<dgp@users.sourceforge.net>

	* generic/tclCompile.c: Added fflush() calls following all callers of
	* generic/tclExecute.c: TclPrintByteCodeObj() so that tcl_traceCompile
	output is less likely to get mangled when writes to stdout interleave
	with other code.

2007-08-28  Don Porter	<dgp@users.sourceforge.net>

	* generic/tclCompExpr.c:	Use a table lookup in ParseLexeme() to
	determine lexemes with single-byte representations.

	* generic/tclBasic.c:	Used unions to better clarify overloading of
	* generic/tclCompExpr.c:	the fields of the OpCmdInfo and
	* generic/tclCompile.h:		TclOpCmdClientData structs.

2007-08-27  Don Porter	<dgp@users.sourceforge.net>

	* generic/tclCompExpr.c:	Call TclCompileSyntaxError() when
	expression syntax errors are found when compiling expressions. With
	this in place, convert TclCompileExpr to return void, since there's no
	longer any need to report TCL_ERROR.
	* generic/tclCompile.c: Update callers.
	* generic/tclExecute.c:

	* generic/tclCompCmds.c:	New routine TclCompileSyntaxError()
	* generic/tclCompile.h: to directly compile bytecodes that report a
	* generic/tclCompile.c: syntax error, rather than (ab)use a call to
	TclCompileReturnCmd. Also, undo the most recent commit that papered
	over some issues with that (ab)use. New routine produces a new opcode
	INST_SYNTAX, which is a minor variation of INST_RETURN_IMM. Also a bit
	of constification.

	* generic/tclCompile.c: Move the deallocation of local LiteralTable
	* generic/tclCompExpr.c:	entries into TclFreeCompileEnv().
	* generic/tclExecute.c: Update callers.

	* generic/tclCompExpr.c:	Force numeric and boolean literals in
	expressions to register with their intreps intact, even if that means
	overwriting existing intreps in already registered literals.

2007-08-25  Kevin B. Kenny  <kennykb@acm.org>

	* generic/tclExecute.c (TclExecuteByteCode): Added code to handle
	* tests/expr.test (expr-23.48-53)	     integer exponentiation
	that results in 32- and 64-bit integer results, avoiding calls to wide
	integer exponentiation routines in this common case. [Bug 1767293]

	* library/clock.tcl (ParseClockScanFormat): Modified code to allow
	* tests/clock.test (clock-60.*):	    case-insensitive matching
	of time zone and month names. [Bug 1781282]

2007-08-24  Don Porter	<dgp@users.sourceforge.net>

	* generic/tclCompExpr.c:	Register literals found in expressions
	* tests/compExpr.test:	to restore literal sharing. Preserve numeric
	intreps when literals are created for the first time. Correct memleak
	in ExecConstantExprTree() and add test for the leak.

2007-08-24  Miguel Sofer  <msofer@users.sf.net>

	* generic/tclCompile.c: replaced copy loop that tripped some compilers
	with memmove. [Bug 1780870]

2007-08-23  Don Porter	<dgp@users.sourceforge.net>

	* library/init.tcl ([auto_load_index]): Delete stray "]" that created
	an expr syntax error (masked by a [catch]).

	* generic/tclCompCmds.c (TclCompileReturnCmd):	Added crash protection
	to handle callers other than TclCompileScript() failing to meet the
	initialization assumptions of the TIP 280 code in CompileWord().

	* generic/tclCompExpr.c:	Suppress the attempt to convert to
	numeric when pre-compiling a constant expresion indicates an error.

2007-08-22  Miguel Sofer  <msofer@users.sf.net>

	* generic/tclExecute.c (TEBC): disable the new shortcut to frequent
	INSTs for debug builds. REVERTED (collision with alternative fix)

2007-08-21  Don Porter	<dgp@users.sourceforge.net>

	* generic/tclMain.c:	Corrected the logic of dropping the last
	* tests/main.test:	newline from an interactively typed command.
	[Bug 1775878]

2007-08-21  Pat Thoyts	<patthoyts@users.sourceforge.net>

	* tests/thread.test: thread-4.4: clear ::errorInfo in the thread as a
	message is left here from init.tcl on windows due to no tcl_pkgPath.

2007-08-20  Miguel Sofer  <msofer@users.sf.net>

	* generic/tclExecute.c (INST_SUB): fix usage of the new macro for
	overflow detection in sums, adapt to subtraction. Lengthy comment
	added.

2007-08-19  Donal K. Fellows  <dkf@users.sf.net>

	* generic/tclExecute.c (Overflowing, TclIncrObj, TclExecuteByteCode):
	Encapsulate Miguel's last change in a more mnemonic macro.

2007-08-19  Miguel Sofer  <msofer@users.sf.net>

	* generic/tclExecute.c: changed the check for overflow in sums,
	reducing objsize, number of branches and cache misses (according to
	cachegrind). Non-overflow for s=a+b:
	previous
	  ((a >= 0 || b >= 0 || s < 0) && (s >= 0 || b < 0 || a < 0))
	now
	  (((a^s) >= 0) || ((a^b) < 0))
	This expresses: "a and s have the same sign or else a and b have
	different sign".

2007-08-19  Donal K. Fellows  <dkf@users.sf.net>

	* doc/interp.n (RESOURCE LIMITS): Added text to better explain why
	time limits are described using absolute times. [Bug 1752148]

2007-08-16  Miguel Sofer  <msofer@users.sf.net>

	* generic/tclVar.c: improved localVarNameType caching to leverage
	the new availability of Tcl_Obj in variable names, avoiding string
	comparisons to verify that the cached value is usable.

	* generic/tclExecute.c: check the two most frequent instructions
	before the switch. Reduces both runtime and obj size a tiny bit.

2007-08-16  Don Porter	<dgp@users.sourceforge.net>

	* generic/tclCompExpr.c:	Added a "constant" field to the OpNode
	struct (again "free" due to alignment requirements) to mark those
	subexpressions that are completely known at compile time. Enhanced
	CompileExprTree() and its callers to precompute these constant
	subexpressions at compile time. This resolves the issue raised in [Bug
	1564517].

2007-08-15  Donal K. Fellows  <donal.k.fellows@man.ac.uk>

	* generic/tclIOUtil.c (TclGetOpenModeEx): Only set the O_APPEND flag
	* tests/ioUtil.test (ioUtil-4.1):	  on a channel for the 'a'
	mode and not for 'a+'. [Bug 1773127]

2007-08-14  Miguel Sofer  <msofer@users.sf.net>

	* generic/tclExecute.c (INST_INVOKE*): peephole opt, do not get the
	interp's result if it will be pushed/popped.

2007-08-14  Don Porter	<dgp@users.sourceforge.net>

	* generic/tclBasic.c:	Use fully qualified variable names for
	* tests/thread.test:	::errorInfo and ::errorCode so that string
	* tests/trace.test:	reported to variable traces are fully
	qualified in agreement with Tcl 8.4 operations.

2007-08-14  Daniel Steffen  <das@users.sourceforge.net>

	* unix/tclLoadDyld.c: use dlfcn API on Mac OS X 10.4 and later; fix
	issues with loading from memory on intel and 64bit; add debug messages

	* tests/load.test: add test load-10.1 for loading from vfs.

	* unix/dltest/pkga.c:		whitespace & comment cleanup, remove
	* unix/dltest/pkgb.c:		unused pkgf.c.
	* unix/dltest/pkgc.c:
	* unix/dltest/pkge.c:
	* unix/dltest/pkgf.c (removed):
	* unix/dltest/pkgua.c:
	* macosx/Tcl.xcodeproj/project.pbxproj:

2007-08-13  Don Porter	<dgp@users.sourceforge.net>

	* generic/tclExecute.c: Provide DECACHE/CACHE protection to the
	* tests/trace.test:	Tcl_LogCommandInfo() call. [Bug 1773040]

2007-08-12  Miguel Sofer  <msofer@users.sf.net>

	* generic/tclCmdMZ.c (Tcl_SplitObjCmd): use TclNewStringObj macro
	instead of calling the function.

	* generic/tcl_Obj.c (TclAllocateFreeObjects): remove unneeded memset
	to 0 of all allocated objects.

2007-08-10  Miguel Sofer  <msofer@users.sf.net>

	* generic/tclInt.h: remove redundant ops in TclNewStringObj macro.

2007-08-10  Miguel Sofer  <msofer@users.sf.net>

	* generic/tclInt.h: fix the TclSetVarNamespaceVar macro, was causing a
	leak.

2007-08-10  Don Porter	<dgp@users.sourceforge.net>

	* generic/tclCompExpr.c:	Revise CompileExprTree() to use the
	OpNode mark field scheme of tree traversal. This eliminates the need
	to use magic values in the left and right fields for that purpose.
	Also stop abusing the left field within ParseExpr() to store the
	number of arguments in a parsed function call. CompileExprTree() now
	determines that for itself at compile time. Then reorder code to
	eliminate duplication.

2007-08-09  Miguel Sofer  <msofer@users.sf.net>

	* generic/tclProc.c (TclCreateProc): better comments on the required
	varflag values when loading precompiled procs.

	* generic/tclExecute.c (INST_STORE_ARRAY):
	* tests/trace.test (trace-2.6): whole array write traces on compiled
	local variables were not firing. [Bug 1770591]

2007-08-08  Jeff Hobbs	<jeffh@ActiveState.com>

	* generic/tclProc.c (InitLocalCache): reference firstLocalPtr via
	procPtr. codePtr->procPtr == NULL exposed by tbcload.

2007-08-08  Don Porter	<dgp@users.sourceforge.net>

	* generic/tclExecute.c: Corrected failure to compile/link in the
	-DNO_WIDE_TYPE configuration.

	* generic/tclExecute.c: Corrected improper use of bignum arguments to
	* tests/expr.test:	*SHIFT operations. [Bug 1770224]

2007-08-07  Miguel Sofer  <msofer@users.sf.net>

	* generic/tclInt.h: remove comments refering to VAR_SCALAR, as that
	flag bit does not exist any longer.
	* generic/tclProc.c (InitCompiledLocals): removed optimisation for
	non-resolved case, as the function is never called in that case.
	Renamed the function to InitResolvedLocals to calrify the point.

	* generic/tclInt.decls:	  Exporting via stubs to help xotcl adapt to
	* generic/tclInt.h:	  VarReform.
	* generic/tclIntDecls.h:
	* generic/tclStubInit.c:

2007-08-07  Daniel Steffen  <das@users.sourceforge.net>

	* generic/tclEnv.c:	improve environ handling on Mac OS X (adapted
	* unix/tclUnixPort.h:	from Apple changes in Darwin tcl-64).

	* unix/Makefile.in:	add support for compile flags specific to
				object files linked directly into executables.

	* unix/configure.in (Darwin): only use -seg1addr flag when prebinding;
	use -mdynamic-no-pic flag for object files linked directly into exes;
	support overriding TCL_PACKAGE_PATH/TCL_MODULE_PATH in environment.

	* unix/configure: autoconf-2.59

2007-08-06  Don Porter	<dgp@users.sourceforge.net>

	* tests/parseExpr.test: Update source file name of expr parser code.

	* generic/tclCompExpr.c:	Added a "mark" field to the OpNode
	struct, which is used to guide tree traversal. This field costs
	nothing since alignement requirements used the memory already.
	Rewrote ConvertTreeToTokens() to use the new field, which permitted
	consolidation of utility routines CopyTokens() and
	GenerateTokensForLiteral().

2007-08-06  Kevin B. Kenny  <kennykb@users.sf.net>

	* generic/tclGetDate.y: Added a cast to the definition of YYFREE to
				silence compiler warnings.
	* generic/tclDate.c:	Regenerated
	* win/tclWinTest.c:	Added a cast to GetSecurityDescriptorDacl call
				to silence compiler warnings.

2007-08-04  Miguel Sofer  <msofer@users.sf.net>

	* generic/tclInt.decls:	  Exporting via stubs to help itcl adapt to
	* generic/tclInt.h:	  VarReform. Added localCache initialization
	* generic/tclIntDecls.h:  to TclInitCompiledLocals (which only exists
	* generic/tclProc.c:	  for itcl).
	* generic/tclStubInit.c:
	* generic/tclVar.c:

2007-08-01  Donal K. Fellows  <donal.k.fellows@manchester.ac.uk>

	* library/word.tcl: Rewrote for greater efficiency. [Bug 1764318]

2007-08-01  Pat Thoyts	<patthoyts@users.sourceforge.net>

	* generic/tclInt.h:	Added a TclOffset macro ala Tk_Offset to
	* generic/tclVar.c:	abstract out 'offsetof' which may not be
	* generic/tclExceute.c: defined (eg: msvc6).

2007-08-01  Miguel Sofer  <msofer@users.sf.net>

	* generic/tclVar.c (TclCleanupVar): fix [Bug 1765225], thx Larry
	Virden.

2007-07-31  Miguel Sofer  <msofer@users.sf.net>

	* doc/Hash.3:
	* generic/tclHash.c:
	* generic/tclObj.c:
	* generic/tclThreadStorage.c: (changes part of the patch below)
	Stop Tcl_CreateHashVar from resetting hPtr->clientData to NULL after
	calling the allocEntryProc for a custom table.

	* generic/tcl.h:
	* generic/tclBasic.c:
	* generic/tclCmdIL.c:
	* generic/tclCompCmds.c:
	* generic/tclCompile.c:
	* generic/tclCompile.h:
	* generic/tclExecute.c:
	* generic/tclHash.c:
	* generic/tclInt.decls:
	* generic/tclInt.h:
	* generic/tclIntDecls.h:
	* generic/tclLiteral.c:
	* generic/tclNamesp.c:
	* generic/tclObj.c:
	* generic/tclProc.c:
	* generic/tclThreadStorage.c:
	* generic/tclTrace.c:
	* generic/tclVar.c: VarReform [Patch 1750051]

	*** POTENTIAL INCOMPATIBILITY *** (tclInt.h and tclCompile.h)
	Extensions that access internals defined in tclInt.h and/or
	tclCompile.h may lose both binary and source compatibility. The
	relevant changes are:
	1. 'struct Var' is completely changed, all acceses to its internals
	   (either direct or via the TclSetVar* and TclIsVar* macros) will
	   malfunction. Var flag values and semantics changed too.
	2. 'struct Bytecode' has an additional field that has to be
	   initialised to NULL
	3. 'struct Namespace' is larger, as the varTable is now one pointer
	   larger than a Tcl_HashTable. Direct access to its fields will
	   malfunction.
	4. 'struct CallFrame' grew one more field (the second such growth with
	   respect to Tcl8.4).
	5. API change for the functions TclFindCompiledLocal, TclDeleteVars
	   and many internal functions in tclVar.c

	Additionally, direct access to variable hash tables via the standard
	Tcl_Hash* interface is to be considered as deprecated. It still works
	in the present version, but will be broken by further specialisation
	of these hash tables. This concerns especially the table of array
	elements in an array, as well as the varTable field in the Namespace
	struct.

2007-07-31  Miguel Sofer  <msofer@users.sf.net>

	* unix/configure.in: allow use of 'inline' in Tcl sources. [Patch
	* win/configure.in:  1754128]
	* win/makefile.vc:   Regen with autoconf 2.61

2007-07-31  Donal K. Fellows  <donal.k.fellows@manchester.ac.uk>

	* unix/tclUnixInit.c (TclpSetVariables): Use the thread-safe getpwuid
	replacement to fill the tcl_platform(user) field as it is not subject
	to spoofing. [Bug 681877]

	* unix/tclUnixCompat.c: Simplify the #ifdef logic.

	* unix/tclUnixChan.c (FileWatchProc): Fix test failures.

2007-07-30  Donal K. Fellows  <donal.k.fellows@manchester.ac.uk>

	* unix/tclUnixChan.c (SET_BITS, CLEAR_BITS): Added macros to make this
	file clearer.

2007-07-24  Miguel Sofer  <msofer@users.sf.net>

	* generic/tclBasic.c (TEOvI, GetCommandSource):
	* generic/tclExecute.c (TEBC, TclGetSrcInfoForCmd):
	* generic/tclInt.h:
	* generic/tclTrace.c (TclCheck(Interp|Execution)Traces):
	Removed the need for TEBC to inspect the command before calling TEOvI,
	leveraging the TIP 280 infrastructure. Moved the generation of a
	correct nul-terminated command string away from the trace code, back
	into TEOvI/GetCommandSource.

2007-07-20  Andreas Kupries  <andreask@activestate.com>

	* library/platform/platform.tcl: Fixed bug in 'platform::patterns'
	* library/platform/pkgIndex.tcl: where identifiers not matching
	* unix/Makefile.in: the special linux and solaris forms would not
	* win/Makefile.in: get 'tcl' as an acceptable platform added to
	* doc/platform.n: the result. Bumped package to version 1.0.3 and
	* doc/platform_shell.n: updated documentation and Makefiles. Also
	fixed bad version info in the documentation of platform::shell.

2007-07-19  Don Porter	<dgp@users.sourceforge.net>

	* generic/tclParse.c:	In contexts where interp and parsePtr->interp
	might be different, be sure to use the latter for error reporting.
	Also pulled the interp argument back out of ParseTokens() since we
	already had a parsePtr->interp to work with.

2007-07-18  Don Porter	<dgp@users.sourceforge.net>

	* generic/tclCompExpr.c:	Removed unused arguments and variables

2007-07-17  Don Porter	<dgp@users.sourceforge.net>

	* generic/tclCompExpr.c (ParseExpr):	While adding comments to
	explain the operations of ParseExpr(), made significant revisions to
	the code so it would be easier to explain, and in the process made the
	code simpler and clearer as well.

2007-07-15  Don Porter	<dgp@users.sourceforge.net>

	* generic/tclCompExpr.c:	More commentary.
	* tests/parseExpr.test:		Several tests of syntax error messages
	to check that when expression substrings are truncated they leave
	visible the context relevant to the reported error.

2007-07-12  Don Porter	<dgp@users.sourceforge.net>

	* generic/tclCompExpr.c:	Factored out, corrected, and commented
	common code for reporting syntax errors in LEAF elements.

2007-07-11  Miguel Sofer  <msofer@users.sf.net>

	* generic/tclCompCmds.c (TclCompileWhileCmd):
	* generic/tclCompile.c (TclCompileScript):
	Corrected faulty avoidance of INST_START_CMD when the first opcode in
	a script is within a loop (as produced by 'while 1'), so that the
	corresponding command is properly counted. [Bug 1752146]

2007-07-11  Don Porter	<dgp@users.sourceforge.net>

	* generic/tclCompExpr.c:	Added a "parseOnly" flag argument to
	ParseExpr() to indicate whether the caller is Tcl_ParseExpr(), with an
	end goal of filling a Tcl_Parse with Tcl_Tokens representing the
	parsed expression, or TclCompileExpr() with the goal of compiling and
	executing the expression. In the latter case, more aggressive
	conversion of QUOTED and BRACED lexeme to literals is done. In the
	former case, all such conversion is avoided, since Tcl_Token
	production would revert it anyway. This enables simplifications to the
	GenerateTokensForLiteral() routine as well.

2007-07-10  Don Porter	<dgp@users.sourceforge.net>

	* generic/tclCompExpr.c:	Added a field for operator precedence
	to be stored directly in the parse tree. There's no memory cost to
	this addition, since that memory would have been lost to alignment
	issues anyway. Also, converted precedence definitions and lookup
	tables to use symbolic constants instead of raw number for improved
	readability, and continued extending/improving/correcting comments.
	Removed some unused counter variables. Renamed some variables for
	clarity and replaced some cryptic logic with more readable macros.

2007-07-09  Don Porter	<dgp@users.sourceforge.net>

	* generic/tclCompExpr.c:	Revision so that the END lexeme never
	gets inserted into the parse tree. Later tree traversal never reaches
	it since its location in the tree is not variable. Starting and
	stopping with the START lexeme (node 0) is sufficient. Also finished
	lexeme code commentary.

	* generic/tclCompExpr.c:	Added missing creation and return of
	the Tcl_Parse fields that indicate error conditions. [Bug 1749987]

2007-07-05  Don Porter	<dgp@users.sourceforge.net>

	* library/init.tcl (unknown):	Corrected inconsistent error message
	in interactive [unknown] when empty command is invoked. [Bug 1743676]

2007-07-05  Miguel Sofer  <msofer@users.sf.net>

	* generic/tclNamesp.c (SetNsNameFromAny):
	* generic/tclObj.c (SetCmdNameFromAny): Avoid unnecessary
	ckfree/ckalloc when the old structs can be reused.

2007-07-04  Miguel Sofer  <msofer@users.sf.net>

	* generic/tclNamesp.c: Fix case where a FQ cmd or ns was being cached
	* generic/tclObj.c:    in a different interp, tkcon. [Bug 1747512]

2007-07-03  Don Porter	<dgp@users.sourceforge.net>

	* generic/tclCompExpr.c:	Revised #define values so that there
	is now more expansion room to define more BINARY operators.

2007-07-02  Donal K. Fellows  <dkf@users.sf.net>

	* generic/tclHash.c (CompareStringKeys): Always use the strcmp()
	version; the operation is functionally equivalent, the speed is
	identical (up to measurement limitations), and yet the code is
	simpler. [FRQ 951168]

2007-07-02  Don Porter	<dgp@users.sourceforge.net>

	* generic/tcl.h:	Removed TCL_PRESERVE_BINARY_COMPATIBILITY and
	* generic/tclHash.c:	any code enabled when it is set to 0. We will
	* generic/tclStubInit.c:	always want to preserve binary compat
	of the structs that appear in the interface through the 8.* series of
	releases, so it's pointless to drag around this never-enabled
	alternative.

	* generic/tclIO.c:	Removed dead code.
	* unix/tclUnixChan.c:

	* generic/tclCompExpr.c:	Removed dead code, old implementations
	* generic/tclEvent.c:	of expr parsing and compiling, including the
	* generic/tclInt.h:	routine TclFinalizeCompilation().

2007-06-30  Donal K. Fellows  <dkf@users.sf.net>

	* generic/tclCmdIL.c (Tcl_LsortObjCmd): Plug a memory leak caused by a
	missing Tcl_DecrRefCount on an error path. [Bug 1717186]

2007-06-30  Zoran Vasiljevic <vasiljevic@users.sourceforge.net>

	* generic/tclThread.c: Prevent RemeberSyncObj() from growing the sync
	object lists by reusing already free'd slots, if possible. See
	discussion on Bug 1726873 for more information.

2007-06-29  Donal K. Fellows  <dkf@users.sf.net>

	* doc/DictObj.3 (Tcl_DictObjDone): Improved documentation of this
	function to make it clearer how to use it. [Bug 1710795]

2007-06-29  Daniel Steffen  <das@users.sourceforge.net>

	* generic/tclAlloc.c:		on Darwin, ensure memory allocated by
	* generic/tclThreadAlloc.c:	the custom TclpAlloc()s is aligned to
	16 byte boundaries (as is the case with the Darwin system malloc).

	* generic/tclGetDate.y: use ckalloc/ckfree instead of malloc/free.
	* generic/tclDate.c:	bison 1.875e

	* generic/tclBasic.c (TclEvalEx): fix warnings.

	* macosx/Tcl.xcodeproj/project.pbxproj: better support for renamed tcl
	* macosx/Tcl.xcodeproj/default.pbxuser: source dir; add 10.5 SDK build
	* macosx/Tcl-Common.xcconfig:		config; remove tclMathOp.c.

	* macosx/README: document Tcl.xcodeproj changes.

2007-06-28  Don Porter	<dgp@users.sourceforge.net>

	* generic/tclBasic.c:		Removed dead code, including the
	* generic/tclExecute.c:		entire file tclMathOp.c.
	* generic/tclInt.h:
	* generic/tclMathOp.c (removed):
	* generic/tclTestObj.c:
	* win/tclWinFile.c:

	* unix/Makefile.in:	Updated to reflect deletion of tclMathOp.c.
	* win/Makefile.in:
	* win/makefile.bc:
	* win/makefile.vc:

2007-06-28  Pat Thoyts	<patthoyts@users.sourceforge.net>

	* generic/tclBasic.c:	  Silence constness warnings for TclStackFree
	* generic/tclCompCmds.c:  when building with msvc.
	* generic/tclFCmd.c:
	* generic/tclIOCmd.c:
	* generic/tclTrace.c:

2007-06-28  Miguel Sofer  <msofer@users.sf.net>

	* generic/tclVar.c (UnsetVarStruct): fix possible segfault.

2007-06-27  Don Porter	<dgp@users.sourceforge.net>

	* generic/tclTrace.c:	Corrected broken trace reversal logic in
	* generic/tclTest.c:	TclCheckInterpTraces that led to infinite loop
	* tests/trace.test:	when multiple Tcl_CreateTrace traces were set
	and one of them did not fire due to level restrictions. [Bug 1743931]

2007-06-26  Don Porter	<dgp@users.sourceforge.net>

	* generic/tclBasic.c (TclEvalEx):	Moved some arrays from the C
	stack to the Tcl stack.

2007-06-26  Miguel Sofer  <msofer@users.sf.net>

	* generic/tclVar.c (UnsetVarStruct): more streamlining.

2007-06-25  Don Porter	<dgp@users.sourceforge.net>

	* generic/tclExecute.c: Safety checks to avoid crashes in the
	TclStack* routines when called with an incompletely initialized
	interp. [Bug 1743302]

2007-06-25  Miguel Sofer  <msofer@users.sf.net>

	* generic/tclVar.c (UnsetVarStruct): fixing incomplete change, more
	streamlining.

2007-06-24  Miguel Sofer  <msofer@users.sf.net>

	* generic/tclVar.c (TclDeleteCompiledLocalVars): removed inlining that
	ended up not really optimising (limited benchmarks). Now calling
	UnsetVarStruct (streamlined old code is #ifdef'ed out, in case better
	benchmarks do show a difference).

	* generic/tclVar.c (UnsetVarStruct): fixed a leak introduced in last
	commit.

2007-06-23  Miguel Sofer  <msofer@users.sf.net>

	* generic/tclVar.c (UnsetVarStruct, TclDeleteVars): made the logic
	slightly clearer, eliminated some duplicated code.

	*** POTENTIAL INCOMPATIBILITY *** (tclInt.h and Var struct users)
	The core never builds VAR_LINK variable to have traces. Such a
	"monster", should one exist, will now have its unset traces called
	*before* it is unlinked.

2007-06-23  Daniel Steffen  <das@users.sourceforge.net>

	* macosx/tclMacOSXNotify.c (AtForkChild): don't call CoreFoundation
	APIs after fork() on systems where that would lead to an abort().

2007-06-22  Don Porter	<dgp@users.sourceforge.net>

	* generic/tclExecute.c: Revised TclStackRealloc() signature to better
	* generic/tclInt.h:	parallel (and fall back on) Tcl_Realloc.

	* generic/tclNamesp.c (TclResetShadowesCmdRefs):	Replaced
	ckrealloc based allocations with TclStackRealloc allocations.

	* generic/tclCmdIL.c:	More conversions to use TclStackAlloc.
	* generic/tclScan.c:

2007-06-21  Don Porter	<dgp@users.sourceforge.net>

	* generic/tclBasic.c:	 Move most instances of the Tcl_Parse struct
	* generic/tclCompExpr.c: off the C stack and onto the Tcl stack. This
	* generic/tclCompile.c:	 is a rather large struct (> 3kB).
	* generic/tclParse.c:

2007-06-21  Miguel Sofer  <msofer@users.sf.net>

	* generic/tclBasic.c (TEOvI):		Made sure that leave traces
	* generic/tclExecute.c (INST_INVOKE):	that were created during
	* tests/trace.test (trace-36.2):	execution of an originally
	untraced command do not fire [Bug 1740962], partial fix.

2007-06-21  Donal K. Fellows  <donal.k.fellows@man.ac.uk>

	* generic/tcl.h, generic/tclCompile.h, generic/tclCompile.c: Remove
	references in comments to obsolete {expand} notation. [Bug 1740859]

2007-06-20  Miguel Sofer  <msofer@users.sf.net>

	* generic/tclVar.c: streamline namespace vars deletion: only compute
	the variable's full name if the variable is traced.

2007-06-20  Don Porter	<dgp@users.sourceforge.net>

	* generic/tclInt.decls: Revised the interfaces of the routines
	* generic/tclExecute.c: TclStackAlloc and TclStackFree to make them
	easier for callers to use (or more precisely, harder to misuse).
	TclStackFree now takes a (void *) argument which is the pointer
	intended to be freed. TclStackFree will panic if that's not actually
	the memory the call will free. TSA/TSF also now tolerate receiving
	(interp == NULL), in which case they simply fall back to be calls to
	Tcl_Alloc/Tcl_Free.

	* generic/tclIntDecls.h:	make genstubs

	* generic/tclBasic.c:	Updated callers
	* generic/tclCmdAH.c:
	* generic/tclCmdIL.c:
	* generic/tclCompCmds.c:
	* generic/tclCompExpr.c:
	* generic/tclCompile.c:
	* generic/tclFCmd.c:
	* generic/tclFileName.c:
	* generic/tclIOCmd.c:
	* generic/tclIndexObj.c:
	* generic/tclInterp.c:
	* generic/tclNamesp.c:
	* generic/tclProc.c:
	* generic/tclTrace.c:
	* unix/tclUnixPipe.c:

2007-06-20  Jeff Hobbs	<jeffh@ActiveState.com>

	* tools/tcltk-man2html.tcl: revamp of html doc output to use CSS,
	standardized headers, subheaders, dictionary sorting of names.

2007-06-18  Jeff Hobbs	<jeffh@ActiveState.com>

	* tools/tcltk-man2html.tcl: clean up copyright merging and output.
	clean up coding constructs.

2007-06-18  Miguel Sofer  <msofer@users.sf.net>

	* generic/tclCmdIL.c (InfoFrameCmd):
	* generic/tclCmdMZ.c (Tcl_SwitchObjCmd):
	* generic/tclCompile.c (TclInitCompileEnv):
	* generic/tclProc.c (Tcl_ProcObjCmd, SetLambdaFromAny): Moved the
	CmdFrame off the C stack and onto the Tcl stack.

	* generic/tclExecute.c (TEBC):	Moved the CmdFrame off the C stack and
	onto the Tcl stack, between the catch and the execution stacks

2007-06-18  Don Porter	<dgp@users.sourceforge.net>

	* generic/tclBasic.c (TclEvalEx,TclEvalObjEx):	Moved the CmdFrame off
	the C stack and onto the Tcl stack.

2007-06-17  Donal K. Fellows  <dkf@users.sf.net>

	* generic/tclProc.c (TclObjInterpProcCore): Minor fixes to make
	* generic/tclExecute.c (TclExecuteByteCode): compilation debugging
	builds work again. [Bug 1738542]

2007-06-16  Donal K. Fellows  <dkf@users.sf.net>

	* generic/tclProc.c (TclObjInterpProcCore): Use switch instead of a
	chain of if's for a modest performance gain and a little more clarity.

2007-06-15  Miguel Sofer  <msofer@users.sf.net>

	* generic/tclCompCmds.c:  Simplified [variable] compiler and executor.
	* generic/tclExecute.c:	  Missed updates to "there is always a valid
	frame".

	* generic/tclCompile.c: reverted TclEvalObjvInternal and INST_INVOKE
	* generic/tclExecute.c: to essentially what they were previous to the
	* generic/tclBasic.c:	commit of 2007-04-03 [Patch 1693802] and the
	subsequent optimisations, as they break the new trace tests described
	below.

	* generic/trace.test: added tests 36 to 38 for dynamic trace creation
	and addition. These tests expose a change in dynamics due to a recent
	round of optimisations. The "correct" behaviour is not described in
	docs nor TIP 62.

2007-06-14  Miguel Sofer  <msofer@users.sf.net>

	* generic/tclInt.decls:	  Modif to the internals of TclObjInterpProc
	* generic/tclInt.h:	  to reduce stack consumption and improve task
	* generic/tclIntDecls.h:  separation. Changes the interface of
	* generic/tclProc.c:	  TclObjInterpProcCore (patching TclOO
	simultaneously).

	* generic/tclProc.c (TclObjInterpProcCore): simplified obj management
	in wrongNumArgs calls.

2007-06-14  Don Porter	<dgp@users.sourceforge.net>

	* generic/tclCompile.c: SetByteCodeFromAny() can no longer return any
	* generic/tclExecute.c: code other than TCL_OK, so remove code that
	* generic/tclProc.c:	formerly handled exceptional codes.

2007-06-13  Miguel Sofer  <msofer@users.sf.net>

	* generic/tclExecute.c (TclCompEvalObj): missed update to "there is
	always a valid frame".

	* generic/tclProc.c (TclObjInterpProcCore): call TEBC directly instead
	of going through TclCompEvalObj - no need to check the compilation's
	freshness, this has already been done. This improves speed and should
	also provide some relief to [Bug 1066755].

2007-06-12  Donal K. Fellows  <donal.k.fellows@man.ac.uk>

	* generic/tclBasic.c (Tcl_CreateInterp): Turn the [info] command into
	* generic/tclCmdIL.c (TclInitInfoCmd):	 an ensemble, making it easier
	for third-party code to plug into.

	* generic/tclIndexObj.c (Tcl_WrongNumArgs):
	* generic/tclNamesp.c, generic/tclInt.h (tclEnsembleCmdType): Make
	Tcl_WrongNumArgs do replacement correctly with ensembles and other
	sorts of complex replacement strategies.

2007-06-11  Miguel Sofer  <msofer@users.sf.net>

	* generic/tclExecute.c:	 comments added to explain iPtr->numLevels
	management.

	* generic/tclNamesp.c:	 tweaks to Tcl_GetCommandFromObj and
	* generic/tclObj.c:	 TclGetNamespaceFromObj; modified the usage of
	structs ResolvedCmdName and ResolvedNsname so that the field refNsPtr
	is NULL for fully qualified names.

2007-06-10  Miguel Sofer  <msofer@users.sf.net>

	* generic/tclBasic.c:	 Further TEOvI split, creating a new
	* generic/tclCompile.h:	 TclEvalObjvKnownCommand() function to handle
	* generic/tclExecute.c:	 commands that are already known and are not
	traced. INST_INVOKE now calls into this function instead of inlining
	parts of TEOvI. Same perf, better isolation.

	***POTENTIAL INCOMPAT*** There is a subtle issue with the timing of
	execution traces that is changed here - first change appeared in my
	commit of 2007-04-03 [Patch 1693802], which caused some divergence
	between compiled and non-compiled code.
	***THIS CHANGE IS UNDER REVIEW***

2007-06-10  Jeff Hobbs	<jeffh@ActiveState.com>

	* README: updated links. [Bug 1715081]

	* generic/tclExecute.c (TclExecuteByteCode): restore support for
	INST_CALL_BUILTIN_FUNC1 and INST_CALL_FUNC1 bytecodes to support 8.4-
	precompiled sources (math functions). [Bug 1720895]

2007-06-10  Miguel Sofer  <msofer@users.sf.net>

	* generic/tclInt.h:
	* generic/tclNamesp.c:
	* generic/tclObj.c:
	* generic/tclvar.c: new macros TclGetCurrentNamespace() and
	TclGetGlobalNamespace(); Tcl_GetCommandFromObj and
	TclGetNamespaceFromObj rewritten to make the logic clearer; slightly
	faster too.

2007-06-09  Miguel Sofer  <msofer@users.sf.net>

	* generic/tclExecute.c (INST_INVOKE): isolated two vars to the small
	block where they are actually used.

	* generic/tclObj.c (Tcl_GetCommandFromObj): rewritten to make the
	logic clearer; slightly faster too.

	* generic/tclBasic.c:	Split TEOv in two, by separating a processor
	for non-TCL_OK returns. Also split TEOvI in a full version that
	handles non-existing and traced commands, and a separate shorter
	version for the regular case.

	* generic/tclBasic.c:	Moved the generation of command strings for
	* generic/tclTrace.c:	traces: previously in Tcl_EvalObjv(), now in
	TclCheck[Interp|Execution]Traces(). Also insured that the strings are
	properly NUL terminated at the correct length. [Bug 1693986]

	***POTENTIAL INCOMPATIBILITY in internal API***
	The functions TclCheckInterpTraces() and TclCheckExecutionTraces() (in
	internal stubs) used to be noops if the command string was NULL, this
	is not true anymore: if the command string is NULL, they generate an
	appropriate string from (objc,objv) and use it to call the traces. The
	caller might as well not call them with a NULL string if he was
	expecting a noop.

	* generic/tclBasic.c:	Extend usage of TclLimitReady() and
	* generic/tclExecute.c: (new) TclLimitExceeded() macros.
	* generic/tclInt.h:
	* generic/tclInterp.c:

	* generic/tclInt.h:	New TclCleanupCommandMacro for core usage.
	* generic/tclBasic.c:
	* generic/tclExecute.c:
	* generic/tclObj.c:

2007-06-09 Daniel Steffen  <das@users.sourceforge.net>

	* macosx/Tcl.xcodeproj/project.pbxproj: add new Tclsh-Info.plist.in.

2007-06-08  Donal K. Fellows  <dkf@users.sf.net>

	* generic/tclCmdMZ.c (Tcl_StringObjCmd): Changed [string first] and
	* doc/string.n: [string last] so that they have clearer descriptions
	for those people who know the adage about needles and haystacks. This
	follows suggestions on comp.lang.tcl...

2007-06-06  Miguel Sofer  <msofer@users.sf.net>

	* generic/tclParse.c: fix for uninit read. [Bug 1732414]

2007-06-06  Daniel Steffen  <das@users.sourceforge.net>

	* macosx/Tcl.xcodeproj/project.pbxproj: add settings for Fix&Continue.

	* unix/configure.in (Darwin):		add plist for tclsh; link the
	* unix/Makefile.in  (Darwin):		Tcl and tclsh plists into
	* macosx/Tclsh-Info.plist.in (new):	their binaries in all cases.
	* macosx/Tcl-Common.xcconfig:

	* unix/tcl.m4 (Darwin): fix CF checks in fat 32&64bit builds.
	* unix/configure: autoconf-2.59

2007-06-05  Don Porter	<dgp@users.sourceforge.net>

	* generic/tclBasic.c:	Added interp flag value ERR_LEGACY_COPY to
	* generic/tclInt.h:	control the timing with which the global
	* generic/tclNamesp.c:	variables ::errorCode and ::errorInfo get
	* generic/tclProc.c:	updated after an error. This keeps more
	* generic/tclResult.c:	precise compatibility with Tcl 8.4.
	* tests/result.test (result-6.2):	[Bug 1649062]

2007-06-05  Miguel Sofer  <msofer@users.sf.net>

	* generic/tclInt.h:
	* generic/tclExecute.c: Tcl-stack reform, [Patch 1701202]

2007-06-03  Daniel Steffen  <das@users.sourceforge.net>

	* unix/Makefile.in: add datarootdir to silence autoconf-2.6x warning.

2007-05-30  Don Porter	<dgp@users.sourceforge.net>

	* generic/tclBasic.c:	Removed code that dealt with
	* generic/tclCompile.c: TCL_TOKEN_EXPAND_WORD tokens representing
	* generic/tclCompile.h: expanded literal words. These sections were
	mostly in place to enable [info frame] to discover line information in
	expanded literals. Since the parser now generates a token for each
	post-expansion word referring to the right location in the original
	script string, [info frame] gets all the data it needs.

	* generic/tclInt.h:	Revised the parser so that it never produces
	* generic/tclParse.c:	TCL_TOKEN_EXPAND_WORD tokens when parsing an
	* tests/parse.test:	expanded literal word; that is, something like
	{*}{x y z}. Instead, generate the series of TCL_TOKEN_SIMPLE_WORD
	tokens to represent the words that expansion of the literal string
	produces. [RFE 1725186]

2007-05-29  Jeff Hobbs	<jeffh@ActiveState.com>

	* unix/tclUnixThrd.c (Tcl_JoinThread): fix for 64-bit handling of
	pthread_join exit return code storage. [Bug 1712723]

2007-05-22  Don Porter	<dgp@users.sourceforge.net>

	[core-stabilizer-branch]

	* unix/configure:	autoconf-2.59 (FC6 fork)
	* win/configure:

	* README:		Bump version number to 8.5b1
	* generic/tcl.h:
	* library/init.tcl:
	* tools/tcl.wse.in:
	* unix/configure.in:
	* unix/tcl.spec:
	* win/configure.in:

2007-05-18  Don Porter	<dgp@users.sourceforge.net>

	* unix/configure:	autoconf-2.59 (FC6 fork)
	* win/configure:

	* README:		Bump version number to 8.5a7
	* generic/tcl.h:
	* library/init.tcl:
	* tools/tcl.wse.in:
	* unix/configure.in:
	* unix/tcl.spec:
	* win/configure.in:

	* generic/tclParse.c:	Disable and remove the ALLOW_EXPAND sections
	* tests/info.test:	that continued to support the deprecated
	* tests/mathop.test:	{expand} syntax. Updated the few remaining
	users of that syntax in the test suite.

2007-05-17  Donal K. Fellows  <dkf@users.sf.net>

	* generic/tclExecute.c (TclLimitReady): Created a macro version of
	Tcl_LimitReady just for TEBC, to reduce the amount of times that the
	bytecode engine calls out to external functions on the critical path.
	* generic/tclInterp.c (Tcl_LimitReady): Added note to remind anyone
	doing maintenance that there is a macro version to update.

2007-05-17  Daniel Steffen  <das@users.sourceforge.net>

	* generic/tcl.decls: workaround 'make checkstubs' failures from
	tclStubLib.c MODULE_SCOPE revert. [Bug 1716117]

2007-05-16  Joe English	 <jenglish@users.sourceforge.net>

	* generic/tclStubLib.c:	 Change Tcl_InitStubs(), tclStubsPtr, and the
	auxilliary stubs table pointers back to public visibility.

	These symbols need to be exported so that stub-enabled extensions may
	be statically linked into an extended tclsh or Big Wish with a
	dynamically-linked libtcl. [Bug 1716117]

2007-05-15  Don Porter	<dgp@users.sourceforge.net>

	* win/configure:	autoconf-2.59 (FC6 fork)

	* library/reg/pkgIndex.tcl:	Bump to registry 1.2.1 to account for
	* win/configure.in:		[Bug 1682211] fix.
	* win/makefile.bc:
	* win/tclWinReg.c:

2007-05-11  Pat Thoyts	<patthoyts@users.sourceforge.net>

	* generic/tclInt.h: Removed TclEvalObjEx and TclGetSrcInfoForPc from
	tclInt.h now they are in the internal stubs table.

2007-05-09  Don Porter	<dgp@users.sourceforge.net>

	* generic/tclInt.h:	TclFinalizeThreadAlloc() is always defined, so
	make sure it is also always declared (with MODULE_SCOPE).

2007-05-09  Daniel Steffen  <das@users.sourceforge.net>

	* generic/tclInt.h: fix warning when building threaded with -DPURIFY.

	* macosx/Tcl.xcodeproj/project.pbxproj: add 'DebugUnthreaded' &
	* macosx/Tcl.xcodeproj/default.pbxuser: 'DebugLeaks' configs and env
	var settings needed to run the 'leaks' tool.

2007-05-07  Don Porter	<dgp@users.sourceforge.net>

	[Tcl Bug 1706140]

	* generic/tclLink.c (LinkTraceProc):	Update Tcl_VarTraceProcs so
	* generic/tclNamesp.c (Error*Read):	they call Tcl_InterpDeleted()
	* generic/tclTrace.c (Trace*Proc):	for themselves, and do not
	* generic/tclUtil.c (TclPrecTraceProc): rely on (frequently buggy)
	setting of the TCL_INTERP_DESTROYED flag by the trace core.

	* generic/tclVar.c:	Update callers of TclCallVarTraces to not pass
	in the TCL_INTERP_DESTROYED flag. Also apply filters so that public
	routines only pass documented flag values down to lower level routines

	* generic/tclTrace.c (TclCallVarTraces):	The setting of the
	TCL_INTERP_DESTROYED flag is now done entirely within the
	TclCallVarTraces routine, the only place it can be done right.

2007-05-06  Donal K. Fellows  <dkf@users.sf.net>

	* generic/tclInt.h (ExtraFrameInfo): Create a new mechanism for
	* generic/tclCmdIL.c (InfoFrameCmd): conveying what information needs
	to be added to the results of [info frame] to replace the hack that
	was there before.
	* generic/tclProc.c (Tcl_ApplyObjCmd): Use the new mechanism for the
	[apply] command, the only part of Tcl itself that needs it (so far).

	* generic/tclInt.decls (TclEvalObjEx, TclGetSrcInfoForPc): Expose
	these two functions through the internal stubs table, necessary for
	extensions that need to integrate deeply with TIP#280.

2007-05-05  Donal K. Fellows  <dkf@users.sf.net>

	* win/tclWinFile.c (TclpGetUserHome):	Squelch type-pun warnings in
	* win/tclWinInit.c (TclpSetVariables):	Win-specific code not found
	* win/tclWinReg.c (AppendSystemError):	during earlier work on Unix.

2007-05-04  Kevin B. Kenny  <kennykb@acm.org>

	* generic/tclIO.c (TclFinalizeIOSubsystem): Added an initializer to
	silence a spurious gcc warning about use of an uninitialized
	variable.
	* tests/encoding.test: Modified so that encoding tests happen in a
	private namespace, to avoid polluting the global one. This problem was
	discovered when running the test suite '-singleproc 1 -skip exec.test'
	because the 'path' variable in encoding.test conflicted with the one
	in io.test.
	* tests/io.test: Made more of the working variables private to the
	namespace.

2007-05-02  Kevin B. Kenny  <kennykb@acm.org>

	* generic/tclTest.c (SimpleMatchInDirectory): Corrected a refcount
	imbalance that affected the filesystem-[147]* tests in the test suite.
	Thanks to Don Porter for the patch. [Bug 1710707]
	* generic/tclPathObj.c (Tcl_FSJoinPath, Tcl_FSGetNormalizedPath):
	Corrected several memory leaks that caused refcount imbalances
	resulting in memory leaks on Windows. Thanks to Joe Mistachkin for the
	patch.

2007-05-01  Miguel Sofer  <msofer@users.sf.net>

	* generic/tclVar.c (TclPtrSetVar): fixed leak whenever newvaluePtr had
	refCount 0 and was used for appending (but not lappending). Thanks to
	mistachkin and kbk. [Bug 1710710]

2007-05-01  Kevin B. Kenny  <kennykb@acm.org>

	* generic/tclIO.c (DeleteChannelTable): Made changes so that
	DeleteChannelTable tries to close all open channels, not just the
	first. [Bug 1710285]
	* generic/tclThread.c (TclFinalizeSynchronization): Make sure that TSD
	blocks get freed on non-threaded builds. [Bug 1710825]
	* tests/utf.test (utf-25.1--utf-25.4): Modified tests to clean up
	after the 'testobj' extension to avoid spurious reports of memory
	leaks.

2007-05-01  Don Porter	<dgp@users.sourceforge.net>

	* generic/tclCmdMZ.c (STR_MAP): When [string map] has a pure dict map,
	a missing Tcl_DictObjDone() call led to a memleak. [Bug 1710709]

2007-04-30  Daniel Steffen  <das@users.sourceforge.net>

	* unix/Makefile.in: add 'tclsh' dependency to install targets that
	rely on tclsh, fixes parallel 'make install' from empty build dir.

2007-04-30  Andreas Kupries <andreask@gactivestate.com>

	* generic/tclIO.c (FixLevelCode): Corrected reference count
	mismanagement of newlevel, newcode. Changed to allocate the Tcl_Obj's
	as late as possible, and only when actually needed. [Bug 1705778, leak
	K29]

2007-04-30  Kevin B. Kenny  <kennykb@acm.org>

	* generic/tclProc.c (Tcl_ProcObjCmd, SetLambdaFromAny): Corrected
	reference count mismanagement on the name of the source file in the
	TIP 280 code. [Bug 1705778, leak K02 among other manifestations]

2007-04-25  Donal K. Fellows  <dkf@users.sf.net>

	*** 8.5a6 TAGGED FOR RELEASE ***

	* generic/tclProc.c (TclObjInterpProcCore): Only allocate objects for
	error message generation when associated with argument names that are
	really used. [Bug 1705778, leak K15]

2007-04-25  Kevin B. Kenny  <kennykb@acm.org>

	* generic/tclIOUtil.c (Tcl_FSChdir): Changed the memory management so
	that the path returned from Tcl_FSGetNativePath is not duplicated
	before being stored as the current directory, to avoid a memory leak.
	[Bug 1705778, leak K01 among other manifestations]

2007-04-25  Don Porter	<dgp@users.sourceforge.net>

	* generic/tclCompExpr.c (ParseExpr):	Revised to be sure that an
	error return doesn't prevent all literals getting placed on the
	litList to be returned to the caller for freeing. Corrects some
	memleaks. [Bug 1705778, leak K23]

2007-04-25  Daniel Steffen  <das@users.sourceforge.net>

	* unix/Makefile.in (dist): add macosx/*.xcconfig files to src dist;
	copy license.terms to dist macosx dir; fix autoheader bits.

2007-04-24  Miguel Sofer  <msofer@users.sf.net>

	* generic/tclListObj.c: reverting [Patch 738900] (committed on
	2007-04-20). Causes some Tk test breakage of unknown importance, but
	the impact of the patch itself is likely to be so small that it does
	not warrant investigation at this time.

2007-04-24  Donal K. Fellows  <dkf@users.sf.net>

	* generic/tclDictObj.c (DictKeysCmd): Rewrote so that the lock on the
	internal representation of a dict is only set when necessary. [Bug
	1705778, leak K04]
	(DictFilterCmd): Added code to drop the lock in the trivial match
	case. [Bug 1705778, leak K05]

2007-04-24  Kevin B. Kenny  <kennykb@acm.org>

	* generic/tclBinary.c: Addressed several code paths where the error
	return from the 'binary format' command leaked the result buffer.
	* generic/tclListObj.c (TclLsetFlat): Fixed a bug where the new list
	under construction was leaked in the error case. [Bug 1705778, leaks
	K13 and K14]

2007-04-24  Jeff Hobbs	<jeffh@ActiveState.com>

	* unix/Makefile.in (dist): add platform library package to src dist

2007-04-24  Don Porter	<dgp@users.sourceforge.net>

	* generic/tclCompExpr.c (ParseExpr): Memory leak in error case; the
	literal Tcl_Obj was not getting freed. [Bug 1705778, leak #1 (new)]

	* generic/tclNamesp.c (Tcl_DeleteNamespace):	Corrected flaw in the
	flag marking scheme to be sure that global namespaces are freed when
	their interp is deleted. [Bug 1705778]

2007-04-24  Kevin B. Kenny  <kennykb@acm.org>

	* generic/tclExecute.c (TclExecuteByteCode): Plugged six memory leaks
	in bignum arithmetic.
	* generic/tclIOCmd.c (Tcl_ReadObjCmd): Plugged a leak of the buffer
	object if the physical read returned an error and the bypass area had
	no message.
	* generic/tclIORChan.c (TclChanCreateObjCmd): Plugged a leak of the
	return value from the "initialize" method of a channel handler.
	(All of the above under [Bug 1705778])

2007-04-23  Daniel Steffen  <das@users.sourceforge.net>

	* generic/tclCkalloc.c: fix warnings from gcc build configured with
	* generic/tclCompile.c: --enable-64bit --enable-symbols=all.
	* generic/tclExecute.c:

	* unix/tclUnixFCmd.c: add workaround for crashing bug in fts_open()
	* unix/tclUnixInit.c: without FTS_NOSTAT on 64bit Darwin 8 or earlier.

	* unix/tclLoadDyld.c (TclpLoadMemory): fix (void*) arithmetic.

	* macosx/Tcl-Common.xcconfig: enable more warnings.

	* macosx/Tcl.xcodeproj/project.pbxproj: add 'DebugMemCompile' build
	configuration that calls configure with --enable-symbols=all; override
	configure check for __attribute__((__visibility__("hidden"))) in Debug
	configuration to restore availability of ZeroLink.

	* macosx/tclMacOSXNotify.c: fix warnings.

	* macosx/tclMacOSXFCmd.c: const fixes.

	* macosx/Tcl-Common.xcconfig:	fix whitespace.
	* macosx/Tcl-Debug.xcconfig:
	* macosx/Tcl-Release.xcconfig:
	* macosx/README:

	* macosx/GNUmakefile:		fix/add copyright and license refs.
	* macosx/tclMacOSXBundle.c:
	* macosx/Tcl-Info.plist.in:
	* macosx/Tcl.xcode/project.pbxproj:
	* macosx/Tcl.xcodeproj/project.pbxproj:

	* unix/configure.in: install license.terms into Tcl.framework.
	* unix/configure: autoconf-2.59

2007-04-23  Don Porter	<dgp@users.sourceforge.net>

	* generic/tclVar.c (UnsetVarStruct):	Make sure the
	TCL_INTERP_DESTROYED flags gets passed to unset trace routines so they
	can respond appropriately. [Bug 1705778, leak #9]

2007-04-23  Miguel Sofer  <msofer@users.sf.net>

	* generic/tclCompile.c (TclFreeCompileEnv): Tip 280's new field
	extCmdMapPtr was not being freed. [Bug 1705778, leak #1]

2007-04-23  Kevin B. Kenny  <kennykb@acm.org>

	* generic/tclCompCmds.c (TclCompileUpvarCmd): Plugged a memory leak in
	'upvar' when compiling (a) upvar outside a proc, (b) upvar with a
	syntax error, or (c) upvar where the frame index is not known at
	compile time.
	* generic/tclCompExpr.c (ParseExpr): Plugged a memory leak when
	parsing expressions that contain syntax errors.
	* generic/tclEnv.c (ReplaceString): Clear memory correctly when
	growing the cache to avoid reads of uninitialised data.
	* generic/tclIORChan.c (TclChanCreateObjCmd, FreeReflectedChannel):
	Plugged two memory leaks.
	* generic/tclStrToD.c (AccumulateDecimalDigit): Fixed a mistake where
	we'd run beyond the end of the 'pow10_wide' array if a number begins
	with a string of more than 'maxpow10_wide' zeroes.
	* generic/tclTest.c (Testregexpobjcmd): Removed an invalid access
	beyond the end of 'objv' in 'testregexp -about'.
	All of these issues reported under [Bug 1705778] - detected with the
	existing test suite, no new regression tests required.

2007-04-22  Miguel Sofer  <msofer@users.sf.net>

	* generic/tclVar.c (TclDeleteNamespaceVars): fixed access to freed
	memory detected by valgrind: Tcl_GetCurrentNamespace was being
	called after freeing root CallFrame (on interp deletion).

2007-04-20  Miguel Sofer  <msofer@users.sf.net>

	* generic/tclListObj.c (SetListFromAny): avoid discarding internal
	reps of objects converted to singleton lists. [Patch 738900]

2007-04-20  Kevin B. Kenny  <kennykb@acm.org>

	* doc/clock.n: Corrected a silly error (transposed 'uppercase' and
	'lowercase' in clock.n. [Bug 1656002]
	Clarified that [clock scan] does not recognize a locale's alternative
	calendar.
	Deleted an entirely superfluous (and also incorrect) remark about the
	effect of Daylight Saving Time on relative times in [clock scan]. [Bug
	1582951]
	* library/clock.tcl: Corrected an error in skipping over the %Ey field
	on input.
	* library/msgs/ja.msg:
	* tools/loadICU.tcl: Corrected several localisation faults in the
	Japanese locale (most notably, incorrect dates for the Emperors'
	eras). [Bug 1637471]. Many thanks to SourceForge user 'nyademo' for
	pointing this out and developing a fix.
	* generic/tclPathObj.c: Corrected a 'const'ness fault that caused
	bitter complaints from MSVC.
	* tests/clock.test (clock-40.1, clock-58.1, clock-59.1): Corrected a
	test case that depended on ":localtime" being able to handle dates
	prior to the Posix epoch. [Bug 1618445] Added a test case for the
	dates of the Japanese emperors. [Bug 1637471] Added a regression test
	for military time zone input conversion. [Bug 1586828]
	* generic/tclGetDate.y (MilitaryTable): Fixed an ancient bug where the
	military NZA time zones had the signs reversed. [Bug 1586828]
	* generic/tclDate.c: Regenerated.
	* doc/Notifier.3: Documented Tcl_SetNotifier and Tcl_ServiceModeHook.
	Quite against my better judgment. [Bug 414933]
	* generic/tclBasic.c, generic/tclCkalloc.c, generic/tclClock.c:
	* generic/tclCmdIL.c, generic/tclCmdMZ.c, generic/tclFCmd.c:
	* generic/tclFileName.c, generic/tclInterp.c, generic/tclIO.c:
	* generic/tclIOUtil.c, generic/tclNamesp.c, generic/tclObj.c:
	* generic/tclPathObj.c, generic/tclPipe.c, generic/tclPkg.c:
	* generic/tclResult.c, generic/tclTest.c, generic/tclTestObj.c:
	* generic/tclVar.c, unix/tclUnixChan.c, unix/tclUnixTest.c:
	* win/tclWinLoad.c, win/tclWinSerial.c: Replaced commas in varargs
	with string concatenation where possible. [Patch 1515234]
	* library/tzdata/America/Tegucigalpa:
	* library/tzdata/Asia/Damascus: Olson's tzdata 2007e.

2007-04-19  Donal K. Fellows  <donal.k.fellows@manchester.ac.uk>

	* generic/regcomp.c, generic/regc_cvec.c, generic/regc_lex.c,
	* generic/regc_locale.c: Improve the const-correctness of the RE
	compiler.

2007-04-18  Miguel Sofer  <msofer@users.sf.net>

	* generic/tclExecute.c (INST_LSHIFT): fixed a mistake introduced in
	version 1.266 ('=' became '=='), which effectively turned the block
	that handles native shifts into dead code. This explains why the
	testsuite did not pick this mistake. Rewrote to make the intention
	clear.

	* generic/tclInt.h (TclDecrRefCount): change the order of the
	branches, use empty 'if ; else' to handle use in unbraced outer
	if/else conditions (as already done in tcl.h)

	* generic/tclExecute.c: slight changes in Tcl_Obj management.

2007-04-17  Kevin B. Kenny  <kennykb@acm.org>

	* library/clock.tcl: Fixed the naming of
	::tcl::clock::ReadZoneinfoFile because (yoicks!) it was in the global
	namespace.
	* doc/clock.n: Clarified the cases in which legacy time zone is
	recognized. [Bug 1656002]

2007-04-17  Miguel Sofer  <msofer@users.sf.net>

	* generic/tclExecute.c: fixed checkInterp logic [Bug 1702212]

2007-04-16  Donal K. Fellows  <donal.k.fellows@man.ac.uk>

	* various (including generic/tclTest.c): Complete the purge of K&R
	function definitions from manually-written code.

2007-04-15  Kevin B. Kenny  <kennykb@acm.org>

	* generic/tclCompCmds.c: added a cast to silence a compiler error on
	VC2005.
	* library/clock.tcl: Restored unique-prefix matching of keywords on
	the [clock] command. [Bug 1690041]
	* tests/clock.test: Added rudimentary test cases for unique-prefix
	matching of keywords.

2007-04-14  Miguel Sofer  <msofer@users.sf.net>

	* generic/tclExecute.c: removed some code at INST_EXPAND_SKTOP that
	duplicates functionality already present at checkForCatch.

2007-04-12  Miguel Sofer  <msofer@users.sf.net>

	* generic/tclExecute.c: new macros OBJ_AT_TOS, OBJ_UNDER_TOS,
	OBJ_AT_DEPTH(n) and CURR_DEPTH that remove all direct references to
	tosPtr from TEBC (after initialisation and the code at the label
	cleanupV_pushObjResultPtr).

2007-04-11  Miguel Sofer  <msofer@users.sf.net>

	* generic/tclCompCmds.c: moved all exceptDepth management to the
	macros - the decreasing half was managed by hand.

2007-04-10  Donal K. Fellows  <donal.k.fellows@man.ac.uk>

	* generic/tclInt.h (TclNewLiteralStringObj): New macro to make
	allocating literal string objects (i.e. objects whose value is a
	constant string) easier and more efficient, by allowing the omission
	of the length argument. Based on [Patch 1529526] (afredd)
	* generic/*.c: Make use of this (in many files).

2007-04-08  Miguel Sofer  <msofer@users.sf.net>

	* generic/tclCompile (tclInstructionTable): Fixed bugs in description
	of dict instructions.

2007-04-07  Miguel Sofer  <msofer@users.sf.net>

	* generic/tclCompile (tclInstructionTable): Fixed bug in description
	of INST_START_COMMAND.

	* generic/tclExecute.c (TEBC): Small code reduction.

2007-04-06  Miguel Sofer  <msofer@users.sf.net>

	* generic/tclExecute.c (TEBC):
	* generic/tclNamespace.c (NsEnsembleImplementationCmd):
	* generic/tclProc.c (InitCompiledLocals, ObjInterpProcEx)
	(TclObjInterpProcCore, ProcCompileProc): Code reordering to reduce
	branching and improve branch prediction (assume that forward branches
	are typically not taken).

2007-04-03  Miguel Sofer  <msofer@users.sf.net>

	* generic/tclExecute.c: INST_INVOKE optimisation. [Patch 1693802]

2007-04-03  Don Porter	<dgp@users.sourceforge.net>

	* generic/tclNamesp.c:	Revised ErrorCodeRead and ErrorInfoRead trace
	routines so they guarantee the ::errorCode and ::errorInfo variable
	always appear to exist. [Bug 1693252]

2007-04-03  Miguel Sofer  <msofer@users.sf.net>

	* generic/tclInt.decls:	 Moved TclGetNamespaceFromObj() to the
	* generic/tclInt.h:	 internal stubs table; regen.
	* generic/tclIntDecls.h:
	* generic/tclStubInit.c:

2007-04-02  Miguel Sofer  <msofer@users.sf.net>

	* generic/tclBasic.c:	  Added bytecode compilers for the variable
	* generic/tclCompCmds.c:  linking commands: 'global', 'variable',
	* generic/tclCompile.h:	  'upvar', 'namespace upvar' [Patch 1688593]
	* generic/tclExecute.c:
	* generic/tclInt.h:
	* generic/tclVar.c:

2007-04-02  Don Porter	<dgp@users.sourceforge.net>

	* generic/tclBasic.c:	Replace arrays on the C stack and ckalloc
	* generic/tclExecute.c: calls with TclStackAlloc calls to use memory
	* generic/tclFCmd.c:	on Tcl's evaluation stack.
	* generic/tclFileName.c:
	* generic/tclIOCmd.c:
	* generic/tclIndexObj.c:
	* generic/tclInterp.c:
	* generic/tclNamesp.c:
	* generic/tclTrace.c:
	* unix/tclUnixPipe.c:

2007-04-01  Donal K. Fellows  <dkf@users.sf.net>

	* generic/tclCompile.c (TclCompileScript, TclPrintInstruction):
	* generic/tclExecute.c (TclExecuteByteCode): Changed the definition of
	INST_START_CMD so that it knows how many commands start at the current
	location. This makes the interpreter command counter correct without
	requiring a large number of instructions to be issued. (See my change
	from 2007-01-19 for what triggered this.)

2007-03-30  Don Porter	<dgp@users.sourceforge.net>

	* generic/tclCompile.c:
	* generic/tclCompExpr.c:
	* generic/tclCompCmds.c:	Replace arrays on the C stack and
	ckalloc calls with TclStackAlloc calls to use memory on Tcl's
	evaluation stack.

	* generic/tclCmdMZ.c:	Revised [string to* $s $first $last]
	implementation to reduce number of allocs/copies.

	* tests/string.test:  More [string reverse] tests.

2007-03-30  Miguel Sofer  <msofer@users.sf.net>

	* generic/tclExecute.c: optimise the lookup of elements of indexed
	arrays.

2007-03-29  Miguel Sofer  <msofer@users.sf.net>

	* generic/tclProc.c (Tcl_ApplyObjCmd):
	* tests/apply.test (9.3): Fixed Tcl_Obj leak on error return; an
	unneeded ref to lambdaPtr was being set and not released on an error
	return path.

2007-03-28  Don Porter	<dgp@users.sourceforge.net>

	* generic/tclCmdMZ.c (STR_REVERSE):	Implement the actual [string
	reverse] command in terms of the new TclStringObjReverse() routine.

	* generic/tclInt.h (TclStringObjReverse):	New internal routine
	* generic/tclStringObj.c (TclStringObjReverse): that implements the
	[string reverse] operation, making use of knowledge/surgery of the
	String intrep to minimize the number of allocs and copies needed to do
	the job.

2007-03-27  Don Porter	<dgp@users.sourceforge.net>

	* generic/tclCmdMZ.c (STR_MAP): Replace ckalloc calls with
	TclStackAlloc calls.

2007-03-24  Zoran Vasiljevic <vasiljevic@users.sourceforge.net>

	* win/tclWinThrd.c: Thread exit handler marks the current thread as
	un-initialized. This allows exit handlers that are registered later to
	re-initialize this subsystem in case they need to use some sync
	primitives (cond variables) from this file again.

2007-03-23  Miguel Sofer  <msofer@users.sf.net>

	* generic/tclBasic.c (DeleteInterpProc): pop the root frame pointer
	before deleting the global namespace [Bug 1658572]

2007-03-23  Kevin B. Kenny  <kennykb@acm.org>

	* win/Makefile.in: Added code to keep a Cygwin path name from leaking
	into LIBRARY_DIR when doing 'make test' or 'make runtest'.

2007-03-22  Don Porter	<dgp@users.sourceforge.net>

	* generic/tclCmdAH.c (Tcl_ForeachObjCmd):	Replaced arrays on the
	C stack and ckalloc calls with TclStackAlloc calls to use memory on
	Tcl's evaluation stack.

	* generic/tclExecute.c: Revised GrowEvaluationStack to take an
	argument specifying the growth required by the caller, so that a
	single reallocation / copy is the most that will ever be needed even
	when required growth is large.

2007-03-21  Don Porter	<dgp@users.sourceforge.net>

	* generic/tclExecute.c: More ckalloc -> ckrealloc conversions.
	* generic/tclLiteral.c:
	* generic/tclNamesp.c:
	* generic/tclParse.c:
	* generic/tclPreserve.c:
	* generic/tclStringObj.c:
	* generic/tclUtil.c:

2007-03-20  Don Porter	<dgp@users.sourceforge.net>

	* generic/tclEnv.c:	Some more ckalloc -> ckrealloc replacements.
	* generic/tclLink.c:

2007-03-20  Kevin B. Kenny  <kennykb@acm.org>

	* generic/tclDate.c: Rebuilt, despite Donal Fellows's comment when
	committing it that no rebuild was required.
	* generic/tclGetDate.y: According to Donal Fellows, "Introduce modern
	formatting standards; no need for rebuild of tclDate.c."

	* library/tzdata/America/Cambridge_Bay:
	* library/tzdata/America/Havana:
	* library/tzdata/America/Inuvik:
	* library/tzdata/America/Iqaluit:
	* library/tzdata/America/Pangnirtung:
	* library/tzdata/America/Rankin_Inlet:
	* library/tzdata/America/Resolute:
	* library/tzdata/America/Yellowknife:
	* library/tzdata/Asia/Choibalsan:
	* library/tzdata/Asia/Dili:
	* library/tzdata/Asia/Hovd:
	* library/tzdata/Asia/Jakarta:
	* library/tzdata/Asia/Jayapura:
	* library/tzdata/Asia/Makassar:
	* library/tzdata/Asia/Pontianak:
	* library/tzdata/Asia/Ulaanbaatar:
	* library/tzdata/Europe/Istanbul: Upgraded to Olson's tzdata2007d.

	* generic/tclListObj.c (TclLsetList, TclLsetFlat):
	* tests/lset.test: Changes to deal with shared internal representation
	for lists passed to the [lset] command. Thanks to Don Porter for
	fixing this issue. [Bug 1677512]

2007-03-19  Don Porter	<dgp@users.sourceforge.net>

	* generic/tclCompile.c: Revise the various expansion routines for
	CompileEnv fields to use ckrealloc() where appropriate.

	* generic/tclBinary.c (Tcl_SetByteArrayLength): Replaced ckalloc() /
	memcpy() sequence with ckrealloc() call.

	* generic/tclBasic.c (Tcl_CreateMathFunc):	Replaced some calls to
	* generic/tclEvent.c (Tcl_CreateThread):	Tcl_Alloc() with calls
	* generic/tclObj.c (UpdateStringOfBignum):	to ckalloc(), which
	* unix/tclUnixTime.c (SetTZIfNecessary):	better supports memory
	* win/tclAppInit.c (setargv):			debugging.

2007-03-19  Donal K. Fellows  <donal.k.fellows@manchester.ac.uk>

	* doc/regsub.n: Corrected example so that it doesn't recommend
	potentially unsafe practice. Many thanks to Konstantin Kushnir
	<chpock@gmail.com> for reporting this.

2007-03-17  Kevin B. Kenny  <kennykb@acm.org>

	* win/tclWinReg.c (GetKeyNames): Size the buffer for enumerating key
	names correctly, so that Unicode names exceeding 127 chars can be
	retrieved without crashing. [Bug 1682211]
	* tests/registry.test (registry-4.9): Added test case for the above
	bug.

2007-03-15  Mo DeJong  <mdejong@users.sourceforge.net>

	* generic/tclIOUtil.c (Tcl_Stat): Reimplement workaround to avoid gcc
	warning by using local variables. When the macro argument is of type
	long long instead of long, the incorrect warning is not generated.

2007-03-15  Mo DeJong  <mdejong@users.sourceforge.net>

	* win/Makefile.in: Fully qualify LIBRARY_DIR so that `make test` does
	not depend on working dir.

2007-03-15  Mo DeJong  <mdejong@users.sourceforge.net>

	* tests/parse.test: Add two backslash newline parse tests.

2007-03-12  Don Porter	<dgp@users.sourceforge.net>

	* generic/tclExecute.c (INST_FOREACH_STEP4):	Make private copy of
	* tests/foreach.test (foreach-10.1):	value list to be assigned to
	variables so that shimmering of that list doesn't lead to invalid
	pointers. [Bug 1671087]

	* generic/tclEvent.c (HandleBgErrors):	Make efficient private copy
	* tests/event.test (event-5.3): of the command prefix for the interp's
	background error handling command to avoid panics due to pointers to
	memory invalid after shimmering. [Bug 1670155]

	* generic/tclNamesp.c (NsEnsembleImplementationCmd):	Make efficient
	* tests/namespace.test (namespace-42.8):	private copy of the
	command prefix as we invoke the command appropriate to a particular
	subcommand of a particular ensemble to avoid panic due to shimmering
	of the List intrep. [Bug 1670091]

	* generic/tclVar.c (TclArraySet):	Make efficient private copy of
	* tests/var.test (var-17.1):	the "list" argument to [array set] to
	avoid crash due to shimmering invalidating pointers. [Bug 1669489]

2007-03-12  Donal K. Fellows  <donal.k.fellows@manchester.ac.uk>

	* generic/tclCmdIL.c (Tcl_LsortObjCmd): Fix problems with declaration
	positioning and memory leaks. [Bug 1679072]

2007-03-11  Donal K. Fellows  <dkf@users.sf.net>

	* generic/tclCmdIL.c (Tcl_LreverseObjCmd): Ensure that a list is
	correctly reversed even if its internal representation is shared
	without the object itself being shared. [Bug 1675044]

2007-03-10  Miguel Sofer  <msofer@users.sf.net>

	* generic/tclCmdIL (Tcl_LsortObjCmd): changed fix to [Bug 1675116] to
	use the cheaper TclListObjCopy() instead of Tcl_DuplicateObj().

2007-03-09  Andreas Kupries  <andreask@activestate.com>

	* library/platform/shell.tcl: Made more robust if an older platform
	* library/platform/pkgIndex.tcl: package is present in the inspected
	* unix/Makefile.in: shell. Package forget it to prevent errors. Bumped
	* win/Makefile.in: package version to 1.1.3, and updated the Makefiles
	installing it as Tcl Module.

2007-03-09  Donal K. Fellows  <donal.k.fellows@man.ac.uk>

	* generic/tclCmdIL.c (Tcl_LsortObjCmd): Handle tricky case with loss
	* tests/cmdIL.test (cmdIL-1.29):	of list rep during sorting due
	to shimmering. [Bug 1675116]

2007-03-09  Kevin B. Kenny  <kennykb@acm.org>

	* library/clock.tcl (ReadZoneinfoFile): Added Y2038 compliance to the
	code for version-2 'zoneinfo' files.
	* tests/clock.test (clock-56.3): Added a test case for Y2038 and
	'zoneinfo'. Modified test initialisation to use the
	'loadTestedCommands' function of tcltest to bring in the correct path
	for the registry library.

2007-03-08  Don Porter	<dgp@users.sourceforge.net>

	* generic/tclListObj.c (TclLsetList):	Rewrite so that the routine
	itself does not do any direct intrep surgery. Better isolates those
	things into the implementation of the "list" Tcl_ObjType.

2007-03-08  Donal K. Fellows  <donal.k.fellows@man.ac.uk>

	* generic/tclListObj.c (TclLindexList, TclLindexFlat): Moved these
	functions to tclListObj.c from tclCmdIL.c to mirror the way that the
	equivalent functions for [lset]'s guts are arranged.

2007-03-08  Kevin B. Kenny  <kennykb@acm.org>

	* library/clock.tcl: Further tweaks to the Windows time zone table
	(restoring missing Mexican time zones). Added rudimentary handling of
	version-2 'zoneinfo' files. Update US DST rules so that zones such as
	'EST5EDT' get the correct transition dates.
	* tests/clock.test: Added rudimentary test cases for 'zoneinfo'
	parsing. Adjusted several tests that depended on obsolete US DST
	transition rules.

2007-03-07  Daniel Steffen  <das@users.sourceforge.net>

	* macosx/tclMacOSXNotify.c: add spinlock debugging and sanity checks.

	* macosx/Tcl.xcodeproj/project.pbxproj: ensure gcc version used by
	* macosx/Tcl.xcodeproj/default.pbxuser: Xcode and configure/make are
	* macosx/Tcl-Common.xcconfig:		consistent and independent of
	gcc_select default and CC env var; fixes for Xcode 3.0.

	* unix/tcl.m4 (Darwin): s/CFLAGS/CPPFLAGS/ in macosx-version-min check
	* unix/configure: autoconf-2.59

2007-03-07  Don Porter	<dgp@users.sourceforge.net>

	* generic/tclCmdIL.c (TclLindex*):	Rewrites to make efficient
	private copies of the list and indexlist arguments, so we can operate
	on the list elements directly with no fear of shimmering effects.
	Replaces defensive coding schemes that are otherwise required. End
	result is that TclLindexList is entirely a wrapper around
	TclLindexFlat, which is now the core engine of all [lindex]
	operations.

	* generic/tclObj.c (Tcl_AppendAllObjTypes):	Converted to simpler
	list validity test.

2007-03-07  Donal K. Fellows  <donal.k.fellows@man.ac.uk>

	* generic/tclRegexp.c (TclRegAbout): Generate information about a
	regexp as a Tcl_Obj instead of as a string, which is more efficient.

2007-03-07  Kevin B. Kenny  <kennykb@acm.org>

	* library/clock.tcl: Adjusted Windows time zone table to handle new US
	DST rules by locale rather than as Posix time zone spec.
	* tests/clock.test (clock-39.6, clock-49.2, testclock::registry):
	Adjusted tests to simulate new US rules.
	* library/tzdata/America/Indiana/Winamac:
	* library/tzdata/Europe/Istanbul:
	* library/tzdata/Pacific/Easter:
	Olson's tzdata2007c.

2007-03-05  Andreas Kupries  <andreask@activestate.com>

	* library/platform/shell.tcl (::platform::shell::RUN): In the case of
	* library/platform/pkgIndex.tcl: a failure put the captured stderr
	* unix/Makefile.in: into the error message to aid in debugging. Bumped
	* win/Makefile.in: package version to 1.1.2, and updated the makefiles
	installing it as Tcl Module.

2007-03-03  Donal K. Fellows  <dkf@users.sf.net>

	* generic/tclLink.c (LinkedVar): Added macro to conceal at least some
	of the pointer hackery.

2007-03-02  Don Porter	<dgp@users.sourceforge.net>

	* generic/tclCmdIL.c (Tcl_LreverseObjCmd):	Added missing
	TclInvalidateStringRep() call when we directly manipulate the intrep
	of an unshared "list" Tcl_Obj. [Bug 1672585]

	* generic/tclCmdIL.c (Tcl_JoinObjCmd):	Revised [join] implementation
	to append Tcl_Obj's instead of strings. [RFE 1669420]

	* generic/tclCmdIL.c (Info*Cmd):	Code simplifications and
	optimizations.

2007-03-02  Donal K. Fellows  <donal.k.fellows@manchester.ac.uk>

	* generic/tclCompile.c (TclPrintInstruction): Added a scheme to allow
	* generic/tclCompile.h (AuxDataPrintProc):    aux-data to be printed
	* generic/tclCompCmds.c (Print*Info):	      out for debugging. For
	this to work, immediate operands referring to aux-data must be
	identified as such in the instruction descriptor table using
	OPERAND_AUX4 (all are always 4 bytes).

	* generic/tclExecute.c (TclExecuteByteCode): Rewrote the compiled
	* generic/tclCompCmds.c (TclCompileDictCmd): [dict update] so that it
	* generic/tclCompile.h (DictUpdateInfo):     stores critical
	* tests/dict.test (dict-21.{14,15}):	     non-varying data in an
	aux-data value instead of a (shimmerable) literal. [Bug 1671001]

2007-03-01  Don Porter	<dgp@users.sourceforge.net>

	* generic/tclCmdIL.c (Tcl_LinsertObjCmd):	Code simplifications
	and optimizations.

	* generic/tclCmdIL.c (Tcl_LreplaceObjCmd):	Code simplifications
	and optimizations.

	* generic/tclCmdIL.c (Tcl_LrangeObjCmd):	Rewrite in the same
	spirit; avoid shimmer effects rather than react to them.

	* generic/tclCmdAH.c (Tcl_ForeachObjCmd):	Stop throwing away
	* tests/foreach.test (foreach-1.14):	useful error information when
	loop variable sets fail.

	* generic/tclCmdIL.c (Tcl_LassignObjCmd):	Rewrite to make an
	efficient private copy of the list argument, so we can operate on the
	list elements directly with no fear of shimmering effects. Replaces
	defensive coding schemes that are otherwise required.

	* generic/tclCmdAH.c (Tcl_ForeachObjCmd):	Rewrite to make
	efficient private copies of the variable and value lists, so we can
	operate on them without any special shimmer defense coding schemes.

2007-03-01  Donal K. Fellows  <donal.k.fellows@manchester.ac.uk>

	* generic/tclCompCmds.c (TclCompileForeachCmd): Prevent an unexpected
	* tests/foreach.test (foreach-9.1):		infinite loop when the
	variable list is empty and the foreach is compiled. [Bug 1671138]

2007-02-26  Andreas Kupries  <andreask@activestate.com>

	* generic/tclIORChan.c (FreeReflectedChannel): Added the missing
	refcount release between NewRC and FreeRC for the channel handle
	object, spotted by Don Porter. [Bug 1667990]

2007-02-26  Don Porter	<dgp@users.sourceforge.net>

	* generic/tclCmdAH.c (Tcl_ForeachObjCmd):	Removed surplus
	copying of the objv array that used to be a workaround for [Bug
	404865]. That bug is long fixed.

2007-02-24  Don Porter	<dgp@users.sourceforge.net>

	* generic/tclBasic.c:	Use new interface in Tcl_EvalObjEx so that the
	recounting logic of the List internal rep need not be repeated there.
	Better encapsulation of internal details.

	* generic/tclInt.h:	New internal routine TclListObjCopy() used
	* generic/tclListObj.c: to efficiently do the equivalent of [lrange
	$list 0 end]. After some experience with this, might be a good
	candidate for exposure as a public interface. It's useful for callers
	of Tcl_ListObjGetElements() who want to control the ongoing validity
	of the returned objv pointer.

2007-02-22  Andreas Kupries  <andreask@activestate.com>

	* tests/pkg.test: Added tests for the case of an alpha package
	satisfying a require for the regular package, demonstrating a corner
	case specified in TIP#280. More notes in the comments to the test.

2007-02-20  Jan Nijtmans  <nijtmans@users.sf.net>

	* generic/tclInt.decls: Added "const" specifiers in TclSockGetPort
	* generic/tclIntDecls.h: regenerated
	* generic/*.c:
	* unix/tclUnixChan.c
	* unix/tclUnixPipe.c
	* win/tclWinPipe.c
	* win/tclWinSock.c: Added many "const" specifiers in implementation.

2007-02-20  Don Porter	<dgp@users.sourceforge.net>

	* doc/tcltest.n:	Typo fix. [Bug 1663539]

2007-02-20  Pat Thoyts	<patthoyts@users.sourceforge.net>

	* generic/tclFileName.c:  Handle extended paths on Windows NT and
	* generic/tclPathObj.c:	  above. These have a \\?\ prefix. [Bug
	* win/tclWinFile.c:	  1479814]
	* tests/winFCmd.test:	  Tests for extended path handling.

2007-02-19  Jeff Hobbs	<jeffh@ActiveState.com>

	* unix/tcl.m4: use SHLIB_SUFFIX=".so" on HP-UX ia64 arch.
	* unix/configure: autoconf-2.59

	* generic/tclIOUtil.c (Tcl_FSEvalFileEx): safe incr of objPtr ref.

2007-02-18  Donal K. Fellows  <dkf@users.sf.net>

	* doc/chan.n, doc/clock.n, doc/eval.n, doc/exit.n, doc/expr.n:
	* doc/interp.n, doc/open.n, doc/platform_shell.n, doc/pwd.n:
	* doc/refchan.n, doc/regsub.n, doc/scan.n, doc/tclvars.n, doc/tm.n:
	* doc/unload.n: Apply [Bug 1610310] to fix typos. Thanks to Larry
	Virden for spotting them.

	* doc/interp.n: Partial fix of [Bug 1662436]; rest requires some
	policy decisions on what should and shouldn't be safe commands from
	the "new in 8.5" set.

2007-02-13  Kevin B. Kenny  <kennykb@acm.org>

	* tools/fix_tommath_h.tcl: Further tweaking for the x86-64. The change
	is to make 'mp_digit' be an 'unsigned int' on that platform; since
	we're using only 32 bits of it, there's no reason to make it a 64-bit
	'unsigned long.'
	* generic/tclTomMath.h: Regenerated.

2007-02-13  Donal K. Fellows  <donal.k.fellows@man.ac.uk>

	* doc/re_syntax.n: Corrected description of 'print' class [Bug
	1614687] and enhanced description of 'graph' class.

2007-02-12  Kevin B. Kenny  <kennykb@acm.org>

	* tools/fix_tommath_h.tcl: Added code to patch out a check for
	__x86_64__ that caused Tommath to use __attributes(TI)__ for the
	mp_word type. Tetra-int's simply fail on too many gcc-glibc-OS
	combinations to be ready for shipment today, even if they work for
	some of us. This change allows reversion of das's change of 2006-08-18
	that accomplised the same thing on Darwin. [Bugs 1601380, 1603737,
	1609936, 1656265]
	* generic/tclTomMath.h: Regenerated.
	* library/tzdata/Africa/Asmara:
	* library/tzdata/Africa/Asmera:
	* library/tzdata/America/Nassau:
	* library/tzdata/Atlantic/Faeroe:
	* library/tzdata/Atlantic/Faroe:
	* library/tzdata/Australia/Eucla:
	* library/tzdata/Pacific/Easter: Rebuilt from Olson's tzdata2007b.

2007-02-09  Joe Mistachkin  <joe@mistachkin.com>

	* win/nmakehlp.c: Properly cleanup after nmakehlp, including the
	* win/makefile.vc: vcX0.pch file.

2007-02-08  Jeff Hobbs	<jeffh@ActiveState.com>

	* unix/tclUnixInit.c (TclpCheckStackSpace): do stack size checks with
	unsigned size_t to correctly validate stackSize in the 2^31+ range.
	[Bug 1654104]

2007-02-08  Don Porter	<dgp@users.sourceforge.net>

	* generic/tclNamesp.c:	Corrected broken logic in Tcl_DeleteNamespace
	* tests/namespace.test: introduced in Patch 1577278 that caused
	[namespace delete ::] to be effective only at level #0. New test
	namespace-7.7 should prevent similar error in the future [Bug 1655305]

2007-02-06  Don Porter	<dgp@users.sourceforge.net>

	* generic/tclNamesp.c:	Corrected broken implementation of the
	* tests/namespace.test: TclMatchIsTrivial optimization on [namespace
	children $namespace $pattern].

2007-02-04  Daniel Steffen  <das@users.sourceforge.net>

	* unix/tcl.m4: use gcc4's __attribute__((__visibility__("hidden"))) if
	available to define MODULE_SCOPE effective on all platforms.
	* unix/configure.in: add caching to -pipe and zoneinfo checks.
	* unix/configure: autoconf-2.59
	* unix/tclConfig.h.in: autoheader-2.59

2007-02-03  Joe Mistachkin  <joe@mistachkin.com>

	* win/rules.vc: Fix platform specific file copy macros for downlevel
	Windows.

2007-01-29  Don Porter	<dgp@users.sourceforge.net>

	* generic/tclResult.c: Added optimization case to TclTransferResult to
	cover common case where there's big savings over the fully general
	path. Thanks to Peter MacDonald. [Bug 1626518]

	* generic/tclLink.c:	Broken linked float logic corrected. Thanks to
	Andy Goth. [Bug 1602538]

	* doc/fcopy.n:	Typo fix. [Bug 1630627]

2007-01-28  Daniel Steffen  <das@users.sourceforge.net>

	* macosx/Tcl.xcodeproj/project.pbxproj:	  extract build settings that
	* macosx/Tcl.xcodeproj/default.pbxuser:	  were common to multiple
	* macosx/Tcl-Common.xcconfig (new file):  configurations into external
	* macosx/Tcl-Debug.xcconfig (new file):	  xcconfig files; add extra
	* macosx/Tcl-Release.xcconfig (new file): configurations for building
	with SDKs and 64bit; convert legacy jam-based 'Tcl' target to native
	target with single script phase; correct syntax of build setting
	references to use $() throughout.

	* macosx/README: document new Tcl.xcodeproj configurations; other
	minor updates/corrections.

	* generic/tcl.h: update location of version numbers in macosx files.

	* macosx/Tcl.xcode/project.pbxproj: restore 'tcltest' target to
	* macosx/Tcl.xcode/default.pbxuser: working order by replicating
	applicable changes to Tcl.xcodeproj since 2006-07-20.

2007-01-25  Daniel Steffen  <das@users.sourceforge.net>

	* unix/tcl.m4: integrate CPPFLAGS into CFLAGS as late as possible and
	move (rather than duplicate) -isysroot flags from CFLAGS to CPPFLAGS
	to avoid errors about multiple -isysroot flags from some older gcc
	builds.

	* unix/configure: autoconf-2.59

2007-01-22  Donal K. Fellows  <donal.k.fellows@manchester.ac.uk>

	* compat/memcmp.c (memcmp): Reworked so that arithmetic is never
	performed upon void pointers, since that is illegal. [Bug 1631017]

2007-01-19  Donal K. Fellows  <donal.k.fellows@man.ac.uk>

	* generic/tclCompile.c (TclCompileScript): Reduce the frequency with
	which we issue INST_START_CMD, making bytecode both more compact and
	somewhat faster. The optimized case is where we would otherwise be
	issuing a sequence of those instructions; in those cases, it is only
	ever the first one encountered that could possibly trigger.

2007-01-19  Joe Mistachkin  <joe@mistachkin.com>

	* tools/man2tcl.c: Include stdlib.h for exit() and improve comment
	detection.
	* win/nmakehlp.c: Update usage.
	* win/makefile.vc: Properly build man2tcl.c for MSVC8.

2007-01-19  Daniel Steffen  <das@users.sourceforge.net>

	* macosx/tclMacOSXFCmd.c (TclMacOSXSetFileAttribute): on some versions
	of Mac OS X, truncate() fails on resource forks, in that case use
	open() with O_TRUNC instead.

	* macosx/tclMacOSXNotify.c: accommodate changes to prototypes of
	OSSpinLock(Un)Lock API.

	* macosx/Tcl.xcodeproj/project.pbxproj: ensure HOME and USER env vars
	* macosx/Tcl.xcodeproj/default.pbxuser: are defined when running
						testsuite from Xcode.

	* tests/env.test: add extra system env vars that need to be preserved
	on some Mac OS X versions for testsuite to work.

	* unix/Makefile.in:  Move libtommath defines into configure.in to
	* unix/configure.in: avoid replicating them across multiple
	* macosx/Tcl.xcodeproj/project.pbxproj: buildsystems.

	* unix/tcl.m4: ensure CPPFLAGS env var is used when set. [Bug 1586861]
	(Darwin): add -isysroot and -mmacosx-version-min flags to CPPFLAGS
	when present in CFLAGS to avoid discrepancies between what headers
	configure sees during preprocessing tests and compiling tests.

	* unix/configure: autoconf-2.59
	* unix/tclConfig.h.in: autoheader-2.59

2007-01-18  Donal K. Fellows  <donal.k.fellows@man.ac.uk>

	* generic/tclCompile.c (TclCompileScript): Make sure that when parsing
	an expanded literal fails, a correct bytecode sequence is still
	issued. [Bug 1638414]. Also make sure that the start of the expansion
	bytecode sequence falls inside the span of bytecodes for a command.
	* tests/compile.test (compile-16.24): Added test for [Bug 1638414]

2007-01-17  Donal K. Fellows  <dkf@users.sf.net>

	* generic/tclIO.c: Added macros to make usage of ChannelBuffers
	clearer.

2007-01-11  Joe English	 <jenglish@users.sourceforge.net>

	* win/tcl.m4(CFLAGS_WARNING): Remove "-Wconversion". This was removed
	from unix/tcl.m4 2004-07-16 but not from here.
	* win/configure: Regenerated.

2007-01-11  Pat Thoyts	<patthoyts@users.sourceforge.net>

	* win/makefile.vc: Fixes to work better on Win98. Read version numbers
	* win/nmakehlp.c:  from package index file to avoid keeping numbers in
	* win/rules.vc:	   the makefile where they may become de-synchronized.

2007-01-10  Donal K. Fellows  <donal.k.fellows@manchester.ac.uk>

	* generic/regcomp.c (compile, freev):	     Define a strategy for
	* generic/regexec.c (exec):		     managing the internal
	* generic/regguts.h (AllocVars, FreeVars):   vars of the RE engine to
	* generic/regcustom.h (AllocVars, FreeVars): reduce C stack usage.
	This will make Tcl as a whole much less likely to run out of stack
	space...

2007-01-09  Donal K. Fellows  <donal.k.fellows@man.ac.uk>

	* generic/tclCompCmds.c (TclCompileLindexCmd):
	* tests/lindex.test (lindex-9.2): Fix silly bug that ended up
	sometimes compiling list arguments in the wrong order. [Bug 1631364]

2007-01-03  Kevin B. Kenny  <kennykb@acm.org>

	* generic/tclDate.c: Regenerated to recover a lost fix from patthoyts.
	[Bug 1618523]

2006-12-26  Mo DeJong  <mdejong@users.sourceforge.net>

	* generic/tclIO.c (Tcl_GetsObj): Avoid checking for for the LF in a
	possible CRLF sequence when EOF has already been found.

2006-12-26  Mo DeJong  <mdejong@users.sourceforge.net>

	* generic/tclEncoding.c (EscapeFromUtfProc): Clear the
	TCL_ENCODING_END flag when end bytes are written. This fix keep this
	method from writing escape bytes for an encoding like iso2022-jp
	multiple times when the escape byte overlap with the end of the IO
	buffer.
	* tests/io.test: Add test for escape byte overlap issue.

2006-12-19  Donal K. Fellows  <donal.k.fellows@man.ac.uk>

	* unix/tclUnixThrd.c (Tcl_GetAllocMutex, TclpNewAllocMutex): Add
	intermediate variables to shut up unwanted warnings. [Bug 1618838]

2006-12-19  Daniel Steffen  <das@users.sourceforge.net>

	* unix/tclUnixThrd.c (TclpInetNtoa): fix for 64 bit.

	* unix/tcl.m4 (Darwin): --enable-64bit: verify linking with 64bit
	-arch flag succeeds before enabling 64bit build.
	* unix/configure: autoconf-2.59

2006-12-17  Daniel Steffen  <das@users.sourceforge.net>

	* tests/macOSXLoad.test (new file): add testing of .bundle loading and
	* tests/load.test:		    unloading on Darwin (in addition
	* tests/unload.test:		    to existing tests of .dylib
	loading).
	* macosx/Tcl.xcodeproj/project.pbxproj: add building of dltest
	binaries so that testsuite run from Xcode can use them; fix testsuite
	run script
	* unix/configure.in:	   add support for building dltest binaries as
	* unix/dltest/Makefile.in: .bundle (in addition to .dylib) on Darwin.
	* unix/Makefile.in: add stub lib dependency to dltest target.
	* unix/configure: autoconf-2.59

	* tests/append.test: fix cleanup failure when all tests are skipped.

	* tests/chan.test (chan-16.9): cleanup chan event handler to avoid
	causing error in event.test when running testsuite with -singleproc 1.

	* tests/info.test: add !singleTestInterp constraint to tests that fail
	when running testsuite with -singleproc 1. [Bug 1605269]

2006-12-14  Donal K. Fellows  <donal.k.fellows@manchester.ac.uk>

	* doc/string.n: Fix example. [Bug 1615277]

2006-12-12  Don Porter	<dgp@users.sourceforge.net>

	* generic/tclCompExpr.c:	Now that the new internal structs are
	in use to support operator commands, might as well make them the
	default for [expr] as well and avoid passing every parsed expression
	through the inefficient Tcl_Token array format. This addresses most
	issues in [RFE 1517602]. Assuming no performance disasters result from
	this, much dead code supporting the other implementation might now be
	removed.

	* generic/tclBasic.c:	Final step routing all direct evaluation forms
	* generic/tclCompExpr.c: of the operator commands through TEBC,
	* generic/tclCompile.h: dropping all the routines in tclMathOp.c.
	* generic/tclMathOp.c:	Still needs Engineering Manual attention.

2006-12-11  Don Porter	<dgp@users.sourceforge.net>

	* generic/tclBasic.c:	Another step with all sorting operator
	* generic/tclCompExpr.c: commands now routing through TEBC via
	* generic/tclCompile.h: TclSortingOpCmd().

2006-12-08  Don Porter	<dgp@users.sourceforge.net>

	* generic/tclBasic.c:	 Another step down the path of re-using
	* generic/tclCompExpr.c: TclExecuteByteCode to implement the TIP 174
	* generic/tclCompile.h: commands instead of using a mass of code
	* generic/tclMathOp.c:	duplication. Now all operator commands that
	* tests/mathop.test:	demand exactly one operation are implemented
	via TclSingleOpCmd and a call to TEBC.

	* generic/tclCompExpr.c: Revised implementation of TclInvertOpCmd to
	* generic/tclMathOp.c:	perform a bytecode compile / execute sequence.
	This demonstrates a path toward avoiding mountains of code duplication
	in tclMathOp.c and tclExecute.c.

	* generic/tclCompile.h: Change TclExecuteByteCode() from static to
	* generic/tclExecute.c: MODULE_SCOPE so all files including
	tclCompile.h may call it.

	* generic/tclMathOp.c:	More revisions to make tests pass.
	* tests/mathop.test:

2006-12-08  Donal K. Fellows  <donal.k.fellows@manchester.ac.uk>

	* generic/tclNamesp.c (TclTeardownNamespace): Ensure that dying
	namespaces unstitch themselves from their referents. [Bug 1571056]
	(NsEnsembleImplementationCmd): Silence GCC warning.

	* tests/mathop.test: Full tests for & | and ^ operators

2006-12-08  Daniel Steffen  <das@users.sourceforge.net>

	* library/tcltest/tcltest.tcl: use [info frame] for "-verbose line".

2006-12-07  Don Porter	<dgp@users.sourceforge.net>

	* generic/tclCompCmds.c:	Additional commits correct most
	* generic/tclExecute.c:		failing tests illustrating bugs
	* generic/tclMathOp.c:		uncovered in [Patch 1578137].

	* generic/tclBasic.c:	Biggest source of TIP 174 failures was that
	the commands were not [namespace export]ed from the ::tcl::mathop
	namespace. More bits from [Patch 1578137] correct that.

	* tests/mathop.test:	Commmitted several new tests from Peter Spjuth
	found in [Patch 1578137]. Many failures now demonstrate issues to fix
	in the TIP 174 implementation.

2006-12-07  Donal K. Fellows  <donal.k.fellows@manchester.ac.uk>

	* tests/mathop.test: Added tests for ! ~ eq operators.
	* generic/tclMathOp.c (TclInvertOpCmd): Add in check for non-integral
	numeric values.
	* generic/tclCompCmds.c (CompileCompareOpCmd): Factor out the code
	generation for the chained comparison operators.

2006-12-07  Pat Thoyts	<patthoyts@users.sourceforge.net>

	* tests/exec.test: Fixed line endings (caused win32 problems).

2006-12-06  Don Porter	<dgp@users.sourceforge.net>

	* generic/tclCompCmds.c:	Revised and consolidated into utility
	* tests/mathop.test:		routines some of routines that compile
	the new TIP 174 commands. This corrects some known bugs. More to come.

2006-12-06  Kevin B. Kenny  <kennykb@acm.org>

	* tests/expr.test (expr-47.12): Improved error reporting in hopes of
	having more information to pursue [Bug 1609936].

2006-12-05  Andreas Kupries  <andreask@activestate.com>

	TIP#291 IMPLEMENTATION

	* generic/tclBasic.c: Define tcl_platform element for pointerSize.
	* doc/tclvars.n:

	* win/Makefile.in: Added installation instructions for the platform
	* win/makefile.vc: package. Added the platform package.
	* win/makefile.bc:
	* unix/Makefile.in:

	* tests/platform.test:
	* tests/safe.test:

	* library/platform/platform.tcl:
	* library/platform/shell.tcl:
	* library/platform/pkgIndex.tcl:

	* doc/platform.n:
	* doc/platform_shell.n:

2006-12-05  Don Porter	<dgp@users.sourceforge.net>

	* generic/tclPkg.c:	When no requirements are supplied to a
	* tests/pkg.test:	[package require $pkg] and [package unknown]
	is invoked to find a satisfying package, pass the requirement argument
	"0-" (which means all versions are acceptable). This permits a
	registered [package unknown] command to call [package vsatisfies
	$testVersion {*}$args] without any special handling of the empty $args
	case. This fixes/avoids a bug in [::tcl::tm::UnknownHandler] that was
	causing old TM versions to be provided in preference to newer TM
	versions. Thanks to Julian Noble for discovering the issue.

2006-12-04  Donal K. Fellows  <dkf@users.sf.net>

	TIP#267 IMPLEMENTATION

	* generic/tclIOCmd.c (Tcl_ExecObjCmd): Added -ignorestderr option,
	* tests/exec.test, doc/exec.n:	       loosely from [Patch 1476191]

2006-12-04  Don Porter	<dgp@users.sourceforge.net>

	* generic/tclCompExpr.c:	Added implementation for the
	CompileExprTree() routine that can produce expression bytecode
	directly from internal structures with no need to pass through the
	Tcl_Token array representation. Still disabled by default. #undef
	USE_EXPR_TOKENS to try it out.

2006-12-03  Don Porter	<dgp@users.sourceforge.net>

	* generic/tclCompExpr.c:	Added expr parsing routines that
	produce a different set of internal structures representing the parsed
	expression, as well as routines that go on to convert those structures
	into the traditional Tcl_Token array format. Use of these routines is
	currently disabled. #undef PARSE_DIRECT_EXPR_TOKENS to enable them.
	These routines will only become really useful when more routines that
	compile directly from the new internal structures are completed.

2006-12-02  Donal K. Fellows  <dkf@users.sf.net>

	* doc/file.n: Clarification of [file pathtype] docs. [Bug 1606454]

2006-12-01  Kevin B. Kenny	 <kennykb@acm.org>

	* libtommath/bn_mp_add.c:	Corrected the effects of a
	* libtommath/bn_mp_div.c:	bollixed 'cvs merge' operation
	* libtommath/bncore.c:		that inadvertently committed some
	* libtommath/tommath_class.h:	half-developed code.

	TIP#299 IMPLEMENTATION

	* doc/mathfunc.n:	Added isqrt() function to docs
	* generic/tclBasic.c:	Added isqrt() math function (ExprIsqrtFunc)
	* tests/expr.test (expr-47.*): Added tests for isqrt()
	* tests/info.test (info-20.2): Added isqrt() to expected math funcs.

2006-12-01  Don Porter	<dgp@users.sourceforge.net>

	* tests/chan.test:	Correct timing sensitivity in new test. [Bug
	1606860]

	TIP#287 IMPLEMENTATION

	* doc/chan.n:		New subcommand [chan pending].
	* generic/tclBasic.c:	Thanks to Michael Cleverly for proposal
	* generic/tclInt.h:	and implementation.
	* generic/tclIOCmd.c:
	* library/init.tcl:
	* tests/chan.test:
	* tests/ioCmd.test:

	TIP#298 IMPLEMENTATION

	* generic/tcl.decls: Tcl_GetBignumAndClearObj -> Tcl_TakeBignumFromObj
	* generic/tclObj.c:

	* generic/tclDecls.h:	make genstubs
	* generic/tclStubInit.c:

	* generic/tclExecute.c: Update callers.
	* generic/tclMathOp.c:

2006-11-30  Kevin B. Kenny  <kennykb@acm.org>

	* library/tzdata: Olson's tzdata2006p.
	* libtommath/bn_mp_sqrt.c: Fixed a bug where the initial approximation
	to the square root could be on the wrong side, causing failure of
	convergence.

2006-11-29  Don Porter	<dgp@users.sourceforge.net>

	* generic/tclBasic.c (Tcl_AppendObjToErrorInfo):  Added
	Tcl_DecrRefCount() on the objPtr argument to plug memory leaks. This
	makes the routine a consumer, which makes it easiest to use.

2006-11-28  Andreas Kupries  <andreask@activestate.com>

	* generic/tclBasic.c: TIP #280 implementation.
	* generic/tclCmdAH.c:
	* generic/tclCmdIL.c:
	* generic/tclCmdMZ.c:
	* generic/tclCompCmds.c:
	* generic/tclCompExpr.c:
	* generic/tclCompile.c:
	* generic/tclCompile.h:
	* generic/tclExecute.c:
	* generic/tclIOUtil.c:
	* generic/tclInt.h:
	* generic/tclInterp.c:
	* generic/tclNamesp.c:
	* generic/tclObj.c:
	* generic/tclProc.c:
	* tests/compile.test:
	* tests/info.test:
	* tests/platform.test:
	* tests/safe.test:

2006-11-27  Kevin B. Kenny  <kennykb@acm.org>

	* unix/tclUnixChan.c (TclUnixWaitForFile):
	* tests/event.test (event-14.*): Corrected a bug where
	TclUnixWaitForFile would present select() with the wrong mask on an
	LP64 machine if a fd number exceeds 32. Thanks to Jean-Luc Fontaine
	for reporting and diagnosing [Bug 1602208].

2006-11-27  Don Porter	<dgp@users.sourceforge.net>

	* generic/tclExecute.c (TclIncrObj):	Correct failure to detect
	floating-point increment values. Thanks to William Coleda [Bug
	1602991]

2006-11-26  Donal K. Fellows  <dkf@users.sf.net>

	* tests/mathop.test, doc/mathop.n: More bits and pieces of the TIP#174
	implementation. Note that the test suite is not yet complete.

2006-11-26  Daniel Steffen  <das@users.sourceforge.net>

	* unix/tcl.m4 (Linux): --enable-64bit support.	[Patch 1597389]
	* unix/configure: autoconf-2.59			[Bug 1230558]

2006-11-25  Donal K. Fellows  <dkf@users.sf.net>

	TIP#174 IMPLEMENTATION

	* generic/tclMathOp.c (new file): Completed the implementation of the
	interpreted versions of all the tcl::mathop commands. Moved to a new
	file to make tclCompCmds.c more focused in purpose.

2006-11-23  Donal K. Fellows  <dkf@users.sf.net>

	* generic/tclCompCmds.c (Tcl*OpCmd, TclCompile*OpCmd):
	* generic/tclBasic.c (Tcl_CreateInterp): Partial implementation of
	TIP#174; the commands are compiled, but (mostly) not interpreted yet.

2006-11-22  Donal K. Fellows  <dkf@users.sf.net>

	TIP#269 IMPLEMENTATION

	* generic/tclCmdMZ.c (Tcl_StringObjCmd): Implementation of the [string
	* tests/string.test (string-25.*):	 is list] command, based on
	* doc/string.n:				 work by Joe Mistachkin, with
	enhancements by Donal Fellows for better failindex behaviour.

2006-11-22  Don Porter	<dgp@users.sourceforge.net>

	* tools/genWinImage.tcl (removed):	Removed two files used in
	* win/README.binary (removed):	production of binary distributions
	for Windows, a task we no longer perform. [Bug 1476980]
	* generic/tcl.h:	Remove mention of win/README.binary in comment

	* generic/tcl.h:	Moved TCL_REG_BOSONLY #define from tcl.h to
	* generic/tclInt.h:	tclInt.h. Only know user is Expect, which
	already #include's tclInt.h. No need to continue greater exposure.
	[Bug 926500]

2006-11-20  Donal K. Fellows  <dkf@users.sf.net>

	* generic/tclBasic.c (Tcl_CreateInterp, TclHideUnsafeCommands):
	* library/init.tcl: Refactored the [chan] command's guts so that it
	does not use aliases to global commands, making the code more robust.

2006-11-17  Don Porter	<dgp@users.sourceforge.net>

	* generic/tclExecute.c (INST_EXPON):	Corrected crash on
	[expr 2**(1<<63)]. Was operating on cleared bignum Tcl_Obj.

2006-11-16  Donal K. Fellows  <dkf@users.sf.net>

	* doc/apply.n, doc/chan.n: Added examples.

2006-11-15  Don Porter	<dgp@users.sourceforge.net>

	TIP#270 IMPLEMENTATION

	* generic/tcl.decls:		New public routines Tcl_ObjPrintf,
	* generic/tclStringObj.c:	Tcl_AppendObjToErrorInfo, Tcl_Format,
	* generic/tclInt.h:		Tcl_AppendLimitedToObj,
	Tcl_AppendFormatToObj and Tcl_AppendPrintfToObj. Former internal
	versions removed.

	* generic/tclDecls.h:		make genstubs
	* generic/tclStubInit.c:

	* generic/tclBasic.c:		Updated callers.
	* generic/tclCkalloc.c:
	* generic/tclCmdAH.c:
	* generic/tclCmdIL.c:
	* generic/tclCmdMZ.c:
	* generic/tclCompExpr.c:
	* generic/tclCompile.c:
	* generic/tclDictObj.c:
	* generic/tclExecute.c:
	* generic/tclIORChan.c:
	* generic/tclIOUtil.c:
	* generic/tclMain.c:
	* generic/tclNamesp.c:
	* generic/tclObj.c:
	* generic/tclPkg.c:
	* generic/tclProc.c:
	* generic/tclStrToD.c:
	* generic/tclTimer.c:
	* generic/tclUtil.c:
	* unix/tclUnixFCmd.c:

	* tools/genStubs.tcl:	Updated script to no longer produce the
	_ANSI_ARGS_ wrapper in generated declarations. Also revised to accept
	variadic prototypes with more than one fixed argument. (This is
	possible since TCL_VARARGS and its limitations are no longer in use).
	* generic/tcl.h:	Some reordering so that macro definitions do
	not interfere with the now _ANSI_ARGS_-less stub declarations.

	* generic/tclDecls.h:		make genstubs
	* generic/tclIntDecls.h:
	* generic/tclIntPlatDecls.h:
	* generic/tclPlatDecls.h:
	* generic/tclTomMathDecls.h:

2006-11-15  Donal K. Fellows  <dkf@users.sf.net>

	* doc/ChnlStack.3, doc/CrtObjCmd.3, doc/GetIndex.3, doc/OpenTcp.3:
	* doc/chan.n, doc/fconfigure.n, doc/fcopy.n, doc/foreach.n:
	* doc/history.n, doc/http.n, doc/library.n, doc/lindex.n:
	* doc/lrepeat.n, doc/lreverse.n, doc/pkgMkIndex.n, doc/re_syntax.n:
	Convert \fP to \fR so that man-page scrapers have an easier time.

2006-11-14  Don Porter	<dgp@users.sourceforge.net>

	TIP#261 IMPLEMENTATION

	* generic/tclNamesp.c:	[namespace import] with 0 arguments
	introspects the list of imported commands.

2006-11-13  Kevin B. Kenny  <kennykb@users.sourceforge.net>

	* generic/tclThreadStorage.c (Tcl_InitThreadStorage):
	(Tcl_FinalizeThreadStorage): Silence a compiler warning about
	presenting a volatile pointer to 'memset'.

2006-11-13  Don Porter	<dgp@users.sourceforge.net>

	* generic/tclIO.c:	When [gets] on a binary channel needs to use
	the "iso8859-1" encoding, save a copy of that encoding per-thread to
	avoid repeated freeing and re-loading of it from the file system. This
	replaces the cached copy of this encoding that the platform
	initialization code used to keep in pre-8.5 releases.

2006-11-13  Daniel Steffen  <das@users.sourceforge.net>

	* generic/tclCompExpr.c:	Fix gcc warnings about 'cast to/from
	* generic/tclEncoding.c:	pointer from/to integer of different
	* generic/tclEvent.c:		size' on 64-bit platforms by casting
	* generic/tclExecute.c:		to intermediate types
	* generic/tclHash.c:		intptr_t/uintptr_t via new PTR2INT(),
	* generic/tclIO.c:		INT2PTR(), PTR2UINT() and UINT2PTR()
	* generic/tclInt.h:		macros. [Patch 1592791]
	* generic/tclProc.c:
	* generic/tclTest.c:
	* generic/tclThreadStorage.c:
	* generic/tclTimer.c:
	* generic/tclUtil.c:
	* unix/configure.in:
	* unix/tclUnixChan.c:
	* unix/tclUnixPipe.c:
	* unix/tclUnixPort.h:
	* unix/tclUnixTest.c:
	* unix/tclUnixThrd.c:

	* unix/configure: autoconf-2.59
	* unix/tclConfig.h.in: autoheader-2.59

2006-11-12  Donal K. Fellows  <dkf@users.sf.net>

	* generic/tclInt.h, generic/tclInt.decls: Transfer TclPtrMakeUpvar and
	TclObjLookupVar to the internal stubs table.

2006-11-10  Daniel Steffen  <das@users.sourceforge.net>

	* tests/fCmd.test (fCmd-6.26): fix failure when env(HOME) path
	contains symlinks.

	* macosx/Tcl.xcodeproj/project.pbxproj: remove tclParseExpr.c; when
	running testsuite from inside Xcdoe, skip stack-3.1 (it only fails
	under those circumstances).

	* unix/tcl.m4 (Darwin): suppress linker arch warnings when building
	universal for both 32 & 64 bit and no 64bit CoreFoundation is
	available; sync with tk tcl.m4 change.
	* unix/configure.in: whitespace.
	* unix/configure: autoconf-2.59

2006-11-09  Don Porter	<dgp@users.sourceforge.net>

	* generic/tclParseExpr.c (removed):	Moved all the code of
	* generic/tclCompExpr.c:	tclParseExpr.c into tclCompExpr.c.
	* unix/Makefile.in:	This sets the stage for expr compiling to work
	* win/Makefile.in:	directly with the full parse tree structures,
	* win/makefile.bc:	and not have to pass through the information
	* win/makefile.vc:	lossy format of an array of Tcl_Tokens.
	* win/tcl.dsp:

2006-11-09  Donal K. Fellows  <donal.k.fellows@manchester.ac.uk>

	TIP#272 IMPLEMENTATION

	* generic/tclCmdMZ.c (Tcl_StringObjCmd):    Implementation of the
	* tests/string.test, tests/stringComp.test: [string reverse] command
	* doc/string.n:				    from TIP#272.

	* generic/tclCmdIL.c (Tcl_LreverseObjCmd): Implementation of the
	* generic/tclBasic.c, generic/tclInt.h:	   [lreverse] command from
	* tests/cmdIL.test (cmdIL-7.*):		   TIP#272.
	* doc/lreverse.n:

2006-11-08  Donal K. Fellows  <dkf@users.sf.net>

	* generic/tclIO.c, generic/tclPkg.c: Style & clarity rewrites.

2006-11-07  Andreas Kupries  <andreask@activestate.com>

	* unix/tclUnixFCmd.c (CopyFile): Added code to fall back to a
	hardwired default block size should the filesystem report a bogus
	value. [Bug 1586470]

2006-11-04  Don Porter	<dgp@users.sourceforge.net>

	* generic/tclStringObj.c:	Changed Tcl_ObjPrintf() response to an
	invalid format specifier string. No longer panics; now produces an
	error message as output.

	TIP#274 IMPLEMENTATION

	* generic/tclParseExpr.c:	Exponentiation operator is now right
	* tests/expr.test:		associative. [Patch 1556802]

2006-11-03  Miguel Sofer  <msofer@users.sf.net>

	* generic/tclBasic.c (TEOVI): fix por possible leak of a Command in
	the presence of execution traces that delete it.

	* generic/tclBasic.c (TEOVI):
	* tests/trace.test (trace-21.11): fix for [Bug 1590232], execution
	traces may cause a second command resolution in the wrong namespace.

2006-11-03  Donal K. Fellows  <donal.k.fellows@manchester.ac.uk>

	* tests/event.test (event-11.5):	Rewrote tests to stop Tcl from
	* tests/io.test (multiple tests):	opening sockets that are
	* tests/ioCmd.test (iocmd-15.1,16,17):	reachable from outside hosts
	* tests/iogt.test (__echo_srv__.tcl):	where not necessary. This is
	* tests/socket.test (multiple tests):	noticably annoying on some
	* tests/unixInit.test (unixInit-1.2):	systems (e.g., Windows).

2006-11-02  Daniel Steffen  <das@users.sourceforge.net>

	* macosx/Tcl.xcodeproj/project.pbxproj: check autoconf/autoheader exit
	status and stop build if they fail.

2006-11-02  Jeff Hobbs	<jeffh@ActiveState.com>

	* doc/ParseCmd.3, doc/Tcl.n, doc/eval.n, doc/exec.n:
	* doc/fconfigure.n, doc/interp.n, doc/unknown.n:
	* library/auto.tcl, library/init.tcl, library/package.tcl:
	* library/safe.tcl, library/tm.tcl, library/msgcat/msgcat.tcl:
	* tests/all.tcl, tests/basic.test, tests/cmdInfo.test:
	* tests/compile.test, tests/encoding.test, tests/execute.test:
	* tests/fCmd.test, tests/http.test, tests/init.test:
	* tests/interp.test, tests/io.test, tests/ioUtil.test:
	* tests/iogt.test, tests/namespace-old.test, tests/namespace.test:
	* tests/parse.test, tests/pkg.test, tests/pkgMkIndex.test:
	* tests/proc.test, tests/reg.test, tests/trace.test:
	* tests/upvar.test, tests/winConsole.test, tests/winFCmd.test:
	* tools/tclZIC.tcl:
	* generic/tclParse.c (Tcl_ParseCommand): Replace {expand} with {*}
	officially (TIP #293). Leave -DALLOW_EXPAND=0|1 option to keep
	{expand} syntax for transition users. [Bug 1589629]

2006-11-02  Donal K. Fellows  <donal.k.fellows@manchester.ac.uk>

	* generic/tclBasic.c, generic/tclInterp.c, generic/tclProc.c: Silence
	warnings from gcc over signed/unsigned and TclStackAlloc().
	* generic/tclCmdMZ.c: Update to more compact and clearer coding style.

2006-11-02  Don Porter	<dgp@users.sourceforge.net>

	* generic/tclCmdAH.c:	Further revisions to produce the routines
	* generic/tclInt.h:	TclFormat() and TclAppendFormatToObj() that
	* generic/tclNamesp.c:	accept (objc, objv) arguments rather than
	* generic/tclStringObj.c:	any varargs stuff.

	* generic/tclBasic.c:	Further revised TclAppendPrintToObj() and
	* generic/tclCkalloc.c: TclObjPrintf() routines to panic when unable
	* generic/tclCmdAH.c:	to complete their formatting operations,
	* generic/tclCmdIL.c:	rather than report an error message. This
	* generic/tclCmdMZ.c:	means an interp argument for error message
	* generic/tclDictObj.c: recording is no longer needed, further
	* generic/tclExecute.c: simplifying the interface for callers.
	* generic/tclIORChan.c:
	* generic/tclIOUtil.c:
	* generic/tclInt.h:
	* generic/tclMain.c:
	* generic/tclNamesp.c:
	* generic/tclParseExpr.c:
	* generic/tclPkg.c:
	* generic/tclProc.c:
	* generic/tclStringObj.c:
	* generic/tclTimer.c:
	* generic/tclUtil.c:
	* unix/tclUnixFCmd.c:

2006-11-02  Donal K. Fellows  <donal.k.fellows@manchester.ac.uk>

	* tests/winPipe.test (winpipe-4.[2345]): Made robust when run in
	directory with spaces in its name.

	* generic/tclCmdAH.c: Clean up uses of cast NULLs.

	* generic/tclInterp.c (AliasObjCmd): Added more explanatory comments.

	* generic/tclBasic.c (TclEvalObjvInternal): Rewrote so that comments
	are relevant and informative once more. Also made the unknown handler
	processing use the Tcl execution stack for working space, and not the
	general heap.

2006-11-01  Daniel Steffen  <das@users.sourceforge.net>

	* unix/tclUnixPort.h: ensure MODULE_SCOPE is defined before use, so
	that tclPort.h can once again be included without tclInt.h.

	* generic/tclEnv.c (Darwin): mark _environ symbol as unexported even
	when MODULE_SCOPE != __private_extern__.

2006-10-31  Don Porter	<dgp@users.sourceforge.net>

	* generic/tclBasic.c:	Refactored and renamed the routines
	* generic/tclCkalloc.c: TclObjPrintf, TclFormatObj, and
	* generic/tclCmdAH.c:	TclFormatToErrorInfo to a new set of routines
	* generic/tclCmdIL.c:	TclAppendPrintfToObj, TclAppendFormatToObj,
	* generic/tclCmdMZ.c:	TclObjPrintf, and TclObjFormat, with the
	* generic/tclDictObj.c: intent of making the latter list, plus
	* generic/tclExecute.c: TclAppendLimitedToObj and
	* generic/tclIORChan.c: TclAppendObjToErrorInfo, public via a revised
	* generic/tclIOUtil.c:	TIP 270.
	* generic/tclInt.h:
	* generic/tclMain.c:
	* generic/tclNamesp.c:
	* generic/tclParseExpr.c:
	* generic/tclPkg.c:
	* generic/tclProc.c:
	* generic/tclStringObj.c:
	* generic/tclTimer.c:
	* generic/tclUtil.c:
	* unix/tclUnixFCmd.c:

2006-10-31  Miguel Sofer  <msofer@users.sf.net>

	* generic/tclBasic.c, generic/tcl.h, generic/tclInterp.c:
	* generic/tclNamesp.c: removing the flag bit TCL_EVAL_NOREWRITE, the
	last remnant of the callObjc/v fiasco. It is not needed, as it is now
	always set and checked or'ed with TCL_EVAL_INVOKE.

2006-10-31  Pat Thoyts	<patthoyts@users.sourceforge.net>

	* win/rules.vc: Fix for [Bug 1582769] - options conflict with VC2003.

2006-10-31  Donal K. Fellows  <dkf@users.sf.net>

	* generic/tclBasic.c, generic/tclNamesp.c, generic/tclProc.c:
	* generic/tclInt.h: Removed the callObjc and callObjv fields from the
	Interp structure. They did not function correctly and made other parts
	of the core amazingly complex, resulting in a substantive change to
	[info level] behaviour. [Bug 1587618]
	* library/clock.tcl: Removed use of [info level 0] for calculating the
	command name as used by the user and replace with a literal. What's
	there now is sucky, but at least appears to be right to most users.
	* tests/namespace.test (namespace-42.7,namespace-47.1): Reverted
	changes to these tests.
	* tests/info.test (info-9.11,info-9.12): Added knownBug constraint
	since these tests require a different behaviour of [info level] than
	is possible because of other dependencies.

2006-10-30  Jeff Hobbs	<jeffh@ActiveState.com>

	* tools/tcltk-man2html.tcl (option-toc): handle any kind of options
	defined toc section (needed for ttk docs)

2006-10-30  Miguel Sofer  <msofer@users.sf.net>

	* generic/tclBasic.c (TEOVI): insured that the interp's callObjc/v
	fields are restored after traces run, as they be spoiled. This was
	causing a segfault in tcllib's profiler tests.

2006-10-30  Don Porter	<dgp@users.sourceforge.net>

	* generic/tclExecute.c (INST_MOD): Corrected improper testing of the
	* tests/expr.test:		   sign of bignums when applying Tcl's
	division rules. Thanks to Peter Spjuth. [Bug 1585704]

2006-10-29  Miguel Sofer  <msofer@users.sf.net>

	* generic/tclNamesp.c (EnsembleImplementationCmd):
	* tests/namespace.test (47.7-8): reverted a wrong "optimisation" that
	completely broke snit; added two tests.

2006-10-28  Donal K. Fellows  <dkf@users.sf.net>

	* generic/tclProc.c (ObjInterpProcEx, TclObjInterpProcCore): Split the
	core of procedures to make it easier to build procedure-like code
	without going through horrible contortions. This is the last critical
	component to make advanced OO systems workable as simple loadable
	extensions. TOIPC is now in the internal stub table.
	(MakeProcError, MakeLambdaError): Refactored ProcessProcResultCode to
	be simpler, some of which goes to TclObjInterpProcCore, and the rest
	of which is now in these far simpler routines which just do errorInfo
	stack generation for different types of procedure-like entity.
	* tests/apply.test (apply-5.1): Updated to expect the more informative
	form of message.

2006-10-27  Donal K. Fellows  <dkf@users.sf.net>

	* generic/tclVar.c (HasLocalVars): New macro to make various bits and
	pieces cleaner.

	* generic/tclNamesp.c (TclSetNsPath): Expose SetNsPath() through
	internal stubs table with semi-external name.

	* generic/tclInt.h (CallFrame): Add a field for handling context data
	for extensions (like object systems) that should be tied to a call
	frame (and not a command or interpreter).

	* generic/tclBasic.c (TclRenameCommand): Change to take CONST args;
	they were only ever used in a constant way anyway, so this appears to
	be a spot that was missed during TIP#27 work.

2006-10-26  Miguel Sofer  <msofer@users.sf.net>

	* generic/tclProc.c (SetLambdaFromAny): minor change, eliminate
	redundant call to Tcl_GetString (thanks aku).

	* generic/tclInterp.c (ApplyObjCmd):
	* generic/tclNamesp.c (EnsembleImplementationCmd): replaced ckalloc
	(heap) with TclStackAlloc (execution stack).

2006-10-24  Miguel Sofer  <msofer@users.sf.net>

	* tests/info.test (info-9.11-12): tests for [Bug 1577492]
	* tests/apply.test (apply-4.3-5): tests for [Bug 1574835]

	* generic/tclProc.c (ObjInterpProcEx): disable itcl hacks for calls
	from ApplyObjCmd (islambda==1), as they mess apply's error messages
	[Bug 1583266]

2006-10-23  Miguel Sofer  <msofer@users.sf.net>

	* generic/tclProc.c (ApplyObjCmd): fix wrong#args for apply by using
	the ensemble rewrite engine. [Bug 1574835]
	* generic/tclInterp.c (AliasObjCmd): previous commit missed usage of
	TCL_EVAL_NOREWRITE for aliases.

	* generic/tclBasic.c (TclEvalObjvInternal): removed redundant check
	for ensembles. [Bug 1577628]

	* library/clock.tcl (format, scan): corrected wrong # args messages to
	* tests/clock.test (3.1, 34.1):	    make use of the new rewrite
	capabilities of [info level]

	* generic/tcl.h:	   Lets TEOV update the iPtr->callObj[cv] new
	* generic/tclBasic.c:	   fields, except when the flag bit
	* generic/tclInt.h:	   TCL_EVAL_NOREWRITE is present. These values
	* generic/tclNamesp.c:	   are used by Tcl_PushCallFrame to initialise
	* generic/tclProc.c:	   the frame's obj[cv] fields, and allows
	* tests/namespace.test:	   [info level] to know and use ensemble
	rewrites. [Bug 1577492]

	***POTENTIAL INCOMPATIBILITY***
	The return value from [info level 0] on interp alias calls is changed:
	previously returned the target command (including curried values), now
	returns the source - what was actually called.

2006-10-23  Miguel Sofer  <msofer@users.sf.net>

	* generic/tcl.h:	   Modified the Tcl call stack so there is
	* generic/tclBasic.c:	   always a valid CallFrame, even at level 0
	* generic/tclCmdIL.c:	   [Patch 1577278]. Most of the changes
	* generic/tclInt.h:	   involve removing tests for a NULL
	* generic/tclNamesp.c:	   iPtr->(var)framePtr. There is now a
	* generic/tclObj.c:	   CallFrame pushed at interp creation with a
	* generic/tclProc.c:	   pointer to it stored in iPtr->rootFramePtr.
	* generic/tclTrace.c:	   A second unused field in Interp is
	* generic/tclVar.c:	   hijacked to enable further functionality,
	currently unused (but with several FRQs depending on it).

	***POTENTIAL INCOMPATIBILITY***
	Any user that includes tclInt.h and needs to determine if it is
	running at level 0 should change (iPtr->varFramePtr == NULL) to
	(iPtr->varFramePtr == iPtr->rootFramePtr).

2006-10-23  Don Porter	<dgp@users.sourceforge.net>

	* README:		Bump version number to 8.5a6
	* generic/tcl.h:
	* tools/tcl.wse.in:
	* unix/configure.in:
	* unix/tcl.spec:
	* win/README.binary:
	* win/configure.in:

	* unix/configure:	autoconf-2.59
	* win/configure:

2006-10-21  Miguel Sofer  <msofer@users.sf.net>

	* generic/tcl.h, generic/tclHash.c: Tcl_FindHashEntry now calls
	Tcl_CreateHashEntry with a newPtr set to NULL: this would have caused
	a segfault previously and eliminates duplicated code. A macro has been
	added to tcl.h (only used when TCL_PRESERVE_BINARY_COMPATABALITY is
	not set - i.e., not by default).

2006-10-20  Reinhard Max  <max@tclers.tk>

	* unix/configure.in: Added autodetection for OS-supplied timezone
	* unix/Makefile.in:  files and configure switches to override the
	* unix/configure:    detected default.

2006-10-20  Daniel Steffen  <das@users.sourceforge.net>

	*** 8.5a5 TAGGED FOR RELEASE ***

	* tools/tcltk-man2html.tcl: add support for alpha & beta versions to
	useversion glob pattern. [Bug 1579941]

2006-10-18  Don Porter	<dgp@users.sourceforge.net>

	* changes:		8.5a5 release date set

	* doc/Encoding.3:	Missing doc updates (mostly Table of
	* doc/Ensemble.3:	Contents) exposed by `make checkdoc`
	* doc/FileSystem.3:
	* doc/GetTime.3:
	* doc/PkgRequire.3:

2006-10-17  Miguel Sofer  <msofer@users.sf.net>

	* generic/tclInterp.c (ApplyObjCmd): fixed bad error in 2006-10-12
	commit: interp released too early. Spotted by mistachkin.

2006-10-16  Miguel Sofer  <msofer@users.sf.net>

	* tclProc.c (SetLambdaFromAny):
	* tests/apply.test (9.1-9.2): plugged intrep leak [Bug 1578454],
	found by mjanssen.

2006-10-16  Andreas Kupries  <andreask@activestate.com>

	* generic/tclBasic.c: Moved TIP#219 cleanup to DeleteInterpProc.

2006-10-16  Daniel Steffen  <das@users.sourceforge.net>

	* changes: updates for 8.5a5 release.

	* unix/tclUnixThrd.c (TclpThreadGetStackSize): Darwin: fix for main
	thread, where pthread_get_stacksize_np() returns incorrect info.

	* macosx/GNUmakefile: don't redo prebinding of non-prebound binaires.

2006-10-16  Don Porter	<dgp@users.sourceforge.net>

	* generic/tclPkg.c (ExactRequirement):	Plugged memory leak. Also
	changed Tcl_Alloc()/Tcl_Free() calls to ckalloc()/ckfree() for easier
	memory debugging in the future. [Bug 1568373]

	* library/tcltest/tcltest.tcl:	Revise tcltest bump to 2.3a1.
	* library/tcltest/pkgIndex.tcl: This permits more features to be
	* unix/Makefile.in:	added to tcltest before we reach version 2.3.0
	* win/Makefile.in:	best timed to match the release of Tcl 8.5.0.
	* win/makefile.vc:	This also serves as a demo of TIP 268 features

2006-10-13  Colin McCormack <coldstore@users.sf.net>

	* win/tclWinFile.c: corrected erroneous attempt to protect against
	NULL return from Tcl_FSGetNormalizedPath per [Bug 1548263] causing
	[Bug 1575837].
	* win/tclWinFile.c: alfredd supplied patch to fix [Bug 1575837]

2006-10-13  Daniel Steffen  <das@users.sourceforge.net>

	* unix/tclUnixThrd.c (TclpThreadGetStackSize): on Darwin, use
	* unix/tcl.m4: pthread_get_stacksize_np() API to get thread stack size
	* unix/configure: autoconf-2.59
	* unix/tclConfig.h.in: autoheader-2.59

2006-10-12  Miguel Sofer  <msofer@users.sf.net>

	* generic/tclInterp.c (ApplyObjCmd):
	* tests/interp.test (interp-14.5-10): made [interp alias] use the
	ensemble rewrite machinery to produce better error messages [Bug
	1576006]

2006-10-12  David Gravereaux <davygrvy@pobox.com>

	* win/nmakehlp.c: Replaced all wnsprintf() calls with snprintf().
	wnsprintf was not in my shwlapi header file (VC++6)

2006-10-11  Don Porter	<dgp@users.sourceforge.net>

	* generic/tclPkg.c (Tcl_PackageRequireEx):	Corrected crash when
	argument version=NULL passed in.

2006-10-10  Don Porter	<dgp@users.sourceforge.net>

	* changes:	Updates for 8.5a5 release.

	* generic/tclNamespace.c (TclTeardownNamespace):  After the
	commandPathSourceList of a namespace is cleared, set the
	commandPathSourceList to NULL so we don't try to walk the list a
	second time, possibly after it is freed. [Bug 1566526]
	* tests/namespace.test (namespace-51.16):	Added test.

2006-10-09  Miguel Sofer  <msofer@users.sf.net>

	* doc/UpVar.3: brough the docs in accordance to the code. Ever since
	8.0, Tcl_UpVar(2)? accepts TCL_NAMESPACE_ONLY as a flag value, and
	var-3.4 tests for proper behaviour. The docs only allowed 0 and
	TCL_GLOBAL_ONLY. [Bug 1574099]

2006-10-09  Miguel Sofer  <msofer@users.sf.net>

	* tests/*.test: updated all tests to refer explicitly to the global
	variables ::errorInfo, ::errorCode, ::env and ::tcl_platform: many
	were relying on the alternative lookup in the global namespace, that
	feature is tested specifically in namespace and variable tests.

	The modified testfiles are: apply.test, basic.test, case.test,
	cmdIL.test, cmdMZ.test, compExpr-old.test, error.test, eval.test,
	event.test, expr.test, fileSystem.test, for.test, http.test, if.test,
	incr-old.test, incr.test, interp.test, io.test, ioCmd.test, load.test,
	misc.test, namespace.test, parse.test, parseOld.test, pkg.test,
	proc-old.test, set.test, switch.test, tcltest.test, thread.test,
	var.test, while-old.test, while.test.

2006-10-06  Pat Thoyts	<patthoyts@users.sourceforge.net>

	* win/rules.vc: [Bug 1571954] avoid /RTCc flag with MSVC8

2006-10-06  Pat Thoyts	<patthoyts@users.sourceforge.net>

	* doc/binary.n:	       TIP #275: Support unsigned values in binary
	* generic/tclBinary.c: command. Tests and documentation updated.
	* tests/binary.test:

2006-10-05  Andreas Kupries  <andreask@activestate.com>

	* library/tm.tcl: Fixed bug in TIP #189 implementation, now allowing
	'_' in module names.

2006-10-05  Jeff Hobbs	<jeffh@ActiveState.com>

	* library/http/http.tcl (http::geturl): only do geturl url rfc 3986
	validity checking if $::http::strict is true (default true for 8.5).
	[Bug 1560506]

	* generic/tcl.h: note limitation on changing Tcl_UniChar size
	* generic/tclEncoding.c (UtfToUnicodeProc, UnicodeToUtfProc):
	* tests/encoding.test (encoding-16.1): fix alignment issues in
	unicode <> utf conversion procs. [Bug 1122671]

2006-10-05  Miguel Sofer  <msofer@users.sf.net>

	* generic/tclVar.c (Tcl_LappendObjCmd):
	* tests/append.test(4.21-22): fix for longstanding [Bug 1570718],
	lappending nothing to non-list. Reported by lvirden

2006-10-04  Kevin B. Kenny  <kennykb@acm.org>

	* tzdata/: Olson's tzdata2006m.

2006-10-01  Kevin B. Kenny  <kennykb@acm.org>

	* tests/clock.test (clock-49.2): Removed a locale dependency that
	caused a spurious failure in the German locale. [Bug 1567956]

2006-10-01  Miguel Sofer  <msofer@users.sf.net>

	* doc/Eval.3 (TclEvalObjv): added note on refCount management for the
	elements of objv. [Bug 730244]

2006-10-01  Pat Thoyts	<patthoyts@users.sourceforge.net>

	* win/tclWinFile.c: Handle possible missing define.

	* win/tclWinFile.c (TclpUtime): [Bug 1420432] file mtime fails for
	* tests/cmdAH.test:		directories on windows

	* tests/winFile.test: Handle Msys environment a little differently in
	getuser function. [Bug 1567956]

2006-09-30  Miguel Sofer  <msofer@users.sf.net>

	* generic/tclUtil.c (Tcl_SplitList): optimisation, [Patch 1344747] by
	dgp.

	* generic/tclInt.decls:
	* generic/tclInt.h:
	* generic/tclIntDecls.h:
	* generic/tclObj.c:
	* generic/tclStubInit.c: added an internal function TclObjBeingDeleted
	to provide info as to the reason for the loss of an internal rep. [FR
	1512138]

	* generic/tclCompile.c:
	* generic/tclHistory.c:
	* generic/tclInt.h:
	* generic/tclProc.c: made Tcl_RecordAndEvalObj not call "history" if
	it has been redefined to an empty proc, in order to reduce the noise
	when debugging [FR 1190441]. Moved TclCompileNoOp from tclProc.c to
	tclCompile.c

2006-09-28  Andreas Kupries  <andreask@activestate.com>

	* generic/tclPkg.c (CompareVersions): Bugfix. Check string lengths
	* tests/pkg.test: before comparison. The shorter string is the smaller
	number. Added testcases as well. Interestingly all existing test cases
	for vcompare compared numbers of the same length with each other. [Bug
	1563836]

2006-09-28  Miguel Sofer  <msofer@users.sf.net>

	* generic/tclIO.c (Tcl_GetsObj): added two test'n'panic guards for
	possible NULL derefs, [Bug 1566382] and coverity #33.

2006-09-27  Don Porter	<dgp@users.sourceforge.net>

	* generic/tclExecute.c: Corrected error in INST_LSHIFT in the
	* tests/expr.test:	calculation done to determine whether a shift
	in the (long int) type is possible. The calculation had literal value
	"1" where it needed a value "1L" to compute the correct result. Error
	detected via testing with the math::bigfloat package [Bug 1567222]

	* generic/tclPkg.c (CompareVersion):	Flatten strcmp() results to
	{-1, 0, 1} to match expectations of CompareVersion() callers.

2006-09-27  Miguel Sofer  <msofer@users.sf.net>

	* generic/regc_color.c (singleton):
	* generic/regc_cvec.c (addmcce):
	* generic/regcomp.c (compile, dovec): the static function addmcce does
	nothing when called with two NULL pointers; the only call is by
	compile with two NULL pointers (regcomp.c #includes regc_cvec.c).
	Large parts (all?) the code for mcce (multi character collating
	element) that we do not use is ifdef'ed out with the macro
	REGEXP_MCCE_ENABLE.
	This silences coverity bugs 7, 16, 80

	* generic/regc_color.c (uncolorchain):
	* generic/regc_nfa.c (freearc): changed tests and asserts to
	equivalent formulation, designed to avoid an explicit comparison to
	NULL and satisfy coverity that 6 and 9 are not bugs.

2006-09-27  Andreas Kupries  <andreask@activestate.com>

	* tests/pkg.test: Added test for version comparison at the 32bit
	boundary. [Bug 1563836]

	* generic/tclPkg.c: Rewrote CompareVersion to perform string
	comparison instead of numeric. This breaks through the 32bit limit on
	version numbers. See code for details (handling of leading zeros,
	signs, etc.). un-CONSTed some arguments of CompareVersions,
	RequirementSatisfied, and AllRequirementsSatisfied. The new compare
	modifies the string (temporary string terminators). All callers use
	heap-allocated ver-intreps, so we are good with that. [Bug 1563836]

2006-09-27  Miguel Sofer  <msofer@users.sf.net>

	* generic/tclFileName.c (TclGlob): added a panic for a call with
	TCL_GLOBMODE_TAILS and pathPrefix==NULL. This would cause a segfault,
	as found by coverity #26.

2006-09-26  Kevin B. Kenny  <kennykb@acm.org>

	* doc/Encoding.3:	 Added covariant 'const' qualifier for the
	* generic/tcl.decls:	 Tcl_EncodingType argument to
	* generic/tclEncoding.c: Tcl_CreateEncoding. [Further TIP#27 work.]
	* generic/tclDecls.h:	 Reran 'make genstubs'.

2006-09-26  Pat Thoyts	<patthoyts@users.sourceforge.net>

	* win/makefile.vc:  Additional compiler flags and amd64 support.
	* win/nmakehlp.c:
	* win/rules.vc:

2006-09-26  Don Porter	<dgp@users.sourceforge.net>

	* generic/tcl.h:	As 2006-09-22 commit from Donal K. Fellows
	demonstrates, "#define NULL 0" is just wrong, and as a quotable chat
	figure observed, "If NULL isn't defined, we're not using a C compiler"
	Improper fallback definition of NULL removed.

2006-09-25  Pat Thoyts	<patthoyts@users.sourceforge.net>

	* generic/tcl.h:	More fixing which struct stat to refer to.
	* generic/tclGetDate.y: Some casts from time_t to int required.
	* generic/tclTimer.c:	Tcl_Time structure members are longs.
	* win/makefile.vc:	Support for varying compiler options
	* win/rules.vc:		and build to platform-specific subdirs.

2006-09-25  Andreas Kupries  <andreask@activestate.com>

	* generic/tclIO.c (Tcl_StackChannel): Fixed [Bug 1564642], aka
	coverity #51. Extended loop condition, added checking for NULL to
	prevent seg.fault.

2006-09-25  Andreas Kupries  <andreask@activestate.com>

	* doc/package.n: Fixed nits reported by Daniel Steffen in the TIP#268
	changes.

2006-09-25  Kevin B. Kenny  <kennykb@acm.org>

	* generic/tclNotify.c (Tcl_DeleteEvents): Simplified the code in hopes
	of making the invariants clearer and proving to Coverity that the
	event queue memory is managed correctly.

2006-09-25  Donal K. Fellows  <dkf@users.sf.net>

	* generic/tclNotify.c (Tcl_DeleteEvents): Make it clear what happens
	when the event queue is mismanaged. [Bug 1564677], coverity bug #10.

2006-09-24  Miguel Sofer  <msofer@users.sf.net>

	* generic/tclParse.c (Tcl_ParseCommand): also return an error if
	start==NULL and numBytes<0. This is coverity's bug #20

	* generic/tclStringObj.c (STRING_SIZE): fix allocation for 0-length
	strings. This is coverity's bugs #54-5

2006-09-22  Andreas Kupries  <andreask@activestate.com>

	* generic/tclInt.h: Moved TIP#268's field 'packagePrefer' to the end
	of the structure, for better backward compatibility.

2006-09-22  Andreas Kupries  <andreask@activestate.com>

	TIP#268 IMPLEMENTATION

	* generic/tclDecls.h:	 Regenerated from tcl.decls.
	* generic/tclStubInit.c:

	* doc/PkgRequire.3: Documentation of extended API, extended testsuite.
	* doc/package.n:
	* tests/pkg.test:

	* generic/tcl.decls: Implementation.
	* generic/tclBasic.c:
	* generic/tclConfig.c:
	* generic/tclInt.h:
	* generic/tclPkg.c:
	* generic/tclTest.c:
	* generic/tclTomMathInterface.c:
	* library/init.tcl:
	* library/package.tcl:
	* library/tm.tcl:

2006-09-22  Donal K. Fellows  <donal.k.fellows@man.ac.uk>

	* generic/tclThreadTest.c (TclCreateThread): Use NULL instead of 0 as
	end-of-strings marker to Tcl_AppendResult; the difference matters on
	64-bit machines. [Bug 1562528]

2006-09-21  Don Porter	<dgp@users.sourceforge.net>

	* generic/tclUtil.c:	Dropped ParseInteger() routine. TclParseNumber
	covers the task just fine.

2006-09-19  Donal K. Fellows  <dkf@users.sf.net>

	* generic/tclEvent.c (Tcl_VwaitObjCmd): Rewrite so that an exceeded
	limit trapped in a vwait cannot cause a dangerous dangling trace.

2006-09-19  Don Porter	<dgp@users.sourceforge.net>

	* generic/tclExecute.c (INST_EXPON):	Native type overflow detection
	* tests/expr.test:	was completely broken. Falling back on use of
	bignums for all non-trivial ** calculations until
	native-type-constrained special cases can be done carefully and
	correctly. [Bug 1561260]

2006-09-15  Jeff Hobbs	<jeffh@ActiveState.com>

	* library/http/http.tcl:      Change " " -> "+" url encoding mapping
	* library/http/pkgIndex.tcl:  to " " -> "%20" as per RFC 3986.
	* tests/http.test (http-5.1): bump http to 2.5.3
	* unix/Makefile.in:
	* win/Makefile.in:

2006-09-12  Andreas Kupries  <andreask@activestate.com>

	* unix/configure.in (HAVE_MTSAFE_GETHOST*): Modified to recognize
	HP-UX 11.00 and beyond as having mt-safe implementations of the
	gethost functions.
	* unix/configure: Regenerated, using autoconf 2.59

	* unix/tclUnixCompat.c (PadBuffer): Fixed bug in calculation of the
	increment needed to align the pointer, and added documentation
	explaining why the macro is implemented as it is.

2006-09-11  Pat Thoyts	<patthoyts@users.sourceforge.net>

	* win/rules.vc:	   Updated to install http, tcltest and msgcat as
	* win/makefile.vc: Tcl Modules (as per Makefile.in).
	* win/makefile.vc: Added tommath_(super)class headers.

2006-09-11  Andreas Kupries  <andreask@activestate.com>

	* unix/Makefile.in (install-libraries): Fixed typo tcltest 2.3.9 ->
	2.3.0.

2006-09-11  Daniel Steffen  <das@users.sourceforge.net>

	* unix/tclUnixCompat.c: make compatLock static and only declare it
	when it will actually be used; #ifdef parts of TSD that are not always
	needed; adjust #ifdefs to cover all possible cases; fix whitespace.

2006-09-11  Andreas Kupries  <andreask@activestate.com>

	* tests/msgcat.test: Bumped version in auxiliary files as well.
	* doc/msgcat.n:

2006-09-11  Kevin B. Kenny  <kennykb@acm.org>

	* unix/Makefile.in:	Bumped msgcat version to 1.4.2 to be
	* win/Makefile.in:	consistent with dgp's commits of 2006-09-10.

2006-09-11  Don Porter	<dgp@users.sourceforge.net>

	* library/msgcat/msgcat.tcl:	Removed some unneeded [uplevel]s.

2006-09-10  Don Porter	<dgp@users.sourceforge.net>

	* generic/tclExecute.c:		Corrected INST_EXPON flaw that treated
	* tests/expr.test:		$x**1 as $x**3. [Bug 1555371]

	* doc/tcltest.n:		Bump to version tcltest 2.3.0 to
	* library/tcltest/pkgIndex.tcl: account for new "-verbose line"
	* library/tcltest/tcltest.tcl:	feature.
	* unix/Makefile.in:
	* win/Makefile.in:
	* win/makefile.bc:
	* win/makefile.vc:

	* library/msgcat/msgcat.tcl:	Bump to version msgcat 1.4.2 to
	* library/msgcat/pkgIndex.tcl:	account for modifications.

2006-09-10  Daniel Steffen  <das@users.sourceforge.net>

	* library/msgcat/msgcat.tcl (msgcat::Init): on Darwin, add fallback of
	* tests/msgcat.test:			    default msgcat locale to
	* unix/tclUnixInit.c (TclpSetVariables):    current CFLocale
	identifier if available (via private ::tcl::mac::locale global, set at
	interp init when on Mac OS X 10.3 or later with CoreFoundation).

	* library/tcltest/tcltest.tcl: add 'line' verbose level: prints source
	* doc/tcltest.n:	       file line information of failing tests.

	* macosx/Tcl.xcodeproj/project.pbxproj: add new tclUnixCompat.c file;
	revise tests target to use new tcltest 'line' verbose level.

	* unix/configure.in: add descriptions to new AC_DEFINEs for MT-safe.
	* unix/tcl.m4: add caching to new SC_TCL_* macros for MT-safe wrappers
	* unix/configure: autoconf-2.59
	* unix/tclConfig.h.in: autoheader-2.59

2006-09-08  Zoran Vasiljevic <vasiljevic@users.sourceforge.net>

	* unix/tclUnixCompat.c: Added fallback to gethostbyname() and
	gethostbyaddr() if the implementation is known to be MT-safe
	(currently for Darwin 6 or later only).

	* unix/configure.in: Assume gethostbyname() and gethostbyaddr() are
	MT-safe starting with Darwin 6 (Mac OSX 10.2).

	* unix/configure: Regenerated with autoconf V2.59

2006-09-08  Andreas Kupries  <andreask@activestate.com>

	* unix/tclUnixCompat.c: Fixed conditions for CopyArray/CopyString, and
	CopyHostent. Also fixed bad var names in TclpGetHostByName.

2006-09-07  Zoran Vasiljevic <vasiljevic@users.sourceforge.net>

	* unix/tclUnixCompat.c: Added fallback to MT-unsafe library calls if
	TCL_THREADS is not defined.
	Fixed alignment of arrays copied by CopyArray() to be on the
	sizeof(char *) boundary.

2006-09-07  Zoran Vasiljevic <vasiljevic@users.sourceforge.net>

	* unix/tclUnixChan.c:	Rewritten MT-safe wrappers to return ptrs to
	* unix/tclUnixCompat.c: TSD storage making them all look like their
	* unix/tclUnixFCmd.c:	MT-unsafe pendants API-wise.
	* unix/tclUnixPort.h:
	* unix/tclUnixSock.c:

2006-09-06  Zoran Vasiljevic <vasiljevic@users.sourceforge.net>

	* unix/tclUnixChan.c: Added TCL_THREADS ifdef'ed usage of MT-safe
	* unix/tclUnixFCmd.c: calls like: getpwuid, getpwnam, getgrgid,
	* unix/tclUnixSock.c: getgrnam, gethostbyname and gethostbyaddr.
	* unix/tclUnixPort.h: See [Bug 999544]
	* unix/Makefile.in:
	* unix/configure.in:
	* unix/tcl.m4:
	* unix/configure: Regenerated.

	* unix/tclUnixCompat.c: New file containing MT-safe implementation of
	some library calls.

2006-09-04  Don Porter	<dgp@users.sourceforge.net>

	* generic/tclCompExpr.c:	Removed much complexity that is no
	longer needed.

	* tests/main.text (Tcl_Main-4.4):	Test corrected to not be
	timing sensitive to the Bug 1481986 fix. [Bug 1550858]

2006-09-04  Jeff Hobbs	<jeffh@ActiveState.com>

	* doc/package.n: correct package example

2006-08-31  Don Porter	<dgp@users.sourceforge.net>

	* generic/tclCompExpr.c:	Corrected flawed logic for disabling
	the INST_TRY_CVT_TO_NUMERIC instruction at the end of an expression
	when function arguments contain operators. [Bug 1541274]

	* tests/expr-old.test:	The remaining failing tests reported in
	* tests/expr.test:	[Bug 1381715] are all new in Tcl 8.5, so
	there's really no issue of compatibility with Tcl 8.4 result to deal
	with. Fixed by updating tests to expect 8.5 results.

2006-08-29  Don Porter	<dgp@users.sourceforge.net>

	* generic/tclParseExpr.c:	Dropped the old expr parser.

2006-08-30  Jeff Hobbs	<jeffh@ActiveState.com>

	* generic/tclBasic.c (Tcl_CreateInterp): init iPtr->threadId

	* win/tclWinChan.c [Bug 819667] Improve logic for identifying COM
	ports.

	* generic/tclIOGT.c (ExecuteCallback):
	* generic/tclPkg.c (Tcl_PkgRequireEx): replace Tcl_GlobalEval(Obj)
	with more efficient Tcl_Eval(Obj)Ex

	* unix/Makefile.in (valgrindshell): add valgrindshell target and
	update default VALGRINDARGS. User can override, or add to it with
	VALGRIND_OPTS env var.

	* generic/tclFileName.c (DoGlob): match incrs with decrs.

2006-08-29  Don Porter	<dgp@users.sourceforge.net>

	* generic/tclParseExpr.c:	Use the "parent" field of orphan
	ExprNodes to store the closure of left pointers. This lets us avoid
	repeated re-scanning leftward for the left boundary of subexpressions,
	which in worst case led to near O(N^2) runtime.

2006-08-29  Joe Mistachkin  <joe@mistachkin.com>

	* unix/tclUnixInit.c: Fixed the issue (typo) that was causing
	* unix/tclUnixThrd.c (TclpThreadGetStackSize): stack.test to fail on
	FreeBSD (and possibly other Unix platforms).

2006-08-29  Colin McCormack  <coldstore@users.sourceforge.net>

	* generic/tclIOUtil.c:	Added test for NULL return from
	* generic/tclPathObj.c: Tcl_FSGetNormalizedPath which was causing
	* unix/tclUnixFile.c:	segv's per [Bug 1548263]
	* win/tclWinFCmd.c:
	* win/tclWinFile.c:

2006-08-28  Kevin B. Kenny  <kennykb@acm.org>

	* library/tzdata/America/Havana:      Regenerated from Olson's
	* library/tzdata/America/Tegucigalpa: tzdata2006k.
	* library/tzdata/Asia/Gaza:

2006-08-28  Don Porter	<dgp@users.sourceforge.net>

	* generic/tclStringObj.c:	Revised ObjPrintfVA to take care to
	* generic/tclParseExpr.c:	copy only whole characters when doing
	%s formatting. This relieves callers of TclObjPrintf() and
	TclFormatToErrorInfo() from needing to fix arguments to character
	boundaries. Tcl_ParseExpr() simplified by taking advantage. [Bug
	1547786]

	* generic/tclStringObj.c:	Corrected TclFormatObj's failure to
	count up the number of arguments required by examining the format
	string. [Bug 1547681]

2006-08-27  Joe Mistachkin  <joe@mistachkin.com>

	* generic/tclClock.c (ClockClicksObjCmd): Fix nested macro breakage
	with TCL_MEM_DEBUG enabled. [Bug 1547662]

2006-08-26  Miguel Sofer  <msofer@users.sf.net>

	* doc/namespace.n:
	* generic/tclNamesp.c:
	* tests/upvar.test: bugfix, docs clarification and new tests for
	[namespace upvar] as follow up to [Bug 1546833], reported by Will
	Duquette.

2006-08-24  Kevin B. Kenny  <kennykb@acm.org>

	* library/tzdata: Regenerated, including several new files, from
	Olson's tzdata2006j.
	* library/clock.tcl:
	* tests/clock.test: Removed an early testing hack that allowed loading
	'registry' from the build tree rather than an installed one. This is a
	workaround for [Bug 15232730], which remains open because it's a
	symptom of a deeper underlying problem.

2006-08-23  Don Porter	<dgp@users.sourceforge.net>

	* generic/tclParseExpr.c:	Minimal collection of new tests
	* tests/parseExpr.test:		testing the error messages of the new
	expr parser. Several bug fixes and code simplifications that appeared
	during that effort.

2006-08-21  Don Porter	<dgp@users.sourceforge.net>

	* generic/tclIOUtil.c:	Revisions to complete the thread finalization
	of the cwdPathPtr. [Bug 1536142]

	* generic/tclParseExpr.c:	Revised mistaken call to
	TclCheckBadOctal(), so both [expr 08] and [expr 08z] have same
	additional info in error message.

	* tests/compExpr-old.test:	Update existing tests to not fail with
	* tests/compExpr.test:		the new expr parser.
	* tests/compile.test:
	* tests/expr-old.test:
	* tests/expr.test:
	* tests/for.test:
	* tests/if.test:
	* tests/parseExpr.test:
	* tests/while.test:

2006-08-21  Donal K. Fellows  <donal.k.fellows@manchester.ac.uk>

	* win/Makefile.in (gdb): Make this target work so that debugging an
	msys build is possible.

2006-08-21  Daniel Steffen  <das@users.sourceforge.net>

	* macosx/tclMacOSXNotify.c (Tcl_WaitForEvent): if the run loop is
	already running (e.g. if Tcl_WaitForEvent was called recursively),
	re-run it in a custom run loop mode containing only the source for the
	notifier thread, otherwise wakeups from other sources added to the
	common run loop modes might get lost.

	* unix/tclUnixNotfy.c (Tcl_WaitForEvent): on 64-bit Darwin,
	pthread_cond_timedwait() appears to have a bug that causes it to wait
	forever when passed an absolute time which has already been exceeded
	by the system time; as a workaround, when given a very brief timeout,
	just do a poll on that platform. [Bug 1457797]

	* generic/tclClock.c (ClockClicksObjCmd): add support for Darwin
	* generic/tclCmdMZ.c (Tcl_TimeObjCmd):	  nanosecond resolution timer
	* generic/tclInt.h:			  to [clock clicks] and [time]
	* unix/configure.in (Darwin):		  when TCL_WIDE_CLICKS defined
	* unix/tclUnixTime.c (TclpGetWideClicks, TclpWideClicksToNanoseconds):
	* unix/configure: autoconf-2.59
	* unix/tclConfig.h.in: autoheader-2.59

	* unix/tclUnixPort.h (Darwin): override potentially faulty configure
	detection of termios availability in all cases, since termios is known
	to be present on all Mac OS X releases since 10.0. [Bug 497147]

2006-08-18  Daniel Steffen  <das@users.sourceforge.net>

	* unix/tcl.m4 (Darwin): add support for --enable-64bit on x86_64, for
	universal builds including x86_64, for 64-bit CoreFoundation on
	Leopard and for use of -mmacosx-version-min instead of
	MACOSX_DEPLOYMENT_TARGET
	* unix/configure: autoconf-2.59
	* unix/tclConfig.h.in: autoheader-2.59

	* generic/tcl.h:	  add fixes for building on Leopard and
	* unix/tclUnixPort.h:	  support for 64-bit CoreFoundation on Leopard
	* macosx/tclMacOSXFCmd.c:

	* unix/tclUnixPort.h: on Darwin x86_64, disable use of vfork as it
	causes execve to fail intermittently. (rdar://4685553)

	* generic/tclTomMath.h: on Darwin 64-bit, for now disable use of
	128-bit arithmetic through __attribute__ ((mode(TI))), as it leads to
	link errors due to missing fallbacks. (rdar://4685527)

	* macosx/Tcl.xcodeproj/project.pbxproj: add x86_64 to universal build,
	switch native release targets to use DWARF with dSYM, Xcode 3.0
	changes
	* macosx/README: updates for x86_64 and Xcode 2.4.

	* macosx/Tcl.xcodeproj/default.pbxuser: add test suite target that
	* macosx/Tcl.xcodeproj/project.pbxproj: runs the tcl test suite at
	build time and shows clickable test suite errors in the GUI build
	window.

	* tests/macOSXFCmd.test: fix use of deprecated resource fork paths.

	* unix/tclUnixInit.c (TclpInitLibraryPath): move code that is only
	needed when TCL_LIBRARY is defined to run only in that case.

	* generic/tclLink.c (LinkTraceProc): fix 64-bit signed-with-unsigned
	comparison warning from gcc4 -Wextra.

	* unix/tclUnixChan.c (TclUnixWaitForFile): with timeout < 0, if
	select() returns early (e.g. due to a signal), call it again instead
	of returning a timeout result. Fixes intermittent event-13.8 failures.

2006-08-17  Don Porter	<dgp@users.sourceforge.net>

	* generic/tclCompile.c:		Revised the new set of expression
	* generic/tclParseExpr.c:	parse error messages.

2006-08-16  Don Porter	<dgp@users.sourceforge.net>

	* generic/tclParseExpr.c:	Replace PrecedenceOf() function with
	prec[] static array.

2006-08-14  Donal K. Fellows  <donal.k.fellows@manchester.ac.uk>

	* library/clock.tcl (::tcl::clock::add): Added missing braces to
	clockval validation code. Pointed out on comp.lang.tcl.

2006-08-11  Donal K. Fellows  <donal.k.fellows@manchester.ac.uk>

	* generic/tclNamesp.c: Improvements in buffer management to make
	namespace creation faster. Plus selected other minor improvements to
	code quality. [Patch 1352382]

2006-08-10  Donal K. Fellows  <donal.k.fellows@manchester.ac.uk>

	Misc patches to make code more efficient. [Bug 1530474] (afredd)
	* generic/*.c, macosx/tclMacOSXNotify.c, unix/tclUnixNotfy.c,
	* win/tclWinThrd.c: Tidy up invokations of Tcl_Panic() to promote
	string constant sharing and consistent style.
	* generic/tclBasic.c (Tcl_CreateInterp): More efficient handling of
	* generic/tclClock.c (TclClockInit):	 registration of commands not
						 in global namespace.
	* generic/tclVar.c (Tcl_UnsetObjCmd): Remove unreachable clause.

2006-08-09  Don Porter	<dgp@users.sourceforge.net>

	* generic/tclEncoding.c:	Replace buffer copy in for loop with
	call to memcpy(). Thanks to afredd. [Patch 1530262]

2006-08-09  Donal K. Fellows  <donal.k.fellows@manchester.ac.uk>

	* generic/tclCmdIL.c (Tcl_LassignObjCmd): Make the wrong#args message
	a bit more consistent with those used elsewhere. [Bug 1534628]

	* generic/tclDictObj.c (DictForCmd): Stop crash when attempting to
	iterate over an invalid dictionary. [Bug 1531184]

	* doc/ParseCmd.3, doc/expr.n, doc/set.n, doc/subst.n, doc/switch.n:
	* doc/tclvars.n: Ensure that uses of [expr] in documentation examples
	are also good style (with braces) unless otherwise necessary. [Bug
	1526581]

2006-08-03  Daniel Steffen  <das@users.sourceforge.net>

	* unix/tclUnixPipe.c (TclpCreateProcess): for USE_VFORK: ensure
	standard channels are initialized before vfork() so that the child
	doesn't potentially corrupt global state in the parent's address space

	* tests/compExpr-old.test: add 'oldExprParser' constraint to all tests
	* tests/compExpr.test:	   that depend on the exact format of the
	* tests/compile.test:	   error messages of the pre-2006-07-05
	* tests/expr-old.test:	   expression parser. The constraint is on by
	* tests/expr.test:	   default (i.e those tests still fail), but
	* tests/for.test:	   can be turned off by passing '-constraints
	* tests/if.test:	   newExprParser' to tcltest, which will skip
	* tests/parseExpr.test:	   the 196 failing tests in the testsuite that
	* tests/while.test:	   are caused by the new expression parser
	error messages.

2006-07-31  Kevin B. Kenny  <kennykb@acm.org>

	* generic/tclClock.c (ConvertLocalToUTCUsingC): Corrected a regression
	that caused dates before 1969 to be one day off in the :localtime time
	zone if TZ is not set. [Bug 1531530]

2006-07-30  Kevin B. Kenny  <kennykb@acm.org>

	* generic/tclClock.c (GetJulianDayFromEraYearMonthDay): Corrected
	several errors in converting dates before the Common Era [Bug 1426279]
	* library/clock.tcl: Corrected syntax errors in generated code for %EC
	%Ey, and %W format groups [Bug 1505383]. Corrected a bug in cache
	management for format strings containing [glob] metacharacters [Bug
	1494664]. Corrected several errors in formatting/scanning of years
	prior to the Common Era, and added the missing %EE format group to
	indicate the era.
	* tools/makeTestCases.tcl: Added code to make sure that %U and %V
	format groups are included in the tests. (The code depends on %U and
	%V formatting working correctly when 'makeTestCases.tcl' is run,
	rather than making a completely independent check.) Added tests for
	[glob] metacharacters in strings. Added tests for years prior to the
	Common Era.
	* tests/clock.test: Rebuilt with new test cases for all the above.

2006-07-30  Joe English	 <jenglish@users.sourceforge.net>

	* doc/AppInit.3: Fix typo [Bug 1496886]

2006-07-26  Don Porter	<dgp@users.sourceforge.net>

	* generic/tclExecute.c: Corrected flawed overflow detection in
	* tests/expr.test:	INST_EXPON that caused [expr 2**64] to return
	0 instead of the same value as [expr 1<<64].

2006-07-24  Don Porter	<dgp@users.sourceforge.net>

	* win/tclWinSock.c:	Correct un-initialized Tcl_DString. Thanks to
	afredd. [Bug 1518166]

2006-07-21  Miguel Sofer  <msofer@users.sf.net>

	* generic/tclExecute.c:
	* tests/execute.test (execute-9.1): dgp's fix for [Bug 1522803].

2006-07-20  Daniel Steffen  <das@users.sourceforge.net>

	* macosx/tclMacOSXNotify.c (Tcl_InitNotifier, Tcl_WaitForEvent):
	create notifier thread lazily upon first call to Tcl_WaitForEvent()
	rather than in Tcl_InitNotifier(). Allows calling exeve() in processes
	where the event loop has not yet been run (Darwin's execve() fails in
	processes with more than one thread), in particular allows embedders
	to call fork() followed by execve(), previously the pthread_atfork()
	child handler's call to Tcl_InitNotifier() would immediately recreate
	the notifier thread in the child after a fork.

	* macosx/tclMacOSXFCmd.c (TclMacOSXCopyFileAttributes):	   add support
	* macosx/tclMacOSXNotify.c (Tcl_InitNotifier):		   for weakly
	* unix/tclUnixInit.c (Tcl_GetEncodingNameFromEnvironment): importing
	symbols not available on OSX 10.2 or 10.3, enables binaires built on
	later OSX versions to run on earlier ones.
	* macosx/Tcl.xcodeproj/project.pbxproj: enable weak-linking; turn on
						extra warnings.
	* macosx/README: document how to enable weak-linking; cleanup.
	* unix/tclUnixPort.h: add support for weak-linking; conditionalize
	AvailabilityMacros.h inclusion; only disable realpath on 10.2 or
	earlier when threads are enabled.
	* unix/tclLoadDyld.c (TclpLoadMemoryGetBuffer): change runtime Darwin
	* unix/tclUnixInit.c (TclpInitPlatform):	release check to use
							global initialized
							once
	* unix/tclUnixFCmd.c (DoRenameFile, TclpObjNormalizePath): add runtime
	Darwin release check to determine if realpath is threadsafe.
	* unix/configure.in: add check on Darwin for compiler support of weak
	* unix/tcl.m4:	     import and for AvailabilityMacros.h header; move
	Darwin specific checks & defines that are only relevant to the tcl
	build out of tcl.m4; restrict framework option to Darwin; clean up
	quoting and help messages.
	* unix/configure: autoconf-2.59
	* unix/tclConfig.h.in: autoheader-2.59

	* generic/regc_locale.c (cclass):
	* generic/tclExecute.c (TclExecuteByteCode):
	* generic/tclIOCmd.c (Tcl_ExecObjCmd):
	* generic/tclListObj.c (NewListIntRep):
	* generic/tclObj.c (Tcl_GetLongFromObj, Tcl_GetWideIntFromObj)
	(FreeBignum, Tcl_SetBignumObj):
	* generic/tclParseExpr.c (Tcl_ParseExpr):
	* generic/tclStrToD.c (TclParseNumber):
	* generic/tclStringObj.c (TclAppendFormattedObjs):
	* unix/tclLoadDyld.c (TclpLoadMemory):
	* unix/tclUnixPipe.c (TclpCreateProcess): fix signed-with-unsigned
	comparison and other warnings from gcc4 -Wextra.

2006-07-13  Andreas Kupries <andreask@activestate.com>

	* unix/tclUnixPort.h: Added the inclusion of <AvailabilityMacros.h>.
	The missing header caused the upcoming #if conditions to wrongly
	exclude realpath, causing file normalize to ignore symbolic links in
	the path.

2006-07-11  Zoran Vasiljevic <vasiljevic@users.sourceforge.net>

	* generic/tclAsync.c: Made Tcl_AsyncDelete() more tolerant when called
	after all thread TSD has been garbage-collected.

2006-07-05  Don Porter	<dgp@users.sourceforge.net>

	* generic/tclParseExpr.c:	Completely new expression parser that
	builds a parse tree instead of operating with deep recursion. This
	corrects reports of stack-blowing crashes parsing long expressions
	[Bug 906201] and replaces a fundamentally O(N^2) algorithm with an
	O(N) one [RFE 903765]. The new parser is better able to generate error
	messages that clearly report both the nature and context of the syntax
	error [Bugs 1029267, 1381715]. For now, the code for the old parser is
	still present and can be activated with a "#define OLD_EXPR_PARSER
	1". This is for the sake of a clean implementation patch, and for ease
	of benchmarking. The new parser is non-recursive, so much lighter in
	stack consumption, but it does use more heap, so there may be cases
	where parsing of long expressions that succeeded with the old parser
	will lead to out of memory panics with the new one. There are still
	more improvements possible on that point, though significant progress
	may require changes to the Tcl_Token specifications documented for the
	public Tcl_Parse*() routines.
	***POTENTIAL INCOMPATIBILITY*** for any callers that rely on the exact
	(usually terrible) error messages generated by the old parser. This
	includes a large number of tests in the test suite.

	* generic/tclInt.h:		Replaced TclParseWhiteSpace() with
	* generic/tclParse.c:		TclParseAllWhiteSpace() which is what
	* generic/tclParseExpr.c:	all the callers really needed.
	Breaking whitespace runs at newlines is useful only to the command
	parsing function, and it can call the file scoped routine
	ParseWhiteSpace() to do that.

	* tests/expr-old.test:	Removed knownBug constraints that masked
	* tests/expr.test:	failures due to revised error messages.
	* tests/parseExpr.test:

2006-06-20  Don Porter	<dgp@users.sourceforge.net>

	* generic/tclIOUtil.c:	Changed default configuration to
	* generic/tclInt.decls: #undef USE_OBSOLETE_FS_HOOKS which disables
	* generic/tclTest.c:	access to the Tcl 8.3 internal routines for
	hooking into filesystem operations. Everyone ought to have migrated to
	Tcl_Filesystems by now.
	***POTENTIAL INCOMPATIBILITY*** for any code still stuck in the
	pre-Tcl_Filesystem era.

	* generic/tclIntDecls.h:	make genstubs
	* generic/tclStubInit.c:

	* generic/tclStrToD.c:	Removed dead code that permitted disabling of
	recognition of the new 0b and 0o numeric formats.

	* generic/tclExecute.c: Removed dead code that implemented alternative
	* generic/tclObj.c:	design where numeric values did not
	automatically narrow to the smallest Tcl_ObjType required to hold them

	* generic/tclCmdAH.c:	Removed dead code that was old implementation
	of [format].

2006-06-14  Daniel Steffen  <das@users.sourceforge.net>

	* unix/tclUnixPort.h (Darwin): support MAC_OS_X_VERSION_MAX_ALLOWED
	define from AvailabilityMacros.h: override configure detection and
	only use API available in the indicated OS version or earlier.

2006-06-14  Donal K. Fellows  <donal.k.fellows@manchester.ac.uk>

	* doc/format.n, doc/scan.n: Added examples for converting between
	characters and their numeric interpretations following user prompting.

2006-06-13  Donal K. Fellows  <dkf@users.sf.net>

	* unix/tclLoadDl.c (TclpDlopen): Workaround for a compiler bug in Sun
	Forte 6. [Bug 1503729]

2006-06-06  Don Porter	<dgp@users.sourceforge.net>

	* doc/GetStdChan.3:	Added recommendation that each call to
	Tcl_SetStdChannel() be accompanied by a call to Tcl_RegisterChannel().

2006-06-05  Donal K. Fellows  <donal.k.fellows@manchester.ac.uk>

	* doc/Alloc.3: Added documentation of promise that Tcl_Realloc(NULL,x)
	is the same as Tcl_Alloc(x), as discussed in comp.lang.tcl. Also fixed
	nonsense sentence to say something meaningful.

2006-05-29  Jeff Hobbs	<jeffh@ActiveState.com>

	* generic/tcl.h (Tcl_DecrRefCount): use if/else construct to allow
	placement in unbraced outer if/else conditions. (jcw)

2006-05-27  Daniel Steffen  <das@users.sourceforge.net>

	* macosx/tclMacOSXNotify.c: implemented pthread_atfork() handler that
	* unix/tcl.m4 (Darwin):	    recreates CoreFoundation state and
	notifier thread in the child after a fork(). Note that pthread_atfork
	is available starting with Tiger only. Because vfork() is used by the
	core on Darwin, [exec]/[open] are not affected by this fix, only
	extensions or embedders that call fork() directly (such as TclX).
	However, this only makes fork() safe from corefoundation tcl with
	--disable-threads; as on all platforms, forked children may deadlock
	in threaded tcl due to the potential for stale locked mutexes in the
	child. [Patch 923072]

	* unix/configure: autoconf-2.59
	* unix/tclConfig.h.in: autoheader-2.59

2006-05-24  Donal K. Fellows  <donal.k.fellows@manchester.ac.uk>

	* unix/tcl.m4 (SC_CONFIG_SYSTEM): Fixed quoting of command script to
	awk; it was a rarely used branch, but it was wrong. [Bug 1494160]

2006-05-23  Donal K. Fellows  <donal.k.fellows@manchester.ac.uk>

	* doc/chan.n, doc/refchan.n: Tighten up the documentation to follow a
	slightly more consistent style with regard to argument capitalization.

2006-05-13  Don Porter	<dgp@users.sourceforge.net>

	* generic/tclProc.c (ProcCompileProc): When a bump of the compile
	epoch forces the re-compile of a proc body, take care not to overwrite
	any Proc struct that may be referred to on the active call stack. This
	fixes [Bug 1482718]. Note that the fix will not be effective for code
	that calls the private routine TclProcCompileProc() directly.

2006-05-13  Daniel Steffen  <das@users.sourceforge.net>

	* generic/tclEvent.c (HandleBgErrors): fix leak. [Coverity issue 86]

2006-05-05  Don Porter	<dgp@users.sourceforge.net>

	* generic/tclMain.c (Tcl_Main):		Corrected flaw that required
	* tests/main.test: (Tcl_Main-4.5):	processing of one interactive
	command before passing control to the loop routine registered with
	Tcl_SetMainLoop(). [Bug 1481986]

2006-05-04  Don Porter	<dgp@users.sourceforge.net>

	* README:		Bump version number to 8.5a5
	* generic/tcl.h:
	* tools/tcl.wse.in:
	* unix/configure.in:
	* unix/tcl.spec:
	* win/README.binary:
	* win/configure.in:

	* unix/configure:	autoconf-2.59
	* win/configure:

	* generic/tclBasic.c (ExprSrandFunc): Restore acceptance of wide/big
	* doc/mathfunc.n: integer values by srand(). [Bug 1480509]

2006-04-26  Don Porter	<dgp@users.sourceforge.net>

	*** 8.5a4 TAGGED FOR RELEASE ***

	* changes:	Updates for another RC.

	* generic/tclBinary.c:	Revised the handling of the Q and q format
	* generic/tclInt.h:	specifiers for [binary] to account for the
	* generic/tclStrToD.c:	"middle endian" floating point format used in
	Nokia N770.

2006-04-25  Don Porter	<dgp@users.sourceforge.net>

	* doc/DoubleObj.3:	More doc updates for TIP 237.
	* doc/expr.n:
	* doc/format.n:
	* doc/mathfunc.n:
	* doc/scan.n:
	* doc/string.n:

	* generic/tclScan.c:	[scan $s %u] is documented to accept only
	* tests/scan.test:	decimal formatted integers. Fixed to match.

2006-04-19  Kevin B. Kenny  <kennykb@acm.org>

	* generic/tclStrToD.c: Added code to support the "middle endian"
	floating point format used in the Nokia N770's software-based floating
	point. Thanks to Bruce Johnson for reporting this bug, originally on
	http://wiki.tcl.tk/15408.
	* library/clock.tcl: Fixed a bug with Daylight Saving Time and Posix
	time zone specifiers reported by Martin Lemburg in
	http://groups.google.com/group/comp.lang.tcl/browse_thread/thread/9a8b15a4dfc0b7a0
	(and not at SourceForge).
	* tests/clock.test: Added test case for the above bug.

2006-04-18  Donal K. Fellows  <dkf@users.sf.net>

	* doc/IntObj.3: Minor review fixes, including better documentation of
	the behaviour of Tcl_GetBignumAndClearObj.

2006-04-17  Don Porter	<dgp@users.sourceforge.net>

	* doc/IntObj.3: Documentation changes to account for TIP 237 changes.
	* doc/Object.3: [Bug 1446971]

2006-04-12  Donal K. Fellows  <donal.k.fellows@manchester.ac.uk>

	* generic/regc_locale.c (cclass): Redefined the meaning of [:print:]
	to be exactly UNICODE letters, numbers, punctuation, symbols and
	spaces (*not* whitespace). [Bug 1376892]

2006-04-11  Don Porter	<dgp@users.sourceforge.net>

	* generic/tclTrace.c:	Stop some interference between enter traces
	* tests/trace.test:	and enterstep traces. [Bug 1458266]

2006-04-07  Don Porter	<dgp@users.sourceforge.net>

	* generic/tclPathObj.c: Yet another revised fix for the [Bug 1379287]
	* tests/fileSystem.test:	family of path normalization bugs.

2006-04-06  Jeff Hobbs	<jeffh@ActiveState.com>

	* generic/tclRegexp.c (FinalizeRegexp): full reset data to indicate
	readiness for reinitialization.

2006-04-06  Don Porter	<dgp@users.sourceforge.net>

	* generic/tclIndexObj.c (Tcl_GetIndexFromObjStruct):	It seems there
	* tests/indexObj.test:	are extensions that rely on the prior behavior
	* doc/GetIndex.3:	that the empty string cannot succeed as a
	unique prefix matcher, so I'm restoring Donal Fellows's solution.
	Added mention of this detail to the documentation. [Bug 1464039]

	* tests/compExpr-old.test:	Updated testmathfunctions constraint
	* tests/compExpr.test:		to post-TIP-232 world.
	* tests/expr-old.test:
	* tests/expr.test:
	* tests/info.test:

	* tests/indexObj.test:	Corrected other test errors revealed by
	* tests/upvar.test:	testing outside the tcltest application.

	* generic/tclPathObj.c: Revised fix for the [Bug 1379287] family of
	path normalization bugs.

2006-04-06  Daniel Steffen  <das@users.sourceforge.net>

	* unix/tcl.m4: removed TCL_IO_TRACK_OS_FOR_DRIVER_WITH_BAD_BLOCKING
	define on Darwin. [Bug 1457515]
	* unix/configure: autoconf-2.59
	* unix/tclConfig.h.in: autoheader-2.59

2006-04-05  Don Porter	<dgp@users.sourceforge.net>

	* win/tclWinInit.c:	More careful calls to Tcl_DStringSetLength()
	* win/tclWinSock.c:	to avoid creating invalid DString states. Bump
	* win/tclWinDde.c:	to version 1.3.2. [RFE 1366195]
	* library/dde/pkgIndex.tcl:

	* library/reg/pkgIndex.tcl:	Bump to registry 1.2 because
	* win/tclWinReg.c:	Registry_Unload() is a new public routine
	* win/Makefile.in:	compared to the 1.1.* releases.

	* win/configure.in:	Bump package version numbers.
	* win/configure:	autoconf 2.59

2006-04-05  Donal K. Fellows  <donal.k.fellows@manchester.ac.uk>

	* generic/tclIndexObj.c (Tcl_GetIndexFromObjStruct): Allow empty
	strings to be matched by the Tcl_GetIndexFromObj machinery, in the
	same manner as any other key. [Bug 1464039]

2006-04-03  Andreas Kupries <andreask@activestate.com>

	* generic/tclIO.c (ReadChars): Added check, panic and commentary to a
	piece of code which relies on BUFFER_PADDING to create enough space at
	the beginning of each buffer for the insertion of partial multibyte
	data at the beginning of a buffer. Commentary explains why this code
	is OK, and the panic is as a precaution if someone twiddled the
	BUFFER_PADDING into uselessness.

	* generic/tclIO.c (ReadChars): Temporarily suppress the use of
	TCL_ENCODING_END set when EOF was reached while the buffer we are
	converting is not truly the last buffer in the queue. Together with
	the Utf bug below it was possible to completely wreck the buffer data
	structures, eventually crashing Tcl. [Bug 1462248]

	* generic/tclEncoding.c (UtfToUtfProc): Stop accessing memory beyond
	the end of the input buffer when TCL_ENCODING_END is set and the last
	bytes of the buffer start a multi-byte sequence. This bug contributed
	to [Bug 1462248].

2006-03-30  Miguel Sofer  <msofer@users.sf.net>

	* generic/tclExecute.c: remove unused var and silence gcc warning

2006-03-29  Jeff Hobbs	<jeffh@ActiveState.com>

	* win/Makefile.in: convert _NATIVE paths to use / to avoid ".\"
	path-as-escape issue.

2006-03-29  Don Porter	<dgp@users.sourceforge.net>

	* changes:	Updates for another RC.

	* generic/tclPathObj.c:	 More fixes for path normalization when /../
	* tests/fileSystem.test: tries to go beyond root.[Bug 1379287]

	* generic/tclExecute.c: Revised INST_MOD implementation to do
	calculations in native types as much as possible, moving to mp_ints
	only when necessary.

2006-03-28  Jeff Hobbs	<jeffh@ActiveState.com>

	* win/tclWinPipe.c (TclpCreateProcess): change panics to Tcl errors
	and do proper refcounting of noe objPtr. [Bug 1194429]

	* unix/tcl.m4, win/tcl.m4: []-quote AC_DEFUN functions.

2006-03-28  Daniel Steffen  <das@users.sourceforge.net>

	* macosx/Tcl.xcode/default.pbxuser:	add '-singleproc 1' cli arg to
	* macosx/Tcl.xcodeproj/default.pbxuser: tcltest to ease test debugging

	* macosx/Tcl.xcode/project.pbxproj:	removed $prefix/share from
	* macosx/Tcl.xcodeproj/project.pbxproj: TCL_PACKAGE_PATH as per change
	to unix/configure.in of 2006-03-13.

	* unix/tclUnixFCmd.c (TclpObjNormalizePath): deal with *BSD/Darwin
	realpath() converting relative paths into absolute paths [Bug 1064247]

2006-03-28  Vince Darley  <vincentdarley@sourceforge.net>

	* generic/tclIOUtil.c: fix to nativeFilesystemRecord comparisons
	(lesser part of [Bug 1064247])

2006-03-27  Pat Thoyts	<patthoyts@users.sourceforge.net>

	* win/tclWinTest.c:	Fixes for [Bug 1456373] (mingw-gcc issue)

2006-03-27  Andreas Kupries <andreask@activestate.com>

	* doc/CrtChannel.3:    Added TCL_CHANNEL_VERSION_5, made it the
	* generic/tcl.h:       version where the "truncateProc" is defined at,
	* generic/tclIO.c:     and moved all channel drivers of Tcl to v5.
	* generic/tclIOGT.c, generic/tclIORChan.c, unix/tclUnixChan.c:
	* unix/tclUnixPipe.c, win/tclWinChan.c, win/tclWinConsole.c:
	* win/tclWinPipe.c, win/tclWinSerial.c, win/tclWinSock.c:

2006-03-27  Don Porter	<dgp@users.sourceforge.net>

	* generic/tclExecute.c: Merge INST_MOD computation in with the
	INST_?SHIFT instructions, which also operate only on two integral
	values. Also corrected flaw that made INST_BITNOT of wide values
	require mp_int calculations. Also corrected type that missed optimized
	handling of the tclBooleanType by the TclGetBooleanFromObj macro.

	* changes:	Updates for another RC.

2006-03-25  Don Porter	<dgp@users.sourceforge.net>

	* generic/tclExecute.c: Corrections to INST_EXPON detection of
	overflow to use mp_int calculations.

2006-03-24  Kevin B. Kenny  <kennykb@acm.org>

	* generic/tclExecute.c (TclExecuteByteCode): Added a couple of missing
	casts to 'int' that were affecting compilablity on VC6.

2006-03-24  Don Porter	<dgp@users.sourceforge.net>

	* generic/tclEncoding.c: Reverted latest change [Bug 506653] since it
	reportedly killed test performance on Windows.

	* generic/tclExecute.c: Revised INST_EXPON implementation to do
	calculations in native types as much as possible, moving to mp_ints
	only when necessary.

2006-03-23  Don Porter	<dgp@users.sourceforge.net>

	* generic/tclExecute.c: Merged INST_EXPON handling in with the other
	binary operators that operate on all number types (INST_ADD, etc.).

	* tests/env.test: With case preserved (see 2006-03-21 commit) be sure
	to do case-insensitive filtering. [Bug 1457065]

2006-03-23  Reinhard Max  <max@suse.de>

	* unix/tcl.spec: Cleaned up and completed the spec file. An RPM can
	now be built from the tcl source distribution with "rpmbuild -tb
	<tarball>"

2006-03-22  Reinhard Max  <max@suse.de>

	* tests/stack.test: Run the stack tests in subshells, so that they are
	reported as failed tests rather than bugs in the test suite if the
	recursion causes a segfault.

2006-03-21  Don Porter	<dgp@users.sourceforge.net>

	* changes:	Updates for another RC.

	* generic/tclStrToD.c:	One of the branches of AccumulateDecimalDigit
	* tests/parseExpr.test: did not. [Bug 1451233]

	* tests/env.test:	Preserve case of saved env vars. [Bug 1409272]

2006-03-21  Daniel Steffen  <das@users.sourceforge.net>

	* generic/tclInt.decls:	 implement globbing for HFS creator & type
	* macosx/tclMacOSXFCmd.c:codes and 'hidden' flag, as documented in
	* tests/macOSXFCmd.test: glob.n; objectified OSType handling in [glob]
	* unix/tclUnixFile.c:	 and [file attributes]; fix globbing for
	hidden files with pattern==NULL arg. [Bug 823329]
	* generic/tclIntPlatDecls.h:
	* generic/tclStubInit.c: make genstubs

2006-03-20  Andreas Kupries <andreask@activestate.com>

	* win/Makefile.in (install-libraries): Generate tcl8/8.4 directory
	under Windows as well (cygwin Makefile). Related entry: 2006-03-07,
	dgp. This moved the installation of http from 8.2 to 8.4, partially. A
	fix of the required directory creation was done for unix on Mar 10,
	without entry in the Changelog. This entry is for the fix of the
	directory creation under Windows.

	* unix/installManPage: There is always one even more broken "sed".
	Moved the # comment starting character in the sed script to the
	beginning of their respective lines. The AIX sed will not recognize
	them as comments otherwise :( The actual text stays indented for
	better association with the commands they belong to.

2006-03-20  Donal K. Fellows  <donal.k.fellows@manchester.ac.uk>

	* tests/cmdAH.test, tests/fCmd.test, tests/unixFCmd.test:
	* tests/winFCmd.test: Cleanup of some test constraint handling, and a
	few other minor issues.

2006-03-18  Vince Darley  <vincentdarley@sourceforge.net>

	* generic/tclFileName.c:
	* doc/FileSystem.3:
	* tests/fileName.test: Fix to [Bug 1084705] so that 'glob -nocomplain'
	finally agrees with its documentation and doesn't swallow genuine
	errors.

	***POTENTIAL INCOMPATIBILITY*** for scripts that assumed '-nocomplain'
	removes the need for 'catch' to deal with non-understood path names.

	Small optimisation to implementation of pattern==NULL case of TclGlob,
	and clarification to the documentation. [Tclvfs bug 1405317]

2006-03-18  Vince Darley  <vincentdarley@sourceforge.net>

	* tests/fCmd.test: added knownBug test case for [Bug 1394972]

	* tests/winFCmd.test:
	* tests/tcltest.test: corrected tests to better account for behaviour
	of writable/non-writable directories on Windows 2000/XP. This, with
	the previous patches, closes [Bug 1193497]

2006-03-17  Andreas Kupries <andreask@activestate.com>

	* doc/chan.n: Updated with documentation for the commands 'chan
	create' and 'chan postevent' (TIP #219).

	* doc/refchan.n: New file. Documentation of the command handler API
	for reflected channels (TIP #219).

2006-03-17  Joe Mistachkin <joe@mistachkin.com>

	* unix/tclUnixPort.h: Include pthread.h prior to pthread_np.h [Bug
	1444692]

	* win/tclWinTest.c: Corrected typo of 'initializeMutex' that prevented
	successful compilation.

2006-03-16  Andreas Kupries <andreask@activestate.com>

	* doc/open.n: Documented the changed behaviour of 'a'ppend mode.

	* tests/io.test (io-43.1 io-44.[1234]): Rewritten to be self-contained
	with regard to setup and cleanup. [Bug 681793]

	* generic/tclIOUtil.c (TclGetOpenMode): Added the flag O_APPEND to the
	list of POSIX modes used when opening a file for 'a'ppend. This
	enables the proper automatic seek-to-end-on-write by the OS. See [Bug
	680143] for longer discussion.

	* tests/ioCmd.test (iocmd-13.7.*): Extended the testsuite to check the
	new handling of 'a'.

2006-03-15  Andreas Kupries <andreask@activestate.com>

	* tests/socket.test: Extended the timeout in socket-11.11 from 10 to
	40 seconds to allow for really slow machines. Also extended
	actual/expected results with value of variable 'done' to make it
	clearer when a test fails due to a timeout. [Bug 792159]

2006-03-15  Vince Darley  <vincentdarley@sourceforge.net>

	* win/fCmd.test: add proper test constraints so the new tests don't
	run on Unix.

2006-03-14  Andreas Kupries <andreask@activestate.com>

	* generic/tclPipe.c (TclCreatePipeline): Modified the processing of
	pipebars to fail if the last bar is followed only by redirections.
	[Bug 768659]

2006-03-14  Andreas Kupries <andreask@activestate.com>

	* doc/fconfigure.n: Clarified that -translation is binary is reported
	as lf when queried, because it is identical to lf, except for the
	special additional behaviour when setting it. [Bug 666770]

2006-03-14  Andreas Kupries <andreask@activestate.com>

	* doc/clock.n: Removed double-quotes around section title NAME; not
	needed.
	* unix/installManpage: Reverted part to handle double-quotes in
	section NAME, chokes older sed installations.

2006-03-14  Andreas Kupries <andreask@activestate.com>

	* library/tm.tcl (::tcl::tm::Defaults): Fixed handling of environment
	variable TCLX.y_TM_PATH, bad variable reference. Thanks to Julian
	Noble. [Bug 1448251]

2006-03-14  Vince Darley  <vincentdarley@sourceforge.net>

	* win/tclWinFile.c: updated patch to deal with 'file writable' issues
	on Windows XP/2000.
	* generic/tclTest.c:
	* unix/tclUnixTest.c:
	* win/tclWinTest.c:
	* tests/fCmd.test: updated test suite to deal with correct permissions
	setting and differences between XP/2000 and 95/98 3 tests still fail;
	to be dealt with shortly

2006-03-13  Don Porter	<dgp@users.sourceforge.net>

	* generic/tclEncoding.c: Report error when an escape encoding is
	missing one of its sub-encodings. [Bug 506653]

	* unix/configure.in:	Revert change from 2005-07-26 that sometimes
	* unix/configure:	added $prefix/share to the tcl_pkgPath. See
	[Patch 1231015]. autoconf-2.59.

2006-03-10  Miguel Sofer  <msofer@users.sf.net>

	* generic/tclProc.c (ObjInterpProcEx):
	* tests/apply.test (apply-5.1): Fix [apply] error messages so that
	they quote the lambda expression. [Bug 1447355]

2006-03-10  Zoran Vasiljevic  <vasiljevic@users.sourceforge.net>

	-- Summary of changes fixing [Bug 1437595] --

	* generic/tclEvent.c: Cosmetic touches and identation
	* generic/tclInt.h: Added TclpFinalizeSockets() call.

	* generic/tclIO.c: Calls TclpFinalizeSockets() as part of the
	TclFinalizeIOSubsystem().

	* unix/tclUnixSock.c: Added no-op TclpFinalizeSockets().

	* win/tclWinPipe.c, win/tclWinSock.c: Finalization of sockets/pipes is
	now solely done in TclpFinalizeSockets() and TclpFinalizePipes() and
	not over the thread-exit handler, because the order of actions the Tcl
	generic core will impose may result in cores/hangs if the thread exit
	handler tears down corresponding subsystem(s) too early.

2006-03-10  Vince Darley  <vincentdarley@sourceforge.net>

	* win/tclWinFile.c: previous patch breaks tests, so removed.

2006-03-09  Vince Darley  <vincentdarley@sourceforge.net>

	* win/tclWinFile.c: fix to 'file writable' in certain XP directories.
	Thanks to fvogel and jfg. [Patch 1344540] Modified patch to make use
	of existing use of getSecurityProc.

2006-03-08  Don Porter	<dgp@users.sourceforge.net>

	* generic/tclExecute.c: Complete missing bit of TIP 215 implementation
	* tests/incr.test:

2006-03-07  Joe English	 <jenglish@users.sourceforge.net>

	* unix/tcl.m4: Set SHLIB_LD_FLAGS='${LIBS}' on NetBSD, as per the
	other *BSD variants. [Bug 1334613]
	* unix/configure: Regenerated.

2006-03-07  Don Porter	<dgp@users.sourceforge.net>

	* changes:	Update in prep. for 8.5a4 release.

	* unix/Makefile.in:	Package http 2.5.2 requires Tcl 8.4, so the
	* win/Makefile.in:	*.tm installation has to be placed in an "8.4"
	directory, not an "8.2" directory.

2006-03-06  Don Porter	<dgp@users.sourceforge.net>

	* generic/tclBasic.c:	Revised handling of TCL_EVAL_* flags to
	* tests/parse.test:	simplify TclEvalObjvInternal and to correct
	the auto-loading of alias targets (parse-8.12). [Bug 1444291]

2006-03-03  Don Porter	<dgp@users.sourceforge.net>

	* generic/tclPathObj.c: Revised yesterday's fix for [Bug 1379287] to
	work on Windows.

	* generic/tclObj.c:	Compatibility support for existing code that
	calls Tcl_GetObjType("boolean").

2006-03-02  Don Porter	<dgp@users.sourceforge.net>

	* generic/tclPathObj.c:		Fix for failed normalization of paths
	* tests/fileSystem.test:	with /../ that lead back to the root
	of the filesystem, like /foo/.. [Bug 1379287]

2006-03-01  Reinhard Max  <max@suse.de>

	* unix/installManPage: Fix the script for manpages that have quotes
	around the .SH arguments, as doctools produces them. [Bug 1292145]
	Some minor cleanups and improvements.

2006-02-28  Don Porter	<dgp@users.sourceforge.net>

	* generic/tclBasic.c:	Corrections to be sure that TCL_EVAL_GLOBAL
	* tests/namespace.test: evaluations act the same as [uplevel #0]
	* tests/parse.test:	evaluations, even when execution traces or
	* tests/trace.test:	invocations of [::unknown] are present. [Bug
	1439836]

2006-02-22  Don Porter	<dgp@users.sourceforge.net>

	* generic/tclBasic.c:	Corrected a few bugs in how [namespace
	* tests/namespace.test: unknown] interacts with TCL_EVAL_* flags.
	[Patch 958222]

2006-02-17  Don Porter	<dgp@users.sourceforge.net>

	* generic/tclIORChan.c: Revised error message generation and handling
	* tests/ioCmd.test:	of exceptional return codes in the channel
	reflection layer. [Bug 1372348]

2006-02-16  Don Porter	<dgp@users.sourceforge.net>

	* generic/tclIndexObj.c:	Disallow the "ambiguous" error message
	* tests/indexObj.test:		when TCL_EXACT matching is requested.
	* tests/ioCmd.test:

2006-02-15  Don Porter	<dgp@users.sourceforge.net>

	* generic/tclIO.c:	Made several routines tolerant of
	* generic/tclIORChan.c: interp == NULL arguments. [Bug 1380662]
	* generic/tclIOUtil.c:

2006-02-09  Don Porter	<dgp@users.sourceforge.net>

	TIP#215 IMPLEMENTATION

	* doc/incr.n:		Revised [incr] to auto-initialize when varName
	* generic/tclExecute.c: argument is unset. [Patch 1413115]
	* generic/tclVar.c:
	* tests/compile.test:
	* tests/incr-old.test:
	* tests/incr.test:
	* tests/set.test:

	* tests/main.test (Tcl_Main-6.7):	Improved robustness of
	command auto-completion test. [Bug 1422736]

2006-02-08  Donal K. Fellows  <dkf@users.sf.net>

	* doc/Encoding.3, doc/encoding.n: Updates due to review at request of
	Don Porter. Mostly minor changes.

2006-02-08  Don Porter	<dgp@users.sourceforge.net>

	TIP#258 IMPLEMENTATION

	* doc/Encoding.3:	New subcommand [encoding dirs].
	* doc/encoding.n:	New routine Tcl_GetEncodingNameFromEnvironment
	* generic/tcl.decls:	Made public:
	* generic/tclBasic.c:	TclGetEncodingFromObj
	* generic/tclCmdAH.c:		-> Tcl_GetEncodingFromObj
	* generic/tclEncoding.c:TclGetEncodingSearchPath
	* generic/tclInt.decls:		-> Tcl_GetEncodingSearchPath
	* generic/tclInt.h:	TclSetEncodingSearchPath
	* generic/tclTest.c:		-> Tcl_SetEncodingSearchPath
	* library/init.tcl:	Removed commands:
	* tests/cmdAH.test:		[tcl::unsupported::EncodingDirs]
	* tests/encoding.test:		[testencoding path] (Tcltest)
	* unix/tclUnixInit.c:	[Patch 1413934]
	* win/tclWinInit.c:

	* generic/tclDecls.h:	make genstubs
	* generic/tclIntDecls.h:
	* generic/tclStubInit.c:

2006-02-01  Miguel Sofer  <msofer@users.sf.net>

	* generic/tclProc.c: minor improvements to [apply]
	* tests/apply.test: new tests; apply-5.1 currently fails to indicate
	missing work in error reporting

2006-02-01  Don Porter	<dgp@users.sourceforge.net>

	TIP#194 IMPLEMENTATION

	* doc/apply.n:	(New file)	New command [apply]. [Patch 944803]
	* doc/uplevel.n:
	* generic/tclBasic.c:
	* generic/tclInt.h:
	* generic/tclProc.c:
	* tests/apply.test: (New file)
	* tests/proc-old.test:
	* tests/proc.test:

	TIP#181 IMPLEMENTATION

	* doc/Namespace.3:	New command [namespace unknown]. New public C
	* doc/namespace.n:	routines Tcl_(Get|Set)NamespaceUnknownHandler.
	* doc/unknown.n:	[Patch 958222]
	* generic/tcl.decls:
	* generic/tclBasic.c:
	* generic/tclInt.h:
	* generic/tclNamesp.c:
	* tests/namespace.test:

	* generic/tclDecls.h:	make genstubs
	* generic/tclStubInit.c:

	TIP#250 IMPLEMENTATION

	* doc/namespace.n:	New command [namespace upvar]. [Patch 1275435]
	* generic/tclInt.h:
	* generic/tclNamesp.c:
	* generic/tclVar.c:
	* tests/namespace.test:
	* tests/upvar.test:

2006-01-26  Donal K. Fellows  <dkf@users.sf.net>

	* doc/dict.n: Fixed silly bug in example. Thanks to Heiner Marxen
	<heiner.marxen@unsel.de> for catching this! [Bug 1415725]

2006-01-26  Donal K. Fellows  <donal.k.fellows@manchester.ac.uk>

	* unix/tclUnixChan.c (TclpOpenFileChannel): Tidy up and comment the
	mess to do with setting up serial channels. This (deliberately) breaks
	a broken FreeBSD port, indicates what we're really doing, and reduces
	the amount of conditional compilation sections for better maintenance.

2006-01-25  Donal K. Fellows  <dkf@users.sf.net>

	* unix/tclUnixInit.c (TclpInitPlatform): Improved conditions on when
	to update the FP rounding mode on FreeBSD, taken from FreeBSD port.

2006-01-23  Donal K. Fellows  <dkf@users.sf.net>

	* tests/string.test (string-12.21): Added test for [Bug 1410553] based
	on original bug report.

2006-01-23  Miguel Sofer  <msofer@users.sf.net>

	* generic/tclStringObj.c: fixed incorrect handling of internal rep in
	Tcl_GetRange. Thanks to twylite and Peter Spjuth. [Bug 1410553]

	* generic/tclProc.c: fixed args handling for precompiled bodies [Bug
	1412695]; thanks to Uwe Traum.

2006-01-16  Reinhard Max  <max@suse.de>

	* generic/tclPipe.c (FileForRedirect): Prevent nameString from being
	freed without having been initialized.
	* tests/exec.test: Added a test for the above.

2006-01-12  Zoran Vasiljevic  <vasiljevic@users.sourceforge.net>

	* generic/tclPathObj.c (Tcl_FSGetInternalRep): backported patch from
	core-8-4-branch. A freed pointer has been overwritten causing all
	sorts of coredumps.

2006-01-12  Vince Darley  <vincentdarley@sourceforge.net>

	* win/tclWinFile.c: fix to sharing violation [Bug 1366227]

2006-01-11  Don Porter	<dgp@users.sourceforge.net>

	* generic/tclBasic.c:	Moved Tcl_LogCommandInfo from tclBasic.c to
	* generic/tclNamesp.c:	tclNamesp.c to get access to identifier with
	* tests/error.test (error-7.0): file scope. Added check for traces on
	::errorInfo, and when present fall back to contruction of the stack
	trace in the variable so that write trace notification timings are
	compatible with earlier Tcl releases. This reduces, but does not
	completely eliminate the ***POTENTIAL INCOMPATIBILITY*** created by
	the 2004-10-15 commit. [Bug 1397843]

2006-01-10  Daniel Steffen  <das@users.sourceforge.net>

	* unix/configure:    add caching, use AC_CACHE_CHECK instead of
	* unix/configure.in: AC_CACHE_VAL where possible, consistent message
	* unix/tcl.m4:	     quoting, sync relevant tclconfig/tcl.m4 changes
	and gratuitous formatting differences, fix SC_CONFIG_MANPAGES with
	default argument, Darwin improvements to SC_LOAD_*CONFIG.

2006-01-09  Don Porter	<dgp@users.sourceforge.net>

	* generic/tclNamesp.c (NamespaceInscopeCmd):	[namespace inscope]
	* tests/namespace.test: commands were not reported by [info level].
	[Bug 1400572]

2006-01-09  Donal K. Fellows  <donal.k.fellows@manchester.ac.uk>

	* generic/tclTrace.c: Stop exporting the guts of the trace command;
	nothing outside this file needs to see it. [Bug 971336]

2006-01-05  Donal K. Fellows  <donal.k.fellows@manchester.ac.uk>

	* unix/tcl.m4 (TCL_CONFIG_SYSTEM): Factor out the code to determine
	the operating system version number, as it was replicated in several
	places.

2006-01-04  David Gravereaux  <davygrvy@pobox.com>

	* win/tclAppInit.c: WIN32 native console signal handler removed. This
	was found to be interfering with TWAPI extension one. IMO, special
	services such as signal handlers should best be done with extensions
	to the core after discussions on c.l.t. about Roy Terry's tclsh
	children of a real windows service shell.

	******************************************************************
	*** CHANGELOG ENTRIES FOR 2005 IN "ChangeLog.2005"	       ***
	*** CHANGELOG ENTRIES FOR 2004 IN "ChangeLog.2004"	       ***
	*** CHANGELOG ENTRIES FOR 2003 IN "ChangeLog.2003"	       ***
	*** CHANGELOG ENTRIES FOR 2002 IN "ChangeLog.2002"	       ***
	*** CHANGELOG ENTRIES FOR 2001 IN "ChangeLog.2001"	       ***
	*** CHANGELOG ENTRIES FOR 2000 IN "ChangeLog.2000"	       ***
	*** CHANGELOG ENTRIES FOR 1999 AND EARLIER IN "ChangeLog.1999" ***
	******************************************************************<|MERGE_RESOLUTION|>--- conflicted
+++ resolved
@@ -1,13 +1,11 @@
-<<<<<<< HEAD
+2011-07-21  Jan Nijtmans  <nijtmans@users.sf.net>
+
+	* win/tclWinPort.h: [Bug 3372130] Fix hypot math function with MSVC10
+
 2011-07-19  Don Porter  <dgp@users.sourceforge.net>
 
 	* generic/tclUtil.c:	[Bug 3371644] Repair failure to properly handle 
 	* tests/util.test: (length == -1) scanning in TclConvertElement().
-=======
-2011-07-21  Jan Nijtmans  <nijtmans@users.sf.net>
-
-	* win/tclWinPort.h: [Bug 3372130] Fix hypot math function with MSVC10
->>>>>>> 5111921b
 
 2011-07-15  Don Porter  <dgp@users.sourceforge.net>
 
