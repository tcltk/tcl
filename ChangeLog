--- conflicted
+++ resolved
@@ -1,4 +1,14 @@
-<<<<<<< HEAD
+2012-03-30  Jan Nijtmans  <nijtmans@users.sf.net>
+
+	* unix/tcl.m4:        [Bug 3511806] Compiler checks too early
+	* unix/configure.in:  This change allows to build the cygwin
+	* unix/tclUnixPort.h: and mingw32 ports of Tcl/Tk to build
+	* win/tcl.m4:         out-of-the-box using a native or cross-
+	* win/configure.in:   compiler.
+	* win/tclWinPort.h:   (autoconf still to be run!)
+	* win/README          Document how to build win32 or win64
+	executables with Linux, Cygwin or Darwin.
+
 2012-03-29  Jan Nijtmans  <nijtmans@users.sf.net>
 
 	* generic/tclCmdMZ.c (StringIsCmd): Faster mem-leak free
@@ -10,16 +20,6 @@
 
 	* generic/tclCmdMZ.c (StringIsCmd): Implementation of the [string is
 	entier] check. Code by Jos Decoster.
-=======
-2012-03-30  Jan Nijtmans  <nijtmans@users.sf.net>
-
-	* unix/tcl.m4:               [Bug 3511806] Compiler checks too early
-	* unix/configure.in:         This change allows to build the cygwin
-	* unix/tclUnixPort.h:        and mingw32 ports of Tcl/Tk to build
-	* win/tcl.m4:                out-of-the-box using a native or cross-
-	* win/configure.in:          compiler.
-	* win/tclWinPort.h:          (autoconf still to be run!)
->>>>>>> b5b43e95
 
 2012-03-27  Jan Nijtmans  <nijtmans@users.sf.net>
 
