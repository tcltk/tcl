--- conflicted
+++ resolved
@@ -1,4 +1,10 @@
-<<<<<<< HEAD
+2011-05-25  Don Porter  <dgp@users.sourceforge.net>
+
+	* library/msgcat/msgcat.tcl:	Bump to msgcat 1.4.4.
+	* library/msgcat/pkgIndex.tcl:
+	* unix/Makefile.in
+	* win/Makefile.in
+
 2011-05-25  Donal K. Fellows  <dkf@users.sf.net>
 
 	* generic/tclOO.h (TCLOO_VERSION): Bump version.
@@ -10,14 +16,6 @@
 	* generic/tclOOInt.h, tests/oo.test, tests/ooNext2.test: Added
 	introspection of call chains ([self call], [info object call], [info
 	class call]) and ability to skip ahead in chain ([nextto]).
-=======
-2011-05-25  Don Porter  <dgp@users.sourceforge.net>
-
-	* library/msgcat/msgcat.tcl:	Backport improvements to msgcat
-	* library/msgcat/pkgIndex.tcl:	package.  Bump to 1.4.4
-	* unix/Makefile.in
-	* win/Makefile.in
->>>>>>> 4e90cc24
 
 2011-05-24  Venkat Iyer <venkat@comit.com>
 
