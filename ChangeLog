<<<<<<< HEAD
2013-06-03  Donal K. Fellows  <dkf@users.sf.net>

	* generic/tclCompCmds.c (TclCompileBreakCmd, TclCompileContinueCmd):
	Added code to allow [break] and [continue] to be issued as a jump (in
	the most common cases) rather than using the more expensive exception
	processing path in the bytecode engine. [Bug 3614226]: Partial fix for
	the issues relating to cleaning up the stack when dealing with [break]
	and [continue].

2013-05-27 Harald Oehlmann  <oehhar@users.sf.net>
=======
2013-06-03  Miguel Sofer  <msofer@users.sf.net>

	* generic/tclExecute.c: fix for perf bug detected by Kieran
	(https://groups.google.com/forum/?fromgroups#!topic/comp.lang.tcl/vfpI3bc-DkQ),
	diagnosed by dgp to be a close relative of [Bug 781585], which was
	fixed by commit	[f46fb50cb3]. This bug was introduced by myself in
	commit [cbfe055d8c]. 

2013-05-28 Harald Oehlmann  <oehhar@users.sf.net>
>>>>>>> cf21e1c9

	* library/msgcat/msgcat.tcl: [Bug 3036566]: Also get locale from
	registry key HCU\Control Panel\Desktop : PreferredUILanguages to
	honor installed language packs on Vista+.
	Bumped msgcat version to 1.5.2

2013-05-22  Andreas Kupries  <andreask@activestate.com>

	* tclCompile.c: Removed duplicate const qualifier causing the HP
	  native cc to error out.

2013-05-22  Donal K. Fellows  <dkf@users.sf.net>

	* generic/tclUtf.c (TclUtfCasecmp): [Bug 3613609]: Replace problematic
	uses of strcasecmp with a proper UTF-8-aware version. Affects both
	[lsearch -nocase] and [lsort -nocase].

2013-05-22  Donal K. Fellows  <dkf@users.sf.net>

	* doc/file.n: [Bug 3613671]: Added note to portability section on the
	fact that [file owned] does not produce useful results on Windows.

2013-05-20  Donal K. Fellows  <dkf@users.sf.net>

	* unix/tclUnixFCmd.c (DefaultTempDir): [Bug 3613567]: Corrected logic
	for checking return code of access() system call, which was inverted.

2013-05-19  Jan Nijtmans  <nijtmans@users.sf.net>

	* unix/tcl.m4:     Fix for FreeBSD, and remove support for older
	* unix/configure:  FreeBSD versions. Patch by Pietro Cerutti.

2013-05-18  Donal K. Fellows  <dkf@users.sf.net>

	* generic/tclCompCmdsGR.c: Split tclCompCmds.c again to keep size of
	code down.

2013-05-16  Jan Nijtmans  <nijtmans@users.sf.net>

	* generic/tclBasic.c: Add panic in order to detect incompatible
	mingw32 sys/stat.h and sys/time.h headers.

2013-05-13  Jan Nijtmans  <nijtmans@users.sf.net>

	* compat/zlib/*: Upgrade to zlib 1.2.8

2013-05-10  Donal K. Fellows  <dkf@users.sf.net>

	Optimizations and general bytecode generation improvements.
	* generic/tclCompCmds.c (TclCompileAppendCmd, TclCompileLappendCmd):
	(TclCompileReturnCmd): Make these generate bytecode in more cases.
	(TclCompileListCmd): Make this able to push a literal when it can.
	* generic/tclCompile.c (TclSetByteCodeFromAny, PeepholeOptimize):
	Added checks to see if we can apply some simple cross-command-boundary
	optimizations, and defined a small number of such optimizations.
	(TclCompileScript): Added the special ability to compile the list
	command with expansion ([list {*}blah]) into bytecode that does not
	call an external command.

2013-05-06  Jan Nijtmans  <nijtmans@users.sf.net>

	* generic/tclStubInit.c: Add support for Cygwin64, which has a 64-bit
	* generic/tclDecls.h: "long" type. Binary compatibility with win64
	requires that all stub entries use 32-bit long's, therefore the
	need for various wrapper functions/macros. For Tcl 9 a better
	solution is needed, but that cannot be done without introducing
	binary incompatibility.

2013-04-30  Andreas Kupries  <andreask@activestate.com>

	* library/platform/platform.tcl (::platform::LibcVersion):
	* library/platform/pkgIndex.tcl: Followup to the 2013-01-30
	  change. The RE become too restrictive again. SuSe added a
	  timestamp after the version. Loosened up a bit. Bumped package
	  to version 1.0.12.

2013-04-29  Donal K. Fellows  <dkf@users.sf.net>

	* generic/tclCompCmds.c (TclCompileArraySetCmd): Generate better code
	when the list of things to set is a literal.

2013-04-25  Jan Nijtmans  <nijtmans@users.sf.net>

	* generic/tclDecls.h: Implement Tcl_NewBooleanObj, Tcl_DbNewBooleanObj
	and Tcl_SetBooleanObj as macros using Tcl_NewIntObj, Tcl_DbNewLongObj
	and Tcl_SetIntObj. Starting with Tcl 8.5, this is exactly the same,
	it only eliminates code duplication.
	* generic/tclInt.h: Eliminate use of NO_WIDE_TYPE everywhere: It's
	exactly the same as TCL_WIDE_INT_IS_LONG

2013-04-19  Jan Nijtmans  <nijtmans@users.sf.net>

	* generic/tclDecls.h: Implement many Tcl_*Var* functions and
	Tcl_GetIndexFromObj as (faster/stack-saving) macros around resp
	their Tcl_*Var*2 equivalent and Tcl_GetIndexFromObjStruct.

2013-04-12  Jan Nijtmans  <nijtmans@users.sf.net>

	* generic/tclDecls.h: Implement Tcl_Pkg* functions as
	(faster/stack-saving) macros around Tcl_Pkg*Ex functions.

2013-04-08  Don Porter  <dgp@users.sourceforge.net>

	* generic/regc_color.c:	[Bug 3610026] Stop crash when the number of
	* generic/regerrs.h:	"colors" in a regular expression overflows
	* generic/regex.h:	a short int.  Thanks to Heikki Linnakangas
	* generic/regguts.h:	for the report and the patch.
	* tests/regexp.test:

2013-04-04  Reinhard Max  <max@suse.de>

	* library/http/http.tcl (http::geturl): Allow URLs that don't have
	a path, but a query query, e.g. http://example.com?foo=bar .
	* Bump the http package to 2.8.7.

2013-03-22  Venkat Iyer <venkat@comit.com>
	* library/tzdata/Africa/Cairo: Update to tzdata2013b.
	* library/tzdata/Africa/Casablanca:
	* library/tzdata/Africa/Gaborone:
	* library/tzdata/Africa/Tripoli:
	* library/tzdata/America/Asuncion:
	* library/tzdata/America/Barbados:
	* library/tzdata/America/Bogota:
	* library/tzdata/America/Costa_Rica:
	* library/tzdata/America/Curacao:
	* library/tzdata/America/Nassau:
	* library/tzdata/America/Port-au-Prince:
	* library/tzdata/America/Santiago:
	* library/tzdata/Antarctica/Palmer:
	* library/tzdata/Asia/Aden:
	* library/tzdata/Asia/Hong_Kong:
	* library/tzdata/Asia/Muscat:
	* library/tzdata/Asia/Rangoon:
	* library/tzdata/Asia/Shanghai:
	* library/tzdata/Atlantic/Bermuda:
	* library/tzdata/Europe/Vienna:
	* library/tzdata/Pacific/Easter:
	* library/tzdata/Pacific/Fiji:
	* library/tzdata/Asia/Khandyga: (new)
	* library/tzdata/Asia/Ust-Nera: (new)
	* library/tzdata/Europe/Busingen: (new)

2013-03-21  Don Porter  <dgp@users.sourceforge.net>

	* library/auto.tcl: [Bug 2102614] Add ensemble indexing support
	* tests/autoMkindex.test: to [auto_mkindex].  Thanks Brian Griffin.

2013-03-19  Don Porter  <dgp@users.sourceforge.net>

	* generic/tclFCmd.c: [Bug 3597000] Consistent [file copy] result.
	* tests/fileSystem.test:

2013-03-19  Jan Nijtmans  <nijtmans@users.sf.net>

	* win/tclWinFile.c: [Bug 3608360]: Incompatible behaviour of "file
	exists".

2013-03-18  Donal K. Fellows  <dkf@users.sf.net>

	* tests/cmdAH.test (cmdAH-19.12): [Bug 3608360]: Added test to ensure
	that we never ever allow [file exists] to do globbing.

2013-03-12  Jan Nijtmans  <nijtmans@users.sf.net>

	* unix/tcl.m4: Patch by Andrew Shadura, providing better support for
	three architectures they have in Debian.

2013-03-11  Don Porter  <dgp@users.sourceforge.net>

	* generic/tclCompile.c:	[Bugs 3607246,3607372] Unbalanced refcounts
	* generic/tclLiteral.c:	of literals in the global literal table.

2013-03-06  Don Porter  <dgp@users.sourceforge.net>

	* generic/regc_nfa.c:	[Bugs 3604074,3606683] Rewrite of the
	* generic/regcomp.c:	fixempties() routine (and supporting
	routines) to completely eliminate the infinite loop hazard.
	Thanks to Tom Lane for the much improved solution.

2013-02-28  Don Porter  <dgp@users.sourceforge.net>

	* generic/tclLiteral.c:	Revise TclReleaseLiteral() to tolerate a
	NULL interp argument.

	* generic/tclCompile.c:	Update callers and revise mistaken comments.
	* generic/tclProc.c:

2013-02-27  Jan Nijtmans  <nijtmans@users.sf.net>

	* generic/regcomp.c:	[Bug 3606139]: missing error check allows
	* tests/regexp.test:    regexp to crash Tcl. Thanks to Tom Lane for
	providing the test-case and the patch.

2013-02-26  Donal K. Fellows  <dkf@users.sf.net>

	* tests/chanio.test (chan-io-28.7): [Bug 3605120]: Stop test from
	hanging when run standalone.

2013-02-26  Jan Nijtmans  <nijtmans@users.sf.net>

	* generic/tclObj.c: Don't panic if Tcl_ConvertToType is called for a
	type that doesn't have a setFromAnyProc, create a proper error message.

2013-02-25  Donal K. Fellows  <dkf@users.sf.net>

	* tests/binary.test (binary-41.*): [Bug 3605721]: Test independence
	fixes. Thanks to Rolf Ade for pointing out the problem.

2013-02-25  Don Porter  <dgp@users.sourceforge.net>

	* tests/assocd.test:	[Bugs 3605719,3605720]: Test independence.
	* tests/basic.test:	Thanks Rolf Ade for patches.

2013-02-23  Jan Nijtmans  <nijtmans@users.sf.net>

	* compat/fake-rfc2553.c: [Bug 3599194]: compat/fake-rfc2553.c is
	broken.

2013-02-22  Don Porter  <dgp@users.sourceforge.net>

	* generic/tclAssembly.c:	Shift more burden of smart cleanup
	* generic/tclCompile.c:		onto the TclFreeCompileEnv() routine.
	Stop crashes when the hookProc raises an error.

2013-02-20  Don Porter  <dgp@users.sourceforge.net>

	* generic/tclNamesp.c:	[Bug 3605447]: Make sure the -clear option
	* tests/namespace.test:	to [namespace export] always clears, whether
	or not new export patterns are specified.

2013-02-20  Jan Nijtmans  <nijtmans@users.sf.net>

	* win/tclWinDde.c: [Bug 3605401]: Compiler error with latest mingw-w64
	headers.

2013-02-19  Jan Nijtmans  <nijtmans@users.sf.net>

	* generic/tclTrace.c:  [Bug 2438181]: Incorrect error reporting in
	* tests/trace.test:    traces. Test-case and fix provided by Poor
	Yorick.

2013-02-15  Don Porter  <dgp@users.sourceforge.net>

	* generic/regc_nfa.c:	[Bug 3604074]: Fix regexp optimization to
	* tests/regexp.test:	stop hanging on the expression
	((((((((a)*)*)*)*)*)*)*)* .  Thanks to Bjørn Grathwohl for discovery.

2013-02-14  Harald Oehlmann  <oehhar@users.sf.net>

	* library/msgcat/msgcat.tcl: [Bug 3604576]: Catch missing registry
	entry "HCU\Control Panel\International".
	Bumped msgcat version to 1.5.1

2013-02-11  Donal K. Fellows  <dkf@users.sf.net>

	* generic/tclZlib.c (ZlibTransformOutput): [Bug 3603553]: Ensure that
	data gets written to the underlying stream by compressing transforms
	when the amount of data to be written is one buffer's-worth; problem
	was particularly likely to occur when compressing large quantities of
	not-very-compressible data. Many thanks to Piera Poggio (vampiera) for
	reporting.

2013-02-09  Donal K. Fellows  <dkf@users.sf.net>

	* generic/tclOOBasic.c (TclOO_Object_VarName): [Bug 3603695]: Change
	the way that the 'varname' method is implemented so that there are no
	longer problems with interactions due to the resolver. Thanks to
	Taylor Venable <tcvena@gmail.com> for identifying the problem.

2013-02-08  Donal K. Fellows  <dkf@users.sf.net>

	* generic/regc_nfa.c (duptraverse): [Bug 3603557]: Increase the
	maximum depth of recursion used when duplicating an automaton in
	response to encountering a "wild" RE that hit the previous limit.
	Allow the limit (DUPTRAVERSE_MAX_DEPTH) to be set by defining its
	value in the Makefile. Problem reported by Jonathan Mills.

2013-02-05  Don Porter  <dgp@users.sourceforge.net>

	* win/tclWinFile.c:	[Bug 3603434]: Make sure TclpObjNormalizePath()
	properly declares "a:/" to be normalized, even when no "A:" drive is
	present on the system.

2013-02-05  Donal K. Fellows  <dkf@users.sf.net>

	* generic/tclLoadNone.c (TclpLoadMemory): [Bug 3433012]: Added dummy
	version of this function to use in the event that a platform thinks it
	can load from memory but cannot actually do so due to it being
	disabled at configuration time.

2013-02-04  Donal K. Fellows  <dkf@users.sf.net>

	* generic/tclCompCmds.c (TclCompileArraySetCmd): [Bug 3603163]: Stop
	crash in weird case where [eval] is used to make [array set] get
	confused about whether there is a local variable table or not. Thanks
	to Poor Yorick for identifying a reproducible crashing case.

2013-01-30  Andreas Kupries  <andreask@activestate.com>

	* library/platform/platform.tcl (::platform::LibcVersion): See
	* library/platform/pkgIndex.tcl: [Bug 3599098]: Fixed the RE
	* unix/Makefile.in: extracting the version to avoid issues with
	* win/Makefile.in: recent changes to the glibc banner. Now targeting a
	less variable part of the string. Bumped package to version 1.0.11.

2013-01-28  Donal K. Fellows  <dkf@users.sf.net>

	* generic/tclCompCmds.c (TclCompileArraySetCmd)
	(TclCompileArrayUnsetCmd, TclCompileDictAppendCmd)
	(TclCompileDictCreateCmd, CompileDictEachCmd, TclCompileDictIncrCmd)
	(TclCompileDictLappendCmd, TclCompileDictMergeCmd)
	(TclCompileDictUnsetCmd, TclCompileDictUpdateCmd)
	(TclCompileDictWithCmd, TclCompileInfoCommandsCmd):
	* generic/tclCompCmdsSZ.c (TclCompileStringMatchCmd)
	(TclCompileStringMapCmd): Improve the code generation in cases where
	full compilation is impossible but a full ensemble invoke is provably
	not necessary.

2013-01-26  Jan Nijtmans  <nijtmans@users.sf.net>

	* unix/tclUnixCompat.c: [Bug 3601804]: platformCPUID segmentation
	fault on Darwin.

2013-01-23  Donal K. Fellows  <dkf@users.sf.net>

	* library/http/http.tcl (http::geturl): [Bug 2911139]: Do not do vwait
	for connect to avoid reentrancy problems (except when operating
	without a -command option). Internally, this means that all sockets
	created by the http package will always be operated in asynchronous
	mode.

2013-01-21  Jan Nijtmans  <nijtmans@users.sf.net>

	* generic/tclInt.decls: Put back Tcl[GS]etStartupScript(Path|FileName)
	in private stub table, so extensions using this (like Tk 8.4) will
	continue to work in all Tcl 8.x versions. Extensions using this
	still cannot be compiled against Tcl 8.6 headers.

2013-01-18  Jan Nijtmans  <nijtmans@users.sf.net>

	* generic/tclPort.h: [Bug 3598300]: unix: tcl.h does not include
	sys/stat.h

2013-01-17  Donal K. Fellows  <dkf@users.sf.net>

	* generic/tclCompCmds.c (PushVarName): [Bug 3600328]: Added mechanism
	for suppressing compilation of variables when we couldn't cope with
	the results. Useful for some [array] subcommands.
	* generic/tclEnsemble.c (CompileToCompiledCommand): Must restore the
	compilation environment when a command compiler fails.

2013-01-16  Donal K. Fellows  <dkf@users.sf.net>

	* generic/tclZlib.c (TclZlibInit): [Bug 3601086]: Register the config
	info in the iso8859-1 encoding as that is guaranteed to be present.

2013-01-16  Jan Nijtmans  <nijtmans@users.sf.net>

	* Makefile.in:   Allow win32 build with -DTCL_NO_DEPRECATED, just as
	* generic/tcl.h: in the UNIX build. Define Tcl_EvalObj and
	* generic/tclDecls.h: Tcl_GlobalEvalObj as macros, even when
	* generic/tclBasic.c: TCL_NO_DEPRECATED is defined, so Tk can benefit
	from it too.

2013-01-14  Jan Nijtmans  <nijtmans@users.sf.net>

	* win/tcl.m4: More flexible search for win32 tclConfig.sh, backported
	from TEA (not actually used in Tcl, only for Tk)

2013-01-14  Jan Nijtmans  <nijtmans@users.sf.net>

	* generic/tclInt.decls: Put back Tcl_[GS]etStartupScript in internal
	stub table, so extensions using this, compiled against 8.5 headers
	still run in Tcl 8.6.

2013-01-13  Alexandre Ferrieux  <ferrieux@users.sourceforge.net>

	* doc/fileevent.n: [Bug 3436609]: Clarify readable fileevent "false
	positives" in the case of multibyte encodings/transforms.

2013-01-13  Jan Nijtmans  <nijtmans@users.sf.net>

	* generic/tclIntDecls.h: If TCL_NO_DEPRECATED is defined, make sure
	that TIP #139 functions all are taken from the public stub table, even
	if the inclusion is through tclInt.h.

2013-01-12  Jan Nijtmans  <nijtmans@users.sf.net>

	* generic/tclInt.decls: Put back TclBackgroundException in internal
	stub table, so extensions using this, compiled against 8.5 headers
	still run in Tcl 8.6.

2013-01-09  Jan Nijtmans  <nijtmans@users.sf.net>

	* library/http/http.tcl: [Bug 3599395]: http assumes status line is a
	proper Tcl list.

2013-01-08  Jan Nijtmans  <nijtmans@users.sf.net>

	* win/tclWinFile.c: [Bug 3092089]: [file normalize] can remove path
	components.	[Bug 3587096]: win vista/7: "can't find init.tcl" when
	called via junction without folder list access.

2013-01-07  Jan Nijtmans  <nijtmans@users.sf.net>

	* generic/tclOOStubLib.c: Restrict the stub library to only use
	* generic/tclTomMathStubLib.c: Tcl_PkgRequireEx, Tcl_ResetResult and
	Tcl_AppendResult, not any other function. This puts least restrictions
	on eventual Tcl 9 stubs re-organization, and it works on the widest
	range of Tcl versions.

2013-01-06  Jan Nijtmans  <nijtmans@users.sf.net>

	* library/http/http.tcl: Don't depend on Spencer-specific regexp
	* tests/env.test: syntax (/u and /U) any more in unrelated places.
	* tests/exec.test:
	Bump http package to 2.8.6.

2013-01-04  Donal K. Fellows  <dkf@users.sf.net>

	* generic/tclEnsemble.c (CompileBasicNArgCommand): Added very simple
	compiler (which just compiles to a normal invoke of the implementation
	command) for many ensemble subcommands where we can prove that there
	is no way for scripts to detect the difference even through error
	handling or [info level]/[info frame]. This improves the code produced
	from some ensembles (e.g., [info], [string]) to the point where the
	ensemble is now not normally seen at the bytecode level at all.

2013-01-04  Miguel Sofer  <msofer@users.sf.net>

	* generic/tclInt.h:      Insure that PURIFY builds cannot exploit the
	* generic/tclExecute.c:  Tcl stack to hide mem defects.

2013-01-03  Donal K. Fellows  <dkf@users.sf.net>

	* doc/fconfigure.n, doc/CrtChannel.3: Updated to reflect the fact that
	the minimum buffer size is one byte, not ten. Identified by Schelte
	Bron on the Tcler's Chat.

	* generic/tclExecute.c (TEBCresume:INST_INVOKE_REPLACE):
	* generic/tclEnsemble.c (TclCompileEnsemble): Added new mechanism to
	allow for more efficient dispatch of non-bytecode-compiled subcommands
	of bytecode-compiled ensembles. This can provide substantial speed
	benefits in some cases.

2013-01-02  Miguel Sofer  <msofer@users.sf.net>

	* generic/tclEnsemble.c:  Remove stray calls to Tcl_Alloc and friends:
	* generic/tclExecute.c:   the core should only use ckalloc to allow
	* generic/tclIORTrans.c:  MEM_DEBUG to work properly.
	* generic/tclTomMathInterface.c:

2012-12-31  Donal K. Fellows  <dkf@users.sf.net>

	* doc/string.n: Noted the obsolescence of the 'bytelength',
	'wordstart' and 'wordend' subcommands, and moved them to later in the
	file.

2012-12-27  Jan Nijtmans  <nijtmans@users.sf.net>

	* generic/tclListObj.c: [Bug 3598580]: Tcl_ListObjReplace may release
	deleted elements too early.

2012-12-22  Alexandre Ferrieux  <ferrieux@users.sourceforge.net>

	* generic/tclUtil.c: [Bug 3598150]: Stop leaking allocated space when
	objifying a zero-length DString. Spotted by afredd.

2012-12-21  Jan Nijtmans  <nijtmans@users.sf.net>

	* unix/dltest/pkgb.c:  Inline compat Tcl_GetDefaultEncodingDir.
	* generic/tclStubLib.c: Eliminate unnecessary static HasStubSupport()
	and isDigit() functions, just do the same inline.

2012-12-18  Donal K. Fellows  <dkf@users.sf.net>

	* generic/tclCompCmdsSZ.c (TclSubstCompile): Improved the sequence of
	instructions issued for [subst] when dealing with simple variable
	references.

2012-12-14  Don Porter  <dgp@users.sourceforge.net>

	*** 8.6.0 TAGGED FOR RELEASE ***

	* changes: updates for 8.6.0

2012-12-13  Don Porter  <dgp@users.sourceforge.net>

	* generic/tclZlib.c:	Repair same issue with misusing the
	* tests/zlib.test:	'fire and forget' nature of Tcl_ObjSetVar2
	in the new TIP 400 implementation.

2012-12-13  Miguel Sofer  <msofer@users.sf.net>

	* generic/tclCmdAH.c:	(CatchObjCmdCallback): do not decrRefCount
	* tests/cmdAH.test:	the newValuePtr sent to Tcl_ObjSetVar2:
	TOSV2 is 'fire and forget', it decrs on its own.
	Fix for [Bug 3595576], found by andrewsh.

2012-12-13  Jan Nijtmans  <nijtmans@users.sf.net>

	* generic/tcl.h: Fix Tcl_DecrRefCount macro such that it doesn't
	access its objPtr parameter twice any more.

2012-12-11  Don Porter  <dgp@users.sourceforge.net>

	* generic/tcl.h:	Bump version number to 8.6.0.
	* library/init.tcl:
	* unix/configure.in:
	* win/configure.in:
	* unix/tcl.spec:
	* README:

	* unix/configure:	autoconf-2.59
	* win/configure:

2012-12-10  Donal K. Fellows  <dkf@users.sf.net>

	* tools/tcltk-man2html.tcl (plus-pkgs): Increased robustness of
	version number detection code to deal with packages whose names are
	prefixes of other packages.
	* unix/Makefile.in (dist): Added pkgs/package.list.txt to distribution
	builds to ensure that 'make html' will work better.

2012-12-09  Alexandre Ferrieux  <ferrieux@users.sourceforge.net>

	* tests/chan.test: Clean up unwanted eofchar side-effect of chan-4.6
	leading to a spurious "'" at end of chan.test under certain conditions
	(see [Bug 3389289] and [Bug 3389251]).

	* doc/expr.n: [Bug 3594188]: Clarifications about commas.

2012-12-08  Alexandre Ferrieux  <ferrieux@users.sourceforge.net>

	* generic/tclIO.c: Fix busyloop at exit under TCL_FINALIZE_ON_EXIT
	when there are unflushed nonblocking channels.  Thanks Miguel for
	spotting.

2012-12-07  Jan Nijtmans  <nijtmans@users.sf.net>

	* unix/dltest/pkgb.c:  Turn pkgb.so into a Tcl9 interoperability test
        library: Whatever Tcl9 looks like, loading pkgb.so in Tcl 9 should
        either result in an error-message, either succeed, but never crash.

2012-11-28  Donal K. Fellows  <dkf@users.sf.net>

	* generic/tclZlib.c (ZlibStreamSubcmd): [Bug 3590483]: Use a mechanism
	for complex option resolution that has fewer problems with more
	finicky compilers.

2012-11-26  Reinhard Max  <max@suse.de>

	* unix/tclUnixSock.c: Factor out creation of the -sockname and
	-peername lists from TcpGetOptionProc() to TcpHostPortList().  Make it
	robust against implementations of getnameinfo() that error out if
	reverse mapping fails instead of falling back to the numeric
	representation.

2012-11-20  Donal K. Fellows  <dkf@users.sf.net>

	* generic/tclBinary.c (BinaryDecode64): [Bug 3033307]: Corrected
	handling of trailing whitespace when decoding base64. Thanks to Anton
	Kovalenko for reporting, and Andy Goth for the fix and tests.

2012-11-19  Donal K. Fellows  <dkf@users.sf.net>

	* generic/tclExecute.c (INST_STR_RANGE_IMM): [Bug 3588366]: Corrected
	implementation of bounds restriction for end-indexed compiled [string
	range]. Thanks to Emiliano Gavilan for diagnosis and fix.

2012-11-15  Jan Nijtmans  <nijtmans@users.sf.net>

	IMPLEMENTATION OF TIP#416

	New Options for 'load': -global and -lazy

	* generic/tcl.h:
	* generic/tclLoad.c
	* unix/tclLoadDl.c
	* unix/tclLoadDyld.c
	* tests/load.test
	* doc/Load.3
	* doc/load.n

2012-11-14  Donal K. Fellows  <dkf@users.sf.net>

	* unix/tclUnixFCmd.c (TclUnixOpenTemporaryFile): [Bug 2933003]: Factor
	out all the code to do temporary file creation so that it is possible
	to make it correct in one place. Allow overriding of the back-stop
	default temporary file location at compile time by setting the
	TCL_TEMPORARY_FILE_DIRECTORY #def to a string containing the directory
	name (defaults to "/tmp" as that is the most common default).

2012-11-13  Joe Mistachkin  <joe@mistachkin.com>

	* win/tclWinInit.c: also search for the library directory (init.tcl,
	encodings, etc) relative to the build directory associated with the
	source checkout.

2012-11-10  Miguel Sofer  <msofer@users.sf.net>

	* generic/tclBasic.c:   re-enable bcc-tailcall, after fixing an
	* generic/tclExecute.c: infinite loop in the TCL_COMPILE_DEBUG mode


2012-11-07  Kevin B. Kenny  <kennykb@acm.org>

	* library/tzdata/Africa/Casablanca:
	* library/tzdata/America/Araguaina:
	* library/tzdata/America/Bahia:
	* library/tzdata/America/Havana:
	* library/tzdata/Asia/Amman:
	* library/tzdata/Asia/Gaza:
	* library/tzdata/Asia/Hebron:
	* library/tzdata/Asia/Jerusalem:
	* library/tzdata/Pacific/Apia:
	* library/tzdata/Pacific/Fakaofo:
	* library/tzdata/Pacific/Fiji:		Import tzdata2012i.

2012-11-06  Donal K. Fellows  <dkf@users.sf.net>

	* library/http/http.tcl (http::Finish): [Bug 3581754]: Ensure that
	callbacks are done at most once to prevent problems with timeouts on a
	keep-alive connection (combined with reentrant http package use)
	causing excessive stack growth. Not a fix for the underlying problem,
	but ensures that pain will be mostly kept away from users.
	Bump http package to 2.8.5.

2012-11-05  Donal K. Fellows  <dkf@users.sf.net>

	Added bytecode compilation of many Tcl commands. Some of these are
	total compilations and some are only partial (i.e., only compile in
	some cases). The (sub-)commands affected are:
	* array: exists, set, unset
	* dict: create, exists, merge
	* format: (simple cases only)
	* info: commands, coroutine, level, object
	* info object: class, isa object, namespace
	* namespace: current, code, qualifiers, tail, which
	* regsub: (only cases convertable to simple [string map])
	* self: (only no-argument and [self object] cases)
	* string: first, last, map, range
	* tailcall:
	* yield:

	[This was work originally done on the 'dkf-compile-misc-info' branch.]

2012-11-05  Jan Nijtmans  <nijtmans@users.sf.net>

	IMPLEMENTATION OF TIP#413

	Align the [string trim] and [string is space] commands, such that
	[string trim] by default trims all characters for which [string is
	space] returns 1, augmented with the NUL character.

	* generic/tclUtf.c: Add NEL, BOM and two more characters to [string is
	space]
	* generic/tclCmdMZ.c: Modify [string trim] for Unicode modifications.
	* generic/regc_locale.c: Regexp engine must match [string is space]
	* doc/string.n
	* tests/string.test
	***POTENTIAL INCOMPATIBILITY***
	Code that relied on characters not previously trimmed being not
	removed will notice a difference; it is believed that this is rare,
	but a workaround to get the behavior in Tcl 8.5 is to use " \t\n\r" as
	an explicit trim set.

2012-10-31  Jan Nijtmans  <nijtmans@users.sf.net>

	* win/Makefile.in:   Dde version number to 1.4.0, ready for Tcl 8.6.0rc1
	* win/makefile.vc
	* win/tclWinDde.c
	* library/dde/pkgIndex.tcl
	* tests/winDde.test

2012-10-24  Donal K. Fellows  <dkf@users.sf.net>

	* generic/tclCompCmds.c (TclCompileDictUnsetCmd): Added compilation of
	the [dict unset] command (for scalar var in LVT only).

2012-10-23  Jan Nijtmans  <nijtmans@users.sf.net>

	* generic/tclInt.h:       Add "flags" parameter from Tcl_LoadFile to
	* generic/tclIOUtil.c:    to various internal functions, so these
	* generic/tclLoadNone.c:  flags are available through the whole
	* unix/tclLoad*.c:        filesystem for (future) internal use.
	* win/tclWinLoad.c:

2012-10-17  Miguel Sofer  <msofer@users.sf.net>

	* generic/tclBasic.c (TclNRCoroutineObjCmd): insure that numlevels
	are properly set, fix bug discovered by dkf and reported at
	http://code.activestate.com/lists/tcl-core/12213/

2012-10-16  Donal K. Fellows  <dkf@users.sf.net>

	IMPLEMENTATION OF TIP#405

	New commands for applying a transformation to the elements of a list
	to produce another list (the [lmap] command) and to the mappings of a
	dictionary to produce another dictionary (the [dict map] command). In
	both cases, a [continue] will cause the skipping of an element/pair,
	and a [break] will terminate the construction early and successfully.

	* generic/tclCmdAH.c (Tcl_LmapObjCmd, TclNRLmapCmd): Implementation of
	the new [lmap] command, based on (and sharing much of) [foreach].
	* generic/tclDictObj.c (DictMapNRCmd): Implementation of the new [dict
	map] subcommand, based on (and sharing much of) [dict for].
	* generic/tclCompCmds.c (TclCompileLmapCmd, TclCompileDictMapCmd):
	Compilation engines for [lmap] and [dict map].

	IMPLEMENTATION OF TIP#400

	* generic/tclZlib.c: Allow the specification of a compression
	dictionary (a binary blob used to seed the compression engine) in both
	streams and channel transformations. Also some reorganization to allow
	for getting gzip header dictionaries and controlling buffering levels
	in channel transformations (allowing a trade-off between formal
	correctness and speed).
	(Tcl_ZlibStreamSetCompressionDictionary): New C API to allow setting
	the compression dictionary without using a Tcl script.

2012-10-14  Jan Nijtmans  <nijtmans@users.sf.net>

	* generic/tclDictObj.c: [Bug 3576509]: ::tcl::Bgerror crashes with
	* generic/tclEvent.c:    invalid arguments. Better fix, which helps
	for all Tcl_DictObjGet() calls in Tcl's source code.

2012-10-13  Jan Nijtmans  <nijtmans@users.sf.net>

	* generic/tclEvent.c: [Bug 3576509]: tcl::Bgerror crashes with invalid
	arguments

2012-10-06  Jan Nijtmans  <nijtmans@users.sf.net>

	* win/Makefile.in: [Bug 2459774]: tcl/win/Makefile.in not compatible
	with msys 0.8.

2012-10-03  Don Porter  <dgp@users.sourceforge.net>

	* generic/tclIO.c:	When checking for std channels being closed,
	compare the channel state, not the channel itself so that stacked
	channels do not cause trouble.

2012-09-26  Reinhard Max  <max@suse.de>

	* generic/tclIOSock.c (TclCreateSocketAddress): Work around a bug in
	getaddrinfo() on OSX that caused name resolution to fail for [socket
	-server foo -myaddr localhost 0].

2012-09-20  Jan Nijtmans  <nijtmans@users.sf.net>

	* win/configure.in: New import libraries for zlib 1.2.7, usable for
	* win/configure:    all win32/win64 compilers
	* compat/zlib/win32/zdll.lib:
	* compat/zlib/win64/zdll.lib:

	* win/tclWinDde.c: [FRQ 3527238]: Full unicode support for dde. Dde
	version is now 1.4.0b2.
	***POTENTIAL INCOMPATIBILITY***

2012-09-19  Jan Nijtmans  <nijtmans@users.sf.net>

	* generic/tcl.h:  Make Tcl_Interp a fully opaque structure if
	TCL_NO_DEPRECATED is set (TIP 330 and 336).
	* win/nmakehlp.c: Let "nmakehlp -V" start searching digits after the
	found match (suggested by Harald Oehlmann).

2012-09-07  Harald Oehlmann  <oehhar@users.sf.net>

	*** 8.6b3 TAGGED FOR RELEASE ***

	IMPLEMENTATION OF TIP#404.

	* library/msgcat/msgcat.tcl:	[FRQ 3544988]: New commands [mcflset]
	* library/msgcat/pkgIndex.tcl:	and [mcflmset] to set mc entries with
	* unix/Makefile.in:		implicit message file locale.
	* win/Makefile.in:		Bump to 1.5.0.

2012-08-25  Donal K. Fellows  <dkf@users.sf.net>

	* library/msgs/uk.msg: [Bug 3561330]: Use the correct full name of
	March in Ukrainian. Thanks to Mikhail Teterin for reporting.

2012-08-23  Jan Nijtmans  <nijtmans@users.sf.net>

	* generic/tclBinary.c: [Bug 3496014]: Unecessary memset() in
	Tcl_SetByteArrayObj().

2012-08-20  Don Porter  <dgp@users.sourceforge.net>

	* generic/tclPathObj.c:	[Bug 3559678]: Fix bad filename normalization
	when the last component is the empty string.

2012-08-20  Jan Nijtmans  <nijtmans@users.sf.net>

	* win/tclWinPort.h:  Remove wrapper macro for ntohs(): unnecessary,
	because it doesn't require an initialized winsock_2 library. See:
	<http://msdn.microsoft.com/en-us/library/windows/desktop/ms740075%28v=vs.85%29.aspx>
	* win/tclWinSock.c:
	* generic/tclStubInit.c:

2012-08-17  Jan Nijtmans  <nijtmans@users.sf.net>

	* win/nmakehlp.c: Add "-V<num>" option, in order to be able to detect
	partial version numbers.

2012-08-15  Jan Nijtmans  <nijtmans@users.sf.net>

	* win/buildall.vc.bat: Only build the threaded builds by default
	* win/rules.vc:        Some code cleanup

2010-08-13  Stuart Cassoff  <stwo@users.sourceforge.net>

	* unix/tclUnixCompat.c: [Bug 3555454]: Rearrange a bit to quash
	'declared but never defined' compiler warnings.

2012-08-13  Jan Nijtmans  <nijtmans@users.sf.net>

	* compat/zlib/win64/zlib1.dll:  Add 64-bit build of zlib1.dll, and use
	* compat/zlib/win64/zdll.lib:   it for the dynamic mingw-w64 build.
	* win/Makefile.in:
	* win/configure.in:
	* win/configure:

2012-08-09  Reinhard Max  <max@suse.de>

	* tests/http.test: Fix http-3.29 for machines without IPv6 support.

2010-08-08  Stuart Cassoff  <stwo@users.sourceforge.net>

	* unix/tclUnixCompat.c: Change one '#ifdef' to '#if defined()' for
	improved consistency within the file.

2012-08-08  Jan Nijtmans  <nijtmans@users.sf.net>

	* generic/tclfileName.c: [Bug #1536227]: Cygwin network pathname
	* tests/fileName.test:   support

2012-08-07  Don Porter  <dgp@users.sourceforge.net>

	* generic/tclIOUtil.c:	[Bug 3554250]: Overlooked one field of cleanup
	in the thread exit handler for the filesystem subsystem.

2012-07-31  Donal K. Fellows  <dkf@users.sf.net>

	* generic/tclInterp.c (Tcl_GetInterpPath):
	* unix/tclUnixPipe.c (TclGetAndDetachPids, Tcl_PidObjCmd):
	* win/tclWinPipe.c (TclGetAndDetachPids, Tcl_PidObjCmd):
	Purge use of Tcl_AppendElement, and corrected conversion of PIDs to
	integer objects.

2012-07-31  Jan Nijtmans  <nijtmans@users.sf.net>

	* win/nmakehlp.c:  Add -Q option from sampleextension.
	* win/Makefile.in: [FRQ 3544967]: Missing objectfiles in static lib
	* win/makefile.vc: (Thanks to Jos Decoster).

2012-07-29  Jan Nijtmans  <nijtmans@users.sf.net>

	* win/Makefile.in:  No longer build tcltest.exe to run the tests,
	but use tclsh86.exe in combination with tcltest86.dll to do that.
	* tests/*.test:     load tcltest86.dll if necessary.

2012-07-28  Jan Nijtmans  <nijtmans@users.sf.net>

	* tests/clock.test:    [Bug 3549770]: Multiple test failures running
	* tests/registry.test: tcltest outside build tree
	* tests/winDde.test:

2012-07-27  Jan Nijtmans  <nijtmans@users.sf.net>

	* generic/tclUniData.c:   Support Unicode 6.2 (Add Turkish lira sign)
	* generic/regc_locale.c:

2012-07-25  Alexandre Ferrieux  <ferrieux@users.sourceforge.net>

	* win/tclWinPipe.c: [Bug 3547994]: Abandon the synchronous Windows
	pipe driver to its fate when needed to honour TIP#398.

2012-07-24  Trevor Davel  <twylite@crypt.co.za>

	* win/tclWinSock.c: [Bug: 3545363]: Loop over multiple underlying file
	descriptors for a socket where required (TcpCloseProc, SocketProc).
	Refactor socket/descriptor setup to manage linked list operations in
	one place. Fix memory leak in socket close (TcpCloseProc) and related
	dangling pointers in SocketEventProc.

2012-07-19  Reinhard Max  <max@suse.de>

	* win/tclWinSock.c (TcpAccept): [Bug: 3545363]: Use a large enough
	buffer for accept()ing IPv6 connections. Fix conversion of host and
	port for passing to the accept proc to be independent of the IP
	version.

2012-07-23  Alexandre Ferrieux  <ferrieux@users.sourceforge.net>

	* generic/tclIO.c: [Bug 3545365]: Never try a bg-flush  on a dead
	channel, just like before 2011-08-17.

2012-07-19  Joe Mistachkin  <joe@mistachkin.com>

	* generic/tclTest.c: Fix several more missing mutex-locks in
	TestasyncCmd.

2012-07-19  Alexandre Ferrieux  <ferrieux@users.sourceforge.net>

	* generic/tclTest.c: [Bug 3544685]: Missing mutex-lock in
	TestasyncCmd since 2011-08-19. Unbounded gratitude to Stuart
	Cassoff for spotting it.

2012-07-17  Jan Nijtmans  <nijtmans@users.sf.net>

	* win/makefile.vc: [Bug 3544932]: Visual studio compiler check fails

2012-07-16  Donal K. Fellows  <dkf@users.sf.net>

	* generic/tclUtil.c (UpdateStringOfEndOffset): [Bug 3544658]: Stop
	1-byte overrun in memcpy, that object placement rules made harmless
	but which still caused compiler complaints.

2012-07-16  Jan Nijtmans  <nijtmans@users.sf.net>

	* library/reg/pkgIndex.tcl:  Make registry 1.3 package dynamically
	loadable when ::tcl::pkgconfig is available.

2012-07-11  Jan Nijtmans  <nijtmans@users.sf.net>

	* win/tclWinReg.c: [Bug 3362446]: registry keys command fails
	with 8.5/8.6. Follow Microsofts example better in order to prevent
	problems when using HKEY_PERFORMANCE_DATA.

2012-07-10  Jan Nijtmans  <nijtmans@users.sf.net>

	* unix/tclUnixNotfy.c: [Bug 3541646]: Don't panic on triggerPipe
	overrun.

2012-07-10  Donal K. Fellows  <dkf@users.sf.net>

	* win/tclWinSock.c (InitializeHostName): Corrected logic that
	extracted the name of the computer from the gethostname call so that
	it would use the name on success, not failure. Also ensured that the
	buffer size is exactly that recommended by Microsoft.

2012-07-08  Reinhard Max  <max@suse.de>

	* library/http/http.tcl: [Bug 3531209]: Add fix and test for URLs that
	* tests/http.test: 	 contain literal IPv6 addresses.

2012-07-05  Don Porter  <dgp@users.sourceforge.net>

	* unix/tclUnixPipe.c:	[Bug 1189293]: Make "<<" binary safe.
	* win/tclWinPipe.c:

2012-07-03  Donal K. Fellows  <dkf@users.sf.net>

	* generic/tclUtil.c (TclDStringAppendObj, TclDStringAppendDString):
	* generic/tclInt.h (TclDStringAppendLiteral, TclDStringClear):
	* generic/tclCompile.h (TclDStringAppendToken): Added wrappers to make
	common cases of appending to Tcl_DStrings simpler to write. Prompted
	by looking at [FRQ 1357401] (these are an _internal_ implementation of
	that FRQ).

2012-06-29  Jan Nijtmans  <nijtmans@users.sf.net>

	* library/msgcat/msgcat.tcl:   Add tn, ro_MO and ru_MO to msgcat.

2012-06-29  Harald Oehlmann <oehhar@users.sf.net>

	* library/msgcat/msgcat.tcl:	[Bug 3536888]: Locale guessing of
	* library/msgcat/pkgIndex.tcl:	msgcat fails on (some) Windows 7. Bump
	* unix/Makefile.in:		to 1.4.5
	* win/Makefile.in:

2012-06-29  Donal K. Fellows  <dkf@users.sf.net>

	* doc/GetIndex.3: Reinforced the description of the requirement for
	the tables of names to index over to be static, following posting to
	tcl-core by Brian Griffin about a bug caused by Tktreectrl not obeying
	this rule correctly. This does not represent a functionality change,
	merely a clearer documentation of a long-standing constraint.

2012-06-26  Jan Nijtmans  <nijtmans@users.sf.net>

	* unix/tcl.m4:       Let Cygwin shared build link with
	* unix/configure.in: zlib1.dll, not cygz.dll (two less
	* unix/configure:    dependencies on cygwin-specific dll's)
	* unix/Makefile.in:

2012-06-26  Reinhard Max  <max@suse.de>

	* generic/tclIOSock.c: Use EAI_SYSTEM only if it exists.
	* unix/tclUnixSock.c:

2012-06-25  Don Porter  <dgp@users.sourceforge.net>

	* generic/tclFileSystem.h:	[Bug 3024359]: Make sure that the
	* generic/tclIOUtil.c:	per-thread cache of the list of file systems
	* generic/tclPathObj.c:	currently registered is only updated at times
	when no active loops are traversing it.  Also reduce the amount of
	epoch storing and checking to where it can make a difference.

2012-06-25  Donal K. Fellows  <dkf@users.sf.net>

	* generic/tclCmdAH.c (EncodingDirsObjCmd): [Bug 3537605]: Do the right
	thing when reporting errors with the number of arguments.

2012-06-25  Jan Nijtmans  <nijtmans@users.sf.net>

	* generic/tclfileName.c: [Patch 1536227]: Cygwin network pathname
	* tests/fileName.test:   support.

2012-06-23  Jan Nijtmans  <nijtmans@users.sf.net>

	* unix/tclUnixNotfy.c: [Bug 3508771]: Cygwin notifier for handling
	win32 events.

2012-06-22  Reinhard Max  <max@suse.de>

	* generic/tclIOSock.c: Rework the error message generation of [socket],
	* unix/tclUnixSock.c:  so that the error code of getaddrinfo is used
	* win/tclWinSock.c:    instead of errno unless it is EAI_SYSTEM.

2012-06-21  Jan Nijtmans  <nijtmans@users.sf.net>

	* win/tclWinReg.c:	[Bug 3362446]: registry keys command fails
	* tests/registry.test:	with 8.5/8.6

2012-06-11  Don Porter  <dgp@users.sourceforge.net>

	* generic/tclBasic.c:	[Bug 3532959]: Make sure the lifetime
	* generic/tclProc.c:	management of entries in the linePBodyPtr
	* tests/proc.test:	hash table can tolerate either order of
	teardown, interp first, or Proc first.

2012-06-08  Don Porter  <dgp@users.sourceforge.net>

	* unix/configure.in:	Update autogoo for gettimeofday().
	* unix/tclUnixPort.h:	Thanks Joe English.
	* unix/configure:	autoconf 2.13

	* unix/tclUnixPort.h:	[Bug 3530533]: Centralize #include <pthread.h>
	* unix/tclUnixThrd.c:	in the tclUnixPort.h header so that old unix
	systems that need inclusion in all compilation units are supported.

2012-06-08  Jan Nijtmans  <nijtmans@users.sf.net>

	* win/tclWinDde.c:    Revise the "null data" check: null strings are
	possible, but empty binary arrays are not.
	* tests/winDde.test:  Add test-case (winDde-9.4) for transferring
	null-strings with dde. Convert tests to tcltest-2 syntax.

2012-06-06  Donal K. Fellows  <dkf@users.sf.net>

	* generic/tclZlib.c (TclZlibInit): Declare that Tcl is publishing the
	zlib package (version 2.0) as part of its bootstrap process. This will
	have an impact on tclkit (which includes zlib 1.1) but otherwise be
	very low impact.

2012-06-06  Jan Nijtmans  <nijtmans@users.sf.net>

	* unix/tclUnixInit.c: On Cygwin, use win32 API in stead of uname()
	to determine the tcl_platform variables.

2012-05-31  Jan Nijtmans  <nijtmans@users.sf.net>

	* generic/tclZlib.c:  [Bug 3530536]: zlib-7.4 fails on IRIX64
	* tests/zlib.test:
	* doc/zlib.n:         Document that [stream checksum] doesn't do
	what's expected for "inflate" and "deflate" formats

2012-05-31  Donal K. Fellows  <dkf@users.sf.net>

	* library/safe.tcl (safe::AliasFileSubcommand): Don't assume that
	slaves have corresponding commands, as that is not true for
	sub-subinterpreters (used in Tk's test suite).

	* doc/safe.n: [Bug 1997845]: Corrected formatting so that generated
	HTML can link properly.

	* tests/socket.test (socket*-13.1): Prevented intermittent test
	failure due to race condition.

2012-05-29  Donal K. Fellows  <dkf@users.sf.net>

	* doc/expr.n, doc/mathop.n: [Bug 2931407]: Clarified semantics of
	division and remainder operators.

2012-05-29  Jan Nijtmans  <nijtmans@users.sf.net>

	* win/tclWinDde.c:    [Bug 3525762]: Encoding handling in dde.
	* win/Makefile.in:    Fix "make genstubs" when cross-compiling on UNIX

2012-05-28  Donal K. Fellows  <dkf@users.sf.net>

	* library/safe.tcl (safe::AliasFileSubcommand): [Bug 3529949]: Made a
	more sophisticated method for preventing information leakage; it
	changes references to "~user" into "./~user", which is safe.

2012-05-25  Donal K. Fellows  <dkf@users.sf.net>

	* doc/namespace.n, doc/Ensemble.3: [Bug 3528418]: Document what is
	going on with respect to qualification of command prefixes in ensemble
	subcommand maps.

	* generic/tclIO.h (SYNTHETIC_EVENT_TIME): Factored out the definition
	of the amount of time that should be waited before firing a synthetic
	event on a channel.

2012-05-25  Jan Nijtmans  <nijtmans@users.sf.net>

	* win/tclWinDde.c: [Bug 473946]: Special characters were not correctly
	sent, now for XTYP_EXECUTE as well as XTYP_REQUEST.
	* win/Makefile.in: Fix "make genstubs" when cross-compiling on UNIX

2012-05-24  Jan Nijtmans  <nijtmans@users.sf.net>

	* tools/genStubs.tcl:  Take cygwin handling of X11 into account.
	* generic/tcl*Decls.h: re-generated
	* generic/tclStubInit.c:  Implement TclpIsAtty, Cygwin only.
	* doc/dde.n: Doc fix: "dde execute iexplore" doesn't work
	without -async, because iexplore doesn't return a value

2012-05-24  Jan Nijtmans  <nijtmans@users.sf.net>

	* tools/genStubs.tcl:   Let cygwin share stub table with win32
	* win/tclWinSock.c:     implement TclpInetNtoa for win32
	* generic/tclInt.decls: Revert most of [3caedf05df], since when
	  we let cygwin share the win32 stub table this is no longer necessary
	* generic/tcl*Decls.h:  re-generated
	* doc/dde.n:            1.3 -> 1.4

2012-05-23  Donal K. Fellows  <dkf@users.sf.net>

	* generic/tclZlib.c (ZlibTransformInput): [Bug 3525907]: Ensure that
	decompressed input is flushed through the transform correctly when the
	input stream gets to the end. Thanks to Alexandre Ferrieux and Andreas
	Kupries for their work on this.

2012-05-21  Don Porter  <dgp@users.sourceforge.net>

	* generic/tclFileName.c:	When using Tcl_SetObjLength() calls to
	* generic/tclPathObj.c:		grow and shrink the objPtr->bytes
	buffer, care must be taken that the value cannot possibly become pure
	Unicode.  Calling Tcl_AppendToObj() has the possibility of making such
	a conversion.  Bug found while valgrinding the trunk.

2012-05-21  Jan Nijtmans  <nijtmans@users.sf.net>

	IMPLEMENTATION OF TIP#106

	* win/tclWinDde.c:		Added encoding-related abilities to
	* library/dde/pkgIndex.tcl:	the [dde] command. The dde package's
	* tests/winDde.test:		version is now 1.4.0.
	* doc/dde.n:

2012-05-20  Donal K. Fellows  <dkf@users.sf.net>

	* generic/tclOOBasic.c (TclOO_Class_Constructor): [Bug 2023112]: Cut
	the amount of hackiness in class constructors, and refactor some of
	the error message handling from [oo::define] to be saner in the face
	of odd happenings.

2012-05-17  Donal K. Fellows  <dkf@users.sf.net>

	* generic/tclCmdMZ.c (Tcl_SwitchObjCmd): [Bug 3106532]: Corrected
	resulting indexes from -indexvar option to be usable with [string
	range]; this was always the intention (and is consistent with [regexp
	-indices] too).
	***POTENTIAL INCOMPATIBILITY***
	Uses of [switch -regexp -indexvar] that previously compensated for the
	wrong offsets (by subtracting 1 from the end indices) now do not need
	to do so as the value is correct.

	* library/safe.tcl (safe::InterpInit): Ensure that the module path is
	constructed in the correct order.
	(safe::AliasGlob): [Bug 2964715]: More extensive handling of what
	globbing is required to support package loading.

	* doc/expr.n: [Bug 3525462]: Corrected statement about what happens
	when comparing "0y" and "0x12"; the previously documented behavior was
	actually a subtle bug (now long-corrected).

2012-05-16  Donal K. Fellows  <dkf@users.sf.net>

	* generic/tclCmdAH.c (TclMakeFileCommandSafe): [Bug 3445787]: Improve
	the compatibility of safe interpreters' version of 'file' with that of
	unsafe interpreters.
	* library/safe.tcl (::safe::InterpInit): Teach the safe-interp scripts
	about how to expose 'file' properly.

2012-05-13  Jan Nijtmans  <nijtmans@users.sf.net>

	* win/tclWinDde.c:   Protect against receiving strings without ending
	\0, as external applications (or Tcl with TIP #106) could generate
	that.

2012-05-10  Jan Nijtmans  <nijtmans@users.sf.net>

	* win/tclWinDde.c: [Bug 473946]: Special characters not correctly sent
	* library/dde/pkgIndex.tcl:  Increase version to 1.3.3

2012-05-10  Alexandre Ferrieux  <ferrieux@users.sourceforge.net>

	* {win,unix}/configure{,.in}: [Bug 2812981]: Clean up bundled
	packages' build directory from within Tcl's ./configure, to avoid
	stale configuration.

2012-05-09  Andreas Kupries  <andreask@activestate.com>

	* generic/tclIORChan.c: [Bug 3522560]: Fixed the crash, enabled the
	test case. Modified [chan postevent] to properly inject the event(s)
	into the owner thread's event queue for execution in the correct
	context. Renamed the ForwardOpTo...Thread() function to match with our
	terminology.

	* tests/ioCmd.test: [Bug 3522560]: Added a test which crashes the core
	if it were not disabled as knownBug. For a reflected channel
	transfered to a different thread the [chan postevent] run in the
	handler thread tries to execute the owner threads's fileevent scripts
	by itself, wrongly reaching across thread boundaries.

2012-04-28  Alexandre Ferrieux  <ferrieux@users.sourceforge.net>

	* generic/tclIO.c: Properly close nonblocking channels even when
	not flushing them.

2012-05-03  Jan Nijtmans  <nijtmans@users.sf.net>

	* compat/zlib/*: Upgrade to zlib 1.2.7 (pre-built dll is still 1.2.5,
	will be upgraded as soon as the official build is available)

2012-05-03  Don Porter  <dgp@users.sourceforge.net>

	* tests/socket.test:	[Bug 3428754]: Test socket-14.2 tolerate
	[socket -async] connection that connects synchronously.

	* unix/tclUnixSock.c:	[Bug 3428753]: Fix [socket -async] connections
	that manage to connect synchronously.

2012-05-02  Jan Nijtmans  <nijtmans@users.sf.net>

	* generic/configure.in:    Better detection and implementation for
	* generic/configure:       cpuid instruction on Intel-derived
	* generic/tclUnixCompat.c: processors, both 32-bit and 64-bit.
	* generic/tclTest.c:       Move cpuid testcase from win-specific to
	* win/tclWinTest.c:        generic tests, as it should work on all
	* tests/platform.test:     Intel-related platforms now.

2012-04-30  Alexandre Ferrieux  <ferrieux@users.sourceforge.net>

	* tests/ioCmd.test: [Bug 3522560]: Tame deadlocks in broken refchan
	tests.

2012-04-28  Alexandre Ferrieux  <ferrieux@users.sourceforge.net>

	IMPLEMENTATION OF TIP#398

	* generic/tclIO.c: Quickly Exit with Non-Blocking Blocked Channels
	* tests/io.test  : *** POTENTIAL INCOMPATIBILITY ***
	* doc/close.n    : (compat flag available)

2012-04-27  Jan Nijtmans  <nijtmans@users.sf.net>

	* generic/tclPort.h:    Move CYGWIN-specific stuff from tclPort.h to
	* generic/tclEnv.c:     tclUnixPort.h, where it belongs.
	* unix/tclUnixPort.h:
	* unix/tclUnixFile.c:

2012-04-27  Donal K. Fellows  <dkf@users.sf.net>

	* library/init.tcl (auto_execok): Allow shell builtins to be detected
	even if they are upper-cased.

2012-04-26  Jan Nijtmans  <nijtmans@users.sf.net>

	* generic/tclStubInit.c:    Get rid of _ANSI_ARGS_ and CONST
	* generic/tclIO.c:
	* generic/tclIOCmd.c:
	* generic/tclTest.c:
	* unix/tclUnixChan.c:

2012-04-25  Donal K. Fellows  <dkf@users.sf.net>

	* generic/tclUtil.c (TclDStringToObj): Added internal function to make
	the fairly-common operation of converting a DString into an Obj a more
	efficient one; for long strings, it can just transfer the ownership of
	the buffer directly. Replaces this:
	   obj=Tcl_NewStringObj(Tcl_DStringValue(&ds),Tcl_DStringLength(&ds));
	   Tcl_DStringFree(&ds);
	with this:
	   obj=TclDStringToObj(&ds);

2012-04-24  Jan Nijtmans  <nijtmans@users.sf.net>

	* generic/tclInt.decls:      [Bug 3508771]: load tclreg.dll in cygwin
				     tclsh
	* generic/tclIntPlatDecls.h: Implement TclWinGetSockOpt,
	* generic/tclStubInit.c:     TclWinGetServByName and TclWinCPUID for
	* generic/tclUnixCompat.c:   Cygwin.
	* unix/configure.in:
	* unix/configure:
	* unix/tclUnixCompat.c:

2012-04-18  Kevin B. Kenny  <kennykb@acm.org>

	* library/tzdata/Africa/Casablanca:
	* library/tzdata/America/Port-au-Prince:
	* library/tzdata/Asia/Damascus:
	* library/tzdata/Asia/Gaza:
	* library/tzdata/Asia/Hebron: tzdata2012c

2012-04-16  Donal K. Fellows  <dkf@users.sf.net>

	* doc/FileSystem.3 (Tcl_FSOpenFileChannelProc): [Bug 3518244]: Fixed
	documentation of this filesystem callback function; it must not
	register its created channel - that's the responsibility of the caller
	of Tcl_FSOpenFileChannel - as that leads to reference leaks.

2012-04-15  Donal K. Fellows  <dkf@users.sf.net>

	* generic/tclEnsemble.c (NsEnsembleImplementationCmdNR):
	* generic/tclIOUtil.c (Tcl_FSEvalFileEx): Cut out levels of the C
	stack by going direct to the relevant internal evaluation function.

	* generic/tclZlib.c (ZlibTransformSetOption): [Bug 3517696]: Make
	flushing work correctly in a pushed compressing channel transform.

2012-04-12  Jan Nijtmans  <nijtmans@users.sf.net>

	* generic/tclInt.decls:      [Bug 3514475]: Remove TclpGetTimeZone and
	* generic/tclIntDecls.h:     TclpGetTZName
	* generic/tclIntPlatDecls.h:
	* generic/tclStubInit.c:
	* unix/tclUnixTime.c:
	* unix/tclWinTilemc:

2012-04-11  Jan Nijtmans  <nijtmans@users.sf.net>

	* win/tclWinInit.c:     [Bug 3448512]: clock scan "1958-01-01" fails
	* win/tcl.m4:           only in debug compilation.
	* win/configure:
	* unix/tcl.m4:          Use NDEBUG consistantly meaning: no debugging.
	* unix/configure:
	* generic/tclBasic.c:
	* library/dde/pkgIndex.tcl:  Use [::tcl::pkgconfig get debug] instead
	* library/reg/pkgIndex.tcl:  of [info exists ::tcl_platform(debug)]

2012-04-10  Donal K. Fellows  <dkf@users.sf.net>

	* generic/tcl.h (TCL_DEPRECATED_API): [Bug 2458976]: Added macro that
	can be used to mark parts of Tcl's API as deprecated. Currently only
	used for fields of Tcl_Interp, which TIPs 330 and 336 have deprecated
	with a migration strategy; we want to encourage people to move away
	from those fields.

2012-04-09  Donal K. Fellows  <dkf@users.sf.net>

	* generic/tclOODefineCmds.c (ClassVarsSet, ObjVarsSet): [Bug 3396896]:
	Ensure that the lists of variable names used to drive variable
	resolution will never have the same name twice.

	* generic/tclVar.c (AppendLocals): [Bug 2712377]: Fix problem with
	reporting of declared variables in methods. It's really a problem with
	how [info vars] interacts with variable resolvers; this is just a bit
	of a hack so it is no longer a big problem.

2012-04-04  Donal K. Fellows  <dkf@users.sf.net>

	* generic/tclOO.c (Tcl_NewObjectInstance, TclNRNewObjectInstance):
	[Bug 3514761]: Fixed bogosity with automated argument description
	handling when constructing an instance of a class that is itself a
	member of an ensemble. Thanks to Andreas Kupries for identifying that
	this was a problem case at all!
	(Tcl_CopyObjectInstance): Fix potential bleed-over of ensemble
	information into [oo::copy].

2012-04-04  Jan Nijtmans  <nijtmans@users.sf.net>

	* win/tclWinSock.c:	[Bug 510001]: TclSockMinimumBuffers needs
	* generic/tclIOSock.c:	platform implementation.
	* generic/tclInt.decls:
	* generic/tclIntDecls.h:
	* generic/tclStubInit.c:

2012-04-03  Jan Nijtmans  <nijtmans@users.sf.net>

	* generic/tclStubInit.c: Remove the TclpGetTZName implementation for
	* generic/tclIntDecls.h: Cygwin (from 2012-04-02 commit), re-generated
	* generic/tclIntPlatDecls.h:

2012-04-02  Donal K. Fellows  <dkf@users.sf.net>

	IMPLEMENTATION OF TIP#396.

	* generic/tclBasic.c (builtInCmds, TclNRYieldToObjCmd): Convert the
	formerly-unsupported yieldm and yieldTo commands into [yieldto].

2012-04-02  Jan Nijtmans  <nijtmans@users.sf.net>

	* generic/tclInt.decls: [Bug 3508771]: load tclreg.dll in cygwin tclsh
	* generic/tclIntPlatDecls.h: Implement TclWinGetTclInstance,
	* generic/tclStubInit.c:     TclpGetTZName, and various more
	win32-specific internal functions for Cygwin, so win32 extensions
	using those can be loaded in the cygwin version of tclsh.

2012-03-30  Jan Nijtmans  <nijtmans@users.sf.net>

	* unix/tcl.m4:        [Bug 3511806]: Compiler checks too early
	* unix/configure.in:  This change allows to build the cygwin and
	* unix/tclUnixPort.h: mingw32 ports of Tcl/Tk to build out-of-the-box
	* win/tcl.m4:         using a native or cross-compiler.
	* win/configure.in:
	* win/tclWinPort.h:
	* win/README          Document how to build win32 or win64 executables
	with Linux, Cygwin or Darwin.

2012-03-29  Jan Nijtmans  <nijtmans@users.sf.net>

	* generic/tclCmdMZ.c (StringIsCmd): Faster mem-leak free
	implementation of [string is entier].

2012-03-27  Donal K. Fellows  <dkf@users.sf.net>

	IMPLEMENTATION OF TIP#395.

	* generic/tclCmdMZ.c (StringIsCmd): Implementation of the [string is
	entier] check. Code by Jos Decoster.

2012-03-27  Jan Nijtmans  <nijtmans@users.sf.net>

	* generic/tcl.h:      [Bug 3508771]: Wrong Tcl_StatBuf used on MinGW.
	* generic/tclFCmd.c:  [Bug 2015723]: Duplicate inodes from file stat
	* generic/tclCmdAH.c: on windows (but now for cygwin as well).
	* generic/tclOODefineCmds.c: minor gcc warning
	* win/tclWinPort.h:   Use lower numbers, preventing integer overflow.
	Remove the workaround for mingw-w64 [Bug 3407992]. It's long fixed.

2012-03-27  Donal K. Fellows  <dkf@users.sf.net>

	IMPLEMENTATION OF TIP#397.

	* generic/tclOO.c (Tcl_CopyObjectInstance): [Bug 3474460]: Make the
	target object name optional when copying classes. [RFE 3485060]: Add
	callback method ("<cloned>") so that scripted control over copying is
	easier.
	***POTENTIAL INCOMPATIBILITY***
	If you'd previously been using the "<cloned>" method name, this now
	has a standard semantics and call interface. Only a problem if you are
	also using [oo::copy].

2012-03-26  Donal K. Fellows  <dkf@users.sf.net>

	IMPLEMENTATION OF TIP#380.

	* doc/define.n, doc/object.n, generic/tclOO.c, generic/tclOOBasic.c:
	* generic/tclOOCall.c, generic/tclOODefineCmds.c, generic/tclOOInt.h:
	* tests/oo.test: Switch definitions of lists of things in objects and
	classes to a slot-based approach, which gives a lot more flexibility
	and programmability at the script-level. Introduce new [::oo::Slot]
	class which is the implementation of these things.

	***POTENTIAL INCOMPATIBILITY***
	The unknown method handler now may be asked to deal with the case
	where no method name is provided at all. The default implementation
	generates a compatible error message, and any override that forces the
	presence of a first argument (i.e., a method name) will continue to
	function as at present as well, so this is a pretty small change.

	* generic/tclOOBasic.c (TclOO_Object_Destroy): Made it easier to do a
	tailcall inside a normally-invoked destructor; prevented leakage out
	to calling command.

2012-03-25  Jan Nijtmans  <nijtmans@users.sf.net>

	* generic/tclInt.decls:      [Bug 3508771]: load tclreg.dll in cygwin
	* generic/tclIntPlatDecls.h: tclsh. Implement TclWinConvertError,
	* generic/tclStubInit.c:     TclWinConvertWSAError, and various more
	* unix/Makefile.in:          win32-specific internal functions for
	* unix/tcl.m4:               Cygwin, so win32 extensions using those
	* unix/configure:            can be loaded in the cygwin version of
	* win/tclWinError.c:         tclsh.

2012-03-23  Jan Nijtmans  <nijtmans@users.sf.net>

	* generic/tclInt.decls:       Revert some cygwin-related signature
	* generic/tclIntPlatDecls.h:  changes from [835f8e1e9d] (2010-01-22).
	* win/tclWinError.c:          They were an attempt to make the cygwin
	                              port compile again, but since cygwin is
	                              based on unix this serves no purpose any
	                              more.
	* win/tclWinSerial.c:         Use EAGAIN in stead of EWOULDBLOCK,
	* win/tclWinSock.c:           because in VS10+ the value of
	                              EWOULDBLOCK is no longer the same as
	                              EAGAIN.
	* unix/Makefile.in:           Add tclWinError.c to the CYGWIN build.
	* unix/tcl.m4:
	* unix/configure:

2012-03-20  Jan Nijtmans  <nijtmans@users.sf.net>

	* generic/tcl.decls:         [Bug 3508771]: load tclreg.dll in cygwin
	* generic/tclInt.decls:      tclsh. Implement TclWinGetPlatformId,
	* generic/tclIntPlatDecls.h: Tcl_WinUtfToTChar, Tcl_WinTCharToUtf (and
	* generic/tclPlatDecls.h:    a dummy TclWinCPUID) for Cygwin, so win32
	* generic/tclStubInit.c:     extensions using those can be loaded in
	* unix/tclUnixCompat.c:      the cygwin version of tclsh.

2012-03-19  Venkat Iyer <venkat@comit.com>

	* library/tzdata/America/Atikokan: Update to tzdata2012b.
	* library/tzdata/America/Blanc-Sablon:
	* library/tzdata/America/Dawson_Creek:
	* library/tzdata/America/Edmonton:
	* library/tzdata/America/Glace_Bay:
	* library/tzdata/America/Goose_Bay:
	* library/tzdata/America/Halifax:
	* library/tzdata/America/Havana:
	* library/tzdata/America/Moncton:
	* library/tzdata/America/Montreal:
	* library/tzdata/America/Nipigon:
	* library/tzdata/America/Rainy_River:
	* library/tzdata/America/Regina:
	* library/tzdata/America/Santiago:
	* library/tzdata/America/St_Johns:
	* library/tzdata/America/Swift_Current:
	* library/tzdata/America/Toronto:
	* library/tzdata/America/Vancouver:
	* library/tzdata/America/Winnipeg:
	* library/tzdata/Antarctica/Casey:
	* library/tzdata/Antarctica/Davis:
	* library/tzdata/Antarctica/Palmer:
	* library/tzdata/Asia/Yerevan:
	* library/tzdata/Atlantic/Stanley:
	* library/tzdata/Pacific/Easter:
	* library/tzdata/Pacific/Fakaofo:
	* library/tzdata/America/Creston: (new)

2012-03-19  Reinhard Max  <max@suse.de>

	* unix/tclUnixSock.c (Tcl_OpenTcpServer): Use the values returned
	by getaddrinfo() for all three arguments to socket() instead of
	only using ai_family. Try to keep the most meaningful error while
	iterating over the result list, because using the last error can
	be misleading.

2012-03-15  Jan Nijtmans  <nijtmans@users.sf.net>

	* generic/tcl.h: [Bug 3288345]: Wrong Tcl_StatBuf used on Cygwin
	* unix/tclUnixFile.c:
	* unix/tclUnixPort.h:
	* win/cat.c:           Remove cygwin stuff no longer needed
	* win/tclWinFile.c:
	* win/tclWinPort.h:

2012-03-12  Jan Nijtmans  <nijtmans@users.sf.net>

	* win/tclWinFile.c: [Bug 3388350]: mingw64 compiler warnings

2012-03-11  Donal K. Fellows  <dkf@users.sf.net>

	* doc/*.n, doc/*.3: A number of small spelling and wording fixes.

2012-03-08  Donal K. Fellows  <dkf@users.sf.net>

	* doc/info.n:   Various minor fixes (prompted by Andreas Kupries
	* doc/socket.n: detecting a spelling mistake).

2012-03-07  Andreas Kupries  <andreask@activestate.com>

	* library/http/http.tcl: [Bug 3498327]: Generate upper-case
	* library/http/pkgIndex.tcl: hexadecimal output for compliance
	* tests/http.test: with RFC 3986. Bumped version to 2.8.4.
	* unix/Makefile.in:
	* win/Makefile.in:

2012-03-06  Jan Nijtmans  <nijtmans@users.sf.net>

	* win/tclWinPort.h: Compatibility with older Visual Studio versions.

2012-03-04  Jan Nijtmans  <nijtmans@users.sf.net>

	* generic/tclLoad.c: Patch from the cygwin folks
	* unix/tcl.m4:
	* unix/configure: (re-generated)

2012-03-02  Donal K. Fellows  <dkf@users.sf.net>

	* generic/tclBinary.c (Tcl_SetByteArrayObj): [Bug 3496014]: Only zero
	out the memory block if it is not being immediately overwritten. (Our
	caller might still overwrite, but we should at least avoid
	known-useless work.)

2012-02-29  Jan Nijtmans  <nijtmans@users.sf.net>

	* generic/tclIOUtil.c:	[Bug 3466099]: BOM in Unicode
	* generic/tclEncoding.c:
	* tests/source.test:

2012-02-23  Donal K. Fellows  <dkf@users.sf.net>

	* tests/reg.test (14.21-23): Add tests relating to Bug 1115587. Actual
	bug is characterised by test marked with 'knownBug'.

2012-02-17  Jan Nijtmans  <nijtmans@users.sf.net>

	* generic/tclIOUtil.c: [Bug 2233954]: AIX: compile error
	* unix/tclUnixPort.h:

2012-02-16  Donal K. Fellows  <dkf@users.sf.net>

	* generic/tclExecute.c (INST_LIST_RANGE_IMM): Enhance implementation
	so that shortening a (not multiply-referenced) list by lopping the end
	off with [lrange] or [lreplace] is efficient.

2012-02-15  Donal K. Fellows  <dkf@users.sf.net>

	* generic/tclCompCmds.c (TclCompileLreplaceCmd): Added a compilation
	strategy for [lreplace] that tackles the cases which are equivalent to
	a static [lrange].
	(TclCompileLrangeCmd): Add compiler for [lrange] with constant indices
	so we can take advantage of existing TCL_LIST_RANGE_IMM opcode.
	(TclCompileLindexCmd): Improve coverage of constant-index-style
	compliation using technique developed for [lrange] above.

	(TclCompileDictForCmd): [Bug 3487626]: Fix crash in compilation of
	[dict for] when its implementation command is used directly rather
	than through the ensemble.

2012-02-09  Don Porter  <dgp@users.sourceforge.net>

	* generic/tclStringObj.c:	Converted the memcpy() calls in append
	operations to memmove() calls.  This adds safety in the case of
	overlapping copies, and improves performance on some benchmarks.

2012-02-06  Don Porter  <dgp@users.sourceforge.net>

	* generic/tclEnsemble.c: [Bug 3485022]: TclCompileEnsemble() avoid
	* tests/trace.test:	compile when exec traces set.

2012-02-06  Miguel Sofer  <msofer@users.sf.net>

	* generic/tclTrace.c:  [Bug 3484621]: Ensure that execution traces on
	* tests/trace.test:    bytecoded commands bump the interp's compile
	epoch.

2012-02-02  Jan Nijtmans  <nijtmans@users.sf.net>

	* generic/tclUniData.c: [FRQ 3464401]: Support Unicode 6.1
	* generic/regc_locale.c:

2012-02-02  Don Porter  <dgp@users.sourceforge.net>

	* win/tclWinFile.c:	[Bugs 2974459,2879351,1951574,1852572,
	1661378,1613456]: Revisions to the NativeAccess() routine that queries
	file permissions on Windows native filesystems.  Meant to fix numerous
	bugs where [file writable|readable|executable] "lies" about what
	operations are possible, especially when the file resides on a Samba
	share.

2012-02-01  Donal K. Fellows  <dkf@users.sf.net>

	* doc/AddErrInfo.3: [Bug 3482614]: Documentation nit.

2012-01-30  Donal K. Fellows  <dkf@users.sf.net>

	* generic/tclCompCmds.c (TclCompileCatchCmd): Added a more efficient
	bytecode generator for the case where 'catch' is used without any
	variable arguments; don't capture the result just to discard it.

2012-01-26  Don Porter  <dgp@users.sourceforge.net>

	* generic/tclCmdAH.c:		[Bug 3479689]: New internal routine
	* generic/tclFCmd.c:		TclJoinPath(). Refactor all the
	* generic/tclFileName.c:	*Join*Path* routines to give them more
	* generic/tclInt.h:		useful interfaces that are easier to
	* generic/tclPathObj.c:		manage getting the refcounts right.

2012-01-26  Don Porter  <dgp@users.sourceforge.net>

	* generic/tclPathObj.c:	[Bug 3475569]: Add checks for unshared values
	before calls demanding them.  [Bug 3479689]: Stop memory corruption
	when shimmering 0-refCount value to "path" type.

2012-01-25  Donal K. Fellows  <dkf@users.sf.net>

	* generic/tclOO.c (Tcl_CopyObjectInstance): [Bug 3474460]: When
	copying an object, make sure that the configuration of the variable
	resolver is also duplicated.

2012-01-22  Jan Nijtmans  <nijtmans@users.sf.net>

	* tools/uniClass.tcl:    [FRQ 3473670]: Various Unicode-related
	* tools/uniParse.tcl:    speedups/robustness. Enhanced tools to be
	* generic/tclUniData.c:  able to handle characters > 0xffff. Done in
	* generic/tclUtf.c:      all branches in order to simplify merges for
	* generic/regc_locale.c: new Unicode versions (such as 6.1)

2012-01-22  Donal K. Fellows  <dkf@users.sf.net>

	* generic/tclDictObj.c (DictExistsCmd): [Bug 3475264]: Ensure that
	errors only ever happen when insufficient arguments are supplied, and
	not when a path doesn't exist or a dictionary is poorly formatted (the
	two cases can't be easily distinguished).

2012-01-21  Jan Nijtmans  <nijtmans@users.sf.net>

	* generic/tcl.h:        [Bug 3474726]: Eliminate detection of struct
	* generic/tclWinPort.h: _stat32i64, just use _stati64 in combination
	* generic/tclFCmd.c:    with _USE_32BIT_TIME_T, which is the same
	* generic/tclTest.c:    then. Only keep _stat32i64 usage for cygwin,
	* win/configure.in:     so it will not conflict with cygwin's own
	* win/configure:	struct stat.

2012-01-21  Don Porter  <dgp@users.sourceforge.net>

	* generic/tclCmdMZ.c:	[Bug 3475667]: Prevent buffer read overflow.
	Thanks to "sebres" for the report and fix.

2012-01-17  Donal K. Fellows  <dkf@users.sf.net>

	* doc/dict.n (dict with): [Bug 3474512]: Explain better what is going
	on when a dictionary key and the dictionary variable collide.

2012-01-13  Donal K. Fellows  <dkf@users.sf.net>

	* library/http/http.tcl (http::Connect): [Bug 3472316]: Ensure that we
	only try to read the socket error exactly once.

2012-01-12  Donal K. Fellows  <dkf@users.sf.net>

	* doc/tclvars.n: [Bug 3466506]: Document more environment variables.

2012-01-09  Jan Nijtmans  <nijtmans@users.sf.net>

	* generic/tclUtf.c:      [Bug 3464428]: [string is graph \u0120] was
	* generic/regc_locale.c: wrong. Add table for Unicode [:cntrl:] class.
	* tools/uniClass.tcl:    Generate Unicode [:cntrl:] class table.
	* tests/utf.test:

2012-01-08  Kevin B. Kenny  <kennykb@acm.org>

	* library/clock.tcl (ReadZoneinfoFile): [Bug 3470928]: Corrected a bug
	* tests/clock.test (clock-56.4):        where loading zoneinfo would
	fail if one timezone abbreviation was a proper tail of another, and
	zic used the same bytes of the file to represent both of them. Added a
	test case for the bug, using the same data that caused the observed
	failure "in the wild."

2011-12-30  Venkat Iyer <venkat@comit.com>

	* library/tzdata/America/Bahia:		Update to Olson's tzdata2011n
	* library/tzdata/America/Havana:
	* library/tzdata/Europe/Kiev:
	* library/tzdata/Europe/Simferopol:
	* library/tzdata/Europe/Uzhgorod:
	* library/tzdata/Europe/Zaporozhye:
	* library/tzdata/Pacific/Fiji:

2011-12-23  Jan Nijtmans  <nijtmans@users.sf.net>

	* generic/tclUtf.c: [Bug 3464428]: [string is graph \u0120] is wrong.
	* generic/tclUniData.c:
	* generic/regc_locale.c:
	* tests/utf.test:
	* tools/uniParse.tcl:   Clean up some unused stuff, and be more robust
	against changes in UnicodeData.txt syntax

2011-12-13  Andreas Kupries  <andreask@activestate.com>

	* generic/tclCompile.c (TclInitAuxDataTypeTable): Extended to register
	the DictUpdateInfo structure as an AuxData type. For use by tbcload,
	tclcompiler.

2011-12-11  Jan Nijtmans  <nijtmans@users.sf.net>

	* generic/regc_locale.c: [Bug 3457031]: Some Unicode 6.0 chars not
	* tests/utf.test:        in [:print:] class

2011-12-07  Jan Nijtmans  <nijtmans@users.sf.net>

	* tools/uniParse.tcl:    [Bug 3444754]: string tolower \u01c5 is wrong
	* generic/tclUniData.c:
	* tests/utf.test:

2011-11-30  Jan Nijtmans  <nijtmans@users.sf.net>

	* library/tcltest/tcltest.tcl: [Bug 967195]: Make tcltest work
	when tclsh is compiled without using the setargv() function on mingw.

2011-11-29  Jan Nijtmans  <nijtmans@users.sf.net>

	* win/Makefile.in: don't install tommath_(super)?class.h
	* unix/Makefile.in: don't install directories like 8.2 and 8.3
	* generic/tclTomMath.h: [Bug 2991415]: move include tclInt.h from
	* generic/tclTomMathInt.h: tclTomMath.h to tclTomMathInt.h

2011-11-25  Donal K. Fellows  <dkf@users.sf.net>

	* library/history.tcl (history): Simplify the dance of variable
	management used when chaining to the implementation command.

2011-11-22  Donal K. Fellows  <dkf@users.sf.net>

	* generic/tclExecute.c (TclCompileObj): Simplify and de-indent the
	logic so that it is easier to comprehend.

2011-11-22  Jan Nijtmans  <nijtmans@users.sf.net>

	* win/tclWinPort.h: [Bug 3354324]: Windows: [file mtime] sets wrong
	* win/tclWinFile.c: time (VS2005+ only).
	* generic/tclTest.c:

2011-11-20  Joe Mistachkin  <joe@mistachkin.com>

	* tests/thread.test: Remove unnecessary [after] calls from the thread
	tests.  Make error message matching more robust for tests that may
	have built-in race conditions.  Test thread-7.26 must first unset all
	thread testing related variables.  Revise results of the thread-7.28
	through thread-7.31 tests to account for the fact they are canceled
	via a script sent to the thread asynchronously, which then impacts the
	error message handling.  Attempt to manually drain the event queue for
	the main thread after joining the test thread to make sure no stray
	events are processed at the wrong time on the main thread.  Revise all
	the synchronization and comparison semantics related to the thread id
	and error message.

2011-11-18  Joe Mistachkin  <joe@mistachkin.com>

	* tests/thread.test: Remove all use of thread::release from the thread
	7.x tests, replacing it with a script that can easily cause "stuck"
	threads to self-destruct for those test cases that require it.  Also,
	make the error message handling far more robust by keeping track of
	every asynchronous error.

2011-11-17  Joe Mistachkin  <joe@mistachkin.com>

	* tests/thread.test: Refactor all the remaining thread-7.x tests that
	were using [testthread].  Note that this test file now requires the
	very latest version of the Thread package to pass all tests.  In
	addition, the thread-7.18 and thread-7.19 tests have been flagged as
	knownBug because they cannot pass without modifications to the [expr]
	command, persuant to TIP #392.

2011-11-17  Joe Mistachkin  <joe@mistachkin.com>

	* generic/tclThreadTest.c: For [testthread cancel], avoid creating a
	new Tcl_Obj when the default script cancellation result is desired.

2011-11-11  Donal K. Fellows  <dkf@users.sf.net>

	* win/tclWinConsole.c: Refactor common thread handling patterns.

2011-11-11  Alexandre Ferrieux  <ferrieux@users.sourceforge.net>

	* tests/zlib.test: [Bug 3428756]: Use nonblocking writes in
	single-threaded IO tests to avoid deadlocks when going beyond OS
	buffers.  Tidy up [chan configure] flags across zlib.test.

2011-11-03  Donal K. Fellows  <dkf@users.sf.net>

	* unix/tclUnixCompat.c (TclpGetPwNam, TclpGetPwUid, TclpGetGrNam)
	(TclpGetGrGid): Use the elaborate memory management scheme outlined on
	http://www.opengroup.org/austin/docs/austin_328.txt to handle Tcl's
	use of standard reentrant versions of the passwd/group access
	functions so that everything can work on all BSDs. Problem identified
	by Stuart Cassoff.

2011-10-20  Don Porter  <dgp@users.sourceforge.net>

	* library/http/http.tcl:        Bump to version 2.8.3
	* library/http/pkgIndex.tcl:
	* unix/Makefile.in:
	* win/Makefile.in:

	* changes:	Updates toward 8.6b3 release.

2011-10-20  Donal K. Fellows  <dkf@users.sf.net>

	* generic/tclLiteral.c (TclInvalidateCmdLiteral): [Bug 3418547]:
	Additional code for handling the invalidation of literals.
	* generic/tclBasic.c (Tcl_CreateObjCommand, Tcl_CreateCommand)
	(TclRenameCommand, Tcl_ExposeCommand): The four additional places that
	need extra care when dealing with literals.
	* generic/tclTest.c (TestInterpResolverCmd): Additional test machinery
	for interpreter resolvers.

2011-10-18  Reinhard Max  <max@suse.de>

	* library/clock.tcl (::tcl::clock::GetSystemTimeZone): Cache the time
	zone only if it was detected by one of the expensive methods.
	Otherwise after unsetting TCL_TZ or TZ the previous value will still
	be used.

2011-10-15  Venkat Iyer <venkat@comit.com>

	* library/tzdata/America/Sitka: Update to Olson's tzdata2011l
	* library/tzdata/Pacific/Fiji:
	* library/tzdata/Asia/Hebron: (New)

2011-10-11  Jan Nijtmans  <nijtmans@users.sf.net>

	* win/tclWinFile.c:    [Bug 2935503]: Incorrect mode field returned by
	[file stat] command.

2011-10-09  Donal K. Fellows  <dkf@users.sf.net>

	* generic/tclCompCmds.c (TclCompileDictWithCmd): Corrected handling of
	qualified names, and added spacial cases for empty bodies (used when
	[dict with] is just used for extracting variables).

2011-10-07  Jan Nijtmans  <nijtmans@users.sf.net>

	* generic/tcl.h:        Fix gcc warnings (discovered with latest
	* generic/tclIORChan.c: mingw, based on gcc 4.6.1)
	* tests/env.test:       Fix env.test, when running under wine 1.3.

2011-10-06  Donal K. Fellows  <dkf@users.sf.net>

	* generic/tclDictObj.c (TclDictWithInit, TclDictWithFinish):
	* generic/tclCompCmds.c (TclCompileDictWithCmd): Experimental
	compilation for the [dict with] subcommand, using parts factored out
	from the interpreted version of the command.

2011-10-05  Jan Nijtmans  <nijtmans@users.sf.net>

	* win/tclWinInt.h:   Remove tclWinProcs, as it is no longer
	* win/tclWin32Dll.c: being used.

2011-10-03  Venkat Iyer <venkat@comit.com>

	* library/tzdata/Africa/Dar_es_Salaam: Update to Olson's tzdata2011k
	* library/tzdata/Africa/Kampala:
	* library/tzdata/Africa/Nairobi:
	* library/tzdata/Asia/Gaza:
	* library/tzdata/Europe/Kaliningrad:
	* library/tzdata/Europe/Kiev:
	* library/tzdata/Europe/Minsk:
	* library/tzdata/Europe/Simferopol:
	* library/tzdata/Europe/Uzhgorod:
	* library/tzdata/Europe/Zaporozhye:
	* library/tzdata/Pacific/Apia:

2011-09-29  Donal K. Fellows  <dkf@users.sf.net>

	* tools/tcltk-man2html.tcl, tools/tcltk-man2html-utils.tcl: More
	refactoring so that more of the utility code is decently out of the
	way. Adjusted the header-material generator so that version numbers
	are only included in locations where there is room.

2011-09-28  Jan Nijtmans  <nijtmans@users.sf.net>

	* generic/tclOO.h:      [RFE 3010352]: make all TclOO API functions
	* generic/tclOODecls.h: MODULE_SCOPE
	* generic/tclOOIntDecls.h:

2011-09-27  Donal K. Fellows  <dkf@users.sf.net>

	* generic/tclIndexObj.c (Tcl_ParseArgsObjv): [Bug 3413857]: Corrected
	the memory management for the code parsing arguments when returning
	"large" numbers of arguments. Also unbroke the TCL_ARGV_AUTO_REST
	macro in passing.

2011-09-26  Donal K. Fellows  <dkf@users.sf.net>

	* generic/tclCmdAH.c (TclMakeFileCommandSafe): [Bug 3211758]: Also
	make the main [file] command hidden by default in safe interpreters,
	because that's what existing code expects. This will reduce the amount
	which the code breaks, but not necessarily eliminate it...

2011-09-23  Don Porter  <dgp@users.sourceforge.net>

	* generic/tclIORTrans.c: More revisions to get finalization of
	ReflectedTransforms correct, including adopting a "dead" field as was
	done in tclIORChan.c.

	* tests/thread.test:	Stop using the deprecated thread management
	commands of the tcltest package.  The test suite ought to provide
	these tools for itself.  They do not belong in a testing harness.

2011-09-22  Don Porter  <dgp@users.sourceforge.net>

	* generic/tclCmdIL.c:	Revise [info frame] so that it stops creating
	cycles in the iPtr->cmdFramePtr stack.

2011-09-22  Donal K. Fellows  <dkf@users.sf.net>

	* doc/re_syntax.n: [Bug 2903743]: Add more magic so that we can do at
	least something sane on Solaris.
	* tools/tcltk-man2html-utils.tcl (process-text): Teach the HTML
	generator how to handle this magic.

2011-09-21  Don Porter  <dgp@users.sourceforge.net>

	* generic/tclThreadTest.c: Revise the thread exit handling of the
	[testthread] command so that it properly maintains the per-process
	data structures even when the thread exits for reasons other than the
	[testthread exit] command.

2011-09-21  Alexandre Ferrieux  <ferrieux@users.sourceforge.net>

	* unix/tclIO.c: [Bug 3412487]: Now short reads are allowed in
	synchronous fcopy, avoid mistaking them as nonblocking ones.

2011-09-21  Andreas Kupries  <andreask@activestate.com>

	* generic/tclIORTrans.c (ForwardOpToOwnerThread): Fixed the missing
	initialization of the 'dsti' field. Reported by Don Porter, on chat.

2011-09-20  Don Porter  <dgp@users.sourceforge.net>

	* generic/tclIORChan.c: Re-using the "interp" field to signal a dead
	channel (via NULL value) interfered with conditional cleanup tasks
	testing for "the right interp". Added a new field "dead" to perform
	the dead channel signalling task so the corrupted logic is avoided.

	* generic/tclIORTrans.c: Revised ReflectClose() and
	FreeReflectedTransform() so that we stop leaking ReflectedTransforms,
	yet free all Tcl_Obj values in the same thread that alloced them.

2011-09-19  Don Porter  <dgp@users.sourceforge.net>

	* tests/ioTrans.test:	Conversion from [testthread] to Thread package
	stops most memory leaks.

	* tests/thread.test:	Plug most memory leaks in thread.test.
	Constrain the rest to be skipped during `make valgrind'.  Tests using
	the [testthread cancel] testing command are leaky.  Corrections wait
	for either addition of [thread::cancel] to the Thread package, or
	improvements to the [testthread] testing command to make leak-free
	versions of these tests possible.

	* generic/tclIORChan.c:	Plug all memory leaks in ioCmd.test exposed
	* tests/ioCmd.test:	by `make valgrind'.
	* unix/Makefile.in:

2011-09-16  Jan Nijtmans  <nijtmans@users.sf.net>

	IMPLEMENTATION OF TIP #388

	* doc/Tcl.n:
	* doc/re_syntax.n:
	* generic/regc_lex.c:
	* generic/regcomp.c:
	* generic/regcustom.h:
	* generic/tcl.h:
	* generic/tclParse.c:
	* tests/reg.test:
	* tests/utf.test:

2011-09-16  Donal K. Fellows  <dkf@users.sf.net>

	* generic/tclProc.c (ProcWrongNumArgs): [Bugs 3400658,3408830]:
	Corrected the handling of procedure error messages (found by TclOO).

2011-09-16  Jan Nijtmans  <nijtmans@users.sf.net>

	* generic/tcl.h:        Don't change Tcl_UniChar type when
	* generic/regcustom.h:  TCL_UTF_MAX == 4 (not supported anyway)

2011-09-16  Donal K. Fellows  <dkf@users.sf.net>

	* generic/tclProc.c (ProcWrongNumArgs): [Bugs 3400658,3408830]:
	Ensemble-like rewriting of error messages is complex, and TclOO (in
	combination with iTcl) hits the most tricky cases.

	* library/http/http.tcl (http::geturl): [Bug 3391977]: Ensure that the
	-headers option overrides the -type option (important because -type
	has a default that is not always appropriate, and the header must not
	be duplicated).

2011-09-15  Don Porter  <dgp@users.sourceforge.net>

	* generic/tclCompExpr.c: [Bug 3408408]: Partial improvement by sharing
	as literals the computed values of constant subexpressions when we can
	do so without incurring the cost of string rep generation.

2011-09-13  Don Porter  <dgp@users.sourceforge.net>

	* generic/tclUtil.c:	[Bug 3390638]: Workaround broken Solaris
	Studio cc optimizer.  Thanks to Wolfgang S. Kechel.

	* generic/tclDTrace.d:	[Bug 3405652]: Portability workaround for
	broken system DTrace support.  Thanks to Dagobert Michelson.

2011-09-12  Jan Nijtmans  <nijtmans@users.sf.net>

	* win/tclWinPort.h: [Bug 3407070]: tclPosixStr.c won't build with
	EOVERFLOW==E2BIG

2011-09-11  Don Porter  <dgp@users.sourceforge.net>

	* tests/thread.test:	Convert [testthread] use to Thread package use
	in thread-6.1.  Eliminates a memory leak in `make valgrind`.

	* tests/socket.test:	[Bug 3390699]: Convert [testthread] use to
	Thread package use in socket_*-13.1.  Eliminates a memory leak in
	`make valgrind`.

2011-09-09  Don Porter  <dgp@users.sourceforge.net>

	* tests/chanio.test:	[Bug 3389733]: Convert [testthread] use to
	* tests/io.test:	Thread package use in *io-70.1.  Eliminates a
	memory leak in `make valgrind`.

2011-09-07  Don Porter  <dgp@users.sourceforge.net>

	* generic/tclCompExpr.c: [Bug 3401704]: Allow function names like
	* tests/parseExpr.test:	 influence(), nanobot(), and 99bottles() that
	have been parsed as missing operator syntax errors before with the
	form NUMBER + FUNCTION.
	***POTENTIAL INCOMPATIBILITY***

2011-09-06  Venkat Iyer <venkat@comit.com>

	* library/tzdata/America/Goose_Bay: Update to Olson's tzdata2011i
	* library/tzdata/America/Metlakatla:
	* library/tzdata/America/Resolute:
	* library/tzdata/America/St_Johns:
	* library/tzdata/Europe/Kaliningrad:
	* library/tzdata/Pacific/Apia:
	* library/tzdata/Pacific/Honolulu:
	* library/tzdata/Africa/Juba: (new)

2011-09-06  Jan Nijtmans  <nijtmans@users.sf.net>

	* generic/tcl.h:   [RFE 1711975]: Tcl_MainEx() (like Tk_MainEx())
	* generic/tclDecls.h:
	* generic/tclMain.c:

2011-09-02  Don Porter  <dgp@users.sourceforge.net>

	* tests/http.test:	Convert [testthread] use to Thread package use.
	Eliminates memory leak seen in `make valgrind`.

2011-09-01  Alexandre Ferrieux  <ferrieux@users.sourceforge.net>

	* unix/tclUnixSock.c: [Bug 3401422]: Cache script-level changes to the
	nonblocking flag of an async client socket in progress, and commit
	them on completion.

2011-09-01  Don Porter  <dgp@users.sourceforge.net>

	* generic/tclStrToD.c:	[Bug 3402540]: Corrections to TclParseNumber()
	* tests/binary.test:	to make it reject invalid Nan(Hex) strings.

	* tests/scan.test:	[scan Inf %g] is portable; remove constraint.

2011-08-30  Donal K. Fellows  <dkf@users.sf.net>

	* generic/tclInterp.c (SlaveCommandLimitCmd, SlaveTimeLimitCmd):
	[Bug 3398794]: Ensure that low-level conditions in the limit API are
	enforced at the script level through errors, not a Tcl_Panic. This
	means that interpreters cannot read their own limits (writing already
	did not work).

2011-08-30  Reinhard Max  <max@suse.de>

	* unix/tclUnixSock.c (TcpWatchProc): [Bug 3394732]: Put back the check
	for server sockets.

2011-08-29  Don Porter  <dgp@users.sourceforge.net>

	* generic/tclIORTrans.c: Leak of ReflectedTransformMap.

2011-08-27  Don Porter  <dgp@users.sourceforge.net>

	* generic/tclStringObj.c:  [RFE 3396731]: Revise the [string reverse]
	* tests/string.test:	implementation to operate on the representation
	that comes in, avoid conversion to other reps.

2011-08-23  Don Porter  <dgp@users.sourceforge.net>

	* generic/tclIORChan.c:	[Bug 3396948]: Leak of ReflectedChannelMap.

2011-08-19  Don Porter  <dgp@users.sourceforge.net>

	* generic/tclIORTrans.c: [Bugs 3393279, 3393280]: ReflectClose(.) is
	missing Tcl_EventuallyFree() calls at some of its exits.

	* generic/tclIO.c: [Bugs 3394654, 3393276]: Revise FlushChannel() to
	account for the possibility that the ChanWrite() call might recycle
	the buffer out from under us.

	* generic/tclIO.c: Preserve the chanPtr during FlushChannel so that
	channel drivers don't yank it away before we're done with it.

2011-08-19  Alexandre Ferrieux  <ferrieux@users.sourceforge.net>

	* generic/tclTest.c: [Bug 2981154]: async-4.3 segfault.
	* tests/async.test:  [Bug 1774689]: async-4.3 sometimes fails.

2011-08-18  Alexandre Ferrieux  <ferrieux@users.sourceforge.net>

	* generic/tclIO.c: [Bug 3096275]: Sync fcopy buffers input.

2011-08-18  Jan Nijtmans  <nijtmans@users.sf.net>

	* generic/tclUniData.c: [Bug 3393714]: Overflow in toupper delta
	* tools/uniParse.tcl:
	* tests/utf.test:

2011-08-17  Alexandre Ferrieux  <ferrieux@users.sourceforge.net>

	* generic/tclIO.c:  [Bug 2946474]: Consistently resume backgrounded
	* tests/ioCmd.test: flushes+closes when exiting.

2011-08-17  Alexandre Ferrieux  <ferrieux@users.sourceforge.net>

	* doc/interp.n: Document TIP 378's one-way-ness.

2011-08-17  Don Porter  <dgp@users.sourceforge.net>

	* generic/tclGet.c: [Bug 3393150]: Overlooked free of intreps.
	(It matters for bignums!)

2011-08-16  Don Porter  <dgp@users.sourceforge.net>

	* generic/tclCompile.c: [Bug 3392070]: More complete prevention of
	Tcl_Obj reference cycles when producing an intrep of ByteCode.

2011-08-16  Donal K. Fellows  <dkf@users.sf.net>

	* generic/tclListObj.c (TclLindexList, TclLsetFlat): Silence warnings
	about (unreachable) cases of uninitialized variables.
	* generic/tclCmdIL.c (SelectObjFromSublist): Improve the generation of
	* generic/tclIndexObj.c (Tcl_ParseArgsObjv): messages through the use
	* generic/tclVar.c (ArrayStartSearchCmd):    of Tcl_ObjPrintf.

2011-08-15  Don Porter  <dgp@users.sourceforge.net>

	* generic/tclBasic.c: [Bug 3390272]: Leak of [info script] value.

2011-08-15  Jan Nijtmans  <nijtmans@users.sf.net>

	* generic/tclPosixStr.c:    [Bug 3388350]: mingw64 compiler warnings
	* win/tclWinPort.h:
	* win/configure.in:
	* win/configure:

2011-08-14  Jan Nijtmans  <nijtmans@users.sf.net>

	* doc/FindExec.3: [Patch 3124554]: Move WishPanic from Tk to Tcl
	* doc/Panic.3     Added Documentation

2011-08-12  Don Porter  <dgp@users.sourceforge.net>

	* generic/tclPathObj.c:	[Bug 3389764]: Eliminate possibility that dup
	of a "path" value can create reference cycle.

2011-08-12  Donal K. Fellows  <dkf@users.sf.net>

	* generic/tclZlib.c (ZlibTransformOutput): [Bug 3390073]: Return the
	correct length of written data for a compressing transform.

2011-08-10 Alexandre Ferrieux  <ferrieux@users.sourceforge.net>

	* generic/tclTestObj.c: [Bug 3386721]: Allow multiple [load]ing of the
	Tcltest package.

2011-08-09 Alexandre Ferrieux  <ferrieux@users.sourceforge.net>

	* generic/tclBasic.c: [Bug 2919042]: Restore "valgrindability" of Tcl
	* generic/tclEvent.c: that was lost by the streamlining of [exit], by
	* generic/tclExecute.c: conditionally forcing a full Finalize:
	* generic/tclInt.h:  use -DPURIFY or ::env(TCL_FINALIZE_ON_EXIT)

2011-08-09 Alexandre Ferrieux  <ferrieux@users.sourceforge.net>

	* generic/tclCompCmds.c: [Bug 3386417]: Avoid a reference loop between
	* generic/tclInt.h:      the bytecode and its companion errostack
	* generic/tclResult.c:   when compiling a syntax error.

2011-08-09  Jan Nijtmans  <nijtmans@users.sf.net>

	* win/tclWinConsole.c: [Bug 3388350]: mingw64 compiler warnings
	* win/tclWinDde.c:
	* win/tclWinPipe.c:
	* win/tclWinSerial.c:

2011-08-09  Jan Nijtmans  <nijtmans@users.sf.net>

	* generic/tclInt.h: Change the signature of TclParseHex(), such that
	* generic/tclParse.c: it can now parse up to 8 hex characters.

2011-08-08  Donal K. Fellows  <dkf@users.sf.net>

	* generic/tclZlib.c (ZlibStreamCmd): Make the -buffersize option to
	'$zstream add' function correctly instead of having its value just be
	discarded unceremoniously. Also generate error codes from more of the
	code, not just the low-level code but also the Tcl infrastructure.

2011-08-07  Donal K. Fellows  <dkf@users.sf.net>

	* generic/tclOOInfo.c (InfoClassCallCmd): [Bug 3387082]: Plug memory
	leak in call chain introspection.

2011-08-06  Kevin B, Kenny  <kennykb@acm.org>

	* generic/tclAssemnbly.c: [Bug 3384840]: Plug another memory leak.
	* generic/tclStrToD.c: [Bug 3386975]: Plug another memory leak.

2011-08-05  Kevin B. Kenny  <kennykb@acm.org>

	* generic/tclStrToD.c: [Bug 3386975]: Plugged a memory leak in
	double->string conversion.

2011-08-05  Don Porter  <dgp@users.sourceforge.net>

	*** 8.6b2 TAGGED FOR RELEASE ***

	* changes:	Updates for 8.6b2 release.

2011-08-05  Donal K. Fellows  <dkf@users.sf.net>

	* generic/tclAssembly.c (AssembleOneLine): Ensure that memory isn't
	leaked when an unknown instruction is encountered. Also simplify code
	through use of Tcl_ObjPrintf in error message generation.

	* generic/tclZlib.c (ZlibTransformClose): [Bug 3386197]: Plug a memory
	leak found by Miguel with valgrind, and ensure that the correct
	direction's buffers are released.

2011-08-04  Miguel Sofer  <msofer@users.sf.net>

	* generic/tclVar.c (TclPtrSetVar): Fix valgrind-detected error when
	newValuePtr is the interp's result obj.

2011-08-04  Donal K. Fellows  <dkf@users.sf.net>

	* generic/tclAssembly.c (FreeAssemblyEnv): [Bug 3384840]: Plug another
	possible memory leak due to over-complex code for freeing the table of
	labels.

2011-08-04  Reinhard Max  <max@suse.de>

	* generic/tclIOSock.c (TclCreateSocketAddress): Don't bother using
	AI_ADDRCONFIG for now, as it was causing problems in various
	situations.

2011-08-04  Donal K. Fellows  <dkf@users.sf.net>

	* generic/tclAssembly.c (AssembleOneLine, GetBooleanOperand)
	(GetIntegerOperand, GetListIndexOperand, FindLocalVar): [Bug 3384840]:
	A Tcl_Obj is allocated by GetNextOperand, so callers of it must not
	hold a reference to one in the 'out' parameter when calling it. This
	was causing a great many memory leaks.
	* tests/assemble.test (assemble-51.*): Added group of memory leak
	tests.

2011-08-02  Don Porter  <dgp@users.sourceforge.net>

	* changes:	Updates for 8.6b2 release.
	* tools/tcltk-man2html.tcl: Variable substitution botch.

2011-08-02  Donal K. Fellows  <dkf@users.sf.net>

	* generic/tclObj.c (Tcl_DbIncrRefCount, Tcl_DbDecrRefCount)
	(Tcl_DbIsShared): [Bug 3384007]: Fix the panic messages so they share
	what should be shared and have the right number of spaces.

2011-08-01  Miguel Sofer  <msofer@users.sf.net>

	* generic/tclProc.c (TclProcCompileProc): [Bug 3383616]: Fix for leak
	of resolveInfo when recompiling procs. Thanks go to Gustaf Neumann for
	detecting the bug and providing the fix.

2011-08-01  Donal K. Fellows  <dkf@users.sf.net>

	* doc/tclvars.n (EXAMPLES): Added some examples of how some of the
	standard global variables can be used, following prompting by a
	request by Robert Hicks.

	* tools/tcltk-man2html.tcl (plus-pkgs): [Bug 3382474]: Added code to
	determine the version number of contributed packages from their
	directory names so that HTML documentation builds are less confusing.

2011-07-29  Donal K. Fellows  <dkf@users.sf.net>

	* tools/tcltk-man2html.tcl (ensemble_commands, remap_link_target):
	Small enhancements to improve cross-linking with contributed packages.
	* tools/tcltk-man2html-utils.tcl (insert-cross-references): Enhance to
	cope with contributed packages' C API.

2011-07-28  Reinhard Max  <max@suse.de>

	* unix/tcl.m4 (SC_TCL_IPV6): Fix AC_DEFINE invocation for
	NEED_FAKE_RFC2553.
	* unix/configure:	autoconf-2.59

2011-07-28  Don Porter  <dgp@users.sourceforge.net>

	* changes:	Updates for 8.6b2 release.

	* library/tzdata/Asia/Anadyr: Update to Olson's tzdata2011h
	* library/tzdata/Asia/Irkutsk:
	* library/tzdata/Asia/Kamchatka:
	* library/tzdata/Asia/Krasnoyarsk:
	* library/tzdata/Asia/Magadan:
	* library/tzdata/Asia/Novokuznetsk:
	* library/tzdata/Asia/Novosibirsk:
	* library/tzdata/Asia/Omsk:
	* library/tzdata/Asia/Sakhalin:
	* library/tzdata/Asia/Vladivostok:
	* library/tzdata/Asia/Yakutsk:
	* library/tzdata/Asia/Yekaterinburg:
	* library/tzdata/Europe/Kaliningrad:
	* library/tzdata/Europe/Moscow:
	* library/tzdata/Europe/Samara:
	* library/tzdata/Europe/Volgograd:
	* library/tzdata/America/Kralendijk: (new)
	* library/tzdata/America/Lower_Princes: (new)

2011-07-26  Donal K. Fellows  <dkf@users.sf.net>

	* generic/tclOO.c (initScript): Ensure that TclOO is properly found by
	all the various package mechanisms (by adding a dummy ifneeded script)
	and not just some of them.

2011-07-21  Jan Nijtmans  <nijtmans@users.sf.net>

	* win/tclWinPort.h: [Bug 3372130]: Fix hypot math function with MSVC10

2011-07-19  Don Porter  <dgp@users.sourceforge.net>

	* generic/tclUtil.c:	[Bug 3371644]: Repair failure to properly handle
	* tests/util.test: (length == -1) scanning in TclConvertElement().
	Thanks to Thomas Sader and Alexandre Ferrieux.

2011-07-19  Donal K. Fellows  <dkf@users.sf.net>

	* doc/*.3, doc/*.n: Many small fixes to documentation as part of
	project to improve quality of generated HTML docs.

	* tools/tcltk-man2html.tcl (remap_link_target): More complete set of
	definitions of link targets, especially for major C API types.
	* tools/tcltk-man2html-utils.tcl (output-IP-list, cross-reference):
	Update to generation to produce proper HTML bulleted and enumerated
	lists.

2011-07-19 Alexandre Ferrieux  <ferrieux@users.sourceforge.net>

	* doc/upvar.n: Undocument long gone limitation of [upvar].

2011-07-18  Don Porter  <dgp@users.sourceforge.net>

	* generic/tcl.h:	Bump version number to 8.6b2.
	* library/init.tcl:
	* unix/configure.in:
	* win/configure.in:
	* unix/tcl.spec:
	* tools/tcl.wse.in:
	* README:

	* unix/configure:	autoconf-2.59
	* win/configure:

2011-07-15  Don Porter  <dgp@users.sourceforge.net>

	* generic/tclCompile.c: Avoid segfaults when RecordByteCodeStats() is
	called in a deleted interp.

	* generic/tclCompile.c: [Bug 467523, 3357771]: Prevent circular
	references in values with ByteCode intreps.  They can lead to memory
	leaks.

2011-07-14  Donal K. Fellows  <dkf@users.sf.net>

	* generic/tclOOCall.c (TclOORenderCallChain): [Bug 3365156]: Remove
	stray refcount bump that caused a memory leak.

2011-07-12  Don Porter  <dgp@users.sourceforge.net>

	* generic/tclUnixSock.c:  [Bug 3364777]: Stop segfault caused by
	reading from struct after it had been freed.

2011-07-11  Joe Mistachkin  <joe@mistachkin.com>

	* generic/tclExecute.c: [Bug 3339502]: Correct cast for CURR_DEPTH to
	silence compiler warning.

2011-07-08  Donal K. Fellows  <dkf@users.sf.net>

	* doc/http.n: [FRQ 3358415]: State what RFC defines HTTP/1.1.

2011-07-07  Miguel Sofer  <msofer@users.sf.net>

	* generic/tclBasic.c: Add missing INT2PTR

2011-07-03  Donal K. Fellows  <dkf@users.sf.net>

	* doc/FileSystem.3: Corrected statements about ctime field of 'struct
	stat'; that was always the time of the last metadata change, not the
	time of creation.

2011-07-02  Kevin B. Kenny  <kennykb@acm.org>

	* generic/tclStrToD.c:
	* generic/tclTomMath.decls:
	* generic/tclTomMathDecls.h:
	* macosx/Tcl.xcode/project.pbxproj:
	* macosx/Tcl.xcodeproj/project.pbxproj:
	* tests/util.test:
	* unix/Makefile.in:
	* win/Makefile.in:
	* win/Makefile.vc:
	[Bug 3349507]: Fix a bug where bignum->double conversion is "round up"
	and not "round to nearest" (causing expr double(1[string repeat 0 23])
	not to be 1e+23).

2011-06-28  Reinhard Max  <max@suse.de>

	* unix/tclUnixSock.c (CreateClientSocket): [Bug 3325339]: Fix and
	simplify posting of the writable fileevent at the end of an
	asynchronous connection attempt. Improve comments for some of the
	trickery around [socket -async].

	* tests/socket.test: Adjust tests to the async code changes. Add more
	tests for corner cases of async sockets.

2011-06-22  Andreas Kupries  <andreask@activestate.com>

	* library/platform/pkgIndex.tcl: Updated to platform 1.0.10. Added
	* library/platform/platform.tcl: handling of the DEB_HOST_MULTIARCH
	* unix/Makefile.in: location change for libc.
	* win/Makefile.in:

	* generic/tclInt.h: Fixed the inadvertently committed disabling of
	stack checks, see my 2010-11-15 commit.

2011-06-22  Reinhard Max  <max@suse.de>

	Merge from rmax-ipv6-branch:
	* unix/tclUnixSock.c: Fix [socket -async], so that all addresses
	returned by getaddrinfo() are tried, not just the first one. This
	requires the event loop to be running while the async connection is in
	progress. ***POTENTIAL INCOMPATIBILITY***
	* tests/socket.test: Add a test for the above.
	* doc/socket: Document the fact that -async needs the event loop
	* generic/tclIOSock.c: AI_ADDRCONFIG is broken on HP-UX

2011-06-21  Don Porter  <dgp@users.sourceforge.net>

	* generic/tclLink.c:	[Bug 3317466]: Prevent multiple links to a
	single Tcl variable when calling Tcl_LinkVar().

2011-06-13  Don Porter  <dgp@users.sourceforge.net>

	* generic/tclStrToD.c:  [Bug 3315098]: Mem leak fix from Gustaf
	Neumann.

2011-06-08  Andreas Kupries  <andreask@activestate.com>

	* generic/tclExecute.c: Reverted the fix for [Bug 3274728] committed
	on 2011-04-06 and replaced with one which is 64bit-safe. The existing
	fix crashed tclsh on Windows 64bit.

2011-06-08  Donal K. Fellows  <dkf@users.sf.net>

	* tests/fileSystem.test: Reduce the amount of use of duplication of
	complex code to perform common tests, and convert others to do the
	test result check directly using Tcltest's own primitives.

2011-06-06  Jan Nijtmans  <nijtmans@users.sf.net>

	* tests/socket.test: Add test constraint, so 6.2 and 6.3 don't fail
	when the machine does not have support for ip6. Follow-up to checkin
	from 2011-05-11 by rmax.

2011-06-02  Don Porter  <dgp@users.sourceforge.net>

	* generic/tclBasic.c:	Removed TclCleanupLiteralTable(), and old
	* generic/tclInt.h:	band-aid routine put in place while a fix for
	* generic/tclLiteral.c:	[Bug 994838] took shape.  No longer needed.

2011-06-02  Donal K. Fellows  <dkf@users.sf.net>

	* generic/tclInt.h (TclInvalidateNsCmdLookup): [Bug 3185407]: Extend
	the set of epochs that are potentially bumped when a command is
	created, for a slight performance drop (in some circumstances) and
	improved semantics.

2011-06-01  Miguel Sofer  <msofer@users.sf.net>

	* generic/tclBasic.c: Using the two free data elements in NRCommand to
	store objc and objv - useful for debugging.

2011-06-01  Jan Nijtmans  <nijtmans@users.sf.net>

	* generic/tclUtil.c:   Fix for [Bug 3309871]: Valgrind finds: invalid
	read in TclMaxListLength().

2011-05-31  Don Porter  <dgp@users.sourceforge.net>

	* generic/tclInt.h:	  Use a complete growth algorithm for lists so
	* generic/tclListObj.c:	  that length limits do not overconstrain by a
	* generic/tclStringObj.c: factor of 2.  [Bug 3293874]: Fix includes
	* generic/tclUtil.c:	  rooting all growth routines by default on a
	common tunable parameter TCL_MIN_GROWTH.

2011-05-25  Don Porter  <dgp@users.sourceforge.net>

	* library/msgcat/msgcat.tcl:	Bump to msgcat 1.4.4.
	* library/msgcat/pkgIndex.tcl:
	* unix/Makefile.in:
	* win/Makefile.in:

2011-05-25  Donal K. Fellows  <dkf@users.sf.net>

	* generic/tclOO.h (TCLOO_VERSION): Bump version.

	IMPLEMENTATION OF TIP#381.

	* doc/next.n, doc/ooInfo.n, doc/self.n, generic/tclOO.c,
	* generic/tclOOBasic.c, generic/tclOOCall.c, generic/tclOOInfo.c,
	* generic/tclOOInt.h, tests/oo.test, tests/ooNext2.test: Added
	introspection of call chains ([self call], [info object call], [info
	class call]) and ability to skip ahead in chain ([nextto]).

2011-05-24  Venkat Iyer <venkat@comit.com>

	* library/tzdata/Africa/Cairo: Update to Olson tzdata2011g

2011-05-24  Donal K. Fellows  <dkf@users.sf.net>

	* library/msgcat/msgcat.tcl (msgcat::mcset, msgcat::mcmset): Remove
	some useless code; [dict set] builds dictionary levels for us.

2011-05-17  Andreas Kupries  <andreask@activestate.com>

	* generic/tclCompile.c (TclFixupForwardJump): Tracked down and fixed
	* generic/tclBasic.c (TclArgumentBCEnter): the cause of a violation of
	my assertion that 'ePtr->nline == objc' in TclArgumentBCEnter.  When a
	bytecode was grown during jump fixup the pc -> command line mapping
	was not updated. When things aligned just wrong the mapping would
	direct command A to the data for command B, with a different number of
	arguments.

2011-05-11  Reinhard Max  <max@suse.de>

	* unix/tclUnixSock.c (TcpWatchProc): No need to check for server
	sockets here, as the generic server code already takes care of that.
	* tests/socket.test (accept): Add tests to make sure that this remains
	so.

2011-05-10  Don Porter  <dgp@users.sourceforge.net>

	* generic/tclInt.h:     New internal routines TclScanElement() and
	* generic/tclUtil.c:    TclConvertElement() are rewritten guts of
	machinery to produce string rep of lists.  The new routines avoid and
	correct [Bug 3173086].  See comments for much more detail.

	* generic/tclDictObj.c:         Update all callers.
	* generic/tclIndexObj.c:
	* generic/tclListObj.c:
	* generic/tclUtil.c:
	* tests/list.test:

2011-05-09  Donal K. Fellows  <dkf@users.sf.net>

	* generic/tclNamesp.c (NamespacePathCmd): Convert to use Tcl_Obj API
	* generic/tclPkg.c (Tcl_PackageObjCmd):   for result generation in
	* generic/tclTimer.c (Tcl_AfterObjCmd):   [after info], [namespace
	path] and [package versions].

2011-05-09  Don Porter  <dgp@users.sourceforge.net>

	* generic/tclListObj.c:	Revise empty string tests so that we avoid
	potentially expensive string rep generations, especially for dicts.

2011-05-07  Donal K. Fellows  <dkf@users.sf.net>

	* generic/tclLoad.c (TclGetLoadedPackages): Convert to use Tcl_Obj API
	for result generation.

2011-05-07  Miguel Sofer  <msofer@users.sf.net>

	* generic/tclInt.h: Fix USE_TCLALLOC so that it can be enabled without
	* unix/Makefile.in: editing the Makefile.

2011-05-05  Don Porter  <dgp@users.sourceforge.net>

	* generic/tclListObj.c:	Stop generating string rep of dict when
	converting to list.  Tolerate NULL interps more completely.

2011-05-03  Don Porter  <dgp@users.sourceforge.net>

	* generic/tclUtil.c:	Tighten Tcl_SplitList().
	* generic/tclListObj.c:	Tighten SetListFromAny().
	* generic/tclDictObj.c:	Tighten SetDictFromAny().
	* tests/join.test:
	* tests/mathop.test:

2011-05-02  Don Porter  <dgp@users.sourceforge.net>

	* generic/tclCmdMZ.c:	Revised TclFindElement() interface. The final
	* generic/tclDictObj.c:	argument had been bracePtr, the address of a
	* generic/tclListObj.c:	boolean var, where the caller can be told
	* generic/tclParse.c:	whether or not the parsed list element was
	* generic/tclUtil.c:	enclosed in braces.  In practice, no callers
	really care about that.  What the callers really want to know is
	whether the list element value exists as a literal substring of the
	string being parsed, or whether a call to TclCopyAndCollpase() is
	needed to produce the list element value.  Now the final argument is
	changed to do what callers actually need. This is a better fit for the
	calls in tclParse.c, where now a good deal of post-processing checking
	for "naked backslashes" is no longer necessary.
	***POTENTIAL INCOMPATIBILITY***
	For any callers calling in via the internal stubs table who really do
	use the final argument explicitly to check for the enclosing brace
	scenario.  Simply looking for the braces where they must be is the
	revision available to those callers, and it will backport cleanly.

	* tests/parse.test:	Tests for expanded literals quoting detection.

	* generic/tclCompCmdsSZ.c:	New TclFindElement() is also a better
	fit for the [switch] compiler.

	* generic/tclInt.h:	Replace TclCountSpaceRuns() with
	* generic/tclListObj.c:	TclMaxListLength() which is the function we
	* generic/tclUtil.c:	actually want.
	* generic/tclCompCmdsSZ.c:

	* generic/tclCompCmdsSZ.c: Rewrite of parts of the switch compiler to
	better use the powers of TclFindElement() and do less parsing on its
	own.

2011-04-28  Don Porter  <dgp@users.sourceforge.net>

	* generic/tclInt.h:	New utility routines:
	* generic/tclParse.c:	TclIsSpaceProc() and TclCountSpaceRuns()
	* generic/tclUtil.c:

	* generic/tclCmdMZ.c:	Use new routines to replace calls to isspace()
	* generic/tclListObj.c:	and their /* INTL */ risk.
	* generic/tclStrToD.c:
	* generic/tclUtf.c:
	* unix/tclUnixFile.c:

	* generic/tclStringObj.c:	Improved reaction to out of memory.

2011-04-27  Don Porter  <dgp@users.sourceforge.net>

	* generic/tclCmdMZ.c:	TclFreeIntRep() correction & cleanup.
	* generic/tclExecute.c:
	* generic/tclIndexObj.c:
	* generic/tclInt.h:
	* generic/tclListObj.c:
	* generic/tclNamesp.c:
	* generic/tclResult.c:
	* generic/tclStringObj.c:
	* generic/tclVar.c:

	* generic/tclListObj.c:	FreeListInternalRep() cleanup.

2011-04-21  Don Porter  <dgp@users.sourceforge.net>

	* generic/tclInt.h:	Use macro to set List intreps.
	* generic/tclListObj.c:

	* generic/tclCmdIL.c:	Limits on list length were too strict.
	* generic/tclInt.h:	Revised panics to errors where possible.
	* generic/tclListObj.c:
	* tests/lrepeat.test:

	* generic/tclCompile.c:	Make sure SetFooFromAny routines react
	* generic/tclIO.c:	reasonably when passed a NULL interp.
	* generic/tclIndexObj.c:
	* generic/tclListObj.c:
	* generic/tclNamesp.c:
	* generic/tclObj.c:
	* generic/tclProc.c:
	* macosx/tclMacOSXFCmd.c:

2011-04-21  Jan Nijtmans  <nijtmans@users.sf.net>

	* generic/tcl.h:       fix for [Bug 3288345]: Wrong Tcl_StatBuf
	* generic/tclInt.h:    used on MinGW. Make sure that all _WIN32
	* win/tclWinFile.c:    compilers use exactly the same layout
	* win/configure.in:    for Tcl_StatBuf - the one used by MSVC6 -
	* win/configure:       in all situations.

2011-04-19  Don Porter  <dgp@users.sourceforge.net>

	* generic/tclConfig.c:	Reduce internals access in the implementation
	of [<foo>::pkgconfig list].

2011-04-18  Don Porter  <dgp@users.sourceforge.net>

	* generic/tclCmdIL.c:	Use ListRepPtr(.) and other cleanup.
	* generic/tclConfig.c:
	* generic/tclListObj.c:

	* generic/tclInt.h:	Define and use macros that test whether a Tcl
	* generic/tclBasic.c:	list value is canonical.
	* generic/tclUtil.c:

2011-04-18  Donal K. Fellows  <dkf@users.sf.net>

	* doc/dict.n: [Bug 3288696]: Command summary was confusingly wrong
	when it came to [dict filter] with a 'value' filter.

2011-04-16  Donal K. Fellows  <dkf@users.sf.net>

	* generic/tclFCmd.c (TclFileAttrsCmd): Add comments to make this code
	easier to understand. Added a panic to handle the case where the VFS
	layer does something odd.

2011-04-13  Don Porter  <dgp@users.sourceforge.net>

	* generic/tclUtil.c:	[Bug 3285375]: Rewrite of Tcl_Concat*()
	routines to prevent segfaults on buffer overflow.  Build them out of
	existing primitives already coded to handle overflow properly.  Uses
	the new TclTrim*() routines.

	* generic/tclCmdMZ.c:	New internal utility routines TclTrimLeft()
	* generic/tclInt.h:	and TclTrimRight().  Refactor the
	* generic/tclUtil.c:	[string trim*] implementations to use them.

2011-04-13  Miguel Sofer  <msofer@users.sf.net>

	* generic/tclVar.c: [Bug 2662380]: Fix crash caused by appending to a
	variable with a write trace that unsets it.

2011-04-13  Donal K. Fellows  <dkf@users.sf.net>

	* generic/tclUtil.c (Tcl_ConcatObj): [Bug 3285375]: Make the crash
	less mysterious through the judicious use of a panic. Not yet properly
	fixed, but at least now clearer what the failure mode is.

2011-04-12  Don Porter  <dgp@users.sourceforge.net>

	* tests/string.test:	Test for [Bug 3285472]. Not buggy in trunk.

2011-04-12  Venkat Iyer <venkat@comit.com>

	* library/tzdata/Atlantic/Stanley: Update to Olson tzdata2011f

2011-04-12  Miguel Sofer  <msofer@users.sf.net>

	* generic/tclBasic.c: Fix for [Bug 2440625], kbk's patch

2011-04-11  Miguel Sofer  <msofer@users.sf.net>

	* generic/tclBasic.c:
	* tests/coroutine.test: [Bug 3282869]: Ensure that 'coroutine eval'
	runs the initial command in the proper context.

2011-04-11  Jan Nijtmans  <nijtmans@users.sf.net>

	* generic/tcl.h:    Fix for [Bug 3281728]: Tcl sources from 2011-04-06
	* unix/tcl.m4:      do not build on GCC9 (RH9)
	* unix/configure:

2011-04-08  Jan Nijtmans  <nijtmans@users.sf.net>

	* win/tclWinPort.h: Fix for [Bug 3280043]: win2k: unresolved DLL
	* win/configure.in: imports.
	* win/configure

2011-04-06  Miguel Sofer  <msofer@users.sf.net>

	* generic/tclExecute.c (TclCompileObj): Earlier return if Tip280
	gymnastics not needed.

	* generic/tclExecute.c: Fix for [Bug 3274728]: making *catchTop an
	unsigned long.

2011-04-06  Jan Nijtmans  <nijtmans@users.sf.net>

	* unix/tclAppInit.c:  Make symbols "main" and "Tcl_AppInit"
	MODULE_SCOPE: there is absolutely no reason for exporting them.
	* unix/tcl.m4:        Don't use -fvisibility=hidden with static
	* unix/configure      libraries (--disable-shared)

2011-04-06  Donal K. Fellows  <dkf@users.sf.net>

	* generic/tclFCmd.c, macosx/tclMacOSXFCmd.c, unix/tclUnixChan.c,
	* unix/tclUnixFCmd.c, win/tclWinChan.c, win/tclWinDde.c,
	* win/tclWinFCmd.c, win/tclWinLoad.c, win/tclWinPipe.c,
	* win/tclWinReg.c, win/tclWinSerial.c, win/tclWinSock.c: More
	generation of error codes (most platform-specific parts not already
	using Tcl_PosixError).

2011-04-05  Venkat Iyer <venkat@comit.com>

	* library/tzdata/Africa/Casablanca: Update to Olson's tzdata2011e
	* library/tzdata/America/Santiago:
	* library/tzdata/Pacific/Easter:
	* library/tzdata/America/Metlakatla: (new)
	* library/tzdata/America/North_Dakota/Beulah: (new)
	* library/tzdata/America/Sitka: (new)

2011-04-04  Donal K. Fellows  <dkf@users.sf.net>

	* generic/tclOO.c, generic/tclOOBasic.c, generic/tclOODefineCmds.c
	* generic/tclOOInfo.c, generic/tclOOMethod.c: More generation of
	error codes (TclOO miscellany).

	* generic/tclCmdAH.c, generic/tclCmdIL.c: More generation of error
	codes (miscellaneous commands mostly already handled).

2011-04-04  Don Porter  <dgp@users.sourceforge.net>

	* README:	[Bug 3202030]: Updated README files, repairing broken
	* macosx/README:URLs and removing other bits that were clearly wrong.
	* unix/README:	Still could use more eyeballs on the detailed build
	* win/README:	advice on various plaforms.

2011-04-04  Donal K. Fellows  <dkf@users.sf.net>

	* library/init.tcl (tcl::mathfunc::rmmadwiw): Disable by default to
	make test suite work.

	* generic/tclBasic.c, generic/tclStringObj.c, generic/tclTimer.c,
	* generic/tclTrace.c, generic/tclUtil.c: More generation of error
	codes ([format], [after], [trace], RE optimizer).

2011-04-04  Jan Nijtmans  <nijtmans@users.sf.net>

	* generic/tclCmdAH.c:  Better error-message in case of errors
	* generic/tclCmdIL.c:  related to setting a variable. This fixes
	* generic/tclDictObj.c: a warning: "Why make your own error
	* generic/tclScan.c:   message? Why?"
	* generic/tclTest.c:
	* test/error.test:
	* test/info.test:
	* test/scan.test:
	* unix/tclUnixThrd.h:  Remove this unused header file.

2011-04-03  Donal K. Fellows  <dkf@users.sf.net>

	* generic/tclNamesp.c, generic/tclObj.c, generic/tclPathObj.c:
	* generic/tclPipe.c, generic/tclPkg.c, generic/tclProc.c:
	* generic/tclScan.c: More generation of error codes (namespace
	creation, path normalization, pipeline creation, package handling,
	procedures, [scan] formats)

2011-04-02  Kevin B. Kenny  <kennykb@acm.org>

	* generic/tclStrToD.c (QuickConversion): Replaced another couple
	of 'double' declarations with 'volatile double' to work around
	misrounding issues in mingw-gcc 3.4.5.

2011-04-02  Donal K. Fellows  <dkf@users.sf.net>

	* generic/tclInterp.c, generic/tclListObj.c, generic/tclLoad.c:
	More generation of errorCodes ([interp], [lset], [load], [unload]).

	* generic/tclEvent.c, generic/tclFileName.c: More generation of
	errorCode information (default [bgerror] and [glob]).

2011-04-01  Reinhard Max  <max@suse.de>

	* library/init.tcl: TIP#131 implementation.

2011-03-31  Donal K. Fellows  <dkf@users.sf.net>

	* generic/tclGetDate.y, generic/tclDate.c (TclClockOldscanObjCmd):
	More generation of errorCode information.

2011-03-28  Donal K. Fellows  <dkf@users.sf.net>

	* generic/tclCmdMZ.c, generic/tclConfig.c, generic/tclUtil.c: More
	generation of errorCode information, notably when lists are mis-parsed

	* generic/tclCmdMZ.c (Tcl_RegexpObjCmd, Tcl_RegsubObjCmd): Use the
	error messages generated by the variable management code rather than
	creating our own.

2011-03-27  Miguel Sofer  <msofer@users.sf.net>

	* generic/tclBasic.c (TclNREvalObjEx): fix performance issue, notably
	apparent in tclbench's "LIST lset foreach". Many thanks to Twylite for
	patiently researching the issue and explaining it to me: a missing
	Tcl_ResetObjResult that causes unwanted sharing of the current result
	Tcl_Obj.

2011-03-26  Donal K. Fellows  <dkf@users.sf.net>

	* generic/tclNamesp.c (Tcl_Export, Tcl_Import, DoImport): More
	generation of errorCode information.

	* generic/tclCompExpr.c, generic/tclCompile.c, generic/tclExecute.c:
	* generic/tclListObj.c, generic/tclNamesp.c, generic/tclObj.c:
	* generic/tclStringObj.c, generic/tclUtil.c: Reduce the number of
	casts used to manage Tcl_Obj internal representations.

2011-03-24  Don Porter  <dgp@users.sourceforge.net>

	* generic/tcl.h (ckfree,etc.): Restored C++ usability to the memory
	allocation and free macros.

2011-03-24  Donal K. Fellows  <dkf@users.sf.net>

	* generic/tclFCmd.c (TclFileAttrsCmd): Ensure that any reference to
	temporary index tables is squelched immediately rather than hanging
	around to trip us up in the future.

2011-03-23  Miguel Sofer  <msofer@users.sf.net>

	* generic/tclObj.c: Exploit HAVE_FAST_TSD for the deletion context in
	TclFreeObj()

2011-03-22  Miguel Sofer  <msofer@users.sf.net>

	* generic/tclThreadAlloc.c: Simpler initialization of Cache under
	HAVE_FAST_TSD, from mig-alloc-reform.

2011-03-21  Jan Nijtmans  <nijtmans@users.sf.net>

	* unix/tclLoadDl.c:    [Bug 3216070]: Loading extension libraries
	* unix/tclLoadDyld.c:  from embedded Tcl applications.
	***POTENTIAL INCOMPATIBILITY***
	For extensions which rely on symbols from other extensions being
	present in the global symbol table. For an example and some discussion
	of workarounds, see http://stackoverflow.com/q/8330614/301832

2011-03-21  Miguel Sofer  <msofer@users.sf.net>

	* generic/tclCkAlloc.c:
	* generic/tclInt.h: Remove one level of allocator indirection in
	non-memdebug builds, imported from mig-alloc-reform.

2011-03-20  Miguel Sofer  <msofer@users.sf.net>

	* generic/tclThreadAlloc.c: Imported HAVE_FAST_TSD support from
	mig-alloc-reform. The feature has to be enabled by hand: no autoconf
	support has been added. It is not clear how universal a build using
	this will be: it also requires some loader support.

2011-03-17  Donal K. Fellows  <dkf@users.sf.net>

	* generic/tclCompExpr.c (ParseExpr): Generate errorCode information on
	failure to parse expressions.

2011-03-17  Jan Nijtmans  <nijtmans@users.sf.net>

	* generic/tclMain.c: [Patch 3124683]: Reorganize the platform-specific
	stuff in (tcl|tk)Main.c.

2011-03-16  Jan Nijtmans  <nijtmans@users.sf.net>

	* generic/tclCkalloc.c: [Bug 3197864]: Pointer truncation on Win64
	TCL_MEM_DEBUG builds.

2011-03-16  Don Porter  <dgp@users.sourceforge.net>

	* generic/tclBasic.c:	Some rewrites to eliminate calls to isspace()
	* generic/tclParse.c:	and their /* INTL */ risk.
	* generic/tclProc.c:

2011-03-16  Jan Nijtmans  <nijtmans@users.sf.net>

	* unix/tcl.m4:    Make SHLIB_LD_LIBS='${LIBS}' the default and
	* unix/configure: set to "" on per-platform necessary basis.
	Backported from TEA, but kept all original platform code which was
	removed from TEA.

2011-03-14  Kevin B. Kenny  <kennykb@acm.org>

	* tools/tclZIC.tcl (onDayOfMonth): Allow for leading zeroes in month
	and day so that tzdata2011d parses correctly.
	* library/tzdata/America/Havana:
	* library/tzdata/America/Juneau:
	* library/tzdata/America/Santiago:
	* library/tzdata/Europe/Istanbul:
	* library/tzdata/Pacific/Apia:
	* library/tzdata/Pacific/Easter:
	* library/tzdata/Pacific/Honolulu:  tzdata2011d

	* generic/tclAssembly.c (BBEmitInstInt1): Changed parameter data types
	in an effort to silence a MSVC warning reported by Ashok P. Nadkarni.
	Unable to test, since both forms work on my machine in VC2005, 2008,
	2010, in both release and debug builds.
	* tests/tclTest.c (TestdstringCmd): Restored MSVC buildability broken
	by [5574bdd262], which changed the effective return type of 'ckalloc'
	from 'char*' to 'void*'.

2011-03-13  Miguel Sofer  <msofer@users.sf.net>

	* generic/tclExecute.c: remove TEBCreturn()

2011-03-12  Donal K. Fellows  <dkf@users.sf.net>

	* generic/tcl.h (ckalloc,ckfree,ckrealloc): Moved casts into these
	macro so that they work with VOID* (which is a void* on all platforms
	which Tcl actually builds on) and unsigned int for the length
	parameters, removing the need for MANY casts across the rest of Tcl.
	Note that this is a strict source-level-only change, so size_t cannot
	be used (would break binary compatibility on 64-bit platforms).

2011-03-12  Jan Nijtmans  <nijtmans@users.sf.net>

	* win/tclWinFile.c: [Bug 3185609]: File normalization corner case
	of ... broken with -DUNICODE

2011-03-11  Donal K. Fellows  <dkf@users.sf.net>

	* tests/unixInit.test: Make better use of tcltest2.

2011-03-10  Donal K. Fellows  <dkf@users.sf.net>

	* generic/tclBasic.c, generic/tclCompCmds.c, generic/tclEnsemble.c:
	* generic/tclInt.h, generic/tclNamesp.c, library/auto.tcl:
	* tests/interp.test, tests/namespace.test, tests/nre.test:
	Converted the [namespace] command into an ensemble. This has the
	consequence of making it vital for Tcl code that wishes to work with
	namespaces to _not_ delete the ::tcl namespace.
	***POTENTIAL INCOMPATIBILITY***

	* library/tcltest/tcltest.tcl (loadIntoSlaveInterpreter): Added this
	command to handle connecting tcltest to a slave interpreter. This adds
	in the hook (inside the tcltest namespace) that allows the tests run
	in the child interpreter to be reported as part of the main sequence
	of test results. Bumped version of tcltest to 2.3.3.
	* tests/init.test, tests/package.test: Adapted these test files to use
	the new feature.

	* generic/tclAlloc.c, generic/tclCmdMZ.c, generic/tclCompExpr.c:
	* generic/tclCompile.c, generic/tclEnv.c, generic/tclEvent.c:
	* generic/tclIO.c, generic/tclIOCmd.c, generic/tclIORChan.c:
	* generic/tclIORTrans.c, generic/tclLiteral.c, generic/tclNotify.c:
	* generic/tclParse.c, generic/tclStringObj.c, generic/tclUtil.c:
	* generic/tclZlib.c, unix/tclUnixFCmd.c, unix/tclUnixNotfy.c:
	* unix/tclUnixPort.h, unix/tclXtNotify.c: Formatting fixes, mainly to
	comments, so code better fits the style in the Engineering Manual.

2011-03-09  Donal K. Fellows  <dkf@users.sf.net>

	* tests/incr.test: Update more of the test suite to use Tcltest 2.

2011-03-09  Don Porter  <dgp@users.sourceforge.net>

	* generic/tclNamesp.c:	[Bug 3202171]: Tighten the detector of nested
	* tests/namespace.test:	[namespace code] quoting that the quoted
	scripts function properly even in a namespace that contains a custom
	"namespace" command.

	* doc/tclvars.n:	Formatting fix.  Thanks to Pat Thotys.

2011-03-09  Donal K. Fellows  <dkf@users.sf.net>

	* tests/dstring.test, tests/init.test, tests/link.test: Update more of
	the test suite to use Tcltest 2.

2011-03-08  Jan Nijtmans  <nijtmans@users.sf.net>

	* generic/tclBasic.c: Fix gcc warnings: variable set but not used
	* generic/tclProc.c:
	* generic/tclIORChan.c:
	* generic/tclIORTrans.c:
	* generic/tclAssembly.c:  Fix gcc warning: comparison between signed
	and unsigned integer expressions

2011-03-08  Don Porter  <dgp@users.sourceforge.net>

	* generic/tclInt.h:	Remove TclMarkList() routine, an experimental
	* generic/tclUtil.c:	dead-end from the 8.5 alpha days.

	* generic/tclResult.c (ResetObjResult): [Bug 3202905]: Correct failure
	to clear invalid intrep.  Thanks to Colin McDonald.

2011-03-08  Donal K. Fellows  <dkf@users.sf.net>

	* generic/tclAssembly.c, tests/assemble.test: Migrate to use a style
	more consistent with the rest of Tcl.

2011-03-06  Don Porter  <dgp@users.sourceforge.net>

	* generic/tclBasic.c:	More replacements of Tcl_UtfBackslash() calls
	* generic/tclCompile.c:	with TclParseBackslash() where possible.
	* generic/tclCompCmdsSZ.c:
	* generic/tclParse.c:
	* generic/tclUtil.c:

	* generic/tclUtil.c (TclFindElement):	[Bug 3192636]: Guard escape
	sequence scans to not overrun the string end.

2011-03-05  Don Porter  <dgp@users.sourceforge.net>

	* generic/tclParse.c (TclParseBackslash): [Bug 3200987]: Correct
	* tests/parse.test:	trunction checks in \x and \u substitutions.

2011-03-05  Miguel Sofer  <msofer@users.sf.net>

	* generic/tclExecute.c (TclStackFree): insure that the execStack
	satisfies "at most one free stack after the current one" when
	consecutive reallocs caused the creation of intervening stacks.

2011-03-05  Kevin B. Kenny  <kennykb@acm.org>

	* generic/tclAssembly.c (new file):
	* generic/tclBasic.c (Tcl_CreateInterp):
	* generic/tclInt.h:
	* tests/assemble.test (new file):
	* unix/Makefile.in:
	* win/Makefile.in:
	* win/makefile.vc:  Merged dogeen-assembler-branch into HEAD. Since
	all functional changes are in the tcl::unsupported namespace, there's
	no reason to sequester this code on a separate branch.

2011-03-05  Miguel Sofer  <msofer@users.sf.net>

	* generic/tclExecute.c: Cleaner mem management for TEBCdata

	* generic/tclExecute.c:
	* tests/nre.test: Renamed BottomData to TEBCdata, so that the name
	refers to what it is rather than to its storage location.

	* generic/tclBasic.c:     Renamed struct TEOV_callback to the more
	* generic/tclCompExpr.c:  descriptive NRE_callback.
	* generic/tclCompile.c:
	* generic/tclExecute.c:
	* generic/tclInt.decls:
	* generic/tclInt.h:
	* generic/tclIntDecls.h:
	* generic/tclTest.c:

2011-03-04  Donal K. Fellows  <dkf@users.sf.net>

	* generic/tclOOMethod.c (ProcedureMethodCompiledVarConnect)
	(ProcedureMethodCompiledVarDelete): [Bug 3185009]: Keep references to
	resolved object variables so that an unset doesn't leave any dangling
	pointers for code to trip over.

2011-03-01  Miguel Sofer  <msofer@users.sf.net>

	* generic/tclBasic.c (TclNREvalObjv): Missing a variable declaration
	in commented out non-optimised code, left for ref in checkin
	[b97b771b6d]

2011-03-03  Don Porter  <dgp@users.sourceforge.net>

	* generic/tclResult.c (Tcl_AppendResultVA):	Use the directive
	USE_INTERP_RESULT [TIP 330] to force compat with interp->result
	access, instead of the improvised hack USE_DIRECT_INTERP_RESULT_ACCESS
	from releases past.

2011-03-01  Miguel Sofer  <msofer@users.sf.net>

	* generic/tclCompCmdsSZ.c (TclCompileThrowCmd, TclCompileUnsetCmd):
	fix leaks

	* generic/tclBasic.c:       This is [Patch 3168398],
	* generic/tclCompCmdsSZ.c:  Joe Mistachkin's optimisation
	* generic/tclExecute.c:     of Tip #285
	* generic/tclInt.decls:
	* generic/tclInt.h:
	* generic/tclIntDecls.h:
	* generic/tclInterp.c:
	* generic/tclOODecls.h:
	* generic/tclStubInit.c:
	* win/makefile.vc:

	* generic/tclExecute.c (ExprObjCallback): Fix object leak

	* generic/tclExecute.c (TEBCresume): Store local var array and
	constants in automatic vars to reduce indirection, slight perf
	increase

	* generic/tclOOCall.c (TclOODeleteContext): Added missing '*' so that
	trunk compiles.

	* generic/tclBasic.c (TclNRRunCallbacks): [Patch 3168229]: Don't do
	the trampoline dance for commands that do not have an nreProc.

2011-03-01  Donal K. Fellows  <dkf@users.sf.net>

	* generic/tclOO.c (Tcl_NewObjectInstance, TclNRNewObjectInstance)
	(TclOOObjectCmdCore, FinalizeObjectCall):
	* generic/tclOOBasic.c (TclOO_Object_Destroy, AfterNRDestructor):
	* generic/tclOOCall.c (TclOODeleteContext, TclOOGetCallContext):
	Reorganization of call context reference count management so that code
	is (mostly) simpler.

2011-01-26  Donal K. Fellows  <dkf@users.sf.net>

	* doc/RegExp.3: [Bug 3165108]: Corrected documentation of description
	of subexpression info in Tcl_RegExpInfo structure.

2011-01-25  Jan Nijtmans  <nijtmans@users.sf.net>

	* generic/tclPreserve.c:  Don't miss 64-bit address bits in panic
				  message.
	* win/tclWinChan.c:       Fix various gcc-4.5.2 64-bit warning
	* win/tclWinConsole.c:    messages, e.g. by using full 64-bits for
	* win/tclWinDde.c:	  socket fd's
	* win/tclWinPipe.c:
	* win/tclWinReg.c:
	* win/tclWinSerial.c:
	* win/tclWinSock.c:
	* win/tclWinThrd.c:

2011-01-19  Jan Nijtmans  <nijtmans@users.sf.net>

	* tools/genStubs.tcl: [FRQ 3159920]: Tcl_ObjPrintf() crashes with
	* generic/tcl.decls   bad format specifier.
	* generic/tcl.h:
	* generic/tclDecls.h:

2011-01-18  Donal K. Fellows  <dkf@users.sf.net>

	* generic/tclOOMethod.c (PushMethodCallFrame): [Bug 3001438]: Make
	sure that the cmdPtr field of the procPtr is correct and relevant at
	all times so that [info frame] can report sensible information about a
	frame after a return to it from a recursive call, instead of probably
	crashing (depending on what else has overwritten the Tcl stack!)

2011-01-18  Jan Nijtmans  <nijtmans@users.sf.net>

	* generic/tclBasic.c:      Various mismatches between Tcl_Panic
	* generic/tclCompCmds.c:   format string and its arguments,
	* generic/tclCompCmdsSZ.c: discovered thanks to [Bug 3159920]
	* generic/tclCompExpr.c:
	* generic/tclEnsemble.c:
	* generic/tclPreserve.c:
	* generic/tclTest.c:

2011-01-17  Jan Nijtmans  <nijtmans@users.sf.net>

	* generic/tclIOCmd.c: [Bug 3148192]: Commands "read/puts" incorrectly
	* tests/chanio.test:  interpret parameters. Improved error-message
	* tests/io.test       regarding legacy form.
	* tests/ioCmd.test

2011-01-15  Kevin B. Kenny  <kennykb@acm.org>

	* doc/tclvars.n:
	* generic/tclStrToD.c:
	* generic/tclUtil.c (Tcl_PrintDouble):
	* tests/util.test (util-16.*): [Bug 3157475]: Restored full Tcl 8.4
	compatibility for the formatting of floating point numbers when
	$::tcl_precision is not zero. Added compatibility tests to make sure
	that excess trailing zeroes are suppressed for all eight major code
	paths.

2011-01-12  Jan Nijtmans  <nijtmans@users.sf.net>

	* win/tclWinFile.c:   Use _vsnprintf in stead of vsnprintf, because
	MSVC 6 doesn't have it. Reported by andreask.
	* win/tcl.m4:         handle --enable-64bit=ia64 for gcc
	* win/configure.in:   more accurate test for correct <intrin.h>
	* win/configure:      (autoconf-2.59)
	* win/tclWin32Dll.c:  VS 2005 64-bit does not have intrin.h, and
	* generic/tclPanic.c: does not need it.

2011-01-07  Kevin B. Kenny  <kennykb@acm.org>

	* tests/util.test (util-15.*): Added test cases for floating point
	conversion of the largest denormal and the smallest normal number, to
	avoid any possibility of the failure suffered by PHP in the last
	couple of days. (They didn't fail, so no actual functional change.)

2011-01-05  Donal K. Fellows  <dkf@users.sf.net>

	* tests/package.test, tests/pkg.test: Coalesce these tests into one
	file that is concerned with the package system. Convert to use
	tcltest2 properly.
	* tests/autoMkindex.test, tests/pkgMkIndex.test: Convert to use
	tcltest2 properly.

2011-01-01  Donal K. Fellows  <dkf@users.sf.net>

	* tests/cmdAH.test, tests/cmdMZ.test, tests/compExpr.test,
	* tests/compile.test, tests/concat.test, tests/eval.test,
	* tests/fileName.test, tests/fileSystem.test, tests/interp.test,
	* tests/lsearch.test, tests/namespace-old.test, tests/namespace.test,
	* tests/oo.test, tests/proc.test, tests/security.test,
	* tests/switch.test, tests/unixInit.test, tests/var.test,
	* tests/winDde.test, tests/winPipe.test: Clean up of tests and
	conversion to tcltest 2. Target has been to get init and cleanup code
	out of the test body and into the -setup/-cleanup stanzas.

	* tests/execute.test (execute-11.1): [Bug 3142026]: Added test that
	fails (with a crash) in an unfixed memdebug build on 64-bit systems.

2010-12-31  Donal K. Fellows  <dkf@users.sf.net>

	* generic/tclCmdIL.c (SortElement): Use unions properly in the
	definition of this structure so that there is no need to use nasty
	int/pointer type punning. Made it clearer what the purposes of the
	various parts of the structure are.

2010-12-31  Jan Nijtmans  <nijtmans@users.sf.net>

	* unix/dltest/*.c: [Bug 3148192]: Fix broken [load] tests by ensuring
	that the affected files are never compiled with -DSTATIC_BUILD.

2010-12-30  Miguel Sofer  <msofer@users.sf.net>

	* generic/tclExecute.c (GrowEvaluationStack): Off-by-one error in
	sizing the new allocation - was ok in comment but wrong in the code.
	Triggered by [Bug 3142026] which happened to require exactly one more
	than what was in existence.

2010-12-26  Donal K. Fellows  <dkf@users.sf.net>

	* generic/tclCmdIL.c (Tcl_LsortObjCmd): Fix crash when multiple -index
	options are used. Simplified memory handling logic.

2010-12-20  Jan Nijtmans  <nijtmans@users.sf.net>

	* win/tclWin32Dll.c:    [Patch 3059922]: fixes for mingw64 - gcc4.5.1
	tdm64-1: completed for all environments.

2010-12-20  Jan Nijtmans  <nijtmans@users.sf.net>

	* win/configure.in:   Explicitely test for intrinsics support in
	compiler, before assuming only MSVC has it.
	* win/configure:      (autoconf-2.59)
	* generic/tclPanic.c:

2010-12-19  Jan Nijtmans  <nijtmans@users.sf.net>

	* win/tclWin32Dll.c:    [Patch 3059922]: fixes for mingw64 - gcc4.5.1
	tdm64-1: Fixed for gcc, not yet for MSVC 64-bit.

2010-12-17  Stuart Cassoff  <stwo@users.sourceforge.net>

	* unix/Makefile.in:  Remove unwanted/obsolete 'ddd' target.

2010-12-17  Stuart Cassoff  <stwo@users.sourceforge.net>

	* unix/Makefile.in:	Clean up '.PHONY:' targets: Arrange those
				common to Tcl and Tk as in Tk's Makefile.in,
				add any missing ones and remove duplicates.

2010-12-17  Stuart Cassoff  <stwo@users.sourceforge.net>

	* unix/Makefile.in:  [Bug 2446711]: Remove 'allpatch' target.

2010-12-17  Stuart Cassoff  <stwo@users.sourceforge.net>

	* unix/Makefile.in:  [Bug 2537626]: Use 'rpmbuild', not 'rpm'.

2010-12-16  Jan Nijtmans  <nijtmans@users.sf.net>

	* generic/tclPanic.c:  [Patch 3124554]: Move WishPanic from Tk to Tcl
	* win/tclWinFile.c:    Better communication with debugger, if present.

2010-12-15  Kevin B. Kenny  <kennykb@acm.org>

	[dogeen-assembler-branch]

	* tclAssembly.c:
	* assemble.test: 	Reworked beginCatch/endCatch handling to
	enforce the more severe (but more correct) restrictions on catch
	handling that appeared in the discussion of [Bug 3098302] and in
	tcl-core traffic beginning about 2010-10-29.

2010-12-15  Jan Nijtmans  <nijtmans@users.sf.net>

	* generic/tclPanic.c:    Restore abort() as it was before.
	* win/tclWinFile.c:      [Patch 3124554]: Use ExitProcess() here, like
	in wish.

2010-12-14  Jan Nijtmans  <nijtmans@users.sf.net>

	* generic/tcl.h: [Bug 3137454]: Tcl CVS HEAD does not build on GCC 3.

2010-12-14  Reinhard Max  <max@suse.de>

	* win/tclWinSock.c (CreateSocket):         Swap the loops over
	* unix/tclUnixSock.c (CreateClientSocket): local and remote addresses,
	so that the system's address preference for the remote side decides
	which family gets tried first. Cleanup and clarify some of the
	comments.

2010-12-13  Jan Nijtmans  <nijtmans@users.sf.net>

	* generic/tcl.h:    [Bug 3135271]: Link error due to hidden
	* unix/tcl.m4:      symbols (CentOS 4.2)
	* unix/configure:   (autoconf-2.59)
	* win/tclWinFile.c:  Undocumented feature, only meant to be used by
	Tk_Main. See [Patch 3124554]: Move WishPanic from Tk to Tcl

2010-12-12  Stuart Cassoff  <stwo@users.sourceforge.net>

	* unix/tcl.m4: Better building on OpenBSD.
	* unix/configure: (autoconf-2.59)

2010-12-10  Jan Nijtmans  <nijtmans@users.sf.net>

	* generic/tcl.h:       [Bug 3129448]: Possible over-allocation on
	* generic/tclCkalloc.c: 64-bit platforms, part 2
	* generic/tclCompile.c:
	* generic/tclHash.c:
	* generic/tclInt.h:
	* generic/tclIO.h:
	* generic/tclProc.c:

2010-12-10 Alexandre Ferrieux  <ferrieux@users.sourceforge.net>

	* generic/tclIO.c: Make sure [fcopy -size ... -command ...] always
	* tests/io.test:   calls the callback asynchronously, even for size
			   zero.

2010-12-10  Jan Nijtmans  <nijtmans@users.sf.net>

	* generic/tclBinary.c:  Fix gcc -Wextra warning: missing initializer
	* generic/tclCmdAH.c:
	* generic/tclCmdIL.c:
	* generic/tclCmdMZ.c:
	* generic/tclDictObj.c:
	* generic/tclIndexObj.c:
	* generic/tclIOCmd.c:
	* generic/tclVar.c:
	* win/tcl.m4:               Fix manifest-generation for 64-bit gcc
				    (mingw-w64)
	* win/configure.in:         Check for availability of intptr_t and
				    uintptr_t
	* win/configure:            (autoconf-2.59)
	* generic/tclInt.decls:     Change 1st param of TclSockMinimumBuffers
	* generic/tclIntDecls.h:    to ClientData, and TclWin(Get|Set)SockOpt
	* generic/tclIntPlatDecls.h:to SOCKET, because on Win64 those are
	* generic/tclIOSock.c:	    64-bit, which does not fit.
	* win/tclWinSock.c:
	* unix/tclUnixSock.c:

2010-12-09  Donal K. Fellows  <dkf@users.sf.net>

	* tests/fCmd.test: Improve sanity of constraints now that we don't
	support anything before Windows 2000.

	* generic/tclCmdAH.c (TclInitFileCmd, TclMakeFileCommandSafe, ...):
	Break up [file] into an ensemble. Note that the ensemble is safe in
	itself, but the majority of its subcommands are not.
	* generic/tclFCmd.c (FileCopyRename,TclFileDeleteCmd,TclFileAttrsCmd)
	(TclFileMakeDirsCmd): Adjust these subcommand implementations to work
	inside an ensemble.
	(TclFileLinkCmd, TclFileReadLinkCmd, TclFileTemporaryCmd): Move these
	subcommand implementations from tclCmdAH.c, where they didn't really
	belong.
	* generic/tclIOCmd.c (TclChannelNamesCmd): Move to more appropriate
	source file.
	* generic/tclEnsemble.c (TclMakeEnsemble): Start of code to make
	partially-safe ensembles. Currently does not function as expected due
	to various shortcomings in how safe interpreters are constructed.
	* tests/cmdAH.test, tests/fCmd.test, tests/interp.test: Test updates
	to take into account systematization of error messages.

	* tests/append.test, tests/appendComp.test: Clean up tests so that
	they don't leave things in the global environment (detected when doing
	-singleproc testing).

2010-12-07  Donal K. Fellows  <dkf@users.sf.net>

	* tests/fCmd.test, tests/safe.test, tests/uplevel.test,
	* tests/upvar.test, tests/var.test: Convert more tests to tcltest2 and
	factor them to be easier to understand.

	* generic/tclStrToD.c: Tidy up code so that more #ifdef-fery is
	quarantined at the front of the file and function headers follow the
	modern Tcl style.

2010-12-06  Jan Nijtmans  <nijtmans@users.sf.net>

	* generic/tclBinary.c:  [Bug 3129448]: Possible over-allocation on
	* generic/tclCkalloc.c: 64-bit platforms.
	* generic/tclTrace.c:

2010-12-05  Jan Nijtmans  <nijtmans@users.sf.net>

	* unix/tcl.m4: [Patch 3116490]: Cross-compile support for unix
	* unix/configure: (autoconf-2.59)

2010-12-03  Jeff Hobbs  <jeffh@ActiveState.com>

	* generic/tclUtil.c (TclReToGlob): Add extra check for multiple inner
	*s that leads to poor recursive glob matching, defer to original RE
	instead.  tclbench RE var backtrack.

2010-12-03  Jan Nijtmans  <nijtmans@users.sf.net>

	* generic/tclUtil.c:   Silence gcc warning when using -Wwrite-strings
	* generic/tclStrToD.c: Silence gcc warning for non-IEEE platforms
	* win/Makefile.in:  [Patch 3116490]: Cross-compile Tcl mingw32 on unix
	* win/tcl.m4:       This makes it possible to cross-compile Tcl/Tk for
	* win/configure.in: Windows (either 32-bit or 64-bit) out-of-the-box
	* win/configure:    on UNIX, using mingw-w64 build tools (If Itcl,
	tdbc and Thread take over the latest tcl.m4, they can do that too).

2010-12-01  Kevin B. Kenny  <kennykb@acm.org>

	* generic/tclStrToD.c (SetPrecisionLimits, TclDoubleDigits):
	[Bug 3124675]: Added meaningless initialization of 'i', 'ilim' and
	'ilim1' to silence warnings from the C compiler about possible use of
	uninitialized variables, Added a panic to the 'switch' that assigns
	them, to assert that the 'default' case is impossible.

2010-12-01  Jan Nijtmans  <nijtmans@users.sf.net>

	* generic/tclBasic.c: Fix gcc 64-bit warnings: cast from pointer to
	* generic/tclHash.c:  integer of different size.
	* generic/tclTest.c:
	* generic/tclThreadTest.c:
	* generic/tclStrToD.c: Fix gcc(-4.5.2) warning: 'static' is not at
	beginning of declaration.
	* generic/tclPanic.c: Allow Tcl_Panic() to enter the debugger on win32
	* generic/tclCkalloc.c: Use Tcl_Panic() in stead of duplicating the
	code.

2010-11-30  Jeff Hobbs  <jeffh@ActiveState.com>

	* generic/tclInt.decls, generic/tclInt.h, generic/tclIntDecls.h:
	* generic/tclStubInit.c: TclFormatInt restored at slot 24
	* generic/tclUtil.c (TclFormatInt): restore TclFormatInt func from
	2005-07-05 macro-ization. Benchmarks indicate it is faster, as a key
	int->string routine (e.g. int-indexed arrays).

2010-11-29 Alexandre Ferrieux  <ferrieux@users.sourceforge.net>

	* generic/tclBasic.c: Patch by Miguel, providing a
	[::tcl::unsupported::inject coroname command args], which prepends
	("injects") arbitrary code to a suspended coro's future resumption.
	Neat for debugging complex coros without heavy instrumentation.

2010-11-29  Kevin B. Kenny  <kennykb@acm.org>

	* generic/tclInt.decls:
	* generic/tclInt.h:
	* generic/tclStrToD.c:
	* generic/tclTest.c:
	* generic/tclTomMath.decls:
	* generic/tclUtil.c:
	* tests/util.test:
	* unix/Makefile.in:
	* win/Makefile.in:
	* win/makefile.vc: Rewrite of Tcl_PrintDouble and TclDoubleDigits that
	(a) fixes a severe performance problem with floating point shimmering
	reported by Karl Lehenbauer, (b) allows TclDoubleDigits to generate
	the digit strings for 'e' and 'f' format, so that it can be used for
	tcl_precision != 0 (and possibly later for [format]), (c) fixes [Bug
	3120139] by making TclPrintDouble inherently locale-independent, (d)
	adds test cases to util.test for correct rounding in difficult cases
	of TclDoubleDigits where fixed- precision results are requested. (e)
	adds test cases to util.test for the controversial aspects of [Bug
	3105247]. As a side effect, two more modules from libtommath
	(bn_mp_set_int.c and bn_mp_init_set_int.c) are brought into the build,
	since the new code uses them.

	* generic/tclIntDecls.h:
	* generic/tclStubInit.c:
	* generic/tclTomMathDecls.h:	Regenerated.

2010-11-24  Donal K. Fellows  <dkf@users.sf.net>

	* tests/chanio.test, tests/iogt.test, tests/ioTrans.test: Convert more
	tests to tcltest2 and factor them to be easier to understand.

2010-11-20  Donal K. Fellows  <dkf@users.sf.net>

	* tests/chanio.test: Converted many tests to tcltest2 by marking the
	setup and cleanup parts as such.

2010-11-19  Jan Nijtmans  <nijtmans@users.sf.net>

	* win/tclWin32Dll.c: Fix gcc warnings: unused variable 'registration'
	* win/tclWinChan.c:
	* win/tclWinFCmd.c:

2010-11-18  Jan Nijtmans  <nijtmans@users.sf.net>

	* win/tclAppInit.c: [FRQ 491789]: "setargv() doesn't support a unicode
	cmdline" now implemented for cygwin and mingw32 too.
	* tests/main.test: No longer disable tests Tcl_Main-1.4 and 1.6 on
	Windows, because those now work on all supported platforms.
	* win/configure.in:  Set NO_VIZ=1 when zlib is compiled in libtcl,
	this resolves compiler warnings in 64-bit and static builds.
	* win/configure (regenerated)

2010-11-18  Donal K. Fellows  <dkf@users.sf.net>

	* doc/file.n: [Bug 3111298]: Typofix.

	* tests/oo.test: [Bug 3111059]: Added testing that neatly trapped this
	issue.

2010-11-18  Miguel Sofer  <msofer@users.sf.net>

	* generic/tclNamesp.c: [Bug 3111059]: Fix leak due to bad looping
	construct.

2010-11-17  Jan Nijtmans  <nijtmans@users.sf.net>

	* win/tcl.m4: [FRQ 491789]: "setargv() doesn't support a unicode
	cmdline" now implemented for mingw-w64
	* win/configure    (re-generated)

2010-11-16  Jan Nijtmans  <nijtmans@users.sf.net>

	* win/tclAppInit.c:Bring compilation under mingw-w64 a bit closer
	* win/cat.c:       to reality. See for what's missing:
	* win/tcl.m4:      <https://sourceforge.net/apps/trac/mingw-w64/wiki/Unicode%20apps>
	* win/configure:   (re-generated)
	* win/tclWinPort.h: [Bug 3110161]: Extensions using TCHAR don't
	compile on VS2005 SP1

2010-11-15  Andreas Kupries  <andreask@activestate.com>

	* doc/interp.n: [Bug 3081184]: TIP #378.
	* doc/tclvars.n: Performance fix for TIP #280.
	* generic/tclBasic.c:
	* generic/tclExecute.c:
	* generic/tclInt.h:
	* generic/tclInterp.c:
	* tests/info.test:
	* tests/interp.test:

2010-11-10  Andreas Kupries  <andreask@activestate.com>

	* changes:	Updates for 8.6b2 release.

2010-11-09  Donal K. Fellows  <dkf@users.sf.net>

	* generic/tclOOMethod.c (ProcedureMethodVarResolver): [Bug 3105999]:
	* tests/oo.test:	Make sure that resolver structures that are
				only temporarily needed get squelched.

2010-11-05  Jan Nijtmans  <nijtmans@users.sf.net>

	* generic/tclMain.c: Thanks, Kevin, for the fix, but this how it was
	supposed to be (TCL_ASCII_MAIN is only supposed to be defined on
	WIN32).

2010-11-05  Kevin B. Kenny  <kennykb@acm.org>

	* generic/tclMain.c: Added missing conditional on _WIN32 around code
	that messes around with the definition of _UNICODE, to correct a badly
	broken Unix build from Jan's last commit.

2010-11-04  Jan Nijtmans  <nijtmans@users.sf.net>

	* generic/tclDecls.h:	[FRQ 491789]: "setargv() doesn't support a
	* generic/tclMain.c:	unicode cmdline" implemented for Tcl on MSVC++
	* doc/Tcl_Main.3:
	* win/tclAppInit.c:
	* win/makefile.vc:
	* win/Makefile.in:
	* win/tclWin32Dll.c:	Eliminate minor MSVC warning TCHAR -> char
				conversion

2010-11-04  Reinhard Max  <max@suse.de>

	* tests/socket.test: Run the socket tests three times with the address
	family set to any, inet, and inet6 respectively. Use constraints to
	skip the tests if a family is found to be unsupported or not
	configured on the local machine. Adjust the tests to dynamically adapt
	to the address family that is being tested.

	Rework some of the tests to speed them up by avoiding (supposedly)
	unneeded [after]s.

2010-11-04  Stuart Cassoff  <stwo@users.sourceforge.net>

	* unix/Makefile.in:	[Patch 3101127]: Installer Improvements.
	* unix/install-sh:

2010-11-04  Donal K. Fellows  <dkf@users.sf.net>

	* tests/error.test (error-19.13): Another variation on testing for
	issues in [try] compilation.

	* doc/Tcl.n (Variable substitution): [Bug 3099086]: Increase clarity
	of explanation of what characters are actually permitted in variable
	substitutions. Note that this does not constitute a change of
	behavior; it is just an improvement of explanation.

2010-11-04  Don Porter  <dgp@users.sourceforge.net>

	* changes:	Updates for 8.6b2 release.  (Thanks Andreas Kupries)

2010-11-03  Jan Nijtmans  <nijtmans@users.sf.net>

	* win/tclWinFcmd.c:    [FRQ 2965056]: Windows build with -DUNICODE
	* win/tclWinFile.c:    (more clean-ups for pre-win2000 stuff)
	* win/tclWinReg.c:

2010-11-03  Donal K. Fellows  <dkf@users.sf.net>

	* generic/tclCmdMZ.c (TryPostBody):  Ensure that errors when setting
	* tests/error.test (error-19.1[12]): message/opt capture variables get
					     reflected properly to the caller.

2010-11-03  Kevin B. Kenny  <kennykb@acm.org>

	* generic/tclCompCmds.c (TclCompileCatchCmd): [Bug 3098302]:
	* tests/compile.test (compile-3.6): Reworked the compilation of the
	[catch] command so as to avoid placing any code that might throw an
	exception (specifically, any initial substitutions or any stores to
	result or options variables) between the BEGIN_CATCH and END_CATCH but
	outside the exception range.  Added a test case that panics on a stack
	smash if the change is not made.

2010-11-01  Stuart Cassoff  <stwo@users.sourceforge.net>

	* library/safe.tcl:	Improved handling of non-standard module path
	* tests/safe.test:	lists, empty path lists in particular.

2010-11-01  Kevin B. Kenny  <kennykb@acm.org>

	* library/tzdata/Asia/Hong_Kong:
	* library/tzdata/Pacific/Apia:
	* library/tzdata/Pacific/Fiji:   Olson's tzdata2010o.

2010-10-29  Alexandre Ferrieux  <ferrieux@users.sourceforge.net>

	* generic/tclTimer.c:	[Bug 2905784]: Stop small [after]s from
				wasting CPU while keeping accuracy.

2010-10-28  Kevin B. Kenny  <kennykb@acm.org>

	[dogeen-assembler-branch]
	* generic/tclAssembly.c:
	* tests/assembly.test (assemble-31.*): Added jump tables.

2010-10-28  Don Porter  <dgp@users.sourceforge.net>

	* tests/http.test:	[Bug 3097490]: Make http-4.15 pass in
				isolation.

	* unix/tclUnixSock.c:	[Bug 3093120]: Prevent calls of
				freeaddrinfo(NULL) which can crash some
				systems.  Thanks Larry Virden.

2010-10-26  Reinhard Max  <max@suse.de>

	* Changelog.2008: Split off from Changelog.
	* generic/tclIOSock.c (TclCreateSocketAddress): The interp != NULL
	check is needed for ::tcl::unsupported::socketAF as well.

2010-10-26  Donal K. Fellows  <dkf@users.sf.net>

	* unix/tclUnixSock.c (TcpGetOptionProc): Prevent crash if interp is
	* win/tclWinSock.c (TcpGetOptionProc):   NULL (a legal situation).

2010-10-26  Reinhard Max  <max@suse.de>

	* unix/tclUnixSock.c (TcpGetOptionProc): Added support for
	::tcl::unsupported::noReverseDNS, which if set to any value, prevents
	[fconfigure -sockname] and [fconfigure -peername] from doing
	reverse DNS queries.

2010-10-24  Kevin B. Kenny  <kennykb@acm.org>

	[dogeen-assembler-branch]
	* generic/tclAssembly.c:
	* tests/assembly.test (assemble-17.15): Reworked branch handling so
	that forward branches can use jump1 (jumpTrue1, jumpFalse1). Added
	test cases that the forward branches will expand to jump4, jumpTrue4,
	jumpFalse4 when needed.

2010-10-23  Kevin B. Kenny  <kennykb@acm.org>

	[dogeen-assembler-branch]
	* generic/tclAssembly.h (removed):
				Removed file that was included in only one
				source file.
	* generictclAssembly.c:	Inlined tclAssembly.h.

2010-10-17  Alexandre Ferrieux  <ferrieux@users.sourceforge.net>

	* doc/info.n:            [Patch 2995655]:
	* generic/tclBasic.c:    Report inner contexts in [info errorstack]
	* generic/tclCompCmds.c:
	* generic/tclCompile.c:
	* generic/tclCompile.h:
	* generic/tclExecute.c:
	* generic/tclInt.h:
	* generic/tclNamesp.c:
	* tests/error.test:
	* tests/result.test:

2010-10-20  Donal K. Fellows  <dkf@users.sf.net>

	* generic/tclCompCmds.c (TclCompileDictForCmd): Update the compilation
	* generic/tclCompile.c (tclInstructionTable):	of [dict for] so that
	* generic/tclExecute.c (TEBCresume):		it no longer makes any
	use of INST_DICT_DONE now that's not needed, and make it clearer in
	the implementation of the instruction that it's just a deprecated form
	of unset operation. Followup to my commit of 2010-10-16.

2010-10-19  Donal K. Fellows  <dkf@users.sf.net>

	* generic/tclZlib.c (Tcl_ZlibStreamGet): [Bug 3081008]: Ensure that
	when a bytearray gets its internals entangled with zlib for more than
	a passing moment, that bytearray will never be shimmered away. This
	increases the amount of copying but is simple to get right, which is a
	reasonable trade-off.

	* generic/tclStringObj.c (Tcl_AppendObjToObj): Added some special
	cases so that most of the time when you build up a bytearray by
	appending, it actually ends up being a bytearray rather than
	shimmering back and forth to string.

	* tests/http11.test (check_crc): Use a simpler way to express the
	functionality of this procedure.

	* generic/tclZlib.c: Purge code that wrote to the object returned by
	Tcl_GetObjResult, as we don't want to do that anti-pattern no more.

2010-10-18  Jan Nijtmans  <nijtmans@users.sf.net>

	* tools/uniParse.tcl:   [Bug 3085863]: tclUniData was 9 years old;
	Ignore non-BMP characters and fix comment about UnicodeData.txt file.
	* generic/regcomp.c:    Fix comment
	* tests/utf.test:       Add some Unicode 6 testcases

2010-10-17  Alexandre Ferrieux  <ferrieux@users.sourceforge.net>

	* doc/info.n:           Document [info errorstack] faithfully.

2010-10-16  Donal K. Fellows  <dkf@users.sf.net>

	* generic/tclExecute.c (ReleaseDictIterator): Factored out the release
	of the bytecode-level dictionary iterator information so that the
	side-conditions on instruction issuing are simpler.

2010-10-15  Jan Nijtmans  <nijtmans@users.sf.net>

	* generic/reg_locale.c: [Bug 3085863]: tclUniData 9 years old: Updated
	* generic/tclUniData.c: Unicode tables to latest UnicodeData.txt,
	* tools/uniParse.tcl:   corresponding with Unicode 6.0 (except for
				out-of-range chars > 0xFFFF)

2010-10-13  Don Porter  <dgp@users.sourceforge.net>

	* generic/tclCompile.c:	Alternative fix for [Bugs 467523,983660] where
	* generic/tclExecute.c:	sharing of empty scripts is allowed again.

2010-10-13  Jan Nijtmans  <nijtmans@users.sf.net>

	* win/tclWinThrd.h: (removed) because it is just empty en used nowhere
	* win/tcl.dsp

2010-10-12  Jan Nijtmans  <nijtmans@users.sf.net>

	* tools/uniClass.tcl:    Spacing and comments: let uniClass.tcl
	* generic/regc_locale.c: generation match better the current
				 (hand-modified) regc_locale.c
	* tools/uniParse.tcl:    Generate proper const qualifiers for
	* generic/tclUniData.c:  tclUniData.c

2010-10-12  Reinhard Max  <max@suse.de>

	* unix/tclUnixSock.c (CreateClientSocket): [Bug 3084338]: Fix a
	memleak and refactor the calls to freeaddrinfo().

2010-10-11  Jan Nijtmans  <nijtmans@users.sf.net>

	* win/tclWinDde.c:    [FRQ 2965056]: Windows build with -DUNICODE
	* win/tclWinReg.c:
	* win/tclWinTest.c:   More cleanups
	* win/tclWinFile.c:   Add netapi32 to the link line, so we no longer
	* win/tcl.m4:         have to use LoadLibrary to access those
			      functions.
	* win/makefile.vc:
	* win/configure:      (Re-generate with autoconf-2.59)
	* win/rules.vc        Update for VS10

2010-10-09  Miguel Sofer  <msofer@users.sf.net>

	* generic/tclExecute.c: Fix overallocation of exec stack in TEBC (due
	to mixing numwords and numbytes)

2010-10-08  Jan Nijtmans  <nijtmans@users.sf.net>

	* generic/tclIOSock.c: On Windows, use gai_strerrorA

2010-10-06  Don Porter  <dgp@users.sourceforge.net>

	* tests/winPipe.test:	Test hygiene with makeFile and removeFile.

	* generic/tclCompile.c:	[Bug 3081065]: Prevent writing to the intrep
	* tests/subst.test:	fields of a freed Tcl_Obj.

2010-10-06  Kevin B. Kenny  <kennykb@acm.org>

	[dogeen-assembler-branch]

	* generic/tclAssembly.c:
	* generic/tclAssembly.h:
	* tests/assemble.test: Added catches. Still needs a lot of testing.

2010-10-02  Kevin B. Kenny  <kennykb@acm.org>

	[dogeen-assembler-branch]

	* generic/tclAssembly.c:
	* generic/tclAssembly.h:
	* tests/assemble.test: Added dictAppend, dictIncrImm, dictLappend,
	dictSet, dictUnset, nop, regexp, nsupvar, upvar, and variable.

2010-10-02  Donal K. Fellows  <dkf@users.sf.net>

	* generic/tclExecute.c (TEBCresume): [Bug 3079830]: Added invalidation
	of string representations of dictionaries in some cases.

2010-10-01  Jeff Hobbs  <jeffh@ActiveState.com>

	* generic/tclExecute.c (EvalStatsCmd): change 'evalstats' to return
	data to interp by default, or if given an arg, use that as filename to
	output to (accepts 'stdout' and 'stderr').  Fix output to print used
	inst count data.
	* generic/tclCkalloc.c: Change TclDumpMemoryInfo sig to allow objPtr
	* generic/tclInt.decls: as well as FILE* as output.
	* generic/tclIntDecls.h:

2010-10-01  Donal K. Fellows  <dkf@users.sf.net>

	* generic/tclBasic.c, generic/tclClock.c, generic/tclEncoding.c,
	* generic/tclEnv.c, generic/tclLoad.c, generic/tclNamesp.c,
	* generic/tclObj.c, generic/tclRegexp.c, generic/tclResolve.c,
	* generic/tclResult.c, generic/tclUtil.c, macosx/tclMacOSXFCmd.c:
	More purging of strcpy() from locations where we already know the
	length of the data being copied.

2010-10-01  Kevin B. Kenny  <kennykb@acm.org>

	[dogeen-assembler-branch]

	* tests/assemble.test:
	* generic/tclAssemble.h:
	* generic/tclAssemble.c:  Added listIn, listNotIn, and dictGet.

2010-09-30  Kevin B. Kenny  <kennykb@acm.org>

	[dogeen-assembler-branch]

	* tests/assemble.test:   Added tryCvtToNumeric and several more list
	* generic/tclAssemble.c: operations.
	* generic/tclAssemble.h:

2010-09-29  Kevin B. Kenny  <kennykb@acm.org>

	[dogeen-assembler-branch]

	* tests/assemble.test:   Completed conversion of tests to a
	* generic/tclAssemble.c: "white box" structure that follows the
	C code. Added missing safety checks on the operands of 'over' and
	'reverse' so that negative operand counts don't smash the stack.

2010-09-29  Jan Nijtmans  <nijtmans@users.sf.net>

	* unix/configure:	Re-generate with autoconf-2.59
	* win/configure:
	* generic/tclMain.c:	Make compilable with -DUNICODE as well

2010-09-28  Reinhard Max  <max@suse.de>

	TIP #162 IMPLEMENTATION

	* doc/socket.n:		Document the changes to the [socket] and
				[fconfigure] commands.

	* generic/tclInt.h:	Introduce TclCreateSocketAddress() as a
	* generic/tclIOSock.c:	replacement for the platform-dependent
	* unix/tclUnixSock.c:	TclpCreateSocketAddress() functions. Extend
	* unix/tclUnixChan.c:	the [socket] and [fconfigure] commands to
	* unix/tclUnixPort.h:	behave as proposed in TIP #162. This is the
	* win/tclWinSock.c:	core of what is required to support the use of
	* win/tclWinPort.h:	IPv6 sockets in Tcl.

	* compat/fake-rfc2553.c: A compat implementation of the APIs defined
	* compat/fake-rfc2553.h: in RFC-2553 (getaddrinfo() and friends) on
				 top of the existing gethostbyname() etc.
	* unix/configure.in:	 Test whether the fake-implementation is
	* unix/tcl.m4:		 needed.
	* unix/Makefile.in:	 Add a compile target for fake-rfc2553.

	* win/configure.in:	Allow cross-compilation by default.

	* tests/socket.test:	Improve the test suite to make more use of
	* tests/remote.tcl:	randomized ports to reduce interference with
				tests running in parallel or other services on
				the machine.

2010-09-28  Kevin B. Kenny  <kennykb@acm.org>

	[dogeen-assembler-branch]

	* tests/assemble.test: Added more "white box" tests.
	* generic/tclAssembly.c: Added the error checking and reporting
	for undefined labels. Revised code so that no pointers into the
	bytecode sequence are held (because the sequence can move!),
	that no Tcl_HashEntry pointers are held (because the hash table
	doesn't guarantee their stability!) and to eliminate the BBHash
	table, which is merely additional information indexed by jump
	labels and can just as easily be held in the 'label' structure.
	Renamed shared structures to CamelCase, and renamed 'label' to
	JumpLabel because other types of labels may eventually be possible.

2010-09-27  Kevin B. Kenny  <kennykb@acm.org>

	[dogeen-assembler-branch]

	* tests/assemble.test: Added more "white box" tests.
	* generic/tclAssembly.c: Fixed bugs exposed by the new tests.
	(a) [eval] and [expr] had incorrect stack balance computed if
	the arg was not a simple word. (b) [concat] accepted a negative
	operand count. (c) [invoke] accepted a zero or negative operand
	count. (d) more misspelt error messages.
	Also replaced a funky NRCallTEBC with the new call
	TclNRExecuteByteCode, necessitated by a merge with changes on the
	HEAD.

2010-09-26  Miguel Sofer  <msofer@users.sf.net>

	* generic/tclBasic.c:    [Patch 3072080] (minus the itcl
	* generic/tclCmdIL.c:    update): a saner NRE.
	* generic/tclCompExpr.c:
	* generic/tclCompile.c:  This makes TclNRExecuteByteCode (ex TEBC)
	* generic/tclCompile.h:  to be a normal NRE citizen: it loses its
	* generic/tclExecute.c:  special status.
	* generic/tclInt.decls:  The logic flow within the BC engine is
	* generic/tclInt.h:      simplified considerably.
	* generic/tclIntDecls.h:
	* generic/tclObj.c:
	* generic/tclProc.c:
	* generic/tclTest.c:

	* generic/tclVar.c: Use the macro HasLocalVars everywhere

2010-09-26  Miguel Sofer  <msofer@users.sf.net>

	* generic/tclOOMethod.c (ProcedureMethodVarResolver): avoid code
	duplication, let the runtime var resolver call the compiled var
	resolver.

2010-09-26  Kevin B. Kenny  <kennykb@acm.org>

	[dogeen-assembler-branch]

	* tests/assemble.test:	Added many new tests moving toward a more
	comprehensive test suite for the assembler.
	* generic/tclAssembly.c:	Fixed bugs exposed by the new tests:
	(a) [bitnot] and [not] had incorrect operand counts. (b)
	INST_CONCAT cannot concatenate zero objects. (c) misspelt error
	messages. (d) the "assembly code" internal representation lacked
	a duplicator, which caused double-frees of the Bytecode object
	if assembly code ever was duplicated.

2010-09-25  Kevin B. Kenny   <kennykb@acm.org>

	[dogeen-assembler-branch]

	* generic/tclAssembly.c:	Massive refactoring of the assembler
	* generic/tclAssembly.h:	to use a Tcl-like syntax (and use
	* tests/assemble.test:		Tcl_ParseCommand to parse it). The
	* tests/assemble1.bench:	refactoring also ensures that
	Tcl_Tokens in the assembler have string ranges inside the source
	code, which allows for [eval] and [expr] assembler directives
	that simply call TclCompileScript and TclCompileExpr recursively.

2010-09-24  Jeff Hobbs  <jeffh@ActiveState.com>

	* tests/stringComp.test: improved string eq/cmp test coverage
	* generic/tclExecute.c (TclExecuteByteCode): merge INST_STR_CMP and
	INST_STR_EQ/INST_STR_NEQ paths.  Speeds up eq/ne/[string eq] with
	obj-aware comparisons and eq/==/ne/!= with length equality check.

2010-09-24  Andreas Kupries  <andreask@activestate.com>

	* tclWinsock.c: [Bug 3056775]: Fixed race condition between thread and
	internal co-thread access of a socket's structure because of the
	thread not using the socketListLock in TcpAccept(). Added
	documentation on how the module works to the top.

2010-09-23  Jan Nijtmans  <nijtmans@users.sf.net>

	* generic/tclDecls.h: Make Tcl_SetPanicProc and Tcl_GetStringResult
	* unix/tclAppInit.c:  callable without stubs, just as Tcl_SetVar.
	* win/tclAppInit.c:

2010-09-23  Don Porter  <dgp@users.sourceforge.net>

	* generic/tclCmdAH.c:   Fix cases where value returned by
	* generic/tclEvent.c:   Tcl_GetReturnOptions() was leaked.
	* generic/tclMain.c:    Thanks to Jeff Hobbs for discovery of the
	anti-pattern to seek and destroy.

2010-09-23  Jan Nijtmans  <nijtmans@users.sf.net>

	* unix/tclAppInit.c:  Make compilable with -DUNICODE (not activated
	* win/tclAppInit.c:   yet), many clean-ups in comments.

2010-09-22  Miguel Sofer  <msofer@users.sf.net>

	* generic/tclExecute: [Bug 3072640]: One more DECACHE_STACK_INFO() was
	missing.

	* tests/execute.test: Added execute-10.3 for [Bug 3072640]. The test
	causes a mem failure.

	* generic/tclExecute: Protect all possible writes to ::errorInfo or
	::errorCode with DECACHE_STACK_INFO(), as they could run traces. The
	new calls to be protected are Tcl_ResetResult(), Tcl_SetErrorCode(),
	IllegalExprOperandType(), TclExprFloatError(). The error was triggered
	by [Patch 3072080].

2010-09-22  Jan Nijtmans  <nijtmans@users.sf.net>

	* win/tcl.m4:		Add kernel32 to LIBS, so the link line for
	* win/configure:	mingw is exactly the same as for MSVC++.

2010-09-21  Jeff Hobbs  <jeffh@ActiveState.com>

	* generic/tclExecute.c (TclExecuteByteCode):
	* generic/tclOOMethod.c (ProcedureMethodCompiledVarConnect):
	* generic/tclVar.c (TclLookupSimpleVar, CompareVarKeys):
	* generic/tclPathObj.c (Tcl_FSGetNormalizedPath, Tcl_FSEqualPaths):
	* generic/tclIOUtil.c (TclFSCwdPointerEquals): peephole opt
	* generic/tclResult.c (TclMergeReturnOptions): Use memcmp where
	applicable as possible speedup on some libc variants.

2010-09-21  Kevin B. Kenny  <kennykb@acm.org>

	[BRANCH: dogeen-assembler-branch]

	* generic/tclAssembly.c (new file):
	* generic/tclAssembly.h:
	* generic/tclBasic.c (builtInCmds, Tcl_CreateInterp):
	* generic/tclInt.h:
	* tests/assemble.test (new file):
	* tests/assemble1.bench (new file):
	* unix/Makefile.in:
	* win/Makefile.in:
	* win/Makefile.vc:
		Initial commit of Ozgur Dogan Ugurlu's (SF user: dogeen)
		assembler for the Tcl bytecode language.

2010-09-21  Jan Nijtmans  <nijtmans@users.sf.net>

	* win/tclWinFile.c:   Fix declaration after statement.
	* win/tcl.m4:         Add -Wdeclaration-after-statement, so this
	* win/configure:      mistake cannot happen again.
	* win/tclWinFCmd.c:   [Bug 3069278]: Breakage on head Windows
	* win/tclWinPipe.c:   triggered by install-tzdata, final fix

2010-09-20  Jan Nijtmans  <nijtmans@users.sf.net>

	* win/tclWinFCmd.c: Eliminate tclWinProcs->useWide everywhere, since
	* win/tclWinFile.c: the value is always "1" on platforms >win95
	* win/tclWinPipe.c:

2010-09-19  Donal K. Fellows  <dkf@users.sf.net>

	* doc/file.n (file readlink): [Bug 3070580]: Typofix.

2010-09-18  Jan Nijtmans  <nijtmans@users.sf.net>

	* win/tclWinFCmd.c [Bug 3069278]: Breakage on head Windows triggered
	by install-tzdata. Temporary don't compile this with -DUNICODE, while
	investigating this bug.

2010-09-16  Jeff Hobbs  <jeffh@ActiveState.com>

	* win/tclWinFile.c: Remove define of FINDEX_INFO_LEVELS as all
	supported versions of compilers should now have it.

	* unix/Makefile.in: Do not pass current build env vars when using
	NATIVE_TCLSH in targets.

2010-09-16  Jan Nijtmans  <nijtmans@users.sf.net>

	* generic/tclDecls.h:    Make Tcl_FindExecutable() work in UNICODE
	* generic/tclEncoding.c: compiles (windows-only) as well as ASCII.
	* generic/tclStubInit.c: Needed for [FRQ 491789]: setargv() doesn't
	support a unicode cmdline.

2010-09-15  Donal K. Fellows  <dkf@users.sf.net>

	* generic/tclBinary.c (TclAppendBytesToByteArray): [Bug 3067036]: Make
	sure we never try to double zero repeatedly to get a buffer size. Also
	added a check for sanity on the size of buffer being appended.

2010-09-15  Don Porter  <dgp@users.sourceforge.net>

	* unix/Makefile.in:	Revise `make dist` target to tolerate the
	case of zero bundled packages.

2010-09-15  Jan Nijtmans  <nijtmans@users.sf.net>

	* tools/genStubs.tcl:   [Patch 3034251]: Backport ttkGenStubs.tcl
	* generic/tcl.decls:    features to genStubs.tcl. Make the "generic"
	* generic/tclInt.decls: argument in the *.decls files optional
	* generic/tclOO.decls:  (no change to any tcl*Decls.h files)
	* generic/tclTomMath.decls:
	This allows genStubs.tcl to generate the ttk stub files as well, while
	keeping full compatibility with existing *.decls files.

2010-09-14  Jan Nijtmans  <nijtmans@users.sf.net>

	* win/tclWinPort.h:  Allow all Win2000+ API entries in Tcl
	* win/tclWin32Dll.c: Eliminate dynamical loading of advapi23 and
	kernel32 symbols.

2010-09-13  Jan Nijtmans  <nijtmans@users.sf.net>

	* win/tclWinChan.c:      Various clean-ups, converting from
	* win/tclWinConsole.c:   tclWinProc->xxxProc directly to Xxx
	* win/tclWinInit.c:      (no change in functionality)
	* win/tclWinLoad.c:
	* win/tclWinSerial.c:
	* win/tclWinSock.c:
	* tools/genStubs.tcl:    Add scspec feature from ttkGenStubs.tcl
	  (no change in output for *Decls.h files)

2010-09-10  Jan Nijtmans  <nijtmans@users.sf.net>

	* win/tclWin32Dll.c: Partly revert yesterday's change, to make it work
	on VC++ 6.0 again.

2010-09-10  Donal K. Fellows  <dkf@users.sf.net>

	* doc/regsub.n: [Bug 3063568]: Fix for gotcha in example due to Tcl's
	special handling of backslash-newline. Makes example slightly less
	pure, but more useful.

2010-09-09  Jan Nijtmans  <nijtmans@users.sf.net>

	* win/makefile.vc:   Mingw should always link with -ladvapi32.
	* win/tcl.m4:
	* win/configure:     (regenerated)
	* win/tclWinInt.h:   Remove ascii variant of tkWinPocs table, it is
	* win/tclWin32Dll.c: no longer necessary. Fix CreateProcess signature
	* win/tclWinPipe.c:  and remove unused GetModuleFileName and lstrcpy.
	* win/tclWinPort.h:  Mingw/cygwin fixes: <tchar.h> should always be
	included, and fix conflict in various macro values: Always force the
	same values as in VC++.

2010-09-08  Don Porter  <dgp@users.sourceforge.net>

	* win/tclWinChan.c:	[Bug 3059922]: #ifdef protections to permit
	* win/tclWinFCmd.c:     builds with mingw on amd64 systems. Thanks to
				"mescalinum" for reporting and testing.

2010-09-08  Andreas Kupries  <andreask@activestate.com>

	* doc/tm.n: Added underscore to the set of characters accepted in
	module names. This is true for quite some time in the code, this
	change catches up the documentation.

2010-09-03  Donal K. Fellows  <dkf@users.sf.net>

	* tools/tcltk-man2html.tcl (plus-pkgs): Improve the package
	documentation search pattern to support the doctoos-generated
	directory structure.
	* tools/tcltk-man2html-utils.tcl (output-name): Made this more
	resilient against misformatted NAME sections, induced by import of
	Thread package documentation into Tcl doc tree.

2010-09-02  Andreas Kupries  <andreask@activestate.com>

	* doc/glob.n: Fixed documentation ambiguity regarding the handling
	of -join.

	* library/safe.tcl (safe::AliasGlob): Fixed another problem, the
	option -join does not stop option processing in the core builtin, so
	the emulation must not do that either.

2010-09-01  Andreas Kupries  <andreas_kupries@users.sourceforge.net>

	* library/safe.tcl (safe::AliasGlob): Moved the command extending the
	actual glob command with a -directory flag to when we actually have a
	proper untranslated path,

2010-09-01  Andreas Kupries  <andreask@activestate.com>

	* generic/tclExecute.c: [Bug 3057639]: Applied patch by Jeff to make
	* generic/tclVar.c:	the behaviour of lappend in bytecompiled mode
	* tests/append.test:	consistent with direct-eval and 'append'
	* tests/appendComp.test: generally. Added tests (append*-9.*)
	showing the difference.

2010-08-31  Jan Nijtmans  <nijtmans@users.sf.net>

	* win/rules.vc:               Typo (thanks to Twylite discovering
				      this)
	* generic/tclStubLib.c:       Revert to previous version: MSVC++ 6.0
	* generic/tclTomMathStubLib.c:cannot handle the new construct.
	* generic/tcl.decls           [Patch 2997642]: Many type casts needed
	* generic/tclDecls.h:         when using Tcl_Pkg* API. Remaining part.
	* generic/tclPkg.c:
	* generic/tclBasic.c:
	* generic/tclTomMathInterface.c:
	* doc/PkgRequire.3

2010-08-31  Andreas Kupries  <andreask@activestate.com>

	* win/tcl.m4: Applied patch by Jeff fixing issues with the manifest
	handling on Win64.
	* win/configure: Regenerated.

2010-08-30  Miguel Sofer  <msofer@users.sf.net>

	* generic/tclBasic.c:    [Bugs 3046594,3047235,3048771]: New
	* generic/tclCmdAH.c:    implementation for [tailcall] command: it now
	* generic/tclCmdMZ.c:    schedules the command and returns TCL_RETURN.
	* generic/tclExecute.c:  This fixes all issues with [catch] and [try].
	* generic/tclInt.h:      Thanks dgp for exploring the dark corners.
	* generic/tclNamesp.c:   More thorough testing is required.
	* tests/tailcall.test:

2010-08-30  Jan Nijtmans  <nijtmans@users.sf.net>

	* win/Makefile.in:   [FRQ 2965056]: Windows build with -DUNICODE
	* win/rules.vc:
	* win/tclWinFCmd.c:  Make sure that allocated TCHAR arrays are
	* win/tclWinFile.c:  always properly aligned as wchar_t, and
	* win/tclWinPipe.c:  not bigger than necessary.
	* win/tclWinSock.c:
	* win/tclWinDde.c:   Those 3 files are not converted yet to be
	* win/tclWinReg.c:   built with -DUNICODE, so add a TODO.
	* win/tclWinTest.c:
	* generic/tcl.decls:  [Patch 2997642]: Many type casts needed when
	* generic/tclDecls.h: using Tcl_Pkg* API. Partly.
	* generic/tclPkg.c:
	* generic/tclStubLib.c: Demonstration how this change can benefit
				code.
	* generic/tclTomMathStubLib.c:
	* doc/PkgRequire.3:

2010-08-29  Donal K. Fellows  <dkf@users.sf.net>

	* doc/dict.n: [Bug 3046999]: Corrected cross reference to array
	manpage to refer to (correct) existing subcommand.

2010-08-26  Jeff Hobbs  <jeffh@ActiveState.com>

	* unix/configure, unix/tcl.m4: SHLIB_LD_LIBS='${LIBS}' for OSF1-V*.
	Add /usr/lib64 to set of auto-search dirs. [Bug 1230554]
	(SC_PATH_X): Correct syntax error when xincludes not found.

	* win/Makefile.in (VC_MANIFEST_EMBED_DLL VC_MANIFEST_EMBED_EXE):
	* win/configure, win/configure.in, win/tcl.m4: SC_EMBED_MANIFEST
	macro and --enable-embedded-manifest configure arg added to support
	manifest embedding where we know the magic.  Help prevents DLL hell
	with MSVC8+.

2010-08-24  Jan Nijtmans  <nijtmans@users.sf.net>

	* generic/tcl.decls: [Bug 3007895]: Tcl_(Find|Create)HashEntry
	* generic/tclHash.c: stub entries can never be called.
	* generic/tclDecls.h:
	* generic/tclStubInit.c: [Patch 2994165]: Change signature of
	Tcl_FSGetNativePath and TclpDeleteFile follow-up: move stub entry back
	to original location.

2010-08-23  Kevin B. Kenny  <kennykb@acm.org>

	* library/tzdata/Africa/Cairo:
	* library/tzdata/Asia/Gaza: Olson's tzdata2010l.

2010-08-22  Jan Nijtmans  <nijtmans@users.sf.net>

	* generic/tclBasic.c:  [Patch 3009403]: Signature of Tcl_GetHashKey,
	* generic/tclBinary.c: Tcl_(Create|Find)HashEntry follow-up:
	* generic/tclCmdIL.c:  Remove many type casts which are no longer
	* generic/tclCompile.c:necessary as a result of this signature change.
	* generic/tclDictObj.c:
	* generic/tclEncoding.c:
	* generic/tclExecute.c:
	* generic/tclInterp.c:
	* generic/tclIOCmd.c:
	* generic/tclObj.c:
	* generic/tclProc.c:
	* generic/tclTest.c:
	* generic/tclTrace.c:
	* generic/tclUtil.c:
	* generic/tclVar.c:

2010-08-21  Donal K. Fellows  <dkf@users.sf.net>

	* doc/linsert.n: [Bug 3045123]: Make description of what is actually
	happening more accurate.

2010-08-21  Jan Nijtmans  <nijtmans@users.sf.net>

	* tools/genStubs.tcl: [Patch 3034251]: Backport ttkGenStubs.tcl
	features to genStubs.tcl, partly: Use void (*reserved$i)(void) = 0
	instead of void *reserved$i = NULL for unused stub entries, in case
	pointer-to-function and pointer-to-object are different sizes.
	* generic/tcl*Decls.h:   (regenerated)
	* generic/tcl*StubInit.c:(regenerated)

2010-08-20  Jan Nijtmans  <nijtmans@users.sf.net>

	* doc/Method.3:   Fix definition of Tcl_MethodType.

2010-08-19  Donal K. Fellows  <dkf@users.sf.net>

	* generic/tclTrace.c (TraceExecutionObjCmd, TraceCommandObjCmd)
	(TraceVariableObjCmd): [Patch 3048354]: Use memcpy() instead of
	strcpy() to avoid buffer overflow; we have the correct length of data
	to copy anyway since we've just allocated the target buffer.

2010-08-18  Jan Nijtmans  <nijtmans@users.sf.net>

	* tools/genStubs.tcl: [Patch 3034251]: Backport ttkGenStubs.tcl
	features to genStubs.tcl, partly: remove unneeded ifdeffery and put
	C++ guard around stubs pointer definition.
	* generic/*Decls.h:   (regenerated)

2010-08-18  Miguel Sofer  <msofer@users.sf.net>

	* generic/tclBasic.c:   New redesign of [tailcall]: find
	* generic/tclExecute.c: errors early on, so that errorInfo
	* generic/tclInt.h:     contains the proper info [Bug 3047235]
	* generic/tclNamesp.c:

	* generic/tclCmdAH.c (TclNRTryObjCmd): [Bug 3046594]: Block
	tailcalling out of the body of a non-bc'ed [try].

	* generic/tclBasic.c:    Redesign of [tailcall] to
	* generic/tclCmdAH.c:    (a) fix [Bug 3047235]
	* generic/tclCompile.h:  (b) enable fix for [Bug 3046594]
	* generic/tclExecute.c:  (c) enable recursive tailcalls
	* generic/tclInt.h:
	* generic/tclNamesp.c:
	* tests/tailcall.test:

2010-08-18  Donal K. Fellows  <dkf@users.sf.net>

	* library/safe.tcl (AliasGlob): [Bug 3004191]: Restore safe [glob] to
	working condition.

2010-08-15  Donal K. Fellows  <dkf@users.sf.net>

	* generic/tclProc.c (ProcWrongNumArgs): [Bug 3045010]: Make the
	handling of passing the wrong number of arguments to [apply] somewhat
	less verbose when a lambda term is present.

2010-08-14  Jan Nijtmans  <nijtmans@users.sf.net>

	* compat/unicows:    Remove completely, see [FRQ 2819611].
	* doc/FileSystem.3: [Patch 2994165]: Change signature of
	* generic/tcl.decls  Tcl_FSGetNativePath and TclpDeleteFile
	* generic/tclDecls.h:
	* generic/tclIOUtil.c:
	* generic/tclStubInit.c:
	* generic/tclInt.h:
	* unix/tclUnixFCmd.c:
	* win/tclWinFCmd.c:
	* doc/Hash.3: [Patch 3009403]: Signature of Tcl_GetHashKey,
	* generic/tcl.h:     Tcl_(Create|Find)HashEntry

2010-08-11  Jeff Hobbs  <jeffh@ActiveState.com>

	* unix/ldAix: Remove ancient (pre-4.2) AIX support
	* unix/configure: Regen with ac-2.59
	* unix/configure.in, unix/tclConfig.sh.in, unix/Makefile.in:
	* unix/tcl.m4 (AIX): Remove the need for ldAIX, replace with
	-bexpall/-brtl.  Remove TCL_EXP_FILE (export file) and other baggage
	that went with it.  Remove pre-4 AIX build support.

2010-08-11  Miguel Sofer  <msofer@users.sf.net>

	* generic/tclBasic.c (TclNRYieldToObjCmd):
	* tests/coroutine.test: Fixed bad copypasta snafu. Thanks to Andy Goth
	for finding the bug.

2010-08-10  Jeff Hobbs  <jeffh@ActiveState.com>

	* generic/tclUtil.c (TclByteArrayMatch): Patterns may not be
	null-terminated, so account for that.

2010-08-09  Don Porter  <dgp@users.sourceforge.net>

	* changes:	Updates for 8.6b2 release.

2010-08-04  Jeff Hobbs  <jeffh@ActiveState.com>

	* win/Makefile.in, win/makefile.bc, win/makefile.vc, win/tcl.dsp:
	* win/tclWinPipe.c (TclpCreateProcess):
	* win/stub16.c (removed): Removed Win9x tclpip8x.dll build and 16-bit
	application loader stub support.  Win9x is no longer supported.

	* win/tclWin32Dll.c (TclWinInit): Hard-enforce Windows 9x as an
	unsupported platform with a panic.  Code to support it still exists in
	other files (to go away in time), but new APIs are being used that
	don't exist on Win9x.

	* unix/tclUnixFCmd.c: Adjust license header as per
	ftp://ftp.cs.berkeley.edu/pub/4bsd/README.Impt.License.Change

	* license.terms: Fix DFARs note for number-adjusted rights clause

	* win/tclWin32Dll.c (asciiProcs, unicodeProcs):
	* win/tclWinLoad.c (TclpDlopen): 'load' use LoadLibraryEx with
	* win/tclWinInt.h (TclWinProcs): LOAD_WITH_ALTERED_SEARCH_PATH to
	prefer dependent DLLs in same dir as loaded DLL.

	* win/Makefile.in (%.${OBJEXT}): better implicit rules support

2010-08-04  Andreas Kupries  <andreask@activestate.com>

	* generic/tclIORChan.c: [Bug 3034840]: Fixed reference counting in
	* generic/tclIORTrans.c: InvokeTclMethod and callers.
	* tests/ioTrans.test:

2010-08-03  Andreas Kupries  <andreask@activestate.com>

	* tests/var.test (var-19.1): [Bug 3037525]: Added test demonstrating
	the local hashtable deletion crash and fix.

	* tests/info.test (info-39.1): Added forward copy of test in 8.5
	branch about [Bug 2933089]. Should not fail, and doesn't, after
	updating the line numbers to the changed position.

2010-08-02  Kevin B. Kenny  <kennykb@users.sf.net>

	* library/tzdata/America/Bahia_Banderas:
	* library/tzdata/Pacific/Chuuk:
	* library/tzdata/Pacific/Pohnpei:
	* library/tzdata/Africa/Cairo:
	* library/tzdata/Europe/Helsinki:
	* library/tzdata/Pacific/Ponape:
	* library/tzdata/Pacific/Truk:
	* library/tzdata/Pacific/Yap:			Olson's tzdata2010k.

2010-08-02  Miguel Sofer  <msofer@users.sf.net>

	* generic/tclVar.c: Correcting bad port of [Bug 3037525] fix

2010-07-28  Miguel Sofer  <msofer@users.sf.net>

	* generic/tclVar.c: [Bug 3037525]: Lose fickle optimisation in
	TclDeleteVars (used for runtime-created locals) that caused crash.

2010-07-29  Jan Nijtmans  <nijtmans@users.sf.net>

	* compat/zlib/win32/README.txt: Official build of zlib1.dll 1.2.5 is
	* compat/zlib/win32/USAGE.txt:  finally available, so put it in.
	* compat/zlib/win32/zlib1.dll:

2010-07-25  Donal K. Fellows  <dkf@users.sf.net>

	* doc/http.n: Corrected description of location of one of the entries
	in the state array.

2010-07-24  Jan Nijtmans  <nijtmans@users.sf.net>

	* generic/tclDecls.h: [Bug 3029891]: Functions that don't belong in
	* generic/tclTest.c:  the stub table.
	* generic/tclBasic.c: From [Bug 3030870] make itcl 3.x built with
	pre-8.6 work in 8.6: Relax the relation between Tcl_CallFrame and
	CallFrame.

2010-07-16  Donal K. Fellows  <dkf@users.sf.net>

	* generic/tclBasic.c: Added more errorCode setting.

2010-07-15  Donal K. Fellows  <dkf@users.sf.net>

	* generic/tclExecute.c (TclExecuteByteCode): Ensure that [dict get]
	* generic/tclDictObj.c (DictGetCmd): always generates an errorCode on
	a failure to look up an entry.

2010-07-11  Pat Thoyts  <patthoyts@users.sourceforge.net>

	* unix/configure: (regenerated)
	* unix/configure.in: For the NATIVE_TCLSH variable use the autoconf
	* unix/Makefile.in:  SC_PROG_TCLSH to try and find a locally installed
	native binary. This avoids manually fixing up when cross compiling. If
	there is not one, revert to using the build product.

2010-07-02  Don Porter  <dgp@users.sourceforge.net>

	* generic/tclInt.decs:	Reverted to the original TIP 337
	implementation on what to do with the obsolete internal stub for
	TclBackgroundException() (eliminate it!)
	* generic/tclIntDecls.h:	make genstubs
	* generic/tclStubInit.c:

2010-07-02  Jan Nijtmans  <nijtmans@users.sf.net>

	* generic/tclInt.decls:  [Bug 803489]: Tcl_FindNamespace problem in
	* generic/tclIntDecls.h: the Stubs table
	* generic/tclStubInit.c:

2010-07-02  Donal K. Fellows  <dkf@users.sf.net>

	* generic/tclExecute.c (IllegalExprOperandType): [Bug 3024379]: Made
	sure that errors caused by an argument to an operator being outside
	the domain of the operator all result in ::errorCode being ARITH
	DOMAIN and not NONE.

2010-07-01  Jan Nijtmans  <nijtmans@users.sf.net>

	* win/rules.vc:              [Bug 3020677]: wish can't link reg1.2
	* tools/checkLibraryDoc.tcl: formatting, spacing, cleanup unused
	* tools/eolFix.tcl:          variables; no change in generated output
	* tools/fix_tommath_h.tcl:
	* tools/genStubs.tcl:
	* tools/index.tcl:
	* tools/man2help2.tcl:
	* tools/regexpTestLib.tcl:
	* tools/tsdPerf.tcl:
	* tools/uniClass.tcl:
	* tools/uniParse.tcl:

2010-07-01  Donal K. Fellows  <dkf@users.sf.net>

	* doc/mathop.n: [Bug 3023165]: Fix typo that was preventing proper
	rendering of the exclusive-or operator.

2010-06-28  Jan Nijtmans  <nijtmans@users.sf.net>

	* generic/tclPosixStr.c: [Bug 3019634]: errno.h and tclWinPort.h have
	conflicting definitions. Added messages for ENOTRECOVERABLE, EOTHER,
	ECANCELED and EOWNERDEAD, and fixed various typing mistakes in other
	messages.

2010-06-25  Reinhard Max  <max@suse.de>

	* tests/socket.test: Prevent a race condition during shutdown of the
	remote test server that can cause a hang when the server is being run
	in verbose mode.

2010-06-24  Jan Nijtmans  <nijtmans@users.sf.net>

	* win/tclWinPort.h: [Bug 3019634]: errno.h and tclWinPort.h have
	conflicting definitions.

		***POTENTIAL INCOMPATIBILITY***
	On win32, the correspondence between errno and the related error
	message, as handled by Tcl_ErrnoMsg() changes. The error message is
	kept the same, but the corresponding errno value might change.

2010-06-22  Donal K. Fellows  <dkf@users.sf.net>

	* generic/tclCmdIL.c (Tcl_LsetObjCmd): [Bug 3019351]: Corrected wrong
	args message.

2010-06-21  Jan Nijtmans  <nijtmans@users.sf.net>

	* unix/tclLoadDl.c:    Eliminate various unnecessary type casts, use
	* unix/tclLoadNext.c:  function typedefs whenever possible
	* unix/tclUnixChan.c:
	* unix/tclUnixFile.c:
	* unix/tclUnixNotfy.c:
	* unix/tclUnixSock.c:
	* unix/tclUnixTest.c:
	* unix/tclXtTest.c:
	* generic/tclZlib.c:   Remove hack needed for zlib 1.2.3 on win32

2010-06-18  Donal K. Fellows  <dkf@users.sf.net>

	* library/init.tcl (auto_execok): [Bug 3017997]: Add .cmd to the
	default list of extensions that we can execute interactively.

2010-06-16  Jan Nijtmans  <nijtmans@users.sf.net>

	* tools/loadICU.tcl:   [Bug 3016135]: Traceback using clock format
	* library/msgs/he.msg: with locale of he_IL.

	* generic/tcl.h:       Simplify Tcl_AppInit and *_Init definitions,
	* generic/tclInt.h:    spacing. Change TclpThreadCreate and
	* generic/tcl.decls:   Tcl_CreateThread signature, making clear that
	* generic/tclDecls.h:  "proc" is a function pointer, as in all other
	* generic/tclEvent.c:  "proc" function parameters.
	* generic/tclTestProcBodyObj.c:
	* win/tclWinThrd.c:
	* unix/tclUnixThrd.c:
	* doc/Thread.3:
	* doc/Class.3:         Fix Tcl_ObjectMetadataType definition.

2010-06-14  Jan Nijtmans  <nijtmans@users.sf.net>

	* unix/Makefile.in:    Fix compilation of xttest with 8.6 changes
	* unix/tclXtNotify.c:
	* unix/tclXtTest.c:
	* generic/tclPipe.c:   Fix gcc warning (with -fstrict-aliasing=2)
	* library/auto.tcl:    Spacing and style fixes.
	* library/history.tcl:
	* library/init.tcl:
	* library/package.tcl:
	* library/safe.tcl:
	* library/tm.tcl:

2010-06-13  Donal K. Fellows  <dkf@users.sf.net>

	* tools/tcltk-man2html.tcl (make-man-pages): [Bug 3015327]: Make the
	title of a manual page be stored relative to its resulting directory
	name as well as its source filename. This was caused by both Tcl and a
	contributed package ([incr Tcl]) defining an Object.3. Also corrected
	the joining of strings in titles to avoid extra braces.

2010-06-09  Andreas Kupries  <andreask@activestate.com>

	* library/platform/platform.tcl: Added OSX Intel 64bit
	* library/platform/pkgIndex.tcl: Package updated to version 1.0.9.
	* unix/Makefile.in:
	* win/Makefile.in:

2010-06-09  Jan Nijtmans  <nijtmans@users.sf.net>

	* tools/tsdPerf.c:    Fix export of symbol Tsdperf_Init, when using
	-fvisibility=hidden. Make two functions static, eliminate some
	unnecessary type casts.
	* tools/configure.in: Update to Tcl 8.6
	* tools/configure:    (regenerated)
	* tools/.cvsignore    new file

2010-06-07  Alexandre Ferrieux  <ferrieux@users.sourceforge.net>

	* generic/tclExecute.c: Ensure proper reset of [info errorstack] even
	* generic/tclNamesp.c:  when compiling constant expr's with errors.

2010-06-05  Miguel Sofer  <msofer@users.sf.net>

	* generic/tclBasic.c:   [Bug 3008307]: make callerPtr chains be
	* generic/tclExecute.c: traversable accross coro boundaries. Add the
	special coroutine CallFrame (partially reverting commit of
	2009-12-10), as it is needed for coroutines that do not push a CF, eg,
	those with [eval] as command. Thanks to Colin McCormack (coldstore)
	and Alexandre Ferrieux for the hard work on this.

2010-06-03  Alexandre Ferrieux  <ferrieux@users.sourceforge.net>

	* generic/tclNamesp.c: Safer (and faster) computation of [uplevel]
	* tests/error.test:    offsets in TIP 348. Toplevel offsets no longer
	* tests/result.test:   overestimated.

2010-06-02  Jan Nijtmans  <nijtmans@users.sf.net>

	* generic/tclOO.h:  BUILD_tcloo is never defined (leftover)
	* win/makefile.bc:  Don't set BUILD_tcloo (leftover)
	See also entry below: 2008-06-01  Joe Mistachkin

2010-06-01  Alexandre Ferrieux  <ferrieux@users.sourceforge.net>

	* generic/tclNamesp.c: Fix computation of [uplevel] offsets in TIP 348
	* tests/error.test:    Only depend on callerPtr chaining now.
	* tests/result.test:   Needed for upcoming coro patch.

2010-05-31  Jan Nijtmans  <nijtmans@users.sf.net>

	* generic/tclVar.c:        Eliminate some casts to (Tcl_HashTable *)
	* generic/tclExecute.c:
	* tests/fileSystem.test:   Fix filesystem-5.1 test failure on CYGWIN

2010-05-28  Jan Nijtmans  <nijtmans@users.sf.net>

	* generic/tclInt.h: [Patch 3008541]: Order of TIP #348 fields in
	Interp structure

2010-05-28  Donal K. Fellows  <dkf@users.sf.net>

	* generic/tclCompCmdsSZ.c (IssueTryFinallyInstructions): [3007374]:
	Corrected error in handling of catch contexts to prevent crash with
	chained handlers.

	* generic/tclExecute.c (TclExecuteByteCode): Restore correct operation
	of instruction-level execution tracing (had been broken by NRE).

2010-05-27  Jan Nijtmans  <nijtmans@users.sf.net>

	* library/opt/optParse.tcl: Don't generate spaces at the end of a
	* library/opt/pkgIndex.tcl: line, eliminate ';' at line end, bump to
	* tools/uniParse.tcl:       v0.4.6
	* generic/tclUniData.c:
	* tests/opt.test:
	* tests/safe.test:

2010-05-21  Jan Nijtmans  <nijtmans@users.sf.net>

	* tools/installData.tcl: Make sure that copyDir only receives
	normalized paths, otherwise it might result in a crash on CYGWIN.
	Restyle according to the Tcl style guide.
	* generic/tclStrToD.c: [Bug 3005233]: Fix for build on OpenBSD vax

2010-05-19  Alexandre Ferrieux  <ferrieux@users.sourceforge.net>

	* tests/dict.test: Add missing tests for [Bug 3004007], fixed under
	                   the radar on 2010-02-24 (dkf): EIAS violation in
	                   list-dict conversions.

2010-05-19  Jan Nijtmans  <nijtmans@users.sf.net>

	* generic/regcomp.c:     Don't use arrays of length 1, just use a
	* generic/tclFileName.c: single element then, it makes code more
	* generic/tclLoad.c:     readable. (Here it even prevents a type cast)

2010-05-17  Jan Nijtmans  <nijtmans@users.sf.net>

	* generic/tclStrToD.c: [Bug 2996549]: Failure in expr.test on Win32

2010-05-17  Donal K. Fellows  <dkf@users.sf.net>

	* generic/tclCmdIL.c (TclInfoFrame): Change this code to use
	Tcl_GetCommandFullName rather than rolling its own. Discovered during
	the hunting of [Bug 3001438] but unlikely to be a fix.

2010-05-11  Jan Nijtmans  <nijtmans@users.sf.net>

	* win/tclWinConsole.c: [Patch 2997087]: Unnecessary type casts.
	* win/tclWinDde.c:
	* win/tclWinLoad.c:
	* win/tclWinNotify.c:
	* win/tclWinSerial.c:
	* win/tclWinSock.c:
	* win/tclWinTime.c:
	* win/tclWinPort.h: Don't duplicate CYGWIN timezone #define from
			    tclPort.h

2010-05-07  Andreas Kupries  <andreask@activestate.com>

	* library/platform/platform.tcl: Fix cpu name for Solaris/Intel 64bit.
	* library/platform/pkgIndex.tcl: Package updated to version 1.0.8.
	* unix/Makefile.in:
	* win/Makefile.in:

2010-05-06  Jan Nijtmans  <nijtmans@users.sf.net>

	* generic/tclPkg.c:   Unnecessary type casts, see [Patch 2997087]

2010-05-04  Jan Nijtmans  <nijtmans@users.sf.net>

	* win/tclWinNotify.c:	TCHAR-related fixes, making those two files
	* win/tclWinSock.c:	compile fine when TCHAR != char. Please see
	comments in [FRQ 2965056] (2965056-1.patch).

2010-05-03  Jan Nijtmans  <nijtmans@users.sf.net>

	* generic/tclIORChan.c:   Use "tclIO.h" and "tclTomMathDecls.h"
	* generic/tclIORTrans.c:  everywhere
	* generic/tclTomMath.h:
	* tools/fix_tommath_h.tcl:
	* libtommath/tommath.h:   Formatting (# should always be first char on
				  line)
	* win/tclAppInit.c:       For MINGW/CYGWIN, use GetCommandLineA
				  explicitly.
	* unix/.cvsignore:        Add pkg, *.dll

	* libtommath/tommath.h:       CONSTify various useful internal
	* libtommath/bn_mp_cmp_d.c:   functions (TclBignumToDouble, TclCeil,
	* libtommath/bn_mp_cmp_mag.c: TclFloor), and related tommath functions
	* libtommath/bn_mp_cmp.c:
	* libtommath/bn_mp_copy.c:
	* libtommath/bn_mp_count_bits.c:
	* libtommath/bn_mp_div_2d.c:
	* libtommath/bn_mp_mod_2d.c:
	* libtommath/bn_mp_mul_2d.c:
	* libtommath/bn_mp_neg.c:
	* generic/tclBasic.c:        Handle TODO: const correctness ?
	* generic/tclInt.h:
	* generic/tclStrToD.c:
	* generic/tclTomMath.decls:
	* generic/tclTomMath.h:
	* generic/tclTomMathDecls.h:

2010-04-30  Don Porter  <dgp@users.sourceforge.net>

	* generic/tcl.h:	Bump patchlevel to 8.6b1.2 to distinguish
	* library/init.tcl:	CVS snapshots from earlier snapshots as well
	* unix/configure.in:	as the 8.6b1 and 8.6b2 releases.
	* win/configure.in:

	* unix/configure:	autoconf-2.59
	* win/configure:

	* generic/tclBinary.c (TclAppendBytesToByteArray):	Add comments
	* generic/tclInt.h (TclAppendBytesToByteArray):	placing overflow
	protection responsibility on caller.  Convert "len" argument to signed
	int which any value already vetted for overflow issues will fit into.
	* generic/tclStringObj.c:	Update caller; standardize panic msg.

	* generic/tclBinary.c (UpdateStringOfByteArray): [Bug 2994924]:	Add
	panic when the generated string representation would grow beyond Tcl's
	size limits.

2010-04-30  Donal K. Fellows  <dkf@users.sf.net>

	* generic/tclBinary.c (TclAppendBytesToByteArray): Add extra armour
	against buffer overflows.

	* generic/tclBasic.c (NRInterpCoroutine): Corrected handling of
	* tests/coroutine.test (coroutine-6.4):   arguments to deal with
						  trickier cases.

2010-04-30  Miguel Sofer  <msofer@users.sf.net>

	* tests/coroutine.test: testing coroutine arguments after [yield]:
	check that only 0/1 allowed

2010-04-30  Donal K. Fellows  <dkf@users.sf.net>

	* generic/tclBasic.c (NRInterpCoroutine): Corrected handling of
	arguments to deal with trickier cases.

	* generic/tclCompCmds.c (TclCompileVariableCmd): Slightly tighter
	issuing of instructions.

	* generic/tclExecute.c (TclExecuteByteCode): Add peephole optimization
	of the fact that INST_DICT_FIRST and INST_DICT_NEXT always have a
	conditional jump afterwards.

	* generic/tclBasic.c (TclNRYieldObjCmd, TclNRYieldmObjCmd)
	(NRInterpCoroutine): Replace magic values for formal argument counts
	for coroutine command implementations with #defines, for an increase
	in readability.

2010-04-30  Jan Nijtmans  <nijtmans@users.sf.net>

	* generic/tclMain.c: Unnecessary TCL_STORAGE_CLASS re-definition. It
	was used for an ancient dummy reference to Tcl_LinkVar(), but that's
	already gone since 2002-05-29.

2010-04-29  Miguel Sofer  <msofer@users.sf.net>

	* generic/tclCompExpr.c: Slight change in the literal sharing
	* generic/tclCompile.c:  mechanism to avoid shimmering of
	* generic/tclCompile.h:  command names.
	* generic/tclLiteral.c:

2010-04-29  Andreas Kupries  <andreask@activestate.com>

	* library/platform/platform.tcl: Another stab at getting the /lib,
	* library/platform/pkgIndex.tcl: /lib64 difference right for linux.
	* unix/Makefile.in:		 Package updated to version 1.0.7.
	* win/Makefile.in:

2010-04-29  Kevin B. Kenny  <kennykb@acm.org>

	* library/tzdata/Antarctica/Macquarie:
	* library/tzdata/Africa/Casablanca:
	* library/tzdata/Africa/Tunis:
	* library/tzdata/America/Santiago:
	* library/tzdata/America/Argentina/San_Luis:
	* library/tzdata/Antarctica/Casey:
	* library/tzdata/Antarctica/Davis:
	* library/tzdata/Asia/Anadyr:
	* library/tzdata/Asia/Damascus:
	* library/tzdata/Asia/Dhaka:
	* library/tzdata/Asia/Gaza:
	* library/tzdata/Asia/Kamchatka:
	* library/tzdata/Asia/Karachi:
	* library/tzdata/Asia/Taipei:
	* library/tzdata/Europe/Samara:
	* library/tzdata/Pacific/Apia:
	* library/tzdata/Pacific/Easter:
	* library/tzdata/Pacific/Fiji:   Olson's tzdata2010i.

2010-04-29  Donal K. Fellows  <dkf@users.sf.net>

	* generic/tclBinary.c (TclAppendBytesToByteArray): [Bug 2992970]: Make
	* generic/tclStringObj.c (Tcl_AppendObjToObj): an append of a byte
	array to another into an efficent operation. The problem was the (lack
	of) a proper growth management strategy for the byte array.

2010-04-29  Jan Nijtmans  <nijtmans@users.sf.net>

	* compat/dirent2.h:	Include "tcl.h", not <tcl.h>, like everywhere
	* compat/dlfcn.h:	else, to ensure that the version in the Tcl
	* compat/stdlib.h:	distribution is used, not some version from
	* compat/string.h:	somewhere else.
	* compat/unistd.h:

2010-04-28  Jan Nijtmans  <nijtmans@users.sf.net>

	* win/Makefile.in:	Remove unused @MAN2TCLFLAGS@
	* win/tclWinPort.h:	Move <limits.h> include from tclInt.h to
	* generic/tclInt.h:	tclWinPort.h, and eliminate unneeded
	* generic/tclEnv.c:	<stdlib.h>, <stdio.h> and <string.h>, which
				are already in tclInt.h
	* generic/regcustom.h:	Move "tclInt.h" from regcustom.h up to
	* generic/regex.h:	regex.h.
	* generic/tclAlloc.c:	Unneeded <stdio.h> include.
	* generic/tclExecute.c:	Fix gcc warning: comparison between signed and
				unsigned.

2010-04-28  Donal K. Fellows  <dkf@users.sf.net>

	* generic/tclInt.h (TclIsVarDirectUnsettable): Corrected flags so that
	deletion of traces is not optimized out...

	* generic/tclExecute.c (ExecuteExtendedBinaryMathOp)
	(TclCompareTwoNumbers,ExecuteExtendedUnaryMathOp,TclExecuteByteCode):
	[Patch 2981677]: Move the less common arithmetic operations (i.e.,
	exponentiation and operations on non-longs) out of TEBC for a big drop
	in the overall size of the stack frame for most code. Net effect on
	speed is minimal (slightly faster overall in tclbench). Also extended
	the number of places where TRESULT handling is replaced with a jump to
	dedicated code.

2010-04-27  Donal K. Fellows  <dkf@users.sf.net>

	* generic/tclExecute.c (TclExecuteByteCode): Rearrange location of an
	assignment to shorten the object code.

2010-04-27  Jan Nijtmans  <nijtmans@users.sf.net>

	* generic/tclIOUtil.c (Tcl_FSGetNativePath): [Bug 2992292]:
	tclIOUtil.c assignment type mismatch compiler warning
	* generic/regguts.h:     If tclInt.h or tclPort.h is already
	* generic/tclBasic.c:    included, don't include <limits.h>
	* generic/tclExecute.c:  again. Follow-up to [Bug 2991415]:
	* generic/tclIORChan.c:  tclport.h #included before limits.h
	* generic/tclIORTrans.c: See comments in [Bug 2991415]
	* generic/tclObj.c:
	* generic/tclOOInt.h:
	* generic/tclStrToD.c:
	* generic/tclTomMath.h:
	* generic/tclTomMathInterface.c:
	* generic/tclUtil.c:
	* compat/strtod.c:
	* compat/strtol.c:

2010-04-27  Kevin B. Kenny  <kennykb@acm.org>

	* unix/tclLoadDl.c (FindSymbol): [Bug 2992295]: Simplified the logic
	so that the casts added in Donal Fellows's change for the same bug are
	no longer necessary.

2010-04-26  Donal K. Fellows  <dkf@users.sf.net>

	* unix/tclLoadDl.c (FindSymbol): [Bug 2992295]: Added an explicit cast
	because auto-casting between function and non-function types is never
	naturally warning-free.

	* generic/tclStubInit.c:   Add a small amount of gcc-isms (with #ifdef
	* generic/tclOOStubInit.c: guards) to ensure that warnings are issued
	when these files are older than the various *.decls files.

2010-04-25  Miguel Sofer  <msofer@users.sf.net>

	* generic/tclBasic.c:    Add unsupported [yieldm] command. Credit
	* generic/tclInt.h:      Lars Hellstrom for the basic idea.

2010-04-24  Miguel Sofer  <msofer@users.sf.net>

	* generic/tclBasic.c:    Modify api of TclSpliceTailcall() to fix
	* generic/tclExecute.c:  [yieldTo], which had not survived the latest
	* generic/tclInt.h:      mods to tailcall. Thanks kbk for detecting
	the problem.

2010-04-23  Jan Nijtmans  <nijtmans@users.sf.net>

	* unix/tclUnixPort.h: [Bug 2991415]: tclport.h #included before
	limits.h

2010-04-22  Jan Nijtmans  <nijtmans@users.sf.net>

	* generic/tclPlatDecls.h:  Move TCHAR fallback typedef from tcl.h to
	* generic/tcl.h:           tclPlatDecls.h (as suggested by dgp)
	* generic/tclInt.h:        fix typo
	* generic/tclIOUtil.c:     Eliminate various unnecessary
	* unix/tclUnixFile.c:      type casts.
	* unix/tclUnixPipe.c:
	* win/tclWinChan.c:
	* win/tclWinFCmd.c:
	* win/tclWinFile.c:
	* win/tclWinLoad.c:
	* win/tclWinPipe.c:

2010-04-20  Jan Nijtmans  <nijtmans@users.sf.net>

	* generic/tclTest.c:  Use function prototypes from the FS API.
	* compat/zlib/*:      Upgrade to zlib 1.2.5

2010-04-19  Donal K. Fellows  <dkf@users.sf.net>

	* generic/tclExecute.c (TclExecuteByteCode): Improve commenting and
	reduce indentation for the Invocation Block.

2010-04-18  Donal K. Fellows  <dkf@users.sf.net>

	* doc/unset.n: [Bug 2988940]: Fix typo.

2010-04-15  Jan Nijtmans  <nijtmans@users.sf.net>

	* win/tclWinPort.h:       Move inclusion of <tchar.h> from
	* generic/tcl.h:          tclPlatDecls.h to tclWinPort.h, where it
	* generic/tclPlatDecls.h: belongs. Add fallback in tcl.h, so TCHAR is
				  available in win32 always.

2010-04-15  Donal K. Fellows  <dkf@users.sf.net>

	* doc/try.n: [Bug 2987551]: Fix typo.

2010-04-14  Andreas Kupries  <andreask@activestate.com>

	* library/platform/platform.tcl: Linux platform identification:
	* library/platform/pkgIndex.tcl: Check /lib64 for existence of files
	* unix/Makefile.in: matching libc* before accepting it as base
	* win/Makefile.in:  directory. This can happen on weirdly installed
	32bit systems which have an empty or partially filled /lib64 without
	an actual libc. Bumped to version 1.0.6.

2010-04-13  Jan Nijtmans  <nijtmans@users.sf.net>

	* win/tclWinPort.h: Fix [Patch 2986105]: conditionally defining
	* win/tclWinFile.c: strcasecmp/strncasecmp
	* win/tclWinLoad.c: Fix gcc warning: comparison of unsigned expression
	>= 0 is always true

2010-04-08  Donal K. Fellows  <dkf@users.sf.net>

	* generic/tclCompCmdsSZ.c (TclSubstCompile): If the first token does
	not result in a *guaranteed* push of a Tcl_Obj on the stack, we must
	push an empty object. Otherwise it is possible to get to a 'concat1'
	or 'done' without enough values on the stack, resulting in a crash.
	Thanks to Joe Mistachkin for identifying a script that could trigger
	this case.

2010-04-07  Donal K. Fellows  <dkf@users.sf.net>

	* doc/catch.n, doc/info.n, doc/return.n: Formatting.

2010-04-06  Donal K. Fellows  <dkf@users.sf.net>

	* doc/Load.3: Minor corrections of formatting and cross links.

2010-04-06  Jan Nijtmans  <nijtmans@users.sf.net>

	* win/configure:       (regenerate with autoconf-2.59)
	* unix/configure:
	* unix/installManPage: [Bug 2982540]: configure and install* script
	* unix/install-sh:     files should always have LF line ending.
	* doc/Load.3:          Fix signature of Tcl_LoadFile in documentation.

2010-04-05  Alexandre Ferrieux  <ferrieux@users.sourceforge.net>

	TIP #348 IMPLEMENTATION

	* generic/tclBasic.c: [Patch 2868499]: Substituted error stack
	* generic/tclCmdIL.c:
	* generic/tclInt.h:
	* generic/tclNamesp.c:
	* generic/tclResult.c:
	* doc/catch.n:
	* doc/info.n:
	* doc/return.n:
	* tests/cmdMZ.test:
	* tests/error.test:
	* tests/execute.test:
	* tests/info.test:
	* tests/init.test:
	* tests/result.test:

2010-04-05  Donal K. Fellows  <dkf@users.sf.net>

	* unix/tcl.m4 (SC_ENABLE_THREADS): Flip the default for whether to
	* win/tcl.m4 (SC_ENABLE_THREADS):  build in threaded mode. Part of
	* win/rules.vc:			   TIP #364.

	* unix/tclLoadDyld.c (FindSymbol): Better human-readable error message
	generation to match code in tclLoadDl.c.

2010-04-04  Donal K. Fellows  <dkf@users.sf.net>

	* generic/tclIOUtil.c, unix/tclLoadDl.c: Minor changes to enforce
	Engineering Manual style rules.

	* doc/FileSystem.3, doc/Load.3: Documentation for TIP#357.

	* macosx/tclMacOSXBundle.c (OpenResourceMap): [Bug 2981528]: Only
	define this function when HAVE_COREFOUNDATION is defined.

2010-04-02  Jan Nijtmans  <nijtmans@users.sf.net>

	* generic/tcl.decls (Tcl_LoadFile): Add missing "const" in signature,
	* generic/tclIOUtil.c (Tcl_LoadFile): and some formatting fixes
	* generic/tclDecls.h:  (regenerated)

2010-04-02  Donal K. Fellows  <dkf@users.sf.net>

	* generic/tclIOUtil.c (Tcl_LoadFile): Corrections to previous commit
	* unix/tclLoadDyld.c (TclpDlopen):    to make it build on OSX.

2010-04-02  Kevin B. Kenny  <kennykb@acm.org>

	TIP #357 IMPLEMENTATION
	TIP #362 IMPLEMENTATION

	* generic/tclStrToD.c: [Bug 2952904]: Defer creation of the smallest
	floating point number until it is actually used. (This change avoids a
	bogus syslog message regarding a 'floating point software assist
	fault' on SGI systems.)

	* library/reg/pkgIndex.tcl:	[TIP #362]: Fixed first round of bugs
	* tests/registry.test:		resulting from the recent commits of
	* win/tclWinReg.c:		changes in support of the referenced
					TIP.

	* generic/tcl.decls:		[TIP #357]: First round of changes
	* generic/tclDecls.h:		to export Tcl_LoadFile,
	* generic/tclIOUtil.c:		Tcl_FindSymbol, and Tcl_FSUnloadFile
	* generic/tclInt.h:		to the public API.
	* generic/tclLoad.c:
	* generic/tclLoadNone.c:
	* generic/tclStubInit.c:
	* tests/fileSystem.test:
	* tests/load.test:
	* tests/unload.test:
	* unix/tclLoadDl.c:
	* unix/tclLoadDyld.c:
	* unix/tclLoadNext.c:
	* unix/tclLoadOSF.c:
	* unix/tclLoadShl.c:
	* unix/tclUnixPipe.c:
	* win/Makefile.in:
	* win/tclWinLoad.c:

2010-03-31  Donal K. Fellows  <dkf@users.sf.net>

	* doc/registry.n: Added missing documentation of TIP#362 flags.

	* doc/package.n: [Bug 2980210]: Document the arguments taken by
	the [package present] command correctly.

	* doc/Thread.3: Added some better documentation of how to create and
	use a thread using the C-level thread API, based on realization that
	no such tutorial appeared to exist.

2010-03-31  Jan Nijtmans  <nijtmans@users.sf.net>

	* test/cmdMZ.test:    [FRQ 2974744]: share exception codes (ObjType?):
	* test/error.test:    Revised test cases, making sure that abbreviated
	* test/proc-old.test: codes are checked resulting in an error, and
	                      checking for the exact error message.

2010-03-30  Andreas Kupries  <andreask@activestate.com>

	* generic/tclIORChan.c (ReflectClose, ReflectInput, ReflectOutput,
	(ReflectSeekWide, ReflectWatch, ReflectBlock, ReflectSetOption,
	(ReflectGetOption, ForwardProc): [Bug 2978773]: Preserve
	ReflectedChannel* structures across handler invokations, to avoid
	crashes when the handler implementation induces nested callbacks and
	destruction of the channel deep inside such a nesting.

2010-03-30  Don Porter  <dgp@users.sourceforge.net>

	* generic/tclObj.c (Tcl_GetCommandFromObj):     [Bug 2979402]: Reorder
	the validity tests on internal rep of a "cmdName" value to avoid
	invalid reads reported by valgrind.

2010-03-30  Jan Nijtmans  <nijtmans@users.sf.net>

	* generic/tclIndexObj:	[FRQ 2974744]: share exception codes
	* generic/tclResult.c:	further optimization, making use of indexType.
	* generic/tclZlib.c:    [Bug 2979399]: uninitialized value troubles

2010-03-30  Donal K. Fellows  <dkf@users.sf.net>

	TIP #362 IMPLEMENTATION

	* win/tclWinReg.c: [Patch 2960976]: Apply patch from Damon Courtney to
	* tests/registry.test:	allow the registry command to be told to work
	* win/Makefile.in:	with both 32-bit and 64-bit registries. Bump
	* win/configure.in:	version of registry package to 1.3.
	* win/makefile.bc:
	* win/makefile.vc:
	* win/configure:	autoconf-2.59

2010-03-29  Jan Nijtmans  <nijtmans@users.sf.net>

	* unix/tcl.m4:            Only test for -visibility=hidden with gcc
	                          (Second remark in [Bug 2976508])
	* unix/configure:         regen

2010-03-29  Don Porter  <dgp@users.sourceforge.net>

	* generic/tclStringObj.c:       Fix array overrun in test format-1.12
	caught by valgrind testing.

2010-03-27  Jan Nijtmans  <nijtmans@users.sf.net>

	* generic/tclInt.h:	[FRQ 2974744]: share exception codes
	* generic/tclResult.c:	(ObjType?)
	* generic/tclCmdMZ.c:
	* generic/tclCompCmdsSZ.c:

2010-03-26  Jan Nijtmans  <nijtmans@users.sf.net>

	* generic/tclExecute.c: [Bug 2976508]: Tcl HEAD fails on HP-UX

2010-03-25  Donal K. Fellows  <dkf@users.sf.net>

	* unix/tclUnixFCmd.c (TclUnixCopyFile): [Bug 2976504]: Corrected
	number of arguments to fstatfs() call.

	* macosx/tclMacOSXBundle.c, macosx/tclMacOSXFCmd.c:
	* macosx/tclMacOSXNotify.c: Reduce the level of ifdeffery in the
	functions of these files to improve readability. They need to be
	audited for whether complexity can be removed based on the minimum
	supported version of OSX, but that requires a real expert.

2010-03-24  Don Porter  <dgp@users.sourceforge.net>

	* generic/tclResult.c:  [Bug 2383005]: Revise [return -errorcode] so
	* tests/result.test:    that it rejects illegal non-list values.

2010-03-24  Donal K. Fellows  <dkf@users.sf.net>

	* generic/tclOOInfo.c (InfoObjectMethodTypeCmd)
	(InfoClassMethodTypeCmd): Added introspection of method types so that
	it is possible to find this info out without using errors.
	* generic/tclOOMethod.c (procMethodType): Now that introspection can
	reveal the name of method types, regularize the name of normal methods
	to be the name of the definition type used to create them.

	* tests/async.test (async-4.*): Reduce obscurity of these tests by
	putting the bulk of the code for them inside the test body with the
	help of [apply].

	* generic/tclCmdMZ.c (TryPostBody, TryPostHandler): Make sure that the
	[try] command does not trap unwinding due to limits.

2010-03-23  Don Porter  <dgp@users.sourceforge.net>

	* generic/tclCmdMZ.c:	[Bug 2973361]: Revised fix for computing
	indices of script arguments to [try].

2010-03-23  Jan Nijtmans  <nijtmans@users.sf.net>

	* generic/tclCmdMZ.c:      Make error message in "try" implementation
	* generic/tclCompCmdsSZ.c: exactly the same as the one in "return"
	* tests/error.test:
	* libtommath/mtests/mpi.c: Single "const" addition

2010-03-22  Don Porter  <dgp@users.sourceforge.net>

	* generic/tclCmdMZ.c:	[Bug 2973361]: Compute the correct integer
	values to identify the argument indices of the various script
	arguments to [try]. Passing in -1 led to invalid memory reads.

2010-03-20  Donal K. Fellows  <dkf@users.sf.net>

	* doc/exec.n: Make it a bit clearer that there is an option to run a
	pipeline in the background.

	* generic/tclIOCmd.c (Tcl_FcopyObjCmd):		Lift the restriction
	* generic/tclIO.c (TclCopyChannel, CopyData):	on the [fcopy] command
	* generic/tclIO.h (CopyState):			that forced it to only
	copy up to 2GB per script-level callback. Now it is anything that can
	fit in a (signed) 64-bit integer. Problem identified by Frederic
	Bonnet on comp.lang.tcl. Note that individual low-level reads and
	writes are still smaller as the optimal buffer size is smaller.

2010-03-20  Jan Nijtmans  <nijtmans@users.sf.net>

	* win/stub16.c:         Don't hide that we use the ASCII API here.
	                        (does someone still use that?)
	* win/tclWinPipe.c:     2 unnecessary type casts.

2010-03-19  Donal K. Fellows  <dkf@users.sf.net>

	* generic/tclCompCmdsSZ.c (TclCompileThrowCmd): Added compilation for
	the [throw] command.

2010-03-18  Don Porter  <dgp@users.sourceforge.net>

	* generic/tclListObj.c:	[Bug 2971669]: Prevent in overflow trouble in
	* generic/tclTestObj.c:	ListObjReplace operations. Thanks to kbk for
	* tests/listObj.test:	fix and test.

2010-03-18  Donal K. Fellows  <dkf@users.sf.net>

	* generic/tclCompCmdsSZ.c (IssueTryFinallyInstructions):
	[Bug 2971921]: Corrected jump so that it doesn't skip into the middle
	of an instruction! Tightened the instruction issuing. Moved endCatch
	calls closer to their point that they guard, ensuring correct ordering
	of result values.

2010-03-17  Andreas Kupries  <andreask@activestate.com>

	* generic/tclIORTrans.c (ReflectInput, ReflectOutput)
	(ReflectSeekWide): [Bug 2921116]: Added missing TclEventuallyFree
	calls for preserved ReflectedTransform* structures. Reworked
	ReflectInput to preserve the structure for its whole life, not only in
	InvokeTclMethod.

	* generic/tclIO.c (Tcl_GetsObj): [Bug 2921116]: Regenerate topChan,
	may have been changed by a self-modifying transformation.

	* tests/ioTrans/test (iortrans-4.8, iortrans-4.9, iortrans-5.11)
	(iortrans-7.4, iortrans-8.3): New test cases.

2010-03-16  Jan Nijtmans  <nijtmans@users.sf.net>

	* compat/zlib/*:	Upgrade zlib to version 1.2.4.
	* win/makefile.vc:
	* unix/Makefile.in:
	* win/tclWinChan.c:	Don't cast away "const" without reason.

2010-03-12  Jan Nijtmans  <nijtmans@users.sf.net>

	* win/makefile.vc: [Bug 2967340]: Static build was failing.
	* win/.cvsignore:

2010-03-10  Jan Nijtmans  <nijtmans@users.sf.net>

	* generic/tclTest.c:	Remove unnecessary '&' decoration for
	* generic/tclIOUtil.c:	function pointers
	* win/tclWin32Dll.c:	Double declaration of TclNativeDupInternalRep
	* unix/tclIOUtil.c:
	* unix/dltest/.cvsignore: Ignore *.so here

2010-03-09  Andreas Kupries  <andreask@activestate.com>

	* generic/tclIORChan.c: [Bug 2936225]: Thanks to Alexandre Ferrieux
	* doc/refchan.n:    <ferrieux@users.sourceforge.net> for debugging and
	* tests/ioCmd.test: fixing the problem. It is the write-side
	equivalent to the bug fixed 2009-08-06.

2010-03-09  Don Porter  <dgp@users.sourceforge.net>

	* library/tzdata/America/Matamoros: New locale
	* library/tzdata/America/Ojinaga: New locale
	* library/tzdata/America/Santa_Isabel: New locale
	* library/tzdata/America/Asuncion:
	* library/tzdata/America/Tijuana:
	* library/tzdata/Antarctica/Casey:
	* library/tzdata/Antarctica/Davis:
	* library/tzdata/Antarctica/Mawson:
	* library/tzdata/Asia/Dhaka:
	* library/tzdata/Pacific/Fiji:
	Olson tzdata2010c.

2010-03-07  Jan Nijtmans  <nijtmans@users.sf.net>

	* generic/tclTest.c:	  Test that tclOO stubs are present in stub
				  library
	* generic/tclOOMethod.c:  Applied missing part of [Patch 2961556]
	* win/tclWinInt.h:	  Change all tclWinProcs signatures to use
	* win/tclWin32Dll.c:	  TCHAR* in stead of WCHAR*. This is meant
	* win/tclWinDde.c:	  as preparation to make [Enh 2965056]
	* win/tclWinFCmd.c:	  possible at all.
	* win/tclWinFile.c:
	* win/tclWinPipe.c:
	* win/tclWinSock.c:

2010-03-06  Jan Nijtmans  <nijtmans@users.sf.net>

	* generic/tclStubLib.c:	Remove presence of tclTomMathStubsPtr here.
	* generic/tclTest.c:	Test that tommath stubs are present in stub
				library.

2010-03-05  Donal K. Fellows  <dkf@users.sf.net>

	* generic/tclIORTrans.c (ForwardProc): [Bug 2964425]: When cleaning
	the stables, it is sometimes necessary to do more than the minimum. In
	this case, rationalizing the variables for a forwarded limit? method
	required removing an extra Tcl_DecrRefCount too.

	* generic/tclOO.h, generic/tclOOInt.h: [Patch 2961556]: Change TclOO
	to use the same style of function typedefs as Tcl, as this is about
	the last chance to get this right.

	***POTENTIAL INCOMPATIBILITY***
	Source code that uses function typedefs from TclOO will need to update
	variables and argument definitions so that pointers to the function
	values are used instead. Binary compatibility is not affected.

	* generic/*.c, generic/tclInt.h, unix/*.c, macosx/*.c: Applied results
	of doing a Code Audit. Principal changes:
	  * Use do { ... } while (0) in macros
	  * Avoid shadowing one local variable with another
	  * Use clearer 'foo.bar++;' instead of '++foo.bar;' where result not
	    required (i.e., semantically equivalent); clarity is increased
	    because it is bar that is incremented, not foo.
	  * Follow Engineering Manual rules on spacing and declarations

2010-03-04  Donal K. Fellows  <dkf@users.sf.net>

	* generic/tclOO.c (ObjectRenamedTrace): [Bug 2962664]: Add special
	handling so that when the class of classes is deleted, so is the class
	of objects. Immediately.

	* generic/tclOOInt.h (ROOT_CLASS): Add new flag for specially marking
	the root class. Simpler and more robust than the previous technique.

2010-03-04  Jan Nijtmans  <nijtmans@users.sf.net>

	* generic/tclGetDate.y:    3 unnecessary MODULE_SCOPE
	* generic/tclDate.c:       symbols
	* generic/tclStubLib.c:    Split tommath stub lib
	* generic/tclTomMathStubLib.c:  in separate file.
	* win/makefile.bc:
	* win/Makefile.in:
	* win/makefile.vc:
	* win/tcl.dsp:
	* unix/Makefile.in:
	* unix/tcl.m4:          Cygwin only gives warning
	* unix/configure:       using -fvisibility=hidden
	* compat/strncasecmp.c: A few more const's
	* compat/strtod.c:
	* compat/strtoul.c:

2010-03-03  Andreas Kupries <andreask@activestate.com>

	* doc/refchan.n: Followup to ChangeLog entry 2009-10-07
	(generic/tclIORChan.c). Fixed the documentation to explain that errno
	numbers are operating system dependent, and reworked the associated
	example.

2010-03-02  Jan Nijtmans  <nijtmans@users.sf.net>

	* unix/tcl.m4:     [FRQ 2959069]: Support for -fvisibility=hidden
	* unix/configure   (regenerated with autoconf-2.59)

2010-03-01  Alexandre Ferrieux  <ferrieux@users.sourceforge.net>

	* unix/tclUnixSock.c: Refrain from a possibly lengthy reverse-DNS
	lookup on 0.0.0.0 when calling [fconfigure -sockname] on an
	universally-bound (default) server socket.

	* generic/tclIndexObj.c: fix [AT 86258]: special-casing of empty
	tables when generating error messages for [::tcl::prefix match].

2010-02-28  Donal K. Fellows  <dkf@users.sf.net>

	* generic/tclCmdIL.c: More additions of {TCL LOOKUP} error-code
	generation to various subcommands of [info] as part of long-term
	project to classify all Tcl's generated errors.

2010-02-28  Jan Nijtmans  <nijtmans@users.sf.net>

	* generic/tclStubInit.c: [Bug 2959713]: Link error with gcc 4.1

2010-02-27  Donal K. Fellows  <dkf@users.sf.net>

	* generic/tclCmdMZ.c (StringFirstCmd, StringLastCmd): [Bug 2960021]:
	Only search for the needle in the haystack when the needle isn't
	larger than the haystack. Prevents an odd crash from sometimes
	happening when things get mixed up (a common programming error).

	* generic/tclMain.c (Tcl_Main): [Bug 801429]: Factor out the holding
	of the client-installed main loop function into thread-specific data.

	***POTENTIAL INCOMPATIBILITY***
	Code that previously tried to set the main loop from another thread
	will now fail. On the other hand, there is a fairly high probability
	that such programs would have been failing before due to the lack of
	any kind of inter-thread memory barriers guarding accesses to this
	part of Tcl's state.

2010-02-26  Donal K. Fellows  <dkf@users.sf.net>

	* generic/tclCompCmds.c:   Split this file into two pieces to make it
	* generic/tclCompCmdsSZ.c: easier to work with. It's still two very
				   long files even after the split.

2010-02-26  Reinhard Max  <max@suse.de>

	* doc/safe.n: Name the installed file after the command it documents.
	Use "Safe Tcl" instead of the "Safe Base", "Safe Tcl" mixture.

2010-02-26  Donal K. Fellows  <dkf@users.sf.net>

	* unix/Makefile.in (NATIVE_TCLSH): Added this variable to allow for
	better control of what tclsh to use for various scripts when doing
	cross compiling. An imperfect solution, but works.

	* unix/installManPage: Remap non-alphanumeric sequences in filenames
	to single underscores (especially colons).

2010-02-26  Pat Thoyts  <patthoyts@users.sourceforge.net>

	* tests/zlib.test: Add tests for [Bug 2818131] which was crashing with
	mismatched zlib algorithms used in combination with gets. This issue
	has been fixed by Andreas's last commit.

2010-02-25  Jan Nijtmans  <nijtmans@users.sf.net>

	* generic/tclHash.c:	[FRQ 2958832]: Further speed-up of the
	* generic/tclLiteral.c:	ouster-hash function.
	* generic/tclObj.c:
	* generic/tclCkalloc.c:	Eliminate various unnecessary (ClientData)
	* generic/tclTest.c:	type casts.
	* generic/tclTestObj.c:
	* generic/tclTestProcBodyObj.c:
	* unix/tclUnixTest.c:
	* unix/tclUnixTime.c:
	* unix/tclXtTest.c:

2010-02-24  Donal K. Fellows  <dkf@users.sf.net>

	* generic/tclDictObj.c (SetDictFromAny): Prevent the list<->dict
	* generic/tclListObj.c (SetListFromAny): conversion code from taking
	too many liberties. Stops loss of duplicate keys in some scenarios.
	Many thanks to Jean-Claude Wippler for finding this.

	* generic/tclExecute.c (TclExecuteByteCode): Reduce ifdef-fery and
	size of activation record. More variables shared across instructions
	than before.

	* doc/socket.n: [Bug 2957688]: Clarified that [socket -server] works
	with a command prefix. Extended example to show this in action.

2010-02-22  Andreas Kupries  <andreask@activestate.com>

	* generic/tclZlib.c (ZlibTransformInput): [Bug 2762041]: Added a hack
	to work around the general problem, early EOF recognition based on the
	base-channel, instead of the data we have ready for reading in the
	transform. Long-term we need a proper general fix (likely tracking EOF
	on each level of the channel stack), with attendant complexity.
	Furthermore, Z_BUF_ERROR can be ignored, and must be when feeding the
	zlib code with single characters.

2010-02-22  Jan Nijtmans  <nijtmans@users.sf.net>

	* unix/tclUnixPort.h:   Remove unnecessary EXTERN's, which already are
	                        in the global stub table.
	* unix/configure.in:    Use @EXEEXT@ in stead of @EXT_SUFFIX@
	* unix/tcl.m4:
	* unix/Makefile.in:     Use -DBUILD_tcl for CYGWIN
	* unix/configure:       (regenerated)
	* unix/dltest/pkg*.c:   Use EXTERN to control CYGWIN exported symbols
	* generic/tclCmdMZ.c:   Remove some unnecessary type casts.
	* generic/tclCompCmds.c:
	* generic/tclTest.c:
	* generic/tclUtil.c:

2010-02-21  Mo DeJong  <mdejong@users.sourceforge.net>

	* tests/regexp.test: Add test cases back ported from Jacl regexp work.

2010-02-21  Jan Nijtmans  <nijtmans@users.sf.net>

	* generic/tclDate.c:    Some more const tables.
	* generic/tclGetDate.y:
	* generic/regc_lex.c:
	* generic/regerror.c:
	* generic/tclStubLib.c:
	* generic/tclBasic.c:   Fix [Bug 2954959] expr abs(0.0) is -0.0
	* tests/expr.test:

2010-02-20  Donal K. Fellows  <dkf@users.sf.net>

	* generic/tclCompCmds.c (TclCompileStringLenCmd): Make [string length]
	of a constant string be handled better (i.e., handle backslashes too).

2010-02-19  Stuart Cassoff  <stwo@users.sourceforge.net>

	* tcl.m4: Correct compiler/linker flags for threaded builds on
	OpenBSD.
	* configure: (regenerated).

2010-02-19  Donal K. Fellows  <dkf@users.sf.net>

	* unix/installManPage: [Bug 2954638]: Correct behaviour of manual page
	installer. Also added armouring to check that assumptions about the
	initial state are actually valid (e.g., look for existing input file).

2010-02-17  Donal K. Fellows  <dkf@users.sf.net>

	* generic/tclHash.c (HashStringKey):	Restore these hash functions
	* generic/tclLiteral.c (HashString):	to use the classic algorithm.
	* generic/tclObj.c (TclHashObjKey):	Community felt normal case
	speed to be more important than resistance to malicious cases. For
	now, hashes that need to deal with the malicious case can use a custom
	hash table and install their own hash function, though that is not
	functionality exposed to the script level.

	* generic/tclCompCmds.c (TclCompileDictUpdateCmd): Stack depth must be
	correctly described when compiling a body to prevent crashes in some
	debugging modes.

2010-02-16  Jan Nijtmans  <nijtmans@users.sf.net>

	* generic/tclInt.h: Change order of various struct members,
	fixing potential binary incompatibility with Tcl 8.5

2010-02-16  Donal K. Fellows  <dkf@users.sf.net>

	* unix/configure.in, generic/tclIOUtil.c (Tcl_Stat): Updated so that
	we do not assume that all unix systems have the POSIX blkcnt_t type,
	since OpenBSD apparently does not.

	* generic/tclLiteral.c (HashString): Missed updating to FNV in one
	place; the literal table (a copy of the hash table code...)

2010-02-15  Jan Nijtmans  <nijtmans@users.sf.net>

	* tools/genStubs.tcl:   Reverted earlier rename from tcl*Stubs to
	* generic/tclBasic.c:   tcl*ConstStubs, it's not necessary at all.
	* generic/tclOO.c:
	* generic/tclTomMathInterface.c:
	* generic/tclStubInit.c: (regenerated)
	* generic/tclOOStubInit.c: (regenerated)
	* generic/tclEnsemble.c:Fix signed-unsigned mismatch
	* win/tclWinInt.h:      make tclWinProcs "const"
	* win/tclWin32Dll.c:
	* win/tclWinFCmd.c:     Eliminate all internal Tcl_WinUtfToTChar
	* win/tclWinFile.c:     and Tcl_WinTCharToUtf calls, needed
	* win/tclWinInit.c:     for mslu support.
	* win/tclWinLoad.c:
	* win/tclWinPipe.c:
	* win/tclWinSerial.c:
	* win/.cvsignore:
	* compat/unicows/readme.txt:  [FRQ 2819611]: Add first part of MSLU
	* compat/unicows/license.txt: support.
	* compat/unicows/unicows.lib:

2010-02-15  Donal K. Fellows  <dkf@users.sf.net>

	* generic/tclOO.c (AllocObject, SquelchedNsFirst, ObjectRenamedTrace):
	* generic/tclNamesp.c (Tcl_DeleteNamespace): [Bug 2950259]: Revised
	the namespace deletion code to provide an additional internal callback
	that gets triggered early enough in namespace deletion to allow TclOO
	destructors to run sanely. Adjusted TclOO to take advantage of this,
	so making tearing down an object by killing its namespace appear to
	work seamlessly, which is needed for Itcl. (Note that this is not a
	feature that will ever be backported to 8.5, and it remains not a
	recommended way of deleting an object.)

2010-02-13  Donal K. Fellows  <dkf@users.sf.net>

	* generic/tclCompCmds.c (TclCompileSwitchCmd): Divided the [switch]
	compiler into three pieces (after the model of [try]): a parser, an
	instruction-issuer for chained tests, and an instruction-issuer for
	jump tables.

	* generic/tclEnsemble.c: Split the ensemble engine out into its own
	file rather than keeping it mashed together with the namespace code.

2010-02-12  Jan Nijtmans  <nijtmans@users.sf.net>

	* win/tcl.m4:		Use -pipe for gcc on win32
	* win/configure:	(mingw/cygwin) (regenerated)
	* win/.cvsignore:	Add .lib, .exp and .res here

2010-02-11  Mo DeJong  <mdejong@users.sourceforge.net>

	* tests/list.test: Add tests for explicit \0 in a string argument to
	the list command.

2010-02-11  Donal K. Fellows  <dkf@users.sf.net>

	* generic/tclIOCmd.c (Tcl_OpenObjCmd): [Bug 2949740]: Make sure that
	we do not try to put a NULL pipeline channel into binary mode.

2010-02-11  Mo DeJong  <mdejong@users.sourceforge.net>

	[Bug 2826551, Patch 2948425]: Assorted regexp bugs related to -all,
	-line and -start options and newlines.
	* generic/tclCmdMZ.c (Tcl_RegexpObjCmd): If -offset is given, treat it
	as the start of the line if the previous character was a newline. Fix
	nasty edge case where a zero length match would not advance the index.
	* tests/regexp.test: Add regression tests back ported from Jacl.
	Checks for a number of issues related to -line and newline handling. A
	few of tests were broken before the patch and continue to be broken,
	marked as knownBug.

2010-02-11  Donal K. Fellows  <dkf@users.sf.net>

	* generic/tclOO.c (ObjectRenamedTrace): [Bug 2949397]: Prevent
	destructors from running on the two core class objects when the whole
	interpreter is being destroyed.

2010-02-09  Donal K. Fellows  <dkf@users.sf.net>

	* generic/tclCompCmds.c (TclCompileTryCmd, IssueTryInstructions)
	(IssueTryFinallyInstructions): Added compiler for the [try] command.
	It is split into three pieces that handle the parsing of the tokens,
	the issuing of instructions for finally-free [try], and the issuing of
	instructions for [try] with finally; there are enough differences
	between the all cases that it was easier to split the code rather than
	have a single function do the whole thing.

2010-02-09  Alexandre Ferrieux  <ferrieux@users.sourceforge.net>

	* tools/genStubs.tcl: Remove dependency on 8.5+ idiom "in" in
	expressions.

2010-02-08  Donal K. Fellows  <dkf@users.sf.net>

	* generic/tclZlib.c (Tcl_ZlibDeflate, Tcl_ZlibInflate): [Bug 2947783]:
	Make sure that the result is an unshared object before appending to it
	so that nothing crashes if it is shared (use in Tcl code was not
	affected by this, but use from C was an issue).

2010-02-06  Donal K. Fellows  <dkf@users.sf.net>

	* generic/tclHash.c (HashStringKey):	Replace Tcl's crusty old hash
	* generic/tclObj.c (TclHashObjKey):	function with the algorithm
	due to Fowler, Noll and Vo. This is slightly faster (assuming the
	presence of hardware multiply) and has somewhat better distribution
	properties of the resulting hash values. Note that we only ever used
	the 32-bit version of the FNV algorithm; Tcl's core hash engine
	assumes that hash values are simple unsigned ints.

	***POTENTIAL INCOMPATIBILITY***
	Code that depends on hash iteration order (especially tests) may well
	be disrupted by this. Where a definite order is required, the fix is
	usually to just sort the results after extracting them from the hash.
	Where this is insufficient, the code that has ceased working was
	always wrong and was only working by chance.

2010-02-05  Donal K. Fellows  <dkf@users.sf.net>

	* generic/tclCompCmds.c (TclCompileErrorCmd): Added compilation of the
	[error] command. No new bytecodes.

2010-02-05  Jan Nijtmans  <nijtmans@users.sf.net>

	* tools/genStubs.tcl:	Follow-up to earlier commit today:
	          Eliminate the need for an extra Stubs Pointer for adressing
	          a static stub table: Just change the exported table from
	          static to MODULE_SCOPE.
	* generic/tclBasic.c
	* generic/tclOO.c
	* generic/tclTomMathInterface.c
	* generic/tcl*Decls.h (regenerated)
	* generic/tclStubInit.c (regenerated)
	* generic/tclOOStubInit.c (regenerated)
	* generic/tclTest.c (minor formatting)

2010-02-05  Donal K. Fellows  <dkf@users.sf.net>

	* generic/tclVar.c: More consistency in errorcode generation.

	* generic/tclOOBasic.c (TclOO_Object_Destroy): Rewrote to be NRE-aware
	when calling destructors. Note that there is no guarantee that
	destructors will always be called in an NRE context; that's a feature
	of the 'destroy' method only.

	* generic/tclEncoding.c: Add 'const' to many function-internal vars
	that are never pointing to things that are written to.

2010-02-05  Jan Nijtmans  <nijtmans@users.sf.net>

	* tools/genStubs.tcl:	Follow-up to [2010-01-29] commit:
		prevent space within stub table function parameters if the
		parameter type is a pointer.
	* win/tclWinInt.h:	Minor Formatting
	* generic/tcl.h:	VOID -> void and other formatting
	* generic/tclInt.h:	Minor formatting
	* generic/tclInt.decls: Change signature of TclNRInterpProcCore,
	* generic/tclOO.decls:	and TclOONewProc(Instance|)MethodEx,
	* generic/tclProc.c:	indicating that errorProc is a function,
	* generic/tclOOMethod.c:pointer, and other formatting
	* generic/tcl*Decls.h:	(regenerated)
	* generic/tclVar.c:	gcc warning(line 3703): 'pattern' may be used
				uninitialized in this function
				gcc warning(line 3788): 'matched' may be used
				uninitialized in this function

2010-02-04  Donal K. Fellows  <dkf@users.sf.net>

	* generic/tclVar.c: Added more use of error-codes and reduced the
	stack overhead of older interfaces.
	(ArrayGetCmd): Stop silly crash when using a trivial pattern due to
	error in conversion to ensemble.
	(ArrayNamesCmd): Use the object RE interface for faster matching.

2010-02-03  Donal K. Fellows  <dkf@users.sf.net>

	* generic/tclVar.c (ArrayUnsetCmd): More corrections.

2010-02-02  Donal K. Fellows  <dkf@users.sf.net>

	* generic/tclVar.c: Turned the [array] command into a true ensemble.

	* generic/tclOO.c (AllocObject, MyDeleted): A slightly faster way to
	handle the deletion of [my] is with a standard delete callback. This
	is because it doesn't require an additional memory allocation during
	object creation. Also reduced the amount of string manipulation
	performed during object creation to further streamline memory
	handling; this is not backported to the 8.5 package as it breaks a
	number of abstractions.

	* generic/tclOOBasic.c (TclOO_Object_Destroy): [Bug 2944404]: Do not
	crash when a destructor deletes the object that is executing that
	destructor.

2010-02-01  Donal K. Fellows  <dkf@users.sf.net>

	* generic/tclVar.c (Tcl_ArrayObjCmd): [Bug 2939073]: Stop the [array
	unset] command from having dangling pointer problems when an unset
	trace deletes the element that is going to be processed next. Many
	thanks to Alexandre Ferrieux for the bulk of this fix.

	* generic/regexec.c (ccondissect, crevdissect): [Bug 2942697]: Rework
	these functions so that certain pathological patterns are matched much
	more rapidly. Many thanks to Tom Lane for dianosing this issue and
	providing an initial patch.

2010-01-30  Donal K. Fellows  <dkf@users.sf.net>

	* generic/tclCompile.c (tclInstructionTable):	Bytecode instructions
	* generic/tclCompCmds.c (TclCompileUnsetCmd):	to allow the [unset]
	* generic/tclExecute.c (TclExecuteByteCode):	command to be compiled
	with the compiler being a complete compilation for all compile-time
	decidable uses.

	* generic/tclVar.c (TclPtrUnsetVar): Var reference version of the code
	to unset a variable. Required for INST_UNSET bytecodes.

2010-01-29  Jan Nijtmans  <nijtmans@users.sf.net>

	* generic/tcl.h: [Bug 2942081]: Reverted Tcl_ThreadDataKey type change
				Changed some Tcl_CallFrame fields from "char *"
				to "void *". This saves unnecessary space on
				Cray's (and it's simply more correct).

	* tools/genStubs.tcl:	No longer generate a space after "*" and
				immediately after a function name, so the
				format of function definitions in tcl*Decls.h
				match all other tcl*.h header files.
	* doc/ParseArgs.3:	Change Tcl_ArgvFuncProc, Tcl_ArgvGenFuncProc
	* generic/tcl.h:	and GetFrameInfoValueProc to be function
	* generic/tclInt.h:	definitions, not pointers, for consistency
	* generic/tclOOInt.h:	with all other Tcl function definitions.
	* generic/tclIndexObj.c:
	* generic/regguts.h:	CONST -> const
	* generic/tcl.decls:	Formatting
	* generic/tclTomMath.decls: Formatting
	* generic/tclDecls.h:	(regenerated)
	* generic/tclIntDecls.h:
	* generic/tclIntPlatDecls.h:
	* generic/tclOODecls.h:
	* generic/tclOOIntDecls.h:
	* generic/tclPlatDecls.h:
	* generic/tclTomMathDecls.h:

2010-01-28  Donal K. Fellows  <dkf@users.sf.net>

	* generic/tclOOBasic.c (TclOO_Object_Destroy): Move the execution of
	destructors to a point where they can produce an error. This will not
	work for all destructors, but it does mean that more failing calls of
	them will be caught.
	* generic/tclOO.c (AllocObject, MyDeletedTrace, ObjectRenamedTrace):
	(ObjectNamespaceDeleted): Stop various ways of getting at commands
	with dangling pointers to the object. Also increases the reliability
	of calling of destructors (though most destructors won't benefit; when
	an object is deleted namespace-first, its destructors are not run in a
	nice state as the namespace is partially gone).

2010-01-25  Jan Nijtmans  <nijtmans@users.sf.net>

	* generic/tclOOStubInit.c:   Remove double includes (which causes a
	* generic/tclOOStubLib.c:    warning in CYGWIN compiles)
	* unix/.cvsignore:	     add confdefs.h

2010-01-22  Donal K. Fellows  <dkf@users.sf.net>

	* doc/proc.n: [Bug 1970629]: Define a bit better what the current
	namespace of a procedure is.

2010-01-22  Jan Nijtmans  <nijtmans@users.sf.net>

	* generic/tclInt.decls:	     Don't use DWORD and HANDLE here.
	* generic/tclIntPlatDecls.h:
	* generic/tcl.h:	     Revert [2009-12-21] change, instead
	* generic/tclPort.h:	     resolve the CYGWIN inclusion problems by
	* win/tclWinPort.h:	     re-arranging the inclusions at other
				     places.
	* win/tclWinError.c
	* win/tclWinPipe.c
	* win/tcl.m4:		     Make cygwin configuration error into
	* win/configure.in:	     a warning: CYGWIN compilation works
	* win/configure:	     although there still are test failures.

2010-01-22  Donal K. Fellows  <dkf@users.sf.net>

	* generic/tclExecute.c (TclExecuteByteCode): Improve error code
	generation from some of the tailcall-related bits of TEBC.

2010-01-21  Miguel Sofer  <msofer@users.sf.net>

	* generic/tclCompile.h: [Bug 2910748]: NRE-enable direct eval on BC
	* generic/tclExecute.c: spoilage.
	* tests/nre.test:

2010-01-19  Donal K. Fellows  <dkf@users.sf.net>

	* doc/dict.n: [Bug 2929546]: Clarify just what [dict with] and [dict
	update] are doing with variables.

2010-01-18  Andreas Kupries  <andreask@activestate.com>

	* generic/tclIO.c (CreateScriptRecord): [Bug 2918110]: Initialize
	the EventScriptRecord (esPtr) fully before handing it to
	Tcl_CreateChannelHandler for registration. Otherwise a reflected
	channel calling 'chan postevent' (== Tcl_NotifyChannel) in its
	'watchProc' will cause the function 'TclChannelEventScriptInvoker'
	to be run on an uninitialized structure.

2010-01-18  Donal K. Fellows  <dkf@users.sf.net>

	* generic/tclStringObj.c (Tcl_AppendFormatToObj): [Bug 2932421]: Stop
	the [format] command from causing argument objects to change their
	internal representation when not needed. Thanks to Alexandre Ferrieux
	for this fix.

2010-01-13  Donal K. Fellows  <dkf@users.sf.net>

	* tools/tcltk-man2html.tcl:	  More factoring out of special cases
	* tools/tcltk-man2html-utils.tcl: so that they are described outside
	the engine file. Now there is only one real set of special cases in
	there, to handle the .SO/.OP/.SE directives.

2010-01-13  Jan Nijtmans  <nijtmans@users.sf.net>

	* generic/tcl.h:      Fix TCL_LL_MODIFIER for Cygwin
	* generic/tclEnv.c:   Fix CYGWIN compilation problems,
	* generic/tclInt.h:   and remove some unnecessary
	* generic/tclPort.h:  double includes.
	* generic/tclPlatDecls.h:
	* win/cat.c:
	* win/tclWinConsole.c:
	* win/tclWinFCmd.c:
	* win/tclWinFile.c:
	* win/tclWinPipe.c:
	* win/tclWinSerial.c:
	* win/tclWinThrd.c:
	* win/tclWinPort.h:   Put win32 includes first
	* unix/tclUnixChan.c: Forgot one CONST change

2010-01-12  Donal K. Fellows  <dkf@users.sf.net>

	* tools/tcltk-man2html.tcl: Make the generation of the list of things
	to process the docs from simpler and more flexible. Also factored out
	the lists of special cases.

2010-01-10  Jan Nijtmans  <nijtmans@users.sf.net>

	* win/tclWinDde.c:      VC++ 6.0 doesn't have
	* win/tclWinReg.c:      PDWORD_PTR
	* win/tclWinThrd.c:     Fix various minor gcc warnings.
	* win/tclWinTime.c:
	* win/tclWinConsole.c:  Put channel type definitions
	* win/tclWinChan.c:     in static const memory
	* win/tclWinPipe.c:
	* win/tclWinSerial.c:
	* win/tclWinSock.c:
	* generic/tclIOGT.c:
	* generic/tclIORChan.c:
	* generic/tclIORTrans.c:
	* unix/tclUnixChan.c:
	* unix/tclUnixPipe.c:
	* unix/tclUnixSock.c:
	* unix/configure:       (regenerated with autoconf 2.59)
	* tests/info.test:      Make test independant from
	                        tcltest implementation.

2010-01-10  Donal K. Fellows  <dkf@users.sf.net>

	* tests/namespace.test (namespace-51.17): [Bug 2898722]: Demonstrate
	that there are still bugs in the handling of resolution epochs. This
	bug is not yet fixed.

	* tools/tcltk-man2html.tcl:	  Split the man->html converter into
	* tools/tcltk-man2html-utils.tcl: two pieces for easier maintenance.
	Also made it much less verbose in its printed messages by default.

2010-01-09  Donal K. Fellows  <dkf@users.sf.net>

	* tools/tcltk-man2html.tcl: Added basic support for building the docs
	for contributed packages into the HTML versions. Prompted by question
	on Tcler's Chat by Tom Krehbiel. Note that there remain problems in
	the documentation generated due to errors in the contributed docs.

2010-01-05  Don Porter  <dgp@users.sourceforge.net>

	* generic/tclPathObj.c (TclPathPart):   [Bug 2918610]: Correct
	* tests/fileName.test (filename-14.31): inconsistency between the
	string rep and the intrep of a path value created by [file rootname].
	Thanks to Vitaly Magerya for reporting.

2010-01-03  Donal K. Fellows  <dkf@users.sf.net>

	* unix/tcl.m4 (SC_CONFIG_CFLAGS): [Bug 1636685]: Use the configuration
	for modern FreeBSD suggested by the FreeBSD porter.

2010-01-03  Miguel Sofer  <msofer@users.sf.net>

	* generic/tclBasic.c:	[Bug 2724403]: Fix leak of coroutines on
	* generic/tclCompile.h: namespace deletion. Added a test for this
	* generic/tclNamesp.c:	leak, and also a test for leaks on namespace
	* tests/coroutine.test: deletion.
	* tests/namespace.test:

2009-12-30  Donal K. Fellows  <dkf@users.sf.net>

	* library/safe.tcl (AliasSource): [Bug 2923613]: Make the safer
	* tests/safe.test (safe-8.9):	  [source] handle a [return] at the
					  end of the file correctly.

2009-12-30  Miguel Sofer  <msofer@users.sf.net>

	* library/init.tcl (unknown): [Bug 2824981]: Fix infinite recursion of
	::unknown when [set] is undefined.

2009-12-29  Donal K. Fellows  <dkf@users.sf.net>

	* generic/tclHistory.c (Tcl_RecordAndEvalObj): Reduce the amount of
	allocation and deallocation of memory by caching objects in the
	interpreter assocData table.

	* generic/tclObj.c (Tcl_GetCommandFromObj): Rewrite the logic so that
	it does not require making assignments part way through an 'if'
	condition, which was deeply unclear.

	* generic/tclInterp.c (Tcl_MakeSafe): [Bug 2895741]: Make sure that
	the min() and max() functions are supported in safe interpreters.

2009-12-29  Pat Thoyts  <patthoyts@users.sourceforge.net>

	* generic/tclBinary.c:	[Bug 2922555]: Handle completely invalid input
	* tests/binary.test:	to the decode methods.

2009-12-28  Donal K. Fellows  <dkf@users.sf.net>

	* unix/Makefile.in (trace-shell, trace-test): [FRQ 1083288]: Added
	targets to allow easier tracing of shell and test invokations.

	* unix/configure.in: [Bug 942170]:	Detect the st_blocks field of
	* generic/tclCmdAH.c (StoreStatData):	'struct stat' correctly.
	* generic/tclFileName.c (Tcl_GetBlocksFromStat):
	* generic/tclIOUtil.c (Tcl_Stat):

	* generic/tclInterp.c (TimeLimitCallback): [Bug 2891362]: Ensure that
	* tests/interp.test (interp-34.13):	   the granularity ticker is
	reset when we check limits because of the time limit event firing.

2009-12-27  Donal K. Fellows  <dkf@users.sf.net>

	* doc/namespace.n (SCOPED SCRIPTS): [Bug 2921538]: Updated example to
	not be quite so ancient.

2009-12-25  Jan Nijtmans  <nijtmans@users.sf.net>

	* generic/tclCmdMZ.c:      CONST -> const
	* generic/tclParse.c

2009-12-23  Donal K. Fellows  <dkf@users.sf.net>

	* library/safe.tcl (AliasSource, AliasExeName): [Bug 2913625]: Stop
	information about paths from leaking through [info script] and [info
	nameofexecutable].

2009-12-23  Jan Nijtmans  <nijtmans@users.sf.net>

	* unix/tcl.m4:		Install libtcl8.6.dll in bin directory
	* unix/Makefile.in:
	* unix/configure:	(regenerated)

2009-12-22  Donal K. Fellows  <dkf@users.sf.net>

	* generic/tclCmdIL.c (Tcl_LsortObjCmd): [Bug 2918962]: Stop crash when
	-index and -stride are used together.

2009-12-21  Jan Nijtmans  <nijtmans@users.sf.net>

	* generic/tclThreadStorage.c: Fix gcc warning, using gcc-4.3.4 on
				      cygwin: missing initializer
	* generic/tclOOInt.h:	      Prevent conflict with DUPLICATE
				      definition in WINAPI's nb30.h
	* generic/rege_dfa.c:	      Fix macro conflict on CYGWIN: don't use
				      "small".
	* generic/tcl.h:	      Include <winsock2.h> before <stdio.h> on
				      CYGWIN
	* generic/tclPathObj.c
	* generic/tclPort.h
	* tests/env.test:	      Don't unset WINDIR and TERM, it has a
				      special meaning on CYGWIN (both in UNIX
				      and WIN32 mode!)
	* generic/tclPlatDecls.h:     Include <tchar.h> through tclPlatDecls.h
	* win/tclWinPort.h:	      stricmp -> strcasecmp
	* win/tclWinDde.c:	      _wcsicmp -> wcscasecmp
	* win/tclWinFile.c
	* win/tclWinPipe.c
	* win/tclWinSock.c
	* unix/tcl.m4:		      Add dynamic loading support to CYGWIN
	* unix/configure (regenerated)
	* unix/Makefile.in

2009-12-19  Miguel Sofer  <msofer@users.sf.net>

	* generic/tclBasic.c:	[Bug 2917627]: Fix for bad cmd resolution by
	* tests/coroutine.test:	coroutines. Thanks to schelte for finding it.

2009-12-16  Donal K. Fellows  <dkf@users.sf.net>

	* library/safe.tcl (::safe::AliasGlob): Upgrade to correctly support a
	larger fraction of [glob] functionality, while being stricter about
	directory management.

2009-12-11  Jan Nijtmans  <nijtmans@users.sf.net>

	* generic/tclTest.c:	Fix gcc warning: ignoring return value of
	* unix/tclUnixNotify.c:	"write", declared with attribute
	* unix/tclUnixPipe.c:	warn_unused_result.
	* generic/tclInt.decls:	CONSTify functions TclpGetUserHome and
	* generic/tclIntDecls.h:TclSetPreInitScript (TIP #27)
	* generic/tclInterp.c:
	* win/tclWinFile.c:
	* unix/tclUnixFile.c:

2009-12-16  Donal K. Fellows  <dkf@users.sf.net>

	* doc/tm.n: [Bug 1911342]: Formatting rewrite to avoid bogus crosslink
	to the list manpage when generating HTML.

	* library/msgcat/msgcat.tcl (Init): [Bug 2913616]: Do not use platform
	tests that are not needed and which don't work in safe interpreters.

2009-12-14  Donal K. Fellows  <dkf@users.sf.net>

	* doc/file.n (file tempfile): [Bug 2388866]: Note that this only ever
	creates files on the native filesystem. This is a design feature.

2009-12-13  Miguel Sofer  <msofer@users.sf.net>

	* generic/tclBasic.c:	Release TclPopCallFrame() from its
	* generic/tclExecute.c:	tailcall-management duties
	* generic/tclNamesp.c:

	* generic/tclBasic.c:	Moving TclBCArgumentRelease call from
	* generic/tclExecute.c:	TclNRTailcallObjCmd to TEBC, so that the
	pairing of the Enter and Release calls is clearer.

2009-12-12  Donal K. Fellows  <dkf@users.sf.net>

	* generic/tclTest.c (TestconcatobjCmd): [Bug 2895367]: Stop memory
	leak when testing. We don't need extra noise of this sort when
	tracking down real problems!

2009-12-11  Jan Nijtmans  <nijtmans@users.sf.net>

	* generic/tclBinary.c:	Fix gcc warning, using gcc-4.3.4 on cygwin
	* generic/tclCompExpr.c:warning: array subscript has type 'char'
	* generic/tclPkg.c:
	* libtommath/bn_mp_read_radix.c:
	* win/makefile.vc:	[Bug 2912773]: Revert to version 1.203
	* unix/tclUnixCompat.c:	Fix gcc warning: signed and unsigned type
				in conditional expression.

2009-12-11  Donal K. Fellows  <dkf@users.sf.net>

	* tools/tcltk-man2html.tcl (long-toc, cross-reference): [FRQ 2897296]:
	Added cross links to sections within manual pages.

2009-12-11  Miguel Sofer  <msofer@users.sf.net>

	* generic/tclBasic.c:   [Bug 2806407]: Full nre-enabling of coroutines
	* generic/tclExecute.c:

	* generic/tclBasic.c: Small cleanup

	* generic/tclExecute.c: Fix panic in http11.test caused by buggy
	earlier commits in coroutine management.

2009-12-10  Andreas Kupries  <andreask@activestate.com>

	* generic/tclObj.c (TclContinuationsEnter): [Bug 2895323]: Updated
	comments to describe when the function can be entered for the same
	Tcl_Obj* multiple times. This is a continuation of the 2009-11-10
	entry where a memory leak was plugged, but where not sure if that was
	just a band-aid to paper over some other error. It isn't, this is a
	legal situation.

2009-12-10  Miguel Sofer  <msofer@users.sf.net>

	* generic/tclBasic.c:   Reducing the # of moving parts for coroutines
	* generic/tclExecute.c: by delegating more to tebc; eliminate the
	special coroutine CallFrame.

2009-12-09  Andreas Kupries  <andreask@activestate.com>

	* generic/tclIO.c: [Bug 2901998]: Applied Alexandre Ferrieux's patch
	fixing the inconsistent buffered I/O. Tcl's I/O now flushes buffered
	output before reading, discards buffered input before writing, etc.

2009-12-09  Miguel Sofer  <msofer@users.sf.net>

	* generic/tclBasic.c: Ensure right lifetime of varFrame's (objc,objv)
	for coroutines.

	* generic/tclExecute.c: Code regrouping

2009-12-09  Donal K. Fellows  <dkf@users.sf.net>

	* generic/tclBasic.c: Added some of the missing setting of errorcode
	values.

2009-12-08  Miguel Sofer  <msofer@users.sf.net>

	* generic/tclExecute.c (TclStackFree): Improved panic msg.

2009-12-08  Miguel Sofer  <msofer@users.sf.net>

	* generic/tclBasic.c:   Partial nre-enabling of coroutines. The
	* generic/tclExecute.c: initial call still requires its own
	* generic/tclInt.h:     instance of tebc, but on resume coros can
	execute in the caller's tebc.

	* generic/tclExecute.c (TEBC): Silence warning about pcAdjustment.

2009-12-08  Donal K. Fellows  <dkf@users.sf.net>

	* generic/tclExecute.c (TclExecuteByteCode): Make the dict opcodes
	more sparing in their use of C variables, to reduce size of TEBC
	activiation record a little bit.

2009-12-07  Miguel Sofer  <msofer@users.sf.net>

	* generic/tclExecute.c (TEBC): Grouping "slow" variables into structs,
	to reduce register pressure and help the compiler with variable
	allocation.

2009-12-07  Miguel Sofer  <msofer@users.sf.net>

	* generic/tclExecute.c: Start cleaning the TEBC stables
	* generic/tclInt.h:

	* generic/tclCmdIL.c:   [Bug 2910094]: Fix by aku
	* tests/coroutine.test:

	* generic/tclBasic.c: Arrange for [tailcall] to be created with the
	other builtins: was being created in a separate call, leftover from
	pre-tip days.

2009-12-07  Don Porter  <dgp@users.sourceforge.net>

	* generic/tclStrToD.c: [Bug 2902010]: Correct conditional compile
	directives to better detect the toolchain that needs extra work for
	proper underflow treatment instead of merely detecting the MIPS
	platform.

2009-12-07  Miguel Sofer  <msofer@users.sf.net>

	* generic/tclBasic.c: [Patch 2910056]: Add ::tcl::unsupported::yieldTo
	* generic/tclInt.h:

2009-12-07  Donal K. Fellows  <dkf@users.sf.net>

	* generic/tclCmdMZ.c (TryPostBody): [Bug 2910044]: Close off memory
	leak in [try] when a variable-free handler clause is present.

2009-12-05  Miguel Sofer  <msofer@users.sf.net>

	* generic/tclBasic.c:   Small changes for clarity in tailcall
	* generic/tclExecute.c: and coroutine code.
	* tests/coroutine.test:

	* tests/tailcall.test: Remove some old unused crud; improved the
	stack depth tests.

	* generic/tclBasic.c:  Fixed things so that you can tailcall
	* generic/tclNamesp.c: properly out of a coroutine.
	* tests/tailcall.test:

	* generic/tclInterp.c: Fixed tailcalls for same-interp aliases (no
	test)

2009-12-03  Donal K. Fellows  <dkf@users.sf.net>

	* library/safe.tcl (::safe::AliasEncoding): Make the safe encoding
	command behave more closely like the unsafe one (for safe ops).
	(::safe::AliasGlob): [Bug 2906841]: Clamp down on evil use of [glob]
	in safe interpreters.
	* tests/safe.test: Rewrite to use tcltest2 better.

2009-12-02  Jan Nijtmans  <nijtmans@users.sf.net>

	* tools/genStubs.tcl:	Add support for win32 CALLBACK functions and
	remove obsolete "emitStubs" and "genStubs" functions.
	* win/Makefile.in:	Use tcltest86.dll for all tests, and add
	.PHONY rules to preemptively stop trouble that plagued Tk from hitting
	Tcl too.

2009-11-30  Jan Nijtmans  <nijtmans@users.sf.net>

	* generic/tcl.h:	Don't use EXPORT for Tcl_InitStubs
	* win/Makefile.in:	Better dependancies in case of static build.

2009-11-30  Donal K. Fellows  <dkf@users.sf.net>

	* doc/Tcl.n: [Bug 2901433]: Improved description of expansion to
	mention that it is using list syntax.

2009-11-27  Kevin B. Kenny  <kennykb@acm.org>

	* win/tclAppInit.c (Tcl_AppInit): [Bug 2902965]: Reverted Jan's change
	that added a call to Tcl_InitStubs. The 'tclsh' and 'tcltest' programs
	are providers, not consumers of the Stubs table, and should not link
	with the Stubs library, but only with the main Tcl library. (In any
	case, the presence of Tcl_InitStubs broke the build.)

2009-11-27  Donal K. Fellows  <dkf@users.sf.net>

	* doc/BoolObj.3, doc/Class.3, doc/CrtChannel.3, doc/DictObj.3:
	* doc/DoubleObj.3, doc/Ensemble.3, doc/Environment.3:
	* doc/FileSystem.3, doc/Hash.3, doc/IntObj.3, doc/Limit.3:
	* doc/Method.3, doc/NRE.3, doc/ObjectType.3, doc/PkgRequire.3:
	* doc/SetChanErr.3, doc/SetResult.3: [Patch 2903921]: Many small
	spelling fixes from Larry Virden.

	BUMP VERSION OF TCLOO TO 0.6.2. Too many people need accumulated small
	versions and bugfixes, so the version-bump removes confusion.

	* generic/tclOOBasic.c (TclOO_Object_LinkVar): [Bug 2903811]: Remove
	unneeded restrictions on who can usefully call this method.

2009-11-26  Donal K. Fellows  <dkf@users.sf.net>

	* unix/Makefile.in: Add .PHONY rules and documentation to preemptively
	stop trouble that plagued Tk from hitting Tcl too, and to make the
	overall makefile easier to understand. Some reorganization too to move
	related rules closer together.

2009-11-26  Jan Nijtmans  <nijtmans@users.sf.net>

	* win/Makefile.in:	[Bug 2902965]: Fix stub related changes that
	* win/makefile.vc:	caused tclkit build to break.
	* win/tclAppInit.c
	* unix/tcl.m4
	* unix/Makefile.in
	* unix/tclAppInit.c
	* unix/configure:	(regenerated)

2009-11-25  Kevin B. Kenny  <kennykb@acm.org>

	* win/Makefile.in:	Added a 'test-tcl' rule that is identical to
	'test' except that it does not go spelunking in 'pkgs/'. (This rule
	has existed in unix/Makefile.in for some time.)

2009-11-25  Stuart Cassoff  <stwo@users.sf.net>

	* unix/configure.in:	[Patch 2892871]: Remove unneeded
	* unix/tcl.m4:		AC_STRUCT_TIMEZONE and use
	* unix/tclConfig.h.in:	AC_CHECK_MEMBERS([struct stat.st_blksize])
	* unix/tclUnixFCmd.c:	instead of AC_STRUCT_ST_BLKSIZE.
	* unix/configure:	Regenerated with autoconf-2.59.

2009-11-24  Andreas Kupries  <andreask@activestate.com>

	* library/tclIndex: Manually redone the part of tclIndex dealing with
	safe.tcl and tm.tcl. This part passes the testsuite. Note that
	automatic regeneration of this part is not possible because it wrongly
	puts 'safe::Setup' on the list, and wrongly leaves out 'safe::Log'
	which is more dynamically created than the generator expects.

	Further note that the file "clock.tcl" is explicitly loaded by
	"init.tcl", the first time the clock command is invoked. The relevant
	code can be found at line 172ff, roughly, the definition of the
	procedure 'clock'. This means none of the procedures of this file
	belong in the tclIndex. Another indicator that automatic regeneration
	of tclIndex is ill-advised.

2009-11-24  Donal K. Fellows  <dkf@users.sf.net>

	* generic/tclOO.c (FinalizeAlloc, Tcl_NewObjectInstance):
	[Bug 2903011]: Make it an error to destroy an object in a constructor,
	and also make sure that an object is not deleted twice in the error
	case.

2009-11-24  Pat Thoyts  <patthoyts@users.sourceforge.net>

	* tests/fCmd.test: [Bug 2893771]: Teach [file stat] to handle locked
	* win/tclWinFile.c: files so that [file exists] no longer lies.

2009-11-23  Kevin Kenny  <kennykb@acm.org>

	* tests/fCmd.test (fCmd-30.1): Changed registry location of the 'My
	Documents' folder to the one that's correct for Windows 2000, XP,
	Server 2003, Vista, Server 2008, and Windows 7. (See
	http://support.microsoft.com/kb/310746)

2009-11-23  Jan Nijtmans  <nijtmans@users.sf.net>

	* win/tclWinDde.c:	#undef STATIC_BUILD, in order to make sure
	* win/tclWinReg.c:	that Xxxxx_Init is always exported even when
	* generic/tclTest.c:	Tcl is built static (otherwise we cannot
				create a DLL).
	* generic/tclThreadTest.c: Make all functions static, except
				TclThread_Init.
	* tests/fCmd.test:	Enable fCmd-30.1 when registry is available.
	* win/tcl.m4:		Fix ${SHLIB_LD_LIBS} definition, fix conflicts
	* win/Makefile.in:	Simplifications related to tcl.m4 changes.
	* win/configure.in:	Between static libraries and import library on
				windows.
	* win/configure:	(regenerated)
	* win/makefile.vc:	Add stub library to necessary link lines.

2009-11-23  Kevin B. Kenny  <kennykb@acm.org>

	* generic/tclThreadTest.c (NewTestThread): [Bug 2901803]: Further
	machinations to get NewTestThread actually to launch the thread, not
	just compile.

2009-11-22  Donal K. Fellows  <dkf@users.sf.net>

	* generic/tclThreadTest.c (NewTestThread): [Bug 2901803]: Fix small
	error in function naming which blocked a threaded test build.

2009-11-19  Jan Nijtmans  <nijtmans@users.sf.net>

	* win/Makefile.in:	Create tcltest86.dll as dynamic Tcltest
				package.
	* generic/tclTest.c:	Remove extraneous prototypes, follow-up to
	* generic/tclTestObj.c:	[Bug 2883850]
	* tests/chanio.test:	Test-cases for fixed [Bug 2849797]
	* tests/io.test:
	* tests/safe.test:	Fix safe-10.1 and safe-10.4 test cases, making
				the wrong assumption that Tcltest is a static
				package.
	* generic/tclEncoding.c:[Bug 2857044]: Updated freeIntRepProc routines
	* generic/tclVar.c:	so that they set the typePtr field to NULL so
				that the Tcl_Obj is not left in an
				inconsistent state.
	* unix/tcl.m4:		[Patch 2883533]: tcl.m4 support for Haiku OS
	* unix/configure:	autoconf-2.59

2009-11-19  Don Porter  <dgp@users.sourceforge.net>

	* unix/tclAppInit.c:	[Bug 2883850, 2900542]: Repair broken build of
	* win/tclAppInit.c:	the tcltest executable.

2009-11-19  Donal K. Fellows  <dkf@users.sf.net>

	* library/auto.tcl (tcl_findLibrary):
	* library/clock.tcl (MakeUniquePrefixRegexp, MakeParseCodeFromFields)
	(SetupTimeZone, ProcessPosixTimeZone):	Restored the use of a literal
	* library/history.tcl (HistAdd):	'then' when following a multi-
	* library/safe.tcl (interpConfigure):	line test expresssion. It's an
	* library/tm.tcl (UnknownHandler):	aid to readability then.

2009-11-19  Jan Nijtmans  <nijtmans@users.sf.net>

	* generic/tclInt.h:      Make all internal initialization
	* generic/tclTest.c:     routines MODULE_SCOPE
	* generic/tclTestObj.c:
	* generic/tclTestProcBodyObj.c:
	* generic/tclThreadTest.c:
	* unix/Makefile.in:      Fix [Bug 2883850]: pkgIndex.tcl doesn't
	* unix/tclAppInit.c:     get created with static Tcl build
	* unix/tclXtTest.c:
	* unix/tclXtNotify.c:
	* unix/tclUnixTest.c:
	* win/Makefile.in:
	* win/tcl.m4:
	* win/configure:         (regenerated)
	* win/tclAppInit.c:
	* win/tclWinDde.c:       Always compile with Stubs.
	* win/tclWinReg.c:
	* win/tclWinTest.c:

2009-11-18  Jan Nijtmans  <nijtmans@users.sf.net>

	* doc/CrtChannel.3:	[Bug 2849797]: Fix channel name inconsistences
	* generic/tclIORChan.c:	as suggested by DKF.
	* generic/tclIO.c:	Minor *** POTENTIAL INCOMPATIBILITY ***
				because Tcl_CreateChannel() and derivatives
				now sometimes ignore their "chanName"
				argument.

	* generic/tclAsync.c:	Eliminate various gcc warnings (with -Wextra)
	* generic/tclBasic.c
	* generic/tclBinary.c
	* generic/tclCmdAH.c
	* generic/tclCmdIL.c
	* generic/tclCmdMZ.c
	* generic/tclCompile.c
	* generic/tclDate.c
	* generic/tclExecute.c
	* generic/tclDictObj.c
	* generic/tclIndexObj.c
	* generic/tclIOCmd.c
	* generic/tclIOUtil.c
	* generic/tclIORTrans.c
	* generic/tclOO.c
	* generic/tclZlib.c
	* generic/tclGetDate.y
	* win/tclWinInit.c
	* win/tclWinChan.c
	* win/tclWinConsole.c
	* win/tclWinNotify.c
	* win/tclWinReg.c
	* library/auto.tcl:		Eliminate "then" keyword
	* library/clock.tcl
	* library/history.tcl
	* library/safe.tcl
	* library/tm.tcl
	* library/http/http.tcl:	Eliminate unnecessary spaces
	* library/http1.0/http.tcl
	* library/msgcat/msgcat.tcl
	* library/opt/optparse.tcl
	* library/platform/platform.tcl
	* tools/tcltk-man2html.tcl
	* tools/tclZIC.tcl
	* tools/tsdPerf.c

2009-11-17  Andreas Kupries  <andreask@activestate.com>

	* unix/tclUnixChan.c (TtyParseMode): Partial undo of Donal's tidy-up
	from a few days ago (2009-11-9, not in ChangeLog). It seems that
	strchr is apparently a macro on AIX and reacts badly to pre-processor
	directives in its arguments.

2009-11-16  Alexandre Ferrieux  <ferrieux@users.sourceforge.net>

	* generic/tclEncoding.c:  [Bug 2891556]: Fix and improve test to
	* generic/tclTest.c:	  detect similar manifestations in the future.
	* tests/encoding.test:    Add tcltest support for finalization.

2009-11-15  Mo DeJong  <mdejong@users.sourceforge.net>

	* win/tclWinDde.c: Avoid gcc compiler warning by explicitly casting
	DdeCreateStringHandle argument.

2009-11-12  Andreas Kupries  <andreask@activestate.com>

	* generic/tclIO.c (CopyData): [Bug 2895565]: Dropped bogosity which
	* tests/io.test: used the number of _written_ bytes or character to
	update the counters for the read bytes/characters. New test io-53.11.
	This is a forward port from the 8.5 branch.

2009-11-11  Don Porter  <dgp@users.sourceforge.net>

	* generic/tclClock.c (TclClockInit):    Do not create [clock] support
	commands in safe interps.

2009-11-11  Jan Nijtmans  <nijtmans@users.sf.net>

	* library/http/http.tcl (http::geturl): [Bug 2891171]: URL checking
	too strict when using multiple question marks.
	* tests/http.test
	* library/http/pkgIndex.tcl:  Bump to http 2.8.2
	* unix/Makefile.in:
	* win/Makefile.in:

2009-11-11  Alexandre Ferrieux  <ferrieux@users.sourceforge.net>

	* generic/tclIO.c: Fix [Bug 2888099] (close discards ENOSPC error)
	                   by saving the errno from the first of two
	                   FlushChannel()s. Uneasy to test; might need
	                   specific channel drivers. Four-hands with aku.

2009-11-10  Pat Thoyts  <patthoyts@users.sourceforge.net>

	* tests/winFCmd.test: Cleanup directories that have been set chmod
	000. On Windows7 and Vista we really have no access and these were
	getting left behind.
	A few tests were changed to reflect the intent of the test where
	setting a directory chmod 000 should prevent any modification. This
	restriction was ignored on XP but is honoured on Vista

2009-11-10  Andreas Kupries  <andreask@activestate.com>

	* generic/tclBasic.c: Plug another leak in TCL_EVAL_DIRECT evaluation.
	Forward port from Tcl 8.5 branch, change by Don Porter.

	* generic/tclObj.c: [Bug 2895323]: Plug memory leak in
	TclContinuationsEnter(). Forward port from Tcl 8.5 branch, change by
	Don Porter.

2009-11-09  Stuart Cassoff  <stwo@users.sf.net>

	* win/README: [bug 2459744]: Removed outdated Msys + Mingw info.

2009-11-09  Andreas Kupries  <andreask@activestate.com>

	* generic/tclBasic.c (TclEvalObjEx): Moved the #280 decrement of
	refCount for the file path out of the branch after the whole
	conditional, closing a memory leak. Added clause on structure type to
	prevent seg.faulting. Forward port from valgrinding the Tcl 8.5
	branch.

	* tests/info.test: Resolve ambiguous resolution of variable "res".
	Forward port from 8.5

2009-11-08  Donal K. Fellows  <dkf@users.sf.net>

	* doc/string.n (bytelength): Noted that this command is not a good
	thing to use, and suggested a better alternatve. Also factored out the
	description of the indices into its own section.

2009-11-07  Pat Thoyts  <patthoyts@users.sourceforge.net>

	* tests/fCmd.test: [Bug 2891026]: Exclude tests using chmod 555
	directories on vista and win7. The current user has access denied and
	so cannot rename the directory without admin privileges.

2009-11-06  Andreas Kupries  <andreask@activestate.com>

	* library/safe.tcl (::safe::Setup): Added documentation of the
	contents of the state array. Also killed the 'InterpState' procedure
	with its upleveled variable/upvar combination, and replaced all uses
	with 'namespace upvar'.

2009-11-05  Andreas Kupries  <andreask@activestate.com>

	* library/safe.tcl: A series of patches which bring the SafeBase up to
	date with code guidelines, Tcl's features, also eliminating a number
	of inefficiencies along the way.
	(1) Changed all procedure names to be fully qualified.
	(2) Moved the procedures out of the namespace eval. Kept their
	locations. IOW, broke the namespace eval apart into small sections not
	covering the procedure definitions.
	(3) Reindented the code. Just lots of whitespace changes.
	Functionality unchanged.
	(4) Moved the multiple namespace eval's around. Command export at the
	top, everything else (var decls, argument parsing setup) at the
	bottom.
	(5) Moved the argument parsing setup into a procedure called when the
	code is loaded. Easier management of temporary data.
	(6) Replaced several uses of 'Set' with calls to the new procedure
	'InterpState' and direct access to the per-slave state array.
	(7) Replaced the remaining uses of 'Set' and others outside of the
	path/token handling, and deleted a number of procedures related to
	state array access which are not used any longer.
	(8) Converted the path token system to cache normalized paths and path
	<-> token conversions. Removed more procedures not used any longer.
	Removed the test cases 4.3 and 4.4 from safe.test. They were testing
	the now deleted command "InterpStateName".
	(9) Changed the log command setup so that logging is compiled out
	completely when disabled (default).
	(10) Misc. cleanup. Inlined IsInterp into CheckInterp, its only user.
	Consistent 'return -code error' for error reporting. Updated to use
	modern features (lassign, in/ni, dicts). The latter are used to keep a
	reverse path -> token map and quicker check of existence.
	(11) Fixed [Bug 2854929]: Recurse into all subdirs under all TM root
	dirs and put them on the access path.

2009-11-02  Kevin B. Kenny  <kennykb@acm.org>

	* library/tzdata/Asia/Novokuznetsk: New tzdata locale for Kemerovo
	oblast', which now keeps Novosibirsk time and not Kranoyarsk time.
	* library/tzdata/Asia/Damascus: Syrian DST changes.
	* library/tzdata/Asia/Hong_Kong: Hong Kong historic DST corrections.
	Olson tzdata2009q.

2009-11-02  Donal K. Fellows  <dkf@users.sf.net>

	* doc/object.n (DESCRIPTION): Substantive revision to make it clearer
	what the fundamental semantics of an object actually are.

2009-11-01  Joe Mistachkin  <joe@mistachkin.com>

	* doc/Cancel.3: Minor cosmetic fixes.
	* win/makefile.vc: Make htmlhelp target work again.  An extra set of
	double quotes around the definition of the HTML help compiler tool
	appears to be required.  Previously, there was one set of double
	quotes around the definition of the tool and one around the actual
	invocation.  This led to confusion because it was the only such tool
	path to include double quotes around its invocation.  Also, it was
	somewhat inflexible in the event that somebody needed to override the
	tool command to include arguments.  Therefore, even though it may look
	"wrong", there are now two double quotes on either side of the tool
	path definition.  This fixes the problem that currently prevents the
	htmlhelp target from building and maintains flexibility in case
	somebody needs to override it via the command line or an environment
	variable.

2009-11-01  Joe English  <jenglish@users.sourceforge.net>

	* doc/Eval.3, doc/Cancel.3: Move TIP#285 routines out of Eval.3 into
	their own manpage.

2009-10-31  Donal K. Fellows  <dkf@users.sf.net>

	* generic/tclBasic.c (ExprRoundFunc): [Bug 2889593]: Correctly report
	the expected number of arguments when generating an error for round().

2009-10-30  Pat Thoyts  <patthoyts@users.sourceforge.net>

	* tests/tcltest.test: When creating the notwritabledir we deny the
	current user access to delete the file. We must grant this right when
	we cleanup. Required on Windows 7 when the user does not automatically
	have administrator rights.

2009-10-29  Don Porter  <dgp@users.sourceforge.net>

	* generic/tcl.h:        Changed the typedef for the mp_digit type
	from:
		typedef unsigned long mp_digit;
	to:
		typedef unsigned int mp_digit;
	For 32-bit builds where "long" and "int" are two names for the same
	thing, this is no change at all.  For 64-bit builds, though, this
	causes the dp[] array of an mp_int to be made up of 32-bit elements
	instead of 64-bit elements.  This is a huge improvement because
	details elsewhere in the mp_int implementation cause only 28 bits of
	each element to be actually used storing number data.  Without this
	change bignums are over 50% wasted space on 64-bit systems.  [Bug
	2800740].

	***POTENTIAL INCOMPATIBILITY***
	For 64-bit builds, callers of routines with (mp_digit) or (mp_digit *)
	arguments *will*, and callers of routines with (mp_int *) arguments
	*may* suffer both binary and stubs incompatibilities with Tcl releases
	8.5.0 - 8.5.7.  Such possibilities should be checked, and if such
	incompatibilities are present, suitable [package require] requirements
	on the Tcl release should be put in place to keep such built code
	[load]-ing only in Tcl interps that are compatible.

2009-10-29  Donal K. Fellows  <dkf@users.sf.net>

	* tests/dict.test: Make variable-clean and simplify tests by utilizing
	the fact that dictionaries have defined orders.

	* generic/tclZlib.c (TclZlibCmd): Remove accidental C99-ism which
	reportedly makes the AIX native compiler choke.

2009-10-29  Kevin B. Kenny  <kennykb@acm.org>

	* library/clock.tcl (LocalizeFormat):
	* tests/clock.test (clock-67.1):
	[Bug 2819334]: Corrected a problem where '%%' followed by a letter in
	a format group could expand recursively: %%R would turn into %%H:%M:%S

2009-10-28  Don Porter  <dgp@users.sourceforge.net>

	* generic/tclLiteral.c:	[Bug 2888044]: Fixed 2 bugs.
	* tests/info.test:	First, as noted in the comments of the
	TclCleanupLiteralTable routine, since the teardown of the intrep of
	one Tcl_Obj can cause the teardown of others in the same table, the
	full table cleanup must be done with care, but the code did not
	contain the same care demanded in the comment.  Second, recent
	additions to the info.test file had poor hygiene, leaving an array
	variable ::a lying around, which breaks later interp.test tests during
	a -singleproc 1 run of the test suite.

2009-10-28  Kevin B. Kenny  <kennykb@acm.org>

	* tests/fileName.test (fileName-20.[78]): Corrected poor test
	hygiene (failure to save and restore the working directory) that
	caused these two tests to fail on Windows (and [Bug 2806250] to be
	reopened).

2009-10-27  Don Porter  <dgp@users.sourceforge.net>

	* generic/tclPathObj.c: [Bug 2884203]: Missing refcount on cached
	normalized path caused crashes.

2009-10-27  Kevin B. Kenny  <kennykb@acm.org>

	* library/clock.tcl (ParseClockScanFormat): [Bug 2886852]: Corrected a
	problem where [clock scan] didn't load the timezone soon enough when
	processing a time format that lacked a complete date.
	* tests/clock.test (clock-66.1):
	Added a test case for the above bug.
	* library/tzdata/America/Argentina/Buenos_Aires:
	* library/tzdata/America/Argentina/Cordoba:
	* library/tzdata/America/Argentina/San_Luis:
	* library/tzdata/America/Argentina/Tucuman:
	New DST rules for Argentina. (Olson's tzdata2009p.)

2009-10-26  Don Porter  <dgp@users.sourceforge.net>

	* unix/Makefile.in:	Remove $(PACKAGE).* and prototype from the
	`make distclean` target.  Completes 2009-10-20 commit.

2009-10-24  Kevin B. Kenny  <kennykb@acm.org>

	* library/clock.tcl (ProcessPosixTimeZone):
	Corrected a regression in the fix to [Bug 2207436] that caused
	[clock] to apply EU daylight saving time rules in the US.
	Thanks to Karl Lehenbauer for reporting this regression.
	* tests/clock.test (clock-52.4):
	Added a regression test for the above bug.
	* library/tzdata/Asia/Dhaka:
	* library/tzdata/Asia/Karachi:
	New DST rules for Bangladesh and Pakistan. (Olson's tzdata2009o.)

2009-10-23  Andreas Kupries  <andreask@activestate.com>

	* generic/tclIO.c (FlushChannel): Skip OutputProc for low-level
	0-length writes. When closing pipes which have already been closed
	not skipping leads to spurious SIG_PIPE signals. Reported by
	Mikhail Teterin <mi+thun@aldan.algebra.com>.

2009-10-22  Donal K. Fellows  <dkf@users.sf.net>

	* generic/tclOOBasic.c (TclOO_Object_VarName): [Bug 2883857]: Allow
	the passing of array element names through this method.

2009-10-21  Donal K. Fellows  <dkf@users.sf.net>

	* generic/tclPosixStr.c: [Bug 2882561]: Work around oddity on Haiku OS
	where SIGSEGV and SIGBUS are the same value.

	* generic/tclTrace.c (StringTraceProc): [Bug 2881259]: Added back cast
	to work around silly bug in MSVC's handling of auto-casting.

2009-10-20  Don Porter  <dgp@users.sourceforge.net>

	* unix/Makefile.in:	Removed the long outdated and broken targets
	package-* that were for building Solaris packages.  Appears that the
	pieces needed for these targets to function have never been present in
	the current era of Tcl development and belong completely to Tcl
	pre-history.

2009-10-19  Don Porter  <dgp@users.sourceforge.net>

	* generic/tclIO.c:      [Patch 2107634]: Revised ReadChars and
	FilterInputBytes routines to permit reads to continue up to the string
	limits of Tcl values.  Before revisions, large read attempts could
	panic when as little as half the limiting value length was reached.
	Thanks to Sean Morrison and Bob Parker for their roles in the fix.

2009-10-18  Joe Mistachkin  <joe@mistachkin.com>

	* generic/tclObj.c (TclDbDumpActiveObjects, TclDbInitNewObj)
	(Tcl_DbIncrRefCount, Tcl_DbDecrRefCount, Tcl_DbIsShared):
	[Bug 2871908]: Enforce separation of concerns between the lineCLPtr
	and objThreadMap thread specific data members.

2009-10-18  Joe Mistachkin  <joe@mistachkin.com>

	* tests/thread.test (thread-4.[345]): [Bug 1565466]: Correct tests to
	save their error state before the final call to threadReap just in
	case it triggers an "invalid thread id" error.  This error can occur
	if one or more of the target threads has exited prior to the attempt
	to send it an asynchronous exit command.

2009-10-17  Donal K. Fellows  <dkf@users.sf.net>

	* generic/tclVar.c (UnsetVarStruct, TclDeleteNamespaceVars)
	(TclDeleteCompiledLocalVars, DeleteArray):
	* generic/tclTrace.c (Tcl_UntraceVar2): [Bug 2629338]: Stop traces
	that are deleted part way through (a feature used by tdom) from
	causing freed memory to be accessed.

2009-10-08  Donal K. Fellows  <dkf@users.sf.net>

	* generic/tclDictObj.c (DictIncrCmd): [Bug 2874678]: Don't leak any
	bignums when doing [dict incr] with a value.
	* tests/dict.test (dict-19.3): Memory leak detection code.

2009-10-07  Andreas Kupries  <andreask@activestate.com>

	* generic/tclObj.c: [Bug 2871908]: Plug memory leaks of objThreadMap
	and lineCLPtr hashtables.  Also make the names of the continuation
	line information initialization and finalization functions more
	consistent. Patch supplied by Joe Mistachkin <joe@mistachkin.com>.

	* generic/tclIORChan.c (ErrnoReturn): Replace hardwired constant 11
	with proper errno #define, EAGAIN. What was I thinking? The BSD's have
	a different errno assignment and break with the hardwired number.
	Reported by emiliano on the chat.

2009-10-06  Don Porter  <dgp@users.sourceforge.net>

	* generic/tclInterp.c (SlaveEval): Agressive stomping of internal reps
	was added as part of the NRE patch of 2008-07-13.  This doesn't appear
	to actually be needed, and it hurts quite a bit when large lists lose
	their intreps and require reparsing.  Thanks to Ashok Nadkarni for
	reporting the problem.

	* generic/tclTomMathInt.h (new): Public header tclTomMath.h had
	* generic/tclTomMath.h:	dependence on private headers, breaking use
	* generic/tommath.h:	by extensions [Bug 1941434].

2009-10-05  Andreas Kupries  <andreask@activestate.com>

	* library/safe.tcl (AliasGlob): Fixed conversion of catch to
	try/finally, it had an 'on ok msg' branch missing, causing a silent
	error immediately, and bogus glob results, breaking search for Tcl
	modules.

2009-10-04  Daniel Steffen  <das@users.sourceforge.net>

	* macosx/tclMacOSXBundle.c:	[Bug 2569449]: Workaround CF memory
	* unix/tclUnixInit.c:		managment bug in Mac OS X 10.4 &
					earlier.

2009-10-02  Kevin B. Kenny  <kennykb@acm.org>

	* library/tzdata/Africa/Cairo:
	* library/tzdata/Asia/Gaza:
	* library/tzdata/Asia/Karachi:
	* library/tzdata/Pacific/Apia:	Olson's tzdata2009n.

2009-09-29  Don Porter  <dgp@users.sourceforge.net>

	* generic/tclDictObj.c:		[Bug 2857044]: Updated freeIntRepProc
	* generic/tclExecute.c:		routines so that they set the typePtr
	* generic/tclIO.c:		field to NULL so that the Tcl_Obj is
	* generic/tclIndexObj.c:	not left in an inconsistent state.
	* generic/tclInt.h:
	* generic/tclListObj.c:
	* generic/tclNamesp.c:
	* generic/tclOOCall.c:
	* generic/tclObj.c:
	* generic/tclPathObj.c:
	* generic/tclProc.c:
	* generic/tclRegexp.c:
	* generic/tclStringObj.c:

	* generic/tclAlloc.c:           Cleaned up various routines in the
	* generic/tclCkalloc.c:         call stacks for memory allocation to
	* generic/tclInt.h:             guarantee that any size values computed
	* generic/tclThreadAlloc.c:     are within the domains of the routines
	they get passed to.  [Bugs 2557696 and 2557796].

2009-09-28  Don Porter  <dgp@users.sourceforge.net>

	* generic/tclCmdMZ.c:	Replaced TclProcessReturn() calls with
	* tests/error.test:	Tcl_SetReturnOptions() calls as a simple fix
	for [Bug 2855247].  Thanks to Anton Kovalenko for the report and fix.
	Additional fixes for other failures demonstrated by new tests.

2009-09-27  Don Porter  <dgp@users.sourceforge.net>

	* tests/error.test (error-15.8.*):	Coverage tests illustrating
	flaws in the propagation of return options by [try].

2009-09-26  Donal K. Fellows  <dkf@users.sf.net>

	* unix/tclooConfig.sh, win/tclooConfig.sh: [Bug 2026844]: Added dummy
	versions of tclooConfig.sh that make it easier to build extensions
	against both Tcl8.5+TclOO-standalone and Tcl8.6.

2009-09-24  Don Porter  <dgp@users.sourceforge.net>

	TIP #356 IMPLEMENTATION

	* generic/tcl.decls:	Promote internal routine TclNRSubstObj()
	* generic/tclCmdMZ.c:	to public Tcl_NRSubstObj().  Still needs docs.
	* generic/tclCompile.c:
	* generic/tclInt.h:

	* generic/tclDecls.h:	make genstubs
	* generic/tclStubInit.c:

2009-09-23  Miguel Sofer  <msofer@users.sf.net>

	* doc/namespace.n: the description of [namespace unknown] failed
	to mention [namespace path]: fixed. Thx emiliano.

2009-09-21  Mo DeJong  <mdejong@users.sourceforge.net>

	* tests/regexp.test: Added check for error message from
	unbalanced [] in regexp. Added additional simple test cases
	of basic regsub command.

2009-09-21  Don Porter  <dgp@users.sourceforge.net>

	* generic/tclCompile.c:	Correct botch in the conversion of
	Tcl_SubstObj().  Thanks to Kevin Kenny for detection and report.

2009-09-17  Don Porter  <dgp@users.sourceforge.net>

	* generic/tclCompile.c:	Re-implement Tcl_SubstObj() as a simple
	* generic/tclParse.c:	wrapper around TclNRSubstObj().  This has
	* tests/basic.test:	the effect of caching compiled bytecode in
	* tests/parse.test:	the value to be substituted.  Note that
	Tcl_SubstObj() now exists only for extensions.  Tcl itself no longer
	makes any use of it.  Note also that TclSubstTokens() is now reachable
	only by Tcl_EvalEx() and Tcl_ParseVar() so tests aiming to test its
	functioning needed adjustment to still have the intended effect.

2009-09-16  Alexandre Ferrieux  <ferrieux@users.sourceforge.net>

	* generic/tclObj.c:   Extended ::tcl::unsupported::representation.

2009-09-11  Don Porter  <dgp@users.sourceforge.net>

	* generic/tclBasic.c:	Completed the NR-enabling of [subst].
	* generic/tclCmdMZ.c:	[Bug 2314561].
	* generic/tclCompCmds.c:
	* generic/tclCompile.c:
	* generic/tclInt.h:
	* tests/coroutine.test:
	* tests/parse.test:

2009-09-11  Donal K. Fellows  <dkf@users.sf.net>

	* tests/http.test: Added in cleaning up of http tokens for each test
	to reduce amount of global-variable pollution.

2009-09-10  Donal K. Fellows  <dkf@users.sf.net>

	* library/http/http.tcl (http::Event): [Bug 2849860]: Handle charset
	names in double quotes; some servers like generating them like that.

2009-09-07  Don Porter  <dgp@users.sourceforge.net>

	* generic/tclParse.c:	[Bug 2850901]: Corrected line counting error
	* tests/into.test:	in multi-command script substitutions.

2009-09-07  Daniel Steffen  <das@users.sourceforge.net>

	* generic/tclExecute.c:	Fix potential uninitialized variable use and
	* generic/tclFCmd.c:	null dereference flagged by clang static
	* generic/tclProc.c:	analyzer.
	* generic/tclTimer.c:
	* generic/tclUtf.c:

	* generic/tclExecute.c:	Silence false positives from clang static
	* generic/tclIO.c:	analyzer about potential null dereference.
	* generic/tclScan.c:
	* generic/tclCompExpr.c:

2009-09-04  Don Porter  <dgp@users.sourceforge.net>

	* generic/tclCompCmds.c (TclCompileSubstCmd): [Bug 2314561]:
	* generic/tclBasic.c:	Added a bytecode compiler routine for the
	* generic/tclCmdMZ.c:	[subst] command. This is a partial solution to
	* generic/tclCompile.c:	the need to NR-enable [subst] since bytecode
	* generic/tclCompile.h:	execution is already NR-enabled. Two new
	* generic/tclExecute.c:	bytecode instructions, INST_NOP and
	* generic/tclInt.h:	INST_RETURN_CODE_BRANCH were added to support
	* generic/tclParse.c:	the new routine.  INST_RETURN_CODE_BRANCH is
	* tests/basic.test:	likely to be useful in any future effort to
	* tests/info.test:	add a bytecode compiler routine for [try].
	* tests/parse.test:

2009-09-03  Donal K. Fellows  <dkf@users.sf.net>

	* doc/LinkVar.3: [Bug 2844962]: Added documentation of issues relating
	to use of this API in a multi-threaded environment.

2009-09-01  Andreas Kupries  <andreask@activestate.com>

	* generic/tclIORTrans.c (ReflectInput): Remove error response to
	0-result from method 'limit?' of transformations. Return the number of
	copied bytes instead, which is possibly nothing. The latter then
	triggers EOF handling in the higher layers, making the 0-result of
	limit? the way to inject artificial EOF's into the data stream.

2009-09-01  Don Porter  <dgp@users.sourceforge.net>

	* library/tcltest/tcltest.tcl:  Bump to tcltest 2.3.2 after revision
	* library/tcltest/pkgIndex.tcl: to verbose error message.
	* unix/Makefile.in:
	* win/Makefile.in:

2009-08-27  Don Porter  <dgp@users.sourceforge.net>

	* generic/tclStringObj.c:       [Bug 2845535]: A few more string
	overflow cases in [format].

2009-08-25  Andreas Kupries  <andreask@activestate.com>

	* generic/tclBasic.c (Tcl_CreateInterp, Tcl_EvalTokensStandard)
	(Tcl_EvalEx, TclEvalEx, TclAdvanceContinuations, TclNREvalObjEx):
	* generic/tclCmdMZ.c (Tcl_SwitchObjCmd, TclListLines):
	* generic/tclCompCmds.c (*):
	* generic/tclCompile.c (TclSetByteCodeFromAny, TclInitCompileEnv)
	(TclFreeCompileEnv, TclCompileScript, TclCompileTokens):
	* generic/tclCompile.h (CompileEnv):
	* generic/tclInt.h (ContLineLoc, Interp):
	* generic/tclObj.c (ThreadSpecificData, ContLineLocFree)
	(TclThreadFinalizeObjects, TclInitObjSubsystem, TclContinuationsEnter,
	(TclContinuationsEnterDerived, TclContinuationsCopy, TclFreeObj)
	(TclContinuationsGet):
	* generic/tclParse.c (TclSubstTokens, Tcl_SubstObj):
	* generic/tclProc.c (TclCreateProc):
	* generic/tclVar.c (TclPtrSetVar):
	* tests/info.test (info-30.0-24):

	Extended the parser, compiler, and execution engine with code and
	attendant data structures tracking the position of continuation lines
	which are not visible in the resulting script Tcl_Obj*'s, to properly
	account for them while counting lines for #280.

2009-08-24  Daniel Steffen  <das@users.sourceforge.net>

	* generic/tclInt.h: Annotate Tcl_Panic as noreturn for clang static
	analyzer in PURIFY builds, replacing preprocessor/assert technique.

	* macosx/tclMacOSXNotify.c: Fix multiple issues with nested event loops
	when CoreFoundation notifier is running in embedded mode. (Fixes
	problems in TkAqua Cocoa reported by Youness Alaoui on tcl-mac)

2009-08-21  Don Porter  <dgp@users.sourceforge.net>

	* generic/tclFileName.c: Correct regression in [Bug 2837800] fix.
	* tests/fileName.test:

2009-08-20  Don Porter  <dgp@users.sourceforge.net>

	* generic/tclFileName.c: [Bug 2837800]: Correct the result produced by
	[glob */test] when * matches something like ~foo.

	* generic/tclPathObj.c: [Bug 2806250]: Prevent the storage of strings
	starting with ~ in the "tail" part (normPathPtr field) of the path
	intrep when PATHFLAGS != 0.  This establishes the assumptions relied
	on elsewhere that the name stored there is a relative path.  Also
	refactored to make an AppendPath() routine instead of the cut/paste
	stanzas that were littered throughout.

2009-08-20  Donal K. Fellows  <dkf@users.sf.net>

	* generic/tclCmdIL.c (TclNRIfObjCmd): [Bug 2823276]: Make [if]
	NRE-safe on all arguments when interpreted.
	(Tcl_LsortObjCmd): Close off memory leak.

2009-08-19  Donal K. Fellows  <dkf@users.sf.net>

	* generic/tclCmdAH.c (TclNRForObjCmd, etc.): [Bug 2823276]: Make [for]
	and [while] into NRE-safe commands, even when interpreted.

2009-08-18  Don Porter  <dgp@users.sourceforge.net>

	* generic/tclPathObj.c: [Bug 2837800]: Added NULL check to prevent
	* tests/fileName.test:  crashes during [glob].

2009-08-16  Jan Nijtmans  <nijtmans@users.sf.net>

	* unix/dltest/pkge.c:  const addition
	* unix/tclUnixThrd.c:  Use <pthread.h> in stead of "pthread.h"
	* win/tclWinDde.c:     Eliminate some more gcc warnings
	* win/tclWinReg.c:
	* generic/tclInt.h:    Change ForIterData, make it const-safe.
	* generic/tclCmdAH.c:

2009-08-12  Don Porter  <dgp@users.sourceforge.net>

	TIP #353 IMPLEMENTATION

	* doc/NRE.3:		New public routine Tcl_NRExprObj() permits
	* generic/tcl.decls:	extension commands to evaluate Tcl expressions
	* generic/tclBasic.c:	in NR-enabled command procedures.
	* generic/tclCmdAH.c:
	* generic/tclExecute.c:
	* generic/tclInt.h:
	* generic/tclObj.c:
	* tests/expr.test:

	* generic/tclDecls.h:		make genstubs
	* generic/tclStubInit.c:

2009-08-06  Andreas Kupries  <andreask@activestate.com>

	* doc/refchan.n [Bug 2827000]: Extended the implementation of
	* generic/tclIORChan.c: reflective channels (TIP 219, method
	* tests/ioCmd.test: 'read'), enabling handlers to signal EAGAIN to
	indicate 'no data, but not at EOF either', and other system
	errors. Updated documentation, extended testsuite (New test cases
	iocmd*-23.{9,10}).

2009-08-02  Miguel Sofer  <msofer@users.sf.net>

	* tests/coroutine.test: fix testfile cleanup

2009-08-02  Donal K. Fellows  <dkf@users.sf.net>

	* generic/tclObj.c (Tcl_RepresentationCmd): Added an unsupported
	command for reporting the representation of an object. Result string
	is deliberately a bit obstructive so that people are not encouraged to
	make code that depends on it; it's a debugging tool only!

	* unix/tclUnixFCmd.c (GetOwnerAttribute, SetOwnerAttribute)
	(GetGroupAttribute, SetGroupAttribute): [Bug 1942222]: Stop calling
	* unix/tclUnixFile.c (TclpGetUserHome): endpwent() and endgrent();
	they've been unnecessary for ages.

2009-08-02  Jan Nijtmans  <nijtmans@users.sf.net>

	* win/tclWin32Dll.c: Eliminate TclWinResetInterfaceEncodings, since it
	* win/tclWinInit.c:  does exactly the same as TclWinEncodingsCleanup,
	* win/tclWinInt.h:   make sure that tclWinProcs and
			     tclWinTCharEncoding are always set and reset
			     concurrently.
	* win/tclWinFCmd.c:  Correct check for win95

2009-07-31  Don Porter  <dgp@users.sourceforge.net>

	* generic/tclStringObj.c: [Bug 2830354]:	Corrected failure to
	* tests/format.test:		grow buffer when format spec request
	large width floating point values.  Thanks to Clemens Misch.

2009-07-26  Donal K. Fellows  <dkf@users.sf.net>

	* library/auto.tcl (tcl_findLibrary, auto_mkindex):
	* library/package.tcl (pkg_mkIndex, tclPkgUnknown, MacOSXPkgUnknown):
	* library/safe.tcl (interpAddToAccessPath, interpDelete, AliasGlob):
	(AliasSource, AliasLoad, AliasEncoding):
	* library/tm.tcl (UnknownHandler): Simplify by swapping some [catch]
	gymnastics for use of [try].

2009-07-26 Alexandre Ferrieux  <ferrieux@users.sourceforge.net>

	* tools/genStubs.tcl: Forced LF translation when generating .h's to
	avoid spurious diffs when regenerating on a Windows box.

2009-07-26  Jan Nijtmans  <nijtmans@users.sf.net>

	* win/Makefile.in: [Bug 2827066]: msys build --enable-symbols broken
	* win/tcl.m4:	   And modified the same for unicows.dll, as a
	* win/configure:   preparation for [Enh 2819611].

2009-07-25  Donal K. Fellows  <dkf@users.sf.net>

	* library/history.tcl (history): Reworked the history mechanism in
	terms of ensembles, rather than the ad hoc ensemble-lite mechanism
	used previously.

2009-07-24  Donal K. Fellows  <dkf@users.sf.net>

	* doc/self.n (self class): [Bug 2704302]: Add some text to make it
	clearer how to get the name of the current object's class.

2009-07-23  Andreas Kupries  <andreask@activestate.com>

	* generic/tclIO.c (Tcl_GetChannelHandle): [Bug 2826248]: Do not crash
	* generic/tclPipe.c (FileForRedirect): for getHandleProc == NULL, this
	is allowed. Provide a nice error message in the bypass area. Updated
	caller to check the bypass for a mesage. Bug reported by Andy
	Sonnenburg <andy22286@users.sourceforge.net>

2009-07-23  Joe Mistachkin  <joe@mistachkin.com>

	* generic/tclNotify.c: [Bug 2820349]: Ensure that queued events are
	freed once processed.

2009-07-22  Jan Nijtmans  <nijtmans@users.sf.net>

	* macosx/tclMacOSXFCmd.c: CONST -> const
	* generic/tclGetDate.y:
	* generic/tclDate.c:
	* generic/tclLiteral.c: (char *) cast in ckfree call
	* generic/tclPanic.c: [Feature Request 2814786]: remove TclpPanic
	* generic/tclInt.h
	* unix/tclUnixPort.h
	* win/tclWinPort.h

2009-07-22 Alexandre Ferrieux  <ferrieux@users.sourceforge.net>

	* generic/tclEvent.c: [Bug 2001201 again]: Refined the 20090617 patch
	on [exit] streamlining, so that it now correctly calls thread exit
	handlers for the calling thread, including <Destroy> bindings in Tk.

2009-07-21  Kevin B. Kenny  <kennykb@acm.org>

	* library/tzdata/Asia/Dhaka:
	* library/tzdata/Indian/Mauritius: Olson's tzdata2009k.

2009-07-20  Donal K. Fellows  <dkf@users.sf.net>

	* generic/tclCmdMZ.c (StringIsCmd): Reorganize so that [string is] is
	more efficient when parsing things that are correct, at a cost of
	making the empty string test slightly more costly. With this, the cost
	of doing [string is integer -strict $x] matches [catch {expr {$x+0}}]
	in the successful case, and greatly outstrips it in the failing case.

2009-07-19  Donal K. Fellows  <dkf@users.sf.net>

	* generic/tclOO.decls, generic/tclOO.c (Tcl_GetObjectName): Expose a
	function for efficiently returning the current name of an object.

2009-07-18  Daniel Steffen  <das@users.sourceforge.net>

	* unix/Makefile.in: Define NDEBUG in optimized (non-symbols) build to
	disable NRE assert()s and threaded allocator range checks.

2009-07-16  Don Porter  <dgp@users.sourceforge.net>

	* generic/tclBinary.c:	Removed unused variables.
	* generic/tclCmdIL.c:
	* generic/tclCompile.c:
	* generic/tclExecute.c:
	* generic/tclHash.c:
	* generic/tclIOUtil.c:
	* generic/tclVar.c:

	* generic/tclBasic.c:	Silence compiler warnings about ClientData.
	* generic/tclProc.c:

	* generic/tclScan.c:    Typo in ACCEPT_NAN configuration.

	* generic/tclStrToD.c:  [Bug 2819200]: Set floating point control
	register on MIPS systems so that the gradual underflow expected by Tcl
	is in effect.

2009-07-15  Donal K. Fellows  <dkf@users.sf.net>

	* generic/tclInt.h (Namespace):		   Added machinery to allow
	* generic/tclNamesp.c (many functions):	   reduction of memory used
	* generic/tclResolve.c (BumpCmdRefEpochs): by namespaces. Currently
	#ifdef'ed out because of compatibility concerns.

	* generic/tclInt.decls: Added four functions for better integration
	with itcl-ng.

2009-07-14  Kevin B. Kenny  <kennykb@acm.org>

	* generic/tclInt.h (TclNRSwitchObjCmd):
	* generic/tclBasic.c (builtInCmds):
	* generic/tclCmdMZ.c (Tcl_SwitchObjCmd):
	* tests/switch.test (switch-15.1):
	[Bug 2821401]: Make non-bytecoded [switch] command aware of NRE.

2009-07-13  Andreas Kupries  <andreask@activestate.com>

	* generic/tclCompile.c (TclInitCompileEnv, EnterCmdWordIndex)
	(TclCleanupByteCode, TclCompileScript):
	* generic/tclExecute.c (TclCompileObj, TclExecuteByteCode):
	* tclCompile.h (ExtCmdLoc):
	* tclInt.h (ExtIndex, CFWordBC, CmdFrame):
	* tclBasic.c (DeleteInterpProc, TclArgumentBCEnter)
	(TclArgumentBCRelease, TclArgumentGet, SAVE_CONTEXT)
	(RESTORE_CONTEXT, NRCoroutineExitCallback, TclNRCoroutineObjCmd):
	* generic/tclCmdAH.c (TclNRForObjCmd, TclNRForIterCallback,
	(ForNextCallback):
	* generic/tclCmdMZ.c (TclNRWhileObjCmd):

	Extended the bytecode compiler initialization to recognize the
	compilation of whole files (NRE enabled 'source' command) and switch
	to the counting of absolute lines in that case.

	Further extended the bytecode compiler to track the start line in the
	generated information, and modified the bytecode execution to
	recompile an object if the location as per the calling context doesn't
	match the location saved in the bytecode. This part could be optimized
	more by using more memory to keep all possibilities which occur
	around, or by just adjusting the location information instead of a
	total recompile.

	Reworked the handling of literal command arguments in bytecode to be
	saved (compiler) and used (execution) per command (See the
	TCL_INVOKE_STK* instructions), and not per the whole bytecode. This,
	and the previous change remove the problems with location data caused
	by literal sharing (across whole files, but also proc bodies).
	Simplified the associated datastructures (ExtIndex is gone, as is the
	function EnterCmdWordIndex).

	The last change causes the hashtable 'lineLABCPtr' to be state which
	has to be kept per coroutine, like the CmdFrame stack. Reworked the
	coroutine support code to create, delete and switch the information as
	needed. Further reworked the tailcall command as well, it has to pop
	its own arguments when run in a bytecode context to keep a proper
	stack in 'lineLABCPtr'.

	Fixed the mishandling of line information in the NRE-enabled 'for' and
	'while' commands introduced when both were made to share their
	iteration callbacks without taking into account that the loop body is
	found in different words of the command. Introduced a separate data
	structure to hold all the callback information, as we went over the
	limit of 4 direct client-data values for NRE callbacks.

	The above fixes [Bug 1605269].

2009-07-12  Donal K. Fellows  <dkf@users.sf.net>

	* generic/tclCmdMZ.c (StringIndexCmd, StringEqualCmd, StringCmpCmd):
	* generic/tclExecute.c (TclExecuteByteCode): [Bug 2637173]: Factor out
	* generic/tclInt.h (TclIsPureByteArray):     the code to determine if
	* generic/tclUtil.c (TclStringMatchObj):     it is safe to work with
	byte arrays directly, so that we get the check correct _once_.

	* generic/tclOOCall.c (TclOOGetCallContext): [Bug 1895546]: Changed
	* generic/tclOO.c (TclOOObjectCmdCore):	     the way that the cache is
	managed so that when itcl does cunning things, those cunning things
	can be cached properly.

2009-07-11  Donal K. Fellows  <dkf@users.sf.net>

	* doc/vwait.n: Substantially increased the discussion of issues and
	work-arounds relating to nested vwaits, following discussion on the
	tcl-core mailing list on the topic.

2009-07-10  Pat Thoyts  <patthoyts@users.sourceforge.net>

	* tests/zlib.test:   ZlibTransformClose may be called with a NULL
	* generic/tclZlib.c: interpreter during finalization and
	Tcl_SetChannelError requires a list. Added some tests to ensure error
	propagation from the zlib library to the interp.

2009-07-09  Pat Thoyts  <patthoyts@users.sourceforge.net>

	* tests/zlib.test: [Bug 2818131]: Added tests and fixed a typo that
	broke [zlib push] for deflate format.

2009-07-09  Donal K. Fellows  <dkf@users.sf.net>

	* compat/mkstemp.c (mkstemp): [Bug 2819227]: Use rand() for random
	numbers as it is more portable.

2009-07-05  Donal K. Fellows  <dkf@users.sf.net>

	* generic/tclZlib.c (ZlibTransformWatch): Correct the handling of
	events so that channel transforms work with things like an asynch
	[chan copy]. Problem reported by Pat Thoyts.

2009-07-01  Pat Thoyts  <patthoyts@users.sourceforge.net>

	* win/tclWinInt.h:   [Bug 2806622]: Handle the GetUserName API call
	* win/tclWin32Dll.c: via the tclWinProcs indirection structure. This
	* win/tclWinInit.c:  fixes a problem obtaining the username when the
	USERNAME environment variable is unset.

2009-06-30  Daniel Steffen  <das@users.sourceforge.net>

	* generic/tclInt.h:		Add assert macros for clang static
	* generic/tclPanic.c:		analyzer and redefine Tcl_Panic to
	* generic/tclStubInit.c:	assert after panic in clang PURIFY
					builds.

	* generic/tclCmdIL.c:		Add clang assert for false positive
					from static analyzer.

2009-06-26  Daniel Steffen  <das@users.sourceforge.net>

	* macosx/Tcl-Common.xcconfig:	 Update projects for Xcode 3.1 and
	* macosx/Tcl.xcode/*:		 3.2, standardize on gcc 4.2, remove
	* macosx/Tcl.xcodeproj/*:	 obsolete configurations and pre-Xcode
	* macosx/Tcl.pbproj/* (removed): project.

	* macosx/README:		 Update project docs, cleanup.

	* unix/Makefile.in:		 Update dist target for project
					 changes.

2009-06-24  Donal K. Fellows  <dkf@users.sf.net>

	* tests/oo.test (oo-19.1): [Bug 2811598]: Make more resilient.

2009-06-24  Pat Thoyts  <patthoyts@users.sourceforge.net>

	* tests/http11.test: [Bug 2811492]: Clean up procs after testing.

2009-06-18  Donal K. Fellows  <dkf@users.sf.net>

	* generic/tclCkalloc.c (MemoryCmd): [Bug 988703]:
	* generic/tclObj.c (ObjData, TclFinalizeThreadObjects): Add mechanism
	for discovering what Tcl_Objs are allocated when built for memory
	debugging. Developed by Joe Mistachkin.

2009-06-17 Alexandre Ferrieux  <ferrieux@users.sourceforge.net>

	* generic/tclEvent.c: Applied a patch by George Peter Staplin
	drastically reducing the ambition of [exit] wrt finalization, and
	thus solving many multi-thread teardown issues. [Bugs 2001201,
	486399, and possibly 597575, 990457, 1437595, 2750491]

2009-06-15  Don Porter  <dgp@users.sourceforge.net>

	* generic/tclStringObj.c: sprintf() -> Tcl_ObjPrintf() conversion.

2009-06-15  Reinhard Max  <max@suse.de>

	* unix/tclUnixPort.h: Move all socket-related code from tclUnixChan.c
	* unix/tclUnixChan.c: to tclUnixSock.c.
	* unix/tclUnixSock.c:

2009-06-15  Donal K. Fellows  <dkf@users.sf.net>

	* tools/tcltk-man2html.tcl (make-man-pages): [Patch 557486]: Apply
	last remaining meaningful part of this patch, a clean up of some
	closing tags.

2009-06-13  Don Porter  <dgp@users.sourceforge.net>

	* generic/tclCompile.c: [Bug 2802881]: The value stashed in
	* generic/tclProc.c:    iPtr->compiledProcPtr when compiling a proc
	* tests/execute.test:   survives too long. We only need it there long
	enough for the right TclInitCompileEnv() call to re-stash it into
	envPtr->procPtr.  Once that is done, the CompileEnv controls.  If we
	let the value of iPtr->compiledProcPtr linger, though, then any other
	bytecode compile operation that takes place will also have its
	CompileEnv initialized with it, and that's not correct.  The value is
	meant to control the compile of the proc body only, not other compile
	tasks that happen along.  Thanks to Carlos Tasada for discovering and
	reporting the problem.

2009-06-10  Don Porter  <dgp@users.sourceforge.net>

	* generic/tclStringObj.c:       [Bug 2801413]: Revised [format] to not
	overflow the integer calculations computing the length of the %ll
	formats of really big integers.  Also added protections so that
	[format]s that would produce results overflowing the maximum string
	length of Tcl values throw a normal Tcl error instead of a panic.

	* generic/tclStringObj.c:	[Bug 2803109]: Corrected failures to
	deal with the "pure unicode" representation of an empty string.
	Thanks to Julian Noble for reporting the problem.

2006-06-09  Kevin B. Kenny  <kennykb@acm.org>

	* generic/tclGetDate.y: Fixed a thread safety bug in the generated
	* library/clock.tcl:    Bison parser (needed a %pure-parser
	* tests/clock.test:     declaration to avoid static variables).
				Discovered that the %pure-parser declaration
	                        allowed for returning the Bison error message
	                        to the Tcl caller in the event of a syntax
	                        error, so did so.
	* generic/tclDate.c: bison 2.3

2006-06-08  Kevin B. Kenny  <kennykb@acm.org>

	* library/tzdata/Asia/Dhaka: New DST rule for Bangladesh. (Olson's
	tzdata2009i.)

2009-06-08  Donal K. Fellows  <dkf@users.sf.net>

	* doc/copy.n: Fix error in example spotted by Venkat Iyer.

2009-06-02  Don Porter  <dgp@users.sourceforge.net>

	* generic/tclExecute.c: Replace dynamically-initialized table with a
	table of static constants in the lookup table for exponent operator
	computations that fit in a 64 bit integer result.

	* generic/tclExecute.c: [Bug 2798543]: Corrected implementations and
	selection logic of the INST_EXPON instruction.

2009-06-01  Don Porter  <dgp@users.sourceforge.net>

	* tests/expr.test:      [Bug 2798543]: Added many tests demonstrating
	the broken cases.

009-05-30  Kevin B. Kenny  <kennykb@acm.org>

	* library/tzdata/Africa/Cairo:
	* library/tzdata/Asia/Amman: Olson's tzdata2009h.

2009-05-29  Andreas Kupries  <andreask@activestate.com>

	* library/platform/platform.tcl: Fixed handling of cpu ia64,
	* library/platform/pkgIndex.tcl: taking ia64_32 into account
	* unix/Makefile.in: now. Bumped version to 1.0.5. Updated the
	* win/Makefile.in: installation commands.

2009-05-26 Alexandre Ferrieux  <ferrieux@users.sourceforge.net>

	* doc/expr.n: Fixed documentation of the right-associativity of
	the ** operator. (spotted by kbk)

2009-05-14  Donal K. Fellows  <dkf@users.sf.net>

	* generic/tclOOInfo.c (InfoObjectNsCmd): Added introspection mechanism
	for finding out what an object's namespace is. Experience suggests
	that it is just too useful to be able to do without it.

2009-05-12  Donal K. Fellows  <dkf@users.sf.net>

	* doc/vwait.n: Added more words to make it clear just how bad it is to
	nest [vwait]s.

	* compat/mkstemp.c: Add more headers to make this file build on IRIX
	6.5. Thanks to Larry McVoy for this.

2009-05-08  Donal K. Fellows  <dkf@users.sf.net>

	* generic/tclOO.c (TclNRNewObjectInstance):  [Bug 2414858]: Add a
	* generic/tclBasic.c (TclPushTailcallPoint): marker to the stack of
	NRE callbacks at the right point so that tailcall works correctly in a
	constructor.

	* tests/exec.test (cat): [Bug 2788468]: Adjust the scripted version of
	cat so that it does not perform transformations on the data it is
	working with, making it more like the standard Unix 'cat' program.

2009-05-07  Miguel Sofer  <msofer@users.sf.net>

	* generic/tclObj.c (Tcl_GetCommandFromObj): [Bug 2785893]: Ensure that
	a command in a deleted namespace can't be found through a cached name.

	* generic/tclBasic.c:    Let coroutines start with a much smaller
	* generic/tclCompile.h:  stack: 200 words (previously was 2000, the
	* generic/tclExecute.c:  same as interps).

2009-05-07  Donal K. Fellows  <dkf@users.sf.net>

	* tests/env.test (printenvScript, env-4.3, env-4.5): [Bug 1513659]:
	* tests/exec.test (exec-2.6): These tests had subtle dependencies on
	being on platforms that were either ISO 8859-1 or UTF-8. Stabilized
	the results by forcing the encoding.

2009-05-06  Don Porter  <dgp@users.sourceforge.net>

	* generic/tclCmdMZ.c:	[Bug 2582327]: Improve overflow error message
	from [string repeat].

	* tests/interp.test: interp-20.50 test for Bug 2486550.

2009-05-04  Donal K. Fellows  <dkf@users.sf.net>

	* generic/tclOO.c (InitFoundation, AllocObject, AllocClass):
	* generic/tclOODefineCmds.c (InitDefineContext): Make sure that when
	support namespaces are deleted, nothing bad can subsequently happen.
	Issue spotted by Don Porter.

2009-05-03  Donal K. Fellows  <dkf@users.sf.net>

	* doc/Tcl.n: [Bug 2538432]: Clarified exact treatment of ${arr(idx)}
	form of variable substitution. This is not a change of behavior, just
	an improved description of the current situation.

2009-04-30  Miguel Sofer  <msofer@users.sf.net>

	* generic/tclBasic.c (TclObjInvoke): [Bug 2486550]: Make sure that a
	null objProc is not used, use Tcl_NRCallObjProc instead.

2009-05-01  Jan Nijtmans  <nijtmans@users.sf.net>

	* win/configure.in   Fix 64-bit detection for zlib on Win64
	* win/configure      (regenerated)

2009-04-28  Jeff Hobbs  <jeffh@ActiveState.com>

	* unix/tcl.m4, unix/configure (SC_CONFIG_CFLAGS): harden the check to
	add _r to CC on AIX with threads.

2009-04-27  Donal K. Fellows  <dkf@users.sf.net>

	* doc/concat.n (EXAMPLES): [Bug 2780680]: Rewrote so that the spacing
	of result messages is correct. (The exact way they were wrong was
	different when rendered through groff or as HTML, but it was still
	wrong both ways.)

2009-04-27  Jan Nijtmans  <nijtmans@users.sf.net>

	* generic/tclIndexObj.c:  Reset internal INTERP_ALTERNATE_WRONG_ARGS
	* generic/tclIOCmd.c:     flag inside the Tcl_WrongNumArgs function,
	                          so the caller no longer has to do the reset.

2009-04-24  Stuart Cassoff  <stwo@users.sf.net>

	* unix/Makefile.in: [Patch 2769530]: Don't chmod/exec installManPage.

2009-04-19  Pat Thoyts  <patthoyts@users.sourceforge.net>

	* library/http/http.tcl: [Bug 2715421]: Removed spurious newline added
	* tests/http11.test:     after POST and added tests to detect excess
	* tests/httpd11.tcl:     bytes being POSTed.
	* library/http/pkgIndex.tcl:
	* makefiles:             package version now 2.8.1

2009-04-15  Donal K. Fellows  <dkf@users.sf.net>

	* doc/chan.n, doc/close.n: Tidy up documentation of TIP #332.

2009-04-14  Kevin B. Kenny  <kennykb@acm.org>

	* library/tzdata/Asia/Karachi: Updated rules for Pakistan Summer
				       Time (Olson's tzdata2009f)

2009-04-11  Donal K. Fellows  <dkf@users.sf.net>

	* generic/tclOOMethod.c (InvokeForwardMethod): Clarify the resolution
	behaviour of the name of the command that is forwarded to: it's now
	resolved using the object's namespace as context, which is much more
	useful than the previous (somewhat random) behaviour of using the
	caller's current namespace.

2009-04-10  Pat Thoyts  <patthoyts@users.sourceforge.net>

	* library/http/http.tcl:     Improved HTTP/1.1 support and added
	* library/http/pkgIndex.tcl: specific HTTP/1.1 testing to ensure
	* tests/http11.test:         we handle chunked+gzip for the various
	* tests/httpd11.test:        modes (normal, -channel and -handler)
	* makefiles:                 package version set to 2.8.0

2009-04-10  Daniel Steffen  <das@users.sourceforge.net>

	* unix/tclUnixChan.c:		TclUnixWaitForFile(): use FD_* macros
	* macosx/tclMacOSXNotify.c:	to manipulate select masks (Cassoff).
					[FRQ 1960647] [Bug 3486554]

	* unix/tclLoadDyld.c:		Use RTLD_GLOBAL instead of RTLD_LOCAL.
					[Bug 1961211]

	* macosx/tclMacOSXNotify.c:	revise CoreFoundation notifier to allow
					embedding into applications that
					already have a CFRunLoop running and
					want to run the tcl event loop via
					Tcl_ServiceModeHook(TCL_SERVICE_ALL).

	* macosx/tclMacOSXNotify.c:	add CFRunLoop based Tcl_Sleep() and
	* unix/tclUnixChan.c:		TclUnixWaitForFile() implementations
	* unix/tclUnixEvent.c:		and disable select() based ones in
					CoreFoundation builds.

	* unix/tclUnixNotify.c:		simplify, sync with tclMacOSXNotify.c.

	* generic/tclInt.decls: 	add TclMacOSXNotifierAddRunLoopMode()
	* generic/tclIntPlatDecls.h:	internal API, regen.
	* generic/tclStubInit.c:

	* unix/configure.in (Darwin):	use Darwin SUSv3 extensions if
					available; remove /Network locations
					from default tcl package search path
					(NFS mounted locations and thus slow).
	* unix/configure:		autoconf-2.59
	* unix/tclConfig.h.in:		autoheader-2.59

	* macosx/tclMacOSXBundle.c:	on Mac OS X 10.4 and later, replace
					deprecated NSModule API by dlfcn API.

2009-04-10  Donal K. Fellows  <dkf@users.sf.net>

	* doc/StringObj.3: [Bug 2089279]: Corrected example so that it works
	on 64-bit machines as well.

2009-04-10  Pat Thoyts  <patthoyts@users.sourceforge.net>

	* tests/http.test: [Bug 26245326]: Added specific check for problem
	* tests/httpd: (return incomplete HTTP response header).

2009-04-08  Kevin B. Kenny  <kennykb@acm.org>

	* tools/tclZIC.tcl: Always emit files with Unix line termination.
	* library/tzdata: Olson's tzdata2009e

2009-04-09  Don Porter  <dgp@users.sourceforge.net>

	* library/http/http.tcl:	[Bug 26245326]: Handle incomplete
	lines in the "connecting" state. Thanks to Sergei Golovan.

2009-04-08  Andreas Kupries  <andreask@activestate.com>

	* library/platform/platform.tcl: Extended the darwin sections to add
	* library/platform/pkgIndex.tcl: a kernel version number to the
	* unix/Makefile.in: identifier for anything from Leopard (10.5) on up.
	* win/Makefile.in: Extended patterns for same. Extended cpu
	* doc/platform.n: recognition for 64bit Tcl running on a 32bit kernel
	on a 64bit processor (By Daniel Steffen). Bumped version to 1.0.4.
	Updated Makefiles.

2009-04-08  Don Porter  <dgp@users.sourceforge.net>

	* library/tcltest/tcltest.tcl:  [Bug 2570363]: Converted [eval]s (some
	* library/tcltest/pkgIndex.tcl: unsafe!) to {*} in tcltest package.
	* unix/Makefile.in:     => tcltest 2.3.1
	* win/Makefile.in:

2009-04-07  Don Porter  <dgp@users.sourceforge.net>

	* generic/tclStringObj.c:	Correction so that value of
	TCL_GROWTH_MIN_ALLOC is everywhere expressed in bytes as comment
	claims.

2009-04-04  Donal K. Fellows  <dkf@users.sf.net>

	* doc/vwait.n: [Bug 1910136]: Extend description and examples to make
	it clearer just how this command interprets variable names.

2009-03-30  Don Porter  <dgp@users.sourceforge.net>

	* doc/Alloc.3: [Bug 2556263]:	Size argument is "unsigned int".

2009-03-27  Don Porter  <dgp@users.sourceforge.net>

	* generic/tclPathObj.c (TclPathPart): [Bug 2710920]: TclPathPart()
	* tests/fileName.test:	was computing the wrong results for both [file
	dirname] and [file tail] on "path" arguments with the PATHFLAGS != 0
	intrep and with an empty string for the "joined-on" part.

2009-03-25  Jan Nijtmans  <nijtmans@users.sf.net>

	* doc/tclsh.1:		 Bring doc and tools in line with
	* tools/installData.tcl: http://wiki.tcl.tk/812
	* tools/str2c
	* tools/tcltk-man2html.tcl

2009-03-25  Donal K. Fellows  <dkf@users.sf.net>

	* doc/coroutine.n: [Bug 2152285]: Added basic documentation for the
	coroutine and yield commands.

2009-03-24  Donal K. Fellows  <dkf@users.sf.net>

	* generic/tclOOBasic.c (TclOOSelfObjCmd): [Bug 2704302]: Make 'self
	class' better defined in the context of objects that change class.

	* generic/tclVar.c (Tcl_UpvarObjCmd): [Bug 2673163] (ferrieux)
	* generic/tclProc.c (TclObjGetFrame): Make the upvar command more able
	to handle its officially documented syntax.

2009-03-22  Miguel Sofer  <msofer@users.sf.net>

	* generic/tclBasic.c: [Bug 2502037]: NR-enable the handling of unknown
	commands.

2009-03-21  Miguel Sofer  <msofer@users.sf.net>

	* generic/tclBasic.c:   Fixed "leaks" in aliases, imports and
	* generic/tclInt.h:     ensembles. Only remaining known leak is in
	* generic/tclInterp.c:  ensemble unknown dispatch (as it not
	* generic/tclNamesp.c:  NR-enabled)
	* tests/tailcall.test:

	* tclInt.h: comments

	* tests/tailcall.test: Added tests to show that [tailcall] does not
	currently always execute in constant space: interp-alias, ns-imports
	and ensembles "leak" as of this commit.

	* tests/nre.test: [foreach] has been NR-enabled for a while, the test
	was marked 'knownBug': unmark it.

	* generic/tclBasic.c:   Fix for (among others) [Bug 2699087]
	* generic/tclCmdAH.c:   Tailcalls now perform properly even from
	* generic/tclExecute.c: within [eval]ed scripts.
	* generic/tclInt.h:     More tests missing, as well as proper
	exploration and testing of the interaction with "redirectors" like
	interp-alias (suspect that it does not happen in constant space)
	and pure-eval commands.

	* generic/tclExecute.c: Proper fix for [Bug 2415422]. Reenabled
	* tests/nre.test:       the failing assertion that was disabled on
	2008-12-18: the assertion is correct, the fault was in the
	management of expansions.

	* generic/tclExecute.c:  Fix both test and code for tailcall
	* tests/tailcall.test:   from within a compiled [eval] body.

	* tests/tailcall.test: Slightly improved tests

2009-03-20  Don Porter  <dgp@users.sourceforge.net>

	* tests/stringObj.test:         [Bug 2597185]: Test stringObj-6.9
	checks that Tcl_AppendStringsToObj() no longer crashes when operating
	on a pure unicode value.

	* generic/tclExecute.c (INST_CONCAT1):  [Bug 2669109]: Panic when
	appends overflow the max length of a Tcl value.

2009-03-19  Miguel Sofer  <msofer@users.sf.net>

	* generic/tcl.h:
	* generic/tclInt.h:
	* generic/tclBasic.c:
	* generic/tclExecute.c:
	* generic/tclNamesp.c (Tcl_PopCallFrame): Rewritten tailcall
	implementation, ::unsupported::atProcExit is (temporarily?) gone. The
	new approach is much simpler, and also closer to being correct. This
	commit fixes [Bug 2649975] and [Bug 2695587].

	* tests/coroutine.test:    Moved the tests to their own files,
	* tests/tailcall.test:     removed the unsupported.test. Added
	* tests/unsupported.test:  tests for the fixed bugs.

2009-03-19  Donal K. Fellows  <dkf@users.sf.net>

	* doc/tailcall.n: Added documentation for tailcall command.

2009-03-18  Don Porter  <dgp@users.sourceforge.net>

	* win/tclWinFile.c (TclpObjNormalizePath):	[Bug 2688184]:
	Corrected Tcl_Obj leak. Thanks to Joe Mistachkin for detection and
	patch.

	* generic/tclVar.c (TclLookupSimpleVar):	[Bug 2689307]: Shift
	all calls to Tcl_SetErrorCode() out of TclLookupSimpleVar and onto its
	callers, where control with TCL_LEAVE_ERR_MSG flag is more easily
	handled.

2009-03-16  Donal K. Fellows  <dkf@users.sf.net>

	* generic/tclCmdMZ.c (TryPostBody): [Bug 2688063]: Extract information
	from list before getting rid of last reference to it.

2009-03-15  Joe Mistachkin  <joe@mistachkin.com>

	* generic/tclThread.c: [Bug 2687952]: Modify fix for TSD leak to match
	* generic/tclThreadStorage.c: Tcl 8.5 (and prior) allocation semantics

2009-03-15  Donal K. Fellows  <dkf@users.sf.net>

	* generic/tclThreadStorage.c (TSDTableDelete):	[Bug 2687952]: Ensure
	* generic/tclThread.c (Tcl_GetThreadData):	that structures in
	Tcl's TSD system are all freed. Use the correct matching allocator.

	* generic/tclPosixStr.c (Tcl_SignalId,Tcl_SignalMsg): [Patch 1513655]:
	Added support for SIGINFO, which is present on BSD platforms.

2009-03-14  Donal K. Fellows  <dkf@users.sf.net>

	* unix/tcl.pc.in (new file):		[Patch 2243948] (hat0)
	* unix/configure.in, unix/Makefile.in: Added support for reporting
	Tcl's public build configuration via the pkg-config system. TEA is
	still the official mechanism though, in part because pkg-config is not
	universally supported across all Tcl's supported platforms.

2009-03-11  Miguel Sofer  <msofer@users.sf.net>

	* generic/tclBasic.c (TclNRCoroutineObjCmd): fix Tcl_Obj leak.
	Diagnosis and fix thanks to GPS.

2009-03-09  Donal K. Fellows  <dkf@users.sf.net>

	* generic/tclCmdMZ.c (Tcl_TryObjCmd, TclNRTryObjCmd): Moved the
	implementation of [try] from Tcl code into C. Still lacks a bytecode
	version, but should be better than what was before.

2009-03-04  Donal K. Fellows  <dkf@users.sf.net>

	* generic/tclZlib.c (TclZlibCmd): Checksums are defined to be unsigned
	32-bit integers, use Tcl_WideInt to pass to scripts. [Bug 2662434]
	(ZlibStreamCmd, ChanGetOption): A few other related corrections.

2009-02-27  Jan Nijtmans  <nijtmans@users.sf.net>

	* generic/tcl.decls:    [Bug 218977]: Tcl_DbCkfree needs return value
	* generic/tclCkalloc.c
	* generic/tclDecls.h:   (regenerated)
	* generic/tclInt.decls: don't use CONST84/CONST86 here
	* generic/tclCompile.h: don't use CONST86 here, comment fixing.
	* generic/tclIO.h:      don't use CONST86 here, comment fixing.
	* generic/tclIntDecls.h (regenerated)

2009-02-25  Don Porter  <dgp@users.sourceforge.net>

	* generic/tclUtil.c (TclStringMatchObj):	[Bug 2637173]: Revised
	the branching on the strObj->typePtr so that untyped values get
	converted to the "string" type and pass through the Unicode matcher.
	[Bug 2613766]: Also added checks to only perform "bytearray"
	optimization on pure bytearray values.

	* generic/tclCmdMZ.c:	Since Tcl_GetCharLength() has its own
	* generic/tclExecute.c:	optimizations for the tclByteArrayType, stop
	having the callers do them.

2009-02-24  Donal K. Fellows  <dkf@users.sf.net>

	* doc/clock.n, doc/fblocked.n, doc/format.n, doc/lsort.n,
	* doc/pkgMkIndex.n, doc/regsub.n, doc/scan.n, doc/tclvars.n:
	General minor documentation improvements.

	* library/http/http.tcl (geturl, Eof): Added support for 8.6's built
	in zlib routines.

2009-02-22  Alexandre Ferrieux  <ferrieux@users.sourceforge.net>

	* tests/lrange.test:	Revert commits of 2008-07-23. Those were speed
	* tests/binary.test:	tests, that are inherently brittle.

2009-02-21  Don Porter  <dgp@users.sourceforge.net>

	* generic/tclStringObj.c:	Several revisions to the shimmering
	patterns between Unicode and UTF string reps.  Most notably the
	call: objPtr = Tcl_NewUnicodeObj(...,0); followed by a loop of calls:
	Tcl_AppendUnicodeToObj(objPtr, u, n); will now grow and append to
	the Unicode representation.  Before this commit, the sequence would
	convert each append to UTF and perform the append to the UTF rep.
	This is puzzling and likely a bug.  The performance of [string map]
	is significantly improved by this change (according to the MAP
	collection of benchmarks in tclbench).  Just in case there was some
	wisdom in the old ways that I missed, I left in the ability to restore
	the old patterns with a #define COMPAT 1 at the top of the file.

2009-02-20  Don Porter  <dgp@users.sourceforge.net>

	* generic/tclPathObj.c:	[Bug 2571597]: Fixed mistaken logic in
	* tests/fileName.test:	TclFSGetPathType() that assumed (not
	"absolute") => "relative". This is a false assumption on Windows,
	where "volumerelative" is another possibility.

2009-02-18  Don Porter  <dgp@users.sourceforge.net>

	* generic/tclStringObj.c:	Simplify the logic of the
	Tcl_*SetObjLength() routines.

	* generic/tclStringObj.c:	Rewrite GrowStringBuffer() so that it
	has parallel structure with GrowUnicodeBuffer().  The revision permits
	allocation attempts to continue all the way up to failure, with no
	gap. It also directly manipulates the String and Tcl_Obj internals
	instead of inefficiently operating via Tcl_*SetObjLength() with all of
	its extra protections and underdocumented special cases.

	* generic/tclStringObj.c:	Another round of simplification on
	the allocation macros.

2009-02-17  Jeff Hobbs  <jeffh@ActiveState.com>

	* win/tcl.m4, win/configure: Check if cl groks _WIN64 already to
	avoid CC manipulation that can screw up later configure checks.
	Use 'd'ebug runtime in 64-bit builds.

2009-02-17  Don Porter  <dgp@users.sourceforge.net>

	* generic/tclStringObj.c:	Pare back the length of the unicode
	array in a non-extended String struct to one Tcl_UniChar, meant to
	hold the terminating NUL character.  Non-empty unicode strings are
	then stored by extending the String struct by stringPtr->maxChars
	additional slots in that array with sizeof(Tcl_UniChar) bytes per
	slot. This revision makes the allocation macros much simpler.

	* generic/tclStringObj.c:	Factor out common GrowUnicodeBuffer()
	and solve overflow and growth algorithm fallbacks in it.

	* generic/tclStringObj.c:	Factor out common GrowStringBuffer().

	* generic/tclStringObj.c:	Convert Tcl_AppendStringsToObj into
	* tests/stringObj.test:		a radically simpler implementation
	where we just loop over calls to Tcl_AppendToObj.  This fixes [Bug
	2597185].  It also creates a *** POTENTIAL INCOMPATIBILITY *** in
	that T_ASTO can now allocate more space than is strictly required,
	like all the other Tcl_Append* routines.  The incompatibility was
	detected by test stringObj-6.5, which I've updated to reflect the
	new behavior.

	* generic/tclStringObj.c:	Revise buffer growth implementation
	in ExtendStringRepWithUnicode.  Use cheap checks to determine that
	no reallocation is necessary without cost of computing the precise
	number of bytes needed.  Also make use of the string growth algortihm
	in the case of repeated appends.

2009-02-16  Jan Nijtmans  <nijtmans@users.sf.net>

	* generic/tclZlib.c:	Hack needed for official zlib1.dll build.
	* win/configure.in:	fix [Feature Request 2605263] use official
	* win/Makefile.in:	zlib build.
	* win/configure:	(regenerated)
	* compat/zlib/zdll.lib:	new files
	* compat/zlib/zlib1.dll:

	* win/Makefile.in:  [Bug 2605232]: tdbc doesn't build when Tcl is
	compiled with --disable-shared.

2009-02-15  Don Porter  <dgp@users.sourceforge.net>

	* generic/tclStringObj.c:	[Bug 2603158]: Added protections from
	* generic/tclTestObj.c:		invalid memory accesses when we append
	* tests/stringObj.test:		(some part of) a Tcl_Obj to itself.
	Added the appendself and appendself2 subcommands to the
	[teststringobj] testing command and added tests to the test suite.

	* generic/tclStringObj.c:	Factor out duplicate code from
	Tcl_AppendObjToObj.

	* generic/tclStringObj.c:	Replace the 'size_t uallocated' field
	of the String struct, storing the number of bytes allocated to store
	the Tcl_UniChar array, with an 'int maxChars' field, storing the
	number of Tcl_UniChars that may be stored in the allocated space.
	This reduces memory requirement a small bit, and makes some range
	checks simpler to code.
	* generic/tclTestObj.c:	Replace the [teststringobj ualloc] testing
	* tests/stringObj.test:	command with [teststringobj maxchars] and
	update the tests.

	* generic/tclStringObj.c:	Removed limitation in
	Tcl_AppendObjToObj where the char length of the result was only
	computed if the appended string was all single byte characters.
	This limitation was in place to dodge a bug in Tcl_GetUniChar.
	With that bug gone, we can take advantage of always recording the
	length of append results when we know it.

2009-02-14  Don Porter  <dgp@users.sourceforge.net>

	* generic/tclStringObj.c:	Revisions so that we avoid creating
	the strange representation of an empty string with
	objPtr->bytes == NULL and stringPtr->hasUnicode == 0.  Instead in
	the situations where that was being created, create a traditional
	two-legged stork representation (objPtr->bytes = tclEmptyStringRep
	and stringPtr->hasUnicode = 1).  In the situations where the strange
	rep was treated differently, continue to do so by testing
	stringPtr->numChars == 0 to detect it.  These changes make the code
	more conventional so easier for new maintainers to pick up.  Also
	sets up further simplifications.

	* generic/tclTestObj.c:	Revise updates to [teststringobj] so we don't
	get blocked by MODULE_SCOPE limits.

2009-02-12  Don Porter  <dgp@users.sourceforge.net>

	* generic/tclStringObj.c:	Rewrites of the routines
	Tcl_GetCharLength, Tcl_GetUniChar, Tcl_GetUnicodeFromObj,
	Tcl_GetRange, and TclStringObjReverse to use the new macro, and
	to more simply and clearly split the cases depending on whether
	a valid unicode rep is present or needs to be created.
	New utility routine UnicodeLength(), to compute the length of unicode
	buffer arguments when no length is passed in, with built-in
	overflow protection included.  Update three callers to use it.

	* generic/tclInt.h:	New macro TclNumUtfChars meant to be a faster
	replacement for a full Tcl_NumUtfChars() call when the string has all
	single-byte characters.

	* generic/tclStringObj.c:	Simplified Tcl_GetCharLength by
	* generic/tclTestObj.c:		removing code that did nothing.
	Added early returns from Tcl_*SetObjLength when the desired length
	is already present; adapted test command to the change.

	* generic/tclStringObj.c:	Re-implemented AppendUtfToUnicodeRep
	so that we no longer pass through Tcl_DStrings which have their own
	sets of problems when lengths overflow the int range.  Now AUTUR and
	FillUnicodeRep share a common core routine.

2009-02-12  Donal K. Fellows  <dkf@users.sf.net>

	* generic/tclOODefineCmds.c (TclOOGetDefineCmdContext): Use the
	correct field in the Interp structure for retrieving the frame to get
	the context object so that people can extend [oo::define] without deep
	shenanigans. Bug found by Federico Ferri.

2009-02-11  Don Porter  <dgp@users.sourceforge.net>

	* generic/tclStringObj.c:	Re-implemented AppendUnicodeToUtfRep
	so that we no longer pass through Tcl_DStrings which have their own
	sets of problems when lengths overflow the int range.  Now AUTUR and
	UpdateStringOfString share a common core routine.

	* generic/tclStringObj.c:	Changed type of the 'allocated' field
	* generic/tclTestObj.c:		of the String struct (and the
	TestString counterpart) from size_t to int since only int values are
	ever stored in it.

2009-02-10  Jan Nijtmans  <nijtmans@users.sf.net>

	* generic/tclEncoding.c: Eliminate some unnessary type casts
	* generic/tclEvent.c:    some internal const decorations
	* generic/tclExecute.c:  spacing
	* generic/tclIndexObj.c:
	* generic/tclInterp.c:
	* generic/tclIO.c:
	* generic/tclIOCmd.c:
	* generic/tclIORChan.c:
	* generic/tclIOUtil.c:
	* generic/tclListObj.c:
	* generic/tclLiteral.c:
	* generic/tclNamesp.c:
	* generic/tclObj.c:
	* generic/tclOOBasic.c:
	* generic/tclPathObj.c:
	* generic/tclPkg.c:
	* generic/tclProc.c:
	* generic/tclRegexp.c:
	* generic/tclScan.c:
	* generic/tclStringObj.c:
	* generic/tclTest.c:
	* generic/tclTestProcBodyObj.c:
	* generic/tclThread.c:
	* generic/tclThreadTest.c:
	* generic/tclTimer.c:
	* generic/tclTrace.c:
	* generic/tclUtil.c:
	* generic/tclVar.c:
	* generic/tclStubInit.c: (regenerated)

2009-02-10  Jan Nijtmans  <nijtmans@users.sf.net>

	* unix/tcl.m4: [Bug 2502365]: Building of head on HPUX is broken when
	using the native CC.
	* unix/configure: (autoconf-2.59)

2009-02-10  Don Porter  <dgp@users.sourceforge.net>

	* generic/tclObj.c (Tcl_GetString):	Added comments and validity
	checks following the call to an UpdateStringProc.

	* generic/tclStringObj.c: Reduce code duplication in Tcl_GetUnicode*.
	Restrict AppendUtfToUtfRep to non-negative length appends.
	Convert all Tcl_InvalidateStringRep() calls into macros.
	Simplify Tcl_AttemptSetObjLength by removing unreachable code.
	Simplify SetStringFromAny() by removing unreachable and duplicate code.
	Simplify Tcl_SetObjLength by removing unreachable code.
	Removed handling of (objPtr->bytes != NULL) from UpdateStringOfString,
	which is only called when objPtr->bytes is NULL.

2009-02-09  Jan Nijtmans  <nijtmans@users.sf.net>

	* generic/tclCompile.c: [Bug 2555129]: const compiler warning (as
	error) in tclCompile.c

2009-02-07  Donal K. Fellows  <dkf@users.sf.net>

	* generic/tclZlib.c (TclZlibCmd): [Bug 2573172]: Ensure that when
	invalid subcommand name is given, the list of valid subcommands is
	produced. This gives a better experience when using the command
	interactively.

2009-02-05  Joe Mistachkin  <joe@mistachkin.com>

	* generic/tclInterp.c: [Bug 2544618]: Fix argument checking for
	[interp cancel].
	* unix/Makefile.in: Fix build issue with zlib on FreeBSD (and possibly
	other platforms).

2009-02-05  Donal K. Fellows  <dkf@users.sf.net>

	* generic/tclCmdMZ.c (StringIndexCmd, StringRangeCmd, StringLenCmd):
	Simplify the implementation of some commands now that the underlying
	string API knows more about bytearrays.

	* generic/tclExecute.c (TclExecuteByteCode): [Bug 2568434]: Make sure
	that INST_CONCAT1 will not lose string reps wrongly.

	* generic/tclStringObj.c (Tcl_AppendObjToObj): Special-case the
	appending of one bytearray to another, which can be extremely rapid.
	Part of scheme to address [Bug 1665628] by making the basic string
	operations more efficient on byte arrays.
	(Tcl_GetCharLength, Tcl_GetUniChar, Tcl_GetRange): More special casing
	work for bytearrays.

2009-02-04  Don Porter  <dgp@users.sourceforge.net>

	* generic/tclStringObj.c: [Bug 2561794]: Added overflow protections to
	the AppendUtfToUtfRep routine to either avoid invalid arguments and
	crashes, or to replace them with controlled panics.

	* generic/tclCmdMZ.c:	[Bug 2561746]: Prevent crashes due to int
	overflow of the length of the result of [string repeat].

2009-02-03  Jan Nijtmans  <nijtmans@users.sf.net>

	* macosx/tclMacOSXFCmd.c: Eliminate some unnessary type casts
	* unix/tclLoadDyld.c:	  some internal const decorations
	* unix/tclUnixCompat.c:	  spacing
	* unix/tclUnixFCmd.c
	* unix/tclUnixFile.c
	* win/tclWinDde.c
	* win/tclWinFCmd.c
	* win/tclWinInit.c
	* win/tclWinLoad.c
	* win/tclWinPipe.c
	* win/tclWinReg.c
	* win/tclWinTest.c
	* generic/tclBasic.c
	* generic/tclBinary.c
	* generic/tclCmdAH.c
	* generic/tclCmdIL.c
	* generic/tclCmdMZ.c
	* generic/tclCompCmds.c
	* generic/tclDictObj.c

2009-02-03  Donal K. Fellows  <dkf@users.sf.net>

	* generic/tclObj.c (tclCmdNameType): [Bug 2558422]: Corrected the type
	of this structure so that extensions that write it (yuk!) will still
	be able to function correctly.

2009-02-03  Don Porter  <dgp@users.sourceforge.net>

	* generic/tclStringObj.c (SetUnicodeObj):	[Bug 2561488]:
	Corrected failure of Tcl_SetUnicodeObj() to panic on a shared object.
	Also factored out common code to reduce duplication.

	* generic/tclObj.c (Tcl_GetStringFromObj): Reduce code duplication.

2009-02-02  Don Porter  <dgp@users.sourceforge.net>

	* generic/tclInterp.c:	Reverted the conversion of [interp] into an
	* tests/interp.test:	ensemble.  Such conversion is not necessary
	* tests/nre.test:	(or even all that helpful) in the NRE-enabling
	of [interp invokehidden], and it has other implications -- including
	significant forkage of the 8.5 and 8.6 implementations -- that are
	better off avoided if there's no gain.

	* generic/tclStringObj.c (STRING_NOMEM):  [Bug 2494093]: Add missing
	cast of NULL to (char *) that upsets some compilers.

	* generic/tclStringObj.c (Tcl_(Attempt)SetObjLength):	[Bug 2553906]:
	Added protections against callers asking for negative lengths.  It is
	likely when this happens that an integer overflow is to blame.

2009-02-01  David Gravereaux  <davygrvy@pobox.com>

	* win/makefile.vc: Allow nmake flags such as -a (rebuild all) to pass
	down to the pkgs targets, too.

2009-01-30  Donal K. Fellows  <dkf@users.sf.net>

	* doc/chan.n: [Bug 1216074]: Added another extended example.

	* doc/refchan.n: Added an example of how to build a scripted channel.

2009-01-29  Donal K. Fellows  <dkf@users.sf.net>

	* tests/stringObj.test: [Bug 2006888]: Remove non-ASCII chars from
	non-comment locations in the file, making it work more reliably in
	locales with a non-Latin-1 default encoding.

	* generic/tclNamesp.c (Tcl_FindCommand): [Bug 2519474]: Ensure that
	the path is not searched when the TCL_NAMESPACE_ONLY flag is given.

	* generic/tclOODecls.h (Tcl_OOInitStubs): [Bug 2537839]: Make the
	declaration of this macro work correctly in the non-stub case.

2009-01-29  Don Porter  <dgp@users.sourceforge.net>

	* generic/tclInterp.c:	Convert the [interp] command into a
	* tests/interp.test:	[namespace ensemble].  Work in progress
	* tests/nre.test:	to NRE-enable the [interp invokehidden]
	subcommand.

2009-01-29  Donal K. Fellows  <dkf@users.sf.net>

	* generic/tclNamesp.c (TclMakeEnsemble): [Bug 2529117]: Make this
	function behave more sensibly when presented with a fully-qualified
	name, rather than doing strange stuff.

2009-01-28  Donal K. Fellows  <dkf@users.sf.net>

	* generic/tclBasic.c (TclInvokeObjectCommand): Made this understand
	what to do if it ends up being used on a command with no objProc; that
	shouldn't happen, but...

	* generic/tclNamesp.c (TclMakeEnsemble): [Bug 2529157]: Made this
	understand NRE command implementations better.
	* generic/tclDictObj.c (DictForCmd): Eliminate unnecessary command
	implementation.

2009-01-27  Donal K. Fellows  <dkf@users.sf.net>

	* generic/tclOODefineCmds.c (Tcl_ClassSetConstructor):
	[Bug 2531577]: Ensure that caches of constructor chains are cleared
	when the constructor is changed.

2009-01-26  Alexandre Ferrieux  <ferrieux@users.sourceforge.net>

	* generic/tclInt.h:   [Bug 1028264]: WSACleanup() too early.
	* generic/tclEvent.c: The fix introduces "late exit handlers" for
	* win/tclWinSock.c:   similar late process-wide cleanups.

2009-01-26  Alexandre Ferrieux  <ferrieux@users.sourceforge.net>

	* win/tclWinSock.c: [Bug 2446662]: Resync Win behavior on RST with
	that of unix (EOF).

2009-01-26  Donal K. Fellows  <dkf@users.sf.net>

	* generic/tclZlib.c (ChanClose): [Bug 2536400]: Only generate error
	messages in the interpreter when the thread is not being closed down.

2009-01-23  Donal K. Fellows  <dkf@users.sf.net>

	* doc/zlib.n: Added a note that 'zlib push' is reversed by 'chan pop'.

2009-01-22  Jan Nijtmans  <nijtmans@users.sf.net>

	* generic/tclCompile.h:	CONSTify TclPrintInstruction (TIP #27)
	* generic/tclCompile.c
	* generic/tclInt.h:	CONSTify TclpNativeJoinPath (TIP #27)
	* generic/tclFileName.c
	* generic/tcl.decls:	{unix win} is equivalent to {generic}
	* generic/tclInt.decls
	* generic/tclDecls.h:	(regenerated)
	* generic/tclIntDecls.h
	* generic/tclGetDate.y:	Single internal const decoration.
	* generic/tclDate.c:

2009-01-22  Kevin B. Kenny  <kennykb@acm.org>

	* unix/tcl.m4: Corrected a typo ($(SHLIB_VERSION) should be
	${SHLIB_VERSION}).
	* unix/configure: Autoconf 2.59

2009-01-21  Andreas Kupries  <andreask@activestate.com>

	* generic/tclIORChan.c (ReflectClose): [Bug 2458202]:
	* generic/tclIORTrans.c (ReflectClose): Closing a channel may supply
	NULL for the 'interp'. Test for finalization needs to be different,
	and one place has to pull the interp out of the channel instead.

2009-01-21  Don Porter  <dgp@users.sourceforge.net>

	* generic/tclStringObj.c: New fix for [Bug 2494093] replaces the
	flawed attempt committed 2009-01-09.

2009-01-19  Kevin B. Kenny  <kennykb@acm.org>

	* unix/Makefile.in: [Patch 907924]:Added a CONFIG_INSTALL_DIR
	* unix/tcl.m4:      parameter so that distributors can control where
	tclConfig.sh goes. Made the installation of 'ldAix' conditional upon
	actually being on an AIX system. Allowed for downstream packagers to
	customize SHLIB_VERSION on BSD-derived systems. Thanks to Stuart
	Cassoff for his help.
	* unix/configure: Autoconf 2.59

2009-01-19  David Gravereaux  <davygrvy@pobox.com>

	* win/build.vc.bat: Improved tools detection and error message
	* win/makefile.vc: Reorganized the $(TCLOBJ) file list into seperate
	parts for easier maintenance. Matched all sources built using -GL to
	both $(lib) and $(link) to use -LTCG and avoid a warning message.
	Addressed the over-building nature of the htmlhelp target by moving
	from a pseudo target to a real target dependent on the entire docs/
	directory contents.
	* win/nmakehlp.c: Removed -g option and GrepForDefine() func as it
	isn't being used anymore. The -V option method is much better.

2009-01-16  Don Porter  <dgp@users.sourceforge.net>

	* generic/tcl.h:	Bump patchlevel to 8.6b1.1 to distinguish
	* library/init.tcl:	CVS snapshots from the 8.6b1 and 8.6b2 releases
	* unix/configure.in:	and to deal with the fact that the 8.6b1
	* win/configure.in:	version of init.tcl will not [source] in the
	HEAD version of Tcl.

	* unix/configure:	autoconf-2.59
	* win/configure:

2009-01-14  Don Porter  <dgp@users.sourceforge.net>

	* generic/tclBasic.c (Tcl_DeleteCommandFromToken):	Reverted most
	of the substance of my 2009-01-12 commit. NULLing the objProc field of
	a Command when deleting it is important so that tests for certain
	classes of commands don't return false positives when applied to
	deleted command tokens. Overall change is now just replacement of a
	false comment with a true one.

2009-01-13  Jan Nijtmans  <nijtmans@users.sf.net>

	* unix/tcl.m4: [Bug 2502365]: Building of head on HPUX is broken when
	using the native CC.
	* unix/configure (autoconf-2.59)

2009-01-13  Donal K. Fellows  <dkf@users.sf.net>

	* generic/tclCmdMZ.c (Tcl_ThrowObjCmd):	Move implementation of [throw]
	* library/init.tcl (throw):		to C from Tcl.

2009-01-12  Don Porter  <dgp@users.sourceforge.net>

	* generic/tclBasic.c (Tcl_DeleteCommandFromToken): One consequence of
	the NRE rewrite is that there are now situations where a NULL objProc
	field in a Command struct is perfectly normal. Removed an outdated
	comment in Tcl_DeleteCommandFromToken that claimed we use
	cmdPtr->objPtr==NULL as a test of command validity. In fact we use
	cmdPtr->flags&CMD_IS_DELETED to perform that test. Also removed the
	setting to NULL, since any extension following the advice of the old
	comment is going to be broken by NRE anyway, and needs to shift to
	flag-based testing (or stop intruding into such internal matters).
	Part of [Bug 2486550].

2009-01-09  Don Porter  <dgp@users.sourceforge.net>

	* generic/tclStringObj.c (STRING_SIZE): [Bug 2494093]: Corrected
	failure to limit memory allocation requests to the sizes that can be
	supported by Tcl's memory allocation routines.

2009-01-09  Donal K. Fellows  <dkf@users.sf.net>

	* generic/tclNamesp.c (NamespaceEnsembleCmd): [Bug 1558654]: Error out
	when someone gives wrong # of args to [namespace ensemble create].

2009-01-08  Don Porter  <dgp@users.sourceforge.net>

	* generic/tclStringObj.c (STRING_UALLOC): [Bug 2494093]: Added missing
	parens required to get correct results out of things like
	STRING_UALLOC(num + append).

2009-01-08  Donal K. Fellows  <dkf@users.sf.net>

	* generic/tclDictObj.c, generic/tclIndexObj.c, generic/tclListObj.c,
	* generic/tclObj.c, generic/tclStrToD.c, generic/tclUtil.c,
	* generic/tclVar.c: Generate errorcodes for the error cases which
	approximate to "I can't interpret that string as one of those" and
	"You gave me the wrong number of arguments".

2009-01-07  Donal K. Fellows  <dkf@users.sf.net>

	* doc/dict.n: [Tk Bug 2491235]: Added more examples.

	* tests/oo.test (oo-22.1): Adjusted test to be less dependent on the
	specifics of how [info frame] reports general frame information, and
	instead to focus on what methods add to it; that's really what the
	test is about anyway.

2009-01-06  Don Porter  <dgp@users.sourceforge.net>

	* tests/stringObj.test:	Revise tests that demand a NULL Tcl_ObjType
	in certain values to construct those values with [testdstring] so
	there's no lack of robustness depending on the shimmer history of
	shared literals.

2009-01-06  Donal K. Fellows  <dkf@users.sf.net>

	* generic/tclDictObj.c (DictIncrCmd): Corrected twiddling in internals
	of dictionaries so that literals can't get destroyed.

	* tests/expr.test: [Bug 2006879]: Eliminate non-ASCII char.

	* generic/tclOOInfo.c (InfoObjectMethodsCmd,InfoClassMethodsCmd):
	[Bug 2489836]: Only delete pointers that were actually allocated!

	* generic/tclOO.c (TclNRNewObjectInstance, Tcl_NewObjectInstance):
	[Bug 2481109]: Perform search for existing commands in right context.

2009-01-05  Donal K. Fellows  <dkf@users.sf.net>

	* generic/tclCmdMZ.c (TclNRSourceObjCmd): [Bug 2412068]: Make
	* generic/tclIOUtil.c (TclNREvalFile):    implementation of the
	[source] command be NRE enabled so that [yield] inside a script
	sourced in a coroutine can work.

2009-01-04  Donal K. Fellows  <dkf@users.sf.net>

	* generic/tclCmdAH.c: Tidy up spacing and code style.

2009-01-03  Kevin B. Kenny  <kennykb@acm.org>

	* library/clock.tcl (tcl::clock::add): Fixed error message formatting
	in the case where [clock add] is presented with a bad switch.
	* tests/clock.test (clock-65.1) Added a test case for the above
	problem [Bug 2481670].

2009-01-02  Donal K. Fellows  <dkf@users.sf.net>

	* unix/tcl.m4 (SC_CONFIG_CFLAGS): [Bug 878333]: Force the use of the
	compatibility version of mkstemp() on IRIX.
	* unix/configure.in, unix/Makefile.in (mkstemp.o):
	* compat/mkstemp.c (new file): [Bug 741967]: Added a compatibility
	implementation of the mkstemp() function, which is apparently needed
	on some platforms.

	******************************************************************
	*** CHANGELOG ENTRIES FOR 2008 IN "ChangeLog.2008"             ***
	*** CHANGELOG ENTRIES FOR 2006-2007 IN "ChangeLog.2007"        ***
	*** CHANGELOG ENTRIES FOR 2005 IN "ChangeLog.2005"             ***
	*** CHANGELOG ENTRIES FOR 2004 IN "ChangeLog.2004"             ***
	*** CHANGELOG ENTRIES FOR 2003 IN "ChangeLog.2003"             ***
	*** CHANGELOG ENTRIES FOR 2002 IN "ChangeLog.2002"             ***
	*** CHANGELOG ENTRIES FOR 2001 IN "ChangeLog.2001"             ***
	*** CHANGELOG ENTRIES FOR 2000 IN "ChangeLog.2000"             ***
	*** CHANGELOG ENTRIES FOR 1999 AND EARLIER IN "ChangeLog.1999" ***
	******************************************************************<|MERGE_RESOLUTION|>--- conflicted
+++ resolved
@@ -1,4 +1,11 @@
-<<<<<<< HEAD
+2013-06-03  Miguel Sofer  <msofer@users.sf.net>
+
+	* generic/tclExecute.c: fix for perf bug detected by Kieran
+	(https://groups.google.com/forum/?fromgroups#!topic/comp.lang.tcl/vfpI3bc-DkQ),
+	diagnosed by dgp to be a close relative of [Bug 781585], which was
+	fixed by commit	[f46fb50cb3]. This bug was introduced by myself in
+	commit [cbfe055d8c]. 
+
 2013-06-03  Donal K. Fellows  <dkf@users.sf.net>
 
 	* generic/tclCompCmds.c (TclCompileBreakCmd, TclCompileContinueCmd):
@@ -9,17 +16,6 @@
 	and [continue].
 
 2013-05-27 Harald Oehlmann  <oehhar@users.sf.net>
-=======
-2013-06-03  Miguel Sofer  <msofer@users.sf.net>
-
-	* generic/tclExecute.c: fix for perf bug detected by Kieran
-	(https://groups.google.com/forum/?fromgroups#!topic/comp.lang.tcl/vfpI3bc-DkQ),
-	diagnosed by dgp to be a close relative of [Bug 781585], which was
-	fixed by commit	[f46fb50cb3]. This bug was introduced by myself in
-	commit [cbfe055d8c]. 
-
-2013-05-28 Harald Oehlmann  <oehhar@users.sf.net>
->>>>>>> cf21e1c9
 
 	* library/msgcat/msgcat.tcl: [Bug 3036566]: Also get locale from
 	registry key HCU\Control Panel\Desktop : PreferredUILanguages to
