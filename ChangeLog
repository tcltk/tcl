<<<<<<< HEAD
2013-02-14  Harald Oehlmann  <oehhar@users.sf.net>

	* library/msgcat/msgcat.tcl: [Bug 3604576]: Catch missing registry entry
	"HCU\Control Panel\International".
	Bumped msgcat version to 1.5.1
=======
2013-02-15  Don Porter  <dgp@users.sourceforge.net>

	* generic/regc_nfa.c:	[Bug 3604074] Fix regexp optimization to
	* tests/regexp.test:	stop hanging on the expression
	((((((((a)*)*)*)*)*)*)*)* .  Thanks to Bjørn Grathwohl for discovery.
>>>>>>> 34506d48

2013-02-05  Don Porter  <dgp@users.sourceforge.net>

	* win/tclWinFile.c:	[Bug 3603434] Make sure TclpObjNormalizePath() 
	properly declares "a:/" to be normalized, even when no "A:" drive is
	present on the system.

2013-02-05  Donal K. Fellows  <dkf@users.sf.net>

	* generic/tclLoadNone.c (TclpLoadMemory): [Bug 3433012]: Added dummy
	version of this function to use in the event that a platform thinks it
	can load from memory but cannot actually do so due to it being
	disabled at configuration time.

2013-01-30  Andreas Kupries  <andreask@activestate.com>

	* library/platform/platform.tcl (::platform::LibcVersion): See
	* library/platform/pkgIndex.tcl: [Bug 3599098]: Fixed the RE
	* unix/Makefile.in: extracting the version to avoid issues with
	* win/Makefile.in: recent changes to the glibc banner. Now
	  targeting a less variable part of the string. Bumped package to
	  version 1.0.11.

2013-01-26  Jan Nijtmans  <nijtmans@users.sf.net>

	* unix/tclUnixCompat.c: [Bug 3601804]: platformCPUID segmentation
	fault on Darwin.

2013-01-23  Donal K. Fellows  <dkf@users.sf.net>

	* library/http/http.tcl (http::geturl): [Bug 2911139]: Do not do vwait
	for connect to avoid reentrancy problems (except when operating
	without a -command option). Internally, this means that all sockets
	created by the http package will always be operated in asynchronous
	mode.

2013-01-18  Jan Nijtmans  <nijtmans@users.sf.net>

	* generic/tclPort.h: [Bug 3598300]: unix: tcl.h does not include
	sys/stat.h

2013-01-16  Jan Nijtmans  <nijtmans@users.sf.net>

	* Makefile.in: Enable win32 build with -DTCL_NO_DEPRECATED, just
	* generic/tcl.h: as the UNIX build. Define Tcl_EvalObj and
	* generic/tclDecls.h: Tcl_GlobalEvalObj as macros, even when
	* generic/tclBasic.c: TCL_NO_DEPRECATED is defined, so Tk
	can benefit from it too.

2013-01-14  Jan Nijtmans  <nijtmans@users.sf.net>

	* win/tcl.m4: More flexible search for win32 tclConfig.sh,
	backported from TEA (not actually used in Tcl, only for Tk)

2013-01-13  Jan Nijtmans  <nijtmans@users.sf.net>

	* generic/tclIntDecls.h: If TCL_NO_DEPRECATED is defined, make
	sure that TIP #139 functions all are taken from the public stub
	table, even if the inclusion is through tclInt.h.

2013-01-09  Jan Nijtmans  <nijtmans@users.sf.net>

	* library/http/http.tcl: [Bug 3599395]: http assumes status line
	is a proper tcl list.
	Bump http package to 2.7.11.

2013-01-08  Jan Nijtmans  <nijtmans@users.sf.net>

	* win/tclWinFile.c: [Bug 3092089]: [file normalize] can remove path
	components.	[Bug 3587096] win vista/7: "can't find init.tcl" when
	called via junction without folder list access.

2013-01-07  Jan Nijtmans  <nijtmans@users.sf.net>

	* generic/tcl.decls: Extend the public stub table with dummy NULL
	entries, up to the size of the Tcl 8.6 stub tables. This makes it
	easier to debug extensions which use Tcl 8.6 features but (erroneously)
	are attempted to be loaded in Tcl 8.5.

2013-01-02  Miguel Sofer  <msofer@users.sf.net>

	* generic/tclEnsemble.c:  Remove stray calls to Tcl_Alloc and
	* generic/tclExecute.c:   friends: the core should only use ckalloc
	* generic/tclIORTrans.c:  to allow MEM_DEBUG to work properly
	* generic/tclTomMathInterface.c:

2012-12-31  Donal K. Fellows  <dkf@users.sf.net>

	* doc/string.n: Noted the obsolescence of the 'bytelength',
	'wordstart' and 'wordend' subcommands, and moved them to later in the
	file.

2012-12-27  Jan Nijtmans  <nijtmans@users.sf.net>

	* generic/tclListObj.c: [Bug 3598580]: Tcl_ListObjReplace may release
	deleted elements too early

2012-12-21  Jan Nijtmans  <nijtmans@users.sf.net>

	* unix/dltest/pkgb.c:  Make pkgb.so loadable in Tcl 8.4 as well.
	* generic/tclStubLib.c: Eliminate unnessarcy static HasStubSupport() and
	isDigit() functions, just do the same inline.

2012-12-13  Jan Nijtmans  <nijtmans@users.sf.net>

	* generic/tcl.h: Fix Tcl_DecrRefCount macro such that it
	doesn't access its objPtr parameter twice any more.

2012-12-07  Jan Nijtmans  <nijtmans@users.sf.net>

	* unix/dltest/pkgb.c:  Turn pkgb.so into a Tcl9 interoperability test
        library: Whatever Tcl9 looks like, loading pkgb.so in Tcl 9 should
        either result in an error-message, either succeed, but never crash.

2012-11-14  Donal K. Fellows  <dkf@users.sf.net>

	* unix/tclUnixPipe.c (DefaultTempDir): [Bug 2933003]: Allow overriding
	of the back-stop default temporary file location at compile time by
	setting the TCL_TEMPORARY_FILE_DIRECTORY #def to a string containing
	the directory name (defaults to "/tmp" as that is the most common
	default).

2012-11-13  Joe Mistachkin  <joe@mistachkin.com>

	* win/tclWinInit.c: also search for the library directory (init.tcl,
	encodings, etc) relative to the build directory associated with the
	source checkout.

2012-11-09  Don Porter  <dgp@users.sourceforge.net>

	*** 8.5.13 TAGGED FOR RELEASE ***

	* generic/tcl.h:	Bump to 8.5.13 for release.
	* library/init.tcl:
	* tools/tcl.wse.in:
	* unix/configure.in:
	* unix/tcl.spec:
	* win/configure.in:
	* README:

	* unix/configure:	autoconf-2.59
	* win/configure:

2012-11-07  Kevin B. Kenny  <kennykb@acm.org>

	* library/tzdata/Africa/Casablanca:
	* library/tzdata/America/Araguaina:
	* library/tzdata/America/Bahia:
	* library/tzdata/America/Havana:
	* library/tzdata/Asia/Amman:
	* library/tzdata/Asia/Gaza:
	* library/tzdata/Asia/Hebron:
	* library/tzdata/Asia/Jerusalem:
	* library/tzdata/Pacific/Apia:
	* library/tzdata/Pacific/Fakaofo:
	* library/tzdata/Pacific/Fiji:		Import tzdata2012i.

2012-11-07  Don Porter  <dgp@users.sourceforge.net>

	* win/tclWinSock.c:	[Bug 3574493] Avoid hanging on exit due to
	use of synchronization calls in routines called by DllMain().

2012-11-06  Donal K. Fellows  <dkf@users.sf.net>

	* library/http/http.tcl (http::Finish): [Bug 3581754]: Ensure that
	callbacks are done at most once to prevent problems with timeouts on a
	keep-alive connection (combined with reentrant http package use)
	causing excessive stack growth. Not a fix for the underlying problem,
	but ensures that pain will be mostly kept away from users.
	Bump http package to 2.7.10.

2012-10-23  Jan Nijtmans  <nijtmans@users.sf.net>

	* generic/tclInt.h:    Remove unused TclpLoadFile function.
	* generic/tclIOUtil.c

2012-10-14  Jan Nijtmans  <nijtmans@users.sf.net>

	* generic/tclDictObj.c: [Bug 3576509]: tcl::Bgerror crashes with invalid
	* generic/tclEvent.c:    arguments. Better fix, which helps for all
	Tcl_DictObjGet() calls in Tcl's source code.

2012-10-13  Jan Nijtmans  <nijtmans@users.sf.net>

	* generic/tclEvent.c: [Bug 3576509]: tcl::Bgerror crashes with invalid
	arguments

2012-10-03  Don Porter  <dgp@users.sourceforge.net>

	* generic/tclIO.c:	When checking for std channels being closed,
	compare the channel state, not the channel itself so that stacked
	channels do not cause trouble.

2012-09-07  Harald Oehlmann  <oehhar@users.sf.net>

	IMPLEMENTATION OF TIP#404.

	* library/msgcat/msgcat.tcl:	[FRQ 3544988]: (Backport from Tcl 8.6)
	* library/msgcat/pkgIndex.tcl:	New commands [mcflset] and [mcflmset]
	* unix/Makefile.in:		to set mc entries with implicit message
	* win/Makefile.in:		file locale. Bump to 1.5.0.
	* tests/msgcat.test:

2012-09-07  Alexandre Ferrieux <ferrieux@users.sourceforge.net>

	* unix/tclUnixNotfy.c Backport of 2008-12-12 8.6 commit: Fix
	missing CLOEXEC on internal pipes [2417695]

2012-08-25  Donal K. Fellows  <dkf@users.sf.net>

	* library/msgs/uk.msg: [Bug 3561330]: Use the correct full name of
	March in Ukrainian. Thanks to Mikhail Teterin for reporting.

2012-08-23  Jan Nijtmans  <nijtmans@users.sf.net>

	* generic/tclBinary.c: [Bug 3496014]: (Backport from Tcl 8.6) Protect
	Tcl_SetByteArrayObj for invalid values.

2012-08-20  Don Porter  <dgp@users.sourceforge.net>

	* generic/tclPathObj.c:	[Bug 3559678]: Fix bad filename normalization
	when the last component is the empty string.

2012-08-20  Jan Nijtmans  <nijtmans@users.sf.net>

	* win/tclWinPort.h:  Remove wrapper macro for ntohs(): unnecessary,
	because it doesn't require an initialized winsock_2 library. See:
	<http://msdn.microsoft.com/en-us/library/windows/desktop/ms740075%28v=vs.85%29.aspx>
	* win/tclWinSock.c
	* generic/tclStubInit.c

2012-08-17  Jan Nijtmans  <nijtmans@users.sf.net>

	* win/nmakehlp.c: Add "-V<num>" option, in order to be able
	to detect partial version numbers.

2012-08-15  Jan Nijtmans  <nijtmans@users.sf.net>

	* win/buildall.vc.bat: Only build the threaded builds by default
	* win/rules.vc:        Backport some improvements from Tcl 8.6
	* win/makefile.vc:

2010-08-13  Stuart Cassoff  <stwo@users.sourceforge.net>

	* unix/tclUnixCompat.c: [Bug 3555454]: Rearrange a bit to quash
	'declared but never defined' compiler warnings.

2012-08-08  Jan Nijtmans  <nijtmans@users.sf.net>

	* generic/tclfileName.c: [Bug #1536227]: Cygwin network pathname
	* tests/fileName.test:   support

2012-08-07  Don Porter  <dgp@users.sourceforge.net>

	* generic/tclIOUtil.c:	[Bug 3554250]: Overlooked one field of cleanup
	in the thread exit handler for the filesystem subsystem.

2012-07-31  Jan Nijtmans  <nijtmans@users.sf.net>

	* win/nmakehlp.c: Backport from Tcl 8.6, but add -Q option from
	sampleextension.

2012-07-28  Jan Nijtmans  <nijtmans@users.sf.net>

	* tests/clock.test:    [Bug 3549770]: Multiple test failures running
	* tests/registry.test: tcltest outside build tree
	* tests/winDde.test:

2012-07-27  Jan Nijtmans  <nijtmans@users.sf.net>

	* generic/tclUniData.c:   Support Unicode 6.2 (Add Turkish lira sign)
	* generic/regc_locale.c:

2012-07-24  Don Porter  <dgp@users.sourceforge.net>

	*** 8.5.12 TAGGED FOR RELEASE ***

	* generic/tcl.h:	Bump to 8.5.12 for release.
	* library/init.tcl:
	* tools/tcl.wse.in:
	* unix/configure.in:
	* unix/tcl.spec:
	* win/configure.in:
	* README:

	* unix/configure:	autoconf-2.59
	* win/configure:

	* changes:	Update for 8.5.12 release.

2012-07-19  Joe Mistachkin  <joe@mistachkin.com>

	* generic/tclTest.c: Fix several more missing mutex-locks in
	TestasyncCmd.

2012-07-19  Alexandre Ferrieux  <ferrieux@users.sourceforge.net>

	* generic/tclTest.c: [Bug 3544685]: Missing mutex-lock in
	TestasyncCmd since 2011-08-19. Unbounded gratitude to Stuart
	Cassoff for spotting it.

2012-07-17  Jan Nijtmans  <nijtmans@users.sf.net>

	* win/makefile.vc: [Bug 3544932]: Visual studio compiler check fails

2012-07-16  Donal K. Fellows  <dkf@users.sf.net>

	* unix/tclUnixCompat.c (TclpGetPwNam, TclpGetPwUid, TclpGetGrNam)
	(TclpGetGrGid): [Bug 3544683]: Use the elaborate memory management
	scheme outlined on http://www.opengroup.org/austin/docs/austin_328.txt
	to handle Tcl's use of standard reentrant versions of the passwd/group
	access functions so that everything can work on all BSDs. Problem
	identified by Stuart Cassoff.

2012-07-11  Jan Nijtmans  <nijtmans@users.sf.net>

	* win/tclWinReg.c: [Bug #3362446]: registry keys command fails
	with 8.5/8.6. Follow Microsofts example better in order to prevent
	problems when using HKEY_PERFORMANCE_DATA.

2012-07-10  Jan Nijtmans  <nijtmans@users.sf.net>

	* unix/tclUnixNotfy.c: [Bug 3541646]: Don't panic on triggerPipe
	overrun.

2012-07-10  Donal K. Fellows  <dkf@users.sf.net>

	* win/tclWinSock.c (InitializeHostName): Corrected logic that
	extracted the name of the computer from the gethostname call so that
	it would use the name on success, not failure. Also ensured that the
	buffer size is exactly that recommended by Microsoft.

2012-07-05  Don Porter  <dgp@users.sourceforge.net>

	* unix/tclUnixPipe.c:	[Bug 1189293]: Make "<<" binary safe.
	* win/tclWinPipe.c:

2012-06-29  Jan Nijtmans  <nijtmans@users.sf.net>

	* library/msgcat/msgcat.tcl:   Add tn, ro_MO and ru_MO to msgcat.

2012-06-29  Harald Oehlmann <harald.oehlmann@elmicron.de>

	* library/msgcat/msgcat.tcl:	[Bug 3536888]: Locale guessing of
	* library/msgcat/pkgIndex.tcl:	msgcat fails on (some) Windows 7. Bump
	* unix/Makefile.in:		to 1.4.5
	* win/Makefile.in:

2012-06-29  Donal K. Fellows  <dkf@users.sf.net>

	* doc/GetIndex.3: Reinforced the description of the requirement for
	the tables of names to index over to be static, following posting to
	tcl-core by Brian Griffin about a bug caused by Tktreectrl not obeying
	this rule correctly. This does not represent a functionality change,
	merely a clearer documentation of a long-standing constraint.

2012-06-25  Don Porter  <dgp@users.sourceforge.net>

	* generic/tclFileSystem.h:	[Bug 3024359]: Make sure that the
	* generic/tclIOUtil.c:	per-thread cache of the list of file systems
	* generic/tclPathObj.c:	currently registered is only updated at times
	when no active loops are traversing it.  Also reduce the amount of
	epoch storing and checking to where it can make a difference.

2012-06-25  Donal K. Fellows  <dkf@users.sf.net>

	* generic/tclCmdAH.c (EncodingDirsObjCmd): [Bug 3537605]: Do the right
	thing when reporting errors with the number of arguments.

2012-06-25  Jan Nijtmans  <nijtmans@users.sf.net>

	* generic/tclfileName.c: [Patch #1536227]: Cygwin network pathname
	* tests/fileName.test:   support

2012-06-23  Jan Nijtmans  <nijtmans@users.sf.net>

	* unix/tclUnixNotfy.c: [Bug 3508771]: Cygwin notifier for handling
	win32 events.

2012-06-21  Jan Nijtmans  <nijtmans@users.sf.net>

	* win/tclWinReg.c:          [Bug #3362446]: registry keys command fails
	* tests/registry.test:      with 8.5/8.6
	* library/reg/pkgIndex.tcl: registry version to 1.2.2

2012-06-11  Don Porter  <dgp@users.sourceforge.net>

	* generic/tclBasic.c:	[Bug 3532959]: Make sure the lifetime
	* generic/tclProc.c:	management of entries in the linePBodyPtr
	* tests/proc.test:	hash table can tolerate either order of
	teardown, interp first, or Proc first.

2012-06-08  Don Porter  <dgp@users.sourceforge.net>

	* unix/configure.in:	Update autogoo for gettimeofday().
	* unix/tclUnixPort.h:	Thanks Joe English.
	* unix/configure:	autoconf 2.13

	* unix/tclUnixPort.h:	[Bug 3530533]: Centralize #include <pthread.h>
	* unix/tclUnixThrd.c:	in the tclUnixPort.h header so that old unix
	systems that need inclusion in all compilation units are supported.

2012-06-06  Jan Nijtmans  <nijtmans@users.sf.net>

	* unix/tclUnixInit.c: On Cygwin, use win32 API in stead of uname()
	to determine the tcl_platform variables.

2012-05-31  Donal K. Fellows  <dkf@users.sf.net>

	* doc/safe.n: [Bug 1997845]: Corrected formatting so that generated
	* tools/tcltk-man2html.tcl (cross-reference): HTML can link properly.

2012-05-29  Donal K. Fellows  <dkf@users.sf.net>

	* doc/expr.n, doc/mathop.n: [Bug 2931407]: Clarified semantics of
	division and remainder operators.

2012-05-25  Donal K. Fellows  <dkf@users.sf.net>

	* doc/namespace.n, doc/Ensemble.3: [Bug 3528418]: Document what is
	going on with respect to qualification of command prefixes in ensemble
	subcommand maps.

2012-05-25  Jan Nijtmans  <nijtmans@users.sf.net>

	* win/tclWinDde.c:	[Bug 473946]: special characters not correctly
	* win/Makefile.in:	sent, now for XTYP_EXECUTE as well as
	XTYP_REQUEST.  Fix "make genstubs" when cross-compiling on UNIX

2012-05-24  Jan Nijtmans  <nijtmans@users.sf.net>

	* tools/genStubs.tcl:  Take cygwin handling of X11 into account.
	* generic/tcl*Decls.h: re-generated
	* generic/tclStubInit.c:  Implement TclpIsAtty, Cygwin only.
	* doc/dde.n: Doc fix: "dde execute iexplore" doesn't work
	without -async, because iexplore doesn't return a value

2012-05-22  Jan Nijtmans  <nijtmans@users.sf.net>

	* tools/genStubs.tcl:   Let cygwin share stub table with win32
	* win/Makefile.in:      Don't hardcode dde and reg dll version numbers
	* win/tclWinSock.c:     implement TclpInetNtoa for win32
	* generic/tclInt.decls: Revert most of [fcc5957e59], since when
	  we let cygwin share the win32 stub table this is no longer necessary
	* generic/tcl*Decls.h:  re-generated

2012-05-21  Don Porter  <dgp@users.sourceforge.net>

	* generic/tclFileName.c: When using Tcl_SetObjLength() calls to grow
	* generic/tclIOUtil.c:	 and shrink the objPtr->bytes buffer, care must
	be taken that the value cannot possibly become pure Unicode.  Calling
	Tcl_AppendToObj() has the possibility of making such a conversion.  Bug
	found while valgrinding the trunk.

2012-05-17  Donal K. Fellows  <dkf@users.sf.net>

	* generic/tclCmdMZ.c (Tcl_SwitchObjCmd): [Bug 3106532]: Corrected
	resulting indexes from -indexvar option to be usable with [string
	range]; this was always the intention (and is consistent with [regexp
	-indices] too).
	***POTENTIAL INCOMPATIBILITY***
	Uses of [switch -regexp -indexvar] that previously compensated for the
	wrong offsets (by subtracting 1 from the end indices) now do not need
	to do so as the value is correct.

	* library/safe.tcl (safe::InterpInit): Ensure that the module path is
	constructed in the correct order.
	(safe::AliasGlob): [Bug 2964715]: More extensive handling of what
	globbing is required to support package loading.

	* doc/expr.n: [Bug 3525462]: Corrected statement about what happens
	when comparing "0y" and "0x12"; the previously documented behavior was
	actually a subtle bug (now long-corrected).

2012-05-13  Jan Nijtmans  <nijtmans@users.sf.net>

	* win/tclWinDde.c:	Protect against receiving strings without
	ending \0, as external applications (or Tcl with TIP #106) could
	generate that.

2012-05-10  Jan Nijtmans  <nijtmans@users.sf.net>

	* win/tclWinDde.c:		[Bug 473946]: Special characters not
	* library/dde/pkgIndex.tcl:	correctly sent.  Bump to 1.3.3

2012-05-02  Jan Nijtmans  <nijtmans@users.sf.net>

	* generic/configure.in:		Better detection and implementation for
	* generic/configure:		cpuid instruction on Intel-derived
	* generic/tclUnixCompat.c:	processors, both 32-bit and 64-bit.
	* generic/tclTest.c:		Move cpuid testcase from win-specific
	* win/tclWinTest.c:		to generic tests, as it should work on
	* tests/platform.test:		all Intel-related platforms now

2012-04-27  Jan Nijtmans  <nijtmans@users.sf.net>

	* generic/tclPort.h:    Move CYGWIN-specific stuff from tclPort.h to
	* generic/tclEnv.c:     tclUnixPort.h, where it belongs.
	* unix/tclUnixPort.h:
	* unix/tclUnixFile.c:

2012-04-27  Donal K. Fellows  <dkf@users.sf.net>

	* library/init.tcl (auto_execok): Allow shell builtins to be detected
	even if they are upper-cased.

2012-04-26  Jan Nijtmans  <nijtmans@users.sf.net>

	* generic/tclStubInit.c:    get rid of _ANSI_ARGS_
	* generic/tclIntPlatDecls.h
	* unix/tclUnixPort.h
	* unix/tclAppInit.c
	* win/tclAppInit.c

2012-04-24  Jan Nijtmans  <nijtmans@users.sf.net>

	* generic/tclInt.decls:		[Bug 3508771]: load tclreg.dll in
	* generic/tclIntPlatDecls.h:	cygwin tclsh. Implement
	* generic/tclStubInit.c:	TclWinGetSockOpt, TclWinGetServByName
	* generic/tclUnixCompat.c:	and TclWinCPUID for Cygwin.
	* unix/configure.in:
	* unix/configure:
	* unix/tclUnixCompat.c:

2012-04-18  Kevin B. Kenny  <kennykb@acm.org>

	* library/tzdata/Africa/Casablanca:
	* library/tzdata/America/Port-au-Prince:
	* library/tzdata/Asia/Damascus:
	* library/tzdata/Asia/Gaza:
	* library/tzdata/Asia/Hebron: tzdata2012c

2012-04-16  Donal K. Fellows  <dkf@users.sf.net>

	* doc/FileSystem.3 (Tcl_FSOpenFileChannelProc): [Bug 3518244]: Fixed
	documentation of this filesystem callback function; it must not
	register its created channel - that's the responsibility of the caller
	of Tcl_FSOpenFileChannel - as that leads to reference leaks.

2012-04-11  Jan Nijtmans  <nijtmans@users.sf.net>

	* win/tclWinInit.c:     [Bug 3448512]: [clock scan 1958-01-01] fails
	* win/tcl.m4:           in debug compilation.
	* win/configure:
	* unix/tcl.m4:          Use NDEBUG consistantly meaning: no debugging.
	* unix/configure:

2012-04-04  Jan Nijtmans  <nijtmans@users.sf.net>

	* win/tclWinSock.c:	[Bug 510001]: TclSockMinimumBuffers needs
	* generic/tclIOSock.c:	platform implementation.
	* generic/tclInt.decls:
	* generic/tclIntDecls.h:
	* generic/tclStubInit.c:

2012-04-03  Jan Nijtmans  <nijtmans@users.sf.net>

	* generic/tclStubInit.c:	Remove the TclpGetTZName implementation
	* generic/tclIntDecls.h:	for Cygwin (from previous commit) ,
	* generic/tclIntPlatDecls.h:	re-generated
	* generic/tcl.decls:		cleanup unnecessary "generic" argument

2012-03-30  Jan Nijtmans  <nijtmans@users.sf.net>

	* generic/tclInt.decls:		[Bug 3508771]: load tclreg.dll in
	* generic/tclIntPlatDecls.h:	cygwin tclsh.  Implement
	* generic/tclStubInit.c:	TclWinGetTclInstance, TclpGetTZName,
	and various more win32-specific internal functions for Cygwin, so
	win32 extensions using those can be loaded in the cygwin version of
	tclsh.

2012-03-30  Jan Nijtmans  <nijtmans@users.sf.net>

	* unix/tcl.m4:               [Bug 3511806]: Compiler checks too early
	* unix/configure.in:         This change allows to build the cygwin
	* unix/tclUnixPort.h:        and mingw32 ports of Tcl/Tk to build
	* win/tcl.m4:                out-of-the-box using a native or cross-
	* win/configure.in:          compiler.
	* win/tclWinPort.h:          (autoconf still to be run!)

2012-03-27  Jan Nijtmans  <nijtmans@users.sf.net>

	* generic/tcl.h:	[Bug 3508771]: Wrong Tcl_StatBuf used on MinGW
	* generic/tclFCmd.c:	[Bug 2015723]: duplicate inodes from file stat
	on windows (but now for cygwin as well)

2012-03-25  Jan Nijtmans  <nijtmans@users.sf.net>

	* generic/tclInt.decls:		[Bug 3508771]: load tclreg.dll in
	* generic/tclIntPlatDecls.h:	cygwin tclsh.  Implement
	* generic/tclStubInit.c:	TclWinConvertError,
	* unix/Makefile.in:		TclWinConvertWSAError, and various
	* unix/tcl.m4:			more win32-specific internal functions
	* unix/configure:		for Cygwin, so win32 extensions using
	* win/tclWinError.c:		those can be loaded in the cygwin
					version of tclsh.

2012-03-23  Jan Nijtmans  <nijtmans@users.sf.net>

	* generic/tclInt.decls:		Revert some cygwin-related signature
	* generic/tclIntPlatDecls.h:	changes from [835f8e1e9d] (2010-02-01).
	* win/tclWinError.c:		They were an attempt to make the cygwin
	port compile again, but since cygwin is based on unix this serves no
	purpose any more.

	* unix/Makefile.in:		Add tclWinError.c to the CYGWIN build.
	* unix/tcl.m4:
	* unix/configure:

2012-03-20  Jan Nijtmans  <nijtmans@users.sf.net>

	* generic/tcl.decls:		[Bug 3508771]: load tclreg.dll in
	* generic/tclInt.decls:		cygwin tclsh. Implement
	* generic/tclIntPlatDecls.h:	TclWinGetPlatformId,Tcl_WinUtfToTChar,
	* generic/tclPlatDecls.h:	Tcl_WinTCharToUtf (and a dummy
	* generic/tclStubInit.c:	TclWinCPUID) for Cygwin, so win32
	* unix/tclUnixCompat.c:		extensions using those can be loaded
					in the cygwin version of tclsh.

2012-03-19  Venkat Iyer <venkat@comit.com>

	* library/tzdata/America/Atikokan: Update to tzdata2012b.
	* library/tzdata/America/Blanc-Sablon
	* library/tzdata/America/Dawson_Creek
	* library/tzdata/America/Edmonton
	* library/tzdata/America/Glace_Bay
	* library/tzdata/America/Goose_Bay
	* library/tzdata/America/Halifax
	* library/tzdata/America/Havana
	* library/tzdata/America/Moncton
	* library/tzdata/America/Montreal
	* library/tzdata/America/Nipigon
	* library/tzdata/America/Rainy_River
	* library/tzdata/America/Regina
	* library/tzdata/America/Santiago
	* library/tzdata/America/St_Johns
	* library/tzdata/America/Swift_Current
	* library/tzdata/America/Toronto
	* library/tzdata/America/Vancouver
	* library/tzdata/America/Winnipeg
	* library/tzdata/Antarctica/Casey
	* library/tzdata/Antarctica/Davis
	* library/tzdata/Antarctica/Palmer
	* library/tzdata/Asia/Yerevan
	* library/tzdata/Atlantic/Stanley
	* library/tzdata/Pacific/Easter
	* library/tzdata/Pacific/Fakaofo
	* library/tzdata/America/Creston: (new)

2012-03-15  Jan Nijtmans  <nijtmans@users.sf.net>

	* generic/tcl.h: [Bug 3288345]: Wrong Tcl_StatBuf used on Cygwin
	* unix/tclUnixFile.c
	* unix/tclUnixPort.h
	* win/cat.c:           Remove cygwin stuff no longer needed
	* win/tclWinFile.c
	* win/tclWinPort.h

2012-03-12  Jan Nijtmans  <nijtmans@users.sf.net>

	* win/tclWinFile.c: [Bug 3388350]: mingw64 compiler warnings

2012-03-07  Andreas Kupries  <andreask@activestate.com>

	* library/http/http.tcl: [Bug 3498327]: Generate upper-case
	* library/http/pkgIndex.tcl: hexadecimal output for compliance
	* tests/http.test: with RFC 3986. Bumped version to 2.7.9.
	* unix/Makefile.in:
	* win/Makefile.in:

2012-03-06  Jan Nijtmans  <nijtmans@users.sf.net>

	* win/tclWinPort.h: Compatibility with older Visual Studio versions.

2012-03-04  Jan Nijtmans  <nijtmans@users.sf.net>

	* generic/tclLoad.c: Patch from the cygwin folks
	* unix/tcl.m4:
	* unix/configure: (re-generated)

2012-02-29  Jan Nijtmans  <nijtmans@users.sf.net>

	* generic/tclIOUtil.c:	[Bug 3466099]: BOM in Unicode
	* generic/tclEncoding.c:
	* tests/source.test

2012-02-23  Donal K. Fellows  <dkf@users.sf.net>

	* tests/reg.test (14.21-23): Add tests relating to bug 1115587. Actual
	bug is characterised by test marked with 'knownBug'.

2012-02-17  Jan Nijtmans  <nijtmans@users.sf.net>

	* generic/tclIOUtil.c: [Bug 2233954]: AIX: compile error
	* unix/tclUnixPort.h:

2012-02-15  Donal K. Fellows  <dkf@users.sf.net>

	* generic/tclCompCmds.c (TclCompileDictForCmd): [Bug 3487626]: Fix
	crash in compilation of [dict for] when its implementation command is
	used directly rather than through the ensemble.

2012-02-09  Don Porter  <dgp@users.sourceforge.net>

	* generic/tclStringObj.c:	[Bug 3484402]: Correct Off-By-One
	error appending unicode. Thanks to Poor Yorick. Also corrected test
	for when growth is needed.

2012-02-06  Don Porter  <dgp@users.sourceforge.net>

	* generic/tclCompCmds.c: [Bug 3485022]: TclCompileEnsemble() avoid
	* tests/trace.test:	compile when exec traces set.

2012-02-06  Miguel Sofer  <msofer@users.sf.net>

	* generic/tclTrace.c:  Fix for [Bug 3484621]: insure that
	* tests/trace.test:    execution traces on bytecoded commands bump
	the interp's compile epoch.

2012-02-02  Jan Nijtmans  <nijtmans@users.sf.net>

	* generic/tclUniData.c: [FRQ 3464401]: Support Unicode 6.1
	* generic/regc_locale.c:

2012-02-02  Don Porter  <dgp@users.sourceforge.net>

	* win/tclWinFile.c:	[Bugs 2974459,2879351,1951574,1852572,
	1661378,1613456]: Revisions to the NativeAccess() routine that
	queries file permissions on Windows native filesystems.  Meant to
	fix numerous bugs where [file writable|readable|executable] "lies"
	about what operations are possible, especially when the file resides
	on a Samba share.  Patch merged from the fix-win-native-access branch.

2012-02-01  Donal K. Fellows  <dkf@users.sf.net>

	* doc/AddErrInfo.3: [Bug 3482614]: Documentation nit.

2012-01-26  Don Porter  <dgp@users.sourceforge.net>

	* generic/tclPathObj.c:	[Bug 3475569]: Add checks for unshared values
	before calls demanding them.  [Bug 3479689]: Stop memory corruption
	when shimmering 0-refCount value to "path" type.

2012-01-22  Jan Nijtmans  <nijtmans@users.sf.net>

	* tools/uniClass.tcl:    [Frq 3473670]: Various Unicode-related
	* tools/uniParse.tcl:    speedups/robustness. Enhanced tools to
	* generic/tclUniData.c:  be able to handle characters > 0xffff
	* generic/tclUtf.c:      Done in all branches in order to simplify
	* generic/regc_locale.c: merges for new Unicode versions (such as 6.1)

2012-01-22  Donal K. Fellows  <dkf@users.sf.net>

	* generic/tclDictObj.c (DictExistsCmd): [Bug 3475264]: Ensure that
	errors only ever happen when insufficient arguments are supplied, and
	not when a path doesn't exist or a dictionary is poorly formatted (the
	two cases can't be easily distinguished).

2012-01-21  Jan Nijtmans  <nijtmans@users.sf.net>

	* generic/tcl.h:        [Bug 3474726]: Eliminate detection of struct
	* generic/tclWinPort.h: _stat32i64, just use _stati64 in combination
	* generic/tclFCmd.c:    with _USE_32BIT_TIME_T, which is the same then.
	* generic/tclTest.c:    Only keep _stat32i64 usage for cygwin, so it
	* win/configure.in:     will not conflict with cygwin's own struct stat.
	* win/configure:

2012-01-21  Don Porter  <dgp@users.sourceforge.net>

	* generic/tclCmdMZ.c:	[Bug 3475667]: Prevent buffer read overflow.
	Thanks to "sebres" for the report and fix.

2012-01-17  Donal K. Fellows  <dkf@users.sf.net>

	* doc/dict.n (dict with): [Bug 3474512]: Explain better what is going
	on when a dictionary key and the dictionary variable collide.

2012-01-17  Don Porter  <dgp@users.sourceforge.net>

	* library/http/http.tcl:	Bump to version 2.7.8
	* library/http/pkgIndex.tcl:
	* unix/Makefile.in:
	* win/Makefile.in:

2012-01-13  Donal K. Fellows  <dkf@users.sf.net>

	* library/http/http.tcl (http::Connect): [Bug 3472316]: Ensure that we
	only try to read the socket error exactly once.

2012-01-09  Jan Nijtmans  <nijtmans@users.sf.net>

	* generic/tclUtf.c:      [Bug 3464428]: string is graph \u0120 is wrong
	* generic/regc_locale.c: Add table for Unicode [:cntrl:] class
	* tools/uniClass.tcl:    Generate Unicode [:cntrl:] class table
	* tests/utf.test:

2012-01-08  Kevin B. Kenny  <kennykb@acm.org>

	* library/clock.tcl (ReadZoneinfoFile): Corrected a bug where loading
	* tests/clock.test (clock-56.4):        zoneinfo would fail if one
	timezone abbreviation was a proper tail of another, and zic used the
	same bytes of the file to represent both of them.  Added a test case
	for the bug, using the same data that caused the observed failure
	"in the wild." [Bug 3470928]

2011-12-30  Venkat Iyer <venkat@comit.com>

	* library/tzdata/America/Bahia : Update to Olson's tzdata2011n
	* library/tzdata/America/Havana
	* library/tzdata/Europe/Kiev
	* library/tzdata/Europe/Simferopol
	* library/tzdata/Europe/Uzhgorod
	* library/tzdata/Europe/Zaporozhye
	* library/tzdata/Pacific/Fiji

2011-12-23  Jan Nijtmans  <nijtmans@users.sf.net>

	* generic/tclUtf.c:     [Bug 3464428]: string is graph \u0120 is wrong
	* generic/tclUniData.c:
	* generic/regc_locale.c:
	* tests/utf.test:
	* tools/uniParse.tcl:   clean up some unused stuff, and be more robust
	against changes in UnicodeData.txt syntax

2011-12-11  Jan Nijtmans  <nijtmans@users.sf.net>

	* generic/regc_locale.c: [Bug 3457031]: Some Unicode 6.0 chars not
	* tests/utf.test:        in [:print:] class

2011-12-07  Jan Nijtmans  <nijtmans@users.sf.net>

	* tools/uniParse.tcl:    [Bug 3444754]: string tolower \u01c5 is wrong
	* generic/tclUniData.c:
	* tests/utf.test:

2011-11-30  Jan Nijtmans  <nijtmans@users.sf.net>

	* library/tcltest/tcltest.tcl: [Bug 967195]: Make tcltest work
	when tclsh is compiled without using the setargv() function on mingw.

2011-11-29  Jan Nijtmans  <nijtmans@users.sf.net>

	* doc/tclsh.1:  Use the same shebang comment everywhere.
	* tools/str2c
	* tools/tcltk-man2html.tcl
	* win/Makefile.in: don't install tommath_(super)?class.h
	* unix/Makefile.in: don't install directories like 8.2 and 8.3

2011-11-22  Jan Nijtmans  <nijtmans@users.sf.net>

	* win/tclWinPort.h:   [Bug 3354324]: Windows: file mtime
	* win/tclWinFile.c:  sets wrong time (VS2005+ only)
	* generic/tclTest.c:

2011-11-04  Don Porter  <dgp@users.sourceforge.net>

	*** 8.5.11 TAGGED FOR RELEASE ***

	* generic/tcl.h:	Bump to 8.5.11 for release.
	* library/init.tcl:
	* tools/tcl.wse.in:
	* unix/configure.in:
	* unix/tcl.spec:
	* win/configure.in:
	* README:

	* unix/configure:	autoconf-2.59
	* win/configure:

	* changes:	Update for 8.5.11 release.

2011-10-20  Don Porter  <dgp@users.sourceforge.net>

	* library/http/http.tcl:	Bump to version 2.7.7
	* library/http/pkgIndex.tcl:
	* unix/Makefile.in:
	* win/Makefile.in:

	* changes:	Updates for 8.5.11 release.

2011-10-18  Reinhard Max  <max@suse.de>

	* library/clock.tcl (::tcl::clock::GetSystemTimeZone): Cache the
	time zone only if it was detected by one of the expensive
	methods. Otherwise after unsetting TCL_TZ or TZ the previous value
	will still be used.

2011-10-15  Venkat Iyer <venkat@comit.com>
	* library/tzdata/America/Sitka : Update to Olson's tzdata2011l
	* library/tzdata/Pacific/Fiji
	* library/tzdata/Asia/Hebron (New)

2011-10-11  Jan Nijtmans  <nijtmans@users.sf.net>

	* win/tclWinFile.c:    [Bug 2935503]: Incorrect mode field
	returned by file stat command

2011-10-07  Jan Nijtmans  <nijtmans@users.sf.net>

	* generic/tclIORChan.c:	Fix gcc warning (discovered with latest
	mingw, based on gcc 4.6.1)
	* tests/env.test:	Fix env.test running under wine 1.3 (partly
	backported from Tcl 8.6)

2011-10-03  Venkat Iyer <venkat@comit.com>

	* library/tzdata/Africa/Dar_es_Salaam: Update to Olson's tzdata2011k
	* library/tzdata/Africa/Kampala
	* library/tzdata/Africa/Nairobi
	* library/tzdata/Asia/Gaza
	* library/tzdata/Europe/Kaliningrad
	* library/tzdata/Europe/Kiev
	* library/tzdata/Europe/Minsk
	* library/tzdata/Europe/Simferopol
	* library/tzdata/Europe/Uzhgorod
	* library/tzdata/Europe/Zaporozhye
	* library/tzdata/Pacific/Apia

2011-09-16  Donal K. Fellows  <dkf@users.sf.net>

	* generic/tclProc.c (ProcWrongNumArgs): [Bugs 3400658,3408830]:
	Corrected the handling of procedure error messages (found by TclOO).

2011-09-16  Jan Nijtmans  <nijtmans@users.sf.net>

	* generic/tcl.h:        Don't change Tcl_UniChar type when
	* generic/regcustom.h:  TCL_UTF_MAX == 4 (not supported anyway)

2011-09-16  Donal K. Fellows  <dkf@users.sf.net>

	* library/http/http.tcl (http::geturl): [Bug 3391977]: Ensure that the
	-headers option overrides the -type option (important because -type
	has a default that is not always appropriate, and the header must not
	be duplicated).

2011-09-13  Don Porter  <dgp@users.sourceforge.net>

	* generic/tclUtil.c:	[Bug 3390638]: Workaround broken solaris
	studio cc optimizer.  Thanks to Wolfgang S. Kechel.

	* generic/tclDTrace.d:	[Bug 3405652]: Portability workaround for
	broken system DTrace support.  Thanks to Dagobert Michelson.

2011-09-12  Jan Nijtmans  <nijtmans@users.sf.net>

	* win/tclWinPort.h: [Bug 3407070]: tclPosixStr.c won't build with
	EOVERFLOW==E2BIG

2011-09-07  Don Porter  <dgp@users.sourceforge.net>

	* generic/tclCompExpr.c: [Bug 3401704]: Allow function names like
	* tests/parseExpr.test:	 influence(), nanobot(), and 99bottles()
	that have been parsed as missing operator syntax errors before
	with the form NUMBER + FUNCTION.
	***POTENTIAL INCOMPATIBILITY***

2011-09-06  Venkat Iyer <venkat@comit.com>

	* library/tzdata/America/Goose_Bay: Update to Olson's tzdata2011i
	* library/tzdata/America/Metlakatla:
	* library/tzdata/America/Resolute:
	* library/tzdata/America/St_Johns:
	* library/tzdata/Europe/Kaliningrad:
	* library/tzdata/Pacific/Apia:
	* library/tzdata/Pacific/Honolulu:
	* library/tzdata/Africa/Juba: (new)

2011-09-01  Don Porter  <dgp@users.sourceforge.net>

	* generic/tclStrToD.c:	[Bug 3402540]: Corrections to TclParseNumber()
	* tests/binary.test:	to make it reject invalid Nan(Hex) strings.

	* tests/scan.test:	[scan Inf %g] is portable; remove constraint.

2011-08-30  Donal K. Fellows  <dkf@users.sf.net>

	* generic/tclInterp.c (SlaveCommandLimitCmd, SlaveTimeLimitCmd):
	[Bug 3398794]: Ensure that low-level conditions in the limit API are
	enforced at the script level through errors, not a Tcl_Panic. This
	means that interpreters cannot read their own limits (writing already
	did not work).

2011-08-19  Alexandre Ferrieux  <ferrieux@users.sourceforge.net>

	* generic/tclTest.c: [Bug 2981154]: async-4.3 segfault.
	* tests/async.test:  [Bug 1774689]: async-4.3 sometimes fails.

2011-08-18  Jan Nijtmans  <nijtmans@users.sf.net>

	* generic/tclUniData.c: [Bug 3393714]: Overflow in toupper delta
	* tools/uniParse.tcl
	* tests/utf.test

2011-08-17  Don Porter  <dgp@users.sourceforge.net>

	* generic/tclGet.c: [Bug 3393150]: Overlooked free of intreps.
	(It matters for bignums!)

2011-08-16  Jan Nijtmans  <nijtmans@users.sf.net>

	* generic/tclCmdAH.c:    [Bug 3388350]: mingw64 compiler warnings
	* generic/tclFCmd.c      In mingw, sys/stat.h must be included
	* generic/tclFileName.c  before winsock2.h, so make sure of that.
	* generic/tclIOUtil.c
	* generic/tclBasic.c
	* generic/tclBinary.c
	* generic/tclHash.c
	* generic/tclTest.c
	* win/tclWinChan.c
	* win/tclWinConsole.c
	* win/tclWinDde.c
	* win/tclWinFile.c
	* win/tclWinReg.c
	* win/tclWinSerial.c
	* win/tclWinSock.c
	* win/tclWinThrd.c

2011-08-15  Don Porter  <dgp@users.sourceforge.net>

	* generic/tclBasic.c: [Bug 3390272]: Leak of [info script] value.

2011-08-15  Jan Nijtmans  <nijtmans@users.sf.net>

	* win/tclWinPort.h:    [Bug 3388350]: mingw64 compiler warnings
	* win/tclWinPipe.c
	* win/tclWinSock.c
	* win/configure.in
	* win/configure
	* generic/tclPosixStr.c
	* generic/tclStrToD.c

2011-08-12  Don Porter  <dgp@users.sourceforge.net>

	* generic/tclPathObj.c:	[Bug 3389764]: Eliminate possibility that dup
	of a "path" value can create reference cycle.

2011-08-09  Jan Nijtmans  <nijtmans@users.sf.net>

	* win/tclWinConsole.c: [Bug 3388350]: mingw64 compiler warnings
	* win/tclWinDde.c
	* win/tclWinPipe.c
	* win/tclWinSerial.c

2011-08-05  Kevin B. Kenny  <kennykb@acm.org>

	* generic/tclStrToD.c: [Bug 3386975]: Plugged a memory leak in
	double->string conversion.

2011-07-28  Don Porter  <dgp@users.sourceforge.net>

	* library/tzdata/Asia/Anadyr: Update to Olson's tzdata2011h
	* library/tzdata/Asia/Irkutsk:
	* library/tzdata/Asia/Kamchatka:
	* library/tzdata/Asia/Krasnoyarsk:
	* library/tzdata/Asia/Magadan:
	* library/tzdata/Asia/Novokuznetsk:
	* library/tzdata/Asia/Novosibirsk:
	* library/tzdata/Asia/Omsk:
	* library/tzdata/Asia/Sakhalin:
	* library/tzdata/Asia/Vladivostok:
	* library/tzdata/Asia/Yakutsk:
	* library/tzdata/Asia/Yekaterinburg:
	* library/tzdata/Europe/Kaliningrad:
	* library/tzdata/Europe/Moscow:
	* library/tzdata/Europe/Samara:
	* library/tzdata/Europe/Volgograd:
	* library/tzdata/America/Kralendijk: (new)
	* library/tzdata/America/Lower_Princes: (new)

2011-07-21  Jan Nijtmans  <nijtmans@users.sf.net>

	* win/tclWinPort.h: [Bug 3372130]: Fix hypot math function with MSVC10

2011-07-19  Don Porter  <dgp@users.sourceforge.net>

	* generic/tclUtil.c:	[Bug 3371644]: Repair failure to properly handle
	* tests/util.test: (length == -1) scanning in TclConvertElement().

2011-07-15  Don Porter  <dgp@users.sourceforge.net>

	* generic/tclCompile.c: Avoid segfaults when RecordByteCodeStats()
	is called in a deleted interp.

2011-07-08  Donal K. Fellows  <dkf@users.sf.net>

	* doc/http.n: [FRQ 3358415]: State what RFC defines HTTP/1.1.

2011-07-03  Donal K. Fellows  <dkf@users.sf.net>

	* doc/FileSystem.3: Corrected statements about ctime field of 'struct
	stat'; that was always the time of the last metadata change, not the
	time of creation.

2011-07-02  Kevin B. Kenny  <kennykb@acm.org>

	* generic/tclStrToD.c:
	* generic/tclTomMath.decls:
	* generic/tclTomMathDecls.h:
	* macosx/Tcl.xcode/project.pbxproj:
	* macosx/Tcl.xcodeproj/project.pbxproj:
	* tests/util.test:
	* unix/Makefile.in:
	* win/Makefile.in:
	* win/Makefile.vc:
	Fix a bug where bignum->double conversion is "round up" and
	not "round to nearest" (causing expr double(1[string repeat 0 23])
	not to be 1e+23). [Bug 3349507]

2011-06-30  Reinhard Max  <max@suse.de>

	* unix/configure.in: Add a volatile declaration to the test for
	TCL_STACK_GROWS_UP to prevent gcc 4.6 from producing invalid
	results due to aggressive optimisation.

2011-06-23  Don Porter  <dgp@users.sourceforge.net>

	*** 8.5.10 TAGGED FOR RELEASE ***

	* changes:	Update for 8.5.10 release.

2011-06-22  Andreas Kupries  <andreask@activestate.com>

	* library/platform/pkgIndex.tcl: Updated to platform 1.0.10. Added
	* library/platform/platform.tcl: handling of the DEB_HOST_MULTIARCH
	* unix/Makefile.in: location change for libc.
	* win/Makefile.in:

	* generic/tclInt.h: Fixed the inadvertently committed disabling of
	  stack checks, see my 2010-11-15 commit.

2011-06-21  Don Porter  <dgp@users.sourceforge.net>

	* changes:	Update for 8.5.10 release.

	* library/tcltest/tcltest.tcl (loadIntoSlaveInterpreter):
	* library/tcltest/pkgIndex.tcl: Backport tcltest 2.3.3 for release
	* unix/Makefile.in: with Tcl 8.5.*.
	* win/Makefile.in:

	* tests/init.test:	Update test files to use new command.
	* tests/pkg.test:

	* generic/tclLink.c:	Prevent multiple links to a single Tcl
	variable when calling Tcl_LinkVar(). [Bug 3317466]

2011-06-13  Don Porter  <dgp@users.sourceforge.net>

	* generic/tclStrToD.c:  [Bug 3315098]: Mem leak fix from Gustaf
	Neumann.

2011-06-02  Don Porter  <dgp@users.sourceforge.net>

	* generic/tclBasic.c:	Removed TclCleanupLiteralTable(), and old
	* generic/tclInt.h:	band-aid routine put in place while a fix
	* generic/tclLiteral.c:	for [Bug 994838] took shape.  No longer needed.

2011-06-02  Donal K. Fellows  <dkf@users.sf.net>

	* generic/tclInt.h (TclInvalidateNsCmdLookup): [Bug 3185407]: Extend
	the set of epochs that are potentially bumped when a command is
	created, for a slight performance drop (in some circumstances) and
	improved semantics.

2011-06-01  Jan Nijtmans  <nijtmans@users.sf.net>

	* generic/tclUtil.c:   Fix for [Bug 3309871]: Valgrind finds:
	invalid read in TclMaxListLength()

2011-05-25  Don Porter  <dgp@users.sourceforge.net>

	* library/msgcat/msgcat.tcl:	Backport improvements to msgcat
	* library/msgcat/pkgIndex.tcl:	package.  Bump to 1.4.4
	* unix/Makefile.in
	* win/Makefile.in

2011-05-24  Venkat Iyer <venkat@comit.com>

	* library/tzdata/Africa/Cairo: Update to Olson tzdata2011g

2011-05-17  Andreas Kupries  <andreask@activestate.com>

	* generic/tclCompile.c (TclFixupForwardJump): Tracked down and fixed
	* generic/tclBasic.c (TclArgumentBCEnter): the cause of a violation
	of my assertion that 'ePtr->nline == objc' in TclArgumentBCEnter.
	When a bytecode was grown during jump fixup the pc -> command line
	mapping was not updated. When things aligned just wrong the mapping
	would direct command A to the data for command B, with a different
	number of arguments.

2011-05-10  Don Porter  <dgp@users.sourceforge.net>

	* generic/tclInt.h:     New internal routines TclScanElement() and
	* generic/tclUtil.c:    TclConvertElement() are rewritten guts of
	machinery to produce string rep of lists.  The new routines avoid
	and correct [Bug 3173086].  See comments for much more detail.

	* generic/tclDictObj.c:         Update all callers.
	* generic/tclIndexObj.c:
	* generic/tclListObj.c:
	* generic/tclUtil.c:
	* tests/list.test:

2011-05-09  Don Porter  <dgp@users.sourceforge.net>

	* generic/tclListObj.c:	Revise empty string tests so that we avoid
	potentially expensive string rep generations, especially for dicts.

2011-05-07  Miguel Sofer  <msofer@users.sf.net>

	* generic/tclInt.h: fix USE_TCLALLOC so that it can be enabled
	* unix/Makefile.in: without editing the Makefile

2011-05-05  Don Porter  <dgp@users.sourceforge.net>

	* generic/tclListObj.c:	Stop generating string rep of dict when
	converting to list.  Tolerate NULL interps more completely.

2011-05-03  Don Porter  <dgp@users.sourceforge.net>

	* generic/tclUtil.c:	Tighten Tcl_SplitList().
	* generic/tclListObj.c:	Tighten SetListFromAny().
	* generic/tclDictObj.c:	Tighten SetDictFromAny().

2011-05-02  Don Porter  <dgp@users.sourceforge.net>

	* generic/tclCmdMZ.c:	Revised TclFindElement() interface.  The
	* generic/tclDictObj.c:	final argument had been bracePtr, the address
	* generic/tclListObj.c:	of a boolean var, where the caller can be told
	* generic/tclParse.c:	whether or not the parsed list element was
	* generic/tclUtil.c:	enclosed in braces.  In practice, no callers
	really care about that.  What the callers really want to know is
	whether the list element value exists as a literal substring of the
	string being parsed, or whether a call to TclCopyAndCollpase() is
	needed to produce the list element value.  Now the final argument
	is changed to do what callers actually need.  This is a better fit
	for the calls in tclParse.c, where now a good deal of post-processing
	checking for "naked backslashes" is no longer necessary.
	***POTENTIAL INCOMPATIBILITY***
	For any callers calling in via the internal stubs table who really
	do use the final argument explicitly to check for the enclosing brace
	scenario.  Simply looking for the braces where they must be is the
	revision available to those callers, and it will backport cleanly.

	* tests/parse.test:	Tests for expanded literals quoting detection.

	* generic/tclCompCmds.c:	New TclFindElement() is also a better
	fit for the [switch] compiler.

	* generic/tclInt.h:	Replace TclCountSpaceRuns() with
	* generic/tclListObj.c:	TclMaxListLength() which is the function we
	* generic/tclUtil.c:	actually want.
	* generic/tclCompCmds.c:

	* generic/tclCompCmds.c: Rewrite of parts of the switch compiler to
	better use the powers of TclFindElement() and do less parsing on
	its own.

2011-04-28  Don Porter  <dgp@users.sourceforge.net>

	* generic/tclInt.h:	New utility routines:
	* generic/tclParse.c:	TclIsSpaceProc() and
	* generic/tclUtil.c:	TclCountSpaceRuns()

	* generic/tclCmdMZ.c:	Use new routines to replace calls to
	* generic/tclListObj.c:	isspace() and their /* INTL */ risk.
	* generic/tclStrToD.c:
	* generic/tclUtf.c:
	* unix/tclUnixFile.c:

2011-04-27  Don Porter  <dgp@users.sourceforge.net>

	* generic/tclListObj.c:	FreeListInternalRep() cleanup.

	* generic/tclBinary.c:	Backport fix for [Bug 2857044].
	* generic/tclDictObj.c:	All freeIntRepProcs set typePtr to NULL.
	* generic/tclEncoding.c:
	* generic/tclIndexObj.c:
	* generic/tclListObj.c:
	* generic/tclNamesp.c:
	* generic/tclObj.c:
	* generic/tclPathObj.c:
	* generic/tclProc.c:
	* generic/tclRegexp.c:
	* generic/tclStringObj.c:
	* generic/tclVar.c:

2011-04-21  Don Porter  <dgp@users.sourceforge.net>

	* generic/tclInt.h:	Use macro to set List intreps.
	* generic/tclListObj.c:

	* generic/tclCmdIL.c:	Limits on list length were too strict.
	* generic/tclInt.h:	Revised panics to errors where possible.
	* generic/tclListObj.c:

	* generic/tclCompile.c:	Make sure SetFooFromAny routines react
	* generic/tclIO.c:	reasonably when passed a NULL interp.
	* generic/tclIndexObj.c:
	* generic/tclListObj.c:
	* generic/tclNamesp.c:
	* generic/tclObj.c:
	* generic/tclProc.c:
	* macosx/tclMacOSXFCmd.c:

2011-04-21  Jan Nijtmans  <nijtmans@users.sf.net>

	* generic/tcl.h:       fix for [Bug 3288345]: Wrong Tcl_StatBuf
	* generic/tclInt.h:    used on MinGW. Make sure that all _WIN32
	* win/tclWinFile.c:    compilers use exactly the same layout
	* win/configure.in:    for Tcl_StatBuf - the one used by MSVC6 -
	* win/configure:       in all situations.

2011-04-20  Andreas Kupries  <andreask@activestate.com>

	* generic/tclFCmd.c (TclFileAttrsCmd): Added commands to reset the
	typePtr of the Tcl_Obj* whose int-rep was just purged. Required to
	prevent a dangling IndexRep* to reused, smashing the heap. See
	also the entries at 2011-04-16 and 2011-03-24 for the history of
	the problem.

2011-04-19  Don Porter  <dgp@users.sourceforge.net>

	* generic/tclConfig.c:	Reduce internals access in the implementation
	of [<foo>::pkgconfig list].

2011-04-18  Don Porter  <dgp@users.sourceforge.net>

	* generic/tclCmdIL.c:	Use ListRepPtr(.) and other cleanup.
	* generic/tclConfig.c:
	* generic/tclListObj.c:

	* generic/tclInt.h:	Define and use macros that test whether
	* generic/tclBasic.c:	a Tcl list value is canonical.
	* generic/tclUtil.c:

2011-04-16  Donal K. Fellows  <dkf@users.sf.net>

	* generic/tclFCmd.c (TclFileAttrsCmd): Tidied up the memory management
	a bit to try to ensure that the dynamic and static cases don't get
	confused while still promoting caching where possible. Added a panic
	to trap problems in the case where an extension is misusing the API.

2011-04-13  Don Porter  <dgp@users.sourceforge.net>

	* generic/tclUtil.c:	[Bug 3285375]: Rewrite of Tcl_Concat*()
	routines to prevent segfaults on buffer overflow.  Build them out of
	existing primitives already coded to handle overflow properly.  Uses
	the new TclTrim*() routines.

	* generic/tclCmdMZ.c:	New internal utility routines TclTrimLeft()
	* generic/tclInt.h:	and TclTrimRight().  Refactor the
	* generic/tclUtil.c:	[string trim*] implementations to use them.

2011-04-13  Miguel Sofer  <msofer@users.sf.net>

	* generic/tclVar.c: [Bug 2662380]: Fix crash caused by appending to a
	variable with a write trace that unsets it.

2011-04-12  Don Porter  <dgp@users.sourceforge.net>

	* generic/tclStringObj.c:	[Bug 3285472]: Repair corruption in
	* tests/string.test:	[string reverse] when string rep invalidation
	failed to also reset the bytes allocated for string rep to zero.

2011-04-12  Venkat Iyer <venkat@comit.com>

	* library/tzdata/Atlantic/Stanley: Update to Olson tzdata2011f

2011-04-06  Miguel Sofer  <msofer@users.sf.net>

	* generic/tclExecute.c (TclCompEvalObj): Earlier return if Tip280
	gymnastics not needed.

2011-04-05  Venkat Iyer <venkat@comit.com>

	* library/tzdata/Africa/Casablanca: Update to Olson's tzdata2011e
	* library/tzdata/America/Santiago:
	* library/tzdata/Pacific/Easter:
	* library/tzdata/America/Metlakatla: (new)
	* library/tzdata/America/North_Dakota/Beulah: (new)
	* library/tzdata/America/Sitka: (new)

2011-04-04  Don Porter  <dgp@users.sourceforge.net>

	* README:	Updated README files, repairing broken URLs and
	* macosx/README:	removing other bits that were clearly wrong.
	* unix/README:	Still could use more eyeballs on the detailed build
	* win/README:	advice on various plaforms. [Bug 3202030]

2011-04-02  Kevin B. Kenny  <kennykb@acm.org>

	* generic/tclStrToD.c (QuickConversion): Replaced another couple of
	'double' declarations with 'volatile double' to work around
	misrounding issues in mingw-gcc 3.4.5.

2011-03-24  Donal K. Fellows  <dkf@users.sf.net>

	* generic/tclFCmd.c (TclFileAttrsCmd): Ensure that any reference to
	temporary index tables is squelched immediately rather than hanging
	around to trip us up in the future.

2011-03-21  Jan Nijtmans  <nijtmans@users.sf.net>

	* unix/tclLoadDl.c:    [Bug #3216070]: Loading extension libraries
	* unix/tclLoadDyld.c:  from embedded Tcl applications.
	***POTENTIAL INCOMPATIBILITY***
	For extensions which rely on symbols from other extensions being
	present in the global symbol table. For an example and some discussion
	of workarounds, see http://stackoverflow.com/q/8330614/301832

2011-03-16  Jan Nijtmans  <nijtmans@users.sf.net>

	* generic/tclCkalloc.c: [Bug #3197864]: pointer truncation on Win64
	TCL_MEM_DEBUG builds

2011-03-16  Don Porter  <dgp@users.sourceforge.net>

	* generic/tclBasic.c:	Some rewrites to eliminate calls to
	* generic/tclParse.c:	isspace() and their /* INTL */ risk.
	* generic/tclProc.c:

2011-03-16  Jan Nijtmans  <nijtmans@users.sf.net>

	* unix/tcl.m4:    Make SHLIB_LD_LIBS='${LIBS}' the default and
	* unix/configure: set to "" on per-platform necessary basis.
	Backported from TEA, but kept all original platform code which was
	removed from TEA.

2011-03-14  Kevin B. Kenny  <kennykb@acm.org>

	* tools/tclZIC.tcl (onDayOfMonth): Allow for leading zeroes
	in month and day so that tzdata2011d parses correctly.
	* library/tzdata/America/Havana:
	* library/tzdata/America/Juneau:
	* library/tzdata/America/Santiago:
	* library/tzdata/Europe/Istanbul:
	* library/tzdata/Pacific/Apia:
	* library/tzdata/Pacific/Easter:
	* library/tzdata/Pacific/Honolulu:  tzdata2011d


	* unix/configure.in: [Bug 3205320]: stack space detection defeated by inlining
	* unix/configure:    (autoconf-2.59)

2011-03-09  Don Porter  <dgp@users.sourceforge.net>

	* generic/tclNamesp.c:	Tighten the detector of nested [namespace code]
	* tests/namespace.test:	quoting that the quoted scripts function
	properly even in a namespace that contains a custom "namespace"
	command.  [Bug 3202171]

	* doc/tclvars.n:	Formatting fix.  Thanks to Pat Thotys.

2011-03-08  Jan Nijtmans  <nijtmans@users.sf.net>

	* generic/tclBasic.c: Fix gcc warnings: variable set but not used

2011-03-08  Don Porter  <dgp@users.sourceforge.net>

	* generic/tclInt.h:	Remove TclMarkList() routine, an experimental
	* generic/tclUtil.c:	dead-end from the 8.5 alpha days.

	* generic/tclResult.c (ResetObjResult):	Correct failure to clear
	invalid intrep.  Thanks to Colin McDonald. [Bug 3202905]

2011-03-06  Don Porter  <dgp@users.sourceforge.net>

	* generic/tclBasic.c:	More replacements of Tcl_UtfBackslash() calls
	* generic/tclCompile.c:	with TclParseBackslash() where possible.
	* generic/tclParse.c:
	* generic/tclUtil.c:

	* generic/tclUtil.c (TclFindElement):	Guard escape sequence scans
	to not overrun the string end.  [Bug 3192636]

2011-03-05  Don Porter  <dgp@users.sourceforge.net>

	* generic/tclParse.c (TclParseBackslash): Correct trunction checks in
	* tests/parse.test:	\x and \u substitutions.  [Bug 3200987]

2011-01-26  Donal K. Fellows  <dkf@users.sf.net>

	* doc/RegExp.3: [Bug 3165108]: Corrected documentation of description
	of subexpression info in Tcl_RegExpInfo structure.

2011-01-25  Jan Nijtmans  <nijtmans@users.sf.net>

	* generic/tclCkalloc.c:  [Bug 3129448]: Possible over-allocation on
	* generic/tclHash.c:     64-bit platforms, part 2, backported
	* generic/tclProc.c:     strcpy->memcpy change but not change in any
				 struct.

2011-01-19 Alexandre Ferrieux  <ferrieux@users.sourceforge.net>

	* generic/tclExecute.c: [Bug 3138178]: Backport of Miguel's 2010-09-22
	fix on 8.6 branch (decache stack info wherever ::errorInfo may be
	updated, for trace sanity).

2011-01-19  Jan Nijtmans  <nijtmans@users.sf.net>

	* tools/genStubs.tcl:       Make sure to use CONST/VOID in stead of
	* generic/tclIntDecls.h:    const/void when appropriate. This allows to
	* generic/tclIntPlatDecls.h:use const/void in the *.decls file always,
	* generic/tclTomMathDecls.h:genStubs will do the right thing.

2011-01-18  Jan Nijtmans  <nijtmans@users.sf.net>

	* generic/tclBasic.c:      Various mismatches between Tcl_Panic
	* generic/tclCompCmds.c:   format string and its arguments,
	* generic/tclCompExpr.c:   discovered thanks to [Bug 3159920]
	* generic/tclPreserve.c:   (Backported)
	* generic/tclTest.c:

2011-01-17  Jan Nijtmans  <nijtmans@users.sf.net>

	* win/tcl.m4:         handle --enable-64bit=ia64 for gcc. BACKPORT.
	* win/configure:      (autoconf-2.59)
	* win/tclWin32Dll.c:  [Patch 3059922]: fixes for mingw64 - gcc4.5.1
	* generic/tclIOCmd.c: [Bug 3148192]: Commands "read/puts" incorrectly
	* tests/chanio.test:  interpret parameters. Improved error-message
	* tests/io.test       regarding legacy form.
	* tests/ioCmd.test

2011-01-15  Kevin B. Kenny  <kennykb@users.sf.net>

	* doc/tclvars.n:
	* generic/tclStrToD.c:
	* generic/tclUtil.c (Tcl_PrintDouble):
	* tests/util.test (util-16.*): Restored full Tcl 8.4 compatibility
	for the formatting of floating point numbers when $::tcl_precision
	is not zero. Added compatibility tests to make sure that excess
	trailing zeroes are suppressed for all eight major code paths.
	[Bug 3157475]

2011-01-13  Miguel Sofer  <msofer@users.sf.net>

	* generic/tclExecute.c (GrowEvaluationStack): Off-by-one error in
	sizing the new allocation - was ok in comment but wrong in the code.
	Triggered by [Bug 3142026] which happened to require exactly one more
	than what was in existence. BACKPORT.

2011-01-03  Jan Nijtmans  <nijtmans@users.sf.net>

	* tools/genStubs.tcl:  Fix "make genstubs", which was broken
	since 2010-11-30, the TclDoubleDigits backport.

2010-12-31  Jan Nijtmans  <nijtmans@users.sf.net>

	* generic/tclHash.c: [Bug 3007895]: Tcl_(Find|Create)HashEntry
	stub entries can never be called. They still cannot be called
	(no change in functionality), but at least they now do
	exactly the same as the Tcl_(Find|Create)HashEntry macro's,
	so the confusion addressed in this Bug report is gone.
	(Backported from Tcl 8.6)

2010-12-17  Stuart Cassoff  <stwo@users.sourceforge.net>

	* unix/Makefile.in:  Remove unwanted/obsolete 'ddd' target.

2010-12-17  Stuart Cassoff  <stwo@users.sourceforge.net>

	* unix/Makefile.in:  [Bug 2446711]: Remove 'allpatch' target.

2010-12-17  Stuart Cassoff  <stwo@users.sourceforge.net>

	* unix/Makefile.in:  Use 'rpmbuild', not 'rpm' [Bug 2537626].

2010-12-13  Jan Nijtmans  <nijtmans@users.sf.net>

	* unix/tcl.m4:    Cross-compile support for Win and UNIX (backported)
	* unix/configure: (autoconf-2.59)
	* win/tcl.m4:
	* win/configure.in:
	* win/configure: (autoconf-2.59)

2010-12-12  Stuart Cassoff  <stwo@users.sourceforge.net>

	* unix/tcl.m4: Better building on OpenBSD.
	* unix/configure: (autoconf-2.59)

2010-12-10 Alexandre Ferrieux  <ferrieux@users.sourceforge.net>

	* generic/tclIO.c: [backport] Make sure [fcopy -size ... -command ...] always
	* tests/io.test:   calls the callback asynchronously, even for size zero.

2010-12-03  Jeff Hobbs  <jeffh@ActiveState.com>

	* generic/tclUtil.c (TclReToGlob): add extra check for multiple
	inner *s that leads to poor recursive glob matching, defer to
	original RE instead.  tclbench RE var backtrack.

2010-12-01  Kevin B. Kenny  <kennykb@acm.org>

	* generic/tclStrToD.c (SetPrecisionLimits, TclDoubleDigits):
	Added meaningless initialization of 'i', 'ilim' and 'ilim1'
	to silence warnings from the C compiler about possible use of
	uninitialized variables, Added a panic to the 'switch' that
	assigns them, to assert that the 'default' case is impossible.
	[Bug 3124675]

2010-11-30  Andreas Kupries  <andreask@activestate.com>

	* generic/tclInt.decls: Backport of Kevin B. Kenny's work on
	* generic/tclInt.h: the Tcl Head, with help from Jeff Hobbs.
	* generic/tclStrToD.c:
	* generic/tclTest.c:
	* generic/tclTomMath.decls:
	* generic/tclUtil.c:
	* tests/util.test:
	* unix/Makefile.in:
	* win/Makefile.in:
	* win/makefile.vc: Rewrite of Tcl_PrintDouble and TclDoubleDigits
	that (a) fixes a severe performance problem with floating point
	shimmering reported by Karl Lehenbauer, (b) allows TclDoubleDigits
	to generate the digit strings for 'e' and 'f' format, so that it
	can be used for tcl_precision != 0 (and possibly later for [format]),
	(c) fixes [Bug 3120139] by making TclPrintDouble inherently
	locale-independent, (d) adds test cases to util.test for
	correct rounding in difficult cases of TclDoubleDigits where fixed-
	precision results are requested. (e) adds test cases to util.test for
	the controversial aspects of [Bug 3105247]. As a side effect, two
	more modules from libtommath (bn_mp_set_int.c and bn_mp_init_set_int.c)
	are brought into the build, since the new code uses them.

	* generic/tclIntDecls.h:
	* generic/tclStubInit.c:
	* generic/tclTomMathDecls.h:	Regenerated.

2010-11-30  Jeff Hobbs  <jeffh@ActiveState.com>

	* generic/tclInt.decls, generic/tclInt.h, generic/tclIntDecls.h:
	* generic/tclStubInit.c: TclFormatInt restored at slot 24
	* generic/tclUtil.c (TclFormatInt): restore TclFormatInt func from
	2005-07-05 macro-ization. Benchmarks indicate it is faster, as a
	key int->string routine (e.g. int-indexed arrays).

2010-11-23  Andreas Kupries  <andreask@activestate.com>

	* generic/tclVar.c (VarHashInvalidateEntry): Removed obsolete
	  patch for AIX defining this macro as function. This is not
	  necessary anymore. See ChangeLog entry 2010-07-28 (Bug 3037525)
	  for the actual bug and fix the patch was a workaround for.

2010-11-19  Jan Nijtmans  <nijtmans@users.sf.net>

	* generic/tclInterp.c:  fix gcc warning: passing argument 3 of
	'Tcl_GetIndexFromObj' discards qualifiers from pointer target type
	* generic/tclWinInit.c: fix gcc warning: dereferencing pointer
	'oemId' does break strict-aliasing rules
	* win/tclWin32Dll.c:    fix gcc warnings: unused variable 'registration'
	* win/tclWinChan.c:
	* win/tclWinFCmd.c:
	* win/configure.in:	    Allow cross-compilation by default. (backported)
	* win/tcl.m4:		    Use -pipe for gcc on win32 (backported)
	* win/configure:        (regenerated)

2010-11-18  Donal K. Fellows  <dkf@users.sf.net>

	* doc/file.n: [Bug 3111298]: Typofix.

2010-11-16  Jan Nijtmans  <nijtmans@users.sf.net>

	* generic/tclPlatDecls.h: [Bug 3110161]: Extensions using TCHAR don't
	compile on VS2005 SP1

2010-11-15  Andreas Kupries  <andreask@activestate.com>

	* doc/interp.n: [Bug 3081184]: TIP #378 backport.
	* doc/tclvars.n: Performance fix for TIP #280.
	* generic/tclBasic.c:
	* generic/tclExecute.c:
	* generic/tclInt.h:
	* generic/tclInterp.c:
	* tests/info.test:
	* tests/interp.test:

2010-11-03  Kevin B. Kenny  <kennykb@acm.org>

	* generic/tclCompCmds.c (TclCompileCatchCmd):
	* tests/compile.test (compile-3.6): [Bug 3098302]: Reworked the
	compilation of the [catch] command so as to avoid placing any code
	that might throw an exception (specifically, any initial substitutions
	or any stores to result or options variables) between the BEGIN_CATCH
	and END_CATCH but outside the exception range.  Added a test case that
	panics on a stack smash if the change is not made.

2010-11-01  Stuart Cassoff  <stwo@users.sourceforge.net>

	* library/safe.tcl:	Improved handling of non-standard module
	* tests/safe.test:	path lists, empty path lists in particular.

2010-11-01  Kevin B. Kenny  <kennykb@acm.org>

	* library/tzdata/Asia/Hong_Kong:
	* library/tzdata/Pacific/Apia:
	* library/tzdata/Pacific/Fiji:   Olson's tzdata2010o.

2010-10-23  Jan Nijtmans  <nijtmans@users.sf.net>

	* tools/uniParse.tcl:   [Bug 3085863]: tclUniData 9 years old
	* tools/uniClass.tcl:   Upgrade everything to Unicode 6.0, except
	* tests/utf.test:       non-BMP characters > 0xFFFF
	* generic/tclUniData.c: (re-generated)
	* generic/regc_locale.c:(re-generated)
	* generic/regcomp.c:    fix comment
	* win/rules.vc          Update for VS10

2010-10-09  Miguel Sofer  <msofer@users.sf.net>

	* generic/tclExecute.c: fix overallocation of exec stack in TEBC
	(mixing numwords and numbytes)

2010-10-01  Jeff Hobbs  <jeffh@ActiveState.com>

	* generic/tclExecute.c (EvalStatsCmd): change 'evalstats' to
	return data to interp by default, or if given an arg, use that as
	filename to output to (accepts 'stdout' and 'stderr').
	Fix output to print used inst count data.
	* generic/tclCkalloc.c: change TclDumpMemoryInfo sig to allow
	* generic/tclInt.decls: objPtr as well as FILE* as output.
	* generic/tclIntDecls.h:

2010-09-24  Andreas Kupries  <andreask@activestate.com>

	* tclWinsock.c: [Bug 3056775]: Fixed race condition between thread
	and internal co-thread access of a socket's structure because of
	the thread not using the socketListLock in TcpAccept(). Added
	documentation on how the module works to the top.

2010-09-23  Don Porter  <dgp@users.sourceforge.net>

	* generic/tclCmdAH.c:	Fix cases where value returned by
	* generic/tclEvent.c:	Tcl_GetReturnOptions() was leaked.
	* generic/tclMain.c:	Thanks to Jeff Hobbs for discovery of the
	anti-pattern to seek and destroy.

2010-09-19  Donal K. Fellows  <dkf@users.sf.net>

	* doc/file.n (file readlink): [Bug 3070580]: Typofix.

2010-09-10  Donal K. Fellows  <dkf@users.sf.net>

	* doc/regsub.n: [Bug 3063568]: Fix for gotcha in example due to Tcl's
	special handling of backslash-newline. Makes example slightly less
	pure, but more useful.

2010-09-08  Andreas Kupries  <andreask@activestate.com>

	*** 8.5.9 TAGGED FOR RELEASE ***

	* doc/tm.n: Added underscore to the set of characters accepted in
	module names. This is true for quite some time in the code, this
	change catches up the documentation.

2010-09-08  Don Porter  <dgp@users.sourceforge.net>

	* changes:	Update for 8.5.9 release.

	* win/tclWin32Dll.c:	#ifdef protections to permit builds with
	* win/tclWinChan.c:	mingw on amd64 systems. Thanks to "mescalinum"
	* win/tclWinFCmd.c:	for reporting and testing.

2010-09-06  Stuart Cassoff  <stwo@users.sourceforge.net>

	* unix/configure.in, generic/tclIOUtil.c (Tcl_Stat): Updated so that
	we do not assume that all unix systems have the POSIX blkcnt_t type,
	since OpenBSD apparently does not. Backported from HEAD (2010-02-16).
	* unix/configure:	autoconf-2.59

2010-09-02  Andreas Kupries  <andreask@activestate.com>

	* doc/glob.n: Fixed documentation ambiguity regarding the handling
	of -join.

	* library/safe.tcl (::safe::AliasGlob): Fixed another problem, the
	option -join does not stop option processing in the core builtin,
	so the emulation must not do that either.

2010-09-01  Andreas Kupries  <andreas_kupries@users.sourceforge.net>

	* library/safe.tcl (::safe::AliasGlob): Moved the command
	extending the actual glob command with a -directory flag to when
	we actually have a proper untranslated path,

2010-09-01  Don Porter  <dgp@users.sourceforge.net>

	* changes:	Update for 8.5.9 release.

2010-09-01  Andreas Kupries  <andreask@activestate.com>

	* generic/tclExecute.c: [Bug 3057639]. Applied patch by Jeff to
	* generic/tclVar.c: make the behaviour of lappend in bytecompiled
	* tests/append.test: mode consistent with direct-eval and 'append'
	* tests/appendComp.test: generally. Added tests (append*-9.*)
	showing the difference.
	***POTENTIAL INCOMPATIBILITY***

2010-09-01  Donal K. Fellows  <dkf@users.sf.net>

	* tools/tcltk-man2html.tcl: Improve handling of cross-links for
	options between Ttk manual pages.

	* doc/Tcl.n: Avoid nroff hazards when generating documentation.

2010-08-31  Andreas Kupries  <andreask@activestate.com>

	* win/tcl.m4: Applied patch by Jeff fixing issues with the
	manifest handling on Win64.
	* win/configure: Regenerated.

2010-08-29  Donal K. Fellows  <dkf@users.sf.net>

	* doc/dict.n: [Bug 3046999]: Corrected cross reference to array
	manpage to refer to (correct) existing subcommand.

2010-08-26  Jeff Hobbs  <jeffh@ActiveState.com>

	* unix/configure, unix/tcl.m4: SHLIB_LD_LIBS='${LIBS}' for OSF1-V*.
	Add /usr/lib64 to set of auto-search dirs. [Bug 1230554]
	(SC_PATH_X): Correct syntax error when xincludes not found.

	* win/Makefile.in (VC_MANIFEST_EMBED_DLL VC_MANIFEST_EMBED_EXE):
	* win/configure, win/configure.in, win/tcl.m4: SC_EMBED_MANIFEST
	macro and --enable-embedded-manifest configure arg added to
	support manifest embedding where we know the magic.  Help prevents
	DLL hell with MSVC8+.

2010-08-24  Don Porter  <dgp@users.sourceforge.net>

	* changes:	Update for 8.5.9 release.

2010-08-23  Kevin B. Kenny  <kennykb@acm.org>

	* library/tzdata/Africa/Cairo:
	* library/tzdata/Asia/Gaza: Olson's tzdata2010l.

2010-08-19  Donal K. Fellows  <dkf@users.sf.net>

	* generic/tclTrace.c (TraceExecutionObjCmd, TraceCommandObjCmd)
	(TraceVariableObjCmd): [Patch 3048354]: Use memcpy() instead of
	strcpy() to avoid buffer overflow; we have the correct length of data
	to copy anyway since we've just allocated the target buffer.

2010-08-15  Donal K. Fellows  <dkf@users.sf.net>

	* generic/tclProc.c (ProcWrongNumArgs): [Bug 3045010]: Make the
	handling of passing the wrong number of arguments to [apply] somewhat
	less verbose when a lambda term is present.

2010-08-12  Donal K. Fellows  <dkf@users.sf.net>

	* generic/tclCmdMZ.c (Tcl_RegexpObjCmd): [Bug 2826551, Patch 2948425]:
	Backport of updates to make handling of RE line anchors correct.

2010-08-11  Jeff Hobbs  <jeffh@ActiveState.com>

	* unix/ldAix: Remove ancient (pre-4.2) AIX support
	* unix/configure: regen with ac-2.59
	* unix/configure.in, unix/tclConfig.sh.in, unix/Makefile.in:
	* unix/tcl.m4 (AIX): Remove the need for ldAIX, replace with
	-bexpall/-brtl.  Remove TCL_EXP_FILE (export file) and other baggage
	that went with it.  Remove pre-4 AIX build support.

2010-08-10  Jeff Hobbs  <jeffh@ActiveState.com>

	* generic/tclUtil.c (TclByteArrayMatch): Patterns may not be
	null-terminated, so account for that.

2010-08-05  Don Porter  <dgp@users.sourceforge.net>

	* changes:	Update for 8.5.9 release.

2010-08-04  Jeff Hobbs  <jeffh@ActiveState.com>

	* unix/tclUnixFCmd.c: Adjust license header as per
	ftp://ftp.cs.berkeley.edu/pub/4bsd/README.Impt.License.Change

	* license.terms: Fix DFARs note for number-adjusted rights clause

	* win/tclWin32Dll.c (asciiProcs, unicodeProcs):
	* win/tclWinLoad.c (TclpDlopen): 'load' use LoadLibraryEx with
	* win/tclWinInt.h (TclWinProcs): LOAD_WITH_ALTERED_SEARCH_PATH to
	prefer dependent DLLs in same dir as loaded DLL.
	***POTENTIAL INCOMPATIBILITY***

	* win/Makefile.in (%.${OBJEXT}): better implicit rules support

2010-08-04  Don Porter  <dgp@users.sourceforge.net>

	* generic/tcl.h:	Bump to 8.5.9 for release.
	* library/init.tcl:
	* tools/tcl.wse.in:
	* unix/configure.in:
	* unix/tcl.spec:
	* win/configure.in:
	* README:

	* unix/configure:	autoconf-2.59
	* win/configure:

	* changes:	Update for 8.5.9 release.

2010-08-04  Andreas Kupries  <andreask@activestate.com>

	* generic/tclIORChan.c: [Bug 3034840]: Fixed reference counting
	* tests/ioCmd.test: in InvokeTclMethod and callers.

2010-08-03  Andreas Kupries  <andreask@activestate.com>

	* tests/var.test (var-19.1): [Bug 3037525]: Added test demonstrating
	the local hashtable deletion crash and fix.

	* tests/info.test (info-39.1, test_info_frame): Changed absolute to
	relative frame adressing to handle difference between testing with
	-singleproc 1 vs. the default -singleproc 0. Plus comment fix. The
	test and issue are not relevant to the trunk, forward porting is not
	required.

2010-08-03  Don Porter  <dgp@users.sourceforge.net>

	* changes:	Update for 8.5.9 release.

2010-08-02  Kevin B. Kenny  <kennykb@users.sf.net>

	* library/tzdata/America/Bahia_Banderas:
	* library/tzdata/Pacific/Chuuk:
	* library/tzdata/Pacific/Pohnpei:
	* library/tzdata/Africa/Cairo:
	* library/tzdata/Europe/Helsinki:
	* library/tzdata/Pacific/Ponape:
	* library/tzdata/Pacific/Truk:
	* library/tzdata/Pacific/Yap:			Olson's tzdata2010k.

2010-07-28  Miguel Sofer  <msofer@users.sf.net>

	* generic/tclVar.c: [Bug 3037525]: lose fickle optimisation in
	TclDeleteVars (used for runtime-created locals) that caused crashes.

2010-07-25  Jan Nijtmans  <nijtmans@users.sf.net>

	* generic/tclInt.h: [Bug 3030870]: Make itcl 3.x built with pre-8.6
	* generic/tclBasic.c: work in 8.6 revert tclInt.h to what it was
	before, and relax the relation between Tcl_CallFrame and CallFrame.

2010-07-17  Jan Nijtmans  <nijtmans@users.sf.net>

	* generic/tcl.h: [Bug 3030870]: Make itcl 3.x built with pre-8.6
	* generic/tclInt.h:		work in 8.6

2010-07-02  Donal K. Fellows  <dkf@users.sf.net>

	* generic/tclExecute.c (IllegalExprOperandType): [Bug 3024379]: Made
	sure that errors caused by an argument to an operator being outside
	the domain of the operator all result in ::errorCode being ARITH
	DOMAIN and not NONE.

2010-07-02  Jan Nijtmans  <nijtmans@users.sf.net>

	* generic/tclIntDecls.h: [Bug 803489]: Tcl_FindNamespace problem in
	the Stubs table.

2010-07-01  Donal K. Fellows  <dkf@users.sf.net>

	* doc/mathop.n: [Bug 3023165]: Fix typo that was preventing proper
	rendering of the exclusive-or operator.

2010-06-28  Jan Nijtmans  <nijtmans@users.sf.net>

	* generic/tclPosixStr.c: [Bug 3019634]: errno.h and tclWinPort.h have
	conflicting definitions.

2010-06-22  Donal K. Fellows  <dkf@users.sf.net>

	* generic/tclCmdIL.c (Tcl_LsetObjCmd): [Bug 3019351]: Corrected wrong
	args message.

2010-06-18  Donal K. Fellows  <dkf@users.sf.net>

	* library/init.tcl (auto_execok): [Bug 3017997]: Add .cmd to the
	default list of extensions that we can execute interactively.

2010-06-16  Jan Nijtmans  <nijtmans@users.sf.net>

	* tools/loadICU.tcl:   [Bug 3016135]: Traceback using clock format
	* library/msgs/he.msg: with locale of he_IL

2010-06-09  Andreas Kupries  <andreask@activestate.com>

	* library/platform/platform.tcl: Added OSX Intel 64bit
	* library/platform/pkgIndex.tcl: Package updated to version 1.0.9.
	* unix/Makefile.in:
	* win/Makefile.in:

2010-05-26  Donal K. Fellows  <dkf@users.sf.net>

	* doc/socket.n: [Bug 3007442]: Server sockets never took a host
	argument, so the list of options must precede the port argument.

2010-05-25  Jan Nijtmans  <nijtmans@users.sf.net>

	* unix/tclUnixPort.h: [Bug 2991415]: tclport.h #included before
	* win/tclWinPort.h:		     limits.h
	* generic/tclInt.h:

2010-05-21  Jan Nijtmans  <nijtmans@users.sf.net>

	* tools/installData.tcl:  Make sure that copyDir only receives
	normalized paths. Backported from trunk.
	* generic/tclPlatDecls.h: Fix <tchar.h> inclusion for CYGWIN.
	Backported from trunk (although for trunk this was moved to
	tclWinPort.h)
	* generic/tclPathObj.c:   Fix Tcl_SetStringObj usage for CYGWIN. This
	function can only be used with unshared objects. This causes a crash
	on CYGWIN. (backported from trunk)
	* generic/tclFileName.c:  Don't declare cygwin_conv_to_win32_path here
	* win/tclWinChan.c:       Fix various minor other gcc warnings, like
	* win/tclWinConsole.c:    signed<->unsigned mismatch. Backported from
	* win/tclWinDde.c:        trunk.
	* win/tclWinNotify.c:
	* generic/tclStrToD.c:    [Bug 3005233]: fix for build on OpenBSD vax

2010-05-19 Alexandre Ferrieux  <ferrieux@users.sourceforge.net>

	* generic/tclDictObj.c: Backport of fix for [Bug 3004007], EIAS
	* tests/dict.test:      violation in list-dict conversions.

2010-05-07  Andreas Kupries  <andreask@activestate.com>

	* library/platform/platform.tcl: Fix cpu name for Solaris/Intel 64bit.
	* library/platform/pkgIndex.tcl: Package updated to version 1.0.8.
	* unix/Makefile.in:
	* win/Makefile.in:

2010-04-30  Don Porter  <dgp@users.sourceforge.net>

	* generic/tclBinary.c (UpdateStringOfByteArray): [Bug 2994924]: Add
	panic when the generated string representation would grow beyond Tcl's
	size limits.

2010-04-29  Andreas Kupries  <andreask@activestate.com>

	* library/platform/platform.tcl: Another stab at getting the /lib,
	* library/platform/pkgIndex.tcl: /lib64 difference right for linux.
	* unix/Makefile.in:		 Package updated to version 1.0.7.
	* win/Makefile.in:

2010-04-29  Kevin B. Kenny  <kennykb@acm.org>

	* library/tzdata/Antarctica/Macquarie:
	* library/tzdata/Africa/Casablanca:
	* library/tzdata/Africa/Tunis:
	* library/tzdata/America/Santiago:
	* library/tzdata/America/Argentina/San_Luis:
	* library/tzdata/Antarctica/Casey:
	* library/tzdata/Antarctica/Davis:
	* library/tzdata/Asia/Anadyr:
	* library/tzdata/Asia/Damascus:
	* library/tzdata/Asia/Dhaka:
	* library/tzdata/Asia/Gaza:
	* library/tzdata/Asia/Kamchatka:
	* library/tzdata/Asia/Karachi:
	* library/tzdata/Asia/Taipei:
	* library/tzdata/Europe/Samara:
	* library/tzdata/Pacific/Apia:
	* library/tzdata/Pacific/Easter:
	* library/tzdata/Pacific/Fiji:   Olson's tzdata2010i.

2010-04-19  Jan Nijtmans  <nijtmans@users.sf.net>

	* win/tclWinPort.h: [Patch 2986105]: Conditionally defining
	* win/tclWinFile.c: strcasecmp/strncasecmp

2010-04-18  Donal K. Fellows  <dkf@users.sf.net>

	* doc/unset.n: [Bug 2988940]: Fix typo.

2010-04-14  Andreas Kupries  <andreask@activestate.com>

	* library/platform/platform.tcl: Linux platform identification:
	* library/platform/pkgIndex.tcl: Check /lib64 for existence of
	* unix/Makefile.in: files matching libc* before accepting it as
	* win/Makefile.in: base directory. This can happen on weirdly
	installed 32bit systems which have an empty or partially filled
	/lib64 without an actual libc. Bumped to version 1.0.6.

2010-04-03  Zoran Vasiljevic <vasiljevic@users.sourceforge.net>

	* generic/tclStringObj.c: (SetStringFromAny): avoid trampling
	over the tclEmptyStringRep as it is thread-shared.

	* generic/tclThreadStorage.c (ThreadStorageGetHashTable):
	avoid accessing shared table index w/o mutex protection
	if VALGRIND defined on compilation time. This rules out
	helgrind complains about potential race-conditions at
	that place.

	Thanks to Gustaf Neumann for the (hard) work.

2010-03-31  Donal K. Fellows  <dkf@users.sf.net>

	* doc/package.n: [Bug 2980210]: Document the arguments taken by
	the [package present] command correctly.

2010-03-30  Andreas Kupries  <andreask@activestate.com>

	* generic/tclIORChan.c (ReflectClose, ReflectInput, ReflectOutput,
	ReflectSeekWide, ReflectWatch, ReflectBlock, ReflectSetOption,
	ReflectGetOption, ForwardProc): [Bug 2978773]: Preserve
	ReflectedChannel* structures across handler invokations, to avoid
	crashes when the handler implementation induces nested callbacks
	and destruction of the channel deep inside such a nesting.

2010-03-30  Don Porter  <dgp@users.sourceforge.net>

	* generic/tclObj.c (Tcl_GetCommandFromObj):	[Bug 2979402]: Reorder
	the validity tests on internal rep of a "cmdName" value to avoid
	invalid reads reported by valgrind.

2010-03-29  Don Porter  <dgp@users.sourceforge.net>

	* generic/tclStringObj.c:	Fix array overrun in test format-1.12
	caught by valgrind testing.

2010-03-25  Donal K. Fellows  <dkf@users.sf.net>

	* unix/tclUnixFCmd.c (TclUnixCopyFile): [Bug 2976504]: Corrected
	number of arguments to fstatfs() call.

2010-03-24  Don Porter  <dgp@users.sourceforge.net>

	* generic/tclResult.c:	[Bug 2383005]: Revise [return -errorcode] so
	* tests/result.test:	that it rejects illegal non-list values.

2010-03-20  Donal K. Fellows  <dkf@users.sf.net>

	* generic/tclIO.c (CopyData): Allow the total number of bytes copied
	by [fcopy] to exceed 2GB. Can happen when no -size parameter given.

2010-03-18  Don Porter  <dgp@users.sourceforge.net>

	* generic/tclListObj.c: [Bug 2971669]: Prevent in overflow trouble in
	* generic/tclTestObj.c: ListObjReplace operations.  Thanks to kbk for
	* tests/listObj.test:   fix and test.

2010-03-12  Jan Nijtmans  <nijtmans@users.sf.net>

	* win/makefile.vc:      Fix [Bug 2967340]: Static build failure
	* win/.cvsignore

2010-03-09  Andreas Kupries  <andreask@activestate.com>

	* generic/tclIORChan.c: [Bug 2936225]: Thanks to Alexandre Ferrieux
	* doc/refchan.n:	<ferrieux@users.sourceforge.net> for debugging
	* tests/ioCmd.test:	and fixing the problem. It is the write-side
				equivalent to the bug fixed 2009-08-06.

2010-03-09  Don Porter  <dgp@users.sourceforge.net>

	* library/tzdata/America/Matamoros: New locale
	* library/tzdata/America/Ojinaga: New locale
	* library/tzdata/America/Santa_Isabel: New locale
	* library/tzdata/America/Asuncion:
	* library/tzdata/America/Tijuana:
	* library/tzdata/Antarctica/Casey:
	* library/tzdata/Antarctica/Davis:
	* library/tzdata/Antarctica/Mawson:
	* library/tzdata/Asia/Dhaka:
	* library/tzdata/Pacific/Fiji:
	Olson tzdata2010c.

2010-03-01  Alexandre Ferrieux  <ferrieux@users.sourceforge.net>

	* unix/tclUnixChan.c: [backported] Refrain from a possibly lengthy
	reverse-DNS lookup on 0.0.0.0 when calling [fconfigure -sockname]
	on an universally-bound (default) server socket.

2010-02-27  Donal K. Fellows  <dkf@users.sf.net>

	* generic/tclCmdMZ.c (StringFirstCmd, StringLastCmd): [Bug 2960021]:
	Only search for the needle in the haystack when the needle isn't
	larger than the haystack. Prevents an odd crash from sometimes
	happening when things get mixed up (a common programming error).

2010-02-21  Jan Nijtmans  <nijtmans@users.sf.net>

	* generic/tclBasic.c:   Fix [Bug 2954959] expr abs(0.0) is -0.0
	* tests/expr.test

2010-02-19  Stuart Cassoff  <stwo@users.sourceforge.net>

	* tcl.m4: Correct compiler/linker flags for threaded builds on OpenBSD
	* configure: (regenerated).

2010-02-19  Donal K. Fellows  <dkf@users.sf.net>

	* unix/installManPage: [Bug 2954638]: Correct behaviour of manual page
	installer. Also added armouring to check that assumptions about the
	initial state are actually valid (e.g., look for existing input file).

2010-02-11  Donal K. Fellows  <dkf@users.sf.net>

	* generic/tclIOCmd.c (Tcl_OpenObjCmd): [Bug 2949740]: Make sure that
	we do not try to put a NULL pipeline channel into binary mode.

2010-02-07  Jan Nijtmans  <nijtmans@users.sf.net>

	* tools/genStubs.tcl     Backport various formatting (spacing)
	* generic/tcl*.decls     changes from HEAD, so diffing
	* generic/tcl*Decls.h    between 8.5.x and 8.6 shows the
	* generic/tclStubInit.c  real structural differences again.
	                         (any signature change not backported!)

2010-02-03  Donal K. Fellows  <dkf@users.sf.net>

	* generic/tclVar.c (Tcl_ArrayObjCmd): More corrections for the 'unset'
	subcommand.

2010-02-02  Andreas Kupries  <andreask@activestate.com>

	* generic/tclCompile.c: [Bug 2933089]: A literal sharing problem with
	* generic/tclCompile.h: 'info frame' affects not only 8.6 but 8.5 as
	* generic/tclExecute.h: well. Backported the fix done in 8.6, without
	* tests/info.test: changes. New testcase info-39.1.

2010-02-02  Donal K. Fellows  <dkf@users.sf.net>

	* generic/tclVar.c (Tcl_ArrayObjCmd): [Bug 2939073]: Stop the [array
	unset] command from having dangling pointer problems when an unset
	trace deletes the element that is going to be processed next. Many
	thanks to Alexandre Ferrieux for the bulk of this fix.

2010-02-01  Donal K. Fellows  <dkf@users.sf.net>

	* generic/regexec.c (ccondissect, crevdissect): [Bug 2942697]: Rework
	these functions so that certain pathological patterns are matched much
	more rapidly. Many thanks to Tom Lane for dianosing this issue and
	providing an initial patch.

2010-02-01  Jan Nijtmans  <nijtmans@users.sf.net>

	* generic/tclInt.decls:		Various CYGWIN-related fixes
	* generic/tclInt.h:		backported from HEAD. Still
	* generic/tclIntPlatDecls.h:	configure script not modified,
	* generic/tclPort.h:		so CYGWIN build is still
	* generic/tclTest.c:		disabled. Reason: although the
	* win/cat.c:			build succeeds with those changes,
	* win/tclWinDde.c:		many tests still fail.
	* win/tclWinError.c:
	* win/tclWinFile.c:
	* win/tclWinPipe.c:
	* win/tclWinPort.h:
	* win/tclWinReg.c:
	* win/tclWinSerial.c:
	* win/tclWinSock.c:
	* win/tclWinTest.c:
	* win/tclWinThrd.c:

2010-01-29  Jan Nijtmans  <nijtmans@users.sf.net>

	* generic/tcl.h:	Use correct TCL_LL_MODIFIER for CYGWIN.
				Formatting (all backported from HEAD)
	* generic/rege_dfa.c:	Fix macro conflict on CYGWIN: don't use
				"small".
	* generic/tclTest.c:	Fix gcc 4.4 warning: ignoring return value of
	* unix/tclUnixPipe.c:	'write'
	* unix/tclUnixNotify.c:

2010-01-19  Donal K. Fellows  <dkf@users.sf.net>

	* doc/dict.n: [Bug 2929546]: Clarify just what [dict with] and [dict
	update] are doing with variables.

2010-01-18  Andreas Kupries  <andreask@activestate.com>

	* generic/tclIO.c (CreateScriptRecord): [Bug 2918110]: Initialize
	the EventScriptRecord (esPtr) fully before handing it to
	Tcl_CreateChannelHandler for registration. Otherwise a reflected
	channel calling 'chan postevent' (== Tcl_NotifyChannel) in its
	'watchProc' will cause the function 'TclChannelEventScriptInvoker'
	to be run on an uninitialized structure.

2010-01-18  Donal K. Fellows  <dkf@users.sf.net>

	* generic/tclStringObj.c (Tcl_AppendFormatToObj): [Bug 2932421]: Stop
	the [format] command from causing argument objects to change their
	internal representation when not needed. Thanks to Alexandre Ferrieux
	for this fix.

2010-01-06  Jan Nijtmans  <nijtmans@users.sf.net>

	* generic/tclCompExpr.c: Warning: array subscript has type 'char'
	* generic/tclPkg.c:
	* libtommath/bn_mp_read_radix.c:
	* unix/tclUnixCompat.c:	Fix gcc warning: signed and unsigned type
				in conditional expression.
	* unix/tcl.m4: Add support for Haiku and CYGWIN dynamical loading
	* unix/configure: (regenerated)
	* unix/Makefile.in:
	* unix/.cvsignore:
	* tests/stack.test: Reduced minimum required C-stack size to 2034:
			    CYGWIN has this stack size and the test runs fine!
	* generic/tclEnv.c: Fix environment tests under CYGWIN
	* generic/tclPort.h:
	* tests/env.test:

2010-01-05  Don Porter  <dgp@users.sourceforge.net>

	* generic/tclPathObj.c (TclPathPart):	[Bug 2918610]: Correct
	* tests/fileName.test (filename-14.31):	inconsistency between the
	string rep and the intrep of a path value created by [file rootname].
	Thanks to Vitaly Magerya for reporting.

2010-01-03  Donal K. Fellows  <dkf@users.sf.net>

	* unix/tcl.m4 (SC_CONFIG_CFLAGS): [Bug 1636685]: Use the configuration
	for modern FreeBSD suggested by the FreeBSD porter.

2009-12-30  Donal K. Fellows  <dkf@users.sf.net>

	* library/safe.tcl (AliasSource): [Bug 2923613]: Make the safer
	* tests/safe.test (safe-8.9):	  [source] handle a [return] at the
					  end of the file correctly.

2009-12-29  Donal K. Fellows  <dkf@users.sf.net>

	* generic/tclInterp.c (Tcl_MakeSafe): [Bug 2895741]: Make sure that
	the min() and max() functions are supported in safe interpreters.

2009-12-28  Donal K. Fellows  <dkf@users.sf.net>

	* unix/configure.in: [Bug 942170]:	Detect the st_blocks field of
	* generic/tclCmdAH.c (StoreStatData):	'struct stat' correctly.
	* generic/tclIOUtil.c (Tcl_Stat, Tcl_FSStat):
	* generic/tclTest.c (PretendTclpStat):

	* generic/tclInterp.c (TimeLimitCallback): [Bug 2891362]: Ensure that
	* tests/interp.test (interp-34.13):	   the granularity ticker is
	reset when we check limits because of the time limit event firing.

2009-12-27  Donal K. Fellows  <dkf@users.sf.net>

	* doc/namespace.n (SCOPED SCRIPTS): [Bug 2921538]: Updated example to
	not be quite so ancient.

2009-12-23  Donal K. Fellows  <dkf@users.sf.net>

	* library/safe.tcl (AliasSource, AliasExeName): [Bug 2913625]: Stop
	information about paths from leaking through [info script] and [info
	nameofexecutable].

2009-12-16  Donal K. Fellows  <dkf@users.sf.net>

	* library/safe.tcl (::safe::AliasGlob): Upgrade to correctly support a
	larger fraction of [glob] functionality, while being stricter about
	directory management.

	* doc/tm.n: [Bug 1911342]: Formatting rewrite to avoid bogus crosslink
	to the list manpage when generating HTML.

	* library/msgcat/msgcat.tcl (Init): [Bug 2913616]: Do not use platform
	tests that are not needed and which don't work in safe interpreters.

2009-12-12  Donal K. Fellows  <dkf@users.sf.net>

	* generic/tclTest.c (TestconcatobjCmd): [Bug 2895367]: Stop memory
	leak when testing. We don't need extra noise of this sort when
	tracking down real problems!

2009-12-10  Andreas Kupries  <andreask@activestate.com>

	* generic/tclObj.c (TclContinuationsEnter): [Bug 2895323]: Updated
	comments to describe when the function can be entered for the same
	Tcl_Obj* multiple times. This is a continuation of the 2009-11-10
	entry where a memory leak was plugged, but where not sure if that was
	just a band-aid to paper over some other error. It isn't, this is a
	legal situation.

2009-12-09  Andreas Kupries  <andreask@activestate.com>

	* library/safe.tcl: Backport of the streamlined safe base from
	* tests/safe.test: head to the 8.5 branch (See head changelog entries
	2009-11-05, 2009-11-06, 2009-12-03).

2009-12-07  Don Porter  <dgp@users.sourceforge.net>

	* generic/tclStrToD.c:	[Bug 2902010]: Correct conditional compile
	directives to better detect the toolchain that needs extra work for
	proper underflow treatment instead of merely detecting the MIPS
	platform.

2009-12-02  Jan Nijtmans  <nijtmans@users.sf.net>

	* tools/genStubs.tcl: Add support for win32 CALLBACK functions (needed
	for Tk bugfix).

2009-11-30  Donal K. Fellows  <dkf@users.sf.net>

	* doc/Tcl.n: [Bug 2901433]: Improved description of expansion to
	mention that it is using list syntax.

2009-11-27  Donal K. Fellows  <dkf@users.sf.net>

	* doc/BoolObj.3, doc/CrtChannel.3, doc/DictObj.3, doc/DoubleObj.3:
	* doc/Ensemble.3, doc/Environment.3, doc/FileSystem.3, doc/Hash.3:
	* doc/IntObj.3, doc/Limit.3, doc/ObjectType.3, doc/PkgRequire.3:
	* doc/SetChanErr.3, doc/SetResult.3: [Patch 2903921]: Many small
	spelling fixes from Larry Virden.

2009-11-25  Stuart Cassoff  <stwo@users.sf.net>

	* unix/configure.in:	[Patch 2892871]: Remove unneeded
	* unix/tcl.m4:		AC_STRUCT_TIMEZONE and use
	* unix/tclConfig.h.in:	AC_CHECK_MEMBERS([struct stat.st_blksize])
	* unix/tclUnixFCmd.c:	instead of AC_STRUCT_ST_BLKSIZE.
	* unix/configure:	Regenerated with autoconf-2.59.

2009-11-16  Alexandre Ferrieux  <ferrieux@users.sourceforge.net>

	* generic/tclEncoding.c: Fix [Bug 2891556] and improve test to detect
	* tests/decoding.test:   similar manifestations in the future.

2009-11-12  Don Porter  <dgp@users.sourceforge.net>

	*** 8.5.8 TAGGED FOR RELEASE ***

	* changes:	Update for 8.5.8 release.

	* generic/tclClock.c (TclClockInit):	Do not create [clock] support
	commands in safe interps.

	* tests/io.test:	New test io-53.11 to test for [Bug 2895565].

2009-11-12  Andreas Kupries  <andreask@activestate.com>

	* generic/tclIO.c (CopyData): [Bug 2895565]: Dropped bogosity which
	used the number of _written_ bytes or character to update the counters
	for the read bytes/characters. See last entry for the test case.

2009-11-11  Pat Thoyts  <patthoyts@users.sourceforge.net>

	* tests/fCmd.test:     Fixed a number of issues for Vista and Win7
	* tests/registry.test: that are due to restricted permissions.
	* tests/winFCmd.test:

2009-11-11  Don Porter  <dgp@users.sourceforge.net>

	* library/http/http.tcl:	[Bug 2891171]: Update the URL syntax
	check to RFC 3986 compliance on the subject of non-encoded question
	mark characters.

	* library/http/pkgIndex.tcl:	Bump to http 2.7.5 to avoid any
	* unix/Makefile.in:		confusion with snapshot "releases"
	* win/Makefile.in:		that might be in ActiveTcl, etc.

2009-11-11  Alexandre Ferrieux  <ferrieux@users.sourceforge.net>

	* generic/tclIO.c: Backported fix for [Bug 2888099] (close discards
	ENOSPC error) by saving the errno from the first of two
	FlushChannel()s. Uneasy to test; might need specific channel drivers.
	Four-hands with aku.

2009-11-10  Don Porter  <dgp@users.sourceforge.net>

	* generic/tclBasic.c:	Plug another leak in TCL_EVAL_DIRECT
	evaluation.

	* generic/tclObj.c:	Plug memory leak in TclContinuationsEnter().
	[Bug 2895323]

2009-11-09  Stuart Cassoff <stwo@users.sf.net>

	* win/README: [bug 2459744]: Removed outdated Msys + Mingw info.

2009-11-09  Don Porter  <dgp@users.sourceforge.net>

	* generic/tclBasic.c (TclEvalObjEx):	Plug memory leak in
	TCL_EVAL_DIRECT evaluation.

	* tests/info.test:	Resolve ambiguous resolution of variable "res".

2009-11-03  Don Porter  <dgp@users.sourceforge.net>

	* generic/tcl.h:	Bump to 8.5.8 for release.
	* library/init.tcl:
	* tools/tcl.wse.in:
	* unix/configure.in:
	* unix/tcl.spec:
	* win/configure.in:
	* README:

	* unix/configure:	autoconf-2.59
	* win/configure:

	* changes:	Update for 8.5.8 release.

2009-11-03  Andreas Kupries  <andreask@activestate.com>

	* library/safe.tcl (::safe::InterpSetConfig): [Bug 2854929]: Added
	code to recursively find deeper paths which may contain modules.
	Required to handle modules with names like 'platform::shell', which
	translate into 'platform/shell-X.tm', i.e arbitrarily deep
	subdirectories.

2009-11-03  Kevin B. Kenny  <kennykb@acm.org>

	* library/tzdata/Asia/Novokuznetsk: New tzdata locale for Kemerovo
	oblast', which now keeps Novosibirsk time and not Kranoyarsk time.
	* library/tzdata/Asia/Damascus: Syrian DST changes.
	* library/tzdata/Asia/Hong_Kong: Hong Kong historic DST corrections.
	Olson tzdata2009q.

2009-11-03  Pat Thoyts  <patthoyts@users.sourceforge.net>

	* tests/tcltest.test: Backport permissions fix for Win7.

2009-10-31  Donal K. Fellows  <dkf@users.sf.net>

	* generic/tclBasic.c (ExprRoundFunc): [Bug 2889593]: Correctly report
	the expected number of arguments when generating an error for round().

2009-10-29  Don Porter  <dgp@users.sourceforge.net>

	* generic/tcl.h:	[Bug 2800740]: Changed the typedef for the
	mp_digit type from:
		typedef unsigned long mp_digit;
	to:
		typedef unsigned int mp_digit;
	For 32-bit builds where "long" and "int" are two names for the same
	thing, this is no change at all. For 64-bit builds, though, this
	causes the dp[] array of an mp_int to be made up of 32-bit elements
	instead of 64-bit elements. This is a huge improvement because details
	elsewhere in the mp_int implementation cause only 28 bits of each
	element to be actually used storing number data. Without this change
	bignums are over 50% wasted space on 64-bit systems.

	***POTENTIAL INCOMPATIBILITY***
	For 64-bit builds, callers of routines with (mp_digit) or (mp_digit *)
	arguments *will*, and callers of routines with (mp_int *) arguments
	*may* suffer both binary and stubs incompatibilities with Tcl releases
	8.5.0 - 8.5.7.  Such possibilities should be checked, and if such
	incompatibilities are present, suitable [package require] requirements
	on the Tcl release should be put in place to keep such built code
	[load]-ing only in Tcl interps that are compatible.

2009-10-29  Kevin B. Kenny  <kennykb@acm.org>

	* library/clock.tcl (LocalizeFormat):
	* tests/clock.test (clock-67.1): [Bug 2819334]:
	Corrected a problem where '%%' followed by a letter in a format group
	could expand recursively: %%R would turn into %%H:%M:%S.

2009-10-28  Don Porter  <dgp@users.sourceforge.net>

	* generic/tclLiteral.c:	Backport fix for [Bug 2888044].

2009-10-28  Kevin B. Kenny  <kennykb@acm.org>

	* tests/fileName.test (fileName-20.[78]): Corrected poor test
	hygiene (failure to save and restore the working directory) that
	caused these two tests to fail on Windows (and [Bug 2806250] to be
	reopened).

2009-10-27  Don Porter  <dgp@users.sourceforge.net>

	* generic/tclPathObj.c: [Bug 2884203]: Missing refcount on cached
	normalized path caused crashes.

2009-10-27  Kevin B. Kenny  <kennykb@acm.org>

	* library/clock.tcl (ParseClockScanFormat): [Bug 2886852]:
	Corrected a problem where [clock scan] didn't load the timezone soon
	enough when processing a time format that lacked a complete date.
	* tests/clock.test (clock-66.1):
	Added a test case for the above bug.
	* library/tzdata/America/Argentina/Buenos_Aires:
	* library/tzdata/America/Argentina/Cordoba:
	* library/tzdata/America/Argentina/San_Luis:
	* library/tzdata/America/Argentina/Tucuman:
	New DST rules for Argentina. (Olson's tzdata2009p.)

2009-10-24  Kevin B. Kenny  <kennykb@acm.org>

	* library/clock.tcl (ProcessPosixTimeZone):
	Corrected a regression in the fix to [Bug 2207436] that caused [clock]
	to apply EU daylight saving time rules in the US. Thanks to Karl
	Lehenbauer for reporting this regression.
	* tests/clock.test (clock-52.4):
	Added a regression test for the above regression.
	* library/tzdata/Asia/Dhaka:
	* library/tzdata/Asia/Karachi:
	New DST rules for Bangladesh and Pakistan. (Olson's tzdata2009o.)

2009-10-23  Andreas Kupries  <andreask@activestate.com>

	* generic/tclIO.c (FlushChannel): Skip OutputProc for low-level
	0-length writes. When closing pipes which have already been closed not
	skipping leads to spurious SIG_PIPE signals. Reported by Mikhail
	Teterin <mi+thun@aldan.algebra.com>.

2009-10-21  Donal K. Fellows  <dkf@users.sf.net>

	* generic/tclPosixStr.c: [Bug 2882561]: Work around oddity on Haiku OS
	where SIGSEGV and SIGBUS are the same value.

2009-10-19  Don Porter  <dgp@users.sourceforge.net>

	* generic/tclIO.c:	Revised ReadChars and FilterInputBytes
	routines to permit reads to continue up to the string limits of Tcl
	values. Before revisions, large read attempts could panic when as
	little as half the limiting value length was reached. [Patch 2107634]
	Thanks to Sean Morrison and Bob Parker for their roles in the fix.

2009-10-18  Joe Mistachkin  <joe@mistachkin.com>

	* tests/thread.test (thread-4.[345]): [Bug 1565466]: Correct tests to
	save their error state before the final call to threadReap just in
	case it triggers an "invalid thread id" error.  This error can occur
	if one or more of the target threads has exited prior to the attempt
	to send it an asynchronous exit command.

	* doc/memory.n: [Bug 988703]: Add mechanism for finding what Tcl_Objs
	* generic/tclCkalloc.c (MemoryCmd): are allocated when built for
	* generic/tclInt.decls: memory debugging. This was previously
	* generic/tclInt.h: backported from Tcl 8.6 with the corrections to
	* generic/tclObj.c (ObjData, TclFinalizeThreadObjects): fix [Bug
	2871908]. However, there were key elements missing. These changes make
	things consistent between branches.

2009-10-17  Donal K. Fellows  <dkf@users.sf.net>

	* generic/tclVar.c (TclDeleteCompiledLocalVars, UnsetVarStruct)
	(TclDeleteNamespaceVars):
	* generic/tclTrace.c (Tcl_UntraceVar2): [Bug 2629338]: Stop traces
	that are deleted part way through (a feature used by tdom) from
	causing freed memory to be accessed.

2009-10-08  Donal K. Fellows  <dkf@users.sf.net>

	* generic/tclDictObj.c (DictIncrCmd): [Bug 2874678]: Don't leak any
	bignums when doing [dict incr] with a value.
	* tests/dict.test (dict-19.3): Memory leak detection code.

2009-10-07  Andreas Kupries  <andreask@activestate.com>

	* generic/tclObj.c: [Bug 2871908]: Plug memory leaks of the
	objThreadMap and lineCLPtr hashtables.  Also make the names of the
	continuation line information initialization and finalization
	functions more consistent. Patch supplied by Joe Mistachkin
	<joe@mistachkin.com>.

	* generic/tclIORChan.c (ErrnoReturn): Replace the hardwired constant
	11 with the proper errno define, EAGAIN. What was I thinking? The
	BSD's have a different errno assignment and break with the hardwired
	number. Reported by emiliano on the chat.

2009-10-06  Don Porter  <dgp@users.sourceforge.net>

	* generic/tclTomMathInt.h (new): Public header tclTomMath.h had
	* generic/tclTomMath.h: dependence on private headers, breaking use
	* generic/tommath.h:    by extensions [Bug 1941434].

2009-10-05  Don Porter  <dgp@users.sourceforge.net>

	* changes:	Update for 8.5.8 release.

2009-10-04  Daniel Steffen  <das@users.sourceforge.net>

	* macosx/tclMacOSXBundle.c:	Workaround CF memory managment bug in
	* unix/tclUnixInit.c:		Mac OS X 10.4 & earlier. [Bug 2569449]

2009-10-02  Kevin B. Kenny  <kennykb@acm.org>

	* library/tzdata/Africa/Cairo:
	* library/tzdata/Asia/Gaza:
	* library/tzdata/Asia/Karachi:
	* library/tzdata/Pacific/Apia:	Olson's tzdata2009n.

2009-09-29  Don Porter  <dgp@users.sourceforge.net>

	* generic/tclAlloc.c:           Cleaned up various routines in the
	* generic/tclCkalloc.c:         call stacks for memory allocation to
	* generic/tclInt.h:		guarantee that any size values computed
	* generic/tclThreadAlloc.c:     are within the domains of the routines
	they get passed to.  [Bugs 2557696 and 2557796].

2009-09-11  Don Porter  <dgp@users.sourceforge.net>

	* library/http/http.tcl:	Bump to http 2.7.4 to account for
	* library/http/pkgIndex.tcl:	[Bug 2849860] fix.
	* unix/Makefile.in:
	* win/Makefile.in:

2009-09-10  Donal K. Fellows  <dkf@users.sf.net>

	* library/http/http.tcl (http::Event): [Bug 2849860]: Handle charset
	names in double quotes; some servers like generating them like that.

2009-09-01  Don Porter  <dgp@users.sourceforge.net>

	* library/tcltest/tcltest.tcl:	Bump to tcltest 2.3.2 after revision
	* library/tcltest/pkgIndex.tcl:	to verbose error message.
	* unix/Makefile.in:
	* win/Makefile.in:

2009-08-27  Don Porter  <dgp@users.sourceforge.net>

	* generic/tclStringObj.c:	[Bug 2845535]: A few more string
	overflow cases in [format].

2009-08-25  Andreas Kupries  <andreask@activestate.com>

	* generic/tclBasic.c (Tcl_CreateInterp, Tcl_EvalTokensStandard)
	(EvalTokensStandard, Tcl_EvalEx, EvalEx, TclAdvanceContinuations)
	(TclEvalObjEx):
	* generic/tclCmdMZ.c (Tcl_SwitchObjCmd, TclListLines):
	* generic/tclCompCmds.c (*):
	* generic/tclCompile.c (TclSetByteCodeFromAny, TclInitCompileEnv)
	(TclFreeCompileEnv, TclCompileScript):
	* generic/tclCompile.h (CompileEnv):
	* generic/tclInt.h (ContLineLoc, Interp):
	* generic/tclObj.c (ThreadSpecificData, ContLineLocFree)
	(TclThreadFinalizeObjects, TclInitObjSubsystem, TclContinuationsEnter)
	(TclContinuationsEnterDerived, TclContinuationsCopy)
	(TclContinuationsGet, TclFreeObj):
	* generic/tclParse.c (TclSubstTokens, Tcl_SubstObj):
	* generic/tclProc.c (TclCreateProc):
	* generic/tclVar.c (TclPtrSetVar):
	* tests/info.test (info-30.0-24):

	Extended parser, compiler, and execution with code and attendant data
	structures tracking the positions of continuation lines which are not
	visible in script Tcl_Obj*'s, to properly account for them while
	counting lines for #280.

2009-08-24  Daniel Steffen  <das@users.sourceforge.net>

	* macosx/tclMacOSXNotify.c: Fix multiple issues with nested event
	loops when CoreFoundation notifier is running in embedded mode. (Fixes
	problems in TkAqua Cocoa reported by Youness Alaoui on tcl-mac)

2009-08-21  Don Porter  <dgp@users.sourceforge.net>

	* generic/tclFileName.c: Correct regression in [Bug 2837800] fix.
	* tests/fileName.test:

2009-08-20  Don Porter  <dgp@users.sourceforge.net>

	* generic/tclFileName.c: [Bug 2837800]: Get the correct result from
	[glob */test] when * matches something like ~foo.

	* generic/tclPathObj.c:	[Bug 2806250]: Prevent the storage of strings
	starting with ~ in the "tail" part (normPathPtr field) of the path
	intrep when PATHFLAGS != 0.  This establishes the assumptions relied
	on elsewhere that the name stored there is a relative path.  Also
	refactored to make an AppendPath() routine instead of the cut/paste
	stanzas that were littered throughout.

2009-08-20  Donal K. Fellows  <dkf@users.sf.net>

	* generic/tclCmdIL.c (Tcl_LsortObjCmd): Plug memory leak.

2009-08-18  Don Porter  <dgp@users.sourceforge.net>

	* generic/tclPathObj.c:	[Bug 2837800]: Added NULL check to prevent
	* tests/fileName.test:	crashes during [glob].

2009-08-06  Andreas Kupries  <andreask@activestate.com>

	* doc/refchan.n [Bug 2827000]: Extended the implementation of
	* generic/tclIORChan.c: reflective channels (TIP 219, method 'read'),
	* tests/ioCmd.test: enabling handlers to signal EAGAIN to indicate 'no
	data, but not at EOF either', and other system errors. Updated
	documentation, extended testsuite (New test cases iocmd*-23.{9,10}).

2009-08-02  Donal K. Fellows  <dkf@users.sf.net>

	* unix/tclUnixFCmd.c (GetOwnerAttribute, SetOwnerAttribute)
	(GetGroupAttribute, SetGroupAttribute): [Bug 1942222]: Stop calling
	* unix/tclUnixFile.c (TclpGetUserHome): endpwent() and endgrent();
	they've been unnecessary for ages.

2009-07-31  Don Porter  <dgp@users.sourceforge.net>

	* generic/tclStringObj.c:       [Bug 2830354]: Corrected failure to
	* tests/format.test:            grow buffer when format spec request
	large width floating point values.  Thanks to Clemens Misch.

2009-07-24  Andreas Kupries  <andreask@activestate.com>

	* generic/tclIO.c (Tcl_GetChannelHandle): [Bug 2826248]: Do not crash
	* generic/tclPipe.c (FileForRedirect): for getHandleProc == NULL, this
	is allowed. Provide a nice error message in the bypass area. Updated
	caller to check the bypass for a mesage. Bug reported by Andy
	Sonnenburg <andy22286@users.sourceforge.net>. Backported from CVS
	head.

2009-07-23  Joe Mistachkin  <joe@mistachkin.com>

	* generic/tclNotify.c: [Bug 2820349]: Ensure that queued events are
	freed once processed.

2009-07-21  Kevin B. Kenny  <kennykb@acm.org>

	* library/tzdata/Asia/Dhaka:
	* library/tzdata/Indian/Mauritius: Olson's tzdata2009k.

2009-07-20  Donal K. Fellows  <dkf@users.sf.net>

	* generic/tclCmdMZ.c (StringIsCmd): Reorganize so that [string is] is
	more efficient when parsing things that are correct, at a cost of
	making the empty string test slightly more costly. With this, the cost
	of doing [string is integer -strict $x] matches [catch {expr {$x+0}}]
	in the successful case, and greatly outstrips it in the failing case.

2009-07-16  Don Porter  <dgp@users.sourceforge.net>

	* generic/tclCmdIL.c:	Removed unused variables.
	* generic/tclCompile.c:
	* generic/tclVar.c:
	* unix/tclUnixChan.c:

	* generic/tclScan.c:	Typo in ACCEPT_NAN configuration.

	* generic/tclStrToD.c:	[Bug 2819200]: Set floating point control
	register on MIPS systems so that the gradual underflow expected by Tcl
	is in effect.

2009-07-14  Andreas Kupries  <andreask@activestate.com>

	* generic/tclBasic.c (DeleteInterpProc,TclArgumentBCEnter,
	(TclArgumentBCRelease, TclArgumentGet):
	* generic/tclCompile.c (EnterCmdWordIndex, TclCleanupByteCode,
	(TclInitCompileEnv, TclCompileScript):
	* generic/tclCompile.h (ExtCmdLoc):
	* generic/tclExecute.c (TclExecuteByteCode):
	* generic/tclInt.h (ExtIndex, CFWordBC):
	* tests/info.test (info-39.0):

	Backport of some changes made to the Tcl head, to handle literal
	sharing better. The code here is much simpler (trimmed down) compared
	to the head as the 8.5 branch is not bytecode compiling whole files,
	and doesn't compile eval'd code either.

	Reworked the handling of literal command arguments in bytecode to be
	saved (compiler) and used (execution) per command (see the
	TCL_INVOKE_STK* instructions), and not per the whole bytecode.  This
	removes the problems with location data caused by literal sharing in
	proc bodies. Simplified the associated datastructures (ExtIndex is
	gone, as is the function EnterCmdWordIndex).

2009-07-01  Pat Thoyts  <patthoyts@users.sourceforge.net>

	* win/tclWinInt.h:   [Bug 2806622]: Handle the GetUserName API call
	* win/tclWin32Dll.c: via the tclWinProcs indirection structure. This
	* win/tclWinInit.c:  fixes a problem obtaining the username when the
	USERNAME environment variable is unset.

2009-06-15  Don Porter  <dgp@users.sourceforge.net>

	* generic/tclStringObj.c: sprintf() -> Tcl_ObjPrintf() conversion.

2009-06-13  Don Porter  <dgp@users.sourceforge.net>

	* generic/tclCompile.c:	The value stashed in iPtr->compiledProcPtr
	* generic/tclProc.c:	when compiling a proc survives too long.  We
	* tests/execute.test:	only need it there long enough for the right
	TclInitCompileEnv() call to re-stash it into envPtr->procPtr.  Once
	that is done, the CompileEnv controls.  If we let the value of
	iPtr->compiledProcPtr linger, though, then any other bytecode compile
	operation that takes place will also have its CompileEnv initialized
	with it, and that's not correct.  The value is meant to control the
	compile of the proc body only, not other compile tasks that happen
	along.  Thanks to Carlos Tasada for discovering and reporting the
	problem.  [Bug 2802881].

2009-06-10  Don Porter  <dgp@users.sourceforge.net>

	* generic/tclStringObj.c:	Revised [format] to not overflow the
	integer calculations computing the length of the %ll formats of
	really big integers.  Also added protections so that [format]s that
	would produce results overflowing the maximum string length of Tcl
	values throw a normal Tcl error instead of a panic. [Bug 2801413]

2006-06-09  Kevin B. Kenny  <kennykb@acm.org>

	* generic/tclGetDate.y: Fixed a thread safety bug in the generated
	* library/clock.tcl:    Bison parser (needed a %pure-parser
	* tests/clock.test:     declaration to avoid static variables).
				Discovered that the %pure-parser declaration
	                        allowed for returning the Bison error message
	                        to the Tcl caller in the event of a syntax
	                        error, so did so.
	* generic/tclDate.c: bison 2.3

2006-06-08  Kevin B. Kenny  <kennykb@acm.org>

	* library/tzdata/Asia/Dhaka: New DST rule for Bangladesh.
	(Olson's tzdata2009i.)

2009-06-02  Don Porter  <dgp@users.sourceforge.net>

	* generic/tclExecute.c:	Replace dynamically-initialized table with
	a table of static constants in the lookup table for exponent operator
	computations that fit in a 64 bit integer result.

	* generic/tclExecute.c:	Corrected implementations and selection
	logic of the INST_EXPON instruction to fix [Bug 2798543].

2009-06-01  Don Porter  <dgp@users.sourceforge.net>

	* tests/expr.test:	Added many tests demonstrating the broken
	cases of [Bug 2798543].

2009-05-30  Kevin B. Kenny  <kennykb@acm.org>

	* library/tzdata/Africa/Cairo:
	* library/tzdata/Asia/Amman: Olson's tzdata2009h.

2009-05-29  Andreas Kupries  <andreask@activestate.com>

	* library/platform/platform.tcl: Fixed handling of cpu ia64,
	* library/platform/pkgIndex.tcl: taking ia64_32 into account
	* unix/Makefile.in: now. Bumped version to 1.0.5. Updated the
	* win/Makefile.in: installation commands.

2009-05-07  Miguel Sofer  <msofer@users.sf.net>

	* generic/tclObj.c (Tcl_GetCommandFromObj): fix for bug [2785893],
	insure that a command in a deleted namespace cannot be found
	through a cached name.

2009-05-06  Don Porter  <dgp@users.sourceforge.net>

	* generic/tclCmdMZ.c:   Improve overflow error message from
	[string repeat].  [Bug 2582327]

2009-04-28  Jeff Hobbs  <jeffh@ActiveState.com>

	* unix/tcl.m4, unix/configure (SC_CONFIG_CFLAGS): harden the check
	to add _r to CC on AIX with threads.

2009-04-27  Alexandre Ferrieux  <ferrieux@users.sourceforge.net>

	* generic/tclInt.h:   Backport fix for [Bug 1028264]: WSACleanup() too early.
	* generic/tclEvent.c: The fix introduces "late exit handlers"
	* win/tclWinSock.c:   for similar late process-wide cleanups.

2009-04-27  Alexandre Ferrieux  <ferrieux@users.sourceforge.net>

	* win/tclWinSock.c: Backport fix for [Bug 2446662]: resync Win
	behavior on RST with that of unix (EOF).

2009-04-27  Donal K. Fellows  <dkf@users.sf.net>

	* doc/concat.n (EXAMPLES): [Bug 2780680]: Rewrote so that the spacing
	of result messages is correct. (The exact way they were wrong was
	different when rendered through groff or as HTML, but it was still
	wrong both ways.)

2009-04-24  Stuart Cassoff <stwo@users.sf.net>

	* unix/Makefile.in: [Patch 2769530]: Don't chmod/exec installManPage.

2009-04-15  Don Porter  <dgp@users.sourceforge.net>

	*** 8.5.7 TAGGED FOR RELEASE ***

	* generic/tclStringObj.c:	AppendUnicodeToUnicodeRep failed
	to set stringPtr->allocated to 0, leading to crashes.

	* changes:	Update for 8.5.7 release.

2009-04-14  Stuart Cassoff  <stwo@users.sourceforge.net>

	* unix/tcl.m4:	Removed -Wno-implicit-int from CFLAGS_WARNING.

2008-04-14  Kevin B. Kenny  <kennykb@acm.org>

	* library/tzdata/Asia/Karachi: Updated rules for Pakistan Summer
				       Time (Olson's tzdata2009f)

2009-04-10  Don Porter  <dgp@users.sourceforge.net>

	* changes:	Update for 8.5.7 release.

	* generic/tcl.h:	Bump to 8.5.7 for release.
	* library/init.tcl:
	* tools/tcl.wse.in:
	* unix/configure.in:
	* unix/tcl.spec:
	* win/configure.in:
	* README:

	* unix/configure:	autoconf-2.59
	* win/configure:

	* generic/tclStringObj.c (UpdateStringOfString):  Fix bug detected
	by compiler warning about undefined "dst".

	* tests/httpd:		Backport new tests for http 2.7.3.
	* tests/http.tcl:

2009-04-10  Daniel Steffen  <das@users.sourceforge.net>

	* unix/tclUnixChan.c:		TclUnixWaitForFile(): use FD_* macros
	* macosx/tclMacOSXNotify.c:	to manipulate select masks (Cassoff).
					[Freq 1960647] [Bug 3486554]

	* unix/tclLoadDyld.c:		use RTLD_GLOBAL instead of RTLD_LOCAL.
					[Bug 1961211]

	* macosx/tclMacOSXNotify.c:	revise CoreFoundation notifier to allow
					embedding into applications that
					already have a CFRunLoop running and
					want to run the tcl event loop via
					Tcl_ServiceModeHook(TCL_SERVICE_ALL).

	* macosx/tclMacOSXNotify.c:	add CFRunLoop based Tcl_Sleep() and
	* unix/tclUnixChan.c:		TclUnixWaitForFile() implementations
	* unix/tclUnixEvent.c:		and disable select() based ones in
					CoreFoundation builds.

	* unix/tclUnixNotify.c:		simplify, sync with tclMacOSXNotify.c.

	* generic/tclInt.decls: 	add TclMacOSXNotifierAddRunLoopMode()
	* generic/tclIntPlatDecls.h:	internal API, regen.
	* generic/tclStubInit.c:

	* unix/configure.in (Darwin):	use Darwin SUSv3 extensions if
					available; remove /Network locations
					from default tcl package search path
					(NFS mounted locations and thus slow).
	* unix/configure:		autoconf-2.59
	* unix/tclConfig.h.in:		autoheader-2.59

	* macosx/tclMacOSXBundle.c:	on Mac OS X 10.4 and later, replace
					deprecated NSModule API by dlfcn API.

2009-04-09  Kevin B. Kenny  <kennykb@acm.org>

	* tools/tclZIC.tcl:	Always emit Unix-style line terminators.
	* library/tzdata:	Olson's tzdata2009e.

2009-04-09  Don Porter  <dgp@users.sourceforge.net>

	* library/http/http.tcl:	Backport http 2.7.3 from HEAD for
	* library/http/pkgIndex.tcl:	bundling with the Tcl 8.5.7 release.
	* unix/Makefile.in:
	* win/Makefile.in:

2009-04-08  Andreas Kupries  <andreask@activestate.com>

	* library/platform/platform.tcl: Extended the darwin sections to
	* library/platform/pkgIndex.tcl: add a kernel version number to
	* unix/Makefile.in: the identifier for anything from Leopard (10.5)
	* win/Makefile.in: on up. Extended patterns for same. Extended cpu
	* doc/platform.n: recognition for 64bit Tcl running on a 32bit
	kernel on a 64bit processor (By Daniel Steffen). Bumped version to
	1.0.4. Updated Makefiles.

2009-04-08  Don Porter  <dgp@users.sourceforge.net>

	* library/tcltest/tcltest.tcl:	Converted [eval]s (some unsafe!) to
	* library/tcltest/pkgIndex.tcl:	{*} in tcltest package.  [Bug 2570363]
	* unix/Makefile.in:	=> tcltest 2.3.1
	* win/Makefile.in:

2009-04-07  Don Porter  <dgp@users.sourceforge.net>

	* generic/tclStringObj.c:	Completed backports of fixes for
	[Bug 2494093] and [Bug 2553906].

2009-03-30  Don Porter  <dgp@users.sourceforge.net>

	* doc/Alloc.3:  Size argument is "unsigned int".  [Bug 2556263]

	* generic/tclStringObj.c:       Added protections from invalid memory
	* generic/tclTestObj.c:         accesses when we append (some part of)
	* tests/stringObj.test:         a Tcl_Obj to itself.  Added the
	appendself and appendself2 subcommands to the [teststringobj] testing
	command and added tests to the test suite.  [Bug 2603158]

2009-03-27  Don Porter  <dgp@users.sourceforge.net>

	* generic/tclPathObj.c (TclPathPart):	TclPathPart() was computing
	* tests/fileName.test:	the wrong results for both [file dirname] and
	[file tail] on "path" arguments with the PATHFLAGS != 0 intrep and
	with an empty string for the "joined-on" part.  [Bug 2710920]

2009-03-20  Don Porter  <dgp@users.sourceforge.net>

	* generic/tclStringObj.c:       Test stringObj-6.9 checks that
	* tests/stringObj.test:         Tcl_AppendStringsToObj() no longer
	crashes when operating on a pure unicode value.  [Bug 2597185]

	* generic/tclExecute.c (INST_CONCAT1):  Panic when appends overflow
	the max length of a Tcl value.  [Bug 2669109]

2009-03-18  Don Porter  <dgp@users.sourceforge.net>

	* win/tclWinFile.c (TclpObjNormalizePath):      Corrected Tcl_Obj leak.
	Thanks to Joe Mistachkin for detection and patch.  [Bug 2688184].

2009-03-15  Donal K. Fellows  <dkf@users.sf.net>

	* generic/tclPosixStr.c (Tcl_SignalId,Tcl_SignalMsg): [Patch 1513655]:
	Added support for SIGINFO, which is present on BSD platforms.

2009-02-20  Don Porter  <dgp@users.sourceforge.net>

	* generic/tclPathObj.c: Fixed mistaken logic in TclFSGetPathType()
	* tests/fileName.test:  that assumed (not "absolute" => "relative").
	This is a false assumption on Windows, where "volumerelative" is
	another possibility.  [Bug 2571597].

2009-02-17  Jeff Hobbs  <jeffh@ActiveState.com>

	* win/tcl.m4, win/configure: Check if cl groks _WIN64 already to
	avoid CC manipulation that can screw up later configure checks.
	Use 'd'ebug runtime in 64-bit builds.

2009-02-05  Don Porter  <dgp@users.sourceforge.net>

	* generic/tclStringObj.c: Added overflow protections to the
	AppendUtfToUtfRep routine to either avoid invalid arguments and
	crashes, or to replace them with controlled panics.  [Bug 2561794]

2009-02-04  Don Porter  <dgp@users.sourceforge.net>

	* generic/tclStringObj.c (SetUnicodeObj):       Corrected failure of
	Tcl_SetUnicodeObj() to panic on a shared object.  [Bug 2561488].  Also
	factored out common code to reduce duplication.

	* generic/tclCmdMZ.c:   Prevent crashes due to int overflow of the
	length of the result of [string repeat].  [Bug 2561746]

2009-01-29  Donal K. Fellows  <dkf@users.sf.net>

	* generic/tclNamesp.c (Tcl_FindCommand): [Bug 2519474]: Ensure that
	the path is not searched when the TCL_NAMESPACE_ONLY flag is given.

2009-01-22  Kevin B. Kenny  <kennykb@acm.org>

	* unix/tcl.m4: Corrected a typo ($(SHLIB_VERSION) should be
	${SHLIB_VERSION}).
	* unix/configure: Autoconf 2.59

2009-01-21  Andreas Kupries  <andreask@activestate.com>

	* generic/tclIORChan.c (ReflectClose): Fix for [Bug 2458202].
	Closing a channel may supply NULL for the 'interp'. Test for
	finalization needs to be different, and one place has to pull the
	interp out of the channel instead.

2009-01-19  Kevin B. Kenny  <kennykb@acm.org>

	* unix/Makefile.in: Added a CONFIG_INSTALL_DIR parameter so that
	* unix/tcl.m4:      distributors can control where tclConfig.sh goes.
	Made the installation of 'ldAix' conditional
	upon actually being on an AIX system.  Allowed for downstream
	packagers to customize SHLIB_VERSION on BSD-derived systems.
	Thanks to Stuart Cassoff for [Patch 907924].
	* unix/configure: Autoconf 2.59

2009-01-09  Don Porter  <dgp@users.sourceforge.net>

	* generic/tclStringObj.c (STRING_SIZE):	Corrected failure to limit
	memory allocation requests to the sizes that can be supported by
	Tcl's memory allocation routines.  [Bug 2494093].

2009-01-08  Don Porter  <dgp@users.sourceforge.net>

	* generic/tclStringObj.c (STRING_UALLOC):  Added missing parens
	required to get correct results out of things like
	STRING_UALLOC(num + append).  [Bug 2494093].

2009-01-06  Donal K. Fellows  <dkf@users.sf.net>

	* generic/tclDictObj.c (DictIncrCmd): Corrected twiddling in internals
	of dictionaries so that literals can't get destroyed.

	* tests/expr.test, tests/string.test: Eliminate non-ASCII characters.
	[Bugs 2006884, 2006879]

2009-01-03  Kevin B. Kenny  <kennykb@acm.org>:

	* library/clock.tcl (tcl::clock::add): Fixed error message formatting
	in the case where [clock add] is presented with a bad switch.
	* tests/clock.test (clock-65.1) Added a test case for the above
	problem [Bug 2481670].

2008-12-21  Don Porter  <dgp@users.sourceforge.net>

	*** 8.5.6 TAGGED FOR RELEASE ***

	* generic/tcl.h:	Bump to 8.5.6 for release.
	* library/init.tcl:
	* tools/tcl.wse.in:
	* unix/configure.in:
	* unix/tcl.spec:
	* win/configure.in:
	* README:

	* unix/configure:	autoconf-2.59
	* win/configure:

	* changes:	Update for 8.5.6 release.

	* library/tclIndex: Removed reference to no-longer-extant procedure
	'tclLdAout'.
	* doc/library.n: Corrected mention of 'auto_exec' to 'auto_execok'.
	[Patch 2114900] thanks to Stu Cassoff <stwo@users.sf.net>
	Backport of 2008-11-26 commit from Kevin Kenny.

	* win/tclWinThrd.c (TclpThreadCreate): We need to initialize the
	thread id variable to 0 as on 64 bit windows this is a pointer sized
	field while windows only fills it with a 32 bit value. The result is
	an inability to join the threads as the ids cannot be matched.
	Backport of 2008-10-13 commit from Pat Thoyts.

2008-12-15  Donal K. Fellows  <donal.k.fellows@man.ac.uk>

	* generic/tclExecute.c (TEBC:INST_DICT_GET): Make sure that the result
	is empty when generating an error message. [Bug 2431847]

2008-12-12  Jan Nijtmans  <nijtmans@users.sf.net>

	* library/clock.tcl (ProcessPosixTimeZone): Fix time change in Eastern
	Europe (not 3:00 but 4:00 local time) [Bug 2207436]

2008-12-11  Andreas Kupries  <andreask@activestate.com>

	* generic/tclIO.c (SetChannelFromAny and related): Modified the
	* tests/io.test: internal representation of the tclChannelType to
	contain not only the ChannelState pointer, but also a reference to the
	interpreter it was made in. Invalidate and recompute the internal
	representation when it is used in a different interpreter (like
	cmdName intrep's). Added testcase. [Bug 2407783]

2008-12-11  Jan Nijtmans  <nijtmans@users.sf.net>

	* library/clock.tcl (ProcessPosixTimeZone): Fallback to European time
	zone DST rules, when the timezone is between 0 and -12. [Bug 2207436]
	* tests/clock.test (clock-52.[23]): Test cases.

2008-12-10  Kevin B. Kenny  <kennykb@acm.org>

	* library/tzdata/*: Update from Olson's tzdata2008i.

2008-12-04  Don Porter  <dgp@users.sourceforge.net>

	* generic/tclPathObj.c (Tcl_FSGetNormalizedPath):	Added another
	flag value TCLPATH_NEEDNORM to mark those intreps which need more
	complete normalization attention for correct results. [Bug 2385549]

2008-12-03  Don Porter  <dgp@users.sourceforge.net>

	* generic/tclFileName.c (DoGlob): One of the Tcl_FSMatchInDirectory
	calls did not have its return code checked. This caused error messages
	returned by some Tcl_Filesystem drivers to be swallowed.

2008-12-02  Andreas Kupries  <andreask@activestate.com>

	* generic/tclIO.c (TclFinalizeIOSubsystem): Replaced Alexandre
	Ferrieux's first patch for [Bug 2270477] with a gentler version, also
	supplied by him.

2008-12-01  Don Porter	<dgp@users.sourceforge.net>

	* generic/tclParse.c:	Backport fix for [Bug 2251175].

2008-11-30  Kevin B. Kenny  <kennykb@acm.org>

	* library/clock.tcl (format, ParseClockScanFormat): Added a [string
	map] to get rid of namespace delimiters before caching a scan or
	format procedure. [Bug 2362156]
	* tests/clock.test (clock-64.[12]): Added test cases for the bug that
	was tickled by a namespace delimiter inside a format string.

2008-11-25  Andreas Kupries  <andreask@activestate.com>

	* generic/tclIO.c (TclFinalizeIOSubsystem): Applied Alexandre
	Ferrieux's patch for [Bug 2270477] to prevent infinite looping during
	finalization of channels not bound to interpreters.

2008-08-23  Andreas Kupries  <andreask@activestate.com>

	* generic/tclIO.c: Backport of fix for [Bug 2333466].

2008-11-18  Jan Nijtmans  <nijtmans@users.sf.net>

	* generic/tcl.decls:	Fix signature and implementation of
	* generic/tclDecls.h:	Tcl_HashStats, such that it conforms
	* generic/tclHash.c:	to the documentation. [Bug 2308236]
	* doc/Hash.3:

2008-11-13  Jan Nijtmans  <nijtmans@users.sf.net>

	* generic/tclInt.h:	Rename static function FSUnloadTempFile to
	* generic/tclIOUtil.c:	TclFSUnloadTempFile, needed in tclLoad.c

	* generic/tclLoad.c:	Fixed [Bug 2269431]: load of shared
	                        objects leaves temporary files on windows

2008-11-10  Andreas Kupries  <andreask@activestate.com>

	* doc/platform_shell.n: Fixed [Bug 2255235], reported by Ulrich
	* library/platform/pkgIndex.tcl: Ring <uring@users.sourceforge.net>.
	* library/platform/shell.tcl: Updated the LOCATE command in the
	* library/tm.tcl: package 'platform::shell' to handle the new form
	* unix/Makefile.in: of 'provide' commands generated by tm.tcl. Bumped
	* win/Makefile.in: package to version 1.1.4. Added cross-references
	to the relevant parts of the code to avoid future desynchronization.

2008-11-04  Jeff Hobbs  <jeffh@ActiveState.com>

	* generic/tclPort.h: remove the ../win/ header dir as the build system
	already has it, and it confuses builds when used with private headers
	installed.

2008-10-24  Pat Thoyts  <patthoyts@users.sourceforge.net>

	* library/http/http.tcl: Backported a fix for reading HTTP-like
	protocols that used to work and were broken with http 2.7. Now http
	2.7.2

2008-10-23  Don Porter	<dgp@users.sourceforge.net>

	* generic/tcl.h:	Bump version number to 8.5.6b1 to distinguish
	* library/init.tcl:	CVS development snapshots from the 8.5.5 and
	* unix/configure.in:	8.5.6 releases.
	* unix/tcl.spec:
	* win/configure.in:
	* tools/tcl.wse.in:
	* README

	* unix/configure:	autoconf (2.59)
	* win/configure:

2008-10-19  Don Porter	<dgp@users.sourceforge.net>

	* generic/tclProc.c:	Reset -level and -code values to defaults
	after they are used. [Bug 2152286]

2008-10-16  Don Porter	<dgp@users.sourceforge.net>

	* library/init.tcl:	Revised [unknown] so that it carefully
	preserves the state of the ::errorInfo and ::errorCode variables at
	the start of auto-loading and restores that state before the
	autoloaded command is evaluated. [Bug 2140628]

2008-10-10  Don Porter	<dgp@users.sourceforge.net>

	*** 8.5.5 TAGGED FOR RELEASE ***

	* generic/tcl.h:	Bump to 8.5.5 for release.
	* library/init.tcl:
	* tools/tcl.wse.in:
	* unix/configure.in:
	* unix/tcl.spec:
	* win/configure.in:

	* unix/configure:	autoconf-2.59
	* win/configure:

	* changes:	Update for 8.5.5 release.

2008-10-08  Don Porter	<dgp@users.sourceforge.net>

	* generic/tclTrace.c:   Corrected handling of errors returned by
	variable traces so that the errorInfo value contains the original
	error message. [Bug 2151707]

	* generic/tclVar.c:     Revised implementation of TclObjVarErrMsg so
	that error message construction does not disturb an existing
	iPtr->errorInfo that may be in progress.

2008-10-06  Jan Nijtmans  <nijtmans@users.sf.net>

	* tclWinTest.c: Fix compiler warning when compiling this file with
	mingw gcc:
	    tclWinTest.c:706: warning: dereferencing type-punned pointer will
	    break strict-aliasing rules
	* generic/tclLoad.c: Make sure that any library which doesn't have an
	unloadproc is only really unloaded when no library code is executed
	yet. [Bug 2059262]

2008-10-06  Joe Mistachkin  <joe@mistachkin.com>

	* tools/man2tcl.c: Added missing line from patch by Harald Oehlmann.
	[Bug 1934200]

2008-10-05  Kevin B. Kenny  <kennykb@acm.org>

	* libtommath/bn_mp_sqrt.c (bn_mp_sqrt): Handle the case where a
	* tests/expr.test (expr-47.13):         number's square root is
	between n<<DIGIT_BIT and n<<DIGIT_BIT+1. [Bug 2143288]
	Thanks to Malcolm Boffey (malcolm.boffey@virgin.net) for the patch.

2008-10-02  Joe Mistachkin  <joe@mistachkin.com>

	* tools/man2help2.tcl: Integrated patches from Harald Oehlmann.
	* tools/man2tcl.c: [Bug 1934200, 1934272]

2008-09-27  Donal K. Fellows  <donal.k.fellows@man.ac.uk>

	* generic/tclCmdIL.c (Tcl_LrepeatObjCmd): Improve the handling of the
	case where the combination of number of elements and repeat count
	causes the resulting list to be too large. [Bug 2130992]

2008-09-25  Don Porter	<dgp@users.sourceforge.net>

	* doc/global.n:	Correct false claim about [info locals].

2008-09-17  Don Porter	<dgp@users.sourceforge.net>

	* generic/tclInt.h:     Correct the TclGetLongFromObj,
	TclGetIntFromObj, and TclGetIntForIndexM macros so that they
	retrieve the internalRep.longValue field instead of casting the
	internalRep.otherValuePtr field to type long.

2008-09-17  Miguel Sofer  <msofer@users.sf.net>

	* library/init.tcl: export min and max commands from the mathfunc
	namespace [Bug 2116053]

2008-09-10  Donal K. Fellows  <donal.k.fellows@man.ac.uk>

	* generic/tclListObj.c (Tcl_ListObjGetElements): Make this list->dict
	transformation - encountered when using [foreach] with dicts - not as
	expensive as it was before. Spotted by Kieran Elby and reported on
	tcl-core.

2008-09-07  Miguel Sofer  <msofer@users.sf.net>

	* doc/namespace.n: fix [Bug 2098441]

2008-08-28  Don Porter	<dgp@users.sourceforge.net>

	* generic/tcl.h:	Bump version number to 8.5.5b1 to distinguish
	* library/init.tcl:	CVS development snapshots from the 8.5.4 and
	* unix/configure.in:	8.5.5 releases.
	* unix/tcl.spec:
	* win/configure.in:
	* tools/tcl.wse.in:
	* README

	* unix/configure:	autoconf (2.59)
	* win/configure:

2008-08-22  Don Porter  <dgp@users.sourceforge.net>

	* generic/tclUtil.c (TclReToGlob):	Added missing set of the
	*exactPtr value to really fix [Bug 2065115]. Also avoid possible
	DString overflow.
	* tests/regexpComp.test:	Correct duplicate test names.

2008-08-21  Jeff Hobbs  <jeffh@ActiveState.com>

	* tests/regexp.test, tests/regexpComp.test: correct re2glob ***=
	* generic/tclUtil.c (TclReToGlob):          translation from exact
	to anywhere-in-string match. [Bug 2065115]

2008-08-20  Daniel Steffen  <das@users.sourceforge.net>

	* generic/tclTest.c (TestconcatobjCmd):	fix use of internal-only
						TclInvalidateStringRep macro.
						[Bug 2057479]

2008-08-17  Miguel Sofer  <msofer@users.sf.net>

	* generic/tclTest.c (TestconcatobjCmd):
	* generic/tclUtil.c (Tcl_ConcatObj):
	* tests/util.test (util-4.7):
	fix [Bug 1447328]; the original "fix" turned Tcl_ConcatObj() into
	a hairy monster. This was exposed by [Bug 2055782]. Additionally,
	Tcl_ConcatObj could corrupt its input under certain conditions!

	*** NASTY BUG FIXED ***

2008-08-14  Don Porter  <dgp@users.sourceforge.net>

	*** 8.5.4 TAGGED FOR RELEASE ***

	* tests/fileName.test:  Revise new tests for portability to case
	insensitive filesystems.

2008-08-14  Daniel Steffen  <das@users.sourceforge.net>

	* generic/tclCompile.h:		Add support for debug logging of DTrace
	* generic/tclBasic.c:		'proc', 'cmd' and 'inst' probes (does
					_not_ require a platform with DTrace).

	* generic/tclCmdIL.c (TclInfoFrame):	Check fPtr->line before
						dereferencing as line info may
						not exists when TclInfoFrame()
						is called from a DTrace probe.

	* tests/msgcat.test:		Fix for ::tcl::mac::locale with
					@modifier (HEAD backport 2008-06-01).

	* tests/fCmd.test (fCmd-6.23):	Made result matching robust when test
					workdir and /tmp are not on same FS.

	* unix/Makefile.in:		Ensure Makefile shell is /bin/bash for
	* unix/configure.in (SunOS):	DTrace-enabled build on Solaris.
					(followup to 2008-06-12) [Bug 2016584]

	* unix/tcl.m4 (SC_PATH_X):	Check for libX11.dylib in addition to
					libX11.so et al.

	* unix/configure: 		autoconf-2.59

2008-08-13  Don Porter  <dgp@users.sourceforge.net>

	* generic/tclFileName.c:        Fix for errors handling -types {}
	* tests/fileName.test:          option to [glob]. [Bug 1750300]
	Thanks to Matthias Kraft and George Peter Staplin.

2008-08-12  Don Porter  <dgp@users.sourceforge.net>

	* changes:	Update for 8.5.4 release.

2008-08-11  Pat Thoyts  <patthoyts@users.sourceforge.net>

	* library/http/http.tcl: Remove 8.5 requirement.
	* library/http/pkgIndex.tcl:
	* unix/Makefile.in:
	* win/Makefile.in:
	* win/makefile.vc:

2008-08-11  Andreas Kupries  <andreask@activestate.com>

	* library/tm.tcl: Added a 'package provide' command to the generated
	ifneeded scripts of Tcl Modules, for early detection of conflicts
	between the version specified through the file name and a 'provide'
	command in the module implementation, if any. Note that this change
	also now allows Tcl Modules to not provide a 'provide' command at all,
	and declaring their version only through their filename.

	* generic/tclProc.c (Tcl_ProcObjCmd): Fixed memory leak triggered
	* tests/proc.test: by procbody::test::proc. See [Bug 2043636]. Added a
	test case demonstrating the leak before the fix. Fixed a few spelling
	errors in test descriptions as well.

2008-08-11  Don Porter  <dgp@users.sourceforge.net>

	* library/http/http.tcl:	Bump http version to 2.7.1 to account
	* library/http/pkgIndex.tcl:	for [Bug 2046486] bug fix.  This
	* unix/Makefile.in:		release of http now requires a
	* win/Makefile.in:		dependency on Tcl 8.5 to be able to
	* win/makefile.bc:		use the unsigned formats in the
	* win/makefile.vc:		[binary scan] command.

2008-08-11  Pat Thoyts  <patthoyts@users.sourceforge.net>

	* library/http/http.tcl: crc field from zlib data should be treated as
	unsigned for 64bit support [Bug 2046846]

2008-08-08  Don Porter  <dgp@users.sourceforge.net>

	* generic/tcl.h:	Bump to 8.5.4 for release.
	* library/init.tcl:
	* tools/tcl.wse.in:
	* unix/configure.in:
	* unix/tcl.spec:
	* win/configure.in:

	* unix/configure:	autoconf-2.59
	* win/configure:

	* changes:	Update for 8.5.4 release.

2008-08-08  Kevin Kenny  <kennykb@acm.org>

	* library/tzdata/CET:
	* library/tzdata/MET:
	* library/tzdata/Africa/Casablanca:
	* library/tzdata/America/Eirunepe:
	* library/tzdata/America/Santarem:
	* library/tzdata/America/Rio_Branco:
	* library/tzdata/America/Argentina/San_Luis:
	* library/tzdata/Asia/Karachi:
	* library/tzdata/Europe/Belgrade:
	* library/tzdata/Europe/Berlin:
	* library/tzdata/Europe/Budapest:
	* library/tzdata/Europe/Sofia:
	* library/tzdata/Indian/Mauritius:  Olson's tzdata2008e.

2008-08-06  Don Porter  <dgp@users.sourceforge.net>

	* generic/tclVar.c (TclLookupSimpleVar):  Retrieve the number of
	locals in the localCache from the CallFrame and not from the Proc
	which may have been mangled by a (broken?) recompile. Backport from
	the HEAD.

2008-08-04  Don Porter  <dgp@users.sourceforge.net>

	* generic/tclExecute.c:	Stopped faulty double-logging of errors to
	* tests/execute.test:	stack trace when a compile epoch bump triggers
	fallback to direct evaluation of commands in a compiled script.
	[Bug 2037338]

2008-07-30  Don Porter  <dgp@users.sourceforge.net>

	* generic/tclBasic.c:	Corrected the timing of when the flag
	TCL_ALLOW_EXCEPTIONS is tested.

2008-07-29  Miguel Sofer  <msofer@users.sf.net>

	* generic/tclExecute.c:  fix [Bug 2030670] that cause
	TclStackRealloc to panic on rare corner cases. Thx ajpasadyn for
	diagnose and patch.

2008-07-28  Andreas Kupries  <andreask@activestate.com>

	* generic/tclBasic.c: Added missing ref count when creating an empty
	string as path (TclEvalEx). In 8.4 the missing code caused panics in
	the testsuite. It doesn't in 8.5. I am guessing that the code path
	with the missing the incr-refcount is not invoked any longer. Because
	the bug in itself is certainly the same.

2008-07-25  Daniel Steffen  <das@users.sourceforge.net>

	* tests/info.test (info-37.0): Add !singleTestInterp constraint;
	(info-22.8, info-23.0): switch to glob matching to avoid sensitivity
	to tcltest.tcl line number changes, remove knownBug constraint, fix
	expected result. [Bug 1605269]

2008-07-25  Andreas Kupries  <andreask@activestate.com>

	* tests/info.test: Tests 38.* added, exactly testing the tracking of
	location for uplevel scripts.

	* generic/tclCompile.c (TclInitCompileEnv): Reorganized the
	initialization of the #280 location information to match the flow in
	TclEvalObjEx to get more absolute contexts.

	* generic/tclBasic.c (TclEvalObjEx): Moved the pure-list optimization
	out of the eval-direct code path to be done always, i.e. even when a
	compile is requested. This way we do not loose the association between
	#280 location information and the list elements, if any.

2008-07-23  Andreas Kupries  <andreask@activestate.com>

	* tests/info.test: Reordered the tests to have monotonously
	increasing numbers.

	* generic/tclBasic.c: Modified TclArgumentGet to reject pure lists
	* generic/tclCmdIL.c: immediately, without search. Reworked setup
	* generic/tclCompile.c: of eoFramePtr, doesn't need the line
	* tests/info.test: information, more sensible to have everything on
	line 1 when eval'ing a pure list. Updated the users of the line
	information to special case this based on the frame type (i.e.
	TCL_LOCATION_EVAL_LIST). Added a testcase demonstrating the new
	behaviour.

2008-07-22  Andreas Kupries  <andreask@activestate.com>

	* generic/tclBasic.c: Added missing function comments.

	* generic/tclCompile.c: Made the new TclEnterCmdWordIndex
	* generic/tclCompile.h: static, and ansified.

	* generic/tclBasic.c: Reworked the handling of bytecode literals
	* generic/tclCompile.c: for #280 to fix the abysmal performance
	* generic/tclCompile.h: for deep recursion, replaced the linear
	* generic/tclExecute.c: search through the whole stack with another
	* generic/tclInt.h: hashtable and simplified the data structure used
	by the compiler (array instead of hashtable). Incidentially this also
	fixes the memory leak reported via [Bug 2024937].

2008-07-21  Don Porter  <dgp@users.sourceforge.net>

	* tests/encoding.test:  Make failing tests pass again. [Bug 1972867]

2008-07-21  Andreas Kupries <andreask@activestate.com>

	* generic/tclBasic.c: Extended the existing TIP #280 system (info
	* generic/tclCmdAH.c: frame), added the ability to track the
	* generic/tclCompCmds.c: absolute location of literal procedure
	* generic/tclCompile.c: arguments, and making this information
	* generic/tclCompile.h: available to uplevel, eval, and
	* generic/tclInterp.c: siblings. This allows proper tracking of
	* generic/tclInt.h: absolute location through custom (Tcl-coded)
	* generic/tclNamesp.c: control structures based on uplevel, etc.
	* generic/tclProc.c:

2008-07-21  Pat Thoyts  <patthoyts@users.sourceforge.net>

	* generic/tclFCmd.c: Inodes on windows are unreliable [Bug 2015723]

2008-07-20  Donal K. Fellows  <donal.k.fellows@man.ac.uk>

	* generic/tclDictObj.c (SetDictFromAny): Make the list->dict
	transformation a bit more efficient; modern dicts are ordered and so
	we can round-trip through lists without needing the string rep at all.
	* generic/tclListObj.c (SetListFromAny): Make the dict->list
	transformation not lossy of internal representations and hence more
	efficient. [Bug 2008248] (ajpasadyn) but using a more efficient patch.

2008-07-15  Donal K. Fellows  <donal.k.fellows@man.ac.uk>

	* doc/DictObj.3: Fix error in example. [Bug 2016740]

2008-07-08  Don Porter  <dgp@users.sourceforge.net>

	* generic/tclGet.c:	Corrected out of date comments.

2008-07-07  Andreas Kupries  <andreask@activestate.com>

	* generic/tclCmdIL.c (InfoFrameCmd): Fixed unsafe idiom of setting the
	interp result found by Don Porter.

2008-07-07  Donal K. Fellows  <donal.k.fellows@man.ac.uk>

	* doc/regexp.n, doc/regsub.n: Correct examples. [Bug 1982642]

2008-07-04  Joe English  <jenglish@users.sourceforge.net>

	* generic/tclEncoding.c(UtfToUtfProc): Avoid unwanted sign extension
	when converting incomplete UTF-8 sequences. See [Bug 1908443] for
	details.

2008-07-03  Andreas Kupries  <andreask@activestate.com>

	* generic/tclIORChan.c (InvokeTclMethod): Fixed the memory leak
	reported in [Bug 1987821]. Thanks to Miguel for the rpeort and Don
	Porter for tracking the cause down.

2008-07-03  Don Porter  <dgp@users.sourceforge.net>

	* library/package.tcl:  Removed [file readable] testing from
	[tclPkgUnknown] and friends. We find out soon enough whether a file is
	readable when we try to [source] it, and not testing before allows us
	to workaround the bugs on some common filesystems where [file
	readable] lies to us. [Patch 1969717]

2008-06-29  Don Porter  <dgp@users.sourceforge.net>

	*** 8.5.3 TAGGED FOR RELEASE ***

	* generic/tcl.h:	Bump to 8.5.3 for release.
	* library/init.tcl:
	* tools/tcl.wse.in:
	* unix/configure.in:
	* unix/tcl.spec:
	* win/configure.in:

	* unix/configure:	autoconf-2.59
	* win/configure:

	* doc/ObjectType.3:	Updated documentation of the Tcl_ObjType
	struct to match expectations of Tcl 8.5 [Bug 1917650].

	* generic/tclPathObj.c:  Plug memory leak in [Bug 1999176] fix. Thanks
	Rolf Ade for detecting.

2008-06-28  Don Porter  <dgp@users.sourceforge.net>

	* generic/tclPathObj.c:  Plug memory leak in [Bug 1972879] fix. Thanks
	Rolf Ade for detecting and Dan Steffen for the fix [Bug 2004654].

2008-06-26  Andreas Kupries  <andreask@activestate.com>

	* unix/Makefile.in: Followup to my change of 2008-06-25, make code
	generated by the Makefile and put into the installd tm.tcl conditional
	on interpreter safeness as well. Thanks to Daniel Steffen for
	reminding me of that code.

2008-06-25  Don Porter  <dgp@users.sourceforge.net>

	* changes:	Update for 8.5.3 release.

2008-06-25  Andreas Kupries  <andreask@activestate.com>

	* library/tm.tcl:	Modified the handling of Tcl Modules and of the
	* library/safe.tcl:	Safe Base to interact nicely with each other,
	* library/init.tcl:	enabling requiring Tcl Modules in safe
	* tests/safe.test:	interpreters. Fixes [Bug 1999119].

2008-06-25  Pat Thoyts  <patthoyts@users.sourceforge.net>

	* win/rules.vc:    Backported fix for dde/registry versions and
	* win/makefile.vc: the staticpkg build option

2008-06-24  Don Porter  <dgp@users.sourceforge.net>

	* generic/tclPathObj.c: Fixed some internals management in the "path"
	Tcl_ObjType for the empty string value. Problem led to a crash in the
	command [glob -dir {} a]. [Bug 1999176].

2008-06-23  Don Porter  <dgp@users.sourceforge.net>

	* generic/tclPathObj.c: Fixed bug in Tcl_GetTranslatedPath() when
	operating on the "Special path" variant of the "path" Tcl_ObjType
	intrep. A full normalization was getting done, in particular, coercing
	relative paths to absolute, contrary to what the function of
	producing the "translated path" is supposed to do. [Bug 1972879]

2008-06-19  Don Porter  <dgp@users.sourceforge.net>

	* changes:	Update for 8.5.3 release.

	* generic/tclInterp.c:	Fixed completely boneheaded mistake that
	* tests/interp.test:	[interp bgerror $slave] and [$slave bgerror]
	would always act like [interp bgerror {}]. [Bug 1999035]

	* tests/chanio.test:	Corrected flawed tests revealed by a -debug 1
	* tests/event.test:	-singleproc 1 test suite run.
	* tests/io.test:

2008-06-19  Don Porter  <dgp@users.sourceforge.net>

	* changes:	Updates for 8.5.3 release.

2008-06-17  Andreas Kupries  <andreask@activestate.com>

	* generic/tclClock.c (ClockConvertlocaltoutcObjCmd): Removed left
	over debug output.

2008-06-17  Andreas Kupries  <andreask@activestate.com>

	* doc/tm.n: Followup to changelog entry 2008-03-18 regarding
	::tcl::tm::Defaults. Updated the documentation to not only mention
	the new (underscored) form of environment variable names, but make
	it the encouraged form as well. See [Bug 1914604].

2008-06-17  Kevin Kenny  <kennykb@acm.org>

	* generic/tclClock.c (ConvertLocalToUTC):
	* tests/clock.test (clock-63.1): Fixed a bug where the
	internal ConvertLocalToUTC command segfaulted if passed a
	dictionary without the 'localSeconds' key.  To the best of
	my knowledge, the bug was not observable in the [clock]
	command itself.

2008-06-16  Andreas Kupries  <andreask@activestate.com>

	* generic/tclCmdIL.c (TclInfoFrame): Backport of fix made on the
	* tests/info.test: head branch :: Moved the code looking up the
	information for key 'proc' out of the TCL_LOCATION_BC branch to
	after the switch, this is common to all frame types. Updated the
	testsuite to match. This was exposed by the 2008-06-08 commit
	(Miguel), switching uplevel from direct eval to compilation. Fixes
	[Bug 1987851].

2008-06-12  Daniel Steffen  <das@users.sourceforge.net>

	* unix/Makefile.in:		add complete deps on tclDTrace.h.

	* unix/Makefile.in:		clean generated tclDTrace.h file.
	* unix/configure.in (SunOS): 	fix static DTrace-enabled build.

	* unix/tcl.m4 (SunOS-5.11): fix 64bit amd64 support with gcc & Sun cc.
	* unix/configure: autoconf-2.59

	* macosx/Tcl.xcodeproj/project.pbxproj:	add debug configs with gcov,
	and with corefoundation disabled; updates and cleanup for Xcode 3.1 and
	for Leopard.
	* macosx/Tcl.xcode/project.pbxproj:	sync Tcl.xcodeproj changes.
	* macosx/README:			document new build configs.

2008-05-26  Jeff Hobbs  <jeffh@ActiveState.com>

	* tests/io.test (io-53.9): need to close chan before removing file.

2008-05-23  Andreas Kupries  <andreask@activestate.com>

	* win/tclWinChan.c (FileWideSeekProc): Accepted a patch by
	Alexandre Ferrieux <ferrieux@users.sourceforge.net> to fix the
	[Bug 1965787]. 'tell' now works for locations > 2 GB as well
	instead of going negative.

	* generic/tclIO.c (Tcl_SetChannelBufferSize): Accepted a patch by
	* tests/io.test: Alexandre Ferrieux <ferrieux@users.sourceforge.net>
	* tests/chanio.test: to fix the [Bug 1969953]. Buffersize outside
	of the supported range are now clipped to nearest boundary instead
	of ignored.

2008-05-22  Don Porter  <dgp@users.sourceforge.net>

	* generic/tclNamesp.c (Tcl_LogCommandInfo):	Restored ability to
	handle the argument value length = -1.  Thanks to Chris Darroch for
	discovering the bug and providing the fix.  [Bug 1968245].

2008-05-21  Don Porter  <dgp@users.sourceforge.net>

	* generic/tclParse.c (ParseComment):    The new TclParseAllWhiteSpace
	* tests/parse.test (parse-15.60):       routine has no mechanism to
	return the "incomplete" status of "\\\n" so calling this routine
	anywhere that can be reached within a Tcl_ParseCommand call is a
	mistake. In particular, ParseComment must not use it. [Bug 1968882]

2008-05-21  Donal K. Fellows  <donal.k.fellows@man.ac.uk>

	* generic/tclNamesp.c (Tcl_SetNamespaceUnknownHandler): Corrected odd
	logic for handling installation of namespace unknown handlers which
	could lead too very strange things happening in the error case.

2008-05-16  Miguel Sofer  <msofer@users.sf.net>

	* generic/tclCompile.c: Fix crash with tcl_traceExec. Found and
	fixed by Alexander Pasadyn [Bug 1964803].

2008-05-07  Donal K. Fellows  <donal.k.fellows@man.ac.uk>

	* generic/tclCompCmds.c (TclCompileDictAppendCmd): Fix silly
	off-by-one error that caused a crash every time a compiled 'dict
	append' with more than one value argument was used. Found by Colin
	McCormack.

2008-04-26  Zoran Vasiljevic <vasiljevic@users.sourceforge.net>

	* generic/tclAsync.c: Tcl_AsyncDelete(): panic if attempt to locate
	handler token fails. Happens when some other thread attempts to delete
	somebody else's token.

	Also, panic early if we find out the wrong thread attempting to delete
	the async handler (common trap). As, only the one that created the
	handler is allowed to delete it.

2008-04-24  Andreas Kupries  <andreask@activestate.com>

	* tests/ioCmd.test: Extended testsuite for reflected channel
	implementation. Added test cases about how it handles if the rug is
	pulled out from under a channel (= killing threads, interpreters
	containing the tcl command for a channel, and channel sitting in a
	different interpreter/thread.)

	* generic/tclIORChan.c: Fixed the bugs exposed by the new testcases,
	redone most of the cleanup and exit handling.

2008-04-15  Andreas Kupries  <andreask@activestate.com>

	* generic/tclIO.c (CopyData): Applied another patch by Alexandre
	* io.test (io-53.8a): Ferrieux <ferrieux@users.sourceforge.net>,
	* chanio.test (chan-io-53.8a): to shift EOF handling to the async
	part of the command if a callback is specified, should the channel
	be at EOF already when fcopy is called. Testcase by myself.

2008-04-14  Kevin B. Kenny <kennykb@acm.org>

	* unix/tclUnixTime.c (NativeGetTime): Removed obsolete use of
	'struct timezone' in the call to 'gettimeofday'. [Bug 1942197].
	* tests/clock.test (clock-33.5, clock-33.5a, clock-33.8, clock-33.8a):
	Added comments to the test that it can fail on a heavily loaded
	system.

2008-04-11  Don Porter	<dgp@users.sourceforge.net>

	* generic/tcl.h:	Bump version number to 8.5.3b1 to distinguish
	* library/init.tcl:	CVS development snapshots from the 8.5.2 and
	* unix/configure.in:	8.5.3 releases.
	* unix/tcl.spec:
	* win/configure.in:
	* README

	* unix/configure:	autoconf (2.59)
	* win/configure:

2008-04-10  Andreas Kupries  <andreask@activestate.com>

	* generic/tclIOCmd.c (Tcl_FcopyObjCmd): Keeping check for negative
	values, changed to not be an error, but behave like the special
	value -1 (copy all, default).

	* tests/iocmd.test (iocmd-15.{12,13}): Removed.

	* tests/io.test (io-52.5{,a,b}): Reverted last change, added
	* tests/chanio.test (chan-io-52.5{,a,b}): comment regarding the
	meaning of -1, added two more testcases for other negative values,
	and input wrapped to negative.

2008-04-09  Andreas Kupries  <andreask@activestate.com>

	* tests/chanio.test (chan-io-52.5): Removed '-size -1' from test,
	* tests/io.test (io-52.5): does not seem to have any bearing, and
	  was an illegal value.

	* generic/tclIOCmd.c (Tcl_FcopyObjCmd): Added checking of -size
	* tests/ioCmd.test (iocmd-15.{13,14}): value to reject negative
	values, and values overflowing 32-bit signed. [Bug 1557855]. Basic
	patch by Alexandre Ferrieux <ferrieux@users.sourceforge.net>, with
	modifications from me to separate overflow from true negative
	value. Extended testsuite.

2008-04-08  Andreas Kupries  <andreask@activestate.com>

	* tests/io.test (io-53.8): Fixed ordering of vwait and after
	cancel. cancel has to be done after the vwait completes.

2008-04-09  Daniel Steffen  <das@users.sourceforge.net>

	* tests/chanio.test (chan-io-53.8,53.9,53.10):	fix typo & quoting for
	* tests/io.test (io-53.8,53.9,53.10):		spaces in builddir path

2008-04-07  Andreas Kupries  <andreask@activestate.com>

	* tests/io.test (io-53.10): Testcase for bi-directionaly fcopy.
	* tests/chanio.test:
	* generic/tclIO.c: Additional changes to data structures for fcopy
	* generic/tclIO.h: and channels to perform proper cleanup in case
	of a channel having two background copy operations running as is
	now possible.

	* tests/io.test (io-53.10): Testcase for bi-directionaly fcopy.
	* generic/tclIO.c: Additional changes to data structures for fcopy
	and channels to perform proper cleanup in case of a channel having
	two background copy operations running as is now possible.

2008-04-07  Andreas Kupries  <andreask@activestate.com>

	* generic/tclIO.c (BUSY_STATE, CheckChannelErrors,
	TclCopyChannel): New macro, and the places using it. This change
	allows for bi-directional fcopy on channels. [Bug 1350564]. Thanks
	to Alexandre Ferrieux <ferrieux@users.sourceforge.net> for the
	patch.

2008-04-07  Reinhard Max  <max@suse.de>

	* generic/tclStringObj.c (Tcl_AppendFormatToObj): Fix [format {% d}]
	so that it behaves the same way as in 8.4 and as C's printf().
	* tests/format.test: Add a test for '% d' and '%+d'.

2008-04-05  Kevin B. Kenny  <kennykb@acm.org>

	* tests/chanio.test (chan-io-53.9):
	* tests/io.test (io-53.9): Made test cleanup robust against the
	possibility of slow process shutdown on Windows.

	* win/tcl.m4: Added -D_CRT_SECURE_NO_DEPRECATE and
	-DCRT_NONSTDC_NO_DEPRECATE to the MSVC compilation flags so that
	the compilation doesn't barf on perfectly reasonable Posix system
	calls.
	* win/configure: Manually patched (don't have the right autoconf
	to hand).

	* win/tclWinFile.c: (WinSymLinkDirectory): Fixed a problem that
	Tcl was creating an NTFS junction point (IO_REPARSE_TAG_MOUNT_POINT)
	but filling in the union member for a Vista symbolic link. We had
	gotten away with this error because the union member
	(SymbolicLinkReparseBuffer) was misdefined in this file and in the
	'winnt.h' in early versions of MinGW. MinGW 3.4.2 has the correct
	definition of SymbolicLinkReparseBuffer, exposing the mismatch,
	and making tests cmdAH-19.4.1, fCmd-28.*, and filename-11.* fail.

2008-04-04  Andreas Kupries  <andreask@activestate.com>

	* tests/io.test (io-53.9): Added testcase for [Bug 780533], based
	* tests/chanio.test: on Alexandre's test script. Also fixed
	problem with timer in preceding test, was not canceled properly in
	the ok case.

2008-04-04  Andreas Kupries  <andreask@activestate.com>

	* generic/tclIORChan.c (ReflectOutput): Allow zero return from
	write when input was zero-length anyway. Otherwise keept it an
	error, and separate the message from 'written too much'.

	* tests/ioCmd.test (iocmd-24.6): Testcase updated for changed
	message.

	* generic/tclIORChan.c (ReflectClose): Added missing removal of
	the now closed channel from the reflection map. Before we could
	crash the system by invoking 'chan postevent' on a closed
	reflected channel, dereferencing the dangling pointer in the map.

	* tests/ioCmd.test (iocmd-31.8): Testcase for the above.

2008-04-03  Andreas Kupries  <andreask@activestate.com>

	* generic/tclIO.c (CopyData): Applied patch [Bug 1932639] to
	* tests/io.test: prevent fcopy from calling -command synchronously
	* tests/chanio.test: the first time. Thanks to Alexandre Ferrieux
	<ferrieux@users.sourceforge.net> for report and patch.

2008-04-02  Andreas Kupries  <andreask@activestate.com>

	* generic/tclIO.c (CopyData): Applied patch for the fcopy problem
	[Bug 780533], with many thanks to Alexandre Ferrieux
	<ferrieux@users.sourceforge.net> for tracking it down and
	providing a solution. Still have to convert his test script into a
	proper test case.

2008-04-01  Andreas Kupries  <andreask@activestate.com>

	* generic/tclStrToD.c: Applied patch for [Bug 1839067] (fp
	* unix/tcl.m4: rounding setup on solaris x86, native cc), provided
	* unix/configure: by Michael Schlenker. configure regen'd.

2008-04-01  Don Porter	<dgp@users.sourceforge.net>

	* generic/tclStubLib.c (Tcl_InitStubs):	Added missing error message.
	* generic/tclPkg.c (Tcl_PkgInitStubsCheck):

2008-03-30  Kevin Kenny  <kennykb@acm.org>

	* generic/tclInt.h (TclIsNaN):
	* unix/configure.in: Added code to the configurator to check for
	                     a standard isnan() macro and use it if one
	                     is found.  This change avoids bugs where
	                     the test of ((d) != (d)) is optimized away
			     by an overaggressive compiler. [Bug 1783544]
	* generic/tclObj.c: Added missing #include <math.h> needed to
			    locate isnan() after the above change.

	* unix/configure: autoconf-2.61

	* tests/mathop.test (mathop-25.9, mathop-25.14): Modified tests
	to deal with (slightly buggy) math libraries in which pow()
	returns an incorrectly rounded result. [Bug 1808174]

2008-03-26  Don Porter	<dgp@users.sourceforge.net>

	*** 8.5.2 TAGGED FOR RELEASE ***

	* generic/tcl.h:	Bump to 8.5.2 for release.
	* library/init.tcl:
	* tools/tcl.wse.in:
	* unix/configure.in:
	* unix/tcl.spec:
	* win/configure.in:

	* unix/configure:	autoconf-2.59
	* win/configure:

	* changes:		Updated for 8.5.2 release.

2008-03-28  Donal K. Fellows  <dkf@users.sf.net>

	* tests/fCmd.test: Substantial rewrite to use many more tcltest
	features. Great reduction in quantity of [catch] gymnastics. Several
	buggy tests fixed, including one where the result of the previous test
	was being checked!

2008-03-27  Kevin B. Kenny <kennykb@acm.org>

	* library/tzdata/America/Marigot:
	* library/tztata/America/St_Barthelemy:
	* library/tzdata/America/Argentina/San_Luis:
	* library/tzdata/Asia/Ho_Chi_Minh:
	* library/tzdata/Asia/Kolkata:  (new files)
	* library/tzdata/America/Caracas:
	* library/tzdata/America/Havana:
	* library/tzdata/America/Santiago:
	* library/tzdata/America/Argentina/Buenos_Aires:
	* library/tzdata/America/Argentina/Catamarca:
	* library/tzdata/America/Argentina/Cordoba:
	* library/tzdata/America/Argentina/Jujuy:
	* library/tzdata/America/Argentina/La_Rioja:
	* library/tzdata/America/Argentina/Mendoza:
	* library/tzdata/America/Argentina/Rio_Gallegos:
	* library/tzdata/America/Argentina/San_Juan:
	* library/tzdata/America/Argentina/Tucuman:
	* library/tzdata/America/Argentina/Ushuaia:
	* library/tzdata/Asia/Baghdad:
	* library/tzdata/Asia/Calcutta:
	* library/tzdata/Asia/Damascus:
	* library/tzdata/Asia/Saigon:
	* library/tzdata/Pacific/Easter:
		Changes up to and including Olson's tzdata2008b.

2008-03-27  Daniel Steffen  <das@users.sourceforge.net>

	* unix/tcl.m4 (SunOS-5.1x): fix 64bit support for Sun cc. [Bug 1921166]

	* unix/configure: autoconf-2.59

2008-03-26  Don Porter	<dgp@users.sourceforge.net>

	* changes:		Updated for 8.5.2 release.

2008-03-24  Pat Thoyts  <patthoyts@users.sourceforge.net>

	* generic/tclBinary.c: [Bug 1923966] - crash in binary format
	* tests/binary.test:   Added tests for the above crash condition.

2008-03-21  Donal K. Fellows  <dkf@users.sf.net>

	* doc/switch.n: Clarified documentation in respect of two-argument
	invokation. [Bug 1899962]

	* tests/switch.test: Added more tests of regexp-mode compilation of
	the [switch] command. [Bug 1854435]

2008-03-20  Donal K. Fellows  <dkf@users.sf.net>

	* generic/tcl.h, generic/tclThreadAlloc.c: Tidied up the declarations
	of Tcl_GetMemoryInfo so that it is always defined. Will panic when
	called against a Tcl that was previously built without it at all,
	which is OK because that also indicates a serious mismatch between
	memory configuration options.

2008-03-19  Donal K. Fellows  <dkf@users.sf.net>

	* generic/tcl.h, generic/tclThreadAlloc.c (Tcl_GetMemoryInfo): Make
	sure this function is available when direct linking. [Bug 1868171]

	* tests/reg.test (reg-33.14): Marked nonPortable because some
	environments have small default stack sizes. [Bug 1905562]

2008-03-18  Andreas Kupries  <andreask@activestate.com>

	* library/tm.tcl (::tcl::tm::UnknownHandler): Changed 'source' to
	'source -encoding utf-8'. This fixes a portability problem of Tcl
	Modules pointed out by Don Porter. By using plain 'source' we were at
	the mercy of 'encoding system', making modules less portable than they
	could be. The exact scenario: A writes a TM in some weird encoding
	which is A's system encoding, distributes it, and somewhere else it
	cannot be read/used because the system encoding is different. Forcing
	the use of utf-8 makes the module portable.

	***INCOMPATIBILITY*** for all Tcl Modules already written in non-utf-8
	compatible encodings.

2008-03-18  Don Porter	<dgp@users.sourceforge.net>

	* generic/tclExecute.c:	Patch from Miguel Sofer to correct the
	alignment of memory allocated by GrowEvaluationStack(). [Bug 1914503]

2008-03-18  Andreas Kupries  <andreask@activestate.com>

	* library/tm.tcl (::tcl::tm::Defaults): Modified handling of
	environment variables. See [Bug 1914604]. Solution slightly different
	than proposed in the report. Using the underscored form TCLX_y_TM_PATH
	even if TCLX.y_TM_PATH exists. Also using a loop to cut prevent code
	replication.

2008-03-16  Donal K. Fellows  <dkf@users.sf.net>

	* generic/tclCompCmds.c (TclCompileDictForCmd): Correct the handling
	of stack space calculation (the jump pattern used was confusing the
	simple-minded code doing the calculations). [Bug 1903325]

	* doc/lreplace.n: Clarified documentation of what happens with
	negative indices. [Bug 1905809] Added example, tidied up formatting.

2008-03-14  Don Porter	<dgp@users.sourceforge.net>

	* generic/tclBasic.c (OldMathFuncProc):	Same workaround protection
	from bad TclStackAlloc() alignment. Thanks George Peter Staplin.

	* generic/tclCmdIL.c (Tcl_LsortObjCmd):	Use ckalloc() to allocate
	SortElement arrays instead of TclStackAlloc() which isn't getting
	alignment right. Workaround for [Bug 1914503].

2008-03-14  Reinhard Max  <max@suse.de>

	* generic/tclTest.c:  Ignore the return value of write() when we are
	* unix/tclUnixPipe.c: about to exit anyways.

2008-03-13  Daniel Steffen  <das@users.sourceforge.net>

	* unix/configure.in:	Use backslash-quoting instead of double-quoting
	* unix/tcl.m4:		for lib paths in tclConfig.sh. [Bug 1913622]
	* unix/configure:	autoconf-2.59

2008-03-13  Don Porter	<dgp@users.sourceforge.net>

	* changes:		Updated for 8.5.2 release.

	* generic/tclStrToD.c:	Resolve identifier conflict over "pow10" with
	libm in Cygwin and DJGPP. Thanks to Gordon Schumacher and Philip
	Moore. [Patch 1800636]

2008-03-12  Daniel Steffen  <das@users.sourceforge.net>

	* macosx/Tcl.xcodeproj/project.pbxproj:	Add support for Xcode 3.1
	* macosx/Tcl.xcodeproj/default.pbxuser:	CODE_SIGN_IDENTITY and
	* macosx/Tcl-Common.xcconfig:		'xcodebuild install'.

2008-03-12  Andreas Kupries <andreask@activestate.com>

	* doc/info.n: Replaced {expand} with {*}.

2008-03-12  Jeff Hobbs  <jeffh@ActiveState.com>

	* unix/Makefile.in (install-libraries):	Bump http to 2.7
	* win/Makefile.in (install-libraries):	Added -myaddr option to allow
	* library/http/http.tcl (http::geturl):	control of selected socket
	* library/http/pkgIndex.tcl:		interface. [Bug 559898]
	* doc/http.n, tests/http.test:		Added -keepalive and
	-protocol 1.1 with chunked transfer encoding support. [Bug 1063703,
	1470377, 219225] (default keepalive is 0)
	Added ability to override Host in -headers. [Bug 928154]
	Added -strict option to control URL validation on per-call basis.
	[Bug 1560506]

2008-03-11  Jeff Hobbs  <jeffh@ActiveState.com>

	* library/http/http.tcl (http::geturl): Add -method option to support
	* tests/http.test (http-3.1):		http PUT and DELETE requests.
	* doc/http.n:				[Bug 1599901, 862554]

	* library/http/http.tcl: Whitespace changes, code cleanup. Allow http
	to be re-sourced without overwriting http state.

2008-03-11  Daniel Steffen  <das@users.sourceforge.net>

	* generic/tclEncoding.c (LoadEscapeEncoding): Avoid leaking escape
	sub-encodings, fixes encoding-11.1 failing after iso2022-jp loaded.
	[Bug 1893053]

	* macosx/tclMacOSXNotify.c: Avoid using CoreFoundation after fork() on
	Darwin 9 even when TclpCreateProcess() uses vfork().

	* macosx/Tcl.xcodeproj/project.pbxproj:	Add support for Xcode 3.1 and
	* macosx/Tcl.xcodeproj/default.pbxuser:	configs for building with
	* macosx/Tcl-Common.xcconfig:		gcc-4.2 and llvm-gcc-4.2.

	* unix/tclUnixPort.h:			Workaround vfork() problems
						in llvm-gcc-4.2.1 -O4 build.

	* unix/tclUnixPort.h:			Move MODULE_SCOPE compat define
						to top [Bug 1911102].

	* macosx/GNUmakefile:			Fix quoting to allow paths to
	* macosx/Tcl-Common.xcconfig:		${builddir} and ${INSTALL_ROOT}
	* unix/Makefile.in:			to contain spaces.
	* unix/configure.in:
	* unix/install-sh:
	* unix/tcl.m4:
	* tests/ioCmd.test:

	* unix/configure:			autoconf-2.59

	* unix/Makefile.in (install-strip):	Strip non-global symbols from
						dynamic library.

	* unix/tclUnixNotfy.c:			Fix warning.

	* tests/exec.test (exec-9.7):		Reduce timing sensitivity
	* tests/socket.test (socket-2.11):	(esp. on multi-proc machines).

	* tests/fCmd.test (fCmd-9.4):		Skip on Darwin 9 (xfail).

2008-03-11  Miguel Sofer  <msofer@users.sf.net>

	* generic/tclVar.c (TclDeleteNamespaceVars):
	* tests/var.test (var-8.2): Unset traces on vars should be called with
	a FQ named during namespace deletion. This was causing infinite loops
	when unset traces recreated the var, as reported by Julian Noble. [Bug
	1911919]

2008-03-10  Don Porter	<dgp@users.sourceforge.net>

	* changes:		Updated for 8.5.2 release.

	* doc/http.n:	Revised to indicate that [package require http 2.5.5]
	is needed to get all the documented commands ([http::meta]).

	* generic/tclEvent.c (TclDefaultBgErrorHandlerObjCmd):  Added error
	* tests/event.test (event-5.*):	checking to protect against callers
	passing invalid return options dictionaries. [Bug 1901113]

	* generic/tclBasic.c (ExprAbsFunc):	Revised so that the abs()
	* tests/expr.test:	function and the [::tcl::mathfunc::abs]
	command do not return the value of -0, or equivalent values with more
	alarming string reps like -1e-350. [Bug 1893815]

2008-03-07  Andreas Kupries  <andreask@activestate.com>

	* generic/tclResult.c (ReleaseKeys): Workaround for [Bug 1904907].
	Reset the return option keys to NULL to allow full re-initialization
	by GetKeys(). This introduces a memory leak for the key objects, but
	gets us around a crash in the finalization of reflected channels when
	handling returns, either at compile- or runtime. In both cases we
	access the keys after they have been released by their thread exit
	handler. A proper fix is entangled with the untangling of the
	finalization ordering and attendant issues. For now we choose the
	lesser evil.

2008-03-07  Don Porter	<dgp@users.sourceforge.net>

	* generic/tclExecute.c (Tcl_ExprObj):	Revised expression bytecode
	compiling so that bytecodes invalid due to changing context or due to
	the difference between expressions and scripts are not reused. [Bug
	1899164]

	* generic/tclCmdAH.c:	Revised direct evaluation implementation of
	[expr] so that [expr $e] caches compiled bytecodes for the expression
	as the intrep of $e.

	* tests/execute.test (execute-6.*):	More tests checking that
	script bytecode is invalidated in the right situations.

2008-03-07  Donal K. Fellows  <donal.k.fellows@man.ac.uk>

	* win/configure.in: Add AC_HEADER_STDC to support msys/win64.

2008-03-06  Donal K. Fellows  <dkf@users.sf.net>

	* doc/namespace.n: Minor tidying up. [Bug 1909019]

2008-03-04  Don Porter	<dgp@users.sourceforge.net>

	* tests/execute.test (6.3,4):	Added tests for [Bug 1899164].

2008-03-03  Reinhard Max  <max@suse.de>

	* unix/tclUnixChan.c: Fix mark and space parity on Linux, which uses
	CMSPAR instead of PAREXT.

2008-03-02  Miguel Sofer  <msofer@users.sf.net>

	* generic/tclNamesp.c (GetNamespaceFromObj):
	* tests/interp.test (interp-28.2): Spoil the intrep of an nsNameType
	obj when the reference crosses interpreter boundaries.

2008-02-29  Don Porter	<dgp@users.sourceforge.net>

	* generic/tclResult.c (Tcl_SetReturnOptions):	Revised the refcount
	management of Tcl_SetReturnOptions to become that of a conventional
	Consumer routine.  Thanks to Peter Spjuth for pointing out the
	difficulties calling Tcl_SetReturnOptions with non-0-count value for
	options.
	* generic/tclExecute.c (INST_RETURN_STK): Revised the one caller
	within Tcl itself which passes a non-0-count value to
	Tcl_SetReturnOptions().

	* generic/tclBasic.c (Tcl_AppendObjToErrorInfo):	Revised the
	refcount management of Tcl_AppendObjToErrorInfo to become that of a
	conventional Consumer routine. This preserves the ease of use for the
	overwhelming common callers who pass in a 0-count value, but makes the
	proper call with a non-0-count value less surprising.
	* generic/tclEvent.c (TclDefaultBgErrorHandlerObjCmd):	Revised the
	one caller within Tcl itself which passes a non-0-count value to
	Tcl_AppendObjToErrorInfo().

2008-02-28  Joe English  <jenglish@users.sourceforge.net>

	* unix/tclPort.h, unix/tclCompat.h, unix/tclUnixChan.h: Reduce scope
	of <sys/filio.h> and <sys/ioctl.h> #includes. [Patch 1903339]

2008-02-28  Joe English  <jenglish@users.sourceforge.net>

	* unix/tclUnixChan.c, unix/tclUnixNotfy.c, unix/tclUnixPipe.c:
	Consolidate all code conditionalized on -DUSE_FIONBIO into one place.
	* unix/tclUnixPort.h, unix/tclUnixCompat.c: New routine
	TclUnixSetBlockingMode() [Patch 1903339].

2008-02-28  Don Porter	<dgp@users.sourceforge.net>

	* generic/tclBasic.c (TclEvalObjvInternal):	Plug memory leak when
	an enter trace deletes or changes the command, prompting a reparsing.
	Don't let the second pass lose commandPtr value allocated during the
	first pass.

	* generic/tclCompExpr.c (ParseExpr):	Plug memory leak in error
	message generation.

	* generic/tclStringObj.c (Tcl_AppendFormatToObj): [format %llx $big]
	leaked an mp_int.

	* generic/tclCompCmds.c (TclCompileReturnCmd):	The 2007-10-18 commit
	to optimize compiled [return -level 0 $x] [RFE 1794073] introduced a
	memory leak of the return options dictionary. Fixing that.

2008-02-27  Pat Thoyts  <patthoyts@users.sourceforge.net>

	* library/http/http.tcl: [Bug 705956] - fix inverted logic when
	cleaning up socket error in geturl.

2008-02-27  Kevin B. Kenny  <kennykb@acm.org>

	* doc/clock.n: Corrected minor indentation gaffe in the penultimate
	paragraph. [Bug 1898025]
	* generic/tclClock.c (ParseClockFormatArgs): Changed to check that the
	clock value is in the range of a 64-bit integer. [Bug 1862555]
	* library/clock.tcl (::tcl::clock::format, ::tcl::clock::scan,
	(::tcl::clock::add, ::tcl::clock::LocalizeFormat): Fixed bugs in
	caching of localized strings that caused weird results when localized
	date/time formats were used. [Bug 1902423]
	* tests/clock.test (clock-61.*, clock-62.1): Regression tests for [Bug
	1862555] and [Bug 1902423].

2008-02-26  Joe English  <jenglish@users.sourceforge.net>

	* generic/tclIOUtil.c, unix/tclUnixPort.h, unix/tclUnixChan.c:
	Remove dead/unused portability-related #defines and unused conditional
	code.  See [Patch 1901828] for discussion.

2008-02-26  Joe English  <jenglish@users.sourceforge.net>

	* generic/tclIORChan.c (enum MethodName),
	* generic/tclCompExpr.c (enum Marks): More stray trailing ","s

2008-02-26  Joe English  <jenglish@users.sourceforge.net>

	* unix/configure.in(socklen_t test): Define socklen_t as "int" if
	missing, not "unsigned". Use AC_TRY_COMPILE instead of
	AC_EGREP_HEADER.
	* unix/configure: regenerated.

2008-02-26  Joe English  <jenglish@users.sourceforge.net>

	* generic/tclCompile.h: Remove stray trailing "," from enum
	InstOperandType definition (C99ism).

2008-02-26  Jeff Hobbs  <jeffh@ActiveState.com>

	* generic/tclUtil.c (TclReToGlob): Fix the handling of the last star
	* tests/regexpComp.test:	   possibly being escaped in
	determining right anchor. [Bug 1902436]

2008-02-26  Pat Thoyts  <patthoyts@users.sourceforge.net>

	* library/http/pkgIndex.tcl: Set version 2.5.5
	* library/http/http.tcl:     It is better to do the [eof] check after
	trying to read from the socket. No clashes found in testing. Added
	http::meta command to access the http headers. [Bug 1868845]

2008-02-22  Pat Thoyts  <patthoyts@users.sourceforge.net>

	* library/http/pkgIndex.tcl: Set version 2.5.4
	* library/http/http.tcl:     Always check that the state array exists
	in the http::status command. [Bug 1818565]

2008-02-13  Don Porter	<dgp@users.sourceforge.net>

	* generic/tcl.h:	Bump version number to 8.5.2b1 to distinguish
	* library/init.tcl:	CVS development snapshots from the 8.5.1 and
	* unix/configure.in:	8.5.2 releases.
	* unix/tcl.spec:
	* win/configure.in:
	* README

	* unix/configure:	autoconf (2.59)
	* win/configure:

2008-02-12  Donal K. Fellows  <donal.k.fellows@man.ac.uk>

	* generic/tclCompCmds.c (TclCompileSwitchCmd): Corrected logic for
	* tests/switch.test (switch-10.15): handling -nocase compilation; the
	-exact -nocase option cannot be compiled currently. [Bug 1891827]

	* unix/README: Documented missing configure flags. [Bug 1799011]

2008-02-06  Kevin B. Kenny  <kennykb@acm.org>

	* doc/clock.n (%N): Corrected an error in the explanation of the %N
	format group.
	* generic/tclClock.c (ClockParseformatargsObjCmd):
	* library/clock.tcl (::tcl::clock::format):
	* tests/clock.test (clock-1.0, clock-1.4):
	Performance enhancements in [clock format] (moving the analysis of
	$args into C code, holding on to Tcl_Objs with resolved command names,
	[lassign] in place of [foreach], avoiding [namespace which] for
	command resolution).

2008-02-04  Don Porter	<dgp@users.sourceforge.net>

	*** 8.5.1 TAGGED FOR RELEASE ***

	* changes:		Updated for 8.5.1 release.

	* generic/tcl.h:	Bump to 8.5.1 for release.
	* library/init.tcl:
	* tools/tcl.wse.in:
	* unix/configure.in:
	* unix/tcl.spec:
	* win/configure.in:

	* unix/configure:	autoconf-2.59
	* win/configure:

2008-02-04  Miguel Sofer  <msofer@users.sf.net>

	* generic/tclExecute.c (INST_CONCAT1): Fix optimisation for in-place
	concatenation (was going over String type)

2008-02-02  Daniel Steffen  <das@users.sourceforge.net>

	* unix/configure.in (Darwin):	Correct Info.plist year substitution in
					non-framework builds.

	* unix/configure:		autoconf-2.59

2008-01-30  Miguel Sofer  <msofer@users.sf.net>

	* generic/tclInterp.c (Tcl_GetAlias): Fix for [Bug 1882373], thanks go
	to an00na.

2008-01-30  Donal K. Fellows  <donal.k.fellows@man.ac.uk>

	* tools/tcltk-man2html.tcl: Reworked manual page scraper to do a
	proper job of handling references to Ttk options. [Tk Bug 1876493]

2008-01-29  Donal K. Fellows  <donal.k.fellows@man.ac.uk>

	* doc/man.macros (SO, SE): Adjusted macros so that it is possible for
	Ttk to have its "standard options" on a manual page that is not called
	"options". [Tk Bug 1876493]

2008-01-25  Don Porter	<dgp@users.sourceforge.net>

	* changes:		Updated for 8.5.1 release.

2008-01-23  Don Porter	<dgp@users.sourceforge.net>

	* generic/tclInt.h:		New macro TclGrowParseTokenArray() to
	* generic/tclCompCmds.c:	simplify code that might need to grow
	* generic/tclCompExpr.c:	an array of Tcl_Tokens in the parsePtr
	* generic/tclParse.c:		field of a Tcl_Parse. Replaces the
	TclExpandTokenArray() routine via replacing:
		int needed = parsePtr->numTokens + growth;
		while (needed > parsePtr->tokensAvailable) {
		    TclExpandTokenArray(parsePtr);
		}
	with:
		TclGrowParseTokenArray(parsePtr, growth);
	This revision merged over from dgp-refactor branch.

	* generic/tclCompile.h:	Demote TclCompEvalObj() from internal stubs to
	* generic/tclInt.decls:	a MODULE_SCOPE routine declared in
	tclCompile.h.

	* generic/tclIntDecls.h:	make genstubs
	* generic/tclStubInit.c:

2008-01-22  Don Porter	<dgp@users.sourceforge.net>

	* generic/tclTimer.c (AfterProc):	Replace Tcl_EvalEx() with
	Tcl_EvalObjEx() to evaluate [after] callbacks. Part of trend to favor
	compiled execution over direct evaluation.

2008-01-22  Miguel Sofer  <msofer@users.sf.net>

	* generic/tclCmdIl.c (Tcl_LreverseObjCmd):
	* tests/cmdIL.test (cmdIL-7.7): Fix crash on reversing an empty list.
	[Bug 1876793]

2008-01-20  Jeff Hobbs  <jeffh@ActiveState.com>

	* unix/README: Minor typo fixes [Bug 1853072]

	* generic/tclIO.c (TclGetsObjBinary): Operate on topmost channel.
	[Bug 1869405] (Ficicchia)

2008-01-17  Don Porter	<dgp@users.sourceforge.net>

	* generic/tclCompExpr.c:	Revision to preserve parsed intreps of
	numeric and boolean literals when compiling expressions with (optimize
	== 1).

2008-01-15  Miguel Sofer  <msofer@users.sf.net>

	* generic/tclCompExpr.c: Add an 'optimize' argument to
	* generic/tclCompile.c:  TclCompileExpr() to profit from better
	* generic/tclCompile.h:  literal management according to usage.
	* generic/tclExecute.c:

	* generic/tclCompExpr.c: Fix literal leak in exprs [Bug 1869989] (dgp)
	* generic/tclExecute.c:
	* tests/compExpr.test:

	* doc/proc.n: Changed wording for access to non-local variables; added
	mention to [namespace upvar]. Lame attempt at dealing with
	documentation. [Bug 1872708]

2008-01-15  Miguel Sofer  <msofer@users.sf.net>

	* generic/tclBasic.c:    Replacing 'operator' by 'op' in the def of
	* generic/tclCompExpr.c: struct TclOpCmdClientData to accommodate C++
	* generic/tclCompile.h:  compilers. [Bug 1855644]

2008-01-13  Jeff Hobbs  <jeffh@ActiveState.com>

	* win/tclWinSerial.c (SerialCloseProc, TclWinOpenSerialChannel): Use
	critical section for read & write side. [Bug 1353846] (newman)

2008-01-11  Miguel Sofer  <msofer@users.sf.net>

	* unix/tclUnixThrd.c (TclpThreadGetStackSize): Restore stack checking
	functionality in freebsd. [Bug 1850424]

	* unix/tclUnixThrd.c (TclpThreadGetStackSize): Fix for crash in
	freebsd. [Bug 1860425]

2008-01-10  Don Porter	<dgp@users.sourceforge.net>

	* generic/tclStringObj.c (Tcl_AppendFormatToObj):  Correct failure to
	* tests/format.test:	account for big.used == 0 corner case in the
	%ll(idox) format directives. [Bug 1867855]

2008-01-09  George Peter Staplin <georgeps@xmission.com>

	* doc/vwait.n: Add a missing be to fix a typo.

2008-01-04  Jeff Hobbs  <jeffh@ActiveState.com>

	* tools/tcltk-man2html.tcl (make-man-pages): Make man page title use
	more specific info on lhs to improve tabbed browser view titles.

2008-01-02  Donal K. Fellows  <dkf@users.sf.net>

	* doc/binary.n: Fixed documentation bug reported on tcl-core, and
	reordered documentation to discourage people from using the hex
	formatter that is hardly ever useful.

2008-01-02  Don Porter	<dgp@users.sourceforge.net>

	* generic/tcl.h:	Bump version number to 8.5.1b1 to distinguish
	* library/init.tcl:	CVS development snapshots from the 8.5.0 and
	* unix/configure.in:	8.5.1 releases.
	* unix/tcl.spec:
	* win/configure.in:
	* README

	* unix/configure:	autoconf (2.59)
	* win/configure:

2007-12-31  Donal K. Fellows  <dkf@users.sf.net>

	* doc/dict.n: Clarified meaning of dictionary values following
	discussion on comp.lang.tcl.

2007-12-26  Miguel Sofer  <msofer@users.sf.net>

	* generic/tclCmdIL.c: More [lsort] data handling streamlines. The
	function MergeSort is gone, essentially inlined into Tcl_LsortObjCmd.
	It is not a straight inlining, two loops over all lists elements where
	merged in the process: the linked list elements are now built and
	merged into the temporary sublists in the same pass.

2007-12-25  Miguel Sofer  <msofer@users.sf.net>

	* generic/tclCmdIL.c: More [lsort] data handling streamlines. Extra
	mem reqs of latest patches removed, restored to previous mem profile.
	Improved -unique handling, now eliminating repeated elems immediately
	instead of marking them to avoid reinsertion at the end.

2007-12-23  Jeff Hobbs  <jeffh@ActiveState.com>

	* generic/tclCompCmds.c (TclCompileRegexpCmd):  TCL_REG_NOSUB cannot
	* tests/regexp.test (regexp-22.2):		be used because it
	* tests/regexpComp.test:	[Bug 1857126]	disallows backrefs.

2007-12-21  Miguel Sofer  <msofer@users.sf.net>

	* generic/tclCmdIL.c: Speed patch for lsort [Patch 1856994].

2007-12-21  Miguel Sofer  <msofer@users.sf.net>

	* generic/tclCmdIL.c (Tcl_LsortObjCmd, Tcl_LsearchObjCmd): Avoid
	calling SelectObjFromSublist when there are no sublists.

2007-12-21  Miguel Sofer  <msofer@users.sf.net>

	* generic/tclCmdIL.c (Tcl_LsortObjCmd): Preallocate a listObj of
	sufficient length for the sorted list instead of growing it. Second
	commit replaces calls to Tcl_ListObjAppenElement with direct access to
	the internal rep.

2007-12-19  Don Porter	<dgp@users.sourceforge.net>

	*** 8.5.0 TAGGED FOR RELEASE ***

	* changes:		Updated for 8.5.0 release.

2007-12-19  Jeff Hobbs  <jeffh@ActiveState.com>

	* generic/tclCompCmds.c (TclCompileSwitchCmd):	update switch -regexp
	* tests/switch.test-14.*:			compilation to pass
	the cflags to INST_REGEXP (changed on 12-07).  Added tests for
	switch -regexp compilation (need more). [Bug 1854399]

2007-12-18  Don Porter	<dgp@users.sourceforge.net>

	* changes:		Updated for 8.5.0 release.

2007-12-18  Donal K. Fellows  <donal.k.fellows@manchester.ac.uk>

	* generic/regguts.h, generic/regc_color.c, generic/regc_nfa.c:
	Fixes for problems created when processing regular expressions that
	generate very large automata. An enormous number of thanks to Will
	Drewry <wad_at_google.com>, Tavis Ormandy <taviso_at_google.com>,
	and Tom Lane <tgl_at_sss.pgh.pa.us> from the Postgresql crowd for
	their help in tracking these problems down. [Bug 1810264]

2007-12-17  Don Porter	<dgp@users.sourceforge.net>

	* changes:		Updated for 8.5.0 release.

2007-12-17  Miguel Sofer  <msofer@users.sf.net>

	* generic/tclAlloc.c:
	* generic/tclExecute.c:
	* generic/tclInt.h:
	* generic/tclThreadAlloc.c: Fix alignment for memory returned by
	TclStackAlloc; insure that all memory allocators align to 16-byte
	boundaries on 64 bit platforms [Bug 1851832, 1851524]

2007-12-14  Jeff Hobbs  <jeffh@ActiveState.com>

	* generic/tclIOUtil.c (FsAddMountsToGlobResult): fix the tail
	conversion of vfs mounts. [Bug 1602539]

	* win/README: updated notes

2007-12-14  Pat Thoyts  <patthoyts@users.sourceforge.net>

	* tests/winFile.test: Fixed tests for win2k with long machine name

2007-12-14  Pat Thoyts <patthoyts@users.sourceforge.net>

	* win/nmakehlp.c:  Support compilation with MSVC9 for AMD64.
	* win/makefile.vc:

2007-12-13  Donal K. Fellows  <donal.k.fellows@manchester.ac.uk>

	* doc/trace.n: Clarified documentation of enterstep and leavestep
	traces, including adding example. [Bug 614282, 1701540, 1755984]

2007-12-12  Don Porter	<dgp@users.sourceforge.net>

	* doc/IntObj.3:	Update docs for the Tcl_GetBignumAndClearObj() ->
	Tcl_TakeBignumFromObj() revision [TIP 298].  Added docs for the
	Tcl_InitBignumFromDouble() routine. [Bug 1446971].

	* changes:		Updated for 8.5.0 release.

2007-12-10  Jeff Hobbs  <jeffh@ActiveState.com>

	* generic/tclUtil.c (TclReToGlob): reduce escapes in conversion
	when not necessary

	* generic/tclInt.decls:  move TclByteArrayMatch and TclReToGlob
	* generic/tclIntDecls.h: to tclInt.h from stubs.
	* generic/tclStubInit.c: Add flags var to TclByteArrayMatch for
	* generic/tclInt.h:      future extensibility
	* generic/tcl.h:  define TCL_MATCH_EXACT doc for Tcl_StringCaseMatch.
	* doc/StrMatch.3: It is compatible with existing usage.
	* generic/tclExecute.c (INST_STR_MATCH): flag for TclByteArrayMatch
	* generic/tclUtil.c (TclByteArrayMatch, TclStringMatchObj):
	* generic/tclRegexp.c (Tcl_RegExpExecObj):
	* generic/tclCmdMZ.c (StringMatchCmd): Use TclStringMatchObj
	* tests/string.test (11.9.* 11.10.*): more tests

2007-12-10  Joe English  <jenglish@users.sourceforge.net>

	* doc/string.n, doc/UniCharIsAlpha.3: Fix markup errors.
	* doc/CrtCommand.3, doc/CrtMathFnc.3, doc/FileSystem.3,
	* doc/GetStdChan.3, doc/OpenFileChnl.3, doc/SetChanErr.3,
	* doc/eval.n, doc/filename.n: Consistency: Move "KEYWORDS" section
	after "SEE ALSO".

2007-12-10  Daniel Steffen  <das@users.sourceforge.net>

	* tools/genStubs.tcl:		fix numerous issues handling 'macosx',
					'aqua' or 'x11' entries interleaved
					with 'unix' entries [Bug 1834288]; add
					genStubs::export command
					[Tk FR 1716117]; cleanup formatting.

	* generic/tcl.decls:		use new genstubs 'export' command to
	* generic/tclInt.decls:		mark exported symbols not in stubs
	* generic/tclTomMath.decls:	table [Tk FR 1716117]; cleanup
					formatting.

	* generic/tclDecls.h:		regen with new genStubs.tcl.
	* generic/tclIntDecls.h:	[Bug 1834288]
	* generic/tclIntPlatDecls.h:
	* generic/tclPlatDecls.h:
	* generic/tclStubInit.c:

2007-12-09  Jeff Hobbs  <jeffh@ActiveState.com>

	* tests/io.test, tests/chanio.test (io-73.1): Make sure to invalidate
	* generic/tclIO.c (SetChannelFromAny):        internal rep only after
	validating channel rep. [Bug 1847044]

2007-12-08  Donal K. Fellows  <dkf@users.sf.net>

	* doc/expr.n, doc/mathop.n: Improved the documentation of the
	operators. [Bug 1823622]

	* generic/tclBasic.c (builtInCmds): Corrected list of hidden and
	* doc/interp.n (SAFE INTERPRETERS): exposed commands so that the
	documentation and reality now match. [Bug 1662436]

2007-12-07  Jeff Hobbs  <jeffh@ActiveState.com>

	* generic/tclExecute.c (TclExecuteByteCode INST_REGEXP):
	* generic/tclCompCmds.c (TclCompileRegexpCmd): Pass correct RE
	compile flags at compile time, and use TCL_REG_NOSUB.

	* generic/tclIOCmd.c (FinalizeIOCmdTSD, Tcl_PutsObjCmd): cache
	stdout channel object for [puts $str] calls.

2007-12-06  Don Porter	<dgp@users.sourceforge.net>

	* README:	Remove mention of dead comp.lang.tcl.announce
	newsgroup.  [Bug 1846433].

	* unix/README:	Mention the stub library created by `make` and warn
	about the effect of embedded paths in the installed binaries.
	Thanks to Larry Virden.  [Bug 1794084]

	* doc/AddErrInfo.3:	Documentation for the new routines in TIP 270.
	* doc/Interp.3:
	* doc/StringObj.3:

2007-12-06  Don Porter	<dgp@users.sourceforge.net>

	* doc/namespace.n:	Documentation for zero-argument form of
	[namespace import] (TIP 261) [Bug 1596416]

2007-12-06  Jeff Hobbs  <jeffh@ActiveState.com>

	* generic/tclInt.h: add TclGetChannelFromObj decl
	(TclMatchIsTrivial): simplify TclMatchIsTrivial to remove ] check.

2007-12-06  Donal K. Fellows  <donal.k.fellows@manchester.ac.uk>


	* generic/tclBasic.c (Tcl_CreateInterp): Simplify the setting up of
	* generic/tclIOCmd.c (TclInitChanCmd):	 the [chan] ensemble. This
	* library/init.tcl:			 gets rid of quite a bit of
	code and makes it possible to understand the whole with less effort.

	* generic/tclCompCmds.c (TclCompileEnsemble): Ensure that the right
	number of tokens are copied. [Bug 1845320]

	* generic/tclNamesp.c (TclMakeEnsemble): Added missing release of a
	DString. [Bug 1845397]

2007-12-05  Jeff Hobbs  <jeffh@ActiveState.com>

	* generic/tclIO.h:    Create Tcl_Obj for Tcl channels to reduce
	* generic/tclIO.c:    overhead in lookup by Tcl_GetChannel.  New
	* generic/tclIOCmd.c: TclGetChannelFromObj for internal use.
	* generic/tclIO.c (WriteBytes, WriteChars): add opt check to avoid
	EOL translation when not linebuffered or using lf. [Bug 1845092]

2007-12-05  Miguel Sofer  <msofer@users.sf.net>

	* tests/stack.test: made the tests for stack overflow not care
	about which mechanism caused the error (interp's recursion limit
	or C-stack depth detector).

2007-12-05  Jeff Hobbs  <jeffh@ActiveState.com>

	* win/configure, win/tcl.m4 (LIBS_GUI): mingw needs -lole32
	-loleaut32 but not msvc for Tk's [send]. [Bug 1844749]

2007-12-05  Donal K. Fellows  <donal.k.fellows@manchester.ac.uk>

	* generic/tclCmdIL.c (Tcl_LsearchObjCmd): Prevent shimmering crash
	when -exact and -integer/-real are mixed. [Bug 1844789]

2007-12-03  Donal K. Fellows  <dkf@users.sf.net>

	* unix/tclUnixChan.c (CreateSocketAddress): Add extra #ifdef-fery to
	make code compile on BSD 5. [Bug 1618235, again]

2007-12-03  Don Porter	<dgp@users.sourceforge.net>

	* library/tcltest/tcltest.tcl:	Bump tcltest to version 2.3.0 so that
	* library/tcltest/pkgIndex.tcl: we release a stable tcltest with a
	* unix/Makefile.in:	stable Tcl.
	* win/Makefile.in:

2007-12-03  Jeff Hobbs  <jeffh@ActiveState.com>

	* win/configure, win/tcl.m4 (LIBS_GUI): remove ole32.lib oleaut32.lib

2007-12-03  Donal K. Fellows  <donal.k.fellows@manchester.ac.uk>

	* generic/tclCompCmds.c (TclCompileSwitchCmd): Adjusted the [switch]
	* generic/tclCmdMZ.c (Tcl_SwitchObjCmd):       command so that when
	passed two arguments, no check for options are performed. This is OK
	since in the two-arg case, detecting an option would definitely lead
	to a syntax error. [Patch 1836519]

2007-11-29  Jeff Hobbs  <jeffh@ActiveState.com>

	* win/makefile.vc: add ws2_32.lib to baselibs
	* win/configure, win/tcl.m4: add ws2_32.lib / -lws2_32 to build.
	* win/tclWinSock.c: remove dyn loading of winsock, assume that it is
	always available now.

2007-11-29  Don Porter	<dgp@users.sourceforge.net>

	* generic/tclWinSock.c (InitializeHostName):	Correct error in
	buffer length tracking. After gethostname() writes into a buffer,
	convert only the written string to internal encoding, not the whole
	buffer.

2007-11-28  Don Porter	<dgp@users.sourceforge.net>

	* generic/tclConfig.c:	Corrected failure of the [::foo::pkgconfig]
	command to clean up registered configuration data when the query
	command is deleted from the interp. [Bug 983501]

	* generic/tclNamesp.c (Tcl_SetEnsembleMappingDict):	Added checks
	that the dict value passed in is in the format required to make the
	internals of ensembles work. [Bug 1436096]

	* generic/tclIO.c:	Simplify test and improve accuracy of error
	message in latest changes.

2007-11-28  Pat Thoyts  <patthoyts@users.sourceforge.net>

	* generic/tclIO.c: -eofchar must support no eofchar.

2007-11-27  Miguel Sofer  <msofer@users.sf.net>

	* generic/tclBasic.c: remove unneeded call in Tcl_CreateInterp, add
	comments.

2007-11-27  Don Porter	<dgp@users.sourceforge.net>

	* win/tclWinSock.c:	Add mising encoding conversion of the [info
	hostname] value from the system encoding to Tcl's internal encoding.

	* doc/chan.n:		"Fix" the limitation on channel -eofchar
	* doc/fconfigure.n:	values to single byte characters by documenting
	* generic/tclIO.c:	it and making it fail loudly. Thanks to Stuart
	* tests/chan.test:	Cassoff for contributing the fix. [Bug 800753]

2007-11-26  Miguel Sofer  <msofer@users.sf.net>

	* generic/tclBasic.c:
	* generic/tclInt.h:
	* unix/tclUnixInit.c:
	* unix/tclUnixThrd.c: Fix stack checking via workaround for bug in
	glibc's pthread_attr_get_np, patch from [Bug 1815573]. Many thanks to
	Sergei Golovan (aka Teo) for detecting the bug and helping diagnose
	and develop the fix.

2007-11-24  Donal K. Fellows  <dkf@users.sf.net>

	* generic/tclCompCmds.c (TclCompileDictAppendCmd): Fix bug in [dict
	append] compiler which caused strange stack corruption. [Bug 1837392]

2007-11-23  Andreas Kupries  <andreask@activestate.com>

	* generic/tclIORChan.c: Fixed a problem with reflected channels. 'chan
	postevent' is defined to work only from within the interpreter
	containing the handler command. Sensible, we want only handler
	commands to use it. It identifies the channel by handle. The channel
	moves to a different interpreter or thread. The interpreter containing
	the handler command doesn't know the channel any longer. 'chan
	postevent' fails, not finding the channel any longer. Uhm.

	Fixed by creating a second per-interpreter channel table, just for
	reflected channels, where each interpreter remembers for which
	reflected channels it has the handler command. This info does not move
	with the channel itself. The table is updated by 'chan create', and
	used by 'chan postevent'.

	* tests/ioCmd.test: Updated the testsuite.

2007-11-23  Jeff Hobbs  <jeffh@ActiveState.com>

	* generic/tclVar.c (Tcl_ArrayObjCmd): handle the right data for
	* tests/var.test (var-14.2):          [array names $var -glob $ptn]

2007-11-23  Donal K. Fellows  <donal.k.fellows@manchester.ac.uk>

	* generic/tclCmdMZ.c (String*Cmd, TclInitStringCmd): Rebuilt [string]
	* generic/tclCompCmds.c (TclCompileString*Cmd): as an ensemble.

2007-11-22  Donal K. Fellows  <dkf@users.sf.net>

	* generic/tclDictObj.c (Dict*Cmd,TclInitDictCmd): Rebuilt the [dict]
	* generic/tclCompCmds.c (TclCompileDict*Cmd): command as an ensemble.

2007-11-22  Donal K. Fellows  <donal.k.fellows@manchester.ac.uk>

	* generic/tclCmdMZ.c (Tcl_StringObjCmd): Rewrote the [string] and
	* generic/tclDictObj.c (Tcl_DictObjCmd): [dict] implementations to be
	ready for conversion to ensembles.

	* tests/string.test (string-12.22): Flag shimmering bug found in
	[string range].

2007-11-21  Donal K. Fellows  <dkf@users.sf.net>

	* generic/tclCompCmds.c (TclCompileEnsemble): Rewrote the ensemble
	compiler to remove many of the limitations. Can now compile scripts
	that use unique prefixes of subcommands, and which have mappings of a
	command to multiple words (provided the first is a compilable command
	of course).

2007-11-21  Donal K. Fellows  <donal.k.fellows@manchester.ac.uk>

	* generic/tclNamesp.c (TclMakeEnsemble): Factor out the code to set up
	a core ensemble from a table of information about subcommands, ready
	for reuse within the core.

	* generic/various: Start to return more useful Error codes, currently
	mainly on assorted lookup failures.

2007-11-20  Donal K. Fellows  <dkf@users.sf.net>

	* generic/tclDictObj.c: Changed the underlying implementation of the
	hash table used in dictionaries to additionally keep all entries in
	the hash table in a linked list, which is only ever added to at the
	end. This makes iteration over all entries in the dictionary in
	key insertion order a trivial operation, and so cleans up a great deal
	of complexity relating to dictionary representation and stability of
	iteration order.

	***POTENTIAL INCOMPATIBILITY***
	For any code that depended on the (strange) old iteration order.

	* generic/tclConfig.c (QueryConfigObjCmd): Correct usage of
	Tcl_WrongNumArgs.

2007-11-19  Don Porter	<dgp@users.sourceforge.net>

	*** 8.5b3 TAGGED FOR RELEASE ***

	* README:		Bump version number to 8.5b3.
	* generic/tcl.h:
	* library/init.tcl:
	* tools/tcl.wse.in:
	* unix/configure.in:
	* unix/tcl.spec:
	* win/configure.in:

	* unix/configure:	autoconf (2.59)
	* win/configure:

	* changes:		Updated for 8.5b3 release.

2007-11-19  Kevin Kenny  <kennykb@users.sourceforge.net>

	* library/tzdata/Africa/Cairo:
	* library/tzdata/America/Campo_Grande:
	* library/tzdata/America/Caracas:
	* library/tzdata/America/Cuiaba:
	* library/tzdata/America/Havana:
	* library/tzdata/America/Sao_Paulo:
	* library/tzdata/Asia/Damascus:
	* library/tzdata/Asia/Gaza:
	* library/tzdata/Asia/Tehran:  Olson's tzdata2007i imported.

2007-11-18  Daniel Steffen  <das@users.sourceforge.net>

	* generic/tclExecute.c (TclExecuteByteCode:INST_EXIST_*): Fix read
	traces not firing on non-existent array elements. [Bug 1833522]

2007-11-16  Donal K. Fellows  <donal.k.fellows@man.ac.uk>

	* generic/tclCmdIL.c (TclInitInfoCmd): Rename the implementation
	commands for [info] to be something more "expected".

	* generic/tclCompCmds.c (TclCompileInfoExistsCmd): Compiler for the
	[info exists] subcommand.
	(TclCompileEnsemble): Cleaned up version of ensemble compiler that was
	in TclCompileInfoCmd, but which is now much more generally applicable.

	* generic/tclInt.h (ENSEMBLE_COMPILE): Added flag to allow for cleaner
	turning on and off of ensemble bytecode compilation.

	* generic/tclCompile.c (TclCompileScript): Add the cmdPtr to the list
	of arguments passed to command compilers.

2007-11-15  Don Porter	<dgp@users.sourceforge.net>

	* generic/regc_nfa.c:	Fixed infinite loop in the regexp compiler.
	[Bug 1810038]

	* generic/regc_nfa.c:	Corrected looping logic in fixempties() to
	avoid wasting time walking a list of dead states. [Bug 1832612]

2007-11-15  Donal K. Fellows  <donal.k.fellows@man.ac.uk>

	* generic/tclNamesp.c (NamespaceEnsembleCmd): Must pass a non-NULL
	interp to Tcl_SetEnsemble* functions.

	* doc/re_syntax.n: Try to make this easier to read. It's still a very
	difficult manual page!

	* unix/tcl.m4 (SC_CONFIG_CFLAGS): Allow people to turn off the -rpath
	option to their linker if they so desire. This is a configuration only
	recommended for (some) vendors. Relates to [Patch 1231022].

2007-11-15  Pat Thoyts  <patthoyts@users.sourceforge.net>

	* win/tclWin32Dll.c: Prefer UINT_PTR to DWORD_PTR when casting pointers
	to integer types for greater portability. [Bug 1831253]

2007-11-15  Daniel Steffen  <das@users.sourceforge.net>

	* macosx/Tcl.xcodeproj/project.pbxproj: add new chanio.test.
	* macosx/Tcl.xcode/project.pbxproj:

2007-11-14  Donal K. Fellows  <donal.k.fellows@man.ac.uk>

	* generic/tclCompile.c (TclCompileScript): Ensure that we get our count
	in our INST_START_CMD calls right, even when there's a failure to
	compile a command directly.

	* generic/tclNamesp.c (Tcl_SetEnsembleSubcommandList)
	(Tcl_SetEnsembleMappingDict):		Special code to make sure that
	* generic/tclCmdIL.c (TclInitInfoCmd):	[info exists] is compiled right
	while not allowing changes to the ensemble to cause havok.

	* generic/tclCompCmds.c (TclCompileInfoCmd): Simple compiler for the
	[info] command that only handles [info exists].

	* generic/tclExecute.c (TclExecuteByteCode:INST_EXIST_*): New
	instructions to allow the testing of whether a variable exists.

2007-11-14  Andreas Kupries  <andreask@activestate.com>

	* tests/chanio.test: New file. This is essentially a duplicate of
	'io.test', with all channel commands converted to their 'chan xxx'
	notation.
	* tests/io.test: Fixed typo in test description.

2007-11-14  Donal K. Fellows  <donal.k.fellows@man.ac.uk>

	* generic/regc*.c: Eliminate multi-char collating element code
	completely. Simplifies the code quite a bit. If people still want the
	full code, it will remain on the 8.4 branch. [Bug 1831425]

2007-11-13  Jeff Hobbs  <jeffh@ActiveState.com>

	* generic/tclCompCmds.c (TclCompileRegexpCmd): clean up comments, only
	free dstring on OK from TclReToGlob.
	(TclCompileSwitchCmd): simplify TclReToGlob usage.

2007-11-14  Donal K. Fellows  <dkf@users.sf.net>

	* generic/regc*.c: #ifdef/comment out the code that deals with
	multi-character collating elements, which have never been supported.
	Cuts the memory consumption of the RE compiler. [Bug 1831425]

2007-11-13  Donal K. Fellows  <dkf@users.sf.net>

	* generic/tclCompCmds.c (TclCompileSwitchCmd, TclCompileRegexpCmd):
	Extend [switch] compiler to handle regular expressions as long as
	things are not too complex. Fix [regexp] compiler so that non-trivial
	literal regexps get fed to INST_REGEXP.

	* doc/mathop.n: Clarify definitions of some operations.

2007-11-13  Miguel Sofer  <msofer@users.sf.net>

	* unix/tclUnixInit.c: the TCL_NO_STACK_CHECK was being incorrectly
	undefined here; this should be set (or not) in the compile options, it
	is used elsewhere and needs to be consistent.

2007-11-13  Pat Thoyts  <patthoyts@users.sourceforge.net>

	* unix/tcl.m4:		Added autoconf goo to detect and make use of
	* unix/configure.in:	getaddrinfo and friends.
	* unix/configure:	(regenerated)

2007-11-13  Donal K. Fellows  <donal.k.fellows@man.ac.uk>

	* unix/tclUnixCompat.c (TclpGetHostByName): The six-argument form of
	getaddressbyname_r() uses the fifth argument to indicate whether the
	lookup succeeded or not on at least one platform. [Bug 1618235]

2007-11-13  Don Porter	<dgp@users.sourceforge.net>

	* generic/regcomp.c:	Convert optst() from expensive no-op to a
	cheap no-op.

2007-11-13  Donal K. Fellows  <donal.k.fellows@man.ac.uk>

	* unix/tclUnixChan.c (CreateSocketAddress): Rewrote to use the
	thread-safe version of gethostbyname() by forward-porting the code used
	in 8.4, and added rudimentary support for getaddrinfo() (not enabled by
	default, as no autoconf-ery written). Part of fix for [Bug 1618235].

2007-11-12  Jeff Hobbs  <jeffh@ActiveState.com>

	* generic/tclGet.c (Tcl_Get, Tcl_GetInt): revert use of TclGet* macros
	due to compiler warning. These cases won't save time either.

	* generic/tclUtil.c (TclReToGlob): add more comments, set interp result
	if specified on error.

2007-11-12  Miguel Sofer  <msofer@users.sf.net>

	* generic/tclBasic.c:		New macro TclResetResult, new iPtr flag
	* generic/tclExecute.c:		bit INTERP_RESULT_UNCLEAN: shortcut for
	* generic/tclInt.h:		Tcl_ResetResult for the "normal" case:
	* generic/tclProc.c:		TCL_OK, no return options, no errorCode
	* generic/tclResult.c:		nor errorInfo, return at normal level.
	* generic/tclStubLib.c:		[Patch 1830184]
	* generic/tclUtil.c:

	THIS PATCH WAS REVERTED: initial (mis)measurements overstated the
	perfomance wins, which turn out to be tiny. Not worth the complication.

2007-11-11  Jeff Hobbs  <jeffh@ActiveState.com>

	* generic/tclCompCmds.c, generic/tclCompile.c, generic/tclCompile.h:
	* generic/tclExecute.c, generic/tclInt.decls, generic/tclIntDecls.h:
	* generic/tclRegexp.c, generic/tclRegexp.h: Add INST_REGEXP and fully
	* generic/tclStubInit.c, generic/tclUtil.c: compiled [regexp] for the
	* tests/regexpComp.test:     [Bug 1830166]  simple cases. Also added
	TclReToGlob function to convert RE to glob patterns and use these in
	the possible cases.

2007-11-11  Miguel Sofer  <msofer@users.sf.net>

	* generic/tclResult.c (ResetObjResult): clarify the logic.

	* generic/tclBasic.c:		Increased usage of macros to detect
	* generic/tclBinary.c:		and take advantage of objTypes. Added
	* generic/tclClock.c:		macros TclGet(Int|Long)FromObj,
	* generic/tclCmdAH.c:		TclGetIntForIndexM & TclListObjLength,
	* generic/tclCmdIL.c:		modified TclListObjGetElements.
	* generic/tclCmdMZ.c:
	* generic/tclCompCmds.c:	The TclGetInt* macros are only a
	* generic/tclCompExpr.c:	shortcut on platforms where 'long' is
	* generic/tclCompile.c:		'int'; it may be worthwhile to extend
	* generic/tclDictObj.c:		their functionality to other cases.
	* generic/tclExecute.c:
	* generic/tclGet.c:		As this patch touches many files it has
	* generic/tclIO.c:		been recorded as [Patch 1830038] in
	* generic/tclIOCmd.c:		order to facilitate reviewing.
	* generic/tclIOGT.c:
	* generic/tclIndexObj.c:
	* generic/tclInt.h:
	* generic/tclInterp.c:
	* generic/tclListObj.c:
	* generic/tclLiteral.c:
	* generic/tclNamesp.c:
	* generic/tclObj.c:
	* generic/tclParse.c:
	* generic/tclProc.c:
	* generic/tclRegexp.c:
	* generic/tclResult.c:
	* generic/tclScan.c:
	* generic/tclStringObj.c:
	* generic/tclUtil.c:
	* generic/tclVar.c:

2007-11-11  Daniel Steffen  <das@users.sourceforge.net>

	* unix/tclUnixTime.c (TclpWideClicksToNanoseconds): Fix issues with
	* generic/tclInt.h:				    int64_t overflow.

	* generic/tclBasic.c:	Fix stack check failure case if stack grows up
	* unix/tclUnixInit.c:	Simplify non-crosscompiled case.

	* unix/configure:	autoconf-2.59
	* unix/tclConfig.h.in:	autoheader-2.59

2007-11-10  Miguel Sofer  <msofer@users.sf.net>

	* generic/tclExecute.c: Fast path for INST_LIST_INDEX when the index is
	not a list.

	* generic/tclBasic.c:
	* unix/configure.in:
	* unix/tclUnixInit.c: Detect stack grwoth direction at compile time,
	only fall to runtime detection when crosscompiling.

	* unix/configure: autoconf 2.61

	* generic/tclBasic.c:
	* generic/tclInt.h:
	* tests/interp.test:
	* unix/tclUnixInit.c:
	* win/tclWin32Dll.c: Restore simpler behaviour for stack checking, not
	adaptive to stack size changes after a thread is launched. Consensus is
	that "nobody does that", and so it is not worth the cost. Improved
	failure comments (mistachkin).

2007-11-10  Kevin Kenny  <kennykb@acm.org>

	* win/tclWin32Dll.c: Rewrote the Windows stack checking algorithm to
	use information from VirtualQuery to determine the bound of the stack.
	This change fixes a bug where the guard page of the stack was never
	restored after an overflow. It also eliminates a nasty piece of
	assembly code for structured exception handling on mingw. It introduces
	an assumption that the stack is a single memory arena returned from
	VirtualAlloc, but the code in MSVCRT makes the same assumption, so it
	should be fairly safe.

2007-11-10  Miguel Sofer  <msofer@users.sf.net>

	* generic/tclBasic.c:
	* generic/tclInt.h:
	* unix/tclUnixInit.c:
	* unix/tclUnixPort.h:
	* win/tclWin32Dll.c: Modify the stack checking algorithm to recheck in
	case of failure. The working assumptions are now that (a) a thread's
	stack is never moved, and (b) a thread's stack can grow but not shrink.
	Port to windows - could be more efficient, but is already cheaper than
	it was.

2007-11-09  Miguel Sofer  <msofer@users.sf.net>

	* generic/tclResult.c (ResetObjResult): new shortcut.

	* generic/tclAsync.c:
	* generic/tclBasic.c:
	* generic/tclExecute.c:
	* generic/tclInt.h:
	* generic/tclUnixInit.c:
	* generic/tclUnixPort.h: New fields in interp (ekeko!) to cache TSD
	data that is accessed at each command invocation, access macros to
	replace Tcl_AsyncReady and TclpCheckStackSpace by much faster variants.
	[Patch 1829248]

2007-11-09  Jeff Hobbs  <jeffh@ActiveState.com>

	* generic/tclInt.decls, generic/tclIntDecls.h: Use unsigned char for
	* generic/tclExecute.c, generic/tclUtil.c:     TclByteArrayMatch and
	don't allow a nocase option. [Bug 1828296]
	For INST_STR_MATCH, ignore pattern type for TclByteArrayMatch case.

	* generic/tclBinary.c (Tcl_GetByteArrayFromObj): check type before
	func jump (perf).

2007-11-07  Jeff Hobbs  <jeffh@ActiveState.com>

	* generic/tclStubInit.c:			Added TclByteArrayMatch
	* generic/tclInt.decls:				for efficient glob
	* generic/tclIntDecls.h:			matching of ByteArray
	* generic/tclUtil.c (TclByteArrayMatch):	Tcl_Objs, used in
	* generic/tclExecute.c (TclExecuteByteCode):	INST_STR_MATCH. [Bug
							1827996]

	* generic/tclIO.c (TclGetsObjBinary): Add an efficient binary path for
					      [gets].
	(DoWriteChars): Special case for 1-byte channel write.

2007-11-06  Miguel Sofer  <msofer@users.sf.net>

	* generic/tclEncoding.c: Version of the embedded iso8859-1 encoding
	handler that is faster (functions to do the encoding know exactly what
	they're doing instead of pulling it from a table, though the table
	itself has to be retained for use by shift encodings that depend on
	iso8859-1). [Patch 1826906], committing for dkf.

2007-11-05  Andreas Kupries  <andreask@activestate.com>

	* generic/tclConfig.c (Tcl_RegisterConfig): Modified to not extend the
	config database if the encoding provided by the user is not found
	(venc == NULL). Scripts expecting the data will error out, however we
	neither crash nor provide bogus information. See [Bug 983509] for more
	discussion.

	* unix/tclUnixChan.c (TtyGetOptionProc): Accepted [Patch 1823576]
	provided by Stuart Cassof <stwo@users.sourceforge.net>. The patch adds
	the necessary utf/external conversions to the handling of the arguments
	of option -xchar which will allow the use of \0 and similar characters.

2007-11-03  Miguel Sofer  <msofer@users.sf.net>

	* generic/tclTest.c (TestSetCmd2):
	* generic/tclVar.c (TclObjLookupVarEx):
	* tests/set.test (set-5.1): Fix error branch when array name looks
	like array element (code not normally exercised).

2007-11-01  Donal K. Fellows  <donal.k.fellows@man.ac.uk>

	* tools/tcltk-man2html.tcl (output-directive): Convert .DS/.DE pairs
	into tables since that is now all that they are used for.

	* doc/RegExp.3: Clarified documentation of RE flags. [Bug 1167840]

	* doc/refchan.n: Adjust internal name to be consistent with the file
	name for reduced user confusion. After comment by Dan Steffen.

	* generic/tclCmdMZ.c (Tcl_StringObjCmd, UniCharIsAscii): Remember, the
	NUL character is in ASCII too. [Bug 1808258]

	* doc/file.n: Clarified use of [file normalize]. [Bug 1185154]

2007-10-30  Don Porter	<dgp@users.sourceforge.net>

	* generic/tcl.h:	Bump version number to 8.5b2.1 to distinguish
	* library/init.tcl:	CVS development snapshots from the 8.5b2
	* unix/configure.in:	release.
	* unix/tcl.spec:
	* win/configure.in:

	* unix/configure:	autoconf (2.59)
	* win/configure:

2007-10-30  Donal K. Fellows  <donal.k.fellows@man.ac.uk>

	* doc/expr.n, doc/mathfunc.n: Improve documentation to try to make
	clearer what is going on.

	* doc/interp.n: Shorten the basic descriptive text for some interp
	subcommands so Solaris nroff doesn't truncate them. [Bug 1822268]

2007-10-30  Donal K. Fellows  <dkf@users.sf.net>

	* tools/tcltk-man2html.tcl (output-widget-options): Enhance the HTML
	generator so that it can produce multi-line option descriptions.

2007-10-28  Miguel Sofer  <msofer@users.sf.net>

	* generic/tclUtil.c (Tcl_ConcatObj): optimise for some of the
	concatenees being empty objs. [Bug 1447328]

2007-10-28  Donal K. Fellows  <dkf@users.sf.net>

	* generic/tclEncoding.c (TclInitEncodingSubsystem): Hard code the
	iso8859-1 encoding, as it's needed for more than just text (especially
	binary encodings...) Note that other encodings rely on the encoding
	being a table encoding (!) so we can't use more efficient encoding
	mapping functions.

2007-10-27  Donal K. Fellows  <dkf@users.sf.net>

	* generic/regc_lex.c (lexescape): Close off one of the problems
	mentioned in [Bug 1810264].

2007-10-27  Miguel Sofer  <msofer@users.sf.net>

	* generic/tclNamesp.c (Tcl_FindCommand): insure that FQ command names
	are searched from the global namespace, ie, bypassing resolvers of the
	current namespace. [Bug 1114355]

	* doc/apply.n: fixed example [Bug 1811791]
	* doc/namespace.n: improved example [Bug 1788984]
	* doc/AddErrInfo.3: typo [Bug 1715087]
	* doc/CrtMathFnc.3: fixed Tcl_ListMathFuncs entry [Bug 1672219]

	* generic/tclCompile.h:
	* generic/tclInt.h: moved declaration of TclSetCmdNameObj from
	tclCompile.h to tclInt.h, reverting linker [Bug 1821159] caused by
	commit of 2007-10-11 (both I and gcc missed one dep).

	* generic/tclVar.c: try to preserve Tcl_Objs when doing variable
	lookups by name, partially addressing [Bug 1793601].

2007-10-27  Donal K. Fellows  <dkf@users.sf.net>

	* tools/tcltk-man2html.tcl (make-man-pages, htmlize-text)
	(process-text): Make the man->HTML scraper work better.

2007-10-26  Don Porter	<dgp@users.sourceforge.net>

	*** 8.5b2 TAGGED FOR RELEASE ***

	* changes:		Updated for 8.5b2 release.

	* doc/*.1:		Revert doc changes that broke
	* doc/*.3:		`make html` so we can get the release
	* doc/*.n:		out the door.

	* README:		Bump version number to 8.5b2.
	* generic/tcl.h:
	* library/init.tcl:
	* tools/tcl.wse.in:
	* unix/configure.in:
	* unix/tcl.spec:
	* win/configure.in:

	* unix/configure:	autoconf (2.59)
	* win/configure:

2007-10-26  Donal K. Fellows  <donal.k.fellows@man.ac.uk>

	* tools/man2help2.tcl, tools/man2tcl.c: Made some of the tooling code
	to do man->other formats work better with current manpage set. Long
	way still to go.

2007-10-25  Zoran Vasiljevic <vasiljevic@users.sourceforge.net>

	* generic/tclThread.c: Added TclpMasterLock/Unlock arround calls to
	ForgetSyncObject in Tcl_MutexFinalize and Tcl_ConditionFinalize to
	prevent from garbling the internal lists that track sync objects. [Bug
	1726873]

2007-10-24  Donal K. Fellows  <donal.k.fellows@man.ac.uk>

	* tools/man2html2.tcl (macro): Added support for converting the new
	macros into HTML.

	* doc/man.macros (QW,PQ,QR,MT): New macros that hide the ugly mess
	needed to get proper GOOBE quoting in the manual pages.
	* doc/*.n, doc/*.3, doc/*.1: Lots of changes to take advantage of the
	new macros.

2007-10-20  Miguel Sofer  <msofer@users.sf.net>

	* generic/tclCompile.c:   Fix comments.
	* generic/tclExecute.c:

2007-10-18  David Gravereaux <davygrvy@pobox.com>

	* tools/mkdepend.tcl: sort the dep list for a more humanly readable
	output.

2007-10-18  Don Porter	<dgp@users.sourceforge.net>

	* generic/tclResult.c (TclMergeReturnOptions):	Make sure any -code
	values get pulled out of the dictionary, even if they are integer
	valued.

	* generic/tclCompCmds.c (TclCompileReturnCmd):	Added code to more
	optimally compile [return -level 0 $x] to "push $x". [RFE 1794073]

	* compat/tmpnam.c (removed):	The routine tmpnam() is no longer
	* unix/Makefile.in:	called by Tcl source code. Remove autogoo the
	* unix/configure.in:	supplied a replacement version on systems
	* win/tcl.dsp:		where the routine was not available. [RFE
	1811848]

	* unix/configure:	autoconf-2.59

	* generic/tcl.h:	Remove TCL_LL_MODIFIER_SIZE. [RFE 1811837]

2007-10-17  David Gravereaux <davygrvy@pobox.com>

	* tools/mkdepend.tcl:	Improved defense from malformed object list
	infile.

2007-10-17  Donal K. Fellows  <donal.k.fellows@manchester.ac.uk>

	* tools/man2html2.tcl: Convert .DS/.DE into HTML tables, not
	preformatted text.

2007-10-17  Kevin B. Kenny  <kennykb@acm.org>

	* generic/tclCompExpr.c: Moved a misplaced declaration that blocked
				 compilation on VC++.
	* generic/tclExecute.c: Silenced several VC++ compiler warnings about
				converting 'long' to 'unsigned short'.

2007-10-16  David Gravereaux <davygrvy@pobox.com>

	* win/makefile.vc: removed old dependency cruft that is no longer
	needed.

2007-10-15  Don Porter	<dgp@users.sourceforge.net>

	* generic/tclIOCmd.c:	Revise [open] so that it interprets leading
	zero strings passed as the "permissions" argument as octal numbers,
	even if Tcl itself no longer parses integers in that way.

	* unix/tclUnixFCmd.c:	Revise the "-permissions" [file attribute] so
	that it interprets leading zero strings as octal numbers, even if Tcl
	itself no longer parses integers in that way.

	* generic/tclCompExpr.c:	Corrections to code that produces
	* generic/tclUtil.c:		extended "bad octal" error messages.

	* tests/cmdAH.test:	Test revisions so that tests pass whether or
	* tests/cmdIL.test:	not Tcl parses leading zero strings as octal.
	* tests/compExpr-old.test:
	* tests/compExpr.test:
	* tests/compile.test:
	* tests/expr-old.test:
	* tests/expr.test:
	* tests/incr.test:
	* tests/io.test:
	* tests/lindex.test:
	* tests/link.test:
	* tests/mathop.test:
	* tests/parseExpr.test:
	* tests/set.test:
	* tests/string.test:
	* tests/stringComp.test:

2007-10-15  David Gravereaux <davygrvy@pobox.com>

	* tools/mkdepend.tcl:	Produces usable output. Include path problem
	* win/makefile.vc:	fixed. Never fight city hall when it comes to
	levels of quoting issues.

2007-10-15  Miguel Sofer  <msofer@users.sf.net>

	* generic/tclParse.c (Tcl_ParseBraces): fix for possible read after
	the end of buffer. [Bug 1813528] (Joe Mistachkin)

2007-10-14  David Gravereaux <davygrvy@pobox.com>

	* tools/mkdepend.tcl (new):  Initial stab at generating automatic
	* win/makefile.vc:           dependencies.

2007-10-12  Pat Thoyts  <patthoyts@users.sourceforge.net>

	* win/makefile.vc:  Mine all version information from headers.
	* win/rules.vc:     Sync tcl and tk and bring extension versions
	* win/nmakehlp.c:   closer together. Try and avoid using tclsh to do
			    substitutions as we may cross compile.
	* win/coffbase.txt: Added offsets for snack dlls.

2007-10-11  David Gravereaux <davygrvy@pobox.com>

	* win/makefile.vc:  Fixed my bad spelling mistakes from years back.
	Dedependency, duh!  Rather funny.

2007-10-11  Don Porter	<dgp@users.sourceforge.net>

	* generic/tclCmdMZ.c:	Correct [string is (wide)integer] failure
	* tests/string.test:	to report correct failindex values for
	non-decimal integer strings. [Bug 1805887]

	* compat/strtoll.c (removed):	The routines strtoll() and strtoull()
	* compat/strtoull.c (removed):	are no longer called by the Tcl source
	* generic/tcl.h:	code. (Their functionality has been replaced
	* unix/Makefile.in:	by TclParseNumber().) Remove outdated comments
	* unix/configure.in:	and mountains of configury autogoo that
	* unix/tclUnixPort.h:	allegedly support the mythical systems where
	* win/Makefile.in:	these routines might not have been available.
	* win/makefile.bc:
	* win/makefile.vc:
	* win/tclWinPort.h:

	* unix/configure:	autoconf-2.59

2007-10-11  Miguel Sofer  <msofer@users.sf.net>

	* generic/tclObj.c: remove superfluous #include of tclCompile.h

2007-10-08  George Peter Staplin <georgeps@xmission.com>

	* doc/Hash.3: Correct the valid usage of the flags member for the
	Tcl_HashKeyType. It should be 0 or more of the flags mentioned.

2007-10-02  Jeff Hobbs  <jeffh@ActiveState.com>

	* generic/tcl.h (Tcl_DecrRefCount): Update change from 2006-05-29 to
	make macro more warning-robust in unbraced if code.

2007-10-02  Don Porter	<dgp@users.sourceforge.net>

	[core-stabilizer-branch]

	* README:               Bump version number to 8.5.0
	* generic/tcl.h:
	* library/init.tcl:
	* tools/tcl.wse.in:
	* unix/configure.in:
	* unix/tcl.spec:
	* win/configure.in:

	* unix/configure:	autoconf (2.59)
	* win/configure:

2007-10-02  Andreas Kupries  <andreask@activestate.com>

	* library/tclIndex: Added 'tcl::tm::path' to the tclIndex. This fixes
	[Bug 1806422] reported by Don Porter.

2007-09-25  Donal K. Fellows  <donal.k.fellows@manchester.ac.uk>

	* generic/tclProc.c (Tcl_DisassembleObjCmd): Define a command,
	::tcl::unsupported::disassemble, which can disassemble procedures,
	lambdas and general scripts.
	* generic/tclCompile.c (TclDisassembleByteCodeObj): Split apart the
	code to print disassemblies of bytecode so that there is reusable code
	that spits it out in a Tcl_Obj and then that code is used when doing
	tracing.

2007-09-20  Don Porter	<dgp@users.sourceforge.net>

	*** 8.5b1 TAGGED FOR RELEASE ***

	* changes: updates for 8.5b1 release.

2007-09-19  Don Porter	<dgp@users.sourceforge.net>

	* README:		Bump version number to 8.5b1
	* generic/tcl.h:	Merge from core-stabilizer-branch.
	* library/init.tcl:	Stabilizing toward 8.5b1 release now done on
	* tools/tcl.wse.in:	the HEAD. core-stabilizer-branch is now
	* unix/configure.in:	suspended.
	* unix/tcl.spec:
	* win/configure.in:

2007-09-19  Pat Thoyts  <patthoyts@users.sourceforge.net>

	* generic/tclStubLib.: Replaced isdigit with internal implementation.

2007-09-18  Don Porter	<dgp@users.sourceforge.net>

	* generic/tclStubLib.c:	Remove C library calls from Tcl_InitStubs() so
	* win/makefile.vc:	that we don't need the C library linked in to
	libtclStub.

2007-09-17  Pat Thoyts  <patthoyts@users.sourceforge.net>

	* win/makefile.vc: Add crt flags for tclStubLib now it uses C-library
			   functions.

2007-09-17  Joe English	 <jenglish@users.sourceforge.net>

	* tcl.m4: use '${CC} -shared' instead of 'ld -Bshareable' to build
	shared libraries on current NetBSDs. [Bug 1749251]
	* unix/configure: regenerated (autoconf-2.59).

2007-09-17  Don Porter	<dgp@users.sourceforge.net>

	* unix/Makefile.in:	Update `make dist` so that tclDTrace.d is
	included in the source code distribution.

	* generic/tcl.h:	Revised Tcl_InitStubs() to restore Tcl 8.4
	* generic/tclPkg.c:	source compatibility with callers of
	* generic/tclStubLib.c:	Tcl_InitStubs(interp, TCL_VERSION, 1). [Bug
	1578344]

2007-09-17  Donal K. Fellows  <donal.k.fellows@man.ac.uk>

	* generic/tclTrace.c (Tcl_TraceObjCmd, TraceExecutionObjCmd)
	(TraceCommandObjCmd, TraceVariableObjCmd):   Generate literal values
	* generic/tclNamesp.c (NamespaceCodeCmd):    more efficiently using
	* generic/tclFCmd.c (CopyRenameOneFile):     TclNewLiteralStringObj
	* generic/tclEvent.c (TclSetBgErrorHandler): macro.

2007-09-15  Daniel Steffen  <das@users.sourceforge.net>

	* unix/tcl.m4:	replace all direct references to compiler by ${CC} to
			enable CC overriding at configure & make time; run
			check for visibility "hidden" with all compilers;
			quoting fixes from TEA tcl.m4.
	(SunOS-5.1x):	replace direct use of '/usr/ccs/bin/ld' in SHLIB_LD by
			'cc' compiler driver.
	* unix/configure: autoconf-2.59

2007-09-14  Donal K. Fellows  <donal.k.fellows@man.ac.uk>

	* generic/tclBasic.c (Tcl_CreateObjCommand): Only invalidate along the
	namespace path once; that is enough. [Bug 1519940]

2007-09-14  Daniel Steffen  <das@users.sourceforge.net>

	* generic/tclDTrace.d (new file): Add DTrace provider for Tcl; allows
	* generic/tclCompile.h:		  tracing of proc and command entry &
	* generic/tclBasic.c:		  return, bytecode execution, object
	* generic/tclExecute.c:		  allocation and more; with
	* generic/tclInt.h:		  essentially zero cost when tracing
	* generic/tclObj.c:		  is inactive; enable with
	* generic/tclProc.c:		  --enable-dtrace configure arg
	* unix/Makefile.in:		  (disabled by default, will only
	* unix/configure.in:		  enable if DTrace is present). [Patch
	1793984]

	* macosx/GNUmakefile:		  Enable DTrace support.
	* macosx/Tcl-Common.xcconfig:
	* macosx/Tcl.xcodeproj/project.pbxproj:

	* generic/tclCmdIL.c:	Factor out core of InfoFrameCmd() into
				internal TclInfoFrame() for use by DTrace
				probes.

	* unix/configure: autoconf-2.59
	* unix/tclConfig.h.in: autoheader-2.59

2007-09-12  Don Porter	<dgp@users.sourceforge.net>

	* unix/Makefile.in:	Perform missing updates of the tcltest Tcl
	* win/Makefile.in:	Module installed filename that should have
	been part of the bump to tcltest 2.3b1. Thanks Larry Virden.

2007-09-12  Pat Thoyts	<patthoyts@users.sourceforge.net>

	* win/makefile.vc, win/rules.vc, win/nmakehlp.c: Use nmakehlp to
	substitute values for tclConfig.sh (helps cross-compiling).

2007-09-11  Don Porter	<dgp@users.sourceforge.net>

	* library/tcltest/tcltest.tcl:	Accept underscores and colons in
	* library/tcltest/pkgIndex.tcl: constraint names. Properly handle
	constraint expressions that return non-numeric boolean results like
	"false". Bump to tcltest 2.3b1. [Bug 1772989; RFE 1071322]
	* tests/info.test:	Disable fragile tests.

	* doc/package.n:	Restored the functioning of [package require
	* generic/tclPkg.c:	-exact] to be compatible with Tcl 8.4. [Bug
	* tests/pkg.test:	1578344]

2007-09-11  Miguel Sofer  <msofer@users.sf.net>

	* generic/tclCompCmds.c (TclCompileDictCmd-update):
	* generic/tclCompile.c (tclInstructionTable):
	* generic/tclExecute.c (INST_DICT_UPDATE_END): fix stack management in
	compiled [dict update]. [Bug 1786481]

	***POTENTIAL INCOMPATIBILITY***
	Scripts that were precompiled on earlier versions of 8.5 and use [dict
	update] will crash. Workaround: recompile.

2007-09-11  Kevin B. Kenny  <kennykb@acm.org>

	* generic/tclExecute.c: Corrected an off-by-one error in the setting
	of MaxBaseWide for certain powers. [Bug 1767293 - problem reported in
	comments when bug was reopened]

2007-09-10  Jeff Hobbs	<jeffh@ActiveState.com>

	* generic/tclLink.c (Tcl_UpdateLinkedVar): guard against var being
	unlinked. [Bug 1740631] (maros)

2007-09-10  Miguel Sofer  <msofer@users.sf.net>

	* generic/tclCompile.c: fix tclInstructionTable entry for
	dictUpdateEnd

	* generic/tclExecute.c: remove unneeded setting of 'cleanup' variable
	before jumping to checkForCatch.

2007-09-10  Don Porter	<dgp@users.sourceforge.net>

	* doc/package.n:	Restored the document parallel syntax of the
	* generic/tclPkg.c:	[package present] and [package require]
	* tests/pkg.test:	commands. [Bug 1723675]

2007-09-09  Don Porter	<dgp@users.sourceforge.net>

	* generic/tclInt.h:	Removed the "nsName" Tcl_ObjType from the
	* generic/tclNamesp.c:	registered set. Revised the management of the
	* generic/tclObj.c:	intrep of that Tcl_ObjType. Revised the
	* tests/obj.test:	TclGetNamespaceFromObj() routine to return
	TCL_ERROR and write a consistent error message when a namespace is not
	found. [Bug 1588842. Patch 1686862]

	***POTENTIAL INCOMPATIBILITY***
	For callers of Tcl_GetObjType() on the name "nsName".

	* generic/tclExecute.c: Update TclGetNamespaceFromObj() callers.
	* generic/tclProc.c:

	* tests/apply.test:		Updated tests to expect new consistent
	* tests/namespace-old.test:	error message when a namespace is not
	* tests/namespace.test:		found.
	* tests/upvar.test:

	* generic/tclCompCmds.c:	Use the new INST_REVERSE instruction
	* tests/mathop.test:	to correct the compiled versions of math
	operator commands. [Bug 1724437]

	* generic/tclCompile.c: New bytecode instruction INST_REVERSE to
	* generic/tclCompile.h: reverse the order of N items at the top of
	* generic/tclExecute.c: stack.

	* generic/tclCompCmds.c (TclCompilePowOpCmd):	Make a separate
	routine to compile ** to account for its different associativity.

2007-09-08  Miguel Sofer  <msofer@users.sf.net>

	* generic/tclVar.c (Tcl_SetVar2, TclPtrSetVar): [Bug 1710710] fixed
	correctly, reverted fix of 2007-05-01.

2007-09-08  Donal K. Fellows  <dkf@users.sf.net>

	* generic/tclDictObj.c (DictUpdateCmd, DictWithCmd): Plug a hole that
	* generic/tclExecute.c (TEBC,INST_DICT_UPDATE_END): allowed a careful
	* tests/dict.test (dict-21.16,21.17,22.11): attacker to craft a dict
	containing a recursive link to itself, violating one of Tcl's
	fundamental datatype assumptions and causing a stack crash when the
	dict was converted to a string. [Bug 1786481]

2007-09-07  Don Porter	<dgp@users.sourceforge.net>

	* generic/tclEvent.c ([::tcl::Bgerror]):	Corrections to Tcl's
	* tests/event.test:	default [interp bgerror] handler so that when
	it falls back to a hidden [bgerror] in a safe interp, it gets the
	right error context data. [Bug 1790274]

2007-09-07  Miguel Sofer  <msofer@users.sf.net>

	* generic/tclProc.c (TclInitCompiledLocals): the refCount of resolved
	variables was being managed without checking if they were Var or
	VarInHash: itcl [Bug 1790184]

2007-09-06  Don Porter	<dgp@users.sourceforge.net>

	* generic/tclResult.c (Tcl_GetReturnOptions):	Take care that a
	* tests/init.test:	non-TCL_ERROR code doesn't cause existing
	-errorinfo, -errorcode, and -errorline entries to be omitted.
	* generic/tclEvent.c:	With -errorInfo no longer lost, generate more
	complete ::errorInfo when calling [bgerror] after a non-TCL_ERROR
	background exception.

2007-09-06  Don Porter	<dgp@users.sourceforge.net>

	* generic/tclInterp.c (Tcl_Init):	Removed constraint on ability
	to define a custom [tclInit] before calling Tcl_Init(). Until now the
	custom command had to be a proc. Now it can be any command.

	* generic/tclInt.decls: New internal routine TclBackgroundException()
	* generic/tclEvent.c:	that for the first time permits non-TCL_ERROR
	exceptions to trigger [interp bgerror] handling. Closes a gap in TIP
	221. When falling back to [bgerror] (which is designed only to handle
	TCL_ERROR), convert exceptions into errors complaining about the
	exception.

	* generic/tclInterp.c:	Convert Tcl_BackgroundError() callers to call
	* generic/tclIO.c:	TclBackgroundException().
	* generic/tclIOCmd.c:
	* generic/tclTimer.c:

	* generic/tclIntDecls.h:	make genstubs
	* generic/tclStubInit.c:

2007-09-06  Daniel Steffen  <das@users.sourceforge.net>

	* macosx/Tcl.xcode/project.pbxproj: discontinue unmaintained support
	* macosx/Tcl.xcode/default.pbxuser: for Xcode 1.5; replace by Xcode2
	project for use on Tiger (with Tcl.xcodeproj to be used on Leopard).

	* macosx/Tcl.xcodeproj/project.pbxproj: updates for Xcode 2.5 and 3.0.
	* macosx/Tcl.xcodeproj/default.pbxuser:
	* macosx/Tcl.xcode/project.pbxproj:
	* macosx/Tcl.xcode/default.pbxuser:
	* macosx/Tcl-Common.xcconfig:

	* macosx/README: document project changes.

2007-09-05  Don Porter	<dgp@users.sourceforge.net>

	* generic/tclBasic.c:	Removed support for the unmaintained
	* generic/tclExecute.c: -DTCL_GENERIC_ONLY configuration. [Bug
	* unix/Makefile.in:	1264623]

2007-09-04  Don Porter	<dgp@users.sourceforge.net>

	* unix/Makefile.in:	It's unreliable to count on the release
	manager to remember to `make genstubs` before `make dist`. Let the
	Makefile remember the dependency for us.

	* unix/Makefile.in:	Corrections to `make dist` dependencies to be
	sure that macosx/configure gets generated whenever it does not exist.

2007-09-03  Kevin B, Kenny  <kennykb@acm.org>

	* library/tzdata/Africa/Cairo:
	* library/tzdata/America/Grand_Turk:
	* library/tzdata/America/Port-au-Prince:
	* library/tzdata/America/Indiana/Petersburg:
	* library/tzdata/America/Indiana/Tell_City:
	* library/tzdata/America/Indiana/Vincennes:
	* library/tzdata/Antarctica/McMurdo:
	* library/tzdata/Australia/Adelaide:
	* library/tzdata/Australia/Broken_Hill:
	* library/tzdata/Australia/Currie:
	* library/tzdata/Australia/Hobart:
	* library/tzdata/Australia/Lord_Howe:
	* library/tzdata/Australia/Melbourne:
	* library/tzdata/Australia/Sydney:
	* library/tzdata/Pacific/Auckland:
	* library/tzdata/Pacific/Chatham: Olson's tzdata2007g.

	* generic/tclListObj.c (TclLindexFlat):
	* tests/lindex.test (lindex-17.[01]):	Added code to detect the error
	when a script does [lindex {} end foo]; an overaggressive optimisation
	caused this call to return an empty object rather than an error.

2007-09-03  Daniel Steffen  <das@users.sourceforge.net>

	* generic/tclObj.c (TclInitObjSubsystem): restore registration of the
	"wideInt" Tcl_ObjType for compatibility with 8.4 extensions that
	access the tclWideIntType Tcl_ObjType; add setFromAnyProc for
	tclWideIntType.

2007-09-02  Donal K. Fellows  <dkf@users.sf.net>

	* doc/lsearch.n: Added note that order of results with the -all option
	is that of the input list. It always was, but this makes it crystal.

2007-08-30  Don Porter	<dgp@users.sourceforge.net>

	* generic/tclCompile.c: Added fflush() calls following all callers of
	* generic/tclExecute.c: TclPrintByteCodeObj() so that tcl_traceCompile
	output is less likely to get mangled when writes to stdout interleave
	with other code.

2007-08-28  Don Porter	<dgp@users.sourceforge.net>

	* generic/tclCompExpr.c:	Use a table lookup in ParseLexeme() to
	determine lexemes with single-byte representations.

	* generic/tclBasic.c:	Used unions to better clarify overloading of
	* generic/tclCompExpr.c:	the fields of the OpCmdInfo and
	* generic/tclCompile.h:		TclOpCmdClientData structs.

2007-08-27  Don Porter	<dgp@users.sourceforge.net>

	* generic/tclCompExpr.c:	Call TclCompileSyntaxError() when
	expression syntax errors are found when compiling expressions. With
	this in place, convert TclCompileExpr to return void, since there's no
	longer any need to report TCL_ERROR.
	* generic/tclCompile.c: Update callers.
	* generic/tclExecute.c:

	* generic/tclCompCmds.c:	New routine TclCompileSyntaxError()
	* generic/tclCompile.h: to directly compile bytecodes that report a
	* generic/tclCompile.c: syntax error, rather than (ab)use a call to
	TclCompileReturnCmd. Also, undo the most recent commit that papered
	over some issues with that (ab)use. New routine produces a new opcode
	INST_SYNTAX, which is a minor variation of INST_RETURN_IMM. Also a bit
	of constification.

	* generic/tclCompile.c: Move the deallocation of local LiteralTable
	* generic/tclCompExpr.c:	entries into TclFreeCompileEnv().
	* generic/tclExecute.c: Update callers.

	* generic/tclCompExpr.c:	Force numeric and boolean literals in
	expressions to register with their intreps intact, even if that means
	overwriting existing intreps in already registered literals.

2007-08-25  Kevin B. Kenny  <kennykb@acm.org>

	* generic/tclExecute.c (TclExecuteByteCode): Added code to handle
	* tests/expr.test (expr-23.48-53)	     integer exponentiation
	that results in 32- and 64-bit integer results, avoiding calls to wide
	integer exponentiation routines in this common case. [Bug 1767293]

	* library/clock.tcl (ParseClockScanFormat): Modified code to allow
	* tests/clock.test (clock-60.*):	    case-insensitive matching
	of time zone and month names. [Bug 1781282]

2007-08-24  Don Porter	<dgp@users.sourceforge.net>

	* generic/tclCompExpr.c:	Register literals found in expressions
	* tests/compExpr.test:	to restore literal sharing. Preserve numeric
	intreps when literals are created for the first time. Correct memleak
	in ExecConstantExprTree() and add test for the leak.

2007-08-24  Miguel Sofer  <msofer@users.sf.net>

	* generic/tclCompile.c: replaced copy loop that tripped some compilers
	with memmove. [Bug 1780870]

2007-08-23  Don Porter	<dgp@users.sourceforge.net>

	* library/init.tcl ([auto_load_index]): Delete stray "]" that created
	an expr syntax error (masked by a [catch]).

	* generic/tclCompCmds.c (TclCompileReturnCmd):	Added crash protection
	to handle callers other than TclCompileScript() failing to meet the
	initialization assumptions of the TIP 280 code in CompileWord().

	* generic/tclCompExpr.c:	Suppress the attempt to convert to
	numeric when pre-compiling a constant expresion indicates an error.

2007-08-22  Miguel Sofer  <msofer@users.sf.net>

	* generic/tclExecute.c (TEBC): disable the new shortcut to frequent
	INSTs for debug builds. REVERTED (collision with alternative fix)

2007-08-21  Don Porter	<dgp@users.sourceforge.net>

	* generic/tclMain.c:	Corrected the logic of dropping the last
	* tests/main.test:	newline from an interactively typed command.
	[Bug 1775878]

2007-08-21  Pat Thoyts	<patthoyts@users.sourceforge.net>

	* tests/thread.test: thread-4.4: clear ::errorInfo in the thread as a
	message is left here from init.tcl on windows due to no tcl_pkgPath.

2007-08-20  Miguel Sofer  <msofer@users.sf.net>

	* generic/tclExecute.c (INST_SUB): fix usage of the new macro for
	overflow detection in sums, adapt to subtraction. Lengthy comment
	added.

2007-08-19  Donal K. Fellows  <dkf@users.sf.net>

	* generic/tclExecute.c (Overflowing, TclIncrObj, TclExecuteByteCode):
	Encapsulate Miguel's last change in a more mnemonic macro.

2007-08-19  Miguel Sofer  <msofer@users.sf.net>

	* generic/tclExecute.c: changed the check for overflow in sums,
	reducing objsize, number of branches and cache misses (according to
	cachegrind). Non-overflow for s=a+b:
	previous
	  ((a >= 0 || b >= 0 || s < 0) && (s >= 0 || b < 0 || a < 0))
	now
	  (((a^s) >= 0) || ((a^b) < 0))
	This expresses: "a and s have the same sign or else a and b have
	different sign".

2007-08-19  Donal K. Fellows  <dkf@users.sf.net>

	* doc/interp.n (RESOURCE LIMITS): Added text to better explain why
	time limits are described using absolute times. [Bug 1752148]

2007-08-16  Miguel Sofer  <msofer@users.sf.net>

	* generic/tclVar.c: improved localVarNameType caching to leverage
	the new availability of Tcl_Obj in variable names, avoiding string
	comparisons to verify that the cached value is usable.

	* generic/tclExecute.c: check the two most frequent instructions
	before the switch. Reduces both runtime and obj size a tiny bit.

2007-08-16  Don Porter	<dgp@users.sourceforge.net>

	* generic/tclCompExpr.c:	Added a "constant" field to the OpNode
	struct (again "free" due to alignment requirements) to mark those
	subexpressions that are completely known at compile time. Enhanced
	CompileExprTree() and its callers to precompute these constant
	subexpressions at compile time. This resolves the issue raised in [Bug
	1564517].

2007-08-15  Donal K. Fellows  <donal.k.fellows@man.ac.uk>

	* generic/tclIOUtil.c (TclGetOpenModeEx): Only set the O_APPEND flag
	* tests/ioUtil.test (ioUtil-4.1):	  on a channel for the 'a'
	mode and not for 'a+'. [Bug 1773127]

2007-08-14  Miguel Sofer  <msofer@users.sf.net>

	* generic/tclExecute.c (INST_INVOKE*): peephole opt, do not get the
	interp's result if it will be pushed/popped.

2007-08-14  Don Porter	<dgp@users.sourceforge.net>

	* generic/tclBasic.c:	Use fully qualified variable names for
	* tests/thread.test:	::errorInfo and ::errorCode so that string
	* tests/trace.test:	reported to variable traces are fully
	qualified in agreement with Tcl 8.4 operations.

2007-08-14  Daniel Steffen  <das@users.sourceforge.net>

	* unix/tclLoadDyld.c: use dlfcn API on Mac OS X 10.4 and later; fix
	issues with loading from memory on intel and 64bit; add debug messages

	* tests/load.test: add test load-10.1 for loading from vfs.

	* unix/dltest/pkga.c:		whitespace & comment cleanup, remove
	* unix/dltest/pkgb.c:		unused pkgf.c.
	* unix/dltest/pkgc.c:
	* unix/dltest/pkge.c:
	* unix/dltest/pkgf.c (removed):
	* unix/dltest/pkgua.c:
	* macosx/Tcl.xcodeproj/project.pbxproj:

2007-08-13  Don Porter	<dgp@users.sourceforge.net>

	* generic/tclExecute.c: Provide DECACHE/CACHE protection to the
	* tests/trace.test:	Tcl_LogCommandInfo() call. [Bug 1773040]

2007-08-12  Miguel Sofer  <msofer@users.sf.net>

	* generic/tclCmdMZ.c (Tcl_SplitObjCmd): use TclNewStringObj macro
	instead of calling the function.

	* generic/tcl_Obj.c (TclAllocateFreeObjects): remove unneeded memset
	to 0 of all allocated objects.

2007-08-10  Miguel Sofer  <msofer@users.sf.net>

	* generic/tclInt.h: remove redundant ops in TclNewStringObj macro.

2007-08-10  Miguel Sofer  <msofer@users.sf.net>

	* generic/tclInt.h: fix the TclSetVarNamespaceVar macro, was causing a
	leak.

2007-08-10  Don Porter	<dgp@users.sourceforge.net>

	* generic/tclCompExpr.c:	Revise CompileExprTree() to use the
	OpNode mark field scheme of tree traversal. This eliminates the need
	to use magic values in the left and right fields for that purpose.
	Also stop abusing the left field within ParseExpr() to store the
	number of arguments in a parsed function call. CompileExprTree() now
	determines that for itself at compile time. Then reorder code to
	eliminate duplication.

2007-08-09  Miguel Sofer  <msofer@users.sf.net>

	* generic/tclProc.c (TclCreateProc): better comments on the required
	varflag values when loading precompiled procs.

	* generic/tclExecute.c (INST_STORE_ARRAY):
	* tests/trace.test (trace-2.6): whole array write traces on compiled
	local variables were not firing. [Bug 1770591]

2007-08-08  Jeff Hobbs	<jeffh@ActiveState.com>

	* generic/tclProc.c (InitLocalCache): reference firstLocalPtr via
	procPtr. codePtr->procPtr == NULL exposed by tbcload.

2007-08-08  Don Porter	<dgp@users.sourceforge.net>

	* generic/tclExecute.c: Corrected failure to compile/link in the
	-DNO_WIDE_TYPE configuration.

	* generic/tclExecute.c: Corrected improper use of bignum arguments to
	* tests/expr.test:	*SHIFT operations. [Bug 1770224]

2007-08-07  Miguel Sofer  <msofer@users.sf.net>

	* generic/tclInt.h: remove comments refering to VAR_SCALAR, as that
	flag bit does not exist any longer.
	* generic/tclProc.c (InitCompiledLocals): removed optimisation for
	non-resolved case, as the function is never called in that case.
	Renamed the function to InitResolvedLocals to calrify the point.

	* generic/tclInt.decls:	  Exporting via stubs to help xotcl adapt to
	* generic/tclInt.h:	  VarReform.
	* generic/tclIntDecls.h:
	* generic/tclStubInit.c:

2007-08-07  Daniel Steffen  <das@users.sourceforge.net>

	* generic/tclEnv.c:	improve environ handling on Mac OS X (adapted
	* unix/tclUnixPort.h:	from Apple changes in Darwin tcl-64).

	* unix/Makefile.in:	add support for compile flags specific to
				object files linked directly into executables.

	* unix/configure.in (Darwin): only use -seg1addr flag when prebinding;
	use -mdynamic-no-pic flag for object files linked directly into exes;
	support overriding TCL_PACKAGE_PATH/TCL_MODULE_PATH in environment.

	* unix/configure: autoconf-2.59

2007-08-06  Don Porter	<dgp@users.sourceforge.net>

	* tests/parseExpr.test: Update source file name of expr parser code.

	* generic/tclCompExpr.c:	Added a "mark" field to the OpNode
	struct, which is used to guide tree traversal. This field costs
	nothing since alignement requirements used the memory already.
	Rewrote ConvertTreeToTokens() to use the new field, which permitted
	consolidation of utility routines CopyTokens() and
	GenerateTokensForLiteral().

2007-08-06  Kevin B. Kenny  <kennykb@users.sf.net>

	* generic/tclGetDate.y: Added a cast to the definition of YYFREE to
				silence compiler warnings.
	* generic/tclDate.c:	Regenerated
	* win/tclWinTest.c:	Added a cast to GetSecurityDescriptorDacl call
				to silence compiler warnings.

2007-08-04  Miguel Sofer  <msofer@users.sf.net>

	* generic/tclInt.decls:	  Exporting via stubs to help itcl adapt to
	* generic/tclInt.h:	  VarReform. Added localCache initialization
	* generic/tclIntDecls.h:  to TclInitCompiledLocals (which only exists
	* generic/tclProc.c:	  for itcl).
	* generic/tclStubInit.c:
	* generic/tclVar.c:

2007-08-01  Donal K. Fellows  <donal.k.fellows@manchester.ac.uk>

	* library/word.tcl: Rewrote for greater efficiency. [Bug 1764318]

2007-08-01  Pat Thoyts	<patthoyts@users.sourceforge.net>

	* generic/tclInt.h:	Added a TclOffset macro ala Tk_Offset to
	* generic/tclVar.c:	abstract out 'offsetof' which may not be
	* generic/tclExceute.c: defined (eg: msvc6).

2007-08-01  Miguel Sofer  <msofer@users.sf.net>

	* generic/tclVar.c (TclCleanupVar): fix [Bug 1765225], thx Larry
	Virden.

2007-07-31  Miguel Sofer  <msofer@users.sf.net>

	* doc/Hash.3:
	* generic/tclHash.c:
	* generic/tclObj.c:
	* generic/tclThreadStorage.c: (changes part of the patch below)
	Stop Tcl_CreateHashVar from resetting hPtr->clientData to NULL after
	calling the allocEntryProc for a custom table.

	* generic/tcl.h:
	* generic/tclBasic.c:
	* generic/tclCmdIL.c:
	* generic/tclCompCmds.c:
	* generic/tclCompile.c:
	* generic/tclCompile.h:
	* generic/tclExecute.c:
	* generic/tclHash.c:
	* generic/tclInt.decls:
	* generic/tclInt.h:
	* generic/tclIntDecls.h:
	* generic/tclLiteral.c:
	* generic/tclNamesp.c:
	* generic/tclObj.c:
	* generic/tclProc.c:
	* generic/tclThreadStorage.c:
	* generic/tclTrace.c:
	* generic/tclVar.c: VarReform [Patch 1750051]

	*** POTENTIAL INCOMPATIBILITY *** (tclInt.h and tclCompile.h)
	Extensions that access internals defined in tclInt.h and/or
	tclCompile.h may lose both binary and source compatibility. The
	relevant changes are:
	1. 'struct Var' is completely changed, all acceses to its internals
	   (either direct or via the TclSetVar* and TclIsVar* macros) will
	   malfunction. Var flag values and semantics changed too.
	2. 'struct Bytecode' has an additional field that has to be
	   initialised to NULL
	3. 'struct Namespace' is larger, as the varTable is now one pointer
	   larger than a Tcl_HashTable. Direct access to its fields will
	   malfunction.
	4. 'struct CallFrame' grew one more field (the second such growth with
	   respect to Tcl8.4).
	5. API change for the functions TclFindCompiledLocal, TclDeleteVars
	   and many internal functions in tclVar.c

	Additionally, direct access to variable hash tables via the standard
	Tcl_Hash* interface is to be considered as deprecated. It still works
	in the present version, but will be broken by further specialisation
	of these hash tables. This concerns especially the table of array
	elements in an array, as well as the varTable field in the Namespace
	struct.

2007-07-31  Miguel Sofer  <msofer@users.sf.net>

	* unix/configure.in: allow use of 'inline' in Tcl sources. [Patch
	* win/configure.in:  1754128]
	* win/makefile.vc:   Regen with autoconf 2.61

2007-07-31  Donal K. Fellows  <donal.k.fellows@manchester.ac.uk>

	* unix/tclUnixInit.c (TclpSetVariables): Use the thread-safe getpwuid
	replacement to fill the tcl_platform(user) field as it is not subject
	to spoofing. [Bug 681877]

	* unix/tclUnixCompat.c: Simplify the #ifdef logic.

	* unix/tclUnixChan.c (FileWatchProc): Fix test failures.

2007-07-30  Donal K. Fellows  <donal.k.fellows@manchester.ac.uk>

	* unix/tclUnixChan.c (SET_BITS, CLEAR_BITS): Added macros to make this
	file clearer.

2007-07-24  Miguel Sofer  <msofer@users.sf.net>

	* generic/tclBasic.c (TEOvI, GetCommandSource):
	* generic/tclExecute.c (TEBC, TclGetSrcInfoForCmd):
	* generic/tclInt.h:
	* generic/tclTrace.c (TclCheck(Interp|Execution)Traces):
	Removed the need for TEBC to inspect the command before calling TEOvI,
	leveraging the TIP 280 infrastructure. Moved the generation of a
	correct nul-terminated command string away from the trace code, back
	into TEOvI/GetCommandSource.

2007-07-20  Andreas Kupries  <andreask@activestate.com>

	* library/platform/platform.tcl: Fixed bug in 'platform::patterns'
	* library/platform/pkgIndex.tcl: where identifiers not matching
	* unix/Makefile.in: the special linux and solaris forms would not
	* win/Makefile.in: get 'tcl' as an acceptable platform added to
	* doc/platform.n: the result. Bumped package to version 1.0.3 and
	* doc/platform_shell.n: updated documentation and Makefiles. Also
	fixed bad version info in the documentation of platform::shell.

2007-07-19  Don Porter	<dgp@users.sourceforge.net>

	* generic/tclParse.c:	In contexts where interp and parsePtr->interp
	might be different, be sure to use the latter for error reporting.
	Also pulled the interp argument back out of ParseTokens() since we
	already had a parsePtr->interp to work with.

2007-07-18  Don Porter	<dgp@users.sourceforge.net>

	* generic/tclCompExpr.c:	Removed unused arguments and variables

2007-07-17  Don Porter	<dgp@users.sourceforge.net>

	* generic/tclCompExpr.c (ParseExpr):	While adding comments to
	explain the operations of ParseExpr(), made significant revisions to
	the code so it would be easier to explain, and in the process made the
	code simpler and clearer as well.

2007-07-15  Don Porter	<dgp@users.sourceforge.net>

	* generic/tclCompExpr.c:	More commentary.
	* tests/parseExpr.test:		Several tests of syntax error messages
	to check that when expression substrings are truncated they leave
	visible the context relevant to the reported error.

2007-07-12  Don Porter	<dgp@users.sourceforge.net>

	* generic/tclCompExpr.c:	Factored out, corrected, and commented
	common code for reporting syntax errors in LEAF elements.

2007-07-11  Miguel Sofer  <msofer@users.sf.net>

	* generic/tclCompCmds.c (TclCompileWhileCmd):
	* generic/tclCompile.c (TclCompileScript):
	Corrected faulty avoidance of INST_START_CMD when the first opcode in
	a script is within a loop (as produced by 'while 1'), so that the
	corresponding command is properly counted. [Bug 1752146]

2007-07-11  Don Porter	<dgp@users.sourceforge.net>

	* generic/tclCompExpr.c:	Added a "parseOnly" flag argument to
	ParseExpr() to indicate whether the caller is Tcl_ParseExpr(), with an
	end goal of filling a Tcl_Parse with Tcl_Tokens representing the
	parsed expression, or TclCompileExpr() with the goal of compiling and
	executing the expression. In the latter case, more aggressive
	conversion of QUOTED and BRACED lexeme to literals is done. In the
	former case, all such conversion is avoided, since Tcl_Token
	production would revert it anyway. This enables simplifications to the
	GenerateTokensForLiteral() routine as well.

2007-07-10  Don Porter	<dgp@users.sourceforge.net>

	* generic/tclCompExpr.c:	Added a field for operator precedence
	to be stored directly in the parse tree. There's no memory cost to
	this addition, since that memory would have been lost to alignment
	issues anyway. Also, converted precedence definitions and lookup
	tables to use symbolic constants instead of raw number for improved
	readability, and continued extending/improving/correcting comments.
	Removed some unused counter variables. Renamed some variables for
	clarity and replaced some cryptic logic with more readable macros.

2007-07-09  Don Porter	<dgp@users.sourceforge.net>

	* generic/tclCompExpr.c:	Revision so that the END lexeme never
	gets inserted into the parse tree. Later tree traversal never reaches
	it since its location in the tree is not variable. Starting and
	stopping with the START lexeme (node 0) is sufficient. Also finished
	lexeme code commentary.

	* generic/tclCompExpr.c:	Added missing creation and return of
	the Tcl_Parse fields that indicate error conditions. [Bug 1749987]

2007-07-05  Don Porter	<dgp@users.sourceforge.net>

	* library/init.tcl (unknown):	Corrected inconsistent error message
	in interactive [unknown] when empty command is invoked. [Bug 1743676]

2007-07-05  Miguel Sofer  <msofer@users.sf.net>

	* generic/tclNamesp.c (SetNsNameFromAny):
	* generic/tclObj.c (SetCmdNameFromAny): Avoid unnecessary
	ckfree/ckalloc when the old structs can be reused.

2007-07-04  Miguel Sofer  <msofer@users.sf.net>

	* generic/tclNamesp.c: Fix case where a FQ cmd or ns was being cached
	* generic/tclObj.c:    in a different interp, tkcon. [Bug 1747512]

2007-07-03  Don Porter	<dgp@users.sourceforge.net>

	* generic/tclCompExpr.c:	Revised #define values so that there
	is now more expansion room to define more BINARY operators.

2007-07-02  Donal K. Fellows  <dkf@users.sf.net>

	* generic/tclHash.c (CompareStringKeys): Always use the strcmp()
	version; the operation is functionally equivalent, the speed is
	identical (up to measurement limitations), and yet the code is
	simpler. [FRQ 951168]

2007-07-02  Don Porter	<dgp@users.sourceforge.net>

	* generic/tcl.h:	Removed TCL_PRESERVE_BINARY_COMPATIBILITY and
	* generic/tclHash.c:	any code enabled when it is set to 0. We will
	* generic/tclStubInit.c:	always want to preserve binary compat
	of the structs that appear in the interface through the 8.* series of
	releases, so it's pointless to drag around this never-enabled
	alternative.

	* generic/tclIO.c:	Removed dead code.
	* unix/tclUnixChan.c:

	* generic/tclCompExpr.c:	Removed dead code, old implementations
	* generic/tclEvent.c:	of expr parsing and compiling, including the
	* generic/tclInt.h:	routine TclFinalizeCompilation().

2007-06-30  Donal K. Fellows  <dkf@users.sf.net>

	* generic/tclCmdIL.c (Tcl_LsortObjCmd): Plug a memory leak caused by a
	missing Tcl_DecrRefCount on an error path. [Bug 1717186]

2007-06-30  Zoran Vasiljevic <vasiljevic@users.sourceforge.net>

	* generic/tclThread.c: Prevent RemeberSyncObj() from growing the sync
	object lists by reusing already free'd slots, if possible. See
	discussion on Bug 1726873 for more information.

2007-06-29  Donal K. Fellows  <dkf@users.sf.net>

	* doc/DictObj.3 (Tcl_DictObjDone): Improved documentation of this
	function to make it clearer how to use it. [Bug 1710795]

2007-06-29  Daniel Steffen  <das@users.sourceforge.net>

	* generic/tclAlloc.c:		on Darwin, ensure memory allocated by
	* generic/tclThreadAlloc.c:	the custom TclpAlloc()s is aligned to
	16 byte boundaries (as is the case with the Darwin system malloc).

	* generic/tclGetDate.y: use ckalloc/ckfree instead of malloc/free.
	* generic/tclDate.c:	bison 1.875e

	* generic/tclBasic.c (TclEvalEx): fix warnings.

	* macosx/Tcl.xcodeproj/project.pbxproj: better support for renamed tcl
	* macosx/Tcl.xcodeproj/default.pbxuser: source dir; add 10.5 SDK build
	* macosx/Tcl-Common.xcconfig:		config; remove tclMathOp.c.

	* macosx/README: document Tcl.xcodeproj changes.

2007-06-28  Don Porter	<dgp@users.sourceforge.net>

	* generic/tclBasic.c:		Removed dead code, including the
	* generic/tclExecute.c:		entire file tclMathOp.c.
	* generic/tclInt.h:
	* generic/tclMathOp.c (removed):
	* generic/tclTestObj.c:
	* win/tclWinFile.c:

	* unix/Makefile.in:	Updated to reflect deletion of tclMathOp.c.
	* win/Makefile.in:
	* win/makefile.bc:
	* win/makefile.vc:

2007-06-28  Pat Thoyts	<patthoyts@users.sourceforge.net>

	* generic/tclBasic.c:	  Silence constness warnings for TclStackFree
	* generic/tclCompCmds.c:  when building with msvc.
	* generic/tclFCmd.c:
	* generic/tclIOCmd.c:
	* generic/tclTrace.c:

2007-06-28  Miguel Sofer  <msofer@users.sf.net>

	* generic/tclVar.c (UnsetVarStruct): fix possible segfault.

2007-06-27  Don Porter	<dgp@users.sourceforge.net>

	* generic/tclTrace.c:	Corrected broken trace reversal logic in
	* generic/tclTest.c:	TclCheckInterpTraces that led to infinite loop
	* tests/trace.test:	when multiple Tcl_CreateTrace traces were set
	and one of them did not fire due to level restrictions. [Bug 1743931]

2007-06-26  Don Porter	<dgp@users.sourceforge.net>

	* generic/tclBasic.c (TclEvalEx):	Moved some arrays from the C
	stack to the Tcl stack.

2007-06-26  Miguel Sofer  <msofer@users.sf.net>

	* generic/tclVar.c (UnsetVarStruct): more streamlining.

2007-06-25  Don Porter	<dgp@users.sourceforge.net>

	* generic/tclExecute.c: Safety checks to avoid crashes in the
	TclStack* routines when called with an incompletely initialized
	interp. [Bug 1743302]

2007-06-25  Miguel Sofer  <msofer@users.sf.net>

	* generic/tclVar.c (UnsetVarStruct): fixing incomplete change, more
	streamlining.

2007-06-24  Miguel Sofer  <msofer@users.sf.net>

	* generic/tclVar.c (TclDeleteCompiledLocalVars): removed inlining that
	ended up not really optimising (limited benchmarks). Now calling
	UnsetVarStruct (streamlined old code is #ifdef'ed out, in case better
	benchmarks do show a difference).

	* generic/tclVar.c (UnsetVarStruct): fixed a leak introduced in last
	commit.

2007-06-23  Miguel Sofer  <msofer@users.sf.net>

	* generic/tclVar.c (UnsetVarStruct, TclDeleteVars): made the logic
	slightly clearer, eliminated some duplicated code.

	*** POTENTIAL INCOMPATIBILITY *** (tclInt.h and Var struct users)
	The core never builds VAR_LINK variable to have traces. Such a
	"monster", should one exist, will now have its unset traces called
	*before* it is unlinked.

2007-06-23  Daniel Steffen  <das@users.sourceforge.net>

	* macosx/tclMacOSXNotify.c (AtForkChild): don't call CoreFoundation
	APIs after fork() on systems where that would lead to an abort().

2007-06-22  Don Porter	<dgp@users.sourceforge.net>

	* generic/tclExecute.c: Revised TclStackRealloc() signature to better
	* generic/tclInt.h:	parallel (and fall back on) Tcl_Realloc.

	* generic/tclNamesp.c (TclResetShadowesCmdRefs):	Replaced
	ckrealloc based allocations with TclStackRealloc allocations.

	* generic/tclCmdIL.c:	More conversions to use TclStackAlloc.
	* generic/tclScan.c:

2007-06-21  Don Porter	<dgp@users.sourceforge.net>

	* generic/tclBasic.c:	 Move most instances of the Tcl_Parse struct
	* generic/tclCompExpr.c: off the C stack and onto the Tcl stack. This
	* generic/tclCompile.c:	 is a rather large struct (> 3kB).
	* generic/tclParse.c:

2007-06-21  Miguel Sofer  <msofer@users.sf.net>

	* generic/tclBasic.c (TEOvI):		Made sure that leave traces
	* generic/tclExecute.c (INST_INVOKE):	that were created during
	* tests/trace.test (trace-36.2):	execution of an originally
	untraced command do not fire [Bug 1740962], partial fix.

2007-06-21  Donal K. Fellows  <donal.k.fellows@man.ac.uk>

	* generic/tcl.h, generic/tclCompile.h, generic/tclCompile.c: Remove
	references in comments to obsolete {expand} notation. [Bug 1740859]

2007-06-20  Miguel Sofer  <msofer@users.sf.net>

	* generic/tclVar.c: streamline namespace vars deletion: only compute
	the variable's full name if the variable is traced.

2007-06-20  Don Porter	<dgp@users.sourceforge.net>

	* generic/tclInt.decls: Revised the interfaces of the routines
	* generic/tclExecute.c: TclStackAlloc and TclStackFree to make them
	easier for callers to use (or more precisely, harder to misuse).
	TclStackFree now takes a (void *) argument which is the pointer
	intended to be freed. TclStackFree will panic if that's not actually
	the memory the call will free. TSA/TSF also now tolerate receiving
	(interp == NULL), in which case they simply fall back to be calls to
	Tcl_Alloc/Tcl_Free.

	* generic/tclIntDecls.h:	make genstubs

	* generic/tclBasic.c:	Updated callers
	* generic/tclCmdAH.c:
	* generic/tclCmdIL.c:
	* generic/tclCompCmds.c:
	* generic/tclCompExpr.c:
	* generic/tclCompile.c:
	* generic/tclFCmd.c:
	* generic/tclFileName.c:
	* generic/tclIOCmd.c:
	* generic/tclIndexObj.c:
	* generic/tclInterp.c:
	* generic/tclNamesp.c:
	* generic/tclProc.c:
	* generic/tclTrace.c:
	* unix/tclUnixPipe.c:

2007-06-20  Jeff Hobbs	<jeffh@ActiveState.com>

	* tools/tcltk-man2html.tcl: revamp of html doc output to use CSS,
	standardized headers, subheaders, dictionary sorting of names.

2007-06-18  Jeff Hobbs	<jeffh@ActiveState.com>

	* tools/tcltk-man2html.tcl: clean up copyright merging and output.
	clean up coding constructs.

2007-06-18  Miguel Sofer  <msofer@users.sf.net>

	* generic/tclCmdIL.c (InfoFrameCmd):
	* generic/tclCmdMZ.c (Tcl_SwitchObjCmd):
	* generic/tclCompile.c (TclInitCompileEnv):
	* generic/tclProc.c (Tcl_ProcObjCmd, SetLambdaFromAny): Moved the
	CmdFrame off the C stack and onto the Tcl stack.

	* generic/tclExecute.c (TEBC):	Moved the CmdFrame off the C stack and
	onto the Tcl stack, between the catch and the execution stacks

2007-06-18  Don Porter	<dgp@users.sourceforge.net>

	* generic/tclBasic.c (TclEvalEx,TclEvalObjEx):	Moved the CmdFrame off
	the C stack and onto the Tcl stack.

2007-06-17  Donal K. Fellows  <dkf@users.sf.net>

	* generic/tclProc.c (TclObjInterpProcCore): Minor fixes to make
	* generic/tclExecute.c (TclExecuteByteCode): compilation debugging
	builds work again. [Bug 1738542]

2007-06-16  Donal K. Fellows  <dkf@users.sf.net>

	* generic/tclProc.c (TclObjInterpProcCore): Use switch instead of a
	chain of if's for a modest performance gain and a little more clarity.

2007-06-15  Miguel Sofer  <msofer@users.sf.net>

	* generic/tclCompCmds.c:  Simplified [variable] compiler and executor.
	* generic/tclExecute.c:	  Missed updates to "there is always a valid
	frame".

	* generic/tclCompile.c: reverted TclEvalObjvInternal and INST_INVOKE
	* generic/tclExecute.c: to essentially what they were previous to the
	* generic/tclBasic.c:	commit of 2007-04-03 [Patch 1693802] and the
	subsequent optimisations, as they break the new trace tests described
	below.

	* generic/trace.test: added tests 36 to 38 for dynamic trace creation
	and addition. These tests expose a change in dynamics due to a recent
	round of optimisations. The "correct" behaviour is not described in
	docs nor TIP 62.

2007-06-14  Miguel Sofer  <msofer@users.sf.net>

	* generic/tclInt.decls:	  Modif to the internals of TclObjInterpProc
	* generic/tclInt.h:	  to reduce stack consumption and improve task
	* generic/tclIntDecls.h:  separation. Changes the interface of
	* generic/tclProc.c:	  TclObjInterpProcCore (patching TclOO
	simultaneously).

	* generic/tclProc.c (TclObjInterpProcCore): simplified obj management
	in wrongNumArgs calls.

2007-06-14  Don Porter	<dgp@users.sourceforge.net>

	* generic/tclCompile.c: SetByteCodeFromAny() can no longer return any
	* generic/tclExecute.c: code other than TCL_OK, so remove code that
	* generic/tclProc.c:	formerly handled exceptional codes.

2007-06-13  Miguel Sofer  <msofer@users.sf.net>

	* generic/tclExecute.c (TclCompEvalObj): missed update to "there is
	always a valid frame".

	* generic/tclProc.c (TclObjInterpProcCore): call TEBC directly instead
	of going through TclCompEvalObj - no need to check the compilation's
	freshness, this has already been done. This improves speed and should
	also provide some relief to [Bug 1066755].

2007-06-12  Donal K. Fellows  <donal.k.fellows@man.ac.uk>

	* generic/tclBasic.c (Tcl_CreateInterp): Turn the [info] command into
	* generic/tclCmdIL.c (TclInitInfoCmd):	 an ensemble, making it easier
	for third-party code to plug into.

	* generic/tclIndexObj.c (Tcl_WrongNumArgs):
	* generic/tclNamesp.c, generic/tclInt.h (tclEnsembleCmdType): Make
	Tcl_WrongNumArgs do replacement correctly with ensembles and other
	sorts of complex replacement strategies.

2007-06-11  Miguel Sofer  <msofer@users.sf.net>

	* generic/tclExecute.c:	 comments added to explain iPtr->numLevels
	management.

	* generic/tclNamesp.c:	 tweaks to Tcl_GetCommandFromObj and
	* generic/tclObj.c:	 TclGetNamespaceFromObj; modified the usage of
	structs ResolvedCmdName and ResolvedNsname so that the field refNsPtr
	is NULL for fully qualified names.

2007-06-10  Miguel Sofer  <msofer@users.sf.net>

	* generic/tclBasic.c:	 Further TEOvI split, creating a new
	* generic/tclCompile.h:	 TclEvalObjvKnownCommand() function to handle
	* generic/tclExecute.c:	 commands that are already known and are not
	traced. INST_INVOKE now calls into this function instead of inlining
	parts of TEOvI. Same perf, better isolation.

	***POTENTIAL INCOMPAT*** There is a subtle issue with the timing of
	execution traces that is changed here - first change appeared in my
	commit of 2007-04-03 [Patch 1693802], which caused some divergence
	between compiled and non-compiled code.
	***THIS CHANGE IS UNDER REVIEW***

2007-06-10  Jeff Hobbs	<jeffh@ActiveState.com>

	* README: updated links. [Bug 1715081]

	* generic/tclExecute.c (TclExecuteByteCode): restore support for
	INST_CALL_BUILTIN_FUNC1 and INST_CALL_FUNC1 bytecodes to support 8.4-
	precompiled sources (math functions). [Bug 1720895]

2007-06-10  Miguel Sofer  <msofer@users.sf.net>

	* generic/tclInt.h:
	* generic/tclNamesp.c:
	* generic/tclObj.c:
	* generic/tclvar.c: new macros TclGetCurrentNamespace() and
	TclGetGlobalNamespace(); Tcl_GetCommandFromObj and
	TclGetNamespaceFromObj rewritten to make the logic clearer; slightly
	faster too.

2007-06-09  Miguel Sofer  <msofer@users.sf.net>

	* generic/tclExecute.c (INST_INVOKE): isolated two vars to the small
	block where they are actually used.

	* generic/tclObj.c (Tcl_GetCommandFromObj): rewritten to make the
	logic clearer; slightly faster too.

	* generic/tclBasic.c:	Split TEOv in two, by separating a processor
	for non-TCL_OK returns. Also split TEOvI in a full version that
	handles non-existing and traced commands, and a separate shorter
	version for the regular case.

	* generic/tclBasic.c:	Moved the generation of command strings for
	* generic/tclTrace.c:	traces: previously in Tcl_EvalObjv(), now in
	TclCheck[Interp|Execution]Traces(). Also insured that the strings are
	properly NUL terminated at the correct length. [Bug 1693986]

	***POTENTIAL INCOMPATIBILITY in internal API***
	The functions TclCheckInterpTraces() and TclCheckExecutionTraces() (in
	internal stubs) used to be noops if the command string was NULL, this
	is not true anymore: if the command string is NULL, they generate an
	appropriate string from (objc,objv) and use it to call the traces. The
	caller might as well not call them with a NULL string if he was
	expecting a noop.

	* generic/tclBasic.c:	Extend usage of TclLimitReady() and
	* generic/tclExecute.c: (new) TclLimitExceeded() macros.
	* generic/tclInt.h:
	* generic/tclInterp.c:

	* generic/tclInt.h:	New TclCleanupCommandMacro for core usage.
	* generic/tclBasic.c:
	* generic/tclExecute.c:
	* generic/tclObj.c:

2007-06-09 Daniel Steffen  <das@users.sourceforge.net>

	* macosx/Tcl.xcodeproj/project.pbxproj: add new Tclsh-Info.plist.in.

2007-06-08  Donal K. Fellows  <dkf@users.sf.net>

	* generic/tclCmdMZ.c (Tcl_StringObjCmd): Changed [string first] and
	* doc/string.n: [string last] so that they have clearer descriptions
	for those people who know the adage about needles and haystacks. This
	follows suggestions on comp.lang.tcl...

2007-06-06  Miguel Sofer  <msofer@users.sf.net>

	* generic/tclParse.c: fix for uninit read. [Bug 1732414]

2007-06-06  Daniel Steffen  <das@users.sourceforge.net>

	* macosx/Tcl.xcodeproj/project.pbxproj: add settings for Fix&Continue.

	* unix/configure.in (Darwin):		add plist for tclsh; link the
	* unix/Makefile.in  (Darwin):		Tcl and tclsh plists into
	* macosx/Tclsh-Info.plist.in (new):	their binaries in all cases.
	* macosx/Tcl-Common.xcconfig:

	* unix/tcl.m4 (Darwin): fix CF checks in fat 32&64bit builds.
	* unix/configure: autoconf-2.59

2007-06-05  Don Porter	<dgp@users.sourceforge.net>

	* generic/tclBasic.c:	Added interp flag value ERR_LEGACY_COPY to
	* generic/tclInt.h:	control the timing with which the global
	* generic/tclNamesp.c:	variables ::errorCode and ::errorInfo get
	* generic/tclProc.c:	updated after an error. This keeps more
	* generic/tclResult.c:	precise compatibility with Tcl 8.4.
	* tests/result.test (result-6.2):	[Bug 1649062]

2007-06-05  Miguel Sofer  <msofer@users.sf.net>

	* generic/tclInt.h:
	* generic/tclExecute.c: Tcl-stack reform, [Patch 1701202]

2007-06-03  Daniel Steffen  <das@users.sourceforge.net>

	* unix/Makefile.in: add datarootdir to silence autoconf-2.6x warning.

2007-05-30  Don Porter	<dgp@users.sourceforge.net>

	* generic/tclBasic.c:	Removed code that dealt with
	* generic/tclCompile.c: TCL_TOKEN_EXPAND_WORD tokens representing
	* generic/tclCompile.h: expanded literal words. These sections were
	mostly in place to enable [info frame] to discover line information in
	expanded literals. Since the parser now generates a token for each
	post-expansion word referring to the right location in the original
	script string, [info frame] gets all the data it needs.

	* generic/tclInt.h:	Revised the parser so that it never produces
	* generic/tclParse.c:	TCL_TOKEN_EXPAND_WORD tokens when parsing an
	* tests/parse.test:	expanded literal word; that is, something like
	{*}{x y z}. Instead, generate the series of TCL_TOKEN_SIMPLE_WORD
	tokens to represent the words that expansion of the literal string
	produces. [RFE 1725186]

2007-05-29  Jeff Hobbs	<jeffh@ActiveState.com>

	* unix/tclUnixThrd.c (Tcl_JoinThread): fix for 64-bit handling of
	pthread_join exit return code storage. [Bug 1712723]

2007-05-22  Don Porter	<dgp@users.sourceforge.net>

	[core-stabilizer-branch]

	* unix/configure:	autoconf-2.59 (FC6 fork)
	* win/configure:

	* README:		Bump version number to 8.5b1
	* generic/tcl.h:
	* library/init.tcl:
	* tools/tcl.wse.in:
	* unix/configure.in:
	* unix/tcl.spec:
	* win/configure.in:

2007-05-18  Don Porter	<dgp@users.sourceforge.net>

	* unix/configure:	autoconf-2.59 (FC6 fork)
	* win/configure:

	* README:		Bump version number to 8.5a7
	* generic/tcl.h:
	* library/init.tcl:
	* tools/tcl.wse.in:
	* unix/configure.in:
	* unix/tcl.spec:
	* win/configure.in:

	* generic/tclParse.c:	Disable and remove the ALLOW_EXPAND sections
	* tests/info.test:	that continued to support the deprecated
	* tests/mathop.test:	{expand} syntax. Updated the few remaining
	users of that syntax in the test suite.

2007-05-17  Donal K. Fellows  <dkf@users.sf.net>

	* generic/tclExecute.c (TclLimitReady): Created a macro version of
	Tcl_LimitReady just for TEBC, to reduce the amount of times that the
	bytecode engine calls out to external functions on the critical path.
	* generic/tclInterp.c (Tcl_LimitReady): Added note to remind anyone
	doing maintenance that there is a macro version to update.

2007-05-17  Daniel Steffen  <das@users.sourceforge.net>

	* generic/tcl.decls: workaround 'make checkstubs' failures from
	tclStubLib.c MODULE_SCOPE revert. [Bug 1716117]

2007-05-16  Joe English	 <jenglish@users.sourceforge.net>

	* generic/tclStubLib.c:	 Change Tcl_InitStubs(), tclStubsPtr, and the
	auxilliary stubs table pointers back to public visibility.

	These symbols need to be exported so that stub-enabled extensions may
	be statically linked into an extended tclsh or Big Wish with a
	dynamically-linked libtcl. [Bug 1716117]

2007-05-15  Don Porter	<dgp@users.sourceforge.net>

	* win/configure:	autoconf-2.59 (FC6 fork)

	* library/reg/pkgIndex.tcl:	Bump to registry 1.2.1 to account for
	* win/configure.in:		[Bug 1682211] fix.
	* win/makefile.bc:
	* win/tclWinReg.c:

2007-05-11  Pat Thoyts	<patthoyts@users.sourceforge.net>

	* generic/tclInt.h: Removed TclEvalObjEx and TclGetSrcInfoForPc from
	tclInt.h now they are in the internal stubs table.

2007-05-09  Don Porter	<dgp@users.sourceforge.net>

	* generic/tclInt.h:	TclFinalizeThreadAlloc() is always defined, so
	make sure it is also always declared (with MODULE_SCOPE).

2007-05-09  Daniel Steffen  <das@users.sourceforge.net>

	* generic/tclInt.h: fix warning when building threaded with -DPURIFY.

	* macosx/Tcl.xcodeproj/project.pbxproj: add 'DebugUnthreaded' &
	* macosx/Tcl.xcodeproj/default.pbxuser: 'DebugLeaks' configs and env
	var settings needed to run the 'leaks' tool.

2007-05-07  Don Porter	<dgp@users.sourceforge.net>

	[Tcl Bug 1706140]

	* generic/tclLink.c (LinkTraceProc):	Update Tcl_VarTraceProcs so
	* generic/tclNamesp.c (Error*Read):	they call Tcl_InterpDeleted()
	* generic/tclTrace.c (Trace*Proc):	for themselves, and do not
	* generic/tclUtil.c (TclPrecTraceProc): rely on (frequently buggy)
	setting of the TCL_INTERP_DESTROYED flag by the trace core.

	* generic/tclVar.c:	Update callers of TclCallVarTraces to not pass
	in the TCL_INTERP_DESTROYED flag. Also apply filters so that public
	routines only pass documented flag values down to lower level routines

	* generic/tclTrace.c (TclCallVarTraces):	The setting of the
	TCL_INTERP_DESTROYED flag is now done entirely within the
	TclCallVarTraces routine, the only place it can be done right.

2007-05-06  Donal K. Fellows  <dkf@users.sf.net>

	* generic/tclInt.h (ExtraFrameInfo): Create a new mechanism for
	* generic/tclCmdIL.c (InfoFrameCmd): conveying what information needs
	to be added to the results of [info frame] to replace the hack that
	was there before.
	* generic/tclProc.c (Tcl_ApplyObjCmd): Use the new mechanism for the
	[apply] command, the only part of Tcl itself that needs it (so far).

	* generic/tclInt.decls (TclEvalObjEx, TclGetSrcInfoForPc): Expose
	these two functions through the internal stubs table, necessary for
	extensions that need to integrate deeply with TIP#280.

2007-05-05  Donal K. Fellows  <dkf@users.sf.net>

	* win/tclWinFile.c (TclpGetUserHome):	Squelch type-pun warnings in
	* win/tclWinInit.c (TclpSetVariables):	Win-specific code not found
	* win/tclWinReg.c (AppendSystemError):	during earlier work on Unix.

2007-05-04  Kevin B. Kenny  <kennykb@acm.org>

	* generic/tclIO.c (TclFinalizeIOSubsystem): Added an initializer to
	silence a spurious gcc warning about use of an uninitialized
	variable.
	* tests/encoding.test: Modified so that encoding tests happen in a
	private namespace, to avoid polluting the global one. This problem was
	discovered when running the test suite '-singleproc 1 -skip exec.test'
	because the 'path' variable in encoding.test conflicted with the one
	in io.test.
	* tests/io.test: Made more of the working variables private to the
	namespace.

2007-05-02  Kevin B. Kenny  <kennykb@acm.org>

	* generic/tclTest.c (SimpleMatchInDirectory): Corrected a refcount
	imbalance that affected the filesystem-[147]* tests in the test suite.
	Thanks to Don Porter for the patch. [Bug 1710707]
	* generic/tclPathObj.c (Tcl_FSJoinPath, Tcl_FSGetNormalizedPath):
	Corrected several memory leaks that caused refcount imbalances
	resulting in memory leaks on Windows. Thanks to Joe Mistachkin for the
	patch.

2007-05-01  Miguel Sofer  <msofer@users.sf.net>

	* generic/tclVar.c (TclPtrSetVar): fixed leak whenever newvaluePtr had
	refCount 0 and was used for appending (but not lappending). Thanks to
	mistachkin and kbk. [Bug 1710710]

2007-05-01  Kevin B. Kenny  <kennykb@acm.org>

	* generic/tclIO.c (DeleteChannelTable): Made changes so that
	DeleteChannelTable tries to close all open channels, not just the
	first. [Bug 1710285]
	* generic/tclThread.c (TclFinalizeSynchronization): Make sure that TSD
	blocks get freed on non-threaded builds. [Bug 1710825]
	* tests/utf.test (utf-25.1--utf-25.4): Modified tests to clean up
	after the 'testobj' extension to avoid spurious reports of memory
	leaks.

2007-05-01  Don Porter	<dgp@users.sourceforge.net>

	* generic/tclCmdMZ.c (STR_MAP): When [string map] has a pure dict map,
	a missing Tcl_DictObjDone() call led to a memleak. [Bug 1710709]

2007-04-30  Daniel Steffen  <das@users.sourceforge.net>

	* unix/Makefile.in: add 'tclsh' dependency to install targets that
	rely on tclsh, fixes parallel 'make install' from empty build dir.

2007-04-30  Andreas Kupries <andreask@gactivestate.com>

	* generic/tclIO.c (FixLevelCode): Corrected reference count
	mismanagement of newlevel, newcode. Changed to allocate the Tcl_Obj's
	as late as possible, and only when actually needed. [Bug 1705778, leak
	K29]

2007-04-30  Kevin B. Kenny  <kennykb@acm.org>

	* generic/tclProc.c (Tcl_ProcObjCmd, SetLambdaFromAny): Corrected
	reference count mismanagement on the name of the source file in the
	TIP 280 code. [Bug 1705778, leak K02 among other manifestations]

2007-04-25  Donal K. Fellows  <dkf@users.sf.net>

	*** 8.5a6 TAGGED FOR RELEASE ***

	* generic/tclProc.c (TclObjInterpProcCore): Only allocate objects for
	error message generation when associated with argument names that are
	really used. [Bug 1705778, leak K15]

2007-04-25  Kevin B. Kenny  <kennykb@acm.org>

	* generic/tclIOUtil.c (Tcl_FSChdir): Changed the memory management so
	that the path returned from Tcl_FSGetNativePath is not duplicated
	before being stored as the current directory, to avoid a memory leak.
	[Bug 1705778, leak K01 among other manifestations]

2007-04-25  Don Porter	<dgp@users.sourceforge.net>

	* generic/tclCompExpr.c (ParseExpr):	Revised to be sure that an
	error return doesn't prevent all literals getting placed on the
	litList to be returned to the caller for freeing. Corrects some
	memleaks. [Bug 1705778, leak K23]

2007-04-25  Daniel Steffen  <das@users.sourceforge.net>

	* unix/Makefile.in (dist): add macosx/*.xcconfig files to src dist;
	copy license.terms to dist macosx dir; fix autoheader bits.

2007-04-24  Miguel Sofer  <msofer@users.sf.net>

	* generic/tclListObj.c: reverting [Patch 738900] (committed on
	2007-04-20). Causes some Tk test breakage of unknown importance, but
	the impact of the patch itself is likely to be so small that it does
	not warrant investigation at this time.

2007-04-24  Donal K. Fellows  <dkf@users.sf.net>

	* generic/tclDictObj.c (DictKeysCmd): Rewrote so that the lock on the
	internal representation of a dict is only set when necessary. [Bug
	1705778, leak K04]
	(DictFilterCmd): Added code to drop the lock in the trivial match
	case. [Bug 1705778, leak K05]

2007-04-24  Kevin B. Kenny  <kennykb@acm.org>

	* generic/tclBinary.c: Addressed several code paths where the error
	return from the 'binary format' command leaked the result buffer.
	* generic/tclListObj.c (TclLsetFlat): Fixed a bug where the new list
	under construction was leaked in the error case. [Bug 1705778, leaks
	K13 and K14]

2007-04-24  Jeff Hobbs	<jeffh@ActiveState.com>

	* unix/Makefile.in (dist): add platform library package to src dist

2007-04-24  Don Porter	<dgp@users.sourceforge.net>

	* generic/tclCompExpr.c (ParseExpr): Memory leak in error case; the
	literal Tcl_Obj was not getting freed. [Bug 1705778, leak #1 (new)]

	* generic/tclNamesp.c (Tcl_DeleteNamespace):	Corrected flaw in the
	flag marking scheme to be sure that global namespaces are freed when
	their interp is deleted. [Bug 1705778]

2007-04-24  Kevin B. Kenny  <kennykb@acm.org>

	* generic/tclExecute.c (TclExecuteByteCode): Plugged six memory leaks
	in bignum arithmetic.
	* generic/tclIOCmd.c (Tcl_ReadObjCmd): Plugged a leak of the buffer
	object if the physical read returned an error and the bypass area had
	no message.
	* generic/tclIORChan.c (TclChanCreateObjCmd): Plugged a leak of the
	return value from the "initialize" method of a channel handler.
	(All of the above under [Bug 1705778])

2007-04-23  Daniel Steffen  <das@users.sourceforge.net>

	* generic/tclCkalloc.c: fix warnings from gcc build configured with
	* generic/tclCompile.c: --enable-64bit --enable-symbols=all.
	* generic/tclExecute.c:

	* unix/tclUnixFCmd.c: add workaround for crashing bug in fts_open()
	* unix/tclUnixInit.c: without FTS_NOSTAT on 64bit Darwin 8 or earlier.

	* unix/tclLoadDyld.c (TclpLoadMemory): fix (void*) arithmetic.

	* macosx/Tcl-Common.xcconfig: enable more warnings.

	* macosx/Tcl.xcodeproj/project.pbxproj: add 'DebugMemCompile' build
	configuration that calls configure with --enable-symbols=all; override
	configure check for __attribute__((__visibility__("hidden"))) in Debug
	configuration to restore availability of ZeroLink.

	* macosx/tclMacOSXNotify.c: fix warnings.

	* macosx/tclMacOSXFCmd.c: const fixes.

	* macosx/Tcl-Common.xcconfig:	fix whitespace.
	* macosx/Tcl-Debug.xcconfig:
	* macosx/Tcl-Release.xcconfig:
	* macosx/README:

	* macosx/GNUmakefile:		fix/add copyright and license refs.
	* macosx/tclMacOSXBundle.c:
	* macosx/Tcl-Info.plist.in:
	* macosx/Tcl.xcode/project.pbxproj:
	* macosx/Tcl.xcodeproj/project.pbxproj:

	* unix/configure.in: install license.terms into Tcl.framework.
	* unix/configure: autoconf-2.59

2007-04-23  Don Porter	<dgp@users.sourceforge.net>

	* generic/tclVar.c (UnsetVarStruct):	Make sure the
	TCL_INTERP_DESTROYED flags gets passed to unset trace routines so they
	can respond appropriately. [Bug 1705778, leak #9]

2007-04-23  Miguel Sofer  <msofer@users.sf.net>

	* generic/tclCompile.c (TclFreeCompileEnv): Tip 280's new field
	extCmdMapPtr was not being freed. [Bug 1705778, leak #1]

2007-04-23  Kevin B. Kenny  <kennykb@acm.org>

	* generic/tclCompCmds.c (TclCompileUpvarCmd): Plugged a memory leak in
	'upvar' when compiling (a) upvar outside a proc, (b) upvar with a
	syntax error, or (c) upvar where the frame index is not known at
	compile time.
	* generic/tclCompExpr.c (ParseExpr): Plugged a memory leak when
	parsing expressions that contain syntax errors.
	* generic/tclEnv.c (ReplaceString): Clear memory correctly when
	growing the cache to avoid reads of uninitialised data.
	* generic/tclIORChan.c (TclChanCreateObjCmd, FreeReflectedChannel):
	Plugged two memory leaks.
	* generic/tclStrToD.c (AccumulateDecimalDigit): Fixed a mistake where
	we'd run beyond the end of the 'pow10_wide' array if a number begins
	with a string of more than 'maxpow10_wide' zeroes.
	* generic/tclTest.c (Testregexpobjcmd): Removed an invalid access
	beyond the end of 'objv' in 'testregexp -about'.
	All of these issues reported under [Bug 1705778] - detected with the
	existing test suite, no new regression tests required.

2007-04-22  Miguel Sofer  <msofer@users.sf.net>

	* generic/tclVar.c (TclDeleteNamespaceVars): fixed access to freed
	memory detected by valgrind: Tcl_GetCurrentNamespace was being
	called after freeing root CallFrame (on interp deletion).

2007-04-20  Miguel Sofer  <msofer@users.sf.net>

	* generic/tclListObj.c (SetListFromAny): avoid discarding internal
	reps of objects converted to singleton lists. [Patch 738900]

2007-04-20  Kevin B. Kenny  <kennykb@acm.org>

	* doc/clock.n: Corrected a silly error (transposed 'uppercase' and
	'lowercase' in clock.n. [Bug 1656002]
	Clarified that [clock scan] does not recognize a locale's alternative
	calendar.
	Deleted an entirely superfluous (and also incorrect) remark about the
	effect of Daylight Saving Time on relative times in [clock scan]. [Bug
	1582951]
	* library/clock.tcl: Corrected an error in skipping over the %Ey field
	on input.
	* library/msgs/ja.msg:
	* tools/loadICU.tcl: Corrected several localisation faults in the
	Japanese locale (most notably, incorrect dates for the Emperors'
	eras). [Bug 1637471]. Many thanks to SourceForge user 'nyademo' for
	pointing this out and developing a fix.
	* generic/tclPathObj.c: Corrected a 'const'ness fault that caused
	bitter complaints from MSVC.
	* tests/clock.test (clock-40.1, clock-58.1, clock-59.1): Corrected a
	test case that depended on ":localtime" being able to handle dates
	prior to the Posix epoch. [Bug 1618445] Added a test case for the
	dates of the Japanese emperors. [Bug 1637471] Added a regression test
	for military time zone input conversion. [Bug 1586828]
	* generic/tclGetDate.y (MilitaryTable): Fixed an ancient bug where the
	military NZA time zones had the signs reversed. [Bug 1586828]
	* generic/tclDate.c: Regenerated.
	* doc/Notifier.3: Documented Tcl_SetNotifier and Tcl_ServiceModeHook.
	Quite against my better judgment. [Bug 414933]
	* generic/tclBasic.c, generic/tclCkalloc.c, generic/tclClock.c:
	* generic/tclCmdIL.c, generic/tclCmdMZ.c, generic/tclFCmd.c:
	* generic/tclFileName.c, generic/tclInterp.c, generic/tclIO.c:
	* generic/tclIOUtil.c, generic/tclNamesp.c, generic/tclObj.c:
	* generic/tclPathObj.c, generic/tclPipe.c, generic/tclPkg.c:
	* generic/tclResult.c, generic/tclTest.c, generic/tclTestObj.c:
	* generic/tclVar.c, unix/tclUnixChan.c, unix/tclUnixTest.c:
	* win/tclWinLoad.c, win/tclWinSerial.c: Replaced commas in varargs
	with string concatenation where possible. [Patch 1515234]
	* library/tzdata/America/Tegucigalpa:
	* library/tzdata/Asia/Damascus: Olson's tzdata 2007e.

2007-04-19  Donal K. Fellows  <donal.k.fellows@manchester.ac.uk>

	* generic/regcomp.c, generic/regc_cvec.c, generic/regc_lex.c,
	* generic/regc_locale.c: Improve the const-correctness of the RE
	compiler.

2007-04-18  Miguel Sofer  <msofer@users.sf.net>

	* generic/tclExecute.c (INST_LSHIFT): fixed a mistake introduced in
	version 1.266 ('=' became '=='), which effectively turned the block
	that handles native shifts into dead code. This explains why the
	testsuite did not pick this mistake. Rewrote to make the intention
	clear.

	* generic/tclInt.h (TclDecrRefCount): change the order of the
	branches, use empty 'if ; else' to handle use in unbraced outer
	if/else conditions (as already done in tcl.h)

	* generic/tclExecute.c: slight changes in Tcl_Obj management.

2007-04-17  Kevin B. Kenny  <kennykb@acm.org>

	* library/clock.tcl: Fixed the naming of
	::tcl::clock::ReadZoneinfoFile because (yoicks!) it was in the global
	namespace.
	* doc/clock.n: Clarified the cases in which legacy time zone is
	recognized. [Bug 1656002]

2007-04-17  Miguel Sofer  <msofer@users.sf.net>

	* generic/tclExecute.c: fixed checkInterp logic [Bug 1702212]

2007-04-16  Donal K. Fellows  <donal.k.fellows@man.ac.uk>

	* various (including generic/tclTest.c): Complete the purge of K&R
	function definitions from manually-written code.

2007-04-15  Kevin B. Kenny  <kennykb@acm.org>

	* generic/tclCompCmds.c: added a cast to silence a compiler error on
	VC2005.
	* library/clock.tcl: Restored unique-prefix matching of keywords on
	the [clock] command. [Bug 1690041]
	* tests/clock.test: Added rudimentary test cases for unique-prefix
	matching of keywords.

2007-04-14  Miguel Sofer  <msofer@users.sf.net>

	* generic/tclExecute.c: removed some code at INST_EXPAND_SKTOP that
	duplicates functionality already present at checkForCatch.

2007-04-12  Miguel Sofer  <msofer@users.sf.net>

	* generic/tclExecute.c: new macros OBJ_AT_TOS, OBJ_UNDER_TOS,
	OBJ_AT_DEPTH(n) and CURR_DEPTH that remove all direct references to
	tosPtr from TEBC (after initialisation and the code at the label
	cleanupV_pushObjResultPtr).

2007-04-11  Miguel Sofer  <msofer@users.sf.net>

	* generic/tclCompCmds.c: moved all exceptDepth management to the
	macros - the decreasing half was managed by hand.

2007-04-10  Donal K. Fellows  <donal.k.fellows@man.ac.uk>

	* generic/tclInt.h (TclNewLiteralStringObj): New macro to make
	allocating literal string objects (i.e. objects whose value is a
	constant string) easier and more efficient, by allowing the omission
	of the length argument. Based on [Patch 1529526] (afredd)
	* generic/*.c: Make use of this (in many files).

2007-04-08  Miguel Sofer  <msofer@users.sf.net>

	* generic/tclCompile (tclInstructionTable): Fixed bugs in description
	of dict instructions.

2007-04-07  Miguel Sofer  <msofer@users.sf.net>

	* generic/tclCompile (tclInstructionTable): Fixed bug in description
	of INST_START_COMMAND.

	* generic/tclExecute.c (TEBC): Small code reduction.

2007-04-06  Miguel Sofer  <msofer@users.sf.net>

	* generic/tclExecute.c (TEBC):
	* generic/tclNamespace.c (NsEnsembleImplementationCmd):
	* generic/tclProc.c (InitCompiledLocals, ObjInterpProcEx)
	(TclObjInterpProcCore, ProcCompileProc): Code reordering to reduce
	branching and improve branch prediction (assume that forward branches
	are typically not taken).

2007-04-03  Miguel Sofer  <msofer@users.sf.net>

	* generic/tclExecute.c: INST_INVOKE optimisation. [Patch 1693802]

2007-04-03  Don Porter	<dgp@users.sourceforge.net>

	* generic/tclNamesp.c:	Revised ErrorCodeRead and ErrorInfoRead trace
	routines so they guarantee the ::errorCode and ::errorInfo variable
	always appear to exist. [Bug 1693252]

2007-04-03  Miguel Sofer  <msofer@users.sf.net>

	* generic/tclInt.decls:	 Moved TclGetNamespaceFromObj() to the
	* generic/tclInt.h:	 internal stubs table; regen.
	* generic/tclIntDecls.h:
	* generic/tclStubInit.c:

2007-04-02  Miguel Sofer  <msofer@users.sf.net>

	* generic/tclBasic.c:	  Added bytecode compilers for the variable
	* generic/tclCompCmds.c:  linking commands: 'global', 'variable',
	* generic/tclCompile.h:	  'upvar', 'namespace upvar' [Patch 1688593]
	* generic/tclExecute.c:
	* generic/tclInt.h:
	* generic/tclVar.c:

2007-04-02  Don Porter	<dgp@users.sourceforge.net>

	* generic/tclBasic.c:	Replace arrays on the C stack and ckalloc
	* generic/tclExecute.c: calls with TclStackAlloc calls to use memory
	* generic/tclFCmd.c:	on Tcl's evaluation stack.
	* generic/tclFileName.c:
	* generic/tclIOCmd.c:
	* generic/tclIndexObj.c:
	* generic/tclInterp.c:
	* generic/tclNamesp.c:
	* generic/tclTrace.c:
	* unix/tclUnixPipe.c:

2007-04-01  Donal K. Fellows  <dkf@users.sf.net>

	* generic/tclCompile.c (TclCompileScript, TclPrintInstruction):
	* generic/tclExecute.c (TclExecuteByteCode): Changed the definition of
	INST_START_CMD so that it knows how many commands start at the current
	location. This makes the interpreter command counter correct without
	requiring a large number of instructions to be issued. (See my change
	from 2007-01-19 for what triggered this.)

2007-03-30  Don Porter	<dgp@users.sourceforge.net>

	* generic/tclCompile.c:
	* generic/tclCompExpr.c:
	* generic/tclCompCmds.c:	Replace arrays on the C stack and
	ckalloc calls with TclStackAlloc calls to use memory on Tcl's
	evaluation stack.

	* generic/tclCmdMZ.c:	Revised [string to* $s $first $last]
	implementation to reduce number of allocs/copies.

	* tests/string.test:  More [string reverse] tests.

2007-03-30  Miguel Sofer  <msofer@users.sf.net>

	* generic/tclExecute.c: optimise the lookup of elements of indexed
	arrays.

2007-03-29  Miguel Sofer  <msofer@users.sf.net>

	* generic/tclProc.c (Tcl_ApplyObjCmd):
	* tests/apply.test (9.3): Fixed Tcl_Obj leak on error return; an
	unneeded ref to lambdaPtr was being set and not released on an error
	return path.

2007-03-28  Don Porter	<dgp@users.sourceforge.net>

	* generic/tclCmdMZ.c (STR_REVERSE):	Implement the actual [string
	reverse] command in terms of the new TclStringObjReverse() routine.

	* generic/tclInt.h (TclStringObjReverse):	New internal routine
	* generic/tclStringObj.c (TclStringObjReverse): that implements the
	[string reverse] operation, making use of knowledge/surgery of the
	String intrep to minimize the number of allocs and copies needed to do
	the job.

2007-03-27  Don Porter	<dgp@users.sourceforge.net>

	* generic/tclCmdMZ.c (STR_MAP): Replace ckalloc calls with
	TclStackAlloc calls.

2007-03-24  Zoran Vasiljevic <vasiljevic@users.sourceforge.net>

	* win/tclWinThrd.c: Thread exit handler marks the current thread as
	un-initialized. This allows exit handlers that are registered later to
	re-initialize this subsystem in case they need to use some sync
	primitives (cond variables) from this file again.

2007-03-23  Miguel Sofer  <msofer@users.sf.net>

	* generic/tclBasic.c (DeleteInterpProc): pop the root frame pointer
	before deleting the global namespace [Bug 1658572]

2007-03-23  Kevin B. Kenny  <kennykb@acm.org>

	* win/Makefile.in: Added code to keep a Cygwin path name from leaking
	into LIBRARY_DIR when doing 'make test' or 'make runtest'.

2007-03-22  Don Porter	<dgp@users.sourceforge.net>

	* generic/tclCmdAH.c (Tcl_ForeachObjCmd):	Replaced arrays on the
	C stack and ckalloc calls with TclStackAlloc calls to use memory on
	Tcl's evaluation stack.

	* generic/tclExecute.c: Revised GrowEvaluationStack to take an
	argument specifying the growth required by the caller, so that a
	single reallocation / copy is the most that will ever be needed even
	when required growth is large.

2007-03-21  Don Porter	<dgp@users.sourceforge.net>

	* generic/tclExecute.c: More ckalloc -> ckrealloc conversions.
	* generic/tclLiteral.c:
	* generic/tclNamesp.c:
	* generic/tclParse.c:
	* generic/tclPreserve.c:
	* generic/tclStringObj.c:
	* generic/tclUtil.c:

2007-03-20  Don Porter	<dgp@users.sourceforge.net>

	* generic/tclEnv.c:	Some more ckalloc -> ckrealloc replacements.
	* generic/tclLink.c:

2007-03-20  Kevin B. Kenny  <kennykb@acm.org>

	* generic/tclDate.c: Rebuilt, despite Donal Fellows's comment when
	committing it that no rebuild was required.
	* generic/tclGetDate.y: According to Donal Fellows, "Introduce modern
	formatting standards; no need for rebuild of tclDate.c."

	* library/tzdata/America/Cambridge_Bay:
	* library/tzdata/America/Havana:
	* library/tzdata/America/Inuvik:
	* library/tzdata/America/Iqaluit:
	* library/tzdata/America/Pangnirtung:
	* library/tzdata/America/Rankin_Inlet:
	* library/tzdata/America/Resolute:
	* library/tzdata/America/Yellowknife:
	* library/tzdata/Asia/Choibalsan:
	* library/tzdata/Asia/Dili:
	* library/tzdata/Asia/Hovd:
	* library/tzdata/Asia/Jakarta:
	* library/tzdata/Asia/Jayapura:
	* library/tzdata/Asia/Makassar:
	* library/tzdata/Asia/Pontianak:
	* library/tzdata/Asia/Ulaanbaatar:
	* library/tzdata/Europe/Istanbul: Upgraded to Olson's tzdata2007d.

	* generic/tclListObj.c (TclLsetList, TclLsetFlat):
	* tests/lset.test: Changes to deal with shared internal representation
	for lists passed to the [lset] command. Thanks to Don Porter for
	fixing this issue. [Bug 1677512]

2007-03-19  Don Porter	<dgp@users.sourceforge.net>

	* generic/tclCompile.c: Revise the various expansion routines for
	CompileEnv fields to use ckrealloc() where appropriate.

	* generic/tclBinary.c (Tcl_SetByteArrayLength): Replaced ckalloc() /
	memcpy() sequence with ckrealloc() call.

	* generic/tclBasic.c (Tcl_CreateMathFunc):	Replaced some calls to
	* generic/tclEvent.c (Tcl_CreateThread):	Tcl_Alloc() with calls
	* generic/tclObj.c (UpdateStringOfBignum):	to ckalloc(), which
	* unix/tclUnixTime.c (SetTZIfNecessary):	better supports memory
	* win/tclAppInit.c (setargv):			debugging.

2007-03-19  Donal K. Fellows  <donal.k.fellows@manchester.ac.uk>

	* doc/regsub.n: Corrected example so that it doesn't recommend
	potentially unsafe practice. Many thanks to Konstantin Kushnir
	<chpock@gmail.com> for reporting this.

2007-03-17  Kevin B. Kenny  <kennykb@acm.org>

	* win/tclWinReg.c (GetKeyNames): Size the buffer for enumerating key
	names correctly, so that Unicode names exceeding 127 chars can be
	retrieved without crashing. [Bug 1682211]
	* tests/registry.test (registry-4.9): Added test case for the above
	bug.

2007-03-15  Mo DeJong  <mdejong@users.sourceforge.net>

	* generic/tclIOUtil.c (Tcl_Stat): Reimplement workaround to avoid gcc
	warning by using local variables. When the macro argument is of type
	long long instead of long, the incorrect warning is not generated.

2007-03-15  Mo DeJong  <mdejong@users.sourceforge.net>

	* win/Makefile.in: Fully qualify LIBRARY_DIR so that `make test` does
	not depend on working dir.

2007-03-15  Mo DeJong  <mdejong@users.sourceforge.net>

	* tests/parse.test: Add two backslash newline parse tests.

2007-03-12  Don Porter	<dgp@users.sourceforge.net>

	* generic/tclExecute.c (INST_FOREACH_STEP4):	Make private copy of
	* tests/foreach.test (foreach-10.1):	value list to be assigned to
	variables so that shimmering of that list doesn't lead to invalid
	pointers. [Bug 1671087]

	* generic/tclEvent.c (HandleBgErrors):	Make efficient private copy
	* tests/event.test (event-5.3): of the command prefix for the interp's
	background error handling command to avoid panics due to pointers to
	memory invalid after shimmering. [Bug 1670155]

	* generic/tclNamesp.c (NsEnsembleImplementationCmd):	Make efficient
	* tests/namespace.test (namespace-42.8):	private copy of the
	command prefix as we invoke the command appropriate to a particular
	subcommand of a particular ensemble to avoid panic due to shimmering
	of the List intrep. [Bug 1670091]

	* generic/tclVar.c (TclArraySet):	Make efficient private copy of
	* tests/var.test (var-17.1):	the "list" argument to [array set] to
	avoid crash due to shimmering invalidating pointers. [Bug 1669489]

2007-03-12  Donal K. Fellows  <donal.k.fellows@manchester.ac.uk>

	* generic/tclCmdIL.c (Tcl_LsortObjCmd): Fix problems with declaration
	positioning and memory leaks. [Bug 1679072]

2007-03-11  Donal K. Fellows  <dkf@users.sf.net>

	* generic/tclCmdIL.c (Tcl_LreverseObjCmd): Ensure that a list is
	correctly reversed even if its internal representation is shared
	without the object itself being shared. [Bug 1675044]

2007-03-10  Miguel Sofer  <msofer@users.sf.net>

	* generic/tclCmdIL (Tcl_LsortObjCmd): changed fix to [Bug 1675116] to
	use the cheaper TclListObjCopy() instead of Tcl_DuplicateObj().

2007-03-09  Andreas Kupries  <andreask@activestate.com>

	* library/platform/shell.tcl: Made more robust if an older platform
	* library/platform/pkgIndex.tcl: package is present in the inspected
	* unix/Makefile.in: shell. Package forget it to prevent errors. Bumped
	* win/Makefile.in: package version to 1.1.3, and updated the Makefiles
	installing it as Tcl Module.

2007-03-09  Donal K. Fellows  <donal.k.fellows@man.ac.uk>

	* generic/tclCmdIL.c (Tcl_LsortObjCmd): Handle tricky case with loss
	* tests/cmdIL.test (cmdIL-1.29):	of list rep during sorting due
	to shimmering. [Bug 1675116]

2007-03-09  Kevin B. Kenny  <kennykb@acm.org>

	* library/clock.tcl (ReadZoneinfoFile): Added Y2038 compliance to the
	code for version-2 'zoneinfo' files.
	* tests/clock.test (clock-56.3): Added a test case for Y2038 and
	'zoneinfo'. Modified test initialisation to use the
	'loadTestedCommands' function of tcltest to bring in the correct path
	for the registry library.

2007-03-08  Don Porter	<dgp@users.sourceforge.net>

	* generic/tclListObj.c (TclLsetList):	Rewrite so that the routine
	itself does not do any direct intrep surgery. Better isolates those
	things into the implementation of the "list" Tcl_ObjType.

2007-03-08  Donal K. Fellows  <donal.k.fellows@man.ac.uk>

	* generic/tclListObj.c (TclLindexList, TclLindexFlat): Moved these
	functions to tclListObj.c from tclCmdIL.c to mirror the way that the
	equivalent functions for [lset]'s guts are arranged.

2007-03-08  Kevin B. Kenny  <kennykb@acm.org>

	* library/clock.tcl: Further tweaks to the Windows time zone table
	(restoring missing Mexican time zones). Added rudimentary handling of
	version-2 'zoneinfo' files. Update US DST rules so that zones such as
	'EST5EDT' get the correct transition dates.
	* tests/clock.test: Added rudimentary test cases for 'zoneinfo'
	parsing. Adjusted several tests that depended on obsolete US DST
	transition rules.

2007-03-07  Daniel Steffen  <das@users.sourceforge.net>

	* macosx/tclMacOSXNotify.c: add spinlock debugging and sanity checks.

	* macosx/Tcl.xcodeproj/project.pbxproj: ensure gcc version used by
	* macosx/Tcl.xcodeproj/default.pbxuser: Xcode and configure/make are
	* macosx/Tcl-Common.xcconfig:		consistent and independent of
	gcc_select default and CC env var; fixes for Xcode 3.0.

	* unix/tcl.m4 (Darwin): s/CFLAGS/CPPFLAGS/ in macosx-version-min check
	* unix/configure: autoconf-2.59

2007-03-07  Don Porter	<dgp@users.sourceforge.net>

	* generic/tclCmdIL.c (TclLindex*):	Rewrites to make efficient
	private copies of the list and indexlist arguments, so we can operate
	on the list elements directly with no fear of shimmering effects.
	Replaces defensive coding schemes that are otherwise required. End
	result is that TclLindexList is entirely a wrapper around
	TclLindexFlat, which is now the core engine of all [lindex]
	operations.

	* generic/tclObj.c (Tcl_AppendAllObjTypes):	Converted to simpler
	list validity test.

2007-03-07  Donal K. Fellows  <donal.k.fellows@man.ac.uk>

	* generic/tclRegexp.c (TclRegAbout): Generate information about a
	regexp as a Tcl_Obj instead of as a string, which is more efficient.

2007-03-07  Kevin B. Kenny  <kennykb@acm.org>

	* library/clock.tcl: Adjusted Windows time zone table to handle new US
	DST rules by locale rather than as Posix time zone spec.
	* tests/clock.test (clock-39.6, clock-49.2, testclock::registry):
	Adjusted tests to simulate new US rules.
	* library/tzdata/America/Indiana/Winamac:
	* library/tzdata/Europe/Istanbul:
	* library/tzdata/Pacific/Easter:
	Olson's tzdata2007c.

2007-03-05  Andreas Kupries  <andreask@activestate.com>

	* library/platform/shell.tcl (::platform::shell::RUN): In the case of
	* library/platform/pkgIndex.tcl: a failure put the captured stderr
	* unix/Makefile.in: into the error message to aid in debugging. Bumped
	* win/Makefile.in: package version to 1.1.2, and updated the makefiles
	installing it as Tcl Module.

2007-03-03  Donal K. Fellows  <dkf@users.sf.net>

	* generic/tclLink.c (LinkedVar): Added macro to conceal at least some
	of the pointer hackery.

2007-03-02  Don Porter	<dgp@users.sourceforge.net>

	* generic/tclCmdIL.c (Tcl_LreverseObjCmd):	Added missing
	TclInvalidateStringRep() call when we directly manipulate the intrep
	of an unshared "list" Tcl_Obj. [Bug 1672585]

	* generic/tclCmdIL.c (Tcl_JoinObjCmd):	Revised [join] implementation
	to append Tcl_Obj's instead of strings. [RFE 1669420]

	* generic/tclCmdIL.c (Info*Cmd):	Code simplifications and
	optimizations.

2007-03-02  Donal K. Fellows  <donal.k.fellows@manchester.ac.uk>

	* generic/tclCompile.c (TclPrintInstruction): Added a scheme to allow
	* generic/tclCompile.h (AuxDataPrintProc):    aux-data to be printed
	* generic/tclCompCmds.c (Print*Info):	      out for debugging. For
	this to work, immediate operands referring to aux-data must be
	identified as such in the instruction descriptor table using
	OPERAND_AUX4 (all are always 4 bytes).

	* generic/tclExecute.c (TclExecuteByteCode): Rewrote the compiled
	* generic/tclCompCmds.c (TclCompileDictCmd): [dict update] so that it
	* generic/tclCompile.h (DictUpdateInfo):     stores critical
	* tests/dict.test (dict-21.{14,15}):	     non-varying data in an
	aux-data value instead of a (shimmerable) literal. [Bug 1671001]

2007-03-01  Don Porter	<dgp@users.sourceforge.net>

	* generic/tclCmdIL.c (Tcl_LinsertObjCmd):	Code simplifications
	and optimizations.

	* generic/tclCmdIL.c (Tcl_LreplaceObjCmd):	Code simplifications
	and optimizations.

	* generic/tclCmdIL.c (Tcl_LrangeObjCmd):	Rewrite in the same
	spirit; avoid shimmer effects rather than react to them.

	* generic/tclCmdAH.c (Tcl_ForeachObjCmd):	Stop throwing away
	* tests/foreach.test (foreach-1.14):	useful error information when
	loop variable sets fail.

	* generic/tclCmdIL.c (Tcl_LassignObjCmd):	Rewrite to make an
	efficient private copy of the list argument, so we can operate on the
	list elements directly with no fear of shimmering effects. Replaces
	defensive coding schemes that are otherwise required.

	* generic/tclCmdAH.c (Tcl_ForeachObjCmd):	Rewrite to make
	efficient private copies of the variable and value lists, so we can
	operate on them without any special shimmer defense coding schemes.

2007-03-01  Donal K. Fellows  <donal.k.fellows@manchester.ac.uk>

	* generic/tclCompCmds.c (TclCompileForeachCmd): Prevent an unexpected
	* tests/foreach.test (foreach-9.1):		infinite loop when the
	variable list is empty and the foreach is compiled. [Bug 1671138]

2007-02-26  Andreas Kupries  <andreask@activestate.com>

	* generic/tclIORChan.c (FreeReflectedChannel): Added the missing
	refcount release between NewRC and FreeRC for the channel handle
	object, spotted by Don Porter. [Bug 1667990]

2007-02-26  Don Porter	<dgp@users.sourceforge.net>

	* generic/tclCmdAH.c (Tcl_ForeachObjCmd):	Removed surplus
	copying of the objv array that used to be a workaround for [Bug
	404865]. That bug is long fixed.

2007-02-24  Don Porter	<dgp@users.sourceforge.net>

	* generic/tclBasic.c:	Use new interface in Tcl_EvalObjEx so that the
	recounting logic of the List internal rep need not be repeated there.
	Better encapsulation of internal details.

	* generic/tclInt.h:	New internal routine TclListObjCopy() used
	* generic/tclListObj.c: to efficiently do the equivalent of [lrange
	$list 0 end]. After some experience with this, might be a good
	candidate for exposure as a public interface. It's useful for callers
	of Tcl_ListObjGetElements() who want to control the ongoing validity
	of the returned objv pointer.

2007-02-22  Andreas Kupries  <andreask@activestate.com>

	* tests/pkg.test: Added tests for the case of an alpha package
	satisfying a require for the regular package, demonstrating a corner
	case specified in TIP#280. More notes in the comments to the test.

2007-02-20  Jan Nijtmans  <nijtmans@users.sf.net>

	* generic/tclInt.decls: Added "const" specifiers in TclSockGetPort
	* generic/tclIntDecls.h: regenerated
	* generic/*.c:
	* unix/tclUnixChan.c
	* unix/tclUnixPipe.c
	* win/tclWinPipe.c
	* win/tclWinSock.c: Added many "const" specifiers in implementation.

2007-02-20  Don Porter	<dgp@users.sourceforge.net>

	* doc/tcltest.n:	Typo fix. [Bug 1663539]

2007-02-20  Pat Thoyts	<patthoyts@users.sourceforge.net>

	* generic/tclFileName.c:  Handle extended paths on Windows NT and
	* generic/tclPathObj.c:	  above. These have a \\?\ prefix. [Bug
	* win/tclWinFile.c:	  1479814]
	* tests/winFCmd.test:	  Tests for extended path handling.

2007-02-19  Jeff Hobbs	<jeffh@ActiveState.com>

	* unix/tcl.m4: use SHLIB_SUFFIX=".so" on HP-UX ia64 arch.
	* unix/configure: autoconf-2.59

	* generic/tclIOUtil.c (Tcl_FSEvalFileEx): safe incr of objPtr ref.

2007-02-18  Donal K. Fellows  <dkf@users.sf.net>

	* doc/chan.n, doc/clock.n, doc/eval.n, doc/exit.n, doc/expr.n:
	* doc/interp.n, doc/open.n, doc/platform_shell.n, doc/pwd.n:
	* doc/refchan.n, doc/regsub.n, doc/scan.n, doc/tclvars.n, doc/tm.n:
	* doc/unload.n: Apply [Bug 1610310] to fix typos. Thanks to Larry
	Virden for spotting them.

	* doc/interp.n: Partial fix of [Bug 1662436]; rest requires some
	policy decisions on what should and shouldn't be safe commands from
	the "new in 8.5" set.

2007-02-13  Kevin B. Kenny  <kennykb@acm.org>

	* tools/fix_tommath_h.tcl: Further tweaking for the x86-64. The change
	is to make 'mp_digit' be an 'unsigned int' on that platform; since
	we're using only 32 bits of it, there's no reason to make it a 64-bit
	'unsigned long.'
	* generic/tclTomMath.h: Regenerated.

2007-02-13  Donal K. Fellows  <donal.k.fellows@man.ac.uk>

	* doc/re_syntax.n: Corrected description of 'print' class [Bug
	1614687] and enhanced description of 'graph' class.

2007-02-12  Kevin B. Kenny  <kennykb@acm.org>

	* tools/fix_tommath_h.tcl: Added code to patch out a check for
	__x86_64__ that caused Tommath to use __attributes(TI)__ for the
	mp_word type. Tetra-int's simply fail on too many gcc-glibc-OS
	combinations to be ready for shipment today, even if they work for
	some of us. This change allows reversion of das's change of 2006-08-18
	that accomplised the same thing on Darwin. [Bugs 1601380, 1603737,
	1609936, 1656265]
	* generic/tclTomMath.h: Regenerated.
	* library/tzdata/Africa/Asmara:
	* library/tzdata/Africa/Asmera:
	* library/tzdata/America/Nassau:
	* library/tzdata/Atlantic/Faeroe:
	* library/tzdata/Atlantic/Faroe:
	* library/tzdata/Australia/Eucla:
	* library/tzdata/Pacific/Easter: Rebuilt from Olson's tzdata2007b.

2007-02-09  Joe Mistachkin  <joe@mistachkin.com>

	* win/nmakehlp.c: Properly cleanup after nmakehlp, including the
	* win/makefile.vc: vcX0.pch file.

2007-02-08  Jeff Hobbs	<jeffh@ActiveState.com>

	* unix/tclUnixInit.c (TclpCheckStackSpace): do stack size checks with
	unsigned size_t to correctly validate stackSize in the 2^31+ range.
	[Bug 1654104]

2007-02-08  Don Porter	<dgp@users.sourceforge.net>

	* generic/tclNamesp.c:	Corrected broken logic in Tcl_DeleteNamespace
	* tests/namespace.test: introduced in Patch 1577278 that caused
	[namespace delete ::] to be effective only at level #0. New test
	namespace-7.7 should prevent similar error in the future [Bug 1655305]

2007-02-06  Don Porter	<dgp@users.sourceforge.net>

	* generic/tclNamesp.c:	Corrected broken implementation of the
	* tests/namespace.test: TclMatchIsTrivial optimization on [namespace
	children $namespace $pattern].

2007-02-04  Daniel Steffen  <das@users.sourceforge.net>

	* unix/tcl.m4: use gcc4's __attribute__((__visibility__("hidden"))) if
	available to define MODULE_SCOPE effective on all platforms.
	* unix/configure.in: add caching to -pipe and zoneinfo checks.
	* unix/configure: autoconf-2.59
	* unix/tclConfig.h.in: autoheader-2.59

2007-02-03  Joe Mistachkin  <joe@mistachkin.com>

	* win/rules.vc: Fix platform specific file copy macros for downlevel
	Windows.

2007-01-29  Don Porter	<dgp@users.sourceforge.net>

	* generic/tclResult.c: Added optimization case to TclTransferResult to
	cover common case where there's big savings over the fully general
	path. Thanks to Peter MacDonald. [Bug 1626518]

	* generic/tclLink.c:	Broken linked float logic corrected. Thanks to
	Andy Goth. [Bug 1602538]

	* doc/fcopy.n:	Typo fix. [Bug 1630627]

2007-01-28  Daniel Steffen  <das@users.sourceforge.net>

	* macosx/Tcl.xcodeproj/project.pbxproj:	  extract build settings that
	* macosx/Tcl.xcodeproj/default.pbxuser:	  were common to multiple
	* macosx/Tcl-Common.xcconfig (new file):  configurations into external
	* macosx/Tcl-Debug.xcconfig (new file):	  xcconfig files; add extra
	* macosx/Tcl-Release.xcconfig (new file): configurations for building
	with SDKs and 64bit; convert legacy jam-based 'Tcl' target to native
	target with single script phase; correct syntax of build setting
	references to use $() throughout.

	* macosx/README: document new Tcl.xcodeproj configurations; other
	minor updates/corrections.

	* generic/tcl.h: update location of version numbers in macosx files.

	* macosx/Tcl.xcode/project.pbxproj: restore 'tcltest' target to
	* macosx/Tcl.xcode/default.pbxuser: working order by replicating
	applicable changes to Tcl.xcodeproj since 2006-07-20.

2007-01-25  Daniel Steffen  <das@users.sourceforge.net>

	* unix/tcl.m4: integrate CPPFLAGS into CFLAGS as late as possible and
	move (rather than duplicate) -isysroot flags from CFLAGS to CPPFLAGS
	to avoid errors about multiple -isysroot flags from some older gcc
	builds.

	* unix/configure: autoconf-2.59

2007-01-22  Donal K. Fellows  <donal.k.fellows@manchester.ac.uk>

	* compat/memcmp.c (memcmp): Reworked so that arithmetic is never
	performed upon void pointers, since that is illegal. [Bug 1631017]

2007-01-19  Donal K. Fellows  <donal.k.fellows@man.ac.uk>

	* generic/tclCompile.c (TclCompileScript): Reduce the frequency with
	which we issue INST_START_CMD, making bytecode both more compact and
	somewhat faster. The optimized case is where we would otherwise be
	issuing a sequence of those instructions; in those cases, it is only
	ever the first one encountered that could possibly trigger.

2007-01-19  Joe Mistachkin  <joe@mistachkin.com>

	* tools/man2tcl.c: Include stdlib.h for exit() and improve comment
	detection.
	* win/nmakehlp.c: Update usage.
	* win/makefile.vc: Properly build man2tcl.c for MSVC8.

2007-01-19  Daniel Steffen  <das@users.sourceforge.net>

	* macosx/tclMacOSXFCmd.c (TclMacOSXSetFileAttribute): on some versions
	of Mac OS X, truncate() fails on resource forks, in that case use
	open() with O_TRUNC instead.

	* macosx/tclMacOSXNotify.c: accommodate changes to prototypes of
	OSSpinLock(Un)Lock API.

	* macosx/Tcl.xcodeproj/project.pbxproj: ensure HOME and USER env vars
	* macosx/Tcl.xcodeproj/default.pbxuser: are defined when running
						testsuite from Xcode.

	* tests/env.test: add extra system env vars that need to be preserved
	on some Mac OS X versions for testsuite to work.

	* unix/Makefile.in:  Move libtommath defines into configure.in to
	* unix/configure.in: avoid replicating them across multiple
	* macosx/Tcl.xcodeproj/project.pbxproj: buildsystems.

	* unix/tcl.m4: ensure CPPFLAGS env var is used when set. [Bug 1586861]
	(Darwin): add -isysroot and -mmacosx-version-min flags to CPPFLAGS
	when present in CFLAGS to avoid discrepancies between what headers
	configure sees during preprocessing tests and compiling tests.

	* unix/configure: autoconf-2.59
	* unix/tclConfig.h.in: autoheader-2.59

2007-01-18  Donal K. Fellows  <donal.k.fellows@man.ac.uk>

	* generic/tclCompile.c (TclCompileScript): Make sure that when parsing
	an expanded literal fails, a correct bytecode sequence is still
	issued. [Bug 1638414]. Also make sure that the start of the expansion
	bytecode sequence falls inside the span of bytecodes for a command.
	* tests/compile.test (compile-16.24): Added test for [Bug 1638414]

2007-01-17  Donal K. Fellows  <dkf@users.sf.net>

	* generic/tclIO.c: Added macros to make usage of ChannelBuffers
	clearer.

2007-01-11  Joe English	 <jenglish@users.sourceforge.net>

	* win/tcl.m4(CFLAGS_WARNING): Remove "-Wconversion". This was removed
	from unix/tcl.m4 2004-07-16 but not from here.
	* win/configure: Regenerated.

2007-01-11  Pat Thoyts	<patthoyts@users.sourceforge.net>

	* win/makefile.vc: Fixes to work better on Win98. Read version numbers
	* win/nmakehlp.c:  from package index file to avoid keeping numbers in
	* win/rules.vc:	   the makefile where they may become de-synchronized.

2007-01-10  Donal K. Fellows  <donal.k.fellows@manchester.ac.uk>

	* generic/regcomp.c (compile, freev):	     Define a strategy for
	* generic/regexec.c (exec):		     managing the internal
	* generic/regguts.h (AllocVars, FreeVars):   vars of the RE engine to
	* generic/regcustom.h (AllocVars, FreeVars): reduce C stack usage.
	This will make Tcl as a whole much less likely to run out of stack
	space...

2007-01-09  Donal K. Fellows  <donal.k.fellows@man.ac.uk>

	* generic/tclCompCmds.c (TclCompileLindexCmd):
	* tests/lindex.test (lindex-9.2): Fix silly bug that ended up
	sometimes compiling list arguments in the wrong order. [Bug 1631364]

2007-01-03  Kevin B. Kenny  <kennykb@acm.org>

	* generic/tclDate.c: Regenerated to recover a lost fix from patthoyts.
	[Bug 1618523]

2006-12-26  Mo DeJong  <mdejong@users.sourceforge.net>

	* generic/tclIO.c (Tcl_GetsObj): Avoid checking for for the LF in a
	possible CRLF sequence when EOF has already been found.

2006-12-26  Mo DeJong  <mdejong@users.sourceforge.net>

	* generic/tclEncoding.c (EscapeFromUtfProc): Clear the
	TCL_ENCODING_END flag when end bytes are written. This fix keep this
	method from writing escape bytes for an encoding like iso2022-jp
	multiple times when the escape byte overlap with the end of the IO
	buffer.
	* tests/io.test: Add test for escape byte overlap issue.

2006-12-19  Donal K. Fellows  <donal.k.fellows@man.ac.uk>

	* unix/tclUnixThrd.c (Tcl_GetAllocMutex, TclpNewAllocMutex): Add
	intermediate variables to shut up unwanted warnings. [Bug 1618838]

2006-12-19  Daniel Steffen  <das@users.sourceforge.net>

	* unix/tclUnixThrd.c (TclpInetNtoa): fix for 64 bit.

	* unix/tcl.m4 (Darwin): --enable-64bit: verify linking with 64bit
	-arch flag succeeds before enabling 64bit build.
	* unix/configure: autoconf-2.59

2006-12-17  Daniel Steffen  <das@users.sourceforge.net>

	* tests/macOSXLoad.test (new file): add testing of .bundle loading and
	* tests/load.test:		    unloading on Darwin (in addition
	* tests/unload.test:		    to existing tests of .dylib
	loading).
	* macosx/Tcl.xcodeproj/project.pbxproj: add building of dltest
	binaries so that testsuite run from Xcode can use them; fix testsuite
	run script
	* unix/configure.in:	   add support for building dltest binaries as
	* unix/dltest/Makefile.in: .bundle (in addition to .dylib) on Darwin.
	* unix/Makefile.in: add stub lib dependency to dltest target.
	* unix/configure: autoconf-2.59

	* tests/append.test: fix cleanup failure when all tests are skipped.

	* tests/chan.test (chan-16.9): cleanup chan event handler to avoid
	causing error in event.test when running testsuite with -singleproc 1.

	* tests/info.test: add !singleTestInterp constraint to tests that fail
	when running testsuite with -singleproc 1. [Bug 1605269]

2006-12-14  Donal K. Fellows  <donal.k.fellows@manchester.ac.uk>

	* doc/string.n: Fix example. [Bug 1615277]

2006-12-12  Don Porter	<dgp@users.sourceforge.net>

	* generic/tclCompExpr.c:	Now that the new internal structs are
	in use to support operator commands, might as well make them the
	default for [expr] as well and avoid passing every parsed expression
	through the inefficient Tcl_Token array format. This addresses most
	issues in [RFE 1517602]. Assuming no performance disasters result from
	this, much dead code supporting the other implementation might now be
	removed.

	* generic/tclBasic.c:	Final step routing all direct evaluation forms
	* generic/tclCompExpr.c: of the operator commands through TEBC,
	* generic/tclCompile.h: dropping all the routines in tclMathOp.c.
	* generic/tclMathOp.c:	Still needs Engineering Manual attention.

2006-12-11  Don Porter	<dgp@users.sourceforge.net>

	* generic/tclBasic.c:	Another step with all sorting operator
	* generic/tclCompExpr.c: commands now routing through TEBC via
	* generic/tclCompile.h: TclSortingOpCmd().

2006-12-08  Don Porter	<dgp@users.sourceforge.net>

	* generic/tclBasic.c:	 Another step down the path of re-using
	* generic/tclCompExpr.c: TclExecuteByteCode to implement the TIP 174
	* generic/tclCompile.h: commands instead of using a mass of code
	* generic/tclMathOp.c:	duplication. Now all operator commands that
	* tests/mathop.test:	demand exactly one operation are implemented
	via TclSingleOpCmd and a call to TEBC.

	* generic/tclCompExpr.c: Revised implementation of TclInvertOpCmd to
	* generic/tclMathOp.c:	perform a bytecode compile / execute sequence.
	This demonstrates a path toward avoiding mountains of code duplication
	in tclMathOp.c and tclExecute.c.

	* generic/tclCompile.h: Change TclExecuteByteCode() from static to
	* generic/tclExecute.c: MODULE_SCOPE so all files including
	tclCompile.h may call it.

	* generic/tclMathOp.c:	More revisions to make tests pass.
	* tests/mathop.test:

2006-12-08  Donal K. Fellows  <donal.k.fellows@manchester.ac.uk>

	* generic/tclNamesp.c (TclTeardownNamespace): Ensure that dying
	namespaces unstitch themselves from their referents. [Bug 1571056]
	(NsEnsembleImplementationCmd): Silence GCC warning.

	* tests/mathop.test: Full tests for & | and ^ operators

2006-12-08  Daniel Steffen  <das@users.sourceforge.net>

	* library/tcltest/tcltest.tcl: use [info frame] for "-verbose line".

2006-12-07  Don Porter	<dgp@users.sourceforge.net>

	* generic/tclCompCmds.c:	Additional commits correct most
	* generic/tclExecute.c:		failing tests illustrating bugs
	* generic/tclMathOp.c:		uncovered in [Patch 1578137].

	* generic/tclBasic.c:	Biggest source of TIP 174 failures was that
	the commands were not [namespace export]ed from the ::tcl::mathop
	namespace. More bits from [Patch 1578137] correct that.

	* tests/mathop.test:	Commmitted several new tests from Peter Spjuth
	found in [Patch 1578137]. Many failures now demonstrate issues to fix
	in the TIP 174 implementation.

2006-12-07  Donal K. Fellows  <donal.k.fellows@manchester.ac.uk>

	* tests/mathop.test: Added tests for ! ~ eq operators.
	* generic/tclMathOp.c (TclInvertOpCmd): Add in check for non-integral
	numeric values.
	* generic/tclCompCmds.c (CompileCompareOpCmd): Factor out the code
	generation for the chained comparison operators.

2006-12-07  Pat Thoyts	<patthoyts@users.sourceforge.net>

	* tests/exec.test: Fixed line endings (caused win32 problems).

2006-12-06  Don Porter	<dgp@users.sourceforge.net>

	* generic/tclCompCmds.c:	Revised and consolidated into utility
	* tests/mathop.test:		routines some of routines that compile
	the new TIP 174 commands. This corrects some known bugs. More to come.

2006-12-06  Kevin B. Kenny  <kennykb@acm.org>

	* tests/expr.test (expr-47.12): Improved error reporting in hopes of
	having more information to pursue [Bug 1609936].

2006-12-05  Andreas Kupries  <andreask@activestate.com>

	TIP#291 IMPLEMENTATION

	* generic/tclBasic.c: Define tcl_platform element for pointerSize.
	* doc/tclvars.n:

	* win/Makefile.in: Added installation instructions for the platform
	* win/makefile.vc: package. Added the platform package.
	* win/makefile.bc:
	* unix/Makefile.in:

	* tests/platform.test:
	* tests/safe.test:

	* library/platform/platform.tcl:
	* library/platform/shell.tcl:
	* library/platform/pkgIndex.tcl:

	* doc/platform.n:
	* doc/platform_shell.n:

2006-12-05  Don Porter	<dgp@users.sourceforge.net>

	* generic/tclPkg.c:	When no requirements are supplied to a
	* tests/pkg.test:	[package require $pkg] and [package unknown]
	is invoked to find a satisfying package, pass the requirement argument
	"0-" (which means all versions are acceptable). This permits a
	registered [package unknown] command to call [package vsatisfies
	$testVersion {*}$args] without any special handling of the empty $args
	case. This fixes/avoids a bug in [::tcl::tm::UnknownHandler] that was
	causing old TM versions to be provided in preference to newer TM
	versions. Thanks to Julian Noble for discovering the issue.

2006-12-04  Donal K. Fellows  <dkf@users.sf.net>

	TIP#267 IMPLEMENTATION

	* generic/tclIOCmd.c (Tcl_ExecObjCmd): Added -ignorestderr option,
	* tests/exec.test, doc/exec.n:	       loosely from [Patch 1476191]

2006-12-04  Don Porter	<dgp@users.sourceforge.net>

	* generic/tclCompExpr.c:	Added implementation for the
	CompileExprTree() routine that can produce expression bytecode
	directly from internal structures with no need to pass through the
	Tcl_Token array representation. Still disabled by default. #undef
	USE_EXPR_TOKENS to try it out.

2006-12-03  Don Porter	<dgp@users.sourceforge.net>

	* generic/tclCompExpr.c:	Added expr parsing routines that
	produce a different set of internal structures representing the parsed
	expression, as well as routines that go on to convert those structures
	into the traditional Tcl_Token array format. Use of these routines is
	currently disabled. #undef PARSE_DIRECT_EXPR_TOKENS to enable them.
	These routines will only become really useful when more routines that
	compile directly from the new internal structures are completed.

2006-12-02  Donal K. Fellows  <dkf@users.sf.net>

	* doc/file.n: Clarification of [file pathtype] docs. [Bug 1606454]

2006-12-01  Kevin B. Kenny	 <kennykb@acm.org>

	* libtommath/bn_mp_add.c:	Corrected the effects of a
	* libtommath/bn_mp_div.c:	bollixed 'cvs merge' operation
	* libtommath/bncore.c:		that inadvertently committed some
	* libtommath/tommath_class.h:	half-developed code.

	TIP#299 IMPLEMENTATION

	* doc/mathfunc.n:	Added isqrt() function to docs
	* generic/tclBasic.c:	Added isqrt() math function (ExprIsqrtFunc)
	* tests/expr.test (expr-47.*): Added tests for isqrt()
	* tests/info.test (info-20.2): Added isqrt() to expected math funcs.

2006-12-01  Don Porter	<dgp@users.sourceforge.net>

	* tests/chan.test:	Correct timing sensitivity in new test. [Bug
	1606860]

	TIP#287 IMPLEMENTATION

	* doc/chan.n:		New subcommand [chan pending].
	* generic/tclBasic.c:	Thanks to Michael Cleverly for proposal
	* generic/tclInt.h:	and implementation.
	* generic/tclIOCmd.c:
	* library/init.tcl:
	* tests/chan.test:
	* tests/ioCmd.test:

	TIP#298 IMPLEMENTATION

	* generic/tcl.decls: Tcl_GetBignumAndClearObj -> Tcl_TakeBignumFromObj
	* generic/tclObj.c:

	* generic/tclDecls.h:	make genstubs
	* generic/tclStubInit.c:

	* generic/tclExecute.c: Update callers.
	* generic/tclMathOp.c:

2006-11-30  Kevin B. Kenny  <kennykb@acm.org>

	* library/tzdata: Olson's tzdata2006p.
	* libtommath/bn_mp_sqrt.c: Fixed a bug where the initial approximation
	to the square root could be on the wrong side, causing failure of
	convergence.

2006-11-29  Don Porter	<dgp@users.sourceforge.net>

	* generic/tclBasic.c (Tcl_AppendObjToErrorInfo):  Added
	Tcl_DecrRefCount() on the objPtr argument to plug memory leaks. This
	makes the routine a consumer, which makes it easiest to use.

2006-11-28  Andreas Kupries  <andreask@activestate.com>

	* generic/tclBasic.c: TIP #280 implementation.
	* generic/tclCmdAH.c:
	* generic/tclCmdIL.c:
	* generic/tclCmdMZ.c:
	* generic/tclCompCmds.c:
	* generic/tclCompExpr.c:
	* generic/tclCompile.c:
	* generic/tclCompile.h:
	* generic/tclExecute.c:
	* generic/tclIOUtil.c:
	* generic/tclInt.h:
	* generic/tclInterp.c:
	* generic/tclNamesp.c:
	* generic/tclObj.c:
	* generic/tclProc.c:
	* tests/compile.test:
	* tests/info.test:
	* tests/platform.test:
	* tests/safe.test:

2006-11-27  Kevin B. Kenny  <kennykb@acm.org>

	* unix/tclUnixChan.c (TclUnixWaitForFile):
	* tests/event.test (event-14.*): Corrected a bug where
	TclUnixWaitForFile would present select() with the wrong mask on an
	LP64 machine if a fd number exceeds 32. Thanks to Jean-Luc Fontaine
	for reporting and diagnosing [Bug 1602208].

2006-11-27  Don Porter	<dgp@users.sourceforge.net>

	* generic/tclExecute.c (TclIncrObj):	Correct failure to detect
	floating-point increment values. Thanks to William Coleda [Bug
	1602991]

2006-11-26  Donal K. Fellows  <dkf@users.sf.net>

	* tests/mathop.test, doc/mathop.n: More bits and pieces of the TIP#174
	implementation. Note that the test suite is not yet complete.

2006-11-26  Daniel Steffen  <das@users.sourceforge.net>

	* unix/tcl.m4 (Linux): --enable-64bit support.	[Patch 1597389]
	* unix/configure: autoconf-2.59			[Bug 1230558]

2006-11-25  Donal K. Fellows  <dkf@users.sf.net>

	TIP#174 IMPLEMENTATION

	* generic/tclMathOp.c (new file): Completed the implementation of the
	interpreted versions of all the tcl::mathop commands. Moved to a new
	file to make tclCompCmds.c more focused in purpose.

2006-11-23  Donal K. Fellows  <dkf@users.sf.net>

	* generic/tclCompCmds.c (Tcl*OpCmd, TclCompile*OpCmd):
	* generic/tclBasic.c (Tcl_CreateInterp): Partial implementation of
	TIP#174; the commands are compiled, but (mostly) not interpreted yet.

2006-11-22  Donal K. Fellows  <dkf@users.sf.net>

	TIP#269 IMPLEMENTATION

	* generic/tclCmdMZ.c (Tcl_StringObjCmd): Implementation of the [string
	* tests/string.test (string-25.*):	 is list] command, based on
	* doc/string.n:				 work by Joe Mistachkin, with
	enhancements by Donal Fellows for better failindex behaviour.

2006-11-22  Don Porter	<dgp@users.sourceforge.net>

	* tools/genWinImage.tcl (removed):	Removed two files used in
	* win/README.binary (removed):	production of binary distributions
	for Windows, a task we no longer perform. [Bug 1476980]
	* generic/tcl.h:	Remove mention of win/README.binary in comment

	* generic/tcl.h:	Moved TCL_REG_BOSONLY #define from tcl.h to
	* generic/tclInt.h:	tclInt.h. Only know user is Expect, which
	already #include's tclInt.h. No need to continue greater exposure.
	[Bug 926500]

2006-11-20  Donal K. Fellows  <dkf@users.sf.net>

	* generic/tclBasic.c (Tcl_CreateInterp, TclHideUnsafeCommands):
	* library/init.tcl: Refactored the [chan] command's guts so that it
	does not use aliases to global commands, making the code more robust.

2006-11-17  Don Porter	<dgp@users.sourceforge.net>

	* generic/tclExecute.c (INST_EXPON):	Corrected crash on
	[expr 2**(1<<63)]. Was operating on cleared bignum Tcl_Obj.

2006-11-16  Donal K. Fellows  <dkf@users.sf.net>

	* doc/apply.n, doc/chan.n: Added examples.

2006-11-15  Don Porter	<dgp@users.sourceforge.net>

	TIP#270 IMPLEMENTATION

	* generic/tcl.decls:		New public routines Tcl_ObjPrintf,
	* generic/tclStringObj.c:	Tcl_AppendObjToErrorInfo, Tcl_Format,
	* generic/tclInt.h:		Tcl_AppendLimitedToObj,
	Tcl_AppendFormatToObj and Tcl_AppendPrintfToObj. Former internal
	versions removed.

	* generic/tclDecls.h:		make genstubs
	* generic/tclStubInit.c:

	* generic/tclBasic.c:		Updated callers.
	* generic/tclCkalloc.c:
	* generic/tclCmdAH.c:
	* generic/tclCmdIL.c:
	* generic/tclCmdMZ.c:
	* generic/tclCompExpr.c:
	* generic/tclCompile.c:
	* generic/tclDictObj.c:
	* generic/tclExecute.c:
	* generic/tclIORChan.c:
	* generic/tclIOUtil.c:
	* generic/tclMain.c:
	* generic/tclNamesp.c:
	* generic/tclObj.c:
	* generic/tclPkg.c:
	* generic/tclProc.c:
	* generic/tclStrToD.c:
	* generic/tclTimer.c:
	* generic/tclUtil.c:
	* unix/tclUnixFCmd.c:

	* tools/genStubs.tcl:	Updated script to no longer produce the
	_ANSI_ARGS_ wrapper in generated declarations. Also revised to accept
	variadic prototypes with more than one fixed argument. (This is
	possible since TCL_VARARGS and its limitations are no longer in use).
	* generic/tcl.h:	Some reordering so that macro definitions do
	not interfere with the now _ANSI_ARGS_-less stub declarations.

	* generic/tclDecls.h:		make genstubs
	* generic/tclIntDecls.h:
	* generic/tclIntPlatDecls.h:
	* generic/tclPlatDecls.h:
	* generic/tclTomMathDecls.h:

2006-11-15  Donal K. Fellows  <dkf@users.sf.net>

	* doc/ChnlStack.3, doc/CrtObjCmd.3, doc/GetIndex.3, doc/OpenTcp.3:
	* doc/chan.n, doc/fconfigure.n, doc/fcopy.n, doc/foreach.n:
	* doc/history.n, doc/http.n, doc/library.n, doc/lindex.n:
	* doc/lrepeat.n, doc/lreverse.n, doc/pkgMkIndex.n, doc/re_syntax.n:
	Convert \fP to \fR so that man-page scrapers have an easier time.

2006-11-14  Don Porter	<dgp@users.sourceforge.net>

	TIP#261 IMPLEMENTATION

	* generic/tclNamesp.c:	[namespace import] with 0 arguments
	introspects the list of imported commands.

2006-11-13  Kevin B. Kenny  <kennykb@users.sourceforge.net>

	* generic/tclThreadStorage.c (Tcl_InitThreadStorage):
	(Tcl_FinalizeThreadStorage): Silence a compiler warning about
	presenting a volatile pointer to 'memset'.

2006-11-13  Don Porter	<dgp@users.sourceforge.net>

	* generic/tclIO.c:	When [gets] on a binary channel needs to use
	the "iso8859-1" encoding, save a copy of that encoding per-thread to
	avoid repeated freeing and re-loading of it from the file system. This
	replaces the cached copy of this encoding that the platform
	initialization code used to keep in pre-8.5 releases.

2006-11-13  Daniel Steffen  <das@users.sourceforge.net>

	* generic/tclCompExpr.c:	Fix gcc warnings about 'cast to/from
	* generic/tclEncoding.c:	pointer from/to integer of different
	* generic/tclEvent.c:		size' on 64-bit platforms by casting
	* generic/tclExecute.c:		to intermediate types
	* generic/tclHash.c:		intptr_t/uintptr_t via new PTR2INT(),
	* generic/tclIO.c:		INT2PTR(), PTR2UINT() and UINT2PTR()
	* generic/tclInt.h:		macros. [Patch 1592791]
	* generic/tclProc.c:
	* generic/tclTest.c:
	* generic/tclThreadStorage.c:
	* generic/tclTimer.c:
	* generic/tclUtil.c:
	* unix/configure.in:
	* unix/tclUnixChan.c:
	* unix/tclUnixPipe.c:
	* unix/tclUnixPort.h:
	* unix/tclUnixTest.c:
	* unix/tclUnixThrd.c:

	* unix/configure: autoconf-2.59
	* unix/tclConfig.h.in: autoheader-2.59

2006-11-12  Donal K. Fellows  <dkf@users.sf.net>

	* generic/tclInt.h, generic/tclInt.decls: Transfer TclPtrMakeUpvar and
	TclObjLookupVar to the internal stubs table.

2006-11-10  Daniel Steffen  <das@users.sourceforge.net>

	* tests/fCmd.test (fCmd-6.26): fix failure when env(HOME) path
	contains symlinks.

	* macosx/Tcl.xcodeproj/project.pbxproj: remove tclParseExpr.c; when
	running testsuite from inside Xcdoe, skip stack-3.1 (it only fails
	under those circumstances).

	* unix/tcl.m4 (Darwin): suppress linker arch warnings when building
	universal for both 32 & 64 bit and no 64bit CoreFoundation is
	available; sync with tk tcl.m4 change.
	* unix/configure.in: whitespace.
	* unix/configure: autoconf-2.59

2006-11-09  Don Porter	<dgp@users.sourceforge.net>

	* generic/tclParseExpr.c (removed):	Moved all the code of
	* generic/tclCompExpr.c:	tclParseExpr.c into tclCompExpr.c.
	* unix/Makefile.in:	This sets the stage for expr compiling to work
	* win/Makefile.in:	directly with the full parse tree structures,
	* win/makefile.bc:	and not have to pass through the information
	* win/makefile.vc:	lossy format of an array of Tcl_Tokens.
	* win/tcl.dsp:

2006-11-09  Donal K. Fellows  <donal.k.fellows@manchester.ac.uk>

	TIP#272 IMPLEMENTATION

	* generic/tclCmdMZ.c (Tcl_StringObjCmd):    Implementation of the
	* tests/string.test, tests/stringComp.test: [string reverse] command
	* doc/string.n:				    from TIP#272.

	* generic/tclCmdIL.c (Tcl_LreverseObjCmd): Implementation of the
	* generic/tclBasic.c, generic/tclInt.h:	   [lreverse] command from
	* tests/cmdIL.test (cmdIL-7.*):		   TIP#272.
	* doc/lreverse.n:

2006-11-08  Donal K. Fellows  <dkf@users.sf.net>

	* generic/tclIO.c, generic/tclPkg.c: Style & clarity rewrites.

2006-11-07  Andreas Kupries  <andreask@activestate.com>

	* unix/tclUnixFCmd.c (CopyFile): Added code to fall back to a
	hardwired default block size should the filesystem report a bogus
	value. [Bug 1586470]

2006-11-04  Don Porter	<dgp@users.sourceforge.net>

	* generic/tclStringObj.c:	Changed Tcl_ObjPrintf() response to an
	invalid format specifier string. No longer panics; now produces an
	error message as output.

	TIP#274 IMPLEMENTATION

	* generic/tclParseExpr.c:	Exponentiation operator is now right
	* tests/expr.test:		associative. [Patch 1556802]

2006-11-03  Miguel Sofer  <msofer@users.sf.net>

	* generic/tclBasic.c (TEOVI): fix por possible leak of a Command in
	the presence of execution traces that delete it.

	* generic/tclBasic.c (TEOVI):
	* tests/trace.test (trace-21.11): fix for [Bug 1590232], execution
	traces may cause a second command resolution in the wrong namespace.

2006-11-03  Donal K. Fellows  <donal.k.fellows@manchester.ac.uk>

	* tests/event.test (event-11.5):	Rewrote tests to stop Tcl from
	* tests/io.test (multiple tests):	opening sockets that are
	* tests/ioCmd.test (iocmd-15.1,16,17):	reachable from outside hosts
	* tests/iogt.test (__echo_srv__.tcl):	where not necessary. This is
	* tests/socket.test (multiple tests):	noticably annoying on some
	* tests/unixInit.test (unixInit-1.2):	systems (e.g., Windows).

2006-11-02  Daniel Steffen  <das@users.sourceforge.net>

	* macosx/Tcl.xcodeproj/project.pbxproj: check autoconf/autoheader exit
	status and stop build if they fail.

2006-11-02  Jeff Hobbs	<jeffh@ActiveState.com>

	* doc/ParseCmd.3, doc/Tcl.n, doc/eval.n, doc/exec.n:
	* doc/fconfigure.n, doc/interp.n, doc/unknown.n:
	* library/auto.tcl, library/init.tcl, library/package.tcl:
	* library/safe.tcl, library/tm.tcl, library/msgcat/msgcat.tcl:
	* tests/all.tcl, tests/basic.test, tests/cmdInfo.test:
	* tests/compile.test, tests/encoding.test, tests/execute.test:
	* tests/fCmd.test, tests/http.test, tests/init.test:
	* tests/interp.test, tests/io.test, tests/ioUtil.test:
	* tests/iogt.test, tests/namespace-old.test, tests/namespace.test:
	* tests/parse.test, tests/pkg.test, tests/pkgMkIndex.test:
	* tests/proc.test, tests/reg.test, tests/trace.test:
	* tests/upvar.test, tests/winConsole.test, tests/winFCmd.test:
	* tools/tclZIC.tcl:
	* generic/tclParse.c (Tcl_ParseCommand): Replace {expand} with {*}
	officially (TIP #293). Leave -DALLOW_EXPAND=0|1 option to keep
	{expand} syntax for transition users. [Bug 1589629]

2006-11-02  Donal K. Fellows  <donal.k.fellows@manchester.ac.uk>

	* generic/tclBasic.c, generic/tclInterp.c, generic/tclProc.c: Silence
	warnings from gcc over signed/unsigned and TclStackAlloc().
	* generic/tclCmdMZ.c: Update to more compact and clearer coding style.

2006-11-02  Don Porter	<dgp@users.sourceforge.net>

	* generic/tclCmdAH.c:	Further revisions to produce the routines
	* generic/tclInt.h:	TclFormat() and TclAppendFormatToObj() that
	* generic/tclNamesp.c:	accept (objc, objv) arguments rather than
	* generic/tclStringObj.c:	any varargs stuff.

	* generic/tclBasic.c:	Further revised TclAppendPrintToObj() and
	* generic/tclCkalloc.c: TclObjPrintf() routines to panic when unable
	* generic/tclCmdAH.c:	to complete their formatting operations,
	* generic/tclCmdIL.c:	rather than report an error message. This
	* generic/tclCmdMZ.c:	means an interp argument for error message
	* generic/tclDictObj.c: recording is no longer needed, further
	* generic/tclExecute.c: simplifying the interface for callers.
	* generic/tclIORChan.c:
	* generic/tclIOUtil.c:
	* generic/tclInt.h:
	* generic/tclMain.c:
	* generic/tclNamesp.c:
	* generic/tclParseExpr.c:
	* generic/tclPkg.c:
	* generic/tclProc.c:
	* generic/tclStringObj.c:
	* generic/tclTimer.c:
	* generic/tclUtil.c:
	* unix/tclUnixFCmd.c:

2006-11-02  Donal K. Fellows  <donal.k.fellows@manchester.ac.uk>

	* tests/winPipe.test (winpipe-4.[2345]): Made robust when run in
	directory with spaces in its name.

	* generic/tclCmdAH.c: Clean up uses of cast NULLs.

	* generic/tclInterp.c (AliasObjCmd): Added more explanatory comments.

	* generic/tclBasic.c (TclEvalObjvInternal): Rewrote so that comments
	are relevant and informative once more. Also made the unknown handler
	processing use the Tcl execution stack for working space, and not the
	general heap.

2006-11-01  Daniel Steffen  <das@users.sourceforge.net>

	* unix/tclUnixPort.h: ensure MODULE_SCOPE is defined before use, so
	that tclPort.h can once again be included without tclInt.h.

	* generic/tclEnv.c (Darwin): mark _environ symbol as unexported even
	when MODULE_SCOPE != __private_extern__.

2006-10-31  Don Porter	<dgp@users.sourceforge.net>

	* generic/tclBasic.c:	Refactored and renamed the routines
	* generic/tclCkalloc.c: TclObjPrintf, TclFormatObj, and
	* generic/tclCmdAH.c:	TclFormatToErrorInfo to a new set of routines
	* generic/tclCmdIL.c:	TclAppendPrintfToObj, TclAppendFormatToObj,
	* generic/tclCmdMZ.c:	TclObjPrintf, and TclObjFormat, with the
	* generic/tclDictObj.c: intent of making the latter list, plus
	* generic/tclExecute.c: TclAppendLimitedToObj and
	* generic/tclIORChan.c: TclAppendObjToErrorInfo, public via a revised
	* generic/tclIOUtil.c:	TIP 270.
	* generic/tclInt.h:
	* generic/tclMain.c:
	* generic/tclNamesp.c:
	* generic/tclParseExpr.c:
	* generic/tclPkg.c:
	* generic/tclProc.c:
	* generic/tclStringObj.c:
	* generic/tclTimer.c:
	* generic/tclUtil.c:
	* unix/tclUnixFCmd.c:

2006-10-31  Miguel Sofer  <msofer@users.sf.net>

	* generic/tclBasic.c, generic/tcl.h, generic/tclInterp.c:
	* generic/tclNamesp.c: removing the flag bit TCL_EVAL_NOREWRITE, the
	last remnant of the callObjc/v fiasco. It is not needed, as it is now
	always set and checked or'ed with TCL_EVAL_INVOKE.

2006-10-31  Pat Thoyts	<patthoyts@users.sourceforge.net>

	* win/rules.vc: Fix for [Bug 1582769] - options conflict with VC2003.

2006-10-31  Donal K. Fellows  <dkf@users.sf.net>

	* generic/tclBasic.c, generic/tclNamesp.c, generic/tclProc.c:
	* generic/tclInt.h: Removed the callObjc and callObjv fields from the
	Interp structure. They did not function correctly and made other parts
	of the core amazingly complex, resulting in a substantive change to
	[info level] behaviour. [Bug 1587618]
	* library/clock.tcl: Removed use of [info level 0] for calculating the
	command name as used by the user and replace with a literal. What's
	there now is sucky, but at least appears to be right to most users.
	* tests/namespace.test (namespace-42.7,namespace-47.1): Reverted
	changes to these tests.
	* tests/info.test (info-9.11,info-9.12): Added knownBug constraint
	since these tests require a different behaviour of [info level] than
	is possible because of other dependencies.

2006-10-30  Jeff Hobbs	<jeffh@ActiveState.com>

	* tools/tcltk-man2html.tcl (option-toc): handle any kind of options
	defined toc section (needed for ttk docs)

2006-10-30  Miguel Sofer  <msofer@users.sf.net>

	* generic/tclBasic.c (TEOVI): insured that the interp's callObjc/v
	fields are restored after traces run, as they be spoiled. This was
	causing a segfault in tcllib's profiler tests.

2006-10-30  Don Porter	<dgp@users.sourceforge.net>

	* generic/tclExecute.c (INST_MOD): Corrected improper testing of the
	* tests/expr.test:		   sign of bignums when applying Tcl's
	division rules. Thanks to Peter Spjuth. [Bug 1585704]

2006-10-29  Miguel Sofer  <msofer@users.sf.net>

	* generic/tclNamesp.c (EnsembleImplementationCmd):
	* tests/namespace.test (47.7-8): reverted a wrong "optimisation" that
	completely broke snit; added two tests.

2006-10-28  Donal K. Fellows  <dkf@users.sf.net>

	* generic/tclProc.c (ObjInterpProcEx, TclObjInterpProcCore): Split the
	core of procedures to make it easier to build procedure-like code
	without going through horrible contortions. This is the last critical
	component to make advanced OO systems workable as simple loadable
	extensions. TOIPC is now in the internal stub table.
	(MakeProcError, MakeLambdaError): Refactored ProcessProcResultCode to
	be simpler, some of which goes to TclObjInterpProcCore, and the rest
	of which is now in these far simpler routines which just do errorInfo
	stack generation for different types of procedure-like entity.
	* tests/apply.test (apply-5.1): Updated to expect the more informative
	form of message.

2006-10-27  Donal K. Fellows  <dkf@users.sf.net>

	* generic/tclVar.c (HasLocalVars): New macro to make various bits and
	pieces cleaner.

	* generic/tclNamesp.c (TclSetNsPath): Expose SetNsPath() through
	internal stubs table with semi-external name.

	* generic/tclInt.h (CallFrame): Add a field for handling context data
	for extensions (like object systems) that should be tied to a call
	frame (and not a command or interpreter).

	* generic/tclBasic.c (TclRenameCommand): Change to take CONST args;
	they were only ever used in a constant way anyway, so this appears to
	be a spot that was missed during TIP#27 work.

2006-10-26  Miguel Sofer  <msofer@users.sf.net>

	* generic/tclProc.c (SetLambdaFromAny): minor change, eliminate
	redundant call to Tcl_GetString (thanks aku).

	* generic/tclInterp.c (ApplyObjCmd):
	* generic/tclNamesp.c (EnsembleImplementationCmd): replaced ckalloc
	(heap) with TclStackAlloc (execution stack).

2006-10-24  Miguel Sofer  <msofer@users.sf.net>

	* tests/info.test (info-9.11-12): tests for [Bug 1577492]
	* tests/apply.test (apply-4.3-5): tests for [Bug 1574835]

	* generic/tclProc.c (ObjInterpProcEx): disable itcl hacks for calls
	from ApplyObjCmd (islambda==1), as they mess apply's error messages
	[Bug 1583266]

2006-10-23  Miguel Sofer  <msofer@users.sf.net>

	* generic/tclProc.c (ApplyObjCmd): fix wrong#args for apply by using
	the ensemble rewrite engine. [Bug 1574835]
	* generic/tclInterp.c (AliasObjCmd): previous commit missed usage of
	TCL_EVAL_NOREWRITE for aliases.

	* generic/tclBasic.c (TclEvalObjvInternal): removed redundant check
	for ensembles. [Bug 1577628]

	* library/clock.tcl (format, scan): corrected wrong # args messages to
	* tests/clock.test (3.1, 34.1):	    make use of the new rewrite
	capabilities of [info level]

	* generic/tcl.h:	   Lets TEOV update the iPtr->callObj[cv] new
	* generic/tclBasic.c:	   fields, except when the flag bit
	* generic/tclInt.h:	   TCL_EVAL_NOREWRITE is present. These values
	* generic/tclNamesp.c:	   are used by Tcl_PushCallFrame to initialise
	* generic/tclProc.c:	   the frame's obj[cv] fields, and allows
	* tests/namespace.test:	   [info level] to know and use ensemble
	rewrites. [Bug 1577492]

	***POTENTIAL INCOMPATIBILITY***
	The return value from [info level 0] on interp alias calls is changed:
	previously returned the target command (including curried values), now
	returns the source - what was actually called.

2006-10-23  Miguel Sofer  <msofer@users.sf.net>

	* generic/tcl.h:	   Modified the Tcl call stack so there is
	* generic/tclBasic.c:	   always a valid CallFrame, even at level 0
	* generic/tclCmdIL.c:	   [Patch 1577278]. Most of the changes
	* generic/tclInt.h:	   involve removing tests for a NULL
	* generic/tclNamesp.c:	   iPtr->(var)framePtr. There is now a
	* generic/tclObj.c:	   CallFrame pushed at interp creation with a
	* generic/tclProc.c:	   pointer to it stored in iPtr->rootFramePtr.
	* generic/tclTrace.c:	   A second unused field in Interp is
	* generic/tclVar.c:	   hijacked to enable further functionality,
	currently unused (but with several FRQs depending on it).

	***POTENTIAL INCOMPATIBILITY***
	Any user that includes tclInt.h and needs to determine if it is
	running at level 0 should change (iPtr->varFramePtr == NULL) to
	(iPtr->varFramePtr == iPtr->rootFramePtr).

2006-10-23  Don Porter	<dgp@users.sourceforge.net>

	* README:		Bump version number to 8.5a6
	* generic/tcl.h:
	* tools/tcl.wse.in:
	* unix/configure.in:
	* unix/tcl.spec:
	* win/README.binary:
	* win/configure.in:

	* unix/configure:	autoconf-2.59
	* win/configure:

2006-10-21  Miguel Sofer  <msofer@users.sf.net>

	* generic/tcl.h, generic/tclHash.c: Tcl_FindHashEntry now calls
	Tcl_CreateHashEntry with a newPtr set to NULL: this would have caused
	a segfault previously and eliminates duplicated code. A macro has been
	added to tcl.h (only used when TCL_PRESERVE_BINARY_COMPATABALITY is
	not set - i.e., not by default).

2006-10-20  Reinhard Max  <max@tclers.tk>

	* unix/configure.in: Added autodetection for OS-supplied timezone
	* unix/Makefile.in:  files and configure switches to override the
	* unix/configure:    detected default.

2006-10-20  Daniel Steffen  <das@users.sourceforge.net>

	*** 8.5a5 TAGGED FOR RELEASE ***

	* tools/tcltk-man2html.tcl: add support for alpha & beta versions to
	useversion glob pattern. [Bug 1579941]

2006-10-18  Don Porter	<dgp@users.sourceforge.net>

	* changes:		8.5a5 release date set

	* doc/Encoding.3:	Missing doc updates (mostly Table of
	* doc/Ensemble.3:	Contents) exposed by `make checkdoc`
	* doc/FileSystem.3:
	* doc/GetTime.3:
	* doc/PkgRequire.3:

2006-10-17  Miguel Sofer  <msofer@users.sf.net>

	* generic/tclInterp.c (ApplyObjCmd): fixed bad error in 2006-10-12
	commit: interp released too early. Spotted by mistachkin.

2006-10-16  Miguel Sofer  <msofer@users.sf.net>

	* tclProc.c (SetLambdaFromAny):
	* tests/apply.test (9.1-9.2): plugged intrep leak [Bug 1578454],
	found by mjanssen.

2006-10-16  Andreas Kupries  <andreask@activestate.com>

	* generic/tclBasic.c: Moved TIP#219 cleanup to DeleteInterpProc.

2006-10-16  Daniel Steffen  <das@users.sourceforge.net>

	* changes: updates for 8.5a5 release.

	* unix/tclUnixThrd.c (TclpThreadGetStackSize): Darwin: fix for main
	thread, where pthread_get_stacksize_np() returns incorrect info.

	* macosx/GNUmakefile: don't redo prebinding of non-prebound binaires.

2006-10-16  Don Porter	<dgp@users.sourceforge.net>

	* generic/tclPkg.c (ExactRequirement):	Plugged memory leak. Also
	changed Tcl_Alloc()/Tcl_Free() calls to ckalloc()/ckfree() for easier
	memory debugging in the future. [Bug 1568373]

	* library/tcltest/tcltest.tcl:	Revise tcltest bump to 2.3a1.
	* library/tcltest/pkgIndex.tcl: This permits more features to be
	* unix/Makefile.in:	added to tcltest before we reach version 2.3.0
	* win/Makefile.in:	best timed to match the release of Tcl 8.5.0.
	* win/makefile.vc:	This also serves as a demo of TIP 268 features

2006-10-13  Colin McCormack <coldstore@users.sf.net>

	* win/tclWinFile.c: corrected erroneous attempt to protect against
	NULL return from Tcl_FSGetNormalizedPath per [Bug 1548263] causing
	[Bug 1575837].
	* win/tclWinFile.c: alfredd supplied patch to fix [Bug 1575837]

2006-10-13  Daniel Steffen  <das@users.sourceforge.net>

	* unix/tclUnixThrd.c (TclpThreadGetStackSize): on Darwin, use
	* unix/tcl.m4: pthread_get_stacksize_np() API to get thread stack size
	* unix/configure: autoconf-2.59
	* unix/tclConfig.h.in: autoheader-2.59

2006-10-12  Miguel Sofer  <msofer@users.sf.net>

	* generic/tclInterp.c (ApplyObjCmd):
	* tests/interp.test (interp-14.5-10): made [interp alias] use the
	ensemble rewrite machinery to produce better error messages [Bug
	1576006]

2006-10-12  David Gravereaux <davygrvy@pobox.com>

	* win/nmakehlp.c: Replaced all wnsprintf() calls with snprintf().
	wnsprintf was not in my shwlapi header file (VC++6)

2006-10-11  Don Porter	<dgp@users.sourceforge.net>

	* generic/tclPkg.c (Tcl_PackageRequireEx):	Corrected crash when
	argument version=NULL passed in.

2006-10-10  Don Porter	<dgp@users.sourceforge.net>

	* changes:	Updates for 8.5a5 release.

	* generic/tclNamespace.c (TclTeardownNamespace):  After the
	commandPathSourceList of a namespace is cleared, set the
	commandPathSourceList to NULL so we don't try to walk the list a
	second time, possibly after it is freed. [Bug 1566526]
	* tests/namespace.test (namespace-51.16):	Added test.

2006-10-09  Miguel Sofer  <msofer@users.sf.net>

	* doc/UpVar.3: brough the docs in accordance to the code. Ever since
	8.0, Tcl_UpVar(2)? accepts TCL_NAMESPACE_ONLY as a flag value, and
	var-3.4 tests for proper behaviour. The docs only allowed 0 and
	TCL_GLOBAL_ONLY. [Bug 1574099]

2006-10-09  Miguel Sofer  <msofer@users.sf.net>

	* tests/*.test: updated all tests to refer explicitly to the global
	variables ::errorInfo, ::errorCode, ::env and ::tcl_platform: many
	were relying on the alternative lookup in the global namespace, that
	feature is tested specifically in namespace and variable tests.

	The modified testfiles are: apply.test, basic.test, case.test,
	cmdIL.test, cmdMZ.test, compExpr-old.test, error.test, eval.test,
	event.test, expr.test, fileSystem.test, for.test, http.test, if.test,
	incr-old.test, incr.test, interp.test, io.test, ioCmd.test, load.test,
	misc.test, namespace.test, parse.test, parseOld.test, pkg.test,
	proc-old.test, set.test, switch.test, tcltest.test, thread.test,
	var.test, while-old.test, while.test.

2006-10-06  Pat Thoyts	<patthoyts@users.sourceforge.net>

	* win/rules.vc: [Bug 1571954] avoid /RTCc flag with MSVC8

2006-10-06  Pat Thoyts	<patthoyts@users.sourceforge.net>

	* doc/binary.n:	       TIP #275: Support unsigned values in binary
	* generic/tclBinary.c: command. Tests and documentation updated.
	* tests/binary.test:

2006-10-05  Andreas Kupries  <andreask@activestate.com>

	* library/tm.tcl: Fixed bug in TIP #189 implementation, now allowing
	'_' in module names.

2006-10-05  Jeff Hobbs	<jeffh@ActiveState.com>

	* library/http/http.tcl (http::geturl): only do geturl url rfc 3986
	validity checking if $::http::strict is true (default true for 8.5).
	[Bug 1560506]

	* generic/tcl.h: note limitation on changing Tcl_UniChar size
	* generic/tclEncoding.c (UtfToUnicodeProc, UnicodeToUtfProc):
	* tests/encoding.test (encoding-16.1): fix alignment issues in
	unicode <> utf conversion procs. [Bug 1122671]

2006-10-05  Miguel Sofer  <msofer@users.sf.net>

	* generic/tclVar.c (Tcl_LappendObjCmd):
	* tests/append.test(4.21-22): fix for longstanding [Bug 1570718],
	lappending nothing to non-list. Reported by lvirden

2006-10-04  Kevin B. Kenny  <kennykb@acm.org>

	* tzdata/: Olson's tzdata2006m.

2006-10-01  Kevin B. Kenny  <kennykb@acm.org>

	* tests/clock.test (clock-49.2): Removed a locale dependency that
	caused a spurious failure in the German locale. [Bug 1567956]

2006-10-01  Miguel Sofer  <msofer@users.sf.net>

	* doc/Eval.3 (TclEvalObjv): added note on refCount management for the
	elements of objv. [Bug 730244]

2006-10-01  Pat Thoyts	<patthoyts@users.sourceforge.net>

	* win/tclWinFile.c: Handle possible missing define.

	* win/tclWinFile.c (TclpUtime): [Bug 1420432] file mtime fails for
	* tests/cmdAH.test:		directories on windows

	* tests/winFile.test: Handle Msys environment a little differently in
	getuser function. [Bug 1567956]

2006-09-30  Miguel Sofer  <msofer@users.sf.net>

	* generic/tclUtil.c (Tcl_SplitList): optimisation, [Patch 1344747] by
	dgp.

	* generic/tclInt.decls:
	* generic/tclInt.h:
	* generic/tclIntDecls.h:
	* generic/tclObj.c:
	* generic/tclStubInit.c: added an internal function TclObjBeingDeleted
	to provide info as to the reason for the loss of an internal rep. [FR
	1512138]

	* generic/tclCompile.c:
	* generic/tclHistory.c:
	* generic/tclInt.h:
	* generic/tclProc.c: made Tcl_RecordAndEvalObj not call "history" if
	it has been redefined to an empty proc, in order to reduce the noise
	when debugging [FR 1190441]. Moved TclCompileNoOp from tclProc.c to
	tclCompile.c

2006-09-28  Andreas Kupries  <andreask@activestate.com>

	* generic/tclPkg.c (CompareVersions): Bugfix. Check string lengths
	* tests/pkg.test: before comparison. The shorter string is the smaller
	number. Added testcases as well. Interestingly all existing test cases
	for vcompare compared numbers of the same length with each other. [Bug
	1563836]

2006-09-28  Miguel Sofer  <msofer@users.sf.net>

	* generic/tclIO.c (Tcl_GetsObj): added two test'n'panic guards for
	possible NULL derefs, [Bug 1566382] and coverity #33.

2006-09-27  Don Porter	<dgp@users.sourceforge.net>

	* generic/tclExecute.c: Corrected error in INST_LSHIFT in the
	* tests/expr.test:	calculation done to determine whether a shift
	in the (long int) type is possible. The calculation had literal value
	"1" where it needed a value "1L" to compute the correct result. Error
	detected via testing with the math::bigfloat package [Bug 1567222]

	* generic/tclPkg.c (CompareVersion):	Flatten strcmp() results to
	{-1, 0, 1} to match expectations of CompareVersion() callers.

2006-09-27  Miguel Sofer  <msofer@users.sf.net>

	* generic/regc_color.c (singleton):
	* generic/regc_cvec.c (addmcce):
	* generic/regcomp.c (compile, dovec): the static function addmcce does
	nothing when called with two NULL pointers; the only call is by
	compile with two NULL pointers (regcomp.c #includes regc_cvec.c).
	Large parts (all?) the code for mcce (multi character collating
	element) that we do not use is ifdef'ed out with the macro
	REGEXP_MCCE_ENABLE.
	This silences coverity bugs 7, 16, 80

	* generic/regc_color.c (uncolorchain):
	* generic/regc_nfa.c (freearc): changed tests and asserts to
	equivalent formulation, designed to avoid an explicit comparison to
	NULL and satisfy coverity that 6 and 9 are not bugs.

2006-09-27  Andreas Kupries  <andreask@activestate.com>

	* tests/pkg.test: Added test for version comparison at the 32bit
	boundary. [Bug 1563836]

	* generic/tclPkg.c: Rewrote CompareVersion to perform string
	comparison instead of numeric. This breaks through the 32bit limit on
	version numbers. See code for details (handling of leading zeros,
	signs, etc.). un-CONSTed some arguments of CompareVersions,
	RequirementSatisfied, and AllRequirementsSatisfied. The new compare
	modifies the string (temporary string terminators). All callers use
	heap-allocated ver-intreps, so we are good with that. [Bug 1563836]

2006-09-27  Miguel Sofer  <msofer@users.sf.net>

	* generic/tclFileName.c (TclGlob): added a panic for a call with
	TCL_GLOBMODE_TAILS and pathPrefix==NULL. This would cause a segfault,
	as found by coverity #26.

2006-09-26  Kevin B. Kenny  <kennykb@acm.org>

	* doc/Encoding.3:	 Added covariant 'const' qualifier for the
	* generic/tcl.decls:	 Tcl_EncodingType argument to
	* generic/tclEncoding.c: Tcl_CreateEncoding. [Further TIP#27 work.]
	* generic/tclDecls.h:	 Reran 'make genstubs'.

2006-09-26  Pat Thoyts	<patthoyts@users.sourceforge.net>

	* win/makefile.vc:  Additional compiler flags and amd64 support.
	* win/nmakehlp.c:
	* win/rules.vc:

2006-09-26  Don Porter	<dgp@users.sourceforge.net>

	* generic/tcl.h:	As 2006-09-22 commit from Donal K. Fellows
	demonstrates, "#define NULL 0" is just wrong, and as a quotable chat
	figure observed, "If NULL isn't defined, we're not using a C compiler"
	Improper fallback definition of NULL removed.

2006-09-25  Pat Thoyts	<patthoyts@users.sourceforge.net>

	* generic/tcl.h:	More fixing which struct stat to refer to.
	* generic/tclGetDate.y: Some casts from time_t to int required.
	* generic/tclTimer.c:	Tcl_Time structure members are longs.
	* win/makefile.vc:	Support for varying compiler options
	* win/rules.vc:		and build to platform-specific subdirs.

2006-09-25  Andreas Kupries  <andreask@activestate.com>

	* generic/tclIO.c (Tcl_StackChannel): Fixed [Bug 1564642], aka
	coverity #51. Extended loop condition, added checking for NULL to
	prevent seg.fault.

2006-09-25  Andreas Kupries  <andreask@activestate.com>

	* doc/package.n: Fixed nits reported by Daniel Steffen in the TIP#268
	changes.

2006-09-25  Kevin B. Kenny  <kennykb@acm.org>

	* generic/tclNotify.c (Tcl_DeleteEvents): Simplified the code in hopes
	of making the invariants clearer and proving to Coverity that the
	event queue memory is managed correctly.

2006-09-25  Donal K. Fellows  <dkf@users.sf.net>

	* generic/tclNotify.c (Tcl_DeleteEvents): Make it clear what happens
	when the event queue is mismanaged. [Bug 1564677], coverity bug #10.

2006-09-24  Miguel Sofer  <msofer@users.sf.net>

	* generic/tclParse.c (Tcl_ParseCommand): also return an error if
	start==NULL and numBytes<0. This is coverity's bug #20

	* generic/tclStringObj.c (STRING_SIZE): fix allocation for 0-length
	strings. This is coverity's bugs #54-5

2006-09-22  Andreas Kupries  <andreask@activestate.com>

	* generic/tclInt.h: Moved TIP#268's field 'packagePrefer' to the end
	of the structure, for better backward compatibility.

2006-09-22  Andreas Kupries  <andreask@activestate.com>

	TIP#268 IMPLEMENTATION

	* generic/tclDecls.h:	 Regenerated from tcl.decls.
	* generic/tclStubInit.c:

	* doc/PkgRequire.3: Documentation of extended API, extended testsuite.
	* doc/package.n:
	* tests/pkg.test:

	* generic/tcl.decls: Implementation.
	* generic/tclBasic.c:
	* generic/tclConfig.c:
	* generic/tclInt.h:
	* generic/tclPkg.c:
	* generic/tclTest.c:
	* generic/tclTomMathInterface.c:
	* library/init.tcl:
	* library/package.tcl:
	* library/tm.tcl:

2006-09-22  Donal K. Fellows  <donal.k.fellows@man.ac.uk>

	* generic/tclThreadTest.c (TclCreateThread): Use NULL instead of 0 as
	end-of-strings marker to Tcl_AppendResult; the difference matters on
	64-bit machines. [Bug 1562528]

2006-09-21  Don Porter	<dgp@users.sourceforge.net>

	* generic/tclUtil.c:	Dropped ParseInteger() routine. TclParseNumber
	covers the task just fine.

2006-09-19  Donal K. Fellows  <dkf@users.sf.net>

	* generic/tclEvent.c (Tcl_VwaitObjCmd): Rewrite so that an exceeded
	limit trapped in a vwait cannot cause a dangerous dangling trace.

2006-09-19  Don Porter	<dgp@users.sourceforge.net>

	* generic/tclExecute.c (INST_EXPON):	Native type overflow detection
	* tests/expr.test:	was completely broken. Falling back on use of
	bignums for all non-trivial ** calculations until
	native-type-constrained special cases can be done carefully and
	correctly. [Bug 1561260]

2006-09-15  Jeff Hobbs	<jeffh@ActiveState.com>

	* library/http/http.tcl:      Change " " -> "+" url encoding mapping
	* library/http/pkgIndex.tcl:  to " " -> "%20" as per RFC 3986.
	* tests/http.test (http-5.1): bump http to 2.5.3
	* unix/Makefile.in:
	* win/Makefile.in:

2006-09-12  Andreas Kupries  <andreask@activestate.com>

	* unix/configure.in (HAVE_MTSAFE_GETHOST*): Modified to recognize
	HP-UX 11.00 and beyond as having mt-safe implementations of the
	gethost functions.
	* unix/configure: Regenerated, using autoconf 2.59

	* unix/tclUnixCompat.c (PadBuffer): Fixed bug in calculation of the
	increment needed to align the pointer, and added documentation
	explaining why the macro is implemented as it is.

2006-09-11  Pat Thoyts	<patthoyts@users.sourceforge.net>

	* win/rules.vc:	   Updated to install http, tcltest and msgcat as
	* win/makefile.vc: Tcl Modules (as per Makefile.in).
	* win/makefile.vc: Added tommath_(super)class headers.

2006-09-11  Andreas Kupries  <andreask@activestate.com>

	* unix/Makefile.in (install-libraries): Fixed typo tcltest 2.3.9 ->
	2.3.0.

2006-09-11  Daniel Steffen  <das@users.sourceforge.net>

	* unix/tclUnixCompat.c: make compatLock static and only declare it
	when it will actually be used; #ifdef parts of TSD that are not always
	needed; adjust #ifdefs to cover all possible cases; fix whitespace.

2006-09-11  Andreas Kupries  <andreask@activestate.com>

	* tests/msgcat.test: Bumped version in auxiliary files as well.
	* doc/msgcat.n:

2006-09-11  Kevin B. Kenny  <kennykb@acm.org>

	* unix/Makefile.in:	Bumped msgcat version to 1.4.2 to be
	* win/Makefile.in:	consistent with dgp's commits of 2006-09-10.

2006-09-11  Don Porter	<dgp@users.sourceforge.net>

	* library/msgcat/msgcat.tcl:	Removed some unneeded [uplevel]s.

2006-09-10  Don Porter	<dgp@users.sourceforge.net>

	* generic/tclExecute.c:		Corrected INST_EXPON flaw that treated
	* tests/expr.test:		$x**1 as $x**3. [Bug 1555371]

	* doc/tcltest.n:		Bump to version tcltest 2.3.0 to
	* library/tcltest/pkgIndex.tcl: account for new "-verbose line"
	* library/tcltest/tcltest.tcl:	feature.
	* unix/Makefile.in:
	* win/Makefile.in:
	* win/makefile.bc:
	* win/makefile.vc:

	* library/msgcat/msgcat.tcl:	Bump to version msgcat 1.4.2 to
	* library/msgcat/pkgIndex.tcl:	account for modifications.

2006-09-10  Daniel Steffen  <das@users.sourceforge.net>

	* library/msgcat/msgcat.tcl (msgcat::Init): on Darwin, add fallback of
	* tests/msgcat.test:			    default msgcat locale to
	* unix/tclUnixInit.c (TclpSetVariables):    current CFLocale
	identifier if available (via private ::tcl::mac::locale global, set at
	interp init when on Mac OS X 10.3 or later with CoreFoundation).

	* library/tcltest/tcltest.tcl: add 'line' verbose level: prints source
	* doc/tcltest.n:	       file line information of failing tests.

	* macosx/Tcl.xcodeproj/project.pbxproj: add new tclUnixCompat.c file;
	revise tests target to use new tcltest 'line' verbose level.

	* unix/configure.in: add descriptions to new AC_DEFINEs for MT-safe.
	* unix/tcl.m4: add caching to new SC_TCL_* macros for MT-safe wrappers
	* unix/configure: autoconf-2.59
	* unix/tclConfig.h.in: autoheader-2.59

2006-09-08  Zoran Vasiljevic <vasiljevic@users.sourceforge.net>

	* unix/tclUnixCompat.c: Added fallback to gethostbyname() and
	gethostbyaddr() if the implementation is known to be MT-safe
	(currently for Darwin 6 or later only).

	* unix/configure.in: Assume gethostbyname() and gethostbyaddr() are
	MT-safe starting with Darwin 6 (Mac OSX 10.2).

	* unix/configure: Regenerated with autoconf V2.59

2006-09-08  Andreas Kupries  <andreask@activestate.com>

	* unix/tclUnixCompat.c: Fixed conditions for CopyArray/CopyString, and
	CopyHostent. Also fixed bad var names in TclpGetHostByName.

2006-09-07  Zoran Vasiljevic <vasiljevic@users.sourceforge.net>

	* unix/tclUnixCompat.c: Added fallback to MT-unsafe library calls if
	TCL_THREADS is not defined.
	Fixed alignment of arrays copied by CopyArray() to be on the
	sizeof(char *) boundary.

2006-09-07  Zoran Vasiljevic <vasiljevic@users.sourceforge.net>

	* unix/tclUnixChan.c:	Rewritten MT-safe wrappers to return ptrs to
	* unix/tclUnixCompat.c: TSD storage making them all look like their
	* unix/tclUnixFCmd.c:	MT-unsafe pendants API-wise.
	* unix/tclUnixPort.h:
	* unix/tclUnixSock.c:

2006-09-06  Zoran Vasiljevic <vasiljevic@users.sourceforge.net>

	* unix/tclUnixChan.c: Added TCL_THREADS ifdef'ed usage of MT-safe
	* unix/tclUnixFCmd.c: calls like: getpwuid, getpwnam, getgrgid,
	* unix/tclUnixSock.c: getgrnam, gethostbyname and gethostbyaddr.
	* unix/tclUnixPort.h: See [Bug 999544]
	* unix/Makefile.in:
	* unix/configure.in:
	* unix/tcl.m4:
	* unix/configure: Regenerated.

	* unix/tclUnixCompat.c: New file containing MT-safe implementation of
	some library calls.

2006-09-04  Don Porter	<dgp@users.sourceforge.net>

	* generic/tclCompExpr.c:	Removed much complexity that is no
	longer needed.

	* tests/main.text (Tcl_Main-4.4):	Test corrected to not be
	timing sensitive to the Bug 1481986 fix. [Bug 1550858]

2006-09-04  Jeff Hobbs	<jeffh@ActiveState.com>

	* doc/package.n: correct package example

2006-08-31  Don Porter	<dgp@users.sourceforge.net>

	* generic/tclCompExpr.c:	Corrected flawed logic for disabling
	the INST_TRY_CVT_TO_NUMERIC instruction at the end of an expression
	when function arguments contain operators. [Bug 1541274]

	* tests/expr-old.test:	The remaining failing tests reported in
	* tests/expr.test:	[Bug 1381715] are all new in Tcl 8.5, so
	there's really no issue of compatibility with Tcl 8.4 result to deal
	with. Fixed by updating tests to expect 8.5 results.

2006-08-29  Don Porter	<dgp@users.sourceforge.net>

	* generic/tclParseExpr.c:	Dropped the old expr parser.

2006-08-30  Jeff Hobbs	<jeffh@ActiveState.com>

	* generic/tclBasic.c (Tcl_CreateInterp): init iPtr->threadId

	* win/tclWinChan.c [Bug 819667] Improve logic for identifying COM
	ports.

	* generic/tclIOGT.c (ExecuteCallback):
	* generic/tclPkg.c (Tcl_PkgRequireEx): replace Tcl_GlobalEval(Obj)
	with more efficient Tcl_Eval(Obj)Ex

	* unix/Makefile.in (valgrindshell): add valgrindshell target and
	update default VALGRINDARGS. User can override, or add to it with
	VALGRIND_OPTS env var.

	* generic/tclFileName.c (DoGlob): match incrs with decrs.

2006-08-29  Don Porter	<dgp@users.sourceforge.net>

	* generic/tclParseExpr.c:	Use the "parent" field of orphan
	ExprNodes to store the closure of left pointers. This lets us avoid
	repeated re-scanning leftward for the left boundary of subexpressions,
	which in worst case led to near O(N^2) runtime.

2006-08-29  Joe Mistachkin  <joe@mistachkin.com>

	* unix/tclUnixInit.c: Fixed the issue (typo) that was causing
	* unix/tclUnixThrd.c (TclpThreadGetStackSize): stack.test to fail on
	FreeBSD (and possibly other Unix platforms).

2006-08-29  Colin McCormack  <coldstore@users.sourceforge.net>

	* generic/tclIOUtil.c:	Added test for NULL return from
	* generic/tclPathObj.c: Tcl_FSGetNormalizedPath which was causing
	* unix/tclUnixFile.c:	segv's per [Bug 1548263]
	* win/tclWinFCmd.c:
	* win/tclWinFile.c:

2006-08-28  Kevin B. Kenny  <kennykb@acm.org>

	* library/tzdata/America/Havana:      Regenerated from Olson's
	* library/tzdata/America/Tegucigalpa: tzdata2006k.
	* library/tzdata/Asia/Gaza:

2006-08-28  Don Porter	<dgp@users.sourceforge.net>

	* generic/tclStringObj.c:	Revised ObjPrintfVA to take care to
	* generic/tclParseExpr.c:	copy only whole characters when doing
	%s formatting. This relieves callers of TclObjPrintf() and
	TclFormatToErrorInfo() from needing to fix arguments to character
	boundaries. Tcl_ParseExpr() simplified by taking advantage. [Bug
	1547786]

	* generic/tclStringObj.c:	Corrected TclFormatObj's failure to
	count up the number of arguments required by examining the format
	string. [Bug 1547681]

2006-08-27  Joe Mistachkin  <joe@mistachkin.com>

	* generic/tclClock.c (ClockClicksObjCmd): Fix nested macro breakage
	with TCL_MEM_DEBUG enabled. [Bug 1547662]

2006-08-26  Miguel Sofer  <msofer@users.sf.net>

	* doc/namespace.n:
	* generic/tclNamesp.c:
	* tests/upvar.test: bugfix, docs clarification and new tests for
	[namespace upvar] as follow up to [Bug 1546833], reported by Will
	Duquette.

2006-08-24  Kevin B. Kenny  <kennykb@acm.org>

	* library/tzdata: Regenerated, including several new files, from
	Olson's tzdata2006j.
	* library/clock.tcl:
	* tests/clock.test: Removed an early testing hack that allowed loading
	'registry' from the build tree rather than an installed one. This is a
	workaround for [Bug 15232730], which remains open because it's a
	symptom of a deeper underlying problem.

2006-08-23  Don Porter	<dgp@users.sourceforge.net>

	* generic/tclParseExpr.c:	Minimal collection of new tests
	* tests/parseExpr.test:		testing the error messages of the new
	expr parser. Several bug fixes and code simplifications that appeared
	during that effort.

2006-08-21  Don Porter	<dgp@users.sourceforge.net>

	* generic/tclIOUtil.c:	Revisions to complete the thread finalization
	of the cwdPathPtr. [Bug 1536142]

	* generic/tclParseExpr.c:	Revised mistaken call to
	TclCheckBadOctal(), so both [expr 08] and [expr 08z] have same
	additional info in error message.

	* tests/compExpr-old.test:	Update existing tests to not fail with
	* tests/compExpr.test:		the new expr parser.
	* tests/compile.test:
	* tests/expr-old.test:
	* tests/expr.test:
	* tests/for.test:
	* tests/if.test:
	* tests/parseExpr.test:
	* tests/while.test:

2006-08-21  Donal K. Fellows  <donal.k.fellows@manchester.ac.uk>

	* win/Makefile.in (gdb): Make this target work so that debugging an
	msys build is possible.

2006-08-21  Daniel Steffen  <das@users.sourceforge.net>

	* macosx/tclMacOSXNotify.c (Tcl_WaitForEvent): if the run loop is
	already running (e.g. if Tcl_WaitForEvent was called recursively),
	re-run it in a custom run loop mode containing only the source for the
	notifier thread, otherwise wakeups from other sources added to the
	common run loop modes might get lost.

	* unix/tclUnixNotfy.c (Tcl_WaitForEvent): on 64-bit Darwin,
	pthread_cond_timedwait() appears to have a bug that causes it to wait
	forever when passed an absolute time which has already been exceeded
	by the system time; as a workaround, when given a very brief timeout,
	just do a poll on that platform. [Bug 1457797]

	* generic/tclClock.c (ClockClicksObjCmd): add support for Darwin
	* generic/tclCmdMZ.c (Tcl_TimeObjCmd):	  nanosecond resolution timer
	* generic/tclInt.h:			  to [clock clicks] and [time]
	* unix/configure.in (Darwin):		  when TCL_WIDE_CLICKS defined
	* unix/tclUnixTime.c (TclpGetWideClicks, TclpWideClicksToNanoseconds):
	* unix/configure: autoconf-2.59
	* unix/tclConfig.h.in: autoheader-2.59

	* unix/tclUnixPort.h (Darwin): override potentially faulty configure
	detection of termios availability in all cases, since termios is known
	to be present on all Mac OS X releases since 10.0. [Bug 497147]

2006-08-18  Daniel Steffen  <das@users.sourceforge.net>

	* unix/tcl.m4 (Darwin): add support for --enable-64bit on x86_64, for
	universal builds including x86_64, for 64-bit CoreFoundation on
	Leopard and for use of -mmacosx-version-min instead of
	MACOSX_DEPLOYMENT_TARGET
	* unix/configure: autoconf-2.59
	* unix/tclConfig.h.in: autoheader-2.59

	* generic/tcl.h:	  add fixes for building on Leopard and
	* unix/tclUnixPort.h:	  support for 64-bit CoreFoundation on Leopard
	* macosx/tclMacOSXFCmd.c:

	* unix/tclUnixPort.h: on Darwin x86_64, disable use of vfork as it
	causes execve to fail intermittently. (rdar://4685553)

	* generic/tclTomMath.h: on Darwin 64-bit, for now disable use of
	128-bit arithmetic through __attribute__ ((mode(TI))), as it leads to
	link errors due to missing fallbacks. (rdar://4685527)

	* macosx/Tcl.xcodeproj/project.pbxproj: add x86_64 to universal build,
	switch native release targets to use DWARF with dSYM, Xcode 3.0
	changes
	* macosx/README: updates for x86_64 and Xcode 2.4.

	* macosx/Tcl.xcodeproj/default.pbxuser: add test suite target that
	* macosx/Tcl.xcodeproj/project.pbxproj: runs the tcl test suite at
	build time and shows clickable test suite errors in the GUI build
	window.

	* tests/macOSXFCmd.test: fix use of deprecated resource fork paths.

	* unix/tclUnixInit.c (TclpInitLibraryPath): move code that is only
	needed when TCL_LIBRARY is defined to run only in that case.

	* generic/tclLink.c (LinkTraceProc): fix 64-bit signed-with-unsigned
	comparison warning from gcc4 -Wextra.

	* unix/tclUnixChan.c (TclUnixWaitForFile): with timeout < 0, if
	select() returns early (e.g. due to a signal), call it again instead
	of returning a timeout result. Fixes intermittent event-13.8 failures.

2006-08-17  Don Porter	<dgp@users.sourceforge.net>

	* generic/tclCompile.c:		Revised the new set of expression
	* generic/tclParseExpr.c:	parse error messages.

2006-08-16  Don Porter	<dgp@users.sourceforge.net>

	* generic/tclParseExpr.c:	Replace PrecedenceOf() function with
	prec[] static array.

2006-08-14  Donal K. Fellows  <donal.k.fellows@manchester.ac.uk>

	* library/clock.tcl (::tcl::clock::add): Added missing braces to
	clockval validation code. Pointed out on comp.lang.tcl.

2006-08-11  Donal K. Fellows  <donal.k.fellows@manchester.ac.uk>

	* generic/tclNamesp.c: Improvements in buffer management to make
	namespace creation faster. Plus selected other minor improvements to
	code quality. [Patch 1352382]

2006-08-10  Donal K. Fellows  <donal.k.fellows@manchester.ac.uk>

	Misc patches to make code more efficient. [Bug 1530474] (afredd)
	* generic/*.c, macosx/tclMacOSXNotify.c, unix/tclUnixNotfy.c,
	* win/tclWinThrd.c: Tidy up invokations of Tcl_Panic() to promote
	string constant sharing and consistent style.
	* generic/tclBasic.c (Tcl_CreateInterp): More efficient handling of
	* generic/tclClock.c (TclClockInit):	 registration of commands not
						 in global namespace.
	* generic/tclVar.c (Tcl_UnsetObjCmd): Remove unreachable clause.

2006-08-09  Don Porter	<dgp@users.sourceforge.net>

	* generic/tclEncoding.c:	Replace buffer copy in for loop with
	call to memcpy(). Thanks to afredd. [Patch 1530262]

2006-08-09  Donal K. Fellows  <donal.k.fellows@manchester.ac.uk>

	* generic/tclCmdIL.c (Tcl_LassignObjCmd): Make the wrong#args message
	a bit more consistent with those used elsewhere. [Bug 1534628]

	* generic/tclDictObj.c (DictForCmd): Stop crash when attempting to
	iterate over an invalid dictionary. [Bug 1531184]

	* doc/ParseCmd.3, doc/expr.n, doc/set.n, doc/subst.n, doc/switch.n:
	* doc/tclvars.n: Ensure that uses of [expr] in documentation examples
	are also good style (with braces) unless otherwise necessary. [Bug
	1526581]

2006-08-03  Daniel Steffen  <das@users.sourceforge.net>

	* unix/tclUnixPipe.c (TclpCreateProcess): for USE_VFORK: ensure
	standard channels are initialized before vfork() so that the child
	doesn't potentially corrupt global state in the parent's address space

	* tests/compExpr-old.test: add 'oldExprParser' constraint to all tests
	* tests/compExpr.test:	   that depend on the exact format of the
	* tests/compile.test:	   error messages of the pre-2006-07-05
	* tests/expr-old.test:	   expression parser. The constraint is on by
	* tests/expr.test:	   default (i.e those tests still fail), but
	* tests/for.test:	   can be turned off by passing '-constraints
	* tests/if.test:	   newExprParser' to tcltest, which will skip
	* tests/parseExpr.test:	   the 196 failing tests in the testsuite that
	* tests/while.test:	   are caused by the new expression parser
	error messages.

2006-07-31  Kevin B. Kenny  <kennykb@acm.org>

	* generic/tclClock.c (ConvertLocalToUTCUsingC): Corrected a regression
	that caused dates before 1969 to be one day off in the :localtime time
	zone if TZ is not set. [Bug 1531530]

2006-07-30  Kevin B. Kenny  <kennykb@acm.org>

	* generic/tclClock.c (GetJulianDayFromEraYearMonthDay): Corrected
	several errors in converting dates before the Common Era [Bug 1426279]
	* library/clock.tcl: Corrected syntax errors in generated code for %EC
	%Ey, and %W format groups [Bug 1505383]. Corrected a bug in cache
	management for format strings containing [glob] metacharacters [Bug
	1494664]. Corrected several errors in formatting/scanning of years
	prior to the Common Era, and added the missing %EE format group to
	indicate the era.
	* tools/makeTestCases.tcl: Added code to make sure that %U and %V
	format groups are included in the tests. (The code depends on %U and
	%V formatting working correctly when 'makeTestCases.tcl' is run,
	rather than making a completely independent check.) Added tests for
	[glob] metacharacters in strings. Added tests for years prior to the
	Common Era.
	* tests/clock.test: Rebuilt with new test cases for all the above.

2006-07-30  Joe English	 <jenglish@users.sourceforge.net>

	* doc/AppInit.3: Fix typo [Bug 1496886]

2006-07-26  Don Porter	<dgp@users.sourceforge.net>

	* generic/tclExecute.c: Corrected flawed overflow detection in
	* tests/expr.test:	INST_EXPON that caused [expr 2**64] to return
	0 instead of the same value as [expr 1<<64].

2006-07-24  Don Porter	<dgp@users.sourceforge.net>

	* win/tclWinSock.c:	Correct un-initialized Tcl_DString. Thanks to
	afredd. [Bug 1518166]

2006-07-21  Miguel Sofer  <msofer@users.sf.net>

	* generic/tclExecute.c:
	* tests/execute.test (execute-9.1): dgp's fix for [Bug 1522803].

2006-07-20  Daniel Steffen  <das@users.sourceforge.net>

	* macosx/tclMacOSXNotify.c (Tcl_InitNotifier, Tcl_WaitForEvent):
	create notifier thread lazily upon first call to Tcl_WaitForEvent()
	rather than in Tcl_InitNotifier(). Allows calling exeve() in processes
	where the event loop has not yet been run (Darwin's execve() fails in
	processes with more than one thread), in particular allows embedders
	to call fork() followed by execve(), previously the pthread_atfork()
	child handler's call to Tcl_InitNotifier() would immediately recreate
	the notifier thread in the child after a fork.

	* macosx/tclMacOSXFCmd.c (TclMacOSXCopyFileAttributes):	   add support
	* macosx/tclMacOSXNotify.c (Tcl_InitNotifier):		   for weakly
	* unix/tclUnixInit.c (Tcl_GetEncodingNameFromEnvironment): importing
	symbols not available on OSX 10.2 or 10.3, enables binaires built on
	later OSX versions to run on earlier ones.
	* macosx/Tcl.xcodeproj/project.pbxproj: enable weak-linking; turn on
						extra warnings.
	* macosx/README: document how to enable weak-linking; cleanup.
	* unix/tclUnixPort.h: add support for weak-linking; conditionalize
	AvailabilityMacros.h inclusion; only disable realpath on 10.2 or
	earlier when threads are enabled.
	* unix/tclLoadDyld.c (TclpLoadMemoryGetBuffer): change runtime Darwin
	* unix/tclUnixInit.c (TclpInitPlatform):	release check to use
							global initialized
							once
	* unix/tclUnixFCmd.c (DoRenameFile, TclpObjNormalizePath): add runtime
	Darwin release check to determine if realpath is threadsafe.
	* unix/configure.in: add check on Darwin for compiler support of weak
	* unix/tcl.m4:	     import and for AvailabilityMacros.h header; move
	Darwin specific checks & defines that are only relevant to the tcl
	build out of tcl.m4; restrict framework option to Darwin; clean up
	quoting and help messages.
	* unix/configure: autoconf-2.59
	* unix/tclConfig.h.in: autoheader-2.59

	* generic/regc_locale.c (cclass):
	* generic/tclExecute.c (TclExecuteByteCode):
	* generic/tclIOCmd.c (Tcl_ExecObjCmd):
	* generic/tclListObj.c (NewListIntRep):
	* generic/tclObj.c (Tcl_GetLongFromObj, Tcl_GetWideIntFromObj)
	(FreeBignum, Tcl_SetBignumObj):
	* generic/tclParseExpr.c (Tcl_ParseExpr):
	* generic/tclStrToD.c (TclParseNumber):
	* generic/tclStringObj.c (TclAppendFormattedObjs):
	* unix/tclLoadDyld.c (TclpLoadMemory):
	* unix/tclUnixPipe.c (TclpCreateProcess): fix signed-with-unsigned
	comparison and other warnings from gcc4 -Wextra.

2006-07-13  Andreas Kupries <andreask@activestate.com>

	* unix/tclUnixPort.h: Added the inclusion of <AvailabilityMacros.h>.
	The missing header caused the upcoming #if conditions to wrongly
	exclude realpath, causing file normalize to ignore symbolic links in
	the path.

2006-07-11  Zoran Vasiljevic <vasiljevic@users.sourceforge.net>

	* generic/tclAsync.c: Made Tcl_AsyncDelete() more tolerant when called
	after all thread TSD has been garbage-collected.

2006-07-05  Don Porter	<dgp@users.sourceforge.net>

	* generic/tclParseExpr.c:	Completely new expression parser that
	builds a parse tree instead of operating with deep recursion. This
	corrects reports of stack-blowing crashes parsing long expressions
	[Bug 906201] and replaces a fundamentally O(N^2) algorithm with an
	O(N) one [RFE 903765]. The new parser is better able to generate error
	messages that clearly report both the nature and context of the syntax
	error [Bugs 1029267, 1381715]. For now, the code for the old parser is
	still present and can be activated with a "#define OLD_EXPR_PARSER
	1". This is for the sake of a clean implementation patch, and for ease
	of benchmarking. The new parser is non-recursive, so much lighter in
	stack consumption, but it does use more heap, so there may be cases
	where parsing of long expressions that succeeded with the old parser
	will lead to out of memory panics with the new one. There are still
	more improvements possible on that point, though significant progress
	may require changes to the Tcl_Token specifications documented for the
	public Tcl_Parse*() routines.
	***POTENTIAL INCOMPATIBILITY*** for any callers that rely on the exact
	(usually terrible) error messages generated by the old parser. This
	includes a large number of tests in the test suite.

	* generic/tclInt.h:		Replaced TclParseWhiteSpace() with
	* generic/tclParse.c:		TclParseAllWhiteSpace() which is what
	* generic/tclParseExpr.c:	all the callers really needed.
	Breaking whitespace runs at newlines is useful only to the command
	parsing function, and it can call the file scoped routine
	ParseWhiteSpace() to do that.

	* tests/expr-old.test:	Removed knownBug constraints that masked
	* tests/expr.test:	failures due to revised error messages.
	* tests/parseExpr.test:

2006-06-20  Don Porter	<dgp@users.sourceforge.net>

	* generic/tclIOUtil.c:	Changed default configuration to
	* generic/tclInt.decls: #undef USE_OBSOLETE_FS_HOOKS which disables
	* generic/tclTest.c:	access to the Tcl 8.3 internal routines for
	hooking into filesystem operations. Everyone ought to have migrated to
	Tcl_Filesystems by now.
	***POTENTIAL INCOMPATIBILITY*** for any code still stuck in the
	pre-Tcl_Filesystem era.

	* generic/tclIntDecls.h:	make genstubs
	* generic/tclStubInit.c:

	* generic/tclStrToD.c:	Removed dead code that permitted disabling of
	recognition of the new 0b and 0o numeric formats.

	* generic/tclExecute.c: Removed dead code that implemented alternative
	* generic/tclObj.c:	design where numeric values did not
	automatically narrow to the smallest Tcl_ObjType required to hold them

	* generic/tclCmdAH.c:	Removed dead code that was old implementation
	of [format].

2006-06-14  Daniel Steffen  <das@users.sourceforge.net>

	* unix/tclUnixPort.h (Darwin): support MAC_OS_X_VERSION_MAX_ALLOWED
	define from AvailabilityMacros.h: override configure detection and
	only use API available in the indicated OS version or earlier.

2006-06-14  Donal K. Fellows  <donal.k.fellows@manchester.ac.uk>

	* doc/format.n, doc/scan.n: Added examples for converting between
	characters and their numeric interpretations following user prompting.

2006-06-13  Donal K. Fellows  <dkf@users.sf.net>

	* unix/tclLoadDl.c (TclpDlopen): Workaround for a compiler bug in Sun
	Forte 6. [Bug 1503729]

2006-06-06  Don Porter	<dgp@users.sourceforge.net>

	* doc/GetStdChan.3:	Added recommendation that each call to
	Tcl_SetStdChannel() be accompanied by a call to Tcl_RegisterChannel().

2006-06-05  Donal K. Fellows  <donal.k.fellows@manchester.ac.uk>

	* doc/Alloc.3: Added documentation of promise that Tcl_Realloc(NULL,x)
	is the same as Tcl_Alloc(x), as discussed in comp.lang.tcl. Also fixed
	nonsense sentence to say something meaningful.

2006-05-29  Jeff Hobbs	<jeffh@ActiveState.com>

	* generic/tcl.h (Tcl_DecrRefCount): use if/else construct to allow
	placement in unbraced outer if/else conditions. (jcw)

2006-05-27  Daniel Steffen  <das@users.sourceforge.net>

	* macosx/tclMacOSXNotify.c: implemented pthread_atfork() handler that
	* unix/tcl.m4 (Darwin):	    recreates CoreFoundation state and
	notifier thread in the child after a fork(). Note that pthread_atfork
	is available starting with Tiger only. Because vfork() is used by the
	core on Darwin, [exec]/[open] are not affected by this fix, only
	extensions or embedders that call fork() directly (such as TclX).
	However, this only makes fork() safe from corefoundation tcl with
	--disable-threads; as on all platforms, forked children may deadlock
	in threaded tcl due to the potential for stale locked mutexes in the
	child. [Patch 923072]

	* unix/configure: autoconf-2.59
	* unix/tclConfig.h.in: autoheader-2.59

2006-05-24  Donal K. Fellows  <donal.k.fellows@manchester.ac.uk>

	* unix/tcl.m4 (SC_CONFIG_SYSTEM): Fixed quoting of command script to
	awk; it was a rarely used branch, but it was wrong. [Bug 1494160]

2006-05-23  Donal K. Fellows  <donal.k.fellows@manchester.ac.uk>

	* doc/chan.n, doc/refchan.n: Tighten up the documentation to follow a
	slightly more consistent style with regard to argument capitalization.

2006-05-13  Don Porter	<dgp@users.sourceforge.net>

	* generic/tclProc.c (ProcCompileProc): When a bump of the compile
	epoch forces the re-compile of a proc body, take care not to overwrite
	any Proc struct that may be referred to on the active call stack. This
	fixes [Bug 1482718]. Note that the fix will not be effective for code
	that calls the private routine TclProcCompileProc() directly.

2006-05-13  Daniel Steffen  <das@users.sourceforge.net>

	* generic/tclEvent.c (HandleBgErrors): fix leak. [Coverity issue 86]

2006-05-05  Don Porter	<dgp@users.sourceforge.net>

	* generic/tclMain.c (Tcl_Main):		Corrected flaw that required
	* tests/main.test: (Tcl_Main-4.5):	processing of one interactive
	command before passing control to the loop routine registered with
	Tcl_SetMainLoop(). [Bug 1481986]

2006-05-04  Don Porter	<dgp@users.sourceforge.net>

	* README:		Bump version number to 8.5a5
	* generic/tcl.h:
	* tools/tcl.wse.in:
	* unix/configure.in:
	* unix/tcl.spec:
	* win/README.binary:
	* win/configure.in:

	* unix/configure:	autoconf-2.59
	* win/configure:

	* generic/tclBasic.c (ExprSrandFunc): Restore acceptance of wide/big
	* doc/mathfunc.n: integer values by srand(). [Bug 1480509]

2006-04-26  Don Porter	<dgp@users.sourceforge.net>

	*** 8.5a4 TAGGED FOR RELEASE ***

	* changes:	Updates for another RC.

	* generic/tclBinary.c:	Revised the handling of the Q and q format
	* generic/tclInt.h:	specifiers for [binary] to account for the
	* generic/tclStrToD.c:	"middle endian" floating point format used in
	Nokia N770.

2006-04-25  Don Porter	<dgp@users.sourceforge.net>

	* doc/DoubleObj.3:	More doc updates for TIP 237.
	* doc/expr.n:
	* doc/format.n:
	* doc/mathfunc.n:
	* doc/scan.n:
	* doc/string.n:

	* generic/tclScan.c:	[scan $s %u] is documented to accept only
	* tests/scan.test:	decimal formatted integers. Fixed to match.

2006-04-19  Kevin B. Kenny  <kennykb@acm.org>

	* generic/tclStrToD.c: Added code to support the "middle endian"
	floating point format used in the Nokia N770's software-based floating
	point. Thanks to Bruce Johnson for reporting this bug, originally on
	http://wiki.tcl.tk/15408.
	* library/clock.tcl: Fixed a bug with Daylight Saving Time and Posix
	time zone specifiers reported by Martin Lemburg in
	http://groups.google.com/group/comp.lang.tcl/browse_thread/thread/9a8b15a4dfc0b7a0
	(and not at SourceForge).
	* tests/clock.test: Added test case for the above bug.

2006-04-18  Donal K. Fellows  <dkf@users.sf.net>

	* doc/IntObj.3: Minor review fixes, including better documentation of
	the behaviour of Tcl_GetBignumAndClearObj.

2006-04-17  Don Porter	<dgp@users.sourceforge.net>

	* doc/IntObj.3: Documentation changes to account for TIP 237 changes.
	* doc/Object.3: [Bug 1446971]

2006-04-12  Donal K. Fellows  <donal.k.fellows@manchester.ac.uk>

	* generic/regc_locale.c (cclass): Redefined the meaning of [:print:]
	to be exactly UNICODE letters, numbers, punctuation, symbols and
	spaces (*not* whitespace). [Bug 1376892]

2006-04-11  Don Porter	<dgp@users.sourceforge.net>

	* generic/tclTrace.c:	Stop some interference between enter traces
	* tests/trace.test:	and enterstep traces. [Bug 1458266]

2006-04-07  Don Porter	<dgp@users.sourceforge.net>

	* generic/tclPathObj.c: Yet another revised fix for the [Bug 1379287]
	* tests/fileSystem.test:	family of path normalization bugs.

2006-04-06  Jeff Hobbs	<jeffh@ActiveState.com>

	* generic/tclRegexp.c (FinalizeRegexp): full reset data to indicate
	readiness for reinitialization.

2006-04-06  Don Porter	<dgp@users.sourceforge.net>

	* generic/tclIndexObj.c (Tcl_GetIndexFromObjStruct):	It seems there
	* tests/indexObj.test:	are extensions that rely on the prior behavior
	* doc/GetIndex.3:	that the empty string cannot succeed as a
	unique prefix matcher, so I'm restoring Donal Fellows's solution.
	Added mention of this detail to the documentation. [Bug 1464039]

	* tests/compExpr-old.test:	Updated testmathfunctions constraint
	* tests/compExpr.test:		to post-TIP-232 world.
	* tests/expr-old.test:
	* tests/expr.test:
	* tests/info.test:

	* tests/indexObj.test:	Corrected other test errors revealed by
	* tests/upvar.test:	testing outside the tcltest application.

	* generic/tclPathObj.c: Revised fix for the [Bug 1379287] family of
	path normalization bugs.

2006-04-06  Daniel Steffen  <das@users.sourceforge.net>

	* unix/tcl.m4: removed TCL_IO_TRACK_OS_FOR_DRIVER_WITH_BAD_BLOCKING
	define on Darwin. [Bug 1457515]
	* unix/configure: autoconf-2.59
	* unix/tclConfig.h.in: autoheader-2.59

2006-04-05  Don Porter	<dgp@users.sourceforge.net>

	* win/tclWinInit.c:	More careful calls to Tcl_DStringSetLength()
	* win/tclWinSock.c:	to avoid creating invalid DString states. Bump
	* win/tclWinDde.c:	to version 1.3.2. [RFE 1366195]
	* library/dde/pkgIndex.tcl:

	* library/reg/pkgIndex.tcl:	Bump to registry 1.2 because
	* win/tclWinReg.c:	Registry_Unload() is a new public routine
	* win/Makefile.in:	compared to the 1.1.* releases.

	* win/configure.in:	Bump package version numbers.
	* win/configure:	autoconf 2.59

2006-04-05  Donal K. Fellows  <donal.k.fellows@manchester.ac.uk>

	* generic/tclIndexObj.c (Tcl_GetIndexFromObjStruct): Allow empty
	strings to be matched by the Tcl_GetIndexFromObj machinery, in the
	same manner as any other key. [Bug 1464039]

2006-04-03  Andreas Kupries <andreask@activestate.com>

	* generic/tclIO.c (ReadChars): Added check, panic and commentary to a
	piece of code which relies on BUFFER_PADDING to create enough space at
	the beginning of each buffer for the insertion of partial multibyte
	data at the beginning of a buffer. Commentary explains why this code
	is OK, and the panic is as a precaution if someone twiddled the
	BUFFER_PADDING into uselessness.

	* generic/tclIO.c (ReadChars): Temporarily suppress the use of
	TCL_ENCODING_END set when EOF was reached while the buffer we are
	converting is not truly the last buffer in the queue. Together with
	the Utf bug below it was possible to completely wreck the buffer data
	structures, eventually crashing Tcl. [Bug 1462248]

	* generic/tclEncoding.c (UtfToUtfProc): Stop accessing memory beyond
	the end of the input buffer when TCL_ENCODING_END is set and the last
	bytes of the buffer start a multi-byte sequence. This bug contributed
	to [Bug 1462248].

2006-03-30  Miguel Sofer  <msofer@users.sf.net>

	* generic/tclExecute.c: remove unused var and silence gcc warning

2006-03-29  Jeff Hobbs	<jeffh@ActiveState.com>

	* win/Makefile.in: convert _NATIVE paths to use / to avoid ".\"
	path-as-escape issue.

2006-03-29  Don Porter	<dgp@users.sourceforge.net>

	* changes:	Updates for another RC.

	* generic/tclPathObj.c:	 More fixes for path normalization when /../
	* tests/fileSystem.test: tries to go beyond root.[Bug 1379287]

	* generic/tclExecute.c: Revised INST_MOD implementation to do
	calculations in native types as much as possible, moving to mp_ints
	only when necessary.

2006-03-28  Jeff Hobbs	<jeffh@ActiveState.com>

	* win/tclWinPipe.c (TclpCreateProcess): change panics to Tcl errors
	and do proper refcounting of noe objPtr. [Bug 1194429]

	* unix/tcl.m4, win/tcl.m4: []-quote AC_DEFUN functions.

2006-03-28  Daniel Steffen  <das@users.sourceforge.net>

	* macosx/Tcl.xcode/default.pbxuser:	add '-singleproc 1' cli arg to
	* macosx/Tcl.xcodeproj/default.pbxuser: tcltest to ease test debugging

	* macosx/Tcl.xcode/project.pbxproj:	removed $prefix/share from
	* macosx/Tcl.xcodeproj/project.pbxproj: TCL_PACKAGE_PATH as per change
	to unix/configure.in of 2006-03-13.

	* unix/tclUnixFCmd.c (TclpObjNormalizePath): deal with *BSD/Darwin
	realpath() converting relative paths into absolute paths [Bug 1064247]

2006-03-28  Vince Darley  <vincentdarley@sourceforge.net>

	* generic/tclIOUtil.c: fix to nativeFilesystemRecord comparisons
	(lesser part of [Bug 1064247])

2006-03-27  Pat Thoyts	<patthoyts@users.sourceforge.net>

	* win/tclWinTest.c:	Fixes for [Bug 1456373] (mingw-gcc issue)

2006-03-27  Andreas Kupries <andreask@activestate.com>

	* doc/CrtChannel.3:    Added TCL_CHANNEL_VERSION_5, made it the
	* generic/tcl.h:       version where the "truncateProc" is defined at,
	* generic/tclIO.c:     and moved all channel drivers of Tcl to v5.
	* generic/tclIOGT.c, generic/tclIORChan.c, unix/tclUnixChan.c:
	* unix/tclUnixPipe.c, win/tclWinChan.c, win/tclWinConsole.c:
	* win/tclWinPipe.c, win/tclWinSerial.c, win/tclWinSock.c:

2006-03-27  Don Porter	<dgp@users.sourceforge.net>

	* generic/tclExecute.c: Merge INST_MOD computation in with the
	INST_?SHIFT instructions, which also operate only on two integral
	values. Also corrected flaw that made INST_BITNOT of wide values
	require mp_int calculations. Also corrected type that missed optimized
	handling of the tclBooleanType by the TclGetBooleanFromObj macro.

	* changes:	Updates for another RC.

2006-03-25  Don Porter	<dgp@users.sourceforge.net>

	* generic/tclExecute.c: Corrections to INST_EXPON detection of
	overflow to use mp_int calculations.

2006-03-24  Kevin B. Kenny  <kennykb@acm.org>

	* generic/tclExecute.c (TclExecuteByteCode): Added a couple of missing
	casts to 'int' that were affecting compilablity on VC6.

2006-03-24  Don Porter	<dgp@users.sourceforge.net>

	* generic/tclEncoding.c: Reverted latest change [Bug 506653] since it
	reportedly killed test performance on Windows.

	* generic/tclExecute.c: Revised INST_EXPON implementation to do
	calculations in native types as much as possible, moving to mp_ints
	only when necessary.

2006-03-23  Don Porter	<dgp@users.sourceforge.net>

	* generic/tclExecute.c: Merged INST_EXPON handling in with the other
	binary operators that operate on all number types (INST_ADD, etc.).

	* tests/env.test: With case preserved (see 2006-03-21 commit) be sure
	to do case-insensitive filtering. [Bug 1457065]

2006-03-23  Reinhard Max  <max@suse.de>

	* unix/tcl.spec: Cleaned up and completed the spec file. An RPM can
	now be built from the tcl source distribution with "rpmbuild -tb
	<tarball>"

2006-03-22  Reinhard Max  <max@suse.de>

	* tests/stack.test: Run the stack tests in subshells, so that they are
	reported as failed tests rather than bugs in the test suite if the
	recursion causes a segfault.

2006-03-21  Don Porter	<dgp@users.sourceforge.net>

	* changes:	Updates for another RC.

	* generic/tclStrToD.c:	One of the branches of AccumulateDecimalDigit
	* tests/parseExpr.test: did not. [Bug 1451233]

	* tests/env.test:	Preserve case of saved env vars. [Bug 1409272]

2006-03-21  Daniel Steffen  <das@users.sourceforge.net>

	* generic/tclInt.decls:	 implement globbing for HFS creator & type
	* macosx/tclMacOSXFCmd.c:codes and 'hidden' flag, as documented in
	* tests/macOSXFCmd.test: glob.n; objectified OSType handling in [glob]
	* unix/tclUnixFile.c:	 and [file attributes]; fix globbing for
	hidden files with pattern==NULL arg. [Bug 823329]
	* generic/tclIntPlatDecls.h:
	* generic/tclStubInit.c: make genstubs

2006-03-20  Andreas Kupries <andreask@activestate.com>

	* win/Makefile.in (install-libraries): Generate tcl8/8.4 directory
	under Windows as well (cygwin Makefile). Related entry: 2006-03-07,
	dgp. This moved the installation of http from 8.2 to 8.4, partially. A
	fix of the required directory creation was done for unix on Mar 10,
	without entry in the Changelog. This entry is for the fix of the
	directory creation under Windows.

	* unix/installManPage: There is always one even more broken "sed".
	Moved the # comment starting character in the sed script to the
	beginning of their respective lines. The AIX sed will not recognize
	them as comments otherwise :( The actual text stays indented for
	better association with the commands they belong to.

2006-03-20  Donal K. Fellows  <donal.k.fellows@manchester.ac.uk>

	* tests/cmdAH.test, tests/fCmd.test, tests/unixFCmd.test:
	* tests/winFCmd.test: Cleanup of some test constraint handling, and a
	few other minor issues.

2006-03-18  Vince Darley  <vincentdarley@sourceforge.net>

	* generic/tclFileName.c:
	* doc/FileSystem.3:
	* tests/fileName.test: Fix to [Bug 1084705] so that 'glob -nocomplain'
	finally agrees with its documentation and doesn't swallow genuine
	errors.

	***POTENTIAL INCOMPATIBILITY*** for scripts that assumed '-nocomplain'
	removes the need for 'catch' to deal with non-understood path names.

	Small optimisation to implementation of pattern==NULL case of TclGlob,
	and clarification to the documentation. [Tclvfs bug 1405317]

2006-03-18  Vince Darley  <vincentdarley@sourceforge.net>

	* tests/fCmd.test: added knownBug test case for [Bug 1394972]

	* tests/winFCmd.test:
	* tests/tcltest.test: corrected tests to better account for behaviour
	of writable/non-writable directories on Windows 2000/XP. This, with
	the previous patches, closes [Bug 1193497]

2006-03-17  Andreas Kupries <andreask@activestate.com>

	* doc/chan.n: Updated with documentation for the commands 'chan
	create' and 'chan postevent' (TIP #219).

	* doc/refchan.n: New file. Documentation of the command handler API
	for reflected channels (TIP #219).

2006-03-17  Joe Mistachkin <joe@mistachkin.com>

	* unix/tclUnixPort.h: Include pthread.h prior to pthread_np.h [Bug
	1444692]

	* win/tclWinTest.c: Corrected typo of 'initializeMutex' that prevented
	successful compilation.

2006-03-16  Andreas Kupries <andreask@activestate.com>

	* doc/open.n: Documented the changed behaviour of 'a'ppend mode.

	* tests/io.test (io-43.1 io-44.[1234]): Rewritten to be self-contained
	with regard to setup and cleanup. [Bug 681793]

	* generic/tclIOUtil.c (TclGetOpenMode): Added the flag O_APPEND to the
	list of POSIX modes used when opening a file for 'a'ppend. This
	enables the proper automatic seek-to-end-on-write by the OS. See [Bug
	680143] for longer discussion.

	* tests/ioCmd.test (iocmd-13.7.*): Extended the testsuite to check the
	new handling of 'a'.

2006-03-15  Andreas Kupries <andreask@activestate.com>

	* tests/socket.test: Extended the timeout in socket-11.11 from 10 to
	40 seconds to allow for really slow machines. Also extended
	actual/expected results with value of variable 'done' to make it
	clearer when a test fails due to a timeout. [Bug 792159]

2006-03-15  Vince Darley  <vincentdarley@sourceforge.net>

	* win/fCmd.test: add proper test constraints so the new tests don't
	run on Unix.

2006-03-14  Andreas Kupries <andreask@activestate.com>

	* generic/tclPipe.c (TclCreatePipeline): Modified the processing of
	pipebars to fail if the last bar is followed only by redirections.
	[Bug 768659]

2006-03-14  Andreas Kupries <andreask@activestate.com>

	* doc/fconfigure.n: Clarified that -translation is binary is reported
	as lf when queried, because it is identical to lf, except for the
	special additional behaviour when setting it. [Bug 666770]

2006-03-14  Andreas Kupries <andreask@activestate.com>

	* doc/clock.n: Removed double-quotes around section title NAME; not
	needed.
	* unix/installManpage: Reverted part to handle double-quotes in
	section NAME, chokes older sed installations.

2006-03-14  Andreas Kupries <andreask@activestate.com>

	* library/tm.tcl (::tcl::tm::Defaults): Fixed handling of environment
	variable TCLX.y_TM_PATH, bad variable reference. Thanks to Julian
	Noble. [Bug 1448251]

2006-03-14  Vince Darley  <vincentdarley@sourceforge.net>

	* win/tclWinFile.c: updated patch to deal with 'file writable' issues
	on Windows XP/2000.
	* generic/tclTest.c:
	* unix/tclUnixTest.c:
	* win/tclWinTest.c:
	* tests/fCmd.test: updated test suite to deal with correct permissions
	setting and differences between XP/2000 and 95/98 3 tests still fail;
	to be dealt with shortly

2006-03-13  Don Porter	<dgp@users.sourceforge.net>

	* generic/tclEncoding.c: Report error when an escape encoding is
	missing one of its sub-encodings. [Bug 506653]

	* unix/configure.in:	Revert change from 2005-07-26 that sometimes
	* unix/configure:	added $prefix/share to the tcl_pkgPath. See
	[Patch 1231015]. autoconf-2.59.

2006-03-10  Miguel Sofer  <msofer@users.sf.net>

	* generic/tclProc.c (ObjInterpProcEx):
	* tests/apply.test (apply-5.1): Fix [apply] error messages so that
	they quote the lambda expression. [Bug 1447355]

2006-03-10  Zoran Vasiljevic  <vasiljevic@users.sourceforge.net>

	-- Summary of changes fixing [Bug 1437595] --

	* generic/tclEvent.c: Cosmetic touches and identation
	* generic/tclInt.h: Added TclpFinalizeSockets() call.

	* generic/tclIO.c: Calls TclpFinalizeSockets() as part of the
	TclFinalizeIOSubsystem().

	* unix/tclUnixSock.c: Added no-op TclpFinalizeSockets().

	* win/tclWinPipe.c, win/tclWinSock.c: Finalization of sockets/pipes is
	now solely done in TclpFinalizeSockets() and TclpFinalizePipes() and
	not over the thread-exit handler, because the order of actions the Tcl
	generic core will impose may result in cores/hangs if the thread exit
	handler tears down corresponding subsystem(s) too early.

2006-03-10  Vince Darley  <vincentdarley@sourceforge.net>

	* win/tclWinFile.c: previous patch breaks tests, so removed.

2006-03-09  Vince Darley  <vincentdarley@sourceforge.net>

	* win/tclWinFile.c: fix to 'file writable' in certain XP directories.
	Thanks to fvogel and jfg. [Patch 1344540] Modified patch to make use
	of existing use of getSecurityProc.

2006-03-08  Don Porter	<dgp@users.sourceforge.net>

	* generic/tclExecute.c: Complete missing bit of TIP 215 implementation
	* tests/incr.test:

2006-03-07  Joe English	 <jenglish@users.sourceforge.net>

	* unix/tcl.m4: Set SHLIB_LD_FLAGS='${LIBS}' on NetBSD, as per the
	other *BSD variants. [Bug 1334613]
	* unix/configure: Regenerated.

2006-03-07  Don Porter	<dgp@users.sourceforge.net>

	* changes:	Update in prep. for 8.5a4 release.

	* unix/Makefile.in:	Package http 2.5.2 requires Tcl 8.4, so the
	* win/Makefile.in:	*.tm installation has to be placed in an "8.4"
	directory, not an "8.2" directory.

2006-03-06  Don Porter	<dgp@users.sourceforge.net>

	* generic/tclBasic.c:	Revised handling of TCL_EVAL_* flags to
	* tests/parse.test:	simplify TclEvalObjvInternal and to correct
	the auto-loading of alias targets (parse-8.12). [Bug 1444291]

2006-03-03  Don Porter	<dgp@users.sourceforge.net>

	* generic/tclPathObj.c: Revised yesterday's fix for [Bug 1379287] to
	work on Windows.

	* generic/tclObj.c:	Compatibility support for existing code that
	calls Tcl_GetObjType("boolean").

2006-03-02  Don Porter	<dgp@users.sourceforge.net>

	* generic/tclPathObj.c:		Fix for failed normalization of paths
	* tests/fileSystem.test:	with /../ that lead back to the root
	of the filesystem, like /foo/.. [Bug 1379287]

2006-03-01  Reinhard Max  <max@suse.de>

	* unix/installManPage: Fix the script for manpages that have quotes
	around the .SH arguments, as doctools produces them. [Bug 1292145]
	Some minor cleanups and improvements.

2006-02-28  Don Porter	<dgp@users.sourceforge.net>

	* generic/tclBasic.c:	Corrections to be sure that TCL_EVAL_GLOBAL
	* tests/namespace.test: evaluations act the same as [uplevel #0]
	* tests/parse.test:	evaluations, even when execution traces or
	* tests/trace.test:	invocations of [::unknown] are present. [Bug
	1439836]

2006-02-22  Don Porter	<dgp@users.sourceforge.net>

	* generic/tclBasic.c:	Corrected a few bugs in how [namespace
	* tests/namespace.test: unknown] interacts with TCL_EVAL_* flags.
	[Patch 958222]

2006-02-17  Don Porter	<dgp@users.sourceforge.net>

	* generic/tclIORChan.c: Revised error message generation and handling
	* tests/ioCmd.test:	of exceptional return codes in the channel
	reflection layer. [Bug 1372348]

2006-02-16  Don Porter	<dgp@users.sourceforge.net>

	* generic/tclIndexObj.c:	Disallow the "ambiguous" error message
	* tests/indexObj.test:		when TCL_EXACT matching is requested.
	* tests/ioCmd.test:

2006-02-15  Don Porter	<dgp@users.sourceforge.net>

	* generic/tclIO.c:	Made several routines tolerant of
	* generic/tclIORChan.c: interp == NULL arguments. [Bug 1380662]
	* generic/tclIOUtil.c:

2006-02-09  Don Porter	<dgp@users.sourceforge.net>

	TIP#215 IMPLEMENTATION

	* doc/incr.n:		Revised [incr] to auto-initialize when varName
	* generic/tclExecute.c: argument is unset. [Patch 1413115]
	* generic/tclVar.c:
	* tests/compile.test:
	* tests/incr-old.test:
	* tests/incr.test:
	* tests/set.test:

	* tests/main.test (Tcl_Main-6.7):	Improved robustness of
	command auto-completion test. [Bug 1422736]

2006-02-08  Donal K. Fellows  <dkf@users.sf.net>

	* doc/Encoding.3, doc/encoding.n: Updates due to review at request of
	Don Porter. Mostly minor changes.

2006-02-08  Don Porter	<dgp@users.sourceforge.net>

	TIP#258 IMPLEMENTATION

	* doc/Encoding.3:	New subcommand [encoding dirs].
	* doc/encoding.n:	New routine Tcl_GetEncodingNameFromEnvironment
	* generic/tcl.decls:	Made public:
	* generic/tclBasic.c:	TclGetEncodingFromObj
	* generic/tclCmdAH.c:		-> Tcl_GetEncodingFromObj
	* generic/tclEncoding.c:TclGetEncodingSearchPath
	* generic/tclInt.decls:		-> Tcl_GetEncodingSearchPath
	* generic/tclInt.h:	TclSetEncodingSearchPath
	* generic/tclTest.c:		-> Tcl_SetEncodingSearchPath
	* library/init.tcl:	Removed commands:
	* tests/cmdAH.test:		[tcl::unsupported::EncodingDirs]
	* tests/encoding.test:		[testencoding path] (Tcltest)
	* unix/tclUnixInit.c:	[Patch 1413934]
	* win/tclWinInit.c:

	* generic/tclDecls.h:	make genstubs
	* generic/tclIntDecls.h:
	* generic/tclStubInit.c:

2006-02-01  Miguel Sofer  <msofer@users.sf.net>

	* generic/tclProc.c: minor improvements to [apply]
	* tests/apply.test: new tests; apply-5.1 currently fails to indicate
	missing work in error reporting

2006-02-01  Don Porter	<dgp@users.sourceforge.net>

	TIP#194 IMPLEMENTATION

	* doc/apply.n:	(New file)	New command [apply]. [Patch 944803]
	* doc/uplevel.n:
	* generic/tclBasic.c:
	* generic/tclInt.h:
	* generic/tclProc.c:
	* tests/apply.test: (New file)
	* tests/proc-old.test:
	* tests/proc.test:

	TIP#181 IMPLEMENTATION

	* doc/Namespace.3:	New command [namespace unknown]. New public C
	* doc/namespace.n:	routines Tcl_(Get|Set)NamespaceUnknownHandler.
	* doc/unknown.n:	[Patch 958222]
	* generic/tcl.decls:
	* generic/tclBasic.c:
	* generic/tclInt.h:
	* generic/tclNamesp.c:
	* tests/namespace.test:

	* generic/tclDecls.h:	make genstubs
	* generic/tclStubInit.c:

	TIP#250 IMPLEMENTATION

	* doc/namespace.n:	New command [namespace upvar]. [Patch 1275435]
	* generic/tclInt.h:
	* generic/tclNamesp.c:
	* generic/tclVar.c:
	* tests/namespace.test:
	* tests/upvar.test:

2006-01-26  Donal K. Fellows  <dkf@users.sf.net>

	* doc/dict.n: Fixed silly bug in example. Thanks to Heiner Marxen
	<heiner.marxen@unsel.de> for catching this! [Bug 1415725]

2006-01-26  Donal K. Fellows  <donal.k.fellows@manchester.ac.uk>

	* unix/tclUnixChan.c (TclpOpenFileChannel): Tidy up and comment the
	mess to do with setting up serial channels. This (deliberately) breaks
	a broken FreeBSD port, indicates what we're really doing, and reduces
	the amount of conditional compilation sections for better maintenance.

2006-01-25  Donal K. Fellows  <dkf@users.sf.net>

	* unix/tclUnixInit.c (TclpInitPlatform): Improved conditions on when
	to update the FP rounding mode on FreeBSD, taken from FreeBSD port.

2006-01-23  Donal K. Fellows  <dkf@users.sf.net>

	* tests/string.test (string-12.21): Added test for [Bug 1410553] based
	on original bug report.

2006-01-23  Miguel Sofer  <msofer@users.sf.net>

	* generic/tclStringObj.c: fixed incorrect handling of internal rep in
	Tcl_GetRange. Thanks to twylite and Peter Spjuth. [Bug 1410553]

	* generic/tclProc.c: fixed args handling for precompiled bodies [Bug
	1412695]; thanks to Uwe Traum.

2006-01-16  Reinhard Max  <max@suse.de>

	* generic/tclPipe.c (FileForRedirect): Prevent nameString from being
	freed without having been initialized.
	* tests/exec.test: Added a test for the above.

2006-01-12  Zoran Vasiljevic  <vasiljevic@users.sourceforge.net>

	* generic/tclPathObj.c (Tcl_FSGetInternalRep): backported patch from
	core-8-4-branch. A freed pointer has been overwritten causing all
	sorts of coredumps.

2006-01-12  Vince Darley  <vincentdarley@sourceforge.net>

	* win/tclWinFile.c: fix to sharing violation [Bug 1366227]

2006-01-11  Don Porter	<dgp@users.sourceforge.net>

	* generic/tclBasic.c:	Moved Tcl_LogCommandInfo from tclBasic.c to
	* generic/tclNamesp.c:	tclNamesp.c to get access to identifier with
	* tests/error.test (error-7.0): file scope. Added check for traces on
	::errorInfo, and when present fall back to contruction of the stack
	trace in the variable so that write trace notification timings are
	compatible with earlier Tcl releases. This reduces, but does not
	completely eliminate the ***POTENTIAL INCOMPATIBILITY*** created by
	the 2004-10-15 commit. [Bug 1397843]

2006-01-10  Daniel Steffen  <das@users.sourceforge.net>

	* unix/configure:    add caching, use AC_CACHE_CHECK instead of
	* unix/configure.in: AC_CACHE_VAL where possible, consistent message
	* unix/tcl.m4:	     quoting, sync relevant tclconfig/tcl.m4 changes
	and gratuitous formatting differences, fix SC_CONFIG_MANPAGES with
	default argument, Darwin improvements to SC_LOAD_*CONFIG.

2006-01-09  Don Porter	<dgp@users.sourceforge.net>

	* generic/tclNamesp.c (NamespaceInscopeCmd):	[namespace inscope]
	* tests/namespace.test: commands were not reported by [info level].
	[Bug 1400572]

2006-01-09  Donal K. Fellows  <donal.k.fellows@manchester.ac.uk>

	* generic/tclTrace.c: Stop exporting the guts of the trace command;
	nothing outside this file needs to see it. [Bug 971336]

2006-01-05  Donal K. Fellows  <donal.k.fellows@manchester.ac.uk>

	* unix/tcl.m4 (TCL_CONFIG_SYSTEM): Factor out the code to determine
	the operating system version number, as it was replicated in several
	places.

2006-01-04  David Gravereaux  <davygrvy@pobox.com>

	* win/tclAppInit.c: WIN32 native console signal handler removed. This
	was found to be interfering with TWAPI extension one. IMO, special
	services such as signal handlers should best be done with extensions
	to the core after discussions on c.l.t. about Roy Terry's tclsh
	children of a real windows service shell.

	******************************************************************
	*** CHANGELOG ENTRIES FOR 2005 IN "ChangeLog.2005"	       ***
	*** CHANGELOG ENTRIES FOR 2004 IN "ChangeLog.2004"	       ***
	*** CHANGELOG ENTRIES FOR 2003 IN "ChangeLog.2003"	       ***
	*** CHANGELOG ENTRIES FOR 2002 IN "ChangeLog.2002"	       ***
	*** CHANGELOG ENTRIES FOR 2001 IN "ChangeLog.2001"	       ***
	*** CHANGELOG ENTRIES FOR 2000 IN "ChangeLog.2000"	       ***
	*** CHANGELOG ENTRIES FOR 1999 AND EARLIER IN "ChangeLog.1999" ***
	******************************************************************<|MERGE_RESOLUTION|>--- conflicted
+++ resolved
@@ -1,16 +1,14 @@
-<<<<<<< HEAD
+2013-02-15  Don Porter  <dgp@users.sourceforge.net>
+
+	* generic/regc_nfa.c:	[Bug 3604074] Fix regexp optimization to
+	* tests/regexp.test:	stop hanging on the expression
+	((((((((a)*)*)*)*)*)*)*)* .  Thanks to Bjørn Grathwohl for discovery.
+
 2013-02-14  Harald Oehlmann  <oehhar@users.sf.net>
 
 	* library/msgcat/msgcat.tcl: [Bug 3604576]: Catch missing registry entry
 	"HCU\Control Panel\International".
 	Bumped msgcat version to 1.5.1
-=======
-2013-02-15  Don Porter  <dgp@users.sourceforge.net>
-
-	* generic/regc_nfa.c:	[Bug 3604074] Fix regexp optimization to
-	* tests/regexp.test:	stop hanging on the expression
-	((((((((a)*)*)*)*)*)*)*)* .  Thanks to Bjørn Grathwohl for discovery.
->>>>>>> 34506d48
 
 2013-02-05  Don Porter  <dgp@users.sourceforge.net>
 
