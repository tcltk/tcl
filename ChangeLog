--- conflicted
+++ resolved
@@ -1,18 +1,18 @@
 2013-05-22  Donal K. Fellows  <dkf@users.sf.net>
 
-<<<<<<< HEAD
-	* doc/file.n: [Bug 3613671]: Added note to portability section on the
-	fact that [file owned] does not produce useful results on Windows.
-
-2013-05-20  Donal K. Fellows  <dkf@users.sf.net>
-
-	* unix/tclUnixFCmd.c (DefaultTempDir): [Bug 3613567]: Corrected logic
-	for checking return code of access() system call, which was inverted.
-=======
 	* generic/tclUtf.c (TclUtfCasecmp): [Bug 3613609]: Replace problematic
 	uses of strcasecmp with a proper UTF-8-aware version. Affects both
 	[lsearch -nocase] and [lsort -nocase].
->>>>>>> a515427b
+
+2013-05-22  Donal K. Fellows  <dkf@users.sf.net>
+
+	* doc/file.n: [Bug 3613671]: Added note to portability section on the
+	fact that [file owned] does not produce useful results on Windows.
+
+2013-05-20  Donal K. Fellows  <dkf@users.sf.net>
+
+	* unix/tclUnixFCmd.c (DefaultTempDir): [Bug 3613567]: Corrected logic
+	for checking return code of access() system call, which was inverted.
 
 2013-05-19  Jan Nijtmans  <nijtmans@users.sf.net>
 
