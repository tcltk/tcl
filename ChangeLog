<<<<<<< HEAD
2011-03-08  Don Porter  <dgp@users.sourceforge.net>

	* generic/tclInt.h:	Remove TclMarkList() routine, an experimental
	* generic/tclUtil.c:	dead-end from the 8.5 alpha days.

	* generic/tclResult.c (ResetObjResult):	Correct failure to clear
	invalid intrep.  Thanks to Colin McDonald. [Bug 3202905]

2011-03-08  Donal K. Fellows  <dkf@users.sf.net>

	* generic/tclAssembly.c, tests/assemble.test: Migrate to use a style
	more consistent with the rest of Tcl.
=======
2011-03-08  Jan Nijtmans  <nijtmans@users.sf.net>

	* generic/tclBasic.c: Fix gcc warnings: variable set but not used
	* generic/tclIORChan.c:
	* generic/tclIORTrans.c:
	* generic/tclProc.c:
>>>>>>> 691a2c66

2011-03-06  Don Porter  <dgp@users.sourceforge.net>

	* generic/tclBasic.c:	More replacements of Tcl_UtfBackslash() calls
	* generic/tclCompile.c:	with TclParseBackslash() where possible.
	* generic/tclCompCmdsSZ.c:
	* generic/tclParse.c:
	* generic/tclUtil.c:

	* generic/tclUtil.c (TclFindElement):	Guard escape sequence scans
	to not overrun the string end.  [Bug 3192636]

2011-03-05  Don Porter  <dgp@users.sourceforge.net>

	* generic/tclParse.c (TclParseBackslash): Correct trunction checks in
	* tests/parse.test:	\x and \u substitutions.  [Bug 3200987]

2011-03-05  Miguel Sofer  <msofer@users.sf.net>

	* generic/tclExecute.c (TclStackFree): insure that the execStack
	satisfies "at most one free stack after the current one" when
	consecutive reallocs caused the creation of intervening stacks.

2011-03-05  Kevin B. Kenny  <kennykb@acm.org>

	* generic/tclAssembly.c (new file):
	* generic/tclBasic.c (Tcl_CreateInterp):
	* generic/tclInt.h:
	* tests/assemble.test (new file):
	* unix/Makefile.in:
	* win/Makefile.in:
	* win/makefile.vc:  Merged dogeen-assembler-branch into HEAD.
	Since all functional changes are in the tcl::unsupported namespace,
	there's no reason to sequester this code on a separate branch.

2011-03-05  Miguel Sofer  <msofer@users.sf.net>

	* generic/tclExecute.c: cleaner mem management for TEBCdata

	* generic/tclExecute.c:
	* tests/nre.test: Renamed BottomData to TEBCdata, so that the name
	refers to what it is rather than to its storage location.

	* generic/tclBasic.c:     Renamed struct TEOV_callback to
	* generic/tclCompExpr.c:  the more descriptive NRE_callback.
	* generic/tclCompile.c:
	* generic/tclExecute.c:
	* generic/tclInt.decls:
	* generic/tclInt.h:
	* generic/tclIntDecls.h:
	* generic/tclTest.c:

2011-03-04  Donal K. Fellows  <dkf@users.sf.net>

	* generic/tclOOMethod.c (ProcedureMethodCompiledVarConnect)
	(ProcedureMethodCompiledVarDelete): [Bug 3185009]: Keep references to
	resolved object variables so that an unset doesn't leave any dangling
	pointers for code to trip over.

2011-03-01  Miguel Sofer  <msofer@users.sf.net>

	* generic/tclBasic.c (TclNREvalObjv): missing a variable
	declaration in commented out non-optimised code, left for ref in
	checkin [b97b771b6d]

2011-03-03  Don Porter  <dgp@users.sourceforge.net>

	* generic/tclResult.c (Tcl_AppendResultVA):	Use the directive
	USE_INTERP_RESULT [TIP 330] to force compat with interp->result
	access, instead of the improvised hack USE_DIRECT_INTERP_RESULT_ACCESS
	from releases past.

2011-03-01  Miguel Sofer  <msofer@users.sf.net>

	* generic/tclCompCmdsSZ.c (TclCompileThrowCmd, TclCompileUnsetCmd):
	fix leaks

	* generic/tclBasic.c:       This is [Patch 3168398],
	* generic/tclCompCmdsSZ.c:  Joe Mistachkin's optimisation
	* generic/tclExecute.c:     of Tip #285
	* generic/tclInt.decls:
	* generic/tclInt.h:
	* generic/tclIntDecls.h:
	* generic/tclInterp.c:
	* generic/tclOODecls.h:
	* generic/tclStubInit.c:
	* win/makefile.vc:

	* generic/tclExecute.c (ExprObjCallback): fix object leak

	* generic/tclExecute.c (TEBCresume): store local var array and
	constants in automatic vars to reduce indirection, slight perf
	increase

	* generic/tclOOCall.c (TclOODeleteContext): added missing '*' so
	that trunk compiles.

	* generic/tclBasic.c (TclNRRunCallbacks): don't do the trampoline
	dance for commands that do not have an nreProc, [Patch 3168229]

2011-03-01  Donal K. Fellows  <dkf@users.sf.net>

	* generic/tclOO.c (Tcl_NewObjectInstance, TclNRNewObjectInstance)
	(TclOOObjectCmdCore, FinalizeObjectCall):
	* generic/tclOOBasic.c (TclOO_Object_Destroy, AfterNRDestructor):
	* generic/tclOOCall.c (TclOODeleteContext, TclOOGetCallContext):
	Reorganization of call context reference count management so that code
	is (mostly) simpler.

2011-01-26  Donal K. Fellows  <dkf@users.sf.net>

	* doc/RegExp.3: [Bug 3165108]: Corrected documentation of description
	of subexpression info in Tcl_RegExpInfo structure.

2011-01-25  Jan Nijtmans  <nijtmans@users.sf.net>

	* generic/tclPreserve.c:  Don't miss 64-bit address bits in panic
				  message.
	* win/tclWinChan.c:       Fix various gcc-4.5.2 64-bit warning messages
	* win/tclWinConsole.c     e.g. by using full 64-bits for socket fd's
	* win/tclWinDde.c
	* win/tclWinPipe.c
	* win/tclWinReg.c
	* win/tclWinSerial.c
	* win/tclWinSock.c
	* win/tclWinThrd.c

2011-01-19  Jan Nijtmans  <nijtmans@users.sf.net>

	* tools/genStubs.tcl: [Enh #3159920]: Tcl_ObjPrintf() crashes with
	* generic/tcl.decls   bad format specifier.
	* generic/tcl.h
	* generic/tclDecls.h

2011-01-18  Donal K. Fellows  <dkf@users.sf.net>3159920

	* generic/tclOOMethod.c (PushMethodCallFrame): [Bug 3001438]: Make
	sure that the cmdPtr field of the procPtr is correct and relevant at
	all times so that [info frame] can report sensible information about a
	frame after a return to it from a recursive call, instead of probably
	crashing (depending on what else has overwritten the Tcl stack!)

2011-01-18  Jan Nijtmans  <nijtmans@users.sf.net>

	* generic/tclBasic.c:      Various mismatches between Tcl_Panic
	* generic/tclCompCmds.c:   format string and its arguments,
	* generic/tclCompCmdsSZ.c: discovered thanks to [Bug 3159920]
	* generic/tclCompExpr.c
	* generic/tclEnsemble.c
	* generic/tclPreserve.c
	* generic/tclTest.c

2011-01-17  Jan Nijtmans  <nijtmans@users.sf.net>

	* generic/tclIOCmd.c: [Bug 3148192]: Commands "read/puts" incorrectly
	* tests/chanio.test:  interpret parameters. Improved error-message
	* tests/io.test       regarding legacy form.
	* tests/ioCmd.test

2011-01-15  Kevin B. Kenny  <kennykb@acm.org>

	* doc/tclvars.n:
	* generic/tclStrToD.c:
	* generic/tclUtil.c (Tcl_PrintDouble):
	* tests/util.test (util-16.*): [Bug 3157475]: Restored full Tcl 8.4
	compatibility for the formatting of floating point numbers when
	$::tcl_precision is not zero. Added compatibility tests to make sure
	that excess trailing zeroes are suppressed for all eight major code
	paths.

2011-01-12  Jan Nijtmans  <nijtmans@users.sf.net>

	* win/tclWinFile.c:   Use _vsnprintf in stead of vsnprintf, because
	MSVC 6 doesn't have it. Reported by andreask.
	* win/tcl.m4:         handle --enable-64bit=ia64 for gcc
	* win/configure.in:   more accurate test for correct <intrin.h>
	* win/configure:      (autoconf-2.59)
	* win/tclWin32Dll.c:  VS 2005 64-bit does not have intrin.h, and
	* generic/tclPanic.c: does not need it.

2011-01-07  Kevin B. Kenny  <kennykb@acm.org>

	* tests/util.test (util-15.*): Added test cases for floating point
	conversion of the largest denormal and the smallest normal number,
	to avoid any possibility of the failure suffered by PHP in the
	last couple of days. (They didn't fail, so no actual functional
	change.)

2011-01-05  Donal K. Fellows  <dkf@users.sf.net>

	* tests/package.test, tests/pkg.test: Coalesce these tests into one
	file that is concerned with the package system. Convert to use
	tcltest2 properly.
	* tests/autoMkindex.test, tests/pkgMkIndex.test: Convert to use
	tcltest2 properly.

2011-01-01  Donal K. Fellows  <dkf@users.sf.net>

	* tests/cmdAH.test, tests/cmdMZ.test, tests/compExpr.test,
	* tests/compile.test, tests/concat.test, tests/eval.test,
	* tests/fileName.test, tests/fileSystem.test, tests/interp.test,
	* tests/lsearch.test, tests/namespace-old.test, tests/namespace.test,
	* tests/oo.test, tests/proc.test, tests/security.test,
	* tests/switch.test, tests/unixInit.test, tests/var.test,
	* tests/winDde.test, tests/winPipe.test: Clean up of tests and
	conversion to tcltest 2. Target has been to get init and cleanup code
	out of the test body and into the -setup/-cleanup stanzas.

	* tests/execute.test (execute-11.1): [Bug 3142026]: Added test that
	fails (with a crash) in an unfixed memdebug build on 64-bit systems.

2010-12-31  Donal K. Fellows  <dkf@users.sf.net>

	* generic/tclCmdIL.c (SortElement): Use unions properly in the
	definition of this structure so that there is no need to use nasty
	int/pointer type punning. Made it clearer what the purposes of the
	various parts of the structure are.

2010-12-31  Jan Nijtmans  <nijtmans@users.sf.net>

	* unix/dltest/*.c: [Bug 3148192]: Fix broken [load] tests by ensuring
	that the affected files are never compiled with -DSTATIC_BUILD.

2010-12-30  Miguel Sofer  <msofer@users.sf.net>

	* generic/tclExecute.c (GrowEvaluationStack): Off-by-one error in
	sizing the new allocation - was ok in comment but wrong in the code.
	Triggered by [Bug 3142026] which happened to require exactly one more
	than what was in existence.

2010-12-26  Donal K. Fellows  <dkf@users.sf.net>

	* generic/tclCmdIL.c (Tcl_LsortObjCmd): Fix crash when multiple -index
	options are used. Simplified memory handling logic.

2010-12-20  Jan Nijtmans  <nijtmans@users.sf.net>

	* win/tclWin32Dll.c:    [Patch 3059922]: fixes for mingw64 - gcc4.5.1
	tdm64-1: completed for all environments.

2010-12-20  Jan Nijtmans  <nijtmans@users.sf.net>

	* win/configure.in:   Explicitely test for intrinsics support in
	compiler, before assuming only MSVC has it.
	* win/configure:      (autoconf-2.59)
	* generic/tclPanic.c:

2010-12-19  Jan Nijtmans  <nijtmans@users.sf.net>

	* win/tclWin32Dll.c:    [Patch 3059922]: fixes for mingw64 - gcc4.5.1
	tdm64-1: Fixed for gcc, not yet for MSVC 64-bit.

2010-12-17  Stuart Cassoff  <stwo@users.sourceforge.net>

	* unix/Makefile.in:  Remove unwanted/obsolete 'ddd' target.

2010-12-17  Stuart Cassoff  <stwo@users.sourceforge.net>

	* unix/Makefile.in:	Clean up '.PHONY:' targets: Arrange those
				common to Tcl and Tk as in Tk's Makefile.in,
				add any missing ones and remove duplicates.

2010-12-17  Stuart Cassoff  <stwo@users.sourceforge.net>

	* unix/Makefile.in:  [Bug 2446711]: Remove 'allpatch' target.

2010-12-17  Stuart Cassoff  <stwo@users.sourceforge.net>

	* unix/Makefile.in:  [Bug 2537626]: Use 'rpmbuild', not 'rpm'.

2010-12-16  Jan Nijtmans  <nijtmans@users.sf.net>

	* generic/tclPanic.c:  [Patch 3124554]: Move WishPanic from Tk to Tcl
	* win/tclWinFile.c:    Better communication with debugger, if present.

2010-12-15  Kevin B. Kenny  <kennykb@acm.org>

	[dogeen-assembler-branch]

	* tclAssembly.c:
	* assemble.test: 	Reworked beginCatch/endCatch handling to
	enforce the more severe (but more correct) restrictions on catch
	handling that appeared in the discussion of [Bug 3098302] and in
	tcl-core traffic beginning about 2010-10-29.

2010-12-15  Jan Nijtmans  <nijtmans@users.sf.net>

	* generic/tclPanic.c:    Restore abort() as it was before.
	* win/tclWinFile.c:      [Patch 3124554]: Use ExitProcess() here, like
	in wish.

2010-12-14  Jan Nijtmans  <nijtmans@users.sf.net>

	* generic/tcl.h:	[Bug 3137454]: Tcl CVS HEAD does not build
	on GCC 3.

2010-12-14  Reinhard Max  <max@suse.de>

	* win/tclWinSock.c (CreateSocket):         Swap the loops over
	* unix/tclUnixSock.c (CreateClientSocket): local and remote addresses,
	so that the system's address preference for the remote side decides
	which family gets tried first. Cleanup and clarify some of the
	comments.

2010-12-13  Jan Nijtmans  <nijtmans@users.sf.net>

	* generic/tcl.h:    [Bug 3135271]: Link error due to hidden
	* unix/tcl.m4:      symbols (CentOS 4.2)
	* unix/configure:   (autoconf-2.59)
	* win/tclWinFile.c:  Undocumented feature, only meant to be
	used by Tk_Main. See [Patch 3124554]: Move WishPanic from Tk to Tcl

2010-12-12  Stuart Cassoff  <stwo@users.sourceforge.net>

	* unix/tcl.m4: Better building on OpenBSD.
	* unix/configure: (autoconf-2.59)

2010-12-10  Jan Nijtmans  <nijtmans@users.sf.net>

	* generic/tcl.h:       [Bug 3129448]: Possible over-allocation on
	* generic/tclCkalloc.c: 64-bit platforms, part 2
	* generic/tclCompile.c:
	* generic/tclHash.c:
	* generic/tclInt.h:
	* generic/tclIO.h:
	* generic/tclProc.c:

2010-12-10 Alexandre Ferrieux  <ferrieux@users.sourceforge.net>

	* generic/tclIO.c: Make sure [fcopy -size ... -command ...] always
	* tests/io.test:   calls the callback asynchronously, even for size
			   zero.

2010-12-10  Jan Nijtmans  <nijtmans@users.sf.net>

	* generic/tclBinary.c:  Fix gcc -Wextra warning: missing initializer
	* generic/tclCmdAH.c:
	* generic/tclCmdIL.c:
	* generic/tclCmdMZ.c:
	* generic/tclDictObj.c:
	* generic/tclIndexObj.c:
	* generic/tclIOCmd.c:
	* generic/tclVar.c:
	* win/tcl.m4:               Fix manifest-generation for 64-bit gcc
				    (mingw-w64)
	* win/configure.in:         Check for availability of intptr_t and
				    uintptr_t
	* win/configure:            (autoconf-2.59)
	* generic/tclInt.decls:     Change 1st param of TclSockMinimumBuffers
	* generic/tclIntDecls.h:    to ClientData, and TclWin(Get|Set)SockOpt
	* generic/tclIntPlatDecls.h:to SOCKET, because on Win64 those are
	* generic/tclIOSock.c:	    64-bit, which does not fit.
	* win/tclWinSock.c:
	* unix/tclUnixSock.c:

2010-12-09  Donal K. Fellows  <dkf@users.sf.net>

	* tests/fCmd.test: Improve sanity of constraints now that we don't
	support anything before Windows 2000.

	* generic/tclCmdAH.c (TclInitFileCmd, TclMakeFileCommandSafe, ...):
	Break up [file] into an ensemble. Note that the ensemble is safe in
	itself, but the majority of its subcommands are not.
	* generic/tclFCmd.c (FileCopyRename,TclFileDeleteCmd,TclFileAttrsCmd)
	(TclFileMakeDirsCmd): Adjust these subcommand implementations to work
	inside an ensemble.
	(TclFileLinkCmd, TclFileReadLinkCmd, TclFileTemporaryCmd): Move these
	subcommand implementations from tclCmdAH.c, where they didn't really
	belong.
	* generic/tclIOCmd.c (TclChannelNamesCmd): Move to more appropriate
	source file.
	* generic/tclEnsemble.c (TclMakeEnsemble): Start of code to make
	partially-safe ensembles. Currently does not function as expected due
	to various shortcomings in how safe interpreters are constructed.
	* tests/cmdAH.test, tests/fCmd.test, tests/interp.test: Test updates
	to take into account systematization of error messages.

	* tests/append.test, tests/appendComp.test: Clean up tests so that
	they don't leave things in the global environment (detected when doing
	-singleproc testing).

2010-12-07  Donal K. Fellows  <dkf@users.sf.net>

	* tests/fCmd.test, tests/safe.test, tests/uplevel.test,
	* tests/upvar.test, tests/var.test: Convert more tests to tcltest2 and
	factor them to be easier to understand.

	* generic/tclStrToD.c: Tidy up code so that more #ifdef-fery is
	quarantined at the front of the file and function headers follow the
	modern Tcl style.

2010-12-06  Jan Nijtmans  <nijtmans@users.sf.net>

	* generic/tclBinary.c:  [Bug 3129448]: Possible over-allocation on
	* generic/tclCkalloc.c: 64-bit platforms.
	* generic/tclTrace.c

2010-12-05  Jan Nijtmans  <nijtmans@users.sf.net>

	* unix/tcl.m4: [Patch 3116490]: Cross-compile support for unix
	* unix/configure: (autoconf-2.59)

2010-12-03  Jeff Hobbs  <jeffh@ActiveState.com>

	* generic/tclUtil.c (TclReToGlob): Add extra check for multiple inner
	*s that leads to poor recursive glob matching, defer to original RE
	instead.  tclbench RE var backtrack.

2010-12-03  Jan Nijtmans  <nijtmans@users.sf.net>

	* generic/tclUtil.c:   Silence gcc warning when using -Wwrite-strings
	* generic/tclStrToD.c: Silence gcc warning for non-IEEE platforms
	* win/Makefile.in:  [Patch 3116490]: Cross-compile Tcl mingw32 on unix
	* win/tcl.m4:       This makes it possible to cross-compile Tcl/Tk for
	* win/configure.in: Windows (either 32-bit or 64-bit) out-of-the-box
	* win/configure:    on UNIX, using mingw-w64 build tools (If Itcl,
	tdbc and Thread take over the latest tcl.m4, they can do that too).

2010-12-01  Kevin B. Kenny  <kennykb@acm.org>

	* generic/tclStrToD.c (SetPrecisionLimits, TclDoubleDigits):
	[Bug 3124675]: Added meaningless initialization of 'i', 'ilim' and
	'ilim1' to silence warnings from the C compiler about possible use of
	uninitialized variables, Added a panic to the 'switch' that assigns
	them, to assert that the 'default' case is impossible.

2010-12-01  Jan Nijtmans  <nijtmans@users.sf.net>

	* generic/tclBasic.c: Fix gcc 64-bit warnings: cast from pointer to
	* generic/tclHash.c:  integer of different size.
	* generic/tclTest.c:
	* generic/tclThreadTest.c:
	* generic/tclStrToD.c: Fix gcc(-4.5.2) warning: 'static' is not at
	beginning of declaration.
	* generic/tclPanic.c: Allow Tcl_Panic() to enter the debugger on win32
	* generic/tclCkalloc.c: Use Tcl_Panic() in stead of duplicating the
	code.

2010-11-30  Jeff Hobbs  <jeffh@ActiveState.com>

	* generic/tclInt.decls, generic/tclInt.h, generic/tclIntDecls.h:
	* generic/tclStubInit.c: TclFormatInt restored at slot 24
	* generic/tclUtil.c (TclFormatInt): restore TclFormatInt func from
	2005-07-05 macro-ization. Benchmarks indicate it is faster, as a key
	int->string routine (e.g. int-indexed arrays).

2010-11-29 Alexandre Ferrieux  <ferrieux@users.sourceforge.net>

	* generic/tclBasic.c: Patch by Miguel, providing a
	[::tcl::unsupported::inject coroname command args], which prepends
	("injects") arbitrary code to a suspended coro's future resumption.
	Neat for debugging complex coros without heavy instrumentation.

2010-11-29  Kevin B. Kenny  <kennykb@acm.org>

	* generic/tclInt.decls:
	* generic/tclInt.h:
	* generic/tclStrToD.c:
	* generic/tclTest.c:
	* generic/tclTomMath.decls:
	* generic/tclUtil.c:
	* tests/util.test:
	* unix/Makefile.in:
	* win/Makefile.in:
	* win/makefile.vc: Rewrite of Tcl_PrintDouble and TclDoubleDigits that
	(a) fixes a severe performance problem with floating point shimmering
	reported by Karl Lehenbauer, (b) allows TclDoubleDigits to generate
	the digit strings for 'e' and 'f' format, so that it can be used for
	tcl_precision != 0 (and possibly later for [format]), (c) fixes [Bug
	3120139] by making TclPrintDouble inherently locale-independent, (d)
	adds test cases to util.test for correct rounding in difficult cases
	of TclDoubleDigits where fixed- precision results are requested. (e)
	adds test cases to util.test for the controversial aspects of [Bug
	3105247]. As a side effect, two more modules from libtommath
	(bn_mp_set_int.c and bn_mp_init_set_int.c) are brought into the build,
	since the new code uses them.

	* generic/tclIntDecls.h:
	* generic/tclStubInit.c:
	* generic/tclTomMathDecls.h:	Regenerated.

2010-11-24  Donal K. Fellows  <dkf@users.sf.net>

	* tests/chanio.test, tests/iogt.test, tests/ioTrans.test: Convert more
	tests to tcltest2 and factor them to be easier to understand.

2010-11-20  Donal K. Fellows  <dkf@users.sf.net>

	* tests/chanio.test: Converted many tests to tcltest2 by marking the
	setup and cleanup parts as such.

2010-11-19  Jan Nijtmans  <nijtmans@users.sf.net>

	* win/tclWin32Dll.c: Fix gcc warnings: unused variable 'registration'
	* win/tclWinChan.c:
	* win/tclWinFCmd.c:

2010-11-18  Jan Nijtmans  <nijtmans@users.sf.net>

	* win/tclAppInit.c: [FRQ 491789]: "setargv() doesn't support a unicode
	cmdline" now implemented for cygwin and mingw32 too.
	* tests/main.test: No longer disable tests Tcl_Main-1.4 and 1.6 on
	Windows, because those now work on all supported platforms.
	* win/configure.in:  Set NO_VIZ=1 when zlib is compiled in libtcl,
	this resolves compiler warnings in 64-bit and static builds.
	* win/configure (regenerated)

2010-11-18  Donal K. Fellows  <dkf@users.sf.net>

	* doc/file.n: [Bug 3111298]: Typofix.

	* tests/oo.test: [Bug 3111059]: Added testing that neatly trapped this
	issue.

2010-11-18  Miguel Sofer  <msofer@users.sf.net>

	* generic/tclNamesp.c: [Bug 3111059]: Fix leak due to bad looping
	construct.

2010-11-17  Jan Nijtmans  <nijtmans@users.sf.net>

	* win/tcl.m4: [FRQ 491789]: "setargv() doesn't support a unicode
	cmdline" now implemented for mingw-w64
	* win/configure    (re-generated)

2010-11-16  Jan Nijtmans  <nijtmans@users.sf.net>

	* win/tclAppInit.c:Bring compilation under mingw-w64 a bit closer
	* win/cat.c:       to reality. See for what's missing:
	* win/tcl.m4:      <https://sourceforge.net/apps/trac/mingw-w64/wiki/Unicode%20apps>
	* win/configure:   (re-generated)
	* win/tclWinPort.h:[Bug #3110161]: Extensions using TCHAR don't compile
	on VS2005 SP1

2010-11-15  Andreas Kupries  <andreask@activestate.com>

	* doc/interp.n: [Bug 3081184]: TIP #378.
	* doc/tclvars.n: Performance fix for TIP #280.
	* generic/tclBasic.c:
	* generic/tclExecute.c:
	* generic/tclInt.h:
	* generic/tclInterp.c:
	* tests/info.test:
	* tests/interp.test:

2010-11-10  Andreas Kupries  <andreask@activestate.com>

	* changes:	Updates for 8.6b2 release.

2010-11-09  Donal K. Fellows  <dkf@users.sf.net>

	* generic/tclOOMethod.c (ProcedureMethodVarResolver): [Bug 3105999]:
	* tests/oo.test:	Make sure that resolver structures that are
				only temporarily needed get squelched.

2010-11-05  Jan Nijtmans  <nijtmans@users.sf.net>

	* generic/tclMain.c: Thanks, Kevin, for the fix, but this how it was
	supposed to be (TCL_ASCII_MAIN is only supposed to be defined on
	WIN32).

2010-11-05  Kevin B. Kenny  <kennykb@acm.org>

	* generic/tclMain.c: Added missing conditional on _WIN32 around code
	that messes around with the definition of _UNICODE, to correct a badly
	broken Unix build from Jan's last commit.

2010-11-04  Jan Nijtmans  <nijtmans@users.sf.net>

	* generic/tclDecls.h:	[FRQ 491789]: "setargv() doesn't support a
	* generic/tclMain.c:	unicode cmdline" implemented for Tcl on MSVC++
	* doc/Tcl_Main.3:
	* win/tclAppInit.c:
	* win/makefile.vc:
	* win/Makefile.in:
	* win/tclWin32Dll.c:	Eliminate minor MSVC warning TCHAR -> char
				conversion

2010-11-04  Reinhard Max  <max@suse.de>

	* tests/socket.test: Run the socket tests three times with the address
	family set to any, inet, and inet6 respectively. Use constraints to
	skip the tests if a family is found to be unsupported or not
	configured on the local machine. Adjust the tests to dynamically adapt
	to the address family that is being tested.

	Rework some of the tests to speed them up by avoiding (supposedly)
	unneeded [after]s.

2010-11-04  Stuart Cassoff  <stwo@users.sourceforge.net>

	* unix/Makefile.in:	[Patch 3101127]: Installer Improvements.
	* unix/install-sh:

2010-11-04  Donal K. Fellows  <dkf@users.sf.net>

	* tests/error.test (error-19.13): Another variation on testing for
	issues in [try] compilation.

	* doc/Tcl.n (Variable substitution): [Bug 3099086]: Increase clarity
	of explanation of what characters are actually permitted in variable
	substitutions. Note that this does not constitute a change of
	behavior; it is just an improvement of explanation.

2010-11-04  Don Porter  <dgp@users.sourceforge.net>

	* changes:	Updates for 8.6b2 release.  (Thanks Andreas Kupries)

2010-11-03  Jan Nijtmans  <nijtmans@users.sf.net>

	* win/tclWinFcmd.c:    [FRQ 2965056]: Windows build with -DUNICODE
	* win/tclWinFile.c:    (more clean-ups for pre-win2000 stuff)
	* win/tclWinReg.c:

2010-11-03  Donal K. Fellows  <dkf@users.sf.net>

	* generic/tclCmdMZ.c (TryPostBody):  Ensure that errors when setting
	* tests/error.test (error-19.1[12]): message/opt capture variables get
					     reflected properly to the caller.

2010-11-03  Kevin B. Kenny  <kennykb@acm.org>

	* generic/tclCompCmds.c (TclCompileCatchCmd): [Bug 3098302]:
	* tests/compile.test (compile-3.6): Reworked the compilation of the
	[catch] command so as to avoid placing any code that might throw an
	exception (specifically, any initial substitutions or any stores to
	result or options variables) between the BEGIN_CATCH and END_CATCH but
	outside the exception range.  Added a test case that panics on a stack
	smash if the change is not made.

2010-11-01  Stuart Cassoff  <stwo@users.sourceforge.net>

	* library/safe.tcl:	Improved handling of non-standard module path
	* tests/safe.test:	lists, empty path lists in particular.

2010-11-01  Kevin B. Kenny  <kennykb@acm.org>

	* library/tzdata/Asia/Hong_Kong:
	* library/tzdata/Pacific/Apia:
	* library/tzdata/Pacific/Fiji:   Olson's tzdata2010o.

2010-10-29  Alexandre Ferrieux  <ferrieux@users.sourceforge.net>

	* generic/tclTimer.c:	[Bug 2905784]: Stop small [after]s from
				wasting CPU while keeping accuracy.

2010-10-28  Kevin B. Kenny  <kennykb@acm.org>

	[dogeen-assembler-branch]
	* generic/tclAssembly.c:
	* tests/assembly.test (assemble-31.*): Added jump tables.

2010-10-28  Don Porter  <dgp@users.sourceforge.net>

	* tests/http.test:	[Bug 3097490]: Make http-4.15 pass in
				isolation.

	* unix/tclUnixSock.c:	[Bug 3093120]: Prevent calls of
				freeaddrinfo(NULL) which can crash some
				systems.  Thanks Larry Virden.

2010-10-26  Reinhard Max  <max@suse.de>

	* Changelog.2008: Split off from Changelog.
	* generic/tclIOSock.c (TclCreateSocketAddress): The interp != NULL
	check is needed for ::tcl::unsupported::socketAF as well.

2010-10-26  Donal K. Fellows  <dkf@users.sf.net>

	* unix/tclUnixSock.c (TcpGetOptionProc): Prevent crash if interp is
	* win/tclWinSock.c (TcpGetOptionProc):   NULL (a legal situation).

2010-10-26  Reinhard Max  <max@suse.de>

	* unix/tclUnixSock.c (TcpGetOptionProc): Added support for
	::tcl::unsupported::noReverseDNS, which if set to any value, prevents
	[fconfigure -sockname] and [fconfigure -peername] from doing
	reverse DNS queries.

2010-10-24  Kevin B. Kenny  <kennykb@acm.org>

	[dogeen-assembler-branch]
	* generic/tclAssembly.c:
	* tests/assembly.test (assemble-17.15): Reworked branch handling so that
	forward branches can use jump1 (jumpTrue1, jumpFalse1). Added test
	cases that the forward branches will expand to jump4, jumpTrue4,
	jumpFalse4 when needed.

2010-10-23  Kevin B. Kenny  <kennykb@acm.org>

	[dogeen-assembler-branch]
	* generic/tclAssembly.h (removed):
				Removed file that was included in only one
				source file.
	* generictclAssembly.c:	Inlined tclAssembly.h.

2010-10-17  Alexandre Ferrieux  <ferrieux@users.sourceforge.net>

	* doc/info.n:            [Patch 2995655]:
	* generic/tclBasic.c:    Report inner contexts in [info errorstack]
	* generic/tclCompCmds.c:
	* generic/tclCompile.c:
	* generic/tclCompile.h:
	* generic/tclExecute.c:
	* generic/tclInt.h:
	* generic/tclNamesp.c:
	* tests/error.test:
	* tests/result.test:

2010-10-20  Donal K. Fellows  <dkf@users.sf.net>

	* generic/tclCompCmds.c (TclCompileDictForCmd): Update the compilation
	* generic/tclCompile.c (tclInstructionTable):	of [dict for] so that
	* generic/tclExecute.c (TEBCresume):		it no longer makes any
	use of INST_DICT_DONE now that's not needed, and make it clearer in
	the implementation of the instruction that it's just a deprecated form
	of unset operation. Followup to my commit of 2010-10-16.

2010-10-19  Donal K. Fellows  <dkf@users.sf.net>

	* generic/tclZlib.c (Tcl_ZlibStreamGet): [Bug 3081008]: Ensure that
	when a bytearray gets its internals entangled with zlib for more than
	a passing moment, that bytearray will never be shimmered away. This
	increases the amount of copying but is simple to get right, which is a
	reasonable trade-off.

	* generic/tclStringObj.c (Tcl_AppendObjToObj): Added some special
	cases so that most of the time when you build up a bytearray by
	appending, it actually ends up being a bytearray rather than
	shimmering back and forth to string.

	* tests/http11.test (check_crc): Use a simpler way to express the
	functionality of this procedure.

	* generic/tclZlib.c: Purge code that wrote to the object returned by
	Tcl_GetObjResult, as we don't want to do that anti-pattern no more.

2010-10-18  Jan Nijtmans  <nijtmans@users.sf.net>

	* tools/uniParse.tcl:   [Bug 3085863]: tclUniData was 9 years old;
	Ignore non-BMP characters and fix comment about UnicodeData.txt file.
	* generic/regcomp.c:    Fix comment
	* tests/utf.test:       Add some Unicode 6 testcases

2010-10-17  Alexandre Ferrieux  <ferrieux@users.sourceforge.net>

	* doc/info.n:           Document [info errorstack] faithfully.

2010-10-16  Donal K. Fellows  <dkf@users.sf.net>

	* generic/tclExecute.c (ReleaseDictIterator): Factored out the release
	of the bytecode-level dictionary iterator information so that the
	side-conditions on instruction issuing are simpler.

2010-10-15  Jan Nijtmans  <nijtmans@users.sf.net>

	* generic/reg_locale.c: [Bug 3085863]: tclUniData 9 years old: Updated
	* generic/tclUniData.c: Unicode tables to latest UnicodeData.txt,
	* tools/uniParse.tcl:   corresponding with Unicode 6.0 (except for
				out-of-range chars > 0xFFFF)

2010-10-13  Don Porter  <dgp@users.sourceforge.net>

	* generic/tclCompile.c:	Alternative fix for [Bugs 467523,983660] where
	* generic/tclExecute.c:	sharing of empty scripts is allowed again.

2010-10-13  Jan Nijtmans  <nijtmans@users.sf.net>

	* win/tclWinThrd.h: (removed) because it is just empty en used nowhere
	* win/tcl.dsp

2010-10-12  Jan Nijtmans  <nijtmans@users.sf.net>

	* tools/uniClass.tcl:    Spacing and comments: let uniClass.tcl
	* generic/regc_locale.c: generation match better the current
				 (hand-modified) regc_locale.c
	* tools/uniParse.tcl:    Generate proper const qualifiers for
	* generic/tclUniData.c:  tclUniData.c

2010-10-12  Reinhard Max  <max@suse.de>

	* unix/tclUnixSock.c (CreateClientSocket): [Bug 3084338]: Fix a
	memleak and refactor the calls to freeaddrinfo().

2010-10-11  Jan Nijtmans  <nijtmans@users.sf.net>

	* win/tclWinDde.c:    [FRQ 2965056]: Windows build with -DUNICODE
	* win/tclWinReg.c:
	* win/tclWinTest.c:   More cleanups
	* win/tclWinFile.c:   Add netapi32 to the link line, so we no longer
	* win/tcl.m4:         have to use LoadLibrary to access those functions.
	* win/makefile.vc:
	* win/configure:      (Re-generate with autoconf-2.59)
	* win/rules.vc        Update for VS10

2010-10-09  Miguel Sofer  <msofer@users.sf.net>

	* generic/tclExecute.c: Fix overallocation of exec stack in TEBC (due
	to mixing numwords and numbytes)

2010-10-08  Jan Nijtmans  <nijtmans@users.sf.net>

	* generic/tclIOSock.c: On Windows, use gai_strerrorA

2010-10-06  Don Porter  <dgp@users.sourceforge.net>

	* tests/winPipe.test:	Test hygiene with makeFile and removeFile.

	* generic/tclCompile.c:	[Bug 3081065]: Prevent writing to the intrep
	* tests/subst.test:	fields of a freed Tcl_Obj.

2010-10-06  Kevin B. Kenny  <kennykb@acm.org>

	[dogeen-assembler-branch]

	* generic/tclAssembly.c:
	* generic/tclAssembly.h:
	* tests/assemble.test: Added catches. Still needs a lot of testing.

2010-10-02  Kevin B. Kenny  <kennykb@acm.org>

	[dogeen-assembler-branch]

	* generic/tclAssembly.c:
	* generic/tclAssembly.h:
	* tests/assemble.test: Added dictAppend, dictIncrImm, dictLappend,
	dictSet, dictUnset, nop, regexp, nsupvar, upvar, and variable.

2010-10-02  Donal K. Fellows  <dkf@users.sf.net>

	* generic/tclExecute.c (TEBCresume): [Bug 3079830]: Added invalidation
	of string representations of dictionaries in some cases.

2010-10-01  Jeff Hobbs  <jeffh@ActiveState.com>

	* generic/tclExecute.c (EvalStatsCmd): change 'evalstats' to return
	data to interp by default, or if given an arg, use that as filename to
	output to (accepts 'stdout' and 'stderr').  Fix output to print used
	inst count data.
	* generic/tclCkalloc.c: Change TclDumpMemoryInfo sig to allow objPtr
	* generic/tclInt.decls: as well as FILE* as output.
	* generic/tclIntDecls.h:

2010-10-01  Donal K. Fellows  <dkf@users.sf.net>

	* generic/tclBasic.c, generic/tclClock.c, generic/tclEncoding.c,
	* generic/tclEnv.c, generic/tclLoad.c, generic/tclNamesp.c,
	* generic/tclObj.c, generic/tclRegexp.c, generic/tclResolve.c,
	* generic/tclResult.c, generic/tclUtil.c, macosx/tclMacOSXFCmd.c:
	More purging of strcpy() from locations where we already know the
	length of the data being copied.

2010-10-01  Kevin B. Kenny  <kennykb@acm.org>

	[dogeen-assembler-branch]

	* tests/assemble.test:
	* generic/tclAssemble.h:
	* generic/tclAssemble.c:  Added listIn, listNotIn, and dictGet.

2010-09-30  Kevin B. Kenny  <kennykb@acm.org>

	[dogeen-assembler-branch]

	* tests/assemble.test:   Added tryCvtToNumeric and several more list
	* generic/tclAssemble.c: operations.
	* generic/tclAssemble.h:

2010-09-29  Kevin B. Kenny  <kennykb@acm.org>

	[dogeen-assembler-branch]

	* tests/assemble.test:   Completed conversion of tests to a
	* generic/tclAssemble.c: "white box" structure that follows the
	C code. Added missing safety checks on the operands of 'over' and
	'reverse' so that negative operand counts don't smash the stack.

2010-09-29  Jan Nijtmans  <nijtmans@users.sf.net>

	* unix/configure:	Re-generate with autoconf-2.59
	* win/configure:
	* generic/tclMain.c:	Make compilable with -DUNICODE as well

2010-09-28  Reinhard Max  <max@suse.de>

	TIP #162 IMPLEMENTATION

	* doc/socket.n:		Document the changes to the [socket] and
				[fconfigure] commands.

	* generic/tclInt.h:	Introduce TclCreateSocketAddress() as a
	* generic/tclIOSock.c:	replacement for the platform-dependent
	* unix/tclUnixSock.c:	TclpCreateSocketAddress() functions. Extend
	* unix/tclUnixChan.c:	the [socket] and [fconfigure] commands to
	* unix/tclUnixPort.h:	behave as proposed in TIP #162. This is the
	* win/tclWinSock.c:	core of what is required to support the use of
	* win/tclWinPort.h:	IPv6 sockets in Tcl.

	* compat/fake-rfc2553.c: A compat implementation of the APIs defined
	* compat/fake-rfc2553.h: in RFC-2553 (getaddrinfo() and friends) on
				 top of the existing gethostbyname() etc.
	* unix/configure.in:	 Test whether the fake-implementation is
	* unix/tcl.m4:		 needed.
	* unix/Makefile.in:	 Add a compile target for fake-rfc2553.

	* win/configure.in:	Allow cross-compilation by default.

	* tests/socket.test:	Improve the test suite to make more use of
	* tests/remote.tcl:	randomized ports to reduce interference with
				tests running in parallel or other services on
				the machine.

2010-09-28  Kevin B. Kenny  <kennykb@acm.org>

	[dogeen-assembler-branch]

	* tests/assemble.test: Added more "white box" tests.
	* generic/tclAssembly.c: Added the error checking and reporting
	for undefined labels. Revised code so that no pointers into the
	bytecode sequence are held (because the sequence can move!),
	that no Tcl_HashEntry pointers are held (because the hash table
	doesn't guarantee their stability!) and to eliminate the BBHash
	table, which is merely additional information indexed by jump
	labels and can just as easily be held in the 'label' structure.
	Renamed shared structures to CamelCase, and renamed 'label' to
	JumpLabel because other types of labels may eventually be possible.

2010-09-27  Kevin B. Kenny  <kennykb@acm.org>

	[dogeen-assembler-branch]

	* tests/assemble.test: Added more "white box" tests.
	* generic/tclAssembly.c: Fixed bugs exposed by the new tests.
	(a) [eval] and [expr] had incorrect stack balance computed if
	the arg was not a simple word. (b) [concat] accepted a negative
	operand count. (c) [invoke] accepted a zero or negative operand
	count. (d) more misspelt error messages.
	Also replaced a funky NRCallTEBC with the new call
	TclNRExecuteByteCode, necessitated by a merge with changes on the
	HEAD.

2010-09-26  Miguel Sofer  <msofer@users.sf.net>

	* generic/tclBasic.c:    [Patch 3072080] (minus the itcl
	* generic/tclCmdIL.c:    update): a saner NRE.
	* generic/tclCompExpr.c:
	* generic/tclCompile.c:  This makes TclNRExecuteByteCode (ex TEBC)
	* generic/tclCompile.h:  to be a normal NRE citizen: it loses its
	* generic/tclExecute.c:  special status.
	* generic/tclInt.decls:  The logic flow within the BC engine is
	* generic/tclInt.h:      simplified considerably.
	* generic/tclIntDecls.h:
	* generic/tclObj.c:
	* generic/tclProc.c:
	* generic/tclTest.c:

	* generic/tclVar.c: Use the macro HasLocalVars everywhere

2010-09-26  Miguel Sofer  <msofer@users.sf.net>

	* generic/tclOOMethod.c (ProcedureMethodVarResolver): avoid code
	duplication, let the runtime var resolver call the compiled var
	resolver.

2010-09-26  Kevin B. Kenny  <kennykb@acm.org>

	[dogeen-assembler-branch]

	* tests/assemble.test:	Added many new tests moving toward a more
	comprehensive test suite for the assembler.
	* generic/tclAssembly.c:	Fixed bugs exposed by the new tests:
	(a) [bitnot] and [not] had incorrect operand counts. (b)
	INST_CONCAT cannot concatenate zero objects. (c) misspelt error
	messages. (d) the "assembly code" internal representation lacked
	a duplicator, which caused double-frees of the Bytecode object
	if assembly code ever was duplicated.

2010-09-25  Kevin B. Kenny   <kennykb@acm.org>

	[dogeen-assembler-branch]

	* generic/tclAssembly.c:	Massive refactoring of the assembler
	* generic/tclAssembly.h:	to use a Tcl-like syntax (and use
	* tests/assemble.test:		Tcl_ParseCommand to parse it). The
	* tests/assemble1.bench:	refactoring also ensures that
	Tcl_Tokens in the assembler have string ranges inside the source
	code, which allows for [eval] and [expr] assembler directives
	that simply call TclCompileScript and TclCompileExpr recursively.

2010-09-24  Jeff Hobbs  <jeffh@ActiveState.com>

	* tests/stringComp.test: improved string eq/cmp test coverage
	* generic/tclExecute.c (TclExecuteByteCode): merge INST_STR_CMP and
	INST_STR_EQ/INST_STR_NEQ paths.  Speeds up eq/ne/[string eq] with
	obj-aware comparisons and eq/==/ne/!= with length equality check.

2010-09-24  Andreas Kupries  <andreask@activestate.com>

	* tclWinsock.c: [Bug 3056775]: Fixed race condition between thread and
	internal co-thread access of a socket's structure because of the
	thread not using the socketListLock in TcpAccept(). Added
	documentation on how the module works to the top.

2010-09-23  Jan Nijtmans  <nijtmans@users.sf.net>

	* generic/tclDecls.h: Make Tcl_SetPanicProc and Tcl_GetStringResult
	* unix/tclAppInit.c:  callable without stubs, just as Tcl_SetVar.
	* win/tclAppInit.c:

2010-09-23  Don Porter  <dgp@users.sourceforge.net>

	* generic/tclCmdAH.c:   Fix cases where value returned by
	* generic/tclEvent.c:   Tcl_GetReturnOptions() was leaked.
	* generic/tclMain.c:    Thanks to Jeff Hobbs for discovery of the
	anti-pattern to seek and destroy.

2010-09-23  Jan Nijtmans  <nijtmans@users.sf.net>

	* unix/tclAppInit.c:  Make compilable with -DUNICODE (not activated
	* win/tclAppInit.c:   yet), many clean-ups in comments.

2010-09-22  Miguel Sofer  <msofer@users.sf.net>

	* generic/tclExecute: [Bug 3072640]: One more DECACHE_STACK_INFO() was
	missing.

	* tests/execute.test: Added execute-10.3 for [Bug 3072640]. The test
	causes a mem failure.

	* generic/tclExecute: Protect all possible writes to ::errorInfo or
	::errorCode with DECACHE_STACK_INFO(), as they could run traces. The
	new calls to be protected are Tcl_ResetResult(), Tcl_SetErrorCode(),
	IllegalExprOperandType(), TclExprFloatError(). The error was triggered
	by [Patch 3072080].

2010-09-22  Jan Nijtmans  <nijtmans@users.sf.net>

	* win/tcl.m4:		Add kernel32 to LIBS, so the link line for
	* win/configure:	mingw is exactly the same as for MSVC++.

2010-09-21  Jeff Hobbs  <jeffh@ActiveState.com>

	* generic/tclExecute.c (TclExecuteByteCode):
	* generic/tclOOMethod.c (ProcedureMethodCompiledVarConnect):
	* generic/tclVar.c (TclLookupSimpleVar, CompareVarKeys):
	* generic/tclPathObj.c (Tcl_FSGetNormalizedPath, Tcl_FSEqualPaths):
	* generic/tclIOUtil.c (TclFSCwdPointerEquals): peephole opt
	* generic/tclResult.c (TclMergeReturnOptions): Use memcmp where
	applicable as possible speedup on some libc variants.

2010-09-21  Kevin B. Kenny  <kennykb@acm.org>

	[BRANCH: dogeen-assembler-branch]

	* generic/tclAssembly.c (new file): 
	* generic/tclAssembly.h:
	* generic/tclBasic.c (builtInCmds, Tcl_CreateInterp):
	* generic/tclInt.h:
	* tests/assemble.test (new file):
	* tests/assemble1.bench (new file):
	* unix/Makefile.in:
	* win/Makefile.in:
	* win/Makefile.vc:
		Initial commit of Ozgur Dogan Ugurlu's (SF user: dogeen)
		assembler for the Tcl bytecode language.

2010-09-21  Jan Nijtmans  <nijtmans@users.sf.net>

	* win/tclWinFile.c:   Fix declaration after statement.
	* win/tcl.m4:         Add -Wdeclaration-after-statement, so this
	* win/configure:      mistake cannot happen again.
	* win/tclWinFCmd.c:   [Bug 3069278]: Breakage on head Windows
	* win/tclWinPipe.c:   triggered by install-tzdata, final fix

2010-09-20  Jan Nijtmans  <nijtmans@users.sf.net>

	* win/tclWinFCmd.c: Eliminate tclWinProcs->useWide everywhere, since
	* win/tclWinFile.c: the value is always "1" on platforms >win95
	* win/tclWinPipe.c:

2010-09-19  Donal K. Fellows  <dkf@users.sf.net>

	* doc/file.n (file readlink): [Bug 3070580]: Typofix.

2010-09-18  Jan Nijtmans  <nijtmans@users.sf.net>

	* win/tclWinFCmd.c [Bug 3069278]: Breakage on head Windows triggered
	by install-tzdata. Temporary don't compile this with -DUNICODE, while
	investigating this bug.

2010-09-16  Jeff Hobbs  <jeffh@ActiveState.com>

	* win/tclWinFile.c: Remove define of FINDEX_INFO_LEVELS as all
	supported versions of compilers should now have it.

	* unix/Makefile.in: Do not pass current build env vars when using
	NATIVE_TCLSH in targets.

2010-09-16  Jan Nijtmans  <nijtmans@users.sf.net>

	* generic/tclDecls.h:    Make Tcl_FindExecutable() work in UNICODE
	* generic/tclEncoding.c: compiles (windows-only) as well as ASCII.
	* generic/tclStubInit.c: Needed for [FRQ 491789]: setargv() doesn't
	support a unicode cmdline.

2010-09-15  Donal K. Fellows  <dkf@users.sf.net>

	* generic/tclBinary.c (TclAppendBytesToByteArray): [Bug 3067036]: Make
	sure we never try to double zero repeatedly to get a buffer size. Also
	added a check for sanity on the size of buffer being appended.

2010-09-15  Don Porter  <dgp@users.sourceforge.net>

	* unix/Makefile.in:	Revise `make dist` target to tolerate the
	case of zero bundled packages.

2010-09-15  Jan Nijtmans  <nijtmans@users.sf.net>

	* tools/genStubs.tcl:   [Patch 3034251]: Backport ttkGenStubs.tcl
	* generic/tcl.decls:    features to genStubs.tcl. Make the "generic"
	* generic/tclInt.decls: argument in the *.decls files optional
	* generic/tclOO.decls:  (no change to any tcl*Decls.h files)
	* generic/tclTomMath.decls:
	This allows genStubs.tcl to generate the ttk stub files as well, while
	keeping full compatibility with existing *.decls files.

2010-09-14  Jan Nijtmans  <nijtmans@users.sf.net>

	* win/tclWinPort.h:  Allow all Win2000+ API entries in Tcl
	* win/tclWin32Dll.c: Eliminate dynamical loading of advapi23 and
	kernel32 symbols.

2010-09-13  Jan Nijtmans  <nijtmans@users.sf.net>

	* win/tclWinChan.c:      Various clean-ups, converting from
	* win/tclWinConsole.c:   tclWinProc->xxxProc directly to Xxx
	* win/tclWinInit.c:      (no change in functionality)
	* win/tclWinLoad.c:
	* win/tclWinSerial.c:
	* win/tclWinSock.c:
	* tools/genStubs.tcl:    Add scspec feature from ttkGenStubs.tcl
	  (no change in output for *Decls.h files)

2010-09-10  Jan Nijtmans  <nijtmans@users.sf.net>

	* win/tclWin32Dll.c: Partly revert yesterday's change, to make it work
	on VC++ 6.0 again.

2010-09-10  Donal K. Fellows  <dkf@users.sf.net>

	* doc/regsub.n: [Bug 3063568]: Fix for gotcha in example due to Tcl's
	special handling of backslash-newline. Makes example slightly less
	pure, but more useful.

2010-09-09  Jan Nijtmans  <nijtmans@users.sf.net>

	* win/makefile.vc:   Mingw should always link with -ladvapi32.
	* win/tcl.m4:
	* win/configure:     (regenerated)
	* win/tclWinInt.h:   Remove ascii variant of tkWinPocs table, it is
	* win/tclWin32Dll.c: no longer necessary. Fix CreateProcess signature
	* win/tclWinPipe.c:  and remove unused GetModuleFileName and lstrcpy.
	* win/tclWinPort.h:  Mingw/cygwin fixes: <tchar.h> should always be
	included, and fix conflict in various macro values: Always force the
	same values as in VC++.

2010-09-08  Don Porter  <dgp@users.sourceforge.net>

	* win/tclWinChan.c:	[Bug 3059922]: #ifdef protections to permit
	* win/tclWinFCmd.c:     builds with mingw on amd64 systems. Thanks to
				"mescalinum" for reporting and testing.

2010-09-08  Andreas Kupries  <andreask@activestate.com>

	* doc/tm.n: Added underscore to the set of characters accepted in
	module names. This is true for quite some time in the code, this
	change catches up the documentation.

2010-09-03  Donal K. Fellows  <dkf@users.sf.net>

	* tools/tcltk-man2html.tcl (plus-pkgs): Improve the package
	documentation search pattern to support the doctoos-generated
	directory structure.
	* tools/tcltk-man2html-utils.tcl (output-name): Made this more
	resilient against misformatted NAME sections, induced by import of
	Thread package documentation into Tcl doc tree.

2010-09-02  Andreas Kupries  <andreask@activestate.com>

	* doc/glob.n: Fixed documentation ambiguity regarding the handling
	of -join.

	* library/safe.tcl (safe::AliasGlob): Fixed another problem, the
	option -join does not stop option processing in the core builtin, so
	the emulation must not do that either.

2010-09-01  Andreas Kupries  <andreas_kupries@users.sourceforge.net>

	* library/safe.tcl (safe::AliasGlob): Moved the command extending the
	actual glob command with a -directory flag to when we actually have a
	proper untranslated path,

2010-09-01  Andreas Kupries  <andreask@activestate.com>

	* generic/tclExecute.c: [Bug 3057639]: Applied patch by Jeff to make
	* generic/tclVar.c:	the behaviour of lappend in bytecompiled mode
	* tests/append.test:	consistent with direct-eval and 'append'
	* tests/appendComp.test: generally. Added tests (append*-9.*)
	showing the difference.

2010-08-31  Jan Nijtmans  <nijtmans@users.sf.net>

	* win/rules.vc:               Typo (thanks to Twylite discovering
				      this)
	* generic/tclStubLib.c:       Revert to previous version: MSVC++ 6.0
	* generic/tclTomMathStubLib.c:cannot handle the new construct.
	* generic/tcl.decls           [Patch 2997642]: Many type casts needed
	* generic/tclDecls.h:         when using Tcl_Pkg* API. Remaining part.
	* generic/tclPkg.c:
	* generic/tclBasic.c:
	* generic/tclTomMathInterface.c:
	* doc/PkgRequire.3

2010-08-31  Andreas Kupries  <andreask@activestate.com>

	* win/tcl.m4: Applied patch by Jeff fixing issues with the manifest
	handling on Win64.
	* win/configure: Regenerated.

2010-08-30  Miguel Sofer  <msofer@users.sf.net>

	* generic/tclBasic.c:    [Bugs 3046594,3047235,3048771]: New
	* generic/tclCmdAH.c:    implementation for [tailcall] command: it now
	* generic/tclCmdMZ.c:    schedules the command and returns TCL_RETURN.
	* generic/tclExecute.c:  This fixes all issues with [catch] and [try].
	* generic/tclInt.h:      Thanks dgp for exploring the dark corners.
	* generic/tclNamesp.c:   More thorough testing is required.
	* tests/tailcall.test:

2010-08-30  Jan Nijtmans  <nijtmans@users.sf.net>

	* win/Makefile.in:   [FRQ 2965056]: Windows build with -DUNICODE
	* win/rules.vc:
	* win/tclWinFCmd.c:  Make sure that allocated TCHAR arrays are
	* win/tclWinFile.c:  always properly aligned as wchar_t, and
	* win/tclWinPipe.c:  not bigger than necessary.
	* win/tclWinSock.c:
	* win/tclWinDde.c:   Those 3 files are not converted yet to be
	* win/tclWinReg.c:   built with -DUNICODE, so add a TODO.
	* win/tclWinTest.c:
	* generic/tcl.decls:  [Patch 2997642]: Many type casts needed when
	* generic/tclDecls.h: using Tcl_Pkg* API. Partly.
	* generic/tclPkg.c:
	* generic/tclStubLib.c: Demonstration how this change can benefit
				code.
	* generic/tclTomMathStubLib.c:
	* doc/PkgRequire.3:

2010-08-29  Donal K. Fellows  <dkf@users.sf.net>

	* doc/dict.n: [Bug 3046999]: Corrected cross reference to array
	manpage to refer to (correct) existing subcommand.

2010-08-26  Jeff Hobbs  <jeffh@ActiveState.com>

	* unix/configure, unix/tcl.m4: SHLIB_LD_LIBS='${LIBS}' for OSF1-V*.
	Add /usr/lib64 to set of auto-search dirs. [Bug 1230554]
	(SC_PATH_X): Correct syntax error when xincludes not found.

	* win/Makefile.in (VC_MANIFEST_EMBED_DLL VC_MANIFEST_EMBED_EXE):
	* win/configure, win/configure.in, win/tcl.m4: SC_EMBED_MANIFEST
	macro and --enable-embedded-manifest configure arg added to support
	manifest embedding where we know the magic.  Help prevents DLL hell
	with MSVC8+.

2010-08-24  Jan Nijtmans  <nijtmans@users.sf.net>

	* generic/tcl.decls: [Bug 3007895]: Tcl_(Find|Create)HashEntry
	* generic/tclHash.c: stub entries can never be called.
	* generic/tclDecls.h:
	* generic/tclStubInit.c: [Patch 2994165]: Change signature of
	Tcl_FSGetNativePath and TclpDeleteFile follow-up: move stub entry back
	to original location.

2010-08-23  Kevin B. Kenny  <kennykb@acm.org>

	* library/tzdata/Africa/Cairo:
	* library/tzdata/Asia/Gaza: Olson's tzdata2010l.

2010-08-22  Jan Nijtmans  <nijtmans@users.sf.net>

	* generic/tclBasic.c:  [Patch 3009403]: Signature of Tcl_GetHashKey,
	* generic/tclBinary.c: Tcl_(Create|Find)HashEntry follow-up:
	* generic/tclCmdIL.c:  Remove many type casts which are no longer
	* generic/tclCompile.c:necessary as a result of this signature change.
	* generic/tclDictObj.c:
	* generic/tclEncoding.c:
	* generic/tclExecute.c:
	* generic/tclInterp.c:
	* generic/tclIOCmd.c:
	* generic/tclObj.c:
	* generic/tclProc.c:
	* generic/tclTest.c:
	* generic/tclTrace.c:
	* generic/tclUtil.c:
	* generic/tclVar.c:

2010-08-21  Donal K. Fellows  <dkf@users.sf.net>

	* doc/linsert.n: [Bug 3045123]: Make description of what is actually
	happening more accurate.

2010-08-21  Jan Nijtmans  <nijtmans@users.sf.net>

	* tools/genStubs.tcl: [Patch 3034251]: Backport ttkGenStubs.tcl
	features to genStubs.tcl, partly: Use void (*reserved$i)(void) = 0
	instead of void *reserved$i = NULL for unused stub entries, in case
	pointer-to-function and pointer-to-object are different sizes.
	* generic/tcl*Decls.h:   (regenerated)
	* generic/tcl*StubInit.c:(regenerated)

2010-08-20  Jan Nijtmans  <nijtmans@users.sf.net>

	* doc/Method.3:   Fix definition of Tcl_MethodType.

2010-08-19  Donal K. Fellows  <dkf@users.sf.net>

	* generic/tclTrace.c (TraceExecutionObjCmd, TraceCommandObjCmd)
	(TraceVariableObjCmd): [Patch 3048354]: Use memcpy() instead of
	strcpy() to avoid buffer overflow; we have the correct length of data
	to copy anyway since we've just allocated the target buffer.

2010-08-18  Jan Nijtmans  <nijtmans@users.sf.net>

	* tools/genStubs.tcl: [Patch 3034251]: Backport ttkGenStubs.tcl
	features to genStubs.tcl, partly: remove unneeded ifdeffery and put
	C++ guard around stubs pointer definition.
	* generic/*Decls.h:   (regenerated)

2010-08-18  Miguel Sofer  <msofer@users.sf.net>
	* generic/tclBasic.c:   New redesign of [tailcall]: find
	* generic/tclExecute.c: errors early on, so that errorInfo
	* generic/tclInt.h:     contains the proper info [Bug 3047235]
	* generic/tclNamesp.c:

	* generic/tclCmdAH.c (TclNRTryObjCmd): [Bug 3046594]: Block
	tailcalling out of the body of a non-bc'ed [try].

	* generic/tclBasic.c:    Redesign of [tailcall] to
	* generic/tclCmdAH.c:    (a) fix [Bug 3047235]
	* generic/tclCompile.h:  (b) enable fix for [Bug 3046594]
	* generic/tclExecute.c:  (c) enable recursive tailcalls
	* generic/tclInt.h:
	* generic/tclNamesp.c:
	* tests/tailcall.test:

2010-08-18  Donal K. Fellows  <dkf@users.sf.net>

	* library/safe.tcl (AliasGlob): [Bug 3004191]: Restore safe [glob] to
	working condition.

2010-08-15  Donal K. Fellows  <dkf@users.sf.net>

	* generic/tclProc.c (ProcWrongNumArgs): [Bug 3045010]: Make the
	handling of passing the wrong number of arguments to [apply] somewhat
	less verbose when a lambda term is present.

2010-08-14  Jan Nijtmans  <nijtmans@users.sf.net>

	* compat/unicows:    Remove completely, see [FRQ 2819611].
	* doc/FileSystem.3: [Patch 2994165]: Change signature of
	* generic/tcl.decls  Tcl_FSGetNativePath and TclpDeleteFile
	* generic/tclDecls.h:
	* generic/tclIOUtil.c:
	* generic/tclStubInit.c:
	* generic/tclInt.h:
	* unix/tclUnixFCmd.c:
	* win/tclWinFCmd.c:
	* doc/Hash.3: [Patch 3009403]: Signature of Tcl_GetHashKey,
	* generic/tcl.h:     Tcl_(Create|Find)HashEntry

2010-08-11  Jeff Hobbs  <jeffh@ActiveState.com>

	* unix/ldAix: Remove ancient (pre-4.2) AIX support
	* unix/configure: Regen with ac-2.59
	* unix/configure.in, unix/tclConfig.sh.in, unix/Makefile.in:
	* unix/tcl.m4 (AIX): Remove the need for ldAIX, replace with
	-bexpall/-brtl.  Remove TCL_EXP_FILE (export file) and other baggage
	that went with it.  Remove pre-4 AIX build support.

2010-08-11  Miguel Sofer  <msofer@users.sf.net>

	* generic/tclBasic.c (TclNRYieldToObjCmd):
	* tests/coroutine.test: Fixed bad copypasta snafu. Thanks to Andy Goth
	for finding the bug.

2010-08-10  Jeff Hobbs  <jeffh@ActiveState.com>

	* generic/tclUtil.c (TclByteArrayMatch): Patterns may not be
	null-terminated, so account for that.

2010-08-09  Don Porter  <dgp@users.sourceforge.net>

	* changes:	Updates for 8.6b2 release.

2010-08-04  Jeff Hobbs  <jeffh@ActiveState.com>

	* win/Makefile.in, win/makefile.bc, win/makefile.vc, win/tcl.dsp:
	* win/tclWinPipe.c (TclpCreateProcess):
	* win/stub16.c (removed): Removed Win9x tclpip8x.dll build and 16-bit
	application loader stub support.  Win9x is no longer supported.

	* win/tclWin32Dll.c (TclWinInit): Hard-enforce Windows 9x as an
	unsupported platform with a panic.  Code to support it still exists in
	other files (to go away in time), but new APIs are being used that
	don't exist on Win9x.

	* unix/tclUnixFCmd.c: Adjust license header as per
	ftp://ftp.cs.berkeley.edu/pub/4bsd/README.Impt.License.Change

	* license.terms: Fix DFARs note for number-adjusted rights clause

	* win/tclWin32Dll.c (asciiProcs, unicodeProcs):
	* win/tclWinLoad.c (TclpDlopen): 'load' use LoadLibraryEx with
	* win/tclWinInt.h (TclWinProcs): LOAD_WITH_ALTERED_SEARCH_PATH to
	prefer dependent DLLs in same dir as loaded DLL.

	* win/Makefile.in (%.${OBJEXT}): better implicit rules support

2010-08-04  Andreas Kupries  <andreask@activestate.com>

	* generic/tclIORChan.c: [Bug 3034840]: Fixed reference counting in
	* generic/tclIORTrans.c: InvokeTclMethod and callers.
	* tests/ioTrans.test:

2010-08-03  Andreas Kupries  <andreask@activestate.com>

	* tests/var.test (var-19.1): [Bug 3037525]: Added test demonstrating
	the local hashtable deletion crash and fix.

	* tests/info.test (info-39.1): Added forward copy of test in 8.5
	branch about [Bug 2933089]. Should not fail, and doesn't, after
	updating the line numbers to the changed position.

2010-08-02  Kevin B. Kenny  <kennykb@users.sf.net>

	* library/tzdata/America/Bahia_Banderas:
	* library/tzdata/Pacific/Chuuk:
	* library/tzdata/Pacific/Pohnpei:
	* library/tzdata/Africa/Cairo:
	* library/tzdata/Europe/Helsinki:
	* library/tzdata/Pacific/Ponape:
	* library/tzdata/Pacific/Truk:
	* library/tzdata/Pacific/Yap:			Olson's tzdata2010k.

2010-08-02  Miguel Sofer  <msofer@users.sf.net>

	* generic/tclVar.c: Correcting bad port of [Bug 3037525] fix

2010-07-28  Miguel Sofer  <msofer@users.sf.net>

	* generic/tclVar.c: [Bug 3037525]: Lose fickle optimisation in
	TclDeleteVars (used for runtime-created locals) that caused crash.

2010-07-29  Jan Nijtmans  <nijtmans@users.sf.net>

	* compat/zlib/win32/README.txt: Official build of zlib1.dll 1.2.5 is
	* compat/zlib/win32/USAGE.txt:  finally available, so put it in.
	* compat/zlib/win32/zlib1.dll:

2010-07-25  Donal K. Fellows  <dkf@users.sf.net>

	* doc/http.n: Corrected description of location of one of the entries
	in the state array.

2010-07-24  Jan Nijtmans  <nijtmans@users.sf.net>

	* generic/tclDecls.h: [Bug 3029891]: Functions that don't belong in
	* generic/tclTest.c:  the stub table.
	* generic/tclBasic.c: From [Bug 3030870] make itcl 3.x built with
	pre-8.6 work in 8.6: Relax the relation between Tcl_CallFrame and
	CallFrame.

2010-07-16  Donal K. Fellows  <dkf@users.sf.net>

	* generic/tclBasic.c: Added more errorCode setting.

2010-07-15  Donal K. Fellows  <dkf@users.sf.net>

	* generic/tclExecute.c (TclExecuteByteCode): Ensure that [dict get]
	* generic/tclDictObj.c (DictGetCmd): always generates an errorCode on
	a failure to look up an entry.

2010-07-11  Pat Thoyts  <patthoyts@users.sourceforge.net>

	* unix/configure: (regenerated)
	* unix/configure.in: For the NATIVE_TCLSH variable use the autoconf
	* unix/Makefile.in:  SC_PROG_TCLSH to try and find a locally installed
	native binary. This avoids manually fixing up when cross compiling. If
	there is not one, revert to using the build product.

2010-07-02  Don Porter  <dgp@users.sourceforge.net>

	* generic/tclInt.decs:	Reverted to the original TIP 337
	implementation on what to do with the obsolete internal stub for
	TclBackgroundException() (eliminate it!)
	* generic/tclIntDecls.h:	make genstubs
	* generic/tclStubInit.c:

2010-07-02  Jan Nijtmans  <nijtmans@users.sf.net>

	* generic/tclInt.decls:  [Bug 803489]: Tcl_FindNamespace problem in the
	* generic/tclIntDecls.h: Stubs table
	* generic/tclStubInit.c:

2010-07-02  Donal K. Fellows  <dkf@users.sf.net>

	* generic/tclExecute.c (IllegalExprOperandType): [Bug 3024379]: Made
	sure that errors caused by an argument to an operator being outside
	the domain of the operator all result in ::errorCode being ARITH
	DOMAIN and not NONE.

2010-07-01  Jan Nijtmans  <nijtmans@users.sf.net>

	* win/rules.vc:              [Bug 3020677]: wish can't link reg1.2
	* tools/checkLibraryDoc.tcl: formatting, spacing, cleanup unused
	* tools/eolFix.tcl:          variables; no change in generated output
	* tools/fix_tommath_h.tcl:
	* tools/genStubs.tcl:
	* tools/index.tcl:
	* tools/man2help2.tcl:
	* tools/regexpTestLib.tcl:
	* tools/tsdPerf.tcl:
	* tools/uniClass.tcl:
	* tools/uniParse.tcl:

2010-07-01  Donal K. Fellows  <dkf@users.sf.net>

	* doc/mathop.n: [Bug 3023165]: Fix typo that was preventing proper
	rendering of the exclusive-or operator.

2010-06-28  Jan Nijtmans  <nijtmans@users.sf.net>

	* generic/tclPosixStr.c: [Bug 3019634]: errno.h and tclWinPort.h have
	conflicting definitions. Added messages for ENOTRECOVERABLE, EOTHER,
	ECANCELED and EOWNERDEAD, and fixed various typing mistakes in other
	messages.

2010-06-25  Reinhard Max  <max@suse.de>

	* tests/socket.test: Prevent a race condition during shutdown of the
	remote test server that can cause a hang when the server is being run
	in verbose mode.

2010-06-24  Jan Nijtmans  <nijtmans@users.sf.net>

	* win/tclWinPort.h: [Bug 3019634]: errno.h and tclWinPort.h have
	conflicting definitions.

		***POTENTIAL INCOMPATIBILITY***
	On win32, the correspondence between errno and the related error
	message, as handled by Tcl_ErrnoMsg() changes. The error message is
	kept the same, but the corresponding errno value might change.

2010-06-22  Donal K. Fellows  <dkf@users.sf.net>

	* generic/tclCmdIL.c (Tcl_LsetObjCmd): [Bug 3019351]: Corrected wrong
	args message.

2010-06-21  Jan Nijtmans  <nijtmans@users.sf.net>

	* unix/tclLoadDl.c:    Eliminate various unnecessary type casts, use
	* unix/tclLoadNext.c:  function typedefs whenever possible
	* unix/tclUnixChan.c:
	* unix/tclUnixFile.c:
	* unix/tclUnixNotfy.c:
	* unix/tclUnixSock.c:
	* unix/tclUnixTest.c:
	* unix/tclXtTest.c:
	* generic/tclZlib.c:   Remove hack needed for zlib 1.2.3 on win32

2010-06-18  Donal K. Fellows  <dkf@users.sf.net>

	* library/init.tcl (auto_execok): [Bug 3017997]: Add .cmd to the
	default list of extensions that we can execute interactively.

2010-06-16  Jan Nijtmans  <nijtmans@users.sf.net>

	* tools/loadICU.tcl:   [Bug 3016135]: Traceback using clock format
	* library/msgs/he.msg: with locale of he_IL.

	* generic/tcl.h:       Simplify Tcl_AppInit and *_Init definitions,
	* generic/tclInt.h:    spacing. Change TclpThreadCreate and
	* generic/tcl.decls:   Tcl_CreateThread signature, making clear that
	* generic/tclDecls.h:  "proc" is a function pointer, as in all other
	* generic/tclEvent.c:  "proc" function parameters.
	* generic/tclTestProcBodyObj.c:
	* win/tclWinThrd.c:
	* unix/tclUnixThrd.c:
	* doc/Thread.3:
	* doc/Class.3:         Fix Tcl_ObjectMetadataType definition.

2010-06-14  Jan Nijtmans  <nijtmans@users.sf.net>

	* unix/Makefile.in:    Fix compilation of xttest with 8.6 changes
	* unix/tclXtNotify.c:
	* unix/tclXtTest.c:
	* generic/tclPipe.c:   Fix gcc warning (with -fstrict-aliasing=2)
	* library/auto.tcl:    Spacing and style fixes.
	* library/history.tcl:
	* library/init.tcl:
	* library/package.tcl:
	* library/safe.tcl:
	* library/tm.tcl:

2010-06-13  Donal K. Fellows  <dkf@users.sf.net>

	* tools/tcltk-man2html.tcl (make-man-pages): [Bug 3015327]: Make the
	title of a manual page be stored relative to its resulting directory
	name as well as its source filename. This was caused by both Tcl and a
	contributed package ([incr Tcl]) defining an Object.3. Also corrected
	the joining of strings in titles to avoid extra braces.

2010-06-09  Andreas Kupries  <andreask@activestate.com>

	* library/platform/platform.tcl: Added OSX Intel 64bit
	* library/platform/pkgIndex.tcl: Package updated to version 1.0.9.
	* unix/Makefile.in:
	* win/Makefile.in:

2010-06-09  Jan Nijtmans  <nijtmans@users.sf.net>

	* tools/tsdPerf.c:    Fix export of symbol Tsdperf_Init, when using
	-fvisibility=hidden. Make two functions static, eliminate some
	unnecessary type casts.
	* tools/configure.in: Update to Tcl 8.6
	* tools/configure:    (regenerated)
	* tools/.cvsignore    new file

2010-06-07  Alexandre Ferrieux  <ferrieux@users.sourceforge.net>

	* generic/tclExecute.c: Ensure proper reset of [info errorstack] even
	* generic/tclNamesp.c:  when compiling constant expr's with errors.

2010-06-05  Miguel Sofer  <msofer@users.sf.net>

	* generic/tclBasic.c:   [Bug 3008307]: make callerPtr chains be
	* generic/tclExecute.c: traversable accross coro boundaries. Add the
	special coroutine CallFrame (partially reverting commit of
	2009-12-10), as it is needed for coroutines that do not push a CF, eg,
	those with [eval] as command. Thanks to Colin McCormack (coldstore)
	and Alexandre Ferrieux for the hard work on this.

2010-06-03  Alexandre Ferrieux  <ferrieux@users.sourceforge.net>

	* generic/tclNamesp.c: Safer (and faster) computation of [uplevel]
	* tests/error.test:    offsets in TIP 348. Toplevel offsets no longer
	* tests/result.test:   overestimated.

2010-06-02  Jan Nijtmans  <nijtmans@users.sf.net>

	* generic/tclOO.h:  BUILD_tcloo is never defined (leftover)
	* win/makefile.bc:  Don't set BUILD_tcloo (leftover)
	See also entry below: 2008-06-01  Joe Mistachkin

2010-06-01  Alexandre Ferrieux  <ferrieux@users.sourceforge.net>

	* generic/tclNamesp.c: Fix computation of [uplevel] offsets in TIP 348
	* tests/error.test:    Only depend on callerPtr chaining now.
	* tests/result.test:   Needed for upcoming coro patch.

2010-05-31  Jan Nijtmans  <nijtmans@users.sf.net>

	* generic/tclVar.c:        Eliminate some casts to (Tcl_HashTable *)
	* generic/tclExecute.c:
	* tests/fileSystem.test:   Fix filesystem-5.1 test failure on CYGWIN

2010-05-28  Jan Nijtmans  <nijtmans@users.sf.net>

	* generic/tclInt.h: [Patch 3008541]: Order of TIP #348 fields in
	Interp structure

2010-05-28  Donal K. Fellows  <dkf@users.sf.net>

	* generic/tclCompCmdsSZ.c (IssueTryFinallyInstructions): [3007374]:
	Corrected error in handling of catch contexts to prevent crash with
	chained handlers.

	* generic/tclExecute.c (TclExecuteByteCode): Restore correct operation
	of instruction-level execution tracing (had been broken by NRE).

2010-05-27  Jan Nijtmans  <nijtmans@users.sf.net>

	* library/opt/optParse.tcl: Don't generate spaces at the end of a
	* library/opt/pkgIndex.tcl: line, eliminate ';' at line end, bump to
	* tools/uniParse.tcl:       v0.4.6
	* generic/tclUniData.c:
	* tests/opt.test:
	* tests/safe.test:

2010-05-21  Jan Nijtmans  <nijtmans@users.sf.net>

	* tools/installData.tcl: Make sure that copyDir only receives
	normalized paths, otherwise it might result in a crash on CYGWIN.
	Restyle according to the Tcl style guide.
	* generic/tclStrToD.c: [Bug 3005233]: Fix for build on OpenBSD vax

2010-05-19  Alexandre Ferrieux  <ferrieux@users.sourceforge.net>

	* tests/dict.test: Add missing tests for [Bug 3004007], fixed under
	                   the radar on 2010-02-24 (dkf): EIAS violation in
	                   list-dict conversions.

2010-05-19  Jan Nijtmans  <nijtmans@users.sf.net>

	* generic/regcomp.c:     Don't use arrays of length 1, just use a
	* generic/tclFileName.c: single element then, it makes code more
	* generic/tclLoad.c:     readable. (Here it even prevents a type cast)

2010-05-17  Jan Nijtmans  <nijtmans@users.sf.net>

	* generic/tclStrToD.c: [Bug 2996549]: Failure in expr.test on Win32

2010-05-17  Donal K. Fellows  <dkf@users.sf.net>

	* generic/tclCmdIL.c (TclInfoFrame): Change this code to use
	Tcl_GetCommandFullName rather than rolling its own. Discovered during
	the hunting of [Bug 3001438] but unlikely to be a fix.

2010-05-11  Jan Nijtmans  <nijtmans@users.sf.net>

	* win/tclWinConsole.c: [Patch 2997087]: Unnecessary type casts.
	* win/tclWinDde.c:
	* win/tclWinLoad.c:
	* win/tclWinNotify.c:
	* win/tclWinSerial.c:
	* win/tclWinSock.c:
	* win/tclWinTime.c:
	* win/tclWinPort.h: Don't duplicate CYGWIN timezone #define from
			    tclPort.h

2010-05-07  Andreas Kupries  <andreask@activestate.com>

	* library/platform/platform.tcl: Fix cpu name for Solaris/Intel 64bit.
	* library/platform/pkgIndex.tcl: Package updated to version 1.0.8.
	* unix/Makefile.in:
	* win/Makefile.in:

2010-05-06  Jan Nijtmans  <nijtmans@users.sf.net>

	* generic/tclPkg.c:   Unnecessary type casts, see [Patch 2997087]

2010-05-04  Jan Nijtmans  <nijtmans@users.sf.net>

	* win/tclWinNotify.c:	TCHAR-related fixes, making those two files
	* win/tclWinSock.c:	compile fine when TCHAR != char. Please see
	comments in [FRQ 2965056] (2965056-1.patch).

2010-05-03  Jan Nijtmans  <nijtmans@users.sf.net>

	* generic/tclIORChan.c:   Use "tclIO.h" and "tclTomMathDecls.h"
	* generic/tclIORTrans.c:  everywhere
	* generic/tclTomMath.h:
	* tools/fix_tommath_h.tcl:
	* libtommath/tommath.h:   Formatting (# should always be first char on
				  line)
	* win/tclAppInit.c:       For MINGW/CYGWIN, use GetCommandLineA
				  explicitly.
	* unix/.cvsignore:        Add pkg, *.dll

	* libtommath/tommath.h:       CONSTify various useful internal
	* libtommath/bn_mp_cmp_d.c:   functions (TclBignumToDouble, TclCeil,
	* libtommath/bn_mp_cmp_mag.c: TclFloor), and related tommath functions
	* libtommath/bn_mp_cmp.c:
	* libtommath/bn_mp_copy.c:
	* libtommath/bn_mp_count_bits.c:
	* libtommath/bn_mp_div_2d.c:
	* libtommath/bn_mp_mod_2d.c:
	* libtommath/bn_mp_mul_2d.c:
	* libtommath/bn_mp_neg.c:
	* generic/tclBasic.c:        Handle TODO: const correctness ?
	* generic/tclInt.h:
	* generic/tclStrToD.c:
	* generic/tclTomMath.decls:
	* generic/tclTomMath.h:
	* generic/tclTomMathDecls.h:

2010-04-30  Don Porter  <dgp@users.sourceforge.net>

	* generic/tcl.h:	Bump patchlevel to 8.6b1.2 to distinguish
	* library/init.tcl:	CVS snapshots from earlier snapshots as well
	* unix/configure.in:	as the 8.6b1 and 8.6b2 releases.
	* win/configure.in:

	* unix/configure:	autoconf-2.59
	* win/configure:

	* generic/tclBinary.c (TclAppendBytesToByteArray):	Add comments
	* generic/tclInt.h (TclAppendBytesToByteArray):	placing overflow
	protection responsibility on caller.  Convert "len" argument to signed
	int which any value already vetted for overflow issues will fit into.
	* generic/tclStringObj.c:	Update caller; standardize panic msg.

	* generic/tclBinary.c (UpdateStringOfByteArray): [Bug 2994924]:	Add
	panic when the generated string representation would grow beyond Tcl's
	size limits.

2010-04-30  Donal K. Fellows  <dkf@users.sf.net>

	* generic/tclBinary.c (TclAppendBytesToByteArray): Add extra armour
	against buffer overflows.

	* generic/tclBasic.c (NRInterpCoroutine): Corrected handling of
	* tests/coroutine.test (coroutine-6.4):   arguments to deal with
						  trickier cases.

2010-04-30  Miguel Sofer  <msofer@users.sf.net>

	* tests/coroutine.test: testing coroutine arguments after [yield]:
	check that only 0/1 allowed

2010-04-30  Donal K. Fellows  <dkf@users.sf.net>

	* generic/tclBasic.c (NRInterpCoroutine): Corrected handling of
	arguments to deal with trickier cases.

	* generic/tclCompCmds.c (TclCompileVariableCmd): Slightly tighter
	issuing of instructions.

	* generic/tclExecute.c (TclExecuteByteCode): Add peephole optimization
	of the fact that INST_DICT_FIRST and INST_DICT_NEXT always have a
	conditional jump afterwards.

	* generic/tclBasic.c (TclNRYieldObjCmd, TclNRYieldmObjCmd)
	(NRInterpCoroutine): Replace magic values for formal argument counts
	for coroutine command implementations with #defines, for an increase
	in readability.

2010-04-30  Jan Nijtmans  <nijtmans@users.sf.net>

	* generic/tclMain.c: Unnecessary TCL_STORAGE_CLASS re-definition. It
	was used for an ancient dummy reference to Tcl_LinkVar(), but that's
	already gone since 2002-05-29.

2010-04-29  Miguel Sofer  <msofer@users.sf.net>

	* generic/tclCompExpr.c: Slight change in the literal sharing
	* generic/tclCompile.c:  mechanism to avoid shimmering of
	* generic/tclCompile.h:  command names.
	* generic/tclLiteral.c:

2010-04-29  Andreas Kupries  <andreask@activestate.com>

	* library/platform/platform.tcl: Another stab at getting the /lib,
	* library/platform/pkgIndex.tcl: /lib64 difference right for linux.
	* unix/Makefile.in:		 Package updated to version 1.0.7.
	* win/Makefile.in:

2010-04-29  Kevin B. Kenny  <kennykb@acm.org>

	* library/tzdata/Antarctica/Macquarie:
	* library/tzdata/Africa/Casablanca:
	* library/tzdata/Africa/Tunis:
	* library/tzdata/America/Santiago:
	* library/tzdata/America/Argentina/San_Luis:
	* library/tzdata/Antarctica/Casey:
	* library/tzdata/Antarctica/Davis:
	* library/tzdata/Asia/Anadyr:
	* library/tzdata/Asia/Damascus:
	* library/tzdata/Asia/Dhaka:
	* library/tzdata/Asia/Gaza:
	* library/tzdata/Asia/Kamchatka:
	* library/tzdata/Asia/Karachi:
	* library/tzdata/Asia/Taipei:
	* library/tzdata/Europe/Samara:
	* library/tzdata/Pacific/Apia:
	* library/tzdata/Pacific/Easter:
	* library/tzdata/Pacific/Fiji:   Olson's tzdata2010i.

2010-04-29  Donal K. Fellows  <dkf@users.sf.net>

	* generic/tclBinary.c (TclAppendBytesToByteArray): [Bug 2992970]: Make
	* generic/tclStringObj.c (Tcl_AppendObjToObj): an append of a byte
	array to another into an efficent operation. The problem was the (lack
	of) a proper growth management strategy for the byte array.

2010-04-29  Jan Nijtmans  <nijtmans@users.sf.net>

	* compat/dirent2.h:	Include "tcl.h", not <tcl.h>, like everywhere
	* compat/dlfcn.h:	else, to ensure that the version in the Tcl
	* compat/stdlib.h:	distribution is used, not some version from
	* compat/string.h:	somewhere else.
	* compat/unistd.h:

2010-04-28  Jan Nijtmans  <nijtmans@users.sf.net>

	* win/Makefile.in:	Remove unused @MAN2TCLFLAGS@
	* win/tclWinPort.h:	Move <limits.h> include from tclInt.h to
	* generic/tclInt.h:	tclWinPort.h, and eliminate unneeded
	* generic/tclEnv.c:	<stdlib.h>, <stdio.h> and <string.h>, which
				are already in tclInt.h
	* generic/regcustom.h:	Move "tclInt.h" from regcustom.h up to
	* generic/regex.h:	regex.h.
	* generic/tclAlloc.c:	Unneeded <stdio.h> include.
	* generic/tclExecute.c:	Fix gcc warning: comparison between signed and
				unsigned.

2010-04-28  Donal K. Fellows  <dkf@users.sf.net>

	* generic/tclInt.h (TclIsVarDirectUnsettable): Corrected flags so that
	deletion of traces is not optimized out...

	* generic/tclExecute.c (ExecuteExtendedBinaryMathOp)
	(TclCompareTwoNumbers,ExecuteExtendedUnaryMathOp,TclExecuteByteCode):
	[Patch 2981677]: Move the less common arithmetic operations (i.e.,
	exponentiation and operations on non-longs) out of TEBC for a big drop
	in the overall size of the stack frame for most code. Net effect on
	speed is minimal (slightly faster overall in tclbench). Also extended
	the number of places where TRESULT handling is replaced with a jump to
	dedicated code.

2010-04-27  Donal K. Fellows  <dkf@users.sf.net>

	* generic/tclExecute.c (TclExecuteByteCode): Rearrange location of an
	assignment to shorten the object code.

2010-04-27  Jan Nijtmans  <nijtmans@users.sf.net>

	* generic/tclIOUtil.c (Tcl_FSGetNativePath): [Bug 2992292]:
	tclIOUtil.c assignment type mismatch compiler warning
	* generic/regguts.h:     If tclInt.h or tclPort.h is already
	* generic/tclBasic.c:    included, don't include <limits.h>
	* generic/tclExecute.c:  again. Follow-up to [Bug 2991415]:
	* generic/tclIORChan.c:  tclport.h #included before limits.h
	* generic/tclIORTrans.c: See comments in [Bug 2991415]
	* generic/tclObj.c:
	* generic/tclOOInt.h:
	* generic/tclStrToD.c:
	* generic/tclTomMath.h:
	* generic/tclTomMathInterface.c:
	* generic/tclUtil.c:
	* compat/strtod.c:
	* compat/strtol.c:

2010-04-27  Kevin B. Kenny  <kennykb@acm.org>

	* unix/tclLoadDl.c (FindSymbol): [Bug 2992295]: Simplified the logic
	so that the casts added in Donal Fellows's change for the same bug are
	no longer necessary.

2010-04-26  Donal K. Fellows  <dkf@users.sf.net>

	* unix/tclLoadDl.c (FindSymbol): [Bug 2992295]: Added an explicit cast
	because auto-casting between function and non-function types is never
	naturally warning-free.

	* generic/tclStubInit.c:   Add a small amount of gcc-isms (with #ifdef
	* generic/tclOOStubInit.c: guards) to ensure that warnings are issued
	when these files are older than the various *.decls files.

2010-04-25  Miguel Sofer  <msofer@users.sf.net>

	* generic/tclBasic.c:    Add unsupported [yieldm] command. Credit
	* generic/tclInt.h:      Lars Hellstrom for the basic idea.

2010-04-24  Miguel Sofer  <msofer@users.sf.net>

	* generic/tclBasic.c:    Modify api of TclSpliceTailcall() to fix
	* generic/tclExecute.c:  [yieldTo], which had not survived the latest
	* generic/tclInt.h:      mods to tailcall. Thanks kbk for detecting
	the problem.

2010-04-23  Jan Nijtmans  <nijtmans@users.sf.net>

	* unix/tclUnixPort.h: [Bug 2991415]: tclport.h #included before
	limits.h

2010-04-22  Jan Nijtmans  <nijtmans@users.sf.net>

	* generic/tclPlatDecls.h:  Move TCHAR fallback typedef from tcl.h to
	* generic/tcl.h:           tclPlatDecls.h (as suggested by dgp)
	* generic/tclInt.h:        fix typo
	* generic/tclIOUtil.c:     Eliminate various unnecessary
	* unix/tclUnixFile.c:      type casts.
	* unix/tclUnixPipe.c:
	* win/tclWinChan.c:
	* win/tclWinFCmd.c:
	* win/tclWinFile.c:
	* win/tclWinLoad.c:
	* win/tclWinPipe.c:

2010-04-20  Jan Nijtmans  <nijtmans@users.sf.net>

	* generic/tclTest.c:  Use function prototypes from the FS API.
	* compat/zlib/*:      Upgrade to zlib 1.2.5

2010-04-19  Donal K. Fellows  <dkf@users.sf.net>

	* generic/tclExecute.c (TclExecuteByteCode): Improve commenting and
	reduce indentation for the Invocation Block.

2010-04-18  Donal K. Fellows  <dkf@users.sf.net>

	* doc/unset.n: [Bug 2988940]: Fix typo.

2010-04-15  Jan Nijtmans  <nijtmans@users.sf.net>

	* win/tclWinPort.h:       Move inclusion of <tchar.h> from
	* generic/tcl.h:          tclPlatDecls.h to tclWinPort.h, where it
	* generic/tclPlatDecls.h: belongs. Add fallback in tcl.h, so TCHAR is
				  available in win32 always.

2010-04-15  Donal K. Fellows  <dkf@users.sf.net>

	* doc/try.n: [Bug 2987551]: Fix typo.

2010-04-14  Andreas Kupries  <andreask@activestate.com>

	* library/platform/platform.tcl: Linux platform identification:
	* library/platform/pkgIndex.tcl: Check /lib64 for existence of files
	* unix/Makefile.in: matching libc* before accepting it as base
	* win/Makefile.in:  directory. This can happen on weirdly installed
	32bit systems which have an empty or partially filled /lib64 without
	an actual libc. Bumped to version 1.0.6.

2010-04-13  Jan Nijtmans  <nijtmans@users.sf.net>

	* win/tclWinPort.h: Fix [Patch 2986105]: conditionally defining
	* win/tclWinFile.c: strcasecmp/strncasecmp
	* win/tclWinLoad.c: Fix gcc warning: comparison of unsigned expression
	>= 0 is always true

2010-04-08  Donal K. Fellows  <dkf@users.sf.net>

	* generic/tclCompCmdsSZ.c (TclSubstCompile): If the first token does
	not result in a *guaranteed* push of a Tcl_Obj on the stack, we must
	push an empty object. Otherwise it is possible to get to a 'concat1'
	or 'done' without enough values on the stack, resulting in a crash.
	Thanks to Joe Mistachkin for identifying a script that could trigger
	this case.

2010-04-07  Donal K. Fellows  <dkf@users.sf.net>

	* doc/catch.n, doc/info.n, doc/return.n: Formatting.

2010-04-06  Donal K. Fellows  <dkf@users.sf.net>

	* doc/Load.3: Minor corrections of formatting and cross links.

2010-04-06  Jan Nijtmans  <nijtmans@users.sf.net>

	* win/configure:       (regenerate with autoconf-2.59)
	* unix/configure:
	* unix/installManPage: [Bug 2982540]: configure and install* script
	* unix/install-sh:     files should always have LF line ending.
	* doc/Load.3:          Fix signature of Tcl_LoadFile in documentation.

2010-04-05  Alexandre Ferrieux  <ferrieux@users.sourceforge.net>

	TIP #348 IMPLEMENTATION

	* generic/tclBasic.c: [Patch 2868499]: Substituted error stack
	* generic/tclCmdIL.c:
	* generic/tclInt.h:
	* generic/tclNamesp.c:
	* generic/tclResult.c:
	* doc/catch.n:
	* doc/info.n:
	* doc/return.n:
	* tests/cmdMZ.test:
	* tests/error.test:
	* tests/execute.test:
	* tests/info.test:
	* tests/init.test:
	* tests/result.test:

2010-04-05  Donal K. Fellows  <dkf@users.sf.net>

	* unix/tcl.m4 (SC_ENABLE_THREADS): Flip the default for whether to
	* win/tcl.m4 (SC_ENABLE_THREADS):  build in threaded mode. Part of
	* win/rules.vc:			   TIP #364.

	* unix/tclLoadDyld.c (FindSymbol): Better human-readable error message
	generation to match code in tclLoadDl.c.

2010-04-04  Donal K. Fellows  <dkf@users.sf.net>

	* generic/tclIOUtil.c, unix/tclLoadDl.c: Minor changes to enforce
	Engineering Manual style rules.

	* doc/FileSystem.3, doc/Load.3: Documentation for TIP#357.

	* macosx/tclMacOSXBundle.c (OpenResourceMap): [Bug 2981528]: Only
	define this function when HAVE_COREFOUNDATION is defined.

2010-04-02  Jan Nijtmans  <nijtmans@users.sf.net>

	* generic/tcl.decls (Tcl_LoadFile): Add missing "const" in signature,
	* generic/tclIOUtil.c (Tcl_LoadFile): and some formatting fixes
	* generic/tclDecls.h:  (regenerated)

2010-04-02  Donal K. Fellows  <dkf@users.sf.net>

	* generic/tclIOUtil.c (Tcl_LoadFile): Corrections to previous commit
	* unix/tclLoadDyld.c (TclpDlopen):    to make it build on OSX.

2010-04-02  Kevin B. Kenny  <kennykb@acm.org>

	TIP #357 IMPLEMENTATION
	TIP #362 IMPLEMENTATION

	* generic/tclStrToD.c: [Bug 2952904]: Defer creation of the smallest
	floating point number until it is actually used. (This change avoids a
	bogus syslog message regarding a 'floating point software assist
	fault' on SGI systems.)

	* library/reg/pkgIndex.tcl:	[TIP #362]: Fixed first round of bugs
	* tests/registry.test:		resulting from the recent commits of
	* win/tclWinReg.c:		changes in support of the referenced
					TIP.

	* generic/tcl.decls:		[TIP #357]: First round of changes
	* generic/tclDecls.h:		to export Tcl_LoadFile,
	* generic/tclIOUtil.c:		Tcl_FindSymbol, and Tcl_FSUnloadFile
	* generic/tclInt.h:		to the public API.
	* generic/tclLoad.c:
	* generic/tclLoadNone.c:
	* generic/tclStubInit.c:
	* tests/fileSystem.test:
	* tests/load.test:
	* tests/unload.test:
	* unix/tclLoadDl.c:
	* unix/tclLoadDyld.c:
	* unix/tclLoadNext.c:
	* unix/tclLoadOSF.c:
	* unix/tclLoadShl.c:
	* unix/tclUnixPipe.c:
	* win/Makefile.in:
	* win/tclWinLoad.c:

2010-03-31  Donal K. Fellows  <dkf@users.sf.net>

	* doc/registry.n: Added missing documentation of TIP#362 flags.

	* doc/package.n: [Bug 2980210]: Document the arguments taken by
	the [package present] command correctly.

	* doc/Thread.3: Added some better documentation of how to create and
	use a thread using the C-level thread API, based on realization that
	no such tutorial appeared to exist.

2010-03-31  Jan Nijtmans  <nijtmans@users.sf.net>

	* test/cmdMZ.test:    [FRQ 2974744]: share exception codes (ObjType?):
	* test/error.test:    Revised test cases, making sure that abbreviated
	* test/proc-old.test: codes are checked resulting in an error, and
	                      checking for the exact error message.

2010-03-30  Andreas Kupries  <andreask@activestate.com>

	* generic/tclIORChan.c (ReflectClose, ReflectInput, ReflectOutput,
	(ReflectSeekWide, ReflectWatch, ReflectBlock, ReflectSetOption,
	(ReflectGetOption, ForwardProc): [Bug 2978773]: Preserve
	ReflectedChannel* structures across handler invokations, to avoid
	crashes when the handler implementation induces nested callbacks and
	destruction of the channel deep inside such a nesting.

2010-03-30  Don Porter  <dgp@users.sourceforge.net>

	* generic/tclObj.c (Tcl_GetCommandFromObj):     [Bug 2979402]: Reorder
	the validity tests on internal rep of a "cmdName" value to avoid
	invalid reads reported by valgrind.

2010-03-30  Jan Nijtmans  <nijtmans@users.sf.net>

	* generic/tclIndexObj:	[FRQ 2974744]: share exception codes
	* generic/tclResult.c:	further optimization, making use of indexType.
	* generic/tclZlib.c:    [Bug 2979399]: uninitialized value troubles

2010-03-30  Donal K. Fellows  <dkf@users.sf.net>

	TIP #362 IMPLEMENTATION

	* win/tclWinReg.c: [Patch 2960976]: Apply patch from Damon Courtney to
	* tests/registry.test:	allow the registry command to be told to work
	* win/Makefile.in:	with both 32-bit and 64-bit registries. Bump
	* win/configure.in:	version of registry package to 1.3.
	* win/makefile.bc:
	* win/makefile.vc:
	* win/configure:	autoconf-2.59

2010-03-29  Jan Nijtmans  <nijtmans@users.sf.net>

	* unix/tcl.m4:            Only test for -visibility=hidden with gcc
	                          (Second remark in [Bug 2976508])
	* unix/configure:         regen

2010-03-29  Don Porter  <dgp@users.sourceforge.net>

	* generic/tclStringObj.c:       Fix array overrun in test format-1.12
	caught by valgrind testing.

2010-03-27  Jan Nijtmans  <nijtmans@users.sf.net>

	* generic/tclInt.h:	[FRQ 2974744]: share exception codes
	* generic/tclResult.c:	(ObjType?)
	* generic/tclCmdMZ.c:
	* generic/tclCompCmdsSZ.c:

2010-03-26  Jan Nijtmans  <nijtmans@users.sf.net>

	* generic/tclExecute.c: [Bug 2976508]: Tcl HEAD fails on HP-UX

2010-03-25  Donal K. Fellows  <dkf@users.sf.net>

	* unix/tclUnixFCmd.c (TclUnixCopyFile): [Bug 2976504]: Corrected
	number of arguments to fstatfs() call.

	* macosx/tclMacOSXBundle.c, macosx/tclMacOSXFCmd.c:
	* macosx/tclMacOSXNotify.c: Reduce the level of ifdeffery in the
	functions of these files to improve readability. They need to be
	audited for whether complexity can be removed based on the minimum
	supported version of OSX, but that requires a real expert.

2010-03-24  Don Porter  <dgp@users.sourceforge.net>

	* generic/tclResult.c:  [Bug 2383005]: Revise [return -errorcode] so
	* tests/result.test:    that it rejects illegal non-list values.

2010-03-24  Donal K. Fellows  <dkf@users.sf.net>

	* generic/tclOOInfo.c (InfoObjectMethodTypeCmd)
	(InfoClassMethodTypeCmd): Added introspection of method types so that
	it is possible to find this info out without using errors.
	* generic/tclOOMethod.c (procMethodType): Now that introspection can
	reveal the name of method types, regularize the name of normal methods
	to be the name of the definition type used to create them.

	* tests/async.test (async-4.*): Reduce obscurity of these tests by
	putting the bulk of the code for them inside the test body with the
	help of [apply].

	* generic/tclCmdMZ.c (TryPostBody, TryPostHandler): Make sure that the
	[try] command does not trap unwinding due to limits.

2010-03-23  Don Porter  <dgp@users.sourceforge.net>

	* generic/tclCmdMZ.c:	[Bug 2973361]: Revised fix for computing
	indices of script arguments to [try].

2010-03-23  Jan Nijtmans  <nijtmans@users.sf.net>

	* generic/tclCmdMZ.c:      Make error message in "try" implementation
	* generic/tclCompCmdsSZ.c: exactly the same as the one in "return"
	* tests/error.test:
	* libtommath/mtests/mpi.c: Single "const" addition

2010-03-22  Don Porter  <dgp@users.sourceforge.net>

	* generic/tclCmdMZ.c:	[Bug 2973361]: Compute the correct integer
	values to identify the argument indices of the various script
	arguments to [try]. Passing in -1 led to invalid memory reads.

2010-03-20  Donal K. Fellows  <dkf@users.sf.net>

	* doc/exec.n: Make it a bit clearer that there is an option to run a
	pipeline in the background.

	* generic/tclIOCmd.c (Tcl_FcopyObjCmd):		Lift the restriction
	* generic/tclIO.c (TclCopyChannel, CopyData):	on the [fcopy] command
	* generic/tclIO.h (CopyState):			that forced it to only
	copy up to 2GB per script-level callback. Now it is anything that can
	fit in a (signed) 64-bit integer. Problem identified by Frederic
	Bonnet on comp.lang.tcl. Note that individual low-level reads and
	writes are still smaller as the optimal buffer size is smaller.

2010-03-20  Jan Nijtmans  <nijtmans@users.sf.net>

	* win/stub16.c:         Don't hide that we use the ASCII API here.
	                        (does someone still use that?)
	* win/tclWinPipe.c:     2 unnecessary type casts.

2010-03-19  Donal K. Fellows  <dkf@users.sf.net>

	* generic/tclCompCmdsSZ.c (TclCompileThrowCmd): Added compilation for
	the [throw] command.

2010-03-18  Don Porter  <dgp@users.sourceforge.net>

	* generic/tclListObj.c:	[Bug 2971669]: Prevent in overflow trouble in
	* generic/tclTestObj.c:	ListObjReplace operations. Thanks to kbk for
	* tests/listObj.test:	fix and test.

2010-03-18  Donal K. Fellows  <dkf@users.sf.net>

	* generic/tclCompCmdsSZ.c (IssueTryFinallyInstructions):
	[Bug 2971921]: Corrected jump so that it doesn't skip into the middle
	of an instruction! Tightened the instruction issuing. Moved endCatch
	calls closer to their point that they guard, ensuring correct ordering
	of result values.

2010-03-17  Andreas Kupries  <andreask@activestate.com>

	* generic/tclIORTrans.c (ReflectInput, ReflectOutput)
	(ReflectSeekWide): [Bug 2921116]: Added missing TclEventuallyFree
	calls for preserved ReflectedTransform* structures. Reworked
	ReflectInput to preserve the structure for its whole life, not only in
	InvokeTclMethod.

	* generic/tclIO.c (Tcl_GetsObj): [Bug 2921116]: Regenerate topChan,
	may have been changed by a self-modifying transformation.

	* tests/ioTrans/test (iortrans-4.8, iortrans-4.9, iortrans-5.11)
	(iortrans-7.4, iortrans-8.3): New test cases.

2010-03-16  Jan Nijtmans  <nijtmans@users.sf.net>

	* compat/zlib/*:	Upgrade zlib to version 1.2.4.
	* win/makefile.vc:
	* unix/Makefile.in:
	* win/tclWinChan.c:	Don't cast away "const" without reason.

2010-03-12  Jan Nijtmans  <nijtmans@users.sf.net>

	* win/makefile.vc: [Bug 2967340]: Static build was failing.
	* win/.cvsignore:

2010-03-10  Jan Nijtmans  <nijtmans@users.sf.net>

	* generic/tclTest.c:	Remove unnecessary '&' decoration for
	* generic/tclIOUtil.c:	function pointers
	* win/tclWin32Dll.c:	Double declaration of TclNativeDupInternalRep
	* unix/tclIOUtil.c:
	* unix/dltest/.cvsignore: Ignore *.so here

2010-03-09  Andreas Kupries  <andreask@activestate.com>

	* generic/tclIORChan.c: [Bug 2936225]: Thanks to Alexandre Ferrieux
	* doc/refchan.n:    <ferrieux@users.sourceforge.net> for debugging and
	* tests/ioCmd.test: fixing the problem. It is the write-side
	equivalent to the bug fixed 2009-08-06.

2010-03-09  Don Porter  <dgp@users.sourceforge.net>

	* library/tzdata/America/Matamoros: New locale
	* library/tzdata/America/Ojinaga: New locale
	* library/tzdata/America/Santa_Isabel: New locale
	* library/tzdata/America/Asuncion:
	* library/tzdata/America/Tijuana:
	* library/tzdata/Antarctica/Casey:
	* library/tzdata/Antarctica/Davis:
	* library/tzdata/Antarctica/Mawson:
	* library/tzdata/Asia/Dhaka:
	* library/tzdata/Pacific/Fiji:
	Olson tzdata2010c.

2010-03-07  Jan Nijtmans  <nijtmans@users.sf.net>

	* generic/tclTest.c:	  Test that tclOO stubs are present in stub
				  library
	* generic/tclOOMethod.c:  Applied missing part of [Patch 2961556]
	* win/tclWinInt.h:	  Change all tclWinProcs signatures to use
	* win/tclWin32Dll.c:	  TCHAR* in stead of WCHAR*. This is meant
	* win/tclWinDde.c:	  as preparation to make [Enh 2965056]
	* win/tclWinFCmd.c:	  possible at all.
	* win/tclWinFile.c:
	* win/tclWinPipe.c:
	* win/tclWinSock.c:

2010-03-06  Jan Nijtmans  <nijtmans@users.sf.net>

	* generic/tclStubLib.c:	Remove presence of tclTomMathStubsPtr here.
	* generic/tclTest.c:	Test that tommath stubs are present in stub
				library.

2010-03-05  Donal K. Fellows  <dkf@users.sf.net>

	* generic/tclIORTrans.c (ForwardProc): [Bug 2964425]: When cleaning
	the stables, it is sometimes necessary to do more than the minimum. In
	this case, rationalizing the variables for a forwarded limit? method
	required removing an extra Tcl_DecrRefCount too.

	* generic/tclOO.h, generic/tclOOInt.h: [Patch 2961556]: Change TclOO
	to use the same style of function typedefs as Tcl, as this is about
	the last chance to get this right.

	***POTENTIAL INCOMPATIBILITY***
	Source code that uses function typedefs from TclOO will need to update
	variables and argument definitions so that pointers to the function
	values are used instead. Binary compatibility is not affected.

	* generic/*.c, generic/tclInt.h, unix/*.c, macosx/*.c: Applied results
	of doing a Code Audit. Principal changes:
	  * Use do { ... } while (0) in macros
	  * Avoid shadowing one local variable with another
	  * Use clearer 'foo.bar++;' instead of '++foo.bar;' where result not
	    required (i.e., semantically equivalent); clarity is increased
	    because it is bar that is incremented, not foo.
	  * Follow Engineering Manual rules on spacing and declarations

2010-03-04  Donal K. Fellows  <dkf@users.sf.net>

	* generic/tclOO.c (ObjectRenamedTrace): [Bug 2962664]: Add special
	handling so that when the class of classes is deleted, so is the class
	of objects. Immediately.

	* generic/tclOOInt.h (ROOT_CLASS): Add new flag for specially marking
	the root class. Simpler and more robust than the previous technique.

2010-03-04  Jan Nijtmans  <nijtmans@users.sf.net>

	* generic/tclGetDate.y:    3 unnecessary MODULE_SCOPE
	* generic/tclDate.c:       symbols
	* generic/tclStubLib.c:    Split tommath stub lib
	* generic/tclTomMathStubLib.c:  in separate file.
	* win/makefile.bc:
	* win/Makefile.in:
	* win/makefile.vc:
	* win/tcl.dsp:
	* unix/Makefile.in:
	* unix/tcl.m4:          Cygwin only gives warning
	* unix/configure:       using -fvisibility=hidden
	* compat/strncasecmp.c: A few more const's
	* compat/strtod.c:
	* compat/strtoul.c:

2010-03-03  Andreas Kupries <andreask@activestate.com>

	* doc/refchan.n: Followup to ChangeLog entry 2009-10-07
	(generic/tclIORChan.c). Fixed the documentation to explain that errno
	numbers are operating system dependent, and reworked the associated
	example.

2010-03-02  Jan Nijtmans  <nijtmans@users.sf.net>

	* unix/tcl.m4:     [FRQ 2959069]: Support for -fvisibility=hidden
	* unix/configure   (regenerated with autoconf-2.59)

2010-03-01  Alexandre Ferrieux  <ferrieux@users.sourceforge.net>

	* unix/tclUnixSock.c: Refrain from a possibly lengthy reverse-DNS
	lookup on 0.0.0.0 when calling [fconfigure -sockname] on an
	universally-bound (default) server socket.

	* generic/tclIndexObj.c: fix [AT 86258]: special-casing of empty
	tables when generating error messages for [::tcl::prefix match].

2010-02-28  Donal K. Fellows  <dkf@users.sf.net>

	* generic/tclCmdIL.c: More additions of {TCL LOOKUP} error-code
	generation to various subcommands of [info] as part of long-term
	project to classify all Tcl's generated errors.

2010-02-28  Jan Nijtmans  <nijtmans@users.sf.net>

	* generic/tclStubInit.c: [Bug 2959713]: Link error with gcc 4.1

2010-02-27  Donal K. Fellows  <dkf@users.sf.net>

	* generic/tclCmdMZ.c (StringFirstCmd, StringLastCmd): [Bug 2960021]:
	Only search for the needle in the haystack when the needle isn't
	larger than the haystack. Prevents an odd crash from sometimes
	happening when things get mixed up (a common programming error).

	* generic/tclMain.c (Tcl_Main): [Bug 801429]: Factor out the holding
	of the client-installed main loop function into thread-specific data.

	***POTENTIAL INCOMPATIBILITY***
	Code that previously tried to set the main loop from another thread
	will now fail. On the other hand, there is a fairly high probability
	that such programs would have been failing before due to the lack of
	any kind of inter-thread memory barriers guarding accesses to this
	part of Tcl's state.

2010-02-26  Donal K. Fellows  <dkf@users.sf.net>

	* generic/tclCompCmds.c:   Split this file into two pieces to make it
	* generic/tclCompCmdsSZ.c: easier to work with. It's still two very
				   long files even after the split.

2010-02-26  Reinhard Max  <max@suse.de>

	* doc/safe.n: Name the installed file after the command it documents.
	Use "Safe Tcl" instead of the "Safe Base", "Safe Tcl" mixture.

2010-02-26  Donal K. Fellows  <dkf@users.sf.net>

	* unix/Makefile.in (NATIVE_TCLSH): Added this variable to allow for
	better control of what tclsh to use for various scripts when doing
	cross compiling. An imperfect solution, but works.

	* unix/installManPage: Remap non-alphanumeric sequences in filenames
	to single underscores (especially colons).

2010-02-26  Pat Thoyts  <patthoyts@users.sourceforge.net>

	* tests/zlib.test: Add tests for [Bug 2818131] which was crashing with
	mismatched zlib algorithms used in combination with gets. This issue
	has been fixed by Andreas's last commit.

2010-02-25  Jan Nijtmans  <nijtmans@users.sf.net>

	* generic/tclHash.c:	[FRQ 2958832]: Further speed-up of the
	* generic/tclLiteral.c:	ouster-hash function.
	* generic/tclObj.c:
	* generic/tclCkalloc.c:	Eliminate various unnecessary (ClientData)
	* generic/tclTest.c:	type casts.
	* generic/tclTestObj.c:
	* generic/tclTestProcBodyObj.c:
	* unix/tclUnixTest.c:
	* unix/tclUnixTime.c:
	* unix/tclXtTest.c:

2010-02-24  Donal K. Fellows  <dkf@users.sf.net>

	* generic/tclDictObj.c (SetDictFromAny): Prevent the list<->dict
	* generic/tclListObj.c (SetListFromAny): conversion code from taking
	too many liberties. Stops loss of duplicate keys in some scenarios.
	Many thanks to Jean-Claude Wippler for finding this.

	* generic/tclExecute.c (TclExecuteByteCode): Reduce ifdef-fery and
	size of activation record. More variables shared across instructions
	than before.

	* doc/socket.n: [Bug 2957688]: Clarified that [socket -server] works
	with a command prefix. Extended example to show this in action.

2010-02-22  Andreas Kupries  <andreask@activestate.com>

	* generic/tclZlib.c (ZlibTransformInput): [Bug 2762041]: Added a hack
	to work around the general problem, early EOF recognition based on the
	base-channel, instead of the data we have ready for reading in the
	transform. Long-term we need a proper general fix (likely tracking EOF
	on each level of the channel stack), with attendant complexity.
	Furthermore, Z_BUF_ERROR can be ignored, and must be when feeding the
	zlib code with single characters.

2010-02-22  Jan Nijtmans  <nijtmans@users.sf.net>

	* unix/tclUnixPort.h:   Remove unnecessary EXTERN's, which already are
	                        in the global stub table.
	* unix/configure.in:    Use @EXEEXT@ in stead of @EXT_SUFFIX@
	* unix/tcl.m4:
	* unix/Makefile.in:     Use -DBUILD_tcl for CYGWIN
	* unix/configure:       (regenerated)
	* unix/dltest/pkg*.c:   Use EXTERN to control CYGWIN exported symbols
	* generic/tclCmdMZ.c:   Remove some unnecessary type casts.
	* generic/tclCompCmds.c:
	* generic/tclTest.c:
	* generic/tclUtil.c:

2010-02-21  Mo DeJong  <mdejong@users.sourceforge.net>

	* tests/regexp.test: Add test cases back ported from Jacl regexp work.

2010-02-21  Jan Nijtmans  <nijtmans@users.sf.net>

	* generic/tclDate.c:    Some more const tables.
	* generic/tclGetDate.y:
	* generic/regc_lex.c:
	* generic/regerror.c:
	* generic/tclStubLib.c:
	* generic/tclBasic.c:   Fix [Bug 2954959] expr abs(0.0) is -0.0
	* tests/expr.test:

2010-02-20  Donal K. Fellows  <dkf@users.sf.net>

	* generic/tclCompCmds.c (TclCompileStringLenCmd): Make [string length]
	of a constant string be handled better (i.e., handle backslashes too).

2010-02-19  Stuart Cassoff  <stwo@users.sourceforge.net>

	* tcl.m4: Correct compiler/linker flags for threaded builds on
	OpenBSD.
	* configure: (regenerated).

2010-02-19  Donal K. Fellows  <dkf@users.sf.net>

	* unix/installManPage: [Bug 2954638]: Correct behaviour of manual page
	installer. Also added armouring to check that assumptions about the
	initial state are actually valid (e.g., look for existing input file).

2010-02-17  Donal K. Fellows  <dkf@users.sf.net>

	* generic/tclHash.c (HashStringKey):	Restore these hash functions
	* generic/tclLiteral.c (HashString):	to use the classic algorithm.
	* generic/tclObj.c (TclHashObjKey):	Community felt normal case
	speed to be more important than resistance to malicious cases. For
	now, hashes that need to deal with the malicious case can use a custom
	hash table and install their own hash function, though that is not
	functionality exposed to the script level.

	* generic/tclCompCmds.c (TclCompileDictUpdateCmd): Stack depth must be
	correctly described when compiling a body to prevent crashes in some
	debugging modes.

2010-02-16  Jan Nijtmans  <nijtmans@users.sf.net>

	* generic/tclInt.h: Change order of various struct members,
	fixing potential binary incompatibility with Tcl 8.5

2010-02-16  Donal K. Fellows  <dkf@users.sf.net>

	* unix/configure.in, generic/tclIOUtil.c (Tcl_Stat): Updated so that
	we do not assume that all unix systems have the POSIX blkcnt_t type,
	since OpenBSD apparently does not.

	* generic/tclLiteral.c (HashString): Missed updating to FNV in one
	place; the literal table (a copy of the hash table code...)

2010-02-15  Jan Nijtmans  <nijtmans@users.sf.net>

	* tools/genStubs.tcl:   Reverted earlier rename from tcl*Stubs to
	* generic/tclBasic.c:   tcl*ConstStubs, it's not necessary at all.
	* generic/tclOO.c:
	* generic/tclTomMathInterface.c:
	* generic/tclStubInit.c: (regenerated)
	* generic/tclOOStubInit.c: (regenerated)
	* generic/tclEnsemble.c:Fix signed-unsigned mismatch
	* win/tclWinInt.h:      make tclWinProcs "const"
	* win/tclWin32Dll.c:
	* win/tclWinFCmd.c:     Eliminate all internal Tcl_WinUtfToTChar
	* win/tclWinFile.c:     and Tcl_WinTCharToUtf calls, needed
	* win/tclWinInit.c:     for mslu support.
	* win/tclWinLoad.c:
	* win/tclWinPipe.c:
	* win/tclWinSerial.c:
	* win/.cvsignore:
	* compat/unicows/readme.txt:  [FRQ 2819611]: Add first part of MSLU
	* compat/unicows/license.txt: support.
	* compat/unicows/unicows.lib:

2010-02-15  Donal K. Fellows  <dkf@users.sf.net>

	* generic/tclOO.c (AllocObject, SquelchedNsFirst, ObjectRenamedTrace):
	* generic/tclNamesp.c (Tcl_DeleteNamespace): [Bug 2950259]: Revised
	the namespace deletion code to provide an additional internal callback
	that gets triggered early enough in namespace deletion to allow TclOO
	destructors to run sanely. Adjusted TclOO to take advantage of this,
	so making tearing down an object by killing its namespace appear to
	work seamlessly, which is needed for Itcl. (Note that this is not a
	feature that will ever be backported to 8.5, and it remains not a
	recommended way of deleting an object.)

2010-02-13  Donal K. Fellows  <dkf@users.sf.net>

	* generic/tclCompCmds.c (TclCompileSwitchCmd): Divided the [switch]
	compiler into three pieces (after the model of [try]): a parser, an
	instruction-issuer for chained tests, and an instruction-issuer for
	jump tables.

	* generic/tclEnsemble.c: Split the ensemble engine out into its own
	file rather than keeping it mashed together with the namespace code.

2010-02-12  Jan Nijtmans  <nijtmans@users.sf.net>

	* win/tcl.m4:		Use -pipe for gcc on win32
	* win/configure:	(mingw/cygwin) (regenerated)
	* win/.cvsignore:	Add .lib, .exp and .res here

2010-02-11  Mo DeJong  <mdejong@users.sourceforge.net>

	* tests/list.test: Add tests for explicit \0 in a string argument to
	the list command.

2010-02-11  Donal K. Fellows  <dkf@users.sf.net>

	* generic/tclIOCmd.c (Tcl_OpenObjCmd): [Bug 2949740]: Make sure that
	we do not try to put a NULL pipeline channel into binary mode.

2010-02-11  Mo DeJong  <mdejong@users.sourceforge.net>

	[Bug 2826551, Patch 2948425]: Assorted regexp bugs related to -all,
	-line and -start options and newlines.
	* generic/tclCmdMZ.c (Tcl_RegexpObjCmd): If -offset is given, treat it
	as the start of the line if the previous character was a newline. Fix
	nasty edge case where a zero length match would not advance the index.
	* tests/regexp.test: Add regression tests back ported from Jacl.
	Checks for a number of issues related to -line and newline handling. A
	few of tests were broken before the patch and continue to be broken,
	marked as knownBug.

2010-02-11  Donal K. Fellows  <dkf@users.sf.net>

	* generic/tclOO.c (ObjectRenamedTrace): [Bug 2949397]: Prevent
	destructors from running on the two core class objects when the whole
	interpreter is being destroyed.

2010-02-09  Donal K. Fellows  <dkf@users.sf.net>

	* generic/tclCompCmds.c (TclCompileTryCmd, IssueTryInstructions)
	(IssueTryFinallyInstructions): Added compiler for the [try] command.
	It is split into three pieces that handle the parsing of the tokens,
	the issuing of instructions for finally-free [try], and the issuing of
	instructions for [try] with finally; there are enough differences
	between the all cases that it was easier to split the code rather than
	have a single function do the whole thing.

2010-02-09  Alexandre Ferrieux  <ferrieux@users.sourceforge.net>

	* tools/genStubs.tcl: Remove dependency on 8.5+ idiom "in" in
	expressions.

2010-02-08  Donal K. Fellows  <dkf@users.sf.net>

	* generic/tclZlib.c (Tcl_ZlibDeflate, Tcl_ZlibInflate): [Bug 2947783]:
	Make sure that the result is an unshared object before appending to it
	so that nothing crashes if it is shared (use in Tcl code was not
	affected by this, but use from C was an issue).

2010-02-06  Donal K. Fellows  <dkf@users.sf.net>

	* generic/tclHash.c (HashStringKey):	Replace Tcl's crusty old hash
	* generic/tclObj.c (TclHashObjKey):	function with the algorithm
	due to Fowler, Noll and Vo. This is slightly faster (assuming the
	presence of hardware multiply) and has somewhat better distribution
	properties of the resulting hash values. Note that we only ever used
	the 32-bit version of the FNV algorithm; Tcl's core hash engine
	assumes that hash values are simple unsigned ints.

	***POTENTIAL INCOMPATIBILITY***
	Code that depends on hash iteration order (especially tests) may well
	be disrupted by this. Where a definite order is required, the fix is
	usually to just sort the results after extracting them from the hash.
	Where this is insufficient, the code that has ceased working was
	always wrong and was only working by chance.

2010-02-05  Donal K. Fellows  <dkf@users.sf.net>

	* generic/tclCompCmds.c (TclCompileErrorCmd): Added compilation of the
	[error] command. No new bytecodes.

2010-02-05  Jan Nijtmans  <nijtmans@users.sf.net>

	* tools/genStubs.tcl:	Follow-up to earlier commit today:
	          Eliminate the need for an extra Stubs Pointer for adressing
	          a static stub table: Just change the exported table from
	          static to MODULE_SCOPE.
	* generic/tclBasic.c
	* generic/tclOO.c
	* generic/tclTomMathInterface.c
	* generic/tcl*Decls.h (regenerated)
	* generic/tclStubInit.c (regenerated)
	* generic/tclOOStubInit.c (regenerated)
	* generic/tclTest.c (minor formatting)

2010-02-05  Donal K. Fellows  <dkf@users.sf.net>

	* generic/tclVar.c: More consistency in errorcode generation.

	* generic/tclOOBasic.c (TclOO_Object_Destroy): Rewrote to be NRE-aware
	when calling destructors. Note that there is no guarantee that
	destructors will always be called in an NRE context; that's a feature
	of the 'destroy' method only.

	* generic/tclEncoding.c: Add 'const' to many function-internal vars
	that are never pointing to things that are written to.

2010-02-05  Jan Nijtmans  <nijtmans@users.sf.net>

	* tools/genStubs.tcl:	Follow-up to [2010-01-29] commit:
		prevent space within stub table function parameters if the
		parameter type is a pointer.
	* win/tclWinInt.h:	Minor Formatting
	* generic/tcl.h:	VOID -> void and other formatting
	* generic/tclInt.h:	Minor formatting
	* generic/tclInt.decls: Change signature of TclNRInterpProcCore,
	* generic/tclOO.decls:	and TclOONewProc(Instance|)MethodEx,
	* generic/tclProc.c:	indicating that errorProc is a function,
	* generic/tclOOMethod.c:pointer, and other formatting
	* generic/tcl*Decls.h:	(regenerated)
	* generic/tclVar.c:	gcc warning(line 3703): 'pattern' may be used
				uninitialized in this function
				gcc warning(line 3788): 'matched' may be used
				uninitialized in this function

2010-02-04  Donal K. Fellows  <dkf@users.sf.net>

	* generic/tclVar.c: Added more use of error-codes and reduced the
	stack overhead of older interfaces.
	(ArrayGetCmd): Stop silly crash when using a trivial pattern due to
	error in conversion to ensemble.
	(ArrayNamesCmd): Use the object RE interface for faster matching.

2010-02-03  Donal K. Fellows  <dkf@users.sf.net>

	* generic/tclVar.c (ArrayUnsetCmd): More corrections.

2010-02-02  Donal K. Fellows  <dkf@users.sf.net>

	* generic/tclVar.c: Turned the [array] command into a true ensemble.

	* generic/tclOO.c (AllocObject, MyDeleted): A slightly faster way to
	handle the deletion of [my] is with a standard delete callback. This
	is because it doesn't require an additional memory allocation during
	object creation. Also reduced the amount of string manipulation
	performed during object creation to further streamline memory
	handling; this is not backported to the 8.5 package as it breaks a
	number of abstractions.

	* generic/tclOOBasic.c (TclOO_Object_Destroy): [Bug 2944404]: Do not
	crash when a destructor deletes the object that is executing that
	destructor.

2010-02-01  Donal K. Fellows  <dkf@users.sf.net>

	* generic/tclVar.c (Tcl_ArrayObjCmd): [Bug 2939073]: Stop the [array
	unset] command from having dangling pointer problems when an unset
	trace deletes the element that is going to be processed next. Many
	thanks to Alexandre Ferrieux for the bulk of this fix.

	* generic/regexec.c (ccondissect, crevdissect): [Bug 2942697]: Rework
	these functions so that certain pathological patterns are matched much
	more rapidly. Many thanks to Tom Lane for dianosing this issue and
	providing an initial patch.

2010-01-30  Donal K. Fellows  <dkf@users.sf.net>

	* generic/tclCompile.c (tclInstructionTable):	Bytecode instructions
	* generic/tclCompCmds.c (TclCompileUnsetCmd):	to allow the [unset]
	* generic/tclExecute.c (TclExecuteByteCode):	command to be compiled
	with the compiler being a complete compilation for all compile-time
	decidable uses.

	* generic/tclVar.c (TclPtrUnsetVar): Var reference version of the code
	to unset a variable. Required for INST_UNSET bytecodes.

2010-01-29  Jan Nijtmans  <nijtmans@users.sf.net>

	* generic/tcl.h: [Bug 2942081]: Reverted Tcl_ThreadDataKey type change
				Changed some Tcl_CallFrame fields from "char *"
				to "void *". This saves unnecessary space on
				Cray's (and it's simply more correct).

	* tools/genStubs.tcl:	No longer generate a space after "*" and
				immediately after a function name, so the
				format of function definitions in tcl*Decls.h
				match all other tcl*.h header files.
	* doc/ParseArgs.3:	Change Tcl_ArgvFuncProc, Tcl_ArgvGenFuncProc
	* generic/tcl.h:	and GetFrameInfoValueProc to be function
	* generic/tclInt.h:	definitions, not pointers, for consistency
	* generic/tclOOInt.h:	with all other Tcl function definitions.
	* generic/tclIndexObj.c:
	* generic/regguts.h:	CONST -> const
	* generic/tcl.decls:	Formatting
	* generic/tclTomMath.decls: Formatting
	* generic/tclDecls.h:	(regenerated)
	* generic/tclIntDecls.h:
	* generic/tclIntPlatDecls.h:
	* generic/tclOODecls.h:
	* generic/tclOOIntDecls.h:
	* generic/tclPlatDecls.h:
	* generic/tclTomMathDecls.h:

2010-01-28  Donal K. Fellows  <dkf@users.sf.net>

	* generic/tclOOBasic.c (TclOO_Object_Destroy): Move the execution of
	destructors to a point where they can produce an error. This will not
	work for all destructors, but it does mean that more failing calls of
	them will be caught.
	* generic/tclOO.c (AllocObject, MyDeletedTrace, ObjectRenamedTrace):
	(ObjectNamespaceDeleted): Stop various ways of getting at commands
	with dangling pointers to the object. Also increases the reliability
	of calling of destructors (though most destructors won't benefit; when
	an object is deleted namespace-first, its destructors are not run in a
	nice state as the namespace is partially gone).

2010-01-25  Jan Nijtmans  <nijtmans@users.sf.net>

	* generic/tclOOStubInit.c:   Remove double includes (which causes a
	* generic/tclOOStubLib.c:    warning in CYGWIN compiles)
	* unix/.cvsignore:	     add confdefs.h

2010-01-22  Donal K. Fellows  <dkf@users.sf.net>

	* doc/proc.n: [Bug 1970629]: Define a bit better what the current
	namespace of a procedure is.

2010-01-22  Jan Nijtmans  <nijtmans@users.sf.net>

	* generic/tclInt.decls:	     Don't use DWORD and HANDLE here.
	* generic/tclIntPlatDecls.h:
	* generic/tcl.h:	     Revert [2009-12-21] change, instead
	* generic/tclPort.h:	     resolve the CYGWIN inclusion problems by
	* win/tclWinPort.h:	     re-arranging the inclusions at other
				     places.
	* win/tclWinError.c
	* win/tclWinPipe.c
	* win/tcl.m4:		     Make cygwin configuration error into
	* win/configure.in:	     a warning: CYGWIN compilation works
	* win/configure:	     although there still are test failures.

2010-01-22  Donal K. Fellows  <dkf@users.sf.net>

	* generic/tclExecute.c (TclExecuteByteCode): Improve error code
	generation from some of the tailcall-related bits of TEBC.

2010-01-21  Miguel Sofer  <msofer@users.sf.net>

	* generic/tclCompile.h: NRE-enable direct eval on BC spoilage
	* generic/tclExecute.c: [Bug 2910748]
	* tests/nre.test:

2010-01-19  Donal K. Fellows  <dkf@users.sf.net>

	* doc/dict.n: [Bug 2929546]: Clarify just what [dict with] and [dict
	update] are doing with variables.

2010-01-18  Andreas Kupries  <andreask@activestate.com>

	* generic/tclIO.c (CreateScriptRecord): [Bug 2918110]: Initialize
	the EventScriptRecord (esPtr) fully before handing it to
	Tcl_CreateChannelHandler for registration. Otherwise a reflected
	channel calling 'chan postevent' (== Tcl_NotifyChannel) in its
	'watchProc' will cause the function 'TclChannelEventScriptInvoker'
	to be run on an uninitialized structure.

2010-01-18  Donal K. Fellows  <dkf@users.sf.net>

	* generic/tclStringObj.c (Tcl_AppendFormatToObj): [Bug 2932421]: Stop
	the [format] command from causing argument objects to change their
	internal representation when not needed. Thanks to Alexandre Ferrieux
	for this fix.

2010-01-13  Donal K. Fellows  <dkf@users.sf.net>

	* tools/tcltk-man2html.tcl:	  More factoring out of special cases
	* tools/tcltk-man2html-utils.tcl: so that they are described outside
	the engine file. Now there is only one real set of special cases in
	there, to handle the .SO/.OP/.SE directives.

2010-01-13  Jan Nijtmans  <nijtmans@users.sf.net>

	* generic/tcl.h:      Fix TCL_LL_MODIFIER for Cygwin
	* generic/tclEnv.c:   Fix CYGWIN compilation problems,
	* generic/tclInt.h:   and remove some unnecessary
	* generic/tclPort.h:  double includes.
	* generic/tclPlatDecls.h:
	* win/cat.c:
	* win/tclWinConsole.c:
	* win/tclWinFCmd.c:
	* win/tclWinFile.c:
	* win/tclWinPipe.c:
	* win/tclWinSerial.c:
	* win/tclWinThrd.c:
	* win/tclWinPort.h:   Put win32 includes first
	* unix/tclUnixChan.c: Forgot one CONST change

2010-01-12  Donal K. Fellows  <dkf@users.sf.net>

	* tools/tcltk-man2html.tcl: Make the generation of the list of things
	to process the docs from simpler and more flexible. Also factored out
	the lists of special cases.

2010-01-10  Jan Nijtmans  <nijtmans@users.sf.net>

	* win/tclWinDde.c:      VC++ 6.0 doesn't have
	* win/tclWinReg.c:      PDWORD_PTR
	* win/tclWinThrd.c:     Fix various minor gcc warnings.
	* win/tclWinTime.c:
	* win/tclWinConsole.c:  Put channel type definitions
	* win/tclWinChan.c:     in static const memory
	* win/tclWinPipe.c:
	* win/tclWinSerial.c:
	* win/tclWinSock.c:
	* generic/tclIOGT.c:
	* generic/tclIORChan.c:
	* generic/tclIORTrans.c:
	* unix/tclUnixChan.c:
	* unix/tclUnixPipe.c:
	* unix/tclUnixSock.c:
	* unix/configure:       (regenerated with autoconf 2.59)
	* tests/info.test:      Make test independant from
	                        tcltest implementation.

2010-01-10  Donal K. Fellows  <dkf@users.sf.net>

	* tests/namespace.test (namespace-51.17): [Bug 2898722]: Demonstrate
	that there are still bugs in the handling of resolution epochs. This
	bug is not yet fixed.

	* tools/tcltk-man2html.tcl:	  Split the man->html converter into
	* tools/tcltk-man2html-utils.tcl: two pieces for easier maintenance.
	Also made it much less verbose in its printed messages by default.

2010-01-09  Donal K. Fellows  <dkf@users.sf.net>

	* tools/tcltk-man2html.tcl: Added basic support for building the docs
	for contributed packages into the HTML versions. Prompted by question
	on Tcler's Chat by Tom Krehbiel. Note that there remain problems in
	the documentation generated due to errors in the contributed docs.

2010-01-05  Don Porter  <dgp@users.sourceforge.net>

	* generic/tclPathObj.c (TclPathPart):   [Bug 2918610]: Correct
	* tests/fileName.test (filename-14.31): inconsistency between the
	string rep and the intrep of a path value created by [file rootname].
	Thanks to Vitaly Magerya for reporting.

2010-01-03  Donal K. Fellows  <dkf@users.sf.net>

	* unix/tcl.m4 (SC_CONFIG_CFLAGS): [Bug 1636685]: Use the configuration
	for modern FreeBSD suggested by the FreeBSD porter.

2010-01-03  Miguel Sofer  <msofer@users.sf.net>

	* generic/tclBasic.c:	[Bug 2724403]: Fix leak of coroutines on
	* generic/tclCompile.h: namespace deletion. Added a test for this
	* generic/tclNamesp.c:	leak, and also a test for leaks on namespace
	* tests/coroutine.test: deletion.
	* tests/namespace.test:

2009-12-30  Donal K. Fellows  <dkf@users.sf.net>

	* library/safe.tcl (AliasSource): [Bug 2923613]: Make the safer
	* tests/safe.test (safe-8.9):	  [source] handle a [return] at the
					  end of the file correctly.

2009-12-30  Miguel Sofer  <msofer@users.sf.net>

	* library/init.tcl (unknown): [Bug 2824981]: Fix infinite recursion of
	::unknown when [set] is undefined.

2009-12-29  Donal K. Fellows  <dkf@users.sf.net>

	* generic/tclHistory.c (Tcl_RecordAndEvalObj): Reduce the amount of
	allocation and deallocation of memory by caching objects in the
	interpreter assocData table.

	* generic/tclObj.c (Tcl_GetCommandFromObj): Rewrite the logic so that
	it does not require making assignments part way through an 'if'
	condition, which was deeply unclear.

	* generic/tclInterp.c (Tcl_MakeSafe): [Bug 2895741]: Make sure that
	the min() and max() functions are supported in safe interpreters.

2009-12-29  Pat Thoyts  <patthoyts@users.sourceforge.net>

	* generic/tclBinary.c:	[Bug 2922555]: Handle completely invalid input
	* tests/binary.test:	to the decode methods.

2009-12-28  Donal K. Fellows  <dkf@users.sf.net>

	* unix/Makefile.in (trace-shell, trace-test): [FRQ 1083288]: Added
	targets to allow easier tracing of shell and test invokations.

	* unix/configure.in: [Bug 942170]:	Detect the st_blocks field of
	* generic/tclCmdAH.c (StoreStatData):	'struct stat' correctly.
	* generic/tclFileName.c (Tcl_GetBlocksFromStat):
	* generic/tclIOUtil.c (Tcl_Stat):

	* generic/tclInterp.c (TimeLimitCallback): [Bug 2891362]: Ensure that
	* tests/interp.test (interp-34.13):	   the granularity ticker is
	reset when we check limits because of the time limit event firing.

2009-12-27  Donal K. Fellows  <dkf@users.sf.net>

	* doc/namespace.n (SCOPED SCRIPTS): [Bug 2921538]: Updated example to
	not be quite so ancient.

2009-12-25  Jan Nijtmans  <nijtmans@users.sf.net>

	* generic/tclCmdMZ.c:      CONST -> const
	* generic/tclParse.c

2009-12-23  Donal K. Fellows  <dkf@users.sf.net>

	* library/safe.tcl (AliasSource, AliasExeName): [Bug 2913625]: Stop
	information about paths from leaking through [info script] and [info
	nameofexecutable].

2009-12-23  Jan Nijtmans  <nijtmans@users.sf.net>

	* unix/tcl.m4:		Install libtcl8.6.dll in bin directory
	* unix/Makefile.in:
	* unix/configure:	(regenerated)

2009-12-22  Donal K. Fellows  <dkf@users.sf.net>

	* generic/tclCmdIL.c (Tcl_LsortObjCmd): [Bug 2918962]: Stop crash when
	-index and -stride are used together.

2009-12-21  Jan Nijtmans  <nijtmans@users.sf.net>

	* generic/tclThreadStorage.c: Fix gcc warning, using gcc-4.3.4 on
				      cygwin: missing initializer
	* generic/tclOOInt.h:	      Prevent conflict with DUPLICATE
				      definition in WINAPI's nb30.h
	* generic/rege_dfa.c:	      Fix macro conflict on CYGWIN: don't use
				      "small".
	* generic/tcl.h:	      Include <winsock2.h> before <stdio.h> on
				      CYGWIN
	* generic/tclPathObj.c
	* generic/tclPort.h
	* tests/env.test:	      Don't unset WINDIR and TERM, it has a
				      special meaning on CYGWIN (both in UNIX
				      and WIN32 mode!)
	* generic/tclPlatDecls.h:     Include <tchar.h> through tclPlatDecls.h
	* win/tclWinPort.h:	      stricmp -> strcasecmp
	* win/tclWinDde.c:	      _wcsicmp -> wcscasecmp
	* win/tclWinFile.c
	* win/tclWinPipe.c
	* win/tclWinSock.c
	* unix/tcl.m4:		      Add dynamic loading support to CYGWIN
	* unix/configure (regenerated)
	* unix/Makefile.in

2009-12-19  Miguel Sofer  <msofer@users.sf.net>

	* generic/tclBasic.c:	[Bug 2917627]: Fix for bad cmd resolution by
	* tests/coroutine.test:	coroutines. Thanks to schelte for finding it.

2009-12-16  Donal K. Fellows  <dkf@users.sf.net>

	* library/safe.tcl (::safe::AliasGlob): Upgrade to correctly support a
	larger fraction of [glob] functionality, while being stricter about
	directory management.

2009-12-11  Jan Nijtmans  <nijtmans@users.sf.net>

	* generic/tclTest.c:	Fix gcc warning: ignoring return value of
	* unix/tclUnixNotify.c:	"write", declared with attribute
	* unix/tclUnixPipe.c:	warn_unused_result.
	* generic/tclInt.decls:	CONSTify functions TclpGetUserHome and
	* generic/tclIntDecls.h:TclSetPreInitScript (TIP #27)
	* generic/tclInterp.c:
	* win/tclWinFile.c:
	* unix/tclUnixFile.c:

2009-12-16  Donal K. Fellows  <dkf@users.sf.net>

	* doc/tm.n: [Bug 1911342]: Formatting rewrite to avoid bogus crosslink
	to the list manpage when generating HTML.

	* library/msgcat/msgcat.tcl (Init): [Bug 2913616]: Do not use platform
	tests that are not needed and which don't work in safe interpreters.

2009-12-14  Donal K. Fellows  <dkf@users.sf.net>

	* doc/file.n (file tempfile): [Bug 2388866]: Note that this only ever
	creates files on the native filesystem. This is a design feature.

2009-12-13  Miguel Sofer  <msofer@users.sf.net>

	* generic/tclBasic.c:	Release TclPopCallFrame() from its
	* generic/tclExecute.c:	tailcall-management duties
	* generic/tclNamesp.c:

	* generic/tclBasic.c:	Moving TclBCArgumentRelease call from
	* generic/tclExecute.c:	TclNRTailcallObjCmd to TEBC, so that the
	pairing of the Enter and Release calls is clearer.

2009-12-12  Donal K. Fellows  <dkf@users.sf.net>

	* generic/tclTest.c (TestconcatobjCmd): [Bug 2895367]: Stop memory
	leak when testing. We don't need extra noise of this sort when
	tracking down real problems!

2009-12-11  Jan Nijtmans  <nijtmans@users.sf.net>

	* generic/tclBinary.c:	Fix gcc warning, using gcc-4.3.4 on cygwin
	* generic/tclCompExpr.c:warning: array subscript has type 'char'
	* generic/tclPkg.c:
	* libtommath/bn_mp_read_radix.c:
	* win/makefile.vc:	[Bug 2912773]: Revert to version 1.203
	* unix/tclUnixCompat.c:	Fix gcc warning: signed and unsigned type
				in conditional expression.

2009-12-11  Donal K. Fellows  <dkf@users.sf.net>

	* tools/tcltk-man2html.tcl (long-toc, cross-reference): [FRQ 2897296]:
	Added cross links to sections within manual pages.

2009-12-11  Miguel Sofer  <msofer@users.sf.net>

	* generic/tclBasic.c:   [Bug 2806407]: Full nre-enabling of coroutines
	* generic/tclExecute.c:

	* generic/tclBasic.c: Small cleanup

	* generic/tclExecute.c: Fix panic in http11.test caused by buggy
	earlier commits in coroutine management.

2009-12-10  Andreas Kupries  <andreask@activestate.com>

	* generic/tclObj.c (TclContinuationsEnter): [Bug 2895323]: Updated
	comments to describe when the function can be entered for the same
	Tcl_Obj* multiple times. This is a continuation of the 2009-11-10
	entry where a memory leak was plugged, but where not sure if that was
	just a band-aid to paper over some other error. It isn't, this is a
	legal situation.

2009-12-10  Miguel Sofer  <msofer@users.sf.net>

	* generic/tclBasic.c:   Reducing the # of moving parts for coroutines
	* generic/tclExecute.c: by delegating more to tebc; eliminate the
	special coroutine CallFrame.

2009-12-09  Andreas Kupries  <andreask@activestate.com>

	* generic/tclIO.c: [Bug 2901998]: Applied Alexandre Ferrieux's patch
	fixing the inconsistent buffered I/O. Tcl's I/O now flushes buffered
	output before reading, discards buffered input before writing, etc.

2009-12-09  Miguel Sofer  <msofer@users.sf.net>

	* generic/tclBasic.c: Ensure right lifetime of varFrame's (objc,objv)
	for coroutines.

	* generic/tclExecute.c: Code regrouping

2009-12-09  Donal K. Fellows  <dkf@users.sf.net>

	* generic/tclBasic.c: Added some of the missing setting of errorcode
	values.

2009-12-08  Miguel Sofer  <msofer@users.sf.net>

	* generic/tclExecute.c (TclStackFree): Improved panic msg.

2009-12-08  Miguel Sofer  <msofer@users.sf.net>

	* generic/tclBasic.c:   Partial nre-enabling of coroutines. The
	* generic/tclExecute.c: initial call still requires its own
	* generic/tclInt.h:     instance of tebc, but on resume coros can
	execute in the caller's tebc.

	* generic/tclExecute.c (TEBC): Silence warning about pcAdjustment.

2009-12-08  Donal K. Fellows  <dkf@users.sf.net>

	* generic/tclExecute.c (TclExecuteByteCode): Make the dict opcodes
	more sparing in their use of C variables, to reduce size of TEBC
	activiation record a little bit.

2009-12-07  Miguel Sofer  <msofer@users.sf.net>

	* generic/tclExecute.c (TEBC): Grouping "slow" variables into structs,
	to reduce register pressure and help the compiler with variable
	allocation.

2009-12-07  Miguel Sofer  <msofer@users.sf.net>

	* generic/tclExecute.c: Start cleaning the TEBC stables
	* generic/tclInt.h:

	* generic/tclCmdIL.c:   [Bug 2910094]: Fix by aku
	* tests/coroutine.test:

	* generic/tclBasic.c: Arrange for [tailcall] to be created with the
	other builtins: was being created in a separate call, leftover from
	pre-tip days.

2009-12-07  Don Porter  <dgp@users.sourceforge.net>

	* generic/tclStrToD.c: [Bug 2902010]: Correct conditional compile
	directives to better detect the toolchain that needs extra work for
	proper underflow treatment instead of merely detecting the MIPS
	platform.

2009-12-07  Miguel Sofer  <msofer@users.sf.net>

	* generic/tclBasic.c: [Patch 2910056]: Add ::tcl::unsupported::yieldTo
	* generic/tclInt.h:

2009-12-07  Donal K. Fellows  <dkf@users.sf.net>

	* generic/tclCmdMZ.c (TryPostBody): [Bug 2910044]: Close off memory
	leak in [try] when a variable-free handler clause is present.

2009-12-05  Miguel Sofer  <msofer@users.sf.net>

	* generic/tclBasic.c:   Small changes for clarity in tailcall
	* generic/tclExecute.c: and coroutine code.
	* tests/coroutine.test:

	* tests/tailcall.test: Remove some old unused crud; improved the
	stack depth tests.

	* generic/tclBasic.c:  Fixed things so that you can tailcall
	* generic/tclNamesp.c: properly out of a coroutine.
	* tests/tailcall.test:

	* generic/tclInterp.c: Fixed tailcalls for same-interp aliases (no
	test)

2009-12-03  Donal K. Fellows  <dkf@users.sf.net>

	* library/safe.tcl (::safe::AliasEncoding): Make the safe encoding
	command behave more closely like the unsafe one (for safe ops).
	(::safe::AliasGlob): [Bug 2906841]: Clamp down on evil use of [glob]
	in safe interpreters.
	* tests/safe.test: Rewrite to use tcltest2 better.

2009-12-02  Jan Nijtmans  <nijtmans@users.sf.net>

	* tools/genStubs.tcl:	Add support for win32 CALLBACK functions and
	remove obsolete "emitStubs" and "genStubs" functions.
	* win/Makefile.in:	Use tcltest86.dll for all tests, and add
	.PHONY rules to preemptively stop trouble that plagued Tk from hitting
	Tcl too.

2009-11-30  Jan Nijtmans  <nijtmans@users.sf.net>

	* generic/tcl.h:	Don't use EXPORT for Tcl_InitStubs
	* win/Makefile.in:	Better dependancies in case of static build.

2009-11-30  Donal K. Fellows  <dkf@users.sf.net>

	* doc/Tcl.n: [Bug 2901433]: Improved description of expansion to
	mention that it is using list syntax.

2009-11-27  Kevin B. Kenny  <kennykb@acm.org>

	* win/tclAppInit.c (Tcl_AppInit): [Bug 2902965]: Reverted Jan's change
	that added a call to Tcl_InitStubs. The 'tclsh' and 'tcltest' programs
	are providers, not consumers of the Stubs table, and should not link
	with the Stubs library, but only with the main Tcl library. (In any
	case, the presence of Tcl_InitStubs broke the build.)

2009-11-27  Donal K. Fellows  <dkf@users.sf.net>

	* doc/BoolObj.3, doc/Class.3, doc/CrtChannel.3, doc/DictObj.3:
	* doc/DoubleObj.3, doc/Ensemble.3, doc/Environment.3:
	* doc/FileSystem.3, doc/Hash.3, doc/IntObj.3, doc/Limit.3:
	* doc/Method.3, doc/NRE.3, doc/ObjectType.3, doc/PkgRequire.3:
	* doc/SetChanErr.3, doc/SetResult.3: [Patch 2903921]: Many small
	spelling fixes from Larry Virden.

	BUMP VERSION OF TCLOO TO 0.6.2. Too many people need accumulated small
	versions and bugfixes, so the version-bump removes confusion.

	* generic/tclOOBasic.c (TclOO_Object_LinkVar): [Bug 2903811]: Remove
	unneeded restrictions on who can usefully call this method.

2009-11-26  Donal K. Fellows  <dkf@users.sf.net>

	* unix/Makefile.in: Add .PHONY rules and documentation to preemptively
	stop trouble that plagued Tk from hitting Tcl too, and to make the
	overall makefile easier to understand. Some reorganization too to move
	related rules closer together.

2009-11-26  Jan Nijtmans  <nijtmans@users.sf.net>

	* win/Makefile.in:	[Bug 2902965]: Fix stub related changes that
	* win/makefile.vc:	caused tclkit build to break.
	* win/tclAppInit.c
	* unix/tcl.m4
	* unix/Makefile.in
	* unix/tclAppInit.c
	* unix/configure:	(regenerated)

2009-11-25  Kevin B. Kenny  <kennykb@acm.org>

	* win/Makefile.in:	Added a 'test-tcl' rule that is identical to
	'test' except that it does not go spelunking in 'pkgs/'. (This rule
	has existed in unix/Makefile.in for some time.)

2009-11-25  Stuart Cassoff  <stwo@users.sf.net>

	* unix/configure.in:	[Patch 2892871]: Remove unneeded
	* unix/tcl.m4:		AC_STRUCT_TIMEZONE and use
	* unix/tclConfig.h.in:	AC_CHECK_MEMBERS([struct stat.st_blksize])
	* unix/tclUnixFCmd.c:	instead of AC_STRUCT_ST_BLKSIZE.
	* unix/configure:	Regenerated with autoconf-2.59.

2009-11-24  Andreas Kupries  <andreask@activestate.com>

	* library/tclIndex: Manually redone the part of tclIndex dealing with
	safe.tcl and tm.tcl. This part passes the testsuite. Note that
	automatic regeneration of this part is not possible because it wrongly
	puts 'safe::Setup' on the list, and wrongly leaves out 'safe::Log'
	which is more dynamically created than the generator expects.

	Further note that the file "clock.tcl" is explicitly loaded by
	"init.tcl", the first time the clock command is invoked. The relevant
	code can be found at line 172ff, roughly, the definition of the
	procedure 'clock'. This means none of the procedures of this file
	belong in the tclIndex. Another indicator that automatic regeneration
	of tclIndex is ill-advised.

2009-11-24  Donal K. Fellows  <dkf@users.sf.net>

	* generic/tclOO.c (FinalizeAlloc, Tcl_NewObjectInstance):
	[Bug 2903011]: Make it an error to destroy an object in a constructor,
	and also make sure that an object is not deleted twice in the error
	case.

2009-11-24  Pat Thoyts  <patthoyts@users.sourceforge.net>

	* tests/fCmd.test: [Bug 2893771]: Teach [file stat] to handle locked
	* win/tclWinFile.c: files so that [file exists] no longer lies.

2009-11-23  Kevin Kenny  <kennykb@acm.org>

	* tests/fCmd.test (fCmd-30.1): Changed registry location of the 'My
	Documents' folder to the one that's correct for Windows 2000, XP,
	Server 2003, Vista, Server 2008, and Windows 7. (See
	http://support.microsoft.com/kb/310746)

2009-11-23  Jan Nijtmans  <nijtmans@users.sf.net>

	* win/tclWinDde.c:	#undef STATIC_BUILD, in order to make sure
	* win/tclWinReg.c:	that Xxxxx_Init is always exported even when
	* generic/tclTest.c:	Tcl is built static (otherwise we cannot
				create a DLL).
	* generic/tclThreadTest.c: Make all functions static, except
				TclThread_Init.
	* tests/fCmd.test:	Enable fCmd-30.1 when registry is available.
	* win/tcl.m4:		Fix ${SHLIB_LD_LIBS} definition, fix conflicts
	* win/Makefile.in:	Simplifications related to tcl.m4 changes.
	* win/configure.in:	Between static libraries and import library on
				windows.
	* win/configure:	(regenerated)
	* win/makefile.vc:	Add stub library to necessary link lines.

2009-11-23  Kevin B. Kenny  <kennykb@acm.org>

	* generic/tclThreadTest.c (NewTestThread): [Bug 2901803]: Further
	machinations to get NewTestThread actually to launch the thread, not
	just compile.

2009-11-22  Donal K. Fellows  <dkf@users.sf.net>

	* generic/tclThreadTest.c (NewTestThread): [Bug 2901803]: Fix small
	error in function naming which blocked a threaded test build.

2009-11-19  Jan Nijtmans  <nijtmans@users.sf.net>

	* win/Makefile.in:	Create tcltest86.dll as dynamic Tcltest
				package.
	* generic/tclTest.c:	Remove extraneous prototypes, follow-up to
	* generic/tclTestObj.c:	[Bug 2883850]
	* tests/chanio.test:	Test-cases for fixed [Bug 2849797]
	* tests/io.test:
	* tests/safe.test:	Fix safe-10.1 and safe-10.4 test cases, making
				the wrong assumption that Tcltest is a static
				package.
	* generic/tclEncoding.c:[Bug 2857044]: Updated freeIntRepProc routines
	* generic/tclVar.c:	so that they set the typePtr field to NULL so
				that the Tcl_Obj is not left in an
				inconsistent state.
	* unix/tcl.m4:		[Patch 2883533]: tcl.m4 support for Haiku OS
	* unix/configure:	autoconf-2.59

2009-11-19  Don Porter  <dgp@users.sourceforge.net>

	* unix/tclAppInit.c:	[Bug 2883850, 2900542]: Repair broken build of
	* win/tclAppInit.c:	the tcltest executable.

2009-11-19  Donal K. Fellows  <dkf@users.sf.net>

	* library/auto.tcl (tcl_findLibrary):
	* library/clock.tcl (MakeUniquePrefixRegexp, MakeParseCodeFromFields)
	(SetupTimeZone, ProcessPosixTimeZone):	Restored the use of a literal
	* library/history.tcl (HistAdd):	'then' when following a multi-
	* library/safe.tcl (interpConfigure):	line test expresssion. It's an
	* library/tm.tcl (UnknownHandler):	aid to readability then.

2009-11-19  Jan Nijtmans  <nijtmans@users.sf.net>

	* generic/tclInt.h:      Make all internal initialization
	* generic/tclTest.c:     routines MODULE_SCOPE
	* generic/tclTestObj.c:
	* generic/tclTestProcBodyObj.c:
	* generic/tclThreadTest.c:
	* unix/Makefile.in:      Fix [Bug 2883850]: pkgIndex.tcl doesn't
	* unix/tclAppInit.c:     get created with static Tcl build
	* unix/tclXtTest.c:
	* unix/tclXtNotify.c:
	* unix/tclUnixTest.c:
	* win/Makefile.in:
	* win/tcl.m4:
	* win/configure:         (regenerated)
	* win/tclAppInit.c:
	* win/tclWinDde.c:       Always compile with Stubs.
	* win/tclWinReg.c:
	* win/tclWinTest.c:

2009-11-18  Jan Nijtmans  <nijtmans@users.sf.net>

	* doc/CrtChannel.3:	[Bug 2849797]: Fix channel name inconsistences
	* generic/tclIORChan.c:	as suggested by DKF.
	* generic/tclIO.c:	Minor *** POTENTIAL INCOMPATIBILITY ***
				because Tcl_CreateChannel() and derivatives
				now sometimes ignore their "chanName"
				argument.

	* generic/tclAsync.c:	Eliminate various gcc warnings (with -Wextra)
	* generic/tclBasic.c
	* generic/tclBinary.c
	* generic/tclCmdAH.c
	* generic/tclCmdIL.c
	* generic/tclCmdMZ.c
	* generic/tclCompile.c
	* generic/tclDate.c
	* generic/tclExecute.c
	* generic/tclDictObj.c
	* generic/tclIndexObj.c
	* generic/tclIOCmd.c
	* generic/tclIOUtil.c
	* generic/tclIORTrans.c
	* generic/tclOO.c
	* generic/tclZlib.c
	* generic/tclGetDate.y
	* win/tclWinInit.c
	* win/tclWinChan.c
	* win/tclWinConsole.c
	* win/tclWinNotify.c
	* win/tclWinReg.c
	* library/auto.tcl:		Eliminate "then" keyword
	* library/clock.tcl
	* library/history.tcl
	* library/safe.tcl
	* library/tm.tcl
	* library/http/http.tcl:	Eliminate unnecessary spaces
	* library/http1.0/http.tcl
	* library/msgcat/msgcat.tcl
	* library/opt/optparse.tcl
	* library/platform/platform.tcl
	* tools/tcltk-man2html.tcl
	* tools/tclZIC.tcl
	* tools/tsdPerf.c

2009-11-17  Andreas Kupries  <andreask@activestate.com>

	* unix/tclUnixChan.c (TtyParseMode): Partial undo of Donal's tidy-up
	from a few days ago (2009-11-9, not in ChangeLog). It seems that
	strchr is apparently a macro on AIX and reacts badly to pre-processor
	directives in its arguments.

2009-11-16  Alexandre Ferrieux  <ferrieux@users.sourceforge.net>

	* generic/tclEncoding.c:  [Bug 2891556]: Fix and improve test to
	* generic/tclTest.c:	  detect similar manifestations in the future.
	* tests/encoding.test:    Add tcltest support for finalization.

2009-11-15  Mo DeJong  <mdejong@users.sourceforge.net>

	* win/tclWinDde.c: Avoid gcc compiler warning by explicitly casting
	DdeCreateStringHandle argument.

2009-11-12  Andreas Kupries  <andreask@activestate.com>

	* generic/tclIO.c (CopyData): [Bug 2895565]: Dropped bogosity which
	* tests/io.test: used the number of _written_ bytes or character to
	update the counters for the read bytes/characters. New test io-53.11.
	This is a forward port from the 8.5 branch.

2009-11-11  Don Porter  <dgp@users.sourceforge.net>

	* generic/tclClock.c (TclClockInit):    Do not create [clock] support
	commands in safe interps.

2009-11-11  Jan Nijtmans  <nijtmans@users.sf.net>

	* library/http/http.tcl (http::geturl): [Bug 2891171]: URL checking
	too strict when using multiple question marks.
	* tests/http.test
	* library/http/pkgIndex.tcl:  Bump to http 2.8.2
	* unix/Makefile.in:
	* win/Makefile.in:

2009-11-11  Alexandre Ferrieux  <ferrieux@users.sourceforge.net>

	* generic/tclIO.c: Fix [Bug 2888099] (close discards ENOSPC error)
	                   by saving the errno from the first of two
	                   FlushChannel()s. Uneasy to test; might need
	                   specific channel drivers. Four-hands with aku.

2009-11-10  Pat Thoyts  <patthoyts@users.sourceforge.net>

	* tests/winFCmd.test: Cleanup directories that have been set chmod
	000. On Windows7 and Vista we really have no access and these were
	getting left behind.
	A few tests were changed to reflect the intent of the test where
	setting a directory chmod 000 should prevent any modification. This
	restriction was ignored on XP but is honoured on Vista

2009-11-10  Andreas Kupries  <andreask@activestate.com>

	* generic/tclBasic.c: Plug another leak in TCL_EVAL_DIRECT evaluation.
	Forward port from Tcl 8.5 branch, change by Don Porter.

	* generic/tclObj.c: [Bug 2895323]: Plug memory leak in
	TclContinuationsEnter(). Forward port from Tcl 8.5 branch, change by
	Don Porter.

2009-11-09  Stuart Cassoff  <stwo@users.sf.net>

	* win/README: [bug 2459744]: Removed outdated Msys + Mingw info.

2009-11-09  Andreas Kupries  <andreask@activestate.com>

	* generic/tclBasic.c (TclEvalObjEx): Moved the #280 decrement of
	refCount for the file path out of the branch after the whole
	conditional, closing a memory leak. Added clause on structure type to
	prevent seg.faulting. Forward port from valgrinding the Tcl 8.5
	branch.

	* tests/info.test: Resolve ambiguous resolution of variable "res".
	Forward port from 8.5

2009-11-08  Donal K. Fellows  <dkf@users.sf.net>

	* doc/string.n (bytelength): Noted that this command is not a good
	thing to use, and suggested a better alternatve. Also factored out the
	description of the indices into its own section.

2009-11-07  Pat Thoyts  <patthoyts@users.sourceforge.net>

	* tests/fCmd.test: [Bug 2891026]: Exclude tests using chmod 555
	directories on vista and win7. The current user has access denied and
	so cannot rename the directory without admin privileges.

2009-11-06  Andreas Kupries  <andreask@activestate.com>

	* library/safe.tcl (::safe::Setup): Added documentation of the
	contents of the state array. Also killed the 'InterpState' procedure
	with its upleveled variable/upvar combination, and replaced all uses
	with 'namespace upvar'.

2009-11-05  Andreas Kupries  <andreask@activestate.com>

	* library/safe.tcl: A series of patches which bring the SafeBase up to
	date with code guidelines, Tcl's features, also eliminating a number
	of inefficiencies along the way.
	(1) Changed all procedure names to be fully qualified.
	(2) Moved the procedures out of the namespace eval. Kept their
	locations. IOW, broke the namespace eval apart into small sections not
	covering the procedure definitions.
	(3) Reindented the code. Just lots of whitespace changes.
	Functionality unchanged.
	(4) Moved the multiple namespace eval's around. Command export at the
	top, everything else (var decls, argument parsing setup) at the
	bottom.
	(5) Moved the argument parsing setup into a procedure called when the
	code is loaded. Easier management of temporary data.
	(6) Replaced several uses of 'Set' with calls to the new procedure
	'InterpState' and direct access to the per-slave state array.
	(7) Replaced the remaining uses of 'Set' and others outside of the
	path/token handling, and deleted a number of procedures related to
	state array access which are not used any longer.
	(8) Converted the path token system to cache normalized paths and path
	<-> token conversions. Removed more procedures not used any longer.
	Removed the test cases 4.3 and 4.4 from safe.test. They were testing
	the now deleted command "InterpStateName".
	(9) Changed the log command setup so that logging is compiled out
	completely when disabled (default).
	(10) Misc. cleanup. Inlined IsInterp into CheckInterp, its only user.
	Consistent 'return -code error' for error reporting. Updated to use
	modern features (lassign, in/ni, dicts). The latter are used to keep a
	reverse path -> token map and quicker check of existence.
	(11) Fixed [Bug 2854929]: Recurse into all subdirs under all TM root
	dirs and put them on the access path.

2009-11-02  Kevin B. Kenny  <kennykb@acm.org>

	* library/tzdata/Asia/Novokuznetsk: New tzdata locale for Kemerovo
	oblast', which now keeps Novosibirsk time and not Kranoyarsk time.
	* library/tzdata/Asia/Damascus: Syrian DST changes.
	* library/tzdata/Asia/Hong_Kong: Hong Kong historic DST corrections.
	Olson tzdata2009q.

2009-11-02  Donal K. Fellows  <dkf@users.sf.net>

	* doc/object.n (DESCRIPTION): Substantive revision to make it clearer
	what the fundamental semantics of an object actually are.

2009-11-01  Joe Mistachkin  <joe@mistachkin.com>

	* doc/Cancel.3: Minor cosmetic fixes.
	* win/makefile.vc: Make htmlhelp target work again.  An extra set of
	double quotes around the definition of the HTML help compiler tool
	appears to be required.  Previously, there was one set of double
	quotes around the definition of the tool and one around the actual
	invocation.  This led to confusion because it was the only such tool
	path to include double quotes around its invocation.  Also, it was
	somewhat inflexible in the event that somebody needed to override the
	tool command to include arguments.  Therefore, even though it may look
	"wrong", there are now two double quotes on either side of the tool
	path definition.  This fixes the problem that currently prevents the
	htmlhelp target from building and maintains flexibility in case
	somebody needs to override it via the command line or an environment
	variable.

2009-11-01  Joe English  <jenglish@users.sourceforge.net>

	* doc/Eval.3, doc/Cancel.3: Move TIP#285 routines out of Eval.3 into
	their own manpage.

2009-10-31  Donal K. Fellows  <dkf@users.sf.net>

	* generic/tclBasic.c (ExprRoundFunc): [Bug 2889593]: Correctly report
	the expected number of arguments when generating an error for round().

2009-10-30  Pat Thoyts  <patthoyts@users.sourceforge.net>

	* tests/tcltest.test: When creating the notwritabledir we deny the
	current user access to delete the file. We must grant this right when
	we cleanup. Required on Windows 7 when the user does not automatically
	have administrator rights.

2009-10-29  Don Porter  <dgp@users.sourceforge.net>

	* generic/tcl.h:        Changed the typedef for the mp_digit type
	from:
		typedef unsigned long mp_digit;
	to:
		typedef unsigned int mp_digit;
	For 32-bit builds where "long" and "int" are two names for the same
	thing, this is no change at all.  For 64-bit builds, though, this
	causes the dp[] array of an mp_int to be made up of 32-bit elements
	instead of 64-bit elements.  This is a huge improvement because details
	elsewhere in the mp_int implementation cause only 28 bits of each
	element to be actually used storing number data.  Without this change
	bignums are over 50% wasted space on 64-bit systems.  [Bug 2800740].

	***POTENTIAL INCOMPATIBILITY***
	For 64-bit builds, callers of routines with (mp_digit) or (mp_digit *)
	arguments *will*, and callers of routines with (mp_int *) arguments
	*may* suffer both binary and stubs incompatibilities with Tcl releases
	8.5.0 - 8.5.7.  Such possibilities should be checked, and if such
	incompatibilities are present, suitable [package require] requirements
	on the Tcl release should be put in place to keep such built code
	[load]-ing only in Tcl interps that are compatible.

2009-10-29  Donal K. Fellows  <dkf@users.sf.net>

	* tests/dict.test: Make variable-clean and simplify tests by utilizing
	the fact that dictionaries have defined orders.

	* generic/tclZlib.c (TclZlibCmd): Remove accidental C99-ism which
	reportedly makes the AIX native compiler choke.

2009-10-29  Kevin B. Kenny  <kennykb@acm.org>

	* library/clock.tcl (LocalizeFormat):
	* tests/clock.test (clock-67.1):
	[Bug 2819334]: Corrected a problem where '%%' followed by a letter in
	a format group could expand recursively: %%R would turn into %%H:%M:%S

2009-10-28  Don Porter  <dgp@users.sourceforge.net>

	* generic/tclLiteral.c:	[Bug 2888044]: Fixed 2 bugs.
	* tests/info.test:	First, as noted in the comments of the
	TclCleanupLiteralTable routine, since the teardown of the intrep of
	one Tcl_Obj can cause the teardown of others in the same table, the
	full table cleanup must be done with care, but the code did not
	contain the same care demanded in the comment.  Second, recent
	additions to the info.test file had poor hygiene, leaving an array
	variable ::a lying around, which breaks later interp.test tests during
	a -singleproc 1 run of the test suite.

2009-10-28  Kevin B. Kenny  <kennykb@acm.org>

	* tests/fileName.test (fileName-20.[78]): Corrected poor test
	hygiene (failure to save and restore the working directory) that
	caused these two tests to fail on Windows (and [Bug 2806250] to be
	reopened).

2009-10-27  Don Porter  <dgp@users.sourceforge.net>

	* generic/tclPathObj.c: [Bug 2884203]: Missing refcount on cached
	normalized path caused crashes.

2009-10-27  Kevin B. Kenny  <kennykb@acm.org>

	* library/clock.tcl (ParseClockScanFormat): [Bug 2886852]: Corrected a
	problem where [clock scan] didn't load the timezone soon enough when
	processing a time format that lacked a complete date.
	* tests/clock.test (clock-66.1):
	Added a test case for the above bug.
	* library/tzdata/America/Argentina/Buenos_Aires:
	* library/tzdata/America/Argentina/Cordoba:
	* library/tzdata/America/Argentina/San_Luis:
	* library/tzdata/America/Argentina/Tucuman:
	New DST rules for Argentina. (Olson's tzdata2009p.)

2009-10-26  Don Porter  <dgp@users.sourceforge.net>

	* unix/Makefile.in:	Remove $(PACKAGE).* and prototype from the
	`make distclean` target.  Completes 2009-10-20 commit.

2009-10-24  Kevin B. Kenny  <kennykb@acm.org>

	* library/clock.tcl (ProcessPosixTimeZone):
	Corrected a regression in the fix to [Bug 2207436] that caused
	[clock] to apply EU daylight saving time rules in the US.
	Thanks to Karl Lehenbauer for reporting this regression.
	* tests/clock.test (clock-52.4):
	Added a regression test for the above bug.
	* library/tzdata/Asia/Dhaka:
	* library/tzdata/Asia/Karachi:
	New DST rules for Bangladesh and Pakistan. (Olson's tzdata2009o.)

2009-10-23  Andreas Kupries  <andreask@activestate.com>

	* generic/tclIO.c (FlushChannel): Skip OutputProc for low-level
	0-length writes. When closing pipes which have already been closed
	not skipping leads to spurious SIG_PIPE signals. Reported by
	Mikhail Teterin <mi+thun@aldan.algebra.com>.

2009-10-22  Donal K. Fellows  <dkf@users.sf.net>

	* generic/tclOOBasic.c (TclOO_Object_VarName): [Bug 2883857]: Allow
	the passing of array element names through this method.

2009-10-21  Donal K. Fellows  <dkf@users.sf.net>

	* generic/tclPosixStr.c: [Bug 2882561]: Work around oddity on Haiku OS
	where SIGSEGV and SIGBUS are the same value.

	* generic/tclTrace.c (StringTraceProc): [Bug 2881259]: Added back cast
	to work around silly bug in MSVC's handling of auto-casting.

2009-10-20  Don Porter  <dgp@users.sourceforge.net>

	* unix/Makefile.in:	Removed the long outdated and broken targets
	package-* that were for building Solaris packages.  Appears that the
	pieces needed for these targets to function have never been present in
	the current era of Tcl development and belong completely to Tcl
	pre-history.

2009-10-19  Don Porter  <dgp@users.sourceforge.net>

	* generic/tclIO.c:      [Patch 2107634]: Revised ReadChars and
	FilterInputBytes routines to permit reads to continue up to the string
	limits of Tcl values.  Before revisions, large read attempts could
	panic when as little as half the limiting value length was reached.
	Thanks to Sean Morrison and Bob Parker for their roles in the fix.

2009-10-18  Joe Mistachkin  <joe@mistachkin.com>

	* generic/tclObj.c (TclDbDumpActiveObjects, TclDbInitNewObj)
	(Tcl_DbIncrRefCount, Tcl_DbDecrRefCount, Tcl_DbIsShared):
	[Bug 2871908]: Enforce separation of concerns between the lineCLPtr
	and objThreadMap thread specific data members.

2009-10-18  Joe Mistachkin  <joe@mistachkin.com>

	* tests/thread.test (thread-4.[345]): [Bug 1565466]: Correct tests to
	save their error state before the final call to threadReap just in case
	it triggers an "invalid thread id" error.  This error can occur if one
	or more of the target threads has exited prior to the attempt to send
	it an asynchronous exit command.

2009-10-17  Donal K. Fellows  <dkf@users.sf.net>

	* generic/tclVar.c (UnsetVarStruct, TclDeleteNamespaceVars)
	(TclDeleteCompiledLocalVars, DeleteArray):
	* generic/tclTrace.c (Tcl_UntraceVar2): [Bug 2629338]: Stop traces
	that are deleted part way through (a feature used by tdom) from
	causing freed memory to be accessed.

2009-10-08  Donal K. Fellows  <dkf@users.sf.net>

	* generic/tclDictObj.c (DictIncrCmd): [Bug 2874678]: Don't leak any
	bignums when doing [dict incr] with a value.
	* tests/dict.test (dict-19.3): Memory leak detection code.

2009-10-07  Andreas Kupries  <andreask@activestate.com>

	* generic/tclObj.c: [Bug 2871908]: Plug memory leaks of objThreadMap
	and lineCLPtr hashtables.  Also make the names of the continuation
	line information initialization and finalization functions more
	consistent. Patch supplied by Joe Mistachkin <joe@mistachkin.com>.

	* generic/tclIORChan.c (ErrnoReturn): Replace hardwired constant 11
	with proper errno #define, EAGAIN. What was I thinking? The BSD's have
	a different errno assignment and break with the hardwired number.
	Reported by emiliano on the chat.

2009-10-06  Don Porter  <dgp@users.sourceforge.net>

	* generic/tclInterp.c (SlaveEval): Agressive stomping of internal reps
	was added as part of the NRE patch of 2008-07-13.  This doesn't appear
	to actually be needed, and it hurts quite a bit when large lists lose
	their intreps and require reparsing.  Thanks to Ashok Nadkarni for
	reporting the problem.

	* generic/tclTomMathInt.h (new): Public header tclTomMath.h had
	* generic/tclTomMath.h:	dependence on private headers, breaking use
	* generic/tommath.h:	by extensions [Bug 1941434].

2009-10-05  Andreas Kupries  <andreask@activestate.com>

	* library/safe.tcl (AliasGlob): Fixed conversion of catch to
	  try/finally, it had an 'on ok msg' branch missing, causing a
	  silent error immediately, and bogus glob results, breaking
	  search for Tcl modules.

2009-10-04  Daniel Steffen  <das@users.sourceforge.net>

	* macosx/tclMacOSXBundle.c:	Workaround CF memory managment bug in
	* unix/tclUnixInit.c:		Mac OS X 10.4 & earlier. [Bug 2569449]

2009-10-02  Kevin B. Kenny  <kennykb@acm.org>

	* library/tzdata/Africa/Cairo:
	* library/tzdata/Asia/Gaza:
	* library/tzdata/Asia/Karachi:
	* library/tzdata/Pacific/Apia:	Olson's tzdata2009n.

2009-09-29  Don Porter  <dgp@users.sourceforge.net>

	* generic/tclDictObj.c:		[Bug 2857044]: Updated freeIntRepProc
	* generic/tclExecute.c:		routines so that they set the typePtr
	* generic/tclIO.c:		field to NULL so that the Tcl_Obj is
	* generic/tclIndexObj.c:	not left in an inconsistent state.
	* generic/tclInt.h:
	* generic/tclListObj.c:
	* generic/tclNamesp.c:
	* generic/tclOOCall.c:
	* generic/tclObj.c:
	* generic/tclPathObj.c:
	* generic/tclProc.c:
	* generic/tclRegexp.c:
	* generic/tclStringObj.c:

	* generic/tclAlloc.c:           Cleaned up various routines in the
	* generic/tclCkalloc.c:         call stacks for memory allocation to
	* generic/tclInt.h:             guarantee that any size values computed
	* generic/tclThreadAlloc.c:     are within the domains of the routines
	they get passed to.  [Bugs 2557696 and 2557796].

2009-09-28  Don Porter  <dgp@users.sourceforge.net>

	* generic/tclCmdMZ.c:	Replaced TclProcessReturn() calls with
	* tests/error.test:	Tcl_SetReturnOptions() calls as a simple fix
	for [Bug 2855247].  Thanks to Anton Kovalenko for the report and fix.
	Additional fixes for other failures demonstrated by new tests.

2009-09-27  Don Porter  <dgp@users.sourceforge.net>

	* tests/error.test (error-15.8.*):	Coverage tests illustrating
	flaws in the propagation of return options by [try].

2009-09-26  Donal K. Fellows  <dkf@users.sf.net>

	* unix/tclooConfig.sh, win/tclooConfig.sh: [Bug 2026844]: Added dummy
	versions of tclooConfig.sh that make it easier to build extensions
	against both Tcl8.5+TclOO-standalone and Tcl8.6.

2009-09-24  Don Porter  <dgp@users.sourceforge.net>

	TIP #356 IMPLEMENTATION

	* generic/tcl.decls:	Promote internal routine TclNRSubstObj()
	* generic/tclCmdMZ.c:	to public Tcl_NRSubstObj().  Still needs docs.
	* generic/tclCompile.c:
	* generic/tclInt.h:

	* generic/tclDecls.h:	make genstubs
	* generic/tclStubInit.c:

2009-09-23  Miguel Sofer  <msofer@users.sf.net>

	* doc/namespace.n: the description of [namespace unknown] failed
	to mention [namespace path]: fixed. Thx emiliano.

2009-09-21  Mo DeJong  <mdejong@users.sourceforge.net>

	* tests/regexp.test: Added check for error message from
	unbalanced [] in regexp. Added additional simple test cases
	of basic regsub command.

2009-09-21  Don Porter  <dgp@users.sourceforge.net>

	* generic/tclCompile.c:	Correct botch in the conversion of
	Tcl_SubstObj().  Thanks to Kevin Kenny for detection and report.

2009-09-17  Don Porter  <dgp@users.sourceforge.net>

	* generic/tclCompile.c:	Re-implement Tcl_SubstObj() as a simple
	* generic/tclParse.c:	wrapper around TclNRSubstObj().  This has
	* tests/basic.test:	the effect of caching compiled bytecode in
	* tests/parse.test:	the value to be substituted.  Note that
	Tcl_SubstObj() now exists only for extensions.  Tcl itself no longer
	makes any use of it.  Note also that TclSubstTokens() is now reachable
	only by Tcl_EvalEx() and Tcl_ParseVar() so tests aiming to test its
	functioning needed adjustment to still have the intended effect.

2009-09-16  Alexandre Ferrieux  <ferrieux@users.sourceforge.net>

	* generic/tclObj.c:   Extended ::tcl::unsupported::representation.

2009-09-11  Don Porter  <dgp@users.sourceforge.net>

	* generic/tclBasic.c:	Completed the NR-enabling of [subst].
	* generic/tclCmdMZ.c:	[Bug 2314561].
	* generic/tclCompCmds.c:
	* generic/tclCompile.c:
	* generic/tclInt.h:
	* tests/coroutine.test:
	* tests/parse.test:

2009-09-11  Donal K. Fellows  <dkf@users.sf.net>

	* tests/http.test: Added in cleaning up of http tokens for each test
	to reduce amount of global-variable pollution.

2009-09-10  Donal K. Fellows  <dkf@users.sf.net>

	* library/http/http.tcl (http::Event): [Bug 2849860]: Handle charset
	names in double quotes; some servers like generating them like that.

2009-09-07  Don Porter  <dgp@users.sourceforge.net>

	* generic/tclParse.c:	[Bug 2850901]: Corrected line counting error
	* tests/into.test:	in multi-command script substitutions.

2009-09-07  Daniel Steffen  <das@users.sourceforge.net>

	* generic/tclExecute.c:	Fix potential uninitialized variable use and
	* generic/tclFCmd.c:	null dereference flagged by clang static
	* generic/tclProc.c:	analyzer.
	* generic/tclTimer.c:
	* generic/tclUtf.c:

	* generic/tclExecute.c:	Silence false positives from clang static
	* generic/tclIO.c:	analyzer about potential null dereference.
	* generic/tclScan.c:
	* generic/tclCompExpr.c:

2009-09-04  Don Porter  <dgp@users.sourceforge.net>

	* generic/tclCompCmds.c (TclCompileSubstCmd): [Bug 2314561]:
	* generic/tclBasic.c:	Added a bytecode compiler routine for the
	* generic/tclCmdMZ.c:	[subst] command. This is a partial solution to
	* generic/tclCompile.c:	the need to NR-enable [subst] since bytecode
	* generic/tclCompile.h:	execution is already NR-enabled. Two new
	* generic/tclExecute.c:	bytecode instructions, INST_NOP and
	* generic/tclInt.h:	INST_RETURN_CODE_BRANCH were added to support
	* generic/tclParse.c:	the new routine.  INST_RETURN_CODE_BRANCH is
	* tests/basic.test:	likely to be useful in any future effort to
	* tests/info.test:	add a bytecode compiler routine for [try].
	* tests/parse.test:

2009-09-03  Donal K. Fellows  <dkf@users.sf.net>

	* doc/LinkVar.3: [Bug 2844962]: Added documentation of issues relating
	to use of this API in a multi-threaded environment.

2009-09-01  Andreas Kupries  <andreask@activestate.com>

	* generic/tclIORTrans.c (ReflectInput): Remove error response to
	0-result from method 'limit?' of transformations. Return the number of
	copied bytes instead, which is possibly nothing. The latter then
	triggers EOF handling in the higher layers, making the 0-result of
	limit? the way to inject artificial EOF's into the data stream.

2009-09-01  Don Porter  <dgp@users.sourceforge.net>

	* library/tcltest/tcltest.tcl:  Bump to tcltest 2.3.2 after revision
	* library/tcltest/pkgIndex.tcl: to verbose error message.
	* unix/Makefile.in:
	* win/Makefile.in:

2009-08-27  Don Porter  <dgp@users.sourceforge.net>

	* generic/tclStringObj.c:       [Bug 2845535]: A few more string
	overflow cases in [format].

2009-08-25  Andreas Kupries  <andreask@activestate.com>

	* generic/tclBasic.c (Tcl_CreateInterp, Tcl_EvalTokensStandard)
	(Tcl_EvalEx, TclEvalEx, TclAdvanceContinuations, TclNREvalObjEx):
	* generic/tclCmdMZ.c (Tcl_SwitchObjCmd, TclListLines):
	* generic/tclCompCmds.c (*):
	* generic/tclCompile.c (TclSetByteCodeFromAny, TclInitCompileEnv)
	(TclFreeCompileEnv, TclCompileScript, TclCompileTokens):
	* generic/tclCompile.h (CompileEnv):
	* generic/tclInt.h (ContLineLoc, Interp):
	* generic/tclObj.c (ThreadSpecificData, ContLineLocFree)
	(TclThreadFinalizeObjects, TclInitObjSubsystem, TclContinuationsEnter,
	(TclContinuationsEnterDerived, TclContinuationsCopy, TclFreeObj)
	(TclContinuationsGet):
	* generic/tclParse.c (TclSubstTokens, Tcl_SubstObj):
	* generic/tclProc.c (TclCreateProc):
	* generic/tclVar.c (TclPtrSetVar):
	* tests/info.test (info-30.0-24):

	Extended the parser, compiler, and execution engine with code and
	attendant data structures tracking the position of continuation lines
	which are not visible in the resulting script Tcl_Obj*'s, to properly
	account for them while counting lines for #280.

2009-08-24  Daniel Steffen  <das@users.sourceforge.net>

	* generic/tclInt.h: Annotate Tcl_Panic as noreturn for clang static
	analyzer in PURIFY builds, replacing preprocessor/assert technique.

	* macosx/tclMacOSXNotify.c: Fix multiple issues with nested event loops
	when CoreFoundation notifier is running in embedded mode. (Fixes
	problems in TkAqua Cocoa reported by Youness Alaoui on tcl-mac)

2009-08-21  Don Porter  <dgp@users.sourceforge.net>

	* generic/tclFileName.c: Correct regression in [Bug 2837800] fix.
	* tests/fileName.test:

2009-08-20  Don Porter  <dgp@users.sourceforge.net>

	* generic/tclFileName.c: [Bug 2837800]: Correct the result produced by
	[glob */test] when * matches something like ~foo.

	* generic/tclPathObj.c: [Bug 2806250]: Prevent the storage of strings
	starting with ~ in the "tail" part (normPathPtr field) of the path
	intrep when PATHFLAGS != 0.  This establishes the assumptions relied
	on elsewhere that the name stored there is a relative path.  Also
	refactored to make an AppendPath() routine instead of the cut/paste
	stanzas that were littered throughout.

2009-08-20  Donal K. Fellows  <dkf@users.sf.net>

	* generic/tclCmdIL.c (TclNRIfObjCmd): [Bug 2823276]: Make [if]
	NRE-safe on all arguments when interpreted.
	(Tcl_LsortObjCmd): Close off memory leak.

2009-08-19  Donal K. Fellows  <dkf@users.sf.net>

	* generic/tclCmdAH.c (TclNRForObjCmd, etc.): [Bug 2823276]: Make [for]
	and [while] into NRE-safe commands, even when interpreted.

2009-08-18  Don Porter  <dgp@users.sourceforge.net>

	* generic/tclPathObj.c: [Bug 2837800]: Added NULL check to prevent
	* tests/fileName.test:  crashes during [glob].

2009-08-16  Jan Nijtmans  <nijtmans@users.sf.net>

	* unix/dltest/pkge.c:  const addition
	* unix/tclUnixThrd.c:  Use <pthread.h> in stead of "pthread.h"
	* win/tclWinDde.c:     Eliminate some more gcc warnings
	* win/tclWinReg.c:
	* generic/tclInt.h:    Change ForIterData, make it const-safe.
	* generic/tclCmdAH.c:

2009-08-12  Don Porter  <dgp@users.sourceforge.net>

	TIP #353 IMPLEMENTATION

	* doc/NRE.3:		New public routine Tcl_NRExprObj() permits
	* generic/tcl.decls:	extension commands to evaluate Tcl expressions
	* generic/tclBasic.c:	in NR-enabled command procedures.
	* generic/tclCmdAH.c:
	* generic/tclExecute.c:
	* generic/tclInt.h:
	* generic/tclObj.c:
	* tests/expr.test:

	* generic/tclDecls.h:		make genstubs
	* generic/tclStubInit.c:

2009-08-06  Andreas Kupries  <andreask@activestate.com>

	* doc/refchan.n [Bug 2827000]: Extended the implementation of
	* generic/tclIORChan.c: reflective channels (TIP 219, method
	* tests/ioCmd.test: 'read'), enabling handlers to signal EAGAIN to
	indicate 'no data, but not at EOF either', and other system
	errors. Updated documentation, extended testsuite (New test cases
	iocmd*-23.{9,10}).

2009-08-02  Miguel Sofer  <msofer@users.sf.net>

	* tests/coroutine.test: fix testfile cleanup

2009-08-02  Donal K. Fellows  <dkf@users.sf.net>

	* generic/tclObj.c (Tcl_RepresentationCmd): Added an unsupported
	command for reporting the representation of an object. Result string
	is deliberately a bit obstructive so that people are not encouraged to
	make code that depends on it; it's a debugging tool only!

	* unix/tclUnixFCmd.c (GetOwnerAttribute, SetOwnerAttribute)
	(GetGroupAttribute, SetGroupAttribute): [Bug 1942222]: Stop calling
	* unix/tclUnixFile.c (TclpGetUserHome): endpwent() and endgrent();
	they've been unnecessary for ages.

2009-08-02  Jan Nijtmans  <nijtmans@users.sf.net>

	* win/tclWin32Dll.c: Eliminate TclWinResetInterfaceEncodings, since it
	* win/tclWinInit.c:  does exactly the same as TclWinEncodingsCleanup,
	* win/tclWinInt.h:   make sure that tclWinProcs and
			     tclWinTCharEncoding are always set and reset
			     concurrently.
	* win/tclWinFCmd.c:  Correct check for win95

2009-07-31  Don Porter  <dgp@users.sourceforge.net>

	* generic/tclStringObj.c: [Bug 2830354]:	Corrected failure to
	* tests/format.test:		grow buffer when format spec request
	large width floating point values.  Thanks to Clemens Misch.

2009-07-26  Donal K. Fellows  <dkf@users.sf.net>

	* library/auto.tcl (tcl_findLibrary, auto_mkindex):
	* library/package.tcl (pkg_mkIndex, tclPkgUnknown, MacOSXPkgUnknown):
	* library/safe.tcl (interpAddToAccessPath, interpDelete, AliasGlob):
	(AliasSource, AliasLoad, AliasEncoding):
	* library/tm.tcl (UnknownHandler): Simplify by swapping some [catch]
	gymnastics for use of [try].

2009-07-26 Alexandre Ferrieux  <ferrieux@users.sourceforge.net>

	* tools/genStubs.tcl: Forced LF translation when generating .h's to
	avoid spurious diffs when regenerating on a Windows box.

2009-07-26  Jan Nijtmans  <nijtmans@users.sf.net>

	* win/Makefile.in: [Bug 2827066]: msys build --enable-symbols broken
	* win/tcl.m4:	   And modified the same for unicows.dll, as a
	* win/configure:   preparation for [Enh 2819611].

2009-07-25  Donal K. Fellows  <dkf@users.sf.net>

	* library/history.tcl (history): Reworked the history mechanism in
	terms of ensembles, rather than the ad hoc ensemble-lite mechanism
	used previously.

2009-07-24  Donal K. Fellows  <dkf@users.sf.net>

	* doc/self.n (self class): [Bug 2704302]: Add some text to make it
	clearer how to get the name of the current object's class.

2009-07-23  Andreas Kupries  <andreask@activestate.com>

	* generic/tclIO.c (Tcl_GetChannelHandle): [Bug 2826248]: Do not crash
	* generic/tclPipe.c (FileForRedirect): for getHandleProc == NULL, this
	is allowed. Provide a nice error message in the bypass area. Updated
	caller to check the bypass for a mesage. Bug reported by Andy
	Sonnenburg <andy22286@users.sourceforge.net>

2009-07-23  Joe Mistachkin  <joe@mistachkin.com>

	* generic/tclNotify.c: [Bug 2820349]: Ensure that queued events are
	freed once processed.

2009-07-22  Jan Nijtmans  <nijtmans@users.sf.net>

	* macosx/tclMacOSXFCmd.c: CONST -> const
	* generic/tclGetDate.y:
	* generic/tclDate.c:
	* generic/tclLiteral.c: (char *) cast in ckfree call
	* generic/tclPanic.c: [Feature Request 2814786]: remove TclpPanic
	* generic/tclInt.h
	* unix/tclUnixPort.h
	* win/tclWinPort.h

2009-07-22 Alexandre Ferrieux  <ferrieux@users.sourceforge.net>

	* generic/tclEvent.c: [Bug 2001201 again]: Refined the 20090617 patch
	on [exit] streamlining, so that it now correctly calls thread exit
	handlers for the calling thread, including <Destroy> bindings in Tk.

2009-07-21  Kevin B. Kenny  <kennykb@acm.org>

	* library/tzdata/Asia/Dhaka:
	* library/tzdata/Indian/Mauritius: Olson's tzdata2009k.

2009-07-20  Donal K. Fellows  <dkf@users.sf.net>

	* generic/tclCmdMZ.c (StringIsCmd): Reorganize so that [string is] is
	more efficient when parsing things that are correct, at a cost of
	making the empty string test slightly more costly. With this, the cost
	of doing [string is integer -strict $x] matches [catch {expr {$x+0}}]
	in the successful case, and greatly outstrips it in the failing case.

2009-07-19  Donal K. Fellows  <dkf@users.sf.net>

	* generic/tclOO.decls, generic/tclOO.c (Tcl_GetObjectName): Expose a
	function for efficiently returning the current name of an object.

2009-07-18  Daniel Steffen  <das@users.sourceforge.net>

	* unix/Makefile.in: Define NDEBUG in optimized (non-symbols) build to
	disable NRE assert()s and threaded allocator range checks.

2009-07-16  Don Porter  <dgp@users.sourceforge.net>

	* generic/tclBinary.c:	Removed unused variables.
	* generic/tclCmdIL.c:
	* generic/tclCompile.c:
	* generic/tclExecute.c:
	* generic/tclHash.c:
	* generic/tclIOUtil.c:
	* generic/tclVar.c:

	* generic/tclBasic.c:	Silence compiler warnings about ClientData.
	* generic/tclProc.c:

	* generic/tclScan.c:    Typo in ACCEPT_NAN configuration.

	* generic/tclStrToD.c:  [Bug 2819200]: Set floating point control
	register on MIPS systems so that the gradual underflow expected by Tcl
	is in effect.

2009-07-15  Donal K. Fellows  <dkf@users.sf.net>

	* generic/tclInt.h (Namespace):		   Added machinery to allow
	* generic/tclNamesp.c (many functions):	   reduction of memory used
	* generic/tclResolve.c (BumpCmdRefEpochs): by namespaces. Currently
	#ifdef'ed out because of compatibility concerns.

	* generic/tclInt.decls: Added four functions for better integration
	with itcl-ng.

2009-07-14  Kevin B. Kenny  <kennykb@acm.org>

	* generic/tclInt.h (TclNRSwitchObjCmd):
	* generic/tclBasic.c (builtInCmds):
	* generic/tclCmdMZ.c (Tcl_SwitchObjCmd):
	* tests/switch.test (switch-15.1):
	[Bug 2821401]: Make non-bytecoded [switch] command aware of NRE.

2009-07-13  Andreas Kupries  <andreask@activestate.com>

	* generic/tclCompile.c (TclInitCompileEnv, EnterCmdWordIndex)
	(TclCleanupByteCode, TclCompileScript):
	* generic/tclExecute.c (TclCompileObj, TclExecuteByteCode):
	* tclCompile.h (ExtCmdLoc):
	* tclInt.h (ExtIndex, CFWordBC, CmdFrame):
	* tclBasic.c (DeleteInterpProc, TclArgumentBCEnter)
	(TclArgumentBCRelease, TclArgumentGet, SAVE_CONTEXT)
	(RESTORE_CONTEXT, NRCoroutineExitCallback, TclNRCoroutineObjCmd):
	* generic/tclCmdAH.c (TclNRForObjCmd, TclNRForIterCallback,
	(ForNextCallback):
	* generic/tclCmdMZ.c (TclNRWhileObjCmd):

	Extended the bytecode compiler initialization to recognize the
	compilation of whole files (NRE enabled 'source' command) and switch
	to the counting of absolute lines in that case.

	Further extended the bytecode compiler to track the start line in the
	generated information, and modified the bytecode execution to
	recompile an object if the location as per the calling context doesn't
	match the location saved in the bytecode. This part could be optimized
	more by using more memory to keep all possibilities which occur
	around, or by just adjusting the location information instead of a
	total recompile.

	Reworked the handling of literal command arguments in bytecode to be
	saved (compiler) and used (execution) per command (See the
	TCL_INVOKE_STK* instructions), and not per the whole bytecode. This,
	and the previous change remove the problems with location data caused
	by literal sharing (across whole files, but also proc bodies).
	Simplified the associated datastructures (ExtIndex is gone, as is the
	function EnterCmdWordIndex).

	The last change causes the hashtable 'lineLABCPtr' to be state which
	has to be kept per coroutine, like the CmdFrame stack. Reworked the
	coroutine support code to create, delete and switch the information as
	needed. Further reworked the tailcall command as well, it has to pop
	its own arguments when run in a bytecode context to keep a proper
	stack in 'lineLABCPtr'.

	Fixed the mishandling of line information in the NRE-enabled 'for' and
	'while' commands introduced when both were made to share their
	iteration callbacks without taking into account that the loop body is
	found in different words of the command. Introduced a separate data
	structure to hold all the callback information, as we went over the
	limit of 4 direct client-data values for NRE callbacks.

	The above fixes [Bug 1605269].

2009-07-12  Donal K. Fellows  <dkf@users.sf.net>

	* generic/tclCmdMZ.c (StringIndexCmd, StringEqualCmd, StringCmpCmd):
	* generic/tclExecute.c (TclExecuteByteCode): [Bug 2637173]: Factor out
	* generic/tclInt.h (TclIsPureByteArray):     the code to determine if
	* generic/tclUtil.c (TclStringMatchObj):     it is safe to work with
	byte arrays directly, so that we get the check correct _once_.

	* generic/tclOOCall.c (TclOOGetCallContext): [Bug 1895546]: Changed
	* generic/tclOO.c (TclOOObjectCmdCore):	     the way that the cache is
	managed so that when itcl does cunning things, those cunning things
	can be cached properly.

2009-07-11  Donal K. Fellows  <dkf@users.sf.net>

	* doc/vwait.n: Substantially increased the discussion of issues and
	work-arounds relating to nested vwaits, following discussion on the
	tcl-core mailing list on the topic.

2009-07-10  Pat Thoyts  <patthoyts@users.sourceforge.net>

	* tests/zlib.test:   ZlibTransformClose may be called with a NULL
	* generic/tclZlib.c: interpreter during finalization and
	Tcl_SetChannelError requires a list. Added some tests to ensure error
	propagation from the zlib library to the interp.

2009-07-09  Pat Thoyts  <patthoyts@users.sourceforge.net>

	* tests/zlib.test: [Bug 2818131]: Added tests and fixed a typo that
	broke [zlib push] for deflate format.

2009-07-09  Donal K. Fellows  <dkf@users.sf.net>

	* compat/mkstemp.c (mkstemp): [Bug 2819227]: Use rand() for random
	numbers as it is more portable.

2009-07-05  Donal K. Fellows  <dkf@users.sf.net>

	* generic/tclZlib.c (ZlibTransformWatch): Correct the handling of
	events so that channel transforms work with things like an asynch
	[chan copy]. Problem reported by Pat Thoyts.

2009-07-01  Pat Thoyts  <patthoyts@users.sourceforge.net>

	* win/tclWinInt.h:   [Bug 2806622]: Handle the GetUserName API call
	* win/tclWin32Dll.c: via the tclWinProcs indirection structure. This
	* win/tclWinInit.c:  fixes a problem obtaining the username when the
	USERNAME environment variable is unset.

2009-06-30  Daniel Steffen  <das@users.sourceforge.net>

	* generic/tclInt.h:		Add assert macros for clang static
	* generic/tclPanic.c:		analyzer and redefine Tcl_Panic to
	* generic/tclStubInit.c:	assert after panic in clang PURIFY
					builds.

	* generic/tclCmdIL.c:		Add clang assert for false positive
					from static analyzer.

2009-06-26  Daniel Steffen  <das@users.sourceforge.net>

	* macosx/Tcl-Common.xcconfig:	 Update projects for Xcode 3.1 and
	* macosx/Tcl.xcode/*:		 3.2, standardize on gcc 4.2, remove
	* macosx/Tcl.xcodeproj/*:	 obsolete configurations and pre-Xcode
	* macosx/Tcl.pbproj/* (removed): project.

	* macosx/README:		 Update project docs, cleanup.

	* unix/Makefile.in:		 Update dist target for project
					 changes.

2009-06-24  Donal K. Fellows  <dkf@users.sf.net>

	* tests/oo.test (oo-19.1): [Bug 2811598]: Make more resilient.

2009-06-24  Pat Thoyts  <patthoyts@users.sourceforge.net>

	* tests/http11.test: [Bug 2811492]: Clean up procs after testing.

2009-06-18  Donal K. Fellows  <dkf@users.sf.net>

	* generic/tclCkalloc.c (MemoryCmd): [Bug 988703]:
	* generic/tclObj.c (ObjData, TclFinalizeThreadObjects): Add mechanism
	for discovering what Tcl_Objs are allocated when built for memory
	debugging. Developed by Joe Mistachkin.

2009-06-17 Alexandre Ferrieux  <ferrieux@users.sourceforge.net>

	* generic/tclEvent.c: Applied a patch by George Peter Staplin
	drastically reducing the ambition of [exit] wrt finalization, and
	thus solving many multi-thread teardown issues. [Bugs 2001201,
	486399, and possibly 597575, 990457, 1437595, 2750491]

2009-06-15  Don Porter  <dgp@users.sourceforge.net>

	* generic/tclStringObj.c: sprintf() -> Tcl_ObjPrintf() conversion.

2009-06-15  Reinhard Max  <max@suse.de>

	* unix/tclUnixPort.h: Move all socket-related code from tclUnixChan.c
	* unix/tclUnixChan.c: to tclUnixSock.c.
	* unix/tclUnixSock.c:

2009-06-15  Donal K. Fellows  <dkf@users.sf.net>

	* tools/tcltk-man2html.tcl (make-man-pages): [Patch 557486]: Apply
	last remaining meaningful part of this patch, a clean up of some
	closing tags.

2009-06-13  Don Porter  <dgp@users.sourceforge.net>

	* generic/tclCompile.c: [Bug 2802881]: The value stashed in
	* generic/tclProc.c:    iPtr->compiledProcPtr when compiling a proc
	* tests/execute.test:   survives too long. We only need it there long
	enough for the right TclInitCompileEnv() call to re-stash it into
	envPtr->procPtr.  Once that is done, the CompileEnv controls.  If we
	let the value of iPtr->compiledProcPtr linger, though, then any other
	bytecode compile operation that takes place will also have its
	CompileEnv initialized with it, and that's not correct.  The value is
	meant to control the compile of the proc body only, not other compile
	tasks that happen along.  Thanks to Carlos Tasada for discovering and
	reporting the problem.

2009-06-10  Don Porter  <dgp@users.sourceforge.net>

	* generic/tclStringObj.c:       [Bug 2801413]: Revised [format] to not
	overflow the integer calculations computing the length of the %ll
	formats of really big integers.  Also added protections so that
	[format]s that would produce results overflowing the maximum string
	length of Tcl values throw a normal Tcl error instead of a panic.

	* generic/tclStringObj.c:	[Bug 2803109]: Corrected failures to
	deal with the "pure unicode" representation of an empty string.
	Thanks to Julian Noble for reporting the problem.

2006-06-09  Kevin B. Kenny  <kennykb@acm.org>

	* generic/tclGetDate.y: Fixed a thread safety bug in the generated
	* library/clock.tcl:    Bison parser (needed a %pure-parser
	* tests/clock.test:     declaration to avoid static variables).
				Discovered that the %pure-parser declaration
	                        allowed for returning the Bison error message
	                        to the Tcl caller in the event of a syntax
	                        error, so did so.
	* generic/tclDate.c: bison 2.3

2006-06-08  Kevin B. Kenny  <kennykb@acm.org>

	* library/tzdata/Asia/Dhaka: New DST rule for Bangladesh. (Olson's
	tzdata2009i.)

2009-06-08  Donal K. Fellows  <dkf@users.sf.net>

	* doc/copy.n: Fix error in example spotted by Venkat Iyer.

2009-06-02  Don Porter  <dgp@users.sourceforge.net>

	* generic/tclExecute.c: Replace dynamically-initialized table with a
	table of static constants in the lookup table for exponent operator
	computations that fit in a 64 bit integer result.

	* generic/tclExecute.c: [Bug 2798543]: Corrected implementations and
	selection logic of the INST_EXPON instruction.

2009-06-01  Don Porter  <dgp@users.sourceforge.net>

	* tests/expr.test:      [Bug 2798543]: Added many tests demonstrating
	the broken cases.

009-05-30  Kevin B. Kenny  <kennykb@acm.org>

	* library/tzdata/Africa/Cairo:
	* library/tzdata/Asia/Amman: Olson's tzdata2009h.

2009-05-29  Andreas Kupries  <andreask@activestate.com>

	* library/platform/platform.tcl: Fixed handling of cpu ia64,
	* library/platform/pkgIndex.tcl: taking ia64_32 into account
	* unix/Makefile.in: now. Bumped version to 1.0.5. Updated the
	* win/Makefile.in: installation commands.

2009-05-26 Alexandre Ferrieux  <ferrieux@users.sourceforge.net>

	* doc/expr.n: Fixed documentation of the right-associativity of
	the ** operator. (spotted by kbk)

2009-05-14  Donal K. Fellows  <dkf@users.sf.net>

	* generic/tclOOInfo.c (InfoObjectNsCmd): Added introspection mechanism
	for finding out what an object's namespace is. Experience suggests
	that it is just too useful to be able to do without it.

2009-05-12  Donal K. Fellows  <dkf@users.sf.net>

	* doc/vwait.n: Added more words to make it clear just how bad it is to
	nest [vwait]s.

	* compat/mkstemp.c: Add more headers to make this file build on IRIX
	6.5. Thanks to Larry McVoy for this.

2009-05-08  Donal K. Fellows  <dkf@users.sf.net>

	* generic/tclOO.c (TclNRNewObjectInstance):  [Bug 2414858]: Add a
	* generic/tclBasic.c (TclPushTailcallPoint): marker to the stack of
	NRE callbacks at the right point so that tailcall works correctly in a
	constructor.

	* tests/exec.test (cat): [Bug 2788468]: Adjust the scripted version of
	cat so that it does not perform transformations on the data it is
	working with, making it more like the standard Unix 'cat' program.

2009-05-07  Miguel Sofer  <msofer@users.sf.net>

	* generic/tclObj.c (Tcl_GetCommandFromObj): [Bug 2785893]: Ensure that
	a command in a deleted namespace can't be found through a cached name.

	* generic/tclBasic.c:    Let coroutines start with a much smaller
	* generic/tclCompile.h:  stack: 200 words (previously was 2000, the
	* generic/tclExecute.c:  same as interps).

2009-05-07  Donal K. Fellows  <dkf@users.sf.net>

	* tests/env.test (printenvScript, env-4.3, env-4.5): [Bug 1513659]:
	* tests/exec.test (exec-2.6): These tests had subtle dependencies on
	being on platforms that were either ISO 8859-1 or UTF-8. Stabilized
	the results by forcing the encoding.

2009-05-06  Don Porter  <dgp@users.sourceforge.net>

	* generic/tclCmdMZ.c:	[Bug 2582327]: Improve overflow error message
	from [string repeat].

	* tests/interp.test: interp-20.50 test for Bug 2486550.

2009-05-04  Donal K. Fellows  <dkf@users.sf.net>

	* generic/tclOO.c (InitFoundation, AllocObject, AllocClass):
	* generic/tclOODefineCmds.c (InitDefineContext): Make sure that when
	support namespaces are deleted, nothing bad can subsequently happen.
	Issue spotted by Don Porter.

2009-05-03  Donal K. Fellows  <dkf@users.sf.net>

	* doc/Tcl.n: [Bug 2538432]: Clarified exact treatment of ${arr(idx)}
	form of variable substitution. This is not a change of behavior, just
	an improved description of the current situation.

2009-04-30  Miguel Sofer  <msofer@users.sf.net>

	* generic/tclBasic.c (TclObjInvoke): [Bug 2486550]: Make sure that a
	null objProc is not used, use Tcl_NRCallObjProc instead.

2009-05-01  Jan Nijtmans  <nijtmans@users.sf.net>

	* win/configure.in   Fix 64-bit detection for zlib on Win64
	* win/configure      (regenerated)

2009-04-28  Jeff Hobbs  <jeffh@ActiveState.com>

	* unix/tcl.m4, unix/configure (SC_CONFIG_CFLAGS): harden the check to
	add _r to CC on AIX with threads.

2009-04-27  Donal K. Fellows  <dkf@users.sf.net>

	* doc/concat.n (EXAMPLES): [Bug 2780680]: Rewrote so that the spacing
	of result messages is correct. (The exact way they were wrong was
	different when rendered through groff or as HTML, but it was still
	wrong both ways.)

2009-04-27  Jan Nijtmans  <nijtmans@users.sf.net>

	* generic/tclIndexObj.c:  Reset internal INTERP_ALTERNATE_WRONG_ARGS
	* generic/tclIOCmd.c:     flag inside the Tcl_WrongNumArgs function,
	                          so the caller no longer has to do the reset.

2009-04-24  Stuart Cassoff  <stwo@users.sf.net>

	* unix/Makefile.in: [Patch 2769530]: Don't chmod/exec installManPage.

2009-04-19  Pat Thoyts  <patthoyts@users.sourceforge.net>

	* library/http/http.tcl: [Bug 2715421]: Removed spurious newline added
	* tests/http11.test:     after POST and added tests to detect excess
	* tests/httpd11.tcl:     bytes being POSTed.
	* library/http/pkgIndex.tcl:
	* makefiles:             package version now 2.8.1

2009-04-15  Donal K. Fellows  <dkf@users.sf.net>

	* doc/chan.n, doc/close.n: Tidy up documentation of TIP #332.

2009-04-14  Kevin B. Kenny  <kennykb@acm.org>

	* library/tzdata/Asia/Karachi: Updated rules for Pakistan Summer
				       Time (Olson's tzdata2009f)

2009-04-11  Donal K. Fellows  <dkf@users.sf.net>

	* generic/tclOOMethod.c (InvokeForwardMethod): Clarify the resolution
	behaviour of the name of the command that is forwarded to: it's now
	resolved using the object's namespace as context, which is much more
	useful than the previous (somewhat random) behaviour of using the
	caller's current namespace.

2009-04-10  Pat Thoyts  <patthoyts@users.sourceforge.net>

	* library/http/http.tcl:     Improved HTTP/1.1 support and added
	* library/http/pkgIndex.tcl: specific HTTP/1.1 testing to ensure
	* tests/http11.test:         we handle chunked+gzip for the various
	* tests/httpd11.test:        modes (normal, -channel and -handler)
	* makefiles:                 package version set to 2.8.0

2009-04-10  Daniel Steffen  <das@users.sourceforge.net>

	* unix/tclUnixChan.c:		TclUnixWaitForFile(): use FD_* macros
	* macosx/tclMacOSXNotify.c:	to manipulate select masks (Cassoff).
					[Bug 1960647]

	* unix/tclLoadDyld.c:		use RTLD_GLOBAL instead of RTLD_LOCAL.
					[Bug 1961211]

	* macosx/tclMacOSXNotify.c:	revise CoreFoundation notifier to allow
					embedding into applications that
					already have a CFRunLoop running and
					want to run the tcl event loop via
					Tcl_ServiceModeHook(TCL_SERVICE_ALL).

	* macosx/tclMacOSXNotify.c:	add CFRunLoop based Tcl_Sleep() and
	* unix/tclUnixChan.c:		TclUnixWaitForFile() implementations
	* unix/tclUnixEvent.c:		and disable select() based ones in
					CoreFoundation builds.

	* unix/tclUnixNotify.c:		simplify, sync with tclMacOSXNotify.c.

	* generic/tclInt.decls: 	add TclMacOSXNotifierAddRunLoopMode()
	* generic/tclIntPlatDecls.h:	internal API, regen.
	* generic/tclStubInit.c:

	* unix/configure.in (Darwin):	use Darwin SUSv3 extensions if
					available; remove /Network locations
					from default tcl package search path
					(NFS mounted locations and thus slow).
	* unix/configure:		autoconf-2.59
	* unix/tclConfig.h.in:		autoheader-2.59

	* macosx/tclMacOSXBundle.c:	on Mac OS X 10.4 and later, replace
					deprecated NSModule API by dlfcn API.

2009-04-10  Donal K. Fellows  <dkf@users.sf.net>

	* doc/StringObj.3: [Bug 2089279]: Corrected example so that it works
	on 64-bit machines as well.

2009-04-10  Pat Thoyts  <patthoyts@users.sourceforge.net>

	* tests/http.test: [Bug 26245326]: Added specific check for problem
	* tests/httpd: (return incomplete HTTP response header).

2009-04-08  Kevin B. Kenny  <kennykb@acm.org>

	* tools/tclZIC.tcl: Always emit files with Unix line termination.
	* library/tzdata: Olson's tzdata2009e

2009-04-09  Don Porter  <dgp@users.sourceforge.net>

	* library/http/http.tcl:	[Bug 26245326]: Handle incomplete
	lines in the "connecting" state. Thanks to Sergei Golovan.

2009-04-08  Andreas Kupries  <andreask@activestate.com>

	* library/platform/platform.tcl: Extended the darwin sections to add
	* library/platform/pkgIndex.tcl: a kernel version number to the
	* unix/Makefile.in: identifier for anything from Leopard (10.5) on up.
	* win/Makefile.in: Extended patterns for same. Extended cpu
	* doc/platform.n: recognition for 64bit Tcl running on a 32bit kernel
	on a 64bit processor (By Daniel Steffen). Bumped version to 1.0.4.
	Updated Makefiles.

2009-04-08  Don Porter  <dgp@users.sourceforge.net>

	* library/tcltest/tcltest.tcl:  [Bug 2570363]: Converted [eval]s (some
	* library/tcltest/pkgIndex.tcl: unsafe!) to {*} in tcltest package.
	* unix/Makefile.in:     => tcltest 2.3.1
	* win/Makefile.in:

2009-04-07  Don Porter  <dgp@users.sourceforge.net>

	* generic/tclStringObj.c:	Correction so that value of
	TCL_GROWTH_MIN_ALLOC is everywhere expressed in bytes as comment
	claims.

2009-04-04  Donal K. Fellows  <dkf@users.sf.net>

	* doc/vwait.n: [Bug 1910136]: Extend description and examples to make
	it clearer just how this command interprets variable names.

2009-03-30  Don Porter  <dgp@users.sourceforge.net>

	* doc/Alloc.3: [Bug 2556263]:	Size argument is "unsigned int".

2009-03-27  Don Porter  <dgp@users.sourceforge.net>

	* generic/tclPathObj.c (TclPathPart): [Bug 2710920]: TclPathPart()
	* tests/fileName.test:	was computing the wrong results for both [file
	dirname] and [file tail] on "path" arguments with the PATHFLAGS != 0
	intrep and with an empty string for the "joined-on" part.

2009-03-25  Jan Nijtmans  <nijtmans@users.sf.net>

	* doc/tclsh.1:		 Bring doc and tools in line with
	* tools/installData.tcl: http://wiki.tcl.tk/812
	* tools/str2c
	* tools/tcltk-man2html.tcl

2009-03-25  Donal K. Fellows  <dkf@users.sf.net>

	* doc/coroutine.n: [Bug 2152285]: Added basic documentation for the
	coroutine and yield commands.

2009-03-24  Donal K. Fellows  <dkf@users.sf.net>

	* generic/tclOOBasic.c (TclOOSelfObjCmd): [Bug 2704302]: Make 'self
	class' better defined in the context of objects that change class.

	* generic/tclVar.c (Tcl_UpvarObjCmd): [Bug 2673163] (ferrieux)
	* generic/tclProc.c (TclObjGetFrame): Make the upvar command more able
	to handle its officially documented syntax.

2009-03-22  Miguel Sofer  <msofer@users.sf.net>

	* generic/tclBasic.c: [Bug 2502037]: NR-enable the handling of unknown
	commands.

2009-03-21  Miguel Sofer  <msofer@users.sf.net>

	* generic/tclBasic.c:   Fixed "leaks" in aliases, imports and
	* generic/tclInt.h:     ensembles. Only remaining known leak is in
	* generic/tclInterp.c:  ensemble unknown dispatch (as it not
	* generic/tclNamesp.c:  NR-enabled)
	* tests/tailcall.test:

	* tclInt.h: comments

	* tests/tailcall.test: Added tests to show that [tailcall] does not
	currently always execute in constant space: interp-alias, ns-imports
	and ensembles "leak" as of this commit.

	* tests/nre.test: [foreach] has been NR-enabled for a while, the test
	was marked 'knownBug': unmark it.

	* generic/tclBasic.c:   Fix for (among others) [Bug 2699087]
	* generic/tclCmdAH.c:   Tailcalls now perform properly even from
	* generic/tclExecute.c: within [eval]ed scripts.
	* generic/tclInt.h:     More tests missing, as well as proper
	exploration and testing of the interaction with "redirectors" like
	interp-alias (suspect that it does not happen in constant space)
	and pure-eval commands.

	* generic/tclExecute.c: Proper fix for [Bug 2415422]. Reenabled
	* tests/nre.test:       the failing assertion that was disabled on
	2008-12-18: the assertion is correct, the fault was in the
	management of expansions.

	* generic/tclExecute.c:  Fix both test and code for tailcall
	* tests/tailcall.test:   from within a compiled [eval] body.

	* tests/tailcall.test: Slightly improved tests

2009-03-20  Don Porter  <dgp@users.sourceforge.net>

	* tests/stringObj.test:         [Bug 2597185]: Test stringObj-6.9
	checks that Tcl_AppendStringsToObj() no longer crashes when operating
	on a pure unicode value.

	* generic/tclExecute.c (INST_CONCAT1):  [Bug 2669109]: Panic when
	appends overflow the max length of a Tcl value.

2009-03-19  Miguel Sofer  <msofer@users.sf.net>

	* generic/tcl.h:
	* generic/tclInt.h:
	* generic/tclBasic.c:
	* generic/tclExecute.c:
	* generic/tclNamesp.c (Tcl_PopCallFrame): Rewritten tailcall
	implementation, ::unsupported::atProcExit is (temporarily?) gone. The
	new approach is much simpler, and also closer to being correct. This
	commit fixes [Bug 2649975] and [Bug 2695587].

	* tests/coroutine.test:    Moved the tests to their own files,
	* tests/tailcall.test:     removed the unsupported.test. Added
	* tests/unsupported.test:  tests for the fixed bugs.

2009-03-19  Donal K. Fellows  <dkf@users.sf.net>

	* doc/tailcall.n: Added documentation for tailcall command.

2009-03-18  Don Porter  <dgp@users.sourceforge.net>

	* win/tclWinFile.c (TclpObjNormalizePath):	[Bug 2688184]:
	Corrected Tcl_Obj leak. Thanks to Joe Mistachkin for detection and
	patch.

	* generic/tclVar.c (TclLookupSimpleVar):	[Bug 2689307]: Shift
	all calls to Tcl_SetErrorCode() out of TclLookupSimpleVar and onto its
	callers, where control with TCL_LEAVE_ERR_MSG flag is more easily
	handled.

2009-03-16  Donal K. Fellows  <dkf@users.sf.net>

	* generic/tclCmdMZ.c (TryPostBody): [Bug 2688063]: Extract information
	from list before getting rid of last reference to it.

2009-03-15  Joe Mistachkin  <joe@mistachkin.com>

	* generic/tclThread.c: Modify fix for TSD leak to match Tcl 8.5
	* generic/tclThreadStorage.c: (and prior) allocation semantics. [Bug
	2687952]

2009-03-15  Donal K. Fellows  <dkf@users.sf.net>

	* generic/tclThreadStorage.c (TSDTableDelete):	[Bug 2687952]: Ensure
	* generic/tclThread.c (Tcl_GetThreadData):	that structures in
	Tcl's TSD system are all freed. Use the correct matching allocator.

	* generic/tclPosixStr.c (Tcl_SignalId,Tcl_SignalMsg): [Patch 1513655]:
	Added support for SIGINFO, which is present on BSD platforms.

2009-03-14  Donal K. Fellows  <dkf@users.sf.net>

	* unix/tcl.pc.in (new file):		[Patch 2243948] (hat0)
	* unix/configure.in, unix/Makefile.in: Added support for reporting
	Tcl's public build configuration via the pkg-config system. TEA is
	still the official mechanism though, in part because pkg-config is not
	universally supported across all Tcl's supported platforms.

2009-03-11  Miguel Sofer  <msofer@users.sf.net>

	* generic/tclBasic.c (TclNRCoroutineObjCmd): fix Tcl_Obj leak.
	Diagnosis and fix thanks to GPS.

2009-03-09  Donal K. Fellows  <dkf@users.sf.net>

	* generic/tclCmdMZ.c (Tcl_TryObjCmd, TclNRTryObjCmd): Moved the
	implementation of [try] from Tcl code into C. Still lacks a bytecode
	version, but should be better than what was before.

2009-03-04  Donal K. Fellows  <dkf@users.sf.net>

	* generic/tclZlib.c (TclZlibCmd): Checksums are defined to be unsigned
	32-bit integers, use Tcl_WideInt to pass to scripts. [Bug 2662434]
	(ZlibStreamCmd, ChanGetOption): A few other related corrections.

2009-02-27  Jan Nijtmans  <nijtmans@users.sf.net>

	* generic/tcl.decls:    [Bug 218977]: Tcl_DbCkfree needs return value
	* generic/tclCkalloc.c
	* generic/tclDecls.h:   (regenerated)
	* generic/tclInt.decls: don't use CONST84/CONST86 here
	* generic/tclCompile.h: don't use CONST86 here, comment fixing.
	* generic/tclIO.h:      don't use CONST86 here, comment fixing.
	* generic/tclIntDecls.h (regenerated)

2009-02-25  Don Porter  <dgp@users.sourceforge.net>

	* generic/tclUtil.c (TclStringMatchObj):	[Bug 2637173]: Revised
	the branching on the strObj->typePtr so that untyped values get
	converted to the "string" type and pass through the Unicode matcher.
	[Bug 2613766]: Also added checks to only perform "bytearray"
	optimization on pure bytearray values.

	* generic/tclCmdMZ.c:	Since Tcl_GetCharLength() has its own
	* generic/tclExecute.c:	optimizations for the tclByteArrayType, stop
	having the callers do them.

2009-02-24  Donal K. Fellows  <dkf@users.sf.net>

	* doc/clock.n, doc/fblocked.n, doc/format.n, doc/lsort.n,
	* doc/pkgMkIndex.n, doc/regsub.n, doc/scan.n, doc/tclvars.n:
	General minor documentation improvements.

	* library/http/http.tcl (geturl, Eof): Added support for 8.6's built
	in zlib routines.

2009-02-22  Alexandre Ferrieux  <ferrieux@users.sourceforge.net>

	* tests/lrange.test:	Revert commits of 2008-07-23. Those were speed
	* tests/binary.test:	tests, that are inherently brittle.

2009-02-21  Don Porter  <dgp@users.sourceforge.net>

	* generic/tclStringObj.c:	Several revisions to the shimmering
	patterns between Unicode and UTF string reps.  Most notably the
	call: objPtr = Tcl_NewUnicodeObj(...,0); followed by a loop of calls:
	Tcl_AppendUnicodeToObj(objPtr, u, n); will now grow and append to
	the Unicode representation.  Before this commit, the sequence would
	convert each append to UTF and perform the append to the UTF rep.
	This is puzzling and likely a bug.  The performance of [string map]
	is significantly improved by this change (according to the MAP
	collection of benchmarks in tclbench).  Just in case there was some
	wisdom in the old ways that I missed, I left in the ability to restore
	the old patterns with a #define COMPAT 1 at the top of the file.

2009-02-20  Don Porter  <dgp@users.sourceforge.net>

	* generic/tclPathObj.c:	Fixed mistaken logic in TclFSGetPathType()
	* tests/fileName.test:	that assumed (not "absolute" => "relative").
	This is a false assumption on Windows, where "volumerelative" is
	another possibility.  [Bug 2571597]

2009-02-18  Don Porter  <dgp@users.sourceforge.net>

	* generic/tclStringObj.c:	Simplify the logic of the
	Tcl_*SetObjLength() routines.

	* generic/tclStringObj.c:	Rewrite GrowStringBuffer() so that it
	has parallel structure with GrowUnicodeBuffer().  The revision permits
	allocation attempts to continue all the way up to failure, with no
	gap. It also directly manipulates the String and Tcl_Obj internals
	instead of inefficiently operating via Tcl_*SetObjLength() with all of
	its extra protections and underdocumented special cases.

	* generic/tclStringObj.c:	Another round of simplification on
	the allocation macros.

2009-02-17  Jeff Hobbs  <jeffh@ActiveState.com>

	* win/tcl.m4, win/configure: Check if cl groks _WIN64 already to
	avoid CC manipulation that can screw up later configure checks.
	Use 'd'ebug runtime in 64-bit builds.

2009-02-17  Don Porter  <dgp@users.sourceforge.net>

	* generic/tclStringObj.c:	Pare back the length of the unicode
	array in a non-extended String struct to one Tcl_UniChar, meant to
	hold the terminating NUL character.  Non-empty unicode strings are
	then stored by extending the String struct by stringPtr->maxChars
	additional slots in that array with sizeof(Tcl_UniChar) bytes per
	slot. This revision makes the allocation macros much simpler.

	* generic/tclStringObj.c:	Factor out common GrowUnicodeBuffer()
	and solve overflow and growth algorithm fallbacks in it.

	* generic/tclStringObj.c:	Factor out common GrowStringBuffer().

	* generic/tclStringObj.c:	Convert Tcl_AppendStringsToObj into
	* tests/stringObj.test:		a radically simpler implementation
	where we just loop over calls to Tcl_AppendToObj.  This fixes [Bug
	2597185].  It also creates a *** POTENTIAL INCOMPATIBILITY *** in
	that T_ASTO can now allocate more space than is strictly required,
	like all the other Tcl_Append* routines.  The incompatibility was
	detected by test stringObj-6.5, which I've updated to reflect the
	new behavior.

	* generic/tclStringObj.c:	Revise buffer growth implementation
	in ExtendStringRepWithUnicode.  Use cheap checks to determine that
	no reallocation is necessary without cost of computing the precise
	number of bytes needed.  Also make use of the string growth algortihm
	in the case of repeated appends.

2009-02-16  Jan Nijtmans  <nijtmans@users.sf.net>

	* generic/tclZlib.c:	hack needed for official zlib1.dll build.
	* win/configure.in:	fix [Feature Request 2605263] use official
	* win/Makefile.in:	zlib build.
	* win/configure:	(regenerated)
	* compat/zlib/zdll.lib:	new files
	* compat/zlib/zlib1.dll:

	* win/Makefile.in:  fix [Bug 2605232] tdbc doesn't build when
	Tcl is compiled with --disable-shared.

2009-02-15  Don Porter  <dgp@users.sourceforge.net>

	* generic/tclStringObj.c:	Added protections from invalid memory
	* generic/tclTestObj.c:		accesses when we append (some part of)
	* tests/stringObj.test:		a Tcl_Obj to itself.  Added the
	appendself and appendself2 subcommands to the [teststringobj] testing
	command and added tests to the test suite.  [Bug 2603158]

	* generic/tclStringObj.c:	Factor out duplicate code from
	Tcl_AppendObjToObj.

	* generic/tclStringObj.c:	Replace the 'size_t uallocated' field
	of the String struct, storing the number of bytes allocated to store
	the Tcl_UniChar array, with an 'int maxChars' field, storing the
	number of Tcl_UniChars that may be stored in the allocated space.
	This reduces memory requirement a small bit, and makes some range
	checks simpler to code.
	* generic/tclTestObj.c:	Replace the [teststringobj ualloc] testing
	* tests/stringObj.test:	command with [teststringobj maxchars] and
	update the tests.

	* generic/tclStringObj.c:	Removed limitation in
	Tcl_AppendObjToObj where the char length of the result was only
	computed if the appended string was all single byte characters.
	This limitation was in place to dodge a bug in Tcl_GetUniChar.
	With that bug gone, we can take advantage of always recording the
	length of append results when we know it.

2009-02-14  Don Porter  <dgp@users.sourceforge.net>

	* generic/tclStringObj.c:	Revisions so that we avoid creating
	the strange representation of an empty string with
	objPtr->bytes == NULL and stringPtr->hasUnicode == 0.  Instead in
	the situations where that was being created, create a traditional
	two-legged stork representation (objPtr->bytes = tclEmptyStringRep
	and stringPtr->hasUnicode = 1).  In the situations where the strange
	rep was treated differently, continue to do so by testing
	stringPtr->numChars == 0 to detect it.  These changes make the code
	more conventional so easier for new maintainers to pick up.  Also
	sets up further simplifications.

	* generic/tclTestObj.c:	Revise updates to [teststringobj] so we don't
	get blocked by MODULE_SCOPE limits.

2009-02-12  Don Porter  <dgp@users.sourceforge.net>

	* generic/tclStringObj.c:	Rewrites of the routines
	Tcl_GetCharLength, Tcl_GetUniChar, Tcl_GetUnicodeFromObj,
	Tcl_GetRange, and TclStringObjReverse to use the new macro, and
	to more simply and clearly split the cases depending on whether
	a valid unicode rep is present or needs to be created.
	New utility routine UnicodeLength(), to compute the length of unicode
	buffer arguments when no length is passed in, with built-in
	overflow protection included.  Update three callers to use it.

	* generic/tclInt.h:	New macro TclNumUtfChars meant to be a faster
	replacement for a full Tcl_NumUtfChars() call when the string has all
	single-byte characters.

	* generic/tclStringObj.c:	Simplified Tcl_GetCharLength by
	* generic/tclTestObj.c:		removing code that did nothing.
	Added early returns from Tcl_*SetObjLength when the desired length
	is already present; adapted test command to the change.

	* generic/tclStringObj.c:	Re-implemented AppendUtfToUnicodeRep
	so that we no longer pass through Tcl_DStrings which have their own
	sets of problems when lengths overflow the int range.  Now AUTUR and
	FillUnicodeRep share a common core routine.

2009-02-12  Donal K. Fellows  <dkf@users.sf.net>

	* generic/tclOODefineCmds.c (TclOOGetDefineCmdContext): Use the
	correct field in the Interp structure for retrieving the frame to get
	the context object so that people can extend [oo::define] without deep
	shenanigans. Bug found by Federico Ferri.

2009-02-11  Don Porter  <dgp@users.sourceforge.net>

	* generic/tclStringObj.c:	Re-implemented AppendUnicodeToUtfRep
	so that we no longer pass through Tcl_DStrings which have their own
	sets of problems when lengths overflow the int range.  Now AUTUR and
	UpdateStringOfString share a common core routine.

	* generic/tclStringObj.c:	Changed type of the 'allocated' field
	* generic/tclTestObj.c:		of the String struct (and the
	TestString counterpart) from size_t to int since only int values are
	ever stored in it.

2009-02-10  Jan Nijtmans  <nijtmans@users.sf.net>

	* generic/tclEncoding.c: Eliminate some unnessary type casts
	* generic/tclEvent.c:    some internal const decorations
	* generic/tclExecute.c:  spacing
	* generic/tclIndexObj.c:
	* generic/tclInterp.c:
	* generic/tclIO.c:
	* generic/tclIOCmd.c:
	* generic/tclIORChan.c:
	* generic/tclIOUtil.c:
	* generic/tclListObj.c:
	* generic/tclLiteral.c:
	* generic/tclNamesp.c:
	* generic/tclObj.c:
	* generic/tclOOBasic.c:
	* generic/tclPathObj.c:
	* generic/tclPkg.c:
	* generic/tclProc.c:
	* generic/tclRegexp.c:
	* generic/tclScan.c:
	* generic/tclStringObj.c:
	* generic/tclTest.c:
	* generic/tclTestProcBodyObj.c:
	* generic/tclThread.c:
	* generic/tclThreadTest.c:
	* generic/tclTimer.c:
	* generic/tclTrace.c:
	* generic/tclUtil.c:
	* generic/tclVar.c:
	* generic/tclStubInit.c: (regenerated)

2009-02-10  Jan Nijtmans  <nijtmans@users.sf.net>

	* unix/tcl.m4: [Bug 2502365]: Building of head on HPUX is broken when
	using the native CC.
	* unix/configure: (autoconf-2.59)

2009-02-10  Don Porter  <dgp@users.sourceforge.net>

	* generic/tclObj.c (Tcl_GetString):	Added comments and validity
	checks following the call to an UpdateStringProc.

	* generic/tclStringObj.c: Reduce code duplication in Tcl_GetUnicode*.
	Restrict AppendUtfToUtfRep to non-negative length appends.
	Convert all Tcl_InvalidateStringRep() calls into macros.
	Simplify Tcl_AttemptSetObjLength by removing unreachable code.
	Simplify SetStringFromAny() by removing unreachable and duplicate code.
	Simplify Tcl_SetObjLength by removing unreachable code.
	Removed handling of (objPtr->bytes != NULL) from UpdateStringOfString,
	which is only called when objPtr->bytes is NULL.

2009-02-09  Jan Nijtmans  <nijtmans@users.sf.net>

	* generic/tclCompile.c: fix [Bug 2555129] const compiler warning (as
	error) in tclCompile.c

2009-02-07  Donal K. Fellows  <dkf@users.sf.net>

	* generic/tclZlib.c (TclZlibCmd): [Bug 2573172]: Ensure that when
	invalid subcommand name is given, the list of valid subcommands is
	produced. This gives a better experience when using the command
	interactively.

2009-02-05  Joe Mistachkin  <joe@mistachkin.com>

	* generic/tclInterp.c: Fix argument checking for [interp cancel]. [Bug
	2544618]
	* unix/Makefile.in: Fix build issue with zlib on FreeBSD (and possibly
	other platforms).

2009-02-05  Donal K. Fellows  <dkf@users.sf.net>

	* generic/tclCmdMZ.c (StringIndexCmd, StringRangeCmd, StringLenCmd):
	Simplify the implementation of some commands now that the underlying
	string API knows more about bytearrays.

	* generic/tclExecute.c (TclExecuteByteCode): [Bug 2568434]: Make sure
	that INST_CONCAT1 will not lose string reps wrongly.

	* generic/tclStringObj.c (Tcl_AppendObjToObj): Special-case the
	appending of one bytearray to another, which can be extremely rapid.
	Part of scheme to address [Bug 1665628] by making the basic string
	operations more efficient on byte arrays.
	(Tcl_GetCharLength, Tcl_GetUniChar, Tcl_GetRange): More special casing
	work for bytearrays.

2009-02-04  Don Porter  <dgp@users.sourceforge.net>

	* generic/tclStringObj.c: Added overflow protections to the
	AppendUtfToUtfRep routine to either avoid invalid arguments and
	crashes, or to replace them with controlled panics.  [Bug 2561794]

	* generic/tclCmdMZ.c:	Prevent crashes due to int overflow of the
	length of the result of [string repeat].  [Bug 2561746]

2009-02-03  Jan Nijtmans  <nijtmans@users.sf.net>

	* macosx/tclMacOSXFCmd.c: Eliminate some unnessary type casts
	* unix/tclLoadDyld.c:	  some internal const decorations
	* unix/tclUnixCompat.c:	  spacing
	* unix/tclUnixFCmd.c
	* unix/tclUnixFile.c
	* win/tclWinDde.c
	* win/tclWinFCmd.c
	* win/tclWinInit.c
	* win/tclWinLoad.c
	* win/tclWinPipe.c
	* win/tclWinReg.c
	* win/tclWinTest.c
	* generic/tclBasic.c
	* generic/tclBinary.c
	* generic/tclCmdAH.c
	* generic/tclCmdIL.c
	* generic/tclCmdMZ.c
	* generic/tclCompCmds.c
	* generic/tclDictObj.c

2009-02-03  Donal K. Fellows  <dkf@users.sf.net>

	* generic/tclObj.c (tclCmdNameType): [Bug 2558422]: Corrected the type
	of this structure so that extensions that write it (yuk!) will still
	be able to function correctly.

2009-02-03  Don Porter  <dgp@users.sourceforge.net>

	* generic/tclStringObj.c (SetUnicodeObj):	Corrected failure of
	Tcl_SetUnicodeObj() to panic on a shared object.  [Bug 2561488].  Also
	factored out common code to reduce duplication.

	* generic/tclObj.c (Tcl_GetStringFromObj): Reduce code duplication.

2009-02-02  Don Porter  <dgp@users.sourceforge.net>

	* generic/tclInterp.c:	Reverted the conversion of [interp] into an
	* tests/interp.test:	ensemble.  Such conversion is not necessary
	* tests/nre.test:	(or even all that helpful) in the NRE-enabling
	of [interp invokehidden], and it has other implications -- including
	significant forkage of the 8.5 and 8.6 implementations -- that are
	better off avoided if there's no gain.

	* generic/tclStringObj.c (STRING_NOMEM):  [Bug 2494093]: Add missing
	cast of NULL to (char *) that upsets some compilers.

	* generic/tclStringObj.c (Tcl_(Attempt)SetObjLength):	[Bug 2553906]:
	Added protections against callers asking for negative lengths.  It is
	likely when this happens that an integer overflow is to blame.

2009-02-01  David Gravereaux  <davygrvy@pobox.com>

	* win/makefile.vc: Allow nmake flags such as -a (rebuild all) to pass
	down to the pkgs targets, too.

2009-01-30  Donal K. Fellows  <dkf@users.sf.net>

	* doc/chan.n: [Bug 1216074]: Added another extended example.

	* doc/refchan.n: Added an example of how to build a scripted channel.

2009-01-29  Donal K. Fellows  <dkf@users.sf.net>

	* tests/stringObj.test: [Bug 2006888]: Remove non-ASCII chars from
	non-comment locations in the file, making it work more reliably in
	locales with a non-Latin-1 default encoding.

	* generic/tclNamesp.c (Tcl_FindCommand): [Bug 2519474]: Ensure that
	the path is not searched when the TCL_NAMESPACE_ONLY flag is given.

	* generic/tclOODecls.h (Tcl_OOInitStubs): [Bug 2537839]: Make the
	declaration of this macro work correctly in the non-stub case.

2009-01-29  Don Porter  <dgp@users.sourceforge.net>

	* generic/tclInterp.c:	Convert the [interp] command into a
	* tests/interp.test:	[namespace ensemble].  Work in progress
	* tests/nre.test:	to NRE-enable the [interp invokehidden]
	subcommand.

2009-01-29  Donal K. Fellows  <dkf@users.sf.net>

	* generic/tclNamesp.c (TclMakeEnsemble): [Bug 2529117]: Make this
	function behave more sensibly when presented with a fully-qualified
	name, rather than doing strange stuff.

2009-01-28  Donal K. Fellows  <dkf@users.sf.net>

	* generic/tclBasic.c (TclInvokeObjectCommand): Made this understand
	what to do if it ends up being used on a command with no objProc; that
	shouldn't happen, but...

	* generic/tclNamesp.c (TclMakeEnsemble): [Bug 2529157]: Made this
	understand NRE command implementations better.
	* generic/tclDictObj.c (DictForCmd): Eliminate unnecessary command
	implementation.

2009-01-27  Donal K. Fellows  <dkf@users.sf.net>

	* generic/tclOODefineCmds.c (Tcl_ClassSetConstructor):
	[Bug 2531577]: Ensure that caches of constructor chains are cleared
	when the constructor is changed.

2009-01-26  Alexandre Ferrieux  <ferrieux@users.sourceforge.net>

	* generic/tclInt.h:   Fix [Bug 1028264]: WSACleanup() too early.
	* generic/tclEvent.c: The fix introduces "late exit handlers"
	* win/tclWinSock.c:   for similar late process-wide cleanups.

2009-01-26  Alexandre Ferrieux  <ferrieux@users.sourceforge.net>

	* win/tclWinSock.c: Fix [Bug 2446662]: resync Win behavior on RST
	with that of unix (EOF).

2009-01-26  Donal K. Fellows  <dkf@users.sf.net>

	* generic/tclZlib.c (ChanClose): Only generate error messages in the
	interpreter when the thread is not being closed down. [Bug 2536400]

2009-01-23  Donal K. Fellows  <dkf@users.sf.net>

	* doc/zlib.n: Added a note that 'zlib push' is reversed by 'chan pop'.

2009-01-22  Jan Nijtmans  <nijtmans@users.sf.net>

	* generic/tclCompile.h:	CONSTify TclPrintInstruction (TIP #27)
	* generic/tclCompile.c
	* generic/tclInt.h:	CONSTify TclpNativeJoinPath (TIP #27)
	* generic/tclFileName.c
	* generic/tcl.decls:	{unix win} is equivalent to {generic}
	* generic/tclInt.decls
	* generic/tclDecls.h:	(regenerated)
	* generic/tclIntDecls.h
	* generic/tclGetDate.y:	Single internal const decoration.
	* generic/tclDate.c:

2009-01-22  Kevin B. Kenny  <kennykb@acm.org>

	* unix/tcl.m4: Corrected a typo ($(SHLIB_VERSION) should be
	${SHLIB_VERSION}).
	* unix/configure: Autoconf 2.59

2009-01-21  Andreas Kupries  <andreask@activestate.com>

	* generic/tclIORChan.c (ReflectClose): Fix for [Bug 2458202].
	* generic/tclIORTrans.c (ReflectClose): Closing a channel may supply
	NULL for the 'interp'. Test for finalization needs to be different,
	and one place has to pull the interp out of the channel instead.

2009-01-21  Don Porter  <dgp@users.sourceforge.net>

	* generic/tclStringObj.c: New fix for [Bug 2494093] replaces the
	flawed attempt committed 2009-01-09.

2009-01-19  Kevin B. Kenny  <kennykb@acm.org>

	* unix/Makefile.in: Added a CONFIG_INSTALL_DIR parameter so that
	* unix/tcl.m4:      distributors can control where tclConfig.sh goes.
	Made the installation of 'ldAix' conditional upon actually being on an
	AIX system. Allowed for downstream packagers to customize
	SHLIB_VERSION on BSD-derived systems. Thanks to Stuart Cassoff for
	[Patch 907924].
	* unix/configure: Autoconf 2.59

2009-01-19  David Gravereaux  <davygrvy@pobox.com>

	* win/build.vc.bat: Improved tools detection and error message
	* win/makefile.vc: Reorganized the $(TCLOBJ) file list into seperate
	parts for easier maintenance. Matched all sources built using -GL to
	both $(lib) and $(link) to use -LTCG and avoid a warning message.
	Addressed the over-building nature of the htmlhelp target by moving
	from a pseudo target to a real target dependent on the entire docs/
	directory contents.
	* win/nmakehlp.c: Removed -g option and GrepForDefine() func as it
	isn't being used anymore. The -V option method is much better.

2009-01-16  Don Porter  <dgp@users.sourceforge.net>

	* generic/tcl.h:	Bump patchlevel to 8.6b1.1 to distinguish
	* library/init.tcl:	CVS snapshots from the 8.6b1 and 8.6b2 releases
	* unix/configure.in:	and to deal with the fact that the 8.6b1
	* win/configure.in:	version of init.tcl will not [source] in the
	HEAD version of Tcl.

	* unix/configure:	autoconf-2.59
	* win/configure:

2009-01-14  Don Porter  <dgp@users.sourceforge.net>

	* generic/tclBasic.c (Tcl_DeleteCommandFromToken):	Reverted most
	of the substance of my 2009-01-12 commit. NULLing the objProc field of
	a Command when deleting it is important so that tests for certain
	classes of commands don't return false positives when applied to
	deleted command tokens. Overall change is now just replacement of a
	false comment with a true one.

2009-01-13  Jan Nijtmans  <nijtmans@users.sf.net>

	* unix/tcl.m4: fix [tcl-Bug 2502365] Building of head on HPUX is
	broken when using the native CC.
	* unix/configure (autoconf-2.59)

2009-01-13  Donal K. Fellows  <dkf@users.sf.net>

	* generic/tclCmdMZ.c (Tcl_ThrowObjCmd):	Move implementation of [throw]
	* library/init.tcl (throw):		to C from Tcl.

2009-01-12  Don Porter  <dgp@users.sourceforge.net>

	* generic/tclBasic.c (Tcl_DeleteCommandFromToken): One consequence of
	the NRE rewrite is that there are now situations where a NULL objProc
	field in a Command struct is perfectly normal. Removed an outdated
	comment in Tcl_DeleteCommandFromToken that claimed we use
	cmdPtr->objPtr==NULL as a test of command validity. In fact we use
	cmdPtr->flags&CMD_IS_DELETED to perform that test. Also removed the
	setting to NULL, since any extension following the advice of the old
	comment is going to be broken by NRE anyway, and needs to shift to
	flag-based testing (or stop intruding into such internal matters).
	Part of [Bug 2486550].

2009-01-09  Don Porter  <dgp@users.sourceforge.net>

	* generic/tclStringObj.c (STRING_SIZE): Corrected failure to limit
	memory allocation requests to the sizes that can be supported by Tcl's
	memory allocation routines. [Bug 2494093]

2009-01-09  Donal K. Fellows  <dkf@users.sf.net>

	* generic/tclNamesp.c (NamespaceEnsembleCmd): Error out when someone
	gives wrong # of args to [namespace ensemble create]. [Bug 1558654]

2009-01-08  Don Porter  <dgp@users.sourceforge.net>

	* generic/tclStringObj.c (STRING_UALLOC):  Added missing parens
	required to get correct results out of things like
	STRING_UALLOC(num + append). [Bug 2494093]

2009-01-08  Donal K. Fellows  <dkf@users.sf.net>

	* generic/tclDictObj.c, generic/tclIndexObj.c, generic/tclListObj.c,
	* generic/tclObj.c, generic/tclStrToD.c, generic/tclUtil.c,
	* generic/tclVar.c: Generate errorcodes for the error cases which
	approximate to "I can't interpret that string as one of those" and
	"You gave me the wrong number of arguments".

2009-01-07  Donal K. Fellows  <dkf@users.sf.net>

	* doc/dict.n: Added more examples. [Tk Bug 2491235]

	* tests/oo.test (oo-22.1): Adjusted test to be less dependent on the
	specifics of how [info frame] reports general frame information, and
	instead to focus on what methods add to it; that's really what the
	test is about anyway.

2009-01-06  Don Porter  <dgp@users.sourceforge.net>

	* tests/stringObj.test:	Revise tests that demand a NULL Tcl_ObjType
	in certain values to construct those values with [testdstring] so
	there's no lack of robustness depending on the shimmer history of
	shared literals.

2009-01-06  Donal K. Fellows  <dkf@users.sf.net>

	* generic/tclDictObj.c (DictIncrCmd): Corrected twiddling in internals
	of dictionaries so that literals can't get destroyed.

	* tests/expr.test: Eliminate non-ASCII char. [Bug 2006879]

	* generic/tclOOInfo.c (InfoObjectMethodsCmd,InfoClassMethodsCmd): Only
	delete pointers that were actually allocated! [Bug 2489836]

	* generic/tclOO.c (TclNRNewObjectInstance, Tcl_NewObjectInstance):
	Perform search for existing commands in right context. [Bug 2481109]

2009-01-05  Donal K. Fellows  <dkf@users.sf.net>

	* generic/tclCmdMZ.c (TclNRSourceObjCmd): Make implementation of the
	* generic/tclIOUtil.c (TclNREvalFile):    [source] command be NRE
	enabled so that [yield] inside a script sourced in a coroutine can
	work. [Bug 2412068]

2009-01-04  Donal K. Fellows  <dkf@users.sf.net>

	* generic/tclCmdAH.c: Tidy up spacing and code style.

2009-01-03  Kevin B. Kenny  <kennykb@acm.org>

	* library/clock.tcl (tcl::clock::add): Fixed error message formatting
	in the case where [clock add] is presented with a bad switch.
	* tests/clock.test (clock-65.1) Added a test case for the above
	problem [Bug 2481670].

2009-01-02  Donal K. Fellows  <dkf@users.sf.net>

	* unix/tcl.m4 (SC_CONFIG_CFLAGS): Force the use of the compatibility
	version of mkstemp() on IRIX. [Bug 878333]
	* unix/configure.in, unix/Makefile.in (mkstemp.o):
	* compat/mkstemp.c (new file): Added a compatibility implementation of
	the mkstemp() function, which is apparently needed on some platforms.
	[Bug 741967]

        ******************************************************************
        *** CHANGELOG ENTRIES FOR 2008 IN "ChangeLog.2008"             ***
        *** CHANGELOG ENTRIES FOR 2006-2007 IN "ChangeLog.2007"        ***
        *** CHANGELOG ENTRIES FOR 2005 IN "ChangeLog.2005"             ***
        *** CHANGELOG ENTRIES FOR 2004 IN "ChangeLog.2004"             ***
        *** CHANGELOG ENTRIES FOR 2003 IN "ChangeLog.2003"             ***
        *** CHANGELOG ENTRIES FOR 2002 IN "ChangeLog.2002"             ***
        *** CHANGELOG ENTRIES FOR 2001 IN "ChangeLog.2001"             ***
        *** CHANGELOG ENTRIES FOR 2000 IN "ChangeLog.2000"             ***
        *** CHANGELOG ENTRIES FOR 1999 AND EARLIER IN "ChangeLog.1999" ***
        ******************************************************************
<|MERGE_RESOLUTION|>--- conflicted
+++ resolved
@@ -1,4 +1,10 @@
-<<<<<<< HEAD
+2011-03-08  Jan Nijtmans  <nijtmans@users.sf.net>
+
+	* generic/tclBasic.c: Fix gcc warnings: variable set but not used
+	* generic/tclProc.c:
+	* generic/tclIORChan.c:
+	* generic/tclIORTrans.c:
+
 2011-03-08  Don Porter  <dgp@users.sourceforge.net>
 
 	* generic/tclInt.h:	Remove TclMarkList() routine, an experimental
@@ -11,14 +17,6 @@
 
 	* generic/tclAssembly.c, tests/assemble.test: Migrate to use a style
 	more consistent with the rest of Tcl.
-=======
-2011-03-08  Jan Nijtmans  <nijtmans@users.sf.net>
-
-	* generic/tclBasic.c: Fix gcc warnings: variable set but not used
-	* generic/tclIORChan.c:
-	* generic/tclIORTrans.c:
-	* generic/tclProc.c:
->>>>>>> 691a2c66
 
 2011-03-06  Don Porter  <dgp@users.sourceforge.net>
 
