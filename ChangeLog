--- conflicted
+++ resolved
@@ -1,4 +1,7 @@
-<<<<<<< HEAD
+2011-03-08  Jan Nijtmans  <nijtmans@users.sf.net>
+
+	* generic/tclBasic.c: Fix gcc warnings: variable set but not used
+
 2011-03-08  Don Porter  <dgp@users.sourceforge.net>
 
 	* generic/tclInt.h:	Remove TclMarkList() routine, an experimental
@@ -6,15 +9,6 @@
 
 	* generic/tclResult.c (ResetObjResult):	Correct failure to clear
 	invalid intrep.  Thanks to Colin McDonald. [Bug 3202905]
-
-2011-03-07  Jan Nijtmans  <nijtmans@users.sf.net>
-
-	* unix/tclUnixInit: 
-=======
-2011-03-08  Jan Nijtmans  <nijtmans@users.sf.net>
-
-	* generic/tclBasic.c: Fix gcc warnings: variable set but not used
->>>>>>> da82998d
 
 2011-03-06  Don Porter  <dgp@users.sourceforge.net>
 
