<<<<<<< HEAD
2012-02-10  Donal K. Fellows  <dkf@users.sf.net>

	IMPLEMENTATION OF TIP#397.

	* generic/tclOO.c (Tcl_CopyObjectInstance): [Bug 3474460]: Make the
	target object name optional when copying classes. [RFE 3485060]: Add
	callback method ("<cloned>") so that scripted control over copying is
	easier.
	***POTENTIAL INCOMPATIBILITY***
	If you'd previously been using the "<cloned>" method name, this now
	has a standard semantics and call interface. Only a problem if you are
	also using [oo::copy].

2012-03-26  Donal K. Fellows  <dkf@users.sf.net>

	IMPLEMENTATION OF TIP#380.

	* doc/define.n, doc/object.n, generic/tclOO.c, generic/tclOOBasic.c:
	* generic/tclOOCall.c, generic/tclOODefineCmds.c, generic/tclOOInt.h:
	* tests/oo.test: Switch definitions of lists of things in objects and
	classes to a slot-based approach, which gives a lot more flexibility
	and programmability at the script-level. Introduce new [::oo::Slot]
	class which is the implementation of these things.

	***POTENTIAL INCOMPATIBILITY***
	The unknown method handler now may be asked to deal with the case
	where no method name is provided at all. The default implementation
	generates a compatible error message, and any override that forces the
	presence of a first argument (i.e., a method name) will continue to
	function as at present as well, so this is a pretty small change.

	* generic/tclOOBasic.c (TclOO_Object_Destroy): Made it easier to do a
	tailcall inside a normally-invoked destructor; prevented leakage out
	to calling command.
=======
2012-03-27  Jan Nijtmans  <nijtmans@users.sf.net>

	* generic/tcl.h:             [Bug 3508771] Wrong Tcl_StatBuf used on MinGW
	* generic/tclFCmd.c:         [Bug 2015723] duplicate inodes from file stat on
	windows (but now for cygwin as well)
>>>>>>> 5afa746b

2012-03-25  Jan Nijtmans  <nijtmans@users.sf.net>

	* generic/tclInt.decls:      [Bug 3508771]: load tclreg.dll in cygwin
	* generic/tclIntPlatDecls.h: tclsh. Implement TclWinConvertError,
	* generic/tclStubInit.c:     TclWinConvertWSAError, and various more
	* unix/Makefile.in:          win32-specific internal functions for
	* unix/tcl.m4:               Cygwin, so win32 extensions using those
	* unix/configure:            can be loaded in the cygwin version of
	* win/tclWinError.c:         tclsh.

2012-03-23  Jan Nijtmans  <nijtmans@users.sf.net>

	* generic/tclInt.decls:       Revert some cygwin-related signature
	* generic/tclIntPlatDecls.h:  changes from [835f8e1e9d] (2010-01-22).
	* win/tclWinError.c:          They were an attempt to make the cygwin
	                              port compile again, but since cygwin is
	                              based on unix this serves no purpose any
	                              more.
	* win/tclWinSerial.c:         Use EAGAIN in stead of EWOULDBLOCK,
	* win/tclWinSock.c:           because in VS10+ the value of
	                              EWOULDBLOCK is no longer the same as
	                              EAGAIN.
	* unix/Makefile.in:           Add tclWinError.c to the CYGWIN build.
	* unix/tcl.m4:
	* unix/configure:

2012-03-20  Jan Nijtmans  <nijtmans@users.sf.net>

	* generic/tcl.decls:         [Bug 3508771]: load tclreg.dll in cygwin
	* generic/tclInt.decls:      tclsh. Implement TclWinGetPlatformId,
	* generic/tclIntPlatDecls.h: Tcl_WinUtfToTChar, Tcl_WinTCharToUtf (and
	* generic/tclPlatDecls.h:    a dummy TclWinCPUID) for Cygwin, so win32
	* generic/tclStubInit.c:     extensions using those can be loaded in
	* unix/tclUnixCompat.c:      the cygwin version of tclsh.

2012-03-19  Venkat Iyer <venkat@comit.com>

	* library/tzdata/America/Atikokan: Update to tzdata2012b.
	* library/tzdata/America/Blanc-Sablon
	* library/tzdata/America/Dawson_Creek
	* library/tzdata/America/Edmonton
	* library/tzdata/America/Glace_Bay
	* library/tzdata/America/Goose_Bay
	* library/tzdata/America/Halifax
	* library/tzdata/America/Havana
	* library/tzdata/America/Moncton
	* library/tzdata/America/Montreal
	* library/tzdata/America/Nipigon
	* library/tzdata/America/Rainy_River
	* library/tzdata/America/Regina
	* library/tzdata/America/Santiago
	* library/tzdata/America/St_Johns
	* library/tzdata/America/Swift_Current
	* library/tzdata/America/Toronto
	* library/tzdata/America/Vancouver
	* library/tzdata/America/Winnipeg
	* library/tzdata/Antarctica/Casey
	* library/tzdata/Antarctica/Davis
	* library/tzdata/Antarctica/Palmer
	* library/tzdata/Asia/Yerevan
	* library/tzdata/Atlantic/Stanley
	* library/tzdata/Pacific/Easter
	* library/tzdata/Pacific/Fakaofo
	* library/tzdata/America/Creston: (new)

2012-03-19  Reinhard Max  <max@suse.de>

	* unix/tclUnixSock.c (Tcl_OpenTcpServer): Use the values returned
	by getaddrinfo() for all three arguments to socket() instead of
	only using ai_family. Try to keep the most meaningful error while
	iterating over the result list, because using the last error can
	be misleading.

2012-03-15  Jan Nijtmans  <nijtmans@users.sf.net>

	* generic/tcl.h: [Bug 3288345]: Wrong Tcl_StatBuf used on Cygwin
	* unix/tclUnixFile.c
	* unix/tclUnixPort.h
	* win/cat.c:           Remove cygwin stuff no longer needed
	* win/tclWinFile.c
	* win/tclWinPort.h

2012-03-12  Jan Nijtmans  <nijtmans@users.sf.net>

	* win/tclWinFile.c: [Bug 3388350]: mingw64 compiler warnings

2012-03-11  Donal K. Fellows  <dkf@users.sf.net>

	* doc/*.n, doc/*.3: A number of small spelling and wording fixes.

2012-03-08  Donal K. Fellows  <dkf@users.sf.net>

	* doc/info.n:   Various minor fixes (prompted by Andreas Kupries
	* doc/socket.n: detecting a spelling mistake).

2012-03-07  Andreas Kupries  <andreask@activestate.com>

	* library/http/http.tcl: [Bug 3498327]: Generate upper-case
	* library/http/pkgIndex.tcl: hexadecimal output for compliance
	* tests/http.test: with RFC 3986. Bumped version to 2.8.4.
	* unix/Makefile.in:
	* win/Makefile.in:

2012-03-06  Jan Nijtmans  <nijtmans@users.sf.net>

	* win/tclWinPort.h: Compatibility with older Visual Studio versions.

2012-03-04  Jan Nijtmans  <nijtmans@users.sf.net>

	* generic/tclLoad.c: Patch from the cygwin folks
	* unix/tcl.m4:
	* unix/configure: (re-generated)

2012-03-02  Donal K. Fellows  <dkf@users.sf.net>

	* generic/tclBinary.c (Tcl_SetByteArrayObj): [Bug 3496014]: Only zero
	out the memory block if it is not being immediately overwritten. (Our
	caller might still overwrite, but we should at least avoid
	known-useless work.)

2012-02-29  Jan Nijtmans  <nijtmans@users.sf.net>

	* generic/tclIOUtil.c:	[Bug 3466099]: BOM in Unicode
	* generic/tclEncoding.c:
	* tests/source.test

2012-02-23  Donal K. Fellows  <dkf@users.sf.net>

	* tests/reg.test (14.21-23): Add tests relating to bug 1115587. Actual
	bug is characterised by test marked with 'knownBug'.

2012-02-17  Jan Nijtmans  <nijtmans@users.sf.net>

	* generic/tclIOUtil.c: [Bug 2233954]: AIX: compile error
	* unix/tclUnixPort.h:

2012-02-16  Donal K. Fellows  <dkf@users.sf.net>

	* generic/tclExecute.c (INST_LIST_RANGE_IMM): Enhance implementation
	so that shortening a (not multiply-referenced) list by lopping the end
	off with [lrange] or [lreplace] is efficient.

2012-02-15  Donal K. Fellows  <dkf@users.sf.net>

	* generic/tclCompCmds.c (TclCompileLreplaceCmd): Added a compilation
	strategy for [lreplace] that tackles the cases which are equivalent to
	a static [lrange].
	(TclCompileLrangeCmd): Add compiler for [lrange] with constant indices
	so we can take advantage of existing TCL_LIST_RANGE_IMM opcode.
	(TclCompileLindexCmd): Improve coverage of constant-index-style
	compliation using technique developed for [lrange] above.

	(TclCompileDictForCmd): [Bug 3487626]: Fix crash in compilation of
	[dict for] when its implementation command is used directly rather
	than through the ensemble.

2012-02-09  Don Porter  <dgp@users.sourceforge.net>

	* generic/tclStringObj.c:	Converted the memcpy() calls in append
	operations to memmove() calls.  This adds safety in the case of
	overlapping copies, and improves performance on some benchmarks.

2012-02-06  Don Porter  <dgp@users.sourceforge.net>

	* generic/tclEnsemble.c: [Bug 3485022]: TclCompileEnsemble() avoid
	* tests/trace.test:	compile when exec traces set.

2012-02-06  Miguel Sofer  <msofer@users.sf.net>

	* generic/tclTrace.c:  [Bug 3484621]: Ensure that execution traces on
	* tests/trace.test:    bytecoded commands bump the interp's compile
	epoch.

2012-02-02  Jan Nijtmans  <nijtmans@users.sf.net>

	* generic/tclUniData.c: [FRQ 3464401]: Support Unicode 6.1
	* generic/regc_locale.c:

2012-02-02  Don Porter  <dgp@users.sourceforge.net>

	* win/tclWinFile.c:	[Bugs 2974459,2879351,1951574,1852572,
	1661378,1613456]: Revisions to the NativeAccess() routine that queries
	file permissions on Windows native filesystems.  Meant to fix numerous
	bugs where [file writable|readable|executable] "lies" about what
	operations are possible, especially when the file resides on a Samba
	share.

2012-02-01  Donal K. Fellows  <dkf@users.sf.net>

	* doc/AddErrInfo.3: [Bug 3482614]: Documentation nit.

2012-01-30  Donal K. Fellows  <dkf@users.sf.net>

	* generic/tclCompCmds.c (TclCompileCatchCmd): Added a more efficient
	bytecode generator for the case where 'catch' is used without any
	variable arguments; don't capture the result just to discard it.

2012-01-26  Don Porter  <dgp@users.sourceforge.net>

	* generic/tclCmdAH.c:		[Bug 3479689]: New internal routine
	* generic/tclFCmd.c:		TclJoinPath(). Refactor all the
	* generic/tclFileName.c:	*Join*Path* routines to give them more
	* generic/tclInt.h:		useful interfaces that are easier to
	* generic/tclPathObj.c:		manage getting the refcounts right.

2012-01-26  Don Porter  <dgp@users.sourceforge.net>

	* generic/tclPathObj.c:	[Bug 3475569]: Add checks for unshared values
	before calls demanding them.  [Bug 3479689]: Stop memory corruption
	when shimmering 0-refCount value to "path" type.

2012-01-25  Donal K. Fellows  <dkf@users.sf.net>

	* generic/tclOO.c (Tcl_CopyObjectInstance): [Bug 3474460]: When
	copying an object, make sure that the configuration of the variable
	resolver is also duplicated.

2012-01-22  Jan Nijtmans  <nijtmans@users.sf.net>

	* tools/uniClass.tcl:    [FRQ 3473670]: Various Unicode-related
	* tools/uniParse.tcl:    speedups/robustness. Enhanced tools to be
	* generic/tclUniData.c:  able to handle characters > 0xffff. Done in
	* generic/tclUtf.c:      all branches in order to simplify merges for
	* generic/regc_locale.c: new Unicode versions (such as 6.1)

2012-01-22  Donal K. Fellows  <dkf@users.sf.net>

	* generic/tclDictObj.c (DictExistsCmd): [Bug 3475264]: Ensure that
	errors only ever happen when insufficient arguments are supplied, and
	not when a path doesn't exist or a dictionary is poorly formatted (the
	two cases can't be easily distinguished).

2012-01-21  Jan Nijtmans  <nijtmans@users.sf.net>

	* generic/tcl.h:        [Bug 3474726]: Eliminate detection of struct
	* generic/tclWinPort.h: _stat32i64, just use _stati64 in combination
	* generic/tclFCmd.c:    with _USE_32BIT_TIME_T, which is the same then.
	* generic/tclTest.c:    Only keep _stat32i64 usage for cygwin, so it
	* win/configure.in:     will not conflict with cygwin's own struct stat.
	* win/configure:

2012-01-21  Don Porter  <dgp@users.sourceforge.net>

	* generic/tclCmdMZ.c:	[Bug 3475667]: Prevent buffer read overflow.
	Thanks to "sebres" for the report and fix.

2012-01-17  Donal K. Fellows  <dkf@users.sf.net>

	* doc/dict.n (dict with): [Bug 3474512]: Explain better what is going
	on when a dictionary key and the dictionary variable collide.

2012-01-13  Donal K. Fellows  <dkf@users.sf.net>

	* library/http/http.tcl (http::Connect): [Bug 3472316]: Ensure that we
	only try to read the socket error exactly once.

2012-01-12  Donal K. Fellows  <dkf@users.sf.net>

	* doc/tclvars.n: [Bug 3466506]: Document more environment variables.

2012-01-09  Jan Nijtmans  <nijtmans@users.sf.net>

	* generic/tclUtf.c:      [Bug 3464428]: string is graph \u0120 is wrong
	* generic/regc_locale.c: Add table for Unicode [:cntrl:] class
	* tools/uniClass.tcl:    Generate Unicode [:cntrl:] class table
	* tests/utf.test:

2012-01-08  Kevin B. Kenny  <kennykb@acm.org>

	* library/clock.tcl (ReadZoneinfoFile): [Bug 3470928]: Corrected a bug
	* tests/clock.test (clock-56.4):        where loading zoneinfo would
	fail if one timezone abbreviation was a proper tail of another, and
	zic used the same bytes of the file to represent both of them. Added a
	test case for the bug, using the same data that caused the observed
	failure "in the wild."

2011-12-30  Venkat Iyer <venkat@comit.com>

	* library/tzdata/America/Bahia : Update to Olson's tzdata2011n
	* library/tzdata/America/Havana
	* library/tzdata/Europe/Kiev
	* library/tzdata/Europe/Simferopol
	* library/tzdata/Europe/Uzhgorod
	* library/tzdata/Europe/Zaporozhye
	* library/tzdata/Pacific/Fiji

2011-12-23  Jan Nijtmans  <nijtmans@users.sf.net>

	* generic/tclUtf.c:     [Bug 3464428]: string is graph \u0120 is wrong.
	* generic/tclUniData.c:
	* generic/regc_locale.c:
	* tests/utf.test:
	* tools/uniParse.tcl:   Clean up some unused stuff, and be more robust
	against changes in UnicodeData.txt syntax

2011-12-13  Andreas Kupries  <andreask@activestate.com>

	* generic/tclCompile.c (TclInitAuxDataTypeTable): Extended to register
	the DictUpdateInfo structure as an AuxData type. For use by tbcload,
	tclcompiler.

2011-12-11  Jan Nijtmans  <nijtmans@users.sf.net>

	* generic/regc_locale.c: [Bug 3457031]: Some Unicode 6.0 chars not
	* tests/utf.test:        in [:print:] class

2011-12-07  Jan Nijtmans  <nijtmans@users.sf.net>

	* tools/uniParse.tcl:    [Bug 3444754]: string tolower \u01c5 is wrong
	* generic/tclUniData.c:
	* tests/utf.test:

2011-11-30  Jan Nijtmans  <nijtmans@users.sf.net>

	* library/tcltest/tcltest.tcl: [Bug 967195]: Make tcltest work when
	tclsh is compiled without using the setargv() function on mingw (No
	need to incr the version, since 2.2.10 is never released).

2011-11-29  Jan Nijtmans  <nijtmans@users.sf.net>

	* win/Makefile.in: don't install tommath_(super)?class.h
	* unix/Makefile.in: don't install directories like 8.2 and 8.3
	* generic/tclTomMath.h: [Bug 2991415]: move include tclInt.h from
	* generic/tclTomMathInt.h: tclTomMath.h to tclTomMathInt.h

2011-11-25  Donal K. Fellows  <dkf@users.sf.net>

	* library/history.tcl (history): Simplify the dance of variable
	management used when chaining to the implementation command.

2011-11-22  Donal K. Fellows  <dkf@users.sf.net>

	* generic/tclExecute.c (TclCompileObj): Simplify and de-indent the
	logic so that it is easier to comprehend.

2011-11-22  Jan Nijtmans  <nijtmans@users.sf.net>

	* win/tclWinPort.h:   [Bug 2935503]: Windows: file mtime
	* win/tclWinFile.c:  sets wrong time (VS2005+ only)
	* generic/tclTest.c:

2011-11-20  Joe Mistachkin  <joe@mistachkin.com>

	* tests/thread.test: Remove unnecessary [after] calls from the thread
	tests.  Make error message matching more robust for tests that may
	have built-in race conditions.  Test thread-7.26 must first unset all
	thread testing related variables.  Revise results of the thread-7.28
	through thread-7.31 tests to account for the fact they are canceled
	via a script sent to the thread asynchronously, which then impacts the
	error message handling.  Attempt to manually drain the event queue for
	the main thread after joining the test thread to make sure no stray
	events are processed at the wrong time on the main thread.  Revise all
	the synchronization and comparison semantics related to the thread id
	and error message.

2011-11-18  Joe Mistachkin  <joe@mistachkin.com>

	* tests/thread.test: Remove all use of thread::release from the thread
	7.x tests, replacing it with a script that can easily cause "stuck"
	threads to self-destruct for those test cases that require it.  Also,
	make the error message handling far more robust by keeping track of
	every asynchronous error.

2011-11-17  Joe Mistachkin  <joe@mistachkin.com>

	* tests/thread.test: Refactor all the remaining thread-7.x tests that
	were using [testthread].  Note that this test file now requires the
	very latest version of the Thread package to pass all tests.  In
	addition, the thread-7.18 and thread-7.19 tests have been flagged as
	knownBug because they cannot pass without modifications to the [expr]
	command, persuant to TIP #392.

2011-11-17  Joe Mistachkin  <joe@mistachkin.com>

	* generic/tclThreadTest.c: For [testthread cancel], avoid creating a
	new Tcl_Obj when the default script cancellation result is desired.

2011-11-11  Donal K. Fellows  <dkf@users.sf.net>

	* win/tclWinConsole.c: Refactor common thread handling patterns.

2011-11-11  Alexandre Ferrieux  <ferrieux@users.sourceforge.net>

	* tests/zlib.test: [Bug 3428756]: Use nonblocking writes in
	single-threaded IO tests to avoid deadlocks when going beyond OS
	buffers.  Tidy up [chan configure] flags across zlib.test.

2011-11-03  Donal K. Fellows  <dkf@users.sf.net>

	* unix/tclUnixCompat.c (TclpGetPwNam, TclpGetPwUid, TclpGetGrNam)
	(TclpGetGrGid): Use the elaborate memory management scheme outlined on
	http://www.opengroup.org/austin/docs/austin_328.txt to handle Tcl's
	use of standard reentrant versions of the passwd/group access
	functions so that everything can work on all BSDs. Problem identified
	by Stuart Cassoff.

2011-10-20  Don Porter  <dgp@users.sourceforge.net>

	* library/http/http.tcl:        Bump to version 2.8.3
	* library/http/pkgIndex.tcl:
	* unix/Makefile.in:
	* win/Makefile.in:

	* changes:	Updates toward 8.6b3 release.

2011-10-20  Donal K. Fellows  <dkf@users.sf.net>

	* generic/tclLiteral.c (TclInvalidateCmdLiteral): [Bug 3418547]:
	Additional code for handling the invalidation of literals.
	* generic/tclBasic.c (Tcl_CreateObjCommand, Tcl_CreateCommand)
	(TclRenameCommand, Tcl_ExposeCommand): The four additional places that
	need extra care when dealing with literals.
	* generic/tclTest.c (TestInterpResolverCmd): Additional test machinery
	for interpreter resolvers.

2011-10-18  Reinhard Max  <max@suse.de>

	* library/clock.tcl (::tcl::clock::GetSystemTimeZone): Cache the time
	zone only if it was detected by one of the expensive methods.
	Otherwise after unsetting TCL_TZ or TZ the previous value will still
	be used.

2011-10-15  Venkat Iyer <venkat@comit.com>

	* library/tzdata/America/Sitka : Update to Olson's tzdata2011l
	* library/tzdata/Pacific/Fiji
	* library/tzdata/Asia/Hebron (New)

2011-10-11  Jan Nijtmans  <nijtmans@users.sf.net>

	* win/tclWinFile.c:    [Bug 2935503]: Incorrect mode field returned by
	[file stat] command.

2011-10-09  Donal K. Fellows  <dkf@users.sf.net>

	* generic/tclCompCmds.c (TclCompileDictWithCmd): Corrected handling of
	qualified names, and added spacial cases for empty bodies (used when
	[dict with] is just used for extracting variables).

2011-10-07  Jan Nijtmans  <nijtmans@users.sf.net>

	* generic/tcl.h:        Fix gcc warnings (discovered with latest
	* generic/tclIORChan.c: mingw, based on gcc 4.6.1)
	* tests/env.test:       Fix env.test, when running under wine 1.3.

2011-10-06  Donal K. Fellows  <dkf@users.sf.net>

	* generic/tclDictObj.c (TclDictWithInit, TclDictWithFinish):
	* generic/tclCompCmds.c (TclCompileDictWithCmd): Experimental
	compilation for the [dict with] subcommand, using parts factored out
	from the interpreted version of the command.

2011-10-05  Jan Nijtmans  <nijtmans@users.sf.net>

	* win/tclWinInt.h:   Remove tclWinProcs, as it is no longer
	* win/tclWin32Dll.c: being used.

2011-10-03  Venkat Iyer <venkat@comit.com>

	* library/tzdata/Africa/Dar_es_Salaam: Update to Olson's tzdata2011k
	* library/tzdata/Africa/Kampala
	* library/tzdata/Africa/Nairobi
	* library/tzdata/Asia/Gaza
	* library/tzdata/Europe/Kaliningrad
	* library/tzdata/Europe/Kiev
	* library/tzdata/Europe/Minsk
	* library/tzdata/Europe/Simferopol
	* library/tzdata/Europe/Uzhgorod
	* library/tzdata/Europe/Zaporozhye
	* library/tzdata/Pacific/Apia

2011-09-29  Donal K. Fellows  <dkf@users.sf.net>

	* tools/tcltk-man2html.tcl, tools/tcltk-man2html-utils.tcl: More
	refactoring so that more of the utility code is decently out of the
	way. Adjusted the header-material generator so that version numbers
	are only included in locations where there is room.

2011-09-28  Jan Nijtmans  <nijtmans@users.sf.net>

	* generic/tclOO.h:      [RFE 3010352]: make all TclOO API functions
	* generic/tclOODecls.h: MODULE_SCOPE
	* generic/tclOOIntDecls.h:

2011-09-27  Donal K. Fellows  <dkf@users.sf.net>

	* generic/tclIndexObj.c (Tcl_ParseArgsObjv): [Bug 3413857]: Corrected
	the memory management for the code parsing arguments when returning
	"large" numbers of arguments. Also unbroke the TCL_ARGV_AUTO_REST
	macro in passing.

2011-09-26  Donal K. Fellows  <dkf@users.sf.net>

	* generic/tclCmdAH.c (TclMakeFileCommandSafe): [Bug 3211758]: Also
	make the main [file] command hidden by default in safe interpreters,
	because that's what existing code expects. This will reduce the amount
	which the code breaks, but not necessarily eliminate it...

2011-09-23  Don Porter  <dgp@users.sourceforge.net>

	* generic/tclIORTrans.c: More revisions to get finalization of
	ReflectedTransforms correct, including adopting a "dead" field as was
	done in tclIORChan.c.

	* tests/thread.test:	Stop using the deprecated thread management
	commands of the tcltest package.  The test suite ought to provide
	these tools for itself.  They do not belong in a testing harness.

2011-09-22  Don Porter  <dgp@users.sourceforge.net>

	* generic/tclCmdIL.c:	Revise [info frame] so that it stops creating
	cycles in the iPtr->cmdFramePtr stack.

2011-09-22  Donal K. Fellows  <dkf@users.sf.net>

	* doc/re_syntax.n: [Bug 2903743]: Add more magic so that we can do at
	least something sane on Solaris.
	* tools/tcltk-man2html-utils.tcl (process-text): Teach the HTML
	generator how to handle this magic.

2011-09-21  Don Porter  <dgp@users.sourceforge.net>

	* generic/tclThreadTest.c: Revise the thread exit handling of the
	[testthread] command so that it properly maintains the per-process
	data structures even when the thread exits for reasons other than the
	[testthread exit] command.

2011-09-21  Alexandre Ferrieux  <ferrieux@users.sourceforge.net>

	* unix/tclIO.c: [Bug 3412487]: Now short reads are allowed in
	synchronous fcopy, avoid mistaking them as nonblocking ones.

2011-09-21  Andreas Kupries  <andreask@activestate.com>

	* generic/tclIORTrans.c (ForwardOpToOwnerThread): Fixed the missing
	initialization of the 'dsti' field. Reported by Don Porter, on chat.

2011-09-20  Don Porter  <dgp@users.sourceforge.net>

	* generic/tclIORChan.c: Re-using the "interp" field to signal a dead
	channel (via NULL value) interfered with conditional cleanup tasks
	testing for "the right interp". Added a new field "dead" to perform
	the dead channel signalling task so the corrupted logic is avoided.

	* generic/tclIORTrans.c: Revised ReflectClose() and
	FreeReflectedTransform() so that we stop leaking ReflectedTransforms,
	yet free all Tcl_Obj values in the same thread that alloced them.

2011-09-19  Don Porter  <dgp@users.sourceforge.net>

	* tests/ioTrans.test:	Conversion from [testthread] to Thread package
	stops most memory leaks.

	* tests/thread.test:	Plug most memory leaks in thread.test.
	Constrain the rest to be skipped during `make valgrind'.  Tests using
	the [testthread cancel] testing command are leaky.  Corrections wait
	for either addition of [thread::cancel] to the Thread package, or
	improvements to the [testthread] testing command to make leak-free
	versions of these tests possible.

	* generic/tclIORChan.c:	Plug all memory leaks in ioCmd.test exposed
	* tests/ioCmd.test:	by `make valgrind'.
	* unix/Makefile.in:

2011-09-16  Jan Nijtmans  <nijtmans@users.sf.net>

	IMPLEMENTATION OF TIP #388

	* doc/Tcl.n
	* doc/re_syntax.n
	* generic/regc_lex.c
	* generic/regcomp.c
	* generic/regcustom.h
	* generic/tcl.h
	* generic/tclParse.c
	* tests/reg.test
	* tests/utf.test

2011-09-16  Donal K. Fellows  <dkf@users.sf.net>

	* generic/tclProc.c (ProcWrongNumArgs): [Bugs 3400658,3408830]:
	Corrected the handling of procedure error messages (found by TclOO).

2011-09-16  Jan Nijtmans  <nijtmans@users.sf.net>

	* generic/tcl.h:        Don't change Tcl_UniChar type when
	* generic/regcustom.h:  TCL_UTF_MAX == 4 (not supported anyway)

2011-09-16  Donal K. Fellows  <dkf@users.sf.net>

	* generic/tclProc.c (ProcWrongNumArgs): [Bugs 3400658,3408830]:
	Ensemble-like rewriting of error messages is complex, and TclOO (in
	combination with iTcl) hits the most tricky cases.

	* library/http/http.tcl (http::geturl): [Bug 3391977]: Ensure that the
	-headers option overrides the -type option (important because -type
	has a default that is not always appropriate, and the header must not
	be duplicated).

2011-09-15  Don Porter  <dgp@users.sourceforge.net>

	* generic/tclCompExpr.c: [Bug 3408408]: Partial improvement by sharing
	as literals the computed values of constant subexpressions when we can
	do so without incurring the cost of string rep generation.

2011-09-13  Don Porter  <dgp@users.sourceforge.net>

	* generic/tclUtil.c:	[Bug 3390638]: Workaround broken Solaris
	Studio cc optimizer.  Thanks to Wolfgang S. Kechel.

	* generic/tclDTrace.d:	[Bug 3405652]: Portability workaround for
	broken system DTrace support.  Thanks to Dagobert Michelson.

2011-09-12  Jan Nijtmans  <nijtmans@users.sf.net>

	* win/tclWinPort.h: [Bug 3407070]: tclPosixStr.c won't build with
	EOVERFLOW==E2BIG

2011-09-11  Don Porter  <dgp@users.sourceforge.net>

	* tests/thread.test:	Convert [testthread] use to Thread package use
	in thread-6.1.  Eliminates a memory leak in `make valgrind`.

	* tests/socket.test:	[Bug 3390699]: Convert [testthread] use to
	Thread package use in socket_*-13.1.  Eliminates a memory leak in
	`make valgrind`.

2011-09-09  Don Porter  <dgp@users.sourceforge.net>

	* tests/chanio.test:	[Bug 3389733]: Convert [testthread] use to
	* tests/io.test:	Thread package use in *io-70.1.  Eliminates a
	memory leak in `make valgrind`.

2011-09-07  Don Porter  <dgp@users.sourceforge.net>

	* generic/tclCompExpr.c: [Bug 3401704]: Allow function names like
	* tests/parseExpr.test:	 influence(), nanobot(), and 99bottles() that
	have been parsed as missing operator syntax errors before with the
	form NUMBER + FUNCTION.
	***POTENTIAL INCOMPATIBILITY***

2011-09-06  Venkat Iyer <venkat@comit.com>

	* library/tzdata/America/Goose_Bay: Update to Olson's tzdata2011i
	* library/tzdata/America/Metlakatla:
	* library/tzdata/America/Resolute:
	* library/tzdata/America/St_Johns:
	* library/tzdata/Europe/Kaliningrad:
	* library/tzdata/Pacific/Apia:
	* library/tzdata/Pacific/Honolulu:
	* library/tzdata/Africa/Juba: (new)

2011-09-06  Jan Nijtmans  <nijtmans@users.sf.net>

	* generic/tcl.h:   [RFE 1711975]: Tcl_MainEx() (like Tk_MainEx())
	* generic/tclDecls.h
	* generic/tclMain.c

2011-09-02  Don Porter  <dgp@users.sourceforge.net>

	* tests/http.test:	Convert [testthread] use to Thread package use.
	Eliminates memory leak seen in `make valgrind`.

2011-09-01  Alexandre Ferrieux  <ferrieux@users.sourceforge.net>

	* unix/tclUnixSock.c: [Bug 3401422]: Cache script-level changes to the
	nonblocking flag of an async client socket in progress, and commit
	them on completion.

2011-09-01  Don Porter  <dgp@users.sourceforge.net>

	* generic/tclStrToD.c:	[Bug 3402540]: Corrections to TclParseNumber()
	* tests/binary.test:	to make it reject invalid Nan(Hex) strings.

	* tests/scan.test:	[scan Inf %g] is portable; remove constraint.

2011-08-30  Donal K. Fellows  <dkf@users.sf.net>

	* generic/tclInterp.c (SlaveCommandLimitCmd, SlaveTimeLimitCmd):
	[Bug 3398794]: Ensure that low-level conditions in the limit API are
	enforced at the script level through errors, not a Tcl_Panic. This
	means that interpreters cannot read their own limits (writing already
	did not work).

2011-08-30  Reinhard Max  <max@suse.de>

	* unix/tclUnixSock.c (TcpWatchProc): [Bug 3394732]: Put back the check
	for server sockets.

2011-08-29  Don Porter  <dgp@users.sourceforge.net>

	* generic/tclIORTrans.c: Leak of ReflectedTransformMap.

2011-08-27  Don Porter  <dgp@users.sourceforge.net>

	* generic/tclStringObj.c:  [RFE 3396731]: Revise the [string reverse]
	* tests/string.test:	implementation to operate on the representation
	that comes in, avoid conversion to other reps.

2011-08-23  Don Porter  <dgp@users.sourceforge.net>

	* generic/tclIORChan.c:	[Bug 3396948]: Leak of ReflectedChannelMap.

2011-08-19  Don Porter  <dgp@users.sourceforge.net>

	* generic/tclIORTrans.c: [Bugs 3393279, 3393280]: ReflectClose(.) is
	missing Tcl_EventuallyFree() calls at some of its exits.

	* generic/tclIO.c: [Bugs 3394654, 3393276]: Revise FlushChannel() to
	account for the possibility that the ChanWrite() call might recycle
	the buffer out from under us.

	* generic/tclIO.c: Preserve the chanPtr during FlushChannel so that
	channel drivers don't yank it away before we're done with it.

2011-08-19  Alexandre Ferrieux  <ferrieux@users.sourceforge.net>

	* generic/tclTest.c: [Bug 2981154]: async-4.3 segfault.
	* tests/async.test:  [Bug 1774689]: async-4.3 sometimes fails.

2011-08-18  Alexandre Ferrieux  <ferrieux@users.sourceforge.net>

	* generic/tclIO.c: [Bug 3096275]: Sync fcopy buffers input.

2011-08-18  Jan Nijtmans  <nijtmans@users.sf.net>

	* generic/tclUniData.c: [Bug 3393714]: Overflow in toupper delta
	* tools/uniParse.tcl
	* tests/utf.test

2011-08-17  Alexandre Ferrieux  <ferrieux@users.sourceforge.net>

	* generic/tclIO.c:  [Bug 2946474]: Consistently resume backgrounded
	* tests/ioCmd.test: flushes+closes when exiting.

2011-08-17  Alexandre Ferrieux  <ferrieux@users.sourceforge.net>

	* doc/interp.n: Document TIP 378's one-way-ness.

2011-08-17  Don Porter  <dgp@users.sourceforge.net>

	* generic/tclGet.c: [Bug 3393150]: Overlooked free of intreps.
	(It matters for bignums!)

2011-08-16  Don Porter  <dgp@users.sourceforge.net>

	* generic/tclCompile.c: [Bug 3392070]: More complete prevention of
	Tcl_Obj reference cycles when producing an intrep of ByteCode.

2011-08-16  Donal K. Fellows  <dkf@users.sf.net>

	* generic/tclListObj.c (TclLindexList, TclLsetFlat): Silence warnings
	about (unreachable) cases of uninitialized variables.
	* generic/tclCmdIL.c (SelectObjFromSublist): Improve the generation of
	* generic/tclIndexObj.c (Tcl_ParseArgsObjv): messages through the use
	* generic/tclVar.c (ArrayStartSearchCmd):    of Tcl_ObjPrintf.

2011-08-15  Don Porter  <dgp@users.sourceforge.net>

	* generic/tclBasic.c: [Bug 3390272]: Leak of [info script] value.

2011-08-15  Jan Nijtmans  <nijtmans@users.sf.net>

	* generic/tclPosixStr.c:    [Bug 3388350]: mingw64 compiler warnings
	* win/tclWinPort.h:
	* win/configure.in
	* win/configure

2011-08-14  Jan Nijtmans  <nijtmans@users.sf.net>

	* doc/FindExec.3: [Patch 3124554]: Move WishPanic from Tk to Tcl
	* doc/Panic.3     Added Documentation

2011-08-12  Don Porter  <dgp@users.sourceforge.net>

	* generic/tclPathObj.c:	[Bug 3389764]: Eliminate possibility that dup
	of a "path" value can create reference cycle.

2011-08-12  Donal K. Fellows  <dkf@users.sf.net>

	* generic/tclZlib.c (ZlibTransformOutput): [Bug 3390073]: Return the
	correct length of written data for a compressing transform.

2011-08-10 Alexandre Ferrieux  <ferrieux@users.sourceforge.net>

	* generic/tclTestObj.c: [Bug 3386721]: Allow multiple [load]ing of the
	Tcltest package.

2011-08-09 Alexandre Ferrieux  <ferrieux@users.sourceforge.net>

	* generic/tclBasic.c: [Bug 2919042]: Restore "valgrindability" of Tcl
	* generic/tclEvent.c: that was lost by the streamlining of [exit], by
	* generic/tclExecute.c: conditionally forcing a full Finalize:
	* generic/tclInt.h:  use -DPURIFY or ::env(TCL_FINALIZE_ON_EXIT)

2011-08-09 Alexandre Ferrieux  <ferrieux@users.sourceforge.net>

	* generic/tclCompCmds.c: [Bug 3386417]: Avoid a reference loop between
	* generic/tclInt.h:      the bytecode and its companion errostack
	* generic/tclResult.c:   when compiling a syntax error.

2011-08-09  Jan Nijtmans  <nijtmans@users.sf.net>

	* win/tclWinConsole.c: [Bug 3388350]: mingw64 compiler warnings
	* win/tclWinDde.c
	* win/tclWinPipe.c
	* win/tclWinSerial.c

2011-08-09  Jan Nijtmans  <nijtmans@users.sf.net>

	* generic/tclInt.h: Change the signature of TclParseHex(), such that
	* generic/tclParse.c: it can now parse up to 8 hex characters.

2011-08-08  Donal K. Fellows  <dkf@users.sf.net>

	* generic/tclZlib.c (ZlibStreamCmd): Make the -buffersize option to
	'$zstream add' function correctly instead of having its value just be
	discarded unceremoniously. Also generate error codes from more of the
	code, not just the low-level code but also the Tcl infrastructure.

2011-08-07  Donal K. Fellows  <dkf@users.sf.net>

	* generic/tclOOInfo.c (InfoClassCallCmd): [Bug 3387082]: Plug memory
	leak in call chain introspection.

2011-08-06  Kevin B, Kenny  <kennykb@acm.org>

	* generic/tclAssemnbly.c: [Bug 3384840]: Plug another memory leak.
	* generic/tclStrToD.c: [Bug 3386975]: Plug another memory leak.

2011-08-05  Kevin B. Kenny  <kennykb@acm.org>

	* generic/tclStrToD.c: [Bug 3386975]: Plugged a memory leak in
	double->string conversion.

2011-08-05  Don Porter  <dgp@users.sourceforge.net>

	*** 8.6b2 TAGGED FOR RELEASE ***

	* changes:	Updates for 8.6b2 release.

2011-08-05  Donal K. Fellows  <dkf@users.sf.net>

	* generic/tclAssembly.c (AssembleOneLine): Ensure that memory isn't
	leaked when an unknown instruction is encountered. Also simplify code
	through use of Tcl_ObjPrintf in error message generation.

	* generic/tclZlib.c (ZlibTransformClose): [Bug 3386197]: Plug a memory
	leak found by Miguel with valgrind, and ensure that the correct
	direction's buffers are released.

2011-08-04  Miguel Sofer  <msofer@users.sf.net>

	* generic/tclVar.c (TclPtrSetVar): Fix valgrind-detected error when
	newValuePtr is the interp's result obj.

2011-08-04  Donal K. Fellows  <dkf@users.sf.net>

	* generic/tclAssembly.c (FreeAssemblyEnv): [Bug 3384840]: Plug another
	possible memory leak due to over-complex code for freeing the table of
	labels.

2011-08-04  Reinhard Max  <max@suse.de>

	* generic/tclIOSock.c (TclCreateSocketAddress): Don't bother using
	AI_ADDRCONFIG for now, as it was causing problems in various
	situations.

2011-08-04  Donal K. Fellows  <dkf@users.sf.net>

	* generic/tclAssembly.c (AssembleOneLine, GetBooleanOperand)
	(GetIntegerOperand, GetListIndexOperand, FindLocalVar): [Bug 3384840]:
	A Tcl_Obj is allocated by GetNextOperand, so callers of it must not
	hold a reference to one in the 'out' parameter when calling it. This
	was causing a great many memory leaks.
	* tests/assemble.test (assemble-51.*): Added group of memory leak
	tests.

2011-08-02  Don Porter  <dgp@users.sourceforge.net>

	* changes:	Updates for 8.6b2 release.
	* tools/tcltk-man2html.tcl: Variable substitution botch.

2011-08-02  Donal K. Fellows  <dkf@users.sf.net>

	* generic/tclObj.c (Tcl_DbIncrRefCount, Tcl_DbDecrRefCount)
	(Tcl_DbIsShared): [Bug 3384007]: Fix the panic messages so they share
	what should be shared and have the right number of spaces.

2011-08-01  Miguel Sofer  <msofer@users.sf.net>

	* generic/tclProc.c (TclProcCompileProc): [Bug 3383616]: Fix for leak
	of resolveInfo when recompiling procs. Thanks go to Gustaf Neumann for
	detecting the bug and providing the fix.

2011-08-01  Donal K. Fellows  <dkf@users.sf.net>

	* doc/tclvars.n (EXAMPLES): Added some examples of how some of the
	standard global variables can be used, following prompting by a
	request by Robert Hicks.

	* tools/tcltk-man2html.tcl (plus-pkgs): [Bug 3382474]: Added code to
	determine the version number of contributed packages from their
	directory names so that HTML documentation builds are less confusing.

2011-07-29  Donal K. Fellows  <dkf@users.sf.net>

	* tools/tcltk-man2html.tcl (ensemble_commands, remap_link_target):
	Small enhancements to improve cross-linking with contributed packages.
	* tools/tcltk-man2html-utils.tcl (insert-cross-references): Enhance to
	cope with contributed packages' C API.

2011-07-28  Reinhard Max  <max@suse.de>

	* unix/tcl.m4 (SC_TCL_IPV6): Fix AC_DEFINE invocation for
	NEED_FAKE_RFC2553.
	* unix/configure:	autoconf-2.59

2011-07-28  Don Porter  <dgp@users.sourceforge.net>

	* changes:	Updates for 8.6b2 release.

	* library/tzdata/Asia/Anadyr: Update to Olson's tzdata2011h
	* library/tzdata/Asia/Irkutsk:
	* library/tzdata/Asia/Kamchatka:
	* library/tzdata/Asia/Krasnoyarsk:
	* library/tzdata/Asia/Magadan:
	* library/tzdata/Asia/Novokuznetsk:
	* library/tzdata/Asia/Novosibirsk:
	* library/tzdata/Asia/Omsk:
	* library/tzdata/Asia/Sakhalin:
	* library/tzdata/Asia/Vladivostok:
	* library/tzdata/Asia/Yakutsk:
	* library/tzdata/Asia/Yekaterinburg:
	* library/tzdata/Europe/Kaliningrad:
	* library/tzdata/Europe/Moscow:
	* library/tzdata/Europe/Samara:
	* library/tzdata/Europe/Volgograd:
	* library/tzdata/America/Kralendijk: (new)
	* library/tzdata/America/Lower_Princes: (new)

2011-07-26  Donal K. Fellows  <dkf@users.sf.net>

	* generic/tclOO.c (initScript): Ensure that TclOO is properly found by
	all the various package mechanisms (by adding a dummy ifneeded script)
	and not just some of them.

2011-07-21  Jan Nijtmans  <nijtmans@users.sf.net>

	* win/tclWinPort.h: [Bug 3372130]: Fix hypot math function with MSVC10

2011-07-19  Don Porter  <dgp@users.sourceforge.net>

	* generic/tclUtil.c:	[Bug 3371644]: Repair failure to properly handle
	* tests/util.test: (length == -1) scanning in TclConvertElement().
	Thanks to Thomas Sader and Alexandre Ferrieux.

2011-07-19  Donal K. Fellows  <dkf@users.sf.net>

	* doc/*.3, doc/*.n: Many small fixes to documentation as part of
	project to improve quality of generated HTML docs.

	* tools/tcltk-man2html.tcl (remap_link_target): More complete set of
	definitions of link targets, especially for major C API types.
	* tools/tcltk-man2html-utils.tcl (output-IP-list, cross-reference):
	Update to generation to produce proper HTML bulleted and enumerated
	lists.

2011-07-19 Alexandre Ferrieux  <ferrieux@users.sourceforge.net>

	* doc/upvar.n: Undocument long gone limitation of [upvar].

2011-07-18  Don Porter  <dgp@users.sourceforge.net>

	* generic/tcl.h:	Bump version number to 8.6b2.
	* library/init.tcl:
	* unix/configure.in:
	* win/configure.in:
	* unix/tcl.spec:
	* tools/tcl.wse.in:
	* README:

	* unix/configure:	autoconf-2.59
	* win/configure:

2011-07-15  Don Porter  <dgp@users.sourceforge.net>

	* generic/tclCompile.c: Avoid segfaults when RecordByteCodeStats() is
	called in a deleted interp.

	* generic/tclCompile.c: [Bug 467523, 3357771]: Prevent circular
	references in values with ByteCode intreps.  They can lead to memory
	leaks.

2011-07-14  Donal K. Fellows  <dkf@users.sf.net>

	* generic/tclOOCall.c (TclOORenderCallChain): [Bug 3365156]: Remove
	stray refcount bump that caused a memory leak.

2011-07-12  Don Porter  <dgp@users.sourceforge.net>

	* generic/tclUnixSock.c:  [Bug 3364777]: Stop segfault caused by
	reading from struct after it had been freed.

2011-07-11  Joe Mistachkin  <joe@mistachkin.com>

	* generic/tclExecute.c: [Bug 3339502]: Correct cast for CURR_DEPTH to
	silence compiler warning.

2011-07-08  Donal K. Fellows  <dkf@users.sf.net>

	* doc/http.n: [FRQ 3358415]: State what RFC defines HTTP/1.1.

2011-07-07  Miguel Sofer  <msofer@users.sf.net>

	* generic/tclBasic.c: Add missing INT2PTR

2011-07-03  Donal K. Fellows  <dkf@users.sf.net>

	* doc/FileSystem.3: Corrected statements about ctime field of 'struct
	stat'; that was always the time of the last metadata change, not the
	time of creation.

2011-07-02  Kevin B. Kenny  <kennykb@acm.org>

	* generic/tclStrToD.c:
	* generic/tclTomMath.decls:
	* generic/tclTomMathDecls.h:
	* macosx/Tcl.xcode/project.pbxproj:
	* macosx/Tcl.xcodeproj/project.pbxproj:
	* tests/util.test:
	* unix/Makefile.in:
	* win/Makefile.in:
	* win/Makefile.vc:
	[Bug 3349507]: Fix a bug where bignum->double conversion is "round up"
	and not "round to nearest" (causing expr double(1[string repeat 0 23])
	not to be 1e+23).

2011-06-28  Reinhard Max  <max@suse.de>

	* unix/tclUnixSock.c (CreateClientSocket): [Bug 3325339]: Fix and
	simplify posting of the writable fileevent at the end of an
	asynchronous connection attempt. Improve comments for some of the
	trickery around [socket -async].

	* tests/socket.test: Adjust tests to the async code changes. Add more
	tests for corner cases of async sockets.

2011-06-22  Andreas Kupries  <andreask@activestate.com>

	* library/platform/pkgIndex.tcl: Updated to platform 1.0.10. Added
	* library/platform/platform.tcl: handling of the DEB_HOST_MULTIARCH
	* unix/Makefile.in: location change for libc.
	* win/Makefile.in:

	* generic/tclInt.h: Fixed the inadvertently committed disabling of
	stack checks, see my 2010-11-15 commit.

2011-06-22  Reinhard Max  <max@suse.de>

	Merge from rmax-ipv6-branch:
	* unix/tclUnixSock.c: Fix [socket -async], so that all addresses
	returned by getaddrinfo() are tried, not just the first one. This
	requires the event loop to be running while the async connection is in
	progress. ***POTENTIAL INCOMPATIBILITY***
	* tests/socket.test: Add a test for the above.
	* doc/socket: Document the fact that -async needs the event loop
	* generic/tclIOSock.c: AI_ADDRCONFIG is broken on HP-UX

2011-06-21  Don Porter  <dgp@users.sourceforge.net>

	* generic/tclLink.c:	[Bug 3317466]: Prevent multiple links to a
	single Tcl variable when calling Tcl_LinkVar().

2011-06-13  Don Porter  <dgp@users.sourceforge.net>

	* generic/tclStrToD.c:  [Bug 3315098]: Mem leak fix from Gustaf Neumann.

2011-06-08  Andreas Kupries  <andreask@activestate.com>

	* generic/tclExecute.c: Reverted the fix for [Bug 3274728] committed
	on 2011-04-06 and replaced with one which is 64bit-safe. The existing
	fix crashed tclsh on Windows 64bit.

2011-06-08  Donal K. Fellows  <dkf@users.sf.net>

	* tests/fileSystem.test: Reduce the amount of use of duplication of
	complex code to perform common tests, and convert others to do the
	test result check directly using Tcltest's own primitives.

2011-06-06  Jan Nijtmans  <nijtmans@users.sf.net>

	* tests/socket.test: Add test constraint, so 6.2 and 6.3 don't fail
	when the machine does not have support for ip6. Follow-up to checkin
	from 2011-05-11 by rmax.

2011-06-02  Don Porter  <dgp@users.sourceforge.net>

	* generic/tclBasic.c:	Removed TclCleanupLiteralTable(), and old
	* generic/tclInt.h:	band-aid routine put in place while a fix for
	* generic/tclLiteral.c:	[Bug 994838] took shape.  No longer needed.

2011-06-02  Donal K. Fellows  <dkf@users.sf.net>

	* generic/tclInt.h (TclInvalidateNsCmdLookup): [Bug 3185407]: Extend
	the set of epochs that are potentially bumped when a command is
	created, for a slight performance drop (in some circumstances) and
	improved semantics.

2011-06-01  Miguel Sofer  <msofer@users.sf.net>

	* generic/tclBasic.c: Using the two free data elements in NRCommand to
	store objc and objv - useful for debugging.

2011-06-01  Jan Nijtmans  <nijtmans@users.sf.net>

	* generic/tclUtil.c:   Fix for [Bug 3309871]: Valgrind finds: invalid
	read in TclMaxListLength().

2011-05-31  Don Porter  <dgp@users.sourceforge.net>

	* generic/tclInt.h:	  Use a complete growth algorithm for lists so
	* generic/tclListObj.c:	  that length limits do not overconstrain by a
	* generic/tclStringObj.c: factor of 2.  [Bug 3293874]: Fix includes
	* generic/tclUtil.c:	  rooting all growth routines by default on a
	common tunable parameter TCL_MIN_GROWTH.

2011-05-25  Don Porter  <dgp@users.sourceforge.net>

	* library/msgcat/msgcat.tcl:	Bump to msgcat 1.4.4.
	* library/msgcat/pkgIndex.tcl:
	* unix/Makefile.in
	* win/Makefile.in

2011-05-25  Donal K. Fellows  <dkf@users.sf.net>

	* generic/tclOO.h (TCLOO_VERSION): Bump version.

	IMPLEMENTATION OF TIP#381.

	* doc/next.n, doc/ooInfo.n, doc/self.n, generic/tclOO.c,
	* generic/tclOOBasic.c, generic/tclOOCall.c, generic/tclOOInfo.c,
	* generic/tclOOInt.h, tests/oo.test, tests/ooNext2.test: Added
	introspection of call chains ([self call], [info object call], [info
	class call]) and ability to skip ahead in chain ([nextto]).

2011-05-24  Venkat Iyer <venkat@comit.com>

	* library/tzdata/Africa/Cairo: Update to Olson tzdata2011g

2011-05-24  Donal K. Fellows  <dkf@users.sf.net>

	* library/msgcat/msgcat.tcl (msgcat::mcset, msgcat::mcmset): Remove
	some useless code; [dict set] builds dictionary levels for us.

2011-05-17  Andreas Kupries  <andreask@activestate.com>

	* generic/tclCompile.c (TclFixupForwardJump): Tracked down and fixed
	* generic/tclBasic.c (TclArgumentBCEnter): the cause of a violation of
	my assertion that 'ePtr->nline == objc' in TclArgumentBCEnter.  When a
	bytecode was grown during jump fixup the pc -> command line mapping
	was not updated. When things aligned just wrong the mapping would
	direct command A to the data for command B, with a different number of
	arguments.

2011-05-11  Reinhard Max  <max@suse.de>

	* unix/tclUnixSock.c (TcpWatchProc): No need to check for server
	sockets here, as the generic server code already takes care of that.
	* tests/socket.test (accept): Add tests to make sure that this remains
	so.

2011-05-10  Don Porter  <dgp@users.sourceforge.net>

	* generic/tclInt.h:     New internal routines TclScanElement() and
	* generic/tclUtil.c:    TclConvertElement() are rewritten guts of
	machinery to produce string rep of lists.  The new routines avoid and
	correct [Bug 3173086].  See comments for much more detail.

	* generic/tclDictObj.c:         Update all callers.
	* generic/tclIndexObj.c:
	* generic/tclListObj.c:
	* generic/tclUtil.c:
	* tests/list.test:

2011-05-09  Donal K. Fellows  <dkf@users.sf.net>

	* generic/tclNamesp.c (NamespacePathCmd): Convert to use Tcl_Obj API
	* generic/tclPkg.c (Tcl_PackageObjCmd):   for result generation in
	* generic/tclTimer.c (Tcl_AfterObjCmd):   [after info], [namespace
	path] and [package versions].

2011-05-09  Don Porter  <dgp@users.sourceforge.net>

	* generic/tclListObj.c:	Revise empty string tests so that we avoid
	potentially expensive string rep generations, especially for dicts.

2011-05-07  Donal K. Fellows  <dkf@users.sf.net>

	* generic/tclLoad.c (TclGetLoadedPackages): Convert to use Tcl_Obj API
	for result generation.

2011-05-07  Miguel Sofer  <msofer@users.sf.net>

	* generic/tclInt.h: Fix USE_TCLALLOC so that it can be enabled without
	* unix/Makefile.in: editing the Makefile.

2011-05-05  Don Porter  <dgp@users.sourceforge.net>

	* generic/tclListObj.c:	Stop generating string rep of dict when
	converting to list.  Tolerate NULL interps more completely.

2011-05-03  Don Porter  <dgp@users.sourceforge.net>

	* generic/tclUtil.c:	Tighten Tcl_SplitList().
	* generic/tclListObj.c:	Tighten SetListFromAny().
	* generic/tclDictObj.c:	Tighten SetDictFromAny().
	* tests/join.test:
	* tests/mathop.test:

2011-05-02  Don Porter  <dgp@users.sourceforge.net>

	* generic/tclCmdMZ.c:	Revised TclFindElement() interface. The final
	* generic/tclDictObj.c:	argument had been bracePtr, the address of a
	* generic/tclListObj.c:	boolean var, where the caller can be told
	* generic/tclParse.c:	whether or not the parsed list element was
	* generic/tclUtil.c:	enclosed in braces.  In practice, no callers
	really care about that.  What the callers really want to know is
	whether the list element value exists as a literal substring of the
	string being parsed, or whether a call to TclCopyAndCollpase() is
	needed to produce the list element value.  Now the final argument is
	changed to do what callers actually need. This is a better fit for the
	calls in tclParse.c, where now a good deal of post-processing checking
	for "naked backslashes" is no longer necessary.
	***POTENTIAL INCOMPATIBILITY***
	For any callers calling in via the internal stubs table who really do
	use the final argument explicitly to check for the enclosing brace
	scenario.  Simply looking for the braces where they must be is the
	revision available to those callers, and it will backport cleanly.

	* tests/parse.test:	Tests for expanded literals quoting detection.

	* generic/tclCompCmdsSZ.c:	New TclFindElement() is also a better
	fit for the [switch] compiler.

	* generic/tclInt.h:	Replace TclCountSpaceRuns() with
	* generic/tclListObj.c:	TclMaxListLength() which is the function we
	* generic/tclUtil.c:	actually want.
	* generic/tclCompCmdsSZ.c:

	* generic/tclCompCmdsSZ.c: Rewrite of parts of the switch compiler to
	better use the powers of TclFindElement() and do less parsing on its
	own.

2011-04-28  Don Porter  <dgp@users.sourceforge.net>

	* generic/tclInt.h:	New utility routines:
	* generic/tclParse.c:	TclIsSpaceProc() and TclCountSpaceRuns()
	* generic/tclUtil.c:

	* generic/tclCmdMZ.c:	Use new routines to replace calls to isspace()
	* generic/tclListObj.c:	and their /* INTL */ risk.
	* generic/tclStrToD.c:
	* generic/tclUtf.c:
	* unix/tclUnixFile.c:

	* generic/tclStringObj.c:	Improved reaction to out of memory.

2011-04-27  Don Porter  <dgp@users.sourceforge.net>

	* generic/tclCmdMZ.c:	TclFreeIntRep() correction & cleanup.
	* generic/tclExecute.c:
	* generic/tclIndexObj.c:
	* generic/tclInt.h:
	* generic/tclListObj.c:
	* generic/tclNamesp.c:
	* generic/tclResult.c:
	* generic/tclStringObj.c:
	* generic/tclVar.c:

	* generic/tclListObj.c:	FreeListInternalRep() cleanup.

2011-04-21  Don Porter  <dgp@users.sourceforge.net>

	* generic/tclInt.h:	Use macro to set List intreps.
	* generic/tclListObj.c:

	* generic/tclCmdIL.c:	Limits on list length were too strict.
	* generic/tclInt.h:	Revised panics to errors where possible.
	* generic/tclListObj.c:
	* tests/lrepeat.test:

	* generic/tclCompile.c:	Make sure SetFooFromAny routines react
	* generic/tclIO.c:	reasonably when passed a NULL interp.
	* generic/tclIndexObj.c:
	* generic/tclListObj.c:
	* generic/tclNamesp.c:
	* generic/tclObj.c:
	* generic/tclProc.c:
	* macosx/tclMacOSXFCmd.c:

2011-04-21  Jan Nijtmans  <nijtmans@users.sf.net>

	* generic/tcl.h:       fix for [Bug 3288345]: Wrong Tcl_StatBuf
	* generic/tclInt.h:    used on MinGW. Make sure that all _WIN32
	* win/tclWinFile.c:    compilers use exactly the same layout
	* win/configure.in:    for Tcl_StatBuf - the one used by MSVC6 -
	* win/configure:       in all situations.

2011-04-19  Don Porter  <dgp@users.sourceforge.net>

	* generic/tclConfig.c:	Reduce internals access in the implementation
	of [<foo>::pkgconfig list].

2011-04-18  Don Porter  <dgp@users.sourceforge.net>

	* generic/tclCmdIL.c:	Use ListRepPtr(.) and other cleanup.
	* generic/tclConfig.c:
	* generic/tclListObj.c:

	* generic/tclInt.h:	Define and use macros that test whether a Tcl
	* generic/tclBasic.c:	list value is canonical.
	* generic/tclUtil.c:

2011-04-18  Donal K. Fellows  <dkf@users.sf.net>

	* doc/dict.n: [Bug 3288696]: Command summary was confusingly wrong
	when it came to [dict filter] with a 'value' filter.

2011-04-16  Donal K. Fellows  <dkf@users.sf.net>

	* generic/tclFCmd.c (TclFileAttrsCmd): Add comments to make this code
	easier to understand. Added a panic to handle the case where the VFS
	layer does something odd.

2011-04-13  Don Porter  <dgp@users.sourceforge.net>

	* generic/tclUtil.c:	[Bug 3285375]: Rewrite of Tcl_Concat*()
	routines to prevent segfaults on buffer overflow.  Build them out of
	existing primitives already coded to handle overflow properly.  Uses
	the new TclTrim*() routines.

	* generic/tclCmdMZ.c:	New internal utility routines TclTrimLeft()
	* generic/tclInt.h:	and TclTrimRight().  Refactor the
	* generic/tclUtil.c:	[string trim*] implementations to use them.

2011-04-13  Miguel Sofer  <msofer@users.sf.net>

	* generic/tclVar.c: [Bug 2662380]: Fix crash caused by appending to a
	variable with a write trace that unsets it.

2011-04-13  Donal K. Fellows  <dkf@users.sf.net>

	* generic/tclUtil.c (Tcl_ConcatObj): [Bug 3285375]: Make the crash
	less mysterious through the judicious use of a panic. Not yet properly
	fixed, but at least now clearer what the failure mode is.

2011-04-12  Don Porter  <dgp@users.sourceforge.net>

	* tests/string.test:	Test for [Bug 3285472]. Not buggy in trunk.

2011-04-12  Venkat Iyer <venkat@comit.com>

	* library/tzdata/Atlantic/Stanley: Update to Olson tzdata2011f

2011-04-12  Miguel Sofer  <msofer@users.sf.net>

	* generic/tclBasic.c: Fix for [Bug 2440625], kbk's patch

2011-04-11  Miguel Sofer  <msofer@users.sf.net>

	* generic/tclBasic.c:
	* tests/coroutine.test: [Bug 3282869]: Ensure that 'coroutine eval'
	runs the initial command in the proper context.

2011-04-11  Jan Nijtmans  <nijtmans@users.sf.net>

	* generic/tcl.h:    Fix for [Bug 3281728]: Tcl sources from 2011-04-06
	* unix/tcl.m4:      do not build on GCC9 (RH9)
	* unix/configure:

2011-04-08  Jan Nijtmans  <nijtmans@users.sf.net>

	* win/tclWinPort.h: Fix for [Bug 3280043]: win2k: unresolved DLL
	* win/configure.in: imports.
	* win/configure

2011-04-06  Miguel Sofer  <msofer@users.sf.net>

	* generic/tclExecute.c (TclCompileObj): Earlier return if Tip280
	gymnastics not needed.

	* generic/tclExecute.c: Fix for [Bug 3274728]: making *catchTop an
	unsigned long.

2011-04-06  Jan Nijtmans  <nijtmans@users.sf.net>

	* unix/tclAppInit.c:  Make symbols "main" and "Tcl_AppInit"
	MODULE_SCOPE: there is absolutely no reason for exporting them.
	* unix/tcl.m4:        Don't use -fvisibility=hidden with static
	* unix/configure      libraries (--disable-shared)

2011-04-06  Donal K. Fellows  <dkf@users.sf.net>

	* generic/tclFCmd.c, macosx/tclMacOSXFCmd.c, unix/tclUnixChan.c,
	* unix/tclUnixFCmd.c, win/tclWinChan.c, win/tclWinDde.c,
	* win/tclWinFCmd.c, win/tclWinLoad.c, win/tclWinPipe.c,
	* win/tclWinReg.c, win/tclWinSerial.c, win/tclWinSock.c: More
	generation of error codes (most platform-specific parts not already
	using Tcl_PosixError).

2011-04-05  Venkat Iyer <venkat@comit.com>

	* library/tzdata/Africa/Casablanca: Update to Olson's tzdata2011e
	* library/tzdata/America/Santiago:
	* library/tzdata/Pacific/Easter:
	* library/tzdata/America/Metlakatla: (new)
	* library/tzdata/America/North_Dakota/Beulah: (new)
	* library/tzdata/America/Sitka: (new)

2011-04-04  Donal K. Fellows  <dkf@users.sf.net>

	* generic/tclOO.c, generic/tclOOBasic.c, generic/tclOODefineCmds.c
	* generic/tclOOInfo.c, generic/tclOOMethod.c: More generation of
	error codes (TclOO miscellany).

	* generic/tclCmdAH.c, generic/tclCmdIL.c: More generation of error
	codes (miscellaneous commands mostly already handled).

2011-04-04  Don Porter  <dgp@users.sourceforge.net>

	* README:	[Bug 3202030]: Updated README files, repairing broken
	* macosx/README:URLs and removing other bits that were clearly wrong.
	* unix/README:	Still could use more eyeballs on the detailed build
	* win/README:	advice on various plaforms.

2011-04-04  Donal K. Fellows  <dkf@users.sf.net>

	* library/init.tcl (tcl::mathfunc::rmmadwiw): Disable by default to
	make test suite work.

	* generic/tclBasic.c, generic/tclStringObj.c, generic/tclTimer.c,
	* generic/tclTrace.c, generic/tclUtil.c: More generation of error
	codes ([format], [after], [trace], RE optimizer).

2011-04-04  Jan Nijtmans  <nijtmans@users.sf.net>

	* generic/tclCmdAH.c:  Better error-message in case of errors
	* generic/tclCmdIL.c:  related to setting a variable. This fixes
	* generic/tclDictObj.c: a warning: "Why make your own error
	* generic/tclScan.c:   message? Why?"
	* generic/tclTest.c:
	* test/error.test:
	* test/info.test:
	* test/scan.test:
	* unix/tclUnixThrd.h:  Remove this unused header file.

2011-04-03  Donal K. Fellows  <dkf@users.sf.net>

	* generic/tclNamesp.c, generic/tclObj.c, generic/tclPathObj.c:
	* generic/tclPipe.c, generic/tclPkg.c, generic/tclProc.c:
	* generic/tclScan.c: More generation of error codes (namespace
	creation, path normalization, pipeline creation, package handling,
	procedures, [scan] formats)

2011-04-02  Kevin B. Kenny  <kennykb@acm.org>

	* generic/tclStrToD.c (QuickConversion): Replaced another couple
	of 'double' declarations with 'volatile double' to work around
	misrounding issues in mingw-gcc 3.4.5.

2011-04-02  Donal K. Fellows  <dkf@users.sf.net>

	* generic/tclInterp.c, generic/tclListObj.c, generic/tclLoad.c:
	More generation of errorCodes ([interp], [lset], [load], [unload]).

	* generic/tclEvent.c, generic/tclFileName.c: More generation of
	errorCode information (default [bgerror] and [glob]).

2011-04-01  Reinhard Max  <max@suse.de>

	* library/init.tcl: TIP#131 implementation.

2011-03-31  Donal K. Fellows  <dkf@users.sf.net>

	* generic/tclGetDate.y, generic/tclDate.c (TclClockOldscanObjCmd):
	More generation of errorCode information.

2011-03-28  Donal K. Fellows  <dkf@users.sf.net>

	* generic/tclCmdMZ.c, generic/tclConfig.c, generic/tclUtil.c: More
	generation of errorCode information, notably when lists are mis-parsed

	* generic/tclCmdMZ.c (Tcl_RegexpObjCmd, Tcl_RegsubObjCmd): Use the
	error messages generated by the variable management code rather than
	creating our own.

2011-03-27  Miguel Sofer  <msofer@users.sf.net>

	* generic/tclBasic.c (TclNREvalObjEx): fix performance issue, notably
	apparent in tclbench's "LIST lset foreach". Many thanks to Twylite for
	patiently researching the issue and explaining it to me: a missing
	Tcl_ResetObjResult that causes unwanted sharing of the current result
	Tcl_Obj.

2011-03-26  Donal K. Fellows  <dkf@users.sf.net>

	* generic/tclNamesp.c (Tcl_Export, Tcl_Import, DoImport): More
	generation of errorCode information.

	* generic/tclCompExpr.c, generic/tclCompile.c, generic/tclExecute.c:
	* generic/tclListObj.c, generic/tclNamesp.c, generic/tclObj.c:
	* generic/tclStringObj.c, generic/tclUtil.c: Reduce the number of
	casts used to manage Tcl_Obj internal representations.

2011-03-24  Don Porter  <dgp@users.sourceforge.net>

	* generic/tcl.h (ckfree,etc.): Restored C++ usability to the memory
	allocation and free macros.

2011-03-24  Donal K. Fellows  <dkf@users.sf.net>

	* generic/tclFCmd.c (TclFileAttrsCmd): Ensure that any reference to
	temporary index tables is squelched immediately rather than hanging
	around to trip us up in the future.

2011-03-23  Miguel Sofer  <msofer@users.sf.net>

	* generic/tclObj.c: Exploit HAVE_FAST_TSD for the deletion context in
	TclFreeObj()

2011-03-22  Miguel Sofer  <msofer@users.sf.net>

	* generic/tclThreadAlloc.c: Simpler initialization of Cache under
	HAVE_FAST_TSD, from mig-alloc-reform.

2011-03-21  Jan Nijtmans  <nijtmans@users.sf.net>

	* unix/tclLoadDl.c:    [Bug #3216070]: Loading extension libraries
	* unix/tclLoadDyld.c:  from embedded Tcl applications.
	***POTENTIAL INCOMPATIBILITY***
	For extensions which rely on symbols from other extensions being
	present in the global symbol table. For an example and some discussion
	of workarounds, see http://stackoverflow.com/q/8330614/301832

2011-03-21  Miguel Sofer  <msofer@users.sf.net>

	* generic/tclCkAlloc.c:
	* generic/tclInt.h: Remove one level of allocator indirection in
	non-memdebug builds, imported from mig-alloc-reform.

2011-03-20  Miguel Sofer  <msofer@users.sf.net>

	* generic/tclThreadAlloc.c: Imported HAVE_FAST_TSD support from
	mig-alloc-reform. The feature has to be enabled by hand: no autoconf
	support has been added. It is not clear how universal a build using
	this will be: it also requires some loader support.

2011-03-17  Donal K. Fellows  <dkf@users.sf.net>

	* generic/tclCompExpr.c (ParseExpr): Generate errorCode information on
	failure to parse expressions.

2011-03-17  Jan Nijtmans  <nijtmans@users.sf.net>

	* generic/tclMain.c: [Patch 3124683]: Reorganize the platform-specific
	stuff in (tcl|tk)Main.c.

2011-03-16  Jan Nijtmans  <nijtmans@users.sf.net>

	* generic/tclCkalloc.c: [Bug 3197864]: Pointer truncation on Win64
	TCL_MEM_DEBUG builds.

2011-03-16  Don Porter  <dgp@users.sourceforge.net>

	* generic/tclBasic.c:	Some rewrites to eliminate calls to isspace()
	* generic/tclParse.c:	and their /* INTL */ risk.
	* generic/tclProc.c:

2011-03-16  Jan Nijtmans  <nijtmans@users.sf.net>

	* unix/tcl.m4:    Make SHLIB_LD_LIBS='${LIBS}' the default and
	* unix/configure: set to "" on per-platform necessary basis.
	Backported from TEA, but kept all original platform code which was
	removed from TEA.

2011-03-14  Kevin B. Kenny  <kennykb@acm.org>

	* tools/tclZIC.tcl (onDayOfMonth): Allow for leading zeroes in month
	and day so that tzdata2011d parses correctly.
	* library/tzdata/America/Havana:
	* library/tzdata/America/Juneau:
	* library/tzdata/America/Santiago:
	* library/tzdata/Europe/Istanbul:
	* library/tzdata/Pacific/Apia:
	* library/tzdata/Pacific/Easter:
	* library/tzdata/Pacific/Honolulu:  tzdata2011d

	* generic/tclAssembly.c (BBEmitInstInt1): Changed parameter data types
	in an effort to silence a MSVC warning reported by Ashok P. Nadkarni.
	Unable to test, since both forms work on my machine in VC2005, 2008,
	2010, in both release and debug builds.
	* tests/tclTest.c (TestdstringCmd): Restored MSVC buildability broken
	by [5574bdd262], which changed the effective return type of 'ckalloc'
	from 'char*' to 'void*'.

2011-03-13  Miguel Sofer  <msofer@users.sf.net>

	* generic/tclExecute.c: remove TEBCreturn()

2011-03-12  Donal K. Fellows  <dkf@users.sf.net>

	* generic/tcl.h (ckalloc,ckfree,ckrealloc): Moved casts into these
	macro so that they work with VOID* (which is a void* on all platforms
	which Tcl actually builds on) and unsigned int for the length
	parameters, removing the need for MANY casts across the rest of Tcl.
	Note that this is a strict source-level-only change, so size_t cannot
	be used (would break binary compatibility on 64-bit platforms).

2011-03-12  Jan Nijtmans  <nijtmans@users.sf.net>

	* win/tclWinFile.c: [Bug 3185609]: File normalization corner case
	of ... broken with -DUNICODE

2011-03-11  Donal K. Fellows  <dkf@users.sf.net>

	* tests/unixInit.test: Make better use of tcltest2.

2011-03-10  Donal K. Fellows  <dkf@users.sf.net>

	* generic/tclBasic.c, generic/tclCompCmds.c, generic/tclEnsemble.c:
	* generic/tclInt.h, generic/tclNamesp.c, library/auto.tcl:
	* tests/interp.test, tests/namespace.test, tests/nre.test:
	Converted the [namespace] command into an ensemble. This has the
	consequence of making it vital for Tcl code that wishes to work with
	namespaces to _not_ delete the ::tcl namespace.
	***POTENTIAL INCOMPATIBILITY***

	* library/tcltest/tcltest.tcl (loadIntoSlaveInterpreter): Added this
	command to handle connecting tcltest to a slave interpreter. This adds
	in the hook (inside the tcltest namespace) that allows the tests run
	in the child interpreter to be reported as part of the main sequence
	of test results. Bumped version of tcltest to 2.3.3.
	* tests/init.test, tests/package.test: Adapted these test files to use
	the new feature.

	* generic/tclAlloc.c, generic/tclCmdMZ.c, generic/tclCompExpr.c:
	* generic/tclCompile.c, generic/tclEnv.c, generic/tclEvent.c:
	* generic/tclIO.c, generic/tclIOCmd.c, generic/tclIORChan.c:
	* generic/tclIORTrans.c, generic/tclLiteral.c, generic/tclNotify.c:
	* generic/tclParse.c, generic/tclStringObj.c, generic/tclUtil.c:
	* generic/tclZlib.c, unix/tclUnixFCmd.c, unix/tclUnixNotfy.c:
	* unix/tclUnixPort.h, unix/tclXtNotify.c: Formatting fixes, mainly to
	comments, so code better fits the style in the Engineering Manual.

2011-03-09  Donal K. Fellows  <dkf@users.sf.net>

	* tests/incr.test: Update more of the test suite to use Tcltest 2.

2011-03-09  Don Porter  <dgp@users.sourceforge.net>

	* generic/tclNamesp.c:	[Bug 3202171]: Tighten the detector of nested
	* tests/namespace.test:	[namespace code] quoting that the quoted
	scripts function properly even in a namespace that contains a custom
	"namespace" command.

	* doc/tclvars.n:	Formatting fix.  Thanks to Pat Thotys.

2011-03-09  Donal K. Fellows  <dkf@users.sf.net>

	* tests/dstring.test, tests/init.test, tests/link.test: Update more of
	the test suite to use Tcltest 2.

2011-03-08  Jan Nijtmans  <nijtmans@users.sf.net>

	* generic/tclBasic.c: Fix gcc warnings: variable set but not used
	* generic/tclProc.c:
	* generic/tclIORChan.c:
	* generic/tclIORTrans.c:
	* generic/tclAssembly.c:  Fix gcc warning: comparison between signed
	and unsigned integer expressions

2011-03-08  Don Porter  <dgp@users.sourceforge.net>

	* generic/tclInt.h:	Remove TclMarkList() routine, an experimental
	* generic/tclUtil.c:	dead-end from the 8.5 alpha days.

	* generic/tclResult.c (ResetObjResult): [Bug 3202905]: Correct failure
	to clear invalid intrep.  Thanks to Colin McDonald.

2011-03-08  Donal K. Fellows  <dkf@users.sf.net>

	* generic/tclAssembly.c, tests/assemble.test: Migrate to use a style
	more consistent with the rest of Tcl.

2011-03-06  Don Porter  <dgp@users.sourceforge.net>

	* generic/tclBasic.c:	More replacements of Tcl_UtfBackslash() calls
	* generic/tclCompile.c:	with TclParseBackslash() where possible.
	* generic/tclCompCmdsSZ.c:
	* generic/tclParse.c:
	* generic/tclUtil.c:

	* generic/tclUtil.c (TclFindElement):	[Bug 3192636]: Guard escape
	sequence scans to not overrun the string end.

2011-03-05  Don Porter  <dgp@users.sourceforge.net>

	* generic/tclParse.c (TclParseBackslash): [Bug 3200987]: Correct
	* tests/parse.test:	trunction checks in \x and \u substitutions.

2011-03-05  Miguel Sofer  <msofer@users.sf.net>

	* generic/tclExecute.c (TclStackFree): insure that the execStack
	satisfies "at most one free stack after the current one" when
	consecutive reallocs caused the creation of intervening stacks.

2011-03-05  Kevin B. Kenny  <kennykb@acm.org>

	* generic/tclAssembly.c (new file):
	* generic/tclBasic.c (Tcl_CreateInterp):
	* generic/tclInt.h:
	* tests/assemble.test (new file):
	* unix/Makefile.in:
	* win/Makefile.in:
	* win/makefile.vc:  Merged dogeen-assembler-branch into HEAD. Since
	all functional changes are in the tcl::unsupported namespace, there's
	no reason to sequester this code on a separate branch.

2011-03-05  Miguel Sofer  <msofer@users.sf.net>

	* generic/tclExecute.c: Cleaner mem management for TEBCdata

	* generic/tclExecute.c:
	* tests/nre.test: Renamed BottomData to TEBCdata, so that the name
	refers to what it is rather than to its storage location.

	* generic/tclBasic.c:     Renamed struct TEOV_callback to the more
	* generic/tclCompExpr.c:  descriptive NRE_callback.
	* generic/tclCompile.c:
	* generic/tclExecute.c:
	* generic/tclInt.decls:
	* generic/tclInt.h:
	* generic/tclIntDecls.h:
	* generic/tclTest.c:

2011-03-04  Donal K. Fellows  <dkf@users.sf.net>

	* generic/tclOOMethod.c (ProcedureMethodCompiledVarConnect)
	(ProcedureMethodCompiledVarDelete): [Bug 3185009]: Keep references to
	resolved object variables so that an unset doesn't leave any dangling
	pointers for code to trip over.

2011-03-01  Miguel Sofer  <msofer@users.sf.net>

	* generic/tclBasic.c (TclNREvalObjv): Missing a variable declaration
	in commented out non-optimised code, left for ref in checkin
	[b97b771b6d]

2011-03-03  Don Porter  <dgp@users.sourceforge.net>

	* generic/tclResult.c (Tcl_AppendResultVA):	Use the directive
	USE_INTERP_RESULT [TIP 330] to force compat with interp->result
	access, instead of the improvised hack USE_DIRECT_INTERP_RESULT_ACCESS
	from releases past.

2011-03-01  Miguel Sofer  <msofer@users.sf.net>

	* generic/tclCompCmdsSZ.c (TclCompileThrowCmd, TclCompileUnsetCmd):
	fix leaks

	* generic/tclBasic.c:       This is [Patch 3168398],
	* generic/tclCompCmdsSZ.c:  Joe Mistachkin's optimisation
	* generic/tclExecute.c:     of Tip #285
	* generic/tclInt.decls:
	* generic/tclInt.h:
	* generic/tclIntDecls.h:
	* generic/tclInterp.c:
	* generic/tclOODecls.h:
	* generic/tclStubInit.c:
	* win/makefile.vc:

	* generic/tclExecute.c (ExprObjCallback): Fix object leak

	* generic/tclExecute.c (TEBCresume): Store local var array and
	constants in automatic vars to reduce indirection, slight perf
	increase

	* generic/tclOOCall.c (TclOODeleteContext): Added missing '*' so that
	trunk compiles.

	* generic/tclBasic.c (TclNRRunCallbacks): [Patch 3168229]: Don't do
	the trampoline dance for commands that do not have an nreProc.

2011-03-01  Donal K. Fellows  <dkf@users.sf.net>

	* generic/tclOO.c (Tcl_NewObjectInstance, TclNRNewObjectInstance)
	(TclOOObjectCmdCore, FinalizeObjectCall):
	* generic/tclOOBasic.c (TclOO_Object_Destroy, AfterNRDestructor):
	* generic/tclOOCall.c (TclOODeleteContext, TclOOGetCallContext):
	Reorganization of call context reference count management so that code
	is (mostly) simpler.

2011-01-26  Donal K. Fellows  <dkf@users.sf.net>

	* doc/RegExp.3: [Bug 3165108]: Corrected documentation of description
	of subexpression info in Tcl_RegExpInfo structure.

2011-01-25  Jan Nijtmans  <nijtmans@users.sf.net>

	* generic/tclPreserve.c:  Don't miss 64-bit address bits in panic
				  message.
	* win/tclWinChan.c:       Fix various gcc-4.5.2 64-bit warning messages
	* win/tclWinConsole.c     e.g. by using full 64-bits for socket fd's
	* win/tclWinDde.c
	* win/tclWinPipe.c
	* win/tclWinReg.c
	* win/tclWinSerial.c
	* win/tclWinSock.c
	* win/tclWinThrd.c

2011-01-19  Jan Nijtmans  <nijtmans@users.sf.net>

	* tools/genStubs.tcl: [Enh #3159920]: Tcl_ObjPrintf() crashes with
	* generic/tcl.decls   bad format specifier.
	* generic/tcl.h
	* generic/tclDecls.h

2011-01-18  Donal K. Fellows  <dkf@users.sf.net>3159920

	* generic/tclOOMethod.c (PushMethodCallFrame): [Bug 3001438]: Make
	sure that the cmdPtr field of the procPtr is correct and relevant at
	all times so that [info frame] can report sensible information about a
	frame after a return to it from a recursive call, instead of probably
	crashing (depending on what else has overwritten the Tcl stack!)

2011-01-18  Jan Nijtmans  <nijtmans@users.sf.net>

	* generic/tclBasic.c:      Various mismatches between Tcl_Panic
	* generic/tclCompCmds.c:   format string and its arguments,
	* generic/tclCompCmdsSZ.c: discovered thanks to [Bug 3159920]
	* generic/tclCompExpr.c
	* generic/tclEnsemble.c
	* generic/tclPreserve.c
	* generic/tclTest.c

2011-01-17  Jan Nijtmans  <nijtmans@users.sf.net>

	* generic/tclIOCmd.c: [Bug 3148192]: Commands "read/puts" incorrectly
	* tests/chanio.test:  interpret parameters. Improved error-message
	* tests/io.test       regarding legacy form.
	* tests/ioCmd.test

2011-01-15  Kevin B. Kenny  <kennykb@acm.org>

	* doc/tclvars.n:
	* generic/tclStrToD.c:
	* generic/tclUtil.c (Tcl_PrintDouble):
	* tests/util.test (util-16.*): [Bug 3157475]: Restored full Tcl 8.4
	compatibility for the formatting of floating point numbers when
	$::tcl_precision is not zero. Added compatibility tests to make sure
	that excess trailing zeroes are suppressed for all eight major code
	paths.

2011-01-12  Jan Nijtmans  <nijtmans@users.sf.net>

	* win/tclWinFile.c:   Use _vsnprintf in stead of vsnprintf, because
	MSVC 6 doesn't have it. Reported by andreask.
	* win/tcl.m4:         handle --enable-64bit=ia64 for gcc
	* win/configure.in:   more accurate test for correct <intrin.h>
	* win/configure:      (autoconf-2.59)
	* win/tclWin32Dll.c:  VS 2005 64-bit does not have intrin.h, and
	* generic/tclPanic.c: does not need it.

2011-01-07  Kevin B. Kenny  <kennykb@acm.org>

	* tests/util.test (util-15.*): Added test cases for floating point
	conversion of the largest denormal and the smallest normal number, to
	avoid any possibility of the failure suffered by PHP in the last
	couple of days. (They didn't fail, so no actual functional change.)

2011-01-05  Donal K. Fellows  <dkf@users.sf.net>

	* tests/package.test, tests/pkg.test: Coalesce these tests into one
	file that is concerned with the package system. Convert to use
	tcltest2 properly.
	* tests/autoMkindex.test, tests/pkgMkIndex.test: Convert to use
	tcltest2 properly.

2011-01-01  Donal K. Fellows  <dkf@users.sf.net>

	* tests/cmdAH.test, tests/cmdMZ.test, tests/compExpr.test,
	* tests/compile.test, tests/concat.test, tests/eval.test,
	* tests/fileName.test, tests/fileSystem.test, tests/interp.test,
	* tests/lsearch.test, tests/namespace-old.test, tests/namespace.test,
	* tests/oo.test, tests/proc.test, tests/security.test,
	* tests/switch.test, tests/unixInit.test, tests/var.test,
	* tests/winDde.test, tests/winPipe.test: Clean up of tests and
	conversion to tcltest 2. Target has been to get init and cleanup code
	out of the test body and into the -setup/-cleanup stanzas.

	* tests/execute.test (execute-11.1): [Bug 3142026]: Added test that
	fails (with a crash) in an unfixed memdebug build on 64-bit systems.

2010-12-31  Donal K. Fellows  <dkf@users.sf.net>

	* generic/tclCmdIL.c (SortElement): Use unions properly in the
	definition of this structure so that there is no need to use nasty
	int/pointer type punning. Made it clearer what the purposes of the
	various parts of the structure are.

2010-12-31  Jan Nijtmans  <nijtmans@users.sf.net>

	* unix/dltest/*.c: [Bug 3148192]: Fix broken [load] tests by ensuring
	that the affected files are never compiled with -DSTATIC_BUILD.

2010-12-30  Miguel Sofer  <msofer@users.sf.net>

	* generic/tclExecute.c (GrowEvaluationStack): Off-by-one error in
	sizing the new allocation - was ok in comment but wrong in the code.
	Triggered by [Bug 3142026] which happened to require exactly one more
	than what was in existence.

2010-12-26  Donal K. Fellows  <dkf@users.sf.net>

	* generic/tclCmdIL.c (Tcl_LsortObjCmd): Fix crash when multiple -index
	options are used. Simplified memory handling logic.

2010-12-20  Jan Nijtmans  <nijtmans@users.sf.net>

	* win/tclWin32Dll.c:    [Patch 3059922]: fixes for mingw64 - gcc4.5.1
	tdm64-1: completed for all environments.

2010-12-20  Jan Nijtmans  <nijtmans@users.sf.net>

	* win/configure.in:   Explicitely test for intrinsics support in
	compiler, before assuming only MSVC has it.
	* win/configure:      (autoconf-2.59)
	* generic/tclPanic.c:

2010-12-19  Jan Nijtmans  <nijtmans@users.sf.net>

	* win/tclWin32Dll.c:    [Patch 3059922]: fixes for mingw64 - gcc4.5.1
	tdm64-1: Fixed for gcc, not yet for MSVC 64-bit.

2010-12-17  Stuart Cassoff  <stwo@users.sourceforge.net>

	* unix/Makefile.in:  Remove unwanted/obsolete 'ddd' target.

2010-12-17  Stuart Cassoff  <stwo@users.sourceforge.net>

	* unix/Makefile.in:	Clean up '.PHONY:' targets: Arrange those
				common to Tcl and Tk as in Tk's Makefile.in,
				add any missing ones and remove duplicates.

2010-12-17  Stuart Cassoff  <stwo@users.sourceforge.net>

	* unix/Makefile.in:  [Bug 2446711]: Remove 'allpatch' target.

2010-12-17  Stuart Cassoff  <stwo@users.sourceforge.net>

	* unix/Makefile.in:  [Bug 2537626]: Use 'rpmbuild', not 'rpm'.

2010-12-16  Jan Nijtmans  <nijtmans@users.sf.net>

	* generic/tclPanic.c:  [Patch 3124554]: Move WishPanic from Tk to Tcl
	* win/tclWinFile.c:    Better communication with debugger, if present.

2010-12-15  Kevin B. Kenny  <kennykb@acm.org>

	[dogeen-assembler-branch]

	* tclAssembly.c:
	* assemble.test: 	Reworked beginCatch/endCatch handling to
	enforce the more severe (but more correct) restrictions on catch
	handling that appeared in the discussion of [Bug 3098302] and in
	tcl-core traffic beginning about 2010-10-29.

2010-12-15  Jan Nijtmans  <nijtmans@users.sf.net>

	* generic/tclPanic.c:    Restore abort() as it was before.
	* win/tclWinFile.c:      [Patch 3124554]: Use ExitProcess() here, like
	in wish.

2010-12-14  Jan Nijtmans  <nijtmans@users.sf.net>

	* generic/tcl.h: [Bug 3137454]: Tcl CVS HEAD does not build on GCC 3.

2010-12-14  Reinhard Max  <max@suse.de>

	* win/tclWinSock.c (CreateSocket):         Swap the loops over
	* unix/tclUnixSock.c (CreateClientSocket): local and remote addresses,
	so that the system's address preference for the remote side decides
	which family gets tried first. Cleanup and clarify some of the
	comments.

2010-12-13  Jan Nijtmans  <nijtmans@users.sf.net>

	* generic/tcl.h:    [Bug 3135271]: Link error due to hidden
	* unix/tcl.m4:      symbols (CentOS 4.2)
	* unix/configure:   (autoconf-2.59)
	* win/tclWinFile.c:  Undocumented feature, only meant to be used by
	Tk_Main. See [Patch 3124554]: Move WishPanic from Tk to Tcl

2010-12-12  Stuart Cassoff  <stwo@users.sourceforge.net>

	* unix/tcl.m4: Better building on OpenBSD.
	* unix/configure: (autoconf-2.59)

2010-12-10  Jan Nijtmans  <nijtmans@users.sf.net>

	* generic/tcl.h:       [Bug 3129448]: Possible over-allocation on
	* generic/tclCkalloc.c: 64-bit platforms, part 2
	* generic/tclCompile.c:
	* generic/tclHash.c:
	* generic/tclInt.h:
	* generic/tclIO.h:
	* generic/tclProc.c:

2010-12-10 Alexandre Ferrieux  <ferrieux@users.sourceforge.net>

	* generic/tclIO.c: Make sure [fcopy -size ... -command ...] always
	* tests/io.test:   calls the callback asynchronously, even for size
			   zero.

2010-12-10  Jan Nijtmans  <nijtmans@users.sf.net>

	* generic/tclBinary.c:  Fix gcc -Wextra warning: missing initializer
	* generic/tclCmdAH.c:
	* generic/tclCmdIL.c:
	* generic/tclCmdMZ.c:
	* generic/tclDictObj.c:
	* generic/tclIndexObj.c:
	* generic/tclIOCmd.c:
	* generic/tclVar.c:
	* win/tcl.m4:               Fix manifest-generation for 64-bit gcc
				    (mingw-w64)
	* win/configure.in:         Check for availability of intptr_t and
				    uintptr_t
	* win/configure:            (autoconf-2.59)
	* generic/tclInt.decls:     Change 1st param of TclSockMinimumBuffers
	* generic/tclIntDecls.h:    to ClientData, and TclWin(Get|Set)SockOpt
	* generic/tclIntPlatDecls.h:to SOCKET, because on Win64 those are
	* generic/tclIOSock.c:	    64-bit, which does not fit.
	* win/tclWinSock.c:
	* unix/tclUnixSock.c:

2010-12-09  Donal K. Fellows  <dkf@users.sf.net>

	* tests/fCmd.test: Improve sanity of constraints now that we don't
	support anything before Windows 2000.

	* generic/tclCmdAH.c (TclInitFileCmd, TclMakeFileCommandSafe, ...):
	Break up [file] into an ensemble. Note that the ensemble is safe in
	itself, but the majority of its subcommands are not.
	* generic/tclFCmd.c (FileCopyRename,TclFileDeleteCmd,TclFileAttrsCmd)
	(TclFileMakeDirsCmd): Adjust these subcommand implementations to work
	inside an ensemble.
	(TclFileLinkCmd, TclFileReadLinkCmd, TclFileTemporaryCmd): Move these
	subcommand implementations from tclCmdAH.c, where they didn't really
	belong.
	* generic/tclIOCmd.c (TclChannelNamesCmd): Move to more appropriate
	source file.
	* generic/tclEnsemble.c (TclMakeEnsemble): Start of code to make
	partially-safe ensembles. Currently does not function as expected due
	to various shortcomings in how safe interpreters are constructed.
	* tests/cmdAH.test, tests/fCmd.test, tests/interp.test: Test updates
	to take into account systematization of error messages.

	* tests/append.test, tests/appendComp.test: Clean up tests so that
	they don't leave things in the global environment (detected when doing
	-singleproc testing).

2010-12-07  Donal K. Fellows  <dkf@users.sf.net>

	* tests/fCmd.test, tests/safe.test, tests/uplevel.test,
	* tests/upvar.test, tests/var.test: Convert more tests to tcltest2 and
	factor them to be easier to understand.

	* generic/tclStrToD.c: Tidy up code so that more #ifdef-fery is
	quarantined at the front of the file and function headers follow the
	modern Tcl style.

2010-12-06  Jan Nijtmans  <nijtmans@users.sf.net>

	* generic/tclBinary.c:  [Bug 3129448]: Possible over-allocation on
	* generic/tclCkalloc.c: 64-bit platforms.
	* generic/tclTrace.c

2010-12-05  Jan Nijtmans  <nijtmans@users.sf.net>

	* unix/tcl.m4: [Patch 3116490]: Cross-compile support for unix
	* unix/configure: (autoconf-2.59)

2010-12-03  Jeff Hobbs  <jeffh@ActiveState.com>

	* generic/tclUtil.c (TclReToGlob): Add extra check for multiple inner
	*s that leads to poor recursive glob matching, defer to original RE
	instead.  tclbench RE var backtrack.

2010-12-03  Jan Nijtmans  <nijtmans@users.sf.net>

	* generic/tclUtil.c:   Silence gcc warning when using -Wwrite-strings
	* generic/tclStrToD.c: Silence gcc warning for non-IEEE platforms
	* win/Makefile.in:  [Patch 3116490]: Cross-compile Tcl mingw32 on unix
	* win/tcl.m4:       This makes it possible to cross-compile Tcl/Tk for
	* win/configure.in: Windows (either 32-bit or 64-bit) out-of-the-box
	* win/configure:    on UNIX, using mingw-w64 build tools (If Itcl,
	tdbc and Thread take over the latest tcl.m4, they can do that too).

2010-12-01  Kevin B. Kenny  <kennykb@acm.org>

	* generic/tclStrToD.c (SetPrecisionLimits, TclDoubleDigits):
	[Bug 3124675]: Added meaningless initialization of 'i', 'ilim' and
	'ilim1' to silence warnings from the C compiler about possible use of
	uninitialized variables, Added a panic to the 'switch' that assigns
	them, to assert that the 'default' case is impossible.

2010-12-01  Jan Nijtmans  <nijtmans@users.sf.net>

	* generic/tclBasic.c: Fix gcc 64-bit warnings: cast from pointer to
	* generic/tclHash.c:  integer of different size.
	* generic/tclTest.c:
	* generic/tclThreadTest.c:
	* generic/tclStrToD.c: Fix gcc(-4.5.2) warning: 'static' is not at
	beginning of declaration.
	* generic/tclPanic.c: Allow Tcl_Panic() to enter the debugger on win32
	* generic/tclCkalloc.c: Use Tcl_Panic() in stead of duplicating the
	code.

2010-11-30  Jeff Hobbs  <jeffh@ActiveState.com>

	* generic/tclInt.decls, generic/tclInt.h, generic/tclIntDecls.h:
	* generic/tclStubInit.c: TclFormatInt restored at slot 24
	* generic/tclUtil.c (TclFormatInt): restore TclFormatInt func from
	2005-07-05 macro-ization. Benchmarks indicate it is faster, as a key
	int->string routine (e.g. int-indexed arrays).

2010-11-29 Alexandre Ferrieux  <ferrieux@users.sourceforge.net>

	* generic/tclBasic.c: Patch by Miguel, providing a
	[::tcl::unsupported::inject coroname command args], which prepends
	("injects") arbitrary code to a suspended coro's future resumption.
	Neat for debugging complex coros without heavy instrumentation.

2010-11-29  Kevin B. Kenny  <kennykb@acm.org>

	* generic/tclInt.decls:
	* generic/tclInt.h:
	* generic/tclStrToD.c:
	* generic/tclTest.c:
	* generic/tclTomMath.decls:
	* generic/tclUtil.c:
	* tests/util.test:
	* unix/Makefile.in:
	* win/Makefile.in:
	* win/makefile.vc: Rewrite of Tcl_PrintDouble and TclDoubleDigits that
	(a) fixes a severe performance problem with floating point shimmering
	reported by Karl Lehenbauer, (b) allows TclDoubleDigits to generate
	the digit strings for 'e' and 'f' format, so that it can be used for
	tcl_precision != 0 (and possibly later for [format]), (c) fixes [Bug
	3120139] by making TclPrintDouble inherently locale-independent, (d)
	adds test cases to util.test for correct rounding in difficult cases
	of TclDoubleDigits where fixed- precision results are requested. (e)
	adds test cases to util.test for the controversial aspects of [Bug
	3105247]. As a side effect, two more modules from libtommath
	(bn_mp_set_int.c and bn_mp_init_set_int.c) are brought into the build,
	since the new code uses them.

	* generic/tclIntDecls.h:
	* generic/tclStubInit.c:
	* generic/tclTomMathDecls.h:	Regenerated.

2010-11-24  Donal K. Fellows  <dkf@users.sf.net>

	* tests/chanio.test, tests/iogt.test, tests/ioTrans.test: Convert more
	tests to tcltest2 and factor them to be easier to understand.

2010-11-20  Donal K. Fellows  <dkf@users.sf.net>

	* tests/chanio.test: Converted many tests to tcltest2 by marking the
	setup and cleanup parts as such.

2010-11-19  Jan Nijtmans  <nijtmans@users.sf.net>

	* win/tclWin32Dll.c: Fix gcc warnings: unused variable 'registration'
	* win/tclWinChan.c:
	* win/tclWinFCmd.c:

2010-11-18  Jan Nijtmans  <nijtmans@users.sf.net>

	* win/tclAppInit.c: [FRQ 491789]: "setargv() doesn't support a unicode
	cmdline" now implemented for cygwin and mingw32 too.
	* tests/main.test: No longer disable tests Tcl_Main-1.4 and 1.6 on
	Windows, because those now work on all supported platforms.
	* win/configure.in:  Set NO_VIZ=1 when zlib is compiled in libtcl,
	this resolves compiler warnings in 64-bit and static builds.
	* win/configure (regenerated)

2010-11-18  Donal K. Fellows  <dkf@users.sf.net>

	* doc/file.n: [Bug 3111298]: Typofix.

	* tests/oo.test: [Bug 3111059]: Added testing that neatly trapped this
	issue.

2010-11-18  Miguel Sofer  <msofer@users.sf.net>

	* generic/tclNamesp.c: [Bug 3111059]: Fix leak due to bad looping
	construct.

2010-11-17  Jan Nijtmans  <nijtmans@users.sf.net>

	* win/tcl.m4: [FRQ 491789]: "setargv() doesn't support a unicode
	cmdline" now implemented for mingw-w64
	* win/configure    (re-generated)

2010-11-16  Jan Nijtmans  <nijtmans@users.sf.net>

	* win/tclAppInit.c:Bring compilation under mingw-w64 a bit closer
	* win/cat.c:       to reality. See for what's missing:
	* win/tcl.m4:      <https://sourceforge.net/apps/trac/mingw-w64/wiki/Unicode%20apps>
	* win/configure:   (re-generated)
	* win/tclWinPort.h:[Bug #3110161]: Extensions using TCHAR don't compile
	on VS2005 SP1

2010-11-15  Andreas Kupries  <andreask@activestate.com>

	* doc/interp.n: [Bug 3081184]: TIP #378.
	* doc/tclvars.n: Performance fix for TIP #280.
	* generic/tclBasic.c:
	* generic/tclExecute.c:
	* generic/tclInt.h:
	* generic/tclInterp.c:
	* tests/info.test:
	* tests/interp.test:

2010-11-10  Andreas Kupries  <andreask@activestate.com>

	* changes:	Updates for 8.6b2 release.

2010-11-09  Donal K. Fellows  <dkf@users.sf.net>

	* generic/tclOOMethod.c (ProcedureMethodVarResolver): [Bug 3105999]:
	* tests/oo.test:	Make sure that resolver structures that are
				only temporarily needed get squelched.

2010-11-05  Jan Nijtmans  <nijtmans@users.sf.net>

	* generic/tclMain.c: Thanks, Kevin, for the fix, but this how it was
	supposed to be (TCL_ASCII_MAIN is only supposed to be defined on
	WIN32).

2010-11-05  Kevin B. Kenny  <kennykb@acm.org>

	* generic/tclMain.c: Added missing conditional on _WIN32 around code
	that messes around with the definition of _UNICODE, to correct a badly
	broken Unix build from Jan's last commit.

2010-11-04  Jan Nijtmans  <nijtmans@users.sf.net>

	* generic/tclDecls.h:	[FRQ 491789]: "setargv() doesn't support a
	* generic/tclMain.c:	unicode cmdline" implemented for Tcl on MSVC++
	* doc/Tcl_Main.3:
	* win/tclAppInit.c:
	* win/makefile.vc:
	* win/Makefile.in:
	* win/tclWin32Dll.c:	Eliminate minor MSVC warning TCHAR -> char
				conversion

2010-11-04  Reinhard Max  <max@suse.de>

	* tests/socket.test: Run the socket tests three times with the address
	family set to any, inet, and inet6 respectively. Use constraints to
	skip the tests if a family is found to be unsupported or not
	configured on the local machine. Adjust the tests to dynamically adapt
	to the address family that is being tested.

	Rework some of the tests to speed them up by avoiding (supposedly)
	unneeded [after]s.

2010-11-04  Stuart Cassoff  <stwo@users.sourceforge.net>

	* unix/Makefile.in:	[Patch 3101127]: Installer Improvements.
	* unix/install-sh:

2010-11-04  Donal K. Fellows  <dkf@users.sf.net>

	* tests/error.test (error-19.13): Another variation on testing for
	issues in [try] compilation.

	* doc/Tcl.n (Variable substitution): [Bug 3099086]: Increase clarity
	of explanation of what characters are actually permitted in variable
	substitutions. Note that this does not constitute a change of
	behavior; it is just an improvement of explanation.

2010-11-04  Don Porter  <dgp@users.sourceforge.net>

	* changes:	Updates for 8.6b2 release.  (Thanks Andreas Kupries)

2010-11-03  Jan Nijtmans  <nijtmans@users.sf.net>

	* win/tclWinFcmd.c:    [FRQ 2965056]: Windows build with -DUNICODE
	* win/tclWinFile.c:    (more clean-ups for pre-win2000 stuff)
	* win/tclWinReg.c:

2010-11-03  Donal K. Fellows  <dkf@users.sf.net>

	* generic/tclCmdMZ.c (TryPostBody):  Ensure that errors when setting
	* tests/error.test (error-19.1[12]): message/opt capture variables get
					     reflected properly to the caller.

2010-11-03  Kevin B. Kenny  <kennykb@acm.org>

	* generic/tclCompCmds.c (TclCompileCatchCmd): [Bug 3098302]:
	* tests/compile.test (compile-3.6): Reworked the compilation of the
	[catch] command so as to avoid placing any code that might throw an
	exception (specifically, any initial substitutions or any stores to
	result or options variables) between the BEGIN_CATCH and END_CATCH but
	outside the exception range.  Added a test case that panics on a stack
	smash if the change is not made.

2010-11-01  Stuart Cassoff  <stwo@users.sourceforge.net>

	* library/safe.tcl:	Improved handling of non-standard module path
	* tests/safe.test:	lists, empty path lists in particular.

2010-11-01  Kevin B. Kenny  <kennykb@acm.org>

	* library/tzdata/Asia/Hong_Kong:
	* library/tzdata/Pacific/Apia:
	* library/tzdata/Pacific/Fiji:   Olson's tzdata2010o.

2010-10-29  Alexandre Ferrieux  <ferrieux@users.sourceforge.net>

	* generic/tclTimer.c:	[Bug 2905784]: Stop small [after]s from
				wasting CPU while keeping accuracy.

2010-10-28  Kevin B. Kenny  <kennykb@acm.org>

	[dogeen-assembler-branch]
	* generic/tclAssembly.c:
	* tests/assembly.test (assemble-31.*): Added jump tables.

2010-10-28  Don Porter  <dgp@users.sourceforge.net>

	* tests/http.test:	[Bug 3097490]: Make http-4.15 pass in
				isolation.

	* unix/tclUnixSock.c:	[Bug 3093120]: Prevent calls of
				freeaddrinfo(NULL) which can crash some
				systems.  Thanks Larry Virden.

2010-10-26  Reinhard Max  <max@suse.de>

	* Changelog.2008: Split off from Changelog.
	* generic/tclIOSock.c (TclCreateSocketAddress): The interp != NULL
	check is needed for ::tcl::unsupported::socketAF as well.

2010-10-26  Donal K. Fellows  <dkf@users.sf.net>

	* unix/tclUnixSock.c (TcpGetOptionProc): Prevent crash if interp is
	* win/tclWinSock.c (TcpGetOptionProc):   NULL (a legal situation).

2010-10-26  Reinhard Max  <max@suse.de>

	* unix/tclUnixSock.c (TcpGetOptionProc): Added support for
	::tcl::unsupported::noReverseDNS, which if set to any value, prevents
	[fconfigure -sockname] and [fconfigure -peername] from doing
	reverse DNS queries.

2010-10-24  Kevin B. Kenny  <kennykb@acm.org>

	[dogeen-assembler-branch]
	* generic/tclAssembly.c:
	* tests/assembly.test (assemble-17.15): Reworked branch handling so that
	forward branches can use jump1 (jumpTrue1, jumpFalse1). Added test
	cases that the forward branches will expand to jump4, jumpTrue4,
	jumpFalse4 when needed.

2010-10-23  Kevin B. Kenny  <kennykb@acm.org>

	[dogeen-assembler-branch]
	* generic/tclAssembly.h (removed):
				Removed file that was included in only one
				source file.
	* generictclAssembly.c:	Inlined tclAssembly.h.

2010-10-17  Alexandre Ferrieux  <ferrieux@users.sourceforge.net>

	* doc/info.n:            [Patch 2995655]:
	* generic/tclBasic.c:    Report inner contexts in [info errorstack]
	* generic/tclCompCmds.c:
	* generic/tclCompile.c:
	* generic/tclCompile.h:
	* generic/tclExecute.c:
	* generic/tclInt.h:
	* generic/tclNamesp.c:
	* tests/error.test:
	* tests/result.test:

2010-10-20  Donal K. Fellows  <dkf@users.sf.net>

	* generic/tclCompCmds.c (TclCompileDictForCmd): Update the compilation
	* generic/tclCompile.c (tclInstructionTable):	of [dict for] so that
	* generic/tclExecute.c (TEBCresume):		it no longer makes any
	use of INST_DICT_DONE now that's not needed, and make it clearer in
	the implementation of the instruction that it's just a deprecated form
	of unset operation. Followup to my commit of 2010-10-16.

2010-10-19  Donal K. Fellows  <dkf@users.sf.net>

	* generic/tclZlib.c (Tcl_ZlibStreamGet): [Bug 3081008]: Ensure that
	when a bytearray gets its internals entangled with zlib for more than
	a passing moment, that bytearray will never be shimmered away. This
	increases the amount of copying but is simple to get right, which is a
	reasonable trade-off.

	* generic/tclStringObj.c (Tcl_AppendObjToObj): Added some special
	cases so that most of the time when you build up a bytearray by
	appending, it actually ends up being a bytearray rather than
	shimmering back and forth to string.

	* tests/http11.test (check_crc): Use a simpler way to express the
	functionality of this procedure.

	* generic/tclZlib.c: Purge code that wrote to the object returned by
	Tcl_GetObjResult, as we don't want to do that anti-pattern no more.

2010-10-18  Jan Nijtmans  <nijtmans@users.sf.net>

	* tools/uniParse.tcl:   [Bug 3085863]: tclUniData was 9 years old;
	Ignore non-BMP characters and fix comment about UnicodeData.txt file.
	* generic/regcomp.c:    Fix comment
	* tests/utf.test:       Add some Unicode 6 testcases

2010-10-17  Alexandre Ferrieux  <ferrieux@users.sourceforge.net>

	* doc/info.n:           Document [info errorstack] faithfully.

2010-10-16  Donal K. Fellows  <dkf@users.sf.net>

	* generic/tclExecute.c (ReleaseDictIterator): Factored out the release
	of the bytecode-level dictionary iterator information so that the
	side-conditions on instruction issuing are simpler.

2010-10-15  Jan Nijtmans  <nijtmans@users.sf.net>

	* generic/reg_locale.c: [Bug 3085863]: tclUniData 9 years old: Updated
	* generic/tclUniData.c: Unicode tables to latest UnicodeData.txt,
	* tools/uniParse.tcl:   corresponding with Unicode 6.0 (except for
				out-of-range chars > 0xFFFF)

2010-10-13  Don Porter  <dgp@users.sourceforge.net>

	* generic/tclCompile.c:	Alternative fix for [Bugs 467523,983660] where
	* generic/tclExecute.c:	sharing of empty scripts is allowed again.

2010-10-13  Jan Nijtmans  <nijtmans@users.sf.net>

	* win/tclWinThrd.h: (removed) because it is just empty en used nowhere
	* win/tcl.dsp

2010-10-12  Jan Nijtmans  <nijtmans@users.sf.net>

	* tools/uniClass.tcl:    Spacing and comments: let uniClass.tcl
	* generic/regc_locale.c: generation match better the current
				 (hand-modified) regc_locale.c
	* tools/uniParse.tcl:    Generate proper const qualifiers for
	* generic/tclUniData.c:  tclUniData.c

2010-10-12  Reinhard Max  <max@suse.de>

	* unix/tclUnixSock.c (CreateClientSocket): [Bug 3084338]: Fix a
	memleak and refactor the calls to freeaddrinfo().

2010-10-11  Jan Nijtmans  <nijtmans@users.sf.net>

	* win/tclWinDde.c:    [FRQ 2965056]: Windows build with -DUNICODE
	* win/tclWinReg.c:
	* win/tclWinTest.c:   More cleanups
	* win/tclWinFile.c:   Add netapi32 to the link line, so we no longer
	* win/tcl.m4:         have to use LoadLibrary to access those functions.
	* win/makefile.vc:
	* win/configure:      (Re-generate with autoconf-2.59)
	* win/rules.vc        Update for VS10

2010-10-09  Miguel Sofer  <msofer@users.sf.net>

	* generic/tclExecute.c: Fix overallocation of exec stack in TEBC (due
	to mixing numwords and numbytes)

2010-10-08  Jan Nijtmans  <nijtmans@users.sf.net>

	* generic/tclIOSock.c: On Windows, use gai_strerrorA

2010-10-06  Don Porter  <dgp@users.sourceforge.net>

	* tests/winPipe.test:	Test hygiene with makeFile and removeFile.

	* generic/tclCompile.c:	[Bug 3081065]: Prevent writing to the intrep
	* tests/subst.test:	fields of a freed Tcl_Obj.

2010-10-06  Kevin B. Kenny  <kennykb@acm.org>

	[dogeen-assembler-branch]

	* generic/tclAssembly.c:
	* generic/tclAssembly.h:
	* tests/assemble.test: Added catches. Still needs a lot of testing.

2010-10-02  Kevin B. Kenny  <kennykb@acm.org>

	[dogeen-assembler-branch]

	* generic/tclAssembly.c:
	* generic/tclAssembly.h:
	* tests/assemble.test: Added dictAppend, dictIncrImm, dictLappend,
	dictSet, dictUnset, nop, regexp, nsupvar, upvar, and variable.

2010-10-02  Donal K. Fellows  <dkf@users.sf.net>

	* generic/tclExecute.c (TEBCresume): [Bug 3079830]: Added invalidation
	of string representations of dictionaries in some cases.

2010-10-01  Jeff Hobbs  <jeffh@ActiveState.com>

	* generic/tclExecute.c (EvalStatsCmd): change 'evalstats' to return
	data to interp by default, or if given an arg, use that as filename to
	output to (accepts 'stdout' and 'stderr').  Fix output to print used
	inst count data.
	* generic/tclCkalloc.c: Change TclDumpMemoryInfo sig to allow objPtr
	* generic/tclInt.decls: as well as FILE* as output.
	* generic/tclIntDecls.h:

2010-10-01  Donal K. Fellows  <dkf@users.sf.net>

	* generic/tclBasic.c, generic/tclClock.c, generic/tclEncoding.c,
	* generic/tclEnv.c, generic/tclLoad.c, generic/tclNamesp.c,
	* generic/tclObj.c, generic/tclRegexp.c, generic/tclResolve.c,
	* generic/tclResult.c, generic/tclUtil.c, macosx/tclMacOSXFCmd.c:
	More purging of strcpy() from locations where we already know the
	length of the data being copied.

2010-10-01  Kevin B. Kenny  <kennykb@acm.org>

	[dogeen-assembler-branch]

	* tests/assemble.test:
	* generic/tclAssemble.h:
	* generic/tclAssemble.c:  Added listIn, listNotIn, and dictGet.

2010-09-30  Kevin B. Kenny  <kennykb@acm.org>

	[dogeen-assembler-branch]

	* tests/assemble.test:   Added tryCvtToNumeric and several more list
	* generic/tclAssemble.c: operations.
	* generic/tclAssemble.h:

2010-09-29  Kevin B. Kenny  <kennykb@acm.org>

	[dogeen-assembler-branch]

	* tests/assemble.test:   Completed conversion of tests to a
	* generic/tclAssemble.c: "white box" structure that follows the
	C code. Added missing safety checks on the operands of 'over' and
	'reverse' so that negative operand counts don't smash the stack.

2010-09-29  Jan Nijtmans  <nijtmans@users.sf.net>

	* unix/configure:	Re-generate with autoconf-2.59
	* win/configure:
	* generic/tclMain.c:	Make compilable with -DUNICODE as well

2010-09-28  Reinhard Max  <max@suse.de>

	TIP #162 IMPLEMENTATION

	* doc/socket.n:		Document the changes to the [socket] and
				[fconfigure] commands.

	* generic/tclInt.h:	Introduce TclCreateSocketAddress() as a
	* generic/tclIOSock.c:	replacement for the platform-dependent
	* unix/tclUnixSock.c:	TclpCreateSocketAddress() functions. Extend
	* unix/tclUnixChan.c:	the [socket] and [fconfigure] commands to
	* unix/tclUnixPort.h:	behave as proposed in TIP #162. This is the
	* win/tclWinSock.c:	core of what is required to support the use of
	* win/tclWinPort.h:	IPv6 sockets in Tcl.

	* compat/fake-rfc2553.c: A compat implementation of the APIs defined
	* compat/fake-rfc2553.h: in RFC-2553 (getaddrinfo() and friends) on
				 top of the existing gethostbyname() etc.
	* unix/configure.in:	 Test whether the fake-implementation is
	* unix/tcl.m4:		 needed.
	* unix/Makefile.in:	 Add a compile target for fake-rfc2553.

	* win/configure.in:	Allow cross-compilation by default.

	* tests/socket.test:	Improve the test suite to make more use of
	* tests/remote.tcl:	randomized ports to reduce interference with
				tests running in parallel or other services on
				the machine.

2010-09-28  Kevin B. Kenny  <kennykb@acm.org>

	[dogeen-assembler-branch]

	* tests/assemble.test: Added more "white box" tests.
	* generic/tclAssembly.c: Added the error checking and reporting
	for undefined labels. Revised code so that no pointers into the
	bytecode sequence are held (because the sequence can move!),
	that no Tcl_HashEntry pointers are held (because the hash table
	doesn't guarantee their stability!) and to eliminate the BBHash
	table, which is merely additional information indexed by jump
	labels and can just as easily be held in the 'label' structure.
	Renamed shared structures to CamelCase, and renamed 'label' to
	JumpLabel because other types of labels may eventually be possible.

2010-09-27  Kevin B. Kenny  <kennykb@acm.org>

	[dogeen-assembler-branch]

	* tests/assemble.test: Added more "white box" tests.
	* generic/tclAssembly.c: Fixed bugs exposed by the new tests.
	(a) [eval] and [expr] had incorrect stack balance computed if
	the arg was not a simple word. (b) [concat] accepted a negative
	operand count. (c) [invoke] accepted a zero or negative operand
	count. (d) more misspelt error messages.
	Also replaced a funky NRCallTEBC with the new call
	TclNRExecuteByteCode, necessitated by a merge with changes on the
	HEAD.

2010-09-26  Miguel Sofer  <msofer@users.sf.net>

	* generic/tclBasic.c:    [Patch 3072080] (minus the itcl
	* generic/tclCmdIL.c:    update): a saner NRE.
	* generic/tclCompExpr.c:
	* generic/tclCompile.c:  This makes TclNRExecuteByteCode (ex TEBC)
	* generic/tclCompile.h:  to be a normal NRE citizen: it loses its
	* generic/tclExecute.c:  special status.
	* generic/tclInt.decls:  The logic flow within the BC engine is
	* generic/tclInt.h:      simplified considerably.
	* generic/tclIntDecls.h:
	* generic/tclObj.c:
	* generic/tclProc.c:
	* generic/tclTest.c:

	* generic/tclVar.c: Use the macro HasLocalVars everywhere

2010-09-26  Miguel Sofer  <msofer@users.sf.net>

	* generic/tclOOMethod.c (ProcedureMethodVarResolver): avoid code
	duplication, let the runtime var resolver call the compiled var
	resolver.

2010-09-26  Kevin B. Kenny  <kennykb@acm.org>

	[dogeen-assembler-branch]

	* tests/assemble.test:	Added many new tests moving toward a more
	comprehensive test suite for the assembler.
	* generic/tclAssembly.c:	Fixed bugs exposed by the new tests:
	(a) [bitnot] and [not] had incorrect operand counts. (b)
	INST_CONCAT cannot concatenate zero objects. (c) misspelt error
	messages. (d) the "assembly code" internal representation lacked
	a duplicator, which caused double-frees of the Bytecode object
	if assembly code ever was duplicated.

2010-09-25  Kevin B. Kenny   <kennykb@acm.org>

	[dogeen-assembler-branch]

	* generic/tclAssembly.c:	Massive refactoring of the assembler
	* generic/tclAssembly.h:	to use a Tcl-like syntax (and use
	* tests/assemble.test:		Tcl_ParseCommand to parse it). The
	* tests/assemble1.bench:	refactoring also ensures that
	Tcl_Tokens in the assembler have string ranges inside the source
	code, which allows for [eval] and [expr] assembler directives
	that simply call TclCompileScript and TclCompileExpr recursively.

2010-09-24  Jeff Hobbs  <jeffh@ActiveState.com>

	* tests/stringComp.test: improved string eq/cmp test coverage
	* generic/tclExecute.c (TclExecuteByteCode): merge INST_STR_CMP and
	INST_STR_EQ/INST_STR_NEQ paths.  Speeds up eq/ne/[string eq] with
	obj-aware comparisons and eq/==/ne/!= with length equality check.

2010-09-24  Andreas Kupries  <andreask@activestate.com>

	* tclWinsock.c: [Bug 3056775]: Fixed race condition between thread and
	internal co-thread access of a socket's structure because of the
	thread not using the socketListLock in TcpAccept(). Added
	documentation on how the module works to the top.

2010-09-23  Jan Nijtmans  <nijtmans@users.sf.net>

	* generic/tclDecls.h: Make Tcl_SetPanicProc and Tcl_GetStringResult
	* unix/tclAppInit.c:  callable without stubs, just as Tcl_SetVar.
	* win/tclAppInit.c:

2010-09-23  Don Porter  <dgp@users.sourceforge.net>

	* generic/tclCmdAH.c:   Fix cases where value returned by
	* generic/tclEvent.c:   Tcl_GetReturnOptions() was leaked.
	* generic/tclMain.c:    Thanks to Jeff Hobbs for discovery of the
	anti-pattern to seek and destroy.

2010-09-23  Jan Nijtmans  <nijtmans@users.sf.net>

	* unix/tclAppInit.c:  Make compilable with -DUNICODE (not activated
	* win/tclAppInit.c:   yet), many clean-ups in comments.

2010-09-22  Miguel Sofer  <msofer@users.sf.net>

	* generic/tclExecute: [Bug 3072640]: One more DECACHE_STACK_INFO() was
	missing.

	* tests/execute.test: Added execute-10.3 for [Bug 3072640]. The test
	causes a mem failure.

	* generic/tclExecute: Protect all possible writes to ::errorInfo or
	::errorCode with DECACHE_STACK_INFO(), as they could run traces. The
	new calls to be protected are Tcl_ResetResult(), Tcl_SetErrorCode(),
	IllegalExprOperandType(), TclExprFloatError(). The error was triggered
	by [Patch 3072080].

2010-09-22  Jan Nijtmans  <nijtmans@users.sf.net>

	* win/tcl.m4:		Add kernel32 to LIBS, so the link line for
	* win/configure:	mingw is exactly the same as for MSVC++.

2010-09-21  Jeff Hobbs  <jeffh@ActiveState.com>

	* generic/tclExecute.c (TclExecuteByteCode):
	* generic/tclOOMethod.c (ProcedureMethodCompiledVarConnect):
	* generic/tclVar.c (TclLookupSimpleVar, CompareVarKeys):
	* generic/tclPathObj.c (Tcl_FSGetNormalizedPath, Tcl_FSEqualPaths):
	* generic/tclIOUtil.c (TclFSCwdPointerEquals): peephole opt
	* generic/tclResult.c (TclMergeReturnOptions): Use memcmp where
	applicable as possible speedup on some libc variants.

2010-09-21  Kevin B. Kenny  <kennykb@acm.org>

	[BRANCH: dogeen-assembler-branch]

	* generic/tclAssembly.c (new file):
	* generic/tclAssembly.h:
	* generic/tclBasic.c (builtInCmds, Tcl_CreateInterp):
	* generic/tclInt.h:
	* tests/assemble.test (new file):
	* tests/assemble1.bench (new file):
	* unix/Makefile.in:
	* win/Makefile.in:
	* win/Makefile.vc:
		Initial commit of Ozgur Dogan Ugurlu's (SF user: dogeen)
		assembler for the Tcl bytecode language.

2010-09-21  Jan Nijtmans  <nijtmans@users.sf.net>

	* win/tclWinFile.c:   Fix declaration after statement.
	* win/tcl.m4:         Add -Wdeclaration-after-statement, so this
	* win/configure:      mistake cannot happen again.
	* win/tclWinFCmd.c:   [Bug 3069278]: Breakage on head Windows
	* win/tclWinPipe.c:   triggered by install-tzdata, final fix

2010-09-20  Jan Nijtmans  <nijtmans@users.sf.net>

	* win/tclWinFCmd.c: Eliminate tclWinProcs->useWide everywhere, since
	* win/tclWinFile.c: the value is always "1" on platforms >win95
	* win/tclWinPipe.c:

2010-09-19  Donal K. Fellows  <dkf@users.sf.net>

	* doc/file.n (file readlink): [Bug 3070580]: Typofix.

2010-09-18  Jan Nijtmans  <nijtmans@users.sf.net>

	* win/tclWinFCmd.c [Bug 3069278]: Breakage on head Windows triggered
	by install-tzdata. Temporary don't compile this with -DUNICODE, while
	investigating this bug.

2010-09-16  Jeff Hobbs  <jeffh@ActiveState.com>

	* win/tclWinFile.c: Remove define of FINDEX_INFO_LEVELS as all
	supported versions of compilers should now have it.

	* unix/Makefile.in: Do not pass current build env vars when using
	NATIVE_TCLSH in targets.

2010-09-16  Jan Nijtmans  <nijtmans@users.sf.net>

	* generic/tclDecls.h:    Make Tcl_FindExecutable() work in UNICODE
	* generic/tclEncoding.c: compiles (windows-only) as well as ASCII.
	* generic/tclStubInit.c: Needed for [FRQ 491789]: setargv() doesn't
	support a unicode cmdline.

2010-09-15  Donal K. Fellows  <dkf@users.sf.net>

	* generic/tclBinary.c (TclAppendBytesToByteArray): [Bug 3067036]: Make
	sure we never try to double zero repeatedly to get a buffer size. Also
	added a check for sanity on the size of buffer being appended.

2010-09-15  Don Porter  <dgp@users.sourceforge.net>

	* unix/Makefile.in:	Revise `make dist` target to tolerate the
	case of zero bundled packages.

2010-09-15  Jan Nijtmans  <nijtmans@users.sf.net>

	* tools/genStubs.tcl:   [Patch 3034251]: Backport ttkGenStubs.tcl
	* generic/tcl.decls:    features to genStubs.tcl. Make the "generic"
	* generic/tclInt.decls: argument in the *.decls files optional
	* generic/tclOO.decls:  (no change to any tcl*Decls.h files)
	* generic/tclTomMath.decls:
	This allows genStubs.tcl to generate the ttk stub files as well, while
	keeping full compatibility with existing *.decls files.

2010-09-14  Jan Nijtmans  <nijtmans@users.sf.net>

	* win/tclWinPort.h:  Allow all Win2000+ API entries in Tcl
	* win/tclWin32Dll.c: Eliminate dynamical loading of advapi23 and
	kernel32 symbols.

2010-09-13  Jan Nijtmans  <nijtmans@users.sf.net>

	* win/tclWinChan.c:      Various clean-ups, converting from
	* win/tclWinConsole.c:   tclWinProc->xxxProc directly to Xxx
	* win/tclWinInit.c:      (no change in functionality)
	* win/tclWinLoad.c:
	* win/tclWinSerial.c:
	* win/tclWinSock.c:
	* tools/genStubs.tcl:    Add scspec feature from ttkGenStubs.tcl
	  (no change in output for *Decls.h files)

2010-09-10  Jan Nijtmans  <nijtmans@users.sf.net>

	* win/tclWin32Dll.c: Partly revert yesterday's change, to make it work
	on VC++ 6.0 again.

2010-09-10  Donal K. Fellows  <dkf@users.sf.net>

	* doc/regsub.n: [Bug 3063568]: Fix for gotcha in example due to Tcl's
	special handling of backslash-newline. Makes example slightly less
	pure, but more useful.

2010-09-09  Jan Nijtmans  <nijtmans@users.sf.net>

	* win/makefile.vc:   Mingw should always link with -ladvapi32.
	* win/tcl.m4:
	* win/configure:     (regenerated)
	* win/tclWinInt.h:   Remove ascii variant of tkWinPocs table, it is
	* win/tclWin32Dll.c: no longer necessary. Fix CreateProcess signature
	* win/tclWinPipe.c:  and remove unused GetModuleFileName and lstrcpy.
	* win/tclWinPort.h:  Mingw/cygwin fixes: <tchar.h> should always be
	included, and fix conflict in various macro values: Always force the
	same values as in VC++.

2010-09-08  Don Porter  <dgp@users.sourceforge.net>

	* win/tclWinChan.c:	[Bug 3059922]: #ifdef protections to permit
	* win/tclWinFCmd.c:     builds with mingw on amd64 systems. Thanks to
				"mescalinum" for reporting and testing.

2010-09-08  Andreas Kupries  <andreask@activestate.com>

	* doc/tm.n: Added underscore to the set of characters accepted in
	module names. This is true for quite some time in the code, this
	change catches up the documentation.

2010-09-03  Donal K. Fellows  <dkf@users.sf.net>

	* tools/tcltk-man2html.tcl (plus-pkgs): Improve the package
	documentation search pattern to support the doctoos-generated
	directory structure.
	* tools/tcltk-man2html-utils.tcl (output-name): Made this more
	resilient against misformatted NAME sections, induced by import of
	Thread package documentation into Tcl doc tree.

2010-09-02  Andreas Kupries  <andreask@activestate.com>

	* doc/glob.n: Fixed documentation ambiguity regarding the handling
	of -join.

	* library/safe.tcl (safe::AliasGlob): Fixed another problem, the
	option -join does not stop option processing in the core builtin, so
	the emulation must not do that either.

2010-09-01  Andreas Kupries  <andreas_kupries@users.sourceforge.net>

	* library/safe.tcl (safe::AliasGlob): Moved the command extending the
	actual glob command with a -directory flag to when we actually have a
	proper untranslated path,

2010-09-01  Andreas Kupries  <andreask@activestate.com>

	* generic/tclExecute.c: [Bug 3057639]: Applied patch by Jeff to make
	* generic/tclVar.c:	the behaviour of lappend in bytecompiled mode
	* tests/append.test:	consistent with direct-eval and 'append'
	* tests/appendComp.test: generally. Added tests (append*-9.*)
	showing the difference.

2010-08-31  Jan Nijtmans  <nijtmans@users.sf.net>

	* win/rules.vc:               Typo (thanks to Twylite discovering
				      this)
	* generic/tclStubLib.c:       Revert to previous version: MSVC++ 6.0
	* generic/tclTomMathStubLib.c:cannot handle the new construct.
	* generic/tcl.decls           [Patch 2997642]: Many type casts needed
	* generic/tclDecls.h:         when using Tcl_Pkg* API. Remaining part.
	* generic/tclPkg.c:
	* generic/tclBasic.c:
	* generic/tclTomMathInterface.c:
	* doc/PkgRequire.3

2010-08-31  Andreas Kupries  <andreask@activestate.com>

	* win/tcl.m4: Applied patch by Jeff fixing issues with the manifest
	handling on Win64.
	* win/configure: Regenerated.

2010-08-30  Miguel Sofer  <msofer@users.sf.net>

	* generic/tclBasic.c:    [Bugs 3046594,3047235,3048771]: New
	* generic/tclCmdAH.c:    implementation for [tailcall] command: it now
	* generic/tclCmdMZ.c:    schedules the command and returns TCL_RETURN.
	* generic/tclExecute.c:  This fixes all issues with [catch] and [try].
	* generic/tclInt.h:      Thanks dgp for exploring the dark corners.
	* generic/tclNamesp.c:   More thorough testing is required.
	* tests/tailcall.test:

2010-08-30  Jan Nijtmans  <nijtmans@users.sf.net>

	* win/Makefile.in:   [FRQ 2965056]: Windows build with -DUNICODE
	* win/rules.vc:
	* win/tclWinFCmd.c:  Make sure that allocated TCHAR arrays are
	* win/tclWinFile.c:  always properly aligned as wchar_t, and
	* win/tclWinPipe.c:  not bigger than necessary.
	* win/tclWinSock.c:
	* win/tclWinDde.c:   Those 3 files are not converted yet to be
	* win/tclWinReg.c:   built with -DUNICODE, so add a TODO.
	* win/tclWinTest.c:
	* generic/tcl.decls:  [Patch 2997642]: Many type casts needed when
	* generic/tclDecls.h: using Tcl_Pkg* API. Partly.
	* generic/tclPkg.c:
	* generic/tclStubLib.c: Demonstration how this change can benefit
				code.
	* generic/tclTomMathStubLib.c:
	* doc/PkgRequire.3:

2010-08-29  Donal K. Fellows  <dkf@users.sf.net>

	* doc/dict.n: [Bug 3046999]: Corrected cross reference to array
	manpage to refer to (correct) existing subcommand.

2010-08-26  Jeff Hobbs  <jeffh@ActiveState.com>

	* unix/configure, unix/tcl.m4: SHLIB_LD_LIBS='${LIBS}' for OSF1-V*.
	Add /usr/lib64 to set of auto-search dirs. [Bug 1230554]
	(SC_PATH_X): Correct syntax error when xincludes not found.

	* win/Makefile.in (VC_MANIFEST_EMBED_DLL VC_MANIFEST_EMBED_EXE):
	* win/configure, win/configure.in, win/tcl.m4: SC_EMBED_MANIFEST
	macro and --enable-embedded-manifest configure arg added to support
	manifest embedding where we know the magic.  Help prevents DLL hell
	with MSVC8+.

2010-08-24  Jan Nijtmans  <nijtmans@users.sf.net>

	* generic/tcl.decls: [Bug 3007895]: Tcl_(Find|Create)HashEntry
	* generic/tclHash.c: stub entries can never be called.
	* generic/tclDecls.h:
	* generic/tclStubInit.c: [Patch 2994165]: Change signature of
	Tcl_FSGetNativePath and TclpDeleteFile follow-up: move stub entry back
	to original location.

2010-08-23  Kevin B. Kenny  <kennykb@acm.org>

	* library/tzdata/Africa/Cairo:
	* library/tzdata/Asia/Gaza: Olson's tzdata2010l.

2010-08-22  Jan Nijtmans  <nijtmans@users.sf.net>

	* generic/tclBasic.c:  [Patch 3009403]: Signature of Tcl_GetHashKey,
	* generic/tclBinary.c: Tcl_(Create|Find)HashEntry follow-up:
	* generic/tclCmdIL.c:  Remove many type casts which are no longer
	* generic/tclCompile.c:necessary as a result of this signature change.
	* generic/tclDictObj.c:
	* generic/tclEncoding.c:
	* generic/tclExecute.c:
	* generic/tclInterp.c:
	* generic/tclIOCmd.c:
	* generic/tclObj.c:
	* generic/tclProc.c:
	* generic/tclTest.c:
	* generic/tclTrace.c:
	* generic/tclUtil.c:
	* generic/tclVar.c:

2010-08-21  Donal K. Fellows  <dkf@users.sf.net>

	* doc/linsert.n: [Bug 3045123]: Make description of what is actually
	happening more accurate.

2010-08-21  Jan Nijtmans  <nijtmans@users.sf.net>

	* tools/genStubs.tcl: [Patch 3034251]: Backport ttkGenStubs.tcl
	features to genStubs.tcl, partly: Use void (*reserved$i)(void) = 0
	instead of void *reserved$i = NULL for unused stub entries, in case
	pointer-to-function and pointer-to-object are different sizes.
	* generic/tcl*Decls.h:   (regenerated)
	* generic/tcl*StubInit.c:(regenerated)

2010-08-20  Jan Nijtmans  <nijtmans@users.sf.net>

	* doc/Method.3:   Fix definition of Tcl_MethodType.

2010-08-19  Donal K. Fellows  <dkf@users.sf.net>

	* generic/tclTrace.c (TraceExecutionObjCmd, TraceCommandObjCmd)
	(TraceVariableObjCmd): [Patch 3048354]: Use memcpy() instead of
	strcpy() to avoid buffer overflow; we have the correct length of data
	to copy anyway since we've just allocated the target buffer.

2010-08-18  Jan Nijtmans  <nijtmans@users.sf.net>

	* tools/genStubs.tcl: [Patch 3034251]: Backport ttkGenStubs.tcl
	features to genStubs.tcl, partly: remove unneeded ifdeffery and put
	C++ guard around stubs pointer definition.
	* generic/*Decls.h:   (regenerated)

2010-08-18  Miguel Sofer  <msofer@users.sf.net>
	* generic/tclBasic.c:   New redesign of [tailcall]: find
	* generic/tclExecute.c: errors early on, so that errorInfo
	* generic/tclInt.h:     contains the proper info [Bug 3047235]
	* generic/tclNamesp.c:

	* generic/tclCmdAH.c (TclNRTryObjCmd): [Bug 3046594]: Block
	tailcalling out of the body of a non-bc'ed [try].

	* generic/tclBasic.c:    Redesign of [tailcall] to
	* generic/tclCmdAH.c:    (a) fix [Bug 3047235]
	* generic/tclCompile.h:  (b) enable fix for [Bug 3046594]
	* generic/tclExecute.c:  (c) enable recursive tailcalls
	* generic/tclInt.h:
	* generic/tclNamesp.c:
	* tests/tailcall.test:

2010-08-18  Donal K. Fellows  <dkf@users.sf.net>

	* library/safe.tcl (AliasGlob): [Bug 3004191]: Restore safe [glob] to
	working condition.

2010-08-15  Donal K. Fellows  <dkf@users.sf.net>

	* generic/tclProc.c (ProcWrongNumArgs): [Bug 3045010]: Make the
	handling of passing the wrong number of arguments to [apply] somewhat
	less verbose when a lambda term is present.

2010-08-14  Jan Nijtmans  <nijtmans@users.sf.net>

	* compat/unicows:    Remove completely, see [FRQ 2819611].
	* doc/FileSystem.3: [Patch 2994165]: Change signature of
	* generic/tcl.decls  Tcl_FSGetNativePath and TclpDeleteFile
	* generic/tclDecls.h:
	* generic/tclIOUtil.c:
	* generic/tclStubInit.c:
	* generic/tclInt.h:
	* unix/tclUnixFCmd.c:
	* win/tclWinFCmd.c:
	* doc/Hash.3: [Patch 3009403]: Signature of Tcl_GetHashKey,
	* generic/tcl.h:     Tcl_(Create|Find)HashEntry

2010-08-11  Jeff Hobbs  <jeffh@ActiveState.com>

	* unix/ldAix: Remove ancient (pre-4.2) AIX support
	* unix/configure: Regen with ac-2.59
	* unix/configure.in, unix/tclConfig.sh.in, unix/Makefile.in:
	* unix/tcl.m4 (AIX): Remove the need for ldAIX, replace with
	-bexpall/-brtl.  Remove TCL_EXP_FILE (export file) and other baggage
	that went with it.  Remove pre-4 AIX build support.

2010-08-11  Miguel Sofer  <msofer@users.sf.net>

	* generic/tclBasic.c (TclNRYieldToObjCmd):
	* tests/coroutine.test: Fixed bad copypasta snafu. Thanks to Andy Goth
	for finding the bug.

2010-08-10  Jeff Hobbs  <jeffh@ActiveState.com>

	* generic/tclUtil.c (TclByteArrayMatch): Patterns may not be
	null-terminated, so account for that.

2010-08-09  Don Porter  <dgp@users.sourceforge.net>

	* changes:	Updates for 8.6b2 release.

2010-08-04  Jeff Hobbs  <jeffh@ActiveState.com>

	* win/Makefile.in, win/makefile.bc, win/makefile.vc, win/tcl.dsp:
	* win/tclWinPipe.c (TclpCreateProcess):
	* win/stub16.c (removed): Removed Win9x tclpip8x.dll build and 16-bit
	application loader stub support.  Win9x is no longer supported.

	* win/tclWin32Dll.c (TclWinInit): Hard-enforce Windows 9x as an
	unsupported platform with a panic.  Code to support it still exists in
	other files (to go away in time), but new APIs are being used that
	don't exist on Win9x.

	* unix/tclUnixFCmd.c: Adjust license header as per
	ftp://ftp.cs.berkeley.edu/pub/4bsd/README.Impt.License.Change

	* license.terms: Fix DFARs note for number-adjusted rights clause

	* win/tclWin32Dll.c (asciiProcs, unicodeProcs):
	* win/tclWinLoad.c (TclpDlopen): 'load' use LoadLibraryEx with
	* win/tclWinInt.h (TclWinProcs): LOAD_WITH_ALTERED_SEARCH_PATH to
	prefer dependent DLLs in same dir as loaded DLL.

	* win/Makefile.in (%.${OBJEXT}): better implicit rules support

2010-08-04  Andreas Kupries  <andreask@activestate.com>

	* generic/tclIORChan.c: [Bug 3034840]: Fixed reference counting in
	* generic/tclIORTrans.c: InvokeTclMethod and callers.
	* tests/ioTrans.test:

2010-08-03  Andreas Kupries  <andreask@activestate.com>

	* tests/var.test (var-19.1): [Bug 3037525]: Added test demonstrating
	the local hashtable deletion crash and fix.

	* tests/info.test (info-39.1): Added forward copy of test in 8.5
	branch about [Bug 2933089]. Should not fail, and doesn't, after
	updating the line numbers to the changed position.

2010-08-02  Kevin B. Kenny  <kennykb@users.sf.net>

	* library/tzdata/America/Bahia_Banderas:
	* library/tzdata/Pacific/Chuuk:
	* library/tzdata/Pacific/Pohnpei:
	* library/tzdata/Africa/Cairo:
	* library/tzdata/Europe/Helsinki:
	* library/tzdata/Pacific/Ponape:
	* library/tzdata/Pacific/Truk:
	* library/tzdata/Pacific/Yap:			Olson's tzdata2010k.

2010-08-02  Miguel Sofer  <msofer@users.sf.net>

	* generic/tclVar.c: Correcting bad port of [Bug 3037525] fix

2010-07-28  Miguel Sofer  <msofer@users.sf.net>

	* generic/tclVar.c: [Bug 3037525]: Lose fickle optimisation in
	TclDeleteVars (used for runtime-created locals) that caused crash.

2010-07-29  Jan Nijtmans  <nijtmans@users.sf.net>

	* compat/zlib/win32/README.txt: Official build of zlib1.dll 1.2.5 is
	* compat/zlib/win32/USAGE.txt:  finally available, so put it in.
	* compat/zlib/win32/zlib1.dll:

2010-07-25  Donal K. Fellows  <dkf@users.sf.net>

	* doc/http.n: Corrected description of location of one of the entries
	in the state array.

2010-07-24  Jan Nijtmans  <nijtmans@users.sf.net>

	* generic/tclDecls.h: [Bug 3029891]: Functions that don't belong in
	* generic/tclTest.c:  the stub table.
	* generic/tclBasic.c: From [Bug 3030870] make itcl 3.x built with
	pre-8.6 work in 8.6: Relax the relation between Tcl_CallFrame and
	CallFrame.

2010-07-16  Donal K. Fellows  <dkf@users.sf.net>

	* generic/tclBasic.c: Added more errorCode setting.

2010-07-15  Donal K. Fellows  <dkf@users.sf.net>

	* generic/tclExecute.c (TclExecuteByteCode): Ensure that [dict get]
	* generic/tclDictObj.c (DictGetCmd): always generates an errorCode on
	a failure to look up an entry.

2010-07-11  Pat Thoyts  <patthoyts@users.sourceforge.net>

	* unix/configure: (regenerated)
	* unix/configure.in: For the NATIVE_TCLSH variable use the autoconf
	* unix/Makefile.in:  SC_PROG_TCLSH to try and find a locally installed
	native binary. This avoids manually fixing up when cross compiling. If
	there is not one, revert to using the build product.

2010-07-02  Don Porter  <dgp@users.sourceforge.net>

	* generic/tclInt.decs:	Reverted to the original TIP 337
	implementation on what to do with the obsolete internal stub for
	TclBackgroundException() (eliminate it!)
	* generic/tclIntDecls.h:	make genstubs
	* generic/tclStubInit.c:

2010-07-02  Jan Nijtmans  <nijtmans@users.sf.net>

	* generic/tclInt.decls:  [Bug 803489]: Tcl_FindNamespace problem in the
	* generic/tclIntDecls.h: Stubs table
	* generic/tclStubInit.c:

2010-07-02  Donal K. Fellows  <dkf@users.sf.net>

	* generic/tclExecute.c (IllegalExprOperandType): [Bug 3024379]: Made
	sure that errors caused by an argument to an operator being outside
	the domain of the operator all result in ::errorCode being ARITH
	DOMAIN and not NONE.

2010-07-01  Jan Nijtmans  <nijtmans@users.sf.net>

	* win/rules.vc:              [Bug 3020677]: wish can't link reg1.2
	* tools/checkLibraryDoc.tcl: formatting, spacing, cleanup unused
	* tools/eolFix.tcl:          variables; no change in generated output
	* tools/fix_tommath_h.tcl:
	* tools/genStubs.tcl:
	* tools/index.tcl:
	* tools/man2help2.tcl:
	* tools/regexpTestLib.tcl:
	* tools/tsdPerf.tcl:
	* tools/uniClass.tcl:
	* tools/uniParse.tcl:

2010-07-01  Donal K. Fellows  <dkf@users.sf.net>

	* doc/mathop.n: [Bug 3023165]: Fix typo that was preventing proper
	rendering of the exclusive-or operator.

2010-06-28  Jan Nijtmans  <nijtmans@users.sf.net>

	* generic/tclPosixStr.c: [Bug 3019634]: errno.h and tclWinPort.h have
	conflicting definitions. Added messages for ENOTRECOVERABLE, EOTHER,
	ECANCELED and EOWNERDEAD, and fixed various typing mistakes in other
	messages.

2010-06-25  Reinhard Max  <max@suse.de>

	* tests/socket.test: Prevent a race condition during shutdown of the
	remote test server that can cause a hang when the server is being run
	in verbose mode.

2010-06-24  Jan Nijtmans  <nijtmans@users.sf.net>

	* win/tclWinPort.h: [Bug 3019634]: errno.h and tclWinPort.h have
	conflicting definitions.

		***POTENTIAL INCOMPATIBILITY***
	On win32, the correspondence between errno and the related error
	message, as handled by Tcl_ErrnoMsg() changes. The error message is
	kept the same, but the corresponding errno value might change.

2010-06-22  Donal K. Fellows  <dkf@users.sf.net>

	* generic/tclCmdIL.c (Tcl_LsetObjCmd): [Bug 3019351]: Corrected wrong
	args message.

2010-06-21  Jan Nijtmans  <nijtmans@users.sf.net>

	* unix/tclLoadDl.c:    Eliminate various unnecessary type casts, use
	* unix/tclLoadNext.c:  function typedefs whenever possible
	* unix/tclUnixChan.c:
	* unix/tclUnixFile.c:
	* unix/tclUnixNotfy.c:
	* unix/tclUnixSock.c:
	* unix/tclUnixTest.c:
	* unix/tclXtTest.c:
	* generic/tclZlib.c:   Remove hack needed for zlib 1.2.3 on win32

2010-06-18  Donal K. Fellows  <dkf@users.sf.net>

	* library/init.tcl (auto_execok): [Bug 3017997]: Add .cmd to the
	default list of extensions that we can execute interactively.

2010-06-16  Jan Nijtmans  <nijtmans@users.sf.net>

	* tools/loadICU.tcl:   [Bug 3016135]: Traceback using clock format
	* library/msgs/he.msg: with locale of he_IL.

	* generic/tcl.h:       Simplify Tcl_AppInit and *_Init definitions,
	* generic/tclInt.h:    spacing. Change TclpThreadCreate and
	* generic/tcl.decls:   Tcl_CreateThread signature, making clear that
	* generic/tclDecls.h:  "proc" is a function pointer, as in all other
	* generic/tclEvent.c:  "proc" function parameters.
	* generic/tclTestProcBodyObj.c:
	* win/tclWinThrd.c:
	* unix/tclUnixThrd.c:
	* doc/Thread.3:
	* doc/Class.3:         Fix Tcl_ObjectMetadataType definition.

2010-06-14  Jan Nijtmans  <nijtmans@users.sf.net>

	* unix/Makefile.in:    Fix compilation of xttest with 8.6 changes
	* unix/tclXtNotify.c:
	* unix/tclXtTest.c:
	* generic/tclPipe.c:   Fix gcc warning (with -fstrict-aliasing=2)
	* library/auto.tcl:    Spacing and style fixes.
	* library/history.tcl:
	* library/init.tcl:
	* library/package.tcl:
	* library/safe.tcl:
	* library/tm.tcl:

2010-06-13  Donal K. Fellows  <dkf@users.sf.net>

	* tools/tcltk-man2html.tcl (make-man-pages): [Bug 3015327]: Make the
	title of a manual page be stored relative to its resulting directory
	name as well as its source filename. This was caused by both Tcl and a
	contributed package ([incr Tcl]) defining an Object.3. Also corrected
	the joining of strings in titles to avoid extra braces.

2010-06-09  Andreas Kupries  <andreask@activestate.com>

	* library/platform/platform.tcl: Added OSX Intel 64bit
	* library/platform/pkgIndex.tcl: Package updated to version 1.0.9.
	* unix/Makefile.in:
	* win/Makefile.in:

2010-06-09  Jan Nijtmans  <nijtmans@users.sf.net>

	* tools/tsdPerf.c:    Fix export of symbol Tsdperf_Init, when using
	-fvisibility=hidden. Make two functions static, eliminate some
	unnecessary type casts.
	* tools/configure.in: Update to Tcl 8.6
	* tools/configure:    (regenerated)
	* tools/.cvsignore    new file

2010-06-07  Alexandre Ferrieux  <ferrieux@users.sourceforge.net>

	* generic/tclExecute.c: Ensure proper reset of [info errorstack] even
	* generic/tclNamesp.c:  when compiling constant expr's with errors.

2010-06-05  Miguel Sofer  <msofer@users.sf.net>

	* generic/tclBasic.c:   [Bug 3008307]: make callerPtr chains be
	* generic/tclExecute.c: traversable accross coro boundaries. Add the
	special coroutine CallFrame (partially reverting commit of
	2009-12-10), as it is needed for coroutines that do not push a CF, eg,
	those with [eval] as command. Thanks to Colin McCormack (coldstore)
	and Alexandre Ferrieux for the hard work on this.

2010-06-03  Alexandre Ferrieux  <ferrieux@users.sourceforge.net>

	* generic/tclNamesp.c: Safer (and faster) computation of [uplevel]
	* tests/error.test:    offsets in TIP 348. Toplevel offsets no longer
	* tests/result.test:   overestimated.

2010-06-02  Jan Nijtmans  <nijtmans@users.sf.net>

	* generic/tclOO.h:  BUILD_tcloo is never defined (leftover)
	* win/makefile.bc:  Don't set BUILD_tcloo (leftover)
	See also entry below: 2008-06-01  Joe Mistachkin

2010-06-01  Alexandre Ferrieux  <ferrieux@users.sourceforge.net>

	* generic/tclNamesp.c: Fix computation of [uplevel] offsets in TIP 348
	* tests/error.test:    Only depend on callerPtr chaining now.
	* tests/result.test:   Needed for upcoming coro patch.

2010-05-31  Jan Nijtmans  <nijtmans@users.sf.net>

	* generic/tclVar.c:        Eliminate some casts to (Tcl_HashTable *)
	* generic/tclExecute.c:
	* tests/fileSystem.test:   Fix filesystem-5.1 test failure on CYGWIN

2010-05-28  Jan Nijtmans  <nijtmans@users.sf.net>

	* generic/tclInt.h: [Patch 3008541]: Order of TIP #348 fields in
	Interp structure

2010-05-28  Donal K. Fellows  <dkf@users.sf.net>

	* generic/tclCompCmdsSZ.c (IssueTryFinallyInstructions): [3007374]:
	Corrected error in handling of catch contexts to prevent crash with
	chained handlers.

	* generic/tclExecute.c (TclExecuteByteCode): Restore correct operation
	of instruction-level execution tracing (had been broken by NRE).

2010-05-27  Jan Nijtmans  <nijtmans@users.sf.net>

	* library/opt/optParse.tcl: Don't generate spaces at the end of a
	* library/opt/pkgIndex.tcl: line, eliminate ';' at line end, bump to
	* tools/uniParse.tcl:       v0.4.6
	* generic/tclUniData.c:
	* tests/opt.test:
	* tests/safe.test:

2010-05-21  Jan Nijtmans  <nijtmans@users.sf.net>

	* tools/installData.tcl: Make sure that copyDir only receives
	normalized paths, otherwise it might result in a crash on CYGWIN.
	Restyle according to the Tcl style guide.
	* generic/tclStrToD.c: [Bug 3005233]: Fix for build on OpenBSD vax

2010-05-19  Alexandre Ferrieux  <ferrieux@users.sourceforge.net>

	* tests/dict.test: Add missing tests for [Bug 3004007], fixed under
	                   the radar on 2010-02-24 (dkf): EIAS violation in
	                   list-dict conversions.

2010-05-19  Jan Nijtmans  <nijtmans@users.sf.net>

	* generic/regcomp.c:     Don't use arrays of length 1, just use a
	* generic/tclFileName.c: single element then, it makes code more
	* generic/tclLoad.c:     readable. (Here it even prevents a type cast)

2010-05-17  Jan Nijtmans  <nijtmans@users.sf.net>

	* generic/tclStrToD.c: [Bug 2996549]: Failure in expr.test on Win32

2010-05-17  Donal K. Fellows  <dkf@users.sf.net>

	* generic/tclCmdIL.c (TclInfoFrame): Change this code to use
	Tcl_GetCommandFullName rather than rolling its own. Discovered during
	the hunting of [Bug 3001438] but unlikely to be a fix.

2010-05-11  Jan Nijtmans  <nijtmans@users.sf.net>

	* win/tclWinConsole.c: [Patch 2997087]: Unnecessary type casts.
	* win/tclWinDde.c:
	* win/tclWinLoad.c:
	* win/tclWinNotify.c:
	* win/tclWinSerial.c:
	* win/tclWinSock.c:
	* win/tclWinTime.c:
	* win/tclWinPort.h: Don't duplicate CYGWIN timezone #define from
			    tclPort.h

2010-05-07  Andreas Kupries  <andreask@activestate.com>

	* library/platform/platform.tcl: Fix cpu name for Solaris/Intel 64bit.
	* library/platform/pkgIndex.tcl: Package updated to version 1.0.8.
	* unix/Makefile.in:
	* win/Makefile.in:

2010-05-06  Jan Nijtmans  <nijtmans@users.sf.net>

	* generic/tclPkg.c:   Unnecessary type casts, see [Patch 2997087]

2010-05-04  Jan Nijtmans  <nijtmans@users.sf.net>

	* win/tclWinNotify.c:	TCHAR-related fixes, making those two files
	* win/tclWinSock.c:	compile fine when TCHAR != char. Please see
	comments in [FRQ 2965056] (2965056-1.patch).

2010-05-03  Jan Nijtmans  <nijtmans@users.sf.net>

	* generic/tclIORChan.c:   Use "tclIO.h" and "tclTomMathDecls.h"
	* generic/tclIORTrans.c:  everywhere
	* generic/tclTomMath.h:
	* tools/fix_tommath_h.tcl:
	* libtommath/tommath.h:   Formatting (# should always be first char on
				  line)
	* win/tclAppInit.c:       For MINGW/CYGWIN, use GetCommandLineA
				  explicitly.
	* unix/.cvsignore:        Add pkg, *.dll

	* libtommath/tommath.h:       CONSTify various useful internal
	* libtommath/bn_mp_cmp_d.c:   functions (TclBignumToDouble, TclCeil,
	* libtommath/bn_mp_cmp_mag.c: TclFloor), and related tommath functions
	* libtommath/bn_mp_cmp.c:
	* libtommath/bn_mp_copy.c:
	* libtommath/bn_mp_count_bits.c:
	* libtommath/bn_mp_div_2d.c:
	* libtommath/bn_mp_mod_2d.c:
	* libtommath/bn_mp_mul_2d.c:
	* libtommath/bn_mp_neg.c:
	* generic/tclBasic.c:        Handle TODO: const correctness ?
	* generic/tclInt.h:
	* generic/tclStrToD.c:
	* generic/tclTomMath.decls:
	* generic/tclTomMath.h:
	* generic/tclTomMathDecls.h:

2010-04-30  Don Porter  <dgp@users.sourceforge.net>

	* generic/tcl.h:	Bump patchlevel to 8.6b1.2 to distinguish
	* library/init.tcl:	CVS snapshots from earlier snapshots as well
	* unix/configure.in:	as the 8.6b1 and 8.6b2 releases.
	* win/configure.in:

	* unix/configure:	autoconf-2.59
	* win/configure:

	* generic/tclBinary.c (TclAppendBytesToByteArray):	Add comments
	* generic/tclInt.h (TclAppendBytesToByteArray):	placing overflow
	protection responsibility on caller.  Convert "len" argument to signed
	int which any value already vetted for overflow issues will fit into.
	* generic/tclStringObj.c:	Update caller; standardize panic msg.

	* generic/tclBinary.c (UpdateStringOfByteArray): [Bug 2994924]:	Add
	panic when the generated string representation would grow beyond Tcl's
	size limits.

2010-04-30  Donal K. Fellows  <dkf@users.sf.net>

	* generic/tclBinary.c (TclAppendBytesToByteArray): Add extra armour
	against buffer overflows.

	* generic/tclBasic.c (NRInterpCoroutine): Corrected handling of
	* tests/coroutine.test (coroutine-6.4):   arguments to deal with
						  trickier cases.

2010-04-30  Miguel Sofer  <msofer@users.sf.net>

	* tests/coroutine.test: testing coroutine arguments after [yield]:
	check that only 0/1 allowed

2010-04-30  Donal K. Fellows  <dkf@users.sf.net>

	* generic/tclBasic.c (NRInterpCoroutine): Corrected handling of
	arguments to deal with trickier cases.

	* generic/tclCompCmds.c (TclCompileVariableCmd): Slightly tighter
	issuing of instructions.

	* generic/tclExecute.c (TclExecuteByteCode): Add peephole optimization
	of the fact that INST_DICT_FIRST and INST_DICT_NEXT always have a
	conditional jump afterwards.

	* generic/tclBasic.c (TclNRYieldObjCmd, TclNRYieldmObjCmd)
	(NRInterpCoroutine): Replace magic values for formal argument counts
	for coroutine command implementations with #defines, for an increase
	in readability.

2010-04-30  Jan Nijtmans  <nijtmans@users.sf.net>

	* generic/tclMain.c: Unnecessary TCL_STORAGE_CLASS re-definition. It
	was used for an ancient dummy reference to Tcl_LinkVar(), but that's
	already gone since 2002-05-29.

2010-04-29  Miguel Sofer  <msofer@users.sf.net>

	* generic/tclCompExpr.c: Slight change in the literal sharing
	* generic/tclCompile.c:  mechanism to avoid shimmering of
	* generic/tclCompile.h:  command names.
	* generic/tclLiteral.c:

2010-04-29  Andreas Kupries  <andreask@activestate.com>

	* library/platform/platform.tcl: Another stab at getting the /lib,
	* library/platform/pkgIndex.tcl: /lib64 difference right for linux.
	* unix/Makefile.in:		 Package updated to version 1.0.7.
	* win/Makefile.in:

2010-04-29  Kevin B. Kenny  <kennykb@acm.org>

	* library/tzdata/Antarctica/Macquarie:
	* library/tzdata/Africa/Casablanca:
	* library/tzdata/Africa/Tunis:
	* library/tzdata/America/Santiago:
	* library/tzdata/America/Argentina/San_Luis:
	* library/tzdata/Antarctica/Casey:
	* library/tzdata/Antarctica/Davis:
	* library/tzdata/Asia/Anadyr:
	* library/tzdata/Asia/Damascus:
	* library/tzdata/Asia/Dhaka:
	* library/tzdata/Asia/Gaza:
	* library/tzdata/Asia/Kamchatka:
	* library/tzdata/Asia/Karachi:
	* library/tzdata/Asia/Taipei:
	* library/tzdata/Europe/Samara:
	* library/tzdata/Pacific/Apia:
	* library/tzdata/Pacific/Easter:
	* library/tzdata/Pacific/Fiji:   Olson's tzdata2010i.

2010-04-29  Donal K. Fellows  <dkf@users.sf.net>

	* generic/tclBinary.c (TclAppendBytesToByteArray): [Bug 2992970]: Make
	* generic/tclStringObj.c (Tcl_AppendObjToObj): an append of a byte
	array to another into an efficent operation. The problem was the (lack
	of) a proper growth management strategy for the byte array.

2010-04-29  Jan Nijtmans  <nijtmans@users.sf.net>

	* compat/dirent2.h:	Include "tcl.h", not <tcl.h>, like everywhere
	* compat/dlfcn.h:	else, to ensure that the version in the Tcl
	* compat/stdlib.h:	distribution is used, not some version from
	* compat/string.h:	somewhere else.
	* compat/unistd.h:

2010-04-28  Jan Nijtmans  <nijtmans@users.sf.net>

	* win/Makefile.in:	Remove unused @MAN2TCLFLAGS@
	* win/tclWinPort.h:	Move <limits.h> include from tclInt.h to
	* generic/tclInt.h:	tclWinPort.h, and eliminate unneeded
	* generic/tclEnv.c:	<stdlib.h>, <stdio.h> and <string.h>, which
				are already in tclInt.h
	* generic/regcustom.h:	Move "tclInt.h" from regcustom.h up to
	* generic/regex.h:	regex.h.
	* generic/tclAlloc.c:	Unneeded <stdio.h> include.
	* generic/tclExecute.c:	Fix gcc warning: comparison between signed and
				unsigned.

2010-04-28  Donal K. Fellows  <dkf@users.sf.net>

	* generic/tclInt.h (TclIsVarDirectUnsettable): Corrected flags so that
	deletion of traces is not optimized out...

	* generic/tclExecute.c (ExecuteExtendedBinaryMathOp)
	(TclCompareTwoNumbers,ExecuteExtendedUnaryMathOp,TclExecuteByteCode):
	[Patch 2981677]: Move the less common arithmetic operations (i.e.,
	exponentiation and operations on non-longs) out of TEBC for a big drop
	in the overall size of the stack frame for most code. Net effect on
	speed is minimal (slightly faster overall in tclbench). Also extended
	the number of places where TRESULT handling is replaced with a jump to
	dedicated code.

2010-04-27  Donal K. Fellows  <dkf@users.sf.net>

	* generic/tclExecute.c (TclExecuteByteCode): Rearrange location of an
	assignment to shorten the object code.

2010-04-27  Jan Nijtmans  <nijtmans@users.sf.net>

	* generic/tclIOUtil.c (Tcl_FSGetNativePath): [Bug 2992292]:
	tclIOUtil.c assignment type mismatch compiler warning
	* generic/regguts.h:     If tclInt.h or tclPort.h is already
	* generic/tclBasic.c:    included, don't include <limits.h>
	* generic/tclExecute.c:  again. Follow-up to [Bug 2991415]:
	* generic/tclIORChan.c:  tclport.h #included before limits.h
	* generic/tclIORTrans.c: See comments in [Bug 2991415]
	* generic/tclObj.c:
	* generic/tclOOInt.h:
	* generic/tclStrToD.c:
	* generic/tclTomMath.h:
	* generic/tclTomMathInterface.c:
	* generic/tclUtil.c:
	* compat/strtod.c:
	* compat/strtol.c:

2010-04-27  Kevin B. Kenny  <kennykb@acm.org>

	* unix/tclLoadDl.c (FindSymbol): [Bug 2992295]: Simplified the logic
	so that the casts added in Donal Fellows's change for the same bug are
	no longer necessary.

2010-04-26  Donal K. Fellows  <dkf@users.sf.net>

	* unix/tclLoadDl.c (FindSymbol): [Bug 2992295]: Added an explicit cast
	because auto-casting between function and non-function types is never
	naturally warning-free.

	* generic/tclStubInit.c:   Add a small amount of gcc-isms (with #ifdef
	* generic/tclOOStubInit.c: guards) to ensure that warnings are issued
	when these files are older than the various *.decls files.

2010-04-25  Miguel Sofer  <msofer@users.sf.net>

	* generic/tclBasic.c:    Add unsupported [yieldm] command. Credit
	* generic/tclInt.h:      Lars Hellstrom for the basic idea.

2010-04-24  Miguel Sofer  <msofer@users.sf.net>

	* generic/tclBasic.c:    Modify api of TclSpliceTailcall() to fix
	* generic/tclExecute.c:  [yieldTo], which had not survived the latest
	* generic/tclInt.h:      mods to tailcall. Thanks kbk for detecting
	the problem.

2010-04-23  Jan Nijtmans  <nijtmans@users.sf.net>

	* unix/tclUnixPort.h: [Bug 2991415]: tclport.h #included before
	limits.h

2010-04-22  Jan Nijtmans  <nijtmans@users.sf.net>

	* generic/tclPlatDecls.h:  Move TCHAR fallback typedef from tcl.h to
	* generic/tcl.h:           tclPlatDecls.h (as suggested by dgp)
	* generic/tclInt.h:        fix typo
	* generic/tclIOUtil.c:     Eliminate various unnecessary
	* unix/tclUnixFile.c:      type casts.
	* unix/tclUnixPipe.c:
	* win/tclWinChan.c:
	* win/tclWinFCmd.c:
	* win/tclWinFile.c:
	* win/tclWinLoad.c:
	* win/tclWinPipe.c:

2010-04-20  Jan Nijtmans  <nijtmans@users.sf.net>

	* generic/tclTest.c:  Use function prototypes from the FS API.
	* compat/zlib/*:      Upgrade to zlib 1.2.5

2010-04-19  Donal K. Fellows  <dkf@users.sf.net>

	* generic/tclExecute.c (TclExecuteByteCode): Improve commenting and
	reduce indentation for the Invocation Block.

2010-04-18  Donal K. Fellows  <dkf@users.sf.net>

	* doc/unset.n: [Bug 2988940]: Fix typo.

2010-04-15  Jan Nijtmans  <nijtmans@users.sf.net>

	* win/tclWinPort.h:       Move inclusion of <tchar.h> from
	* generic/tcl.h:          tclPlatDecls.h to tclWinPort.h, where it
	* generic/tclPlatDecls.h: belongs. Add fallback in tcl.h, so TCHAR is
				  available in win32 always.

2010-04-15  Donal K. Fellows  <dkf@users.sf.net>

	* doc/try.n: [Bug 2987551]: Fix typo.

2010-04-14  Andreas Kupries  <andreask@activestate.com>

	* library/platform/platform.tcl: Linux platform identification:
	* library/platform/pkgIndex.tcl: Check /lib64 for existence of files
	* unix/Makefile.in: matching libc* before accepting it as base
	* win/Makefile.in:  directory. This can happen on weirdly installed
	32bit systems which have an empty or partially filled /lib64 without
	an actual libc. Bumped to version 1.0.6.

2010-04-13  Jan Nijtmans  <nijtmans@users.sf.net>

	* win/tclWinPort.h: Fix [Patch 2986105]: conditionally defining
	* win/tclWinFile.c: strcasecmp/strncasecmp
	* win/tclWinLoad.c: Fix gcc warning: comparison of unsigned expression
	>= 0 is always true

2010-04-08  Donal K. Fellows  <dkf@users.sf.net>

	* generic/tclCompCmdsSZ.c (TclSubstCompile): If the first token does
	not result in a *guaranteed* push of a Tcl_Obj on the stack, we must
	push an empty object. Otherwise it is possible to get to a 'concat1'
	or 'done' without enough values on the stack, resulting in a crash.
	Thanks to Joe Mistachkin for identifying a script that could trigger
	this case.

2010-04-07  Donal K. Fellows  <dkf@users.sf.net>

	* doc/catch.n, doc/info.n, doc/return.n: Formatting.

2010-04-06  Donal K. Fellows  <dkf@users.sf.net>

	* doc/Load.3: Minor corrections of formatting and cross links.

2010-04-06  Jan Nijtmans  <nijtmans@users.sf.net>

	* win/configure:       (regenerate with autoconf-2.59)
	* unix/configure:
	* unix/installManPage: [Bug 2982540]: configure and install* script
	* unix/install-sh:     files should always have LF line ending.
	* doc/Load.3:          Fix signature of Tcl_LoadFile in documentation.

2010-04-05  Alexandre Ferrieux  <ferrieux@users.sourceforge.net>

	TIP #348 IMPLEMENTATION

	* generic/tclBasic.c: [Patch 2868499]: Substituted error stack
	* generic/tclCmdIL.c:
	* generic/tclInt.h:
	* generic/tclNamesp.c:
	* generic/tclResult.c:
	* doc/catch.n:
	* doc/info.n:
	* doc/return.n:
	* tests/cmdMZ.test:
	* tests/error.test:
	* tests/execute.test:
	* tests/info.test:
	* tests/init.test:
	* tests/result.test:

2010-04-05  Donal K. Fellows  <dkf@users.sf.net>

	* unix/tcl.m4 (SC_ENABLE_THREADS): Flip the default for whether to
	* win/tcl.m4 (SC_ENABLE_THREADS):  build in threaded mode. Part of
	* win/rules.vc:			   TIP #364.

	* unix/tclLoadDyld.c (FindSymbol): Better human-readable error message
	generation to match code in tclLoadDl.c.

2010-04-04  Donal K. Fellows  <dkf@users.sf.net>

	* generic/tclIOUtil.c, unix/tclLoadDl.c: Minor changes to enforce
	Engineering Manual style rules.

	* doc/FileSystem.3, doc/Load.3: Documentation for TIP#357.

	* macosx/tclMacOSXBundle.c (OpenResourceMap): [Bug 2981528]: Only
	define this function when HAVE_COREFOUNDATION is defined.

2010-04-02  Jan Nijtmans  <nijtmans@users.sf.net>

	* generic/tcl.decls (Tcl_LoadFile): Add missing "const" in signature,
	* generic/tclIOUtil.c (Tcl_LoadFile): and some formatting fixes
	* generic/tclDecls.h:  (regenerated)

2010-04-02  Donal K. Fellows  <dkf@users.sf.net>

	* generic/tclIOUtil.c (Tcl_LoadFile): Corrections to previous commit
	* unix/tclLoadDyld.c (TclpDlopen):    to make it build on OSX.

2010-04-02  Kevin B. Kenny  <kennykb@acm.org>

	TIP #357 IMPLEMENTATION
	TIP #362 IMPLEMENTATION

	* generic/tclStrToD.c: [Bug 2952904]: Defer creation of the smallest
	floating point number until it is actually used. (This change avoids a
	bogus syslog message regarding a 'floating point software assist
	fault' on SGI systems.)

	* library/reg/pkgIndex.tcl:	[TIP #362]: Fixed first round of bugs
	* tests/registry.test:		resulting from the recent commits of
	* win/tclWinReg.c:		changes in support of the referenced
					TIP.

	* generic/tcl.decls:		[TIP #357]: First round of changes
	* generic/tclDecls.h:		to export Tcl_LoadFile,
	* generic/tclIOUtil.c:		Tcl_FindSymbol, and Tcl_FSUnloadFile
	* generic/tclInt.h:		to the public API.
	* generic/tclLoad.c:
	* generic/tclLoadNone.c:
	* generic/tclStubInit.c:
	* tests/fileSystem.test:
	* tests/load.test:
	* tests/unload.test:
	* unix/tclLoadDl.c:
	* unix/tclLoadDyld.c:
	* unix/tclLoadNext.c:
	* unix/tclLoadOSF.c:
	* unix/tclLoadShl.c:
	* unix/tclUnixPipe.c:
	* win/Makefile.in:
	* win/tclWinLoad.c:

2010-03-31  Donal K. Fellows  <dkf@users.sf.net>

	* doc/registry.n: Added missing documentation of TIP#362 flags.

	* doc/package.n: [Bug 2980210]: Document the arguments taken by
	the [package present] command correctly.

	* doc/Thread.3: Added some better documentation of how to create and
	use a thread using the C-level thread API, based on realization that
	no such tutorial appeared to exist.

2010-03-31  Jan Nijtmans  <nijtmans@users.sf.net>

	* test/cmdMZ.test:    [FRQ 2974744]: share exception codes (ObjType?):
	* test/error.test:    Revised test cases, making sure that abbreviated
	* test/proc-old.test: codes are checked resulting in an error, and
	                      checking for the exact error message.

2010-03-30  Andreas Kupries  <andreask@activestate.com>

	* generic/tclIORChan.c (ReflectClose, ReflectInput, ReflectOutput,
	(ReflectSeekWide, ReflectWatch, ReflectBlock, ReflectSetOption,
	(ReflectGetOption, ForwardProc): [Bug 2978773]: Preserve
	ReflectedChannel* structures across handler invokations, to avoid
	crashes when the handler implementation induces nested callbacks and
	destruction of the channel deep inside such a nesting.

2010-03-30  Don Porter  <dgp@users.sourceforge.net>

	* generic/tclObj.c (Tcl_GetCommandFromObj):     [Bug 2979402]: Reorder
	the validity tests on internal rep of a "cmdName" value to avoid
	invalid reads reported by valgrind.

2010-03-30  Jan Nijtmans  <nijtmans@users.sf.net>

	* generic/tclIndexObj:	[FRQ 2974744]: share exception codes
	* generic/tclResult.c:	further optimization, making use of indexType.
	* generic/tclZlib.c:    [Bug 2979399]: uninitialized value troubles

2010-03-30  Donal K. Fellows  <dkf@users.sf.net>

	TIP #362 IMPLEMENTATION

	* win/tclWinReg.c: [Patch 2960976]: Apply patch from Damon Courtney to
	* tests/registry.test:	allow the registry command to be told to work
	* win/Makefile.in:	with both 32-bit and 64-bit registries. Bump
	* win/configure.in:	version of registry package to 1.3.
	* win/makefile.bc:
	* win/makefile.vc:
	* win/configure:	autoconf-2.59

2010-03-29  Jan Nijtmans  <nijtmans@users.sf.net>

	* unix/tcl.m4:            Only test for -visibility=hidden with gcc
	                          (Second remark in [Bug 2976508])
	* unix/configure:         regen

2010-03-29  Don Porter  <dgp@users.sourceforge.net>

	* generic/tclStringObj.c:       Fix array overrun in test format-1.12
	caught by valgrind testing.

2010-03-27  Jan Nijtmans  <nijtmans@users.sf.net>

	* generic/tclInt.h:	[FRQ 2974744]: share exception codes
	* generic/tclResult.c:	(ObjType?)
	* generic/tclCmdMZ.c:
	* generic/tclCompCmdsSZ.c:

2010-03-26  Jan Nijtmans  <nijtmans@users.sf.net>

	* generic/tclExecute.c: [Bug 2976508]: Tcl HEAD fails on HP-UX

2010-03-25  Donal K. Fellows  <dkf@users.sf.net>

	* unix/tclUnixFCmd.c (TclUnixCopyFile): [Bug 2976504]: Corrected
	number of arguments to fstatfs() call.

	* macosx/tclMacOSXBundle.c, macosx/tclMacOSXFCmd.c:
	* macosx/tclMacOSXNotify.c: Reduce the level of ifdeffery in the
	functions of these files to improve readability. They need to be
	audited for whether complexity can be removed based on the minimum
	supported version of OSX, but that requires a real expert.

2010-03-24  Don Porter  <dgp@users.sourceforge.net>

	* generic/tclResult.c:  [Bug 2383005]: Revise [return -errorcode] so
	* tests/result.test:    that it rejects illegal non-list values.

2010-03-24  Donal K. Fellows  <dkf@users.sf.net>

	* generic/tclOOInfo.c (InfoObjectMethodTypeCmd)
	(InfoClassMethodTypeCmd): Added introspection of method types so that
	it is possible to find this info out without using errors.
	* generic/tclOOMethod.c (procMethodType): Now that introspection can
	reveal the name of method types, regularize the name of normal methods
	to be the name of the definition type used to create them.

	* tests/async.test (async-4.*): Reduce obscurity of these tests by
	putting the bulk of the code for them inside the test body with the
	help of [apply].

	* generic/tclCmdMZ.c (TryPostBody, TryPostHandler): Make sure that the
	[try] command does not trap unwinding due to limits.

2010-03-23  Don Porter  <dgp@users.sourceforge.net>

	* generic/tclCmdMZ.c:	[Bug 2973361]: Revised fix for computing
	indices of script arguments to [try].

2010-03-23  Jan Nijtmans  <nijtmans@users.sf.net>

	* generic/tclCmdMZ.c:      Make error message in "try" implementation
	* generic/tclCompCmdsSZ.c: exactly the same as the one in "return"
	* tests/error.test:
	* libtommath/mtests/mpi.c: Single "const" addition

2010-03-22  Don Porter  <dgp@users.sourceforge.net>

	* generic/tclCmdMZ.c:	[Bug 2973361]: Compute the correct integer
	values to identify the argument indices of the various script
	arguments to [try]. Passing in -1 led to invalid memory reads.

2010-03-20  Donal K. Fellows  <dkf@users.sf.net>

	* doc/exec.n: Make it a bit clearer that there is an option to run a
	pipeline in the background.

	* generic/tclIOCmd.c (Tcl_FcopyObjCmd):		Lift the restriction
	* generic/tclIO.c (TclCopyChannel, CopyData):	on the [fcopy] command
	* generic/tclIO.h (CopyState):			that forced it to only
	copy up to 2GB per script-level callback. Now it is anything that can
	fit in a (signed) 64-bit integer. Problem identified by Frederic
	Bonnet on comp.lang.tcl. Note that individual low-level reads and
	writes are still smaller as the optimal buffer size is smaller.

2010-03-20  Jan Nijtmans  <nijtmans@users.sf.net>

	* win/stub16.c:         Don't hide that we use the ASCII API here.
	                        (does someone still use that?)
	* win/tclWinPipe.c:     2 unnecessary type casts.

2010-03-19  Donal K. Fellows  <dkf@users.sf.net>

	* generic/tclCompCmdsSZ.c (TclCompileThrowCmd): Added compilation for
	the [throw] command.

2010-03-18  Don Porter  <dgp@users.sourceforge.net>

	* generic/tclListObj.c:	[Bug 2971669]: Prevent in overflow trouble in
	* generic/tclTestObj.c:	ListObjReplace operations. Thanks to kbk for
	* tests/listObj.test:	fix and test.

2010-03-18  Donal K. Fellows  <dkf@users.sf.net>

	* generic/tclCompCmdsSZ.c (IssueTryFinallyInstructions):
	[Bug 2971921]: Corrected jump so that it doesn't skip into the middle
	of an instruction! Tightened the instruction issuing. Moved endCatch
	calls closer to their point that they guard, ensuring correct ordering
	of result values.

2010-03-17  Andreas Kupries  <andreask@activestate.com>

	* generic/tclIORTrans.c (ReflectInput, ReflectOutput)
	(ReflectSeekWide): [Bug 2921116]: Added missing TclEventuallyFree
	calls for preserved ReflectedTransform* structures. Reworked
	ReflectInput to preserve the structure for its whole life, not only in
	InvokeTclMethod.

	* generic/tclIO.c (Tcl_GetsObj): [Bug 2921116]: Regenerate topChan,
	may have been changed by a self-modifying transformation.

	* tests/ioTrans/test (iortrans-4.8, iortrans-4.9, iortrans-5.11)
	(iortrans-7.4, iortrans-8.3): New test cases.

2010-03-16  Jan Nijtmans  <nijtmans@users.sf.net>

	* compat/zlib/*:	Upgrade zlib to version 1.2.4.
	* win/makefile.vc:
	* unix/Makefile.in:
	* win/tclWinChan.c:	Don't cast away "const" without reason.

2010-03-12  Jan Nijtmans  <nijtmans@users.sf.net>

	* win/makefile.vc: [Bug 2967340]: Static build was failing.
	* win/.cvsignore:

2010-03-10  Jan Nijtmans  <nijtmans@users.sf.net>

	* generic/tclTest.c:	Remove unnecessary '&' decoration for
	* generic/tclIOUtil.c:	function pointers
	* win/tclWin32Dll.c:	Double declaration of TclNativeDupInternalRep
	* unix/tclIOUtil.c:
	* unix/dltest/.cvsignore: Ignore *.so here

2010-03-09  Andreas Kupries  <andreask@activestate.com>

	* generic/tclIORChan.c: [Bug 2936225]: Thanks to Alexandre Ferrieux
	* doc/refchan.n:    <ferrieux@users.sourceforge.net> for debugging and
	* tests/ioCmd.test: fixing the problem. It is the write-side
	equivalent to the bug fixed 2009-08-06.

2010-03-09  Don Porter  <dgp@users.sourceforge.net>

	* library/tzdata/America/Matamoros: New locale
	* library/tzdata/America/Ojinaga: New locale
	* library/tzdata/America/Santa_Isabel: New locale
	* library/tzdata/America/Asuncion:
	* library/tzdata/America/Tijuana:
	* library/tzdata/Antarctica/Casey:
	* library/tzdata/Antarctica/Davis:
	* library/tzdata/Antarctica/Mawson:
	* library/tzdata/Asia/Dhaka:
	* library/tzdata/Pacific/Fiji:
	Olson tzdata2010c.

2010-03-07  Jan Nijtmans  <nijtmans@users.sf.net>

	* generic/tclTest.c:	  Test that tclOO stubs are present in stub
				  library
	* generic/tclOOMethod.c:  Applied missing part of [Patch 2961556]
	* win/tclWinInt.h:	  Change all tclWinProcs signatures to use
	* win/tclWin32Dll.c:	  TCHAR* in stead of WCHAR*. This is meant
	* win/tclWinDde.c:	  as preparation to make [Enh 2965056]
	* win/tclWinFCmd.c:	  possible at all.
	* win/tclWinFile.c:
	* win/tclWinPipe.c:
	* win/tclWinSock.c:

2010-03-06  Jan Nijtmans  <nijtmans@users.sf.net>

	* generic/tclStubLib.c:	Remove presence of tclTomMathStubsPtr here.
	* generic/tclTest.c:	Test that tommath stubs are present in stub
				library.

2010-03-05  Donal K. Fellows  <dkf@users.sf.net>

	* generic/tclIORTrans.c (ForwardProc): [Bug 2964425]: When cleaning
	the stables, it is sometimes necessary to do more than the minimum. In
	this case, rationalizing the variables for a forwarded limit? method
	required removing an extra Tcl_DecrRefCount too.

	* generic/tclOO.h, generic/tclOOInt.h: [Patch 2961556]: Change TclOO
	to use the same style of function typedefs as Tcl, as this is about
	the last chance to get this right.

	***POTENTIAL INCOMPATIBILITY***
	Source code that uses function typedefs from TclOO will need to update
	variables and argument definitions so that pointers to the function
	values are used instead. Binary compatibility is not affected.

	* generic/*.c, generic/tclInt.h, unix/*.c, macosx/*.c: Applied results
	of doing a Code Audit. Principal changes:
	  * Use do { ... } while (0) in macros
	  * Avoid shadowing one local variable with another
	  * Use clearer 'foo.bar++;' instead of '++foo.bar;' where result not
	    required (i.e., semantically equivalent); clarity is increased
	    because it is bar that is incremented, not foo.
	  * Follow Engineering Manual rules on spacing and declarations

2010-03-04  Donal K. Fellows  <dkf@users.sf.net>

	* generic/tclOO.c (ObjectRenamedTrace): [Bug 2962664]: Add special
	handling so that when the class of classes is deleted, so is the class
	of objects. Immediately.

	* generic/tclOOInt.h (ROOT_CLASS): Add new flag for specially marking
	the root class. Simpler and more robust than the previous technique.

2010-03-04  Jan Nijtmans  <nijtmans@users.sf.net>

	* generic/tclGetDate.y:    3 unnecessary MODULE_SCOPE
	* generic/tclDate.c:       symbols
	* generic/tclStubLib.c:    Split tommath stub lib
	* generic/tclTomMathStubLib.c:  in separate file.
	* win/makefile.bc:
	* win/Makefile.in:
	* win/makefile.vc:
	* win/tcl.dsp:
	* unix/Makefile.in:
	* unix/tcl.m4:          Cygwin only gives warning
	* unix/configure:       using -fvisibility=hidden
	* compat/strncasecmp.c: A few more const's
	* compat/strtod.c:
	* compat/strtoul.c:

2010-03-03  Andreas Kupries <andreask@activestate.com>

	* doc/refchan.n: Followup to ChangeLog entry 2009-10-07
	(generic/tclIORChan.c). Fixed the documentation to explain that errno
	numbers are operating system dependent, and reworked the associated
	example.

2010-03-02  Jan Nijtmans  <nijtmans@users.sf.net>

	* unix/tcl.m4:     [FRQ 2959069]: Support for -fvisibility=hidden
	* unix/configure   (regenerated with autoconf-2.59)

2010-03-01  Alexandre Ferrieux  <ferrieux@users.sourceforge.net>

	* unix/tclUnixSock.c: Refrain from a possibly lengthy reverse-DNS
	lookup on 0.0.0.0 when calling [fconfigure -sockname] on an
	universally-bound (default) server socket.

	* generic/tclIndexObj.c: fix [AT 86258]: special-casing of empty
	tables when generating error messages for [::tcl::prefix match].

2010-02-28  Donal K. Fellows  <dkf@users.sf.net>

	* generic/tclCmdIL.c: More additions of {TCL LOOKUP} error-code
	generation to various subcommands of [info] as part of long-term
	project to classify all Tcl's generated errors.

2010-02-28  Jan Nijtmans  <nijtmans@users.sf.net>

	* generic/tclStubInit.c: [Bug 2959713]: Link error with gcc 4.1

2010-02-27  Donal K. Fellows  <dkf@users.sf.net>

	* generic/tclCmdMZ.c (StringFirstCmd, StringLastCmd): [Bug 2960021]:
	Only search for the needle in the haystack when the needle isn't
	larger than the haystack. Prevents an odd crash from sometimes
	happening when things get mixed up (a common programming error).

	* generic/tclMain.c (Tcl_Main): [Bug 801429]: Factor out the holding
	of the client-installed main loop function into thread-specific data.

	***POTENTIAL INCOMPATIBILITY***
	Code that previously tried to set the main loop from another thread
	will now fail. On the other hand, there is a fairly high probability
	that such programs would have been failing before due to the lack of
	any kind of inter-thread memory barriers guarding accesses to this
	part of Tcl's state.

2010-02-26  Donal K. Fellows  <dkf@users.sf.net>

	* generic/tclCompCmds.c:   Split this file into two pieces to make it
	* generic/tclCompCmdsSZ.c: easier to work with. It's still two very
				   long files even after the split.

2010-02-26  Reinhard Max  <max@suse.de>

	* doc/safe.n: Name the installed file after the command it documents.
	Use "Safe Tcl" instead of the "Safe Base", "Safe Tcl" mixture.

2010-02-26  Donal K. Fellows  <dkf@users.sf.net>

	* unix/Makefile.in (NATIVE_TCLSH): Added this variable to allow for
	better control of what tclsh to use for various scripts when doing
	cross compiling. An imperfect solution, but works.

	* unix/installManPage: Remap non-alphanumeric sequences in filenames
	to single underscores (especially colons).

2010-02-26  Pat Thoyts  <patthoyts@users.sourceforge.net>

	* tests/zlib.test: Add tests for [Bug 2818131] which was crashing with
	mismatched zlib algorithms used in combination with gets. This issue
	has been fixed by Andreas's last commit.

2010-02-25  Jan Nijtmans  <nijtmans@users.sf.net>

	* generic/tclHash.c:	[FRQ 2958832]: Further speed-up of the
	* generic/tclLiteral.c:	ouster-hash function.
	* generic/tclObj.c:
	* generic/tclCkalloc.c:	Eliminate various unnecessary (ClientData)
	* generic/tclTest.c:	type casts.
	* generic/tclTestObj.c:
	* generic/tclTestProcBodyObj.c:
	* unix/tclUnixTest.c:
	* unix/tclUnixTime.c:
	* unix/tclXtTest.c:

2010-02-24  Donal K. Fellows  <dkf@users.sf.net>

	* generic/tclDictObj.c (SetDictFromAny): Prevent the list<->dict
	* generic/tclListObj.c (SetListFromAny): conversion code from taking
	too many liberties. Stops loss of duplicate keys in some scenarios.
	Many thanks to Jean-Claude Wippler for finding this.

	* generic/tclExecute.c (TclExecuteByteCode): Reduce ifdef-fery and
	size of activation record. More variables shared across instructions
	than before.

	* doc/socket.n: [Bug 2957688]: Clarified that [socket -server] works
	with a command prefix. Extended example to show this in action.

2010-02-22  Andreas Kupries  <andreask@activestate.com>

	* generic/tclZlib.c (ZlibTransformInput): [Bug 2762041]: Added a hack
	to work around the general problem, early EOF recognition based on the
	base-channel, instead of the data we have ready for reading in the
	transform. Long-term we need a proper general fix (likely tracking EOF
	on each level of the channel stack), with attendant complexity.
	Furthermore, Z_BUF_ERROR can be ignored, and must be when feeding the
	zlib code with single characters.

2010-02-22  Jan Nijtmans  <nijtmans@users.sf.net>

	* unix/tclUnixPort.h:   Remove unnecessary EXTERN's, which already are
	                        in the global stub table.
	* unix/configure.in:    Use @EXEEXT@ in stead of @EXT_SUFFIX@
	* unix/tcl.m4:
	* unix/Makefile.in:     Use -DBUILD_tcl for CYGWIN
	* unix/configure:       (regenerated)
	* unix/dltest/pkg*.c:   Use EXTERN to control CYGWIN exported symbols
	* generic/tclCmdMZ.c:   Remove some unnecessary type casts.
	* generic/tclCompCmds.c:
	* generic/tclTest.c:
	* generic/tclUtil.c:

2010-02-21  Mo DeJong  <mdejong@users.sourceforge.net>

	* tests/regexp.test: Add test cases back ported from Jacl regexp work.

2010-02-21  Jan Nijtmans  <nijtmans@users.sf.net>

	* generic/tclDate.c:    Some more const tables.
	* generic/tclGetDate.y:
	* generic/regc_lex.c:
	* generic/regerror.c:
	* generic/tclStubLib.c:
	* generic/tclBasic.c:   Fix [Bug 2954959] expr abs(0.0) is -0.0
	* tests/expr.test:

2010-02-20  Donal K. Fellows  <dkf@users.sf.net>

	* generic/tclCompCmds.c (TclCompileStringLenCmd): Make [string length]
	of a constant string be handled better (i.e., handle backslashes too).

2010-02-19  Stuart Cassoff  <stwo@users.sourceforge.net>

	* tcl.m4: Correct compiler/linker flags for threaded builds on
	OpenBSD.
	* configure: (regenerated).

2010-02-19  Donal K. Fellows  <dkf@users.sf.net>

	* unix/installManPage: [Bug 2954638]: Correct behaviour of manual page
	installer. Also added armouring to check that assumptions about the
	initial state are actually valid (e.g., look for existing input file).

2010-02-17  Donal K. Fellows  <dkf@users.sf.net>

	* generic/tclHash.c (HashStringKey):	Restore these hash functions
	* generic/tclLiteral.c (HashString):	to use the classic algorithm.
	* generic/tclObj.c (TclHashObjKey):	Community felt normal case
	speed to be more important than resistance to malicious cases. For
	now, hashes that need to deal with the malicious case can use a custom
	hash table and install their own hash function, though that is not
	functionality exposed to the script level.

	* generic/tclCompCmds.c (TclCompileDictUpdateCmd): Stack depth must be
	correctly described when compiling a body to prevent crashes in some
	debugging modes.

2010-02-16  Jan Nijtmans  <nijtmans@users.sf.net>

	* generic/tclInt.h: Change order of various struct members,
	fixing potential binary incompatibility with Tcl 8.5

2010-02-16  Donal K. Fellows  <dkf@users.sf.net>

	* unix/configure.in, generic/tclIOUtil.c (Tcl_Stat): Updated so that
	we do not assume that all unix systems have the POSIX blkcnt_t type,
	since OpenBSD apparently does not.

	* generic/tclLiteral.c (HashString): Missed updating to FNV in one
	place; the literal table (a copy of the hash table code...)

2010-02-15  Jan Nijtmans  <nijtmans@users.sf.net>

	* tools/genStubs.tcl:   Reverted earlier rename from tcl*Stubs to
	* generic/tclBasic.c:   tcl*ConstStubs, it's not necessary at all.
	* generic/tclOO.c:
	* generic/tclTomMathInterface.c:
	* generic/tclStubInit.c: (regenerated)
	* generic/tclOOStubInit.c: (regenerated)
	* generic/tclEnsemble.c:Fix signed-unsigned mismatch
	* win/tclWinInt.h:      make tclWinProcs "const"
	* win/tclWin32Dll.c:
	* win/tclWinFCmd.c:     Eliminate all internal Tcl_WinUtfToTChar
	* win/tclWinFile.c:     and Tcl_WinTCharToUtf calls, needed
	* win/tclWinInit.c:     for mslu support.
	* win/tclWinLoad.c:
	* win/tclWinPipe.c:
	* win/tclWinSerial.c:
	* win/.cvsignore:
	* compat/unicows/readme.txt:  [FRQ 2819611]: Add first part of MSLU
	* compat/unicows/license.txt: support.
	* compat/unicows/unicows.lib:

2010-02-15  Donal K. Fellows  <dkf@users.sf.net>

	* generic/tclOO.c (AllocObject, SquelchedNsFirst, ObjectRenamedTrace):
	* generic/tclNamesp.c (Tcl_DeleteNamespace): [Bug 2950259]: Revised
	the namespace deletion code to provide an additional internal callback
	that gets triggered early enough in namespace deletion to allow TclOO
	destructors to run sanely. Adjusted TclOO to take advantage of this,
	so making tearing down an object by killing its namespace appear to
	work seamlessly, which is needed for Itcl. (Note that this is not a
	feature that will ever be backported to 8.5, and it remains not a
	recommended way of deleting an object.)

2010-02-13  Donal K. Fellows  <dkf@users.sf.net>

	* generic/tclCompCmds.c (TclCompileSwitchCmd): Divided the [switch]
	compiler into three pieces (after the model of [try]): a parser, an
	instruction-issuer for chained tests, and an instruction-issuer for
	jump tables.

	* generic/tclEnsemble.c: Split the ensemble engine out into its own
	file rather than keeping it mashed together with the namespace code.

2010-02-12  Jan Nijtmans  <nijtmans@users.sf.net>

	* win/tcl.m4:		Use -pipe for gcc on win32
	* win/configure:	(mingw/cygwin) (regenerated)
	* win/.cvsignore:	Add .lib, .exp and .res here

2010-02-11  Mo DeJong  <mdejong@users.sourceforge.net>

	* tests/list.test: Add tests for explicit \0 in a string argument to
	the list command.

2010-02-11  Donal K. Fellows  <dkf@users.sf.net>

	* generic/tclIOCmd.c (Tcl_OpenObjCmd): [Bug 2949740]: Make sure that
	we do not try to put a NULL pipeline channel into binary mode.

2010-02-11  Mo DeJong  <mdejong@users.sourceforge.net>

	[Bug 2826551, Patch 2948425]: Assorted regexp bugs related to -all,
	-line and -start options and newlines.
	* generic/tclCmdMZ.c (Tcl_RegexpObjCmd): If -offset is given, treat it
	as the start of the line if the previous character was a newline. Fix
	nasty edge case where a zero length match would not advance the index.
	* tests/regexp.test: Add regression tests back ported from Jacl.
	Checks for a number of issues related to -line and newline handling. A
	few of tests were broken before the patch and continue to be broken,
	marked as knownBug.

2010-02-11  Donal K. Fellows  <dkf@users.sf.net>

	* generic/tclOO.c (ObjectRenamedTrace): [Bug 2949397]: Prevent
	destructors from running on the two core class objects when the whole
	interpreter is being destroyed.

2010-02-09  Donal K. Fellows  <dkf@users.sf.net>

	* generic/tclCompCmds.c (TclCompileTryCmd, IssueTryInstructions)
	(IssueTryFinallyInstructions): Added compiler for the [try] command.
	It is split into three pieces that handle the parsing of the tokens,
	the issuing of instructions for finally-free [try], and the issuing of
	instructions for [try] with finally; there are enough differences
	between the all cases that it was easier to split the code rather than
	have a single function do the whole thing.

2010-02-09  Alexandre Ferrieux  <ferrieux@users.sourceforge.net>

	* tools/genStubs.tcl: Remove dependency on 8.5+ idiom "in" in
	expressions.

2010-02-08  Donal K. Fellows  <dkf@users.sf.net>

	* generic/tclZlib.c (Tcl_ZlibDeflate, Tcl_ZlibInflate): [Bug 2947783]:
	Make sure that the result is an unshared object before appending to it
	so that nothing crashes if it is shared (use in Tcl code was not
	affected by this, but use from C was an issue).

2010-02-06  Donal K. Fellows  <dkf@users.sf.net>

	* generic/tclHash.c (HashStringKey):	Replace Tcl's crusty old hash
	* generic/tclObj.c (TclHashObjKey):	function with the algorithm
	due to Fowler, Noll and Vo. This is slightly faster (assuming the
	presence of hardware multiply) and has somewhat better distribution
	properties of the resulting hash values. Note that we only ever used
	the 32-bit version of the FNV algorithm; Tcl's core hash engine
	assumes that hash values are simple unsigned ints.

	***POTENTIAL INCOMPATIBILITY***
	Code that depends on hash iteration order (especially tests) may well
	be disrupted by this. Where a definite order is required, the fix is
	usually to just sort the results after extracting them from the hash.
	Where this is insufficient, the code that has ceased working was
	always wrong and was only working by chance.

2010-02-05  Donal K. Fellows  <dkf@users.sf.net>

	* generic/tclCompCmds.c (TclCompileErrorCmd): Added compilation of the
	[error] command. No new bytecodes.

2010-02-05  Jan Nijtmans  <nijtmans@users.sf.net>

	* tools/genStubs.tcl:	Follow-up to earlier commit today:
	          Eliminate the need for an extra Stubs Pointer for adressing
	          a static stub table: Just change the exported table from
	          static to MODULE_SCOPE.
	* generic/tclBasic.c
	* generic/tclOO.c
	* generic/tclTomMathInterface.c
	* generic/tcl*Decls.h (regenerated)
	* generic/tclStubInit.c (regenerated)
	* generic/tclOOStubInit.c (regenerated)
	* generic/tclTest.c (minor formatting)

2010-02-05  Donal K. Fellows  <dkf@users.sf.net>

	* generic/tclVar.c: More consistency in errorcode generation.

	* generic/tclOOBasic.c (TclOO_Object_Destroy): Rewrote to be NRE-aware
	when calling destructors. Note that there is no guarantee that
	destructors will always be called in an NRE context; that's a feature
	of the 'destroy' method only.

	* generic/tclEncoding.c: Add 'const' to many function-internal vars
	that are never pointing to things that are written to.

2010-02-05  Jan Nijtmans  <nijtmans@users.sf.net>

	* tools/genStubs.tcl:	Follow-up to [2010-01-29] commit:
		prevent space within stub table function parameters if the
		parameter type is a pointer.
	* win/tclWinInt.h:	Minor Formatting
	* generic/tcl.h:	VOID -> void and other formatting
	* generic/tclInt.h:	Minor formatting
	* generic/tclInt.decls: Change signature of TclNRInterpProcCore,
	* generic/tclOO.decls:	and TclOONewProc(Instance|)MethodEx,
	* generic/tclProc.c:	indicating that errorProc is a function,
	* generic/tclOOMethod.c:pointer, and other formatting
	* generic/tcl*Decls.h:	(regenerated)
	* generic/tclVar.c:	gcc warning(line 3703): 'pattern' may be used
				uninitialized in this function
				gcc warning(line 3788): 'matched' may be used
				uninitialized in this function

2010-02-04  Donal K. Fellows  <dkf@users.sf.net>

	* generic/tclVar.c: Added more use of error-codes and reduced the
	stack overhead of older interfaces.
	(ArrayGetCmd): Stop silly crash when using a trivial pattern due to
	error in conversion to ensemble.
	(ArrayNamesCmd): Use the object RE interface for faster matching.

2010-02-03  Donal K. Fellows  <dkf@users.sf.net>

	* generic/tclVar.c (ArrayUnsetCmd): More corrections.

2010-02-02  Donal K. Fellows  <dkf@users.sf.net>

	* generic/tclVar.c: Turned the [array] command into a true ensemble.

	* generic/tclOO.c (AllocObject, MyDeleted): A slightly faster way to
	handle the deletion of [my] is with a standard delete callback. This
	is because it doesn't require an additional memory allocation during
	object creation. Also reduced the amount of string manipulation
	performed during object creation to further streamline memory
	handling; this is not backported to the 8.5 package as it breaks a
	number of abstractions.

	* generic/tclOOBasic.c (TclOO_Object_Destroy): [Bug 2944404]: Do not
	crash when a destructor deletes the object that is executing that
	destructor.

2010-02-01  Donal K. Fellows  <dkf@users.sf.net>

	* generic/tclVar.c (Tcl_ArrayObjCmd): [Bug 2939073]: Stop the [array
	unset] command from having dangling pointer problems when an unset
	trace deletes the element that is going to be processed next. Many
	thanks to Alexandre Ferrieux for the bulk of this fix.

	* generic/regexec.c (ccondissect, crevdissect): [Bug 2942697]: Rework
	these functions so that certain pathological patterns are matched much
	more rapidly. Many thanks to Tom Lane for dianosing this issue and
	providing an initial patch.

2010-01-30  Donal K. Fellows  <dkf@users.sf.net>

	* generic/tclCompile.c (tclInstructionTable):	Bytecode instructions
	* generic/tclCompCmds.c (TclCompileUnsetCmd):	to allow the [unset]
	* generic/tclExecute.c (TclExecuteByteCode):	command to be compiled
	with the compiler being a complete compilation for all compile-time
	decidable uses.

	* generic/tclVar.c (TclPtrUnsetVar): Var reference version of the code
	to unset a variable. Required for INST_UNSET bytecodes.

2010-01-29  Jan Nijtmans  <nijtmans@users.sf.net>

	* generic/tcl.h: [Bug 2942081]: Reverted Tcl_ThreadDataKey type change
				Changed some Tcl_CallFrame fields from "char *"
				to "void *". This saves unnecessary space on
				Cray's (and it's simply more correct).

	* tools/genStubs.tcl:	No longer generate a space after "*" and
				immediately after a function name, so the
				format of function definitions in tcl*Decls.h
				match all other tcl*.h header files.
	* doc/ParseArgs.3:	Change Tcl_ArgvFuncProc, Tcl_ArgvGenFuncProc
	* generic/tcl.h:	and GetFrameInfoValueProc to be function
	* generic/tclInt.h:	definitions, not pointers, for consistency
	* generic/tclOOInt.h:	with all other Tcl function definitions.
	* generic/tclIndexObj.c:
	* generic/regguts.h:	CONST -> const
	* generic/tcl.decls:	Formatting
	* generic/tclTomMath.decls: Formatting
	* generic/tclDecls.h:	(regenerated)
	* generic/tclIntDecls.h:
	* generic/tclIntPlatDecls.h:
	* generic/tclOODecls.h:
	* generic/tclOOIntDecls.h:
	* generic/tclPlatDecls.h:
	* generic/tclTomMathDecls.h:

2010-01-28  Donal K. Fellows  <dkf@users.sf.net>

	* generic/tclOOBasic.c (TclOO_Object_Destroy): Move the execution of
	destructors to a point where they can produce an error. This will not
	work for all destructors, but it does mean that more failing calls of
	them will be caught.
	* generic/tclOO.c (AllocObject, MyDeletedTrace, ObjectRenamedTrace):
	(ObjectNamespaceDeleted): Stop various ways of getting at commands
	with dangling pointers to the object. Also increases the reliability
	of calling of destructors (though most destructors won't benefit; when
	an object is deleted namespace-first, its destructors are not run in a
	nice state as the namespace is partially gone).

2010-01-25  Jan Nijtmans  <nijtmans@users.sf.net>

	* generic/tclOOStubInit.c:   Remove double includes (which causes a
	* generic/tclOOStubLib.c:    warning in CYGWIN compiles)
	* unix/.cvsignore:	     add confdefs.h

2010-01-22  Donal K. Fellows  <dkf@users.sf.net>

	* doc/proc.n: [Bug 1970629]: Define a bit better what the current
	namespace of a procedure is.

2010-01-22  Jan Nijtmans  <nijtmans@users.sf.net>

	* generic/tclInt.decls:	     Don't use DWORD and HANDLE here.
	* generic/tclIntPlatDecls.h:
	* generic/tcl.h:	     Revert [2009-12-21] change, instead
	* generic/tclPort.h:	     resolve the CYGWIN inclusion problems by
	* win/tclWinPort.h:	     re-arranging the inclusions at other
				     places.
	* win/tclWinError.c
	* win/tclWinPipe.c
	* win/tcl.m4:		     Make cygwin configuration error into
	* win/configure.in:	     a warning: CYGWIN compilation works
	* win/configure:	     although there still are test failures.

2010-01-22  Donal K. Fellows  <dkf@users.sf.net>

	* generic/tclExecute.c (TclExecuteByteCode): Improve error code
	generation from some of the tailcall-related bits of TEBC.

2010-01-21  Miguel Sofer  <msofer@users.sf.net>

	* generic/tclCompile.h: NRE-enable direct eval on BC spoilage
	* generic/tclExecute.c: [Bug 2910748]
	* tests/nre.test:

2010-01-19  Donal K. Fellows  <dkf@users.sf.net>

	* doc/dict.n: [Bug 2929546]: Clarify just what [dict with] and [dict
	update] are doing with variables.

2010-01-18  Andreas Kupries  <andreask@activestate.com>

	* generic/tclIO.c (CreateScriptRecord): [Bug 2918110]: Initialize
	the EventScriptRecord (esPtr) fully before handing it to
	Tcl_CreateChannelHandler for registration. Otherwise a reflected
	channel calling 'chan postevent' (== Tcl_NotifyChannel) in its
	'watchProc' will cause the function 'TclChannelEventScriptInvoker'
	to be run on an uninitialized structure.

2010-01-18  Donal K. Fellows  <dkf@users.sf.net>

	* generic/tclStringObj.c (Tcl_AppendFormatToObj): [Bug 2932421]: Stop
	the [format] command from causing argument objects to change their
	internal representation when not needed. Thanks to Alexandre Ferrieux
	for this fix.

2010-01-13  Donal K. Fellows  <dkf@users.sf.net>

	* tools/tcltk-man2html.tcl:	  More factoring out of special cases
	* tools/tcltk-man2html-utils.tcl: so that they are described outside
	the engine file. Now there is only one real set of special cases in
	there, to handle the .SO/.OP/.SE directives.

2010-01-13  Jan Nijtmans  <nijtmans@users.sf.net>

	* generic/tcl.h:      Fix TCL_LL_MODIFIER for Cygwin
	* generic/tclEnv.c:   Fix CYGWIN compilation problems,
	* generic/tclInt.h:   and remove some unnecessary
	* generic/tclPort.h:  double includes.
	* generic/tclPlatDecls.h:
	* win/cat.c:
	* win/tclWinConsole.c:
	* win/tclWinFCmd.c:
	* win/tclWinFile.c:
	* win/tclWinPipe.c:
	* win/tclWinSerial.c:
	* win/tclWinThrd.c:
	* win/tclWinPort.h:   Put win32 includes first
	* unix/tclUnixChan.c: Forgot one CONST change

2010-01-12  Donal K. Fellows  <dkf@users.sf.net>

	* tools/tcltk-man2html.tcl: Make the generation of the list of things
	to process the docs from simpler and more flexible. Also factored out
	the lists of special cases.

2010-01-10  Jan Nijtmans  <nijtmans@users.sf.net>

	* win/tclWinDde.c:      VC++ 6.0 doesn't have
	* win/tclWinReg.c:      PDWORD_PTR
	* win/tclWinThrd.c:     Fix various minor gcc warnings.
	* win/tclWinTime.c:
	* win/tclWinConsole.c:  Put channel type definitions
	* win/tclWinChan.c:     in static const memory
	* win/tclWinPipe.c:
	* win/tclWinSerial.c:
	* win/tclWinSock.c:
	* generic/tclIOGT.c:
	* generic/tclIORChan.c:
	* generic/tclIORTrans.c:
	* unix/tclUnixChan.c:
	* unix/tclUnixPipe.c:
	* unix/tclUnixSock.c:
	* unix/configure:       (regenerated with autoconf 2.59)
	* tests/info.test:      Make test independant from
	                        tcltest implementation.

2010-01-10  Donal K. Fellows  <dkf@users.sf.net>

	* tests/namespace.test (namespace-51.17): [Bug 2898722]: Demonstrate
	that there are still bugs in the handling of resolution epochs. This
	bug is not yet fixed.

	* tools/tcltk-man2html.tcl:	  Split the man->html converter into
	* tools/tcltk-man2html-utils.tcl: two pieces for easier maintenance.
	Also made it much less verbose in its printed messages by default.

2010-01-09  Donal K. Fellows  <dkf@users.sf.net>

	* tools/tcltk-man2html.tcl: Added basic support for building the docs
	for contributed packages into the HTML versions. Prompted by question
	on Tcler's Chat by Tom Krehbiel. Note that there remain problems in
	the documentation generated due to errors in the contributed docs.

2010-01-05  Don Porter  <dgp@users.sourceforge.net>

	* generic/tclPathObj.c (TclPathPart):   [Bug 2918610]: Correct
	* tests/fileName.test (filename-14.31): inconsistency between the
	string rep and the intrep of a path value created by [file rootname].
	Thanks to Vitaly Magerya for reporting.

2010-01-03  Donal K. Fellows  <dkf@users.sf.net>

	* unix/tcl.m4 (SC_CONFIG_CFLAGS): [Bug 1636685]: Use the configuration
	for modern FreeBSD suggested by the FreeBSD porter.

2010-01-03  Miguel Sofer  <msofer@users.sf.net>

	* generic/tclBasic.c:	[Bug 2724403]: Fix leak of coroutines on
	* generic/tclCompile.h: namespace deletion. Added a test for this
	* generic/tclNamesp.c:	leak, and also a test for leaks on namespace
	* tests/coroutine.test: deletion.
	* tests/namespace.test:

2009-12-30  Donal K. Fellows  <dkf@users.sf.net>

	* library/safe.tcl (AliasSource): [Bug 2923613]: Make the safer
	* tests/safe.test (safe-8.9):	  [source] handle a [return] at the
					  end of the file correctly.

2009-12-30  Miguel Sofer  <msofer@users.sf.net>

	* library/init.tcl (unknown): [Bug 2824981]: Fix infinite recursion of
	::unknown when [set] is undefined.

2009-12-29  Donal K. Fellows  <dkf@users.sf.net>

	* generic/tclHistory.c (Tcl_RecordAndEvalObj): Reduce the amount of
	allocation and deallocation of memory by caching objects in the
	interpreter assocData table.

	* generic/tclObj.c (Tcl_GetCommandFromObj): Rewrite the logic so that
	it does not require making assignments part way through an 'if'
	condition, which was deeply unclear.

	* generic/tclInterp.c (Tcl_MakeSafe): [Bug 2895741]: Make sure that
	the min() and max() functions are supported in safe interpreters.

2009-12-29  Pat Thoyts  <patthoyts@users.sourceforge.net>

	* generic/tclBinary.c:	[Bug 2922555]: Handle completely invalid input
	* tests/binary.test:	to the decode methods.

2009-12-28  Donal K. Fellows  <dkf@users.sf.net>

	* unix/Makefile.in (trace-shell, trace-test): [FRQ 1083288]: Added
	targets to allow easier tracing of shell and test invokations.

	* unix/configure.in: [Bug 942170]:	Detect the st_blocks field of
	* generic/tclCmdAH.c (StoreStatData):	'struct stat' correctly.
	* generic/tclFileName.c (Tcl_GetBlocksFromStat):
	* generic/tclIOUtil.c (Tcl_Stat):

	* generic/tclInterp.c (TimeLimitCallback): [Bug 2891362]: Ensure that
	* tests/interp.test (interp-34.13):	   the granularity ticker is
	reset when we check limits because of the time limit event firing.

2009-12-27  Donal K. Fellows  <dkf@users.sf.net>

	* doc/namespace.n (SCOPED SCRIPTS): [Bug 2921538]: Updated example to
	not be quite so ancient.

2009-12-25  Jan Nijtmans  <nijtmans@users.sf.net>

	* generic/tclCmdMZ.c:      CONST -> const
	* generic/tclParse.c

2009-12-23  Donal K. Fellows  <dkf@users.sf.net>

	* library/safe.tcl (AliasSource, AliasExeName): [Bug 2913625]: Stop
	information about paths from leaking through [info script] and [info
	nameofexecutable].

2009-12-23  Jan Nijtmans  <nijtmans@users.sf.net>

	* unix/tcl.m4:		Install libtcl8.6.dll in bin directory
	* unix/Makefile.in:
	* unix/configure:	(regenerated)

2009-12-22  Donal K. Fellows  <dkf@users.sf.net>

	* generic/tclCmdIL.c (Tcl_LsortObjCmd): [Bug 2918962]: Stop crash when
	-index and -stride are used together.

2009-12-21  Jan Nijtmans  <nijtmans@users.sf.net>

	* generic/tclThreadStorage.c: Fix gcc warning, using gcc-4.3.4 on
				      cygwin: missing initializer
	* generic/tclOOInt.h:	      Prevent conflict with DUPLICATE
				      definition in WINAPI's nb30.h
	* generic/rege_dfa.c:	      Fix macro conflict on CYGWIN: don't use
				      "small".
	* generic/tcl.h:	      Include <winsock2.h> before <stdio.h> on
				      CYGWIN
	* generic/tclPathObj.c
	* generic/tclPort.h
	* tests/env.test:	      Don't unset WINDIR and TERM, it has a
				      special meaning on CYGWIN (both in UNIX
				      and WIN32 mode!)
	* generic/tclPlatDecls.h:     Include <tchar.h> through tclPlatDecls.h
	* win/tclWinPort.h:	      stricmp -> strcasecmp
	* win/tclWinDde.c:	      _wcsicmp -> wcscasecmp
	* win/tclWinFile.c
	* win/tclWinPipe.c
	* win/tclWinSock.c
	* unix/tcl.m4:		      Add dynamic loading support to CYGWIN
	* unix/configure (regenerated)
	* unix/Makefile.in

2009-12-19  Miguel Sofer  <msofer@users.sf.net>

	* generic/tclBasic.c:	[Bug 2917627]: Fix for bad cmd resolution by
	* tests/coroutine.test:	coroutines. Thanks to schelte for finding it.

2009-12-16  Donal K. Fellows  <dkf@users.sf.net>

	* library/safe.tcl (::safe::AliasGlob): Upgrade to correctly support a
	larger fraction of [glob] functionality, while being stricter about
	directory management.

2009-12-11  Jan Nijtmans  <nijtmans@users.sf.net>

	* generic/tclTest.c:	Fix gcc warning: ignoring return value of
	* unix/tclUnixNotify.c:	"write", declared with attribute
	* unix/tclUnixPipe.c:	warn_unused_result.
	* generic/tclInt.decls:	CONSTify functions TclpGetUserHome and
	* generic/tclIntDecls.h:TclSetPreInitScript (TIP #27)
	* generic/tclInterp.c:
	* win/tclWinFile.c:
	* unix/tclUnixFile.c:

2009-12-16  Donal K. Fellows  <dkf@users.sf.net>

	* doc/tm.n: [Bug 1911342]: Formatting rewrite to avoid bogus crosslink
	to the list manpage when generating HTML.

	* library/msgcat/msgcat.tcl (Init): [Bug 2913616]: Do not use platform
	tests that are not needed and which don't work in safe interpreters.

2009-12-14  Donal K. Fellows  <dkf@users.sf.net>

	* doc/file.n (file tempfile): [Bug 2388866]: Note that this only ever
	creates files on the native filesystem. This is a design feature.

2009-12-13  Miguel Sofer  <msofer@users.sf.net>

	* generic/tclBasic.c:	Release TclPopCallFrame() from its
	* generic/tclExecute.c:	tailcall-management duties
	* generic/tclNamesp.c:

	* generic/tclBasic.c:	Moving TclBCArgumentRelease call from
	* generic/tclExecute.c:	TclNRTailcallObjCmd to TEBC, so that the
	pairing of the Enter and Release calls is clearer.

2009-12-12  Donal K. Fellows  <dkf@users.sf.net>

	* generic/tclTest.c (TestconcatobjCmd): [Bug 2895367]: Stop memory
	leak when testing. We don't need extra noise of this sort when
	tracking down real problems!

2009-12-11  Jan Nijtmans  <nijtmans@users.sf.net>

	* generic/tclBinary.c:	Fix gcc warning, using gcc-4.3.4 on cygwin
	* generic/tclCompExpr.c:warning: array subscript has type 'char'
	* generic/tclPkg.c:
	* libtommath/bn_mp_read_radix.c:
	* win/makefile.vc:	[Bug 2912773]: Revert to version 1.203
	* unix/tclUnixCompat.c:	Fix gcc warning: signed and unsigned type
				in conditional expression.

2009-12-11  Donal K. Fellows  <dkf@users.sf.net>

	* tools/tcltk-man2html.tcl (long-toc, cross-reference): [FRQ 2897296]:
	Added cross links to sections within manual pages.

2009-12-11  Miguel Sofer  <msofer@users.sf.net>

	* generic/tclBasic.c:   [Bug 2806407]: Full nre-enabling of coroutines
	* generic/tclExecute.c:

	* generic/tclBasic.c: Small cleanup

	* generic/tclExecute.c: Fix panic in http11.test caused by buggy
	earlier commits in coroutine management.

2009-12-10  Andreas Kupries  <andreask@activestate.com>

	* generic/tclObj.c (TclContinuationsEnter): [Bug 2895323]: Updated
	comments to describe when the function can be entered for the same
	Tcl_Obj* multiple times. This is a continuation of the 2009-11-10
	entry where a memory leak was plugged, but where not sure if that was
	just a band-aid to paper over some other error. It isn't, this is a
	legal situation.

2009-12-10  Miguel Sofer  <msofer@users.sf.net>

	* generic/tclBasic.c:   Reducing the # of moving parts for coroutines
	* generic/tclExecute.c: by delegating more to tebc; eliminate the
	special coroutine CallFrame.

2009-12-09  Andreas Kupries  <andreask@activestate.com>

	* generic/tclIO.c: [Bug 2901998]: Applied Alexandre Ferrieux's patch
	fixing the inconsistent buffered I/O. Tcl's I/O now flushes buffered
	output before reading, discards buffered input before writing, etc.

2009-12-09  Miguel Sofer  <msofer@users.sf.net>

	* generic/tclBasic.c: Ensure right lifetime of varFrame's (objc,objv)
	for coroutines.

	* generic/tclExecute.c: Code regrouping

2009-12-09  Donal K. Fellows  <dkf@users.sf.net>

	* generic/tclBasic.c: Added some of the missing setting of errorcode
	values.

2009-12-08  Miguel Sofer  <msofer@users.sf.net>

	* generic/tclExecute.c (TclStackFree): Improved panic msg.

2009-12-08  Miguel Sofer  <msofer@users.sf.net>

	* generic/tclBasic.c:   Partial nre-enabling of coroutines. The
	* generic/tclExecute.c: initial call still requires its own
	* generic/tclInt.h:     instance of tebc, but on resume coros can
	execute in the caller's tebc.

	* generic/tclExecute.c (TEBC): Silence warning about pcAdjustment.

2009-12-08  Donal K. Fellows  <dkf@users.sf.net>

	* generic/tclExecute.c (TclExecuteByteCode): Make the dict opcodes
	more sparing in their use of C variables, to reduce size of TEBC
	activiation record a little bit.

2009-12-07  Miguel Sofer  <msofer@users.sf.net>

	* generic/tclExecute.c (TEBC): Grouping "slow" variables into structs,
	to reduce register pressure and help the compiler with variable
	allocation.

2009-12-07  Miguel Sofer  <msofer@users.sf.net>

	* generic/tclExecute.c: Start cleaning the TEBC stables
	* generic/tclInt.h:

	* generic/tclCmdIL.c:   [Bug 2910094]: Fix by aku
	* tests/coroutine.test:

	* generic/tclBasic.c: Arrange for [tailcall] to be created with the
	other builtins: was being created in a separate call, leftover from
	pre-tip days.

2009-12-07  Don Porter  <dgp@users.sourceforge.net>

	* generic/tclStrToD.c: [Bug 2902010]: Correct conditional compile
	directives to better detect the toolchain that needs extra work for
	proper underflow treatment instead of merely detecting the MIPS
	platform.

2009-12-07  Miguel Sofer  <msofer@users.sf.net>

	* generic/tclBasic.c: [Patch 2910056]: Add ::tcl::unsupported::yieldTo
	* generic/tclInt.h:

2009-12-07  Donal K. Fellows  <dkf@users.sf.net>

	* generic/tclCmdMZ.c (TryPostBody): [Bug 2910044]: Close off memory
	leak in [try] when a variable-free handler clause is present.

2009-12-05  Miguel Sofer  <msofer@users.sf.net>

	* generic/tclBasic.c:   Small changes for clarity in tailcall
	* generic/tclExecute.c: and coroutine code.
	* tests/coroutine.test:

	* tests/tailcall.test: Remove some old unused crud; improved the
	stack depth tests.

	* generic/tclBasic.c:  Fixed things so that you can tailcall
	* generic/tclNamesp.c: properly out of a coroutine.
	* tests/tailcall.test:

	* generic/tclInterp.c: Fixed tailcalls for same-interp aliases (no
	test)

2009-12-03  Donal K. Fellows  <dkf@users.sf.net>

	* library/safe.tcl (::safe::AliasEncoding): Make the safe encoding
	command behave more closely like the unsafe one (for safe ops).
	(::safe::AliasGlob): [Bug 2906841]: Clamp down on evil use of [glob]
	in safe interpreters.
	* tests/safe.test: Rewrite to use tcltest2 better.

2009-12-02  Jan Nijtmans  <nijtmans@users.sf.net>

	* tools/genStubs.tcl:	Add support for win32 CALLBACK functions and
	remove obsolete "emitStubs" and "genStubs" functions.
	* win/Makefile.in:	Use tcltest86.dll for all tests, and add
	.PHONY rules to preemptively stop trouble that plagued Tk from hitting
	Tcl too.

2009-11-30  Jan Nijtmans  <nijtmans@users.sf.net>

	* generic/tcl.h:	Don't use EXPORT for Tcl_InitStubs
	* win/Makefile.in:	Better dependancies in case of static build.

2009-11-30  Donal K. Fellows  <dkf@users.sf.net>

	* doc/Tcl.n: [Bug 2901433]: Improved description of expansion to
	mention that it is using list syntax.

2009-11-27  Kevin B. Kenny  <kennykb@acm.org>

	* win/tclAppInit.c (Tcl_AppInit): [Bug 2902965]: Reverted Jan's change
	that added a call to Tcl_InitStubs. The 'tclsh' and 'tcltest' programs
	are providers, not consumers of the Stubs table, and should not link
	with the Stubs library, but only with the main Tcl library. (In any
	case, the presence of Tcl_InitStubs broke the build.)

2009-11-27  Donal K. Fellows  <dkf@users.sf.net>

	* doc/BoolObj.3, doc/Class.3, doc/CrtChannel.3, doc/DictObj.3:
	* doc/DoubleObj.3, doc/Ensemble.3, doc/Environment.3:
	* doc/FileSystem.3, doc/Hash.3, doc/IntObj.3, doc/Limit.3:
	* doc/Method.3, doc/NRE.3, doc/ObjectType.3, doc/PkgRequire.3:
	* doc/SetChanErr.3, doc/SetResult.3: [Patch 2903921]: Many small
	spelling fixes from Larry Virden.

	BUMP VERSION OF TCLOO TO 0.6.2. Too many people need accumulated small
	versions and bugfixes, so the version-bump removes confusion.

	* generic/tclOOBasic.c (TclOO_Object_LinkVar): [Bug 2903811]: Remove
	unneeded restrictions on who can usefully call this method.

2009-11-26  Donal K. Fellows  <dkf@users.sf.net>

	* unix/Makefile.in: Add .PHONY rules and documentation to preemptively
	stop trouble that plagued Tk from hitting Tcl too, and to make the
	overall makefile easier to understand. Some reorganization too to move
	related rules closer together.

2009-11-26  Jan Nijtmans  <nijtmans@users.sf.net>

	* win/Makefile.in:	[Bug 2902965]: Fix stub related changes that
	* win/makefile.vc:	caused tclkit build to break.
	* win/tclAppInit.c
	* unix/tcl.m4
	* unix/Makefile.in
	* unix/tclAppInit.c
	* unix/configure:	(regenerated)

2009-11-25  Kevin B. Kenny  <kennykb@acm.org>

	* win/Makefile.in:	Added a 'test-tcl' rule that is identical to
	'test' except that it does not go spelunking in 'pkgs/'. (This rule
	has existed in unix/Makefile.in for some time.)

2009-11-25  Stuart Cassoff  <stwo@users.sf.net>

	* unix/configure.in:	[Patch 2892871]: Remove unneeded
	* unix/tcl.m4:		AC_STRUCT_TIMEZONE and use
	* unix/tclConfig.h.in:	AC_CHECK_MEMBERS([struct stat.st_blksize])
	* unix/tclUnixFCmd.c:	instead of AC_STRUCT_ST_BLKSIZE.
	* unix/configure:	Regenerated with autoconf-2.59.

2009-11-24  Andreas Kupries  <andreask@activestate.com>

	* library/tclIndex: Manually redone the part of tclIndex dealing with
	safe.tcl and tm.tcl. This part passes the testsuite. Note that
	automatic regeneration of this part is not possible because it wrongly
	puts 'safe::Setup' on the list, and wrongly leaves out 'safe::Log'
	which is more dynamically created than the generator expects.

	Further note that the file "clock.tcl" is explicitly loaded by
	"init.tcl", the first time the clock command is invoked. The relevant
	code can be found at line 172ff, roughly, the definition of the
	procedure 'clock'. This means none of the procedures of this file
	belong in the tclIndex. Another indicator that automatic regeneration
	of tclIndex is ill-advised.

2009-11-24  Donal K. Fellows  <dkf@users.sf.net>

	* generic/tclOO.c (FinalizeAlloc, Tcl_NewObjectInstance):
	[Bug 2903011]: Make it an error to destroy an object in a constructor,
	and also make sure that an object is not deleted twice in the error
	case.

2009-11-24  Pat Thoyts  <patthoyts@users.sourceforge.net>

	* tests/fCmd.test: [Bug 2893771]: Teach [file stat] to handle locked
	* win/tclWinFile.c: files so that [file exists] no longer lies.

2009-11-23  Kevin Kenny  <kennykb@acm.org>

	* tests/fCmd.test (fCmd-30.1): Changed registry location of the 'My
	Documents' folder to the one that's correct for Windows 2000, XP,
	Server 2003, Vista, Server 2008, and Windows 7. (See
	http://support.microsoft.com/kb/310746)

2009-11-23  Jan Nijtmans  <nijtmans@users.sf.net>

	* win/tclWinDde.c:	#undef STATIC_BUILD, in order to make sure
	* win/tclWinReg.c:	that Xxxxx_Init is always exported even when
	* generic/tclTest.c:	Tcl is built static (otherwise we cannot
				create a DLL).
	* generic/tclThreadTest.c: Make all functions static, except
				TclThread_Init.
	* tests/fCmd.test:	Enable fCmd-30.1 when registry is available.
	* win/tcl.m4:		Fix ${SHLIB_LD_LIBS} definition, fix conflicts
	* win/Makefile.in:	Simplifications related to tcl.m4 changes.
	* win/configure.in:	Between static libraries and import library on
				windows.
	* win/configure:	(regenerated)
	* win/makefile.vc:	Add stub library to necessary link lines.

2009-11-23  Kevin B. Kenny  <kennykb@acm.org>

	* generic/tclThreadTest.c (NewTestThread): [Bug 2901803]: Further
	machinations to get NewTestThread actually to launch the thread, not
	just compile.

2009-11-22  Donal K. Fellows  <dkf@users.sf.net>

	* generic/tclThreadTest.c (NewTestThread): [Bug 2901803]: Fix small
	error in function naming which blocked a threaded test build.

2009-11-19  Jan Nijtmans  <nijtmans@users.sf.net>

	* win/Makefile.in:	Create tcltest86.dll as dynamic Tcltest
				package.
	* generic/tclTest.c:	Remove extraneous prototypes, follow-up to
	* generic/tclTestObj.c:	[Bug 2883850]
	* tests/chanio.test:	Test-cases for fixed [Bug 2849797]
	* tests/io.test:
	* tests/safe.test:	Fix safe-10.1 and safe-10.4 test cases, making
				the wrong assumption that Tcltest is a static
				package.
	* generic/tclEncoding.c:[Bug 2857044]: Updated freeIntRepProc routines
	* generic/tclVar.c:	so that they set the typePtr field to NULL so
				that the Tcl_Obj is not left in an
				inconsistent state.
	* unix/tcl.m4:		[Patch 2883533]: tcl.m4 support for Haiku OS
	* unix/configure:	autoconf-2.59

2009-11-19  Don Porter  <dgp@users.sourceforge.net>

	* unix/tclAppInit.c:	[Bug 2883850, 2900542]: Repair broken build of
	* win/tclAppInit.c:	the tcltest executable.

2009-11-19  Donal K. Fellows  <dkf@users.sf.net>

	* library/auto.tcl (tcl_findLibrary):
	* library/clock.tcl (MakeUniquePrefixRegexp, MakeParseCodeFromFields)
	(SetupTimeZone, ProcessPosixTimeZone):	Restored the use of a literal
	* library/history.tcl (HistAdd):	'then' when following a multi-
	* library/safe.tcl (interpConfigure):	line test expresssion. It's an
	* library/tm.tcl (UnknownHandler):	aid to readability then.

2009-11-19  Jan Nijtmans  <nijtmans@users.sf.net>

	* generic/tclInt.h:      Make all internal initialization
	* generic/tclTest.c:     routines MODULE_SCOPE
	* generic/tclTestObj.c:
	* generic/tclTestProcBodyObj.c:
	* generic/tclThreadTest.c:
	* unix/Makefile.in:      Fix [Bug 2883850]: pkgIndex.tcl doesn't
	* unix/tclAppInit.c:     get created with static Tcl build
	* unix/tclXtTest.c:
	* unix/tclXtNotify.c:
	* unix/tclUnixTest.c:
	* win/Makefile.in:
	* win/tcl.m4:
	* win/configure:         (regenerated)
	* win/tclAppInit.c:
	* win/tclWinDde.c:       Always compile with Stubs.
	* win/tclWinReg.c:
	* win/tclWinTest.c:

2009-11-18  Jan Nijtmans  <nijtmans@users.sf.net>

	* doc/CrtChannel.3:	[Bug 2849797]: Fix channel name inconsistences
	* generic/tclIORChan.c:	as suggested by DKF.
	* generic/tclIO.c:	Minor *** POTENTIAL INCOMPATIBILITY ***
				because Tcl_CreateChannel() and derivatives
				now sometimes ignore their "chanName"
				argument.

	* generic/tclAsync.c:	Eliminate various gcc warnings (with -Wextra)
	* generic/tclBasic.c
	* generic/tclBinary.c
	* generic/tclCmdAH.c
	* generic/tclCmdIL.c
	* generic/tclCmdMZ.c
	* generic/tclCompile.c
	* generic/tclDate.c
	* generic/tclExecute.c
	* generic/tclDictObj.c
	* generic/tclIndexObj.c
	* generic/tclIOCmd.c
	* generic/tclIOUtil.c
	* generic/tclIORTrans.c
	* generic/tclOO.c
	* generic/tclZlib.c
	* generic/tclGetDate.y
	* win/tclWinInit.c
	* win/tclWinChan.c
	* win/tclWinConsole.c
	* win/tclWinNotify.c
	* win/tclWinReg.c
	* library/auto.tcl:		Eliminate "then" keyword
	* library/clock.tcl
	* library/history.tcl
	* library/safe.tcl
	* library/tm.tcl
	* library/http/http.tcl:	Eliminate unnecessary spaces
	* library/http1.0/http.tcl
	* library/msgcat/msgcat.tcl
	* library/opt/optparse.tcl
	* library/platform/platform.tcl
	* tools/tcltk-man2html.tcl
	* tools/tclZIC.tcl
	* tools/tsdPerf.c

2009-11-17  Andreas Kupries  <andreask@activestate.com>

	* unix/tclUnixChan.c (TtyParseMode): Partial undo of Donal's tidy-up
	from a few days ago (2009-11-9, not in ChangeLog). It seems that
	strchr is apparently a macro on AIX and reacts badly to pre-processor
	directives in its arguments.

2009-11-16  Alexandre Ferrieux  <ferrieux@users.sourceforge.net>

	* generic/tclEncoding.c:  [Bug 2891556]: Fix and improve test to
	* generic/tclTest.c:	  detect similar manifestations in the future.
	* tests/encoding.test:    Add tcltest support for finalization.

2009-11-15  Mo DeJong  <mdejong@users.sourceforge.net>

	* win/tclWinDde.c: Avoid gcc compiler warning by explicitly casting
	DdeCreateStringHandle argument.

2009-11-12  Andreas Kupries  <andreask@activestate.com>

	* generic/tclIO.c (CopyData): [Bug 2895565]: Dropped bogosity which
	* tests/io.test: used the number of _written_ bytes or character to
	update the counters for the read bytes/characters. New test io-53.11.
	This is a forward port from the 8.5 branch.

2009-11-11  Don Porter  <dgp@users.sourceforge.net>

	* generic/tclClock.c (TclClockInit):    Do not create [clock] support
	commands in safe interps.

2009-11-11  Jan Nijtmans  <nijtmans@users.sf.net>

	* library/http/http.tcl (http::geturl): [Bug 2891171]: URL checking
	too strict when using multiple question marks.
	* tests/http.test
	* library/http/pkgIndex.tcl:  Bump to http 2.8.2
	* unix/Makefile.in:
	* win/Makefile.in:

2009-11-11  Alexandre Ferrieux  <ferrieux@users.sourceforge.net>

	* generic/tclIO.c: Fix [Bug 2888099] (close discards ENOSPC error)
	                   by saving the errno from the first of two
	                   FlushChannel()s. Uneasy to test; might need
	                   specific channel drivers. Four-hands with aku.

2009-11-10  Pat Thoyts  <patthoyts@users.sourceforge.net>

	* tests/winFCmd.test: Cleanup directories that have been set chmod
	000. On Windows7 and Vista we really have no access and these were
	getting left behind.
	A few tests were changed to reflect the intent of the test where
	setting a directory chmod 000 should prevent any modification. This
	restriction was ignored on XP but is honoured on Vista

2009-11-10  Andreas Kupries  <andreask@activestate.com>

	* generic/tclBasic.c: Plug another leak in TCL_EVAL_DIRECT evaluation.
	Forward port from Tcl 8.5 branch, change by Don Porter.

	* generic/tclObj.c: [Bug 2895323]: Plug memory leak in
	TclContinuationsEnter(). Forward port from Tcl 8.5 branch, change by
	Don Porter.

2009-11-09  Stuart Cassoff  <stwo@users.sf.net>

	* win/README: [bug 2459744]: Removed outdated Msys + Mingw info.

2009-11-09  Andreas Kupries  <andreask@activestate.com>

	* generic/tclBasic.c (TclEvalObjEx): Moved the #280 decrement of
	refCount for the file path out of the branch after the whole
	conditional, closing a memory leak. Added clause on structure type to
	prevent seg.faulting. Forward port from valgrinding the Tcl 8.5
	branch.

	* tests/info.test: Resolve ambiguous resolution of variable "res".
	Forward port from 8.5

2009-11-08  Donal K. Fellows  <dkf@users.sf.net>

	* doc/string.n (bytelength): Noted that this command is not a good
	thing to use, and suggested a better alternatve. Also factored out the
	description of the indices into its own section.

2009-11-07  Pat Thoyts  <patthoyts@users.sourceforge.net>

	* tests/fCmd.test: [Bug 2891026]: Exclude tests using chmod 555
	directories on vista and win7. The current user has access denied and
	so cannot rename the directory without admin privileges.

2009-11-06  Andreas Kupries  <andreask@activestate.com>

	* library/safe.tcl (::safe::Setup): Added documentation of the
	contents of the state array. Also killed the 'InterpState' procedure
	with its upleveled variable/upvar combination, and replaced all uses
	with 'namespace upvar'.

2009-11-05  Andreas Kupries  <andreask@activestate.com>

	* library/safe.tcl: A series of patches which bring the SafeBase up to
	date with code guidelines, Tcl's features, also eliminating a number
	of inefficiencies along the way.
	(1) Changed all procedure names to be fully qualified.
	(2) Moved the procedures out of the namespace eval. Kept their
	locations. IOW, broke the namespace eval apart into small sections not
	covering the procedure definitions.
	(3) Reindented the code. Just lots of whitespace changes.
	Functionality unchanged.
	(4) Moved the multiple namespace eval's around. Command export at the
	top, everything else (var decls, argument parsing setup) at the
	bottom.
	(5) Moved the argument parsing setup into a procedure called when the
	code is loaded. Easier management of temporary data.
	(6) Replaced several uses of 'Set' with calls to the new procedure
	'InterpState' and direct access to the per-slave state array.
	(7) Replaced the remaining uses of 'Set' and others outside of the
	path/token handling, and deleted a number of procedures related to
	state array access which are not used any longer.
	(8) Converted the path token system to cache normalized paths and path
	<-> token conversions. Removed more procedures not used any longer.
	Removed the test cases 4.3 and 4.4 from safe.test. They were testing
	the now deleted command "InterpStateName".
	(9) Changed the log command setup so that logging is compiled out
	completely when disabled (default).
	(10) Misc. cleanup. Inlined IsInterp into CheckInterp, its only user.
	Consistent 'return -code error' for error reporting. Updated to use
	modern features (lassign, in/ni, dicts). The latter are used to keep a
	reverse path -> token map and quicker check of existence.
	(11) Fixed [Bug 2854929]: Recurse into all subdirs under all TM root
	dirs and put them on the access path.

2009-11-02  Kevin B. Kenny  <kennykb@acm.org>

	* library/tzdata/Asia/Novokuznetsk: New tzdata locale for Kemerovo
	oblast', which now keeps Novosibirsk time and not Kranoyarsk time.
	* library/tzdata/Asia/Damascus: Syrian DST changes.
	* library/tzdata/Asia/Hong_Kong: Hong Kong historic DST corrections.
	Olson tzdata2009q.

2009-11-02  Donal K. Fellows  <dkf@users.sf.net>

	* doc/object.n (DESCRIPTION): Substantive revision to make it clearer
	what the fundamental semantics of an object actually are.

2009-11-01  Joe Mistachkin  <joe@mistachkin.com>

	* doc/Cancel.3: Minor cosmetic fixes.
	* win/makefile.vc: Make htmlhelp target work again.  An extra set of
	double quotes around the definition of the HTML help compiler tool
	appears to be required.  Previously, there was one set of double
	quotes around the definition of the tool and one around the actual
	invocation.  This led to confusion because it was the only such tool
	path to include double quotes around its invocation.  Also, it was
	somewhat inflexible in the event that somebody needed to override the
	tool command to include arguments.  Therefore, even though it may look
	"wrong", there are now two double quotes on either side of the tool
	path definition.  This fixes the problem that currently prevents the
	htmlhelp target from building and maintains flexibility in case
	somebody needs to override it via the command line or an environment
	variable.

2009-11-01  Joe English  <jenglish@users.sourceforge.net>

	* doc/Eval.3, doc/Cancel.3: Move TIP#285 routines out of Eval.3 into
	their own manpage.

2009-10-31  Donal K. Fellows  <dkf@users.sf.net>

	* generic/tclBasic.c (ExprRoundFunc): [Bug 2889593]: Correctly report
	the expected number of arguments when generating an error for round().

2009-10-30  Pat Thoyts  <patthoyts@users.sourceforge.net>

	* tests/tcltest.test: When creating the notwritabledir we deny the
	current user access to delete the file. We must grant this right when
	we cleanup. Required on Windows 7 when the user does not automatically
	have administrator rights.

2009-10-29  Don Porter  <dgp@users.sourceforge.net>

	* generic/tcl.h:        Changed the typedef for the mp_digit type
	from:
		typedef unsigned long mp_digit;
	to:
		typedef unsigned int mp_digit;
	For 32-bit builds where "long" and "int" are two names for the same
	thing, this is no change at all.  For 64-bit builds, though, this
	causes the dp[] array of an mp_int to be made up of 32-bit elements
	instead of 64-bit elements.  This is a huge improvement because details
	elsewhere in the mp_int implementation cause only 28 bits of each
	element to be actually used storing number data.  Without this change
	bignums are over 50% wasted space on 64-bit systems.  [Bug 2800740].

	***POTENTIAL INCOMPATIBILITY***
	For 64-bit builds, callers of routines with (mp_digit) or (mp_digit *)
	arguments *will*, and callers of routines with (mp_int *) arguments
	*may* suffer both binary and stubs incompatibilities with Tcl releases
	8.5.0 - 8.5.7.  Such possibilities should be checked, and if such
	incompatibilities are present, suitable [package require] requirements
	on the Tcl release should be put in place to keep such built code
	[load]-ing only in Tcl interps that are compatible.

2009-10-29  Donal K. Fellows  <dkf@users.sf.net>

	* tests/dict.test: Make variable-clean and simplify tests by utilizing
	the fact that dictionaries have defined orders.

	* generic/tclZlib.c (TclZlibCmd): Remove accidental C99-ism which
	reportedly makes the AIX native compiler choke.

2009-10-29  Kevin B. Kenny  <kennykb@acm.org>

	* library/clock.tcl (LocalizeFormat):
	* tests/clock.test (clock-67.1):
	[Bug 2819334]: Corrected a problem where '%%' followed by a letter in
	a format group could expand recursively: %%R would turn into %%H:%M:%S

2009-10-28  Don Porter  <dgp@users.sourceforge.net>

	* generic/tclLiteral.c:	[Bug 2888044]: Fixed 2 bugs.
	* tests/info.test:	First, as noted in the comments of the
	TclCleanupLiteralTable routine, since the teardown of the intrep of
	one Tcl_Obj can cause the teardown of others in the same table, the
	full table cleanup must be done with care, but the code did not
	contain the same care demanded in the comment.  Second, recent
	additions to the info.test file had poor hygiene, leaving an array
	variable ::a lying around, which breaks later interp.test tests during
	a -singleproc 1 run of the test suite.

2009-10-28  Kevin B. Kenny  <kennykb@acm.org>

	* tests/fileName.test (fileName-20.[78]): Corrected poor test
	hygiene (failure to save and restore the working directory) that
	caused these two tests to fail on Windows (and [Bug 2806250] to be
	reopened).

2009-10-27  Don Porter  <dgp@users.sourceforge.net>

	* generic/tclPathObj.c: [Bug 2884203]: Missing refcount on cached
	normalized path caused crashes.

2009-10-27  Kevin B. Kenny  <kennykb@acm.org>

	* library/clock.tcl (ParseClockScanFormat): [Bug 2886852]: Corrected a
	problem where [clock scan] didn't load the timezone soon enough when
	processing a time format that lacked a complete date.
	* tests/clock.test (clock-66.1):
	Added a test case for the above bug.
	* library/tzdata/America/Argentina/Buenos_Aires:
	* library/tzdata/America/Argentina/Cordoba:
	* library/tzdata/America/Argentina/San_Luis:
	* library/tzdata/America/Argentina/Tucuman:
	New DST rules for Argentina. (Olson's tzdata2009p.)

2009-10-26  Don Porter  <dgp@users.sourceforge.net>

	* unix/Makefile.in:	Remove $(PACKAGE).* and prototype from the
	`make distclean` target.  Completes 2009-10-20 commit.

2009-10-24  Kevin B. Kenny  <kennykb@acm.org>

	* library/clock.tcl (ProcessPosixTimeZone):
	Corrected a regression in the fix to [Bug 2207436] that caused
	[clock] to apply EU daylight saving time rules in the US.
	Thanks to Karl Lehenbauer for reporting this regression.
	* tests/clock.test (clock-52.4):
	Added a regression test for the above bug.
	* library/tzdata/Asia/Dhaka:
	* library/tzdata/Asia/Karachi:
	New DST rules for Bangladesh and Pakistan. (Olson's tzdata2009o.)

2009-10-23  Andreas Kupries  <andreask@activestate.com>

	* generic/tclIO.c (FlushChannel): Skip OutputProc for low-level
	0-length writes. When closing pipes which have already been closed
	not skipping leads to spurious SIG_PIPE signals. Reported by
	Mikhail Teterin <mi+thun@aldan.algebra.com>.

2009-10-22  Donal K. Fellows  <dkf@users.sf.net>

	* generic/tclOOBasic.c (TclOO_Object_VarName): [Bug 2883857]: Allow
	the passing of array element names through this method.

2009-10-21  Donal K. Fellows  <dkf@users.sf.net>

	* generic/tclPosixStr.c: [Bug 2882561]: Work around oddity on Haiku OS
	where SIGSEGV and SIGBUS are the same value.

	* generic/tclTrace.c (StringTraceProc): [Bug 2881259]: Added back cast
	to work around silly bug in MSVC's handling of auto-casting.

2009-10-20  Don Porter  <dgp@users.sourceforge.net>

	* unix/Makefile.in:	Removed the long outdated and broken targets
	package-* that were for building Solaris packages.  Appears that the
	pieces needed for these targets to function have never been present in
	the current era of Tcl development and belong completely to Tcl
	pre-history.

2009-10-19  Don Porter  <dgp@users.sourceforge.net>

	* generic/tclIO.c:      [Patch 2107634]: Revised ReadChars and
	FilterInputBytes routines to permit reads to continue up to the string
	limits of Tcl values.  Before revisions, large read attempts could
	panic when as little as half the limiting value length was reached.
	Thanks to Sean Morrison and Bob Parker for their roles in the fix.

2009-10-18  Joe Mistachkin  <joe@mistachkin.com>

	* generic/tclObj.c (TclDbDumpActiveObjects, TclDbInitNewObj)
	(Tcl_DbIncrRefCount, Tcl_DbDecrRefCount, Tcl_DbIsShared):
	[Bug 2871908]: Enforce separation of concerns between the lineCLPtr
	and objThreadMap thread specific data members.

2009-10-18  Joe Mistachkin  <joe@mistachkin.com>

	* tests/thread.test (thread-4.[345]): [Bug 1565466]: Correct tests to
	save their error state before the final call to threadReap just in case
	it triggers an "invalid thread id" error.  This error can occur if one
	or more of the target threads has exited prior to the attempt to send
	it an asynchronous exit command.

2009-10-17  Donal K. Fellows  <dkf@users.sf.net>

	* generic/tclVar.c (UnsetVarStruct, TclDeleteNamespaceVars)
	(TclDeleteCompiledLocalVars, DeleteArray):
	* generic/tclTrace.c (Tcl_UntraceVar2): [Bug 2629338]: Stop traces
	that are deleted part way through (a feature used by tdom) from
	causing freed memory to be accessed.

2009-10-08  Donal K. Fellows  <dkf@users.sf.net>

	* generic/tclDictObj.c (DictIncrCmd): [Bug 2874678]: Don't leak any
	bignums when doing [dict incr] with a value.
	* tests/dict.test (dict-19.3): Memory leak detection code.

2009-10-07  Andreas Kupries  <andreask@activestate.com>

	* generic/tclObj.c: [Bug 2871908]: Plug memory leaks of objThreadMap
	and lineCLPtr hashtables.  Also make the names of the continuation
	line information initialization and finalization functions more
	consistent. Patch supplied by Joe Mistachkin <joe@mistachkin.com>.

	* generic/tclIORChan.c (ErrnoReturn): Replace hardwired constant 11
	with proper errno #define, EAGAIN. What was I thinking? The BSD's have
	a different errno assignment and break with the hardwired number.
	Reported by emiliano on the chat.

2009-10-06  Don Porter  <dgp@users.sourceforge.net>

	* generic/tclInterp.c (SlaveEval): Agressive stomping of internal reps
	was added as part of the NRE patch of 2008-07-13.  This doesn't appear
	to actually be needed, and it hurts quite a bit when large lists lose
	their intreps and require reparsing.  Thanks to Ashok Nadkarni for
	reporting the problem.

	* generic/tclTomMathInt.h (new): Public header tclTomMath.h had
	* generic/tclTomMath.h:	dependence on private headers, breaking use
	* generic/tommath.h:	by extensions [Bug 1941434].

2009-10-05  Andreas Kupries  <andreask@activestate.com>

	* library/safe.tcl (AliasGlob): Fixed conversion of catch to
	  try/finally, it had an 'on ok msg' branch missing, causing a
	  silent error immediately, and bogus glob results, breaking
	  search for Tcl modules.

2009-10-04  Daniel Steffen  <das@users.sourceforge.net>

	* macosx/tclMacOSXBundle.c:	Workaround CF memory managment bug in
	* unix/tclUnixInit.c:		Mac OS X 10.4 & earlier. [Bug 2569449]

2009-10-02  Kevin B. Kenny  <kennykb@acm.org>

	* library/tzdata/Africa/Cairo:
	* library/tzdata/Asia/Gaza:
	* library/tzdata/Asia/Karachi:
	* library/tzdata/Pacific/Apia:	Olson's tzdata2009n.

2009-09-29  Don Porter  <dgp@users.sourceforge.net>

	* generic/tclDictObj.c:		[Bug 2857044]: Updated freeIntRepProc
	* generic/tclExecute.c:		routines so that they set the typePtr
	* generic/tclIO.c:		field to NULL so that the Tcl_Obj is
	* generic/tclIndexObj.c:	not left in an inconsistent state.
	* generic/tclInt.h:
	* generic/tclListObj.c:
	* generic/tclNamesp.c:
	* generic/tclOOCall.c:
	* generic/tclObj.c:
	* generic/tclPathObj.c:
	* generic/tclProc.c:
	* generic/tclRegexp.c:
	* generic/tclStringObj.c:

	* generic/tclAlloc.c:           Cleaned up various routines in the
	* generic/tclCkalloc.c:         call stacks for memory allocation to
	* generic/tclInt.h:             guarantee that any size values computed
	* generic/tclThreadAlloc.c:     are within the domains of the routines
	they get passed to.  [Bugs 2557696 and 2557796].

2009-09-28  Don Porter  <dgp@users.sourceforge.net>

	* generic/tclCmdMZ.c:	Replaced TclProcessReturn() calls with
	* tests/error.test:	Tcl_SetReturnOptions() calls as a simple fix
	for [Bug 2855247].  Thanks to Anton Kovalenko for the report and fix.
	Additional fixes for other failures demonstrated by new tests.

2009-09-27  Don Porter  <dgp@users.sourceforge.net>

	* tests/error.test (error-15.8.*):	Coverage tests illustrating
	flaws in the propagation of return options by [try].

2009-09-26  Donal K. Fellows  <dkf@users.sf.net>

	* unix/tclooConfig.sh, win/tclooConfig.sh: [Bug 2026844]: Added dummy
	versions of tclooConfig.sh that make it easier to build extensions
	against both Tcl8.5+TclOO-standalone and Tcl8.6.

2009-09-24  Don Porter  <dgp@users.sourceforge.net>

	TIP #356 IMPLEMENTATION

	* generic/tcl.decls:	Promote internal routine TclNRSubstObj()
	* generic/tclCmdMZ.c:	to public Tcl_NRSubstObj().  Still needs docs.
	* generic/tclCompile.c:
	* generic/tclInt.h:

	* generic/tclDecls.h:	make genstubs
	* generic/tclStubInit.c:

2009-09-23  Miguel Sofer  <msofer@users.sf.net>

	* doc/namespace.n: the description of [namespace unknown] failed
	to mention [namespace path]: fixed. Thx emiliano.

2009-09-21  Mo DeJong  <mdejong@users.sourceforge.net>

	* tests/regexp.test: Added check for error message from
	unbalanced [] in regexp. Added additional simple test cases
	of basic regsub command.

2009-09-21  Don Porter  <dgp@users.sourceforge.net>

	* generic/tclCompile.c:	Correct botch in the conversion of
	Tcl_SubstObj().  Thanks to Kevin Kenny for detection and report.

2009-09-17  Don Porter  <dgp@users.sourceforge.net>

	* generic/tclCompile.c:	Re-implement Tcl_SubstObj() as a simple
	* generic/tclParse.c:	wrapper around TclNRSubstObj().  This has
	* tests/basic.test:	the effect of caching compiled bytecode in
	* tests/parse.test:	the value to be substituted.  Note that
	Tcl_SubstObj() now exists only for extensions.  Tcl itself no longer
	makes any use of it.  Note also that TclSubstTokens() is now reachable
	only by Tcl_EvalEx() and Tcl_ParseVar() so tests aiming to test its
	functioning needed adjustment to still have the intended effect.

2009-09-16  Alexandre Ferrieux  <ferrieux@users.sourceforge.net>

	* generic/tclObj.c:   Extended ::tcl::unsupported::representation.

2009-09-11  Don Porter  <dgp@users.sourceforge.net>

	* generic/tclBasic.c:	Completed the NR-enabling of [subst].
	* generic/tclCmdMZ.c:	[Bug 2314561].
	* generic/tclCompCmds.c:
	* generic/tclCompile.c:
	* generic/tclInt.h:
	* tests/coroutine.test:
	* tests/parse.test:

2009-09-11  Donal K. Fellows  <dkf@users.sf.net>

	* tests/http.test: Added in cleaning up of http tokens for each test
	to reduce amount of global-variable pollution.

2009-09-10  Donal K. Fellows  <dkf@users.sf.net>

	* library/http/http.tcl (http::Event): [Bug 2849860]: Handle charset
	names in double quotes; some servers like generating them like that.

2009-09-07  Don Porter  <dgp@users.sourceforge.net>

	* generic/tclParse.c:	[Bug 2850901]: Corrected line counting error
	* tests/into.test:	in multi-command script substitutions.

2009-09-07  Daniel Steffen  <das@users.sourceforge.net>

	* generic/tclExecute.c:	Fix potential uninitialized variable use and
	* generic/tclFCmd.c:	null dereference flagged by clang static
	* generic/tclProc.c:	analyzer.
	* generic/tclTimer.c:
	* generic/tclUtf.c:

	* generic/tclExecute.c:	Silence false positives from clang static
	* generic/tclIO.c:	analyzer about potential null dereference.
	* generic/tclScan.c:
	* generic/tclCompExpr.c:

2009-09-04  Don Porter  <dgp@users.sourceforge.net>

	* generic/tclCompCmds.c (TclCompileSubstCmd): [Bug 2314561]:
	* generic/tclBasic.c:	Added a bytecode compiler routine for the
	* generic/tclCmdMZ.c:	[subst] command. This is a partial solution to
	* generic/tclCompile.c:	the need to NR-enable [subst] since bytecode
	* generic/tclCompile.h:	execution is already NR-enabled. Two new
	* generic/tclExecute.c:	bytecode instructions, INST_NOP and
	* generic/tclInt.h:	INST_RETURN_CODE_BRANCH were added to support
	* generic/tclParse.c:	the new routine.  INST_RETURN_CODE_BRANCH is
	* tests/basic.test:	likely to be useful in any future effort to
	* tests/info.test:	add a bytecode compiler routine for [try].
	* tests/parse.test:

2009-09-03  Donal K. Fellows  <dkf@users.sf.net>

	* doc/LinkVar.3: [Bug 2844962]: Added documentation of issues relating
	to use of this API in a multi-threaded environment.

2009-09-01  Andreas Kupries  <andreask@activestate.com>

	* generic/tclIORTrans.c (ReflectInput): Remove error response to
	0-result from method 'limit?' of transformations. Return the number of
	copied bytes instead, which is possibly nothing. The latter then
	triggers EOF handling in the higher layers, making the 0-result of
	limit? the way to inject artificial EOF's into the data stream.

2009-09-01  Don Porter  <dgp@users.sourceforge.net>

	* library/tcltest/tcltest.tcl:  Bump to tcltest 2.3.2 after revision
	* library/tcltest/pkgIndex.tcl: to verbose error message.
	* unix/Makefile.in:
	* win/Makefile.in:

2009-08-27  Don Porter  <dgp@users.sourceforge.net>

	* generic/tclStringObj.c:       [Bug 2845535]: A few more string
	overflow cases in [format].

2009-08-25  Andreas Kupries  <andreask@activestate.com>

	* generic/tclBasic.c (Tcl_CreateInterp, Tcl_EvalTokensStandard)
	(Tcl_EvalEx, TclEvalEx, TclAdvanceContinuations, TclNREvalObjEx):
	* generic/tclCmdMZ.c (Tcl_SwitchObjCmd, TclListLines):
	* generic/tclCompCmds.c (*):
	* generic/tclCompile.c (TclSetByteCodeFromAny, TclInitCompileEnv)
	(TclFreeCompileEnv, TclCompileScript, TclCompileTokens):
	* generic/tclCompile.h (CompileEnv):
	* generic/tclInt.h (ContLineLoc, Interp):
	* generic/tclObj.c (ThreadSpecificData, ContLineLocFree)
	(TclThreadFinalizeObjects, TclInitObjSubsystem, TclContinuationsEnter,
	(TclContinuationsEnterDerived, TclContinuationsCopy, TclFreeObj)
	(TclContinuationsGet):
	* generic/tclParse.c (TclSubstTokens, Tcl_SubstObj):
	* generic/tclProc.c (TclCreateProc):
	* generic/tclVar.c (TclPtrSetVar):
	* tests/info.test (info-30.0-24):

	Extended the parser, compiler, and execution engine with code and
	attendant data structures tracking the position of continuation lines
	which are not visible in the resulting script Tcl_Obj*'s, to properly
	account for them while counting lines for #280.

2009-08-24  Daniel Steffen  <das@users.sourceforge.net>

	* generic/tclInt.h: Annotate Tcl_Panic as noreturn for clang static
	analyzer in PURIFY builds, replacing preprocessor/assert technique.

	* macosx/tclMacOSXNotify.c: Fix multiple issues with nested event loops
	when CoreFoundation notifier is running in embedded mode. (Fixes
	problems in TkAqua Cocoa reported by Youness Alaoui on tcl-mac)

2009-08-21  Don Porter  <dgp@users.sourceforge.net>

	* generic/tclFileName.c: Correct regression in [Bug 2837800] fix.
	* tests/fileName.test:

2009-08-20  Don Porter  <dgp@users.sourceforge.net>

	* generic/tclFileName.c: [Bug 2837800]: Correct the result produced by
	[glob */test] when * matches something like ~foo.

	* generic/tclPathObj.c: [Bug 2806250]: Prevent the storage of strings
	starting with ~ in the "tail" part (normPathPtr field) of the path
	intrep when PATHFLAGS != 0.  This establishes the assumptions relied
	on elsewhere that the name stored there is a relative path.  Also
	refactored to make an AppendPath() routine instead of the cut/paste
	stanzas that were littered throughout.

2009-08-20  Donal K. Fellows  <dkf@users.sf.net>

	* generic/tclCmdIL.c (TclNRIfObjCmd): [Bug 2823276]: Make [if]
	NRE-safe on all arguments when interpreted.
	(Tcl_LsortObjCmd): Close off memory leak.

2009-08-19  Donal K. Fellows  <dkf@users.sf.net>

	* generic/tclCmdAH.c (TclNRForObjCmd, etc.): [Bug 2823276]: Make [for]
	and [while] into NRE-safe commands, even when interpreted.

2009-08-18  Don Porter  <dgp@users.sourceforge.net>

	* generic/tclPathObj.c: [Bug 2837800]: Added NULL check to prevent
	* tests/fileName.test:  crashes during [glob].

2009-08-16  Jan Nijtmans  <nijtmans@users.sf.net>

	* unix/dltest/pkge.c:  const addition
	* unix/tclUnixThrd.c:  Use <pthread.h> in stead of "pthread.h"
	* win/tclWinDde.c:     Eliminate some more gcc warnings
	* win/tclWinReg.c:
	* generic/tclInt.h:    Change ForIterData, make it const-safe.
	* generic/tclCmdAH.c:

2009-08-12  Don Porter  <dgp@users.sourceforge.net>

	TIP #353 IMPLEMENTATION

	* doc/NRE.3:		New public routine Tcl_NRExprObj() permits
	* generic/tcl.decls:	extension commands to evaluate Tcl expressions
	* generic/tclBasic.c:	in NR-enabled command procedures.
	* generic/tclCmdAH.c:
	* generic/tclExecute.c:
	* generic/tclInt.h:
	* generic/tclObj.c:
	* tests/expr.test:

	* generic/tclDecls.h:		make genstubs
	* generic/tclStubInit.c:

2009-08-06  Andreas Kupries  <andreask@activestate.com>

	* doc/refchan.n [Bug 2827000]: Extended the implementation of
	* generic/tclIORChan.c: reflective channels (TIP 219, method
	* tests/ioCmd.test: 'read'), enabling handlers to signal EAGAIN to
	indicate 'no data, but not at EOF either', and other system
	errors. Updated documentation, extended testsuite (New test cases
	iocmd*-23.{9,10}).

2009-08-02  Miguel Sofer  <msofer@users.sf.net>

	* tests/coroutine.test: fix testfile cleanup

2009-08-02  Donal K. Fellows  <dkf@users.sf.net>

	* generic/tclObj.c (Tcl_RepresentationCmd): Added an unsupported
	command for reporting the representation of an object. Result string
	is deliberately a bit obstructive so that people are not encouraged to
	make code that depends on it; it's a debugging tool only!

	* unix/tclUnixFCmd.c (GetOwnerAttribute, SetOwnerAttribute)
	(GetGroupAttribute, SetGroupAttribute): [Bug 1942222]: Stop calling
	* unix/tclUnixFile.c (TclpGetUserHome): endpwent() and endgrent();
	they've been unnecessary for ages.

2009-08-02  Jan Nijtmans  <nijtmans@users.sf.net>

	* win/tclWin32Dll.c: Eliminate TclWinResetInterfaceEncodings, since it
	* win/tclWinInit.c:  does exactly the same as TclWinEncodingsCleanup,
	* win/tclWinInt.h:   make sure that tclWinProcs and
			     tclWinTCharEncoding are always set and reset
			     concurrently.
	* win/tclWinFCmd.c:  Correct check for win95

2009-07-31  Don Porter  <dgp@users.sourceforge.net>

	* generic/tclStringObj.c: [Bug 2830354]:	Corrected failure to
	* tests/format.test:		grow buffer when format spec request
	large width floating point values.  Thanks to Clemens Misch.

2009-07-26  Donal K. Fellows  <dkf@users.sf.net>

	* library/auto.tcl (tcl_findLibrary, auto_mkindex):
	* library/package.tcl (pkg_mkIndex, tclPkgUnknown, MacOSXPkgUnknown):
	* library/safe.tcl (interpAddToAccessPath, interpDelete, AliasGlob):
	(AliasSource, AliasLoad, AliasEncoding):
	* library/tm.tcl (UnknownHandler): Simplify by swapping some [catch]
	gymnastics for use of [try].

2009-07-26 Alexandre Ferrieux  <ferrieux@users.sourceforge.net>

	* tools/genStubs.tcl: Forced LF translation when generating .h's to
	avoid spurious diffs when regenerating on a Windows box.

2009-07-26  Jan Nijtmans  <nijtmans@users.sf.net>

	* win/Makefile.in: [Bug 2827066]: msys build --enable-symbols broken
	* win/tcl.m4:	   And modified the same for unicows.dll, as a
	* win/configure:   preparation for [Enh 2819611].

2009-07-25  Donal K. Fellows  <dkf@users.sf.net>

	* library/history.tcl (history): Reworked the history mechanism in
	terms of ensembles, rather than the ad hoc ensemble-lite mechanism
	used previously.

2009-07-24  Donal K. Fellows  <dkf@users.sf.net>

	* doc/self.n (self class): [Bug 2704302]: Add some text to make it
	clearer how to get the name of the current object's class.

2009-07-23  Andreas Kupries  <andreask@activestate.com>

	* generic/tclIO.c (Tcl_GetChannelHandle): [Bug 2826248]: Do not crash
	* generic/tclPipe.c (FileForRedirect): for getHandleProc == NULL, this
	is allowed. Provide a nice error message in the bypass area. Updated
	caller to check the bypass for a mesage. Bug reported by Andy
	Sonnenburg <andy22286@users.sourceforge.net>

2009-07-23  Joe Mistachkin  <joe@mistachkin.com>

	* generic/tclNotify.c: [Bug 2820349]: Ensure that queued events are
	freed once processed.

2009-07-22  Jan Nijtmans  <nijtmans@users.sf.net>

	* macosx/tclMacOSXFCmd.c: CONST -> const
	* generic/tclGetDate.y:
	* generic/tclDate.c:
	* generic/tclLiteral.c: (char *) cast in ckfree call
	* generic/tclPanic.c: [Feature Request 2814786]: remove TclpPanic
	* generic/tclInt.h
	* unix/tclUnixPort.h
	* win/tclWinPort.h

2009-07-22 Alexandre Ferrieux  <ferrieux@users.sourceforge.net>

	* generic/tclEvent.c: [Bug 2001201 again]: Refined the 20090617 patch
	on [exit] streamlining, so that it now correctly calls thread exit
	handlers for the calling thread, including <Destroy> bindings in Tk.

2009-07-21  Kevin B. Kenny  <kennykb@acm.org>

	* library/tzdata/Asia/Dhaka:
	* library/tzdata/Indian/Mauritius: Olson's tzdata2009k.

2009-07-20  Donal K. Fellows  <dkf@users.sf.net>

	* generic/tclCmdMZ.c (StringIsCmd): Reorganize so that [string is] is
	more efficient when parsing things that are correct, at a cost of
	making the empty string test slightly more costly. With this, the cost
	of doing [string is integer -strict $x] matches [catch {expr {$x+0}}]
	in the successful case, and greatly outstrips it in the failing case.

2009-07-19  Donal K. Fellows  <dkf@users.sf.net>

	* generic/tclOO.decls, generic/tclOO.c (Tcl_GetObjectName): Expose a
	function for efficiently returning the current name of an object.

2009-07-18  Daniel Steffen  <das@users.sourceforge.net>

	* unix/Makefile.in: Define NDEBUG in optimized (non-symbols) build to
	disable NRE assert()s and threaded allocator range checks.

2009-07-16  Don Porter  <dgp@users.sourceforge.net>

	* generic/tclBinary.c:	Removed unused variables.
	* generic/tclCmdIL.c:
	* generic/tclCompile.c:
	* generic/tclExecute.c:
	* generic/tclHash.c:
	* generic/tclIOUtil.c:
	* generic/tclVar.c:

	* generic/tclBasic.c:	Silence compiler warnings about ClientData.
	* generic/tclProc.c:

	* generic/tclScan.c:    Typo in ACCEPT_NAN configuration.

	* generic/tclStrToD.c:  [Bug 2819200]: Set floating point control
	register on MIPS systems so that the gradual underflow expected by Tcl
	is in effect.

2009-07-15  Donal K. Fellows  <dkf@users.sf.net>

	* generic/tclInt.h (Namespace):		   Added machinery to allow
	* generic/tclNamesp.c (many functions):	   reduction of memory used
	* generic/tclResolve.c (BumpCmdRefEpochs): by namespaces. Currently
	#ifdef'ed out because of compatibility concerns.

	* generic/tclInt.decls: Added four functions for better integration
	with itcl-ng.

2009-07-14  Kevin B. Kenny  <kennykb@acm.org>

	* generic/tclInt.h (TclNRSwitchObjCmd):
	* generic/tclBasic.c (builtInCmds):
	* generic/tclCmdMZ.c (Tcl_SwitchObjCmd):
	* tests/switch.test (switch-15.1):
	[Bug 2821401]: Make non-bytecoded [switch] command aware of NRE.

2009-07-13  Andreas Kupries  <andreask@activestate.com>

	* generic/tclCompile.c (TclInitCompileEnv, EnterCmdWordIndex)
	(TclCleanupByteCode, TclCompileScript):
	* generic/tclExecute.c (TclCompileObj, TclExecuteByteCode):
	* tclCompile.h (ExtCmdLoc):
	* tclInt.h (ExtIndex, CFWordBC, CmdFrame):
	* tclBasic.c (DeleteInterpProc, TclArgumentBCEnter)
	(TclArgumentBCRelease, TclArgumentGet, SAVE_CONTEXT)
	(RESTORE_CONTEXT, NRCoroutineExitCallback, TclNRCoroutineObjCmd):
	* generic/tclCmdAH.c (TclNRForObjCmd, TclNRForIterCallback,
	(ForNextCallback):
	* generic/tclCmdMZ.c (TclNRWhileObjCmd):

	Extended the bytecode compiler initialization to recognize the
	compilation of whole files (NRE enabled 'source' command) and switch
	to the counting of absolute lines in that case.

	Further extended the bytecode compiler to track the start line in the
	generated information, and modified the bytecode execution to
	recompile an object if the location as per the calling context doesn't
	match the location saved in the bytecode. This part could be optimized
	more by using more memory to keep all possibilities which occur
	around, or by just adjusting the location information instead of a
	total recompile.

	Reworked the handling of literal command arguments in bytecode to be
	saved (compiler) and used (execution) per command (See the
	TCL_INVOKE_STK* instructions), and not per the whole bytecode. This,
	and the previous change remove the problems with location data caused
	by literal sharing (across whole files, but also proc bodies).
	Simplified the associated datastructures (ExtIndex is gone, as is the
	function EnterCmdWordIndex).

	The last change causes the hashtable 'lineLABCPtr' to be state which
	has to be kept per coroutine, like the CmdFrame stack. Reworked the
	coroutine support code to create, delete and switch the information as
	needed. Further reworked the tailcall command as well, it has to pop
	its own arguments when run in a bytecode context to keep a proper
	stack in 'lineLABCPtr'.

	Fixed the mishandling of line information in the NRE-enabled 'for' and
	'while' commands introduced when both were made to share their
	iteration callbacks without taking into account that the loop body is
	found in different words of the command. Introduced a separate data
	structure to hold all the callback information, as we went over the
	limit of 4 direct client-data values for NRE callbacks.

	The above fixes [Bug 1605269].

2009-07-12  Donal K. Fellows  <dkf@users.sf.net>

	* generic/tclCmdMZ.c (StringIndexCmd, StringEqualCmd, StringCmpCmd):
	* generic/tclExecute.c (TclExecuteByteCode): [Bug 2637173]: Factor out
	* generic/tclInt.h (TclIsPureByteArray):     the code to determine if
	* generic/tclUtil.c (TclStringMatchObj):     it is safe to work with
	byte arrays directly, so that we get the check correct _once_.

	* generic/tclOOCall.c (TclOOGetCallContext): [Bug 1895546]: Changed
	* generic/tclOO.c (TclOOObjectCmdCore):	     the way that the cache is
	managed so that when itcl does cunning things, those cunning things
	can be cached properly.

2009-07-11  Donal K. Fellows  <dkf@users.sf.net>

	* doc/vwait.n: Substantially increased the discussion of issues and
	work-arounds relating to nested vwaits, following discussion on the
	tcl-core mailing list on the topic.

2009-07-10  Pat Thoyts  <patthoyts@users.sourceforge.net>

	* tests/zlib.test:   ZlibTransformClose may be called with a NULL
	* generic/tclZlib.c: interpreter during finalization and
	Tcl_SetChannelError requires a list. Added some tests to ensure error
	propagation from the zlib library to the interp.

2009-07-09  Pat Thoyts  <patthoyts@users.sourceforge.net>

	* tests/zlib.test: [Bug 2818131]: Added tests and fixed a typo that
	broke [zlib push] for deflate format.

2009-07-09  Donal K. Fellows  <dkf@users.sf.net>

	* compat/mkstemp.c (mkstemp): [Bug 2819227]: Use rand() for random
	numbers as it is more portable.

2009-07-05  Donal K. Fellows  <dkf@users.sf.net>

	* generic/tclZlib.c (ZlibTransformWatch): Correct the handling of
	events so that channel transforms work with things like an asynch
	[chan copy]. Problem reported by Pat Thoyts.

2009-07-01  Pat Thoyts  <patthoyts@users.sourceforge.net>

	* win/tclWinInt.h:   [Bug 2806622]: Handle the GetUserName API call
	* win/tclWin32Dll.c: via the tclWinProcs indirection structure. This
	* win/tclWinInit.c:  fixes a problem obtaining the username when the
	USERNAME environment variable is unset.

2009-06-30  Daniel Steffen  <das@users.sourceforge.net>

	* generic/tclInt.h:		Add assert macros for clang static
	* generic/tclPanic.c:		analyzer and redefine Tcl_Panic to
	* generic/tclStubInit.c:	assert after panic in clang PURIFY
					builds.

	* generic/tclCmdIL.c:		Add clang assert for false positive
					from static analyzer.

2009-06-26  Daniel Steffen  <das@users.sourceforge.net>

	* macosx/Tcl-Common.xcconfig:	 Update projects for Xcode 3.1 and
	* macosx/Tcl.xcode/*:		 3.2, standardize on gcc 4.2, remove
	* macosx/Tcl.xcodeproj/*:	 obsolete configurations and pre-Xcode
	* macosx/Tcl.pbproj/* (removed): project.

	* macosx/README:		 Update project docs, cleanup.

	* unix/Makefile.in:		 Update dist target for project
					 changes.

2009-06-24  Donal K. Fellows  <dkf@users.sf.net>

	* tests/oo.test (oo-19.1): [Bug 2811598]: Make more resilient.

2009-06-24  Pat Thoyts  <patthoyts@users.sourceforge.net>

	* tests/http11.test: [Bug 2811492]: Clean up procs after testing.

2009-06-18  Donal K. Fellows  <dkf@users.sf.net>

	* generic/tclCkalloc.c (MemoryCmd): [Bug 988703]:
	* generic/tclObj.c (ObjData, TclFinalizeThreadObjects): Add mechanism
	for discovering what Tcl_Objs are allocated when built for memory
	debugging. Developed by Joe Mistachkin.

2009-06-17 Alexandre Ferrieux  <ferrieux@users.sourceforge.net>

	* generic/tclEvent.c: Applied a patch by George Peter Staplin
	drastically reducing the ambition of [exit] wrt finalization, and
	thus solving many multi-thread teardown issues. [Bugs 2001201,
	486399, and possibly 597575, 990457, 1437595, 2750491]

2009-06-15  Don Porter  <dgp@users.sourceforge.net>

	* generic/tclStringObj.c: sprintf() -> Tcl_ObjPrintf() conversion.

2009-06-15  Reinhard Max  <max@suse.de>

	* unix/tclUnixPort.h: Move all socket-related code from tclUnixChan.c
	* unix/tclUnixChan.c: to tclUnixSock.c.
	* unix/tclUnixSock.c:

2009-06-15  Donal K. Fellows  <dkf@users.sf.net>

	* tools/tcltk-man2html.tcl (make-man-pages): [Patch 557486]: Apply
	last remaining meaningful part of this patch, a clean up of some
	closing tags.

2009-06-13  Don Porter  <dgp@users.sourceforge.net>

	* generic/tclCompile.c: [Bug 2802881]: The value stashed in
	* generic/tclProc.c:    iPtr->compiledProcPtr when compiling a proc
	* tests/execute.test:   survives too long. We only need it there long
	enough for the right TclInitCompileEnv() call to re-stash it into
	envPtr->procPtr.  Once that is done, the CompileEnv controls.  If we
	let the value of iPtr->compiledProcPtr linger, though, then any other
	bytecode compile operation that takes place will also have its
	CompileEnv initialized with it, and that's not correct.  The value is
	meant to control the compile of the proc body only, not other compile
	tasks that happen along.  Thanks to Carlos Tasada for discovering and
	reporting the problem.

2009-06-10  Don Porter  <dgp@users.sourceforge.net>

	* generic/tclStringObj.c:       [Bug 2801413]: Revised [format] to not
	overflow the integer calculations computing the length of the %ll
	formats of really big integers.  Also added protections so that
	[format]s that would produce results overflowing the maximum string
	length of Tcl values throw a normal Tcl error instead of a panic.

	* generic/tclStringObj.c:	[Bug 2803109]: Corrected failures to
	deal with the "pure unicode" representation of an empty string.
	Thanks to Julian Noble for reporting the problem.

2006-06-09  Kevin B. Kenny  <kennykb@acm.org>

	* generic/tclGetDate.y: Fixed a thread safety bug in the generated
	* library/clock.tcl:    Bison parser (needed a %pure-parser
	* tests/clock.test:     declaration to avoid static variables).
				Discovered that the %pure-parser declaration
	                        allowed for returning the Bison error message
	                        to the Tcl caller in the event of a syntax
	                        error, so did so.
	* generic/tclDate.c: bison 2.3

2006-06-08  Kevin B. Kenny  <kennykb@acm.org>

	* library/tzdata/Asia/Dhaka: New DST rule for Bangladesh. (Olson's
	tzdata2009i.)

2009-06-08  Donal K. Fellows  <dkf@users.sf.net>

	* doc/copy.n: Fix error in example spotted by Venkat Iyer.

2009-06-02  Don Porter  <dgp@users.sourceforge.net>

	* generic/tclExecute.c: Replace dynamically-initialized table with a
	table of static constants in the lookup table for exponent operator
	computations that fit in a 64 bit integer result.

	* generic/tclExecute.c: [Bug 2798543]: Corrected implementations and
	selection logic of the INST_EXPON instruction.

2009-06-01  Don Porter  <dgp@users.sourceforge.net>

	* tests/expr.test:      [Bug 2798543]: Added many tests demonstrating
	the broken cases.

009-05-30  Kevin B. Kenny  <kennykb@acm.org>

	* library/tzdata/Africa/Cairo:
	* library/tzdata/Asia/Amman: Olson's tzdata2009h.

2009-05-29  Andreas Kupries  <andreask@activestate.com>

	* library/platform/platform.tcl: Fixed handling of cpu ia64,
	* library/platform/pkgIndex.tcl: taking ia64_32 into account
	* unix/Makefile.in: now. Bumped version to 1.0.5. Updated the
	* win/Makefile.in: installation commands.

2009-05-26 Alexandre Ferrieux  <ferrieux@users.sourceforge.net>

	* doc/expr.n: Fixed documentation of the right-associativity of
	the ** operator. (spotted by kbk)

2009-05-14  Donal K. Fellows  <dkf@users.sf.net>

	* generic/tclOOInfo.c (InfoObjectNsCmd): Added introspection mechanism
	for finding out what an object's namespace is. Experience suggests
	that it is just too useful to be able to do without it.

2009-05-12  Donal K. Fellows  <dkf@users.sf.net>

	* doc/vwait.n: Added more words to make it clear just how bad it is to
	nest [vwait]s.

	* compat/mkstemp.c: Add more headers to make this file build on IRIX
	6.5. Thanks to Larry McVoy for this.

2009-05-08  Donal K. Fellows  <dkf@users.sf.net>

	* generic/tclOO.c (TclNRNewObjectInstance):  [Bug 2414858]: Add a
	* generic/tclBasic.c (TclPushTailcallPoint): marker to the stack of
	NRE callbacks at the right point so that tailcall works correctly in a
	constructor.

	* tests/exec.test (cat): [Bug 2788468]: Adjust the scripted version of
	cat so that it does not perform transformations on the data it is
	working with, making it more like the standard Unix 'cat' program.

2009-05-07  Miguel Sofer  <msofer@users.sf.net>

	* generic/tclObj.c (Tcl_GetCommandFromObj): [Bug 2785893]: Ensure that
	a command in a deleted namespace can't be found through a cached name.

	* generic/tclBasic.c:    Let coroutines start with a much smaller
	* generic/tclCompile.h:  stack: 200 words (previously was 2000, the
	* generic/tclExecute.c:  same as interps).

2009-05-07  Donal K. Fellows  <dkf@users.sf.net>

	* tests/env.test (printenvScript, env-4.3, env-4.5): [Bug 1513659]:
	* tests/exec.test (exec-2.6): These tests had subtle dependencies on
	being on platforms that were either ISO 8859-1 or UTF-8. Stabilized
	the results by forcing the encoding.

2009-05-06  Don Porter  <dgp@users.sourceforge.net>

	* generic/tclCmdMZ.c:	[Bug 2582327]: Improve overflow error message
	from [string repeat].

	* tests/interp.test: interp-20.50 test for Bug 2486550.

2009-05-04  Donal K. Fellows  <dkf@users.sf.net>

	* generic/tclOO.c (InitFoundation, AllocObject, AllocClass):
	* generic/tclOODefineCmds.c (InitDefineContext): Make sure that when
	support namespaces are deleted, nothing bad can subsequently happen.
	Issue spotted by Don Porter.

2009-05-03  Donal K. Fellows  <dkf@users.sf.net>

	* doc/Tcl.n: [Bug 2538432]: Clarified exact treatment of ${arr(idx)}
	form of variable substitution. This is not a change of behavior, just
	an improved description of the current situation.

2009-04-30  Miguel Sofer  <msofer@users.sf.net>

	* generic/tclBasic.c (TclObjInvoke): [Bug 2486550]: Make sure that a
	null objProc is not used, use Tcl_NRCallObjProc instead.

2009-05-01  Jan Nijtmans  <nijtmans@users.sf.net>

	* win/configure.in   Fix 64-bit detection for zlib on Win64
	* win/configure      (regenerated)

2009-04-28  Jeff Hobbs  <jeffh@ActiveState.com>

	* unix/tcl.m4, unix/configure (SC_CONFIG_CFLAGS): harden the check to
	add _r to CC on AIX with threads.

2009-04-27  Donal K. Fellows  <dkf@users.sf.net>

	* doc/concat.n (EXAMPLES): [Bug 2780680]: Rewrote so that the spacing
	of result messages is correct. (The exact way they were wrong was
	different when rendered through groff or as HTML, but it was still
	wrong both ways.)

2009-04-27  Jan Nijtmans  <nijtmans@users.sf.net>

	* generic/tclIndexObj.c:  Reset internal INTERP_ALTERNATE_WRONG_ARGS
	* generic/tclIOCmd.c:     flag inside the Tcl_WrongNumArgs function,
	                          so the caller no longer has to do the reset.

2009-04-24  Stuart Cassoff  <stwo@users.sf.net>

	* unix/Makefile.in: [Patch 2769530]: Don't chmod/exec installManPage.

2009-04-19  Pat Thoyts  <patthoyts@users.sourceforge.net>

	* library/http/http.tcl: [Bug 2715421]: Removed spurious newline added
	* tests/http11.test:     after POST and added tests to detect excess
	* tests/httpd11.tcl:     bytes being POSTed.
	* library/http/pkgIndex.tcl:
	* makefiles:             package version now 2.8.1

2009-04-15  Donal K. Fellows  <dkf@users.sf.net>

	* doc/chan.n, doc/close.n: Tidy up documentation of TIP #332.

2009-04-14  Kevin B. Kenny  <kennykb@acm.org>

	* library/tzdata/Asia/Karachi: Updated rules for Pakistan Summer
				       Time (Olson's tzdata2009f)

2009-04-11  Donal K. Fellows  <dkf@users.sf.net>

	* generic/tclOOMethod.c (InvokeForwardMethod): Clarify the resolution
	behaviour of the name of the command that is forwarded to: it's now
	resolved using the object's namespace as context, which is much more
	useful than the previous (somewhat random) behaviour of using the
	caller's current namespace.

2009-04-10  Pat Thoyts  <patthoyts@users.sourceforge.net>

	* library/http/http.tcl:     Improved HTTP/1.1 support and added
	* library/http/pkgIndex.tcl: specific HTTP/1.1 testing to ensure
	* tests/http11.test:         we handle chunked+gzip for the various
	* tests/httpd11.test:        modes (normal, -channel and -handler)
	* makefiles:                 package version set to 2.8.0

2009-04-10  Daniel Steffen  <das@users.sourceforge.net>

	* unix/tclUnixChan.c:		TclUnixWaitForFile(): use FD_* macros
	* macosx/tclMacOSXNotify.c:	to manipulate select masks (Cassoff).
					[Freq 1960647] [Bug 3486554]

	* unix/tclLoadDyld.c:		use RTLD_GLOBAL instead of RTLD_LOCAL.
					[Bug 1961211]

	* macosx/tclMacOSXNotify.c:	revise CoreFoundation notifier to allow
					embedding into applications that
					already have a CFRunLoop running and
					want to run the tcl event loop via
					Tcl_ServiceModeHook(TCL_SERVICE_ALL).

	* macosx/tclMacOSXNotify.c:	add CFRunLoop based Tcl_Sleep() and
	* unix/tclUnixChan.c:		TclUnixWaitForFile() implementations
	* unix/tclUnixEvent.c:		and disable select() based ones in
					CoreFoundation builds.

	* unix/tclUnixNotify.c:		simplify, sync with tclMacOSXNotify.c.

	* generic/tclInt.decls: 	add TclMacOSXNotifierAddRunLoopMode()
	* generic/tclIntPlatDecls.h:	internal API, regen.
	* generic/tclStubInit.c:

	* unix/configure.in (Darwin):	use Darwin SUSv3 extensions if
					available; remove /Network locations
					from default tcl package search path
					(NFS mounted locations and thus slow).
	* unix/configure:		autoconf-2.59
	* unix/tclConfig.h.in:		autoheader-2.59

	* macosx/tclMacOSXBundle.c:	on Mac OS X 10.4 and later, replace
					deprecated NSModule API by dlfcn API.

2009-04-10  Donal K. Fellows  <dkf@users.sf.net>

	* doc/StringObj.3: [Bug 2089279]: Corrected example so that it works
	on 64-bit machines as well.

2009-04-10  Pat Thoyts  <patthoyts@users.sourceforge.net>

	* tests/http.test: [Bug 26245326]: Added specific check for problem
	* tests/httpd: (return incomplete HTTP response header).

2009-04-08  Kevin B. Kenny  <kennykb@acm.org>

	* tools/tclZIC.tcl: Always emit files with Unix line termination.
	* library/tzdata: Olson's tzdata2009e

2009-04-09  Don Porter  <dgp@users.sourceforge.net>

	* library/http/http.tcl:	[Bug 26245326]: Handle incomplete
	lines in the "connecting" state. Thanks to Sergei Golovan.

2009-04-08  Andreas Kupries  <andreask@activestate.com>

	* library/platform/platform.tcl: Extended the darwin sections to add
	* library/platform/pkgIndex.tcl: a kernel version number to the
	* unix/Makefile.in: identifier for anything from Leopard (10.5) on up.
	* win/Makefile.in: Extended patterns for same. Extended cpu
	* doc/platform.n: recognition for 64bit Tcl running on a 32bit kernel
	on a 64bit processor (By Daniel Steffen). Bumped version to 1.0.4.
	Updated Makefiles.

2009-04-08  Don Porter  <dgp@users.sourceforge.net>

	* library/tcltest/tcltest.tcl:  [Bug 2570363]: Converted [eval]s (some
	* library/tcltest/pkgIndex.tcl: unsafe!) to {*} in tcltest package.
	* unix/Makefile.in:     => tcltest 2.3.1
	* win/Makefile.in:

2009-04-07  Don Porter  <dgp@users.sourceforge.net>

	* generic/tclStringObj.c:	Correction so that value of
	TCL_GROWTH_MIN_ALLOC is everywhere expressed in bytes as comment
	claims.

2009-04-04  Donal K. Fellows  <dkf@users.sf.net>

	* doc/vwait.n: [Bug 1910136]: Extend description and examples to make
	it clearer just how this command interprets variable names.

2009-03-30  Don Porter  <dgp@users.sourceforge.net>

	* doc/Alloc.3: [Bug 2556263]:	Size argument is "unsigned int".

2009-03-27  Don Porter  <dgp@users.sourceforge.net>

	* generic/tclPathObj.c (TclPathPart): [Bug 2710920]: TclPathPart()
	* tests/fileName.test:	was computing the wrong results for both [file
	dirname] and [file tail] on "path" arguments with the PATHFLAGS != 0
	intrep and with an empty string for the "joined-on" part.

2009-03-25  Jan Nijtmans  <nijtmans@users.sf.net>

	* doc/tclsh.1:		 Bring doc and tools in line with
	* tools/installData.tcl: http://wiki.tcl.tk/812
	* tools/str2c
	* tools/tcltk-man2html.tcl

2009-03-25  Donal K. Fellows  <dkf@users.sf.net>

	* doc/coroutine.n: [Bug 2152285]: Added basic documentation for the
	coroutine and yield commands.

2009-03-24  Donal K. Fellows  <dkf@users.sf.net>

	* generic/tclOOBasic.c (TclOOSelfObjCmd): [Bug 2704302]: Make 'self
	class' better defined in the context of objects that change class.

	* generic/tclVar.c (Tcl_UpvarObjCmd): [Bug 2673163] (ferrieux)
	* generic/tclProc.c (TclObjGetFrame): Make the upvar command more able
	to handle its officially documented syntax.

2009-03-22  Miguel Sofer  <msofer@users.sf.net>

	* generic/tclBasic.c: [Bug 2502037]: NR-enable the handling of unknown
	commands.

2009-03-21  Miguel Sofer  <msofer@users.sf.net>

	* generic/tclBasic.c:   Fixed "leaks" in aliases, imports and
	* generic/tclInt.h:     ensembles. Only remaining known leak is in
	* generic/tclInterp.c:  ensemble unknown dispatch (as it not
	* generic/tclNamesp.c:  NR-enabled)
	* tests/tailcall.test:

	* tclInt.h: comments

	* tests/tailcall.test: Added tests to show that [tailcall] does not
	currently always execute in constant space: interp-alias, ns-imports
	and ensembles "leak" as of this commit.

	* tests/nre.test: [foreach] has been NR-enabled for a while, the test
	was marked 'knownBug': unmark it.

	* generic/tclBasic.c:   Fix for (among others) [Bug 2699087]
	* generic/tclCmdAH.c:   Tailcalls now perform properly even from
	* generic/tclExecute.c: within [eval]ed scripts.
	* generic/tclInt.h:     More tests missing, as well as proper
	exploration and testing of the interaction with "redirectors" like
	interp-alias (suspect that it does not happen in constant space)
	and pure-eval commands.

	* generic/tclExecute.c: Proper fix for [Bug 2415422]. Reenabled
	* tests/nre.test:       the failing assertion that was disabled on
	2008-12-18: the assertion is correct, the fault was in the
	management of expansions.

	* generic/tclExecute.c:  Fix both test and code for tailcall
	* tests/tailcall.test:   from within a compiled [eval] body.

	* tests/tailcall.test: Slightly improved tests

2009-03-20  Don Porter  <dgp@users.sourceforge.net>

	* tests/stringObj.test:         [Bug 2597185]: Test stringObj-6.9
	checks that Tcl_AppendStringsToObj() no longer crashes when operating
	on a pure unicode value.

	* generic/tclExecute.c (INST_CONCAT1):  [Bug 2669109]: Panic when
	appends overflow the max length of a Tcl value.

2009-03-19  Miguel Sofer  <msofer@users.sf.net>

	* generic/tcl.h:
	* generic/tclInt.h:
	* generic/tclBasic.c:
	* generic/tclExecute.c:
	* generic/tclNamesp.c (Tcl_PopCallFrame): Rewritten tailcall
	implementation, ::unsupported::atProcExit is (temporarily?) gone. The
	new approach is much simpler, and also closer to being correct. This
	commit fixes [Bug 2649975] and [Bug 2695587].

	* tests/coroutine.test:    Moved the tests to their own files,
	* tests/tailcall.test:     removed the unsupported.test. Added
	* tests/unsupported.test:  tests for the fixed bugs.

2009-03-19  Donal K. Fellows  <dkf@users.sf.net>

	* doc/tailcall.n: Added documentation for tailcall command.

2009-03-18  Don Porter  <dgp@users.sourceforge.net>

	* win/tclWinFile.c (TclpObjNormalizePath):	[Bug 2688184]:
	Corrected Tcl_Obj leak. Thanks to Joe Mistachkin for detection and
	patch.

	* generic/tclVar.c (TclLookupSimpleVar):	[Bug 2689307]: Shift
	all calls to Tcl_SetErrorCode() out of TclLookupSimpleVar and onto its
	callers, where control with TCL_LEAVE_ERR_MSG flag is more easily
	handled.

2009-03-16  Donal K. Fellows  <dkf@users.sf.net>

	* generic/tclCmdMZ.c (TryPostBody): [Bug 2688063]: Extract information
	from list before getting rid of last reference to it.

2009-03-15  Joe Mistachkin  <joe@mistachkin.com>

	* generic/tclThread.c: Modify fix for TSD leak to match Tcl 8.5
	* generic/tclThreadStorage.c: (and prior) allocation semantics. [Bug
	2687952]

2009-03-15  Donal K. Fellows  <dkf@users.sf.net>

	* generic/tclThreadStorage.c (TSDTableDelete):	[Bug 2687952]: Ensure
	* generic/tclThread.c (Tcl_GetThreadData):	that structures in
	Tcl's TSD system are all freed. Use the correct matching allocator.

	* generic/tclPosixStr.c (Tcl_SignalId,Tcl_SignalMsg): [Patch 1513655]:
	Added support for SIGINFO, which is present on BSD platforms.

2009-03-14  Donal K. Fellows  <dkf@users.sf.net>

	* unix/tcl.pc.in (new file):		[Patch 2243948] (hat0)
	* unix/configure.in, unix/Makefile.in: Added support for reporting
	Tcl's public build configuration via the pkg-config system. TEA is
	still the official mechanism though, in part because pkg-config is not
	universally supported across all Tcl's supported platforms.

2009-03-11  Miguel Sofer  <msofer@users.sf.net>

	* generic/tclBasic.c (TclNRCoroutineObjCmd): fix Tcl_Obj leak.
	Diagnosis and fix thanks to GPS.

2009-03-09  Donal K. Fellows  <dkf@users.sf.net>

	* generic/tclCmdMZ.c (Tcl_TryObjCmd, TclNRTryObjCmd): Moved the
	implementation of [try] from Tcl code into C. Still lacks a bytecode
	version, but should be better than what was before.

2009-03-04  Donal K. Fellows  <dkf@users.sf.net>

	* generic/tclZlib.c (TclZlibCmd): Checksums are defined to be unsigned
	32-bit integers, use Tcl_WideInt to pass to scripts. [Bug 2662434]
	(ZlibStreamCmd, ChanGetOption): A few other related corrections.

2009-02-27  Jan Nijtmans  <nijtmans@users.sf.net>

	* generic/tcl.decls:    [Bug 218977]: Tcl_DbCkfree needs return value
	* generic/tclCkalloc.c
	* generic/tclDecls.h:   (regenerated)
	* generic/tclInt.decls: don't use CONST84/CONST86 here
	* generic/tclCompile.h: don't use CONST86 here, comment fixing.
	* generic/tclIO.h:      don't use CONST86 here, comment fixing.
	* generic/tclIntDecls.h (regenerated)

2009-02-25  Don Porter  <dgp@users.sourceforge.net>

	* generic/tclUtil.c (TclStringMatchObj):	[Bug 2637173]: Revised
	the branching on the strObj->typePtr so that untyped values get
	converted to the "string" type and pass through the Unicode matcher.
	[Bug 2613766]: Also added checks to only perform "bytearray"
	optimization on pure bytearray values.

	* generic/tclCmdMZ.c:	Since Tcl_GetCharLength() has its own
	* generic/tclExecute.c:	optimizations for the tclByteArrayType, stop
	having the callers do them.

2009-02-24  Donal K. Fellows  <dkf@users.sf.net>

	* doc/clock.n, doc/fblocked.n, doc/format.n, doc/lsort.n,
	* doc/pkgMkIndex.n, doc/regsub.n, doc/scan.n, doc/tclvars.n:
	General minor documentation improvements.

	* library/http/http.tcl (geturl, Eof): Added support for 8.6's built
	in zlib routines.

2009-02-22  Alexandre Ferrieux  <ferrieux@users.sourceforge.net>

	* tests/lrange.test:	Revert commits of 2008-07-23. Those were speed
	* tests/binary.test:	tests, that are inherently brittle.

2009-02-21  Don Porter  <dgp@users.sourceforge.net>

	* generic/tclStringObj.c:	Several revisions to the shimmering
	patterns between Unicode and UTF string reps.  Most notably the
	call: objPtr = Tcl_NewUnicodeObj(...,0); followed by a loop of calls:
	Tcl_AppendUnicodeToObj(objPtr, u, n); will now grow and append to
	the Unicode representation.  Before this commit, the sequence would
	convert each append to UTF and perform the append to the UTF rep.
	This is puzzling and likely a bug.  The performance of [string map]
	is significantly improved by this change (according to the MAP
	collection of benchmarks in tclbench).  Just in case there was some
	wisdom in the old ways that I missed, I left in the ability to restore
	the old patterns with a #define COMPAT 1 at the top of the file.

2009-02-20  Don Porter  <dgp@users.sourceforge.net>

	* generic/tclPathObj.c:	Fixed mistaken logic in TclFSGetPathType()
	* tests/fileName.test:	that assumed (not "absolute" => "relative").
	This is a false assumption on Windows, where "volumerelative" is
	another possibility.  [Bug 2571597]

2009-02-18  Don Porter  <dgp@users.sourceforge.net>

	* generic/tclStringObj.c:	Simplify the logic of the
	Tcl_*SetObjLength() routines.

	* generic/tclStringObj.c:	Rewrite GrowStringBuffer() so that it
	has parallel structure with GrowUnicodeBuffer().  The revision permits
	allocation attempts to continue all the way up to failure, with no
	gap. It also directly manipulates the String and Tcl_Obj internals
	instead of inefficiently operating via Tcl_*SetObjLength() with all of
	its extra protections and underdocumented special cases.

	* generic/tclStringObj.c:	Another round of simplification on
	the allocation macros.

2009-02-17  Jeff Hobbs  <jeffh@ActiveState.com>

	* win/tcl.m4, win/configure: Check if cl groks _WIN64 already to
	avoid CC manipulation that can screw up later configure checks.
	Use 'd'ebug runtime in 64-bit builds.

2009-02-17  Don Porter  <dgp@users.sourceforge.net>

	* generic/tclStringObj.c:	Pare back the length of the unicode
	array in a non-extended String struct to one Tcl_UniChar, meant to
	hold the terminating NUL character.  Non-empty unicode strings are
	then stored by extending the String struct by stringPtr->maxChars
	additional slots in that array with sizeof(Tcl_UniChar) bytes per
	slot. This revision makes the allocation macros much simpler.

	* generic/tclStringObj.c:	Factor out common GrowUnicodeBuffer()
	and solve overflow and growth algorithm fallbacks in it.

	* generic/tclStringObj.c:	Factor out common GrowStringBuffer().

	* generic/tclStringObj.c:	Convert Tcl_AppendStringsToObj into
	* tests/stringObj.test:		a radically simpler implementation
	where we just loop over calls to Tcl_AppendToObj.  This fixes [Bug
	2597185].  It also creates a *** POTENTIAL INCOMPATIBILITY *** in
	that T_ASTO can now allocate more space than is strictly required,
	like all the other Tcl_Append* routines.  The incompatibility was
	detected by test stringObj-6.5, which I've updated to reflect the
	new behavior.

	* generic/tclStringObj.c:	Revise buffer growth implementation
	in ExtendStringRepWithUnicode.  Use cheap checks to determine that
	no reallocation is necessary without cost of computing the precise
	number of bytes needed.  Also make use of the string growth algortihm
	in the case of repeated appends.

2009-02-16  Jan Nijtmans  <nijtmans@users.sf.net>

	* generic/tclZlib.c:	hack needed for official zlib1.dll build.
	* win/configure.in:	fix [Feature Request 2605263] use official
	* win/Makefile.in:	zlib build.
	* win/configure:	(regenerated)
	* compat/zlib/zdll.lib:	new files
	* compat/zlib/zlib1.dll:

	* win/Makefile.in:  fix [Bug 2605232] tdbc doesn't build when
	Tcl is compiled with --disable-shared.

2009-02-15  Don Porter  <dgp@users.sourceforge.net>

	* generic/tclStringObj.c:	Added protections from invalid memory
	* generic/tclTestObj.c:		accesses when we append (some part of)
	* tests/stringObj.test:		a Tcl_Obj to itself.  Added the
	appendself and appendself2 subcommands to the [teststringobj] testing
	command and added tests to the test suite.  [Bug 2603158]

	* generic/tclStringObj.c:	Factor out duplicate code from
	Tcl_AppendObjToObj.

	* generic/tclStringObj.c:	Replace the 'size_t uallocated' field
	of the String struct, storing the number of bytes allocated to store
	the Tcl_UniChar array, with an 'int maxChars' field, storing the
	number of Tcl_UniChars that may be stored in the allocated space.
	This reduces memory requirement a small bit, and makes some range
	checks simpler to code.
	* generic/tclTestObj.c:	Replace the [teststringobj ualloc] testing
	* tests/stringObj.test:	command with [teststringobj maxchars] and
	update the tests.

	* generic/tclStringObj.c:	Removed limitation in
	Tcl_AppendObjToObj where the char length of the result was only
	computed if the appended string was all single byte characters.
	This limitation was in place to dodge a bug in Tcl_GetUniChar.
	With that bug gone, we can take advantage of always recording the
	length of append results when we know it.

2009-02-14  Don Porter  <dgp@users.sourceforge.net>

	* generic/tclStringObj.c:	Revisions so that we avoid creating
	the strange representation of an empty string with
	objPtr->bytes == NULL and stringPtr->hasUnicode == 0.  Instead in
	the situations where that was being created, create a traditional
	two-legged stork representation (objPtr->bytes = tclEmptyStringRep
	and stringPtr->hasUnicode = 1).  In the situations where the strange
	rep was treated differently, continue to do so by testing
	stringPtr->numChars == 0 to detect it.  These changes make the code
	more conventional so easier for new maintainers to pick up.  Also
	sets up further simplifications.

	* generic/tclTestObj.c:	Revise updates to [teststringobj] so we don't
	get blocked by MODULE_SCOPE limits.

2009-02-12  Don Porter  <dgp@users.sourceforge.net>

	* generic/tclStringObj.c:	Rewrites of the routines
	Tcl_GetCharLength, Tcl_GetUniChar, Tcl_GetUnicodeFromObj,
	Tcl_GetRange, and TclStringObjReverse to use the new macro, and
	to more simply and clearly split the cases depending on whether
	a valid unicode rep is present or needs to be created.
	New utility routine UnicodeLength(), to compute the length of unicode
	buffer arguments when no length is passed in, with built-in
	overflow protection included.  Update three callers to use it.

	* generic/tclInt.h:	New macro TclNumUtfChars meant to be a faster
	replacement for a full Tcl_NumUtfChars() call when the string has all
	single-byte characters.

	* generic/tclStringObj.c:	Simplified Tcl_GetCharLength by
	* generic/tclTestObj.c:		removing code that did nothing.
	Added early returns from Tcl_*SetObjLength when the desired length
	is already present; adapted test command to the change.

	* generic/tclStringObj.c:	Re-implemented AppendUtfToUnicodeRep
	so that we no longer pass through Tcl_DStrings which have their own
	sets of problems when lengths overflow the int range.  Now AUTUR and
	FillUnicodeRep share a common core routine.

2009-02-12  Donal K. Fellows  <dkf@users.sf.net>

	* generic/tclOODefineCmds.c (TclOOGetDefineCmdContext): Use the
	correct field in the Interp structure for retrieving the frame to get
	the context object so that people can extend [oo::define] without deep
	shenanigans. Bug found by Federico Ferri.

2009-02-11  Don Porter  <dgp@users.sourceforge.net>

	* generic/tclStringObj.c:	Re-implemented AppendUnicodeToUtfRep
	so that we no longer pass through Tcl_DStrings which have their own
	sets of problems when lengths overflow the int range.  Now AUTUR and
	UpdateStringOfString share a common core routine.

	* generic/tclStringObj.c:	Changed type of the 'allocated' field
	* generic/tclTestObj.c:		of the String struct (and the
	TestString counterpart) from size_t to int since only int values are
	ever stored in it.

2009-02-10  Jan Nijtmans  <nijtmans@users.sf.net>

	* generic/tclEncoding.c: Eliminate some unnessary type casts
	* generic/tclEvent.c:    some internal const decorations
	* generic/tclExecute.c:  spacing
	* generic/tclIndexObj.c:
	* generic/tclInterp.c:
	* generic/tclIO.c:
	* generic/tclIOCmd.c:
	* generic/tclIORChan.c:
	* generic/tclIOUtil.c:
	* generic/tclListObj.c:
	* generic/tclLiteral.c:
	* generic/tclNamesp.c:
	* generic/tclObj.c:
	* generic/tclOOBasic.c:
	* generic/tclPathObj.c:
	* generic/tclPkg.c:
	* generic/tclProc.c:
	* generic/tclRegexp.c:
	* generic/tclScan.c:
	* generic/tclStringObj.c:
	* generic/tclTest.c:
	* generic/tclTestProcBodyObj.c:
	* generic/tclThread.c:
	* generic/tclThreadTest.c:
	* generic/tclTimer.c:
	* generic/tclTrace.c:
	* generic/tclUtil.c:
	* generic/tclVar.c:
	* generic/tclStubInit.c: (regenerated)

2009-02-10  Jan Nijtmans  <nijtmans@users.sf.net>

	* unix/tcl.m4: [Bug 2502365]: Building of head on HPUX is broken when
	using the native CC.
	* unix/configure: (autoconf-2.59)

2009-02-10  Don Porter  <dgp@users.sourceforge.net>

	* generic/tclObj.c (Tcl_GetString):	Added comments and validity
	checks following the call to an UpdateStringProc.

	* generic/tclStringObj.c: Reduce code duplication in Tcl_GetUnicode*.
	Restrict AppendUtfToUtfRep to non-negative length appends.
	Convert all Tcl_InvalidateStringRep() calls into macros.
	Simplify Tcl_AttemptSetObjLength by removing unreachable code.
	Simplify SetStringFromAny() by removing unreachable and duplicate code.
	Simplify Tcl_SetObjLength by removing unreachable code.
	Removed handling of (objPtr->bytes != NULL) from UpdateStringOfString,
	which is only called when objPtr->bytes is NULL.

2009-02-09  Jan Nijtmans  <nijtmans@users.sf.net>

	* generic/tclCompile.c: fix [Bug 2555129] const compiler warning (as
	error) in tclCompile.c

2009-02-07  Donal K. Fellows  <dkf@users.sf.net>

	* generic/tclZlib.c (TclZlibCmd): [Bug 2573172]: Ensure that when
	invalid subcommand name is given, the list of valid subcommands is
	produced. This gives a better experience when using the command
	interactively.

2009-02-05  Joe Mistachkin  <joe@mistachkin.com>

	* generic/tclInterp.c: Fix argument checking for [interp cancel]. [Bug
	2544618]
	* unix/Makefile.in: Fix build issue with zlib on FreeBSD (and possibly
	other platforms).

2009-02-05  Donal K. Fellows  <dkf@users.sf.net>

	* generic/tclCmdMZ.c (StringIndexCmd, StringRangeCmd, StringLenCmd):
	Simplify the implementation of some commands now that the underlying
	string API knows more about bytearrays.

	* generic/tclExecute.c (TclExecuteByteCode): [Bug 2568434]: Make sure
	that INST_CONCAT1 will not lose string reps wrongly.

	* generic/tclStringObj.c (Tcl_AppendObjToObj): Special-case the
	appending of one bytearray to another, which can be extremely rapid.
	Part of scheme to address [Bug 1665628] by making the basic string
	operations more efficient on byte arrays.
	(Tcl_GetCharLength, Tcl_GetUniChar, Tcl_GetRange): More special casing
	work for bytearrays.

2009-02-04  Don Porter  <dgp@users.sourceforge.net>

	* generic/tclStringObj.c: Added overflow protections to the
	AppendUtfToUtfRep routine to either avoid invalid arguments and
	crashes, or to replace them with controlled panics.  [Bug 2561794]

	* generic/tclCmdMZ.c:	Prevent crashes due to int overflow of the
	length of the result of [string repeat].  [Bug 2561746]

2009-02-03  Jan Nijtmans  <nijtmans@users.sf.net>

	* macosx/tclMacOSXFCmd.c: Eliminate some unnessary type casts
	* unix/tclLoadDyld.c:	  some internal const decorations
	* unix/tclUnixCompat.c:	  spacing
	* unix/tclUnixFCmd.c
	* unix/tclUnixFile.c
	* win/tclWinDde.c
	* win/tclWinFCmd.c
	* win/tclWinInit.c
	* win/tclWinLoad.c
	* win/tclWinPipe.c
	* win/tclWinReg.c
	* win/tclWinTest.c
	* generic/tclBasic.c
	* generic/tclBinary.c
	* generic/tclCmdAH.c
	* generic/tclCmdIL.c
	* generic/tclCmdMZ.c
	* generic/tclCompCmds.c
	* generic/tclDictObj.c

2009-02-03  Donal K. Fellows  <dkf@users.sf.net>

	* generic/tclObj.c (tclCmdNameType): [Bug 2558422]: Corrected the type
	of this structure so that extensions that write it (yuk!) will still
	be able to function correctly.

2009-02-03  Don Porter  <dgp@users.sourceforge.net>

	* generic/tclStringObj.c (SetUnicodeObj):	Corrected failure of
	Tcl_SetUnicodeObj() to panic on a shared object.  [Bug 2561488].  Also
	factored out common code to reduce duplication.

	* generic/tclObj.c (Tcl_GetStringFromObj): Reduce code duplication.

2009-02-02  Don Porter  <dgp@users.sourceforge.net>

	* generic/tclInterp.c:	Reverted the conversion of [interp] into an
	* tests/interp.test:	ensemble.  Such conversion is not necessary
	* tests/nre.test:	(or even all that helpful) in the NRE-enabling
	of [interp invokehidden], and it has other implications -- including
	significant forkage of the 8.5 and 8.6 implementations -- that are
	better off avoided if there's no gain.

	* generic/tclStringObj.c (STRING_NOMEM):  [Bug 2494093]: Add missing
	cast of NULL to (char *) that upsets some compilers.

	* generic/tclStringObj.c (Tcl_(Attempt)SetObjLength):	[Bug 2553906]:
	Added protections against callers asking for negative lengths.  It is
	likely when this happens that an integer overflow is to blame.

2009-02-01  David Gravereaux  <davygrvy@pobox.com>

	* win/makefile.vc: Allow nmake flags such as -a (rebuild all) to pass
	down to the pkgs targets, too.

2009-01-30  Donal K. Fellows  <dkf@users.sf.net>

	* doc/chan.n: [Bug 1216074]: Added another extended example.

	* doc/refchan.n: Added an example of how to build a scripted channel.

2009-01-29  Donal K. Fellows  <dkf@users.sf.net>

	* tests/stringObj.test: [Bug 2006888]: Remove non-ASCII chars from
	non-comment locations in the file, making it work more reliably in
	locales with a non-Latin-1 default encoding.

	* generic/tclNamesp.c (Tcl_FindCommand): [Bug 2519474]: Ensure that
	the path is not searched when the TCL_NAMESPACE_ONLY flag is given.

	* generic/tclOODecls.h (Tcl_OOInitStubs): [Bug 2537839]: Make the
	declaration of this macro work correctly in the non-stub case.

2009-01-29  Don Porter  <dgp@users.sourceforge.net>

	* generic/tclInterp.c:	Convert the [interp] command into a
	* tests/interp.test:	[namespace ensemble].  Work in progress
	* tests/nre.test:	to NRE-enable the [interp invokehidden]
	subcommand.

2009-01-29  Donal K. Fellows  <dkf@users.sf.net>

	* generic/tclNamesp.c (TclMakeEnsemble): [Bug 2529117]: Make this
	function behave more sensibly when presented with a fully-qualified
	name, rather than doing strange stuff.

2009-01-28  Donal K. Fellows  <dkf@users.sf.net>

	* generic/tclBasic.c (TclInvokeObjectCommand): Made this understand
	what to do if it ends up being used on a command with no objProc; that
	shouldn't happen, but...

	* generic/tclNamesp.c (TclMakeEnsemble): [Bug 2529157]: Made this
	understand NRE command implementations better.
	* generic/tclDictObj.c (DictForCmd): Eliminate unnecessary command
	implementation.

2009-01-27  Donal K. Fellows  <dkf@users.sf.net>

	* generic/tclOODefineCmds.c (Tcl_ClassSetConstructor):
	[Bug 2531577]: Ensure that caches of constructor chains are cleared
	when the constructor is changed.

2009-01-26  Alexandre Ferrieux  <ferrieux@users.sourceforge.net>

	* generic/tclInt.h:   Fix [Bug 1028264]: WSACleanup() too early.
	* generic/tclEvent.c: The fix introduces "late exit handlers"
	* win/tclWinSock.c:   for similar late process-wide cleanups.

2009-01-26  Alexandre Ferrieux  <ferrieux@users.sourceforge.net>

	* win/tclWinSock.c: Fix [Bug 2446662]: resync Win behavior on RST
	with that of unix (EOF).

2009-01-26  Donal K. Fellows  <dkf@users.sf.net>

	* generic/tclZlib.c (ChanClose): Only generate error messages in the
	interpreter when the thread is not being closed down. [Bug 2536400]

2009-01-23  Donal K. Fellows  <dkf@users.sf.net>

	* doc/zlib.n: Added a note that 'zlib push' is reversed by 'chan pop'.

2009-01-22  Jan Nijtmans  <nijtmans@users.sf.net>

	* generic/tclCompile.h:	CONSTify TclPrintInstruction (TIP #27)
	* generic/tclCompile.c
	* generic/tclInt.h:	CONSTify TclpNativeJoinPath (TIP #27)
	* generic/tclFileName.c
	* generic/tcl.decls:	{unix win} is equivalent to {generic}
	* generic/tclInt.decls
	* generic/tclDecls.h:	(regenerated)
	* generic/tclIntDecls.h
	* generic/tclGetDate.y:	Single internal const decoration.
	* generic/tclDate.c:

2009-01-22  Kevin B. Kenny  <kennykb@acm.org>

	* unix/tcl.m4: Corrected a typo ($(SHLIB_VERSION) should be
	${SHLIB_VERSION}).
	* unix/configure: Autoconf 2.59

2009-01-21  Andreas Kupries  <andreask@activestate.com>

	* generic/tclIORChan.c (ReflectClose): Fix for [Bug 2458202].
	* generic/tclIORTrans.c (ReflectClose): Closing a channel may supply
	NULL for the 'interp'. Test for finalization needs to be different,
	and one place has to pull the interp out of the channel instead.

2009-01-21  Don Porter  <dgp@users.sourceforge.net>

	* generic/tclStringObj.c: New fix for [Bug 2494093] replaces the
	flawed attempt committed 2009-01-09.

2009-01-19  Kevin B. Kenny  <kennykb@acm.org>

	* unix/Makefile.in: Added a CONFIG_INSTALL_DIR parameter so that
	* unix/tcl.m4:      distributors can control where tclConfig.sh goes.
	Made the installation of 'ldAix' conditional upon actually being on an
	AIX system. Allowed for downstream packagers to customize
	SHLIB_VERSION on BSD-derived systems. Thanks to Stuart Cassoff for
	[Patch 907924].
	* unix/configure: Autoconf 2.59

2009-01-19  David Gravereaux  <davygrvy@pobox.com>

	* win/build.vc.bat: Improved tools detection and error message
	* win/makefile.vc: Reorganized the $(TCLOBJ) file list into seperate
	parts for easier maintenance. Matched all sources built using -GL to
	both $(lib) and $(link) to use -LTCG and avoid a warning message.
	Addressed the over-building nature of the htmlhelp target by moving
	from a pseudo target to a real target dependent on the entire docs/
	directory contents.
	* win/nmakehlp.c: Removed -g option and GrepForDefine() func as it
	isn't being used anymore. The -V option method is much better.

2009-01-16  Don Porter  <dgp@users.sourceforge.net>

	* generic/tcl.h:	Bump patchlevel to 8.6b1.1 to distinguish
	* library/init.tcl:	CVS snapshots from the 8.6b1 and 8.6b2 releases
	* unix/configure.in:	and to deal with the fact that the 8.6b1
	* win/configure.in:	version of init.tcl will not [source] in the
	HEAD version of Tcl.

	* unix/configure:	autoconf-2.59
	* win/configure:

2009-01-14  Don Porter  <dgp@users.sourceforge.net>

	* generic/tclBasic.c (Tcl_DeleteCommandFromToken):	Reverted most
	of the substance of my 2009-01-12 commit. NULLing the objProc field of
	a Command when deleting it is important so that tests for certain
	classes of commands don't return false positives when applied to
	deleted command tokens. Overall change is now just replacement of a
	false comment with a true one.

2009-01-13  Jan Nijtmans  <nijtmans@users.sf.net>

	* unix/tcl.m4: fix [tcl-Bug 2502365] Building of head on HPUX is
	broken when using the native CC.
	* unix/configure (autoconf-2.59)

2009-01-13  Donal K. Fellows  <dkf@users.sf.net>

	* generic/tclCmdMZ.c (Tcl_ThrowObjCmd):	Move implementation of [throw]
	* library/init.tcl (throw):		to C from Tcl.

2009-01-12  Don Porter  <dgp@users.sourceforge.net>

	* generic/tclBasic.c (Tcl_DeleteCommandFromToken): One consequence of
	the NRE rewrite is that there are now situations where a NULL objProc
	field in a Command struct is perfectly normal. Removed an outdated
	comment in Tcl_DeleteCommandFromToken that claimed we use
	cmdPtr->objPtr==NULL as a test of command validity. In fact we use
	cmdPtr->flags&CMD_IS_DELETED to perform that test. Also removed the
	setting to NULL, since any extension following the advice of the old
	comment is going to be broken by NRE anyway, and needs to shift to
	flag-based testing (or stop intruding into such internal matters).
	Part of [Bug 2486550].

2009-01-09  Don Porter  <dgp@users.sourceforge.net>

	* generic/tclStringObj.c (STRING_SIZE): Corrected failure to limit
	memory allocation requests to the sizes that can be supported by Tcl's
	memory allocation routines. [Bug 2494093]

2009-01-09  Donal K. Fellows  <dkf@users.sf.net>

	* generic/tclNamesp.c (NamespaceEnsembleCmd): Error out when someone
	gives wrong # of args to [namespace ensemble create]. [Bug 1558654]

2009-01-08  Don Porter  <dgp@users.sourceforge.net>

	* generic/tclStringObj.c (STRING_UALLOC):  Added missing parens
	required to get correct results out of things like
	STRING_UALLOC(num + append). [Bug 2494093]

2009-01-08  Donal K. Fellows  <dkf@users.sf.net>

	* generic/tclDictObj.c, generic/tclIndexObj.c, generic/tclListObj.c,
	* generic/tclObj.c, generic/tclStrToD.c, generic/tclUtil.c,
	* generic/tclVar.c: Generate errorcodes for the error cases which
	approximate to "I can't interpret that string as one of those" and
	"You gave me the wrong number of arguments".

2009-01-07  Donal K. Fellows  <dkf@users.sf.net>

	* doc/dict.n: Added more examples. [Tk Bug 2491235]

	* tests/oo.test (oo-22.1): Adjusted test to be less dependent on the
	specifics of how [info frame] reports general frame information, and
	instead to focus on what methods add to it; that's really what the
	test is about anyway.

2009-01-06  Don Porter  <dgp@users.sourceforge.net>

	* tests/stringObj.test:	Revise tests that demand a NULL Tcl_ObjType
	in certain values to construct those values with [testdstring] so
	there's no lack of robustness depending on the shimmer history of
	shared literals.

2009-01-06  Donal K. Fellows  <dkf@users.sf.net>

	* generic/tclDictObj.c (DictIncrCmd): Corrected twiddling in internals
	of dictionaries so that literals can't get destroyed.

	* tests/expr.test: Eliminate non-ASCII char. [Bug 2006879]

	* generic/tclOOInfo.c (InfoObjectMethodsCmd,InfoClassMethodsCmd): Only
	delete pointers that were actually allocated! [Bug 2489836]

	* generic/tclOO.c (TclNRNewObjectInstance, Tcl_NewObjectInstance):
	Perform search for existing commands in right context. [Bug 2481109]

2009-01-05  Donal K. Fellows  <dkf@users.sf.net>

	* generic/tclCmdMZ.c (TclNRSourceObjCmd): Make implementation of the
	* generic/tclIOUtil.c (TclNREvalFile):    [source] command be NRE
	enabled so that [yield] inside a script sourced in a coroutine can
	work. [Bug 2412068]

2009-01-04  Donal K. Fellows  <dkf@users.sf.net>

	* generic/tclCmdAH.c: Tidy up spacing and code style.

2009-01-03  Kevin B. Kenny  <kennykb@acm.org>

	* library/clock.tcl (tcl::clock::add): Fixed error message formatting
	in the case where [clock add] is presented with a bad switch.
	* tests/clock.test (clock-65.1) Added a test case for the above
	problem [Bug 2481670].

2009-01-02  Donal K. Fellows  <dkf@users.sf.net>

	* unix/tcl.m4 (SC_CONFIG_CFLAGS): Force the use of the compatibility
	version of mkstemp() on IRIX. [Bug 878333]
	* unix/configure.in, unix/Makefile.in (mkstemp.o):
	* compat/mkstemp.c (new file): Added a compatibility implementation of
	the mkstemp() function, which is apparently needed on some platforms.
	[Bug 741967]

        ******************************************************************
        *** CHANGELOG ENTRIES FOR 2008 IN "ChangeLog.2008"             ***
        *** CHANGELOG ENTRIES FOR 2006-2007 IN "ChangeLog.2007"        ***
        *** CHANGELOG ENTRIES FOR 2005 IN "ChangeLog.2005"             ***
        *** CHANGELOG ENTRIES FOR 2004 IN "ChangeLog.2004"             ***
        *** CHANGELOG ENTRIES FOR 2003 IN "ChangeLog.2003"             ***
        *** CHANGELOG ENTRIES FOR 2002 IN "ChangeLog.2002"             ***
        *** CHANGELOG ENTRIES FOR 2001 IN "ChangeLog.2001"             ***
        *** CHANGELOG ENTRIES FOR 2000 IN "ChangeLog.2000"             ***
        *** CHANGELOG ENTRIES FOR 1999 AND EARLIER IN "ChangeLog.1999" ***
        ******************************************************************
<|MERGE_RESOLUTION|>--- conflicted
+++ resolved
@@ -1,5 +1,11 @@
-<<<<<<< HEAD
-2012-02-10  Donal K. Fellows  <dkf@users.sf.net>
+2012-03-27  Jan Nijtmans  <nijtmans@users.sf.net>
+
+	* generic/tcl.h:             [Bug 3508771] Wrong Tcl_StatBuf used on MinGW
+	* generic/tclFCmd.c:         [Bug 2015723] duplicate inodes from file stat on
+	* generic/tclCmdAH.c:        windows (but now for cygwin as well)
+	* generic/tclOODefineCmds.c: minor gcc warning
+
+2012-03-27  Donal K. Fellows  <dkf@users.sf.net>
 
 	IMPLEMENTATION OF TIP#397.
 
@@ -33,13 +39,6 @@
 	* generic/tclOOBasic.c (TclOO_Object_Destroy): Made it easier to do a
 	tailcall inside a normally-invoked destructor; prevented leakage out
 	to calling command.
-=======
-2012-03-27  Jan Nijtmans  <nijtmans@users.sf.net>
-
-	* generic/tcl.h:             [Bug 3508771] Wrong Tcl_StatBuf used on MinGW
-	* generic/tclFCmd.c:         [Bug 2015723] duplicate inodes from file stat on
-	windows (but now for cygwin as well)
->>>>>>> 5afa746b
 
 2012-03-25  Jan Nijtmans  <nijtmans@users.sf.net>
 
