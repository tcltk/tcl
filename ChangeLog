--- conflicted
+++ resolved
@@ -1,15 +1,13 @@
-<<<<<<< HEAD
+2012-12-13  Jan Nijtmans  <nijtmans@users.sf.net>
+
+	* generic/tcl.h: Fix Tcl_DecrRefCount macro such that it
+	doesn't access its objPtr parameter twice any more.
+
 2012-12-07  Jan Nijtmans  <nijtmans@users.sf.net>
 
 	* unix/dltest/pkgb.c:  Turn pkgb.so into a Tcl9 interoperability test
         library: Whatever Tcl9 looks like, loading pkgb.so in Tcl 9 should
         either result in an error-message, either succeed, but never crash.
-=======
-2012-12-13  Jan Nijtmans  <nijtmans@users.sf.net>
-
-	* generic/tcl.h: Fix Tcl_DecrRefCount macro such that it
-	doesn't access its objPtr parameter twice any more.
->>>>>>> 8468dab9
 
 2012-11-14  Donal K. Fellows  <dkf@users.sf.net>
 
