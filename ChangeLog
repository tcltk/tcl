--- conflicted
+++ resolved
@@ -1,20 +1,10 @@
-<<<<<<< HEAD
 2011-06-28  Reinhard Max  <max@suse.de>
-=======
-2011-06-30  Reinhard Max  <max@suse.de>
-
-	* unix/configure.in: Add a volatile declaration to the test for
-	TCL_STACK_GROWS_UP to prevent gcc 4.6 from producing invalid
-	results due to aggressive optimisation.
-
-2011-06-23  Don Porter  <dgp@users.sourceforge.net>
->>>>>>> 7fb1c5b7
 
 	* unix/tclUnixSock.c (CreateClientSocket): Fix and simplify
 	posting of the writable fileevent at the end of an asynchronous
 	connection attempt. Improve comments for some of the trickery
 	around [socket -async]. [Bug 3325339]
-	
+
 	* tests/socket.test: Adjust tests to the async code changes. Add
 	more tests for corner cases of async sockets.
 
