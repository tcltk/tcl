--- conflicted
+++ resolved
@@ -1,9 +1,3 @@
-<<<<<<< HEAD
-2011-12-11  Jan Nijtmans  <nijtmans@users.sf.net>
-
-	* generic/regc_locale.c: [Bug 3457031]: Some Unicode 6.0 chars not
-	* tests/utf.test:        in [:print:] class
-=======
 2011-12-23  Jan Nijtmans  <nijtmans@users.sf.net>
 
 	* generic/tclUtf.c:     [Bug 3464428] string is graph \u0120 is wrong
@@ -12,7 +6,11 @@
 	* tests/utf.test:
 	* tools/uniParse.tcl:   clean up some unused stuff, and be more robust
 	against changes in UnicodeData.txt syntax
->>>>>>> 5d7a295e
+
+2011-12-11  Jan Nijtmans  <nijtmans@users.sf.net>
+
+	* generic/regc_locale.c: [Bug 3457031]: Some Unicode 6.0 chars not
+	* tests/utf.test:        in [:print:] class
 
 2011-12-07  Jan Nijtmans  <nijtmans@users.sf.net>
 
