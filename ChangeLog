<<<<<<< HEAD
2012-07-08  Reinhard Max  <max@suse.de>

	* library/http/http.tcl: Add fix and test for URLs that contain
	* tests/http.test: 	 literal IPv6 addresses. [Bug 3531209]
=======
2012-07-10  Donal K. Fellows  <dkf@users.sf.net>

	* win/tclWinSock.c (InitializeHostName): Corrected logic that
	extracted the name of the computer from the gethostname call so that
	it would use the name on success, not failure. Also ensured that the
	buffer size is exactly that recommended by Microsoft.
>>>>>>> e1a9c18e

2012-07-05  Don Porter  <dgp@users.sourceforge.net>

	* unix/tclUnixPipe.c:	[Bug 1189293] Make "<<" binary safe.
	* win/tclWinPipe.c:

2012-07-03  Donal K. Fellows  <dkf@users.sf.net>

	* generic/tclUtil.c (TclDStringAppendObj, TclDStringAppendDString):
	* generic/tclInt.h (TclDStringAppendLiteral, TclDStringClear):
	* generic/tclCompile.h (TclDStringAppendToken): Added wrappers to make
	common cases of appending to Tcl_DStrings simpler to write. Prompted
	by looking at [FRQ 1357401] (these are an _internal_ implementation of
	that FRQ).

2012-06-29  Jan Nijtmans  <nijtmans@users.sf.net>

	* library/msgcat/msgcat.tcl:   Add tn, ro_MO and ru_MO to msgcat.

2012-06-29  Harald Oehlmann <harald.oehlmann@elmicron.de>

	* library/msgcat/msgcat.tcl:	[Bug 3536888] Locale guessing of msgcat
	* library/msgcat/pkgIndex.tcl:  fails on (some) Windows 7.  Bump to 1.4.5
	* unix/Makefile.in
	* win/Makefile.in

2012-06-29  Donal K. Fellows  <dkf@users.sf.net>

	* doc/GetIndex.3: Reinforced the description of the requirement for
	the tables of names to index over to be static, following posting to
	tcl-core by Brian Griffin about a bug caused by Tktreectrl not obeying
	this rule correctly. This does not represent a functionality change,
	merely a clearer documentation of a long-standing constraint.

2012-06-26  Jan Nijtmans  <nijtmans@users.sf.net>

	* unix/tcl.m4:       Let Cygwin shared build link with
	* unix/configure.in: zlib1.dll, not cygz.dll (two less
	* unix/configure:    dependencies on cygwin-specific dll's)
	* unix/Makefile.in:

2012-06-26  Reinhard Max  <max@suse.de>

	* generic/tclIOSock.c: Use EAI_SYSTEM only if it exists.
	* unix/tclUnixSock.c:

2012-06-25  Don Porter  <dgp@users.sourceforge.net>

	* generic/tclFileSystem.h:	[Bug 3024359] Make sure that the
	* generic/tclIOUtil.c:	per-thread cache of the list of file systems
	* generic/tclPathObj.c:	currently registered is only updated at times
	when no active loops are traversing it.  Also reduce the amount of
	epoch storing and checking to where it can make a difference.

2012-06-25  Donal K. Fellows  <dkf@users.sf.net>

	* generic/tclCmdAH.c (EncodingDirsObjCmd): [Bug 3537605]: Do the right
	thing when reporting errors with the number of arguments.

2012-06-25  Jan Nijtmans  <nijtmans@users.sf.net>

	* generic/tclfileName.c: [Patch 1536227]: Cygwin network pathname
	* tests/fileName.test:   support.

2012-06-23  Jan Nijtmans  <nijtmans@users.sf.net>

	* unix/tclUnixNotfy.c: [Bug 3508771]: Cygwin notifier for handling
	win32 events.

2012-06-22  Reinhard Max  <max@suse.de>

	* generic/tclIOSock.c: Rework the error message generation of [socket],
	* unix/tclUnixSock.c:  so that the error code of getaddrinfo is used
	* win/tclWinSock.c:    instead of errno unless it is EAI_SYSTEM.

2012-06-21  Jan Nijtmans  <nijtmans@users.sf.net>

	* win/tclWinReg.c:	[Bug 3362446]: registry keys command fails
	* tests/registry.test:	with 8.5/8.6

2012-06-11  Don Porter  <dgp@users.sourceforge.net>

	* generic/tclBasic.c:	[Bug 3532959]: Make sure the lifetime
	* generic/tclProc.c:	management of entries in the linePBodyPtr hash
	* tests/proc.test:	table can tolerate either order of teardown,
	interp first, or Proc first.

2012-06-08  Don Porter  <dgp@users.sourceforge.net>

	* unix/configure.in:	Update autogoo for gettimeofday().
	* unix/tclUnixPort.h:	Thanks Joe English.
	* unix/configure:	autoconf 2.13

	* unix/tclUnixPort.h:	[Bug 3530533]: Centralize #include <pthread.h>
	* unix/tclUnixThrd.c:	in the tclUnixPort.h header so that old unix
	systems that need inclusion in all compilation units are supported.

2012-06-08  Jan Nijtmans  <nijtmans@users.sf.net>

	* win/tclWinDde.c:    Revise the "null data" check: null strings are
	possible, but empty binary arrays are not.
	* tests/winDde.test:  Add test-case (winDde-9.4) for transferring
	null-strings with dde. Convert tests to tcltest-2 syntax.

2012-06-06  Donal K. Fellows  <dkf@users.sf.net>

	* generic/tclZlib.c (TclZlibInit): Declare that Tcl is publishing the
	zlib package (version 2.0) as part of its bootstrap process. This will
	have an impact on tclkit (which includes zlib 1.1) but otherwise be
	very low impact.

2012-06-06  Jan Nijtmans  <nijtmans@users.sf.net>

	* unix/tclUnixInit.c: On Cygwin, use win32 API in stead of uname()
	to determine the tcl_platform variables.

2012-05-31  Jan Nijtmans  <nijtmans@users.sf.net>

	* generic/tclZlib.c:  [Bug 3530536]: zlib-7.4 fails on IRIX64
	* tests/zlib.test:
	* doc/zlib.n:         Document that [stream checksum] doesn't do
	what's expected for "inflate" and "deflate" formats

2012-05-31  Donal K. Fellows  <dkf@users.sf.net>

	* library/safe.tcl (safe::AliasFileSubcommand): Don't assume that
	slaves have corresponding commands, as that is not true for
	sub-subinterpreters (used in Tk's test suite).

	* doc/safe.n: [Bug 1997845]: Corrected formatting so that generated
	HTML can link properly.

	* tests/socket.test (socket*-13.1): Prevented intermittent test
	failure due to race condition.

2012-05-29  Donal K. Fellows  <dkf@users.sf.net>

	* doc/expr.n, doc/mathop.n: [Bug 2931407]: Clarified semantics of
	division and remainder operators.

2012-05-29  Jan Nijtmans  <nijtmans@users.sf.net>

	* win/tclWinDde.c:    [Bug 3525762]: Encoding handling in dde.
	* win/Makefile.in:    Fix "make genstubs" when cross-compiling on UNIX

2012-05-28  Donal K. Fellows  <dkf@users.sf.net>

	* library/safe.tcl (safe::AliasFileSubcommand): [Bug 3529949]: Made a
	more sophisticated method for preventing information leakage; it
	changes references to "~user" into "./~user", which is safe.

2012-05-25  Donal K. Fellows  <dkf@users.sf.net>

	* doc/namespace.n, doc/Ensemble.3: [Bug 3528418]: Document what is
	going on with respect to qualification of command prefixes in ensemble
	subcommand maps.

	* generic/tclIO.h (SYNTHETIC_EVENT_TIME): Factored out the definition
	of the amount of time that should be waited before firing a synthetic
	event on a channel.

2012-05-25  Jan Nijtmans  <nijtmans@users.sf.net>

	* win/tclWinDde.c: [Bug 473946]: Special characters were not correctly
	sent, now for XTYP_EXECUTE as well as XTYP_REQUEST.
	* win/Makefile.in: Fix "make genstubs" when cross-compiling on UNIX

2012-05-24  Jan Nijtmans  <nijtmans@users.sf.net>

	* tools/genStubs.tcl:  Take cygwin handling of X11 into account.
	* generic/tcl*Decls.h: re-generated
	* generic/tclStubInit.c:  Implement TclpIsAtty, Cygwin only.
	* doc/dde.n: Doc fix: "dde execute iexplore" doesn't work
	without -async, because iexplore doesn't return a value

2012-05-24  Jan Nijtmans  <nijtmans@users.sf.net>

	* tools/genStubs.tcl:   Let cygwin share stub table with win32
	* win/tclWinSock.c:     implement TclpInetNtoa for win32
	* generic/tclInt.decls: Revert most of [3caedf05df], since when
	  we let cygwin share the win32 stub table this is no longer necessary
	* generic/tcl*Decls.h:  re-generated
	* doc/dde.n:            1.3 -> 1.4

2012-05-23  Donal K. Fellows  <dkf@users.sf.net>

	* generic/tclZlib.c (ZlibTransformInput): [Bug 3525907]: Ensure that
	decompressed input is flushed through the transform correctly when the
	input stream gets to the end. Thanks to Alexandre Ferrieux and Andreas
	Kupries for their work on this.

2012-05-21  Don Porter  <dgp@users.sourceforge.net>

	* generic/tclFileName.c:	When using Tcl_SetObjLength() calls to
	* generic/tclPathObj.c:		grow and shrink the objPtr->bytes
	buffer, care must be taken that the value cannot possibly become pure
	Unicode.  Calling Tcl_AppendToObj() has the possibility of making such
	a conversion.  Bug found while valgrinding the trunk.

2012-05-21  Jan Nijtmans  <nijtmans@users.sf.net>

	IMPLEMENTATION OF TIP#106

	* win/tclWinDde.c:		Added encoding-related abilities to
	* library/dde/pkgIndex.tcl:	the [dde] command. The dde package's
	* tests/winDde.test:		version is now 1.4.0.
	* doc/dde.n:

2012-05-20  Donal K. Fellows  <dkf@users.sf.net>

	* generic/tclOOBasic.c (TclOO_Class_Constructor): [Bug 2023112]: Cut
	the amount of hackiness in class constructors, and refactor some of
	the error message handling from [oo::define] to be saner in the face
	of odd happenings.

2012-05-17  Donal K. Fellows  <dkf@users.sf.net>

	* generic/tclCmdMZ.c (Tcl_SwitchObjCmd): [Bug 3106532]: Corrected
	resulting indexes from -indexvar option to be usable with [string
	range]; this was always the intention (and is consistent with [regexp
	-indices] too).
	***POTENTIAL INCOMPATIBILITY***
	Uses of [switch -regexp -indexvar] that previously compensated for the
	wrong offsets (by subtracting 1 from the end indices) now do not need
	to do so as the value is correct.

	* library/safe.tcl (safe::InterpInit): Ensure that the module path is
	constructed in the correct order.
	(safe::AliasGlob): [Bug 2964715]: More extensive handling of what
	globbing is required to support package loading.

	* doc/expr.n: [Bug 3525462]: Corrected statement about what happens
	when comparing "0y" and "0x12"; the previously documented behavior was
	actually a subtle bug (now long-corrected).

2012-05-16  Donal K. Fellows  <dkf@users.sf.net>

	* generic/tclCmdAH.c (TclMakeFileCommandSafe): [Bug 3445787]: Improve
	the compatibility of safe interpreters' version of 'file' with that of
	unsafe interpreters.
	* library/safe.tcl (::safe::InterpInit): Teach the safe-interp scripts
	about how to expose 'file' properly.

2012-05-13  Jan Nijtmans  <nijtmans@users.sf.net>

	* win/tclWinDde.c:   Protect against receiving strings without ending
	\0, as external applications (or Tcl with TIP #106) could generate
	that.

2012-05-10  Jan Nijtmans  <nijtmans@users.sf.net>

	* win/tclWinDde.c: [Bug 473946]: Special characters not correctly sent
	* library/dde/pkgIndex.tcl:  Increase version to 1.3.3

2012-05-10  Alexandre Ferrieux  <ferrieux@users.sourceforge.net>

	* {win,unix}/configure{,.in}: [Bug 2812981]: Clean up bundled
	packages' build directory from within Tcl's ./configure, to avoid
	stale configuration.

2012-05-09  Andreas Kupries  <andreask@activestate.com>

	* generic/tclIORChan.c [Bug 3522560]: Fixed the crash, enabled the
	test case. Modified [chan postevent] to properly inject the
	event(s) into the owner thread's event queue for execution in the
	correct context. Renamed the ForwardOpTo...Thread() function to
	match with our terminology.

	* tests/ioCmd.test [Bug 3522560]: Added a test which crashes the
	core if it were not disabled as knownBug. For a reflected channel
	transfered to a different thread the [chan postevent] run in the
	handler thread tries to execute the owner threads's fileevent
	scripts by itself, wrongly reaching across thread boundaries.

2012-04-28  Alexandre Ferrieux  <ferrieux@users.sourceforge.net>

	* generic/tclIO.c: Properly close nonblocking channels even when
	not flushing them.

2012-05-03  Jan Nijtmans  <nijtmans@users.sf.net>

	* compat/zlib/*: Upgrade to zlib 1.2.7 (pre-built dll is still 1.2.5,
	will be upgraded as soon as the official build is available)

2012-05-03  Don Porter  <dgp@users.sourceforge.net>

	* tests/socket.test:	[Bug 3428754]: Test socket-14.2 tolerate
	[socket -async] connection that connects synchronously.

	* unix/tclUnixSock.c:	[Bug 3428753]: Fix [socket -async] connections
	that manage to connect synchronously.

2012-05-02  Jan Nijtmans  <nijtmans@users.sf.net>

	* generic/configure.in:    Better detection and implementation for
	* generic/configure:       cpuid instruction on Intel-derived
	* generic/tclUnixCompat.c: processors, both 32-bit and 64-bit.
	* generic/tclTest.c:       Move cpuid testcase from win-specific to
	* win/tclWinTest.c:        generic tests, as it should work on all
	* tests/platform.test:     Intel-related platforms now.

2012-04-30  Alexandre Ferrieux  <ferrieux@users.sourceforge.net>

	* tests/ioCmd.test: [Bug 3522560]: Tame deadlocks in broken refchan
	tests.

2012-04-28  Alexandre Ferrieux  <ferrieux@users.sourceforge.net>

	IMPLEMENTATION OF TIP#398

	* generic/tclIO.c: Quickly Exit with Non-Blocking Blocked Channels
	* tests/io.test  : *** POTENTIAL INCOMPATIBILITY ***
	* doc/close.n    : (compat flag available)

2012-04-27  Jan Nijtmans  <nijtmans@users.sf.net>

	* generic/tclPort.h:    Move CYGWIN-specific stuff from tclPort.h to
	* generic/tclEnv.c:     tclUnixPort.h, where it belongs.
	* unix/tclUnixPort.h:
	* unix/tclUnixFile.c:

2012-04-27  Donal K. Fellows  <dkf@users.sf.net>

	* library/init.tcl (auto_execok): Allow shell builtins to be detected
	even if they are upper-cased.

2012-04-26  Jan Nijtmans  <nijtmans@users.sf.net>

	* generic/tclStubInit.c:    get rid of _ANSI_ARGS_ and CONST
	* generic/tclIO.c
	* generic/tclIOCmd.c
	* generic/tclTest.c
	* unix/tclUnixChan.c

2012-04-25  Donal K. Fellows  <dkf@users.sf.net>

	* generic/tclUtil.c (TclDStringToObj): Added internal function to make
	the fairly-common operation of converting a DString into an Obj a more
	efficient one; for long strings, it can just transfer the ownership of
	the buffer directly. Replaces this:
	   obj=Tcl_NewStringObj(Tcl_DStringValue(&ds),Tcl_DStringLength(&ds));
	   Tcl_DStringFree(&ds);
	with this:
	   obj=TclDStringToObj(&ds);

2012-04-24  Jan Nijtmans  <nijtmans@users.sf.net>

	* generic/tclInt.decls:      [Bug 3508771]: load tclreg.dll in cygwin
				     tclsh
	* generic/tclIntPlatDecls.h: Implement TclWinGetSockOpt,
	* generic/tclStubInit.c:     TclWinGetServByName and TclWinCPUID for
	* generic/tclUnixCompat.c:   Cygwin.
	* unix/configure.in:
	* unix/configure:
	* unix/tclUnixCompat.c:

2012-04-18  Kevin B. Kenny  <kennykb@acm.org>

	* library/tzdata/Africa/Casablanca:
	* library/tzdata/America/Port-au-Prince:
	* library/tzdata/Asia/Damascus:
	* library/tzdata/Asia/Gaza:
	* library/tzdata/Asia/Hebron: tzdata2012c

2012-04-16  Donal K. Fellows  <dkf@users.sf.net>

	* doc/FileSystem.3 (Tcl_FSOpenFileChannelProc): [Bug 3518244]: Fixed
	documentation of this filesystem callback function; it must not
	register its created channel - that's the responsibility of the caller
	of Tcl_FSOpenFileChannel - as that leads to reference leaks.

2012-04-15  Donal K. Fellows  <dkf@users.sf.net>

	* generic/tclEnsemble.c (NsEnsembleImplementationCmdNR):
	* generic/tclIOUtil.c (Tcl_FSEvalFileEx): Cut out levels of the C
	stack by going direct to the relevant internal evaluation function.

	* generic/tclZlib.c (ZlibTransformSetOption): [Bug 3517696]: Make
	flushing work correctly in a pushed compressing channel transform.

2012-04-12  Jan Nijtmans  <nijtmans@users.sf.net>

	* generic/tclInt.decls:      [Bug 3514475]: Remove TclpGetTimeZone and
	* generic/tclIntDecls.h:     TclpGetTZName
	* generic/tclIntPlatDecls.h:
	* generic/tclStubInit.c:
	* unix/tclUnixTime.c:
	* unix/tclWinTilemc:

2012-04-11  Jan Nijtmans  <nijtmans@users.sf.net>

	* win/tclWinInit.c:     [Bug 3448512]: clock scan "1958-01-01" fails
	* win/tcl.m4:           only in debug compilation.
	* win/configure:
	* unix/tcl.m4:          Use NDEBUG consistantly meaning: no debugging.
	* unix/configure:
	* generic/tclBasic.c:
	* library/dde/pkgIndex.tcl   Use [::tcl::pkgconfig get debug] instead
	* library/reg/pkgIndex.tcl   of [info exists ::tcl_platform(debug)]

2012-04-10  Donal K. Fellows  <dkf@users.sf.net>

	* generic/tcl.h (TCL_DEPRECATED_API): [Bug 2458976]: Added macro that
	can be used to mark parts of Tcl's API as deprecated. Currently only
	used for fields of Tcl_Interp, which TIPs 330 and 336 have deprecated
	with a migration strategy; we want to encourage people to move away
	from those fields.

2012-04-09  Donal K. Fellows  <dkf@users.sf.net>

	* generic/tclOODefineCmds.c (ClassVarsSet, ObjVarsSet): [Bug 3396896]:
	Ensure that the lists of variable names used to drive variable
	resolution will never have the same name twice.

	* generic/tclVar.c (AppendLocals): [Bug 2712377]: Fix problem with
	reporting of declared variables in methods. It's really a problem with
	how [info vars] interacts with variable resolvers; this is just a bit
	of a hack so it is no longer a big problem.

2012-04-04  Donal K. Fellows  <dkf@users.sf.net>

	* generic/tclOO.c (Tcl_NewObjectInstance, TclNRNewObjectInstance):
	[Bug 3514761]: Fixed bogosity with automated argument description
	handling when constructing an instance of a class that is itself a
	member of an ensemble. Thanks to Andreas Kupries for identifying that
	this was a problem case at all!
	(Tcl_CopyObjectInstance): Fix potential bleed-over of ensemble
	information into [oo::copy].

2012-04-04  Jan Nijtmans  <nijtmans@users.sf.net>

	* win/tclWinSock.c: [Bug 510001]: TclSockMinimumBuffers needs plat imp
	* generic/tclIOSock.c:
	* generic/tclInt.decls:
	* generic/tclIntDecls.h:
	* generic/tclStubInit.c:

2012-04-03  Jan Nijtmans  <nijtmans@users.sf.net>

	* generic/tclStubInit.c: Remove the TclpGetTZName implementation for
	* generic/tclIntDecls.h: Cygwin (from 2012-04-02 commit), re-generated
	* generic/tclIntPlatDecls.h:

2012-04-02  Donal K. Fellows  <dkf@users.sf.net>

	IMPLEMENTATION OF TIP#396.

	* generic/tclBasic.c (builtInCmds, TclNRYieldToObjCmd): Convert the
	formerly-unsupported yieldm and yieldTo commands into [yieldto].

2012-04-02  Jan Nijtmans  <nijtmans@users.sf.net>

	* generic/tclInt.decls: [Bug 3508771]: load tclreg.dll in cygwin tclsh
	* generic/tclIntPlatDecls.h: Implement TclWinGetTclInstance,
	* generic/tclStubInit.c:     TclpGetTZName, and various more
	win32-specific internal functions for Cygwin, so win32 extensions
	using those can be loaded in the cygwin version of tclsh.

2012-03-30  Jan Nijtmans  <nijtmans@users.sf.net>

	* unix/tcl.m4:        [Bug 3511806]: Compiler checks too early
	* unix/configure.in:  This change allows to build the cygwin and
	* unix/tclUnixPort.h: mingw32 ports of Tcl/Tk to build out-of-the-box
	* win/tcl.m4:         using a native or cross-compiler.
	* win/configure.in:
	* win/tclWinPort.h:
	* win/README          Document how to build win32 or win64 executables
	with Linux, Cygwin or Darwin.

2012-03-29  Jan Nijtmans  <nijtmans@users.sf.net>

	* generic/tclCmdMZ.c (StringIsCmd): Faster mem-leak free
	implementation of [string is entier].

2012-03-27  Donal K. Fellows  <dkf@users.sf.net>

	IMPLEMENTATION OF TIP#395.

	* generic/tclCmdMZ.c (StringIsCmd): Implementation of the [string is
	entier] check. Code by Jos Decoster.

2012-03-27  Jan Nijtmans  <nijtmans@users.sf.net>

	* generic/tcl.h:      [Bug 3508771]: Wrong Tcl_StatBuf used on MinGW.
	* generic/tclFCmd.c:  [Bug 2015723]: Duplicate inodes from file stat
	* generic/tclCmdAH.c: on windows (but now for cygwin as well).
	* generic/tclOODefineCmds.c: minor gcc warning
	* win/tclWinPort.h:   Use lower numbers, preventing integer overflow.
	Remove the workaround for mingw-w64 [bug 3407992]. It's long fixed.

2012-03-27  Donal K. Fellows  <dkf@users.sf.net>

	IMPLEMENTATION OF TIP#397.

	* generic/tclOO.c (Tcl_CopyObjectInstance): [Bug 3474460]: Make the
	target object name optional when copying classes. [RFE 3485060]: Add
	callback method ("<cloned>") so that scripted control over copying is
	easier.
	***POTENTIAL INCOMPATIBILITY***
	If you'd previously been using the "<cloned>" method name, this now
	has a standard semantics and call interface. Only a problem if you are
	also using [oo::copy].

2012-03-26  Donal K. Fellows  <dkf@users.sf.net>

	IMPLEMENTATION OF TIP#380.

	* doc/define.n, doc/object.n, generic/tclOO.c, generic/tclOOBasic.c:
	* generic/tclOOCall.c, generic/tclOODefineCmds.c, generic/tclOOInt.h:
	* tests/oo.test: Switch definitions of lists of things in objects and
	classes to a slot-based approach, which gives a lot more flexibility
	and programmability at the script-level. Introduce new [::oo::Slot]
	class which is the implementation of these things.

	***POTENTIAL INCOMPATIBILITY***
	The unknown method handler now may be asked to deal with the case
	where no method name is provided at all. The default implementation
	generates a compatible error message, and any override that forces the
	presence of a first argument (i.e., a method name) will continue to
	function as at present as well, so this is a pretty small change.

	* generic/tclOOBasic.c (TclOO_Object_Destroy): Made it easier to do a
	tailcall inside a normally-invoked destructor; prevented leakage out
	to calling command.

2012-03-25  Jan Nijtmans  <nijtmans@users.sf.net>

	* generic/tclInt.decls:      [Bug 3508771]: load tclreg.dll in cygwin
	* generic/tclIntPlatDecls.h: tclsh. Implement TclWinConvertError,
	* generic/tclStubInit.c:     TclWinConvertWSAError, and various more
	* unix/Makefile.in:          win32-specific internal functions for
	* unix/tcl.m4:               Cygwin, so win32 extensions using those
	* unix/configure:            can be loaded in the cygwin version of
	* win/tclWinError.c:         tclsh.

2012-03-23  Jan Nijtmans  <nijtmans@users.sf.net>

	* generic/tclInt.decls:       Revert some cygwin-related signature
	* generic/tclIntPlatDecls.h:  changes from [835f8e1e9d] (2010-01-22).
	* win/tclWinError.c:          They were an attempt to make the cygwin
	                              port compile again, but since cygwin is
	                              based on unix this serves no purpose any
	                              more.
	* win/tclWinSerial.c:         Use EAGAIN in stead of EWOULDBLOCK,
	* win/tclWinSock.c:           because in VS10+ the value of
	                              EWOULDBLOCK is no longer the same as
	                              EAGAIN.
	* unix/Makefile.in:           Add tclWinError.c to the CYGWIN build.
	* unix/tcl.m4:
	* unix/configure:

2012-03-20  Jan Nijtmans  <nijtmans@users.sf.net>

	* generic/tcl.decls:         [Bug 3508771]: load tclreg.dll in cygwin
	* generic/tclInt.decls:      tclsh. Implement TclWinGetPlatformId,
	* generic/tclIntPlatDecls.h: Tcl_WinUtfToTChar, Tcl_WinTCharToUtf (and
	* generic/tclPlatDecls.h:    a dummy TclWinCPUID) for Cygwin, so win32
	* generic/tclStubInit.c:     extensions using those can be loaded in
	* unix/tclUnixCompat.c:      the cygwin version of tclsh.

2012-03-19  Venkat Iyer <venkat@comit.com>

	* library/tzdata/America/Atikokan: Update to tzdata2012b.
	* library/tzdata/America/Blanc-Sablon
	* library/tzdata/America/Dawson_Creek
	* library/tzdata/America/Edmonton
	* library/tzdata/America/Glace_Bay
	* library/tzdata/America/Goose_Bay
	* library/tzdata/America/Halifax
	* library/tzdata/America/Havana
	* library/tzdata/America/Moncton
	* library/tzdata/America/Montreal
	* library/tzdata/America/Nipigon
	* library/tzdata/America/Rainy_River
	* library/tzdata/America/Regina
	* library/tzdata/America/Santiago
	* library/tzdata/America/St_Johns
	* library/tzdata/America/Swift_Current
	* library/tzdata/America/Toronto
	* library/tzdata/America/Vancouver
	* library/tzdata/America/Winnipeg
	* library/tzdata/Antarctica/Casey
	* library/tzdata/Antarctica/Davis
	* library/tzdata/Antarctica/Palmer
	* library/tzdata/Asia/Yerevan
	* library/tzdata/Atlantic/Stanley
	* library/tzdata/Pacific/Easter
	* library/tzdata/Pacific/Fakaofo
	* library/tzdata/America/Creston: (new)

2012-03-19  Reinhard Max  <max@suse.de>

	* unix/tclUnixSock.c (Tcl_OpenTcpServer): Use the values returned
	by getaddrinfo() for all three arguments to socket() instead of
	only using ai_family. Try to keep the most meaningful error while
	iterating over the result list, because using the last error can
	be misleading.

2012-03-15  Jan Nijtmans  <nijtmans@users.sf.net>

	* generic/tcl.h: [Bug 3288345]: Wrong Tcl_StatBuf used on Cygwin
	* unix/tclUnixFile.c
	* unix/tclUnixPort.h
	* win/cat.c:           Remove cygwin stuff no longer needed
	* win/tclWinFile.c
	* win/tclWinPort.h

2012-03-12  Jan Nijtmans  <nijtmans@users.sf.net>

	* win/tclWinFile.c: [Bug 3388350]: mingw64 compiler warnings

2012-03-11  Donal K. Fellows  <dkf@users.sf.net>

	* doc/*.n, doc/*.3: A number of small spelling and wording fixes.

2012-03-08  Donal K. Fellows  <dkf@users.sf.net>

	* doc/info.n:   Various minor fixes (prompted by Andreas Kupries
	* doc/socket.n: detecting a spelling mistake).

2012-03-07  Andreas Kupries  <andreask@activestate.com>

	* library/http/http.tcl: [Bug 3498327]: Generate upper-case
	* library/http/pkgIndex.tcl: hexadecimal output for compliance
	* tests/http.test: with RFC 3986. Bumped version to 2.8.4.
	* unix/Makefile.in:
	* win/Makefile.in:

2012-03-06  Jan Nijtmans  <nijtmans@users.sf.net>

	* win/tclWinPort.h: Compatibility with older Visual Studio versions.

2012-03-04  Jan Nijtmans  <nijtmans@users.sf.net>

	* generic/tclLoad.c: Patch from the cygwin folks
	* unix/tcl.m4:
	* unix/configure: (re-generated)

2012-03-02  Donal K. Fellows  <dkf@users.sf.net>

	* generic/tclBinary.c (Tcl_SetByteArrayObj): [Bug 3496014]: Only zero
	out the memory block if it is not being immediately overwritten. (Our
	caller might still overwrite, but we should at least avoid
	known-useless work.)

2012-02-29  Jan Nijtmans  <nijtmans@users.sf.net>

	* generic/tclIOUtil.c:	[Bug 3466099]: BOM in Unicode
	* generic/tclEncoding.c:
	* tests/source.test

2012-02-23  Donal K. Fellows  <dkf@users.sf.net>

	* tests/reg.test (14.21-23): Add tests relating to Bug 1115587. Actual
	bug is characterised by test marked with 'knownBug'.

2012-02-17  Jan Nijtmans  <nijtmans@users.sf.net>

	* generic/tclIOUtil.c: [Bug 2233954]: AIX: compile error
	* unix/tclUnixPort.h:

2012-02-16  Donal K. Fellows  <dkf@users.sf.net>

	* generic/tclExecute.c (INST_LIST_RANGE_IMM): Enhance implementation
	so that shortening a (not multiply-referenced) list by lopping the end
	off with [lrange] or [lreplace] is efficient.

2012-02-15  Donal K. Fellows  <dkf@users.sf.net>

	* generic/tclCompCmds.c (TclCompileLreplaceCmd): Added a compilation
	strategy for [lreplace] that tackles the cases which are equivalent to
	a static [lrange].
	(TclCompileLrangeCmd): Add compiler for [lrange] with constant indices
	so we can take advantage of existing TCL_LIST_RANGE_IMM opcode.
	(TclCompileLindexCmd): Improve coverage of constant-index-style
	compliation using technique developed for [lrange] above.

	(TclCompileDictForCmd): [Bug 3487626]: Fix crash in compilation of
	[dict for] when its implementation command is used directly rather
	than through the ensemble.

2012-02-09  Don Porter  <dgp@users.sourceforge.net>

	* generic/tclStringObj.c:	Converted the memcpy() calls in append
	operations to memmove() calls.  This adds safety in the case of
	overlapping copies, and improves performance on some benchmarks.

2012-02-06  Don Porter  <dgp@users.sourceforge.net>

	* generic/tclEnsemble.c: [Bug 3485022]: TclCompileEnsemble() avoid
	* tests/trace.test:	compile when exec traces set.

2012-02-06  Miguel Sofer  <msofer@users.sf.net>

	* generic/tclTrace.c:  [Bug 3484621]: Ensure that execution traces on
	* tests/trace.test:    bytecoded commands bump the interp's compile
	epoch.

2012-02-02  Jan Nijtmans  <nijtmans@users.sf.net>

	* generic/tclUniData.c: [FRQ 3464401]: Support Unicode 6.1
	* generic/regc_locale.c:

2012-02-02  Don Porter  <dgp@users.sourceforge.net>

	* win/tclWinFile.c:	[Bugs 2974459,2879351,1951574,1852572,
	1661378,1613456]: Revisions to the NativeAccess() routine that queries
	file permissions on Windows native filesystems.  Meant to fix numerous
	bugs where [file writable|readable|executable] "lies" about what
	operations are possible, especially when the file resides on a Samba
	share.

2012-02-01  Donal K. Fellows  <dkf@users.sf.net>

	* doc/AddErrInfo.3: [Bug 3482614]: Documentation nit.

2012-01-30  Donal K. Fellows  <dkf@users.sf.net>

	* generic/tclCompCmds.c (TclCompileCatchCmd): Added a more efficient
	bytecode generator for the case where 'catch' is used without any
	variable arguments; don't capture the result just to discard it.

2012-01-26  Don Porter  <dgp@users.sourceforge.net>

	* generic/tclCmdAH.c:		[Bug 3479689]: New internal routine
	* generic/tclFCmd.c:		TclJoinPath(). Refactor all the
	* generic/tclFileName.c:	*Join*Path* routines to give them more
	* generic/tclInt.h:		useful interfaces that are easier to
	* generic/tclPathObj.c:		manage getting the refcounts right.

2012-01-26  Don Porter  <dgp@users.sourceforge.net>

	* generic/tclPathObj.c:	[Bug 3475569]: Add checks for unshared values
	before calls demanding them.  [Bug 3479689]: Stop memory corruption
	when shimmering 0-refCount value to "path" type.

2012-01-25  Donal K. Fellows  <dkf@users.sf.net>

	* generic/tclOO.c (Tcl_CopyObjectInstance): [Bug 3474460]: When
	copying an object, make sure that the configuration of the variable
	resolver is also duplicated.

2012-01-22  Jan Nijtmans  <nijtmans@users.sf.net>

	* tools/uniClass.tcl:    [FRQ 3473670]: Various Unicode-related
	* tools/uniParse.tcl:    speedups/robustness. Enhanced tools to be
	* generic/tclUniData.c:  able to handle characters > 0xffff. Done in
	* generic/tclUtf.c:      all branches in order to simplify merges for
	* generic/regc_locale.c: new Unicode versions (such as 6.1)

2012-01-22  Donal K. Fellows  <dkf@users.sf.net>

	* generic/tclDictObj.c (DictExistsCmd): [Bug 3475264]: Ensure that
	errors only ever happen when insufficient arguments are supplied, and
	not when a path doesn't exist or a dictionary is poorly formatted (the
	two cases can't be easily distinguished).

2012-01-21  Jan Nijtmans  <nijtmans@users.sf.net>

	* generic/tcl.h:        [Bug 3474726]: Eliminate detection of struct
	* generic/tclWinPort.h: _stat32i64, just use _stati64 in combination
	* generic/tclFCmd.c:    with _USE_32BIT_TIME_T, which is the same
	* generic/tclTest.c:    then. Only keep _stat32i64 usage for cygwin,
	* win/configure.in:     so it will not conflict with cygwin's own
	* win/configure:	struct stat.

2012-01-21  Don Porter  <dgp@users.sourceforge.net>

	* generic/tclCmdMZ.c:	[Bug 3475667]: Prevent buffer read overflow.
	Thanks to "sebres" for the report and fix.

2012-01-17  Donal K. Fellows  <dkf@users.sf.net>

	* doc/dict.n (dict with): [Bug 3474512]: Explain better what is going
	on when a dictionary key and the dictionary variable collide.

2012-01-13  Donal K. Fellows  <dkf@users.sf.net>

	* library/http/http.tcl (http::Connect): [Bug 3472316]: Ensure that we
	only try to read the socket error exactly once.

2012-01-12  Donal K. Fellows  <dkf@users.sf.net>

	* doc/tclvars.n: [Bug 3466506]: Document more environment variables.

2012-01-09  Jan Nijtmans  <nijtmans@users.sf.net>

	* generic/tclUtf.c:      [Bug 3464428]: [string is graph \u0120] was
	* generic/regc_locale.c: wrong. Add table for Unicode [:cntrl:] class.
	* tools/uniClass.tcl:    Generate Unicode [:cntrl:] class table.
	* tests/utf.test:

2012-01-08  Kevin B. Kenny  <kennykb@acm.org>

	* library/clock.tcl (ReadZoneinfoFile): [Bug 3470928]: Corrected a bug
	* tests/clock.test (clock-56.4):        where loading zoneinfo would
	fail if one timezone abbreviation was a proper tail of another, and
	zic used the same bytes of the file to represent both of them. Added a
	test case for the bug, using the same data that caused the observed
	failure "in the wild."

2011-12-30  Venkat Iyer <venkat@comit.com>

	* library/tzdata/America/Bahia : Update to Olson's tzdata2011n
	* library/tzdata/America/Havana
	* library/tzdata/Europe/Kiev
	* library/tzdata/Europe/Simferopol
	* library/tzdata/Europe/Uzhgorod
	* library/tzdata/Europe/Zaporozhye
	* library/tzdata/Pacific/Fiji

2011-12-23  Jan Nijtmans  <nijtmans@users.sf.net>

	* generic/tclUtf.c: [Bug 3464428]: [string is graph \u0120] is wrong.
	* generic/tclUniData.c:
	* generic/regc_locale.c:
	* tests/utf.test:
	* tools/uniParse.tcl:   Clean up some unused stuff, and be more robust
	against changes in UnicodeData.txt syntax

2011-12-13  Andreas Kupries  <andreask@activestate.com>

	* generic/tclCompile.c (TclInitAuxDataTypeTable): Extended to register
	the DictUpdateInfo structure as an AuxData type. For use by tbcload,
	tclcompiler.

2011-12-11  Jan Nijtmans  <nijtmans@users.sf.net>

	* generic/regc_locale.c: [Bug 3457031]: Some Unicode 6.0 chars not
	* tests/utf.test:        in [:print:] class

2011-12-07  Jan Nijtmans  <nijtmans@users.sf.net>

	* tools/uniParse.tcl:    [Bug 3444754]: string tolower \u01c5 is wrong
	* generic/tclUniData.c:
	* tests/utf.test:

2011-11-30  Jan Nijtmans  <nijtmans@users.sf.net>

	* library/tcltest/tcltest.tcl: [Bug 967195]: Make tcltest work when
	tclsh is compiled without using the setargv() function on mingw (No
	need to incr the version, since 2.2.10 is never released).

2011-11-29  Jan Nijtmans  <nijtmans@users.sf.net>

	* win/Makefile.in: don't install tommath_(super)?class.h
	* unix/Makefile.in: don't install directories like 8.2 and 8.3
	* generic/tclTomMath.h: [Bug 2991415]: move include tclInt.h from
	* generic/tclTomMathInt.h: tclTomMath.h to tclTomMathInt.h

2011-11-25  Donal K. Fellows  <dkf@users.sf.net>

	* library/history.tcl (history): Simplify the dance of variable
	management used when chaining to the implementation command.

2011-11-22  Donal K. Fellows  <dkf@users.sf.net>

	* generic/tclExecute.c (TclCompileObj): Simplify and de-indent the
	logic so that it is easier to comprehend.

2011-11-22  Jan Nijtmans  <nijtmans@users.sf.net>

	* win/tclWinPort.h: [Bug 2935503]: Windows: [file mtime] sets wrong
	* win/tclWinFile.c: time (VS2005+ only).
	* generic/tclTest.c:

2011-11-20  Joe Mistachkin  <joe@mistachkin.com>

	* tests/thread.test: Remove unnecessary [after] calls from the thread
	tests.  Make error message matching more robust for tests that may
	have built-in race conditions.  Test thread-7.26 must first unset all
	thread testing related variables.  Revise results of the thread-7.28
	through thread-7.31 tests to account for the fact they are canceled
	via a script sent to the thread asynchronously, which then impacts the
	error message handling.  Attempt to manually drain the event queue for
	the main thread after joining the test thread to make sure no stray
	events are processed at the wrong time on the main thread.  Revise all
	the synchronization and comparison semantics related to the thread id
	and error message.

2011-11-18  Joe Mistachkin  <joe@mistachkin.com>

	* tests/thread.test: Remove all use of thread::release from the thread
	7.x tests, replacing it with a script that can easily cause "stuck"
	threads to self-destruct for those test cases that require it.  Also,
	make the error message handling far more robust by keeping track of
	every asynchronous error.

2011-11-17  Joe Mistachkin  <joe@mistachkin.com>

	* tests/thread.test: Refactor all the remaining thread-7.x tests that
	were using [testthread].  Note that this test file now requires the
	very latest version of the Thread package to pass all tests.  In
	addition, the thread-7.18 and thread-7.19 tests have been flagged as
	knownBug because they cannot pass without modifications to the [expr]
	command, persuant to TIP #392.

2011-11-17  Joe Mistachkin  <joe@mistachkin.com>

	* generic/tclThreadTest.c: For [testthread cancel], avoid creating a
	new Tcl_Obj when the default script cancellation result is desired.

2011-11-11  Donal K. Fellows  <dkf@users.sf.net>

	* win/tclWinConsole.c: Refactor common thread handling patterns.

2011-11-11  Alexandre Ferrieux  <ferrieux@users.sourceforge.net>

	* tests/zlib.test: [Bug 3428756]: Use nonblocking writes in
	single-threaded IO tests to avoid deadlocks when going beyond OS
	buffers.  Tidy up [chan configure] flags across zlib.test.

2011-11-03  Donal K. Fellows  <dkf@users.sf.net>

	* unix/tclUnixCompat.c (TclpGetPwNam, TclpGetPwUid, TclpGetGrNam)
	(TclpGetGrGid): Use the elaborate memory management scheme outlined on
	http://www.opengroup.org/austin/docs/austin_328.txt to handle Tcl's
	use of standard reentrant versions of the passwd/group access
	functions so that everything can work on all BSDs. Problem identified
	by Stuart Cassoff.

2011-10-20  Don Porter  <dgp@users.sourceforge.net>

	* library/http/http.tcl:        Bump to version 2.8.3
	* library/http/pkgIndex.tcl:
	* unix/Makefile.in:
	* win/Makefile.in:

	* changes:	Updates toward 8.6b3 release.

2011-10-20  Donal K. Fellows  <dkf@users.sf.net>

	* generic/tclLiteral.c (TclInvalidateCmdLiteral): [Bug 3418547]:
	Additional code for handling the invalidation of literals.
	* generic/tclBasic.c (Tcl_CreateObjCommand, Tcl_CreateCommand)
	(TclRenameCommand, Tcl_ExposeCommand): The four additional places that
	need extra care when dealing with literals.
	* generic/tclTest.c (TestInterpResolverCmd): Additional test machinery
	for interpreter resolvers.

2011-10-18  Reinhard Max  <max@suse.de>

	* library/clock.tcl (::tcl::clock::GetSystemTimeZone): Cache the time
	zone only if it was detected by one of the expensive methods.
	Otherwise after unsetting TCL_TZ or TZ the previous value will still
	be used.

2011-10-15  Venkat Iyer <venkat@comit.com>

	* library/tzdata/America/Sitka : Update to Olson's tzdata2011l
	* library/tzdata/Pacific/Fiji
	* library/tzdata/Asia/Hebron (New)

2011-10-11  Jan Nijtmans  <nijtmans@users.sf.net>

	* win/tclWinFile.c:    [Bug 2935503]: Incorrect mode field returned by
	[file stat] command.

2011-10-09  Donal K. Fellows  <dkf@users.sf.net>

	* generic/tclCompCmds.c (TclCompileDictWithCmd): Corrected handling of
	qualified names, and added spacial cases for empty bodies (used when
	[dict with] is just used for extracting variables).

2011-10-07  Jan Nijtmans  <nijtmans@users.sf.net>

	* generic/tcl.h:        Fix gcc warnings (discovered with latest
	* generic/tclIORChan.c: mingw, based on gcc 4.6.1)
	* tests/env.test:       Fix env.test, when running under wine 1.3.

2011-10-06  Donal K. Fellows  <dkf@users.sf.net>

	* generic/tclDictObj.c (TclDictWithInit, TclDictWithFinish):
	* generic/tclCompCmds.c (TclCompileDictWithCmd): Experimental
	compilation for the [dict with] subcommand, using parts factored out
	from the interpreted version of the command.

2011-10-05  Jan Nijtmans  <nijtmans@users.sf.net>

	* win/tclWinInt.h:   Remove tclWinProcs, as it is no longer
	* win/tclWin32Dll.c: being used.

2011-10-03  Venkat Iyer <venkat@comit.com>

	* library/tzdata/Africa/Dar_es_Salaam: Update to Olson's tzdata2011k
	* library/tzdata/Africa/Kampala
	* library/tzdata/Africa/Nairobi
	* library/tzdata/Asia/Gaza
	* library/tzdata/Europe/Kaliningrad
	* library/tzdata/Europe/Kiev
	* library/tzdata/Europe/Minsk
	* library/tzdata/Europe/Simferopol
	* library/tzdata/Europe/Uzhgorod
	* library/tzdata/Europe/Zaporozhye
	* library/tzdata/Pacific/Apia

2011-09-29  Donal K. Fellows  <dkf@users.sf.net>

	* tools/tcltk-man2html.tcl, tools/tcltk-man2html-utils.tcl: More
	refactoring so that more of the utility code is decently out of the
	way. Adjusted the header-material generator so that version numbers
	are only included in locations where there is room.

2011-09-28  Jan Nijtmans  <nijtmans@users.sf.net>

	* generic/tclOO.h:      [RFE 3010352]: make all TclOO API functions
	* generic/tclOODecls.h: MODULE_SCOPE
	* generic/tclOOIntDecls.h:

2011-09-27  Donal K. Fellows  <dkf@users.sf.net>

	* generic/tclIndexObj.c (Tcl_ParseArgsObjv): [Bug 3413857]: Corrected
	the memory management for the code parsing arguments when returning
	"large" numbers of arguments. Also unbroke the TCL_ARGV_AUTO_REST
	macro in passing.

2011-09-26  Donal K. Fellows  <dkf@users.sf.net>

	* generic/tclCmdAH.c (TclMakeFileCommandSafe): [Bug 3211758]: Also
	make the main [file] command hidden by default in safe interpreters,
	because that's what existing code expects. This will reduce the amount
	which the code breaks, but not necessarily eliminate it...

2011-09-23  Don Porter  <dgp@users.sourceforge.net>

	* generic/tclIORTrans.c: More revisions to get finalization of
	ReflectedTransforms correct, including adopting a "dead" field as was
	done in tclIORChan.c.

	* tests/thread.test:	Stop using the deprecated thread management
	commands of the tcltest package.  The test suite ought to provide
	these tools for itself.  They do not belong in a testing harness.

2011-09-22  Don Porter  <dgp@users.sourceforge.net>

	* generic/tclCmdIL.c:	Revise [info frame] so that it stops creating
	cycles in the iPtr->cmdFramePtr stack.

2011-09-22  Donal K. Fellows  <dkf@users.sf.net>

	* doc/re_syntax.n: [Bug 2903743]: Add more magic so that we can do at
	least something sane on Solaris.
	* tools/tcltk-man2html-utils.tcl (process-text): Teach the HTML
	generator how to handle this magic.

2011-09-21  Don Porter  <dgp@users.sourceforge.net>

	* generic/tclThreadTest.c: Revise the thread exit handling of the
	[testthread] command so that it properly maintains the per-process
	data structures even when the thread exits for reasons other than the
	[testthread exit] command.

2011-09-21  Alexandre Ferrieux  <ferrieux@users.sourceforge.net>

	* unix/tclIO.c: [Bug 3412487]: Now short reads are allowed in
	synchronous fcopy, avoid mistaking them as nonblocking ones.

2011-09-21  Andreas Kupries  <andreask@activestate.com>

	* generic/tclIORTrans.c (ForwardOpToOwnerThread): Fixed the missing
	initialization of the 'dsti' field. Reported by Don Porter, on chat.

2011-09-20  Don Porter  <dgp@users.sourceforge.net>

	* generic/tclIORChan.c: Re-using the "interp" field to signal a dead
	channel (via NULL value) interfered with conditional cleanup tasks
	testing for "the right interp". Added a new field "dead" to perform
	the dead channel signalling task so the corrupted logic is avoided.

	* generic/tclIORTrans.c: Revised ReflectClose() and
	FreeReflectedTransform() so that we stop leaking ReflectedTransforms,
	yet free all Tcl_Obj values in the same thread that alloced them.

2011-09-19  Don Porter  <dgp@users.sourceforge.net>

	* tests/ioTrans.test:	Conversion from [testthread] to Thread package
	stops most memory leaks.

	* tests/thread.test:	Plug most memory leaks in thread.test.
	Constrain the rest to be skipped during `make valgrind'.  Tests using
	the [testthread cancel] testing command are leaky.  Corrections wait
	for either addition of [thread::cancel] to the Thread package, or
	improvements to the [testthread] testing command to make leak-free
	versions of these tests possible.

	* generic/tclIORChan.c:	Plug all memory leaks in ioCmd.test exposed
	* tests/ioCmd.test:	by `make valgrind'.
	* unix/Makefile.in:

2011-09-16  Jan Nijtmans  <nijtmans@users.sf.net>

	IMPLEMENTATION OF TIP #388

	* doc/Tcl.n
	* doc/re_syntax.n
	* generic/regc_lex.c
	* generic/regcomp.c
	* generic/regcustom.h
	* generic/tcl.h
	* generic/tclParse.c
	* tests/reg.test
	* tests/utf.test

2011-09-16  Donal K. Fellows  <dkf@users.sf.net>

	* generic/tclProc.c (ProcWrongNumArgs): [Bugs 3400658,3408830]:
	Corrected the handling of procedure error messages (found by TclOO).

2011-09-16  Jan Nijtmans  <nijtmans@users.sf.net>

	* generic/tcl.h:        Don't change Tcl_UniChar type when
	* generic/regcustom.h:  TCL_UTF_MAX == 4 (not supported anyway)

2011-09-16  Donal K. Fellows  <dkf@users.sf.net>

	* generic/tclProc.c (ProcWrongNumArgs): [Bugs 3400658,3408830]:
	Ensemble-like rewriting of error messages is complex, and TclOO (in
	combination with iTcl) hits the most tricky cases.

	* library/http/http.tcl (http::geturl): [Bug 3391977]: Ensure that the
	-headers option overrides the -type option (important because -type
	has a default that is not always appropriate, and the header must not
	be duplicated).

2011-09-15  Don Porter  <dgp@users.sourceforge.net>

	* generic/tclCompExpr.c: [Bug 3408408]: Partial improvement by sharing
	as literals the computed values of constant subexpressions when we can
	do so without incurring the cost of string rep generation.

2011-09-13  Don Porter  <dgp@users.sourceforge.net>

	* generic/tclUtil.c:	[Bug 3390638]: Workaround broken Solaris
	Studio cc optimizer.  Thanks to Wolfgang S. Kechel.

	* generic/tclDTrace.d:	[Bug 3405652]: Portability workaround for
	broken system DTrace support.  Thanks to Dagobert Michelson.

2011-09-12  Jan Nijtmans  <nijtmans@users.sf.net>

	* win/tclWinPort.h: [Bug 3407070]: tclPosixStr.c won't build with
	EOVERFLOW==E2BIG

2011-09-11  Don Porter  <dgp@users.sourceforge.net>

	* tests/thread.test:	Convert [testthread] use to Thread package use
	in thread-6.1.  Eliminates a memory leak in `make valgrind`.

	* tests/socket.test:	[Bug 3390699]: Convert [testthread] use to
	Thread package use in socket_*-13.1.  Eliminates a memory leak in
	`make valgrind`.

2011-09-09  Don Porter  <dgp@users.sourceforge.net>

	* tests/chanio.test:	[Bug 3389733]: Convert [testthread] use to
	* tests/io.test:	Thread package use in *io-70.1.  Eliminates a
	memory leak in `make valgrind`.

2011-09-07  Don Porter  <dgp@users.sourceforge.net>

	* generic/tclCompExpr.c: [Bug 3401704]: Allow function names like
	* tests/parseExpr.test:	 influence(), nanobot(), and 99bottles() that
	have been parsed as missing operator syntax errors before with the
	form NUMBER + FUNCTION.
	***POTENTIAL INCOMPATIBILITY***

2011-09-06  Venkat Iyer <venkat@comit.com>

	* library/tzdata/America/Goose_Bay: Update to Olson's tzdata2011i
	* library/tzdata/America/Metlakatla:
	* library/tzdata/America/Resolute:
	* library/tzdata/America/St_Johns:
	* library/tzdata/Europe/Kaliningrad:
	* library/tzdata/Pacific/Apia:
	* library/tzdata/Pacific/Honolulu:
	* library/tzdata/Africa/Juba: (new)

2011-09-06  Jan Nijtmans  <nijtmans@users.sf.net>

	* generic/tcl.h:   [RFE 1711975]: Tcl_MainEx() (like Tk_MainEx())
	* generic/tclDecls.h
	* generic/tclMain.c

2011-09-02  Don Porter  <dgp@users.sourceforge.net>

	* tests/http.test:	Convert [testthread] use to Thread package use.
	Eliminates memory leak seen in `make valgrind`.

2011-09-01  Alexandre Ferrieux  <ferrieux@users.sourceforge.net>

	* unix/tclUnixSock.c: [Bug 3401422]: Cache script-level changes to the
	nonblocking flag of an async client socket in progress, and commit
	them on completion.

2011-09-01  Don Porter  <dgp@users.sourceforge.net>

	* generic/tclStrToD.c:	[Bug 3402540]: Corrections to TclParseNumber()
	* tests/binary.test:	to make it reject invalid Nan(Hex) strings.

	* tests/scan.test:	[scan Inf %g] is portable; remove constraint.

2011-08-30  Donal K. Fellows  <dkf@users.sf.net>

	* generic/tclInterp.c (SlaveCommandLimitCmd, SlaveTimeLimitCmd):
	[Bug 3398794]: Ensure that low-level conditions in the limit API are
	enforced at the script level through errors, not a Tcl_Panic. This
	means that interpreters cannot read their own limits (writing already
	did not work).

2011-08-30  Reinhard Max  <max@suse.de>

	* unix/tclUnixSock.c (TcpWatchProc): [Bug 3394732]: Put back the check
	for server sockets.

2011-08-29  Don Porter  <dgp@users.sourceforge.net>

	* generic/tclIORTrans.c: Leak of ReflectedTransformMap.

2011-08-27  Don Porter  <dgp@users.sourceforge.net>

	* generic/tclStringObj.c:  [RFE 3396731]: Revise the [string reverse]
	* tests/string.test:	implementation to operate on the representation
	that comes in, avoid conversion to other reps.

2011-08-23  Don Porter  <dgp@users.sourceforge.net>

	* generic/tclIORChan.c:	[Bug 3396948]: Leak of ReflectedChannelMap.

2011-08-19  Don Porter  <dgp@users.sourceforge.net>

	* generic/tclIORTrans.c: [Bugs 3393279, 3393280]: ReflectClose(.) is
	missing Tcl_EventuallyFree() calls at some of its exits.

	* generic/tclIO.c: [Bugs 3394654, 3393276]: Revise FlushChannel() to
	account for the possibility that the ChanWrite() call might recycle
	the buffer out from under us.

	* generic/tclIO.c: Preserve the chanPtr during FlushChannel so that
	channel drivers don't yank it away before we're done with it.

2011-08-19  Alexandre Ferrieux  <ferrieux@users.sourceforge.net>

	* generic/tclTest.c: [Bug 2981154]: async-4.3 segfault.
	* tests/async.test:  [Bug 1774689]: async-4.3 sometimes fails.

2011-08-18  Alexandre Ferrieux  <ferrieux@users.sourceforge.net>

	* generic/tclIO.c: [Bug 3096275]: Sync fcopy buffers input.

2011-08-18  Jan Nijtmans  <nijtmans@users.sf.net>

	* generic/tclUniData.c: [Bug 3393714]: Overflow in toupper delta
	* tools/uniParse.tcl
	* tests/utf.test

2011-08-17  Alexandre Ferrieux  <ferrieux@users.sourceforge.net>

	* generic/tclIO.c:  [Bug 2946474]: Consistently resume backgrounded
	* tests/ioCmd.test: flushes+closes when exiting.

2011-08-17  Alexandre Ferrieux  <ferrieux@users.sourceforge.net>

	* doc/interp.n: Document TIP 378's one-way-ness.

2011-08-17  Don Porter  <dgp@users.sourceforge.net>

	* generic/tclGet.c: [Bug 3393150]: Overlooked free of intreps.
	(It matters for bignums!)

2011-08-16  Don Porter  <dgp@users.sourceforge.net>

	* generic/tclCompile.c: [Bug 3392070]: More complete prevention of
	Tcl_Obj reference cycles when producing an intrep of ByteCode.

2011-08-16  Donal K. Fellows  <dkf@users.sf.net>

	* generic/tclListObj.c (TclLindexList, TclLsetFlat): Silence warnings
	about (unreachable) cases of uninitialized variables.
	* generic/tclCmdIL.c (SelectObjFromSublist): Improve the generation of
	* generic/tclIndexObj.c (Tcl_ParseArgsObjv): messages through the use
	* generic/tclVar.c (ArrayStartSearchCmd):    of Tcl_ObjPrintf.

2011-08-15  Don Porter  <dgp@users.sourceforge.net>

	* generic/tclBasic.c: [Bug 3390272]: Leak of [info script] value.

2011-08-15  Jan Nijtmans  <nijtmans@users.sf.net>

	* generic/tclPosixStr.c:    [Bug 3388350]: mingw64 compiler warnings
	* win/tclWinPort.h:
	* win/configure.in
	* win/configure

2011-08-14  Jan Nijtmans  <nijtmans@users.sf.net>

	* doc/FindExec.3: [Patch 3124554]: Move WishPanic from Tk to Tcl
	* doc/Panic.3     Added Documentation

2011-08-12  Don Porter  <dgp@users.sourceforge.net>

	* generic/tclPathObj.c:	[Bug 3389764]: Eliminate possibility that dup
	of a "path" value can create reference cycle.

2011-08-12  Donal K. Fellows  <dkf@users.sf.net>

	* generic/tclZlib.c (ZlibTransformOutput): [Bug 3390073]: Return the
	correct length of written data for a compressing transform.

2011-08-10 Alexandre Ferrieux  <ferrieux@users.sourceforge.net>

	* generic/tclTestObj.c: [Bug 3386721]: Allow multiple [load]ing of the
	Tcltest package.

2011-08-09 Alexandre Ferrieux  <ferrieux@users.sourceforge.net>

	* generic/tclBasic.c: [Bug 2919042]: Restore "valgrindability" of Tcl
	* generic/tclEvent.c: that was lost by the streamlining of [exit], by
	* generic/tclExecute.c: conditionally forcing a full Finalize:
	* generic/tclInt.h:  use -DPURIFY or ::env(TCL_FINALIZE_ON_EXIT)

2011-08-09 Alexandre Ferrieux  <ferrieux@users.sourceforge.net>

	* generic/tclCompCmds.c: [Bug 3386417]: Avoid a reference loop between
	* generic/tclInt.h:      the bytecode and its companion errostack
	* generic/tclResult.c:   when compiling a syntax error.

2011-08-09  Jan Nijtmans  <nijtmans@users.sf.net>

	* win/tclWinConsole.c: [Bug 3388350]: mingw64 compiler warnings
	* win/tclWinDde.c
	* win/tclWinPipe.c
	* win/tclWinSerial.c

2011-08-09  Jan Nijtmans  <nijtmans@users.sf.net>

	* generic/tclInt.h: Change the signature of TclParseHex(), such that
	* generic/tclParse.c: it can now parse up to 8 hex characters.

2011-08-08  Donal K. Fellows  <dkf@users.sf.net>

	* generic/tclZlib.c (ZlibStreamCmd): Make the -buffersize option to
	'$zstream add' function correctly instead of having its value just be
	discarded unceremoniously. Also generate error codes from more of the
	code, not just the low-level code but also the Tcl infrastructure.

2011-08-07  Donal K. Fellows  <dkf@users.sf.net>

	* generic/tclOOInfo.c (InfoClassCallCmd): [Bug 3387082]: Plug memory
	leak in call chain introspection.

2011-08-06  Kevin B, Kenny  <kennykb@acm.org>

	* generic/tclAssemnbly.c: [Bug 3384840]: Plug another memory leak.
	* generic/tclStrToD.c: [Bug 3386975]: Plug another memory leak.

2011-08-05  Kevin B. Kenny  <kennykb@acm.org>

	* generic/tclStrToD.c: [Bug 3386975]: Plugged a memory leak in
	double->string conversion.

2011-08-05  Don Porter  <dgp@users.sourceforge.net>

	*** 8.6b2 TAGGED FOR RELEASE ***

	* changes:	Updates for 8.6b2 release.

2011-08-05  Donal K. Fellows  <dkf@users.sf.net>

	* generic/tclAssembly.c (AssembleOneLine): Ensure that memory isn't
	leaked when an unknown instruction is encountered. Also simplify code
	through use of Tcl_ObjPrintf in error message generation.

	* generic/tclZlib.c (ZlibTransformClose): [Bug 3386197]: Plug a memory
	leak found by Miguel with valgrind, and ensure that the correct
	direction's buffers are released.

2011-08-04  Miguel Sofer  <msofer@users.sf.net>

	* generic/tclVar.c (TclPtrSetVar): Fix valgrind-detected error when
	newValuePtr is the interp's result obj.

2011-08-04  Donal K. Fellows  <dkf@users.sf.net>

	* generic/tclAssembly.c (FreeAssemblyEnv): [Bug 3384840]: Plug another
	possible memory leak due to over-complex code for freeing the table of
	labels.

2011-08-04  Reinhard Max  <max@suse.de>

	* generic/tclIOSock.c (TclCreateSocketAddress): Don't bother using
	AI_ADDRCONFIG for now, as it was causing problems in various
	situations.

2011-08-04  Donal K. Fellows  <dkf@users.sf.net>

	* generic/tclAssembly.c (AssembleOneLine, GetBooleanOperand)
	(GetIntegerOperand, GetListIndexOperand, FindLocalVar): [Bug 3384840]:
	A Tcl_Obj is allocated by GetNextOperand, so callers of it must not
	hold a reference to one in the 'out' parameter when calling it. This
	was causing a great many memory leaks.
	* tests/assemble.test (assemble-51.*): Added group of memory leak
	tests.

2011-08-02  Don Porter  <dgp@users.sourceforge.net>

	* changes:	Updates for 8.6b2 release.
	* tools/tcltk-man2html.tcl: Variable substitution botch.

2011-08-02  Donal K. Fellows  <dkf@users.sf.net>

	* generic/tclObj.c (Tcl_DbIncrRefCount, Tcl_DbDecrRefCount)
	(Tcl_DbIsShared): [Bug 3384007]: Fix the panic messages so they share
	what should be shared and have the right number of spaces.

2011-08-01  Miguel Sofer  <msofer@users.sf.net>

	* generic/tclProc.c (TclProcCompileProc): [Bug 3383616]: Fix for leak
	of resolveInfo when recompiling procs. Thanks go to Gustaf Neumann for
	detecting the bug and providing the fix.

2011-08-01  Donal K. Fellows  <dkf@users.sf.net>

	* doc/tclvars.n (EXAMPLES): Added some examples of how some of the
	standard global variables can be used, following prompting by a
	request by Robert Hicks.

	* tools/tcltk-man2html.tcl (plus-pkgs): [Bug 3382474]: Added code to
	determine the version number of contributed packages from their
	directory names so that HTML documentation builds are less confusing.

2011-07-29  Donal K. Fellows  <dkf@users.sf.net>

	* tools/tcltk-man2html.tcl (ensemble_commands, remap_link_target):
	Small enhancements to improve cross-linking with contributed packages.
	* tools/tcltk-man2html-utils.tcl (insert-cross-references): Enhance to
	cope with contributed packages' C API.

2011-07-28  Reinhard Max  <max@suse.de>

	* unix/tcl.m4 (SC_TCL_IPV6): Fix AC_DEFINE invocation for
	NEED_FAKE_RFC2553.
	* unix/configure:	autoconf-2.59

2011-07-28  Don Porter  <dgp@users.sourceforge.net>

	* changes:	Updates for 8.6b2 release.

	* library/tzdata/Asia/Anadyr: Update to Olson's tzdata2011h
	* library/tzdata/Asia/Irkutsk:
	* library/tzdata/Asia/Kamchatka:
	* library/tzdata/Asia/Krasnoyarsk:
	* library/tzdata/Asia/Magadan:
	* library/tzdata/Asia/Novokuznetsk:
	* library/tzdata/Asia/Novosibirsk:
	* library/tzdata/Asia/Omsk:
	* library/tzdata/Asia/Sakhalin:
	* library/tzdata/Asia/Vladivostok:
	* library/tzdata/Asia/Yakutsk:
	* library/tzdata/Asia/Yekaterinburg:
	* library/tzdata/Europe/Kaliningrad:
	* library/tzdata/Europe/Moscow:
	* library/tzdata/Europe/Samara:
	* library/tzdata/Europe/Volgograd:
	* library/tzdata/America/Kralendijk: (new)
	* library/tzdata/America/Lower_Princes: (new)

2011-07-26  Donal K. Fellows  <dkf@users.sf.net>

	* generic/tclOO.c (initScript): Ensure that TclOO is properly found by
	all the various package mechanisms (by adding a dummy ifneeded script)
	and not just some of them.

2011-07-21  Jan Nijtmans  <nijtmans@users.sf.net>

	* win/tclWinPort.h: [Bug 3372130]: Fix hypot math function with MSVC10

2011-07-19  Don Porter  <dgp@users.sourceforge.net>

	* generic/tclUtil.c:	[Bug 3371644]: Repair failure to properly handle
	* tests/util.test: (length == -1) scanning in TclConvertElement().
	Thanks to Thomas Sader and Alexandre Ferrieux.

2011-07-19  Donal K. Fellows  <dkf@users.sf.net>

	* doc/*.3, doc/*.n: Many small fixes to documentation as part of
	project to improve quality of generated HTML docs.

	* tools/tcltk-man2html.tcl (remap_link_target): More complete set of
	definitions of link targets, especially for major C API types.
	* tools/tcltk-man2html-utils.tcl (output-IP-list, cross-reference):
	Update to generation to produce proper HTML bulleted and enumerated
	lists.

2011-07-19 Alexandre Ferrieux  <ferrieux@users.sourceforge.net>

	* doc/upvar.n: Undocument long gone limitation of [upvar].

2011-07-18  Don Porter  <dgp@users.sourceforge.net>

	* generic/tcl.h:	Bump version number to 8.6b2.
	* library/init.tcl:
	* unix/configure.in:
	* win/configure.in:
	* unix/tcl.spec:
	* tools/tcl.wse.in:
	* README:

	* unix/configure:	autoconf-2.59
	* win/configure:

2011-07-15  Don Porter  <dgp@users.sourceforge.net>

	* generic/tclCompile.c: Avoid segfaults when RecordByteCodeStats() is
	called in a deleted interp.

	* generic/tclCompile.c: [Bug 467523, 3357771]: Prevent circular
	references in values with ByteCode intreps.  They can lead to memory
	leaks.

2011-07-14  Donal K. Fellows  <dkf@users.sf.net>

	* generic/tclOOCall.c (TclOORenderCallChain): [Bug 3365156]: Remove
	stray refcount bump that caused a memory leak.

2011-07-12  Don Porter  <dgp@users.sourceforge.net>

	* generic/tclUnixSock.c:  [Bug 3364777]: Stop segfault caused by
	reading from struct after it had been freed.

2011-07-11  Joe Mistachkin  <joe@mistachkin.com>

	* generic/tclExecute.c: [Bug 3339502]: Correct cast for CURR_DEPTH to
	silence compiler warning.

2011-07-08  Donal K. Fellows  <dkf@users.sf.net>

	* doc/http.n: [FRQ 3358415]: State what RFC defines HTTP/1.1.

2011-07-07  Miguel Sofer  <msofer@users.sf.net>

	* generic/tclBasic.c: Add missing INT2PTR

2011-07-03  Donal K. Fellows  <dkf@users.sf.net>

	* doc/FileSystem.3: Corrected statements about ctime field of 'struct
	stat'; that was always the time of the last metadata change, not the
	time of creation.

2011-07-02  Kevin B. Kenny  <kennykb@acm.org>

	* generic/tclStrToD.c:
	* generic/tclTomMath.decls:
	* generic/tclTomMathDecls.h:
	* macosx/Tcl.xcode/project.pbxproj:
	* macosx/Tcl.xcodeproj/project.pbxproj:
	* tests/util.test:
	* unix/Makefile.in:
	* win/Makefile.in:
	* win/Makefile.vc:
	[Bug 3349507]: Fix a bug where bignum->double conversion is "round up"
	and not "round to nearest" (causing expr double(1[string repeat 0 23])
	not to be 1e+23).

2011-06-28  Reinhard Max  <max@suse.de>

	* unix/tclUnixSock.c (CreateClientSocket): [Bug 3325339]: Fix and
	simplify posting of the writable fileevent at the end of an
	asynchronous connection attempt. Improve comments for some of the
	trickery around [socket -async].

	* tests/socket.test: Adjust tests to the async code changes. Add more
	tests for corner cases of async sockets.

2011-06-22  Andreas Kupries  <andreask@activestate.com>

	* library/platform/pkgIndex.tcl: Updated to platform 1.0.10. Added
	* library/platform/platform.tcl: handling of the DEB_HOST_MULTIARCH
	* unix/Makefile.in: location change for libc.
	* win/Makefile.in:

	* generic/tclInt.h: Fixed the inadvertently committed disabling of
	stack checks, see my 2010-11-15 commit.

2011-06-22  Reinhard Max  <max@suse.de>

	Merge from rmax-ipv6-branch:
	* unix/tclUnixSock.c: Fix [socket -async], so that all addresses
	returned by getaddrinfo() are tried, not just the first one. This
	requires the event loop to be running while the async connection is in
	progress. ***POTENTIAL INCOMPATIBILITY***
	* tests/socket.test: Add a test for the above.
	* doc/socket: Document the fact that -async needs the event loop
	* generic/tclIOSock.c: AI_ADDRCONFIG is broken on HP-UX

2011-06-21  Don Porter  <dgp@users.sourceforge.net>

	* generic/tclLink.c:	[Bug 3317466]: Prevent multiple links to a
	single Tcl variable when calling Tcl_LinkVar().

2011-06-13  Don Porter  <dgp@users.sourceforge.net>

	* generic/tclStrToD.c:  [Bug 3315098]: Mem leak fix from Gustaf
	Neumann.

2011-06-08  Andreas Kupries  <andreask@activestate.com>

	* generic/tclExecute.c: Reverted the fix for [Bug 3274728] committed
	on 2011-04-06 and replaced with one which is 64bit-safe. The existing
	fix crashed tclsh on Windows 64bit.

2011-06-08  Donal K. Fellows  <dkf@users.sf.net>

	* tests/fileSystem.test: Reduce the amount of use of duplication of
	complex code to perform common tests, and convert others to do the
	test result check directly using Tcltest's own primitives.

2011-06-06  Jan Nijtmans  <nijtmans@users.sf.net>

	* tests/socket.test: Add test constraint, so 6.2 and 6.3 don't fail
	when the machine does not have support for ip6. Follow-up to checkin
	from 2011-05-11 by rmax.

2011-06-02  Don Porter  <dgp@users.sourceforge.net>

	* generic/tclBasic.c:	Removed TclCleanupLiteralTable(), and old
	* generic/tclInt.h:	band-aid routine put in place while a fix for
	* generic/tclLiteral.c:	[Bug 994838] took shape.  No longer needed.

2011-06-02  Donal K. Fellows  <dkf@users.sf.net>

	* generic/tclInt.h (TclInvalidateNsCmdLookup): [Bug 3185407]: Extend
	the set of epochs that are potentially bumped when a command is
	created, for a slight performance drop (in some circumstances) and
	improved semantics.

2011-06-01  Miguel Sofer  <msofer@users.sf.net>

	* generic/tclBasic.c: Using the two free data elements in NRCommand to
	store objc and objv - useful for debugging.

2011-06-01  Jan Nijtmans  <nijtmans@users.sf.net>

	* generic/tclUtil.c:   Fix for [Bug 3309871]: Valgrind finds: invalid
	read in TclMaxListLength().

2011-05-31  Don Porter  <dgp@users.sourceforge.net>

	* generic/tclInt.h:	  Use a complete growth algorithm for lists so
	* generic/tclListObj.c:	  that length limits do not overconstrain by a
	* generic/tclStringObj.c: factor of 2.  [Bug 3293874]: Fix includes
	* generic/tclUtil.c:	  rooting all growth routines by default on a
	common tunable parameter TCL_MIN_GROWTH.

2011-05-25  Don Porter  <dgp@users.sourceforge.net>

	* library/msgcat/msgcat.tcl:	Bump to msgcat 1.4.4.
	* library/msgcat/pkgIndex.tcl:
	* unix/Makefile.in
	* win/Makefile.in

2011-05-25  Donal K. Fellows  <dkf@users.sf.net>

	* generic/tclOO.h (TCLOO_VERSION): Bump version.

	IMPLEMENTATION OF TIP#381.

	* doc/next.n, doc/ooInfo.n, doc/self.n, generic/tclOO.c,
	* generic/tclOOBasic.c, generic/tclOOCall.c, generic/tclOOInfo.c,
	* generic/tclOOInt.h, tests/oo.test, tests/ooNext2.test: Added
	introspection of call chains ([self call], [info object call], [info
	class call]) and ability to skip ahead in chain ([nextto]).

2011-05-24  Venkat Iyer <venkat@comit.com>

	* library/tzdata/Africa/Cairo: Update to Olson tzdata2011g

2011-05-24  Donal K. Fellows  <dkf@users.sf.net>

	* library/msgcat/msgcat.tcl (msgcat::mcset, msgcat::mcmset): Remove
	some useless code; [dict set] builds dictionary levels for us.

2011-05-17  Andreas Kupries  <andreask@activestate.com>

	* generic/tclCompile.c (TclFixupForwardJump): Tracked down and fixed
	* generic/tclBasic.c (TclArgumentBCEnter): the cause of a violation of
	my assertion that 'ePtr->nline == objc' in TclArgumentBCEnter.  When a
	bytecode was grown during jump fixup the pc -> command line mapping
	was not updated. When things aligned just wrong the mapping would
	direct command A to the data for command B, with a different number of
	arguments.

2011-05-11  Reinhard Max  <max@suse.de>

	* unix/tclUnixSock.c (TcpWatchProc): No need to check for server
	sockets here, as the generic server code already takes care of that.
	* tests/socket.test (accept): Add tests to make sure that this remains
	so.

2011-05-10  Don Porter  <dgp@users.sourceforge.net>

	* generic/tclInt.h:     New internal routines TclScanElement() and
	* generic/tclUtil.c:    TclConvertElement() are rewritten guts of
	machinery to produce string rep of lists.  The new routines avoid and
	correct [Bug 3173086].  See comments for much more detail.

	* generic/tclDictObj.c:         Update all callers.
	* generic/tclIndexObj.c:
	* generic/tclListObj.c:
	* generic/tclUtil.c:
	* tests/list.test:

2011-05-09  Donal K. Fellows  <dkf@users.sf.net>

	* generic/tclNamesp.c (NamespacePathCmd): Convert to use Tcl_Obj API
	* generic/tclPkg.c (Tcl_PackageObjCmd):   for result generation in
	* generic/tclTimer.c (Tcl_AfterObjCmd):   [after info], [namespace
	path] and [package versions].

2011-05-09  Don Porter  <dgp@users.sourceforge.net>

	* generic/tclListObj.c:	Revise empty string tests so that we avoid
	potentially expensive string rep generations, especially for dicts.

2011-05-07  Donal K. Fellows  <dkf@users.sf.net>

	* generic/tclLoad.c (TclGetLoadedPackages): Convert to use Tcl_Obj API
	for result generation.

2011-05-07  Miguel Sofer  <msofer@users.sf.net>

	* generic/tclInt.h: Fix USE_TCLALLOC so that it can be enabled without
	* unix/Makefile.in: editing the Makefile.

2011-05-05  Don Porter  <dgp@users.sourceforge.net>

	* generic/tclListObj.c:	Stop generating string rep of dict when
	converting to list.  Tolerate NULL interps more completely.

2011-05-03  Don Porter  <dgp@users.sourceforge.net>

	* generic/tclUtil.c:	Tighten Tcl_SplitList().
	* generic/tclListObj.c:	Tighten SetListFromAny().
	* generic/tclDictObj.c:	Tighten SetDictFromAny().
	* tests/join.test:
	* tests/mathop.test:

2011-05-02  Don Porter  <dgp@users.sourceforge.net>

	* generic/tclCmdMZ.c:	Revised TclFindElement() interface. The final
	* generic/tclDictObj.c:	argument had been bracePtr, the address of a
	* generic/tclListObj.c:	boolean var, where the caller can be told
	* generic/tclParse.c:	whether or not the parsed list element was
	* generic/tclUtil.c:	enclosed in braces.  In practice, no callers
	really care about that.  What the callers really want to know is
	whether the list element value exists as a literal substring of the
	string being parsed, or whether a call to TclCopyAndCollpase() is
	needed to produce the list element value.  Now the final argument is
	changed to do what callers actually need. This is a better fit for the
	calls in tclParse.c, where now a good deal of post-processing checking
	for "naked backslashes" is no longer necessary.
	***POTENTIAL INCOMPATIBILITY***
	For any callers calling in via the internal stubs table who really do
	use the final argument explicitly to check for the enclosing brace
	scenario.  Simply looking for the braces where they must be is the
	revision available to those callers, and it will backport cleanly.

	* tests/parse.test:	Tests for expanded literals quoting detection.

	* generic/tclCompCmdsSZ.c:	New TclFindElement() is also a better
	fit for the [switch] compiler.

	* generic/tclInt.h:	Replace TclCountSpaceRuns() with
	* generic/tclListObj.c:	TclMaxListLength() which is the function we
	* generic/tclUtil.c:	actually want.
	* generic/tclCompCmdsSZ.c:

	* generic/tclCompCmdsSZ.c: Rewrite of parts of the switch compiler to
	better use the powers of TclFindElement() and do less parsing on its
	own.

2011-04-28  Don Porter  <dgp@users.sourceforge.net>

	* generic/tclInt.h:	New utility routines:
	* generic/tclParse.c:	TclIsSpaceProc() and TclCountSpaceRuns()
	* generic/tclUtil.c:

	* generic/tclCmdMZ.c:	Use new routines to replace calls to isspace()
	* generic/tclListObj.c:	and their /* INTL */ risk.
	* generic/tclStrToD.c:
	* generic/tclUtf.c:
	* unix/tclUnixFile.c:

	* generic/tclStringObj.c:	Improved reaction to out of memory.

2011-04-27  Don Porter  <dgp@users.sourceforge.net>

	* generic/tclCmdMZ.c:	TclFreeIntRep() correction & cleanup.
	* generic/tclExecute.c:
	* generic/tclIndexObj.c:
	* generic/tclInt.h:
	* generic/tclListObj.c:
	* generic/tclNamesp.c:
	* generic/tclResult.c:
	* generic/tclStringObj.c:
	* generic/tclVar.c:

	* generic/tclListObj.c:	FreeListInternalRep() cleanup.

2011-04-21  Don Porter  <dgp@users.sourceforge.net>

	* generic/tclInt.h:	Use macro to set List intreps.
	* generic/tclListObj.c:

	* generic/tclCmdIL.c:	Limits on list length were too strict.
	* generic/tclInt.h:	Revised panics to errors where possible.
	* generic/tclListObj.c:
	* tests/lrepeat.test:

	* generic/tclCompile.c:	Make sure SetFooFromAny routines react
	* generic/tclIO.c:	reasonably when passed a NULL interp.
	* generic/tclIndexObj.c:
	* generic/tclListObj.c:
	* generic/tclNamesp.c:
	* generic/tclObj.c:
	* generic/tclProc.c:
	* macosx/tclMacOSXFCmd.c:

2011-04-21  Jan Nijtmans  <nijtmans@users.sf.net>

	* generic/tcl.h:       fix for [Bug 3288345]: Wrong Tcl_StatBuf
	* generic/tclInt.h:    used on MinGW. Make sure that all _WIN32
	* win/tclWinFile.c:    compilers use exactly the same layout
	* win/configure.in:    for Tcl_StatBuf - the one used by MSVC6 -
	* win/configure:       in all situations.

2011-04-19  Don Porter  <dgp@users.sourceforge.net>

	* generic/tclConfig.c:	Reduce internals access in the implementation
	of [<foo>::pkgconfig list].

2011-04-18  Don Porter  <dgp@users.sourceforge.net>

	* generic/tclCmdIL.c:	Use ListRepPtr(.) and other cleanup.
	* generic/tclConfig.c:
	* generic/tclListObj.c:

	* generic/tclInt.h:	Define and use macros that test whether a Tcl
	* generic/tclBasic.c:	list value is canonical.
	* generic/tclUtil.c:

2011-04-18  Donal K. Fellows  <dkf@users.sf.net>

	* doc/dict.n: [Bug 3288696]: Command summary was confusingly wrong
	when it came to [dict filter] with a 'value' filter.

2011-04-16  Donal K. Fellows  <dkf@users.sf.net>

	* generic/tclFCmd.c (TclFileAttrsCmd): Add comments to make this code
	easier to understand. Added a panic to handle the case where the VFS
	layer does something odd.

2011-04-13  Don Porter  <dgp@users.sourceforge.net>

	* generic/tclUtil.c:	[Bug 3285375]: Rewrite of Tcl_Concat*()
	routines to prevent segfaults on buffer overflow.  Build them out of
	existing primitives already coded to handle overflow properly.  Uses
	the new TclTrim*() routines.

	* generic/tclCmdMZ.c:	New internal utility routines TclTrimLeft()
	* generic/tclInt.h:	and TclTrimRight().  Refactor the
	* generic/tclUtil.c:	[string trim*] implementations to use them.

2011-04-13  Miguel Sofer  <msofer@users.sf.net>

	* generic/tclVar.c: [Bug 2662380]: Fix crash caused by appending to a
	variable with a write trace that unsets it.

2011-04-13  Donal K. Fellows  <dkf@users.sf.net>

	* generic/tclUtil.c (Tcl_ConcatObj): [Bug 3285375]: Make the crash
	less mysterious through the judicious use of a panic. Not yet properly
	fixed, but at least now clearer what the failure mode is.

2011-04-12  Don Porter  <dgp@users.sourceforge.net>

	* tests/string.test:	Test for [Bug 3285472]. Not buggy in trunk.

2011-04-12  Venkat Iyer <venkat@comit.com>

	* library/tzdata/Atlantic/Stanley: Update to Olson tzdata2011f

2011-04-12  Miguel Sofer  <msofer@users.sf.net>

	* generic/tclBasic.c: Fix for [Bug 2440625], kbk's patch

2011-04-11  Miguel Sofer  <msofer@users.sf.net>

	* generic/tclBasic.c:
	* tests/coroutine.test: [Bug 3282869]: Ensure that 'coroutine eval'
	runs the initial command in the proper context.

2011-04-11  Jan Nijtmans  <nijtmans@users.sf.net>

	* generic/tcl.h:    Fix for [Bug 3281728]: Tcl sources from 2011-04-06
	* unix/tcl.m4:      do not build on GCC9 (RH9)
	* unix/configure:

2011-04-08  Jan Nijtmans  <nijtmans@users.sf.net>

	* win/tclWinPort.h: Fix for [Bug 3280043]: win2k: unresolved DLL
	* win/configure.in: imports.
	* win/configure

2011-04-06  Miguel Sofer  <msofer@users.sf.net>

	* generic/tclExecute.c (TclCompileObj): Earlier return if Tip280
	gymnastics not needed.

	* generic/tclExecute.c: Fix for [Bug 3274728]: making *catchTop an
	unsigned long.

2011-04-06  Jan Nijtmans  <nijtmans@users.sf.net>

	* unix/tclAppInit.c:  Make symbols "main" and "Tcl_AppInit"
	MODULE_SCOPE: there is absolutely no reason for exporting them.
	* unix/tcl.m4:        Don't use -fvisibility=hidden with static
	* unix/configure      libraries (--disable-shared)

2011-04-06  Donal K. Fellows  <dkf@users.sf.net>

	* generic/tclFCmd.c, macosx/tclMacOSXFCmd.c, unix/tclUnixChan.c,
	* unix/tclUnixFCmd.c, win/tclWinChan.c, win/tclWinDde.c,
	* win/tclWinFCmd.c, win/tclWinLoad.c, win/tclWinPipe.c,
	* win/tclWinReg.c, win/tclWinSerial.c, win/tclWinSock.c: More
	generation of error codes (most platform-specific parts not already
	using Tcl_PosixError).

2011-04-05  Venkat Iyer <venkat@comit.com>

	* library/tzdata/Africa/Casablanca: Update to Olson's tzdata2011e
	* library/tzdata/America/Santiago:
	* library/tzdata/Pacific/Easter:
	* library/tzdata/America/Metlakatla: (new)
	* library/tzdata/America/North_Dakota/Beulah: (new)
	* library/tzdata/America/Sitka: (new)

2011-04-04  Donal K. Fellows  <dkf@users.sf.net>

	* generic/tclOO.c, generic/tclOOBasic.c, generic/tclOODefineCmds.c
	* generic/tclOOInfo.c, generic/tclOOMethod.c: More generation of
	error codes (TclOO miscellany).

	* generic/tclCmdAH.c, generic/tclCmdIL.c: More generation of error
	codes (miscellaneous commands mostly already handled).

2011-04-04  Don Porter  <dgp@users.sourceforge.net>

	* README:	[Bug 3202030]: Updated README files, repairing broken
	* macosx/README:URLs and removing other bits that were clearly wrong.
	* unix/README:	Still could use more eyeballs on the detailed build
	* win/README:	advice on various plaforms.

2011-04-04  Donal K. Fellows  <dkf@users.sf.net>

	* library/init.tcl (tcl::mathfunc::rmmadwiw): Disable by default to
	make test suite work.

	* generic/tclBasic.c, generic/tclStringObj.c, generic/tclTimer.c,
	* generic/tclTrace.c, generic/tclUtil.c: More generation of error
	codes ([format], [after], [trace], RE optimizer).

2011-04-04  Jan Nijtmans  <nijtmans@users.sf.net>

	* generic/tclCmdAH.c:  Better error-message in case of errors
	* generic/tclCmdIL.c:  related to setting a variable. This fixes
	* generic/tclDictObj.c: a warning: "Why make your own error
	* generic/tclScan.c:   message? Why?"
	* generic/tclTest.c:
	* test/error.test:
	* test/info.test:
	* test/scan.test:
	* unix/tclUnixThrd.h:  Remove this unused header file.

2011-04-03  Donal K. Fellows  <dkf@users.sf.net>

	* generic/tclNamesp.c, generic/tclObj.c, generic/tclPathObj.c:
	* generic/tclPipe.c, generic/tclPkg.c, generic/tclProc.c:
	* generic/tclScan.c: More generation of error codes (namespace
	creation, path normalization, pipeline creation, package handling,
	procedures, [scan] formats)

2011-04-02  Kevin B. Kenny  <kennykb@acm.org>

	* generic/tclStrToD.c (QuickConversion): Replaced another couple
	of 'double' declarations with 'volatile double' to work around
	misrounding issues in mingw-gcc 3.4.5.

2011-04-02  Donal K. Fellows  <dkf@users.sf.net>

	* generic/tclInterp.c, generic/tclListObj.c, generic/tclLoad.c:
	More generation of errorCodes ([interp], [lset], [load], [unload]).

	* generic/tclEvent.c, generic/tclFileName.c: More generation of
	errorCode information (default [bgerror] and [glob]).

2011-04-01  Reinhard Max  <max@suse.de>

	* library/init.tcl: TIP#131 implementation.

2011-03-31  Donal K. Fellows  <dkf@users.sf.net>

	* generic/tclGetDate.y, generic/tclDate.c (TclClockOldscanObjCmd):
	More generation of errorCode information.

2011-03-28  Donal K. Fellows  <dkf@users.sf.net>

	* generic/tclCmdMZ.c, generic/tclConfig.c, generic/tclUtil.c: More
	generation of errorCode information, notably when lists are mis-parsed

	* generic/tclCmdMZ.c (Tcl_RegexpObjCmd, Tcl_RegsubObjCmd): Use the
	error messages generated by the variable management code rather than
	creating our own.

2011-03-27  Miguel Sofer  <msofer@users.sf.net>

	* generic/tclBasic.c (TclNREvalObjEx): fix performance issue, notably
	apparent in tclbench's "LIST lset foreach". Many thanks to Twylite for
	patiently researching the issue and explaining it to me: a missing
	Tcl_ResetObjResult that causes unwanted sharing of the current result
	Tcl_Obj.

2011-03-26  Donal K. Fellows  <dkf@users.sf.net>

	* generic/tclNamesp.c (Tcl_Export, Tcl_Import, DoImport): More
	generation of errorCode information.

	* generic/tclCompExpr.c, generic/tclCompile.c, generic/tclExecute.c:
	* generic/tclListObj.c, generic/tclNamesp.c, generic/tclObj.c:
	* generic/tclStringObj.c, generic/tclUtil.c: Reduce the number of
	casts used to manage Tcl_Obj internal representations.

2011-03-24  Don Porter  <dgp@users.sourceforge.net>

	* generic/tcl.h (ckfree,etc.): Restored C++ usability to the memory
	allocation and free macros.

2011-03-24  Donal K. Fellows  <dkf@users.sf.net>

	* generic/tclFCmd.c (TclFileAttrsCmd): Ensure that any reference to
	temporary index tables is squelched immediately rather than hanging
	around to trip us up in the future.

2011-03-23  Miguel Sofer  <msofer@users.sf.net>

	* generic/tclObj.c: Exploit HAVE_FAST_TSD for the deletion context in
	TclFreeObj()

2011-03-22  Miguel Sofer  <msofer@users.sf.net>

	* generic/tclThreadAlloc.c: Simpler initialization of Cache under
	HAVE_FAST_TSD, from mig-alloc-reform.

2011-03-21  Jan Nijtmans  <nijtmans@users.sf.net>

	* unix/tclLoadDl.c:    [Bug #3216070]: Loading extension libraries
	* unix/tclLoadDyld.c:  from embedded Tcl applications.
	***POTENTIAL INCOMPATIBILITY***
	For extensions which rely on symbols from other extensions being
	present in the global symbol table. For an example and some discussion
	of workarounds, see http://stackoverflow.com/q/8330614/301832

2011-03-21  Miguel Sofer  <msofer@users.sf.net>

	* generic/tclCkAlloc.c:
	* generic/tclInt.h: Remove one level of allocator indirection in
	non-memdebug builds, imported from mig-alloc-reform.

2011-03-20  Miguel Sofer  <msofer@users.sf.net>

	* generic/tclThreadAlloc.c: Imported HAVE_FAST_TSD support from
	mig-alloc-reform. The feature has to be enabled by hand: no autoconf
	support has been added. It is not clear how universal a build using
	this will be: it also requires some loader support.

2011-03-17  Donal K. Fellows  <dkf@users.sf.net>

	* generic/tclCompExpr.c (ParseExpr): Generate errorCode information on
	failure to parse expressions.

2011-03-17  Jan Nijtmans  <nijtmans@users.sf.net>

	* generic/tclMain.c: [Patch 3124683]: Reorganize the platform-specific
	stuff in (tcl|tk)Main.c.

2011-03-16  Jan Nijtmans  <nijtmans@users.sf.net>

	* generic/tclCkalloc.c: [Bug 3197864]: Pointer truncation on Win64
	TCL_MEM_DEBUG builds.

2011-03-16  Don Porter  <dgp@users.sourceforge.net>

	* generic/tclBasic.c:	Some rewrites to eliminate calls to isspace()
	* generic/tclParse.c:	and their /* INTL */ risk.
	* generic/tclProc.c:

2011-03-16  Jan Nijtmans  <nijtmans@users.sf.net>

	* unix/tcl.m4:    Make SHLIB_LD_LIBS='${LIBS}' the default and
	* unix/configure: set to "" on per-platform necessary basis.
	Backported from TEA, but kept all original platform code which was
	removed from TEA.

2011-03-14  Kevin B. Kenny  <kennykb@acm.org>

	* tools/tclZIC.tcl (onDayOfMonth): Allow for leading zeroes in month
	and day so that tzdata2011d parses correctly.
	* library/tzdata/America/Havana:
	* library/tzdata/America/Juneau:
	* library/tzdata/America/Santiago:
	* library/tzdata/Europe/Istanbul:
	* library/tzdata/Pacific/Apia:
	* library/tzdata/Pacific/Easter:
	* library/tzdata/Pacific/Honolulu:  tzdata2011d

	* generic/tclAssembly.c (BBEmitInstInt1): Changed parameter data types
	in an effort to silence a MSVC warning reported by Ashok P. Nadkarni.
	Unable to test, since both forms work on my machine in VC2005, 2008,
	2010, in both release and debug builds.
	* tests/tclTest.c (TestdstringCmd): Restored MSVC buildability broken
	by [5574bdd262], which changed the effective return type of 'ckalloc'
	from 'char*' to 'void*'.

2011-03-13  Miguel Sofer  <msofer@users.sf.net>

	* generic/tclExecute.c: remove TEBCreturn()

2011-03-12  Donal K. Fellows  <dkf@users.sf.net>

	* generic/tcl.h (ckalloc,ckfree,ckrealloc): Moved casts into these
	macro so that they work with VOID* (which is a void* on all platforms
	which Tcl actually builds on) and unsigned int for the length
	parameters, removing the need for MANY casts across the rest of Tcl.
	Note that this is a strict source-level-only change, so size_t cannot
	be used (would break binary compatibility on 64-bit platforms).

2011-03-12  Jan Nijtmans  <nijtmans@users.sf.net>

	* win/tclWinFile.c: [Bug 3185609]: File normalization corner case
	of ... broken with -DUNICODE

2011-03-11  Donal K. Fellows  <dkf@users.sf.net>

	* tests/unixInit.test: Make better use of tcltest2.

2011-03-10  Donal K. Fellows  <dkf@users.sf.net>

	* generic/tclBasic.c, generic/tclCompCmds.c, generic/tclEnsemble.c:
	* generic/tclInt.h, generic/tclNamesp.c, library/auto.tcl:
	* tests/interp.test, tests/namespace.test, tests/nre.test:
	Converted the [namespace] command into an ensemble. This has the
	consequence of making it vital for Tcl code that wishes to work with
	namespaces to _not_ delete the ::tcl namespace.
	***POTENTIAL INCOMPATIBILITY***

	* library/tcltest/tcltest.tcl (loadIntoSlaveInterpreter): Added this
	command to handle connecting tcltest to a slave interpreter. This adds
	in the hook (inside the tcltest namespace) that allows the tests run
	in the child interpreter to be reported as part of the main sequence
	of test results. Bumped version of tcltest to 2.3.3.
	* tests/init.test, tests/package.test: Adapted these test files to use
	the new feature.

	* generic/tclAlloc.c, generic/tclCmdMZ.c, generic/tclCompExpr.c:
	* generic/tclCompile.c, generic/tclEnv.c, generic/tclEvent.c:
	* generic/tclIO.c, generic/tclIOCmd.c, generic/tclIORChan.c:
	* generic/tclIORTrans.c, generic/tclLiteral.c, generic/tclNotify.c:
	* generic/tclParse.c, generic/tclStringObj.c, generic/tclUtil.c:
	* generic/tclZlib.c, unix/tclUnixFCmd.c, unix/tclUnixNotfy.c:
	* unix/tclUnixPort.h, unix/tclXtNotify.c: Formatting fixes, mainly to
	comments, so code better fits the style in the Engineering Manual.

2011-03-09  Donal K. Fellows  <dkf@users.sf.net>

	* tests/incr.test: Update more of the test suite to use Tcltest 2.

2011-03-09  Don Porter  <dgp@users.sourceforge.net>

	* generic/tclNamesp.c:	[Bug 3202171]: Tighten the detector of nested
	* tests/namespace.test:	[namespace code] quoting that the quoted
	scripts function properly even in a namespace that contains a custom
	"namespace" command.

	* doc/tclvars.n:	Formatting fix.  Thanks to Pat Thotys.

2011-03-09  Donal K. Fellows  <dkf@users.sf.net>

	* tests/dstring.test, tests/init.test, tests/link.test: Update more of
	the test suite to use Tcltest 2.

2011-03-08  Jan Nijtmans  <nijtmans@users.sf.net>

	* generic/tclBasic.c: Fix gcc warnings: variable set but not used
	* generic/tclProc.c:
	* generic/tclIORChan.c:
	* generic/tclIORTrans.c:
	* generic/tclAssembly.c:  Fix gcc warning: comparison between signed
	and unsigned integer expressions

2011-03-08  Don Porter  <dgp@users.sourceforge.net>

	* generic/tclInt.h:	Remove TclMarkList() routine, an experimental
	* generic/tclUtil.c:	dead-end from the 8.5 alpha days.

	* generic/tclResult.c (ResetObjResult): [Bug 3202905]: Correct failure
	to clear invalid intrep.  Thanks to Colin McDonald.

2011-03-08  Donal K. Fellows  <dkf@users.sf.net>

	* generic/tclAssembly.c, tests/assemble.test: Migrate to use a style
	more consistent with the rest of Tcl.

2011-03-06  Don Porter  <dgp@users.sourceforge.net>

	* generic/tclBasic.c:	More replacements of Tcl_UtfBackslash() calls
	* generic/tclCompile.c:	with TclParseBackslash() where possible.
	* generic/tclCompCmdsSZ.c:
	* generic/tclParse.c:
	* generic/tclUtil.c:

	* generic/tclUtil.c (TclFindElement):	[Bug 3192636]: Guard escape
	sequence scans to not overrun the string end.

2011-03-05  Don Porter  <dgp@users.sourceforge.net>

	* generic/tclParse.c (TclParseBackslash): [Bug 3200987]: Correct
	* tests/parse.test:	trunction checks in \x and \u substitutions.

2011-03-05  Miguel Sofer  <msofer@users.sf.net>

	* generic/tclExecute.c (TclStackFree): insure that the execStack
	satisfies "at most one free stack after the current one" when
	consecutive reallocs caused the creation of intervening stacks.

2011-03-05  Kevin B. Kenny  <kennykb@acm.org>

	* generic/tclAssembly.c (new file):
	* generic/tclBasic.c (Tcl_CreateInterp):
	* generic/tclInt.h:
	* tests/assemble.test (new file):
	* unix/Makefile.in:
	* win/Makefile.in:
	* win/makefile.vc:  Merged dogeen-assembler-branch into HEAD. Since
	all functional changes are in the tcl::unsupported namespace, there's
	no reason to sequester this code on a separate branch.

2011-03-05  Miguel Sofer  <msofer@users.sf.net>

	* generic/tclExecute.c: Cleaner mem management for TEBCdata

	* generic/tclExecute.c:
	* tests/nre.test: Renamed BottomData to TEBCdata, so that the name
	refers to what it is rather than to its storage location.

	* generic/tclBasic.c:     Renamed struct TEOV_callback to the more
	* generic/tclCompExpr.c:  descriptive NRE_callback.
	* generic/tclCompile.c:
	* generic/tclExecute.c:
	* generic/tclInt.decls:
	* generic/tclInt.h:
	* generic/tclIntDecls.h:
	* generic/tclTest.c:

2011-03-04  Donal K. Fellows  <dkf@users.sf.net>

	* generic/tclOOMethod.c (ProcedureMethodCompiledVarConnect)
	(ProcedureMethodCompiledVarDelete): [Bug 3185009]: Keep references to
	resolved object variables so that an unset doesn't leave any dangling
	pointers for code to trip over.

2011-03-01  Miguel Sofer  <msofer@users.sf.net>

	* generic/tclBasic.c (TclNREvalObjv): Missing a variable declaration
	in commented out non-optimised code, left for ref in checkin
	[b97b771b6d]

2011-03-03  Don Porter  <dgp@users.sourceforge.net>

	* generic/tclResult.c (Tcl_AppendResultVA):	Use the directive
	USE_INTERP_RESULT [TIP 330] to force compat with interp->result
	access, instead of the improvised hack USE_DIRECT_INTERP_RESULT_ACCESS
	from releases past.

2011-03-01  Miguel Sofer  <msofer@users.sf.net>

	* generic/tclCompCmdsSZ.c (TclCompileThrowCmd, TclCompileUnsetCmd):
	fix leaks

	* generic/tclBasic.c:       This is [Patch 3168398],
	* generic/tclCompCmdsSZ.c:  Joe Mistachkin's optimisation
	* generic/tclExecute.c:     of Tip #285
	* generic/tclInt.decls:
	* generic/tclInt.h:
	* generic/tclIntDecls.h:
	* generic/tclInterp.c:
	* generic/tclOODecls.h:
	* generic/tclStubInit.c:
	* win/makefile.vc:

	* generic/tclExecute.c (ExprObjCallback): Fix object leak

	* generic/tclExecute.c (TEBCresume): Store local var array and
	constants in automatic vars to reduce indirection, slight perf
	increase

	* generic/tclOOCall.c (TclOODeleteContext): Added missing '*' so that
	trunk compiles.

	* generic/tclBasic.c (TclNRRunCallbacks): [Patch 3168229]: Don't do
	the trampoline dance for commands that do not have an nreProc.

2011-03-01  Donal K. Fellows  <dkf@users.sf.net>

	* generic/tclOO.c (Tcl_NewObjectInstance, TclNRNewObjectInstance)
	(TclOOObjectCmdCore, FinalizeObjectCall):
	* generic/tclOOBasic.c (TclOO_Object_Destroy, AfterNRDestructor):
	* generic/tclOOCall.c (TclOODeleteContext, TclOOGetCallContext):
	Reorganization of call context reference count management so that code
	is (mostly) simpler.

2011-01-26  Donal K. Fellows  <dkf@users.sf.net>

	* doc/RegExp.3: [Bug 3165108]: Corrected documentation of description
	of subexpression info in Tcl_RegExpInfo structure.

2011-01-25  Jan Nijtmans  <nijtmans@users.sf.net>

	* generic/tclPreserve.c:  Don't miss 64-bit address bits in panic
				  message.
	* win/tclWinChan.c:       Fix various gcc-4.5.2 64-bit warning
	* win/tclWinConsole.c:    messages, e.g. by using full 64-bits for
	* win/tclWinDde.c:	  socket fd's
	* win/tclWinPipe.c
	* win/tclWinReg.c
	* win/tclWinSerial.c
	* win/tclWinSock.c
	* win/tclWinThrd.c

2011-01-19  Jan Nijtmans  <nijtmans@users.sf.net>

	* tools/genStubs.tcl: [Enh #3159920]: Tcl_ObjPrintf() crashes with
	* generic/tcl.decls   bad format specifier.
	* generic/tcl.h
	* generic/tclDecls.h

2011-01-18  Donal K. Fellows  <dkf@users.sf.net>3159920

	* generic/tclOOMethod.c (PushMethodCallFrame): [Bug 3001438]: Make
	sure that the cmdPtr field of the procPtr is correct and relevant at
	all times so that [info frame] can report sensible information about a
	frame after a return to it from a recursive call, instead of probably
	crashing (depending on what else has overwritten the Tcl stack!)

2011-01-18  Jan Nijtmans  <nijtmans@users.sf.net>

	* generic/tclBasic.c:      Various mismatches between Tcl_Panic
	* generic/tclCompCmds.c:   format string and its arguments,
	* generic/tclCompCmdsSZ.c: discovered thanks to [Bug 3159920]
	* generic/tclCompExpr.c
	* generic/tclEnsemble.c
	* generic/tclPreserve.c
	* generic/tclTest.c

2011-01-17  Jan Nijtmans  <nijtmans@users.sf.net>

	* generic/tclIOCmd.c: [Bug 3148192]: Commands "read/puts" incorrectly
	* tests/chanio.test:  interpret parameters. Improved error-message
	* tests/io.test       regarding legacy form.
	* tests/ioCmd.test

2011-01-15  Kevin B. Kenny  <kennykb@acm.org>

	* doc/tclvars.n:
	* generic/tclStrToD.c:
	* generic/tclUtil.c (Tcl_PrintDouble):
	* tests/util.test (util-16.*): [Bug 3157475]: Restored full Tcl 8.4
	compatibility for the formatting of floating point numbers when
	$::tcl_precision is not zero. Added compatibility tests to make sure
	that excess trailing zeroes are suppressed for all eight major code
	paths.

2011-01-12  Jan Nijtmans  <nijtmans@users.sf.net>

	* win/tclWinFile.c:   Use _vsnprintf in stead of vsnprintf, because
	MSVC 6 doesn't have it. Reported by andreask.
	* win/tcl.m4:         handle --enable-64bit=ia64 for gcc
	* win/configure.in:   more accurate test for correct <intrin.h>
	* win/configure:      (autoconf-2.59)
	* win/tclWin32Dll.c:  VS 2005 64-bit does not have intrin.h, and
	* generic/tclPanic.c: does not need it.

2011-01-07  Kevin B. Kenny  <kennykb@acm.org>

	* tests/util.test (util-15.*): Added test cases for floating point
	conversion of the largest denormal and the smallest normal number, to
	avoid any possibility of the failure suffered by PHP in the last
	couple of days. (They didn't fail, so no actual functional change.)

2011-01-05  Donal K. Fellows  <dkf@users.sf.net>

	* tests/package.test, tests/pkg.test: Coalesce these tests into one
	file that is concerned with the package system. Convert to use
	tcltest2 properly.
	* tests/autoMkindex.test, tests/pkgMkIndex.test: Convert to use
	tcltest2 properly.

2011-01-01  Donal K. Fellows  <dkf@users.sf.net>

	* tests/cmdAH.test, tests/cmdMZ.test, tests/compExpr.test,
	* tests/compile.test, tests/concat.test, tests/eval.test,
	* tests/fileName.test, tests/fileSystem.test, tests/interp.test,
	* tests/lsearch.test, tests/namespace-old.test, tests/namespace.test,
	* tests/oo.test, tests/proc.test, tests/security.test,
	* tests/switch.test, tests/unixInit.test, tests/var.test,
	* tests/winDde.test, tests/winPipe.test: Clean up of tests and
	conversion to tcltest 2. Target has been to get init and cleanup code
	out of the test body and into the -setup/-cleanup stanzas.

	* tests/execute.test (execute-11.1): [Bug 3142026]: Added test that
	fails (with a crash) in an unfixed memdebug build on 64-bit systems.

2010-12-31  Donal K. Fellows  <dkf@users.sf.net>

	* generic/tclCmdIL.c (SortElement): Use unions properly in the
	definition of this structure so that there is no need to use nasty
	int/pointer type punning. Made it clearer what the purposes of the
	various parts of the structure are.

2010-12-31  Jan Nijtmans  <nijtmans@users.sf.net>

	* unix/dltest/*.c: [Bug 3148192]: Fix broken [load] tests by ensuring
	that the affected files are never compiled with -DSTATIC_BUILD.

2010-12-30  Miguel Sofer  <msofer@users.sf.net>

	* generic/tclExecute.c (GrowEvaluationStack): Off-by-one error in
	sizing the new allocation - was ok in comment but wrong in the code.
	Triggered by [Bug 3142026] which happened to require exactly one more
	than what was in existence.

2010-12-26  Donal K. Fellows  <dkf@users.sf.net>

	* generic/tclCmdIL.c (Tcl_LsortObjCmd): Fix crash when multiple -index
	options are used. Simplified memory handling logic.

2010-12-20  Jan Nijtmans  <nijtmans@users.sf.net>

	* win/tclWin32Dll.c:    [Patch 3059922]: fixes for mingw64 - gcc4.5.1
	tdm64-1: completed for all environments.

2010-12-20  Jan Nijtmans  <nijtmans@users.sf.net>

	* win/configure.in:   Explicitely test for intrinsics support in
	compiler, before assuming only MSVC has it.
	* win/configure:      (autoconf-2.59)
	* generic/tclPanic.c:

2010-12-19  Jan Nijtmans  <nijtmans@users.sf.net>

	* win/tclWin32Dll.c:    [Patch 3059922]: fixes for mingw64 - gcc4.5.1
	tdm64-1: Fixed for gcc, not yet for MSVC 64-bit.

2010-12-17  Stuart Cassoff  <stwo@users.sourceforge.net>

	* unix/Makefile.in:  Remove unwanted/obsolete 'ddd' target.

2010-12-17  Stuart Cassoff  <stwo@users.sourceforge.net>

	* unix/Makefile.in:	Clean up '.PHONY:' targets: Arrange those
				common to Tcl and Tk as in Tk's Makefile.in,
				add any missing ones and remove duplicates.

2010-12-17  Stuart Cassoff  <stwo@users.sourceforge.net>

	* unix/Makefile.in:  [Bug 2446711]: Remove 'allpatch' target.

2010-12-17  Stuart Cassoff  <stwo@users.sourceforge.net>

	* unix/Makefile.in:  [Bug 2537626]: Use 'rpmbuild', not 'rpm'.

2010-12-16  Jan Nijtmans  <nijtmans@users.sf.net>

	* generic/tclPanic.c:  [Patch 3124554]: Move WishPanic from Tk to Tcl
	* win/tclWinFile.c:    Better communication with debugger, if present.

2010-12-15  Kevin B. Kenny  <kennykb@acm.org>

	[dogeen-assembler-branch]

	* tclAssembly.c:
	* assemble.test: 	Reworked beginCatch/endCatch handling to
	enforce the more severe (but more correct) restrictions on catch
	handling that appeared in the discussion of [Bug 3098302] and in
	tcl-core traffic beginning about 2010-10-29.

2010-12-15  Jan Nijtmans  <nijtmans@users.sf.net>

	* generic/tclPanic.c:    Restore abort() as it was before.
	* win/tclWinFile.c:      [Patch 3124554]: Use ExitProcess() here, like
	in wish.

2010-12-14  Jan Nijtmans  <nijtmans@users.sf.net>

	* generic/tcl.h: [Bug 3137454]: Tcl CVS HEAD does not build on GCC 3.

2010-12-14  Reinhard Max  <max@suse.de>

	* win/tclWinSock.c (CreateSocket):         Swap the loops over
	* unix/tclUnixSock.c (CreateClientSocket): local and remote addresses,
	so that the system's address preference for the remote side decides
	which family gets tried first. Cleanup and clarify some of the
	comments.

2010-12-13  Jan Nijtmans  <nijtmans@users.sf.net>

	* generic/tcl.h:    [Bug 3135271]: Link error due to hidden
	* unix/tcl.m4:      symbols (CentOS 4.2)
	* unix/configure:   (autoconf-2.59)
	* win/tclWinFile.c:  Undocumented feature, only meant to be used by
	Tk_Main. See [Patch 3124554]: Move WishPanic from Tk to Tcl

2010-12-12  Stuart Cassoff  <stwo@users.sourceforge.net>

	* unix/tcl.m4: Better building on OpenBSD.
	* unix/configure: (autoconf-2.59)

2010-12-10  Jan Nijtmans  <nijtmans@users.sf.net>

	* generic/tcl.h:       [Bug 3129448]: Possible over-allocation on
	* generic/tclCkalloc.c: 64-bit platforms, part 2
	* generic/tclCompile.c:
	* generic/tclHash.c:
	* generic/tclInt.h:
	* generic/tclIO.h:
	* generic/tclProc.c:

2010-12-10 Alexandre Ferrieux  <ferrieux@users.sourceforge.net>

	* generic/tclIO.c: Make sure [fcopy -size ... -command ...] always
	* tests/io.test:   calls the callback asynchronously, even for size
			   zero.

2010-12-10  Jan Nijtmans  <nijtmans@users.sf.net>

	* generic/tclBinary.c:  Fix gcc -Wextra warning: missing initializer
	* generic/tclCmdAH.c:
	* generic/tclCmdIL.c:
	* generic/tclCmdMZ.c:
	* generic/tclDictObj.c:
	* generic/tclIndexObj.c:
	* generic/tclIOCmd.c:
	* generic/tclVar.c:
	* win/tcl.m4:               Fix manifest-generation for 64-bit gcc
				    (mingw-w64)
	* win/configure.in:         Check for availability of intptr_t and
				    uintptr_t
	* win/configure:            (autoconf-2.59)
	* generic/tclInt.decls:     Change 1st param of TclSockMinimumBuffers
	* generic/tclIntDecls.h:    to ClientData, and TclWin(Get|Set)SockOpt
	* generic/tclIntPlatDecls.h:to SOCKET, because on Win64 those are
	* generic/tclIOSock.c:	    64-bit, which does not fit.
	* win/tclWinSock.c:
	* unix/tclUnixSock.c:

2010-12-09  Donal K. Fellows  <dkf@users.sf.net>

	* tests/fCmd.test: Improve sanity of constraints now that we don't
	support anything before Windows 2000.

	* generic/tclCmdAH.c (TclInitFileCmd, TclMakeFileCommandSafe, ...):
	Break up [file] into an ensemble. Note that the ensemble is safe in
	itself, but the majority of its subcommands are not.
	* generic/tclFCmd.c (FileCopyRename,TclFileDeleteCmd,TclFileAttrsCmd)
	(TclFileMakeDirsCmd): Adjust these subcommand implementations to work
	inside an ensemble.
	(TclFileLinkCmd, TclFileReadLinkCmd, TclFileTemporaryCmd): Move these
	subcommand implementations from tclCmdAH.c, where they didn't really
	belong.
	* generic/tclIOCmd.c (TclChannelNamesCmd): Move to more appropriate
	source file.
	* generic/tclEnsemble.c (TclMakeEnsemble): Start of code to make
	partially-safe ensembles. Currently does not function as expected due
	to various shortcomings in how safe interpreters are constructed.
	* tests/cmdAH.test, tests/fCmd.test, tests/interp.test: Test updates
	to take into account systematization of error messages.

	* tests/append.test, tests/appendComp.test: Clean up tests so that
	they don't leave things in the global environment (detected when doing
	-singleproc testing).

2010-12-07  Donal K. Fellows  <dkf@users.sf.net>

	* tests/fCmd.test, tests/safe.test, tests/uplevel.test,
	* tests/upvar.test, tests/var.test: Convert more tests to tcltest2 and
	factor them to be easier to understand.

	* generic/tclStrToD.c: Tidy up code so that more #ifdef-fery is
	quarantined at the front of the file and function headers follow the
	modern Tcl style.

2010-12-06  Jan Nijtmans  <nijtmans@users.sf.net>

	* generic/tclBinary.c:  [Bug 3129448]: Possible over-allocation on
	* generic/tclCkalloc.c: 64-bit platforms.
	* generic/tclTrace.c

2010-12-05  Jan Nijtmans  <nijtmans@users.sf.net>

	* unix/tcl.m4: [Patch 3116490]: Cross-compile support for unix
	* unix/configure: (autoconf-2.59)

2010-12-03  Jeff Hobbs  <jeffh@ActiveState.com>

	* generic/tclUtil.c (TclReToGlob): Add extra check for multiple inner
	*s that leads to poor recursive glob matching, defer to original RE
	instead.  tclbench RE var backtrack.

2010-12-03  Jan Nijtmans  <nijtmans@users.sf.net>

	* generic/tclUtil.c:   Silence gcc warning when using -Wwrite-strings
	* generic/tclStrToD.c: Silence gcc warning for non-IEEE platforms
	* win/Makefile.in:  [Patch 3116490]: Cross-compile Tcl mingw32 on unix
	* win/tcl.m4:       This makes it possible to cross-compile Tcl/Tk for
	* win/configure.in: Windows (either 32-bit or 64-bit) out-of-the-box
	* win/configure:    on UNIX, using mingw-w64 build tools (If Itcl,
	tdbc and Thread take over the latest tcl.m4, they can do that too).

2010-12-01  Kevin B. Kenny  <kennykb@acm.org>

	* generic/tclStrToD.c (SetPrecisionLimits, TclDoubleDigits):
	[Bug 3124675]: Added meaningless initialization of 'i', 'ilim' and
	'ilim1' to silence warnings from the C compiler about possible use of
	uninitialized variables, Added a panic to the 'switch' that assigns
	them, to assert that the 'default' case is impossible.

2010-12-01  Jan Nijtmans  <nijtmans@users.sf.net>

	* generic/tclBasic.c: Fix gcc 64-bit warnings: cast from pointer to
	* generic/tclHash.c:  integer of different size.
	* generic/tclTest.c:
	* generic/tclThreadTest.c:
	* generic/tclStrToD.c: Fix gcc(-4.5.2) warning: 'static' is not at
	beginning of declaration.
	* generic/tclPanic.c: Allow Tcl_Panic() to enter the debugger on win32
	* generic/tclCkalloc.c: Use Tcl_Panic() in stead of duplicating the
	code.

2010-11-30  Jeff Hobbs  <jeffh@ActiveState.com>

	* generic/tclInt.decls, generic/tclInt.h, generic/tclIntDecls.h:
	* generic/tclStubInit.c: TclFormatInt restored at slot 24
	* generic/tclUtil.c (TclFormatInt): restore TclFormatInt func from
	2005-07-05 macro-ization. Benchmarks indicate it is faster, as a key
	int->string routine (e.g. int-indexed arrays).

2010-11-29 Alexandre Ferrieux  <ferrieux@users.sourceforge.net>

	* generic/tclBasic.c: Patch by Miguel, providing a
	[::tcl::unsupported::inject coroname command args], which prepends
	("injects") arbitrary code to a suspended coro's future resumption.
	Neat for debugging complex coros without heavy instrumentation.

2010-11-29  Kevin B. Kenny  <kennykb@acm.org>

	* generic/tclInt.decls:
	* generic/tclInt.h:
	* generic/tclStrToD.c:
	* generic/tclTest.c:
	* generic/tclTomMath.decls:
	* generic/tclUtil.c:
	* tests/util.test:
	* unix/Makefile.in:
	* win/Makefile.in:
	* win/makefile.vc: Rewrite of Tcl_PrintDouble and TclDoubleDigits that
	(a) fixes a severe performance problem with floating point shimmering
	reported by Karl Lehenbauer, (b) allows TclDoubleDigits to generate
	the digit strings for 'e' and 'f' format, so that it can be used for
	tcl_precision != 0 (and possibly later for [format]), (c) fixes [Bug
	3120139] by making TclPrintDouble inherently locale-independent, (d)
	adds test cases to util.test for correct rounding in difficult cases
	of TclDoubleDigits where fixed- precision results are requested. (e)
	adds test cases to util.test for the controversial aspects of [Bug
	3105247]. As a side effect, two more modules from libtommath
	(bn_mp_set_int.c and bn_mp_init_set_int.c) are brought into the build,
	since the new code uses them.

	* generic/tclIntDecls.h:
	* generic/tclStubInit.c:
	* generic/tclTomMathDecls.h:	Regenerated.

2010-11-24  Donal K. Fellows  <dkf@users.sf.net>

	* tests/chanio.test, tests/iogt.test, tests/ioTrans.test: Convert more
	tests to tcltest2 and factor them to be easier to understand.

2010-11-20  Donal K. Fellows  <dkf@users.sf.net>

	* tests/chanio.test: Converted many tests to tcltest2 by marking the
	setup and cleanup parts as such.

2010-11-19  Jan Nijtmans  <nijtmans@users.sf.net>

	* win/tclWin32Dll.c: Fix gcc warnings: unused variable 'registration'
	* win/tclWinChan.c:
	* win/tclWinFCmd.c:

2010-11-18  Jan Nijtmans  <nijtmans@users.sf.net>

	* win/tclAppInit.c: [FRQ 491789]: "setargv() doesn't support a unicode
	cmdline" now implemented for cygwin and mingw32 too.
	* tests/main.test: No longer disable tests Tcl_Main-1.4 and 1.6 on
	Windows, because those now work on all supported platforms.
	* win/configure.in:  Set NO_VIZ=1 when zlib is compiled in libtcl,
	this resolves compiler warnings in 64-bit and static builds.
	* win/configure (regenerated)

2010-11-18  Donal K. Fellows  <dkf@users.sf.net>

	* doc/file.n: [Bug 3111298]: Typofix.

	* tests/oo.test: [Bug 3111059]: Added testing that neatly trapped this
	issue.

2010-11-18  Miguel Sofer  <msofer@users.sf.net>

	* generic/tclNamesp.c: [Bug 3111059]: Fix leak due to bad looping
	construct.

2010-11-17  Jan Nijtmans  <nijtmans@users.sf.net>

	* win/tcl.m4: [FRQ 491789]: "setargv() doesn't support a unicode
	cmdline" now implemented for mingw-w64
	* win/configure    (re-generated)

2010-11-16  Jan Nijtmans  <nijtmans@users.sf.net>

	* win/tclAppInit.c:Bring compilation under mingw-w64 a bit closer
	* win/cat.c:       to reality. See for what's missing:
	* win/tcl.m4:      <https://sourceforge.net/apps/trac/mingw-w64/wiki/Unicode%20apps>
	* win/configure:   (re-generated)
	* win/tclWinPort.h: [Bug #3110161]: Extensions using TCHAR don't
	compile on VS2005 SP1

2010-11-15  Andreas Kupries  <andreask@activestate.com>

	* doc/interp.n: [Bug 3081184]: TIP #378.
	* doc/tclvars.n: Performance fix for TIP #280.
	* generic/tclBasic.c:
	* generic/tclExecute.c:
	* generic/tclInt.h:
	* generic/tclInterp.c:
	* tests/info.test:
	* tests/interp.test:

2010-11-10  Andreas Kupries  <andreask@activestate.com>

	* changes:	Updates for 8.6b2 release.

2010-11-09  Donal K. Fellows  <dkf@users.sf.net>

	* generic/tclOOMethod.c (ProcedureMethodVarResolver): [Bug 3105999]:
	* tests/oo.test:	Make sure that resolver structures that are
				only temporarily needed get squelched.

2010-11-05  Jan Nijtmans  <nijtmans@users.sf.net>

	* generic/tclMain.c: Thanks, Kevin, for the fix, but this how it was
	supposed to be (TCL_ASCII_MAIN is only supposed to be defined on
	WIN32).

2010-11-05  Kevin B. Kenny  <kennykb@acm.org>

	* generic/tclMain.c: Added missing conditional on _WIN32 around code
	that messes around with the definition of _UNICODE, to correct a badly
	broken Unix build from Jan's last commit.

2010-11-04  Jan Nijtmans  <nijtmans@users.sf.net>

	* generic/tclDecls.h:	[FRQ 491789]: "setargv() doesn't support a
	* generic/tclMain.c:	unicode cmdline" implemented for Tcl on MSVC++
	* doc/Tcl_Main.3:
	* win/tclAppInit.c:
	* win/makefile.vc:
	* win/Makefile.in:
	* win/tclWin32Dll.c:	Eliminate minor MSVC warning TCHAR -> char
				conversion

2010-11-04  Reinhard Max  <max@suse.de>

	* tests/socket.test: Run the socket tests three times with the address
	family set to any, inet, and inet6 respectively. Use constraints to
	skip the tests if a family is found to be unsupported or not
	configured on the local machine. Adjust the tests to dynamically adapt
	to the address family that is being tested.

	Rework some of the tests to speed them up by avoiding (supposedly)
	unneeded [after]s.

2010-11-04  Stuart Cassoff  <stwo@users.sourceforge.net>

	* unix/Makefile.in:	[Patch 3101127]: Installer Improvements.
	* unix/install-sh:

2010-11-04  Donal K. Fellows  <dkf@users.sf.net>

	* tests/error.test (error-19.13): Another variation on testing for
	issues in [try] compilation.

	* doc/Tcl.n (Variable substitution): [Bug 3099086]: Increase clarity
	of explanation of what characters are actually permitted in variable
	substitutions. Note that this does not constitute a change of
	behavior; it is just an improvement of explanation.

2010-11-04  Don Porter  <dgp@users.sourceforge.net>

	* changes:	Updates for 8.6b2 release.  (Thanks Andreas Kupries)

2010-11-03  Jan Nijtmans  <nijtmans@users.sf.net>

	* win/tclWinFcmd.c:    [FRQ 2965056]: Windows build with -DUNICODE
	* win/tclWinFile.c:    (more clean-ups for pre-win2000 stuff)
	* win/tclWinReg.c:

2010-11-03  Donal K. Fellows  <dkf@users.sf.net>

	* generic/tclCmdMZ.c (TryPostBody):  Ensure that errors when setting
	* tests/error.test (error-19.1[12]): message/opt capture variables get
					     reflected properly to the caller.

2010-11-03  Kevin B. Kenny  <kennykb@acm.org>

	* generic/tclCompCmds.c (TclCompileCatchCmd): [Bug 3098302]:
	* tests/compile.test (compile-3.6): Reworked the compilation of the
	[catch] command so as to avoid placing any code that might throw an
	exception (specifically, any initial substitutions or any stores to
	result or options variables) between the BEGIN_CATCH and END_CATCH but
	outside the exception range.  Added a test case that panics on a stack
	smash if the change is not made.

2010-11-01  Stuart Cassoff  <stwo@users.sourceforge.net>

	* library/safe.tcl:	Improved handling of non-standard module path
	* tests/safe.test:	lists, empty path lists in particular.

2010-11-01  Kevin B. Kenny  <kennykb@acm.org>

	* library/tzdata/Asia/Hong_Kong:
	* library/tzdata/Pacific/Apia:
	* library/tzdata/Pacific/Fiji:   Olson's tzdata2010o.

2010-10-29  Alexandre Ferrieux  <ferrieux@users.sourceforge.net>

	* generic/tclTimer.c:	[Bug 2905784]: Stop small [after]s from
				wasting CPU while keeping accuracy.

2010-10-28  Kevin B. Kenny  <kennykb@acm.org>

	[dogeen-assembler-branch]
	* generic/tclAssembly.c:
	* tests/assembly.test (assemble-31.*): Added jump tables.

2010-10-28  Don Porter  <dgp@users.sourceforge.net>

	* tests/http.test:	[Bug 3097490]: Make http-4.15 pass in
				isolation.

	* unix/tclUnixSock.c:	[Bug 3093120]: Prevent calls of
				freeaddrinfo(NULL) which can crash some
				systems.  Thanks Larry Virden.

2010-10-26  Reinhard Max  <max@suse.de>

	* Changelog.2008: Split off from Changelog.
	* generic/tclIOSock.c (TclCreateSocketAddress): The interp != NULL
	check is needed for ::tcl::unsupported::socketAF as well.

2010-10-26  Donal K. Fellows  <dkf@users.sf.net>

	* unix/tclUnixSock.c (TcpGetOptionProc): Prevent crash if interp is
	* win/tclWinSock.c (TcpGetOptionProc):   NULL (a legal situation).

2010-10-26  Reinhard Max  <max@suse.de>

	* unix/tclUnixSock.c (TcpGetOptionProc): Added support for
	::tcl::unsupported::noReverseDNS, which if set to any value, prevents
	[fconfigure -sockname] and [fconfigure -peername] from doing
	reverse DNS queries.

2010-10-24  Kevin B. Kenny  <kennykb@acm.org>

	[dogeen-assembler-branch]
	* generic/tclAssembly.c:
	* tests/assembly.test (assemble-17.15): Reworked branch handling so
	that forward branches can use jump1 (jumpTrue1, jumpFalse1). Added
	test cases that the forward branches will expand to jump4, jumpTrue4,
	jumpFalse4 when needed.

2010-10-23  Kevin B. Kenny  <kennykb@acm.org>

	[dogeen-assembler-branch]
	* generic/tclAssembly.h (removed):
				Removed file that was included in only one
				source file.
	* generictclAssembly.c:	Inlined tclAssembly.h.

2010-10-17  Alexandre Ferrieux  <ferrieux@users.sourceforge.net>

	* doc/info.n:            [Patch 2995655]:
	* generic/tclBasic.c:    Report inner contexts in [info errorstack]
	* generic/tclCompCmds.c:
	* generic/tclCompile.c:
	* generic/tclCompile.h:
	* generic/tclExecute.c:
	* generic/tclInt.h:
	* generic/tclNamesp.c:
	* tests/error.test:
	* tests/result.test:

2010-10-20  Donal K. Fellows  <dkf@users.sf.net>

	* generic/tclCompCmds.c (TclCompileDictForCmd): Update the compilation
	* generic/tclCompile.c (tclInstructionTable):	of [dict for] so that
	* generic/tclExecute.c (TEBCresume):		it no longer makes any
	use of INST_DICT_DONE now that's not needed, and make it clearer in
	the implementation of the instruction that it's just a deprecated form
	of unset operation. Followup to my commit of 2010-10-16.

2010-10-19  Donal K. Fellows  <dkf@users.sf.net>

	* generic/tclZlib.c (Tcl_ZlibStreamGet): [Bug 3081008]: Ensure that
	when a bytearray gets its internals entangled with zlib for more than
	a passing moment, that bytearray will never be shimmered away. This
	increases the amount of copying but is simple to get right, which is a
	reasonable trade-off.

	* generic/tclStringObj.c (Tcl_AppendObjToObj): Added some special
	cases so that most of the time when you build up a bytearray by
	appending, it actually ends up being a bytearray rather than
	shimmering back and forth to string.

	* tests/http11.test (check_crc): Use a simpler way to express the
	functionality of this procedure.

	* generic/tclZlib.c: Purge code that wrote to the object returned by
	Tcl_GetObjResult, as we don't want to do that anti-pattern no more.

2010-10-18  Jan Nijtmans  <nijtmans@users.sf.net>

	* tools/uniParse.tcl:   [Bug 3085863]: tclUniData was 9 years old;
	Ignore non-BMP characters and fix comment about UnicodeData.txt file.
	* generic/regcomp.c:    Fix comment
	* tests/utf.test:       Add some Unicode 6 testcases

2010-10-17  Alexandre Ferrieux  <ferrieux@users.sourceforge.net>

	* doc/info.n:           Document [info errorstack] faithfully.

2010-10-16  Donal K. Fellows  <dkf@users.sf.net>

	* generic/tclExecute.c (ReleaseDictIterator): Factored out the release
	of the bytecode-level dictionary iterator information so that the
	side-conditions on instruction issuing are simpler.

2010-10-15  Jan Nijtmans  <nijtmans@users.sf.net>

	* generic/reg_locale.c: [Bug 3085863]: tclUniData 9 years old: Updated
	* generic/tclUniData.c: Unicode tables to latest UnicodeData.txt,
	* tools/uniParse.tcl:   corresponding with Unicode 6.0 (except for
				out-of-range chars > 0xFFFF)

2010-10-13  Don Porter  <dgp@users.sourceforge.net>

	* generic/tclCompile.c:	Alternative fix for [Bugs 467523,983660] where
	* generic/tclExecute.c:	sharing of empty scripts is allowed again.

2010-10-13  Jan Nijtmans  <nijtmans@users.sf.net>

	* win/tclWinThrd.h: (removed) because it is just empty en used nowhere
	* win/tcl.dsp

2010-10-12  Jan Nijtmans  <nijtmans@users.sf.net>

	* tools/uniClass.tcl:    Spacing and comments: let uniClass.tcl
	* generic/regc_locale.c: generation match better the current
				 (hand-modified) regc_locale.c
	* tools/uniParse.tcl:    Generate proper const qualifiers for
	* generic/tclUniData.c:  tclUniData.c

2010-10-12  Reinhard Max  <max@suse.de>

	* unix/tclUnixSock.c (CreateClientSocket): [Bug 3084338]: Fix a
	memleak and refactor the calls to freeaddrinfo().

2010-10-11  Jan Nijtmans  <nijtmans@users.sf.net>

	* win/tclWinDde.c:    [FRQ 2965056]: Windows build with -DUNICODE
	* win/tclWinReg.c:
	* win/tclWinTest.c:   More cleanups
	* win/tclWinFile.c:   Add netapi32 to the link line, so we no longer
	* win/tcl.m4:         have to use LoadLibrary to access those
			      functions.
	* win/makefile.vc:
	* win/configure:      (Re-generate with autoconf-2.59)
	* win/rules.vc        Update for VS10

2010-10-09  Miguel Sofer  <msofer@users.sf.net>

	* generic/tclExecute.c: Fix overallocation of exec stack in TEBC (due
	to mixing numwords and numbytes)

2010-10-08  Jan Nijtmans  <nijtmans@users.sf.net>

	* generic/tclIOSock.c: On Windows, use gai_strerrorA

2010-10-06  Don Porter  <dgp@users.sourceforge.net>

	* tests/winPipe.test:	Test hygiene with makeFile and removeFile.

	* generic/tclCompile.c:	[Bug 3081065]: Prevent writing to the intrep
	* tests/subst.test:	fields of a freed Tcl_Obj.

2010-10-06  Kevin B. Kenny  <kennykb@acm.org>

	[dogeen-assembler-branch]

	* generic/tclAssembly.c:
	* generic/tclAssembly.h:
	* tests/assemble.test: Added catches. Still needs a lot of testing.

2010-10-02  Kevin B. Kenny  <kennykb@acm.org>

	[dogeen-assembler-branch]

	* generic/tclAssembly.c:
	* generic/tclAssembly.h:
	* tests/assemble.test: Added dictAppend, dictIncrImm, dictLappend,
	dictSet, dictUnset, nop, regexp, nsupvar, upvar, and variable.

2010-10-02  Donal K. Fellows  <dkf@users.sf.net>

	* generic/tclExecute.c (TEBCresume): [Bug 3079830]: Added invalidation
	of string representations of dictionaries in some cases.

2010-10-01  Jeff Hobbs  <jeffh@ActiveState.com>

	* generic/tclExecute.c (EvalStatsCmd): change 'evalstats' to return
	data to interp by default, or if given an arg, use that as filename to
	output to (accepts 'stdout' and 'stderr').  Fix output to print used
	inst count data.
	* generic/tclCkalloc.c: Change TclDumpMemoryInfo sig to allow objPtr
	* generic/tclInt.decls: as well as FILE* as output.
	* generic/tclIntDecls.h:

2010-10-01  Donal K. Fellows  <dkf@users.sf.net>

	* generic/tclBasic.c, generic/tclClock.c, generic/tclEncoding.c,
	* generic/tclEnv.c, generic/tclLoad.c, generic/tclNamesp.c,
	* generic/tclObj.c, generic/tclRegexp.c, generic/tclResolve.c,
	* generic/tclResult.c, generic/tclUtil.c, macosx/tclMacOSXFCmd.c:
	More purging of strcpy() from locations where we already know the
	length of the data being copied.

2010-10-01  Kevin B. Kenny  <kennykb@acm.org>

	[dogeen-assembler-branch]

	* tests/assemble.test:
	* generic/tclAssemble.h:
	* generic/tclAssemble.c:  Added listIn, listNotIn, and dictGet.

2010-09-30  Kevin B. Kenny  <kennykb@acm.org>

	[dogeen-assembler-branch]

	* tests/assemble.test:   Added tryCvtToNumeric and several more list
	* generic/tclAssemble.c: operations.
	* generic/tclAssemble.h:

2010-09-29  Kevin B. Kenny  <kennykb@acm.org>

	[dogeen-assembler-branch]

	* tests/assemble.test:   Completed conversion of tests to a
	* generic/tclAssemble.c: "white box" structure that follows the
	C code. Added missing safety checks on the operands of 'over' and
	'reverse' so that negative operand counts don't smash the stack.

2010-09-29  Jan Nijtmans  <nijtmans@users.sf.net>

	* unix/configure:	Re-generate with autoconf-2.59
	* win/configure:
	* generic/tclMain.c:	Make compilable with -DUNICODE as well

2010-09-28  Reinhard Max  <max@suse.de>

	TIP #162 IMPLEMENTATION

	* doc/socket.n:		Document the changes to the [socket] and
				[fconfigure] commands.

	* generic/tclInt.h:	Introduce TclCreateSocketAddress() as a
	* generic/tclIOSock.c:	replacement for the platform-dependent
	* unix/tclUnixSock.c:	TclpCreateSocketAddress() functions. Extend
	* unix/tclUnixChan.c:	the [socket] and [fconfigure] commands to
	* unix/tclUnixPort.h:	behave as proposed in TIP #162. This is the
	* win/tclWinSock.c:	core of what is required to support the use of
	* win/tclWinPort.h:	IPv6 sockets in Tcl.

	* compat/fake-rfc2553.c: A compat implementation of the APIs defined
	* compat/fake-rfc2553.h: in RFC-2553 (getaddrinfo() and friends) on
				 top of the existing gethostbyname() etc.
	* unix/configure.in:	 Test whether the fake-implementation is
	* unix/tcl.m4:		 needed.
	* unix/Makefile.in:	 Add a compile target for fake-rfc2553.

	* win/configure.in:	Allow cross-compilation by default.

	* tests/socket.test:	Improve the test suite to make more use of
	* tests/remote.tcl:	randomized ports to reduce interference with
				tests running in parallel or other services on
				the machine.

2010-09-28  Kevin B. Kenny  <kennykb@acm.org>

	[dogeen-assembler-branch]

	* tests/assemble.test: Added more "white box" tests.
	* generic/tclAssembly.c: Added the error checking and reporting
	for undefined labels. Revised code so that no pointers into the
	bytecode sequence are held (because the sequence can move!),
	that no Tcl_HashEntry pointers are held (because the hash table
	doesn't guarantee their stability!) and to eliminate the BBHash
	table, which is merely additional information indexed by jump
	labels and can just as easily be held in the 'label' structure.
	Renamed shared structures to CamelCase, and renamed 'label' to
	JumpLabel because other types of labels may eventually be possible.

2010-09-27  Kevin B. Kenny  <kennykb@acm.org>

	[dogeen-assembler-branch]

	* tests/assemble.test: Added more "white box" tests.
	* generic/tclAssembly.c: Fixed bugs exposed by the new tests.
	(a) [eval] and [expr] had incorrect stack balance computed if
	the arg was not a simple word. (b) [concat] accepted a negative
	operand count. (c) [invoke] accepted a zero or negative operand
	count. (d) more misspelt error messages.
	Also replaced a funky NRCallTEBC with the new call
	TclNRExecuteByteCode, necessitated by a merge with changes on the
	HEAD.

2010-09-26  Miguel Sofer  <msofer@users.sf.net>

	* generic/tclBasic.c:    [Patch 3072080] (minus the itcl
	* generic/tclCmdIL.c:    update): a saner NRE.
	* generic/tclCompExpr.c:
	* generic/tclCompile.c:  This makes TclNRExecuteByteCode (ex TEBC)
	* generic/tclCompile.h:  to be a normal NRE citizen: it loses its
	* generic/tclExecute.c:  special status.
	* generic/tclInt.decls:  The logic flow within the BC engine is
	* generic/tclInt.h:      simplified considerably.
	* generic/tclIntDecls.h:
	* generic/tclObj.c:
	* generic/tclProc.c:
	* generic/tclTest.c:

	* generic/tclVar.c: Use the macro HasLocalVars everywhere

2010-09-26  Miguel Sofer  <msofer@users.sf.net>

	* generic/tclOOMethod.c (ProcedureMethodVarResolver): avoid code
	duplication, let the runtime var resolver call the compiled var
	resolver.

2010-09-26  Kevin B. Kenny  <kennykb@acm.org>

	[dogeen-assembler-branch]

	* tests/assemble.test:	Added many new tests moving toward a more
	comprehensive test suite for the assembler.
	* generic/tclAssembly.c:	Fixed bugs exposed by the new tests:
	(a) [bitnot] and [not] had incorrect operand counts. (b)
	INST_CONCAT cannot concatenate zero objects. (c) misspelt error
	messages. (d) the "assembly code" internal representation lacked
	a duplicator, which caused double-frees of the Bytecode object
	if assembly code ever was duplicated.

2010-09-25  Kevin B. Kenny   <kennykb@acm.org>

	[dogeen-assembler-branch]

	* generic/tclAssembly.c:	Massive refactoring of the assembler
	* generic/tclAssembly.h:	to use a Tcl-like syntax (and use
	* tests/assemble.test:		Tcl_ParseCommand to parse it). The
	* tests/assemble1.bench:	refactoring also ensures that
	Tcl_Tokens in the assembler have string ranges inside the source
	code, which allows for [eval] and [expr] assembler directives
	that simply call TclCompileScript and TclCompileExpr recursively.

2010-09-24  Jeff Hobbs  <jeffh@ActiveState.com>

	* tests/stringComp.test: improved string eq/cmp test coverage
	* generic/tclExecute.c (TclExecuteByteCode): merge INST_STR_CMP and
	INST_STR_EQ/INST_STR_NEQ paths.  Speeds up eq/ne/[string eq] with
	obj-aware comparisons and eq/==/ne/!= with length equality check.

2010-09-24  Andreas Kupries  <andreask@activestate.com>

	* tclWinsock.c: [Bug 3056775]: Fixed race condition between thread and
	internal co-thread access of a socket's structure because of the
	thread not using the socketListLock in TcpAccept(). Added
	documentation on how the module works to the top.

2010-09-23  Jan Nijtmans  <nijtmans@users.sf.net>

	* generic/tclDecls.h: Make Tcl_SetPanicProc and Tcl_GetStringResult
	* unix/tclAppInit.c:  callable without stubs, just as Tcl_SetVar.
	* win/tclAppInit.c:

2010-09-23  Don Porter  <dgp@users.sourceforge.net>

	* generic/tclCmdAH.c:   Fix cases where value returned by
	* generic/tclEvent.c:   Tcl_GetReturnOptions() was leaked.
	* generic/tclMain.c:    Thanks to Jeff Hobbs for discovery of the
	anti-pattern to seek and destroy.

2010-09-23  Jan Nijtmans  <nijtmans@users.sf.net>

	* unix/tclAppInit.c:  Make compilable with -DUNICODE (not activated
	* win/tclAppInit.c:   yet), many clean-ups in comments.

2010-09-22  Miguel Sofer  <msofer@users.sf.net>

	* generic/tclExecute: [Bug 3072640]: One more DECACHE_STACK_INFO() was
	missing.

	* tests/execute.test: Added execute-10.3 for [Bug 3072640]. The test
	causes a mem failure.

	* generic/tclExecute: Protect all possible writes to ::errorInfo or
	::errorCode with DECACHE_STACK_INFO(), as they could run traces. The
	new calls to be protected are Tcl_ResetResult(), Tcl_SetErrorCode(),
	IllegalExprOperandType(), TclExprFloatError(). The error was triggered
	by [Patch 3072080].

2010-09-22  Jan Nijtmans  <nijtmans@users.sf.net>

	* win/tcl.m4:		Add kernel32 to LIBS, so the link line for
	* win/configure:	mingw is exactly the same as for MSVC++.

2010-09-21  Jeff Hobbs  <jeffh@ActiveState.com>

	* generic/tclExecute.c (TclExecuteByteCode):
	* generic/tclOOMethod.c (ProcedureMethodCompiledVarConnect):
	* generic/tclVar.c (TclLookupSimpleVar, CompareVarKeys):
	* generic/tclPathObj.c (Tcl_FSGetNormalizedPath, Tcl_FSEqualPaths):
	* generic/tclIOUtil.c (TclFSCwdPointerEquals): peephole opt
	* generic/tclResult.c (TclMergeReturnOptions): Use memcmp where
	applicable as possible speedup on some libc variants.

2010-09-21  Kevin B. Kenny  <kennykb@acm.org>

	[BRANCH: dogeen-assembler-branch]

	* generic/tclAssembly.c (new file):
	* generic/tclAssembly.h:
	* generic/tclBasic.c (builtInCmds, Tcl_CreateInterp):
	* generic/tclInt.h:
	* tests/assemble.test (new file):
	* tests/assemble1.bench (new file):
	* unix/Makefile.in:
	* win/Makefile.in:
	* win/Makefile.vc:
		Initial commit of Ozgur Dogan Ugurlu's (SF user: dogeen)
		assembler for the Tcl bytecode language.

2010-09-21  Jan Nijtmans  <nijtmans@users.sf.net>

	* win/tclWinFile.c:   Fix declaration after statement.
	* win/tcl.m4:         Add -Wdeclaration-after-statement, so this
	* win/configure:      mistake cannot happen again.
	* win/tclWinFCmd.c:   [Bug 3069278]: Breakage on head Windows
	* win/tclWinPipe.c:   triggered by install-tzdata, final fix

2010-09-20  Jan Nijtmans  <nijtmans@users.sf.net>

	* win/tclWinFCmd.c: Eliminate tclWinProcs->useWide everywhere, since
	* win/tclWinFile.c: the value is always "1" on platforms >win95
	* win/tclWinPipe.c:

2010-09-19  Donal K. Fellows  <dkf@users.sf.net>

	* doc/file.n (file readlink): [Bug 3070580]: Typofix.

2010-09-18  Jan Nijtmans  <nijtmans@users.sf.net>

	* win/tclWinFCmd.c [Bug 3069278]: Breakage on head Windows triggered
	by install-tzdata. Temporary don't compile this with -DUNICODE, while
	investigating this bug.

2010-09-16  Jeff Hobbs  <jeffh@ActiveState.com>

	* win/tclWinFile.c: Remove define of FINDEX_INFO_LEVELS as all
	supported versions of compilers should now have it.

	* unix/Makefile.in: Do not pass current build env vars when using
	NATIVE_TCLSH in targets.

2010-09-16  Jan Nijtmans  <nijtmans@users.sf.net>

	* generic/tclDecls.h:    Make Tcl_FindExecutable() work in UNICODE
	* generic/tclEncoding.c: compiles (windows-only) as well as ASCII.
	* generic/tclStubInit.c: Needed for [FRQ 491789]: setargv() doesn't
	support a unicode cmdline.

2010-09-15  Donal K. Fellows  <dkf@users.sf.net>

	* generic/tclBinary.c (TclAppendBytesToByteArray): [Bug 3067036]: Make
	sure we never try to double zero repeatedly to get a buffer size. Also
	added a check for sanity on the size of buffer being appended.

2010-09-15  Don Porter  <dgp@users.sourceforge.net>

	* unix/Makefile.in:	Revise `make dist` target to tolerate the
	case of zero bundled packages.

2010-09-15  Jan Nijtmans  <nijtmans@users.sf.net>

	* tools/genStubs.tcl:   [Patch 3034251]: Backport ttkGenStubs.tcl
	* generic/tcl.decls:    features to genStubs.tcl. Make the "generic"
	* generic/tclInt.decls: argument in the *.decls files optional
	* generic/tclOO.decls:  (no change to any tcl*Decls.h files)
	* generic/tclTomMath.decls:
	This allows genStubs.tcl to generate the ttk stub files as well, while
	keeping full compatibility with existing *.decls files.

2010-09-14  Jan Nijtmans  <nijtmans@users.sf.net>

	* win/tclWinPort.h:  Allow all Win2000+ API entries in Tcl
	* win/tclWin32Dll.c: Eliminate dynamical loading of advapi23 and
	kernel32 symbols.

2010-09-13  Jan Nijtmans  <nijtmans@users.sf.net>

	* win/tclWinChan.c:      Various clean-ups, converting from
	* win/tclWinConsole.c:   tclWinProc->xxxProc directly to Xxx
	* win/tclWinInit.c:      (no change in functionality)
	* win/tclWinLoad.c:
	* win/tclWinSerial.c:
	* win/tclWinSock.c:
	* tools/genStubs.tcl:    Add scspec feature from ttkGenStubs.tcl
	  (no change in output for *Decls.h files)

2010-09-10  Jan Nijtmans  <nijtmans@users.sf.net>

	* win/tclWin32Dll.c: Partly revert yesterday's change, to make it work
	on VC++ 6.0 again.

2010-09-10  Donal K. Fellows  <dkf@users.sf.net>

	* doc/regsub.n: [Bug 3063568]: Fix for gotcha in example due to Tcl's
	special handling of backslash-newline. Makes example slightly less
	pure, but more useful.

2010-09-09  Jan Nijtmans  <nijtmans@users.sf.net>

	* win/makefile.vc:   Mingw should always link with -ladvapi32.
	* win/tcl.m4:
	* win/configure:     (regenerated)
	* win/tclWinInt.h:   Remove ascii variant of tkWinPocs table, it is
	* win/tclWin32Dll.c: no longer necessary. Fix CreateProcess signature
	* win/tclWinPipe.c:  and remove unused GetModuleFileName and lstrcpy.
	* win/tclWinPort.h:  Mingw/cygwin fixes: <tchar.h> should always be
	included, and fix conflict in various macro values: Always force the
	same values as in VC++.

2010-09-08  Don Porter  <dgp@users.sourceforge.net>

	* win/tclWinChan.c:	[Bug 3059922]: #ifdef protections to permit
	* win/tclWinFCmd.c:     builds with mingw on amd64 systems. Thanks to
				"mescalinum" for reporting and testing.

2010-09-08  Andreas Kupries  <andreask@activestate.com>

	* doc/tm.n: Added underscore to the set of characters accepted in
	module names. This is true for quite some time in the code, this
	change catches up the documentation.

2010-09-03  Donal K. Fellows  <dkf@users.sf.net>

	* tools/tcltk-man2html.tcl (plus-pkgs): Improve the package
	documentation search pattern to support the doctoos-generated
	directory structure.
	* tools/tcltk-man2html-utils.tcl (output-name): Made this more
	resilient against misformatted NAME sections, induced by import of
	Thread package documentation into Tcl doc tree.

2010-09-02  Andreas Kupries  <andreask@activestate.com>

	* doc/glob.n: Fixed documentation ambiguity regarding the handling
	of -join.

	* library/safe.tcl (safe::AliasGlob): Fixed another problem, the
	option -join does not stop option processing in the core builtin, so
	the emulation must not do that either.

2010-09-01  Andreas Kupries  <andreas_kupries@users.sourceforge.net>

	* library/safe.tcl (safe::AliasGlob): Moved the command extending the
	actual glob command with a -directory flag to when we actually have a
	proper untranslated path,

2010-09-01  Andreas Kupries  <andreask@activestate.com>

	* generic/tclExecute.c: [Bug 3057639]: Applied patch by Jeff to make
	* generic/tclVar.c:	the behaviour of lappend in bytecompiled mode
	* tests/append.test:	consistent with direct-eval and 'append'
	* tests/appendComp.test: generally. Added tests (append*-9.*)
	showing the difference.

2010-08-31  Jan Nijtmans  <nijtmans@users.sf.net>

	* win/rules.vc:               Typo (thanks to Twylite discovering
				      this)
	* generic/tclStubLib.c:       Revert to previous version: MSVC++ 6.0
	* generic/tclTomMathStubLib.c:cannot handle the new construct.
	* generic/tcl.decls           [Patch 2997642]: Many type casts needed
	* generic/tclDecls.h:         when using Tcl_Pkg* API. Remaining part.
	* generic/tclPkg.c:
	* generic/tclBasic.c:
	* generic/tclTomMathInterface.c:
	* doc/PkgRequire.3

2010-08-31  Andreas Kupries  <andreask@activestate.com>

	* win/tcl.m4: Applied patch by Jeff fixing issues with the manifest
	handling on Win64.
	* win/configure: Regenerated.

2010-08-30  Miguel Sofer  <msofer@users.sf.net>

	* generic/tclBasic.c:    [Bugs 3046594,3047235,3048771]: New
	* generic/tclCmdAH.c:    implementation for [tailcall] command: it now
	* generic/tclCmdMZ.c:    schedules the command and returns TCL_RETURN.
	* generic/tclExecute.c:  This fixes all issues with [catch] and [try].
	* generic/tclInt.h:      Thanks dgp for exploring the dark corners.
	* generic/tclNamesp.c:   More thorough testing is required.
	* tests/tailcall.test:

2010-08-30  Jan Nijtmans  <nijtmans@users.sf.net>

	* win/Makefile.in:   [FRQ 2965056]: Windows build with -DUNICODE
	* win/rules.vc:
	* win/tclWinFCmd.c:  Make sure that allocated TCHAR arrays are
	* win/tclWinFile.c:  always properly aligned as wchar_t, and
	* win/tclWinPipe.c:  not bigger than necessary.
	* win/tclWinSock.c:
	* win/tclWinDde.c:   Those 3 files are not converted yet to be
	* win/tclWinReg.c:   built with -DUNICODE, so add a TODO.
	* win/tclWinTest.c:
	* generic/tcl.decls:  [Patch 2997642]: Many type casts needed when
	* generic/tclDecls.h: using Tcl_Pkg* API. Partly.
	* generic/tclPkg.c:
	* generic/tclStubLib.c: Demonstration how this change can benefit
				code.
	* generic/tclTomMathStubLib.c:
	* doc/PkgRequire.3:

2010-08-29  Donal K. Fellows  <dkf@users.sf.net>

	* doc/dict.n: [Bug 3046999]: Corrected cross reference to array
	manpage to refer to (correct) existing subcommand.

2010-08-26  Jeff Hobbs  <jeffh@ActiveState.com>

	* unix/configure, unix/tcl.m4: SHLIB_LD_LIBS='${LIBS}' for OSF1-V*.
	Add /usr/lib64 to set of auto-search dirs. [Bug 1230554]
	(SC_PATH_X): Correct syntax error when xincludes not found.

	* win/Makefile.in (VC_MANIFEST_EMBED_DLL VC_MANIFEST_EMBED_EXE):
	* win/configure, win/configure.in, win/tcl.m4: SC_EMBED_MANIFEST
	macro and --enable-embedded-manifest configure arg added to support
	manifest embedding where we know the magic.  Help prevents DLL hell
	with MSVC8+.

2010-08-24  Jan Nijtmans  <nijtmans@users.sf.net>

	* generic/tcl.decls: [Bug 3007895]: Tcl_(Find|Create)HashEntry
	* generic/tclHash.c: stub entries can never be called.
	* generic/tclDecls.h:
	* generic/tclStubInit.c: [Patch 2994165]: Change signature of
	Tcl_FSGetNativePath and TclpDeleteFile follow-up: move stub entry back
	to original location.

2010-08-23  Kevin B. Kenny  <kennykb@acm.org>

	* library/tzdata/Africa/Cairo:
	* library/tzdata/Asia/Gaza: Olson's tzdata2010l.

2010-08-22  Jan Nijtmans  <nijtmans@users.sf.net>

	* generic/tclBasic.c:  [Patch 3009403]: Signature of Tcl_GetHashKey,
	* generic/tclBinary.c: Tcl_(Create|Find)HashEntry follow-up:
	* generic/tclCmdIL.c:  Remove many type casts which are no longer
	* generic/tclCompile.c:necessary as a result of this signature change.
	* generic/tclDictObj.c:
	* generic/tclEncoding.c:
	* generic/tclExecute.c:
	* generic/tclInterp.c:
	* generic/tclIOCmd.c:
	* generic/tclObj.c:
	* generic/tclProc.c:
	* generic/tclTest.c:
	* generic/tclTrace.c:
	* generic/tclUtil.c:
	* generic/tclVar.c:

2010-08-21  Donal K. Fellows  <dkf@users.sf.net>

	* doc/linsert.n: [Bug 3045123]: Make description of what is actually
	happening more accurate.

2010-08-21  Jan Nijtmans  <nijtmans@users.sf.net>

	* tools/genStubs.tcl: [Patch 3034251]: Backport ttkGenStubs.tcl
	features to genStubs.tcl, partly: Use void (*reserved$i)(void) = 0
	instead of void *reserved$i = NULL for unused stub entries, in case
	pointer-to-function and pointer-to-object are different sizes.
	* generic/tcl*Decls.h:   (regenerated)
	* generic/tcl*StubInit.c:(regenerated)

2010-08-20  Jan Nijtmans  <nijtmans@users.sf.net>

	* doc/Method.3:   Fix definition of Tcl_MethodType.

2010-08-19  Donal K. Fellows  <dkf@users.sf.net>

	* generic/tclTrace.c (TraceExecutionObjCmd, TraceCommandObjCmd)
	(TraceVariableObjCmd): [Patch 3048354]: Use memcpy() instead of
	strcpy() to avoid buffer overflow; we have the correct length of data
	to copy anyway since we've just allocated the target buffer.

2010-08-18  Jan Nijtmans  <nijtmans@users.sf.net>

	* tools/genStubs.tcl: [Patch 3034251]: Backport ttkGenStubs.tcl
	features to genStubs.tcl, partly: remove unneeded ifdeffery and put
	C++ guard around stubs pointer definition.
	* generic/*Decls.h:   (regenerated)

2010-08-18  Miguel Sofer  <msofer@users.sf.net>
	* generic/tclBasic.c:   New redesign of [tailcall]: find
	* generic/tclExecute.c: errors early on, so that errorInfo
	* generic/tclInt.h:     contains the proper info [Bug 3047235]
	* generic/tclNamesp.c:

	* generic/tclCmdAH.c (TclNRTryObjCmd): [Bug 3046594]: Block
	tailcalling out of the body of a non-bc'ed [try].

	* generic/tclBasic.c:    Redesign of [tailcall] to
	* generic/tclCmdAH.c:    (a) fix [Bug 3047235]
	* generic/tclCompile.h:  (b) enable fix for [Bug 3046594]
	* generic/tclExecute.c:  (c) enable recursive tailcalls
	* generic/tclInt.h:
	* generic/tclNamesp.c:
	* tests/tailcall.test:

2010-08-18  Donal K. Fellows  <dkf@users.sf.net>

	* library/safe.tcl (AliasGlob): [Bug 3004191]: Restore safe [glob] to
	working condition.

2010-08-15  Donal K. Fellows  <dkf@users.sf.net>

	* generic/tclProc.c (ProcWrongNumArgs): [Bug 3045010]: Make the
	handling of passing the wrong number of arguments to [apply] somewhat
	less verbose when a lambda term is present.

2010-08-14  Jan Nijtmans  <nijtmans@users.sf.net>

	* compat/unicows:    Remove completely, see [FRQ 2819611].
	* doc/FileSystem.3: [Patch 2994165]: Change signature of
	* generic/tcl.decls  Tcl_FSGetNativePath and TclpDeleteFile
	* generic/tclDecls.h:
	* generic/tclIOUtil.c:
	* generic/tclStubInit.c:
	* generic/tclInt.h:
	* unix/tclUnixFCmd.c:
	* win/tclWinFCmd.c:
	* doc/Hash.3: [Patch 3009403]: Signature of Tcl_GetHashKey,
	* generic/tcl.h:     Tcl_(Create|Find)HashEntry

2010-08-11  Jeff Hobbs  <jeffh@ActiveState.com>

	* unix/ldAix: Remove ancient (pre-4.2) AIX support
	* unix/configure: Regen with ac-2.59
	* unix/configure.in, unix/tclConfig.sh.in, unix/Makefile.in:
	* unix/tcl.m4 (AIX): Remove the need for ldAIX, replace with
	-bexpall/-brtl.  Remove TCL_EXP_FILE (export file) and other baggage
	that went with it.  Remove pre-4 AIX build support.

2010-08-11  Miguel Sofer  <msofer@users.sf.net>

	* generic/tclBasic.c (TclNRYieldToObjCmd):
	* tests/coroutine.test: Fixed bad copypasta snafu. Thanks to Andy Goth
	for finding the bug.

2010-08-10  Jeff Hobbs  <jeffh@ActiveState.com>

	* generic/tclUtil.c (TclByteArrayMatch): Patterns may not be
	null-terminated, so account for that.

2010-08-09  Don Porter  <dgp@users.sourceforge.net>

	* changes:	Updates for 8.6b2 release.

2010-08-04  Jeff Hobbs  <jeffh@ActiveState.com>

	* win/Makefile.in, win/makefile.bc, win/makefile.vc, win/tcl.dsp:
	* win/tclWinPipe.c (TclpCreateProcess):
	* win/stub16.c (removed): Removed Win9x tclpip8x.dll build and 16-bit
	application loader stub support.  Win9x is no longer supported.

	* win/tclWin32Dll.c (TclWinInit): Hard-enforce Windows 9x as an
	unsupported platform with a panic.  Code to support it still exists in
	other files (to go away in time), but new APIs are being used that
	don't exist on Win9x.

	* unix/tclUnixFCmd.c: Adjust license header as per
	ftp://ftp.cs.berkeley.edu/pub/4bsd/README.Impt.License.Change

	* license.terms: Fix DFARs note for number-adjusted rights clause

	* win/tclWin32Dll.c (asciiProcs, unicodeProcs):
	* win/tclWinLoad.c (TclpDlopen): 'load' use LoadLibraryEx with
	* win/tclWinInt.h (TclWinProcs): LOAD_WITH_ALTERED_SEARCH_PATH to
	prefer dependent DLLs in same dir as loaded DLL.

	* win/Makefile.in (%.${OBJEXT}): better implicit rules support

2010-08-04  Andreas Kupries  <andreask@activestate.com>

	* generic/tclIORChan.c: [Bug 3034840]: Fixed reference counting in
	* generic/tclIORTrans.c: InvokeTclMethod and callers.
	* tests/ioTrans.test:

2010-08-03  Andreas Kupries  <andreask@activestate.com>

	* tests/var.test (var-19.1): [Bug 3037525]: Added test demonstrating
	the local hashtable deletion crash and fix.

	* tests/info.test (info-39.1): Added forward copy of test in 8.5
	branch about [Bug 2933089]. Should not fail, and doesn't, after
	updating the line numbers to the changed position.

2010-08-02  Kevin B. Kenny  <kennykb@users.sf.net>

	* library/tzdata/America/Bahia_Banderas:
	* library/tzdata/Pacific/Chuuk:
	* library/tzdata/Pacific/Pohnpei:
	* library/tzdata/Africa/Cairo:
	* library/tzdata/Europe/Helsinki:
	* library/tzdata/Pacific/Ponape:
	* library/tzdata/Pacific/Truk:
	* library/tzdata/Pacific/Yap:			Olson's tzdata2010k.

2010-08-02  Miguel Sofer  <msofer@users.sf.net>

	* generic/tclVar.c: Correcting bad port of [Bug 3037525] fix

2010-07-28  Miguel Sofer  <msofer@users.sf.net>

	* generic/tclVar.c: [Bug 3037525]: Lose fickle optimisation in
	TclDeleteVars (used for runtime-created locals) that caused crash.

2010-07-29  Jan Nijtmans  <nijtmans@users.sf.net>

	* compat/zlib/win32/README.txt: Official build of zlib1.dll 1.2.5 is
	* compat/zlib/win32/USAGE.txt:  finally available, so put it in.
	* compat/zlib/win32/zlib1.dll:

2010-07-25  Donal K. Fellows  <dkf@users.sf.net>

	* doc/http.n: Corrected description of location of one of the entries
	in the state array.

2010-07-24  Jan Nijtmans  <nijtmans@users.sf.net>

	* generic/tclDecls.h: [Bug 3029891]: Functions that don't belong in
	* generic/tclTest.c:  the stub table.
	* generic/tclBasic.c: From [Bug 3030870] make itcl 3.x built with
	pre-8.6 work in 8.6: Relax the relation between Tcl_CallFrame and
	CallFrame.

2010-07-16  Donal K. Fellows  <dkf@users.sf.net>

	* generic/tclBasic.c: Added more errorCode setting.

2010-07-15  Donal K. Fellows  <dkf@users.sf.net>

	* generic/tclExecute.c (TclExecuteByteCode): Ensure that [dict get]
	* generic/tclDictObj.c (DictGetCmd): always generates an errorCode on
	a failure to look up an entry.

2010-07-11  Pat Thoyts  <patthoyts@users.sourceforge.net>

	* unix/configure: (regenerated)
	* unix/configure.in: For the NATIVE_TCLSH variable use the autoconf
	* unix/Makefile.in:  SC_PROG_TCLSH to try and find a locally installed
	native binary. This avoids manually fixing up when cross compiling. If
	there is not one, revert to using the build product.

2010-07-02  Don Porter  <dgp@users.sourceforge.net>

	* generic/tclInt.decs:	Reverted to the original TIP 337
	implementation on what to do with the obsolete internal stub for
	TclBackgroundException() (eliminate it!)
	* generic/tclIntDecls.h:	make genstubs
	* generic/tclStubInit.c:

2010-07-02  Jan Nijtmans  <nijtmans@users.sf.net>

	* generic/tclInt.decls:  [Bug 803489]: Tcl_FindNamespace problem in
	* generic/tclIntDecls.h: the Stubs table
	* generic/tclStubInit.c:

2010-07-02  Donal K. Fellows  <dkf@users.sf.net>

	* generic/tclExecute.c (IllegalExprOperandType): [Bug 3024379]: Made
	sure that errors caused by an argument to an operator being outside
	the domain of the operator all result in ::errorCode being ARITH
	DOMAIN and not NONE.

2010-07-01  Jan Nijtmans  <nijtmans@users.sf.net>

	* win/rules.vc:              [Bug 3020677]: wish can't link reg1.2
	* tools/checkLibraryDoc.tcl: formatting, spacing, cleanup unused
	* tools/eolFix.tcl:          variables; no change in generated output
	* tools/fix_tommath_h.tcl:
	* tools/genStubs.tcl:
	* tools/index.tcl:
	* tools/man2help2.tcl:
	* tools/regexpTestLib.tcl:
	* tools/tsdPerf.tcl:
	* tools/uniClass.tcl:
	* tools/uniParse.tcl:

2010-07-01  Donal K. Fellows  <dkf@users.sf.net>

	* doc/mathop.n: [Bug 3023165]: Fix typo that was preventing proper
	rendering of the exclusive-or operator.

2010-06-28  Jan Nijtmans  <nijtmans@users.sf.net>

	* generic/tclPosixStr.c: [Bug 3019634]: errno.h and tclWinPort.h have
	conflicting definitions. Added messages for ENOTRECOVERABLE, EOTHER,
	ECANCELED and EOWNERDEAD, and fixed various typing mistakes in other
	messages.

2010-06-25  Reinhard Max  <max@suse.de>

	* tests/socket.test: Prevent a race condition during shutdown of the
	remote test server that can cause a hang when the server is being run
	in verbose mode.

2010-06-24  Jan Nijtmans  <nijtmans@users.sf.net>

	* win/tclWinPort.h: [Bug 3019634]: errno.h and tclWinPort.h have
	conflicting definitions.

		***POTENTIAL INCOMPATIBILITY***
	On win32, the correspondence between errno and the related error
	message, as handled by Tcl_ErrnoMsg() changes. The error message is
	kept the same, but the corresponding errno value might change.

2010-06-22  Donal K. Fellows  <dkf@users.sf.net>

	* generic/tclCmdIL.c (Tcl_LsetObjCmd): [Bug 3019351]: Corrected wrong
	args message.

2010-06-21  Jan Nijtmans  <nijtmans@users.sf.net>

	* unix/tclLoadDl.c:    Eliminate various unnecessary type casts, use
	* unix/tclLoadNext.c:  function typedefs whenever possible
	* unix/tclUnixChan.c:
	* unix/tclUnixFile.c:
	* unix/tclUnixNotfy.c:
	* unix/tclUnixSock.c:
	* unix/tclUnixTest.c:
	* unix/tclXtTest.c:
	* generic/tclZlib.c:   Remove hack needed for zlib 1.2.3 on win32

2010-06-18  Donal K. Fellows  <dkf@users.sf.net>

	* library/init.tcl (auto_execok): [Bug 3017997]: Add .cmd to the
	default list of extensions that we can execute interactively.

2010-06-16  Jan Nijtmans  <nijtmans@users.sf.net>

	* tools/loadICU.tcl:   [Bug 3016135]: Traceback using clock format
	* library/msgs/he.msg: with locale of he_IL.

	* generic/tcl.h:       Simplify Tcl_AppInit and *_Init definitions,
	* generic/tclInt.h:    spacing. Change TclpThreadCreate and
	* generic/tcl.decls:   Tcl_CreateThread signature, making clear that
	* generic/tclDecls.h:  "proc" is a function pointer, as in all other
	* generic/tclEvent.c:  "proc" function parameters.
	* generic/tclTestProcBodyObj.c:
	* win/tclWinThrd.c:
	* unix/tclUnixThrd.c:
	* doc/Thread.3:
	* doc/Class.3:         Fix Tcl_ObjectMetadataType definition.

2010-06-14  Jan Nijtmans  <nijtmans@users.sf.net>

	* unix/Makefile.in:    Fix compilation of xttest with 8.6 changes
	* unix/tclXtNotify.c:
	* unix/tclXtTest.c:
	* generic/tclPipe.c:   Fix gcc warning (with -fstrict-aliasing=2)
	* library/auto.tcl:    Spacing and style fixes.
	* library/history.tcl:
	* library/init.tcl:
	* library/package.tcl:
	* library/safe.tcl:
	* library/tm.tcl:

2010-06-13  Donal K. Fellows  <dkf@users.sf.net>

	* tools/tcltk-man2html.tcl (make-man-pages): [Bug 3015327]: Make the
	title of a manual page be stored relative to its resulting directory
	name as well as its source filename. This was caused by both Tcl and a
	contributed package ([incr Tcl]) defining an Object.3. Also corrected
	the joining of strings in titles to avoid extra braces.

2010-06-09  Andreas Kupries  <andreask@activestate.com>

	* library/platform/platform.tcl: Added OSX Intel 64bit
	* library/platform/pkgIndex.tcl: Package updated to version 1.0.9.
	* unix/Makefile.in:
	* win/Makefile.in:

2010-06-09  Jan Nijtmans  <nijtmans@users.sf.net>

	* tools/tsdPerf.c:    Fix export of symbol Tsdperf_Init, when using
	-fvisibility=hidden. Make two functions static, eliminate some
	unnecessary type casts.
	* tools/configure.in: Update to Tcl 8.6
	* tools/configure:    (regenerated)
	* tools/.cvsignore    new file

2010-06-07  Alexandre Ferrieux  <ferrieux@users.sourceforge.net>

	* generic/tclExecute.c: Ensure proper reset of [info errorstack] even
	* generic/tclNamesp.c:  when compiling constant expr's with errors.

2010-06-05  Miguel Sofer  <msofer@users.sf.net>

	* generic/tclBasic.c:   [Bug 3008307]: make callerPtr chains be
	* generic/tclExecute.c: traversable accross coro boundaries. Add the
	special coroutine CallFrame (partially reverting commit of
	2009-12-10), as it is needed for coroutines that do not push a CF, eg,
	those with [eval] as command. Thanks to Colin McCormack (coldstore)
	and Alexandre Ferrieux for the hard work on this.

2010-06-03  Alexandre Ferrieux  <ferrieux@users.sourceforge.net>

	* generic/tclNamesp.c: Safer (and faster) computation of [uplevel]
	* tests/error.test:    offsets in TIP 348. Toplevel offsets no longer
	* tests/result.test:   overestimated.

2010-06-02  Jan Nijtmans  <nijtmans@users.sf.net>

	* generic/tclOO.h:  BUILD_tcloo is never defined (leftover)
	* win/makefile.bc:  Don't set BUILD_tcloo (leftover)
	See also entry below: 2008-06-01  Joe Mistachkin

2010-06-01  Alexandre Ferrieux  <ferrieux@users.sourceforge.net>

	* generic/tclNamesp.c: Fix computation of [uplevel] offsets in TIP 348
	* tests/error.test:    Only depend on callerPtr chaining now.
	* tests/result.test:   Needed for upcoming coro patch.

2010-05-31  Jan Nijtmans  <nijtmans@users.sf.net>

	* generic/tclVar.c:        Eliminate some casts to (Tcl_HashTable *)
	* generic/tclExecute.c:
	* tests/fileSystem.test:   Fix filesystem-5.1 test failure on CYGWIN

2010-05-28  Jan Nijtmans  <nijtmans@users.sf.net>

	* generic/tclInt.h: [Patch 3008541]: Order of TIP #348 fields in
	Interp structure

2010-05-28  Donal K. Fellows  <dkf@users.sf.net>

	* generic/tclCompCmdsSZ.c (IssueTryFinallyInstructions): [3007374]:
	Corrected error in handling of catch contexts to prevent crash with
	chained handlers.

	* generic/tclExecute.c (TclExecuteByteCode): Restore correct operation
	of instruction-level execution tracing (had been broken by NRE).

2010-05-27  Jan Nijtmans  <nijtmans@users.sf.net>

	* library/opt/optParse.tcl: Don't generate spaces at the end of a
	* library/opt/pkgIndex.tcl: line, eliminate ';' at line end, bump to
	* tools/uniParse.tcl:       v0.4.6
	* generic/tclUniData.c:
	* tests/opt.test:
	* tests/safe.test:

2010-05-21  Jan Nijtmans  <nijtmans@users.sf.net>

	* tools/installData.tcl: Make sure that copyDir only receives
	normalized paths, otherwise it might result in a crash on CYGWIN.
	Restyle according to the Tcl style guide.
	* generic/tclStrToD.c: [Bug 3005233]: Fix for build on OpenBSD vax

2010-05-19  Alexandre Ferrieux  <ferrieux@users.sourceforge.net>

	* tests/dict.test: Add missing tests for [Bug 3004007], fixed under
	                   the radar on 2010-02-24 (dkf): EIAS violation in
	                   list-dict conversions.

2010-05-19  Jan Nijtmans  <nijtmans@users.sf.net>

	* generic/regcomp.c:     Don't use arrays of length 1, just use a
	* generic/tclFileName.c: single element then, it makes code more
	* generic/tclLoad.c:     readable. (Here it even prevents a type cast)

2010-05-17  Jan Nijtmans  <nijtmans@users.sf.net>

	* generic/tclStrToD.c: [Bug 2996549]: Failure in expr.test on Win32

2010-05-17  Donal K. Fellows  <dkf@users.sf.net>

	* generic/tclCmdIL.c (TclInfoFrame): Change this code to use
	Tcl_GetCommandFullName rather than rolling its own. Discovered during
	the hunting of [Bug 3001438] but unlikely to be a fix.

2010-05-11  Jan Nijtmans  <nijtmans@users.sf.net>

	* win/tclWinConsole.c: [Patch 2997087]: Unnecessary type casts.
	* win/tclWinDde.c:
	* win/tclWinLoad.c:
	* win/tclWinNotify.c:
	* win/tclWinSerial.c:
	* win/tclWinSock.c:
	* win/tclWinTime.c:
	* win/tclWinPort.h: Don't duplicate CYGWIN timezone #define from
			    tclPort.h

2010-05-07  Andreas Kupries  <andreask@activestate.com>

	* library/platform/platform.tcl: Fix cpu name for Solaris/Intel 64bit.
	* library/platform/pkgIndex.tcl: Package updated to version 1.0.8.
	* unix/Makefile.in:
	* win/Makefile.in:

2010-05-06  Jan Nijtmans  <nijtmans@users.sf.net>

	* generic/tclPkg.c:   Unnecessary type casts, see [Patch 2997087]

2010-05-04  Jan Nijtmans  <nijtmans@users.sf.net>

	* win/tclWinNotify.c:	TCHAR-related fixes, making those two files
	* win/tclWinSock.c:	compile fine when TCHAR != char. Please see
	comments in [FRQ 2965056] (2965056-1.patch).

2010-05-03  Jan Nijtmans  <nijtmans@users.sf.net>

	* generic/tclIORChan.c:   Use "tclIO.h" and "tclTomMathDecls.h"
	* generic/tclIORTrans.c:  everywhere
	* generic/tclTomMath.h:
	* tools/fix_tommath_h.tcl:
	* libtommath/tommath.h:   Formatting (# should always be first char on
				  line)
	* win/tclAppInit.c:       For MINGW/CYGWIN, use GetCommandLineA
				  explicitly.
	* unix/.cvsignore:        Add pkg, *.dll

	* libtommath/tommath.h:       CONSTify various useful internal
	* libtommath/bn_mp_cmp_d.c:   functions (TclBignumToDouble, TclCeil,
	* libtommath/bn_mp_cmp_mag.c: TclFloor), and related tommath functions
	* libtommath/bn_mp_cmp.c:
	* libtommath/bn_mp_copy.c:
	* libtommath/bn_mp_count_bits.c:
	* libtommath/bn_mp_div_2d.c:
	* libtommath/bn_mp_mod_2d.c:
	* libtommath/bn_mp_mul_2d.c:
	* libtommath/bn_mp_neg.c:
	* generic/tclBasic.c:        Handle TODO: const correctness ?
	* generic/tclInt.h:
	* generic/tclStrToD.c:
	* generic/tclTomMath.decls:
	* generic/tclTomMath.h:
	* generic/tclTomMathDecls.h:

2010-04-30  Don Porter  <dgp@users.sourceforge.net>

	* generic/tcl.h:	Bump patchlevel to 8.6b1.2 to distinguish
	* library/init.tcl:	CVS snapshots from earlier snapshots as well
	* unix/configure.in:	as the 8.6b1 and 8.6b2 releases.
	* win/configure.in:

	* unix/configure:	autoconf-2.59
	* win/configure:

	* generic/tclBinary.c (TclAppendBytesToByteArray):	Add comments
	* generic/tclInt.h (TclAppendBytesToByteArray):	placing overflow
	protection responsibility on caller.  Convert "len" argument to signed
	int which any value already vetted for overflow issues will fit into.
	* generic/tclStringObj.c:	Update caller; standardize panic msg.

	* generic/tclBinary.c (UpdateStringOfByteArray): [Bug 2994924]:	Add
	panic when the generated string representation would grow beyond Tcl's
	size limits.

2010-04-30  Donal K. Fellows  <dkf@users.sf.net>

	* generic/tclBinary.c (TclAppendBytesToByteArray): Add extra armour
	against buffer overflows.

	* generic/tclBasic.c (NRInterpCoroutine): Corrected handling of
	* tests/coroutine.test (coroutine-6.4):   arguments to deal with
						  trickier cases.

2010-04-30  Miguel Sofer  <msofer@users.sf.net>

	* tests/coroutine.test: testing coroutine arguments after [yield]:
	check that only 0/1 allowed

2010-04-30  Donal K. Fellows  <dkf@users.sf.net>

	* generic/tclBasic.c (NRInterpCoroutine): Corrected handling of
	arguments to deal with trickier cases.

	* generic/tclCompCmds.c (TclCompileVariableCmd): Slightly tighter
	issuing of instructions.

	* generic/tclExecute.c (TclExecuteByteCode): Add peephole optimization
	of the fact that INST_DICT_FIRST and INST_DICT_NEXT always have a
	conditional jump afterwards.

	* generic/tclBasic.c (TclNRYieldObjCmd, TclNRYieldmObjCmd)
	(NRInterpCoroutine): Replace magic values for formal argument counts
	for coroutine command implementations with #defines, for an increase
	in readability.

2010-04-30  Jan Nijtmans  <nijtmans@users.sf.net>

	* generic/tclMain.c: Unnecessary TCL_STORAGE_CLASS re-definition. It
	was used for an ancient dummy reference to Tcl_LinkVar(), but that's
	already gone since 2002-05-29.

2010-04-29  Miguel Sofer  <msofer@users.sf.net>

	* generic/tclCompExpr.c: Slight change in the literal sharing
	* generic/tclCompile.c:  mechanism to avoid shimmering of
	* generic/tclCompile.h:  command names.
	* generic/tclLiteral.c:

2010-04-29  Andreas Kupries  <andreask@activestate.com>

	* library/platform/platform.tcl: Another stab at getting the /lib,
	* library/platform/pkgIndex.tcl: /lib64 difference right for linux.
	* unix/Makefile.in:		 Package updated to version 1.0.7.
	* win/Makefile.in:

2010-04-29  Kevin B. Kenny  <kennykb@acm.org>

	* library/tzdata/Antarctica/Macquarie:
	* library/tzdata/Africa/Casablanca:
	* library/tzdata/Africa/Tunis:
	* library/tzdata/America/Santiago:
	* library/tzdata/America/Argentina/San_Luis:
	* library/tzdata/Antarctica/Casey:
	* library/tzdata/Antarctica/Davis:
	* library/tzdata/Asia/Anadyr:
	* library/tzdata/Asia/Damascus:
	* library/tzdata/Asia/Dhaka:
	* library/tzdata/Asia/Gaza:
	* library/tzdata/Asia/Kamchatka:
	* library/tzdata/Asia/Karachi:
	* library/tzdata/Asia/Taipei:
	* library/tzdata/Europe/Samara:
	* library/tzdata/Pacific/Apia:
	* library/tzdata/Pacific/Easter:
	* library/tzdata/Pacific/Fiji:   Olson's tzdata2010i.

2010-04-29  Donal K. Fellows  <dkf@users.sf.net>

	* generic/tclBinary.c (TclAppendBytesToByteArray): [Bug 2992970]: Make
	* generic/tclStringObj.c (Tcl_AppendObjToObj): an append of a byte
	array to another into an efficent operation. The problem was the (lack
	of) a proper growth management strategy for the byte array.

2010-04-29  Jan Nijtmans  <nijtmans@users.sf.net>

	* compat/dirent2.h:	Include "tcl.h", not <tcl.h>, like everywhere
	* compat/dlfcn.h:	else, to ensure that the version in the Tcl
	* compat/stdlib.h:	distribution is used, not some version from
	* compat/string.h:	somewhere else.
	* compat/unistd.h:

2010-04-28  Jan Nijtmans  <nijtmans@users.sf.net>

	* win/Makefile.in:	Remove unused @MAN2TCLFLAGS@
	* win/tclWinPort.h:	Move <limits.h> include from tclInt.h to
	* generic/tclInt.h:	tclWinPort.h, and eliminate unneeded
	* generic/tclEnv.c:	<stdlib.h>, <stdio.h> and <string.h>, which
				are already in tclInt.h
	* generic/regcustom.h:	Move "tclInt.h" from regcustom.h up to
	* generic/regex.h:	regex.h.
	* generic/tclAlloc.c:	Unneeded <stdio.h> include.
	* generic/tclExecute.c:	Fix gcc warning: comparison between signed and
				unsigned.

2010-04-28  Donal K. Fellows  <dkf@users.sf.net>

	* generic/tclInt.h (TclIsVarDirectUnsettable): Corrected flags so that
	deletion of traces is not optimized out...

	* generic/tclExecute.c (ExecuteExtendedBinaryMathOp)
	(TclCompareTwoNumbers,ExecuteExtendedUnaryMathOp,TclExecuteByteCode):
	[Patch 2981677]: Move the less common arithmetic operations (i.e.,
	exponentiation and operations on non-longs) out of TEBC for a big drop
	in the overall size of the stack frame for most code. Net effect on
	speed is minimal (slightly faster overall in tclbench). Also extended
	the number of places where TRESULT handling is replaced with a jump to
	dedicated code.

2010-04-27  Donal K. Fellows  <dkf@users.sf.net>

	* generic/tclExecute.c (TclExecuteByteCode): Rearrange location of an
	assignment to shorten the object code.

2010-04-27  Jan Nijtmans  <nijtmans@users.sf.net>

	* generic/tclIOUtil.c (Tcl_FSGetNativePath): [Bug 2992292]:
	tclIOUtil.c assignment type mismatch compiler warning
	* generic/regguts.h:     If tclInt.h or tclPort.h is already
	* generic/tclBasic.c:    included, don't include <limits.h>
	* generic/tclExecute.c:  again. Follow-up to [Bug 2991415]:
	* generic/tclIORChan.c:  tclport.h #included before limits.h
	* generic/tclIORTrans.c: See comments in [Bug 2991415]
	* generic/tclObj.c:
	* generic/tclOOInt.h:
	* generic/tclStrToD.c:
	* generic/tclTomMath.h:
	* generic/tclTomMathInterface.c:
	* generic/tclUtil.c:
	* compat/strtod.c:
	* compat/strtol.c:

2010-04-27  Kevin B. Kenny  <kennykb@acm.org>

	* unix/tclLoadDl.c (FindSymbol): [Bug 2992295]: Simplified the logic
	so that the casts added in Donal Fellows's change for the same bug are
	no longer necessary.

2010-04-26  Donal K. Fellows  <dkf@users.sf.net>

	* unix/tclLoadDl.c (FindSymbol): [Bug 2992295]: Added an explicit cast
	because auto-casting between function and non-function types is never
	naturally warning-free.

	* generic/tclStubInit.c:   Add a small amount of gcc-isms (with #ifdef
	* generic/tclOOStubInit.c: guards) to ensure that warnings are issued
	when these files are older than the various *.decls files.

2010-04-25  Miguel Sofer  <msofer@users.sf.net>

	* generic/tclBasic.c:    Add unsupported [yieldm] command. Credit
	* generic/tclInt.h:      Lars Hellstrom for the basic idea.

2010-04-24  Miguel Sofer  <msofer@users.sf.net>

	* generic/tclBasic.c:    Modify api of TclSpliceTailcall() to fix
	* generic/tclExecute.c:  [yieldTo], which had not survived the latest
	* generic/tclInt.h:      mods to tailcall. Thanks kbk for detecting
	the problem.

2010-04-23  Jan Nijtmans  <nijtmans@users.sf.net>

	* unix/tclUnixPort.h: [Bug 2991415]: tclport.h #included before
	limits.h

2010-04-22  Jan Nijtmans  <nijtmans@users.sf.net>

	* generic/tclPlatDecls.h:  Move TCHAR fallback typedef from tcl.h to
	* generic/tcl.h:           tclPlatDecls.h (as suggested by dgp)
	* generic/tclInt.h:        fix typo
	* generic/tclIOUtil.c:     Eliminate various unnecessary
	* unix/tclUnixFile.c:      type casts.
	* unix/tclUnixPipe.c:
	* win/tclWinChan.c:
	* win/tclWinFCmd.c:
	* win/tclWinFile.c:
	* win/tclWinLoad.c:
	* win/tclWinPipe.c:

2010-04-20  Jan Nijtmans  <nijtmans@users.sf.net>

	* generic/tclTest.c:  Use function prototypes from the FS API.
	* compat/zlib/*:      Upgrade to zlib 1.2.5

2010-04-19  Donal K. Fellows  <dkf@users.sf.net>

	* generic/tclExecute.c (TclExecuteByteCode): Improve commenting and
	reduce indentation for the Invocation Block.

2010-04-18  Donal K. Fellows  <dkf@users.sf.net>

	* doc/unset.n: [Bug 2988940]: Fix typo.

2010-04-15  Jan Nijtmans  <nijtmans@users.sf.net>

	* win/tclWinPort.h:       Move inclusion of <tchar.h> from
	* generic/tcl.h:          tclPlatDecls.h to tclWinPort.h, where it
	* generic/tclPlatDecls.h: belongs. Add fallback in tcl.h, so TCHAR is
				  available in win32 always.

2010-04-15  Donal K. Fellows  <dkf@users.sf.net>

	* doc/try.n: [Bug 2987551]: Fix typo.

2010-04-14  Andreas Kupries  <andreask@activestate.com>

	* library/platform/platform.tcl: Linux platform identification:
	* library/platform/pkgIndex.tcl: Check /lib64 for existence of files
	* unix/Makefile.in: matching libc* before accepting it as base
	* win/Makefile.in:  directory. This can happen on weirdly installed
	32bit systems which have an empty or partially filled /lib64 without
	an actual libc. Bumped to version 1.0.6.

2010-04-13  Jan Nijtmans  <nijtmans@users.sf.net>

	* win/tclWinPort.h: Fix [Patch 2986105]: conditionally defining
	* win/tclWinFile.c: strcasecmp/strncasecmp
	* win/tclWinLoad.c: Fix gcc warning: comparison of unsigned expression
	>= 0 is always true

2010-04-08  Donal K. Fellows  <dkf@users.sf.net>

	* generic/tclCompCmdsSZ.c (TclSubstCompile): If the first token does
	not result in a *guaranteed* push of a Tcl_Obj on the stack, we must
	push an empty object. Otherwise it is possible to get to a 'concat1'
	or 'done' without enough values on the stack, resulting in a crash.
	Thanks to Joe Mistachkin for identifying a script that could trigger
	this case.

2010-04-07  Donal K. Fellows  <dkf@users.sf.net>

	* doc/catch.n, doc/info.n, doc/return.n: Formatting.

2010-04-06  Donal K. Fellows  <dkf@users.sf.net>

	* doc/Load.3: Minor corrections of formatting and cross links.

2010-04-06  Jan Nijtmans  <nijtmans@users.sf.net>

	* win/configure:       (regenerate with autoconf-2.59)
	* unix/configure:
	* unix/installManPage: [Bug 2982540]: configure and install* script
	* unix/install-sh:     files should always have LF line ending.
	* doc/Load.3:          Fix signature of Tcl_LoadFile in documentation.

2010-04-05  Alexandre Ferrieux  <ferrieux@users.sourceforge.net>

	TIP #348 IMPLEMENTATION

	* generic/tclBasic.c: [Patch 2868499]: Substituted error stack
	* generic/tclCmdIL.c:
	* generic/tclInt.h:
	* generic/tclNamesp.c:
	* generic/tclResult.c:
	* doc/catch.n:
	* doc/info.n:
	* doc/return.n:
	* tests/cmdMZ.test:
	* tests/error.test:
	* tests/execute.test:
	* tests/info.test:
	* tests/init.test:
	* tests/result.test:

2010-04-05  Donal K. Fellows  <dkf@users.sf.net>

	* unix/tcl.m4 (SC_ENABLE_THREADS): Flip the default for whether to
	* win/tcl.m4 (SC_ENABLE_THREADS):  build in threaded mode. Part of
	* win/rules.vc:			   TIP #364.

	* unix/tclLoadDyld.c (FindSymbol): Better human-readable error message
	generation to match code in tclLoadDl.c.

2010-04-04  Donal K. Fellows  <dkf@users.sf.net>

	* generic/tclIOUtil.c, unix/tclLoadDl.c: Minor changes to enforce
	Engineering Manual style rules.

	* doc/FileSystem.3, doc/Load.3: Documentation for TIP#357.

	* macosx/tclMacOSXBundle.c (OpenResourceMap): [Bug 2981528]: Only
	define this function when HAVE_COREFOUNDATION is defined.

2010-04-02  Jan Nijtmans  <nijtmans@users.sf.net>

	* generic/tcl.decls (Tcl_LoadFile): Add missing "const" in signature,
	* generic/tclIOUtil.c (Tcl_LoadFile): and some formatting fixes
	* generic/tclDecls.h:  (regenerated)

2010-04-02  Donal K. Fellows  <dkf@users.sf.net>

	* generic/tclIOUtil.c (Tcl_LoadFile): Corrections to previous commit
	* unix/tclLoadDyld.c (TclpDlopen):    to make it build on OSX.

2010-04-02  Kevin B. Kenny  <kennykb@acm.org>

	TIP #357 IMPLEMENTATION
	TIP #362 IMPLEMENTATION

	* generic/tclStrToD.c: [Bug 2952904]: Defer creation of the smallest
	floating point number until it is actually used. (This change avoids a
	bogus syslog message regarding a 'floating point software assist
	fault' on SGI systems.)

	* library/reg/pkgIndex.tcl:	[TIP #362]: Fixed first round of bugs
	* tests/registry.test:		resulting from the recent commits of
	* win/tclWinReg.c:		changes in support of the referenced
					TIP.

	* generic/tcl.decls:		[TIP #357]: First round of changes
	* generic/tclDecls.h:		to export Tcl_LoadFile,
	* generic/tclIOUtil.c:		Tcl_FindSymbol, and Tcl_FSUnloadFile
	* generic/tclInt.h:		to the public API.
	* generic/tclLoad.c:
	* generic/tclLoadNone.c:
	* generic/tclStubInit.c:
	* tests/fileSystem.test:
	* tests/load.test:
	* tests/unload.test:
	* unix/tclLoadDl.c:
	* unix/tclLoadDyld.c:
	* unix/tclLoadNext.c:
	* unix/tclLoadOSF.c:
	* unix/tclLoadShl.c:
	* unix/tclUnixPipe.c:
	* win/Makefile.in:
	* win/tclWinLoad.c:

2010-03-31  Donal K. Fellows  <dkf@users.sf.net>

	* doc/registry.n: Added missing documentation of TIP#362 flags.

	* doc/package.n: [Bug 2980210]: Document the arguments taken by
	the [package present] command correctly.

	* doc/Thread.3: Added some better documentation of how to create and
	use a thread using the C-level thread API, based on realization that
	no such tutorial appeared to exist.

2010-03-31  Jan Nijtmans  <nijtmans@users.sf.net>

	* test/cmdMZ.test:    [FRQ 2974744]: share exception codes (ObjType?):
	* test/error.test:    Revised test cases, making sure that abbreviated
	* test/proc-old.test: codes are checked resulting in an error, and
	                      checking for the exact error message.

2010-03-30  Andreas Kupries  <andreask@activestate.com>

	* generic/tclIORChan.c (ReflectClose, ReflectInput, ReflectOutput,
	(ReflectSeekWide, ReflectWatch, ReflectBlock, ReflectSetOption,
	(ReflectGetOption, ForwardProc): [Bug 2978773]: Preserve
	ReflectedChannel* structures across handler invokations, to avoid
	crashes when the handler implementation induces nested callbacks and
	destruction of the channel deep inside such a nesting.

2010-03-30  Don Porter  <dgp@users.sourceforge.net>

	* generic/tclObj.c (Tcl_GetCommandFromObj):     [Bug 2979402]: Reorder
	the validity tests on internal rep of a "cmdName" value to avoid
	invalid reads reported by valgrind.

2010-03-30  Jan Nijtmans  <nijtmans@users.sf.net>

	* generic/tclIndexObj:	[FRQ 2974744]: share exception codes
	* generic/tclResult.c:	further optimization, making use of indexType.
	* generic/tclZlib.c:    [Bug 2979399]: uninitialized value troubles

2010-03-30  Donal K. Fellows  <dkf@users.sf.net>

	TIP #362 IMPLEMENTATION

	* win/tclWinReg.c: [Patch 2960976]: Apply patch from Damon Courtney to
	* tests/registry.test:	allow the registry command to be told to work
	* win/Makefile.in:	with both 32-bit and 64-bit registries. Bump
	* win/configure.in:	version of registry package to 1.3.
	* win/makefile.bc:
	* win/makefile.vc:
	* win/configure:	autoconf-2.59

2010-03-29  Jan Nijtmans  <nijtmans@users.sf.net>

	* unix/tcl.m4:            Only test for -visibility=hidden with gcc
	                          (Second remark in [Bug 2976508])
	* unix/configure:         regen

2010-03-29  Don Porter  <dgp@users.sourceforge.net>

	* generic/tclStringObj.c:       Fix array overrun in test format-1.12
	caught by valgrind testing.

2010-03-27  Jan Nijtmans  <nijtmans@users.sf.net>

	* generic/tclInt.h:	[FRQ 2974744]: share exception codes
	* generic/tclResult.c:	(ObjType?)
	* generic/tclCmdMZ.c:
	* generic/tclCompCmdsSZ.c:

2010-03-26  Jan Nijtmans  <nijtmans@users.sf.net>

	* generic/tclExecute.c: [Bug 2976508]: Tcl HEAD fails on HP-UX

2010-03-25  Donal K. Fellows  <dkf@users.sf.net>

	* unix/tclUnixFCmd.c (TclUnixCopyFile): [Bug 2976504]: Corrected
	number of arguments to fstatfs() call.

	* macosx/tclMacOSXBundle.c, macosx/tclMacOSXFCmd.c:
	* macosx/tclMacOSXNotify.c: Reduce the level of ifdeffery in the
	functions of these files to improve readability. They need to be
	audited for whether complexity can be removed based on the minimum
	supported version of OSX, but that requires a real expert.

2010-03-24  Don Porter  <dgp@users.sourceforge.net>

	* generic/tclResult.c:  [Bug 2383005]: Revise [return -errorcode] so
	* tests/result.test:    that it rejects illegal non-list values.

2010-03-24  Donal K. Fellows  <dkf@users.sf.net>

	* generic/tclOOInfo.c (InfoObjectMethodTypeCmd)
	(InfoClassMethodTypeCmd): Added introspection of method types so that
	it is possible to find this info out without using errors.
	* generic/tclOOMethod.c (procMethodType): Now that introspection can
	reveal the name of method types, regularize the name of normal methods
	to be the name of the definition type used to create them.

	* tests/async.test (async-4.*): Reduce obscurity of these tests by
	putting the bulk of the code for them inside the test body with the
	help of [apply].

	* generic/tclCmdMZ.c (TryPostBody, TryPostHandler): Make sure that the
	[try] command does not trap unwinding due to limits.

2010-03-23  Don Porter  <dgp@users.sourceforge.net>

	* generic/tclCmdMZ.c:	[Bug 2973361]: Revised fix for computing
	indices of script arguments to [try].

2010-03-23  Jan Nijtmans  <nijtmans@users.sf.net>

	* generic/tclCmdMZ.c:      Make error message in "try" implementation
	* generic/tclCompCmdsSZ.c: exactly the same as the one in "return"
	* tests/error.test:
	* libtommath/mtests/mpi.c: Single "const" addition

2010-03-22  Don Porter  <dgp@users.sourceforge.net>

	* generic/tclCmdMZ.c:	[Bug 2973361]: Compute the correct integer
	values to identify the argument indices of the various script
	arguments to [try]. Passing in -1 led to invalid memory reads.

2010-03-20  Donal K. Fellows  <dkf@users.sf.net>

	* doc/exec.n: Make it a bit clearer that there is an option to run a
	pipeline in the background.

	* generic/tclIOCmd.c (Tcl_FcopyObjCmd):		Lift the restriction
	* generic/tclIO.c (TclCopyChannel, CopyData):	on the [fcopy] command
	* generic/tclIO.h (CopyState):			that forced it to only
	copy up to 2GB per script-level callback. Now it is anything that can
	fit in a (signed) 64-bit integer. Problem identified by Frederic
	Bonnet on comp.lang.tcl. Note that individual low-level reads and
	writes are still smaller as the optimal buffer size is smaller.

2010-03-20  Jan Nijtmans  <nijtmans@users.sf.net>

	* win/stub16.c:         Don't hide that we use the ASCII API here.
	                        (does someone still use that?)
	* win/tclWinPipe.c:     2 unnecessary type casts.

2010-03-19  Donal K. Fellows  <dkf@users.sf.net>

	* generic/tclCompCmdsSZ.c (TclCompileThrowCmd): Added compilation for
	the [throw] command.

2010-03-18  Don Porter  <dgp@users.sourceforge.net>

	* generic/tclListObj.c:	[Bug 2971669]: Prevent in overflow trouble in
	* generic/tclTestObj.c:	ListObjReplace operations. Thanks to kbk for
	* tests/listObj.test:	fix and test.

2010-03-18  Donal K. Fellows  <dkf@users.sf.net>

	* generic/tclCompCmdsSZ.c (IssueTryFinallyInstructions):
	[Bug 2971921]: Corrected jump so that it doesn't skip into the middle
	of an instruction! Tightened the instruction issuing. Moved endCatch
	calls closer to their point that they guard, ensuring correct ordering
	of result values.

2010-03-17  Andreas Kupries  <andreask@activestate.com>

	* generic/tclIORTrans.c (ReflectInput, ReflectOutput)
	(ReflectSeekWide): [Bug 2921116]: Added missing TclEventuallyFree
	calls for preserved ReflectedTransform* structures. Reworked
	ReflectInput to preserve the structure for its whole life, not only in
	InvokeTclMethod.

	* generic/tclIO.c (Tcl_GetsObj): [Bug 2921116]: Regenerate topChan,
	may have been changed by a self-modifying transformation.

	* tests/ioTrans/test (iortrans-4.8, iortrans-4.9, iortrans-5.11)
	(iortrans-7.4, iortrans-8.3): New test cases.

2010-03-16  Jan Nijtmans  <nijtmans@users.sf.net>

	* compat/zlib/*:	Upgrade zlib to version 1.2.4.
	* win/makefile.vc:
	* unix/Makefile.in:
	* win/tclWinChan.c:	Don't cast away "const" without reason.

2010-03-12  Jan Nijtmans  <nijtmans@users.sf.net>

	* win/makefile.vc: [Bug 2967340]: Static build was failing.
	* win/.cvsignore:

2010-03-10  Jan Nijtmans  <nijtmans@users.sf.net>

	* generic/tclTest.c:	Remove unnecessary '&' decoration for
	* generic/tclIOUtil.c:	function pointers
	* win/tclWin32Dll.c:	Double declaration of TclNativeDupInternalRep
	* unix/tclIOUtil.c:
	* unix/dltest/.cvsignore: Ignore *.so here

2010-03-09  Andreas Kupries  <andreask@activestate.com>

	* generic/tclIORChan.c: [Bug 2936225]: Thanks to Alexandre Ferrieux
	* doc/refchan.n:    <ferrieux@users.sourceforge.net> for debugging and
	* tests/ioCmd.test: fixing the problem. It is the write-side
	equivalent to the bug fixed 2009-08-06.

2010-03-09  Don Porter  <dgp@users.sourceforge.net>

	* library/tzdata/America/Matamoros: New locale
	* library/tzdata/America/Ojinaga: New locale
	* library/tzdata/America/Santa_Isabel: New locale
	* library/tzdata/America/Asuncion:
	* library/tzdata/America/Tijuana:
	* library/tzdata/Antarctica/Casey:
	* library/tzdata/Antarctica/Davis:
	* library/tzdata/Antarctica/Mawson:
	* library/tzdata/Asia/Dhaka:
	* library/tzdata/Pacific/Fiji:
	Olson tzdata2010c.

2010-03-07  Jan Nijtmans  <nijtmans@users.sf.net>

	* generic/tclTest.c:	  Test that tclOO stubs are present in stub
				  library
	* generic/tclOOMethod.c:  Applied missing part of [Patch 2961556]
	* win/tclWinInt.h:	  Change all tclWinProcs signatures to use
	* win/tclWin32Dll.c:	  TCHAR* in stead of WCHAR*. This is meant
	* win/tclWinDde.c:	  as preparation to make [Enh 2965056]
	* win/tclWinFCmd.c:	  possible at all.
	* win/tclWinFile.c:
	* win/tclWinPipe.c:
	* win/tclWinSock.c:

2010-03-06  Jan Nijtmans  <nijtmans@users.sf.net>

	* generic/tclStubLib.c:	Remove presence of tclTomMathStubsPtr here.
	* generic/tclTest.c:	Test that tommath stubs are present in stub
				library.

2010-03-05  Donal K. Fellows  <dkf@users.sf.net>

	* generic/tclIORTrans.c (ForwardProc): [Bug 2964425]: When cleaning
	the stables, it is sometimes necessary to do more than the minimum. In
	this case, rationalizing the variables for a forwarded limit? method
	required removing an extra Tcl_DecrRefCount too.

	* generic/tclOO.h, generic/tclOOInt.h: [Patch 2961556]: Change TclOO
	to use the same style of function typedefs as Tcl, as this is about
	the last chance to get this right.

	***POTENTIAL INCOMPATIBILITY***
	Source code that uses function typedefs from TclOO will need to update
	variables and argument definitions so that pointers to the function
	values are used instead. Binary compatibility is not affected.

	* generic/*.c, generic/tclInt.h, unix/*.c, macosx/*.c: Applied results
	of doing a Code Audit. Principal changes:
	  * Use do { ... } while (0) in macros
	  * Avoid shadowing one local variable with another
	  * Use clearer 'foo.bar++;' instead of '++foo.bar;' where result not
	    required (i.e., semantically equivalent); clarity is increased
	    because it is bar that is incremented, not foo.
	  * Follow Engineering Manual rules on spacing and declarations

2010-03-04  Donal K. Fellows  <dkf@users.sf.net>

	* generic/tclOO.c (ObjectRenamedTrace): [Bug 2962664]: Add special
	handling so that when the class of classes is deleted, so is the class
	of objects. Immediately.

	* generic/tclOOInt.h (ROOT_CLASS): Add new flag for specially marking
	the root class. Simpler and more robust than the previous technique.

2010-03-04  Jan Nijtmans  <nijtmans@users.sf.net>

	* generic/tclGetDate.y:    3 unnecessary MODULE_SCOPE
	* generic/tclDate.c:       symbols
	* generic/tclStubLib.c:    Split tommath stub lib
	* generic/tclTomMathStubLib.c:  in separate file.
	* win/makefile.bc:
	* win/Makefile.in:
	* win/makefile.vc:
	* win/tcl.dsp:
	* unix/Makefile.in:
	* unix/tcl.m4:          Cygwin only gives warning
	* unix/configure:       using -fvisibility=hidden
	* compat/strncasecmp.c: A few more const's
	* compat/strtod.c:
	* compat/strtoul.c:

2010-03-03  Andreas Kupries <andreask@activestate.com>

	* doc/refchan.n: Followup to ChangeLog entry 2009-10-07
	(generic/tclIORChan.c). Fixed the documentation to explain that errno
	numbers are operating system dependent, and reworked the associated
	example.

2010-03-02  Jan Nijtmans  <nijtmans@users.sf.net>

	* unix/tcl.m4:     [FRQ 2959069]: Support for -fvisibility=hidden
	* unix/configure   (regenerated with autoconf-2.59)

2010-03-01  Alexandre Ferrieux  <ferrieux@users.sourceforge.net>

	* unix/tclUnixSock.c: Refrain from a possibly lengthy reverse-DNS
	lookup on 0.0.0.0 when calling [fconfigure -sockname] on an
	universally-bound (default) server socket.

	* generic/tclIndexObj.c: fix [AT 86258]: special-casing of empty
	tables when generating error messages for [::tcl::prefix match].

2010-02-28  Donal K. Fellows  <dkf@users.sf.net>

	* generic/tclCmdIL.c: More additions of {TCL LOOKUP} error-code
	generation to various subcommands of [info] as part of long-term
	project to classify all Tcl's generated errors.

2010-02-28  Jan Nijtmans  <nijtmans@users.sf.net>

	* generic/tclStubInit.c: [Bug 2959713]: Link error with gcc 4.1

2010-02-27  Donal K. Fellows  <dkf@users.sf.net>

	* generic/tclCmdMZ.c (StringFirstCmd, StringLastCmd): [Bug 2960021]:
	Only search for the needle in the haystack when the needle isn't
	larger than the haystack. Prevents an odd crash from sometimes
	happening when things get mixed up (a common programming error).

	* generic/tclMain.c (Tcl_Main): [Bug 801429]: Factor out the holding
	of the client-installed main loop function into thread-specific data.

	***POTENTIAL INCOMPATIBILITY***
	Code that previously tried to set the main loop from another thread
	will now fail. On the other hand, there is a fairly high probability
	that such programs would have been failing before due to the lack of
	any kind of inter-thread memory barriers guarding accesses to this
	part of Tcl's state.

2010-02-26  Donal K. Fellows  <dkf@users.sf.net>

	* generic/tclCompCmds.c:   Split this file into two pieces to make it
	* generic/tclCompCmdsSZ.c: easier to work with. It's still two very
				   long files even after the split.

2010-02-26  Reinhard Max  <max@suse.de>

	* doc/safe.n: Name the installed file after the command it documents.
	Use "Safe Tcl" instead of the "Safe Base", "Safe Tcl" mixture.

2010-02-26  Donal K. Fellows  <dkf@users.sf.net>

	* unix/Makefile.in (NATIVE_TCLSH): Added this variable to allow for
	better control of what tclsh to use for various scripts when doing
	cross compiling. An imperfect solution, but works.

	* unix/installManPage: Remap non-alphanumeric sequences in filenames
	to single underscores (especially colons).

2010-02-26  Pat Thoyts  <patthoyts@users.sourceforge.net>

	* tests/zlib.test: Add tests for [Bug 2818131] which was crashing with
	mismatched zlib algorithms used in combination with gets. This issue
	has been fixed by Andreas's last commit.

2010-02-25  Jan Nijtmans  <nijtmans@users.sf.net>

	* generic/tclHash.c:	[FRQ 2958832]: Further speed-up of the
	* generic/tclLiteral.c:	ouster-hash function.
	* generic/tclObj.c:
	* generic/tclCkalloc.c:	Eliminate various unnecessary (ClientData)
	* generic/tclTest.c:	type casts.
	* generic/tclTestObj.c:
	* generic/tclTestProcBodyObj.c:
	* unix/tclUnixTest.c:
	* unix/tclUnixTime.c:
	* unix/tclXtTest.c:

2010-02-24  Donal K. Fellows  <dkf@users.sf.net>

	* generic/tclDictObj.c (SetDictFromAny): Prevent the list<->dict
	* generic/tclListObj.c (SetListFromAny): conversion code from taking
	too many liberties. Stops loss of duplicate keys in some scenarios.
	Many thanks to Jean-Claude Wippler for finding this.

	* generic/tclExecute.c (TclExecuteByteCode): Reduce ifdef-fery and
	size of activation record. More variables shared across instructions
	than before.

	* doc/socket.n: [Bug 2957688]: Clarified that [socket -server] works
	with a command prefix. Extended example to show this in action.

2010-02-22  Andreas Kupries  <andreask@activestate.com>

	* generic/tclZlib.c (ZlibTransformInput): [Bug 2762041]: Added a hack
	to work around the general problem, early EOF recognition based on the
	base-channel, instead of the data we have ready for reading in the
	transform. Long-term we need a proper general fix (likely tracking EOF
	on each level of the channel stack), with attendant complexity.
	Furthermore, Z_BUF_ERROR can be ignored, and must be when feeding the
	zlib code with single characters.

2010-02-22  Jan Nijtmans  <nijtmans@users.sf.net>

	* unix/tclUnixPort.h:   Remove unnecessary EXTERN's, which already are
	                        in the global stub table.
	* unix/configure.in:    Use @EXEEXT@ in stead of @EXT_SUFFIX@
	* unix/tcl.m4:
	* unix/Makefile.in:     Use -DBUILD_tcl for CYGWIN
	* unix/configure:       (regenerated)
	* unix/dltest/pkg*.c:   Use EXTERN to control CYGWIN exported symbols
	* generic/tclCmdMZ.c:   Remove some unnecessary type casts.
	* generic/tclCompCmds.c:
	* generic/tclTest.c:
	* generic/tclUtil.c:

2010-02-21  Mo DeJong  <mdejong@users.sourceforge.net>

	* tests/regexp.test: Add test cases back ported from Jacl regexp work.

2010-02-21  Jan Nijtmans  <nijtmans@users.sf.net>

	* generic/tclDate.c:    Some more const tables.
	* generic/tclGetDate.y:
	* generic/regc_lex.c:
	* generic/regerror.c:
	* generic/tclStubLib.c:
	* generic/tclBasic.c:   Fix [Bug 2954959] expr abs(0.0) is -0.0
	* tests/expr.test:

2010-02-20  Donal K. Fellows  <dkf@users.sf.net>

	* generic/tclCompCmds.c (TclCompileStringLenCmd): Make [string length]
	of a constant string be handled better (i.e., handle backslashes too).

2010-02-19  Stuart Cassoff  <stwo@users.sourceforge.net>

	* tcl.m4: Correct compiler/linker flags for threaded builds on
	OpenBSD.
	* configure: (regenerated).

2010-02-19  Donal K. Fellows  <dkf@users.sf.net>

	* unix/installManPage: [Bug 2954638]: Correct behaviour of manual page
	installer. Also added armouring to check that assumptions about the
	initial state are actually valid (e.g., look for existing input file).

2010-02-17  Donal K. Fellows  <dkf@users.sf.net>

	* generic/tclHash.c (HashStringKey):	Restore these hash functions
	* generic/tclLiteral.c (HashString):	to use the classic algorithm.
	* generic/tclObj.c (TclHashObjKey):	Community felt normal case
	speed to be more important than resistance to malicious cases. For
	now, hashes that need to deal with the malicious case can use a custom
	hash table and install their own hash function, though that is not
	functionality exposed to the script level.

	* generic/tclCompCmds.c (TclCompileDictUpdateCmd): Stack depth must be
	correctly described when compiling a body to prevent crashes in some
	debugging modes.

2010-02-16  Jan Nijtmans  <nijtmans@users.sf.net>

	* generic/tclInt.h: Change order of various struct members,
	fixing potential binary incompatibility with Tcl 8.5

2010-02-16  Donal K. Fellows  <dkf@users.sf.net>

	* unix/configure.in, generic/tclIOUtil.c (Tcl_Stat): Updated so that
	we do not assume that all unix systems have the POSIX blkcnt_t type,
	since OpenBSD apparently does not.

	* generic/tclLiteral.c (HashString): Missed updating to FNV in one
	place; the literal table (a copy of the hash table code...)

2010-02-15  Jan Nijtmans  <nijtmans@users.sf.net>

	* tools/genStubs.tcl:   Reverted earlier rename from tcl*Stubs to
	* generic/tclBasic.c:   tcl*ConstStubs, it's not necessary at all.
	* generic/tclOO.c:
	* generic/tclTomMathInterface.c:
	* generic/tclStubInit.c: (regenerated)
	* generic/tclOOStubInit.c: (regenerated)
	* generic/tclEnsemble.c:Fix signed-unsigned mismatch
	* win/tclWinInt.h:      make tclWinProcs "const"
	* win/tclWin32Dll.c:
	* win/tclWinFCmd.c:     Eliminate all internal Tcl_WinUtfToTChar
	* win/tclWinFile.c:     and Tcl_WinTCharToUtf calls, needed
	* win/tclWinInit.c:     for mslu support.
	* win/tclWinLoad.c:
	* win/tclWinPipe.c:
	* win/tclWinSerial.c:
	* win/.cvsignore:
	* compat/unicows/readme.txt:  [FRQ 2819611]: Add first part of MSLU
	* compat/unicows/license.txt: support.
	* compat/unicows/unicows.lib:

2010-02-15  Donal K. Fellows  <dkf@users.sf.net>

	* generic/tclOO.c (AllocObject, SquelchedNsFirst, ObjectRenamedTrace):
	* generic/tclNamesp.c (Tcl_DeleteNamespace): [Bug 2950259]: Revised
	the namespace deletion code to provide an additional internal callback
	that gets triggered early enough in namespace deletion to allow TclOO
	destructors to run sanely. Adjusted TclOO to take advantage of this,
	so making tearing down an object by killing its namespace appear to
	work seamlessly, which is needed for Itcl. (Note that this is not a
	feature that will ever be backported to 8.5, and it remains not a
	recommended way of deleting an object.)

2010-02-13  Donal K. Fellows  <dkf@users.sf.net>

	* generic/tclCompCmds.c (TclCompileSwitchCmd): Divided the [switch]
	compiler into three pieces (after the model of [try]): a parser, an
	instruction-issuer for chained tests, and an instruction-issuer for
	jump tables.

	* generic/tclEnsemble.c: Split the ensemble engine out into its own
	file rather than keeping it mashed together with the namespace code.

2010-02-12  Jan Nijtmans  <nijtmans@users.sf.net>

	* win/tcl.m4:		Use -pipe for gcc on win32
	* win/configure:	(mingw/cygwin) (regenerated)
	* win/.cvsignore:	Add .lib, .exp and .res here

2010-02-11  Mo DeJong  <mdejong@users.sourceforge.net>

	* tests/list.test: Add tests for explicit \0 in a string argument to
	the list command.

2010-02-11  Donal K. Fellows  <dkf@users.sf.net>

	* generic/tclIOCmd.c (Tcl_OpenObjCmd): [Bug 2949740]: Make sure that
	we do not try to put a NULL pipeline channel into binary mode.

2010-02-11  Mo DeJong  <mdejong@users.sourceforge.net>

	[Bug 2826551, Patch 2948425]: Assorted regexp bugs related to -all,
	-line and -start options and newlines.
	* generic/tclCmdMZ.c (Tcl_RegexpObjCmd): If -offset is given, treat it
	as the start of the line if the previous character was a newline. Fix
	nasty edge case where a zero length match would not advance the index.
	* tests/regexp.test: Add regression tests back ported from Jacl.
	Checks for a number of issues related to -line and newline handling. A
	few of tests were broken before the patch and continue to be broken,
	marked as knownBug.

2010-02-11  Donal K. Fellows  <dkf@users.sf.net>

	* generic/tclOO.c (ObjectRenamedTrace): [Bug 2949397]: Prevent
	destructors from running on the two core class objects when the whole
	interpreter is being destroyed.

2010-02-09  Donal K. Fellows  <dkf@users.sf.net>

	* generic/tclCompCmds.c (TclCompileTryCmd, IssueTryInstructions)
	(IssueTryFinallyInstructions): Added compiler for the [try] command.
	It is split into three pieces that handle the parsing of the tokens,
	the issuing of instructions for finally-free [try], and the issuing of
	instructions for [try] with finally; there are enough differences
	between the all cases that it was easier to split the code rather than
	have a single function do the whole thing.

2010-02-09  Alexandre Ferrieux  <ferrieux@users.sourceforge.net>

	* tools/genStubs.tcl: Remove dependency on 8.5+ idiom "in" in
	expressions.

2010-02-08  Donal K. Fellows  <dkf@users.sf.net>

	* generic/tclZlib.c (Tcl_ZlibDeflate, Tcl_ZlibInflate): [Bug 2947783]:
	Make sure that the result is an unshared object before appending to it
	so that nothing crashes if it is shared (use in Tcl code was not
	affected by this, but use from C was an issue).

2010-02-06  Donal K. Fellows  <dkf@users.sf.net>

	* generic/tclHash.c (HashStringKey):	Replace Tcl's crusty old hash
	* generic/tclObj.c (TclHashObjKey):	function with the algorithm
	due to Fowler, Noll and Vo. This is slightly faster (assuming the
	presence of hardware multiply) and has somewhat better distribution
	properties of the resulting hash values. Note that we only ever used
	the 32-bit version of the FNV algorithm; Tcl's core hash engine
	assumes that hash values are simple unsigned ints.

	***POTENTIAL INCOMPATIBILITY***
	Code that depends on hash iteration order (especially tests) may well
	be disrupted by this. Where a definite order is required, the fix is
	usually to just sort the results after extracting them from the hash.
	Where this is insufficient, the code that has ceased working was
	always wrong and was only working by chance.

2010-02-05  Donal K. Fellows  <dkf@users.sf.net>

	* generic/tclCompCmds.c (TclCompileErrorCmd): Added compilation of the
	[error] command. No new bytecodes.

2010-02-05  Jan Nijtmans  <nijtmans@users.sf.net>

	* tools/genStubs.tcl:	Follow-up to earlier commit today:
	          Eliminate the need for an extra Stubs Pointer for adressing
	          a static stub table: Just change the exported table from
	          static to MODULE_SCOPE.
	* generic/tclBasic.c
	* generic/tclOO.c
	* generic/tclTomMathInterface.c
	* generic/tcl*Decls.h (regenerated)
	* generic/tclStubInit.c (regenerated)
	* generic/tclOOStubInit.c (regenerated)
	* generic/tclTest.c (minor formatting)

2010-02-05  Donal K. Fellows  <dkf@users.sf.net>

	* generic/tclVar.c: More consistency in errorcode generation.

	* generic/tclOOBasic.c (TclOO_Object_Destroy): Rewrote to be NRE-aware
	when calling destructors. Note that there is no guarantee that
	destructors will always be called in an NRE context; that's a feature
	of the 'destroy' method only.

	* generic/tclEncoding.c: Add 'const' to many function-internal vars
	that are never pointing to things that are written to.

2010-02-05  Jan Nijtmans  <nijtmans@users.sf.net>

	* tools/genStubs.tcl:	Follow-up to [2010-01-29] commit:
		prevent space within stub table function parameters if the
		parameter type is a pointer.
	* win/tclWinInt.h:	Minor Formatting
	* generic/tcl.h:	VOID -> void and other formatting
	* generic/tclInt.h:	Minor formatting
	* generic/tclInt.decls: Change signature of TclNRInterpProcCore,
	* generic/tclOO.decls:	and TclOONewProc(Instance|)MethodEx,
	* generic/tclProc.c:	indicating that errorProc is a function,
	* generic/tclOOMethod.c:pointer, and other formatting
	* generic/tcl*Decls.h:	(regenerated)
	* generic/tclVar.c:	gcc warning(line 3703): 'pattern' may be used
				uninitialized in this function
				gcc warning(line 3788): 'matched' may be used
				uninitialized in this function

2010-02-04  Donal K. Fellows  <dkf@users.sf.net>

	* generic/tclVar.c: Added more use of error-codes and reduced the
	stack overhead of older interfaces.
	(ArrayGetCmd): Stop silly crash when using a trivial pattern due to
	error in conversion to ensemble.
	(ArrayNamesCmd): Use the object RE interface for faster matching.

2010-02-03  Donal K. Fellows  <dkf@users.sf.net>

	* generic/tclVar.c (ArrayUnsetCmd): More corrections.

2010-02-02  Donal K. Fellows  <dkf@users.sf.net>

	* generic/tclVar.c: Turned the [array] command into a true ensemble.

	* generic/tclOO.c (AllocObject, MyDeleted): A slightly faster way to
	handle the deletion of [my] is with a standard delete callback. This
	is because it doesn't require an additional memory allocation during
	object creation. Also reduced the amount of string manipulation
	performed during object creation to further streamline memory
	handling; this is not backported to the 8.5 package as it breaks a
	number of abstractions.

	* generic/tclOOBasic.c (TclOO_Object_Destroy): [Bug 2944404]: Do not
	crash when a destructor deletes the object that is executing that
	destructor.

2010-02-01  Donal K. Fellows  <dkf@users.sf.net>

	* generic/tclVar.c (Tcl_ArrayObjCmd): [Bug 2939073]: Stop the [array
	unset] command from having dangling pointer problems when an unset
	trace deletes the element that is going to be processed next. Many
	thanks to Alexandre Ferrieux for the bulk of this fix.

	* generic/regexec.c (ccondissect, crevdissect): [Bug 2942697]: Rework
	these functions so that certain pathological patterns are matched much
	more rapidly. Many thanks to Tom Lane for dianosing this issue and
	providing an initial patch.

2010-01-30  Donal K. Fellows  <dkf@users.sf.net>

	* generic/tclCompile.c (tclInstructionTable):	Bytecode instructions
	* generic/tclCompCmds.c (TclCompileUnsetCmd):	to allow the [unset]
	* generic/tclExecute.c (TclExecuteByteCode):	command to be compiled
	with the compiler being a complete compilation for all compile-time
	decidable uses.

	* generic/tclVar.c (TclPtrUnsetVar): Var reference version of the code
	to unset a variable. Required for INST_UNSET bytecodes.

2010-01-29  Jan Nijtmans  <nijtmans@users.sf.net>

	* generic/tcl.h: [Bug 2942081]: Reverted Tcl_ThreadDataKey type change
				Changed some Tcl_CallFrame fields from "char *"
				to "void *". This saves unnecessary space on
				Cray's (and it's simply more correct).

	* tools/genStubs.tcl:	No longer generate a space after "*" and
				immediately after a function name, so the
				format of function definitions in tcl*Decls.h
				match all other tcl*.h header files.
	* doc/ParseArgs.3:	Change Tcl_ArgvFuncProc, Tcl_ArgvGenFuncProc
	* generic/tcl.h:	and GetFrameInfoValueProc to be function
	* generic/tclInt.h:	definitions, not pointers, for consistency
	* generic/tclOOInt.h:	with all other Tcl function definitions.
	* generic/tclIndexObj.c:
	* generic/regguts.h:	CONST -> const
	* generic/tcl.decls:	Formatting
	* generic/tclTomMath.decls: Formatting
	* generic/tclDecls.h:	(regenerated)
	* generic/tclIntDecls.h:
	* generic/tclIntPlatDecls.h:
	* generic/tclOODecls.h:
	* generic/tclOOIntDecls.h:
	* generic/tclPlatDecls.h:
	* generic/tclTomMathDecls.h:

2010-01-28  Donal K. Fellows  <dkf@users.sf.net>

	* generic/tclOOBasic.c (TclOO_Object_Destroy): Move the execution of
	destructors to a point where they can produce an error. This will not
	work for all destructors, but it does mean that more failing calls of
	them will be caught.
	* generic/tclOO.c (AllocObject, MyDeletedTrace, ObjectRenamedTrace):
	(ObjectNamespaceDeleted): Stop various ways of getting at commands
	with dangling pointers to the object. Also increases the reliability
	of calling of destructors (though most destructors won't benefit; when
	an object is deleted namespace-first, its destructors are not run in a
	nice state as the namespace is partially gone).

2010-01-25  Jan Nijtmans  <nijtmans@users.sf.net>

	* generic/tclOOStubInit.c:   Remove double includes (which causes a
	* generic/tclOOStubLib.c:    warning in CYGWIN compiles)
	* unix/.cvsignore:	     add confdefs.h

2010-01-22  Donal K. Fellows  <dkf@users.sf.net>

	* doc/proc.n: [Bug 1970629]: Define a bit better what the current
	namespace of a procedure is.

2010-01-22  Jan Nijtmans  <nijtmans@users.sf.net>

	* generic/tclInt.decls:	     Don't use DWORD and HANDLE here.
	* generic/tclIntPlatDecls.h:
	* generic/tcl.h:	     Revert [2009-12-21] change, instead
	* generic/tclPort.h:	     resolve the CYGWIN inclusion problems by
	* win/tclWinPort.h:	     re-arranging the inclusions at other
				     places.
	* win/tclWinError.c
	* win/tclWinPipe.c
	* win/tcl.m4:		     Make cygwin configuration error into
	* win/configure.in:	     a warning: CYGWIN compilation works
	* win/configure:	     although there still are test failures.

2010-01-22  Donal K. Fellows  <dkf@users.sf.net>

	* generic/tclExecute.c (TclExecuteByteCode): Improve error code
	generation from some of the tailcall-related bits of TEBC.

2010-01-21  Miguel Sofer  <msofer@users.sf.net>

	* generic/tclCompile.h: [Bug 2910748]: NRE-enable direct eval on BC
	* generic/tclExecute.c: spoilage.
	* tests/nre.test:

2010-01-19  Donal K. Fellows  <dkf@users.sf.net>

	* doc/dict.n: [Bug 2929546]: Clarify just what [dict with] and [dict
	update] are doing with variables.

2010-01-18  Andreas Kupries  <andreask@activestate.com>

	* generic/tclIO.c (CreateScriptRecord): [Bug 2918110]: Initialize
	the EventScriptRecord (esPtr) fully before handing it to
	Tcl_CreateChannelHandler for registration. Otherwise a reflected
	channel calling 'chan postevent' (== Tcl_NotifyChannel) in its
	'watchProc' will cause the function 'TclChannelEventScriptInvoker'
	to be run on an uninitialized structure.

2010-01-18  Donal K. Fellows  <dkf@users.sf.net>

	* generic/tclStringObj.c (Tcl_AppendFormatToObj): [Bug 2932421]: Stop
	the [format] command from causing argument objects to change their
	internal representation when not needed. Thanks to Alexandre Ferrieux
	for this fix.

2010-01-13  Donal K. Fellows  <dkf@users.sf.net>

	* tools/tcltk-man2html.tcl:	  More factoring out of special cases
	* tools/tcltk-man2html-utils.tcl: so that they are described outside
	the engine file. Now there is only one real set of special cases in
	there, to handle the .SO/.OP/.SE directives.

2010-01-13  Jan Nijtmans  <nijtmans@users.sf.net>

	* generic/tcl.h:      Fix TCL_LL_MODIFIER for Cygwin
	* generic/tclEnv.c:   Fix CYGWIN compilation problems,
	* generic/tclInt.h:   and remove some unnecessary
	* generic/tclPort.h:  double includes.
	* generic/tclPlatDecls.h:
	* win/cat.c:
	* win/tclWinConsole.c:
	* win/tclWinFCmd.c:
	* win/tclWinFile.c:
	* win/tclWinPipe.c:
	* win/tclWinSerial.c:
	* win/tclWinThrd.c:
	* win/tclWinPort.h:   Put win32 includes first
	* unix/tclUnixChan.c: Forgot one CONST change

2010-01-12  Donal K. Fellows  <dkf@users.sf.net>

	* tools/tcltk-man2html.tcl: Make the generation of the list of things
	to process the docs from simpler and more flexible. Also factored out
	the lists of special cases.

2010-01-10  Jan Nijtmans  <nijtmans@users.sf.net>

	* win/tclWinDde.c:      VC++ 6.0 doesn't have
	* win/tclWinReg.c:      PDWORD_PTR
	* win/tclWinThrd.c:     Fix various minor gcc warnings.
	* win/tclWinTime.c:
	* win/tclWinConsole.c:  Put channel type definitions
	* win/tclWinChan.c:     in static const memory
	* win/tclWinPipe.c:
	* win/tclWinSerial.c:
	* win/tclWinSock.c:
	* generic/tclIOGT.c:
	* generic/tclIORChan.c:
	* generic/tclIORTrans.c:
	* unix/tclUnixChan.c:
	* unix/tclUnixPipe.c:
	* unix/tclUnixSock.c:
	* unix/configure:       (regenerated with autoconf 2.59)
	* tests/info.test:      Make test independant from
	                        tcltest implementation.

2010-01-10  Donal K. Fellows  <dkf@users.sf.net>

	* tests/namespace.test (namespace-51.17): [Bug 2898722]: Demonstrate
	that there are still bugs in the handling of resolution epochs. This
	bug is not yet fixed.

	* tools/tcltk-man2html.tcl:	  Split the man->html converter into
	* tools/tcltk-man2html-utils.tcl: two pieces for easier maintenance.
	Also made it much less verbose in its printed messages by default.

2010-01-09  Donal K. Fellows  <dkf@users.sf.net>

	* tools/tcltk-man2html.tcl: Added basic support for building the docs
	for contributed packages into the HTML versions. Prompted by question
	on Tcler's Chat by Tom Krehbiel. Note that there remain problems in
	the documentation generated due to errors in the contributed docs.

2010-01-05  Don Porter  <dgp@users.sourceforge.net>

	* generic/tclPathObj.c (TclPathPart):   [Bug 2918610]: Correct
	* tests/fileName.test (filename-14.31): inconsistency between the
	string rep and the intrep of a path value created by [file rootname].
	Thanks to Vitaly Magerya for reporting.

2010-01-03  Donal K. Fellows  <dkf@users.sf.net>

	* unix/tcl.m4 (SC_CONFIG_CFLAGS): [Bug 1636685]: Use the configuration
	for modern FreeBSD suggested by the FreeBSD porter.

2010-01-03  Miguel Sofer  <msofer@users.sf.net>

	* generic/tclBasic.c:	[Bug 2724403]: Fix leak of coroutines on
	* generic/tclCompile.h: namespace deletion. Added a test for this
	* generic/tclNamesp.c:	leak, and also a test for leaks on namespace
	* tests/coroutine.test: deletion.
	* tests/namespace.test:

2009-12-30  Donal K. Fellows  <dkf@users.sf.net>

	* library/safe.tcl (AliasSource): [Bug 2923613]: Make the safer
	* tests/safe.test (safe-8.9):	  [source] handle a [return] at the
					  end of the file correctly.

2009-12-30  Miguel Sofer  <msofer@users.sf.net>

	* library/init.tcl (unknown): [Bug 2824981]: Fix infinite recursion of
	::unknown when [set] is undefined.

2009-12-29  Donal K. Fellows  <dkf@users.sf.net>

	* generic/tclHistory.c (Tcl_RecordAndEvalObj): Reduce the amount of
	allocation and deallocation of memory by caching objects in the
	interpreter assocData table.

	* generic/tclObj.c (Tcl_GetCommandFromObj): Rewrite the logic so that
	it does not require making assignments part way through an 'if'
	condition, which was deeply unclear.

	* generic/tclInterp.c (Tcl_MakeSafe): [Bug 2895741]: Make sure that
	the min() and max() functions are supported in safe interpreters.

2009-12-29  Pat Thoyts  <patthoyts@users.sourceforge.net>

	* generic/tclBinary.c:	[Bug 2922555]: Handle completely invalid input
	* tests/binary.test:	to the decode methods.

2009-12-28  Donal K. Fellows  <dkf@users.sf.net>

	* unix/Makefile.in (trace-shell, trace-test): [FRQ 1083288]: Added
	targets to allow easier tracing of shell and test invokations.

	* unix/configure.in: [Bug 942170]:	Detect the st_blocks field of
	* generic/tclCmdAH.c (StoreStatData):	'struct stat' correctly.
	* generic/tclFileName.c (Tcl_GetBlocksFromStat):
	* generic/tclIOUtil.c (Tcl_Stat):

	* generic/tclInterp.c (TimeLimitCallback): [Bug 2891362]: Ensure that
	* tests/interp.test (interp-34.13):	   the granularity ticker is
	reset when we check limits because of the time limit event firing.

2009-12-27  Donal K. Fellows  <dkf@users.sf.net>

	* doc/namespace.n (SCOPED SCRIPTS): [Bug 2921538]: Updated example to
	not be quite so ancient.

2009-12-25  Jan Nijtmans  <nijtmans@users.sf.net>

	* generic/tclCmdMZ.c:      CONST -> const
	* generic/tclParse.c

2009-12-23  Donal K. Fellows  <dkf@users.sf.net>

	* library/safe.tcl (AliasSource, AliasExeName): [Bug 2913625]: Stop
	information about paths from leaking through [info script] and [info
	nameofexecutable].

2009-12-23  Jan Nijtmans  <nijtmans@users.sf.net>

	* unix/tcl.m4:		Install libtcl8.6.dll in bin directory
	* unix/Makefile.in:
	* unix/configure:	(regenerated)

2009-12-22  Donal K. Fellows  <dkf@users.sf.net>

	* generic/tclCmdIL.c (Tcl_LsortObjCmd): [Bug 2918962]: Stop crash when
	-index and -stride are used together.

2009-12-21  Jan Nijtmans  <nijtmans@users.sf.net>

	* generic/tclThreadStorage.c: Fix gcc warning, using gcc-4.3.4 on
				      cygwin: missing initializer
	* generic/tclOOInt.h:	      Prevent conflict with DUPLICATE
				      definition in WINAPI's nb30.h
	* generic/rege_dfa.c:	      Fix macro conflict on CYGWIN: don't use
				      "small".
	* generic/tcl.h:	      Include <winsock2.h> before <stdio.h> on
				      CYGWIN
	* generic/tclPathObj.c
	* generic/tclPort.h
	* tests/env.test:	      Don't unset WINDIR and TERM, it has a
				      special meaning on CYGWIN (both in UNIX
				      and WIN32 mode!)
	* generic/tclPlatDecls.h:     Include <tchar.h> through tclPlatDecls.h
	* win/tclWinPort.h:	      stricmp -> strcasecmp
	* win/tclWinDde.c:	      _wcsicmp -> wcscasecmp
	* win/tclWinFile.c
	* win/tclWinPipe.c
	* win/tclWinSock.c
	* unix/tcl.m4:		      Add dynamic loading support to CYGWIN
	* unix/configure (regenerated)
	* unix/Makefile.in

2009-12-19  Miguel Sofer  <msofer@users.sf.net>

	* generic/tclBasic.c:	[Bug 2917627]: Fix for bad cmd resolution by
	* tests/coroutine.test:	coroutines. Thanks to schelte for finding it.

2009-12-16  Donal K. Fellows  <dkf@users.sf.net>

	* library/safe.tcl (::safe::AliasGlob): Upgrade to correctly support a
	larger fraction of [glob] functionality, while being stricter about
	directory management.

2009-12-11  Jan Nijtmans  <nijtmans@users.sf.net>

	* generic/tclTest.c:	Fix gcc warning: ignoring return value of
	* unix/tclUnixNotify.c:	"write", declared with attribute
	* unix/tclUnixPipe.c:	warn_unused_result.
	* generic/tclInt.decls:	CONSTify functions TclpGetUserHome and
	* generic/tclIntDecls.h:TclSetPreInitScript (TIP #27)
	* generic/tclInterp.c:
	* win/tclWinFile.c:
	* unix/tclUnixFile.c:

2009-12-16  Donal K. Fellows  <dkf@users.sf.net>

	* doc/tm.n: [Bug 1911342]: Formatting rewrite to avoid bogus crosslink
	to the list manpage when generating HTML.

	* library/msgcat/msgcat.tcl (Init): [Bug 2913616]: Do not use platform
	tests that are not needed and which don't work in safe interpreters.

2009-12-14  Donal K. Fellows  <dkf@users.sf.net>

	* doc/file.n (file tempfile): [Bug 2388866]: Note that this only ever
	creates files on the native filesystem. This is a design feature.

2009-12-13  Miguel Sofer  <msofer@users.sf.net>

	* generic/tclBasic.c:	Release TclPopCallFrame() from its
	* generic/tclExecute.c:	tailcall-management duties
	* generic/tclNamesp.c:

	* generic/tclBasic.c:	Moving TclBCArgumentRelease call from
	* generic/tclExecute.c:	TclNRTailcallObjCmd to TEBC, so that the
	pairing of the Enter and Release calls is clearer.

2009-12-12  Donal K. Fellows  <dkf@users.sf.net>

	* generic/tclTest.c (TestconcatobjCmd): [Bug 2895367]: Stop memory
	leak when testing. We don't need extra noise of this sort when
	tracking down real problems!

2009-12-11  Jan Nijtmans  <nijtmans@users.sf.net>

	* generic/tclBinary.c:	Fix gcc warning, using gcc-4.3.4 on cygwin
	* generic/tclCompExpr.c:warning: array subscript has type 'char'
	* generic/tclPkg.c:
	* libtommath/bn_mp_read_radix.c:
	* win/makefile.vc:	[Bug 2912773]: Revert to version 1.203
	* unix/tclUnixCompat.c:	Fix gcc warning: signed and unsigned type
				in conditional expression.

2009-12-11  Donal K. Fellows  <dkf@users.sf.net>

	* tools/tcltk-man2html.tcl (long-toc, cross-reference): [FRQ 2897296]:
	Added cross links to sections within manual pages.

2009-12-11  Miguel Sofer  <msofer@users.sf.net>

	* generic/tclBasic.c:   [Bug 2806407]: Full nre-enabling of coroutines
	* generic/tclExecute.c:

	* generic/tclBasic.c: Small cleanup

	* generic/tclExecute.c: Fix panic in http11.test caused by buggy
	earlier commits in coroutine management.

2009-12-10  Andreas Kupries  <andreask@activestate.com>

	* generic/tclObj.c (TclContinuationsEnter): [Bug 2895323]: Updated
	comments to describe when the function can be entered for the same
	Tcl_Obj* multiple times. This is a continuation of the 2009-11-10
	entry where a memory leak was plugged, but where not sure if that was
	just a band-aid to paper over some other error. It isn't, this is a
	legal situation.

2009-12-10  Miguel Sofer  <msofer@users.sf.net>

	* generic/tclBasic.c:   Reducing the # of moving parts for coroutines
	* generic/tclExecute.c: by delegating more to tebc; eliminate the
	special coroutine CallFrame.

2009-12-09  Andreas Kupries  <andreask@activestate.com>

	* generic/tclIO.c: [Bug 2901998]: Applied Alexandre Ferrieux's patch
	fixing the inconsistent buffered I/O. Tcl's I/O now flushes buffered
	output before reading, discards buffered input before writing, etc.

2009-12-09  Miguel Sofer  <msofer@users.sf.net>

	* generic/tclBasic.c: Ensure right lifetime of varFrame's (objc,objv)
	for coroutines.

	* generic/tclExecute.c: Code regrouping

2009-12-09  Donal K. Fellows  <dkf@users.sf.net>

	* generic/tclBasic.c: Added some of the missing setting of errorcode
	values.

2009-12-08  Miguel Sofer  <msofer@users.sf.net>

	* generic/tclExecute.c (TclStackFree): Improved panic msg.

2009-12-08  Miguel Sofer  <msofer@users.sf.net>

	* generic/tclBasic.c:   Partial nre-enabling of coroutines. The
	* generic/tclExecute.c: initial call still requires its own
	* generic/tclInt.h:     instance of tebc, but on resume coros can
	execute in the caller's tebc.

	* generic/tclExecute.c (TEBC): Silence warning about pcAdjustment.

2009-12-08  Donal K. Fellows  <dkf@users.sf.net>

	* generic/tclExecute.c (TclExecuteByteCode): Make the dict opcodes
	more sparing in their use of C variables, to reduce size of TEBC
	activiation record a little bit.

2009-12-07  Miguel Sofer  <msofer@users.sf.net>

	* generic/tclExecute.c (TEBC): Grouping "slow" variables into structs,
	to reduce register pressure and help the compiler with variable
	allocation.

2009-12-07  Miguel Sofer  <msofer@users.sf.net>

	* generic/tclExecute.c: Start cleaning the TEBC stables
	* generic/tclInt.h:

	* generic/tclCmdIL.c:   [Bug 2910094]: Fix by aku
	* tests/coroutine.test:

	* generic/tclBasic.c: Arrange for [tailcall] to be created with the
	other builtins: was being created in a separate call, leftover from
	pre-tip days.

2009-12-07  Don Porter  <dgp@users.sourceforge.net>

	* generic/tclStrToD.c: [Bug 2902010]: Correct conditional compile
	directives to better detect the toolchain that needs extra work for
	proper underflow treatment instead of merely detecting the MIPS
	platform.

2009-12-07  Miguel Sofer  <msofer@users.sf.net>

	* generic/tclBasic.c: [Patch 2910056]: Add ::tcl::unsupported::yieldTo
	* generic/tclInt.h:

2009-12-07  Donal K. Fellows  <dkf@users.sf.net>

	* generic/tclCmdMZ.c (TryPostBody): [Bug 2910044]: Close off memory
	leak in [try] when a variable-free handler clause is present.

2009-12-05  Miguel Sofer  <msofer@users.sf.net>

	* generic/tclBasic.c:   Small changes for clarity in tailcall
	* generic/tclExecute.c: and coroutine code.
	* tests/coroutine.test:

	* tests/tailcall.test: Remove some old unused crud; improved the
	stack depth tests.

	* generic/tclBasic.c:  Fixed things so that you can tailcall
	* generic/tclNamesp.c: properly out of a coroutine.
	* tests/tailcall.test:

	* generic/tclInterp.c: Fixed tailcalls for same-interp aliases (no
	test)

2009-12-03  Donal K. Fellows  <dkf@users.sf.net>

	* library/safe.tcl (::safe::AliasEncoding): Make the safe encoding
	command behave more closely like the unsafe one (for safe ops).
	(::safe::AliasGlob): [Bug 2906841]: Clamp down on evil use of [glob]
	in safe interpreters.
	* tests/safe.test: Rewrite to use tcltest2 better.

2009-12-02  Jan Nijtmans  <nijtmans@users.sf.net>

	* tools/genStubs.tcl:	Add support for win32 CALLBACK functions and
	remove obsolete "emitStubs" and "genStubs" functions.
	* win/Makefile.in:	Use tcltest86.dll for all tests, and add
	.PHONY rules to preemptively stop trouble that plagued Tk from hitting
	Tcl too.

2009-11-30  Jan Nijtmans  <nijtmans@users.sf.net>

	* generic/tcl.h:	Don't use EXPORT for Tcl_InitStubs
	* win/Makefile.in:	Better dependancies in case of static build.

2009-11-30  Donal K. Fellows  <dkf@users.sf.net>

	* doc/Tcl.n: [Bug 2901433]: Improved description of expansion to
	mention that it is using list syntax.

2009-11-27  Kevin B. Kenny  <kennykb@acm.org>

	* win/tclAppInit.c (Tcl_AppInit): [Bug 2902965]: Reverted Jan's change
	that added a call to Tcl_InitStubs. The 'tclsh' and 'tcltest' programs
	are providers, not consumers of the Stubs table, and should not link
	with the Stubs library, but only with the main Tcl library. (In any
	case, the presence of Tcl_InitStubs broke the build.)

2009-11-27  Donal K. Fellows  <dkf@users.sf.net>

	* doc/BoolObj.3, doc/Class.3, doc/CrtChannel.3, doc/DictObj.3:
	* doc/DoubleObj.3, doc/Ensemble.3, doc/Environment.3:
	* doc/FileSystem.3, doc/Hash.3, doc/IntObj.3, doc/Limit.3:
	* doc/Method.3, doc/NRE.3, doc/ObjectType.3, doc/PkgRequire.3:
	* doc/SetChanErr.3, doc/SetResult.3: [Patch 2903921]: Many small
	spelling fixes from Larry Virden.

	BUMP VERSION OF TCLOO TO 0.6.2. Too many people need accumulated small
	versions and bugfixes, so the version-bump removes confusion.

	* generic/tclOOBasic.c (TclOO_Object_LinkVar): [Bug 2903811]: Remove
	unneeded restrictions on who can usefully call this method.

2009-11-26  Donal K. Fellows  <dkf@users.sf.net>

	* unix/Makefile.in: Add .PHONY rules and documentation to preemptively
	stop trouble that plagued Tk from hitting Tcl too, and to make the
	overall makefile easier to understand. Some reorganization too to move
	related rules closer together.

2009-11-26  Jan Nijtmans  <nijtmans@users.sf.net>

	* win/Makefile.in:	[Bug 2902965]: Fix stub related changes that
	* win/makefile.vc:	caused tclkit build to break.
	* win/tclAppInit.c
	* unix/tcl.m4
	* unix/Makefile.in
	* unix/tclAppInit.c
	* unix/configure:	(regenerated)

2009-11-25  Kevin B. Kenny  <kennykb@acm.org>

	* win/Makefile.in:	Added a 'test-tcl' rule that is identical to
	'test' except that it does not go spelunking in 'pkgs/'. (This rule
	has existed in unix/Makefile.in for some time.)

2009-11-25  Stuart Cassoff  <stwo@users.sf.net>

	* unix/configure.in:	[Patch 2892871]: Remove unneeded
	* unix/tcl.m4:		AC_STRUCT_TIMEZONE and use
	* unix/tclConfig.h.in:	AC_CHECK_MEMBERS([struct stat.st_blksize])
	* unix/tclUnixFCmd.c:	instead of AC_STRUCT_ST_BLKSIZE.
	* unix/configure:	Regenerated with autoconf-2.59.

2009-11-24  Andreas Kupries  <andreask@activestate.com>

	* library/tclIndex: Manually redone the part of tclIndex dealing with
	safe.tcl and tm.tcl. This part passes the testsuite. Note that
	automatic regeneration of this part is not possible because it wrongly
	puts 'safe::Setup' on the list, and wrongly leaves out 'safe::Log'
	which is more dynamically created than the generator expects.

	Further note that the file "clock.tcl" is explicitly loaded by
	"init.tcl", the first time the clock command is invoked. The relevant
	code can be found at line 172ff, roughly, the definition of the
	procedure 'clock'. This means none of the procedures of this file
	belong in the tclIndex. Another indicator that automatic regeneration
	of tclIndex is ill-advised.

2009-11-24  Donal K. Fellows  <dkf@users.sf.net>

	* generic/tclOO.c (FinalizeAlloc, Tcl_NewObjectInstance):
	[Bug 2903011]: Make it an error to destroy an object in a constructor,
	and also make sure that an object is not deleted twice in the error
	case.

2009-11-24  Pat Thoyts  <patthoyts@users.sourceforge.net>

	* tests/fCmd.test: [Bug 2893771]: Teach [file stat] to handle locked
	* win/tclWinFile.c: files so that [file exists] no longer lies.

2009-11-23  Kevin Kenny  <kennykb@acm.org>

	* tests/fCmd.test (fCmd-30.1): Changed registry location of the 'My
	Documents' folder to the one that's correct for Windows 2000, XP,
	Server 2003, Vista, Server 2008, and Windows 7. (See
	http://support.microsoft.com/kb/310746)

2009-11-23  Jan Nijtmans  <nijtmans@users.sf.net>

	* win/tclWinDde.c:	#undef STATIC_BUILD, in order to make sure
	* win/tclWinReg.c:	that Xxxxx_Init is always exported even when
	* generic/tclTest.c:	Tcl is built static (otherwise we cannot
				create a DLL).
	* generic/tclThreadTest.c: Make all functions static, except
				TclThread_Init.
	* tests/fCmd.test:	Enable fCmd-30.1 when registry is available.
	* win/tcl.m4:		Fix ${SHLIB_LD_LIBS} definition, fix conflicts
	* win/Makefile.in:	Simplifications related to tcl.m4 changes.
	* win/configure.in:	Between static libraries and import library on
				windows.
	* win/configure:	(regenerated)
	* win/makefile.vc:	Add stub library to necessary link lines.

2009-11-23  Kevin B. Kenny  <kennykb@acm.org>

	* generic/tclThreadTest.c (NewTestThread): [Bug 2901803]: Further
	machinations to get NewTestThread actually to launch the thread, not
	just compile.

2009-11-22  Donal K. Fellows  <dkf@users.sf.net>

	* generic/tclThreadTest.c (NewTestThread): [Bug 2901803]: Fix small
	error in function naming which blocked a threaded test build.

2009-11-19  Jan Nijtmans  <nijtmans@users.sf.net>

	* win/Makefile.in:	Create tcltest86.dll as dynamic Tcltest
				package.
	* generic/tclTest.c:	Remove extraneous prototypes, follow-up to
	* generic/tclTestObj.c:	[Bug 2883850]
	* tests/chanio.test:	Test-cases for fixed [Bug 2849797]
	* tests/io.test:
	* tests/safe.test:	Fix safe-10.1 and safe-10.4 test cases, making
				the wrong assumption that Tcltest is a static
				package.
	* generic/tclEncoding.c:[Bug 2857044]: Updated freeIntRepProc routines
	* generic/tclVar.c:	so that they set the typePtr field to NULL so
				that the Tcl_Obj is not left in an
				inconsistent state.
	* unix/tcl.m4:		[Patch 2883533]: tcl.m4 support for Haiku OS
	* unix/configure:	autoconf-2.59

2009-11-19  Don Porter  <dgp@users.sourceforge.net>

	* unix/tclAppInit.c:	[Bug 2883850, 2900542]: Repair broken build of
	* win/tclAppInit.c:	the tcltest executable.

2009-11-19  Donal K. Fellows  <dkf@users.sf.net>

	* library/auto.tcl (tcl_findLibrary):
	* library/clock.tcl (MakeUniquePrefixRegexp, MakeParseCodeFromFields)
	(SetupTimeZone, ProcessPosixTimeZone):	Restored the use of a literal
	* library/history.tcl (HistAdd):	'then' when following a multi-
	* library/safe.tcl (interpConfigure):	line test expresssion. It's an
	* library/tm.tcl (UnknownHandler):	aid to readability then.

2009-11-19  Jan Nijtmans  <nijtmans@users.sf.net>

	* generic/tclInt.h:      Make all internal initialization
	* generic/tclTest.c:     routines MODULE_SCOPE
	* generic/tclTestObj.c:
	* generic/tclTestProcBodyObj.c:
	* generic/tclThreadTest.c:
	* unix/Makefile.in:      Fix [Bug 2883850]: pkgIndex.tcl doesn't
	* unix/tclAppInit.c:     get created with static Tcl build
	* unix/tclXtTest.c:
	* unix/tclXtNotify.c:
	* unix/tclUnixTest.c:
	* win/Makefile.in:
	* win/tcl.m4:
	* win/configure:         (regenerated)
	* win/tclAppInit.c:
	* win/tclWinDde.c:       Always compile with Stubs.
	* win/tclWinReg.c:
	* win/tclWinTest.c:

2009-11-18  Jan Nijtmans  <nijtmans@users.sf.net>

	* doc/CrtChannel.3:	[Bug 2849797]: Fix channel name inconsistences
	* generic/tclIORChan.c:	as suggested by DKF.
	* generic/tclIO.c:	Minor *** POTENTIAL INCOMPATIBILITY ***
				because Tcl_CreateChannel() and derivatives
				now sometimes ignore their "chanName"
				argument.

	* generic/tclAsync.c:	Eliminate various gcc warnings (with -Wextra)
	* generic/tclBasic.c
	* generic/tclBinary.c
	* generic/tclCmdAH.c
	* generic/tclCmdIL.c
	* generic/tclCmdMZ.c
	* generic/tclCompile.c
	* generic/tclDate.c
	* generic/tclExecute.c
	* generic/tclDictObj.c
	* generic/tclIndexObj.c
	* generic/tclIOCmd.c
	* generic/tclIOUtil.c
	* generic/tclIORTrans.c
	* generic/tclOO.c
	* generic/tclZlib.c
	* generic/tclGetDate.y
	* win/tclWinInit.c
	* win/tclWinChan.c
	* win/tclWinConsole.c
	* win/tclWinNotify.c
	* win/tclWinReg.c
	* library/auto.tcl:		Eliminate "then" keyword
	* library/clock.tcl
	* library/history.tcl
	* library/safe.tcl
	* library/tm.tcl
	* library/http/http.tcl:	Eliminate unnecessary spaces
	* library/http1.0/http.tcl
	* library/msgcat/msgcat.tcl
	* library/opt/optparse.tcl
	* library/platform/platform.tcl
	* tools/tcltk-man2html.tcl
	* tools/tclZIC.tcl
	* tools/tsdPerf.c

2009-11-17  Andreas Kupries  <andreask@activestate.com>

	* unix/tclUnixChan.c (TtyParseMode): Partial undo of Donal's tidy-up
	from a few days ago (2009-11-9, not in ChangeLog). It seems that
	strchr is apparently a macro on AIX and reacts badly to pre-processor
	directives in its arguments.

2009-11-16  Alexandre Ferrieux  <ferrieux@users.sourceforge.net>

	* generic/tclEncoding.c:  [Bug 2891556]: Fix and improve test to
	* generic/tclTest.c:	  detect similar manifestations in the future.
	* tests/encoding.test:    Add tcltest support for finalization.

2009-11-15  Mo DeJong  <mdejong@users.sourceforge.net>

	* win/tclWinDde.c: Avoid gcc compiler warning by explicitly casting
	DdeCreateStringHandle argument.

2009-11-12  Andreas Kupries  <andreask@activestate.com>

	* generic/tclIO.c (CopyData): [Bug 2895565]: Dropped bogosity which
	* tests/io.test: used the number of _written_ bytes or character to
	update the counters for the read bytes/characters. New test io-53.11.
	This is a forward port from the 8.5 branch.

2009-11-11  Don Porter  <dgp@users.sourceforge.net>

	* generic/tclClock.c (TclClockInit):    Do not create [clock] support
	commands in safe interps.

2009-11-11  Jan Nijtmans  <nijtmans@users.sf.net>

	* library/http/http.tcl (http::geturl): [Bug 2891171]: URL checking
	too strict when using multiple question marks.
	* tests/http.test
	* library/http/pkgIndex.tcl:  Bump to http 2.8.2
	* unix/Makefile.in:
	* win/Makefile.in:

2009-11-11  Alexandre Ferrieux  <ferrieux@users.sourceforge.net>

	* generic/tclIO.c: Fix [Bug 2888099] (close discards ENOSPC error)
	                   by saving the errno from the first of two
	                   FlushChannel()s. Uneasy to test; might need
	                   specific channel drivers. Four-hands with aku.

2009-11-10  Pat Thoyts  <patthoyts@users.sourceforge.net>

	* tests/winFCmd.test: Cleanup directories that have been set chmod
	000. On Windows7 and Vista we really have no access and these were
	getting left behind.
	A few tests were changed to reflect the intent of the test where
	setting a directory chmod 000 should prevent any modification. This
	restriction was ignored on XP but is honoured on Vista

2009-11-10  Andreas Kupries  <andreask@activestate.com>

	* generic/tclBasic.c: Plug another leak in TCL_EVAL_DIRECT evaluation.
	Forward port from Tcl 8.5 branch, change by Don Porter.

	* generic/tclObj.c: [Bug 2895323]: Plug memory leak in
	TclContinuationsEnter(). Forward port from Tcl 8.5 branch, change by
	Don Porter.

2009-11-09  Stuart Cassoff  <stwo@users.sf.net>

	* win/README: [bug 2459744]: Removed outdated Msys + Mingw info.

2009-11-09  Andreas Kupries  <andreask@activestate.com>

	* generic/tclBasic.c (TclEvalObjEx): Moved the #280 decrement of
	refCount for the file path out of the branch after the whole
	conditional, closing a memory leak. Added clause on structure type to
	prevent seg.faulting. Forward port from valgrinding the Tcl 8.5
	branch.

	* tests/info.test: Resolve ambiguous resolution of variable "res".
	Forward port from 8.5

2009-11-08  Donal K. Fellows  <dkf@users.sf.net>

	* doc/string.n (bytelength): Noted that this command is not a good
	thing to use, and suggested a better alternatve. Also factored out the
	description of the indices into its own section.

2009-11-07  Pat Thoyts  <patthoyts@users.sourceforge.net>

	* tests/fCmd.test: [Bug 2891026]: Exclude tests using chmod 555
	directories on vista and win7. The current user has access denied and
	so cannot rename the directory without admin privileges.

2009-11-06  Andreas Kupries  <andreask@activestate.com>

	* library/safe.tcl (::safe::Setup): Added documentation of the
	contents of the state array. Also killed the 'InterpState' procedure
	with its upleveled variable/upvar combination, and replaced all uses
	with 'namespace upvar'.

2009-11-05  Andreas Kupries  <andreask@activestate.com>

	* library/safe.tcl: A series of patches which bring the SafeBase up to
	date with code guidelines, Tcl's features, also eliminating a number
	of inefficiencies along the way.
	(1) Changed all procedure names to be fully qualified.
	(2) Moved the procedures out of the namespace eval. Kept their
	locations. IOW, broke the namespace eval apart into small sections not
	covering the procedure definitions.
	(3) Reindented the code. Just lots of whitespace changes.
	Functionality unchanged.
	(4) Moved the multiple namespace eval's around. Command export at the
	top, everything else (var decls, argument parsing setup) at the
	bottom.
	(5) Moved the argument parsing setup into a procedure called when the
	code is loaded. Easier management of temporary data.
	(6) Replaced several uses of 'Set' with calls to the new procedure
	'InterpState' and direct access to the per-slave state array.
	(7) Replaced the remaining uses of 'Set' and others outside of the
	path/token handling, and deleted a number of procedures related to
	state array access which are not used any longer.
	(8) Converted the path token system to cache normalized paths and path
	<-> token conversions. Removed more procedures not used any longer.
	Removed the test cases 4.3 and 4.4 from safe.test. They were testing
	the now deleted command "InterpStateName".
	(9) Changed the log command setup so that logging is compiled out
	completely when disabled (default).
	(10) Misc. cleanup. Inlined IsInterp into CheckInterp, its only user.
	Consistent 'return -code error' for error reporting. Updated to use
	modern features (lassign, in/ni, dicts). The latter are used to keep a
	reverse path -> token map and quicker check of existence.
	(11) Fixed [Bug 2854929]: Recurse into all subdirs under all TM root
	dirs and put them on the access path.

2009-11-02  Kevin B. Kenny  <kennykb@acm.org>

	* library/tzdata/Asia/Novokuznetsk: New tzdata locale for Kemerovo
	oblast', which now keeps Novosibirsk time and not Kranoyarsk time.
	* library/tzdata/Asia/Damascus: Syrian DST changes.
	* library/tzdata/Asia/Hong_Kong: Hong Kong historic DST corrections.
	Olson tzdata2009q.

2009-11-02  Donal K. Fellows  <dkf@users.sf.net>

	* doc/object.n (DESCRIPTION): Substantive revision to make it clearer
	what the fundamental semantics of an object actually are.

2009-11-01  Joe Mistachkin  <joe@mistachkin.com>

	* doc/Cancel.3: Minor cosmetic fixes.
	* win/makefile.vc: Make htmlhelp target work again.  An extra set of
	double quotes around the definition of the HTML help compiler tool
	appears to be required.  Previously, there was one set of double
	quotes around the definition of the tool and one around the actual
	invocation.  This led to confusion because it was the only such tool
	path to include double quotes around its invocation.  Also, it was
	somewhat inflexible in the event that somebody needed to override the
	tool command to include arguments.  Therefore, even though it may look
	"wrong", there are now two double quotes on either side of the tool
	path definition.  This fixes the problem that currently prevents the
	htmlhelp target from building and maintains flexibility in case
	somebody needs to override it via the command line or an environment
	variable.

2009-11-01  Joe English  <jenglish@users.sourceforge.net>

	* doc/Eval.3, doc/Cancel.3: Move TIP#285 routines out of Eval.3 into
	their own manpage.

2009-10-31  Donal K. Fellows  <dkf@users.sf.net>

	* generic/tclBasic.c (ExprRoundFunc): [Bug 2889593]: Correctly report
	the expected number of arguments when generating an error for round().

2009-10-30  Pat Thoyts  <patthoyts@users.sourceforge.net>

	* tests/tcltest.test: When creating the notwritabledir we deny the
	current user access to delete the file. We must grant this right when
	we cleanup. Required on Windows 7 when the user does not automatically
	have administrator rights.

2009-10-29  Don Porter  <dgp@users.sourceforge.net>

	* generic/tcl.h:        Changed the typedef for the mp_digit type
	from:
		typedef unsigned long mp_digit;
	to:
		typedef unsigned int mp_digit;
	For 32-bit builds where "long" and "int" are two names for the same
	thing, this is no change at all.  For 64-bit builds, though, this
	causes the dp[] array of an mp_int to be made up of 32-bit elements
	instead of 64-bit elements.  This is a huge improvement because
	details elsewhere in the mp_int implementation cause only 28 bits of
	each element to be actually used storing number data.  Without this
	change bignums are over 50% wasted space on 64-bit systems.  [Bug
	2800740].

	***POTENTIAL INCOMPATIBILITY***
	For 64-bit builds, callers of routines with (mp_digit) or (mp_digit *)
	arguments *will*, and callers of routines with (mp_int *) arguments
	*may* suffer both binary and stubs incompatibilities with Tcl releases
	8.5.0 - 8.5.7.  Such possibilities should be checked, and if such
	incompatibilities are present, suitable [package require] requirements
	on the Tcl release should be put in place to keep such built code
	[load]-ing only in Tcl interps that are compatible.

2009-10-29  Donal K. Fellows  <dkf@users.sf.net>

	* tests/dict.test: Make variable-clean and simplify tests by utilizing
	the fact that dictionaries have defined orders.

	* generic/tclZlib.c (TclZlibCmd): Remove accidental C99-ism which
	reportedly makes the AIX native compiler choke.

2009-10-29  Kevin B. Kenny  <kennykb@acm.org>

	* library/clock.tcl (LocalizeFormat):
	* tests/clock.test (clock-67.1):
	[Bug 2819334]: Corrected a problem where '%%' followed by a letter in
	a format group could expand recursively: %%R would turn into %%H:%M:%S

2009-10-28  Don Porter  <dgp@users.sourceforge.net>

	* generic/tclLiteral.c:	[Bug 2888044]: Fixed 2 bugs.
	* tests/info.test:	First, as noted in the comments of the
	TclCleanupLiteralTable routine, since the teardown of the intrep of
	one Tcl_Obj can cause the teardown of others in the same table, the
	full table cleanup must be done with care, but the code did not
	contain the same care demanded in the comment.  Second, recent
	additions to the info.test file had poor hygiene, leaving an array
	variable ::a lying around, which breaks later interp.test tests during
	a -singleproc 1 run of the test suite.

2009-10-28  Kevin B. Kenny  <kennykb@acm.org>

	* tests/fileName.test (fileName-20.[78]): Corrected poor test
	hygiene (failure to save and restore the working directory) that
	caused these two tests to fail on Windows (and [Bug 2806250] to be
	reopened).

2009-10-27  Don Porter  <dgp@users.sourceforge.net>

	* generic/tclPathObj.c: [Bug 2884203]: Missing refcount on cached
	normalized path caused crashes.

2009-10-27  Kevin B. Kenny  <kennykb@acm.org>

	* library/clock.tcl (ParseClockScanFormat): [Bug 2886852]: Corrected a
	problem where [clock scan] didn't load the timezone soon enough when
	processing a time format that lacked a complete date.
	* tests/clock.test (clock-66.1):
	Added a test case for the above bug.
	* library/tzdata/America/Argentina/Buenos_Aires:
	* library/tzdata/America/Argentina/Cordoba:
	* library/tzdata/America/Argentina/San_Luis:
	* library/tzdata/America/Argentina/Tucuman:
	New DST rules for Argentina. (Olson's tzdata2009p.)

2009-10-26  Don Porter  <dgp@users.sourceforge.net>

	* unix/Makefile.in:	Remove $(PACKAGE).* and prototype from the
	`make distclean` target.  Completes 2009-10-20 commit.

2009-10-24  Kevin B. Kenny  <kennykb@acm.org>

	* library/clock.tcl (ProcessPosixTimeZone):
	Corrected a regression in the fix to [Bug 2207436] that caused
	[clock] to apply EU daylight saving time rules in the US.
	Thanks to Karl Lehenbauer for reporting this regression.
	* tests/clock.test (clock-52.4):
	Added a regression test for the above bug.
	* library/tzdata/Asia/Dhaka:
	* library/tzdata/Asia/Karachi:
	New DST rules for Bangladesh and Pakistan. (Olson's tzdata2009o.)

2009-10-23  Andreas Kupries  <andreask@activestate.com>

	* generic/tclIO.c (FlushChannel): Skip OutputProc for low-level
	0-length writes. When closing pipes which have already been closed
	not skipping leads to spurious SIG_PIPE signals. Reported by
	Mikhail Teterin <mi+thun@aldan.algebra.com>.

2009-10-22  Donal K. Fellows  <dkf@users.sf.net>

	* generic/tclOOBasic.c (TclOO_Object_VarName): [Bug 2883857]: Allow
	the passing of array element names through this method.

2009-10-21  Donal K. Fellows  <dkf@users.sf.net>

	* generic/tclPosixStr.c: [Bug 2882561]: Work around oddity on Haiku OS
	where SIGSEGV and SIGBUS are the same value.

	* generic/tclTrace.c (StringTraceProc): [Bug 2881259]: Added back cast
	to work around silly bug in MSVC's handling of auto-casting.

2009-10-20  Don Porter  <dgp@users.sourceforge.net>

	* unix/Makefile.in:	Removed the long outdated and broken targets
	package-* that were for building Solaris packages.  Appears that the
	pieces needed for these targets to function have never been present in
	the current era of Tcl development and belong completely to Tcl
	pre-history.

2009-10-19  Don Porter  <dgp@users.sourceforge.net>

	* generic/tclIO.c:      [Patch 2107634]: Revised ReadChars and
	FilterInputBytes routines to permit reads to continue up to the string
	limits of Tcl values.  Before revisions, large read attempts could
	panic when as little as half the limiting value length was reached.
	Thanks to Sean Morrison and Bob Parker for their roles in the fix.

2009-10-18  Joe Mistachkin  <joe@mistachkin.com>

	* generic/tclObj.c (TclDbDumpActiveObjects, TclDbInitNewObj)
	(Tcl_DbIncrRefCount, Tcl_DbDecrRefCount, Tcl_DbIsShared):
	[Bug 2871908]: Enforce separation of concerns between the lineCLPtr
	and objThreadMap thread specific data members.

2009-10-18  Joe Mistachkin  <joe@mistachkin.com>

	* tests/thread.test (thread-4.[345]): [Bug 1565466]: Correct tests to
	save their error state before the final call to threadReap just in
	case it triggers an "invalid thread id" error.  This error can occur
	if one or more of the target threads has exited prior to the attempt
	to send it an asynchronous exit command.

2009-10-17  Donal K. Fellows  <dkf@users.sf.net>

	* generic/tclVar.c (UnsetVarStruct, TclDeleteNamespaceVars)
	(TclDeleteCompiledLocalVars, DeleteArray):
	* generic/tclTrace.c (Tcl_UntraceVar2): [Bug 2629338]: Stop traces
	that are deleted part way through (a feature used by tdom) from
	causing freed memory to be accessed.

2009-10-08  Donal K. Fellows  <dkf@users.sf.net>

	* generic/tclDictObj.c (DictIncrCmd): [Bug 2874678]: Don't leak any
	bignums when doing [dict incr] with a value.
	* tests/dict.test (dict-19.3): Memory leak detection code.

2009-10-07  Andreas Kupries  <andreask@activestate.com>

	* generic/tclObj.c: [Bug 2871908]: Plug memory leaks of objThreadMap
	and lineCLPtr hashtables.  Also make the names of the continuation
	line information initialization and finalization functions more
	consistent. Patch supplied by Joe Mistachkin <joe@mistachkin.com>.

	* generic/tclIORChan.c (ErrnoReturn): Replace hardwired constant 11
	with proper errno #define, EAGAIN. What was I thinking? The BSD's have
	a different errno assignment and break with the hardwired number.
	Reported by emiliano on the chat.

2009-10-06  Don Porter  <dgp@users.sourceforge.net>

	* generic/tclInterp.c (SlaveEval): Agressive stomping of internal reps
	was added as part of the NRE patch of 2008-07-13.  This doesn't appear
	to actually be needed, and it hurts quite a bit when large lists lose
	their intreps and require reparsing.  Thanks to Ashok Nadkarni for
	reporting the problem.

	* generic/tclTomMathInt.h (new): Public header tclTomMath.h had
	* generic/tclTomMath.h:	dependence on private headers, breaking use
	* generic/tommath.h:	by extensions [Bug 1941434].

2009-10-05  Andreas Kupries  <andreask@activestate.com>

	* library/safe.tcl (AliasGlob): Fixed conversion of catch to
	try/finally, it had an 'on ok msg' branch missing, causing a silent
	error immediately, and bogus glob results, breaking search for Tcl
	modules.

2009-10-04  Daniel Steffen  <das@users.sourceforge.net>

	* macosx/tclMacOSXBundle.c:	[Bug 2569449]: Workaround CF memory
	* unix/tclUnixInit.c:		managment bug in Mac OS X 10.4 &
					earlier.

2009-10-02  Kevin B. Kenny  <kennykb@acm.org>

	* library/tzdata/Africa/Cairo:
	* library/tzdata/Asia/Gaza:
	* library/tzdata/Asia/Karachi:
	* library/tzdata/Pacific/Apia:	Olson's tzdata2009n.

2009-09-29  Don Porter  <dgp@users.sourceforge.net>

	* generic/tclDictObj.c:		[Bug 2857044]: Updated freeIntRepProc
	* generic/tclExecute.c:		routines so that they set the typePtr
	* generic/tclIO.c:		field to NULL so that the Tcl_Obj is
	* generic/tclIndexObj.c:	not left in an inconsistent state.
	* generic/tclInt.h:
	* generic/tclListObj.c:
	* generic/tclNamesp.c:
	* generic/tclOOCall.c:
	* generic/tclObj.c:
	* generic/tclPathObj.c:
	* generic/tclProc.c:
	* generic/tclRegexp.c:
	* generic/tclStringObj.c:

	* generic/tclAlloc.c:           Cleaned up various routines in the
	* generic/tclCkalloc.c:         call stacks for memory allocation to
	* generic/tclInt.h:             guarantee that any size values computed
	* generic/tclThreadAlloc.c:     are within the domains of the routines
	they get passed to.  [Bugs 2557696 and 2557796].

2009-09-28  Don Porter  <dgp@users.sourceforge.net>

	* generic/tclCmdMZ.c:	Replaced TclProcessReturn() calls with
	* tests/error.test:	Tcl_SetReturnOptions() calls as a simple fix
	for [Bug 2855247].  Thanks to Anton Kovalenko for the report and fix.
	Additional fixes for other failures demonstrated by new tests.

2009-09-27  Don Porter  <dgp@users.sourceforge.net>

	* tests/error.test (error-15.8.*):	Coverage tests illustrating
	flaws in the propagation of return options by [try].

2009-09-26  Donal K. Fellows  <dkf@users.sf.net>

	* unix/tclooConfig.sh, win/tclooConfig.sh: [Bug 2026844]: Added dummy
	versions of tclooConfig.sh that make it easier to build extensions
	against both Tcl8.5+TclOO-standalone and Tcl8.6.

2009-09-24  Don Porter  <dgp@users.sourceforge.net>

	TIP #356 IMPLEMENTATION

	* generic/tcl.decls:	Promote internal routine TclNRSubstObj()
	* generic/tclCmdMZ.c:	to public Tcl_NRSubstObj().  Still needs docs.
	* generic/tclCompile.c:
	* generic/tclInt.h:

	* generic/tclDecls.h:	make genstubs
	* generic/tclStubInit.c:

2009-09-23  Miguel Sofer  <msofer@users.sf.net>

	* doc/namespace.n: the description of [namespace unknown] failed
	to mention [namespace path]: fixed. Thx emiliano.

2009-09-21  Mo DeJong  <mdejong@users.sourceforge.net>

	* tests/regexp.test: Added check for error message from
	unbalanced [] in regexp. Added additional simple test cases
	of basic regsub command.

2009-09-21  Don Porter  <dgp@users.sourceforge.net>

	* generic/tclCompile.c:	Correct botch in the conversion of
	Tcl_SubstObj().  Thanks to Kevin Kenny for detection and report.

2009-09-17  Don Porter  <dgp@users.sourceforge.net>

	* generic/tclCompile.c:	Re-implement Tcl_SubstObj() as a simple
	* generic/tclParse.c:	wrapper around TclNRSubstObj().  This has
	* tests/basic.test:	the effect of caching compiled bytecode in
	* tests/parse.test:	the value to be substituted.  Note that
	Tcl_SubstObj() now exists only for extensions.  Tcl itself no longer
	makes any use of it.  Note also that TclSubstTokens() is now reachable
	only by Tcl_EvalEx() and Tcl_ParseVar() so tests aiming to test its
	functioning needed adjustment to still have the intended effect.

2009-09-16  Alexandre Ferrieux  <ferrieux@users.sourceforge.net>

	* generic/tclObj.c:   Extended ::tcl::unsupported::representation.

2009-09-11  Don Porter  <dgp@users.sourceforge.net>

	* generic/tclBasic.c:	Completed the NR-enabling of [subst].
	* generic/tclCmdMZ.c:	[Bug 2314561].
	* generic/tclCompCmds.c:
	* generic/tclCompile.c:
	* generic/tclInt.h:
	* tests/coroutine.test:
	* tests/parse.test:

2009-09-11  Donal K. Fellows  <dkf@users.sf.net>

	* tests/http.test: Added in cleaning up of http tokens for each test
	to reduce amount of global-variable pollution.

2009-09-10  Donal K. Fellows  <dkf@users.sf.net>

	* library/http/http.tcl (http::Event): [Bug 2849860]: Handle charset
	names in double quotes; some servers like generating them like that.

2009-09-07  Don Porter  <dgp@users.sourceforge.net>

	* generic/tclParse.c:	[Bug 2850901]: Corrected line counting error
	* tests/into.test:	in multi-command script substitutions.

2009-09-07  Daniel Steffen  <das@users.sourceforge.net>

	* generic/tclExecute.c:	Fix potential uninitialized variable use and
	* generic/tclFCmd.c:	null dereference flagged by clang static
	* generic/tclProc.c:	analyzer.
	* generic/tclTimer.c:
	* generic/tclUtf.c:

	* generic/tclExecute.c:	Silence false positives from clang static
	* generic/tclIO.c:	analyzer about potential null dereference.
	* generic/tclScan.c:
	* generic/tclCompExpr.c:

2009-09-04  Don Porter  <dgp@users.sourceforge.net>

	* generic/tclCompCmds.c (TclCompileSubstCmd): [Bug 2314561]:
	* generic/tclBasic.c:	Added a bytecode compiler routine for the
	* generic/tclCmdMZ.c:	[subst] command. This is a partial solution to
	* generic/tclCompile.c:	the need to NR-enable [subst] since bytecode
	* generic/tclCompile.h:	execution is already NR-enabled. Two new
	* generic/tclExecute.c:	bytecode instructions, INST_NOP and
	* generic/tclInt.h:	INST_RETURN_CODE_BRANCH were added to support
	* generic/tclParse.c:	the new routine.  INST_RETURN_CODE_BRANCH is
	* tests/basic.test:	likely to be useful in any future effort to
	* tests/info.test:	add a bytecode compiler routine for [try].
	* tests/parse.test:

2009-09-03  Donal K. Fellows  <dkf@users.sf.net>

	* doc/LinkVar.3: [Bug 2844962]: Added documentation of issues relating
	to use of this API in a multi-threaded environment.

2009-09-01  Andreas Kupries  <andreask@activestate.com>

	* generic/tclIORTrans.c (ReflectInput): Remove error response to
	0-result from method 'limit?' of transformations. Return the number of
	copied bytes instead, which is possibly nothing. The latter then
	triggers EOF handling in the higher layers, making the 0-result of
	limit? the way to inject artificial EOF's into the data stream.

2009-09-01  Don Porter  <dgp@users.sourceforge.net>

	* library/tcltest/tcltest.tcl:  Bump to tcltest 2.3.2 after revision
	* library/tcltest/pkgIndex.tcl: to verbose error message.
	* unix/Makefile.in:
	* win/Makefile.in:

2009-08-27  Don Porter  <dgp@users.sourceforge.net>

	* generic/tclStringObj.c:       [Bug 2845535]: A few more string
	overflow cases in [format].

2009-08-25  Andreas Kupries  <andreask@activestate.com>

	* generic/tclBasic.c (Tcl_CreateInterp, Tcl_EvalTokensStandard)
	(Tcl_EvalEx, TclEvalEx, TclAdvanceContinuations, TclNREvalObjEx):
	* generic/tclCmdMZ.c (Tcl_SwitchObjCmd, TclListLines):
	* generic/tclCompCmds.c (*):
	* generic/tclCompile.c (TclSetByteCodeFromAny, TclInitCompileEnv)
	(TclFreeCompileEnv, TclCompileScript, TclCompileTokens):
	* generic/tclCompile.h (CompileEnv):
	* generic/tclInt.h (ContLineLoc, Interp):
	* generic/tclObj.c (ThreadSpecificData, ContLineLocFree)
	(TclThreadFinalizeObjects, TclInitObjSubsystem, TclContinuationsEnter,
	(TclContinuationsEnterDerived, TclContinuationsCopy, TclFreeObj)
	(TclContinuationsGet):
	* generic/tclParse.c (TclSubstTokens, Tcl_SubstObj):
	* generic/tclProc.c (TclCreateProc):
	* generic/tclVar.c (TclPtrSetVar):
	* tests/info.test (info-30.0-24):

	Extended the parser, compiler, and execution engine with code and
	attendant data structures tracking the position of continuation lines
	which are not visible in the resulting script Tcl_Obj*'s, to properly
	account for them while counting lines for #280.

2009-08-24  Daniel Steffen  <das@users.sourceforge.net>

	* generic/tclInt.h: Annotate Tcl_Panic as noreturn for clang static
	analyzer in PURIFY builds, replacing preprocessor/assert technique.

	* macosx/tclMacOSXNotify.c: Fix multiple issues with nested event loops
	when CoreFoundation notifier is running in embedded mode. (Fixes
	problems in TkAqua Cocoa reported by Youness Alaoui on tcl-mac)

2009-08-21  Don Porter  <dgp@users.sourceforge.net>

	* generic/tclFileName.c: Correct regression in [Bug 2837800] fix.
	* tests/fileName.test:

2009-08-20  Don Porter  <dgp@users.sourceforge.net>

	* generic/tclFileName.c: [Bug 2837800]: Correct the result produced by
	[glob */test] when * matches something like ~foo.

	* generic/tclPathObj.c: [Bug 2806250]: Prevent the storage of strings
	starting with ~ in the "tail" part (normPathPtr field) of the path
	intrep when PATHFLAGS != 0.  This establishes the assumptions relied
	on elsewhere that the name stored there is a relative path.  Also
	refactored to make an AppendPath() routine instead of the cut/paste
	stanzas that were littered throughout.

2009-08-20  Donal K. Fellows  <dkf@users.sf.net>

	* generic/tclCmdIL.c (TclNRIfObjCmd): [Bug 2823276]: Make [if]
	NRE-safe on all arguments when interpreted.
	(Tcl_LsortObjCmd): Close off memory leak.

2009-08-19  Donal K. Fellows  <dkf@users.sf.net>

	* generic/tclCmdAH.c (TclNRForObjCmd, etc.): [Bug 2823276]: Make [for]
	and [while] into NRE-safe commands, even when interpreted.

2009-08-18  Don Porter  <dgp@users.sourceforge.net>

	* generic/tclPathObj.c: [Bug 2837800]: Added NULL check to prevent
	* tests/fileName.test:  crashes during [glob].

2009-08-16  Jan Nijtmans  <nijtmans@users.sf.net>

	* unix/dltest/pkge.c:  const addition
	* unix/tclUnixThrd.c:  Use <pthread.h> in stead of "pthread.h"
	* win/tclWinDde.c:     Eliminate some more gcc warnings
	* win/tclWinReg.c:
	* generic/tclInt.h:    Change ForIterData, make it const-safe.
	* generic/tclCmdAH.c:

2009-08-12  Don Porter  <dgp@users.sourceforge.net>

	TIP #353 IMPLEMENTATION

	* doc/NRE.3:		New public routine Tcl_NRExprObj() permits
	* generic/tcl.decls:	extension commands to evaluate Tcl expressions
	* generic/tclBasic.c:	in NR-enabled command procedures.
	* generic/tclCmdAH.c:
	* generic/tclExecute.c:
	* generic/tclInt.h:
	* generic/tclObj.c:
	* tests/expr.test:

	* generic/tclDecls.h:		make genstubs
	* generic/tclStubInit.c:

2009-08-06  Andreas Kupries  <andreask@activestate.com>

	* doc/refchan.n [Bug 2827000]: Extended the implementation of
	* generic/tclIORChan.c: reflective channels (TIP 219, method
	* tests/ioCmd.test: 'read'), enabling handlers to signal EAGAIN to
	indicate 'no data, but not at EOF either', and other system
	errors. Updated documentation, extended testsuite (New test cases
	iocmd*-23.{9,10}).

2009-08-02  Miguel Sofer  <msofer@users.sf.net>

	* tests/coroutine.test: fix testfile cleanup

2009-08-02  Donal K. Fellows  <dkf@users.sf.net>

	* generic/tclObj.c (Tcl_RepresentationCmd): Added an unsupported
	command for reporting the representation of an object. Result string
	is deliberately a bit obstructive so that people are not encouraged to
	make code that depends on it; it's a debugging tool only!

	* unix/tclUnixFCmd.c (GetOwnerAttribute, SetOwnerAttribute)
	(GetGroupAttribute, SetGroupAttribute): [Bug 1942222]: Stop calling
	* unix/tclUnixFile.c (TclpGetUserHome): endpwent() and endgrent();
	they've been unnecessary for ages.

2009-08-02  Jan Nijtmans  <nijtmans@users.sf.net>

	* win/tclWin32Dll.c: Eliminate TclWinResetInterfaceEncodings, since it
	* win/tclWinInit.c:  does exactly the same as TclWinEncodingsCleanup,
	* win/tclWinInt.h:   make sure that tclWinProcs and
			     tclWinTCharEncoding are always set and reset
			     concurrently.
	* win/tclWinFCmd.c:  Correct check for win95

2009-07-31  Don Porter  <dgp@users.sourceforge.net>

	* generic/tclStringObj.c: [Bug 2830354]:	Corrected failure to
	* tests/format.test:		grow buffer when format spec request
	large width floating point values.  Thanks to Clemens Misch.

2009-07-26  Donal K. Fellows  <dkf@users.sf.net>

	* library/auto.tcl (tcl_findLibrary, auto_mkindex):
	* library/package.tcl (pkg_mkIndex, tclPkgUnknown, MacOSXPkgUnknown):
	* library/safe.tcl (interpAddToAccessPath, interpDelete, AliasGlob):
	(AliasSource, AliasLoad, AliasEncoding):
	* library/tm.tcl (UnknownHandler): Simplify by swapping some [catch]
	gymnastics for use of [try].

2009-07-26 Alexandre Ferrieux  <ferrieux@users.sourceforge.net>

	* tools/genStubs.tcl: Forced LF translation when generating .h's to
	avoid spurious diffs when regenerating on a Windows box.

2009-07-26  Jan Nijtmans  <nijtmans@users.sf.net>

	* win/Makefile.in: [Bug 2827066]: msys build --enable-symbols broken
	* win/tcl.m4:	   And modified the same for unicows.dll, as a
	* win/configure:   preparation for [Enh 2819611].

2009-07-25  Donal K. Fellows  <dkf@users.sf.net>

	* library/history.tcl (history): Reworked the history mechanism in
	terms of ensembles, rather than the ad hoc ensemble-lite mechanism
	used previously.

2009-07-24  Donal K. Fellows  <dkf@users.sf.net>

	* doc/self.n (self class): [Bug 2704302]: Add some text to make it
	clearer how to get the name of the current object's class.

2009-07-23  Andreas Kupries  <andreask@activestate.com>

	* generic/tclIO.c (Tcl_GetChannelHandle): [Bug 2826248]: Do not crash
	* generic/tclPipe.c (FileForRedirect): for getHandleProc == NULL, this
	is allowed. Provide a nice error message in the bypass area. Updated
	caller to check the bypass for a mesage. Bug reported by Andy
	Sonnenburg <andy22286@users.sourceforge.net>

2009-07-23  Joe Mistachkin  <joe@mistachkin.com>

	* generic/tclNotify.c: [Bug 2820349]: Ensure that queued events are
	freed once processed.

2009-07-22  Jan Nijtmans  <nijtmans@users.sf.net>

	* macosx/tclMacOSXFCmd.c: CONST -> const
	* generic/tclGetDate.y:
	* generic/tclDate.c:
	* generic/tclLiteral.c: (char *) cast in ckfree call
	* generic/tclPanic.c: [Feature Request 2814786]: remove TclpPanic
	* generic/tclInt.h
	* unix/tclUnixPort.h
	* win/tclWinPort.h

2009-07-22 Alexandre Ferrieux  <ferrieux@users.sourceforge.net>

	* generic/tclEvent.c: [Bug 2001201 again]: Refined the 20090617 patch
	on [exit] streamlining, so that it now correctly calls thread exit
	handlers for the calling thread, including <Destroy> bindings in Tk.

2009-07-21  Kevin B. Kenny  <kennykb@acm.org>

	* library/tzdata/Asia/Dhaka:
	* library/tzdata/Indian/Mauritius: Olson's tzdata2009k.

2009-07-20  Donal K. Fellows  <dkf@users.sf.net>

	* generic/tclCmdMZ.c (StringIsCmd): Reorganize so that [string is] is
	more efficient when parsing things that are correct, at a cost of
	making the empty string test slightly more costly. With this, the cost
	of doing [string is integer -strict $x] matches [catch {expr {$x+0}}]
	in the successful case, and greatly outstrips it in the failing case.

2009-07-19  Donal K. Fellows  <dkf@users.sf.net>

	* generic/tclOO.decls, generic/tclOO.c (Tcl_GetObjectName): Expose a
	function for efficiently returning the current name of an object.

2009-07-18  Daniel Steffen  <das@users.sourceforge.net>

	* unix/Makefile.in: Define NDEBUG in optimized (non-symbols) build to
	disable NRE assert()s and threaded allocator range checks.

2009-07-16  Don Porter  <dgp@users.sourceforge.net>

	* generic/tclBinary.c:	Removed unused variables.
	* generic/tclCmdIL.c:
	* generic/tclCompile.c:
	* generic/tclExecute.c:
	* generic/tclHash.c:
	* generic/tclIOUtil.c:
	* generic/tclVar.c:

	* generic/tclBasic.c:	Silence compiler warnings about ClientData.
	* generic/tclProc.c:

	* generic/tclScan.c:    Typo in ACCEPT_NAN configuration.

	* generic/tclStrToD.c:  [Bug 2819200]: Set floating point control
	register on MIPS systems so that the gradual underflow expected by Tcl
	is in effect.

2009-07-15  Donal K. Fellows  <dkf@users.sf.net>

	* generic/tclInt.h (Namespace):		   Added machinery to allow
	* generic/tclNamesp.c (many functions):	   reduction of memory used
	* generic/tclResolve.c (BumpCmdRefEpochs): by namespaces. Currently
	#ifdef'ed out because of compatibility concerns.

	* generic/tclInt.decls: Added four functions for better integration
	with itcl-ng.

2009-07-14  Kevin B. Kenny  <kennykb@acm.org>

	* generic/tclInt.h (TclNRSwitchObjCmd):
	* generic/tclBasic.c (builtInCmds):
	* generic/tclCmdMZ.c (Tcl_SwitchObjCmd):
	* tests/switch.test (switch-15.1):
	[Bug 2821401]: Make non-bytecoded [switch] command aware of NRE.

2009-07-13  Andreas Kupries  <andreask@activestate.com>

	* generic/tclCompile.c (TclInitCompileEnv, EnterCmdWordIndex)
	(TclCleanupByteCode, TclCompileScript):
	* generic/tclExecute.c (TclCompileObj, TclExecuteByteCode):
	* tclCompile.h (ExtCmdLoc):
	* tclInt.h (ExtIndex, CFWordBC, CmdFrame):
	* tclBasic.c (DeleteInterpProc, TclArgumentBCEnter)
	(TclArgumentBCRelease, TclArgumentGet, SAVE_CONTEXT)
	(RESTORE_CONTEXT, NRCoroutineExitCallback, TclNRCoroutineObjCmd):
	* generic/tclCmdAH.c (TclNRForObjCmd, TclNRForIterCallback,
	(ForNextCallback):
	* generic/tclCmdMZ.c (TclNRWhileObjCmd):

	Extended the bytecode compiler initialization to recognize the
	compilation of whole files (NRE enabled 'source' command) and switch
	to the counting of absolute lines in that case.

	Further extended the bytecode compiler to track the start line in the
	generated information, and modified the bytecode execution to
	recompile an object if the location as per the calling context doesn't
	match the location saved in the bytecode. This part could be optimized
	more by using more memory to keep all possibilities which occur
	around, or by just adjusting the location information instead of a
	total recompile.

	Reworked the handling of literal command arguments in bytecode to be
	saved (compiler) and used (execution) per command (See the
	TCL_INVOKE_STK* instructions), and not per the whole bytecode. This,
	and the previous change remove the problems with location data caused
	by literal sharing (across whole files, but also proc bodies).
	Simplified the associated datastructures (ExtIndex is gone, as is the
	function EnterCmdWordIndex).

	The last change causes the hashtable 'lineLABCPtr' to be state which
	has to be kept per coroutine, like the CmdFrame stack. Reworked the
	coroutine support code to create, delete and switch the information as
	needed. Further reworked the tailcall command as well, it has to pop
	its own arguments when run in a bytecode context to keep a proper
	stack in 'lineLABCPtr'.

	Fixed the mishandling of line information in the NRE-enabled 'for' and
	'while' commands introduced when both were made to share their
	iteration callbacks without taking into account that the loop body is
	found in different words of the command. Introduced a separate data
	structure to hold all the callback information, as we went over the
	limit of 4 direct client-data values for NRE callbacks.

	The above fixes [Bug 1605269].

2009-07-12  Donal K. Fellows  <dkf@users.sf.net>

	* generic/tclCmdMZ.c (StringIndexCmd, StringEqualCmd, StringCmpCmd):
	* generic/tclExecute.c (TclExecuteByteCode): [Bug 2637173]: Factor out
	* generic/tclInt.h (TclIsPureByteArray):     the code to determine if
	* generic/tclUtil.c (TclStringMatchObj):     it is safe to work with
	byte arrays directly, so that we get the check correct _once_.

	* generic/tclOOCall.c (TclOOGetCallContext): [Bug 1895546]: Changed
	* generic/tclOO.c (TclOOObjectCmdCore):	     the way that the cache is
	managed so that when itcl does cunning things, those cunning things
	can be cached properly.

2009-07-11  Donal K. Fellows  <dkf@users.sf.net>

	* doc/vwait.n: Substantially increased the discussion of issues and
	work-arounds relating to nested vwaits, following discussion on the
	tcl-core mailing list on the topic.

2009-07-10  Pat Thoyts  <patthoyts@users.sourceforge.net>

	* tests/zlib.test:   ZlibTransformClose may be called with a NULL
	* generic/tclZlib.c: interpreter during finalization and
	Tcl_SetChannelError requires a list. Added some tests to ensure error
	propagation from the zlib library to the interp.

2009-07-09  Pat Thoyts  <patthoyts@users.sourceforge.net>

	* tests/zlib.test: [Bug 2818131]: Added tests and fixed a typo that
	broke [zlib push] for deflate format.

2009-07-09  Donal K. Fellows  <dkf@users.sf.net>

	* compat/mkstemp.c (mkstemp): [Bug 2819227]: Use rand() for random
	numbers as it is more portable.

2009-07-05  Donal K. Fellows  <dkf@users.sf.net>

	* generic/tclZlib.c (ZlibTransformWatch): Correct the handling of
	events so that channel transforms work with things like an asynch
	[chan copy]. Problem reported by Pat Thoyts.

2009-07-01  Pat Thoyts  <patthoyts@users.sourceforge.net>

	* win/tclWinInt.h:   [Bug 2806622]: Handle the GetUserName API call
	* win/tclWin32Dll.c: via the tclWinProcs indirection structure. This
	* win/tclWinInit.c:  fixes a problem obtaining the username when the
	USERNAME environment variable is unset.

2009-06-30  Daniel Steffen  <das@users.sourceforge.net>

	* generic/tclInt.h:		Add assert macros for clang static
	* generic/tclPanic.c:		analyzer and redefine Tcl_Panic to
	* generic/tclStubInit.c:	assert after panic in clang PURIFY
					builds.

	* generic/tclCmdIL.c:		Add clang assert for false positive
					from static analyzer.

2009-06-26  Daniel Steffen  <das@users.sourceforge.net>

	* macosx/Tcl-Common.xcconfig:	 Update projects for Xcode 3.1 and
	* macosx/Tcl.xcode/*:		 3.2, standardize on gcc 4.2, remove
	* macosx/Tcl.xcodeproj/*:	 obsolete configurations and pre-Xcode
	* macosx/Tcl.pbproj/* (removed): project.

	* macosx/README:		 Update project docs, cleanup.

	* unix/Makefile.in:		 Update dist target for project
					 changes.

2009-06-24  Donal K. Fellows  <dkf@users.sf.net>

	* tests/oo.test (oo-19.1): [Bug 2811598]: Make more resilient.

2009-06-24  Pat Thoyts  <patthoyts@users.sourceforge.net>

	* tests/http11.test: [Bug 2811492]: Clean up procs after testing.

2009-06-18  Donal K. Fellows  <dkf@users.sf.net>

	* generic/tclCkalloc.c (MemoryCmd): [Bug 988703]:
	* generic/tclObj.c (ObjData, TclFinalizeThreadObjects): Add mechanism
	for discovering what Tcl_Objs are allocated when built for memory
	debugging. Developed by Joe Mistachkin.

2009-06-17 Alexandre Ferrieux  <ferrieux@users.sourceforge.net>

	* generic/tclEvent.c: Applied a patch by George Peter Staplin
	drastically reducing the ambition of [exit] wrt finalization, and
	thus solving many multi-thread teardown issues. [Bugs 2001201,
	486399, and possibly 597575, 990457, 1437595, 2750491]

2009-06-15  Don Porter  <dgp@users.sourceforge.net>

	* generic/tclStringObj.c: sprintf() -> Tcl_ObjPrintf() conversion.

2009-06-15  Reinhard Max  <max@suse.de>

	* unix/tclUnixPort.h: Move all socket-related code from tclUnixChan.c
	* unix/tclUnixChan.c: to tclUnixSock.c.
	* unix/tclUnixSock.c:

2009-06-15  Donal K. Fellows  <dkf@users.sf.net>

	* tools/tcltk-man2html.tcl (make-man-pages): [Patch 557486]: Apply
	last remaining meaningful part of this patch, a clean up of some
	closing tags.

2009-06-13  Don Porter  <dgp@users.sourceforge.net>

	* generic/tclCompile.c: [Bug 2802881]: The value stashed in
	* generic/tclProc.c:    iPtr->compiledProcPtr when compiling a proc
	* tests/execute.test:   survives too long. We only need it there long
	enough for the right TclInitCompileEnv() call to re-stash it into
	envPtr->procPtr.  Once that is done, the CompileEnv controls.  If we
	let the value of iPtr->compiledProcPtr linger, though, then any other
	bytecode compile operation that takes place will also have its
	CompileEnv initialized with it, and that's not correct.  The value is
	meant to control the compile of the proc body only, not other compile
	tasks that happen along.  Thanks to Carlos Tasada for discovering and
	reporting the problem.

2009-06-10  Don Porter  <dgp@users.sourceforge.net>

	* generic/tclStringObj.c:       [Bug 2801413]: Revised [format] to not
	overflow the integer calculations computing the length of the %ll
	formats of really big integers.  Also added protections so that
	[format]s that would produce results overflowing the maximum string
	length of Tcl values throw a normal Tcl error instead of a panic.

	* generic/tclStringObj.c:	[Bug 2803109]: Corrected failures to
	deal with the "pure unicode" representation of an empty string.
	Thanks to Julian Noble for reporting the problem.

2006-06-09  Kevin B. Kenny  <kennykb@acm.org>

	* generic/tclGetDate.y: Fixed a thread safety bug in the generated
	* library/clock.tcl:    Bison parser (needed a %pure-parser
	* tests/clock.test:     declaration to avoid static variables).
				Discovered that the %pure-parser declaration
	                        allowed for returning the Bison error message
	                        to the Tcl caller in the event of a syntax
	                        error, so did so.
	* generic/tclDate.c: bison 2.3

2006-06-08  Kevin B. Kenny  <kennykb@acm.org>

	* library/tzdata/Asia/Dhaka: New DST rule for Bangladesh. (Olson's
	tzdata2009i.)

2009-06-08  Donal K. Fellows  <dkf@users.sf.net>

	* doc/copy.n: Fix error in example spotted by Venkat Iyer.

2009-06-02  Don Porter  <dgp@users.sourceforge.net>

	* generic/tclExecute.c: Replace dynamically-initialized table with a
	table of static constants in the lookup table for exponent operator
	computations that fit in a 64 bit integer result.

	* generic/tclExecute.c: [Bug 2798543]: Corrected implementations and
	selection logic of the INST_EXPON instruction.

2009-06-01  Don Porter  <dgp@users.sourceforge.net>

	* tests/expr.test:      [Bug 2798543]: Added many tests demonstrating
	the broken cases.

009-05-30  Kevin B. Kenny  <kennykb@acm.org>

	* library/tzdata/Africa/Cairo:
	* library/tzdata/Asia/Amman: Olson's tzdata2009h.

2009-05-29  Andreas Kupries  <andreask@activestate.com>

	* library/platform/platform.tcl: Fixed handling of cpu ia64,
	* library/platform/pkgIndex.tcl: taking ia64_32 into account
	* unix/Makefile.in: now. Bumped version to 1.0.5. Updated the
	* win/Makefile.in: installation commands.

2009-05-26 Alexandre Ferrieux  <ferrieux@users.sourceforge.net>

	* doc/expr.n: Fixed documentation of the right-associativity of
	the ** operator. (spotted by kbk)

2009-05-14  Donal K. Fellows  <dkf@users.sf.net>

	* generic/tclOOInfo.c (InfoObjectNsCmd): Added introspection mechanism
	for finding out what an object's namespace is. Experience suggests
	that it is just too useful to be able to do without it.

2009-05-12  Donal K. Fellows  <dkf@users.sf.net>

	* doc/vwait.n: Added more words to make it clear just how bad it is to
	nest [vwait]s.

	* compat/mkstemp.c: Add more headers to make this file build on IRIX
	6.5. Thanks to Larry McVoy for this.

2009-05-08  Donal K. Fellows  <dkf@users.sf.net>

	* generic/tclOO.c (TclNRNewObjectInstance):  [Bug 2414858]: Add a
	* generic/tclBasic.c (TclPushTailcallPoint): marker to the stack of
	NRE callbacks at the right point so that tailcall works correctly in a
	constructor.

	* tests/exec.test (cat): [Bug 2788468]: Adjust the scripted version of
	cat so that it does not perform transformations on the data it is
	working with, making it more like the standard Unix 'cat' program.

2009-05-07  Miguel Sofer  <msofer@users.sf.net>

	* generic/tclObj.c (Tcl_GetCommandFromObj): [Bug 2785893]: Ensure that
	a command in a deleted namespace can't be found through a cached name.

	* generic/tclBasic.c:    Let coroutines start with a much smaller
	* generic/tclCompile.h:  stack: 200 words (previously was 2000, the
	* generic/tclExecute.c:  same as interps).

2009-05-07  Donal K. Fellows  <dkf@users.sf.net>

	* tests/env.test (printenvScript, env-4.3, env-4.5): [Bug 1513659]:
	* tests/exec.test (exec-2.6): These tests had subtle dependencies on
	being on platforms that were either ISO 8859-1 or UTF-8. Stabilized
	the results by forcing the encoding.

2009-05-06  Don Porter  <dgp@users.sourceforge.net>

	* generic/tclCmdMZ.c:	[Bug 2582327]: Improve overflow error message
	from [string repeat].

	* tests/interp.test: interp-20.50 test for Bug 2486550.

2009-05-04  Donal K. Fellows  <dkf@users.sf.net>

	* generic/tclOO.c (InitFoundation, AllocObject, AllocClass):
	* generic/tclOODefineCmds.c (InitDefineContext): Make sure that when
	support namespaces are deleted, nothing bad can subsequently happen.
	Issue spotted by Don Porter.

2009-05-03  Donal K. Fellows  <dkf@users.sf.net>

	* doc/Tcl.n: [Bug 2538432]: Clarified exact treatment of ${arr(idx)}
	form of variable substitution. This is not a change of behavior, just
	an improved description of the current situation.

2009-04-30  Miguel Sofer  <msofer@users.sf.net>

	* generic/tclBasic.c (TclObjInvoke): [Bug 2486550]: Make sure that a
	null objProc is not used, use Tcl_NRCallObjProc instead.

2009-05-01  Jan Nijtmans  <nijtmans@users.sf.net>

	* win/configure.in   Fix 64-bit detection for zlib on Win64
	* win/configure      (regenerated)

2009-04-28  Jeff Hobbs  <jeffh@ActiveState.com>

	* unix/tcl.m4, unix/configure (SC_CONFIG_CFLAGS): harden the check to
	add _r to CC on AIX with threads.

2009-04-27  Donal K. Fellows  <dkf@users.sf.net>

	* doc/concat.n (EXAMPLES): [Bug 2780680]: Rewrote so that the spacing
	of result messages is correct. (The exact way they were wrong was
	different when rendered through groff or as HTML, but it was still
	wrong both ways.)

2009-04-27  Jan Nijtmans  <nijtmans@users.sf.net>

	* generic/tclIndexObj.c:  Reset internal INTERP_ALTERNATE_WRONG_ARGS
	* generic/tclIOCmd.c:     flag inside the Tcl_WrongNumArgs function,
	                          so the caller no longer has to do the reset.

2009-04-24  Stuart Cassoff  <stwo@users.sf.net>

	* unix/Makefile.in: [Patch 2769530]: Don't chmod/exec installManPage.

2009-04-19  Pat Thoyts  <patthoyts@users.sourceforge.net>

	* library/http/http.tcl: [Bug 2715421]: Removed spurious newline added
	* tests/http11.test:     after POST and added tests to detect excess
	* tests/httpd11.tcl:     bytes being POSTed.
	* library/http/pkgIndex.tcl:
	* makefiles:             package version now 2.8.1

2009-04-15  Donal K. Fellows  <dkf@users.sf.net>

	* doc/chan.n, doc/close.n: Tidy up documentation of TIP #332.

2009-04-14  Kevin B. Kenny  <kennykb@acm.org>

	* library/tzdata/Asia/Karachi: Updated rules for Pakistan Summer
				       Time (Olson's tzdata2009f)

2009-04-11  Donal K. Fellows  <dkf@users.sf.net>

	* generic/tclOOMethod.c (InvokeForwardMethod): Clarify the resolution
	behaviour of the name of the command that is forwarded to: it's now
	resolved using the object's namespace as context, which is much more
	useful than the previous (somewhat random) behaviour of using the
	caller's current namespace.

2009-04-10  Pat Thoyts  <patthoyts@users.sourceforge.net>

	* library/http/http.tcl:     Improved HTTP/1.1 support and added
	* library/http/pkgIndex.tcl: specific HTTP/1.1 testing to ensure
	* tests/http11.test:         we handle chunked+gzip for the various
	* tests/httpd11.test:        modes (normal, -channel and -handler)
	* makefiles:                 package version set to 2.8.0

2009-04-10  Daniel Steffen  <das@users.sourceforge.net>

	* unix/tclUnixChan.c:		TclUnixWaitForFile(): use FD_* macros
	* macosx/tclMacOSXNotify.c:	to manipulate select masks (Cassoff).
					[Freq 1960647] [Bug 3486554]

	* unix/tclLoadDyld.c:		use RTLD_GLOBAL instead of RTLD_LOCAL.
					[Bug 1961211]

	* macosx/tclMacOSXNotify.c:	revise CoreFoundation notifier to allow
					embedding into applications that
					already have a CFRunLoop running and
					want to run the tcl event loop via
					Tcl_ServiceModeHook(TCL_SERVICE_ALL).

	* macosx/tclMacOSXNotify.c:	add CFRunLoop based Tcl_Sleep() and
	* unix/tclUnixChan.c:		TclUnixWaitForFile() implementations
	* unix/tclUnixEvent.c:		and disable select() based ones in
					CoreFoundation builds.

	* unix/tclUnixNotify.c:		simplify, sync with tclMacOSXNotify.c.

	* generic/tclInt.decls: 	add TclMacOSXNotifierAddRunLoopMode()
	* generic/tclIntPlatDecls.h:	internal API, regen.
	* generic/tclStubInit.c:

	* unix/configure.in (Darwin):	use Darwin SUSv3 extensions if
					available; remove /Network locations
					from default tcl package search path
					(NFS mounted locations and thus slow).
	* unix/configure:		autoconf-2.59
	* unix/tclConfig.h.in:		autoheader-2.59

	* macosx/tclMacOSXBundle.c:	on Mac OS X 10.4 and later, replace
					deprecated NSModule API by dlfcn API.

2009-04-10  Donal K. Fellows  <dkf@users.sf.net>

	* doc/StringObj.3: [Bug 2089279]: Corrected example so that it works
	on 64-bit machines as well.

2009-04-10  Pat Thoyts  <patthoyts@users.sourceforge.net>

	* tests/http.test: [Bug 26245326]: Added specific check for problem
	* tests/httpd: (return incomplete HTTP response header).

2009-04-08  Kevin B. Kenny  <kennykb@acm.org>

	* tools/tclZIC.tcl: Always emit files with Unix line termination.
	* library/tzdata: Olson's tzdata2009e

2009-04-09  Don Porter  <dgp@users.sourceforge.net>

	* library/http/http.tcl:	[Bug 26245326]: Handle incomplete
	lines in the "connecting" state. Thanks to Sergei Golovan.

2009-04-08  Andreas Kupries  <andreask@activestate.com>

	* library/platform/platform.tcl: Extended the darwin sections to add
	* library/platform/pkgIndex.tcl: a kernel version number to the
	* unix/Makefile.in: identifier for anything from Leopard (10.5) on up.
	* win/Makefile.in: Extended patterns for same. Extended cpu
	* doc/platform.n: recognition for 64bit Tcl running on a 32bit kernel
	on a 64bit processor (By Daniel Steffen). Bumped version to 1.0.4.
	Updated Makefiles.

2009-04-08  Don Porter  <dgp@users.sourceforge.net>

	* library/tcltest/tcltest.tcl:  [Bug 2570363]: Converted [eval]s (some
	* library/tcltest/pkgIndex.tcl: unsafe!) to {*} in tcltest package.
	* unix/Makefile.in:     => tcltest 2.3.1
	* win/Makefile.in:

2009-04-07  Don Porter  <dgp@users.sourceforge.net>

	* generic/tclStringObj.c:	Correction so that value of
	TCL_GROWTH_MIN_ALLOC is everywhere expressed in bytes as comment
	claims.

2009-04-04  Donal K. Fellows  <dkf@users.sf.net>

	* doc/vwait.n: [Bug 1910136]: Extend description and examples to make
	it clearer just how this command interprets variable names.

2009-03-30  Don Porter  <dgp@users.sourceforge.net>

	* doc/Alloc.3: [Bug 2556263]:	Size argument is "unsigned int".

2009-03-27  Don Porter  <dgp@users.sourceforge.net>

	* generic/tclPathObj.c (TclPathPart): [Bug 2710920]: TclPathPart()
	* tests/fileName.test:	was computing the wrong results for both [file
	dirname] and [file tail] on "path" arguments with the PATHFLAGS != 0
	intrep and with an empty string for the "joined-on" part.

2009-03-25  Jan Nijtmans  <nijtmans@users.sf.net>

	* doc/tclsh.1:		 Bring doc and tools in line with
	* tools/installData.tcl: http://wiki.tcl.tk/812
	* tools/str2c
	* tools/tcltk-man2html.tcl

2009-03-25  Donal K. Fellows  <dkf@users.sf.net>

	* doc/coroutine.n: [Bug 2152285]: Added basic documentation for the
	coroutine and yield commands.

2009-03-24  Donal K. Fellows  <dkf@users.sf.net>

	* generic/tclOOBasic.c (TclOOSelfObjCmd): [Bug 2704302]: Make 'self
	class' better defined in the context of objects that change class.

	* generic/tclVar.c (Tcl_UpvarObjCmd): [Bug 2673163] (ferrieux)
	* generic/tclProc.c (TclObjGetFrame): Make the upvar command more able
	to handle its officially documented syntax.

2009-03-22  Miguel Sofer  <msofer@users.sf.net>

	* generic/tclBasic.c: [Bug 2502037]: NR-enable the handling of unknown
	commands.

2009-03-21  Miguel Sofer  <msofer@users.sf.net>

	* generic/tclBasic.c:   Fixed "leaks" in aliases, imports and
	* generic/tclInt.h:     ensembles. Only remaining known leak is in
	* generic/tclInterp.c:  ensemble unknown dispatch (as it not
	* generic/tclNamesp.c:  NR-enabled)
	* tests/tailcall.test:

	* tclInt.h: comments

	* tests/tailcall.test: Added tests to show that [tailcall] does not
	currently always execute in constant space: interp-alias, ns-imports
	and ensembles "leak" as of this commit.

	* tests/nre.test: [foreach] has been NR-enabled for a while, the test
	was marked 'knownBug': unmark it.

	* generic/tclBasic.c:   Fix for (among others) [Bug 2699087]
	* generic/tclCmdAH.c:   Tailcalls now perform properly even from
	* generic/tclExecute.c: within [eval]ed scripts.
	* generic/tclInt.h:     More tests missing, as well as proper
	exploration and testing of the interaction with "redirectors" like
	interp-alias (suspect that it does not happen in constant space)
	and pure-eval commands.

	* generic/tclExecute.c: Proper fix for [Bug 2415422]. Reenabled
	* tests/nre.test:       the failing assertion that was disabled on
	2008-12-18: the assertion is correct, the fault was in the
	management of expansions.

	* generic/tclExecute.c:  Fix both test and code for tailcall
	* tests/tailcall.test:   from within a compiled [eval] body.

	* tests/tailcall.test: Slightly improved tests

2009-03-20  Don Porter  <dgp@users.sourceforge.net>

	* tests/stringObj.test:         [Bug 2597185]: Test stringObj-6.9
	checks that Tcl_AppendStringsToObj() no longer crashes when operating
	on a pure unicode value.

	* generic/tclExecute.c (INST_CONCAT1):  [Bug 2669109]: Panic when
	appends overflow the max length of a Tcl value.

2009-03-19  Miguel Sofer  <msofer@users.sf.net>

	* generic/tcl.h:
	* generic/tclInt.h:
	* generic/tclBasic.c:
	* generic/tclExecute.c:
	* generic/tclNamesp.c (Tcl_PopCallFrame): Rewritten tailcall
	implementation, ::unsupported::atProcExit is (temporarily?) gone. The
	new approach is much simpler, and also closer to being correct. This
	commit fixes [Bug 2649975] and [Bug 2695587].

	* tests/coroutine.test:    Moved the tests to their own files,
	* tests/tailcall.test:     removed the unsupported.test. Added
	* tests/unsupported.test:  tests for the fixed bugs.

2009-03-19  Donal K. Fellows  <dkf@users.sf.net>

	* doc/tailcall.n: Added documentation for tailcall command.

2009-03-18  Don Porter  <dgp@users.sourceforge.net>

	* win/tclWinFile.c (TclpObjNormalizePath):	[Bug 2688184]:
	Corrected Tcl_Obj leak. Thanks to Joe Mistachkin for detection and
	patch.

	* generic/tclVar.c (TclLookupSimpleVar):	[Bug 2689307]: Shift
	all calls to Tcl_SetErrorCode() out of TclLookupSimpleVar and onto its
	callers, where control with TCL_LEAVE_ERR_MSG flag is more easily
	handled.

2009-03-16  Donal K. Fellows  <dkf@users.sf.net>

	* generic/tclCmdMZ.c (TryPostBody): [Bug 2688063]: Extract information
	from list before getting rid of last reference to it.

2009-03-15  Joe Mistachkin  <joe@mistachkin.com>

	* generic/tclThread.c: Modify fix for TSD leak to match Tcl 8.5
	* generic/tclThreadStorage.c: (and prior) allocation semantics. [Bug
	2687952]

2009-03-15  Donal K. Fellows  <dkf@users.sf.net>

	* generic/tclThreadStorage.c (TSDTableDelete):	[Bug 2687952]: Ensure
	* generic/tclThread.c (Tcl_GetThreadData):	that structures in
	Tcl's TSD system are all freed. Use the correct matching allocator.

	* generic/tclPosixStr.c (Tcl_SignalId,Tcl_SignalMsg): [Patch 1513655]:
	Added support for SIGINFO, which is present on BSD platforms.

2009-03-14  Donal K. Fellows  <dkf@users.sf.net>

	* unix/tcl.pc.in (new file):		[Patch 2243948] (hat0)
	* unix/configure.in, unix/Makefile.in: Added support for reporting
	Tcl's public build configuration via the pkg-config system. TEA is
	still the official mechanism though, in part because pkg-config is not
	universally supported across all Tcl's supported platforms.

2009-03-11  Miguel Sofer  <msofer@users.sf.net>

	* generic/tclBasic.c (TclNRCoroutineObjCmd): fix Tcl_Obj leak.
	Diagnosis and fix thanks to GPS.

2009-03-09  Donal K. Fellows  <dkf@users.sf.net>

	* generic/tclCmdMZ.c (Tcl_TryObjCmd, TclNRTryObjCmd): Moved the
	implementation of [try] from Tcl code into C. Still lacks a bytecode
	version, but should be better than what was before.

2009-03-04  Donal K. Fellows  <dkf@users.sf.net>

	* generic/tclZlib.c (TclZlibCmd): Checksums are defined to be unsigned
	32-bit integers, use Tcl_WideInt to pass to scripts. [Bug 2662434]
	(ZlibStreamCmd, ChanGetOption): A few other related corrections.

2009-02-27  Jan Nijtmans  <nijtmans@users.sf.net>

	* generic/tcl.decls:    [Bug 218977]: Tcl_DbCkfree needs return value
	* generic/tclCkalloc.c
	* generic/tclDecls.h:   (regenerated)
	* generic/tclInt.decls: don't use CONST84/CONST86 here
	* generic/tclCompile.h: don't use CONST86 here, comment fixing.
	* generic/tclIO.h:      don't use CONST86 here, comment fixing.
	* generic/tclIntDecls.h (regenerated)

2009-02-25  Don Porter  <dgp@users.sourceforge.net>

	* generic/tclUtil.c (TclStringMatchObj):	[Bug 2637173]: Revised
	the branching on the strObj->typePtr so that untyped values get
	converted to the "string" type and pass through the Unicode matcher.
	[Bug 2613766]: Also added checks to only perform "bytearray"
	optimization on pure bytearray values.

	* generic/tclCmdMZ.c:	Since Tcl_GetCharLength() has its own
	* generic/tclExecute.c:	optimizations for the tclByteArrayType, stop
	having the callers do them.

2009-02-24  Donal K. Fellows  <dkf@users.sf.net>

	* doc/clock.n, doc/fblocked.n, doc/format.n, doc/lsort.n,
	* doc/pkgMkIndex.n, doc/regsub.n, doc/scan.n, doc/tclvars.n:
	General minor documentation improvements.

	* library/http/http.tcl (geturl, Eof): Added support for 8.6's built
	in zlib routines.

2009-02-22  Alexandre Ferrieux  <ferrieux@users.sourceforge.net>

	* tests/lrange.test:	Revert commits of 2008-07-23. Those were speed
	* tests/binary.test:	tests, that are inherently brittle.

2009-02-21  Don Porter  <dgp@users.sourceforge.net>

	* generic/tclStringObj.c:	Several revisions to the shimmering
	patterns between Unicode and UTF string reps.  Most notably the
	call: objPtr = Tcl_NewUnicodeObj(...,0); followed by a loop of calls:
	Tcl_AppendUnicodeToObj(objPtr, u, n); will now grow and append to
	the Unicode representation.  Before this commit, the sequence would
	convert each append to UTF and perform the append to the UTF rep.
	This is puzzling and likely a bug.  The performance of [string map]
	is significantly improved by this change (according to the MAP
	collection of benchmarks in tclbench).  Just in case there was some
	wisdom in the old ways that I missed, I left in the ability to restore
	the old patterns with a #define COMPAT 1 at the top of the file.

2009-02-20  Don Porter  <dgp@users.sourceforge.net>

	* generic/tclPathObj.c:	Fixed mistaken logic in TclFSGetPathType()
	* tests/fileName.test:	that assumed (not "absolute" => "relative").
	This is a false assumption on Windows, where "volumerelative" is
	another possibility.  [Bug 2571597]

2009-02-18  Don Porter  <dgp@users.sourceforge.net>

	* generic/tclStringObj.c:	Simplify the logic of the
	Tcl_*SetObjLength() routines.

	* generic/tclStringObj.c:	Rewrite GrowStringBuffer() so that it
	has parallel structure with GrowUnicodeBuffer().  The revision permits
	allocation attempts to continue all the way up to failure, with no
	gap. It also directly manipulates the String and Tcl_Obj internals
	instead of inefficiently operating via Tcl_*SetObjLength() with all of
	its extra protections and underdocumented special cases.

	* generic/tclStringObj.c:	Another round of simplification on
	the allocation macros.

2009-02-17  Jeff Hobbs  <jeffh@ActiveState.com>

	* win/tcl.m4, win/configure: Check if cl groks _WIN64 already to
	avoid CC manipulation that can screw up later configure checks.
	Use 'd'ebug runtime in 64-bit builds.

2009-02-17  Don Porter  <dgp@users.sourceforge.net>

	* generic/tclStringObj.c:	Pare back the length of the unicode
	array in a non-extended String struct to one Tcl_UniChar, meant to
	hold the terminating NUL character.  Non-empty unicode strings are
	then stored by extending the String struct by stringPtr->maxChars
	additional slots in that array with sizeof(Tcl_UniChar) bytes per
	slot. This revision makes the allocation macros much simpler.

	* generic/tclStringObj.c:	Factor out common GrowUnicodeBuffer()
	and solve overflow and growth algorithm fallbacks in it.

	* generic/tclStringObj.c:	Factor out common GrowStringBuffer().

	* generic/tclStringObj.c:	Convert Tcl_AppendStringsToObj into
	* tests/stringObj.test:		a radically simpler implementation
	where we just loop over calls to Tcl_AppendToObj.  This fixes [Bug
	2597185].  It also creates a *** POTENTIAL INCOMPATIBILITY *** in
	that T_ASTO can now allocate more space than is strictly required,
	like all the other Tcl_Append* routines.  The incompatibility was
	detected by test stringObj-6.5, which I've updated to reflect the
	new behavior.

	* generic/tclStringObj.c:	Revise buffer growth implementation
	in ExtendStringRepWithUnicode.  Use cheap checks to determine that
	no reallocation is necessary without cost of computing the precise
	number of bytes needed.  Also make use of the string growth algortihm
	in the case of repeated appends.

2009-02-16  Jan Nijtmans  <nijtmans@users.sf.net>

	* generic/tclZlib.c:	hack needed for official zlib1.dll build.
	* win/configure.in:	fix [Feature Request 2605263] use official
	* win/Makefile.in:	zlib build.
	* win/configure:	(regenerated)
	* compat/zlib/zdll.lib:	new files
	* compat/zlib/zlib1.dll:

	* win/Makefile.in:  fix [Bug 2605232] tdbc doesn't build when
	Tcl is compiled with --disable-shared.

2009-02-15  Don Porter  <dgp@users.sourceforge.net>

	* generic/tclStringObj.c:	Added protections from invalid memory
	* generic/tclTestObj.c:		accesses when we append (some part of)
	* tests/stringObj.test:		a Tcl_Obj to itself.  Added the
	appendself and appendself2 subcommands to the [teststringobj] testing
	command and added tests to the test suite.  [Bug 2603158]

	* generic/tclStringObj.c:	Factor out duplicate code from
	Tcl_AppendObjToObj.

	* generic/tclStringObj.c:	Replace the 'size_t uallocated' field
	of the String struct, storing the number of bytes allocated to store
	the Tcl_UniChar array, with an 'int maxChars' field, storing the
	number of Tcl_UniChars that may be stored in the allocated space.
	This reduces memory requirement a small bit, and makes some range
	checks simpler to code.
	* generic/tclTestObj.c:	Replace the [teststringobj ualloc] testing
	* tests/stringObj.test:	command with [teststringobj maxchars] and
	update the tests.

	* generic/tclStringObj.c:	Removed limitation in
	Tcl_AppendObjToObj where the char length of the result was only
	computed if the appended string was all single byte characters.
	This limitation was in place to dodge a bug in Tcl_GetUniChar.
	With that bug gone, we can take advantage of always recording the
	length of append results when we know it.

2009-02-14  Don Porter  <dgp@users.sourceforge.net>

	* generic/tclStringObj.c:	Revisions so that we avoid creating
	the strange representation of an empty string with
	objPtr->bytes == NULL and stringPtr->hasUnicode == 0.  Instead in
	the situations where that was being created, create a traditional
	two-legged stork representation (objPtr->bytes = tclEmptyStringRep
	and stringPtr->hasUnicode = 1).  In the situations where the strange
	rep was treated differently, continue to do so by testing
	stringPtr->numChars == 0 to detect it.  These changes make the code
	more conventional so easier for new maintainers to pick up.  Also
	sets up further simplifications.

	* generic/tclTestObj.c:	Revise updates to [teststringobj] so we don't
	get blocked by MODULE_SCOPE limits.

2009-02-12  Don Porter  <dgp@users.sourceforge.net>

	* generic/tclStringObj.c:	Rewrites of the routines
	Tcl_GetCharLength, Tcl_GetUniChar, Tcl_GetUnicodeFromObj,
	Tcl_GetRange, and TclStringObjReverse to use the new macro, and
	to more simply and clearly split the cases depending on whether
	a valid unicode rep is present or needs to be created.
	New utility routine UnicodeLength(), to compute the length of unicode
	buffer arguments when no length is passed in, with built-in
	overflow protection included.  Update three callers to use it.

	* generic/tclInt.h:	New macro TclNumUtfChars meant to be a faster
	replacement for a full Tcl_NumUtfChars() call when the string has all
	single-byte characters.

	* generic/tclStringObj.c:	Simplified Tcl_GetCharLength by
	* generic/tclTestObj.c:		removing code that did nothing.
	Added early returns from Tcl_*SetObjLength when the desired length
	is already present; adapted test command to the change.

	* generic/tclStringObj.c:	Re-implemented AppendUtfToUnicodeRep
	so that we no longer pass through Tcl_DStrings which have their own
	sets of problems when lengths overflow the int range.  Now AUTUR and
	FillUnicodeRep share a common core routine.

2009-02-12  Donal K. Fellows  <dkf@users.sf.net>

	* generic/tclOODefineCmds.c (TclOOGetDefineCmdContext): Use the
	correct field in the Interp structure for retrieving the frame to get
	the context object so that people can extend [oo::define] without deep
	shenanigans. Bug found by Federico Ferri.

2009-02-11  Don Porter  <dgp@users.sourceforge.net>

	* generic/tclStringObj.c:	Re-implemented AppendUnicodeToUtfRep
	so that we no longer pass through Tcl_DStrings which have their own
	sets of problems when lengths overflow the int range.  Now AUTUR and
	UpdateStringOfString share a common core routine.

	* generic/tclStringObj.c:	Changed type of the 'allocated' field
	* generic/tclTestObj.c:		of the String struct (and the
	TestString counterpart) from size_t to int since only int values are
	ever stored in it.

2009-02-10  Jan Nijtmans  <nijtmans@users.sf.net>

	* generic/tclEncoding.c: Eliminate some unnessary type casts
	* generic/tclEvent.c:    some internal const decorations
	* generic/tclExecute.c:  spacing
	* generic/tclIndexObj.c:
	* generic/tclInterp.c:
	* generic/tclIO.c:
	* generic/tclIOCmd.c:
	* generic/tclIORChan.c:
	* generic/tclIOUtil.c:
	* generic/tclListObj.c:
	* generic/tclLiteral.c:
	* generic/tclNamesp.c:
	* generic/tclObj.c:
	* generic/tclOOBasic.c:
	* generic/tclPathObj.c:
	* generic/tclPkg.c:
	* generic/tclProc.c:
	* generic/tclRegexp.c:
	* generic/tclScan.c:
	* generic/tclStringObj.c:
	* generic/tclTest.c:
	* generic/tclTestProcBodyObj.c:
	* generic/tclThread.c:
	* generic/tclThreadTest.c:
	* generic/tclTimer.c:
	* generic/tclTrace.c:
	* generic/tclUtil.c:
	* generic/tclVar.c:
	* generic/tclStubInit.c: (regenerated)

2009-02-10  Jan Nijtmans  <nijtmans@users.sf.net>

	* unix/tcl.m4: [Bug 2502365]: Building of head on HPUX is broken when
	using the native CC.
	* unix/configure: (autoconf-2.59)

2009-02-10  Don Porter  <dgp@users.sourceforge.net>

	* generic/tclObj.c (Tcl_GetString):	Added comments and validity
	checks following the call to an UpdateStringProc.

	* generic/tclStringObj.c: Reduce code duplication in Tcl_GetUnicode*.
	Restrict AppendUtfToUtfRep to non-negative length appends.
	Convert all Tcl_InvalidateStringRep() calls into macros.
	Simplify Tcl_AttemptSetObjLength by removing unreachable code.
	Simplify SetStringFromAny() by removing unreachable and duplicate code.
	Simplify Tcl_SetObjLength by removing unreachable code.
	Removed handling of (objPtr->bytes != NULL) from UpdateStringOfString,
	which is only called when objPtr->bytes is NULL.

2009-02-09  Jan Nijtmans  <nijtmans@users.sf.net>

	* generic/tclCompile.c: fix [Bug 2555129] const compiler warning (as
	error) in tclCompile.c

2009-02-07  Donal K. Fellows  <dkf@users.sf.net>

	* generic/tclZlib.c (TclZlibCmd): [Bug 2573172]: Ensure that when
	invalid subcommand name is given, the list of valid subcommands is
	produced. This gives a better experience when using the command
	interactively.

2009-02-05  Joe Mistachkin  <joe@mistachkin.com>

	* generic/tclInterp.c: Fix argument checking for [interp cancel]. [Bug
	2544618]
	* unix/Makefile.in: Fix build issue with zlib on FreeBSD (and possibly
	other platforms).

2009-02-05  Donal K. Fellows  <dkf@users.sf.net>

	* generic/tclCmdMZ.c (StringIndexCmd, StringRangeCmd, StringLenCmd):
	Simplify the implementation of some commands now that the underlying
	string API knows more about bytearrays.

	* generic/tclExecute.c (TclExecuteByteCode): [Bug 2568434]: Make sure
	that INST_CONCAT1 will not lose string reps wrongly.

	* generic/tclStringObj.c (Tcl_AppendObjToObj): Special-case the
	appending of one bytearray to another, which can be extremely rapid.
	Part of scheme to address [Bug 1665628] by making the basic string
	operations more efficient on byte arrays.
	(Tcl_GetCharLength, Tcl_GetUniChar, Tcl_GetRange): More special casing
	work for bytearrays.

2009-02-04  Don Porter  <dgp@users.sourceforge.net>

	* generic/tclStringObj.c: Added overflow protections to the
	AppendUtfToUtfRep routine to either avoid invalid arguments and
	crashes, or to replace them with controlled panics.  [Bug 2561794]

	* generic/tclCmdMZ.c:	Prevent crashes due to int overflow of the
	length of the result of [string repeat].  [Bug 2561746]

2009-02-03  Jan Nijtmans  <nijtmans@users.sf.net>

	* macosx/tclMacOSXFCmd.c: Eliminate some unnessary type casts
	* unix/tclLoadDyld.c:	  some internal const decorations
	* unix/tclUnixCompat.c:	  spacing
	* unix/tclUnixFCmd.c
	* unix/tclUnixFile.c
	* win/tclWinDde.c
	* win/tclWinFCmd.c
	* win/tclWinInit.c
	* win/tclWinLoad.c
	* win/tclWinPipe.c
	* win/tclWinReg.c
	* win/tclWinTest.c
	* generic/tclBasic.c
	* generic/tclBinary.c
	* generic/tclCmdAH.c
	* generic/tclCmdIL.c
	* generic/tclCmdMZ.c
	* generic/tclCompCmds.c
	* generic/tclDictObj.c

2009-02-03  Donal K. Fellows  <dkf@users.sf.net>

	* generic/tclObj.c (tclCmdNameType): [Bug 2558422]: Corrected the type
	of this structure so that extensions that write it (yuk!) will still
	be able to function correctly.

2009-02-03  Don Porter  <dgp@users.sourceforge.net>

	* generic/tclStringObj.c (SetUnicodeObj):	Corrected failure of
	Tcl_SetUnicodeObj() to panic on a shared object.  [Bug 2561488].  Also
	factored out common code to reduce duplication.

	* generic/tclObj.c (Tcl_GetStringFromObj): Reduce code duplication.

2009-02-02  Don Porter  <dgp@users.sourceforge.net>

	* generic/tclInterp.c:	Reverted the conversion of [interp] into an
	* tests/interp.test:	ensemble.  Such conversion is not necessary
	* tests/nre.test:	(or even all that helpful) in the NRE-enabling
	of [interp invokehidden], and it has other implications -- including
	significant forkage of the 8.5 and 8.6 implementations -- that are
	better off avoided if there's no gain.

	* generic/tclStringObj.c (STRING_NOMEM):  [Bug 2494093]: Add missing
	cast of NULL to (char *) that upsets some compilers.

	* generic/tclStringObj.c (Tcl_(Attempt)SetObjLength):	[Bug 2553906]:
	Added protections against callers asking for negative lengths.  It is
	likely when this happens that an integer overflow is to blame.

2009-02-01  David Gravereaux  <davygrvy@pobox.com>

	* win/makefile.vc: Allow nmake flags such as -a (rebuild all) to pass
	down to the pkgs targets, too.

2009-01-30  Donal K. Fellows  <dkf@users.sf.net>

	* doc/chan.n: [Bug 1216074]: Added another extended example.

	* doc/refchan.n: Added an example of how to build a scripted channel.

2009-01-29  Donal K. Fellows  <dkf@users.sf.net>

	* tests/stringObj.test: [Bug 2006888]: Remove non-ASCII chars from
	non-comment locations in the file, making it work more reliably in
	locales with a non-Latin-1 default encoding.

	* generic/tclNamesp.c (Tcl_FindCommand): [Bug 2519474]: Ensure that
	the path is not searched when the TCL_NAMESPACE_ONLY flag is given.

	* generic/tclOODecls.h (Tcl_OOInitStubs): [Bug 2537839]: Make the
	declaration of this macro work correctly in the non-stub case.

2009-01-29  Don Porter  <dgp@users.sourceforge.net>

	* generic/tclInterp.c:	Convert the [interp] command into a
	* tests/interp.test:	[namespace ensemble].  Work in progress
	* tests/nre.test:	to NRE-enable the [interp invokehidden]
	subcommand.

2009-01-29  Donal K. Fellows  <dkf@users.sf.net>

	* generic/tclNamesp.c (TclMakeEnsemble): [Bug 2529117]: Make this
	function behave more sensibly when presented with a fully-qualified
	name, rather than doing strange stuff.

2009-01-28  Donal K. Fellows  <dkf@users.sf.net>

	* generic/tclBasic.c (TclInvokeObjectCommand): Made this understand
	what to do if it ends up being used on a command with no objProc; that
	shouldn't happen, but...

	* generic/tclNamesp.c (TclMakeEnsemble): [Bug 2529157]: Made this
	understand NRE command implementations better.
	* generic/tclDictObj.c (DictForCmd): Eliminate unnecessary command
	implementation.

2009-01-27  Donal K. Fellows  <dkf@users.sf.net>

	* generic/tclOODefineCmds.c (Tcl_ClassSetConstructor):
	[Bug 2531577]: Ensure that caches of constructor chains are cleared
	when the constructor is changed.

2009-01-26  Alexandre Ferrieux  <ferrieux@users.sourceforge.net>

	* generic/tclInt.h:   Fix [Bug 1028264]: WSACleanup() too early.
	* generic/tclEvent.c: The fix introduces "late exit handlers"
	* win/tclWinSock.c:   for similar late process-wide cleanups.

2009-01-26  Alexandre Ferrieux  <ferrieux@users.sourceforge.net>

	* win/tclWinSock.c: Fix [Bug 2446662]: resync Win behavior on RST
	with that of unix (EOF).

2009-01-26  Donal K. Fellows  <dkf@users.sf.net>

	* generic/tclZlib.c (ChanClose): Only generate error messages in the
	interpreter when the thread is not being closed down. [Bug 2536400]

2009-01-23  Donal K. Fellows  <dkf@users.sf.net>

	* doc/zlib.n: Added a note that 'zlib push' is reversed by 'chan pop'.

2009-01-22  Jan Nijtmans  <nijtmans@users.sf.net>

	* generic/tclCompile.h:	CONSTify TclPrintInstruction (TIP #27)
	* generic/tclCompile.c
	* generic/tclInt.h:	CONSTify TclpNativeJoinPath (TIP #27)
	* generic/tclFileName.c
	* generic/tcl.decls:	{unix win} is equivalent to {generic}
	* generic/tclInt.decls
	* generic/tclDecls.h:	(regenerated)
	* generic/tclIntDecls.h
	* generic/tclGetDate.y:	Single internal const decoration.
	* generic/tclDate.c:

2009-01-22  Kevin B. Kenny  <kennykb@acm.org>

	* unix/tcl.m4: Corrected a typo ($(SHLIB_VERSION) should be
	${SHLIB_VERSION}).
	* unix/configure: Autoconf 2.59

2009-01-21  Andreas Kupries  <andreask@activestate.com>

	* generic/tclIORChan.c (ReflectClose): Fix for [Bug 2458202].
	* generic/tclIORTrans.c (ReflectClose): Closing a channel may supply
	NULL for the 'interp'. Test for finalization needs to be different,
	and one place has to pull the interp out of the channel instead.

2009-01-21  Don Porter  <dgp@users.sourceforge.net>

	* generic/tclStringObj.c: New fix for [Bug 2494093] replaces the
	flawed attempt committed 2009-01-09.

2009-01-19  Kevin B. Kenny  <kennykb@acm.org>

	* unix/Makefile.in: Added a CONFIG_INSTALL_DIR parameter so that
	* unix/tcl.m4:      distributors can control where tclConfig.sh goes.
	Made the installation of 'ldAix' conditional upon actually being on an
	AIX system. Allowed for downstream packagers to customize
	SHLIB_VERSION on BSD-derived systems. Thanks to Stuart Cassoff for
	[Patch 907924].
	* unix/configure: Autoconf 2.59

2009-01-19  David Gravereaux  <davygrvy@pobox.com>

	* win/build.vc.bat: Improved tools detection and error message
	* win/makefile.vc: Reorganized the $(TCLOBJ) file list into seperate
	parts for easier maintenance. Matched all sources built using -GL to
	both $(lib) and $(link) to use -LTCG and avoid a warning message.
	Addressed the over-building nature of the htmlhelp target by moving
	from a pseudo target to a real target dependent on the entire docs/
	directory contents.
	* win/nmakehlp.c: Removed -g option and GrepForDefine() func as it
	isn't being used anymore. The -V option method is much better.

2009-01-16  Don Porter  <dgp@users.sourceforge.net>

	* generic/tcl.h:	Bump patchlevel to 8.6b1.1 to distinguish
	* library/init.tcl:	CVS snapshots from the 8.6b1 and 8.6b2 releases
	* unix/configure.in:	and to deal with the fact that the 8.6b1
	* win/configure.in:	version of init.tcl will not [source] in the
	HEAD version of Tcl.

	* unix/configure:	autoconf-2.59
	* win/configure:

2009-01-14  Don Porter  <dgp@users.sourceforge.net>

	* generic/tclBasic.c (Tcl_DeleteCommandFromToken):	Reverted most
	of the substance of my 2009-01-12 commit. NULLing the objProc field of
	a Command when deleting it is important so that tests for certain
	classes of commands don't return false positives when applied to
	deleted command tokens. Overall change is now just replacement of a
	false comment with a true one.

2009-01-13  Jan Nijtmans  <nijtmans@users.sf.net>

	* unix/tcl.m4: fix [tcl-Bug 2502365] Building of head on HPUX is
	broken when using the native CC.
	* unix/configure (autoconf-2.59)

2009-01-13  Donal K. Fellows  <dkf@users.sf.net>

	* generic/tclCmdMZ.c (Tcl_ThrowObjCmd):	Move implementation of [throw]
	* library/init.tcl (throw):		to C from Tcl.

2009-01-12  Don Porter  <dgp@users.sourceforge.net>

	* generic/tclBasic.c (Tcl_DeleteCommandFromToken): One consequence of
	the NRE rewrite is that there are now situations where a NULL objProc
	field in a Command struct is perfectly normal. Removed an outdated
	comment in Tcl_DeleteCommandFromToken that claimed we use
	cmdPtr->objPtr==NULL as a test of command validity. In fact we use
	cmdPtr->flags&CMD_IS_DELETED to perform that test. Also removed the
	setting to NULL, since any extension following the advice of the old
	comment is going to be broken by NRE anyway, and needs to shift to
	flag-based testing (or stop intruding into such internal matters).
	Part of [Bug 2486550].

2009-01-09  Don Porter  <dgp@users.sourceforge.net>

	* generic/tclStringObj.c (STRING_SIZE): Corrected failure to limit
	memory allocation requests to the sizes that can be supported by Tcl's
	memory allocation routines. [Bug 2494093]

2009-01-09  Donal K. Fellows  <dkf@users.sf.net>

	* generic/tclNamesp.c (NamespaceEnsembleCmd): Error out when someone
	gives wrong # of args to [namespace ensemble create]. [Bug 1558654]

2009-01-08  Don Porter  <dgp@users.sourceforge.net>

	* generic/tclStringObj.c (STRING_UALLOC):  Added missing parens
	required to get correct results out of things like
	STRING_UALLOC(num + append). [Bug 2494093]

2009-01-08  Donal K. Fellows  <dkf@users.sf.net>

	* generic/tclDictObj.c, generic/tclIndexObj.c, generic/tclListObj.c,
	* generic/tclObj.c, generic/tclStrToD.c, generic/tclUtil.c,
	* generic/tclVar.c: Generate errorcodes for the error cases which
	approximate to "I can't interpret that string as one of those" and
	"You gave me the wrong number of arguments".

2009-01-07  Donal K. Fellows  <dkf@users.sf.net>

	* doc/dict.n: Added more examples. [Tk Bug 2491235]

	* tests/oo.test (oo-22.1): Adjusted test to be less dependent on the
	specifics of how [info frame] reports general frame information, and
	instead to focus on what methods add to it; that's really what the
	test is about anyway.

2009-01-06  Don Porter  <dgp@users.sourceforge.net>

	* tests/stringObj.test:	Revise tests that demand a NULL Tcl_ObjType
	in certain values to construct those values with [testdstring] so
	there's no lack of robustness depending on the shimmer history of
	shared literals.

2009-01-06  Donal K. Fellows  <dkf@users.sf.net>

	* generic/tclDictObj.c (DictIncrCmd): Corrected twiddling in internals
	of dictionaries so that literals can't get destroyed.

	* tests/expr.test: Eliminate non-ASCII char. [Bug 2006879]

	* generic/tclOOInfo.c (InfoObjectMethodsCmd,InfoClassMethodsCmd): Only
	delete pointers that were actually allocated! [Bug 2489836]

	* generic/tclOO.c (TclNRNewObjectInstance, Tcl_NewObjectInstance):
	Perform search for existing commands in right context. [Bug 2481109]

2009-01-05  Donal K. Fellows  <dkf@users.sf.net>

	* generic/tclCmdMZ.c (TclNRSourceObjCmd): Make implementation of the
	* generic/tclIOUtil.c (TclNREvalFile):    [source] command be NRE
	enabled so that [yield] inside a script sourced in a coroutine can
	work. [Bug 2412068]

2009-01-04  Donal K. Fellows  <dkf@users.sf.net>

	* generic/tclCmdAH.c: Tidy up spacing and code style.

2009-01-03  Kevin B. Kenny  <kennykb@acm.org>

	* library/clock.tcl (tcl::clock::add): Fixed error message formatting
	in the case where [clock add] is presented with a bad switch.
	* tests/clock.test (clock-65.1) Added a test case for the above
	problem [Bug 2481670].

2009-01-02  Donal K. Fellows  <dkf@users.sf.net>

	* unix/tcl.m4 (SC_CONFIG_CFLAGS): Force the use of the compatibility
	version of mkstemp() on IRIX. [Bug 878333]
	* unix/configure.in, unix/Makefile.in (mkstemp.o):
	* compat/mkstemp.c (new file): Added a compatibility implementation of
	the mkstemp() function, which is apparently needed on some platforms.
	[Bug 741967]

        ******************************************************************
        *** CHANGELOG ENTRIES FOR 2008 IN "ChangeLog.2008"             ***
        *** CHANGELOG ENTRIES FOR 2006-2007 IN "ChangeLog.2007"        ***
        *** CHANGELOG ENTRIES FOR 2005 IN "ChangeLog.2005"             ***
        *** CHANGELOG ENTRIES FOR 2004 IN "ChangeLog.2004"             ***
        *** CHANGELOG ENTRIES FOR 2003 IN "ChangeLog.2003"             ***
        *** CHANGELOG ENTRIES FOR 2002 IN "ChangeLog.2002"             ***
        *** CHANGELOG ENTRIES FOR 2001 IN "ChangeLog.2001"             ***
        *** CHANGELOG ENTRIES FOR 2000 IN "ChangeLog.2000"             ***
        *** CHANGELOG ENTRIES FOR 1999 AND EARLIER IN "ChangeLog.1999" ***
        ******************************************************************
<|MERGE_RESOLUTION|>--- conflicted
+++ resolved
@@ -1,16 +1,18 @@
-<<<<<<< HEAD
-2012-07-08  Reinhard Max  <max@suse.de>
-
-	* library/http/http.tcl: Add fix and test for URLs that contain
-	* tests/http.test: 	 literal IPv6 addresses. [Bug 3531209]
-=======
+2012-07-10  Jan Nijtmans  <nijtmans@users.sf.net>
+
+	* unix/tclUnixNotfy.c: [Bug 3541646] Don't panic on triggerPipe overrun
+
 2012-07-10  Donal K. Fellows  <dkf@users.sf.net>
 
 	* win/tclWinSock.c (InitializeHostName): Corrected logic that
 	extracted the name of the computer from the gethostname call so that
 	it would use the name on success, not failure. Also ensured that the
 	buffer size is exactly that recommended by Microsoft.
->>>>>>> e1a9c18e
+
+2012-07-08  Reinhard Max  <max@suse.de>
+
+	* library/http/http.tcl: Add fix and test for URLs that contain
+	* tests/http.test: 	 literal IPv6 addresses. [Bug 3531209]
 
 2012-07-05  Don Porter  <dgp@users.sourceforge.net>
 
@@ -850,9 +852,8 @@
 
 2011-11-30  Jan Nijtmans  <nijtmans@users.sf.net>
 
-	* library/tcltest/tcltest.tcl: [Bug 967195]: Make tcltest work when
-	tclsh is compiled without using the setargv() function on mingw (No
-	need to incr the version, since 2.2.10 is never released).
+	* library/tcltest/tcltest.tcl: [Bug 967195]: Make tcltest work
+	when tclsh is compiled without using the setargv() function on mingw.
 
 2011-11-29  Jan Nijtmans  <nijtmans@users.sf.net>
 
