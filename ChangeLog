--- conflicted
+++ resolved
@@ -1,4 +1,12 @@
-<<<<<<< HEAD
+2013-01-30  Andreas Kupries  <andreask@activestate.com>
+
+	* library/platform/platform.tcl (::platform::LibcVersion): See
+	* library/platform/pkgIndex.tcl: [Bug 3599098]: Fixed the RE
+	* unix/Makefile.in: extracting the version to avoid issues with
+	* win/Makefile.in: recent changes to the glibc banner. Now
+	  targeting a less variable part of the string. Bumped package to
+	  version 1.0.11.
+
 2013-01-28  Donal K. Fellows  <dkf@users.sf.net>
 
 	* generic/tclCompCmds.c (TclCompileArraySetCmd)
@@ -11,16 +19,6 @@
 	(TclCompileStringMapCmd): Improve the code generation in cases where
 	full compilation is impossible but a full ensemble invoke is provably
 	not necessary.
-=======
-2013-01-30  Andreas Kupries  <andreask@activestate.com>
-
-	* library/platform/platform.tcl (::platform::LibcVersion): See
-	* library/platform/pkgIndex.tcl: [Bug 3599098]: Fixed the RE
-	* unix/Makefile.in: extracting the version to avoid issues with
-	* win/Makefile.in: recent changes to the glibc banner. Now
-	  targeting a less variable part of the string. Bumped package to
-	  version 1.0.11.
->>>>>>> c36e36b7
 
 2013-01-26  Jan Nijtmans  <nijtmans@users.sf.net>
 
