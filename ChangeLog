<<<<<<< HEAD
2011-04-13  Donal K. Fellows  <dkf@users.sf.net>

	* generic/tclUtil.c (Tcl_ConcatObj): [Bug 3285375]: Make the crash
	less mysterious through the judicious use of a panic. Not yet properly
	fixed, but at least now clearer what the failure mode is.
=======
2011-04-13  Miguel Sofer  <msofer@users.sf.net>

	* generic/tclVar.c: fix for [Bug 2662380], crash caused by
	appending to a variable with a write trace that unsets it.
>>>>>>> ff0738ff

2011-04-12  Don Porter  <dgp@users.sourceforge.net>

	* tests/string.test:	Test for [Bug 3285472]. Not buggy in trunk.

2011-04-12  Venkat Iyer <venkat@comit.com>

	* library/tzdata/Atlantic/Stanley: Update to Olson tzdata2011f

2011-04-12  Miguel Sofer  <msofer@users.sf.net>

	* generic/tclBasic.c: Fix for [Bug 2440625], kbk's patch

2011-04-11  Miguel Sofer  <msofer@users.sf.net>

	* generic/tclBasic.c:
	* tests/coroutine.test: [Bug 3282869]: Ensure that 'coroutine eval'
	runs the initial command in the proper context.

2011-04-11  Jan Nijtmans  <nijtmans@users.sf.net>

	* generic/tcl.h:    Fix for [Bug 3281728]: Tcl sources from 2011-04-06
	* unix/tcl.m4:      do not build on GCC9 (RH9)
	* unix/configure:

2011-04-08  Jan Nijtmans  <nijtmans@users.sf.net>

	* win/tclWinPort.h: Fix for [Bug 3280043]: win2k: unresolved DLL
	* win/configure.in: imports.
	* win/configure

2011-04-06  Miguel Sofer  <msofer@users.sf.net>

	* generic/tclExecute.c (TclCompileObj): Earlier return if Tip280
	gymnastics not needed.

	* generic/tclExecute.c: Fix for [Bug 3274728]: making *catchTop an
	unsigned long.

2011-04-06  Jan Nijtmans  <nijtmans@users.sf.net>

	* unix/tclAppInit.c:  Make symbols "main" and "Tcl_AppInit"
	MODULE_SCOPE: there is absolutely no reason for exporting them.
	* unix/tcl.m4:        Don't use -fvisibility=hidden with static
	* unix/configure      libraries (--disable-shared)

2011-04-06  Donal K. Fellows  <dkf@users.sf.net>

	* generic/tclFCmd.c, macosx/tclMacOSXFCmd.c, unix/tclUnixChan.c,
	* unix/tclUnixFCmd.c, win/tclWinChan.c, win/tclWinDde.c,
	* win/tclWinFCmd.c, win/tclWinLoad.c, win/tclWinPipe.c,
	* win/tclWinReg.c, win/tclWinSerial.c, win/tclWinSock.c: More
	generation of error codes (most platform-specific parts not already
	using Tcl_PosixError).

2011-04-05  Venkat Iyer <venkat@comit.com>

	* library/tzdata/Africa/Casablanca: Update to Olson's tzdata2011e
	* library/tzdata/America/Santiago:
	* library/tzdata/Pacific/Easter:
	* library/tzdata/America/Metlakatla: (new)
	* library/tzdata/America/North_Dakota/Beulah: (new)
	* library/tzdata/America/Sitka: (new)

2011-04-04  Donal K. Fellows  <dkf@users.sf.net>

	* generic/tclOO.c, generic/tclOOBasic.c, generic/tclOODefineCmds.c
	* generic/tclOOInfo.c, generic/tclOOMethod.c: More generation of
	error codes (TclOO miscellany).

	* generic/tclCmdAH.c, generic/tclCmdIL.c: More generation of error
	codes (miscellaneous commands mostly already handled).

2011-04-04  Don Porter  <dgp@users.sourceforge.net>

	* README:	Updated README files, repairing broken URLs and
	* macosx/README:	removing other bits that were clearly wrong.
	* unix/README:	Still could use more eyeballs on the detailed build
	* win/README:	advice on various plaforms. [Bug 3202030]

2011-04-04  Donal K. Fellows  <dkf@users.sf.net>

	* library/init.tcl (tcl::mathfunc::rmmadwiw): Disable by default to
	make test suite work.

	* generic/tclBasic.c, generic/tclStringObj.c, generic/tclTimer.c,
	* generic/tclTrace.c, generic/tclUtil.c: More generation of error
	codes ([format], [after], [trace], RE optimizer).

2011-04-04  Jan Nijtmans  <nijtmans@users.sf.net>

	* generic/tclCmdAH.c:  Better error-message in case of errors
	* generic/tclCmdIL.c:  related to setting a variable. This fixes
	* generic/tclDictObj.c: a warning: "Why make your own error
	* generic/tclScan.c:   message? Why?"
	* generic/tclTest.c:
	* test/error.test:
	* test/info.test:
	* test/scan.test:
	* unix/tclUnixThrd.h:  Remove this unused header file.

2011-04-03  Donal K. Fellows  <dkf@users.sf.net>

	* generic/tclNamesp.c, generic/tclObj.c, generic/tclPathObj.c:
	* generic/tclPipe.c, generic/tclPkg.c, generic/tclProc.c:
	* generic/tclScan.c: More generation of error codes (namespace
	creation, path normalization, pipeline creation, package handling,
	procedures, [scan] formats)

2011-04-02  Kevin B. Kenny  <kennykb@acm.org>

	* generic/tclStrToD.c (QuickConversion): Replaced another couple
	of 'double' declarations with 'volatile double' to work around
	misrounding issues in mingw-gcc 3.4.5.

2011-04-02  Donal K. Fellows  <dkf@users.sf.net>

	* generic/tclInterp.c, generic/tclListObj.c, generic/tclLoad.c:
	More generation of errorCodes ([interp], [lset], [load], [unload]).

	* generic/tclEvent.c, generic/tclFileName.c: More generation of
	errorCode information (default [bgerror] and [glob]).

2011-04-01  Reinhard Max  <max@suse.de>

	* library/init.tcl: TIP#131 implementation.

2011-03-31  Donal K. Fellows  <dkf@users.sf.net>

	* generic/tclGetDate.y, generic/tclDate.c (TclClockOldscanObjCmd):
	More generation of errorCode information.

2011-03-28  Donal K. Fellows  <dkf@users.sf.net>

	* generic/tclCmdMZ.c, generic/tclConfig.c, generic/tclUtil.c: More
	generation of errorCode information, notably when lists are
	mis-parsed.

	* generic/tclCmdMZ.c (Tcl_RegexpObjCmd, Tcl_RegsubObjCmd): Use the
	error messages generated by the variable management code rather than
	creating our own.

2011-03-27  Miguel Sofer  <msofer@users.sf.net>

	* generic/tclBasic.c (TclNREvalObjEx): fix performance issue,
	notably apparent in tclbench's "LIST lset foreach". Many thanks to
	twylite for patiently researching the issue and explaining it to
	me: a missing Tcl_ResetObjResult that causes unwanted sharing of
	the current result Tcl_Obj.

2011-03-26  Donal K. Fellows  <dkf@users.sf.net>

	* generic/tclNamesp.c (Tcl_Export, Tcl_Import, DoImport): More
	generation of errorCode information.

	* generic/tclCompExpr.c, generic/tclCompile.c, generic/tclExecute.c:
	* generic/tclListObj.c, generic/tclNamesp.c, generic/tclObj.c:
	* generic/tclStringObj.c, generic/tclUtil.c: Reduce the number of
	casts used to manage Tcl_Obj internal representations.

2011-03-24  Don Porter  <dgp@users.sourceforge.net>

	* generic/tcl.h (ckfree,etc.): Restored C++ usability to the memory
	allocation and free macros.

2011-03-24  Donal K. Fellows  <dkf@users.sf.net>

	* generic/tclFCmd.c (TclFileAttrsCmd): Ensure that any reference to
	temporary index tables is squelched immediately rather than hanging
	around to trip us up in the future.

2011-03-23  Miguel Sofer  <msofer@users.sf.net>

	* generic/tclObj.c: Exploit HAVE_FAST_TSD for the deletion context in
	TclFreeObj()

2011-03-22  Miguel Sofer  <msofer@users.sf.net>

	* generic/tclThreadAlloc.c: Simpler initialization of Cache under
	HAVE_FAST_TSD, from mig-alloc-reform.

2011-03-21  Jan Nijtmans  <nijtmans@users.sf.net>

	* unix/tclLoadDl.c:    [Bug #3216070]: Loading extension libraries
	* unix/tclLoadDyld.c:  from embedded Tcl applications.

2011-03-21  Miguel Sofer  <msofer@users.sf.net>

	* generic/tclCkAlloc.c:
	* generic/tclInt.h: Remove one level of allocator indirection in
	non-memdebug builds, imported from mig-alloc-reform.

2011-03-20  Miguel Sofer  <msofer@users.sf.net>

	* generic/tclThreadAlloc.c: Imported HAVE_FAST_TSD support from
	mig-alloc-reform. The feature has to be enabled by hand: no autoconf
	support has been added. It is not clear how universal a build using
	this will be: it also requires some loader support.

2011-03-17  Donal K. Fellows  <dkf@users.sf.net>

	* generic/tclCompExpr.c (ParseExpr): Generate errorCode information on
	failure to parse expressions.

2011-03-17  Jan Nijtmans  <nijtmans@users.sf.net>

	* generic/tclMain.c: [Patch 3124683]: Reorganize the platform-specific
	stuff in (tcl|tk)Main.c.

2011-03-16  Jan Nijtmans  <nijtmans@users.sf.net>

	* generic/tclCkalloc.c: [Bug 3197864]: Pointer truncation on Win64
	TCL_MEM_DEBUG builds.

2011-03-16  Don Porter  <dgp@users.sourceforge.net>

	* generic/tclBasic.c:	Some rewrites to eliminate calls to
	* generic/tclParse.c:	isspace() and their /* INTL */ risk.
	* generic/tclProc.c:

2011-03-16  Jan Nijtmans  <nijtmans@users.sf.net>

	* unix/tcl.m4:    Make SHLIB_LD_LIBS='${LIBS}' the default and
	* unix/configure: set to "" on per-platform necessary basis.
	Backported from TEA, but kept all original platform code which was
	removed from TEA.

2011-03-14  Kevin B. Kenny  <kennykb@acm.org>

	* tools/tclZIC.tcl (onDayOfMonth): Allow for leading zeroes in month
	and day so that tzdata2011d parses correctly.
	* library/tzdata/America/Havana:
	* library/tzdata/America/Juneau:
	* library/tzdata/America/Santiago:
	* library/tzdata/Europe/Istanbul:
	* library/tzdata/Pacific/Apia:
	* library/tzdata/Pacific/Easter:
	* library/tzdata/Pacific/Honolulu:  tzdata2011d

	* generic/tclAssembly.c (BBEmitInstInt1): Changed parameter data types
	in an effort to silence a MSVC warning reported by Ashok P. Nadkarni.
	Unable to test, since both forms work on my machine in VC2005, 2008,
	2010, in both release and debug builds.
	* tests/tclTest.c (TestdstringCmd): Restored MSVC buildability broken
	by [5574bdd262], which changed the effective return type of 'ckalloc'
	from 'char*' to 'void*'.

2011-03-13  Miguel Sofer  <msofer@users.sf.net>

	* generic/tclExecute.c: remove TEBCreturn()

2011-03-12  Donal K. Fellows  <dkf@users.sf.net>

	* generic/tcl.h (ckalloc,ckfree,ckrealloc): Moved casts into these
	macro so that they work with VOID* (which is a void* on all platforms
	which Tcl actually builds on) and unsigned int for the length
	parameters, removing the need for MANY casts across the rest of Tcl.
	Note that this is a strict source-level-only change, so size_t cannot
	be used (would break binary compatibility on 64-bit platforms).

2011-03-12  Jan Nijtmans  <nijtmans@users.sf.net>

	* win/tclWinFile.c: [Bug 3185609]: File normalization corner case
	of ... broken with -DUNICODE

2011-03-11  Donal K. Fellows  <dkf@users.sf.net>

	* tests/unixInit.test: Make better use of tcltest2.

2011-03-10  Donal K. Fellows  <dkf@users.sf.net>

	* generic/tclBasic.c, generic/tclCompCmds.c, generic/tclEnsemble.c:
	* generic/tclInt.h, generic/tclNamesp.c, library/auto.tcl:
	* tests/interp.test, tests/namespace.test, tests/nre.test:
	Converted the [namespace] command into an ensemble. This has the
	consequence of making it vital for Tcl code that wishes to work with
	namespaces to _not_ delete the ::tcl namespace.
	***POTENTIAL INCOMPATIBILITY***

	* library/tcltest/tcltest.tcl (loadIntoSlaveInterpreter): Added this
	command to handle connecting tcltest to a slave interpreter. This adds
	in the hook (inside the tcltest namespace) that allows the tests run
	in the child interpreter to be reported as part of the main sequence
	of test results. Bumped version of tcltest to 2.3.3.
	* tests/init.test, tests/package.test: Adapted these test files to use
	the new feature.

	* generic/tclAlloc.c, generic/tclCmdMZ.c, generic/tclCompExpr.c:
	* generic/tclCompile.c, generic/tclEnv.c, generic/tclEvent.c:
	* generic/tclIO.c, generic/tclIOCmd.c, generic/tclIORChan.c:
	* generic/tclIORTrans.c, generic/tclLiteral.c, generic/tclNotify.c:
	* generic/tclParse.c, generic/tclStringObj.c, generic/tclUtil.c:
	* generic/tclZlib.c, unix/tclUnixFCmd.c, unix/tclUnixNotfy.c:
	* unix/tclUnixPort.h, unix/tclXtNotify.c: Formatting fixes, mainly to
	comments, so code better fits the style in the Engineering Manual.

2011-03-09  Donal K. Fellows  <dkf@users.sf.net>

	* tests/incr.test: Update more of the test suite to use Tcltest 2.

2011-03-09  Don Porter  <dgp@users.sourceforge.net>

	* generic/tclNamesp.c:	Tighten the detector of nested [namespace code]
	* tests/namespace.test:	quoting that the quoted scripts function
	properly even in a namespace that contains a custom "namespace"
	command.  [Bug 3202171]

	* doc/tclvars.n:	Formatting fix.  Thanks to Pat Thotys.

2011-03-09  Donal K. Fellows  <dkf@users.sf.net>

	* tests/dstring.test, tests/init.test, tests/link.test: Update more of
	the test suite to use Tcltest 2.

2011-03-08  Jan Nijtmans  <nijtmans@users.sf.net>

	* generic/tclBasic.c: Fix gcc warnings: variable set but not used
	* generic/tclProc.c:
	* generic/tclIORChan.c:
	* generic/tclIORTrans.c:
	* generic/tclAssembly.c:  Fix gcc warning: comparison between signed
	and unsigned integer expressions

2011-03-08  Don Porter  <dgp@users.sourceforge.net>

	* generic/tclInt.h:	Remove TclMarkList() routine, an experimental
	* generic/tclUtil.c:	dead-end from the 8.5 alpha days.

	* generic/tclResult.c (ResetObjResult):	Correct failure to clear
	invalid intrep.  Thanks to Colin McDonald. [Bug 3202905]

2011-03-08  Donal K. Fellows  <dkf@users.sf.net>

	* generic/tclAssembly.c, tests/assemble.test: Migrate to use a style
	more consistent with the rest of Tcl.

2011-03-06  Don Porter  <dgp@users.sourceforge.net>

	* generic/tclBasic.c:	More replacements of Tcl_UtfBackslash() calls
	* generic/tclCompile.c:	with TclParseBackslash() where possible.
	* generic/tclCompCmdsSZ.c:
	* generic/tclParse.c:
	* generic/tclUtil.c:

	* generic/tclUtil.c (TclFindElement):	Guard escape sequence scans
	to not overrun the string end.  [Bug 3192636]

2011-03-05  Don Porter  <dgp@users.sourceforge.net>

	* generic/tclParse.c (TclParseBackslash): Correct trunction checks in
	* tests/parse.test:	\x and \u substitutions.  [Bug 3200987]

2011-03-05  Miguel Sofer  <msofer@users.sf.net>

	* generic/tclExecute.c (TclStackFree): insure that the execStack
	satisfies "at most one free stack after the current one" when
	consecutive reallocs caused the creation of intervening stacks.

2011-03-05  Kevin B. Kenny  <kennykb@acm.org>

	* generic/tclAssembly.c (new file):
	* generic/tclBasic.c (Tcl_CreateInterp):
	* generic/tclInt.h:
	* tests/assemble.test (new file):
	* unix/Makefile.in:
	* win/Makefile.in:
	* win/makefile.vc:  Merged dogeen-assembler-branch into HEAD.
	Since all functional changes are in the tcl::unsupported namespace,
	there's no reason to sequester this code on a separate branch.

2011-03-05  Miguel Sofer  <msofer@users.sf.net>

	* generic/tclExecute.c: cleaner mem management for TEBCdata

	* generic/tclExecute.c:
	* tests/nre.test: Renamed BottomData to TEBCdata, so that the name
	refers to what it is rather than to its storage location.

	* generic/tclBasic.c:     Renamed struct TEOV_callback to
	* generic/tclCompExpr.c:  the more descriptive NRE_callback.
	* generic/tclCompile.c:
	* generic/tclExecute.c:
	* generic/tclInt.decls:
	* generic/tclInt.h:
	* generic/tclIntDecls.h:
	* generic/tclTest.c:

2011-03-04  Donal K. Fellows  <dkf@users.sf.net>

	* generic/tclOOMethod.c (ProcedureMethodCompiledVarConnect)
	(ProcedureMethodCompiledVarDelete): [Bug 3185009]: Keep references to
	resolved object variables so that an unset doesn't leave any dangling
	pointers for code to trip over.

2011-03-01  Miguel Sofer  <msofer@users.sf.net>

	* generic/tclBasic.c (TclNREvalObjv): missing a variable
	declaration in commented out non-optimised code, left for ref in
	checkin [b97b771b6d]

2011-03-03  Don Porter  <dgp@users.sourceforge.net>

	* generic/tclResult.c (Tcl_AppendResultVA):	Use the directive
	USE_INTERP_RESULT [TIP 330] to force compat with interp->result
	access, instead of the improvised hack USE_DIRECT_INTERP_RESULT_ACCESS
	from releases past.

2011-03-01  Miguel Sofer  <msofer@users.sf.net>

	* generic/tclCompCmdsSZ.c (TclCompileThrowCmd, TclCompileUnsetCmd):
	fix leaks

	* generic/tclBasic.c:       This is [Patch 3168398],
	* generic/tclCompCmdsSZ.c:  Joe Mistachkin's optimisation
	* generic/tclExecute.c:     of Tip #285
	* generic/tclInt.decls:
	* generic/tclInt.h:
	* generic/tclIntDecls.h:
	* generic/tclInterp.c:
	* generic/tclOODecls.h:
	* generic/tclStubInit.c:
	* win/makefile.vc:

	* generic/tclExecute.c (ExprObjCallback): fix object leak

	* generic/tclExecute.c (TEBCresume): store local var array and
	constants in automatic vars to reduce indirection, slight perf
	increase

	* generic/tclOOCall.c (TclOODeleteContext): added missing '*' so
	that trunk compiles.

	* generic/tclBasic.c (TclNRRunCallbacks): don't do the trampoline
	dance for commands that do not have an nreProc, [Patch 3168229]

2011-03-01  Donal K. Fellows  <dkf@users.sf.net>

	* generic/tclOO.c (Tcl_NewObjectInstance, TclNRNewObjectInstance)
	(TclOOObjectCmdCore, FinalizeObjectCall):
	* generic/tclOOBasic.c (TclOO_Object_Destroy, AfterNRDestructor):
	* generic/tclOOCall.c (TclOODeleteContext, TclOOGetCallContext):
	Reorganization of call context reference count management so that code
	is (mostly) simpler.

2011-01-26  Donal K. Fellows  <dkf@users.sf.net>

	* doc/RegExp.3: [Bug 3165108]: Corrected documentation of description
	of subexpression info in Tcl_RegExpInfo structure.

2011-01-25  Jan Nijtmans  <nijtmans@users.sf.net>

	* generic/tclPreserve.c:  Don't miss 64-bit address bits in panic
				  message.
	* win/tclWinChan.c:       Fix various gcc-4.5.2 64-bit warning messages
	* win/tclWinConsole.c     e.g. by using full 64-bits for socket fd's
	* win/tclWinDde.c
	* win/tclWinPipe.c
	* win/tclWinReg.c
	* win/tclWinSerial.c
	* win/tclWinSock.c
	* win/tclWinThrd.c

2011-01-19  Jan Nijtmans  <nijtmans@users.sf.net>

	* tools/genStubs.tcl: [Enh #3159920]: Tcl_ObjPrintf() crashes with
	* generic/tcl.decls   bad format specifier.
	* generic/tcl.h
	* generic/tclDecls.h

2011-01-18  Donal K. Fellows  <dkf@users.sf.net>3159920

	* generic/tclOOMethod.c (PushMethodCallFrame): [Bug 3001438]: Make
	sure that the cmdPtr field of the procPtr is correct and relevant at
	all times so that [info frame] can report sensible information about a
	frame after a return to it from a recursive call, instead of probably
	crashing (depending on what else has overwritten the Tcl stack!)

2011-01-18  Jan Nijtmans  <nijtmans@users.sf.net>

	* generic/tclBasic.c:      Various mismatches between Tcl_Panic
	* generic/tclCompCmds.c:   format string and its arguments,
	* generic/tclCompCmdsSZ.c: discovered thanks to [Bug 3159920]
	* generic/tclCompExpr.c
	* generic/tclEnsemble.c
	* generic/tclPreserve.c
	* generic/tclTest.c

2011-01-17  Jan Nijtmans  <nijtmans@users.sf.net>

	* generic/tclIOCmd.c: [Bug 3148192]: Commands "read/puts" incorrectly
	* tests/chanio.test:  interpret parameters. Improved error-message
	* tests/io.test       regarding legacy form.
	* tests/ioCmd.test

2011-01-15  Kevin B. Kenny  <kennykb@acm.org>

	* doc/tclvars.n:
	* generic/tclStrToD.c:
	* generic/tclUtil.c (Tcl_PrintDouble):
	* tests/util.test (util-16.*): [Bug 3157475]: Restored full Tcl 8.4
	compatibility for the formatting of floating point numbers when
	$::tcl_precision is not zero. Added compatibility tests to make sure
	that excess trailing zeroes are suppressed for all eight major code
	paths.

2011-01-12  Jan Nijtmans  <nijtmans@users.sf.net>

	* win/tclWinFile.c:   Use _vsnprintf in stead of vsnprintf, because
	MSVC 6 doesn't have it. Reported by andreask.
	* win/tcl.m4:         handle --enable-64bit=ia64 for gcc
	* win/configure.in:   more accurate test for correct <intrin.h>
	* win/configure:      (autoconf-2.59)
	* win/tclWin32Dll.c:  VS 2005 64-bit does not have intrin.h, and
	* generic/tclPanic.c: does not need it.

2011-01-07  Kevin B. Kenny  <kennykb@acm.org>

	* tests/util.test (util-15.*): Added test cases for floating point
	conversion of the largest denormal and the smallest normal number,
	to avoid any possibility of the failure suffered by PHP in the
	last couple of days. (They didn't fail, so no actual functional
	change.)

2011-01-05  Donal K. Fellows  <dkf@users.sf.net>

	* tests/package.test, tests/pkg.test: Coalesce these tests into one
	file that is concerned with the package system. Convert to use
	tcltest2 properly.
	* tests/autoMkindex.test, tests/pkgMkIndex.test: Convert to use
	tcltest2 properly.

2011-01-01  Donal K. Fellows  <dkf@users.sf.net>

	* tests/cmdAH.test, tests/cmdMZ.test, tests/compExpr.test,
	* tests/compile.test, tests/concat.test, tests/eval.test,
	* tests/fileName.test, tests/fileSystem.test, tests/interp.test,
	* tests/lsearch.test, tests/namespace-old.test, tests/namespace.test,
	* tests/oo.test, tests/proc.test, tests/security.test,
	* tests/switch.test, tests/unixInit.test, tests/var.test,
	* tests/winDde.test, tests/winPipe.test: Clean up of tests and
	conversion to tcltest 2. Target has been to get init and cleanup code
	out of the test body and into the -setup/-cleanup stanzas.

	* tests/execute.test (execute-11.1): [Bug 3142026]: Added test that
	fails (with a crash) in an unfixed memdebug build on 64-bit systems.

2010-12-31  Donal K. Fellows  <dkf@users.sf.net>

	* generic/tclCmdIL.c (SortElement): Use unions properly in the
	definition of this structure so that there is no need to use nasty
	int/pointer type punning. Made it clearer what the purposes of the
	various parts of the structure are.

2010-12-31  Jan Nijtmans  <nijtmans@users.sf.net>

	* unix/dltest/*.c: [Bug 3148192]: Fix broken [load] tests by ensuring
	that the affected files are never compiled with -DSTATIC_BUILD.

2010-12-30  Miguel Sofer  <msofer@users.sf.net>

	* generic/tclExecute.c (GrowEvaluationStack): Off-by-one error in
	sizing the new allocation - was ok in comment but wrong in the code.
	Triggered by [Bug 3142026] which happened to require exactly one more
	than what was in existence.

2010-12-26  Donal K. Fellows  <dkf@users.sf.net>

	* generic/tclCmdIL.c (Tcl_LsortObjCmd): Fix crash when multiple -index
	options are used. Simplified memory handling logic.

2010-12-20  Jan Nijtmans  <nijtmans@users.sf.net>

	* win/tclWin32Dll.c:    [Patch 3059922]: fixes for mingw64 - gcc4.5.1
	tdm64-1: completed for all environments.

2010-12-20  Jan Nijtmans  <nijtmans@users.sf.net>

	* win/configure.in:   Explicitely test for intrinsics support in
	compiler, before assuming only MSVC has it.
	* win/configure:      (autoconf-2.59)
	* generic/tclPanic.c:

2010-12-19  Jan Nijtmans  <nijtmans@users.sf.net>

	* win/tclWin32Dll.c:    [Patch 3059922]: fixes for mingw64 - gcc4.5.1
	tdm64-1: Fixed for gcc, not yet for MSVC 64-bit.

2010-12-17  Stuart Cassoff  <stwo@users.sourceforge.net>

	* unix/Makefile.in:  Remove unwanted/obsolete 'ddd' target.

2010-12-17  Stuart Cassoff  <stwo@users.sourceforge.net>

	* unix/Makefile.in:	Clean up '.PHONY:' targets: Arrange those
				common to Tcl and Tk as in Tk's Makefile.in,
				add any missing ones and remove duplicates.

2010-12-17  Stuart Cassoff  <stwo@users.sourceforge.net>

	* unix/Makefile.in:  [Bug 2446711]: Remove 'allpatch' target.

2010-12-17  Stuart Cassoff  <stwo@users.sourceforge.net>

	* unix/Makefile.in:  [Bug 2537626]: Use 'rpmbuild', not 'rpm'.

2010-12-16  Jan Nijtmans  <nijtmans@users.sf.net>

	* generic/tclPanic.c:  [Patch 3124554]: Move WishPanic from Tk to Tcl
	* win/tclWinFile.c:    Better communication with debugger, if present.

2010-12-15  Kevin B. Kenny  <kennykb@acm.org>

	[dogeen-assembler-branch]

	* tclAssembly.c:
	* assemble.test: 	Reworked beginCatch/endCatch handling to
	enforce the more severe (but more correct) restrictions on catch
	handling that appeared in the discussion of [Bug 3098302] and in
	tcl-core traffic beginning about 2010-10-29.

2010-12-15  Jan Nijtmans  <nijtmans@users.sf.net>

	* generic/tclPanic.c:    Restore abort() as it was before.
	* win/tclWinFile.c:      [Patch 3124554]: Use ExitProcess() here, like
	in wish.

2010-12-14  Jan Nijtmans  <nijtmans@users.sf.net>

	* generic/tcl.h:	[Bug 3137454]: Tcl CVS HEAD does not build
	on GCC 3.

2010-12-14  Reinhard Max  <max@suse.de>

	* win/tclWinSock.c (CreateSocket):         Swap the loops over
	* unix/tclUnixSock.c (CreateClientSocket): local and remote addresses,
	so that the system's address preference for the remote side decides
	which family gets tried first. Cleanup and clarify some of the
	comments.

2010-12-13  Jan Nijtmans  <nijtmans@users.sf.net>

	* generic/tcl.h:    [Bug 3135271]: Link error due to hidden
	* unix/tcl.m4:      symbols (CentOS 4.2)
	* unix/configure:   (autoconf-2.59)
	* win/tclWinFile.c:  Undocumented feature, only meant to be
	used by Tk_Main. See [Patch 3124554]: Move WishPanic from Tk to Tcl

2010-12-12  Stuart Cassoff  <stwo@users.sourceforge.net>

	* unix/tcl.m4: Better building on OpenBSD.
	* unix/configure: (autoconf-2.59)

2010-12-10  Jan Nijtmans  <nijtmans@users.sf.net>

	* generic/tcl.h:       [Bug 3129448]: Possible over-allocation on
	* generic/tclCkalloc.c: 64-bit platforms, part 2
	* generic/tclCompile.c:
	* generic/tclHash.c:
	* generic/tclInt.h:
	* generic/tclIO.h:
	* generic/tclProc.c:

2010-12-10 Alexandre Ferrieux  <ferrieux@users.sourceforge.net>

	* generic/tclIO.c: Make sure [fcopy -size ... -command ...] always
	* tests/io.test:   calls the callback asynchronously, even for size
			   zero.

2010-12-10  Jan Nijtmans  <nijtmans@users.sf.net>

	* generic/tclBinary.c:  Fix gcc -Wextra warning: missing initializer
	* generic/tclCmdAH.c:
	* generic/tclCmdIL.c:
	* generic/tclCmdMZ.c:
	* generic/tclDictObj.c:
	* generic/tclIndexObj.c:
	* generic/tclIOCmd.c:
	* generic/tclVar.c:
	* win/tcl.m4:               Fix manifest-generation for 64-bit gcc
				    (mingw-w64)
	* win/configure.in:         Check for availability of intptr_t and
				    uintptr_t
	* win/configure:            (autoconf-2.59)
	* generic/tclInt.decls:     Change 1st param of TclSockMinimumBuffers
	* generic/tclIntDecls.h:    to ClientData, and TclWin(Get|Set)SockOpt
	* generic/tclIntPlatDecls.h:to SOCKET, because on Win64 those are
	* generic/tclIOSock.c:	    64-bit, which does not fit.
	* win/tclWinSock.c:
	* unix/tclUnixSock.c:

2010-12-09  Donal K. Fellows  <dkf@users.sf.net>

	* tests/fCmd.test: Improve sanity of constraints now that we don't
	support anything before Windows 2000.

	* generic/tclCmdAH.c (TclInitFileCmd, TclMakeFileCommandSafe, ...):
	Break up [file] into an ensemble. Note that the ensemble is safe in
	itself, but the majority of its subcommands are not.
	* generic/tclFCmd.c (FileCopyRename,TclFileDeleteCmd,TclFileAttrsCmd)
	(TclFileMakeDirsCmd): Adjust these subcommand implementations to work
	inside an ensemble.
	(TclFileLinkCmd, TclFileReadLinkCmd, TclFileTemporaryCmd): Move these
	subcommand implementations from tclCmdAH.c, where they didn't really
	belong.
	* generic/tclIOCmd.c (TclChannelNamesCmd): Move to more appropriate
	source file.
	* generic/tclEnsemble.c (TclMakeEnsemble): Start of code to make
	partially-safe ensembles. Currently does not function as expected due
	to various shortcomings in how safe interpreters are constructed.
	* tests/cmdAH.test, tests/fCmd.test, tests/interp.test: Test updates
	to take into account systematization of error messages.

	* tests/append.test, tests/appendComp.test: Clean up tests so that
	they don't leave things in the global environment (detected when doing
	-singleproc testing).

2010-12-07  Donal K. Fellows  <dkf@users.sf.net>

	* tests/fCmd.test, tests/safe.test, tests/uplevel.test,
	* tests/upvar.test, tests/var.test: Convert more tests to tcltest2 and
	factor them to be easier to understand.

	* generic/tclStrToD.c: Tidy up code so that more #ifdef-fery is
	quarantined at the front of the file and function headers follow the
	modern Tcl style.

2010-12-06  Jan Nijtmans  <nijtmans@users.sf.net>

	* generic/tclBinary.c:  [Bug 3129448]: Possible over-allocation on
	* generic/tclCkalloc.c: 64-bit platforms.
	* generic/tclTrace.c

2010-12-05  Jan Nijtmans  <nijtmans@users.sf.net>

	* unix/tcl.m4: [Patch 3116490]: Cross-compile support for unix
	* unix/configure: (autoconf-2.59)

2010-12-03  Jeff Hobbs  <jeffh@ActiveState.com>

	* generic/tclUtil.c (TclReToGlob): Add extra check for multiple inner
	*s that leads to poor recursive glob matching, defer to original RE
	instead.  tclbench RE var backtrack.

2010-12-03  Jan Nijtmans  <nijtmans@users.sf.net>

	* generic/tclUtil.c:   Silence gcc warning when using -Wwrite-strings
	* generic/tclStrToD.c: Silence gcc warning for non-IEEE platforms
	* win/Makefile.in:  [Patch 3116490]: Cross-compile Tcl mingw32 on unix
	* win/tcl.m4:       This makes it possible to cross-compile Tcl/Tk for
	* win/configure.in: Windows (either 32-bit or 64-bit) out-of-the-box
	* win/configure:    on UNIX, using mingw-w64 build tools (If Itcl,
	tdbc and Thread take over the latest tcl.m4, they can do that too).

2010-12-01  Kevin B. Kenny  <kennykb@acm.org>

	* generic/tclStrToD.c (SetPrecisionLimits, TclDoubleDigits):
	[Bug 3124675]: Added meaningless initialization of 'i', 'ilim' and
	'ilim1' to silence warnings from the C compiler about possible use of
	uninitialized variables, Added a panic to the 'switch' that assigns
	them, to assert that the 'default' case is impossible.

2010-12-01  Jan Nijtmans  <nijtmans@users.sf.net>

	* generic/tclBasic.c: Fix gcc 64-bit warnings: cast from pointer to
	* generic/tclHash.c:  integer of different size.
	* generic/tclTest.c:
	* generic/tclThreadTest.c:
	* generic/tclStrToD.c: Fix gcc(-4.5.2) warning: 'static' is not at
	beginning of declaration.
	* generic/tclPanic.c: Allow Tcl_Panic() to enter the debugger on win32
	* generic/tclCkalloc.c: Use Tcl_Panic() in stead of duplicating the
	code.

2010-11-30  Jeff Hobbs  <jeffh@ActiveState.com>

	* generic/tclInt.decls, generic/tclInt.h, generic/tclIntDecls.h:
	* generic/tclStubInit.c: TclFormatInt restored at slot 24
	* generic/tclUtil.c (TclFormatInt): restore TclFormatInt func from
	2005-07-05 macro-ization. Benchmarks indicate it is faster, as a key
	int->string routine (e.g. int-indexed arrays).

2010-11-29 Alexandre Ferrieux  <ferrieux@users.sourceforge.net>

	* generic/tclBasic.c: Patch by Miguel, providing a
	[::tcl::unsupported::inject coroname command args], which prepends
	("injects") arbitrary code to a suspended coro's future resumption.
	Neat for debugging complex coros without heavy instrumentation.

2010-11-29  Kevin B. Kenny  <kennykb@acm.org>

	* generic/tclInt.decls:
	* generic/tclInt.h:
	* generic/tclStrToD.c:
	* generic/tclTest.c:
	* generic/tclTomMath.decls:
	* generic/tclUtil.c:
	* tests/util.test:
	* unix/Makefile.in:
	* win/Makefile.in:
	* win/makefile.vc: Rewrite of Tcl_PrintDouble and TclDoubleDigits that
	(a) fixes a severe performance problem with floating point shimmering
	reported by Karl Lehenbauer, (b) allows TclDoubleDigits to generate
	the digit strings for 'e' and 'f' format, so that it can be used for
	tcl_precision != 0 (and possibly later for [format]), (c) fixes [Bug
	3120139] by making TclPrintDouble inherently locale-independent, (d)
	adds test cases to util.test for correct rounding in difficult cases
	of TclDoubleDigits where fixed- precision results are requested. (e)
	adds test cases to util.test for the controversial aspects of [Bug
	3105247]. As a side effect, two more modules from libtommath
	(bn_mp_set_int.c and bn_mp_init_set_int.c) are brought into the build,
	since the new code uses them.

	* generic/tclIntDecls.h:
	* generic/tclStubInit.c:
	* generic/tclTomMathDecls.h:	Regenerated.

2010-11-24  Donal K. Fellows  <dkf@users.sf.net>

	* tests/chanio.test, tests/iogt.test, tests/ioTrans.test: Convert more
	tests to tcltest2 and factor them to be easier to understand.

2010-11-20  Donal K. Fellows  <dkf@users.sf.net>

	* tests/chanio.test: Converted many tests to tcltest2 by marking the
	setup and cleanup parts as such.

2010-11-19  Jan Nijtmans  <nijtmans@users.sf.net>

	* win/tclWin32Dll.c: Fix gcc warnings: unused variable 'registration'
	* win/tclWinChan.c:
	* win/tclWinFCmd.c:

2010-11-18  Jan Nijtmans  <nijtmans@users.sf.net>

	* win/tclAppInit.c: [FRQ 491789]: "setargv() doesn't support a unicode
	cmdline" now implemented for cygwin and mingw32 too.
	* tests/main.test: No longer disable tests Tcl_Main-1.4 and 1.6 on
	Windows, because those now work on all supported platforms.
	* win/configure.in:  Set NO_VIZ=1 when zlib is compiled in libtcl,
	this resolves compiler warnings in 64-bit and static builds.
	* win/configure (regenerated)

2010-11-18  Donal K. Fellows  <dkf@users.sf.net>

	* doc/file.n: [Bug 3111298]: Typofix.

	* tests/oo.test: [Bug 3111059]: Added testing that neatly trapped this
	issue.

2010-11-18  Miguel Sofer  <msofer@users.sf.net>

	* generic/tclNamesp.c: [Bug 3111059]: Fix leak due to bad looping
	construct.

2010-11-17  Jan Nijtmans  <nijtmans@users.sf.net>

	* win/tcl.m4: [FRQ 491789]: "setargv() doesn't support a unicode
	cmdline" now implemented for mingw-w64
	* win/configure    (re-generated)

2010-11-16  Jan Nijtmans  <nijtmans@users.sf.net>

	* win/tclAppInit.c:Bring compilation under mingw-w64 a bit closer
	* win/cat.c:       to reality. See for what's missing:
	* win/tcl.m4:      <https://sourceforge.net/apps/trac/mingw-w64/wiki/Unicode%20apps>
	* win/configure:   (re-generated)
	* win/tclWinPort.h:[Bug #3110161]: Extensions using TCHAR don't compile
	on VS2005 SP1

2010-11-15  Andreas Kupries  <andreask@activestate.com>

	* doc/interp.n: [Bug 3081184]: TIP #378.
	* doc/tclvars.n: Performance fix for TIP #280.
	* generic/tclBasic.c:
	* generic/tclExecute.c:
	* generic/tclInt.h:
	* generic/tclInterp.c:
	* tests/info.test:
	* tests/interp.test:

2010-11-10  Andreas Kupries  <andreask@activestate.com>

	* changes:	Updates for 8.6b2 release.

2010-11-09  Donal K. Fellows  <dkf@users.sf.net>

	* generic/tclOOMethod.c (ProcedureMethodVarResolver): [Bug 3105999]:
	* tests/oo.test:	Make sure that resolver structures that are
				only temporarily needed get squelched.

2010-11-05  Jan Nijtmans  <nijtmans@users.sf.net>

	* generic/tclMain.c: Thanks, Kevin, for the fix, but this how it was
	supposed to be (TCL_ASCII_MAIN is only supposed to be defined on
	WIN32).

2010-11-05  Kevin B. Kenny  <kennykb@acm.org>

	* generic/tclMain.c: Added missing conditional on _WIN32 around code
	that messes around with the definition of _UNICODE, to correct a badly
	broken Unix build from Jan's last commit.

2010-11-04  Jan Nijtmans  <nijtmans@users.sf.net>

	* generic/tclDecls.h:	[FRQ 491789]: "setargv() doesn't support a
	* generic/tclMain.c:	unicode cmdline" implemented for Tcl on MSVC++
	* doc/Tcl_Main.3:
	* win/tclAppInit.c:
	* win/makefile.vc:
	* win/Makefile.in:
	* win/tclWin32Dll.c:	Eliminate minor MSVC warning TCHAR -> char
				conversion

2010-11-04  Reinhard Max  <max@suse.de>

	* tests/socket.test: Run the socket tests three times with the address
	family set to any, inet, and inet6 respectively. Use constraints to
	skip the tests if a family is found to be unsupported or not
	configured on the local machine. Adjust the tests to dynamically adapt
	to the address family that is being tested.

	Rework some of the tests to speed them up by avoiding (supposedly)
	unneeded [after]s.

2010-11-04  Stuart Cassoff  <stwo@users.sourceforge.net>

	* unix/Makefile.in:	[Patch 3101127]: Installer Improvements.
	* unix/install-sh:

2010-11-04  Donal K. Fellows  <dkf@users.sf.net>

	* tests/error.test (error-19.13): Another variation on testing for
	issues in [try] compilation.

	* doc/Tcl.n (Variable substitution): [Bug 3099086]: Increase clarity
	of explanation of what characters are actually permitted in variable
	substitutions. Note that this does not constitute a change of
	behavior; it is just an improvement of explanation.

2010-11-04  Don Porter  <dgp@users.sourceforge.net>

	* changes:	Updates for 8.6b2 release.  (Thanks Andreas Kupries)

2010-11-03  Jan Nijtmans  <nijtmans@users.sf.net>

	* win/tclWinFcmd.c:    [FRQ 2965056]: Windows build with -DUNICODE
	* win/tclWinFile.c:    (more clean-ups for pre-win2000 stuff)
	* win/tclWinReg.c:

2010-11-03  Donal K. Fellows  <dkf@users.sf.net>

	* generic/tclCmdMZ.c (TryPostBody):  Ensure that errors when setting
	* tests/error.test (error-19.1[12]): message/opt capture variables get
					     reflected properly to the caller.

2010-11-03  Kevin B. Kenny  <kennykb@acm.org>

	* generic/tclCompCmds.c (TclCompileCatchCmd): [Bug 3098302]:
	* tests/compile.test (compile-3.6): Reworked the compilation of the
	[catch] command so as to avoid placing any code that might throw an
	exception (specifically, any initial substitutions or any stores to
	result or options variables) between the BEGIN_CATCH and END_CATCH but
	outside the exception range.  Added a test case that panics on a stack
	smash if the change is not made.

2010-11-01  Stuart Cassoff  <stwo@users.sourceforge.net>

	* library/safe.tcl:	Improved handling of non-standard module path
	* tests/safe.test:	lists, empty path lists in particular.

2010-11-01  Kevin B. Kenny  <kennykb@acm.org>

	* library/tzdata/Asia/Hong_Kong:
	* library/tzdata/Pacific/Apia:
	* library/tzdata/Pacific/Fiji:   Olson's tzdata2010o.

2010-10-29  Alexandre Ferrieux  <ferrieux@users.sourceforge.net>

	* generic/tclTimer.c:	[Bug 2905784]: Stop small [after]s from
				wasting CPU while keeping accuracy.

2010-10-28  Kevin B. Kenny  <kennykb@acm.org>

	[dogeen-assembler-branch]
	* generic/tclAssembly.c:
	* tests/assembly.test (assemble-31.*): Added jump tables.

2010-10-28  Don Porter  <dgp@users.sourceforge.net>

	* tests/http.test:	[Bug 3097490]: Make http-4.15 pass in
				isolation.

	* unix/tclUnixSock.c:	[Bug 3093120]: Prevent calls of
				freeaddrinfo(NULL) which can crash some
				systems.  Thanks Larry Virden.

2010-10-26  Reinhard Max  <max@suse.de>

	* Changelog.2008: Split off from Changelog.
	* generic/tclIOSock.c (TclCreateSocketAddress): The interp != NULL
	check is needed for ::tcl::unsupported::socketAF as well.

2010-10-26  Donal K. Fellows  <dkf@users.sf.net>

	* unix/tclUnixSock.c (TcpGetOptionProc): Prevent crash if interp is
	* win/tclWinSock.c (TcpGetOptionProc):   NULL (a legal situation).

2010-10-26  Reinhard Max  <max@suse.de>

	* unix/tclUnixSock.c (TcpGetOptionProc): Added support for
	::tcl::unsupported::noReverseDNS, which if set to any value, prevents
	[fconfigure -sockname] and [fconfigure -peername] from doing
	reverse DNS queries.

2010-10-24  Kevin B. Kenny  <kennykb@acm.org>

	[dogeen-assembler-branch]
	* generic/tclAssembly.c:
	* tests/assembly.test (assemble-17.15): Reworked branch handling so that
	forward branches can use jump1 (jumpTrue1, jumpFalse1). Added test
	cases that the forward branches will expand to jump4, jumpTrue4,
	jumpFalse4 when needed.

2010-10-23  Kevin B. Kenny  <kennykb@acm.org>

	[dogeen-assembler-branch]
	* generic/tclAssembly.h (removed):
				Removed file that was included in only one
				source file.
	* generictclAssembly.c:	Inlined tclAssembly.h.

2010-10-17  Alexandre Ferrieux  <ferrieux@users.sourceforge.net>

	* doc/info.n:            [Patch 2995655]:
	* generic/tclBasic.c:    Report inner contexts in [info errorstack]
	* generic/tclCompCmds.c:
	* generic/tclCompile.c:
	* generic/tclCompile.h:
	* generic/tclExecute.c:
	* generic/tclInt.h:
	* generic/tclNamesp.c:
	* tests/error.test:
	* tests/result.test:

2010-10-20  Donal K. Fellows  <dkf@users.sf.net>

	* generic/tclCompCmds.c (TclCompileDictForCmd): Update the compilation
	* generic/tclCompile.c (tclInstructionTable):	of [dict for] so that
	* generic/tclExecute.c (TEBCresume):		it no longer makes any
	use of INST_DICT_DONE now that's not needed, and make it clearer in
	the implementation of the instruction that it's just a deprecated form
	of unset operation. Followup to my commit of 2010-10-16.

2010-10-19  Donal K. Fellows  <dkf@users.sf.net>

	* generic/tclZlib.c (Tcl_ZlibStreamGet): [Bug 3081008]: Ensure that
	when a bytearray gets its internals entangled with zlib for more than
	a passing moment, that bytearray will never be shimmered away. This
	increases the amount of copying but is simple to get right, which is a
	reasonable trade-off.

	* generic/tclStringObj.c (Tcl_AppendObjToObj): Added some special
	cases so that most of the time when you build up a bytearray by
	appending, it actually ends up being a bytearray rather than
	shimmering back and forth to string.

	* tests/http11.test (check_crc): Use a simpler way to express the
	functionality of this procedure.

	* generic/tclZlib.c: Purge code that wrote to the object returned by
	Tcl_GetObjResult, as we don't want to do that anti-pattern no more.

2010-10-18  Jan Nijtmans  <nijtmans@users.sf.net>

	* tools/uniParse.tcl:   [Bug 3085863]: tclUniData was 9 years old;
	Ignore non-BMP characters and fix comment about UnicodeData.txt file.
	* generic/regcomp.c:    Fix comment
	* tests/utf.test:       Add some Unicode 6 testcases

2010-10-17  Alexandre Ferrieux  <ferrieux@users.sourceforge.net>

	* doc/info.n:           Document [info errorstack] faithfully.

2010-10-16  Donal K. Fellows  <dkf@users.sf.net>

	* generic/tclExecute.c (ReleaseDictIterator): Factored out the release
	of the bytecode-level dictionary iterator information so that the
	side-conditions on instruction issuing are simpler.

2010-10-15  Jan Nijtmans  <nijtmans@users.sf.net>

	* generic/reg_locale.c: [Bug 3085863]: tclUniData 9 years old: Updated
	* generic/tclUniData.c: Unicode tables to latest UnicodeData.txt,
	* tools/uniParse.tcl:   corresponding with Unicode 6.0 (except for
				out-of-range chars > 0xFFFF)

2010-10-13  Don Porter  <dgp@users.sourceforge.net>

	* generic/tclCompile.c:	Alternative fix for [Bugs 467523,983660] where
	* generic/tclExecute.c:	sharing of empty scripts is allowed again.

2010-10-13  Jan Nijtmans  <nijtmans@users.sf.net>

	* win/tclWinThrd.h: (removed) because it is just empty en used nowhere
	* win/tcl.dsp

2010-10-12  Jan Nijtmans  <nijtmans@users.sf.net>

	* tools/uniClass.tcl:    Spacing and comments: let uniClass.tcl
	* generic/regc_locale.c: generation match better the current
				 (hand-modified) regc_locale.c
	* tools/uniParse.tcl:    Generate proper const qualifiers for
	* generic/tclUniData.c:  tclUniData.c

2010-10-12  Reinhard Max  <max@suse.de>

	* unix/tclUnixSock.c (CreateClientSocket): [Bug 3084338]: Fix a
	memleak and refactor the calls to freeaddrinfo().

2010-10-11  Jan Nijtmans  <nijtmans@users.sf.net>

	* win/tclWinDde.c:    [FRQ 2965056]: Windows build with -DUNICODE
	* win/tclWinReg.c:
	* win/tclWinTest.c:   More cleanups
	* win/tclWinFile.c:   Add netapi32 to the link line, so we no longer
	* win/tcl.m4:         have to use LoadLibrary to access those functions.
	* win/makefile.vc:
	* win/configure:      (Re-generate with autoconf-2.59)
	* win/rules.vc        Update for VS10

2010-10-09  Miguel Sofer  <msofer@users.sf.net>

	* generic/tclExecute.c: Fix overallocation of exec stack in TEBC (due
	to mixing numwords and numbytes)

2010-10-08  Jan Nijtmans  <nijtmans@users.sf.net>

	* generic/tclIOSock.c: On Windows, use gai_strerrorA

2010-10-06  Don Porter  <dgp@users.sourceforge.net>

	* tests/winPipe.test:	Test hygiene with makeFile and removeFile.

	* generic/tclCompile.c:	[Bug 3081065]: Prevent writing to the intrep
	* tests/subst.test:	fields of a freed Tcl_Obj.

2010-10-06  Kevin B. Kenny  <kennykb@acm.org>

	[dogeen-assembler-branch]

	* generic/tclAssembly.c:
	* generic/tclAssembly.h:
	* tests/assemble.test: Added catches. Still needs a lot of testing.

2010-10-02  Kevin B. Kenny  <kennykb@acm.org>

	[dogeen-assembler-branch]

	* generic/tclAssembly.c:
	* generic/tclAssembly.h:
	* tests/assemble.test: Added dictAppend, dictIncrImm, dictLappend,
	dictSet, dictUnset, nop, regexp, nsupvar, upvar, and variable.

2010-10-02  Donal K. Fellows  <dkf@users.sf.net>

	* generic/tclExecute.c (TEBCresume): [Bug 3079830]: Added invalidation
	of string representations of dictionaries in some cases.

2010-10-01  Jeff Hobbs  <jeffh@ActiveState.com>

	* generic/tclExecute.c (EvalStatsCmd): change 'evalstats' to return
	data to interp by default, or if given an arg, use that as filename to
	output to (accepts 'stdout' and 'stderr').  Fix output to print used
	inst count data.
	* generic/tclCkalloc.c: Change TclDumpMemoryInfo sig to allow objPtr
	* generic/tclInt.decls: as well as FILE* as output.
	* generic/tclIntDecls.h:

2010-10-01  Donal K. Fellows  <dkf@users.sf.net>

	* generic/tclBasic.c, generic/tclClock.c, generic/tclEncoding.c,
	* generic/tclEnv.c, generic/tclLoad.c, generic/tclNamesp.c,
	* generic/tclObj.c, generic/tclRegexp.c, generic/tclResolve.c,
	* generic/tclResult.c, generic/tclUtil.c, macosx/tclMacOSXFCmd.c:
	More purging of strcpy() from locations where we already know the
	length of the data being copied.

2010-10-01  Kevin B. Kenny  <kennykb@acm.org>

	[dogeen-assembler-branch]

	* tests/assemble.test:
	* generic/tclAssemble.h:
	* generic/tclAssemble.c:  Added listIn, listNotIn, and dictGet.

2010-09-30  Kevin B. Kenny  <kennykb@acm.org>

	[dogeen-assembler-branch]

	* tests/assemble.test:   Added tryCvtToNumeric and several more list
	* generic/tclAssemble.c: operations.
	* generic/tclAssemble.h:

2010-09-29  Kevin B. Kenny  <kennykb@acm.org>

	[dogeen-assembler-branch]

	* tests/assemble.test:   Completed conversion of tests to a
	* generic/tclAssemble.c: "white box" structure that follows the
	C code. Added missing safety checks on the operands of 'over' and
	'reverse' so that negative operand counts don't smash the stack.

2010-09-29  Jan Nijtmans  <nijtmans@users.sf.net>

	* unix/configure:	Re-generate with autoconf-2.59
	* win/configure:
	* generic/tclMain.c:	Make compilable with -DUNICODE as well

2010-09-28  Reinhard Max  <max@suse.de>

	TIP #162 IMPLEMENTATION

	* doc/socket.n:		Document the changes to the [socket] and
				[fconfigure] commands.

	* generic/tclInt.h:	Introduce TclCreateSocketAddress() as a
	* generic/tclIOSock.c:	replacement for the platform-dependent
	* unix/tclUnixSock.c:	TclpCreateSocketAddress() functions. Extend
	* unix/tclUnixChan.c:	the [socket] and [fconfigure] commands to
	* unix/tclUnixPort.h:	behave as proposed in TIP #162. This is the
	* win/tclWinSock.c:	core of what is required to support the use of
	* win/tclWinPort.h:	IPv6 sockets in Tcl.

	* compat/fake-rfc2553.c: A compat implementation of the APIs defined
	* compat/fake-rfc2553.h: in RFC-2553 (getaddrinfo() and friends) on
				 top of the existing gethostbyname() etc.
	* unix/configure.in:	 Test whether the fake-implementation is
	* unix/tcl.m4:		 needed.
	* unix/Makefile.in:	 Add a compile target for fake-rfc2553.

	* win/configure.in:	Allow cross-compilation by default.

	* tests/socket.test:	Improve the test suite to make more use of
	* tests/remote.tcl:	randomized ports to reduce interference with
				tests running in parallel or other services on
				the machine.

2010-09-28  Kevin B. Kenny  <kennykb@acm.org>

	[dogeen-assembler-branch]

	* tests/assemble.test: Added more "white box" tests.
	* generic/tclAssembly.c: Added the error checking and reporting
	for undefined labels. Revised code so that no pointers into the
	bytecode sequence are held (because the sequence can move!),
	that no Tcl_HashEntry pointers are held (because the hash table
	doesn't guarantee their stability!) and to eliminate the BBHash
	table, which is merely additional information indexed by jump
	labels and can just as easily be held in the 'label' structure.
	Renamed shared structures to CamelCase, and renamed 'label' to
	JumpLabel because other types of labels may eventually be possible.

2010-09-27  Kevin B. Kenny  <kennykb@acm.org>

	[dogeen-assembler-branch]

	* tests/assemble.test: Added more "white box" tests.
	* generic/tclAssembly.c: Fixed bugs exposed by the new tests.
	(a) [eval] and [expr] had incorrect stack balance computed if
	the arg was not a simple word. (b) [concat] accepted a negative
	operand count. (c) [invoke] accepted a zero or negative operand
	count. (d) more misspelt error messages.
	Also replaced a funky NRCallTEBC with the new call
	TclNRExecuteByteCode, necessitated by a merge with changes on the
	HEAD.

2010-09-26  Miguel Sofer  <msofer@users.sf.net>

	* generic/tclBasic.c:    [Patch 3072080] (minus the itcl
	* generic/tclCmdIL.c:    update): a saner NRE.
	* generic/tclCompExpr.c:
	* generic/tclCompile.c:  This makes TclNRExecuteByteCode (ex TEBC)
	* generic/tclCompile.h:  to be a normal NRE citizen: it loses its
	* generic/tclExecute.c:  special status.
	* generic/tclInt.decls:  The logic flow within the BC engine is
	* generic/tclInt.h:      simplified considerably.
	* generic/tclIntDecls.h:
	* generic/tclObj.c:
	* generic/tclProc.c:
	* generic/tclTest.c:

	* generic/tclVar.c: Use the macro HasLocalVars everywhere

2010-09-26  Miguel Sofer  <msofer@users.sf.net>

	* generic/tclOOMethod.c (ProcedureMethodVarResolver): avoid code
	duplication, let the runtime var resolver call the compiled var
	resolver.

2010-09-26  Kevin B. Kenny  <kennykb@acm.org>

	[dogeen-assembler-branch]

	* tests/assemble.test:	Added many new tests moving toward a more
	comprehensive test suite for the assembler.
	* generic/tclAssembly.c:	Fixed bugs exposed by the new tests:
	(a) [bitnot] and [not] had incorrect operand counts. (b)
	INST_CONCAT cannot concatenate zero objects. (c) misspelt error
	messages. (d) the "assembly code" internal representation lacked
	a duplicator, which caused double-frees of the Bytecode object
	if assembly code ever was duplicated.

2010-09-25  Kevin B. Kenny   <kennykb@acm.org>

	[dogeen-assembler-branch]

	* generic/tclAssembly.c:	Massive refactoring of the assembler
	* generic/tclAssembly.h:	to use a Tcl-like syntax (and use
	* tests/assemble.test:		Tcl_ParseCommand to parse it). The
	* tests/assemble1.bench:	refactoring also ensures that
	Tcl_Tokens in the assembler have string ranges inside the source
	code, which allows for [eval] and [expr] assembler directives
	that simply call TclCompileScript and TclCompileExpr recursively.

2010-09-24  Jeff Hobbs  <jeffh@ActiveState.com>

	* tests/stringComp.test: improved string eq/cmp test coverage
	* generic/tclExecute.c (TclExecuteByteCode): merge INST_STR_CMP and
	INST_STR_EQ/INST_STR_NEQ paths.  Speeds up eq/ne/[string eq] with
	obj-aware comparisons and eq/==/ne/!= with length equality check.

2010-09-24  Andreas Kupries  <andreask@activestate.com>

	* tclWinsock.c: [Bug 3056775]: Fixed race condition between thread and
	internal co-thread access of a socket's structure because of the
	thread not using the socketListLock in TcpAccept(). Added
	documentation on how the module works to the top.

2010-09-23  Jan Nijtmans  <nijtmans@users.sf.net>

	* generic/tclDecls.h: Make Tcl_SetPanicProc and Tcl_GetStringResult
	* unix/tclAppInit.c:  callable without stubs, just as Tcl_SetVar.
	* win/tclAppInit.c:

2010-09-23  Don Porter  <dgp@users.sourceforge.net>

	* generic/tclCmdAH.c:   Fix cases where value returned by
	* generic/tclEvent.c:   Tcl_GetReturnOptions() was leaked.
	* generic/tclMain.c:    Thanks to Jeff Hobbs for discovery of the
	anti-pattern to seek and destroy.

2010-09-23  Jan Nijtmans  <nijtmans@users.sf.net>

	* unix/tclAppInit.c:  Make compilable with -DUNICODE (not activated
	* win/tclAppInit.c:   yet), many clean-ups in comments.

2010-09-22  Miguel Sofer  <msofer@users.sf.net>

	* generic/tclExecute: [Bug 3072640]: One more DECACHE_STACK_INFO() was
	missing.

	* tests/execute.test: Added execute-10.3 for [Bug 3072640]. The test
	causes a mem failure.

	* generic/tclExecute: Protect all possible writes to ::errorInfo or
	::errorCode with DECACHE_STACK_INFO(), as they could run traces. The
	new calls to be protected are Tcl_ResetResult(), Tcl_SetErrorCode(),
	IllegalExprOperandType(), TclExprFloatError(). The error was triggered
	by [Patch 3072080].

2010-09-22  Jan Nijtmans  <nijtmans@users.sf.net>

	* win/tcl.m4:		Add kernel32 to LIBS, so the link line for
	* win/configure:	mingw is exactly the same as for MSVC++.

2010-09-21  Jeff Hobbs  <jeffh@ActiveState.com>

	* generic/tclExecute.c (TclExecuteByteCode):
	* generic/tclOOMethod.c (ProcedureMethodCompiledVarConnect):
	* generic/tclVar.c (TclLookupSimpleVar, CompareVarKeys):
	* generic/tclPathObj.c (Tcl_FSGetNormalizedPath, Tcl_FSEqualPaths):
	* generic/tclIOUtil.c (TclFSCwdPointerEquals): peephole opt
	* generic/tclResult.c (TclMergeReturnOptions): Use memcmp where
	applicable as possible speedup on some libc variants.

2010-09-21  Kevin B. Kenny  <kennykb@acm.org>

	[BRANCH: dogeen-assembler-branch]

	* generic/tclAssembly.c (new file): 
	* generic/tclAssembly.h:
	* generic/tclBasic.c (builtInCmds, Tcl_CreateInterp):
	* generic/tclInt.h:
	* tests/assemble.test (new file):
	* tests/assemble1.bench (new file):
	* unix/Makefile.in:
	* win/Makefile.in:
	* win/Makefile.vc:
		Initial commit of Ozgur Dogan Ugurlu's (SF user: dogeen)
		assembler for the Tcl bytecode language.

2010-09-21  Jan Nijtmans  <nijtmans@users.sf.net>

	* win/tclWinFile.c:   Fix declaration after statement.
	* win/tcl.m4:         Add -Wdeclaration-after-statement, so this
	* win/configure:      mistake cannot happen again.
	* win/tclWinFCmd.c:   [Bug 3069278]: Breakage on head Windows
	* win/tclWinPipe.c:   triggered by install-tzdata, final fix

2010-09-20  Jan Nijtmans  <nijtmans@users.sf.net>

	* win/tclWinFCmd.c: Eliminate tclWinProcs->useWide everywhere, since
	* win/tclWinFile.c: the value is always "1" on platforms >win95
	* win/tclWinPipe.c:

2010-09-19  Donal K. Fellows  <dkf@users.sf.net>

	* doc/file.n (file readlink): [Bug 3070580]: Typofix.

2010-09-18  Jan Nijtmans  <nijtmans@users.sf.net>

	* win/tclWinFCmd.c [Bug 3069278]: Breakage on head Windows triggered
	by install-tzdata. Temporary don't compile this with -DUNICODE, while
	investigating this bug.

2010-09-16  Jeff Hobbs  <jeffh@ActiveState.com>

	* win/tclWinFile.c: Remove define of FINDEX_INFO_LEVELS as all
	supported versions of compilers should now have it.

	* unix/Makefile.in: Do not pass current build env vars when using
	NATIVE_TCLSH in targets.

2010-09-16  Jan Nijtmans  <nijtmans@users.sf.net>

	* generic/tclDecls.h:    Make Tcl_FindExecutable() work in UNICODE
	* generic/tclEncoding.c: compiles (windows-only) as well as ASCII.
	* generic/tclStubInit.c: Needed for [FRQ 491789]: setargv() doesn't
	support a unicode cmdline.

2010-09-15  Donal K. Fellows  <dkf@users.sf.net>

	* generic/tclBinary.c (TclAppendBytesToByteArray): [Bug 3067036]: Make
	sure we never try to double zero repeatedly to get a buffer size. Also
	added a check for sanity on the size of buffer being appended.

2010-09-15  Don Porter  <dgp@users.sourceforge.net>

	* unix/Makefile.in:	Revise `make dist` target to tolerate the
	case of zero bundled packages.

2010-09-15  Jan Nijtmans  <nijtmans@users.sf.net>

	* tools/genStubs.tcl:   [Patch 3034251]: Backport ttkGenStubs.tcl
	* generic/tcl.decls:    features to genStubs.tcl. Make the "generic"
	* generic/tclInt.decls: argument in the *.decls files optional
	* generic/tclOO.decls:  (no change to any tcl*Decls.h files)
	* generic/tclTomMath.decls:
	This allows genStubs.tcl to generate the ttk stub files as well, while
	keeping full compatibility with existing *.decls files.

2010-09-14  Jan Nijtmans  <nijtmans@users.sf.net>

	* win/tclWinPort.h:  Allow all Win2000+ API entries in Tcl
	* win/tclWin32Dll.c: Eliminate dynamical loading of advapi23 and
	kernel32 symbols.

2010-09-13  Jan Nijtmans  <nijtmans@users.sf.net>

	* win/tclWinChan.c:      Various clean-ups, converting from
	* win/tclWinConsole.c:   tclWinProc->xxxProc directly to Xxx
	* win/tclWinInit.c:      (no change in functionality)
	* win/tclWinLoad.c:
	* win/tclWinSerial.c:
	* win/tclWinSock.c:
	* tools/genStubs.tcl:    Add scspec feature from ttkGenStubs.tcl
	  (no change in output for *Decls.h files)

2010-09-10  Jan Nijtmans  <nijtmans@users.sf.net>

	* win/tclWin32Dll.c: Partly revert yesterday's change, to make it work
	on VC++ 6.0 again.

2010-09-10  Donal K. Fellows  <dkf@users.sf.net>

	* doc/regsub.n: [Bug 3063568]: Fix for gotcha in example due to Tcl's
	special handling of backslash-newline. Makes example slightly less
	pure, but more useful.

2010-09-09  Jan Nijtmans  <nijtmans@users.sf.net>

	* win/makefile.vc:   Mingw should always link with -ladvapi32.
	* win/tcl.m4:
	* win/configure:     (regenerated)
	* win/tclWinInt.h:   Remove ascii variant of tkWinPocs table, it is
	* win/tclWin32Dll.c: no longer necessary. Fix CreateProcess signature
	* win/tclWinPipe.c:  and remove unused GetModuleFileName and lstrcpy.
	* win/tclWinPort.h:  Mingw/cygwin fixes: <tchar.h> should always be
	included, and fix conflict in various macro values: Always force the
	same values as in VC++.

2010-09-08  Don Porter  <dgp@users.sourceforge.net>

	* win/tclWinChan.c:	[Bug 3059922]: #ifdef protections to permit
	* win/tclWinFCmd.c:     builds with mingw on amd64 systems. Thanks to
				"mescalinum" for reporting and testing.

2010-09-08  Andreas Kupries  <andreask@activestate.com>

	* doc/tm.n: Added underscore to the set of characters accepted in
	module names. This is true for quite some time in the code, this
	change catches up the documentation.

2010-09-03  Donal K. Fellows  <dkf@users.sf.net>

	* tools/tcltk-man2html.tcl (plus-pkgs): Improve the package
	documentation search pattern to support the doctoos-generated
	directory structure.
	* tools/tcltk-man2html-utils.tcl (output-name): Made this more
	resilient against misformatted NAME sections, induced by import of
	Thread package documentation into Tcl doc tree.

2010-09-02  Andreas Kupries  <andreask@activestate.com>

	* doc/glob.n: Fixed documentation ambiguity regarding the handling
	of -join.

	* library/safe.tcl (safe::AliasGlob): Fixed another problem, the
	option -join does not stop option processing in the core builtin, so
	the emulation must not do that either.

2010-09-01  Andreas Kupries  <andreas_kupries@users.sourceforge.net>

	* library/safe.tcl (safe::AliasGlob): Moved the command extending the
	actual glob command with a -directory flag to when we actually have a
	proper untranslated path,

2010-09-01  Andreas Kupries  <andreask@activestate.com>

	* generic/tclExecute.c: [Bug 3057639]: Applied patch by Jeff to make
	* generic/tclVar.c:	the behaviour of lappend in bytecompiled mode
	* tests/append.test:	consistent with direct-eval and 'append'
	* tests/appendComp.test: generally. Added tests (append*-9.*)
	showing the difference.

2010-08-31  Jan Nijtmans  <nijtmans@users.sf.net>

	* win/rules.vc:               Typo (thanks to Twylite discovering
				      this)
	* generic/tclStubLib.c:       Revert to previous version: MSVC++ 6.0
	* generic/tclTomMathStubLib.c:cannot handle the new construct.
	* generic/tcl.decls           [Patch 2997642]: Many type casts needed
	* generic/tclDecls.h:         when using Tcl_Pkg* API. Remaining part.
	* generic/tclPkg.c:
	* generic/tclBasic.c:
	* generic/tclTomMathInterface.c:
	* doc/PkgRequire.3

2010-08-31  Andreas Kupries  <andreask@activestate.com>

	* win/tcl.m4: Applied patch by Jeff fixing issues with the manifest
	handling on Win64.
	* win/configure: Regenerated.

2010-08-30  Miguel Sofer  <msofer@users.sf.net>

	* generic/tclBasic.c:    [Bugs 3046594,3047235,3048771]: New
	* generic/tclCmdAH.c:    implementation for [tailcall] command: it now
	* generic/tclCmdMZ.c:    schedules the command and returns TCL_RETURN.
	* generic/tclExecute.c:  This fixes all issues with [catch] and [try].
	* generic/tclInt.h:      Thanks dgp for exploring the dark corners.
	* generic/tclNamesp.c:   More thorough testing is required.
	* tests/tailcall.test:

2010-08-30  Jan Nijtmans  <nijtmans@users.sf.net>

	* win/Makefile.in:   [FRQ 2965056]: Windows build with -DUNICODE
	* win/rules.vc:
	* win/tclWinFCmd.c:  Make sure that allocated TCHAR arrays are
	* win/tclWinFile.c:  always properly aligned as wchar_t, and
	* win/tclWinPipe.c:  not bigger than necessary.
	* win/tclWinSock.c:
	* win/tclWinDde.c:   Those 3 files are not converted yet to be
	* win/tclWinReg.c:   built with -DUNICODE, so add a TODO.
	* win/tclWinTest.c:
	* generic/tcl.decls:  [Patch 2997642]: Many type casts needed when
	* generic/tclDecls.h: using Tcl_Pkg* API. Partly.
	* generic/tclPkg.c:
	* generic/tclStubLib.c: Demonstration how this change can benefit
				code.
	* generic/tclTomMathStubLib.c:
	* doc/PkgRequire.3:

2010-08-29  Donal K. Fellows  <dkf@users.sf.net>

	* doc/dict.n: [Bug 3046999]: Corrected cross reference to array
	manpage to refer to (correct) existing subcommand.

2010-08-26  Jeff Hobbs  <jeffh@ActiveState.com>

	* unix/configure, unix/tcl.m4: SHLIB_LD_LIBS='${LIBS}' for OSF1-V*.
	Add /usr/lib64 to set of auto-search dirs. [Bug 1230554]
	(SC_PATH_X): Correct syntax error when xincludes not found.

	* win/Makefile.in (VC_MANIFEST_EMBED_DLL VC_MANIFEST_EMBED_EXE):
	* win/configure, win/configure.in, win/tcl.m4: SC_EMBED_MANIFEST
	macro and --enable-embedded-manifest configure arg added to support
	manifest embedding where we know the magic.  Help prevents DLL hell
	with MSVC8+.

2010-08-24  Jan Nijtmans  <nijtmans@users.sf.net>

	* generic/tcl.decls: [Bug 3007895]: Tcl_(Find|Create)HashEntry
	* generic/tclHash.c: stub entries can never be called.
	* generic/tclDecls.h:
	* generic/tclStubInit.c: [Patch 2994165]: Change signature of
	Tcl_FSGetNativePath and TclpDeleteFile follow-up: move stub entry back
	to original location.

2010-08-23  Kevin B. Kenny  <kennykb@acm.org>

	* library/tzdata/Africa/Cairo:
	* library/tzdata/Asia/Gaza: Olson's tzdata2010l.

2010-08-22  Jan Nijtmans  <nijtmans@users.sf.net>

	* generic/tclBasic.c:  [Patch 3009403]: Signature of Tcl_GetHashKey,
	* generic/tclBinary.c: Tcl_(Create|Find)HashEntry follow-up:
	* generic/tclCmdIL.c:  Remove many type casts which are no longer
	* generic/tclCompile.c:necessary as a result of this signature change.
	* generic/tclDictObj.c:
	* generic/tclEncoding.c:
	* generic/tclExecute.c:
	* generic/tclInterp.c:
	* generic/tclIOCmd.c:
	* generic/tclObj.c:
	* generic/tclProc.c:
	* generic/tclTest.c:
	* generic/tclTrace.c:
	* generic/tclUtil.c:
	* generic/tclVar.c:

2010-08-21  Donal K. Fellows  <dkf@users.sf.net>

	* doc/linsert.n: [Bug 3045123]: Make description of what is actually
	happening more accurate.

2010-08-21  Jan Nijtmans  <nijtmans@users.sf.net>

	* tools/genStubs.tcl: [Patch 3034251]: Backport ttkGenStubs.tcl
	features to genStubs.tcl, partly: Use void (*reserved$i)(void) = 0
	instead of void *reserved$i = NULL for unused stub entries, in case
	pointer-to-function and pointer-to-object are different sizes.
	* generic/tcl*Decls.h:   (regenerated)
	* generic/tcl*StubInit.c:(regenerated)

2010-08-20  Jan Nijtmans  <nijtmans@users.sf.net>

	* doc/Method.3:   Fix definition of Tcl_MethodType.

2010-08-19  Donal K. Fellows  <dkf@users.sf.net>

	* generic/tclTrace.c (TraceExecutionObjCmd, TraceCommandObjCmd)
	(TraceVariableObjCmd): [Patch 3048354]: Use memcpy() instead of
	strcpy() to avoid buffer overflow; we have the correct length of data
	to copy anyway since we've just allocated the target buffer.

2010-08-18  Jan Nijtmans  <nijtmans@users.sf.net>

	* tools/genStubs.tcl: [Patch 3034251]: Backport ttkGenStubs.tcl
	features to genStubs.tcl, partly: remove unneeded ifdeffery and put
	C++ guard around stubs pointer definition.
	* generic/*Decls.h:   (regenerated)

2010-08-18  Miguel Sofer  <msofer@users.sf.net>
	* generic/tclBasic.c:   New redesign of [tailcall]: find
	* generic/tclExecute.c: errors early on, so that errorInfo
	* generic/tclInt.h:     contains the proper info [Bug 3047235]
	* generic/tclNamesp.c:

	* generic/tclCmdAH.c (TclNRTryObjCmd): [Bug 3046594]: Block
	tailcalling out of the body of a non-bc'ed [try].

	* generic/tclBasic.c:    Redesign of [tailcall] to
	* generic/tclCmdAH.c:    (a) fix [Bug 3047235]
	* generic/tclCompile.h:  (b) enable fix for [Bug 3046594]
	* generic/tclExecute.c:  (c) enable recursive tailcalls
	* generic/tclInt.h:
	* generic/tclNamesp.c:
	* tests/tailcall.test:

2010-08-18  Donal K. Fellows  <dkf@users.sf.net>

	* library/safe.tcl (AliasGlob): [Bug 3004191]: Restore safe [glob] to
	working condition.

2010-08-15  Donal K. Fellows  <dkf@users.sf.net>

	* generic/tclProc.c (ProcWrongNumArgs): [Bug 3045010]: Make the
	handling of passing the wrong number of arguments to [apply] somewhat
	less verbose when a lambda term is present.

2010-08-14  Jan Nijtmans  <nijtmans@users.sf.net>

	* compat/unicows:    Remove completely, see [FRQ 2819611].
	* doc/FileSystem.3: [Patch 2994165]: Change signature of
	* generic/tcl.decls  Tcl_FSGetNativePath and TclpDeleteFile
	* generic/tclDecls.h:
	* generic/tclIOUtil.c:
	* generic/tclStubInit.c:
	* generic/tclInt.h:
	* unix/tclUnixFCmd.c:
	* win/tclWinFCmd.c:
	* doc/Hash.3: [Patch 3009403]: Signature of Tcl_GetHashKey,
	* generic/tcl.h:     Tcl_(Create|Find)HashEntry

2010-08-11  Jeff Hobbs  <jeffh@ActiveState.com>

	* unix/ldAix: Remove ancient (pre-4.2) AIX support
	* unix/configure: Regen with ac-2.59
	* unix/configure.in, unix/tclConfig.sh.in, unix/Makefile.in:
	* unix/tcl.m4 (AIX): Remove the need for ldAIX, replace with
	-bexpall/-brtl.  Remove TCL_EXP_FILE (export file) and other baggage
	that went with it.  Remove pre-4 AIX build support.

2010-08-11  Miguel Sofer  <msofer@users.sf.net>

	* generic/tclBasic.c (TclNRYieldToObjCmd):
	* tests/coroutine.test: Fixed bad copypasta snafu. Thanks to Andy Goth
	for finding the bug.

2010-08-10  Jeff Hobbs  <jeffh@ActiveState.com>

	* generic/tclUtil.c (TclByteArrayMatch): Patterns may not be
	null-terminated, so account for that.

2010-08-09  Don Porter  <dgp@users.sourceforge.net>

	* changes:	Updates for 8.6b2 release.

2010-08-04  Jeff Hobbs  <jeffh@ActiveState.com>

	* win/Makefile.in, win/makefile.bc, win/makefile.vc, win/tcl.dsp:
	* win/tclWinPipe.c (TclpCreateProcess):
	* win/stub16.c (removed): Removed Win9x tclpip8x.dll build and 16-bit
	application loader stub support.  Win9x is no longer supported.

	* win/tclWin32Dll.c (TclWinInit): Hard-enforce Windows 9x as an
	unsupported platform with a panic.  Code to support it still exists in
	other files (to go away in time), but new APIs are being used that
	don't exist on Win9x.

	* unix/tclUnixFCmd.c: Adjust license header as per
	ftp://ftp.cs.berkeley.edu/pub/4bsd/README.Impt.License.Change

	* license.terms: Fix DFARs note for number-adjusted rights clause

	* win/tclWin32Dll.c (asciiProcs, unicodeProcs):
	* win/tclWinLoad.c (TclpDlopen): 'load' use LoadLibraryEx with
	* win/tclWinInt.h (TclWinProcs): LOAD_WITH_ALTERED_SEARCH_PATH to
	prefer dependent DLLs in same dir as loaded DLL.

	* win/Makefile.in (%.${OBJEXT}): better implicit rules support

2010-08-04  Andreas Kupries  <andreask@activestate.com>

	* generic/tclIORChan.c: [Bug 3034840]: Fixed reference counting in
	* generic/tclIORTrans.c: InvokeTclMethod and callers.
	* tests/ioTrans.test:

2010-08-03  Andreas Kupries  <andreask@activestate.com>

	* tests/var.test (var-19.1): [Bug 3037525]: Added test demonstrating
	the local hashtable deletion crash and fix.

	* tests/info.test (info-39.1): Added forward copy of test in 8.5
	branch about [Bug 2933089]. Should not fail, and doesn't, after
	updating the line numbers to the changed position.

2010-08-02  Kevin B. Kenny  <kennykb@users.sf.net>

	* library/tzdata/America/Bahia_Banderas:
	* library/tzdata/Pacific/Chuuk:
	* library/tzdata/Pacific/Pohnpei:
	* library/tzdata/Africa/Cairo:
	* library/tzdata/Europe/Helsinki:
	* library/tzdata/Pacific/Ponape:
	* library/tzdata/Pacific/Truk:
	* library/tzdata/Pacific/Yap:			Olson's tzdata2010k.

2010-08-02  Miguel Sofer  <msofer@users.sf.net>

	* generic/tclVar.c: Correcting bad port of [Bug 3037525] fix

2010-07-28  Miguel Sofer  <msofer@users.sf.net>

	* generic/tclVar.c: [Bug 3037525]: Lose fickle optimisation in
	TclDeleteVars (used for runtime-created locals) that caused crash.

2010-07-29  Jan Nijtmans  <nijtmans@users.sf.net>

	* compat/zlib/win32/README.txt: Official build of zlib1.dll 1.2.5 is
	* compat/zlib/win32/USAGE.txt:  finally available, so put it in.
	* compat/zlib/win32/zlib1.dll:

2010-07-25  Donal K. Fellows  <dkf@users.sf.net>

	* doc/http.n: Corrected description of location of one of the entries
	in the state array.

2010-07-24  Jan Nijtmans  <nijtmans@users.sf.net>

	* generic/tclDecls.h: [Bug 3029891]: Functions that don't belong in
	* generic/tclTest.c:  the stub table.
	* generic/tclBasic.c: From [Bug 3030870] make itcl 3.x built with
	pre-8.6 work in 8.6: Relax the relation between Tcl_CallFrame and
	CallFrame.

2010-07-16  Donal K. Fellows  <dkf@users.sf.net>

	* generic/tclBasic.c: Added more errorCode setting.

2010-07-15  Donal K. Fellows  <dkf@users.sf.net>

	* generic/tclExecute.c (TclExecuteByteCode): Ensure that [dict get]
	* generic/tclDictObj.c (DictGetCmd): always generates an errorCode on
	a failure to look up an entry.

2010-07-11  Pat Thoyts  <patthoyts@users.sourceforge.net>

	* unix/configure: (regenerated)
	* unix/configure.in: For the NATIVE_TCLSH variable use the autoconf
	* unix/Makefile.in:  SC_PROG_TCLSH to try and find a locally installed
	native binary. This avoids manually fixing up when cross compiling. If
	there is not one, revert to using the build product.

2010-07-02  Don Porter  <dgp@users.sourceforge.net>

	* generic/tclInt.decs:	Reverted to the original TIP 337
	implementation on what to do with the obsolete internal stub for
	TclBackgroundException() (eliminate it!)
	* generic/tclIntDecls.h:	make genstubs
	* generic/tclStubInit.c:

2010-07-02  Jan Nijtmans  <nijtmans@users.sf.net>

	* generic/tclInt.decls:  [Bug 803489]: Tcl_FindNamespace problem in the
	* generic/tclIntDecls.h: Stubs table
	* generic/tclStubInit.c:

2010-07-02  Donal K. Fellows  <dkf@users.sf.net>

	* generic/tclExecute.c (IllegalExprOperandType): [Bug 3024379]: Made
	sure that errors caused by an argument to an operator being outside
	the domain of the operator all result in ::errorCode being ARITH
	DOMAIN and not NONE.

2010-07-01  Jan Nijtmans  <nijtmans@users.sf.net>

	* win/rules.vc:              [Bug 3020677]: wish can't link reg1.2
	* tools/checkLibraryDoc.tcl: formatting, spacing, cleanup unused
	* tools/eolFix.tcl:          variables; no change in generated output
	* tools/fix_tommath_h.tcl:
	* tools/genStubs.tcl:
	* tools/index.tcl:
	* tools/man2help2.tcl:
	* tools/regexpTestLib.tcl:
	* tools/tsdPerf.tcl:
	* tools/uniClass.tcl:
	* tools/uniParse.tcl:

2010-07-01  Donal K. Fellows  <dkf@users.sf.net>

	* doc/mathop.n: [Bug 3023165]: Fix typo that was preventing proper
	rendering of the exclusive-or operator.

2010-06-28  Jan Nijtmans  <nijtmans@users.sf.net>

	* generic/tclPosixStr.c: [Bug 3019634]: errno.h and tclWinPort.h have
	conflicting definitions. Added messages for ENOTRECOVERABLE, EOTHER,
	ECANCELED and EOWNERDEAD, and fixed various typing mistakes in other
	messages.

2010-06-25  Reinhard Max  <max@suse.de>

	* tests/socket.test: Prevent a race condition during shutdown of the
	remote test server that can cause a hang when the server is being run
	in verbose mode.

2010-06-24  Jan Nijtmans  <nijtmans@users.sf.net>

	* win/tclWinPort.h: [Bug 3019634]: errno.h and tclWinPort.h have
	conflicting definitions.

		***POTENTIAL INCOMPATIBILITY***
	On win32, the correspondence between errno and the related error
	message, as handled by Tcl_ErrnoMsg() changes. The error message is
	kept the same, but the corresponding errno value might change.

2010-06-22  Donal K. Fellows  <dkf@users.sf.net>

	* generic/tclCmdIL.c (Tcl_LsetObjCmd): [Bug 3019351]: Corrected wrong
	args message.

2010-06-21  Jan Nijtmans  <nijtmans@users.sf.net>

	* unix/tclLoadDl.c:    Eliminate various unnecessary type casts, use
	* unix/tclLoadNext.c:  function typedefs whenever possible
	* unix/tclUnixChan.c:
	* unix/tclUnixFile.c:
	* unix/tclUnixNotfy.c:
	* unix/tclUnixSock.c:
	* unix/tclUnixTest.c:
	* unix/tclXtTest.c:
	* generic/tclZlib.c:   Remove hack needed for zlib 1.2.3 on win32

2010-06-18  Donal K. Fellows  <dkf@users.sf.net>

	* library/init.tcl (auto_execok): [Bug 3017997]: Add .cmd to the
	default list of extensions that we can execute interactively.

2010-06-16  Jan Nijtmans  <nijtmans@users.sf.net>

	* tools/loadICU.tcl:   [Bug 3016135]: Traceback using clock format
	* library/msgs/he.msg: with locale of he_IL.

	* generic/tcl.h:       Simplify Tcl_AppInit and *_Init definitions,
	* generic/tclInt.h:    spacing. Change TclpThreadCreate and
	* generic/tcl.decls:   Tcl_CreateThread signature, making clear that
	* generic/tclDecls.h:  "proc" is a function pointer, as in all other
	* generic/tclEvent.c:  "proc" function parameters.
	* generic/tclTestProcBodyObj.c:
	* win/tclWinThrd.c:
	* unix/tclUnixThrd.c:
	* doc/Thread.3:
	* doc/Class.3:         Fix Tcl_ObjectMetadataType definition.

2010-06-14  Jan Nijtmans  <nijtmans@users.sf.net>

	* unix/Makefile.in:    Fix compilation of xttest with 8.6 changes
	* unix/tclXtNotify.c:
	* unix/tclXtTest.c:
	* generic/tclPipe.c:   Fix gcc warning (with -fstrict-aliasing=2)
	* library/auto.tcl:    Spacing and style fixes.
	* library/history.tcl:
	* library/init.tcl:
	* library/package.tcl:
	* library/safe.tcl:
	* library/tm.tcl:

2010-06-13  Donal K. Fellows  <dkf@users.sf.net>

	* tools/tcltk-man2html.tcl (make-man-pages): [Bug 3015327]: Make the
	title of a manual page be stored relative to its resulting directory
	name as well as its source filename. This was caused by both Tcl and a
	contributed package ([incr Tcl]) defining an Object.3. Also corrected
	the joining of strings in titles to avoid extra braces.

2010-06-09  Andreas Kupries  <andreask@activestate.com>

	* library/platform/platform.tcl: Added OSX Intel 64bit
	* library/platform/pkgIndex.tcl: Package updated to version 1.0.9.
	* unix/Makefile.in:
	* win/Makefile.in:

2010-06-09  Jan Nijtmans  <nijtmans@users.sf.net>

	* tools/tsdPerf.c:    Fix export of symbol Tsdperf_Init, when using
	-fvisibility=hidden. Make two functions static, eliminate some
	unnecessary type casts.
	* tools/configure.in: Update to Tcl 8.6
	* tools/configure:    (regenerated)
	* tools/.cvsignore    new file

2010-06-07  Alexandre Ferrieux  <ferrieux@users.sourceforge.net>

	* generic/tclExecute.c: Ensure proper reset of [info errorstack] even
	* generic/tclNamesp.c:  when compiling constant expr's with errors.

2010-06-05  Miguel Sofer  <msofer@users.sf.net>

	* generic/tclBasic.c:   [Bug 3008307]: make callerPtr chains be
	* generic/tclExecute.c: traversable accross coro boundaries. Add the
	special coroutine CallFrame (partially reverting commit of
	2009-12-10), as it is needed for coroutines that do not push a CF, eg,
	those with [eval] as command. Thanks to Colin McCormack (coldstore)
	and Alexandre Ferrieux for the hard work on this.

2010-06-03  Alexandre Ferrieux  <ferrieux@users.sourceforge.net>

	* generic/tclNamesp.c: Safer (and faster) computation of [uplevel]
	* tests/error.test:    offsets in TIP 348. Toplevel offsets no longer
	* tests/result.test:   overestimated.

2010-06-02  Jan Nijtmans  <nijtmans@users.sf.net>

	* generic/tclOO.h:  BUILD_tcloo is never defined (leftover)
	* win/makefile.bc:  Don't set BUILD_tcloo (leftover)
	See also entry below: 2008-06-01  Joe Mistachkin

2010-06-01  Alexandre Ferrieux  <ferrieux@users.sourceforge.net>

	* generic/tclNamesp.c: Fix computation of [uplevel] offsets in TIP 348
	* tests/error.test:    Only depend on callerPtr chaining now.
	* tests/result.test:   Needed for upcoming coro patch.

2010-05-31  Jan Nijtmans  <nijtmans@users.sf.net>

	* generic/tclVar.c:        Eliminate some casts to (Tcl_HashTable *)
	* generic/tclExecute.c:
	* tests/fileSystem.test:   Fix filesystem-5.1 test failure on CYGWIN

2010-05-28  Jan Nijtmans  <nijtmans@users.sf.net>

	* generic/tclInt.h: [Patch 3008541]: Order of TIP #348 fields in
	Interp structure

2010-05-28  Donal K. Fellows  <dkf@users.sf.net>

	* generic/tclCompCmdsSZ.c (IssueTryFinallyInstructions): [3007374]:
	Corrected error in handling of catch contexts to prevent crash with
	chained handlers.

	* generic/tclExecute.c (TclExecuteByteCode): Restore correct operation
	of instruction-level execution tracing (had been broken by NRE).

2010-05-27  Jan Nijtmans  <nijtmans@users.sf.net>

	* library/opt/optParse.tcl: Don't generate spaces at the end of a
	* library/opt/pkgIndex.tcl: line, eliminate ';' at line end, bump to
	* tools/uniParse.tcl:       v0.4.6
	* generic/tclUniData.c:
	* tests/opt.test:
	* tests/safe.test:

2010-05-21  Jan Nijtmans  <nijtmans@users.sf.net>

	* tools/installData.tcl: Make sure that copyDir only receives
	normalized paths, otherwise it might result in a crash on CYGWIN.
	Restyle according to the Tcl style guide.
	* generic/tclStrToD.c: [Bug 3005233]: Fix for build on OpenBSD vax

2010-05-19  Alexandre Ferrieux  <ferrieux@users.sourceforge.net>

	* tests/dict.test: Add missing tests for [Bug 3004007], fixed under
	                   the radar on 2010-02-24 (dkf): EIAS violation in
	                   list-dict conversions.

2010-05-19  Jan Nijtmans  <nijtmans@users.sf.net>

	* generic/regcomp.c:     Don't use arrays of length 1, just use a
	* generic/tclFileName.c: single element then, it makes code more
	* generic/tclLoad.c:     readable. (Here it even prevents a type cast)

2010-05-17  Jan Nijtmans  <nijtmans@users.sf.net>

	* generic/tclStrToD.c: [Bug 2996549]: Failure in expr.test on Win32

2010-05-17  Donal K. Fellows  <dkf@users.sf.net>

	* generic/tclCmdIL.c (TclInfoFrame): Change this code to use
	Tcl_GetCommandFullName rather than rolling its own. Discovered during
	the hunting of [Bug 3001438] but unlikely to be a fix.

2010-05-11  Jan Nijtmans  <nijtmans@users.sf.net>

	* win/tclWinConsole.c: [Patch 2997087]: Unnecessary type casts.
	* win/tclWinDde.c:
	* win/tclWinLoad.c:
	* win/tclWinNotify.c:
	* win/tclWinSerial.c:
	* win/tclWinSock.c:
	* win/tclWinTime.c:
	* win/tclWinPort.h: Don't duplicate CYGWIN timezone #define from
			    tclPort.h

2010-05-07  Andreas Kupries  <andreask@activestate.com>

	* library/platform/platform.tcl: Fix cpu name for Solaris/Intel 64bit.
	* library/platform/pkgIndex.tcl: Package updated to version 1.0.8.
	* unix/Makefile.in:
	* win/Makefile.in:

2010-05-06  Jan Nijtmans  <nijtmans@users.sf.net>

	* generic/tclPkg.c:   Unnecessary type casts, see [Patch 2997087]

2010-05-04  Jan Nijtmans  <nijtmans@users.sf.net>

	* win/tclWinNotify.c:	TCHAR-related fixes, making those two files
	* win/tclWinSock.c:	compile fine when TCHAR != char. Please see
	comments in [FRQ 2965056] (2965056-1.patch).

2010-05-03  Jan Nijtmans  <nijtmans@users.sf.net>

	* generic/tclIORChan.c:   Use "tclIO.h" and "tclTomMathDecls.h"
	* generic/tclIORTrans.c:  everywhere
	* generic/tclTomMath.h:
	* tools/fix_tommath_h.tcl:
	* libtommath/tommath.h:   Formatting (# should always be first char on
				  line)
	* win/tclAppInit.c:       For MINGW/CYGWIN, use GetCommandLineA
				  explicitly.
	* unix/.cvsignore:        Add pkg, *.dll

	* libtommath/tommath.h:       CONSTify various useful internal
	* libtommath/bn_mp_cmp_d.c:   functions (TclBignumToDouble, TclCeil,
	* libtommath/bn_mp_cmp_mag.c: TclFloor), and related tommath functions
	* libtommath/bn_mp_cmp.c:
	* libtommath/bn_mp_copy.c:
	* libtommath/bn_mp_count_bits.c:
	* libtommath/bn_mp_div_2d.c:
	* libtommath/bn_mp_mod_2d.c:
	* libtommath/bn_mp_mul_2d.c:
	* libtommath/bn_mp_neg.c:
	* generic/tclBasic.c:        Handle TODO: const correctness ?
	* generic/tclInt.h:
	* generic/tclStrToD.c:
	* generic/tclTomMath.decls:
	* generic/tclTomMath.h:
	* generic/tclTomMathDecls.h:

2010-04-30  Don Porter  <dgp@users.sourceforge.net>

	* generic/tcl.h:	Bump patchlevel to 8.6b1.2 to distinguish
	* library/init.tcl:	CVS snapshots from earlier snapshots as well
	* unix/configure.in:	as the 8.6b1 and 8.6b2 releases.
	* win/configure.in:

	* unix/configure:	autoconf-2.59
	* win/configure:

	* generic/tclBinary.c (TclAppendBytesToByteArray):	Add comments
	* generic/tclInt.h (TclAppendBytesToByteArray):	placing overflow
	protection responsibility on caller.  Convert "len" argument to signed
	int which any value already vetted for overflow issues will fit into.
	* generic/tclStringObj.c:	Update caller; standardize panic msg.

	* generic/tclBinary.c (UpdateStringOfByteArray): [Bug 2994924]:	Add
	panic when the generated string representation would grow beyond Tcl's
	size limits.

2010-04-30  Donal K. Fellows  <dkf@users.sf.net>

	* generic/tclBinary.c (TclAppendBytesToByteArray): Add extra armour
	against buffer overflows.

	* generic/tclBasic.c (NRInterpCoroutine): Corrected handling of
	* tests/coroutine.test (coroutine-6.4):   arguments to deal with
						  trickier cases.

2010-04-30  Miguel Sofer  <msofer@users.sf.net>

	* tests/coroutine.test: testing coroutine arguments after [yield]:
	check that only 0/1 allowed

2010-04-30  Donal K. Fellows  <dkf@users.sf.net>

	* generic/tclBasic.c (NRInterpCoroutine): Corrected handling of
	arguments to deal with trickier cases.

	* generic/tclCompCmds.c (TclCompileVariableCmd): Slightly tighter
	issuing of instructions.

	* generic/tclExecute.c (TclExecuteByteCode): Add peephole optimization
	of the fact that INST_DICT_FIRST and INST_DICT_NEXT always have a
	conditional jump afterwards.

	* generic/tclBasic.c (TclNRYieldObjCmd, TclNRYieldmObjCmd)
	(NRInterpCoroutine): Replace magic values for formal argument counts
	for coroutine command implementations with #defines, for an increase
	in readability.

2010-04-30  Jan Nijtmans  <nijtmans@users.sf.net>

	* generic/tclMain.c: Unnecessary TCL_STORAGE_CLASS re-definition. It
	was used for an ancient dummy reference to Tcl_LinkVar(), but that's
	already gone since 2002-05-29.

2010-04-29  Miguel Sofer  <msofer@users.sf.net>

	* generic/tclCompExpr.c: Slight change in the literal sharing
	* generic/tclCompile.c:  mechanism to avoid shimmering of
	* generic/tclCompile.h:  command names.
	* generic/tclLiteral.c:

2010-04-29  Andreas Kupries  <andreask@activestate.com>

	* library/platform/platform.tcl: Another stab at getting the /lib,
	* library/platform/pkgIndex.tcl: /lib64 difference right for linux.
	* unix/Makefile.in:		 Package updated to version 1.0.7.
	* win/Makefile.in:

2010-04-29  Kevin B. Kenny  <kennykb@acm.org>

	* library/tzdata/Antarctica/Macquarie:
	* library/tzdata/Africa/Casablanca:
	* library/tzdata/Africa/Tunis:
	* library/tzdata/America/Santiago:
	* library/tzdata/America/Argentina/San_Luis:
	* library/tzdata/Antarctica/Casey:
	* library/tzdata/Antarctica/Davis:
	* library/tzdata/Asia/Anadyr:
	* library/tzdata/Asia/Damascus:
	* library/tzdata/Asia/Dhaka:
	* library/tzdata/Asia/Gaza:
	* library/tzdata/Asia/Kamchatka:
	* library/tzdata/Asia/Karachi:
	* library/tzdata/Asia/Taipei:
	* library/tzdata/Europe/Samara:
	* library/tzdata/Pacific/Apia:
	* library/tzdata/Pacific/Easter:
	* library/tzdata/Pacific/Fiji:   Olson's tzdata2010i.

2010-04-29  Donal K. Fellows  <dkf@users.sf.net>

	* generic/tclBinary.c (TclAppendBytesToByteArray): [Bug 2992970]: Make
	* generic/tclStringObj.c (Tcl_AppendObjToObj): an append of a byte
	array to another into an efficent operation. The problem was the (lack
	of) a proper growth management strategy for the byte array.

2010-04-29  Jan Nijtmans  <nijtmans@users.sf.net>

	* compat/dirent2.h:	Include "tcl.h", not <tcl.h>, like everywhere
	* compat/dlfcn.h:	else, to ensure that the version in the Tcl
	* compat/stdlib.h:	distribution is used, not some version from
	* compat/string.h:	somewhere else.
	* compat/unistd.h:

2010-04-28  Jan Nijtmans  <nijtmans@users.sf.net>

	* win/Makefile.in:	Remove unused @MAN2TCLFLAGS@
	* win/tclWinPort.h:	Move <limits.h> include from tclInt.h to
	* generic/tclInt.h:	tclWinPort.h, and eliminate unneeded
	* generic/tclEnv.c:	<stdlib.h>, <stdio.h> and <string.h>, which
				are already in tclInt.h
	* generic/regcustom.h:	Move "tclInt.h" from regcustom.h up to
	* generic/regex.h:	regex.h.
	* generic/tclAlloc.c:	Unneeded <stdio.h> include.
	* generic/tclExecute.c:	Fix gcc warning: comparison between signed and
				unsigned.

2010-04-28  Donal K. Fellows  <dkf@users.sf.net>

	* generic/tclInt.h (TclIsVarDirectUnsettable): Corrected flags so that
	deletion of traces is not optimized out...

	* generic/tclExecute.c (ExecuteExtendedBinaryMathOp)
	(TclCompareTwoNumbers,ExecuteExtendedUnaryMathOp,TclExecuteByteCode):
	[Patch 2981677]: Move the less common arithmetic operations (i.e.,
	exponentiation and operations on non-longs) out of TEBC for a big drop
	in the overall size of the stack frame for most code. Net effect on
	speed is minimal (slightly faster overall in tclbench). Also extended
	the number of places where TRESULT handling is replaced with a jump to
	dedicated code.

2010-04-27  Donal K. Fellows  <dkf@users.sf.net>

	* generic/tclExecute.c (TclExecuteByteCode): Rearrange location of an
	assignment to shorten the object code.

2010-04-27  Jan Nijtmans  <nijtmans@users.sf.net>

	* generic/tclIOUtil.c (Tcl_FSGetNativePath): [Bug 2992292]:
	tclIOUtil.c assignment type mismatch compiler warning
	* generic/regguts.h:     If tclInt.h or tclPort.h is already
	* generic/tclBasic.c:    included, don't include <limits.h>
	* generic/tclExecute.c:  again. Follow-up to [Bug 2991415]:
	* generic/tclIORChan.c:  tclport.h #included before limits.h
	* generic/tclIORTrans.c: See comments in [Bug 2991415]
	* generic/tclObj.c:
	* generic/tclOOInt.h:
	* generic/tclStrToD.c:
	* generic/tclTomMath.h:
	* generic/tclTomMathInterface.c:
	* generic/tclUtil.c:
	* compat/strtod.c:
	* compat/strtol.c:

2010-04-27  Kevin B. Kenny  <kennykb@acm.org>

	* unix/tclLoadDl.c (FindSymbol): [Bug 2992295]: Simplified the logic
	so that the casts added in Donal Fellows's change for the same bug are
	no longer necessary.

2010-04-26  Donal K. Fellows  <dkf@users.sf.net>

	* unix/tclLoadDl.c (FindSymbol): [Bug 2992295]: Added an explicit cast
	because auto-casting between function and non-function types is never
	naturally warning-free.

	* generic/tclStubInit.c:   Add a small amount of gcc-isms (with #ifdef
	* generic/tclOOStubInit.c: guards) to ensure that warnings are issued
	when these files are older than the various *.decls files.

2010-04-25  Miguel Sofer  <msofer@users.sf.net>

	* generic/tclBasic.c:    Add unsupported [yieldm] command. Credit
	* generic/tclInt.h:      Lars Hellstrom for the basic idea.

2010-04-24  Miguel Sofer  <msofer@users.sf.net>

	* generic/tclBasic.c:    Modify api of TclSpliceTailcall() to fix
	* generic/tclExecute.c:  [yieldTo], which had not survived the latest
	* generic/tclInt.h:      mods to tailcall. Thanks kbk for detecting
	the problem.

2010-04-23  Jan Nijtmans  <nijtmans@users.sf.net>

	* unix/tclUnixPort.h: [Bug 2991415]: tclport.h #included before
	limits.h

2010-04-22  Jan Nijtmans  <nijtmans@users.sf.net>

	* generic/tclPlatDecls.h:  Move TCHAR fallback typedef from tcl.h to
	* generic/tcl.h:           tclPlatDecls.h (as suggested by dgp)
	* generic/tclInt.h:        fix typo
	* generic/tclIOUtil.c:     Eliminate various unnecessary
	* unix/tclUnixFile.c:      type casts.
	* unix/tclUnixPipe.c:
	* win/tclWinChan.c:
	* win/tclWinFCmd.c:
	* win/tclWinFile.c:
	* win/tclWinLoad.c:
	* win/tclWinPipe.c:

2010-04-20  Jan Nijtmans  <nijtmans@users.sf.net>

	* generic/tclTest.c:  Use function prototypes from the FS API.
	* compat/zlib/*:      Upgrade to zlib 1.2.5

2010-04-19  Donal K. Fellows  <dkf@users.sf.net>

	* generic/tclExecute.c (TclExecuteByteCode): Improve commenting and
	reduce indentation for the Invocation Block.

2010-04-18  Donal K. Fellows  <dkf@users.sf.net>

	* doc/unset.n: [Bug 2988940]: Fix typo.

2010-04-15  Jan Nijtmans  <nijtmans@users.sf.net>

	* win/tclWinPort.h:       Move inclusion of <tchar.h> from
	* generic/tcl.h:          tclPlatDecls.h to tclWinPort.h, where it
	* generic/tclPlatDecls.h: belongs. Add fallback in tcl.h, so TCHAR is
				  available in win32 always.

2010-04-15  Donal K. Fellows  <dkf@users.sf.net>

	* doc/try.n: [Bug 2987551]: Fix typo.

2010-04-14  Andreas Kupries  <andreask@activestate.com>

	* library/platform/platform.tcl: Linux platform identification:
	* library/platform/pkgIndex.tcl: Check /lib64 for existence of files
	* unix/Makefile.in: matching libc* before accepting it as base
	* win/Makefile.in:  directory. This can happen on weirdly installed
	32bit systems which have an empty or partially filled /lib64 without
	an actual libc. Bumped to version 1.0.6.

2010-04-13  Jan Nijtmans  <nijtmans@users.sf.net>

	* win/tclWinPort.h: Fix [Patch 2986105]: conditionally defining
	* win/tclWinFile.c: strcasecmp/strncasecmp
	* win/tclWinLoad.c: Fix gcc warning: comparison of unsigned expression
	>= 0 is always true

2010-04-08  Donal K. Fellows  <dkf@users.sf.net>

	* generic/tclCompCmdsSZ.c (TclSubstCompile): If the first token does
	not result in a *guaranteed* push of a Tcl_Obj on the stack, we must
	push an empty object. Otherwise it is possible to get to a 'concat1'
	or 'done' without enough values on the stack, resulting in a crash.
	Thanks to Joe Mistachkin for identifying a script that could trigger
	this case.

2010-04-07  Donal K. Fellows  <dkf@users.sf.net>

	* doc/catch.n, doc/info.n, doc/return.n: Formatting.

2010-04-06  Donal K. Fellows  <dkf@users.sf.net>

	* doc/Load.3: Minor corrections of formatting and cross links.

2010-04-06  Jan Nijtmans  <nijtmans@users.sf.net>

	* win/configure:       (regenerate with autoconf-2.59)
	* unix/configure:
	* unix/installManPage: [Bug 2982540]: configure and install* script
	* unix/install-sh:     files should always have LF line ending.
	* doc/Load.3:          Fix signature of Tcl_LoadFile in documentation.

2010-04-05  Alexandre Ferrieux  <ferrieux@users.sourceforge.net>

	TIP #348 IMPLEMENTATION

	* generic/tclBasic.c: [Patch 2868499]: Substituted error stack
	* generic/tclCmdIL.c:
	* generic/tclInt.h:
	* generic/tclNamesp.c:
	* generic/tclResult.c:
	* doc/catch.n:
	* doc/info.n:
	* doc/return.n:
	* tests/cmdMZ.test:
	* tests/error.test:
	* tests/execute.test:
	* tests/info.test:
	* tests/init.test:
	* tests/result.test:

2010-04-05  Donal K. Fellows  <dkf@users.sf.net>

	* unix/tcl.m4 (SC_ENABLE_THREADS): Flip the default for whether to
	* win/tcl.m4 (SC_ENABLE_THREADS):  build in threaded mode. Part of
	* win/rules.vc:			   TIP #364.

	* unix/tclLoadDyld.c (FindSymbol): Better human-readable error message
	generation to match code in tclLoadDl.c.

2010-04-04  Donal K. Fellows  <dkf@users.sf.net>

	* generic/tclIOUtil.c, unix/tclLoadDl.c: Minor changes to enforce
	Engineering Manual style rules.

	* doc/FileSystem.3, doc/Load.3: Documentation for TIP#357.

	* macosx/tclMacOSXBundle.c (OpenResourceMap): [Bug 2981528]: Only
	define this function when HAVE_COREFOUNDATION is defined.

2010-04-02  Jan Nijtmans  <nijtmans@users.sf.net>

	* generic/tcl.decls (Tcl_LoadFile): Add missing "const" in signature,
	* generic/tclIOUtil.c (Tcl_LoadFile): and some formatting fixes
	* generic/tclDecls.h:  (regenerated)

2010-04-02  Donal K. Fellows  <dkf@users.sf.net>

	* generic/tclIOUtil.c (Tcl_LoadFile): Corrections to previous commit
	* unix/tclLoadDyld.c (TclpDlopen):    to make it build on OSX.

2010-04-02  Kevin B. Kenny  <kennykb@acm.org>

	TIP #357 IMPLEMENTATION
	TIP #362 IMPLEMENTATION

	* generic/tclStrToD.c: [Bug 2952904]: Defer creation of the smallest
	floating point number until it is actually used. (This change avoids a
	bogus syslog message regarding a 'floating point software assist
	fault' on SGI systems.)

	* library/reg/pkgIndex.tcl:	[TIP #362]: Fixed first round of bugs
	* tests/registry.test:		resulting from the recent commits of
	* win/tclWinReg.c:		changes in support of the referenced
					TIP.

	* generic/tcl.decls:		[TIP #357]: First round of changes
	* generic/tclDecls.h:		to export Tcl_LoadFile,
	* generic/tclIOUtil.c:		Tcl_FindSymbol, and Tcl_FSUnloadFile
	* generic/tclInt.h:		to the public API.
	* generic/tclLoad.c:
	* generic/tclLoadNone.c:
	* generic/tclStubInit.c:
	* tests/fileSystem.test:
	* tests/load.test:
	* tests/unload.test:
	* unix/tclLoadDl.c:
	* unix/tclLoadDyld.c:
	* unix/tclLoadNext.c:
	* unix/tclLoadOSF.c:
	* unix/tclLoadShl.c:
	* unix/tclUnixPipe.c:
	* win/Makefile.in:
	* win/tclWinLoad.c:

2010-03-31  Donal K. Fellows  <dkf@users.sf.net>

	* doc/registry.n: Added missing documentation of TIP#362 flags.

	* doc/package.n: [Bug 2980210]: Document the arguments taken by
	the [package present] command correctly.

	* doc/Thread.3: Added some better documentation of how to create and
	use a thread using the C-level thread API, based on realization that
	no such tutorial appeared to exist.

2010-03-31  Jan Nijtmans  <nijtmans@users.sf.net>

	* test/cmdMZ.test:    [FRQ 2974744]: share exception codes (ObjType?):
	* test/error.test:    Revised test cases, making sure that abbreviated
	* test/proc-old.test: codes are checked resulting in an error, and
	                      checking for the exact error message.

2010-03-30  Andreas Kupries  <andreask@activestate.com>

	* generic/tclIORChan.c (ReflectClose, ReflectInput, ReflectOutput,
	(ReflectSeekWide, ReflectWatch, ReflectBlock, ReflectSetOption,
	(ReflectGetOption, ForwardProc): [Bug 2978773]: Preserve
	ReflectedChannel* structures across handler invokations, to avoid
	crashes when the handler implementation induces nested callbacks and
	destruction of the channel deep inside such a nesting.

2010-03-30  Don Porter  <dgp@users.sourceforge.net>

	* generic/tclObj.c (Tcl_GetCommandFromObj):     [Bug 2979402]: Reorder
	the validity tests on internal rep of a "cmdName" value to avoid
	invalid reads reported by valgrind.

2010-03-30  Jan Nijtmans  <nijtmans@users.sf.net>

	* generic/tclIndexObj:	[FRQ 2974744]: share exception codes
	* generic/tclResult.c:	further optimization, making use of indexType.
	* generic/tclZlib.c:    [Bug 2979399]: uninitialized value troubles

2010-03-30  Donal K. Fellows  <dkf@users.sf.net>

	TIP #362 IMPLEMENTATION

	* win/tclWinReg.c: [Patch 2960976]: Apply patch from Damon Courtney to
	* tests/registry.test:	allow the registry command to be told to work
	* win/Makefile.in:	with both 32-bit and 64-bit registries. Bump
	* win/configure.in:	version of registry package to 1.3.
	* win/makefile.bc:
	* win/makefile.vc:
	* win/configure:	autoconf-2.59

2010-03-29  Jan Nijtmans  <nijtmans@users.sf.net>

	* unix/tcl.m4:            Only test for -visibility=hidden with gcc
	                          (Second remark in [Bug 2976508])
	* unix/configure:         regen

2010-03-29  Don Porter  <dgp@users.sourceforge.net>

	* generic/tclStringObj.c:       Fix array overrun in test format-1.12
	caught by valgrind testing.

2010-03-27  Jan Nijtmans  <nijtmans@users.sf.net>

	* generic/tclInt.h:	[FRQ 2974744]: share exception codes
	* generic/tclResult.c:	(ObjType?)
	* generic/tclCmdMZ.c:
	* generic/tclCompCmdsSZ.c:

2010-03-26  Jan Nijtmans  <nijtmans@users.sf.net>

	* generic/tclExecute.c: [Bug 2976508]: Tcl HEAD fails on HP-UX

2010-03-25  Donal K. Fellows  <dkf@users.sf.net>

	* unix/tclUnixFCmd.c (TclUnixCopyFile): [Bug 2976504]: Corrected
	number of arguments to fstatfs() call.

	* macosx/tclMacOSXBundle.c, macosx/tclMacOSXFCmd.c:
	* macosx/tclMacOSXNotify.c: Reduce the level of ifdeffery in the
	functions of these files to improve readability. They need to be
	audited for whether complexity can be removed based on the minimum
	supported version of OSX, but that requires a real expert.

2010-03-24  Don Porter  <dgp@users.sourceforge.net>

	* generic/tclResult.c:  [Bug 2383005]: Revise [return -errorcode] so
	* tests/result.test:    that it rejects illegal non-list values.

2010-03-24  Donal K. Fellows  <dkf@users.sf.net>

	* generic/tclOOInfo.c (InfoObjectMethodTypeCmd)
	(InfoClassMethodTypeCmd): Added introspection of method types so that
	it is possible to find this info out without using errors.
	* generic/tclOOMethod.c (procMethodType): Now that introspection can
	reveal the name of method types, regularize the name of normal methods
	to be the name of the definition type used to create them.

	* tests/async.test (async-4.*): Reduce obscurity of these tests by
	putting the bulk of the code for them inside the test body with the
	help of [apply].

	* generic/tclCmdMZ.c (TryPostBody, TryPostHandler): Make sure that the
	[try] command does not trap unwinding due to limits.

2010-03-23  Don Porter  <dgp@users.sourceforge.net>

	* generic/tclCmdMZ.c:	[Bug 2973361]: Revised fix for computing
	indices of script arguments to [try].

2010-03-23  Jan Nijtmans  <nijtmans@users.sf.net>

	* generic/tclCmdMZ.c:      Make error message in "try" implementation
	* generic/tclCompCmdsSZ.c: exactly the same as the one in "return"
	* tests/error.test:
	* libtommath/mtests/mpi.c: Single "const" addition

2010-03-22  Don Porter  <dgp@users.sourceforge.net>

	* generic/tclCmdMZ.c:	[Bug 2973361]: Compute the correct integer
	values to identify the argument indices of the various script
	arguments to [try]. Passing in -1 led to invalid memory reads.

2010-03-20  Donal K. Fellows  <dkf@users.sf.net>

	* doc/exec.n: Make it a bit clearer that there is an option to run a
	pipeline in the background.

	* generic/tclIOCmd.c (Tcl_FcopyObjCmd):		Lift the restriction
	* generic/tclIO.c (TclCopyChannel, CopyData):	on the [fcopy] command
	* generic/tclIO.h (CopyState):			that forced it to only
	copy up to 2GB per script-level callback. Now it is anything that can
	fit in a (signed) 64-bit integer. Problem identified by Frederic
	Bonnet on comp.lang.tcl. Note that individual low-level reads and
	writes are still smaller as the optimal buffer size is smaller.

2010-03-20  Jan Nijtmans  <nijtmans@users.sf.net>

	* win/stub16.c:         Don't hide that we use the ASCII API here.
	                        (does someone still use that?)
	* win/tclWinPipe.c:     2 unnecessary type casts.

2010-03-19  Donal K. Fellows  <dkf@users.sf.net>

	* generic/tclCompCmdsSZ.c (TclCompileThrowCmd): Added compilation for
	the [throw] command.

2010-03-18  Don Porter  <dgp@users.sourceforge.net>

	* generic/tclListObj.c:	[Bug 2971669]: Prevent in overflow trouble in
	* generic/tclTestObj.c:	ListObjReplace operations. Thanks to kbk for
	* tests/listObj.test:	fix and test.

2010-03-18  Donal K. Fellows  <dkf@users.sf.net>

	* generic/tclCompCmdsSZ.c (IssueTryFinallyInstructions):
	[Bug 2971921]: Corrected jump so that it doesn't skip into the middle
	of an instruction! Tightened the instruction issuing. Moved endCatch
	calls closer to their point that they guard, ensuring correct ordering
	of result values.

2010-03-17  Andreas Kupries  <andreask@activestate.com>

	* generic/tclIORTrans.c (ReflectInput, ReflectOutput)
	(ReflectSeekWide): [Bug 2921116]: Added missing TclEventuallyFree
	calls for preserved ReflectedTransform* structures. Reworked
	ReflectInput to preserve the structure for its whole life, not only in
	InvokeTclMethod.

	* generic/tclIO.c (Tcl_GetsObj): [Bug 2921116]: Regenerate topChan,
	may have been changed by a self-modifying transformation.

	* tests/ioTrans/test (iortrans-4.8, iortrans-4.9, iortrans-5.11)
	(iortrans-7.4, iortrans-8.3): New test cases.

2010-03-16  Jan Nijtmans  <nijtmans@users.sf.net>

	* compat/zlib/*:	Upgrade zlib to version 1.2.4.
	* win/makefile.vc:
	* unix/Makefile.in:
	* win/tclWinChan.c:	Don't cast away "const" without reason.

2010-03-12  Jan Nijtmans  <nijtmans@users.sf.net>

	* win/makefile.vc: [Bug 2967340]: Static build was failing.
	* win/.cvsignore:

2010-03-10  Jan Nijtmans  <nijtmans@users.sf.net>

	* generic/tclTest.c:	Remove unnecessary '&' decoration for
	* generic/tclIOUtil.c:	function pointers
	* win/tclWin32Dll.c:	Double declaration of TclNativeDupInternalRep
	* unix/tclIOUtil.c:
	* unix/dltest/.cvsignore: Ignore *.so here

2010-03-09  Andreas Kupries  <andreask@activestate.com>

	* generic/tclIORChan.c: [Bug 2936225]: Thanks to Alexandre Ferrieux
	* doc/refchan.n:    <ferrieux@users.sourceforge.net> for debugging and
	* tests/ioCmd.test: fixing the problem. It is the write-side
	equivalent to the bug fixed 2009-08-06.

2010-03-09  Don Porter  <dgp@users.sourceforge.net>

	* library/tzdata/America/Matamoros: New locale
	* library/tzdata/America/Ojinaga: New locale
	* library/tzdata/America/Santa_Isabel: New locale
	* library/tzdata/America/Asuncion:
	* library/tzdata/America/Tijuana:
	* library/tzdata/Antarctica/Casey:
	* library/tzdata/Antarctica/Davis:
	* library/tzdata/Antarctica/Mawson:
	* library/tzdata/Asia/Dhaka:
	* library/tzdata/Pacific/Fiji:
	Olson tzdata2010c.

2010-03-07  Jan Nijtmans  <nijtmans@users.sf.net>

	* generic/tclTest.c:	  Test that tclOO stubs are present in stub
				  library
	* generic/tclOOMethod.c:  Applied missing part of [Patch 2961556]
	* win/tclWinInt.h:	  Change all tclWinProcs signatures to use
	* win/tclWin32Dll.c:	  TCHAR* in stead of WCHAR*. This is meant
	* win/tclWinDde.c:	  as preparation to make [Enh 2965056]
	* win/tclWinFCmd.c:	  possible at all.
	* win/tclWinFile.c:
	* win/tclWinPipe.c:
	* win/tclWinSock.c:

2010-03-06  Jan Nijtmans  <nijtmans@users.sf.net>

	* generic/tclStubLib.c:	Remove presence of tclTomMathStubsPtr here.
	* generic/tclTest.c:	Test that tommath stubs are present in stub
				library.

2010-03-05  Donal K. Fellows  <dkf@users.sf.net>

	* generic/tclIORTrans.c (ForwardProc): [Bug 2964425]: When cleaning
	the stables, it is sometimes necessary to do more than the minimum. In
	this case, rationalizing the variables for a forwarded limit? method
	required removing an extra Tcl_DecrRefCount too.

	* generic/tclOO.h, generic/tclOOInt.h: [Patch 2961556]: Change TclOO
	to use the same style of function typedefs as Tcl, as this is about
	the last chance to get this right.

	***POTENTIAL INCOMPATIBILITY***
	Source code that uses function typedefs from TclOO will need to update
	variables and argument definitions so that pointers to the function
	values are used instead. Binary compatibility is not affected.

	* generic/*.c, generic/tclInt.h, unix/*.c, macosx/*.c: Applied results
	of doing a Code Audit. Principal changes:
	  * Use do { ... } while (0) in macros
	  * Avoid shadowing one local variable with another
	  * Use clearer 'foo.bar++;' instead of '++foo.bar;' where result not
	    required (i.e., semantically equivalent); clarity is increased
	    because it is bar that is incremented, not foo.
	  * Follow Engineering Manual rules on spacing and declarations

2010-03-04  Donal K. Fellows  <dkf@users.sf.net>

	* generic/tclOO.c (ObjectRenamedTrace): [Bug 2962664]: Add special
	handling so that when the class of classes is deleted, so is the class
	of objects. Immediately.

	* generic/tclOOInt.h (ROOT_CLASS): Add new flag for specially marking
	the root class. Simpler and more robust than the previous technique.

2010-03-04  Jan Nijtmans  <nijtmans@users.sf.net>

	* generic/tclGetDate.y:    3 unnecessary MODULE_SCOPE
	* generic/tclDate.c:       symbols
	* generic/tclStubLib.c:    Split tommath stub lib
	* generic/tclTomMathStubLib.c:  in separate file.
	* win/makefile.bc:
	* win/Makefile.in:
	* win/makefile.vc:
	* win/tcl.dsp:
	* unix/Makefile.in:
	* unix/tcl.m4:          Cygwin only gives warning
	* unix/configure:       using -fvisibility=hidden
	* compat/strncasecmp.c: A few more const's
	* compat/strtod.c:
	* compat/strtoul.c:

2010-03-03  Andreas Kupries <andreask@activestate.com>

	* doc/refchan.n: Followup to ChangeLog entry 2009-10-07
	(generic/tclIORChan.c). Fixed the documentation to explain that errno
	numbers are operating system dependent, and reworked the associated
	example.

2010-03-02  Jan Nijtmans  <nijtmans@users.sf.net>

	* unix/tcl.m4:     [FRQ 2959069]: Support for -fvisibility=hidden
	* unix/configure   (regenerated with autoconf-2.59)

2010-03-01  Alexandre Ferrieux  <ferrieux@users.sourceforge.net>

	* unix/tclUnixSock.c: Refrain from a possibly lengthy reverse-DNS
	lookup on 0.0.0.0 when calling [fconfigure -sockname] on an
	universally-bound (default) server socket.

	* generic/tclIndexObj.c: fix [AT 86258]: special-casing of empty
	tables when generating error messages for [::tcl::prefix match].

2010-02-28  Donal K. Fellows  <dkf@users.sf.net>

	* generic/tclCmdIL.c: More additions of {TCL LOOKUP} error-code
	generation to various subcommands of [info] as part of long-term
	project to classify all Tcl's generated errors.

2010-02-28  Jan Nijtmans  <nijtmans@users.sf.net>

	* generic/tclStubInit.c: [Bug 2959713]: Link error with gcc 4.1

2010-02-27  Donal K. Fellows  <dkf@users.sf.net>

	* generic/tclCmdMZ.c (StringFirstCmd, StringLastCmd): [Bug 2960021]:
	Only search for the needle in the haystack when the needle isn't
	larger than the haystack. Prevents an odd crash from sometimes
	happening when things get mixed up (a common programming error).

	* generic/tclMain.c (Tcl_Main): [Bug 801429]: Factor out the holding
	of the client-installed main loop function into thread-specific data.

	***POTENTIAL INCOMPATIBILITY***
	Code that previously tried to set the main loop from another thread
	will now fail. On the other hand, there is a fairly high probability
	that such programs would have been failing before due to the lack of
	any kind of inter-thread memory barriers guarding accesses to this
	part of Tcl's state.

2010-02-26  Donal K. Fellows  <dkf@users.sf.net>

	* generic/tclCompCmds.c:   Split this file into two pieces to make it
	* generic/tclCompCmdsSZ.c: easier to work with. It's still two very
				   long files even after the split.

2010-02-26  Reinhard Max  <max@suse.de>

	* doc/safe.n: Name the installed file after the command it documents.
	Use "Safe Tcl" instead of the "Safe Base", "Safe Tcl" mixture.

2010-02-26  Donal K. Fellows  <dkf@users.sf.net>

	* unix/Makefile.in (NATIVE_TCLSH): Added this variable to allow for
	better control of what tclsh to use for various scripts when doing
	cross compiling. An imperfect solution, but works.

	* unix/installManPage: Remap non-alphanumeric sequences in filenames
	to single underscores (especially colons).

2010-02-26  Pat Thoyts  <patthoyts@users.sourceforge.net>

	* tests/zlib.test: Add tests for [Bug 2818131] which was crashing with
	mismatched zlib algorithms used in combination with gets. This issue
	has been fixed by Andreas's last commit.

2010-02-25  Jan Nijtmans  <nijtmans@users.sf.net>

	* generic/tclHash.c:	[FRQ 2958832]: Further speed-up of the
	* generic/tclLiteral.c:	ouster-hash function.
	* generic/tclObj.c:
	* generic/tclCkalloc.c:	Eliminate various unnecessary (ClientData)
	* generic/tclTest.c:	type casts.
	* generic/tclTestObj.c:
	* generic/tclTestProcBodyObj.c:
	* unix/tclUnixTest.c:
	* unix/tclUnixTime.c:
	* unix/tclXtTest.c:

2010-02-24  Donal K. Fellows  <dkf@users.sf.net>

	* generic/tclDictObj.c (SetDictFromAny): Prevent the list<->dict
	* generic/tclListObj.c (SetListFromAny): conversion code from taking
	too many liberties. Stops loss of duplicate keys in some scenarios.
	Many thanks to Jean-Claude Wippler for finding this.

	* generic/tclExecute.c (TclExecuteByteCode): Reduce ifdef-fery and
	size of activation record. More variables shared across instructions
	than before.

	* doc/socket.n: [Bug 2957688]: Clarified that [socket -server] works
	with a command prefix. Extended example to show this in action.

2010-02-22  Andreas Kupries  <andreask@activestate.com>

	* generic/tclZlib.c (ZlibTransformInput): [Bug 2762041]: Added a hack
	to work around the general problem, early EOF recognition based on the
	base-channel, instead of the data we have ready for reading in the
	transform. Long-term we need a proper general fix (likely tracking EOF
	on each level of the channel stack), with attendant complexity.
	Furthermore, Z_BUF_ERROR can be ignored, and must be when feeding the
	zlib code with single characters.

2010-02-22  Jan Nijtmans  <nijtmans@users.sf.net>

	* unix/tclUnixPort.h:   Remove unnecessary EXTERN's, which already are
	                        in the global stub table.
	* unix/configure.in:    Use @EXEEXT@ in stead of @EXT_SUFFIX@
	* unix/tcl.m4:
	* unix/Makefile.in:     Use -DBUILD_tcl for CYGWIN
	* unix/configure:       (regenerated)
	* unix/dltest/pkg*.c:   Use EXTERN to control CYGWIN exported symbols
	* generic/tclCmdMZ.c:   Remove some unnecessary type casts.
	* generic/tclCompCmds.c:
	* generic/tclTest.c:
	* generic/tclUtil.c:

2010-02-21  Mo DeJong  <mdejong@users.sourceforge.net>

	* tests/regexp.test: Add test cases back ported from Jacl regexp work.

2010-02-21  Jan Nijtmans  <nijtmans@users.sf.net>

	* generic/tclDate.c:    Some more const tables.
	* generic/tclGetDate.y:
	* generic/regc_lex.c:
	* generic/regerror.c:
	* generic/tclStubLib.c:
	* generic/tclBasic.c:   Fix [Bug 2954959] expr abs(0.0) is -0.0
	* tests/expr.test:

2010-02-20  Donal K. Fellows  <dkf@users.sf.net>

	* generic/tclCompCmds.c (TclCompileStringLenCmd): Make [string length]
	of a constant string be handled better (i.e., handle backslashes too).

2010-02-19  Stuart Cassoff  <stwo@users.sourceforge.net>

	* tcl.m4: Correct compiler/linker flags for threaded builds on
	OpenBSD.
	* configure: (regenerated).

2010-02-19  Donal K. Fellows  <dkf@users.sf.net>

	* unix/installManPage: [Bug 2954638]: Correct behaviour of manual page
	installer. Also added armouring to check that assumptions about the
	initial state are actually valid (e.g., look for existing input file).

2010-02-17  Donal K. Fellows  <dkf@users.sf.net>

	* generic/tclHash.c (HashStringKey):	Restore these hash functions
	* generic/tclLiteral.c (HashString):	to use the classic algorithm.
	* generic/tclObj.c (TclHashObjKey):	Community felt normal case
	speed to be more important than resistance to malicious cases. For
	now, hashes that need to deal with the malicious case can use a custom
	hash table and install their own hash function, though that is not
	functionality exposed to the script level.

	* generic/tclCompCmds.c (TclCompileDictUpdateCmd): Stack depth must be
	correctly described when compiling a body to prevent crashes in some
	debugging modes.

2010-02-16  Jan Nijtmans  <nijtmans@users.sf.net>

	* generic/tclInt.h: Change order of various struct members,
	fixing potential binary incompatibility with Tcl 8.5

2010-02-16  Donal K. Fellows  <dkf@users.sf.net>

	* unix/configure.in, generic/tclIOUtil.c (Tcl_Stat): Updated so that
	we do not assume that all unix systems have the POSIX blkcnt_t type,
	since OpenBSD apparently does not.

	* generic/tclLiteral.c (HashString): Missed updating to FNV in one
	place; the literal table (a copy of the hash table code...)

2010-02-15  Jan Nijtmans  <nijtmans@users.sf.net>

	* tools/genStubs.tcl:   Reverted earlier rename from tcl*Stubs to
	* generic/tclBasic.c:   tcl*ConstStubs, it's not necessary at all.
	* generic/tclOO.c:
	* generic/tclTomMathInterface.c:
	* generic/tclStubInit.c: (regenerated)
	* generic/tclOOStubInit.c: (regenerated)
	* generic/tclEnsemble.c:Fix signed-unsigned mismatch
	* win/tclWinInt.h:      make tclWinProcs "const"
	* win/tclWin32Dll.c:
	* win/tclWinFCmd.c:     Eliminate all internal Tcl_WinUtfToTChar
	* win/tclWinFile.c:     and Tcl_WinTCharToUtf calls, needed
	* win/tclWinInit.c:     for mslu support.
	* win/tclWinLoad.c:
	* win/tclWinPipe.c:
	* win/tclWinSerial.c:
	* win/.cvsignore:
	* compat/unicows/readme.txt:  [FRQ 2819611]: Add first part of MSLU
	* compat/unicows/license.txt: support.
	* compat/unicows/unicows.lib:

2010-02-15  Donal K. Fellows  <dkf@users.sf.net>

	* generic/tclOO.c (AllocObject, SquelchedNsFirst, ObjectRenamedTrace):
	* generic/tclNamesp.c (Tcl_DeleteNamespace): [Bug 2950259]: Revised
	the namespace deletion code to provide an additional internal callback
	that gets triggered early enough in namespace deletion to allow TclOO
	destructors to run sanely. Adjusted TclOO to take advantage of this,
	so making tearing down an object by killing its namespace appear to
	work seamlessly, which is needed for Itcl. (Note that this is not a
	feature that will ever be backported to 8.5, and it remains not a
	recommended way of deleting an object.)

2010-02-13  Donal K. Fellows  <dkf@users.sf.net>

	* generic/tclCompCmds.c (TclCompileSwitchCmd): Divided the [switch]
	compiler into three pieces (after the model of [try]): a parser, an
	instruction-issuer for chained tests, and an instruction-issuer for
	jump tables.

	* generic/tclEnsemble.c: Split the ensemble engine out into its own
	file rather than keeping it mashed together with the namespace code.

2010-02-12  Jan Nijtmans  <nijtmans@users.sf.net>

	* win/tcl.m4:		Use -pipe for gcc on win32
	* win/configure:	(mingw/cygwin) (regenerated)
	* win/.cvsignore:	Add .lib, .exp and .res here

2010-02-11  Mo DeJong  <mdejong@users.sourceforge.net>

	* tests/list.test: Add tests for explicit \0 in a string argument to
	the list command.

2010-02-11  Donal K. Fellows  <dkf@users.sf.net>

	* generic/tclIOCmd.c (Tcl_OpenObjCmd): [Bug 2949740]: Make sure that
	we do not try to put a NULL pipeline channel into binary mode.

2010-02-11  Mo DeJong  <mdejong@users.sourceforge.net>

	[Bug 2826551, Patch 2948425]: Assorted regexp bugs related to -all,
	-line and -start options and newlines.
	* generic/tclCmdMZ.c (Tcl_RegexpObjCmd): If -offset is given, treat it
	as the start of the line if the previous character was a newline. Fix
	nasty edge case where a zero length match would not advance the index.
	* tests/regexp.test: Add regression tests back ported from Jacl.
	Checks for a number of issues related to -line and newline handling. A
	few of tests were broken before the patch and continue to be broken,
	marked as knownBug.

2010-02-11  Donal K. Fellows  <dkf@users.sf.net>

	* generic/tclOO.c (ObjectRenamedTrace): [Bug 2949397]: Prevent
	destructors from running on the two core class objects when the whole
	interpreter is being destroyed.

2010-02-09  Donal K. Fellows  <dkf@users.sf.net>

	* generic/tclCompCmds.c (TclCompileTryCmd, IssueTryInstructions)
	(IssueTryFinallyInstructions): Added compiler for the [try] command.
	It is split into three pieces that handle the parsing of the tokens,
	the issuing of instructions for finally-free [try], and the issuing of
	instructions for [try] with finally; there are enough differences
	between the all cases that it was easier to split the code rather than
	have a single function do the whole thing.

2010-02-09  Alexandre Ferrieux  <ferrieux@users.sourceforge.net>

	* tools/genStubs.tcl: Remove dependency on 8.5+ idiom "in" in
	expressions.

2010-02-08  Donal K. Fellows  <dkf@users.sf.net>

	* generic/tclZlib.c (Tcl_ZlibDeflate, Tcl_ZlibInflate): [Bug 2947783]:
	Make sure that the result is an unshared object before appending to it
	so that nothing crashes if it is shared (use in Tcl code was not
	affected by this, but use from C was an issue).

2010-02-06  Donal K. Fellows  <dkf@users.sf.net>

	* generic/tclHash.c (HashStringKey):	Replace Tcl's crusty old hash
	* generic/tclObj.c (TclHashObjKey):	function with the algorithm
	due to Fowler, Noll and Vo. This is slightly faster (assuming the
	presence of hardware multiply) and has somewhat better distribution
	properties of the resulting hash values. Note that we only ever used
	the 32-bit version of the FNV algorithm; Tcl's core hash engine
	assumes that hash values are simple unsigned ints.

	***POTENTIAL INCOMPATIBILITY***
	Code that depends on hash iteration order (especially tests) may well
	be disrupted by this. Where a definite order is required, the fix is
	usually to just sort the results after extracting them from the hash.
	Where this is insufficient, the code that has ceased working was
	always wrong and was only working by chance.

2010-02-05  Donal K. Fellows  <dkf@users.sf.net>

	* generic/tclCompCmds.c (TclCompileErrorCmd): Added compilation of the
	[error] command. No new bytecodes.

2010-02-05  Jan Nijtmans  <nijtmans@users.sf.net>

	* tools/genStubs.tcl:	Follow-up to earlier commit today:
	          Eliminate the need for an extra Stubs Pointer for adressing
	          a static stub table: Just change the exported table from
	          static to MODULE_SCOPE.
	* generic/tclBasic.c
	* generic/tclOO.c
	* generic/tclTomMathInterface.c
	* generic/tcl*Decls.h (regenerated)
	* generic/tclStubInit.c (regenerated)
	* generic/tclOOStubInit.c (regenerated)
	* generic/tclTest.c (minor formatting)

2010-02-05  Donal K. Fellows  <dkf@users.sf.net>

	* generic/tclVar.c: More consistency in errorcode generation.

	* generic/tclOOBasic.c (TclOO_Object_Destroy): Rewrote to be NRE-aware
	when calling destructors. Note that there is no guarantee that
	destructors will always be called in an NRE context; that's a feature
	of the 'destroy' method only.

	* generic/tclEncoding.c: Add 'const' to many function-internal vars
	that are never pointing to things that are written to.

2010-02-05  Jan Nijtmans  <nijtmans@users.sf.net>

	* tools/genStubs.tcl:	Follow-up to [2010-01-29] commit:
		prevent space within stub table function parameters if the
		parameter type is a pointer.
	* win/tclWinInt.h:	Minor Formatting
	* generic/tcl.h:	VOID -> void and other formatting
	* generic/tclInt.h:	Minor formatting
	* generic/tclInt.decls: Change signature of TclNRInterpProcCore,
	* generic/tclOO.decls:	and TclOONewProc(Instance|)MethodEx,
	* generic/tclProc.c:	indicating that errorProc is a function,
	* generic/tclOOMethod.c:pointer, and other formatting
	* generic/tcl*Decls.h:	(regenerated)
	* generic/tclVar.c:	gcc warning(line 3703): 'pattern' may be used
				uninitialized in this function
				gcc warning(line 3788): 'matched' may be used
				uninitialized in this function

2010-02-04  Donal K. Fellows  <dkf@users.sf.net>

	* generic/tclVar.c: Added more use of error-codes and reduced the
	stack overhead of older interfaces.
	(ArrayGetCmd): Stop silly crash when using a trivial pattern due to
	error in conversion to ensemble.
	(ArrayNamesCmd): Use the object RE interface for faster matching.

2010-02-03  Donal K. Fellows  <dkf@users.sf.net>

	* generic/tclVar.c (ArrayUnsetCmd): More corrections.

2010-02-02  Donal K. Fellows  <dkf@users.sf.net>

	* generic/tclVar.c: Turned the [array] command into a true ensemble.

	* generic/tclOO.c (AllocObject, MyDeleted): A slightly faster way to
	handle the deletion of [my] is with a standard delete callback. This
	is because it doesn't require an additional memory allocation during
	object creation. Also reduced the amount of string manipulation
	performed during object creation to further streamline memory
	handling; this is not backported to the 8.5 package as it breaks a
	number of abstractions.

	* generic/tclOOBasic.c (TclOO_Object_Destroy): [Bug 2944404]: Do not
	crash when a destructor deletes the object that is executing that
	destructor.

2010-02-01  Donal K. Fellows  <dkf@users.sf.net>

	* generic/tclVar.c (Tcl_ArrayObjCmd): [Bug 2939073]: Stop the [array
	unset] command from having dangling pointer problems when an unset
	trace deletes the element that is going to be processed next. Many
	thanks to Alexandre Ferrieux for the bulk of this fix.

	* generic/regexec.c (ccondissect, crevdissect): [Bug 2942697]: Rework
	these functions so that certain pathological patterns are matched much
	more rapidly. Many thanks to Tom Lane for dianosing this issue and
	providing an initial patch.

2010-01-30  Donal K. Fellows  <dkf@users.sf.net>

	* generic/tclCompile.c (tclInstructionTable):	Bytecode instructions
	* generic/tclCompCmds.c (TclCompileUnsetCmd):	to allow the [unset]
	* generic/tclExecute.c (TclExecuteByteCode):	command to be compiled
	with the compiler being a complete compilation for all compile-time
	decidable uses.

	* generic/tclVar.c (TclPtrUnsetVar): Var reference version of the code
	to unset a variable. Required for INST_UNSET bytecodes.

2010-01-29  Jan Nijtmans  <nijtmans@users.sf.net>

	* generic/tcl.h: [Bug 2942081]: Reverted Tcl_ThreadDataKey type change
				Changed some Tcl_CallFrame fields from "char *"
				to "void *". This saves unnecessary space on
				Cray's (and it's simply more correct).

	* tools/genStubs.tcl:	No longer generate a space after "*" and
				immediately after a function name, so the
				format of function definitions in tcl*Decls.h
				match all other tcl*.h header files.
	* doc/ParseArgs.3:	Change Tcl_ArgvFuncProc, Tcl_ArgvGenFuncProc
	* generic/tcl.h:	and GetFrameInfoValueProc to be function
	* generic/tclInt.h:	definitions, not pointers, for consistency
	* generic/tclOOInt.h:	with all other Tcl function definitions.
	* generic/tclIndexObj.c:
	* generic/regguts.h:	CONST -> const
	* generic/tcl.decls:	Formatting
	* generic/tclTomMath.decls: Formatting
	* generic/tclDecls.h:	(regenerated)
	* generic/tclIntDecls.h:
	* generic/tclIntPlatDecls.h:
	* generic/tclOODecls.h:
	* generic/tclOOIntDecls.h:
	* generic/tclPlatDecls.h:
	* generic/tclTomMathDecls.h:

2010-01-28  Donal K. Fellows  <dkf@users.sf.net>

	* generic/tclOOBasic.c (TclOO_Object_Destroy): Move the execution of
	destructors to a point where they can produce an error. This will not
	work for all destructors, but it does mean that more failing calls of
	them will be caught.
	* generic/tclOO.c (AllocObject, MyDeletedTrace, ObjectRenamedTrace):
	(ObjectNamespaceDeleted): Stop various ways of getting at commands
	with dangling pointers to the object. Also increases the reliability
	of calling of destructors (though most destructors won't benefit; when
	an object is deleted namespace-first, its destructors are not run in a
	nice state as the namespace is partially gone).

2010-01-25  Jan Nijtmans  <nijtmans@users.sf.net>

	* generic/tclOOStubInit.c:   Remove double includes (which causes a
	* generic/tclOOStubLib.c:    warning in CYGWIN compiles)
	* unix/.cvsignore:	     add confdefs.h

2010-01-22  Donal K. Fellows  <dkf@users.sf.net>

	* doc/proc.n: [Bug 1970629]: Define a bit better what the current
	namespace of a procedure is.

2010-01-22  Jan Nijtmans  <nijtmans@users.sf.net>

	* generic/tclInt.decls:	     Don't use DWORD and HANDLE here.
	* generic/tclIntPlatDecls.h:
	* generic/tcl.h:	     Revert [2009-12-21] change, instead
	* generic/tclPort.h:	     resolve the CYGWIN inclusion problems by
	* win/tclWinPort.h:	     re-arranging the inclusions at other
				     places.
	* win/tclWinError.c
	* win/tclWinPipe.c
	* win/tcl.m4:		     Make cygwin configuration error into
	* win/configure.in:	     a warning: CYGWIN compilation works
	* win/configure:	     although there still are test failures.

2010-01-22  Donal K. Fellows  <dkf@users.sf.net>

	* generic/tclExecute.c (TclExecuteByteCode): Improve error code
	generation from some of the tailcall-related bits of TEBC.

2010-01-21  Miguel Sofer  <msofer@users.sf.net>

	* generic/tclCompile.h: NRE-enable direct eval on BC spoilage
	* generic/tclExecute.c: [Bug 2910748]
	* tests/nre.test:

2010-01-19  Donal K. Fellows  <dkf@users.sf.net>

	* doc/dict.n: [Bug 2929546]: Clarify just what [dict with] and [dict
	update] are doing with variables.

2010-01-18  Andreas Kupries  <andreask@activestate.com>

	* generic/tclIO.c (CreateScriptRecord): [Bug 2918110]: Initialize
	the EventScriptRecord (esPtr) fully before handing it to
	Tcl_CreateChannelHandler for registration. Otherwise a reflected
	channel calling 'chan postevent' (== Tcl_NotifyChannel) in its
	'watchProc' will cause the function 'TclChannelEventScriptInvoker'
	to be run on an uninitialized structure.

2010-01-18  Donal K. Fellows  <dkf@users.sf.net>

	* generic/tclStringObj.c (Tcl_AppendFormatToObj): [Bug 2932421]: Stop
	the [format] command from causing argument objects to change their
	internal representation when not needed. Thanks to Alexandre Ferrieux
	for this fix.

2010-01-13  Donal K. Fellows  <dkf@users.sf.net>

	* tools/tcltk-man2html.tcl:	  More factoring out of special cases
	* tools/tcltk-man2html-utils.tcl: so that they are described outside
	the engine file. Now there is only one real set of special cases in
	there, to handle the .SO/.OP/.SE directives.

2010-01-13  Jan Nijtmans  <nijtmans@users.sf.net>

	* generic/tcl.h:      Fix TCL_LL_MODIFIER for Cygwin
	* generic/tclEnv.c:   Fix CYGWIN compilation problems,
	* generic/tclInt.h:   and remove some unnecessary
	* generic/tclPort.h:  double includes.
	* generic/tclPlatDecls.h:
	* win/cat.c:
	* win/tclWinConsole.c:
	* win/tclWinFCmd.c:
	* win/tclWinFile.c:
	* win/tclWinPipe.c:
	* win/tclWinSerial.c:
	* win/tclWinThrd.c:
	* win/tclWinPort.h:   Put win32 includes first
	* unix/tclUnixChan.c: Forgot one CONST change

2010-01-12  Donal K. Fellows  <dkf@users.sf.net>

	* tools/tcltk-man2html.tcl: Make the generation of the list of things
	to process the docs from simpler and more flexible. Also factored out
	the lists of special cases.

2010-01-10  Jan Nijtmans  <nijtmans@users.sf.net>

	* win/tclWinDde.c:      VC++ 6.0 doesn't have
	* win/tclWinReg.c:      PDWORD_PTR
	* win/tclWinThrd.c:     Fix various minor gcc warnings.
	* win/tclWinTime.c:
	* win/tclWinConsole.c:  Put channel type definitions
	* win/tclWinChan.c:     in static const memory
	* win/tclWinPipe.c:
	* win/tclWinSerial.c:
	* win/tclWinSock.c:
	* generic/tclIOGT.c:
	* generic/tclIORChan.c:
	* generic/tclIORTrans.c:
	* unix/tclUnixChan.c:
	* unix/tclUnixPipe.c:
	* unix/tclUnixSock.c:
	* unix/configure:       (regenerated with autoconf 2.59)
	* tests/info.test:      Make test independant from
	                        tcltest implementation.

2010-01-10  Donal K. Fellows  <dkf@users.sf.net>

	* tests/namespace.test (namespace-51.17): [Bug 2898722]: Demonstrate
	that there are still bugs in the handling of resolution epochs. This
	bug is not yet fixed.

	* tools/tcltk-man2html.tcl:	  Split the man->html converter into
	* tools/tcltk-man2html-utils.tcl: two pieces for easier maintenance.
	Also made it much less verbose in its printed messages by default.

2010-01-09  Donal K. Fellows  <dkf@users.sf.net>

	* tools/tcltk-man2html.tcl: Added basic support for building the docs
	for contributed packages into the HTML versions. Prompted by question
	on Tcler's Chat by Tom Krehbiel. Note that there remain problems in
	the documentation generated due to errors in the contributed docs.

2010-01-05  Don Porter  <dgp@users.sourceforge.net>

	* generic/tclPathObj.c (TclPathPart):   [Bug 2918610]: Correct
	* tests/fileName.test (filename-14.31): inconsistency between the
	string rep and the intrep of a path value created by [file rootname].
	Thanks to Vitaly Magerya for reporting.

2010-01-03  Donal K. Fellows  <dkf@users.sf.net>

	* unix/tcl.m4 (SC_CONFIG_CFLAGS): [Bug 1636685]: Use the configuration
	for modern FreeBSD suggested by the FreeBSD porter.

2010-01-03  Miguel Sofer  <msofer@users.sf.net>

	* generic/tclBasic.c:	[Bug 2724403]: Fix leak of coroutines on
	* generic/tclCompile.h: namespace deletion. Added a test for this
	* generic/tclNamesp.c:	leak, and also a test for leaks on namespace
	* tests/coroutine.test: deletion.
	* tests/namespace.test:

2009-12-30  Donal K. Fellows  <dkf@users.sf.net>

	* library/safe.tcl (AliasSource): [Bug 2923613]: Make the safer
	* tests/safe.test (safe-8.9):	  [source] handle a [return] at the
					  end of the file correctly.

2009-12-30  Miguel Sofer  <msofer@users.sf.net>

	* library/init.tcl (unknown): [Bug 2824981]: Fix infinite recursion of
	::unknown when [set] is undefined.

2009-12-29  Donal K. Fellows  <dkf@users.sf.net>

	* generic/tclHistory.c (Tcl_RecordAndEvalObj): Reduce the amount of
	allocation and deallocation of memory by caching objects in the
	interpreter assocData table.

	* generic/tclObj.c (Tcl_GetCommandFromObj): Rewrite the logic so that
	it does not require making assignments part way through an 'if'
	condition, which was deeply unclear.

	* generic/tclInterp.c (Tcl_MakeSafe): [Bug 2895741]: Make sure that
	the min() and max() functions are supported in safe interpreters.

2009-12-29  Pat Thoyts  <patthoyts@users.sourceforge.net>

	* generic/tclBinary.c:	[Bug 2922555]: Handle completely invalid input
	* tests/binary.test:	to the decode methods.

2009-12-28  Donal K. Fellows  <dkf@users.sf.net>

	* unix/Makefile.in (trace-shell, trace-test): [FRQ 1083288]: Added
	targets to allow easier tracing of shell and test invokations.

	* unix/configure.in: [Bug 942170]:	Detect the st_blocks field of
	* generic/tclCmdAH.c (StoreStatData):	'struct stat' correctly.
	* generic/tclFileName.c (Tcl_GetBlocksFromStat):
	* generic/tclIOUtil.c (Tcl_Stat):

	* generic/tclInterp.c (TimeLimitCallback): [Bug 2891362]: Ensure that
	* tests/interp.test (interp-34.13):	   the granularity ticker is
	reset when we check limits because of the time limit event firing.

2009-12-27  Donal K. Fellows  <dkf@users.sf.net>

	* doc/namespace.n (SCOPED SCRIPTS): [Bug 2921538]: Updated example to
	not be quite so ancient.

2009-12-25  Jan Nijtmans  <nijtmans@users.sf.net>

	* generic/tclCmdMZ.c:      CONST -> const
	* generic/tclParse.c

2009-12-23  Donal K. Fellows  <dkf@users.sf.net>

	* library/safe.tcl (AliasSource, AliasExeName): [Bug 2913625]: Stop
	information about paths from leaking through [info script] and [info
	nameofexecutable].

2009-12-23  Jan Nijtmans  <nijtmans@users.sf.net>

	* unix/tcl.m4:		Install libtcl8.6.dll in bin directory
	* unix/Makefile.in:
	* unix/configure:	(regenerated)

2009-12-22  Donal K. Fellows  <dkf@users.sf.net>

	* generic/tclCmdIL.c (Tcl_LsortObjCmd): [Bug 2918962]: Stop crash when
	-index and -stride are used together.

2009-12-21  Jan Nijtmans  <nijtmans@users.sf.net>

	* generic/tclThreadStorage.c: Fix gcc warning, using gcc-4.3.4 on
				      cygwin: missing initializer
	* generic/tclOOInt.h:	      Prevent conflict with DUPLICATE
				      definition in WINAPI's nb30.h
	* generic/rege_dfa.c:	      Fix macro conflict on CYGWIN: don't use
				      "small".
	* generic/tcl.h:	      Include <winsock2.h> before <stdio.h> on
				      CYGWIN
	* generic/tclPathObj.c
	* generic/tclPort.h
	* tests/env.test:	      Don't unset WINDIR and TERM, it has a
				      special meaning on CYGWIN (both in UNIX
				      and WIN32 mode!)
	* generic/tclPlatDecls.h:     Include <tchar.h> through tclPlatDecls.h
	* win/tclWinPort.h:	      stricmp -> strcasecmp
	* win/tclWinDde.c:	      _wcsicmp -> wcscasecmp
	* win/tclWinFile.c
	* win/tclWinPipe.c
	* win/tclWinSock.c
	* unix/tcl.m4:		      Add dynamic loading support to CYGWIN
	* unix/configure (regenerated)
	* unix/Makefile.in

2009-12-19  Miguel Sofer  <msofer@users.sf.net>

	* generic/tclBasic.c:	[Bug 2917627]: Fix for bad cmd resolution by
	* tests/coroutine.test:	coroutines. Thanks to schelte for finding it.

2009-12-16  Donal K. Fellows  <dkf@users.sf.net>

	* library/safe.tcl (::safe::AliasGlob): Upgrade to correctly support a
	larger fraction of [glob] functionality, while being stricter about
	directory management.

2009-12-11  Jan Nijtmans  <nijtmans@users.sf.net>

	* generic/tclTest.c:	Fix gcc warning: ignoring return value of
	* unix/tclUnixNotify.c:	"write", declared with attribute
	* unix/tclUnixPipe.c:	warn_unused_result.
	* generic/tclInt.decls:	CONSTify functions TclpGetUserHome and
	* generic/tclIntDecls.h:TclSetPreInitScript (TIP #27)
	* generic/tclInterp.c:
	* win/tclWinFile.c:
	* unix/tclUnixFile.c:

2009-12-16  Donal K. Fellows  <dkf@users.sf.net>

	* doc/tm.n: [Bug 1911342]: Formatting rewrite to avoid bogus crosslink
	to the list manpage when generating HTML.

	* library/msgcat/msgcat.tcl (Init): [Bug 2913616]: Do not use platform
	tests that are not needed and which don't work in safe interpreters.

2009-12-14  Donal K. Fellows  <dkf@users.sf.net>

	* doc/file.n (file tempfile): [Bug 2388866]: Note that this only ever
	creates files on the native filesystem. This is a design feature.

2009-12-13  Miguel Sofer  <msofer@users.sf.net>

	* generic/tclBasic.c:	Release TclPopCallFrame() from its
	* generic/tclExecute.c:	tailcall-management duties
	* generic/tclNamesp.c:

	* generic/tclBasic.c:	Moving TclBCArgumentRelease call from
	* generic/tclExecute.c:	TclNRTailcallObjCmd to TEBC, so that the
	pairing of the Enter and Release calls is clearer.

2009-12-12  Donal K. Fellows  <dkf@users.sf.net>

	* generic/tclTest.c (TestconcatobjCmd): [Bug 2895367]: Stop memory
	leak when testing. We don't need extra noise of this sort when
	tracking down real problems!

2009-12-11  Jan Nijtmans  <nijtmans@users.sf.net>

	* generic/tclBinary.c:	Fix gcc warning, using gcc-4.3.4 on cygwin
	* generic/tclCompExpr.c:warning: array subscript has type 'char'
	* generic/tclPkg.c:
	* libtommath/bn_mp_read_radix.c:
	* win/makefile.vc:	[Bug 2912773]: Revert to version 1.203
	* unix/tclUnixCompat.c:	Fix gcc warning: signed and unsigned type
				in conditional expression.

2009-12-11  Donal K. Fellows  <dkf@users.sf.net>

	* tools/tcltk-man2html.tcl (long-toc, cross-reference): [FRQ 2897296]:
	Added cross links to sections within manual pages.

2009-12-11  Miguel Sofer  <msofer@users.sf.net>

	* generic/tclBasic.c:   [Bug 2806407]: Full nre-enabling of coroutines
	* generic/tclExecute.c:

	* generic/tclBasic.c: Small cleanup

	* generic/tclExecute.c: Fix panic in http11.test caused by buggy
	earlier commits in coroutine management.

2009-12-10  Andreas Kupries  <andreask@activestate.com>

	* generic/tclObj.c (TclContinuationsEnter): [Bug 2895323]: Updated
	comments to describe when the function can be entered for the same
	Tcl_Obj* multiple times. This is a continuation of the 2009-11-10
	entry where a memory leak was plugged, but where not sure if that was
	just a band-aid to paper over some other error. It isn't, this is a
	legal situation.

2009-12-10  Miguel Sofer  <msofer@users.sf.net>

	* generic/tclBasic.c:   Reducing the # of moving parts for coroutines
	* generic/tclExecute.c: by delegating more to tebc; eliminate the
	special coroutine CallFrame.

2009-12-09  Andreas Kupries  <andreask@activestate.com>

	* generic/tclIO.c: [Bug 2901998]: Applied Alexandre Ferrieux's patch
	fixing the inconsistent buffered I/O. Tcl's I/O now flushes buffered
	output before reading, discards buffered input before writing, etc.

2009-12-09  Miguel Sofer  <msofer@users.sf.net>

	* generic/tclBasic.c: Ensure right lifetime of varFrame's (objc,objv)
	for coroutines.

	* generic/tclExecute.c: Code regrouping

2009-12-09  Donal K. Fellows  <dkf@users.sf.net>

	* generic/tclBasic.c: Added some of the missing setting of errorcode
	values.

2009-12-08  Miguel Sofer  <msofer@users.sf.net>

	* generic/tclExecute.c (TclStackFree): Improved panic msg.

2009-12-08  Miguel Sofer  <msofer@users.sf.net>

	* generic/tclBasic.c:   Partial nre-enabling of coroutines. The
	* generic/tclExecute.c: initial call still requires its own
	* generic/tclInt.h:     instance of tebc, but on resume coros can
	execute in the caller's tebc.

	* generic/tclExecute.c (TEBC): Silence warning about pcAdjustment.

2009-12-08  Donal K. Fellows  <dkf@users.sf.net>

	* generic/tclExecute.c (TclExecuteByteCode): Make the dict opcodes
	more sparing in their use of C variables, to reduce size of TEBC
	activiation record a little bit.

2009-12-07  Miguel Sofer  <msofer@users.sf.net>

	* generic/tclExecute.c (TEBC): Grouping "slow" variables into structs,
	to reduce register pressure and help the compiler with variable
	allocation.

2009-12-07  Miguel Sofer  <msofer@users.sf.net>

	* generic/tclExecute.c: Start cleaning the TEBC stables
	* generic/tclInt.h:

	* generic/tclCmdIL.c:   [Bug 2910094]: Fix by aku
	* tests/coroutine.test:

	* generic/tclBasic.c: Arrange for [tailcall] to be created with the
	other builtins: was being created in a separate call, leftover from
	pre-tip days.

2009-12-07  Don Porter  <dgp@users.sourceforge.net>

	* generic/tclStrToD.c: [Bug 2902010]: Correct conditional compile
	directives to better detect the toolchain that needs extra work for
	proper underflow treatment instead of merely detecting the MIPS
	platform.

2009-12-07  Miguel Sofer  <msofer@users.sf.net>

	* generic/tclBasic.c: [Patch 2910056]: Add ::tcl::unsupported::yieldTo
	* generic/tclInt.h:

2009-12-07  Donal K. Fellows  <dkf@users.sf.net>

	* generic/tclCmdMZ.c (TryPostBody): [Bug 2910044]: Close off memory
	leak in [try] when a variable-free handler clause is present.

2009-12-05  Miguel Sofer  <msofer@users.sf.net>

	* generic/tclBasic.c:   Small changes for clarity in tailcall
	* generic/tclExecute.c: and coroutine code.
	* tests/coroutine.test:

	* tests/tailcall.test: Remove some old unused crud; improved the
	stack depth tests.

	* generic/tclBasic.c:  Fixed things so that you can tailcall
	* generic/tclNamesp.c: properly out of a coroutine.
	* tests/tailcall.test:

	* generic/tclInterp.c: Fixed tailcalls for same-interp aliases (no
	test)

2009-12-03  Donal K. Fellows  <dkf@users.sf.net>

	* library/safe.tcl (::safe::AliasEncoding): Make the safe encoding
	command behave more closely like the unsafe one (for safe ops).
	(::safe::AliasGlob): [Bug 2906841]: Clamp down on evil use of [glob]
	in safe interpreters.
	* tests/safe.test: Rewrite to use tcltest2 better.

2009-12-02  Jan Nijtmans  <nijtmans@users.sf.net>

	* tools/genStubs.tcl:	Add support for win32 CALLBACK functions and
	remove obsolete "emitStubs" and "genStubs" functions.
	* win/Makefile.in:	Use tcltest86.dll for all tests, and add
	.PHONY rules to preemptively stop trouble that plagued Tk from hitting
	Tcl too.

2009-11-30  Jan Nijtmans  <nijtmans@users.sf.net>

	* generic/tcl.h:	Don't use EXPORT for Tcl_InitStubs
	* win/Makefile.in:	Better dependancies in case of static build.

2009-11-30  Donal K. Fellows  <dkf@users.sf.net>

	* doc/Tcl.n: [Bug 2901433]: Improved description of expansion to
	mention that it is using list syntax.

2009-11-27  Kevin B. Kenny  <kennykb@acm.org>

	* win/tclAppInit.c (Tcl_AppInit): [Bug 2902965]: Reverted Jan's change
	that added a call to Tcl_InitStubs. The 'tclsh' and 'tcltest' programs
	are providers, not consumers of the Stubs table, and should not link
	with the Stubs library, but only with the main Tcl library. (In any
	case, the presence of Tcl_InitStubs broke the build.)

2009-11-27  Donal K. Fellows  <dkf@users.sf.net>

	* doc/BoolObj.3, doc/Class.3, doc/CrtChannel.3, doc/DictObj.3:
	* doc/DoubleObj.3, doc/Ensemble.3, doc/Environment.3:
	* doc/FileSystem.3, doc/Hash.3, doc/IntObj.3, doc/Limit.3:
	* doc/Method.3, doc/NRE.3, doc/ObjectType.3, doc/PkgRequire.3:
	* doc/SetChanErr.3, doc/SetResult.3: [Patch 2903921]: Many small
	spelling fixes from Larry Virden.

	BUMP VERSION OF TCLOO TO 0.6.2. Too many people need accumulated small
	versions and bugfixes, so the version-bump removes confusion.

	* generic/tclOOBasic.c (TclOO_Object_LinkVar): [Bug 2903811]: Remove
	unneeded restrictions on who can usefully call this method.

2009-11-26  Donal K. Fellows  <dkf@users.sf.net>

	* unix/Makefile.in: Add .PHONY rules and documentation to preemptively
	stop trouble that plagued Tk from hitting Tcl too, and to make the
	overall makefile easier to understand. Some reorganization too to move
	related rules closer together.

2009-11-26  Jan Nijtmans  <nijtmans@users.sf.net>

	* win/Makefile.in:	[Bug 2902965]: Fix stub related changes that
	* win/makefile.vc:	caused tclkit build to break.
	* win/tclAppInit.c
	* unix/tcl.m4
	* unix/Makefile.in
	* unix/tclAppInit.c
	* unix/configure:	(regenerated)

2009-11-25  Kevin B. Kenny  <kennykb@acm.org>

	* win/Makefile.in:	Added a 'test-tcl' rule that is identical to
	'test' except that it does not go spelunking in 'pkgs/'. (This rule
	has existed in unix/Makefile.in for some time.)

2009-11-25  Stuart Cassoff  <stwo@users.sf.net>

	* unix/configure.in:	[Patch 2892871]: Remove unneeded
	* unix/tcl.m4:		AC_STRUCT_TIMEZONE and use
	* unix/tclConfig.h.in:	AC_CHECK_MEMBERS([struct stat.st_blksize])
	* unix/tclUnixFCmd.c:	instead of AC_STRUCT_ST_BLKSIZE.
	* unix/configure:	Regenerated with autoconf-2.59.

2009-11-24  Andreas Kupries  <andreask@activestate.com>

	* library/tclIndex: Manually redone the part of tclIndex dealing with
	safe.tcl and tm.tcl. This part passes the testsuite. Note that
	automatic regeneration of this part is not possible because it wrongly
	puts 'safe::Setup' on the list, and wrongly leaves out 'safe::Log'
	which is more dynamically created than the generator expects.

	Further note that the file "clock.tcl" is explicitly loaded by
	"init.tcl", the first time the clock command is invoked. The relevant
	code can be found at line 172ff, roughly, the definition of the
	procedure 'clock'. This means none of the procedures of this file
	belong in the tclIndex. Another indicator that automatic regeneration
	of tclIndex is ill-advised.

2009-11-24  Donal K. Fellows  <dkf@users.sf.net>

	* generic/tclOO.c (FinalizeAlloc, Tcl_NewObjectInstance):
	[Bug 2903011]: Make it an error to destroy an object in a constructor,
	and also make sure that an object is not deleted twice in the error
	case.

2009-11-24  Pat Thoyts  <patthoyts@users.sourceforge.net>

	* tests/fCmd.test: [Bug 2893771]: Teach [file stat] to handle locked
	* win/tclWinFile.c: files so that [file exists] no longer lies.

2009-11-23  Kevin Kenny  <kennykb@acm.org>

	* tests/fCmd.test (fCmd-30.1): Changed registry location of the 'My
	Documents' folder to the one that's correct for Windows 2000, XP,
	Server 2003, Vista, Server 2008, and Windows 7. (See
	http://support.microsoft.com/kb/310746)

2009-11-23  Jan Nijtmans  <nijtmans@users.sf.net>

	* win/tclWinDde.c:	#undef STATIC_BUILD, in order to make sure
	* win/tclWinReg.c:	that Xxxxx_Init is always exported even when
	* generic/tclTest.c:	Tcl is built static (otherwise we cannot
				create a DLL).
	* generic/tclThreadTest.c: Make all functions static, except
				TclThread_Init.
	* tests/fCmd.test:	Enable fCmd-30.1 when registry is available.
	* win/tcl.m4:		Fix ${SHLIB_LD_LIBS} definition, fix conflicts
	* win/Makefile.in:	Simplifications related to tcl.m4 changes.
	* win/configure.in:	Between static libraries and import library on
				windows.
	* win/configure:	(regenerated)
	* win/makefile.vc:	Add stub library to necessary link lines.

2009-11-23  Kevin B. Kenny  <kennykb@acm.org>

	* generic/tclThreadTest.c (NewTestThread): [Bug 2901803]: Further
	machinations to get NewTestThread actually to launch the thread, not
	just compile.

2009-11-22  Donal K. Fellows  <dkf@users.sf.net>

	* generic/tclThreadTest.c (NewTestThread): [Bug 2901803]: Fix small
	error in function naming which blocked a threaded test build.

2009-11-19  Jan Nijtmans  <nijtmans@users.sf.net>

	* win/Makefile.in:	Create tcltest86.dll as dynamic Tcltest
				package.
	* generic/tclTest.c:	Remove extraneous prototypes, follow-up to
	* generic/tclTestObj.c:	[Bug 2883850]
	* tests/chanio.test:	Test-cases for fixed [Bug 2849797]
	* tests/io.test:
	* tests/safe.test:	Fix safe-10.1 and safe-10.4 test cases, making
				the wrong assumption that Tcltest is a static
				package.
	* generic/tclEncoding.c:[Bug 2857044]: Updated freeIntRepProc routines
	* generic/tclVar.c:	so that they set the typePtr field to NULL so
				that the Tcl_Obj is not left in an
				inconsistent state.
	* unix/tcl.m4:		[Patch 2883533]: tcl.m4 support for Haiku OS
	* unix/configure:	autoconf-2.59

2009-11-19  Don Porter  <dgp@users.sourceforge.net>

	* unix/tclAppInit.c:	[Bug 2883850, 2900542]: Repair broken build of
	* win/tclAppInit.c:	the tcltest executable.

2009-11-19  Donal K. Fellows  <dkf@users.sf.net>

	* library/auto.tcl (tcl_findLibrary):
	* library/clock.tcl (MakeUniquePrefixRegexp, MakeParseCodeFromFields)
	(SetupTimeZone, ProcessPosixTimeZone):	Restored the use of a literal
	* library/history.tcl (HistAdd):	'then' when following a multi-
	* library/safe.tcl (interpConfigure):	line test expresssion. It's an
	* library/tm.tcl (UnknownHandler):	aid to readability then.

2009-11-19  Jan Nijtmans  <nijtmans@users.sf.net>

	* generic/tclInt.h:      Make all internal initialization
	* generic/tclTest.c:     routines MODULE_SCOPE
	* generic/tclTestObj.c:
	* generic/tclTestProcBodyObj.c:
	* generic/tclThreadTest.c:
	* unix/Makefile.in:      Fix [Bug 2883850]: pkgIndex.tcl doesn't
	* unix/tclAppInit.c:     get created with static Tcl build
	* unix/tclXtTest.c:
	* unix/tclXtNotify.c:
	* unix/tclUnixTest.c:
	* win/Makefile.in:
	* win/tcl.m4:
	* win/configure:         (regenerated)
	* win/tclAppInit.c:
	* win/tclWinDde.c:       Always compile with Stubs.
	* win/tclWinReg.c:
	* win/tclWinTest.c:

2009-11-18  Jan Nijtmans  <nijtmans@users.sf.net>

	* doc/CrtChannel.3:	[Bug 2849797]: Fix channel name inconsistences
	* generic/tclIORChan.c:	as suggested by DKF.
	* generic/tclIO.c:	Minor *** POTENTIAL INCOMPATIBILITY ***
				because Tcl_CreateChannel() and derivatives
				now sometimes ignore their "chanName"
				argument.

	* generic/tclAsync.c:	Eliminate various gcc warnings (with -Wextra)
	* generic/tclBasic.c
	* generic/tclBinary.c
	* generic/tclCmdAH.c
	* generic/tclCmdIL.c
	* generic/tclCmdMZ.c
	* generic/tclCompile.c
	* generic/tclDate.c
	* generic/tclExecute.c
	* generic/tclDictObj.c
	* generic/tclIndexObj.c
	* generic/tclIOCmd.c
	* generic/tclIOUtil.c
	* generic/tclIORTrans.c
	* generic/tclOO.c
	* generic/tclZlib.c
	* generic/tclGetDate.y
	* win/tclWinInit.c
	* win/tclWinChan.c
	* win/tclWinConsole.c
	* win/tclWinNotify.c
	* win/tclWinReg.c
	* library/auto.tcl:		Eliminate "then" keyword
	* library/clock.tcl
	* library/history.tcl
	* library/safe.tcl
	* library/tm.tcl
	* library/http/http.tcl:	Eliminate unnecessary spaces
	* library/http1.0/http.tcl
	* library/msgcat/msgcat.tcl
	* library/opt/optparse.tcl
	* library/platform/platform.tcl
	* tools/tcltk-man2html.tcl
	* tools/tclZIC.tcl
	* tools/tsdPerf.c

2009-11-17  Andreas Kupries  <andreask@activestate.com>

	* unix/tclUnixChan.c (TtyParseMode): Partial undo of Donal's tidy-up
	from a few days ago (2009-11-9, not in ChangeLog). It seems that
	strchr is apparently a macro on AIX and reacts badly to pre-processor
	directives in its arguments.

2009-11-16  Alexandre Ferrieux  <ferrieux@users.sourceforge.net>

	* generic/tclEncoding.c:  [Bug 2891556]: Fix and improve test to
	* generic/tclTest.c:	  detect similar manifestations in the future.
	* tests/encoding.test:    Add tcltest support for finalization.

2009-11-15  Mo DeJong  <mdejong@users.sourceforge.net>

	* win/tclWinDde.c: Avoid gcc compiler warning by explicitly casting
	DdeCreateStringHandle argument.

2009-11-12  Andreas Kupries  <andreask@activestate.com>

	* generic/tclIO.c (CopyData): [Bug 2895565]: Dropped bogosity which
	* tests/io.test: used the number of _written_ bytes or character to
	update the counters for the read bytes/characters. New test io-53.11.
	This is a forward port from the 8.5 branch.

2009-11-11  Don Porter  <dgp@users.sourceforge.net>

	* generic/tclClock.c (TclClockInit):    Do not create [clock] support
	commands in safe interps.

2009-11-11  Jan Nijtmans  <nijtmans@users.sf.net>

	* library/http/http.tcl (http::geturl): [Bug 2891171]: URL checking
	too strict when using multiple question marks.
	* tests/http.test
	* library/http/pkgIndex.tcl:  Bump to http 2.8.2
	* unix/Makefile.in:
	* win/Makefile.in:

2009-11-11  Alexandre Ferrieux  <ferrieux@users.sourceforge.net>

	* generic/tclIO.c: Fix [Bug 2888099] (close discards ENOSPC error)
	                   by saving the errno from the first of two
	                   FlushChannel()s. Uneasy to test; might need
	                   specific channel drivers. Four-hands with aku.

2009-11-10  Pat Thoyts  <patthoyts@users.sourceforge.net>

	* tests/winFCmd.test: Cleanup directories that have been set chmod
	000. On Windows7 and Vista we really have no access and these were
	getting left behind.
	A few tests were changed to reflect the intent of the test where
	setting a directory chmod 000 should prevent any modification. This
	restriction was ignored on XP but is honoured on Vista

2009-11-10  Andreas Kupries  <andreask@activestate.com>

	* generic/tclBasic.c: Plug another leak in TCL_EVAL_DIRECT evaluation.
	Forward port from Tcl 8.5 branch, change by Don Porter.

	* generic/tclObj.c: [Bug 2895323]: Plug memory leak in
	TclContinuationsEnter(). Forward port from Tcl 8.5 branch, change by
	Don Porter.

2009-11-09  Stuart Cassoff  <stwo@users.sf.net>

	* win/README: [bug 2459744]: Removed outdated Msys + Mingw info.

2009-11-09  Andreas Kupries  <andreask@activestate.com>

	* generic/tclBasic.c (TclEvalObjEx): Moved the #280 decrement of
	refCount for the file path out of the branch after the whole
	conditional, closing a memory leak. Added clause on structure type to
	prevent seg.faulting. Forward port from valgrinding the Tcl 8.5
	branch.

	* tests/info.test: Resolve ambiguous resolution of variable "res".
	Forward port from 8.5

2009-11-08  Donal K. Fellows  <dkf@users.sf.net>

	* doc/string.n (bytelength): Noted that this command is not a good
	thing to use, and suggested a better alternatve. Also factored out the
	description of the indices into its own section.

2009-11-07  Pat Thoyts  <patthoyts@users.sourceforge.net>

	* tests/fCmd.test: [Bug 2891026]: Exclude tests using chmod 555
	directories on vista and win7. The current user has access denied and
	so cannot rename the directory without admin privileges.

2009-11-06  Andreas Kupries  <andreask@activestate.com>

	* library/safe.tcl (::safe::Setup): Added documentation of the
	contents of the state array. Also killed the 'InterpState' procedure
	with its upleveled variable/upvar combination, and replaced all uses
	with 'namespace upvar'.

2009-11-05  Andreas Kupries  <andreask@activestate.com>

	* library/safe.tcl: A series of patches which bring the SafeBase up to
	date with code guidelines, Tcl's features, also eliminating a number
	of inefficiencies along the way.
	(1) Changed all procedure names to be fully qualified.
	(2) Moved the procedures out of the namespace eval. Kept their
	locations. IOW, broke the namespace eval apart into small sections not
	covering the procedure definitions.
	(3) Reindented the code. Just lots of whitespace changes.
	Functionality unchanged.
	(4) Moved the multiple namespace eval's around. Command export at the
	top, everything else (var decls, argument parsing setup) at the
	bottom.
	(5) Moved the argument parsing setup into a procedure called when the
	code is loaded. Easier management of temporary data.
	(6) Replaced several uses of 'Set' with calls to the new procedure
	'InterpState' and direct access to the per-slave state array.
	(7) Replaced the remaining uses of 'Set' and others outside of the
	path/token handling, and deleted a number of procedures related to
	state array access which are not used any longer.
	(8) Converted the path token system to cache normalized paths and path
	<-> token conversions. Removed more procedures not used any longer.
	Removed the test cases 4.3 and 4.4 from safe.test. They were testing
	the now deleted command "InterpStateName".
	(9) Changed the log command setup so that logging is compiled out
	completely when disabled (default).
	(10) Misc. cleanup. Inlined IsInterp into CheckInterp, its only user.
	Consistent 'return -code error' for error reporting. Updated to use
	modern features (lassign, in/ni, dicts). The latter are used to keep a
	reverse path -> token map and quicker check of existence.
	(11) Fixed [Bug 2854929]: Recurse into all subdirs under all TM root
	dirs and put them on the access path.

2009-11-02  Kevin B. Kenny  <kennykb@acm.org>

	* library/tzdata/Asia/Novokuznetsk: New tzdata locale for Kemerovo
	oblast', which now keeps Novosibirsk time and not Kranoyarsk time.
	* library/tzdata/Asia/Damascus: Syrian DST changes.
	* library/tzdata/Asia/Hong_Kong: Hong Kong historic DST corrections.
	Olson tzdata2009q.

2009-11-02  Donal K. Fellows  <dkf@users.sf.net>

	* doc/object.n (DESCRIPTION): Substantive revision to make it clearer
	what the fundamental semantics of an object actually are.

2009-11-01  Joe Mistachkin  <joe@mistachkin.com>

	* doc/Cancel.3: Minor cosmetic fixes.
	* win/makefile.vc: Make htmlhelp target work again.  An extra set of
	double quotes around the definition of the HTML help compiler tool
	appears to be required.  Previously, there was one set of double
	quotes around the definition of the tool and one around the actual
	invocation.  This led to confusion because it was the only such tool
	path to include double quotes around its invocation.  Also, it was
	somewhat inflexible in the event that somebody needed to override the
	tool command to include arguments.  Therefore, even though it may look
	"wrong", there are now two double quotes on either side of the tool
	path definition.  This fixes the problem that currently prevents the
	htmlhelp target from building and maintains flexibility in case
	somebody needs to override it via the command line or an environment
	variable.

2009-11-01  Joe English  <jenglish@users.sourceforge.net>

	* doc/Eval.3, doc/Cancel.3: Move TIP#285 routines out of Eval.3 into
	their own manpage.

2009-10-31  Donal K. Fellows  <dkf@users.sf.net>

	* generic/tclBasic.c (ExprRoundFunc): [Bug 2889593]: Correctly report
	the expected number of arguments when generating an error for round().

2009-10-30  Pat Thoyts  <patthoyts@users.sourceforge.net>

	* tests/tcltest.test: When creating the notwritabledir we deny the
	current user access to delete the file. We must grant this right when
	we cleanup. Required on Windows 7 when the user does not automatically
	have administrator rights.

2009-10-29  Don Porter  <dgp@users.sourceforge.net>

	* generic/tcl.h:        Changed the typedef for the mp_digit type
	from:
		typedef unsigned long mp_digit;
	to:
		typedef unsigned int mp_digit;
	For 32-bit builds where "long" and "int" are two names for the same
	thing, this is no change at all.  For 64-bit builds, though, this
	causes the dp[] array of an mp_int to be made up of 32-bit elements
	instead of 64-bit elements.  This is a huge improvement because details
	elsewhere in the mp_int implementation cause only 28 bits of each
	element to be actually used storing number data.  Without this change
	bignums are over 50% wasted space on 64-bit systems.  [Bug 2800740].

	***POTENTIAL INCOMPATIBILITY***
	For 64-bit builds, callers of routines with (mp_digit) or (mp_digit *)
	arguments *will*, and callers of routines with (mp_int *) arguments
	*may* suffer both binary and stubs incompatibilities with Tcl releases
	8.5.0 - 8.5.7.  Such possibilities should be checked, and if such
	incompatibilities are present, suitable [package require] requirements
	on the Tcl release should be put in place to keep such built code
	[load]-ing only in Tcl interps that are compatible.

2009-10-29  Donal K. Fellows  <dkf@users.sf.net>

	* tests/dict.test: Make variable-clean and simplify tests by utilizing
	the fact that dictionaries have defined orders.

	* generic/tclZlib.c (TclZlibCmd): Remove accidental C99-ism which
	reportedly makes the AIX native compiler choke.

2009-10-29  Kevin B. Kenny  <kennykb@acm.org>

	* library/clock.tcl (LocalizeFormat):
	* tests/clock.test (clock-67.1):
	[Bug 2819334]: Corrected a problem where '%%' followed by a letter in
	a format group could expand recursively: %%R would turn into %%H:%M:%S

2009-10-28  Don Porter  <dgp@users.sourceforge.net>

	* generic/tclLiteral.c:	[Bug 2888044]: Fixed 2 bugs.
	* tests/info.test:	First, as noted in the comments of the
	TclCleanupLiteralTable routine, since the teardown of the intrep of
	one Tcl_Obj can cause the teardown of others in the same table, the
	full table cleanup must be done with care, but the code did not
	contain the same care demanded in the comment.  Second, recent
	additions to the info.test file had poor hygiene, leaving an array
	variable ::a lying around, which breaks later interp.test tests during
	a -singleproc 1 run of the test suite.

2009-10-28  Kevin B. Kenny  <kennykb@acm.org>

	* tests/fileName.test (fileName-20.[78]): Corrected poor test
	hygiene (failure to save and restore the working directory) that
	caused these two tests to fail on Windows (and [Bug 2806250] to be
	reopened).

2009-10-27  Don Porter  <dgp@users.sourceforge.net>

	* generic/tclPathObj.c: [Bug 2884203]: Missing refcount on cached
	normalized path caused crashes.

2009-10-27  Kevin B. Kenny  <kennykb@acm.org>

	* library/clock.tcl (ParseClockScanFormat): [Bug 2886852]: Corrected a
	problem where [clock scan] didn't load the timezone soon enough when
	processing a time format that lacked a complete date.
	* tests/clock.test (clock-66.1):
	Added a test case for the above bug.
	* library/tzdata/America/Argentina/Buenos_Aires:
	* library/tzdata/America/Argentina/Cordoba:
	* library/tzdata/America/Argentina/San_Luis:
	* library/tzdata/America/Argentina/Tucuman:
	New DST rules for Argentina. (Olson's tzdata2009p.)

2009-10-26  Don Porter  <dgp@users.sourceforge.net>

	* unix/Makefile.in:	Remove $(PACKAGE).* and prototype from the
	`make distclean` target.  Completes 2009-10-20 commit.

2009-10-24  Kevin B. Kenny  <kennykb@acm.org>

	* library/clock.tcl (ProcessPosixTimeZone):
	Corrected a regression in the fix to [Bug 2207436] that caused
	[clock] to apply EU daylight saving time rules in the US.
	Thanks to Karl Lehenbauer for reporting this regression.
	* tests/clock.test (clock-52.4):
	Added a regression test for the above bug.
	* library/tzdata/Asia/Dhaka:
	* library/tzdata/Asia/Karachi:
	New DST rules for Bangladesh and Pakistan. (Olson's tzdata2009o.)

2009-10-23  Andreas Kupries  <andreask@activestate.com>

	* generic/tclIO.c (FlushChannel): Skip OutputProc for low-level
	0-length writes. When closing pipes which have already been closed
	not skipping leads to spurious SIG_PIPE signals. Reported by
	Mikhail Teterin <mi+thun@aldan.algebra.com>.

2009-10-22  Donal K. Fellows  <dkf@users.sf.net>

	* generic/tclOOBasic.c (TclOO_Object_VarName): [Bug 2883857]: Allow
	the passing of array element names through this method.

2009-10-21  Donal K. Fellows  <dkf@users.sf.net>

	* generic/tclPosixStr.c: [Bug 2882561]: Work around oddity on Haiku OS
	where SIGSEGV and SIGBUS are the same value.

	* generic/tclTrace.c (StringTraceProc): [Bug 2881259]: Added back cast
	to work around silly bug in MSVC's handling of auto-casting.

2009-10-20  Don Porter  <dgp@users.sourceforge.net>

	* unix/Makefile.in:	Removed the long outdated and broken targets
	package-* that were for building Solaris packages.  Appears that the
	pieces needed for these targets to function have never been present in
	the current era of Tcl development and belong completely to Tcl
	pre-history.

2009-10-19  Don Porter  <dgp@users.sourceforge.net>

	* generic/tclIO.c:      [Patch 2107634]: Revised ReadChars and
	FilterInputBytes routines to permit reads to continue up to the string
	limits of Tcl values.  Before revisions, large read attempts could
	panic when as little as half the limiting value length was reached.
	Thanks to Sean Morrison and Bob Parker for their roles in the fix.

2009-10-18  Joe Mistachkin  <joe@mistachkin.com>

	* generic/tclObj.c (TclDbDumpActiveObjects, TclDbInitNewObj)
	(Tcl_DbIncrRefCount, Tcl_DbDecrRefCount, Tcl_DbIsShared):
	[Bug 2871908]: Enforce separation of concerns between the lineCLPtr
	and objThreadMap thread specific data members.

2009-10-18  Joe Mistachkin  <joe@mistachkin.com>

	* tests/thread.test (thread-4.[345]): [Bug 1565466]: Correct tests to
	save their error state before the final call to threadReap just in case
	it triggers an "invalid thread id" error.  This error can occur if one
	or more of the target threads has exited prior to the attempt to send
	it an asynchronous exit command.

2009-10-17  Donal K. Fellows  <dkf@users.sf.net>

	* generic/tclVar.c (UnsetVarStruct, TclDeleteNamespaceVars)
	(TclDeleteCompiledLocalVars, DeleteArray):
	* generic/tclTrace.c (Tcl_UntraceVar2): [Bug 2629338]: Stop traces
	that are deleted part way through (a feature used by tdom) from
	causing freed memory to be accessed.

2009-10-08  Donal K. Fellows  <dkf@users.sf.net>

	* generic/tclDictObj.c (DictIncrCmd): [Bug 2874678]: Don't leak any
	bignums when doing [dict incr] with a value.
	* tests/dict.test (dict-19.3): Memory leak detection code.

2009-10-07  Andreas Kupries  <andreask@activestate.com>

	* generic/tclObj.c: [Bug 2871908]: Plug memory leaks of objThreadMap
	and lineCLPtr hashtables.  Also make the names of the continuation
	line information initialization and finalization functions more
	consistent. Patch supplied by Joe Mistachkin <joe@mistachkin.com>.

	* generic/tclIORChan.c (ErrnoReturn): Replace hardwired constant 11
	with proper errno #define, EAGAIN. What was I thinking? The BSD's have
	a different errno assignment and break with the hardwired number.
	Reported by emiliano on the chat.

2009-10-06  Don Porter  <dgp@users.sourceforge.net>

	* generic/tclInterp.c (SlaveEval): Agressive stomping of internal reps
	was added as part of the NRE patch of 2008-07-13.  This doesn't appear
	to actually be needed, and it hurts quite a bit when large lists lose
	their intreps and require reparsing.  Thanks to Ashok Nadkarni for
	reporting the problem.

	* generic/tclTomMathInt.h (new): Public header tclTomMath.h had
	* generic/tclTomMath.h:	dependence on private headers, breaking use
	* generic/tommath.h:	by extensions [Bug 1941434].

2009-10-05  Andreas Kupries  <andreask@activestate.com>

	* library/safe.tcl (AliasGlob): Fixed conversion of catch to
	  try/finally, it had an 'on ok msg' branch missing, causing a
	  silent error immediately, and bogus glob results, breaking
	  search for Tcl modules.

2009-10-04  Daniel Steffen  <das@users.sourceforge.net>

	* macosx/tclMacOSXBundle.c:	Workaround CF memory managment bug in
	* unix/tclUnixInit.c:		Mac OS X 10.4 & earlier. [Bug 2569449]

2009-10-02  Kevin B. Kenny  <kennykb@acm.org>

	* library/tzdata/Africa/Cairo:
	* library/tzdata/Asia/Gaza:
	* library/tzdata/Asia/Karachi:
	* library/tzdata/Pacific/Apia:	Olson's tzdata2009n.

2009-09-29  Don Porter  <dgp@users.sourceforge.net>

	* generic/tclDictObj.c:		[Bug 2857044]: Updated freeIntRepProc
	* generic/tclExecute.c:		routines so that they set the typePtr
	* generic/tclIO.c:		field to NULL so that the Tcl_Obj is
	* generic/tclIndexObj.c:	not left in an inconsistent state.
	* generic/tclInt.h:
	* generic/tclListObj.c:
	* generic/tclNamesp.c:
	* generic/tclOOCall.c:
	* generic/tclObj.c:
	* generic/tclPathObj.c:
	* generic/tclProc.c:
	* generic/tclRegexp.c:
	* generic/tclStringObj.c:

	* generic/tclAlloc.c:           Cleaned up various routines in the
	* generic/tclCkalloc.c:         call stacks for memory allocation to
	* generic/tclInt.h:             guarantee that any size values computed
	* generic/tclThreadAlloc.c:     are within the domains of the routines
	they get passed to.  [Bugs 2557696 and 2557796].

2009-09-28  Don Porter  <dgp@users.sourceforge.net>

	* generic/tclCmdMZ.c:	Replaced TclProcessReturn() calls with
	* tests/error.test:	Tcl_SetReturnOptions() calls as a simple fix
	for [Bug 2855247].  Thanks to Anton Kovalenko for the report and fix.
	Additional fixes for other failures demonstrated by new tests.

2009-09-27  Don Porter  <dgp@users.sourceforge.net>

	* tests/error.test (error-15.8.*):	Coverage tests illustrating
	flaws in the propagation of return options by [try].

2009-09-26  Donal K. Fellows  <dkf@users.sf.net>

	* unix/tclooConfig.sh, win/tclooConfig.sh: [Bug 2026844]: Added dummy
	versions of tclooConfig.sh that make it easier to build extensions
	against both Tcl8.5+TclOO-standalone and Tcl8.6.

2009-09-24  Don Porter  <dgp@users.sourceforge.net>

	TIP #356 IMPLEMENTATION

	* generic/tcl.decls:	Promote internal routine TclNRSubstObj()
	* generic/tclCmdMZ.c:	to public Tcl_NRSubstObj().  Still needs docs.
	* generic/tclCompile.c:
	* generic/tclInt.h:

	* generic/tclDecls.h:	make genstubs
	* generic/tclStubInit.c:

2009-09-23  Miguel Sofer  <msofer@users.sf.net>

	* doc/namespace.n: the description of [namespace unknown] failed
	to mention [namespace path]: fixed. Thx emiliano.

2009-09-21  Mo DeJong  <mdejong@users.sourceforge.net>

	* tests/regexp.test: Added check for error message from
	unbalanced [] in regexp. Added additional simple test cases
	of basic regsub command.

2009-09-21  Don Porter  <dgp@users.sourceforge.net>

	* generic/tclCompile.c:	Correct botch in the conversion of
	Tcl_SubstObj().  Thanks to Kevin Kenny for detection and report.

2009-09-17  Don Porter  <dgp@users.sourceforge.net>

	* generic/tclCompile.c:	Re-implement Tcl_SubstObj() as a simple
	* generic/tclParse.c:	wrapper around TclNRSubstObj().  This has
	* tests/basic.test:	the effect of caching compiled bytecode in
	* tests/parse.test:	the value to be substituted.  Note that
	Tcl_SubstObj() now exists only for extensions.  Tcl itself no longer
	makes any use of it.  Note also that TclSubstTokens() is now reachable
	only by Tcl_EvalEx() and Tcl_ParseVar() so tests aiming to test its
	functioning needed adjustment to still have the intended effect.

2009-09-16  Alexandre Ferrieux  <ferrieux@users.sourceforge.net>

	* generic/tclObj.c:   Extended ::tcl::unsupported::representation.

2009-09-11  Don Porter  <dgp@users.sourceforge.net>

	* generic/tclBasic.c:	Completed the NR-enabling of [subst].
	* generic/tclCmdMZ.c:	[Bug 2314561].
	* generic/tclCompCmds.c:
	* generic/tclCompile.c:
	* generic/tclInt.h:
	* tests/coroutine.test:
	* tests/parse.test:

2009-09-11  Donal K. Fellows  <dkf@users.sf.net>

	* tests/http.test: Added in cleaning up of http tokens for each test
	to reduce amount of global-variable pollution.

2009-09-10  Donal K. Fellows  <dkf@users.sf.net>

	* library/http/http.tcl (http::Event): [Bug 2849860]: Handle charset
	names in double quotes; some servers like generating them like that.

2009-09-07  Don Porter  <dgp@users.sourceforge.net>

	* generic/tclParse.c:	[Bug 2850901]: Corrected line counting error
	* tests/into.test:	in multi-command script substitutions.

2009-09-07  Daniel Steffen  <das@users.sourceforge.net>

	* generic/tclExecute.c:	Fix potential uninitialized variable use and
	* generic/tclFCmd.c:	null dereference flagged by clang static
	* generic/tclProc.c:	analyzer.
	* generic/tclTimer.c:
	* generic/tclUtf.c:

	* generic/tclExecute.c:	Silence false positives from clang static
	* generic/tclIO.c:	analyzer about potential null dereference.
	* generic/tclScan.c:
	* generic/tclCompExpr.c:

2009-09-04  Don Porter  <dgp@users.sourceforge.net>

	* generic/tclCompCmds.c (TclCompileSubstCmd): [Bug 2314561]:
	* generic/tclBasic.c:	Added a bytecode compiler routine for the
	* generic/tclCmdMZ.c:	[subst] command. This is a partial solution to
	* generic/tclCompile.c:	the need to NR-enable [subst] since bytecode
	* generic/tclCompile.h:	execution is already NR-enabled. Two new
	* generic/tclExecute.c:	bytecode instructions, INST_NOP and
	* generic/tclInt.h:	INST_RETURN_CODE_BRANCH were added to support
	* generic/tclParse.c:	the new routine.  INST_RETURN_CODE_BRANCH is
	* tests/basic.test:	likely to be useful in any future effort to
	* tests/info.test:	add a bytecode compiler routine for [try].
	* tests/parse.test:

2009-09-03  Donal K. Fellows  <dkf@users.sf.net>

	* doc/LinkVar.3: [Bug 2844962]: Added documentation of issues relating
	to use of this API in a multi-threaded environment.

2009-09-01  Andreas Kupries  <andreask@activestate.com>

	* generic/tclIORTrans.c (ReflectInput): Remove error response to
	0-result from method 'limit?' of transformations. Return the number of
	copied bytes instead, which is possibly nothing. The latter then
	triggers EOF handling in the higher layers, making the 0-result of
	limit? the way to inject artificial EOF's into the data stream.

2009-09-01  Don Porter  <dgp@users.sourceforge.net>

	* library/tcltest/tcltest.tcl:  Bump to tcltest 2.3.2 after revision
	* library/tcltest/pkgIndex.tcl: to verbose error message.
	* unix/Makefile.in:
	* win/Makefile.in:

2009-08-27  Don Porter  <dgp@users.sourceforge.net>

	* generic/tclStringObj.c:       [Bug 2845535]: A few more string
	overflow cases in [format].

2009-08-25  Andreas Kupries  <andreask@activestate.com>

	* generic/tclBasic.c (Tcl_CreateInterp, Tcl_EvalTokensStandard)
	(Tcl_EvalEx, TclEvalEx, TclAdvanceContinuations, TclNREvalObjEx):
	* generic/tclCmdMZ.c (Tcl_SwitchObjCmd, TclListLines):
	* generic/tclCompCmds.c (*):
	* generic/tclCompile.c (TclSetByteCodeFromAny, TclInitCompileEnv)
	(TclFreeCompileEnv, TclCompileScript, TclCompileTokens):
	* generic/tclCompile.h (CompileEnv):
	* generic/tclInt.h (ContLineLoc, Interp):
	* generic/tclObj.c (ThreadSpecificData, ContLineLocFree)
	(TclThreadFinalizeObjects, TclInitObjSubsystem, TclContinuationsEnter,
	(TclContinuationsEnterDerived, TclContinuationsCopy, TclFreeObj)
	(TclContinuationsGet):
	* generic/tclParse.c (TclSubstTokens, Tcl_SubstObj):
	* generic/tclProc.c (TclCreateProc):
	* generic/tclVar.c (TclPtrSetVar):
	* tests/info.test (info-30.0-24):

	Extended the parser, compiler, and execution engine with code and
	attendant data structures tracking the position of continuation lines
	which are not visible in the resulting script Tcl_Obj*'s, to properly
	account for them while counting lines for #280.

2009-08-24  Daniel Steffen  <das@users.sourceforge.net>

	* generic/tclInt.h: Annotate Tcl_Panic as noreturn for clang static
	analyzer in PURIFY builds, replacing preprocessor/assert technique.

	* macosx/tclMacOSXNotify.c: Fix multiple issues with nested event loops
	when CoreFoundation notifier is running in embedded mode. (Fixes
	problems in TkAqua Cocoa reported by Youness Alaoui on tcl-mac)

2009-08-21  Don Porter  <dgp@users.sourceforge.net>

	* generic/tclFileName.c: Correct regression in [Bug 2837800] fix.
	* tests/fileName.test:

2009-08-20  Don Porter  <dgp@users.sourceforge.net>

	* generic/tclFileName.c: [Bug 2837800]: Correct the result produced by
	[glob */test] when * matches something like ~foo.

	* generic/tclPathObj.c: [Bug 2806250]: Prevent the storage of strings
	starting with ~ in the "tail" part (normPathPtr field) of the path
	intrep when PATHFLAGS != 0.  This establishes the assumptions relied
	on elsewhere that the name stored there is a relative path.  Also
	refactored to make an AppendPath() routine instead of the cut/paste
	stanzas that were littered throughout.

2009-08-20  Donal K. Fellows  <dkf@users.sf.net>

	* generic/tclCmdIL.c (TclNRIfObjCmd): [Bug 2823276]: Make [if]
	NRE-safe on all arguments when interpreted.
	(Tcl_LsortObjCmd): Close off memory leak.

2009-08-19  Donal K. Fellows  <dkf@users.sf.net>

	* generic/tclCmdAH.c (TclNRForObjCmd, etc.): [Bug 2823276]: Make [for]
	and [while] into NRE-safe commands, even when interpreted.

2009-08-18  Don Porter  <dgp@users.sourceforge.net>

	* generic/tclPathObj.c: [Bug 2837800]: Added NULL check to prevent
	* tests/fileName.test:  crashes during [glob].

2009-08-16  Jan Nijtmans  <nijtmans@users.sf.net>

	* unix/dltest/pkge.c:  const addition
	* unix/tclUnixThrd.c:  Use <pthread.h> in stead of "pthread.h"
	* win/tclWinDde.c:     Eliminate some more gcc warnings
	* win/tclWinReg.c:
	* generic/tclInt.h:    Change ForIterData, make it const-safe.
	* generic/tclCmdAH.c:

2009-08-12  Don Porter  <dgp@users.sourceforge.net>

	TIP #353 IMPLEMENTATION

	* doc/NRE.3:		New public routine Tcl_NRExprObj() permits
	* generic/tcl.decls:	extension commands to evaluate Tcl expressions
	* generic/tclBasic.c:	in NR-enabled command procedures.
	* generic/tclCmdAH.c:
	* generic/tclExecute.c:
	* generic/tclInt.h:
	* generic/tclObj.c:
	* tests/expr.test:

	* generic/tclDecls.h:		make genstubs
	* generic/tclStubInit.c:

2009-08-06  Andreas Kupries  <andreask@activestate.com>

	* doc/refchan.n [Bug 2827000]: Extended the implementation of
	* generic/tclIORChan.c: reflective channels (TIP 219, method
	* tests/ioCmd.test: 'read'), enabling handlers to signal EAGAIN to
	indicate 'no data, but not at EOF either', and other system
	errors. Updated documentation, extended testsuite (New test cases
	iocmd*-23.{9,10}).

2009-08-02  Miguel Sofer  <msofer@users.sf.net>

	* tests/coroutine.test: fix testfile cleanup

2009-08-02  Donal K. Fellows  <dkf@users.sf.net>

	* generic/tclObj.c (Tcl_RepresentationCmd): Added an unsupported
	command for reporting the representation of an object. Result string
	is deliberately a bit obstructive so that people are not encouraged to
	make code that depends on it; it's a debugging tool only!

	* unix/tclUnixFCmd.c (GetOwnerAttribute, SetOwnerAttribute)
	(GetGroupAttribute, SetGroupAttribute): [Bug 1942222]: Stop calling
	* unix/tclUnixFile.c (TclpGetUserHome): endpwent() and endgrent();
	they've been unnecessary for ages.

2009-08-02  Jan Nijtmans  <nijtmans@users.sf.net>

	* win/tclWin32Dll.c: Eliminate TclWinResetInterfaceEncodings, since it
	* win/tclWinInit.c:  does exactly the same as TclWinEncodingsCleanup,
	* win/tclWinInt.h:   make sure that tclWinProcs and
			     tclWinTCharEncoding are always set and reset
			     concurrently.
	* win/tclWinFCmd.c:  Correct check for win95

2009-07-31  Don Porter  <dgp@users.sourceforge.net>

	* generic/tclStringObj.c: [Bug 2830354]:	Corrected failure to
	* tests/format.test:		grow buffer when format spec request
	large width floating point values.  Thanks to Clemens Misch.

2009-07-26  Donal K. Fellows  <dkf@users.sf.net>

	* library/auto.tcl (tcl_findLibrary, auto_mkindex):
	* library/package.tcl (pkg_mkIndex, tclPkgUnknown, MacOSXPkgUnknown):
	* library/safe.tcl (interpAddToAccessPath, interpDelete, AliasGlob):
	(AliasSource, AliasLoad, AliasEncoding):
	* library/tm.tcl (UnknownHandler): Simplify by swapping some [catch]
	gymnastics for use of [try].

2009-07-26 Alexandre Ferrieux  <ferrieux@users.sourceforge.net>

	* tools/genStubs.tcl: Forced LF translation when generating .h's to
	avoid spurious diffs when regenerating on a Windows box.

2009-07-26  Jan Nijtmans  <nijtmans@users.sf.net>

	* win/Makefile.in: [Bug 2827066]: msys build --enable-symbols broken
	* win/tcl.m4:	   And modified the same for unicows.dll, as a
	* win/configure:   preparation for [Enh 2819611].

2009-07-25  Donal K. Fellows  <dkf@users.sf.net>

	* library/history.tcl (history): Reworked the history mechanism in
	terms of ensembles, rather than the ad hoc ensemble-lite mechanism
	used previously.

2009-07-24  Donal K. Fellows  <dkf@users.sf.net>

	* doc/self.n (self class): [Bug 2704302]: Add some text to make it
	clearer how to get the name of the current object's class.

2009-07-23  Andreas Kupries  <andreask@activestate.com>

	* generic/tclIO.c (Tcl_GetChannelHandle): [Bug 2826248]: Do not crash
	* generic/tclPipe.c (FileForRedirect): for getHandleProc == NULL, this
	is allowed. Provide a nice error message in the bypass area. Updated
	caller to check the bypass for a mesage. Bug reported by Andy
	Sonnenburg <andy22286@users.sourceforge.net>

2009-07-23  Joe Mistachkin  <joe@mistachkin.com>

	* generic/tclNotify.c: [Bug 2820349]: Ensure that queued events are
	freed once processed.

2009-07-22  Jan Nijtmans  <nijtmans@users.sf.net>

	* macosx/tclMacOSXFCmd.c: CONST -> const
	* generic/tclGetDate.y:
	* generic/tclDate.c:
	* generic/tclLiteral.c: (char *) cast in ckfree call
	* generic/tclPanic.c: [Feature Request 2814786]: remove TclpPanic
	* generic/tclInt.h
	* unix/tclUnixPort.h
	* win/tclWinPort.h

2009-07-22 Alexandre Ferrieux  <ferrieux@users.sourceforge.net>

	* generic/tclEvent.c: [Bug 2001201 again]: Refined the 20090617 patch
	on [exit] streamlining, so that it now correctly calls thread exit
	handlers for the calling thread, including <Destroy> bindings in Tk.

2009-07-21  Kevin B. Kenny  <kennykb@acm.org>

	* library/tzdata/Asia/Dhaka:
	* library/tzdata/Indian/Mauritius: Olson's tzdata2009k.

2009-07-20  Donal K. Fellows  <dkf@users.sf.net>

	* generic/tclCmdMZ.c (StringIsCmd): Reorganize so that [string is] is
	more efficient when parsing things that are correct, at a cost of
	making the empty string test slightly more costly. With this, the cost
	of doing [string is integer -strict $x] matches [catch {expr {$x+0}}]
	in the successful case, and greatly outstrips it in the failing case.

2009-07-19  Donal K. Fellows  <dkf@users.sf.net>

	* generic/tclOO.decls, generic/tclOO.c (Tcl_GetObjectName): Expose a
	function for efficiently returning the current name of an object.

2009-07-18  Daniel Steffen  <das@users.sourceforge.net>

	* unix/Makefile.in: Define NDEBUG in optimized (non-symbols) build to
	disable NRE assert()s and threaded allocator range checks.

2009-07-16  Don Porter  <dgp@users.sourceforge.net>

	* generic/tclBinary.c:	Removed unused variables.
	* generic/tclCmdIL.c:
	* generic/tclCompile.c:
	* generic/tclExecute.c:
	* generic/tclHash.c:
	* generic/tclIOUtil.c:
	* generic/tclVar.c:

	* generic/tclBasic.c:	Silence compiler warnings about ClientData.
	* generic/tclProc.c:

	* generic/tclScan.c:    Typo in ACCEPT_NAN configuration.

	* generic/tclStrToD.c:  [Bug 2819200]: Set floating point control
	register on MIPS systems so that the gradual underflow expected by Tcl
	is in effect.

2009-07-15  Donal K. Fellows  <dkf@users.sf.net>

	* generic/tclInt.h (Namespace):		   Added machinery to allow
	* generic/tclNamesp.c (many functions):	   reduction of memory used
	* generic/tclResolve.c (BumpCmdRefEpochs): by namespaces. Currently
	#ifdef'ed out because of compatibility concerns.

	* generic/tclInt.decls: Added four functions for better integration
	with itcl-ng.

2009-07-14  Kevin B. Kenny  <kennykb@acm.org>

	* generic/tclInt.h (TclNRSwitchObjCmd):
	* generic/tclBasic.c (builtInCmds):
	* generic/tclCmdMZ.c (Tcl_SwitchObjCmd):
	* tests/switch.test (switch-15.1):
	[Bug 2821401]: Make non-bytecoded [switch] command aware of NRE.

2009-07-13  Andreas Kupries  <andreask@activestate.com>

	* generic/tclCompile.c (TclInitCompileEnv, EnterCmdWordIndex)
	(TclCleanupByteCode, TclCompileScript):
	* generic/tclExecute.c (TclCompileObj, TclExecuteByteCode):
	* tclCompile.h (ExtCmdLoc):
	* tclInt.h (ExtIndex, CFWordBC, CmdFrame):
	* tclBasic.c (DeleteInterpProc, TclArgumentBCEnter)
	(TclArgumentBCRelease, TclArgumentGet, SAVE_CONTEXT)
	(RESTORE_CONTEXT, NRCoroutineExitCallback, TclNRCoroutineObjCmd):
	* generic/tclCmdAH.c (TclNRForObjCmd, TclNRForIterCallback,
	(ForNextCallback):
	* generic/tclCmdMZ.c (TclNRWhileObjCmd):

	Extended the bytecode compiler initialization to recognize the
	compilation of whole files (NRE enabled 'source' command) and switch
	to the counting of absolute lines in that case.

	Further extended the bytecode compiler to track the start line in the
	generated information, and modified the bytecode execution to
	recompile an object if the location as per the calling context doesn't
	match the location saved in the bytecode. This part could be optimized
	more by using more memory to keep all possibilities which occur
	around, or by just adjusting the location information instead of a
	total recompile.

	Reworked the handling of literal command arguments in bytecode to be
	saved (compiler) and used (execution) per command (See the
	TCL_INVOKE_STK* instructions), and not per the whole bytecode. This,
	and the previous change remove the problems with location data caused
	by literal sharing (across whole files, but also proc bodies).
	Simplified the associated datastructures (ExtIndex is gone, as is the
	function EnterCmdWordIndex).

	The last change causes the hashtable 'lineLABCPtr' to be state which
	has to be kept per coroutine, like the CmdFrame stack. Reworked the
	coroutine support code to create, delete and switch the information as
	needed. Further reworked the tailcall command as well, it has to pop
	its own arguments when run in a bytecode context to keep a proper
	stack in 'lineLABCPtr'.

	Fixed the mishandling of line information in the NRE-enabled 'for' and
	'while' commands introduced when both were made to share their
	iteration callbacks without taking into account that the loop body is
	found in different words of the command. Introduced a separate data
	structure to hold all the callback information, as we went over the
	limit of 4 direct client-data values for NRE callbacks.

	The above fixes [Bug 1605269].

2009-07-12  Donal K. Fellows  <dkf@users.sf.net>

	* generic/tclCmdMZ.c (StringIndexCmd, StringEqualCmd, StringCmpCmd):
	* generic/tclExecute.c (TclExecuteByteCode): [Bug 2637173]: Factor out
	* generic/tclInt.h (TclIsPureByteArray):     the code to determine if
	* generic/tclUtil.c (TclStringMatchObj):     it is safe to work with
	byte arrays directly, so that we get the check correct _once_.

	* generic/tclOOCall.c (TclOOGetCallContext): [Bug 1895546]: Changed
	* generic/tclOO.c (TclOOObjectCmdCore):	     the way that the cache is
	managed so that when itcl does cunning things, those cunning things
	can be cached properly.

2009-07-11  Donal K. Fellows  <dkf@users.sf.net>

	* doc/vwait.n: Substantially increased the discussion of issues and
	work-arounds relating to nested vwaits, following discussion on the
	tcl-core mailing list on the topic.

2009-07-10  Pat Thoyts  <patthoyts@users.sourceforge.net>

	* tests/zlib.test:   ZlibTransformClose may be called with a NULL
	* generic/tclZlib.c: interpreter during finalization and
	Tcl_SetChannelError requires a list. Added some tests to ensure error
	propagation from the zlib library to the interp.

2009-07-09  Pat Thoyts  <patthoyts@users.sourceforge.net>

	* tests/zlib.test: [Bug 2818131]: Added tests and fixed a typo that
	broke [zlib push] for deflate format.

2009-07-09  Donal K. Fellows  <dkf@users.sf.net>

	* compat/mkstemp.c (mkstemp): [Bug 2819227]: Use rand() for random
	numbers as it is more portable.

2009-07-05  Donal K. Fellows  <dkf@users.sf.net>

	* generic/tclZlib.c (ZlibTransformWatch): Correct the handling of
	events so that channel transforms work with things like an asynch
	[chan copy]. Problem reported by Pat Thoyts.

2009-07-01  Pat Thoyts  <patthoyts@users.sourceforge.net>

	* win/tclWinInt.h:   [Bug 2806622]: Handle the GetUserName API call
	* win/tclWin32Dll.c: via the tclWinProcs indirection structure. This
	* win/tclWinInit.c:  fixes a problem obtaining the username when the
	USERNAME environment variable is unset.

2009-06-30  Daniel Steffen  <das@users.sourceforge.net>

	* generic/tclInt.h:		Add assert macros for clang static
	* generic/tclPanic.c:		analyzer and redefine Tcl_Panic to
	* generic/tclStubInit.c:	assert after panic in clang PURIFY
					builds.

	* generic/tclCmdIL.c:		Add clang assert for false positive
					from static analyzer.

2009-06-26  Daniel Steffen  <das@users.sourceforge.net>

	* macosx/Tcl-Common.xcconfig:	 Update projects for Xcode 3.1 and
	* macosx/Tcl.xcode/*:		 3.2, standardize on gcc 4.2, remove
	* macosx/Tcl.xcodeproj/*:	 obsolete configurations and pre-Xcode
	* macosx/Tcl.pbproj/* (removed): project.

	* macosx/README:		 Update project docs, cleanup.

	* unix/Makefile.in:		 Update dist target for project
					 changes.

2009-06-24  Donal K. Fellows  <dkf@users.sf.net>

	* tests/oo.test (oo-19.1): [Bug 2811598]: Make more resilient.

2009-06-24  Pat Thoyts  <patthoyts@users.sourceforge.net>

	* tests/http11.test: [Bug 2811492]: Clean up procs after testing.

2009-06-18  Donal K. Fellows  <dkf@users.sf.net>

	* generic/tclCkalloc.c (MemoryCmd): [Bug 988703]:
	* generic/tclObj.c (ObjData, TclFinalizeThreadObjects): Add mechanism
	for discovering what Tcl_Objs are allocated when built for memory
	debugging. Developed by Joe Mistachkin.

2009-06-17 Alexandre Ferrieux  <ferrieux@users.sourceforge.net>

	* generic/tclEvent.c: Applied a patch by George Peter Staplin
	drastically reducing the ambition of [exit] wrt finalization, and
	thus solving many multi-thread teardown issues. [Bugs 2001201,
	486399, and possibly 597575, 990457, 1437595, 2750491]

2009-06-15  Don Porter  <dgp@users.sourceforge.net>

	* generic/tclStringObj.c: sprintf() -> Tcl_ObjPrintf() conversion.

2009-06-15  Reinhard Max  <max@suse.de>

	* unix/tclUnixPort.h: Move all socket-related code from tclUnixChan.c
	* unix/tclUnixChan.c: to tclUnixSock.c.
	* unix/tclUnixSock.c:

2009-06-15  Donal K. Fellows  <dkf@users.sf.net>

	* tools/tcltk-man2html.tcl (make-man-pages): [Patch 557486]: Apply
	last remaining meaningful part of this patch, a clean up of some
	closing tags.

2009-06-13  Don Porter  <dgp@users.sourceforge.net>

	* generic/tclCompile.c: [Bug 2802881]: The value stashed in
	* generic/tclProc.c:    iPtr->compiledProcPtr when compiling a proc
	* tests/execute.test:   survives too long. We only need it there long
	enough for the right TclInitCompileEnv() call to re-stash it into
	envPtr->procPtr.  Once that is done, the CompileEnv controls.  If we
	let the value of iPtr->compiledProcPtr linger, though, then any other
	bytecode compile operation that takes place will also have its
	CompileEnv initialized with it, and that's not correct.  The value is
	meant to control the compile of the proc body only, not other compile
	tasks that happen along.  Thanks to Carlos Tasada for discovering and
	reporting the problem.

2009-06-10  Don Porter  <dgp@users.sourceforge.net>

	* generic/tclStringObj.c:       [Bug 2801413]: Revised [format] to not
	overflow the integer calculations computing the length of the %ll
	formats of really big integers.  Also added protections so that
	[format]s that would produce results overflowing the maximum string
	length of Tcl values throw a normal Tcl error instead of a panic.

	* generic/tclStringObj.c:	[Bug 2803109]: Corrected failures to
	deal with the "pure unicode" representation of an empty string.
	Thanks to Julian Noble for reporting the problem.

2006-06-09  Kevin B. Kenny  <kennykb@acm.org>

	* generic/tclGetDate.y: Fixed a thread safety bug in the generated
	* library/clock.tcl:    Bison parser (needed a %pure-parser
	* tests/clock.test:     declaration to avoid static variables).
				Discovered that the %pure-parser declaration
	                        allowed for returning the Bison error message
	                        to the Tcl caller in the event of a syntax
	                        error, so did so.
	* generic/tclDate.c: bison 2.3

2006-06-08  Kevin B. Kenny  <kennykb@acm.org>

	* library/tzdata/Asia/Dhaka: New DST rule for Bangladesh. (Olson's
	tzdata2009i.)

2009-06-08  Donal K. Fellows  <dkf@users.sf.net>

	* doc/copy.n: Fix error in example spotted by Venkat Iyer.

2009-06-02  Don Porter  <dgp@users.sourceforge.net>

	* generic/tclExecute.c: Replace dynamically-initialized table with a
	table of static constants in the lookup table for exponent operator
	computations that fit in a 64 bit integer result.

	* generic/tclExecute.c: [Bug 2798543]: Corrected implementations and
	selection logic of the INST_EXPON instruction.

2009-06-01  Don Porter  <dgp@users.sourceforge.net>

	* tests/expr.test:      [Bug 2798543]: Added many tests demonstrating
	the broken cases.

009-05-30  Kevin B. Kenny  <kennykb@acm.org>

	* library/tzdata/Africa/Cairo:
	* library/tzdata/Asia/Amman: Olson's tzdata2009h.

2009-05-29  Andreas Kupries  <andreask@activestate.com>

	* library/platform/platform.tcl: Fixed handling of cpu ia64,
	* library/platform/pkgIndex.tcl: taking ia64_32 into account
	* unix/Makefile.in: now. Bumped version to 1.0.5. Updated the
	* win/Makefile.in: installation commands.

2009-05-26 Alexandre Ferrieux  <ferrieux@users.sourceforge.net>

	* doc/expr.n: Fixed documentation of the right-associativity of
	the ** operator. (spotted by kbk)

2009-05-14  Donal K. Fellows  <dkf@users.sf.net>

	* generic/tclOOInfo.c (InfoObjectNsCmd): Added introspection mechanism
	for finding out what an object's namespace is. Experience suggests
	that it is just too useful to be able to do without it.

2009-05-12  Donal K. Fellows  <dkf@users.sf.net>

	* doc/vwait.n: Added more words to make it clear just how bad it is to
	nest [vwait]s.

	* compat/mkstemp.c: Add more headers to make this file build on IRIX
	6.5. Thanks to Larry McVoy for this.

2009-05-08  Donal K. Fellows  <dkf@users.sf.net>

	* generic/tclOO.c (TclNRNewObjectInstance):  [Bug 2414858]: Add a
	* generic/tclBasic.c (TclPushTailcallPoint): marker to the stack of
	NRE callbacks at the right point so that tailcall works correctly in a
	constructor.

	* tests/exec.test (cat): [Bug 2788468]: Adjust the scripted version of
	cat so that it does not perform transformations on the data it is
	working with, making it more like the standard Unix 'cat' program.

2009-05-07  Miguel Sofer  <msofer@users.sf.net>

	* generic/tclObj.c (Tcl_GetCommandFromObj): [Bug 2785893]: Ensure that
	a command in a deleted namespace can't be found through a cached name.

	* generic/tclBasic.c:    Let coroutines start with a much smaller
	* generic/tclCompile.h:  stack: 200 words (previously was 2000, the
	* generic/tclExecute.c:  same as interps).

2009-05-07  Donal K. Fellows  <dkf@users.sf.net>

	* tests/env.test (printenvScript, env-4.3, env-4.5): [Bug 1513659]:
	* tests/exec.test (exec-2.6): These tests had subtle dependencies on
	being on platforms that were either ISO 8859-1 or UTF-8. Stabilized
	the results by forcing the encoding.

2009-05-06  Don Porter  <dgp@users.sourceforge.net>

	* generic/tclCmdMZ.c:	[Bug 2582327]: Improve overflow error message
	from [string repeat].

	* tests/interp.test: interp-20.50 test for Bug 2486550.

2009-05-04  Donal K. Fellows  <dkf@users.sf.net>

	* generic/tclOO.c (InitFoundation, AllocObject, AllocClass):
	* generic/tclOODefineCmds.c (InitDefineContext): Make sure that when
	support namespaces are deleted, nothing bad can subsequently happen.
	Issue spotted by Don Porter.

2009-05-03  Donal K. Fellows  <dkf@users.sf.net>

	* doc/Tcl.n: [Bug 2538432]: Clarified exact treatment of ${arr(idx)}
	form of variable substitution. This is not a change of behavior, just
	an improved description of the current situation.

2009-04-30  Miguel Sofer  <msofer@users.sf.net>

	* generic/tclBasic.c (TclObjInvoke): [Bug 2486550]: Make sure that a
	null objProc is not used, use Tcl_NRCallObjProc instead.

2009-05-01  Jan Nijtmans  <nijtmans@users.sf.net>

	* win/configure.in   Fix 64-bit detection for zlib on Win64
	* win/configure      (regenerated)

2009-04-28  Jeff Hobbs  <jeffh@ActiveState.com>

	* unix/tcl.m4, unix/configure (SC_CONFIG_CFLAGS): harden the check to
	add _r to CC on AIX with threads.

2009-04-27  Donal K. Fellows  <dkf@users.sf.net>

	* doc/concat.n (EXAMPLES): [Bug 2780680]: Rewrote so that the spacing
	of result messages is correct. (The exact way they were wrong was
	different when rendered through groff or as HTML, but it was still
	wrong both ways.)

2009-04-27  Jan Nijtmans  <nijtmans@users.sf.net>

	* generic/tclIndexObj.c:  Reset internal INTERP_ALTERNATE_WRONG_ARGS
	* generic/tclIOCmd.c:     flag inside the Tcl_WrongNumArgs function,
	                          so the caller no longer has to do the reset.

2009-04-24  Stuart Cassoff  <stwo@users.sf.net>

	* unix/Makefile.in: [Patch 2769530]: Don't chmod/exec installManPage.

2009-04-19  Pat Thoyts  <patthoyts@users.sourceforge.net>

	* library/http/http.tcl: [Bug 2715421]: Removed spurious newline added
	* tests/http11.test:     after POST and added tests to detect excess
	* tests/httpd11.tcl:     bytes being POSTed.
	* library/http/pkgIndex.tcl:
	* makefiles:             package version now 2.8.1

2009-04-15  Donal K. Fellows  <dkf@users.sf.net>

	* doc/chan.n, doc/close.n: Tidy up documentation of TIP #332.

2009-04-14  Kevin B. Kenny  <kennykb@acm.org>

	* library/tzdata/Asia/Karachi: Updated rules for Pakistan Summer
				       Time (Olson's tzdata2009f)

2009-04-11  Donal K. Fellows  <dkf@users.sf.net>

	* generic/tclOOMethod.c (InvokeForwardMethod): Clarify the resolution
	behaviour of the name of the command that is forwarded to: it's now
	resolved using the object's namespace as context, which is much more
	useful than the previous (somewhat random) behaviour of using the
	caller's current namespace.

2009-04-10  Pat Thoyts  <patthoyts@users.sourceforge.net>

	* library/http/http.tcl:     Improved HTTP/1.1 support and added
	* library/http/pkgIndex.tcl: specific HTTP/1.1 testing to ensure
	* tests/http11.test:         we handle chunked+gzip for the various
	* tests/httpd11.test:        modes (normal, -channel and -handler)
	* makefiles:                 package version set to 2.8.0

2009-04-10  Daniel Steffen  <das@users.sourceforge.net>

	* unix/tclUnixChan.c:		TclUnixWaitForFile(): use FD_* macros
	* macosx/tclMacOSXNotify.c:	to manipulate select masks (Cassoff).
					[Bug 1960647]

	* unix/tclLoadDyld.c:		use RTLD_GLOBAL instead of RTLD_LOCAL.
					[Bug 1961211]

	* macosx/tclMacOSXNotify.c:	revise CoreFoundation notifier to allow
					embedding into applications that
					already have a CFRunLoop running and
					want to run the tcl event loop via
					Tcl_ServiceModeHook(TCL_SERVICE_ALL).

	* macosx/tclMacOSXNotify.c:	add CFRunLoop based Tcl_Sleep() and
	* unix/tclUnixChan.c:		TclUnixWaitForFile() implementations
	* unix/tclUnixEvent.c:		and disable select() based ones in
					CoreFoundation builds.

	* unix/tclUnixNotify.c:		simplify, sync with tclMacOSXNotify.c.

	* generic/tclInt.decls: 	add TclMacOSXNotifierAddRunLoopMode()
	* generic/tclIntPlatDecls.h:	internal API, regen.
	* generic/tclStubInit.c:

	* unix/configure.in (Darwin):	use Darwin SUSv3 extensions if
					available; remove /Network locations
					from default tcl package search path
					(NFS mounted locations and thus slow).
	* unix/configure:		autoconf-2.59
	* unix/tclConfig.h.in:		autoheader-2.59

	* macosx/tclMacOSXBundle.c:	on Mac OS X 10.4 and later, replace
					deprecated NSModule API by dlfcn API.

2009-04-10  Donal K. Fellows  <dkf@users.sf.net>

	* doc/StringObj.3: [Bug 2089279]: Corrected example so that it works
	on 64-bit machines as well.

2009-04-10  Pat Thoyts  <patthoyts@users.sourceforge.net>

	* tests/http.test: [Bug 26245326]: Added specific check for problem
	* tests/httpd: (return incomplete HTTP response header).

2009-04-08  Kevin B. Kenny  <kennykb@acm.org>

	* tools/tclZIC.tcl: Always emit files with Unix line termination.
	* library/tzdata: Olson's tzdata2009e

2009-04-09  Don Porter  <dgp@users.sourceforge.net>

	* library/http/http.tcl:	[Bug 26245326]: Handle incomplete
	lines in the "connecting" state. Thanks to Sergei Golovan.

2009-04-08  Andreas Kupries  <andreask@activestate.com>

	* library/platform/platform.tcl: Extended the darwin sections to add
	* library/platform/pkgIndex.tcl: a kernel version number to the
	* unix/Makefile.in: identifier for anything from Leopard (10.5) on up.
	* win/Makefile.in: Extended patterns for same. Extended cpu
	* doc/platform.n: recognition for 64bit Tcl running on a 32bit kernel
	on a 64bit processor (By Daniel Steffen). Bumped version to 1.0.4.
	Updated Makefiles.

2009-04-08  Don Porter  <dgp@users.sourceforge.net>

	* library/tcltest/tcltest.tcl:  [Bug 2570363]: Converted [eval]s (some
	* library/tcltest/pkgIndex.tcl: unsafe!) to {*} in tcltest package.
	* unix/Makefile.in:     => tcltest 2.3.1
	* win/Makefile.in:

2009-04-07  Don Porter  <dgp@users.sourceforge.net>

	* generic/tclStringObj.c:	Correction so that value of
	TCL_GROWTH_MIN_ALLOC is everywhere expressed in bytes as comment
	claims.

2009-04-04  Donal K. Fellows  <dkf@users.sf.net>

	* doc/vwait.n: [Bug 1910136]: Extend description and examples to make
	it clearer just how this command interprets variable names.

2009-03-30  Don Porter  <dgp@users.sourceforge.net>

	* doc/Alloc.3: [Bug 2556263]:	Size argument is "unsigned int".

2009-03-27  Don Porter  <dgp@users.sourceforge.net>

	* generic/tclPathObj.c (TclPathPart): [Bug 2710920]: TclPathPart()
	* tests/fileName.test:	was computing the wrong results for both [file
	dirname] and [file tail] on "path" arguments with the PATHFLAGS != 0
	intrep and with an empty string for the "joined-on" part.

2009-03-25  Jan Nijtmans  <nijtmans@users.sf.net>

	* doc/tclsh.1:		 Bring doc and tools in line with
	* tools/installData.tcl: http://wiki.tcl.tk/812
	* tools/str2c
	* tools/tcltk-man2html.tcl

2009-03-25  Donal K. Fellows  <dkf@users.sf.net>

	* doc/coroutine.n: [Bug 2152285]: Added basic documentation for the
	coroutine and yield commands.

2009-03-24  Donal K. Fellows  <dkf@users.sf.net>

	* generic/tclOOBasic.c (TclOOSelfObjCmd): [Bug 2704302]: Make 'self
	class' better defined in the context of objects that change class.

	* generic/tclVar.c (Tcl_UpvarObjCmd): [Bug 2673163] (ferrieux)
	* generic/tclProc.c (TclObjGetFrame): Make the upvar command more able
	to handle its officially documented syntax.

2009-03-22  Miguel Sofer  <msofer@users.sf.net>

	* generic/tclBasic.c: [Bug 2502037]: NR-enable the handling of unknown
	commands.

2009-03-21  Miguel Sofer  <msofer@users.sf.net>

	* generic/tclBasic.c:   Fixed "leaks" in aliases, imports and
	* generic/tclInt.h:     ensembles. Only remaining known leak is in
	* generic/tclInterp.c:  ensemble unknown dispatch (as it not
	* generic/tclNamesp.c:  NR-enabled)
	* tests/tailcall.test:

	* tclInt.h: comments

	* tests/tailcall.test: Added tests to show that [tailcall] does not
	currently always execute in constant space: interp-alias, ns-imports
	and ensembles "leak" as of this commit.

	* tests/nre.test: [foreach] has been NR-enabled for a while, the test
	was marked 'knownBug': unmark it.

	* generic/tclBasic.c:   Fix for (among others) [Bug 2699087]
	* generic/tclCmdAH.c:   Tailcalls now perform properly even from
	* generic/tclExecute.c: within [eval]ed scripts.
	* generic/tclInt.h:     More tests missing, as well as proper
	exploration and testing of the interaction with "redirectors" like
	interp-alias (suspect that it does not happen in constant space)
	and pure-eval commands.

	* generic/tclExecute.c: Proper fix for [Bug 2415422]. Reenabled
	* tests/nre.test:       the failing assertion that was disabled on
	2008-12-18: the assertion is correct, the fault was in the
	management of expansions.

	* generic/tclExecute.c:  Fix both test and code for tailcall
	* tests/tailcall.test:   from within a compiled [eval] body.

	* tests/tailcall.test: Slightly improved tests

2009-03-20  Don Porter  <dgp@users.sourceforge.net>

	* tests/stringObj.test:         [Bug 2597185]: Test stringObj-6.9
	checks that Tcl_AppendStringsToObj() no longer crashes when operating
	on a pure unicode value.

	* generic/tclExecute.c (INST_CONCAT1):  [Bug 2669109]: Panic when
	appends overflow the max length of a Tcl value.

2009-03-19  Miguel Sofer  <msofer@users.sf.net>

	* generic/tcl.h:
	* generic/tclInt.h:
	* generic/tclBasic.c:
	* generic/tclExecute.c:
	* generic/tclNamesp.c (Tcl_PopCallFrame): Rewritten tailcall
	implementation, ::unsupported::atProcExit is (temporarily?) gone. The
	new approach is much simpler, and also closer to being correct. This
	commit fixes [Bug 2649975] and [Bug 2695587].

	* tests/coroutine.test:    Moved the tests to their own files,
	* tests/tailcall.test:     removed the unsupported.test. Added
	* tests/unsupported.test:  tests for the fixed bugs.

2009-03-19  Donal K. Fellows  <dkf@users.sf.net>

	* doc/tailcall.n: Added documentation for tailcall command.

2009-03-18  Don Porter  <dgp@users.sourceforge.net>

	* win/tclWinFile.c (TclpObjNormalizePath):	[Bug 2688184]:
	Corrected Tcl_Obj leak. Thanks to Joe Mistachkin for detection and
	patch.

	* generic/tclVar.c (TclLookupSimpleVar):	[Bug 2689307]: Shift
	all calls to Tcl_SetErrorCode() out of TclLookupSimpleVar and onto its
	callers, where control with TCL_LEAVE_ERR_MSG flag is more easily
	handled.

2009-03-16  Donal K. Fellows  <dkf@users.sf.net>

	* generic/tclCmdMZ.c (TryPostBody): [Bug 2688063]: Extract information
	from list before getting rid of last reference to it.

2009-03-15  Joe Mistachkin  <joe@mistachkin.com>

	* generic/tclThread.c: Modify fix for TSD leak to match Tcl 8.5
	* generic/tclThreadStorage.c: (and prior) allocation semantics. [Bug
	2687952]

2009-03-15  Donal K. Fellows  <dkf@users.sf.net>

	* generic/tclThreadStorage.c (TSDTableDelete):	[Bug 2687952]: Ensure
	* generic/tclThread.c (Tcl_GetThreadData):	that structures in
	Tcl's TSD system are all freed. Use the correct matching allocator.

	* generic/tclPosixStr.c (Tcl_SignalId,Tcl_SignalMsg): [Patch 1513655]:
	Added support for SIGINFO, which is present on BSD platforms.

2009-03-14  Donal K. Fellows  <dkf@users.sf.net>

	* unix/tcl.pc.in (new file):		[Patch 2243948] (hat0)
	* unix/configure.in, unix/Makefile.in: Added support for reporting
	Tcl's public build configuration via the pkg-config system. TEA is
	still the official mechanism though, in part because pkg-config is not
	universally supported across all Tcl's supported platforms.

2009-03-11  Miguel Sofer  <msofer@users.sf.net>

	* generic/tclBasic.c (TclNRCoroutineObjCmd): fix Tcl_Obj leak.
	Diagnosis and fix thanks to GPS.

2009-03-09  Donal K. Fellows  <dkf@users.sf.net>

	* generic/tclCmdMZ.c (Tcl_TryObjCmd, TclNRTryObjCmd): Moved the
	implementation of [try] from Tcl code into C. Still lacks a bytecode
	version, but should be better than what was before.

2009-03-04  Donal K. Fellows  <dkf@users.sf.net>

	* generic/tclZlib.c (TclZlibCmd): Checksums are defined to be unsigned
	32-bit integers, use Tcl_WideInt to pass to scripts. [Bug 2662434]
	(ZlibStreamCmd, ChanGetOption): A few other related corrections.

2009-02-27  Jan Nijtmans  <nijtmans@users.sf.net>

	* generic/tcl.decls:    [Bug 218977]: Tcl_DbCkfree needs return value
	* generic/tclCkalloc.c
	* generic/tclDecls.h:   (regenerated)
	* generic/tclInt.decls: don't use CONST84/CONST86 here
	* generic/tclCompile.h: don't use CONST86 here, comment fixing.
	* generic/tclIO.h:      don't use CONST86 here, comment fixing.
	* generic/tclIntDecls.h (regenerated)

2009-02-25  Don Porter  <dgp@users.sourceforge.net>

	* generic/tclUtil.c (TclStringMatchObj):	[Bug 2637173]: Revised
	the branching on the strObj->typePtr so that untyped values get
	converted to the "string" type and pass through the Unicode matcher.
	[Bug 2613766]: Also added checks to only perform "bytearray"
	optimization on pure bytearray values.

	* generic/tclCmdMZ.c:	Since Tcl_GetCharLength() has its own
	* generic/tclExecute.c:	optimizations for the tclByteArrayType, stop
	having the callers do them.

2009-02-24  Donal K. Fellows  <dkf@users.sf.net>

	* doc/clock.n, doc/fblocked.n, doc/format.n, doc/lsort.n,
	* doc/pkgMkIndex.n, doc/regsub.n, doc/scan.n, doc/tclvars.n:
	General minor documentation improvements.

	* library/http/http.tcl (geturl, Eof): Added support for 8.6's built
	in zlib routines.

2009-02-22  Alexandre Ferrieux  <ferrieux@users.sourceforge.net>

	* tests/lrange.test:	Revert commits of 2008-07-23. Those were speed
	* tests/binary.test:	tests, that are inherently brittle.

2009-02-21  Don Porter  <dgp@users.sourceforge.net>

	* generic/tclStringObj.c:	Several revisions to the shimmering
	patterns between Unicode and UTF string reps.  Most notably the
	call: objPtr = Tcl_NewUnicodeObj(...,0); followed by a loop of calls:
	Tcl_AppendUnicodeToObj(objPtr, u, n); will now grow and append to
	the Unicode representation.  Before this commit, the sequence would
	convert each append to UTF and perform the append to the UTF rep.
	This is puzzling and likely a bug.  The performance of [string map]
	is significantly improved by this change (according to the MAP
	collection of benchmarks in tclbench).  Just in case there was some
	wisdom in the old ways that I missed, I left in the ability to restore
	the old patterns with a #define COMPAT 1 at the top of the file.

2009-02-20  Don Porter  <dgp@users.sourceforge.net>

	* generic/tclPathObj.c:	Fixed mistaken logic in TclFSGetPathType()
	* tests/fileName.test:	that assumed (not "absolute" => "relative").
	This is a false assumption on Windows, where "volumerelative" is
	another possibility.  [Bug 2571597]

2009-02-18  Don Porter  <dgp@users.sourceforge.net>

	* generic/tclStringObj.c:	Simplify the logic of the
	Tcl_*SetObjLength() routines.

	* generic/tclStringObj.c:	Rewrite GrowStringBuffer() so that it
	has parallel structure with GrowUnicodeBuffer().  The revision permits
	allocation attempts to continue all the way up to failure, with no
	gap. It also directly manipulates the String and Tcl_Obj internals
	instead of inefficiently operating via Tcl_*SetObjLength() with all of
	its extra protections and underdocumented special cases.

	* generic/tclStringObj.c:	Another round of simplification on
	the allocation macros.

2009-02-17  Jeff Hobbs  <jeffh@ActiveState.com>

	* win/tcl.m4, win/configure: Check if cl groks _WIN64 already to
	avoid CC manipulation that can screw up later configure checks.
	Use 'd'ebug runtime in 64-bit builds.

2009-02-17  Don Porter  <dgp@users.sourceforge.net>

	* generic/tclStringObj.c:	Pare back the length of the unicode
	array in a non-extended String struct to one Tcl_UniChar, meant to
	hold the terminating NUL character.  Non-empty unicode strings are
	then stored by extending the String struct by stringPtr->maxChars
	additional slots in that array with sizeof(Tcl_UniChar) bytes per
	slot. This revision makes the allocation macros much simpler.

	* generic/tclStringObj.c:	Factor out common GrowUnicodeBuffer()
	and solve overflow and growth algorithm fallbacks in it.

	* generic/tclStringObj.c:	Factor out common GrowStringBuffer().

	* generic/tclStringObj.c:	Convert Tcl_AppendStringsToObj into
	* tests/stringObj.test:		a radically simpler implementation
	where we just loop over calls to Tcl_AppendToObj.  This fixes [Bug
	2597185].  It also creates a *** POTENTIAL INCOMPATIBILITY *** in
	that T_ASTO can now allocate more space than is strictly required,
	like all the other Tcl_Append* routines.  The incompatibility was
	detected by test stringObj-6.5, which I've updated to reflect the
	new behavior.

	* generic/tclStringObj.c:	Revise buffer growth implementation
	in ExtendStringRepWithUnicode.  Use cheap checks to determine that
	no reallocation is necessary without cost of computing the precise
	number of bytes needed.  Also make use of the string growth algortihm
	in the case of repeated appends.

2009-02-16  Jan Nijtmans  <nijtmans@users.sf.net>

	* generic/tclZlib.c:	hack needed for official zlib1.dll build.
	* win/configure.in:	fix [Feature Request 2605263] use official
	* win/Makefile.in:	zlib build.
	* win/configure:	(regenerated)
	* compat/zlib/zdll.lib:	new files
	* compat/zlib/zlib1.dll:

	* win/Makefile.in:  fix [Bug 2605232] tdbc doesn't build when
	Tcl is compiled with --disable-shared.

2009-02-15  Don Porter  <dgp@users.sourceforge.net>

	* generic/tclStringObj.c:	Added protections from invalid memory
	* generic/tclTestObj.c:		accesses when we append (some part of)
	* tests/stringObj.test:		a Tcl_Obj to itself.  Added the
	appendself and appendself2 subcommands to the [teststringobj] testing
	command and added tests to the test suite.  [Bug 2603158]

	* generic/tclStringObj.c:	Factor out duplicate code from
	Tcl_AppendObjToObj.

	* generic/tclStringObj.c:	Replace the 'size_t uallocated' field
	of the String struct, storing the number of bytes allocated to store
	the Tcl_UniChar array, with an 'int maxChars' field, storing the
	number of Tcl_UniChars that may be stored in the allocated space.
	This reduces memory requirement a small bit, and makes some range
	checks simpler to code.
	* generic/tclTestObj.c:	Replace the [teststringobj ualloc] testing
	* tests/stringObj.test:	command with [teststringobj maxchars] and
	update the tests.

	* generic/tclStringObj.c:	Removed limitation in
	Tcl_AppendObjToObj where the char length of the result was only
	computed if the appended string was all single byte characters.
	This limitation was in place to dodge a bug in Tcl_GetUniChar.
	With that bug gone, we can take advantage of always recording the
	length of append results when we know it.

2009-02-14  Don Porter  <dgp@users.sourceforge.net>

	* generic/tclStringObj.c:	Revisions so that we avoid creating
	the strange representation of an empty string with
	objPtr->bytes == NULL and stringPtr->hasUnicode == 0.  Instead in
	the situations where that was being created, create a traditional
	two-legged stork representation (objPtr->bytes = tclEmptyStringRep
	and stringPtr->hasUnicode = 1).  In the situations where the strange
	rep was treated differently, continue to do so by testing
	stringPtr->numChars == 0 to detect it.  These changes make the code
	more conventional so easier for new maintainers to pick up.  Also
	sets up further simplifications.

	* generic/tclTestObj.c:	Revise updates to [teststringobj] so we don't
	get blocked by MODULE_SCOPE limits.

2009-02-12  Don Porter  <dgp@users.sourceforge.net>

	* generic/tclStringObj.c:	Rewrites of the routines
	Tcl_GetCharLength, Tcl_GetUniChar, Tcl_GetUnicodeFromObj,
	Tcl_GetRange, and TclStringObjReverse to use the new macro, and
	to more simply and clearly split the cases depending on whether
	a valid unicode rep is present or needs to be created.
	New utility routine UnicodeLength(), to compute the length of unicode
	buffer arguments when no length is passed in, with built-in
	overflow protection included.  Update three callers to use it.

	* generic/tclInt.h:	New macro TclNumUtfChars meant to be a faster
	replacement for a full Tcl_NumUtfChars() call when the string has all
	single-byte characters.

	* generic/tclStringObj.c:	Simplified Tcl_GetCharLength by
	* generic/tclTestObj.c:		removing code that did nothing.
	Added early returns from Tcl_*SetObjLength when the desired length
	is already present; adapted test command to the change.

	* generic/tclStringObj.c:	Re-implemented AppendUtfToUnicodeRep
	so that we no longer pass through Tcl_DStrings which have their own
	sets of problems when lengths overflow the int range.  Now AUTUR and
	FillUnicodeRep share a common core routine.

2009-02-12  Donal K. Fellows  <dkf@users.sf.net>

	* generic/tclOODefineCmds.c (TclOOGetDefineCmdContext): Use the
	correct field in the Interp structure for retrieving the frame to get
	the context object so that people can extend [oo::define] without deep
	shenanigans. Bug found by Federico Ferri.

2009-02-11  Don Porter  <dgp@users.sourceforge.net>

	* generic/tclStringObj.c:	Re-implemented AppendUnicodeToUtfRep
	so that we no longer pass through Tcl_DStrings which have their own
	sets of problems when lengths overflow the int range.  Now AUTUR and
	UpdateStringOfString share a common core routine.

	* generic/tclStringObj.c:	Changed type of the 'allocated' field
	* generic/tclTestObj.c:		of the String struct (and the
	TestString counterpart) from size_t to int since only int values are
	ever stored in it.

2009-02-10  Jan Nijtmans  <nijtmans@users.sf.net>

	* generic/tclEncoding.c: Eliminate some unnessary type casts
	* generic/tclEvent.c:    some internal const decorations
	* generic/tclExecute.c:  spacing
	* generic/tclIndexObj.c:
	* generic/tclInterp.c:
	* generic/tclIO.c:
	* generic/tclIOCmd.c:
	* generic/tclIORChan.c:
	* generic/tclIOUtil.c:
	* generic/tclListObj.c:
	* generic/tclLiteral.c:
	* generic/tclNamesp.c:
	* generic/tclObj.c:
	* generic/tclOOBasic.c:
	* generic/tclPathObj.c:
	* generic/tclPkg.c:
	* generic/tclProc.c:
	* generic/tclRegexp.c:
	* generic/tclScan.c:
	* generic/tclStringObj.c:
	* generic/tclTest.c:
	* generic/tclTestProcBodyObj.c:
	* generic/tclThread.c:
	* generic/tclThreadTest.c:
	* generic/tclTimer.c:
	* generic/tclTrace.c:
	* generic/tclUtil.c:
	* generic/tclVar.c:
	* generic/tclStubInit.c: (regenerated)

2009-02-10  Jan Nijtmans  <nijtmans@users.sf.net>

	* unix/tcl.m4: [Bug 2502365]: Building of head on HPUX is broken when
	using the native CC.
	* unix/configure: (autoconf-2.59)

2009-02-10  Don Porter  <dgp@users.sourceforge.net>

	* generic/tclObj.c (Tcl_GetString):	Added comments and validity
	checks following the call to an UpdateStringProc.

	* generic/tclStringObj.c: Reduce code duplication in Tcl_GetUnicode*.
	Restrict AppendUtfToUtfRep to non-negative length appends.
	Convert all Tcl_InvalidateStringRep() calls into macros.
	Simplify Tcl_AttemptSetObjLength by removing unreachable code.
	Simplify SetStringFromAny() by removing unreachable and duplicate code.
	Simplify Tcl_SetObjLength by removing unreachable code.
	Removed handling of (objPtr->bytes != NULL) from UpdateStringOfString,
	which is only called when objPtr->bytes is NULL.

2009-02-09  Jan Nijtmans  <nijtmans@users.sf.net>

	* generic/tclCompile.c: fix [Bug 2555129] const compiler warning (as
	error) in tclCompile.c

2009-02-07  Donal K. Fellows  <dkf@users.sf.net>

	* generic/tclZlib.c (TclZlibCmd): [Bug 2573172]: Ensure that when
	invalid subcommand name is given, the list of valid subcommands is
	produced. This gives a better experience when using the command
	interactively.

2009-02-05  Joe Mistachkin  <joe@mistachkin.com>

	* generic/tclInterp.c: Fix argument checking for [interp cancel]. [Bug
	2544618]
	* unix/Makefile.in: Fix build issue with zlib on FreeBSD (and possibly
	other platforms).

2009-02-05  Donal K. Fellows  <dkf@users.sf.net>

	* generic/tclCmdMZ.c (StringIndexCmd, StringRangeCmd, StringLenCmd):
	Simplify the implementation of some commands now that the underlying
	string API knows more about bytearrays.

	* generic/tclExecute.c (TclExecuteByteCode): [Bug 2568434]: Make sure
	that INST_CONCAT1 will not lose string reps wrongly.

	* generic/tclStringObj.c (Tcl_AppendObjToObj): Special-case the
	appending of one bytearray to another, which can be extremely rapid.
	Part of scheme to address [Bug 1665628] by making the basic string
	operations more efficient on byte arrays.
	(Tcl_GetCharLength, Tcl_GetUniChar, Tcl_GetRange): More special casing
	work for bytearrays.

2009-02-04  Don Porter  <dgp@users.sourceforge.net>

	* generic/tclStringObj.c: Added overflow protections to the
	AppendUtfToUtfRep routine to either avoid invalid arguments and
	crashes, or to replace them with controlled panics.  [Bug 2561794]

	* generic/tclCmdMZ.c:	Prevent crashes due to int overflow of the
	length of the result of [string repeat].  [Bug 2561746]

2009-02-03  Jan Nijtmans  <nijtmans@users.sf.net>

	* macosx/tclMacOSXFCmd.c: Eliminate some unnessary type casts
	* unix/tclLoadDyld.c:	  some internal const decorations
	* unix/tclUnixCompat.c:	  spacing
	* unix/tclUnixFCmd.c
	* unix/tclUnixFile.c
	* win/tclWinDde.c
	* win/tclWinFCmd.c
	* win/tclWinInit.c
	* win/tclWinLoad.c
	* win/tclWinPipe.c
	* win/tclWinReg.c
	* win/tclWinTest.c
	* generic/tclBasic.c
	* generic/tclBinary.c
	* generic/tclCmdAH.c
	* generic/tclCmdIL.c
	* generic/tclCmdMZ.c
	* generic/tclCompCmds.c
	* generic/tclDictObj.c

2009-02-03  Donal K. Fellows  <dkf@users.sf.net>

	* generic/tclObj.c (tclCmdNameType): [Bug 2558422]: Corrected the type
	of this structure so that extensions that write it (yuk!) will still
	be able to function correctly.

2009-02-03  Don Porter  <dgp@users.sourceforge.net>

	* generic/tclStringObj.c (SetUnicodeObj):	Corrected failure of
	Tcl_SetUnicodeObj() to panic on a shared object.  [Bug 2561488].  Also
	factored out common code to reduce duplication.

	* generic/tclObj.c (Tcl_GetStringFromObj): Reduce code duplication.

2009-02-02  Don Porter  <dgp@users.sourceforge.net>

	* generic/tclInterp.c:	Reverted the conversion of [interp] into an
	* tests/interp.test:	ensemble.  Such conversion is not necessary
	* tests/nre.test:	(or even all that helpful) in the NRE-enabling
	of [interp invokehidden], and it has other implications -- including
	significant forkage of the 8.5 and 8.6 implementations -- that are
	better off avoided if there's no gain.

	* generic/tclStringObj.c (STRING_NOMEM):  [Bug 2494093]: Add missing
	cast of NULL to (char *) that upsets some compilers.

	* generic/tclStringObj.c (Tcl_(Attempt)SetObjLength):	[Bug 2553906]:
	Added protections against callers asking for negative lengths.  It is
	likely when this happens that an integer overflow is to blame.

2009-02-01  David Gravereaux  <davygrvy@pobox.com>

	* win/makefile.vc: Allow nmake flags such as -a (rebuild all) to pass
	down to the pkgs targets, too.

2009-01-30  Donal K. Fellows  <dkf@users.sf.net>

	* doc/chan.n: [Bug 1216074]: Added another extended example.

	* doc/refchan.n: Added an example of how to build a scripted channel.

2009-01-29  Donal K. Fellows  <dkf@users.sf.net>

	* tests/stringObj.test: [Bug 2006888]: Remove non-ASCII chars from
	non-comment locations in the file, making it work more reliably in
	locales with a non-Latin-1 default encoding.

	* generic/tclNamesp.c (Tcl_FindCommand): [Bug 2519474]: Ensure that
	the path is not searched when the TCL_NAMESPACE_ONLY flag is given.

	* generic/tclOODecls.h (Tcl_OOInitStubs): [Bug 2537839]: Make the
	declaration of this macro work correctly in the non-stub case.

2009-01-29  Don Porter  <dgp@users.sourceforge.net>

	* generic/tclInterp.c:	Convert the [interp] command into a
	* tests/interp.test:	[namespace ensemble].  Work in progress
	* tests/nre.test:	to NRE-enable the [interp invokehidden]
	subcommand.

2009-01-29  Donal K. Fellows  <dkf@users.sf.net>

	* generic/tclNamesp.c (TclMakeEnsemble): [Bug 2529117]: Make this
	function behave more sensibly when presented with a fully-qualified
	name, rather than doing strange stuff.

2009-01-28  Donal K. Fellows  <dkf@users.sf.net>

	* generic/tclBasic.c (TclInvokeObjectCommand): Made this understand
	what to do if it ends up being used on a command with no objProc; that
	shouldn't happen, but...

	* generic/tclNamesp.c (TclMakeEnsemble): [Bug 2529157]: Made this
	understand NRE command implementations better.
	* generic/tclDictObj.c (DictForCmd): Eliminate unnecessary command
	implementation.

2009-01-27  Donal K. Fellows  <dkf@users.sf.net>

	* generic/tclOODefineCmds.c (Tcl_ClassSetConstructor):
	[Bug 2531577]: Ensure that caches of constructor chains are cleared
	when the constructor is changed.

2009-01-26  Alexandre Ferrieux  <ferrieux@users.sourceforge.net>

	* generic/tclInt.h:   Fix [Bug 1028264]: WSACleanup() too early.
	* generic/tclEvent.c: The fix introduces "late exit handlers"
	* win/tclWinSock.c:   for similar late process-wide cleanups.

2009-01-26  Alexandre Ferrieux  <ferrieux@users.sourceforge.net>

	* win/tclWinSock.c: Fix [Bug 2446662]: resync Win behavior on RST
	with that of unix (EOF).

2009-01-26  Donal K. Fellows  <dkf@users.sf.net>

	* generic/tclZlib.c (ChanClose): Only generate error messages in the
	interpreter when the thread is not being closed down. [Bug 2536400]

2009-01-23  Donal K. Fellows  <dkf@users.sf.net>

	* doc/zlib.n: Added a note that 'zlib push' is reversed by 'chan pop'.

2009-01-22  Jan Nijtmans  <nijtmans@users.sf.net>

	* generic/tclCompile.h:	CONSTify TclPrintInstruction (TIP #27)
	* generic/tclCompile.c
	* generic/tclInt.h:	CONSTify TclpNativeJoinPath (TIP #27)
	* generic/tclFileName.c
	* generic/tcl.decls:	{unix win} is equivalent to {generic}
	* generic/tclInt.decls
	* generic/tclDecls.h:	(regenerated)
	* generic/tclIntDecls.h
	* generic/tclGetDate.y:	Single internal const decoration.
	* generic/tclDate.c:

2009-01-22  Kevin B. Kenny  <kennykb@acm.org>

	* unix/tcl.m4: Corrected a typo ($(SHLIB_VERSION) should be
	${SHLIB_VERSION}).
	* unix/configure: Autoconf 2.59

2009-01-21  Andreas Kupries  <andreask@activestate.com>

	* generic/tclIORChan.c (ReflectClose): Fix for [Bug 2458202].
	* generic/tclIORTrans.c (ReflectClose): Closing a channel may supply
	NULL for the 'interp'. Test for finalization needs to be different,
	and one place has to pull the interp out of the channel instead.

2009-01-21  Don Porter  <dgp@users.sourceforge.net>

	* generic/tclStringObj.c: New fix for [Bug 2494093] replaces the
	flawed attempt committed 2009-01-09.

2009-01-19  Kevin B. Kenny  <kennykb@acm.org>

	* unix/Makefile.in: Added a CONFIG_INSTALL_DIR parameter so that
	* unix/tcl.m4:      distributors can control where tclConfig.sh goes.
	Made the installation of 'ldAix' conditional upon actually being on an
	AIX system. Allowed for downstream packagers to customize
	SHLIB_VERSION on BSD-derived systems. Thanks to Stuart Cassoff for
	[Patch 907924].
	* unix/configure: Autoconf 2.59

2009-01-19  David Gravereaux  <davygrvy@pobox.com>

	* win/build.vc.bat: Improved tools detection and error message
	* win/makefile.vc: Reorganized the $(TCLOBJ) file list into seperate
	parts for easier maintenance. Matched all sources built using -GL to
	both $(lib) and $(link) to use -LTCG and avoid a warning message.
	Addressed the over-building nature of the htmlhelp target by moving
	from a pseudo target to a real target dependent on the entire docs/
	directory contents.
	* win/nmakehlp.c: Removed -g option and GrepForDefine() func as it
	isn't being used anymore. The -V option method is much better.

2009-01-16  Don Porter  <dgp@users.sourceforge.net>

	* generic/tcl.h:	Bump patchlevel to 8.6b1.1 to distinguish
	* library/init.tcl:	CVS snapshots from the 8.6b1 and 8.6b2 releases
	* unix/configure.in:	and to deal with the fact that the 8.6b1
	* win/configure.in:	version of init.tcl will not [source] in the
	HEAD version of Tcl.

	* unix/configure:	autoconf-2.59
	* win/configure:

2009-01-14  Don Porter  <dgp@users.sourceforge.net>

	* generic/tclBasic.c (Tcl_DeleteCommandFromToken):	Reverted most
	of the substance of my 2009-01-12 commit. NULLing the objProc field of
	a Command when deleting it is important so that tests for certain
	classes of commands don't return false positives when applied to
	deleted command tokens. Overall change is now just replacement of a
	false comment with a true one.

2009-01-13  Jan Nijtmans  <nijtmans@users.sf.net>

	* unix/tcl.m4: fix [tcl-Bug 2502365] Building of head on HPUX is
	broken when using the native CC.
	* unix/configure (autoconf-2.59)

2009-01-13  Donal K. Fellows  <dkf@users.sf.net>

	* generic/tclCmdMZ.c (Tcl_ThrowObjCmd):	Move implementation of [throw]
	* library/init.tcl (throw):		to C from Tcl.

2009-01-12  Don Porter  <dgp@users.sourceforge.net>

	* generic/tclBasic.c (Tcl_DeleteCommandFromToken): One consequence of
	the NRE rewrite is that there are now situations where a NULL objProc
	field in a Command struct is perfectly normal. Removed an outdated
	comment in Tcl_DeleteCommandFromToken that claimed we use
	cmdPtr->objPtr==NULL as a test of command validity. In fact we use
	cmdPtr->flags&CMD_IS_DELETED to perform that test. Also removed the
	setting to NULL, since any extension following the advice of the old
	comment is going to be broken by NRE anyway, and needs to shift to
	flag-based testing (or stop intruding into such internal matters).
	Part of [Bug 2486550].

2009-01-09  Don Porter  <dgp@users.sourceforge.net>

	* generic/tclStringObj.c (STRING_SIZE): Corrected failure to limit
	memory allocation requests to the sizes that can be supported by Tcl's
	memory allocation routines. [Bug 2494093]

2009-01-09  Donal K. Fellows  <dkf@users.sf.net>

	* generic/tclNamesp.c (NamespaceEnsembleCmd): Error out when someone
	gives wrong # of args to [namespace ensemble create]. [Bug 1558654]

2009-01-08  Don Porter  <dgp@users.sourceforge.net>

	* generic/tclStringObj.c (STRING_UALLOC):  Added missing parens
	required to get correct results out of things like
	STRING_UALLOC(num + append). [Bug 2494093]

2009-01-08  Donal K. Fellows  <dkf@users.sf.net>

	* generic/tclDictObj.c, generic/tclIndexObj.c, generic/tclListObj.c,
	* generic/tclObj.c, generic/tclStrToD.c, generic/tclUtil.c,
	* generic/tclVar.c: Generate errorcodes for the error cases which
	approximate to "I can't interpret that string as one of those" and
	"You gave me the wrong number of arguments".

2009-01-07  Donal K. Fellows  <dkf@users.sf.net>

	* doc/dict.n: Added more examples. [Tk Bug 2491235]

	* tests/oo.test (oo-22.1): Adjusted test to be less dependent on the
	specifics of how [info frame] reports general frame information, and
	instead to focus on what methods add to it; that's really what the
	test is about anyway.

2009-01-06  Don Porter  <dgp@users.sourceforge.net>

	* tests/stringObj.test:	Revise tests that demand a NULL Tcl_ObjType
	in certain values to construct those values with [testdstring] so
	there's no lack of robustness depending on the shimmer history of
	shared literals.

2009-01-06  Donal K. Fellows  <dkf@users.sf.net>

	* generic/tclDictObj.c (DictIncrCmd): Corrected twiddling in internals
	of dictionaries so that literals can't get destroyed.

	* tests/expr.test: Eliminate non-ASCII char. [Bug 2006879]

	* generic/tclOOInfo.c (InfoObjectMethodsCmd,InfoClassMethodsCmd): Only
	delete pointers that were actually allocated! [Bug 2489836]

	* generic/tclOO.c (TclNRNewObjectInstance, Tcl_NewObjectInstance):
	Perform search for existing commands in right context. [Bug 2481109]

2009-01-05  Donal K. Fellows  <dkf@users.sf.net>

	* generic/tclCmdMZ.c (TclNRSourceObjCmd): Make implementation of the
	* generic/tclIOUtil.c (TclNREvalFile):    [source] command be NRE
	enabled so that [yield] inside a script sourced in a coroutine can
	work. [Bug 2412068]

2009-01-04  Donal K. Fellows  <dkf@users.sf.net>

	* generic/tclCmdAH.c: Tidy up spacing and code style.

2009-01-03  Kevin B. Kenny  <kennykb@acm.org>

	* library/clock.tcl (tcl::clock::add): Fixed error message formatting
	in the case where [clock add] is presented with a bad switch.
	* tests/clock.test (clock-65.1) Added a test case for the above
	problem [Bug 2481670].

2009-01-02  Donal K. Fellows  <dkf@users.sf.net>

	* unix/tcl.m4 (SC_CONFIG_CFLAGS): Force the use of the compatibility
	version of mkstemp() on IRIX. [Bug 878333]
	* unix/configure.in, unix/Makefile.in (mkstemp.o):
	* compat/mkstemp.c (new file): Added a compatibility implementation of
	the mkstemp() function, which is apparently needed on some platforms.
	[Bug 741967]

        ******************************************************************
        *** CHANGELOG ENTRIES FOR 2008 IN "ChangeLog.2008"             ***
        *** CHANGELOG ENTRIES FOR 2006-2007 IN "ChangeLog.2007"        ***
        *** CHANGELOG ENTRIES FOR 2005 IN "ChangeLog.2005"             ***
        *** CHANGELOG ENTRIES FOR 2004 IN "ChangeLog.2004"             ***
        *** CHANGELOG ENTRIES FOR 2003 IN "ChangeLog.2003"             ***
        *** CHANGELOG ENTRIES FOR 2002 IN "ChangeLog.2002"             ***
        *** CHANGELOG ENTRIES FOR 2001 IN "ChangeLog.2001"             ***
        *** CHANGELOG ENTRIES FOR 2000 IN "ChangeLog.2000"             ***
        *** CHANGELOG ENTRIES FOR 1999 AND EARLIER IN "ChangeLog.1999" ***
        ******************************************************************
<|MERGE_RESOLUTION|>--- conflicted
+++ resolved
@@ -1,15 +1,13 @@
-<<<<<<< HEAD
+2011-04-13  Miguel Sofer  <msofer@users.sf.net>
+
+	* generic/tclVar.c: fix for [Bug 2662380], crash caused by
+	appending to a variable with a write trace that unsets it.
+
 2011-04-13  Donal K. Fellows  <dkf@users.sf.net>
 
 	* generic/tclUtil.c (Tcl_ConcatObj): [Bug 3285375]: Make the crash
 	less mysterious through the judicious use of a panic. Not yet properly
 	fixed, but at least now clearer what the failure mode is.
-=======
-2011-04-13  Miguel Sofer  <msofer@users.sf.net>
-
-	* generic/tclVar.c: fix for [Bug 2662380], crash caused by
-	appending to a variable with a write trace that unsets it.
->>>>>>> ff0738ff
 
 2011-04-12  Don Porter  <dgp@users.sourceforge.net>
 
