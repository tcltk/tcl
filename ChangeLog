--- conflicted
+++ resolved
@@ -1,4 +1,12 @@
-<<<<<<< HEAD
+2012-03-20  Jan Nijtmans  <nijtmans@users.sf.net>
+
+	* generic/tcl.decls:           [Bug 3508771] load tclreg.dll in cygwin tclsh
+	* generic/tclInt.decls:        Implement TclWinGetPlatformId, Tcl_WinUtfToTChar,
+	* generic/tclIntPlatDecls.h:   Tcl_WinTCharToUtf (and a dummy TclWinCPUID) for 
+	* generic/tclPlatDecls.h:      Cygwin, so win32 extensions using those can be
+	* generic/tclStubInit.c:       loaded in the cygwin version of tclsh.
+	* unix/tclUnixCompat.c:
+
 2012-03-19  Venkat Iyer <venkat@comit.com>
 
 	* library/tzdata/America/Atikokan: Update to tzdata2012b.
@@ -37,16 +45,6 @@
 	* win/cat.c:           Remove cygwin stuff no longer needed
 	* win/tclWinFile.c
 	* win/tclWinPort.h
-=======
-2012-03-20  Jan Nijtmans  <nijtmans@users.sf.net>
-
-	* generic/tcl.decls:           [Bug 3508771] load tclreg.dll in cygwin tclsh
-	* generic/tclInt.decls:        Implement TclWinGetPlatformId, Tcl_WinUtfToTChar,
-	* generic/tclIntPlatDecls.h:   Tcl_WinTCharToUtf (and a dummy TclWinCPUID) for 
-	* generic/tclPlatDecls.h:      Cygwin, so win32 extensions using those can be
-	* generic/tclStubInit.c:       loaded in the cygwin version of tclsh.
-	* unix/tclUnixCompat.c:
->>>>>>> db4cdcb9
 
 2012-03-12  Jan Nijtmans  <nijtmans@users.sf.net>
 
