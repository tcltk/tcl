<<<<<<< HEAD
2011-06-22  Reinhard Max  <max@suse.de>

	Merge from rmax-ipv6-branch:
	* unix/tclUnixSock.c: Fix [socket -async], so that all addresses
	returned by getaddrinfo() are tried, not just the first one. This
	requires the event loop to be running while the async connection
	is in progress. ***POTENTIAL INCOMPATIBILITY***
	* tests/socket.test: Add a test for the above.
	* doc/socket: Document the fact that -async needs the event loop
	* generic/tclIOSock.c: AI_ADDRCONFIG is broken on HP-UX
=======
2011-06-22  Andreas Kupries  <andreask@activestate.com>

	* library/platform/pkgIndex.tcl: Updated to platform 1.0.10. Added
	* library/platform/platform.tcl: handling of the DEB_HOST_MULTIARCH
	* unix/Makefile.in: location change for libc.
	* win/Makefile.in:

	* generic/tclInt.h: Fixed the inadvertently committed disabling of
	  stack checks, see my 2010-11-15 commit.

2011-06-21  Don Porter  <dgp@users.sourceforge.net>

	* changes:	Update for 8.5.10 release.

	* library/tcltest/tcltest.tcl (loadIntoSlaveInterpreter):
	* library/tcltest/pkgIndex.tcl: Backport tcltest 2.3.3 for release
	* unix/Makefile.in: with Tcl 8.5.*.
	* win/Makefile.in:
>>>>>>> a3c70e61

2011-06-21  Don Porter  <dgp@users.sourceforge.net>

	* generic/tclLink.c:	Prevent multiple links to a single Tcl
	variable when calling Tcl_LinkVar(). [Bug 3317466]

2011-06-13  Don Porter  <dgp@users.sourceforge.net>

	* generic/tclStrToD.c:  [Bug 3315098] Mem leak fix from Gustaf Neumann.

2011-06-08  Andreas Kupries  <andreask@activestate.com>

	* generic/tclExecute.c: Reverted the fix for [Bug 3274728]
	committed on 2011-04-06 and replaced with one which is
	64bit-safe. The existing fix crashed tclsh on Windows 64bit.

2011-06-08  Donal K. Fellows  <dkf@users.sf.net>

	* tests/fileSystem.test: Reduce the amount of use of duplication of
	complex code to perform common tests, and convert others to do the
	test result check directly using Tcltest's own primitives.

2011-06-06  Jan Nijtmans  <nijtmans@users.sf.net>

	* tests/socket.test: Add test constraint, so 6.2 and 6.3 don't fail
	when the machine does not have support for ip6. Follow-up to checkin
	from 2011-05-11 by rmax.

2011-06-02  Don Porter  <dgp@users.sourceforge.net>

	* generic/tclBasic.c:	Removed TclCleanupLiteralTable(), and old
	* generic/tclInt.h:	band-aid routine put in place while a fix
	* generic/tclLiteral.c:	for [Bug 994838] took shape.  No longer needed.

2011-06-02  Donal K. Fellows  <dkf@users.sf.net>

	* generic/tclInt.h (TclInvalidateNsCmdLookup): [Bug 3185407]: Extend
	the set of epochs that are potentially bumped when a command is
	created, for a slight performance drop (in some circumstances) and
	improved semantics.

2011-06-01  Miguel Sofer  <msofer@users.sf.net>

	* generic/tclBasic.c: Using the two free data elements in NRCommand to
	store objc and objv - useful for debugging.

2011-06-01  Jan Nijtmans  <nijtmans@users.sf.net>

	* generic/tclUtil.c:   Fix for [Bug 3309871]: Valgrind finds:
	invalid read in TclMaxListLength()

2011-05-31  Don Porter  <dgp@users.sourceforge.net>

	* generic/tclInt.h:	Use a complete growth algorithm for lists
	* generic/tclListObj.c:	so that length limits do not overconstrain
	* generic/tclStringObj.c:	by a factor of 2.  [Bug 3293874]:
	* generic/tclUtil.c:	Fix includes rooting all growth routines
	by default on a commone tunable parameter TCL_MIN_GROWTH.

2011-05-25  Don Porter  <dgp@users.sourceforge.net>

	* library/msgcat/msgcat.tcl:	Bump to msgcat 1.4.4.
	* library/msgcat/pkgIndex.tcl:
	* unix/Makefile.in
	* win/Makefile.in

2011-05-25  Donal K. Fellows  <dkf@users.sf.net>

	* generic/tclOO.h (TCLOO_VERSION): Bump version.

	IMPLEMENTATION OF TIP#381.

	* doc/next.n, doc/ooInfo.n, doc/self.n, generic/tclOO.c,
	* generic/tclOOBasic.c, generic/tclOOCall.c, generic/tclOOInfo.c,
	* generic/tclOOInt.h, tests/oo.test, tests/ooNext2.test: Added
	introspection of call chains ([self call], [info object call], [info
	class call]) and ability to skip ahead in chain ([nextto]).

2011-05-24  Venkat Iyer <venkat@comit.com>

	* library/tzdata/Africa/Cairo: Update to Olson tzdata2011g

2011-05-24  Donal K. Fellows  <dkf@users.sf.net>

	* library/msgcat/msgcat.tcl (msgcat::mcset, msgcat::mcmset): Remove
	some useless code; [dict set] builds dictionary levels for us.

2011-05-17  Andreas Kupries  <andreask@activestate.com>

	* generic/tclCompile.c (TclFixupForwardJump): Tracked down and fixed
	* generic/tclBasic.c (TclArgumentBCEnter): the cause of a violation
	of my assertion that 'ePtr->nline == objc' in TclArgumentBCEnter.
	When a bytecode was grown during jump fixup the pc -> command line
	mapping was not updated. When things aligned just wrong the mapping
	would direct command A to the data for command B, with a different
	number of arguments.

2011-05-11  Reinhard Max  <max@suse.de>

	* unix/tclUnixSock.c (TcpWatchProc): No need to check for server
	sockets here, as the generic server code already takes care of
	that.
	* tests/socket.test (accept): Add tests to make sure that this
	remains so.

2011-05-10  Don Porter  <dgp@users.sourceforge.net>

	* generic/tclInt.h:     New internal routines TclScanElement() and
	* generic/tclUtil.c:    TclConvertElement() are rewritten guts of
	machinery to produce string rep of lists.  The new routines avoid
	and correct [Bug 3173086].  See comments for much more detail.

	* generic/tclDictObj.c:         Update all callers.
	* generic/tclIndexObj.c:
	* generic/tclListObj.c:
	* generic/tclUtil.c:
	* tests/list.test:

2011-05-09  Donal K. Fellows  <dkf@users.sf.net>

	* generic/tclNamesp.c (NamespacePathCmd): Convert to use Tcl_Obj API
	* generic/tclPkg.c (Tcl_PackageObjCmd):   for result generation in
	* generic/tclTimer.c (Tcl_AfterObjCmd):   [after info], [namespace
	path] and [package versions].

2011-05-09  Don Porter  <dgp@users.sourceforge.net>

	* generic/tclListObj.c:	Revise empty string tests so that we avoid
	potentially expensive string rep generations, especially for dicts.

2011-05-07  Donal K. Fellows  <dkf@users.sf.net>

	* generic/tclLoad.c (TclGetLoadedPackages): Convert to use Tcl_Obj API
	for result generation.

2011-05-07  Miguel Sofer  <msofer@users.sf.net>

	* generic/tclInt.h: fix USE_TCLALLOC so that it can be enabled
	* unix/Makefile.in: without editing the Makefile

2011-05-05  Don Porter  <dgp@users.sourceforge.net>

	* generic/tclListObj.c:	Stop generating string rep of dict when
	converting to list.  Tolerate NULL interps more completely.

2011-05-03  Don Porter  <dgp@users.sourceforge.net>

	* generic/tclUtil.c:	Tighten Tcl_SplitList().
	* generic/tclListObj.c:	Tighten SetListFromAny().
	* generic/tclDictObj.c:	Tighten SetDictFromAny().
	* tests/join.test:
	* tests/mathop.test:

2011-05-02  Don Porter  <dgp@users.sourceforge.net>

	* generic/tclCmdMZ.c:	Revised TclFindElement() interface.  The
	* generic/tclDictObj.c:	final argument had been bracePtr, the address
	* generic/tclListObj.c:	of a boolean var, where the caller can be told
	* generic/tclParse.c:	whether or not the parsed list element was
	* generic/tclUtil.c:	enclosed in braces.  In practice, no callers
	really care about that.  What the callers really want to know is
	whether the list element value exists as a literal substring of the
	string being parsed, or whether a call to TclCopyAndCollpase() is
	needed to produce the list element value.  Now the final argument
	is changed to do what callers actually need.  This is a better fit
	for the calls in tclParse.c, where now a good deal of post-processing
	checking for "naked backslashes" is no longer necessary.
	***POTENTIAL INCOMPATIBILITY***
	For any callers calling in via the internal stubs table who really
	do use the final argument explicitly to check for the enclosing brace
	scenario.  Simply looking for the braces where they must be is the
	revision available to those callers, and it will backport cleanly.

	* tests/parse.test:	Tests for expanded literals quoting detection.

	* generic/tclCompCmdsSZ.c:	New TclFindElement() is also a better
	fit for the [switch] compiler.

	* generic/tclInt.h:	Replace TclCountSpaceRuns() with
	* generic/tclListObj.c:	TclMaxListLength() which is the function we
	* generic/tclUtil.c:	actually want.
	* generic/tclCompCmdsSZ.c:

	* generic/tclCompCmdsSZ.c: Rewrite of parts of the switch compiler to
	better use the powers of TclFindElement() and do less parsing on
	its own.

2011-04-28  Don Porter  <dgp@users.sourceforge.net>

	* generic/tclInt.h:	New utility routines:
	* generic/tclParse.c:	TclIsSpaceProc() and
	* generic/tclUtil.c:	TclCountSpaceRuns()

	* generic/tclCmdMZ.c:	Use new routines to replace calls to
	* generic/tclListObj.c:	isspace() and their /* INTL */ risk.
	* generic/tclStrToD.c:
	* generic/tclUtf.c:
	* unix/tclUnixFile.c:

	* generic/tclStringObj.c:	Improved reaction to out of memory.

2011-04-27  Don Porter  <dgp@users.sourceforge.net>

	* generic/tclCmdMZ.c:	TclFreeIntRep() correction & cleanup.
	* generic/tclExecute.c:
	* generic/tclIndexObj.c:
	* generic/tclInt.h:
	* generic/tclListObj.c:
	* generic/tclNamesp.c:
	* generic/tclResult.c:
	* generic/tclStringObj.c:
	* generic/tclVar.c:

	* generic/tclListObj.c:	FreeListInternalRep() cleanup.

2011-04-21  Don Porter  <dgp@users.sourceforge.net>

	* generic/tclInt.h:	Use macro to set List intreps.
	* generic/tclListObj.c:

	* generic/tclCmdIL.c:	Limits on list length were too strict.
	* generic/tclInt.h:	Revised panics to errors where possible.
	* generic/tclListObj.c:
	* tests/lrepeat.test:

	* generic/tclCompile.c:	Make sure SetFooFromAny routines react
	* generic/tclIO.c:	reasonably when passed a NULL interp.
	* generic/tclIndexObj.c:
	* generic/tclListObj.c:
	* generic/tclNamesp.c:
	* generic/tclObj.c:
	* generic/tclProc.c:
	* macosx/tclMacOSXFCmd.c:

2011-04-21  Jan Nijtmans  <nijtmans@users.sf.net>

	* generic/tcl.h:       fix for [Bug 3288345]: Wrong Tcl_StatBuf
	* generic/tclInt.h:    used on MinGW. Make sure that all _WIN32
	* win/tclWinFile.c:    compilers use exactly the same layout
	* win/configure.in:    for Tcl_StatBuf - the one used by MSVC6 -
	* win/configure:       in all situations.

2011-04-19  Don Porter  <dgp@users.sourceforge.net>

	* generic/tclConfig.c:	Reduce internals access in the implementation
	of [<foo>::pkgconfig list].

2011-04-18  Don Porter  <dgp@users.sourceforge.net>

	* generic/tclCmdIL.c:	Use ListRepPtr(.) and other cleanup.
	* generic/tclConfig.c:
	* generic/tclListObj.c:

	* generic/tclInt.h:	Define and use macros that test whether
	* generic/tclBasic.c:	a Tcl list value is canonical.
	* generic/tclUtil.c:

2011-04-18  Donal K. Fellows  <dkf@users.sf.net>

	* doc/dict.n: [Bug 3288696]: Command summary was confusingly wrong
	when it came to [dict filter] with a 'value' filter.

2011-04-16  Donal K. Fellows  <dkf@users.sf.net>

	* generic/tclFCmd.c (TclFileAttrsCmd): Add comments to make this code
	easier to understand. Added a panic to handle the case where the VFS
	layer does something odd.

2011-04-13  Don Porter  <dgp@users.sourceforge.net>

	* generic/tclUtil.c:	[Bug 3285375]: Rewrite of Tcl_Concat*()
	routines to prevent segfaults on buffer overflow.  Build them out of
	existing primitives already coded to handle overflow properly.  Uses
	the new TclTrim*() routines.

	* generic/tclCmdMZ.c:	New internal utility routines TclTrimLeft()
	* generic/tclInt.h:	and TclTrimRight().  Refactor the
	* generic/tclUtil.c:	[string trim*] implementations to use them.

2011-04-13  Miguel Sofer  <msofer@users.sf.net>

	* generic/tclVar.c: [Bug 2662380]: Fix crash caused by appending to a
	variable with a write trace that unsets it.

2011-04-13  Donal K. Fellows  <dkf@users.sf.net>

	* generic/tclUtil.c (Tcl_ConcatObj): [Bug 3285375]: Make the crash
	less mysterious through the judicious use of a panic. Not yet properly
	fixed, but at least now clearer what the failure mode is.

2011-04-12  Don Porter  <dgp@users.sourceforge.net>

	* tests/string.test:	Test for [Bug 3285472]. Not buggy in trunk.

2011-04-12  Venkat Iyer <venkat@comit.com>

	* library/tzdata/Atlantic/Stanley: Update to Olson tzdata2011f

2011-04-12  Miguel Sofer  <msofer@users.sf.net>

	* generic/tclBasic.c: Fix for [Bug 2440625], kbk's patch

2011-04-11  Miguel Sofer  <msofer@users.sf.net>

	* generic/tclBasic.c:
	* tests/coroutine.test: [Bug 3282869]: Ensure that 'coroutine eval'
	runs the initial command in the proper context.

2011-04-11  Jan Nijtmans  <nijtmans@users.sf.net>

	* generic/tcl.h:    Fix for [Bug 3281728]: Tcl sources from 2011-04-06
	* unix/tcl.m4:      do not build on GCC9 (RH9)
	* unix/configure:

2011-04-08  Jan Nijtmans  <nijtmans@users.sf.net>

	* win/tclWinPort.h: Fix for [Bug 3280043]: win2k: unresolved DLL
	* win/configure.in: imports.
	* win/configure

2011-04-06  Miguel Sofer  <msofer@users.sf.net>

	* generic/tclExecute.c (TclCompileObj): Earlier return if Tip280
	gymnastics not needed.

	* generic/tclExecute.c: Fix for [Bug 3274728]: making *catchTop an
	unsigned long.

2011-04-06  Jan Nijtmans  <nijtmans@users.sf.net>

	* unix/tclAppInit.c:  Make symbols "main" and "Tcl_AppInit"
	MODULE_SCOPE: there is absolutely no reason for exporting them.
	* unix/tcl.m4:        Don't use -fvisibility=hidden with static
	* unix/configure      libraries (--disable-shared)

2011-04-06  Donal K. Fellows  <dkf@users.sf.net>

	* generic/tclFCmd.c, macosx/tclMacOSXFCmd.c, unix/tclUnixChan.c,
	* unix/tclUnixFCmd.c, win/tclWinChan.c, win/tclWinDde.c,
	* win/tclWinFCmd.c, win/tclWinLoad.c, win/tclWinPipe.c,
	* win/tclWinReg.c, win/tclWinSerial.c, win/tclWinSock.c: More
	generation of error codes (most platform-specific parts not already
	using Tcl_PosixError).

2011-04-05  Venkat Iyer <venkat@comit.com>

	* library/tzdata/Africa/Casablanca: Update to Olson's tzdata2011e
	* library/tzdata/America/Santiago:
	* library/tzdata/Pacific/Easter:
	* library/tzdata/America/Metlakatla: (new)
	* library/tzdata/America/North_Dakota/Beulah: (new)
	* library/tzdata/America/Sitka: (new)

2011-04-04  Donal K. Fellows  <dkf@users.sf.net>

	* generic/tclOO.c, generic/tclOOBasic.c, generic/tclOODefineCmds.c
	* generic/tclOOInfo.c, generic/tclOOMethod.c: More generation of
	error codes (TclOO miscellany).

	* generic/tclCmdAH.c, generic/tclCmdIL.c: More generation of error
	codes (miscellaneous commands mostly already handled).

2011-04-04  Don Porter  <dgp@users.sourceforge.net>

	* README:	Updated README files, repairing broken URLs and
	* macosx/README:	removing other bits that were clearly wrong.
	* unix/README:	Still could use more eyeballs on the detailed build
	* win/README:	advice on various plaforms. [Bug 3202030]

2011-04-04  Donal K. Fellows  <dkf@users.sf.net>

	* library/init.tcl (tcl::mathfunc::rmmadwiw): Disable by default to
	make test suite work.

	* generic/tclBasic.c, generic/tclStringObj.c, generic/tclTimer.c,
	* generic/tclTrace.c, generic/tclUtil.c: More generation of error
	codes ([format], [after], [trace], RE optimizer).

2011-04-04  Jan Nijtmans  <nijtmans@users.sf.net>

	* generic/tclCmdAH.c:  Better error-message in case of errors
	* generic/tclCmdIL.c:  related to setting a variable. This fixes
	* generic/tclDictObj.c: a warning: "Why make your own error
	* generic/tclScan.c:   message? Why?"
	* generic/tclTest.c:
	* test/error.test:
	* test/info.test:
	* test/scan.test:
	* unix/tclUnixThrd.h:  Remove this unused header file.

2011-04-03  Donal K. Fellows  <dkf@users.sf.net>

	* generic/tclNamesp.c, generic/tclObj.c, generic/tclPathObj.c:
	* generic/tclPipe.c, generic/tclPkg.c, generic/tclProc.c:
	* generic/tclScan.c: More generation of error codes (namespace
	creation, path normalization, pipeline creation, package handling,
	procedures, [scan] formats)

2011-04-02  Kevin B. Kenny  <kennykb@acm.org>

	* generic/tclStrToD.c (QuickConversion): Replaced another couple
	of 'double' declarations with 'volatile double' to work around
	misrounding issues in mingw-gcc 3.4.5.

2011-04-02  Donal K. Fellows  <dkf@users.sf.net>

	* generic/tclInterp.c, generic/tclListObj.c, generic/tclLoad.c:
	More generation of errorCodes ([interp], [lset], [load], [unload]).

	* generic/tclEvent.c, generic/tclFileName.c: More generation of
	errorCode information (default [bgerror] and [glob]).

2011-04-01  Reinhard Max  <max@suse.de>

	* library/init.tcl: TIP#131 implementation.

2011-03-31  Donal K. Fellows  <dkf@users.sf.net>

	* generic/tclGetDate.y, generic/tclDate.c (TclClockOldscanObjCmd):
	More generation of errorCode information.

2011-03-28  Donal K. Fellows  <dkf@users.sf.net>

	* generic/tclCmdMZ.c, generic/tclConfig.c, generic/tclUtil.c: More
	generation of errorCode information, notably when lists are
	mis-parsed.

	* generic/tclCmdMZ.c (Tcl_RegexpObjCmd, Tcl_RegsubObjCmd): Use the
	error messages generated by the variable management code rather than
	creating our own.

2011-03-27  Miguel Sofer  <msofer@users.sf.net>

	* generic/tclBasic.c (TclNREvalObjEx): fix performance issue,
	notably apparent in tclbench's "LIST lset foreach". Many thanks to
	twylite for patiently researching the issue and explaining it to
	me: a missing Tcl_ResetObjResult that causes unwanted sharing of
	the current result Tcl_Obj.

2011-03-26  Donal K. Fellows  <dkf@users.sf.net>

	* generic/tclNamesp.c (Tcl_Export, Tcl_Import, DoImport): More
	generation of errorCode information.

	* generic/tclCompExpr.c, generic/tclCompile.c, generic/tclExecute.c:
	* generic/tclListObj.c, generic/tclNamesp.c, generic/tclObj.c:
	* generic/tclStringObj.c, generic/tclUtil.c: Reduce the number of
	casts used to manage Tcl_Obj internal representations.

2011-03-24  Don Porter  <dgp@users.sourceforge.net>

	* generic/tcl.h (ckfree,etc.): Restored C++ usability to the memory
	allocation and free macros.

2011-03-24  Donal K. Fellows  <dkf@users.sf.net>

	* generic/tclFCmd.c (TclFileAttrsCmd): Ensure that any reference to
	temporary index tables is squelched immediately rather than hanging
	around to trip us up in the future.

2011-03-23  Miguel Sofer  <msofer@users.sf.net>

	* generic/tclObj.c: Exploit HAVE_FAST_TSD for the deletion context in
	TclFreeObj()

2011-03-22  Miguel Sofer  <msofer@users.sf.net>

	* generic/tclThreadAlloc.c: Simpler initialization of Cache under
	HAVE_FAST_TSD, from mig-alloc-reform.

2011-03-21  Jan Nijtmans  <nijtmans@users.sf.net>

	* unix/tclLoadDl.c:    [Bug #3216070]: Loading extension libraries
	* unix/tclLoadDyld.c:  from embedded Tcl applications.

2011-03-21  Miguel Sofer  <msofer@users.sf.net>

	* generic/tclCkAlloc.c:
	* generic/tclInt.h: Remove one level of allocator indirection in
	non-memdebug builds, imported from mig-alloc-reform.

2011-03-20  Miguel Sofer  <msofer@users.sf.net>

	* generic/tclThreadAlloc.c: Imported HAVE_FAST_TSD support from
	mig-alloc-reform. The feature has to be enabled by hand: no autoconf
	support has been added. It is not clear how universal a build using
	this will be: it also requires some loader support.

2011-03-17  Donal K. Fellows  <dkf@users.sf.net>

	* generic/tclCompExpr.c (ParseExpr): Generate errorCode information on
	failure to parse expressions.

2011-03-17  Jan Nijtmans  <nijtmans@users.sf.net>

	* generic/tclMain.c: [Patch 3124683]: Reorganize the platform-specific
	stuff in (tcl|tk)Main.c.

2011-03-16  Jan Nijtmans  <nijtmans@users.sf.net>

	* generic/tclCkalloc.c: [Bug 3197864]: Pointer truncation on Win64
	TCL_MEM_DEBUG builds.

2011-03-16  Don Porter  <dgp@users.sourceforge.net>

	* generic/tclBasic.c:	Some rewrites to eliminate calls to
	* generic/tclParse.c:	isspace() and their /* INTL */ risk.
	* generic/tclProc.c:

2011-03-16  Jan Nijtmans  <nijtmans@users.sf.net>

	* unix/tcl.m4:    Make SHLIB_LD_LIBS='${LIBS}' the default and
	* unix/configure: set to "" on per-platform necessary basis.
	Backported from TEA, but kept all original platform code which was
	removed from TEA.

2011-03-14  Kevin B. Kenny  <kennykb@acm.org>

	* tools/tclZIC.tcl (onDayOfMonth): Allow for leading zeroes in month
	and day so that tzdata2011d parses correctly.
	* library/tzdata/America/Havana:
	* library/tzdata/America/Juneau:
	* library/tzdata/America/Santiago:
	* library/tzdata/Europe/Istanbul:
	* library/tzdata/Pacific/Apia:
	* library/tzdata/Pacific/Easter:
	* library/tzdata/Pacific/Honolulu:  tzdata2011d

	* generic/tclAssembly.c (BBEmitInstInt1): Changed parameter data types
	in an effort to silence a MSVC warning reported by Ashok P. Nadkarni.
	Unable to test, since both forms work on my machine in VC2005, 2008,
	2010, in both release and debug builds.
	* tests/tclTest.c (TestdstringCmd): Restored MSVC buildability broken
	by [5574bdd262], which changed the effective return type of 'ckalloc'
	from 'char*' to 'void*'.

2011-03-13  Miguel Sofer  <msofer@users.sf.net>

	* generic/tclExecute.c: remove TEBCreturn()

2011-03-12  Donal K. Fellows  <dkf@users.sf.net>

	* generic/tcl.h (ckalloc,ckfree,ckrealloc): Moved casts into these
	macro so that they work with VOID* (which is a void* on all platforms
	which Tcl actually builds on) and unsigned int for the length
	parameters, removing the need for MANY casts across the rest of Tcl.
	Note that this is a strict source-level-only change, so size_t cannot
	be used (would break binary compatibility on 64-bit platforms).

2011-03-12  Jan Nijtmans  <nijtmans@users.sf.net>

	* win/tclWinFile.c: [Bug 3185609]: File normalization corner case
	of ... broken with -DUNICODE

2011-03-11  Donal K. Fellows  <dkf@users.sf.net>

	* tests/unixInit.test: Make better use of tcltest2.

2011-03-10  Donal K. Fellows  <dkf@users.sf.net>

	* generic/tclBasic.c, generic/tclCompCmds.c, generic/tclEnsemble.c:
	* generic/tclInt.h, generic/tclNamesp.c, library/auto.tcl:
	* tests/interp.test, tests/namespace.test, tests/nre.test:
	Converted the [namespace] command into an ensemble. This has the
	consequence of making it vital for Tcl code that wishes to work with
	namespaces to _not_ delete the ::tcl namespace.
	***POTENTIAL INCOMPATIBILITY***

	* library/tcltest/tcltest.tcl (loadIntoSlaveInterpreter): Added this
	command to handle connecting tcltest to a slave interpreter. This adds
	in the hook (inside the tcltest namespace) that allows the tests run
	in the child interpreter to be reported as part of the main sequence
	of test results. Bumped version of tcltest to 2.3.3.
	* tests/init.test, tests/package.test: Adapted these test files to use
	the new feature.

	* generic/tclAlloc.c, generic/tclCmdMZ.c, generic/tclCompExpr.c:
	* generic/tclCompile.c, generic/tclEnv.c, generic/tclEvent.c:
	* generic/tclIO.c, generic/tclIOCmd.c, generic/tclIORChan.c:
	* generic/tclIORTrans.c, generic/tclLiteral.c, generic/tclNotify.c:
	* generic/tclParse.c, generic/tclStringObj.c, generic/tclUtil.c:
	* generic/tclZlib.c, unix/tclUnixFCmd.c, unix/tclUnixNotfy.c:
	* unix/tclUnixPort.h, unix/tclXtNotify.c: Formatting fixes, mainly to
	comments, so code better fits the style in the Engineering Manual.

2011-03-09  Donal K. Fellows  <dkf@users.sf.net>

	* tests/incr.test: Update more of the test suite to use Tcltest 2.

2011-03-09  Don Porter  <dgp@users.sourceforge.net>

	* generic/tclNamesp.c:	Tighten the detector of nested [namespace code]
	* tests/namespace.test:	quoting that the quoted scripts function
	properly even in a namespace that contains a custom "namespace"
	command.  [Bug 3202171]

	* doc/tclvars.n:	Formatting fix.  Thanks to Pat Thotys.

2011-03-09  Donal K. Fellows  <dkf@users.sf.net>

	* tests/dstring.test, tests/init.test, tests/link.test: Update more of
	the test suite to use Tcltest 2.

2011-03-08  Jan Nijtmans  <nijtmans@users.sf.net>

	* generic/tclBasic.c: Fix gcc warnings: variable set but not used
	* generic/tclProc.c:
	* generic/tclIORChan.c:
	* generic/tclIORTrans.c:
	* generic/tclAssembly.c:  Fix gcc warning: comparison between signed
	and unsigned integer expressions

2011-03-08  Don Porter  <dgp@users.sourceforge.net>

	* generic/tclInt.h:	Remove TclMarkList() routine, an experimental
	* generic/tclUtil.c:	dead-end from the 8.5 alpha days.

	* generic/tclResult.c (ResetObjResult):	Correct failure to clear
	invalid intrep.  Thanks to Colin McDonald. [Bug 3202905]

2011-03-08  Donal K. Fellows  <dkf@users.sf.net>

	* generic/tclAssembly.c, tests/assemble.test: Migrate to use a style
	more consistent with the rest of Tcl.

2011-03-06  Don Porter  <dgp@users.sourceforge.net>

	* generic/tclBasic.c:	More replacements of Tcl_UtfBackslash() calls
	* generic/tclCompile.c:	with TclParseBackslash() where possible.
	* generic/tclCompCmdsSZ.c:
	* generic/tclParse.c:
	* generic/tclUtil.c:

	* generic/tclUtil.c (TclFindElement):	Guard escape sequence scans
	to not overrun the string end.  [Bug 3192636]

2011-03-05  Don Porter  <dgp@users.sourceforge.net>

	* generic/tclParse.c (TclParseBackslash): Correct trunction checks in
	* tests/parse.test:	\x and \u substitutions.  [Bug 3200987]

2011-03-05  Miguel Sofer  <msofer@users.sf.net>

	* generic/tclExecute.c (TclStackFree): insure that the execStack
	satisfies "at most one free stack after the current one" when
	consecutive reallocs caused the creation of intervening stacks.

2011-03-05  Kevin B. Kenny  <kennykb@acm.org>

	* generic/tclAssembly.c (new file):
	* generic/tclBasic.c (Tcl_CreateInterp):
	* generic/tclInt.h:
	* tests/assemble.test (new file):
	* unix/Makefile.in:
	* win/Makefile.in:
	* win/makefile.vc:  Merged dogeen-assembler-branch into HEAD.
	Since all functional changes are in the tcl::unsupported namespace,
	there's no reason to sequester this code on a separate branch.

2011-03-05  Miguel Sofer  <msofer@users.sf.net>

	* generic/tclExecute.c: cleaner mem management for TEBCdata

	* generic/tclExecute.c:
	* tests/nre.test: Renamed BottomData to TEBCdata, so that the name
	refers to what it is rather than to its storage location.

	* generic/tclBasic.c:     Renamed struct TEOV_callback to
	* generic/tclCompExpr.c:  the more descriptive NRE_callback.
	* generic/tclCompile.c:
	* generic/tclExecute.c:
	* generic/tclInt.decls:
	* generic/tclInt.h:
	* generic/tclIntDecls.h:
	* generic/tclTest.c:

2011-03-04  Donal K. Fellows  <dkf@users.sf.net>

	* generic/tclOOMethod.c (ProcedureMethodCompiledVarConnect)
	(ProcedureMethodCompiledVarDelete): [Bug 3185009]: Keep references to
	resolved object variables so that an unset doesn't leave any dangling
	pointers for code to trip over.

2011-03-01  Miguel Sofer  <msofer@users.sf.net>

	* generic/tclBasic.c (TclNREvalObjv): missing a variable
	declaration in commented out non-optimised code, left for ref in
	checkin [b97b771b6d]

2011-03-03  Don Porter  <dgp@users.sourceforge.net>

	* generic/tclResult.c (Tcl_AppendResultVA):	Use the directive
	USE_INTERP_RESULT [TIP 330] to force compat with interp->result
	access, instead of the improvised hack USE_DIRECT_INTERP_RESULT_ACCESS
	from releases past.

2011-03-01  Miguel Sofer  <msofer@users.sf.net>

	* generic/tclCompCmdsSZ.c (TclCompileThrowCmd, TclCompileUnsetCmd):
	fix leaks

	* generic/tclBasic.c:       This is [Patch 3168398],
	* generic/tclCompCmdsSZ.c:  Joe Mistachkin's optimisation
	* generic/tclExecute.c:     of Tip #285
	* generic/tclInt.decls:
	* generic/tclInt.h:
	* generic/tclIntDecls.h:
	* generic/tclInterp.c:
	* generic/tclOODecls.h:
	* generic/tclStubInit.c:
	* win/makefile.vc:

	* generic/tclExecute.c (ExprObjCallback): fix object leak

	* generic/tclExecute.c (TEBCresume): store local var array and
	constants in automatic vars to reduce indirection, slight perf
	increase

	* generic/tclOOCall.c (TclOODeleteContext): added missing '*' so
	that trunk compiles.

	* generic/tclBasic.c (TclNRRunCallbacks): don't do the trampoline
	dance for commands that do not have an nreProc, [Patch 3168229]

2011-03-01  Donal K. Fellows  <dkf@users.sf.net>

	* generic/tclOO.c (Tcl_NewObjectInstance, TclNRNewObjectInstance)
	(TclOOObjectCmdCore, FinalizeObjectCall):
	* generic/tclOOBasic.c (TclOO_Object_Destroy, AfterNRDestructor):
	* generic/tclOOCall.c (TclOODeleteContext, TclOOGetCallContext):
	Reorganization of call context reference count management so that code
	is (mostly) simpler.

2011-01-26  Donal K. Fellows  <dkf@users.sf.net>

	* doc/RegExp.3: [Bug 3165108]: Corrected documentation of description
	of subexpression info in Tcl_RegExpInfo structure.

2011-01-25  Jan Nijtmans  <nijtmans@users.sf.net>

	* generic/tclPreserve.c:  Don't miss 64-bit address bits in panic
				  message.
	* win/tclWinChan.c:       Fix various gcc-4.5.2 64-bit warning messages
	* win/tclWinConsole.c     e.g. by using full 64-bits for socket fd's
	* win/tclWinDde.c
	* win/tclWinPipe.c
	* win/tclWinReg.c
	* win/tclWinSerial.c
	* win/tclWinSock.c
	* win/tclWinThrd.c

2011-01-19  Jan Nijtmans  <nijtmans@users.sf.net>

	* tools/genStubs.tcl: [Enh #3159920]: Tcl_ObjPrintf() crashes with
	* generic/tcl.decls   bad format specifier.
	* generic/tcl.h
	* generic/tclDecls.h

2011-01-18  Donal K. Fellows  <dkf@users.sf.net>3159920

	* generic/tclOOMethod.c (PushMethodCallFrame): [Bug 3001438]: Make
	sure that the cmdPtr field of the procPtr is correct and relevant at
	all times so that [info frame] can report sensible information about a
	frame after a return to it from a recursive call, instead of probably
	crashing (depending on what else has overwritten the Tcl stack!)

2011-01-18  Jan Nijtmans  <nijtmans@users.sf.net>

	* generic/tclBasic.c:      Various mismatches between Tcl_Panic
	* generic/tclCompCmds.c:   format string and its arguments,
	* generic/tclCompCmdsSZ.c: discovered thanks to [Bug 3159920]
	* generic/tclCompExpr.c
	* generic/tclEnsemble.c
	* generic/tclPreserve.c
	* generic/tclTest.c

2011-01-17  Jan Nijtmans  <nijtmans@users.sf.net>

	* generic/tclIOCmd.c: [Bug 3148192]: Commands "read/puts" incorrectly
	* tests/chanio.test:  interpret parameters. Improved error-message
	* tests/io.test       regarding legacy form.
	* tests/ioCmd.test

2011-01-15  Kevin B. Kenny  <kennykb@acm.org>

	* doc/tclvars.n:
	* generic/tclStrToD.c:
	* generic/tclUtil.c (Tcl_PrintDouble):
	* tests/util.test (util-16.*): [Bug 3157475]: Restored full Tcl 8.4
	compatibility for the formatting of floating point numbers when
	$::tcl_precision is not zero. Added compatibility tests to make sure
	that excess trailing zeroes are suppressed for all eight major code
	paths.

2011-01-12  Jan Nijtmans  <nijtmans@users.sf.net>

	* win/tclWinFile.c:   Use _vsnprintf in stead of vsnprintf, because
	MSVC 6 doesn't have it. Reported by andreask.
	* win/tcl.m4:         handle --enable-64bit=ia64 for gcc
	* win/configure.in:   more accurate test for correct <intrin.h>
	* win/configure:      (autoconf-2.59)
	* win/tclWin32Dll.c:  VS 2005 64-bit does not have intrin.h, and
	* generic/tclPanic.c: does not need it.

2011-01-07  Kevin B. Kenny  <kennykb@acm.org>

	* tests/util.test (util-15.*): Added test cases for floating point
	conversion of the largest denormal and the smallest normal number,
	to avoid any possibility of the failure suffered by PHP in the
	last couple of days. (They didn't fail, so no actual functional
	change.)

2011-01-05  Donal K. Fellows  <dkf@users.sf.net>

	* tests/package.test, tests/pkg.test: Coalesce these tests into one
	file that is concerned with the package system. Convert to use
	tcltest2 properly.
	* tests/autoMkindex.test, tests/pkgMkIndex.test: Convert to use
	tcltest2 properly.

2011-01-01  Donal K. Fellows  <dkf@users.sf.net>

	* tests/cmdAH.test, tests/cmdMZ.test, tests/compExpr.test,
	* tests/compile.test, tests/concat.test, tests/eval.test,
	* tests/fileName.test, tests/fileSystem.test, tests/interp.test,
	* tests/lsearch.test, tests/namespace-old.test, tests/namespace.test,
	* tests/oo.test, tests/proc.test, tests/security.test,
	* tests/switch.test, tests/unixInit.test, tests/var.test,
	* tests/winDde.test, tests/winPipe.test: Clean up of tests and
	conversion to tcltest 2. Target has been to get init and cleanup code
	out of the test body and into the -setup/-cleanup stanzas.

	* tests/execute.test (execute-11.1): [Bug 3142026]: Added test that
	fails (with a crash) in an unfixed memdebug build on 64-bit systems.

2010-12-31  Donal K. Fellows  <dkf@users.sf.net>

	* generic/tclCmdIL.c (SortElement): Use unions properly in the
	definition of this structure so that there is no need to use nasty
	int/pointer type punning. Made it clearer what the purposes of the
	various parts of the structure are.

2010-12-31  Jan Nijtmans  <nijtmans@users.sf.net>

	* unix/dltest/*.c: [Bug 3148192]: Fix broken [load] tests by ensuring
	that the affected files are never compiled with -DSTATIC_BUILD.

2010-12-30  Miguel Sofer  <msofer@users.sf.net>

	* generic/tclExecute.c (GrowEvaluationStack): Off-by-one error in
	sizing the new allocation - was ok in comment but wrong in the code.
	Triggered by [Bug 3142026] which happened to require exactly one more
	than what was in existence.

2010-12-26  Donal K. Fellows  <dkf@users.sf.net>

	* generic/tclCmdIL.c (Tcl_LsortObjCmd): Fix crash when multiple -index
	options are used. Simplified memory handling logic.

2010-12-20  Jan Nijtmans  <nijtmans@users.sf.net>

	* win/tclWin32Dll.c:    [Patch 3059922]: fixes for mingw64 - gcc4.5.1
	tdm64-1: completed for all environments.

2010-12-20  Jan Nijtmans  <nijtmans@users.sf.net>

	* win/configure.in:   Explicitely test for intrinsics support in
	compiler, before assuming only MSVC has it.
	* win/configure:      (autoconf-2.59)
	* generic/tclPanic.c:

2010-12-19  Jan Nijtmans  <nijtmans@users.sf.net>

	* win/tclWin32Dll.c:    [Patch 3059922]: fixes for mingw64 - gcc4.5.1
	tdm64-1: Fixed for gcc, not yet for MSVC 64-bit.

2010-12-17  Stuart Cassoff  <stwo@users.sourceforge.net>

	* unix/Makefile.in:  Remove unwanted/obsolete 'ddd' target.

2010-12-17  Stuart Cassoff  <stwo@users.sourceforge.net>

	* unix/Makefile.in:	Clean up '.PHONY:' targets: Arrange those
				common to Tcl and Tk as in Tk's Makefile.in,
				add any missing ones and remove duplicates.

2010-12-17  Stuart Cassoff  <stwo@users.sourceforge.net>

	* unix/Makefile.in:  [Bug 2446711]: Remove 'allpatch' target.

2010-12-17  Stuart Cassoff  <stwo@users.sourceforge.net>

	* unix/Makefile.in:  [Bug 2537626]: Use 'rpmbuild', not 'rpm'.

2010-12-16  Jan Nijtmans  <nijtmans@users.sf.net>

	* generic/tclPanic.c:  [Patch 3124554]: Move WishPanic from Tk to Tcl
	* win/tclWinFile.c:    Better communication with debugger, if present.

2010-12-15  Kevin B. Kenny  <kennykb@acm.org>

	[dogeen-assembler-branch]

	* tclAssembly.c:
	* assemble.test: 	Reworked beginCatch/endCatch handling to
	enforce the more severe (but more correct) restrictions on catch
	handling that appeared in the discussion of [Bug 3098302] and in
	tcl-core traffic beginning about 2010-10-29.

2010-12-15  Jan Nijtmans  <nijtmans@users.sf.net>

	* generic/tclPanic.c:    Restore abort() as it was before.
	* win/tclWinFile.c:      [Patch 3124554]: Use ExitProcess() here, like
	in wish.

2010-12-14  Jan Nijtmans  <nijtmans@users.sf.net>

	* generic/tcl.h:	[Bug 3137454]: Tcl CVS HEAD does not build
	on GCC 3.

2010-12-14  Reinhard Max  <max@suse.de>

	* win/tclWinSock.c (CreateSocket):         Swap the loops over
	* unix/tclUnixSock.c (CreateClientSocket): local and remote addresses,
	so that the system's address preference for the remote side decides
	which family gets tried first. Cleanup and clarify some of the
	comments.

2010-12-13  Jan Nijtmans  <nijtmans@users.sf.net>

	* generic/tcl.h:    [Bug 3135271]: Link error due to hidden
	* unix/tcl.m4:      symbols (CentOS 4.2)
	* unix/configure:   (autoconf-2.59)
	* win/tclWinFile.c:  Undocumented feature, only meant to be
	used by Tk_Main. See [Patch 3124554]: Move WishPanic from Tk to Tcl

2010-12-12  Stuart Cassoff  <stwo@users.sourceforge.net>

	* unix/tcl.m4: Better building on OpenBSD.
	* unix/configure: (autoconf-2.59)

2010-12-10  Jan Nijtmans  <nijtmans@users.sf.net>

	* generic/tcl.h:       [Bug 3129448]: Possible over-allocation on
	* generic/tclCkalloc.c: 64-bit platforms, part 2
	* generic/tclCompile.c:
	* generic/tclHash.c:
	* generic/tclInt.h:
	* generic/tclIO.h:
	* generic/tclProc.c:

2010-12-10 Alexandre Ferrieux  <ferrieux@users.sourceforge.net>

	* generic/tclIO.c: Make sure [fcopy -size ... -command ...] always
	* tests/io.test:   calls the callback asynchronously, even for size
			   zero.

2010-12-10  Jan Nijtmans  <nijtmans@users.sf.net>

	* generic/tclBinary.c:  Fix gcc -Wextra warning: missing initializer
	* generic/tclCmdAH.c:
	* generic/tclCmdIL.c:
	* generic/tclCmdMZ.c:
	* generic/tclDictObj.c:
	* generic/tclIndexObj.c:
	* generic/tclIOCmd.c:
	* generic/tclVar.c:
	* win/tcl.m4:               Fix manifest-generation for 64-bit gcc
				    (mingw-w64)
	* win/configure.in:         Check for availability of intptr_t and
				    uintptr_t
	* win/configure:            (autoconf-2.59)
	* generic/tclInt.decls:     Change 1st param of TclSockMinimumBuffers
	* generic/tclIntDecls.h:    to ClientData, and TclWin(Get|Set)SockOpt
	* generic/tclIntPlatDecls.h:to SOCKET, because on Win64 those are
	* generic/tclIOSock.c:	    64-bit, which does not fit.
	* win/tclWinSock.c:
	* unix/tclUnixSock.c:

2010-12-09  Donal K. Fellows  <dkf@users.sf.net>

	* tests/fCmd.test: Improve sanity of constraints now that we don't
	support anything before Windows 2000.

	* generic/tclCmdAH.c (TclInitFileCmd, TclMakeFileCommandSafe, ...):
	Break up [file] into an ensemble. Note that the ensemble is safe in
	itself, but the majority of its subcommands are not.
	* generic/tclFCmd.c (FileCopyRename,TclFileDeleteCmd,TclFileAttrsCmd)
	(TclFileMakeDirsCmd): Adjust these subcommand implementations to work
	inside an ensemble.
	(TclFileLinkCmd, TclFileReadLinkCmd, TclFileTemporaryCmd): Move these
	subcommand implementations from tclCmdAH.c, where they didn't really
	belong.
	* generic/tclIOCmd.c (TclChannelNamesCmd): Move to more appropriate
	source file.
	* generic/tclEnsemble.c (TclMakeEnsemble): Start of code to make
	partially-safe ensembles. Currently does not function as expected due
	to various shortcomings in how safe interpreters are constructed.
	* tests/cmdAH.test, tests/fCmd.test, tests/interp.test: Test updates
	to take into account systematization of error messages.

	* tests/append.test, tests/appendComp.test: Clean up tests so that
	they don't leave things in the global environment (detected when doing
	-singleproc testing).

2010-12-07  Donal K. Fellows  <dkf@users.sf.net>

	* tests/fCmd.test, tests/safe.test, tests/uplevel.test,
	* tests/upvar.test, tests/var.test: Convert more tests to tcltest2 and
	factor them to be easier to understand.

	* generic/tclStrToD.c: Tidy up code so that more #ifdef-fery is
	quarantined at the front of the file and function headers follow the
	modern Tcl style.

2010-12-06  Jan Nijtmans  <nijtmans@users.sf.net>

	* generic/tclBinary.c:  [Bug 3129448]: Possible over-allocation on
	* generic/tclCkalloc.c: 64-bit platforms.
	* generic/tclTrace.c

2010-12-05  Jan Nijtmans  <nijtmans@users.sf.net>

	* unix/tcl.m4: [Patch 3116490]: Cross-compile support for unix
	* unix/configure: (autoconf-2.59)

2010-12-03  Jeff Hobbs  <jeffh@ActiveState.com>

	* generic/tclUtil.c (TclReToGlob): Add extra check for multiple inner
	*s that leads to poor recursive glob matching, defer to original RE
	instead.  tclbench RE var backtrack.

2010-12-03  Jan Nijtmans  <nijtmans@users.sf.net>

	* generic/tclUtil.c:   Silence gcc warning when using -Wwrite-strings
	* generic/tclStrToD.c: Silence gcc warning for non-IEEE platforms
	* win/Makefile.in:  [Patch 3116490]: Cross-compile Tcl mingw32 on unix
	* win/tcl.m4:       This makes it possible to cross-compile Tcl/Tk for
	* win/configure.in: Windows (either 32-bit or 64-bit) out-of-the-box
	* win/configure:    on UNIX, using mingw-w64 build tools (If Itcl,
	tdbc and Thread take over the latest tcl.m4, they can do that too).

2010-12-01  Kevin B. Kenny  <kennykb@acm.org>

	* generic/tclStrToD.c (SetPrecisionLimits, TclDoubleDigits):
	[Bug 3124675]: Added meaningless initialization of 'i', 'ilim' and
	'ilim1' to silence warnings from the C compiler about possible use of
	uninitialized variables, Added a panic to the 'switch' that assigns
	them, to assert that the 'default' case is impossible.

2010-12-01  Jan Nijtmans  <nijtmans@users.sf.net>

	* generic/tclBasic.c: Fix gcc 64-bit warnings: cast from pointer to
	* generic/tclHash.c:  integer of different size.
	* generic/tclTest.c:
	* generic/tclThreadTest.c:
	* generic/tclStrToD.c: Fix gcc(-4.5.2) warning: 'static' is not at
	beginning of declaration.
	* generic/tclPanic.c: Allow Tcl_Panic() to enter the debugger on win32
	* generic/tclCkalloc.c: Use Tcl_Panic() in stead of duplicating the
	code.

2010-11-30  Jeff Hobbs  <jeffh@ActiveState.com>

	* generic/tclInt.decls, generic/tclInt.h, generic/tclIntDecls.h:
	* generic/tclStubInit.c: TclFormatInt restored at slot 24
	* generic/tclUtil.c (TclFormatInt): restore TclFormatInt func from
	2005-07-05 macro-ization. Benchmarks indicate it is faster, as a key
	int->string routine (e.g. int-indexed arrays).

2010-11-29 Alexandre Ferrieux  <ferrieux@users.sourceforge.net>

	* generic/tclBasic.c: Patch by Miguel, providing a
	[::tcl::unsupported::inject coroname command args], which prepends
	("injects") arbitrary code to a suspended coro's future resumption.
	Neat for debugging complex coros without heavy instrumentation.

2010-11-29  Kevin B. Kenny  <kennykb@acm.org>

	* generic/tclInt.decls:
	* generic/tclInt.h:
	* generic/tclStrToD.c:
	* generic/tclTest.c:
	* generic/tclTomMath.decls:
	* generic/tclUtil.c:
	* tests/util.test:
	* unix/Makefile.in:
	* win/Makefile.in:
	* win/makefile.vc: Rewrite of Tcl_PrintDouble and TclDoubleDigits that
	(a) fixes a severe performance problem with floating point shimmering
	reported by Karl Lehenbauer, (b) allows TclDoubleDigits to generate
	the digit strings for 'e' and 'f' format, so that it can be used for
	tcl_precision != 0 (and possibly later for [format]), (c) fixes [Bug
	3120139] by making TclPrintDouble inherently locale-independent, (d)
	adds test cases to util.test for correct rounding in difficult cases
	of TclDoubleDigits where fixed- precision results are requested. (e)
	adds test cases to util.test for the controversial aspects of [Bug
	3105247]. As a side effect, two more modules from libtommath
	(bn_mp_set_int.c and bn_mp_init_set_int.c) are brought into the build,
	since the new code uses them.

	* generic/tclIntDecls.h:
	* generic/tclStubInit.c:
	* generic/tclTomMathDecls.h:	Regenerated.

2010-11-24  Donal K. Fellows  <dkf@users.sf.net>

	* tests/chanio.test, tests/iogt.test, tests/ioTrans.test: Convert more
	tests to tcltest2 and factor them to be easier to understand.

2010-11-20  Donal K. Fellows  <dkf@users.sf.net>

	* tests/chanio.test: Converted many tests to tcltest2 by marking the
	setup and cleanup parts as such.

2010-11-19  Jan Nijtmans  <nijtmans@users.sf.net>

	* win/tclWin32Dll.c: Fix gcc warnings: unused variable 'registration'
	* win/tclWinChan.c:
	* win/tclWinFCmd.c:

2010-11-18  Jan Nijtmans  <nijtmans@users.sf.net>

	* win/tclAppInit.c: [FRQ 491789]: "setargv() doesn't support a unicode
	cmdline" now implemented for cygwin and mingw32 too.
	* tests/main.test: No longer disable tests Tcl_Main-1.4 and 1.6 on
	Windows, because those now work on all supported platforms.
	* win/configure.in:  Set NO_VIZ=1 when zlib is compiled in libtcl,
	this resolves compiler warnings in 64-bit and static builds.
	* win/configure (regenerated)

2010-11-18  Donal K. Fellows  <dkf@users.sf.net>

	* doc/file.n: [Bug 3111298]: Typofix.

	* tests/oo.test: [Bug 3111059]: Added testing that neatly trapped this
	issue.

2010-11-18  Miguel Sofer  <msofer@users.sf.net>

	* generic/tclNamesp.c: [Bug 3111059]: Fix leak due to bad looping
	construct.

2010-11-17  Jan Nijtmans  <nijtmans@users.sf.net>

	* win/tcl.m4: [FRQ 491789]: "setargv() doesn't support a unicode
	cmdline" now implemented for mingw-w64
	* win/configure    (re-generated)

2010-11-16  Jan Nijtmans  <nijtmans@users.sf.net>

	* win/tclAppInit.c:Bring compilation under mingw-w64 a bit closer
	* win/cat.c:       to reality. See for what's missing:
	* win/tcl.m4:      <https://sourceforge.net/apps/trac/mingw-w64/wiki/Unicode%20apps>
	* win/configure:   (re-generated)
	* win/tclWinPort.h:[Bug #3110161]: Extensions using TCHAR don't compile
	on VS2005 SP1

2010-11-15  Andreas Kupries  <andreask@activestate.com>

	* doc/interp.n: [Bug 3081184]: TIP #378.
	* doc/tclvars.n: Performance fix for TIP #280.
	* generic/tclBasic.c:
	* generic/tclExecute.c:
	* generic/tclInt.h:
	* generic/tclInterp.c:
	* tests/info.test:
	* tests/interp.test:

2010-11-10  Andreas Kupries  <andreask@activestate.com>

	* changes:	Updates for 8.6b2 release.

2010-11-09  Donal K. Fellows  <dkf@users.sf.net>

	* generic/tclOOMethod.c (ProcedureMethodVarResolver): [Bug 3105999]:
	* tests/oo.test:	Make sure that resolver structures that are
				only temporarily needed get squelched.

2010-11-05  Jan Nijtmans  <nijtmans@users.sf.net>

	* generic/tclMain.c: Thanks, Kevin, for the fix, but this how it was
	supposed to be (TCL_ASCII_MAIN is only supposed to be defined on
	WIN32).

2010-11-05  Kevin B. Kenny  <kennykb@acm.org>

	* generic/tclMain.c: Added missing conditional on _WIN32 around code
	that messes around with the definition of _UNICODE, to correct a badly
	broken Unix build from Jan's last commit.

2010-11-04  Jan Nijtmans  <nijtmans@users.sf.net>

	* generic/tclDecls.h:	[FRQ 491789]: "setargv() doesn't support a
	* generic/tclMain.c:	unicode cmdline" implemented for Tcl on MSVC++
	* doc/Tcl_Main.3:
	* win/tclAppInit.c:
	* win/makefile.vc:
	* win/Makefile.in:
	* win/tclWin32Dll.c:	Eliminate minor MSVC warning TCHAR -> char
				conversion

2010-11-04  Reinhard Max  <max@suse.de>

	* tests/socket.test: Run the socket tests three times with the address
	family set to any, inet, and inet6 respectively. Use constraints to
	skip the tests if a family is found to be unsupported or not
	configured on the local machine. Adjust the tests to dynamically adapt
	to the address family that is being tested.

	Rework some of the tests to speed them up by avoiding (supposedly)
	unneeded [after]s.

2010-11-04  Stuart Cassoff  <stwo@users.sourceforge.net>

	* unix/Makefile.in:	[Patch 3101127]: Installer Improvements.
	* unix/install-sh:

2010-11-04  Donal K. Fellows  <dkf@users.sf.net>

	* tests/error.test (error-19.13): Another variation on testing for
	issues in [try] compilation.

	* doc/Tcl.n (Variable substitution): [Bug 3099086]: Increase clarity
	of explanation of what characters are actually permitted in variable
	substitutions. Note that this does not constitute a change of
	behavior; it is just an improvement of explanation.

2010-11-04  Don Porter  <dgp@users.sourceforge.net>

	* changes:	Updates for 8.6b2 release.  (Thanks Andreas Kupries)

2010-11-03  Jan Nijtmans  <nijtmans@users.sf.net>

	* win/tclWinFcmd.c:    [FRQ 2965056]: Windows build with -DUNICODE
	* win/tclWinFile.c:    (more clean-ups for pre-win2000 stuff)
	* win/tclWinReg.c:

2010-11-03  Donal K. Fellows  <dkf@users.sf.net>

	* generic/tclCmdMZ.c (TryPostBody):  Ensure that errors when setting
	* tests/error.test (error-19.1[12]): message/opt capture variables get
					     reflected properly to the caller.

2010-11-03  Kevin B. Kenny  <kennykb@acm.org>

	* generic/tclCompCmds.c (TclCompileCatchCmd): [Bug 3098302]:
	* tests/compile.test (compile-3.6): Reworked the compilation of the
	[catch] command so as to avoid placing any code that might throw an
	exception (specifically, any initial substitutions or any stores to
	result or options variables) between the BEGIN_CATCH and END_CATCH but
	outside the exception range.  Added a test case that panics on a stack
	smash if the change is not made.

2010-11-01  Stuart Cassoff  <stwo@users.sourceforge.net>

	* library/safe.tcl:	Improved handling of non-standard module path
	* tests/safe.test:	lists, empty path lists in particular.

2010-11-01  Kevin B. Kenny  <kennykb@acm.org>

	* library/tzdata/Asia/Hong_Kong:
	* library/tzdata/Pacific/Apia:
	* library/tzdata/Pacific/Fiji:   Olson's tzdata2010o.

2010-10-29  Alexandre Ferrieux  <ferrieux@users.sourceforge.net>

	* generic/tclTimer.c:	[Bug 2905784]: Stop small [after]s from
				wasting CPU while keeping accuracy.

2010-10-28  Kevin B. Kenny  <kennykb@acm.org>

	[dogeen-assembler-branch]
	* generic/tclAssembly.c:
	* tests/assembly.test (assemble-31.*): Added jump tables.

2010-10-28  Don Porter  <dgp@users.sourceforge.net>

	* tests/http.test:	[Bug 3097490]: Make http-4.15 pass in
				isolation.

	* unix/tclUnixSock.c:	[Bug 3093120]: Prevent calls of
				freeaddrinfo(NULL) which can crash some
				systems.  Thanks Larry Virden.

2010-10-26  Reinhard Max  <max@suse.de>

	* Changelog.2008: Split off from Changelog.
	* generic/tclIOSock.c (TclCreateSocketAddress): The interp != NULL
	check is needed for ::tcl::unsupported::socketAF as well.

2010-10-26  Donal K. Fellows  <dkf@users.sf.net>

	* unix/tclUnixSock.c (TcpGetOptionProc): Prevent crash if interp is
	* win/tclWinSock.c (TcpGetOptionProc):   NULL (a legal situation).

2010-10-26  Reinhard Max  <max@suse.de>

	* unix/tclUnixSock.c (TcpGetOptionProc): Added support for
	::tcl::unsupported::noReverseDNS, which if set to any value, prevents
	[fconfigure -sockname] and [fconfigure -peername] from doing
	reverse DNS queries.

2010-10-24  Kevin B. Kenny  <kennykb@acm.org>

	[dogeen-assembler-branch]
	* generic/tclAssembly.c:
	* tests/assembly.test (assemble-17.15): Reworked branch handling so that
	forward branches can use jump1 (jumpTrue1, jumpFalse1). Added test
	cases that the forward branches will expand to jump4, jumpTrue4,
	jumpFalse4 when needed.

2010-10-23  Kevin B. Kenny  <kennykb@acm.org>

	[dogeen-assembler-branch]
	* generic/tclAssembly.h (removed):
				Removed file that was included in only one
				source file.
	* generictclAssembly.c:	Inlined tclAssembly.h.

2010-10-17  Alexandre Ferrieux  <ferrieux@users.sourceforge.net>

	* doc/info.n:            [Patch 2995655]:
	* generic/tclBasic.c:    Report inner contexts in [info errorstack]
	* generic/tclCompCmds.c:
	* generic/tclCompile.c:
	* generic/tclCompile.h:
	* generic/tclExecute.c:
	* generic/tclInt.h:
	* generic/tclNamesp.c:
	* tests/error.test:
	* tests/result.test:

2010-10-20  Donal K. Fellows  <dkf@users.sf.net>

	* generic/tclCompCmds.c (TclCompileDictForCmd): Update the compilation
	* generic/tclCompile.c (tclInstructionTable):	of [dict for] so that
	* generic/tclExecute.c (TEBCresume):		it no longer makes any
	use of INST_DICT_DONE now that's not needed, and make it clearer in
	the implementation of the instruction that it's just a deprecated form
	of unset operation. Followup to my commit of 2010-10-16.

2010-10-19  Donal K. Fellows  <dkf@users.sf.net>

	* generic/tclZlib.c (Tcl_ZlibStreamGet): [Bug 3081008]: Ensure that
	when a bytearray gets its internals entangled with zlib for more than
	a passing moment, that bytearray will never be shimmered away. This
	increases the amount of copying but is simple to get right, which is a
	reasonable trade-off.

	* generic/tclStringObj.c (Tcl_AppendObjToObj): Added some special
	cases so that most of the time when you build up a bytearray by
	appending, it actually ends up being a bytearray rather than
	shimmering back and forth to string.

	* tests/http11.test (check_crc): Use a simpler way to express the
	functionality of this procedure.

	* generic/tclZlib.c: Purge code that wrote to the object returned by
	Tcl_GetObjResult, as we don't want to do that anti-pattern no more.

2010-10-18  Jan Nijtmans  <nijtmans@users.sf.net>

	* tools/uniParse.tcl:   [Bug 3085863]: tclUniData was 9 years old;
	Ignore non-BMP characters and fix comment about UnicodeData.txt file.
	* generic/regcomp.c:    Fix comment
	* tests/utf.test:       Add some Unicode 6 testcases

2010-10-17  Alexandre Ferrieux  <ferrieux@users.sourceforge.net>

	* doc/info.n:           Document [info errorstack] faithfully.

2010-10-16  Donal K. Fellows  <dkf@users.sf.net>

	* generic/tclExecute.c (ReleaseDictIterator): Factored out the release
	of the bytecode-level dictionary iterator information so that the
	side-conditions on instruction issuing are simpler.

2010-10-15  Jan Nijtmans  <nijtmans@users.sf.net>

	* generic/reg_locale.c: [Bug 3085863]: tclUniData 9 years old: Updated
	* generic/tclUniData.c: Unicode tables to latest UnicodeData.txt,
	* tools/uniParse.tcl:   corresponding with Unicode 6.0 (except for
				out-of-range chars > 0xFFFF)

2010-10-13  Don Porter  <dgp@users.sourceforge.net>

	* generic/tclCompile.c:	Alternative fix for [Bugs 467523,983660] where
	* generic/tclExecute.c:	sharing of empty scripts is allowed again.

2010-10-13  Jan Nijtmans  <nijtmans@users.sf.net>

	* win/tclWinThrd.h: (removed) because it is just empty en used nowhere
	* win/tcl.dsp

2010-10-12  Jan Nijtmans  <nijtmans@users.sf.net>

	* tools/uniClass.tcl:    Spacing and comments: let uniClass.tcl
	* generic/regc_locale.c: generation match better the current
				 (hand-modified) regc_locale.c
	* tools/uniParse.tcl:    Generate proper const qualifiers for
	* generic/tclUniData.c:  tclUniData.c

2010-10-12  Reinhard Max  <max@suse.de>

	* unix/tclUnixSock.c (CreateClientSocket): [Bug 3084338]: Fix a
	memleak and refactor the calls to freeaddrinfo().

2010-10-11  Jan Nijtmans  <nijtmans@users.sf.net>

	* win/tclWinDde.c:    [FRQ 2965056]: Windows build with -DUNICODE
	* win/tclWinReg.c:
	* win/tclWinTest.c:   More cleanups
	* win/tclWinFile.c:   Add netapi32 to the link line, so we no longer
	* win/tcl.m4:         have to use LoadLibrary to access those functions.
	* win/makefile.vc:
	* win/configure:      (Re-generate with autoconf-2.59)
	* win/rules.vc        Update for VS10

2010-10-09  Miguel Sofer  <msofer@users.sf.net>

	* generic/tclExecute.c: Fix overallocation of exec stack in TEBC (due
	to mixing numwords and numbytes)

2010-10-08  Jan Nijtmans  <nijtmans@users.sf.net>

	* generic/tclIOSock.c: On Windows, use gai_strerrorA

2010-10-06  Don Porter  <dgp@users.sourceforge.net>

	* tests/winPipe.test:	Test hygiene with makeFile and removeFile.

	* generic/tclCompile.c:	[Bug 3081065]: Prevent writing to the intrep
	* tests/subst.test:	fields of a freed Tcl_Obj.

2010-10-06  Kevin B. Kenny  <kennykb@acm.org>

	[dogeen-assembler-branch]

	* generic/tclAssembly.c:
	* generic/tclAssembly.h:
	* tests/assemble.test: Added catches. Still needs a lot of testing.

2010-10-02  Kevin B. Kenny  <kennykb@acm.org>

	[dogeen-assembler-branch]

	* generic/tclAssembly.c:
	* generic/tclAssembly.h:
	* tests/assemble.test: Added dictAppend, dictIncrImm, dictLappend,
	dictSet, dictUnset, nop, regexp, nsupvar, upvar, and variable.

2010-10-02  Donal K. Fellows  <dkf@users.sf.net>

	* generic/tclExecute.c (TEBCresume): [Bug 3079830]: Added invalidation
	of string representations of dictionaries in some cases.

2010-10-01  Jeff Hobbs  <jeffh@ActiveState.com>

	* generic/tclExecute.c (EvalStatsCmd): change 'evalstats' to return
	data to interp by default, or if given an arg, use that as filename to
	output to (accepts 'stdout' and 'stderr').  Fix output to print used
	inst count data.
	* generic/tclCkalloc.c: Change TclDumpMemoryInfo sig to allow objPtr
	* generic/tclInt.decls: as well as FILE* as output.
	* generic/tclIntDecls.h:

2010-10-01  Donal K. Fellows  <dkf@users.sf.net>

	* generic/tclBasic.c, generic/tclClock.c, generic/tclEncoding.c,
	* generic/tclEnv.c, generic/tclLoad.c, generic/tclNamesp.c,
	* generic/tclObj.c, generic/tclRegexp.c, generic/tclResolve.c,
	* generic/tclResult.c, generic/tclUtil.c, macosx/tclMacOSXFCmd.c:
	More purging of strcpy() from locations where we already know the
	length of the data being copied.

2010-10-01  Kevin B. Kenny  <kennykb@acm.org>

	[dogeen-assembler-branch]

	* tests/assemble.test:
	* generic/tclAssemble.h:
	* generic/tclAssemble.c:  Added listIn, listNotIn, and dictGet.

2010-09-30  Kevin B. Kenny  <kennykb@acm.org>

	[dogeen-assembler-branch]

	* tests/assemble.test:   Added tryCvtToNumeric and several more list
	* generic/tclAssemble.c: operations.
	* generic/tclAssemble.h:

2010-09-29  Kevin B. Kenny  <kennykb@acm.org>

	[dogeen-assembler-branch]

	* tests/assemble.test:   Completed conversion of tests to a
	* generic/tclAssemble.c: "white box" structure that follows the
	C code. Added missing safety checks on the operands of 'over' and
	'reverse' so that negative operand counts don't smash the stack.

2010-09-29  Jan Nijtmans  <nijtmans@users.sf.net>

	* unix/configure:	Re-generate with autoconf-2.59
	* win/configure:
	* generic/tclMain.c:	Make compilable with -DUNICODE as well

2010-09-28  Reinhard Max  <max@suse.de>

	TIP #162 IMPLEMENTATION

	* doc/socket.n:		Document the changes to the [socket] and
				[fconfigure] commands.

	* generic/tclInt.h:	Introduce TclCreateSocketAddress() as a
	* generic/tclIOSock.c:	replacement for the platform-dependent
	* unix/tclUnixSock.c:	TclpCreateSocketAddress() functions. Extend
	* unix/tclUnixChan.c:	the [socket] and [fconfigure] commands to
	* unix/tclUnixPort.h:	behave as proposed in TIP #162. This is the
	* win/tclWinSock.c:	core of what is required to support the use of
	* win/tclWinPort.h:	IPv6 sockets in Tcl.

	* compat/fake-rfc2553.c: A compat implementation of the APIs defined
	* compat/fake-rfc2553.h: in RFC-2553 (getaddrinfo() and friends) on
				 top of the existing gethostbyname() etc.
	* unix/configure.in:	 Test whether the fake-implementation is
	* unix/tcl.m4:		 needed.
	* unix/Makefile.in:	 Add a compile target for fake-rfc2553.

	* win/configure.in:	Allow cross-compilation by default.

	* tests/socket.test:	Improve the test suite to make more use of
	* tests/remote.tcl:	randomized ports to reduce interference with
				tests running in parallel or other services on
				the machine.

2010-09-28  Kevin B. Kenny  <kennykb@acm.org>

	[dogeen-assembler-branch]

	* tests/assemble.test: Added more "white box" tests.
	* generic/tclAssembly.c: Added the error checking and reporting
	for undefined labels. Revised code so that no pointers into the
	bytecode sequence are held (because the sequence can move!),
	that no Tcl_HashEntry pointers are held (because the hash table
	doesn't guarantee their stability!) and to eliminate the BBHash
	table, which is merely additional information indexed by jump
	labels and can just as easily be held in the 'label' structure.
	Renamed shared structures to CamelCase, and renamed 'label' to
	JumpLabel because other types of labels may eventually be possible.

2010-09-27  Kevin B. Kenny  <kennykb@acm.org>

	[dogeen-assembler-branch]

	* tests/assemble.test: Added more "white box" tests.
	* generic/tclAssembly.c: Fixed bugs exposed by the new tests.
	(a) [eval] and [expr] had incorrect stack balance computed if
	the arg was not a simple word. (b) [concat] accepted a negative
	operand count. (c) [invoke] accepted a zero or negative operand
	count. (d) more misspelt error messages.
	Also replaced a funky NRCallTEBC with the new call
	TclNRExecuteByteCode, necessitated by a merge with changes on the
	HEAD.

2010-09-26  Miguel Sofer  <msofer@users.sf.net>

	* generic/tclBasic.c:    [Patch 3072080] (minus the itcl
	* generic/tclCmdIL.c:    update): a saner NRE.
	* generic/tclCompExpr.c:
	* generic/tclCompile.c:  This makes TclNRExecuteByteCode (ex TEBC)
	* generic/tclCompile.h:  to be a normal NRE citizen: it loses its
	* generic/tclExecute.c:  special status.
	* generic/tclInt.decls:  The logic flow within the BC engine is
	* generic/tclInt.h:      simplified considerably.
	* generic/tclIntDecls.h:
	* generic/tclObj.c:
	* generic/tclProc.c:
	* generic/tclTest.c:

	* generic/tclVar.c: Use the macro HasLocalVars everywhere

2010-09-26  Miguel Sofer  <msofer@users.sf.net>

	* generic/tclOOMethod.c (ProcedureMethodVarResolver): avoid code
	duplication, let the runtime var resolver call the compiled var
	resolver.

2010-09-26  Kevin B. Kenny  <kennykb@acm.org>

	[dogeen-assembler-branch]

	* tests/assemble.test:	Added many new tests moving toward a more
	comprehensive test suite for the assembler.
	* generic/tclAssembly.c:	Fixed bugs exposed by the new tests:
	(a) [bitnot] and [not] had incorrect operand counts. (b)
	INST_CONCAT cannot concatenate zero objects. (c) misspelt error
	messages. (d) the "assembly code" internal representation lacked
	a duplicator, which caused double-frees of the Bytecode object
	if assembly code ever was duplicated.

2010-09-25  Kevin B. Kenny   <kennykb@acm.org>

	[dogeen-assembler-branch]

	* generic/tclAssembly.c:	Massive refactoring of the assembler
	* generic/tclAssembly.h:	to use a Tcl-like syntax (and use
	* tests/assemble.test:		Tcl_ParseCommand to parse it). The
	* tests/assemble1.bench:	refactoring also ensures that
	Tcl_Tokens in the assembler have string ranges inside the source
	code, which allows for [eval] and [expr] assembler directives
	that simply call TclCompileScript and TclCompileExpr recursively.

2010-09-24  Jeff Hobbs  <jeffh@ActiveState.com>

	* tests/stringComp.test: improved string eq/cmp test coverage
	* generic/tclExecute.c (TclExecuteByteCode): merge INST_STR_CMP and
	INST_STR_EQ/INST_STR_NEQ paths.  Speeds up eq/ne/[string eq] with
	obj-aware comparisons and eq/==/ne/!= with length equality check.

2010-09-24  Andreas Kupries  <andreask@activestate.com>

	* tclWinsock.c: [Bug 3056775]: Fixed race condition between thread and
	internal co-thread access of a socket's structure because of the
	thread not using the socketListLock in TcpAccept(). Added
	documentation on how the module works to the top.

2010-09-23  Jan Nijtmans  <nijtmans@users.sf.net>

	* generic/tclDecls.h: Make Tcl_SetPanicProc and Tcl_GetStringResult
	* unix/tclAppInit.c:  callable without stubs, just as Tcl_SetVar.
	* win/tclAppInit.c:

2010-09-23  Don Porter  <dgp@users.sourceforge.net>

	* generic/tclCmdAH.c:   Fix cases where value returned by
	* generic/tclEvent.c:   Tcl_GetReturnOptions() was leaked.
	* generic/tclMain.c:    Thanks to Jeff Hobbs for discovery of the
	anti-pattern to seek and destroy.

2010-09-23  Jan Nijtmans  <nijtmans@users.sf.net>

	* unix/tclAppInit.c:  Make compilable with -DUNICODE (not activated
	* win/tclAppInit.c:   yet), many clean-ups in comments.

2010-09-22  Miguel Sofer  <msofer@users.sf.net>

	* generic/tclExecute: [Bug 3072640]: One more DECACHE_STACK_INFO() was
	missing.

	* tests/execute.test: Added execute-10.3 for [Bug 3072640]. The test
	causes a mem failure.

	* generic/tclExecute: Protect all possible writes to ::errorInfo or
	::errorCode with DECACHE_STACK_INFO(), as they could run traces. The
	new calls to be protected are Tcl_ResetResult(), Tcl_SetErrorCode(),
	IllegalExprOperandType(), TclExprFloatError(). The error was triggered
	by [Patch 3072080].

2010-09-22  Jan Nijtmans  <nijtmans@users.sf.net>

	* win/tcl.m4:		Add kernel32 to LIBS, so the link line for
	* win/configure:	mingw is exactly the same as for MSVC++.

2010-09-21  Jeff Hobbs  <jeffh@ActiveState.com>

	* generic/tclExecute.c (TclExecuteByteCode):
	* generic/tclOOMethod.c (ProcedureMethodCompiledVarConnect):
	* generic/tclVar.c (TclLookupSimpleVar, CompareVarKeys):
	* generic/tclPathObj.c (Tcl_FSGetNormalizedPath, Tcl_FSEqualPaths):
	* generic/tclIOUtil.c (TclFSCwdPointerEquals): peephole opt
	* generic/tclResult.c (TclMergeReturnOptions): Use memcmp where
	applicable as possible speedup on some libc variants.

2010-09-21  Kevin B. Kenny  <kennykb@acm.org>

	[BRANCH: dogeen-assembler-branch]

	* generic/tclAssembly.c (new file): 
	* generic/tclAssembly.h:
	* generic/tclBasic.c (builtInCmds, Tcl_CreateInterp):
	* generic/tclInt.h:
	* tests/assemble.test (new file):
	* tests/assemble1.bench (new file):
	* unix/Makefile.in:
	* win/Makefile.in:
	* win/Makefile.vc:
		Initial commit of Ozgur Dogan Ugurlu's (SF user: dogeen)
		assembler for the Tcl bytecode language.

2010-09-21  Jan Nijtmans  <nijtmans@users.sf.net>

	* win/tclWinFile.c:   Fix declaration after statement.
	* win/tcl.m4:         Add -Wdeclaration-after-statement, so this
	* win/configure:      mistake cannot happen again.
	* win/tclWinFCmd.c:   [Bug 3069278]: Breakage on head Windows
	* win/tclWinPipe.c:   triggered by install-tzdata, final fix

2010-09-20  Jan Nijtmans  <nijtmans@users.sf.net>

	* win/tclWinFCmd.c: Eliminate tclWinProcs->useWide everywhere, since
	* win/tclWinFile.c: the value is always "1" on platforms >win95
	* win/tclWinPipe.c:

2010-09-19  Donal K. Fellows  <dkf@users.sf.net>

	* doc/file.n (file readlink): [Bug 3070580]: Typofix.

2010-09-18  Jan Nijtmans  <nijtmans@users.sf.net>

	* win/tclWinFCmd.c [Bug 3069278]: Breakage on head Windows triggered
	by install-tzdata. Temporary don't compile this with -DUNICODE, while
	investigating this bug.

2010-09-16  Jeff Hobbs  <jeffh@ActiveState.com>

	* win/tclWinFile.c: Remove define of FINDEX_INFO_LEVELS as all
	supported versions of compilers should now have it.

	* unix/Makefile.in: Do not pass current build env vars when using
	NATIVE_TCLSH in targets.

2010-09-16  Jan Nijtmans  <nijtmans@users.sf.net>

	* generic/tclDecls.h:    Make Tcl_FindExecutable() work in UNICODE
	* generic/tclEncoding.c: compiles (windows-only) as well as ASCII.
	* generic/tclStubInit.c: Needed for [FRQ 491789]: setargv() doesn't
	support a unicode cmdline.

2010-09-15  Donal K. Fellows  <dkf@users.sf.net>

	* generic/tclBinary.c (TclAppendBytesToByteArray): [Bug 3067036]: Make
	sure we never try to double zero repeatedly to get a buffer size. Also
	added a check for sanity on the size of buffer being appended.

2010-09-15  Don Porter  <dgp@users.sourceforge.net>

	* unix/Makefile.in:	Revise `make dist` target to tolerate the
	case of zero bundled packages.

2010-09-15  Jan Nijtmans  <nijtmans@users.sf.net>

	* tools/genStubs.tcl:   [Patch 3034251]: Backport ttkGenStubs.tcl
	* generic/tcl.decls:    features to genStubs.tcl. Make the "generic"
	* generic/tclInt.decls: argument in the *.decls files optional
	* generic/tclOO.decls:  (no change to any tcl*Decls.h files)
	* generic/tclTomMath.decls:
	This allows genStubs.tcl to generate the ttk stub files as well, while
	keeping full compatibility with existing *.decls files.

2010-09-14  Jan Nijtmans  <nijtmans@users.sf.net>

	* win/tclWinPort.h:  Allow all Win2000+ API entries in Tcl
	* win/tclWin32Dll.c: Eliminate dynamical loading of advapi23 and
	kernel32 symbols.

2010-09-13  Jan Nijtmans  <nijtmans@users.sf.net>

	* win/tclWinChan.c:      Various clean-ups, converting from
	* win/tclWinConsole.c:   tclWinProc->xxxProc directly to Xxx
	* win/tclWinInit.c:      (no change in functionality)
	* win/tclWinLoad.c:
	* win/tclWinSerial.c:
	* win/tclWinSock.c:
	* tools/genStubs.tcl:    Add scspec feature from ttkGenStubs.tcl
	  (no change in output for *Decls.h files)

2010-09-10  Jan Nijtmans  <nijtmans@users.sf.net>

	* win/tclWin32Dll.c: Partly revert yesterday's change, to make it work
	on VC++ 6.0 again.

2010-09-10  Donal K. Fellows  <dkf@users.sf.net>

	* doc/regsub.n: [Bug 3063568]: Fix for gotcha in example due to Tcl's
	special handling of backslash-newline. Makes example slightly less
	pure, but more useful.

2010-09-09  Jan Nijtmans  <nijtmans@users.sf.net>

	* win/makefile.vc:   Mingw should always link with -ladvapi32.
	* win/tcl.m4:
	* win/configure:     (regenerated)
	* win/tclWinInt.h:   Remove ascii variant of tkWinPocs table, it is
	* win/tclWin32Dll.c: no longer necessary. Fix CreateProcess signature
	* win/tclWinPipe.c:  and remove unused GetModuleFileName and lstrcpy.
	* win/tclWinPort.h:  Mingw/cygwin fixes: <tchar.h> should always be
	included, and fix conflict in various macro values: Always force the
	same values as in VC++.

2010-09-08  Don Porter  <dgp@users.sourceforge.net>

	* win/tclWinChan.c:	[Bug 3059922]: #ifdef protections to permit
	* win/tclWinFCmd.c:     builds with mingw on amd64 systems. Thanks to
				"mescalinum" for reporting and testing.

2010-09-08  Andreas Kupries  <andreask@activestate.com>

	* doc/tm.n: Added underscore to the set of characters accepted in
	module names. This is true for quite some time in the code, this
	change catches up the documentation.

2010-09-03  Donal K. Fellows  <dkf@users.sf.net>

	* tools/tcltk-man2html.tcl (plus-pkgs): Improve the package
	documentation search pattern to support the doctoos-generated
	directory structure.
	* tools/tcltk-man2html-utils.tcl (output-name): Made this more
	resilient against misformatted NAME sections, induced by import of
	Thread package documentation into Tcl doc tree.

2010-09-02  Andreas Kupries  <andreask@activestate.com>

	* doc/glob.n: Fixed documentation ambiguity regarding the handling
	of -join.

	* library/safe.tcl (safe::AliasGlob): Fixed another problem, the
	option -join does not stop option processing in the core builtin, so
	the emulation must not do that either.

2010-09-01  Andreas Kupries  <andreas_kupries@users.sourceforge.net>

	* library/safe.tcl (safe::AliasGlob): Moved the command extending the
	actual glob command with a -directory flag to when we actually have a
	proper untranslated path,

2010-09-01  Andreas Kupries  <andreask@activestate.com>

	* generic/tclExecute.c: [Bug 3057639]: Applied patch by Jeff to make
	* generic/tclVar.c:	the behaviour of lappend in bytecompiled mode
	* tests/append.test:	consistent with direct-eval and 'append'
	* tests/appendComp.test: generally. Added tests (append*-9.*)
	showing the difference.

2010-08-31  Jan Nijtmans  <nijtmans@users.sf.net>

	* win/rules.vc:               Typo (thanks to Twylite discovering
				      this)
	* generic/tclStubLib.c:       Revert to previous version: MSVC++ 6.0
	* generic/tclTomMathStubLib.c:cannot handle the new construct.
	* generic/tcl.decls           [Patch 2997642]: Many type casts needed
	* generic/tclDecls.h:         when using Tcl_Pkg* API. Remaining part.
	* generic/tclPkg.c:
	* generic/tclBasic.c:
	* generic/tclTomMathInterface.c:
	* doc/PkgRequire.3

2010-08-31  Andreas Kupries  <andreask@activestate.com>

	* win/tcl.m4: Applied patch by Jeff fixing issues with the manifest
	handling on Win64.
	* win/configure: Regenerated.

2010-08-30  Miguel Sofer  <msofer@users.sf.net>

	* generic/tclBasic.c:    [Bugs 3046594,3047235,3048771]: New
	* generic/tclCmdAH.c:    implementation for [tailcall] command: it now
	* generic/tclCmdMZ.c:    schedules the command and returns TCL_RETURN.
	* generic/tclExecute.c:  This fixes all issues with [catch] and [try].
	* generic/tclInt.h:      Thanks dgp for exploring the dark corners.
	* generic/tclNamesp.c:   More thorough testing is required.
	* tests/tailcall.test:

2010-08-30  Jan Nijtmans  <nijtmans@users.sf.net>

	* win/Makefile.in:   [FRQ 2965056]: Windows build with -DUNICODE
	* win/rules.vc:
	* win/tclWinFCmd.c:  Make sure that allocated TCHAR arrays are
	* win/tclWinFile.c:  always properly aligned as wchar_t, and
	* win/tclWinPipe.c:  not bigger than necessary.
	* win/tclWinSock.c:
	* win/tclWinDde.c:   Those 3 files are not converted yet to be
	* win/tclWinReg.c:   built with -DUNICODE, so add a TODO.
	* win/tclWinTest.c:
	* generic/tcl.decls:  [Patch 2997642]: Many type casts needed when
	* generic/tclDecls.h: using Tcl_Pkg* API. Partly.
	* generic/tclPkg.c:
	* generic/tclStubLib.c: Demonstration how this change can benefit
				code.
	* generic/tclTomMathStubLib.c:
	* doc/PkgRequire.3:

2010-08-29  Donal K. Fellows  <dkf@users.sf.net>

	* doc/dict.n: [Bug 3046999]: Corrected cross reference to array
	manpage to refer to (correct) existing subcommand.

2010-08-26  Jeff Hobbs  <jeffh@ActiveState.com>

	* unix/configure, unix/tcl.m4: SHLIB_LD_LIBS='${LIBS}' for OSF1-V*.
	Add /usr/lib64 to set of auto-search dirs. [Bug 1230554]
	(SC_PATH_X): Correct syntax error when xincludes not found.

	* win/Makefile.in (VC_MANIFEST_EMBED_DLL VC_MANIFEST_EMBED_EXE):
	* win/configure, win/configure.in, win/tcl.m4: SC_EMBED_MANIFEST
	macro and --enable-embedded-manifest configure arg added to support
	manifest embedding where we know the magic.  Help prevents DLL hell
	with MSVC8+.

2010-08-24  Jan Nijtmans  <nijtmans@users.sf.net>

	* generic/tcl.decls: [Bug 3007895]: Tcl_(Find|Create)HashEntry
	* generic/tclHash.c: stub entries can never be called.
	* generic/tclDecls.h:
	* generic/tclStubInit.c: [Patch 2994165]: Change signature of
	Tcl_FSGetNativePath and TclpDeleteFile follow-up: move stub entry back
	to original location.

2010-08-23  Kevin B. Kenny  <kennykb@acm.org>

	* library/tzdata/Africa/Cairo:
	* library/tzdata/Asia/Gaza: Olson's tzdata2010l.

2010-08-22  Jan Nijtmans  <nijtmans@users.sf.net>

	* generic/tclBasic.c:  [Patch 3009403]: Signature of Tcl_GetHashKey,
	* generic/tclBinary.c: Tcl_(Create|Find)HashEntry follow-up:
	* generic/tclCmdIL.c:  Remove many type casts which are no longer
	* generic/tclCompile.c:necessary as a result of this signature change.
	* generic/tclDictObj.c:
	* generic/tclEncoding.c:
	* generic/tclExecute.c:
	* generic/tclInterp.c:
	* generic/tclIOCmd.c:
	* generic/tclObj.c:
	* generic/tclProc.c:
	* generic/tclTest.c:
	* generic/tclTrace.c:
	* generic/tclUtil.c:
	* generic/tclVar.c:

2010-08-21  Donal K. Fellows  <dkf@users.sf.net>

	* doc/linsert.n: [Bug 3045123]: Make description of what is actually
	happening more accurate.

2010-08-21  Jan Nijtmans  <nijtmans@users.sf.net>

	* tools/genStubs.tcl: [Patch 3034251]: Backport ttkGenStubs.tcl
	features to genStubs.tcl, partly: Use void (*reserved$i)(void) = 0
	instead of void *reserved$i = NULL for unused stub entries, in case
	pointer-to-function and pointer-to-object are different sizes.
	* generic/tcl*Decls.h:   (regenerated)
	* generic/tcl*StubInit.c:(regenerated)

2010-08-20  Jan Nijtmans  <nijtmans@users.sf.net>

	* doc/Method.3:   Fix definition of Tcl_MethodType.

2010-08-19  Donal K. Fellows  <dkf@users.sf.net>

	* generic/tclTrace.c (TraceExecutionObjCmd, TraceCommandObjCmd)
	(TraceVariableObjCmd): [Patch 3048354]: Use memcpy() instead of
	strcpy() to avoid buffer overflow; we have the correct length of data
	to copy anyway since we've just allocated the target buffer.

2010-08-18  Jan Nijtmans  <nijtmans@users.sf.net>

	* tools/genStubs.tcl: [Patch 3034251]: Backport ttkGenStubs.tcl
	features to genStubs.tcl, partly: remove unneeded ifdeffery and put
	C++ guard around stubs pointer definition.
	* generic/*Decls.h:   (regenerated)

2010-08-18  Miguel Sofer  <msofer@users.sf.net>
	* generic/tclBasic.c:   New redesign of [tailcall]: find
	* generic/tclExecute.c: errors early on, so that errorInfo
	* generic/tclInt.h:     contains the proper info [Bug 3047235]
	* generic/tclNamesp.c:

	* generic/tclCmdAH.c (TclNRTryObjCmd): [Bug 3046594]: Block
	tailcalling out of the body of a non-bc'ed [try].

	* generic/tclBasic.c:    Redesign of [tailcall] to
	* generic/tclCmdAH.c:    (a) fix [Bug 3047235]
	* generic/tclCompile.h:  (b) enable fix for [Bug 3046594]
	* generic/tclExecute.c:  (c) enable recursive tailcalls
	* generic/tclInt.h:
	* generic/tclNamesp.c:
	* tests/tailcall.test:

2010-08-18  Donal K. Fellows  <dkf@users.sf.net>

	* library/safe.tcl (AliasGlob): [Bug 3004191]: Restore safe [glob] to
	working condition.

2010-08-15  Donal K. Fellows  <dkf@users.sf.net>

	* generic/tclProc.c (ProcWrongNumArgs): [Bug 3045010]: Make the
	handling of passing the wrong number of arguments to [apply] somewhat
	less verbose when a lambda term is present.

2010-08-14  Jan Nijtmans  <nijtmans@users.sf.net>

	* compat/unicows:    Remove completely, see [FRQ 2819611].
	* doc/FileSystem.3: [Patch 2994165]: Change signature of
	* generic/tcl.decls  Tcl_FSGetNativePath and TclpDeleteFile
	* generic/tclDecls.h:
	* generic/tclIOUtil.c:
	* generic/tclStubInit.c:
	* generic/tclInt.h:
	* unix/tclUnixFCmd.c:
	* win/tclWinFCmd.c:
	* doc/Hash.3: [Patch 3009403]: Signature of Tcl_GetHashKey,
	* generic/tcl.h:     Tcl_(Create|Find)HashEntry

2010-08-11  Jeff Hobbs  <jeffh@ActiveState.com>

	* unix/ldAix: Remove ancient (pre-4.2) AIX support
	* unix/configure: Regen with ac-2.59
	* unix/configure.in, unix/tclConfig.sh.in, unix/Makefile.in:
	* unix/tcl.m4 (AIX): Remove the need for ldAIX, replace with
	-bexpall/-brtl.  Remove TCL_EXP_FILE (export file) and other baggage
	that went with it.  Remove pre-4 AIX build support.

2010-08-11  Miguel Sofer  <msofer@users.sf.net>

	* generic/tclBasic.c (TclNRYieldToObjCmd):
	* tests/coroutine.test: Fixed bad copypasta snafu. Thanks to Andy Goth
	for finding the bug.

2010-08-10  Jeff Hobbs  <jeffh@ActiveState.com>

	* generic/tclUtil.c (TclByteArrayMatch): Patterns may not be
	null-terminated, so account for that.

2010-08-09  Don Porter  <dgp@users.sourceforge.net>

	* changes:	Updates for 8.6b2 release.

2010-08-04  Jeff Hobbs  <jeffh@ActiveState.com>

	* win/Makefile.in, win/makefile.bc, win/makefile.vc, win/tcl.dsp:
	* win/tclWinPipe.c (TclpCreateProcess):
	* win/stub16.c (removed): Removed Win9x tclpip8x.dll build and 16-bit
	application loader stub support.  Win9x is no longer supported.

	* win/tclWin32Dll.c (TclWinInit): Hard-enforce Windows 9x as an
	unsupported platform with a panic.  Code to support it still exists in
	other files (to go away in time), but new APIs are being used that
	don't exist on Win9x.

	* unix/tclUnixFCmd.c: Adjust license header as per
	ftp://ftp.cs.berkeley.edu/pub/4bsd/README.Impt.License.Change

	* license.terms: Fix DFARs note for number-adjusted rights clause

	* win/tclWin32Dll.c (asciiProcs, unicodeProcs):
	* win/tclWinLoad.c (TclpDlopen): 'load' use LoadLibraryEx with
	* win/tclWinInt.h (TclWinProcs): LOAD_WITH_ALTERED_SEARCH_PATH to
	prefer dependent DLLs in same dir as loaded DLL.

	* win/Makefile.in (%.${OBJEXT}): better implicit rules support

2010-08-04  Andreas Kupries  <andreask@activestate.com>

	* generic/tclIORChan.c: [Bug 3034840]: Fixed reference counting in
	* generic/tclIORTrans.c: InvokeTclMethod and callers.
	* tests/ioTrans.test:

2010-08-03  Andreas Kupries  <andreask@activestate.com>

	* tests/var.test (var-19.1): [Bug 3037525]: Added test demonstrating
	the local hashtable deletion crash and fix.

	* tests/info.test (info-39.1): Added forward copy of test in 8.5
	branch about [Bug 2933089]. Should not fail, and doesn't, after
	updating the line numbers to the changed position.

2010-08-02  Kevin B. Kenny  <kennykb@users.sf.net>

	* library/tzdata/America/Bahia_Banderas:
	* library/tzdata/Pacific/Chuuk:
	* library/tzdata/Pacific/Pohnpei:
	* library/tzdata/Africa/Cairo:
	* library/tzdata/Europe/Helsinki:
	* library/tzdata/Pacific/Ponape:
	* library/tzdata/Pacific/Truk:
	* library/tzdata/Pacific/Yap:			Olson's tzdata2010k.

2010-08-02  Miguel Sofer  <msofer@users.sf.net>

	* generic/tclVar.c: Correcting bad port of [Bug 3037525] fix

2010-07-28  Miguel Sofer  <msofer@users.sf.net>

	* generic/tclVar.c: [Bug 3037525]: Lose fickle optimisation in
	TclDeleteVars (used for runtime-created locals) that caused crash.

2010-07-29  Jan Nijtmans  <nijtmans@users.sf.net>

	* compat/zlib/win32/README.txt: Official build of zlib1.dll 1.2.5 is
	* compat/zlib/win32/USAGE.txt:  finally available, so put it in.
	* compat/zlib/win32/zlib1.dll:

2010-07-25  Donal K. Fellows  <dkf@users.sf.net>

	* doc/http.n: Corrected description of location of one of the entries
	in the state array.

2010-07-24  Jan Nijtmans  <nijtmans@users.sf.net>

	* generic/tclDecls.h: [Bug 3029891]: Functions that don't belong in
	* generic/tclTest.c:  the stub table.
	* generic/tclBasic.c: From [Bug 3030870] make itcl 3.x built with
	pre-8.6 work in 8.6: Relax the relation between Tcl_CallFrame and
	CallFrame.

2010-07-16  Donal K. Fellows  <dkf@users.sf.net>

	* generic/tclBasic.c: Added more errorCode setting.

2010-07-15  Donal K. Fellows  <dkf@users.sf.net>

	* generic/tclExecute.c (TclExecuteByteCode): Ensure that [dict get]
	* generic/tclDictObj.c (DictGetCmd): always generates an errorCode on
	a failure to look up an entry.

2010-07-11  Pat Thoyts  <patthoyts@users.sourceforge.net>

	* unix/configure: (regenerated)
	* unix/configure.in: For the NATIVE_TCLSH variable use the autoconf
	* unix/Makefile.in:  SC_PROG_TCLSH to try and find a locally installed
	native binary. This avoids manually fixing up when cross compiling. If
	there is not one, revert to using the build product.

2010-07-02  Don Porter  <dgp@users.sourceforge.net>

	* generic/tclInt.decs:	Reverted to the original TIP 337
	implementation on what to do with the obsolete internal stub for
	TclBackgroundException() (eliminate it!)
	* generic/tclIntDecls.h:	make genstubs
	* generic/tclStubInit.c:

2010-07-02  Jan Nijtmans  <nijtmans@users.sf.net>

	* generic/tclInt.decls:  [Bug 803489]: Tcl_FindNamespace problem in the
	* generic/tclIntDecls.h: Stubs table
	* generic/tclStubInit.c:

2010-07-02  Donal K. Fellows  <dkf@users.sf.net>

	* generic/tclExecute.c (IllegalExprOperandType): [Bug 3024379]: Made
	sure that errors caused by an argument to an operator being outside
	the domain of the operator all result in ::errorCode being ARITH
	DOMAIN and not NONE.

2010-07-01  Jan Nijtmans  <nijtmans@users.sf.net>

	* win/rules.vc:              [Bug 3020677]: wish can't link reg1.2
	* tools/checkLibraryDoc.tcl: formatting, spacing, cleanup unused
	* tools/eolFix.tcl:          variables; no change in generated output
	* tools/fix_tommath_h.tcl:
	* tools/genStubs.tcl:
	* tools/index.tcl:
	* tools/man2help2.tcl:
	* tools/regexpTestLib.tcl:
	* tools/tsdPerf.tcl:
	* tools/uniClass.tcl:
	* tools/uniParse.tcl:

2010-07-01  Donal K. Fellows  <dkf@users.sf.net>

	* doc/mathop.n: [Bug 3023165]: Fix typo that was preventing proper
	rendering of the exclusive-or operator.

2010-06-28  Jan Nijtmans  <nijtmans@users.sf.net>

	* generic/tclPosixStr.c: [Bug 3019634]: errno.h and tclWinPort.h have
	conflicting definitions. Added messages for ENOTRECOVERABLE, EOTHER,
	ECANCELED and EOWNERDEAD, and fixed various typing mistakes in other
	messages.

2010-06-25  Reinhard Max  <max@suse.de>

	* tests/socket.test: Prevent a race condition during shutdown of the
	remote test server that can cause a hang when the server is being run
	in verbose mode.

2010-06-24  Jan Nijtmans  <nijtmans@users.sf.net>

	* win/tclWinPort.h: [Bug 3019634]: errno.h and tclWinPort.h have
	conflicting definitions.

		***POTENTIAL INCOMPATIBILITY***
	On win32, the correspondence between errno and the related error
	message, as handled by Tcl_ErrnoMsg() changes. The error message is
	kept the same, but the corresponding errno value might change.

2010-06-22  Donal K. Fellows  <dkf@users.sf.net>

	* generic/tclCmdIL.c (Tcl_LsetObjCmd): [Bug 3019351]: Corrected wrong
	args message.

2010-06-21  Jan Nijtmans  <nijtmans@users.sf.net>

	* unix/tclLoadDl.c:    Eliminate various unnecessary type casts, use
	* unix/tclLoadNext.c:  function typedefs whenever possible
	* unix/tclUnixChan.c:
	* unix/tclUnixFile.c:
	* unix/tclUnixNotfy.c:
	* unix/tclUnixSock.c:
	* unix/tclUnixTest.c:
	* unix/tclXtTest.c:
	* generic/tclZlib.c:   Remove hack needed for zlib 1.2.3 on win32

2010-06-18  Donal K. Fellows  <dkf@users.sf.net>

	* library/init.tcl (auto_execok): [Bug 3017997]: Add .cmd to the
	default list of extensions that we can execute interactively.

2010-06-16  Jan Nijtmans  <nijtmans@users.sf.net>

	* tools/loadICU.tcl:   [Bug 3016135]: Traceback using clock format
	* library/msgs/he.msg: with locale of he_IL.

	* generic/tcl.h:       Simplify Tcl_AppInit and *_Init definitions,
	* generic/tclInt.h:    spacing. Change TclpThreadCreate and
	* generic/tcl.decls:   Tcl_CreateThread signature, making clear that
	* generic/tclDecls.h:  "proc" is a function pointer, as in all other
	* generic/tclEvent.c:  "proc" function parameters.
	* generic/tclTestProcBodyObj.c:
	* win/tclWinThrd.c:
	* unix/tclUnixThrd.c:
	* doc/Thread.3:
	* doc/Class.3:         Fix Tcl_ObjectMetadataType definition.

2010-06-14  Jan Nijtmans  <nijtmans@users.sf.net>

	* unix/Makefile.in:    Fix compilation of xttest with 8.6 changes
	* unix/tclXtNotify.c:
	* unix/tclXtTest.c:
	* generic/tclPipe.c:   Fix gcc warning (with -fstrict-aliasing=2)
	* library/auto.tcl:    Spacing and style fixes.
	* library/history.tcl:
	* library/init.tcl:
	* library/package.tcl:
	* library/safe.tcl:
	* library/tm.tcl:

2010-06-13  Donal K. Fellows  <dkf@users.sf.net>

	* tools/tcltk-man2html.tcl (make-man-pages): [Bug 3015327]: Make the
	title of a manual page be stored relative to its resulting directory
	name as well as its source filename. This was caused by both Tcl and a
	contributed package ([incr Tcl]) defining an Object.3. Also corrected
	the joining of strings in titles to avoid extra braces.

2010-06-09  Andreas Kupries  <andreask@activestate.com>

	* library/platform/platform.tcl: Added OSX Intel 64bit
	* library/platform/pkgIndex.tcl: Package updated to version 1.0.9.
	* unix/Makefile.in:
	* win/Makefile.in:

2010-06-09  Jan Nijtmans  <nijtmans@users.sf.net>

	* tools/tsdPerf.c:    Fix export of symbol Tsdperf_Init, when using
	-fvisibility=hidden. Make two functions static, eliminate some
	unnecessary type casts.
	* tools/configure.in: Update to Tcl 8.6
	* tools/configure:    (regenerated)
	* tools/.cvsignore    new file

2010-06-07  Alexandre Ferrieux  <ferrieux@users.sourceforge.net>

	* generic/tclExecute.c: Ensure proper reset of [info errorstack] even
	* generic/tclNamesp.c:  when compiling constant expr's with errors.

2010-06-05  Miguel Sofer  <msofer@users.sf.net>

	* generic/tclBasic.c:   [Bug 3008307]: make callerPtr chains be
	* generic/tclExecute.c: traversable accross coro boundaries. Add the
	special coroutine CallFrame (partially reverting commit of
	2009-12-10), as it is needed for coroutines that do not push a CF, eg,
	those with [eval] as command. Thanks to Colin McCormack (coldstore)
	and Alexandre Ferrieux for the hard work on this.

2010-06-03  Alexandre Ferrieux  <ferrieux@users.sourceforge.net>

	* generic/tclNamesp.c: Safer (and faster) computation of [uplevel]
	* tests/error.test:    offsets in TIP 348. Toplevel offsets no longer
	* tests/result.test:   overestimated.

2010-06-02  Jan Nijtmans  <nijtmans@users.sf.net>

	* generic/tclOO.h:  BUILD_tcloo is never defined (leftover)
	* win/makefile.bc:  Don't set BUILD_tcloo (leftover)
	See also entry below: 2008-06-01  Joe Mistachkin

2010-06-01  Alexandre Ferrieux  <ferrieux@users.sourceforge.net>

	* generic/tclNamesp.c: Fix computation of [uplevel] offsets in TIP 348
	* tests/error.test:    Only depend on callerPtr chaining now.
	* tests/result.test:   Needed for upcoming coro patch.

2010-05-31  Jan Nijtmans  <nijtmans@users.sf.net>

	* generic/tclVar.c:        Eliminate some casts to (Tcl_HashTable *)
	* generic/tclExecute.c:
	* tests/fileSystem.test:   Fix filesystem-5.1 test failure on CYGWIN

2010-05-28  Jan Nijtmans  <nijtmans@users.sf.net>

	* generic/tclInt.h: [Patch 3008541]: Order of TIP #348 fields in
	Interp structure

2010-05-28  Donal K. Fellows  <dkf@users.sf.net>

	* generic/tclCompCmdsSZ.c (IssueTryFinallyInstructions): [3007374]:
	Corrected error in handling of catch contexts to prevent crash with
	chained handlers.

	* generic/tclExecute.c (TclExecuteByteCode): Restore correct operation
	of instruction-level execution tracing (had been broken by NRE).

2010-05-27  Jan Nijtmans  <nijtmans@users.sf.net>

	* library/opt/optParse.tcl: Don't generate spaces at the end of a
	* library/opt/pkgIndex.tcl: line, eliminate ';' at line end, bump to
	* tools/uniParse.tcl:       v0.4.6
	* generic/tclUniData.c:
	* tests/opt.test:
	* tests/safe.test:

2010-05-21  Jan Nijtmans  <nijtmans@users.sf.net>

	* tools/installData.tcl: Make sure that copyDir only receives
	normalized paths, otherwise it might result in a crash on CYGWIN.
	Restyle according to the Tcl style guide.
	* generic/tclStrToD.c: [Bug 3005233]: Fix for build on OpenBSD vax

2010-05-19  Alexandre Ferrieux  <ferrieux@users.sourceforge.net>

	* tests/dict.test: Add missing tests for [Bug 3004007], fixed under
	                   the radar on 2010-02-24 (dkf): EIAS violation in
	                   list-dict conversions.

2010-05-19  Jan Nijtmans  <nijtmans@users.sf.net>

	* generic/regcomp.c:     Don't use arrays of length 1, just use a
	* generic/tclFileName.c: single element then, it makes code more
	* generic/tclLoad.c:     readable. (Here it even prevents a type cast)

2010-05-17  Jan Nijtmans  <nijtmans@users.sf.net>

	* generic/tclStrToD.c: [Bug 2996549]: Failure in expr.test on Win32

2010-05-17  Donal K. Fellows  <dkf@users.sf.net>

	* generic/tclCmdIL.c (TclInfoFrame): Change this code to use
	Tcl_GetCommandFullName rather than rolling its own. Discovered during
	the hunting of [Bug 3001438] but unlikely to be a fix.

2010-05-11  Jan Nijtmans  <nijtmans@users.sf.net>

	* win/tclWinConsole.c: [Patch 2997087]: Unnecessary type casts.
	* win/tclWinDde.c:
	* win/tclWinLoad.c:
	* win/tclWinNotify.c:
	* win/tclWinSerial.c:
	* win/tclWinSock.c:
	* win/tclWinTime.c:
	* win/tclWinPort.h: Don't duplicate CYGWIN timezone #define from
			    tclPort.h

2010-05-07  Andreas Kupries  <andreask@activestate.com>

	* library/platform/platform.tcl: Fix cpu name for Solaris/Intel 64bit.
	* library/platform/pkgIndex.tcl: Package updated to version 1.0.8.
	* unix/Makefile.in:
	* win/Makefile.in:

2010-05-06  Jan Nijtmans  <nijtmans@users.sf.net>

	* generic/tclPkg.c:   Unnecessary type casts, see [Patch 2997087]

2010-05-04  Jan Nijtmans  <nijtmans@users.sf.net>

	* win/tclWinNotify.c:	TCHAR-related fixes, making those two files
	* win/tclWinSock.c:	compile fine when TCHAR != char. Please see
	comments in [FRQ 2965056] (2965056-1.patch).

2010-05-03  Jan Nijtmans  <nijtmans@users.sf.net>

	* generic/tclIORChan.c:   Use "tclIO.h" and "tclTomMathDecls.h"
	* generic/tclIORTrans.c:  everywhere
	* generic/tclTomMath.h:
	* tools/fix_tommath_h.tcl:
	* libtommath/tommath.h:   Formatting (# should always be first char on
				  line)
	* win/tclAppInit.c:       For MINGW/CYGWIN, use GetCommandLineA
				  explicitly.
	* unix/.cvsignore:        Add pkg, *.dll

	* libtommath/tommath.h:       CONSTify various useful internal
	* libtommath/bn_mp_cmp_d.c:   functions (TclBignumToDouble, TclCeil,
	* libtommath/bn_mp_cmp_mag.c: TclFloor), and related tommath functions
	* libtommath/bn_mp_cmp.c:
	* libtommath/bn_mp_copy.c:
	* libtommath/bn_mp_count_bits.c:
	* libtommath/bn_mp_div_2d.c:
	* libtommath/bn_mp_mod_2d.c:
	* libtommath/bn_mp_mul_2d.c:
	* libtommath/bn_mp_neg.c:
	* generic/tclBasic.c:        Handle TODO: const correctness ?
	* generic/tclInt.h:
	* generic/tclStrToD.c:
	* generic/tclTomMath.decls:
	* generic/tclTomMath.h:
	* generic/tclTomMathDecls.h:

2010-04-30  Don Porter  <dgp@users.sourceforge.net>

	* generic/tcl.h:	Bump patchlevel to 8.6b1.2 to distinguish
	* library/init.tcl:	CVS snapshots from earlier snapshots as well
	* unix/configure.in:	as the 8.6b1 and 8.6b2 releases.
	* win/configure.in:

	* unix/configure:	autoconf-2.59
	* win/configure:

	* generic/tclBinary.c (TclAppendBytesToByteArray):	Add comments
	* generic/tclInt.h (TclAppendBytesToByteArray):	placing overflow
	protection responsibility on caller.  Convert "len" argument to signed
	int which any value already vetted for overflow issues will fit into.
	* generic/tclStringObj.c:	Update caller; standardize panic msg.

	* generic/tclBinary.c (UpdateStringOfByteArray): [Bug 2994924]:	Add
	panic when the generated string representation would grow beyond Tcl's
	size limits.

2010-04-30  Donal K. Fellows  <dkf@users.sf.net>

	* generic/tclBinary.c (TclAppendBytesToByteArray): Add extra armour
	against buffer overflows.

	* generic/tclBasic.c (NRInterpCoroutine): Corrected handling of
	* tests/coroutine.test (coroutine-6.4):   arguments to deal with
						  trickier cases.

2010-04-30  Miguel Sofer  <msofer@users.sf.net>

	* tests/coroutine.test: testing coroutine arguments after [yield]:
	check that only 0/1 allowed

2010-04-30  Donal K. Fellows  <dkf@users.sf.net>

	* generic/tclBasic.c (NRInterpCoroutine): Corrected handling of
	arguments to deal with trickier cases.

	* generic/tclCompCmds.c (TclCompileVariableCmd): Slightly tighter
	issuing of instructions.

	* generic/tclExecute.c (TclExecuteByteCode): Add peephole optimization
	of the fact that INST_DICT_FIRST and INST_DICT_NEXT always have a
	conditional jump afterwards.

	* generic/tclBasic.c (TclNRYieldObjCmd, TclNRYieldmObjCmd)
	(NRInterpCoroutine): Replace magic values for formal argument counts
	for coroutine command implementations with #defines, for an increase
	in readability.

2010-04-30  Jan Nijtmans  <nijtmans@users.sf.net>

	* generic/tclMain.c: Unnecessary TCL_STORAGE_CLASS re-definition. It
	was used for an ancient dummy reference to Tcl_LinkVar(), but that's
	already gone since 2002-05-29.

2010-04-29  Miguel Sofer  <msofer@users.sf.net>

	* generic/tclCompExpr.c: Slight change in the literal sharing
	* generic/tclCompile.c:  mechanism to avoid shimmering of
	* generic/tclCompile.h:  command names.
	* generic/tclLiteral.c:

2010-04-29  Andreas Kupries  <andreask@activestate.com>

	* library/platform/platform.tcl: Another stab at getting the /lib,
	* library/platform/pkgIndex.tcl: /lib64 difference right for linux.
	* unix/Makefile.in:		 Package updated to version 1.0.7.
	* win/Makefile.in:

2010-04-29  Kevin B. Kenny  <kennykb@acm.org>

	* library/tzdata/Antarctica/Macquarie:
	* library/tzdata/Africa/Casablanca:
	* library/tzdata/Africa/Tunis:
	* library/tzdata/America/Santiago:
	* library/tzdata/America/Argentina/San_Luis:
	* library/tzdata/Antarctica/Casey:
	* library/tzdata/Antarctica/Davis:
	* library/tzdata/Asia/Anadyr:
	* library/tzdata/Asia/Damascus:
	* library/tzdata/Asia/Dhaka:
	* library/tzdata/Asia/Gaza:
	* library/tzdata/Asia/Kamchatka:
	* library/tzdata/Asia/Karachi:
	* library/tzdata/Asia/Taipei:
	* library/tzdata/Europe/Samara:
	* library/tzdata/Pacific/Apia:
	* library/tzdata/Pacific/Easter:
	* library/tzdata/Pacific/Fiji:   Olson's tzdata2010i.

2010-04-29  Donal K. Fellows  <dkf@users.sf.net>

	* generic/tclBinary.c (TclAppendBytesToByteArray): [Bug 2992970]: Make
	* generic/tclStringObj.c (Tcl_AppendObjToObj): an append of a byte
	array to another into an efficent operation. The problem was the (lack
	of) a proper growth management strategy for the byte array.

2010-04-29  Jan Nijtmans  <nijtmans@users.sf.net>

	* compat/dirent2.h:	Include "tcl.h", not <tcl.h>, like everywhere
	* compat/dlfcn.h:	else, to ensure that the version in the Tcl
	* compat/stdlib.h:	distribution is used, not some version from
	* compat/string.h:	somewhere else.
	* compat/unistd.h:

2010-04-28  Jan Nijtmans  <nijtmans@users.sf.net>

	* win/Makefile.in:	Remove unused @MAN2TCLFLAGS@
	* win/tclWinPort.h:	Move <limits.h> include from tclInt.h to
	* generic/tclInt.h:	tclWinPort.h, and eliminate unneeded
	* generic/tclEnv.c:	<stdlib.h>, <stdio.h> and <string.h>, which
				are already in tclInt.h
	* generic/regcustom.h:	Move "tclInt.h" from regcustom.h up to
	* generic/regex.h:	regex.h.
	* generic/tclAlloc.c:	Unneeded <stdio.h> include.
	* generic/tclExecute.c:	Fix gcc warning: comparison between signed and
				unsigned.

2010-04-28  Donal K. Fellows  <dkf@users.sf.net>

	* generic/tclInt.h (TclIsVarDirectUnsettable): Corrected flags so that
	deletion of traces is not optimized out...

	* generic/tclExecute.c (ExecuteExtendedBinaryMathOp)
	(TclCompareTwoNumbers,ExecuteExtendedUnaryMathOp,TclExecuteByteCode):
	[Patch 2981677]: Move the less common arithmetic operations (i.e.,
	exponentiation and operations on non-longs) out of TEBC for a big drop
	in the overall size of the stack frame for most code. Net effect on
	speed is minimal (slightly faster overall in tclbench). Also extended
	the number of places where TRESULT handling is replaced with a jump to
	dedicated code.

2010-04-27  Donal K. Fellows  <dkf@users.sf.net>

	* generic/tclExecute.c (TclExecuteByteCode): Rearrange location of an
	assignment to shorten the object code.

2010-04-27  Jan Nijtmans  <nijtmans@users.sf.net>

	* generic/tclIOUtil.c (Tcl_FSGetNativePath): [Bug 2992292]:
	tclIOUtil.c assignment type mismatch compiler warning
	* generic/regguts.h:     If tclInt.h or tclPort.h is already
	* generic/tclBasic.c:    included, don't include <limits.h>
	* generic/tclExecute.c:  again. Follow-up to [Bug 2991415]:
	* generic/tclIORChan.c:  tclport.h #included before limits.h
	* generic/tclIORTrans.c: See comments in [Bug 2991415]
	* generic/tclObj.c:
	* generic/tclOOInt.h:
	* generic/tclStrToD.c:
	* generic/tclTomMath.h:
	* generic/tclTomMathInterface.c:
	* generic/tclUtil.c:
	* compat/strtod.c:
	* compat/strtol.c:

2010-04-27  Kevin B. Kenny  <kennykb@acm.org>

	* unix/tclLoadDl.c (FindSymbol): [Bug 2992295]: Simplified the logic
	so that the casts added in Donal Fellows's change for the same bug are
	no longer necessary.

2010-04-26  Donal K. Fellows  <dkf@users.sf.net>

	* unix/tclLoadDl.c (FindSymbol): [Bug 2992295]: Added an explicit cast
	because auto-casting between function and non-function types is never
	naturally warning-free.

	* generic/tclStubInit.c:   Add a small amount of gcc-isms (with #ifdef
	* generic/tclOOStubInit.c: guards) to ensure that warnings are issued
	when these files are older than the various *.decls files.

2010-04-25  Miguel Sofer  <msofer@users.sf.net>

	* generic/tclBasic.c:    Add unsupported [yieldm] command. Credit
	* generic/tclInt.h:      Lars Hellstrom for the basic idea.

2010-04-24  Miguel Sofer  <msofer@users.sf.net>

	* generic/tclBasic.c:    Modify api of TclSpliceTailcall() to fix
	* generic/tclExecute.c:  [yieldTo], which had not survived the latest
	* generic/tclInt.h:      mods to tailcall. Thanks kbk for detecting
	the problem.

2010-04-23  Jan Nijtmans  <nijtmans@users.sf.net>

	* unix/tclUnixPort.h: [Bug 2991415]: tclport.h #included before
	limits.h

2010-04-22  Jan Nijtmans  <nijtmans@users.sf.net>

	* generic/tclPlatDecls.h:  Move TCHAR fallback typedef from tcl.h to
	* generic/tcl.h:           tclPlatDecls.h (as suggested by dgp)
	* generic/tclInt.h:        fix typo
	* generic/tclIOUtil.c:     Eliminate various unnecessary
	* unix/tclUnixFile.c:      type casts.
	* unix/tclUnixPipe.c:
	* win/tclWinChan.c:
	* win/tclWinFCmd.c:
	* win/tclWinFile.c:
	* win/tclWinLoad.c:
	* win/tclWinPipe.c:

2010-04-20  Jan Nijtmans  <nijtmans@users.sf.net>

	* generic/tclTest.c:  Use function prototypes from the FS API.
	* compat/zlib/*:      Upgrade to zlib 1.2.5

2010-04-19  Donal K. Fellows  <dkf@users.sf.net>

	* generic/tclExecute.c (TclExecuteByteCode): Improve commenting and
	reduce indentation for the Invocation Block.

2010-04-18  Donal K. Fellows  <dkf@users.sf.net>

	* doc/unset.n: [Bug 2988940]: Fix typo.

2010-04-15  Jan Nijtmans  <nijtmans@users.sf.net>

	* win/tclWinPort.h:       Move inclusion of <tchar.h> from
	* generic/tcl.h:          tclPlatDecls.h to tclWinPort.h, where it
	* generic/tclPlatDecls.h: belongs. Add fallback in tcl.h, so TCHAR is
				  available in win32 always.

2010-04-15  Donal K. Fellows  <dkf@users.sf.net>

	* doc/try.n: [Bug 2987551]: Fix typo.

2010-04-14  Andreas Kupries  <andreask@activestate.com>

	* library/platform/platform.tcl: Linux platform identification:
	* library/platform/pkgIndex.tcl: Check /lib64 for existence of files
	* unix/Makefile.in: matching libc* before accepting it as base
	* win/Makefile.in:  directory. This can happen on weirdly installed
	32bit systems which have an empty or partially filled /lib64 without
	an actual libc. Bumped to version 1.0.6.

2010-04-13  Jan Nijtmans  <nijtmans@users.sf.net>

	* win/tclWinPort.h: Fix [Patch 2986105]: conditionally defining
	* win/tclWinFile.c: strcasecmp/strncasecmp
	* win/tclWinLoad.c: Fix gcc warning: comparison of unsigned expression
	>= 0 is always true

2010-04-08  Donal K. Fellows  <dkf@users.sf.net>

	* generic/tclCompCmdsSZ.c (TclSubstCompile): If the first token does
	not result in a *guaranteed* push of a Tcl_Obj on the stack, we must
	push an empty object. Otherwise it is possible to get to a 'concat1'
	or 'done' without enough values on the stack, resulting in a crash.
	Thanks to Joe Mistachkin for identifying a script that could trigger
	this case.

2010-04-07  Donal K. Fellows  <dkf@users.sf.net>

	* doc/catch.n, doc/info.n, doc/return.n: Formatting.

2010-04-06  Donal K. Fellows  <dkf@users.sf.net>

	* doc/Load.3: Minor corrections of formatting and cross links.

2010-04-06  Jan Nijtmans  <nijtmans@users.sf.net>

	* win/configure:       (regenerate with autoconf-2.59)
	* unix/configure:
	* unix/installManPage: [Bug 2982540]: configure and install* script
	* unix/install-sh:     files should always have LF line ending.
	* doc/Load.3:          Fix signature of Tcl_LoadFile in documentation.

2010-04-05  Alexandre Ferrieux  <ferrieux@users.sourceforge.net>

	TIP #348 IMPLEMENTATION

	* generic/tclBasic.c: [Patch 2868499]: Substituted error stack
	* generic/tclCmdIL.c:
	* generic/tclInt.h:
	* generic/tclNamesp.c:
	* generic/tclResult.c:
	* doc/catch.n:
	* doc/info.n:
	* doc/return.n:
	* tests/cmdMZ.test:
	* tests/error.test:
	* tests/execute.test:
	* tests/info.test:
	* tests/init.test:
	* tests/result.test:

2010-04-05  Donal K. Fellows  <dkf@users.sf.net>

	* unix/tcl.m4 (SC_ENABLE_THREADS): Flip the default for whether to
	* win/tcl.m4 (SC_ENABLE_THREADS):  build in threaded mode. Part of
	* win/rules.vc:			   TIP #364.

	* unix/tclLoadDyld.c (FindSymbol): Better human-readable error message
	generation to match code in tclLoadDl.c.

2010-04-04  Donal K. Fellows  <dkf@users.sf.net>

	* generic/tclIOUtil.c, unix/tclLoadDl.c: Minor changes to enforce
	Engineering Manual style rules.

	* doc/FileSystem.3, doc/Load.3: Documentation for TIP#357.

	* macosx/tclMacOSXBundle.c (OpenResourceMap): [Bug 2981528]: Only
	define this function when HAVE_COREFOUNDATION is defined.

2010-04-02  Jan Nijtmans  <nijtmans@users.sf.net>

	* generic/tcl.decls (Tcl_LoadFile): Add missing "const" in signature,
	* generic/tclIOUtil.c (Tcl_LoadFile): and some formatting fixes
	* generic/tclDecls.h:  (regenerated)

2010-04-02  Donal K. Fellows  <dkf@users.sf.net>

	* generic/tclIOUtil.c (Tcl_LoadFile): Corrections to previous commit
	* unix/tclLoadDyld.c (TclpDlopen):    to make it build on OSX.

2010-04-02  Kevin B. Kenny  <kennykb@acm.org>

	TIP #357 IMPLEMENTATION
	TIP #362 IMPLEMENTATION

	* generic/tclStrToD.c: [Bug 2952904]: Defer creation of the smallest
	floating point number until it is actually used. (This change avoids a
	bogus syslog message regarding a 'floating point software assist
	fault' on SGI systems.)

	* library/reg/pkgIndex.tcl:	[TIP #362]: Fixed first round of bugs
	* tests/registry.test:		resulting from the recent commits of
	* win/tclWinReg.c:		changes in support of the referenced
					TIP.

	* generic/tcl.decls:		[TIP #357]: First round of changes
	* generic/tclDecls.h:		to export Tcl_LoadFile,
	* generic/tclIOUtil.c:		Tcl_FindSymbol, and Tcl_FSUnloadFile
	* generic/tclInt.h:		to the public API.
	* generic/tclLoad.c:
	* generic/tclLoadNone.c:
	* generic/tclStubInit.c:
	* tests/fileSystem.test:
	* tests/load.test:
	* tests/unload.test:
	* unix/tclLoadDl.c:
	* unix/tclLoadDyld.c:
	* unix/tclLoadNext.c:
	* unix/tclLoadOSF.c:
	* unix/tclLoadShl.c:
	* unix/tclUnixPipe.c:
	* win/Makefile.in:
	* win/tclWinLoad.c:

2010-03-31  Donal K. Fellows  <dkf@users.sf.net>

	* doc/registry.n: Added missing documentation of TIP#362 flags.

	* doc/package.n: [Bug 2980210]: Document the arguments taken by
	the [package present] command correctly.

	* doc/Thread.3: Added some better documentation of how to create and
	use a thread using the C-level thread API, based on realization that
	no such tutorial appeared to exist.

2010-03-31  Jan Nijtmans  <nijtmans@users.sf.net>

	* test/cmdMZ.test:    [FRQ 2974744]: share exception codes (ObjType?):
	* test/error.test:    Revised test cases, making sure that abbreviated
	* test/proc-old.test: codes are checked resulting in an error, and
	                      checking for the exact error message.

2010-03-30  Andreas Kupries  <andreask@activestate.com>

	* generic/tclIORChan.c (ReflectClose, ReflectInput, ReflectOutput,
	(ReflectSeekWide, ReflectWatch, ReflectBlock, ReflectSetOption,
	(ReflectGetOption, ForwardProc): [Bug 2978773]: Preserve
	ReflectedChannel* structures across handler invokations, to avoid
	crashes when the handler implementation induces nested callbacks and
	destruction of the channel deep inside such a nesting.

2010-03-30  Don Porter  <dgp@users.sourceforge.net>

	* generic/tclObj.c (Tcl_GetCommandFromObj):     [Bug 2979402]: Reorder
	the validity tests on internal rep of a "cmdName" value to avoid
	invalid reads reported by valgrind.

2010-03-30  Jan Nijtmans  <nijtmans@users.sf.net>

	* generic/tclIndexObj:	[FRQ 2974744]: share exception codes
	* generic/tclResult.c:	further optimization, making use of indexType.
	* generic/tclZlib.c:    [Bug 2979399]: uninitialized value troubles

2010-03-30  Donal K. Fellows  <dkf@users.sf.net>

	TIP #362 IMPLEMENTATION

	* win/tclWinReg.c: [Patch 2960976]: Apply patch from Damon Courtney to
	* tests/registry.test:	allow the registry command to be told to work
	* win/Makefile.in:	with both 32-bit and 64-bit registries. Bump
	* win/configure.in:	version of registry package to 1.3.
	* win/makefile.bc:
	* win/makefile.vc:
	* win/configure:	autoconf-2.59

2010-03-29  Jan Nijtmans  <nijtmans@users.sf.net>

	* unix/tcl.m4:            Only test for -visibility=hidden with gcc
	                          (Second remark in [Bug 2976508])
	* unix/configure:         regen

2010-03-29  Don Porter  <dgp@users.sourceforge.net>

	* generic/tclStringObj.c:       Fix array overrun in test format-1.12
	caught by valgrind testing.

2010-03-27  Jan Nijtmans  <nijtmans@users.sf.net>

	* generic/tclInt.h:	[FRQ 2974744]: share exception codes
	* generic/tclResult.c:	(ObjType?)
	* generic/tclCmdMZ.c:
	* generic/tclCompCmdsSZ.c:

2010-03-26  Jan Nijtmans  <nijtmans@users.sf.net>

	* generic/tclExecute.c: [Bug 2976508]: Tcl HEAD fails on HP-UX

2010-03-25  Donal K. Fellows  <dkf@users.sf.net>

	* unix/tclUnixFCmd.c (TclUnixCopyFile): [Bug 2976504]: Corrected
	number of arguments to fstatfs() call.

	* macosx/tclMacOSXBundle.c, macosx/tclMacOSXFCmd.c:
	* macosx/tclMacOSXNotify.c: Reduce the level of ifdeffery in the
	functions of these files to improve readability. They need to be
	audited for whether complexity can be removed based on the minimum
	supported version of OSX, but that requires a real expert.

2010-03-24  Don Porter  <dgp@users.sourceforge.net>

	* generic/tclResult.c:  [Bug 2383005]: Revise [return -errorcode] so
	* tests/result.test:    that it rejects illegal non-list values.

2010-03-24  Donal K. Fellows  <dkf@users.sf.net>

	* generic/tclOOInfo.c (InfoObjectMethodTypeCmd)
	(InfoClassMethodTypeCmd): Added introspection of method types so that
	it is possible to find this info out without using errors.
	* generic/tclOOMethod.c (procMethodType): Now that introspection can
	reveal the name of method types, regularize the name of normal methods
	to be the name of the definition type used to create them.

	* tests/async.test (async-4.*): Reduce obscurity of these tests by
	putting the bulk of the code for them inside the test body with the
	help of [apply].

	* generic/tclCmdMZ.c (TryPostBody, TryPostHandler): Make sure that the
	[try] command does not trap unwinding due to limits.

2010-03-23  Don Porter  <dgp@users.sourceforge.net>

	* generic/tclCmdMZ.c:	[Bug 2973361]: Revised fix for computing
	indices of script arguments to [try].

2010-03-23  Jan Nijtmans  <nijtmans@users.sf.net>

	* generic/tclCmdMZ.c:      Make error message in "try" implementation
	* generic/tclCompCmdsSZ.c: exactly the same as the one in "return"
	* tests/error.test:
	* libtommath/mtests/mpi.c: Single "const" addition

2010-03-22  Don Porter  <dgp@users.sourceforge.net>

	* generic/tclCmdMZ.c:	[Bug 2973361]: Compute the correct integer
	values to identify the argument indices of the various script
	arguments to [try]. Passing in -1 led to invalid memory reads.

2010-03-20  Donal K. Fellows  <dkf@users.sf.net>

	* doc/exec.n: Make it a bit clearer that there is an option to run a
	pipeline in the background.

	* generic/tclIOCmd.c (Tcl_FcopyObjCmd):		Lift the restriction
	* generic/tclIO.c (TclCopyChannel, CopyData):	on the [fcopy] command
	* generic/tclIO.h (CopyState):			that forced it to only
	copy up to 2GB per script-level callback. Now it is anything that can
	fit in a (signed) 64-bit integer. Problem identified by Frederic
	Bonnet on comp.lang.tcl. Note that individual low-level reads and
	writes are still smaller as the optimal buffer size is smaller.

2010-03-20  Jan Nijtmans  <nijtmans@users.sf.net>

	* win/stub16.c:         Don't hide that we use the ASCII API here.
	                        (does someone still use that?)
	* win/tclWinPipe.c:     2 unnecessary type casts.

2010-03-19  Donal K. Fellows  <dkf@users.sf.net>

	* generic/tclCompCmdsSZ.c (TclCompileThrowCmd): Added compilation for
	the [throw] command.

2010-03-18  Don Porter  <dgp@users.sourceforge.net>

	* generic/tclListObj.c:	[Bug 2971669]: Prevent in overflow trouble in
	* generic/tclTestObj.c:	ListObjReplace operations. Thanks to kbk for
	* tests/listObj.test:	fix and test.

2010-03-18  Donal K. Fellows  <dkf@users.sf.net>

	* generic/tclCompCmdsSZ.c (IssueTryFinallyInstructions):
	[Bug 2971921]: Corrected jump so that it doesn't skip into the middle
	of an instruction! Tightened the instruction issuing. Moved endCatch
	calls closer to their point that they guard, ensuring correct ordering
	of result values.

2010-03-17  Andreas Kupries  <andreask@activestate.com>

	* generic/tclIORTrans.c (ReflectInput, ReflectOutput)
	(ReflectSeekWide): [Bug 2921116]: Added missing TclEventuallyFree
	calls for preserved ReflectedTransform* structures. Reworked
	ReflectInput to preserve the structure for its whole life, not only in
	InvokeTclMethod.

	* generic/tclIO.c (Tcl_GetsObj): [Bug 2921116]: Regenerate topChan,
	may have been changed by a self-modifying transformation.

	* tests/ioTrans/test (iortrans-4.8, iortrans-4.9, iortrans-5.11)
	(iortrans-7.4, iortrans-8.3): New test cases.

2010-03-16  Jan Nijtmans  <nijtmans@users.sf.net>

	* compat/zlib/*:	Upgrade zlib to version 1.2.4.
	* win/makefile.vc:
	* unix/Makefile.in:
	* win/tclWinChan.c:	Don't cast away "const" without reason.

2010-03-12  Jan Nijtmans  <nijtmans@users.sf.net>

	* win/makefile.vc: [Bug 2967340]: Static build was failing.
	* win/.cvsignore:

2010-03-10  Jan Nijtmans  <nijtmans@users.sf.net>

	* generic/tclTest.c:	Remove unnecessary '&' decoration for
	* generic/tclIOUtil.c:	function pointers
	* win/tclWin32Dll.c:	Double declaration of TclNativeDupInternalRep
	* unix/tclIOUtil.c:
	* unix/dltest/.cvsignore: Ignore *.so here

2010-03-09  Andreas Kupries  <andreask@activestate.com>

	* generic/tclIORChan.c: [Bug 2936225]: Thanks to Alexandre Ferrieux
	* doc/refchan.n:    <ferrieux@users.sourceforge.net> for debugging and
	* tests/ioCmd.test: fixing the problem. It is the write-side
	equivalent to the bug fixed 2009-08-06.

2010-03-09  Don Porter  <dgp@users.sourceforge.net>

	* library/tzdata/America/Matamoros: New locale
	* library/tzdata/America/Ojinaga: New locale
	* library/tzdata/America/Santa_Isabel: New locale
	* library/tzdata/America/Asuncion:
	* library/tzdata/America/Tijuana:
	* library/tzdata/Antarctica/Casey:
	* library/tzdata/Antarctica/Davis:
	* library/tzdata/Antarctica/Mawson:
	* library/tzdata/Asia/Dhaka:
	* library/tzdata/Pacific/Fiji:
	Olson tzdata2010c.

2010-03-07  Jan Nijtmans  <nijtmans@users.sf.net>

	* generic/tclTest.c:	  Test that tclOO stubs are present in stub
				  library
	* generic/tclOOMethod.c:  Applied missing part of [Patch 2961556]
	* win/tclWinInt.h:	  Change all tclWinProcs signatures to use
	* win/tclWin32Dll.c:	  TCHAR* in stead of WCHAR*. This is meant
	* win/tclWinDde.c:	  as preparation to make [Enh 2965056]
	* win/tclWinFCmd.c:	  possible at all.
	* win/tclWinFile.c:
	* win/tclWinPipe.c:
	* win/tclWinSock.c:

2010-03-06  Jan Nijtmans  <nijtmans@users.sf.net>

	* generic/tclStubLib.c:	Remove presence of tclTomMathStubsPtr here.
	* generic/tclTest.c:	Test that tommath stubs are present in stub
				library.

2010-03-05  Donal K. Fellows  <dkf@users.sf.net>

	* generic/tclIORTrans.c (ForwardProc): [Bug 2964425]: When cleaning
	the stables, it is sometimes necessary to do more than the minimum. In
	this case, rationalizing the variables for a forwarded limit? method
	required removing an extra Tcl_DecrRefCount too.

	* generic/tclOO.h, generic/tclOOInt.h: [Patch 2961556]: Change TclOO
	to use the same style of function typedefs as Tcl, as this is about
	the last chance to get this right.

	***POTENTIAL INCOMPATIBILITY***
	Source code that uses function typedefs from TclOO will need to update
	variables and argument definitions so that pointers to the function
	values are used instead. Binary compatibility is not affected.

	* generic/*.c, generic/tclInt.h, unix/*.c, macosx/*.c: Applied results
	of doing a Code Audit. Principal changes:
	  * Use do { ... } while (0) in macros
	  * Avoid shadowing one local variable with another
	  * Use clearer 'foo.bar++;' instead of '++foo.bar;' where result not
	    required (i.e., semantically equivalent); clarity is increased
	    because it is bar that is incremented, not foo.
	  * Follow Engineering Manual rules on spacing and declarations

2010-03-04  Donal K. Fellows  <dkf@users.sf.net>

	* generic/tclOO.c (ObjectRenamedTrace): [Bug 2962664]: Add special
	handling so that when the class of classes is deleted, so is the class
	of objects. Immediately.

	* generic/tclOOInt.h (ROOT_CLASS): Add new flag for specially marking
	the root class. Simpler and more robust than the previous technique.

2010-03-04  Jan Nijtmans  <nijtmans@users.sf.net>

	* generic/tclGetDate.y:    3 unnecessary MODULE_SCOPE
	* generic/tclDate.c:       symbols
	* generic/tclStubLib.c:    Split tommath stub lib
	* generic/tclTomMathStubLib.c:  in separate file.
	* win/makefile.bc:
	* win/Makefile.in:
	* win/makefile.vc:
	* win/tcl.dsp:
	* unix/Makefile.in:
	* unix/tcl.m4:          Cygwin only gives warning
	* unix/configure:       using -fvisibility=hidden
	* compat/strncasecmp.c: A few more const's
	* compat/strtod.c:
	* compat/strtoul.c:

2010-03-03  Andreas Kupries <andreask@activestate.com>

	* doc/refchan.n: Followup to ChangeLog entry 2009-10-07
	(generic/tclIORChan.c). Fixed the documentation to explain that errno
	numbers are operating system dependent, and reworked the associated
	example.

2010-03-02  Jan Nijtmans  <nijtmans@users.sf.net>

	* unix/tcl.m4:     [FRQ 2959069]: Support for -fvisibility=hidden
	* unix/configure   (regenerated with autoconf-2.59)

2010-03-01  Alexandre Ferrieux  <ferrieux@users.sourceforge.net>

	* unix/tclUnixSock.c: Refrain from a possibly lengthy reverse-DNS
	lookup on 0.0.0.0 when calling [fconfigure -sockname] on an
	universally-bound (default) server socket.

	* generic/tclIndexObj.c: fix [AT 86258]: special-casing of empty
	tables when generating error messages for [::tcl::prefix match].

2010-02-28  Donal K. Fellows  <dkf@users.sf.net>

	* generic/tclCmdIL.c: More additions of {TCL LOOKUP} error-code
	generation to various subcommands of [info] as part of long-term
	project to classify all Tcl's generated errors.

2010-02-28  Jan Nijtmans  <nijtmans@users.sf.net>

	* generic/tclStubInit.c: [Bug 2959713]: Link error with gcc 4.1

2010-02-27  Donal K. Fellows  <dkf@users.sf.net>

	* generic/tclCmdMZ.c (StringFirstCmd, StringLastCmd): [Bug 2960021]:
	Only search for the needle in the haystack when the needle isn't
	larger than the haystack. Prevents an odd crash from sometimes
	happening when things get mixed up (a common programming error).

	* generic/tclMain.c (Tcl_Main): [Bug 801429]: Factor out the holding
	of the client-installed main loop function into thread-specific data.

	***POTENTIAL INCOMPATIBILITY***
	Code that previously tried to set the main loop from another thread
	will now fail. On the other hand, there is a fairly high probability
	that such programs would have been failing before due to the lack of
	any kind of inter-thread memory barriers guarding accesses to this
	part of Tcl's state.

2010-02-26  Donal K. Fellows  <dkf@users.sf.net>

	* generic/tclCompCmds.c:   Split this file into two pieces to make it
	* generic/tclCompCmdsSZ.c: easier to work with. It's still two very
				   long files even after the split.

2010-02-26  Reinhard Max  <max@suse.de>

	* doc/safe.n: Name the installed file after the command it documents.
	Use "Safe Tcl" instead of the "Safe Base", "Safe Tcl" mixture.

2010-02-26  Donal K. Fellows  <dkf@users.sf.net>

	* unix/Makefile.in (NATIVE_TCLSH): Added this variable to allow for
	better control of what tclsh to use for various scripts when doing
	cross compiling. An imperfect solution, but works.

	* unix/installManPage: Remap non-alphanumeric sequences in filenames
	to single underscores (especially colons).

2010-02-26  Pat Thoyts  <patthoyts@users.sourceforge.net>

	* tests/zlib.test: Add tests for [Bug 2818131] which was crashing with
	mismatched zlib algorithms used in combination with gets. This issue
	has been fixed by Andreas's last commit.

2010-02-25  Jan Nijtmans  <nijtmans@users.sf.net>

	* generic/tclHash.c:	[FRQ 2958832]: Further speed-up of the
	* generic/tclLiteral.c:	ouster-hash function.
	* generic/tclObj.c:
	* generic/tclCkalloc.c:	Eliminate various unnecessary (ClientData)
	* generic/tclTest.c:	type casts.
	* generic/tclTestObj.c:
	* generic/tclTestProcBodyObj.c:
	* unix/tclUnixTest.c:
	* unix/tclUnixTime.c:
	* unix/tclXtTest.c:

2010-02-24  Donal K. Fellows  <dkf@users.sf.net>

	* generic/tclDictObj.c (SetDictFromAny): Prevent the list<->dict
	* generic/tclListObj.c (SetListFromAny): conversion code from taking
	too many liberties. Stops loss of duplicate keys in some scenarios.
	Many thanks to Jean-Claude Wippler for finding this.

	* generic/tclExecute.c (TclExecuteByteCode): Reduce ifdef-fery and
	size of activation record. More variables shared across instructions
	than before.

	* doc/socket.n: [Bug 2957688]: Clarified that [socket -server] works
	with a command prefix. Extended example to show this in action.

2010-02-22  Andreas Kupries  <andreask@activestate.com>

	* generic/tclZlib.c (ZlibTransformInput): [Bug 2762041]: Added a hack
	to work around the general problem, early EOF recognition based on the
	base-channel, instead of the data we have ready for reading in the
	transform. Long-term we need a proper general fix (likely tracking EOF
	on each level of the channel stack), with attendant complexity.
	Furthermore, Z_BUF_ERROR can be ignored, and must be when feeding the
	zlib code with single characters.

2010-02-22  Jan Nijtmans  <nijtmans@users.sf.net>

	* unix/tclUnixPort.h:   Remove unnecessary EXTERN's, which already are
	                        in the global stub table.
	* unix/configure.in:    Use @EXEEXT@ in stead of @EXT_SUFFIX@
	* unix/tcl.m4:
	* unix/Makefile.in:     Use -DBUILD_tcl for CYGWIN
	* unix/configure:       (regenerated)
	* unix/dltest/pkg*.c:   Use EXTERN to control CYGWIN exported symbols
	* generic/tclCmdMZ.c:   Remove some unnecessary type casts.
	* generic/tclCompCmds.c:
	* generic/tclTest.c:
	* generic/tclUtil.c:

2010-02-21  Mo DeJong  <mdejong@users.sourceforge.net>

	* tests/regexp.test: Add test cases back ported from Jacl regexp work.

2010-02-21  Jan Nijtmans  <nijtmans@users.sf.net>

	* generic/tclDate.c:    Some more const tables.
	* generic/tclGetDate.y:
	* generic/regc_lex.c:
	* generic/regerror.c:
	* generic/tclStubLib.c:
	* generic/tclBasic.c:   Fix [Bug 2954959] expr abs(0.0) is -0.0
	* tests/expr.test:

2010-02-20  Donal K. Fellows  <dkf@users.sf.net>

	* generic/tclCompCmds.c (TclCompileStringLenCmd): Make [string length]
	of a constant string be handled better (i.e., handle backslashes too).

2010-02-19  Stuart Cassoff  <stwo@users.sourceforge.net>

	* tcl.m4: Correct compiler/linker flags for threaded builds on
	OpenBSD.
	* configure: (regenerated).

2010-02-19  Donal K. Fellows  <dkf@users.sf.net>

	* unix/installManPage: [Bug 2954638]: Correct behaviour of manual page
	installer. Also added armouring to check that assumptions about the
	initial state are actually valid (e.g., look for existing input file).

2010-02-17  Donal K. Fellows  <dkf@users.sf.net>

	* generic/tclHash.c (HashStringKey):	Restore these hash functions
	* generic/tclLiteral.c (HashString):	to use the classic algorithm.
	* generic/tclObj.c (TclHashObjKey):	Community felt normal case
	speed to be more important than resistance to malicious cases. For
	now, hashes that need to deal with the malicious case can use a custom
	hash table and install their own hash function, though that is not
	functionality exposed to the script level.

	* generic/tclCompCmds.c (TclCompileDictUpdateCmd): Stack depth must be
	correctly described when compiling a body to prevent crashes in some
	debugging modes.

2010-02-16  Jan Nijtmans  <nijtmans@users.sf.net>

	* generic/tclInt.h: Change order of various struct members,
	fixing potential binary incompatibility with Tcl 8.5

2010-02-16  Donal K. Fellows  <dkf@users.sf.net>

	* unix/configure.in, generic/tclIOUtil.c (Tcl_Stat): Updated so that
	we do not assume that all unix systems have the POSIX blkcnt_t type,
	since OpenBSD apparently does not.

	* generic/tclLiteral.c (HashString): Missed updating to FNV in one
	place; the literal table (a copy of the hash table code...)

2010-02-15  Jan Nijtmans  <nijtmans@users.sf.net>

	* tools/genStubs.tcl:   Reverted earlier rename from tcl*Stubs to
	* generic/tclBasic.c:   tcl*ConstStubs, it's not necessary at all.
	* generic/tclOO.c:
	* generic/tclTomMathInterface.c:
	* generic/tclStubInit.c: (regenerated)
	* generic/tclOOStubInit.c: (regenerated)
	* generic/tclEnsemble.c:Fix signed-unsigned mismatch
	* win/tclWinInt.h:      make tclWinProcs "const"
	* win/tclWin32Dll.c:
	* win/tclWinFCmd.c:     Eliminate all internal Tcl_WinUtfToTChar
	* win/tclWinFile.c:     and Tcl_WinTCharToUtf calls, needed
	* win/tclWinInit.c:     for mslu support.
	* win/tclWinLoad.c:
	* win/tclWinPipe.c:
	* win/tclWinSerial.c:
	* win/.cvsignore:
	* compat/unicows/readme.txt:  [FRQ 2819611]: Add first part of MSLU
	* compat/unicows/license.txt: support.
	* compat/unicows/unicows.lib:

2010-02-15  Donal K. Fellows  <dkf@users.sf.net>

	* generic/tclOO.c (AllocObject, SquelchedNsFirst, ObjectRenamedTrace):
	* generic/tclNamesp.c (Tcl_DeleteNamespace): [Bug 2950259]: Revised
	the namespace deletion code to provide an additional internal callback
	that gets triggered early enough in namespace deletion to allow TclOO
	destructors to run sanely. Adjusted TclOO to take advantage of this,
	so making tearing down an object by killing its namespace appear to
	work seamlessly, which is needed for Itcl. (Note that this is not a
	feature that will ever be backported to 8.5, and it remains not a
	recommended way of deleting an object.)

2010-02-13  Donal K. Fellows  <dkf@users.sf.net>

	* generic/tclCompCmds.c (TclCompileSwitchCmd): Divided the [switch]
	compiler into three pieces (after the model of [try]): a parser, an
	instruction-issuer for chained tests, and an instruction-issuer for
	jump tables.

	* generic/tclEnsemble.c: Split the ensemble engine out into its own
	file rather than keeping it mashed together with the namespace code.

2010-02-12  Jan Nijtmans  <nijtmans@users.sf.net>

	* win/tcl.m4:		Use -pipe for gcc on win32
	* win/configure:	(mingw/cygwin) (regenerated)
	* win/.cvsignore:	Add .lib, .exp and .res here

2010-02-11  Mo DeJong  <mdejong@users.sourceforge.net>

	* tests/list.test: Add tests for explicit \0 in a string argument to
	the list command.

2010-02-11  Donal K. Fellows  <dkf@users.sf.net>

	* generic/tclIOCmd.c (Tcl_OpenObjCmd): [Bug 2949740]: Make sure that
	we do not try to put a NULL pipeline channel into binary mode.

2010-02-11  Mo DeJong  <mdejong@users.sourceforge.net>

	[Bug 2826551, Patch 2948425]: Assorted regexp bugs related to -all,
	-line and -start options and newlines.
	* generic/tclCmdMZ.c (Tcl_RegexpObjCmd): If -offset is given, treat it
	as the start of the line if the previous character was a newline. Fix
	nasty edge case where a zero length match would not advance the index.
	* tests/regexp.test: Add regression tests back ported from Jacl.
	Checks for a number of issues related to -line and newline handling. A
	few of tests were broken before the patch and continue to be broken,
	marked as knownBug.

2010-02-11  Donal K. Fellows  <dkf@users.sf.net>

	* generic/tclOO.c (ObjectRenamedTrace): [Bug 2949397]: Prevent
	destructors from running on the two core class objects when the whole
	interpreter is being destroyed.

2010-02-09  Donal K. Fellows  <dkf@users.sf.net>

	* generic/tclCompCmds.c (TclCompileTryCmd, IssueTryInstructions)
	(IssueTryFinallyInstructions): Added compiler for the [try] command.
	It is split into three pieces that handle the parsing of the tokens,
	the issuing of instructions for finally-free [try], and the issuing of
	instructions for [try] with finally; there are enough differences
	between the all cases that it was easier to split the code rather than
	have a single function do the whole thing.

2010-02-09  Alexandre Ferrieux  <ferrieux@users.sourceforge.net>

	* tools/genStubs.tcl: Remove dependency on 8.5+ idiom "in" in
	expressions.

2010-02-08  Donal K. Fellows  <dkf@users.sf.net>

	* generic/tclZlib.c (Tcl_ZlibDeflate, Tcl_ZlibInflate): [Bug 2947783]:
	Make sure that the result is an unshared object before appending to it
	so that nothing crashes if it is shared (use in Tcl code was not
	affected by this, but use from C was an issue).

2010-02-06  Donal K. Fellows  <dkf@users.sf.net>

	* generic/tclHash.c (HashStringKey):	Replace Tcl's crusty old hash
	* generic/tclObj.c (TclHashObjKey):	function with the algorithm
	due to Fowler, Noll and Vo. This is slightly faster (assuming the
	presence of hardware multiply) and has somewhat better distribution
	properties of the resulting hash values. Note that we only ever used
	the 32-bit version of the FNV algorithm; Tcl's core hash engine
	assumes that hash values are simple unsigned ints.

	***POTENTIAL INCOMPATIBILITY***
	Code that depends on hash iteration order (especially tests) may well
	be disrupted by this. Where a definite order is required, the fix is
	usually to just sort the results after extracting them from the hash.
	Where this is insufficient, the code that has ceased working was
	always wrong and was only working by chance.

2010-02-05  Donal K. Fellows  <dkf@users.sf.net>

	* generic/tclCompCmds.c (TclCompileErrorCmd): Added compilation of the
	[error] command. No new bytecodes.

2010-02-05  Jan Nijtmans  <nijtmans@users.sf.net>

	* tools/genStubs.tcl:	Follow-up to earlier commit today:
	          Eliminate the need for an extra Stubs Pointer for adressing
	          a static stub table: Just change the exported table from
	          static to MODULE_SCOPE.
	* generic/tclBasic.c
	* generic/tclOO.c
	* generic/tclTomMathInterface.c
	* generic/tcl*Decls.h (regenerated)
	* generic/tclStubInit.c (regenerated)
	* generic/tclOOStubInit.c (regenerated)
	* generic/tclTest.c (minor formatting)

2010-02-05  Donal K. Fellows  <dkf@users.sf.net>

	* generic/tclVar.c: More consistency in errorcode generation.

	* generic/tclOOBasic.c (TclOO_Object_Destroy): Rewrote to be NRE-aware
	when calling destructors. Note that there is no guarantee that
	destructors will always be called in an NRE context; that's a feature
	of the 'destroy' method only.

	* generic/tclEncoding.c: Add 'const' to many function-internal vars
	that are never pointing to things that are written to.

2010-02-05  Jan Nijtmans  <nijtmans@users.sf.net>

	* tools/genStubs.tcl:	Follow-up to [2010-01-29] commit:
		prevent space within stub table function parameters if the
		parameter type is a pointer.
	* win/tclWinInt.h:	Minor Formatting
	* generic/tcl.h:	VOID -> void and other formatting
	* generic/tclInt.h:	Minor formatting
	* generic/tclInt.decls: Change signature of TclNRInterpProcCore,
	* generic/tclOO.decls:	and TclOONewProc(Instance|)MethodEx,
	* generic/tclProc.c:	indicating that errorProc is a function,
	* generic/tclOOMethod.c:pointer, and other formatting
	* generic/tcl*Decls.h:	(regenerated)
	* generic/tclVar.c:	gcc warning(line 3703): 'pattern' may be used
				uninitialized in this function
				gcc warning(line 3788): 'matched' may be used
				uninitialized in this function

2010-02-04  Donal K. Fellows  <dkf@users.sf.net>

	* generic/tclVar.c: Added more use of error-codes and reduced the
	stack overhead of older interfaces.
	(ArrayGetCmd): Stop silly crash when using a trivial pattern due to
	error in conversion to ensemble.
	(ArrayNamesCmd): Use the object RE interface for faster matching.

2010-02-03  Donal K. Fellows  <dkf@users.sf.net>

	* generic/tclVar.c (ArrayUnsetCmd): More corrections.

2010-02-02  Donal K. Fellows  <dkf@users.sf.net>

	* generic/tclVar.c: Turned the [array] command into a true ensemble.

	* generic/tclOO.c (AllocObject, MyDeleted): A slightly faster way to
	handle the deletion of [my] is with a standard delete callback. This
	is because it doesn't require an additional memory allocation during
	object creation. Also reduced the amount of string manipulation
	performed during object creation to further streamline memory
	handling; this is not backported to the 8.5 package as it breaks a
	number of abstractions.

	* generic/tclOOBasic.c (TclOO_Object_Destroy): [Bug 2944404]: Do not
	crash when a destructor deletes the object that is executing that
	destructor.

2010-02-01  Donal K. Fellows  <dkf@users.sf.net>

	* generic/tclVar.c (Tcl_ArrayObjCmd): [Bug 2939073]: Stop the [array
	unset] command from having dangling pointer problems when an unset
	trace deletes the element that is going to be processed next. Many
	thanks to Alexandre Ferrieux for the bulk of this fix.

	* generic/regexec.c (ccondissect, crevdissect): [Bug 2942697]: Rework
	these functions so that certain pathological patterns are matched much
	more rapidly. Many thanks to Tom Lane for dianosing this issue and
	providing an initial patch.

2010-01-30  Donal K. Fellows  <dkf@users.sf.net>

	* generic/tclCompile.c (tclInstructionTable):	Bytecode instructions
	* generic/tclCompCmds.c (TclCompileUnsetCmd):	to allow the [unset]
	* generic/tclExecute.c (TclExecuteByteCode):	command to be compiled
	with the compiler being a complete compilation for all compile-time
	decidable uses.

	* generic/tclVar.c (TclPtrUnsetVar): Var reference version of the code
	to unset a variable. Required for INST_UNSET bytecodes.

2010-01-29  Jan Nijtmans  <nijtmans@users.sf.net>

	* generic/tcl.h: [Bug 2942081]: Reverted Tcl_ThreadDataKey type change
				Changed some Tcl_CallFrame fields from "char *"
				to "void *". This saves unnecessary space on
				Cray's (and it's simply more correct).

	* tools/genStubs.tcl:	No longer generate a space after "*" and
				immediately after a function name, so the
				format of function definitions in tcl*Decls.h
				match all other tcl*.h header files.
	* doc/ParseArgs.3:	Change Tcl_ArgvFuncProc, Tcl_ArgvGenFuncProc
	* generic/tcl.h:	and GetFrameInfoValueProc to be function
	* generic/tclInt.h:	definitions, not pointers, for consistency
	* generic/tclOOInt.h:	with all other Tcl function definitions.
	* generic/tclIndexObj.c:
	* generic/regguts.h:	CONST -> const
	* generic/tcl.decls:	Formatting
	* generic/tclTomMath.decls: Formatting
	* generic/tclDecls.h:	(regenerated)
	* generic/tclIntDecls.h:
	* generic/tclIntPlatDecls.h:
	* generic/tclOODecls.h:
	* generic/tclOOIntDecls.h:
	* generic/tclPlatDecls.h:
	* generic/tclTomMathDecls.h:

2010-01-28  Donal K. Fellows  <dkf@users.sf.net>

	* generic/tclOOBasic.c (TclOO_Object_Destroy): Move the execution of
	destructors to a point where they can produce an error. This will not
	work for all destructors, but it does mean that more failing calls of
	them will be caught.
	* generic/tclOO.c (AllocObject, MyDeletedTrace, ObjectRenamedTrace):
	(ObjectNamespaceDeleted): Stop various ways of getting at commands
	with dangling pointers to the object. Also increases the reliability
	of calling of destructors (though most destructors won't benefit; when
	an object is deleted namespace-first, its destructors are not run in a
	nice state as the namespace is partially gone).

2010-01-25  Jan Nijtmans  <nijtmans@users.sf.net>

	* generic/tclOOStubInit.c:   Remove double includes (which causes a
	* generic/tclOOStubLib.c:    warning in CYGWIN compiles)
	* unix/.cvsignore:	     add confdefs.h

2010-01-22  Donal K. Fellows  <dkf@users.sf.net>

	* doc/proc.n: [Bug 1970629]: Define a bit better what the current
	namespace of a procedure is.

2010-01-22  Jan Nijtmans  <nijtmans@users.sf.net>

	* generic/tclInt.decls:	     Don't use DWORD and HANDLE here.
	* generic/tclIntPlatDecls.h:
	* generic/tcl.h:	     Revert [2009-12-21] change, instead
	* generic/tclPort.h:	     resolve the CYGWIN inclusion problems by
	* win/tclWinPort.h:	     re-arranging the inclusions at other
				     places.
	* win/tclWinError.c
	* win/tclWinPipe.c
	* win/tcl.m4:		     Make cygwin configuration error into
	* win/configure.in:	     a warning: CYGWIN compilation works
	* win/configure:	     although there still are test failures.

2010-01-22  Donal K. Fellows  <dkf@users.sf.net>

	* generic/tclExecute.c (TclExecuteByteCode): Improve error code
	generation from some of the tailcall-related bits of TEBC.

2010-01-21  Miguel Sofer  <msofer@users.sf.net>

	* generic/tclCompile.h: NRE-enable direct eval on BC spoilage
	* generic/tclExecute.c: [Bug 2910748]
	* tests/nre.test:

2010-01-19  Donal K. Fellows  <dkf@users.sf.net>

	* doc/dict.n: [Bug 2929546]: Clarify just what [dict with] and [dict
	update] are doing with variables.

2010-01-18  Andreas Kupries  <andreask@activestate.com>

	* generic/tclIO.c (CreateScriptRecord): [Bug 2918110]: Initialize
	the EventScriptRecord (esPtr) fully before handing it to
	Tcl_CreateChannelHandler for registration. Otherwise a reflected
	channel calling 'chan postevent' (== Tcl_NotifyChannel) in its
	'watchProc' will cause the function 'TclChannelEventScriptInvoker'
	to be run on an uninitialized structure.

2010-01-18  Donal K. Fellows  <dkf@users.sf.net>

	* generic/tclStringObj.c (Tcl_AppendFormatToObj): [Bug 2932421]: Stop
	the [format] command from causing argument objects to change their
	internal representation when not needed. Thanks to Alexandre Ferrieux
	for this fix.

2010-01-13  Donal K. Fellows  <dkf@users.sf.net>

	* tools/tcltk-man2html.tcl:	  More factoring out of special cases
	* tools/tcltk-man2html-utils.tcl: so that they are described outside
	the engine file. Now there is only one real set of special cases in
	there, to handle the .SO/.OP/.SE directives.

2010-01-13  Jan Nijtmans  <nijtmans@users.sf.net>

	* generic/tcl.h:      Fix TCL_LL_MODIFIER for Cygwin
	* generic/tclEnv.c:   Fix CYGWIN compilation problems,
	* generic/tclInt.h:   and remove some unnecessary
	* generic/tclPort.h:  double includes.
	* generic/tclPlatDecls.h:
	* win/cat.c:
	* win/tclWinConsole.c:
	* win/tclWinFCmd.c:
	* win/tclWinFile.c:
	* win/tclWinPipe.c:
	* win/tclWinSerial.c:
	* win/tclWinThrd.c:
	* win/tclWinPort.h:   Put win32 includes first
	* unix/tclUnixChan.c: Forgot one CONST change

2010-01-12  Donal K. Fellows  <dkf@users.sf.net>

	* tools/tcltk-man2html.tcl: Make the generation of the list of things
	to process the docs from simpler and more flexible. Also factored out
	the lists of special cases.

2010-01-10  Jan Nijtmans  <nijtmans@users.sf.net>

	* win/tclWinDde.c:      VC++ 6.0 doesn't have
	* win/tclWinReg.c:      PDWORD_PTR
	* win/tclWinThrd.c:     Fix various minor gcc warnings.
	* win/tclWinTime.c:
	* win/tclWinConsole.c:  Put channel type definitions
	* win/tclWinChan.c:     in static const memory
	* win/tclWinPipe.c:
	* win/tclWinSerial.c:
	* win/tclWinSock.c:
	* generic/tclIOGT.c:
	* generic/tclIORChan.c:
	* generic/tclIORTrans.c:
	* unix/tclUnixChan.c:
	* unix/tclUnixPipe.c:
	* unix/tclUnixSock.c:
	* unix/configure:       (regenerated with autoconf 2.59)
	* tests/info.test:      Make test independant from
	                        tcltest implementation.

2010-01-10  Donal K. Fellows  <dkf@users.sf.net>

	* tests/namespace.test (namespace-51.17): [Bug 2898722]: Demonstrate
	that there are still bugs in the handling of resolution epochs. This
	bug is not yet fixed.

	* tools/tcltk-man2html.tcl:	  Split the man->html converter into
	* tools/tcltk-man2html-utils.tcl: two pieces for easier maintenance.
	Also made it much less verbose in its printed messages by default.

2010-01-09  Donal K. Fellows  <dkf@users.sf.net>

	* tools/tcltk-man2html.tcl: Added basic support for building the docs
	for contributed packages into the HTML versions. Prompted by question
	on Tcler's Chat by Tom Krehbiel. Note that there remain problems in
	the documentation generated due to errors in the contributed docs.

2010-01-05  Don Porter  <dgp@users.sourceforge.net>

	* generic/tclPathObj.c (TclPathPart):   [Bug 2918610]: Correct
	* tests/fileName.test (filename-14.31): inconsistency between the
	string rep and the intrep of a path value created by [file rootname].
	Thanks to Vitaly Magerya for reporting.

2010-01-03  Donal K. Fellows  <dkf@users.sf.net>

	* unix/tcl.m4 (SC_CONFIG_CFLAGS): [Bug 1636685]: Use the configuration
	for modern FreeBSD suggested by the FreeBSD porter.

2010-01-03  Miguel Sofer  <msofer@users.sf.net>

	* generic/tclBasic.c:	[Bug 2724403]: Fix leak of coroutines on
	* generic/tclCompile.h: namespace deletion. Added a test for this
	* generic/tclNamesp.c:	leak, and also a test for leaks on namespace
	* tests/coroutine.test: deletion.
	* tests/namespace.test:

2009-12-30  Donal K. Fellows  <dkf@users.sf.net>

	* library/safe.tcl (AliasSource): [Bug 2923613]: Make the safer
	* tests/safe.test (safe-8.9):	  [source] handle a [return] at the
					  end of the file correctly.

2009-12-30  Miguel Sofer  <msofer@users.sf.net>

	* library/init.tcl (unknown): [Bug 2824981]: Fix infinite recursion of
	::unknown when [set] is undefined.

2009-12-29  Donal K. Fellows  <dkf@users.sf.net>

	* generic/tclHistory.c (Tcl_RecordAndEvalObj): Reduce the amount of
	allocation and deallocation of memory by caching objects in the
	interpreter assocData table.

	* generic/tclObj.c (Tcl_GetCommandFromObj): Rewrite the logic so that
	it does not require making assignments part way through an 'if'
	condition, which was deeply unclear.

	* generic/tclInterp.c (Tcl_MakeSafe): [Bug 2895741]: Make sure that
	the min() and max() functions are supported in safe interpreters.

2009-12-29  Pat Thoyts  <patthoyts@users.sourceforge.net>

	* generic/tclBinary.c:	[Bug 2922555]: Handle completely invalid input
	* tests/binary.test:	to the decode methods.

2009-12-28  Donal K. Fellows  <dkf@users.sf.net>

	* unix/Makefile.in (trace-shell, trace-test): [FRQ 1083288]: Added
	targets to allow easier tracing of shell and test invokations.

	* unix/configure.in: [Bug 942170]:	Detect the st_blocks field of
	* generic/tclCmdAH.c (StoreStatData):	'struct stat' correctly.
	* generic/tclFileName.c (Tcl_GetBlocksFromStat):
	* generic/tclIOUtil.c (Tcl_Stat):

	* generic/tclInterp.c (TimeLimitCallback): [Bug 2891362]: Ensure that
	* tests/interp.test (interp-34.13):	   the granularity ticker is
	reset when we check limits because of the time limit event firing.

2009-12-27  Donal K. Fellows  <dkf@users.sf.net>

	* doc/namespace.n (SCOPED SCRIPTS): [Bug 2921538]: Updated example to
	not be quite so ancient.

2009-12-25  Jan Nijtmans  <nijtmans@users.sf.net>

	* generic/tclCmdMZ.c:      CONST -> const
	* generic/tclParse.c

2009-12-23  Donal K. Fellows  <dkf@users.sf.net>

	* library/safe.tcl (AliasSource, AliasExeName): [Bug 2913625]: Stop
	information about paths from leaking through [info script] and [info
	nameofexecutable].

2009-12-23  Jan Nijtmans  <nijtmans@users.sf.net>

	* unix/tcl.m4:		Install libtcl8.6.dll in bin directory
	* unix/Makefile.in:
	* unix/configure:	(regenerated)

2009-12-22  Donal K. Fellows  <dkf@users.sf.net>

	* generic/tclCmdIL.c (Tcl_LsortObjCmd): [Bug 2918962]: Stop crash when
	-index and -stride are used together.

2009-12-21  Jan Nijtmans  <nijtmans@users.sf.net>

	* generic/tclThreadStorage.c: Fix gcc warning, using gcc-4.3.4 on
				      cygwin: missing initializer
	* generic/tclOOInt.h:	      Prevent conflict with DUPLICATE
				      definition in WINAPI's nb30.h
	* generic/rege_dfa.c:	      Fix macro conflict on CYGWIN: don't use
				      "small".
	* generic/tcl.h:	      Include <winsock2.h> before <stdio.h> on
				      CYGWIN
	* generic/tclPathObj.c
	* generic/tclPort.h
	* tests/env.test:	      Don't unset WINDIR and TERM, it has a
				      special meaning on CYGWIN (both in UNIX
				      and WIN32 mode!)
	* generic/tclPlatDecls.h:     Include <tchar.h> through tclPlatDecls.h
	* win/tclWinPort.h:	      stricmp -> strcasecmp
	* win/tclWinDde.c:	      _wcsicmp -> wcscasecmp
	* win/tclWinFile.c
	* win/tclWinPipe.c
	* win/tclWinSock.c
	* unix/tcl.m4:		      Add dynamic loading support to CYGWIN
	* unix/configure (regenerated)
	* unix/Makefile.in

2009-12-19  Miguel Sofer  <msofer@users.sf.net>

	* generic/tclBasic.c:	[Bug 2917627]: Fix for bad cmd resolution by
	* tests/coroutine.test:	coroutines. Thanks to schelte for finding it.

2009-12-16  Donal K. Fellows  <dkf@users.sf.net>

	* library/safe.tcl (::safe::AliasGlob): Upgrade to correctly support a
	larger fraction of [glob] functionality, while being stricter about
	directory management.

2009-12-11  Jan Nijtmans  <nijtmans@users.sf.net>

	* generic/tclTest.c:	Fix gcc warning: ignoring return value of
	* unix/tclUnixNotify.c:	"write", declared with attribute
	* unix/tclUnixPipe.c:	warn_unused_result.
	* generic/tclInt.decls:	CONSTify functions TclpGetUserHome and
	* generic/tclIntDecls.h:TclSetPreInitScript (TIP #27)
	* generic/tclInterp.c:
	* win/tclWinFile.c:
	* unix/tclUnixFile.c:

2009-12-16  Donal K. Fellows  <dkf@users.sf.net>

	* doc/tm.n: [Bug 1911342]: Formatting rewrite to avoid bogus crosslink
	to the list manpage when generating HTML.

	* library/msgcat/msgcat.tcl (Init): [Bug 2913616]: Do not use platform
	tests that are not needed and which don't work in safe interpreters.

2009-12-14  Donal K. Fellows  <dkf@users.sf.net>

	* doc/file.n (file tempfile): [Bug 2388866]: Note that this only ever
	creates files on the native filesystem. This is a design feature.

2009-12-13  Miguel Sofer  <msofer@users.sf.net>

	* generic/tclBasic.c:	Release TclPopCallFrame() from its
	* generic/tclExecute.c:	tailcall-management duties
	* generic/tclNamesp.c:

	* generic/tclBasic.c:	Moving TclBCArgumentRelease call from
	* generic/tclExecute.c:	TclNRTailcallObjCmd to TEBC, so that the
	pairing of the Enter and Release calls is clearer.

2009-12-12  Donal K. Fellows  <dkf@users.sf.net>

	* generic/tclTest.c (TestconcatobjCmd): [Bug 2895367]: Stop memory
	leak when testing. We don't need extra noise of this sort when
	tracking down real problems!

2009-12-11  Jan Nijtmans  <nijtmans@users.sf.net>

	* generic/tclBinary.c:	Fix gcc warning, using gcc-4.3.4 on cygwin
	* generic/tclCompExpr.c:warning: array subscript has type 'char'
	* generic/tclPkg.c:
	* libtommath/bn_mp_read_radix.c:
	* win/makefile.vc:	[Bug 2912773]: Revert to version 1.203
	* unix/tclUnixCompat.c:	Fix gcc warning: signed and unsigned type
				in conditional expression.

2009-12-11  Donal K. Fellows  <dkf@users.sf.net>

	* tools/tcltk-man2html.tcl (long-toc, cross-reference): [FRQ 2897296]:
	Added cross links to sections within manual pages.

2009-12-11  Miguel Sofer  <msofer@users.sf.net>

	* generic/tclBasic.c:   [Bug 2806407]: Full nre-enabling of coroutines
	* generic/tclExecute.c:

	* generic/tclBasic.c: Small cleanup

	* generic/tclExecute.c: Fix panic in http11.test caused by buggy
	earlier commits in coroutine management.

2009-12-10  Andreas Kupries  <andreask@activestate.com>

	* generic/tclObj.c (TclContinuationsEnter): [Bug 2895323]: Updated
	comments to describe when the function can be entered for the same
	Tcl_Obj* multiple times. This is a continuation of the 2009-11-10
	entry where a memory leak was plugged, but where not sure if that was
	just a band-aid to paper over some other error. It isn't, this is a
	legal situation.

2009-12-10  Miguel Sofer  <msofer@users.sf.net>

	* generic/tclBasic.c:   Reducing the # of moving parts for coroutines
	* generic/tclExecute.c: by delegating more to tebc; eliminate the
	special coroutine CallFrame.

2009-12-09  Andreas Kupries  <andreask@activestate.com>

	* generic/tclIO.c: [Bug 2901998]: Applied Alexandre Ferrieux's patch
	fixing the inconsistent buffered I/O. Tcl's I/O now flushes buffered
	output before reading, discards buffered input before writing, etc.

2009-12-09  Miguel Sofer  <msofer@users.sf.net>

	* generic/tclBasic.c: Ensure right lifetime of varFrame's (objc,objv)
	for coroutines.

	* generic/tclExecute.c: Code regrouping

2009-12-09  Donal K. Fellows  <dkf@users.sf.net>

	* generic/tclBasic.c: Added some of the missing setting of errorcode
	values.

2009-12-08  Miguel Sofer  <msofer@users.sf.net>

	* generic/tclExecute.c (TclStackFree): Improved panic msg.

2009-12-08  Miguel Sofer  <msofer@users.sf.net>

	* generic/tclBasic.c:   Partial nre-enabling of coroutines. The
	* generic/tclExecute.c: initial call still requires its own
	* generic/tclInt.h:     instance of tebc, but on resume coros can
	execute in the caller's tebc.

	* generic/tclExecute.c (TEBC): Silence warning about pcAdjustment.

2009-12-08  Donal K. Fellows  <dkf@users.sf.net>

	* generic/tclExecute.c (TclExecuteByteCode): Make the dict opcodes
	more sparing in their use of C variables, to reduce size of TEBC
	activiation record a little bit.

2009-12-07  Miguel Sofer  <msofer@users.sf.net>

	* generic/tclExecute.c (TEBC): Grouping "slow" variables into structs,
	to reduce register pressure and help the compiler with variable
	allocation.

2009-12-07  Miguel Sofer  <msofer@users.sf.net>

	* generic/tclExecute.c: Start cleaning the TEBC stables
	* generic/tclInt.h:

	* generic/tclCmdIL.c:   [Bug 2910094]: Fix by aku
	* tests/coroutine.test:

	* generic/tclBasic.c: Arrange for [tailcall] to be created with the
	other builtins: was being created in a separate call, leftover from
	pre-tip days.

2009-12-07  Don Porter  <dgp@users.sourceforge.net>

	* generic/tclStrToD.c: [Bug 2902010]: Correct conditional compile
	directives to better detect the toolchain that needs extra work for
	proper underflow treatment instead of merely detecting the MIPS
	platform.

2009-12-07  Miguel Sofer  <msofer@users.sf.net>

	* generic/tclBasic.c: [Patch 2910056]: Add ::tcl::unsupported::yieldTo
	* generic/tclInt.h:

2009-12-07  Donal K. Fellows  <dkf@users.sf.net>

	* generic/tclCmdMZ.c (TryPostBody): [Bug 2910044]: Close off memory
	leak in [try] when a variable-free handler clause is present.

2009-12-05  Miguel Sofer  <msofer@users.sf.net>

	* generic/tclBasic.c:   Small changes for clarity in tailcall
	* generic/tclExecute.c: and coroutine code.
	* tests/coroutine.test:

	* tests/tailcall.test: Remove some old unused crud; improved the
	stack depth tests.

	* generic/tclBasic.c:  Fixed things so that you can tailcall
	* generic/tclNamesp.c: properly out of a coroutine.
	* tests/tailcall.test:

	* generic/tclInterp.c: Fixed tailcalls for same-interp aliases (no
	test)

2009-12-03  Donal K. Fellows  <dkf@users.sf.net>

	* library/safe.tcl (::safe::AliasEncoding): Make the safe encoding
	command behave more closely like the unsafe one (for safe ops).
	(::safe::AliasGlob): [Bug 2906841]: Clamp down on evil use of [glob]
	in safe interpreters.
	* tests/safe.test: Rewrite to use tcltest2 better.

2009-12-02  Jan Nijtmans  <nijtmans@users.sf.net>

	* tools/genStubs.tcl:	Add support for win32 CALLBACK functions and
	remove obsolete "emitStubs" and "genStubs" functions.
	* win/Makefile.in:	Use tcltest86.dll for all tests, and add
	.PHONY rules to preemptively stop trouble that plagued Tk from hitting
	Tcl too.

2009-11-30  Jan Nijtmans  <nijtmans@users.sf.net>

	* generic/tcl.h:	Don't use EXPORT for Tcl_InitStubs
	* win/Makefile.in:	Better dependancies in case of static build.

2009-11-30  Donal K. Fellows  <dkf@users.sf.net>

	* doc/Tcl.n: [Bug 2901433]: Improved description of expansion to
	mention that it is using list syntax.

2009-11-27  Kevin B. Kenny  <kennykb@acm.org>

	* win/tclAppInit.c (Tcl_AppInit): [Bug 2902965]: Reverted Jan's change
	that added a call to Tcl_InitStubs. The 'tclsh' and 'tcltest' programs
	are providers, not consumers of the Stubs table, and should not link
	with the Stubs library, but only with the main Tcl library. (In any
	case, the presence of Tcl_InitStubs broke the build.)

2009-11-27  Donal K. Fellows  <dkf@users.sf.net>

	* doc/BoolObj.3, doc/Class.3, doc/CrtChannel.3, doc/DictObj.3:
	* doc/DoubleObj.3, doc/Ensemble.3, doc/Environment.3:
	* doc/FileSystem.3, doc/Hash.3, doc/IntObj.3, doc/Limit.3:
	* doc/Method.3, doc/NRE.3, doc/ObjectType.3, doc/PkgRequire.3:
	* doc/SetChanErr.3, doc/SetResult.3: [Patch 2903921]: Many small
	spelling fixes from Larry Virden.

	BUMP VERSION OF TCLOO TO 0.6.2. Too many people need accumulated small
	versions and bugfixes, so the version-bump removes confusion.

	* generic/tclOOBasic.c (TclOO_Object_LinkVar): [Bug 2903811]: Remove
	unneeded restrictions on who can usefully call this method.

2009-11-26  Donal K. Fellows  <dkf@users.sf.net>

	* unix/Makefile.in: Add .PHONY rules and documentation to preemptively
	stop trouble that plagued Tk from hitting Tcl too, and to make the
	overall makefile easier to understand. Some reorganization too to move
	related rules closer together.

2009-11-26  Jan Nijtmans  <nijtmans@users.sf.net>

	* win/Makefile.in:	[Bug 2902965]: Fix stub related changes that
	* win/makefile.vc:	caused tclkit build to break.
	* win/tclAppInit.c
	* unix/tcl.m4
	* unix/Makefile.in
	* unix/tclAppInit.c
	* unix/configure:	(regenerated)

2009-11-25  Kevin B. Kenny  <kennykb@acm.org>

	* win/Makefile.in:	Added a 'test-tcl' rule that is identical to
	'test' except that it does not go spelunking in 'pkgs/'. (This rule
	has existed in unix/Makefile.in for some time.)

2009-11-25  Stuart Cassoff  <stwo@users.sf.net>

	* unix/configure.in:	[Patch 2892871]: Remove unneeded
	* unix/tcl.m4:		AC_STRUCT_TIMEZONE and use
	* unix/tclConfig.h.in:	AC_CHECK_MEMBERS([struct stat.st_blksize])
	* unix/tclUnixFCmd.c:	instead of AC_STRUCT_ST_BLKSIZE.
	* unix/configure:	Regenerated with autoconf-2.59.

2009-11-24  Andreas Kupries  <andreask@activestate.com>

	* library/tclIndex: Manually redone the part of tclIndex dealing with
	safe.tcl and tm.tcl. This part passes the testsuite. Note that
	automatic regeneration of this part is not possible because it wrongly
	puts 'safe::Setup' on the list, and wrongly leaves out 'safe::Log'
	which is more dynamically created than the generator expects.

	Further note that the file "clock.tcl" is explicitly loaded by
	"init.tcl", the first time the clock command is invoked. The relevant
	code can be found at line 172ff, roughly, the definition of the
	procedure 'clock'. This means none of the procedures of this file
	belong in the tclIndex. Another indicator that automatic regeneration
	of tclIndex is ill-advised.

2009-11-24  Donal K. Fellows  <dkf@users.sf.net>

	* generic/tclOO.c (FinalizeAlloc, Tcl_NewObjectInstance):
	[Bug 2903011]: Make it an error to destroy an object in a constructor,
	and also make sure that an object is not deleted twice in the error
	case.

2009-11-24  Pat Thoyts  <patthoyts@users.sourceforge.net>

	* tests/fCmd.test: [Bug 2893771]: Teach [file stat] to handle locked
	* win/tclWinFile.c: files so that [file exists] no longer lies.

2009-11-23  Kevin Kenny  <kennykb@acm.org>

	* tests/fCmd.test (fCmd-30.1): Changed registry location of the 'My
	Documents' folder to the one that's correct for Windows 2000, XP,
	Server 2003, Vista, Server 2008, and Windows 7. (See
	http://support.microsoft.com/kb/310746)

2009-11-23  Jan Nijtmans  <nijtmans@users.sf.net>

	* win/tclWinDde.c:	#undef STATIC_BUILD, in order to make sure
	* win/tclWinReg.c:	that Xxxxx_Init is always exported even when
	* generic/tclTest.c:	Tcl is built static (otherwise we cannot
				create a DLL).
	* generic/tclThreadTest.c: Make all functions static, except
				TclThread_Init.
	* tests/fCmd.test:	Enable fCmd-30.1 when registry is available.
	* win/tcl.m4:		Fix ${SHLIB_LD_LIBS} definition, fix conflicts
	* win/Makefile.in:	Simplifications related to tcl.m4 changes.
	* win/configure.in:	Between static libraries and import library on
				windows.
	* win/configure:	(regenerated)
	* win/makefile.vc:	Add stub library to necessary link lines.

2009-11-23  Kevin B. Kenny  <kennykb@acm.org>

	* generic/tclThreadTest.c (NewTestThread): [Bug 2901803]: Further
	machinations to get NewTestThread actually to launch the thread, not
	just compile.

2009-11-22  Donal K. Fellows  <dkf@users.sf.net>

	* generic/tclThreadTest.c (NewTestThread): [Bug 2901803]: Fix small
	error in function naming which blocked a threaded test build.

2009-11-19  Jan Nijtmans  <nijtmans@users.sf.net>

	* win/Makefile.in:	Create tcltest86.dll as dynamic Tcltest
				package.
	* generic/tclTest.c:	Remove extraneous prototypes, follow-up to
	* generic/tclTestObj.c:	[Bug 2883850]
	* tests/chanio.test:	Test-cases for fixed [Bug 2849797]
	* tests/io.test:
	* tests/safe.test:	Fix safe-10.1 and safe-10.4 test cases, making
				the wrong assumption that Tcltest is a static
				package.
	* generic/tclEncoding.c:[Bug 2857044]: Updated freeIntRepProc routines
	* generic/tclVar.c:	so that they set the typePtr field to NULL so
				that the Tcl_Obj is not left in an
				inconsistent state.
	* unix/tcl.m4:		[Patch 2883533]: tcl.m4 support for Haiku OS
	* unix/configure:	autoconf-2.59

2009-11-19  Don Porter  <dgp@users.sourceforge.net>

	* unix/tclAppInit.c:	[Bug 2883850, 2900542]: Repair broken build of
	* win/tclAppInit.c:	the tcltest executable.

2009-11-19  Donal K. Fellows  <dkf@users.sf.net>

	* library/auto.tcl (tcl_findLibrary):
	* library/clock.tcl (MakeUniquePrefixRegexp, MakeParseCodeFromFields)
	(SetupTimeZone, ProcessPosixTimeZone):	Restored the use of a literal
	* library/history.tcl (HistAdd):	'then' when following a multi-
	* library/safe.tcl (interpConfigure):	line test expresssion. It's an
	* library/tm.tcl (UnknownHandler):	aid to readability then.

2009-11-19  Jan Nijtmans  <nijtmans@users.sf.net>

	* generic/tclInt.h:      Make all internal initialization
	* generic/tclTest.c:     routines MODULE_SCOPE
	* generic/tclTestObj.c:
	* generic/tclTestProcBodyObj.c:
	* generic/tclThreadTest.c:
	* unix/Makefile.in:      Fix [Bug 2883850]: pkgIndex.tcl doesn't
	* unix/tclAppInit.c:     get created with static Tcl build
	* unix/tclXtTest.c:
	* unix/tclXtNotify.c:
	* unix/tclUnixTest.c:
	* win/Makefile.in:
	* win/tcl.m4:
	* win/configure:         (regenerated)
	* win/tclAppInit.c:
	* win/tclWinDde.c:       Always compile with Stubs.
	* win/tclWinReg.c:
	* win/tclWinTest.c:

2009-11-18  Jan Nijtmans  <nijtmans@users.sf.net>

	* doc/CrtChannel.3:	[Bug 2849797]: Fix channel name inconsistences
	* generic/tclIORChan.c:	as suggested by DKF.
	* generic/tclIO.c:	Minor *** POTENTIAL INCOMPATIBILITY ***
				because Tcl_CreateChannel() and derivatives
				now sometimes ignore their "chanName"
				argument.

	* generic/tclAsync.c:	Eliminate various gcc warnings (with -Wextra)
	* generic/tclBasic.c
	* generic/tclBinary.c
	* generic/tclCmdAH.c
	* generic/tclCmdIL.c
	* generic/tclCmdMZ.c
	* generic/tclCompile.c
	* generic/tclDate.c
	* generic/tclExecute.c
	* generic/tclDictObj.c
	* generic/tclIndexObj.c
	* generic/tclIOCmd.c
	* generic/tclIOUtil.c
	* generic/tclIORTrans.c
	* generic/tclOO.c
	* generic/tclZlib.c
	* generic/tclGetDate.y
	* win/tclWinInit.c
	* win/tclWinChan.c
	* win/tclWinConsole.c
	* win/tclWinNotify.c
	* win/tclWinReg.c
	* library/auto.tcl:		Eliminate "then" keyword
	* library/clock.tcl
	* library/history.tcl
	* library/safe.tcl
	* library/tm.tcl
	* library/http/http.tcl:	Eliminate unnecessary spaces
	* library/http1.0/http.tcl
	* library/msgcat/msgcat.tcl
	* library/opt/optparse.tcl
	* library/platform/platform.tcl
	* tools/tcltk-man2html.tcl
	* tools/tclZIC.tcl
	* tools/tsdPerf.c

2009-11-17  Andreas Kupries  <andreask@activestate.com>

	* unix/tclUnixChan.c (TtyParseMode): Partial undo of Donal's tidy-up
	from a few days ago (2009-11-9, not in ChangeLog). It seems that
	strchr is apparently a macro on AIX and reacts badly to pre-processor
	directives in its arguments.

2009-11-16  Alexandre Ferrieux  <ferrieux@users.sourceforge.net>

	* generic/tclEncoding.c:  [Bug 2891556]: Fix and improve test to
	* generic/tclTest.c:	  detect similar manifestations in the future.
	* tests/encoding.test:    Add tcltest support for finalization.

2009-11-15  Mo DeJong  <mdejong@users.sourceforge.net>

	* win/tclWinDde.c: Avoid gcc compiler warning by explicitly casting
	DdeCreateStringHandle argument.

2009-11-12  Andreas Kupries  <andreask@activestate.com>

	* generic/tclIO.c (CopyData): [Bug 2895565]: Dropped bogosity which
	* tests/io.test: used the number of _written_ bytes or character to
	update the counters for the read bytes/characters. New test io-53.11.
	This is a forward port from the 8.5 branch.

2009-11-11  Don Porter  <dgp@users.sourceforge.net>

	* generic/tclClock.c (TclClockInit):    Do not create [clock] support
	commands in safe interps.

2009-11-11  Jan Nijtmans  <nijtmans@users.sf.net>

	* library/http/http.tcl (http::geturl): [Bug 2891171]: URL checking
	too strict when using multiple question marks.
	* tests/http.test
	* library/http/pkgIndex.tcl:  Bump to http 2.8.2
	* unix/Makefile.in:
	* win/Makefile.in:

2009-11-11  Alexandre Ferrieux  <ferrieux@users.sourceforge.net>

	* generic/tclIO.c: Fix [Bug 2888099] (close discards ENOSPC error)
	                   by saving the errno from the first of two
	                   FlushChannel()s. Uneasy to test; might need
	                   specific channel drivers. Four-hands with aku.

2009-11-10  Pat Thoyts  <patthoyts@users.sourceforge.net>

	* tests/winFCmd.test: Cleanup directories that have been set chmod
	000. On Windows7 and Vista we really have no access and these were
	getting left behind.
	A few tests were changed to reflect the intent of the test where
	setting a directory chmod 000 should prevent any modification. This
	restriction was ignored on XP but is honoured on Vista

2009-11-10  Andreas Kupries  <andreask@activestate.com>

	* generic/tclBasic.c: Plug another leak in TCL_EVAL_DIRECT evaluation.
	Forward port from Tcl 8.5 branch, change by Don Porter.

	* generic/tclObj.c: [Bug 2895323]: Plug memory leak in
	TclContinuationsEnter(). Forward port from Tcl 8.5 branch, change by
	Don Porter.

2009-11-09  Stuart Cassoff  <stwo@users.sf.net>

	* win/README: [bug 2459744]: Removed outdated Msys + Mingw info.

2009-11-09  Andreas Kupries  <andreask@activestate.com>

	* generic/tclBasic.c (TclEvalObjEx): Moved the #280 decrement of
	refCount for the file path out of the branch after the whole
	conditional, closing a memory leak. Added clause on structure type to
	prevent seg.faulting. Forward port from valgrinding the Tcl 8.5
	branch.

	* tests/info.test: Resolve ambiguous resolution of variable "res".
	Forward port from 8.5

2009-11-08  Donal K. Fellows  <dkf@users.sf.net>

	* doc/string.n (bytelength): Noted that this command is not a good
	thing to use, and suggested a better alternatve. Also factored out the
	description of the indices into its own section.

2009-11-07  Pat Thoyts  <patthoyts@users.sourceforge.net>

	* tests/fCmd.test: [Bug 2891026]: Exclude tests using chmod 555
	directories on vista and win7. The current user has access denied and
	so cannot rename the directory without admin privileges.

2009-11-06  Andreas Kupries  <andreask@activestate.com>

	* library/safe.tcl (::safe::Setup): Added documentation of the
	contents of the state array. Also killed the 'InterpState' procedure
	with its upleveled variable/upvar combination, and replaced all uses
	with 'namespace upvar'.

2009-11-05  Andreas Kupries  <andreask@activestate.com>

	* library/safe.tcl: A series of patches which bring the SafeBase up to
	date with code guidelines, Tcl's features, also eliminating a number
	of inefficiencies along the way.
	(1) Changed all procedure names to be fully qualified.
	(2) Moved the procedures out of the namespace eval. Kept their
	locations. IOW, broke the namespace eval apart into small sections not
	covering the procedure definitions.
	(3) Reindented the code. Just lots of whitespace changes.
	Functionality unchanged.
	(4) Moved the multiple namespace eval's around. Command export at the
	top, everything else (var decls, argument parsing setup) at the
	bottom.
	(5) Moved the argument parsing setup into a procedure called when the
	code is loaded. Easier management of temporary data.
	(6) Replaced several uses of 'Set' with calls to the new procedure
	'InterpState' and direct access to the per-slave state array.
	(7) Replaced the remaining uses of 'Set' and others outside of the
	path/token handling, and deleted a number of procedures related to
	state array access which are not used any longer.
	(8) Converted the path token system to cache normalized paths and path
	<-> token conversions. Removed more procedures not used any longer.
	Removed the test cases 4.3 and 4.4 from safe.test. They were testing
	the now deleted command "InterpStateName".
	(9) Changed the log command setup so that logging is compiled out
	completely when disabled (default).
	(10) Misc. cleanup. Inlined IsInterp into CheckInterp, its only user.
	Consistent 'return -code error' for error reporting. Updated to use
	modern features (lassign, in/ni, dicts). The latter are used to keep a
	reverse path -> token map and quicker check of existence.
	(11) Fixed [Bug 2854929]: Recurse into all subdirs under all TM root
	dirs and put them on the access path.

2009-11-02  Kevin B. Kenny  <kennykb@acm.org>

	* library/tzdata/Asia/Novokuznetsk: New tzdata locale for Kemerovo
	oblast', which now keeps Novosibirsk time and not Kranoyarsk time.
	* library/tzdata/Asia/Damascus: Syrian DST changes.
	* library/tzdata/Asia/Hong_Kong: Hong Kong historic DST corrections.
	Olson tzdata2009q.

2009-11-02  Donal K. Fellows  <dkf@users.sf.net>

	* doc/object.n (DESCRIPTION): Substantive revision to make it clearer
	what the fundamental semantics of an object actually are.

2009-11-01  Joe Mistachkin  <joe@mistachkin.com>

	* doc/Cancel.3: Minor cosmetic fixes.
	* win/makefile.vc: Make htmlhelp target work again.  An extra set of
	double quotes around the definition of the HTML help compiler tool
	appears to be required.  Previously, there was one set of double
	quotes around the definition of the tool and one around the actual
	invocation.  This led to confusion because it was the only such tool
	path to include double quotes around its invocation.  Also, it was
	somewhat inflexible in the event that somebody needed to override the
	tool command to include arguments.  Therefore, even though it may look
	"wrong", there are now two double quotes on either side of the tool
	path definition.  This fixes the problem that currently prevents the
	htmlhelp target from building and maintains flexibility in case
	somebody needs to override it via the command line or an environment
	variable.

2009-11-01  Joe English  <jenglish@users.sourceforge.net>

	* doc/Eval.3, doc/Cancel.3: Move TIP#285 routines out of Eval.3 into
	their own manpage.

2009-10-31  Donal K. Fellows  <dkf@users.sf.net>

	* generic/tclBasic.c (ExprRoundFunc): [Bug 2889593]: Correctly report
	the expected number of arguments when generating an error for round().

2009-10-30  Pat Thoyts  <patthoyts@users.sourceforge.net>

	* tests/tcltest.test: When creating the notwritabledir we deny the
	current user access to delete the file. We must grant this right when
	we cleanup. Required on Windows 7 when the user does not automatically
	have administrator rights.

2009-10-29  Don Porter  <dgp@users.sourceforge.net>

	* generic/tcl.h:        Changed the typedef for the mp_digit type
	from:
		typedef unsigned long mp_digit;
	to:
		typedef unsigned int mp_digit;
	For 32-bit builds where "long" and "int" are two names for the same
	thing, this is no change at all.  For 64-bit builds, though, this
	causes the dp[] array of an mp_int to be made up of 32-bit elements
	instead of 64-bit elements.  This is a huge improvement because details
	elsewhere in the mp_int implementation cause only 28 bits of each
	element to be actually used storing number data.  Without this change
	bignums are over 50% wasted space on 64-bit systems.  [Bug 2800740].

	***POTENTIAL INCOMPATIBILITY***
	For 64-bit builds, callers of routines with (mp_digit) or (mp_digit *)
	arguments *will*, and callers of routines with (mp_int *) arguments
	*may* suffer both binary and stubs incompatibilities with Tcl releases
	8.5.0 - 8.5.7.  Such possibilities should be checked, and if such
	incompatibilities are present, suitable [package require] requirements
	on the Tcl release should be put in place to keep such built code
	[load]-ing only in Tcl interps that are compatible.

2009-10-29  Donal K. Fellows  <dkf@users.sf.net>

	* tests/dict.test: Make variable-clean and simplify tests by utilizing
	the fact that dictionaries have defined orders.

	* generic/tclZlib.c (TclZlibCmd): Remove accidental C99-ism which
	reportedly makes the AIX native compiler choke.

2009-10-29  Kevin B. Kenny  <kennykb@acm.org>

	* library/clock.tcl (LocalizeFormat):
	* tests/clock.test (clock-67.1):
	[Bug 2819334]: Corrected a problem where '%%' followed by a letter in
	a format group could expand recursively: %%R would turn into %%H:%M:%S

2009-10-28  Don Porter  <dgp@users.sourceforge.net>

	* generic/tclLiteral.c:	[Bug 2888044]: Fixed 2 bugs.
	* tests/info.test:	First, as noted in the comments of the
	TclCleanupLiteralTable routine, since the teardown of the intrep of
	one Tcl_Obj can cause the teardown of others in the same table, the
	full table cleanup must be done with care, but the code did not
	contain the same care demanded in the comment.  Second, recent
	additions to the info.test file had poor hygiene, leaving an array
	variable ::a lying around, which breaks later interp.test tests during
	a -singleproc 1 run of the test suite.

2009-10-28  Kevin B. Kenny  <kennykb@acm.org>

	* tests/fileName.test (fileName-20.[78]): Corrected poor test
	hygiene (failure to save and restore the working directory) that
	caused these two tests to fail on Windows (and [Bug 2806250] to be
	reopened).

2009-10-27  Don Porter  <dgp@users.sourceforge.net>

	* generic/tclPathObj.c: [Bug 2884203]: Missing refcount on cached
	normalized path caused crashes.

2009-10-27  Kevin B. Kenny  <kennykb@acm.org>

	* library/clock.tcl (ParseClockScanFormat): [Bug 2886852]: Corrected a
	problem where [clock scan] didn't load the timezone soon enough when
	processing a time format that lacked a complete date.
	* tests/clock.test (clock-66.1):
	Added a test case for the above bug.
	* library/tzdata/America/Argentina/Buenos_Aires:
	* library/tzdata/America/Argentina/Cordoba:
	* library/tzdata/America/Argentina/San_Luis:
	* library/tzdata/America/Argentina/Tucuman:
	New DST rules for Argentina. (Olson's tzdata2009p.)

2009-10-26  Don Porter  <dgp@users.sourceforge.net>

	* unix/Makefile.in:	Remove $(PACKAGE).* and prototype from the
	`make distclean` target.  Completes 2009-10-20 commit.

2009-10-24  Kevin B. Kenny  <kennykb@acm.org>

	* library/clock.tcl (ProcessPosixTimeZone):
	Corrected a regression in the fix to [Bug 2207436] that caused
	[clock] to apply EU daylight saving time rules in the US.
	Thanks to Karl Lehenbauer for reporting this regression.
	* tests/clock.test (clock-52.4):
	Added a regression test for the above bug.
	* library/tzdata/Asia/Dhaka:
	* library/tzdata/Asia/Karachi:
	New DST rules for Bangladesh and Pakistan. (Olson's tzdata2009o.)

2009-10-23  Andreas Kupries  <andreask@activestate.com>

	* generic/tclIO.c (FlushChannel): Skip OutputProc for low-level
	0-length writes. When closing pipes which have already been closed
	not skipping leads to spurious SIG_PIPE signals. Reported by
	Mikhail Teterin <mi+thun@aldan.algebra.com>.

2009-10-22  Donal K. Fellows  <dkf@users.sf.net>

	* generic/tclOOBasic.c (TclOO_Object_VarName): [Bug 2883857]: Allow
	the passing of array element names through this method.

2009-10-21  Donal K. Fellows  <dkf@users.sf.net>

	* generic/tclPosixStr.c: [Bug 2882561]: Work around oddity on Haiku OS
	where SIGSEGV and SIGBUS are the same value.

	* generic/tclTrace.c (StringTraceProc): [Bug 2881259]: Added back cast
	to work around silly bug in MSVC's handling of auto-casting.

2009-10-20  Don Porter  <dgp@users.sourceforge.net>

	* unix/Makefile.in:	Removed the long outdated and broken targets
	package-* that were for building Solaris packages.  Appears that the
	pieces needed for these targets to function have never been present in
	the current era of Tcl development and belong completely to Tcl
	pre-history.

2009-10-19  Don Porter  <dgp@users.sourceforge.net>

	* generic/tclIO.c:      [Patch 2107634]: Revised ReadChars and
	FilterInputBytes routines to permit reads to continue up to the string
	limits of Tcl values.  Before revisions, large read attempts could
	panic when as little as half the limiting value length was reached.
	Thanks to Sean Morrison and Bob Parker for their roles in the fix.

2009-10-18  Joe Mistachkin  <joe@mistachkin.com>

	* generic/tclObj.c (TclDbDumpActiveObjects, TclDbInitNewObj)
	(Tcl_DbIncrRefCount, Tcl_DbDecrRefCount, Tcl_DbIsShared):
	[Bug 2871908]: Enforce separation of concerns between the lineCLPtr
	and objThreadMap thread specific data members.

2009-10-18  Joe Mistachkin  <joe@mistachkin.com>

	* tests/thread.test (thread-4.[345]): [Bug 1565466]: Correct tests to
	save their error state before the final call to threadReap just in case
	it triggers an "invalid thread id" error.  This error can occur if one
	or more of the target threads has exited prior to the attempt to send
	it an asynchronous exit command.

2009-10-17  Donal K. Fellows  <dkf@users.sf.net>

	* generic/tclVar.c (UnsetVarStruct, TclDeleteNamespaceVars)
	(TclDeleteCompiledLocalVars, DeleteArray):
	* generic/tclTrace.c (Tcl_UntraceVar2): [Bug 2629338]: Stop traces
	that are deleted part way through (a feature used by tdom) from
	causing freed memory to be accessed.

2009-10-08  Donal K. Fellows  <dkf@users.sf.net>

	* generic/tclDictObj.c (DictIncrCmd): [Bug 2874678]: Don't leak any
	bignums when doing [dict incr] with a value.
	* tests/dict.test (dict-19.3): Memory leak detection code.

2009-10-07  Andreas Kupries  <andreask@activestate.com>

	* generic/tclObj.c: [Bug 2871908]: Plug memory leaks of objThreadMap
	and lineCLPtr hashtables.  Also make the names of the continuation
	line information initialization and finalization functions more
	consistent. Patch supplied by Joe Mistachkin <joe@mistachkin.com>.

	* generic/tclIORChan.c (ErrnoReturn): Replace hardwired constant 11
	with proper errno #define, EAGAIN. What was I thinking? The BSD's have
	a different errno assignment and break with the hardwired number.
	Reported by emiliano on the chat.

2009-10-06  Don Porter  <dgp@users.sourceforge.net>

	* generic/tclInterp.c (SlaveEval): Agressive stomping of internal reps
	was added as part of the NRE patch of 2008-07-13.  This doesn't appear
	to actually be needed, and it hurts quite a bit when large lists lose
	their intreps and require reparsing.  Thanks to Ashok Nadkarni for
	reporting the problem.

	* generic/tclTomMathInt.h (new): Public header tclTomMath.h had
	* generic/tclTomMath.h:	dependence on private headers, breaking use
	* generic/tommath.h:	by extensions [Bug 1941434].

2009-10-05  Andreas Kupries  <andreask@activestate.com>

	* library/safe.tcl (AliasGlob): Fixed conversion of catch to
	  try/finally, it had an 'on ok msg' branch missing, causing a
	  silent error immediately, and bogus glob results, breaking
	  search for Tcl modules.

2009-10-04  Daniel Steffen  <das@users.sourceforge.net>

	* macosx/tclMacOSXBundle.c:	Workaround CF memory managment bug in
	* unix/tclUnixInit.c:		Mac OS X 10.4 & earlier. [Bug 2569449]

2009-10-02  Kevin B. Kenny  <kennykb@acm.org>

	* library/tzdata/Africa/Cairo:
	* library/tzdata/Asia/Gaza:
	* library/tzdata/Asia/Karachi:
	* library/tzdata/Pacific/Apia:	Olson's tzdata2009n.

2009-09-29  Don Porter  <dgp@users.sourceforge.net>

	* generic/tclDictObj.c:		[Bug 2857044]: Updated freeIntRepProc
	* generic/tclExecute.c:		routines so that they set the typePtr
	* generic/tclIO.c:		field to NULL so that the Tcl_Obj is
	* generic/tclIndexObj.c:	not left in an inconsistent state.
	* generic/tclInt.h:
	* generic/tclListObj.c:
	* generic/tclNamesp.c:
	* generic/tclOOCall.c:
	* generic/tclObj.c:
	* generic/tclPathObj.c:
	* generic/tclProc.c:
	* generic/tclRegexp.c:
	* generic/tclStringObj.c:

	* generic/tclAlloc.c:           Cleaned up various routines in the
	* generic/tclCkalloc.c:         call stacks for memory allocation to
	* generic/tclInt.h:             guarantee that any size values computed
	* generic/tclThreadAlloc.c:     are within the domains of the routines
	they get passed to.  [Bugs 2557696 and 2557796].

2009-09-28  Don Porter  <dgp@users.sourceforge.net>

	* generic/tclCmdMZ.c:	Replaced TclProcessReturn() calls with
	* tests/error.test:	Tcl_SetReturnOptions() calls as a simple fix
	for [Bug 2855247].  Thanks to Anton Kovalenko for the report and fix.
	Additional fixes for other failures demonstrated by new tests.

2009-09-27  Don Porter  <dgp@users.sourceforge.net>

	* tests/error.test (error-15.8.*):	Coverage tests illustrating
	flaws in the propagation of return options by [try].

2009-09-26  Donal K. Fellows  <dkf@users.sf.net>

	* unix/tclooConfig.sh, win/tclooConfig.sh: [Bug 2026844]: Added dummy
	versions of tclooConfig.sh that make it easier to build extensions
	against both Tcl8.5+TclOO-standalone and Tcl8.6.

2009-09-24  Don Porter  <dgp@users.sourceforge.net>

	TIP #356 IMPLEMENTATION

	* generic/tcl.decls:	Promote internal routine TclNRSubstObj()
	* generic/tclCmdMZ.c:	to public Tcl_NRSubstObj().  Still needs docs.
	* generic/tclCompile.c:
	* generic/tclInt.h:

	* generic/tclDecls.h:	make genstubs
	* generic/tclStubInit.c:

2009-09-23  Miguel Sofer  <msofer@users.sf.net>

	* doc/namespace.n: the description of [namespace unknown] failed
	to mention [namespace path]: fixed. Thx emiliano.

2009-09-21  Mo DeJong  <mdejong@users.sourceforge.net>

	* tests/regexp.test: Added check for error message from
	unbalanced [] in regexp. Added additional simple test cases
	of basic regsub command.

2009-09-21  Don Porter  <dgp@users.sourceforge.net>

	* generic/tclCompile.c:	Correct botch in the conversion of
	Tcl_SubstObj().  Thanks to Kevin Kenny for detection and report.

2009-09-17  Don Porter  <dgp@users.sourceforge.net>

	* generic/tclCompile.c:	Re-implement Tcl_SubstObj() as a simple
	* generic/tclParse.c:	wrapper around TclNRSubstObj().  This has
	* tests/basic.test:	the effect of caching compiled bytecode in
	* tests/parse.test:	the value to be substituted.  Note that
	Tcl_SubstObj() now exists only for extensions.  Tcl itself no longer
	makes any use of it.  Note also that TclSubstTokens() is now reachable
	only by Tcl_EvalEx() and Tcl_ParseVar() so tests aiming to test its
	functioning needed adjustment to still have the intended effect.

2009-09-16  Alexandre Ferrieux  <ferrieux@users.sourceforge.net>

	* generic/tclObj.c:   Extended ::tcl::unsupported::representation.

2009-09-11  Don Porter  <dgp@users.sourceforge.net>

	* generic/tclBasic.c:	Completed the NR-enabling of [subst].
	* generic/tclCmdMZ.c:	[Bug 2314561].
	* generic/tclCompCmds.c:
	* generic/tclCompile.c:
	* generic/tclInt.h:
	* tests/coroutine.test:
	* tests/parse.test:

2009-09-11  Donal K. Fellows  <dkf@users.sf.net>

	* tests/http.test: Added in cleaning up of http tokens for each test
	to reduce amount of global-variable pollution.

2009-09-10  Donal K. Fellows  <dkf@users.sf.net>

	* library/http/http.tcl (http::Event): [Bug 2849860]: Handle charset
	names in double quotes; some servers like generating them like that.

2009-09-07  Don Porter  <dgp@users.sourceforge.net>

	* generic/tclParse.c:	[Bug 2850901]: Corrected line counting error
	* tests/into.test:	in multi-command script substitutions.

2009-09-07  Daniel Steffen  <das@users.sourceforge.net>

	* generic/tclExecute.c:	Fix potential uninitialized variable use and
	* generic/tclFCmd.c:	null dereference flagged by clang static
	* generic/tclProc.c:	analyzer.
	* generic/tclTimer.c:
	* generic/tclUtf.c:

	* generic/tclExecute.c:	Silence false positives from clang static
	* generic/tclIO.c:	analyzer about potential null dereference.
	* generic/tclScan.c:
	* generic/tclCompExpr.c:

2009-09-04  Don Porter  <dgp@users.sourceforge.net>

	* generic/tclCompCmds.c (TclCompileSubstCmd): [Bug 2314561]:
	* generic/tclBasic.c:	Added a bytecode compiler routine for the
	* generic/tclCmdMZ.c:	[subst] command. This is a partial solution to
	* generic/tclCompile.c:	the need to NR-enable [subst] since bytecode
	* generic/tclCompile.h:	execution is already NR-enabled. Two new
	* generic/tclExecute.c:	bytecode instructions, INST_NOP and
	* generic/tclInt.h:	INST_RETURN_CODE_BRANCH were added to support
	* generic/tclParse.c:	the new routine.  INST_RETURN_CODE_BRANCH is
	* tests/basic.test:	likely to be useful in any future effort to
	* tests/info.test:	add a bytecode compiler routine for [try].
	* tests/parse.test:

2009-09-03  Donal K. Fellows  <dkf@users.sf.net>

	* doc/LinkVar.3: [Bug 2844962]: Added documentation of issues relating
	to use of this API in a multi-threaded environment.

2009-09-01  Andreas Kupries  <andreask@activestate.com>

	* generic/tclIORTrans.c (ReflectInput): Remove error response to
	0-result from method 'limit?' of transformations. Return the number of
	copied bytes instead, which is possibly nothing. The latter then
	triggers EOF handling in the higher layers, making the 0-result of
	limit? the way to inject artificial EOF's into the data stream.

2009-09-01  Don Porter  <dgp@users.sourceforge.net>

	* library/tcltest/tcltest.tcl:  Bump to tcltest 2.3.2 after revision
	* library/tcltest/pkgIndex.tcl: to verbose error message.
	* unix/Makefile.in:
	* win/Makefile.in:

2009-08-27  Don Porter  <dgp@users.sourceforge.net>

	* generic/tclStringObj.c:       [Bug 2845535]: A few more string
	overflow cases in [format].

2009-08-25  Andreas Kupries  <andreask@activestate.com>

	* generic/tclBasic.c (Tcl_CreateInterp, Tcl_EvalTokensStandard)
	(Tcl_EvalEx, TclEvalEx, TclAdvanceContinuations, TclNREvalObjEx):
	* generic/tclCmdMZ.c (Tcl_SwitchObjCmd, TclListLines):
	* generic/tclCompCmds.c (*):
	* generic/tclCompile.c (TclSetByteCodeFromAny, TclInitCompileEnv)
	(TclFreeCompileEnv, TclCompileScript, TclCompileTokens):
	* generic/tclCompile.h (CompileEnv):
	* generic/tclInt.h (ContLineLoc, Interp):
	* generic/tclObj.c (ThreadSpecificData, ContLineLocFree)
	(TclThreadFinalizeObjects, TclInitObjSubsystem, TclContinuationsEnter,
	(TclContinuationsEnterDerived, TclContinuationsCopy, TclFreeObj)
	(TclContinuationsGet):
	* generic/tclParse.c (TclSubstTokens, Tcl_SubstObj):
	* generic/tclProc.c (TclCreateProc):
	* generic/tclVar.c (TclPtrSetVar):
	* tests/info.test (info-30.0-24):

	Extended the parser, compiler, and execution engine with code and
	attendant data structures tracking the position of continuation lines
	which are not visible in the resulting script Tcl_Obj*'s, to properly
	account for them while counting lines for #280.

2009-08-24  Daniel Steffen  <das@users.sourceforge.net>

	* generic/tclInt.h: Annotate Tcl_Panic as noreturn for clang static
	analyzer in PURIFY builds, replacing preprocessor/assert technique.

	* macosx/tclMacOSXNotify.c: Fix multiple issues with nested event loops
	when CoreFoundation notifier is running in embedded mode. (Fixes
	problems in TkAqua Cocoa reported by Youness Alaoui on tcl-mac)

2009-08-21  Don Porter  <dgp@users.sourceforge.net>

	* generic/tclFileName.c: Correct regression in [Bug 2837800] fix.
	* tests/fileName.test:

2009-08-20  Don Porter  <dgp@users.sourceforge.net>

	* generic/tclFileName.c: [Bug 2837800]: Correct the result produced by
	[glob */test] when * matches something like ~foo.

	* generic/tclPathObj.c: [Bug 2806250]: Prevent the storage of strings
	starting with ~ in the "tail" part (normPathPtr field) of the path
	intrep when PATHFLAGS != 0.  This establishes the assumptions relied
	on elsewhere that the name stored there is a relative path.  Also
	refactored to make an AppendPath() routine instead of the cut/paste
	stanzas that were littered throughout.

2009-08-20  Donal K. Fellows  <dkf@users.sf.net>

	* generic/tclCmdIL.c (TclNRIfObjCmd): [Bug 2823276]: Make [if]
	NRE-safe on all arguments when interpreted.
	(Tcl_LsortObjCmd): Close off memory leak.

2009-08-19  Donal K. Fellows  <dkf@users.sf.net>

	* generic/tclCmdAH.c (TclNRForObjCmd, etc.): [Bug 2823276]: Make [for]
	and [while] into NRE-safe commands, even when interpreted.

2009-08-18  Don Porter  <dgp@users.sourceforge.net>

	* generic/tclPathObj.c: [Bug 2837800]: Added NULL check to prevent
	* tests/fileName.test:  crashes during [glob].

2009-08-16  Jan Nijtmans  <nijtmans@users.sf.net>

	* unix/dltest/pkge.c:  const addition
	* unix/tclUnixThrd.c:  Use <pthread.h> in stead of "pthread.h"
	* win/tclWinDde.c:     Eliminate some more gcc warnings
	* win/tclWinReg.c:
	* generic/tclInt.h:    Change ForIterData, make it const-safe.
	* generic/tclCmdAH.c:

2009-08-12  Don Porter  <dgp@users.sourceforge.net>

	TIP #353 IMPLEMENTATION

	* doc/NRE.3:		New public routine Tcl_NRExprObj() permits
	* generic/tcl.decls:	extension commands to evaluate Tcl expressions
	* generic/tclBasic.c:	in NR-enabled command procedures.
	* generic/tclCmdAH.c:
	* generic/tclExecute.c:
	* generic/tclInt.h:
	* generic/tclObj.c:
	* tests/expr.test:

	* generic/tclDecls.h:		make genstubs
	* generic/tclStubInit.c:

2009-08-06  Andreas Kupries  <andreask@activestate.com>

	* doc/refchan.n [Bug 2827000]: Extended the implementation of
	* generic/tclIORChan.c: reflective channels (TIP 219, method
	* tests/ioCmd.test: 'read'), enabling handlers to signal EAGAIN to
	indicate 'no data, but not at EOF either', and other system
	errors. Updated documentation, extended testsuite (New test cases
	iocmd*-23.{9,10}).

2009-08-02  Miguel Sofer  <msofer@users.sf.net>

	* tests/coroutine.test: fix testfile cleanup

2009-08-02  Donal K. Fellows  <dkf@users.sf.net>

	* generic/tclObj.c (Tcl_RepresentationCmd): Added an unsupported
	command for reporting the representation of an object. Result string
	is deliberately a bit obstructive so that people are not encouraged to
	make code that depends on it; it's a debugging tool only!

	* unix/tclUnixFCmd.c (GetOwnerAttribute, SetOwnerAttribute)
	(GetGroupAttribute, SetGroupAttribute): [Bug 1942222]: Stop calling
	* unix/tclUnixFile.c (TclpGetUserHome): endpwent() and endgrent();
	they've been unnecessary for ages.

2009-08-02  Jan Nijtmans  <nijtmans@users.sf.net>

	* win/tclWin32Dll.c: Eliminate TclWinResetInterfaceEncodings, since it
	* win/tclWinInit.c:  does exactly the same as TclWinEncodingsCleanup,
	* win/tclWinInt.h:   make sure that tclWinProcs and
			     tclWinTCharEncoding are always set and reset
			     concurrently.
	* win/tclWinFCmd.c:  Correct check for win95

2009-07-31  Don Porter  <dgp@users.sourceforge.net>

	* generic/tclStringObj.c: [Bug 2830354]:	Corrected failure to
	* tests/format.test:		grow buffer when format spec request
	large width floating point values.  Thanks to Clemens Misch.

2009-07-26  Donal K. Fellows  <dkf@users.sf.net>

	* library/auto.tcl (tcl_findLibrary, auto_mkindex):
	* library/package.tcl (pkg_mkIndex, tclPkgUnknown, MacOSXPkgUnknown):
	* library/safe.tcl (interpAddToAccessPath, interpDelete, AliasGlob):
	(AliasSource, AliasLoad, AliasEncoding):
	* library/tm.tcl (UnknownHandler): Simplify by swapping some [catch]
	gymnastics for use of [try].

2009-07-26 Alexandre Ferrieux  <ferrieux@users.sourceforge.net>

	* tools/genStubs.tcl: Forced LF translation when generating .h's to
	avoid spurious diffs when regenerating on a Windows box.

2009-07-26  Jan Nijtmans  <nijtmans@users.sf.net>

	* win/Makefile.in: [Bug 2827066]: msys build --enable-symbols broken
	* win/tcl.m4:	   And modified the same for unicows.dll, as a
	* win/configure:   preparation for [Enh 2819611].

2009-07-25  Donal K. Fellows  <dkf@users.sf.net>

	* library/history.tcl (history): Reworked the history mechanism in
	terms of ensembles, rather than the ad hoc ensemble-lite mechanism
	used previously.

2009-07-24  Donal K. Fellows  <dkf@users.sf.net>

	* doc/self.n (self class): [Bug 2704302]: Add some text to make it
	clearer how to get the name of the current object's class.

2009-07-23  Andreas Kupries  <andreask@activestate.com>

	* generic/tclIO.c (Tcl_GetChannelHandle): [Bug 2826248]: Do not crash
	* generic/tclPipe.c (FileForRedirect): for getHandleProc == NULL, this
	is allowed. Provide a nice error message in the bypass area. Updated
	caller to check the bypass for a mesage. Bug reported by Andy
	Sonnenburg <andy22286@users.sourceforge.net>

2009-07-23  Joe Mistachkin  <joe@mistachkin.com>

	* generic/tclNotify.c: [Bug 2820349]: Ensure that queued events are
	freed once processed.

2009-07-22  Jan Nijtmans  <nijtmans@users.sf.net>

	* macosx/tclMacOSXFCmd.c: CONST -> const
	* generic/tclGetDate.y:
	* generic/tclDate.c:
	* generic/tclLiteral.c: (char *) cast in ckfree call
	* generic/tclPanic.c: [Feature Request 2814786]: remove TclpPanic
	* generic/tclInt.h
	* unix/tclUnixPort.h
	* win/tclWinPort.h

2009-07-22 Alexandre Ferrieux  <ferrieux@users.sourceforge.net>

	* generic/tclEvent.c: [Bug 2001201 again]: Refined the 20090617 patch
	on [exit] streamlining, so that it now correctly calls thread exit
	handlers for the calling thread, including <Destroy> bindings in Tk.

2009-07-21  Kevin B. Kenny  <kennykb@acm.org>

	* library/tzdata/Asia/Dhaka:
	* library/tzdata/Indian/Mauritius: Olson's tzdata2009k.

2009-07-20  Donal K. Fellows  <dkf@users.sf.net>

	* generic/tclCmdMZ.c (StringIsCmd): Reorganize so that [string is] is
	more efficient when parsing things that are correct, at a cost of
	making the empty string test slightly more costly. With this, the cost
	of doing [string is integer -strict $x] matches [catch {expr {$x+0}}]
	in the successful case, and greatly outstrips it in the failing case.

2009-07-19  Donal K. Fellows  <dkf@users.sf.net>

	* generic/tclOO.decls, generic/tclOO.c (Tcl_GetObjectName): Expose a
	function for efficiently returning the current name of an object.

2009-07-18  Daniel Steffen  <das@users.sourceforge.net>

	* unix/Makefile.in: Define NDEBUG in optimized (non-symbols) build to
	disable NRE assert()s and threaded allocator range checks.

2009-07-16  Don Porter  <dgp@users.sourceforge.net>

	* generic/tclBinary.c:	Removed unused variables.
	* generic/tclCmdIL.c:
	* generic/tclCompile.c:
	* generic/tclExecute.c:
	* generic/tclHash.c:
	* generic/tclIOUtil.c:
	* generic/tclVar.c:

	* generic/tclBasic.c:	Silence compiler warnings about ClientData.
	* generic/tclProc.c:

	* generic/tclScan.c:    Typo in ACCEPT_NAN configuration.

	* generic/tclStrToD.c:  [Bug 2819200]: Set floating point control
	register on MIPS systems so that the gradual underflow expected by Tcl
	is in effect.

2009-07-15  Donal K. Fellows  <dkf@users.sf.net>

	* generic/tclInt.h (Namespace):		   Added machinery to allow
	* generic/tclNamesp.c (many functions):	   reduction of memory used
	* generic/tclResolve.c (BumpCmdRefEpochs): by namespaces. Currently
	#ifdef'ed out because of compatibility concerns.

	* generic/tclInt.decls: Added four functions for better integration
	with itcl-ng.

2009-07-14  Kevin B. Kenny  <kennykb@acm.org>

	* generic/tclInt.h (TclNRSwitchObjCmd):
	* generic/tclBasic.c (builtInCmds):
	* generic/tclCmdMZ.c (Tcl_SwitchObjCmd):
	* tests/switch.test (switch-15.1):
	[Bug 2821401]: Make non-bytecoded [switch] command aware of NRE.

2009-07-13  Andreas Kupries  <andreask@activestate.com>

	* generic/tclCompile.c (TclInitCompileEnv, EnterCmdWordIndex)
	(TclCleanupByteCode, TclCompileScript):
	* generic/tclExecute.c (TclCompileObj, TclExecuteByteCode):
	* tclCompile.h (ExtCmdLoc):
	* tclInt.h (ExtIndex, CFWordBC, CmdFrame):
	* tclBasic.c (DeleteInterpProc, TclArgumentBCEnter)
	(TclArgumentBCRelease, TclArgumentGet, SAVE_CONTEXT)
	(RESTORE_CONTEXT, NRCoroutineExitCallback, TclNRCoroutineObjCmd):
	* generic/tclCmdAH.c (TclNRForObjCmd, TclNRForIterCallback,
	(ForNextCallback):
	* generic/tclCmdMZ.c (TclNRWhileObjCmd):

	Extended the bytecode compiler initialization to recognize the
	compilation of whole files (NRE enabled 'source' command) and switch
	to the counting of absolute lines in that case.

	Further extended the bytecode compiler to track the start line in the
	generated information, and modified the bytecode execution to
	recompile an object if the location as per the calling context doesn't
	match the location saved in the bytecode. This part could be optimized
	more by using more memory to keep all possibilities which occur
	around, or by just adjusting the location information instead of a
	total recompile.

	Reworked the handling of literal command arguments in bytecode to be
	saved (compiler) and used (execution) per command (See the
	TCL_INVOKE_STK* instructions), and not per the whole bytecode. This,
	and the previous change remove the problems with location data caused
	by literal sharing (across whole files, but also proc bodies).
	Simplified the associated datastructures (ExtIndex is gone, as is the
	function EnterCmdWordIndex).

	The last change causes the hashtable 'lineLABCPtr' to be state which
	has to be kept per coroutine, like the CmdFrame stack. Reworked the
	coroutine support code to create, delete and switch the information as
	needed. Further reworked the tailcall command as well, it has to pop
	its own arguments when run in a bytecode context to keep a proper
	stack in 'lineLABCPtr'.

	Fixed the mishandling of line information in the NRE-enabled 'for' and
	'while' commands introduced when both were made to share their
	iteration callbacks without taking into account that the loop body is
	found in different words of the command. Introduced a separate data
	structure to hold all the callback information, as we went over the
	limit of 4 direct client-data values for NRE callbacks.

	The above fixes [Bug 1605269].

2009-07-12  Donal K. Fellows  <dkf@users.sf.net>

	* generic/tclCmdMZ.c (StringIndexCmd, StringEqualCmd, StringCmpCmd):
	* generic/tclExecute.c (TclExecuteByteCode): [Bug 2637173]: Factor out
	* generic/tclInt.h (TclIsPureByteArray):     the code to determine if
	* generic/tclUtil.c (TclStringMatchObj):     it is safe to work with
	byte arrays directly, so that we get the check correct _once_.

	* generic/tclOOCall.c (TclOOGetCallContext): [Bug 1895546]: Changed
	* generic/tclOO.c (TclOOObjectCmdCore):	     the way that the cache is
	managed so that when itcl does cunning things, those cunning things
	can be cached properly.

2009-07-11  Donal K. Fellows  <dkf@users.sf.net>

	* doc/vwait.n: Substantially increased the discussion of issues and
	work-arounds relating to nested vwaits, following discussion on the
	tcl-core mailing list on the topic.

2009-07-10  Pat Thoyts  <patthoyts@users.sourceforge.net>

	* tests/zlib.test:   ZlibTransformClose may be called with a NULL
	* generic/tclZlib.c: interpreter during finalization and
	Tcl_SetChannelError requires a list. Added some tests to ensure error
	propagation from the zlib library to the interp.

2009-07-09  Pat Thoyts  <patthoyts@users.sourceforge.net>

	* tests/zlib.test: [Bug 2818131]: Added tests and fixed a typo that
	broke [zlib push] for deflate format.

2009-07-09  Donal K. Fellows  <dkf@users.sf.net>

	* compat/mkstemp.c (mkstemp): [Bug 2819227]: Use rand() for random
	numbers as it is more portable.

2009-07-05  Donal K. Fellows  <dkf@users.sf.net>

	* generic/tclZlib.c (ZlibTransformWatch): Correct the handling of
	events so that channel transforms work with things like an asynch
	[chan copy]. Problem reported by Pat Thoyts.

2009-07-01  Pat Thoyts  <patthoyts@users.sourceforge.net>

	* win/tclWinInt.h:   [Bug 2806622]: Handle the GetUserName API call
	* win/tclWin32Dll.c: via the tclWinProcs indirection structure. This
	* win/tclWinInit.c:  fixes a problem obtaining the username when the
	USERNAME environment variable is unset.

2009-06-30  Daniel Steffen  <das@users.sourceforge.net>

	* generic/tclInt.h:		Add assert macros for clang static
	* generic/tclPanic.c:		analyzer and redefine Tcl_Panic to
	* generic/tclStubInit.c:	assert after panic in clang PURIFY
					builds.

	* generic/tclCmdIL.c:		Add clang assert for false positive
					from static analyzer.

2009-06-26  Daniel Steffen  <das@users.sourceforge.net>

	* macosx/Tcl-Common.xcconfig:	 Update projects for Xcode 3.1 and
	* macosx/Tcl.xcode/*:		 3.2, standardize on gcc 4.2, remove
	* macosx/Tcl.xcodeproj/*:	 obsolete configurations and pre-Xcode
	* macosx/Tcl.pbproj/* (removed): project.

	* macosx/README:		 Update project docs, cleanup.

	* unix/Makefile.in:		 Update dist target for project
					 changes.

2009-06-24  Donal K. Fellows  <dkf@users.sf.net>

	* tests/oo.test (oo-19.1): [Bug 2811598]: Make more resilient.

2009-06-24  Pat Thoyts  <patthoyts@users.sourceforge.net>

	* tests/http11.test: [Bug 2811492]: Clean up procs after testing.

2009-06-18  Donal K. Fellows  <dkf@users.sf.net>

	* generic/tclCkalloc.c (MemoryCmd): [Bug 988703]:
	* generic/tclObj.c (ObjData, TclFinalizeThreadObjects): Add mechanism
	for discovering what Tcl_Objs are allocated when built for memory
	debugging. Developed by Joe Mistachkin.

2009-06-17 Alexandre Ferrieux  <ferrieux@users.sourceforge.net>

	* generic/tclEvent.c: Applied a patch by George Peter Staplin
	drastically reducing the ambition of [exit] wrt finalization, and
	thus solving many multi-thread teardown issues. [Bugs 2001201,
	486399, and possibly 597575, 990457, 1437595, 2750491]

2009-06-15  Don Porter  <dgp@users.sourceforge.net>

	* generic/tclStringObj.c: sprintf() -> Tcl_ObjPrintf() conversion.

2009-06-15  Reinhard Max  <max@suse.de>

	* unix/tclUnixPort.h: Move all socket-related code from tclUnixChan.c
	* unix/tclUnixChan.c: to tclUnixSock.c.
	* unix/tclUnixSock.c:

2009-06-15  Donal K. Fellows  <dkf@users.sf.net>

	* tools/tcltk-man2html.tcl (make-man-pages): [Patch 557486]: Apply
	last remaining meaningful part of this patch, a clean up of some
	closing tags.

2009-06-13  Don Porter  <dgp@users.sourceforge.net>

	* generic/tclCompile.c: [Bug 2802881]: The value stashed in
	* generic/tclProc.c:    iPtr->compiledProcPtr when compiling a proc
	* tests/execute.test:   survives too long. We only need it there long
	enough for the right TclInitCompileEnv() call to re-stash it into
	envPtr->procPtr.  Once that is done, the CompileEnv controls.  If we
	let the value of iPtr->compiledProcPtr linger, though, then any other
	bytecode compile operation that takes place will also have its
	CompileEnv initialized with it, and that's not correct.  The value is
	meant to control the compile of the proc body only, not other compile
	tasks that happen along.  Thanks to Carlos Tasada for discovering and
	reporting the problem.

2009-06-10  Don Porter  <dgp@users.sourceforge.net>

	* generic/tclStringObj.c:       [Bug 2801413]: Revised [format] to not
	overflow the integer calculations computing the length of the %ll
	formats of really big integers.  Also added protections so that
	[format]s that would produce results overflowing the maximum string
	length of Tcl values throw a normal Tcl error instead of a panic.

	* generic/tclStringObj.c:	[Bug 2803109]: Corrected failures to
	deal with the "pure unicode" representation of an empty string.
	Thanks to Julian Noble for reporting the problem.

2006-06-09  Kevin B. Kenny  <kennykb@acm.org>

	* generic/tclGetDate.y: Fixed a thread safety bug in the generated
	* library/clock.tcl:    Bison parser (needed a %pure-parser
	* tests/clock.test:     declaration to avoid static variables).
				Discovered that the %pure-parser declaration
	                        allowed for returning the Bison error message
	                        to the Tcl caller in the event of a syntax
	                        error, so did so.
	* generic/tclDate.c: bison 2.3

2006-06-08  Kevin B. Kenny  <kennykb@acm.org>

	* library/tzdata/Asia/Dhaka: New DST rule for Bangladesh. (Olson's
	tzdata2009i.)

2009-06-08  Donal K. Fellows  <dkf@users.sf.net>

	* doc/copy.n: Fix error in example spotted by Venkat Iyer.

2009-06-02  Don Porter  <dgp@users.sourceforge.net>

	* generic/tclExecute.c: Replace dynamically-initialized table with a
	table of static constants in the lookup table for exponent operator
	computations that fit in a 64 bit integer result.

	* generic/tclExecute.c: [Bug 2798543]: Corrected implementations and
	selection logic of the INST_EXPON instruction.

2009-06-01  Don Porter  <dgp@users.sourceforge.net>

	* tests/expr.test:      [Bug 2798543]: Added many tests demonstrating
	the broken cases.

009-05-30  Kevin B. Kenny  <kennykb@acm.org>

	* library/tzdata/Africa/Cairo:
	* library/tzdata/Asia/Amman: Olson's tzdata2009h.

2009-05-29  Andreas Kupries  <andreask@activestate.com>

	* library/platform/platform.tcl: Fixed handling of cpu ia64,
	* library/platform/pkgIndex.tcl: taking ia64_32 into account
	* unix/Makefile.in: now. Bumped version to 1.0.5. Updated the
	* win/Makefile.in: installation commands.

2009-05-26 Alexandre Ferrieux  <ferrieux@users.sourceforge.net>

	* doc/expr.n: Fixed documentation of the right-associativity of
	the ** operator. (spotted by kbk)

2009-05-14  Donal K. Fellows  <dkf@users.sf.net>

	* generic/tclOOInfo.c (InfoObjectNsCmd): Added introspection mechanism
	for finding out what an object's namespace is. Experience suggests
	that it is just too useful to be able to do without it.

2009-05-12  Donal K. Fellows  <dkf@users.sf.net>

	* doc/vwait.n: Added more words to make it clear just how bad it is to
	nest [vwait]s.

	* compat/mkstemp.c: Add more headers to make this file build on IRIX
	6.5. Thanks to Larry McVoy for this.

2009-05-08  Donal K. Fellows  <dkf@users.sf.net>

	* generic/tclOO.c (TclNRNewObjectInstance):  [Bug 2414858]: Add a
	* generic/tclBasic.c (TclPushTailcallPoint): marker to the stack of
	NRE callbacks at the right point so that tailcall works correctly in a
	constructor.

	* tests/exec.test (cat): [Bug 2788468]: Adjust the scripted version of
	cat so that it does not perform transformations on the data it is
	working with, making it more like the standard Unix 'cat' program.

2009-05-07  Miguel Sofer  <msofer@users.sf.net>

	* generic/tclObj.c (Tcl_GetCommandFromObj): [Bug 2785893]: Ensure that
	a command in a deleted namespace can't be found through a cached name.

	* generic/tclBasic.c:    Let coroutines start with a much smaller
	* generic/tclCompile.h:  stack: 200 words (previously was 2000, the
	* generic/tclExecute.c:  same as interps).

2009-05-07  Donal K. Fellows  <dkf@users.sf.net>

	* tests/env.test (printenvScript, env-4.3, env-4.5): [Bug 1513659]:
	* tests/exec.test (exec-2.6): These tests had subtle dependencies on
	being on platforms that were either ISO 8859-1 or UTF-8. Stabilized
	the results by forcing the encoding.

2009-05-06  Don Porter  <dgp@users.sourceforge.net>

	* generic/tclCmdMZ.c:	[Bug 2582327]: Improve overflow error message
	from [string repeat].

	* tests/interp.test: interp-20.50 test for Bug 2486550.

2009-05-04  Donal K. Fellows  <dkf@users.sf.net>

	* generic/tclOO.c (InitFoundation, AllocObject, AllocClass):
	* generic/tclOODefineCmds.c (InitDefineContext): Make sure that when
	support namespaces are deleted, nothing bad can subsequently happen.
	Issue spotted by Don Porter.

2009-05-03  Donal K. Fellows  <dkf@users.sf.net>

	* doc/Tcl.n: [Bug 2538432]: Clarified exact treatment of ${arr(idx)}
	form of variable substitution. This is not a change of behavior, just
	an improved description of the current situation.

2009-04-30  Miguel Sofer  <msofer@users.sf.net>

	* generic/tclBasic.c (TclObjInvoke): [Bug 2486550]: Make sure that a
	null objProc is not used, use Tcl_NRCallObjProc instead.

2009-05-01  Jan Nijtmans  <nijtmans@users.sf.net>

	* win/configure.in   Fix 64-bit detection for zlib on Win64
	* win/configure      (regenerated)

2009-04-28  Jeff Hobbs  <jeffh@ActiveState.com>

	* unix/tcl.m4, unix/configure (SC_CONFIG_CFLAGS): harden the check to
	add _r to CC on AIX with threads.

2009-04-27  Donal K. Fellows  <dkf@users.sf.net>

	* doc/concat.n (EXAMPLES): [Bug 2780680]: Rewrote so that the spacing
	of result messages is correct. (The exact way they were wrong was
	different when rendered through groff or as HTML, but it was still
	wrong both ways.)

2009-04-27  Jan Nijtmans  <nijtmans@users.sf.net>

	* generic/tclIndexObj.c:  Reset internal INTERP_ALTERNATE_WRONG_ARGS
	* generic/tclIOCmd.c:     flag inside the Tcl_WrongNumArgs function,
	                          so the caller no longer has to do the reset.

2009-04-24  Stuart Cassoff  <stwo@users.sf.net>

	* unix/Makefile.in: [Patch 2769530]: Don't chmod/exec installManPage.

2009-04-19  Pat Thoyts  <patthoyts@users.sourceforge.net>

	* library/http/http.tcl: [Bug 2715421]: Removed spurious newline added
	* tests/http11.test:     after POST and added tests to detect excess
	* tests/httpd11.tcl:     bytes being POSTed.
	* library/http/pkgIndex.tcl:
	* makefiles:             package version now 2.8.1

2009-04-15  Donal K. Fellows  <dkf@users.sf.net>

	* doc/chan.n, doc/close.n: Tidy up documentation of TIP #332.

2009-04-14  Kevin B. Kenny  <kennykb@acm.org>

	* library/tzdata/Asia/Karachi: Updated rules for Pakistan Summer
				       Time (Olson's tzdata2009f)

2009-04-11  Donal K. Fellows  <dkf@users.sf.net>

	* generic/tclOOMethod.c (InvokeForwardMethod): Clarify the resolution
	behaviour of the name of the command that is forwarded to: it's now
	resolved using the object's namespace as context, which is much more
	useful than the previous (somewhat random) behaviour of using the
	caller's current namespace.

2009-04-10  Pat Thoyts  <patthoyts@users.sourceforge.net>

	* library/http/http.tcl:     Improved HTTP/1.1 support and added
	* library/http/pkgIndex.tcl: specific HTTP/1.1 testing to ensure
	* tests/http11.test:         we handle chunked+gzip for the various
	* tests/httpd11.test:        modes (normal, -channel and -handler)
	* makefiles:                 package version set to 2.8.0

2009-04-10  Daniel Steffen  <das@users.sourceforge.net>

	* unix/tclUnixChan.c:		TclUnixWaitForFile(): use FD_* macros
	* macosx/tclMacOSXNotify.c:	to manipulate select masks (Cassoff).
					[Bug 1960647]

	* unix/tclLoadDyld.c:		use RTLD_GLOBAL instead of RTLD_LOCAL.
					[Bug 1961211]

	* macosx/tclMacOSXNotify.c:	revise CoreFoundation notifier to allow
					embedding into applications that
					already have a CFRunLoop running and
					want to run the tcl event loop via
					Tcl_ServiceModeHook(TCL_SERVICE_ALL).

	* macosx/tclMacOSXNotify.c:	add CFRunLoop based Tcl_Sleep() and
	* unix/tclUnixChan.c:		TclUnixWaitForFile() implementations
	* unix/tclUnixEvent.c:		and disable select() based ones in
					CoreFoundation builds.

	* unix/tclUnixNotify.c:		simplify, sync with tclMacOSXNotify.c.

	* generic/tclInt.decls: 	add TclMacOSXNotifierAddRunLoopMode()
	* generic/tclIntPlatDecls.h:	internal API, regen.
	* generic/tclStubInit.c:

	* unix/configure.in (Darwin):	use Darwin SUSv3 extensions if
					available; remove /Network locations
					from default tcl package search path
					(NFS mounted locations and thus slow).
	* unix/configure:		autoconf-2.59
	* unix/tclConfig.h.in:		autoheader-2.59

	* macosx/tclMacOSXBundle.c:	on Mac OS X 10.4 and later, replace
					deprecated NSModule API by dlfcn API.

2009-04-10  Donal K. Fellows  <dkf@users.sf.net>

	* doc/StringObj.3: [Bug 2089279]: Corrected example so that it works
	on 64-bit machines as well.

2009-04-10  Pat Thoyts  <patthoyts@users.sourceforge.net>

	* tests/http.test: [Bug 26245326]: Added specific check for problem
	* tests/httpd: (return incomplete HTTP response header).

2009-04-08  Kevin B. Kenny  <kennykb@acm.org>

	* tools/tclZIC.tcl: Always emit files with Unix line termination.
	* library/tzdata: Olson's tzdata2009e

2009-04-09  Don Porter  <dgp@users.sourceforge.net>

	* library/http/http.tcl:	[Bug 26245326]: Handle incomplete
	lines in the "connecting" state. Thanks to Sergei Golovan.

2009-04-08  Andreas Kupries  <andreask@activestate.com>

	* library/platform/platform.tcl: Extended the darwin sections to add
	* library/platform/pkgIndex.tcl: a kernel version number to the
	* unix/Makefile.in: identifier for anything from Leopard (10.5) on up.
	* win/Makefile.in: Extended patterns for same. Extended cpu
	* doc/platform.n: recognition for 64bit Tcl running on a 32bit kernel
	on a 64bit processor (By Daniel Steffen). Bumped version to 1.0.4.
	Updated Makefiles.

2009-04-08  Don Porter  <dgp@users.sourceforge.net>

	* library/tcltest/tcltest.tcl:  [Bug 2570363]: Converted [eval]s (some
	* library/tcltest/pkgIndex.tcl: unsafe!) to {*} in tcltest package.
	* unix/Makefile.in:     => tcltest 2.3.1
	* win/Makefile.in:

2009-04-07  Don Porter  <dgp@users.sourceforge.net>

	* generic/tclStringObj.c:	Correction so that value of
	TCL_GROWTH_MIN_ALLOC is everywhere expressed in bytes as comment
	claims.

2009-04-04  Donal K. Fellows  <dkf@users.sf.net>

	* doc/vwait.n: [Bug 1910136]: Extend description and examples to make
	it clearer just how this command interprets variable names.

2009-03-30  Don Porter  <dgp@users.sourceforge.net>

	* doc/Alloc.3: [Bug 2556263]:	Size argument is "unsigned int".

2009-03-27  Don Porter  <dgp@users.sourceforge.net>

	* generic/tclPathObj.c (TclPathPart): [Bug 2710920]: TclPathPart()
	* tests/fileName.test:	was computing the wrong results for both [file
	dirname] and [file tail] on "path" arguments with the PATHFLAGS != 0
	intrep and with an empty string for the "joined-on" part.

2009-03-25  Jan Nijtmans  <nijtmans@users.sf.net>

	* doc/tclsh.1:		 Bring doc and tools in line with
	* tools/installData.tcl: http://wiki.tcl.tk/812
	* tools/str2c
	* tools/tcltk-man2html.tcl

2009-03-25  Donal K. Fellows  <dkf@users.sf.net>

	* doc/coroutine.n: [Bug 2152285]: Added basic documentation for the
	coroutine and yield commands.

2009-03-24  Donal K. Fellows  <dkf@users.sf.net>

	* generic/tclOOBasic.c (TclOOSelfObjCmd): [Bug 2704302]: Make 'self
	class' better defined in the context of objects that change class.

	* generic/tclVar.c (Tcl_UpvarObjCmd): [Bug 2673163] (ferrieux)
	* generic/tclProc.c (TclObjGetFrame): Make the upvar command more able
	to handle its officially documented syntax.

2009-03-22  Miguel Sofer  <msofer@users.sf.net>

	* generic/tclBasic.c: [Bug 2502037]: NR-enable the handling of unknown
	commands.

2009-03-21  Miguel Sofer  <msofer@users.sf.net>

	* generic/tclBasic.c:   Fixed "leaks" in aliases, imports and
	* generic/tclInt.h:     ensembles. Only remaining known leak is in
	* generic/tclInterp.c:  ensemble unknown dispatch (as it not
	* generic/tclNamesp.c:  NR-enabled)
	* tests/tailcall.test:

	* tclInt.h: comments

	* tests/tailcall.test: Added tests to show that [tailcall] does not
	currently always execute in constant space: interp-alias, ns-imports
	and ensembles "leak" as of this commit.

	* tests/nre.test: [foreach] has been NR-enabled for a while, the test
	was marked 'knownBug': unmark it.

	* generic/tclBasic.c:   Fix for (among others) [Bug 2699087]
	* generic/tclCmdAH.c:   Tailcalls now perform properly even from
	* generic/tclExecute.c: within [eval]ed scripts.
	* generic/tclInt.h:     More tests missing, as well as proper
	exploration and testing of the interaction with "redirectors" like
	interp-alias (suspect that it does not happen in constant space)
	and pure-eval commands.

	* generic/tclExecute.c: Proper fix for [Bug 2415422]. Reenabled
	* tests/nre.test:       the failing assertion that was disabled on
	2008-12-18: the assertion is correct, the fault was in the
	management of expansions.

	* generic/tclExecute.c:  Fix both test and code for tailcall
	* tests/tailcall.test:   from within a compiled [eval] body.

	* tests/tailcall.test: Slightly improved tests

2009-03-20  Don Porter  <dgp@users.sourceforge.net>

	* tests/stringObj.test:         [Bug 2597185]: Test stringObj-6.9
	checks that Tcl_AppendStringsToObj() no longer crashes when operating
	on a pure unicode value.

	* generic/tclExecute.c (INST_CONCAT1):  [Bug 2669109]: Panic when
	appends overflow the max length of a Tcl value.

2009-03-19  Miguel Sofer  <msofer@users.sf.net>

	* generic/tcl.h:
	* generic/tclInt.h:
	* generic/tclBasic.c:
	* generic/tclExecute.c:
	* generic/tclNamesp.c (Tcl_PopCallFrame): Rewritten tailcall
	implementation, ::unsupported::atProcExit is (temporarily?) gone. The
	new approach is much simpler, and also closer to being correct. This
	commit fixes [Bug 2649975] and [Bug 2695587].

	* tests/coroutine.test:    Moved the tests to their own files,
	* tests/tailcall.test:     removed the unsupported.test. Added
	* tests/unsupported.test:  tests for the fixed bugs.

2009-03-19  Donal K. Fellows  <dkf@users.sf.net>

	* doc/tailcall.n: Added documentation for tailcall command.

2009-03-18  Don Porter  <dgp@users.sourceforge.net>

	* win/tclWinFile.c (TclpObjNormalizePath):	[Bug 2688184]:
	Corrected Tcl_Obj leak. Thanks to Joe Mistachkin for detection and
	patch.

	* generic/tclVar.c (TclLookupSimpleVar):	[Bug 2689307]: Shift
	all calls to Tcl_SetErrorCode() out of TclLookupSimpleVar and onto its
	callers, where control with TCL_LEAVE_ERR_MSG flag is more easily
	handled.

2009-03-16  Donal K. Fellows  <dkf@users.sf.net>

	* generic/tclCmdMZ.c (TryPostBody): [Bug 2688063]: Extract information
	from list before getting rid of last reference to it.

2009-03-15  Joe Mistachkin  <joe@mistachkin.com>

	* generic/tclThread.c: Modify fix for TSD leak to match Tcl 8.5
	* generic/tclThreadStorage.c: (and prior) allocation semantics. [Bug
	2687952]

2009-03-15  Donal K. Fellows  <dkf@users.sf.net>

	* generic/tclThreadStorage.c (TSDTableDelete):	[Bug 2687952]: Ensure
	* generic/tclThread.c (Tcl_GetThreadData):	that structures in
	Tcl's TSD system are all freed. Use the correct matching allocator.

	* generic/tclPosixStr.c (Tcl_SignalId,Tcl_SignalMsg): [Patch 1513655]:
	Added support for SIGINFO, which is present on BSD platforms.

2009-03-14  Donal K. Fellows  <dkf@users.sf.net>

	* unix/tcl.pc.in (new file):		[Patch 2243948] (hat0)
	* unix/configure.in, unix/Makefile.in: Added support for reporting
	Tcl's public build configuration via the pkg-config system. TEA is
	still the official mechanism though, in part because pkg-config is not
	universally supported across all Tcl's supported platforms.

2009-03-11  Miguel Sofer  <msofer@users.sf.net>

	* generic/tclBasic.c (TclNRCoroutineObjCmd): fix Tcl_Obj leak.
	Diagnosis and fix thanks to GPS.

2009-03-09  Donal K. Fellows  <dkf@users.sf.net>

	* generic/tclCmdMZ.c (Tcl_TryObjCmd, TclNRTryObjCmd): Moved the
	implementation of [try] from Tcl code into C. Still lacks a bytecode
	version, but should be better than what was before.

2009-03-04  Donal K. Fellows  <dkf@users.sf.net>

	* generic/tclZlib.c (TclZlibCmd): Checksums are defined to be unsigned
	32-bit integers, use Tcl_WideInt to pass to scripts. [Bug 2662434]
	(ZlibStreamCmd, ChanGetOption): A few other related corrections.

2009-02-27  Jan Nijtmans  <nijtmans@users.sf.net>

	* generic/tcl.decls:    [Bug 218977]: Tcl_DbCkfree needs return value
	* generic/tclCkalloc.c
	* generic/tclDecls.h:   (regenerated)
	* generic/tclInt.decls: don't use CONST84/CONST86 here
	* generic/tclCompile.h: don't use CONST86 here, comment fixing.
	* generic/tclIO.h:      don't use CONST86 here, comment fixing.
	* generic/tclIntDecls.h (regenerated)

2009-02-25  Don Porter  <dgp@users.sourceforge.net>

	* generic/tclUtil.c (TclStringMatchObj):	[Bug 2637173]: Revised
	the branching on the strObj->typePtr so that untyped values get
	converted to the "string" type and pass through the Unicode matcher.
	[Bug 2613766]: Also added checks to only perform "bytearray"
	optimization on pure bytearray values.

	* generic/tclCmdMZ.c:	Since Tcl_GetCharLength() has its own
	* generic/tclExecute.c:	optimizations for the tclByteArrayType, stop
	having the callers do them.

2009-02-24  Donal K. Fellows  <dkf@users.sf.net>

	* doc/clock.n, doc/fblocked.n, doc/format.n, doc/lsort.n,
	* doc/pkgMkIndex.n, doc/regsub.n, doc/scan.n, doc/tclvars.n:
	General minor documentation improvements.

	* library/http/http.tcl (geturl, Eof): Added support for 8.6's built
	in zlib routines.

2009-02-22  Alexandre Ferrieux  <ferrieux@users.sourceforge.net>

	* tests/lrange.test:	Revert commits of 2008-07-23. Those were speed
	* tests/binary.test:	tests, that are inherently brittle.

2009-02-21  Don Porter  <dgp@users.sourceforge.net>

	* generic/tclStringObj.c:	Several revisions to the shimmering
	patterns between Unicode and UTF string reps.  Most notably the
	call: objPtr = Tcl_NewUnicodeObj(...,0); followed by a loop of calls:
	Tcl_AppendUnicodeToObj(objPtr, u, n); will now grow and append to
	the Unicode representation.  Before this commit, the sequence would
	convert each append to UTF and perform the append to the UTF rep.
	This is puzzling and likely a bug.  The performance of [string map]
	is significantly improved by this change (according to the MAP
	collection of benchmarks in tclbench).  Just in case there was some
	wisdom in the old ways that I missed, I left in the ability to restore
	the old patterns with a #define COMPAT 1 at the top of the file.

2009-02-20  Don Porter  <dgp@users.sourceforge.net>

	* generic/tclPathObj.c:	Fixed mistaken logic in TclFSGetPathType()
	* tests/fileName.test:	that assumed (not "absolute" => "relative").
	This is a false assumption on Windows, where "volumerelative" is
	another possibility.  [Bug 2571597]

2009-02-18  Don Porter  <dgp@users.sourceforge.net>

	* generic/tclStringObj.c:	Simplify the logic of the
	Tcl_*SetObjLength() routines.

	* generic/tclStringObj.c:	Rewrite GrowStringBuffer() so that it
	has parallel structure with GrowUnicodeBuffer().  The revision permits
	allocation attempts to continue all the way up to failure, with no
	gap. It also directly manipulates the String and Tcl_Obj internals
	instead of inefficiently operating via Tcl_*SetObjLength() with all of
	its extra protections and underdocumented special cases.

	* generic/tclStringObj.c:	Another round of simplification on
	the allocation macros.

2009-02-17  Jeff Hobbs  <jeffh@ActiveState.com>

	* win/tcl.m4, win/configure: Check if cl groks _WIN64 already to
	avoid CC manipulation that can screw up later configure checks.
	Use 'd'ebug runtime in 64-bit builds.

2009-02-17  Don Porter  <dgp@users.sourceforge.net>

	* generic/tclStringObj.c:	Pare back the length of the unicode
	array in a non-extended String struct to one Tcl_UniChar, meant to
	hold the terminating NUL character.  Non-empty unicode strings are
	then stored by extending the String struct by stringPtr->maxChars
	additional slots in that array with sizeof(Tcl_UniChar) bytes per
	slot. This revision makes the allocation macros much simpler.

	* generic/tclStringObj.c:	Factor out common GrowUnicodeBuffer()
	and solve overflow and growth algorithm fallbacks in it.

	* generic/tclStringObj.c:	Factor out common GrowStringBuffer().

	* generic/tclStringObj.c:	Convert Tcl_AppendStringsToObj into
	* tests/stringObj.test:		a radically simpler implementation
	where we just loop over calls to Tcl_AppendToObj.  This fixes [Bug
	2597185].  It also creates a *** POTENTIAL INCOMPATIBILITY *** in
	that T_ASTO can now allocate more space than is strictly required,
	like all the other Tcl_Append* routines.  The incompatibility was
	detected by test stringObj-6.5, which I've updated to reflect the
	new behavior.

	* generic/tclStringObj.c:	Revise buffer growth implementation
	in ExtendStringRepWithUnicode.  Use cheap checks to determine that
	no reallocation is necessary without cost of computing the precise
	number of bytes needed.  Also make use of the string growth algortihm
	in the case of repeated appends.

2009-02-16  Jan Nijtmans  <nijtmans@users.sf.net>

	* generic/tclZlib.c:	hack needed for official zlib1.dll build.
	* win/configure.in:	fix [Feature Request 2605263] use official
	* win/Makefile.in:	zlib build.
	* win/configure:	(regenerated)
	* compat/zlib/zdll.lib:	new files
	* compat/zlib/zlib1.dll:

	* win/Makefile.in:  fix [Bug 2605232] tdbc doesn't build when
	Tcl is compiled with --disable-shared.

2009-02-15  Don Porter  <dgp@users.sourceforge.net>

	* generic/tclStringObj.c:	Added protections from invalid memory
	* generic/tclTestObj.c:		accesses when we append (some part of)
	* tests/stringObj.test:		a Tcl_Obj to itself.  Added the
	appendself and appendself2 subcommands to the [teststringobj] testing
	command and added tests to the test suite.  [Bug 2603158]

	* generic/tclStringObj.c:	Factor out duplicate code from
	Tcl_AppendObjToObj.

	* generic/tclStringObj.c:	Replace the 'size_t uallocated' field
	of the String struct, storing the number of bytes allocated to store
	the Tcl_UniChar array, with an 'int maxChars' field, storing the
	number of Tcl_UniChars that may be stored in the allocated space.
	This reduces memory requirement a small bit, and makes some range
	checks simpler to code.
	* generic/tclTestObj.c:	Replace the [teststringobj ualloc] testing
	* tests/stringObj.test:	command with [teststringobj maxchars] and
	update the tests.

	* generic/tclStringObj.c:	Removed limitation in
	Tcl_AppendObjToObj where the char length of the result was only
	computed if the appended string was all single byte characters.
	This limitation was in place to dodge a bug in Tcl_GetUniChar.
	With that bug gone, we can take advantage of always recording the
	length of append results when we know it.

2009-02-14  Don Porter  <dgp@users.sourceforge.net>

	* generic/tclStringObj.c:	Revisions so that we avoid creating
	the strange representation of an empty string with
	objPtr->bytes == NULL and stringPtr->hasUnicode == 0.  Instead in
	the situations where that was being created, create a traditional
	two-legged stork representation (objPtr->bytes = tclEmptyStringRep
	and stringPtr->hasUnicode = 1).  In the situations where the strange
	rep was treated differently, continue to do so by testing
	stringPtr->numChars == 0 to detect it.  These changes make the code
	more conventional so easier for new maintainers to pick up.  Also
	sets up further simplifications.

	* generic/tclTestObj.c:	Revise updates to [teststringobj] so we don't
	get blocked by MODULE_SCOPE limits.

2009-02-12  Don Porter  <dgp@users.sourceforge.net>

	* generic/tclStringObj.c:	Rewrites of the routines
	Tcl_GetCharLength, Tcl_GetUniChar, Tcl_GetUnicodeFromObj,
	Tcl_GetRange, and TclStringObjReverse to use the new macro, and
	to more simply and clearly split the cases depending on whether
	a valid unicode rep is present or needs to be created.
	New utility routine UnicodeLength(), to compute the length of unicode
	buffer arguments when no length is passed in, with built-in
	overflow protection included.  Update three callers to use it.

	* generic/tclInt.h:	New macro TclNumUtfChars meant to be a faster
	replacement for a full Tcl_NumUtfChars() call when the string has all
	single-byte characters.

	* generic/tclStringObj.c:	Simplified Tcl_GetCharLength by
	* generic/tclTestObj.c:		removing code that did nothing.
	Added early returns from Tcl_*SetObjLength when the desired length
	is already present; adapted test command to the change.

	* generic/tclStringObj.c:	Re-implemented AppendUtfToUnicodeRep
	so that we no longer pass through Tcl_DStrings which have their own
	sets of problems when lengths overflow the int range.  Now AUTUR and
	FillUnicodeRep share a common core routine.

2009-02-12  Donal K. Fellows  <dkf@users.sf.net>

	* generic/tclOODefineCmds.c (TclOOGetDefineCmdContext): Use the
	correct field in the Interp structure for retrieving the frame to get
	the context object so that people can extend [oo::define] without deep
	shenanigans. Bug found by Federico Ferri.

2009-02-11  Don Porter  <dgp@users.sourceforge.net>

	* generic/tclStringObj.c:	Re-implemented AppendUnicodeToUtfRep
	so that we no longer pass through Tcl_DStrings which have their own
	sets of problems when lengths overflow the int range.  Now AUTUR and
	UpdateStringOfString share a common core routine.

	* generic/tclStringObj.c:	Changed type of the 'allocated' field
	* generic/tclTestObj.c:		of the String struct (and the
	TestString counterpart) from size_t to int since only int values are
	ever stored in it.

2009-02-10  Jan Nijtmans  <nijtmans@users.sf.net>

	* generic/tclEncoding.c: Eliminate some unnessary type casts
	* generic/tclEvent.c:    some internal const decorations
	* generic/tclExecute.c:  spacing
	* generic/tclIndexObj.c:
	* generic/tclInterp.c:
	* generic/tclIO.c:
	* generic/tclIOCmd.c:
	* generic/tclIORChan.c:
	* generic/tclIOUtil.c:
	* generic/tclListObj.c:
	* generic/tclLiteral.c:
	* generic/tclNamesp.c:
	* generic/tclObj.c:
	* generic/tclOOBasic.c:
	* generic/tclPathObj.c:
	* generic/tclPkg.c:
	* generic/tclProc.c:
	* generic/tclRegexp.c:
	* generic/tclScan.c:
	* generic/tclStringObj.c:
	* generic/tclTest.c:
	* generic/tclTestProcBodyObj.c:
	* generic/tclThread.c:
	* generic/tclThreadTest.c:
	* generic/tclTimer.c:
	* generic/tclTrace.c:
	* generic/tclUtil.c:
	* generic/tclVar.c:
	* generic/tclStubInit.c: (regenerated)

2009-02-10  Jan Nijtmans  <nijtmans@users.sf.net>

	* unix/tcl.m4: [Bug 2502365]: Building of head on HPUX is broken when
	using the native CC.
	* unix/configure: (autoconf-2.59)

2009-02-10  Don Porter  <dgp@users.sourceforge.net>

	* generic/tclObj.c (Tcl_GetString):	Added comments and validity
	checks following the call to an UpdateStringProc.

	* generic/tclStringObj.c: Reduce code duplication in Tcl_GetUnicode*.
	Restrict AppendUtfToUtfRep to non-negative length appends.
	Convert all Tcl_InvalidateStringRep() calls into macros.
	Simplify Tcl_AttemptSetObjLength by removing unreachable code.
	Simplify SetStringFromAny() by removing unreachable and duplicate code.
	Simplify Tcl_SetObjLength by removing unreachable code.
	Removed handling of (objPtr->bytes != NULL) from UpdateStringOfString,
	which is only called when objPtr->bytes is NULL.

2009-02-09  Jan Nijtmans  <nijtmans@users.sf.net>

	* generic/tclCompile.c: fix [Bug 2555129] const compiler warning (as
	error) in tclCompile.c

2009-02-07  Donal K. Fellows  <dkf@users.sf.net>

	* generic/tclZlib.c (TclZlibCmd): [Bug 2573172]: Ensure that when
	invalid subcommand name is given, the list of valid subcommands is
	produced. This gives a better experience when using the command
	interactively.

2009-02-05  Joe Mistachkin  <joe@mistachkin.com>

	* generic/tclInterp.c: Fix argument checking for [interp cancel]. [Bug
	2544618]
	* unix/Makefile.in: Fix build issue with zlib on FreeBSD (and possibly
	other platforms).

2009-02-05  Donal K. Fellows  <dkf@users.sf.net>

	* generic/tclCmdMZ.c (StringIndexCmd, StringRangeCmd, StringLenCmd):
	Simplify the implementation of some commands now that the underlying
	string API knows more about bytearrays.

	* generic/tclExecute.c (TclExecuteByteCode): [Bug 2568434]: Make sure
	that INST_CONCAT1 will not lose string reps wrongly.

	* generic/tclStringObj.c (Tcl_AppendObjToObj): Special-case the
	appending of one bytearray to another, which can be extremely rapid.
	Part of scheme to address [Bug 1665628] by making the basic string
	operations more efficient on byte arrays.
	(Tcl_GetCharLength, Tcl_GetUniChar, Tcl_GetRange): More special casing
	work for bytearrays.

2009-02-04  Don Porter  <dgp@users.sourceforge.net>

	* generic/tclStringObj.c: Added overflow protections to the
	AppendUtfToUtfRep routine to either avoid invalid arguments and
	crashes, or to replace them with controlled panics.  [Bug 2561794]

	* generic/tclCmdMZ.c:	Prevent crashes due to int overflow of the
	length of the result of [string repeat].  [Bug 2561746]

2009-02-03  Jan Nijtmans  <nijtmans@users.sf.net>

	* macosx/tclMacOSXFCmd.c: Eliminate some unnessary type casts
	* unix/tclLoadDyld.c:	  some internal const decorations
	* unix/tclUnixCompat.c:	  spacing
	* unix/tclUnixFCmd.c
	* unix/tclUnixFile.c
	* win/tclWinDde.c
	* win/tclWinFCmd.c
	* win/tclWinInit.c
	* win/tclWinLoad.c
	* win/tclWinPipe.c
	* win/tclWinReg.c
	* win/tclWinTest.c
	* generic/tclBasic.c
	* generic/tclBinary.c
	* generic/tclCmdAH.c
	* generic/tclCmdIL.c
	* generic/tclCmdMZ.c
	* generic/tclCompCmds.c
	* generic/tclDictObj.c

2009-02-03  Donal K. Fellows  <dkf@users.sf.net>

	* generic/tclObj.c (tclCmdNameType): [Bug 2558422]: Corrected the type
	of this structure so that extensions that write it (yuk!) will still
	be able to function correctly.

2009-02-03  Don Porter  <dgp@users.sourceforge.net>

	* generic/tclStringObj.c (SetUnicodeObj):	Corrected failure of
	Tcl_SetUnicodeObj() to panic on a shared object.  [Bug 2561488].  Also
	factored out common code to reduce duplication.

	* generic/tclObj.c (Tcl_GetStringFromObj): Reduce code duplication.

2009-02-02  Don Porter  <dgp@users.sourceforge.net>

	* generic/tclInterp.c:	Reverted the conversion of [interp] into an
	* tests/interp.test:	ensemble.  Such conversion is not necessary
	* tests/nre.test:	(or even all that helpful) in the NRE-enabling
	of [interp invokehidden], and it has other implications -- including
	significant forkage of the 8.5 and 8.6 implementations -- that are
	better off avoided if there's no gain.

	* generic/tclStringObj.c (STRING_NOMEM):  [Bug 2494093]: Add missing
	cast of NULL to (char *) that upsets some compilers.

	* generic/tclStringObj.c (Tcl_(Attempt)SetObjLength):	[Bug 2553906]:
	Added protections against callers asking for negative lengths.  It is
	likely when this happens that an integer overflow is to blame.

2009-02-01  David Gravereaux  <davygrvy@pobox.com>

	* win/makefile.vc: Allow nmake flags such as -a (rebuild all) to pass
	down to the pkgs targets, too.

2009-01-30  Donal K. Fellows  <dkf@users.sf.net>

	* doc/chan.n: [Bug 1216074]: Added another extended example.

	* doc/refchan.n: Added an example of how to build a scripted channel.

2009-01-29  Donal K. Fellows  <dkf@users.sf.net>

	* tests/stringObj.test: [Bug 2006888]: Remove non-ASCII chars from
	non-comment locations in the file, making it work more reliably in
	locales with a non-Latin-1 default encoding.

	* generic/tclNamesp.c (Tcl_FindCommand): [Bug 2519474]: Ensure that
	the path is not searched when the TCL_NAMESPACE_ONLY flag is given.

	* generic/tclOODecls.h (Tcl_OOInitStubs): [Bug 2537839]: Make the
	declaration of this macro work correctly in the non-stub case.

2009-01-29  Don Porter  <dgp@users.sourceforge.net>

	* generic/tclInterp.c:	Convert the [interp] command into a
	* tests/interp.test:	[namespace ensemble].  Work in progress
	* tests/nre.test:	to NRE-enable the [interp invokehidden]
	subcommand.

2009-01-29  Donal K. Fellows  <dkf@users.sf.net>

	* generic/tclNamesp.c (TclMakeEnsemble): [Bug 2529117]: Make this
	function behave more sensibly when presented with a fully-qualified
	name, rather than doing strange stuff.

2009-01-28  Donal K. Fellows  <dkf@users.sf.net>

	* generic/tclBasic.c (TclInvokeObjectCommand): Made this understand
	what to do if it ends up being used on a command with no objProc; that
	shouldn't happen, but...

	* generic/tclNamesp.c (TclMakeEnsemble): [Bug 2529157]: Made this
	understand NRE command implementations better.
	* generic/tclDictObj.c (DictForCmd): Eliminate unnecessary command
	implementation.

2009-01-27  Donal K. Fellows  <dkf@users.sf.net>

	* generic/tclOODefineCmds.c (Tcl_ClassSetConstructor):
	[Bug 2531577]: Ensure that caches of constructor chains are cleared
	when the constructor is changed.

2009-01-26  Alexandre Ferrieux  <ferrieux@users.sourceforge.net>

	* generic/tclInt.h:   Fix [Bug 1028264]: WSACleanup() too early.
	* generic/tclEvent.c: The fix introduces "late exit handlers"
	* win/tclWinSock.c:   for similar late process-wide cleanups.

2009-01-26  Alexandre Ferrieux  <ferrieux@users.sourceforge.net>

	* win/tclWinSock.c: Fix [Bug 2446662]: resync Win behavior on RST
	with that of unix (EOF).

2009-01-26  Donal K. Fellows  <dkf@users.sf.net>

	* generic/tclZlib.c (ChanClose): Only generate error messages in the
	interpreter when the thread is not being closed down. [Bug 2536400]

2009-01-23  Donal K. Fellows  <dkf@users.sf.net>

	* doc/zlib.n: Added a note that 'zlib push' is reversed by 'chan pop'.

2009-01-22  Jan Nijtmans  <nijtmans@users.sf.net>

	* generic/tclCompile.h:	CONSTify TclPrintInstruction (TIP #27)
	* generic/tclCompile.c
	* generic/tclInt.h:	CONSTify TclpNativeJoinPath (TIP #27)
	* generic/tclFileName.c
	* generic/tcl.decls:	{unix win} is equivalent to {generic}
	* generic/tclInt.decls
	* generic/tclDecls.h:	(regenerated)
	* generic/tclIntDecls.h
	* generic/tclGetDate.y:	Single internal const decoration.
	* generic/tclDate.c:

2009-01-22  Kevin B. Kenny  <kennykb@acm.org>

	* unix/tcl.m4: Corrected a typo ($(SHLIB_VERSION) should be
	${SHLIB_VERSION}).
	* unix/configure: Autoconf 2.59

2009-01-21  Andreas Kupries  <andreask@activestate.com>

	* generic/tclIORChan.c (ReflectClose): Fix for [Bug 2458202].
	* generic/tclIORTrans.c (ReflectClose): Closing a channel may supply
	NULL for the 'interp'. Test for finalization needs to be different,
	and one place has to pull the interp out of the channel instead.

2009-01-21  Don Porter  <dgp@users.sourceforge.net>

	* generic/tclStringObj.c: New fix for [Bug 2494093] replaces the
	flawed attempt committed 2009-01-09.

2009-01-19  Kevin B. Kenny  <kennykb@acm.org>

	* unix/Makefile.in: Added a CONFIG_INSTALL_DIR parameter so that
	* unix/tcl.m4:      distributors can control where tclConfig.sh goes.
	Made the installation of 'ldAix' conditional upon actually being on an
	AIX system. Allowed for downstream packagers to customize
	SHLIB_VERSION on BSD-derived systems. Thanks to Stuart Cassoff for
	[Patch 907924].
	* unix/configure: Autoconf 2.59

2009-01-19  David Gravereaux  <davygrvy@pobox.com>

	* win/build.vc.bat: Improved tools detection and error message
	* win/makefile.vc: Reorganized the $(TCLOBJ) file list into seperate
	parts for easier maintenance. Matched all sources built using -GL to
	both $(lib) and $(link) to use -LTCG and avoid a warning message.
	Addressed the over-building nature of the htmlhelp target by moving
	from a pseudo target to a real target dependent on the entire docs/
	directory contents.
	* win/nmakehlp.c: Removed -g option and GrepForDefine() func as it
	isn't being used anymore. The -V option method is much better.

2009-01-16  Don Porter  <dgp@users.sourceforge.net>

	* generic/tcl.h:	Bump patchlevel to 8.6b1.1 to distinguish
	* library/init.tcl:	CVS snapshots from the 8.6b1 and 8.6b2 releases
	* unix/configure.in:	and to deal with the fact that the 8.6b1
	* win/configure.in:	version of init.tcl will not [source] in the
	HEAD version of Tcl.

	* unix/configure:	autoconf-2.59
	* win/configure:

2009-01-14  Don Porter  <dgp@users.sourceforge.net>

	* generic/tclBasic.c (Tcl_DeleteCommandFromToken):	Reverted most
	of the substance of my 2009-01-12 commit. NULLing the objProc field of
	a Command when deleting it is important so that tests for certain
	classes of commands don't return false positives when applied to
	deleted command tokens. Overall change is now just replacement of a
	false comment with a true one.

2009-01-13  Jan Nijtmans  <nijtmans@users.sf.net>

	* unix/tcl.m4: fix [tcl-Bug 2502365] Building of head on HPUX is
	broken when using the native CC.
	* unix/configure (autoconf-2.59)

2009-01-13  Donal K. Fellows  <dkf@users.sf.net>

	* generic/tclCmdMZ.c (Tcl_ThrowObjCmd):	Move implementation of [throw]
	* library/init.tcl (throw):		to C from Tcl.

2009-01-12  Don Porter  <dgp@users.sourceforge.net>

	* generic/tclBasic.c (Tcl_DeleteCommandFromToken): One consequence of
	the NRE rewrite is that there are now situations where a NULL objProc
	field in a Command struct is perfectly normal. Removed an outdated
	comment in Tcl_DeleteCommandFromToken that claimed we use
	cmdPtr->objPtr==NULL as a test of command validity. In fact we use
	cmdPtr->flags&CMD_IS_DELETED to perform that test. Also removed the
	setting to NULL, since any extension following the advice of the old
	comment is going to be broken by NRE anyway, and needs to shift to
	flag-based testing (or stop intruding into such internal matters).
	Part of [Bug 2486550].

2009-01-09  Don Porter  <dgp@users.sourceforge.net>

	* generic/tclStringObj.c (STRING_SIZE): Corrected failure to limit
	memory allocation requests to the sizes that can be supported by Tcl's
	memory allocation routines. [Bug 2494093]

2009-01-09  Donal K. Fellows  <dkf@users.sf.net>

	* generic/tclNamesp.c (NamespaceEnsembleCmd): Error out when someone
	gives wrong # of args to [namespace ensemble create]. [Bug 1558654]

2009-01-08  Don Porter  <dgp@users.sourceforge.net>

	* generic/tclStringObj.c (STRING_UALLOC):  Added missing parens
	required to get correct results out of things like
	STRING_UALLOC(num + append). [Bug 2494093]

2009-01-08  Donal K. Fellows  <dkf@users.sf.net>

	* generic/tclDictObj.c, generic/tclIndexObj.c, generic/tclListObj.c,
	* generic/tclObj.c, generic/tclStrToD.c, generic/tclUtil.c,
	* generic/tclVar.c: Generate errorcodes for the error cases which
	approximate to "I can't interpret that string as one of those" and
	"You gave me the wrong number of arguments".

2009-01-07  Donal K. Fellows  <dkf@users.sf.net>

	* doc/dict.n: Added more examples. [Tk Bug 2491235]

	* tests/oo.test (oo-22.1): Adjusted test to be less dependent on the
	specifics of how [info frame] reports general frame information, and
	instead to focus on what methods add to it; that's really what the
	test is about anyway.

2009-01-06  Don Porter  <dgp@users.sourceforge.net>

	* tests/stringObj.test:	Revise tests that demand a NULL Tcl_ObjType
	in certain values to construct those values with [testdstring] so
	there's no lack of robustness depending on the shimmer history of
	shared literals.

2009-01-06  Donal K. Fellows  <dkf@users.sf.net>

	* generic/tclDictObj.c (DictIncrCmd): Corrected twiddling in internals
	of dictionaries so that literals can't get destroyed.

	* tests/expr.test: Eliminate non-ASCII char. [Bug 2006879]

	* generic/tclOOInfo.c (InfoObjectMethodsCmd,InfoClassMethodsCmd): Only
	delete pointers that were actually allocated! [Bug 2489836]

	* generic/tclOO.c (TclNRNewObjectInstance, Tcl_NewObjectInstance):
	Perform search for existing commands in right context. [Bug 2481109]

2009-01-05  Donal K. Fellows  <dkf@users.sf.net>

	* generic/tclCmdMZ.c (TclNRSourceObjCmd): Make implementation of the
	* generic/tclIOUtil.c (TclNREvalFile):    [source] command be NRE
	enabled so that [yield] inside a script sourced in a coroutine can
	work. [Bug 2412068]

2009-01-04  Donal K. Fellows  <dkf@users.sf.net>

	* generic/tclCmdAH.c: Tidy up spacing and code style.

2009-01-03  Kevin B. Kenny  <kennykb@acm.org>

	* library/clock.tcl (tcl::clock::add): Fixed error message formatting
	in the case where [clock add] is presented with a bad switch.
	* tests/clock.test (clock-65.1) Added a test case for the above
	problem [Bug 2481670].

2009-01-02  Donal K. Fellows  <dkf@users.sf.net>

	* unix/tcl.m4 (SC_CONFIG_CFLAGS): Force the use of the compatibility
	version of mkstemp() on IRIX. [Bug 878333]
	* unix/configure.in, unix/Makefile.in (mkstemp.o):
	* compat/mkstemp.c (new file): Added a compatibility implementation of
	the mkstemp() function, which is apparently needed on some platforms.
	[Bug 741967]

        ******************************************************************
        *** CHANGELOG ENTRIES FOR 2008 IN "ChangeLog.2008"             ***
        *** CHANGELOG ENTRIES FOR 2006-2007 IN "ChangeLog.2007"        ***
        *** CHANGELOG ENTRIES FOR 2005 IN "ChangeLog.2005"             ***
        *** CHANGELOG ENTRIES FOR 2004 IN "ChangeLog.2004"             ***
        *** CHANGELOG ENTRIES FOR 2003 IN "ChangeLog.2003"             ***
        *** CHANGELOG ENTRIES FOR 2002 IN "ChangeLog.2002"             ***
        *** CHANGELOG ENTRIES FOR 2001 IN "ChangeLog.2001"             ***
        *** CHANGELOG ENTRIES FOR 2000 IN "ChangeLog.2000"             ***
        *** CHANGELOG ENTRIES FOR 1999 AND EARLIER IN "ChangeLog.1999" ***
        ******************************************************************
<|MERGE_RESOLUTION|>--- conflicted
+++ resolved
@@ -1,4 +1,13 @@
-<<<<<<< HEAD
+2011-06-22  Andreas Kupries  <andreask@activestate.com>
+
+	* library/platform/pkgIndex.tcl: Updated to platform 1.0.10. Added
+	* library/platform/platform.tcl: handling of the DEB_HOST_MULTIARCH
+	* unix/Makefile.in: location change for libc.
+	* win/Makefile.in:
+
+	* generic/tclInt.h: Fixed the inadvertently committed disabling of
+	  stack checks, see my 2010-11-15 commit.
+
 2011-06-22  Reinhard Max  <max@suse.de>
 
 	Merge from rmax-ipv6-branch:
@@ -9,26 +18,6 @@
 	* tests/socket.test: Add a test for the above.
 	* doc/socket: Document the fact that -async needs the event loop
 	* generic/tclIOSock.c: AI_ADDRCONFIG is broken on HP-UX
-=======
-2011-06-22  Andreas Kupries  <andreask@activestate.com>
-
-	* library/platform/pkgIndex.tcl: Updated to platform 1.0.10. Added
-	* library/platform/platform.tcl: handling of the DEB_HOST_MULTIARCH
-	* unix/Makefile.in: location change for libc.
-	* win/Makefile.in:
-
-	* generic/tclInt.h: Fixed the inadvertently committed disabling of
-	  stack checks, see my 2010-11-15 commit.
-
-2011-06-21  Don Porter  <dgp@users.sourceforge.net>
-
-	* changes:	Update for 8.5.10 release.
-
-	* library/tcltest/tcltest.tcl (loadIntoSlaveInterpreter):
-	* library/tcltest/pkgIndex.tcl: Backport tcltest 2.3.3 for release
-	* unix/Makefile.in: with Tcl 8.5.*.
-	* win/Makefile.in:
->>>>>>> a3c70e61
 
 2011-06-21  Don Porter  <dgp@users.sourceforge.net>
 
