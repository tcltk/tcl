--- conflicted
+++ resolved
@@ -1,4 +1,8 @@
-<<<<<<< HEAD
+2011-08-12  Don Porter  <dgp@users.sourceforge.net>
+
+	* generic/tclPathObj.c:	[Bug 3389764] Eliminate possibility that dup
+	of a "path" value can create reference cycle.
+
 2011-08-12  Donal K. Fellows  <dkf@users.sf.net>
 
 	* generic/tclZlib.c (ZlibTransformOutput): [Bug 3390073]: Return the
@@ -21,12 +25,6 @@
 	* generic/tclCompCmds.c: [Bug 3386417]: Avoid a reference loop between
 	* generic/tclInt.h:      the bytecode and its companion errostack
 	* generic/tclResult.c:   when compiling a syntax error.
-=======
-2011-08-12  Don Porter  <dgp@users.sourceforge.net>
-
-	* generic/tclPathObj.c:	[Bug 3389764] Eliminate possibility that dup
-	of a "path" value can create reference cycle.
->>>>>>> a3e37411
 
 2011-08-09  Jan Nijtmans  <nijtmans@users.sf.net>
 
