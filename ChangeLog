--- conflicted
+++ resolved
@@ -1,4 +1,8 @@
-<<<<<<< HEAD
+2012-07-05  Don Porter  <dgp@users.sourceforge.net>
+
+	* unix/tclUnixPipe.c:	[Bug 1189293] Make "<<" binary safe.
+	* win/tclWinPipe.c:
+
 2012-07-03  Donal K. Fellows  <dkf@users.sf.net>
 
 	* generic/tclUtil.c (TclDStringAppendObj, TclDStringAppendDString):
@@ -7,12 +11,6 @@
 	common cases of appending to Tcl_DStrings simpler to write. Prompted
 	by looking at [FRQ 1357401] (these are an _internal_ implementation of
 	that FRQ).
-=======
-2012-07-05  Don Porter  <dgp@users.sourceforge.net>
-
-	* unix/tclUnixPipe.c:	[Bug 1189293] Make "<<" binary safe.
-	* win/tclWinPipe.c:
->>>>>>> 8c652eeb
 
 2012-06-29  Jan Nijtmans  <nijtmans@users.sf.net>
 
@@ -192,7 +190,6 @@
 
 2012-05-21  Don Porter  <dgp@users.sourceforge.net>
 
-<<<<<<< HEAD
 	* generic/tclFileName.c:	When using Tcl_SetObjLength() calls to
 	* generic/tclPathObj.c:		grow and shrink the objPtr->bytes
 	buffer, care must be taken that the value cannot possibly become pure
@@ -214,13 +211,6 @@
 	the amount of hackiness in class constructors, and refactor some of
 	the error message handling from [oo::define] to be saner in the face
 	of odd happenings.
-=======
-	* generic/tclFileName.c: When using Tcl_SetObjLength() calls to grow
-	* generic/tclIOUtil.c:	 and shrink the objPtr->bytes buffer, care must
-	be taken that the value cannot possibly become pure Unicode.  Calling
-	Tcl_AppendToObj() has the possibility of making such a conversion.  Bug
-	found while valgrinding the trunk.
->>>>>>> 8c652eeb
 
 2012-05-17  Donal K. Fellows  <dkf@users.sf.net>
 
