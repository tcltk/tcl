<<<<<<< HEAD
2011-11-04  Don Porter  <dgp@users.sourceforge.net>

	*** 8.5.11 TAGGED FOR RELEASE ***

	* generic/tcl.h:	Bump to 8.5.11 for release.
	* library/init.tcl:
	* tools/tcl.wse.in:
	* unix/configure.in:
	* unix/tcl.spec:
	* win/configure.in:
	* README:

	* unix/configure:	autoconf-2.59
	* win/configure:

	* changes:	Update for 8.5.11 release.

2011-10-20  Don Porter  <dgp@users.sourceforge.net>

	* library/http/http.tcl:	Bump to version 2.7.7
	* library/http/pkgIndex.tcl:
	* unix/Makefile.in:
	* win/Makefile.in:

	* changes:	Updates for 8.5.11 release.

2011-10-18  Reinhard Max  <max@suse.de>

	* library/clock.tcl (::tcl::clock::GetSystemTimeZone): Cache the
	time zone only if it was detected by one of the expensive
	methods. Otherwise after unsetting TCL_TZ or TZ the previous value
	will still be used.

2011-10-15  Venkat Iyer <venkat@comit.com>
	* library/tzdata/America/Sitka : Update to Olson's tzdata2011l
	* library/tzdata/Pacific/Fiji
	* library/tzdata/Asia/Hebron (New)
=======
2011-11-22  Jan Nijtmans  <nijtmans@users.sf.net>

	* generic/tclCmdAH.c:   [Bug 2935503] Windows: file mtime
	* generic/tclIOUtil.c:  sets wrong time
>>>>>>> 7bbc6b23

2011-10-11  Jan Nijtmans  <nijtmans@users.sf.net>

	* win/tclWinFile.c:    [Bug 2935503] Incorrect mode field
	returned by file stat command

2011-10-07  Jan Nijtmans  <nijtmans@users.sf.net>

	* generic/tclIORChan.c:    Fix gcc warning
	(discovered with latest mingw, based on gcc 4.6.1)
	* tests/env.test:      Fix env.test, when running
	under wine 1.3 (partly backported from Tcl 8.6)

2011-10-03  Venkat Iyer <venkat@comit.com>

	* library/tzdata/Africa/Dar_es_Salaam: Update to Olson's tzdata2011k
	* library/tzdata/Africa/Kampala
	* library/tzdata/Africa/Nairobi
	* library/tzdata/Asia/Gaza
	* library/tzdata/Europe/Kaliningrad
	* library/tzdata/Europe/Kiev
	* library/tzdata/Europe/Minsk
	* library/tzdata/Europe/Simferopol
	* library/tzdata/Europe/Uzhgorod
	* library/tzdata/Europe/Zaporozhye
	* library/tzdata/Pacific/Apia

2011-09-16  Donal K. Fellows  <dkf@users.sf.net>

	* generic/tclProc.c (ProcWrongNumArgs): [Bugs 3400658,3408830]:
	Corrected the handling of procedure error messages (found by TclOO).

2011-09-16  Jan Nijtmans  <nijtmans@users.sf.net>

	* generic/tcl.h:        Don't change Tcl_UniChar type when
	* generic/regcustom.h:  TCL_UTF_MAX == 4 (not supported anyway)

2011-09-16  Donal K. Fellows  <dkf@users.sf.net>

	* library/http/http.tcl (http::geturl): [Bug 3391977]: Ensure that the
	-headers option overrides the -type option (important because -type
	has a default that is not always appropriate, and the header must not
	be duplicated).

2011-09-13  Don Porter  <dgp@users.sourceforge.net>

	* generic/tclUtil.c:	[Bug 3390638] Workaround broken solaris
	studio cc optimizer.  Thanks to Wolfgang S. Kechel.

	* generic/tclDTrace.d:	[Bug 3405652] Portability workaround for
	broken system DTrace support.  Thanks to Dagobert Michelson.

2011-09-12  Jan Nijtmans  <nijtmans@users.sf.net>

	* win/tclWinPort.h: [Bug 3407070] tclPosixStr.c won't build with
	EOVERFLOW==E2BIG

2011-09-07  Don Porter  <dgp@users.sourceforge.net>

	* generic/tclCompExpr.c: [Bug 3401704] Allow function names like
	* tests/parseExpr.test:	 influence(), nanobot(), and 99bottles()
	that have been parsed as missing operator syntax errors before
	with the form NUMBER + FUNCTION.
	***POTENTIAL INCOMPATIBILITY***

2011-09-06  Venkat Iyer <venkat@comit.com>

	* library/tzdata/America/Goose_Bay: Update to Olson's tzdata2011i
	* library/tzdata/America/Metlakatla:
	* library/tzdata/America/Resolute:
	* library/tzdata/America/St_Johns:
	* library/tzdata/Europe/Kaliningrad:
	* library/tzdata/Pacific/Apia:
	* library/tzdata/Pacific/Honolulu:
	* library/tzdata/Africa/Juba: (new)

2011-09-01  Don Porter  <dgp@users.sourceforge.net>

	* generic/tclStrToD.c:	[Bug 3402540] Corrections to TclParseNumber()
	* tests/binary.test:	to make it reject invalid Nan(Hex) strings.

	* tests/scan.test:	[scan Inf %g] is portable; remove constraint.

2011-08-30  Donal K. Fellows  <dkf@users.sf.net>

	* generic/tclInterp.c (SlaveCommandLimitCmd, SlaveTimeLimitCmd):
	[Bug 3398794]: Ensure that low-level conditions in the limit API are
	enforced at the script level through errors, not a Tcl_Panic. This
	means that interpreters cannot read their own limits (writing already
	did not work).

2011-08-19  Alexandre Ferrieux  <ferrieux@users.sourceforge.net>

	* generic/tclTest.c: [Bug 2981154]: async-4.3 segfault.
	* tests/async.test:  [Bug 1774689]: async-4.3 sometimes fails.

2011-08-18  Jan Nijtmans  <nijtmans@users.sf.net>

	* generic/tclUniData.c: [Bug 3393714]: Overflow in toupper delta
	* tools/uniParse.tcl
	* tests/utf.test

2011-08-17  Don Porter  <dgp@users.sourceforge.net>

	* generic/tclGet.c: [Bug 3393150]: Overlooked free of intreps.
	(It matters for bignums!)

2011-08-16  Jan Nijtmans  <nijtmans@users.sf.net>

	* generic/tclCmdAH.c:    [Bug 3388350]: mingw64 compiler warnings
	* generic/tclFCmd.c      In mingw, sys/stat.h must be included
	* generic/tclFileName.c  before winsock2.h, so make sure of that.
	* generic/tclIOUtil.c
	* generic/tclBasic.c
	* generic/tclBinary.c
	* generic/tclHash.c
	* generic/tclTest.c
	* win/tclWinChan.c
	* win/tclWinConsole.c
	* win/tclWinDde.c
	* win/tclWinFile.c
	* win/tclWinReg.c
	* win/tclWinSerial.c
	* win/tclWinSock.c
	* win/tclWinThrd.c

2011-08-15  Don Porter  <dgp@users.sourceforge.net>

	* generic/tclBasic.c: [Bug 3390272]: Leak of [info script] value.

2011-08-15  Jan Nijtmans  <nijtmans@users.sf.net>

	* win/tclWinPort.h:    [Bug 3388350]: mingw64 compiler warnings
	* win/tclWinPipe.c
	* win/tclWinSock.c
	* win/configure.in
	* win/configure
	* generic/tclPosixStr.c
	* generic/tclStrToD.c

2011-08-12  Don Porter  <dgp@users.sourceforge.net>

	* generic/tclPathObj.c:	[Bug 3389764]: Eliminate possibility that dup
	of a "path" value can create reference cycle.

2011-08-09  Jan Nijtmans  <nijtmans@users.sf.net>

	* win/tclWinConsole.c: [Bug 3388350]: mingw64 compiler warnings
	* win/tclWinDde.c
	* win/tclWinPipe.c
	* win/tclWinSerial.c

2011-08-05  Kevin B. Kenny  <kennykb@acm.org>

	* generic/tclStrToD.c: [Bug 3386975]: Plugged a memory leak in
	double->string conversion.

2011-07-28  Don Porter  <dgp@users.sourceforge.net>

	* library/tzdata/Asia/Anadyr: Update to Olson's tzdata2011h
	* library/tzdata/Asia/Irkutsk:
	* library/tzdata/Asia/Kamchatka:
	* library/tzdata/Asia/Krasnoyarsk:
	* library/tzdata/Asia/Magadan:
	* library/tzdata/Asia/Novokuznetsk:
	* library/tzdata/Asia/Novosibirsk:
	* library/tzdata/Asia/Omsk:
	* library/tzdata/Asia/Sakhalin:
	* library/tzdata/Asia/Vladivostok:
	* library/tzdata/Asia/Yakutsk:
	* library/tzdata/Asia/Yekaterinburg:
	* library/tzdata/Europe/Kaliningrad:
	* library/tzdata/Europe/Moscow:
	* library/tzdata/Europe/Samara:
	* library/tzdata/Europe/Volgograd:
	* library/tzdata/America/Kralendijk: (new)
	* library/tzdata/America/Lower_Princes: (new)

2011-07-21  Jan Nijtmans  <nijtmans@users.sf.net>

	* win/tclWinPort.h: [Bug 3372130]: Fix hypot math function with MSVC10

2011-07-19  Don Porter  <dgp@users.sourceforge.net>

	* generic/tclUtil.c:	[Bug 3371644]: Repair failure to properly handle
	* tests/util.test: (length == -1) scanning in TclConvertElement().

2011-07-15  Don Porter  <dgp@users.sourceforge.net>

	* generic/tclCompile.c: Avoid segfaults when RecordByteCodeStats()
	is called in a deleted interp.

2011-07-08  Donal K. Fellows  <dkf@users.sf.net>

	* doc/http.n: [FRQ 3358415]: State what RFC defines HTTP/1.1.

2011-07-03  Donal K. Fellows  <dkf@users.sf.net>

	* doc/FileSystem.3: Corrected statements about ctime field of 'struct
	stat'; that was always the time of the last metadata change, not the
	time of creation.

2011-07-02  Kevin B. Kenny  <kennykb@acm.org>

	* generic/tclStrToD.c:
	* generic/tclTomMath.decls:
	* generic/tclTomMathDecls.h:
	* macosx/Tcl.xcode/project.pbxproj:
	* macosx/Tcl.xcodeproj/project.pbxproj:
	* tests/util.test:
	* unix/Makefile.in:
	* win/Makefile.in:
	* win/Makefile.vc:
	Fix a bug where bignum->double conversion is "round up" and
	not "round to nearest" (causing expr double(1[string repeat 0 23])
	not to be 1e+23). [Bug 3349507]

2011-06-30  Reinhard Max  <max@suse.de>

	* unix/configure.in: Add a volatile declaration to the test for
	TCL_STACK_GROWS_UP to prevent gcc 4.6 from producing invalid
	results due to aggressive optimisation.

2011-06-23  Don Porter  <dgp@users.sourceforge.net>

	*** 8.5.10 TAGGED FOR RELEASE ***

	* changes:	Update for 8.5.10 release.

2011-06-22  Andreas Kupries  <andreask@activestate.com>

	* library/platform/pkgIndex.tcl: Updated to platform 1.0.10. Added
	* library/platform/platform.tcl: handling of the DEB_HOST_MULTIARCH
	* unix/Makefile.in: location change for libc.
	* win/Makefile.in:

	* generic/tclInt.h: Fixed the inadvertently committed disabling of
	  stack checks, see my 2010-11-15 commit.

2011-06-21  Don Porter  <dgp@users.sourceforge.net>

	* changes:	Update for 8.5.10 release.

	* library/tcltest/tcltest.tcl (loadIntoSlaveInterpreter):
	* library/tcltest/pkgIndex.tcl: Backport tcltest 2.3.3 for release
	* unix/Makefile.in: with Tcl 8.5.*.
	* win/Makefile.in:

	* tests/init.test:	Update test files to use new command.
	* tests/pkg.test:

	* generic/tclLink.c:	Prevent multiple links to a single Tcl
	variable when calling Tcl_LinkVar(). [Bug 3317466]

2011-06-13  Don Porter  <dgp@users.sourceforge.net>

	* generic/tclStrToD.c:  [Bug 3315098] Mem leak fix from Gustaf Neumann.

2011-06-02  Don Porter  <dgp@users.sourceforge.net>

	* generic/tclBasic.c:	Removed TclCleanupLiteralTable(), and old
	* generic/tclInt.h:	band-aid routine put in place while a fix
	* generic/tclLiteral.c:	for [Bug 994838] took shape.  No longer needed.

2011-06-02  Donal K. Fellows  <dkf@users.sf.net>

	* generic/tclInt.h (TclInvalidateNsCmdLookup): [Bug 3185407]: Extend
	the set of epochs that are potentially bumped when a command is
	created, for a slight performance drop (in some circumstances) and
	improved semantics.

2011-06-01  Jan Nijtmans  <nijtmans@users.sf.net>

	* generic/tclUtil.c:   Fix for [Bug 3309871]: Valgrind finds:
	invalid read in TclMaxListLength()

2011-05-25  Don Porter  <dgp@users.sourceforge.net>

	* library/msgcat/msgcat.tcl:	Backport improvements to msgcat
	* library/msgcat/pkgIndex.tcl:	package.  Bump to 1.4.4
	* unix/Makefile.in
	* win/Makefile.in

2011-05-24  Venkat Iyer <venkat@comit.com>

	* library/tzdata/Africa/Cairo: Update to Olson tzdata2011g

2011-05-17  Andreas Kupries  <andreask@activestate.com>

	* generic/tclCompile.c (TclFixupForwardJump): Tracked down and fixed
	* generic/tclBasic.c (TclArgumentBCEnter): the cause of a violation
	of my assertion that 'ePtr->nline == objc' in TclArgumentBCEnter.
	When a bytecode was grown during jump fixup the pc -> command line
	mapping was not updated. When things aligned just wrong the mapping
	would direct command A to the data for command B, with a different
	number of arguments.

2011-05-10  Don Porter  <dgp@users.sourceforge.net>

	* generic/tclInt.h:     New internal routines TclScanElement() and
	* generic/tclUtil.c:    TclConvertElement() are rewritten guts of
	machinery to produce string rep of lists.  The new routines avoid
	and correct [Bug 3173086].  See comments for much more detail.

	* generic/tclDictObj.c:         Update all callers.
	* generic/tclIndexObj.c:
	* generic/tclListObj.c:
	* generic/tclUtil.c:
	* tests/list.test:

2011-05-09  Don Porter  <dgp@users.sourceforge.net>

	* generic/tclListObj.c:	Revise empty string tests so that we avoid
	potentially expensive string rep generations, especially for dicts.

2011-05-07  Miguel Sofer  <msofer@users.sf.net>

	* generic/tclInt.h: fix USE_TCLALLOC so that it can be enabled
	* unix/Makefile.in: without editing the Makefile

2011-05-05  Don Porter  <dgp@users.sourceforge.net>

	* generic/tclListObj.c:	Stop generating string rep of dict when
	converting to list.  Tolerate NULL interps more completely.

2011-05-03  Don Porter  <dgp@users.sourceforge.net>

	* generic/tclUtil.c:	Tighten Tcl_SplitList().
	* generic/tclListObj.c:	Tighten SetListFromAny().
	* generic/tclDictObj.c:	Tighten SetDictFromAny().

2011-05-02  Don Porter  <dgp@users.sourceforge.net>

	* generic/tclCmdMZ.c:	Revised TclFindElement() interface.  The
	* generic/tclDictObj.c:	final argument had been bracePtr, the address
	* generic/tclListObj.c:	of a boolean var, where the caller can be told
	* generic/tclParse.c:	whether or not the parsed list element was
	* generic/tclUtil.c:	enclosed in braces.  In practice, no callers
	really care about that.  What the callers really want to know is 
	whether the list element value exists as a literal substring of the
	string being parsed, or whether a call to TclCopyAndCollpase() is
	needed to produce the list element value.  Now the final argument
	is changed to do what callers actually need.  This is a better fit
	for the calls in tclParse.c, where now a good deal of post-processing
	checking for "naked backslashes" is no longer necessary.
	***POTENTIAL INCOMPATIBILITY***
	For any callers calling in via the internal stubs table who really
	do use the final argument explicitly to check for the enclosing brace
	scenario.  Simply looking for the braces where they must be is the
	revision available to those callers, and it will backport cleanly.

	* tests/parse.test:	Tests for expanded literals quoting detection.

	* generic/tclCompCmds.c:	New TclFindElement() is also a better
	fit for the [switch] compiler.

	* generic/tclInt.h:	Replace TclCountSpaceRuns() with
	* generic/tclListObj.c:	TclMaxListLength() which is the function we
	* generic/tclUtil.c:	actually want.
	* generic/tclCompCmds.c:

	* generic/tclCompCmds.c: Rewrite of parts of the switch compiler to
	better use the powers of TclFindElement() and do less parsing on
	its own.

2011-04-28  Don Porter  <dgp@users.sourceforge.net>

	* generic/tclInt.h:	New utility routines:
	* generic/tclParse.c:	TclIsSpaceProc() and
	* generic/tclUtil.c:	TclCountSpaceRuns()

	* generic/tclCmdMZ.c:	Use new routines to replace calls to
	* generic/tclListObj.c:	isspace() and their /* INTL */ risk.
	* generic/tclStrToD.c:
	* generic/tclUtf.c:
	* unix/tclUnixFile.c:
	
2011-04-27  Don Porter  <dgp@users.sourceforge.net>

	* generic/tclListObj.c:	FreeListInternalRep() cleanup.

	* generic/tclBinary.c:	Backport fix for [Bug 2857044].
	* generic/tclDictObj.c:	All freeIntRepProcs set typePtr to NULL.
	* generic/tclEncoding.c:
	* generic/tclIndexObj.c:
	* generic/tclListObj.c:
	* generic/tclNamesp.c:
	* generic/tclObj.c:
	* generic/tclPathObj.c:
	* generic/tclProc.c:
	* generic/tclRegexp.c:
	* generic/tclStringObj.c:
	* generic/tclVar.c:

2011-04-21  Don Porter  <dgp@users.sourceforge.net>

	* generic/tclInt.h:	Use macro to set List intreps.
	* generic/tclListObj.c:

	* generic/tclCmdIL.c:	Limits on list length were too strict.
	* generic/tclInt.h:	Revised panics to errors where possible.
	* generic/tclListObj.c:

	* generic/tclCompile.c:	Make sure SetFooFromAny routines react
	* generic/tclIO.c:	reasonably when passed a NULL interp.
	* generic/tclIndexObj.c:
	* generic/tclListObj.c:
	* generic/tclNamesp.c:
	* generic/tclObj.c:
	* generic/tclProc.c:
	* macosx/tclMacOSXFCmd.c:

2011-04-21  Jan Nijtmans  <nijtmans@users.sf.net>

	* generic/tcl.h:       fix for [Bug 3288345]: Wrong Tcl_StatBuf
	* generic/tclInt.h:    used on MinGW. Make sure that all _WIN32
	* win/tclWinFile.c:    compilers use exactly the same layout
	* win/configure.in:    for Tcl_StatBuf - the one used by MSVC6 -
	* win/configure:       in all situations.

2011-04-20  Andreas Kupries  <andreask@activestate.com>

	* generic/tclFCmd.c (TclFileAttrsCmd): Added commands to reset the
	typePtr of the Tcl_Obj* whose int-rep was just purged. Required to
	prevent a dangling IndexRep* to reused, smashing the heap. See
	also the entries at 2011-04-16 and 2011-03-24 for the history of
	the problem.

2011-04-19  Don Porter  <dgp@users.sourceforge.net>

	* generic/tclConfig.c:	Reduce internals access in the implementation
	of [<foo>::pkgconfig list].

2011-04-18  Don Porter  <dgp@users.sourceforge.net>

	* generic/tclCmdIL.c:	Use ListRepPtr(.) and other cleanup.
	* generic/tclConfig.c:
	* generic/tclListObj.c:

	* generic/tclInt.h:	Define and use macros that test whether
	* generic/tclBasic.c:	a Tcl list value is canonical.
	* generic/tclUtil.c:

2011-04-16  Donal K. Fellows  <dkf@users.sf.net>

	* generic/tclFCmd.c (TclFileAttrsCmd): Tidied up the memory management
	a bit to try to ensure that the dynamic and static cases don't get
	confused while still promoting caching where possible. Added a panic
	to trap problems in the case where an extension is misusing the API.

2011-04-13  Don Porter  <dgp@users.sourceforge.net>

	* generic/tclUtil.c:	[Bug 3285375]: Rewrite of Tcl_Concat*()
	routines to prevent segfaults on buffer overflow.  Build them out of
	existing primitives already coded to handle overflow properly.  Uses
	the new TclTrim*() routines.

	* generic/tclCmdMZ.c:	New internal utility routines TclTrimLeft()
	* generic/tclInt.h:	and TclTrimRight().  Refactor the
	* generic/tclUtil.c:	[string trim*] implementations to use them.

2011-04-13  Miguel Sofer  <msofer@users.sf.net>

	* generic/tclVar.c: [Bug 2662380]: Fix crash caused by appending to a
	variable with a write trace that unsets it.

2011-04-12  Don Porter  <dgp@users.sourceforge.net>

	* generic/tclStringObj.c:	[Bug 3285472]: Repair corruption in
	* tests/string.test:	[string reverse] when string rep invalidation
	failed to also reset the bytes allocated for string rep to zero.

2011-04-12  Venkat Iyer <venkat@comit.com>

	* library/tzdata/Atlantic/Stanley: Update to Olson tzdata2011f

2011-04-06  Miguel Sofer  <msofer@users.sf.net>

	* generic/tclExecute.c (TclCompEvalObj): Earlier return if Tip280
	gymnastics not needed.

2011-04-05  Venkat Iyer <venkat@comit.com>

	* library/tzdata/Africa/Casablanca: Update to Olson's tzdata2011e
	* library/tzdata/America/Santiago:
	* library/tzdata/Pacific/Easter:
	* library/tzdata/America/Metlakatla: (new)
	* library/tzdata/America/North_Dakota/Beulah: (new)
	* library/tzdata/America/Sitka: (new)

2011-04-04  Don Porter  <dgp@users.sourceforge.net>

	* README:	Updated README files, repairing broken URLs and
	* macosx/README:	removing other bits that were clearly wrong.
	* unix/README:	Still could use more eyeballs on the detailed build
	* win/README:	advice on various plaforms. [Bug 3202030]

2011-04-02  Kevin B. Kenny  <kennykb@acm.org>

	* generic/tclStrToD.c (QuickConversion): Replaced another couple of
	'double' declarations with 'volatile double' to work around
	misrounding issues in mingw-gcc 3.4.5.

2011-03-24  Donal K. Fellows  <dkf@users.sf.net>

	* generic/tclFCmd.c (TclFileAttrsCmd): Ensure that any reference to
	temporary index tables is squelched immediately rather than hanging
	around to trip us up in the future.

2011-03-21  Jan Nijtmans  <nijtmans@users.sf.net>

	* unix/tclLoadDl.c:    [Bug #3216070]: Loading extension libraries
	* unix/tclLoadDyld.c:  from embedded Tcl applications.

2011-03-16  Jan Nijtmans  <nijtmans@users.sf.net>

	* generic/tclCkalloc.c: [Bug #3197864]: pointer truncation on Win64
	TCL_MEM_DEBUG builds

2011-03-16  Don Porter  <dgp@users.sourceforge.net>

	* generic/tclBasic.c:	Some rewrites to eliminate calls to
	* generic/tclParse.c:	isspace() and their /* INTL */ risk.
	* generic/tclProc.c:

2011-03-16  Jan Nijtmans  <nijtmans@users.sf.net>

	* unix/tcl.m4:    Make SHLIB_LD_LIBS='${LIBS}' the default and
	* unix/configure: set to "" on per-platform necessary basis.
	Backported from TEA, but kept all original platform code which was
	removed from TEA.

2011-03-14  Kevin B. Kenny  <kennykb@acm.org>

	* tools/tclZIC.tcl (onDayOfMonth): Allow for leading zeroes
	in month and day so that tzdata2011d parses correctly.
	* library/tzdata/America/Havana:
	* library/tzdata/America/Juneau:
	* library/tzdata/America/Santiago:
	* library/tzdata/Europe/Istanbul:
	* library/tzdata/Pacific/Apia:
	* library/tzdata/Pacific/Easter:
	* library/tzdata/Pacific/Honolulu:  tzdata2011d


	* unix/configure.in: [Bug 3205320]: stack space detection defeated by inlining
	* unix/configure:    (autoconf-2.59)

2011-03-09  Don Porter  <dgp@users.sourceforge.net>

	* generic/tclNamesp.c:	Tighten the detector of nested [namespace code]
	* tests/namespace.test:	quoting that the quoted scripts function
	properly even in a namespace that contains a custom "namespace"
	command.  [Bug 3202171]

	* doc/tclvars.n:	Formatting fix.  Thanks to Pat Thotys.

2011-03-08  Jan Nijtmans  <nijtmans@users.sf.net>

	* generic/tclBasic.c: Fix gcc warnings: variable set but not used

2011-03-08  Don Porter  <dgp@users.sourceforge.net>

	* generic/tclInt.h:	Remove TclMarkList() routine, an experimental
	* generic/tclUtil.c:	dead-end from the 8.5 alpha days.

	* generic/tclResult.c (ResetObjResult):	Correct failure to clear
	invalid intrep.  Thanks to Colin McDonald. [Bug 3202905]

2011-03-06  Don Porter  <dgp@users.sourceforge.net>

	* generic/tclBasic.c:	More replacements of Tcl_UtfBackslash() calls
	* generic/tclCompile.c:	with TclParseBackslash() where possible.
	* generic/tclParse.c:
	* generic/tclUtil.c:

	* generic/tclUtil.c (TclFindElement):	Guard escape sequence scans
	to not overrun the string end.  [Bug 3192636]

2011-03-05  Don Porter  <dgp@users.sourceforge.net>

	* generic/tclParse.c (TclParseBackslash): Correct trunction checks in
	* tests/parse.test:	\x and \u substitutions.  [Bug 3200987]

2011-01-26  Donal K. Fellows  <dkf@users.sf.net>

	* doc/RegExp.3: [Bug 3165108]: Corrected documentation of description
	of subexpression info in Tcl_RegExpInfo structure.

2011-01-25  Jan Nijtmans  <nijtmans@users.sf.net>

	* generic/tclCkalloc.c:  [Bug 3129448]: Possible over-allocation on
	* generic/tclHash.c:     64-bit platforms, part 2, backported
	* generic/tclProc.c:     strcpy->memcpy change but not change in any
				 struct.

2011-01-19 Alexandre Ferrieux  <ferrieux@users.sourceforge.net>

	* generic/tclExecute.c: [Bug 3138178]: Backport of Miguel's 2010-09-22
	fix on 8.6 branch (decache stack info wherever ::errorInfo may be
	updated, for trace sanity).

2011-01-19  Jan Nijtmans  <nijtmans@users.sf.net>

	* tools/genStubs.tcl:       Make sure to use CONST/VOID in stead of
	* generic/tclIntDecls.h:    const/void when appropriate. This allows to
	* generic/tclIntPlatDecls.h:use const/void in the *.decls file always,
	* generic/tclTomMathDecls.h:genStubs will do the right thing.

2011-01-18  Jan Nijtmans  <nijtmans@users.sf.net>

	* generic/tclBasic.c:      Various mismatches between Tcl_Panic
	* generic/tclCompCmds.c:   format string and its arguments,
	* generic/tclCompExpr.c:   discovered thanks to [Bug 3159920]
	* generic/tclPreserve.c:   (Backported)
	* generic/tclTest.c:

2011-01-17  Jan Nijtmans  <nijtmans@users.sf.net>

	* win/tcl.m4:         handle --enable-64bit=ia64 for gcc. BACKPORT.
	* win/configure:      (autoconf-2.59)
	* win/tclWin32Dll.c:  [Patch 3059922]: fixes for mingw64 - gcc4.5.1
	* generic/tclIOCmd.c: [Bug 3148192]: Commands "read/puts" incorrectly
	* tests/chanio.test:  interpret parameters. Improved error-message
	* tests/io.test       regarding legacy form.
	* tests/ioCmd.test

2011-01-15  Kevin B. Kenny  <kennykb@users.sf.net>

	* doc/tclvars.n:
	* generic/tclStrToD.c:
	* generic/tclUtil.c (Tcl_PrintDouble):
	* tests/util.test (util-16.*): Restored full Tcl 8.4 compatibility
	for the formatting of floating point numbers when $::tcl_precision
	is not zero. Added compatibility tests to make sure that excess
	trailing zeroes are suppressed for all eight major code paths.
	[Bug 3157475]

2011-01-13  Miguel Sofer  <msofer@users.sf.net>

	* generic/tclExecute.c (GrowEvaluationStack): Off-by-one error in
	sizing the new allocation - was ok in comment but wrong in the code.
	Triggered by [Bug 3142026] which happened to require exactly one more
	than what was in existence. BACKPORT.

2011-01-03  Jan Nijtmans  <nijtmans@users.sf.net>

	* tools/genStubs.tcl:  Fix "make genstubs", which was broken
	since 2010-11-30, the TclDoubleDigits backport.

2010-12-31  Jan Nijtmans  <nijtmans@users.sf.net>

	* generic/tclHash.c: [Bug 3007895]: Tcl_(Find|Create)HashEntry
	stub entries can never be called. They still cannot be called
	(no change in functionality), but at least they now do
	exactly the same as the Tcl_(Find|Create)HashEntry macro's,
	so the confusion addressed in this Bug report is gone.
	(Backported from Tcl 8.6)

2010-12-17  Stuart Cassoff  <stwo@users.sourceforge.net>

	* unix/Makefile.in:  Remove unwanted/obsolete 'ddd' target.

2010-12-17  Stuart Cassoff  <stwo@users.sourceforge.net>

	* unix/Makefile.in:  [Bug 2446711]: Remove 'allpatch' target.

2010-12-17  Stuart Cassoff  <stwo@users.sourceforge.net>

	* unix/Makefile.in:  Use 'rpmbuild', not 'rpm' [Bug 2537626].

2010-12-13  Jan Nijtmans  <nijtmans@users.sf.net>

	* unix/tcl.m4:    Cross-compile support for Win and UNIX (backported)
	* unix/configure: (autoconf-2.59)
	* win/tcl.m4:
	* win/configure.in:
	* win/configure: (autoconf-2.59)

2010-12-12  Stuart Cassoff  <stwo@users.sourceforge.net>

	* unix/tcl.m4: Better building on OpenBSD.
	* unix/configure: (autoconf-2.59)

2010-12-10 Alexandre Ferrieux  <ferrieux@users.sourceforge.net>

	* generic/tclIO.c: [backport] Make sure [fcopy -size ... -command ...] always
	* tests/io.test:   calls the callback asynchronously, even for size zero.

2010-12-03  Jeff Hobbs  <jeffh@ActiveState.com>

	* generic/tclUtil.c (TclReToGlob): add extra check for multiple
	inner *s that leads to poor recursive glob matching, defer to
	original RE instead.  tclbench RE var backtrack.

2010-12-01  Kevin B. Kenny  <kennykb@acm.org>

	* generic/tclStrToD.c (SetPrecisionLimits, TclDoubleDigits):
	Added meaningless initialization of 'i', 'ilim' and 'ilim1'
	to silence warnings from the C compiler about possible use of
	uninitialized variables, Added a panic to the 'switch' that
	assigns them, to assert that the 'default' case is impossible.
	[Bug 3124675]

2010-11-30  Andreas Kupries  <andreask@activestate.com>

	* generic/tclInt.decls: Backport of Kevin B. Kenny's work on
	* generic/tclInt.h: the Tcl Head, with help from Jeff Hobbs.
	* generic/tclStrToD.c:
	* generic/tclTest.c:
	* generic/tclTomMath.decls:
	* generic/tclUtil.c:
	* tests/util.test:
	* unix/Makefile.in:
	* win/Makefile.in:
	* win/makefile.vc: Rewrite of Tcl_PrintDouble and TclDoubleDigits
	that (a) fixes a severe performance problem with floating point
	shimmering reported by Karl Lehenbauer, (b) allows TclDoubleDigits
	to generate the digit strings for 'e' and 'f' format, so that it
	can be used for tcl_precision != 0 (and possibly later for [format]),
	(c) fixes [Bug 3120139] by making TclPrintDouble inherently
	locale-independent, (d) adds test cases to util.test for
	correct rounding in difficult cases of TclDoubleDigits where fixed-
	precision results are requested. (e) adds test cases to util.test for
	the controversial aspects of [Bug 3105247]. As a side effect, two
	more modules from libtommath (bn_mp_set_int.c and bn_mp_init_set_int.c)
	are brought into the build, since the new code uses them.

	* generic/tclIntDecls.h:
	* generic/tclStubInit.c:
	* generic/tclTomMathDecls.h:	Regenerated.

2010-11-30  Jeff Hobbs  <jeffh@ActiveState.com>

	* generic/tclInt.decls, generic/tclInt.h, generic/tclIntDecls.h:
	* generic/tclStubInit.c: TclFormatInt restored at slot 24
	* generic/tclUtil.c (TclFormatInt): restore TclFormatInt func from
	2005-07-05 macro-ization. Benchmarks indicate it is faster, as a
	key int->string routine (e.g. int-indexed arrays).

2010-11-23  Andreas Kupries  <andreask@activestate.com>

	* generic/tclVar.c (VarHashInvalidateEntry): Removed obsolete
	  patch for AIX defining this macro as function. This is not
	  necessary anymore. See ChangeLog entry 2010-07-28 (Bug 3037525)
	  for the actual bug and fix the patch was a workaround for.

2010-11-19  Jan Nijtmans  <nijtmans@users.sf.net>

	* generic/tclInterp.c:  fix gcc warning: passing argument 3 of
	'Tcl_GetIndexFromObj' discards qualifiers from pointer target type
	* generic/tclWinInit.c: fix gcc warning: dereferencing pointer
	'oemId' does break strict-aliasing rules
	* win/tclWin32Dll.c:    fix gcc warnings: unused variable 'registration'
	* win/tclWinChan.c:
	* win/tclWinFCmd.c:
	* win/configure.in:	    Allow cross-compilation by default. (backported)
	* win/tcl.m4:		    Use -pipe for gcc on win32 (backported)
	* win/configure:        (regenerated)

2010-11-18  Donal K. Fellows  <dkf@users.sf.net>

	* doc/file.n: [Bug 3111298]: Typofix.

2010-11-16  Jan Nijtmans  <nijtmans@users.sf.net>

	* generic/tclPlatDecls.h: [Bug 3110161]: Extensions using TCHAR don't
	compile on VS2005 SP1

2010-11-15  Andreas Kupries  <andreask@activestate.com>

	* doc/interp.n: [Bug 3081184]: TIP #378 backport.
	* doc/tclvars.n: Performance fix for TIP #280.
	* generic/tclBasic.c:
	* generic/tclExecute.c:
	* generic/tclInt.h:
	* generic/tclInterp.c:
	* tests/info.test:
	* tests/interp.test:

2010-11-03  Kevin B. Kenny  <kennykb@acm.org>

	* generic/tclCompCmds.c (TclCompileCatchCmd):
	* tests/compile.test (compile-3.6): [Bug 3098302]: Reworked the
	compilation of the [catch] command so as to avoid placing any code
	that might throw an exception (specifically, any initial substitutions
	or any stores to result or options variables) between the BEGIN_CATCH
	and END_CATCH but outside the exception range.  Added a test case that
	panics on a stack smash if the change is not made.

2010-11-01  Stuart Cassoff  <stwo@users.sourceforge.net>

	* library/safe.tcl:	Improved handling of non-standard module
	* tests/safe.test:	path lists, empty path lists in particular.

2010-11-01  Kevin B. Kenny  <kennykb@acm.org>

	* library/tzdata/Asia/Hong_Kong:
	* library/tzdata/Pacific/Apia:
	* library/tzdata/Pacific/Fiji:   Olson's tzdata2010o.

2010-10-23  Jan Nijtmans  <nijtmans@users.sf.net>

	* tools/uniParse.tcl:   [Bug 3085863]: tclUniData 9 years old
	* tools/uniClass.tcl:   Upgrade everything to Unicode 6.0, except
	* tests/utf.test:       non-BMP characters > 0xFFFF
	* generic/tclUniData.c: (re-generated)
	* generic/regc_locale.c:(re-generated)
	* generic/regcomp.c:    fix comment
	* win/rules.vc          Update for VS10

2010-10-09  Miguel Sofer  <msofer@users.sf.net>

	* generic/tclExecute.c: fix overallocation of exec stack in TEBC
	(mixing numwords and numbytes)

2010-10-01  Jeff Hobbs  <jeffh@ActiveState.com>

	* generic/tclExecute.c (EvalStatsCmd): change 'evalstats' to
	return data to interp by default, or if given an arg, use that as
	filename to output to (accepts 'stdout' and 'stderr').
	Fix output to print used inst count data.
	* generic/tclCkalloc.c: change TclDumpMemoryInfo sig to allow
	* generic/tclInt.decls: objPtr as well as FILE* as output.
	* generic/tclIntDecls.h:

2010-09-24  Andreas Kupries  <andreask@activestate.com>

	* tclWinsock.c: [Bug 3056775]: Fixed race condition between thread
	and internal co-thread access of a socket's structure because of
	the thread not using the socketListLock in TcpAccept(). Added
	documentation on how the module works to the top.

2010-09-23  Don Porter  <dgp@users.sourceforge.net>

	* generic/tclCmdAH.c:	Fix cases where value returned by 
	* generic/tclEvent.c:	Tcl_GetReturnOptions() was leaked.
	* generic/tclMain.c:	Thanks to Jeff Hobbs for discovery of the
	anti-pattern to seek and destroy.

2010-09-19  Donal K. Fellows  <dkf@users.sf.net>

	* doc/file.n (file readlink): [Bug 3070580]: Typofix.

2010-09-10  Donal K. Fellows  <dkf@users.sf.net>

	* doc/regsub.n: [Bug 3063568]: Fix for gotcha in example due to Tcl's
	special handling of backslash-newline. Makes example slightly less
	pure, but more useful.

2010-09-08  Andreas Kupries  <andreask@activestate.com>

	*** 8.5.9 TAGGED FOR RELEASE ***

	* doc/tm.n: Added underscore to the set of characters accepted in
	module names. This is true for quite some time in the code, this
	change catches up the documentation.

2010-09-08  Don Porter  <dgp@users.sourceforge.net>

	* changes:	Update for 8.5.9 release.

	* win/tclWin32Dll.c:	#ifdef protections to permit builds with
	* win/tclWinChan.c:	mingw on amd64 systems. Thanks to "mescalinum"
	* win/tclWinFCmd.c:	for reporting and testing.

2010-09-06  Stuart Cassoff  <stwo@users.sourceforge.net>

	* unix/configure.in, generic/tclIOUtil.c (Tcl_Stat): Updated so that
	we do not assume that all unix systems have the POSIX blkcnt_t type,
	since OpenBSD apparently does not. Backported from HEAD (2010-02-16).
	* unix/configure:	autoconf-2.59

2010-09-02  Andreas Kupries  <andreask@activestate.com>

	* doc/glob.n: Fixed documentation ambiguity regarding the handling
	of -join.

	* library/safe.tcl (::safe::AliasGlob): Fixed another problem, the
	option -join does not stop option processing in the core builtin,
	so the emulation must not do that either.

2010-09-01  Andreas Kupries  <andreas_kupries@users.sourceforge.net>

	* library/safe.tcl (::safe::AliasGlob): Moved the command
	extending the actual glob command with a -directory flag to when
	we actually have a proper untranslated path,

2010-09-01  Don Porter  <dgp@users.sourceforge.net>

	* changes:	Update for 8.5.9 release.

2010-09-01  Andreas Kupries  <andreask@activestate.com>

	* generic/tclExecute.c: [Bug 3057639]. Applied patch by Jeff to
	* generic/tclVar.c: make the behaviour of lappend in bytecompiled
	* tests/append.test: mode consistent with direct-eval and 'append'
	* tests/appendComp.test: generally. Added tests (append*-9.*)
	showing the difference.
	***POTENTIAL INCOMPATIBILITY***

2010-09-01  Donal K. Fellows  <dkf@users.sf.net>

	* tools/tcltk-man2html.tcl: Improve handling of cross-links for
	options between Ttk manual pages.

	* doc/Tcl.n: Avoid nroff hazards when generating documentation.

2010-08-31  Andreas Kupries  <andreask@activestate.com>

	* win/tcl.m4: Applied patch by Jeff fixing issues with the
	manifest handling on Win64.
	* win/configure: Regenerated.

2010-08-29  Donal K. Fellows  <dkf@users.sf.net>

	* doc/dict.n: [Bug 3046999]: Corrected cross reference to array
	manpage to refer to (correct) existing subcommand.

2010-08-26  Jeff Hobbs  <jeffh@ActiveState.com>

	* unix/configure, unix/tcl.m4: SHLIB_LD_LIBS='${LIBS}' for OSF1-V*.
	Add /usr/lib64 to set of auto-search dirs. [Bug 1230554]
	(SC_PATH_X): Correct syntax error when xincludes not found.

	* win/Makefile.in (VC_MANIFEST_EMBED_DLL VC_MANIFEST_EMBED_EXE):
	* win/configure, win/configure.in, win/tcl.m4: SC_EMBED_MANIFEST
	macro and --enable-embedded-manifest configure arg added to
	support manifest embedding where we know the magic.  Help prevents
	DLL hell with MSVC8+.

2010-08-24  Don Porter  <dgp@users.sourceforge.net>

	* changes:	Update for 8.5.9 release.

2010-08-23  Kevin B. Kenny  <kennykb@acm.org>

	* library/tzdata/Africa/Cairo:
	* library/tzdata/Asia/Gaza: Olson's tzdata2010l.

2010-08-19  Donal K. Fellows  <dkf@users.sf.net>

	* generic/tclTrace.c (TraceExecutionObjCmd, TraceCommandObjCmd)
	(TraceVariableObjCmd): [Patch 3048354]: Use memcpy() instead of
	strcpy() to avoid buffer overflow; we have the correct length of data
	to copy anyway since we've just allocated the target buffer.

2010-08-15  Donal K. Fellows  <dkf@users.sf.net>

	* generic/tclProc.c (ProcWrongNumArgs): [Bug 3045010]: Make the
	handling of passing the wrong number of arguments to [apply] somewhat
	less verbose when a lambda term is present.

2010-08-12  Donal K. Fellows  <dkf@users.sf.net>

	* generic/tclCmdMZ.c (Tcl_RegexpObjCmd): [Bug 2826551, Patch 2948425]:
	Backport of updates to make handling of RE line anchors correct.

2010-08-11  Jeff Hobbs  <jeffh@ActiveState.com>

	* unix/ldAix: Remove ancient (pre-4.2) AIX support
	* unix/configure: regen with ac-2.59
	* unix/configure.in, unix/tclConfig.sh.in, unix/Makefile.in:
	* unix/tcl.m4 (AIX): Remove the need for ldAIX, replace with
	-bexpall/-brtl.  Remove TCL_EXP_FILE (export file) and other baggage
	that went with it.  Remove pre-4 AIX build support.

2010-08-10  Jeff Hobbs  <jeffh@ActiveState.com>

	* generic/tclUtil.c (TclByteArrayMatch): Patterns may not be
	null-terminated, so account for that.

2010-08-05  Don Porter  <dgp@users.sourceforge.net>

	* changes:	Update for 8.5.9 release.

2010-08-04  Jeff Hobbs  <jeffh@ActiveState.com>

	* unix/tclUnixFCmd.c: Adjust license header as per
	ftp://ftp.cs.berkeley.edu/pub/4bsd/README.Impt.License.Change

	* license.terms: Fix DFARs note for number-adjusted rights clause

	* win/tclWin32Dll.c (asciiProcs, unicodeProcs):
	* win/tclWinLoad.c (TclpDlopen): 'load' use LoadLibraryEx with
	* win/tclWinInt.h (TclWinProcs): LOAD_WITH_ALTERED_SEARCH_PATH to
	prefer dependent DLLs in same dir as loaded DLL.
	***POTENTIAL INCOMPATIBILITY***

	* win/Makefile.in (%.${OBJEXT}): better implicit rules support

2010-08-04  Don Porter  <dgp@users.sourceforge.net>

	* generic/tcl.h:	Bump to 8.5.9 for release.
	* library/init.tcl:
	* tools/tcl.wse.in:
	* unix/configure.in:
	* unix/tcl.spec:
	* win/configure.in:
	* README:

	* unix/configure:	autoconf-2.59
	* win/configure:

	* changes:	Update for 8.5.9 release.

2010-08-04  Andreas Kupries  <andreask@activestate.com>

	* generic/tclIORChan.c: [Bug 3034840]: Fixed reference counting
	* tests/ioCmd.test: in InvokeTclMethod and callers.

2010-08-03  Andreas Kupries  <andreask@activestate.com>

	* tests/var.test (var-19.1): [Bug 3037525]: Added test demonstrating
	the local hashtable deletion crash and fix.

	* tests/info.test (info-39.1, test_info_frame): Changed absolute to
	relative frame adressing to handle difference between testing with
	-singleproc 1 vs. the default -singleproc 0. Plus comment fix. The
	test and issue are not relevant to the trunk, forward porting is not
	required.

2010-08-03  Don Porter  <dgp@users.sourceforge.net>

	* changes:	Update for 8.5.9 release.

2010-08-02  Kevin B. Kenny  <kennykb@users.sf.net>

	* library/tzdata/America/Bahia_Banderas:
	* library/tzdata/Pacific/Chuuk:
	* library/tzdata/Pacific/Pohnpei:
	* library/tzdata/Africa/Cairo:
	* library/tzdata/Europe/Helsinki:
	* library/tzdata/Pacific/Ponape:
	* library/tzdata/Pacific/Truk:
	* library/tzdata/Pacific/Yap:			Olson's tzdata2010k.

2010-07-28  Miguel Sofer  <msofer@users.sf.net>

	* generic/tclVar.c: [Bug 3037525]: lose fickle optimisation in
	TclDeleteVars (used for runtime-created locals) that caused crashes.

2010-07-25  Jan Nijtmans  <nijtmans@users.sf.net>

	* generic/tclInt.h: [Bug 3030870]: Make itcl 3.x built with pre-8.6
	* generic/tclBasic.c: work in 8.6 revert tclInt.h to what it was
	before, and relax the relation between Tcl_CallFrame and CallFrame.

2010-07-17  Jan Nijtmans  <nijtmans@users.sf.net>

	* generic/tcl.h: [Bug 3030870]: Make itcl 3.x built with pre-8.6
	* generic/tclInt.h:		work in 8.6

2010-07-02  Donal K. Fellows  <dkf@users.sf.net>

	* generic/tclExecute.c (IllegalExprOperandType): [Bug 3024379]: Made
	sure that errors caused by an argument to an operator being outside
	the domain of the operator all result in ::errorCode being ARITH
	DOMAIN and not NONE.

2010-07-02  Jan Nijtmans  <nijtmans@users.sf.net>

	* generic/tclIntDecls.h: [Bug 803489]: Tcl_FindNamespace problem in
	the Stubs table.

2010-07-01  Donal K. Fellows  <dkf@users.sf.net>

	* doc/mathop.n: [Bug 3023165]: Fix typo that was preventing proper
	rendering of the exclusive-or operator.

2010-06-28  Jan Nijtmans  <nijtmans@users.sf.net>

	* generic/tclPosixStr.c: [Bug 3019634]: errno.h and tclWinPort.h have
	conflicting definitions.

2010-06-22  Donal K. Fellows  <dkf@users.sf.net>

	* generic/tclCmdIL.c (Tcl_LsetObjCmd): [Bug 3019351]: Corrected wrong
	args message.

2010-06-18  Donal K. Fellows  <dkf@users.sf.net>

	* library/init.tcl (auto_execok): [Bug 3017997]: Add .cmd to the
	default list of extensions that we can execute interactively.

2010-06-16  Jan Nijtmans  <nijtmans@users.sf.net>

	* tools/loadICU.tcl:   [Bug 3016135]: Traceback using clock format
	* library/msgs/he.msg: with locale of he_IL

2010-06-09  Andreas Kupries  <andreask@activestate.com>

	* library/platform/platform.tcl: Added OSX Intel 64bit
	* library/platform/pkgIndex.tcl: Package updated to version 1.0.9.
	* unix/Makefile.in:
	* win/Makefile.in:

2010-05-26  Donal K. Fellows  <dkf@users.sf.net>

	* doc/socket.n: [Bug 3007442]: Server sockets never took a host
	argument, so the list of options must precede the port argument.

2010-05-25  Jan Nijtmans  <nijtmans@users.sf.net>

	* unix/tclUnixPort.h: [Bug 2991415]: tclport.h #included before
	* win/tclWinPort.h:		     limits.h
	* generic/tclInt.h:

2010-05-21  Jan Nijtmans  <nijtmans@users.sf.net>

	* tools/installData.tcl:  Make sure that copyDir only receives
	normalized paths. Backported from trunk.
	* generic/tclPlatDecls.h: Fix <tchar.h> inclusion for CYGWIN.
	Backported from trunk (although for trunk this was moved to
	tclWinPort.h)
	* generic/tclPathObj.c:   Fix Tcl_SetStringObj usage for CYGWIN. This
	function can only be used with unshared objects. This causes a crash
	on CYGWIN. (backported from trunk)
	* generic/tclFileName.c:  Don't declare cygwin_conv_to_win32_path here
	* win/tclWinChan.c:       Fix various minor other gcc warnings, like
	* win/tclWinConsole.c:    signed<->unsigned mismatch. Backported from
	* win/tclWinDde.c:        trunk.
	* win/tclWinNotify.c:
	* generic/tclStrToD.c:    [Bug 3005233]: fix for build on OpenBSD vax

2010-05-19 Alexandre Ferrieux  <ferrieux@users.sourceforge.net>

	* generic/tclDictObj.c: Backport of fix for [Bug 3004007], EIAS
	* tests/dict.test:      violation in list-dict conversions.

2010-05-07  Andreas Kupries  <andreask@activestate.com>

	* library/platform/platform.tcl: Fix cpu name for Solaris/Intel 64bit.
	* library/platform/pkgIndex.tcl: Package updated to version 1.0.8.
	* unix/Makefile.in:		
	* win/Makefile.in:

2010-04-30  Don Porter  <dgp@users.sourceforge.net>

	* generic/tclBinary.c (UpdateStringOfByteArray): [Bug 2994924]: Add
	panic when the generated string representation would grow beyond Tcl's
	size limits.

2010-04-29  Andreas Kupries  <andreask@activestate.com>

	* library/platform/platform.tcl: Another stab at getting the /lib,
	* library/platform/pkgIndex.tcl: /lib64 difference right for linux.
	* unix/Makefile.in:		 Package updated to version 1.0.7.
	* win/Makefile.in:

2010-04-29  Kevin B. Kenny  <kennykb@acm.org>

	* library/tzdata/Antarctica/Macquarie:
	* library/tzdata/Africa/Casablanca:
	* library/tzdata/Africa/Tunis:
	* library/tzdata/America/Santiago:
	* library/tzdata/America/Argentina/San_Luis:
	* library/tzdata/Antarctica/Casey:
	* library/tzdata/Antarctica/Davis:
	* library/tzdata/Asia/Anadyr:
	* library/tzdata/Asia/Damascus:
	* library/tzdata/Asia/Dhaka:
	* library/tzdata/Asia/Gaza:
	* library/tzdata/Asia/Kamchatka:
	* library/tzdata/Asia/Karachi:
	* library/tzdata/Asia/Taipei:
	* library/tzdata/Europe/Samara:
	* library/tzdata/Pacific/Apia:
	* library/tzdata/Pacific/Easter:
	* library/tzdata/Pacific/Fiji:   Olson's tzdata2010i.
	
2010-04-19  Jan Nijtmans  <nijtmans@users.sf.net>

	* win/tclWinPort.h: [Patch 2986105]: Conditionally defining
	* win/tclWinFile.c: strcasecmp/strncasecmp

2010-04-18  Donal K. Fellows  <dkf@users.sf.net>

	* doc/unset.n: [Bug 2988940]: Fix typo.

2010-04-14  Andreas Kupries  <andreask@activestate.com>

	* library/platform/platform.tcl: Linux platform identification:
	* library/platform/pkgIndex.tcl: Check /lib64 for existence of
	* unix/Makefile.in: files matching libc* before accepting it as
	* win/Makefile.in: base directory. This can happen on weirdly
	installed 32bit systems which have an empty or partially filled
	/lib64 without an actual libc. Bumped to version 1.0.6.

2010-04-03  Zoran Vasiljevic <vasiljevic@users.sourceforge.net>

	* generic/tclStringObj.c: (SetStringFromAny): avoid trampling
	over the tclEmptyStringRep as it is thread-shared.

	* generic/tclThreadStorage.c (ThreadStorageGetHashTable):
	avoid accessing shared table index w/o mutex protection
	if VALGRIND defined on compilation time. This rules out
	helgrind complains about potential race-conditions at
	that place.

	Thanks to Gustaf Neumann for the (hard) work.

2010-03-31  Donal K. Fellows  <dkf@users.sf.net>

	* doc/package.n: [Bug 2980210]: Document the arguments taken by
	the [package present] command correctly.

2010-03-30  Andreas Kupries  <andreask@activestate.com>

	* generic/tclIORChan.c (ReflectClose, ReflectInput, ReflectOutput,
	ReflectSeekWide, ReflectWatch, ReflectBlock, ReflectSetOption,
	ReflectGetOption, ForwardProc): [Bug 2978773]: Preserve
	ReflectedChannel* structures across handler invokations, to avoid
	crashes when the handler implementation induces nested callbacks
	and destruction of the channel deep inside such a nesting.

2010-03-30  Don Porter  <dgp@users.sourceforge.net>

	* generic/tclObj.c (Tcl_GetCommandFromObj):	[Bug 2979402]: Reorder
	the validity tests on internal rep of a "cmdName" value to avoid
	invalid reads reported by valgrind.

2010-03-29  Don Porter  <dgp@users.sourceforge.net>

	* generic/tclStringObj.c:	Fix array overrun in test format-1.12
	caught by valgrind testing.

2010-03-25  Donal K. Fellows  <dkf@users.sf.net>

	* unix/tclUnixFCmd.c (TclUnixCopyFile): [Bug 2976504]: Corrected
	number of arguments to fstatfs() call.

2010-03-24  Don Porter  <dgp@users.sourceforge.net>

	* generic/tclResult.c:	[Bug 2383005]: Revise [return -errorcode] so
	* tests/result.test:	that it rejects illegal non-list values.

2010-03-20  Donal K. Fellows  <dkf@users.sf.net>

	* generic/tclIO.c (CopyData): Allow the total number of bytes copied
	by [fcopy] to exceed 2GB. Can happen when no -size parameter given.

2010-03-18  Don Porter  <dgp@users.sourceforge.net>

	* generic/tclListObj.c: [Bug 2971669]: Prevent in overflow trouble in
	* generic/tclTestObj.c: ListObjReplace operations.  Thanks to kbk for
	* tests/listObj.test:   fix and test.

2010-03-12  Jan Nijtmans  <nijtmans@users.sf.net>

	* win/makefile.vc:      Fix [Bug 2967340]: Static build failure
	* win/.cvsignore

2010-03-09  Andreas Kupries  <andreask@activestate.com>

	* generic/tclIORChan.c: [Bug 2936225]: Thanks to Alexandre Ferrieux
	* doc/refchan.n:	<ferrieux@users.sourceforge.net> for debugging
	* tests/ioCmd.test:	and fixing the problem. It is the write-side
				equivalent to the bug fixed 2009-08-06.

2010-03-09  Don Porter  <dgp@users.sourceforge.net>

	* library/tzdata/America/Matamoros: New locale
	* library/tzdata/America/Ojinaga: New locale
	* library/tzdata/America/Santa_Isabel: New locale
	* library/tzdata/America/Asuncion:
	* library/tzdata/America/Tijuana:
	* library/tzdata/Antarctica/Casey:
	* library/tzdata/Antarctica/Davis:
	* library/tzdata/Antarctica/Mawson:
	* library/tzdata/Asia/Dhaka:
	* library/tzdata/Pacific/Fiji:
	Olson tzdata2010c.

2010-03-01  Alexandre Ferrieux  <ferrieux@users.sourceforge.net>

	* unix/tclUnixChan.c: [backported] Refrain from a possibly lengthy
	reverse-DNS lookup on 0.0.0.0 when calling [fconfigure -sockname]
	on an universally-bound (default) server socket.

2010-02-27  Donal K. Fellows  <dkf@users.sf.net>

	* generic/tclCmdMZ.c (StringFirstCmd, StringLastCmd): [Bug 2960021]:
	Only search for the needle in the haystack when the needle isn't
	larger than the haystack. Prevents an odd crash from sometimes
	happening when things get mixed up (a common programming error).

2010-02-21  Jan Nijtmans  <nijtmans@users.sf.net>

	* generic/tclBasic.c:   Fix [Bug 2954959] expr abs(0.0) is -0.0
	* tests/expr.test

2010-02-19  Stuart Cassoff  <stwo@users.sourceforge.net>

	* tcl.m4: Correct compiler/linker flags for threaded builds on OpenBSD
	* configure: (regenerated).

2010-02-19  Donal K. Fellows  <dkf@users.sf.net>

	* unix/installManPage: [Bug 2954638]: Correct behaviour of manual page
	installer. Also added armouring to check that assumptions about the
	initial state are actually valid (e.g., look for existing input file).

2010-02-11  Donal K. Fellows  <dkf@users.sf.net>

	* generic/tclIOCmd.c (Tcl_OpenObjCmd): [Bug 2949740]: Make sure that
	we do not try to put a NULL pipeline channel into binary mode.

2010-02-07  Jan Nijtmans  <nijtmans@users.sf.net>

	* tools/genStubs.tcl     Backport various formatting (spacing)
	* generic/tcl*.decls     changes from HEAD, so diffing
	* generic/tcl*Decls.h    between 8.5.x and 8.6 shows the
	* generic/tclStubInit.c  real structural differences again.
	                         (any signature change not backported!)

2010-02-03  Donal K. Fellows  <dkf@users.sf.net>

	* generic/tclVar.c (Tcl_ArrayObjCmd): More corrections for the 'unset'
	subcommand.

2010-02-02  Andreas Kupries  <andreask@activestate.com>

	* generic/tclCompile.c: [Bug 2933089]: A literal sharing problem with
	* generic/tclCompile.h: 'info frame' affects not only 8.6 but 8.5 as
	* generic/tclExecute.h: well. Backported the fix done in 8.6, without
	* tests/info.test: changes. New testcase info-39.1.

2010-02-02  Donal K. Fellows  <dkf@users.sf.net>

	* generic/tclVar.c (Tcl_ArrayObjCmd): [Bug 2939073]: Stop the [array
	unset] command from having dangling pointer problems when an unset
	trace deletes the element that is going to be processed next. Many
	thanks to Alexandre Ferrieux for the bulk of this fix.

2010-02-01  Donal K. Fellows  <dkf@users.sf.net>

	* generic/regexec.c (ccondissect, crevdissect): [Bug 2942697]: Rework
	these functions so that certain pathological patterns are matched much
	more rapidly. Many thanks to Tom Lane for dianosing this issue and
	providing an initial patch.

2010-02-01  Jan Nijtmans  <nijtmans@users.sf.net>

	* generic/tclInt.decls:		Various CYGWIN-related fixes
	* generic/tclInt.h:		backported from HEAD. Still
	* generic/tclIntPlatDecls.h:	configure script not modified,
	* generic/tclPort.h:		so CYGWIN build is still
	* generic/tclTest.c:		disabled. Reason: although the
	* win/cat.c:			build succeeds with those changes,
	* win/tclWinDde.c:		many tests still fail.
	* win/tclWinError.c:
	* win/tclWinFile.c:
	* win/tclWinPipe.c:
	* win/tclWinPort.h:
	* win/tclWinReg.c:
	* win/tclWinSerial.c:
	* win/tclWinSock.c:
	* win/tclWinTest.c:
	* win/tclWinThrd.c:

2010-01-29  Jan Nijtmans  <nijtmans@users.sf.net>

	* generic/tcl.h:	Use correct TCL_LL_MODIFIER for CYGWIN.
				Formatting (all backported from HEAD)
	* generic/rege_dfa.c:	Fix macro conflict on CYGWIN: don't use
				"small".
	* generic/tclTest.c:	Fix gcc 4.4 warning: ignoring return value of
	* unix/tclUnixPipe.c:	'write'
	* unix/tclUnixNotify.c:

2010-01-19  Donal K. Fellows  <dkf@users.sf.net>

	* doc/dict.n: [Bug 2929546]: Clarify just what [dict with] and [dict
	update] are doing with variables.

2010-01-18  Andreas Kupries  <andreask@activestate.com>

	* generic/tclIO.c (CreateScriptRecord): [Bug 2918110]: Initialize
	the EventScriptRecord (esPtr) fully before handing it to
	Tcl_CreateChannelHandler for registration. Otherwise a reflected
	channel calling 'chan postevent' (== Tcl_NotifyChannel) in its
	'watchProc' will cause the function 'TclChannelEventScriptInvoker'
	to be run on an uninitialized structure.

2010-01-18  Donal K. Fellows  <dkf@users.sf.net>

	* generic/tclStringObj.c (Tcl_AppendFormatToObj): [Bug 2932421]: Stop
	the [format] command from causing argument objects to change their
	internal representation when not needed. Thanks to Alexandre Ferrieux
	for this fix.

2010-01-06  Jan Nijtmans  <nijtmans@users.sf.net>

	* generic/tclCompExpr.c: Warning: array subscript has type 'char'
	* generic/tclPkg.c:
	* libtommath/bn_mp_read_radix.c:
	* unix/tclUnixCompat.c:	Fix gcc warning: signed and unsigned type
				in conditional expression.
	* unix/tcl.m4: Add support for Haiku and CYGWIN dynamical loading
	* unix/configure: (regenerated)
	* unix/Makefile.in:
	* unix/.cvsignore:
	* tests/stack.test: Reduced minimum required C-stack size to 2034:
			    CYGWIN has this stack size and the test runs fine!
	* generic/tclEnv.c: Fix environment tests under CYGWIN
	* generic/tclPort.h:
	* tests/env.test:

2010-01-05  Don Porter  <dgp@users.sourceforge.net>

	* generic/tclPathObj.c (TclPathPart):	[Bug 2918610]: Correct
	* tests/fileName.test (filename-14.31):	inconsistency between the
	string rep and the intrep of a path value created by [file rootname].
	Thanks to Vitaly Magerya for reporting.

2010-01-03  Donal K. Fellows  <dkf@users.sf.net>

	* unix/tcl.m4 (SC_CONFIG_CFLAGS): [Bug 1636685]: Use the configuration
	for modern FreeBSD suggested by the FreeBSD porter.

2009-12-30  Donal K. Fellows  <dkf@users.sf.net>

	* library/safe.tcl (AliasSource): [Bug 2923613]: Make the safer
	* tests/safe.test (safe-8.9):	  [source] handle a [return] at the
					  end of the file correctly.

2009-12-29  Donal K. Fellows  <dkf@users.sf.net>

	* generic/tclInterp.c (Tcl_MakeSafe): [Bug 2895741]: Make sure that
	the min() and max() functions are supported in safe interpreters.

2009-12-28  Donal K. Fellows  <dkf@users.sf.net>

	* unix/configure.in: [Bug 942170]:	Detect the st_blocks field of
	* generic/tclCmdAH.c (StoreStatData):	'struct stat' correctly.
	* generic/tclIOUtil.c (Tcl_Stat, Tcl_FSStat):
	* generic/tclTest.c (PretendTclpStat):

	* generic/tclInterp.c (TimeLimitCallback): [Bug 2891362]: Ensure that
	* tests/interp.test (interp-34.13):	   the granularity ticker is
	reset when we check limits because of the time limit event firing.

2009-12-27  Donal K. Fellows  <dkf@users.sf.net>

	* doc/namespace.n (SCOPED SCRIPTS): [Bug 2921538]: Updated example to
	not be quite so ancient.

2009-12-23  Donal K. Fellows  <dkf@users.sf.net>

	* library/safe.tcl (AliasSource, AliasExeName): [Bug 2913625]: Stop
	information about paths from leaking through [info script] and [info
	nameofexecutable].

2009-12-16  Donal K. Fellows  <dkf@users.sf.net>

	* library/safe.tcl (::safe::AliasGlob): Upgrade to correctly support a
	larger fraction of [glob] functionality, while being stricter about
	directory management.

	* doc/tm.n: [Bug 1911342]: Formatting rewrite to avoid bogus crosslink
	to the list manpage when generating HTML.

	* library/msgcat/msgcat.tcl (Init): [Bug 2913616]: Do not use platform
	tests that are not needed and which don't work in safe interpreters.

2009-12-12  Donal K. Fellows  <dkf@users.sf.net>

	* generic/tclTest.c (TestconcatobjCmd): [Bug 2895367]: Stop memory
	leak when testing. We don't need extra noise of this sort when
	tracking down real problems!

2009-12-10  Andreas Kupries  <andreask@activestate.com>

	* generic/tclObj.c (TclContinuationsEnter): [Bug 2895323]: Updated
	comments to describe when the function can be entered for the same
	Tcl_Obj* multiple times. This is a continuation of the 2009-11-10
	entry where a memory leak was plugged, but where not sure if that was
	just a band-aid to paper over some other error. It isn't, this is a
	legal situation.

2009-12-09  Andreas Kupries  <andreask@activestate.com>

	* library/safe.tcl: Backport of the streamlined safe base from
	* tests/safe.test: head to the 8.5 branch (See head changelog entries
	2009-11-05, 2009-11-06, 2009-12-03).

2009-12-07  Don Porter  <dgp@users.sourceforge.net>

	* generic/tclStrToD.c:	[Bug 2902010]: Correct conditional compile
	directives to better detect the toolchain that needs extra work for
	proper underflow treatment instead of merely detecting the MIPS
	platform.

2009-12-02  Jan Nijtmans  <nijtmans@users.sf.net>

	* tools/genStubs.tcl: Add support for win32 CALLBACK functions (needed
	for Tk bugfix).

2009-11-30  Donal K. Fellows  <dkf@users.sf.net>

	* doc/Tcl.n: [Bug 2901433]: Improved description of expansion to
	mention that it is using list syntax.

2009-11-27  Donal K. Fellows  <dkf@users.sf.net>

	* doc/BoolObj.3, doc/CrtChannel.3, doc/DictObj.3, doc/DoubleObj.3: 
	* doc/Ensemble.3, doc/Environment.3, doc/FileSystem.3, doc/Hash.3: 
	* doc/IntObj.3, doc/Limit.3, doc/ObjectType.3, doc/PkgRequire.3: 
	* doc/SetChanErr.3, doc/SetResult.3: [Patch 2903921]: Many small
	spelling fixes from Larry Virden.

2009-11-25  Stuart Cassoff  <stwo@users.sf.net>

	* unix/configure.in:	[Patch 2892871]: Remove unneeded
	* unix/tcl.m4:		AC_STRUCT_TIMEZONE and use
	* unix/tclConfig.h.in:	AC_CHECK_MEMBERS([struct stat.st_blksize])
	* unix/tclUnixFCmd.c:	instead of AC_STRUCT_ST_BLKSIZE.
	* unix/configure:	Regenerated with autoconf-2.59.

2009-11-16  Alexandre Ferrieux  <ferrieux@users.sourceforge.net>

	* generic/tclEncoding.c: Fix [Bug 2891556] and improve test to detect
	* tests/decoding.test:   similar manifestations in the future.
	
2009-11-12  Don Porter  <dgp@users.sourceforge.net>

	*** 8.5.8 TAGGED FOR RELEASE ***

	* changes:	Update for 8.5.8 release.

	* generic/tclClock.c (TclClockInit):	Do not create [clock] support
	commands in safe interps.

	* tests/io.test:	New test io-53.11 to test for [Bug 2895565].

2009-11-12  Andreas Kupries  <andreask@activestate.com>

	* generic/tclIO.c (CopyData): [Bug 2895565]: Dropped bogosity which
	used the number of _written_ bytes or character to update the counters
	for the read bytes/characters. See last entry for the test case.

2009-11-11  Pat Thoyts  <patthoyts@users.sourceforge.net>

	* tests/fCmd.test:     Fixed a number of issues for Vista and Win7
	* tests/registry.test: that are due to restricted permissions.
	* tests/winFCmd.test:

2009-11-11  Don Porter  <dgp@users.sourceforge.net>

	* library/http/http.tcl:	[Bug 2891171]: Update the URL syntax
	check to RFC 3986 compliance on the subject of non-encoded question
	mark characters.
	
	* library/http/pkgIndex.tcl:	Bump to http 2.7.5 to avoid any
	* unix/Makefile.in:		confusion with snapshot "releases"
	* win/Makefile.in:		that might be in ActiveTcl, etc.

2009-11-11  Alexandre Ferrieux  <ferrieux@users.sourceforge.net>

	* generic/tclIO.c: Backported fix for [Bug 2888099] (close discards
	ENOSPC error) by saving the errno from the first of two
	FlushChannel()s. Uneasy to test; might need specific channel drivers.
	Four-hands with aku.

2009-11-10  Don Porter  <dgp@users.sourceforge.net>

	* generic/tclBasic.c:	Plug another leak in TCL_EVAL_DIRECT
	evaluation.

	* generic/tclObj.c:	Plug memory leak in TclContinuationsEnter().
	[Bug 2895323]

2009-11-09  Stuart Cassoff <stwo@users.sf.net>

	* win/README: [bug 2459744]: Removed outdated Msys + Mingw info.

2009-11-09  Don Porter  <dgp@users.sourceforge.net>

	* generic/tclBasic.c (TclEvalObjEx):	Plug memory leak in 
	TCL_EVAL_DIRECT evaluation.

	* tests/info.test:	Resolve ambiguous resolution of variable "res".

2009-11-03  Don Porter  <dgp@users.sourceforge.net>

	* generic/tcl.h:	Bump to 8.5.8 for release.
	* library/init.tcl:
	* tools/tcl.wse.in:
	* unix/configure.in:
	* unix/tcl.spec:
	* win/configure.in:
	* README:

	* unix/configure:	autoconf-2.59
	* win/configure:

	* changes:	Update for 8.5.8 release.

2009-11-03  Andreas Kupries  <andreask@activestate.com>

	* library/safe.tcl (::safe::InterpSetConfig): [Bug 2854929]: Added
	code to recursively find deeper paths which may contain modules.
	Required to handle modules with names like 'platform::shell', which
	translate into 'platform/shell-X.tm', i.e arbitrarily deep
	subdirectories.

2009-11-03  Kevin B. Kenny  <kennykb@acm.org>
	
	* library/tzdata/Asia/Novokuznetsk: New tzdata locale for Kemerovo
	oblast', which now keeps Novosibirsk time and not Kranoyarsk time.
	* library/tzdata/Asia/Damascus: Syrian DST changes.
	* library/tzdata/Asia/Hong_Kong: Hong Kong historic DST corrections.
	Olson tzdata2009q.

2009-11-03  Pat Thoyts  <patthoyts@users.sourceforge.net>

	* tests/tcltest.test: Backport permissions fix for Win7.

2009-10-31  Donal K. Fellows  <dkf@users.sf.net>

	* generic/tclBasic.c (ExprRoundFunc): [Bug 2889593]: Correctly report
	the expected number of arguments when generating an error for round().

2009-10-29  Don Porter  <dgp@users.sourceforge.net>

	* generic/tcl.h:	[Bug 2800740]: Changed the typedef for the
	mp_digit type from:
		typedef unsigned long mp_digit;
	to:
		typedef unsigned int mp_digit;
	For 32-bit builds where "long" and "int" are two names for the same
	thing, this is no change at all. For 64-bit builds, though, this
	causes the dp[] array of an mp_int to be made up of 32-bit elements
	instead of 64-bit elements. This is a huge improvement because details
	elsewhere in the mp_int implementation cause only 28 bits of each
	element to be actually used storing number data. Without this change
	bignums are over 50% wasted space on 64-bit systems.

	***POTENTIAL INCOMPATIBILITY***
	For 64-bit builds, callers of routines with (mp_digit) or (mp_digit *)
	arguments *will*, and callers of routines with (mp_int *) arguments
	*may* suffer both binary and stubs incompatibilities with Tcl releases
	8.5.0 - 8.5.7.  Such possibilities should be checked, and if such
	incompatibilities are present, suitable [package require] requirements
	on the Tcl release should be put in place to keep such built code
	[load]-ing only in Tcl interps that are compatible.

2009-10-29  Kevin B. Kenny  <kennykb@acm.org>

	* library/clock.tcl (LocalizeFormat):
	* tests/clock.test (clock-67.1): [Bug 2819334]:
	Corrected a problem where '%%' followed by a letter in a format group
	could expand recursively: %%R would turn into %%H:%M:%S.

2009-10-28  Don Porter  <dgp@users.sourceforge.net>

	* generic/tclLiteral.c:	Backport fix for [Bug 2888044].

2009-10-28  Kevin B. Kenny  <kennykb@acm.org>

	* tests/fileName.test (fileName-20.[78]): Corrected poor test
	hygiene (failure to save and restore the working directory) that
	caused these two tests to fail on Windows (and [Bug 2806250] to be
	reopened).

2009-10-27  Don Porter  <dgp@users.sourceforge.net>

	* generic/tclPathObj.c: [Bug 2884203]: Missing refcount on cached
	normalized path caused crashes.

2009-10-27  Kevin B. Kenny  <kennykb@acm.org>

	* library/clock.tcl (ParseClockScanFormat): [Bug 2886852]:
	Corrected a problem where [clock scan] didn't load the timezone soon
	enough when processing a time format that lacked a complete date.
	* tests/clock.test (clock-66.1):
	Added a test case for the above bug.
	* library/tzdata/America/Argentina/Buenos_Aires:
	* library/tzdata/America/Argentina/Cordoba:
	* library/tzdata/America/Argentina/San_Luis:
	* library/tzdata/America/Argentina/Tucuman:
	New DST rules for Argentina. (Olson's tzdata2009p.)

2009-10-24  Kevin B. Kenny  <kennykb@acm.org>

	* library/clock.tcl (ProcessPosixTimeZone):
	Corrected a regression in the fix to [Bug 2207436] that caused [clock]
	to apply EU daylight saving time rules in the US. Thanks to Karl
	Lehenbauer for reporting this regression.
	* tests/clock.test (clock-52.4):
	Added a regression test for the above regression.
	* library/tzdata/Asia/Dhaka:
	* library/tzdata/Asia/Karachi:
	New DST rules for Bangladesh and Pakistan. (Olson's tzdata2009o.)

2009-10-23  Andreas Kupries  <andreask@activestate.com>

	* generic/tclIO.c (FlushChannel): Skip OutputProc for low-level
	0-length writes. When closing pipes which have already been closed not
	skipping leads to spurious SIG_PIPE signals. Reported by Mikhail
	Teterin <mi+thun@aldan.algebra.com>.

2009-10-21  Donal K. Fellows  <dkf@users.sf.net>

	* generic/tclPosixStr.c: [Bug 2882561]: Work around oddity on Haiku OS
	where SIGSEGV and SIGBUS are the same value.

2009-10-19  Don Porter  <dgp@users.sourceforge.net>

	* generic/tclIO.c:	Revised ReadChars and FilterInputBytes
	routines to permit reads to continue up to the string limits of Tcl
	values. Before revisions, large read attempts could panic when as
	little as half the limiting value length was reached. [Patch 2107634]
	Thanks to Sean Morrison and Bob Parker for their roles in the fix.

2009-10-18  Joe Mistachkin  <joe@mistachkin.com>

	* tests/thread.test (thread-4.[345]): [Bug 1565466]: Correct tests to
	save their error state before the final call to threadReap just in
	case it triggers an "invalid thread id" error.  This error can occur
	if one or more of the target threads has exited prior to the attempt
	to send it an asynchronous exit command.

	* doc/memory.n: [Bug 988703]: Add mechanism for finding what Tcl_Objs
	* generic/tclCkalloc.c (MemoryCmd): are allocated when built for
	* generic/tclInt.decls: memory debugging. This was previously
	* generic/tclInt.h: backported from Tcl 8.6 with the corrections to
	* generic/tclObj.c (ObjData, TclFinalizeThreadObjects): fix [Bug
	2871908]. However, there were key elements missing. These changes make
	things consistent between branches.

2009-10-17  Donal K. Fellows  <dkf@users.sf.net>

	* generic/tclVar.c (TclDeleteCompiledLocalVars, UnsetVarStruct)
	(TclDeleteNamespaceVars):
	* generic/tclTrace.c (Tcl_UntraceVar2): [Bug 2629338]: Stop traces
	that are deleted part way through (a feature used by tdom) from
	causing freed memory to be accessed.

2009-10-08  Donal K. Fellows  <dkf@users.sf.net>

	* generic/tclDictObj.c (DictIncrCmd): [Bug 2874678]: Don't leak any
	bignums when doing [dict incr] with a value.
	* tests/dict.test (dict-19.3): Memory leak detection code.

2009-10-07  Andreas Kupries  <andreask@activestate.com>

	* generic/tclObj.c: [Bug 2871908]: Plug memory leaks of the
	objThreadMap and lineCLPtr hashtables.  Also make the names of the
	continuation line information initialization and finalization
	functions more consistent. Patch supplied by Joe Mistachkin
	<joe@mistachkin.com>.

	* generic/tclIORChan.c (ErrnoReturn): Replace the hardwired constant
	11 with the proper errno define, EAGAIN. What was I thinking? The
	BSD's have a different errno assignment and break with the hardwired
	number. Reported by emiliano on the chat.

2009-10-06  Don Porter  <dgp@users.sourceforge.net>

	* generic/tclTomMathInt.h (new): Public header tclTomMath.h had
	* generic/tclTomMath.h: dependence on private headers, breaking use
	* generic/tommath.h:    by extensions [Bug 1941434].

2009-10-05  Don Porter  <dgp@users.sourceforge.net>

	* changes:	Update for 8.5.8 release.

2009-10-04  Daniel Steffen  <das@users.sourceforge.net>

	* macosx/tclMacOSXBundle.c:	Workaround CF memory managment bug in
	* unix/tclUnixInit.c:		Mac OS X 10.4 & earlier. [Bug 2569449]

2009-10-02  Kevin B. Kenny  <kennykb@acm.org>

	* library/tzdata/Africa/Cairo:
	* library/tzdata/Asia/Gaza:
	* library/tzdata/Asia/Karachi:
	* library/tzdata/Pacific/Apia:	Olson's tzdata2009n.

2009-09-29  Don Porter  <dgp@users.sourceforge.net>

	* generic/tclAlloc.c:           Cleaned up various routines in the
	* generic/tclCkalloc.c:         call stacks for memory allocation to
	* generic/tclInt.h:		guarantee that any size values computed
	* generic/tclThreadAlloc.c:     are within the domains of the routines
	they get passed to.  [Bugs 2557696 and 2557796].

2009-09-11  Don Porter  <dgp@users.sourceforge.net>

	* library/http/http.tcl:	Bump to http 2.7.4 to account for
	* library/http/pkgIndex.tcl:	[Bug 2849860] fix.
	* unix/Makefile.in:
	* win/Makefile.in:

2009-09-10  Donal K. Fellows  <dkf@users.sf.net>

	* library/http/http.tcl (http::Event): [Bug 2849860]: Handle charset
	names in double quotes; some servers like generating them like that.

2009-09-01  Don Porter  <dgp@users.sourceforge.net>

	* library/tcltest/tcltest.tcl:	Bump to tcltest 2.3.2 after revision
	* library/tcltest/pkgIndex.tcl:	to verbose error message.
	* unix/Makefile.in:
	* win/Makefile.in:

2009-08-27  Don Porter  <dgp@users.sourceforge.net>

	* generic/tclStringObj.c:	[Bug 2845535]: A few more string
	overflow cases in [format].

2009-08-25  Andreas Kupries  <andreask@activestate.com>

	* generic/tclBasic.c (Tcl_CreateInterp, Tcl_EvalTokensStandard)
	(EvalTokensStandard, Tcl_EvalEx, EvalEx, TclAdvanceContinuations)
	(TclEvalObjEx):
	* generic/tclCmdMZ.c (Tcl_SwitchObjCmd, TclListLines):
	* generic/tclCompCmds.c (*):
	* generic/tclCompile.c (TclSetByteCodeFromAny, TclInitCompileEnv)
	(TclFreeCompileEnv, TclCompileScript):
	* generic/tclCompile.h (CompileEnv):
	* generic/tclInt.h (ContLineLoc, Interp):
	* generic/tclObj.c (ThreadSpecificData, ContLineLocFree)
	(TclThreadFinalizeObjects, TclInitObjSubsystem, TclContinuationsEnter)
	(TclContinuationsEnterDerived, TclContinuationsCopy)
	(TclContinuationsGet, TclFreeObj):
	* generic/tclParse.c (TclSubstTokens, Tcl_SubstObj):
	* generic/tclProc.c (TclCreateProc):
	* generic/tclVar.c (TclPtrSetVar):
	* tests/info.test (info-30.0-24):

	Extended parser, compiler, and execution with code and attendant data
	structures tracking the positions of continuation lines which are not
	visible in script Tcl_Obj*'s, to properly account for them while
	counting lines for #280.

2009-08-24  Daniel Steffen  <das@users.sourceforge.net>

	* macosx/tclMacOSXNotify.c: Fix multiple issues with nested event
	loops when CoreFoundation notifier is running in embedded mode. (Fixes
	problems in TkAqua Cocoa reported by Youness Alaoui on tcl-mac)

2009-08-21  Don Porter  <dgp@users.sourceforge.net>

	* generic/tclFileName.c: Correct regression in [Bug 2837800] fix.
	* tests/fileName.test:

2009-08-20  Don Porter  <dgp@users.sourceforge.net>

	* generic/tclFileName.c: [Bug 2837800]: Get the correct result from
	[glob */test] when * matches something like ~foo.

	* generic/tclPathObj.c:	[Bug 2806250]: Prevent the storage of strings
	starting with ~ in the "tail" part (normPathPtr field) of the path
	intrep when PATHFLAGS != 0.  This establishes the assumptions relied
	on elsewhere that the name stored there is a relative path.  Also
	refactored to make an AppendPath() routine instead of the cut/paste
	stanzas that were littered throughout.

2009-08-20  Donal K. Fellows  <dkf@users.sf.net>

	* generic/tclCmdIL.c (Tcl_LsortObjCmd): Plug memory leak.

2009-08-18  Don Porter  <dgp@users.sourceforge.net>

	* generic/tclPathObj.c:	[Bug 2837800]: Added NULL check to prevent
	* tests/fileName.test:	crashes during [glob].

2009-08-06  Andreas Kupries  <andreask@activestate.com>

	* doc/refchan.n [Bug 2827000]: Extended the implementation of
	* generic/tclIORChan.c: reflective channels (TIP 219, method 'read'),
	* tests/ioCmd.test: enabling handlers to signal EAGAIN to indicate 'no
	data, but not at EOF either', and other system errors. Updated
	documentation, extended testsuite (New test cases iocmd*-23.{9,10}).

2009-08-02  Donal K. Fellows  <dkf@users.sf.net>

	* unix/tclUnixFCmd.c (GetOwnerAttribute, SetOwnerAttribute)
	(GetGroupAttribute, SetGroupAttribute): [Bug 1942222]: Stop calling
	* unix/tclUnixFile.c (TclpGetUserHome): endpwent() and endgrent();
	they've been unnecessary for ages.

2009-07-31  Don Porter  <dgp@users.sourceforge.net>

	* generic/tclStringObj.c:       [Bug 2830354]: Corrected failure to
	* tests/format.test:            grow buffer when format spec request
	large width floating point values.  Thanks to Clemens Misch.

2009-07-24  Andreas Kupries  <andreask@activestate.com>

	* generic/tclIO.c (Tcl_GetChannelHandle): [Bug 2826248]: Do not crash
	* generic/tclPipe.c (FileForRedirect): for getHandleProc == NULL, this
	is allowed. Provide a nice error message in the bypass area. Updated
	caller to check the bypass for a mesage. Bug reported by Andy
	Sonnenburg <andy22286@users.sourceforge.net>. Backported from CVS
	head.

2009-07-23  Joe Mistachkin  <joe@mistachkin.com>

	* generic/tclNotify.c: [Bug 2820349]: Ensure that queued events are
	freed once processed.

2009-07-21  Kevin B. Kenny  <kennykb@acm.org>

	* library/tzdata/Asia/Dhaka:
	* library/tzdata/Indian/Mauritius: Olson's tzdata2009k.

2009-07-20  Donal K. Fellows  <dkf@users.sf.net>

	* generic/tclCmdMZ.c (StringIsCmd): Reorganize so that [string is] is
	more efficient when parsing things that are correct, at a cost of
	making the empty string test slightly more costly. With this, the cost
	of doing [string is integer -strict $x] matches [catch {expr {$x+0}}]
	in the successful case, and greatly outstrips it in the failing case.

2009-07-16  Don Porter  <dgp@users.sourceforge.net>

	* generic/tclCmdIL.c:	Removed unused variables.
	* generic/tclCompile.c:
	* generic/tclVar.c:
	* unix/tclUnixChan.c:

	* generic/tclScan.c:	Typo in ACCEPT_NAN configuration.

	* generic/tclStrToD.c:	[Bug 2819200]: Set floating point control
	register on MIPS systems so that the gradual underflow expected by Tcl
	is in effect.

2009-07-14  Andreas Kupries  <andreask@activestate.com>

	* generic/tclBasic.c (DeleteInterpProc,TclArgumentBCEnter,
	(TclArgumentBCRelease, TclArgumentGet):
	* generic/tclCompile.c (EnterCmdWordIndex, TclCleanupByteCode,
	(TclInitCompileEnv, TclCompileScript):
	* generic/tclCompile.h (ExtCmdLoc):
	* generic/tclExecute.c (TclExecuteByteCode):
	* generic/tclInt.h (ExtIndex, CFWordBC):
	* tests/info.test (info-39.0):

	Backport of some changes made to the Tcl head, to handle literal
	sharing better. The code here is much simpler (trimmed down) compared
	to the head as the 8.5 branch is not bytecode compiling whole files,
	and doesn't compile eval'd code either.

	Reworked the handling of literal command arguments in bytecode to be
	saved (compiler) and used (execution) per command (see the
	TCL_INVOKE_STK* instructions), and not per the whole bytecode.  This
	removes the problems with location data caused by literal sharing in
	proc bodies. Simplified the associated datastructures (ExtIndex is
	gone, as is the function EnterCmdWordIndex).

2009-07-01  Pat Thoyts  <patthoyts@users.sourceforge.net>

	* win/tclWinInt.h:   [Bug 2806622]: Handle the GetUserName API call
	* win/tclWin32Dll.c: via the tclWinProcs indirection structure. This
	* win/tclWinInit.c:  fixes a problem obtaining the username when the
	USERNAME environment variable is unset.

2009-06-15  Don Porter  <dgp@users.sourceforge.net>

	* generic/tclStringObj.c: sprintf() -> Tcl_ObjPrintf() conversion.

2009-06-13  Don Porter  <dgp@users.sourceforge.net>

	* generic/tclCompile.c:	The value stashed in iPtr->compiledProcPtr
	* generic/tclProc.c:	when compiling a proc survives too long.  We
	* tests/execute.test:	only need it there long enough for the right
	TclInitCompileEnv() call to re-stash it into envPtr->procPtr.  Once
	that is done, the CompileEnv controls.  If we let the value of
	iPtr->compiledProcPtr linger, though, then any other bytecode compile
	operation that takes place will also have its CompileEnv initialized
	with it, and that's not correct.  The value is meant to control the
	compile of the proc body only, not other compile tasks that happen
	along.  Thanks to Carlos Tasada for discovering and reporting the
	problem.  [Bug 2802881].

2009-06-10  Don Porter  <dgp@users.sourceforge.net>

	* generic/tclStringObj.c:	Revised [format] to not overflow the
	integer calculations computing the length of the %ll formats of
	really big integers.  Also added protections so that [format]s that
	would produce results overflowing the maximum string length of Tcl
	values throw a normal Tcl error instead of a panic. [Bug 2801413]

2006-06-09  Kevin B. Kenny  <kennykb@acm.org>

	* generic/tclGetDate.y: Fixed a thread safety bug in the generated
	* library/clock.tcl:    Bison parser (needed a %pure-parser
	* tests/clock.test:     declaration to avoid static variables).
				Discovered that the %pure-parser declaration
	                        allowed for returning the Bison error message
	                        to the Tcl caller in the event of a syntax
	                        error, so did so.
	* generic/tclDate.c: bison 2.3

2006-06-08  Kevin B. Kenny  <kennykb@acm.org>

	* library/tzdata/Asia/Dhaka: New DST rule for Bangladesh.
	(Olson's tzdata2009i.)

2009-06-02  Don Porter  <dgp@users.sourceforge.net>

	* generic/tclExecute.c:	Replace dynamically-initialized table with
	a table of static constants in the lookup table for exponent operator
	computations that fit in a 64 bit integer result.

	* generic/tclExecute.c:	Corrected implementations and selection
	logic of the INST_EXPON instruction to fix [Bug 2798543].

2009-06-01  Don Porter  <dgp@users.sourceforge.net>

	* tests/expr.test:	Added many tests demonstrating the broken
	cases of [Bug 2798543].

2009-05-30  Kevin B. Kenny  <kennykb@acm.org>

	* library/tzdata/Africa/Cairo:
	* library/tzdata/Asia/Amman: Olson's tzdata2009h.

2009-05-29  Andreas Kupries  <andreask@activestate.com>

	* library/platform/platform.tcl: Fixed handling of cpu ia64,
	* library/platform/pkgIndex.tcl: taking ia64_32 into account
	* unix/Makefile.in: now. Bumped version to 1.0.5. Updated the
	* win/Makefile.in: installation commands.

2009-05-07  Miguel Sofer  <msofer@users.sf.net>

	* generic/tclObj.c (Tcl_GetCommandFromObj): fix for bug [2785893],
	insure that a command in a deleted namespace cannot be found
	through a cached name.

2009-05-06  Don Porter  <dgp@users.sourceforge.net>

	* generic/tclCmdMZ.c:   Improve overflow error message from
	[string repeat].  [Bug 2582327]

2009-04-28  Jeff Hobbs  <jeffh@ActiveState.com>

	* unix/tcl.m4, unix/configure (SC_CONFIG_CFLAGS): harden the check
	to add _r to CC on AIX with threads.

2009-04-27  Alexandre Ferrieux  <ferrieux@users.sourceforge.net>

	* generic/tclInt.h:   Backport fix for [Bug 1028264]: WSACleanup() too early.
	* generic/tclEvent.c: The fix introduces "late exit handlers"
	* win/tclWinSock.c:   for similar late process-wide cleanups.

2009-04-27  Alexandre Ferrieux  <ferrieux@users.sourceforge.net>

	* win/tclWinSock.c: Backport fix for [Bug 2446662]: resync Win
	behavior on RST with that of unix (EOF).

2009-04-27  Donal K. Fellows  <dkf@users.sf.net>

	* doc/concat.n (EXAMPLES): [Bug 2780680]: Rewrote so that the spacing
	of result messages is correct. (The exact way they were wrong was
	different when rendered through groff or as HTML, but it was still
	wrong both ways.)

2009-04-24  Stuart Cassoff <stwo@users.sf.net>

	* unix/Makefile.in: [Patch 2769530]: Don't chmod/exec installManPage.

2009-04-15  Don Porter  <dgp@users.sourceforge.net>

	*** 8.5.7 TAGGED FOR RELEASE ***

	* generic/tclStringObj.c:	AppendUnicodeToUnicodeRep failed
	to set stringPtr->allocated to 0, leading to crashes.

	* changes:	Update for 8.5.7 release.

2009-04-14  Stuart Cassoff  <stwo@users.sourceforge.net>

	* unix/tcl.m4:	Removed -Wno-implicit-int from CFLAGS_WARNING.

2008-04-14  Kevin B. Kenny  <kennykb@acm.org>

	* library/tzdata/Asia/Karachi: Updated rules for Pakistan Summer
				       Time (Olson's tzdata2009f)

2009-04-10  Don Porter  <dgp@users.sourceforge.net>

	* changes:	Update for 8.5.7 release.

	* generic/tcl.h:	Bump to 8.5.7 for release.
	* library/init.tcl:
	* tools/tcl.wse.in:
	* unix/configure.in:
	* unix/tcl.spec:
	* win/configure.in:
	* README:

	* unix/configure:	autoconf-2.59
	* win/configure:

	* generic/tclStringObj.c (UpdateStringOfString):  Fix bug detected
	by compiler warning about undefined "dst".

	* tests/httpd:		Backport new tests for http 2.7.3.
	* tests/http.tcl:

2009-04-10  Daniel Steffen  <das@users.sourceforge.net>

	* unix/tclUnixChan.c:		TclUnixWaitForFile(): use FD_* macros
	* macosx/tclMacOSXNotify.c:	to manipulate select masks (Cassoff).
					[Bug 1960647]

	* unix/tclLoadDyld.c:		use RTLD_GLOBAL instead of RTLD_LOCAL.
					[Bug 1961211]

	* macosx/tclMacOSXNotify.c:	revise CoreFoundation notifier to allow
					embedding into applications that
					already have a CFRunLoop running and
					want to run the tcl event loop via
					Tcl_ServiceModeHook(TCL_SERVICE_ALL).

	* macosx/tclMacOSXNotify.c:	add CFRunLoop based Tcl_Sleep() and
	* unix/tclUnixChan.c:		TclUnixWaitForFile() implementations
	* unix/tclUnixEvent.c:		and disable select() based ones in
					CoreFoundation builds.

	* unix/tclUnixNotify.c:		simplify, sync with tclMacOSXNotify.c.

	* generic/tclInt.decls: 	add TclMacOSXNotifierAddRunLoopMode()
	* generic/tclIntPlatDecls.h:	internal API, regen.
	* generic/tclStubInit.c:

	* unix/configure.in (Darwin):	use Darwin SUSv3 extensions if
					available; remove /Network locations
					from default tcl package search path
					(NFS mounted locations and thus slow).
	* unix/configure:		autoconf-2.59
	* unix/tclConfig.h.in:		autoheader-2.59

	* macosx/tclMacOSXBundle.c:	on Mac OS X 10.4 and later, replace
					deprecated NSModule API by dlfcn API.

2009-04-09  Kevin B. Kenny  <kennykb@acm.org>

	* tools/tclZIC.tcl:	Always emit Unix-style line terminators.
	* library/tzdata:	Olson's tzdata2009e.

2009-04-09  Don Porter  <dgp@users.sourceforge.net>

	* library/http/http.tcl:	Backport http 2.7.3 from HEAD for
	* library/http/pkgIndex.tcl:	bundling with the Tcl 8.5.7 release.
	* unix/Makefile.in:
	* win/Makefile.in:

2009-04-08  Andreas Kupries  <andreask@activestate.com>

	* library/platform/platform.tcl: Extended the darwin sections to
	* library/platform/pkgIndex.tcl: add a kernel version number to
	* unix/Makefile.in: the identifier for anything from Leopard (10.5)
	* win/Makefile.in: on up. Extended patterns for same. Extended cpu
	* doc/platform.n: recognition for 64bit Tcl running on a 32bit
	kernel on a 64bit processor (By Daniel Steffen). Bumped version to
	1.0.4. Updated Makefiles.

2009-04-08  Don Porter  <dgp@users.sourceforge.net>

	* library/tcltest/tcltest.tcl:	Converted [eval]s (some unsafe!) to
	* library/tcltest/pkgIndex.tcl:	{*} in tcltest package.  [Bug 2570363]
	* unix/Makefile.in:	=> tcltest 2.3.1
	* win/Makefile.in:

2009-04-07  Don Porter  <dgp@users.sourceforge.net>

	* generic/tclStringObj.c:	Completed backports of fixes for
	[Bug 2494093] and [Bug 2553906].

2009-03-30  Don Porter  <dgp@users.sourceforge.net>

	* doc/Alloc.3:  Size argument is "unsigned int".  [Bug 2556263]

	* generic/tclStringObj.c:       Added protections from invalid memory
	* generic/tclTestObj.c:         accesses when we append (some part of)
	* tests/stringObj.test:         a Tcl_Obj to itself.  Added the
	appendself and appendself2 subcommands to the [teststringobj] testing
	command and added tests to the test suite.  [Bug 2603158]

2009-03-27  Don Porter  <dgp@users.sourceforge.net>

	* generic/tclPathObj.c (TclPathPart):	TclPathPart() was computing
	* tests/fileName.test:	the wrong results for both [file dirname] and
	[file tail] on "path" arguments with the PATHFLAGS != 0 intrep and
	with an empty string for the "joined-on" part.  [Bug 2710920]

2009-03-20  Don Porter  <dgp@users.sourceforge.net>

	* generic/tclStringObj.c:       Test stringObj-6.9 checks that
	* tests/stringObj.test:         Tcl_AppendStringsToObj() no longer
	crashes when operating on a pure unicode value.  [Bug 2597185]

	* generic/tclExecute.c (INST_CONCAT1):  Panic when appends overflow
	the max length of a Tcl value.  [Bug 2669109]

2009-03-18  Don Porter  <dgp@users.sourceforge.net>

	* win/tclWinFile.c (TclpObjNormalizePath):      Corrected Tcl_Obj leak.
	Thanks to Joe Mistachkin for detection and patch.  [Bug 2688184].

2009-03-15  Donal K. Fellows  <dkf@users.sf.net>

	* generic/tclPosixStr.c (Tcl_SignalId,Tcl_SignalMsg): [Patch 1513655]:
	Added support for SIGINFO, which is present on BSD platforms.

2009-02-20  Don Porter  <dgp@users.sourceforge.net>

	* generic/tclPathObj.c: Fixed mistaken logic in TclFSGetPathType()
	* tests/fileName.test:  that assumed (not "absolute" => "relative").
	This is a false assumption on Windows, where "volumerelative" is
	another possibility.  [Bug 2571597].

2009-02-17  Jeff Hobbs  <jeffh@ActiveState.com>

	* win/tcl.m4, win/configure: Check if cl groks _WIN64 already to
	avoid CC manipulation that can screw up later configure checks.
	Use 'd'ebug runtime in 64-bit builds.

2009-02-05  Don Porter  <dgp@users.sourceforge.net>

	* generic/tclStringObj.c: Added overflow protections to the
	AppendUtfToUtfRep routine to either avoid invalid arguments and
	crashes, or to replace them with controlled panics.  [Bug 2561794]

2009-02-04  Don Porter  <dgp@users.sourceforge.net>

	* generic/tclStringObj.c (SetUnicodeObj):       Corrected failure of
	Tcl_SetUnicodeObj() to panic on a shared object.  [Bug 2561488].  Also
	factored out common code to reduce duplication.

	* generic/tclCmdMZ.c:   Prevent crashes due to int overflow of the
	length of the result of [string repeat].  [Bug 2561746]

2009-01-29  Donal K. Fellows  <dkf@users.sf.net>

	* generic/tclNamesp.c (Tcl_FindCommand): [Bug 2519474]: Ensure that
	the path is not searched when the TCL_NAMESPACE_ONLY flag is given.

2009-01-22  Kevin B. Kenny  <kennykb@acm.org>

	* unix/tcl.m4: Corrected a typo ($(SHLIB_VERSION) should be
	${SHLIB_VERSION}).
	* unix/configure: Autoconf 2.59

2009-01-21  Andreas Kupries  <andreask@activestate.com>

	* generic/tclIORChan.c (ReflectClose): Fix for [Bug 2458202].
	Closing a channel may supply NULL for the 'interp'. Test for
	finalization needs to be different, and one place has to pull the
	interp out of the channel instead.

2009-01-19  Kevin B. Kenny  <kennykb@acm.org>

	* unix/Makefile.in: Added a CONFIG_INSTALL_DIR parameter so that
	* unix/tcl.m4:      distributors can control where tclConfig.sh goes.
	Made the installation of 'ldAix' conditional
	upon actually being on an AIX system.  Allowed for downstream
	packagers to customize SHLIB_VERSION on BSD-derived systems.
	Thanks to Stuart Cassoff for [Patch 907924].
	* unix/configure: Autoconf 2.59

2009-01-09  Don Porter  <dgp@users.sourceforge.net>

	* generic/tclStringObj.c (STRING_SIZE):	Corrected failure to limit
	memory allocation requests to the sizes that can be supported by
	Tcl's memory allocation routines.  [Bug 2494093].

2009-01-08  Don Porter  <dgp@users.sourceforge.net>

	* generic/tclStringObj.c (STRING_UALLOC):  Added missing parens
	required to get correct results out of things like
	STRING_UALLOC(num + append).  [Bug 2494093].

2009-01-06  Donal K. Fellows  <dkf@users.sf.net>

	* generic/tclDictObj.c (DictIncrCmd): Corrected twiddling in internals
	of dictionaries so that literals can't get destroyed.

	* tests/expr.test, tests/string.test: Eliminate non-ASCII characters.
	[Bugs 2006884, 2006879]

2009-01-03  Kevin B. Kenny  <kennykb@acm.org>:

	* library/clock.tcl (tcl::clock::add): Fixed error message formatting
	in the case where [clock add] is presented with a bad switch.
	* tests/clock.test (clock-65.1) Added a test case for the above
	problem [Bug 2481670].

2008-12-21  Don Porter  <dgp@users.sourceforge.net>

	*** 8.5.6 TAGGED FOR RELEASE ***

	* generic/tcl.h:	Bump to 8.5.6 for release.
	* library/init.tcl:
	* tools/tcl.wse.in:
	* unix/configure.in:
	* unix/tcl.spec:
	* win/configure.in:
	* README:

	* unix/configure:	autoconf-2.59
	* win/configure:

	* changes:	Update for 8.5.6 release.

	* library/tclIndex: Removed reference to no-longer-extant procedure
	'tclLdAout'.
	* doc/library.n: Corrected mention of 'auto_exec' to 'auto_execok'.
	[Patch 2114900] thanks to Stu Cassoff <stwo@users.sf.net>
	Backport of 2008-11-26 commit from Kevin Kenny.

	* win/tclWinThrd.c (TclpThreadCreate): We need to initialize the
	thread id variable to 0 as on 64 bit windows this is a pointer sized
	field while windows only fills it with a 32 bit value. The result is
	an inability to join the threads as the ids cannot be matched.
	Backport of 2008-10-13 commit from Pat Thoyts.

2008-12-15  Donal K. Fellows  <donal.k.fellows@man.ac.uk>

	* generic/tclExecute.c (TEBC:INST_DICT_GET): Make sure that the result
	is empty when generating an error message. [Bug 2431847]

2008-12-12  Jan Nijtmans  <nijtmans@users.sf.net>

	* library/clock.tcl (ProcessPosixTimeZone): Fix time change in Eastern
	Europe (not 3:00 but 4:00 local time) [Bug 2207436]

2008-12-11  Andreas Kupries  <andreask@activestate.com>

	* generic/tclIO.c (SetChannelFromAny and related): Modified the
	* tests/io.test: internal representation of the tclChannelType to
	contain not only the ChannelState pointer, but also a reference to the
	interpreter it was made in. Invalidate and recompute the internal
	representation when it is used in a different interpreter (like
	cmdName intrep's). Added testcase. [Bug 2407783]

2008-12-11  Jan Nijtmans  <nijtmans@users.sf.net>

	* library/clock.tcl (ProcessPosixTimeZone): Fallback to European time
	zone DST rules, when the timezone is between 0 and -12. [Bug 2207436]
	* tests/clock.test (clock-52.[23]): Test cases.

2008-12-10  Kevin B. Kenny  <kennykb@acm.org>

	* library/tzdata/*: Update from Olson's tzdata2008i.

2008-12-04  Don Porter  <dgp@users.sourceforge.net>

	* generic/tclPathObj.c (Tcl_FSGetNormalizedPath):	Added another
	flag value TCLPATH_NEEDNORM to mark those intreps which need more
	complete normalization attention for correct results. [Bug 2385549]

2008-12-03  Don Porter  <dgp@users.sourceforge.net>

	* generic/tclFileName.c (DoGlob): One of the Tcl_FSMatchInDirectory
	calls did not have its return code checked. This caused error messages
	returned by some Tcl_Filesystem drivers to be swallowed.

2008-12-02  Andreas Kupries  <andreask@activestate.com>

	* generic/tclIO.c (TclFinalizeIOSubsystem): Replaced Alexandre
	Ferrieux's first patch for [Bug 2270477] with a gentler version, also
	supplied by him.

2008-12-01  Don Porter	<dgp@users.sourceforge.net>

	* generic/tclParse.c:	Backport fix for [Bug 2251175].

2008-11-30  Kevin B. Kenny  <kennykb@acm.org>

	* library/clock.tcl (format, ParseClockScanFormat): Added a [string
	map] to get rid of namespace delimiters before caching a scan or
	format procedure. [Bug 2362156]
	* tests/clock.test (clock-64.[12]): Added test cases for the bug that
	was tickled by a namespace delimiter inside a format string.

2008-11-25  Andreas Kupries  <andreask@activestate.com>

	* generic/tclIO.c (TclFinalizeIOSubsystem): Applied Alexandre
	Ferrieux's patch for [Bug 2270477] to prevent infinite looping during
	finalization of channels not bound to interpreters.

2008-08-23  Andreas Kupries  <andreask@activestate.com>

	* generic/tclIO.c: Backport of fix for [Bug 2333466].

2008-11-18  Jan Nijtmans  <nijtmans@users.sf.net>

	* generic/tcl.decls:	Fix signature and implementation of
	* generic/tclDecls.h:	Tcl_HashStats, such that it conforms
	* generic/tclHash.c:	to the documentation. [Bug 2308236]
	* doc/Hash.3:

2008-11-13  Jan Nijtmans  <nijtmans@users.sf.net>

	* generic/tclInt.h:	Rename static function FSUnloadTempFile to
	* generic/tclIOUtil.c:	TclFSUnloadTempFile, needed in tclLoad.c

	* generic/tclLoad.c:	Fixed [Bug 2269431]: load of shared
	                        objects leaves temporary files on windows

2008-11-10  Andreas Kupries  <andreask@activestate.com>

	* doc/platform_shell.n: Fixed [Bug 2255235], reported by Ulrich
	* library/platform/pkgIndex.tcl: Ring <uring@users.sourceforge.net>.
	* library/platform/shell.tcl: Updated the LOCATE command in the
	* library/tm.tcl: package 'platform::shell' to handle the new form
	* unix/Makefile.in: of 'provide' commands generated by tm.tcl. Bumped
	* win/Makefile.in: package to version 1.1.4. Added cross-references
	to the relevant parts of the code to avoid future desynchronization.

2008-11-04  Jeff Hobbs  <jeffh@ActiveState.com>

	* generic/tclPort.h: remove the ../win/ header dir as the build system
	already has it, and it confuses builds when used with private headers
	installed.

2008-10-24  Pat Thoyts  <patthoyts@users.sourceforge.net>

	* library/http/http.tcl: Backported a fix for reading HTTP-like
	protocols that used to work and were broken with http 2.7. Now http
	2.7.2

2008-10-23  Don Porter	<dgp@users.sourceforge.net>

	* generic/tcl.h:	Bump version number to 8.5.6b1 to distinguish
	* library/init.tcl:	CVS development snapshots from the 8.5.5 and
	* unix/configure.in:	8.5.6 releases.
	* unix/tcl.spec:
	* win/configure.in:
	* tools/tcl.wse.in:
	* README

	* unix/configure:	autoconf (2.59)
	* win/configure:

2008-10-19  Don Porter	<dgp@users.sourceforge.net>

	* generic/tclProc.c:	Reset -level and -code values to defaults
	after they are used. [Bug 2152286]

2008-10-16  Don Porter	<dgp@users.sourceforge.net>

	* library/init.tcl:	Revised [unknown] so that it carefully
	preserves the state of the ::errorInfo and ::errorCode variables at
	the start of auto-loading and restores that state before the
	autoloaded command is evaluated. [Bug 2140628]

2008-10-10  Don Porter	<dgp@users.sourceforge.net>

	*** 8.5.5 TAGGED FOR RELEASE ***

	* generic/tcl.h:	Bump to 8.5.5 for release.
	* library/init.tcl:
	* tools/tcl.wse.in:
	* unix/configure.in:
	* unix/tcl.spec:
	* win/configure.in:

	* unix/configure:	autoconf-2.59
	* win/configure:

	* changes:	Update for 8.5.5 release.

2008-10-08  Don Porter	<dgp@users.sourceforge.net>

	* generic/tclTrace.c:   Corrected handling of errors returned by
	variable traces so that the errorInfo value contains the original
	error message. [Bug 2151707]

	* generic/tclVar.c:     Revised implementation of TclObjVarErrMsg so
	that error message construction does not disturb an existing
	iPtr->errorInfo that may be in progress.

2008-10-06  Jan Nijtmans  <nijtmans@users.sf.net>

	* tclWinTest.c: Fix compiler warning when compiling this file with
	mingw gcc:
	    tclWinTest.c:706: warning: dereferencing type-punned pointer will
	    break strict-aliasing rules
	* generic/tclLoad.c: Make sure that any library which doesn't have an
	unloadproc is only really unloaded when no library code is executed
	yet. [Bug 2059262]

2008-10-06  Joe Mistachkin  <joe@mistachkin.com>

	* tools/man2tcl.c: Added missing line from patch by Harald Oehlmann.
	[Bug 1934200]

2008-10-05  Kevin B. Kenny  <kennykb@acm.org>

	* libtommath/bn_mp_sqrt.c (bn_mp_sqrt): Handle the case where a
	* tests/expr.test (expr-47.13):         number's square root is
	between n<<DIGIT_BIT and n<<DIGIT_BIT+1. [Bug 2143288]
	Thanks to Malcolm Boffey (malcolm.boffey@virgin.net) for the patch.

2008-10-02  Joe Mistachkin  <joe@mistachkin.com>

	* tools/man2help2.tcl: Integrated patches from Harald Oehlmann.
	* tools/man2tcl.c: [Bug 1934200, 1934272]

2008-09-27  Donal K. Fellows  <donal.k.fellows@man.ac.uk>

	* generic/tclCmdIL.c (Tcl_LrepeatObjCmd): Improve the handling of the
	case where the combination of number of elements and repeat count
	causes the resulting list to be too large. [Bug 2130992]

2008-09-25  Don Porter	<dgp@users.sourceforge.net>

	* doc/global.n:	Correct false claim about [info locals].

2008-09-17  Don Porter	<dgp@users.sourceforge.net>

	* generic/tclInt.h:     Correct the TclGetLongFromObj,
	TclGetIntFromObj, and TclGetIntForIndexM macros so that they
	retrieve the internalRep.longValue field instead of casting the
	internalRep.otherValuePtr field to type long.

2008-09-17  Miguel Sofer  <msofer@users.sf.net>

	* library/init.tcl: export min and max commands from the mathfunc
	namespace [Bug 2116053]

2008-09-10  Donal K. Fellows  <donal.k.fellows@man.ac.uk>

	* generic/tclListObj.c (Tcl_ListObjGetElements): Make this list->dict
	transformation - encountered when using [foreach] with dicts - not as
	expensive as it was before. Spotted by Kieran Elby and reported on
	tcl-core.

2008-09-07  Miguel Sofer  <msofer@users.sf.net>

	* doc/namespace.n: fix [Bug 2098441]

2008-08-28  Don Porter	<dgp@users.sourceforge.net>

	* generic/tcl.h:	Bump version number to 8.5.5b1 to distinguish
	* library/init.tcl:	CVS development snapshots from the 8.5.4 and
	* unix/configure.in:	8.5.5 releases.
	* unix/tcl.spec:
	* win/configure.in:
	* tools/tcl.wse.in:
	* README

	* unix/configure:	autoconf (2.59)
	* win/configure:

2008-08-22  Don Porter  <dgp@users.sourceforge.net>

	* generic/tclUtil.c (TclReToGlob):	Added missing set of the
	*exactPtr value to really fix [Bug 2065115]. Also avoid possible
	DString overflow.
	* tests/regexpComp.test:	Correct duplicate test names.

2008-08-21  Jeff Hobbs  <jeffh@ActiveState.com>

	* tests/regexp.test, tests/regexpComp.test: correct re2glob ***=
	* generic/tclUtil.c (TclReToGlob):          translation from exact
	to anywhere-in-string match. [Bug 2065115]

2008-08-20  Daniel Steffen  <das@users.sourceforge.net>

	* generic/tclTest.c (TestconcatobjCmd):	fix use of internal-only
						TclInvalidateStringRep macro.
						[Bug 2057479]

2008-08-17  Miguel Sofer  <msofer@users.sf.net>

	* generic/tclTest.c (TestconcatobjCmd):
	* generic/tclUtil.c (Tcl_ConcatObj):
	* tests/util.test (util-4.7):
	fix [Bug 1447328]; the original "fix" turned Tcl_ConcatObj() into
	a hairy monster. This was exposed by [Bug 2055782]. Additionally,
	Tcl_ConcatObj could corrupt its input under certain conditions!

	*** NASTY BUG FIXED ***

2008-08-14  Don Porter  <dgp@users.sourceforge.net>

	*** 8.5.4 TAGGED FOR RELEASE ***

	* tests/fileName.test:  Revise new tests for portability to case
	insensitive filesystems.

2008-08-14  Daniel Steffen  <das@users.sourceforge.net>

	* generic/tclCompile.h:		Add support for debug logging of DTrace
	* generic/tclBasic.c:		'proc', 'cmd' and 'inst' probes (does
					_not_ require a platform with DTrace).

	* generic/tclCmdIL.c (TclInfoFrame):	Check fPtr->line before
						dereferencing as line info may
						not exists when TclInfoFrame()
						is called from a DTrace probe.

	* tests/msgcat.test:		Fix for ::tcl::mac::locale with
					@modifier (HEAD backport 2008-06-01).

	* tests/fCmd.test (fCmd-6.23):	Made result matching robust when test
					workdir and /tmp are not on same FS.

	* unix/Makefile.in:		Ensure Makefile shell is /bin/bash for
	* unix/configure.in (SunOS):	DTrace-enabled build on Solaris.
					(followup to 2008-06-12) [Bug 2016584]

	* unix/tcl.m4 (SC_PATH_X):	Check for libX11.dylib in addition to
					libX11.so et al.

	* unix/configure: 		autoconf-2.59

2008-08-13  Don Porter  <dgp@users.sourceforge.net>

	* generic/tclFileName.c:        Fix for errors handling -types {}
	* tests/fileName.test:          option to [glob]. [Bug 1750300]
	Thanks to Matthias Kraft and George Peter Staplin.

2008-08-12  Don Porter  <dgp@users.sourceforge.net>

	* changes:	Update for 8.5.4 release.

2008-08-11  Pat Thoyts  <patthoyts@users.sourceforge.net>

	* library/http/http.tcl: Remove 8.5 requirement.
	* library/http/pkgIndex.tcl:
	* unix/Makefile.in:
	* win/Makefile.in:
	* win/makefile.vc:

2008-08-11  Andreas Kupries  <andreask@activestate.com>

	* library/tm.tcl: Added a 'package provide' command to the generated
	ifneeded scripts of Tcl Modules, for early detection of conflicts
	between the version specified through the file name and a 'provide'
	command in the module implementation, if any. Note that this change
	also now allows Tcl Modules to not provide a 'provide' command at all,
	and declaring their version only through their filename.

	* generic/tclProc.c (Tcl_ProcObjCmd): Fixed memory leak triggered
	* tests/proc.test: by procbody::test::proc. See [Bug 2043636]. Added a
	test case demonstrating the leak before the fix. Fixed a few spelling
	errors in test descriptions as well.

2008-08-11  Don Porter  <dgp@users.sourceforge.net>

	* library/http/http.tcl:	Bump http version to 2.7.1 to account
	* library/http/pkgIndex.tcl:	for [Bug 2046486] bug fix.  This
	* unix/Makefile.in:		release of http now requires a
	* win/Makefile.in:		dependency on Tcl 8.5 to be able to
	* win/makefile.bc:		use the unsigned formats in the
	* win/makefile.vc:		[binary scan] command.

2008-08-11  Pat Thoyts  <patthoyts@users.sourceforge.net>

	* library/http/http.tcl: crc field from zlib data should be treated as
	unsigned for 64bit support [Bug 2046846]

2008-08-08  Don Porter  <dgp@users.sourceforge.net>

	* generic/tcl.h:	Bump to 8.5.4 for release.
	* library/init.tcl:
	* tools/tcl.wse.in:
	* unix/configure.in:
	* unix/tcl.spec:
	* win/configure.in:

	* unix/configure:	autoconf-2.59
	* win/configure:

	* changes:	Update for 8.5.4 release.

2008-08-08  Kevin Kenny  <kennykb@acm.org>

	* library/tzdata/CET:
	* library/tzdata/MET:
	* library/tzdata/Africa/Casablanca:
	* library/tzdata/America/Eirunepe:
	* library/tzdata/America/Santarem:
	* library/tzdata/America/Rio_Branco:
	* library/tzdata/America/Argentina/San_Luis:
	* library/tzdata/Asia/Karachi:
	* library/tzdata/Europe/Belgrade:
	* library/tzdata/Europe/Berlin:
	* library/tzdata/Europe/Budapest:
	* library/tzdata/Europe/Sofia:
	* library/tzdata/Indian/Mauritius:  Olson's tzdata2008e.

2008-08-06  Don Porter  <dgp@users.sourceforge.net>

	* generic/tclVar.c (TclLookupSimpleVar):  Retrieve the number of
	locals in the localCache from the CallFrame and not from the Proc
	which may have been mangled by a (broken?) recompile. Backport from
	the HEAD.

2008-08-04  Don Porter  <dgp@users.sourceforge.net>

	* generic/tclExecute.c:	Stopped faulty double-logging of errors to
	* tests/execute.test:	stack trace when a compile epoch bump triggers
	fallback to direct evaluation of commands in a compiled script.
	[Bug 2037338]

2008-07-30  Don Porter  <dgp@users.sourceforge.net>

	* generic/tclBasic.c:	Corrected the timing of when the flag
	TCL_ALLOW_EXCEPTIONS is tested.

2008-07-29  Miguel Sofer  <msofer@users.sf.net>

	* generic/tclExecute.c:  fix [Bug 2030670] that cause
	TclStackRealloc to panic on rare corner cases. Thx ajpasadyn for
	diagnose and patch.

2008-07-28  Andreas Kupries  <andreask@activestate.com>

	* generic/tclBasic.c: Added missing ref count when creating an empty
	string as path (TclEvalEx). In 8.4 the missing code caused panics in
	the testsuite. It doesn't in 8.5. I am guessing that the code path
	with the missing the incr-refcount is not invoked any longer. Because
	the bug in itself is certainly the same.

2008-07-25  Daniel Steffen  <das@users.sourceforge.net>

	* tests/info.test (info-37.0): Add !singleTestInterp constraint;
	(info-22.8, info-23.0): switch to glob matching to avoid sensitivity
	to tcltest.tcl line number changes, remove knownBug constraint, fix
	expected result. [Bug 1605269]

2008-07-25  Andreas Kupries  <andreask@activestate.com>

	* tests/info.test: Tests 38.* added, exactly testing the tracking of
	location for uplevel scripts.

	* generic/tclCompile.c (TclInitCompileEnv): Reorganized the
	initialization of the #280 location information to match the flow in
	TclEvalObjEx to get more absolute contexts.

	* generic/tclBasic.c (TclEvalObjEx): Moved the pure-list optimization
	out of the eval-direct code path to be done always, i.e. even when a
	compile is requested. This way we do not loose the association between
	#280 location information and the list elements, if any.

2008-07-23  Andreas Kupries  <andreask@activestate.com>

	* tests/info.test: Reordered the tests to have monotonously
	increasing numbers.

	* generic/tclBasic.c: Modified TclArgumentGet to reject pure lists
	* generic/tclCmdIL.c: immediately, without search. Reworked setup
	* generic/tclCompile.c: of eoFramePtr, doesn't need the line
	* tests/info.test: information, more sensible to have everything on
	line 1 when eval'ing a pure list. Updated the users of the line
	information to special case this based on the frame type (i.e.
	TCL_LOCATION_EVAL_LIST). Added a testcase demonstrating the new
	behaviour.

2008-07-22  Andreas Kupries  <andreask@activestate.com>

	* generic/tclBasic.c: Added missing function comments.

	* generic/tclCompile.c: Made the new TclEnterCmdWordIndex
	* generic/tclCompile.h: static, and ansified.

	* generic/tclBasic.c: Reworked the handling of bytecode literals
	* generic/tclCompile.c: for #280 to fix the abysmal performance
	* generic/tclCompile.h: for deep recursion, replaced the linear
	* generic/tclExecute.c: search through the whole stack with another
	* generic/tclInt.h: hashtable and simplified the data structure used
	by the compiler (array instead of hashtable). Incidentially this also
	fixes the memory leak reported via [Bug 2024937].

2008-07-21  Don Porter  <dgp@users.sourceforge.net>

	* tests/encoding.test:  Make failing tests pass again. [Bug 1972867]

2008-07-21  Andreas Kupries <andreask@activestate.com>

	* generic/tclBasic.c: Extended the existing TIP #280 system (info
	* generic/tclCmdAH.c: frame), added the ability to track the
	* generic/tclCompCmds.c: absolute location of literal procedure
	* generic/tclCompile.c: arguments, and making this information
	* generic/tclCompile.h: available to uplevel, eval, and
	* generic/tclInterp.c: siblings. This allows proper tracking of
	* generic/tclInt.h: absolute location through custom (Tcl-coded)
	* generic/tclNamesp.c: control structures based on uplevel, etc.
	* generic/tclProc.c:

2008-07-21  Pat Thoyts  <patthoyts@users.sourceforge.net>

	* generic/tclFCmd.c: Inodes on windows are unreliable [Bug 2015723]

2008-07-20  Donal K. Fellows  <donal.k.fellows@man.ac.uk>

	* generic/tclDictObj.c (SetDictFromAny): Make the list->dict
	transformation a bit more efficient; modern dicts are ordered and so
	we can round-trip through lists without needing the string rep at all.
	* generic/tclListObj.c (SetListFromAny): Make the dict->list
	transformation not lossy of internal representations and hence more
	efficient. [Bug 2008248] (ajpasadyn) but using a more efficient patch.

2008-07-15  Donal K. Fellows  <donal.k.fellows@man.ac.uk>

	* doc/DictObj.3: Fix error in example. [Bug 2016740]

2008-07-08  Don Porter  <dgp@users.sourceforge.net>

	* generic/tclGet.c:	Corrected out of date comments.

2008-07-07  Andreas Kupries  <andreask@activestate.com>

	* generic/tclCmdIL.c (InfoFrameCmd): Fixed unsafe idiom of setting the
	interp result found by Don Porter.

2008-07-07  Donal K. Fellows  <donal.k.fellows@man.ac.uk>

	* doc/regexp.n, doc/regsub.n: Correct examples. [Bug 1982642]

2008-07-04  Joe English  <jenglish@users.sourceforge.net>

	* generic/tclEncoding.c(UtfToUtfProc): Avoid unwanted sign extension
	when converting incomplete UTF-8 sequences. See [Bug 1908443] for
	details.

2008-07-03  Andreas Kupries  <andreask@activestate.com>

	* generic/tclIORChan.c (InvokeTclMethod): Fixed the memory leak
	reported in [Bug 1987821]. Thanks to Miguel for the rpeort and Don
	Porter for tracking the cause down.

2008-07-03  Don Porter  <dgp@users.sourceforge.net>

	* library/package.tcl:  Removed [file readable] testing from
	[tclPkgUnknown] and friends. We find out soon enough whether a file is
	readable when we try to [source] it, and not testing before allows us
	to workaround the bugs on some common filesystems where [file
	readable] lies to us. [Patch 1969717]

2008-06-29  Don Porter  <dgp@users.sourceforge.net>

	*** 8.5.3 TAGGED FOR RELEASE ***

	* generic/tcl.h:	Bump to 8.5.3 for release.
	* library/init.tcl:
	* tools/tcl.wse.in:
	* unix/configure.in:
	* unix/tcl.spec:
	* win/configure.in:

	* unix/configure:	autoconf-2.59
	* win/configure:

	* doc/ObjectType.3:	Updated documentation of the Tcl_ObjType
	struct to match expectations of Tcl 8.5 [Bug 1917650].

	* generic/tclPathObj.c:  Plug memory leak in [Bug 1999176] fix. Thanks
	Rolf Ade for detecting.

2008-06-28  Don Porter  <dgp@users.sourceforge.net>

	* generic/tclPathObj.c:  Plug memory leak in [Bug 1972879] fix. Thanks
	Rolf Ade for detecting and Dan Steffen for the fix [Bug 2004654].

2008-06-26  Andreas Kupries  <andreask@activestate.com>

	* unix/Makefile.in: Followup to my change of 2008-06-25, make code
	generated by the Makefile and put into the installd tm.tcl conditional
	on interpreter safeness as well. Thanks to Daniel Steffen for
	reminding me of that code.

2008-06-25  Don Porter  <dgp@users.sourceforge.net>

	* changes:	Update for 8.5.3 release.

2008-06-25  Andreas Kupries  <andreask@activestate.com>

	* library/tm.tcl:	Modified the handling of Tcl Modules and of the
	* library/safe.tcl:	Safe Base to interact nicely with each other,
	* library/init.tcl:	enabling requiring Tcl Modules in safe
	* tests/safe.test:	interpreters. Fixes [Bug 1999119].

2008-06-25  Pat Thoyts  <patthoyts@users.sourceforge.net>

	* win/rules.vc:    Backported fix for dde/registry versions and
	* win/makefile.vc: the staticpkg build option

2008-06-24  Don Porter  <dgp@users.sourceforge.net>

	* generic/tclPathObj.c: Fixed some internals management in the "path"
	Tcl_ObjType for the empty string value. Problem led to a crash in the
	command [glob -dir {} a]. [Bug 1999176].

2008-06-23  Don Porter  <dgp@users.sourceforge.net>

	* generic/tclPathObj.c: Fixed bug in Tcl_GetTranslatedPath() when
	operating on the "Special path" variant of the "path" Tcl_ObjType
	intrep. A full normalization was getting done, in particular, coercing
	relative paths to absolute, contrary to what the function of
	producing the "translated path" is supposed to do. [Bug 1972879]

2008-06-19  Don Porter  <dgp@users.sourceforge.net>

	* changes:	Update for 8.5.3 release.

	* generic/tclInterp.c:	Fixed completely boneheaded mistake that
	* tests/interp.test:	[interp bgerror $slave] and [$slave bgerror]
	would always act like [interp bgerror {}]. [Bug 1999035]

	* tests/chanio.test:	Corrected flawed tests revealed by a -debug 1
	* tests/event.test:	-singleproc 1 test suite run.
	* tests/io.test:

2008-06-19  Don Porter  <dgp@users.sourceforge.net>

	* changes:	Updates for 8.5.3 release.

2008-06-17  Andreas Kupries  <andreask@activestate.com>

	* generic/tclClock.c (ClockConvertlocaltoutcObjCmd): Removed left
	over debug output.

2008-06-17  Andreas Kupries  <andreask@activestate.com>

	* doc/tm.n: Followup to changelog entry 2008-03-18 regarding
	::tcl::tm::Defaults. Updated the documentation to not only mention
	the new (underscored) form of environment variable names, but make
	it the encouraged form as well. See [Bug 1914604].

2008-06-17  Kevin Kenny  <kennykb@acm.org>

	* generic/tclClock.c (ConvertLocalToUTC):
	* tests/clock.test (clock-63.1): Fixed a bug where the
	internal ConvertLocalToUTC command segfaulted if passed a
	dictionary without the 'localSeconds' key.  To the best of
	my knowledge, the bug was not observable in the [clock]
	command itself.

2008-06-16  Andreas Kupries  <andreask@activestate.com>

	* generic/tclCmdIL.c (TclInfoFrame): Backport of fix made on the
	* tests/info.test: head branch :: Moved the code looking up the
	information for key 'proc' out of the TCL_LOCATION_BC branch to
	after the switch, this is common to all frame types. Updated the
	testsuite to match. This was exposed by the 2008-06-08 commit
	(Miguel), switching uplevel from direct eval to compilation. Fixes
	[Bug 1987851].

2008-06-12  Daniel Steffen  <das@users.sourceforge.net>

	* unix/Makefile.in:		add complete deps on tclDTrace.h.

	* unix/Makefile.in:		clean generated tclDTrace.h file.
	* unix/configure.in (SunOS): 	fix static DTrace-enabled build.

	* unix/tcl.m4 (SunOS-5.11): fix 64bit amd64 support with gcc & Sun cc.
	* unix/configure: autoconf-2.59

	* macosx/Tcl.xcodeproj/project.pbxproj:	add debug configs with gcov,
	and with corefoundation disabled; updates and cleanup for Xcode 3.1 and
	for Leopard.
	* macosx/Tcl.xcode/project.pbxproj:	sync Tcl.xcodeproj changes.
	* macosx/README:			document new build configs.

2008-05-26  Jeff Hobbs  <jeffh@ActiveState.com>

	* tests/io.test (io-53.9): need to close chan before removing file.

2008-05-23  Andreas Kupries  <andreask@activestate.com>

	* win/tclWinChan.c (FileWideSeekProc): Accepted a patch by
	Alexandre Ferrieux <ferrieux@users.sourceforge.net> to fix the
	[Bug 1965787]. 'tell' now works for locations > 2 GB as well
	instead of going negative.

	* generic/tclIO.c (Tcl_SetChannelBufferSize): Accepted a patch by
	* tests/io.test: Alexandre Ferrieux <ferrieux@users.sourceforge.net>
	* tests/chanio.test: to fix the [Bug 1969953]. Buffersize outside
	of the supported range are now clipped to nearest boundary instead
	of ignored.

2008-05-22  Don Porter  <dgp@users.sourceforge.net>

	* generic/tclNamesp.c (Tcl_LogCommandInfo):	Restored ability to
	handle the argument value length = -1.  Thanks to Chris Darroch for
	discovering the bug and providing the fix.  [Bug 1968245].

2008-05-21  Don Porter  <dgp@users.sourceforge.net>

	* generic/tclParse.c (ParseComment):    The new TclParseAllWhiteSpace
	* tests/parse.test (parse-15.60):       routine has no mechanism to
	return the "incomplete" status of "\\\n" so calling this routine
	anywhere that can be reached within a Tcl_ParseCommand call is a
	mistake. In particular, ParseComment must not use it. [Bug 1968882]

2008-05-21  Donal K. Fellows  <donal.k.fellows@man.ac.uk>

	* generic/tclNamesp.c (Tcl_SetNamespaceUnknownHandler): Corrected odd
	logic for handling installation of namespace unknown handlers which
	could lead too very strange things happening in the error case.

2008-05-16  Miguel Sofer  <msofer@users.sf.net>

	* generic/tclCompile.c: Fix crash with tcl_traceExec. Found and
	fixed by Alexander Pasadyn [Bug 1964803].

2008-05-07  Donal K. Fellows  <donal.k.fellows@man.ac.uk>

	* generic/tclCompCmds.c (TclCompileDictAppendCmd): Fix silly
	off-by-one error that caused a crash every time a compiled 'dict
	append' with more than one value argument was used. Found by Colin
	McCormack.

2008-04-26  Zoran Vasiljevic <vasiljevic@users.sourceforge.net>

	* generic/tclAsync.c: Tcl_AsyncDelete(): panic if attempt to locate
	handler token fails. Happens when some other thread attempts to delete
	somebody else's token.

	Also, panic early if we find out the wrong thread attempting to delete
	the async handler (common trap). As, only the one that created the
	handler is allowed to delete it.

2008-04-24  Andreas Kupries  <andreask@activestate.com>

	* tests/ioCmd.test: Extended testsuite for reflected channel
	implementation. Added test cases about how it handles if the rug is
	pulled out from under a channel (= killing threads, interpreters
	containing the tcl command for a channel, and channel sitting in a
	different interpreter/thread.)

	* generic/tclIORChan.c: Fixed the bugs exposed by the new testcases,
	redone most of the cleanup and exit handling.

2008-04-15  Andreas Kupries  <andreask@activestate.com>

	* generic/tclIO.c (CopyData): Applied another patch by Alexandre
	* io.test (io-53.8a): Ferrieux <ferrieux@users.sourceforge.net>,
	* chanio.test (chan-io-53.8a): to shift EOF handling to the async
	part of the command if a callback is specified, should the channel
	be at EOF already when fcopy is called. Testcase by myself.

2008-04-14  Kevin B. Kenny <kennykb@acm.org>

	* unix/tclUnixTime.c (NativeGetTime): Removed obsolete use of
	'struct timezone' in the call to 'gettimeofday'. [Bug 1942197].
	* tests/clock.test (clock-33.5, clock-33.5a, clock-33.8, clock-33.8a):
	Added comments to the test that it can fail on a heavily loaded
	system.

2008-04-11  Don Porter	<dgp@users.sourceforge.net>

	* generic/tcl.h:	Bump version number to 8.5.3b1 to distinguish
	* library/init.tcl:	CVS development snapshots from the 8.5.2 and
	* unix/configure.in:	8.5.3 releases.
	* unix/tcl.spec:
	* win/configure.in:
	* README

	* unix/configure:	autoconf (2.59)
	* win/configure:

2008-04-10  Andreas Kupries  <andreask@activestate.com>

	* generic/tclIOCmd.c (Tcl_FcopyObjCmd): Keeping check for negative
	values, changed to not be an error, but behave like the special
	value -1 (copy all, default).

	* tests/iocmd.test (iocmd-15.{12,13}): Removed.

	* tests/io.test (io-52.5{,a,b}): Reverted last change, added
	* tests/chanio.test (chan-io-52.5{,a,b}): comment regarding the
	meaning of -1, added two more testcases for other negative values,
	and input wrapped to negative.

2008-04-09  Andreas Kupries  <andreask@activestate.com>

	* tests/chanio.test (chan-io-52.5): Removed '-size -1' from test,
	* tests/io.test (io-52.5): does not seem to have any bearing, and
	  was an illegal value.

	* generic/tclIOCmd.c (Tcl_FcopyObjCmd): Added checking of -size
	* tests/ioCmd.test (iocmd-15.{13,14}): value to reject negative
	values, and values overflowing 32-bit signed. [Bug 1557855]. Basic
	patch by Alexandre Ferrieux <ferrieux@users.sourceforge.net>, with
	modifications from me to separate overflow from true negative
	value. Extended testsuite.

2008-04-08  Andreas Kupries  <andreask@activestate.com>

	* tests/io.test (io-53.8): Fixed ordering of vwait and after
	cancel. cancel has to be done after the vwait completes.

2008-04-09  Daniel Steffen  <das@users.sourceforge.net>

	* tests/chanio.test (chan-io-53.8,53.9,53.10):	fix typo & quoting for
	* tests/io.test (io-53.8,53.9,53.10):		spaces in builddir path

2008-04-07  Andreas Kupries  <andreask@activestate.com>

	* tests/io.test (io-53.10): Testcase for bi-directionaly fcopy.
	* tests/chanio.test:
	* generic/tclIO.c: Additional changes to data structures for fcopy
	* generic/tclIO.h: and channels to perform proper cleanup in case
	of a channel having two background copy operations running as is
	now possible.

	* tests/io.test (io-53.10): Testcase for bi-directionaly fcopy.
	* generic/tclIO.c: Additional changes to data structures for fcopy
	and channels to perform proper cleanup in case of a channel having
	two background copy operations running as is now possible.

2008-04-07  Andreas Kupries  <andreask@activestate.com>

	* generic/tclIO.c (BUSY_STATE, CheckChannelErrors,
	TclCopyChannel): New macro, and the places using it. This change
	allows for bi-directional fcopy on channels. [Bug 1350564]. Thanks
	to Alexandre Ferrieux <ferrieux@users.sourceforge.net> for the
	patch.

2008-04-07  Reinhard Max  <max@suse.de>

	* generic/tclStringObj.c (Tcl_AppendFormatToObj): Fix [format {% d}]
	so that it behaves the same way as in 8.4 and as C's printf().
	* tests/format.test: Add a test for '% d' and '%+d'.

2008-04-05  Kevin B. Kenny  <kennykb@acm.org>

	* tests/chanio.test (chan-io-53.9):
	* tests/io.test (io-53.9): Made test cleanup robust against the
	possibility of slow process shutdown on Windows.

	* win/tcl.m4: Added -D_CRT_SECURE_NO_DEPRECATE and
	-DCRT_NONSTDC_NO_DEPRECATE to the MSVC compilation flags so that
	the compilation doesn't barf on perfectly reasonable Posix system
	calls.
	* win/configure: Manually patched (don't have the right autoconf
	to hand).

	* win/tclWinFile.c: (WinSymLinkDirectory): Fixed a problem that
	Tcl was creating an NTFS junction point (IO_REPARSE_TAG_MOUNT_POINT)
	but filling in the union member for a Vista symbolic link. We had
	gotten away with this error because the union member
	(SymbolicLinkReparseBuffer) was misdefined in this file and in the
	'winnt.h' in early versions of MinGW. MinGW 3.4.2 has the correct
	definition of SymbolicLinkReparseBuffer, exposing the mismatch,
	and making tests cmdAH-19.4.1, fCmd-28.*, and filename-11.* fail.

2008-04-04  Andreas Kupries  <andreask@activestate.com>

	* tests/io.test (io-53.9): Added testcase for [Bug 780533], based
	* tests/chanio.test: on Alexandre's test script. Also fixed
	problem with timer in preceding test, was not canceled properly in
	the ok case.

2008-04-04  Andreas Kupries  <andreask@activestate.com>

	* generic/tclIORChan.c (ReflectOutput): Allow zero return from
	write when input was zero-length anyway. Otherwise keept it an
	error, and separate the message from 'written too much'.

	* tests/ioCmd.test (iocmd-24.6): Testcase updated for changed
	message.

	* generic/tclIORChan.c (ReflectClose): Added missing removal of
	the now closed channel from the reflection map. Before we could
	crash the system by invoking 'chan postevent' on a closed
	reflected channel, dereferencing the dangling pointer in the map.

	* tests/ioCmd.test (iocmd-31.8): Testcase for the above.

2008-04-03  Andreas Kupries  <andreask@activestate.com>

	* generic/tclIO.c (CopyData): Applied patch [Bug 1932639] to
	* tests/io.test: prevent fcopy from calling -command synchronously
	* tests/chanio.test: the first time. Thanks to Alexandre Ferrieux
	<ferrieux@users.sourceforge.net> for report and patch.

2008-04-02  Andreas Kupries  <andreask@activestate.com>

	* generic/tclIO.c (CopyData): Applied patch for the fcopy problem
	[Bug 780533], with many thanks to Alexandre Ferrieux
	<ferrieux@users.sourceforge.net> for tracking it down and
	providing a solution. Still have to convert his test script into a
	proper test case.

2008-04-01  Andreas Kupries  <andreask@activestate.com>

	* generic/tclStrToD.c: Applied patch for [Bug 1839067] (fp
	* unix/tcl.m4: rounding setup on solaris x86, native cc), provided
	* unix/configure: by Michael Schlenker. configure regen'd.

2008-04-01  Don Porter	<dgp@users.sourceforge.net>

	* generic/tclStubLib.c (Tcl_InitStubs):	Added missing error message.
	* generic/tclPkg.c (Tcl_PkgInitStubsCheck):

2008-03-30  Kevin Kenny  <kennykb@acm.org>

	* generic/tclInt.h (TclIsNaN):
	* unix/configure.in: Added code to the configurator to check for
	                     a standard isnan() macro and use it if one
	                     is found.  This change avoids bugs where
	                     the test of ((d) != (d)) is optimized away
			     by an overaggressive compiler. [Bug 1783544]
	* generic/tclObj.c: Added missing #include <math.h> needed to
			    locate isnan() after the above change.

	* unix/configure: autoconf-2.61

	* tests/mathop.test (mathop-25.9, mathop-25.14): Modified tests
	to deal with (slightly buggy) math libraries in which pow()
	returns an incorrectly rounded result. [Bug 1808174]

2008-03-26  Don Porter	<dgp@users.sourceforge.net>

	*** 8.5.2 TAGGED FOR RELEASE ***

	* generic/tcl.h:	Bump to 8.5.2 for release.
	* library/init.tcl:
	* tools/tcl.wse.in:
	* unix/configure.in:
	* unix/tcl.spec:
	* win/configure.in:

	* unix/configure:	autoconf-2.59
	* win/configure:

	* changes:		Updated for 8.5.2 release.

2008-03-28  Donal K. Fellows  <dkf@users.sf.net>

	* tests/fCmd.test: Substantial rewrite to use many more tcltest
	features. Great reduction in quantity of [catch] gymnastics. Several
	buggy tests fixed, including one where the result of the previous test
	was being checked!

2008-03-27  Kevin B. Kenny <kennykb@acm.org>

	* library/tzdata/America/Marigot:
	* library/tztata/America/St_Barthelemy:
	* library/tzdata/America/Argentina/San_Luis:
	* library/tzdata/Asia/Ho_Chi_Minh:
	* library/tzdata/Asia/Kolkata:  (new files)
	* library/tzdata/America/Caracas:
	* library/tzdata/America/Havana:
	* library/tzdata/America/Santiago:
	* library/tzdata/America/Argentina/Buenos_Aires:
	* library/tzdata/America/Argentina/Catamarca:
	* library/tzdata/America/Argentina/Cordoba:
	* library/tzdata/America/Argentina/Jujuy:
	* library/tzdata/America/Argentina/La_Rioja:
	* library/tzdata/America/Argentina/Mendoza:
	* library/tzdata/America/Argentina/Rio_Gallegos:
	* library/tzdata/America/Argentina/San_Juan:
	* library/tzdata/America/Argentina/Tucuman:
	* library/tzdata/America/Argentina/Ushuaia:
	* library/tzdata/Asia/Baghdad:
	* library/tzdata/Asia/Calcutta:
	* library/tzdata/Asia/Damascus:
	* library/tzdata/Asia/Saigon:
	* library/tzdata/Pacific/Easter:
		Changes up to and including Olson's tzdata2008b.

2008-03-27  Daniel Steffen  <das@users.sourceforge.net>

	* unix/tcl.m4 (SunOS-5.1x): fix 64bit support for Sun cc. [Bug 1921166]

	* unix/configure: autoconf-2.59

2008-03-26  Don Porter	<dgp@users.sourceforge.net>

	* changes:		Updated for 8.5.2 release.

2008-03-24  Pat Thoyts  <patthoyts@users.sourceforge.net>

	* generic/tclBinary.c: [Bug 1923966] - crash in binary format
	* tests/binary.test:   Added tests for the above crash condition.

2008-03-21  Donal K. Fellows  <dkf@users.sf.net>

	* doc/switch.n: Clarified documentation in respect of two-argument
	invokation. [Bug 1899962]

	* tests/switch.test: Added more tests of regexp-mode compilation of
	the [switch] command. [Bug 1854435]

2008-03-20  Donal K. Fellows  <dkf@users.sf.net>

	* generic/tcl.h, generic/tclThreadAlloc.c: Tidied up the declarations
	of Tcl_GetMemoryInfo so that it is always defined. Will panic when
	called against a Tcl that was previously built without it at all,
	which is OK because that also indicates a serious mismatch between
	memory configuration options.

2008-03-19  Donal K. Fellows  <dkf@users.sf.net>

	* generic/tcl.h, generic/tclThreadAlloc.c (Tcl_GetMemoryInfo): Make
	sure this function is available when direct linking. [Bug 1868171]

	* tests/reg.test (reg-33.14): Marked nonPortable because some
	environments have small default stack sizes. [Bug 1905562]

2008-03-18  Andreas Kupries  <andreask@activestate.com>

	* library/tm.tcl (::tcl::tm::UnknownHandler): Changed 'source' to
	'source -encoding utf-8'. This fixes a portability problem of Tcl
	Modules pointed out by Don Porter. By using plain 'source' we were at
	the mercy of 'encoding system', making modules less portable than they
	could be. The exact scenario: A writes a TM in some weird encoding
	which is A's system encoding, distributes it, and somewhere else it
	cannot be read/used because the system encoding is different. Forcing
	the use of utf-8 makes the module portable.

	***INCOMPATIBILITY*** for all Tcl Modules already written in non-utf-8
	compatible encodings.

2008-03-18  Don Porter	<dgp@users.sourceforge.net>

	* generic/tclExecute.c:	Patch from Miguel Sofer to correct the
	alignment of memory allocated by GrowEvaluationStack(). [Bug 1914503]

2008-03-18  Andreas Kupries  <andreask@activestate.com>

	* library/tm.tcl (::tcl::tm::Defaults): Modified handling of
	environment variables. See [Bug 1914604]. Solution slightly different
	than proposed in the report. Using the underscored form TCLX_y_TM_PATH
	even if TCLX.y_TM_PATH exists. Also using a loop to cut prevent code
	replication.

2008-03-16  Donal K. Fellows  <dkf@users.sf.net>

	* generic/tclCompCmds.c (TclCompileDictForCmd): Correct the handling
	of stack space calculation (the jump pattern used was confusing the
	simple-minded code doing the calculations). [Bug 1903325]

	* doc/lreplace.n: Clarified documentation of what happens with
	negative indices. [Bug 1905809] Added example, tidied up formatting.

2008-03-14  Don Porter	<dgp@users.sourceforge.net>

	* generic/tclBasic.c (OldMathFuncProc):	Same workaround protection
	from bad TclStackAlloc() alignment. Thanks George Peter Staplin.

	* generic/tclCmdIL.c (Tcl_LsortObjCmd):	Use ckalloc() to allocate
	SortElement arrays instead of TclStackAlloc() which isn't getting
	alignment right. Workaround for [Bug 1914503].

2008-03-14  Reinhard Max  <max@suse.de>

	* generic/tclTest.c:  Ignore the return value of write() when we are
	* unix/tclUnixPipe.c: about to exit anyways.

2008-03-13  Daniel Steffen  <das@users.sourceforge.net>

	* unix/configure.in:	Use backslash-quoting instead of double-quoting
	* unix/tcl.m4:		for lib paths in tclConfig.sh. [Bug 1913622]
	* unix/configure:	autoconf-2.59

2008-03-13  Don Porter	<dgp@users.sourceforge.net>

	* changes:		Updated for 8.5.2 release.

	* generic/tclStrToD.c:	Resolve identifier conflict over "pow10" with
	libm in Cygwin and DJGPP. Thanks to Gordon Schumacher and Philip
	Moore. [Patch 1800636]

2008-03-12  Daniel Steffen  <das@users.sourceforge.net>

	* macosx/Tcl.xcodeproj/project.pbxproj:	Add support for Xcode 3.1
	* macosx/Tcl.xcodeproj/default.pbxuser:	CODE_SIGN_IDENTITY and
	* macosx/Tcl-Common.xcconfig:		'xcodebuild install'.

2008-03-12  Andreas Kupries <andreask@activestate.com>

	* doc/info.n: Replaced {expand} with {*}.

2008-03-12  Jeff Hobbs  <jeffh@ActiveState.com>

	* unix/Makefile.in (install-libraries):	Bump http to 2.7
	* win/Makefile.in (install-libraries):	Added -myaddr option to allow
	* library/http/http.tcl (http::geturl):	control of selected socket
	* library/http/pkgIndex.tcl:		interface. [Bug 559898]
	* doc/http.n, tests/http.test:		Added -keepalive and
	-protocol 1.1 with chunked transfer encoding support. [Bug 1063703,
	1470377, 219225] (default keepalive is 0)
	Added ability to override Host in -headers. [Bug 928154]
	Added -strict option to control URL validation on per-call basis.
	[Bug 1560506]

2008-03-11  Jeff Hobbs  <jeffh@ActiveState.com>

	* library/http/http.tcl (http::geturl): Add -method option to support
	* tests/http.test (http-3.1):		http PUT and DELETE requests.
	* doc/http.n:				[Bug 1599901, 862554]

	* library/http/http.tcl: Whitespace changes, code cleanup. Allow http
	to be re-sourced without overwriting http state.

2008-03-11  Daniel Steffen  <das@users.sourceforge.net>

	* generic/tclEncoding.c (LoadEscapeEncoding): Avoid leaking escape
	sub-encodings, fixes encoding-11.1 failing after iso2022-jp loaded.
	[Bug 1893053]

	* macosx/tclMacOSXNotify.c: Avoid using CoreFoundation after fork() on
	Darwin 9 even when TclpCreateProcess() uses vfork().

	* macosx/Tcl.xcodeproj/project.pbxproj:	Add support for Xcode 3.1 and
	* macosx/Tcl.xcodeproj/default.pbxuser:	configs for building with
	* macosx/Tcl-Common.xcconfig:		gcc-4.2 and llvm-gcc-4.2.

	* unix/tclUnixPort.h:			Workaround vfork() problems
						in llvm-gcc-4.2.1 -O4 build.

	* unix/tclUnixPort.h:			Move MODULE_SCOPE compat define
						to top [Bug 1911102].

	* macosx/GNUmakefile:			Fix quoting to allow paths to
	* macosx/Tcl-Common.xcconfig:		${builddir} and ${INSTALL_ROOT}
	* unix/Makefile.in:			to contain spaces.
	* unix/configure.in:
	* unix/install-sh:
	* unix/tcl.m4:
	* tests/ioCmd.test:

	* unix/configure:			autoconf-2.59

	* unix/Makefile.in (install-strip):	Strip non-global symbols from
						dynamic library.

	* unix/tclUnixNotfy.c:			Fix warning.

	* tests/exec.test (exec-9.7):		Reduce timing sensitivity
	* tests/socket.test (socket-2.11):	(esp. on multi-proc machines).

	* tests/fCmd.test (fCmd-9.4):		Skip on Darwin 9 (xfail).

2008-03-11  Miguel Sofer  <msofer@users.sf.net>

	* generic/tclVar.c (TclDeleteNamespaceVars):
	* tests/var.test (var-8.2): Unset traces on vars should be called with
	a FQ named during namespace deletion. This was causing infinite loops
	when unset traces recreated the var, as reported by Julian Noble. [Bug
	1911919]

2008-03-10  Don Porter	<dgp@users.sourceforge.net>

	* changes:		Updated for 8.5.2 release.

	* doc/http.n:	Revised to indicate that [package require http 2.5.5]
	is needed to get all the documented commands ([http::meta]).

	* generic/tclEvent.c (TclDefaultBgErrorHandlerObjCmd):  Added error
	* tests/event.test (event-5.*):	checking to protect against callers
	passing invalid return options dictionaries. [Bug 1901113]

	* generic/tclBasic.c (ExprAbsFunc):	Revised so that the abs()
	* tests/expr.test:	function and the [::tcl::mathfunc::abs]
	command do not return the value of -0, or equivalent values with more
	alarming string reps like -1e-350. [Bug 1893815]

2008-03-07  Andreas Kupries  <andreask@activestate.com>

	* generic/tclResult.c (ReleaseKeys): Workaround for [Bug 1904907].
	Reset the return option keys to NULL to allow full re-initialization
	by GetKeys(). This introduces a memory leak for the key objects, but
	gets us around a crash in the finalization of reflected channels when
	handling returns, either at compile- or runtime. In both cases we
	access the keys after they have been released by their thread exit
	handler. A proper fix is entangled with the untangling of the
	finalization ordering and attendant issues. For now we choose the
	lesser evil.

2008-03-07  Don Porter	<dgp@users.sourceforge.net>

	* generic/tclExecute.c (Tcl_ExprObj):	Revised expression bytecode
	compiling so that bytecodes invalid due to changing context or due to
	the difference between expressions and scripts are not reused. [Bug
	1899164]

	* generic/tclCmdAH.c:	Revised direct evaluation implementation of
	[expr] so that [expr $e] caches compiled bytecodes for the expression
	as the intrep of $e.

	* tests/execute.test (execute-6.*):	More tests checking that
	script bytecode is invalidated in the right situations.

2008-03-07  Donal K. Fellows  <donal.k.fellows@man.ac.uk>

	* win/configure.in: Add AC_HEADER_STDC to support msys/win64.

2008-03-06  Donal K. Fellows  <dkf@users.sf.net>

	* doc/namespace.n: Minor tidying up. [Bug 1909019]

2008-03-04  Don Porter	<dgp@users.sourceforge.net>

	* tests/execute.test (6.3,4):	Added tests for [Bug 1899164].

2008-03-03  Reinhard Max  <max@suse.de>

	* unix/tclUnixChan.c: Fix mark and space parity on Linux, which uses
	CMSPAR instead of PAREXT.

2008-03-02  Miguel Sofer  <msofer@users.sf.net>

	* generic/tclNamesp.c (GetNamespaceFromObj):
	* tests/interp.test (interp-28.2): Spoil the intrep of an nsNameType
	obj when the reference crosses interpreter boundaries.

2008-02-29  Don Porter	<dgp@users.sourceforge.net>

	* generic/tclResult.c (Tcl_SetReturnOptions):	Revised the refcount
	management of Tcl_SetReturnOptions to become that of a conventional
	Consumer routine.  Thanks to Peter Spjuth for pointing out the
	difficulties calling Tcl_SetReturnOptions with non-0-count value for
	options.
	* generic/tclExecute.c (INST_RETURN_STK): Revised the one caller
	within Tcl itself which passes a non-0-count value to
	Tcl_SetReturnOptions().

	* generic/tclBasic.c (Tcl_AppendObjToErrorInfo):	Revised the
	refcount management of Tcl_AppendObjToErrorInfo to become that of a
	conventional Consumer routine. This preserves the ease of use for the
	overwhelming common callers who pass in a 0-count value, but makes the
	proper call with a non-0-count value less surprising.
	* generic/tclEvent.c (TclDefaultBgErrorHandlerObjCmd):	Revised the
	one caller within Tcl itself which passes a non-0-count value to
	Tcl_AppendObjToErrorInfo().

2008-02-28  Joe English  <jenglish@users.sourceforge.net>

	* unix/tclPort.h, unix/tclCompat.h, unix/tclUnixChan.h: Reduce scope
	of <sys/filio.h> and <sys/ioctl.h> #includes. [Patch 1903339]

2008-02-28  Joe English  <jenglish@users.sourceforge.net>

	* unix/tclUnixChan.c, unix/tclUnixNotfy.c, unix/tclUnixPipe.c:
	Consolidate all code conditionalized on -DUSE_FIONBIO into one place.
	* unix/tclUnixPort.h, unix/tclUnixCompat.c: New routine
	TclUnixSetBlockingMode() [Patch 1903339].

2008-02-28  Don Porter	<dgp@users.sourceforge.net>

	* generic/tclBasic.c (TclEvalObjvInternal):	Plug memory leak when
	an enter trace deletes or changes the command, prompting a reparsing.
	Don't let the second pass lose commandPtr value allocated during the
	first pass.

	* generic/tclCompExpr.c (ParseExpr):	Plug memory leak in error
	message generation.

	* generic/tclStringObj.c (Tcl_AppendFormatToObj): [format %llx $big]
	leaked an mp_int.

	* generic/tclCompCmds.c (TclCompileReturnCmd):	The 2007-10-18 commit
	to optimize compiled [return -level 0 $x] [RFE 1794073] introduced a
	memory leak of the return options dictionary. Fixing that.

2008-02-27  Pat Thoyts  <patthoyts@users.sourceforge.net>

	* library/http/http.tcl: [Bug 705956] - fix inverted logic when
	cleaning up socket error in geturl.

2008-02-27  Kevin B. Kenny  <kennykb@acm.org>

	* doc/clock.n: Corrected minor indentation gaffe in the penultimate
	paragraph. [Bug 1898025]
	* generic/tclClock.c (ParseClockFormatArgs): Changed to check that the
	clock value is in the range of a 64-bit integer. [Bug 1862555]
	* library/clock.tcl (::tcl::clock::format, ::tcl::clock::scan,
	(::tcl::clock::add, ::tcl::clock::LocalizeFormat): Fixed bugs in
	caching of localized strings that caused weird results when localized
	date/time formats were used. [Bug 1902423]
	* tests/clock.test (clock-61.*, clock-62.1): Regression tests for [Bug
	1862555] and [Bug 1902423].

2008-02-26  Joe English  <jenglish@users.sourceforge.net>

	* generic/tclIOUtil.c, unix/tclUnixPort.h, unix/tclUnixChan.c:
	Remove dead/unused portability-related #defines and unused conditional
	code.  See [Patch 1901828] for discussion.

2008-02-26  Joe English  <jenglish@users.sourceforge.net>

	* generic/tclIORChan.c (enum MethodName),
	* generic/tclCompExpr.c (enum Marks): More stray trailing ","s

2008-02-26  Joe English  <jenglish@users.sourceforge.net>

	* unix/configure.in(socklen_t test): Define socklen_t as "int" if
	missing, not "unsigned". Use AC_TRY_COMPILE instead of
	AC_EGREP_HEADER.
	* unix/configure: regenerated.

2008-02-26  Joe English  <jenglish@users.sourceforge.net>

	* generic/tclCompile.h: Remove stray trailing "," from enum
	InstOperandType definition (C99ism).

2008-02-26  Jeff Hobbs  <jeffh@ActiveState.com>

	* generic/tclUtil.c (TclReToGlob): Fix the handling of the last star
	* tests/regexpComp.test:	   possibly being escaped in
	determining right anchor. [Bug 1902436]

2008-02-26  Pat Thoyts  <patthoyts@users.sourceforge.net>

	* library/http/pkgIndex.tcl: Set version 2.5.5
	* library/http/http.tcl:     It is better to do the [eof] check after
	trying to read from the socket. No clashes found in testing. Added
	http::meta command to access the http headers. [Bug 1868845]

2008-02-22  Pat Thoyts  <patthoyts@users.sourceforge.net>

	* library/http/pkgIndex.tcl: Set version 2.5.4
	* library/http/http.tcl:     Always check that the state array exists
	in the http::status command. [Bug 1818565]

2008-02-13  Don Porter	<dgp@users.sourceforge.net>

	* generic/tcl.h:	Bump version number to 8.5.2b1 to distinguish
	* library/init.tcl:	CVS development snapshots from the 8.5.1 and
	* unix/configure.in:	8.5.2 releases.
	* unix/tcl.spec:
	* win/configure.in:
	* README

	* unix/configure:	autoconf (2.59)
	* win/configure:

2008-02-12  Donal K. Fellows  <donal.k.fellows@man.ac.uk>

	* generic/tclCompCmds.c (TclCompileSwitchCmd): Corrected logic for
	* tests/switch.test (switch-10.15): handling -nocase compilation; the
	-exact -nocase option cannot be compiled currently. [Bug 1891827]

	* unix/README: Documented missing configure flags. [Bug 1799011]

2008-02-06  Kevin B. Kenny  <kennykb@acm.org>

	* doc/clock.n (%N): Corrected an error in the explanation of the %N
	format group.
	* generic/tclClock.c (ClockParseformatargsObjCmd):
	* library/clock.tcl (::tcl::clock::format):
	* tests/clock.test (clock-1.0, clock-1.4):
	Performance enhancements in [clock format] (moving the analysis of
	$args into C code, holding on to Tcl_Objs with resolved command names,
	[lassign] in place of [foreach], avoiding [namespace which] for
	command resolution).

2008-02-04  Don Porter	<dgp@users.sourceforge.net>

	*** 8.5.1 TAGGED FOR RELEASE ***

	* changes:		Updated for 8.5.1 release.

	* generic/tcl.h:	Bump to 8.5.1 for release.
	* library/init.tcl:
	* tools/tcl.wse.in:
	* unix/configure.in:
	* unix/tcl.spec:
	* win/configure.in:

	* unix/configure:	autoconf-2.59
	* win/configure:

2008-02-04  Miguel Sofer  <msofer@users.sf.net>

	* generic/tclExecute.c (INST_CONCAT1): Fix optimisation for in-place
	concatenation (was going over String type)

2008-02-02  Daniel Steffen  <das@users.sourceforge.net>

	* unix/configure.in (Darwin):	Correct Info.plist year substitution in
					non-framework builds.

	* unix/configure:		autoconf-2.59

2008-01-30  Miguel Sofer  <msofer@users.sf.net>

	* generic/tclInterp.c (Tcl_GetAlias): Fix for [Bug 1882373], thanks go
	to an00na.

2008-01-30  Donal K. Fellows  <donal.k.fellows@man.ac.uk>

	* tools/tcltk-man2html.tcl: Reworked manual page scraper to do a
	proper job of handling references to Ttk options. [Tk Bug 1876493]

2008-01-29  Donal K. Fellows  <donal.k.fellows@man.ac.uk>

	* doc/man.macros (SO, SE): Adjusted macros so that it is possible for
	Ttk to have its "standard options" on a manual page that is not called
	"options". [Tk Bug 1876493]

2008-01-25  Don Porter	<dgp@users.sourceforge.net>

	* changes:		Updated for 8.5.1 release.

2008-01-23  Don Porter	<dgp@users.sourceforge.net>

	* generic/tclInt.h:		New macro TclGrowParseTokenArray() to
	* generic/tclCompCmds.c:	simplify code that might need to grow
	* generic/tclCompExpr.c:	an array of Tcl_Tokens in the parsePtr
	* generic/tclParse.c:		field of a Tcl_Parse. Replaces the
	TclExpandTokenArray() routine via replacing:
		int needed = parsePtr->numTokens + growth;
		while (needed > parsePtr->tokensAvailable) {
		    TclExpandTokenArray(parsePtr);
		}
	with:
		TclGrowParseTokenArray(parsePtr, growth);
	This revision merged over from dgp-refactor branch.

	* generic/tclCompile.h:	Demote TclCompEvalObj() from internal stubs to
	* generic/tclInt.decls:	a MODULE_SCOPE routine declared in
	tclCompile.h.

	* generic/tclIntDecls.h:	make genstubs
	* generic/tclStubInit.c:

2008-01-22  Don Porter	<dgp@users.sourceforge.net>

	* generic/tclTimer.c (AfterProc):	Replace Tcl_EvalEx() with
	Tcl_EvalObjEx() to evaluate [after] callbacks. Part of trend to favor
	compiled execution over direct evaluation.

2008-01-22  Miguel Sofer  <msofer@users.sf.net>

	* generic/tclCmdIl.c (Tcl_LreverseObjCmd):
	* tests/cmdIL.test (cmdIL-7.7): Fix crash on reversing an empty list.
	[Bug 1876793]

2008-01-20  Jeff Hobbs  <jeffh@ActiveState.com>

	* unix/README: Minor typo fixes [Bug 1853072]

	* generic/tclIO.c (TclGetsObjBinary): Operate on topmost channel.
	[Bug 1869405] (Ficicchia)

2008-01-17  Don Porter	<dgp@users.sourceforge.net>

	* generic/tclCompExpr.c:	Revision to preserve parsed intreps of
	numeric and boolean literals when compiling expressions with (optimize
	== 1).

2008-01-15  Miguel Sofer  <msofer@users.sf.net>

	* generic/tclCompExpr.c: Add an 'optimize' argument to
	* generic/tclCompile.c:  TclCompileExpr() to profit from better
	* generic/tclCompile.h:  literal management according to usage.
	* generic/tclExecute.c:

	* generic/tclCompExpr.c: Fix literal leak in exprs [Bug 1869989] (dgp)
	* generic/tclExecute.c:
	* tests/compExpr.test:

	* doc/proc.n: Changed wording for access to non-local variables; added
	mention to [namespace upvar]. Lame attempt at dealing with
	documentation. [Bug 1872708]

2008-01-15  Miguel Sofer  <msofer@users.sf.net>

	* generic/tclBasic.c:    Replacing 'operator' by 'op' in the def of
	* generic/tclCompExpr.c: struct TclOpCmdClientData to accommodate C++
	* generic/tclCompile.h:  compilers. [Bug 1855644]

2008-01-13  Jeff Hobbs  <jeffh@ActiveState.com>

	* win/tclWinSerial.c (SerialCloseProc, TclWinOpenSerialChannel): Use
	critical section for read & write side. [Bug 1353846] (newman)

2008-01-11  Miguel Sofer  <msofer@users.sf.net>

	* unix/tclUnixThrd.c (TclpThreadGetStackSize): Restore stack checking
	functionality in freebsd. [Bug 1850424]

	* unix/tclUnixThrd.c (TclpThreadGetStackSize): Fix for crash in
	freebsd. [Bug 1860425]

2008-01-10  Don Porter	<dgp@users.sourceforge.net>

	* generic/tclStringObj.c (Tcl_AppendFormatToObj):  Correct failure to
	* tests/format.test:	account for big.used == 0 corner case in the
	%ll(idox) format directives. [Bug 1867855]

2008-01-09  George Peter Staplin <georgeps@xmission.com>

	* doc/vwait.n: Add a missing be to fix a typo.

2008-01-04  Jeff Hobbs  <jeffh@ActiveState.com>

	* tools/tcltk-man2html.tcl (make-man-pages): Make man page title use
	more specific info on lhs to improve tabbed browser view titles.

2008-01-02  Donal K. Fellows  <dkf@users.sf.net>

	* doc/binary.n: Fixed documentation bug reported on tcl-core, and
	reordered documentation to discourage people from using the hex
	formatter that is hardly ever useful.

2008-01-02  Don Porter	<dgp@users.sourceforge.net>

	* generic/tcl.h:	Bump version number to 8.5.1b1 to distinguish
	* library/init.tcl:	CVS development snapshots from the 8.5.0 and
	* unix/configure.in:	8.5.1 releases.
	* unix/tcl.spec:
	* win/configure.in:
	* README

	* unix/configure:	autoconf (2.59)
	* win/configure:

2007-12-31  Donal K. Fellows  <dkf@users.sf.net>

	* doc/dict.n: Clarified meaning of dictionary values following
	discussion on comp.lang.tcl.

2007-12-26  Miguel Sofer  <msofer@users.sf.net>

	* generic/tclCmdIL.c: More [lsort] data handling streamlines. The
	function MergeSort is gone, essentially inlined into Tcl_LsortObjCmd.
	It is not a straight inlining, two loops over all lists elements where
	merged in the process: the linked list elements are now built and
	merged into the temporary sublists in the same pass.

2007-12-25  Miguel Sofer  <msofer@users.sf.net>

	* generic/tclCmdIL.c: More [lsort] data handling streamlines. Extra
	mem reqs of latest patches removed, restored to previous mem profile.
	Improved -unique handling, now eliminating repeated elems immediately
	instead of marking them to avoid reinsertion at the end.

2007-12-23  Jeff Hobbs  <jeffh@ActiveState.com>

	* generic/tclCompCmds.c (TclCompileRegexpCmd):  TCL_REG_NOSUB cannot
	* tests/regexp.test (regexp-22.2):		be used because it
	* tests/regexpComp.test:	[Bug 1857126]	disallows backrefs.

2007-12-21  Miguel Sofer  <msofer@users.sf.net>

	* generic/tclCmdIL.c: Speed patch for lsort [Patch 1856994].

2007-12-21  Miguel Sofer  <msofer@users.sf.net>

	* generic/tclCmdIL.c (Tcl_LsortObjCmd, Tcl_LsearchObjCmd): Avoid
	calling SelectObjFromSublist when there are no sublists.

2007-12-21  Miguel Sofer  <msofer@users.sf.net>

	* generic/tclCmdIL.c (Tcl_LsortObjCmd): Preallocate a listObj of
	sufficient length for the sorted list instead of growing it. Second
	commit replaces calls to Tcl_ListObjAppenElement with direct access to
	the internal rep.

2007-12-19  Don Porter	<dgp@users.sourceforge.net>

	*** 8.5.0 TAGGED FOR RELEASE ***

	* changes:		Updated for 8.5.0 release.

2007-12-19  Jeff Hobbs  <jeffh@ActiveState.com>

	* generic/tclCompCmds.c (TclCompileSwitchCmd):	update switch -regexp
	* tests/switch.test-14.*:			compilation to pass
	the cflags to INST_REGEXP (changed on 12-07).  Added tests for
	switch -regexp compilation (need more). [Bug 1854399]

2007-12-18  Don Porter	<dgp@users.sourceforge.net>

	* changes:		Updated for 8.5.0 release.

2007-12-18  Donal K. Fellows  <donal.k.fellows@manchester.ac.uk>

	* generic/regguts.h, generic/regc_color.c, generic/regc_nfa.c:
	Fixes for problems created when processing regular expressions that
	generate very large automata. An enormous number of thanks to Will
	Drewry <wad_at_google.com>, Tavis Ormandy <taviso_at_google.com>,
	and Tom Lane <tgl_at_sss.pgh.pa.us> from the Postgresql crowd for
	their help in tracking these problems down. [Bug 1810264]

2007-12-17  Don Porter	<dgp@users.sourceforge.net>

	* changes:		Updated for 8.5.0 release.

2007-12-17  Miguel Sofer  <msofer@users.sf.net>

	* generic/tclAlloc.c:
	* generic/tclExecute.c:
	* generic/tclInt.h:
	* generic/tclThreadAlloc.c: Fix alignment for memory returned by
	TclStackAlloc; insure that all memory allocators align to 16-byte
	boundaries on 64 bit platforms [Bug 1851832, 1851524]

2007-12-14  Jeff Hobbs  <jeffh@ActiveState.com>

	* generic/tclIOUtil.c (FsAddMountsToGlobResult): fix the tail
	conversion of vfs mounts. [Bug 1602539]

	* win/README: updated notes

2007-12-14  Pat Thoyts  <patthoyts@users.sourceforge.net>

	* tests/winFile.test: Fixed tests for win2k with long machine name

2007-12-14  Pat Thoyts <patthoyts@users.sourceforge.net>

	* win/nmakehlp.c:  Support compilation with MSVC9 for AMD64.
	* win/makefile.vc:

2007-12-13  Donal K. Fellows  <donal.k.fellows@manchester.ac.uk>

	* doc/trace.n: Clarified documentation of enterstep and leavestep
	traces, including adding example. [Bug 614282, 1701540, 1755984]

2007-12-12  Don Porter	<dgp@users.sourceforge.net>

	* doc/IntObj.3:	Update docs for the Tcl_GetBignumAndClearObj() ->
	Tcl_TakeBignumFromObj() revision [TIP 298].  Added docs for the
	Tcl_InitBignumFromDouble() routine. [Bug 1446971].

	* changes:		Updated for 8.5.0 release.

2007-12-10  Jeff Hobbs  <jeffh@ActiveState.com>

	* generic/tclUtil.c (TclReToGlob): reduce escapes in conversion
	when not necessary

	* generic/tclInt.decls:  move TclByteArrayMatch and TclReToGlob
	* generic/tclIntDecls.h: to tclInt.h from stubs.
	* generic/tclStubInit.c: Add flags var to TclByteArrayMatch for
	* generic/tclInt.h:      future extensibility
	* generic/tcl.h:  define TCL_MATCH_EXACT doc for Tcl_StringCaseMatch.
	* doc/StrMatch.3: It is compatible with existing usage.
	* generic/tclExecute.c (INST_STR_MATCH): flag for TclByteArrayMatch
	* generic/tclUtil.c (TclByteArrayMatch, TclStringMatchObj):
	* generic/tclRegexp.c (Tcl_RegExpExecObj):
	* generic/tclCmdMZ.c (StringMatchCmd): Use TclStringMatchObj
	* tests/string.test (11.9.* 11.10.*): more tests

2007-12-10  Joe English  <jenglish@users.sourceforge.net>

	* doc/string.n, doc/UniCharIsAlpha.3: Fix markup errors.
	* doc/CrtCommand.3, doc/CrtMathFnc.3, doc/FileSystem.3,
	* doc/GetStdChan.3, doc/OpenFileChnl.3, doc/SetChanErr.3,
	* doc/eval.n, doc/filename.n: Consistency: Move "KEYWORDS" section
	after "SEE ALSO".

2007-12-10  Daniel Steffen  <das@users.sourceforge.net>

	* tools/genStubs.tcl:		fix numerous issues handling 'macosx',
					'aqua' or 'x11' entries interleaved
					with 'unix' entries [Bug 1834288]; add
					genStubs::export command
					[Tk FR 1716117]; cleanup formatting.

	* generic/tcl.decls:		use new genstubs 'export' command to
	* generic/tclInt.decls:		mark exported symbols not in stubs
	* generic/tclTomMath.decls:	table [Tk FR 1716117]; cleanup
					formatting.

	* generic/tclDecls.h:		regen with new genStubs.tcl.
	* generic/tclIntDecls.h:	[Bug 1834288]
	* generic/tclIntPlatDecls.h:
	* generic/tclPlatDecls.h:
	* generic/tclStubInit.c:

2007-12-09  Jeff Hobbs  <jeffh@ActiveState.com>

	* tests/io.test, tests/chanio.test (io-73.1): Make sure to invalidate
	* generic/tclIO.c (SetChannelFromAny):        internal rep only after
	validating channel rep. [Bug 1847044]

2007-12-08  Donal K. Fellows  <dkf@users.sf.net>

	* doc/expr.n, doc/mathop.n: Improved the documentation of the
	operators. [Bug 1823622]

	* generic/tclBasic.c (builtInCmds): Corrected list of hidden and
	* doc/interp.n (SAFE INTERPRETERS): exposed commands so that the
	documentation and reality now match. [Bug 1662436]

2007-12-07  Jeff Hobbs  <jeffh@ActiveState.com>

	* generic/tclExecute.c (TclExecuteByteCode INST_REGEXP):
	* generic/tclCompCmds.c (TclCompileRegexpCmd): Pass correct RE
	compile flags at compile time, and use TCL_REG_NOSUB.

	* generic/tclIOCmd.c (FinalizeIOCmdTSD, Tcl_PutsObjCmd): cache
	stdout channel object for [puts $str] calls.

2007-12-06  Don Porter	<dgp@users.sourceforge.net>

	* README:	Remove mention of dead comp.lang.tcl.announce
	newsgroup.  [Bug 1846433].

	* unix/README:	Mention the stub library created by `make` and warn
	about the effect of embedded paths in the installed binaries.
	Thanks to Larry Virden.  [Bug 1794084]

	* doc/AddErrInfo.3:	Documentation for the new routines in TIP 270.
	* doc/Interp.3:
	* doc/StringObj.3:

2007-12-06  Don Porter	<dgp@users.sourceforge.net>

	* doc/namespace.n:	Documentation for zero-argument form of
	[namespace import] (TIP 261) [Bug 1596416]

2007-12-06  Jeff Hobbs  <jeffh@ActiveState.com>

	* generic/tclInt.h: add TclGetChannelFromObj decl
	(TclMatchIsTrivial): simplify TclMatchIsTrivial to remove ] check.

2007-12-06  Donal K. Fellows  <donal.k.fellows@manchester.ac.uk>


	* generic/tclBasic.c (Tcl_CreateInterp): Simplify the setting up of
	* generic/tclIOCmd.c (TclInitChanCmd):	 the [chan] ensemble. This
	* library/init.tcl:			 gets rid of quite a bit of
	code and makes it possible to understand the whole with less effort.

	* generic/tclCompCmds.c (TclCompileEnsemble): Ensure that the right
	number of tokens are copied. [Bug 1845320]

	* generic/tclNamesp.c (TclMakeEnsemble): Added missing release of a
	DString. [Bug 1845397]

2007-12-05  Jeff Hobbs  <jeffh@ActiveState.com>

	* generic/tclIO.h:    Create Tcl_Obj for Tcl channels to reduce
	* generic/tclIO.c:    overhead in lookup by Tcl_GetChannel.  New
	* generic/tclIOCmd.c: TclGetChannelFromObj for internal use.
	* generic/tclIO.c (WriteBytes, WriteChars): add opt check to avoid
	EOL translation when not linebuffered or using lf. [Bug 1845092]

2007-12-05  Miguel Sofer  <msofer@users.sf.net>

	* tests/stack.test: made the tests for stack overflow not care
	about which mechanism caused the error (interp's recursion limit
	or C-stack depth detector).

2007-12-05  Jeff Hobbs  <jeffh@ActiveState.com>

	* win/configure, win/tcl.m4 (LIBS_GUI): mingw needs -lole32
	-loleaut32 but not msvc for Tk's [send]. [Bug 1844749]

2007-12-05  Donal K. Fellows  <donal.k.fellows@manchester.ac.uk>

	* generic/tclCmdIL.c (Tcl_LsearchObjCmd): Prevent shimmering crash
	when -exact and -integer/-real are mixed. [Bug 1844789]

2007-12-03  Donal K. Fellows  <dkf@users.sf.net>

	* unix/tclUnixChan.c (CreateSocketAddress): Add extra #ifdef-fery to
	make code compile on BSD 5. [Bug 1618235, again]

2007-12-03  Don Porter	<dgp@users.sourceforge.net>

	* library/tcltest/tcltest.tcl:	Bump tcltest to version 2.3.0 so that
	* library/tcltest/pkgIndex.tcl: we release a stable tcltest with a
	* unix/Makefile.in:	stable Tcl.
	* win/Makefile.in:

2007-12-03  Jeff Hobbs  <jeffh@ActiveState.com>

	* win/configure, win/tcl.m4 (LIBS_GUI): remove ole32.lib oleaut32.lib

2007-12-03  Donal K. Fellows  <donal.k.fellows@manchester.ac.uk>

	* generic/tclCompCmds.c (TclCompileSwitchCmd): Adjusted the [switch]
	* generic/tclCmdMZ.c (Tcl_SwitchObjCmd):       command so that when
	passed two arguments, no check for options are performed. This is OK
	since in the two-arg case, detecting an option would definitely lead
	to a syntax error. [Patch 1836519]

2007-11-29  Jeff Hobbs  <jeffh@ActiveState.com>

	* win/makefile.vc: add ws2_32.lib to baselibs
	* win/configure, win/tcl.m4: add ws2_32.lib / -lws2_32 to build.
	* win/tclWinSock.c: remove dyn loading of winsock, assume that it is
	always available now.

2007-11-29  Don Porter	<dgp@users.sourceforge.net>

	* generic/tclWinSock.c (InitializeHostName):	Correct error in
	buffer length tracking. After gethostname() writes into a buffer,
	convert only the written string to internal encoding, not the whole
	buffer.

2007-11-28  Don Porter	<dgp@users.sourceforge.net>

	* generic/tclConfig.c:	Corrected failure of the [::foo::pkgconfig]
	command to clean up registered configuration data when the query
	command is deleted from the interp. [Bug 983501]

	* generic/tclNamesp.c (Tcl_SetEnsembleMappingDict):	Added checks
	that the dict value passed in is in the format required to make the
	internals of ensembles work. [Bug 1436096]

	* generic/tclIO.c:	Simplify test and improve accuracy of error
	message in latest changes.

2007-11-28  Pat Thoyts  <patthoyts@users.sourceforge.net>

	* generic/tclIO.c: -eofchar must support no eofchar.

2007-11-27  Miguel Sofer  <msofer@users.sf.net>

	* generic/tclBasic.c: remove unneeded call in Tcl_CreateInterp, add
	comments.

2007-11-27  Don Porter	<dgp@users.sourceforge.net>

	* win/tclWinSock.c:	Add mising encoding conversion of the [info
	hostname] value from the system encoding to Tcl's internal encoding.

	* doc/chan.n:		"Fix" the limitation on channel -eofchar
	* doc/fconfigure.n:	values to single byte characters by documenting
	* generic/tclIO.c:	it and making it fail loudly. Thanks to Stuart
	* tests/chan.test:	Cassoff for contributing the fix. [Bug 800753]

2007-11-26  Miguel Sofer  <msofer@users.sf.net>

	* generic/tclBasic.c:
	* generic/tclInt.h:
	* unix/tclUnixInit.c:
	* unix/tclUnixThrd.c: Fix stack checking via workaround for bug in
	glibc's pthread_attr_get_np, patch from [Bug 1815573]. Many thanks to
	Sergei Golovan (aka Teo) for detecting the bug and helping diagnose
	and develop the fix.

2007-11-24  Donal K. Fellows  <dkf@users.sf.net>

	* generic/tclCompCmds.c (TclCompileDictAppendCmd): Fix bug in [dict
	append] compiler which caused strange stack corruption. [Bug 1837392]

2007-11-23  Andreas Kupries  <andreask@activestate.com>

	* generic/tclIORChan.c: Fixed a problem with reflected channels. 'chan
	postevent' is defined to work only from within the interpreter
	containing the handler command. Sensible, we want only handler
	commands to use it. It identifies the channel by handle. The channel
	moves to a different interpreter or thread. The interpreter containing
	the handler command doesn't know the channel any longer. 'chan
	postevent' fails, not finding the channel any longer. Uhm.

	Fixed by creating a second per-interpreter channel table, just for
	reflected channels, where each interpreter remembers for which
	reflected channels it has the handler command. This info does not move
	with the channel itself. The table is updated by 'chan create', and
	used by 'chan postevent'.

	* tests/ioCmd.test: Updated the testsuite.

2007-11-23  Jeff Hobbs  <jeffh@ActiveState.com>

	* generic/tclVar.c (Tcl_ArrayObjCmd): handle the right data for
	* tests/var.test (var-14.2):          [array names $var -glob $ptn]

2007-11-23  Donal K. Fellows  <donal.k.fellows@manchester.ac.uk>

	* generic/tclCmdMZ.c (String*Cmd, TclInitStringCmd): Rebuilt [string]
	* generic/tclCompCmds.c (TclCompileString*Cmd): as an ensemble.

2007-11-22  Donal K. Fellows  <dkf@users.sf.net>

	* generic/tclDictObj.c (Dict*Cmd,TclInitDictCmd): Rebuilt the [dict]
	* generic/tclCompCmds.c (TclCompileDict*Cmd): command as an ensemble.

2007-11-22  Donal K. Fellows  <donal.k.fellows@manchester.ac.uk>

	* generic/tclCmdMZ.c (Tcl_StringObjCmd): Rewrote the [string] and
	* generic/tclDictObj.c (Tcl_DictObjCmd): [dict] implementations to be
	ready for conversion to ensembles.

	* tests/string.test (string-12.22): Flag shimmering bug found in
	[string range].

2007-11-21  Donal K. Fellows  <dkf@users.sf.net>

	* generic/tclCompCmds.c (TclCompileEnsemble): Rewrote the ensemble
	compiler to remove many of the limitations. Can now compile scripts
	that use unique prefixes of subcommands, and which have mappings of a
	command to multiple words (provided the first is a compilable command
	of course).

2007-11-21  Donal K. Fellows  <donal.k.fellows@manchester.ac.uk>

	* generic/tclNamesp.c (TclMakeEnsemble): Factor out the code to set up
	a core ensemble from a table of information about subcommands, ready
	for reuse within the core.

	* generic/various: Start to return more useful Error codes, currently
	mainly on assorted lookup failures.

2007-11-20  Donal K. Fellows  <dkf@users.sf.net>

	* generic/tclDictObj.c: Changed the underlying implementation of the
	hash table used in dictionaries to additionally keep all entries in
	the hash table in a linked list, which is only ever added to at the
	end. This makes iteration over all entries in the dictionary in
	key insertion order a trivial operation, and so cleans up a great deal
	of complexity relating to dictionary representation and stability of
	iteration order.

	***POTENTIAL INCOMPATIBILITY***
	For any code that depended on the (strange) old iteration order.

	* generic/tclConfig.c (QueryConfigObjCmd): Correct usage of
	Tcl_WrongNumArgs.

2007-11-19  Don Porter	<dgp@users.sourceforge.net>

	*** 8.5b3 TAGGED FOR RELEASE ***

	* README:		Bump version number to 8.5b3.
	* generic/tcl.h:
	* library/init.tcl:
	* tools/tcl.wse.in:
	* unix/configure.in:
	* unix/tcl.spec:
	* win/configure.in:

	* unix/configure:	autoconf (2.59)
	* win/configure:

	* changes:		Updated for 8.5b3 release.

2007-11-19  Kevin Kenny  <kennykb@users.sourceforge.net>

	* library/tzdata/Africa/Cairo:
	* library/tzdata/America/Campo_Grande:
	* library/tzdata/America/Caracas:
	* library/tzdata/America/Cuiaba:
	* library/tzdata/America/Havana:
	* library/tzdata/America/Sao_Paulo:
	* library/tzdata/Asia/Damascus:
	* library/tzdata/Asia/Gaza:
	* library/tzdata/Asia/Tehran:  Olson's tzdata2007i imported.

2007-11-18  Daniel Steffen  <das@users.sourceforge.net>

	* generic/tclExecute.c (TclExecuteByteCode:INST_EXIST_*): Fix read
	traces not firing on non-existent array elements. [Bug 1833522]

2007-11-16  Donal K. Fellows  <donal.k.fellows@man.ac.uk>

	* generic/tclCmdIL.c (TclInitInfoCmd): Rename the implementation
	commands for [info] to be something more "expected".

	* generic/tclCompCmds.c (TclCompileInfoExistsCmd): Compiler for the
	[info exists] subcommand.
	(TclCompileEnsemble): Cleaned up version of ensemble compiler that was
	in TclCompileInfoCmd, but which is now much more generally applicable.

	* generic/tclInt.h (ENSEMBLE_COMPILE): Added flag to allow for cleaner
	turning on and off of ensemble bytecode compilation.

	* generic/tclCompile.c (TclCompileScript): Add the cmdPtr to the list
	of arguments passed to command compilers.

2007-11-15  Don Porter	<dgp@users.sourceforge.net>

	* generic/regc_nfa.c:	Fixed infinite loop in the regexp compiler.
	[Bug 1810038]

	* generic/regc_nfa.c:	Corrected looping logic in fixempties() to
	avoid wasting time walking a list of dead states. [Bug 1832612]

2007-11-15  Donal K. Fellows  <donal.k.fellows@man.ac.uk>

	* generic/tclNamesp.c (NamespaceEnsembleCmd): Must pass a non-NULL
	interp to Tcl_SetEnsemble* functions.

	* doc/re_syntax.n: Try to make this easier to read. It's still a very
	difficult manual page!

	* unix/tcl.m4 (SC_CONFIG_CFLAGS): Allow people to turn off the -rpath
	option to their linker if they so desire. This is a configuration only
	recommended for (some) vendors. Relates to [Patch 1231022].

2007-11-15  Pat Thoyts  <patthoyts@users.sourceforge.net>

	* win/tclWin32Dll.c: Prefer UINT_PTR to DWORD_PTR when casting pointers
	to integer types for greater portability. [Bug 1831253]

2007-11-15  Daniel Steffen  <das@users.sourceforge.net>

	* macosx/Tcl.xcodeproj/project.pbxproj: add new chanio.test.
	* macosx/Tcl.xcode/project.pbxproj:

2007-11-14  Donal K. Fellows  <donal.k.fellows@man.ac.uk>

	* generic/tclCompile.c (TclCompileScript): Ensure that we get our count
	in our INST_START_CMD calls right, even when there's a failure to
	compile a command directly.

	* generic/tclNamesp.c (Tcl_SetEnsembleSubcommandList)
	(Tcl_SetEnsembleMappingDict):		Special code to make sure that
	* generic/tclCmdIL.c (TclInitInfoCmd):	[info exists] is compiled right
	while not allowing changes to the ensemble to cause havok.

	* generic/tclCompCmds.c (TclCompileInfoCmd): Simple compiler for the
	[info] command that only handles [info exists].

	* generic/tclExecute.c (TclExecuteByteCode:INST_EXIST_*): New
	instructions to allow the testing of whether a variable exists.

2007-11-14  Andreas Kupries  <andreask@activestate.com>

	* tests/chanio.test: New file. This is essentially a duplicate of
	'io.test', with all channel commands converted to their 'chan xxx'
	notation.
	* tests/io.test: Fixed typo in test description.

2007-11-14  Donal K. Fellows  <donal.k.fellows@man.ac.uk>

	* generic/regc*.c: Eliminate multi-char collating element code
	completely. Simplifies the code quite a bit. If people still want the
	full code, it will remain on the 8.4 branch. [Bug 1831425]

2007-11-13  Jeff Hobbs  <jeffh@ActiveState.com>

	* generic/tclCompCmds.c (TclCompileRegexpCmd): clean up comments, only
	free dstring on OK from TclReToGlob.
	(TclCompileSwitchCmd): simplify TclReToGlob usage.

2007-11-14  Donal K. Fellows  <dkf@users.sf.net>

	* generic/regc*.c: #ifdef/comment out the code that deals with
	multi-character collating elements, which have never been supported.
	Cuts the memory consumption of the RE compiler. [Bug 1831425]

2007-11-13  Donal K. Fellows  <dkf@users.sf.net>

	* generic/tclCompCmds.c (TclCompileSwitchCmd, TclCompileRegexpCmd):
	Extend [switch] compiler to handle regular expressions as long as
	things are not too complex. Fix [regexp] compiler so that non-trivial
	literal regexps get fed to INST_REGEXP.

	* doc/mathop.n: Clarify definitions of some operations.

2007-11-13  Miguel Sofer  <msofer@users.sf.net>

	* unix/tclUnixInit.c: the TCL_NO_STACK_CHECK was being incorrectly
	undefined here; this should be set (or not) in the compile options, it
	is used elsewhere and needs to be consistent.

2007-11-13  Pat Thoyts  <patthoyts@users.sourceforge.net>

	* unix/tcl.m4:		Added autoconf goo to detect and make use of
	* unix/configure.in:	getaddrinfo and friends.
	* unix/configure:	(regenerated)

2007-11-13  Donal K. Fellows  <donal.k.fellows@man.ac.uk>

	* unix/tclUnixCompat.c (TclpGetHostByName): The six-argument form of
	getaddressbyname_r() uses the fifth argument to indicate whether the
	lookup succeeded or not on at least one platform. [Bug 1618235]

2007-11-13  Don Porter	<dgp@users.sourceforge.net>

	* generic/regcomp.c:	Convert optst() from expensive no-op to a
	cheap no-op.

2007-11-13  Donal K. Fellows  <donal.k.fellows@man.ac.uk>

	* unix/tclUnixChan.c (CreateSocketAddress): Rewrote to use the
	thread-safe version of gethostbyname() by forward-porting the code used
	in 8.4, and added rudimentary support for getaddrinfo() (not enabled by
	default, as no autoconf-ery written). Part of fix for [Bug 1618235].

2007-11-12  Jeff Hobbs  <jeffh@ActiveState.com>

	* generic/tclGet.c (Tcl_Get, Tcl_GetInt): revert use of TclGet* macros
	due to compiler warning. These cases won't save time either.

	* generic/tclUtil.c (TclReToGlob): add more comments, set interp result
	if specified on error.

2007-11-12  Miguel Sofer  <msofer@users.sf.net>

	* generic/tclBasic.c:		New macro TclResetResult, new iPtr flag
	* generic/tclExecute.c:		bit INTERP_RESULT_UNCLEAN: shortcut for
	* generic/tclInt.h:		Tcl_ResetResult for the "normal" case:
	* generic/tclProc.c:		TCL_OK, no return options, no errorCode
	* generic/tclResult.c:		nor errorInfo, return at normal level.
	* generic/tclStubLib.c:		[Patch 1830184]
	* generic/tclUtil.c:

	THIS PATCH WAS REVERTED: initial (mis)measurements overstated the
	perfomance wins, which turn out to be tiny. Not worth the complication.

2007-11-11  Jeff Hobbs  <jeffh@ActiveState.com>

	* generic/tclCompCmds.c, generic/tclCompile.c, generic/tclCompile.h:
	* generic/tclExecute.c, generic/tclInt.decls, generic/tclIntDecls.h:
	* generic/tclRegexp.c, generic/tclRegexp.h: Add INST_REGEXP and fully
	* generic/tclStubInit.c, generic/tclUtil.c: compiled [regexp] for the
	* tests/regexpComp.test:     [Bug 1830166]  simple cases. Also added
	TclReToGlob function to convert RE to glob patterns and use these in
	the possible cases.

2007-11-11  Miguel Sofer  <msofer@users.sf.net>

	* generic/tclResult.c (ResetObjResult): clarify the logic.

	* generic/tclBasic.c:		Increased usage of macros to detect
	* generic/tclBinary.c:		and take advantage of objTypes. Added
	* generic/tclClock.c:		macros TclGet(Int|Long)FromObj,
	* generic/tclCmdAH.c:		TclGetIntForIndexM & TclListObjLength,
	* generic/tclCmdIL.c:		modified TclListObjGetElements.
	* generic/tclCmdMZ.c:
	* generic/tclCompCmds.c:	The TclGetInt* macros are only a
	* generic/tclCompExpr.c:	shortcut on platforms where 'long' is
	* generic/tclCompile.c:		'int'; it may be worthwhile to extend
	* generic/tclDictObj.c:		their functionality to other cases.
	* generic/tclExecute.c:
	* generic/tclGet.c:		As this patch touches many files it has
	* generic/tclIO.c:		been recorded as [Patch 1830038] in
	* generic/tclIOCmd.c:		order to facilitate reviewing.
	* generic/tclIOGT.c:
	* generic/tclIndexObj.c:
	* generic/tclInt.h:
	* generic/tclInterp.c:
	* generic/tclListObj.c:
	* generic/tclLiteral.c:
	* generic/tclNamesp.c:
	* generic/tclObj.c:
	* generic/tclParse.c:
	* generic/tclProc.c:
	* generic/tclRegexp.c:
	* generic/tclResult.c:
	* generic/tclScan.c:
	* generic/tclStringObj.c:
	* generic/tclUtil.c:
	* generic/tclVar.c:

2007-11-11  Daniel Steffen  <das@users.sourceforge.net>

	* unix/tclUnixTime.c (TclpWideClicksToNanoseconds): Fix issues with
	* generic/tclInt.h:				    int64_t overflow.

	* generic/tclBasic.c:	Fix stack check failure case if stack grows up
	* unix/tclUnixInit.c:	Simplify non-crosscompiled case.

	* unix/configure:	autoconf-2.59
	* unix/tclConfig.h.in:	autoheader-2.59

2007-11-10  Miguel Sofer  <msofer@users.sf.net>

	* generic/tclExecute.c: Fast path for INST_LIST_INDEX when the index is
	not a list.

	* generic/tclBasic.c:
	* unix/configure.in:
	* unix/tclUnixInit.c: Detect stack grwoth direction at compile time,
	only fall to runtime detection when crosscompiling.

	* unix/configure: autoconf 2.61

	* generic/tclBasic.c:
	* generic/tclInt.h:
	* tests/interp.test:
	* unix/tclUnixInit.c:
	* win/tclWin32Dll.c: Restore simpler behaviour for stack checking, not
	adaptive to stack size changes after a thread is launched. Consensus is
	that "nobody does that", and so it is not worth the cost. Improved
	failure comments (mistachkin).

2007-11-10  Kevin Kenny  <kennykb@acm.org>

	* win/tclWin32Dll.c: Rewrote the Windows stack checking algorithm to
	use information from VirtualQuery to determine the bound of the stack.
	This change fixes a bug where the guard page of the stack was never
	restored after an overflow. It also eliminates a nasty piece of
	assembly code for structured exception handling on mingw. It introduces
	an assumption that the stack is a single memory arena returned from
	VirtualAlloc, but the code in MSVCRT makes the same assumption, so it
	should be fairly safe.

2007-11-10  Miguel Sofer  <msofer@users.sf.net>

	* generic/tclBasic.c:
	* generic/tclInt.h:
	* unix/tclUnixInit.c:
	* unix/tclUnixPort.h:
	* win/tclWin32Dll.c: Modify the stack checking algorithm to recheck in
	case of failure. The working assumptions are now that (a) a thread's
	stack is never moved, and (b) a thread's stack can grow but not shrink.
	Port to windows - could be more efficient, but is already cheaper than
	it was.

2007-11-09  Miguel Sofer  <msofer@users.sf.net>

	* generic/tclResult.c (ResetObjResult): new shortcut.

	* generic/tclAsync.c:
	* generic/tclBasic.c:
	* generic/tclExecute.c:
	* generic/tclInt.h:
	* generic/tclUnixInit.c:
	* generic/tclUnixPort.h: New fields in interp (ekeko!) to cache TSD
	data that is accessed at each command invocation, access macros to
	replace Tcl_AsyncReady and TclpCheckStackSpace by much faster variants.
	[Patch 1829248]

2007-11-09  Jeff Hobbs  <jeffh@ActiveState.com>

	* generic/tclInt.decls, generic/tclIntDecls.h: Use unsigned char for
	* generic/tclExecute.c, generic/tclUtil.c:     TclByteArrayMatch and
	don't allow a nocase option. [Bug 1828296]
	For INST_STR_MATCH, ignore pattern type for TclByteArrayMatch case.

	* generic/tclBinary.c (Tcl_GetByteArrayFromObj): check type before
	func jump (perf).

2007-11-07  Jeff Hobbs  <jeffh@ActiveState.com>

	* generic/tclStubInit.c:			Added TclByteArrayMatch
	* generic/tclInt.decls:				for efficient glob
	* generic/tclIntDecls.h:			matching of ByteArray
	* generic/tclUtil.c (TclByteArrayMatch):	Tcl_Objs, used in
	* generic/tclExecute.c (TclExecuteByteCode):	INST_STR_MATCH. [Bug
							1827996]

	* generic/tclIO.c (TclGetsObjBinary): Add an efficient binary path for
					      [gets].
	(DoWriteChars): Special case for 1-byte channel write.

2007-11-06  Miguel Sofer  <msofer@users.sf.net>

	* generic/tclEncoding.c: Version of the embedded iso8859-1 encoding
	handler that is faster (functions to do the encoding know exactly what
	they're doing instead of pulling it from a table, though the table
	itself has to be retained for use by shift encodings that depend on
	iso8859-1). [Patch 1826906], committing for dkf.

2007-11-05  Andreas Kupries  <andreask@activestate.com>

	* generic/tclConfig.c (Tcl_RegisterConfig): Modified to not extend the
	config database if the encoding provided by the user is not found
	(venc == NULL). Scripts expecting the data will error out, however we
	neither crash nor provide bogus information. See [Bug 983509] for more
	discussion.

	* unix/tclUnixChan.c (TtyGetOptionProc): Accepted [Patch 1823576]
	provided by Stuart Cassof <stwo@users.sourceforge.net>. The patch adds
	the necessary utf/external conversions to the handling of the arguments
	of option -xchar which will allow the use of \0 and similar characters.

2007-11-03  Miguel Sofer  <msofer@users.sf.net>

	* generic/tclTest.c (TestSetCmd2):
	* generic/tclVar.c (TclObjLookupVarEx):
	* tests/set.test (set-5.1): Fix error branch when array name looks
	like array element (code not normally exercised).

2007-11-01  Donal K. Fellows  <donal.k.fellows@man.ac.uk>

	* tools/tcltk-man2html.tcl (output-directive): Convert .DS/.DE pairs
	into tables since that is now all that they are used for.

	* doc/RegExp.3: Clarified documentation of RE flags. [Bug 1167840]

	* doc/refchan.n: Adjust internal name to be consistent with the file
	name for reduced user confusion. After comment by Dan Steffen.

	* generic/tclCmdMZ.c (Tcl_StringObjCmd, UniCharIsAscii): Remember, the
	NUL character is in ASCII too. [Bug 1808258]

	* doc/file.n: Clarified use of [file normalize]. [Bug 1185154]

2007-10-30  Don Porter	<dgp@users.sourceforge.net>

	* generic/tcl.h:	Bump version number to 8.5b2.1 to distinguish
	* library/init.tcl:	CVS development snapshots from the 8.5b2
	* unix/configure.in:	release.
	* unix/tcl.spec:
	* win/configure.in:

	* unix/configure:	autoconf (2.59)
	* win/configure:

2007-10-30  Donal K. Fellows  <donal.k.fellows@man.ac.uk>

	* doc/expr.n, doc/mathfunc.n: Improve documentation to try to make
	clearer what is going on.

	* doc/interp.n: Shorten the basic descriptive text for some interp
	subcommands so Solaris nroff doesn't truncate them. [Bug 1822268]

2007-10-30  Donal K. Fellows  <dkf@users.sf.net>

	* tools/tcltk-man2html.tcl (output-widget-options): Enhance the HTML
	generator so that it can produce multi-line option descriptions.

2007-10-28  Miguel Sofer  <msofer@users.sf.net>

	* generic/tclUtil.c (Tcl_ConcatObj): optimise for some of the
	concatenees being empty objs. [Bug 1447328]

2007-10-28  Donal K. Fellows  <dkf@users.sf.net>

	* generic/tclEncoding.c (TclInitEncodingSubsystem): Hard code the
	iso8859-1 encoding, as it's needed for more than just text (especially
	binary encodings...) Note that other encodings rely on the encoding
	being a table encoding (!) so we can't use more efficient encoding
	mapping functions.

2007-10-27  Donal K. Fellows  <dkf@users.sf.net>

	* generic/regc_lex.c (lexescape): Close off one of the problems
	mentioned in [Bug 1810264].

2007-10-27  Miguel Sofer  <msofer@users.sf.net>

	* generic/tclNamesp.c (Tcl_FindCommand): insure that FQ command names
	are searched from the global namespace, ie, bypassing resolvers of the
	current namespace. [Bug 1114355]

	* doc/apply.n: fixed example [Bug 1811791]
	* doc/namespace.n: improved example [Bug 1788984]
	* doc/AddErrInfo.3: typo [Bug 1715087]
	* doc/CrtMathFnc.3: fixed Tcl_ListMathFuncs entry [Bug 1672219]

	* generic/tclCompile.h:
	* generic/tclInt.h: moved declaration of TclSetCmdNameObj from
	tclCompile.h to tclInt.h, reverting linker [Bug 1821159] caused by
	commit of 2007-10-11 (both I and gcc missed one dep).

	* generic/tclVar.c: try to preserve Tcl_Objs when doing variable
	lookups by name, partially addressing [Bug 1793601].

2007-10-27  Donal K. Fellows  <dkf@users.sf.net>

	* tools/tcltk-man2html.tcl (make-man-pages, htmlize-text)
	(process-text): Make the man->HTML scraper work better.

2007-10-26  Don Porter	<dgp@users.sourceforge.net>

	*** 8.5b2 TAGGED FOR RELEASE ***

	* changes:		Updated for 8.5b2 release.

	* doc/*.1:		Revert doc changes that broke
	* doc/*.3:		`make html` so we can get the release
	* doc/*.n:		out the door.

	* README:		Bump version number to 8.5b2.
	* generic/tcl.h:
	* library/init.tcl:
	* tools/tcl.wse.in:
	* unix/configure.in:
	* unix/tcl.spec:
	* win/configure.in:

	* unix/configure:	autoconf (2.59)
	* win/configure:

2007-10-26  Donal K. Fellows  <donal.k.fellows@man.ac.uk>

	* tools/man2help2.tcl, tools/man2tcl.c: Made some of the tooling code
	to do man->other formats work better with current manpage set. Long
	way still to go.

2007-10-25  Zoran Vasiljevic <vasiljevic@users.sourceforge.net>

	* generic/tclThread.c: Added TclpMasterLock/Unlock arround calls to
	ForgetSyncObject in Tcl_MutexFinalize and Tcl_ConditionFinalize to
	prevent from garbling the internal lists that track sync objects. [Bug
	1726873]

2007-10-24  Donal K. Fellows  <donal.k.fellows@man.ac.uk>

	* tools/man2html2.tcl (macro): Added support for converting the new
	macros into HTML.

	* doc/man.macros (QW,PQ,QR,MT): New macros that hide the ugly mess
	needed to get proper GOOBE quoting in the manual pages.
	* doc/*.n, doc/*.3, doc/*.1: Lots of changes to take advantage of the
	new macros.

2007-10-20  Miguel Sofer  <msofer@users.sf.net>

	* generic/tclCompile.c:   Fix comments.
	* generic/tclExecute.c:

2007-10-18  David Gravereaux <davygrvy@pobox.com>

	* tools/mkdepend.tcl: sort the dep list for a more humanly readable
	output.

2007-10-18  Don Porter	<dgp@users.sourceforge.net>

	* generic/tclResult.c (TclMergeReturnOptions):	Make sure any -code
	values get pulled out of the dictionary, even if they are integer
	valued.

	* generic/tclCompCmds.c (TclCompileReturnCmd):	Added code to more
	optimally compile [return -level 0 $x] to "push $x". [RFE 1794073]

	* compat/tmpnam.c (removed):	The routine tmpnam() is no longer
	* unix/Makefile.in:	called by Tcl source code. Remove autogoo the
	* unix/configure.in:	supplied a replacement version on systems
	* win/tcl.dsp:		where the routine was not available. [RFE
	1811848]

	* unix/configure:	autoconf-2.59

	* generic/tcl.h:	Remove TCL_LL_MODIFIER_SIZE. [RFE 1811837]

2007-10-17  David Gravereaux <davygrvy@pobox.com>

	* tools/mkdepend.tcl:	Improved defense from malformed object list
	infile.

2007-10-17  Donal K. Fellows  <donal.k.fellows@manchester.ac.uk>

	* tools/man2html2.tcl: Convert .DS/.DE into HTML tables, not
	preformatted text.

2007-10-17  Kevin B. Kenny  <kennykb@acm.org>

	* generic/tclCompExpr.c: Moved a misplaced declaration that blocked
				 compilation on VC++.
	* generic/tclExecute.c: Silenced several VC++ compiler warnings about
				converting 'long' to 'unsigned short'.

2007-10-16  David Gravereaux <davygrvy@pobox.com>

	* win/makefile.vc: removed old dependency cruft that is no longer
	needed.

2007-10-15  Don Porter	<dgp@users.sourceforge.net>

	* generic/tclIOCmd.c:	Revise [open] so that it interprets leading
	zero strings passed as the "permissions" argument as octal numbers,
	even if Tcl itself no longer parses integers in that way.

	* unix/tclUnixFCmd.c:	Revise the "-permissions" [file attribute] so
	that it interprets leading zero strings as octal numbers, even if Tcl
	itself no longer parses integers in that way.

	* generic/tclCompExpr.c:	Corrections to code that produces
	* generic/tclUtil.c:		extended "bad octal" error messages.

	* tests/cmdAH.test:	Test revisions so that tests pass whether or
	* tests/cmdIL.test:	not Tcl parses leading zero strings as octal.
	* tests/compExpr-old.test:
	* tests/compExpr.test:
	* tests/compile.test:
	* tests/expr-old.test:
	* tests/expr.test:
	* tests/incr.test:
	* tests/io.test:
	* tests/lindex.test:
	* tests/link.test:
	* tests/mathop.test:
	* tests/parseExpr.test:
	* tests/set.test:
	* tests/string.test:
	* tests/stringComp.test:

2007-10-15  David Gravereaux <davygrvy@pobox.com>

	* tools/mkdepend.tcl:	Produces usable output. Include path problem
	* win/makefile.vc:	fixed. Never fight city hall when it comes to
	levels of quoting issues.

2007-10-15  Miguel Sofer  <msofer@users.sf.net>

	* generic/tclParse.c (Tcl_ParseBraces): fix for possible read after
	the end of buffer. [Bug 1813528] (Joe Mistachkin)

2007-10-14  David Gravereaux <davygrvy@pobox.com>

	* tools/mkdepend.tcl (new):  Initial stab at generating automatic
	* win/makefile.vc:           dependencies.

2007-10-12  Pat Thoyts  <patthoyts@users.sourceforge.net>

	* win/makefile.vc:  Mine all version information from headers.
	* win/rules.vc:     Sync tcl and tk and bring extension versions
	* win/nmakehlp.c:   closer together. Try and avoid using tclsh to do
			    substitutions as we may cross compile.
	* win/coffbase.txt: Added offsets for snack dlls.

2007-10-11  David Gravereaux <davygrvy@pobox.com>

	* win/makefile.vc:  Fixed my bad spelling mistakes from years back.
	Dedependency, duh!  Rather funny.

2007-10-11  Don Porter	<dgp@users.sourceforge.net>

	* generic/tclCmdMZ.c:	Correct [string is (wide)integer] failure
	* tests/string.test:	to report correct failindex values for
	non-decimal integer strings. [Bug 1805887]

	* compat/strtoll.c (removed):	The routines strtoll() and strtoull()
	* compat/strtoull.c (removed):	are no longer called by the Tcl source
	* generic/tcl.h:	code. (Their functionality has been replaced
	* unix/Makefile.in:	by TclParseNumber().) Remove outdated comments
	* unix/configure.in:	and mountains of configury autogoo that
	* unix/tclUnixPort.h:	allegedly support the mythical systems where
	* win/Makefile.in:	these routines might not have been available.
	* win/makefile.bc:
	* win/makefile.vc:
	* win/tclWinPort.h:

	* unix/configure:	autoconf-2.59

2007-10-11  Miguel Sofer  <msofer@users.sf.net>

	* generic/tclObj.c: remove superfluous #include of tclCompile.h

2007-10-08  George Peter Staplin <georgeps@xmission.com>

	* doc/Hash.3: Correct the valid usage of the flags member for the
	Tcl_HashKeyType. It should be 0 or more of the flags mentioned.

2007-10-02  Jeff Hobbs  <jeffh@ActiveState.com>

	* generic/tcl.h (Tcl_DecrRefCount): Update change from 2006-05-29 to
	make macro more warning-robust in unbraced if code.

2007-10-02  Don Porter	<dgp@users.sourceforge.net>

	[core-stabilizer-branch]

	* README:               Bump version number to 8.5.0
	* generic/tcl.h:
	* library/init.tcl:
	* tools/tcl.wse.in:
	* unix/configure.in:
	* unix/tcl.spec:
	* win/configure.in:

	* unix/configure:	autoconf (2.59)
	* win/configure:

2007-10-02  Andreas Kupries  <andreask@activestate.com>

	* library/tclIndex: Added 'tcl::tm::path' to the tclIndex. This fixes
	[Bug 1806422] reported by Don Porter.

2007-09-25  Donal K. Fellows  <donal.k.fellows@manchester.ac.uk>

	* generic/tclProc.c (Tcl_DisassembleObjCmd): Define a command,
	::tcl::unsupported::disassemble, which can disassemble procedures,
	lambdas and general scripts.
	* generic/tclCompile.c (TclDisassembleByteCodeObj): Split apart the
	code to print disassemblies of bytecode so that there is reusable code
	that spits it out in a Tcl_Obj and then that code is used when doing
	tracing.

2007-09-20  Don Porter	<dgp@users.sourceforge.net>

	*** 8.5b1 TAGGED FOR RELEASE ***

	* changes: updates for 8.5b1 release.

2007-09-19  Don Porter	<dgp@users.sourceforge.net>

	* README:		Bump version number to 8.5b1
	* generic/tcl.h:	Merge from core-stabilizer-branch.
	* library/init.tcl:	Stabilizing toward 8.5b1 release now done on
	* tools/tcl.wse.in:	the HEAD. core-stabilizer-branch is now
	* unix/configure.in:	suspended.
	* unix/tcl.spec:
	* win/configure.in:

2007-09-19  Pat Thoyts  <patthoyts@users.sourceforge.net>

	* generic/tclStubLib.: Replaced isdigit with internal implementation.

2007-09-18  Don Porter	<dgp@users.sourceforge.net>

	* generic/tclStubLib.c:	Remove C library calls from Tcl_InitStubs() so
	* win/makefile.vc:	that we don't need the C library linked in to
	libtclStub.

2007-09-17  Pat Thoyts  <patthoyts@users.sourceforge.net>

	* win/makefile.vc: Add crt flags for tclStubLib now it uses C-library
			   functions.

2007-09-17  Joe English	 <jenglish@users.sourceforge.net>

	* tcl.m4: use '${CC} -shared' instead of 'ld -Bshareable' to build
	shared libraries on current NetBSDs. [Bug 1749251]
	* unix/configure: regenerated (autoconf-2.59).

2007-09-17  Don Porter	<dgp@users.sourceforge.net>

	* unix/Makefile.in:	Update `make dist` so that tclDTrace.d is
	included in the source code distribution.

	* generic/tcl.h:	Revised Tcl_InitStubs() to restore Tcl 8.4
	* generic/tclPkg.c:	source compatibility with callers of
	* generic/tclStubLib.c:	Tcl_InitStubs(interp, TCL_VERSION, 1). [Bug
	1578344]

2007-09-17  Donal K. Fellows  <donal.k.fellows@man.ac.uk>

	* generic/tclTrace.c (Tcl_TraceObjCmd, TraceExecutionObjCmd)
	(TraceCommandObjCmd, TraceVariableObjCmd):   Generate literal values
	* generic/tclNamesp.c (NamespaceCodeCmd):    more efficiently using
	* generic/tclFCmd.c (CopyRenameOneFile):     TclNewLiteralStringObj
	* generic/tclEvent.c (TclSetBgErrorHandler): macro.

2007-09-15  Daniel Steffen  <das@users.sourceforge.net>

	* unix/tcl.m4:	replace all direct references to compiler by ${CC} to
			enable CC overriding at configure & make time; run
			check for visibility "hidden" with all compilers;
			quoting fixes from TEA tcl.m4.
	(SunOS-5.1x):	replace direct use of '/usr/ccs/bin/ld' in SHLIB_LD by
			'cc' compiler driver.
	* unix/configure: autoconf-2.59

2007-09-14  Donal K. Fellows  <donal.k.fellows@man.ac.uk>

	* generic/tclBasic.c (Tcl_CreateObjCommand): Only invalidate along the
	namespace path once; that is enough. [Bug 1519940]

2007-09-14  Daniel Steffen  <das@users.sourceforge.net>

	* generic/tclDTrace.d (new file): Add DTrace provider for Tcl; allows
	* generic/tclCompile.h:		  tracing of proc and command entry &
	* generic/tclBasic.c:		  return, bytecode execution, object
	* generic/tclExecute.c:		  allocation and more; with
	* generic/tclInt.h:		  essentially zero cost when tracing
	* generic/tclObj.c:		  is inactive; enable with
	* generic/tclProc.c:		  --enable-dtrace configure arg
	* unix/Makefile.in:		  (disabled by default, will only
	* unix/configure.in:		  enable if DTrace is present). [Patch
	1793984]

	* macosx/GNUmakefile:		  Enable DTrace support.
	* macosx/Tcl-Common.xcconfig:
	* macosx/Tcl.xcodeproj/project.pbxproj:

	* generic/tclCmdIL.c:	Factor out core of InfoFrameCmd() into
				internal TclInfoFrame() for use by DTrace
				probes.

	* unix/configure: autoconf-2.59
	* unix/tclConfig.h.in: autoheader-2.59

2007-09-12  Don Porter	<dgp@users.sourceforge.net>

	* unix/Makefile.in:	Perform missing updates of the tcltest Tcl
	* win/Makefile.in:	Module installed filename that should have
	been part of the bump to tcltest 2.3b1. Thanks Larry Virden.

2007-09-12  Pat Thoyts	<patthoyts@users.sourceforge.net>

	* win/makefile.vc, win/rules.vc, win/nmakehlp.c: Use nmakehlp to
	substitute values for tclConfig.sh (helps cross-compiling).

2007-09-11  Don Porter	<dgp@users.sourceforge.net>

	* library/tcltest/tcltest.tcl:	Accept underscores and colons in
	* library/tcltest/pkgIndex.tcl: constraint names. Properly handle
	constraint expressions that return non-numeric boolean results like
	"false". Bump to tcltest 2.3b1. [Bug 1772989; RFE 1071322]
	* tests/info.test:	Disable fragile tests.

	* doc/package.n:	Restored the functioning of [package require
	* generic/tclPkg.c:	-exact] to be compatible with Tcl 8.4. [Bug
	* tests/pkg.test:	1578344]

2007-09-11  Miguel Sofer  <msofer@users.sf.net>

	* generic/tclCompCmds.c (TclCompileDictCmd-update):
	* generic/tclCompile.c (tclInstructionTable):
	* generic/tclExecute.c (INST_DICT_UPDATE_END): fix stack management in
	compiled [dict update]. [Bug 1786481]

	***POTENTIAL INCOMPATIBILITY***
	Scripts that were precompiled on earlier versions of 8.5 and use [dict
	update] will crash. Workaround: recompile.

2007-09-11  Kevin B. Kenny  <kennykb@acm.org>

	* generic/tclExecute.c: Corrected an off-by-one error in the setting
	of MaxBaseWide for certain powers. [Bug 1767293 - problem reported in
	comments when bug was reopened]

2007-09-10  Jeff Hobbs	<jeffh@ActiveState.com>

	* generic/tclLink.c (Tcl_UpdateLinkedVar): guard against var being
	unlinked. [Bug 1740631] (maros)

2007-09-10  Miguel Sofer  <msofer@users.sf.net>

	* generic/tclCompile.c: fix tclInstructionTable entry for
	dictUpdateEnd

	* generic/tclExecute.c: remove unneeded setting of 'cleanup' variable
	before jumping to checkForCatch.

2007-09-10  Don Porter	<dgp@users.sourceforge.net>

	* doc/package.n:	Restored the document parallel syntax of the
	* generic/tclPkg.c:	[package present] and [package require]
	* tests/pkg.test:	commands. [Bug 1723675]

2007-09-09  Don Porter	<dgp@users.sourceforge.net>

	* generic/tclInt.h:	Removed the "nsName" Tcl_ObjType from the
	* generic/tclNamesp.c:	registered set. Revised the management of the
	* generic/tclObj.c:	intrep of that Tcl_ObjType. Revised the
	* tests/obj.test:	TclGetNamespaceFromObj() routine to return
	TCL_ERROR and write a consistent error message when a namespace is not
	found. [Bug 1588842. Patch 1686862]

	***POTENTIAL INCOMPATIBILITY***
	For callers of Tcl_GetObjType() on the name "nsName".

	* generic/tclExecute.c: Update TclGetNamespaceFromObj() callers.
	* generic/tclProc.c:

	* tests/apply.test:		Updated tests to expect new consistent
	* tests/namespace-old.test:	error message when a namespace is not
	* tests/namespace.test:		found.
	* tests/upvar.test:

	* generic/tclCompCmds.c:	Use the new INST_REVERSE instruction
	* tests/mathop.test:	to correct the compiled versions of math
	operator commands. [Bug 1724437]

	* generic/tclCompile.c: New bytecode instruction INST_REVERSE to
	* generic/tclCompile.h: reverse the order of N items at the top of
	* generic/tclExecute.c: stack.

	* generic/tclCompCmds.c (TclCompilePowOpCmd):	Make a separate
	routine to compile ** to account for its different associativity.

2007-09-08  Miguel Sofer  <msofer@users.sf.net>

	* generic/tclVar.c (Tcl_SetVar2, TclPtrSetVar): [Bug 1710710] fixed
	correctly, reverted fix of 2007-05-01.

2007-09-08  Donal K. Fellows  <dkf@users.sf.net>

	* generic/tclDictObj.c (DictUpdateCmd, DictWithCmd): Plug a hole that
	* generic/tclExecute.c (TEBC,INST_DICT_UPDATE_END): allowed a careful
	* tests/dict.test (dict-21.16,21.17,22.11): attacker to craft a dict
	containing a recursive link to itself, violating one of Tcl's
	fundamental datatype assumptions and causing a stack crash when the
	dict was converted to a string. [Bug 1786481]

2007-09-07  Don Porter	<dgp@users.sourceforge.net>

	* generic/tclEvent.c ([::tcl::Bgerror]):	Corrections to Tcl's
	* tests/event.test:	default [interp bgerror] handler so that when
	it falls back to a hidden [bgerror] in a safe interp, it gets the
	right error context data. [Bug 1790274]

2007-09-07  Miguel Sofer  <msofer@users.sf.net>

	* generic/tclProc.c (TclInitCompiledLocals): the refCount of resolved
	variables was being managed without checking if they were Var or
	VarInHash: itcl [Bug 1790184]

2007-09-06  Don Porter	<dgp@users.sourceforge.net>

	* generic/tclResult.c (Tcl_GetReturnOptions):	Take care that a
	* tests/init.test:	non-TCL_ERROR code doesn't cause existing
	-errorinfo, -errorcode, and -errorline entries to be omitted.
	* generic/tclEvent.c:	With -errorInfo no longer lost, generate more
	complete ::errorInfo when calling [bgerror] after a non-TCL_ERROR
	background exception.

2007-09-06  Don Porter	<dgp@users.sourceforge.net>

	* generic/tclInterp.c (Tcl_Init):	Removed constraint on ability
	to define a custom [tclInit] before calling Tcl_Init(). Until now the
	custom command had to be a proc. Now it can be any command.

	* generic/tclInt.decls: New internal routine TclBackgroundException()
	* generic/tclEvent.c:	that for the first time permits non-TCL_ERROR
	exceptions to trigger [interp bgerror] handling. Closes a gap in TIP
	221. When falling back to [bgerror] (which is designed only to handle
	TCL_ERROR), convert exceptions into errors complaining about the
	exception.

	* generic/tclInterp.c:	Convert Tcl_BackgroundError() callers to call
	* generic/tclIO.c:	TclBackgroundException().
	* generic/tclIOCmd.c:
	* generic/tclTimer.c:

	* generic/tclIntDecls.h:	make genstubs
	* generic/tclStubInit.c:

2007-09-06  Daniel Steffen  <das@users.sourceforge.net>

	* macosx/Tcl.xcode/project.pbxproj: discontinue unmaintained support
	* macosx/Tcl.xcode/default.pbxuser: for Xcode 1.5; replace by Xcode2
	project for use on Tiger (with Tcl.xcodeproj to be used on Leopard).

	* macosx/Tcl.xcodeproj/project.pbxproj: updates for Xcode 2.5 and 3.0.
	* macosx/Tcl.xcodeproj/default.pbxuser:
	* macosx/Tcl.xcode/project.pbxproj:
	* macosx/Tcl.xcode/default.pbxuser:
	* macosx/Tcl-Common.xcconfig:

	* macosx/README: document project changes.

2007-09-05  Don Porter	<dgp@users.sourceforge.net>

	* generic/tclBasic.c:	Removed support for the unmaintained
	* generic/tclExecute.c: -DTCL_GENERIC_ONLY configuration. [Bug
	* unix/Makefile.in:	1264623]

2007-09-04  Don Porter	<dgp@users.sourceforge.net>

	* unix/Makefile.in:	It's unreliable to count on the release
	manager to remember to `make genstubs` before `make dist`. Let the
	Makefile remember the dependency for us.

	* unix/Makefile.in:	Corrections to `make dist` dependencies to be
	sure that macosx/configure gets generated whenever it does not exist.

2007-09-03  Kevin B, Kenny  <kennykb@acm.org>

	* library/tzdata/Africa/Cairo:
	* library/tzdata/America/Grand_Turk:
	* library/tzdata/America/Port-au-Prince:
	* library/tzdata/America/Indiana/Petersburg:
	* library/tzdata/America/Indiana/Tell_City:
	* library/tzdata/America/Indiana/Vincennes:
	* library/tzdata/Antarctica/McMurdo:
	* library/tzdata/Australia/Adelaide:
	* library/tzdata/Australia/Broken_Hill:
	* library/tzdata/Australia/Currie:
	* library/tzdata/Australia/Hobart:
	* library/tzdata/Australia/Lord_Howe:
	* library/tzdata/Australia/Melbourne:
	* library/tzdata/Australia/Sydney:
	* library/tzdata/Pacific/Auckland:
	* library/tzdata/Pacific/Chatham: Olson's tzdata2007g.

	* generic/tclListObj.c (TclLindexFlat):
	* tests/lindex.test (lindex-17.[01]):	Added code to detect the error
	when a script does [lindex {} end foo]; an overaggressive optimisation
	caused this call to return an empty object rather than an error.

2007-09-03  Daniel Steffen  <das@users.sourceforge.net>

	* generic/tclObj.c (TclInitObjSubsystem): restore registration of the
	"wideInt" Tcl_ObjType for compatibility with 8.4 extensions that
	access the tclWideIntType Tcl_ObjType; add setFromAnyProc for
	tclWideIntType.

2007-09-02  Donal K. Fellows  <dkf@users.sf.net>

	* doc/lsearch.n: Added note that order of results with the -all option
	is that of the input list. It always was, but this makes it crystal.

2007-08-30  Don Porter	<dgp@users.sourceforge.net>

	* generic/tclCompile.c: Added fflush() calls following all callers of
	* generic/tclExecute.c: TclPrintByteCodeObj() so that tcl_traceCompile
	output is less likely to get mangled when writes to stdout interleave
	with other code.

2007-08-28  Don Porter	<dgp@users.sourceforge.net>

	* generic/tclCompExpr.c:	Use a table lookup in ParseLexeme() to
	determine lexemes with single-byte representations.

	* generic/tclBasic.c:	Used unions to better clarify overloading of
	* generic/tclCompExpr.c:	the fields of the OpCmdInfo and
	* generic/tclCompile.h:		TclOpCmdClientData structs.

2007-08-27  Don Porter	<dgp@users.sourceforge.net>

	* generic/tclCompExpr.c:	Call TclCompileSyntaxError() when
	expression syntax errors are found when compiling expressions. With
	this in place, convert TclCompileExpr to return void, since there's no
	longer any need to report TCL_ERROR.
	* generic/tclCompile.c: Update callers.
	* generic/tclExecute.c:

	* generic/tclCompCmds.c:	New routine TclCompileSyntaxError()
	* generic/tclCompile.h: to directly compile bytecodes that report a
	* generic/tclCompile.c: syntax error, rather than (ab)use a call to
	TclCompileReturnCmd. Also, undo the most recent commit that papered
	over some issues with that (ab)use. New routine produces a new opcode
	INST_SYNTAX, which is a minor variation of INST_RETURN_IMM. Also a bit
	of constification.

	* generic/tclCompile.c: Move the deallocation of local LiteralTable
	* generic/tclCompExpr.c:	entries into TclFreeCompileEnv().
	* generic/tclExecute.c: Update callers.

	* generic/tclCompExpr.c:	Force numeric and boolean literals in
	expressions to register with their intreps intact, even if that means
	overwriting existing intreps in already registered literals.

2007-08-25  Kevin B. Kenny  <kennykb@acm.org>

	* generic/tclExecute.c (TclExecuteByteCode): Added code to handle
	* tests/expr.test (expr-23.48-53)	     integer exponentiation
	that results in 32- and 64-bit integer results, avoiding calls to wide
	integer exponentiation routines in this common case. [Bug 1767293]

	* library/clock.tcl (ParseClockScanFormat): Modified code to allow
	* tests/clock.test (clock-60.*):	    case-insensitive matching
	of time zone and month names. [Bug 1781282]

2007-08-24  Don Porter	<dgp@users.sourceforge.net>

	* generic/tclCompExpr.c:	Register literals found in expressions
	* tests/compExpr.test:	to restore literal sharing. Preserve numeric
	intreps when literals are created for the first time. Correct memleak
	in ExecConstantExprTree() and add test for the leak.

2007-08-24  Miguel Sofer  <msofer@users.sf.net>

	* generic/tclCompile.c: replaced copy loop that tripped some compilers
	with memmove. [Bug 1780870]

2007-08-23  Don Porter	<dgp@users.sourceforge.net>

	* library/init.tcl ([auto_load_index]): Delete stray "]" that created
	an expr syntax error (masked by a [catch]).

	* generic/tclCompCmds.c (TclCompileReturnCmd):	Added crash protection
	to handle callers other than TclCompileScript() failing to meet the
	initialization assumptions of the TIP 280 code in CompileWord().

	* generic/tclCompExpr.c:	Suppress the attempt to convert to
	numeric when pre-compiling a constant expresion indicates an error.

2007-08-22  Miguel Sofer  <msofer@users.sf.net>

	* generic/tclExecute.c (TEBC): disable the new shortcut to frequent
	INSTs for debug builds. REVERTED (collision with alternative fix)

2007-08-21  Don Porter	<dgp@users.sourceforge.net>

	* generic/tclMain.c:	Corrected the logic of dropping the last
	* tests/main.test:	newline from an interactively typed command.
	[Bug 1775878]

2007-08-21  Pat Thoyts	<patthoyts@users.sourceforge.net>

	* tests/thread.test: thread-4.4: clear ::errorInfo in the thread as a
	message is left here from init.tcl on windows due to no tcl_pkgPath.

2007-08-20  Miguel Sofer  <msofer@users.sf.net>

	* generic/tclExecute.c (INST_SUB): fix usage of the new macro for
	overflow detection in sums, adapt to subtraction. Lengthy comment
	added.

2007-08-19  Donal K. Fellows  <dkf@users.sf.net>

	* generic/tclExecute.c (Overflowing, TclIncrObj, TclExecuteByteCode):
	Encapsulate Miguel's last change in a more mnemonic macro.

2007-08-19  Miguel Sofer  <msofer@users.sf.net>

	* generic/tclExecute.c: changed the check for overflow in sums,
	reducing objsize, number of branches and cache misses (according to
	cachegrind). Non-overflow for s=a+b:
	previous
	  ((a >= 0 || b >= 0 || s < 0) && (s >= 0 || b < 0 || a < 0))
	now
	  (((a^s) >= 0) || ((a^b) < 0))
	This expresses: "a and s have the same sign or else a and b have
	different sign".

2007-08-19  Donal K. Fellows  <dkf@users.sf.net>

	* doc/interp.n (RESOURCE LIMITS): Added text to better explain why
	time limits are described using absolute times. [Bug 1752148]

2007-08-16  Miguel Sofer  <msofer@users.sf.net>

	* generic/tclVar.c: improved localVarNameType caching to leverage
	the new availability of Tcl_Obj in variable names, avoiding string
	comparisons to verify that the cached value is usable.

	* generic/tclExecute.c: check the two most frequent instructions
	before the switch. Reduces both runtime and obj size a tiny bit.

2007-08-16  Don Porter	<dgp@users.sourceforge.net>

	* generic/tclCompExpr.c:	Added a "constant" field to the OpNode
	struct (again "free" due to alignment requirements) to mark those
	subexpressions that are completely known at compile time. Enhanced
	CompileExprTree() and its callers to precompute these constant
	subexpressions at compile time. This resolves the issue raised in [Bug
	1564517].

2007-08-15  Donal K. Fellows  <donal.k.fellows@man.ac.uk>

	* generic/tclIOUtil.c (TclGetOpenModeEx): Only set the O_APPEND flag
	* tests/ioUtil.test (ioUtil-4.1):	  on a channel for the 'a'
	mode and not for 'a+'. [Bug 1773127]

2007-08-14  Miguel Sofer  <msofer@users.sf.net>

	* generic/tclExecute.c (INST_INVOKE*): peephole opt, do not get the
	interp's result if it will be pushed/popped.

2007-08-14  Don Porter	<dgp@users.sourceforge.net>

	* generic/tclBasic.c:	Use fully qualified variable names for
	* tests/thread.test:	::errorInfo and ::errorCode so that string
	* tests/trace.test:	reported to variable traces are fully
	qualified in agreement with Tcl 8.4 operations.

2007-08-14  Daniel Steffen  <das@users.sourceforge.net>

	* unix/tclLoadDyld.c: use dlfcn API on Mac OS X 10.4 and later; fix
	issues with loading from memory on intel and 64bit; add debug messages

	* tests/load.test: add test load-10.1 for loading from vfs.

	* unix/dltest/pkga.c:		whitespace & comment cleanup, remove
	* unix/dltest/pkgb.c:		unused pkgf.c.
	* unix/dltest/pkgc.c:
	* unix/dltest/pkge.c:
	* unix/dltest/pkgf.c (removed):
	* unix/dltest/pkgua.c:
	* macosx/Tcl.xcodeproj/project.pbxproj:

2007-08-13  Don Porter	<dgp@users.sourceforge.net>

	* generic/tclExecute.c: Provide DECACHE/CACHE protection to the
	* tests/trace.test:	Tcl_LogCommandInfo() call. [Bug 1773040]

2007-08-12  Miguel Sofer  <msofer@users.sf.net>

	* generic/tclCmdMZ.c (Tcl_SplitObjCmd): use TclNewStringObj macro
	instead of calling the function.

	* generic/tcl_Obj.c (TclAllocateFreeObjects): remove unneeded memset
	to 0 of all allocated objects.

2007-08-10  Miguel Sofer  <msofer@users.sf.net>

	* generic/tclInt.h: remove redundant ops in TclNewStringObj macro.

2007-08-10  Miguel Sofer  <msofer@users.sf.net>

	* generic/tclInt.h: fix the TclSetVarNamespaceVar macro, was causing a
	leak.

2007-08-10  Don Porter	<dgp@users.sourceforge.net>

	* generic/tclCompExpr.c:	Revise CompileExprTree() to use the
	OpNode mark field scheme of tree traversal. This eliminates the need
	to use magic values in the left and right fields for that purpose.
	Also stop abusing the left field within ParseExpr() to store the
	number of arguments in a parsed function call. CompileExprTree() now
	determines that for itself at compile time. Then reorder code to
	eliminate duplication.

2007-08-09  Miguel Sofer  <msofer@users.sf.net>

	* generic/tclProc.c (TclCreateProc): better comments on the required
	varflag values when loading precompiled procs.

	* generic/tclExecute.c (INST_STORE_ARRAY):
	* tests/trace.test (trace-2.6): whole array write traces on compiled
	local variables were not firing. [Bug 1770591]

2007-08-08  Jeff Hobbs	<jeffh@ActiveState.com>

	* generic/tclProc.c (InitLocalCache): reference firstLocalPtr via
	procPtr. codePtr->procPtr == NULL exposed by tbcload.

2007-08-08  Don Porter	<dgp@users.sourceforge.net>

	* generic/tclExecute.c: Corrected failure to compile/link in the
	-DNO_WIDE_TYPE configuration.

	* generic/tclExecute.c: Corrected improper use of bignum arguments to
	* tests/expr.test:	*SHIFT operations. [Bug 1770224]

2007-08-07  Miguel Sofer  <msofer@users.sf.net>

	* generic/tclInt.h: remove comments refering to VAR_SCALAR, as that
	flag bit does not exist any longer.
	* generic/tclProc.c (InitCompiledLocals): removed optimisation for
	non-resolved case, as the function is never called in that case.
	Renamed the function to InitResolvedLocals to calrify the point.

	* generic/tclInt.decls:	  Exporting via stubs to help xotcl adapt to
	* generic/tclInt.h:	  VarReform.
	* generic/tclIntDecls.h:
	* generic/tclStubInit.c:

2007-08-07  Daniel Steffen  <das@users.sourceforge.net>

	* generic/tclEnv.c:	improve environ handling on Mac OS X (adapted
	* unix/tclUnixPort.h:	from Apple changes in Darwin tcl-64).

	* unix/Makefile.in:	add support for compile flags specific to
				object files linked directly into executables.

	* unix/configure.in (Darwin): only use -seg1addr flag when prebinding;
	use -mdynamic-no-pic flag for object files linked directly into exes;
	support overriding TCL_PACKAGE_PATH/TCL_MODULE_PATH in environment.

	* unix/configure: autoconf-2.59

2007-08-06  Don Porter	<dgp@users.sourceforge.net>

	* tests/parseExpr.test: Update source file name of expr parser code.

	* generic/tclCompExpr.c:	Added a "mark" field to the OpNode
	struct, which is used to guide tree traversal. This field costs
	nothing since alignement requirements used the memory already.
	Rewrote ConvertTreeToTokens() to use the new field, which permitted
	consolidation of utility routines CopyTokens() and
	GenerateTokensForLiteral().

2007-08-06  Kevin B. Kenny  <kennykb@users.sf.net>

	* generic/tclGetDate.y: Added a cast to the definition of YYFREE to
				silence compiler warnings.
	* generic/tclDate.c:	Regenerated
	* win/tclWinTest.c:	Added a cast to GetSecurityDescriptorDacl call
				to silence compiler warnings.

2007-08-04  Miguel Sofer  <msofer@users.sf.net>

	* generic/tclInt.decls:	  Exporting via stubs to help itcl adapt to
	* generic/tclInt.h:	  VarReform. Added localCache initialization
	* generic/tclIntDecls.h:  to TclInitCompiledLocals (which only exists
	* generic/tclProc.c:	  for itcl).
	* generic/tclStubInit.c:
	* generic/tclVar.c:

2007-08-01  Donal K. Fellows  <donal.k.fellows@manchester.ac.uk>

	* library/word.tcl: Rewrote for greater efficiency. [Bug 1764318]

2007-08-01  Pat Thoyts	<patthoyts@users.sourceforge.net>

	* generic/tclInt.h:	Added a TclOffset macro ala Tk_Offset to
	* generic/tclVar.c:	abstract out 'offsetof' which may not be
	* generic/tclExceute.c: defined (eg: msvc6).

2007-08-01  Miguel Sofer  <msofer@users.sf.net>

	* generic/tclVar.c (TclCleanupVar): fix [Bug 1765225], thx Larry
	Virden.

2007-07-31  Miguel Sofer  <msofer@users.sf.net>

	* doc/Hash.3:
	* generic/tclHash.c:
	* generic/tclObj.c:
	* generic/tclThreadStorage.c: (changes part of the patch below)
	Stop Tcl_CreateHashVar from resetting hPtr->clientData to NULL after
	calling the allocEntryProc for a custom table.

	* generic/tcl.h:
	* generic/tclBasic.c:
	* generic/tclCmdIL.c:
	* generic/tclCompCmds.c:
	* generic/tclCompile.c:
	* generic/tclCompile.h:
	* generic/tclExecute.c:
	* generic/tclHash.c:
	* generic/tclInt.decls:
	* generic/tclInt.h:
	* generic/tclIntDecls.h:
	* generic/tclLiteral.c:
	* generic/tclNamesp.c:
	* generic/tclObj.c:
	* generic/tclProc.c:
	* generic/tclThreadStorage.c:
	* generic/tclTrace.c:
	* generic/tclVar.c: VarReform [Patch 1750051]

	*** POTENTIAL INCOMPATIBILITY *** (tclInt.h and tclCompile.h)
	Extensions that access internals defined in tclInt.h and/or
	tclCompile.h may lose both binary and source compatibility. The
	relevant changes are:
	1. 'struct Var' is completely changed, all acceses to its internals
	   (either direct or via the TclSetVar* and TclIsVar* macros) will
	   malfunction. Var flag values and semantics changed too.
	2. 'struct Bytecode' has an additional field that has to be
	   initialised to NULL
	3. 'struct Namespace' is larger, as the varTable is now one pointer
	   larger than a Tcl_HashTable. Direct access to its fields will
	   malfunction.
	4. 'struct CallFrame' grew one more field (the second such growth with
	   respect to Tcl8.4).
	5. API change for the functions TclFindCompiledLocal, TclDeleteVars
	   and many internal functions in tclVar.c

	Additionally, direct access to variable hash tables via the standard
	Tcl_Hash* interface is to be considered as deprecated. It still works
	in the present version, but will be broken by further specialisation
	of these hash tables. This concerns especially the table of array
	elements in an array, as well as the varTable field in the Namespace
	struct.

2007-07-31  Miguel Sofer  <msofer@users.sf.net>

	* unix/configure.in: allow use of 'inline' in Tcl sources. [Patch
	* win/configure.in:  1754128]
	* win/makefile.vc:   Regen with autoconf 2.61

2007-07-31  Donal K. Fellows  <donal.k.fellows@manchester.ac.uk>

	* unix/tclUnixInit.c (TclpSetVariables): Use the thread-safe getpwuid
	replacement to fill the tcl_platform(user) field as it is not subject
	to spoofing. [Bug 681877]

	* unix/tclUnixCompat.c: Simplify the #ifdef logic.

	* unix/tclUnixChan.c (FileWatchProc): Fix test failures.

2007-07-30  Donal K. Fellows  <donal.k.fellows@manchester.ac.uk>

	* unix/tclUnixChan.c (SET_BITS, CLEAR_BITS): Added macros to make this
	file clearer.

2007-07-24  Miguel Sofer  <msofer@users.sf.net>

	* generic/tclBasic.c (TEOvI, GetCommandSource):
	* generic/tclExecute.c (TEBC, TclGetSrcInfoForCmd):
	* generic/tclInt.h:
	* generic/tclTrace.c (TclCheck(Interp|Execution)Traces):
	Removed the need for TEBC to inspect the command before calling TEOvI,
	leveraging the TIP 280 infrastructure. Moved the generation of a
	correct nul-terminated command string away from the trace code, back
	into TEOvI/GetCommandSource.

2007-07-20  Andreas Kupries  <andreask@activestate.com>

	* library/platform/platform.tcl: Fixed bug in 'platform::patterns'
	* library/platform/pkgIndex.tcl: where identifiers not matching
	* unix/Makefile.in: the special linux and solaris forms would not
	* win/Makefile.in: get 'tcl' as an acceptable platform added to
	* doc/platform.n: the result. Bumped package to version 1.0.3 and
	* doc/platform_shell.n: updated documentation and Makefiles. Also
	fixed bad version info in the documentation of platform::shell.

2007-07-19  Don Porter	<dgp@users.sourceforge.net>

	* generic/tclParse.c:	In contexts where interp and parsePtr->interp
	might be different, be sure to use the latter for error reporting.
	Also pulled the interp argument back out of ParseTokens() since we
	already had a parsePtr->interp to work with.

2007-07-18  Don Porter	<dgp@users.sourceforge.net>

	* generic/tclCompExpr.c:	Removed unused arguments and variables

2007-07-17  Don Porter	<dgp@users.sourceforge.net>

	* generic/tclCompExpr.c (ParseExpr):	While adding comments to
	explain the operations of ParseExpr(), made significant revisions to
	the code so it would be easier to explain, and in the process made the
	code simpler and clearer as well.

2007-07-15  Don Porter	<dgp@users.sourceforge.net>

	* generic/tclCompExpr.c:	More commentary.
	* tests/parseExpr.test:		Several tests of syntax error messages
	to check that when expression substrings are truncated they leave
	visible the context relevant to the reported error.

2007-07-12  Don Porter	<dgp@users.sourceforge.net>

	* generic/tclCompExpr.c:	Factored out, corrected, and commented
	common code for reporting syntax errors in LEAF elements.

2007-07-11  Miguel Sofer  <msofer@users.sf.net>

	* generic/tclCompCmds.c (TclCompileWhileCmd):
	* generic/tclCompile.c (TclCompileScript):
	Corrected faulty avoidance of INST_START_CMD when the first opcode in
	a script is within a loop (as produced by 'while 1'), so that the
	corresponding command is properly counted. [Bug 1752146]

2007-07-11  Don Porter	<dgp@users.sourceforge.net>

	* generic/tclCompExpr.c:	Added a "parseOnly" flag argument to
	ParseExpr() to indicate whether the caller is Tcl_ParseExpr(), with an
	end goal of filling a Tcl_Parse with Tcl_Tokens representing the
	parsed expression, or TclCompileExpr() with the goal of compiling and
	executing the expression. In the latter case, more aggressive
	conversion of QUOTED and BRACED lexeme to literals is done. In the
	former case, all such conversion is avoided, since Tcl_Token
	production would revert it anyway. This enables simplifications to the
	GenerateTokensForLiteral() routine as well.

2007-07-10  Don Porter	<dgp@users.sourceforge.net>

	* generic/tclCompExpr.c:	Added a field for operator precedence
	to be stored directly in the parse tree. There's no memory cost to
	this addition, since that memory would have been lost to alignment
	issues anyway. Also, converted precedence definitions and lookup
	tables to use symbolic constants instead of raw number for improved
	readability, and continued extending/improving/correcting comments.
	Removed some unused counter variables. Renamed some variables for
	clarity and replaced some cryptic logic with more readable macros.

2007-07-09  Don Porter	<dgp@users.sourceforge.net>

	* generic/tclCompExpr.c:	Revision so that the END lexeme never
	gets inserted into the parse tree. Later tree traversal never reaches
	it since its location in the tree is not variable. Starting and
	stopping with the START lexeme (node 0) is sufficient. Also finished
	lexeme code commentary.

	* generic/tclCompExpr.c:	Added missing creation and return of
	the Tcl_Parse fields that indicate error conditions. [Bug 1749987]

2007-07-05  Don Porter	<dgp@users.sourceforge.net>

	* library/init.tcl (unknown):	Corrected inconsistent error message
	in interactive [unknown] when empty command is invoked. [Bug 1743676]

2007-07-05  Miguel Sofer  <msofer@users.sf.net>

	* generic/tclNamesp.c (SetNsNameFromAny):
	* generic/tclObj.c (SetCmdNameFromAny): Avoid unnecessary
	ckfree/ckalloc when the old structs can be reused.

2007-07-04  Miguel Sofer  <msofer@users.sf.net>

	* generic/tclNamesp.c: Fix case where a FQ cmd or ns was being cached
	* generic/tclObj.c:    in a different interp, tkcon. [Bug 1747512]

2007-07-03  Don Porter	<dgp@users.sourceforge.net>

	* generic/tclCompExpr.c:	Revised #define values so that there
	is now more expansion room to define more BINARY operators.

2007-07-02  Donal K. Fellows  <dkf@users.sf.net>

	* generic/tclHash.c (CompareStringKeys): Always use the strcmp()
	version; the operation is functionally equivalent, the speed is
	identical (up to measurement limitations), and yet the code is
	simpler. [FRQ 951168]

2007-07-02  Don Porter	<dgp@users.sourceforge.net>

	* generic/tcl.h:	Removed TCL_PRESERVE_BINARY_COMPATIBILITY and
	* generic/tclHash.c:	any code enabled when it is set to 0. We will
	* generic/tclStubInit.c:	always want to preserve binary compat
	of the structs that appear in the interface through the 8.* series of
	releases, so it's pointless to drag around this never-enabled
	alternative.

	* generic/tclIO.c:	Removed dead code.
	* unix/tclUnixChan.c:

	* generic/tclCompExpr.c:	Removed dead code, old implementations
	* generic/tclEvent.c:	of expr parsing and compiling, including the
	* generic/tclInt.h:	routine TclFinalizeCompilation().

2007-06-30  Donal K. Fellows  <dkf@users.sf.net>

	* generic/tclCmdIL.c (Tcl_LsortObjCmd): Plug a memory leak caused by a
	missing Tcl_DecrRefCount on an error path. [Bug 1717186]

2007-06-30  Zoran Vasiljevic <vasiljevic@users.sourceforge.net>

	* generic/tclThread.c: Prevent RemeberSyncObj() from growing the sync
	object lists by reusing already free'd slots, if possible. See
	discussion on Bug 1726873 for more information.

2007-06-29  Donal K. Fellows  <dkf@users.sf.net>

	* doc/DictObj.3 (Tcl_DictObjDone): Improved documentation of this
	function to make it clearer how to use it. [Bug 1710795]

2007-06-29  Daniel Steffen  <das@users.sourceforge.net>

	* generic/tclAlloc.c:		on Darwin, ensure memory allocated by
	* generic/tclThreadAlloc.c:	the custom TclpAlloc()s is aligned to
	16 byte boundaries (as is the case with the Darwin system malloc).

	* generic/tclGetDate.y: use ckalloc/ckfree instead of malloc/free.
	* generic/tclDate.c:	bison 1.875e

	* generic/tclBasic.c (TclEvalEx): fix warnings.

	* macosx/Tcl.xcodeproj/project.pbxproj: better support for renamed tcl
	* macosx/Tcl.xcodeproj/default.pbxuser: source dir; add 10.5 SDK build
	* macosx/Tcl-Common.xcconfig:		config; remove tclMathOp.c.

	* macosx/README: document Tcl.xcodeproj changes.

2007-06-28  Don Porter	<dgp@users.sourceforge.net>

	* generic/tclBasic.c:		Removed dead code, including the
	* generic/tclExecute.c:		entire file tclMathOp.c.
	* generic/tclInt.h:
	* generic/tclMathOp.c (removed):
	* generic/tclTestObj.c:
	* win/tclWinFile.c:

	* unix/Makefile.in:	Updated to reflect deletion of tclMathOp.c.
	* win/Makefile.in:
	* win/makefile.bc:
	* win/makefile.vc:

2007-06-28  Pat Thoyts	<patthoyts@users.sourceforge.net>

	* generic/tclBasic.c:	  Silence constness warnings for TclStackFree
	* generic/tclCompCmds.c:  when building with msvc.
	* generic/tclFCmd.c:
	* generic/tclIOCmd.c:
	* generic/tclTrace.c:

2007-06-28  Miguel Sofer  <msofer@users.sf.net>

	* generic/tclVar.c (UnsetVarStruct): fix possible segfault.

2007-06-27  Don Porter	<dgp@users.sourceforge.net>

	* generic/tclTrace.c:	Corrected broken trace reversal logic in
	* generic/tclTest.c:	TclCheckInterpTraces that led to infinite loop
	* tests/trace.test:	when multiple Tcl_CreateTrace traces were set
	and one of them did not fire due to level restrictions. [Bug 1743931]

2007-06-26  Don Porter	<dgp@users.sourceforge.net>

	* generic/tclBasic.c (TclEvalEx):	Moved some arrays from the C
	stack to the Tcl stack.

2007-06-26  Miguel Sofer  <msofer@users.sf.net>

	* generic/tclVar.c (UnsetVarStruct): more streamlining.

2007-06-25  Don Porter	<dgp@users.sourceforge.net>

	* generic/tclExecute.c: Safety checks to avoid crashes in the
	TclStack* routines when called with an incompletely initialized
	interp. [Bug 1743302]

2007-06-25  Miguel Sofer  <msofer@users.sf.net>

	* generic/tclVar.c (UnsetVarStruct): fixing incomplete change, more
	streamlining.

2007-06-24  Miguel Sofer  <msofer@users.sf.net>

	* generic/tclVar.c (TclDeleteCompiledLocalVars): removed inlining that
	ended up not really optimising (limited benchmarks). Now calling
	UnsetVarStruct (streamlined old code is #ifdef'ed out, in case better
	benchmarks do show a difference).

	* generic/tclVar.c (UnsetVarStruct): fixed a leak introduced in last
	commit.

2007-06-23  Miguel Sofer  <msofer@users.sf.net>

	* generic/tclVar.c (UnsetVarStruct, TclDeleteVars): made the logic
	slightly clearer, eliminated some duplicated code.

	*** POTENTIAL INCOMPATIBILITY *** (tclInt.h and Var struct users)
	The core never builds VAR_LINK variable to have traces. Such a
	"monster", should one exist, will now have its unset traces called
	*before* it is unlinked.

2007-06-23  Daniel Steffen  <das@users.sourceforge.net>

	* macosx/tclMacOSXNotify.c (AtForkChild): don't call CoreFoundation
	APIs after fork() on systems where that would lead to an abort().

2007-06-22  Don Porter	<dgp@users.sourceforge.net>

	* generic/tclExecute.c: Revised TclStackRealloc() signature to better
	* generic/tclInt.h:	parallel (and fall back on) Tcl_Realloc.

	* generic/tclNamesp.c (TclResetShadowesCmdRefs):	Replaced
	ckrealloc based allocations with TclStackRealloc allocations.

	* generic/tclCmdIL.c:	More conversions to use TclStackAlloc.
	* generic/tclScan.c:

2007-06-21  Don Porter	<dgp@users.sourceforge.net>

	* generic/tclBasic.c:	 Move most instances of the Tcl_Parse struct
	* generic/tclCompExpr.c: off the C stack and onto the Tcl stack. This
	* generic/tclCompile.c:	 is a rather large struct (> 3kB).
	* generic/tclParse.c:

2007-06-21  Miguel Sofer  <msofer@users.sf.net>

	* generic/tclBasic.c (TEOvI):		Made sure that leave traces
	* generic/tclExecute.c (INST_INVOKE):	that were created during
	* tests/trace.test (trace-36.2):	execution of an originally
	untraced command do not fire [Bug 1740962], partial fix.

2007-06-21  Donal K. Fellows  <donal.k.fellows@man.ac.uk>

	* generic/tcl.h, generic/tclCompile.h, generic/tclCompile.c: Remove
	references in comments to obsolete {expand} notation. [Bug 1740859]

2007-06-20  Miguel Sofer  <msofer@users.sf.net>

	* generic/tclVar.c: streamline namespace vars deletion: only compute
	the variable's full name if the variable is traced.

2007-06-20  Don Porter	<dgp@users.sourceforge.net>

	* generic/tclInt.decls: Revised the interfaces of the routines
	* generic/tclExecute.c: TclStackAlloc and TclStackFree to make them
	easier for callers to use (or more precisely, harder to misuse).
	TclStackFree now takes a (void *) argument which is the pointer
	intended to be freed. TclStackFree will panic if that's not actually
	the memory the call will free. TSA/TSF also now tolerate receiving
	(interp == NULL), in which case they simply fall back to be calls to
	Tcl_Alloc/Tcl_Free.

	* generic/tclIntDecls.h:	make genstubs

	* generic/tclBasic.c:	Updated callers
	* generic/tclCmdAH.c:
	* generic/tclCmdIL.c:
	* generic/tclCompCmds.c:
	* generic/tclCompExpr.c:
	* generic/tclCompile.c:
	* generic/tclFCmd.c:
	* generic/tclFileName.c:
	* generic/tclIOCmd.c:
	* generic/tclIndexObj.c:
	* generic/tclInterp.c:
	* generic/tclNamesp.c:
	* generic/tclProc.c:
	* generic/tclTrace.c:
	* unix/tclUnixPipe.c:

2007-06-20  Jeff Hobbs	<jeffh@ActiveState.com>

	* tools/tcltk-man2html.tcl: revamp of html doc output to use CSS,
	standardized headers, subheaders, dictionary sorting of names.

2007-06-18  Jeff Hobbs	<jeffh@ActiveState.com>

	* tools/tcltk-man2html.tcl: clean up copyright merging and output.
	clean up coding constructs.

2007-06-18  Miguel Sofer  <msofer@users.sf.net>

	* generic/tclCmdIL.c (InfoFrameCmd):
	* generic/tclCmdMZ.c (Tcl_SwitchObjCmd):
	* generic/tclCompile.c (TclInitCompileEnv):
	* generic/tclProc.c (Tcl_ProcObjCmd, SetLambdaFromAny): Moved the
	CmdFrame off the C stack and onto the Tcl stack.

	* generic/tclExecute.c (TEBC):	Moved the CmdFrame off the C stack and
	onto the Tcl stack, between the catch and the execution stacks

2007-06-18  Don Porter	<dgp@users.sourceforge.net>

	* generic/tclBasic.c (TclEvalEx,TclEvalObjEx):	Moved the CmdFrame off
	the C stack and onto the Tcl stack.

2007-06-17  Donal K. Fellows  <dkf@users.sf.net>

	* generic/tclProc.c (TclObjInterpProcCore): Minor fixes to make
	* generic/tclExecute.c (TclExecuteByteCode): compilation debugging
	builds work again. [Bug 1738542]

2007-06-16  Donal K. Fellows  <dkf@users.sf.net>

	* generic/tclProc.c (TclObjInterpProcCore): Use switch instead of a
	chain of if's for a modest performance gain and a little more clarity.

2007-06-15  Miguel Sofer  <msofer@users.sf.net>

	* generic/tclCompCmds.c:  Simplified [variable] compiler and executor.
	* generic/tclExecute.c:	  Missed updates to "there is always a valid
	frame".

	* generic/tclCompile.c: reverted TclEvalObjvInternal and INST_INVOKE
	* generic/tclExecute.c: to essentially what they were previous to the
	* generic/tclBasic.c:	commit of 2007-04-03 [Patch 1693802] and the
	subsequent optimisations, as they break the new trace tests described
	below.

	* generic/trace.test: added tests 36 to 38 for dynamic trace creation
	and addition. These tests expose a change in dynamics due to a recent
	round of optimisations. The "correct" behaviour is not described in
	docs nor TIP 62.

2007-06-14  Miguel Sofer  <msofer@users.sf.net>

	* generic/tclInt.decls:	  Modif to the internals of TclObjInterpProc
	* generic/tclInt.h:	  to reduce stack consumption and improve task
	* generic/tclIntDecls.h:  separation. Changes the interface of
	* generic/tclProc.c:	  TclObjInterpProcCore (patching TclOO
	simultaneously).

	* generic/tclProc.c (TclObjInterpProcCore): simplified obj management
	in wrongNumArgs calls.

2007-06-14  Don Porter	<dgp@users.sourceforge.net>

	* generic/tclCompile.c: SetByteCodeFromAny() can no longer return any
	* generic/tclExecute.c: code other than TCL_OK, so remove code that
	* generic/tclProc.c:	formerly handled exceptional codes.

2007-06-13  Miguel Sofer  <msofer@users.sf.net>

	* generic/tclExecute.c (TclCompEvalObj): missed update to "there is
	always a valid frame".

	* generic/tclProc.c (TclObjInterpProcCore): call TEBC directly instead
	of going through TclCompEvalObj - no need to check the compilation's
	freshness, this has already been done. This improves speed and should
	also provide some relief to [Bug 1066755].

2007-06-12  Donal K. Fellows  <donal.k.fellows@man.ac.uk>

	* generic/tclBasic.c (Tcl_CreateInterp): Turn the [info] command into
	* generic/tclCmdIL.c (TclInitInfoCmd):	 an ensemble, making it easier
	for third-party code to plug into.

	* generic/tclIndexObj.c (Tcl_WrongNumArgs):
	* generic/tclNamesp.c, generic/tclInt.h (tclEnsembleCmdType): Make
	Tcl_WrongNumArgs do replacement correctly with ensembles and other
	sorts of complex replacement strategies.

2007-06-11  Miguel Sofer  <msofer@users.sf.net>

	* generic/tclExecute.c:	 comments added to explain iPtr->numLevels
	management.

	* generic/tclNamesp.c:	 tweaks to Tcl_GetCommandFromObj and
	* generic/tclObj.c:	 TclGetNamespaceFromObj; modified the usage of
	structs ResolvedCmdName and ResolvedNsname so that the field refNsPtr
	is NULL for fully qualified names.

2007-06-10  Miguel Sofer  <msofer@users.sf.net>

	* generic/tclBasic.c:	 Further TEOvI split, creating a new
	* generic/tclCompile.h:	 TclEvalObjvKnownCommand() function to handle
	* generic/tclExecute.c:	 commands that are already known and are not
	traced. INST_INVOKE now calls into this function instead of inlining
	parts of TEOvI. Same perf, better isolation.

	***POTENTIAL INCOMPAT*** There is a subtle issue with the timing of
	execution traces that is changed here - first change appeared in my
	commit of 2007-04-03 [Patch 1693802], which caused some divergence
	between compiled and non-compiled code.
	***THIS CHANGE IS UNDER REVIEW***

2007-06-10  Jeff Hobbs	<jeffh@ActiveState.com>

	* README: updated links. [Bug 1715081]

	* generic/tclExecute.c (TclExecuteByteCode): restore support for
	INST_CALL_BUILTIN_FUNC1 and INST_CALL_FUNC1 bytecodes to support 8.4-
	precompiled sources (math functions). [Bug 1720895]

2007-06-10  Miguel Sofer  <msofer@users.sf.net>

	* generic/tclInt.h:
	* generic/tclNamesp.c:
	* generic/tclObj.c:
	* generic/tclvar.c: new macros TclGetCurrentNamespace() and
	TclGetGlobalNamespace(); Tcl_GetCommandFromObj and
	TclGetNamespaceFromObj rewritten to make the logic clearer; slightly
	faster too.

2007-06-09  Miguel Sofer  <msofer@users.sf.net>

	* generic/tclExecute.c (INST_INVOKE): isolated two vars to the small
	block where they are actually used.

	* generic/tclObj.c (Tcl_GetCommandFromObj): rewritten to make the
	logic clearer; slightly faster too.

	* generic/tclBasic.c:	Split TEOv in two, by separating a processor
	for non-TCL_OK returns. Also split TEOvI in a full version that
	handles non-existing and traced commands, and a separate shorter
	version for the regular case.

	* generic/tclBasic.c:	Moved the generation of command strings for
	* generic/tclTrace.c:	traces: previously in Tcl_EvalObjv(), now in
	TclCheck[Interp|Execution]Traces(). Also insured that the strings are
	properly NUL terminated at the correct length. [Bug 1693986]

	***POTENTIAL INCOMPATIBILITY in internal API***
	The functions TclCheckInterpTraces() and TclCheckExecutionTraces() (in
	internal stubs) used to be noops if the command string was NULL, this
	is not true anymore: if the command string is NULL, they generate an
	appropriate string from (objc,objv) and use it to call the traces. The
	caller might as well not call them with a NULL string if he was
	expecting a noop.

	* generic/tclBasic.c:	Extend usage of TclLimitReady() and
	* generic/tclExecute.c: (new) TclLimitExceeded() macros.
	* generic/tclInt.h:
	* generic/tclInterp.c:

	* generic/tclInt.h:	New TclCleanupCommandMacro for core usage.
	* generic/tclBasic.c:
	* generic/tclExecute.c:
	* generic/tclObj.c:

2007-06-09 Daniel Steffen  <das@users.sourceforge.net>

	* macosx/Tcl.xcodeproj/project.pbxproj: add new Tclsh-Info.plist.in.

2007-06-08  Donal K. Fellows  <dkf@users.sf.net>

	* generic/tclCmdMZ.c (Tcl_StringObjCmd): Changed [string first] and
	* doc/string.n: [string last] so that they have clearer descriptions
	for those people who know the adage about needles and haystacks. This
	follows suggestions on comp.lang.tcl...

2007-06-06  Miguel Sofer  <msofer@users.sf.net>

	* generic/tclParse.c: fix for uninit read. [Bug 1732414]

2007-06-06  Daniel Steffen  <das@users.sourceforge.net>

	* macosx/Tcl.xcodeproj/project.pbxproj: add settings for Fix&Continue.

	* unix/configure.in (Darwin):		add plist for tclsh; link the
	* unix/Makefile.in  (Darwin):		Tcl and tclsh plists into
	* macosx/Tclsh-Info.plist.in (new):	their binaries in all cases.
	* macosx/Tcl-Common.xcconfig:

	* unix/tcl.m4 (Darwin): fix CF checks in fat 32&64bit builds.
	* unix/configure: autoconf-2.59

2007-06-05  Don Porter	<dgp@users.sourceforge.net>

	* generic/tclBasic.c:	Added interp flag value ERR_LEGACY_COPY to
	* generic/tclInt.h:	control the timing with which the global
	* generic/tclNamesp.c:	variables ::errorCode and ::errorInfo get
	* generic/tclProc.c:	updated after an error. This keeps more
	* generic/tclResult.c:	precise compatibility with Tcl 8.4.
	* tests/result.test (result-6.2):	[Bug 1649062]

2007-06-05  Miguel Sofer  <msofer@users.sf.net>

	* generic/tclInt.h:
	* generic/tclExecute.c: Tcl-stack reform, [Patch 1701202]

2007-06-03  Daniel Steffen  <das@users.sourceforge.net>

	* unix/Makefile.in: add datarootdir to silence autoconf-2.6x warning.

2007-05-30  Don Porter	<dgp@users.sourceforge.net>

	* generic/tclBasic.c:	Removed code that dealt with
	* generic/tclCompile.c: TCL_TOKEN_EXPAND_WORD tokens representing
	* generic/tclCompile.h: expanded literal words. These sections were
	mostly in place to enable [info frame] to discover line information in
	expanded literals. Since the parser now generates a token for each
	post-expansion word referring to the right location in the original
	script string, [info frame] gets all the data it needs.

	* generic/tclInt.h:	Revised the parser so that it never produces
	* generic/tclParse.c:	TCL_TOKEN_EXPAND_WORD tokens when parsing an
	* tests/parse.test:	expanded literal word; that is, something like
	{*}{x y z}. Instead, generate the series of TCL_TOKEN_SIMPLE_WORD
	tokens to represent the words that expansion of the literal string
	produces. [RFE 1725186]

2007-05-29  Jeff Hobbs	<jeffh@ActiveState.com>

	* unix/tclUnixThrd.c (Tcl_JoinThread): fix for 64-bit handling of
	pthread_join exit return code storage. [Bug 1712723]

2007-05-22  Don Porter	<dgp@users.sourceforge.net>

	[core-stabilizer-branch]

	* unix/configure:	autoconf-2.59 (FC6 fork)
	* win/configure:

	* README:		Bump version number to 8.5b1
	* generic/tcl.h:
	* library/init.tcl:
	* tools/tcl.wse.in:
	* unix/configure.in:
	* unix/tcl.spec:
	* win/configure.in:

2007-05-18  Don Porter	<dgp@users.sourceforge.net>

	* unix/configure:	autoconf-2.59 (FC6 fork)
	* win/configure:

	* README:		Bump version number to 8.5a7
	* generic/tcl.h:
	* library/init.tcl:
	* tools/tcl.wse.in:
	* unix/configure.in:
	* unix/tcl.spec:
	* win/configure.in:

	* generic/tclParse.c:	Disable and remove the ALLOW_EXPAND sections
	* tests/info.test:	that continued to support the deprecated
	* tests/mathop.test:	{expand} syntax. Updated the few remaining
	users of that syntax in the test suite.

2007-05-17  Donal K. Fellows  <dkf@users.sf.net>

	* generic/tclExecute.c (TclLimitReady): Created a macro version of
	Tcl_LimitReady just for TEBC, to reduce the amount of times that the
	bytecode engine calls out to external functions on the critical path.
	* generic/tclInterp.c (Tcl_LimitReady): Added note to remind anyone
	doing maintenance that there is a macro version to update.

2007-05-17  Daniel Steffen  <das@users.sourceforge.net>

	* generic/tcl.decls: workaround 'make checkstubs' failures from
	tclStubLib.c MODULE_SCOPE revert. [Bug 1716117]

2007-05-16  Joe English	 <jenglish@users.sourceforge.net>

	* generic/tclStubLib.c:	 Change Tcl_InitStubs(), tclStubsPtr, and the
	auxilliary stubs table pointers back to public visibility.

	These symbols need to be exported so that stub-enabled extensions may
	be statically linked into an extended tclsh or Big Wish with a
	dynamically-linked libtcl. [Bug 1716117]

2007-05-15  Don Porter	<dgp@users.sourceforge.net>

	* win/configure:	autoconf-2.59 (FC6 fork)

	* library/reg/pkgIndex.tcl:	Bump to registry 1.2.1 to account for
	* win/configure.in:		[Bug 1682211] fix.
	* win/makefile.bc:
	* win/tclWinReg.c:

2007-05-11  Pat Thoyts	<patthoyts@users.sourceforge.net>

	* generic/tclInt.h: Removed TclEvalObjEx and TclGetSrcInfoForPc from
	tclInt.h now they are in the internal stubs table.

2007-05-09  Don Porter	<dgp@users.sourceforge.net>

	* generic/tclInt.h:	TclFinalizeThreadAlloc() is always defined, so
	make sure it is also always declared (with MODULE_SCOPE).

2007-05-09  Daniel Steffen  <das@users.sourceforge.net>

	* generic/tclInt.h: fix warning when building threaded with -DPURIFY.

	* macosx/Tcl.xcodeproj/project.pbxproj: add 'DebugUnthreaded' &
	* macosx/Tcl.xcodeproj/default.pbxuser: 'DebugLeaks' configs and env
	var settings needed to run the 'leaks' tool.

2007-05-07  Don Porter	<dgp@users.sourceforge.net>

	[Tcl Bug 1706140]

	* generic/tclLink.c (LinkTraceProc):	Update Tcl_VarTraceProcs so
	* generic/tclNamesp.c (Error*Read):	they call Tcl_InterpDeleted()
	* generic/tclTrace.c (Trace*Proc):	for themselves, and do not
	* generic/tclUtil.c (TclPrecTraceProc): rely on (frequently buggy)
	setting of the TCL_INTERP_DESTROYED flag by the trace core.

	* generic/tclVar.c:	Update callers of TclCallVarTraces to not pass
	in the TCL_INTERP_DESTROYED flag. Also apply filters so that public
	routines only pass documented flag values down to lower level routines

	* generic/tclTrace.c (TclCallVarTraces):	The setting of the
	TCL_INTERP_DESTROYED flag is now done entirely within the
	TclCallVarTraces routine, the only place it can be done right.

2007-05-06  Donal K. Fellows  <dkf@users.sf.net>

	* generic/tclInt.h (ExtraFrameInfo): Create a new mechanism for
	* generic/tclCmdIL.c (InfoFrameCmd): conveying what information needs
	to be added to the results of [info frame] to replace the hack that
	was there before.
	* generic/tclProc.c (Tcl_ApplyObjCmd): Use the new mechanism for the
	[apply] command, the only part of Tcl itself that needs it (so far).

	* generic/tclInt.decls (TclEvalObjEx, TclGetSrcInfoForPc): Expose
	these two functions through the internal stubs table, necessary for
	extensions that need to integrate deeply with TIP#280.

2007-05-05  Donal K. Fellows  <dkf@users.sf.net>

	* win/tclWinFile.c (TclpGetUserHome):	Squelch type-pun warnings in
	* win/tclWinInit.c (TclpSetVariables):	Win-specific code not found
	* win/tclWinReg.c (AppendSystemError):	during earlier work on Unix.

2007-05-04  Kevin B. Kenny  <kennykb@acm.org>

	* generic/tclIO.c (TclFinalizeIOSubsystem): Added an initializer to
	silence a spurious gcc warning about use of an uninitialized
	variable.
	* tests/encoding.test: Modified so that encoding tests happen in a
	private namespace, to avoid polluting the global one. This problem was
	discovered when running the test suite '-singleproc 1 -skip exec.test'
	because the 'path' variable in encoding.test conflicted with the one
	in io.test.
	* tests/io.test: Made more of the working variables private to the
	namespace.

2007-05-02  Kevin B. Kenny  <kennykb@acm.org>

	* generic/tclTest.c (SimpleMatchInDirectory): Corrected a refcount
	imbalance that affected the filesystem-[147]* tests in the test suite.
	Thanks to Don Porter for the patch. [Bug 1710707]
	* generic/tclPathObj.c (Tcl_FSJoinPath, Tcl_FSGetNormalizedPath):
	Corrected several memory leaks that caused refcount imbalances
	resulting in memory leaks on Windows. Thanks to Joe Mistachkin for the
	patch.

2007-05-01  Miguel Sofer  <msofer@users.sf.net>

	* generic/tclVar.c (TclPtrSetVar): fixed leak whenever newvaluePtr had
	refCount 0 and was used for appending (but not lappending). Thanks to
	mistachkin and kbk. [Bug 1710710]

2007-05-01  Kevin B. Kenny  <kennykb@acm.org>

	* generic/tclIO.c (DeleteChannelTable): Made changes so that
	DeleteChannelTable tries to close all open channels, not just the
	first. [Bug 1710285]
	* generic/tclThread.c (TclFinalizeSynchronization): Make sure that TSD
	blocks get freed on non-threaded builds. [Bug 1710825]
	* tests/utf.test (utf-25.1--utf-25.4): Modified tests to clean up
	after the 'testobj' extension to avoid spurious reports of memory
	leaks.

2007-05-01  Don Porter	<dgp@users.sourceforge.net>

	* generic/tclCmdMZ.c (STR_MAP): When [string map] has a pure dict map,
	a missing Tcl_DictObjDone() call led to a memleak. [Bug 1710709]

2007-04-30  Daniel Steffen  <das@users.sourceforge.net>

	* unix/Makefile.in: add 'tclsh' dependency to install targets that
	rely on tclsh, fixes parallel 'make install' from empty build dir.

2007-04-30  Andreas Kupries <andreask@gactivestate.com>

	* generic/tclIO.c (FixLevelCode): Corrected reference count
	mismanagement of newlevel, newcode. Changed to allocate the Tcl_Obj's
	as late as possible, and only when actually needed. [Bug 1705778, leak
	K29]

2007-04-30  Kevin B. Kenny  <kennykb@acm.org>

	* generic/tclProc.c (Tcl_ProcObjCmd, SetLambdaFromAny): Corrected
	reference count mismanagement on the name of the source file in the
	TIP 280 code. [Bug 1705778, leak K02 among other manifestations]

2007-04-25  Donal K. Fellows  <dkf@users.sf.net>

	*** 8.5a6 TAGGED FOR RELEASE ***

	* generic/tclProc.c (TclObjInterpProcCore): Only allocate objects for
	error message generation when associated with argument names that are
	really used. [Bug 1705778, leak K15]

2007-04-25  Kevin B. Kenny  <kennykb@acm.org>

	* generic/tclIOUtil.c (Tcl_FSChdir): Changed the memory management so
	that the path returned from Tcl_FSGetNativePath is not duplicated
	before being stored as the current directory, to avoid a memory leak.
	[Bug 1705778, leak K01 among other manifestations]

2007-04-25  Don Porter	<dgp@users.sourceforge.net>

	* generic/tclCompExpr.c (ParseExpr):	Revised to be sure that an
	error return doesn't prevent all literals getting placed on the
	litList to be returned to the caller for freeing. Corrects some
	memleaks. [Bug 1705778, leak K23]

2007-04-25  Daniel Steffen  <das@users.sourceforge.net>

	* unix/Makefile.in (dist): add macosx/*.xcconfig files to src dist;
	copy license.terms to dist macosx dir; fix autoheader bits.

2007-04-24  Miguel Sofer  <msofer@users.sf.net>

	* generic/tclListObj.c: reverting [Patch 738900] (committed on
	2007-04-20). Causes some Tk test breakage of unknown importance, but
	the impact of the patch itself is likely to be so small that it does
	not warrant investigation at this time.

2007-04-24  Donal K. Fellows  <dkf@users.sf.net>

	* generic/tclDictObj.c (DictKeysCmd): Rewrote so that the lock on the
	internal representation of a dict is only set when necessary. [Bug
	1705778, leak K04]
	(DictFilterCmd): Added code to drop the lock in the trivial match
	case. [Bug 1705778, leak K05]

2007-04-24  Kevin B. Kenny  <kennykb@acm.org>

	* generic/tclBinary.c: Addressed several code paths where the error
	return from the 'binary format' command leaked the result buffer.
	* generic/tclListObj.c (TclLsetFlat): Fixed a bug where the new list
	under construction was leaked in the error case. [Bug 1705778, leaks
	K13 and K14]

2007-04-24  Jeff Hobbs	<jeffh@ActiveState.com>

	* unix/Makefile.in (dist): add platform library package to src dist

2007-04-24  Don Porter	<dgp@users.sourceforge.net>

	* generic/tclCompExpr.c (ParseExpr): Memory leak in error case; the
	literal Tcl_Obj was not getting freed. [Bug 1705778, leak #1 (new)]

	* generic/tclNamesp.c (Tcl_DeleteNamespace):	Corrected flaw in the
	flag marking scheme to be sure that global namespaces are freed when
	their interp is deleted. [Bug 1705778]

2007-04-24  Kevin B. Kenny  <kennykb@acm.org>

	* generic/tclExecute.c (TclExecuteByteCode): Plugged six memory leaks
	in bignum arithmetic.
	* generic/tclIOCmd.c (Tcl_ReadObjCmd): Plugged a leak of the buffer
	object if the physical read returned an error and the bypass area had
	no message.
	* generic/tclIORChan.c (TclChanCreateObjCmd): Plugged a leak of the
	return value from the "initialize" method of a channel handler.
	(All of the above under [Bug 1705778])

2007-04-23  Daniel Steffen  <das@users.sourceforge.net>

	* generic/tclCkalloc.c: fix warnings from gcc build configured with
	* generic/tclCompile.c: --enable-64bit --enable-symbols=all.
	* generic/tclExecute.c:

	* unix/tclUnixFCmd.c: add workaround for crashing bug in fts_open()
	* unix/tclUnixInit.c: without FTS_NOSTAT on 64bit Darwin 8 or earlier.

	* unix/tclLoadDyld.c (TclpLoadMemory): fix (void*) arithmetic.

	* macosx/Tcl-Common.xcconfig: enable more warnings.

	* macosx/Tcl.xcodeproj/project.pbxproj: add 'DebugMemCompile' build
	configuration that calls configure with --enable-symbols=all; override
	configure check for __attribute__((__visibility__("hidden"))) in Debug
	configuration to restore availability of ZeroLink.

	* macosx/tclMacOSXNotify.c: fix warnings.

	* macosx/tclMacOSXFCmd.c: const fixes.

	* macosx/Tcl-Common.xcconfig:	fix whitespace.
	* macosx/Tcl-Debug.xcconfig:
	* macosx/Tcl-Release.xcconfig:
	* macosx/README:

	* macosx/GNUmakefile:		fix/add copyright and license refs.
	* macosx/tclMacOSXBundle.c:
	* macosx/Tcl-Info.plist.in:
	* macosx/Tcl.xcode/project.pbxproj:
	* macosx/Tcl.xcodeproj/project.pbxproj:

	* unix/configure.in: install license.terms into Tcl.framework.
	* unix/configure: autoconf-2.59

2007-04-23  Don Porter	<dgp@users.sourceforge.net>

	* generic/tclVar.c (UnsetVarStruct):	Make sure the
	TCL_INTERP_DESTROYED flags gets passed to unset trace routines so they
	can respond appropriately. [Bug 1705778, leak #9]

2007-04-23  Miguel Sofer  <msofer@users.sf.net>

	* generic/tclCompile.c (TclFreeCompileEnv): Tip 280's new field
	extCmdMapPtr was not being freed. [Bug 1705778, leak #1]

2007-04-23  Kevin B. Kenny  <kennykb@acm.org>

	* generic/tclCompCmds.c (TclCompileUpvarCmd): Plugged a memory leak in
	'upvar' when compiling (a) upvar outside a proc, (b) upvar with a
	syntax error, or (c) upvar where the frame index is not known at
	compile time.
	* generic/tclCompExpr.c (ParseExpr): Plugged a memory leak when
	parsing expressions that contain syntax errors.
	* generic/tclEnv.c (ReplaceString): Clear memory correctly when
	growing the cache to avoid reads of uninitialised data.
	* generic/tclIORChan.c (TclChanCreateObjCmd, FreeReflectedChannel):
	Plugged two memory leaks.
	* generic/tclStrToD.c (AccumulateDecimalDigit): Fixed a mistake where
	we'd run beyond the end of the 'pow10_wide' array if a number begins
	with a string of more than 'maxpow10_wide' zeroes.
	* generic/tclTest.c (Testregexpobjcmd): Removed an invalid access
	beyond the end of 'objv' in 'testregexp -about'.
	All of these issues reported under [Bug 1705778] - detected with the
	existing test suite, no new regression tests required.

2007-04-22  Miguel Sofer  <msofer@users.sf.net>

	* generic/tclVar.c (TclDeleteNamespaceVars): fixed access to freed
	memory detected by valgrind: Tcl_GetCurrentNamespace was being
	called after freeing root CallFrame (on interp deletion).

2007-04-20  Miguel Sofer  <msofer@users.sf.net>

	* generic/tclListObj.c (SetListFromAny): avoid discarding internal
	reps of objects converted to singleton lists. [Patch 738900]

2007-04-20  Kevin B. Kenny  <kennykb@acm.org>

	* doc/clock.n: Corrected a silly error (transposed 'uppercase' and
	'lowercase' in clock.n. [Bug 1656002]
	Clarified that [clock scan] does not recognize a locale's alternative
	calendar.
	Deleted an entirely superfluous (and also incorrect) remark about the
	effect of Daylight Saving Time on relative times in [clock scan]. [Bug
	1582951]
	* library/clock.tcl: Corrected an error in skipping over the %Ey field
	on input.
	* library/msgs/ja.msg:
	* tools/loadICU.tcl: Corrected several localisation faults in the
	Japanese locale (most notably, incorrect dates for the Emperors'
	eras). [Bug 1637471]. Many thanks to SourceForge user 'nyademo' for
	pointing this out and developing a fix.
	* generic/tclPathObj.c: Corrected a 'const'ness fault that caused
	bitter complaints from MSVC.
	* tests/clock.test (clock-40.1, clock-58.1, clock-59.1): Corrected a
	test case that depended on ":localtime" being able to handle dates
	prior to the Posix epoch. [Bug 1618445] Added a test case for the
	dates of the Japanese emperors. [Bug 1637471] Added a regression test
	for military time zone input conversion. [Bug 1586828]
	* generic/tclGetDate.y (MilitaryTable): Fixed an ancient bug where the
	military NZA time zones had the signs reversed. [Bug 1586828]
	* generic/tclDate.c: Regenerated.
	* doc/Notifier.3: Documented Tcl_SetNotifier and Tcl_ServiceModeHook.
	Quite against my better judgment. [Bug 414933]
	* generic/tclBasic.c, generic/tclCkalloc.c, generic/tclClock.c:
	* generic/tclCmdIL.c, generic/tclCmdMZ.c, generic/tclFCmd.c:
	* generic/tclFileName.c, generic/tclInterp.c, generic/tclIO.c:
	* generic/tclIOUtil.c, generic/tclNamesp.c, generic/tclObj.c:
	* generic/tclPathObj.c, generic/tclPipe.c, generic/tclPkg.c:
	* generic/tclResult.c, generic/tclTest.c, generic/tclTestObj.c:
	* generic/tclVar.c, unix/tclUnixChan.c, unix/tclUnixTest.c:
	* win/tclWinLoad.c, win/tclWinSerial.c: Replaced commas in varargs
	with string concatenation where possible. [Patch 1515234]
	* library/tzdata/America/Tegucigalpa:
	* library/tzdata/Asia/Damascus: Olson's tzdata 2007e.

2007-04-19  Donal K. Fellows  <donal.k.fellows@manchester.ac.uk>

	* generic/regcomp.c, generic/regc_cvec.c, generic/regc_lex.c,
	* generic/regc_locale.c: Improve the const-correctness of the RE
	compiler.

2007-04-18  Miguel Sofer  <msofer@users.sf.net>

	* generic/tclExecute.c (INST_LSHIFT): fixed a mistake introduced in
	version 1.266 ('=' became '=='), which effectively turned the block
	that handles native shifts into dead code. This explains why the
	testsuite did not pick this mistake. Rewrote to make the intention
	clear.

	* generic/tclInt.h (TclDecrRefCount): change the order of the
	branches, use empty 'if ; else' to handle use in unbraced outer
	if/else conditions (as already done in tcl.h)

	* generic/tclExecute.c: slight changes in Tcl_Obj management.

2007-04-17  Kevin B. Kenny  <kennykb@acm.org>

	* library/clock.tcl: Fixed the naming of
	::tcl::clock::ReadZoneinfoFile because (yoicks!) it was in the global
	namespace.
	* doc/clock.n: Clarified the cases in which legacy time zone is
	recognized. [Bug 1656002]

2007-04-17  Miguel Sofer  <msofer@users.sf.net>

	* generic/tclExecute.c: fixed checkInterp logic [Bug 1702212]

2007-04-16  Donal K. Fellows  <donal.k.fellows@man.ac.uk>

	* various (including generic/tclTest.c): Complete the purge of K&R
	function definitions from manually-written code.

2007-04-15  Kevin B. Kenny  <kennykb@acm.org>

	* generic/tclCompCmds.c: added a cast to silence a compiler error on
	VC2005.
	* library/clock.tcl: Restored unique-prefix matching of keywords on
	the [clock] command. [Bug 1690041]
	* tests/clock.test: Added rudimentary test cases for unique-prefix
	matching of keywords.

2007-04-14  Miguel Sofer  <msofer@users.sf.net>

	* generic/tclExecute.c: removed some code at INST_EXPAND_SKTOP that
	duplicates functionality already present at checkForCatch.

2007-04-12  Miguel Sofer  <msofer@users.sf.net>

	* generic/tclExecute.c: new macros OBJ_AT_TOS, OBJ_UNDER_TOS,
	OBJ_AT_DEPTH(n) and CURR_DEPTH that remove all direct references to
	tosPtr from TEBC (after initialisation and the code at the label
	cleanupV_pushObjResultPtr).

2007-04-11  Miguel Sofer  <msofer@users.sf.net>

	* generic/tclCompCmds.c: moved all exceptDepth management to the
	macros - the decreasing half was managed by hand.

2007-04-10  Donal K. Fellows  <donal.k.fellows@man.ac.uk>

	* generic/tclInt.h (TclNewLiteralStringObj): New macro to make
	allocating literal string objects (i.e. objects whose value is a
	constant string) easier and more efficient, by allowing the omission
	of the length argument. Based on [Patch 1529526] (afredd)
	* generic/*.c: Make use of this (in many files).

2007-04-08  Miguel Sofer  <msofer@users.sf.net>

	* generic/tclCompile (tclInstructionTable): Fixed bugs in description
	of dict instructions.

2007-04-07  Miguel Sofer  <msofer@users.sf.net>

	* generic/tclCompile (tclInstructionTable): Fixed bug in description
	of INST_START_COMMAND.

	* generic/tclExecute.c (TEBC): Small code reduction.

2007-04-06  Miguel Sofer  <msofer@users.sf.net>

	* generic/tclExecute.c (TEBC):
	* generic/tclNamespace.c (NsEnsembleImplementationCmd):
	* generic/tclProc.c (InitCompiledLocals, ObjInterpProcEx)
	(TclObjInterpProcCore, ProcCompileProc): Code reordering to reduce
	branching and improve branch prediction (assume that forward branches
	are typically not taken).

2007-04-03  Miguel Sofer  <msofer@users.sf.net>

	* generic/tclExecute.c: INST_INVOKE optimisation. [Patch 1693802]

2007-04-03  Don Porter	<dgp@users.sourceforge.net>

	* generic/tclNamesp.c:	Revised ErrorCodeRead and ErrorInfoRead trace
	routines so they guarantee the ::errorCode and ::errorInfo variable
	always appear to exist. [Bug 1693252]

2007-04-03  Miguel Sofer  <msofer@users.sf.net>

	* generic/tclInt.decls:	 Moved TclGetNamespaceFromObj() to the
	* generic/tclInt.h:	 internal stubs table; regen.
	* generic/tclIntDecls.h:
	* generic/tclStubInit.c:

2007-04-02  Miguel Sofer  <msofer@users.sf.net>

	* generic/tclBasic.c:	  Added bytecode compilers for the variable
	* generic/tclCompCmds.c:  linking commands: 'global', 'variable',
	* generic/tclCompile.h:	  'upvar', 'namespace upvar' [Patch 1688593]
	* generic/tclExecute.c:
	* generic/tclInt.h:
	* generic/tclVar.c:

2007-04-02  Don Porter	<dgp@users.sourceforge.net>

	* generic/tclBasic.c:	Replace arrays on the C stack and ckalloc
	* generic/tclExecute.c: calls with TclStackAlloc calls to use memory
	* generic/tclFCmd.c:	on Tcl's evaluation stack.
	* generic/tclFileName.c:
	* generic/tclIOCmd.c:
	* generic/tclIndexObj.c:
	* generic/tclInterp.c:
	* generic/tclNamesp.c:
	* generic/tclTrace.c:
	* unix/tclUnixPipe.c:

2007-04-01  Donal K. Fellows  <dkf@users.sf.net>

	* generic/tclCompile.c (TclCompileScript, TclPrintInstruction):
	* generic/tclExecute.c (TclExecuteByteCode): Changed the definition of
	INST_START_CMD so that it knows how many commands start at the current
	location. This makes the interpreter command counter correct without
	requiring a large number of instructions to be issued. (See my change
	from 2007-01-19 for what triggered this.)

2007-03-30  Don Porter	<dgp@users.sourceforge.net>

	* generic/tclCompile.c:
	* generic/tclCompExpr.c:
	* generic/tclCompCmds.c:	Replace arrays on the C stack and
	ckalloc calls with TclStackAlloc calls to use memory on Tcl's
	evaluation stack.

	* generic/tclCmdMZ.c:	Revised [string to* $s $first $last]
	implementation to reduce number of allocs/copies.

	* tests/string.test:  More [string reverse] tests.

2007-03-30  Miguel Sofer  <msofer@users.sf.net>

	* generic/tclExecute.c: optimise the lookup of elements of indexed
	arrays.

2007-03-29  Miguel Sofer  <msofer@users.sf.net>

	* generic/tclProc.c (Tcl_ApplyObjCmd):
	* tests/apply.test (9.3): Fixed Tcl_Obj leak on error return; an
	unneeded ref to lambdaPtr was being set and not released on an error
	return path.

2007-03-28  Don Porter	<dgp@users.sourceforge.net>

	* generic/tclCmdMZ.c (STR_REVERSE):	Implement the actual [string
	reverse] command in terms of the new TclStringObjReverse() routine.

	* generic/tclInt.h (TclStringObjReverse):	New internal routine
	* generic/tclStringObj.c (TclStringObjReverse): that implements the
	[string reverse] operation, making use of knowledge/surgery of the
	String intrep to minimize the number of allocs and copies needed to do
	the job.

2007-03-27  Don Porter	<dgp@users.sourceforge.net>

	* generic/tclCmdMZ.c (STR_MAP): Replace ckalloc calls with
	TclStackAlloc calls.

2007-03-24  Zoran Vasiljevic <vasiljevic@users.sourceforge.net>

	* win/tclWinThrd.c: Thread exit handler marks the current thread as
	un-initialized. This allows exit handlers that are registered later to
	re-initialize this subsystem in case they need to use some sync
	primitives (cond variables) from this file again.

2007-03-23  Miguel Sofer  <msofer@users.sf.net>

	* generic/tclBasic.c (DeleteInterpProc): pop the root frame pointer
	before deleting the global namespace [Bug 1658572]

2007-03-23  Kevin B. Kenny  <kennykb@acm.org>

	* win/Makefile.in: Added code to keep a Cygwin path name from leaking
	into LIBRARY_DIR when doing 'make test' or 'make runtest'.

2007-03-22  Don Porter	<dgp@users.sourceforge.net>

	* generic/tclCmdAH.c (Tcl_ForeachObjCmd):	Replaced arrays on the
	C stack and ckalloc calls with TclStackAlloc calls to use memory on
	Tcl's evaluation stack.

	* generic/tclExecute.c: Revised GrowEvaluationStack to take an
	argument specifying the growth required by the caller, so that a
	single reallocation / copy is the most that will ever be needed even
	when required growth is large.

2007-03-21  Don Porter	<dgp@users.sourceforge.net>

	* generic/tclExecute.c: More ckalloc -> ckrealloc conversions.
	* generic/tclLiteral.c:
	* generic/tclNamesp.c:
	* generic/tclParse.c:
	* generic/tclPreserve.c:
	* generic/tclStringObj.c:
	* generic/tclUtil.c:

2007-03-20  Don Porter	<dgp@users.sourceforge.net>

	* generic/tclEnv.c:	Some more ckalloc -> ckrealloc replacements.
	* generic/tclLink.c:

2007-03-20  Kevin B. Kenny  <kennykb@acm.org>

	* generic/tclDate.c: Rebuilt, despite Donal Fellows's comment when
	committing it that no rebuild was required.
	* generic/tclGetDate.y: According to Donal Fellows, "Introduce modern
	formatting standards; no need for rebuild of tclDate.c."

	* library/tzdata/America/Cambridge_Bay:
	* library/tzdata/America/Havana:
	* library/tzdata/America/Inuvik:
	* library/tzdata/America/Iqaluit:
	* library/tzdata/America/Pangnirtung:
	* library/tzdata/America/Rankin_Inlet:
	* library/tzdata/America/Resolute:
	* library/tzdata/America/Yellowknife:
	* library/tzdata/Asia/Choibalsan:
	* library/tzdata/Asia/Dili:
	* library/tzdata/Asia/Hovd:
	* library/tzdata/Asia/Jakarta:
	* library/tzdata/Asia/Jayapura:
	* library/tzdata/Asia/Makassar:
	* library/tzdata/Asia/Pontianak:
	* library/tzdata/Asia/Ulaanbaatar:
	* library/tzdata/Europe/Istanbul: Upgraded to Olson's tzdata2007d.

	* generic/tclListObj.c (TclLsetList, TclLsetFlat):
	* tests/lset.test: Changes to deal with shared internal representation
	for lists passed to the [lset] command. Thanks to Don Porter for
	fixing this issue. [Bug 1677512]

2007-03-19  Don Porter	<dgp@users.sourceforge.net>

	* generic/tclCompile.c: Revise the various expansion routines for
	CompileEnv fields to use ckrealloc() where appropriate.

	* generic/tclBinary.c (Tcl_SetByteArrayLength): Replaced ckalloc() /
	memcpy() sequence with ckrealloc() call.

	* generic/tclBasic.c (Tcl_CreateMathFunc):	Replaced some calls to
	* generic/tclEvent.c (Tcl_CreateThread):	Tcl_Alloc() with calls
	* generic/tclObj.c (UpdateStringOfBignum):	to ckalloc(), which
	* unix/tclUnixTime.c (SetTZIfNecessary):	better supports memory
	* win/tclAppInit.c (setargv):			debugging.

2007-03-19  Donal K. Fellows  <donal.k.fellows@manchester.ac.uk>

	* doc/regsub.n: Corrected example so that it doesn't recommend
	potentially unsafe practice. Many thanks to Konstantin Kushnir
	<chpock@gmail.com> for reporting this.

2007-03-17  Kevin B. Kenny  <kennykb@acm.org>

	* win/tclWinReg.c (GetKeyNames): Size the buffer for enumerating key
	names correctly, so that Unicode names exceeding 127 chars can be
	retrieved without crashing. [Bug 1682211]
	* tests/registry.test (registry-4.9): Added test case for the above
	bug.

2007-03-15  Mo DeJong  <mdejong@users.sourceforge.net>

	* generic/tclIOUtil.c (Tcl_Stat): Reimplement workaround to avoid gcc
	warning by using local variables. When the macro argument is of type
	long long instead of long, the incorrect warning is not generated.

2007-03-15  Mo DeJong  <mdejong@users.sourceforge.net>

	* win/Makefile.in: Fully qualify LIBRARY_DIR so that `make test` does
	not depend on working dir.

2007-03-15  Mo DeJong  <mdejong@users.sourceforge.net>

	* tests/parse.test: Add two backslash newline parse tests.

2007-03-12  Don Porter	<dgp@users.sourceforge.net>

	* generic/tclExecute.c (INST_FOREACH_STEP4):	Make private copy of
	* tests/foreach.test (foreach-10.1):	value list to be assigned to
	variables so that shimmering of that list doesn't lead to invalid
	pointers. [Bug 1671087]

	* generic/tclEvent.c (HandleBgErrors):	Make efficient private copy
	* tests/event.test (event-5.3): of the command prefix for the interp's
	background error handling command to avoid panics due to pointers to
	memory invalid after shimmering. [Bug 1670155]

	* generic/tclNamesp.c (NsEnsembleImplementationCmd):	Make efficient
	* tests/namespace.test (namespace-42.8):	private copy of the
	command prefix as we invoke the command appropriate to a particular
	subcommand of a particular ensemble to avoid panic due to shimmering
	of the List intrep. [Bug 1670091]

	* generic/tclVar.c (TclArraySet):	Make efficient private copy of
	* tests/var.test (var-17.1):	the "list" argument to [array set] to
	avoid crash due to shimmering invalidating pointers. [Bug 1669489]

2007-03-12  Donal K. Fellows  <donal.k.fellows@manchester.ac.uk>

	* generic/tclCmdIL.c (Tcl_LsortObjCmd): Fix problems with declaration
	positioning and memory leaks. [Bug 1679072]

2007-03-11  Donal K. Fellows  <dkf@users.sf.net>

	* generic/tclCmdIL.c (Tcl_LreverseObjCmd): Ensure that a list is
	correctly reversed even if its internal representation is shared
	without the object itself being shared. [Bug 1675044]

2007-03-10  Miguel Sofer  <msofer@users.sf.net>

	* generic/tclCmdIL (Tcl_LsortObjCmd): changed fix to [Bug 1675116] to
	use the cheaper TclListObjCopy() instead of Tcl_DuplicateObj().

2007-03-09  Andreas Kupries  <andreask@activestate.com>

	* library/platform/shell.tcl: Made more robust if an older platform
	* library/platform/pkgIndex.tcl: package is present in the inspected
	* unix/Makefile.in: shell. Package forget it to prevent errors. Bumped
	* win/Makefile.in: package version to 1.1.3, and updated the Makefiles
	installing it as Tcl Module.

2007-03-09  Donal K. Fellows  <donal.k.fellows@man.ac.uk>

	* generic/tclCmdIL.c (Tcl_LsortObjCmd): Handle tricky case with loss
	* tests/cmdIL.test (cmdIL-1.29):	of list rep during sorting due
	to shimmering. [Bug 1675116]

2007-03-09  Kevin B. Kenny  <kennykb@acm.org>

	* library/clock.tcl (ReadZoneinfoFile): Added Y2038 compliance to the
	code for version-2 'zoneinfo' files.
	* tests/clock.test (clock-56.3): Added a test case for Y2038 and
	'zoneinfo'. Modified test initialisation to use the
	'loadTestedCommands' function of tcltest to bring in the correct path
	for the registry library.

2007-03-08  Don Porter	<dgp@users.sourceforge.net>

	* generic/tclListObj.c (TclLsetList):	Rewrite so that the routine
	itself does not do any direct intrep surgery. Better isolates those
	things into the implementation of the "list" Tcl_ObjType.

2007-03-08  Donal K. Fellows  <donal.k.fellows@man.ac.uk>

	* generic/tclListObj.c (TclLindexList, TclLindexFlat): Moved these
	functions to tclListObj.c from tclCmdIL.c to mirror the way that the
	equivalent functions for [lset]'s guts are arranged.

2007-03-08  Kevin B. Kenny  <kennykb@acm.org>

	* library/clock.tcl: Further tweaks to the Windows time zone table
	(restoring missing Mexican time zones). Added rudimentary handling of
	version-2 'zoneinfo' files. Update US DST rules so that zones such as
	'EST5EDT' get the correct transition dates.
	* tests/clock.test: Added rudimentary test cases for 'zoneinfo'
	parsing. Adjusted several tests that depended on obsolete US DST
	transition rules.

2007-03-07  Daniel Steffen  <das@users.sourceforge.net>

	* macosx/tclMacOSXNotify.c: add spinlock debugging and sanity checks.

	* macosx/Tcl.xcodeproj/project.pbxproj: ensure gcc version used by
	* macosx/Tcl.xcodeproj/default.pbxuser: Xcode and configure/make are
	* macosx/Tcl-Common.xcconfig:		consistent and independent of
	gcc_select default and CC env var; fixes for Xcode 3.0.

	* unix/tcl.m4 (Darwin): s/CFLAGS/CPPFLAGS/ in macosx-version-min check
	* unix/configure: autoconf-2.59

2007-03-07  Don Porter	<dgp@users.sourceforge.net>

	* generic/tclCmdIL.c (TclLindex*):	Rewrites to make efficient
	private copies of the list and indexlist arguments, so we can operate
	on the list elements directly with no fear of shimmering effects.
	Replaces defensive coding schemes that are otherwise required. End
	result is that TclLindexList is entirely a wrapper around
	TclLindexFlat, which is now the core engine of all [lindex]
	operations.

	* generic/tclObj.c (Tcl_AppendAllObjTypes):	Converted to simpler
	list validity test.

2007-03-07  Donal K. Fellows  <donal.k.fellows@man.ac.uk>

	* generic/tclRegexp.c (TclRegAbout): Generate information about a
	regexp as a Tcl_Obj instead of as a string, which is more efficient.

2007-03-07  Kevin B. Kenny  <kennykb@acm.org>

	* library/clock.tcl: Adjusted Windows time zone table to handle new US
	DST rules by locale rather than as Posix time zone spec.
	* tests/clock.test (clock-39.6, clock-49.2, testclock::registry):
	Adjusted tests to simulate new US rules.
	* library/tzdata/America/Indiana/Winamac:
	* library/tzdata/Europe/Istanbul:
	* library/tzdata/Pacific/Easter:
	Olson's tzdata2007c.

2007-03-05  Andreas Kupries  <andreask@activestate.com>

	* library/platform/shell.tcl (::platform::shell::RUN): In the case of
	* library/platform/pkgIndex.tcl: a failure put the captured stderr
	* unix/Makefile.in: into the error message to aid in debugging. Bumped
	* win/Makefile.in: package version to 1.1.2, and updated the makefiles
	installing it as Tcl Module.

2007-03-03  Donal K. Fellows  <dkf@users.sf.net>

	* generic/tclLink.c (LinkedVar): Added macro to conceal at least some
	of the pointer hackery.

2007-03-02  Don Porter	<dgp@users.sourceforge.net>

	* generic/tclCmdIL.c (Tcl_LreverseObjCmd):	Added missing
	TclInvalidateStringRep() call when we directly manipulate the intrep
	of an unshared "list" Tcl_Obj. [Bug 1672585]

	* generic/tclCmdIL.c (Tcl_JoinObjCmd):	Revised [join] implementation
	to append Tcl_Obj's instead of strings. [RFE 1669420]

	* generic/tclCmdIL.c (Info*Cmd):	Code simplifications and
	optimizations.

2007-03-02  Donal K. Fellows  <donal.k.fellows@manchester.ac.uk>

	* generic/tclCompile.c (TclPrintInstruction): Added a scheme to allow
	* generic/tclCompile.h (AuxDataPrintProc):    aux-data to be printed
	* generic/tclCompCmds.c (Print*Info):	      out for debugging. For
	this to work, immediate operands referring to aux-data must be
	identified as such in the instruction descriptor table using
	OPERAND_AUX4 (all are always 4 bytes).

	* generic/tclExecute.c (TclExecuteByteCode): Rewrote the compiled
	* generic/tclCompCmds.c (TclCompileDictCmd): [dict update] so that it
	* generic/tclCompile.h (DictUpdateInfo):     stores critical
	* tests/dict.test (dict-21.{14,15}):	     non-varying data in an
	aux-data value instead of a (shimmerable) literal. [Bug 1671001]

2007-03-01  Don Porter	<dgp@users.sourceforge.net>

	* generic/tclCmdIL.c (Tcl_LinsertObjCmd):	Code simplifications
	and optimizations.

	* generic/tclCmdIL.c (Tcl_LreplaceObjCmd):	Code simplifications
	and optimizations.

	* generic/tclCmdIL.c (Tcl_LrangeObjCmd):	Rewrite in the same
	spirit; avoid shimmer effects rather than react to them.

	* generic/tclCmdAH.c (Tcl_ForeachObjCmd):	Stop throwing away
	* tests/foreach.test (foreach-1.14):	useful error information when
	loop variable sets fail.

	* generic/tclCmdIL.c (Tcl_LassignObjCmd):	Rewrite to make an
	efficient private copy of the list argument, so we can operate on the
	list elements directly with no fear of shimmering effects. Replaces
	defensive coding schemes that are otherwise required.

	* generic/tclCmdAH.c (Tcl_ForeachObjCmd):	Rewrite to make
	efficient private copies of the variable and value lists, so we can
	operate on them without any special shimmer defense coding schemes.

2007-03-01  Donal K. Fellows  <donal.k.fellows@manchester.ac.uk>

	* generic/tclCompCmds.c (TclCompileForeachCmd): Prevent an unexpected
	* tests/foreach.test (foreach-9.1):		infinite loop when the
	variable list is empty and the foreach is compiled. [Bug 1671138]

2007-02-26  Andreas Kupries  <andreask@activestate.com>

	* generic/tclIORChan.c (FreeReflectedChannel): Added the missing
	refcount release between NewRC and FreeRC for the channel handle
	object, spotted by Don Porter. [Bug 1667990]

2007-02-26  Don Porter	<dgp@users.sourceforge.net>

	* generic/tclCmdAH.c (Tcl_ForeachObjCmd):	Removed surplus
	copying of the objv array that used to be a workaround for [Bug
	404865]. That bug is long fixed.

2007-02-24  Don Porter	<dgp@users.sourceforge.net>

	* generic/tclBasic.c:	Use new interface in Tcl_EvalObjEx so that the
	recounting logic of the List internal rep need not be repeated there.
	Better encapsulation of internal details.

	* generic/tclInt.h:	New internal routine TclListObjCopy() used
	* generic/tclListObj.c: to efficiently do the equivalent of [lrange
	$list 0 end]. After some experience with this, might be a good
	candidate for exposure as a public interface. It's useful for callers
	of Tcl_ListObjGetElements() who want to control the ongoing validity
	of the returned objv pointer.

2007-02-22  Andreas Kupries  <andreask@activestate.com>

	* tests/pkg.test: Added tests for the case of an alpha package
	satisfying a require for the regular package, demonstrating a corner
	case specified in TIP#280. More notes in the comments to the test.

2007-02-20  Jan Nijtmans  <nijtmans@users.sf.net>

	* generic/tclInt.decls: Added "const" specifiers in TclSockGetPort
	* generic/tclIntDecls.h: regenerated
	* generic/*.c:
	* unix/tclUnixChan.c
	* unix/tclUnixPipe.c
	* win/tclWinPipe.c
	* win/tclWinSock.c: Added many "const" specifiers in implementation.

2007-02-20  Don Porter	<dgp@users.sourceforge.net>

	* doc/tcltest.n:	Typo fix. [Bug 1663539]

2007-02-20  Pat Thoyts	<patthoyts@users.sourceforge.net>

	* generic/tclFileName.c:  Handle extended paths on Windows NT and
	* generic/tclPathObj.c:	  above. These have a \\?\ prefix. [Bug
	* win/tclWinFile.c:	  1479814]
	* tests/winFCmd.test:	  Tests for extended path handling.

2007-02-19  Jeff Hobbs	<jeffh@ActiveState.com>

	* unix/tcl.m4: use SHLIB_SUFFIX=".so" on HP-UX ia64 arch.
	* unix/configure: autoconf-2.59

	* generic/tclIOUtil.c (Tcl_FSEvalFileEx): safe incr of objPtr ref.

2007-02-18  Donal K. Fellows  <dkf@users.sf.net>

	* doc/chan.n, doc/clock.n, doc/eval.n, doc/exit.n, doc/expr.n:
	* doc/interp.n, doc/open.n, doc/platform_shell.n, doc/pwd.n:
	* doc/refchan.n, doc/regsub.n, doc/scan.n, doc/tclvars.n, doc/tm.n:
	* doc/unload.n: Apply [Bug 1610310] to fix typos. Thanks to Larry
	Virden for spotting them.

	* doc/interp.n: Partial fix of [Bug 1662436]; rest requires some
	policy decisions on what should and shouldn't be safe commands from
	the "new in 8.5" set.

2007-02-13  Kevin B. Kenny  <kennykb@acm.org>

	* tools/fix_tommath_h.tcl: Further tweaking for the x86-64. The change
	is to make 'mp_digit' be an 'unsigned int' on that platform; since
	we're using only 32 bits of it, there's no reason to make it a 64-bit
	'unsigned long.'
	* generic/tclTomMath.h: Regenerated.

2007-02-13  Donal K. Fellows  <donal.k.fellows@man.ac.uk>

	* doc/re_syntax.n: Corrected description of 'print' class [Bug
	1614687] and enhanced description of 'graph' class.

2007-02-12  Kevin B. Kenny  <kennykb@acm.org>

	* tools/fix_tommath_h.tcl: Added code to patch out a check for
	__x86_64__ that caused Tommath to use __attributes(TI)__ for the
	mp_word type. Tetra-int's simply fail on too many gcc-glibc-OS
	combinations to be ready for shipment today, even if they work for
	some of us. This change allows reversion of das's change of 2006-08-18
	that accomplised the same thing on Darwin. [Bugs 1601380, 1603737,
	1609936, 1656265]
	* generic/tclTomMath.h: Regenerated.
	* library/tzdata/Africa/Asmara:
	* library/tzdata/Africa/Asmera:
	* library/tzdata/America/Nassau:
	* library/tzdata/Atlantic/Faeroe:
	* library/tzdata/Atlantic/Faroe:
	* library/tzdata/Australia/Eucla:
	* library/tzdata/Pacific/Easter: Rebuilt from Olson's tzdata2007b.

2007-02-09  Joe Mistachkin  <joe@mistachkin.com>

	* win/nmakehlp.c: Properly cleanup after nmakehlp, including the
	* win/makefile.vc: vcX0.pch file.

2007-02-08  Jeff Hobbs	<jeffh@ActiveState.com>

	* unix/tclUnixInit.c (TclpCheckStackSpace): do stack size checks with
	unsigned size_t to correctly validate stackSize in the 2^31+ range.
	[Bug 1654104]

2007-02-08  Don Porter	<dgp@users.sourceforge.net>

	* generic/tclNamesp.c:	Corrected broken logic in Tcl_DeleteNamespace
	* tests/namespace.test: introduced in Patch 1577278 that caused
	[namespace delete ::] to be effective only at level #0. New test
	namespace-7.7 should prevent similar error in the future [Bug 1655305]

2007-02-06  Don Porter	<dgp@users.sourceforge.net>

	* generic/tclNamesp.c:	Corrected broken implementation of the
	* tests/namespace.test: TclMatchIsTrivial optimization on [namespace
	children $namespace $pattern].

2007-02-04  Daniel Steffen  <das@users.sourceforge.net>

	* unix/tcl.m4: use gcc4's __attribute__((__visibility__("hidden"))) if
	available to define MODULE_SCOPE effective on all platforms.
	* unix/configure.in: add caching to -pipe and zoneinfo checks.
	* unix/configure: autoconf-2.59
	* unix/tclConfig.h.in: autoheader-2.59

2007-02-03  Joe Mistachkin  <joe@mistachkin.com>

	* win/rules.vc: Fix platform specific file copy macros for downlevel
	Windows.

2007-01-29  Don Porter	<dgp@users.sourceforge.net>

	* generic/tclResult.c: Added optimization case to TclTransferResult to
	cover common case where there's big savings over the fully general
	path. Thanks to Peter MacDonald. [Bug 1626518]

	* generic/tclLink.c:	Broken linked float logic corrected. Thanks to
	Andy Goth. [Bug 1602538]

	* doc/fcopy.n:	Typo fix. [Bug 1630627]

2007-01-28  Daniel Steffen  <das@users.sourceforge.net>

	* macosx/Tcl.xcodeproj/project.pbxproj:	  extract build settings that
	* macosx/Tcl.xcodeproj/default.pbxuser:	  were common to multiple
	* macosx/Tcl-Common.xcconfig (new file):  configurations into external
	* macosx/Tcl-Debug.xcconfig (new file):	  xcconfig files; add extra
	* macosx/Tcl-Release.xcconfig (new file): configurations for building
	with SDKs and 64bit; convert legacy jam-based 'Tcl' target to native
	target with single script phase; correct syntax of build setting
	references to use $() throughout.

	* macosx/README: document new Tcl.xcodeproj configurations; other
	minor updates/corrections.

	* generic/tcl.h: update location of version numbers in macosx files.

	* macosx/Tcl.xcode/project.pbxproj: restore 'tcltest' target to
	* macosx/Tcl.xcode/default.pbxuser: working order by replicating
	applicable changes to Tcl.xcodeproj since 2006-07-20.

2007-01-25  Daniel Steffen  <das@users.sourceforge.net>

	* unix/tcl.m4: integrate CPPFLAGS into CFLAGS as late as possible and
	move (rather than duplicate) -isysroot flags from CFLAGS to CPPFLAGS
	to avoid errors about multiple -isysroot flags from some older gcc
	builds.

	* unix/configure: autoconf-2.59

2007-01-22  Donal K. Fellows  <donal.k.fellows@manchester.ac.uk>

	* compat/memcmp.c (memcmp): Reworked so that arithmetic is never
	performed upon void pointers, since that is illegal. [Bug 1631017]

2007-01-19  Donal K. Fellows  <donal.k.fellows@man.ac.uk>

	* generic/tclCompile.c (TclCompileScript): Reduce the frequency with
	which we issue INST_START_CMD, making bytecode both more compact and
	somewhat faster. The optimized case is where we would otherwise be
	issuing a sequence of those instructions; in those cases, it is only
	ever the first one encountered that could possibly trigger.

2007-01-19  Joe Mistachkin  <joe@mistachkin.com>

	* tools/man2tcl.c: Include stdlib.h for exit() and improve comment
	detection.
	* win/nmakehlp.c: Update usage.
	* win/makefile.vc: Properly build man2tcl.c for MSVC8.

2007-01-19  Daniel Steffen  <das@users.sourceforge.net>

	* macosx/tclMacOSXFCmd.c (TclMacOSXSetFileAttribute): on some versions
	of Mac OS X, truncate() fails on resource forks, in that case use
	open() with O_TRUNC instead.

	* macosx/tclMacOSXNotify.c: accommodate changes to prototypes of
	OSSpinLock(Un)Lock API.

	* macosx/Tcl.xcodeproj/project.pbxproj: ensure HOME and USER env vars
	* macosx/Tcl.xcodeproj/default.pbxuser: are defined when running
						testsuite from Xcode.

	* tests/env.test: add extra system env vars that need to be preserved
	on some Mac OS X versions for testsuite to work.

	* unix/Makefile.in:  Move libtommath defines into configure.in to
	* unix/configure.in: avoid replicating them across multiple
	* macosx/Tcl.xcodeproj/project.pbxproj: buildsystems.

	* unix/tcl.m4: ensure CPPFLAGS env var is used when set. [Bug 1586861]
	(Darwin): add -isysroot and -mmacosx-version-min flags to CPPFLAGS
	when present in CFLAGS to avoid discrepancies between what headers
	configure sees during preprocessing tests and compiling tests.

	* unix/configure: autoconf-2.59
	* unix/tclConfig.h.in: autoheader-2.59

2007-01-18  Donal K. Fellows  <donal.k.fellows@man.ac.uk>

	* generic/tclCompile.c (TclCompileScript): Make sure that when parsing
	an expanded literal fails, a correct bytecode sequence is still
	issued. [Bug 1638414]. Also make sure that the start of the expansion
	bytecode sequence falls inside the span of bytecodes for a command.
	* tests/compile.test (compile-16.24): Added test for [Bug 1638414]

2007-01-17  Donal K. Fellows  <dkf@users.sf.net>

	* generic/tclIO.c: Added macros to make usage of ChannelBuffers
	clearer.

2007-01-11  Joe English	 <jenglish@users.sourceforge.net>

	* win/tcl.m4(CFLAGS_WARNING): Remove "-Wconversion". This was removed
	from unix/tcl.m4 2004-07-16 but not from here.
	* win/configure: Regenerated.

2007-01-11  Pat Thoyts	<patthoyts@users.sourceforge.net>

	* win/makefile.vc: Fixes to work better on Win98. Read version numbers
	* win/nmakehlp.c:  from package index file to avoid keeping numbers in
	* win/rules.vc:	   the makefile where they may become de-synchronized.

2007-01-10  Donal K. Fellows  <donal.k.fellows@manchester.ac.uk>

	* generic/regcomp.c (compile, freev):	     Define a strategy for
	* generic/regexec.c (exec):		     managing the internal
	* generic/regguts.h (AllocVars, FreeVars):   vars of the RE engine to
	* generic/regcustom.h (AllocVars, FreeVars): reduce C stack usage.
	This will make Tcl as a whole much less likely to run out of stack
	space...

2007-01-09  Donal K. Fellows  <donal.k.fellows@man.ac.uk>

	* generic/tclCompCmds.c (TclCompileLindexCmd):
	* tests/lindex.test (lindex-9.2): Fix silly bug that ended up
	sometimes compiling list arguments in the wrong order. [Bug 1631364]

2007-01-03  Kevin B. Kenny  <kennykb@acm.org>

	* generic/tclDate.c: Regenerated to recover a lost fix from patthoyts.
	[Bug 1618523]

2006-12-26  Mo DeJong  <mdejong@users.sourceforge.net>

	* generic/tclIO.c (Tcl_GetsObj): Avoid checking for for the LF in a
	possible CRLF sequence when EOF has already been found.

2006-12-26  Mo DeJong  <mdejong@users.sourceforge.net>

	* generic/tclEncoding.c (EscapeFromUtfProc): Clear the
	TCL_ENCODING_END flag when end bytes are written. This fix keep this
	method from writing escape bytes for an encoding like iso2022-jp
	multiple times when the escape byte overlap with the end of the IO
	buffer.
	* tests/io.test: Add test for escape byte overlap issue.

2006-12-19  Donal K. Fellows  <donal.k.fellows@man.ac.uk>

	* unix/tclUnixThrd.c (Tcl_GetAllocMutex, TclpNewAllocMutex): Add
	intermediate variables to shut up unwanted warnings. [Bug 1618838]

2006-12-19  Daniel Steffen  <das@users.sourceforge.net>

	* unix/tclUnixThrd.c (TclpInetNtoa): fix for 64 bit.

	* unix/tcl.m4 (Darwin): --enable-64bit: verify linking with 64bit
	-arch flag succeeds before enabling 64bit build.
	* unix/configure: autoconf-2.59

2006-12-17  Daniel Steffen  <das@users.sourceforge.net>

	* tests/macOSXLoad.test (new file): add testing of .bundle loading and
	* tests/load.test:		    unloading on Darwin (in addition
	* tests/unload.test:		    to existing tests of .dylib
	loading).
	* macosx/Tcl.xcodeproj/project.pbxproj: add building of dltest
	binaries so that testsuite run from Xcode can use them; fix testsuite
	run script
	* unix/configure.in:	   add support for building dltest binaries as
	* unix/dltest/Makefile.in: .bundle (in addition to .dylib) on Darwin.
	* unix/Makefile.in: add stub lib dependency to dltest target.
	* unix/configure: autoconf-2.59

	* tests/append.test: fix cleanup failure when all tests are skipped.

	* tests/chan.test (chan-16.9): cleanup chan event handler to avoid
	causing error in event.test when running testsuite with -singleproc 1.

	* tests/info.test: add !singleTestInterp constraint to tests that fail
	when running testsuite with -singleproc 1. [Bug 1605269]

2006-12-14  Donal K. Fellows  <donal.k.fellows@manchester.ac.uk>

	* doc/string.n: Fix example. [Bug 1615277]

2006-12-12  Don Porter	<dgp@users.sourceforge.net>

	* generic/tclCompExpr.c:	Now that the new internal structs are
	in use to support operator commands, might as well make them the
	default for [expr] as well and avoid passing every parsed expression
	through the inefficient Tcl_Token array format. This addresses most
	issues in [RFE 1517602]. Assuming no performance disasters result from
	this, much dead code supporting the other implementation might now be
	removed.

	* generic/tclBasic.c:	Final step routing all direct evaluation forms
	* generic/tclCompExpr.c: of the operator commands through TEBC,
	* generic/tclCompile.h: dropping all the routines in tclMathOp.c.
	* generic/tclMathOp.c:	Still needs Engineering Manual attention.

2006-12-11  Don Porter	<dgp@users.sourceforge.net>

	* generic/tclBasic.c:	Another step with all sorting operator
	* generic/tclCompExpr.c: commands now routing through TEBC via
	* generic/tclCompile.h: TclSortingOpCmd().

2006-12-08  Don Porter	<dgp@users.sourceforge.net>

	* generic/tclBasic.c:	 Another step down the path of re-using
	* generic/tclCompExpr.c: TclExecuteByteCode to implement the TIP 174
	* generic/tclCompile.h: commands instead of using a mass of code
	* generic/tclMathOp.c:	duplication. Now all operator commands that
	* tests/mathop.test:	demand exactly one operation are implemented
	via TclSingleOpCmd and a call to TEBC.

	* generic/tclCompExpr.c: Revised implementation of TclInvertOpCmd to
	* generic/tclMathOp.c:	perform a bytecode compile / execute sequence.
	This demonstrates a path toward avoiding mountains of code duplication
	in tclMathOp.c and tclExecute.c.

	* generic/tclCompile.h: Change TclExecuteByteCode() from static to
	* generic/tclExecute.c: MODULE_SCOPE so all files including
	tclCompile.h may call it.

	* generic/tclMathOp.c:	More revisions to make tests pass.
	* tests/mathop.test:

2006-12-08  Donal K. Fellows  <donal.k.fellows@manchester.ac.uk>

	* generic/tclNamesp.c (TclTeardownNamespace): Ensure that dying
	namespaces unstitch themselves from their referents. [Bug 1571056]
	(NsEnsembleImplementationCmd): Silence GCC warning.

	* tests/mathop.test: Full tests for & | and ^ operators

2006-12-08  Daniel Steffen  <das@users.sourceforge.net>

	* library/tcltest/tcltest.tcl: use [info frame] for "-verbose line".

2006-12-07  Don Porter	<dgp@users.sourceforge.net>

	* generic/tclCompCmds.c:	Additional commits correct most
	* generic/tclExecute.c:		failing tests illustrating bugs
	* generic/tclMathOp.c:		uncovered in [Patch 1578137].

	* generic/tclBasic.c:	Biggest source of TIP 174 failures was that
	the commands were not [namespace export]ed from the ::tcl::mathop
	namespace. More bits from [Patch 1578137] correct that.

	* tests/mathop.test:	Commmitted several new tests from Peter Spjuth
	found in [Patch 1578137]. Many failures now demonstrate issues to fix
	in the TIP 174 implementation.

2006-12-07  Donal K. Fellows  <donal.k.fellows@manchester.ac.uk>

	* tests/mathop.test: Added tests for ! ~ eq operators.
	* generic/tclMathOp.c (TclInvertOpCmd): Add in check for non-integral
	numeric values.
	* generic/tclCompCmds.c (CompileCompareOpCmd): Factor out the code
	generation for the chained comparison operators.

2006-12-07  Pat Thoyts	<patthoyts@users.sourceforge.net>

	* tests/exec.test: Fixed line endings (caused win32 problems).

2006-12-06  Don Porter	<dgp@users.sourceforge.net>

	* generic/tclCompCmds.c:	Revised and consolidated into utility
	* tests/mathop.test:		routines some of routines that compile
	the new TIP 174 commands. This corrects some known bugs. More to come.

2006-12-06  Kevin B. Kenny  <kennykb@acm.org>

	* tests/expr.test (expr-47.12): Improved error reporting in hopes of
	having more information to pursue [Bug 1609936].

2006-12-05  Andreas Kupries  <andreask@activestate.com>

	TIP#291 IMPLEMENTATION

	* generic/tclBasic.c: Define tcl_platform element for pointerSize.
	* doc/tclvars.n:

	* win/Makefile.in: Added installation instructions for the platform
	* win/makefile.vc: package. Added the platform package.
	* win/makefile.bc:
	* unix/Makefile.in:

	* tests/platform.test:
	* tests/safe.test:

	* library/platform/platform.tcl:
	* library/platform/shell.tcl:
	* library/platform/pkgIndex.tcl:

	* doc/platform.n:
	* doc/platform_shell.n:

2006-12-05  Don Porter	<dgp@users.sourceforge.net>

	* generic/tclPkg.c:	When no requirements are supplied to a
	* tests/pkg.test:	[package require $pkg] and [package unknown]
	is invoked to find a satisfying package, pass the requirement argument
	"0-" (which means all versions are acceptable). This permits a
	registered [package unknown] command to call [package vsatisfies
	$testVersion {*}$args] without any special handling of the empty $args
	case. This fixes/avoids a bug in [::tcl::tm::UnknownHandler] that was
	causing old TM versions to be provided in preference to newer TM
	versions. Thanks to Julian Noble for discovering the issue.

2006-12-04  Donal K. Fellows  <dkf@users.sf.net>

	TIP#267 IMPLEMENTATION

	* generic/tclIOCmd.c (Tcl_ExecObjCmd): Added -ignorestderr option,
	* tests/exec.test, doc/exec.n:	       loosely from [Patch 1476191]

2006-12-04  Don Porter	<dgp@users.sourceforge.net>

	* generic/tclCompExpr.c:	Added implementation for the
	CompileExprTree() routine that can produce expression bytecode
	directly from internal structures with no need to pass through the
	Tcl_Token array representation. Still disabled by default. #undef
	USE_EXPR_TOKENS to try it out.

2006-12-03  Don Porter	<dgp@users.sourceforge.net>

	* generic/tclCompExpr.c:	Added expr parsing routines that
	produce a different set of internal structures representing the parsed
	expression, as well as routines that go on to convert those structures
	into the traditional Tcl_Token array format. Use of these routines is
	currently disabled. #undef PARSE_DIRECT_EXPR_TOKENS to enable them.
	These routines will only become really useful when more routines that
	compile directly from the new internal structures are completed.

2006-12-02  Donal K. Fellows  <dkf@users.sf.net>

	* doc/file.n: Clarification of [file pathtype] docs. [Bug 1606454]

2006-12-01  Kevin B. Kenny	 <kennykb@acm.org>

	* libtommath/bn_mp_add.c:	Corrected the effects of a
	* libtommath/bn_mp_div.c:	bollixed 'cvs merge' operation
	* libtommath/bncore.c:		that inadvertently committed some
	* libtommath/tommath_class.h:	half-developed code.

	TIP#299 IMPLEMENTATION

	* doc/mathfunc.n:	Added isqrt() function to docs
	* generic/tclBasic.c:	Added isqrt() math function (ExprIsqrtFunc)
	* tests/expr.test (expr-47.*): Added tests for isqrt()
	* tests/info.test (info-20.2): Added isqrt() to expected math funcs.

2006-12-01  Don Porter	<dgp@users.sourceforge.net>

	* tests/chan.test:	Correct timing sensitivity in new test. [Bug
	1606860]

	TIP#287 IMPLEMENTATION

	* doc/chan.n:		New subcommand [chan pending].
	* generic/tclBasic.c:	Thanks to Michael Cleverly for proposal
	* generic/tclInt.h:	and implementation.
	* generic/tclIOCmd.c:
	* library/init.tcl:
	* tests/chan.test:
	* tests/ioCmd.test:

	TIP#298 IMPLEMENTATION

	* generic/tcl.decls: Tcl_GetBignumAndClearObj -> Tcl_TakeBignumFromObj
	* generic/tclObj.c:

	* generic/tclDecls.h:	make genstubs
	* generic/tclStubInit.c:

	* generic/tclExecute.c: Update callers.
	* generic/tclMathOp.c:

2006-11-30  Kevin B. Kenny  <kennykb@acm.org>

	* library/tzdata: Olson's tzdata2006p.
	* libtommath/bn_mp_sqrt.c: Fixed a bug where the initial approximation
	to the square root could be on the wrong side, causing failure of
	convergence.

2006-11-29  Don Porter	<dgp@users.sourceforge.net>

	* generic/tclBasic.c (Tcl_AppendObjToErrorInfo):  Added
	Tcl_DecrRefCount() on the objPtr argument to plug memory leaks. This
	makes the routine a consumer, which makes it easiest to use.

2006-11-28  Andreas Kupries  <andreask@activestate.com>

	* generic/tclBasic.c: TIP #280 implementation.
	* generic/tclCmdAH.c:
	* generic/tclCmdIL.c:
	* generic/tclCmdMZ.c:
	* generic/tclCompCmds.c:
	* generic/tclCompExpr.c:
	* generic/tclCompile.c:
	* generic/tclCompile.h:
	* generic/tclExecute.c:
	* generic/tclIOUtil.c:
	* generic/tclInt.h:
	* generic/tclInterp.c:
	* generic/tclNamesp.c:
	* generic/tclObj.c:
	* generic/tclProc.c:
	* tests/compile.test:
	* tests/info.test:
	* tests/platform.test:
	* tests/safe.test:

2006-11-27  Kevin B. Kenny  <kennykb@acm.org>

	* unix/tclUnixChan.c (TclUnixWaitForFile):
	* tests/event.test (event-14.*): Corrected a bug where
	TclUnixWaitForFile would present select() with the wrong mask on an
	LP64 machine if a fd number exceeds 32. Thanks to Jean-Luc Fontaine
	for reporting and diagnosing [Bug 1602208].

2006-11-27  Don Porter	<dgp@users.sourceforge.net>

	* generic/tclExecute.c (TclIncrObj):	Correct failure to detect
	floating-point increment values. Thanks to William Coleda [Bug
	1602991]

2006-11-26  Donal K. Fellows  <dkf@users.sf.net>

	* tests/mathop.test, doc/mathop.n: More bits and pieces of the TIP#174
	implementation. Note that the test suite is not yet complete.

2006-11-26  Daniel Steffen  <das@users.sourceforge.net>

	* unix/tcl.m4 (Linux): --enable-64bit support.	[Patch 1597389]
	* unix/configure: autoconf-2.59			[Bug 1230558]

2006-11-25  Donal K. Fellows  <dkf@users.sf.net>

	TIP#174 IMPLEMENTATION

	* generic/tclMathOp.c (new file): Completed the implementation of the
	interpreted versions of all the tcl::mathop commands. Moved to a new
	file to make tclCompCmds.c more focused in purpose.

2006-11-23  Donal K. Fellows  <dkf@users.sf.net>

	* generic/tclCompCmds.c (Tcl*OpCmd, TclCompile*OpCmd):
	* generic/tclBasic.c (Tcl_CreateInterp): Partial implementation of
	TIP#174; the commands are compiled, but (mostly) not interpreted yet.

2006-11-22  Donal K. Fellows  <dkf@users.sf.net>

	TIP#269 IMPLEMENTATION

	* generic/tclCmdMZ.c (Tcl_StringObjCmd): Implementation of the [string
	* tests/string.test (string-25.*):	 is list] command, based on
	* doc/string.n:				 work by Joe Mistachkin, with
	enhancements by Donal Fellows for better failindex behaviour.

2006-11-22  Don Porter	<dgp@users.sourceforge.net>

	* tools/genWinImage.tcl (removed):	Removed two files used in
	* win/README.binary (removed):	production of binary distributions
	for Windows, a task we no longer perform. [Bug 1476980]
	* generic/tcl.h:	Remove mention of win/README.binary in comment

	* generic/tcl.h:	Moved TCL_REG_BOSONLY #define from tcl.h to
	* generic/tclInt.h:	tclInt.h. Only know user is Expect, which
	already #include's tclInt.h. No need to continue greater exposure.
	[Bug 926500]

2006-11-20  Donal K. Fellows  <dkf@users.sf.net>

	* generic/tclBasic.c (Tcl_CreateInterp, TclHideUnsafeCommands):
	* library/init.tcl: Refactored the [chan] command's guts so that it
	does not use aliases to global commands, making the code more robust.

2006-11-17  Don Porter	<dgp@users.sourceforge.net>

	* generic/tclExecute.c (INST_EXPON):	Corrected crash on
	[expr 2**(1<<63)]. Was operating on cleared bignum Tcl_Obj.

2006-11-16  Donal K. Fellows  <dkf@users.sf.net>

	* doc/apply.n, doc/chan.n: Added examples.

2006-11-15  Don Porter	<dgp@users.sourceforge.net>

	TIP#270 IMPLEMENTATION

	* generic/tcl.decls:		New public routines Tcl_ObjPrintf,
	* generic/tclStringObj.c:	Tcl_AppendObjToErrorInfo, Tcl_Format,
	* generic/tclInt.h:		Tcl_AppendLimitedToObj,
	Tcl_AppendFormatToObj and Tcl_AppendPrintfToObj. Former internal
	versions removed.

	* generic/tclDecls.h:		make genstubs
	* generic/tclStubInit.c:

	* generic/tclBasic.c:		Updated callers.
	* generic/tclCkalloc.c:
	* generic/tclCmdAH.c:
	* generic/tclCmdIL.c:
	* generic/tclCmdMZ.c:
	* generic/tclCompExpr.c:
	* generic/tclCompile.c:
	* generic/tclDictObj.c:
	* generic/tclExecute.c:
	* generic/tclIORChan.c:
	* generic/tclIOUtil.c:
	* generic/tclMain.c:
	* generic/tclNamesp.c:
	* generic/tclObj.c:
	* generic/tclPkg.c:
	* generic/tclProc.c:
	* generic/tclStrToD.c:
	* generic/tclTimer.c:
	* generic/tclUtil.c:
	* unix/tclUnixFCmd.c:

	* tools/genStubs.tcl:	Updated script to no longer produce the
	_ANSI_ARGS_ wrapper in generated declarations. Also revised to accept
	variadic prototypes with more than one fixed argument. (This is
	possible since TCL_VARARGS and its limitations are no longer in use).
	* generic/tcl.h:	Some reordering so that macro definitions do
	not interfere with the now _ANSI_ARGS_-less stub declarations.

	* generic/tclDecls.h:		make genstubs
	* generic/tclIntDecls.h:
	* generic/tclIntPlatDecls.h:
	* generic/tclPlatDecls.h:
	* generic/tclTomMathDecls.h:

2006-11-15  Donal K. Fellows  <dkf@users.sf.net>

	* doc/ChnlStack.3, doc/CrtObjCmd.3, doc/GetIndex.3, doc/OpenTcp.3:
	* doc/chan.n, doc/fconfigure.n, doc/fcopy.n, doc/foreach.n:
	* doc/history.n, doc/http.n, doc/library.n, doc/lindex.n:
	* doc/lrepeat.n, doc/lreverse.n, doc/pkgMkIndex.n, doc/re_syntax.n:
	Convert \fP to \fR so that man-page scrapers have an easier time.

2006-11-14  Don Porter	<dgp@users.sourceforge.net>

	TIP#261 IMPLEMENTATION

	* generic/tclNamesp.c:	[namespace import] with 0 arguments
	introspects the list of imported commands.

2006-11-13  Kevin B. Kenny  <kennykb@users.sourceforge.net>

	* generic/tclThreadStorage.c (Tcl_InitThreadStorage):
	(Tcl_FinalizeThreadStorage): Silence a compiler warning about
	presenting a volatile pointer to 'memset'.

2006-11-13  Don Porter	<dgp@users.sourceforge.net>

	* generic/tclIO.c:	When [gets] on a binary channel needs to use
	the "iso8859-1" encoding, save a copy of that encoding per-thread to
	avoid repeated freeing and re-loading of it from the file system. This
	replaces the cached copy of this encoding that the platform
	initialization code used to keep in pre-8.5 releases.

2006-11-13  Daniel Steffen  <das@users.sourceforge.net>

	* generic/tclCompExpr.c:	Fix gcc warnings about 'cast to/from
	* generic/tclEncoding.c:	pointer from/to integer of different
	* generic/tclEvent.c:		size' on 64-bit platforms by casting
	* generic/tclExecute.c:		to intermediate types
	* generic/tclHash.c:		intptr_t/uintptr_t via new PTR2INT(),
	* generic/tclIO.c:		INT2PTR(), PTR2UINT() and UINT2PTR()
	* generic/tclInt.h:		macros. [Patch 1592791]
	* generic/tclProc.c:
	* generic/tclTest.c:
	* generic/tclThreadStorage.c:
	* generic/tclTimer.c:
	* generic/tclUtil.c:
	* unix/configure.in:
	* unix/tclUnixChan.c:
	* unix/tclUnixPipe.c:
	* unix/tclUnixPort.h:
	* unix/tclUnixTest.c:
	* unix/tclUnixThrd.c:

	* unix/configure: autoconf-2.59
	* unix/tclConfig.h.in: autoheader-2.59

2006-11-12  Donal K. Fellows  <dkf@users.sf.net>

	* generic/tclInt.h, generic/tclInt.decls: Transfer TclPtrMakeUpvar and
	TclObjLookupVar to the internal stubs table.

2006-11-10  Daniel Steffen  <das@users.sourceforge.net>

	* tests/fCmd.test (fCmd-6.26): fix failure when env(HOME) path
	contains symlinks.

	* macosx/Tcl.xcodeproj/project.pbxproj: remove tclParseExpr.c; when
	running testsuite from inside Xcdoe, skip stack-3.1 (it only fails
	under those circumstances).

	* unix/tcl.m4 (Darwin): suppress linker arch warnings when building
	universal for both 32 & 64 bit and no 64bit CoreFoundation is
	available; sync with tk tcl.m4 change.
	* unix/configure.in: whitespace.
	* unix/configure: autoconf-2.59

2006-11-09  Don Porter	<dgp@users.sourceforge.net>

	* generic/tclParseExpr.c (removed):	Moved all the code of
	* generic/tclCompExpr.c:	tclParseExpr.c into tclCompExpr.c.
	* unix/Makefile.in:	This sets the stage for expr compiling to work
	* win/Makefile.in:	directly with the full parse tree structures,
	* win/makefile.bc:	and not have to pass through the information
	* win/makefile.vc:	lossy format of an array of Tcl_Tokens.
	* win/tcl.dsp:

2006-11-09  Donal K. Fellows  <donal.k.fellows@manchester.ac.uk>

	TIP#272 IMPLEMENTATION

	* generic/tclCmdMZ.c (Tcl_StringObjCmd):    Implementation of the
	* tests/string.test, tests/stringComp.test: [string reverse] command
	* doc/string.n:				    from TIP#272.

	* generic/tclCmdIL.c (Tcl_LreverseObjCmd): Implementation of the
	* generic/tclBasic.c, generic/tclInt.h:	   [lreverse] command from
	* tests/cmdIL.test (cmdIL-7.*):		   TIP#272.
	* doc/lreverse.n:

2006-11-08  Donal K. Fellows  <dkf@users.sf.net>

	* generic/tclIO.c, generic/tclPkg.c: Style & clarity rewrites.

2006-11-07  Andreas Kupries  <andreask@activestate.com>

	* unix/tclUnixFCmd.c (CopyFile): Added code to fall back to a
	hardwired default block size should the filesystem report a bogus
	value. [Bug 1586470]

2006-11-04  Don Porter	<dgp@users.sourceforge.net>

	* generic/tclStringObj.c:	Changed Tcl_ObjPrintf() response to an
	invalid format specifier string. No longer panics; now produces an
	error message as output.

	TIP#274 IMPLEMENTATION

	* generic/tclParseExpr.c:	Exponentiation operator is now right
	* tests/expr.test:		associative. [Patch 1556802]

2006-11-03  Miguel Sofer  <msofer@users.sf.net>

	* generic/tclBasic.c (TEOVI): fix por possible leak of a Command in
	the presence of execution traces that delete it.

	* generic/tclBasic.c (TEOVI):
	* tests/trace.test (trace-21.11): fix for [Bug 1590232], execution
	traces may cause a second command resolution in the wrong namespace.

2006-11-03  Donal K. Fellows  <donal.k.fellows@manchester.ac.uk>

	* tests/event.test (event-11.5):	Rewrote tests to stop Tcl from
	* tests/io.test (multiple tests):	opening sockets that are
	* tests/ioCmd.test (iocmd-15.1,16,17):	reachable from outside hosts
	* tests/iogt.test (__echo_srv__.tcl):	where not necessary. This is
	* tests/socket.test (multiple tests):	noticably annoying on some
	* tests/unixInit.test (unixInit-1.2):	systems (e.g., Windows).

2006-11-02  Daniel Steffen  <das@users.sourceforge.net>

	* macosx/Tcl.xcodeproj/project.pbxproj: check autoconf/autoheader exit
	status and stop build if they fail.

2006-11-02  Jeff Hobbs	<jeffh@ActiveState.com>

	* doc/ParseCmd.3, doc/Tcl.n, doc/eval.n, doc/exec.n:
	* doc/fconfigure.n, doc/interp.n, doc/unknown.n:
	* library/auto.tcl, library/init.tcl, library/package.tcl:
	* library/safe.tcl, library/tm.tcl, library/msgcat/msgcat.tcl:
	* tests/all.tcl, tests/basic.test, tests/cmdInfo.test:
	* tests/compile.test, tests/encoding.test, tests/execute.test:
	* tests/fCmd.test, tests/http.test, tests/init.test:
	* tests/interp.test, tests/io.test, tests/ioUtil.test:
	* tests/iogt.test, tests/namespace-old.test, tests/namespace.test:
	* tests/parse.test, tests/pkg.test, tests/pkgMkIndex.test:
	* tests/proc.test, tests/reg.test, tests/trace.test:
	* tests/upvar.test, tests/winConsole.test, tests/winFCmd.test:
	* tools/tclZIC.tcl:
	* generic/tclParse.c (Tcl_ParseCommand): Replace {expand} with {*}
	officially (TIP #293). Leave -DALLOW_EXPAND=0|1 option to keep
	{expand} syntax for transition users. [Bug 1589629]

2006-11-02  Donal K. Fellows  <donal.k.fellows@manchester.ac.uk>

	* generic/tclBasic.c, generic/tclInterp.c, generic/tclProc.c: Silence
	warnings from gcc over signed/unsigned and TclStackAlloc().
	* generic/tclCmdMZ.c: Update to more compact and clearer coding style.

2006-11-02  Don Porter	<dgp@users.sourceforge.net>

	* generic/tclCmdAH.c:	Further revisions to produce the routines
	* generic/tclInt.h:	TclFormat() and TclAppendFormatToObj() that
	* generic/tclNamesp.c:	accept (objc, objv) arguments rather than
	* generic/tclStringObj.c:	any varargs stuff.

	* generic/tclBasic.c:	Further revised TclAppendPrintToObj() and
	* generic/tclCkalloc.c: TclObjPrintf() routines to panic when unable
	* generic/tclCmdAH.c:	to complete their formatting operations,
	* generic/tclCmdIL.c:	rather than report an error message. This
	* generic/tclCmdMZ.c:	means an interp argument for error message
	* generic/tclDictObj.c: recording is no longer needed, further
	* generic/tclExecute.c: simplifying the interface for callers.
	* generic/tclIORChan.c:
	* generic/tclIOUtil.c:
	* generic/tclInt.h:
	* generic/tclMain.c:
	* generic/tclNamesp.c:
	* generic/tclParseExpr.c:
	* generic/tclPkg.c:
	* generic/tclProc.c:
	* generic/tclStringObj.c:
	* generic/tclTimer.c:
	* generic/tclUtil.c:
	* unix/tclUnixFCmd.c:

2006-11-02  Donal K. Fellows  <donal.k.fellows@manchester.ac.uk>

	* tests/winPipe.test (winpipe-4.[2345]): Made robust when run in
	directory with spaces in its name.

	* generic/tclCmdAH.c: Clean up uses of cast NULLs.

	* generic/tclInterp.c (AliasObjCmd): Added more explanatory comments.

	* generic/tclBasic.c (TclEvalObjvInternal): Rewrote so that comments
	are relevant and informative once more. Also made the unknown handler
	processing use the Tcl execution stack for working space, and not the
	general heap.

2006-11-01  Daniel Steffen  <das@users.sourceforge.net>

	* unix/tclUnixPort.h: ensure MODULE_SCOPE is defined before use, so
	that tclPort.h can once again be included without tclInt.h.

	* generic/tclEnv.c (Darwin): mark _environ symbol as unexported even
	when MODULE_SCOPE != __private_extern__.

2006-10-31  Don Porter	<dgp@users.sourceforge.net>

	* generic/tclBasic.c:	Refactored and renamed the routines
	* generic/tclCkalloc.c: TclObjPrintf, TclFormatObj, and
	* generic/tclCmdAH.c:	TclFormatToErrorInfo to a new set of routines
	* generic/tclCmdIL.c:	TclAppendPrintfToObj, TclAppendFormatToObj,
	* generic/tclCmdMZ.c:	TclObjPrintf, and TclObjFormat, with the
	* generic/tclDictObj.c: intent of making the latter list, plus
	* generic/tclExecute.c: TclAppendLimitedToObj and
	* generic/tclIORChan.c: TclAppendObjToErrorInfo, public via a revised
	* generic/tclIOUtil.c:	TIP 270.
	* generic/tclInt.h:
	* generic/tclMain.c:
	* generic/tclNamesp.c:
	* generic/tclParseExpr.c:
	* generic/tclPkg.c:
	* generic/tclProc.c:
	* generic/tclStringObj.c:
	* generic/tclTimer.c:
	* generic/tclUtil.c:
	* unix/tclUnixFCmd.c:

2006-10-31  Miguel Sofer  <msofer@users.sf.net>

	* generic/tclBasic.c, generic/tcl.h, generic/tclInterp.c:
	* generic/tclNamesp.c: removing the flag bit TCL_EVAL_NOREWRITE, the
	last remnant of the callObjc/v fiasco. It is not needed, as it is now
	always set and checked or'ed with TCL_EVAL_INVOKE.

2006-10-31  Pat Thoyts	<patthoyts@users.sourceforge.net>

	* win/rules.vc: Fix for [Bug 1582769] - options conflict with VC2003.

2006-10-31  Donal K. Fellows  <dkf@users.sf.net>

	* generic/tclBasic.c, generic/tclNamesp.c, generic/tclProc.c:
	* generic/tclInt.h: Removed the callObjc and callObjv fields from the
	Interp structure. They did not function correctly and made other parts
	of the core amazingly complex, resulting in a substantive change to
	[info level] behaviour. [Bug 1587618]
	* library/clock.tcl: Removed use of [info level 0] for calculating the
	command name as used by the user and replace with a literal. What's
	there now is sucky, but at least appears to be right to most users.
	* tests/namespace.test (namespace-42.7,namespace-47.1): Reverted
	changes to these tests.
	* tests/info.test (info-9.11,info-9.12): Added knownBug constraint
	since these tests require a different behaviour of [info level] than
	is possible because of other dependencies.

2006-10-30  Jeff Hobbs	<jeffh@ActiveState.com>

	* tools/tcltk-man2html.tcl (option-toc): handle any kind of options
	defined toc section (needed for ttk docs)

2006-10-30  Miguel Sofer  <msofer@users.sf.net>

	* generic/tclBasic.c (TEOVI): insured that the interp's callObjc/v
	fields are restored after traces run, as they be spoiled. This was
	causing a segfault in tcllib's profiler tests.

2006-10-30  Don Porter	<dgp@users.sourceforge.net>

	* generic/tclExecute.c (INST_MOD): Corrected improper testing of the
	* tests/expr.test:		   sign of bignums when applying Tcl's
	division rules. Thanks to Peter Spjuth. [Bug 1585704]

2006-10-29  Miguel Sofer  <msofer@users.sf.net>

	* generic/tclNamesp.c (EnsembleImplementationCmd):
	* tests/namespace.test (47.7-8): reverted a wrong "optimisation" that
	completely broke snit; added two tests.

2006-10-28  Donal K. Fellows  <dkf@users.sf.net>

	* generic/tclProc.c (ObjInterpProcEx, TclObjInterpProcCore): Split the
	core of procedures to make it easier to build procedure-like code
	without going through horrible contortions. This is the last critical
	component to make advanced OO systems workable as simple loadable
	extensions. TOIPC is now in the internal stub table.
	(MakeProcError, MakeLambdaError): Refactored ProcessProcResultCode to
	be simpler, some of which goes to TclObjInterpProcCore, and the rest
	of which is now in these far simpler routines which just do errorInfo
	stack generation for different types of procedure-like entity.
	* tests/apply.test (apply-5.1): Updated to expect the more informative
	form of message.

2006-10-27  Donal K. Fellows  <dkf@users.sf.net>

	* generic/tclVar.c (HasLocalVars): New macro to make various bits and
	pieces cleaner.

	* generic/tclNamesp.c (TclSetNsPath): Expose SetNsPath() through
	internal stubs table with semi-external name.

	* generic/tclInt.h (CallFrame): Add a field for handling context data
	for extensions (like object systems) that should be tied to a call
	frame (and not a command or interpreter).

	* generic/tclBasic.c (TclRenameCommand): Change to take CONST args;
	they were only ever used in a constant way anyway, so this appears to
	be a spot that was missed during TIP#27 work.

2006-10-26  Miguel Sofer  <msofer@users.sf.net>

	* generic/tclProc.c (SetLambdaFromAny): minor change, eliminate
	redundant call to Tcl_GetString (thanks aku).

	* generic/tclInterp.c (ApplyObjCmd):
	* generic/tclNamesp.c (EnsembleImplementationCmd): replaced ckalloc
	(heap) with TclStackAlloc (execution stack).

2006-10-24  Miguel Sofer  <msofer@users.sf.net>

	* tests/info.test (info-9.11-12): tests for [Bug 1577492]
	* tests/apply.test (apply-4.3-5): tests for [Bug 1574835]

	* generic/tclProc.c (ObjInterpProcEx): disable itcl hacks for calls
	from ApplyObjCmd (islambda==1), as they mess apply's error messages
	[Bug 1583266]

2006-10-23  Miguel Sofer  <msofer@users.sf.net>

	* generic/tclProc.c (ApplyObjCmd): fix wrong#args for apply by using
	the ensemble rewrite engine. [Bug 1574835]
	* generic/tclInterp.c (AliasObjCmd): previous commit missed usage of
	TCL_EVAL_NOREWRITE for aliases.

	* generic/tclBasic.c (TclEvalObjvInternal): removed redundant check
	for ensembles. [Bug 1577628]

	* library/clock.tcl (format, scan): corrected wrong # args messages to
	* tests/clock.test (3.1, 34.1):	    make use of the new rewrite
	capabilities of [info level]

	* generic/tcl.h:	   Lets TEOV update the iPtr->callObj[cv] new
	* generic/tclBasic.c:	   fields, except when the flag bit
	* generic/tclInt.h:	   TCL_EVAL_NOREWRITE is present. These values
	* generic/tclNamesp.c:	   are used by Tcl_PushCallFrame to initialise
	* generic/tclProc.c:	   the frame's obj[cv] fields, and allows
	* tests/namespace.test:	   [info level] to know and use ensemble
	rewrites. [Bug 1577492]

	***POTENTIAL INCOMPATIBILITY***
	The return value from [info level 0] on interp alias calls is changed:
	previously returned the target command (including curried values), now
	returns the source - what was actually called.

2006-10-23  Miguel Sofer  <msofer@users.sf.net>

	* generic/tcl.h:	   Modified the Tcl call stack so there is
	* generic/tclBasic.c:	   always a valid CallFrame, even at level 0
	* generic/tclCmdIL.c:	   [Patch 1577278]. Most of the changes
	* generic/tclInt.h:	   involve removing tests for a NULL
	* generic/tclNamesp.c:	   iPtr->(var)framePtr. There is now a
	* generic/tclObj.c:	   CallFrame pushed at interp creation with a
	* generic/tclProc.c:	   pointer to it stored in iPtr->rootFramePtr.
	* generic/tclTrace.c:	   A second unused field in Interp is
	* generic/tclVar.c:	   hijacked to enable further functionality,
	currently unused (but with several FRQs depending on it).

	***POTENTIAL INCOMPATIBILITY***
	Any user that includes tclInt.h and needs to determine if it is
	running at level 0 should change (iPtr->varFramePtr == NULL) to
	(iPtr->varFramePtr == iPtr->rootFramePtr).

2006-10-23  Don Porter	<dgp@users.sourceforge.net>

	* README:		Bump version number to 8.5a6
	* generic/tcl.h:
	* tools/tcl.wse.in:
	* unix/configure.in:
	* unix/tcl.spec:
	* win/README.binary:
	* win/configure.in:

	* unix/configure:	autoconf-2.59
	* win/configure:

2006-10-21  Miguel Sofer  <msofer@users.sf.net>

	* generic/tcl.h, generic/tclHash.c: Tcl_FindHashEntry now calls
	Tcl_CreateHashEntry with a newPtr set to NULL: this would have caused
	a segfault previously and eliminates duplicated code. A macro has been
	added to tcl.h (only used when TCL_PRESERVE_BINARY_COMPATABALITY is
	not set - i.e., not by default).

2006-10-20  Reinhard Max  <max@tclers.tk>

	* unix/configure.in: Added autodetection for OS-supplied timezone
	* unix/Makefile.in:  files and configure switches to override the
	* unix/configure:    detected default.

2006-10-20  Daniel Steffen  <das@users.sourceforge.net>

	*** 8.5a5 TAGGED FOR RELEASE ***

	* tools/tcltk-man2html.tcl: add support for alpha & beta versions to
	useversion glob pattern. [Bug 1579941]

2006-10-18  Don Porter	<dgp@users.sourceforge.net>

	* changes:		8.5a5 release date set

	* doc/Encoding.3:	Missing doc updates (mostly Table of
	* doc/Ensemble.3:	Contents) exposed by `make checkdoc`
	* doc/FileSystem.3:
	* doc/GetTime.3:
	* doc/PkgRequire.3:

2006-10-17  Miguel Sofer  <msofer@users.sf.net>

	* generic/tclInterp.c (ApplyObjCmd): fixed bad error in 2006-10-12
	commit: interp released too early. Spotted by mistachkin.

2006-10-16  Miguel Sofer  <msofer@users.sf.net>

	* tclProc.c (SetLambdaFromAny):
	* tests/apply.test (9.1-9.2): plugged intrep leak [Bug 1578454],
	found by mjanssen.

2006-10-16  Andreas Kupries  <andreask@activestate.com>

	* generic/tclBasic.c: Moved TIP#219 cleanup to DeleteInterpProc.

2006-10-16  Daniel Steffen  <das@users.sourceforge.net>

	* changes: updates for 8.5a5 release.

	* unix/tclUnixThrd.c (TclpThreadGetStackSize): Darwin: fix for main
	thread, where pthread_get_stacksize_np() returns incorrect info.

	* macosx/GNUmakefile: don't redo prebinding of non-prebound binaires.

2006-10-16  Don Porter	<dgp@users.sourceforge.net>

	* generic/tclPkg.c (ExactRequirement):	Plugged memory leak. Also
	changed Tcl_Alloc()/Tcl_Free() calls to ckalloc()/ckfree() for easier
	memory debugging in the future. [Bug 1568373]

	* library/tcltest/tcltest.tcl:	Revise tcltest bump to 2.3a1.
	* library/tcltest/pkgIndex.tcl: This permits more features to be
	* unix/Makefile.in:	added to tcltest before we reach version 2.3.0
	* win/Makefile.in:	best timed to match the release of Tcl 8.5.0.
	* win/makefile.vc:	This also serves as a demo of TIP 268 features

2006-10-13  Colin McCormack <coldstore@users.sf.net>

	* win/tclWinFile.c: corrected erroneous attempt to protect against
	NULL return from Tcl_FSGetNormalizedPath per [Bug 1548263] causing
	[Bug 1575837].
	* win/tclWinFile.c: alfredd supplied patch to fix [Bug 1575837]

2006-10-13  Daniel Steffen  <das@users.sourceforge.net>

	* unix/tclUnixThrd.c (TclpThreadGetStackSize): on Darwin, use
	* unix/tcl.m4: pthread_get_stacksize_np() API to get thread stack size
	* unix/configure: autoconf-2.59
	* unix/tclConfig.h.in: autoheader-2.59

2006-10-12  Miguel Sofer  <msofer@users.sf.net>

	* generic/tclInterp.c (ApplyObjCmd):
	* tests/interp.test (interp-14.5-10): made [interp alias] use the
	ensemble rewrite machinery to produce better error messages [Bug
	1576006]

2006-10-12  David Gravereaux <davygrvy@pobox.com>

	* win/nmakehlp.c: Replaced all wnsprintf() calls with snprintf().
	wnsprintf was not in my shwlapi header file (VC++6)

2006-10-11  Don Porter	<dgp@users.sourceforge.net>

	* generic/tclPkg.c (Tcl_PackageRequireEx):	Corrected crash when
	argument version=NULL passed in.

2006-10-10  Don Porter	<dgp@users.sourceforge.net>

	* changes:	Updates for 8.5a5 release.

	* generic/tclNamespace.c (TclTeardownNamespace):  After the
	commandPathSourceList of a namespace is cleared, set the
	commandPathSourceList to NULL so we don't try to walk the list a
	second time, possibly after it is freed. [Bug 1566526]
	* tests/namespace.test (namespace-51.16):	Added test.

2006-10-09  Miguel Sofer  <msofer@users.sf.net>

	* doc/UpVar.3: brough the docs in accordance to the code. Ever since
	8.0, Tcl_UpVar(2)? accepts TCL_NAMESPACE_ONLY as a flag value, and
	var-3.4 tests for proper behaviour. The docs only allowed 0 and
	TCL_GLOBAL_ONLY. [Bug 1574099]

2006-10-09  Miguel Sofer  <msofer@users.sf.net>

	* tests/*.test: updated all tests to refer explicitly to the global
	variables ::errorInfo, ::errorCode, ::env and ::tcl_platform: many
	were relying on the alternative lookup in the global namespace, that
	feature is tested specifically in namespace and variable tests.

	The modified testfiles are: apply.test, basic.test, case.test,
	cmdIL.test, cmdMZ.test, compExpr-old.test, error.test, eval.test,
	event.test, expr.test, fileSystem.test, for.test, http.test, if.test,
	incr-old.test, incr.test, interp.test, io.test, ioCmd.test, load.test,
	misc.test, namespace.test, parse.test, parseOld.test, pkg.test,
	proc-old.test, set.test, switch.test, tcltest.test, thread.test,
	var.test, while-old.test, while.test.

2006-10-06  Pat Thoyts	<patthoyts@users.sourceforge.net>

	* win/rules.vc: [Bug 1571954] avoid /RTCc flag with MSVC8

2006-10-06  Pat Thoyts	<patthoyts@users.sourceforge.net>

	* doc/binary.n:	       TIP #275: Support unsigned values in binary
	* generic/tclBinary.c: command. Tests and documentation updated.
	* tests/binary.test:

2006-10-05  Andreas Kupries  <andreask@activestate.com>

	* library/tm.tcl: Fixed bug in TIP #189 implementation, now allowing
	'_' in module names.

2006-10-05  Jeff Hobbs	<jeffh@ActiveState.com>

	* library/http/http.tcl (http::geturl): only do geturl url rfc 3986
	validity checking if $::http::strict is true (default true for 8.5).
	[Bug 1560506]

	* generic/tcl.h: note limitation on changing Tcl_UniChar size
	* generic/tclEncoding.c (UtfToUnicodeProc, UnicodeToUtfProc):
	* tests/encoding.test (encoding-16.1): fix alignment issues in
	unicode <> utf conversion procs. [Bug 1122671]

2006-10-05  Miguel Sofer  <msofer@users.sf.net>

	* generic/tclVar.c (Tcl_LappendObjCmd):
	* tests/append.test(4.21-22): fix for longstanding [Bug 1570718],
	lappending nothing to non-list. Reported by lvirden

2006-10-04  Kevin B. Kenny  <kennykb@acm.org>

	* tzdata/: Olson's tzdata2006m.

2006-10-01  Kevin B. Kenny  <kennykb@acm.org>

	* tests/clock.test (clock-49.2): Removed a locale dependency that
	caused a spurious failure in the German locale. [Bug 1567956]

2006-10-01  Miguel Sofer  <msofer@users.sf.net>

	* doc/Eval.3 (TclEvalObjv): added note on refCount management for the
	elements of objv. [Bug 730244]

2006-10-01  Pat Thoyts	<patthoyts@users.sourceforge.net>

	* win/tclWinFile.c: Handle possible missing define.

	* win/tclWinFile.c (TclpUtime): [Bug 1420432] file mtime fails for
	* tests/cmdAH.test:		directories on windows

	* tests/winFile.test: Handle Msys environment a little differently in
	getuser function. [Bug 1567956]

2006-09-30  Miguel Sofer  <msofer@users.sf.net>

	* generic/tclUtil.c (Tcl_SplitList): optimisation, [Patch 1344747] by
	dgp.

	* generic/tclInt.decls:
	* generic/tclInt.h:
	* generic/tclIntDecls.h:
	* generic/tclObj.c:
	* generic/tclStubInit.c: added an internal function TclObjBeingDeleted
	to provide info as to the reason for the loss of an internal rep. [FR
	1512138]

	* generic/tclCompile.c:
	* generic/tclHistory.c:
	* generic/tclInt.h:
	* generic/tclProc.c: made Tcl_RecordAndEvalObj not call "history" if
	it has been redefined to an empty proc, in order to reduce the noise
	when debugging [FR 1190441]. Moved TclCompileNoOp from tclProc.c to
	tclCompile.c

2006-09-28  Andreas Kupries  <andreask@activestate.com>

	* generic/tclPkg.c (CompareVersions): Bugfix. Check string lengths
	* tests/pkg.test: before comparison. The shorter string is the smaller
	number. Added testcases as well. Interestingly all existing test cases
	for vcompare compared numbers of the same length with each other. [Bug
	1563836]

2006-09-28  Miguel Sofer  <msofer@users.sf.net>

	* generic/tclIO.c (Tcl_GetsObj): added two test'n'panic guards for
	possible NULL derefs, [Bug 1566382] and coverity #33.

2006-09-27  Don Porter	<dgp@users.sourceforge.net>

	* generic/tclExecute.c: Corrected error in INST_LSHIFT in the
	* tests/expr.test:	calculation done to determine whether a shift
	in the (long int) type is possible. The calculation had literal value
	"1" where it needed a value "1L" to compute the correct result. Error
	detected via testing with the math::bigfloat package [Bug 1567222]

	* generic/tclPkg.c (CompareVersion):	Flatten strcmp() results to
	{-1, 0, 1} to match expectations of CompareVersion() callers.

2006-09-27  Miguel Sofer  <msofer@users.sf.net>

	* generic/regc_color.c (singleton):
	* generic/regc_cvec.c (addmcce):
	* generic/regcomp.c (compile, dovec): the static function addmcce does
	nothing when called with two NULL pointers; the only call is by
	compile with two NULL pointers (regcomp.c #includes regc_cvec.c).
	Large parts (all?) the code for mcce (multi character collating
	element) that we do not use is ifdef'ed out with the macro
	REGEXP_MCCE_ENABLE.
	This silences coverity bugs 7, 16, 80

	* generic/regc_color.c (uncolorchain):
	* generic/regc_nfa.c (freearc): changed tests and asserts to
	equivalent formulation, designed to avoid an explicit comparison to
	NULL and satisfy coverity that 6 and 9 are not bugs.

2006-09-27  Andreas Kupries  <andreask@activestate.com>

	* tests/pkg.test: Added test for version comparison at the 32bit
	boundary. [Bug 1563836]

	* generic/tclPkg.c: Rewrote CompareVersion to perform string
	comparison instead of numeric. This breaks through the 32bit limit on
	version numbers. See code for details (handling of leading zeros,
	signs, etc.). un-CONSTed some arguments of CompareVersions,
	RequirementSatisfied, and AllRequirementsSatisfied. The new compare
	modifies the string (temporary string terminators). All callers use
	heap-allocated ver-intreps, so we are good with that. [Bug 1563836]

2006-09-27  Miguel Sofer  <msofer@users.sf.net>

	* generic/tclFileName.c (TclGlob): added a panic for a call with
	TCL_GLOBMODE_TAILS and pathPrefix==NULL. This would cause a segfault,
	as found by coverity #26.

2006-09-26  Kevin B. Kenny  <kennykb@acm.org>

	* doc/Encoding.3:	 Added covariant 'const' qualifier for the
	* generic/tcl.decls:	 Tcl_EncodingType argument to
	* generic/tclEncoding.c: Tcl_CreateEncoding. [Further TIP#27 work.]
	* generic/tclDecls.h:	 Reran 'make genstubs'.

2006-09-26  Pat Thoyts	<patthoyts@users.sourceforge.net>

	* win/makefile.vc:  Additional compiler flags and amd64 support.
	* win/nmakehlp.c:
	* win/rules.vc:

2006-09-26  Don Porter	<dgp@users.sourceforge.net>

	* generic/tcl.h:	As 2006-09-22 commit from Donal K. Fellows
	demonstrates, "#define NULL 0" is just wrong, and as a quotable chat
	figure observed, "If NULL isn't defined, we're not using a C compiler"
	Improper fallback definition of NULL removed.

2006-09-25  Pat Thoyts	<patthoyts@users.sourceforge.net>

	* generic/tcl.h:	More fixing which struct stat to refer to.
	* generic/tclGetDate.y: Some casts from time_t to int required.
	* generic/tclTimer.c:	Tcl_Time structure members are longs.
	* win/makefile.vc:	Support for varying compiler options
	* win/rules.vc:		and build to platform-specific subdirs.

2006-09-25  Andreas Kupries  <andreask@activestate.com>

	* generic/tclIO.c (Tcl_StackChannel): Fixed [Bug 1564642], aka
	coverity #51. Extended loop condition, added checking for NULL to
	prevent seg.fault.

2006-09-25  Andreas Kupries  <andreask@activestate.com>

	* doc/package.n: Fixed nits reported by Daniel Steffen in the TIP#268
	changes.

2006-09-25  Kevin B. Kenny  <kennykb@acm.org>

	* generic/tclNotify.c (Tcl_DeleteEvents): Simplified the code in hopes
	of making the invariants clearer and proving to Coverity that the
	event queue memory is managed correctly.

2006-09-25  Donal K. Fellows  <dkf@users.sf.net>

	* generic/tclNotify.c (Tcl_DeleteEvents): Make it clear what happens
	when the event queue is mismanaged. [Bug 1564677], coverity bug #10.

2006-09-24  Miguel Sofer  <msofer@users.sf.net>

	* generic/tclParse.c (Tcl_ParseCommand): also return an error if
	start==NULL and numBytes<0. This is coverity's bug #20

	* generic/tclStringObj.c (STRING_SIZE): fix allocation for 0-length
	strings. This is coverity's bugs #54-5

2006-09-22  Andreas Kupries  <andreask@activestate.com>

	* generic/tclInt.h: Moved TIP#268's field 'packagePrefer' to the end
	of the structure, for better backward compatibility.

2006-09-22  Andreas Kupries  <andreask@activestate.com>

	TIP#268 IMPLEMENTATION

	* generic/tclDecls.h:	 Regenerated from tcl.decls.
	* generic/tclStubInit.c:

	* doc/PkgRequire.3: Documentation of extended API, extended testsuite.
	* doc/package.n:
	* tests/pkg.test:

	* generic/tcl.decls: Implementation.
	* generic/tclBasic.c:
	* generic/tclConfig.c:
	* generic/tclInt.h:
	* generic/tclPkg.c:
	* generic/tclTest.c:
	* generic/tclTomMathInterface.c:
	* library/init.tcl:
	* library/package.tcl:
	* library/tm.tcl:

2006-09-22  Donal K. Fellows  <donal.k.fellows@man.ac.uk>

	* generic/tclThreadTest.c (TclCreateThread): Use NULL instead of 0 as
	end-of-strings marker to Tcl_AppendResult; the difference matters on
	64-bit machines. [Bug 1562528]

2006-09-21  Don Porter	<dgp@users.sourceforge.net>

	* generic/tclUtil.c:	Dropped ParseInteger() routine. TclParseNumber
	covers the task just fine.

2006-09-19  Donal K. Fellows  <dkf@users.sf.net>

	* generic/tclEvent.c (Tcl_VwaitObjCmd): Rewrite so that an exceeded
	limit trapped in a vwait cannot cause a dangerous dangling trace.

2006-09-19  Don Porter	<dgp@users.sourceforge.net>

	* generic/tclExecute.c (INST_EXPON):	Native type overflow detection
	* tests/expr.test:	was completely broken. Falling back on use of
	bignums for all non-trivial ** calculations until
	native-type-constrained special cases can be done carefully and
	correctly. [Bug 1561260]

2006-09-15  Jeff Hobbs	<jeffh@ActiveState.com>

	* library/http/http.tcl:      Change " " -> "+" url encoding mapping
	* library/http/pkgIndex.tcl:  to " " -> "%20" as per RFC 3986.
	* tests/http.test (http-5.1): bump http to 2.5.3
	* unix/Makefile.in:
	* win/Makefile.in:

2006-09-12  Andreas Kupries  <andreask@activestate.com>

	* unix/configure.in (HAVE_MTSAFE_GETHOST*): Modified to recognize
	HP-UX 11.00 and beyond as having mt-safe implementations of the
	gethost functions.
	* unix/configure: Regenerated, using autoconf 2.59

	* unix/tclUnixCompat.c (PadBuffer): Fixed bug in calculation of the
	increment needed to align the pointer, and added documentation
	explaining why the macro is implemented as it is.

2006-09-11  Pat Thoyts	<patthoyts@users.sourceforge.net>

	* win/rules.vc:	   Updated to install http, tcltest and msgcat as
	* win/makefile.vc: Tcl Modules (as per Makefile.in).
	* win/makefile.vc: Added tommath_(super)class headers.

2006-09-11  Andreas Kupries  <andreask@activestate.com>

	* unix/Makefile.in (install-libraries): Fixed typo tcltest 2.3.9 ->
	2.3.0.

2006-09-11  Daniel Steffen  <das@users.sourceforge.net>

	* unix/tclUnixCompat.c: make compatLock static and only declare it
	when it will actually be used; #ifdef parts of TSD that are not always
	needed; adjust #ifdefs to cover all possible cases; fix whitespace.

2006-09-11  Andreas Kupries  <andreask@activestate.com>

	* tests/msgcat.test: Bumped version in auxiliary files as well.
	* doc/msgcat.n:

2006-09-11  Kevin B. Kenny  <kennykb@acm.org>

	* unix/Makefile.in:	Bumped msgcat version to 1.4.2 to be
	* win/Makefile.in:	consistent with dgp's commits of 2006-09-10.

2006-09-11  Don Porter	<dgp@users.sourceforge.net>

	* library/msgcat/msgcat.tcl:	Removed some unneeded [uplevel]s.

2006-09-10  Don Porter	<dgp@users.sourceforge.net>

	* generic/tclExecute.c:		Corrected INST_EXPON flaw that treated
	* tests/expr.test:		$x**1 as $x**3. [Bug 1555371]

	* doc/tcltest.n:		Bump to version tcltest 2.3.0 to
	* library/tcltest/pkgIndex.tcl: account for new "-verbose line"
	* library/tcltest/tcltest.tcl:	feature.
	* unix/Makefile.in:
	* win/Makefile.in:
	* win/makefile.bc:
	* win/makefile.vc:

	* library/msgcat/msgcat.tcl:	Bump to version msgcat 1.4.2 to
	* library/msgcat/pkgIndex.tcl:	account for modifications.

2006-09-10  Daniel Steffen  <das@users.sourceforge.net>

	* library/msgcat/msgcat.tcl (msgcat::Init): on Darwin, add fallback of
	* tests/msgcat.test:			    default msgcat locale to
	* unix/tclUnixInit.c (TclpSetVariables):    current CFLocale
	identifier if available (via private ::tcl::mac::locale global, set at
	interp init when on Mac OS X 10.3 or later with CoreFoundation).

	* library/tcltest/tcltest.tcl: add 'line' verbose level: prints source
	* doc/tcltest.n:	       file line information of failing tests.

	* macosx/Tcl.xcodeproj/project.pbxproj: add new tclUnixCompat.c file;
	revise tests target to use new tcltest 'line' verbose level.

	* unix/configure.in: add descriptions to new AC_DEFINEs for MT-safe.
	* unix/tcl.m4: add caching to new SC_TCL_* macros for MT-safe wrappers
	* unix/configure: autoconf-2.59
	* unix/tclConfig.h.in: autoheader-2.59

2006-09-08  Zoran Vasiljevic <vasiljevic@users.sourceforge.net>

	* unix/tclUnixCompat.c: Added fallback to gethostbyname() and
	gethostbyaddr() if the implementation is known to be MT-safe
	(currently for Darwin 6 or later only).

	* unix/configure.in: Assume gethostbyname() and gethostbyaddr() are
	MT-safe starting with Darwin 6 (Mac OSX 10.2).

	* unix/configure: Regenerated with autoconf V2.59

2006-09-08  Andreas Kupries  <andreask@activestate.com>

	* unix/tclUnixCompat.c: Fixed conditions for CopyArray/CopyString, and
	CopyHostent. Also fixed bad var names in TclpGetHostByName.

2006-09-07  Zoran Vasiljevic <vasiljevic@users.sourceforge.net>

	* unix/tclUnixCompat.c: Added fallback to MT-unsafe library calls if
	TCL_THREADS is not defined.
	Fixed alignment of arrays copied by CopyArray() to be on the
	sizeof(char *) boundary.

2006-09-07  Zoran Vasiljevic <vasiljevic@users.sourceforge.net>

	* unix/tclUnixChan.c:	Rewritten MT-safe wrappers to return ptrs to
	* unix/tclUnixCompat.c: TSD storage making them all look like their
	* unix/tclUnixFCmd.c:	MT-unsafe pendants API-wise.
	* unix/tclUnixPort.h:
	* unix/tclUnixSock.c:

2006-09-06  Zoran Vasiljevic <vasiljevic@users.sourceforge.net>

	* unix/tclUnixChan.c: Added TCL_THREADS ifdef'ed usage of MT-safe
	* unix/tclUnixFCmd.c: calls like: getpwuid, getpwnam, getgrgid,
	* unix/tclUnixSock.c: getgrnam, gethostbyname and gethostbyaddr.
	* unix/tclUnixPort.h: See [Bug 999544]
	* unix/Makefile.in:
	* unix/configure.in:
	* unix/tcl.m4:
	* unix/configure: Regenerated.

	* unix/tclUnixCompat.c: New file containing MT-safe implementation of
	some library calls.

2006-09-04  Don Porter	<dgp@users.sourceforge.net>

	* generic/tclCompExpr.c:	Removed much complexity that is no
	longer needed.

	* tests/main.text (Tcl_Main-4.4):	Test corrected to not be
	timing sensitive to the Bug 1481986 fix. [Bug 1550858]

2006-09-04  Jeff Hobbs	<jeffh@ActiveState.com>

	* doc/package.n: correct package example

2006-08-31  Don Porter	<dgp@users.sourceforge.net>

	* generic/tclCompExpr.c:	Corrected flawed logic for disabling
	the INST_TRY_CVT_TO_NUMERIC instruction at the end of an expression
	when function arguments contain operators. [Bug 1541274]

	* tests/expr-old.test:	The remaining failing tests reported in
	* tests/expr.test:	[Bug 1381715] are all new in Tcl 8.5, so
	there's really no issue of compatibility with Tcl 8.4 result to deal
	with. Fixed by updating tests to expect 8.5 results.

2006-08-29  Don Porter	<dgp@users.sourceforge.net>

	* generic/tclParseExpr.c:	Dropped the old expr parser.

2006-08-30  Jeff Hobbs	<jeffh@ActiveState.com>

	* generic/tclBasic.c (Tcl_CreateInterp): init iPtr->threadId

	* win/tclWinChan.c [Bug 819667] Improve logic for identifying COM
	ports.

	* generic/tclIOGT.c (ExecuteCallback):
	* generic/tclPkg.c (Tcl_PkgRequireEx): replace Tcl_GlobalEval(Obj)
	with more efficient Tcl_Eval(Obj)Ex

	* unix/Makefile.in (valgrindshell): add valgrindshell target and
	update default VALGRINDARGS. User can override, or add to it with
	VALGRIND_OPTS env var.

	* generic/tclFileName.c (DoGlob): match incrs with decrs.

2006-08-29  Don Porter	<dgp@users.sourceforge.net>

	* generic/tclParseExpr.c:	Use the "parent" field of orphan
	ExprNodes to store the closure of left pointers. This lets us avoid
	repeated re-scanning leftward for the left boundary of subexpressions,
	which in worst case led to near O(N^2) runtime.

2006-08-29  Joe Mistachkin  <joe@mistachkin.com>

	* unix/tclUnixInit.c: Fixed the issue (typo) that was causing
	* unix/tclUnixThrd.c (TclpThreadGetStackSize): stack.test to fail on
	FreeBSD (and possibly other Unix platforms).

2006-08-29  Colin McCormack  <coldstore@users.sourceforge.net>

	* generic/tclIOUtil.c:	Added test for NULL return from
	* generic/tclPathObj.c: Tcl_FSGetNormalizedPath which was causing
	* unix/tclUnixFile.c:	segv's per [Bug 1548263]
	* win/tclWinFCmd.c:
	* win/tclWinFile.c:

2006-08-28  Kevin B. Kenny  <kennykb@acm.org>

	* library/tzdata/America/Havana:      Regenerated from Olson's
	* library/tzdata/America/Tegucigalpa: tzdata2006k.
	* library/tzdata/Asia/Gaza:

2006-08-28  Don Porter	<dgp@users.sourceforge.net>

	* generic/tclStringObj.c:	Revised ObjPrintfVA to take care to
	* generic/tclParseExpr.c:	copy only whole characters when doing
	%s formatting. This relieves callers of TclObjPrintf() and
	TclFormatToErrorInfo() from needing to fix arguments to character
	boundaries. Tcl_ParseExpr() simplified by taking advantage. [Bug
	1547786]

	* generic/tclStringObj.c:	Corrected TclFormatObj's failure to
	count up the number of arguments required by examining the format
	string. [Bug 1547681]

2006-08-27  Joe Mistachkin  <joe@mistachkin.com>

	* generic/tclClock.c (ClockClicksObjCmd): Fix nested macro breakage
	with TCL_MEM_DEBUG enabled. [Bug 1547662]

2006-08-26  Miguel Sofer  <msofer@users.sf.net>

	* doc/namespace.n:
	* generic/tclNamesp.c:
	* tests/upvar.test: bugfix, docs clarification and new tests for
	[namespace upvar] as follow up to [Bug 1546833], reported by Will
	Duquette.

2006-08-24  Kevin B. Kenny  <kennykb@acm.org>

	* library/tzdata: Regenerated, including several new files, from
	Olson's tzdata2006j.
	* library/clock.tcl:
	* tests/clock.test: Removed an early testing hack that allowed loading
	'registry' from the build tree rather than an installed one. This is a
	workaround for [Bug 15232730], which remains open because it's a
	symptom of a deeper underlying problem.

2006-08-23  Don Porter	<dgp@users.sourceforge.net>

	* generic/tclParseExpr.c:	Minimal collection of new tests
	* tests/parseExpr.test:		testing the error messages of the new
	expr parser. Several bug fixes and code simplifications that appeared
	during that effort.

2006-08-21  Don Porter	<dgp@users.sourceforge.net>

	* generic/tclIOUtil.c:	Revisions to complete the thread finalization
	of the cwdPathPtr. [Bug 1536142]

	* generic/tclParseExpr.c:	Revised mistaken call to
	TclCheckBadOctal(), so both [expr 08] and [expr 08z] have same
	additional info in error message.

	* tests/compExpr-old.test:	Update existing tests to not fail with
	* tests/compExpr.test:		the new expr parser.
	* tests/compile.test:
	* tests/expr-old.test:
	* tests/expr.test:
	* tests/for.test:
	* tests/if.test:
	* tests/parseExpr.test:
	* tests/while.test:

2006-08-21  Donal K. Fellows  <donal.k.fellows@manchester.ac.uk>

	* win/Makefile.in (gdb): Make this target work so that debugging an
	msys build is possible.

2006-08-21  Daniel Steffen  <das@users.sourceforge.net>

	* macosx/tclMacOSXNotify.c (Tcl_WaitForEvent): if the run loop is
	already running (e.g. if Tcl_WaitForEvent was called recursively),
	re-run it in a custom run loop mode containing only the source for the
	notifier thread, otherwise wakeups from other sources added to the
	common run loop modes might get lost.

	* unix/tclUnixNotfy.c (Tcl_WaitForEvent): on 64-bit Darwin,
	pthread_cond_timedwait() appears to have a bug that causes it to wait
	forever when passed an absolute time which has already been exceeded
	by the system time; as a workaround, when given a very brief timeout,
	just do a poll on that platform. [Bug 1457797]

	* generic/tclClock.c (ClockClicksObjCmd): add support for Darwin
	* generic/tclCmdMZ.c (Tcl_TimeObjCmd):	  nanosecond resolution timer
	* generic/tclInt.h:			  to [clock clicks] and [time]
	* unix/configure.in (Darwin):		  when TCL_WIDE_CLICKS defined
	* unix/tclUnixTime.c (TclpGetWideClicks, TclpWideClicksToNanoseconds):
	* unix/configure: autoconf-2.59
	* unix/tclConfig.h.in: autoheader-2.59

	* unix/tclUnixPort.h (Darwin): override potentially faulty configure
	detection of termios availability in all cases, since termios is known
	to be present on all Mac OS X releases since 10.0. [Bug 497147]

2006-08-18  Daniel Steffen  <das@users.sourceforge.net>

	* unix/tcl.m4 (Darwin): add support for --enable-64bit on x86_64, for
	universal builds including x86_64, for 64-bit CoreFoundation on
	Leopard and for use of -mmacosx-version-min instead of
	MACOSX_DEPLOYMENT_TARGET
	* unix/configure: autoconf-2.59
	* unix/tclConfig.h.in: autoheader-2.59

	* generic/tcl.h:	  add fixes for building on Leopard and
	* unix/tclUnixPort.h:	  support for 64-bit CoreFoundation on Leopard
	* macosx/tclMacOSXFCmd.c:

	* unix/tclUnixPort.h: on Darwin x86_64, disable use of vfork as it
	causes execve to fail intermittently. (rdar://4685553)

	* generic/tclTomMath.h: on Darwin 64-bit, for now disable use of
	128-bit arithmetic through __attribute__ ((mode(TI))), as it leads to
	link errors due to missing fallbacks. (rdar://4685527)

	* macosx/Tcl.xcodeproj/project.pbxproj: add x86_64 to universal build,
	switch native release targets to use DWARF with dSYM, Xcode 3.0
	changes
	* macosx/README: updates for x86_64 and Xcode 2.4.

	* macosx/Tcl.xcodeproj/default.pbxuser: add test suite target that
	* macosx/Tcl.xcodeproj/project.pbxproj: runs the tcl test suite at
	build time and shows clickable test suite errors in the GUI build
	window.

	* tests/macOSXFCmd.test: fix use of deprecated resource fork paths.

	* unix/tclUnixInit.c (TclpInitLibraryPath): move code that is only
	needed when TCL_LIBRARY is defined to run only in that case.

	* generic/tclLink.c (LinkTraceProc): fix 64-bit signed-with-unsigned
	comparison warning from gcc4 -Wextra.

	* unix/tclUnixChan.c (TclUnixWaitForFile): with timeout < 0, if
	select() returns early (e.g. due to a signal), call it again instead
	of returning a timeout result. Fixes intermittent event-13.8 failures.

2006-08-17  Don Porter	<dgp@users.sourceforge.net>

	* generic/tclCompile.c:		Revised the new set of expression
	* generic/tclParseExpr.c:	parse error messages.

2006-08-16  Don Porter	<dgp@users.sourceforge.net>

	* generic/tclParseExpr.c:	Replace PrecedenceOf() function with
	prec[] static array.

2006-08-14  Donal K. Fellows  <donal.k.fellows@manchester.ac.uk>

	* library/clock.tcl (::tcl::clock::add): Added missing braces to
	clockval validation code. Pointed out on comp.lang.tcl.

2006-08-11  Donal K. Fellows  <donal.k.fellows@manchester.ac.uk>

	* generic/tclNamesp.c: Improvements in buffer management to make
	namespace creation faster. Plus selected other minor improvements to
	code quality. [Patch 1352382]

2006-08-10  Donal K. Fellows  <donal.k.fellows@manchester.ac.uk>

	Misc patches to make code more efficient. [Bug 1530474] (afredd)
	* generic/*.c, macosx/tclMacOSXNotify.c, unix/tclUnixNotfy.c,
	* win/tclWinThrd.c: Tidy up invokations of Tcl_Panic() to promote
	string constant sharing and consistent style.
	* generic/tclBasic.c (Tcl_CreateInterp): More efficient handling of
	* generic/tclClock.c (TclClockInit):	 registration of commands not
						 in global namespace.
	* generic/tclVar.c (Tcl_UnsetObjCmd): Remove unreachable clause.

2006-08-09  Don Porter	<dgp@users.sourceforge.net>

	* generic/tclEncoding.c:	Replace buffer copy in for loop with
	call to memcpy(). Thanks to afredd. [Patch 1530262]

2006-08-09  Donal K. Fellows  <donal.k.fellows@manchester.ac.uk>

	* generic/tclCmdIL.c (Tcl_LassignObjCmd): Make the wrong#args message
	a bit more consistent with those used elsewhere. [Bug 1534628]

	* generic/tclDictObj.c (DictForCmd): Stop crash when attempting to
	iterate over an invalid dictionary. [Bug 1531184]

	* doc/ParseCmd.3, doc/expr.n, doc/set.n, doc/subst.n, doc/switch.n:
	* doc/tclvars.n: Ensure that uses of [expr] in documentation examples
	are also good style (with braces) unless otherwise necessary. [Bug
	1526581]

2006-08-03  Daniel Steffen  <das@users.sourceforge.net>

	* unix/tclUnixPipe.c (TclpCreateProcess): for USE_VFORK: ensure
	standard channels are initialized before vfork() so that the child
	doesn't potentially corrupt global state in the parent's address space

	* tests/compExpr-old.test: add 'oldExprParser' constraint to all tests
	* tests/compExpr.test:	   that depend on the exact format of the
	* tests/compile.test:	   error messages of the pre-2006-07-05
	* tests/expr-old.test:	   expression parser. The constraint is on by
	* tests/expr.test:	   default (i.e those tests still fail), but
	* tests/for.test:	   can be turned off by passing '-constraints
	* tests/if.test:	   newExprParser' to tcltest, which will skip
	* tests/parseExpr.test:	   the 196 failing tests in the testsuite that
	* tests/while.test:	   are caused by the new expression parser
	error messages.

2006-07-31  Kevin B. Kenny  <kennykb@acm.org>

	* generic/tclClock.c (ConvertLocalToUTCUsingC): Corrected a regression
	that caused dates before 1969 to be one day off in the :localtime time
	zone if TZ is not set. [Bug 1531530]

2006-07-30  Kevin B. Kenny  <kennykb@acm.org>

	* generic/tclClock.c (GetJulianDayFromEraYearMonthDay): Corrected
	several errors in converting dates before the Common Era [Bug 1426279]
	* library/clock.tcl: Corrected syntax errors in generated code for %EC
	%Ey, and %W format groups [Bug 1505383]. Corrected a bug in cache
	management for format strings containing [glob] metacharacters [Bug
	1494664]. Corrected several errors in formatting/scanning of years
	prior to the Common Era, and added the missing %EE format group to
	indicate the era.
	* tools/makeTestCases.tcl: Added code to make sure that %U and %V
	format groups are included in the tests. (The code depends on %U and
	%V formatting working correctly when 'makeTestCases.tcl' is run,
	rather than making a completely independent check.) Added tests for
	[glob] metacharacters in strings. Added tests for years prior to the
	Common Era.
	* tests/clock.test: Rebuilt with new test cases for all the above.

2006-07-30  Joe English	 <jenglish@users.sourceforge.net>

	* doc/AppInit.3: Fix typo [Bug 1496886]

2006-07-26  Don Porter	<dgp@users.sourceforge.net>

	* generic/tclExecute.c: Corrected flawed overflow detection in
	* tests/expr.test:	INST_EXPON that caused [expr 2**64] to return
	0 instead of the same value as [expr 1<<64].

2006-07-24  Don Porter	<dgp@users.sourceforge.net>

	* win/tclWinSock.c:	Correct un-initialized Tcl_DString. Thanks to
	afredd. [Bug 1518166]

2006-07-21  Miguel Sofer  <msofer@users.sf.net>

	* generic/tclExecute.c:
	* tests/execute.test (execute-9.1): dgp's fix for [Bug 1522803].

2006-07-20  Daniel Steffen  <das@users.sourceforge.net>

	* macosx/tclMacOSXNotify.c (Tcl_InitNotifier, Tcl_WaitForEvent):
	create notifier thread lazily upon first call to Tcl_WaitForEvent()
	rather than in Tcl_InitNotifier(). Allows calling exeve() in processes
	where the event loop has not yet been run (Darwin's execve() fails in
	processes with more than one thread), in particular allows embedders
	to call fork() followed by execve(), previously the pthread_atfork()
	child handler's call to Tcl_InitNotifier() would immediately recreate
	the notifier thread in the child after a fork.

	* macosx/tclMacOSXFCmd.c (TclMacOSXCopyFileAttributes):	   add support
	* macosx/tclMacOSXNotify.c (Tcl_InitNotifier):		   for weakly
	* unix/tclUnixInit.c (Tcl_GetEncodingNameFromEnvironment): importing
	symbols not available on OSX 10.2 or 10.3, enables binaires built on
	later OSX versions to run on earlier ones.
	* macosx/Tcl.xcodeproj/project.pbxproj: enable weak-linking; turn on
						extra warnings.
	* macosx/README: document how to enable weak-linking; cleanup.
	* unix/tclUnixPort.h: add support for weak-linking; conditionalize
	AvailabilityMacros.h inclusion; only disable realpath on 10.2 or
	earlier when threads are enabled.
	* unix/tclLoadDyld.c (TclpLoadMemoryGetBuffer): change runtime Darwin
	* unix/tclUnixInit.c (TclpInitPlatform):	release check to use
							global initialized
							once
	* unix/tclUnixFCmd.c (DoRenameFile, TclpObjNormalizePath): add runtime
	Darwin release check to determine if realpath is threadsafe.
	* unix/configure.in: add check on Darwin for compiler support of weak
	* unix/tcl.m4:	     import and for AvailabilityMacros.h header; move
	Darwin specific checks & defines that are only relevant to the tcl
	build out of tcl.m4; restrict framework option to Darwin; clean up
	quoting and help messages.
	* unix/configure: autoconf-2.59
	* unix/tclConfig.h.in: autoheader-2.59

	* generic/regc_locale.c (cclass):
	* generic/tclExecute.c (TclExecuteByteCode):
	* generic/tclIOCmd.c (Tcl_ExecObjCmd):
	* generic/tclListObj.c (NewListIntRep):
	* generic/tclObj.c (Tcl_GetLongFromObj, Tcl_GetWideIntFromObj)
	(FreeBignum, Tcl_SetBignumObj):
	* generic/tclParseExpr.c (Tcl_ParseExpr):
	* generic/tclStrToD.c (TclParseNumber):
	* generic/tclStringObj.c (TclAppendFormattedObjs):
	* unix/tclLoadDyld.c (TclpLoadMemory):
	* unix/tclUnixPipe.c (TclpCreateProcess): fix signed-with-unsigned
	comparison and other warnings from gcc4 -Wextra.

2006-07-13  Andreas Kupries <andreask@activestate.com>

	* unix/tclUnixPort.h: Added the inclusion of <AvailabilityMacros.h>.
	The missing header caused the upcoming #if conditions to wrongly
	exclude realpath, causing file normalize to ignore symbolic links in
	the path.

2006-07-11  Zoran Vasiljevic <vasiljevic@users.sourceforge.net>

	* generic/tclAsync.c: Made Tcl_AsyncDelete() more tolerant when called
	after all thread TSD has been garbage-collected.

2006-07-05  Don Porter	<dgp@users.sourceforge.net>

	* generic/tclParseExpr.c:	Completely new expression parser that
	builds a parse tree instead of operating with deep recursion. This
	corrects reports of stack-blowing crashes parsing long expressions
	[Bug 906201] and replaces a fundamentally O(N^2) algorithm with an
	O(N) one [RFE 903765]. The new parser is better able to generate error
	messages that clearly report both the nature and context of the syntax
	error [Bugs 1029267, 1381715]. For now, the code for the old parser is
	still present and can be activated with a "#define OLD_EXPR_PARSER
	1". This is for the sake of a clean implementation patch, and for ease
	of benchmarking. The new parser is non-recursive, so much lighter in
	stack consumption, but it does use more heap, so there may be cases
	where parsing of long expressions that succeeded with the old parser
	will lead to out of memory panics with the new one. There are still
	more improvements possible on that point, though significant progress
	may require changes to the Tcl_Token specifications documented for the
	public Tcl_Parse*() routines.
	***POTENTIAL INCOMPATIBILITY*** for any callers that rely on the exact
	(usually terrible) error messages generated by the old parser. This
	includes a large number of tests in the test suite.

	* generic/tclInt.h:		Replaced TclParseWhiteSpace() with
	* generic/tclParse.c:		TclParseAllWhiteSpace() which is what
	* generic/tclParseExpr.c:	all the callers really needed.
	Breaking whitespace runs at newlines is useful only to the command
	parsing function, and it can call the file scoped routine
	ParseWhiteSpace() to do that.

	* tests/expr-old.test:	Removed knownBug constraints that masked
	* tests/expr.test:	failures due to revised error messages.
	* tests/parseExpr.test:

2006-06-20  Don Porter	<dgp@users.sourceforge.net>

	* generic/tclIOUtil.c:	Changed default configuration to
	* generic/tclInt.decls: #undef USE_OBSOLETE_FS_HOOKS which disables
	* generic/tclTest.c:	access to the Tcl 8.3 internal routines for
	hooking into filesystem operations. Everyone ought to have migrated to
	Tcl_Filesystems by now.
	***POTENTIAL INCOMPATIBILITY*** for any code still stuck in the
	pre-Tcl_Filesystem era.

	* generic/tclIntDecls.h:	make genstubs
	* generic/tclStubInit.c:

	* generic/tclStrToD.c:	Removed dead code that permitted disabling of
	recognition of the new 0b and 0o numeric formats.

	* generic/tclExecute.c: Removed dead code that implemented alternative
	* generic/tclObj.c:	design where numeric values did not
	automatically narrow to the smallest Tcl_ObjType required to hold them

	* generic/tclCmdAH.c:	Removed dead code that was old implementation
	of [format].

2006-06-14  Daniel Steffen  <das@users.sourceforge.net>

	* unix/tclUnixPort.h (Darwin): support MAC_OS_X_VERSION_MAX_ALLOWED
	define from AvailabilityMacros.h: override configure detection and
	only use API available in the indicated OS version or earlier.

2006-06-14  Donal K. Fellows  <donal.k.fellows@manchester.ac.uk>

	* doc/format.n, doc/scan.n: Added examples for converting between
	characters and their numeric interpretations following user prompting.

2006-06-13  Donal K. Fellows  <dkf@users.sf.net>

	* unix/tclLoadDl.c (TclpDlopen): Workaround for a compiler bug in Sun
	Forte 6. [Bug 1503729]

2006-06-06  Don Porter	<dgp@users.sourceforge.net>

	* doc/GetStdChan.3:	Added recommendation that each call to
	Tcl_SetStdChannel() be accompanied by a call to Tcl_RegisterChannel().

2006-06-05  Donal K. Fellows  <donal.k.fellows@manchester.ac.uk>

	* doc/Alloc.3: Added documentation of promise that Tcl_Realloc(NULL,x)
	is the same as Tcl_Alloc(x), as discussed in comp.lang.tcl. Also fixed
	nonsense sentence to say something meaningful.

2006-05-29  Jeff Hobbs	<jeffh@ActiveState.com>

	* generic/tcl.h (Tcl_DecrRefCount): use if/else construct to allow
	placement in unbraced outer if/else conditions. (jcw)

2006-05-27  Daniel Steffen  <das@users.sourceforge.net>

	* macosx/tclMacOSXNotify.c: implemented pthread_atfork() handler that
	* unix/tcl.m4 (Darwin):	    recreates CoreFoundation state and
	notifier thread in the child after a fork(). Note that pthread_atfork
	is available starting with Tiger only. Because vfork() is used by the
	core on Darwin, [exec]/[open] are not affected by this fix, only
	extensions or embedders that call fork() directly (such as TclX).
	However, this only makes fork() safe from corefoundation tcl with
	--disable-threads; as on all platforms, forked children may deadlock
	in threaded tcl due to the potential for stale locked mutexes in the
	child. [Patch 923072]

	* unix/configure: autoconf-2.59
	* unix/tclConfig.h.in: autoheader-2.59

2006-05-24  Donal K. Fellows  <donal.k.fellows@manchester.ac.uk>

	* unix/tcl.m4 (SC_CONFIG_SYSTEM): Fixed quoting of command script to
	awk; it was a rarely used branch, but it was wrong. [Bug 1494160]

2006-05-23  Donal K. Fellows  <donal.k.fellows@manchester.ac.uk>

	* doc/chan.n, doc/refchan.n: Tighten up the documentation to follow a
	slightly more consistent style with regard to argument capitalization.

2006-05-13  Don Porter	<dgp@users.sourceforge.net>

	* generic/tclProc.c (ProcCompileProc): When a bump of the compile
	epoch forces the re-compile of a proc body, take care not to overwrite
	any Proc struct that may be referred to on the active call stack. This
	fixes [Bug 1482718]. Note that the fix will not be effective for code
	that calls the private routine TclProcCompileProc() directly.

2006-05-13  Daniel Steffen  <das@users.sourceforge.net>

	* generic/tclEvent.c (HandleBgErrors): fix leak. [Coverity issue 86]

2006-05-05  Don Porter	<dgp@users.sourceforge.net>

	* generic/tclMain.c (Tcl_Main):		Corrected flaw that required
	* tests/main.test: (Tcl_Main-4.5):	processing of one interactive
	command before passing control to the loop routine registered with
	Tcl_SetMainLoop(). [Bug 1481986]

2006-05-04  Don Porter	<dgp@users.sourceforge.net>

	* README:		Bump version number to 8.5a5
	* generic/tcl.h:
	* tools/tcl.wse.in:
	* unix/configure.in:
	* unix/tcl.spec:
	* win/README.binary:
	* win/configure.in:

	* unix/configure:	autoconf-2.59
	* win/configure:

	* generic/tclBasic.c (ExprSrandFunc): Restore acceptance of wide/big
	* doc/mathfunc.n: integer values by srand(). [Bug 1480509]

2006-04-26  Don Porter	<dgp@users.sourceforge.net>

	*** 8.5a4 TAGGED FOR RELEASE ***

	* changes:	Updates for another RC.

	* generic/tclBinary.c:	Revised the handling of the Q and q format
	* generic/tclInt.h:	specifiers for [binary] to account for the
	* generic/tclStrToD.c:	"middle endian" floating point format used in
	Nokia N770.

2006-04-25  Don Porter	<dgp@users.sourceforge.net>

	* doc/DoubleObj.3:	More doc updates for TIP 237.
	* doc/expr.n:
	* doc/format.n:
	* doc/mathfunc.n:
	* doc/scan.n:
	* doc/string.n:

	* generic/tclScan.c:	[scan $s %u] is documented to accept only
	* tests/scan.test:	decimal formatted integers. Fixed to match.

2006-04-19  Kevin B. Kenny  <kennykb@acm.org>

	* generic/tclStrToD.c: Added code to support the "middle endian"
	floating point format used in the Nokia N770's software-based floating
	point. Thanks to Bruce Johnson for reporting this bug, originally on
	http://wiki.tcl.tk/15408.
	* library/clock.tcl: Fixed a bug with Daylight Saving Time and Posix
	time zone specifiers reported by Martin Lemburg in
	http://groups.google.com/group/comp.lang.tcl/browse_thread/thread/9a8b15a4dfc0b7a0
	(and not at SourceForge).
	* tests/clock.test: Added test case for the above bug.

2006-04-18  Donal K. Fellows  <dkf@users.sf.net>

	* doc/IntObj.3: Minor review fixes, including better documentation of
	the behaviour of Tcl_GetBignumAndClearObj.

2006-04-17  Don Porter	<dgp@users.sourceforge.net>

	* doc/IntObj.3: Documentation changes to account for TIP 237 changes.
	* doc/Object.3: [Bug 1446971]

2006-04-12  Donal K. Fellows  <donal.k.fellows@manchester.ac.uk>

	* generic/regc_locale.c (cclass): Redefined the meaning of [:print:]
	to be exactly UNICODE letters, numbers, punctuation, symbols and
	spaces (*not* whitespace). [Bug 1376892]

2006-04-11  Don Porter	<dgp@users.sourceforge.net>

	* generic/tclTrace.c:	Stop some interference between enter traces
	* tests/trace.test:	and enterstep traces. [Bug 1458266]

2006-04-07  Don Porter	<dgp@users.sourceforge.net>

	* generic/tclPathObj.c: Yet another revised fix for the [Bug 1379287]
	* tests/fileSystem.test:	family of path normalization bugs.

2006-04-06  Jeff Hobbs	<jeffh@ActiveState.com>

	* generic/tclRegexp.c (FinalizeRegexp): full reset data to indicate
	readiness for reinitialization.

2006-04-06  Don Porter	<dgp@users.sourceforge.net>

	* generic/tclIndexObj.c (Tcl_GetIndexFromObjStruct):	It seems there
	* tests/indexObj.test:	are extensions that rely on the prior behavior
	* doc/GetIndex.3:	that the empty string cannot succeed as a
	unique prefix matcher, so I'm restoring Donal Fellows's solution.
	Added mention of this detail to the documentation. [Bug 1464039]

	* tests/compExpr-old.test:	Updated testmathfunctions constraint
	* tests/compExpr.test:		to post-TIP-232 world.
	* tests/expr-old.test:
	* tests/expr.test:
	* tests/info.test:

	* tests/indexObj.test:	Corrected other test errors revealed by
	* tests/upvar.test:	testing outside the tcltest application.

	* generic/tclPathObj.c: Revised fix for the [Bug 1379287] family of
	path normalization bugs.

2006-04-06  Daniel Steffen  <das@users.sourceforge.net>

	* unix/tcl.m4: removed TCL_IO_TRACK_OS_FOR_DRIVER_WITH_BAD_BLOCKING
	define on Darwin. [Bug 1457515]
	* unix/configure: autoconf-2.59
	* unix/tclConfig.h.in: autoheader-2.59

2006-04-05  Don Porter	<dgp@users.sourceforge.net>

	* win/tclWinInit.c:	More careful calls to Tcl_DStringSetLength()
	* win/tclWinSock.c:	to avoid creating invalid DString states. Bump
	* win/tclWinDde.c:	to version 1.3.2. [RFE 1366195]
	* library/dde/pkgIndex.tcl:

	* library/reg/pkgIndex.tcl:	Bump to registry 1.2 because
	* win/tclWinReg.c:	Registry_Unload() is a new public routine
	* win/Makefile.in:	compared to the 1.1.* releases.

	* win/configure.in:	Bump package version numbers.
	* win/configure:	autoconf 2.59

2006-04-05  Donal K. Fellows  <donal.k.fellows@manchester.ac.uk>

	* generic/tclIndexObj.c (Tcl_GetIndexFromObjStruct): Allow empty
	strings to be matched by the Tcl_GetIndexFromObj machinery, in the
	same manner as any other key. [Bug 1464039]

2006-04-03  Andreas Kupries <andreask@activestate.com>

	* generic/tclIO.c (ReadChars): Added check, panic and commentary to a
	piece of code which relies on BUFFER_PADDING to create enough space at
	the beginning of each buffer for the insertion of partial multibyte
	data at the beginning of a buffer. Commentary explains why this code
	is OK, and the panic is as a precaution if someone twiddled the
	BUFFER_PADDING into uselessness.

	* generic/tclIO.c (ReadChars): Temporarily suppress the use of
	TCL_ENCODING_END set when EOF was reached while the buffer we are
	converting is not truly the last buffer in the queue. Together with
	the Utf bug below it was possible to completely wreck the buffer data
	structures, eventually crashing Tcl. [Bug 1462248]

	* generic/tclEncoding.c (UtfToUtfProc): Stop accessing memory beyond
	the end of the input buffer when TCL_ENCODING_END is set and the last
	bytes of the buffer start a multi-byte sequence. This bug contributed
	to [Bug 1462248].

2006-03-30  Miguel Sofer  <msofer@users.sf.net>

	* generic/tclExecute.c: remove unused var and silence gcc warning

2006-03-29  Jeff Hobbs	<jeffh@ActiveState.com>

	* win/Makefile.in: convert _NATIVE paths to use / to avoid ".\"
	path-as-escape issue.

2006-03-29  Don Porter	<dgp@users.sourceforge.net>

	* changes:	Updates for another RC.

	* generic/tclPathObj.c:	 More fixes for path normalization when /../
	* tests/fileSystem.test: tries to go beyond root.[Bug 1379287]

	* generic/tclExecute.c: Revised INST_MOD implementation to do
	calculations in native types as much as possible, moving to mp_ints
	only when necessary.

2006-03-28  Jeff Hobbs	<jeffh@ActiveState.com>

	* win/tclWinPipe.c (TclpCreateProcess): change panics to Tcl errors
	and do proper refcounting of noe objPtr. [Bug 1194429]

	* unix/tcl.m4, win/tcl.m4: []-quote AC_DEFUN functions.

2006-03-28  Daniel Steffen  <das@users.sourceforge.net>

	* macosx/Tcl.xcode/default.pbxuser:	add '-singleproc 1' cli arg to
	* macosx/Tcl.xcodeproj/default.pbxuser: tcltest to ease test debugging

	* macosx/Tcl.xcode/project.pbxproj:	removed $prefix/share from
	* macosx/Tcl.xcodeproj/project.pbxproj: TCL_PACKAGE_PATH as per change
	to unix/configure.in of 2006-03-13.

	* unix/tclUnixFCmd.c (TclpObjNormalizePath): deal with *BSD/Darwin
	realpath() converting relative paths into absolute paths [Bug 1064247]

2006-03-28  Vince Darley  <vincentdarley@sourceforge.net>

	* generic/tclIOUtil.c: fix to nativeFilesystemRecord comparisons
	(lesser part of [Bug 1064247])

2006-03-27  Pat Thoyts	<patthoyts@users.sourceforge.net>

	* win/tclWinTest.c:	Fixes for [Bug 1456373] (mingw-gcc issue)

2006-03-27  Andreas Kupries <andreask@activestate.com>

	* doc/CrtChannel.3:    Added TCL_CHANNEL_VERSION_5, made it the
	* generic/tcl.h:       version where the "truncateProc" is defined at,
	* generic/tclIO.c:     and moved all channel drivers of Tcl to v5.
	* generic/tclIOGT.c, generic/tclIORChan.c, unix/tclUnixChan.c:
	* unix/tclUnixPipe.c, win/tclWinChan.c, win/tclWinConsole.c:
	* win/tclWinPipe.c, win/tclWinSerial.c, win/tclWinSock.c:

2006-03-27  Don Porter	<dgp@users.sourceforge.net>

	* generic/tclExecute.c: Merge INST_MOD computation in with the
	INST_?SHIFT instructions, which also operate only on two integral
	values. Also corrected flaw that made INST_BITNOT of wide values
	require mp_int calculations. Also corrected type that missed optimized
	handling of the tclBooleanType by the TclGetBooleanFromObj macro.

	* changes:	Updates for another RC.

2006-03-25  Don Porter	<dgp@users.sourceforge.net>

	* generic/tclExecute.c: Corrections to INST_EXPON detection of
	overflow to use mp_int calculations.

2006-03-24  Kevin B. Kenny  <kennykb@acm.org>

	* generic/tclExecute.c (TclExecuteByteCode): Added a couple of missing
	casts to 'int' that were affecting compilablity on VC6.

2006-03-24  Don Porter	<dgp@users.sourceforge.net>

	* generic/tclEncoding.c: Reverted latest change [Bug 506653] since it
	reportedly killed test performance on Windows.

	* generic/tclExecute.c: Revised INST_EXPON implementation to do
	calculations in native types as much as possible, moving to mp_ints
	only when necessary.

2006-03-23  Don Porter	<dgp@users.sourceforge.net>

	* generic/tclExecute.c: Merged INST_EXPON handling in with the other
	binary operators that operate on all number types (INST_ADD, etc.).

	* tests/env.test: With case preserved (see 2006-03-21 commit) be sure
	to do case-insensitive filtering. [Bug 1457065]

2006-03-23  Reinhard Max  <max@suse.de>

	* unix/tcl.spec: Cleaned up and completed the spec file. An RPM can
	now be built from the tcl source distribution with "rpmbuild -tb
	<tarball>"

2006-03-22  Reinhard Max  <max@suse.de>

	* tests/stack.test: Run the stack tests in subshells, so that they are
	reported as failed tests rather than bugs in the test suite if the
	recursion causes a segfault.

2006-03-21  Don Porter	<dgp@users.sourceforge.net>

	* changes:	Updates for another RC.

	* generic/tclStrToD.c:	One of the branches of AccumulateDecimalDigit
	* tests/parseExpr.test: did not. [Bug 1451233]

	* tests/env.test:	Preserve case of saved env vars. [Bug 1409272]

2006-03-21  Daniel Steffen  <das@users.sourceforge.net>

	* generic/tclInt.decls:	 implement globbing for HFS creator & type
	* macosx/tclMacOSXFCmd.c:codes and 'hidden' flag, as documented in
	* tests/macOSXFCmd.test: glob.n; objectified OSType handling in [glob]
	* unix/tclUnixFile.c:	 and [file attributes]; fix globbing for
	hidden files with pattern==NULL arg. [Bug 823329]
	* generic/tclIntPlatDecls.h:
	* generic/tclStubInit.c: make genstubs

2006-03-20  Andreas Kupries <andreask@activestate.com>

	* win/Makefile.in (install-libraries): Generate tcl8/8.4 directory
	under Windows as well (cygwin Makefile). Related entry: 2006-03-07,
	dgp. This moved the installation of http from 8.2 to 8.4, partially. A
	fix of the required directory creation was done for unix on Mar 10,
	without entry in the Changelog. This entry is for the fix of the
	directory creation under Windows.

	* unix/installManPage: There is always one even more broken "sed".
	Moved the # comment starting character in the sed script to the
	beginning of their respective lines. The AIX sed will not recognize
	them as comments otherwise :( The actual text stays indented for
	better association with the commands they belong to.

2006-03-20  Donal K. Fellows  <donal.k.fellows@manchester.ac.uk>

	* tests/cmdAH.test, tests/fCmd.test, tests/unixFCmd.test:
	* tests/winFCmd.test: Cleanup of some test constraint handling, and a
	few other minor issues.

2006-03-18  Vince Darley  <vincentdarley@sourceforge.net>

	* generic/tclFileName.c:
	* doc/FileSystem.3:
	* tests/fileName.test: Fix to [Bug 1084705] so that 'glob -nocomplain'
	finally agrees with its documentation and doesn't swallow genuine
	errors.

	***POTENTIAL INCOMPATIBILITY*** for scripts that assumed '-nocomplain'
	removes the need for 'catch' to deal with non-understood path names.

	Small optimisation to implementation of pattern==NULL case of TclGlob,
	and clarification to the documentation. [Tclvfs bug 1405317]

2006-03-18  Vince Darley  <vincentdarley@sourceforge.net>

	* tests/fCmd.test: added knownBug test case for [Bug 1394972]

	* tests/winFCmd.test:
	* tests/tcltest.test: corrected tests to better account for behaviour
	of writable/non-writable directories on Windows 2000/XP. This, with
	the previous patches, closes [Bug 1193497]

2006-03-17  Andreas Kupries <andreask@activestate.com>

	* doc/chan.n: Updated with documentation for the commands 'chan
	create' and 'chan postevent' (TIP #219).

	* doc/refchan.n: New file. Documentation of the command handler API
	for reflected channels (TIP #219).

2006-03-17  Joe Mistachkin <joe@mistachkin.com>

	* unix/tclUnixPort.h: Include pthread.h prior to pthread_np.h [Bug
	1444692]

	* win/tclWinTest.c: Corrected typo of 'initializeMutex' that prevented
	successful compilation.

2006-03-16  Andreas Kupries <andreask@activestate.com>

	* doc/open.n: Documented the changed behaviour of 'a'ppend mode.

	* tests/io.test (io-43.1 io-44.[1234]): Rewritten to be self-contained
	with regard to setup and cleanup. [Bug 681793]

	* generic/tclIOUtil.c (TclGetOpenMode): Added the flag O_APPEND to the
	list of POSIX modes used when opening a file for 'a'ppend. This
	enables the proper automatic seek-to-end-on-write by the OS. See [Bug
	680143] for longer discussion.

	* tests/ioCmd.test (iocmd-13.7.*): Extended the testsuite to check the
	new handling of 'a'.

2006-03-15  Andreas Kupries <andreask@activestate.com>

	* tests/socket.test: Extended the timeout in socket-11.11 from 10 to
	40 seconds to allow for really slow machines. Also extended
	actual/expected results with value of variable 'done' to make it
	clearer when a test fails due to a timeout. [Bug 792159]

2006-03-15  Vince Darley  <vincentdarley@sourceforge.net>

	* win/fCmd.test: add proper test constraints so the new tests don't
	run on Unix.

2006-03-14  Andreas Kupries <andreask@activestate.com>

	* generic/tclPipe.c (TclCreatePipeline): Modified the processing of
	pipebars to fail if the last bar is followed only by redirections.
	[Bug 768659]

2006-03-14  Andreas Kupries <andreask@activestate.com>

	* doc/fconfigure.n: Clarified that -translation is binary is reported
	as lf when queried, because it is identical to lf, except for the
	special additional behaviour when setting it. [Bug 666770]

2006-03-14  Andreas Kupries <andreask@activestate.com>

	* doc/clock.n: Removed double-quotes around section title NAME; not
	needed.
	* unix/installManpage: Reverted part to handle double-quotes in
	section NAME, chokes older sed installations.

2006-03-14  Andreas Kupries <andreask@activestate.com>

	* library/tm.tcl (::tcl::tm::Defaults): Fixed handling of environment
	variable TCLX.y_TM_PATH, bad variable reference. Thanks to Julian
	Noble. [Bug 1448251]

2006-03-14  Vince Darley  <vincentdarley@sourceforge.net>

	* win/tclWinFile.c: updated patch to deal with 'file writable' issues
	on Windows XP/2000.
	* generic/tclTest.c:
	* unix/tclUnixTest.c:
	* win/tclWinTest.c:
	* tests/fCmd.test: updated test suite to deal with correct permissions
	setting and differences between XP/2000 and 95/98 3 tests still fail;
	to be dealt with shortly

2006-03-13  Don Porter	<dgp@users.sourceforge.net>

	* generic/tclEncoding.c: Report error when an escape encoding is
	missing one of its sub-encodings. [Bug 506653]

	* unix/configure.in:	Revert change from 2005-07-26 that sometimes
	* unix/configure:	added $prefix/share to the tcl_pkgPath. See
	[Patch 1231015]. autoconf-2.59.

2006-03-10  Miguel Sofer  <msofer@users.sf.net>

	* generic/tclProc.c (ObjInterpProcEx):
	* tests/apply.test (apply-5.1): Fix [apply] error messages so that
	they quote the lambda expression. [Bug 1447355]

2006-03-10  Zoran Vasiljevic  <vasiljevic@users.sourceforge.net>

	-- Summary of changes fixing [Bug 1437595] --

	* generic/tclEvent.c: Cosmetic touches and identation
	* generic/tclInt.h: Added TclpFinalizeSockets() call.

	* generic/tclIO.c: Calls TclpFinalizeSockets() as part of the
	TclFinalizeIOSubsystem().

	* unix/tclUnixSock.c: Added no-op TclpFinalizeSockets().

	* win/tclWinPipe.c, win/tclWinSock.c: Finalization of sockets/pipes is
	now solely done in TclpFinalizeSockets() and TclpFinalizePipes() and
	not over the thread-exit handler, because the order of actions the Tcl
	generic core will impose may result in cores/hangs if the thread exit
	handler tears down corresponding subsystem(s) too early.

2006-03-10  Vince Darley  <vincentdarley@sourceforge.net>

	* win/tclWinFile.c: previous patch breaks tests, so removed.

2006-03-09  Vince Darley  <vincentdarley@sourceforge.net>

	* win/tclWinFile.c: fix to 'file writable' in certain XP directories.
	Thanks to fvogel and jfg. [Patch 1344540] Modified patch to make use
	of existing use of getSecurityProc.

2006-03-08  Don Porter	<dgp@users.sourceforge.net>

	* generic/tclExecute.c: Complete missing bit of TIP 215 implementation
	* tests/incr.test:

2006-03-07  Joe English	 <jenglish@users.sourceforge.net>

	* unix/tcl.m4: Set SHLIB_LD_FLAGS='${LIBS}' on NetBSD, as per the
	other *BSD variants. [Bug 1334613]
	* unix/configure: Regenerated.

2006-03-07  Don Porter	<dgp@users.sourceforge.net>

	* changes:	Update in prep. for 8.5a4 release.

	* unix/Makefile.in:	Package http 2.5.2 requires Tcl 8.4, so the
	* win/Makefile.in:	*.tm installation has to be placed in an "8.4"
	directory, not an "8.2" directory.

2006-03-06  Don Porter	<dgp@users.sourceforge.net>

	* generic/tclBasic.c:	Revised handling of TCL_EVAL_* flags to
	* tests/parse.test:	simplify TclEvalObjvInternal and to correct
	the auto-loading of alias targets (parse-8.12). [Bug 1444291]

2006-03-03  Don Porter	<dgp@users.sourceforge.net>

	* generic/tclPathObj.c: Revised yesterday's fix for [Bug 1379287] to
	work on Windows.

	* generic/tclObj.c:	Compatibility support for existing code that
	calls Tcl_GetObjType("boolean").

2006-03-02  Don Porter	<dgp@users.sourceforge.net>

	* generic/tclPathObj.c:		Fix for failed normalization of paths
	* tests/fileSystem.test:	with /../ that lead back to the root
	of the filesystem, like /foo/.. [Bug 1379287]

2006-03-01  Reinhard Max  <max@suse.de>

	* unix/installManPage: Fix the script for manpages that have quotes
	around the .SH arguments, as doctools produces them. [Bug 1292145]
	Some minor cleanups and improvements.

2006-02-28  Don Porter	<dgp@users.sourceforge.net>

	* generic/tclBasic.c:	Corrections to be sure that TCL_EVAL_GLOBAL
	* tests/namespace.test: evaluations act the same as [uplevel #0]
	* tests/parse.test:	evaluations, even when execution traces or
	* tests/trace.test:	invocations of [::unknown] are present. [Bug
	1439836]

2006-02-22  Don Porter	<dgp@users.sourceforge.net>

	* generic/tclBasic.c:	Corrected a few bugs in how [namespace
	* tests/namespace.test: unknown] interacts with TCL_EVAL_* flags.
	[Patch 958222]

2006-02-17  Don Porter	<dgp@users.sourceforge.net>

	* generic/tclIORChan.c: Revised error message generation and handling
	* tests/ioCmd.test:	of exceptional return codes in the channel
	reflection layer. [Bug 1372348]

2006-02-16  Don Porter	<dgp@users.sourceforge.net>

	* generic/tclIndexObj.c:	Disallow the "ambiguous" error message
	* tests/indexObj.test:		when TCL_EXACT matching is requested.
	* tests/ioCmd.test:

2006-02-15  Don Porter	<dgp@users.sourceforge.net>

	* generic/tclIO.c:	Made several routines tolerant of
	* generic/tclIORChan.c: interp == NULL arguments. [Bug 1380662]
	* generic/tclIOUtil.c:

2006-02-09  Don Porter	<dgp@users.sourceforge.net>

	TIP#215 IMPLEMENTATION

	* doc/incr.n:		Revised [incr] to auto-initialize when varName
	* generic/tclExecute.c: argument is unset. [Patch 1413115]
	* generic/tclVar.c:
	* tests/compile.test:
	* tests/incr-old.test:
	* tests/incr.test:
	* tests/set.test:

	* tests/main.test (Tcl_Main-6.7):	Improved robustness of
	command auto-completion test. [Bug 1422736]

2006-02-08  Donal K. Fellows  <dkf@users.sf.net>

	* doc/Encoding.3, doc/encoding.n: Updates due to review at request of
	Don Porter. Mostly minor changes.

2006-02-08  Don Porter	<dgp@users.sourceforge.net>

	TIP#258 IMPLEMENTATION

	* doc/Encoding.3:	New subcommand [encoding dirs].
	* doc/encoding.n:	New routine Tcl_GetEncodingNameFromEnvironment
	* generic/tcl.decls:	Made public:
	* generic/tclBasic.c:	TclGetEncodingFromObj
	* generic/tclCmdAH.c:		-> Tcl_GetEncodingFromObj
	* generic/tclEncoding.c:TclGetEncodingSearchPath
	* generic/tclInt.decls:		-> Tcl_GetEncodingSearchPath
	* generic/tclInt.h:	TclSetEncodingSearchPath
	* generic/tclTest.c:		-> Tcl_SetEncodingSearchPath
	* library/init.tcl:	Removed commands:
	* tests/cmdAH.test:		[tcl::unsupported::EncodingDirs]
	* tests/encoding.test:		[testencoding path] (Tcltest)
	* unix/tclUnixInit.c:	[Patch 1413934]
	* win/tclWinInit.c:

	* generic/tclDecls.h:	make genstubs
	* generic/tclIntDecls.h:
	* generic/tclStubInit.c:

2006-02-01  Miguel Sofer  <msofer@users.sf.net>

	* generic/tclProc.c: minor improvements to [apply]
	* tests/apply.test: new tests; apply-5.1 currently fails to indicate
	missing work in error reporting

2006-02-01  Don Porter	<dgp@users.sourceforge.net>

	TIP#194 IMPLEMENTATION

	* doc/apply.n:	(New file)	New command [apply]. [Patch 944803]
	* doc/uplevel.n:
	* generic/tclBasic.c:
	* generic/tclInt.h:
	* generic/tclProc.c:
	* tests/apply.test: (New file)
	* tests/proc-old.test:
	* tests/proc.test:

	TIP#181 IMPLEMENTATION

	* doc/Namespace.3:	New command [namespace unknown]. New public C
	* doc/namespace.n:	routines Tcl_(Get|Set)NamespaceUnknownHandler.
	* doc/unknown.n:	[Patch 958222]
	* generic/tcl.decls:
	* generic/tclBasic.c:
	* generic/tclInt.h:
	* generic/tclNamesp.c:
	* tests/namespace.test:

	* generic/tclDecls.h:	make genstubs
	* generic/tclStubInit.c:

	TIP#250 IMPLEMENTATION

	* doc/namespace.n:	New command [namespace upvar]. [Patch 1275435]
	* generic/tclInt.h:
	* generic/tclNamesp.c:
	* generic/tclVar.c:
	* tests/namespace.test:
	* tests/upvar.test:

2006-01-26  Donal K. Fellows  <dkf@users.sf.net>

	* doc/dict.n: Fixed silly bug in example. Thanks to Heiner Marxen
	<heiner.marxen@unsel.de> for catching this! [Bug 1415725]

2006-01-26  Donal K. Fellows  <donal.k.fellows@manchester.ac.uk>

	* unix/tclUnixChan.c (TclpOpenFileChannel): Tidy up and comment the
	mess to do with setting up serial channels. This (deliberately) breaks
	a broken FreeBSD port, indicates what we're really doing, and reduces
	the amount of conditional compilation sections for better maintenance.

2006-01-25  Donal K. Fellows  <dkf@users.sf.net>

	* unix/tclUnixInit.c (TclpInitPlatform): Improved conditions on when
	to update the FP rounding mode on FreeBSD, taken from FreeBSD port.

2006-01-23  Donal K. Fellows  <dkf@users.sf.net>

	* tests/string.test (string-12.21): Added test for [Bug 1410553] based
	on original bug report.

2006-01-23  Miguel Sofer  <msofer@users.sf.net>

	* generic/tclStringObj.c: fixed incorrect handling of internal rep in
	Tcl_GetRange. Thanks to twylite and Peter Spjuth. [Bug 1410553]

	* generic/tclProc.c: fixed args handling for precompiled bodies [Bug
	1412695]; thanks to Uwe Traum.

2006-01-16  Reinhard Max  <max@suse.de>

	* generic/tclPipe.c (FileForRedirect): Prevent nameString from being
	freed without having been initialized.
	* tests/exec.test: Added a test for the above.

2006-01-12  Zoran Vasiljevic  <vasiljevic@users.sourceforge.net>

	* generic/tclPathObj.c (Tcl_FSGetInternalRep): backported patch from
	core-8-4-branch. A freed pointer has been overwritten causing all
	sorts of coredumps.

2006-01-12  Vince Darley  <vincentdarley@sourceforge.net>

	* win/tclWinFile.c: fix to sharing violation [Bug 1366227]

2006-01-11  Don Porter	<dgp@users.sourceforge.net>

	* generic/tclBasic.c:	Moved Tcl_LogCommandInfo from tclBasic.c to
	* generic/tclNamesp.c:	tclNamesp.c to get access to identifier with
	* tests/error.test (error-7.0): file scope. Added check for traces on
	::errorInfo, and when present fall back to contruction of the stack
	trace in the variable so that write trace notification timings are
	compatible with earlier Tcl releases. This reduces, but does not
	completely eliminate the ***POTENTIAL INCOMPATIBILITY*** created by
	the 2004-10-15 commit. [Bug 1397843]

2006-01-10  Daniel Steffen  <das@users.sourceforge.net>

	* unix/configure:    add caching, use AC_CACHE_CHECK instead of
	* unix/configure.in: AC_CACHE_VAL where possible, consistent message
	* unix/tcl.m4:	     quoting, sync relevant tclconfig/tcl.m4 changes
	and gratuitous formatting differences, fix SC_CONFIG_MANPAGES with
	default argument, Darwin improvements to SC_LOAD_*CONFIG.

2006-01-09  Don Porter	<dgp@users.sourceforge.net>

	* generic/tclNamesp.c (NamespaceInscopeCmd):	[namespace inscope]
	* tests/namespace.test: commands were not reported by [info level].
	[Bug 1400572]

2006-01-09  Donal K. Fellows  <donal.k.fellows@manchester.ac.uk>

	* generic/tclTrace.c: Stop exporting the guts of the trace command;
	nothing outside this file needs to see it. [Bug 971336]

2006-01-05  Donal K. Fellows  <donal.k.fellows@manchester.ac.uk>

	* unix/tcl.m4 (TCL_CONFIG_SYSTEM): Factor out the code to determine
	the operating system version number, as it was replicated in several
	places.

2006-01-04  David Gravereaux  <davygrvy@pobox.com>

	* win/tclAppInit.c: WIN32 native console signal handler removed. This
	was found to be interfering with TWAPI extension one. IMO, special
	services such as signal handlers should best be done with extensions
	to the core after discussions on c.l.t. about Roy Terry's tclsh
	children of a real windows service shell.

	******************************************************************
	*** CHANGELOG ENTRIES FOR 2005 IN "ChangeLog.2005"	       ***
	*** CHANGELOG ENTRIES FOR 2004 IN "ChangeLog.2004"	       ***
	*** CHANGELOG ENTRIES FOR 2003 IN "ChangeLog.2003"	       ***
	*** CHANGELOG ENTRIES FOR 2002 IN "ChangeLog.2002"	       ***
	*** CHANGELOG ENTRIES FOR 2001 IN "ChangeLog.2001"	       ***
	*** CHANGELOG ENTRIES FOR 2000 IN "ChangeLog.2000"	       ***
	*** CHANGELOG ENTRIES FOR 1999 AND EARLIER IN "ChangeLog.1999" ***
	******************************************************************<|MERGE_RESOLUTION|>--- conflicted
+++ resolved
@@ -1,4 +1,9 @@
-<<<<<<< HEAD
+2011-11-22  Jan Nijtmans  <nijtmans@users.sf.net>
+
+	* win/tclWinPort.h:   [Bug 2935503] Windows: file mtime
+	* win/tclWinFile.c:  sets wrong time (VS2005+ only)
+	* generic/tclTest.c:
+
 2011-11-04  Don Porter  <dgp@users.sourceforge.net>
 
 	*** 8.5.11 TAGGED FOR RELEASE ***
@@ -36,12 +41,6 @@
 	* library/tzdata/America/Sitka : Update to Olson's tzdata2011l
 	* library/tzdata/Pacific/Fiji
 	* library/tzdata/Asia/Hebron (New)
-=======
-2011-11-22  Jan Nijtmans  <nijtmans@users.sf.net>
-
-	* generic/tclCmdAH.c:   [Bug 2935503] Windows: file mtime
-	* generic/tclIOUtil.c:  sets wrong time
->>>>>>> 7bbc6b23
 
 2011-10-11  Jan Nijtmans  <nijtmans@users.sf.net>
 
