<<<<<<< HEAD
2011-07-08  Donal K. Fellows  <dkf@users.sf.net>
=======
2011-07-15  Don Porter  <dgp@users.sourceforge.net>

	* generic/tclCompile.c: Avoid segfaults when RecordByteCodeStats()
	is called in a deleted interp.

2011-07-13  Don Porter  <dgp@users.sourceforge.net>
>>>>>>> b955778d

	* doc/http.n: [FRQ 3358415]: State what RFC defines HTTP/1.1.

2011-07-03  Donal K. Fellows  <dkf@users.sf.net>

	* doc/FileSystem.3: Corrected statements about ctime field of 'struct
	stat'; that was always the time of the last metadata change, not the
	time of creation.

2011-07-02  Kevin B. Kenny  <kennykb@acm.org>

	* generic/tclStrToD.c:
	* generic/tclTomMath.decls:
	* generic/tclTomMathDecls.h:
	* macosx/Tcl.xcode/project.pbxproj:
	* macosx/Tcl.xcodeproj/project.pbxproj:
	* tests/util.test:
	* unix/Makefile.in:
	* win/Makefile.in:
	* win/Makefile.vc:
	Fix a bug where bignum->double conversion is "round up" and
	not "round to nearest" (causing expr double(1[string repeat 0 23])
	not to be 1e+23). [Bug 3349507]

2011-06-30  Reinhard Max  <max@suse.de>

	* unix/configure.in: Add a volatile declaration to the test for
	TCL_STACK_GROWS_UP to prevent gcc 4.6 from producing invalid
	results due to aggressive optimisation.

2011-06-23  Don Porter  <dgp@users.sourceforge.net>

	*** 8.5.10 TAGGED FOR RELEASE ***

	* changes:	Update for 8.5.10 release.

2011-06-22  Andreas Kupries  <andreask@activestate.com>

	* library/platform/pkgIndex.tcl: Updated to platform 1.0.10. Added
	* library/platform/platform.tcl: handling of the DEB_HOST_MULTIARCH
	* unix/Makefile.in: location change for libc.
	* win/Makefile.in:

	* generic/tclInt.h: Fixed the inadvertently committed disabling of
	  stack checks, see my 2010-11-15 commit.

2011-06-21  Don Porter  <dgp@users.sourceforge.net>

	* changes:	Update for 8.5.10 release.

	* library/tcltest/tcltest.tcl (loadIntoSlaveInterpreter):
	* library/tcltest/pkgIndex.tcl: Backport tcltest 2.3.3 for release
	* unix/Makefile.in: with Tcl 8.5.*.
	* win/Makefile.in:

	* tests/init.test:	Update test files to use new command.
	* tests/pkg.test:

	* generic/tclLink.c:	Prevent multiple links to a single Tcl
	variable when calling Tcl_LinkVar(). [Bug 3317466]

2011-06-13  Don Porter  <dgp@users.sourceforge.net>

	* generic/tclStrToD.c:  [Bug 3315098] Mem leak fix from Gustaf Neumann.

2011-06-02  Don Porter  <dgp@users.sourceforge.net>

	* generic/tclBasic.c:	Removed TclCleanupLiteralTable(), and old
	* generic/tclInt.h:	band-aid routine put in place while a fix
	* generic/tclLiteral.c:	for [Bug 994838] took shape.  No longer needed.

2011-06-02  Donal K. Fellows  <dkf@users.sf.net>

	* generic/tclInt.h (TclInvalidateNsCmdLookup): [Bug 3185407]: Extend
	the set of epochs that are potentially bumped when a command is
	created, for a slight performance drop (in some circumstances) and
	improved semantics.

2011-06-01  Jan Nijtmans  <nijtmans@users.sf.net>

	* generic/tclUtil.c:   Fix for [Bug 3309871]: Valgrind finds:
	invalid read in TclMaxListLength()

2011-05-25  Don Porter  <dgp@users.sourceforge.net>

	* library/msgcat/msgcat.tcl:	Backport improvements to msgcat
	* library/msgcat/pkgIndex.tcl:	package.  Bump to 1.4.4
	* unix/Makefile.in
	* win/Makefile.in

2011-05-24  Venkat Iyer <venkat@comit.com>

	* library/tzdata/Africa/Cairo: Update to Olson tzdata2011g

2011-05-17  Andreas Kupries  <andreask@activestate.com>

	* generic/tclCompile.c (TclFixupForwardJump): Tracked down and fixed
	* generic/tclBasic.c (TclArgumentBCEnter): the cause of a violation
	of my assertion that 'ePtr->nline == objc' in TclArgumentBCEnter.
	When a bytecode was grown during jump fixup the pc -> command line
	mapping was not updated. When things aligned just wrong the mapping
	would direct command A to the data for command B, with a different
	number of arguments.

2011-05-10  Don Porter  <dgp@users.sourceforge.net>

	* generic/tclInt.h:     New internal routines TclScanElement() and
	* generic/tclUtil.c:    TclConvertElement() are rewritten guts of
	machinery to produce string rep of lists.  The new routines avoid
	and correct [Bug 3173086].  See comments for much more detail.

	* generic/tclDictObj.c:         Update all callers.
	* generic/tclIndexObj.c:
	* generic/tclListObj.c:
	* generic/tclUtil.c:
	* tests/list.test:

2011-05-09  Don Porter  <dgp@users.sourceforge.net>

	* generic/tclListObj.c:	Revise empty string tests so that we avoid
	potentially expensive string rep generations, especially for dicts.

2011-05-07  Miguel Sofer  <msofer@users.sf.net>

	* generic/tclInt.h: fix USE_TCLALLOC so that it can be enabled
	* unix/Makefile.in: without editing the Makefile

2011-05-05  Don Porter  <dgp@users.sourceforge.net>

	* generic/tclListObj.c:	Stop generating string rep of dict when
	converting to list.  Tolerate NULL interps more completely.

2011-05-03  Don Porter  <dgp@users.sourceforge.net>

	* generic/tclUtil.c:	Tighten Tcl_SplitList().
	* generic/tclListObj.c:	Tighten SetListFromAny().
	* generic/tclDictObj.c:	Tighten SetDictFromAny().

2011-05-02  Don Porter  <dgp@users.sourceforge.net>

	* generic/tclCmdMZ.c:	Revised TclFindElement() interface.  The
	* generic/tclDictObj.c:	final argument had been bracePtr, the address
	* generic/tclListObj.c:	of a boolean var, where the caller can be told
	* generic/tclParse.c:	whether or not the parsed list element was
	* generic/tclUtil.c:	enclosed in braces.  In practice, no callers
	really care about that.  What the callers really want to know is 
	whether the list element value exists as a literal substring of the
	string being parsed, or whether a call to TclCopyAndCollpase() is
	needed to produce the list element value.  Now the final argument
	is changed to do what callers actually need.  This is a better fit
	for the calls in tclParse.c, where now a good deal of post-processing
	checking for "naked backslashes" is no longer necessary.
	***POTENTIAL INCOMPATIBILITY***
	For any callers calling in via the internal stubs table who really
	do use the final argument explicitly to check for the enclosing brace
	scenario.  Simply looking for the braces where they must be is the
	revision available to those callers, and it will backport cleanly.

	* tests/parse.test:	Tests for expanded literals quoting detection.

	* generic/tclCompCmds.c:	New TclFindElement() is also a better
	fit for the [switch] compiler.

	* generic/tclInt.h:	Replace TclCountSpaceRuns() with
	* generic/tclListObj.c:	TclMaxListLength() which is the function we
	* generic/tclUtil.c:	actually want.
	* generic/tclCompCmds.c:

	* generic/tclCompCmds.c: Rewrite of parts of the switch compiler to
	better use the powers of TclFindElement() and do less parsing on
	its own.

2011-04-28  Don Porter  <dgp@users.sourceforge.net>

	* generic/tclInt.h:	New utility routines:
	* generic/tclParse.c:	TclIsSpaceProc() and
	* generic/tclUtil.c:	TclCountSpaceRuns()

	* generic/tclCmdMZ.c:	Use new routines to replace calls to
	* generic/tclListObj.c:	isspace() and their /* INTL */ risk.
	* generic/tclStrToD.c:
	* generic/tclUtf.c:
	* unix/tclUnixFile.c:
	
2011-04-27  Don Porter  <dgp@users.sourceforge.net>

	* generic/tclListObj.c:	FreeListInternalRep() cleanup.

	* generic/tclBinary.c:	Backport fix for [Bug 2857044].
	* generic/tclDictObj.c:	All freeIntRepProcs set typePtr to NULL.
	* generic/tclEncoding.c:
	* generic/tclIndexObj.c:
	* generic/tclListObj.c:
	* generic/tclNamesp.c:
	* generic/tclObj.c:
	* generic/tclPathObj.c:
	* generic/tclProc.c:
	* generic/tclRegexp.c:
	* generic/tclStringObj.c:
	* generic/tclVar.c:

2011-04-21  Don Porter  <dgp@users.sourceforge.net>

	* generic/tclInt.h:	Use macro to set List intreps.
	* generic/tclListObj.c:

	* generic/tclCmdIL.c:	Limits on list length were too strict.
	* generic/tclInt.h:	Revised panics to errors where possible.
	* generic/tclListObj.c:

	* generic/tclCompile.c:	Make sure SetFooFromAny routines react
	* generic/tclIO.c:	reasonably when passed a NULL interp.
	* generic/tclIndexObj.c:
	* generic/tclListObj.c:
	* generic/tclNamesp.c:
	* generic/tclObj.c:
	* generic/tclProc.c:
	* macosx/tclMacOSXFCmd.c:

2011-04-21  Jan Nijtmans  <nijtmans@users.sf.net>

	* generic/tcl.h:       fix for [Bug 3288345]: Wrong Tcl_StatBuf
	* generic/tclInt.h:    used on MinGW. Make sure that all _WIN32
	* win/tclWinFile.c:    compilers use exactly the same layout
	* win/configure.in:    for Tcl_StatBuf - the one used by MSVC6 -
	* win/configure:       in all situations.

2011-04-20  Andreas Kupries  <andreask@activestate.com>

	* generic/tclFCmd.c (TclFileAttrsCmd): Added commands to reset the
	typePtr of the Tcl_Obj* whose int-rep was just purged. Required to
	prevent a dangling IndexRep* to reused, smashing the heap. See
	also the entries at 2011-04-16 and 2011-03-24 for the history of
	the problem.

2011-04-19  Don Porter  <dgp@users.sourceforge.net>

	* generic/tclConfig.c:	Reduce internals access in the implementation
	of [<foo>::pkgconfig list].

2011-04-18  Don Porter  <dgp@users.sourceforge.net>

	* generic/tclCmdIL.c:	Use ListRepPtr(.) and other cleanup.
	* generic/tclConfig.c:
	* generic/tclListObj.c:

	* generic/tclInt.h:	Define and use macros that test whether
	* generic/tclBasic.c:	a Tcl list value is canonical.
	* generic/tclUtil.c:

2011-04-16  Donal K. Fellows  <dkf@users.sf.net>

	* generic/tclFCmd.c (TclFileAttrsCmd): Tidied up the memory management
	a bit to try to ensure that the dynamic and static cases don't get
	confused while still promoting caching where possible. Added a panic
	to trap problems in the case where an extension is misusing the API.

2011-04-13  Don Porter  <dgp@users.sourceforge.net>

	* generic/tclUtil.c:	[Bug 3285375]: Rewrite of Tcl_Concat*()
	routines to prevent segfaults on buffer overflow.  Build them out of
	existing primitives already coded to handle overflow properly.  Uses
	the new TclTrim*() routines.

	* generic/tclCmdMZ.c:	New internal utility routines TclTrimLeft()
	* generic/tclInt.h:	and TclTrimRight().  Refactor the
	* generic/tclUtil.c:	[string trim*] implementations to use them.

2011-04-13  Miguel Sofer  <msofer@users.sf.net>

	* generic/tclVar.c: [Bug 2662380]: Fix crash caused by appending to a
	variable with a write trace that unsets it.

2011-04-12  Don Porter  <dgp@users.sourceforge.net>

	* generic/tclStringObj.c:	[Bug 3285472]: Repair corruption in
	* tests/string.test:	[string reverse] when string rep invalidation
	failed to also reset the bytes allocated for string rep to zero.

2011-04-12  Venkat Iyer <venkat@comit.com>

	* library/tzdata/Atlantic/Stanley: Update to Olson tzdata2011f

2011-04-06  Miguel Sofer  <msofer@users.sf.net>

	* generic/tclExecute.c (TclCompEvalObj): Earlier return if Tip280
	gymnastics not needed.

2011-04-05  Venkat Iyer <venkat@comit.com>

	* library/tzdata/Africa/Casablanca: Update to Olson's tzdata2011e
	* library/tzdata/America/Santiago:
	* library/tzdata/Pacific/Easter:
	* library/tzdata/America/Metlakatla: (new)
	* library/tzdata/America/North_Dakota/Beulah: (new)
	* library/tzdata/America/Sitka: (new)

2011-04-04  Don Porter  <dgp@users.sourceforge.net>

	* README:	Updated README files, repairing broken URLs and
	* macosx/README:	removing other bits that were clearly wrong.
	* unix/README:	Still could use more eyeballs on the detailed build
	* win/README:	advice on various plaforms. [Bug 3202030]

2011-04-02  Kevin B. Kenny  <kennykb@acm.org>

	* generic/tclStrToD.c (QuickConversion): Replaced another couple of
	'double' declarations with 'volatile double' to work around
	misrounding issues in mingw-gcc 3.4.5.

2011-03-24  Donal K. Fellows  <dkf@users.sf.net>

	* generic/tclFCmd.c (TclFileAttrsCmd): Ensure that any reference to
	temporary index tables is squelched immediately rather than hanging
	around to trip us up in the future.

2011-03-21  Jan Nijtmans  <nijtmans@users.sf.net>

	* unix/tclLoadDl.c:    [Bug #3216070]: Loading extension libraries
	* unix/tclLoadDyld.c:  from embedded Tcl applications.

2011-03-16  Jan Nijtmans  <nijtmans@users.sf.net>

	* generic/tclCkalloc.c: [Bug #3197864]: pointer truncation on Win64
	TCL_MEM_DEBUG builds

2011-03-16  Don Porter  <dgp@users.sourceforge.net>

	* generic/tclBasic.c:	Some rewrites to eliminate calls to
	* generic/tclParse.c:	isspace() and their /* INTL */ risk.
	* generic/tclProc.c:

2011-03-16  Jan Nijtmans  <nijtmans@users.sf.net>

	* unix/tcl.m4:    Make SHLIB_LD_LIBS='${LIBS}' the default and
	* unix/configure: set to "" on per-platform necessary basis.
	Backported from TEA, but kept all original platform code which was
	removed from TEA.

2011-03-14  Kevin B. Kenny  <kennykb@acm.org>

	* tools/tclZIC.tcl (onDayOfMonth): Allow for leading zeroes
	in month and day so that tzdata2011d parses correctly.
	* library/tzdata/America/Havana:
	* library/tzdata/America/Juneau:
	* library/tzdata/America/Santiago:
	* library/tzdata/Europe/Istanbul:
	* library/tzdata/Pacific/Apia:
	* library/tzdata/Pacific/Easter:
	* library/tzdata/Pacific/Honolulu:  tzdata2011d


	* unix/configure.in: [Bug 3205320]: stack space detection defeated by inlining
	* unix/configure:    (autoconf-2.59)

2011-03-09  Don Porter  <dgp@users.sourceforge.net>

	* generic/tclNamesp.c:	Tighten the detector of nested [namespace code]
	* tests/namespace.test:	quoting that the quoted scripts function
	properly even in a namespace that contains a custom "namespace"
	command.  [Bug 3202171]

	* doc/tclvars.n:	Formatting fix.  Thanks to Pat Thotys.

2011-03-08  Jan Nijtmans  <nijtmans@users.sf.net>

	* generic/tclBasic.c: Fix gcc warnings: variable set but not used

2011-03-08  Don Porter  <dgp@users.sourceforge.net>

	* generic/tclInt.h:	Remove TclMarkList() routine, an experimental
	* generic/tclUtil.c:	dead-end from the 8.5 alpha days.

	* generic/tclResult.c (ResetObjResult):	Correct failure to clear
	invalid intrep.  Thanks to Colin McDonald. [Bug 3202905]

2011-03-06  Don Porter  <dgp@users.sourceforge.net>

	* generic/tclBasic.c:	More replacements of Tcl_UtfBackslash() calls
	* generic/tclCompile.c:	with TclParseBackslash() where possible.
	* generic/tclParse.c:
	* generic/tclUtil.c:

	* generic/tclUtil.c (TclFindElement):	Guard escape sequence scans
	to not overrun the string end.  [Bug 3192636]

2011-03-05  Don Porter  <dgp@users.sourceforge.net>

	* generic/tclParse.c (TclParseBackslash): Correct trunction checks in
	* tests/parse.test:	\x and \u substitutions.  [Bug 3200987]

2011-01-26  Donal K. Fellows  <dkf@users.sf.net>

	* doc/RegExp.3: [Bug 3165108]: Corrected documentation of description
	of subexpression info in Tcl_RegExpInfo structure.

2011-01-25  Jan Nijtmans  <nijtmans@users.sf.net>

	* generic/tclCkalloc.c:  [Bug 3129448]: Possible over-allocation on
	* generic/tclHash.c:     64-bit platforms, part 2, backported
	* generic/tclProc.c:     strcpy->memcpy change but not change in any
				 struct.

2011-01-19 Alexandre Ferrieux  <ferrieux@users.sourceforge.net>

	* generic/tclExecute.c: [Bug 3138178]: Backport of Miguel's 2010-09-22
	fix on 8.6 branch (decache stack info wherever ::errorInfo may be
	updated, for trace sanity).

2011-01-19  Jan Nijtmans  <nijtmans@users.sf.net>

	* tools/genStubs.tcl:       Make sure to use CONST/VOID in stead of
	* generic/tclIntDecls.h:    const/void when appropriate. This allows to
	* generic/tclIntPlatDecls.h:use const/void in the *.decls file always,
	* generic/tclTomMathDecls.h:genStubs will do the right thing.

2011-01-18  Jan Nijtmans  <nijtmans@users.sf.net>

	* generic/tclBasic.c:      Various mismatches between Tcl_Panic
	* generic/tclCompCmds.c:   format string and its arguments,
	* generic/tclCompExpr.c:   discovered thanks to [Bug 3159920]
	* generic/tclPreserve.c:   (Backported)
	* generic/tclTest.c:

2011-01-17  Jan Nijtmans  <nijtmans@users.sf.net>

	* win/tcl.m4:         handle --enable-64bit=ia64 for gcc. BACKPORT.
	* win/configure:      (autoconf-2.59)
	* win/tclWin32Dll.c:  [Patch 3059922]: fixes for mingw64 - gcc4.5.1
	* generic/tclIOCmd.c: [Bug 3148192]: Commands "read/puts" incorrectly
	* tests/chanio.test:  interpret parameters. Improved error-message
	* tests/io.test       regarding legacy form.
	* tests/ioCmd.test

2011-01-15  Kevin B. Kenny  <kennykb@users.sf.net>

	* doc/tclvars.n:
	* generic/tclStrToD.c:
	* generic/tclUtil.c (Tcl_PrintDouble):
	* tests/util.test (util-16.*): Restored full Tcl 8.4 compatibility
	for the formatting of floating point numbers when $::tcl_precision
	is not zero. Added compatibility tests to make sure that excess
	trailing zeroes are suppressed for all eight major code paths.
	[Bug 3157475]

2011-01-13  Miguel Sofer  <msofer@users.sf.net>

	* generic/tclExecute.c (GrowEvaluationStack): Off-by-one error in
	sizing the new allocation - was ok in comment but wrong in the code.
	Triggered by [Bug 3142026] which happened to require exactly one more
	than what was in existence. BACKPORT.

2011-01-03  Jan Nijtmans  <nijtmans@users.sf.net>

	* tools/genStubs.tcl:  Fix "make genstubs", which was broken
	since 2010-11-30, the TclDoubleDigits backport.

2010-12-31  Jan Nijtmans  <nijtmans@users.sf.net>

	* generic/tclHash.c: [Bug 3007895]: Tcl_(Find|Create)HashEntry
	stub entries can never be called. They still cannot be called
	(no change in functionality), but at least they now do
	exactly the same as the Tcl_(Find|Create)HashEntry macro's,
	so the confusion addressed in this Bug report is gone.
	(Backported from Tcl 8.6)

2010-12-17  Stuart Cassoff  <stwo@users.sourceforge.net>

	* unix/Makefile.in:  Remove unwanted/obsolete 'ddd' target.

2010-12-17  Stuart Cassoff  <stwo@users.sourceforge.net>

	* unix/Makefile.in:  [Bug 2446711]: Remove 'allpatch' target.

2010-12-17  Stuart Cassoff  <stwo@users.sourceforge.net>

	* unix/Makefile.in:  Use 'rpmbuild', not 'rpm' [Bug 2537626].

2010-12-13  Jan Nijtmans  <nijtmans@users.sf.net>

	* unix/tcl.m4:    Cross-compile support for Win and UNIX (backported)
	* unix/configure: (autoconf-2.59)
	* win/tcl.m4:
	* win/configure.in:
	* win/configure: (autoconf-2.59)

2010-12-12  Stuart Cassoff  <stwo@users.sourceforge.net>

	* unix/tcl.m4: Better building on OpenBSD.
	* unix/configure: (autoconf-2.59)

2010-12-10 Alexandre Ferrieux  <ferrieux@users.sourceforge.net>

	* generic/tclIO.c: [backport] Make sure [fcopy -size ... -command ...] always
	* tests/io.test:   calls the callback asynchronously, even for size zero.

2010-12-03  Jeff Hobbs  <jeffh@ActiveState.com>

	* generic/tclUtil.c (TclReToGlob): add extra check for multiple
	inner *s that leads to poor recursive glob matching, defer to
	original RE instead.  tclbench RE var backtrack.

2010-12-01  Kevin B. Kenny  <kennykb@acm.org>

	* generic/tclStrToD.c (SetPrecisionLimits, TclDoubleDigits):
	Added meaningless initialization of 'i', 'ilim' and 'ilim1'
	to silence warnings from the C compiler about possible use of
	uninitialized variables, Added a panic to the 'switch' that
	assigns them, to assert that the 'default' case is impossible.
	[Bug 3124675]

2010-11-30  Andreas Kupries  <andreask@activestate.com>

	* generic/tclInt.decls: Backport of Kevin B. Kenny's work on
	* generic/tclInt.h: the Tcl Head, with help from Jeff Hobbs.
	* generic/tclStrToD.c:
	* generic/tclTest.c:
	* generic/tclTomMath.decls:
	* generic/tclUtil.c:
	* tests/util.test:
	* unix/Makefile.in:
	* win/Makefile.in:
	* win/makefile.vc: Rewrite of Tcl_PrintDouble and TclDoubleDigits
	that (a) fixes a severe performance problem with floating point
	shimmering reported by Karl Lehenbauer, (b) allows TclDoubleDigits
	to generate the digit strings for 'e' and 'f' format, so that it
	can be used for tcl_precision != 0 (and possibly later for [format]),
	(c) fixes [Bug 3120139] by making TclPrintDouble inherently
	locale-independent, (d) adds test cases to util.test for
	correct rounding in difficult cases of TclDoubleDigits where fixed-
	precision results are requested. (e) adds test cases to util.test for
	the controversial aspects of [Bug 3105247]. As a side effect, two
	more modules from libtommath (bn_mp_set_int.c and bn_mp_init_set_int.c)
	are brought into the build, since the new code uses them.

	* generic/tclIntDecls.h:
	* generic/tclStubInit.c:
	* generic/tclTomMathDecls.h:	Regenerated.

2010-11-30  Jeff Hobbs  <jeffh@ActiveState.com>

	* generic/tclInt.decls, generic/tclInt.h, generic/tclIntDecls.h:
	* generic/tclStubInit.c: TclFormatInt restored at slot 24
	* generic/tclUtil.c (TclFormatInt): restore TclFormatInt func from
	2005-07-05 macro-ization. Benchmarks indicate it is faster, as a
	key int->string routine (e.g. int-indexed arrays).

2010-11-23  Andreas Kupries  <andreask@activestate.com>

	* generic/tclVar.c (VarHashInvalidateEntry): Removed obsolete
	  patch for AIX defining this macro as function. This is not
	  necessary anymore. See ChangeLog entry 2010-07-28 (Bug 3037525)
	  for the actual bug and fix the patch was a workaround for.

2010-11-19  Jan Nijtmans  <nijtmans@users.sf.net>

	* generic/tclInterp.c:  fix gcc warning: passing argument 3 of
	'Tcl_GetIndexFromObj' discards qualifiers from pointer target type
	* generic/tclWinInit.c: fix gcc warning: dereferencing pointer
	'oemId' does break strict-aliasing rules
	* win/tclWin32Dll.c:    fix gcc warnings: unused variable 'registration'
	* win/tclWinChan.c:
	* win/tclWinFCmd.c:
	* win/configure.in:	    Allow cross-compilation by default. (backported)
	* win/tcl.m4:		    Use -pipe for gcc on win32 (backported)
	* win/configure:        (regenerated)

2010-11-18  Donal K. Fellows  <dkf@users.sf.net>

	* doc/file.n: [Bug 3111298]: Typofix.

2010-11-16  Jan Nijtmans  <nijtmans@users.sf.net>

	* generic/tclPlatDecls.h: [Bug 3110161]: Extensions using TCHAR don't
	compile on VS2005 SP1

2010-11-15  Andreas Kupries  <andreask@activestate.com>

	* doc/interp.n: [Bug 3081184]: TIP #378 backport.
	* doc/tclvars.n: Performance fix for TIP #280.
	* generic/tclBasic.c:
	* generic/tclExecute.c:
	* generic/tclInt.h:
	* generic/tclInterp.c:
	* tests/info.test:
	* tests/interp.test:

2010-11-03  Kevin B. Kenny  <kennykb@acm.org>

	* generic/tclCompCmds.c (TclCompileCatchCmd):
	* tests/compile.test (compile-3.6): [Bug 3098302]: Reworked the
	compilation of the [catch] command so as to avoid placing any code
	that might throw an exception (specifically, any initial substitutions
	or any stores to result or options variables) between the BEGIN_CATCH
	and END_CATCH but outside the exception range.  Added a test case that
	panics on a stack smash if the change is not made.

2010-11-01  Stuart Cassoff  <stwo@users.sourceforge.net>

	* library/safe.tcl:	Improved handling of non-standard module
	* tests/safe.test:	path lists, empty path lists in particular.

2010-11-01  Kevin B. Kenny  <kennykb@acm.org>

	* library/tzdata/Asia/Hong_Kong:
	* library/tzdata/Pacific/Apia:
	* library/tzdata/Pacific/Fiji:   Olson's tzdata2010o.

2010-10-23  Jan Nijtmans  <nijtmans@users.sf.net>

	* tools/uniParse.tcl:   [Bug 3085863]: tclUniData 9 years old
	* tools/uniClass.tcl:   Upgrade everything to Unicode 6.0, except
	* tests/utf.test:       non-BMP characters > 0xFFFF
	* generic/tclUniData.c: (re-generated)
	* generic/regc_locale.c:(re-generated)
	* generic/regcomp.c:    fix comment
	* win/rules.vc          Update for VS10

2010-10-09  Miguel Sofer  <msofer@users.sf.net>

	* generic/tclExecute.c: fix overallocation of exec stack in TEBC
	(mixing numwords and numbytes)

2010-10-01  Jeff Hobbs  <jeffh@ActiveState.com>

	* generic/tclExecute.c (EvalStatsCmd): change 'evalstats' to
	return data to interp by default, or if given an arg, use that as
	filename to output to (accepts 'stdout' and 'stderr').
	Fix output to print used inst count data.
	* generic/tclCkalloc.c: change TclDumpMemoryInfo sig to allow
	* generic/tclInt.decls: objPtr as well as FILE* as output.
	* generic/tclIntDecls.h:

2010-09-24  Andreas Kupries  <andreask@activestate.com>

	* tclWinsock.c: [Bug 3056775]: Fixed race condition between thread
	and internal co-thread access of a socket's structure because of
	the thread not using the socketListLock in TcpAccept(). Added
	documentation on how the module works to the top.

2010-09-23  Don Porter  <dgp@users.sourceforge.net>

	* generic/tclCmdAH.c:	Fix cases where value returned by 
	* generic/tclEvent.c:	Tcl_GetReturnOptions() was leaked.
	* generic/tclMain.c:	Thanks to Jeff Hobbs for discovery of the
	anti-pattern to seek and destroy.

2010-09-19  Donal K. Fellows  <dkf@users.sf.net>

	* doc/file.n (file readlink): [Bug 3070580]: Typofix.

2010-09-10  Donal K. Fellows  <dkf@users.sf.net>

	* doc/regsub.n: [Bug 3063568]: Fix for gotcha in example due to Tcl's
	special handling of backslash-newline. Makes example slightly less
	pure, but more useful.

2010-09-08  Andreas Kupries  <andreask@activestate.com>

	*** 8.5.9 TAGGED FOR RELEASE ***

	* doc/tm.n: Added underscore to the set of characters accepted in
	module names. This is true for quite some time in the code, this
	change catches up the documentation.

2010-09-08  Don Porter  <dgp@users.sourceforge.net>

	* changes:	Update for 8.5.9 release.

	* win/tclWin32Dll.c:	#ifdef protections to permit builds with
	* win/tclWinChan.c:	mingw on amd64 systems. Thanks to "mescalinum"
	* win/tclWinFCmd.c:	for reporting and testing.

2010-09-06  Stuart Cassoff  <stwo@users.sourceforge.net>

	* unix/configure.in, generic/tclIOUtil.c (Tcl_Stat): Updated so that
	we do not assume that all unix systems have the POSIX blkcnt_t type,
	since OpenBSD apparently does not. Backported from HEAD (2010-02-16).
	* unix/configure:	autoconf-2.59

2010-09-02  Andreas Kupries  <andreask@activestate.com>

	* doc/glob.n: Fixed documentation ambiguity regarding the handling
	of -join.

	* library/safe.tcl (::safe::AliasGlob): Fixed another problem, the
	option -join does not stop option processing in the core builtin,
	so the emulation must not do that either.

2010-09-01  Andreas Kupries  <andreas_kupries@users.sourceforge.net>

	* library/safe.tcl (::safe::AliasGlob): Moved the command
	extending the actual glob command with a -directory flag to when
	we actually have a proper untranslated path,

2010-09-01  Don Porter  <dgp@users.sourceforge.net>

	* changes:	Update for 8.5.9 release.

2010-09-01  Andreas Kupries  <andreask@activestate.com>

	* generic/tclExecute.c: [Bug 3057639]. Applied patch by Jeff to
	* generic/tclVar.c: make the behaviour of lappend in bytecompiled
	* tests/append.test: mode consistent with direct-eval and 'append'
	* tests/appendComp.test: generally. Added tests (append*-9.*)
	showing the difference.
	***POTENTIAL INCOMPATIBILITY***

2010-09-01  Donal K. Fellows  <dkf@users.sf.net>

	* tools/tcltk-man2html.tcl: Improve handling of cross-links for
	options between Ttk manual pages.

	* doc/Tcl.n: Avoid nroff hazards when generating documentation.

2010-08-31  Andreas Kupries  <andreask@activestate.com>

	* win/tcl.m4: Applied patch by Jeff fixing issues with the
	manifest handling on Win64.
	* win/configure: Regenerated.

2010-08-29  Donal K. Fellows  <dkf@users.sf.net>

	* doc/dict.n: [Bug 3046999]: Corrected cross reference to array
	manpage to refer to (correct) existing subcommand.

2010-08-26  Jeff Hobbs  <jeffh@ActiveState.com>

	* unix/configure, unix/tcl.m4: SHLIB_LD_LIBS='${LIBS}' for OSF1-V*.
	Add /usr/lib64 to set of auto-search dirs. [Bug 1230554]
	(SC_PATH_X): Correct syntax error when xincludes not found.

	* win/Makefile.in (VC_MANIFEST_EMBED_DLL VC_MANIFEST_EMBED_EXE):
	* win/configure, win/configure.in, win/tcl.m4: SC_EMBED_MANIFEST
	macro and --enable-embedded-manifest configure arg added to
	support manifest embedding where we know the magic.  Help prevents
	DLL hell with MSVC8+.

2010-08-24  Don Porter  <dgp@users.sourceforge.net>

	* changes:	Update for 8.5.9 release.

2010-08-23  Kevin B. Kenny  <kennykb@acm.org>

	* library/tzdata/Africa/Cairo:
	* library/tzdata/Asia/Gaza: Olson's tzdata2010l.

2010-08-19  Donal K. Fellows  <dkf@users.sf.net>

	* generic/tclTrace.c (TraceExecutionObjCmd, TraceCommandObjCmd)
	(TraceVariableObjCmd): [Patch 3048354]: Use memcpy() instead of
	strcpy() to avoid buffer overflow; we have the correct length of data
	to copy anyway since we've just allocated the target buffer.

2010-08-15  Donal K. Fellows  <dkf@users.sf.net>

	* generic/tclProc.c (ProcWrongNumArgs): [Bug 3045010]: Make the
	handling of passing the wrong number of arguments to [apply] somewhat
	less verbose when a lambda term is present.

2010-08-12  Donal K. Fellows  <dkf@users.sf.net>

	* generic/tclCmdMZ.c (Tcl_RegexpObjCmd): [Bug 2826551, Patch 2948425]:
	Backport of updates to make handling of RE line anchors correct.

2010-08-11  Jeff Hobbs  <jeffh@ActiveState.com>

	* unix/ldAix: Remove ancient (pre-4.2) AIX support
	* unix/configure: regen with ac-2.59
	* unix/configure.in, unix/tclConfig.sh.in, unix/Makefile.in:
	* unix/tcl.m4 (AIX): Remove the need for ldAIX, replace with
	-bexpall/-brtl.  Remove TCL_EXP_FILE (export file) and other baggage
	that went with it.  Remove pre-4 AIX build support.

2010-08-10  Jeff Hobbs  <jeffh@ActiveState.com>

	* generic/tclUtil.c (TclByteArrayMatch): Patterns may not be
	null-terminated, so account for that.

2010-08-05  Don Porter  <dgp@users.sourceforge.net>

	* changes:	Update for 8.5.9 release.

2010-08-04  Jeff Hobbs  <jeffh@ActiveState.com>

	* unix/tclUnixFCmd.c: Adjust license header as per
	ftp://ftp.cs.berkeley.edu/pub/4bsd/README.Impt.License.Change

	* license.terms: Fix DFARs note for number-adjusted rights clause

	* win/tclWin32Dll.c (asciiProcs, unicodeProcs):
	* win/tclWinLoad.c (TclpDlopen): 'load' use LoadLibraryEx with
	* win/tclWinInt.h (TclWinProcs): LOAD_WITH_ALTERED_SEARCH_PATH to
	prefer dependent DLLs in same dir as loaded DLL.
	***POTENTIAL INCOMPATIBILITY***

	* win/Makefile.in (%.${OBJEXT}): better implicit rules support

2010-08-04  Don Porter  <dgp@users.sourceforge.net>

	* generic/tcl.h:	Bump to 8.5.9 for release.
	* library/init.tcl:
	* tools/tcl.wse.in:
	* unix/configure.in:
	* unix/tcl.spec:
	* win/configure.in:
	* README:

	* unix/configure:	autoconf-2.59
	* win/configure:

	* changes:	Update for 8.5.9 release.

2010-08-04  Andreas Kupries  <andreask@activestate.com>

	* generic/tclIORChan.c: [Bug 3034840]: Fixed reference counting
	* tests/ioCmd.test: in InvokeTclMethod and callers.

2010-08-03  Andreas Kupries  <andreask@activestate.com>

	* tests/var.test (var-19.1): [Bug 3037525]: Added test demonstrating
	the local hashtable deletion crash and fix.

	* tests/info.test (info-39.1, test_info_frame): Changed absolute to
	relative frame adressing to handle difference between testing with
	-singleproc 1 vs. the default -singleproc 0. Plus comment fix. The
	test and issue are not relevant to the trunk, forward porting is not
	required.

2010-08-03  Don Porter  <dgp@users.sourceforge.net>

	* changes:	Update for 8.5.9 release.

2010-08-02  Kevin B. Kenny  <kennykb@users.sf.net>

	* library/tzdata/America/Bahia_Banderas:
	* library/tzdata/Pacific/Chuuk:
	* library/tzdata/Pacific/Pohnpei:
	* library/tzdata/Africa/Cairo:
	* library/tzdata/Europe/Helsinki:
	* library/tzdata/Pacific/Ponape:
	* library/tzdata/Pacific/Truk:
	* library/tzdata/Pacific/Yap:			Olson's tzdata2010k.

2010-07-28  Miguel Sofer  <msofer@users.sf.net>

	* generic/tclVar.c: [Bug 3037525]: lose fickle optimisation in
	TclDeleteVars (used for runtime-created locals) that caused crashes.

2010-07-25  Jan Nijtmans  <nijtmans@users.sf.net>

	* generic/tclInt.h: [Bug 3030870]: Make itcl 3.x built with pre-8.6
	* generic/tclBasic.c: work in 8.6 revert tclInt.h to what it was
	before, and relax the relation between Tcl_CallFrame and CallFrame.

2010-07-17  Jan Nijtmans  <nijtmans@users.sf.net>

	* generic/tcl.h: [Bug 3030870]: Make itcl 3.x built with pre-8.6
	* generic/tclInt.h:		work in 8.6

2010-07-02  Donal K. Fellows  <dkf@users.sf.net>

	* generic/tclExecute.c (IllegalExprOperandType): [Bug 3024379]: Made
	sure that errors caused by an argument to an operator being outside
	the domain of the operator all result in ::errorCode being ARITH
	DOMAIN and not NONE.

2010-07-02  Jan Nijtmans  <nijtmans@users.sf.net>

	* generic/tclIntDecls.h: [Bug 803489]: Tcl_FindNamespace problem in
	the Stubs table.

2010-07-01  Donal K. Fellows  <dkf@users.sf.net>

	* doc/mathop.n: [Bug 3023165]: Fix typo that was preventing proper
	rendering of the exclusive-or operator.

2010-06-28  Jan Nijtmans  <nijtmans@users.sf.net>

	* generic/tclPosixStr.c: [Bug 3019634]: errno.h and tclWinPort.h have
	conflicting definitions.

2010-06-22  Donal K. Fellows  <dkf@users.sf.net>

	* generic/tclCmdIL.c (Tcl_LsetObjCmd): [Bug 3019351]: Corrected wrong
	args message.

2010-06-18  Donal K. Fellows  <dkf@users.sf.net>

	* library/init.tcl (auto_execok): [Bug 3017997]: Add .cmd to the
	default list of extensions that we can execute interactively.

2010-06-16  Jan Nijtmans  <nijtmans@users.sf.net>

	* tools/loadICU.tcl:   [Bug 3016135]: Traceback using clock format
	* library/msgs/he.msg: with locale of he_IL

2010-06-09  Andreas Kupries  <andreask@activestate.com>

	* library/platform/platform.tcl: Added OSX Intel 64bit
	* library/platform/pkgIndex.tcl: Package updated to version 1.0.9.
	* unix/Makefile.in:
	* win/Makefile.in:

2010-05-26  Donal K. Fellows  <dkf@users.sf.net>

	* doc/socket.n: [Bug 3007442]: Server sockets never took a host
	argument, so the list of options must precede the port argument.

2010-05-25  Jan Nijtmans  <nijtmans@users.sf.net>

	* unix/tclUnixPort.h: [Bug 2991415]: tclport.h #included before
	* win/tclWinPort.h:		     limits.h
	* generic/tclInt.h:

2010-05-21  Jan Nijtmans  <nijtmans@users.sf.net>

	* tools/installData.tcl:  Make sure that copyDir only receives
	normalized paths. Backported from trunk.
	* generic/tclPlatDecls.h: Fix <tchar.h> inclusion for CYGWIN.
	Backported from trunk (although for trunk this was moved to
	tclWinPort.h)
	* generic/tclPathObj.c:   Fix Tcl_SetStringObj usage for CYGWIN. This
	function can only be used with unshared objects. This causes a crash
	on CYGWIN. (backported from trunk)
	* generic/tclFileName.c:  Don't declare cygwin_conv_to_win32_path here
	* win/tclWinChan.c:       Fix various minor other gcc warnings, like
	* win/tclWinConsole.c:    signed<->unsigned mismatch. Backported from
	* win/tclWinDde.c:        trunk.
	* win/tclWinNotify.c:
	* generic/tclStrToD.c:    [Bug 3005233]: fix for build on OpenBSD vax

2010-05-19 Alexandre Ferrieux  <ferrieux@users.sourceforge.net>

	* generic/tclDictObj.c: Backport of fix for [Bug 3004007], EIAS
	* tests/dict.test:      violation in list-dict conversions.

2010-05-07  Andreas Kupries  <andreask@activestate.com>

	* library/platform/platform.tcl: Fix cpu name for Solaris/Intel 64bit.
	* library/platform/pkgIndex.tcl: Package updated to version 1.0.8.
	* unix/Makefile.in:		
	* win/Makefile.in:

2010-04-30  Don Porter  <dgp@users.sourceforge.net>

	* generic/tclBinary.c (UpdateStringOfByteArray): [Bug 2994924]: Add
	panic when the generated string representation would grow beyond Tcl's
	size limits.

2010-04-29  Andreas Kupries  <andreask@activestate.com>

	* library/platform/platform.tcl: Another stab at getting the /lib,
	* library/platform/pkgIndex.tcl: /lib64 difference right for linux.
	* unix/Makefile.in:		 Package updated to version 1.0.7.
	* win/Makefile.in:

2010-04-29  Kevin B. Kenny  <kennykb@acm.org>

	* library/tzdata/Antarctica/Macquarie:
	* library/tzdata/Africa/Casablanca:
	* library/tzdata/Africa/Tunis:
	* library/tzdata/America/Santiago:
	* library/tzdata/America/Argentina/San_Luis:
	* library/tzdata/Antarctica/Casey:
	* library/tzdata/Antarctica/Davis:
	* library/tzdata/Asia/Anadyr:
	* library/tzdata/Asia/Damascus:
	* library/tzdata/Asia/Dhaka:
	* library/tzdata/Asia/Gaza:
	* library/tzdata/Asia/Kamchatka:
	* library/tzdata/Asia/Karachi:
	* library/tzdata/Asia/Taipei:
	* library/tzdata/Europe/Samara:
	* library/tzdata/Pacific/Apia:
	* library/tzdata/Pacific/Easter:
	* library/tzdata/Pacific/Fiji:   Olson's tzdata2010i.
	
2010-04-19  Jan Nijtmans  <nijtmans@users.sf.net>

	* win/tclWinPort.h: [Patch 2986105]: Conditionally defining
	* win/tclWinFile.c: strcasecmp/strncasecmp

2010-04-18  Donal K. Fellows  <dkf@users.sf.net>

	* doc/unset.n: [Bug 2988940]: Fix typo.

2010-04-14  Andreas Kupries  <andreask@activestate.com>

	* library/platform/platform.tcl: Linux platform identification:
	* library/platform/pkgIndex.tcl: Check /lib64 for existence of
	* unix/Makefile.in: files matching libc* before accepting it as
	* win/Makefile.in: base directory. This can happen on weirdly
	installed 32bit systems which have an empty or partially filled
	/lib64 without an actual libc. Bumped to version 1.0.6.

2010-04-03  Zoran Vasiljevic <vasiljevic@users.sourceforge.net>

	* generic/tclStringObj.c: (SetStringFromAny): avoid trampling
	over the tclEmptyStringRep as it is thread-shared.

	* generic/tclThreadStorage.c (ThreadStorageGetHashTable):
	avoid accessing shared table index w/o mutex protection
	if VALGRIND defined on compilation time. This rules out
	helgrind complains about potential race-conditions at
	that place.

	Thanks to Gustaf Neumann for the (hard) work.

2010-03-31  Donal K. Fellows  <dkf@users.sf.net>

	* doc/package.n: [Bug 2980210]: Document the arguments taken by
	the [package present] command correctly.

2010-03-30  Andreas Kupries  <andreask@activestate.com>

	* generic/tclIORChan.c (ReflectClose, ReflectInput, ReflectOutput,
	ReflectSeekWide, ReflectWatch, ReflectBlock, ReflectSetOption,
	ReflectGetOption, ForwardProc): [Bug 2978773]: Preserve
	ReflectedChannel* structures across handler invokations, to avoid
	crashes when the handler implementation induces nested callbacks
	and destruction of the channel deep inside such a nesting.

2010-03-30  Don Porter  <dgp@users.sourceforge.net>

	* generic/tclObj.c (Tcl_GetCommandFromObj):	[Bug 2979402]: Reorder
	the validity tests on internal rep of a "cmdName" value to avoid
	invalid reads reported by valgrind.

2010-03-29  Don Porter  <dgp@users.sourceforge.net>

	* generic/tclStringObj.c:	Fix array overrun in test format-1.12
	caught by valgrind testing.

2010-03-25  Donal K. Fellows  <dkf@users.sf.net>

	* unix/tclUnixFCmd.c (TclUnixCopyFile): [Bug 2976504]: Corrected
	number of arguments to fstatfs() call.

2010-03-24  Don Porter  <dgp@users.sourceforge.net>

	* generic/tclResult.c:	[Bug 2383005]: Revise [return -errorcode] so
	* tests/result.test:	that it rejects illegal non-list values.

2010-03-20  Donal K. Fellows  <dkf@users.sf.net>

	* generic/tclIO.c (CopyData): Allow the total number of bytes copied
	by [fcopy] to exceed 2GB. Can happen when no -size parameter given.

2010-03-18  Don Porter  <dgp@users.sourceforge.net>

	* generic/tclListObj.c: [Bug 2971669]: Prevent in overflow trouble in
	* generic/tclTestObj.c: ListObjReplace operations.  Thanks to kbk for
	* tests/listObj.test:   fix and test.

2010-03-12  Jan Nijtmans  <nijtmans@users.sf.net>

	* win/makefile.vc:      Fix [Bug 2967340]: Static build failure
	* win/.cvsignore

2010-03-09  Andreas Kupries  <andreask@activestate.com>

	* generic/tclIORChan.c: [Bug 2936225]: Thanks to Alexandre Ferrieux
	* doc/refchan.n:	<ferrieux@users.sourceforge.net> for debugging
	* tests/ioCmd.test:	and fixing the problem. It is the write-side
				equivalent to the bug fixed 2009-08-06.

2010-03-09  Don Porter  <dgp@users.sourceforge.net>

	* library/tzdata/America/Matamoros: New locale
	* library/tzdata/America/Ojinaga: New locale
	* library/tzdata/America/Santa_Isabel: New locale
	* library/tzdata/America/Asuncion:
	* library/tzdata/America/Tijuana:
	* library/tzdata/Antarctica/Casey:
	* library/tzdata/Antarctica/Davis:
	* library/tzdata/Antarctica/Mawson:
	* library/tzdata/Asia/Dhaka:
	* library/tzdata/Pacific/Fiji:
	Olson tzdata2010c.

2010-03-01  Alexandre Ferrieux  <ferrieux@users.sourceforge.net>

	* unix/tclUnixChan.c: [backported] Refrain from a possibly lengthy
	reverse-DNS lookup on 0.0.0.0 when calling [fconfigure -sockname]
	on an universally-bound (default) server socket.

2010-02-27  Donal K. Fellows  <dkf@users.sf.net>

	* generic/tclCmdMZ.c (StringFirstCmd, StringLastCmd): [Bug 2960021]:
	Only search for the needle in the haystack when the needle isn't
	larger than the haystack. Prevents an odd crash from sometimes
	happening when things get mixed up (a common programming error).

2010-02-21  Jan Nijtmans  <nijtmans@users.sf.net>

	* generic/tclBasic.c:   Fix [Bug 2954959] expr abs(0.0) is -0.0
	* tests/expr.test

2010-02-19  Stuart Cassoff  <stwo@users.sourceforge.net>

	* tcl.m4: Correct compiler/linker flags for threaded builds on OpenBSD
	* configure: (regenerated).

2010-02-19  Donal K. Fellows  <dkf@users.sf.net>

	* unix/installManPage: [Bug 2954638]: Correct behaviour of manual page
	installer. Also added armouring to check that assumptions about the
	initial state are actually valid (e.g., look for existing input file).

2010-02-11  Donal K. Fellows  <dkf@users.sf.net>

	* generic/tclIOCmd.c (Tcl_OpenObjCmd): [Bug 2949740]: Make sure that
	we do not try to put a NULL pipeline channel into binary mode.

2010-02-07  Jan Nijtmans  <nijtmans@users.sf.net>

	* tools/genStubs.tcl     Backport various formatting (spacing)
	* generic/tcl*.decls     changes from HEAD, so diffing
	* generic/tcl*Decls.h    between 8.5.x and 8.6 shows the
	* generic/tclStubInit.c  real structural differences again.
	                         (any signature change not backported!)

2010-02-03  Donal K. Fellows  <dkf@users.sf.net>

	* generic/tclVar.c (Tcl_ArrayObjCmd): More corrections for the 'unset'
	subcommand.

2010-02-02  Andreas Kupries  <andreask@activestate.com>

	* generic/tclCompile.c: [Bug 2933089]: A literal sharing problem with
	* generic/tclCompile.h: 'info frame' affects not only 8.6 but 8.5 as
	* generic/tclExecute.h: well. Backported the fix done in 8.6, without
	* tests/info.test: changes. New testcase info-39.1.

2010-02-02  Donal K. Fellows  <dkf@users.sf.net>

	* generic/tclVar.c (Tcl_ArrayObjCmd): [Bug 2939073]: Stop the [array
	unset] command from having dangling pointer problems when an unset
	trace deletes the element that is going to be processed next. Many
	thanks to Alexandre Ferrieux for the bulk of this fix.

2010-02-01  Donal K. Fellows  <dkf@users.sf.net>

	* generic/regexec.c (ccondissect, crevdissect): [Bug 2942697]: Rework
	these functions so that certain pathological patterns are matched much
	more rapidly. Many thanks to Tom Lane for dianosing this issue and
	providing an initial patch.

2010-02-01  Jan Nijtmans  <nijtmans@users.sf.net>

	* generic/tclInt.decls:		Various CYGWIN-related fixes
	* generic/tclInt.h:		backported from HEAD. Still
	* generic/tclIntPlatDecls.h:	configure script not modified,
	* generic/tclPort.h:		so CYGWIN build is still
	* generic/tclTest.c:		disabled. Reason: although the
	* win/cat.c:			build succeeds with those changes,
	* win/tclWinDde.c:		many tests still fail.
	* win/tclWinError.c:
	* win/tclWinFile.c:
	* win/tclWinPipe.c:
	* win/tclWinPort.h:
	* win/tclWinReg.c:
	* win/tclWinSerial.c:
	* win/tclWinSock.c:
	* win/tclWinTest.c:
	* win/tclWinThrd.c:

2010-01-29  Jan Nijtmans  <nijtmans@users.sf.net>

	* generic/tcl.h:	Use correct TCL_LL_MODIFIER for CYGWIN.
				Formatting (all backported from HEAD)
	* generic/rege_dfa.c:	Fix macro conflict on CYGWIN: don't use
				"small".
	* generic/tclTest.c:	Fix gcc 4.4 warning: ignoring return value of
	* unix/tclUnixPipe.c:	'write'
	* unix/tclUnixNotify.c:

2010-01-19  Donal K. Fellows  <dkf@users.sf.net>

	* doc/dict.n: [Bug 2929546]: Clarify just what [dict with] and [dict
	update] are doing with variables.

2010-01-18  Andreas Kupries  <andreask@activestate.com>

	* generic/tclIO.c (CreateScriptRecord): [Bug 2918110]: Initialize
	the EventScriptRecord (esPtr) fully before handing it to
	Tcl_CreateChannelHandler for registration. Otherwise a reflected
	channel calling 'chan postevent' (== Tcl_NotifyChannel) in its
	'watchProc' will cause the function 'TclChannelEventScriptInvoker'
	to be run on an uninitialized structure.

2010-01-18  Donal K. Fellows  <dkf@users.sf.net>

	* generic/tclStringObj.c (Tcl_AppendFormatToObj): [Bug 2932421]: Stop
	the [format] command from causing argument objects to change their
	internal representation when not needed. Thanks to Alexandre Ferrieux
	for this fix.

2010-01-06  Jan Nijtmans  <nijtmans@users.sf.net>

	* generic/tclCompExpr.c: Warning: array subscript has type 'char'
	* generic/tclPkg.c:
	* libtommath/bn_mp_read_radix.c:
	* unix/tclUnixCompat.c:	Fix gcc warning: signed and unsigned type
				in conditional expression.
	* unix/tcl.m4: Add support for Haiku and CYGWIN dynamical loading
	* unix/configure: (regenerated)
	* unix/Makefile.in:
	* unix/.cvsignore:
	* tests/stack.test: Reduced minimum required C-stack size to 2034:
			    CYGWIN has this stack size and the test runs fine!
	* generic/tclEnv.c: Fix environment tests under CYGWIN
	* generic/tclPort.h:
	* tests/env.test:

2010-01-05  Don Porter  <dgp@users.sourceforge.net>

	* generic/tclPathObj.c (TclPathPart):	[Bug 2918610]: Correct
	* tests/fileName.test (filename-14.31):	inconsistency between the
	string rep and the intrep of a path value created by [file rootname].
	Thanks to Vitaly Magerya for reporting.

2010-01-03  Donal K. Fellows  <dkf@users.sf.net>

	* unix/tcl.m4 (SC_CONFIG_CFLAGS): [Bug 1636685]: Use the configuration
	for modern FreeBSD suggested by the FreeBSD porter.

2009-12-30  Donal K. Fellows  <dkf@users.sf.net>

	* library/safe.tcl (AliasSource): [Bug 2923613]: Make the safer
	* tests/safe.test (safe-8.9):	  [source] handle a [return] at the
					  end of the file correctly.

2009-12-29  Donal K. Fellows  <dkf@users.sf.net>

	* generic/tclInterp.c (Tcl_MakeSafe): [Bug 2895741]: Make sure that
	the min() and max() functions are supported in safe interpreters.

2009-12-28  Donal K. Fellows  <dkf@users.sf.net>

	* unix/configure.in: [Bug 942170]:	Detect the st_blocks field of
	* generic/tclCmdAH.c (StoreStatData):	'struct stat' correctly.
	* generic/tclIOUtil.c (Tcl_Stat, Tcl_FSStat):
	* generic/tclTest.c (PretendTclpStat):

	* generic/tclInterp.c (TimeLimitCallback): [Bug 2891362]: Ensure that
	* tests/interp.test (interp-34.13):	   the granularity ticker is
	reset when we check limits because of the time limit event firing.

2009-12-27  Donal K. Fellows  <dkf@users.sf.net>

	* doc/namespace.n (SCOPED SCRIPTS): [Bug 2921538]: Updated example to
	not be quite so ancient.

2009-12-23  Donal K. Fellows  <dkf@users.sf.net>

	* library/safe.tcl (AliasSource, AliasExeName): [Bug 2913625]: Stop
	information about paths from leaking through [info script] and [info
	nameofexecutable].

2009-12-16  Donal K. Fellows  <dkf@users.sf.net>

	* library/safe.tcl (::safe::AliasGlob): Upgrade to correctly support a
	larger fraction of [glob] functionality, while being stricter about
	directory management.

	* doc/tm.n: [Bug 1911342]: Formatting rewrite to avoid bogus crosslink
	to the list manpage when generating HTML.

	* library/msgcat/msgcat.tcl (Init): [Bug 2913616]: Do not use platform
	tests that are not needed and which don't work in safe interpreters.

2009-12-12  Donal K. Fellows  <dkf@users.sf.net>

	* generic/tclTest.c (TestconcatobjCmd): [Bug 2895367]: Stop memory
	leak when testing. We don't need extra noise of this sort when
	tracking down real problems!

2009-12-10  Andreas Kupries  <andreask@activestate.com>

	* generic/tclObj.c (TclContinuationsEnter): [Bug 2895323]: Updated
	comments to describe when the function can be entered for the same
	Tcl_Obj* multiple times. This is a continuation of the 2009-11-10
	entry where a memory leak was plugged, but where not sure if that was
	just a band-aid to paper over some other error. It isn't, this is a
	legal situation.

2009-12-09  Andreas Kupries  <andreask@activestate.com>

	* library/safe.tcl: Backport of the streamlined safe base from
	* tests/safe.test: head to the 8.5 branch (See head changelog entries
	2009-11-05, 2009-11-06, 2009-12-03).

2009-12-07  Don Porter  <dgp@users.sourceforge.net>

	* generic/tclStrToD.c:	[Bug 2902010]: Correct conditional compile
	directives to better detect the toolchain that needs extra work for
	proper underflow treatment instead of merely detecting the MIPS
	platform.

2009-12-02  Jan Nijtmans  <nijtmans@users.sf.net>

	* tools/genStubs.tcl: Add support for win32 CALLBACK functions (needed
	for Tk bugfix).

2009-11-30  Donal K. Fellows  <dkf@users.sf.net>

	* doc/Tcl.n: [Bug 2901433]: Improved description of expansion to
	mention that it is using list syntax.

2009-11-27  Donal K. Fellows  <dkf@users.sf.net>

	* doc/BoolObj.3, doc/CrtChannel.3, doc/DictObj.3, doc/DoubleObj.3: 
	* doc/Ensemble.3, doc/Environment.3, doc/FileSystem.3, doc/Hash.3: 
	* doc/IntObj.3, doc/Limit.3, doc/ObjectType.3, doc/PkgRequire.3: 
	* doc/SetChanErr.3, doc/SetResult.3: [Patch 2903921]: Many small
	spelling fixes from Larry Virden.

2009-11-25  Stuart Cassoff  <stwo@users.sf.net>

	* unix/configure.in:	[Patch 2892871]: Remove unneeded
	* unix/tcl.m4:		AC_STRUCT_TIMEZONE and use
	* unix/tclConfig.h.in:	AC_CHECK_MEMBERS([struct stat.st_blksize])
	* unix/tclUnixFCmd.c:	instead of AC_STRUCT_ST_BLKSIZE.
	* unix/configure:	Regenerated with autoconf-2.59.

2009-11-16  Alexandre Ferrieux  <ferrieux@users.sourceforge.net>

	* generic/tclEncoding.c: Fix [Bug 2891556] and improve test to detect
	* tests/decoding.test:   similar manifestations in the future.
	
2009-11-12  Don Porter  <dgp@users.sourceforge.net>

	*** 8.5.8 TAGGED FOR RELEASE ***

	* changes:	Update for 8.5.8 release.

	* generic/tclClock.c (TclClockInit):	Do not create [clock] support
	commands in safe interps.

	* tests/io.test:	New test io-53.11 to test for [Bug 2895565].

2009-11-12  Andreas Kupries  <andreask@activestate.com>

	* generic/tclIO.c (CopyData): [Bug 2895565]: Dropped bogosity which
	used the number of _written_ bytes or character to update the counters
	for the read bytes/characters. See last entry for the test case.

2009-11-11  Pat Thoyts  <patthoyts@users.sourceforge.net>

	* tests/fCmd.test:     Fixed a number of issues for Vista and Win7
	* tests/registry.test: that are due to restricted permissions.
	* tests/winFCmd.test:

2009-11-11  Don Porter  <dgp@users.sourceforge.net>

	* library/http/http.tcl:	[Bug 2891171]: Update the URL syntax
	check to RFC 3986 compliance on the subject of non-encoded question
	mark characters.
	
	* library/http/pkgIndex.tcl:	Bump to http 2.7.5 to avoid any
	* unix/Makefile.in:		confusion with snapshot "releases"
	* win/Makefile.in:		that might be in ActiveTcl, etc.

2009-11-11  Alexandre Ferrieux  <ferrieux@users.sourceforge.net>

	* generic/tclIO.c: Backported fix for [Bug 2888099] (close discards
	ENOSPC error) by saving the errno from the first of two
	FlushChannel()s. Uneasy to test; might need specific channel drivers.
	Four-hands with aku.

2009-11-10  Don Porter  <dgp@users.sourceforge.net>

	* generic/tclBasic.c:	Plug another leak in TCL_EVAL_DIRECT
	evaluation.

	* generic/tclObj.c:	Plug memory leak in TclContinuationsEnter().
	[Bug 2895323]

2009-11-09  Stuart Cassoff <stwo@users.sf.net>

	* win/README: [bug 2459744]: Removed outdated Msys + Mingw info.

2009-11-09  Don Porter  <dgp@users.sourceforge.net>

	* generic/tclBasic.c (TclEvalObjEx):	Plug memory leak in 
	TCL_EVAL_DIRECT evaluation.

	* tests/info.test:	Resolve ambiguous resolution of variable "res".

2009-11-03  Don Porter  <dgp@users.sourceforge.net>

	* generic/tcl.h:	Bump to 8.5.8 for release.
	* library/init.tcl:
	* tools/tcl.wse.in:
	* unix/configure.in:
	* unix/tcl.spec:
	* win/configure.in:
	* README:

	* unix/configure:	autoconf-2.59
	* win/configure:

	* changes:	Update for 8.5.8 release.

2009-11-03  Andreas Kupries  <andreask@activestate.com>

	* library/safe.tcl (::safe::InterpSetConfig): [Bug 2854929]: Added
	code to recursively find deeper paths which may contain modules.
	Required to handle modules with names like 'platform::shell', which
	translate into 'platform/shell-X.tm', i.e arbitrarily deep
	subdirectories.

2009-11-03  Kevin B. Kenny  <kennykb@acm.org>
	
	* library/tzdata/Asia/Novokuznetsk: New tzdata locale for Kemerovo
	oblast', which now keeps Novosibirsk time and not Kranoyarsk time.
	* library/tzdata/Asia/Damascus: Syrian DST changes.
	* library/tzdata/Asia/Hong_Kong: Hong Kong historic DST corrections.
	Olson tzdata2009q.

2009-11-03  Pat Thoyts  <patthoyts@users.sourceforge.net>

	* tests/tcltest.test: Backport permissions fix for Win7.

2009-10-31  Donal K. Fellows  <dkf@users.sf.net>

	* generic/tclBasic.c (ExprRoundFunc): [Bug 2889593]: Correctly report
	the expected number of arguments when generating an error for round().

2009-10-29  Don Porter  <dgp@users.sourceforge.net>

	* generic/tcl.h:	[Bug 2800740]: Changed the typedef for the
	mp_digit type from:
		typedef unsigned long mp_digit;
	to:
		typedef unsigned int mp_digit;
	For 32-bit builds where "long" and "int" are two names for the same
	thing, this is no change at all. For 64-bit builds, though, this
	causes the dp[] array of an mp_int to be made up of 32-bit elements
	instead of 64-bit elements. This is a huge improvement because details
	elsewhere in the mp_int implementation cause only 28 bits of each
	element to be actually used storing number data. Without this change
	bignums are over 50% wasted space on 64-bit systems.

	***POTENTIAL INCOMPATIBILITY***
	For 64-bit builds, callers of routines with (mp_digit) or (mp_digit *)
	arguments *will*, and callers of routines with (mp_int *) arguments
	*may* suffer both binary and stubs incompatibilities with Tcl releases
	8.5.0 - 8.5.7.  Such possibilities should be checked, and if such
	incompatibilities are present, suitable [package require] requirements
	on the Tcl release should be put in place to keep such built code
	[load]-ing only in Tcl interps that are compatible.

2009-10-29  Kevin B. Kenny  <kennykb@acm.org>

	* library/clock.tcl (LocalizeFormat):
	* tests/clock.test (clock-67.1): [Bug 2819334]:
	Corrected a problem where '%%' followed by a letter in a format group
	could expand recursively: %%R would turn into %%H:%M:%S.

2009-10-28  Don Porter  <dgp@users.sourceforge.net>

	* generic/tclLiteral.c:	Backport fix for [Bug 2888044].

2009-10-28  Kevin B. Kenny  <kennykb@acm.org>

	* tests/fileName.test (fileName-20.[78]): Corrected poor test
	hygiene (failure to save and restore the working directory) that
	caused these two tests to fail on Windows (and [Bug 2806250] to be
	reopened).

2009-10-27  Don Porter  <dgp@users.sourceforge.net>

	* generic/tclPathObj.c: [Bug 2884203]: Missing refcount on cached
	normalized path caused crashes.

2009-10-27  Kevin B. Kenny  <kennykb@acm.org>

	* library/clock.tcl (ParseClockScanFormat): [Bug 2886852]:
	Corrected a problem where [clock scan] didn't load the timezone soon
	enough when processing a time format that lacked a complete date.
	* tests/clock.test (clock-66.1):
	Added a test case for the above bug.
	* library/tzdata/America/Argentina/Buenos_Aires:
	* library/tzdata/America/Argentina/Cordoba:
	* library/tzdata/America/Argentina/San_Luis:
	* library/tzdata/America/Argentina/Tucuman:
	New DST rules for Argentina. (Olson's tzdata2009p.)

2009-10-24  Kevin B. Kenny  <kennykb@acm.org>

	* library/clock.tcl (ProcessPosixTimeZone):
	Corrected a regression in the fix to [Bug 2207436] that caused [clock]
	to apply EU daylight saving time rules in the US. Thanks to Karl
	Lehenbauer for reporting this regression.
	* tests/clock.test (clock-52.4):
	Added a regression test for the above regression.
	* library/tzdata/Asia/Dhaka:
	* library/tzdata/Asia/Karachi:
	New DST rules for Bangladesh and Pakistan. (Olson's tzdata2009o.)

2009-10-23  Andreas Kupries  <andreask@activestate.com>

	* generic/tclIO.c (FlushChannel): Skip OutputProc for low-level
	0-length writes. When closing pipes which have already been closed not
	skipping leads to spurious SIG_PIPE signals. Reported by Mikhail
	Teterin <mi+thun@aldan.algebra.com>.

2009-10-21  Donal K. Fellows  <dkf@users.sf.net>

	* generic/tclPosixStr.c: [Bug 2882561]: Work around oddity on Haiku OS
	where SIGSEGV and SIGBUS are the same value.

2009-10-19  Don Porter  <dgp@users.sourceforge.net>

	* generic/tclIO.c:	Revised ReadChars and FilterInputBytes
	routines to permit reads to continue up to the string limits of Tcl
	values. Before revisions, large read attempts could panic when as
	little as half the limiting value length was reached. [Patch 2107634]
	Thanks to Sean Morrison and Bob Parker for their roles in the fix.

2009-10-18  Joe Mistachkin  <joe@mistachkin.com>

	* tests/thread.test (thread-4.[345]): [Bug 1565466]: Correct tests to
	save their error state before the final call to threadReap just in
	case it triggers an "invalid thread id" error.  This error can occur
	if one or more of the target threads has exited prior to the attempt
	to send it an asynchronous exit command.

	* doc/memory.n: [Bug 988703]: Add mechanism for finding what Tcl_Objs
	* generic/tclCkalloc.c (MemoryCmd): are allocated when built for
	* generic/tclInt.decls: memory debugging. This was previously
	* generic/tclInt.h: backported from Tcl 8.6 with the corrections to
	* generic/tclObj.c (ObjData, TclFinalizeThreadObjects): fix [Bug
	2871908]. However, there were key elements missing. These changes make
	things consistent between branches.

2009-10-17  Donal K. Fellows  <dkf@users.sf.net>

	* generic/tclVar.c (TclDeleteCompiledLocalVars, UnsetVarStruct)
	(TclDeleteNamespaceVars):
	* generic/tclTrace.c (Tcl_UntraceVar2): [Bug 2629338]: Stop traces
	that are deleted part way through (a feature used by tdom) from
	causing freed memory to be accessed.

2009-10-08  Donal K. Fellows  <dkf@users.sf.net>

	* generic/tclDictObj.c (DictIncrCmd): [Bug 2874678]: Don't leak any
	bignums when doing [dict incr] with a value.
	* tests/dict.test (dict-19.3): Memory leak detection code.

2009-10-07  Andreas Kupries  <andreask@activestate.com>

	* generic/tclObj.c: [Bug 2871908]: Plug memory leaks of the
	objThreadMap and lineCLPtr hashtables.  Also make the names of the
	continuation line information initialization and finalization
	functions more consistent. Patch supplied by Joe Mistachkin
	<joe@mistachkin.com>.

	* generic/tclIORChan.c (ErrnoReturn): Replace the hardwired constant
	11 with the proper errno define, EAGAIN. What was I thinking? The
	BSD's have a different errno assignment and break with the hardwired
	number. Reported by emiliano on the chat.

2009-10-06  Don Porter  <dgp@users.sourceforge.net>

	* generic/tclTomMathInt.h (new): Public header tclTomMath.h had
	* generic/tclTomMath.h: dependence on private headers, breaking use
	* generic/tommath.h:    by extensions [Bug 1941434].

2009-10-05  Don Porter  <dgp@users.sourceforge.net>

	* changes:	Update for 8.5.8 release.

2009-10-04  Daniel Steffen  <das@users.sourceforge.net>

	* macosx/tclMacOSXBundle.c:	Workaround CF memory managment bug in
	* unix/tclUnixInit.c:		Mac OS X 10.4 & earlier. [Bug 2569449]

2009-10-02  Kevin B. Kenny  <kennykb@acm.org>

	* library/tzdata/Africa/Cairo:
	* library/tzdata/Asia/Gaza:
	* library/tzdata/Asia/Karachi:
	* library/tzdata/Pacific/Apia:	Olson's tzdata2009n.

2009-09-29  Don Porter  <dgp@users.sourceforge.net>

	* generic/tclAlloc.c:           Cleaned up various routines in the
	* generic/tclCkalloc.c:         call stacks for memory allocation to
	* generic/tclInt.h:		guarantee that any size values computed
	* generic/tclThreadAlloc.c:     are within the domains of the routines
	they get passed to.  [Bugs 2557696 and 2557796].

2009-09-11  Don Porter  <dgp@users.sourceforge.net>

	* library/http/http.tcl:	Bump to http 2.7.4 to account for
	* library/http/pkgIndex.tcl:	[Bug 2849860] fix.
	* unix/Makefile.in:
	* win/Makefile.in:

2009-09-10  Donal K. Fellows  <dkf@users.sf.net>

	* library/http/http.tcl (http::Event): [Bug 2849860]: Handle charset
	names in double quotes; some servers like generating them like that.

2009-09-01  Don Porter  <dgp@users.sourceforge.net>

	* library/tcltest/tcltest.tcl:	Bump to tcltest 2.3.2 after revision
	* library/tcltest/pkgIndex.tcl:	to verbose error message.
	* unix/Makefile.in:
	* win/Makefile.in:

2009-08-27  Don Porter  <dgp@users.sourceforge.net>

	* generic/tclStringObj.c:	[Bug 2845535]: A few more string
	overflow cases in [format].

2009-08-25  Andreas Kupries  <andreask@activestate.com>

	* generic/tclBasic.c (Tcl_CreateInterp, Tcl_EvalTokensStandard)
	(EvalTokensStandard, Tcl_EvalEx, EvalEx, TclAdvanceContinuations)
	(TclEvalObjEx):
	* generic/tclCmdMZ.c (Tcl_SwitchObjCmd, TclListLines):
	* generic/tclCompCmds.c (*):
	* generic/tclCompile.c (TclSetByteCodeFromAny, TclInitCompileEnv)
	(TclFreeCompileEnv, TclCompileScript):
	* generic/tclCompile.h (CompileEnv):
	* generic/tclInt.h (ContLineLoc, Interp):
	* generic/tclObj.c (ThreadSpecificData, ContLineLocFree)
	(TclThreadFinalizeObjects, TclInitObjSubsystem, TclContinuationsEnter)
	(TclContinuationsEnterDerived, TclContinuationsCopy)
	(TclContinuationsGet, TclFreeObj):
	* generic/tclParse.c (TclSubstTokens, Tcl_SubstObj):
	* generic/tclProc.c (TclCreateProc):
	* generic/tclVar.c (TclPtrSetVar):
	* tests/info.test (info-30.0-24):

	Extended parser, compiler, and execution with code and attendant data
	structures tracking the positions of continuation lines which are not
	visible in script Tcl_Obj*'s, to properly account for them while
	counting lines for #280.

2009-08-24  Daniel Steffen  <das@users.sourceforge.net>

	* macosx/tclMacOSXNotify.c: Fix multiple issues with nested event
	loops when CoreFoundation notifier is running in embedded mode. (Fixes
	problems in TkAqua Cocoa reported by Youness Alaoui on tcl-mac)

2009-08-21  Don Porter  <dgp@users.sourceforge.net>

	* generic/tclFileName.c: Correct regression in [Bug 2837800] fix.
	* tests/fileName.test:

2009-08-20  Don Porter  <dgp@users.sourceforge.net>

	* generic/tclFileName.c: [Bug 2837800]: Get the correct result from
	[glob */test] when * matches something like ~foo.

	* generic/tclPathObj.c:	[Bug 2806250]: Prevent the storage of strings
	starting with ~ in the "tail" part (normPathPtr field) of the path
	intrep when PATHFLAGS != 0.  This establishes the assumptions relied
	on elsewhere that the name stored there is a relative path.  Also
	refactored to make an AppendPath() routine instead of the cut/paste
	stanzas that were littered throughout.

2009-08-20  Donal K. Fellows  <dkf@users.sf.net>

	* generic/tclCmdIL.c (Tcl_LsortObjCmd): Plug memory leak.

2009-08-18  Don Porter  <dgp@users.sourceforge.net>

	* generic/tclPathObj.c:	[Bug 2837800]: Added NULL check to prevent
	* tests/fileName.test:	crashes during [glob].

2009-08-06  Andreas Kupries  <andreask@activestate.com>

	* doc/refchan.n [Bug 2827000]: Extended the implementation of
	* generic/tclIORChan.c: reflective channels (TIP 219, method 'read'),
	* tests/ioCmd.test: enabling handlers to signal EAGAIN to indicate 'no
	data, but not at EOF either', and other system errors. Updated
	documentation, extended testsuite (New test cases iocmd*-23.{9,10}).

2009-08-02  Donal K. Fellows  <dkf@users.sf.net>

	* unix/tclUnixFCmd.c (GetOwnerAttribute, SetOwnerAttribute)
	(GetGroupAttribute, SetGroupAttribute): [Bug 1942222]: Stop calling
	* unix/tclUnixFile.c (TclpGetUserHome): endpwent() and endgrent();
	they've been unnecessary for ages.

2009-07-31  Don Porter  <dgp@users.sourceforge.net>

	* generic/tclStringObj.c:       [Bug 2830354]: Corrected failure to
	* tests/format.test:            grow buffer when format spec request
	large width floating point values.  Thanks to Clemens Misch.

2009-07-24  Andreas Kupries  <andreask@activestate.com>

	* generic/tclIO.c (Tcl_GetChannelHandle): [Bug 2826248]: Do not crash
	* generic/tclPipe.c (FileForRedirect): for getHandleProc == NULL, this
	is allowed. Provide a nice error message in the bypass area. Updated
	caller to check the bypass for a mesage. Bug reported by Andy
	Sonnenburg <andy22286@users.sourceforge.net>. Backported from CVS
	head.

2009-07-23  Joe Mistachkin  <joe@mistachkin.com>

	* generic/tclNotify.c: [Bug 2820349]: Ensure that queued events are
	freed once processed.

2009-07-21  Kevin B. Kenny  <kennykb@acm.org>

	* library/tzdata/Asia/Dhaka:
	* library/tzdata/Indian/Mauritius: Olson's tzdata2009k.

2009-07-20  Donal K. Fellows  <dkf@users.sf.net>

	* generic/tclCmdMZ.c (StringIsCmd): Reorganize so that [string is] is
	more efficient when parsing things that are correct, at a cost of
	making the empty string test slightly more costly. With this, the cost
	of doing [string is integer -strict $x] matches [catch {expr {$x+0}}]
	in the successful case, and greatly outstrips it in the failing case.

2009-07-16  Don Porter  <dgp@users.sourceforge.net>

	* generic/tclCmdIL.c:	Removed unused variables.
	* generic/tclCompile.c:
	* generic/tclVar.c:
	* unix/tclUnixChan.c:

	* generic/tclScan.c:	Typo in ACCEPT_NAN configuration.

	* generic/tclStrToD.c:	[Bug 2819200]: Set floating point control
	register on MIPS systems so that the gradual underflow expected by Tcl
	is in effect.

2009-07-14  Andreas Kupries  <andreask@activestate.com>

	* generic/tclBasic.c (DeleteInterpProc,TclArgumentBCEnter,
	(TclArgumentBCRelease, TclArgumentGet):
	* generic/tclCompile.c (EnterCmdWordIndex, TclCleanupByteCode,
	(TclInitCompileEnv, TclCompileScript):
	* generic/tclCompile.h (ExtCmdLoc):
	* generic/tclExecute.c (TclExecuteByteCode):
	* generic/tclInt.h (ExtIndex, CFWordBC):
	* tests/info.test (info-39.0):

	Backport of some changes made to the Tcl head, to handle literal
	sharing better. The code here is much simpler (trimmed down) compared
	to the head as the 8.5 branch is not bytecode compiling whole files,
	and doesn't compile eval'd code either.

	Reworked the handling of literal command arguments in bytecode to be
	saved (compiler) and used (execution) per command (see the
	TCL_INVOKE_STK* instructions), and not per the whole bytecode.  This
	removes the problems with location data caused by literal sharing in
	proc bodies. Simplified the associated datastructures (ExtIndex is
	gone, as is the function EnterCmdWordIndex).

2009-07-01  Pat Thoyts  <patthoyts@users.sourceforge.net>

	* win/tclWinInt.h:   [Bug 2806622]: Handle the GetUserName API call
	* win/tclWin32Dll.c: via the tclWinProcs indirection structure. This
	* win/tclWinInit.c:  fixes a problem obtaining the username when the
	USERNAME environment variable is unset.

2009-06-15  Don Porter  <dgp@users.sourceforge.net>

	* generic/tclStringObj.c: sprintf() -> Tcl_ObjPrintf() conversion.

2009-06-13  Don Porter  <dgp@users.sourceforge.net>

	* generic/tclCompile.c:	The value stashed in iPtr->compiledProcPtr
	* generic/tclProc.c:	when compiling a proc survives too long.  We
	* tests/execute.test:	only need it there long enough for the right
	TclInitCompileEnv() call to re-stash it into envPtr->procPtr.  Once
	that is done, the CompileEnv controls.  If we let the value of
	iPtr->compiledProcPtr linger, though, then any other bytecode compile
	operation that takes place will also have its CompileEnv initialized
	with it, and that's not correct.  The value is meant to control the
	compile of the proc body only, not other compile tasks that happen
	along.  Thanks to Carlos Tasada for discovering and reporting the
	problem.  [Bug 2802881].

2009-06-10  Don Porter  <dgp@users.sourceforge.net>

	* generic/tclStringObj.c:	Revised [format] to not overflow the
	integer calculations computing the length of the %ll formats of
	really big integers.  Also added protections so that [format]s that
	would produce results overflowing the maximum string length of Tcl
	values throw a normal Tcl error instead of a panic. [Bug 2801413]

2006-06-09  Kevin B. Kenny  <kennykb@acm.org>

	* generic/tclGetDate.y: Fixed a thread safety bug in the generated
	* library/clock.tcl:    Bison parser (needed a %pure-parser
	* tests/clock.test:     declaration to avoid static variables).
				Discovered that the %pure-parser declaration
	                        allowed for returning the Bison error message
	                        to the Tcl caller in the event of a syntax
	                        error, so did so.
	* generic/tclDate.c: bison 2.3

2006-06-08  Kevin B. Kenny  <kennykb@acm.org>

	* library/tzdata/Asia/Dhaka: New DST rule for Bangladesh.
	(Olson's tzdata2009i.)

2009-06-02  Don Porter  <dgp@users.sourceforge.net>

	* generic/tclExecute.c:	Replace dynamically-initialized table with
	a table of static constants in the lookup table for exponent operator
	computations that fit in a 64 bit integer result.

	* generic/tclExecute.c:	Corrected implementations and selection
	logic of the INST_EXPON instruction to fix [Bug 2798543].

2009-06-01  Don Porter  <dgp@users.sourceforge.net>

	* tests/expr.test:	Added many tests demonstrating the broken
	cases of [Bug 2798543].

2009-05-30  Kevin B. Kenny  <kennykb@acm.org>

	* library/tzdata/Africa/Cairo:
	* library/tzdata/Asia/Amman: Olson's tzdata2009h.

2009-05-29  Andreas Kupries  <andreask@activestate.com>

	* library/platform/platform.tcl: Fixed handling of cpu ia64,
	* library/platform/pkgIndex.tcl: taking ia64_32 into account
	* unix/Makefile.in: now. Bumped version to 1.0.5. Updated the
	* win/Makefile.in: installation commands.

2009-05-07  Miguel Sofer  <msofer@users.sf.net>

	* generic/tclObj.c (Tcl_GetCommandFromObj): fix for bug [2785893],
	insure that a command in a deleted namespace cannot be found
	through a cached name.

2009-05-06  Don Porter  <dgp@users.sourceforge.net>

	* generic/tclCmdMZ.c:   Improve overflow error message from
	[string repeat].  [Bug 2582327]

2009-04-28  Jeff Hobbs  <jeffh@ActiveState.com>

	* unix/tcl.m4, unix/configure (SC_CONFIG_CFLAGS): harden the check
	to add _r to CC on AIX with threads.

2009-04-27  Alexandre Ferrieux  <ferrieux@users.sourceforge.net>

	* generic/tclInt.h:   Backport fix for [Bug 1028264]: WSACleanup() too early.
	* generic/tclEvent.c: The fix introduces "late exit handlers"
	* win/tclWinSock.c:   for similar late process-wide cleanups.

2009-04-27  Alexandre Ferrieux  <ferrieux@users.sourceforge.net>

	* win/tclWinSock.c: Backport fix for [Bug 2446662]: resync Win
	behavior on RST with that of unix (EOF).

2009-04-27  Donal K. Fellows  <dkf@users.sf.net>

	* doc/concat.n (EXAMPLES): [Bug 2780680]: Rewrote so that the spacing
	of result messages is correct. (The exact way they were wrong was
	different when rendered through groff or as HTML, but it was still
	wrong both ways.)

2009-04-24  Stuart Cassoff <stwo@users.sf.net>

	* unix/Makefile.in: [Patch 2769530]: Don't chmod/exec installManPage.

2009-04-15  Don Porter  <dgp@users.sourceforge.net>

	*** 8.5.7 TAGGED FOR RELEASE ***

	* generic/tclStringObj.c:	AppendUnicodeToUnicodeRep failed
	to set stringPtr->allocated to 0, leading to crashes.

	* changes:	Update for 8.5.7 release.

2009-04-14  Stuart Cassoff  <stwo@users.sourceforge.net>

	* unix/tcl.m4:	Removed -Wno-implicit-int from CFLAGS_WARNING.

2008-04-14  Kevin B. Kenny  <kennykb@acm.org>

	* library/tzdata/Asia/Karachi: Updated rules for Pakistan Summer
				       Time (Olson's tzdata2009f)

2009-04-10  Don Porter  <dgp@users.sourceforge.net>

	* changes:	Update for 8.5.7 release.

	* generic/tcl.h:	Bump to 8.5.7 for release.
	* library/init.tcl:
	* tools/tcl.wse.in:
	* unix/configure.in:
	* unix/tcl.spec:
	* win/configure.in:
	* README:

	* unix/configure:	autoconf-2.59
	* win/configure:

	* generic/tclStringObj.c (UpdateStringOfString):  Fix bug detected
	by compiler warning about undefined "dst".

	* tests/httpd:		Backport new tests for http 2.7.3.
	* tests/http.tcl:

2009-04-10  Daniel Steffen  <das@users.sourceforge.net>

	* unix/tclUnixChan.c:		TclUnixWaitForFile(): use FD_* macros
	* macosx/tclMacOSXNotify.c:	to manipulate select masks (Cassoff).
					[Bug 1960647]

	* unix/tclLoadDyld.c:		use RTLD_GLOBAL instead of RTLD_LOCAL.
					[Bug 1961211]

	* macosx/tclMacOSXNotify.c:	revise CoreFoundation notifier to allow
					embedding into applications that
					already have a CFRunLoop running and
					want to run the tcl event loop via
					Tcl_ServiceModeHook(TCL_SERVICE_ALL).

	* macosx/tclMacOSXNotify.c:	add CFRunLoop based Tcl_Sleep() and
	* unix/tclUnixChan.c:		TclUnixWaitForFile() implementations
	* unix/tclUnixEvent.c:		and disable select() based ones in
					CoreFoundation builds.

	* unix/tclUnixNotify.c:		simplify, sync with tclMacOSXNotify.c.

	* generic/tclInt.decls: 	add TclMacOSXNotifierAddRunLoopMode()
	* generic/tclIntPlatDecls.h:	internal API, regen.
	* generic/tclStubInit.c:

	* unix/configure.in (Darwin):	use Darwin SUSv3 extensions if
					available; remove /Network locations
					from default tcl package search path
					(NFS mounted locations and thus slow).
	* unix/configure:		autoconf-2.59
	* unix/tclConfig.h.in:		autoheader-2.59

	* macosx/tclMacOSXBundle.c:	on Mac OS X 10.4 and later, replace
					deprecated NSModule API by dlfcn API.

2009-04-09  Kevin B. Kenny  <kennykb@acm.org>

	* tools/tclZIC.tcl:	Always emit Unix-style line terminators.
	* library/tzdata:	Olson's tzdata2009e.

2009-04-09  Don Porter  <dgp@users.sourceforge.net>

	* library/http/http.tcl:	Backport http 2.7.3 from HEAD for
	* library/http/pkgIndex.tcl:	bundling with the Tcl 8.5.7 release.
	* unix/Makefile.in:
	* win/Makefile.in:

2009-04-08  Andreas Kupries  <andreask@activestate.com>

	* library/platform/platform.tcl: Extended the darwin sections to
	* library/platform/pkgIndex.tcl: add a kernel version number to
	* unix/Makefile.in: the identifier for anything from Leopard (10.5)
	* win/Makefile.in: on up. Extended patterns for same. Extended cpu
	* doc/platform.n: recognition for 64bit Tcl running on a 32bit
	kernel on a 64bit processor (By Daniel Steffen). Bumped version to
	1.0.4. Updated Makefiles.

2009-04-08  Don Porter  <dgp@users.sourceforge.net>

	* library/tcltest/tcltest.tcl:	Converted [eval]s (some unsafe!) to
	* library/tcltest/pkgIndex.tcl:	{*} in tcltest package.  [Bug 2570363]
	* unix/Makefile.in:	=> tcltest 2.3.1
	* win/Makefile.in:

2009-04-07  Don Porter  <dgp@users.sourceforge.net>

	* generic/tclStringObj.c:	Completed backports of fixes for
	[Bug 2494093] and [Bug 2553906].

2009-03-30  Don Porter  <dgp@users.sourceforge.net>

	* doc/Alloc.3:  Size argument is "unsigned int".  [Bug 2556263]

	* generic/tclStringObj.c:       Added protections from invalid memory
	* generic/tclTestObj.c:         accesses when we append (some part of)
	* tests/stringObj.test:         a Tcl_Obj to itself.  Added the
	appendself and appendself2 subcommands to the [teststringobj] testing
	command and added tests to the test suite.  [Bug 2603158]

2009-03-27  Don Porter  <dgp@users.sourceforge.net>

	* generic/tclPathObj.c (TclPathPart):	TclPathPart() was computing
	* tests/fileName.test:	the wrong results for both [file dirname] and
	[file tail] on "path" arguments with the PATHFLAGS != 0 intrep and
	with an empty string for the "joined-on" part.  [Bug 2710920]

2009-03-20  Don Porter  <dgp@users.sourceforge.net>

	* generic/tclStringObj.c:       Test stringObj-6.9 checks that
	* tests/stringObj.test:         Tcl_AppendStringsToObj() no longer
	crashes when operating on a pure unicode value.  [Bug 2597185]

	* generic/tclExecute.c (INST_CONCAT1):  Panic when appends overflow
	the max length of a Tcl value.  [Bug 2669109]

2009-03-18  Don Porter  <dgp@users.sourceforge.net>

	* win/tclWinFile.c (TclpObjNormalizePath):      Corrected Tcl_Obj leak.
	Thanks to Joe Mistachkin for detection and patch.  [Bug 2688184].

2009-03-15  Donal K. Fellows  <dkf@users.sf.net>

	* generic/tclPosixStr.c (Tcl_SignalId,Tcl_SignalMsg): [Patch 1513655]:
	Added support for SIGINFO, which is present on BSD platforms.

2009-02-20  Don Porter  <dgp@users.sourceforge.net>

	* generic/tclPathObj.c: Fixed mistaken logic in TclFSGetPathType()
	* tests/fileName.test:  that assumed (not "absolute" => "relative").
	This is a false assumption on Windows, where "volumerelative" is
	another possibility.  [Bug 2571597].

2009-02-17  Jeff Hobbs  <jeffh@ActiveState.com>

	* win/tcl.m4, win/configure: Check if cl groks _WIN64 already to
	avoid CC manipulation that can screw up later configure checks.
	Use 'd'ebug runtime in 64-bit builds.

2009-02-05  Don Porter  <dgp@users.sourceforge.net>

	* generic/tclStringObj.c: Added overflow protections to the
	AppendUtfToUtfRep routine to either avoid invalid arguments and
	crashes, or to replace them with controlled panics.  [Bug 2561794]

2009-02-04  Don Porter  <dgp@users.sourceforge.net>

	* generic/tclStringObj.c (SetUnicodeObj):       Corrected failure of
	Tcl_SetUnicodeObj() to panic on a shared object.  [Bug 2561488].  Also
	factored out common code to reduce duplication.

	* generic/tclCmdMZ.c:   Prevent crashes due to int overflow of the
	length of the result of [string repeat].  [Bug 2561746]

2009-01-29  Donal K. Fellows  <dkf@users.sf.net>

	* generic/tclNamesp.c (Tcl_FindCommand): [Bug 2519474]: Ensure that
	the path is not searched when the TCL_NAMESPACE_ONLY flag is given.

2009-01-22  Kevin B. Kenny  <kennykb@acm.org>

	* unix/tcl.m4: Corrected a typo ($(SHLIB_VERSION) should be
	${SHLIB_VERSION}).
	* unix/configure: Autoconf 2.59

2009-01-21  Andreas Kupries  <andreask@activestate.com>

	* generic/tclIORChan.c (ReflectClose): Fix for [Bug 2458202].
	Closing a channel may supply NULL for the 'interp'. Test for
	finalization needs to be different, and one place has to pull the
	interp out of the channel instead.

2009-01-19  Kevin B. Kenny  <kennykb@acm.org>

	* unix/Makefile.in: Added a CONFIG_INSTALL_DIR parameter so that
	* unix/tcl.m4:      distributors can control where tclConfig.sh goes.
	Made the installation of 'ldAix' conditional
	upon actually being on an AIX system.  Allowed for downstream
	packagers to customize SHLIB_VERSION on BSD-derived systems.
	Thanks to Stuart Cassoff for [Patch 907924].
	* unix/configure: Autoconf 2.59

2009-01-09  Don Porter  <dgp@users.sourceforge.net>

	* generic/tclStringObj.c (STRING_SIZE):	Corrected failure to limit
	memory allocation requests to the sizes that can be supported by
	Tcl's memory allocation routines.  [Bug 2494093].

2009-01-08  Don Porter  <dgp@users.sourceforge.net>

	* generic/tclStringObj.c (STRING_UALLOC):  Added missing parens
	required to get correct results out of things like
	STRING_UALLOC(num + append).  [Bug 2494093].

2009-01-06  Donal K. Fellows  <dkf@users.sf.net>

	* generic/tclDictObj.c (DictIncrCmd): Corrected twiddling in internals
	of dictionaries so that literals can't get destroyed.

	* tests/expr.test, tests/string.test: Eliminate non-ASCII characters.
	[Bugs 2006884, 2006879]

2009-01-03  Kevin B. Kenny  <kennykb@acm.org>:

	* library/clock.tcl (tcl::clock::add): Fixed error message formatting
	in the case where [clock add] is presented with a bad switch.
	* tests/clock.test (clock-65.1) Added a test case for the above
	problem [Bug 2481670].

2008-12-21  Don Porter  <dgp@users.sourceforge.net>

	*** 8.5.6 TAGGED FOR RELEASE ***

	* generic/tcl.h:	Bump to 8.5.6 for release.
	* library/init.tcl:
	* tools/tcl.wse.in:
	* unix/configure.in:
	* unix/tcl.spec:
	* win/configure.in:
	* README:

	* unix/configure:	autoconf-2.59
	* win/configure:

	* changes:	Update for 8.5.6 release.

	* library/tclIndex: Removed reference to no-longer-extant procedure
	'tclLdAout'.
	* doc/library.n: Corrected mention of 'auto_exec' to 'auto_execok'.
	[Patch 2114900] thanks to Stu Cassoff <stwo@users.sf.net>
	Backport of 2008-11-26 commit from Kevin Kenny.

	* win/tclWinThrd.c (TclpThreadCreate): We need to initialize the
	thread id variable to 0 as on 64 bit windows this is a pointer sized
	field while windows only fills it with a 32 bit value. The result is
	an inability to join the threads as the ids cannot be matched.
	Backport of 2008-10-13 commit from Pat Thoyts.

2008-12-15  Donal K. Fellows  <donal.k.fellows@man.ac.uk>

	* generic/tclExecute.c (TEBC:INST_DICT_GET): Make sure that the result
	is empty when generating an error message. [Bug 2431847]

2008-12-12  Jan Nijtmans  <nijtmans@users.sf.net>

	* library/clock.tcl (ProcessPosixTimeZone): Fix time change in Eastern
	Europe (not 3:00 but 4:00 local time) [Bug 2207436]

2008-12-11  Andreas Kupries  <andreask@activestate.com>

	* generic/tclIO.c (SetChannelFromAny and related): Modified the
	* tests/io.test: internal representation of the tclChannelType to
	contain not only the ChannelState pointer, but also a reference to the
	interpreter it was made in. Invalidate and recompute the internal
	representation when it is used in a different interpreter (like
	cmdName intrep's). Added testcase. [Bug 2407783]

2008-12-11  Jan Nijtmans  <nijtmans@users.sf.net>

	* library/clock.tcl (ProcessPosixTimeZone): Fallback to European time
	zone DST rules, when the timezone is between 0 and -12. [Bug 2207436]
	* tests/clock.test (clock-52.[23]): Test cases.

2008-12-10  Kevin B. Kenny  <kennykb@acm.org>

	* library/tzdata/*: Update from Olson's tzdata2008i.

2008-12-04  Don Porter  <dgp@users.sourceforge.net>

	* generic/tclPathObj.c (Tcl_FSGetNormalizedPath):	Added another
	flag value TCLPATH_NEEDNORM to mark those intreps which need more
	complete normalization attention for correct results. [Bug 2385549]

2008-12-03  Don Porter  <dgp@users.sourceforge.net>

	* generic/tclFileName.c (DoGlob): One of the Tcl_FSMatchInDirectory
	calls did not have its return code checked. This caused error messages
	returned by some Tcl_Filesystem drivers to be swallowed.

2008-12-02  Andreas Kupries  <andreask@activestate.com>

	* generic/tclIO.c (TclFinalizeIOSubsystem): Replaced Alexandre
	Ferrieux's first patch for [Bug 2270477] with a gentler version, also
	supplied by him.

2008-12-01  Don Porter	<dgp@users.sourceforge.net>

	* generic/tclParse.c:	Backport fix for [Bug 2251175].

2008-11-30  Kevin B. Kenny  <kennykb@acm.org>

	* library/clock.tcl (format, ParseClockScanFormat): Added a [string
	map] to get rid of namespace delimiters before caching a scan or
	format procedure. [Bug 2362156]
	* tests/clock.test (clock-64.[12]): Added test cases for the bug that
	was tickled by a namespace delimiter inside a format string.

2008-11-25  Andreas Kupries  <andreask@activestate.com>

	* generic/tclIO.c (TclFinalizeIOSubsystem): Applied Alexandre
	Ferrieux's patch for [Bug 2270477] to prevent infinite looping during
	finalization of channels not bound to interpreters.

2008-08-23  Andreas Kupries  <andreask@activestate.com>

	* generic/tclIO.c: Backport of fix for [Bug 2333466].

2008-11-18  Jan Nijtmans  <nijtmans@users.sf.net>

	* generic/tcl.decls:	Fix signature and implementation of
	* generic/tclDecls.h:	Tcl_HashStats, such that it conforms
	* generic/tclHash.c:	to the documentation. [Bug 2308236]
	* doc/Hash.3:

2008-11-13  Jan Nijtmans  <nijtmans@users.sf.net>

	* generic/tclInt.h:	Rename static function FSUnloadTempFile to
	* generic/tclIOUtil.c:	TclFSUnloadTempFile, needed in tclLoad.c

	* generic/tclLoad.c:	Fixed [Bug 2269431]: load of shared
	                        objects leaves temporary files on windows

2008-11-10  Andreas Kupries  <andreask@activestate.com>

	* doc/platform_shell.n: Fixed [Bug 2255235], reported by Ulrich
	* library/platform/pkgIndex.tcl: Ring <uring@users.sourceforge.net>.
	* library/platform/shell.tcl: Updated the LOCATE command in the
	* library/tm.tcl: package 'platform::shell' to handle the new form
	* unix/Makefile.in: of 'provide' commands generated by tm.tcl. Bumped
	* win/Makefile.in: package to version 1.1.4. Added cross-references
	to the relevant parts of the code to avoid future desynchronization.

2008-11-04  Jeff Hobbs  <jeffh@ActiveState.com>

	* generic/tclPort.h: remove the ../win/ header dir as the build system
	already has it, and it confuses builds when used with private headers
	installed.

2008-10-24  Pat Thoyts  <patthoyts@users.sourceforge.net>

	* library/http/http.tcl: Backported a fix for reading HTTP-like
	protocols that used to work and were broken with http 2.7. Now http
	2.7.2

2008-10-23  Don Porter	<dgp@users.sourceforge.net>

	* generic/tcl.h:	Bump version number to 8.5.6b1 to distinguish
	* library/init.tcl:	CVS development snapshots from the 8.5.5 and
	* unix/configure.in:	8.5.6 releases.
	* unix/tcl.spec:
	* win/configure.in:
	* tools/tcl.wse.in:
	* README

	* unix/configure:	autoconf (2.59)
	* win/configure:

2008-10-19  Don Porter	<dgp@users.sourceforge.net>

	* generic/tclProc.c:	Reset -level and -code values to defaults
	after they are used. [Bug 2152286]

2008-10-16  Don Porter	<dgp@users.sourceforge.net>

	* library/init.tcl:	Revised [unknown] so that it carefully
	preserves the state of the ::errorInfo and ::errorCode variables at
	the start of auto-loading and restores that state before the
	autoloaded command is evaluated. [Bug 2140628]

2008-10-10  Don Porter	<dgp@users.sourceforge.net>

	*** 8.5.5 TAGGED FOR RELEASE ***

	* generic/tcl.h:	Bump to 8.5.5 for release.
	* library/init.tcl:
	* tools/tcl.wse.in:
	* unix/configure.in:
	* unix/tcl.spec:
	* win/configure.in:

	* unix/configure:	autoconf-2.59
	* win/configure:

	* changes:	Update for 8.5.5 release.

2008-10-08  Don Porter	<dgp@users.sourceforge.net>

	* generic/tclTrace.c:   Corrected handling of errors returned by
	variable traces so that the errorInfo value contains the original
	error message. [Bug 2151707]

	* generic/tclVar.c:     Revised implementation of TclObjVarErrMsg so
	that error message construction does not disturb an existing
	iPtr->errorInfo that may be in progress.

2008-10-06  Jan Nijtmans  <nijtmans@users.sf.net>

	* tclWinTest.c: Fix compiler warning when compiling this file with
	mingw gcc:
	    tclWinTest.c:706: warning: dereferencing type-punned pointer will
	    break strict-aliasing rules
	* generic/tclLoad.c: Make sure that any library which doesn't have an
	unloadproc is only really unloaded when no library code is executed
	yet. [Bug 2059262]

2008-10-06  Joe Mistachkin  <joe@mistachkin.com>

	* tools/man2tcl.c: Added missing line from patch by Harald Oehlmann.
	[Bug 1934200]

2008-10-05  Kevin B. Kenny  <kennykb@acm.org>

	* libtommath/bn_mp_sqrt.c (bn_mp_sqrt): Handle the case where a
	* tests/expr.test (expr-47.13):         number's square root is
	between n<<DIGIT_BIT and n<<DIGIT_BIT+1. [Bug 2143288]
	Thanks to Malcolm Boffey (malcolm.boffey@virgin.net) for the patch.

2008-10-02  Joe Mistachkin  <joe@mistachkin.com>

	* tools/man2help2.tcl: Integrated patches from Harald Oehlmann.
	* tools/man2tcl.c: [Bug 1934200, 1934272]

2008-09-27  Donal K. Fellows  <donal.k.fellows@man.ac.uk>

	* generic/tclCmdIL.c (Tcl_LrepeatObjCmd): Improve the handling of the
	case where the combination of number of elements and repeat count
	causes the resulting list to be too large. [Bug 2130992]

2008-09-25  Don Porter	<dgp@users.sourceforge.net>

	* doc/global.n:	Correct false claim about [info locals].

2008-09-17  Don Porter	<dgp@users.sourceforge.net>

	* generic/tclInt.h:     Correct the TclGetLongFromObj,
	TclGetIntFromObj, and TclGetIntForIndexM macros so that they
	retrieve the internalRep.longValue field instead of casting the
	internalRep.otherValuePtr field to type long.

2008-09-17  Miguel Sofer  <msofer@users.sf.net>

	* library/init.tcl: export min and max commands from the mathfunc
	namespace [Bug 2116053]

2008-09-10  Donal K. Fellows  <donal.k.fellows@man.ac.uk>

	* generic/tclListObj.c (Tcl_ListObjGetElements): Make this list->dict
	transformation - encountered when using [foreach] with dicts - not as
	expensive as it was before. Spotted by Kieran Elby and reported on
	tcl-core.

2008-09-07  Miguel Sofer  <msofer@users.sf.net>

	* doc/namespace.n: fix [Bug 2098441]

2008-08-28  Don Porter	<dgp@users.sourceforge.net>

	* generic/tcl.h:	Bump version number to 8.5.5b1 to distinguish
	* library/init.tcl:	CVS development snapshots from the 8.5.4 and
	* unix/configure.in:	8.5.5 releases.
	* unix/tcl.spec:
	* win/configure.in:
	* tools/tcl.wse.in:
	* README

	* unix/configure:	autoconf (2.59)
	* win/configure:

2008-08-22  Don Porter  <dgp@users.sourceforge.net>

	* generic/tclUtil.c (TclReToGlob):	Added missing set of the
	*exactPtr value to really fix [Bug 2065115]. Also avoid possible
	DString overflow.
	* tests/regexpComp.test:	Correct duplicate test names.

2008-08-21  Jeff Hobbs  <jeffh@ActiveState.com>

	* tests/regexp.test, tests/regexpComp.test: correct re2glob ***=
	* generic/tclUtil.c (TclReToGlob):          translation from exact
	to anywhere-in-string match. [Bug 2065115]

2008-08-20  Daniel Steffen  <das@users.sourceforge.net>

	* generic/tclTest.c (TestconcatobjCmd):	fix use of internal-only
						TclInvalidateStringRep macro.
						[Bug 2057479]

2008-08-17  Miguel Sofer  <msofer@users.sf.net>

	* generic/tclTest.c (TestconcatobjCmd):
	* generic/tclUtil.c (Tcl_ConcatObj):
	* tests/util.test (util-4.7):
	fix [Bug 1447328]; the original "fix" turned Tcl_ConcatObj() into
	a hairy monster. This was exposed by [Bug 2055782]. Additionally,
	Tcl_ConcatObj could corrupt its input under certain conditions!

	*** NASTY BUG FIXED ***

2008-08-14  Don Porter  <dgp@users.sourceforge.net>

	*** 8.5.4 TAGGED FOR RELEASE ***

	* tests/fileName.test:  Revise new tests for portability to case
	insensitive filesystems.

2008-08-14  Daniel Steffen  <das@users.sourceforge.net>

	* generic/tclCompile.h:		Add support for debug logging of DTrace
	* generic/tclBasic.c:		'proc', 'cmd' and 'inst' probes (does
					_not_ require a platform with DTrace).

	* generic/tclCmdIL.c (TclInfoFrame):	Check fPtr->line before
						dereferencing as line info may
						not exists when TclInfoFrame()
						is called from a DTrace probe.

	* tests/msgcat.test:		Fix for ::tcl::mac::locale with
					@modifier (HEAD backport 2008-06-01).

	* tests/fCmd.test (fCmd-6.23):	Made result matching robust when test
					workdir and /tmp are not on same FS.

	* unix/Makefile.in:		Ensure Makefile shell is /bin/bash for
	* unix/configure.in (SunOS):	DTrace-enabled build on Solaris.
					(followup to 2008-06-12) [Bug 2016584]

	* unix/tcl.m4 (SC_PATH_X):	Check for libX11.dylib in addition to
					libX11.so et al.

	* unix/configure: 		autoconf-2.59

2008-08-13  Don Porter  <dgp@users.sourceforge.net>

	* generic/tclFileName.c:        Fix for errors handling -types {}
	* tests/fileName.test:          option to [glob]. [Bug 1750300]
	Thanks to Matthias Kraft and George Peter Staplin.

2008-08-12  Don Porter  <dgp@users.sourceforge.net>

	* changes:	Update for 8.5.4 release.

2008-08-11  Pat Thoyts  <patthoyts@users.sourceforge.net>

	* library/http/http.tcl: Remove 8.5 requirement.
	* library/http/pkgIndex.tcl:
	* unix/Makefile.in:
	* win/Makefile.in:
	* win/makefile.vc:

2008-08-11  Andreas Kupries  <andreask@activestate.com>

	* library/tm.tcl: Added a 'package provide' command to the generated
	ifneeded scripts of Tcl Modules, for early detection of conflicts
	between the version specified through the file name and a 'provide'
	command in the module implementation, if any. Note that this change
	also now allows Tcl Modules to not provide a 'provide' command at all,
	and declaring their version only through their filename.

	* generic/tclProc.c (Tcl_ProcObjCmd): Fixed memory leak triggered
	* tests/proc.test: by procbody::test::proc. See [Bug 2043636]. Added a
	test case demonstrating the leak before the fix. Fixed a few spelling
	errors in test descriptions as well.

2008-08-11  Don Porter  <dgp@users.sourceforge.net>

	* library/http/http.tcl:	Bump http version to 2.7.1 to account
	* library/http/pkgIndex.tcl:	for [Bug 2046486] bug fix.  This
	* unix/Makefile.in:		release of http now requires a
	* win/Makefile.in:		dependency on Tcl 8.5 to be able to
	* win/makefile.bc:		use the unsigned formats in the
	* win/makefile.vc:		[binary scan] command.

2008-08-11  Pat Thoyts  <patthoyts@users.sourceforge.net>

	* library/http/http.tcl: crc field from zlib data should be treated as
	unsigned for 64bit support [Bug 2046846]

2008-08-08  Don Porter  <dgp@users.sourceforge.net>

	* generic/tcl.h:	Bump to 8.5.4 for release.
	* library/init.tcl:
	* tools/tcl.wse.in:
	* unix/configure.in:
	* unix/tcl.spec:
	* win/configure.in:

	* unix/configure:	autoconf-2.59
	* win/configure:

	* changes:	Update for 8.5.4 release.

2008-08-08  Kevin Kenny  <kennykb@acm.org>

	* library/tzdata/CET:
	* library/tzdata/MET:
	* library/tzdata/Africa/Casablanca:
	* library/tzdata/America/Eirunepe:
	* library/tzdata/America/Santarem:
	* library/tzdata/America/Rio_Branco:
	* library/tzdata/America/Argentina/San_Luis:
	* library/tzdata/Asia/Karachi:
	* library/tzdata/Europe/Belgrade:
	* library/tzdata/Europe/Berlin:
	* library/tzdata/Europe/Budapest:
	* library/tzdata/Europe/Sofia:
	* library/tzdata/Indian/Mauritius:  Olson's tzdata2008e.

2008-08-06  Don Porter  <dgp@users.sourceforge.net>

	* generic/tclVar.c (TclLookupSimpleVar):  Retrieve the number of
	locals in the localCache from the CallFrame and not from the Proc
	which may have been mangled by a (broken?) recompile. Backport from
	the HEAD.

2008-08-04  Don Porter  <dgp@users.sourceforge.net>

	* generic/tclExecute.c:	Stopped faulty double-logging of errors to
	* tests/execute.test:	stack trace when a compile epoch bump triggers
	fallback to direct evaluation of commands in a compiled script.
	[Bug 2037338]

2008-07-30  Don Porter  <dgp@users.sourceforge.net>

	* generic/tclBasic.c:	Corrected the timing of when the flag
	TCL_ALLOW_EXCEPTIONS is tested.

2008-07-29  Miguel Sofer  <msofer@users.sf.net>

	* generic/tclExecute.c:  fix [Bug 2030670] that cause
	TclStackRealloc to panic on rare corner cases. Thx ajpasadyn for
	diagnose and patch.

2008-07-28  Andreas Kupries  <andreask@activestate.com>

	* generic/tclBasic.c: Added missing ref count when creating an empty
	string as path (TclEvalEx). In 8.4 the missing code caused panics in
	the testsuite. It doesn't in 8.5. I am guessing that the code path
	with the missing the incr-refcount is not invoked any longer. Because
	the bug in itself is certainly the same.

2008-07-25  Daniel Steffen  <das@users.sourceforge.net>

	* tests/info.test (info-37.0): Add !singleTestInterp constraint;
	(info-22.8, info-23.0): switch to glob matching to avoid sensitivity
	to tcltest.tcl line number changes, remove knownBug constraint, fix
	expected result. [Bug 1605269]

2008-07-25  Andreas Kupries  <andreask@activestate.com>

	* tests/info.test: Tests 38.* added, exactly testing the tracking of
	location for uplevel scripts.

	* generic/tclCompile.c (TclInitCompileEnv): Reorganized the
	initialization of the #280 location information to match the flow in
	TclEvalObjEx to get more absolute contexts.

	* generic/tclBasic.c (TclEvalObjEx): Moved the pure-list optimization
	out of the eval-direct code path to be done always, i.e. even when a
	compile is requested. This way we do not loose the association between
	#280 location information and the list elements, if any.

2008-07-23  Andreas Kupries  <andreask@activestate.com>

	* tests/info.test: Reordered the tests to have monotonously
	increasing numbers.

	* generic/tclBasic.c: Modified TclArgumentGet to reject pure lists
	* generic/tclCmdIL.c: immediately, without search. Reworked setup
	* generic/tclCompile.c: of eoFramePtr, doesn't need the line
	* tests/info.test: information, more sensible to have everything on
	line 1 when eval'ing a pure list. Updated the users of the line
	information to special case this based on the frame type (i.e.
	TCL_LOCATION_EVAL_LIST). Added a testcase demonstrating the new
	behaviour.

2008-07-22  Andreas Kupries  <andreask@activestate.com>

	* generic/tclBasic.c: Added missing function comments.

	* generic/tclCompile.c: Made the new TclEnterCmdWordIndex
	* generic/tclCompile.h: static, and ansified.

	* generic/tclBasic.c: Reworked the handling of bytecode literals
	* generic/tclCompile.c: for #280 to fix the abysmal performance
	* generic/tclCompile.h: for deep recursion, replaced the linear
	* generic/tclExecute.c: search through the whole stack with another
	* generic/tclInt.h: hashtable and simplified the data structure used
	by the compiler (array instead of hashtable). Incidentially this also
	fixes the memory leak reported via [Bug 2024937].

2008-07-21  Don Porter  <dgp@users.sourceforge.net>

	* tests/encoding.test:  Make failing tests pass again. [Bug 1972867]

2008-07-21  Andreas Kupries <andreask@activestate.com>

	* generic/tclBasic.c: Extended the existing TIP #280 system (info
	* generic/tclCmdAH.c: frame), added the ability to track the
	* generic/tclCompCmds.c: absolute location of literal procedure
	* generic/tclCompile.c: arguments, and making this information
	* generic/tclCompile.h: available to uplevel, eval, and
	* generic/tclInterp.c: siblings. This allows proper tracking of
	* generic/tclInt.h: absolute location through custom (Tcl-coded)
	* generic/tclNamesp.c: control structures based on uplevel, etc.
	* generic/tclProc.c:

2008-07-21  Pat Thoyts  <patthoyts@users.sourceforge.net>

	* generic/tclFCmd.c: Inodes on windows are unreliable [Bug 2015723]

2008-07-20  Donal K. Fellows  <donal.k.fellows@man.ac.uk>

	* generic/tclDictObj.c (SetDictFromAny): Make the list->dict
	transformation a bit more efficient; modern dicts are ordered and so
	we can round-trip through lists without needing the string rep at all.
	* generic/tclListObj.c (SetListFromAny): Make the dict->list
	transformation not lossy of internal representations and hence more
	efficient. [Bug 2008248] (ajpasadyn) but using a more efficient patch.

2008-07-15  Donal K. Fellows  <donal.k.fellows@man.ac.uk>

	* doc/DictObj.3: Fix error in example. [Bug 2016740]

2008-07-08  Don Porter  <dgp@users.sourceforge.net>

	* generic/tclGet.c:	Corrected out of date comments.

2008-07-07  Andreas Kupries  <andreask@activestate.com>

	* generic/tclCmdIL.c (InfoFrameCmd): Fixed unsafe idiom of setting the
	interp result found by Don Porter.

2008-07-07  Donal K. Fellows  <donal.k.fellows@man.ac.uk>

	* doc/regexp.n, doc/regsub.n: Correct examples. [Bug 1982642]

2008-07-04  Joe English  <jenglish@users.sourceforge.net>

	* generic/tclEncoding.c(UtfToUtfProc): Avoid unwanted sign extension
	when converting incomplete UTF-8 sequences. See [Bug 1908443] for
	details.

2008-07-03  Andreas Kupries  <andreask@activestate.com>

	* generic/tclIORChan.c (InvokeTclMethod): Fixed the memory leak
	reported in [Bug 1987821]. Thanks to Miguel for the rpeort and Don
	Porter for tracking the cause down.

2008-07-03  Don Porter  <dgp@users.sourceforge.net>

	* library/package.tcl:  Removed [file readable] testing from
	[tclPkgUnknown] and friends. We find out soon enough whether a file is
	readable when we try to [source] it, and not testing before allows us
	to workaround the bugs on some common filesystems where [file
	readable] lies to us. [Patch 1969717]

2008-06-29  Don Porter  <dgp@users.sourceforge.net>

	*** 8.5.3 TAGGED FOR RELEASE ***

	* generic/tcl.h:	Bump to 8.5.3 for release.
	* library/init.tcl:
	* tools/tcl.wse.in:
	* unix/configure.in:
	* unix/tcl.spec:
	* win/configure.in:

	* unix/configure:	autoconf-2.59
	* win/configure:

	* doc/ObjectType.3:	Updated documentation of the Tcl_ObjType
	struct to match expectations of Tcl 8.5 [Bug 1917650].

	* generic/tclPathObj.c:  Plug memory leak in [Bug 1999176] fix. Thanks
	Rolf Ade for detecting.

2008-06-28  Don Porter  <dgp@users.sourceforge.net>

	* generic/tclPathObj.c:  Plug memory leak in [Bug 1972879] fix. Thanks
	Rolf Ade for detecting and Dan Steffen for the fix [Bug 2004654].

2008-06-26  Andreas Kupries  <andreask@activestate.com>

	* unix/Makefile.in: Followup to my change of 2008-06-25, make code
	generated by the Makefile and put into the installd tm.tcl conditional
	on interpreter safeness as well. Thanks to Daniel Steffen for
	reminding me of that code.

2008-06-25  Don Porter  <dgp@users.sourceforge.net>

	* changes:	Update for 8.5.3 release.

2008-06-25  Andreas Kupries  <andreask@activestate.com>

	* library/tm.tcl:	Modified the handling of Tcl Modules and of the
	* library/safe.tcl:	Safe Base to interact nicely with each other,
	* library/init.tcl:	enabling requiring Tcl Modules in safe
	* tests/safe.test:	interpreters. Fixes [Bug 1999119].

2008-06-25  Pat Thoyts  <patthoyts@users.sourceforge.net>

	* win/rules.vc:    Backported fix for dde/registry versions and
	* win/makefile.vc: the staticpkg build option

2008-06-24  Don Porter  <dgp@users.sourceforge.net>

	* generic/tclPathObj.c: Fixed some internals management in the "path"
	Tcl_ObjType for the empty string value. Problem led to a crash in the
	command [glob -dir {} a]. [Bug 1999176].

2008-06-23  Don Porter  <dgp@users.sourceforge.net>

	* generic/tclPathObj.c: Fixed bug in Tcl_GetTranslatedPath() when
	operating on the "Special path" variant of the "path" Tcl_ObjType
	intrep. A full normalization was getting done, in particular, coercing
	relative paths to absolute, contrary to what the function of
	producing the "translated path" is supposed to do. [Bug 1972879]

2008-06-19  Don Porter  <dgp@users.sourceforge.net>

	* changes:	Update for 8.5.3 release.

	* generic/tclInterp.c:	Fixed completely boneheaded mistake that
	* tests/interp.test:	[interp bgerror $slave] and [$slave bgerror]
	would always act like [interp bgerror {}]. [Bug 1999035]

	* tests/chanio.test:	Corrected flawed tests revealed by a -debug 1
	* tests/event.test:	-singleproc 1 test suite run.
	* tests/io.test:

2008-06-19  Don Porter  <dgp@users.sourceforge.net>

	* changes:	Updates for 8.5.3 release.

2008-06-17  Andreas Kupries  <andreask@activestate.com>

	* generic/tclClock.c (ClockConvertlocaltoutcObjCmd): Removed left
	over debug output.

2008-06-17  Andreas Kupries  <andreask@activestate.com>

	* doc/tm.n: Followup to changelog entry 2008-03-18 regarding
	::tcl::tm::Defaults. Updated the documentation to not only mention
	the new (underscored) form of environment variable names, but make
	it the encouraged form as well. See [Bug 1914604].

2008-06-17  Kevin Kenny  <kennykb@acm.org>

	* generic/tclClock.c (ConvertLocalToUTC):
	* tests/clock.test (clock-63.1): Fixed a bug where the
	internal ConvertLocalToUTC command segfaulted if passed a
	dictionary without the 'localSeconds' key.  To the best of
	my knowledge, the bug was not observable in the [clock]
	command itself.

2008-06-16  Andreas Kupries  <andreask@activestate.com>

	* generic/tclCmdIL.c (TclInfoFrame): Backport of fix made on the
	* tests/info.test: head branch :: Moved the code looking up the
	information for key 'proc' out of the TCL_LOCATION_BC branch to
	after the switch, this is common to all frame types. Updated the
	testsuite to match. This was exposed by the 2008-06-08 commit
	(Miguel), switching uplevel from direct eval to compilation. Fixes
	[Bug 1987851].

2008-06-12  Daniel Steffen  <das@users.sourceforge.net>

	* unix/Makefile.in:		add complete deps on tclDTrace.h.

	* unix/Makefile.in:		clean generated tclDTrace.h file.
	* unix/configure.in (SunOS): 	fix static DTrace-enabled build.

	* unix/tcl.m4 (SunOS-5.11): fix 64bit amd64 support with gcc & Sun cc.
	* unix/configure: autoconf-2.59

	* macosx/Tcl.xcodeproj/project.pbxproj:	add debug configs with gcov,
	and with corefoundation disabled; updates and cleanup for Xcode 3.1 and
	for Leopard.
	* macosx/Tcl.xcode/project.pbxproj:	sync Tcl.xcodeproj changes.
	* macosx/README:			document new build configs.

2008-05-26  Jeff Hobbs  <jeffh@ActiveState.com>

	* tests/io.test (io-53.9): need to close chan before removing file.

2008-05-23  Andreas Kupries  <andreask@activestate.com>

	* win/tclWinChan.c (FileWideSeekProc): Accepted a patch by
	Alexandre Ferrieux <ferrieux@users.sourceforge.net> to fix the
	[Bug 1965787]. 'tell' now works for locations > 2 GB as well
	instead of going negative.

	* generic/tclIO.c (Tcl_SetChannelBufferSize): Accepted a patch by
	* tests/io.test: Alexandre Ferrieux <ferrieux@users.sourceforge.net>
	* tests/chanio.test: to fix the [Bug 1969953]. Buffersize outside
	of the supported range are now clipped to nearest boundary instead
	of ignored.

2008-05-22  Don Porter  <dgp@users.sourceforge.net>

	* generic/tclNamesp.c (Tcl_LogCommandInfo):	Restored ability to
	handle the argument value length = -1.  Thanks to Chris Darroch for
	discovering the bug and providing the fix.  [Bug 1968245].

2008-05-21  Don Porter  <dgp@users.sourceforge.net>

	* generic/tclParse.c (ParseComment):    The new TclParseAllWhiteSpace
	* tests/parse.test (parse-15.60):       routine has no mechanism to
	return the "incomplete" status of "\\\n" so calling this routine
	anywhere that can be reached within a Tcl_ParseCommand call is a
	mistake. In particular, ParseComment must not use it. [Bug 1968882]

2008-05-21  Donal K. Fellows  <donal.k.fellows@man.ac.uk>

	* generic/tclNamesp.c (Tcl_SetNamespaceUnknownHandler): Corrected odd
	logic for handling installation of namespace unknown handlers which
	could lead too very strange things happening in the error case.

2008-05-16  Miguel Sofer  <msofer@users.sf.net>

	* generic/tclCompile.c: Fix crash with tcl_traceExec. Found and
	fixed by Alexander Pasadyn [Bug 1964803].

2008-05-07  Donal K. Fellows  <donal.k.fellows@man.ac.uk>

	* generic/tclCompCmds.c (TclCompileDictAppendCmd): Fix silly
	off-by-one error that caused a crash every time a compiled 'dict
	append' with more than one value argument was used. Found by Colin
	McCormack.

2008-04-26  Zoran Vasiljevic <vasiljevic@users.sourceforge.net>

	* generic/tclAsync.c: Tcl_AsyncDelete(): panic if attempt to locate
	handler token fails. Happens when some other thread attempts to delete
	somebody else's token.

	Also, panic early if we find out the wrong thread attempting to delete
	the async handler (common trap). As, only the one that created the
	handler is allowed to delete it.

2008-04-24  Andreas Kupries  <andreask@activestate.com>

	* tests/ioCmd.test: Extended testsuite for reflected channel
	implementation. Added test cases about how it handles if the rug is
	pulled out from under a channel (= killing threads, interpreters
	containing the tcl command for a channel, and channel sitting in a
	different interpreter/thread.)

	* generic/tclIORChan.c: Fixed the bugs exposed by the new testcases,
	redone most of the cleanup and exit handling.

2008-04-15  Andreas Kupries  <andreask@activestate.com>

	* generic/tclIO.c (CopyData): Applied another patch by Alexandre
	* io.test (io-53.8a): Ferrieux <ferrieux@users.sourceforge.net>,
	* chanio.test (chan-io-53.8a): to shift EOF handling to the async
	part of the command if a callback is specified, should the channel
	be at EOF already when fcopy is called. Testcase by myself.

2008-04-14  Kevin B. Kenny <kennykb@acm.org>

	* unix/tclUnixTime.c (NativeGetTime): Removed obsolete use of
	'struct timezone' in the call to 'gettimeofday'. [Bug 1942197].
	* tests/clock.test (clock-33.5, clock-33.5a, clock-33.8, clock-33.8a):
	Added comments to the test that it can fail on a heavily loaded
	system.

2008-04-11  Don Porter	<dgp@users.sourceforge.net>

	* generic/tcl.h:	Bump version number to 8.5.3b1 to distinguish
	* library/init.tcl:	CVS development snapshots from the 8.5.2 and
	* unix/configure.in:	8.5.3 releases.
	* unix/tcl.spec:
	* win/configure.in:
	* README

	* unix/configure:	autoconf (2.59)
	* win/configure:

2008-04-10  Andreas Kupries  <andreask@activestate.com>

	* generic/tclIOCmd.c (Tcl_FcopyObjCmd): Keeping check for negative
	values, changed to not be an error, but behave like the special
	value -1 (copy all, default).

	* tests/iocmd.test (iocmd-15.{12,13}): Removed.

	* tests/io.test (io-52.5{,a,b}): Reverted last change, added
	* tests/chanio.test (chan-io-52.5{,a,b}): comment regarding the
	meaning of -1, added two more testcases for other negative values,
	and input wrapped to negative.

2008-04-09  Andreas Kupries  <andreask@activestate.com>

	* tests/chanio.test (chan-io-52.5): Removed '-size -1' from test,
	* tests/io.test (io-52.5): does not seem to have any bearing, and
	  was an illegal value.

	* generic/tclIOCmd.c (Tcl_FcopyObjCmd): Added checking of -size
	* tests/ioCmd.test (iocmd-15.{13,14}): value to reject negative
	values, and values overflowing 32-bit signed. [Bug 1557855]. Basic
	patch by Alexandre Ferrieux <ferrieux@users.sourceforge.net>, with
	modifications from me to separate overflow from true negative
	value. Extended testsuite.

2008-04-08  Andreas Kupries  <andreask@activestate.com>

	* tests/io.test (io-53.8): Fixed ordering of vwait and after
	cancel. cancel has to be done after the vwait completes.

2008-04-09  Daniel Steffen  <das@users.sourceforge.net>

	* tests/chanio.test (chan-io-53.8,53.9,53.10):	fix typo & quoting for
	* tests/io.test (io-53.8,53.9,53.10):		spaces in builddir path

2008-04-07  Andreas Kupries  <andreask@activestate.com>

	* tests/io.test (io-53.10): Testcase for bi-directionaly fcopy.
	* tests/chanio.test:
	* generic/tclIO.c: Additional changes to data structures for fcopy
	* generic/tclIO.h: and channels to perform proper cleanup in case
	of a channel having two background copy operations running as is
	now possible.

	* tests/io.test (io-53.10): Testcase for bi-directionaly fcopy.
	* generic/tclIO.c: Additional changes to data structures for fcopy
	and channels to perform proper cleanup in case of a channel having
	two background copy operations running as is now possible.

2008-04-07  Andreas Kupries  <andreask@activestate.com>

	* generic/tclIO.c (BUSY_STATE, CheckChannelErrors,
	TclCopyChannel): New macro, and the places using it. This change
	allows for bi-directional fcopy on channels. [Bug 1350564]. Thanks
	to Alexandre Ferrieux <ferrieux@users.sourceforge.net> for the
	patch.

2008-04-07  Reinhard Max  <max@suse.de>

	* generic/tclStringObj.c (Tcl_AppendFormatToObj): Fix [format {% d}]
	so that it behaves the same way as in 8.4 and as C's printf().
	* tests/format.test: Add a test for '% d' and '%+d'.

2008-04-05  Kevin B. Kenny  <kennykb@acm.org>

	* tests/chanio.test (chan-io-53.9):
	* tests/io.test (io-53.9): Made test cleanup robust against the
	possibility of slow process shutdown on Windows.

	* win/tcl.m4: Added -D_CRT_SECURE_NO_DEPRECATE and
	-DCRT_NONSTDC_NO_DEPRECATE to the MSVC compilation flags so that
	the compilation doesn't barf on perfectly reasonable Posix system
	calls.
	* win/configure: Manually patched (don't have the right autoconf
	to hand).

	* win/tclWinFile.c: (WinSymLinkDirectory): Fixed a problem that
	Tcl was creating an NTFS junction point (IO_REPARSE_TAG_MOUNT_POINT)
	but filling in the union member for a Vista symbolic link. We had
	gotten away with this error because the union member
	(SymbolicLinkReparseBuffer) was misdefined in this file and in the
	'winnt.h' in early versions of MinGW. MinGW 3.4.2 has the correct
	definition of SymbolicLinkReparseBuffer, exposing the mismatch,
	and making tests cmdAH-19.4.1, fCmd-28.*, and filename-11.* fail.

2008-04-04  Andreas Kupries  <andreask@activestate.com>

	* tests/io.test (io-53.9): Added testcase for [Bug 780533], based
	* tests/chanio.test: on Alexandre's test script. Also fixed
	problem with timer in preceding test, was not canceled properly in
	the ok case.

2008-04-04  Andreas Kupries  <andreask@activestate.com>

	* generic/tclIORChan.c (ReflectOutput): Allow zero return from
	write when input was zero-length anyway. Otherwise keept it an
	error, and separate the message from 'written too much'.

	* tests/ioCmd.test (iocmd-24.6): Testcase updated for changed
	message.

	* generic/tclIORChan.c (ReflectClose): Added missing removal of
	the now closed channel from the reflection map. Before we could
	crash the system by invoking 'chan postevent' on a closed
	reflected channel, dereferencing the dangling pointer in the map.

	* tests/ioCmd.test (iocmd-31.8): Testcase for the above.

2008-04-03  Andreas Kupries  <andreask@activestate.com>

	* generic/tclIO.c (CopyData): Applied patch [Bug 1932639] to
	* tests/io.test: prevent fcopy from calling -command synchronously
	* tests/chanio.test: the first time. Thanks to Alexandre Ferrieux
	<ferrieux@users.sourceforge.net> for report and patch.

2008-04-02  Andreas Kupries  <andreask@activestate.com>

	* generic/tclIO.c (CopyData): Applied patch for the fcopy problem
	[Bug 780533], with many thanks to Alexandre Ferrieux
	<ferrieux@users.sourceforge.net> for tracking it down and
	providing a solution. Still have to convert his test script into a
	proper test case.

2008-04-01  Andreas Kupries  <andreask@activestate.com>

	* generic/tclStrToD.c: Applied patch for [Bug 1839067] (fp
	* unix/tcl.m4: rounding setup on solaris x86, native cc), provided
	* unix/configure: by Michael Schlenker. configure regen'd.

2008-04-01  Don Porter	<dgp@users.sourceforge.net>

	* generic/tclStubLib.c (Tcl_InitStubs):	Added missing error message.
	* generic/tclPkg.c (Tcl_PkgInitStubsCheck):

2008-03-30  Kevin Kenny  <kennykb@acm.org>

	* generic/tclInt.h (TclIsNaN):
	* unix/configure.in: Added code to the configurator to check for
	                     a standard isnan() macro and use it if one
	                     is found.  This change avoids bugs where
	                     the test of ((d) != (d)) is optimized away
			     by an overaggressive compiler. [Bug 1783544]
	* generic/tclObj.c: Added missing #include <math.h> needed to
			    locate isnan() after the above change.

	* unix/configure: autoconf-2.61

	* tests/mathop.test (mathop-25.9, mathop-25.14): Modified tests
	to deal with (slightly buggy) math libraries in which pow()
	returns an incorrectly rounded result. [Bug 1808174]

2008-03-26  Don Porter	<dgp@users.sourceforge.net>

	*** 8.5.2 TAGGED FOR RELEASE ***

	* generic/tcl.h:	Bump to 8.5.2 for release.
	* library/init.tcl:
	* tools/tcl.wse.in:
	* unix/configure.in:
	* unix/tcl.spec:
	* win/configure.in:

	* unix/configure:	autoconf-2.59
	* win/configure:

	* changes:		Updated for 8.5.2 release.

2008-03-28  Donal K. Fellows  <dkf@users.sf.net>

	* tests/fCmd.test: Substantial rewrite to use many more tcltest
	features. Great reduction in quantity of [catch] gymnastics. Several
	buggy tests fixed, including one where the result of the previous test
	was being checked!

2008-03-27  Kevin B. Kenny <kennykb@acm.org>

	* library/tzdata/America/Marigot:
	* library/tztata/America/St_Barthelemy:
	* library/tzdata/America/Argentina/San_Luis:
	* library/tzdata/Asia/Ho_Chi_Minh:
	* library/tzdata/Asia/Kolkata:  (new files)
	* library/tzdata/America/Caracas:
	* library/tzdata/America/Havana:
	* library/tzdata/America/Santiago:
	* library/tzdata/America/Argentina/Buenos_Aires:
	* library/tzdata/America/Argentina/Catamarca:
	* library/tzdata/America/Argentina/Cordoba:
	* library/tzdata/America/Argentina/Jujuy:
	* library/tzdata/America/Argentina/La_Rioja:
	* library/tzdata/America/Argentina/Mendoza:
	* library/tzdata/America/Argentina/Rio_Gallegos:
	* library/tzdata/America/Argentina/San_Juan:
	* library/tzdata/America/Argentina/Tucuman:
	* library/tzdata/America/Argentina/Ushuaia:
	* library/tzdata/Asia/Baghdad:
	* library/tzdata/Asia/Calcutta:
	* library/tzdata/Asia/Damascus:
	* library/tzdata/Asia/Saigon:
	* library/tzdata/Pacific/Easter:
		Changes up to and including Olson's tzdata2008b.

2008-03-27  Daniel Steffen  <das@users.sourceforge.net>

	* unix/tcl.m4 (SunOS-5.1x): fix 64bit support for Sun cc. [Bug 1921166]

	* unix/configure: autoconf-2.59

2008-03-26  Don Porter	<dgp@users.sourceforge.net>

	* changes:		Updated for 8.5.2 release.

2008-03-24  Pat Thoyts  <patthoyts@users.sourceforge.net>

	* generic/tclBinary.c: [Bug 1923966] - crash in binary format
	* tests/binary.test:   Added tests for the above crash condition.

2008-03-21  Donal K. Fellows  <dkf@users.sf.net>

	* doc/switch.n: Clarified documentation in respect of two-argument
	invokation. [Bug 1899962]

	* tests/switch.test: Added more tests of regexp-mode compilation of
	the [switch] command. [Bug 1854435]

2008-03-20  Donal K. Fellows  <dkf@users.sf.net>

	* generic/tcl.h, generic/tclThreadAlloc.c: Tidied up the declarations
	of Tcl_GetMemoryInfo so that it is always defined. Will panic when
	called against a Tcl that was previously built without it at all,
	which is OK because that also indicates a serious mismatch between
	memory configuration options.

2008-03-19  Donal K. Fellows  <dkf@users.sf.net>

	* generic/tcl.h, generic/tclThreadAlloc.c (Tcl_GetMemoryInfo): Make
	sure this function is available when direct linking. [Bug 1868171]

	* tests/reg.test (reg-33.14): Marked nonPortable because some
	environments have small default stack sizes. [Bug 1905562]

2008-03-18  Andreas Kupries  <andreask@activestate.com>

	* library/tm.tcl (::tcl::tm::UnknownHandler): Changed 'source' to
	'source -encoding utf-8'. This fixes a portability problem of Tcl
	Modules pointed out by Don Porter. By using plain 'source' we were at
	the mercy of 'encoding system', making modules less portable than they
	could be. The exact scenario: A writes a TM in some weird encoding
	which is A's system encoding, distributes it, and somewhere else it
	cannot be read/used because the system encoding is different. Forcing
	the use of utf-8 makes the module portable.

	***INCOMPATIBILITY*** for all Tcl Modules already written in non-utf-8
	compatible encodings.

2008-03-18  Don Porter	<dgp@users.sourceforge.net>

	* generic/tclExecute.c:	Patch from Miguel Sofer to correct the
	alignment of memory allocated by GrowEvaluationStack(). [Bug 1914503]

2008-03-18  Andreas Kupries  <andreask@activestate.com>

	* library/tm.tcl (::tcl::tm::Defaults): Modified handling of
	environment variables. See [Bug 1914604]. Solution slightly different
	than proposed in the report. Using the underscored form TCLX_y_TM_PATH
	even if TCLX.y_TM_PATH exists. Also using a loop to cut prevent code
	replication.

2008-03-16  Donal K. Fellows  <dkf@users.sf.net>

	* generic/tclCompCmds.c (TclCompileDictForCmd): Correct the handling
	of stack space calculation (the jump pattern used was confusing the
	simple-minded code doing the calculations). [Bug 1903325]

	* doc/lreplace.n: Clarified documentation of what happens with
	negative indices. [Bug 1905809] Added example, tidied up formatting.

2008-03-14  Don Porter	<dgp@users.sourceforge.net>

	* generic/tclBasic.c (OldMathFuncProc):	Same workaround protection
	from bad TclStackAlloc() alignment. Thanks George Peter Staplin.

	* generic/tclCmdIL.c (Tcl_LsortObjCmd):	Use ckalloc() to allocate
	SortElement arrays instead of TclStackAlloc() which isn't getting
	alignment right. Workaround for [Bug 1914503].

2008-03-14  Reinhard Max  <max@suse.de>

	* generic/tclTest.c:  Ignore the return value of write() when we are
	* unix/tclUnixPipe.c: about to exit anyways.

2008-03-13  Daniel Steffen  <das@users.sourceforge.net>

	* unix/configure.in:	Use backslash-quoting instead of double-quoting
	* unix/tcl.m4:		for lib paths in tclConfig.sh. [Bug 1913622]
	* unix/configure:	autoconf-2.59

2008-03-13  Don Porter	<dgp@users.sourceforge.net>

	* changes:		Updated for 8.5.2 release.

	* generic/tclStrToD.c:	Resolve identifier conflict over "pow10" with
	libm in Cygwin and DJGPP. Thanks to Gordon Schumacher and Philip
	Moore. [Patch 1800636]

2008-03-12  Daniel Steffen  <das@users.sourceforge.net>

	* macosx/Tcl.xcodeproj/project.pbxproj:	Add support for Xcode 3.1
	* macosx/Tcl.xcodeproj/default.pbxuser:	CODE_SIGN_IDENTITY and
	* macosx/Tcl-Common.xcconfig:		'xcodebuild install'.

2008-03-12  Andreas Kupries <andreask@activestate.com>

	* doc/info.n: Replaced {expand} with {*}.

2008-03-12  Jeff Hobbs  <jeffh@ActiveState.com>

	* unix/Makefile.in (install-libraries):	Bump http to 2.7
	* win/Makefile.in (install-libraries):	Added -myaddr option to allow
	* library/http/http.tcl (http::geturl):	control of selected socket
	* library/http/pkgIndex.tcl:		interface. [Bug 559898]
	* doc/http.n, tests/http.test:		Added -keepalive and
	-protocol 1.1 with chunked transfer encoding support. [Bug 1063703,
	1470377, 219225] (default keepalive is 0)
	Added ability to override Host in -headers. [Bug 928154]
	Added -strict option to control URL validation on per-call basis.
	[Bug 1560506]

2008-03-11  Jeff Hobbs  <jeffh@ActiveState.com>

	* library/http/http.tcl (http::geturl): Add -method option to support
	* tests/http.test (http-3.1):		http PUT and DELETE requests.
	* doc/http.n:				[Bug 1599901, 862554]

	* library/http/http.tcl: Whitespace changes, code cleanup. Allow http
	to be re-sourced without overwriting http state.

2008-03-11  Daniel Steffen  <das@users.sourceforge.net>

	* generic/tclEncoding.c (LoadEscapeEncoding): Avoid leaking escape
	sub-encodings, fixes encoding-11.1 failing after iso2022-jp loaded.
	[Bug 1893053]

	* macosx/tclMacOSXNotify.c: Avoid using CoreFoundation after fork() on
	Darwin 9 even when TclpCreateProcess() uses vfork().

	* macosx/Tcl.xcodeproj/project.pbxproj:	Add support for Xcode 3.1 and
	* macosx/Tcl.xcodeproj/default.pbxuser:	configs for building with
	* macosx/Tcl-Common.xcconfig:		gcc-4.2 and llvm-gcc-4.2.

	* unix/tclUnixPort.h:			Workaround vfork() problems
						in llvm-gcc-4.2.1 -O4 build.

	* unix/tclUnixPort.h:			Move MODULE_SCOPE compat define
						to top [Bug 1911102].

	* macosx/GNUmakefile:			Fix quoting to allow paths to
	* macosx/Tcl-Common.xcconfig:		${builddir} and ${INSTALL_ROOT}
	* unix/Makefile.in:			to contain spaces.
	* unix/configure.in:
	* unix/install-sh:
	* unix/tcl.m4:
	* tests/ioCmd.test:

	* unix/configure:			autoconf-2.59

	* unix/Makefile.in (install-strip):	Strip non-global symbols from
						dynamic library.

	* unix/tclUnixNotfy.c:			Fix warning.

	* tests/exec.test (exec-9.7):		Reduce timing sensitivity
	* tests/socket.test (socket-2.11):	(esp. on multi-proc machines).

	* tests/fCmd.test (fCmd-9.4):		Skip on Darwin 9 (xfail).

2008-03-11  Miguel Sofer  <msofer@users.sf.net>

	* generic/tclVar.c (TclDeleteNamespaceVars):
	* tests/var.test (var-8.2): Unset traces on vars should be called with
	a FQ named during namespace deletion. This was causing infinite loops
	when unset traces recreated the var, as reported by Julian Noble. [Bug
	1911919]

2008-03-10  Don Porter	<dgp@users.sourceforge.net>

	* changes:		Updated for 8.5.2 release.

	* doc/http.n:	Revised to indicate that [package require http 2.5.5]
	is needed to get all the documented commands ([http::meta]).

	* generic/tclEvent.c (TclDefaultBgErrorHandlerObjCmd):  Added error
	* tests/event.test (event-5.*):	checking to protect against callers
	passing invalid return options dictionaries. [Bug 1901113]

	* generic/tclBasic.c (ExprAbsFunc):	Revised so that the abs()
	* tests/expr.test:	function and the [::tcl::mathfunc::abs]
	command do not return the value of -0, or equivalent values with more
	alarming string reps like -1e-350. [Bug 1893815]

2008-03-07  Andreas Kupries  <andreask@activestate.com>

	* generic/tclResult.c (ReleaseKeys): Workaround for [Bug 1904907].
	Reset the return option keys to NULL to allow full re-initialization
	by GetKeys(). This introduces a memory leak for the key objects, but
	gets us around a crash in the finalization of reflected channels when
	handling returns, either at compile- or runtime. In both cases we
	access the keys after they have been released by their thread exit
	handler. A proper fix is entangled with the untangling of the
	finalization ordering and attendant issues. For now we choose the
	lesser evil.

2008-03-07  Don Porter	<dgp@users.sourceforge.net>

	* generic/tclExecute.c (Tcl_ExprObj):	Revised expression bytecode
	compiling so that bytecodes invalid due to changing context or due to
	the difference between expressions and scripts are not reused. [Bug
	1899164]

	* generic/tclCmdAH.c:	Revised direct evaluation implementation of
	[expr] so that [expr $e] caches compiled bytecodes for the expression
	as the intrep of $e.

	* tests/execute.test (execute-6.*):	More tests checking that
	script bytecode is invalidated in the right situations.

2008-03-07  Donal K. Fellows  <donal.k.fellows@man.ac.uk>

	* win/configure.in: Add AC_HEADER_STDC to support msys/win64.

2008-03-06  Donal K. Fellows  <dkf@users.sf.net>

	* doc/namespace.n: Minor tidying up. [Bug 1909019]

2008-03-04  Don Porter	<dgp@users.sourceforge.net>

	* tests/execute.test (6.3,4):	Added tests for [Bug 1899164].

2008-03-03  Reinhard Max  <max@suse.de>

	* unix/tclUnixChan.c: Fix mark and space parity on Linux, which uses
	CMSPAR instead of PAREXT.

2008-03-02  Miguel Sofer  <msofer@users.sf.net>

	* generic/tclNamesp.c (GetNamespaceFromObj):
	* tests/interp.test (interp-28.2): Spoil the intrep of an nsNameType
	obj when the reference crosses interpreter boundaries.

2008-02-29  Don Porter	<dgp@users.sourceforge.net>

	* generic/tclResult.c (Tcl_SetReturnOptions):	Revised the refcount
	management of Tcl_SetReturnOptions to become that of a conventional
	Consumer routine.  Thanks to Peter Spjuth for pointing out the
	difficulties calling Tcl_SetReturnOptions with non-0-count value for
	options.
	* generic/tclExecute.c (INST_RETURN_STK): Revised the one caller
	within Tcl itself which passes a non-0-count value to
	Tcl_SetReturnOptions().

	* generic/tclBasic.c (Tcl_AppendObjToErrorInfo):	Revised the
	refcount management of Tcl_AppendObjToErrorInfo to become that of a
	conventional Consumer routine. This preserves the ease of use for the
	overwhelming common callers who pass in a 0-count value, but makes the
	proper call with a non-0-count value less surprising.
	* generic/tclEvent.c (TclDefaultBgErrorHandlerObjCmd):	Revised the
	one caller within Tcl itself which passes a non-0-count value to
	Tcl_AppendObjToErrorInfo().

2008-02-28  Joe English  <jenglish@users.sourceforge.net>

	* unix/tclPort.h, unix/tclCompat.h, unix/tclUnixChan.h: Reduce scope
	of <sys/filio.h> and <sys/ioctl.h> #includes. [Patch 1903339]

2008-02-28  Joe English  <jenglish@users.sourceforge.net>

	* unix/tclUnixChan.c, unix/tclUnixNotfy.c, unix/tclUnixPipe.c:
	Consolidate all code conditionalized on -DUSE_FIONBIO into one place.
	* unix/tclUnixPort.h, unix/tclUnixCompat.c: New routine
	TclUnixSetBlockingMode() [Patch 1903339].

2008-02-28  Don Porter	<dgp@users.sourceforge.net>

	* generic/tclBasic.c (TclEvalObjvInternal):	Plug memory leak when
	an enter trace deletes or changes the command, prompting a reparsing.
	Don't let the second pass lose commandPtr value allocated during the
	first pass.

	* generic/tclCompExpr.c (ParseExpr):	Plug memory leak in error
	message generation.

	* generic/tclStringObj.c (Tcl_AppendFormatToObj): [format %llx $big]
	leaked an mp_int.

	* generic/tclCompCmds.c (TclCompileReturnCmd):	The 2007-10-18 commit
	to optimize compiled [return -level 0 $x] [RFE 1794073] introduced a
	memory leak of the return options dictionary. Fixing that.

2008-02-27  Pat Thoyts  <patthoyts@users.sourceforge.net>

	* library/http/http.tcl: [Bug 705956] - fix inverted logic when
	cleaning up socket error in geturl.

2008-02-27  Kevin B. Kenny  <kennykb@acm.org>

	* doc/clock.n: Corrected minor indentation gaffe in the penultimate
	paragraph. [Bug 1898025]
	* generic/tclClock.c (ParseClockFormatArgs): Changed to check that the
	clock value is in the range of a 64-bit integer. [Bug 1862555]
	* library/clock.tcl (::tcl::clock::format, ::tcl::clock::scan,
	(::tcl::clock::add, ::tcl::clock::LocalizeFormat): Fixed bugs in
	caching of localized strings that caused weird results when localized
	date/time formats were used. [Bug 1902423]
	* tests/clock.test (clock-61.*, clock-62.1): Regression tests for [Bug
	1862555] and [Bug 1902423].

2008-02-26  Joe English  <jenglish@users.sourceforge.net>

	* generic/tclIOUtil.c, unix/tclUnixPort.h, unix/tclUnixChan.c:
	Remove dead/unused portability-related #defines and unused conditional
	code.  See [Patch 1901828] for discussion.

2008-02-26  Joe English  <jenglish@users.sourceforge.net>

	* generic/tclIORChan.c (enum MethodName),
	* generic/tclCompExpr.c (enum Marks): More stray trailing ","s

2008-02-26  Joe English  <jenglish@users.sourceforge.net>

	* unix/configure.in(socklen_t test): Define socklen_t as "int" if
	missing, not "unsigned". Use AC_TRY_COMPILE instead of
	AC_EGREP_HEADER.
	* unix/configure: regenerated.

2008-02-26  Joe English  <jenglish@users.sourceforge.net>

	* generic/tclCompile.h: Remove stray trailing "," from enum
	InstOperandType definition (C99ism).

2008-02-26  Jeff Hobbs  <jeffh@ActiveState.com>

	* generic/tclUtil.c (TclReToGlob): Fix the handling of the last star
	* tests/regexpComp.test:	   possibly being escaped in
	determining right anchor. [Bug 1902436]

2008-02-26  Pat Thoyts  <patthoyts@users.sourceforge.net>

	* library/http/pkgIndex.tcl: Set version 2.5.5
	* library/http/http.tcl:     It is better to do the [eof] check after
	trying to read from the socket. No clashes found in testing. Added
	http::meta command to access the http headers. [Bug 1868845]

2008-02-22  Pat Thoyts  <patthoyts@users.sourceforge.net>

	* library/http/pkgIndex.tcl: Set version 2.5.4
	* library/http/http.tcl:     Always check that the state array exists
	in the http::status command. [Bug 1818565]

2008-02-13  Don Porter	<dgp@users.sourceforge.net>

	* generic/tcl.h:	Bump version number to 8.5.2b1 to distinguish
	* library/init.tcl:	CVS development snapshots from the 8.5.1 and
	* unix/configure.in:	8.5.2 releases.
	* unix/tcl.spec:
	* win/configure.in:
	* README

	* unix/configure:	autoconf (2.59)
	* win/configure:

2008-02-12  Donal K. Fellows  <donal.k.fellows@man.ac.uk>

	* generic/tclCompCmds.c (TclCompileSwitchCmd): Corrected logic for
	* tests/switch.test (switch-10.15): handling -nocase compilation; the
	-exact -nocase option cannot be compiled currently. [Bug 1891827]

	* unix/README: Documented missing configure flags. [Bug 1799011]

2008-02-06  Kevin B. Kenny  <kennykb@acm.org>

	* doc/clock.n (%N): Corrected an error in the explanation of the %N
	format group.
	* generic/tclClock.c (ClockParseformatargsObjCmd):
	* library/clock.tcl (::tcl::clock::format):
	* tests/clock.test (clock-1.0, clock-1.4):
	Performance enhancements in [clock format] (moving the analysis of
	$args into C code, holding on to Tcl_Objs with resolved command names,
	[lassign] in place of [foreach], avoiding [namespace which] for
	command resolution).

2008-02-04  Don Porter	<dgp@users.sourceforge.net>

	*** 8.5.1 TAGGED FOR RELEASE ***

	* changes:		Updated for 8.5.1 release.

	* generic/tcl.h:	Bump to 8.5.1 for release.
	* library/init.tcl:
	* tools/tcl.wse.in:
	* unix/configure.in:
	* unix/tcl.spec:
	* win/configure.in:

	* unix/configure:	autoconf-2.59
	* win/configure:

2008-02-04  Miguel Sofer  <msofer@users.sf.net>

	* generic/tclExecute.c (INST_CONCAT1): Fix optimisation for in-place
	concatenation (was going over String type)

2008-02-02  Daniel Steffen  <das@users.sourceforge.net>

	* unix/configure.in (Darwin):	Correct Info.plist year substitution in
					non-framework builds.

	* unix/configure:		autoconf-2.59

2008-01-30  Miguel Sofer  <msofer@users.sf.net>

	* generic/tclInterp.c (Tcl_GetAlias): Fix for [Bug 1882373], thanks go
	to an00na.

2008-01-30  Donal K. Fellows  <donal.k.fellows@man.ac.uk>

	* tools/tcltk-man2html.tcl: Reworked manual page scraper to do a
	proper job of handling references to Ttk options. [Tk Bug 1876493]

2008-01-29  Donal K. Fellows  <donal.k.fellows@man.ac.uk>

	* doc/man.macros (SO, SE): Adjusted macros so that it is possible for
	Ttk to have its "standard options" on a manual page that is not called
	"options". [Tk Bug 1876493]

2008-01-25  Don Porter	<dgp@users.sourceforge.net>

	* changes:		Updated for 8.5.1 release.

2008-01-23  Don Porter	<dgp@users.sourceforge.net>

	* generic/tclInt.h:		New macro TclGrowParseTokenArray() to
	* generic/tclCompCmds.c:	simplify code that might need to grow
	* generic/tclCompExpr.c:	an array of Tcl_Tokens in the parsePtr
	* generic/tclParse.c:		field of a Tcl_Parse. Replaces the
	TclExpandTokenArray() routine via replacing:
		int needed = parsePtr->numTokens + growth;
		while (needed > parsePtr->tokensAvailable) {
		    TclExpandTokenArray(parsePtr);
		}
	with:
		TclGrowParseTokenArray(parsePtr, growth);
	This revision merged over from dgp-refactor branch.

	* generic/tclCompile.h:	Demote TclCompEvalObj() from internal stubs to
	* generic/tclInt.decls:	a MODULE_SCOPE routine declared in
	tclCompile.h.

	* generic/tclIntDecls.h:	make genstubs
	* generic/tclStubInit.c:

2008-01-22  Don Porter	<dgp@users.sourceforge.net>

	* generic/tclTimer.c (AfterProc):	Replace Tcl_EvalEx() with
	Tcl_EvalObjEx() to evaluate [after] callbacks. Part of trend to favor
	compiled execution over direct evaluation.

2008-01-22  Miguel Sofer  <msofer@users.sf.net>

	* generic/tclCmdIl.c (Tcl_LreverseObjCmd):
	* tests/cmdIL.test (cmdIL-7.7): Fix crash on reversing an empty list.
	[Bug 1876793]

2008-01-20  Jeff Hobbs  <jeffh@ActiveState.com>

	* unix/README: Minor typo fixes [Bug 1853072]

	* generic/tclIO.c (TclGetsObjBinary): Operate on topmost channel.
	[Bug 1869405] (Ficicchia)

2008-01-17  Don Porter	<dgp@users.sourceforge.net>

	* generic/tclCompExpr.c:	Revision to preserve parsed intreps of
	numeric and boolean literals when compiling expressions with (optimize
	== 1).

2008-01-15  Miguel Sofer  <msofer@users.sf.net>

	* generic/tclCompExpr.c: Add an 'optimize' argument to
	* generic/tclCompile.c:  TclCompileExpr() to profit from better
	* generic/tclCompile.h:  literal management according to usage.
	* generic/tclExecute.c:

	* generic/tclCompExpr.c: Fix literal leak in exprs [Bug 1869989] (dgp)
	* generic/tclExecute.c:
	* tests/compExpr.test:

	* doc/proc.n: Changed wording for access to non-local variables; added
	mention to [namespace upvar]. Lame attempt at dealing with
	documentation. [Bug 1872708]

2008-01-15  Miguel Sofer  <msofer@users.sf.net>

	* generic/tclBasic.c:    Replacing 'operator' by 'op' in the def of
	* generic/tclCompExpr.c: struct TclOpCmdClientData to accommodate C++
	* generic/tclCompile.h:  compilers. [Bug 1855644]

2008-01-13  Jeff Hobbs  <jeffh@ActiveState.com>

	* win/tclWinSerial.c (SerialCloseProc, TclWinOpenSerialChannel): Use
	critical section for read & write side. [Bug 1353846] (newman)

2008-01-11  Miguel Sofer  <msofer@users.sf.net>

	* unix/tclUnixThrd.c (TclpThreadGetStackSize): Restore stack checking
	functionality in freebsd. [Bug 1850424]

	* unix/tclUnixThrd.c (TclpThreadGetStackSize): Fix for crash in
	freebsd. [Bug 1860425]

2008-01-10  Don Porter	<dgp@users.sourceforge.net>

	* generic/tclStringObj.c (Tcl_AppendFormatToObj):  Correct failure to
	* tests/format.test:	account for big.used == 0 corner case in the
	%ll(idox) format directives. [Bug 1867855]

2008-01-09  George Peter Staplin <georgeps@xmission.com>

	* doc/vwait.n: Add a missing be to fix a typo.

2008-01-04  Jeff Hobbs  <jeffh@ActiveState.com>

	* tools/tcltk-man2html.tcl (make-man-pages): Make man page title use
	more specific info on lhs to improve tabbed browser view titles.

2008-01-02  Donal K. Fellows  <dkf@users.sf.net>

	* doc/binary.n: Fixed documentation bug reported on tcl-core, and
	reordered documentation to discourage people from using the hex
	formatter that is hardly ever useful.

2008-01-02  Don Porter	<dgp@users.sourceforge.net>

	* generic/tcl.h:	Bump version number to 8.5.1b1 to distinguish
	* library/init.tcl:	CVS development snapshots from the 8.5.0 and
	* unix/configure.in:	8.5.1 releases.
	* unix/tcl.spec:
	* win/configure.in:
	* README

	* unix/configure:	autoconf (2.59)
	* win/configure:

2007-12-31  Donal K. Fellows  <dkf@users.sf.net>

	* doc/dict.n: Clarified meaning of dictionary values following
	discussion on comp.lang.tcl.

2007-12-26  Miguel Sofer  <msofer@users.sf.net>

	* generic/tclCmdIL.c: More [lsort] data handling streamlines. The
	function MergeSort is gone, essentially inlined into Tcl_LsortObjCmd.
	It is not a straight inlining, two loops over all lists elements where
	merged in the process: the linked list elements are now built and
	merged into the temporary sublists in the same pass.

2007-12-25  Miguel Sofer  <msofer@users.sf.net>

	* generic/tclCmdIL.c: More [lsort] data handling streamlines. Extra
	mem reqs of latest patches removed, restored to previous mem profile.
	Improved -unique handling, now eliminating repeated elems immediately
	instead of marking them to avoid reinsertion at the end.

2007-12-23  Jeff Hobbs  <jeffh@ActiveState.com>

	* generic/tclCompCmds.c (TclCompileRegexpCmd):  TCL_REG_NOSUB cannot
	* tests/regexp.test (regexp-22.2):		be used because it
	* tests/regexpComp.test:	[Bug 1857126]	disallows backrefs.

2007-12-21  Miguel Sofer  <msofer@users.sf.net>

	* generic/tclCmdIL.c: Speed patch for lsort [Patch 1856994].

2007-12-21  Miguel Sofer  <msofer@users.sf.net>

	* generic/tclCmdIL.c (Tcl_LsortObjCmd, Tcl_LsearchObjCmd): Avoid
	calling SelectObjFromSublist when there are no sublists.

2007-12-21  Miguel Sofer  <msofer@users.sf.net>

	* generic/tclCmdIL.c (Tcl_LsortObjCmd): Preallocate a listObj of
	sufficient length for the sorted list instead of growing it. Second
	commit replaces calls to Tcl_ListObjAppenElement with direct access to
	the internal rep.

2007-12-19  Don Porter	<dgp@users.sourceforge.net>

	*** 8.5.0 TAGGED FOR RELEASE ***

	* changes:		Updated for 8.5.0 release.

2007-12-19  Jeff Hobbs  <jeffh@ActiveState.com>

	* generic/tclCompCmds.c (TclCompileSwitchCmd):	update switch -regexp
	* tests/switch.test-14.*:			compilation to pass
	the cflags to INST_REGEXP (changed on 12-07).  Added tests for
	switch -regexp compilation (need more). [Bug 1854399]

2007-12-18  Don Porter	<dgp@users.sourceforge.net>

	* changes:		Updated for 8.5.0 release.

2007-12-18  Donal K. Fellows  <donal.k.fellows@manchester.ac.uk>

	* generic/regguts.h, generic/regc_color.c, generic/regc_nfa.c:
	Fixes for problems created when processing regular expressions that
	generate very large automata. An enormous number of thanks to Will
	Drewry <wad_at_google.com>, Tavis Ormandy <taviso_at_google.com>,
	and Tom Lane <tgl_at_sss.pgh.pa.us> from the Postgresql crowd for
	their help in tracking these problems down. [Bug 1810264]

2007-12-17  Don Porter	<dgp@users.sourceforge.net>

	* changes:		Updated for 8.5.0 release.

2007-12-17  Miguel Sofer  <msofer@users.sf.net>

	* generic/tclAlloc.c:
	* generic/tclExecute.c:
	* generic/tclInt.h:
	* generic/tclThreadAlloc.c: Fix alignment for memory returned by
	TclStackAlloc; insure that all memory allocators align to 16-byte
	boundaries on 64 bit platforms [Bug 1851832, 1851524]

2007-12-14  Jeff Hobbs  <jeffh@ActiveState.com>

	* generic/tclIOUtil.c (FsAddMountsToGlobResult): fix the tail
	conversion of vfs mounts. [Bug 1602539]

	* win/README: updated notes

2007-12-14  Pat Thoyts  <patthoyts@users.sourceforge.net>

	* tests/winFile.test: Fixed tests for win2k with long machine name

2007-12-14  Pat Thoyts <patthoyts@users.sourceforge.net>

	* win/nmakehlp.c:  Support compilation with MSVC9 for AMD64.
	* win/makefile.vc:

2007-12-13  Donal K. Fellows  <donal.k.fellows@manchester.ac.uk>

	* doc/trace.n: Clarified documentation of enterstep and leavestep
	traces, including adding example. [Bug 614282, 1701540, 1755984]

2007-12-12  Don Porter	<dgp@users.sourceforge.net>

	* doc/IntObj.3:	Update docs for the Tcl_GetBignumAndClearObj() ->
	Tcl_TakeBignumFromObj() revision [TIP 298].  Added docs for the
	Tcl_InitBignumFromDouble() routine. [Bug 1446971].

	* changes:		Updated for 8.5.0 release.

2007-12-10  Jeff Hobbs  <jeffh@ActiveState.com>

	* generic/tclUtil.c (TclReToGlob): reduce escapes in conversion
	when not necessary

	* generic/tclInt.decls:  move TclByteArrayMatch and TclReToGlob
	* generic/tclIntDecls.h: to tclInt.h from stubs.
	* generic/tclStubInit.c: Add flags var to TclByteArrayMatch for
	* generic/tclInt.h:      future extensibility
	* generic/tcl.h:  define TCL_MATCH_EXACT doc for Tcl_StringCaseMatch.
	* doc/StrMatch.3: It is compatible with existing usage.
	* generic/tclExecute.c (INST_STR_MATCH): flag for TclByteArrayMatch
	* generic/tclUtil.c (TclByteArrayMatch, TclStringMatchObj):
	* generic/tclRegexp.c (Tcl_RegExpExecObj):
	* generic/tclCmdMZ.c (StringMatchCmd): Use TclStringMatchObj
	* tests/string.test (11.9.* 11.10.*): more tests

2007-12-10  Joe English  <jenglish@users.sourceforge.net>

	* doc/string.n, doc/UniCharIsAlpha.3: Fix markup errors.
	* doc/CrtCommand.3, doc/CrtMathFnc.3, doc/FileSystem.3,
	* doc/GetStdChan.3, doc/OpenFileChnl.3, doc/SetChanErr.3,
	* doc/eval.n, doc/filename.n: Consistency: Move "KEYWORDS" section
	after "SEE ALSO".

2007-12-10  Daniel Steffen  <das@users.sourceforge.net>

	* tools/genStubs.tcl:		fix numerous issues handling 'macosx',
					'aqua' or 'x11' entries interleaved
					with 'unix' entries [Bug 1834288]; add
					genStubs::export command
					[Tk FR 1716117]; cleanup formatting.

	* generic/tcl.decls:		use new genstubs 'export' command to
	* generic/tclInt.decls:		mark exported symbols not in stubs
	* generic/tclTomMath.decls:	table [Tk FR 1716117]; cleanup
					formatting.

	* generic/tclDecls.h:		regen with new genStubs.tcl.
	* generic/tclIntDecls.h:	[Bug 1834288]
	* generic/tclIntPlatDecls.h:
	* generic/tclPlatDecls.h:
	* generic/tclStubInit.c:

2007-12-09  Jeff Hobbs  <jeffh@ActiveState.com>

	* tests/io.test, tests/chanio.test (io-73.1): Make sure to invalidate
	* generic/tclIO.c (SetChannelFromAny):        internal rep only after
	validating channel rep. [Bug 1847044]

2007-12-08  Donal K. Fellows  <dkf@users.sf.net>

	* doc/expr.n, doc/mathop.n: Improved the documentation of the
	operators. [Bug 1823622]

	* generic/tclBasic.c (builtInCmds): Corrected list of hidden and
	* doc/interp.n (SAFE INTERPRETERS): exposed commands so that the
	documentation and reality now match. [Bug 1662436]

2007-12-07  Jeff Hobbs  <jeffh@ActiveState.com>

	* generic/tclExecute.c (TclExecuteByteCode INST_REGEXP):
	* generic/tclCompCmds.c (TclCompileRegexpCmd): Pass correct RE
	compile flags at compile time, and use TCL_REG_NOSUB.

	* generic/tclIOCmd.c (FinalizeIOCmdTSD, Tcl_PutsObjCmd): cache
	stdout channel object for [puts $str] calls.

2007-12-06  Don Porter	<dgp@users.sourceforge.net>

	* README:	Remove mention of dead comp.lang.tcl.announce
	newsgroup.  [Bug 1846433].

	* unix/README:	Mention the stub library created by `make` and warn
	about the effect of embedded paths in the installed binaries.
	Thanks to Larry Virden.  [Bug 1794084]

	* doc/AddErrInfo.3:	Documentation for the new routines in TIP 270.
	* doc/Interp.3:
	* doc/StringObj.3:

2007-12-06  Don Porter	<dgp@users.sourceforge.net>

	* doc/namespace.n:	Documentation for zero-argument form of
	[namespace import] (TIP 261) [Bug 1596416]

2007-12-06  Jeff Hobbs  <jeffh@ActiveState.com>

	* generic/tclInt.h: add TclGetChannelFromObj decl
	(TclMatchIsTrivial): simplify TclMatchIsTrivial to remove ] check.

2007-12-06  Donal K. Fellows  <donal.k.fellows@manchester.ac.uk>


	* generic/tclBasic.c (Tcl_CreateInterp): Simplify the setting up of
	* generic/tclIOCmd.c (TclInitChanCmd):	 the [chan] ensemble. This
	* library/init.tcl:			 gets rid of quite a bit of
	code and makes it possible to understand the whole with less effort.

	* generic/tclCompCmds.c (TclCompileEnsemble): Ensure that the right
	number of tokens are copied. [Bug 1845320]

	* generic/tclNamesp.c (TclMakeEnsemble): Added missing release of a
	DString. [Bug 1845397]

2007-12-05  Jeff Hobbs  <jeffh@ActiveState.com>

	* generic/tclIO.h:    Create Tcl_Obj for Tcl channels to reduce
	* generic/tclIO.c:    overhead in lookup by Tcl_GetChannel.  New
	* generic/tclIOCmd.c: TclGetChannelFromObj for internal use.
	* generic/tclIO.c (WriteBytes, WriteChars): add opt check to avoid
	EOL translation when not linebuffered or using lf. [Bug 1845092]

2007-12-05  Miguel Sofer  <msofer@users.sf.net>

	* tests/stack.test: made the tests for stack overflow not care
	about which mechanism caused the error (interp's recursion limit
	or C-stack depth detector).

2007-12-05  Jeff Hobbs  <jeffh@ActiveState.com>

	* win/configure, win/tcl.m4 (LIBS_GUI): mingw needs -lole32
	-loleaut32 but not msvc for Tk's [send]. [Bug 1844749]

2007-12-05  Donal K. Fellows  <donal.k.fellows@manchester.ac.uk>

	* generic/tclCmdIL.c (Tcl_LsearchObjCmd): Prevent shimmering crash
	when -exact and -integer/-real are mixed. [Bug 1844789]

2007-12-03  Donal K. Fellows  <dkf@users.sf.net>

	* unix/tclUnixChan.c (CreateSocketAddress): Add extra #ifdef-fery to
	make code compile on BSD 5. [Bug 1618235, again]

2007-12-03  Don Porter	<dgp@users.sourceforge.net>

	* library/tcltest/tcltest.tcl:	Bump tcltest to version 2.3.0 so that
	* library/tcltest/pkgIndex.tcl: we release a stable tcltest with a
	* unix/Makefile.in:	stable Tcl.
	* win/Makefile.in:

2007-12-03  Jeff Hobbs  <jeffh@ActiveState.com>

	* win/configure, win/tcl.m4 (LIBS_GUI): remove ole32.lib oleaut32.lib

2007-12-03  Donal K. Fellows  <donal.k.fellows@manchester.ac.uk>

	* generic/tclCompCmds.c (TclCompileSwitchCmd): Adjusted the [switch]
	* generic/tclCmdMZ.c (Tcl_SwitchObjCmd):       command so that when
	passed two arguments, no check for options are performed. This is OK
	since in the two-arg case, detecting an option would definitely lead
	to a syntax error. [Patch 1836519]

2007-11-29  Jeff Hobbs  <jeffh@ActiveState.com>

	* win/makefile.vc: add ws2_32.lib to baselibs
	* win/configure, win/tcl.m4: add ws2_32.lib / -lws2_32 to build.
	* win/tclWinSock.c: remove dyn loading of winsock, assume that it is
	always available now.

2007-11-29  Don Porter	<dgp@users.sourceforge.net>

	* generic/tclWinSock.c (InitializeHostName):	Correct error in
	buffer length tracking. After gethostname() writes into a buffer,
	convert only the written string to internal encoding, not the whole
	buffer.

2007-11-28  Don Porter	<dgp@users.sourceforge.net>

	* generic/tclConfig.c:	Corrected failure of the [::foo::pkgconfig]
	command to clean up registered configuration data when the query
	command is deleted from the interp. [Bug 983501]

	* generic/tclNamesp.c (Tcl_SetEnsembleMappingDict):	Added checks
	that the dict value passed in is in the format required to make the
	internals of ensembles work. [Bug 1436096]

	* generic/tclIO.c:	Simplify test and improve accuracy of error
	message in latest changes.

2007-11-28  Pat Thoyts  <patthoyts@users.sourceforge.net>

	* generic/tclIO.c: -eofchar must support no eofchar.

2007-11-27  Miguel Sofer  <msofer@users.sf.net>

	* generic/tclBasic.c: remove unneeded call in Tcl_CreateInterp, add
	comments.

2007-11-27  Don Porter	<dgp@users.sourceforge.net>

	* win/tclWinSock.c:	Add mising encoding conversion of the [info
	hostname] value from the system encoding to Tcl's internal encoding.

	* doc/chan.n:		"Fix" the limitation on channel -eofchar
	* doc/fconfigure.n:	values to single byte characters by documenting
	* generic/tclIO.c:	it and making it fail loudly. Thanks to Stuart
	* tests/chan.test:	Cassoff for contributing the fix. [Bug 800753]

2007-11-26  Miguel Sofer  <msofer@users.sf.net>

	* generic/tclBasic.c:
	* generic/tclInt.h:
	* unix/tclUnixInit.c:
	* unix/tclUnixThrd.c: Fix stack checking via workaround for bug in
	glibc's pthread_attr_get_np, patch from [Bug 1815573]. Many thanks to
	Sergei Golovan (aka Teo) for detecting the bug and helping diagnose
	and develop the fix.

2007-11-24  Donal K. Fellows  <dkf@users.sf.net>

	* generic/tclCompCmds.c (TclCompileDictAppendCmd): Fix bug in [dict
	append] compiler which caused strange stack corruption. [Bug 1837392]

2007-11-23  Andreas Kupries  <andreask@activestate.com>

	* generic/tclIORChan.c: Fixed a problem with reflected channels. 'chan
	postevent' is defined to work only from within the interpreter
	containing the handler command. Sensible, we want only handler
	commands to use it. It identifies the channel by handle. The channel
	moves to a different interpreter or thread. The interpreter containing
	the handler command doesn't know the channel any longer. 'chan
	postevent' fails, not finding the channel any longer. Uhm.

	Fixed by creating a second per-interpreter channel table, just for
	reflected channels, where each interpreter remembers for which
	reflected channels it has the handler command. This info does not move
	with the channel itself. The table is updated by 'chan create', and
	used by 'chan postevent'.

	* tests/ioCmd.test: Updated the testsuite.

2007-11-23  Jeff Hobbs  <jeffh@ActiveState.com>

	* generic/tclVar.c (Tcl_ArrayObjCmd): handle the right data for
	* tests/var.test (var-14.2):          [array names $var -glob $ptn]

2007-11-23  Donal K. Fellows  <donal.k.fellows@manchester.ac.uk>

	* generic/tclCmdMZ.c (String*Cmd, TclInitStringCmd): Rebuilt [string]
	* generic/tclCompCmds.c (TclCompileString*Cmd): as an ensemble.

2007-11-22  Donal K. Fellows  <dkf@users.sf.net>

	* generic/tclDictObj.c (Dict*Cmd,TclInitDictCmd): Rebuilt the [dict]
	* generic/tclCompCmds.c (TclCompileDict*Cmd): command as an ensemble.

2007-11-22  Donal K. Fellows  <donal.k.fellows@manchester.ac.uk>

	* generic/tclCmdMZ.c (Tcl_StringObjCmd): Rewrote the [string] and
	* generic/tclDictObj.c (Tcl_DictObjCmd): [dict] implementations to be
	ready for conversion to ensembles.

	* tests/string.test (string-12.22): Flag shimmering bug found in
	[string range].

2007-11-21  Donal K. Fellows  <dkf@users.sf.net>

	* generic/tclCompCmds.c (TclCompileEnsemble): Rewrote the ensemble
	compiler to remove many of the limitations. Can now compile scripts
	that use unique prefixes of subcommands, and which have mappings of a
	command to multiple words (provided the first is a compilable command
	of course).

2007-11-21  Donal K. Fellows  <donal.k.fellows@manchester.ac.uk>

	* generic/tclNamesp.c (TclMakeEnsemble): Factor out the code to set up
	a core ensemble from a table of information about subcommands, ready
	for reuse within the core.

	* generic/various: Start to return more useful Error codes, currently
	mainly on assorted lookup failures.

2007-11-20  Donal K. Fellows  <dkf@users.sf.net>

	* generic/tclDictObj.c: Changed the underlying implementation of the
	hash table used in dictionaries to additionally keep all entries in
	the hash table in a linked list, which is only ever added to at the
	end. This makes iteration over all entries in the dictionary in
	key insertion order a trivial operation, and so cleans up a great deal
	of complexity relating to dictionary representation and stability of
	iteration order.

	***POTENTIAL INCOMPATIBILITY***
	For any code that depended on the (strange) old iteration order.

	* generic/tclConfig.c (QueryConfigObjCmd): Correct usage of
	Tcl_WrongNumArgs.

2007-11-19  Don Porter	<dgp@users.sourceforge.net>

	*** 8.5b3 TAGGED FOR RELEASE ***

	* README:		Bump version number to 8.5b3.
	* generic/tcl.h:
	* library/init.tcl:
	* tools/tcl.wse.in:
	* unix/configure.in:
	* unix/tcl.spec:
	* win/configure.in:

	* unix/configure:	autoconf (2.59)
	* win/configure:

	* changes:		Updated for 8.5b3 release.

2007-11-19  Kevin Kenny  <kennykb@users.sourceforge.net>

	* library/tzdata/Africa/Cairo:
	* library/tzdata/America/Campo_Grande:
	* library/tzdata/America/Caracas:
	* library/tzdata/America/Cuiaba:
	* library/tzdata/America/Havana:
	* library/tzdata/America/Sao_Paulo:
	* library/tzdata/Asia/Damascus:
	* library/tzdata/Asia/Gaza:
	* library/tzdata/Asia/Tehran:  Olson's tzdata2007i imported.

2007-11-18  Daniel Steffen  <das@users.sourceforge.net>

	* generic/tclExecute.c (TclExecuteByteCode:INST_EXIST_*): Fix read
	traces not firing on non-existent array elements. [Bug 1833522]

2007-11-16  Donal K. Fellows  <donal.k.fellows@man.ac.uk>

	* generic/tclCmdIL.c (TclInitInfoCmd): Rename the implementation
	commands for [info] to be something more "expected".

	* generic/tclCompCmds.c (TclCompileInfoExistsCmd): Compiler for the
	[info exists] subcommand.
	(TclCompileEnsemble): Cleaned up version of ensemble compiler that was
	in TclCompileInfoCmd, but which is now much more generally applicable.

	* generic/tclInt.h (ENSEMBLE_COMPILE): Added flag to allow for cleaner
	turning on and off of ensemble bytecode compilation.

	* generic/tclCompile.c (TclCompileScript): Add the cmdPtr to the list
	of arguments passed to command compilers.

2007-11-15  Don Porter	<dgp@users.sourceforge.net>

	* generic/regc_nfa.c:	Fixed infinite loop in the regexp compiler.
	[Bug 1810038]

	* generic/regc_nfa.c:	Corrected looping logic in fixempties() to
	avoid wasting time walking a list of dead states. [Bug 1832612]

2007-11-15  Donal K. Fellows  <donal.k.fellows@man.ac.uk>

	* generic/tclNamesp.c (NamespaceEnsembleCmd): Must pass a non-NULL
	interp to Tcl_SetEnsemble* functions.

	* doc/re_syntax.n: Try to make this easier to read. It's still a very
	difficult manual page!

	* unix/tcl.m4 (SC_CONFIG_CFLAGS): Allow people to turn off the -rpath
	option to their linker if they so desire. This is a configuration only
	recommended for (some) vendors. Relates to [Patch 1231022].

2007-11-15  Pat Thoyts  <patthoyts@users.sourceforge.net>

	* win/tclWin32Dll.c: Prefer UINT_PTR to DWORD_PTR when casting pointers
	to integer types for greater portability. [Bug 1831253]

2007-11-15  Daniel Steffen  <das@users.sourceforge.net>

	* macosx/Tcl.xcodeproj/project.pbxproj: add new chanio.test.
	* macosx/Tcl.xcode/project.pbxproj:

2007-11-14  Donal K. Fellows  <donal.k.fellows@man.ac.uk>

	* generic/tclCompile.c (TclCompileScript): Ensure that we get our count
	in our INST_START_CMD calls right, even when there's a failure to
	compile a command directly.

	* generic/tclNamesp.c (Tcl_SetEnsembleSubcommandList)
	(Tcl_SetEnsembleMappingDict):		Special code to make sure that
	* generic/tclCmdIL.c (TclInitInfoCmd):	[info exists] is compiled right
	while not allowing changes to the ensemble to cause havok.

	* generic/tclCompCmds.c (TclCompileInfoCmd): Simple compiler for the
	[info] command that only handles [info exists].

	* generic/tclExecute.c (TclExecuteByteCode:INST_EXIST_*): New
	instructions to allow the testing of whether a variable exists.

2007-11-14  Andreas Kupries  <andreask@activestate.com>

	* tests/chanio.test: New file. This is essentially a duplicate of
	'io.test', with all channel commands converted to their 'chan xxx'
	notation.
	* tests/io.test: Fixed typo in test description.

2007-11-14  Donal K. Fellows  <donal.k.fellows@man.ac.uk>

	* generic/regc*.c: Eliminate multi-char collating element code
	completely. Simplifies the code quite a bit. If people still want the
	full code, it will remain on the 8.4 branch. [Bug 1831425]

2007-11-13  Jeff Hobbs  <jeffh@ActiveState.com>

	* generic/tclCompCmds.c (TclCompileRegexpCmd): clean up comments, only
	free dstring on OK from TclReToGlob.
	(TclCompileSwitchCmd): simplify TclReToGlob usage.

2007-11-14  Donal K. Fellows  <dkf@users.sf.net>

	* generic/regc*.c: #ifdef/comment out the code that deals with
	multi-character collating elements, which have never been supported.
	Cuts the memory consumption of the RE compiler. [Bug 1831425]

2007-11-13  Donal K. Fellows  <dkf@users.sf.net>

	* generic/tclCompCmds.c (TclCompileSwitchCmd, TclCompileRegexpCmd):
	Extend [switch] compiler to handle regular expressions as long as
	things are not too complex. Fix [regexp] compiler so that non-trivial
	literal regexps get fed to INST_REGEXP.

	* doc/mathop.n: Clarify definitions of some operations.

2007-11-13  Miguel Sofer  <msofer@users.sf.net>

	* unix/tclUnixInit.c: the TCL_NO_STACK_CHECK was being incorrectly
	undefined here; this should be set (or not) in the compile options, it
	is used elsewhere and needs to be consistent.

2007-11-13  Pat Thoyts  <patthoyts@users.sourceforge.net>

	* unix/tcl.m4:		Added autoconf goo to detect and make use of
	* unix/configure.in:	getaddrinfo and friends.
	* unix/configure:	(regenerated)

2007-11-13  Donal K. Fellows  <donal.k.fellows@man.ac.uk>

	* unix/tclUnixCompat.c (TclpGetHostByName): The six-argument form of
	getaddressbyname_r() uses the fifth argument to indicate whether the
	lookup succeeded or not on at least one platform. [Bug 1618235]

2007-11-13  Don Porter	<dgp@users.sourceforge.net>

	* generic/regcomp.c:	Convert optst() from expensive no-op to a
	cheap no-op.

2007-11-13  Donal K. Fellows  <donal.k.fellows@man.ac.uk>

	* unix/tclUnixChan.c (CreateSocketAddress): Rewrote to use the
	thread-safe version of gethostbyname() by forward-porting the code used
	in 8.4, and added rudimentary support for getaddrinfo() (not enabled by
	default, as no autoconf-ery written). Part of fix for [Bug 1618235].

2007-11-12  Jeff Hobbs  <jeffh@ActiveState.com>

	* generic/tclGet.c (Tcl_Get, Tcl_GetInt): revert use of TclGet* macros
	due to compiler warning. These cases won't save time either.

	* generic/tclUtil.c (TclReToGlob): add more comments, set interp result
	if specified on error.

2007-11-12  Miguel Sofer  <msofer@users.sf.net>

	* generic/tclBasic.c:		New macro TclResetResult, new iPtr flag
	* generic/tclExecute.c:		bit INTERP_RESULT_UNCLEAN: shortcut for
	* generic/tclInt.h:		Tcl_ResetResult for the "normal" case:
	* generic/tclProc.c:		TCL_OK, no return options, no errorCode
	* generic/tclResult.c:		nor errorInfo, return at normal level.
	* generic/tclStubLib.c:		[Patch 1830184]
	* generic/tclUtil.c:

	THIS PATCH WAS REVERTED: initial (mis)measurements overstated the
	perfomance wins, which turn out to be tiny. Not worth the complication.

2007-11-11  Jeff Hobbs  <jeffh@ActiveState.com>

	* generic/tclCompCmds.c, generic/tclCompile.c, generic/tclCompile.h:
	* generic/tclExecute.c, generic/tclInt.decls, generic/tclIntDecls.h:
	* generic/tclRegexp.c, generic/tclRegexp.h: Add INST_REGEXP and fully
	* generic/tclStubInit.c, generic/tclUtil.c: compiled [regexp] for the
	* tests/regexpComp.test:     [Bug 1830166]  simple cases. Also added
	TclReToGlob function to convert RE to glob patterns and use these in
	the possible cases.

2007-11-11  Miguel Sofer  <msofer@users.sf.net>

	* generic/tclResult.c (ResetObjResult): clarify the logic.

	* generic/tclBasic.c:		Increased usage of macros to detect
	* generic/tclBinary.c:		and take advantage of objTypes. Added
	* generic/tclClock.c:		macros TclGet(Int|Long)FromObj,
	* generic/tclCmdAH.c:		TclGetIntForIndexM & TclListObjLength,
	* generic/tclCmdIL.c:		modified TclListObjGetElements.
	* generic/tclCmdMZ.c:
	* generic/tclCompCmds.c:	The TclGetInt* macros are only a
	* generic/tclCompExpr.c:	shortcut on platforms where 'long' is
	* generic/tclCompile.c:		'int'; it may be worthwhile to extend
	* generic/tclDictObj.c:		their functionality to other cases.
	* generic/tclExecute.c:
	* generic/tclGet.c:		As this patch touches many files it has
	* generic/tclIO.c:		been recorded as [Patch 1830038] in
	* generic/tclIOCmd.c:		order to facilitate reviewing.
	* generic/tclIOGT.c:
	* generic/tclIndexObj.c:
	* generic/tclInt.h:
	* generic/tclInterp.c:
	* generic/tclListObj.c:
	* generic/tclLiteral.c:
	* generic/tclNamesp.c:
	* generic/tclObj.c:
	* generic/tclParse.c:
	* generic/tclProc.c:
	* generic/tclRegexp.c:
	* generic/tclResult.c:
	* generic/tclScan.c:
	* generic/tclStringObj.c:
	* generic/tclUtil.c:
	* generic/tclVar.c:

2007-11-11  Daniel Steffen  <das@users.sourceforge.net>

	* unix/tclUnixTime.c (TclpWideClicksToNanoseconds): Fix issues with
	* generic/tclInt.h:				    int64_t overflow.

	* generic/tclBasic.c:	Fix stack check failure case if stack grows up
	* unix/tclUnixInit.c:	Simplify non-crosscompiled case.

	* unix/configure:	autoconf-2.59
	* unix/tclConfig.h.in:	autoheader-2.59

2007-11-10  Miguel Sofer  <msofer@users.sf.net>

	* generic/tclExecute.c: Fast path for INST_LIST_INDEX when the index is
	not a list.

	* generic/tclBasic.c:
	* unix/configure.in:
	* unix/tclUnixInit.c: Detect stack grwoth direction at compile time,
	only fall to runtime detection when crosscompiling.

	* unix/configure: autoconf 2.61

	* generic/tclBasic.c:
	* generic/tclInt.h:
	* tests/interp.test:
	* unix/tclUnixInit.c:
	* win/tclWin32Dll.c: Restore simpler behaviour for stack checking, not
	adaptive to stack size changes after a thread is launched. Consensus is
	that "nobody does that", and so it is not worth the cost. Improved
	failure comments (mistachkin).

2007-11-10  Kevin Kenny  <kennykb@acm.org>

	* win/tclWin32Dll.c: Rewrote the Windows stack checking algorithm to
	use information from VirtualQuery to determine the bound of the stack.
	This change fixes a bug where the guard page of the stack was never
	restored after an overflow. It also eliminates a nasty piece of
	assembly code for structured exception handling on mingw. It introduces
	an assumption that the stack is a single memory arena returned from
	VirtualAlloc, but the code in MSVCRT makes the same assumption, so it
	should be fairly safe.

2007-11-10  Miguel Sofer  <msofer@users.sf.net>

	* generic/tclBasic.c:
	* generic/tclInt.h:
	* unix/tclUnixInit.c:
	* unix/tclUnixPort.h:
	* win/tclWin32Dll.c: Modify the stack checking algorithm to recheck in
	case of failure. The working assumptions are now that (a) a thread's
	stack is never moved, and (b) a thread's stack can grow but not shrink.
	Port to windows - could be more efficient, but is already cheaper than
	it was.

2007-11-09  Miguel Sofer  <msofer@users.sf.net>

	* generic/tclResult.c (ResetObjResult): new shortcut.

	* generic/tclAsync.c:
	* generic/tclBasic.c:
	* generic/tclExecute.c:
	* generic/tclInt.h:
	* generic/tclUnixInit.c:
	* generic/tclUnixPort.h: New fields in interp (ekeko!) to cache TSD
	data that is accessed at each command invocation, access macros to
	replace Tcl_AsyncReady and TclpCheckStackSpace by much faster variants.
	[Patch 1829248]

2007-11-09  Jeff Hobbs  <jeffh@ActiveState.com>

	* generic/tclInt.decls, generic/tclIntDecls.h: Use unsigned char for
	* generic/tclExecute.c, generic/tclUtil.c:     TclByteArrayMatch and
	don't allow a nocase option. [Bug 1828296]
	For INST_STR_MATCH, ignore pattern type for TclByteArrayMatch case.

	* generic/tclBinary.c (Tcl_GetByteArrayFromObj): check type before
	func jump (perf).

2007-11-07  Jeff Hobbs  <jeffh@ActiveState.com>

	* generic/tclStubInit.c:			Added TclByteArrayMatch
	* generic/tclInt.decls:				for efficient glob
	* generic/tclIntDecls.h:			matching of ByteArray
	* generic/tclUtil.c (TclByteArrayMatch):	Tcl_Objs, used in
	* generic/tclExecute.c (TclExecuteByteCode):	INST_STR_MATCH. [Bug
							1827996]

	* generic/tclIO.c (TclGetsObjBinary): Add an efficient binary path for
					      [gets].
	(DoWriteChars): Special case for 1-byte channel write.

2007-11-06  Miguel Sofer  <msofer@users.sf.net>

	* generic/tclEncoding.c: Version of the embedded iso8859-1 encoding
	handler that is faster (functions to do the encoding know exactly what
	they're doing instead of pulling it from a table, though the table
	itself has to be retained for use by shift encodings that depend on
	iso8859-1). [Patch 1826906], committing for dkf.

2007-11-05  Andreas Kupries  <andreask@activestate.com>

	* generic/tclConfig.c (Tcl_RegisterConfig): Modified to not extend the
	config database if the encoding provided by the user is not found
	(venc == NULL). Scripts expecting the data will error out, however we
	neither crash nor provide bogus information. See [Bug 983509] for more
	discussion.

	* unix/tclUnixChan.c (TtyGetOptionProc): Accepted [Patch 1823576]
	provided by Stuart Cassof <stwo@users.sourceforge.net>. The patch adds
	the necessary utf/external conversions to the handling of the arguments
	of option -xchar which will allow the use of \0 and similar characters.

2007-11-03  Miguel Sofer  <msofer@users.sf.net>

	* generic/tclTest.c (TestSetCmd2):
	* generic/tclVar.c (TclObjLookupVarEx):
	* tests/set.test (set-5.1): Fix error branch when array name looks
	like array element (code not normally exercised).

2007-11-01  Donal K. Fellows  <donal.k.fellows@man.ac.uk>

	* tools/tcltk-man2html.tcl (output-directive): Convert .DS/.DE pairs
	into tables since that is now all that they are used for.

	* doc/RegExp.3: Clarified documentation of RE flags. [Bug 1167840]

	* doc/refchan.n: Adjust internal name to be consistent with the file
	name for reduced user confusion. After comment by Dan Steffen.

	* generic/tclCmdMZ.c (Tcl_StringObjCmd, UniCharIsAscii): Remember, the
	NUL character is in ASCII too. [Bug 1808258]

	* doc/file.n: Clarified use of [file normalize]. [Bug 1185154]

2007-10-30  Don Porter	<dgp@users.sourceforge.net>

	* generic/tcl.h:	Bump version number to 8.5b2.1 to distinguish
	* library/init.tcl:	CVS development snapshots from the 8.5b2
	* unix/configure.in:	release.
	* unix/tcl.spec:
	* win/configure.in:

	* unix/configure:	autoconf (2.59)
	* win/configure:

2007-10-30  Donal K. Fellows  <donal.k.fellows@man.ac.uk>

	* doc/expr.n, doc/mathfunc.n: Improve documentation to try to make
	clearer what is going on.

	* doc/interp.n: Shorten the basic descriptive text for some interp
	subcommands so Solaris nroff doesn't truncate them. [Bug 1822268]

2007-10-30  Donal K. Fellows  <dkf@users.sf.net>

	* tools/tcltk-man2html.tcl (output-widget-options): Enhance the HTML
	generator so that it can produce multi-line option descriptions.

2007-10-28  Miguel Sofer  <msofer@users.sf.net>

	* generic/tclUtil.c (Tcl_ConcatObj): optimise for some of the
	concatenees being empty objs. [Bug 1447328]

2007-10-28  Donal K. Fellows  <dkf@users.sf.net>

	* generic/tclEncoding.c (TclInitEncodingSubsystem): Hard code the
	iso8859-1 encoding, as it's needed for more than just text (especially
	binary encodings...) Note that other encodings rely on the encoding
	being a table encoding (!) so we can't use more efficient encoding
	mapping functions.

2007-10-27  Donal K. Fellows  <dkf@users.sf.net>

	* generic/regc_lex.c (lexescape): Close off one of the problems
	mentioned in [Bug 1810264].

2007-10-27  Miguel Sofer  <msofer@users.sf.net>

	* generic/tclNamesp.c (Tcl_FindCommand): insure that FQ command names
	are searched from the global namespace, ie, bypassing resolvers of the
	current namespace. [Bug 1114355]

	* doc/apply.n: fixed example [Bug 1811791]
	* doc/namespace.n: improved example [Bug 1788984]
	* doc/AddErrInfo.3: typo [Bug 1715087]
	* doc/CrtMathFnc.3: fixed Tcl_ListMathFuncs entry [Bug 1672219]

	* generic/tclCompile.h:
	* generic/tclInt.h: moved declaration of TclSetCmdNameObj from
	tclCompile.h to tclInt.h, reverting linker [Bug 1821159] caused by
	commit of 2007-10-11 (both I and gcc missed one dep).

	* generic/tclVar.c: try to preserve Tcl_Objs when doing variable
	lookups by name, partially addressing [Bug 1793601].

2007-10-27  Donal K. Fellows  <dkf@users.sf.net>

	* tools/tcltk-man2html.tcl (make-man-pages, htmlize-text)
	(process-text): Make the man->HTML scraper work better.

2007-10-26  Don Porter	<dgp@users.sourceforge.net>

	*** 8.5b2 TAGGED FOR RELEASE ***

	* changes:		Updated for 8.5b2 release.

	* doc/*.1:		Revert doc changes that broke
	* doc/*.3:		`make html` so we can get the release
	* doc/*.n:		out the door.

	* README:		Bump version number to 8.5b2.
	* generic/tcl.h:
	* library/init.tcl:
	* tools/tcl.wse.in:
	* unix/configure.in:
	* unix/tcl.spec:
	* win/configure.in:

	* unix/configure:	autoconf (2.59)
	* win/configure:

2007-10-26  Donal K. Fellows  <donal.k.fellows@man.ac.uk>

	* tools/man2help2.tcl, tools/man2tcl.c: Made some of the tooling code
	to do man->other formats work better with current manpage set. Long
	way still to go.

2007-10-25  Zoran Vasiljevic <vasiljevic@users.sourceforge.net>

	* generic/tclThread.c: Added TclpMasterLock/Unlock arround calls to
	ForgetSyncObject in Tcl_MutexFinalize and Tcl_ConditionFinalize to
	prevent from garbling the internal lists that track sync objects. [Bug
	1726873]

2007-10-24  Donal K. Fellows  <donal.k.fellows@man.ac.uk>

	* tools/man2html2.tcl (macro): Added support for converting the new
	macros into HTML.

	* doc/man.macros (QW,PQ,QR,MT): New macros that hide the ugly mess
	needed to get proper GOOBE quoting in the manual pages.
	* doc/*.n, doc/*.3, doc/*.1: Lots of changes to take advantage of the
	new macros.

2007-10-20  Miguel Sofer  <msofer@users.sf.net>

	* generic/tclCompile.c:   Fix comments.
	* generic/tclExecute.c:

2007-10-18  David Gravereaux <davygrvy@pobox.com>

	* tools/mkdepend.tcl: sort the dep list for a more humanly readable
	output.

2007-10-18  Don Porter	<dgp@users.sourceforge.net>

	* generic/tclResult.c (TclMergeReturnOptions):	Make sure any -code
	values get pulled out of the dictionary, even if they are integer
	valued.

	* generic/tclCompCmds.c (TclCompileReturnCmd):	Added code to more
	optimally compile [return -level 0 $x] to "push $x". [RFE 1794073]

	* compat/tmpnam.c (removed):	The routine tmpnam() is no longer
	* unix/Makefile.in:	called by Tcl source code. Remove autogoo the
	* unix/configure.in:	supplied a replacement version on systems
	* win/tcl.dsp:		where the routine was not available. [RFE
	1811848]

	* unix/configure:	autoconf-2.59

	* generic/tcl.h:	Remove TCL_LL_MODIFIER_SIZE. [RFE 1811837]

2007-10-17  David Gravereaux <davygrvy@pobox.com>

	* tools/mkdepend.tcl:	Improved defense from malformed object list
	infile.

2007-10-17  Donal K. Fellows  <donal.k.fellows@manchester.ac.uk>

	* tools/man2html2.tcl: Convert .DS/.DE into HTML tables, not
	preformatted text.

2007-10-17  Kevin B. Kenny  <kennykb@acm.org>

	* generic/tclCompExpr.c: Moved a misplaced declaration that blocked
				 compilation on VC++.
	* generic/tclExecute.c: Silenced several VC++ compiler warnings about
				converting 'long' to 'unsigned short'.

2007-10-16  David Gravereaux <davygrvy@pobox.com>

	* win/makefile.vc: removed old dependency cruft that is no longer
	needed.

2007-10-15  Don Porter	<dgp@users.sourceforge.net>

	* generic/tclIOCmd.c:	Revise [open] so that it interprets leading
	zero strings passed as the "permissions" argument as octal numbers,
	even if Tcl itself no longer parses integers in that way.

	* unix/tclUnixFCmd.c:	Revise the "-permissions" [file attribute] so
	that it interprets leading zero strings as octal numbers, even if Tcl
	itself no longer parses integers in that way.

	* generic/tclCompExpr.c:	Corrections to code that produces
	* generic/tclUtil.c:		extended "bad octal" error messages.

	* tests/cmdAH.test:	Test revisions so that tests pass whether or
	* tests/cmdIL.test:	not Tcl parses leading zero strings as octal.
	* tests/compExpr-old.test:
	* tests/compExpr.test:
	* tests/compile.test:
	* tests/expr-old.test:
	* tests/expr.test:
	* tests/incr.test:
	* tests/io.test:
	* tests/lindex.test:
	* tests/link.test:
	* tests/mathop.test:
	* tests/parseExpr.test:
	* tests/set.test:
	* tests/string.test:
	* tests/stringComp.test:

2007-10-15  David Gravereaux <davygrvy@pobox.com>

	* tools/mkdepend.tcl:	Produces usable output. Include path problem
	* win/makefile.vc:	fixed. Never fight city hall when it comes to
	levels of quoting issues.

2007-10-15  Miguel Sofer  <msofer@users.sf.net>

	* generic/tclParse.c (Tcl_ParseBraces): fix for possible read after
	the end of buffer. [Bug 1813528] (Joe Mistachkin)

2007-10-14  David Gravereaux <davygrvy@pobox.com>

	* tools/mkdepend.tcl (new):  Initial stab at generating automatic
	* win/makefile.vc:           dependencies.

2007-10-12  Pat Thoyts  <patthoyts@users.sourceforge.net>

	* win/makefile.vc:  Mine all version information from headers.
	* win/rules.vc:     Sync tcl and tk and bring extension versions
	* win/nmakehlp.c:   closer together. Try and avoid using tclsh to do
			    substitutions as we may cross compile.
	* win/coffbase.txt: Added offsets for snack dlls.

2007-10-11  David Gravereaux <davygrvy@pobox.com>

	* win/makefile.vc:  Fixed my bad spelling mistakes from years back.
	Dedependency, duh!  Rather funny.

2007-10-11  Don Porter	<dgp@users.sourceforge.net>

	* generic/tclCmdMZ.c:	Correct [string is (wide)integer] failure
	* tests/string.test:	to report correct failindex values for
	non-decimal integer strings. [Bug 1805887]

	* compat/strtoll.c (removed):	The routines strtoll() and strtoull()
	* compat/strtoull.c (removed):	are no longer called by the Tcl source
	* generic/tcl.h:	code. (Their functionality has been replaced
	* unix/Makefile.in:	by TclParseNumber().) Remove outdated comments
	* unix/configure.in:	and mountains of configury autogoo that
	* unix/tclUnixPort.h:	allegedly support the mythical systems where
	* win/Makefile.in:	these routines might not have been available.
	* win/makefile.bc:
	* win/makefile.vc:
	* win/tclWinPort.h:

	* unix/configure:	autoconf-2.59

2007-10-11  Miguel Sofer  <msofer@users.sf.net>

	* generic/tclObj.c: remove superfluous #include of tclCompile.h

2007-10-08  George Peter Staplin <georgeps@xmission.com>

	* doc/Hash.3: Correct the valid usage of the flags member for the
	Tcl_HashKeyType. It should be 0 or more of the flags mentioned.

2007-10-02  Jeff Hobbs  <jeffh@ActiveState.com>

	* generic/tcl.h (Tcl_DecrRefCount): Update change from 2006-05-29 to
	make macro more warning-robust in unbraced if code.

2007-10-02  Don Porter	<dgp@users.sourceforge.net>

	[core-stabilizer-branch]

	* README:               Bump version number to 8.5.0
	* generic/tcl.h:
	* library/init.tcl:
	* tools/tcl.wse.in:
	* unix/configure.in:
	* unix/tcl.spec:
	* win/configure.in:

	* unix/configure:	autoconf (2.59)
	* win/configure:

2007-10-02  Andreas Kupries  <andreask@activestate.com>

	* library/tclIndex: Added 'tcl::tm::path' to the tclIndex. This fixes
	[Bug 1806422] reported by Don Porter.

2007-09-25  Donal K. Fellows  <donal.k.fellows@manchester.ac.uk>

	* generic/tclProc.c (Tcl_DisassembleObjCmd): Define a command,
	::tcl::unsupported::disassemble, which can disassemble procedures,
	lambdas and general scripts.
	* generic/tclCompile.c (TclDisassembleByteCodeObj): Split apart the
	code to print disassemblies of bytecode so that there is reusable code
	that spits it out in a Tcl_Obj and then that code is used when doing
	tracing.

2007-09-20  Don Porter	<dgp@users.sourceforge.net>

	*** 8.5b1 TAGGED FOR RELEASE ***

	* changes: updates for 8.5b1 release.

2007-09-19  Don Porter	<dgp@users.sourceforge.net>

	* README:		Bump version number to 8.5b1
	* generic/tcl.h:	Merge from core-stabilizer-branch.
	* library/init.tcl:	Stabilizing toward 8.5b1 release now done on
	* tools/tcl.wse.in:	the HEAD. core-stabilizer-branch is now
	* unix/configure.in:	suspended.
	* unix/tcl.spec:
	* win/configure.in:

2007-09-19  Pat Thoyts  <patthoyts@users.sourceforge.net>

	* generic/tclStubLib.: Replaced isdigit with internal implementation.

2007-09-18  Don Porter	<dgp@users.sourceforge.net>

	* generic/tclStubLib.c:	Remove C library calls from Tcl_InitStubs() so
	* win/makefile.vc:	that we don't need the C library linked in to
	libtclStub.

2007-09-17  Pat Thoyts  <patthoyts@users.sourceforge.net>

	* win/makefile.vc: Add crt flags for tclStubLib now it uses C-library
			   functions.

2007-09-17  Joe English	 <jenglish@users.sourceforge.net>

	* tcl.m4: use '${CC} -shared' instead of 'ld -Bshareable' to build
	shared libraries on current NetBSDs. [Bug 1749251]
	* unix/configure: regenerated (autoconf-2.59).

2007-09-17  Don Porter	<dgp@users.sourceforge.net>

	* unix/Makefile.in:	Update `make dist` so that tclDTrace.d is
	included in the source code distribution.

	* generic/tcl.h:	Revised Tcl_InitStubs() to restore Tcl 8.4
	* generic/tclPkg.c:	source compatibility with callers of
	* generic/tclStubLib.c:	Tcl_InitStubs(interp, TCL_VERSION, 1). [Bug
	1578344]

2007-09-17  Donal K. Fellows  <donal.k.fellows@man.ac.uk>

	* generic/tclTrace.c (Tcl_TraceObjCmd, TraceExecutionObjCmd)
	(TraceCommandObjCmd, TraceVariableObjCmd):   Generate literal values
	* generic/tclNamesp.c (NamespaceCodeCmd):    more efficiently using
	* generic/tclFCmd.c (CopyRenameOneFile):     TclNewLiteralStringObj
	* generic/tclEvent.c (TclSetBgErrorHandler): macro.

2007-09-15  Daniel Steffen  <das@users.sourceforge.net>

	* unix/tcl.m4:	replace all direct references to compiler by ${CC} to
			enable CC overriding at configure & make time; run
			check for visibility "hidden" with all compilers;
			quoting fixes from TEA tcl.m4.
	(SunOS-5.1x):	replace direct use of '/usr/ccs/bin/ld' in SHLIB_LD by
			'cc' compiler driver.
	* unix/configure: autoconf-2.59

2007-09-14  Donal K. Fellows  <donal.k.fellows@man.ac.uk>

	* generic/tclBasic.c (Tcl_CreateObjCommand): Only invalidate along the
	namespace path once; that is enough. [Bug 1519940]

2007-09-14  Daniel Steffen  <das@users.sourceforge.net>

	* generic/tclDTrace.d (new file): Add DTrace provider for Tcl; allows
	* generic/tclCompile.h:		  tracing of proc and command entry &
	* generic/tclBasic.c:		  return, bytecode execution, object
	* generic/tclExecute.c:		  allocation and more; with
	* generic/tclInt.h:		  essentially zero cost when tracing
	* generic/tclObj.c:		  is inactive; enable with
	* generic/tclProc.c:		  --enable-dtrace configure arg
	* unix/Makefile.in:		  (disabled by default, will only
	* unix/configure.in:		  enable if DTrace is present). [Patch
	1793984]

	* macosx/GNUmakefile:		  Enable DTrace support.
	* macosx/Tcl-Common.xcconfig:
	* macosx/Tcl.xcodeproj/project.pbxproj:

	* generic/tclCmdIL.c:	Factor out core of InfoFrameCmd() into
				internal TclInfoFrame() for use by DTrace
				probes.

	* unix/configure: autoconf-2.59
	* unix/tclConfig.h.in: autoheader-2.59

2007-09-12  Don Porter	<dgp@users.sourceforge.net>

	* unix/Makefile.in:	Perform missing updates of the tcltest Tcl
	* win/Makefile.in:	Module installed filename that should have
	been part of the bump to tcltest 2.3b1. Thanks Larry Virden.

2007-09-12  Pat Thoyts	<patthoyts@users.sourceforge.net>

	* win/makefile.vc, win/rules.vc, win/nmakehlp.c: Use nmakehlp to
	substitute values for tclConfig.sh (helps cross-compiling).

2007-09-11  Don Porter	<dgp@users.sourceforge.net>

	* library/tcltest/tcltest.tcl:	Accept underscores and colons in
	* library/tcltest/pkgIndex.tcl: constraint names. Properly handle
	constraint expressions that return non-numeric boolean results like
	"false". Bump to tcltest 2.3b1. [Bug 1772989; RFE 1071322]
	* tests/info.test:	Disable fragile tests.

	* doc/package.n:	Restored the functioning of [package require
	* generic/tclPkg.c:	-exact] to be compatible with Tcl 8.4. [Bug
	* tests/pkg.test:	1578344]

2007-09-11  Miguel Sofer  <msofer@users.sf.net>

	* generic/tclCompCmds.c (TclCompileDictCmd-update):
	* generic/tclCompile.c (tclInstructionTable):
	* generic/tclExecute.c (INST_DICT_UPDATE_END): fix stack management in
	compiled [dict update]. [Bug 1786481]

	***POTENTIAL INCOMPATIBILITY***
	Scripts that were precompiled on earlier versions of 8.5 and use [dict
	update] will crash. Workaround: recompile.

2007-09-11  Kevin B. Kenny  <kennykb@acm.org>

	* generic/tclExecute.c: Corrected an off-by-one error in the setting
	of MaxBaseWide for certain powers. [Bug 1767293 - problem reported in
	comments when bug was reopened]

2007-09-10  Jeff Hobbs	<jeffh@ActiveState.com>

	* generic/tclLink.c (Tcl_UpdateLinkedVar): guard against var being
	unlinked. [Bug 1740631] (maros)

2007-09-10  Miguel Sofer  <msofer@users.sf.net>

	* generic/tclCompile.c: fix tclInstructionTable entry for
	dictUpdateEnd

	* generic/tclExecute.c: remove unneeded setting of 'cleanup' variable
	before jumping to checkForCatch.

2007-09-10  Don Porter	<dgp@users.sourceforge.net>

	* doc/package.n:	Restored the document parallel syntax of the
	* generic/tclPkg.c:	[package present] and [package require]
	* tests/pkg.test:	commands. [Bug 1723675]

2007-09-09  Don Porter	<dgp@users.sourceforge.net>

	* generic/tclInt.h:	Removed the "nsName" Tcl_ObjType from the
	* generic/tclNamesp.c:	registered set. Revised the management of the
	* generic/tclObj.c:	intrep of that Tcl_ObjType. Revised the
	* tests/obj.test:	TclGetNamespaceFromObj() routine to return
	TCL_ERROR and write a consistent error message when a namespace is not
	found. [Bug 1588842. Patch 1686862]

	***POTENTIAL INCOMPATIBILITY***
	For callers of Tcl_GetObjType() on the name "nsName".

	* generic/tclExecute.c: Update TclGetNamespaceFromObj() callers.
	* generic/tclProc.c:

	* tests/apply.test:		Updated tests to expect new consistent
	* tests/namespace-old.test:	error message when a namespace is not
	* tests/namespace.test:		found.
	* tests/upvar.test:

	* generic/tclCompCmds.c:	Use the new INST_REVERSE instruction
	* tests/mathop.test:	to correct the compiled versions of math
	operator commands. [Bug 1724437]

	* generic/tclCompile.c: New bytecode instruction INST_REVERSE to
	* generic/tclCompile.h: reverse the order of N items at the top of
	* generic/tclExecute.c: stack.

	* generic/tclCompCmds.c (TclCompilePowOpCmd):	Make a separate
	routine to compile ** to account for its different associativity.

2007-09-08  Miguel Sofer  <msofer@users.sf.net>

	* generic/tclVar.c (Tcl_SetVar2, TclPtrSetVar): [Bug 1710710] fixed
	correctly, reverted fix of 2007-05-01.

2007-09-08  Donal K. Fellows  <dkf@users.sf.net>

	* generic/tclDictObj.c (DictUpdateCmd, DictWithCmd): Plug a hole that
	* generic/tclExecute.c (TEBC,INST_DICT_UPDATE_END): allowed a careful
	* tests/dict.test (dict-21.16,21.17,22.11): attacker to craft a dict
	containing a recursive link to itself, violating one of Tcl's
	fundamental datatype assumptions and causing a stack crash when the
	dict was converted to a string. [Bug 1786481]

2007-09-07  Don Porter	<dgp@users.sourceforge.net>

	* generic/tclEvent.c ([::tcl::Bgerror]):	Corrections to Tcl's
	* tests/event.test:	default [interp bgerror] handler so that when
	it falls back to a hidden [bgerror] in a safe interp, it gets the
	right error context data. [Bug 1790274]

2007-09-07  Miguel Sofer  <msofer@users.sf.net>

	* generic/tclProc.c (TclInitCompiledLocals): the refCount of resolved
	variables was being managed without checking if they were Var or
	VarInHash: itcl [Bug 1790184]

2007-09-06  Don Porter	<dgp@users.sourceforge.net>

	* generic/tclResult.c (Tcl_GetReturnOptions):	Take care that a
	* tests/init.test:	non-TCL_ERROR code doesn't cause existing
	-errorinfo, -errorcode, and -errorline entries to be omitted.
	* generic/tclEvent.c:	With -errorInfo no longer lost, generate more
	complete ::errorInfo when calling [bgerror] after a non-TCL_ERROR
	background exception.

2007-09-06  Don Porter	<dgp@users.sourceforge.net>

	* generic/tclInterp.c (Tcl_Init):	Removed constraint on ability
	to define a custom [tclInit] before calling Tcl_Init(). Until now the
	custom command had to be a proc. Now it can be any command.

	* generic/tclInt.decls: New internal routine TclBackgroundException()
	* generic/tclEvent.c:	that for the first time permits non-TCL_ERROR
	exceptions to trigger [interp bgerror] handling. Closes a gap in TIP
	221. When falling back to [bgerror] (which is designed only to handle
	TCL_ERROR), convert exceptions into errors complaining about the
	exception.

	* generic/tclInterp.c:	Convert Tcl_BackgroundError() callers to call
	* generic/tclIO.c:	TclBackgroundException().
	* generic/tclIOCmd.c:
	* generic/tclTimer.c:

	* generic/tclIntDecls.h:	make genstubs
	* generic/tclStubInit.c:

2007-09-06  Daniel Steffen  <das@users.sourceforge.net>

	* macosx/Tcl.xcode/project.pbxproj: discontinue unmaintained support
	* macosx/Tcl.xcode/default.pbxuser: for Xcode 1.5; replace by Xcode2
	project for use on Tiger (with Tcl.xcodeproj to be used on Leopard).

	* macosx/Tcl.xcodeproj/project.pbxproj: updates for Xcode 2.5 and 3.0.
	* macosx/Tcl.xcodeproj/default.pbxuser:
	* macosx/Tcl.xcode/project.pbxproj:
	* macosx/Tcl.xcode/default.pbxuser:
	* macosx/Tcl-Common.xcconfig:

	* macosx/README: document project changes.

2007-09-05  Don Porter	<dgp@users.sourceforge.net>

	* generic/tclBasic.c:	Removed support for the unmaintained
	* generic/tclExecute.c: -DTCL_GENERIC_ONLY configuration. [Bug
	* unix/Makefile.in:	1264623]

2007-09-04  Don Porter	<dgp@users.sourceforge.net>

	* unix/Makefile.in:	It's unreliable to count on the release
	manager to remember to `make genstubs` before `make dist`. Let the
	Makefile remember the dependency for us.

	* unix/Makefile.in:	Corrections to `make dist` dependencies to be
	sure that macosx/configure gets generated whenever it does not exist.

2007-09-03  Kevin B, Kenny  <kennykb@acm.org>

	* library/tzdata/Africa/Cairo:
	* library/tzdata/America/Grand_Turk:
	* library/tzdata/America/Port-au-Prince:
	* library/tzdata/America/Indiana/Petersburg:
	* library/tzdata/America/Indiana/Tell_City:
	* library/tzdata/America/Indiana/Vincennes:
	* library/tzdata/Antarctica/McMurdo:
	* library/tzdata/Australia/Adelaide:
	* library/tzdata/Australia/Broken_Hill:
	* library/tzdata/Australia/Currie:
	* library/tzdata/Australia/Hobart:
	* library/tzdata/Australia/Lord_Howe:
	* library/tzdata/Australia/Melbourne:
	* library/tzdata/Australia/Sydney:
	* library/tzdata/Pacific/Auckland:
	* library/tzdata/Pacific/Chatham: Olson's tzdata2007g.

	* generic/tclListObj.c (TclLindexFlat):
	* tests/lindex.test (lindex-17.[01]):	Added code to detect the error
	when a script does [lindex {} end foo]; an overaggressive optimisation
	caused this call to return an empty object rather than an error.

2007-09-03  Daniel Steffen  <das@users.sourceforge.net>

	* generic/tclObj.c (TclInitObjSubsystem): restore registration of the
	"wideInt" Tcl_ObjType for compatibility with 8.4 extensions that
	access the tclWideIntType Tcl_ObjType; add setFromAnyProc for
	tclWideIntType.

2007-09-02  Donal K. Fellows  <dkf@users.sf.net>

	* doc/lsearch.n: Added note that order of results with the -all option
	is that of the input list. It always was, but this makes it crystal.

2007-08-30  Don Porter	<dgp@users.sourceforge.net>

	* generic/tclCompile.c: Added fflush() calls following all callers of
	* generic/tclExecute.c: TclPrintByteCodeObj() so that tcl_traceCompile
	output is less likely to get mangled when writes to stdout interleave
	with other code.

2007-08-28  Don Porter	<dgp@users.sourceforge.net>

	* generic/tclCompExpr.c:	Use a table lookup in ParseLexeme() to
	determine lexemes with single-byte representations.

	* generic/tclBasic.c:	Used unions to better clarify overloading of
	* generic/tclCompExpr.c:	the fields of the OpCmdInfo and
	* generic/tclCompile.h:		TclOpCmdClientData structs.

2007-08-27  Don Porter	<dgp@users.sourceforge.net>

	* generic/tclCompExpr.c:	Call TclCompileSyntaxError() when
	expression syntax errors are found when compiling expressions. With
	this in place, convert TclCompileExpr to return void, since there's no
	longer any need to report TCL_ERROR.
	* generic/tclCompile.c: Update callers.
	* generic/tclExecute.c:

	* generic/tclCompCmds.c:	New routine TclCompileSyntaxError()
	* generic/tclCompile.h: to directly compile bytecodes that report a
	* generic/tclCompile.c: syntax error, rather than (ab)use a call to
	TclCompileReturnCmd. Also, undo the most recent commit that papered
	over some issues with that (ab)use. New routine produces a new opcode
	INST_SYNTAX, which is a minor variation of INST_RETURN_IMM. Also a bit
	of constification.

	* generic/tclCompile.c: Move the deallocation of local LiteralTable
	* generic/tclCompExpr.c:	entries into TclFreeCompileEnv().
	* generic/tclExecute.c: Update callers.

	* generic/tclCompExpr.c:	Force numeric and boolean literals in
	expressions to register with their intreps intact, even if that means
	overwriting existing intreps in already registered literals.

2007-08-25  Kevin B. Kenny  <kennykb@acm.org>

	* generic/tclExecute.c (TclExecuteByteCode): Added code to handle
	* tests/expr.test (expr-23.48-53)	     integer exponentiation
	that results in 32- and 64-bit integer results, avoiding calls to wide
	integer exponentiation routines in this common case. [Bug 1767293]

	* library/clock.tcl (ParseClockScanFormat): Modified code to allow
	* tests/clock.test (clock-60.*):	    case-insensitive matching
	of time zone and month names. [Bug 1781282]

2007-08-24  Don Porter	<dgp@users.sourceforge.net>

	* generic/tclCompExpr.c:	Register literals found in expressions
	* tests/compExpr.test:	to restore literal sharing. Preserve numeric
	intreps when literals are created for the first time. Correct memleak
	in ExecConstantExprTree() and add test for the leak.

2007-08-24  Miguel Sofer  <msofer@users.sf.net>

	* generic/tclCompile.c: replaced copy loop that tripped some compilers
	with memmove. [Bug 1780870]

2007-08-23  Don Porter	<dgp@users.sourceforge.net>

	* library/init.tcl ([auto_load_index]): Delete stray "]" that created
	an expr syntax error (masked by a [catch]).

	* generic/tclCompCmds.c (TclCompileReturnCmd):	Added crash protection
	to handle callers other than TclCompileScript() failing to meet the
	initialization assumptions of the TIP 280 code in CompileWord().

	* generic/tclCompExpr.c:	Suppress the attempt to convert to
	numeric when pre-compiling a constant expresion indicates an error.

2007-08-22  Miguel Sofer  <msofer@users.sf.net>

	* generic/tclExecute.c (TEBC): disable the new shortcut to frequent
	INSTs for debug builds. REVERTED (collision with alternative fix)

2007-08-21  Don Porter	<dgp@users.sourceforge.net>

	* generic/tclMain.c:	Corrected the logic of dropping the last
	* tests/main.test:	newline from an interactively typed command.
	[Bug 1775878]

2007-08-21  Pat Thoyts	<patthoyts@users.sourceforge.net>

	* tests/thread.test: thread-4.4: clear ::errorInfo in the thread as a
	message is left here from init.tcl on windows due to no tcl_pkgPath.

2007-08-20  Miguel Sofer  <msofer@users.sf.net>

	* generic/tclExecute.c (INST_SUB): fix usage of the new macro for
	overflow detection in sums, adapt to subtraction. Lengthy comment
	added.

2007-08-19  Donal K. Fellows  <dkf@users.sf.net>

	* generic/tclExecute.c (Overflowing, TclIncrObj, TclExecuteByteCode):
	Encapsulate Miguel's last change in a more mnemonic macro.

2007-08-19  Miguel Sofer  <msofer@users.sf.net>

	* generic/tclExecute.c: changed the check for overflow in sums,
	reducing objsize, number of branches and cache misses (according to
	cachegrind). Non-overflow for s=a+b:
	previous
	  ((a >= 0 || b >= 0 || s < 0) && (s >= 0 || b < 0 || a < 0))
	now
	  (((a^s) >= 0) || ((a^b) < 0))
	This expresses: "a and s have the same sign or else a and b have
	different sign".

2007-08-19  Donal K. Fellows  <dkf@users.sf.net>

	* doc/interp.n (RESOURCE LIMITS): Added text to better explain why
	time limits are described using absolute times. [Bug 1752148]

2007-08-16  Miguel Sofer  <msofer@users.sf.net>

	* generic/tclVar.c: improved localVarNameType caching to leverage
	the new availability of Tcl_Obj in variable names, avoiding string
	comparisons to verify that the cached value is usable.

	* generic/tclExecute.c: check the two most frequent instructions
	before the switch. Reduces both runtime and obj size a tiny bit.

2007-08-16  Don Porter	<dgp@users.sourceforge.net>

	* generic/tclCompExpr.c:	Added a "constant" field to the OpNode
	struct (again "free" due to alignment requirements) to mark those
	subexpressions that are completely known at compile time. Enhanced
	CompileExprTree() and its callers to precompute these constant
	subexpressions at compile time. This resolves the issue raised in [Bug
	1564517].

2007-08-15  Donal K. Fellows  <donal.k.fellows@man.ac.uk>

	* generic/tclIOUtil.c (TclGetOpenModeEx): Only set the O_APPEND flag
	* tests/ioUtil.test (ioUtil-4.1):	  on a channel for the 'a'
	mode and not for 'a+'. [Bug 1773127]

2007-08-14  Miguel Sofer  <msofer@users.sf.net>

	* generic/tclExecute.c (INST_INVOKE*): peephole opt, do not get the
	interp's result if it will be pushed/popped.

2007-08-14  Don Porter	<dgp@users.sourceforge.net>

	* generic/tclBasic.c:	Use fully qualified variable names for
	* tests/thread.test:	::errorInfo and ::errorCode so that string
	* tests/trace.test:	reported to variable traces are fully
	qualified in agreement with Tcl 8.4 operations.

2007-08-14  Daniel Steffen  <das@users.sourceforge.net>

	* unix/tclLoadDyld.c: use dlfcn API on Mac OS X 10.4 and later; fix
	issues with loading from memory on intel and 64bit; add debug messages

	* tests/load.test: add test load-10.1 for loading from vfs.

	* unix/dltest/pkga.c:		whitespace & comment cleanup, remove
	* unix/dltest/pkgb.c:		unused pkgf.c.
	* unix/dltest/pkgc.c:
	* unix/dltest/pkge.c:
	* unix/dltest/pkgf.c (removed):
	* unix/dltest/pkgua.c:
	* macosx/Tcl.xcodeproj/project.pbxproj:

2007-08-13  Don Porter	<dgp@users.sourceforge.net>

	* generic/tclExecute.c: Provide DECACHE/CACHE protection to the
	* tests/trace.test:	Tcl_LogCommandInfo() call. [Bug 1773040]

2007-08-12  Miguel Sofer  <msofer@users.sf.net>

	* generic/tclCmdMZ.c (Tcl_SplitObjCmd): use TclNewStringObj macro
	instead of calling the function.

	* generic/tcl_Obj.c (TclAllocateFreeObjects): remove unneeded memset
	to 0 of all allocated objects.

2007-08-10  Miguel Sofer  <msofer@users.sf.net>

	* generic/tclInt.h: remove redundant ops in TclNewStringObj macro.

2007-08-10  Miguel Sofer  <msofer@users.sf.net>

	* generic/tclInt.h: fix the TclSetVarNamespaceVar macro, was causing a
	leak.

2007-08-10  Don Porter	<dgp@users.sourceforge.net>

	* generic/tclCompExpr.c:	Revise CompileExprTree() to use the
	OpNode mark field scheme of tree traversal. This eliminates the need
	to use magic values in the left and right fields for that purpose.
	Also stop abusing the left field within ParseExpr() to store the
	number of arguments in a parsed function call. CompileExprTree() now
	determines that for itself at compile time. Then reorder code to
	eliminate duplication.

2007-08-09  Miguel Sofer  <msofer@users.sf.net>

	* generic/tclProc.c (TclCreateProc): better comments on the required
	varflag values when loading precompiled procs.

	* generic/tclExecute.c (INST_STORE_ARRAY):
	* tests/trace.test (trace-2.6): whole array write traces on compiled
	local variables were not firing. [Bug 1770591]

2007-08-08  Jeff Hobbs	<jeffh@ActiveState.com>

	* generic/tclProc.c (InitLocalCache): reference firstLocalPtr via
	procPtr. codePtr->procPtr == NULL exposed by tbcload.

2007-08-08  Don Porter	<dgp@users.sourceforge.net>

	* generic/tclExecute.c: Corrected failure to compile/link in the
	-DNO_WIDE_TYPE configuration.

	* generic/tclExecute.c: Corrected improper use of bignum arguments to
	* tests/expr.test:	*SHIFT operations. [Bug 1770224]

2007-08-07  Miguel Sofer  <msofer@users.sf.net>

	* generic/tclInt.h: remove comments refering to VAR_SCALAR, as that
	flag bit does not exist any longer.
	* generic/tclProc.c (InitCompiledLocals): removed optimisation for
	non-resolved case, as the function is never called in that case.
	Renamed the function to InitResolvedLocals to calrify the point.

	* generic/tclInt.decls:	  Exporting via stubs to help xotcl adapt to
	* generic/tclInt.h:	  VarReform.
	* generic/tclIntDecls.h:
	* generic/tclStubInit.c:

2007-08-07  Daniel Steffen  <das@users.sourceforge.net>

	* generic/tclEnv.c:	improve environ handling on Mac OS X (adapted
	* unix/tclUnixPort.h:	from Apple changes in Darwin tcl-64).

	* unix/Makefile.in:	add support for compile flags specific to
				object files linked directly into executables.

	* unix/configure.in (Darwin): only use -seg1addr flag when prebinding;
	use -mdynamic-no-pic flag for object files linked directly into exes;
	support overriding TCL_PACKAGE_PATH/TCL_MODULE_PATH in environment.

	* unix/configure: autoconf-2.59

2007-08-06  Don Porter	<dgp@users.sourceforge.net>

	* tests/parseExpr.test: Update source file name of expr parser code.

	* generic/tclCompExpr.c:	Added a "mark" field to the OpNode
	struct, which is used to guide tree traversal. This field costs
	nothing since alignement requirements used the memory already.
	Rewrote ConvertTreeToTokens() to use the new field, which permitted
	consolidation of utility routines CopyTokens() and
	GenerateTokensForLiteral().

2007-08-06  Kevin B. Kenny  <kennykb@users.sf.net>

	* generic/tclGetDate.y: Added a cast to the definition of YYFREE to
				silence compiler warnings.
	* generic/tclDate.c:	Regenerated
	* win/tclWinTest.c:	Added a cast to GetSecurityDescriptorDacl call
				to silence compiler warnings.

2007-08-04  Miguel Sofer  <msofer@users.sf.net>

	* generic/tclInt.decls:	  Exporting via stubs to help itcl adapt to
	* generic/tclInt.h:	  VarReform. Added localCache initialization
	* generic/tclIntDecls.h:  to TclInitCompiledLocals (which only exists
	* generic/tclProc.c:	  for itcl).
	* generic/tclStubInit.c:
	* generic/tclVar.c:

2007-08-01  Donal K. Fellows  <donal.k.fellows@manchester.ac.uk>

	* library/word.tcl: Rewrote for greater efficiency. [Bug 1764318]

2007-08-01  Pat Thoyts	<patthoyts@users.sourceforge.net>

	* generic/tclInt.h:	Added a TclOffset macro ala Tk_Offset to
	* generic/tclVar.c:	abstract out 'offsetof' which may not be
	* generic/tclExceute.c: defined (eg: msvc6).

2007-08-01  Miguel Sofer  <msofer@users.sf.net>

	* generic/tclVar.c (TclCleanupVar): fix [Bug 1765225], thx Larry
	Virden.

2007-07-31  Miguel Sofer  <msofer@users.sf.net>

	* doc/Hash.3:
	* generic/tclHash.c:
	* generic/tclObj.c:
	* generic/tclThreadStorage.c: (changes part of the patch below)
	Stop Tcl_CreateHashVar from resetting hPtr->clientData to NULL after
	calling the allocEntryProc for a custom table.

	* generic/tcl.h:
	* generic/tclBasic.c:
	* generic/tclCmdIL.c:
	* generic/tclCompCmds.c:
	* generic/tclCompile.c:
	* generic/tclCompile.h:
	* generic/tclExecute.c:
	* generic/tclHash.c:
	* generic/tclInt.decls:
	* generic/tclInt.h:
	* generic/tclIntDecls.h:
	* generic/tclLiteral.c:
	* generic/tclNamesp.c:
	* generic/tclObj.c:
	* generic/tclProc.c:
	* generic/tclThreadStorage.c:
	* generic/tclTrace.c:
	* generic/tclVar.c: VarReform [Patch 1750051]

	*** POTENTIAL INCOMPATIBILITY *** (tclInt.h and tclCompile.h)
	Extensions that access internals defined in tclInt.h and/or
	tclCompile.h may lose both binary and source compatibility. The
	relevant changes are:
	1. 'struct Var' is completely changed, all acceses to its internals
	   (either direct or via the TclSetVar* and TclIsVar* macros) will
	   malfunction. Var flag values and semantics changed too.
	2. 'struct Bytecode' has an additional field that has to be
	   initialised to NULL
	3. 'struct Namespace' is larger, as the varTable is now one pointer
	   larger than a Tcl_HashTable. Direct access to its fields will
	   malfunction.
	4. 'struct CallFrame' grew one more field (the second such growth with
	   respect to Tcl8.4).
	5. API change for the functions TclFindCompiledLocal, TclDeleteVars
	   and many internal functions in tclVar.c

	Additionally, direct access to variable hash tables via the standard
	Tcl_Hash* interface is to be considered as deprecated. It still works
	in the present version, but will be broken by further specialisation
	of these hash tables. This concerns especially the table of array
	elements in an array, as well as the varTable field in the Namespace
	struct.

2007-07-31  Miguel Sofer  <msofer@users.sf.net>

	* unix/configure.in: allow use of 'inline' in Tcl sources. [Patch
	* win/configure.in:  1754128]
	* win/makefile.vc:   Regen with autoconf 2.61

2007-07-31  Donal K. Fellows  <donal.k.fellows@manchester.ac.uk>

	* unix/tclUnixInit.c (TclpSetVariables): Use the thread-safe getpwuid
	replacement to fill the tcl_platform(user) field as it is not subject
	to spoofing. [Bug 681877]

	* unix/tclUnixCompat.c: Simplify the #ifdef logic.

	* unix/tclUnixChan.c (FileWatchProc): Fix test failures.

2007-07-30  Donal K. Fellows  <donal.k.fellows@manchester.ac.uk>

	* unix/tclUnixChan.c (SET_BITS, CLEAR_BITS): Added macros to make this
	file clearer.

2007-07-24  Miguel Sofer  <msofer@users.sf.net>

	* generic/tclBasic.c (TEOvI, GetCommandSource):
	* generic/tclExecute.c (TEBC, TclGetSrcInfoForCmd):
	* generic/tclInt.h:
	* generic/tclTrace.c (TclCheck(Interp|Execution)Traces):
	Removed the need for TEBC to inspect the command before calling TEOvI,
	leveraging the TIP 280 infrastructure. Moved the generation of a
	correct nul-terminated command string away from the trace code, back
	into TEOvI/GetCommandSource.

2007-07-20  Andreas Kupries  <andreask@activestate.com>

	* library/platform/platform.tcl: Fixed bug in 'platform::patterns'
	* library/platform/pkgIndex.tcl: where identifiers not matching
	* unix/Makefile.in: the special linux and solaris forms would not
	* win/Makefile.in: get 'tcl' as an acceptable platform added to
	* doc/platform.n: the result. Bumped package to version 1.0.3 and
	* doc/platform_shell.n: updated documentation and Makefiles. Also
	fixed bad version info in the documentation of platform::shell.

2007-07-19  Don Porter	<dgp@users.sourceforge.net>

	* generic/tclParse.c:	In contexts where interp and parsePtr->interp
	might be different, be sure to use the latter for error reporting.
	Also pulled the interp argument back out of ParseTokens() since we
	already had a parsePtr->interp to work with.

2007-07-18  Don Porter	<dgp@users.sourceforge.net>

	* generic/tclCompExpr.c:	Removed unused arguments and variables

2007-07-17  Don Porter	<dgp@users.sourceforge.net>

	* generic/tclCompExpr.c (ParseExpr):	While adding comments to
	explain the operations of ParseExpr(), made significant revisions to
	the code so it would be easier to explain, and in the process made the
	code simpler and clearer as well.

2007-07-15  Don Porter	<dgp@users.sourceforge.net>

	* generic/tclCompExpr.c:	More commentary.
	* tests/parseExpr.test:		Several tests of syntax error messages
	to check that when expression substrings are truncated they leave
	visible the context relevant to the reported error.

2007-07-12  Don Porter	<dgp@users.sourceforge.net>

	* generic/tclCompExpr.c:	Factored out, corrected, and commented
	common code for reporting syntax errors in LEAF elements.

2007-07-11  Miguel Sofer  <msofer@users.sf.net>

	* generic/tclCompCmds.c (TclCompileWhileCmd):
	* generic/tclCompile.c (TclCompileScript):
	Corrected faulty avoidance of INST_START_CMD when the first opcode in
	a script is within a loop (as produced by 'while 1'), so that the
	corresponding command is properly counted. [Bug 1752146]

2007-07-11  Don Porter	<dgp@users.sourceforge.net>

	* generic/tclCompExpr.c:	Added a "parseOnly" flag argument to
	ParseExpr() to indicate whether the caller is Tcl_ParseExpr(), with an
	end goal of filling a Tcl_Parse with Tcl_Tokens representing the
	parsed expression, or TclCompileExpr() with the goal of compiling and
	executing the expression. In the latter case, more aggressive
	conversion of QUOTED and BRACED lexeme to literals is done. In the
	former case, all such conversion is avoided, since Tcl_Token
	production would revert it anyway. This enables simplifications to the
	GenerateTokensForLiteral() routine as well.

2007-07-10  Don Porter	<dgp@users.sourceforge.net>

	* generic/tclCompExpr.c:	Added a field for operator precedence
	to be stored directly in the parse tree. There's no memory cost to
	this addition, since that memory would have been lost to alignment
	issues anyway. Also, converted precedence definitions and lookup
	tables to use symbolic constants instead of raw number for improved
	readability, and continued extending/improving/correcting comments.
	Removed some unused counter variables. Renamed some variables for
	clarity and replaced some cryptic logic with more readable macros.

2007-07-09  Don Porter	<dgp@users.sourceforge.net>

	* generic/tclCompExpr.c:	Revision so that the END lexeme never
	gets inserted into the parse tree. Later tree traversal never reaches
	it since its location in the tree is not variable. Starting and
	stopping with the START lexeme (node 0) is sufficient. Also finished
	lexeme code commentary.

	* generic/tclCompExpr.c:	Added missing creation and return of
	the Tcl_Parse fields that indicate error conditions. [Bug 1749987]

2007-07-05  Don Porter	<dgp@users.sourceforge.net>

	* library/init.tcl (unknown):	Corrected inconsistent error message
	in interactive [unknown] when empty command is invoked. [Bug 1743676]

2007-07-05  Miguel Sofer  <msofer@users.sf.net>

	* generic/tclNamesp.c (SetNsNameFromAny):
	* generic/tclObj.c (SetCmdNameFromAny): Avoid unnecessary
	ckfree/ckalloc when the old structs can be reused.

2007-07-04  Miguel Sofer  <msofer@users.sf.net>

	* generic/tclNamesp.c: Fix case where a FQ cmd or ns was being cached
	* generic/tclObj.c:    in a different interp, tkcon. [Bug 1747512]

2007-07-03  Don Porter	<dgp@users.sourceforge.net>

	* generic/tclCompExpr.c:	Revised #define values so that there
	is now more expansion room to define more BINARY operators.

2007-07-02  Donal K. Fellows  <dkf@users.sf.net>

	* generic/tclHash.c (CompareStringKeys): Always use the strcmp()
	version; the operation is functionally equivalent, the speed is
	identical (up to measurement limitations), and yet the code is
	simpler. [FRQ 951168]

2007-07-02  Don Porter	<dgp@users.sourceforge.net>

	* generic/tcl.h:	Removed TCL_PRESERVE_BINARY_COMPATIBILITY and
	* generic/tclHash.c:	any code enabled when it is set to 0. We will
	* generic/tclStubInit.c:	always want to preserve binary compat
	of the structs that appear in the interface through the 8.* series of
	releases, so it's pointless to drag around this never-enabled
	alternative.

	* generic/tclIO.c:	Removed dead code.
	* unix/tclUnixChan.c:

	* generic/tclCompExpr.c:	Removed dead code, old implementations
	* generic/tclEvent.c:	of expr parsing and compiling, including the
	* generic/tclInt.h:	routine TclFinalizeCompilation().

2007-06-30  Donal K. Fellows  <dkf@users.sf.net>

	* generic/tclCmdIL.c (Tcl_LsortObjCmd): Plug a memory leak caused by a
	missing Tcl_DecrRefCount on an error path. [Bug 1717186]

2007-06-30  Zoran Vasiljevic <vasiljevic@users.sourceforge.net>

	* generic/tclThread.c: Prevent RemeberSyncObj() from growing the sync
	object lists by reusing already free'd slots, if possible. See
	discussion on Bug 1726873 for more information.

2007-06-29  Donal K. Fellows  <dkf@users.sf.net>

	* doc/DictObj.3 (Tcl_DictObjDone): Improved documentation of this
	function to make it clearer how to use it. [Bug 1710795]

2007-06-29  Daniel Steffen  <das@users.sourceforge.net>

	* generic/tclAlloc.c:		on Darwin, ensure memory allocated by
	* generic/tclThreadAlloc.c:	the custom TclpAlloc()s is aligned to
	16 byte boundaries (as is the case with the Darwin system malloc).

	* generic/tclGetDate.y: use ckalloc/ckfree instead of malloc/free.
	* generic/tclDate.c:	bison 1.875e

	* generic/tclBasic.c (TclEvalEx): fix warnings.

	* macosx/Tcl.xcodeproj/project.pbxproj: better support for renamed tcl
	* macosx/Tcl.xcodeproj/default.pbxuser: source dir; add 10.5 SDK build
	* macosx/Tcl-Common.xcconfig:		config; remove tclMathOp.c.

	* macosx/README: document Tcl.xcodeproj changes.

2007-06-28  Don Porter	<dgp@users.sourceforge.net>

	* generic/tclBasic.c:		Removed dead code, including the
	* generic/tclExecute.c:		entire file tclMathOp.c.
	* generic/tclInt.h:
	* generic/tclMathOp.c (removed):
	* generic/tclTestObj.c:
	* win/tclWinFile.c:

	* unix/Makefile.in:	Updated to reflect deletion of tclMathOp.c.
	* win/Makefile.in:
	* win/makefile.bc:
	* win/makefile.vc:

2007-06-28  Pat Thoyts	<patthoyts@users.sourceforge.net>

	* generic/tclBasic.c:	  Silence constness warnings for TclStackFree
	* generic/tclCompCmds.c:  when building with msvc.
	* generic/tclFCmd.c:
	* generic/tclIOCmd.c:
	* generic/tclTrace.c:

2007-06-28  Miguel Sofer  <msofer@users.sf.net>

	* generic/tclVar.c (UnsetVarStruct): fix possible segfault.

2007-06-27  Don Porter	<dgp@users.sourceforge.net>

	* generic/tclTrace.c:	Corrected broken trace reversal logic in
	* generic/tclTest.c:	TclCheckInterpTraces that led to infinite loop
	* tests/trace.test:	when multiple Tcl_CreateTrace traces were set
	and one of them did not fire due to level restrictions. [Bug 1743931]

2007-06-26  Don Porter	<dgp@users.sourceforge.net>

	* generic/tclBasic.c (TclEvalEx):	Moved some arrays from the C
	stack to the Tcl stack.

2007-06-26  Miguel Sofer  <msofer@users.sf.net>

	* generic/tclVar.c (UnsetVarStruct): more streamlining.

2007-06-25  Don Porter	<dgp@users.sourceforge.net>

	* generic/tclExecute.c: Safety checks to avoid crashes in the
	TclStack* routines when called with an incompletely initialized
	interp. [Bug 1743302]

2007-06-25  Miguel Sofer  <msofer@users.sf.net>

	* generic/tclVar.c (UnsetVarStruct): fixing incomplete change, more
	streamlining.

2007-06-24  Miguel Sofer  <msofer@users.sf.net>

	* generic/tclVar.c (TclDeleteCompiledLocalVars): removed inlining that
	ended up not really optimising (limited benchmarks). Now calling
	UnsetVarStruct (streamlined old code is #ifdef'ed out, in case better
	benchmarks do show a difference).

	* generic/tclVar.c (UnsetVarStruct): fixed a leak introduced in last
	commit.

2007-06-23  Miguel Sofer  <msofer@users.sf.net>

	* generic/tclVar.c (UnsetVarStruct, TclDeleteVars): made the logic
	slightly clearer, eliminated some duplicated code.

	*** POTENTIAL INCOMPATIBILITY *** (tclInt.h and Var struct users)
	The core never builds VAR_LINK variable to have traces. Such a
	"monster", should one exist, will now have its unset traces called
	*before* it is unlinked.

2007-06-23  Daniel Steffen  <das@users.sourceforge.net>

	* macosx/tclMacOSXNotify.c (AtForkChild): don't call CoreFoundation
	APIs after fork() on systems where that would lead to an abort().

2007-06-22  Don Porter	<dgp@users.sourceforge.net>

	* generic/tclExecute.c: Revised TclStackRealloc() signature to better
	* generic/tclInt.h:	parallel (and fall back on) Tcl_Realloc.

	* generic/tclNamesp.c (TclResetShadowesCmdRefs):	Replaced
	ckrealloc based allocations with TclStackRealloc allocations.

	* generic/tclCmdIL.c:	More conversions to use TclStackAlloc.
	* generic/tclScan.c:

2007-06-21  Don Porter	<dgp@users.sourceforge.net>

	* generic/tclBasic.c:	 Move most instances of the Tcl_Parse struct
	* generic/tclCompExpr.c: off the C stack and onto the Tcl stack. This
	* generic/tclCompile.c:	 is a rather large struct (> 3kB).
	* generic/tclParse.c:

2007-06-21  Miguel Sofer  <msofer@users.sf.net>

	* generic/tclBasic.c (TEOvI):		Made sure that leave traces
	* generic/tclExecute.c (INST_INVOKE):	that were created during
	* tests/trace.test (trace-36.2):	execution of an originally
	untraced command do not fire [Bug 1740962], partial fix.

2007-06-21  Donal K. Fellows  <donal.k.fellows@man.ac.uk>

	* generic/tcl.h, generic/tclCompile.h, generic/tclCompile.c: Remove
	references in comments to obsolete {expand} notation. [Bug 1740859]

2007-06-20  Miguel Sofer  <msofer@users.sf.net>

	* generic/tclVar.c: streamline namespace vars deletion: only compute
	the variable's full name if the variable is traced.

2007-06-20  Don Porter	<dgp@users.sourceforge.net>

	* generic/tclInt.decls: Revised the interfaces of the routines
	* generic/tclExecute.c: TclStackAlloc and TclStackFree to make them
	easier for callers to use (or more precisely, harder to misuse).
	TclStackFree now takes a (void *) argument which is the pointer
	intended to be freed. TclStackFree will panic if that's not actually
	the memory the call will free. TSA/TSF also now tolerate receiving
	(interp == NULL), in which case they simply fall back to be calls to
	Tcl_Alloc/Tcl_Free.

	* generic/tclIntDecls.h:	make genstubs

	* generic/tclBasic.c:	Updated callers
	* generic/tclCmdAH.c:
	* generic/tclCmdIL.c:
	* generic/tclCompCmds.c:
	* generic/tclCompExpr.c:
	* generic/tclCompile.c:
	* generic/tclFCmd.c:
	* generic/tclFileName.c:
	* generic/tclIOCmd.c:
	* generic/tclIndexObj.c:
	* generic/tclInterp.c:
	* generic/tclNamesp.c:
	* generic/tclProc.c:
	* generic/tclTrace.c:
	* unix/tclUnixPipe.c:

2007-06-20  Jeff Hobbs	<jeffh@ActiveState.com>

	* tools/tcltk-man2html.tcl: revamp of html doc output to use CSS,
	standardized headers, subheaders, dictionary sorting of names.

2007-06-18  Jeff Hobbs	<jeffh@ActiveState.com>

	* tools/tcltk-man2html.tcl: clean up copyright merging and output.
	clean up coding constructs.

2007-06-18  Miguel Sofer  <msofer@users.sf.net>

	* generic/tclCmdIL.c (InfoFrameCmd):
	* generic/tclCmdMZ.c (Tcl_SwitchObjCmd):
	* generic/tclCompile.c (TclInitCompileEnv):
	* generic/tclProc.c (Tcl_ProcObjCmd, SetLambdaFromAny): Moved the
	CmdFrame off the C stack and onto the Tcl stack.

	* generic/tclExecute.c (TEBC):	Moved the CmdFrame off the C stack and
	onto the Tcl stack, between the catch and the execution stacks

2007-06-18  Don Porter	<dgp@users.sourceforge.net>

	* generic/tclBasic.c (TclEvalEx,TclEvalObjEx):	Moved the CmdFrame off
	the C stack and onto the Tcl stack.

2007-06-17  Donal K. Fellows  <dkf@users.sf.net>

	* generic/tclProc.c (TclObjInterpProcCore): Minor fixes to make
	* generic/tclExecute.c (TclExecuteByteCode): compilation debugging
	builds work again. [Bug 1738542]

2007-06-16  Donal K. Fellows  <dkf@users.sf.net>

	* generic/tclProc.c (TclObjInterpProcCore): Use switch instead of a
	chain of if's for a modest performance gain and a little more clarity.

2007-06-15  Miguel Sofer  <msofer@users.sf.net>

	* generic/tclCompCmds.c:  Simplified [variable] compiler and executor.
	* generic/tclExecute.c:	  Missed updates to "there is always a valid
	frame".

	* generic/tclCompile.c: reverted TclEvalObjvInternal and INST_INVOKE
	* generic/tclExecute.c: to essentially what they were previous to the
	* generic/tclBasic.c:	commit of 2007-04-03 [Patch 1693802] and the
	subsequent optimisations, as they break the new trace tests described
	below.

	* generic/trace.test: added tests 36 to 38 for dynamic trace creation
	and addition. These tests expose a change in dynamics due to a recent
	round of optimisations. The "correct" behaviour is not described in
	docs nor TIP 62.

2007-06-14  Miguel Sofer  <msofer@users.sf.net>

	* generic/tclInt.decls:	  Modif to the internals of TclObjInterpProc
	* generic/tclInt.h:	  to reduce stack consumption and improve task
	* generic/tclIntDecls.h:  separation. Changes the interface of
	* generic/tclProc.c:	  TclObjInterpProcCore (patching TclOO
	simultaneously).

	* generic/tclProc.c (TclObjInterpProcCore): simplified obj management
	in wrongNumArgs calls.

2007-06-14  Don Porter	<dgp@users.sourceforge.net>

	* generic/tclCompile.c: SetByteCodeFromAny() can no longer return any
	* generic/tclExecute.c: code other than TCL_OK, so remove code that
	* generic/tclProc.c:	formerly handled exceptional codes.

2007-06-13  Miguel Sofer  <msofer@users.sf.net>

	* generic/tclExecute.c (TclCompEvalObj): missed update to "there is
	always a valid frame".

	* generic/tclProc.c (TclObjInterpProcCore): call TEBC directly instead
	of going through TclCompEvalObj - no need to check the compilation's
	freshness, this has already been done. This improves speed and should
	also provide some relief to [Bug 1066755].

2007-06-12  Donal K. Fellows  <donal.k.fellows@man.ac.uk>

	* generic/tclBasic.c (Tcl_CreateInterp): Turn the [info] command into
	* generic/tclCmdIL.c (TclInitInfoCmd):	 an ensemble, making it easier
	for third-party code to plug into.

	* generic/tclIndexObj.c (Tcl_WrongNumArgs):
	* generic/tclNamesp.c, generic/tclInt.h (tclEnsembleCmdType): Make
	Tcl_WrongNumArgs do replacement correctly with ensembles and other
	sorts of complex replacement strategies.

2007-06-11  Miguel Sofer  <msofer@users.sf.net>

	* generic/tclExecute.c:	 comments added to explain iPtr->numLevels
	management.

	* generic/tclNamesp.c:	 tweaks to Tcl_GetCommandFromObj and
	* generic/tclObj.c:	 TclGetNamespaceFromObj; modified the usage of
	structs ResolvedCmdName and ResolvedNsname so that the field refNsPtr
	is NULL for fully qualified names.

2007-06-10  Miguel Sofer  <msofer@users.sf.net>

	* generic/tclBasic.c:	 Further TEOvI split, creating a new
	* generic/tclCompile.h:	 TclEvalObjvKnownCommand() function to handle
	* generic/tclExecute.c:	 commands that are already known and are not
	traced. INST_INVOKE now calls into this function instead of inlining
	parts of TEOvI. Same perf, better isolation.

	***POTENTIAL INCOMPAT*** There is a subtle issue with the timing of
	execution traces that is changed here - first change appeared in my
	commit of 2007-04-03 [Patch 1693802], which caused some divergence
	between compiled and non-compiled code.
	***THIS CHANGE IS UNDER REVIEW***

2007-06-10  Jeff Hobbs	<jeffh@ActiveState.com>

	* README: updated links. [Bug 1715081]

	* generic/tclExecute.c (TclExecuteByteCode): restore support for
	INST_CALL_BUILTIN_FUNC1 and INST_CALL_FUNC1 bytecodes to support 8.4-
	precompiled sources (math functions). [Bug 1720895]

2007-06-10  Miguel Sofer  <msofer@users.sf.net>

	* generic/tclInt.h:
	* generic/tclNamesp.c:
	* generic/tclObj.c:
	* generic/tclvar.c: new macros TclGetCurrentNamespace() and
	TclGetGlobalNamespace(); Tcl_GetCommandFromObj and
	TclGetNamespaceFromObj rewritten to make the logic clearer; slightly
	faster too.

2007-06-09  Miguel Sofer  <msofer@users.sf.net>

	* generic/tclExecute.c (INST_INVOKE): isolated two vars to the small
	block where they are actually used.

	* generic/tclObj.c (Tcl_GetCommandFromObj): rewritten to make the
	logic clearer; slightly faster too.

	* generic/tclBasic.c:	Split TEOv in two, by separating a processor
	for non-TCL_OK returns. Also split TEOvI in a full version that
	handles non-existing and traced commands, and a separate shorter
	version for the regular case.

	* generic/tclBasic.c:	Moved the generation of command strings for
	* generic/tclTrace.c:	traces: previously in Tcl_EvalObjv(), now in
	TclCheck[Interp|Execution]Traces(). Also insured that the strings are
	properly NUL terminated at the correct length. [Bug 1693986]

	***POTENTIAL INCOMPATIBILITY in internal API***
	The functions TclCheckInterpTraces() and TclCheckExecutionTraces() (in
	internal stubs) used to be noops if the command string was NULL, this
	is not true anymore: if the command string is NULL, they generate an
	appropriate string from (objc,objv) and use it to call the traces. The
	caller might as well not call them with a NULL string if he was
	expecting a noop.

	* generic/tclBasic.c:	Extend usage of TclLimitReady() and
	* generic/tclExecute.c: (new) TclLimitExceeded() macros.
	* generic/tclInt.h:
	* generic/tclInterp.c:

	* generic/tclInt.h:	New TclCleanupCommandMacro for core usage.
	* generic/tclBasic.c:
	* generic/tclExecute.c:
	* generic/tclObj.c:

2007-06-09 Daniel Steffen  <das@users.sourceforge.net>

	* macosx/Tcl.xcodeproj/project.pbxproj: add new Tclsh-Info.plist.in.

2007-06-08  Donal K. Fellows  <dkf@users.sf.net>

	* generic/tclCmdMZ.c (Tcl_StringObjCmd): Changed [string first] and
	* doc/string.n: [string last] so that they have clearer descriptions
	for those people who know the adage about needles and haystacks. This
	follows suggestions on comp.lang.tcl...

2007-06-06  Miguel Sofer  <msofer@users.sf.net>

	* generic/tclParse.c: fix for uninit read. [Bug 1732414]

2007-06-06  Daniel Steffen  <das@users.sourceforge.net>

	* macosx/Tcl.xcodeproj/project.pbxproj: add settings for Fix&Continue.

	* unix/configure.in (Darwin):		add plist for tclsh; link the
	* unix/Makefile.in  (Darwin):		Tcl and tclsh plists into
	* macosx/Tclsh-Info.plist.in (new):	their binaries in all cases.
	* macosx/Tcl-Common.xcconfig:

	* unix/tcl.m4 (Darwin): fix CF checks in fat 32&64bit builds.
	* unix/configure: autoconf-2.59

2007-06-05  Don Porter	<dgp@users.sourceforge.net>

	* generic/tclBasic.c:	Added interp flag value ERR_LEGACY_COPY to
	* generic/tclInt.h:	control the timing with which the global
	* generic/tclNamesp.c:	variables ::errorCode and ::errorInfo get
	* generic/tclProc.c:	updated after an error. This keeps more
	* generic/tclResult.c:	precise compatibility with Tcl 8.4.
	* tests/result.test (result-6.2):	[Bug 1649062]

2007-06-05  Miguel Sofer  <msofer@users.sf.net>

	* generic/tclInt.h:
	* generic/tclExecute.c: Tcl-stack reform, [Patch 1701202]

2007-06-03  Daniel Steffen  <das@users.sourceforge.net>

	* unix/Makefile.in: add datarootdir to silence autoconf-2.6x warning.

2007-05-30  Don Porter	<dgp@users.sourceforge.net>

	* generic/tclBasic.c:	Removed code that dealt with
	* generic/tclCompile.c: TCL_TOKEN_EXPAND_WORD tokens representing
	* generic/tclCompile.h: expanded literal words. These sections were
	mostly in place to enable [info frame] to discover line information in
	expanded literals. Since the parser now generates a token for each
	post-expansion word referring to the right location in the original
	script string, [info frame] gets all the data it needs.

	* generic/tclInt.h:	Revised the parser so that it never produces
	* generic/tclParse.c:	TCL_TOKEN_EXPAND_WORD tokens when parsing an
	* tests/parse.test:	expanded literal word; that is, something like
	{*}{x y z}. Instead, generate the series of TCL_TOKEN_SIMPLE_WORD
	tokens to represent the words that expansion of the literal string
	produces. [RFE 1725186]

2007-05-29  Jeff Hobbs	<jeffh@ActiveState.com>

	* unix/tclUnixThrd.c (Tcl_JoinThread): fix for 64-bit handling of
	pthread_join exit return code storage. [Bug 1712723]

2007-05-22  Don Porter	<dgp@users.sourceforge.net>

	[core-stabilizer-branch]

	* unix/configure:	autoconf-2.59 (FC6 fork)
	* win/configure:

	* README:		Bump version number to 8.5b1
	* generic/tcl.h:
	* library/init.tcl:
	* tools/tcl.wse.in:
	* unix/configure.in:
	* unix/tcl.spec:
	* win/configure.in:

2007-05-18  Don Porter	<dgp@users.sourceforge.net>

	* unix/configure:	autoconf-2.59 (FC6 fork)
	* win/configure:

	* README:		Bump version number to 8.5a7
	* generic/tcl.h:
	* library/init.tcl:
	* tools/tcl.wse.in:
	* unix/configure.in:
	* unix/tcl.spec:
	* win/configure.in:

	* generic/tclParse.c:	Disable and remove the ALLOW_EXPAND sections
	* tests/info.test:	that continued to support the deprecated
	* tests/mathop.test:	{expand} syntax. Updated the few remaining
	users of that syntax in the test suite.

2007-05-17  Donal K. Fellows  <dkf@users.sf.net>

	* generic/tclExecute.c (TclLimitReady): Created a macro version of
	Tcl_LimitReady just for TEBC, to reduce the amount of times that the
	bytecode engine calls out to external functions on the critical path.
	* generic/tclInterp.c (Tcl_LimitReady): Added note to remind anyone
	doing maintenance that there is a macro version to update.

2007-05-17  Daniel Steffen  <das@users.sourceforge.net>

	* generic/tcl.decls: workaround 'make checkstubs' failures from
	tclStubLib.c MODULE_SCOPE revert. [Bug 1716117]

2007-05-16  Joe English	 <jenglish@users.sourceforge.net>

	* generic/tclStubLib.c:	 Change Tcl_InitStubs(), tclStubsPtr, and the
	auxilliary stubs table pointers back to public visibility.

	These symbols need to be exported so that stub-enabled extensions may
	be statically linked into an extended tclsh or Big Wish with a
	dynamically-linked libtcl. [Bug 1716117]

2007-05-15  Don Porter	<dgp@users.sourceforge.net>

	* win/configure:	autoconf-2.59 (FC6 fork)

	* library/reg/pkgIndex.tcl:	Bump to registry 1.2.1 to account for
	* win/configure.in:		[Bug 1682211] fix.
	* win/makefile.bc:
	* win/tclWinReg.c:

2007-05-11  Pat Thoyts	<patthoyts@users.sourceforge.net>

	* generic/tclInt.h: Removed TclEvalObjEx and TclGetSrcInfoForPc from
	tclInt.h now they are in the internal stubs table.

2007-05-09  Don Porter	<dgp@users.sourceforge.net>

	* generic/tclInt.h:	TclFinalizeThreadAlloc() is always defined, so
	make sure it is also always declared (with MODULE_SCOPE).

2007-05-09  Daniel Steffen  <das@users.sourceforge.net>

	* generic/tclInt.h: fix warning when building threaded with -DPURIFY.

	* macosx/Tcl.xcodeproj/project.pbxproj: add 'DebugUnthreaded' &
	* macosx/Tcl.xcodeproj/default.pbxuser: 'DebugLeaks' configs and env
	var settings needed to run the 'leaks' tool.

2007-05-07  Don Porter	<dgp@users.sourceforge.net>

	[Tcl Bug 1706140]

	* generic/tclLink.c (LinkTraceProc):	Update Tcl_VarTraceProcs so
	* generic/tclNamesp.c (Error*Read):	they call Tcl_InterpDeleted()
	* generic/tclTrace.c (Trace*Proc):	for themselves, and do not
	* generic/tclUtil.c (TclPrecTraceProc): rely on (frequently buggy)
	setting of the TCL_INTERP_DESTROYED flag by the trace core.

	* generic/tclVar.c:	Update callers of TclCallVarTraces to not pass
	in the TCL_INTERP_DESTROYED flag. Also apply filters so that public
	routines only pass documented flag values down to lower level routines

	* generic/tclTrace.c (TclCallVarTraces):	The setting of the
	TCL_INTERP_DESTROYED flag is now done entirely within the
	TclCallVarTraces routine, the only place it can be done right.

2007-05-06  Donal K. Fellows  <dkf@users.sf.net>

	* generic/tclInt.h (ExtraFrameInfo): Create a new mechanism for
	* generic/tclCmdIL.c (InfoFrameCmd): conveying what information needs
	to be added to the results of [info frame] to replace the hack that
	was there before.
	* generic/tclProc.c (Tcl_ApplyObjCmd): Use the new mechanism for the
	[apply] command, the only part of Tcl itself that needs it (so far).

	* generic/tclInt.decls (TclEvalObjEx, TclGetSrcInfoForPc): Expose
	these two functions through the internal stubs table, necessary for
	extensions that need to integrate deeply with TIP#280.

2007-05-05  Donal K. Fellows  <dkf@users.sf.net>

	* win/tclWinFile.c (TclpGetUserHome):	Squelch type-pun warnings in
	* win/tclWinInit.c (TclpSetVariables):	Win-specific code not found
	* win/tclWinReg.c (AppendSystemError):	during earlier work on Unix.

2007-05-04  Kevin B. Kenny  <kennykb@acm.org>

	* generic/tclIO.c (TclFinalizeIOSubsystem): Added an initializer to
	silence a spurious gcc warning about use of an uninitialized
	variable.
	* tests/encoding.test: Modified so that encoding tests happen in a
	private namespace, to avoid polluting the global one. This problem was
	discovered when running the test suite '-singleproc 1 -skip exec.test'
	because the 'path' variable in encoding.test conflicted with the one
	in io.test.
	* tests/io.test: Made more of the working variables private to the
	namespace.

2007-05-02  Kevin B. Kenny  <kennykb@acm.org>

	* generic/tclTest.c (SimpleMatchInDirectory): Corrected a refcount
	imbalance that affected the filesystem-[147]* tests in the test suite.
	Thanks to Don Porter for the patch. [Bug 1710707]
	* generic/tclPathObj.c (Tcl_FSJoinPath, Tcl_FSGetNormalizedPath):
	Corrected several memory leaks that caused refcount imbalances
	resulting in memory leaks on Windows. Thanks to Joe Mistachkin for the
	patch.

2007-05-01  Miguel Sofer  <msofer@users.sf.net>

	* generic/tclVar.c (TclPtrSetVar): fixed leak whenever newvaluePtr had
	refCount 0 and was used for appending (but not lappending). Thanks to
	mistachkin and kbk. [Bug 1710710]

2007-05-01  Kevin B. Kenny  <kennykb@acm.org>

	* generic/tclIO.c (DeleteChannelTable): Made changes so that
	DeleteChannelTable tries to close all open channels, not just the
	first. [Bug 1710285]
	* generic/tclThread.c (TclFinalizeSynchronization): Make sure that TSD
	blocks get freed on non-threaded builds. [Bug 1710825]
	* tests/utf.test (utf-25.1--utf-25.4): Modified tests to clean up
	after the 'testobj' extension to avoid spurious reports of memory
	leaks.

2007-05-01  Don Porter	<dgp@users.sourceforge.net>

	* generic/tclCmdMZ.c (STR_MAP): When [string map] has a pure dict map,
	a missing Tcl_DictObjDone() call led to a memleak. [Bug 1710709]

2007-04-30  Daniel Steffen  <das@users.sourceforge.net>

	* unix/Makefile.in: add 'tclsh' dependency to install targets that
	rely on tclsh, fixes parallel 'make install' from empty build dir.

2007-04-30  Andreas Kupries <andreask@gactivestate.com>

	* generic/tclIO.c (FixLevelCode): Corrected reference count
	mismanagement of newlevel, newcode. Changed to allocate the Tcl_Obj's
	as late as possible, and only when actually needed. [Bug 1705778, leak
	K29]

2007-04-30  Kevin B. Kenny  <kennykb@acm.org>

	* generic/tclProc.c (Tcl_ProcObjCmd, SetLambdaFromAny): Corrected
	reference count mismanagement on the name of the source file in the
	TIP 280 code. [Bug 1705778, leak K02 among other manifestations]

2007-04-25  Donal K. Fellows  <dkf@users.sf.net>

	*** 8.5a6 TAGGED FOR RELEASE ***

	* generic/tclProc.c (TclObjInterpProcCore): Only allocate objects for
	error message generation when associated with argument names that are
	really used. [Bug 1705778, leak K15]

2007-04-25  Kevin B. Kenny  <kennykb@acm.org>

	* generic/tclIOUtil.c (Tcl_FSChdir): Changed the memory management so
	that the path returned from Tcl_FSGetNativePath is not duplicated
	before being stored as the current directory, to avoid a memory leak.
	[Bug 1705778, leak K01 among other manifestations]

2007-04-25  Don Porter	<dgp@users.sourceforge.net>

	* generic/tclCompExpr.c (ParseExpr):	Revised to be sure that an
	error return doesn't prevent all literals getting placed on the
	litList to be returned to the caller for freeing. Corrects some
	memleaks. [Bug 1705778, leak K23]

2007-04-25  Daniel Steffen  <das@users.sourceforge.net>

	* unix/Makefile.in (dist): add macosx/*.xcconfig files to src dist;
	copy license.terms to dist macosx dir; fix autoheader bits.

2007-04-24  Miguel Sofer  <msofer@users.sf.net>

	* generic/tclListObj.c: reverting [Patch 738900] (committed on
	2007-04-20). Causes some Tk test breakage of unknown importance, but
	the impact of the patch itself is likely to be so small that it does
	not warrant investigation at this time.

2007-04-24  Donal K. Fellows  <dkf@users.sf.net>

	* generic/tclDictObj.c (DictKeysCmd): Rewrote so that the lock on the
	internal representation of a dict is only set when necessary. [Bug
	1705778, leak K04]
	(DictFilterCmd): Added code to drop the lock in the trivial match
	case. [Bug 1705778, leak K05]

2007-04-24  Kevin B. Kenny  <kennykb@acm.org>

	* generic/tclBinary.c: Addressed several code paths where the error
	return from the 'binary format' command leaked the result buffer.
	* generic/tclListObj.c (TclLsetFlat): Fixed a bug where the new list
	under construction was leaked in the error case. [Bug 1705778, leaks
	K13 and K14]

2007-04-24  Jeff Hobbs	<jeffh@ActiveState.com>

	* unix/Makefile.in (dist): add platform library package to src dist

2007-04-24  Don Porter	<dgp@users.sourceforge.net>

	* generic/tclCompExpr.c (ParseExpr): Memory leak in error case; the
	literal Tcl_Obj was not getting freed. [Bug 1705778, leak #1 (new)]

	* generic/tclNamesp.c (Tcl_DeleteNamespace):	Corrected flaw in the
	flag marking scheme to be sure that global namespaces are freed when
	their interp is deleted. [Bug 1705778]

2007-04-24  Kevin B. Kenny  <kennykb@acm.org>

	* generic/tclExecute.c (TclExecuteByteCode): Plugged six memory leaks
	in bignum arithmetic.
	* generic/tclIOCmd.c (Tcl_ReadObjCmd): Plugged a leak of the buffer
	object if the physical read returned an error and the bypass area had
	no message.
	* generic/tclIORChan.c (TclChanCreateObjCmd): Plugged a leak of the
	return value from the "initialize" method of a channel handler.
	(All of the above under [Bug 1705778])

2007-04-23  Daniel Steffen  <das@users.sourceforge.net>

	* generic/tclCkalloc.c: fix warnings from gcc build configured with
	* generic/tclCompile.c: --enable-64bit --enable-symbols=all.
	* generic/tclExecute.c:

	* unix/tclUnixFCmd.c: add workaround for crashing bug in fts_open()
	* unix/tclUnixInit.c: without FTS_NOSTAT on 64bit Darwin 8 or earlier.

	* unix/tclLoadDyld.c (TclpLoadMemory): fix (void*) arithmetic.

	* macosx/Tcl-Common.xcconfig: enable more warnings.

	* macosx/Tcl.xcodeproj/project.pbxproj: add 'DebugMemCompile' build
	configuration that calls configure with --enable-symbols=all; override
	configure check for __attribute__((__visibility__("hidden"))) in Debug
	configuration to restore availability of ZeroLink.

	* macosx/tclMacOSXNotify.c: fix warnings.

	* macosx/tclMacOSXFCmd.c: const fixes.

	* macosx/Tcl-Common.xcconfig:	fix whitespace.
	* macosx/Tcl-Debug.xcconfig:
	* macosx/Tcl-Release.xcconfig:
	* macosx/README:

	* macosx/GNUmakefile:		fix/add copyright and license refs.
	* macosx/tclMacOSXBundle.c:
	* macosx/Tcl-Info.plist.in:
	* macosx/Tcl.xcode/project.pbxproj:
	* macosx/Tcl.xcodeproj/project.pbxproj:

	* unix/configure.in: install license.terms into Tcl.framework.
	* unix/configure: autoconf-2.59

2007-04-23  Don Porter	<dgp@users.sourceforge.net>

	* generic/tclVar.c (UnsetVarStruct):	Make sure the
	TCL_INTERP_DESTROYED flags gets passed to unset trace routines so they
	can respond appropriately. [Bug 1705778, leak #9]

2007-04-23  Miguel Sofer  <msofer@users.sf.net>

	* generic/tclCompile.c (TclFreeCompileEnv): Tip 280's new field
	extCmdMapPtr was not being freed. [Bug 1705778, leak #1]

2007-04-23  Kevin B. Kenny  <kennykb@acm.org>

	* generic/tclCompCmds.c (TclCompileUpvarCmd): Plugged a memory leak in
	'upvar' when compiling (a) upvar outside a proc, (b) upvar with a
	syntax error, or (c) upvar where the frame index is not known at
	compile time.
	* generic/tclCompExpr.c (ParseExpr): Plugged a memory leak when
	parsing expressions that contain syntax errors.
	* generic/tclEnv.c (ReplaceString): Clear memory correctly when
	growing the cache to avoid reads of uninitialised data.
	* generic/tclIORChan.c (TclChanCreateObjCmd, FreeReflectedChannel):
	Plugged two memory leaks.
	* generic/tclStrToD.c (AccumulateDecimalDigit): Fixed a mistake where
	we'd run beyond the end of the 'pow10_wide' array if a number begins
	with a string of more than 'maxpow10_wide' zeroes.
	* generic/tclTest.c (Testregexpobjcmd): Removed an invalid access
	beyond the end of 'objv' in 'testregexp -about'.
	All of these issues reported under [Bug 1705778] - detected with the
	existing test suite, no new regression tests required.

2007-04-22  Miguel Sofer  <msofer@users.sf.net>

	* generic/tclVar.c (TclDeleteNamespaceVars): fixed access to freed
	memory detected by valgrind: Tcl_GetCurrentNamespace was being
	called after freeing root CallFrame (on interp deletion).

2007-04-20  Miguel Sofer  <msofer@users.sf.net>

	* generic/tclListObj.c (SetListFromAny): avoid discarding internal
	reps of objects converted to singleton lists. [Patch 738900]

2007-04-20  Kevin B. Kenny  <kennykb@acm.org>

	* doc/clock.n: Corrected a silly error (transposed 'uppercase' and
	'lowercase' in clock.n. [Bug 1656002]
	Clarified that [clock scan] does not recognize a locale's alternative
	calendar.
	Deleted an entirely superfluous (and also incorrect) remark about the
	effect of Daylight Saving Time on relative times in [clock scan]. [Bug
	1582951]
	* library/clock.tcl: Corrected an error in skipping over the %Ey field
	on input.
	* library/msgs/ja.msg:
	* tools/loadICU.tcl: Corrected several localisation faults in the
	Japanese locale (most notably, incorrect dates for the Emperors'
	eras). [Bug 1637471]. Many thanks to SourceForge user 'nyademo' for
	pointing this out and developing a fix.
	* generic/tclPathObj.c: Corrected a 'const'ness fault that caused
	bitter complaints from MSVC.
	* tests/clock.test (clock-40.1, clock-58.1, clock-59.1): Corrected a
	test case that depended on ":localtime" being able to handle dates
	prior to the Posix epoch. [Bug 1618445] Added a test case for the
	dates of the Japanese emperors. [Bug 1637471] Added a regression test
	for military time zone input conversion. [Bug 1586828]
	* generic/tclGetDate.y (MilitaryTable): Fixed an ancient bug where the
	military NZA time zones had the signs reversed. [Bug 1586828]
	* generic/tclDate.c: Regenerated.
	* doc/Notifier.3: Documented Tcl_SetNotifier and Tcl_ServiceModeHook.
	Quite against my better judgment. [Bug 414933]
	* generic/tclBasic.c, generic/tclCkalloc.c, generic/tclClock.c:
	* generic/tclCmdIL.c, generic/tclCmdMZ.c, generic/tclFCmd.c:
	* generic/tclFileName.c, generic/tclInterp.c, generic/tclIO.c:
	* generic/tclIOUtil.c, generic/tclNamesp.c, generic/tclObj.c:
	* generic/tclPathObj.c, generic/tclPipe.c, generic/tclPkg.c:
	* generic/tclResult.c, generic/tclTest.c, generic/tclTestObj.c:
	* generic/tclVar.c, unix/tclUnixChan.c, unix/tclUnixTest.c:
	* win/tclWinLoad.c, win/tclWinSerial.c: Replaced commas in varargs
	with string concatenation where possible. [Patch 1515234]
	* library/tzdata/America/Tegucigalpa:
	* library/tzdata/Asia/Damascus: Olson's tzdata 2007e.

2007-04-19  Donal K. Fellows  <donal.k.fellows@manchester.ac.uk>

	* generic/regcomp.c, generic/regc_cvec.c, generic/regc_lex.c,
	* generic/regc_locale.c: Improve the const-correctness of the RE
	compiler.

2007-04-18  Miguel Sofer  <msofer@users.sf.net>

	* generic/tclExecute.c (INST_LSHIFT): fixed a mistake introduced in
	version 1.266 ('=' became '=='), which effectively turned the block
	that handles native shifts into dead code. This explains why the
	testsuite did not pick this mistake. Rewrote to make the intention
	clear.

	* generic/tclInt.h (TclDecrRefCount): change the order of the
	branches, use empty 'if ; else' to handle use in unbraced outer
	if/else conditions (as already done in tcl.h)

	* generic/tclExecute.c: slight changes in Tcl_Obj management.

2007-04-17  Kevin B. Kenny  <kennykb@acm.org>

	* library/clock.tcl: Fixed the naming of
	::tcl::clock::ReadZoneinfoFile because (yoicks!) it was in the global
	namespace.
	* doc/clock.n: Clarified the cases in which legacy time zone is
	recognized. [Bug 1656002]

2007-04-17  Miguel Sofer  <msofer@users.sf.net>

	* generic/tclExecute.c: fixed checkInterp logic [Bug 1702212]

2007-04-16  Donal K. Fellows  <donal.k.fellows@man.ac.uk>

	* various (including generic/tclTest.c): Complete the purge of K&R
	function definitions from manually-written code.

2007-04-15  Kevin B. Kenny  <kennykb@acm.org>

	* generic/tclCompCmds.c: added a cast to silence a compiler error on
	VC2005.
	* library/clock.tcl: Restored unique-prefix matching of keywords on
	the [clock] command. [Bug 1690041]
	* tests/clock.test: Added rudimentary test cases for unique-prefix
	matching of keywords.

2007-04-14  Miguel Sofer  <msofer@users.sf.net>

	* generic/tclExecute.c: removed some code at INST_EXPAND_SKTOP that
	duplicates functionality already present at checkForCatch.

2007-04-12  Miguel Sofer  <msofer@users.sf.net>

	* generic/tclExecute.c: new macros OBJ_AT_TOS, OBJ_UNDER_TOS,
	OBJ_AT_DEPTH(n) and CURR_DEPTH that remove all direct references to
	tosPtr from TEBC (after initialisation and the code at the label
	cleanupV_pushObjResultPtr).

2007-04-11  Miguel Sofer  <msofer@users.sf.net>

	* generic/tclCompCmds.c: moved all exceptDepth management to the
	macros - the decreasing half was managed by hand.

2007-04-10  Donal K. Fellows  <donal.k.fellows@man.ac.uk>

	* generic/tclInt.h (TclNewLiteralStringObj): New macro to make
	allocating literal string objects (i.e. objects whose value is a
	constant string) easier and more efficient, by allowing the omission
	of the length argument. Based on [Patch 1529526] (afredd)
	* generic/*.c: Make use of this (in many files).

2007-04-08  Miguel Sofer  <msofer@users.sf.net>

	* generic/tclCompile (tclInstructionTable): Fixed bugs in description
	of dict instructions.

2007-04-07  Miguel Sofer  <msofer@users.sf.net>

	* generic/tclCompile (tclInstructionTable): Fixed bug in description
	of INST_START_COMMAND.

	* generic/tclExecute.c (TEBC): Small code reduction.

2007-04-06  Miguel Sofer  <msofer@users.sf.net>

	* generic/tclExecute.c (TEBC):
	* generic/tclNamespace.c (NsEnsembleImplementationCmd):
	* generic/tclProc.c (InitCompiledLocals, ObjInterpProcEx)
	(TclObjInterpProcCore, ProcCompileProc): Code reordering to reduce
	branching and improve branch prediction (assume that forward branches
	are typically not taken).

2007-04-03  Miguel Sofer  <msofer@users.sf.net>

	* generic/tclExecute.c: INST_INVOKE optimisation. [Patch 1693802]

2007-04-03  Don Porter	<dgp@users.sourceforge.net>

	* generic/tclNamesp.c:	Revised ErrorCodeRead and ErrorInfoRead trace
	routines so they guarantee the ::errorCode and ::errorInfo variable
	always appear to exist. [Bug 1693252]

2007-04-03  Miguel Sofer  <msofer@users.sf.net>

	* generic/tclInt.decls:	 Moved TclGetNamespaceFromObj() to the
	* generic/tclInt.h:	 internal stubs table; regen.
	* generic/tclIntDecls.h:
	* generic/tclStubInit.c:

2007-04-02  Miguel Sofer  <msofer@users.sf.net>

	* generic/tclBasic.c:	  Added bytecode compilers for the variable
	* generic/tclCompCmds.c:  linking commands: 'global', 'variable',
	* generic/tclCompile.h:	  'upvar', 'namespace upvar' [Patch 1688593]
	* generic/tclExecute.c:
	* generic/tclInt.h:
	* generic/tclVar.c:

2007-04-02  Don Porter	<dgp@users.sourceforge.net>

	* generic/tclBasic.c:	Replace arrays on the C stack and ckalloc
	* generic/tclExecute.c: calls with TclStackAlloc calls to use memory
	* generic/tclFCmd.c:	on Tcl's evaluation stack.
	* generic/tclFileName.c:
	* generic/tclIOCmd.c:
	* generic/tclIndexObj.c:
	* generic/tclInterp.c:
	* generic/tclNamesp.c:
	* generic/tclTrace.c:
	* unix/tclUnixPipe.c:

2007-04-01  Donal K. Fellows  <dkf@users.sf.net>

	* generic/tclCompile.c (TclCompileScript, TclPrintInstruction):
	* generic/tclExecute.c (TclExecuteByteCode): Changed the definition of
	INST_START_CMD so that it knows how many commands start at the current
	location. This makes the interpreter command counter correct without
	requiring a large number of instructions to be issued. (See my change
	from 2007-01-19 for what triggered this.)

2007-03-30  Don Porter	<dgp@users.sourceforge.net>

	* generic/tclCompile.c:
	* generic/tclCompExpr.c:
	* generic/tclCompCmds.c:	Replace arrays on the C stack and
	ckalloc calls with TclStackAlloc calls to use memory on Tcl's
	evaluation stack.

	* generic/tclCmdMZ.c:	Revised [string to* $s $first $last]
	implementation to reduce number of allocs/copies.

	* tests/string.test:  More [string reverse] tests.

2007-03-30  Miguel Sofer  <msofer@users.sf.net>

	* generic/tclExecute.c: optimise the lookup of elements of indexed
	arrays.

2007-03-29  Miguel Sofer  <msofer@users.sf.net>

	* generic/tclProc.c (Tcl_ApplyObjCmd):
	* tests/apply.test (9.3): Fixed Tcl_Obj leak on error return; an
	unneeded ref to lambdaPtr was being set and not released on an error
	return path.

2007-03-28  Don Porter	<dgp@users.sourceforge.net>

	* generic/tclCmdMZ.c (STR_REVERSE):	Implement the actual [string
	reverse] command in terms of the new TclStringObjReverse() routine.

	* generic/tclInt.h (TclStringObjReverse):	New internal routine
	* generic/tclStringObj.c (TclStringObjReverse): that implements the
	[string reverse] operation, making use of knowledge/surgery of the
	String intrep to minimize the number of allocs and copies needed to do
	the job.

2007-03-27  Don Porter	<dgp@users.sourceforge.net>

	* generic/tclCmdMZ.c (STR_MAP): Replace ckalloc calls with
	TclStackAlloc calls.

2007-03-24  Zoran Vasiljevic <vasiljevic@users.sourceforge.net>

	* win/tclWinThrd.c: Thread exit handler marks the current thread as
	un-initialized. This allows exit handlers that are registered later to
	re-initialize this subsystem in case they need to use some sync
	primitives (cond variables) from this file again.

2007-03-23  Miguel Sofer  <msofer@users.sf.net>

	* generic/tclBasic.c (DeleteInterpProc): pop the root frame pointer
	before deleting the global namespace [Bug 1658572]

2007-03-23  Kevin B. Kenny  <kennykb@acm.org>

	* win/Makefile.in: Added code to keep a Cygwin path name from leaking
	into LIBRARY_DIR when doing 'make test' or 'make runtest'.

2007-03-22  Don Porter	<dgp@users.sourceforge.net>

	* generic/tclCmdAH.c (Tcl_ForeachObjCmd):	Replaced arrays on the
	C stack and ckalloc calls with TclStackAlloc calls to use memory on
	Tcl's evaluation stack.

	* generic/tclExecute.c: Revised GrowEvaluationStack to take an
	argument specifying the growth required by the caller, so that a
	single reallocation / copy is the most that will ever be needed even
	when required growth is large.

2007-03-21  Don Porter	<dgp@users.sourceforge.net>

	* generic/tclExecute.c: More ckalloc -> ckrealloc conversions.
	* generic/tclLiteral.c:
	* generic/tclNamesp.c:
	* generic/tclParse.c:
	* generic/tclPreserve.c:
	* generic/tclStringObj.c:
	* generic/tclUtil.c:

2007-03-20  Don Porter	<dgp@users.sourceforge.net>

	* generic/tclEnv.c:	Some more ckalloc -> ckrealloc replacements.
	* generic/tclLink.c:

2007-03-20  Kevin B. Kenny  <kennykb@acm.org>

	* generic/tclDate.c: Rebuilt, despite Donal Fellows's comment when
	committing it that no rebuild was required.
	* generic/tclGetDate.y: According to Donal Fellows, "Introduce modern
	formatting standards; no need for rebuild of tclDate.c."

	* library/tzdata/America/Cambridge_Bay:
	* library/tzdata/America/Havana:
	* library/tzdata/America/Inuvik:
	* library/tzdata/America/Iqaluit:
	* library/tzdata/America/Pangnirtung:
	* library/tzdata/America/Rankin_Inlet:
	* library/tzdata/America/Resolute:
	* library/tzdata/America/Yellowknife:
	* library/tzdata/Asia/Choibalsan:
	* library/tzdata/Asia/Dili:
	* library/tzdata/Asia/Hovd:
	* library/tzdata/Asia/Jakarta:
	* library/tzdata/Asia/Jayapura:
	* library/tzdata/Asia/Makassar:
	* library/tzdata/Asia/Pontianak:
	* library/tzdata/Asia/Ulaanbaatar:
	* library/tzdata/Europe/Istanbul: Upgraded to Olson's tzdata2007d.

	* generic/tclListObj.c (TclLsetList, TclLsetFlat):
	* tests/lset.test: Changes to deal with shared internal representation
	for lists passed to the [lset] command. Thanks to Don Porter for
	fixing this issue. [Bug 1677512]

2007-03-19  Don Porter	<dgp@users.sourceforge.net>

	* generic/tclCompile.c: Revise the various expansion routines for
	CompileEnv fields to use ckrealloc() where appropriate.

	* generic/tclBinary.c (Tcl_SetByteArrayLength): Replaced ckalloc() /
	memcpy() sequence with ckrealloc() call.

	* generic/tclBasic.c (Tcl_CreateMathFunc):	Replaced some calls to
	* generic/tclEvent.c (Tcl_CreateThread):	Tcl_Alloc() with calls
	* generic/tclObj.c (UpdateStringOfBignum):	to ckalloc(), which
	* unix/tclUnixTime.c (SetTZIfNecessary):	better supports memory
	* win/tclAppInit.c (setargv):			debugging.

2007-03-19  Donal K. Fellows  <donal.k.fellows@manchester.ac.uk>

	* doc/regsub.n: Corrected example so that it doesn't recommend
	potentially unsafe practice. Many thanks to Konstantin Kushnir
	<chpock@gmail.com> for reporting this.

2007-03-17  Kevin B. Kenny  <kennykb@acm.org>

	* win/tclWinReg.c (GetKeyNames): Size the buffer for enumerating key
	names correctly, so that Unicode names exceeding 127 chars can be
	retrieved without crashing. [Bug 1682211]
	* tests/registry.test (registry-4.9): Added test case for the above
	bug.

2007-03-15  Mo DeJong  <mdejong@users.sourceforge.net>

	* generic/tclIOUtil.c (Tcl_Stat): Reimplement workaround to avoid gcc
	warning by using local variables. When the macro argument is of type
	long long instead of long, the incorrect warning is not generated.

2007-03-15  Mo DeJong  <mdejong@users.sourceforge.net>

	* win/Makefile.in: Fully qualify LIBRARY_DIR so that `make test` does
	not depend on working dir.

2007-03-15  Mo DeJong  <mdejong@users.sourceforge.net>

	* tests/parse.test: Add two backslash newline parse tests.

2007-03-12  Don Porter	<dgp@users.sourceforge.net>

	* generic/tclExecute.c (INST_FOREACH_STEP4):	Make private copy of
	* tests/foreach.test (foreach-10.1):	value list to be assigned to
	variables so that shimmering of that list doesn't lead to invalid
	pointers. [Bug 1671087]

	* generic/tclEvent.c (HandleBgErrors):	Make efficient private copy
	* tests/event.test (event-5.3): of the command prefix for the interp's
	background error handling command to avoid panics due to pointers to
	memory invalid after shimmering. [Bug 1670155]

	* generic/tclNamesp.c (NsEnsembleImplementationCmd):	Make efficient
	* tests/namespace.test (namespace-42.8):	private copy of the
	command prefix as we invoke the command appropriate to a particular
	subcommand of a particular ensemble to avoid panic due to shimmering
	of the List intrep. [Bug 1670091]

	* generic/tclVar.c (TclArraySet):	Make efficient private copy of
	* tests/var.test (var-17.1):	the "list" argument to [array set] to
	avoid crash due to shimmering invalidating pointers. [Bug 1669489]

2007-03-12  Donal K. Fellows  <donal.k.fellows@manchester.ac.uk>

	* generic/tclCmdIL.c (Tcl_LsortObjCmd): Fix problems with declaration
	positioning and memory leaks. [Bug 1679072]

2007-03-11  Donal K. Fellows  <dkf@users.sf.net>

	* generic/tclCmdIL.c (Tcl_LreverseObjCmd): Ensure that a list is
	correctly reversed even if its internal representation is shared
	without the object itself being shared. [Bug 1675044]

2007-03-10  Miguel Sofer  <msofer@users.sf.net>

	* generic/tclCmdIL (Tcl_LsortObjCmd): changed fix to [Bug 1675116] to
	use the cheaper TclListObjCopy() instead of Tcl_DuplicateObj().

2007-03-09  Andreas Kupries  <andreask@activestate.com>

	* library/platform/shell.tcl: Made more robust if an older platform
	* library/platform/pkgIndex.tcl: package is present in the inspected
	* unix/Makefile.in: shell. Package forget it to prevent errors. Bumped
	* win/Makefile.in: package version to 1.1.3, and updated the Makefiles
	installing it as Tcl Module.

2007-03-09  Donal K. Fellows  <donal.k.fellows@man.ac.uk>

	* generic/tclCmdIL.c (Tcl_LsortObjCmd): Handle tricky case with loss
	* tests/cmdIL.test (cmdIL-1.29):	of list rep during sorting due
	to shimmering. [Bug 1675116]

2007-03-09  Kevin B. Kenny  <kennykb@acm.org>

	* library/clock.tcl (ReadZoneinfoFile): Added Y2038 compliance to the
	code for version-2 'zoneinfo' files.
	* tests/clock.test (clock-56.3): Added a test case for Y2038 and
	'zoneinfo'. Modified test initialisation to use the
	'loadTestedCommands' function of tcltest to bring in the correct path
	for the registry library.

2007-03-08  Don Porter	<dgp@users.sourceforge.net>

	* generic/tclListObj.c (TclLsetList):	Rewrite so that the routine
	itself does not do any direct intrep surgery. Better isolates those
	things into the implementation of the "list" Tcl_ObjType.

2007-03-08  Donal K. Fellows  <donal.k.fellows@man.ac.uk>

	* generic/tclListObj.c (TclLindexList, TclLindexFlat): Moved these
	functions to tclListObj.c from tclCmdIL.c to mirror the way that the
	equivalent functions for [lset]'s guts are arranged.

2007-03-08  Kevin B. Kenny  <kennykb@acm.org>

	* library/clock.tcl: Further tweaks to the Windows time zone table
	(restoring missing Mexican time zones). Added rudimentary handling of
	version-2 'zoneinfo' files. Update US DST rules so that zones such as
	'EST5EDT' get the correct transition dates.
	* tests/clock.test: Added rudimentary test cases for 'zoneinfo'
	parsing. Adjusted several tests that depended on obsolete US DST
	transition rules.

2007-03-07  Daniel Steffen  <das@users.sourceforge.net>

	* macosx/tclMacOSXNotify.c: add spinlock debugging and sanity checks.

	* macosx/Tcl.xcodeproj/project.pbxproj: ensure gcc version used by
	* macosx/Tcl.xcodeproj/default.pbxuser: Xcode and configure/make are
	* macosx/Tcl-Common.xcconfig:		consistent and independent of
	gcc_select default and CC env var; fixes for Xcode 3.0.

	* unix/tcl.m4 (Darwin): s/CFLAGS/CPPFLAGS/ in macosx-version-min check
	* unix/configure: autoconf-2.59

2007-03-07  Don Porter	<dgp@users.sourceforge.net>

	* generic/tclCmdIL.c (TclLindex*):	Rewrites to make efficient
	private copies of the list and indexlist arguments, so we can operate
	on the list elements directly with no fear of shimmering effects.
	Replaces defensive coding schemes that are otherwise required. End
	result is that TclLindexList is entirely a wrapper around
	TclLindexFlat, which is now the core engine of all [lindex]
	operations.

	* generic/tclObj.c (Tcl_AppendAllObjTypes):	Converted to simpler
	list validity test.

2007-03-07  Donal K. Fellows  <donal.k.fellows@man.ac.uk>

	* generic/tclRegexp.c (TclRegAbout): Generate information about a
	regexp as a Tcl_Obj instead of as a string, which is more efficient.

2007-03-07  Kevin B. Kenny  <kennykb@acm.org>

	* library/clock.tcl: Adjusted Windows time zone table to handle new US
	DST rules by locale rather than as Posix time zone spec.
	* tests/clock.test (clock-39.6, clock-49.2, testclock::registry):
	Adjusted tests to simulate new US rules.
	* library/tzdata/America/Indiana/Winamac:
	* library/tzdata/Europe/Istanbul:
	* library/tzdata/Pacific/Easter:
	Olson's tzdata2007c.

2007-03-05  Andreas Kupries  <andreask@activestate.com>

	* library/platform/shell.tcl (::platform::shell::RUN): In the case of
	* library/platform/pkgIndex.tcl: a failure put the captured stderr
	* unix/Makefile.in: into the error message to aid in debugging. Bumped
	* win/Makefile.in: package version to 1.1.2, and updated the makefiles
	installing it as Tcl Module.

2007-03-03  Donal K. Fellows  <dkf@users.sf.net>

	* generic/tclLink.c (LinkedVar): Added macro to conceal at least some
	of the pointer hackery.

2007-03-02  Don Porter	<dgp@users.sourceforge.net>

	* generic/tclCmdIL.c (Tcl_LreverseObjCmd):	Added missing
	TclInvalidateStringRep() call when we directly manipulate the intrep
	of an unshared "list" Tcl_Obj. [Bug 1672585]

	* generic/tclCmdIL.c (Tcl_JoinObjCmd):	Revised [join] implementation
	to append Tcl_Obj's instead of strings. [RFE 1669420]

	* generic/tclCmdIL.c (Info*Cmd):	Code simplifications and
	optimizations.

2007-03-02  Donal K. Fellows  <donal.k.fellows@manchester.ac.uk>

	* generic/tclCompile.c (TclPrintInstruction): Added a scheme to allow
	* generic/tclCompile.h (AuxDataPrintProc):    aux-data to be printed
	* generic/tclCompCmds.c (Print*Info):	      out for debugging. For
	this to work, immediate operands referring to aux-data must be
	identified as such in the instruction descriptor table using
	OPERAND_AUX4 (all are always 4 bytes).

	* generic/tclExecute.c (TclExecuteByteCode): Rewrote the compiled
	* generic/tclCompCmds.c (TclCompileDictCmd): [dict update] so that it
	* generic/tclCompile.h (DictUpdateInfo):     stores critical
	* tests/dict.test (dict-21.{14,15}):	     non-varying data in an
	aux-data value instead of a (shimmerable) literal. [Bug 1671001]

2007-03-01  Don Porter	<dgp@users.sourceforge.net>

	* generic/tclCmdIL.c (Tcl_LinsertObjCmd):	Code simplifications
	and optimizations.

	* generic/tclCmdIL.c (Tcl_LreplaceObjCmd):	Code simplifications
	and optimizations.

	* generic/tclCmdIL.c (Tcl_LrangeObjCmd):	Rewrite in the same
	spirit; avoid shimmer effects rather than react to them.

	* generic/tclCmdAH.c (Tcl_ForeachObjCmd):	Stop throwing away
	* tests/foreach.test (foreach-1.14):	useful error information when
	loop variable sets fail.

	* generic/tclCmdIL.c (Tcl_LassignObjCmd):	Rewrite to make an
	efficient private copy of the list argument, so we can operate on the
	list elements directly with no fear of shimmering effects. Replaces
	defensive coding schemes that are otherwise required.

	* generic/tclCmdAH.c (Tcl_ForeachObjCmd):	Rewrite to make
	efficient private copies of the variable and value lists, so we can
	operate on them without any special shimmer defense coding schemes.

2007-03-01  Donal K. Fellows  <donal.k.fellows@manchester.ac.uk>

	* generic/tclCompCmds.c (TclCompileForeachCmd): Prevent an unexpected
	* tests/foreach.test (foreach-9.1):		infinite loop when the
	variable list is empty and the foreach is compiled. [Bug 1671138]

2007-02-26  Andreas Kupries  <andreask@activestate.com>

	* generic/tclIORChan.c (FreeReflectedChannel): Added the missing
	refcount release between NewRC and FreeRC for the channel handle
	object, spotted by Don Porter. [Bug 1667990]

2007-02-26  Don Porter	<dgp@users.sourceforge.net>

	* generic/tclCmdAH.c (Tcl_ForeachObjCmd):	Removed surplus
	copying of the objv array that used to be a workaround for [Bug
	404865]. That bug is long fixed.

2007-02-24  Don Porter	<dgp@users.sourceforge.net>

	* generic/tclBasic.c:	Use new interface in Tcl_EvalObjEx so that the
	recounting logic of the List internal rep need not be repeated there.
	Better encapsulation of internal details.

	* generic/tclInt.h:	New internal routine TclListObjCopy() used
	* generic/tclListObj.c: to efficiently do the equivalent of [lrange
	$list 0 end]. After some experience with this, might be a good
	candidate for exposure as a public interface. It's useful for callers
	of Tcl_ListObjGetElements() who want to control the ongoing validity
	of the returned objv pointer.

2007-02-22  Andreas Kupries  <andreask@activestate.com>

	* tests/pkg.test: Added tests for the case of an alpha package
	satisfying a require for the regular package, demonstrating a corner
	case specified in TIP#280. More notes in the comments to the test.

2007-02-20  Jan Nijtmans  <nijtmans@users.sf.net>

	* generic/tclInt.decls: Added "const" specifiers in TclSockGetPort
	* generic/tclIntDecls.h: regenerated
	* generic/*.c:
	* unix/tclUnixChan.c
	* unix/tclUnixPipe.c
	* win/tclWinPipe.c
	* win/tclWinSock.c: Added many "const" specifiers in implementation.

2007-02-20  Don Porter	<dgp@users.sourceforge.net>

	* doc/tcltest.n:	Typo fix. [Bug 1663539]

2007-02-20  Pat Thoyts	<patthoyts@users.sourceforge.net>

	* generic/tclFileName.c:  Handle extended paths on Windows NT and
	* generic/tclPathObj.c:	  above. These have a \\?\ prefix. [Bug
	* win/tclWinFile.c:	  1479814]
	* tests/winFCmd.test:	  Tests for extended path handling.

2007-02-19  Jeff Hobbs	<jeffh@ActiveState.com>

	* unix/tcl.m4: use SHLIB_SUFFIX=".so" on HP-UX ia64 arch.
	* unix/configure: autoconf-2.59

	* generic/tclIOUtil.c (Tcl_FSEvalFileEx): safe incr of objPtr ref.

2007-02-18  Donal K. Fellows  <dkf@users.sf.net>

	* doc/chan.n, doc/clock.n, doc/eval.n, doc/exit.n, doc/expr.n:
	* doc/interp.n, doc/open.n, doc/platform_shell.n, doc/pwd.n:
	* doc/refchan.n, doc/regsub.n, doc/scan.n, doc/tclvars.n, doc/tm.n:
	* doc/unload.n: Apply [Bug 1610310] to fix typos. Thanks to Larry
	Virden for spotting them.

	* doc/interp.n: Partial fix of [Bug 1662436]; rest requires some
	policy decisions on what should and shouldn't be safe commands from
	the "new in 8.5" set.

2007-02-13  Kevin B. Kenny  <kennykb@acm.org>

	* tools/fix_tommath_h.tcl: Further tweaking for the x86-64. The change
	is to make 'mp_digit' be an 'unsigned int' on that platform; since
	we're using only 32 bits of it, there's no reason to make it a 64-bit
	'unsigned long.'
	* generic/tclTomMath.h: Regenerated.

2007-02-13  Donal K. Fellows  <donal.k.fellows@man.ac.uk>

	* doc/re_syntax.n: Corrected description of 'print' class [Bug
	1614687] and enhanced description of 'graph' class.

2007-02-12  Kevin B. Kenny  <kennykb@acm.org>

	* tools/fix_tommath_h.tcl: Added code to patch out a check for
	__x86_64__ that caused Tommath to use __attributes(TI)__ for the
	mp_word type. Tetra-int's simply fail on too many gcc-glibc-OS
	combinations to be ready for shipment today, even if they work for
	some of us. This change allows reversion of das's change of 2006-08-18
	that accomplised the same thing on Darwin. [Bugs 1601380, 1603737,
	1609936, 1656265]
	* generic/tclTomMath.h: Regenerated.
	* library/tzdata/Africa/Asmara:
	* library/tzdata/Africa/Asmera:
	* library/tzdata/America/Nassau:
	* library/tzdata/Atlantic/Faeroe:
	* library/tzdata/Atlantic/Faroe:
	* library/tzdata/Australia/Eucla:
	* library/tzdata/Pacific/Easter: Rebuilt from Olson's tzdata2007b.

2007-02-09  Joe Mistachkin  <joe@mistachkin.com>

	* win/nmakehlp.c: Properly cleanup after nmakehlp, including the
	* win/makefile.vc: vcX0.pch file.

2007-02-08  Jeff Hobbs	<jeffh@ActiveState.com>

	* unix/tclUnixInit.c (TclpCheckStackSpace): do stack size checks with
	unsigned size_t to correctly validate stackSize in the 2^31+ range.
	[Bug 1654104]

2007-02-08  Don Porter	<dgp@users.sourceforge.net>

	* generic/tclNamesp.c:	Corrected broken logic in Tcl_DeleteNamespace
	* tests/namespace.test: introduced in Patch 1577278 that caused
	[namespace delete ::] to be effective only at level #0. New test
	namespace-7.7 should prevent similar error in the future [Bug 1655305]

2007-02-06  Don Porter	<dgp@users.sourceforge.net>

	* generic/tclNamesp.c:	Corrected broken implementation of the
	* tests/namespace.test: TclMatchIsTrivial optimization on [namespace
	children $namespace $pattern].

2007-02-04  Daniel Steffen  <das@users.sourceforge.net>

	* unix/tcl.m4: use gcc4's __attribute__((__visibility__("hidden"))) if
	available to define MODULE_SCOPE effective on all platforms.
	* unix/configure.in: add caching to -pipe and zoneinfo checks.
	* unix/configure: autoconf-2.59
	* unix/tclConfig.h.in: autoheader-2.59

2007-02-03  Joe Mistachkin  <joe@mistachkin.com>

	* win/rules.vc: Fix platform specific file copy macros for downlevel
	Windows.

2007-01-29  Don Porter	<dgp@users.sourceforge.net>

	* generic/tclResult.c: Added optimization case to TclTransferResult to
	cover common case where there's big savings over the fully general
	path. Thanks to Peter MacDonald. [Bug 1626518]

	* generic/tclLink.c:	Broken linked float logic corrected. Thanks to
	Andy Goth. [Bug 1602538]

	* doc/fcopy.n:	Typo fix. [Bug 1630627]

2007-01-28  Daniel Steffen  <das@users.sourceforge.net>

	* macosx/Tcl.xcodeproj/project.pbxproj:	  extract build settings that
	* macosx/Tcl.xcodeproj/default.pbxuser:	  were common to multiple
	* macosx/Tcl-Common.xcconfig (new file):  configurations into external
	* macosx/Tcl-Debug.xcconfig (new file):	  xcconfig files; add extra
	* macosx/Tcl-Release.xcconfig (new file): configurations for building
	with SDKs and 64bit; convert legacy jam-based 'Tcl' target to native
	target with single script phase; correct syntax of build setting
	references to use $() throughout.

	* macosx/README: document new Tcl.xcodeproj configurations; other
	minor updates/corrections.

	* generic/tcl.h: update location of version numbers in macosx files.

	* macosx/Tcl.xcode/project.pbxproj: restore 'tcltest' target to
	* macosx/Tcl.xcode/default.pbxuser: working order by replicating
	applicable changes to Tcl.xcodeproj since 2006-07-20.

2007-01-25  Daniel Steffen  <das@users.sourceforge.net>

	* unix/tcl.m4: integrate CPPFLAGS into CFLAGS as late as possible and
	move (rather than duplicate) -isysroot flags from CFLAGS to CPPFLAGS
	to avoid errors about multiple -isysroot flags from some older gcc
	builds.

	* unix/configure: autoconf-2.59

2007-01-22  Donal K. Fellows  <donal.k.fellows@manchester.ac.uk>

	* compat/memcmp.c (memcmp): Reworked so that arithmetic is never
	performed upon void pointers, since that is illegal. [Bug 1631017]

2007-01-19  Donal K. Fellows  <donal.k.fellows@man.ac.uk>

	* generic/tclCompile.c (TclCompileScript): Reduce the frequency with
	which we issue INST_START_CMD, making bytecode both more compact and
	somewhat faster. The optimized case is where we would otherwise be
	issuing a sequence of those instructions; in those cases, it is only
	ever the first one encountered that could possibly trigger.

2007-01-19  Joe Mistachkin  <joe@mistachkin.com>

	* tools/man2tcl.c: Include stdlib.h for exit() and improve comment
	detection.
	* win/nmakehlp.c: Update usage.
	* win/makefile.vc: Properly build man2tcl.c for MSVC8.

2007-01-19  Daniel Steffen  <das@users.sourceforge.net>

	* macosx/tclMacOSXFCmd.c (TclMacOSXSetFileAttribute): on some versions
	of Mac OS X, truncate() fails on resource forks, in that case use
	open() with O_TRUNC instead.

	* macosx/tclMacOSXNotify.c: accommodate changes to prototypes of
	OSSpinLock(Un)Lock API.

	* macosx/Tcl.xcodeproj/project.pbxproj: ensure HOME and USER env vars
	* macosx/Tcl.xcodeproj/default.pbxuser: are defined when running
						testsuite from Xcode.

	* tests/env.test: add extra system env vars that need to be preserved
	on some Mac OS X versions for testsuite to work.

	* unix/Makefile.in:  Move libtommath defines into configure.in to
	* unix/configure.in: avoid replicating them across multiple
	* macosx/Tcl.xcodeproj/project.pbxproj: buildsystems.

	* unix/tcl.m4: ensure CPPFLAGS env var is used when set. [Bug 1586861]
	(Darwin): add -isysroot and -mmacosx-version-min flags to CPPFLAGS
	when present in CFLAGS to avoid discrepancies between what headers
	configure sees during preprocessing tests and compiling tests.

	* unix/configure: autoconf-2.59
	* unix/tclConfig.h.in: autoheader-2.59

2007-01-18  Donal K. Fellows  <donal.k.fellows@man.ac.uk>

	* generic/tclCompile.c (TclCompileScript): Make sure that when parsing
	an expanded literal fails, a correct bytecode sequence is still
	issued. [Bug 1638414]. Also make sure that the start of the expansion
	bytecode sequence falls inside the span of bytecodes for a command.
	* tests/compile.test (compile-16.24): Added test for [Bug 1638414]

2007-01-17  Donal K. Fellows  <dkf@users.sf.net>

	* generic/tclIO.c: Added macros to make usage of ChannelBuffers
	clearer.

2007-01-11  Joe English	 <jenglish@users.sourceforge.net>

	* win/tcl.m4(CFLAGS_WARNING): Remove "-Wconversion". This was removed
	from unix/tcl.m4 2004-07-16 but not from here.
	* win/configure: Regenerated.

2007-01-11  Pat Thoyts	<patthoyts@users.sourceforge.net>

	* win/makefile.vc: Fixes to work better on Win98. Read version numbers
	* win/nmakehlp.c:  from package index file to avoid keeping numbers in
	* win/rules.vc:	   the makefile where they may become de-synchronized.

2007-01-10  Donal K. Fellows  <donal.k.fellows@manchester.ac.uk>

	* generic/regcomp.c (compile, freev):	     Define a strategy for
	* generic/regexec.c (exec):		     managing the internal
	* generic/regguts.h (AllocVars, FreeVars):   vars of the RE engine to
	* generic/regcustom.h (AllocVars, FreeVars): reduce C stack usage.
	This will make Tcl as a whole much less likely to run out of stack
	space...

2007-01-09  Donal K. Fellows  <donal.k.fellows@man.ac.uk>

	* generic/tclCompCmds.c (TclCompileLindexCmd):
	* tests/lindex.test (lindex-9.2): Fix silly bug that ended up
	sometimes compiling list arguments in the wrong order. [Bug 1631364]

2007-01-03  Kevin B. Kenny  <kennykb@acm.org>

	* generic/tclDate.c: Regenerated to recover a lost fix from patthoyts.
	[Bug 1618523]

2006-12-26  Mo DeJong  <mdejong@users.sourceforge.net>

	* generic/tclIO.c (Tcl_GetsObj): Avoid checking for for the LF in a
	possible CRLF sequence when EOF has already been found.

2006-12-26  Mo DeJong  <mdejong@users.sourceforge.net>

	* generic/tclEncoding.c (EscapeFromUtfProc): Clear the
	TCL_ENCODING_END flag when end bytes are written. This fix keep this
	method from writing escape bytes for an encoding like iso2022-jp
	multiple times when the escape byte overlap with the end of the IO
	buffer.
	* tests/io.test: Add test for escape byte overlap issue.

2006-12-19  Donal K. Fellows  <donal.k.fellows@man.ac.uk>

	* unix/tclUnixThrd.c (Tcl_GetAllocMutex, TclpNewAllocMutex): Add
	intermediate variables to shut up unwanted warnings. [Bug 1618838]

2006-12-19  Daniel Steffen  <das@users.sourceforge.net>

	* unix/tclUnixThrd.c (TclpInetNtoa): fix for 64 bit.

	* unix/tcl.m4 (Darwin): --enable-64bit: verify linking with 64bit
	-arch flag succeeds before enabling 64bit build.
	* unix/configure: autoconf-2.59

2006-12-17  Daniel Steffen  <das@users.sourceforge.net>

	* tests/macOSXLoad.test (new file): add testing of .bundle loading and
	* tests/load.test:		    unloading on Darwin (in addition
	* tests/unload.test:		    to existing tests of .dylib
	loading).
	* macosx/Tcl.xcodeproj/project.pbxproj: add building of dltest
	binaries so that testsuite run from Xcode can use them; fix testsuite
	run script
	* unix/configure.in:	   add support for building dltest binaries as
	* unix/dltest/Makefile.in: .bundle (in addition to .dylib) on Darwin.
	* unix/Makefile.in: add stub lib dependency to dltest target.
	* unix/configure: autoconf-2.59

	* tests/append.test: fix cleanup failure when all tests are skipped.

	* tests/chan.test (chan-16.9): cleanup chan event handler to avoid
	causing error in event.test when running testsuite with -singleproc 1.

	* tests/info.test: add !singleTestInterp constraint to tests that fail
	when running testsuite with -singleproc 1. [Bug 1605269]

2006-12-14  Donal K. Fellows  <donal.k.fellows@manchester.ac.uk>

	* doc/string.n: Fix example. [Bug 1615277]

2006-12-12  Don Porter	<dgp@users.sourceforge.net>

	* generic/tclCompExpr.c:	Now that the new internal structs are
	in use to support operator commands, might as well make them the
	default for [expr] as well and avoid passing every parsed expression
	through the inefficient Tcl_Token array format. This addresses most
	issues in [RFE 1517602]. Assuming no performance disasters result from
	this, much dead code supporting the other implementation might now be
	removed.

	* generic/tclBasic.c:	Final step routing all direct evaluation forms
	* generic/tclCompExpr.c: of the operator commands through TEBC,
	* generic/tclCompile.h: dropping all the routines in tclMathOp.c.
	* generic/tclMathOp.c:	Still needs Engineering Manual attention.

2006-12-11  Don Porter	<dgp@users.sourceforge.net>

	* generic/tclBasic.c:	Another step with all sorting operator
	* generic/tclCompExpr.c: commands now routing through TEBC via
	* generic/tclCompile.h: TclSortingOpCmd().

2006-12-08  Don Porter	<dgp@users.sourceforge.net>

	* generic/tclBasic.c:	 Another step down the path of re-using
	* generic/tclCompExpr.c: TclExecuteByteCode to implement the TIP 174
	* generic/tclCompile.h: commands instead of using a mass of code
	* generic/tclMathOp.c:	duplication. Now all operator commands that
	* tests/mathop.test:	demand exactly one operation are implemented
	via TclSingleOpCmd and a call to TEBC.

	* generic/tclCompExpr.c: Revised implementation of TclInvertOpCmd to
	* generic/tclMathOp.c:	perform a bytecode compile / execute sequence.
	This demonstrates a path toward avoiding mountains of code duplication
	in tclMathOp.c and tclExecute.c.

	* generic/tclCompile.h: Change TclExecuteByteCode() from static to
	* generic/tclExecute.c: MODULE_SCOPE so all files including
	tclCompile.h may call it.

	* generic/tclMathOp.c:	More revisions to make tests pass.
	* tests/mathop.test:

2006-12-08  Donal K. Fellows  <donal.k.fellows@manchester.ac.uk>

	* generic/tclNamesp.c (TclTeardownNamespace): Ensure that dying
	namespaces unstitch themselves from their referents. [Bug 1571056]
	(NsEnsembleImplementationCmd): Silence GCC warning.

	* tests/mathop.test: Full tests for & | and ^ operators

2006-12-08  Daniel Steffen  <das@users.sourceforge.net>

	* library/tcltest/tcltest.tcl: use [info frame] for "-verbose line".

2006-12-07  Don Porter	<dgp@users.sourceforge.net>

	* generic/tclCompCmds.c:	Additional commits correct most
	* generic/tclExecute.c:		failing tests illustrating bugs
	* generic/tclMathOp.c:		uncovered in [Patch 1578137].

	* generic/tclBasic.c:	Biggest source of TIP 174 failures was that
	the commands were not [namespace export]ed from the ::tcl::mathop
	namespace. More bits from [Patch 1578137] correct that.

	* tests/mathop.test:	Commmitted several new tests from Peter Spjuth
	found in [Patch 1578137]. Many failures now demonstrate issues to fix
	in the TIP 174 implementation.

2006-12-07  Donal K. Fellows  <donal.k.fellows@manchester.ac.uk>

	* tests/mathop.test: Added tests for ! ~ eq operators.
	* generic/tclMathOp.c (TclInvertOpCmd): Add in check for non-integral
	numeric values.
	* generic/tclCompCmds.c (CompileCompareOpCmd): Factor out the code
	generation for the chained comparison operators.

2006-12-07  Pat Thoyts	<patthoyts@users.sourceforge.net>

	* tests/exec.test: Fixed line endings (caused win32 problems).

2006-12-06  Don Porter	<dgp@users.sourceforge.net>

	* generic/tclCompCmds.c:	Revised and consolidated into utility
	* tests/mathop.test:		routines some of routines that compile
	the new TIP 174 commands. This corrects some known bugs. More to come.

2006-12-06  Kevin B. Kenny  <kennykb@acm.org>

	* tests/expr.test (expr-47.12): Improved error reporting in hopes of
	having more information to pursue [Bug 1609936].

2006-12-05  Andreas Kupries  <andreask@activestate.com>

	TIP#291 IMPLEMENTATION

	* generic/tclBasic.c: Define tcl_platform element for pointerSize.
	* doc/tclvars.n:

	* win/Makefile.in: Added installation instructions for the platform
	* win/makefile.vc: package. Added the platform package.
	* win/makefile.bc:
	* unix/Makefile.in:

	* tests/platform.test:
	* tests/safe.test:

	* library/platform/platform.tcl:
	* library/platform/shell.tcl:
	* library/platform/pkgIndex.tcl:

	* doc/platform.n:
	* doc/platform_shell.n:

2006-12-05  Don Porter	<dgp@users.sourceforge.net>

	* generic/tclPkg.c:	When no requirements are supplied to a
	* tests/pkg.test:	[package require $pkg] and [package unknown]
	is invoked to find a satisfying package, pass the requirement argument
	"0-" (which means all versions are acceptable). This permits a
	registered [package unknown] command to call [package vsatisfies
	$testVersion {*}$args] without any special handling of the empty $args
	case. This fixes/avoids a bug in [::tcl::tm::UnknownHandler] that was
	causing old TM versions to be provided in preference to newer TM
	versions. Thanks to Julian Noble for discovering the issue.

2006-12-04  Donal K. Fellows  <dkf@users.sf.net>

	TIP#267 IMPLEMENTATION

	* generic/tclIOCmd.c (Tcl_ExecObjCmd): Added -ignorestderr option,
	* tests/exec.test, doc/exec.n:	       loosely from [Patch 1476191]

2006-12-04  Don Porter	<dgp@users.sourceforge.net>

	* generic/tclCompExpr.c:	Added implementation for the
	CompileExprTree() routine that can produce expression bytecode
	directly from internal structures with no need to pass through the
	Tcl_Token array representation. Still disabled by default. #undef
	USE_EXPR_TOKENS to try it out.

2006-12-03  Don Porter	<dgp@users.sourceforge.net>

	* generic/tclCompExpr.c:	Added expr parsing routines that
	produce a different set of internal structures representing the parsed
	expression, as well as routines that go on to convert those structures
	into the traditional Tcl_Token array format. Use of these routines is
	currently disabled. #undef PARSE_DIRECT_EXPR_TOKENS to enable them.
	These routines will only become really useful when more routines that
	compile directly from the new internal structures are completed.

2006-12-02  Donal K. Fellows  <dkf@users.sf.net>

	* doc/file.n: Clarification of [file pathtype] docs. [Bug 1606454]

2006-12-01  Kevin B. Kenny	 <kennykb@acm.org>

	* libtommath/bn_mp_add.c:	Corrected the effects of a
	* libtommath/bn_mp_div.c:	bollixed 'cvs merge' operation
	* libtommath/bncore.c:		that inadvertently committed some
	* libtommath/tommath_class.h:	half-developed code.

	TIP#299 IMPLEMENTATION

	* doc/mathfunc.n:	Added isqrt() function to docs
	* generic/tclBasic.c:	Added isqrt() math function (ExprIsqrtFunc)
	* tests/expr.test (expr-47.*): Added tests for isqrt()
	* tests/info.test (info-20.2): Added isqrt() to expected math funcs.

2006-12-01  Don Porter	<dgp@users.sourceforge.net>

	* tests/chan.test:	Correct timing sensitivity in new test. [Bug
	1606860]

	TIP#287 IMPLEMENTATION

	* doc/chan.n:		New subcommand [chan pending].
	* generic/tclBasic.c:	Thanks to Michael Cleverly for proposal
	* generic/tclInt.h:	and implementation.
	* generic/tclIOCmd.c:
	* library/init.tcl:
	* tests/chan.test:
	* tests/ioCmd.test:

	TIP#298 IMPLEMENTATION

	* generic/tcl.decls: Tcl_GetBignumAndClearObj -> Tcl_TakeBignumFromObj
	* generic/tclObj.c:

	* generic/tclDecls.h:	make genstubs
	* generic/tclStubInit.c:

	* generic/tclExecute.c: Update callers.
	* generic/tclMathOp.c:

2006-11-30  Kevin B. Kenny  <kennykb@acm.org>

	* library/tzdata: Olson's tzdata2006p.
	* libtommath/bn_mp_sqrt.c: Fixed a bug where the initial approximation
	to the square root could be on the wrong side, causing failure of
	convergence.

2006-11-29  Don Porter	<dgp@users.sourceforge.net>

	* generic/tclBasic.c (Tcl_AppendObjToErrorInfo):  Added
	Tcl_DecrRefCount() on the objPtr argument to plug memory leaks. This
	makes the routine a consumer, which makes it easiest to use.

2006-11-28  Andreas Kupries  <andreask@activestate.com>

	* generic/tclBasic.c: TIP #280 implementation.
	* generic/tclCmdAH.c:
	* generic/tclCmdIL.c:
	* generic/tclCmdMZ.c:
	* generic/tclCompCmds.c:
	* generic/tclCompExpr.c:
	* generic/tclCompile.c:
	* generic/tclCompile.h:
	* generic/tclExecute.c:
	* generic/tclIOUtil.c:
	* generic/tclInt.h:
	* generic/tclInterp.c:
	* generic/tclNamesp.c:
	* generic/tclObj.c:
	* generic/tclProc.c:
	* tests/compile.test:
	* tests/info.test:
	* tests/platform.test:
	* tests/safe.test:

2006-11-27  Kevin B. Kenny  <kennykb@acm.org>

	* unix/tclUnixChan.c (TclUnixWaitForFile):
	* tests/event.test (event-14.*): Corrected a bug where
	TclUnixWaitForFile would present select() with the wrong mask on an
	LP64 machine if a fd number exceeds 32. Thanks to Jean-Luc Fontaine
	for reporting and diagnosing [Bug 1602208].

2006-11-27  Don Porter	<dgp@users.sourceforge.net>

	* generic/tclExecute.c (TclIncrObj):	Correct failure to detect
	floating-point increment values. Thanks to William Coleda [Bug
	1602991]

2006-11-26  Donal K. Fellows  <dkf@users.sf.net>

	* tests/mathop.test, doc/mathop.n: More bits and pieces of the TIP#174
	implementation. Note that the test suite is not yet complete.

2006-11-26  Daniel Steffen  <das@users.sourceforge.net>

	* unix/tcl.m4 (Linux): --enable-64bit support.	[Patch 1597389]
	* unix/configure: autoconf-2.59			[Bug 1230558]

2006-11-25  Donal K. Fellows  <dkf@users.sf.net>

	TIP#174 IMPLEMENTATION

	* generic/tclMathOp.c (new file): Completed the implementation of the
	interpreted versions of all the tcl::mathop commands. Moved to a new
	file to make tclCompCmds.c more focused in purpose.

2006-11-23  Donal K. Fellows  <dkf@users.sf.net>

	* generic/tclCompCmds.c (Tcl*OpCmd, TclCompile*OpCmd):
	* generic/tclBasic.c (Tcl_CreateInterp): Partial implementation of
	TIP#174; the commands are compiled, but (mostly) not interpreted yet.

2006-11-22  Donal K. Fellows  <dkf@users.sf.net>

	TIP#269 IMPLEMENTATION

	* generic/tclCmdMZ.c (Tcl_StringObjCmd): Implementation of the [string
	* tests/string.test (string-25.*):	 is list] command, based on
	* doc/string.n:				 work by Joe Mistachkin, with
	enhancements by Donal Fellows for better failindex behaviour.

2006-11-22  Don Porter	<dgp@users.sourceforge.net>

	* tools/genWinImage.tcl (removed):	Removed two files used in
	* win/README.binary (removed):	production of binary distributions
	for Windows, a task we no longer perform. [Bug 1476980]
	* generic/tcl.h:	Remove mention of win/README.binary in comment

	* generic/tcl.h:	Moved TCL_REG_BOSONLY #define from tcl.h to
	* generic/tclInt.h:	tclInt.h. Only know user is Expect, which
	already #include's tclInt.h. No need to continue greater exposure.
	[Bug 926500]

2006-11-20  Donal K. Fellows  <dkf@users.sf.net>

	* generic/tclBasic.c (Tcl_CreateInterp, TclHideUnsafeCommands):
	* library/init.tcl: Refactored the [chan] command's guts so that it
	does not use aliases to global commands, making the code more robust.

2006-11-17  Don Porter	<dgp@users.sourceforge.net>

	* generic/tclExecute.c (INST_EXPON):	Corrected crash on
	[expr 2**(1<<63)]. Was operating on cleared bignum Tcl_Obj.

2006-11-16  Donal K. Fellows  <dkf@users.sf.net>

	* doc/apply.n, doc/chan.n: Added examples.

2006-11-15  Don Porter	<dgp@users.sourceforge.net>

	TIP#270 IMPLEMENTATION

	* generic/tcl.decls:		New public routines Tcl_ObjPrintf,
	* generic/tclStringObj.c:	Tcl_AppendObjToErrorInfo, Tcl_Format,
	* generic/tclInt.h:		Tcl_AppendLimitedToObj,
	Tcl_AppendFormatToObj and Tcl_AppendPrintfToObj. Former internal
	versions removed.

	* generic/tclDecls.h:		make genstubs
	* generic/tclStubInit.c:

	* generic/tclBasic.c:		Updated callers.
	* generic/tclCkalloc.c:
	* generic/tclCmdAH.c:
	* generic/tclCmdIL.c:
	* generic/tclCmdMZ.c:
	* generic/tclCompExpr.c:
	* generic/tclCompile.c:
	* generic/tclDictObj.c:
	* generic/tclExecute.c:
	* generic/tclIORChan.c:
	* generic/tclIOUtil.c:
	* generic/tclMain.c:
	* generic/tclNamesp.c:
	* generic/tclObj.c:
	* generic/tclPkg.c:
	* generic/tclProc.c:
	* generic/tclStrToD.c:
	* generic/tclTimer.c:
	* generic/tclUtil.c:
	* unix/tclUnixFCmd.c:

	* tools/genStubs.tcl:	Updated script to no longer produce the
	_ANSI_ARGS_ wrapper in generated declarations. Also revised to accept
	variadic prototypes with more than one fixed argument. (This is
	possible since TCL_VARARGS and its limitations are no longer in use).
	* generic/tcl.h:	Some reordering so that macro definitions do
	not interfere with the now _ANSI_ARGS_-less stub declarations.

	* generic/tclDecls.h:		make genstubs
	* generic/tclIntDecls.h:
	* generic/tclIntPlatDecls.h:
	* generic/tclPlatDecls.h:
	* generic/tclTomMathDecls.h:

2006-11-15  Donal K. Fellows  <dkf@users.sf.net>

	* doc/ChnlStack.3, doc/CrtObjCmd.3, doc/GetIndex.3, doc/OpenTcp.3:
	* doc/chan.n, doc/fconfigure.n, doc/fcopy.n, doc/foreach.n:
	* doc/history.n, doc/http.n, doc/library.n, doc/lindex.n:
	* doc/lrepeat.n, doc/lreverse.n, doc/pkgMkIndex.n, doc/re_syntax.n:
	Convert \fP to \fR so that man-page scrapers have an easier time.

2006-11-14  Don Porter	<dgp@users.sourceforge.net>

	TIP#261 IMPLEMENTATION

	* generic/tclNamesp.c:	[namespace import] with 0 arguments
	introspects the list of imported commands.

2006-11-13  Kevin B. Kenny  <kennykb@users.sourceforge.net>

	* generic/tclThreadStorage.c (Tcl_InitThreadStorage):
	(Tcl_FinalizeThreadStorage): Silence a compiler warning about
	presenting a volatile pointer to 'memset'.

2006-11-13  Don Porter	<dgp@users.sourceforge.net>

	* generic/tclIO.c:	When [gets] on a binary channel needs to use
	the "iso8859-1" encoding, save a copy of that encoding per-thread to
	avoid repeated freeing and re-loading of it from the file system. This
	replaces the cached copy of this encoding that the platform
	initialization code used to keep in pre-8.5 releases.

2006-11-13  Daniel Steffen  <das@users.sourceforge.net>

	* generic/tclCompExpr.c:	Fix gcc warnings about 'cast to/from
	* generic/tclEncoding.c:	pointer from/to integer of different
	* generic/tclEvent.c:		size' on 64-bit platforms by casting
	* generic/tclExecute.c:		to intermediate types
	* generic/tclHash.c:		intptr_t/uintptr_t via new PTR2INT(),
	* generic/tclIO.c:		INT2PTR(), PTR2UINT() and UINT2PTR()
	* generic/tclInt.h:		macros. [Patch 1592791]
	* generic/tclProc.c:
	* generic/tclTest.c:
	* generic/tclThreadStorage.c:
	* generic/tclTimer.c:
	* generic/tclUtil.c:
	* unix/configure.in:
	* unix/tclUnixChan.c:
	* unix/tclUnixPipe.c:
	* unix/tclUnixPort.h:
	* unix/tclUnixTest.c:
	* unix/tclUnixThrd.c:

	* unix/configure: autoconf-2.59
	* unix/tclConfig.h.in: autoheader-2.59

2006-11-12  Donal K. Fellows  <dkf@users.sf.net>

	* generic/tclInt.h, generic/tclInt.decls: Transfer TclPtrMakeUpvar and
	TclObjLookupVar to the internal stubs table.

2006-11-10  Daniel Steffen  <das@users.sourceforge.net>

	* tests/fCmd.test (fCmd-6.26): fix failure when env(HOME) path
	contains symlinks.

	* macosx/Tcl.xcodeproj/project.pbxproj: remove tclParseExpr.c; when
	running testsuite from inside Xcdoe, skip stack-3.1 (it only fails
	under those circumstances).

	* unix/tcl.m4 (Darwin): suppress linker arch warnings when building
	universal for both 32 & 64 bit and no 64bit CoreFoundation is
	available; sync with tk tcl.m4 change.
	* unix/configure.in: whitespace.
	* unix/configure: autoconf-2.59

2006-11-09  Don Porter	<dgp@users.sourceforge.net>

	* generic/tclParseExpr.c (removed):	Moved all the code of
	* generic/tclCompExpr.c:	tclParseExpr.c into tclCompExpr.c.
	* unix/Makefile.in:	This sets the stage for expr compiling to work
	* win/Makefile.in:	directly with the full parse tree structures,
	* win/makefile.bc:	and not have to pass through the information
	* win/makefile.vc:	lossy format of an array of Tcl_Tokens.
	* win/tcl.dsp:

2006-11-09  Donal K. Fellows  <donal.k.fellows@manchester.ac.uk>

	TIP#272 IMPLEMENTATION

	* generic/tclCmdMZ.c (Tcl_StringObjCmd):    Implementation of the
	* tests/string.test, tests/stringComp.test: [string reverse] command
	* doc/string.n:				    from TIP#272.

	* generic/tclCmdIL.c (Tcl_LreverseObjCmd): Implementation of the
	* generic/tclBasic.c, generic/tclInt.h:	   [lreverse] command from
	* tests/cmdIL.test (cmdIL-7.*):		   TIP#272.
	* doc/lreverse.n:

2006-11-08  Donal K. Fellows  <dkf@users.sf.net>

	* generic/tclIO.c, generic/tclPkg.c: Style & clarity rewrites.

2006-11-07  Andreas Kupries  <andreask@activestate.com>

	* unix/tclUnixFCmd.c (CopyFile): Added code to fall back to a
	hardwired default block size should the filesystem report a bogus
	value. [Bug 1586470]

2006-11-04  Don Porter	<dgp@users.sourceforge.net>

	* generic/tclStringObj.c:	Changed Tcl_ObjPrintf() response to an
	invalid format specifier string. No longer panics; now produces an
	error message as output.

	TIP#274 IMPLEMENTATION

	* generic/tclParseExpr.c:	Exponentiation operator is now right
	* tests/expr.test:		associative. [Patch 1556802]

2006-11-03  Miguel Sofer  <msofer@users.sf.net>

	* generic/tclBasic.c (TEOVI): fix por possible leak of a Command in
	the presence of execution traces that delete it.

	* generic/tclBasic.c (TEOVI):
	* tests/trace.test (trace-21.11): fix for [Bug 1590232], execution
	traces may cause a second command resolution in the wrong namespace.

2006-11-03  Donal K. Fellows  <donal.k.fellows@manchester.ac.uk>

	* tests/event.test (event-11.5):	Rewrote tests to stop Tcl from
	* tests/io.test (multiple tests):	opening sockets that are
	* tests/ioCmd.test (iocmd-15.1,16,17):	reachable from outside hosts
	* tests/iogt.test (__echo_srv__.tcl):	where not necessary. This is
	* tests/socket.test (multiple tests):	noticably annoying on some
	* tests/unixInit.test (unixInit-1.2):	systems (e.g., Windows).

2006-11-02  Daniel Steffen  <das@users.sourceforge.net>

	* macosx/Tcl.xcodeproj/project.pbxproj: check autoconf/autoheader exit
	status and stop build if they fail.

2006-11-02  Jeff Hobbs	<jeffh@ActiveState.com>

	* doc/ParseCmd.3, doc/Tcl.n, doc/eval.n, doc/exec.n:
	* doc/fconfigure.n, doc/interp.n, doc/unknown.n:
	* library/auto.tcl, library/init.tcl, library/package.tcl:
	* library/safe.tcl, library/tm.tcl, library/msgcat/msgcat.tcl:
	* tests/all.tcl, tests/basic.test, tests/cmdInfo.test:
	* tests/compile.test, tests/encoding.test, tests/execute.test:
	* tests/fCmd.test, tests/http.test, tests/init.test:
	* tests/interp.test, tests/io.test, tests/ioUtil.test:
	* tests/iogt.test, tests/namespace-old.test, tests/namespace.test:
	* tests/parse.test, tests/pkg.test, tests/pkgMkIndex.test:
	* tests/proc.test, tests/reg.test, tests/trace.test:
	* tests/upvar.test, tests/winConsole.test, tests/winFCmd.test:
	* tools/tclZIC.tcl:
	* generic/tclParse.c (Tcl_ParseCommand): Replace {expand} with {*}
	officially (TIP #293). Leave -DALLOW_EXPAND=0|1 option to keep
	{expand} syntax for transition users. [Bug 1589629]

2006-11-02  Donal K. Fellows  <donal.k.fellows@manchester.ac.uk>

	* generic/tclBasic.c, generic/tclInterp.c, generic/tclProc.c: Silence
	warnings from gcc over signed/unsigned and TclStackAlloc().
	* generic/tclCmdMZ.c: Update to more compact and clearer coding style.

2006-11-02  Don Porter	<dgp@users.sourceforge.net>

	* generic/tclCmdAH.c:	Further revisions to produce the routines
	* generic/tclInt.h:	TclFormat() and TclAppendFormatToObj() that
	* generic/tclNamesp.c:	accept (objc, objv) arguments rather than
	* generic/tclStringObj.c:	any varargs stuff.

	* generic/tclBasic.c:	Further revised TclAppendPrintToObj() and
	* generic/tclCkalloc.c: TclObjPrintf() routines to panic when unable
	* generic/tclCmdAH.c:	to complete their formatting operations,
	* generic/tclCmdIL.c:	rather than report an error message. This
	* generic/tclCmdMZ.c:	means an interp argument for error message
	* generic/tclDictObj.c: recording is no longer needed, further
	* generic/tclExecute.c: simplifying the interface for callers.
	* generic/tclIORChan.c:
	* generic/tclIOUtil.c:
	* generic/tclInt.h:
	* generic/tclMain.c:
	* generic/tclNamesp.c:
	* generic/tclParseExpr.c:
	* generic/tclPkg.c:
	* generic/tclProc.c:
	* generic/tclStringObj.c:
	* generic/tclTimer.c:
	* generic/tclUtil.c:
	* unix/tclUnixFCmd.c:

2006-11-02  Donal K. Fellows  <donal.k.fellows@manchester.ac.uk>

	* tests/winPipe.test (winpipe-4.[2345]): Made robust when run in
	directory with spaces in its name.

	* generic/tclCmdAH.c: Clean up uses of cast NULLs.

	* generic/tclInterp.c (AliasObjCmd): Added more explanatory comments.

	* generic/tclBasic.c (TclEvalObjvInternal): Rewrote so that comments
	are relevant and informative once more. Also made the unknown handler
	processing use the Tcl execution stack for working space, and not the
	general heap.

2006-11-01  Daniel Steffen  <das@users.sourceforge.net>

	* unix/tclUnixPort.h: ensure MODULE_SCOPE is defined before use, so
	that tclPort.h can once again be included without tclInt.h.

	* generic/tclEnv.c (Darwin): mark _environ symbol as unexported even
	when MODULE_SCOPE != __private_extern__.

2006-10-31  Don Porter	<dgp@users.sourceforge.net>

	* generic/tclBasic.c:	Refactored and renamed the routines
	* generic/tclCkalloc.c: TclObjPrintf, TclFormatObj, and
	* generic/tclCmdAH.c:	TclFormatToErrorInfo to a new set of routines
	* generic/tclCmdIL.c:	TclAppendPrintfToObj, TclAppendFormatToObj,
	* generic/tclCmdMZ.c:	TclObjPrintf, and TclObjFormat, with the
	* generic/tclDictObj.c: intent of making the latter list, plus
	* generic/tclExecute.c: TclAppendLimitedToObj and
	* generic/tclIORChan.c: TclAppendObjToErrorInfo, public via a revised
	* generic/tclIOUtil.c:	TIP 270.
	* generic/tclInt.h:
	* generic/tclMain.c:
	* generic/tclNamesp.c:
	* generic/tclParseExpr.c:
	* generic/tclPkg.c:
	* generic/tclProc.c:
	* generic/tclStringObj.c:
	* generic/tclTimer.c:
	* generic/tclUtil.c:
	* unix/tclUnixFCmd.c:

2006-10-31  Miguel Sofer  <msofer@users.sf.net>

	* generic/tclBasic.c, generic/tcl.h, generic/tclInterp.c:
	* generic/tclNamesp.c: removing the flag bit TCL_EVAL_NOREWRITE, the
	last remnant of the callObjc/v fiasco. It is not needed, as it is now
	always set and checked or'ed with TCL_EVAL_INVOKE.

2006-10-31  Pat Thoyts	<patthoyts@users.sourceforge.net>

	* win/rules.vc: Fix for [Bug 1582769] - options conflict with VC2003.

2006-10-31  Donal K. Fellows  <dkf@users.sf.net>

	* generic/tclBasic.c, generic/tclNamesp.c, generic/tclProc.c:
	* generic/tclInt.h: Removed the callObjc and callObjv fields from the
	Interp structure. They did not function correctly and made other parts
	of the core amazingly complex, resulting in a substantive change to
	[info level] behaviour. [Bug 1587618]
	* library/clock.tcl: Removed use of [info level 0] for calculating the
	command name as used by the user and replace with a literal. What's
	there now is sucky, but at least appears to be right to most users.
	* tests/namespace.test (namespace-42.7,namespace-47.1): Reverted
	changes to these tests.
	* tests/info.test (info-9.11,info-9.12): Added knownBug constraint
	since these tests require a different behaviour of [info level] than
	is possible because of other dependencies.

2006-10-30  Jeff Hobbs	<jeffh@ActiveState.com>

	* tools/tcltk-man2html.tcl (option-toc): handle any kind of options
	defined toc section (needed for ttk docs)

2006-10-30  Miguel Sofer  <msofer@users.sf.net>

	* generic/tclBasic.c (TEOVI): insured that the interp's callObjc/v
	fields are restored after traces run, as they be spoiled. This was
	causing a segfault in tcllib's profiler tests.

2006-10-30  Don Porter	<dgp@users.sourceforge.net>

	* generic/tclExecute.c (INST_MOD): Corrected improper testing of the
	* tests/expr.test:		   sign of bignums when applying Tcl's
	division rules. Thanks to Peter Spjuth. [Bug 1585704]

2006-10-29  Miguel Sofer  <msofer@users.sf.net>

	* generic/tclNamesp.c (EnsembleImplementationCmd):
	* tests/namespace.test (47.7-8): reverted a wrong "optimisation" that
	completely broke snit; added two tests.

2006-10-28  Donal K. Fellows  <dkf@users.sf.net>

	* generic/tclProc.c (ObjInterpProcEx, TclObjInterpProcCore): Split the
	core of procedures to make it easier to build procedure-like code
	without going through horrible contortions. This is the last critical
	component to make advanced OO systems workable as simple loadable
	extensions. TOIPC is now in the internal stub table.
	(MakeProcError, MakeLambdaError): Refactored ProcessProcResultCode to
	be simpler, some of which goes to TclObjInterpProcCore, and the rest
	of which is now in these far simpler routines which just do errorInfo
	stack generation for different types of procedure-like entity.
	* tests/apply.test (apply-5.1): Updated to expect the more informative
	form of message.

2006-10-27  Donal K. Fellows  <dkf@users.sf.net>

	* generic/tclVar.c (HasLocalVars): New macro to make various bits and
	pieces cleaner.

	* generic/tclNamesp.c (TclSetNsPath): Expose SetNsPath() through
	internal stubs table with semi-external name.

	* generic/tclInt.h (CallFrame): Add a field for handling context data
	for extensions (like object systems) that should be tied to a call
	frame (and not a command or interpreter).

	* generic/tclBasic.c (TclRenameCommand): Change to take CONST args;
	they were only ever used in a constant way anyway, so this appears to
	be a spot that was missed during TIP#27 work.

2006-10-26  Miguel Sofer  <msofer@users.sf.net>

	* generic/tclProc.c (SetLambdaFromAny): minor change, eliminate
	redundant call to Tcl_GetString (thanks aku).

	* generic/tclInterp.c (ApplyObjCmd):
	* generic/tclNamesp.c (EnsembleImplementationCmd): replaced ckalloc
	(heap) with TclStackAlloc (execution stack).

2006-10-24  Miguel Sofer  <msofer@users.sf.net>

	* tests/info.test (info-9.11-12): tests for [Bug 1577492]
	* tests/apply.test (apply-4.3-5): tests for [Bug 1574835]

	* generic/tclProc.c (ObjInterpProcEx): disable itcl hacks for calls
	from ApplyObjCmd (islambda==1), as they mess apply's error messages
	[Bug 1583266]

2006-10-23  Miguel Sofer  <msofer@users.sf.net>

	* generic/tclProc.c (ApplyObjCmd): fix wrong#args for apply by using
	the ensemble rewrite engine. [Bug 1574835]
	* generic/tclInterp.c (AliasObjCmd): previous commit missed usage of
	TCL_EVAL_NOREWRITE for aliases.

	* generic/tclBasic.c (TclEvalObjvInternal): removed redundant check
	for ensembles. [Bug 1577628]

	* library/clock.tcl (format, scan): corrected wrong # args messages to
	* tests/clock.test (3.1, 34.1):	    make use of the new rewrite
	capabilities of [info level]

	* generic/tcl.h:	   Lets TEOV update the iPtr->callObj[cv] new
	* generic/tclBasic.c:	   fields, except when the flag bit
	* generic/tclInt.h:	   TCL_EVAL_NOREWRITE is present. These values
	* generic/tclNamesp.c:	   are used by Tcl_PushCallFrame to initialise
	* generic/tclProc.c:	   the frame's obj[cv] fields, and allows
	* tests/namespace.test:	   [info level] to know and use ensemble
	rewrites. [Bug 1577492]

	***POTENTIAL INCOMPATIBILITY***
	The return value from [info level 0] on interp alias calls is changed:
	previously returned the target command (including curried values), now
	returns the source - what was actually called.

2006-10-23  Miguel Sofer  <msofer@users.sf.net>

	* generic/tcl.h:	   Modified the Tcl call stack so there is
	* generic/tclBasic.c:	   always a valid CallFrame, even at level 0
	* generic/tclCmdIL.c:	   [Patch 1577278]. Most of the changes
	* generic/tclInt.h:	   involve removing tests for a NULL
	* generic/tclNamesp.c:	   iPtr->(var)framePtr. There is now a
	* generic/tclObj.c:	   CallFrame pushed at interp creation with a
	* generic/tclProc.c:	   pointer to it stored in iPtr->rootFramePtr.
	* generic/tclTrace.c:	   A second unused field in Interp is
	* generic/tclVar.c:	   hijacked to enable further functionality,
	currently unused (but with several FRQs depending on it).

	***POTENTIAL INCOMPATIBILITY***
	Any user that includes tclInt.h and needs to determine if it is
	running at level 0 should change (iPtr->varFramePtr == NULL) to
	(iPtr->varFramePtr == iPtr->rootFramePtr).

2006-10-23  Don Porter	<dgp@users.sourceforge.net>

	* README:		Bump version number to 8.5a6
	* generic/tcl.h:
	* tools/tcl.wse.in:
	* unix/configure.in:
	* unix/tcl.spec:
	* win/README.binary:
	* win/configure.in:

	* unix/configure:	autoconf-2.59
	* win/configure:

2006-10-21  Miguel Sofer  <msofer@users.sf.net>

	* generic/tcl.h, generic/tclHash.c: Tcl_FindHashEntry now calls
	Tcl_CreateHashEntry with a newPtr set to NULL: this would have caused
	a segfault previously and eliminates duplicated code. A macro has been
	added to tcl.h (only used when TCL_PRESERVE_BINARY_COMPATABALITY is
	not set - i.e., not by default).

2006-10-20  Reinhard Max  <max@tclers.tk>

	* unix/configure.in: Added autodetection for OS-supplied timezone
	* unix/Makefile.in:  files and configure switches to override the
	* unix/configure:    detected default.

2006-10-20  Daniel Steffen  <das@users.sourceforge.net>

	*** 8.5a5 TAGGED FOR RELEASE ***

	* tools/tcltk-man2html.tcl: add support for alpha & beta versions to
	useversion glob pattern. [Bug 1579941]

2006-10-18  Don Porter	<dgp@users.sourceforge.net>

	* changes:		8.5a5 release date set

	* doc/Encoding.3:	Missing doc updates (mostly Table of
	* doc/Ensemble.3:	Contents) exposed by `make checkdoc`
	* doc/FileSystem.3:
	* doc/GetTime.3:
	* doc/PkgRequire.3:

2006-10-17  Miguel Sofer  <msofer@users.sf.net>

	* generic/tclInterp.c (ApplyObjCmd): fixed bad error in 2006-10-12
	commit: interp released too early. Spotted by mistachkin.

2006-10-16  Miguel Sofer  <msofer@users.sf.net>

	* tclProc.c (SetLambdaFromAny):
	* tests/apply.test (9.1-9.2): plugged intrep leak [Bug 1578454],
	found by mjanssen.

2006-10-16  Andreas Kupries  <andreask@activestate.com>

	* generic/tclBasic.c: Moved TIP#219 cleanup to DeleteInterpProc.

2006-10-16  Daniel Steffen  <das@users.sourceforge.net>

	* changes: updates for 8.5a5 release.

	* unix/tclUnixThrd.c (TclpThreadGetStackSize): Darwin: fix for main
	thread, where pthread_get_stacksize_np() returns incorrect info.

	* macosx/GNUmakefile: don't redo prebinding of non-prebound binaires.

2006-10-16  Don Porter	<dgp@users.sourceforge.net>

	* generic/tclPkg.c (ExactRequirement):	Plugged memory leak. Also
	changed Tcl_Alloc()/Tcl_Free() calls to ckalloc()/ckfree() for easier
	memory debugging in the future. [Bug 1568373]

	* library/tcltest/tcltest.tcl:	Revise tcltest bump to 2.3a1.
	* library/tcltest/pkgIndex.tcl: This permits more features to be
	* unix/Makefile.in:	added to tcltest before we reach version 2.3.0
	* win/Makefile.in:	best timed to match the release of Tcl 8.5.0.
	* win/makefile.vc:	This also serves as a demo of TIP 268 features

2006-10-13  Colin McCormack <coldstore@users.sf.net>

	* win/tclWinFile.c: corrected erroneous attempt to protect against
	NULL return from Tcl_FSGetNormalizedPath per [Bug 1548263] causing
	[Bug 1575837].
	* win/tclWinFile.c: alfredd supplied patch to fix [Bug 1575837]

2006-10-13  Daniel Steffen  <das@users.sourceforge.net>

	* unix/tclUnixThrd.c (TclpThreadGetStackSize): on Darwin, use
	* unix/tcl.m4: pthread_get_stacksize_np() API to get thread stack size
	* unix/configure: autoconf-2.59
	* unix/tclConfig.h.in: autoheader-2.59

2006-10-12  Miguel Sofer  <msofer@users.sf.net>

	* generic/tclInterp.c (ApplyObjCmd):
	* tests/interp.test (interp-14.5-10): made [interp alias] use the
	ensemble rewrite machinery to produce better error messages [Bug
	1576006]

2006-10-12  David Gravereaux <davygrvy@pobox.com>

	* win/nmakehlp.c: Replaced all wnsprintf() calls with snprintf().
	wnsprintf was not in my shwlapi header file (VC++6)

2006-10-11  Don Porter	<dgp@users.sourceforge.net>

	* generic/tclPkg.c (Tcl_PackageRequireEx):	Corrected crash when
	argument version=NULL passed in.

2006-10-10  Don Porter	<dgp@users.sourceforge.net>

	* changes:	Updates for 8.5a5 release.

	* generic/tclNamespace.c (TclTeardownNamespace):  After the
	commandPathSourceList of a namespace is cleared, set the
	commandPathSourceList to NULL so we don't try to walk the list a
	second time, possibly after it is freed. [Bug 1566526]
	* tests/namespace.test (namespace-51.16):	Added test.

2006-10-09  Miguel Sofer  <msofer@users.sf.net>

	* doc/UpVar.3: brough the docs in accordance to the code. Ever since
	8.0, Tcl_UpVar(2)? accepts TCL_NAMESPACE_ONLY as a flag value, and
	var-3.4 tests for proper behaviour. The docs only allowed 0 and
	TCL_GLOBAL_ONLY. [Bug 1574099]

2006-10-09  Miguel Sofer  <msofer@users.sf.net>

	* tests/*.test: updated all tests to refer explicitly to the global
	variables ::errorInfo, ::errorCode, ::env and ::tcl_platform: many
	were relying on the alternative lookup in the global namespace, that
	feature is tested specifically in namespace and variable tests.

	The modified testfiles are: apply.test, basic.test, case.test,
	cmdIL.test, cmdMZ.test, compExpr-old.test, error.test, eval.test,
	event.test, expr.test, fileSystem.test, for.test, http.test, if.test,
	incr-old.test, incr.test, interp.test, io.test, ioCmd.test, load.test,
	misc.test, namespace.test, parse.test, parseOld.test, pkg.test,
	proc-old.test, set.test, switch.test, tcltest.test, thread.test,
	var.test, while-old.test, while.test.

2006-10-06  Pat Thoyts	<patthoyts@users.sourceforge.net>

	* win/rules.vc: [Bug 1571954] avoid /RTCc flag with MSVC8

2006-10-06  Pat Thoyts	<patthoyts@users.sourceforge.net>

	* doc/binary.n:	       TIP #275: Support unsigned values in binary
	* generic/tclBinary.c: command. Tests and documentation updated.
	* tests/binary.test:

2006-10-05  Andreas Kupries  <andreask@activestate.com>

	* library/tm.tcl: Fixed bug in TIP #189 implementation, now allowing
	'_' in module names.

2006-10-05  Jeff Hobbs	<jeffh@ActiveState.com>

	* library/http/http.tcl (http::geturl): only do geturl url rfc 3986
	validity checking if $::http::strict is true (default true for 8.5).
	[Bug 1560506]

	* generic/tcl.h: note limitation on changing Tcl_UniChar size
	* generic/tclEncoding.c (UtfToUnicodeProc, UnicodeToUtfProc):
	* tests/encoding.test (encoding-16.1): fix alignment issues in
	unicode <> utf conversion procs. [Bug 1122671]

2006-10-05  Miguel Sofer  <msofer@users.sf.net>

	* generic/tclVar.c (Tcl_LappendObjCmd):
	* tests/append.test(4.21-22): fix for longstanding [Bug 1570718],
	lappending nothing to non-list. Reported by lvirden

2006-10-04  Kevin B. Kenny  <kennykb@acm.org>

	* tzdata/: Olson's tzdata2006m.

2006-10-01  Kevin B. Kenny  <kennykb@acm.org>

	* tests/clock.test (clock-49.2): Removed a locale dependency that
	caused a spurious failure in the German locale. [Bug 1567956]

2006-10-01  Miguel Sofer  <msofer@users.sf.net>

	* doc/Eval.3 (TclEvalObjv): added note on refCount management for the
	elements of objv. [Bug 730244]

2006-10-01  Pat Thoyts	<patthoyts@users.sourceforge.net>

	* win/tclWinFile.c: Handle possible missing define.

	* win/tclWinFile.c (TclpUtime): [Bug 1420432] file mtime fails for
	* tests/cmdAH.test:		directories on windows

	* tests/winFile.test: Handle Msys environment a little differently in
	getuser function. [Bug 1567956]

2006-09-30  Miguel Sofer  <msofer@users.sf.net>

	* generic/tclUtil.c (Tcl_SplitList): optimisation, [Patch 1344747] by
	dgp.

	* generic/tclInt.decls:
	* generic/tclInt.h:
	* generic/tclIntDecls.h:
	* generic/tclObj.c:
	* generic/tclStubInit.c: added an internal function TclObjBeingDeleted
	to provide info as to the reason for the loss of an internal rep. [FR
	1512138]

	* generic/tclCompile.c:
	* generic/tclHistory.c:
	* generic/tclInt.h:
	* generic/tclProc.c: made Tcl_RecordAndEvalObj not call "history" if
	it has been redefined to an empty proc, in order to reduce the noise
	when debugging [FR 1190441]. Moved TclCompileNoOp from tclProc.c to
	tclCompile.c

2006-09-28  Andreas Kupries  <andreask@activestate.com>

	* generic/tclPkg.c (CompareVersions): Bugfix. Check string lengths
	* tests/pkg.test: before comparison. The shorter string is the smaller
	number. Added testcases as well. Interestingly all existing test cases
	for vcompare compared numbers of the same length with each other. [Bug
	1563836]

2006-09-28  Miguel Sofer  <msofer@users.sf.net>

	* generic/tclIO.c (Tcl_GetsObj): added two test'n'panic guards for
	possible NULL derefs, [Bug 1566382] and coverity #33.

2006-09-27  Don Porter	<dgp@users.sourceforge.net>

	* generic/tclExecute.c: Corrected error in INST_LSHIFT in the
	* tests/expr.test:	calculation done to determine whether a shift
	in the (long int) type is possible. The calculation had literal value
	"1" where it needed a value "1L" to compute the correct result. Error
	detected via testing with the math::bigfloat package [Bug 1567222]

	* generic/tclPkg.c (CompareVersion):	Flatten strcmp() results to
	{-1, 0, 1} to match expectations of CompareVersion() callers.

2006-09-27  Miguel Sofer  <msofer@users.sf.net>

	* generic/regc_color.c (singleton):
	* generic/regc_cvec.c (addmcce):
	* generic/regcomp.c (compile, dovec): the static function addmcce does
	nothing when called with two NULL pointers; the only call is by
	compile with two NULL pointers (regcomp.c #includes regc_cvec.c).
	Large parts (all?) the code for mcce (multi character collating
	element) that we do not use is ifdef'ed out with the macro
	REGEXP_MCCE_ENABLE.
	This silences coverity bugs 7, 16, 80

	* generic/regc_color.c (uncolorchain):
	* generic/regc_nfa.c (freearc): changed tests and asserts to
	equivalent formulation, designed to avoid an explicit comparison to
	NULL and satisfy coverity that 6 and 9 are not bugs.

2006-09-27  Andreas Kupries  <andreask@activestate.com>

	* tests/pkg.test: Added test for version comparison at the 32bit
	boundary. [Bug 1563836]

	* generic/tclPkg.c: Rewrote CompareVersion to perform string
	comparison instead of numeric. This breaks through the 32bit limit on
	version numbers. See code for details (handling of leading zeros,
	signs, etc.). un-CONSTed some arguments of CompareVersions,
	RequirementSatisfied, and AllRequirementsSatisfied. The new compare
	modifies the string (temporary string terminators). All callers use
	heap-allocated ver-intreps, so we are good with that. [Bug 1563836]

2006-09-27  Miguel Sofer  <msofer@users.sf.net>

	* generic/tclFileName.c (TclGlob): added a panic for a call with
	TCL_GLOBMODE_TAILS and pathPrefix==NULL. This would cause a segfault,
	as found by coverity #26.

2006-09-26  Kevin B. Kenny  <kennykb@acm.org>

	* doc/Encoding.3:	 Added covariant 'const' qualifier for the
	* generic/tcl.decls:	 Tcl_EncodingType argument to
	* generic/tclEncoding.c: Tcl_CreateEncoding. [Further TIP#27 work.]
	* generic/tclDecls.h:	 Reran 'make genstubs'.

2006-09-26  Pat Thoyts	<patthoyts@users.sourceforge.net>

	* win/makefile.vc:  Additional compiler flags and amd64 support.
	* win/nmakehlp.c:
	* win/rules.vc:

2006-09-26  Don Porter	<dgp@users.sourceforge.net>

	* generic/tcl.h:	As 2006-09-22 commit from Donal K. Fellows
	demonstrates, "#define NULL 0" is just wrong, and as a quotable chat
	figure observed, "If NULL isn't defined, we're not using a C compiler"
	Improper fallback definition of NULL removed.

2006-09-25  Pat Thoyts	<patthoyts@users.sourceforge.net>

	* generic/tcl.h:	More fixing which struct stat to refer to.
	* generic/tclGetDate.y: Some casts from time_t to int required.
	* generic/tclTimer.c:	Tcl_Time structure members are longs.
	* win/makefile.vc:	Support for varying compiler options
	* win/rules.vc:		and build to platform-specific subdirs.

2006-09-25  Andreas Kupries  <andreask@activestate.com>

	* generic/tclIO.c (Tcl_StackChannel): Fixed [Bug 1564642], aka
	coverity #51. Extended loop condition, added checking for NULL to
	prevent seg.fault.

2006-09-25  Andreas Kupries  <andreask@activestate.com>

	* doc/package.n: Fixed nits reported by Daniel Steffen in the TIP#268
	changes.

2006-09-25  Kevin B. Kenny  <kennykb@acm.org>

	* generic/tclNotify.c (Tcl_DeleteEvents): Simplified the code in hopes
	of making the invariants clearer and proving to Coverity that the
	event queue memory is managed correctly.

2006-09-25  Donal K. Fellows  <dkf@users.sf.net>

	* generic/tclNotify.c (Tcl_DeleteEvents): Make it clear what happens
	when the event queue is mismanaged. [Bug 1564677], coverity bug #10.

2006-09-24  Miguel Sofer  <msofer@users.sf.net>

	* generic/tclParse.c (Tcl_ParseCommand): also return an error if
	start==NULL and numBytes<0. This is coverity's bug #20

	* generic/tclStringObj.c (STRING_SIZE): fix allocation for 0-length
	strings. This is coverity's bugs #54-5

2006-09-22  Andreas Kupries  <andreask@activestate.com>

	* generic/tclInt.h: Moved TIP#268's field 'packagePrefer' to the end
	of the structure, for better backward compatibility.

2006-09-22  Andreas Kupries  <andreask@activestate.com>

	TIP#268 IMPLEMENTATION

	* generic/tclDecls.h:	 Regenerated from tcl.decls.
	* generic/tclStubInit.c:

	* doc/PkgRequire.3: Documentation of extended API, extended testsuite.
	* doc/package.n:
	* tests/pkg.test:

	* generic/tcl.decls: Implementation.
	* generic/tclBasic.c:
	* generic/tclConfig.c:
	* generic/tclInt.h:
	* generic/tclPkg.c:
	* generic/tclTest.c:
	* generic/tclTomMathInterface.c:
	* library/init.tcl:
	* library/package.tcl:
	* library/tm.tcl:

2006-09-22  Donal K. Fellows  <donal.k.fellows@man.ac.uk>

	* generic/tclThreadTest.c (TclCreateThread): Use NULL instead of 0 as
	end-of-strings marker to Tcl_AppendResult; the difference matters on
	64-bit machines. [Bug 1562528]

2006-09-21  Don Porter	<dgp@users.sourceforge.net>

	* generic/tclUtil.c:	Dropped ParseInteger() routine. TclParseNumber
	covers the task just fine.

2006-09-19  Donal K. Fellows  <dkf@users.sf.net>

	* generic/tclEvent.c (Tcl_VwaitObjCmd): Rewrite so that an exceeded
	limit trapped in a vwait cannot cause a dangerous dangling trace.

2006-09-19  Don Porter	<dgp@users.sourceforge.net>

	* generic/tclExecute.c (INST_EXPON):	Native type overflow detection
	* tests/expr.test:	was completely broken. Falling back on use of
	bignums for all non-trivial ** calculations until
	native-type-constrained special cases can be done carefully and
	correctly. [Bug 1561260]

2006-09-15  Jeff Hobbs	<jeffh@ActiveState.com>

	* library/http/http.tcl:      Change " " -> "+" url encoding mapping
	* library/http/pkgIndex.tcl:  to " " -> "%20" as per RFC 3986.
	* tests/http.test (http-5.1): bump http to 2.5.3
	* unix/Makefile.in:
	* win/Makefile.in:

2006-09-12  Andreas Kupries  <andreask@activestate.com>

	* unix/configure.in (HAVE_MTSAFE_GETHOST*): Modified to recognize
	HP-UX 11.00 and beyond as having mt-safe implementations of the
	gethost functions.
	* unix/configure: Regenerated, using autoconf 2.59

	* unix/tclUnixCompat.c (PadBuffer): Fixed bug in calculation of the
	increment needed to align the pointer, and added documentation
	explaining why the macro is implemented as it is.

2006-09-11  Pat Thoyts	<patthoyts@users.sourceforge.net>

	* win/rules.vc:	   Updated to install http, tcltest and msgcat as
	* win/makefile.vc: Tcl Modules (as per Makefile.in).
	* win/makefile.vc: Added tommath_(super)class headers.

2006-09-11  Andreas Kupries  <andreask@activestate.com>

	* unix/Makefile.in (install-libraries): Fixed typo tcltest 2.3.9 ->
	2.3.0.

2006-09-11  Daniel Steffen  <das@users.sourceforge.net>

	* unix/tclUnixCompat.c: make compatLock static and only declare it
	when it will actually be used; #ifdef parts of TSD that are not always
	needed; adjust #ifdefs to cover all possible cases; fix whitespace.

2006-09-11  Andreas Kupries  <andreask@activestate.com>

	* tests/msgcat.test: Bumped version in auxiliary files as well.
	* doc/msgcat.n:

2006-09-11  Kevin B. Kenny  <kennykb@acm.org>

	* unix/Makefile.in:	Bumped msgcat version to 1.4.2 to be
	* win/Makefile.in:	consistent with dgp's commits of 2006-09-10.

2006-09-11  Don Porter	<dgp@users.sourceforge.net>

	* library/msgcat/msgcat.tcl:	Removed some unneeded [uplevel]s.

2006-09-10  Don Porter	<dgp@users.sourceforge.net>

	* generic/tclExecute.c:		Corrected INST_EXPON flaw that treated
	* tests/expr.test:		$x**1 as $x**3. [Bug 1555371]

	* doc/tcltest.n:		Bump to version tcltest 2.3.0 to
	* library/tcltest/pkgIndex.tcl: account for new "-verbose line"
	* library/tcltest/tcltest.tcl:	feature.
	* unix/Makefile.in:
	* win/Makefile.in:
	* win/makefile.bc:
	* win/makefile.vc:

	* library/msgcat/msgcat.tcl:	Bump to version msgcat 1.4.2 to
	* library/msgcat/pkgIndex.tcl:	account for modifications.

2006-09-10  Daniel Steffen  <das@users.sourceforge.net>

	* library/msgcat/msgcat.tcl (msgcat::Init): on Darwin, add fallback of
	* tests/msgcat.test:			    default msgcat locale to
	* unix/tclUnixInit.c (TclpSetVariables):    current CFLocale
	identifier if available (via private ::tcl::mac::locale global, set at
	interp init when on Mac OS X 10.3 or later with CoreFoundation).

	* library/tcltest/tcltest.tcl: add 'line' verbose level: prints source
	* doc/tcltest.n:	       file line information of failing tests.

	* macosx/Tcl.xcodeproj/project.pbxproj: add new tclUnixCompat.c file;
	revise tests target to use new tcltest 'line' verbose level.

	* unix/configure.in: add descriptions to new AC_DEFINEs for MT-safe.
	* unix/tcl.m4: add caching to new SC_TCL_* macros for MT-safe wrappers
	* unix/configure: autoconf-2.59
	* unix/tclConfig.h.in: autoheader-2.59

2006-09-08  Zoran Vasiljevic <vasiljevic@users.sourceforge.net>

	* unix/tclUnixCompat.c: Added fallback to gethostbyname() and
	gethostbyaddr() if the implementation is known to be MT-safe
	(currently for Darwin 6 or later only).

	* unix/configure.in: Assume gethostbyname() and gethostbyaddr() are
	MT-safe starting with Darwin 6 (Mac OSX 10.2).

	* unix/configure: Regenerated with autoconf V2.59

2006-09-08  Andreas Kupries  <andreask@activestate.com>

	* unix/tclUnixCompat.c: Fixed conditions for CopyArray/CopyString, and
	CopyHostent. Also fixed bad var names in TclpGetHostByName.

2006-09-07  Zoran Vasiljevic <vasiljevic@users.sourceforge.net>

	* unix/tclUnixCompat.c: Added fallback to MT-unsafe library calls if
	TCL_THREADS is not defined.
	Fixed alignment of arrays copied by CopyArray() to be on the
	sizeof(char *) boundary.

2006-09-07  Zoran Vasiljevic <vasiljevic@users.sourceforge.net>

	* unix/tclUnixChan.c:	Rewritten MT-safe wrappers to return ptrs to
	* unix/tclUnixCompat.c: TSD storage making them all look like their
	* unix/tclUnixFCmd.c:	MT-unsafe pendants API-wise.
	* unix/tclUnixPort.h:
	* unix/tclUnixSock.c:

2006-09-06  Zoran Vasiljevic <vasiljevic@users.sourceforge.net>

	* unix/tclUnixChan.c: Added TCL_THREADS ifdef'ed usage of MT-safe
	* unix/tclUnixFCmd.c: calls like: getpwuid, getpwnam, getgrgid,
	* unix/tclUnixSock.c: getgrnam, gethostbyname and gethostbyaddr.
	* unix/tclUnixPort.h: See [Bug 999544]
	* unix/Makefile.in:
	* unix/configure.in:
	* unix/tcl.m4:
	* unix/configure: Regenerated.

	* unix/tclUnixCompat.c: New file containing MT-safe implementation of
	some library calls.

2006-09-04  Don Porter	<dgp@users.sourceforge.net>

	* generic/tclCompExpr.c:	Removed much complexity that is no
	longer needed.

	* tests/main.text (Tcl_Main-4.4):	Test corrected to not be
	timing sensitive to the Bug 1481986 fix. [Bug 1550858]

2006-09-04  Jeff Hobbs	<jeffh@ActiveState.com>

	* doc/package.n: correct package example

2006-08-31  Don Porter	<dgp@users.sourceforge.net>

	* generic/tclCompExpr.c:	Corrected flawed logic for disabling
	the INST_TRY_CVT_TO_NUMERIC instruction at the end of an expression
	when function arguments contain operators. [Bug 1541274]

	* tests/expr-old.test:	The remaining failing tests reported in
	* tests/expr.test:	[Bug 1381715] are all new in Tcl 8.5, so
	there's really no issue of compatibility with Tcl 8.4 result to deal
	with. Fixed by updating tests to expect 8.5 results.

2006-08-29  Don Porter	<dgp@users.sourceforge.net>

	* generic/tclParseExpr.c:	Dropped the old expr parser.

2006-08-30  Jeff Hobbs	<jeffh@ActiveState.com>

	* generic/tclBasic.c (Tcl_CreateInterp): init iPtr->threadId

	* win/tclWinChan.c [Bug 819667] Improve logic for identifying COM
	ports.

	* generic/tclIOGT.c (ExecuteCallback):
	* generic/tclPkg.c (Tcl_PkgRequireEx): replace Tcl_GlobalEval(Obj)
	with more efficient Tcl_Eval(Obj)Ex

	* unix/Makefile.in (valgrindshell): add valgrindshell target and
	update default VALGRINDARGS. User can override, or add to it with
	VALGRIND_OPTS env var.

	* generic/tclFileName.c (DoGlob): match incrs with decrs.

2006-08-29  Don Porter	<dgp@users.sourceforge.net>

	* generic/tclParseExpr.c:	Use the "parent" field of orphan
	ExprNodes to store the closure of left pointers. This lets us avoid
	repeated re-scanning leftward for the left boundary of subexpressions,
	which in worst case led to near O(N^2) runtime.

2006-08-29  Joe Mistachkin  <joe@mistachkin.com>

	* unix/tclUnixInit.c: Fixed the issue (typo) that was causing
	* unix/tclUnixThrd.c (TclpThreadGetStackSize): stack.test to fail on
	FreeBSD (and possibly other Unix platforms).

2006-08-29  Colin McCormack  <coldstore@users.sourceforge.net>

	* generic/tclIOUtil.c:	Added test for NULL return from
	* generic/tclPathObj.c: Tcl_FSGetNormalizedPath which was causing
	* unix/tclUnixFile.c:	segv's per [Bug 1548263]
	* win/tclWinFCmd.c:
	* win/tclWinFile.c:

2006-08-28  Kevin B. Kenny  <kennykb@acm.org>

	* library/tzdata/America/Havana:      Regenerated from Olson's
	* library/tzdata/America/Tegucigalpa: tzdata2006k.
	* library/tzdata/Asia/Gaza:

2006-08-28  Don Porter	<dgp@users.sourceforge.net>

	* generic/tclStringObj.c:	Revised ObjPrintfVA to take care to
	* generic/tclParseExpr.c:	copy only whole characters when doing
	%s formatting. This relieves callers of TclObjPrintf() and
	TclFormatToErrorInfo() from needing to fix arguments to character
	boundaries. Tcl_ParseExpr() simplified by taking advantage. [Bug
	1547786]

	* generic/tclStringObj.c:	Corrected TclFormatObj's failure to
	count up the number of arguments required by examining the format
	string. [Bug 1547681]

2006-08-27  Joe Mistachkin  <joe@mistachkin.com>

	* generic/tclClock.c (ClockClicksObjCmd): Fix nested macro breakage
	with TCL_MEM_DEBUG enabled. [Bug 1547662]

2006-08-26  Miguel Sofer  <msofer@users.sf.net>

	* doc/namespace.n:
	* generic/tclNamesp.c:
	* tests/upvar.test: bugfix, docs clarification and new tests for
	[namespace upvar] as follow up to [Bug 1546833], reported by Will
	Duquette.

2006-08-24  Kevin B. Kenny  <kennykb@acm.org>

	* library/tzdata: Regenerated, including several new files, from
	Olson's tzdata2006j.
	* library/clock.tcl:
	* tests/clock.test: Removed an early testing hack that allowed loading
	'registry' from the build tree rather than an installed one. This is a
	workaround for [Bug 15232730], which remains open because it's a
	symptom of a deeper underlying problem.

2006-08-23  Don Porter	<dgp@users.sourceforge.net>

	* generic/tclParseExpr.c:	Minimal collection of new tests
	* tests/parseExpr.test:		testing the error messages of the new
	expr parser. Several bug fixes and code simplifications that appeared
	during that effort.

2006-08-21  Don Porter	<dgp@users.sourceforge.net>

	* generic/tclIOUtil.c:	Revisions to complete the thread finalization
	of the cwdPathPtr. [Bug 1536142]

	* generic/tclParseExpr.c:	Revised mistaken call to
	TclCheckBadOctal(), so both [expr 08] and [expr 08z] have same
	additional info in error message.

	* tests/compExpr-old.test:	Update existing tests to not fail with
	* tests/compExpr.test:		the new expr parser.
	* tests/compile.test:
	* tests/expr-old.test:
	* tests/expr.test:
	* tests/for.test:
	* tests/if.test:
	* tests/parseExpr.test:
	* tests/while.test:

2006-08-21  Donal K. Fellows  <donal.k.fellows@manchester.ac.uk>

	* win/Makefile.in (gdb): Make this target work so that debugging an
	msys build is possible.

2006-08-21  Daniel Steffen  <das@users.sourceforge.net>

	* macosx/tclMacOSXNotify.c (Tcl_WaitForEvent): if the run loop is
	already running (e.g. if Tcl_WaitForEvent was called recursively),
	re-run it in a custom run loop mode containing only the source for the
	notifier thread, otherwise wakeups from other sources added to the
	common run loop modes might get lost.

	* unix/tclUnixNotfy.c (Tcl_WaitForEvent): on 64-bit Darwin,
	pthread_cond_timedwait() appears to have a bug that causes it to wait
	forever when passed an absolute time which has already been exceeded
	by the system time; as a workaround, when given a very brief timeout,
	just do a poll on that platform. [Bug 1457797]

	* generic/tclClock.c (ClockClicksObjCmd): add support for Darwin
	* generic/tclCmdMZ.c (Tcl_TimeObjCmd):	  nanosecond resolution timer
	* generic/tclInt.h:			  to [clock clicks] and [time]
	* unix/configure.in (Darwin):		  when TCL_WIDE_CLICKS defined
	* unix/tclUnixTime.c (TclpGetWideClicks, TclpWideClicksToNanoseconds):
	* unix/configure: autoconf-2.59
	* unix/tclConfig.h.in: autoheader-2.59

	* unix/tclUnixPort.h (Darwin): override potentially faulty configure
	detection of termios availability in all cases, since termios is known
	to be present on all Mac OS X releases since 10.0. [Bug 497147]

2006-08-18  Daniel Steffen  <das@users.sourceforge.net>

	* unix/tcl.m4 (Darwin): add support for --enable-64bit on x86_64, for
	universal builds including x86_64, for 64-bit CoreFoundation on
	Leopard and for use of -mmacosx-version-min instead of
	MACOSX_DEPLOYMENT_TARGET
	* unix/configure: autoconf-2.59
	* unix/tclConfig.h.in: autoheader-2.59

	* generic/tcl.h:	  add fixes for building on Leopard and
	* unix/tclUnixPort.h:	  support for 64-bit CoreFoundation on Leopard
	* macosx/tclMacOSXFCmd.c:

	* unix/tclUnixPort.h: on Darwin x86_64, disable use of vfork as it
	causes execve to fail intermittently. (rdar://4685553)

	* generic/tclTomMath.h: on Darwin 64-bit, for now disable use of
	128-bit arithmetic through __attribute__ ((mode(TI))), as it leads to
	link errors due to missing fallbacks. (rdar://4685527)

	* macosx/Tcl.xcodeproj/project.pbxproj: add x86_64 to universal build,
	switch native release targets to use DWARF with dSYM, Xcode 3.0
	changes
	* macosx/README: updates for x86_64 and Xcode 2.4.

	* macosx/Tcl.xcodeproj/default.pbxuser: add test suite target that
	* macosx/Tcl.xcodeproj/project.pbxproj: runs the tcl test suite at
	build time and shows clickable test suite errors in the GUI build
	window.

	* tests/macOSXFCmd.test: fix use of deprecated resource fork paths.

	* unix/tclUnixInit.c (TclpInitLibraryPath): move code that is only
	needed when TCL_LIBRARY is defined to run only in that case.

	* generic/tclLink.c (LinkTraceProc): fix 64-bit signed-with-unsigned
	comparison warning from gcc4 -Wextra.

	* unix/tclUnixChan.c (TclUnixWaitForFile): with timeout < 0, if
	select() returns early (e.g. due to a signal), call it again instead
	of returning a timeout result. Fixes intermittent event-13.8 failures.

2006-08-17  Don Porter	<dgp@users.sourceforge.net>

	* generic/tclCompile.c:		Revised the new set of expression
	* generic/tclParseExpr.c:	parse error messages.

2006-08-16  Don Porter	<dgp@users.sourceforge.net>

	* generic/tclParseExpr.c:	Replace PrecedenceOf() function with
	prec[] static array.

2006-08-14  Donal K. Fellows  <donal.k.fellows@manchester.ac.uk>

	* library/clock.tcl (::tcl::clock::add): Added missing braces to
	clockval validation code. Pointed out on comp.lang.tcl.

2006-08-11  Donal K. Fellows  <donal.k.fellows@manchester.ac.uk>

	* generic/tclNamesp.c: Improvements in buffer management to make
	namespace creation faster. Plus selected other minor improvements to
	code quality. [Patch 1352382]

2006-08-10  Donal K. Fellows  <donal.k.fellows@manchester.ac.uk>

	Misc patches to make code more efficient. [Bug 1530474] (afredd)
	* generic/*.c, macosx/tclMacOSXNotify.c, unix/tclUnixNotfy.c,
	* win/tclWinThrd.c: Tidy up invokations of Tcl_Panic() to promote
	string constant sharing and consistent style.
	* generic/tclBasic.c (Tcl_CreateInterp): More efficient handling of
	* generic/tclClock.c (TclClockInit):	 registration of commands not
						 in global namespace.
	* generic/tclVar.c (Tcl_UnsetObjCmd): Remove unreachable clause.

2006-08-09  Don Porter	<dgp@users.sourceforge.net>

	* generic/tclEncoding.c:	Replace buffer copy in for loop with
	call to memcpy(). Thanks to afredd. [Patch 1530262]

2006-08-09  Donal K. Fellows  <donal.k.fellows@manchester.ac.uk>

	* generic/tclCmdIL.c (Tcl_LassignObjCmd): Make the wrong#args message
	a bit more consistent with those used elsewhere. [Bug 1534628]

	* generic/tclDictObj.c (DictForCmd): Stop crash when attempting to
	iterate over an invalid dictionary. [Bug 1531184]

	* doc/ParseCmd.3, doc/expr.n, doc/set.n, doc/subst.n, doc/switch.n:
	* doc/tclvars.n: Ensure that uses of [expr] in documentation examples
	are also good style (with braces) unless otherwise necessary. [Bug
	1526581]

2006-08-03  Daniel Steffen  <das@users.sourceforge.net>

	* unix/tclUnixPipe.c (TclpCreateProcess): for USE_VFORK: ensure
	standard channels are initialized before vfork() so that the child
	doesn't potentially corrupt global state in the parent's address space

	* tests/compExpr-old.test: add 'oldExprParser' constraint to all tests
	* tests/compExpr.test:	   that depend on the exact format of the
	* tests/compile.test:	   error messages of the pre-2006-07-05
	* tests/expr-old.test:	   expression parser. The constraint is on by
	* tests/expr.test:	   default (i.e those tests still fail), but
	* tests/for.test:	   can be turned off by passing '-constraints
	* tests/if.test:	   newExprParser' to tcltest, which will skip
	* tests/parseExpr.test:	   the 196 failing tests in the testsuite that
	* tests/while.test:	   are caused by the new expression parser
	error messages.

2006-07-31  Kevin B. Kenny  <kennykb@acm.org>

	* generic/tclClock.c (ConvertLocalToUTCUsingC): Corrected a regression
	that caused dates before 1969 to be one day off in the :localtime time
	zone if TZ is not set. [Bug 1531530]

2006-07-30  Kevin B. Kenny  <kennykb@acm.org>

	* generic/tclClock.c (GetJulianDayFromEraYearMonthDay): Corrected
	several errors in converting dates before the Common Era [Bug 1426279]
	* library/clock.tcl: Corrected syntax errors in generated code for %EC
	%Ey, and %W format groups [Bug 1505383]. Corrected a bug in cache
	management for format strings containing [glob] metacharacters [Bug
	1494664]. Corrected several errors in formatting/scanning of years
	prior to the Common Era, and added the missing %EE format group to
	indicate the era.
	* tools/makeTestCases.tcl: Added code to make sure that %U and %V
	format groups are included in the tests. (The code depends on %U and
	%V formatting working correctly when 'makeTestCases.tcl' is run,
	rather than making a completely independent check.) Added tests for
	[glob] metacharacters in strings. Added tests for years prior to the
	Common Era.
	* tests/clock.test: Rebuilt with new test cases for all the above.

2006-07-30  Joe English	 <jenglish@users.sourceforge.net>

	* doc/AppInit.3: Fix typo [Bug 1496886]

2006-07-26  Don Porter	<dgp@users.sourceforge.net>

	* generic/tclExecute.c: Corrected flawed overflow detection in
	* tests/expr.test:	INST_EXPON that caused [expr 2**64] to return
	0 instead of the same value as [expr 1<<64].

2006-07-24  Don Porter	<dgp@users.sourceforge.net>

	* win/tclWinSock.c:	Correct un-initialized Tcl_DString. Thanks to
	afredd. [Bug 1518166]

2006-07-21  Miguel Sofer  <msofer@users.sf.net>

	* generic/tclExecute.c:
	* tests/execute.test (execute-9.1): dgp's fix for [Bug 1522803].

2006-07-20  Daniel Steffen  <das@users.sourceforge.net>

	* macosx/tclMacOSXNotify.c (Tcl_InitNotifier, Tcl_WaitForEvent):
	create notifier thread lazily upon first call to Tcl_WaitForEvent()
	rather than in Tcl_InitNotifier(). Allows calling exeve() in processes
	where the event loop has not yet been run (Darwin's execve() fails in
	processes with more than one thread), in particular allows embedders
	to call fork() followed by execve(), previously the pthread_atfork()
	child handler's call to Tcl_InitNotifier() would immediately recreate
	the notifier thread in the child after a fork.

	* macosx/tclMacOSXFCmd.c (TclMacOSXCopyFileAttributes):	   add support
	* macosx/tclMacOSXNotify.c (Tcl_InitNotifier):		   for weakly
	* unix/tclUnixInit.c (Tcl_GetEncodingNameFromEnvironment): importing
	symbols not available on OSX 10.2 or 10.3, enables binaires built on
	later OSX versions to run on earlier ones.
	* macosx/Tcl.xcodeproj/project.pbxproj: enable weak-linking; turn on
						extra warnings.
	* macosx/README: document how to enable weak-linking; cleanup.
	* unix/tclUnixPort.h: add support for weak-linking; conditionalize
	AvailabilityMacros.h inclusion; only disable realpath on 10.2 or
	earlier when threads are enabled.
	* unix/tclLoadDyld.c (TclpLoadMemoryGetBuffer): change runtime Darwin
	* unix/tclUnixInit.c (TclpInitPlatform):	release check to use
							global initialized
							once
	* unix/tclUnixFCmd.c (DoRenameFile, TclpObjNormalizePath): add runtime
	Darwin release check to determine if realpath is threadsafe.
	* unix/configure.in: add check on Darwin for compiler support of weak
	* unix/tcl.m4:	     import and for AvailabilityMacros.h header; move
	Darwin specific checks & defines that are only relevant to the tcl
	build out of tcl.m4; restrict framework option to Darwin; clean up
	quoting and help messages.
	* unix/configure: autoconf-2.59
	* unix/tclConfig.h.in: autoheader-2.59

	* generic/regc_locale.c (cclass):
	* generic/tclExecute.c (TclExecuteByteCode):
	* generic/tclIOCmd.c (Tcl_ExecObjCmd):
	* generic/tclListObj.c (NewListIntRep):
	* generic/tclObj.c (Tcl_GetLongFromObj, Tcl_GetWideIntFromObj)
	(FreeBignum, Tcl_SetBignumObj):
	* generic/tclParseExpr.c (Tcl_ParseExpr):
	* generic/tclStrToD.c (TclParseNumber):
	* generic/tclStringObj.c (TclAppendFormattedObjs):
	* unix/tclLoadDyld.c (TclpLoadMemory):
	* unix/tclUnixPipe.c (TclpCreateProcess): fix signed-with-unsigned
	comparison and other warnings from gcc4 -Wextra.

2006-07-13  Andreas Kupries <andreask@activestate.com>

	* unix/tclUnixPort.h: Added the inclusion of <AvailabilityMacros.h>.
	The missing header caused the upcoming #if conditions to wrongly
	exclude realpath, causing file normalize to ignore symbolic links in
	the path.

2006-07-11  Zoran Vasiljevic <vasiljevic@users.sourceforge.net>

	* generic/tclAsync.c: Made Tcl_AsyncDelete() more tolerant when called
	after all thread TSD has been garbage-collected.

2006-07-05  Don Porter	<dgp@users.sourceforge.net>

	* generic/tclParseExpr.c:	Completely new expression parser that
	builds a parse tree instead of operating with deep recursion. This
	corrects reports of stack-blowing crashes parsing long expressions
	[Bug 906201] and replaces a fundamentally O(N^2) algorithm with an
	O(N) one [RFE 903765]. The new parser is better able to generate error
	messages that clearly report both the nature and context of the syntax
	error [Bugs 1029267, 1381715]. For now, the code for the old parser is
	still present and can be activated with a "#define OLD_EXPR_PARSER
	1". This is for the sake of a clean implementation patch, and for ease
	of benchmarking. The new parser is non-recursive, so much lighter in
	stack consumption, but it does use more heap, so there may be cases
	where parsing of long expressions that succeeded with the old parser
	will lead to out of memory panics with the new one. There are still
	more improvements possible on that point, though significant progress
	may require changes to the Tcl_Token specifications documented for the
	public Tcl_Parse*() routines.
	***POTENTIAL INCOMPATIBILITY*** for any callers that rely on the exact
	(usually terrible) error messages generated by the old parser. This
	includes a large number of tests in the test suite.

	* generic/tclInt.h:		Replaced TclParseWhiteSpace() with
	* generic/tclParse.c:		TclParseAllWhiteSpace() which is what
	* generic/tclParseExpr.c:	all the callers really needed.
	Breaking whitespace runs at newlines is useful only to the command
	parsing function, and it can call the file scoped routine
	ParseWhiteSpace() to do that.

	* tests/expr-old.test:	Removed knownBug constraints that masked
	* tests/expr.test:	failures due to revised error messages.
	* tests/parseExpr.test:

2006-06-20  Don Porter	<dgp@users.sourceforge.net>

	* generic/tclIOUtil.c:	Changed default configuration to
	* generic/tclInt.decls: #undef USE_OBSOLETE_FS_HOOKS which disables
	* generic/tclTest.c:	access to the Tcl 8.3 internal routines for
	hooking into filesystem operations. Everyone ought to have migrated to
	Tcl_Filesystems by now.
	***POTENTIAL INCOMPATIBILITY*** for any code still stuck in the
	pre-Tcl_Filesystem era.

	* generic/tclIntDecls.h:	make genstubs
	* generic/tclStubInit.c:

	* generic/tclStrToD.c:	Removed dead code that permitted disabling of
	recognition of the new 0b and 0o numeric formats.

	* generic/tclExecute.c: Removed dead code that implemented alternative
	* generic/tclObj.c:	design where numeric values did not
	automatically narrow to the smallest Tcl_ObjType required to hold them

	* generic/tclCmdAH.c:	Removed dead code that was old implementation
	of [format].

2006-06-14  Daniel Steffen  <das@users.sourceforge.net>

	* unix/tclUnixPort.h (Darwin): support MAC_OS_X_VERSION_MAX_ALLOWED
	define from AvailabilityMacros.h: override configure detection and
	only use API available in the indicated OS version or earlier.

2006-06-14  Donal K. Fellows  <donal.k.fellows@manchester.ac.uk>

	* doc/format.n, doc/scan.n: Added examples for converting between
	characters and their numeric interpretations following user prompting.

2006-06-13  Donal K. Fellows  <dkf@users.sf.net>

	* unix/tclLoadDl.c (TclpDlopen): Workaround for a compiler bug in Sun
	Forte 6. [Bug 1503729]

2006-06-06  Don Porter	<dgp@users.sourceforge.net>

	* doc/GetStdChan.3:	Added recommendation that each call to
	Tcl_SetStdChannel() be accompanied by a call to Tcl_RegisterChannel().

2006-06-05  Donal K. Fellows  <donal.k.fellows@manchester.ac.uk>

	* doc/Alloc.3: Added documentation of promise that Tcl_Realloc(NULL,x)
	is the same as Tcl_Alloc(x), as discussed in comp.lang.tcl. Also fixed
	nonsense sentence to say something meaningful.

2006-05-29  Jeff Hobbs	<jeffh@ActiveState.com>

	* generic/tcl.h (Tcl_DecrRefCount): use if/else construct to allow
	placement in unbraced outer if/else conditions. (jcw)

2006-05-27  Daniel Steffen  <das@users.sourceforge.net>

	* macosx/tclMacOSXNotify.c: implemented pthread_atfork() handler that
	* unix/tcl.m4 (Darwin):	    recreates CoreFoundation state and
	notifier thread in the child after a fork(). Note that pthread_atfork
	is available starting with Tiger only. Because vfork() is used by the
	core on Darwin, [exec]/[open] are not affected by this fix, only
	extensions or embedders that call fork() directly (such as TclX).
	However, this only makes fork() safe from corefoundation tcl with
	--disable-threads; as on all platforms, forked children may deadlock
	in threaded tcl due to the potential for stale locked mutexes in the
	child. [Patch 923072]

	* unix/configure: autoconf-2.59
	* unix/tclConfig.h.in: autoheader-2.59

2006-05-24  Donal K. Fellows  <donal.k.fellows@manchester.ac.uk>

	* unix/tcl.m4 (SC_CONFIG_SYSTEM): Fixed quoting of command script to
	awk; it was a rarely used branch, but it was wrong. [Bug 1494160]

2006-05-23  Donal K. Fellows  <donal.k.fellows@manchester.ac.uk>

	* doc/chan.n, doc/refchan.n: Tighten up the documentation to follow a
	slightly more consistent style with regard to argument capitalization.

2006-05-13  Don Porter	<dgp@users.sourceforge.net>

	* generic/tclProc.c (ProcCompileProc): When a bump of the compile
	epoch forces the re-compile of a proc body, take care not to overwrite
	any Proc struct that may be referred to on the active call stack. This
	fixes [Bug 1482718]. Note that the fix will not be effective for code
	that calls the private routine TclProcCompileProc() directly.

2006-05-13  Daniel Steffen  <das@users.sourceforge.net>

	* generic/tclEvent.c (HandleBgErrors): fix leak. [Coverity issue 86]

2006-05-05  Don Porter	<dgp@users.sourceforge.net>

	* generic/tclMain.c (Tcl_Main):		Corrected flaw that required
	* tests/main.test: (Tcl_Main-4.5):	processing of one interactive
	command before passing control to the loop routine registered with
	Tcl_SetMainLoop(). [Bug 1481986]

2006-05-04  Don Porter	<dgp@users.sourceforge.net>

	* README:		Bump version number to 8.5a5
	* generic/tcl.h:
	* tools/tcl.wse.in:
	* unix/configure.in:
	* unix/tcl.spec:
	* win/README.binary:
	* win/configure.in:

	* unix/configure:	autoconf-2.59
	* win/configure:

	* generic/tclBasic.c (ExprSrandFunc): Restore acceptance of wide/big
	* doc/mathfunc.n: integer values by srand(). [Bug 1480509]

2006-04-26  Don Porter	<dgp@users.sourceforge.net>

	*** 8.5a4 TAGGED FOR RELEASE ***

	* changes:	Updates for another RC.

	* generic/tclBinary.c:	Revised the handling of the Q and q format
	* generic/tclInt.h:	specifiers for [binary] to account for the
	* generic/tclStrToD.c:	"middle endian" floating point format used in
	Nokia N770.

2006-04-25  Don Porter	<dgp@users.sourceforge.net>

	* doc/DoubleObj.3:	More doc updates for TIP 237.
	* doc/expr.n:
	* doc/format.n:
	* doc/mathfunc.n:
	* doc/scan.n:
	* doc/string.n:

	* generic/tclScan.c:	[scan $s %u] is documented to accept only
	* tests/scan.test:	decimal formatted integers. Fixed to match.

2006-04-19  Kevin B. Kenny  <kennykb@acm.org>

	* generic/tclStrToD.c: Added code to support the "middle endian"
	floating point format used in the Nokia N770's software-based floating
	point. Thanks to Bruce Johnson for reporting this bug, originally on
	http://wiki.tcl.tk/15408.
	* library/clock.tcl: Fixed a bug with Daylight Saving Time and Posix
	time zone specifiers reported by Martin Lemburg in
	http://groups.google.com/group/comp.lang.tcl/browse_thread/thread/9a8b15a4dfc0b7a0
	(and not at SourceForge).
	* tests/clock.test: Added test case for the above bug.

2006-04-18  Donal K. Fellows  <dkf@users.sf.net>

	* doc/IntObj.3: Minor review fixes, including better documentation of
	the behaviour of Tcl_GetBignumAndClearObj.

2006-04-17  Don Porter	<dgp@users.sourceforge.net>

	* doc/IntObj.3: Documentation changes to account for TIP 237 changes.
	* doc/Object.3: [Bug 1446971]

2006-04-12  Donal K. Fellows  <donal.k.fellows@manchester.ac.uk>

	* generic/regc_locale.c (cclass): Redefined the meaning of [:print:]
	to be exactly UNICODE letters, numbers, punctuation, symbols and
	spaces (*not* whitespace). [Bug 1376892]

2006-04-11  Don Porter	<dgp@users.sourceforge.net>

	* generic/tclTrace.c:	Stop some interference between enter traces
	* tests/trace.test:	and enterstep traces. [Bug 1458266]

2006-04-07  Don Porter	<dgp@users.sourceforge.net>

	* generic/tclPathObj.c: Yet another revised fix for the [Bug 1379287]
	* tests/fileSystem.test:	family of path normalization bugs.

2006-04-06  Jeff Hobbs	<jeffh@ActiveState.com>

	* generic/tclRegexp.c (FinalizeRegexp): full reset data to indicate
	readiness for reinitialization.

2006-04-06  Don Porter	<dgp@users.sourceforge.net>

	* generic/tclIndexObj.c (Tcl_GetIndexFromObjStruct):	It seems there
	* tests/indexObj.test:	are extensions that rely on the prior behavior
	* doc/GetIndex.3:	that the empty string cannot succeed as a
	unique prefix matcher, so I'm restoring Donal Fellows's solution.
	Added mention of this detail to the documentation. [Bug 1464039]

	* tests/compExpr-old.test:	Updated testmathfunctions constraint
	* tests/compExpr.test:		to post-TIP-232 world.
	* tests/expr-old.test:
	* tests/expr.test:
	* tests/info.test:

	* tests/indexObj.test:	Corrected other test errors revealed by
	* tests/upvar.test:	testing outside the tcltest application.

	* generic/tclPathObj.c: Revised fix for the [Bug 1379287] family of
	path normalization bugs.

2006-04-06  Daniel Steffen  <das@users.sourceforge.net>

	* unix/tcl.m4: removed TCL_IO_TRACK_OS_FOR_DRIVER_WITH_BAD_BLOCKING
	define on Darwin. [Bug 1457515]
	* unix/configure: autoconf-2.59
	* unix/tclConfig.h.in: autoheader-2.59

2006-04-05  Don Porter	<dgp@users.sourceforge.net>

	* win/tclWinInit.c:	More careful calls to Tcl_DStringSetLength()
	* win/tclWinSock.c:	to avoid creating invalid DString states. Bump
	* win/tclWinDde.c:	to version 1.3.2. [RFE 1366195]
	* library/dde/pkgIndex.tcl:

	* library/reg/pkgIndex.tcl:	Bump to registry 1.2 because
	* win/tclWinReg.c:	Registry_Unload() is a new public routine
	* win/Makefile.in:	compared to the 1.1.* releases.

	* win/configure.in:	Bump package version numbers.
	* win/configure:	autoconf 2.59

2006-04-05  Donal K. Fellows  <donal.k.fellows@manchester.ac.uk>

	* generic/tclIndexObj.c (Tcl_GetIndexFromObjStruct): Allow empty
	strings to be matched by the Tcl_GetIndexFromObj machinery, in the
	same manner as any other key. [Bug 1464039]

2006-04-03  Andreas Kupries <andreask@activestate.com>

	* generic/tclIO.c (ReadChars): Added check, panic and commentary to a
	piece of code which relies on BUFFER_PADDING to create enough space at
	the beginning of each buffer for the insertion of partial multibyte
	data at the beginning of a buffer. Commentary explains why this code
	is OK, and the panic is as a precaution if someone twiddled the
	BUFFER_PADDING into uselessness.

	* generic/tclIO.c (ReadChars): Temporarily suppress the use of
	TCL_ENCODING_END set when EOF was reached while the buffer we are
	converting is not truly the last buffer in the queue. Together with
	the Utf bug below it was possible to completely wreck the buffer data
	structures, eventually crashing Tcl. [Bug 1462248]

	* generic/tclEncoding.c (UtfToUtfProc): Stop accessing memory beyond
	the end of the input buffer when TCL_ENCODING_END is set and the last
	bytes of the buffer start a multi-byte sequence. This bug contributed
	to [Bug 1462248].

2006-03-30  Miguel Sofer  <msofer@users.sf.net>

	* generic/tclExecute.c: remove unused var and silence gcc warning

2006-03-29  Jeff Hobbs	<jeffh@ActiveState.com>

	* win/Makefile.in: convert _NATIVE paths to use / to avoid ".\"
	path-as-escape issue.

2006-03-29  Don Porter	<dgp@users.sourceforge.net>

	* changes:	Updates for another RC.

	* generic/tclPathObj.c:	 More fixes for path normalization when /../
	* tests/fileSystem.test: tries to go beyond root.[Bug 1379287]

	* generic/tclExecute.c: Revised INST_MOD implementation to do
	calculations in native types as much as possible, moving to mp_ints
	only when necessary.

2006-03-28  Jeff Hobbs	<jeffh@ActiveState.com>

	* win/tclWinPipe.c (TclpCreateProcess): change panics to Tcl errors
	and do proper refcounting of noe objPtr. [Bug 1194429]

	* unix/tcl.m4, win/tcl.m4: []-quote AC_DEFUN functions.

2006-03-28  Daniel Steffen  <das@users.sourceforge.net>

	* macosx/Tcl.xcode/default.pbxuser:	add '-singleproc 1' cli arg to
	* macosx/Tcl.xcodeproj/default.pbxuser: tcltest to ease test debugging

	* macosx/Tcl.xcode/project.pbxproj:	removed $prefix/share from
	* macosx/Tcl.xcodeproj/project.pbxproj: TCL_PACKAGE_PATH as per change
	to unix/configure.in of 2006-03-13.

	* unix/tclUnixFCmd.c (TclpObjNormalizePath): deal with *BSD/Darwin
	realpath() converting relative paths into absolute paths [Bug 1064247]

2006-03-28  Vince Darley  <vincentdarley@sourceforge.net>

	* generic/tclIOUtil.c: fix to nativeFilesystemRecord comparisons
	(lesser part of [Bug 1064247])

2006-03-27  Pat Thoyts	<patthoyts@users.sourceforge.net>

	* win/tclWinTest.c:	Fixes for [Bug 1456373] (mingw-gcc issue)

2006-03-27  Andreas Kupries <andreask@activestate.com>

	* doc/CrtChannel.3:    Added TCL_CHANNEL_VERSION_5, made it the
	* generic/tcl.h:       version where the "truncateProc" is defined at,
	* generic/tclIO.c:     and moved all channel drivers of Tcl to v5.
	* generic/tclIOGT.c, generic/tclIORChan.c, unix/tclUnixChan.c:
	* unix/tclUnixPipe.c, win/tclWinChan.c, win/tclWinConsole.c:
	* win/tclWinPipe.c, win/tclWinSerial.c, win/tclWinSock.c:

2006-03-27  Don Porter	<dgp@users.sourceforge.net>

	* generic/tclExecute.c: Merge INST_MOD computation in with the
	INST_?SHIFT instructions, which also operate only on two integral
	values. Also corrected flaw that made INST_BITNOT of wide values
	require mp_int calculations. Also corrected type that missed optimized
	handling of the tclBooleanType by the TclGetBooleanFromObj macro.

	* changes:	Updates for another RC.

2006-03-25  Don Porter	<dgp@users.sourceforge.net>

	* generic/tclExecute.c: Corrections to INST_EXPON detection of
	overflow to use mp_int calculations.

2006-03-24  Kevin B. Kenny  <kennykb@acm.org>

	* generic/tclExecute.c (TclExecuteByteCode): Added a couple of missing
	casts to 'int' that were affecting compilablity on VC6.

2006-03-24  Don Porter	<dgp@users.sourceforge.net>

	* generic/tclEncoding.c: Reverted latest change [Bug 506653] since it
	reportedly killed test performance on Windows.

	* generic/tclExecute.c: Revised INST_EXPON implementation to do
	calculations in native types as much as possible, moving to mp_ints
	only when necessary.

2006-03-23  Don Porter	<dgp@users.sourceforge.net>

	* generic/tclExecute.c: Merged INST_EXPON handling in with the other
	binary operators that operate on all number types (INST_ADD, etc.).

	* tests/env.test: With case preserved (see 2006-03-21 commit) be sure
	to do case-insensitive filtering. [Bug 1457065]

2006-03-23  Reinhard Max  <max@suse.de>

	* unix/tcl.spec: Cleaned up and completed the spec file. An RPM can
	now be built from the tcl source distribution with "rpmbuild -tb
	<tarball>"

2006-03-22  Reinhard Max  <max@suse.de>

	* tests/stack.test: Run the stack tests in subshells, so that they are
	reported as failed tests rather than bugs in the test suite if the
	recursion causes a segfault.

2006-03-21  Don Porter	<dgp@users.sourceforge.net>

	* changes:	Updates for another RC.

	* generic/tclStrToD.c:	One of the branches of AccumulateDecimalDigit
	* tests/parseExpr.test: did not. [Bug 1451233]

	* tests/env.test:	Preserve case of saved env vars. [Bug 1409272]

2006-03-21  Daniel Steffen  <das@users.sourceforge.net>

	* generic/tclInt.decls:	 implement globbing for HFS creator & type
	* macosx/tclMacOSXFCmd.c:codes and 'hidden' flag, as documented in
	* tests/macOSXFCmd.test: glob.n; objectified OSType handling in [glob]
	* unix/tclUnixFile.c:	 and [file attributes]; fix globbing for
	hidden files with pattern==NULL arg. [Bug 823329]
	* generic/tclIntPlatDecls.h:
	* generic/tclStubInit.c: make genstubs

2006-03-20  Andreas Kupries <andreask@activestate.com>

	* win/Makefile.in (install-libraries): Generate tcl8/8.4 directory
	under Windows as well (cygwin Makefile). Related entry: 2006-03-07,
	dgp. This moved the installation of http from 8.2 to 8.4, partially. A
	fix of the required directory creation was done for unix on Mar 10,
	without entry in the Changelog. This entry is for the fix of the
	directory creation under Windows.

	* unix/installManPage: There is always one even more broken "sed".
	Moved the # comment starting character in the sed script to the
	beginning of their respective lines. The AIX sed will not recognize
	them as comments otherwise :( The actual text stays indented for
	better association with the commands they belong to.

2006-03-20  Donal K. Fellows  <donal.k.fellows@manchester.ac.uk>

	* tests/cmdAH.test, tests/fCmd.test, tests/unixFCmd.test:
	* tests/winFCmd.test: Cleanup of some test constraint handling, and a
	few other minor issues.

2006-03-18  Vince Darley  <vincentdarley@sourceforge.net>

	* generic/tclFileName.c:
	* doc/FileSystem.3:
	* tests/fileName.test: Fix to [Bug 1084705] so that 'glob -nocomplain'
	finally agrees with its documentation and doesn't swallow genuine
	errors.

	***POTENTIAL INCOMPATIBILITY*** for scripts that assumed '-nocomplain'
	removes the need for 'catch' to deal with non-understood path names.

	Small optimisation to implementation of pattern==NULL case of TclGlob,
	and clarification to the documentation. [Tclvfs bug 1405317]

2006-03-18  Vince Darley  <vincentdarley@sourceforge.net>

	* tests/fCmd.test: added knownBug test case for [Bug 1394972]

	* tests/winFCmd.test:
	* tests/tcltest.test: corrected tests to better account for behaviour
	of writable/non-writable directories on Windows 2000/XP. This, with
	the previous patches, closes [Bug 1193497]

2006-03-17  Andreas Kupries <andreask@activestate.com>

	* doc/chan.n: Updated with documentation for the commands 'chan
	create' and 'chan postevent' (TIP #219).

	* doc/refchan.n: New file. Documentation of the command handler API
	for reflected channels (TIP #219).

2006-03-17  Joe Mistachkin <joe@mistachkin.com>

	* unix/tclUnixPort.h: Include pthread.h prior to pthread_np.h [Bug
	1444692]

	* win/tclWinTest.c: Corrected typo of 'initializeMutex' that prevented
	successful compilation.

2006-03-16  Andreas Kupries <andreask@activestate.com>

	* doc/open.n: Documented the changed behaviour of 'a'ppend mode.

	* tests/io.test (io-43.1 io-44.[1234]): Rewritten to be self-contained
	with regard to setup and cleanup. [Bug 681793]

	* generic/tclIOUtil.c (TclGetOpenMode): Added the flag O_APPEND to the
	list of POSIX modes used when opening a file for 'a'ppend. This
	enables the proper automatic seek-to-end-on-write by the OS. See [Bug
	680143] for longer discussion.

	* tests/ioCmd.test (iocmd-13.7.*): Extended the testsuite to check the
	new handling of 'a'.

2006-03-15  Andreas Kupries <andreask@activestate.com>

	* tests/socket.test: Extended the timeout in socket-11.11 from 10 to
	40 seconds to allow for really slow machines. Also extended
	actual/expected results with value of variable 'done' to make it
	clearer when a test fails due to a timeout. [Bug 792159]

2006-03-15  Vince Darley  <vincentdarley@sourceforge.net>

	* win/fCmd.test: add proper test constraints so the new tests don't
	run on Unix.

2006-03-14  Andreas Kupries <andreask@activestate.com>

	* generic/tclPipe.c (TclCreatePipeline): Modified the processing of
	pipebars to fail if the last bar is followed only by redirections.
	[Bug 768659]

2006-03-14  Andreas Kupries <andreask@activestate.com>

	* doc/fconfigure.n: Clarified that -translation is binary is reported
	as lf when queried, because it is identical to lf, except for the
	special additional behaviour when setting it. [Bug 666770]

2006-03-14  Andreas Kupries <andreask@activestate.com>

	* doc/clock.n: Removed double-quotes around section title NAME; not
	needed.
	* unix/installManpage: Reverted part to handle double-quotes in
	section NAME, chokes older sed installations.

2006-03-14  Andreas Kupries <andreask@activestate.com>

	* library/tm.tcl (::tcl::tm::Defaults): Fixed handling of environment
	variable TCLX.y_TM_PATH, bad variable reference. Thanks to Julian
	Noble. [Bug 1448251]

2006-03-14  Vince Darley  <vincentdarley@sourceforge.net>

	* win/tclWinFile.c: updated patch to deal with 'file writable' issues
	on Windows XP/2000.
	* generic/tclTest.c:
	* unix/tclUnixTest.c:
	* win/tclWinTest.c:
	* tests/fCmd.test: updated test suite to deal with correct permissions
	setting and differences between XP/2000 and 95/98 3 tests still fail;
	to be dealt with shortly

2006-03-13  Don Porter	<dgp@users.sourceforge.net>

	* generic/tclEncoding.c: Report error when an escape encoding is
	missing one of its sub-encodings. [Bug 506653]

	* unix/configure.in:	Revert change from 2005-07-26 that sometimes
	* unix/configure:	added $prefix/share to the tcl_pkgPath. See
	[Patch 1231015]. autoconf-2.59.

2006-03-10  Miguel Sofer  <msofer@users.sf.net>

	* generic/tclProc.c (ObjInterpProcEx):
	* tests/apply.test (apply-5.1): Fix [apply] error messages so that
	they quote the lambda expression. [Bug 1447355]

2006-03-10  Zoran Vasiljevic  <vasiljevic@users.sourceforge.net>

	-- Summary of changes fixing [Bug 1437595] --

	* generic/tclEvent.c: Cosmetic touches and identation
	* generic/tclInt.h: Added TclpFinalizeSockets() call.

	* generic/tclIO.c: Calls TclpFinalizeSockets() as part of the
	TclFinalizeIOSubsystem().

	* unix/tclUnixSock.c: Added no-op TclpFinalizeSockets().

	* win/tclWinPipe.c, win/tclWinSock.c: Finalization of sockets/pipes is
	now solely done in TclpFinalizeSockets() and TclpFinalizePipes() and
	not over the thread-exit handler, because the order of actions the Tcl
	generic core will impose may result in cores/hangs if the thread exit
	handler tears down corresponding subsystem(s) too early.

2006-03-10  Vince Darley  <vincentdarley@sourceforge.net>

	* win/tclWinFile.c: previous patch breaks tests, so removed.

2006-03-09  Vince Darley  <vincentdarley@sourceforge.net>

	* win/tclWinFile.c: fix to 'file writable' in certain XP directories.
	Thanks to fvogel and jfg. [Patch 1344540] Modified patch to make use
	of existing use of getSecurityProc.

2006-03-08  Don Porter	<dgp@users.sourceforge.net>

	* generic/tclExecute.c: Complete missing bit of TIP 215 implementation
	* tests/incr.test:

2006-03-07  Joe English	 <jenglish@users.sourceforge.net>

	* unix/tcl.m4: Set SHLIB_LD_FLAGS='${LIBS}' on NetBSD, as per the
	other *BSD variants. [Bug 1334613]
	* unix/configure: Regenerated.

2006-03-07  Don Porter	<dgp@users.sourceforge.net>

	* changes:	Update in prep. for 8.5a4 release.

	* unix/Makefile.in:	Package http 2.5.2 requires Tcl 8.4, so the
	* win/Makefile.in:	*.tm installation has to be placed in an "8.4"
	directory, not an "8.2" directory.

2006-03-06  Don Porter	<dgp@users.sourceforge.net>

	* generic/tclBasic.c:	Revised handling of TCL_EVAL_* flags to
	* tests/parse.test:	simplify TclEvalObjvInternal and to correct
	the auto-loading of alias targets (parse-8.12). [Bug 1444291]

2006-03-03  Don Porter	<dgp@users.sourceforge.net>

	* generic/tclPathObj.c: Revised yesterday's fix for [Bug 1379287] to
	work on Windows.

	* generic/tclObj.c:	Compatibility support for existing code that
	calls Tcl_GetObjType("boolean").

2006-03-02  Don Porter	<dgp@users.sourceforge.net>

	* generic/tclPathObj.c:		Fix for failed normalization of paths
	* tests/fileSystem.test:	with /../ that lead back to the root
	of the filesystem, like /foo/.. [Bug 1379287]

2006-03-01  Reinhard Max  <max@suse.de>

	* unix/installManPage: Fix the script for manpages that have quotes
	around the .SH arguments, as doctools produces them. [Bug 1292145]
	Some minor cleanups and improvements.

2006-02-28  Don Porter	<dgp@users.sourceforge.net>

	* generic/tclBasic.c:	Corrections to be sure that TCL_EVAL_GLOBAL
	* tests/namespace.test: evaluations act the same as [uplevel #0]
	* tests/parse.test:	evaluations, even when execution traces or
	* tests/trace.test:	invocations of [::unknown] are present. [Bug
	1439836]

2006-02-22  Don Porter	<dgp@users.sourceforge.net>

	* generic/tclBasic.c:	Corrected a few bugs in how [namespace
	* tests/namespace.test: unknown] interacts with TCL_EVAL_* flags.
	[Patch 958222]

2006-02-17  Don Porter	<dgp@users.sourceforge.net>

	* generic/tclIORChan.c: Revised error message generation and handling
	* tests/ioCmd.test:	of exceptional return codes in the channel
	reflection layer. [Bug 1372348]

2006-02-16  Don Porter	<dgp@users.sourceforge.net>

	* generic/tclIndexObj.c:	Disallow the "ambiguous" error message
	* tests/indexObj.test:		when TCL_EXACT matching is requested.
	* tests/ioCmd.test:

2006-02-15  Don Porter	<dgp@users.sourceforge.net>

	* generic/tclIO.c:	Made several routines tolerant of
	* generic/tclIORChan.c: interp == NULL arguments. [Bug 1380662]
	* generic/tclIOUtil.c:

2006-02-09  Don Porter	<dgp@users.sourceforge.net>

	TIP#215 IMPLEMENTATION

	* doc/incr.n:		Revised [incr] to auto-initialize when varName
	* generic/tclExecute.c: argument is unset. [Patch 1413115]
	* generic/tclVar.c:
	* tests/compile.test:
	* tests/incr-old.test:
	* tests/incr.test:
	* tests/set.test:

	* tests/main.test (Tcl_Main-6.7):	Improved robustness of
	command auto-completion test. [Bug 1422736]

2006-02-08  Donal K. Fellows  <dkf@users.sf.net>

	* doc/Encoding.3, doc/encoding.n: Updates due to review at request of
	Don Porter. Mostly minor changes.

2006-02-08  Don Porter	<dgp@users.sourceforge.net>

	TIP#258 IMPLEMENTATION

	* doc/Encoding.3:	New subcommand [encoding dirs].
	* doc/encoding.n:	New routine Tcl_GetEncodingNameFromEnvironment
	* generic/tcl.decls:	Made public:
	* generic/tclBasic.c:	TclGetEncodingFromObj
	* generic/tclCmdAH.c:		-> Tcl_GetEncodingFromObj
	* generic/tclEncoding.c:TclGetEncodingSearchPath
	* generic/tclInt.decls:		-> Tcl_GetEncodingSearchPath
	* generic/tclInt.h:	TclSetEncodingSearchPath
	* generic/tclTest.c:		-> Tcl_SetEncodingSearchPath
	* library/init.tcl:	Removed commands:
	* tests/cmdAH.test:		[tcl::unsupported::EncodingDirs]
	* tests/encoding.test:		[testencoding path] (Tcltest)
	* unix/tclUnixInit.c:	[Patch 1413934]
	* win/tclWinInit.c:

	* generic/tclDecls.h:	make genstubs
	* generic/tclIntDecls.h:
	* generic/tclStubInit.c:

2006-02-01  Miguel Sofer  <msofer@users.sf.net>

	* generic/tclProc.c: minor improvements to [apply]
	* tests/apply.test: new tests; apply-5.1 currently fails to indicate
	missing work in error reporting

2006-02-01  Don Porter	<dgp@users.sourceforge.net>

	TIP#194 IMPLEMENTATION

	* doc/apply.n:	(New file)	New command [apply]. [Patch 944803]
	* doc/uplevel.n:
	* generic/tclBasic.c:
	* generic/tclInt.h:
	* generic/tclProc.c:
	* tests/apply.test: (New file)
	* tests/proc-old.test:
	* tests/proc.test:

	TIP#181 IMPLEMENTATION

	* doc/Namespace.3:	New command [namespace unknown]. New public C
	* doc/namespace.n:	routines Tcl_(Get|Set)NamespaceUnknownHandler.
	* doc/unknown.n:	[Patch 958222]
	* generic/tcl.decls:
	* generic/tclBasic.c:
	* generic/tclInt.h:
	* generic/tclNamesp.c:
	* tests/namespace.test:

	* generic/tclDecls.h:	make genstubs
	* generic/tclStubInit.c:

	TIP#250 IMPLEMENTATION

	* doc/namespace.n:	New command [namespace upvar]. [Patch 1275435]
	* generic/tclInt.h:
	* generic/tclNamesp.c:
	* generic/tclVar.c:
	* tests/namespace.test:
	* tests/upvar.test:

2006-01-26  Donal K. Fellows  <dkf@users.sf.net>

	* doc/dict.n: Fixed silly bug in example. Thanks to Heiner Marxen
	<heiner.marxen@unsel.de> for catching this! [Bug 1415725]

2006-01-26  Donal K. Fellows  <donal.k.fellows@manchester.ac.uk>

	* unix/tclUnixChan.c (TclpOpenFileChannel): Tidy up and comment the
	mess to do with setting up serial channels. This (deliberately) breaks
	a broken FreeBSD port, indicates what we're really doing, and reduces
	the amount of conditional compilation sections for better maintenance.

2006-01-25  Donal K. Fellows  <dkf@users.sf.net>

	* unix/tclUnixInit.c (TclpInitPlatform): Improved conditions on when
	to update the FP rounding mode on FreeBSD, taken from FreeBSD port.

2006-01-23  Donal K. Fellows  <dkf@users.sf.net>

	* tests/string.test (string-12.21): Added test for [Bug 1410553] based
	on original bug report.

2006-01-23  Miguel Sofer  <msofer@users.sf.net>

	* generic/tclStringObj.c: fixed incorrect handling of internal rep in
	Tcl_GetRange. Thanks to twylite and Peter Spjuth. [Bug 1410553]

	* generic/tclProc.c: fixed args handling for precompiled bodies [Bug
	1412695]; thanks to Uwe Traum.

2006-01-16  Reinhard Max  <max@suse.de>

	* generic/tclPipe.c (FileForRedirect): Prevent nameString from being
	freed without having been initialized.
	* tests/exec.test: Added a test for the above.

2006-01-12  Zoran Vasiljevic  <vasiljevic@users.sourceforge.net>

	* generic/tclPathObj.c (Tcl_FSGetInternalRep): backported patch from
	core-8-4-branch. A freed pointer has been overwritten causing all
	sorts of coredumps.

2006-01-12  Vince Darley  <vincentdarley@sourceforge.net>

	* win/tclWinFile.c: fix to sharing violation [Bug 1366227]

2006-01-11  Don Porter	<dgp@users.sourceforge.net>

	* generic/tclBasic.c:	Moved Tcl_LogCommandInfo from tclBasic.c to
	* generic/tclNamesp.c:	tclNamesp.c to get access to identifier with
	* tests/error.test (error-7.0): file scope. Added check for traces on
	::errorInfo, and when present fall back to contruction of the stack
	trace in the variable so that write trace notification timings are
	compatible with earlier Tcl releases. This reduces, but does not
	completely eliminate the ***POTENTIAL INCOMPATIBILITY*** created by
	the 2004-10-15 commit. [Bug 1397843]

2006-01-10  Daniel Steffen  <das@users.sourceforge.net>

	* unix/configure:    add caching, use AC_CACHE_CHECK instead of
	* unix/configure.in: AC_CACHE_VAL where possible, consistent message
	* unix/tcl.m4:	     quoting, sync relevant tclconfig/tcl.m4 changes
	and gratuitous formatting differences, fix SC_CONFIG_MANPAGES with
	default argument, Darwin improvements to SC_LOAD_*CONFIG.

2006-01-09  Don Porter	<dgp@users.sourceforge.net>

	* generic/tclNamesp.c (NamespaceInscopeCmd):	[namespace inscope]
	* tests/namespace.test: commands were not reported by [info level].
	[Bug 1400572]

2006-01-09  Donal K. Fellows  <donal.k.fellows@manchester.ac.uk>

	* generic/tclTrace.c: Stop exporting the guts of the trace command;
	nothing outside this file needs to see it. [Bug 971336]

2006-01-05  Donal K. Fellows  <donal.k.fellows@manchester.ac.uk>

	* unix/tcl.m4 (TCL_CONFIG_SYSTEM): Factor out the code to determine
	the operating system version number, as it was replicated in several
	places.

2006-01-04  David Gravereaux  <davygrvy@pobox.com>

	* win/tclAppInit.c: WIN32 native console signal handler removed. This
	was found to be interfering with TWAPI extension one. IMO, special
	services such as signal handlers should best be done with extensions
	to the core after discussions on c.l.t. about Roy Terry's tclsh
	children of a real windows service shell.

	******************************************************************
	*** CHANGELOG ENTRIES FOR 2005 IN "ChangeLog.2005"	       ***
	*** CHANGELOG ENTRIES FOR 2004 IN "ChangeLog.2004"	       ***
	*** CHANGELOG ENTRIES FOR 2003 IN "ChangeLog.2003"	       ***
	*** CHANGELOG ENTRIES FOR 2002 IN "ChangeLog.2002"	       ***
	*** CHANGELOG ENTRIES FOR 2001 IN "ChangeLog.2001"	       ***
	*** CHANGELOG ENTRIES FOR 2000 IN "ChangeLog.2000"	       ***
	*** CHANGELOG ENTRIES FOR 1999 AND EARLIER IN "ChangeLog.1999" ***
	******************************************************************<|MERGE_RESOLUTION|>--- conflicted
+++ resolved
@@ -1,13 +1,9 @@
-<<<<<<< HEAD
-2011-07-08  Donal K. Fellows  <dkf@users.sf.net>
-=======
 2011-07-15  Don Porter  <dgp@users.sourceforge.net>
 
 	* generic/tclCompile.c: Avoid segfaults when RecordByteCodeStats()
 	is called in a deleted interp.
 
-2011-07-13  Don Porter  <dgp@users.sourceforge.net>
->>>>>>> b955778d
+2011-07-08  Donal K. Fellows  <dkf@users.sf.net>
 
 	* doc/http.n: [FRQ 3358415]: State what RFC defines HTTP/1.1.
 
