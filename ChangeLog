--- conflicted
+++ resolved
@@ -1,4 +1,8 @@
-<<<<<<< HEAD
+2011-04-18  Jan Nijtmans  <nijtmans@users.sf.net>
+
+	* generic/tcl.h: fix for [Bug 3288345]: Wrong Tcl_StatBuf
+	used on MinGW.
+
 2011-04-16  Donal K. Fellows  <dkf@users.sf.net>
 
 	* generic/tclFCmd.c (TclFileAttrsCmd): Tidied up the memory management
@@ -16,12 +20,6 @@
 	* generic/tclCmdMZ.c:	New internal utility routines TclTrimLeft()
 	* generic/tclInt.h:	and TclTrimRight().  Refactor the
 	* generic/tclUtil.c:	[string trim*] implementations to use them.
-=======
-2011-04-18  Jan Nijtmans  <nijtmans@users.sf.net>
-
-	* generic/tcl.h: fix for [Bug 3288345]: Wrong Tcl_StatBuf
-	used on MinGW.
->>>>>>> 054a4a21
 
 2011-04-13  Miguel Sofer  <msofer@users.sf.net>
 
