<<<<<<< HEAD
2013-01-23  Donal K. Fellows  <dkf@users.sf.net>

	* library/http/http.tcl (http::geturl): [Bug 2911139]: Do not do vwait
	for connect to avoid reentrancy problems (except when operating
	without a -command option). Internally, this means that all sockets
	created by the http package will always be operated in asynchronous
	mode.

2013-01-18  Jan Nijtmans  <nijtmans@users.sf.net>

	* generic/tclPort.h: [Bug 3598300]: unix: tcl.h does not include
	sys/stat.h
=======
2013-01-26  Jan Nijtmans  <nijtmans@users.sf.net>

	* unix/tclUnixCompat.c: [Bug 3601804]: platformCPUID segmentation
	fault on Darwin.
>>>>>>> 6fe094e1

2013-01-16  Jan Nijtmans  <nijtmans@users.sf.net>

	* Makefile.in: Enable win32 build with -DTCL_NO_DEPRECATED, just
	* generic/tcl.h: as the UNIX build. Define Tcl_EvalObj and
	* generic/tclDecls.h: Tcl_GlobalEvalObj as macros, even when
	* generic/tclBasic.c: TCL_NO_DEPRECATED is defined, so Tk
	can benefit from it too.

2013-01-14  Jan Nijtmans  <nijtmans@users.sf.net>

	* win/tcl.m4: More flexible search for win32 tclConfig.sh,
	backported from TEA (not actually used in Tcl, only for Tk)

2013-01-13  Jan Nijtmans  <nijtmans@users.sf.net>

	* generic/tclIntDecls.h: If TCL_NO_DEPRECATED is defined, make
	sure that TIP #139 functions all are taken from the public stub
	table, even if the inclusion is through tclInt.h.

2013-01-09  Jan Nijtmans  <nijtmans@users.sf.net>

	* library/http/http.tcl: [Bug 3599395]: http assumes status line
	is a proper tcl list.
	Bump http package to 2.7.11.

2013-01-08  Jan Nijtmans  <nijtmans@users.sf.net>

	* win/tclWinFile.c: [Bug 3092089]: [file normalize] can remove path
	components.	[Bug 3587096] win vista/7: "can't find init.tcl" when
	called via junction without folder list access.

2013-01-07  Jan Nijtmans  <nijtmans@users.sf.net>

	* generic/tcl.decls: Extend the public stub table with dummy NULL
	entries, up to the size of the Tcl 8.6 stub tables. This makes it
	easier to debug extensions which use Tcl 8.6 features but (erroneously)
	are attempted to be loaded in Tcl 8.5.

2013-01-02  Miguel Sofer  <msofer@users.sf.net>

	* generic/tclEnsemble.c:  Remove stray calls to Tcl_Alloc and
	* generic/tclExecute.c:   friends: the core should only use ckalloc
	* generic/tclIORTrans.c:  to allow MEM_DEBUG to work properly
	* generic/tclTomMathInterface.c:

2012-12-31  Donal K. Fellows  <dkf@users.sf.net>

	* doc/string.n: Noted the obsolescence of the 'bytelength',
	'wordstart' and 'wordend' subcommands, and moved them to later in the
	file.

2012-12-27  Jan Nijtmans  <nijtmans@users.sf.net>

	* generic/tclListObj.c: [Bug 3598580]: Tcl_ListObjReplace may release
	deleted elements too early

2012-12-21  Jan Nijtmans  <nijtmans@users.sf.net>

	* unix/dltest/pkgb.c:  Make pkgb.so loadable in Tcl 8.4 as well.
	* generic/tclStubLib.c: Eliminate unnessarcy static HasStubSupport() and
	isDigit() functions, just do the same inline.

2012-12-13  Jan Nijtmans  <nijtmans@users.sf.net>

	* generic/tcl.h: Fix Tcl_DecrRefCount macro such that it
	doesn't access its objPtr parameter twice any more.

2012-12-07  Jan Nijtmans  <nijtmans@users.sf.net>

	* unix/dltest/pkgb.c:  Turn pkgb.so into a Tcl9 interoperability test
        library: Whatever Tcl9 looks like, loading pkgb.so in Tcl 9 should
        either result in an error-message, either succeed, but never crash.

2012-11-14  Donal K. Fellows  <dkf@users.sf.net>

	* unix/tclUnixPipe.c (DefaultTempDir): [Bug 2933003]: Allow overriding
	of the back-stop default temporary file location at compile time by
	setting the TCL_TEMPORARY_FILE_DIRECTORY #def to a string containing
	the directory name (defaults to "/tmp" as that is the most common
	default).

2012-11-13  Joe Mistachkin  <joe@mistachkin.com>

	* win/tclWinInit.c: also search for the library directory (init.tcl,
	encodings, etc) relative to the build directory associated with the
	source checkout.

2012-11-09  Don Porter  <dgp@users.sourceforge.net>

	*** 8.5.13 TAGGED FOR RELEASE ***

	* generic/tcl.h:	Bump to 8.5.13 for release.
	* library/init.tcl:
	* tools/tcl.wse.in:
	* unix/configure.in:
	* unix/tcl.spec:
	* win/configure.in:
	* README:

	* unix/configure:	autoconf-2.59
	* win/configure:

2012-11-07  Kevin B. Kenny  <kennykb@acm.org>

	* library/tzdata/Africa/Casablanca:
	* library/tzdata/America/Araguaina:
	* library/tzdata/America/Bahia:
	* library/tzdata/America/Havana:
	* library/tzdata/Asia/Amman:
	* library/tzdata/Asia/Gaza:
	* library/tzdata/Asia/Hebron:
	* library/tzdata/Asia/Jerusalem:
	* library/tzdata/Pacific/Apia:
	* library/tzdata/Pacific/Fakaofo:
	* library/tzdata/Pacific/Fiji:		Import tzdata2012i.

2012-11-07  Don Porter  <dgp@users.sourceforge.net>

	* win/tclWinSock.c:	[Bug 3574493] Avoid hanging on exit due to
	use of synchronization calls in routines called by DllMain().

2012-11-06  Donal K. Fellows  <dkf@users.sf.net>

	* library/http/http.tcl (http::Finish): [Bug 3581754]: Ensure that
	callbacks are done at most once to prevent problems with timeouts on a
	keep-alive connection (combined with reentrant http package use)
	causing excessive stack growth. Not a fix for the underlying problem,
	but ensures that pain will be mostly kept away from users.
	Bump http package to 2.7.10.

2012-10-23  Jan Nijtmans  <nijtmans@users.sf.net>

	* generic/tclInt.h:    Remove unused TclpLoadFile function.
	* generic/tclIOUtil.c

2012-10-14  Jan Nijtmans  <nijtmans@users.sf.net>

	* generic/tclDictObj.c: [Bug 3576509]: tcl::Bgerror crashes with invalid
	* generic/tclEvent.c:    arguments. Better fix, which helps for all
	Tcl_DictObjGet() calls in Tcl's source code.

2012-10-13  Jan Nijtmans  <nijtmans@users.sf.net>

	* generic/tclEvent.c: [Bug 3576509]: tcl::Bgerror crashes with invalid
	arguments

2012-10-03  Don Porter  <dgp@users.sourceforge.net>

	* generic/tclIO.c:	When checking for std channels being closed,
	compare the channel state, not the channel itself so that stacked
	channels do not cause trouble.

2012-09-07  Harald Oehlmann  <oehhar@users.sf.net>

	IMPLEMENTATION OF TIP#404.

	* library/msgcat/msgcat.tcl:	[FRQ 3544988]: (Backport from Tcl 8.6)
	* library/msgcat/pkgIndex.tcl:	New commands [mcflset] and [mcflmset]
	* unix/Makefile.in:		to set mc entries with implicit message
	* win/Makefile.in:		file locale. Bump to 1.5.0.
	* tests/msgcat.test:

2012-09-07  Alexandre Ferrieux <ferrieux@users.sourceforge.net>

	* unix/tclUnixNotfy.c Backport of 2008-12-12 8.6 commit: Fix
	missing CLOEXEC on internal pipes [2417695]

2012-08-25  Donal K. Fellows  <dkf@users.sf.net>

	* library/msgs/uk.msg: [Bug 3561330]: Use the correct full name of
	March in Ukrainian. Thanks to Mikhail Teterin for reporting.

2012-08-23  Jan Nijtmans  <nijtmans@users.sf.net>

	* generic/tclBinary.c: [Bug 3496014]: (Backport from Tcl 8.6) Protect
	Tcl_SetByteArrayObj for invalid values.

2012-08-20  Don Porter  <dgp@users.sourceforge.net>

	* generic/tclPathObj.c:	[Bug 3559678]: Fix bad filename normalization
	when the last component is the empty string.

2012-08-20  Jan Nijtmans  <nijtmans@users.sf.net>

	* win/tclWinPort.h:  Remove wrapper macro for ntohs(): unnecessary,
	because it doesn't require an initialized winsock_2 library. See:
	<http://msdn.microsoft.com/en-us/library/windows/desktop/ms740075%28v=vs.85%29.aspx>
	* win/tclWinSock.c
	* generic/tclStubInit.c

2012-08-17  Jan Nijtmans  <nijtmans@users.sf.net>

	* win/nmakehlp.c: Add "-V<num>" option, in order to be able
	to detect partial version numbers.

2012-08-15  Jan Nijtmans  <nijtmans@users.sf.net>

	* win/buildall.vc.bat: Only build the threaded builds by default
	* win/rules.vc:        Backport some improvements from Tcl 8.6
	* win/makefile.vc:

2010-08-13  Stuart Cassoff  <stwo@users.sourceforge.net>

	* unix/tclUnixCompat.c: [Bug 3555454]: Rearrange a bit to quash
	'declared but never defined' compiler warnings.

2012-08-08  Jan Nijtmans  <nijtmans@users.sf.net>

	* generic/tclfileName.c: [Bug #1536227]: Cygwin network pathname
	* tests/fileName.test:   support

2012-08-07  Don Porter  <dgp@users.sourceforge.net>

	* generic/tclIOUtil.c:	[Bug 3554250]: Overlooked one field of cleanup
	in the thread exit handler for the filesystem subsystem.

2012-07-31  Jan Nijtmans  <nijtmans@users.sf.net>

	* win/nmakehlp.c: Backport from Tcl 8.6, but add -Q option from
	sampleextension.

2012-07-28  Jan Nijtmans  <nijtmans@users.sf.net>

	* tests/clock.test:    [Bug 3549770]: Multiple test failures running
	* tests/registry.test: tcltest outside build tree
	* tests/winDde.test:

2012-07-27  Jan Nijtmans  <nijtmans@users.sf.net>

	* generic/tclUniData.c:   Support Unicode 6.2 (Add Turkish lira sign)
	* generic/regc_locale.c:

2012-07-24  Don Porter  <dgp@users.sourceforge.net>

	*** 8.5.12 TAGGED FOR RELEASE ***

	* generic/tcl.h:	Bump to 8.5.12 for release.
	* library/init.tcl:
	* tools/tcl.wse.in:
	* unix/configure.in:
	* unix/tcl.spec:
	* win/configure.in:
	* README:

	* unix/configure:	autoconf-2.59
	* win/configure:

	* changes:	Update for 8.5.12 release.

2012-07-19  Joe Mistachkin  <joe@mistachkin.com>

	* generic/tclTest.c: Fix several more missing mutex-locks in
	TestasyncCmd.

2012-07-19  Alexandre Ferrieux  <ferrieux@users.sourceforge.net>

	* generic/tclTest.c: [Bug 3544685]: Missing mutex-lock in
	TestasyncCmd since 2011-08-19. Unbounded gratitude to Stuart
	Cassoff for spotting it.

2012-07-17  Jan Nijtmans  <nijtmans@users.sf.net>

	* win/makefile.vc: [Bug 3544932]: Visual studio compiler check fails

2012-07-16  Donal K. Fellows  <dkf@users.sf.net>

	* unix/tclUnixCompat.c (TclpGetPwNam, TclpGetPwUid, TclpGetGrNam)
	(TclpGetGrGid): [Bug 3544683]: Use the elaborate memory management
	scheme outlined on http://www.opengroup.org/austin/docs/austin_328.txt
	to handle Tcl's use of standard reentrant versions of the passwd/group
	access functions so that everything can work on all BSDs. Problem
	identified by Stuart Cassoff.

2012-07-11  Jan Nijtmans  <nijtmans@users.sf.net>

	* win/tclWinReg.c: [Bug #3362446]: registry keys command fails
	with 8.5/8.6. Follow Microsofts example better in order to prevent
	problems when using HKEY_PERFORMANCE_DATA.

2012-07-10  Jan Nijtmans  <nijtmans@users.sf.net>

	* unix/tclUnixNotfy.c: [Bug 3541646]: Don't panic on triggerPipe
	overrun.

2012-07-10  Donal K. Fellows  <dkf@users.sf.net>

	* win/tclWinSock.c (InitializeHostName): Corrected logic that
	extracted the name of the computer from the gethostname call so that
	it would use the name on success, not failure. Also ensured that the
	buffer size is exactly that recommended by Microsoft.

2012-07-05  Don Porter  <dgp@users.sourceforge.net>

	* unix/tclUnixPipe.c:	[Bug 1189293]: Make "<<" binary safe.
	* win/tclWinPipe.c:

2012-06-29  Jan Nijtmans  <nijtmans@users.sf.net>

	* library/msgcat/msgcat.tcl:   Add tn, ro_MO and ru_MO to msgcat.

2012-06-29  Harald Oehlmann <harald.oehlmann@elmicron.de>

	* library/msgcat/msgcat.tcl:	[Bug 3536888]: Locale guessing of
	* library/msgcat/pkgIndex.tcl:	msgcat fails on (some) Windows 7. Bump
	* unix/Makefile.in:		to 1.4.5
	* win/Makefile.in:

2012-06-29  Donal K. Fellows  <dkf@users.sf.net>

	* doc/GetIndex.3: Reinforced the description of the requirement for
	the tables of names to index over to be static, following posting to
	tcl-core by Brian Griffin about a bug caused by Tktreectrl not obeying
	this rule correctly. This does not represent a functionality change,
	merely a clearer documentation of a long-standing constraint.

2012-06-25  Don Porter  <dgp@users.sourceforge.net>

	* generic/tclFileSystem.h:	[Bug 3024359]: Make sure that the
	* generic/tclIOUtil.c:	per-thread cache of the list of file systems
	* generic/tclPathObj.c:	currently registered is only updated at times
	when no active loops are traversing it.  Also reduce the amount of
	epoch storing and checking to where it can make a difference.

2012-06-25  Donal K. Fellows  <dkf@users.sf.net>

	* generic/tclCmdAH.c (EncodingDirsObjCmd): [Bug 3537605]: Do the right
	thing when reporting errors with the number of arguments.

2012-06-25  Jan Nijtmans  <nijtmans@users.sf.net>

	* generic/tclfileName.c: [Patch #1536227]: Cygwin network pathname
	* tests/fileName.test:   support

2012-06-23  Jan Nijtmans  <nijtmans@users.sf.net>

	* unix/tclUnixNotfy.c: [Bug 3508771]: Cygwin notifier for handling
	win32 events.

2012-06-21  Jan Nijtmans  <nijtmans@users.sf.net>

	* win/tclWinReg.c:          [Bug #3362446]: registry keys command fails
	* tests/registry.test:      with 8.5/8.6
	* library/reg/pkgIndex.tcl: registry version to 1.2.2

2012-06-11  Don Porter  <dgp@users.sourceforge.net>

	* generic/tclBasic.c:	[Bug 3532959]: Make sure the lifetime
	* generic/tclProc.c:	management of entries in the linePBodyPtr
	* tests/proc.test:	hash table can tolerate either order of
	teardown, interp first, or Proc first.

2012-06-08  Don Porter  <dgp@users.sourceforge.net>

	* unix/configure.in:	Update autogoo for gettimeofday().
	* unix/tclUnixPort.h:	Thanks Joe English.
	* unix/configure:	autoconf 2.13

	* unix/tclUnixPort.h:	[Bug 3530533]: Centralize #include <pthread.h>
	* unix/tclUnixThrd.c:	in the tclUnixPort.h header so that old unix
	systems that need inclusion in all compilation units are supported.

2012-06-06  Jan Nijtmans  <nijtmans@users.sf.net>

	* unix/tclUnixInit.c: On Cygwin, use win32 API in stead of uname()
	to determine the tcl_platform variables.

2012-05-31  Donal K. Fellows  <dkf@users.sf.net>

	* doc/safe.n: [Bug 1997845]: Corrected formatting so that generated
	* tools/tcltk-man2html.tcl (cross-reference): HTML can link properly.

2012-05-29  Donal K. Fellows  <dkf@users.sf.net>

	* doc/expr.n, doc/mathop.n: [Bug 2931407]: Clarified semantics of
	division and remainder operators.

2012-05-25  Donal K. Fellows  <dkf@users.sf.net>

	* doc/namespace.n, doc/Ensemble.3: [Bug 3528418]: Document what is
	going on with respect to qualification of command prefixes in ensemble
	subcommand maps.

2012-05-25  Jan Nijtmans  <nijtmans@users.sf.net>

	* win/tclWinDde.c:	[Bug 473946]: special characters not correctly
	* win/Makefile.in:	sent, now for XTYP_EXECUTE as well as
	XTYP_REQUEST.  Fix "make genstubs" when cross-compiling on UNIX

2012-05-24  Jan Nijtmans  <nijtmans@users.sf.net>

	* tools/genStubs.tcl:  Take cygwin handling of X11 into account.
	* generic/tcl*Decls.h: re-generated
	* generic/tclStubInit.c:  Implement TclpIsAtty, Cygwin only.
	* doc/dde.n: Doc fix: "dde execute iexplore" doesn't work
	without -async, because iexplore doesn't return a value

2012-05-22  Jan Nijtmans  <nijtmans@users.sf.net>

	* tools/genStubs.tcl:   Let cygwin share stub table with win32
	* win/Makefile.in:      Don't hardcode dde and reg dll version numbers
	* win/tclWinSock.c:     implement TclpInetNtoa for win32
	* generic/tclInt.decls: Revert most of [fcc5957e59], since when
	  we let cygwin share the win32 stub table this is no longer necessary
	* generic/tcl*Decls.h:  re-generated

2012-05-21  Don Porter  <dgp@users.sourceforge.net>

	* generic/tclFileName.c: When using Tcl_SetObjLength() calls to grow
	* generic/tclIOUtil.c:	 and shrink the objPtr->bytes buffer, care must
	be taken that the value cannot possibly become pure Unicode.  Calling
	Tcl_AppendToObj() has the possibility of making such a conversion.  Bug
	found while valgrinding the trunk.

2012-05-17  Donal K. Fellows  <dkf@users.sf.net>

	* generic/tclCmdMZ.c (Tcl_SwitchObjCmd): [Bug 3106532]: Corrected
	resulting indexes from -indexvar option to be usable with [string
	range]; this was always the intention (and is consistent with [regexp
	-indices] too).
	***POTENTIAL INCOMPATIBILITY***
	Uses of [switch -regexp -indexvar] that previously compensated for the
	wrong offsets (by subtracting 1 from the end indices) now do not need
	to do so as the value is correct.

	* library/safe.tcl (safe::InterpInit): Ensure that the module path is
	constructed in the correct order.
	(safe::AliasGlob): [Bug 2964715]: More extensive handling of what
	globbing is required to support package loading.

	* doc/expr.n: [Bug 3525462]: Corrected statement about what happens
	when comparing "0y" and "0x12"; the previously documented behavior was
	actually a subtle bug (now long-corrected).

2012-05-13  Jan Nijtmans  <nijtmans@users.sf.net>

	* win/tclWinDde.c:	Protect against receiving strings without
	ending \0, as external applications (or Tcl with TIP #106) could
	generate that.

2012-05-10  Jan Nijtmans  <nijtmans@users.sf.net>

	* win/tclWinDde.c:		[Bug 473946]: Special characters not
	* library/dde/pkgIndex.tcl:	correctly sent.  Bump to 1.3.3

2012-05-02  Jan Nijtmans  <nijtmans@users.sf.net>

	* generic/configure.in:		Better detection and implementation for
	* generic/configure:		cpuid instruction on Intel-derived
	* generic/tclUnixCompat.c:	processors, both 32-bit and 64-bit.
	* generic/tclTest.c:		Move cpuid testcase from win-specific
	* win/tclWinTest.c:		to generic tests, as it should work on
	* tests/platform.test:		all Intel-related platforms now

2012-04-27  Jan Nijtmans  <nijtmans@users.sf.net>

	* generic/tclPort.h:    Move CYGWIN-specific stuff from tclPort.h to
	* generic/tclEnv.c:     tclUnixPort.h, where it belongs.
	* unix/tclUnixPort.h:
	* unix/tclUnixFile.c:

2012-04-27  Donal K. Fellows  <dkf@users.sf.net>

	* library/init.tcl (auto_execok): Allow shell builtins to be detected
	even if they are upper-cased.

2012-04-26  Jan Nijtmans  <nijtmans@users.sf.net>

	* generic/tclStubInit.c:    get rid of _ANSI_ARGS_
	* generic/tclIntPlatDecls.h
	* unix/tclUnixPort.h
	* unix/tclAppInit.c
	* win/tclAppInit.c

2012-04-24  Jan Nijtmans  <nijtmans@users.sf.net>

	* generic/tclInt.decls:		[Bug 3508771]: load tclreg.dll in
	* generic/tclIntPlatDecls.h:	cygwin tclsh. Implement
	* generic/tclStubInit.c:	TclWinGetSockOpt, TclWinGetServByName
	* generic/tclUnixCompat.c:	and TclWinCPUID for Cygwin.
	* unix/configure.in:
	* unix/configure:
	* unix/tclUnixCompat.c:

2012-04-18  Kevin B. Kenny  <kennykb@acm.org>

	* library/tzdata/Africa/Casablanca:
	* library/tzdata/America/Port-au-Prince:
	* library/tzdata/Asia/Damascus:
	* library/tzdata/Asia/Gaza:
	* library/tzdata/Asia/Hebron: tzdata2012c

2012-04-16  Donal K. Fellows  <dkf@users.sf.net>

	* doc/FileSystem.3 (Tcl_FSOpenFileChannelProc): [Bug 3518244]: Fixed
	documentation of this filesystem callback function; it must not
	register its created channel - that's the responsibility of the caller
	of Tcl_FSOpenFileChannel - as that leads to reference leaks.

2012-04-11  Jan Nijtmans  <nijtmans@users.sf.net>

	* win/tclWinInit.c:     [Bug 3448512]: [clock scan 1958-01-01] fails
	* win/tcl.m4:           in debug compilation.
	* win/configure:
	* unix/tcl.m4:          Use NDEBUG consistantly meaning: no debugging.
	* unix/configure:

2012-04-04  Jan Nijtmans  <nijtmans@users.sf.net>

	* win/tclWinSock.c:	[Bug 510001]: TclSockMinimumBuffers needs
	* generic/tclIOSock.c:	platform implementation.
	* generic/tclInt.decls:
	* generic/tclIntDecls.h:
	* generic/tclStubInit.c:

2012-04-03  Jan Nijtmans  <nijtmans@users.sf.net>

	* generic/tclStubInit.c:	Remove the TclpGetTZName implementation
	* generic/tclIntDecls.h:	for Cygwin (from previous commit) ,
	* generic/tclIntPlatDecls.h:	re-generated
	* generic/tcl.decls:		cleanup unnecessary "generic" argument

2012-03-30  Jan Nijtmans  <nijtmans@users.sf.net>

	* generic/tclInt.decls:		[Bug 3508771]: load tclreg.dll in
	* generic/tclIntPlatDecls.h:	cygwin tclsh.  Implement
	* generic/tclStubInit.c:	TclWinGetTclInstance, TclpGetTZName,
	and various more win32-specific internal functions for Cygwin, so
	win32 extensions using those can be loaded in the cygwin version of
	tclsh.

2012-03-30  Jan Nijtmans  <nijtmans@users.sf.net>

	* unix/tcl.m4:               [Bug 3511806]: Compiler checks too early
	* unix/configure.in:         This change allows to build the cygwin
	* unix/tclUnixPort.h:        and mingw32 ports of Tcl/Tk to build
	* win/tcl.m4:                out-of-the-box using a native or cross-
	* win/configure.in:          compiler.
	* win/tclWinPort.h:          (autoconf still to be run!)

2012-03-27  Jan Nijtmans  <nijtmans@users.sf.net>

	* generic/tcl.h:	[Bug 3508771]: Wrong Tcl_StatBuf used on MinGW
	* generic/tclFCmd.c:	[Bug 2015723]: duplicate inodes from file stat
	on windows (but now for cygwin as well)

2012-03-25  Jan Nijtmans  <nijtmans@users.sf.net>

	* generic/tclInt.decls:		[Bug 3508771]: load tclreg.dll in
	* generic/tclIntPlatDecls.h:	cygwin tclsh.  Implement
	* generic/tclStubInit.c:	TclWinConvertError,
	* unix/Makefile.in:		TclWinConvertWSAError, and various
	* unix/tcl.m4:			more win32-specific internal functions
	* unix/configure:		for Cygwin, so win32 extensions using
	* win/tclWinError.c:		those can be loaded in the cygwin
					version of tclsh.

2012-03-23  Jan Nijtmans  <nijtmans@users.sf.net>

	* generic/tclInt.decls:		Revert some cygwin-related signature
	* generic/tclIntPlatDecls.h:	changes from [835f8e1e9d] (2010-02-01).
	* win/tclWinError.c:		They were an attempt to make the cygwin
	port compile again, but since cygwin is based on unix this serves no
	purpose any more.

	* unix/Makefile.in:		Add tclWinError.c to the CYGWIN build.
	* unix/tcl.m4:
	* unix/configure:

2012-03-20  Jan Nijtmans  <nijtmans@users.sf.net>

	* generic/tcl.decls:		[Bug 3508771]: load tclreg.dll in
	* generic/tclInt.decls:		cygwin tclsh. Implement
	* generic/tclIntPlatDecls.h:	TclWinGetPlatformId,Tcl_WinUtfToTChar,
	* generic/tclPlatDecls.h:	Tcl_WinTCharToUtf (and a dummy
	* generic/tclStubInit.c:	TclWinCPUID) for Cygwin, so win32
	* unix/tclUnixCompat.c:		extensions using those can be loaded
					in the cygwin version of tclsh.

2012-03-19  Venkat Iyer <venkat@comit.com>

	* library/tzdata/America/Atikokan: Update to tzdata2012b.
	* library/tzdata/America/Blanc-Sablon
	* library/tzdata/America/Dawson_Creek
	* library/tzdata/America/Edmonton
	* library/tzdata/America/Glace_Bay
	* library/tzdata/America/Goose_Bay
	* library/tzdata/America/Halifax
	* library/tzdata/America/Havana
	* library/tzdata/America/Moncton
	* library/tzdata/America/Montreal
	* library/tzdata/America/Nipigon
	* library/tzdata/America/Rainy_River
	* library/tzdata/America/Regina
	* library/tzdata/America/Santiago
	* library/tzdata/America/St_Johns
	* library/tzdata/America/Swift_Current
	* library/tzdata/America/Toronto
	* library/tzdata/America/Vancouver
	* library/tzdata/America/Winnipeg
	* library/tzdata/Antarctica/Casey
	* library/tzdata/Antarctica/Davis
	* library/tzdata/Antarctica/Palmer
	* library/tzdata/Asia/Yerevan
	* library/tzdata/Atlantic/Stanley
	* library/tzdata/Pacific/Easter
	* library/tzdata/Pacific/Fakaofo
	* library/tzdata/America/Creston: (new)

2012-03-15  Jan Nijtmans  <nijtmans@users.sf.net>

	* generic/tcl.h: [Bug 3288345]: Wrong Tcl_StatBuf used on Cygwin
	* unix/tclUnixFile.c
	* unix/tclUnixPort.h
	* win/cat.c:           Remove cygwin stuff no longer needed
	* win/tclWinFile.c
	* win/tclWinPort.h

2012-03-12  Jan Nijtmans  <nijtmans@users.sf.net>

	* win/tclWinFile.c: [Bug 3388350]: mingw64 compiler warnings

2012-03-07  Andreas Kupries  <andreask@activestate.com>

	* library/http/http.tcl: [Bug 3498327]: Generate upper-case
	* library/http/pkgIndex.tcl: hexadecimal output for compliance
	* tests/http.test: with RFC 3986. Bumped version to 2.7.9.
	* unix/Makefile.in:
	* win/Makefile.in:

2012-03-06  Jan Nijtmans  <nijtmans@users.sf.net>

	* win/tclWinPort.h: Compatibility with older Visual Studio versions.

2012-03-04  Jan Nijtmans  <nijtmans@users.sf.net>

	* generic/tclLoad.c: Patch from the cygwin folks
	* unix/tcl.m4:
	* unix/configure: (re-generated)

2012-02-29  Jan Nijtmans  <nijtmans@users.sf.net>

	* generic/tclIOUtil.c:	[Bug 3466099]: BOM in Unicode
	* generic/tclEncoding.c:
	* tests/source.test

2012-02-23  Donal K. Fellows  <dkf@users.sf.net>

	* tests/reg.test (14.21-23): Add tests relating to bug 1115587. Actual
	bug is characterised by test marked with 'knownBug'.

2012-02-17  Jan Nijtmans  <nijtmans@users.sf.net>

	* generic/tclIOUtil.c: [Bug 2233954]: AIX: compile error
	* unix/tclUnixPort.h:

2012-02-15  Donal K. Fellows  <dkf@users.sf.net>

	* generic/tclCompCmds.c (TclCompileDictForCmd): [Bug 3487626]: Fix
	crash in compilation of [dict for] when its implementation command is
	used directly rather than through the ensemble.

2012-02-09  Don Porter  <dgp@users.sourceforge.net>

	* generic/tclStringObj.c:	[Bug 3484402]: Correct Off-By-One
	error appending unicode. Thanks to Poor Yorick. Also corrected test
	for when growth is needed.

2012-02-06  Don Porter  <dgp@users.sourceforge.net>

	* generic/tclCompCmds.c: [Bug 3485022]: TclCompileEnsemble() avoid
	* tests/trace.test:	compile when exec traces set.

2012-02-06  Miguel Sofer  <msofer@users.sf.net>

	* generic/tclTrace.c:  Fix for [Bug 3484621]: insure that
	* tests/trace.test:    execution traces on bytecoded commands bump
	the interp's compile epoch.

2012-02-02  Jan Nijtmans  <nijtmans@users.sf.net>

	* generic/tclUniData.c: [FRQ 3464401]: Support Unicode 6.1
	* generic/regc_locale.c:

2012-02-02  Don Porter  <dgp@users.sourceforge.net>

	* win/tclWinFile.c:	[Bugs 2974459,2879351,1951574,1852572,
	1661378,1613456]: Revisions to the NativeAccess() routine that
	queries file permissions on Windows native filesystems.  Meant to
	fix numerous bugs where [file writable|readable|executable] "lies"
	about what operations are possible, especially when the file resides
	on a Samba share.  Patch merged from the fix-win-native-access branch.

2012-02-01  Donal K. Fellows  <dkf@users.sf.net>

	* doc/AddErrInfo.3: [Bug 3482614]: Documentation nit.

2012-01-26  Don Porter  <dgp@users.sourceforge.net>

	* generic/tclPathObj.c:	[Bug 3475569]: Add checks for unshared values
	before calls demanding them.  [Bug 3479689]: Stop memory corruption
	when shimmering 0-refCount value to "path" type.

2012-01-22  Jan Nijtmans  <nijtmans@users.sf.net>

	* tools/uniClass.tcl:    [Frq 3473670]: Various Unicode-related
	* tools/uniParse.tcl:    speedups/robustness. Enhanced tools to
	* generic/tclUniData.c:  be able to handle characters > 0xffff
	* generic/tclUtf.c:      Done in all branches in order to simplify
	* generic/regc_locale.c: merges for new Unicode versions (such as 6.1)

2012-01-22  Donal K. Fellows  <dkf@users.sf.net>

	* generic/tclDictObj.c (DictExistsCmd): [Bug 3475264]: Ensure that
	errors only ever happen when insufficient arguments are supplied, and
	not when a path doesn't exist or a dictionary is poorly formatted (the
	two cases can't be easily distinguished).

2012-01-21  Jan Nijtmans  <nijtmans@users.sf.net>

	* generic/tcl.h:        [Bug 3474726]: Eliminate detection of struct
	* generic/tclWinPort.h: _stat32i64, just use _stati64 in combination
	* generic/tclFCmd.c:    with _USE_32BIT_TIME_T, which is the same then.
	* generic/tclTest.c:    Only keep _stat32i64 usage for cygwin, so it
	* win/configure.in:     will not conflict with cygwin's own struct stat.
	* win/configure:

2012-01-21  Don Porter  <dgp@users.sourceforge.net>

	* generic/tclCmdMZ.c:	[Bug 3475667]: Prevent buffer read overflow.
	Thanks to "sebres" for the report and fix.

2012-01-17  Donal K. Fellows  <dkf@users.sf.net>

	* doc/dict.n (dict with): [Bug 3474512]: Explain better what is going
	on when a dictionary key and the dictionary variable collide.

2012-01-17  Don Porter  <dgp@users.sourceforge.net>

	* library/http/http.tcl:	Bump to version 2.7.8
	* library/http/pkgIndex.tcl:
	* unix/Makefile.in:
	* win/Makefile.in:

2012-01-13  Donal K. Fellows  <dkf@users.sf.net>

	* library/http/http.tcl (http::Connect): [Bug 3472316]: Ensure that we
	only try to read the socket error exactly once.

2012-01-09  Jan Nijtmans  <nijtmans@users.sf.net>

	* generic/tclUtf.c:      [Bug 3464428]: string is graph \u0120 is wrong
	* generic/regc_locale.c: Add table for Unicode [:cntrl:] class
	* tools/uniClass.tcl:    Generate Unicode [:cntrl:] class table
	* tests/utf.test:

2012-01-08  Kevin B. Kenny  <kennykb@acm.org>

	* library/clock.tcl (ReadZoneinfoFile): Corrected a bug where loading
	* tests/clock.test (clock-56.4):        zoneinfo would fail if one
	timezone abbreviation was a proper tail of another, and zic used the
	same bytes of the file to represent both of them.  Added a test case
	for the bug, using the same data that caused the observed failure
	"in the wild." [Bug 3470928]

2011-12-30  Venkat Iyer <venkat@comit.com>

	* library/tzdata/America/Bahia : Update to Olson's tzdata2011n
	* library/tzdata/America/Havana
	* library/tzdata/Europe/Kiev
	* library/tzdata/Europe/Simferopol
	* library/tzdata/Europe/Uzhgorod
	* library/tzdata/Europe/Zaporozhye
	* library/tzdata/Pacific/Fiji

2011-12-23  Jan Nijtmans  <nijtmans@users.sf.net>

	* generic/tclUtf.c:     [Bug 3464428]: string is graph \u0120 is wrong
	* generic/tclUniData.c:
	* generic/regc_locale.c:
	* tests/utf.test:
	* tools/uniParse.tcl:   clean up some unused stuff, and be more robust
	against changes in UnicodeData.txt syntax

2011-12-11  Jan Nijtmans  <nijtmans@users.sf.net>

	* generic/regc_locale.c: [Bug 3457031]: Some Unicode 6.0 chars not
	* tests/utf.test:        in [:print:] class

2011-12-07  Jan Nijtmans  <nijtmans@users.sf.net>

	* tools/uniParse.tcl:    [Bug 3444754]: string tolower \u01c5 is wrong
	* generic/tclUniData.c:
	* tests/utf.test:

2011-11-30  Jan Nijtmans  <nijtmans@users.sf.net>

	* library/tcltest/tcltest.tcl: [Bug 967195]: Make tcltest work
	when tclsh is compiled without using the setargv() function on mingw.

2011-11-29  Jan Nijtmans  <nijtmans@users.sf.net>

	* doc/tclsh.1:  Use the same shebang comment everywhere.
	* tools/str2c
	* tools/tcltk-man2html.tcl
	* win/Makefile.in: don't install tommath_(super)?class.h
	* unix/Makefile.in: don't install directories like 8.2 and 8.3

2011-11-22  Jan Nijtmans  <nijtmans@users.sf.net>

	* win/tclWinPort.h:   [Bug 3354324]: Windows: file mtime
	* win/tclWinFile.c:  sets wrong time (VS2005+ only)
	* generic/tclTest.c:

2011-11-04  Don Porter  <dgp@users.sourceforge.net>

	*** 8.5.11 TAGGED FOR RELEASE ***

	* generic/tcl.h:	Bump to 8.5.11 for release.
	* library/init.tcl:
	* tools/tcl.wse.in:
	* unix/configure.in:
	* unix/tcl.spec:
	* win/configure.in:
	* README:

	* unix/configure:	autoconf-2.59
	* win/configure:

	* changes:	Update for 8.5.11 release.

2011-10-20  Don Porter  <dgp@users.sourceforge.net>

	* library/http/http.tcl:	Bump to version 2.7.7
	* library/http/pkgIndex.tcl:
	* unix/Makefile.in:
	* win/Makefile.in:

	* changes:	Updates for 8.5.11 release.

2011-10-18  Reinhard Max  <max@suse.de>

	* library/clock.tcl (::tcl::clock::GetSystemTimeZone): Cache the
	time zone only if it was detected by one of the expensive
	methods. Otherwise after unsetting TCL_TZ or TZ the previous value
	will still be used.

2011-10-15  Venkat Iyer <venkat@comit.com>
	* library/tzdata/America/Sitka : Update to Olson's tzdata2011l
	* library/tzdata/Pacific/Fiji
	* library/tzdata/Asia/Hebron (New)

2011-10-11  Jan Nijtmans  <nijtmans@users.sf.net>

	* win/tclWinFile.c:    [Bug 2935503]: Incorrect mode field
	returned by file stat command

2011-10-07  Jan Nijtmans  <nijtmans@users.sf.net>

	* generic/tclIORChan.c:	Fix gcc warning (discovered with latest
	mingw, based on gcc 4.6.1)
	* tests/env.test:	Fix env.test running under wine 1.3 (partly
	backported from Tcl 8.6)

2011-10-03  Venkat Iyer <venkat@comit.com>

	* library/tzdata/Africa/Dar_es_Salaam: Update to Olson's tzdata2011k
	* library/tzdata/Africa/Kampala
	* library/tzdata/Africa/Nairobi
	* library/tzdata/Asia/Gaza
	* library/tzdata/Europe/Kaliningrad
	* library/tzdata/Europe/Kiev
	* library/tzdata/Europe/Minsk
	* library/tzdata/Europe/Simferopol
	* library/tzdata/Europe/Uzhgorod
	* library/tzdata/Europe/Zaporozhye
	* library/tzdata/Pacific/Apia

2011-09-16  Donal K. Fellows  <dkf@users.sf.net>

	* generic/tclProc.c (ProcWrongNumArgs): [Bugs 3400658,3408830]:
	Corrected the handling of procedure error messages (found by TclOO).

2011-09-16  Jan Nijtmans  <nijtmans@users.sf.net>

	* generic/tcl.h:        Don't change Tcl_UniChar type when
	* generic/regcustom.h:  TCL_UTF_MAX == 4 (not supported anyway)

2011-09-16  Donal K. Fellows  <dkf@users.sf.net>

	* library/http/http.tcl (http::geturl): [Bug 3391977]: Ensure that the
	-headers option overrides the -type option (important because -type
	has a default that is not always appropriate, and the header must not
	be duplicated).

2011-09-13  Don Porter  <dgp@users.sourceforge.net>

	* generic/tclUtil.c:	[Bug 3390638]: Workaround broken solaris
	studio cc optimizer.  Thanks to Wolfgang S. Kechel.

	* generic/tclDTrace.d:	[Bug 3405652]: Portability workaround for
	broken system DTrace support.  Thanks to Dagobert Michelson.

2011-09-12  Jan Nijtmans  <nijtmans@users.sf.net>

	* win/tclWinPort.h: [Bug 3407070]: tclPosixStr.c won't build with
	EOVERFLOW==E2BIG

2011-09-07  Don Porter  <dgp@users.sourceforge.net>

	* generic/tclCompExpr.c: [Bug 3401704]: Allow function names like
	* tests/parseExpr.test:	 influence(), nanobot(), and 99bottles()
	that have been parsed as missing operator syntax errors before
	with the form NUMBER + FUNCTION.
	***POTENTIAL INCOMPATIBILITY***

2011-09-06  Venkat Iyer <venkat@comit.com>

	* library/tzdata/America/Goose_Bay: Update to Olson's tzdata2011i
	* library/tzdata/America/Metlakatla:
	* library/tzdata/America/Resolute:
	* library/tzdata/America/St_Johns:
	* library/tzdata/Europe/Kaliningrad:
	* library/tzdata/Pacific/Apia:
	* library/tzdata/Pacific/Honolulu:
	* library/tzdata/Africa/Juba: (new)

2011-09-01  Don Porter  <dgp@users.sourceforge.net>

	* generic/tclStrToD.c:	[Bug 3402540]: Corrections to TclParseNumber()
	* tests/binary.test:	to make it reject invalid Nan(Hex) strings.

	* tests/scan.test:	[scan Inf %g] is portable; remove constraint.

2011-08-30  Donal K. Fellows  <dkf@users.sf.net>

	* generic/tclInterp.c (SlaveCommandLimitCmd, SlaveTimeLimitCmd):
	[Bug 3398794]: Ensure that low-level conditions in the limit API are
	enforced at the script level through errors, not a Tcl_Panic. This
	means that interpreters cannot read their own limits (writing already
	did not work).

2011-08-19  Alexandre Ferrieux  <ferrieux@users.sourceforge.net>

	* generic/tclTest.c: [Bug 2981154]: async-4.3 segfault.
	* tests/async.test:  [Bug 1774689]: async-4.3 sometimes fails.

2011-08-18  Jan Nijtmans  <nijtmans@users.sf.net>

	* generic/tclUniData.c: [Bug 3393714]: Overflow in toupper delta
	* tools/uniParse.tcl
	* tests/utf.test

2011-08-17  Don Porter  <dgp@users.sourceforge.net>

	* generic/tclGet.c: [Bug 3393150]: Overlooked free of intreps.
	(It matters for bignums!)

2011-08-16  Jan Nijtmans  <nijtmans@users.sf.net>

	* generic/tclCmdAH.c:    [Bug 3388350]: mingw64 compiler warnings
	* generic/tclFCmd.c      In mingw, sys/stat.h must be included
	* generic/tclFileName.c  before winsock2.h, so make sure of that.
	* generic/tclIOUtil.c
	* generic/tclBasic.c
	* generic/tclBinary.c
	* generic/tclHash.c
	* generic/tclTest.c
	* win/tclWinChan.c
	* win/tclWinConsole.c
	* win/tclWinDde.c
	* win/tclWinFile.c
	* win/tclWinReg.c
	* win/tclWinSerial.c
	* win/tclWinSock.c
	* win/tclWinThrd.c

2011-08-15  Don Porter  <dgp@users.sourceforge.net>

	* generic/tclBasic.c: [Bug 3390272]: Leak of [info script] value.

2011-08-15  Jan Nijtmans  <nijtmans@users.sf.net>

	* win/tclWinPort.h:    [Bug 3388350]: mingw64 compiler warnings
	* win/tclWinPipe.c
	* win/tclWinSock.c
	* win/configure.in
	* win/configure
	* generic/tclPosixStr.c
	* generic/tclStrToD.c

2011-08-12  Don Porter  <dgp@users.sourceforge.net>

	* generic/tclPathObj.c:	[Bug 3389764]: Eliminate possibility that dup
	of a "path" value can create reference cycle.

2011-08-09  Jan Nijtmans  <nijtmans@users.sf.net>

	* win/tclWinConsole.c: [Bug 3388350]: mingw64 compiler warnings
	* win/tclWinDde.c
	* win/tclWinPipe.c
	* win/tclWinSerial.c

2011-08-05  Kevin B. Kenny  <kennykb@acm.org>

	* generic/tclStrToD.c: [Bug 3386975]: Plugged a memory leak in
	double->string conversion.

2011-07-28  Don Porter  <dgp@users.sourceforge.net>

	* library/tzdata/Asia/Anadyr: Update to Olson's tzdata2011h
	* library/tzdata/Asia/Irkutsk:
	* library/tzdata/Asia/Kamchatka:
	* library/tzdata/Asia/Krasnoyarsk:
	* library/tzdata/Asia/Magadan:
	* library/tzdata/Asia/Novokuznetsk:
	* library/tzdata/Asia/Novosibirsk:
	* library/tzdata/Asia/Omsk:
	* library/tzdata/Asia/Sakhalin:
	* library/tzdata/Asia/Vladivostok:
	* library/tzdata/Asia/Yakutsk:
	* library/tzdata/Asia/Yekaterinburg:
	* library/tzdata/Europe/Kaliningrad:
	* library/tzdata/Europe/Moscow:
	* library/tzdata/Europe/Samara:
	* library/tzdata/Europe/Volgograd:
	* library/tzdata/America/Kralendijk: (new)
	* library/tzdata/America/Lower_Princes: (new)

2011-07-21  Jan Nijtmans  <nijtmans@users.sf.net>

	* win/tclWinPort.h: [Bug 3372130]: Fix hypot math function with MSVC10

2011-07-19  Don Porter  <dgp@users.sourceforge.net>

	* generic/tclUtil.c:	[Bug 3371644]: Repair failure to properly handle
	* tests/util.test: (length == -1) scanning in TclConvertElement().

2011-07-15  Don Porter  <dgp@users.sourceforge.net>

	* generic/tclCompile.c: Avoid segfaults when RecordByteCodeStats()
	is called in a deleted interp.

2011-07-08  Donal K. Fellows  <dkf@users.sf.net>

	* doc/http.n: [FRQ 3358415]: State what RFC defines HTTP/1.1.

2011-07-03  Donal K. Fellows  <dkf@users.sf.net>

	* doc/FileSystem.3: Corrected statements about ctime field of 'struct
	stat'; that was always the time of the last metadata change, not the
	time of creation.

2011-07-02  Kevin B. Kenny  <kennykb@acm.org>

	* generic/tclStrToD.c:
	* generic/tclTomMath.decls:
	* generic/tclTomMathDecls.h:
	* macosx/Tcl.xcode/project.pbxproj:
	* macosx/Tcl.xcodeproj/project.pbxproj:
	* tests/util.test:
	* unix/Makefile.in:
	* win/Makefile.in:
	* win/Makefile.vc:
	Fix a bug where bignum->double conversion is "round up" and
	not "round to nearest" (causing expr double(1[string repeat 0 23])
	not to be 1e+23). [Bug 3349507]

2011-06-30  Reinhard Max  <max@suse.de>

	* unix/configure.in: Add a volatile declaration to the test for
	TCL_STACK_GROWS_UP to prevent gcc 4.6 from producing invalid
	results due to aggressive optimisation.

2011-06-23  Don Porter  <dgp@users.sourceforge.net>

	*** 8.5.10 TAGGED FOR RELEASE ***

	* changes:	Update for 8.5.10 release.

2011-06-22  Andreas Kupries  <andreask@activestate.com>

	* library/platform/pkgIndex.tcl: Updated to platform 1.0.10. Added
	* library/platform/platform.tcl: handling of the DEB_HOST_MULTIARCH
	* unix/Makefile.in: location change for libc.
	* win/Makefile.in:

	* generic/tclInt.h: Fixed the inadvertently committed disabling of
	  stack checks, see my 2010-11-15 commit.

2011-06-21  Don Porter  <dgp@users.sourceforge.net>

	* changes:	Update for 8.5.10 release.

	* library/tcltest/tcltest.tcl (loadIntoSlaveInterpreter):
	* library/tcltest/pkgIndex.tcl: Backport tcltest 2.3.3 for release
	* unix/Makefile.in: with Tcl 8.5.*.
	* win/Makefile.in:

	* tests/init.test:	Update test files to use new command.
	* tests/pkg.test:

	* generic/tclLink.c:	Prevent multiple links to a single Tcl
	variable when calling Tcl_LinkVar(). [Bug 3317466]

2011-06-13  Don Porter  <dgp@users.sourceforge.net>

	* generic/tclStrToD.c:  [Bug 3315098]: Mem leak fix from Gustaf
	Neumann.

2011-06-02  Don Porter  <dgp@users.sourceforge.net>

	* generic/tclBasic.c:	Removed TclCleanupLiteralTable(), and old
	* generic/tclInt.h:	band-aid routine put in place while a fix
	* generic/tclLiteral.c:	for [Bug 994838] took shape.  No longer needed.

2011-06-02  Donal K. Fellows  <dkf@users.sf.net>

	* generic/tclInt.h (TclInvalidateNsCmdLookup): [Bug 3185407]: Extend
	the set of epochs that are potentially bumped when a command is
	created, for a slight performance drop (in some circumstances) and
	improved semantics.

2011-06-01  Jan Nijtmans  <nijtmans@users.sf.net>

	* generic/tclUtil.c:   Fix for [Bug 3309871]: Valgrind finds:
	invalid read in TclMaxListLength()

2011-05-25  Don Porter  <dgp@users.sourceforge.net>

	* library/msgcat/msgcat.tcl:	Backport improvements to msgcat
	* library/msgcat/pkgIndex.tcl:	package.  Bump to 1.4.4
	* unix/Makefile.in
	* win/Makefile.in

2011-05-24  Venkat Iyer <venkat@comit.com>

	* library/tzdata/Africa/Cairo: Update to Olson tzdata2011g

2011-05-17  Andreas Kupries  <andreask@activestate.com>

	* generic/tclCompile.c (TclFixupForwardJump): Tracked down and fixed
	* generic/tclBasic.c (TclArgumentBCEnter): the cause of a violation
	of my assertion that 'ePtr->nline == objc' in TclArgumentBCEnter.
	When a bytecode was grown during jump fixup the pc -> command line
	mapping was not updated. When things aligned just wrong the mapping
	would direct command A to the data for command B, with a different
	number of arguments.

2011-05-10  Don Porter  <dgp@users.sourceforge.net>

	* generic/tclInt.h:     New internal routines TclScanElement() and
	* generic/tclUtil.c:    TclConvertElement() are rewritten guts of
	machinery to produce string rep of lists.  The new routines avoid
	and correct [Bug 3173086].  See comments for much more detail.

	* generic/tclDictObj.c:         Update all callers.
	* generic/tclIndexObj.c:
	* generic/tclListObj.c:
	* generic/tclUtil.c:
	* tests/list.test:

2011-05-09  Don Porter  <dgp@users.sourceforge.net>

	* generic/tclListObj.c:	Revise empty string tests so that we avoid
	potentially expensive string rep generations, especially for dicts.

2011-05-07  Miguel Sofer  <msofer@users.sf.net>

	* generic/tclInt.h: fix USE_TCLALLOC so that it can be enabled
	* unix/Makefile.in: without editing the Makefile

2011-05-05  Don Porter  <dgp@users.sourceforge.net>

	* generic/tclListObj.c:	Stop generating string rep of dict when
	converting to list.  Tolerate NULL interps more completely.

2011-05-03  Don Porter  <dgp@users.sourceforge.net>

	* generic/tclUtil.c:	Tighten Tcl_SplitList().
	* generic/tclListObj.c:	Tighten SetListFromAny().
	* generic/tclDictObj.c:	Tighten SetDictFromAny().

2011-05-02  Don Porter  <dgp@users.sourceforge.net>

	* generic/tclCmdMZ.c:	Revised TclFindElement() interface.  The
	* generic/tclDictObj.c:	final argument had been bracePtr, the address
	* generic/tclListObj.c:	of a boolean var, where the caller can be told
	* generic/tclParse.c:	whether or not the parsed list element was
	* generic/tclUtil.c:	enclosed in braces.  In practice, no callers
	really care about that.  What the callers really want to know is
	whether the list element value exists as a literal substring of the
	string being parsed, or whether a call to TclCopyAndCollpase() is
	needed to produce the list element value.  Now the final argument
	is changed to do what callers actually need.  This is a better fit
	for the calls in tclParse.c, where now a good deal of post-processing
	checking for "naked backslashes" is no longer necessary.
	***POTENTIAL INCOMPATIBILITY***
	For any callers calling in via the internal stubs table who really
	do use the final argument explicitly to check for the enclosing brace
	scenario.  Simply looking for the braces where they must be is the
	revision available to those callers, and it will backport cleanly.

	* tests/parse.test:	Tests for expanded literals quoting detection.

	* generic/tclCompCmds.c:	New TclFindElement() is also a better
	fit for the [switch] compiler.

	* generic/tclInt.h:	Replace TclCountSpaceRuns() with
	* generic/tclListObj.c:	TclMaxListLength() which is the function we
	* generic/tclUtil.c:	actually want.
	* generic/tclCompCmds.c:

	* generic/tclCompCmds.c: Rewrite of parts of the switch compiler to
	better use the powers of TclFindElement() and do less parsing on
	its own.

2011-04-28  Don Porter  <dgp@users.sourceforge.net>

	* generic/tclInt.h:	New utility routines:
	* generic/tclParse.c:	TclIsSpaceProc() and
	* generic/tclUtil.c:	TclCountSpaceRuns()

	* generic/tclCmdMZ.c:	Use new routines to replace calls to
	* generic/tclListObj.c:	isspace() and their /* INTL */ risk.
	* generic/tclStrToD.c:
	* generic/tclUtf.c:
	* unix/tclUnixFile.c:

2011-04-27  Don Porter  <dgp@users.sourceforge.net>

	* generic/tclListObj.c:	FreeListInternalRep() cleanup.

	* generic/tclBinary.c:	Backport fix for [Bug 2857044].
	* generic/tclDictObj.c:	All freeIntRepProcs set typePtr to NULL.
	* generic/tclEncoding.c:
	* generic/tclIndexObj.c:
	* generic/tclListObj.c:
	* generic/tclNamesp.c:
	* generic/tclObj.c:
	* generic/tclPathObj.c:
	* generic/tclProc.c:
	* generic/tclRegexp.c:
	* generic/tclStringObj.c:
	* generic/tclVar.c:

2011-04-21  Don Porter  <dgp@users.sourceforge.net>

	* generic/tclInt.h:	Use macro to set List intreps.
	* generic/tclListObj.c:

	* generic/tclCmdIL.c:	Limits on list length were too strict.
	* generic/tclInt.h:	Revised panics to errors where possible.
	* generic/tclListObj.c:

	* generic/tclCompile.c:	Make sure SetFooFromAny routines react
	* generic/tclIO.c:	reasonably when passed a NULL interp.
	* generic/tclIndexObj.c:
	* generic/tclListObj.c:
	* generic/tclNamesp.c:
	* generic/tclObj.c:
	* generic/tclProc.c:
	* macosx/tclMacOSXFCmd.c:

2011-04-21  Jan Nijtmans  <nijtmans@users.sf.net>

	* generic/tcl.h:       fix for [Bug 3288345]: Wrong Tcl_StatBuf
	* generic/tclInt.h:    used on MinGW. Make sure that all _WIN32
	* win/tclWinFile.c:    compilers use exactly the same layout
	* win/configure.in:    for Tcl_StatBuf - the one used by MSVC6 -
	* win/configure:       in all situations.

2011-04-20  Andreas Kupries  <andreask@activestate.com>

	* generic/tclFCmd.c (TclFileAttrsCmd): Added commands to reset the
	typePtr of the Tcl_Obj* whose int-rep was just purged. Required to
	prevent a dangling IndexRep* to reused, smashing the heap. See
	also the entries at 2011-04-16 and 2011-03-24 for the history of
	the problem.

2011-04-19  Don Porter  <dgp@users.sourceforge.net>

	* generic/tclConfig.c:	Reduce internals access in the implementation
	of [<foo>::pkgconfig list].

2011-04-18  Don Porter  <dgp@users.sourceforge.net>

	* generic/tclCmdIL.c:	Use ListRepPtr(.) and other cleanup.
	* generic/tclConfig.c:
	* generic/tclListObj.c:

	* generic/tclInt.h:	Define and use macros that test whether
	* generic/tclBasic.c:	a Tcl list value is canonical.
	* generic/tclUtil.c:

2011-04-16  Donal K. Fellows  <dkf@users.sf.net>

	* generic/tclFCmd.c (TclFileAttrsCmd): Tidied up the memory management
	a bit to try to ensure that the dynamic and static cases don't get
	confused while still promoting caching where possible. Added a panic
	to trap problems in the case where an extension is misusing the API.

2011-04-13  Don Porter  <dgp@users.sourceforge.net>

	* generic/tclUtil.c:	[Bug 3285375]: Rewrite of Tcl_Concat*()
	routines to prevent segfaults on buffer overflow.  Build them out of
	existing primitives already coded to handle overflow properly.  Uses
	the new TclTrim*() routines.

	* generic/tclCmdMZ.c:	New internal utility routines TclTrimLeft()
	* generic/tclInt.h:	and TclTrimRight().  Refactor the
	* generic/tclUtil.c:	[string trim*] implementations to use them.

2011-04-13  Miguel Sofer  <msofer@users.sf.net>

	* generic/tclVar.c: [Bug 2662380]: Fix crash caused by appending to a
	variable with a write trace that unsets it.

2011-04-12  Don Porter  <dgp@users.sourceforge.net>

	* generic/tclStringObj.c:	[Bug 3285472]: Repair corruption in
	* tests/string.test:	[string reverse] when string rep invalidation
	failed to also reset the bytes allocated for string rep to zero.

2011-04-12  Venkat Iyer <venkat@comit.com>

	* library/tzdata/Atlantic/Stanley: Update to Olson tzdata2011f

2011-04-06  Miguel Sofer  <msofer@users.sf.net>

	* generic/tclExecute.c (TclCompEvalObj): Earlier return if Tip280
	gymnastics not needed.

2011-04-05  Venkat Iyer <venkat@comit.com>

	* library/tzdata/Africa/Casablanca: Update to Olson's tzdata2011e
	* library/tzdata/America/Santiago:
	* library/tzdata/Pacific/Easter:
	* library/tzdata/America/Metlakatla: (new)
	* library/tzdata/America/North_Dakota/Beulah: (new)
	* library/tzdata/America/Sitka: (new)

2011-04-04  Don Porter  <dgp@users.sourceforge.net>

	* README:	Updated README files, repairing broken URLs and
	* macosx/README:	removing other bits that were clearly wrong.
	* unix/README:	Still could use more eyeballs on the detailed build
	* win/README:	advice on various plaforms. [Bug 3202030]

2011-04-02  Kevin B. Kenny  <kennykb@acm.org>

	* generic/tclStrToD.c (QuickConversion): Replaced another couple of
	'double' declarations with 'volatile double' to work around
	misrounding issues in mingw-gcc 3.4.5.

2011-03-24  Donal K. Fellows  <dkf@users.sf.net>

	* generic/tclFCmd.c (TclFileAttrsCmd): Ensure that any reference to
	temporary index tables is squelched immediately rather than hanging
	around to trip us up in the future.

2011-03-21  Jan Nijtmans  <nijtmans@users.sf.net>

	* unix/tclLoadDl.c:    [Bug #3216070]: Loading extension libraries
	* unix/tclLoadDyld.c:  from embedded Tcl applications.
	***POTENTIAL INCOMPATIBILITY***
	For extensions which rely on symbols from other extensions being
	present in the global symbol table. For an example and some discussion
	of workarounds, see http://stackoverflow.com/q/8330614/301832

2011-03-16  Jan Nijtmans  <nijtmans@users.sf.net>

	* generic/tclCkalloc.c: [Bug #3197864]: pointer truncation on Win64
	TCL_MEM_DEBUG builds

2011-03-16  Don Porter  <dgp@users.sourceforge.net>

	* generic/tclBasic.c:	Some rewrites to eliminate calls to
	* generic/tclParse.c:	isspace() and their /* INTL */ risk.
	* generic/tclProc.c:

2011-03-16  Jan Nijtmans  <nijtmans@users.sf.net>

	* unix/tcl.m4:    Make SHLIB_LD_LIBS='${LIBS}' the default and
	* unix/configure: set to "" on per-platform necessary basis.
	Backported from TEA, but kept all original platform code which was
	removed from TEA.

2011-03-14  Kevin B. Kenny  <kennykb@acm.org>

	* tools/tclZIC.tcl (onDayOfMonth): Allow for leading zeroes
	in month and day so that tzdata2011d parses correctly.
	* library/tzdata/America/Havana:
	* library/tzdata/America/Juneau:
	* library/tzdata/America/Santiago:
	* library/tzdata/Europe/Istanbul:
	* library/tzdata/Pacific/Apia:
	* library/tzdata/Pacific/Easter:
	* library/tzdata/Pacific/Honolulu:  tzdata2011d


	* unix/configure.in: [Bug 3205320]: stack space detection defeated by inlining
	* unix/configure:    (autoconf-2.59)

2011-03-09  Don Porter  <dgp@users.sourceforge.net>

	* generic/tclNamesp.c:	Tighten the detector of nested [namespace code]
	* tests/namespace.test:	quoting that the quoted scripts function
	properly even in a namespace that contains a custom "namespace"
	command.  [Bug 3202171]

	* doc/tclvars.n:	Formatting fix.  Thanks to Pat Thotys.

2011-03-08  Jan Nijtmans  <nijtmans@users.sf.net>

	* generic/tclBasic.c: Fix gcc warnings: variable set but not used

2011-03-08  Don Porter  <dgp@users.sourceforge.net>

	* generic/tclInt.h:	Remove TclMarkList() routine, an experimental
	* generic/tclUtil.c:	dead-end from the 8.5 alpha days.

	* generic/tclResult.c (ResetObjResult):	Correct failure to clear
	invalid intrep.  Thanks to Colin McDonald. [Bug 3202905]

2011-03-06  Don Porter  <dgp@users.sourceforge.net>

	* generic/tclBasic.c:	More replacements of Tcl_UtfBackslash() calls
	* generic/tclCompile.c:	with TclParseBackslash() where possible.
	* generic/tclParse.c:
	* generic/tclUtil.c:

	* generic/tclUtil.c (TclFindElement):	Guard escape sequence scans
	to not overrun the string end.  [Bug 3192636]

2011-03-05  Don Porter  <dgp@users.sourceforge.net>

	* generic/tclParse.c (TclParseBackslash): Correct trunction checks in
	* tests/parse.test:	\x and \u substitutions.  [Bug 3200987]

2011-01-26  Donal K. Fellows  <dkf@users.sf.net>

	* doc/RegExp.3: [Bug 3165108]: Corrected documentation of description
	of subexpression info in Tcl_RegExpInfo structure.

2011-01-25  Jan Nijtmans  <nijtmans@users.sf.net>

	* generic/tclCkalloc.c:  [Bug 3129448]: Possible over-allocation on
	* generic/tclHash.c:     64-bit platforms, part 2, backported
	* generic/tclProc.c:     strcpy->memcpy change but not change in any
				 struct.

2011-01-19 Alexandre Ferrieux  <ferrieux@users.sourceforge.net>

	* generic/tclExecute.c: [Bug 3138178]: Backport of Miguel's 2010-09-22
	fix on 8.6 branch (decache stack info wherever ::errorInfo may be
	updated, for trace sanity).

2011-01-19  Jan Nijtmans  <nijtmans@users.sf.net>

	* tools/genStubs.tcl:       Make sure to use CONST/VOID in stead of
	* generic/tclIntDecls.h:    const/void when appropriate. This allows to
	* generic/tclIntPlatDecls.h:use const/void in the *.decls file always,
	* generic/tclTomMathDecls.h:genStubs will do the right thing.

2011-01-18  Jan Nijtmans  <nijtmans@users.sf.net>

	* generic/tclBasic.c:      Various mismatches between Tcl_Panic
	* generic/tclCompCmds.c:   format string and its arguments,
	* generic/tclCompExpr.c:   discovered thanks to [Bug 3159920]
	* generic/tclPreserve.c:   (Backported)
	* generic/tclTest.c:

2011-01-17  Jan Nijtmans  <nijtmans@users.sf.net>

	* win/tcl.m4:         handle --enable-64bit=ia64 for gcc. BACKPORT.
	* win/configure:      (autoconf-2.59)
	* win/tclWin32Dll.c:  [Patch 3059922]: fixes for mingw64 - gcc4.5.1
	* generic/tclIOCmd.c: [Bug 3148192]: Commands "read/puts" incorrectly
	* tests/chanio.test:  interpret parameters. Improved error-message
	* tests/io.test       regarding legacy form.
	* tests/ioCmd.test

2011-01-15  Kevin B. Kenny  <kennykb@users.sf.net>

	* doc/tclvars.n:
	* generic/tclStrToD.c:
	* generic/tclUtil.c (Tcl_PrintDouble):
	* tests/util.test (util-16.*): Restored full Tcl 8.4 compatibility
	for the formatting of floating point numbers when $::tcl_precision
	is not zero. Added compatibility tests to make sure that excess
	trailing zeroes are suppressed for all eight major code paths.
	[Bug 3157475]

2011-01-13  Miguel Sofer  <msofer@users.sf.net>

	* generic/tclExecute.c (GrowEvaluationStack): Off-by-one error in
	sizing the new allocation - was ok in comment but wrong in the code.
	Triggered by [Bug 3142026] which happened to require exactly one more
	than what was in existence. BACKPORT.

2011-01-03  Jan Nijtmans  <nijtmans@users.sf.net>

	* tools/genStubs.tcl:  Fix "make genstubs", which was broken
	since 2010-11-30, the TclDoubleDigits backport.

2010-12-31  Jan Nijtmans  <nijtmans@users.sf.net>

	* generic/tclHash.c: [Bug 3007895]: Tcl_(Find|Create)HashEntry
	stub entries can never be called. They still cannot be called
	(no change in functionality), but at least they now do
	exactly the same as the Tcl_(Find|Create)HashEntry macro's,
	so the confusion addressed in this Bug report is gone.
	(Backported from Tcl 8.6)

2010-12-17  Stuart Cassoff  <stwo@users.sourceforge.net>

	* unix/Makefile.in:  Remove unwanted/obsolete 'ddd' target.

2010-12-17  Stuart Cassoff  <stwo@users.sourceforge.net>

	* unix/Makefile.in:  [Bug 2446711]: Remove 'allpatch' target.

2010-12-17  Stuart Cassoff  <stwo@users.sourceforge.net>

	* unix/Makefile.in:  Use 'rpmbuild', not 'rpm' [Bug 2537626].

2010-12-13  Jan Nijtmans  <nijtmans@users.sf.net>

	* unix/tcl.m4:    Cross-compile support for Win and UNIX (backported)
	* unix/configure: (autoconf-2.59)
	* win/tcl.m4:
	* win/configure.in:
	* win/configure: (autoconf-2.59)

2010-12-12  Stuart Cassoff  <stwo@users.sourceforge.net>

	* unix/tcl.m4: Better building on OpenBSD.
	* unix/configure: (autoconf-2.59)

2010-12-10 Alexandre Ferrieux  <ferrieux@users.sourceforge.net>

	* generic/tclIO.c: [backport] Make sure [fcopy -size ... -command ...] always
	* tests/io.test:   calls the callback asynchronously, even for size zero.

2010-12-03  Jeff Hobbs  <jeffh@ActiveState.com>

	* generic/tclUtil.c (TclReToGlob): add extra check for multiple
	inner *s that leads to poor recursive glob matching, defer to
	original RE instead.  tclbench RE var backtrack.

2010-12-01  Kevin B. Kenny  <kennykb@acm.org>

	* generic/tclStrToD.c (SetPrecisionLimits, TclDoubleDigits):
	Added meaningless initialization of 'i', 'ilim' and 'ilim1'
	to silence warnings from the C compiler about possible use of
	uninitialized variables, Added a panic to the 'switch' that
	assigns them, to assert that the 'default' case is impossible.
	[Bug 3124675]

2010-11-30  Andreas Kupries  <andreask@activestate.com>

	* generic/tclInt.decls: Backport of Kevin B. Kenny's work on
	* generic/tclInt.h: the Tcl Head, with help from Jeff Hobbs.
	* generic/tclStrToD.c:
	* generic/tclTest.c:
	* generic/tclTomMath.decls:
	* generic/tclUtil.c:
	* tests/util.test:
	* unix/Makefile.in:
	* win/Makefile.in:
	* win/makefile.vc: Rewrite of Tcl_PrintDouble and TclDoubleDigits
	that (a) fixes a severe performance problem with floating point
	shimmering reported by Karl Lehenbauer, (b) allows TclDoubleDigits
	to generate the digit strings for 'e' and 'f' format, so that it
	can be used for tcl_precision != 0 (and possibly later for [format]),
	(c) fixes [Bug 3120139] by making TclPrintDouble inherently
	locale-independent, (d) adds test cases to util.test for
	correct rounding in difficult cases of TclDoubleDigits where fixed-
	precision results are requested. (e) adds test cases to util.test for
	the controversial aspects of [Bug 3105247]. As a side effect, two
	more modules from libtommath (bn_mp_set_int.c and bn_mp_init_set_int.c)
	are brought into the build, since the new code uses them.

	* generic/tclIntDecls.h:
	* generic/tclStubInit.c:
	* generic/tclTomMathDecls.h:	Regenerated.

2010-11-30  Jeff Hobbs  <jeffh@ActiveState.com>

	* generic/tclInt.decls, generic/tclInt.h, generic/tclIntDecls.h:
	* generic/tclStubInit.c: TclFormatInt restored at slot 24
	* generic/tclUtil.c (TclFormatInt): restore TclFormatInt func from
	2005-07-05 macro-ization. Benchmarks indicate it is faster, as a
	key int->string routine (e.g. int-indexed arrays).

2010-11-23  Andreas Kupries  <andreask@activestate.com>

	* generic/tclVar.c (VarHashInvalidateEntry): Removed obsolete
	  patch for AIX defining this macro as function. This is not
	  necessary anymore. See ChangeLog entry 2010-07-28 (Bug 3037525)
	  for the actual bug and fix the patch was a workaround for.

2010-11-19  Jan Nijtmans  <nijtmans@users.sf.net>

	* generic/tclInterp.c:  fix gcc warning: passing argument 3 of
	'Tcl_GetIndexFromObj' discards qualifiers from pointer target type
	* generic/tclWinInit.c: fix gcc warning: dereferencing pointer
	'oemId' does break strict-aliasing rules
	* win/tclWin32Dll.c:    fix gcc warnings: unused variable 'registration'
	* win/tclWinChan.c:
	* win/tclWinFCmd.c:
	* win/configure.in:	    Allow cross-compilation by default. (backported)
	* win/tcl.m4:		    Use -pipe for gcc on win32 (backported)
	* win/configure:        (regenerated)

2010-11-18  Donal K. Fellows  <dkf@users.sf.net>

	* doc/file.n: [Bug 3111298]: Typofix.

2010-11-16  Jan Nijtmans  <nijtmans@users.sf.net>

	* generic/tclPlatDecls.h: [Bug 3110161]: Extensions using TCHAR don't
	compile on VS2005 SP1

2010-11-15  Andreas Kupries  <andreask@activestate.com>

	* doc/interp.n: [Bug 3081184]: TIP #378 backport.
	* doc/tclvars.n: Performance fix for TIP #280.
	* generic/tclBasic.c:
	* generic/tclExecute.c:
	* generic/tclInt.h:
	* generic/tclInterp.c:
	* tests/info.test:
	* tests/interp.test:

2010-11-03  Kevin B. Kenny  <kennykb@acm.org>

	* generic/tclCompCmds.c (TclCompileCatchCmd):
	* tests/compile.test (compile-3.6): [Bug 3098302]: Reworked the
	compilation of the [catch] command so as to avoid placing any code
	that might throw an exception (specifically, any initial substitutions
	or any stores to result or options variables) between the BEGIN_CATCH
	and END_CATCH but outside the exception range.  Added a test case that
	panics on a stack smash if the change is not made.

2010-11-01  Stuart Cassoff  <stwo@users.sourceforge.net>

	* library/safe.tcl:	Improved handling of non-standard module
	* tests/safe.test:	path lists, empty path lists in particular.

2010-11-01  Kevin B. Kenny  <kennykb@acm.org>

	* library/tzdata/Asia/Hong_Kong:
	* library/tzdata/Pacific/Apia:
	* library/tzdata/Pacific/Fiji:   Olson's tzdata2010o.

2010-10-23  Jan Nijtmans  <nijtmans@users.sf.net>

	* tools/uniParse.tcl:   [Bug 3085863]: tclUniData 9 years old
	* tools/uniClass.tcl:   Upgrade everything to Unicode 6.0, except
	* tests/utf.test:       non-BMP characters > 0xFFFF
	* generic/tclUniData.c: (re-generated)
	* generic/regc_locale.c:(re-generated)
	* generic/regcomp.c:    fix comment
	* win/rules.vc          Update for VS10

2010-10-09  Miguel Sofer  <msofer@users.sf.net>

	* generic/tclExecute.c: fix overallocation of exec stack in TEBC
	(mixing numwords and numbytes)

2010-10-01  Jeff Hobbs  <jeffh@ActiveState.com>

	* generic/tclExecute.c (EvalStatsCmd): change 'evalstats' to
	return data to interp by default, or if given an arg, use that as
	filename to output to (accepts 'stdout' and 'stderr').
	Fix output to print used inst count data.
	* generic/tclCkalloc.c: change TclDumpMemoryInfo sig to allow
	* generic/tclInt.decls: objPtr as well as FILE* as output.
	* generic/tclIntDecls.h:

2010-09-24  Andreas Kupries  <andreask@activestate.com>

	* tclWinsock.c: [Bug 3056775]: Fixed race condition between thread
	and internal co-thread access of a socket's structure because of
	the thread not using the socketListLock in TcpAccept(). Added
	documentation on how the module works to the top.

2010-09-23  Don Porter  <dgp@users.sourceforge.net>

	* generic/tclCmdAH.c:	Fix cases where value returned by
	* generic/tclEvent.c:	Tcl_GetReturnOptions() was leaked.
	* generic/tclMain.c:	Thanks to Jeff Hobbs for discovery of the
	anti-pattern to seek and destroy.

2010-09-19  Donal K. Fellows  <dkf@users.sf.net>

	* doc/file.n (file readlink): [Bug 3070580]: Typofix.

2010-09-10  Donal K. Fellows  <dkf@users.sf.net>

	* doc/regsub.n: [Bug 3063568]: Fix for gotcha in example due to Tcl's
	special handling of backslash-newline. Makes example slightly less
	pure, but more useful.

2010-09-08  Andreas Kupries  <andreask@activestate.com>

	*** 8.5.9 TAGGED FOR RELEASE ***

	* doc/tm.n: Added underscore to the set of characters accepted in
	module names. This is true for quite some time in the code, this
	change catches up the documentation.

2010-09-08  Don Porter  <dgp@users.sourceforge.net>

	* changes:	Update for 8.5.9 release.

	* win/tclWin32Dll.c:	#ifdef protections to permit builds with
	* win/tclWinChan.c:	mingw on amd64 systems. Thanks to "mescalinum"
	* win/tclWinFCmd.c:	for reporting and testing.

2010-09-06  Stuart Cassoff  <stwo@users.sourceforge.net>

	* unix/configure.in, generic/tclIOUtil.c (Tcl_Stat): Updated so that
	we do not assume that all unix systems have the POSIX blkcnt_t type,
	since OpenBSD apparently does not. Backported from HEAD (2010-02-16).
	* unix/configure:	autoconf-2.59

2010-09-02  Andreas Kupries  <andreask@activestate.com>

	* doc/glob.n: Fixed documentation ambiguity regarding the handling
	of -join.

	* library/safe.tcl (::safe::AliasGlob): Fixed another problem, the
	option -join does not stop option processing in the core builtin,
	so the emulation must not do that either.

2010-09-01  Andreas Kupries  <andreas_kupries@users.sourceforge.net>

	* library/safe.tcl (::safe::AliasGlob): Moved the command
	extending the actual glob command with a -directory flag to when
	we actually have a proper untranslated path,

2010-09-01  Don Porter  <dgp@users.sourceforge.net>

	* changes:	Update for 8.5.9 release.

2010-09-01  Andreas Kupries  <andreask@activestate.com>

	* generic/tclExecute.c: [Bug 3057639]. Applied patch by Jeff to
	* generic/tclVar.c: make the behaviour of lappend in bytecompiled
	* tests/append.test: mode consistent with direct-eval and 'append'
	* tests/appendComp.test: generally. Added tests (append*-9.*)
	showing the difference.
	***POTENTIAL INCOMPATIBILITY***

2010-09-01  Donal K. Fellows  <dkf@users.sf.net>

	* tools/tcltk-man2html.tcl: Improve handling of cross-links for
	options between Ttk manual pages.

	* doc/Tcl.n: Avoid nroff hazards when generating documentation.

2010-08-31  Andreas Kupries  <andreask@activestate.com>

	* win/tcl.m4: Applied patch by Jeff fixing issues with the
	manifest handling on Win64.
	* win/configure: Regenerated.

2010-08-29  Donal K. Fellows  <dkf@users.sf.net>

	* doc/dict.n: [Bug 3046999]: Corrected cross reference to array
	manpage to refer to (correct) existing subcommand.

2010-08-26  Jeff Hobbs  <jeffh@ActiveState.com>

	* unix/configure, unix/tcl.m4: SHLIB_LD_LIBS='${LIBS}' for OSF1-V*.
	Add /usr/lib64 to set of auto-search dirs. [Bug 1230554]
	(SC_PATH_X): Correct syntax error when xincludes not found.

	* win/Makefile.in (VC_MANIFEST_EMBED_DLL VC_MANIFEST_EMBED_EXE):
	* win/configure, win/configure.in, win/tcl.m4: SC_EMBED_MANIFEST
	macro and --enable-embedded-manifest configure arg added to
	support manifest embedding where we know the magic.  Help prevents
	DLL hell with MSVC8+.

2010-08-24  Don Porter  <dgp@users.sourceforge.net>

	* changes:	Update for 8.5.9 release.

2010-08-23  Kevin B. Kenny  <kennykb@acm.org>

	* library/tzdata/Africa/Cairo:
	* library/tzdata/Asia/Gaza: Olson's tzdata2010l.

2010-08-19  Donal K. Fellows  <dkf@users.sf.net>

	* generic/tclTrace.c (TraceExecutionObjCmd, TraceCommandObjCmd)
	(TraceVariableObjCmd): [Patch 3048354]: Use memcpy() instead of
	strcpy() to avoid buffer overflow; we have the correct length of data
	to copy anyway since we've just allocated the target buffer.

2010-08-15  Donal K. Fellows  <dkf@users.sf.net>

	* generic/tclProc.c (ProcWrongNumArgs): [Bug 3045010]: Make the
	handling of passing the wrong number of arguments to [apply] somewhat
	less verbose when a lambda term is present.

2010-08-12  Donal K. Fellows  <dkf@users.sf.net>

	* generic/tclCmdMZ.c (Tcl_RegexpObjCmd): [Bug 2826551, Patch 2948425]:
	Backport of updates to make handling of RE line anchors correct.

2010-08-11  Jeff Hobbs  <jeffh@ActiveState.com>

	* unix/ldAix: Remove ancient (pre-4.2) AIX support
	* unix/configure: regen with ac-2.59
	* unix/configure.in, unix/tclConfig.sh.in, unix/Makefile.in:
	* unix/tcl.m4 (AIX): Remove the need for ldAIX, replace with
	-bexpall/-brtl.  Remove TCL_EXP_FILE (export file) and other baggage
	that went with it.  Remove pre-4 AIX build support.

2010-08-10  Jeff Hobbs  <jeffh@ActiveState.com>

	* generic/tclUtil.c (TclByteArrayMatch): Patterns may not be
	null-terminated, so account for that.

2010-08-05  Don Porter  <dgp@users.sourceforge.net>

	* changes:	Update for 8.5.9 release.

2010-08-04  Jeff Hobbs  <jeffh@ActiveState.com>

	* unix/tclUnixFCmd.c: Adjust license header as per
	ftp://ftp.cs.berkeley.edu/pub/4bsd/README.Impt.License.Change

	* license.terms: Fix DFARs note for number-adjusted rights clause

	* win/tclWin32Dll.c (asciiProcs, unicodeProcs):
	* win/tclWinLoad.c (TclpDlopen): 'load' use LoadLibraryEx with
	* win/tclWinInt.h (TclWinProcs): LOAD_WITH_ALTERED_SEARCH_PATH to
	prefer dependent DLLs in same dir as loaded DLL.
	***POTENTIAL INCOMPATIBILITY***

	* win/Makefile.in (%.${OBJEXT}): better implicit rules support

2010-08-04  Don Porter  <dgp@users.sourceforge.net>

	* generic/tcl.h:	Bump to 8.5.9 for release.
	* library/init.tcl:
	* tools/tcl.wse.in:
	* unix/configure.in:
	* unix/tcl.spec:
	* win/configure.in:
	* README:

	* unix/configure:	autoconf-2.59
	* win/configure:

	* changes:	Update for 8.5.9 release.

2010-08-04  Andreas Kupries  <andreask@activestate.com>

	* generic/tclIORChan.c: [Bug 3034840]: Fixed reference counting
	* tests/ioCmd.test: in InvokeTclMethod and callers.

2010-08-03  Andreas Kupries  <andreask@activestate.com>

	* tests/var.test (var-19.1): [Bug 3037525]: Added test demonstrating
	the local hashtable deletion crash and fix.

	* tests/info.test (info-39.1, test_info_frame): Changed absolute to
	relative frame adressing to handle difference between testing with
	-singleproc 1 vs. the default -singleproc 0. Plus comment fix. The
	test and issue are not relevant to the trunk, forward porting is not
	required.

2010-08-03  Don Porter  <dgp@users.sourceforge.net>

	* changes:	Update for 8.5.9 release.

2010-08-02  Kevin B. Kenny  <kennykb@users.sf.net>

	* library/tzdata/America/Bahia_Banderas:
	* library/tzdata/Pacific/Chuuk:
	* library/tzdata/Pacific/Pohnpei:
	* library/tzdata/Africa/Cairo:
	* library/tzdata/Europe/Helsinki:
	* library/tzdata/Pacific/Ponape:
	* library/tzdata/Pacific/Truk:
	* library/tzdata/Pacific/Yap:			Olson's tzdata2010k.

2010-07-28  Miguel Sofer  <msofer@users.sf.net>

	* generic/tclVar.c: [Bug 3037525]: lose fickle optimisation in
	TclDeleteVars (used for runtime-created locals) that caused crashes.

2010-07-25  Jan Nijtmans  <nijtmans@users.sf.net>

	* generic/tclInt.h: [Bug 3030870]: Make itcl 3.x built with pre-8.6
	* generic/tclBasic.c: work in 8.6 revert tclInt.h to what it was
	before, and relax the relation between Tcl_CallFrame and CallFrame.

2010-07-17  Jan Nijtmans  <nijtmans@users.sf.net>

	* generic/tcl.h: [Bug 3030870]: Make itcl 3.x built with pre-8.6
	* generic/tclInt.h:		work in 8.6

2010-07-02  Donal K. Fellows  <dkf@users.sf.net>

	* generic/tclExecute.c (IllegalExprOperandType): [Bug 3024379]: Made
	sure that errors caused by an argument to an operator being outside
	the domain of the operator all result in ::errorCode being ARITH
	DOMAIN and not NONE.

2010-07-02  Jan Nijtmans  <nijtmans@users.sf.net>

	* generic/tclIntDecls.h: [Bug 803489]: Tcl_FindNamespace problem in
	the Stubs table.

2010-07-01  Donal K. Fellows  <dkf@users.sf.net>

	* doc/mathop.n: [Bug 3023165]: Fix typo that was preventing proper
	rendering of the exclusive-or operator.

2010-06-28  Jan Nijtmans  <nijtmans@users.sf.net>

	* generic/tclPosixStr.c: [Bug 3019634]: errno.h and tclWinPort.h have
	conflicting definitions.

2010-06-22  Donal K. Fellows  <dkf@users.sf.net>

	* generic/tclCmdIL.c (Tcl_LsetObjCmd): [Bug 3019351]: Corrected wrong
	args message.

2010-06-18  Donal K. Fellows  <dkf@users.sf.net>

	* library/init.tcl (auto_execok): [Bug 3017997]: Add .cmd to the
	default list of extensions that we can execute interactively.

2010-06-16  Jan Nijtmans  <nijtmans@users.sf.net>

	* tools/loadICU.tcl:   [Bug 3016135]: Traceback using clock format
	* library/msgs/he.msg: with locale of he_IL

2010-06-09  Andreas Kupries  <andreask@activestate.com>

	* library/platform/platform.tcl: Added OSX Intel 64bit
	* library/platform/pkgIndex.tcl: Package updated to version 1.0.9.
	* unix/Makefile.in:
	* win/Makefile.in:

2010-05-26  Donal K. Fellows  <dkf@users.sf.net>

	* doc/socket.n: [Bug 3007442]: Server sockets never took a host
	argument, so the list of options must precede the port argument.

2010-05-25  Jan Nijtmans  <nijtmans@users.sf.net>

	* unix/tclUnixPort.h: [Bug 2991415]: tclport.h #included before
	* win/tclWinPort.h:		     limits.h
	* generic/tclInt.h:

2010-05-21  Jan Nijtmans  <nijtmans@users.sf.net>

	* tools/installData.tcl:  Make sure that copyDir only receives
	normalized paths. Backported from trunk.
	* generic/tclPlatDecls.h: Fix <tchar.h> inclusion for CYGWIN.
	Backported from trunk (although for trunk this was moved to
	tclWinPort.h)
	* generic/tclPathObj.c:   Fix Tcl_SetStringObj usage for CYGWIN. This
	function can only be used with unshared objects. This causes a crash
	on CYGWIN. (backported from trunk)
	* generic/tclFileName.c:  Don't declare cygwin_conv_to_win32_path here
	* win/tclWinChan.c:       Fix various minor other gcc warnings, like
	* win/tclWinConsole.c:    signed<->unsigned mismatch. Backported from
	* win/tclWinDde.c:        trunk.
	* win/tclWinNotify.c:
	* generic/tclStrToD.c:    [Bug 3005233]: fix for build on OpenBSD vax

2010-05-19 Alexandre Ferrieux  <ferrieux@users.sourceforge.net>

	* generic/tclDictObj.c: Backport of fix for [Bug 3004007], EIAS
	* tests/dict.test:      violation in list-dict conversions.

2010-05-07  Andreas Kupries  <andreask@activestate.com>

	* library/platform/platform.tcl: Fix cpu name for Solaris/Intel 64bit.
	* library/platform/pkgIndex.tcl: Package updated to version 1.0.8.
	* unix/Makefile.in:
	* win/Makefile.in:

2010-04-30  Don Porter  <dgp@users.sourceforge.net>

	* generic/tclBinary.c (UpdateStringOfByteArray): [Bug 2994924]: Add
	panic when the generated string representation would grow beyond Tcl's
	size limits.

2010-04-29  Andreas Kupries  <andreask@activestate.com>

	* library/platform/platform.tcl: Another stab at getting the /lib,
	* library/platform/pkgIndex.tcl: /lib64 difference right for linux.
	* unix/Makefile.in:		 Package updated to version 1.0.7.
	* win/Makefile.in:

2010-04-29  Kevin B. Kenny  <kennykb@acm.org>

	* library/tzdata/Antarctica/Macquarie:
	* library/tzdata/Africa/Casablanca:
	* library/tzdata/Africa/Tunis:
	* library/tzdata/America/Santiago:
	* library/tzdata/America/Argentina/San_Luis:
	* library/tzdata/Antarctica/Casey:
	* library/tzdata/Antarctica/Davis:
	* library/tzdata/Asia/Anadyr:
	* library/tzdata/Asia/Damascus:
	* library/tzdata/Asia/Dhaka:
	* library/tzdata/Asia/Gaza:
	* library/tzdata/Asia/Kamchatka:
	* library/tzdata/Asia/Karachi:
	* library/tzdata/Asia/Taipei:
	* library/tzdata/Europe/Samara:
	* library/tzdata/Pacific/Apia:
	* library/tzdata/Pacific/Easter:
	* library/tzdata/Pacific/Fiji:   Olson's tzdata2010i.

2010-04-19  Jan Nijtmans  <nijtmans@users.sf.net>

	* win/tclWinPort.h: [Patch 2986105]: Conditionally defining
	* win/tclWinFile.c: strcasecmp/strncasecmp

2010-04-18  Donal K. Fellows  <dkf@users.sf.net>

	* doc/unset.n: [Bug 2988940]: Fix typo.

2010-04-14  Andreas Kupries  <andreask@activestate.com>

	* library/platform/platform.tcl: Linux platform identification:
	* library/platform/pkgIndex.tcl: Check /lib64 for existence of
	* unix/Makefile.in: files matching libc* before accepting it as
	* win/Makefile.in: base directory. This can happen on weirdly
	installed 32bit systems which have an empty or partially filled
	/lib64 without an actual libc. Bumped to version 1.0.6.

2010-04-03  Zoran Vasiljevic <vasiljevic@users.sourceforge.net>

	* generic/tclStringObj.c: (SetStringFromAny): avoid trampling
	over the tclEmptyStringRep as it is thread-shared.

	* generic/tclThreadStorage.c (ThreadStorageGetHashTable):
	avoid accessing shared table index w/o mutex protection
	if VALGRIND defined on compilation time. This rules out
	helgrind complains about potential race-conditions at
	that place.

	Thanks to Gustaf Neumann for the (hard) work.

2010-03-31  Donal K. Fellows  <dkf@users.sf.net>

	* doc/package.n: [Bug 2980210]: Document the arguments taken by
	the [package present] command correctly.

2010-03-30  Andreas Kupries  <andreask@activestate.com>

	* generic/tclIORChan.c (ReflectClose, ReflectInput, ReflectOutput,
	ReflectSeekWide, ReflectWatch, ReflectBlock, ReflectSetOption,
	ReflectGetOption, ForwardProc): [Bug 2978773]: Preserve
	ReflectedChannel* structures across handler invokations, to avoid
	crashes when the handler implementation induces nested callbacks
	and destruction of the channel deep inside such a nesting.

2010-03-30  Don Porter  <dgp@users.sourceforge.net>

	* generic/tclObj.c (Tcl_GetCommandFromObj):	[Bug 2979402]: Reorder
	the validity tests on internal rep of a "cmdName" value to avoid
	invalid reads reported by valgrind.

2010-03-29  Don Porter  <dgp@users.sourceforge.net>

	* generic/tclStringObj.c:	Fix array overrun in test format-1.12
	caught by valgrind testing.

2010-03-25  Donal K. Fellows  <dkf@users.sf.net>

	* unix/tclUnixFCmd.c (TclUnixCopyFile): [Bug 2976504]: Corrected
	number of arguments to fstatfs() call.

2010-03-24  Don Porter  <dgp@users.sourceforge.net>

	* generic/tclResult.c:	[Bug 2383005]: Revise [return -errorcode] so
	* tests/result.test:	that it rejects illegal non-list values.

2010-03-20  Donal K. Fellows  <dkf@users.sf.net>

	* generic/tclIO.c (CopyData): Allow the total number of bytes copied
	by [fcopy] to exceed 2GB. Can happen when no -size parameter given.

2010-03-18  Don Porter  <dgp@users.sourceforge.net>

	* generic/tclListObj.c: [Bug 2971669]: Prevent in overflow trouble in
	* generic/tclTestObj.c: ListObjReplace operations.  Thanks to kbk for
	* tests/listObj.test:   fix and test.

2010-03-12  Jan Nijtmans  <nijtmans@users.sf.net>

	* win/makefile.vc:      Fix [Bug 2967340]: Static build failure
	* win/.cvsignore

2010-03-09  Andreas Kupries  <andreask@activestate.com>

	* generic/tclIORChan.c: [Bug 2936225]: Thanks to Alexandre Ferrieux
	* doc/refchan.n:	<ferrieux@users.sourceforge.net> for debugging
	* tests/ioCmd.test:	and fixing the problem. It is the write-side
				equivalent to the bug fixed 2009-08-06.

2010-03-09  Don Porter  <dgp@users.sourceforge.net>

	* library/tzdata/America/Matamoros: New locale
	* library/tzdata/America/Ojinaga: New locale
	* library/tzdata/America/Santa_Isabel: New locale
	* library/tzdata/America/Asuncion:
	* library/tzdata/America/Tijuana:
	* library/tzdata/Antarctica/Casey:
	* library/tzdata/Antarctica/Davis:
	* library/tzdata/Antarctica/Mawson:
	* library/tzdata/Asia/Dhaka:
	* library/tzdata/Pacific/Fiji:
	Olson tzdata2010c.

2010-03-01  Alexandre Ferrieux  <ferrieux@users.sourceforge.net>

	* unix/tclUnixChan.c: [backported] Refrain from a possibly lengthy
	reverse-DNS lookup on 0.0.0.0 when calling [fconfigure -sockname]
	on an universally-bound (default) server socket.

2010-02-27  Donal K. Fellows  <dkf@users.sf.net>

	* generic/tclCmdMZ.c (StringFirstCmd, StringLastCmd): [Bug 2960021]:
	Only search for the needle in the haystack when the needle isn't
	larger than the haystack. Prevents an odd crash from sometimes
	happening when things get mixed up (a common programming error).

2010-02-21  Jan Nijtmans  <nijtmans@users.sf.net>

	* generic/tclBasic.c:   Fix [Bug 2954959] expr abs(0.0) is -0.0
	* tests/expr.test

2010-02-19  Stuart Cassoff  <stwo@users.sourceforge.net>

	* tcl.m4: Correct compiler/linker flags for threaded builds on OpenBSD
	* configure: (regenerated).

2010-02-19  Donal K. Fellows  <dkf@users.sf.net>

	* unix/installManPage: [Bug 2954638]: Correct behaviour of manual page
	installer. Also added armouring to check that assumptions about the
	initial state are actually valid (e.g., look for existing input file).

2010-02-11  Donal K. Fellows  <dkf@users.sf.net>

	* generic/tclIOCmd.c (Tcl_OpenObjCmd): [Bug 2949740]: Make sure that
	we do not try to put a NULL pipeline channel into binary mode.

2010-02-07  Jan Nijtmans  <nijtmans@users.sf.net>

	* tools/genStubs.tcl     Backport various formatting (spacing)
	* generic/tcl*.decls     changes from HEAD, so diffing
	* generic/tcl*Decls.h    between 8.5.x and 8.6 shows the
	* generic/tclStubInit.c  real structural differences again.
	                         (any signature change not backported!)

2010-02-03  Donal K. Fellows  <dkf@users.sf.net>

	* generic/tclVar.c (Tcl_ArrayObjCmd): More corrections for the 'unset'
	subcommand.

2010-02-02  Andreas Kupries  <andreask@activestate.com>

	* generic/tclCompile.c: [Bug 2933089]: A literal sharing problem with
	* generic/tclCompile.h: 'info frame' affects not only 8.6 but 8.5 as
	* generic/tclExecute.h: well. Backported the fix done in 8.6, without
	* tests/info.test: changes. New testcase info-39.1.

2010-02-02  Donal K. Fellows  <dkf@users.sf.net>

	* generic/tclVar.c (Tcl_ArrayObjCmd): [Bug 2939073]: Stop the [array
	unset] command from having dangling pointer problems when an unset
	trace deletes the element that is going to be processed next. Many
	thanks to Alexandre Ferrieux for the bulk of this fix.

2010-02-01  Donal K. Fellows  <dkf@users.sf.net>

	* generic/regexec.c (ccondissect, crevdissect): [Bug 2942697]: Rework
	these functions so that certain pathological patterns are matched much
	more rapidly. Many thanks to Tom Lane for dianosing this issue and
	providing an initial patch.

2010-02-01  Jan Nijtmans  <nijtmans@users.sf.net>

	* generic/tclInt.decls:		Various CYGWIN-related fixes
	* generic/tclInt.h:		backported from HEAD. Still
	* generic/tclIntPlatDecls.h:	configure script not modified,
	* generic/tclPort.h:		so CYGWIN build is still
	* generic/tclTest.c:		disabled. Reason: although the
	* win/cat.c:			build succeeds with those changes,
	* win/tclWinDde.c:		many tests still fail.
	* win/tclWinError.c:
	* win/tclWinFile.c:
	* win/tclWinPipe.c:
	* win/tclWinPort.h:
	* win/tclWinReg.c:
	* win/tclWinSerial.c:
	* win/tclWinSock.c:
	* win/tclWinTest.c:
	* win/tclWinThrd.c:

2010-01-29  Jan Nijtmans  <nijtmans@users.sf.net>

	* generic/tcl.h:	Use correct TCL_LL_MODIFIER for CYGWIN.
				Formatting (all backported from HEAD)
	* generic/rege_dfa.c:	Fix macro conflict on CYGWIN: don't use
				"small".
	* generic/tclTest.c:	Fix gcc 4.4 warning: ignoring return value of
	* unix/tclUnixPipe.c:	'write'
	* unix/tclUnixNotify.c:

2010-01-19  Donal K. Fellows  <dkf@users.sf.net>

	* doc/dict.n: [Bug 2929546]: Clarify just what [dict with] and [dict
	update] are doing with variables.

2010-01-18  Andreas Kupries  <andreask@activestate.com>

	* generic/tclIO.c (CreateScriptRecord): [Bug 2918110]: Initialize
	the EventScriptRecord (esPtr) fully before handing it to
	Tcl_CreateChannelHandler for registration. Otherwise a reflected
	channel calling 'chan postevent' (== Tcl_NotifyChannel) in its
	'watchProc' will cause the function 'TclChannelEventScriptInvoker'
	to be run on an uninitialized structure.

2010-01-18  Donal K. Fellows  <dkf@users.sf.net>

	* generic/tclStringObj.c (Tcl_AppendFormatToObj): [Bug 2932421]: Stop
	the [format] command from causing argument objects to change their
	internal representation when not needed. Thanks to Alexandre Ferrieux
	for this fix.

2010-01-06  Jan Nijtmans  <nijtmans@users.sf.net>

	* generic/tclCompExpr.c: Warning: array subscript has type 'char'
	* generic/tclPkg.c:
	* libtommath/bn_mp_read_radix.c:
	* unix/tclUnixCompat.c:	Fix gcc warning: signed and unsigned type
				in conditional expression.
	* unix/tcl.m4: Add support for Haiku and CYGWIN dynamical loading
	* unix/configure: (regenerated)
	* unix/Makefile.in:
	* unix/.cvsignore:
	* tests/stack.test: Reduced minimum required C-stack size to 2034:
			    CYGWIN has this stack size and the test runs fine!
	* generic/tclEnv.c: Fix environment tests under CYGWIN
	* generic/tclPort.h:
	* tests/env.test:

2010-01-05  Don Porter  <dgp@users.sourceforge.net>

	* generic/tclPathObj.c (TclPathPart):	[Bug 2918610]: Correct
	* tests/fileName.test (filename-14.31):	inconsistency between the
	string rep and the intrep of a path value created by [file rootname].
	Thanks to Vitaly Magerya for reporting.

2010-01-03  Donal K. Fellows  <dkf@users.sf.net>

	* unix/tcl.m4 (SC_CONFIG_CFLAGS): [Bug 1636685]: Use the configuration
	for modern FreeBSD suggested by the FreeBSD porter.

2009-12-30  Donal K. Fellows  <dkf@users.sf.net>

	* library/safe.tcl (AliasSource): [Bug 2923613]: Make the safer
	* tests/safe.test (safe-8.9):	  [source] handle a [return] at the
					  end of the file correctly.

2009-12-29  Donal K. Fellows  <dkf@users.sf.net>

	* generic/tclInterp.c (Tcl_MakeSafe): [Bug 2895741]: Make sure that
	the min() and max() functions are supported in safe interpreters.

2009-12-28  Donal K. Fellows  <dkf@users.sf.net>

	* unix/configure.in: [Bug 942170]:	Detect the st_blocks field of
	* generic/tclCmdAH.c (StoreStatData):	'struct stat' correctly.
	* generic/tclIOUtil.c (Tcl_Stat, Tcl_FSStat):
	* generic/tclTest.c (PretendTclpStat):

	* generic/tclInterp.c (TimeLimitCallback): [Bug 2891362]: Ensure that
	* tests/interp.test (interp-34.13):	   the granularity ticker is
	reset when we check limits because of the time limit event firing.

2009-12-27  Donal K. Fellows  <dkf@users.sf.net>

	* doc/namespace.n (SCOPED SCRIPTS): [Bug 2921538]: Updated example to
	not be quite so ancient.

2009-12-23  Donal K. Fellows  <dkf@users.sf.net>

	* library/safe.tcl (AliasSource, AliasExeName): [Bug 2913625]: Stop
	information about paths from leaking through [info script] and [info
	nameofexecutable].

2009-12-16  Donal K. Fellows  <dkf@users.sf.net>

	* library/safe.tcl (::safe::AliasGlob): Upgrade to correctly support a
	larger fraction of [glob] functionality, while being stricter about
	directory management.

	* doc/tm.n: [Bug 1911342]: Formatting rewrite to avoid bogus crosslink
	to the list manpage when generating HTML.

	* library/msgcat/msgcat.tcl (Init): [Bug 2913616]: Do not use platform
	tests that are not needed and which don't work in safe interpreters.

2009-12-12  Donal K. Fellows  <dkf@users.sf.net>

	* generic/tclTest.c (TestconcatobjCmd): [Bug 2895367]: Stop memory
	leak when testing. We don't need extra noise of this sort when
	tracking down real problems!

2009-12-10  Andreas Kupries  <andreask@activestate.com>

	* generic/tclObj.c (TclContinuationsEnter): [Bug 2895323]: Updated
	comments to describe when the function can be entered for the same
	Tcl_Obj* multiple times. This is a continuation of the 2009-11-10
	entry where a memory leak was plugged, but where not sure if that was
	just a band-aid to paper over some other error. It isn't, this is a
	legal situation.

2009-12-09  Andreas Kupries  <andreask@activestate.com>

	* library/safe.tcl: Backport of the streamlined safe base from
	* tests/safe.test: head to the 8.5 branch (See head changelog entries
	2009-11-05, 2009-11-06, 2009-12-03).

2009-12-07  Don Porter  <dgp@users.sourceforge.net>

	* generic/tclStrToD.c:	[Bug 2902010]: Correct conditional compile
	directives to better detect the toolchain that needs extra work for
	proper underflow treatment instead of merely detecting the MIPS
	platform.

2009-12-02  Jan Nijtmans  <nijtmans@users.sf.net>

	* tools/genStubs.tcl: Add support for win32 CALLBACK functions (needed
	for Tk bugfix).

2009-11-30  Donal K. Fellows  <dkf@users.sf.net>

	* doc/Tcl.n: [Bug 2901433]: Improved description of expansion to
	mention that it is using list syntax.

2009-11-27  Donal K. Fellows  <dkf@users.sf.net>

	* doc/BoolObj.3, doc/CrtChannel.3, doc/DictObj.3, doc/DoubleObj.3:
	* doc/Ensemble.3, doc/Environment.3, doc/FileSystem.3, doc/Hash.3:
	* doc/IntObj.3, doc/Limit.3, doc/ObjectType.3, doc/PkgRequire.3:
	* doc/SetChanErr.3, doc/SetResult.3: [Patch 2903921]: Many small
	spelling fixes from Larry Virden.

2009-11-25  Stuart Cassoff  <stwo@users.sf.net>

	* unix/configure.in:	[Patch 2892871]: Remove unneeded
	* unix/tcl.m4:		AC_STRUCT_TIMEZONE and use
	* unix/tclConfig.h.in:	AC_CHECK_MEMBERS([struct stat.st_blksize])
	* unix/tclUnixFCmd.c:	instead of AC_STRUCT_ST_BLKSIZE.
	* unix/configure:	Regenerated with autoconf-2.59.

2009-11-16  Alexandre Ferrieux  <ferrieux@users.sourceforge.net>

	* generic/tclEncoding.c: Fix [Bug 2891556] and improve test to detect
	* tests/decoding.test:   similar manifestations in the future.

2009-11-12  Don Porter  <dgp@users.sourceforge.net>

	*** 8.5.8 TAGGED FOR RELEASE ***

	* changes:	Update for 8.5.8 release.

	* generic/tclClock.c (TclClockInit):	Do not create [clock] support
	commands in safe interps.

	* tests/io.test:	New test io-53.11 to test for [Bug 2895565].

2009-11-12  Andreas Kupries  <andreask@activestate.com>

	* generic/tclIO.c (CopyData): [Bug 2895565]: Dropped bogosity which
	used the number of _written_ bytes or character to update the counters
	for the read bytes/characters. See last entry for the test case.

2009-11-11  Pat Thoyts  <patthoyts@users.sourceforge.net>

	* tests/fCmd.test:     Fixed a number of issues for Vista and Win7
	* tests/registry.test: that are due to restricted permissions.
	* tests/winFCmd.test:

2009-11-11  Don Porter  <dgp@users.sourceforge.net>

	* library/http/http.tcl:	[Bug 2891171]: Update the URL syntax
	check to RFC 3986 compliance on the subject of non-encoded question
	mark characters.

	* library/http/pkgIndex.tcl:	Bump to http 2.7.5 to avoid any
	* unix/Makefile.in:		confusion with snapshot "releases"
	* win/Makefile.in:		that might be in ActiveTcl, etc.

2009-11-11  Alexandre Ferrieux  <ferrieux@users.sourceforge.net>

	* generic/tclIO.c: Backported fix for [Bug 2888099] (close discards
	ENOSPC error) by saving the errno from the first of two
	FlushChannel()s. Uneasy to test; might need specific channel drivers.
	Four-hands with aku.

2009-11-10  Don Porter  <dgp@users.sourceforge.net>

	* generic/tclBasic.c:	Plug another leak in TCL_EVAL_DIRECT
	evaluation.

	* generic/tclObj.c:	Plug memory leak in TclContinuationsEnter().
	[Bug 2895323]

2009-11-09  Stuart Cassoff <stwo@users.sf.net>

	* win/README: [bug 2459744]: Removed outdated Msys + Mingw info.

2009-11-09  Don Porter  <dgp@users.sourceforge.net>

	* generic/tclBasic.c (TclEvalObjEx):	Plug memory leak in
	TCL_EVAL_DIRECT evaluation.

	* tests/info.test:	Resolve ambiguous resolution of variable "res".

2009-11-03  Don Porter  <dgp@users.sourceforge.net>

	* generic/tcl.h:	Bump to 8.5.8 for release.
	* library/init.tcl:
	* tools/tcl.wse.in:
	* unix/configure.in:
	* unix/tcl.spec:
	* win/configure.in:
	* README:

	* unix/configure:	autoconf-2.59
	* win/configure:

	* changes:	Update for 8.5.8 release.

2009-11-03  Andreas Kupries  <andreask@activestate.com>

	* library/safe.tcl (::safe::InterpSetConfig): [Bug 2854929]: Added
	code to recursively find deeper paths which may contain modules.
	Required to handle modules with names like 'platform::shell', which
	translate into 'platform/shell-X.tm', i.e arbitrarily deep
	subdirectories.

2009-11-03  Kevin B. Kenny  <kennykb@acm.org>

	* library/tzdata/Asia/Novokuznetsk: New tzdata locale for Kemerovo
	oblast', which now keeps Novosibirsk time and not Kranoyarsk time.
	* library/tzdata/Asia/Damascus: Syrian DST changes.
	* library/tzdata/Asia/Hong_Kong: Hong Kong historic DST corrections.
	Olson tzdata2009q.

2009-11-03  Pat Thoyts  <patthoyts@users.sourceforge.net>

	* tests/tcltest.test: Backport permissions fix for Win7.

2009-10-31  Donal K. Fellows  <dkf@users.sf.net>

	* generic/tclBasic.c (ExprRoundFunc): [Bug 2889593]: Correctly report
	the expected number of arguments when generating an error for round().

2009-10-29  Don Porter  <dgp@users.sourceforge.net>

	* generic/tcl.h:	[Bug 2800740]: Changed the typedef for the
	mp_digit type from:
		typedef unsigned long mp_digit;
	to:
		typedef unsigned int mp_digit;
	For 32-bit builds where "long" and "int" are two names for the same
	thing, this is no change at all. For 64-bit builds, though, this
	causes the dp[] array of an mp_int to be made up of 32-bit elements
	instead of 64-bit elements. This is a huge improvement because details
	elsewhere in the mp_int implementation cause only 28 bits of each
	element to be actually used storing number data. Without this change
	bignums are over 50% wasted space on 64-bit systems.

	***POTENTIAL INCOMPATIBILITY***
	For 64-bit builds, callers of routines with (mp_digit) or (mp_digit *)
	arguments *will*, and callers of routines with (mp_int *) arguments
	*may* suffer both binary and stubs incompatibilities with Tcl releases
	8.5.0 - 8.5.7.  Such possibilities should be checked, and if such
	incompatibilities are present, suitable [package require] requirements
	on the Tcl release should be put in place to keep such built code
	[load]-ing only in Tcl interps that are compatible.

2009-10-29  Kevin B. Kenny  <kennykb@acm.org>

	* library/clock.tcl (LocalizeFormat):
	* tests/clock.test (clock-67.1): [Bug 2819334]:
	Corrected a problem where '%%' followed by a letter in a format group
	could expand recursively: %%R would turn into %%H:%M:%S.

2009-10-28  Don Porter  <dgp@users.sourceforge.net>

	* generic/tclLiteral.c:	Backport fix for [Bug 2888044].

2009-10-28  Kevin B. Kenny  <kennykb@acm.org>

	* tests/fileName.test (fileName-20.[78]): Corrected poor test
	hygiene (failure to save and restore the working directory) that
	caused these two tests to fail on Windows (and [Bug 2806250] to be
	reopened).

2009-10-27  Don Porter  <dgp@users.sourceforge.net>

	* generic/tclPathObj.c: [Bug 2884203]: Missing refcount on cached
	normalized path caused crashes.

2009-10-27  Kevin B. Kenny  <kennykb@acm.org>

	* library/clock.tcl (ParseClockScanFormat): [Bug 2886852]:
	Corrected a problem where [clock scan] didn't load the timezone soon
	enough when processing a time format that lacked a complete date.
	* tests/clock.test (clock-66.1):
	Added a test case for the above bug.
	* library/tzdata/America/Argentina/Buenos_Aires:
	* library/tzdata/America/Argentina/Cordoba:
	* library/tzdata/America/Argentina/San_Luis:
	* library/tzdata/America/Argentina/Tucuman:
	New DST rules for Argentina. (Olson's tzdata2009p.)

2009-10-24  Kevin B. Kenny  <kennykb@acm.org>

	* library/clock.tcl (ProcessPosixTimeZone):
	Corrected a regression in the fix to [Bug 2207436] that caused [clock]
	to apply EU daylight saving time rules in the US. Thanks to Karl
	Lehenbauer for reporting this regression.
	* tests/clock.test (clock-52.4):
	Added a regression test for the above regression.
	* library/tzdata/Asia/Dhaka:
	* library/tzdata/Asia/Karachi:
	New DST rules for Bangladesh and Pakistan. (Olson's tzdata2009o.)

2009-10-23  Andreas Kupries  <andreask@activestate.com>

	* generic/tclIO.c (FlushChannel): Skip OutputProc for low-level
	0-length writes. When closing pipes which have already been closed not
	skipping leads to spurious SIG_PIPE signals. Reported by Mikhail
	Teterin <mi+thun@aldan.algebra.com>.

2009-10-21  Donal K. Fellows  <dkf@users.sf.net>

	* generic/tclPosixStr.c: [Bug 2882561]: Work around oddity on Haiku OS
	where SIGSEGV and SIGBUS are the same value.

2009-10-19  Don Porter  <dgp@users.sourceforge.net>

	* generic/tclIO.c:	Revised ReadChars and FilterInputBytes
	routines to permit reads to continue up to the string limits of Tcl
	values. Before revisions, large read attempts could panic when as
	little as half the limiting value length was reached. [Patch 2107634]
	Thanks to Sean Morrison and Bob Parker for their roles in the fix.

2009-10-18  Joe Mistachkin  <joe@mistachkin.com>

	* tests/thread.test (thread-4.[345]): [Bug 1565466]: Correct tests to
	save their error state before the final call to threadReap just in
	case it triggers an "invalid thread id" error.  This error can occur
	if one or more of the target threads has exited prior to the attempt
	to send it an asynchronous exit command.

	* doc/memory.n: [Bug 988703]: Add mechanism for finding what Tcl_Objs
	* generic/tclCkalloc.c (MemoryCmd): are allocated when built for
	* generic/tclInt.decls: memory debugging. This was previously
	* generic/tclInt.h: backported from Tcl 8.6 with the corrections to
	* generic/tclObj.c (ObjData, TclFinalizeThreadObjects): fix [Bug
	2871908]. However, there were key elements missing. These changes make
	things consistent between branches.

2009-10-17  Donal K. Fellows  <dkf@users.sf.net>

	* generic/tclVar.c (TclDeleteCompiledLocalVars, UnsetVarStruct)
	(TclDeleteNamespaceVars):
	* generic/tclTrace.c (Tcl_UntraceVar2): [Bug 2629338]: Stop traces
	that are deleted part way through (a feature used by tdom) from
	causing freed memory to be accessed.

2009-10-08  Donal K. Fellows  <dkf@users.sf.net>

	* generic/tclDictObj.c (DictIncrCmd): [Bug 2874678]: Don't leak any
	bignums when doing [dict incr] with a value.
	* tests/dict.test (dict-19.3): Memory leak detection code.

2009-10-07  Andreas Kupries  <andreask@activestate.com>

	* generic/tclObj.c: [Bug 2871908]: Plug memory leaks of the
	objThreadMap and lineCLPtr hashtables.  Also make the names of the
	continuation line information initialization and finalization
	functions more consistent. Patch supplied by Joe Mistachkin
	<joe@mistachkin.com>.

	* generic/tclIORChan.c (ErrnoReturn): Replace the hardwired constant
	11 with the proper errno define, EAGAIN. What was I thinking? The
	BSD's have a different errno assignment and break with the hardwired
	number. Reported by emiliano on the chat.

2009-10-06  Don Porter  <dgp@users.sourceforge.net>

	* generic/tclTomMathInt.h (new): Public header tclTomMath.h had
	* generic/tclTomMath.h: dependence on private headers, breaking use
	* generic/tommath.h:    by extensions [Bug 1941434].

2009-10-05  Don Porter  <dgp@users.sourceforge.net>

	* changes:	Update for 8.5.8 release.

2009-10-04  Daniel Steffen  <das@users.sourceforge.net>

	* macosx/tclMacOSXBundle.c:	Workaround CF memory managment bug in
	* unix/tclUnixInit.c:		Mac OS X 10.4 & earlier. [Bug 2569449]

2009-10-02  Kevin B. Kenny  <kennykb@acm.org>

	* library/tzdata/Africa/Cairo:
	* library/tzdata/Asia/Gaza:
	* library/tzdata/Asia/Karachi:
	* library/tzdata/Pacific/Apia:	Olson's tzdata2009n.

2009-09-29  Don Porter  <dgp@users.sourceforge.net>

	* generic/tclAlloc.c:           Cleaned up various routines in the
	* generic/tclCkalloc.c:         call stacks for memory allocation to
	* generic/tclInt.h:		guarantee that any size values computed
	* generic/tclThreadAlloc.c:     are within the domains of the routines
	they get passed to.  [Bugs 2557696 and 2557796].

2009-09-11  Don Porter  <dgp@users.sourceforge.net>

	* library/http/http.tcl:	Bump to http 2.7.4 to account for
	* library/http/pkgIndex.tcl:	[Bug 2849860] fix.
	* unix/Makefile.in:
	* win/Makefile.in:

2009-09-10  Donal K. Fellows  <dkf@users.sf.net>

	* library/http/http.tcl (http::Event): [Bug 2849860]: Handle charset
	names in double quotes; some servers like generating them like that.

2009-09-01  Don Porter  <dgp@users.sourceforge.net>

	* library/tcltest/tcltest.tcl:	Bump to tcltest 2.3.2 after revision
	* library/tcltest/pkgIndex.tcl:	to verbose error message.
	* unix/Makefile.in:
	* win/Makefile.in:

2009-08-27  Don Porter  <dgp@users.sourceforge.net>

	* generic/tclStringObj.c:	[Bug 2845535]: A few more string
	overflow cases in [format].

2009-08-25  Andreas Kupries  <andreask@activestate.com>

	* generic/tclBasic.c (Tcl_CreateInterp, Tcl_EvalTokensStandard)
	(EvalTokensStandard, Tcl_EvalEx, EvalEx, TclAdvanceContinuations)
	(TclEvalObjEx):
	* generic/tclCmdMZ.c (Tcl_SwitchObjCmd, TclListLines):
	* generic/tclCompCmds.c (*):
	* generic/tclCompile.c (TclSetByteCodeFromAny, TclInitCompileEnv)
	(TclFreeCompileEnv, TclCompileScript):
	* generic/tclCompile.h (CompileEnv):
	* generic/tclInt.h (ContLineLoc, Interp):
	* generic/tclObj.c (ThreadSpecificData, ContLineLocFree)
	(TclThreadFinalizeObjects, TclInitObjSubsystem, TclContinuationsEnter)
	(TclContinuationsEnterDerived, TclContinuationsCopy)
	(TclContinuationsGet, TclFreeObj):
	* generic/tclParse.c (TclSubstTokens, Tcl_SubstObj):
	* generic/tclProc.c (TclCreateProc):
	* generic/tclVar.c (TclPtrSetVar):
	* tests/info.test (info-30.0-24):

	Extended parser, compiler, and execution with code and attendant data
	structures tracking the positions of continuation lines which are not
	visible in script Tcl_Obj*'s, to properly account for them while
	counting lines for #280.

2009-08-24  Daniel Steffen  <das@users.sourceforge.net>

	* macosx/tclMacOSXNotify.c: Fix multiple issues with nested event
	loops when CoreFoundation notifier is running in embedded mode. (Fixes
	problems in TkAqua Cocoa reported by Youness Alaoui on tcl-mac)

2009-08-21  Don Porter  <dgp@users.sourceforge.net>

	* generic/tclFileName.c: Correct regression in [Bug 2837800] fix.
	* tests/fileName.test:

2009-08-20  Don Porter  <dgp@users.sourceforge.net>

	* generic/tclFileName.c: [Bug 2837800]: Get the correct result from
	[glob */test] when * matches something like ~foo.

	* generic/tclPathObj.c:	[Bug 2806250]: Prevent the storage of strings
	starting with ~ in the "tail" part (normPathPtr field) of the path
	intrep when PATHFLAGS != 0.  This establishes the assumptions relied
	on elsewhere that the name stored there is a relative path.  Also
	refactored to make an AppendPath() routine instead of the cut/paste
	stanzas that were littered throughout.

2009-08-20  Donal K. Fellows  <dkf@users.sf.net>

	* generic/tclCmdIL.c (Tcl_LsortObjCmd): Plug memory leak.

2009-08-18  Don Porter  <dgp@users.sourceforge.net>

	* generic/tclPathObj.c:	[Bug 2837800]: Added NULL check to prevent
	* tests/fileName.test:	crashes during [glob].

2009-08-06  Andreas Kupries  <andreask@activestate.com>

	* doc/refchan.n [Bug 2827000]: Extended the implementation of
	* generic/tclIORChan.c: reflective channels (TIP 219, method 'read'),
	* tests/ioCmd.test: enabling handlers to signal EAGAIN to indicate 'no
	data, but not at EOF either', and other system errors. Updated
	documentation, extended testsuite (New test cases iocmd*-23.{9,10}).

2009-08-02  Donal K. Fellows  <dkf@users.sf.net>

	* unix/tclUnixFCmd.c (GetOwnerAttribute, SetOwnerAttribute)
	(GetGroupAttribute, SetGroupAttribute): [Bug 1942222]: Stop calling
	* unix/tclUnixFile.c (TclpGetUserHome): endpwent() and endgrent();
	they've been unnecessary for ages.

2009-07-31  Don Porter  <dgp@users.sourceforge.net>

	* generic/tclStringObj.c:       [Bug 2830354]: Corrected failure to
	* tests/format.test:            grow buffer when format spec request
	large width floating point values.  Thanks to Clemens Misch.

2009-07-24  Andreas Kupries  <andreask@activestate.com>

	* generic/tclIO.c (Tcl_GetChannelHandle): [Bug 2826248]: Do not crash
	* generic/tclPipe.c (FileForRedirect): for getHandleProc == NULL, this
	is allowed. Provide a nice error message in the bypass area. Updated
	caller to check the bypass for a mesage. Bug reported by Andy
	Sonnenburg <andy22286@users.sourceforge.net>. Backported from CVS
	head.

2009-07-23  Joe Mistachkin  <joe@mistachkin.com>

	* generic/tclNotify.c: [Bug 2820349]: Ensure that queued events are
	freed once processed.

2009-07-21  Kevin B. Kenny  <kennykb@acm.org>

	* library/tzdata/Asia/Dhaka:
	* library/tzdata/Indian/Mauritius: Olson's tzdata2009k.

2009-07-20  Donal K. Fellows  <dkf@users.sf.net>

	* generic/tclCmdMZ.c (StringIsCmd): Reorganize so that [string is] is
	more efficient when parsing things that are correct, at a cost of
	making the empty string test slightly more costly. With this, the cost
	of doing [string is integer -strict $x] matches [catch {expr {$x+0}}]
	in the successful case, and greatly outstrips it in the failing case.

2009-07-16  Don Porter  <dgp@users.sourceforge.net>

	* generic/tclCmdIL.c:	Removed unused variables.
	* generic/tclCompile.c:
	* generic/tclVar.c:
	* unix/tclUnixChan.c:

	* generic/tclScan.c:	Typo in ACCEPT_NAN configuration.

	* generic/tclStrToD.c:	[Bug 2819200]: Set floating point control
	register on MIPS systems so that the gradual underflow expected by Tcl
	is in effect.

2009-07-14  Andreas Kupries  <andreask@activestate.com>

	* generic/tclBasic.c (DeleteInterpProc,TclArgumentBCEnter,
	(TclArgumentBCRelease, TclArgumentGet):
	* generic/tclCompile.c (EnterCmdWordIndex, TclCleanupByteCode,
	(TclInitCompileEnv, TclCompileScript):
	* generic/tclCompile.h (ExtCmdLoc):
	* generic/tclExecute.c (TclExecuteByteCode):
	* generic/tclInt.h (ExtIndex, CFWordBC):
	* tests/info.test (info-39.0):

	Backport of some changes made to the Tcl head, to handle literal
	sharing better. The code here is much simpler (trimmed down) compared
	to the head as the 8.5 branch is not bytecode compiling whole files,
	and doesn't compile eval'd code either.

	Reworked the handling of literal command arguments in bytecode to be
	saved (compiler) and used (execution) per command (see the
	TCL_INVOKE_STK* instructions), and not per the whole bytecode.  This
	removes the problems with location data caused by literal sharing in
	proc bodies. Simplified the associated datastructures (ExtIndex is
	gone, as is the function EnterCmdWordIndex).

2009-07-01  Pat Thoyts  <patthoyts@users.sourceforge.net>

	* win/tclWinInt.h:   [Bug 2806622]: Handle the GetUserName API call
	* win/tclWin32Dll.c: via the tclWinProcs indirection structure. This
	* win/tclWinInit.c:  fixes a problem obtaining the username when the
	USERNAME environment variable is unset.

2009-06-15  Don Porter  <dgp@users.sourceforge.net>

	* generic/tclStringObj.c: sprintf() -> Tcl_ObjPrintf() conversion.

2009-06-13  Don Porter  <dgp@users.sourceforge.net>

	* generic/tclCompile.c:	The value stashed in iPtr->compiledProcPtr
	* generic/tclProc.c:	when compiling a proc survives too long.  We
	* tests/execute.test:	only need it there long enough for the right
	TclInitCompileEnv() call to re-stash it into envPtr->procPtr.  Once
	that is done, the CompileEnv controls.  If we let the value of
	iPtr->compiledProcPtr linger, though, then any other bytecode compile
	operation that takes place will also have its CompileEnv initialized
	with it, and that's not correct.  The value is meant to control the
	compile of the proc body only, not other compile tasks that happen
	along.  Thanks to Carlos Tasada for discovering and reporting the
	problem.  [Bug 2802881].

2009-06-10  Don Porter  <dgp@users.sourceforge.net>

	* generic/tclStringObj.c:	Revised [format] to not overflow the
	integer calculations computing the length of the %ll formats of
	really big integers.  Also added protections so that [format]s that
	would produce results overflowing the maximum string length of Tcl
	values throw a normal Tcl error instead of a panic. [Bug 2801413]

2006-06-09  Kevin B. Kenny  <kennykb@acm.org>

	* generic/tclGetDate.y: Fixed a thread safety bug in the generated
	* library/clock.tcl:    Bison parser (needed a %pure-parser
	* tests/clock.test:     declaration to avoid static variables).
				Discovered that the %pure-parser declaration
	                        allowed for returning the Bison error message
	                        to the Tcl caller in the event of a syntax
	                        error, so did so.
	* generic/tclDate.c: bison 2.3

2006-06-08  Kevin B. Kenny  <kennykb@acm.org>

	* library/tzdata/Asia/Dhaka: New DST rule for Bangladesh.
	(Olson's tzdata2009i.)

2009-06-02  Don Porter  <dgp@users.sourceforge.net>

	* generic/tclExecute.c:	Replace dynamically-initialized table with
	a table of static constants in the lookup table for exponent operator
	computations that fit in a 64 bit integer result.

	* generic/tclExecute.c:	Corrected implementations and selection
	logic of the INST_EXPON instruction to fix [Bug 2798543].

2009-06-01  Don Porter  <dgp@users.sourceforge.net>

	* tests/expr.test:	Added many tests demonstrating the broken
	cases of [Bug 2798543].

2009-05-30  Kevin B. Kenny  <kennykb@acm.org>

	* library/tzdata/Africa/Cairo:
	* library/tzdata/Asia/Amman: Olson's tzdata2009h.

2009-05-29  Andreas Kupries  <andreask@activestate.com>

	* library/platform/platform.tcl: Fixed handling of cpu ia64,
	* library/platform/pkgIndex.tcl: taking ia64_32 into account
	* unix/Makefile.in: now. Bumped version to 1.0.5. Updated the
	* win/Makefile.in: installation commands.

2009-05-07  Miguel Sofer  <msofer@users.sf.net>

	* generic/tclObj.c (Tcl_GetCommandFromObj): fix for bug [2785893],
	insure that a command in a deleted namespace cannot be found
	through a cached name.

2009-05-06  Don Porter  <dgp@users.sourceforge.net>

	* generic/tclCmdMZ.c:   Improve overflow error message from
	[string repeat].  [Bug 2582327]

2009-04-28  Jeff Hobbs  <jeffh@ActiveState.com>

	* unix/tcl.m4, unix/configure (SC_CONFIG_CFLAGS): harden the check
	to add _r to CC on AIX with threads.

2009-04-27  Alexandre Ferrieux  <ferrieux@users.sourceforge.net>

	* generic/tclInt.h:   Backport fix for [Bug 1028264]: WSACleanup() too early.
	* generic/tclEvent.c: The fix introduces "late exit handlers"
	* win/tclWinSock.c:   for similar late process-wide cleanups.

2009-04-27  Alexandre Ferrieux  <ferrieux@users.sourceforge.net>

	* win/tclWinSock.c: Backport fix for [Bug 2446662]: resync Win
	behavior on RST with that of unix (EOF).

2009-04-27  Donal K. Fellows  <dkf@users.sf.net>

	* doc/concat.n (EXAMPLES): [Bug 2780680]: Rewrote so that the spacing
	of result messages is correct. (The exact way they were wrong was
	different when rendered through groff or as HTML, but it was still
	wrong both ways.)

2009-04-24  Stuart Cassoff <stwo@users.sf.net>

	* unix/Makefile.in: [Patch 2769530]: Don't chmod/exec installManPage.

2009-04-15  Don Porter  <dgp@users.sourceforge.net>

	*** 8.5.7 TAGGED FOR RELEASE ***

	* generic/tclStringObj.c:	AppendUnicodeToUnicodeRep failed
	to set stringPtr->allocated to 0, leading to crashes.

	* changes:	Update for 8.5.7 release.

2009-04-14  Stuart Cassoff  <stwo@users.sourceforge.net>

	* unix/tcl.m4:	Removed -Wno-implicit-int from CFLAGS_WARNING.

2008-04-14  Kevin B. Kenny  <kennykb@acm.org>

	* library/tzdata/Asia/Karachi: Updated rules for Pakistan Summer
				       Time (Olson's tzdata2009f)

2009-04-10  Don Porter  <dgp@users.sourceforge.net>

	* changes:	Update for 8.5.7 release.

	* generic/tcl.h:	Bump to 8.5.7 for release.
	* library/init.tcl:
	* tools/tcl.wse.in:
	* unix/configure.in:
	* unix/tcl.spec:
	* win/configure.in:
	* README:

	* unix/configure:	autoconf-2.59
	* win/configure:

	* generic/tclStringObj.c (UpdateStringOfString):  Fix bug detected
	by compiler warning about undefined "dst".

	* tests/httpd:		Backport new tests for http 2.7.3.
	* tests/http.tcl:

2009-04-10  Daniel Steffen  <das@users.sourceforge.net>

	* unix/tclUnixChan.c:		TclUnixWaitForFile(): use FD_* macros
	* macosx/tclMacOSXNotify.c:	to manipulate select masks (Cassoff).
					[Freq 1960647] [Bug 3486554]

	* unix/tclLoadDyld.c:		use RTLD_GLOBAL instead of RTLD_LOCAL.
					[Bug 1961211]

	* macosx/tclMacOSXNotify.c:	revise CoreFoundation notifier to allow
					embedding into applications that
					already have a CFRunLoop running and
					want to run the tcl event loop via
					Tcl_ServiceModeHook(TCL_SERVICE_ALL).

	* macosx/tclMacOSXNotify.c:	add CFRunLoop based Tcl_Sleep() and
	* unix/tclUnixChan.c:		TclUnixWaitForFile() implementations
	* unix/tclUnixEvent.c:		and disable select() based ones in
					CoreFoundation builds.

	* unix/tclUnixNotify.c:		simplify, sync with tclMacOSXNotify.c.

	* generic/tclInt.decls: 	add TclMacOSXNotifierAddRunLoopMode()
	* generic/tclIntPlatDecls.h:	internal API, regen.
	* generic/tclStubInit.c:

	* unix/configure.in (Darwin):	use Darwin SUSv3 extensions if
					available; remove /Network locations
					from default tcl package search path
					(NFS mounted locations and thus slow).
	* unix/configure:		autoconf-2.59
	* unix/tclConfig.h.in:		autoheader-2.59

	* macosx/tclMacOSXBundle.c:	on Mac OS X 10.4 and later, replace
					deprecated NSModule API by dlfcn API.

2009-04-09  Kevin B. Kenny  <kennykb@acm.org>

	* tools/tclZIC.tcl:	Always emit Unix-style line terminators.
	* library/tzdata:	Olson's tzdata2009e.

2009-04-09  Don Porter  <dgp@users.sourceforge.net>

	* library/http/http.tcl:	Backport http 2.7.3 from HEAD for
	* library/http/pkgIndex.tcl:	bundling with the Tcl 8.5.7 release.
	* unix/Makefile.in:
	* win/Makefile.in:

2009-04-08  Andreas Kupries  <andreask@activestate.com>

	* library/platform/platform.tcl: Extended the darwin sections to
	* library/platform/pkgIndex.tcl: add a kernel version number to
	* unix/Makefile.in: the identifier for anything from Leopard (10.5)
	* win/Makefile.in: on up. Extended patterns for same. Extended cpu
	* doc/platform.n: recognition for 64bit Tcl running on a 32bit
	kernel on a 64bit processor (By Daniel Steffen). Bumped version to
	1.0.4. Updated Makefiles.

2009-04-08  Don Porter  <dgp@users.sourceforge.net>

	* library/tcltest/tcltest.tcl:	Converted [eval]s (some unsafe!) to
	* library/tcltest/pkgIndex.tcl:	{*} in tcltest package.  [Bug 2570363]
	* unix/Makefile.in:	=> tcltest 2.3.1
	* win/Makefile.in:

2009-04-07  Don Porter  <dgp@users.sourceforge.net>

	* generic/tclStringObj.c:	Completed backports of fixes for
	[Bug 2494093] and [Bug 2553906].

2009-03-30  Don Porter  <dgp@users.sourceforge.net>

	* doc/Alloc.3:  Size argument is "unsigned int".  [Bug 2556263]

	* generic/tclStringObj.c:       Added protections from invalid memory
	* generic/tclTestObj.c:         accesses when we append (some part of)
	* tests/stringObj.test:         a Tcl_Obj to itself.  Added the
	appendself and appendself2 subcommands to the [teststringobj] testing
	command and added tests to the test suite.  [Bug 2603158]

2009-03-27  Don Porter  <dgp@users.sourceforge.net>

	* generic/tclPathObj.c (TclPathPart):	TclPathPart() was computing
	* tests/fileName.test:	the wrong results for both [file dirname] and
	[file tail] on "path" arguments with the PATHFLAGS != 0 intrep and
	with an empty string for the "joined-on" part.  [Bug 2710920]

2009-03-20  Don Porter  <dgp@users.sourceforge.net>

	* generic/tclStringObj.c:       Test stringObj-6.9 checks that
	* tests/stringObj.test:         Tcl_AppendStringsToObj() no longer
	crashes when operating on a pure unicode value.  [Bug 2597185]

	* generic/tclExecute.c (INST_CONCAT1):  Panic when appends overflow
	the max length of a Tcl value.  [Bug 2669109]

2009-03-18  Don Porter  <dgp@users.sourceforge.net>

	* win/tclWinFile.c (TclpObjNormalizePath):      Corrected Tcl_Obj leak.
	Thanks to Joe Mistachkin for detection and patch.  [Bug 2688184].

2009-03-15  Donal K. Fellows  <dkf@users.sf.net>

	* generic/tclPosixStr.c (Tcl_SignalId,Tcl_SignalMsg): [Patch 1513655]:
	Added support for SIGINFO, which is present on BSD platforms.

2009-02-20  Don Porter  <dgp@users.sourceforge.net>

	* generic/tclPathObj.c: Fixed mistaken logic in TclFSGetPathType()
	* tests/fileName.test:  that assumed (not "absolute" => "relative").
	This is a false assumption on Windows, where "volumerelative" is
	another possibility.  [Bug 2571597].

2009-02-17  Jeff Hobbs  <jeffh@ActiveState.com>

	* win/tcl.m4, win/configure: Check if cl groks _WIN64 already to
	avoid CC manipulation that can screw up later configure checks.
	Use 'd'ebug runtime in 64-bit builds.

2009-02-05  Don Porter  <dgp@users.sourceforge.net>

	* generic/tclStringObj.c: Added overflow protections to the
	AppendUtfToUtfRep routine to either avoid invalid arguments and
	crashes, or to replace them with controlled panics.  [Bug 2561794]

2009-02-04  Don Porter  <dgp@users.sourceforge.net>

	* generic/tclStringObj.c (SetUnicodeObj):       Corrected failure of
	Tcl_SetUnicodeObj() to panic on a shared object.  [Bug 2561488].  Also
	factored out common code to reduce duplication.

	* generic/tclCmdMZ.c:   Prevent crashes due to int overflow of the
	length of the result of [string repeat].  [Bug 2561746]

2009-01-29  Donal K. Fellows  <dkf@users.sf.net>

	* generic/tclNamesp.c (Tcl_FindCommand): [Bug 2519474]: Ensure that
	the path is not searched when the TCL_NAMESPACE_ONLY flag is given.

2009-01-22  Kevin B. Kenny  <kennykb@acm.org>

	* unix/tcl.m4: Corrected a typo ($(SHLIB_VERSION) should be
	${SHLIB_VERSION}).
	* unix/configure: Autoconf 2.59

2009-01-21  Andreas Kupries  <andreask@activestate.com>

	* generic/tclIORChan.c (ReflectClose): Fix for [Bug 2458202].
	Closing a channel may supply NULL for the 'interp'. Test for
	finalization needs to be different, and one place has to pull the
	interp out of the channel instead.

2009-01-19  Kevin B. Kenny  <kennykb@acm.org>

	* unix/Makefile.in: Added a CONFIG_INSTALL_DIR parameter so that
	* unix/tcl.m4:      distributors can control where tclConfig.sh goes.
	Made the installation of 'ldAix' conditional
	upon actually being on an AIX system.  Allowed for downstream
	packagers to customize SHLIB_VERSION on BSD-derived systems.
	Thanks to Stuart Cassoff for [Patch 907924].
	* unix/configure: Autoconf 2.59

2009-01-09  Don Porter  <dgp@users.sourceforge.net>

	* generic/tclStringObj.c (STRING_SIZE):	Corrected failure to limit
	memory allocation requests to the sizes that can be supported by
	Tcl's memory allocation routines.  [Bug 2494093].

2009-01-08  Don Porter  <dgp@users.sourceforge.net>

	* generic/tclStringObj.c (STRING_UALLOC):  Added missing parens
	required to get correct results out of things like
	STRING_UALLOC(num + append).  [Bug 2494093].

2009-01-06  Donal K. Fellows  <dkf@users.sf.net>

	* generic/tclDictObj.c (DictIncrCmd): Corrected twiddling in internals
	of dictionaries so that literals can't get destroyed.

	* tests/expr.test, tests/string.test: Eliminate non-ASCII characters.
	[Bugs 2006884, 2006879]

2009-01-03  Kevin B. Kenny  <kennykb@acm.org>:

	* library/clock.tcl (tcl::clock::add): Fixed error message formatting
	in the case where [clock add] is presented with a bad switch.
	* tests/clock.test (clock-65.1) Added a test case for the above
	problem [Bug 2481670].

2008-12-21  Don Porter  <dgp@users.sourceforge.net>

	*** 8.5.6 TAGGED FOR RELEASE ***

	* generic/tcl.h:	Bump to 8.5.6 for release.
	* library/init.tcl:
	* tools/tcl.wse.in:
	* unix/configure.in:
	* unix/tcl.spec:
	* win/configure.in:
	* README:

	* unix/configure:	autoconf-2.59
	* win/configure:

	* changes:	Update for 8.5.6 release.

	* library/tclIndex: Removed reference to no-longer-extant procedure
	'tclLdAout'.
	* doc/library.n: Corrected mention of 'auto_exec' to 'auto_execok'.
	[Patch 2114900] thanks to Stu Cassoff <stwo@users.sf.net>
	Backport of 2008-11-26 commit from Kevin Kenny.

	* win/tclWinThrd.c (TclpThreadCreate): We need to initialize the
	thread id variable to 0 as on 64 bit windows this is a pointer sized
	field while windows only fills it with a 32 bit value. The result is
	an inability to join the threads as the ids cannot be matched.
	Backport of 2008-10-13 commit from Pat Thoyts.

2008-12-15  Donal K. Fellows  <donal.k.fellows@man.ac.uk>

	* generic/tclExecute.c (TEBC:INST_DICT_GET): Make sure that the result
	is empty when generating an error message. [Bug 2431847]

2008-12-12  Jan Nijtmans  <nijtmans@users.sf.net>

	* library/clock.tcl (ProcessPosixTimeZone): Fix time change in Eastern
	Europe (not 3:00 but 4:00 local time) [Bug 2207436]

2008-12-11  Andreas Kupries  <andreask@activestate.com>

	* generic/tclIO.c (SetChannelFromAny and related): Modified the
	* tests/io.test: internal representation of the tclChannelType to
	contain not only the ChannelState pointer, but also a reference to the
	interpreter it was made in. Invalidate and recompute the internal
	representation when it is used in a different interpreter (like
	cmdName intrep's). Added testcase. [Bug 2407783]

2008-12-11  Jan Nijtmans  <nijtmans@users.sf.net>

	* library/clock.tcl (ProcessPosixTimeZone): Fallback to European time
	zone DST rules, when the timezone is between 0 and -12. [Bug 2207436]
	* tests/clock.test (clock-52.[23]): Test cases.

2008-12-10  Kevin B. Kenny  <kennykb@acm.org>

	* library/tzdata/*: Update from Olson's tzdata2008i.

2008-12-04  Don Porter  <dgp@users.sourceforge.net>

	* generic/tclPathObj.c (Tcl_FSGetNormalizedPath):	Added another
	flag value TCLPATH_NEEDNORM to mark those intreps which need more
	complete normalization attention for correct results. [Bug 2385549]

2008-12-03  Don Porter  <dgp@users.sourceforge.net>

	* generic/tclFileName.c (DoGlob): One of the Tcl_FSMatchInDirectory
	calls did not have its return code checked. This caused error messages
	returned by some Tcl_Filesystem drivers to be swallowed.

2008-12-02  Andreas Kupries  <andreask@activestate.com>

	* generic/tclIO.c (TclFinalizeIOSubsystem): Replaced Alexandre
	Ferrieux's first patch for [Bug 2270477] with a gentler version, also
	supplied by him.

2008-12-01  Don Porter	<dgp@users.sourceforge.net>

	* generic/tclParse.c:	Backport fix for [Bug 2251175].

2008-11-30  Kevin B. Kenny  <kennykb@acm.org>

	* library/clock.tcl (format, ParseClockScanFormat): Added a [string
	map] to get rid of namespace delimiters before caching a scan or
	format procedure. [Bug 2362156]
	* tests/clock.test (clock-64.[12]): Added test cases for the bug that
	was tickled by a namespace delimiter inside a format string.

2008-11-25  Andreas Kupries  <andreask@activestate.com>

	* generic/tclIO.c (TclFinalizeIOSubsystem): Applied Alexandre
	Ferrieux's patch for [Bug 2270477] to prevent infinite looping during
	finalization of channels not bound to interpreters.

2008-08-23  Andreas Kupries  <andreask@activestate.com>

	* generic/tclIO.c: Backport of fix for [Bug 2333466].

2008-11-18  Jan Nijtmans  <nijtmans@users.sf.net>

	* generic/tcl.decls:	Fix signature and implementation of
	* generic/tclDecls.h:	Tcl_HashStats, such that it conforms
	* generic/tclHash.c:	to the documentation. [Bug 2308236]
	* doc/Hash.3:

2008-11-13  Jan Nijtmans  <nijtmans@users.sf.net>

	* generic/tclInt.h:	Rename static function FSUnloadTempFile to
	* generic/tclIOUtil.c:	TclFSUnloadTempFile, needed in tclLoad.c

	* generic/tclLoad.c:	Fixed [Bug 2269431]: load of shared
	                        objects leaves temporary files on windows

2008-11-10  Andreas Kupries  <andreask@activestate.com>

	* doc/platform_shell.n: Fixed [Bug 2255235], reported by Ulrich
	* library/platform/pkgIndex.tcl: Ring <uring@users.sourceforge.net>.
	* library/platform/shell.tcl: Updated the LOCATE command in the
	* library/tm.tcl: package 'platform::shell' to handle the new form
	* unix/Makefile.in: of 'provide' commands generated by tm.tcl. Bumped
	* win/Makefile.in: package to version 1.1.4. Added cross-references
	to the relevant parts of the code to avoid future desynchronization.

2008-11-04  Jeff Hobbs  <jeffh@ActiveState.com>

	* generic/tclPort.h: remove the ../win/ header dir as the build system
	already has it, and it confuses builds when used with private headers
	installed.

2008-10-24  Pat Thoyts  <patthoyts@users.sourceforge.net>

	* library/http/http.tcl: Backported a fix for reading HTTP-like
	protocols that used to work and were broken with http 2.7. Now http
	2.7.2

2008-10-23  Don Porter	<dgp@users.sourceforge.net>

	* generic/tcl.h:	Bump version number to 8.5.6b1 to distinguish
	* library/init.tcl:	CVS development snapshots from the 8.5.5 and
	* unix/configure.in:	8.5.6 releases.
	* unix/tcl.spec:
	* win/configure.in:
	* tools/tcl.wse.in:
	* README

	* unix/configure:	autoconf (2.59)
	* win/configure:

2008-10-19  Don Porter	<dgp@users.sourceforge.net>

	* generic/tclProc.c:	Reset -level and -code values to defaults
	after they are used. [Bug 2152286]

2008-10-16  Don Porter	<dgp@users.sourceforge.net>

	* library/init.tcl:	Revised [unknown] so that it carefully
	preserves the state of the ::errorInfo and ::errorCode variables at
	the start of auto-loading and restores that state before the
	autoloaded command is evaluated. [Bug 2140628]

2008-10-10  Don Porter	<dgp@users.sourceforge.net>

	*** 8.5.5 TAGGED FOR RELEASE ***

	* generic/tcl.h:	Bump to 8.5.5 for release.
	* library/init.tcl:
	* tools/tcl.wse.in:
	* unix/configure.in:
	* unix/tcl.spec:
	* win/configure.in:

	* unix/configure:	autoconf-2.59
	* win/configure:

	* changes:	Update for 8.5.5 release.

2008-10-08  Don Porter	<dgp@users.sourceforge.net>

	* generic/tclTrace.c:   Corrected handling of errors returned by
	variable traces so that the errorInfo value contains the original
	error message. [Bug 2151707]

	* generic/tclVar.c:     Revised implementation of TclObjVarErrMsg so
	that error message construction does not disturb an existing
	iPtr->errorInfo that may be in progress.

2008-10-06  Jan Nijtmans  <nijtmans@users.sf.net>

	* tclWinTest.c: Fix compiler warning when compiling this file with
	mingw gcc:
	    tclWinTest.c:706: warning: dereferencing type-punned pointer will
	    break strict-aliasing rules
	* generic/tclLoad.c: Make sure that any library which doesn't have an
	unloadproc is only really unloaded when no library code is executed
	yet. [Bug 2059262]

2008-10-06  Joe Mistachkin  <joe@mistachkin.com>

	* tools/man2tcl.c: Added missing line from patch by Harald Oehlmann.
	[Bug 1934200]

2008-10-05  Kevin B. Kenny  <kennykb@acm.org>

	* libtommath/bn_mp_sqrt.c (bn_mp_sqrt): Handle the case where a
	* tests/expr.test (expr-47.13):         number's square root is
	between n<<DIGIT_BIT and n<<DIGIT_BIT+1. [Bug 2143288]
	Thanks to Malcolm Boffey (malcolm.boffey@virgin.net) for the patch.

2008-10-02  Joe Mistachkin  <joe@mistachkin.com>

	* tools/man2help2.tcl: Integrated patches from Harald Oehlmann.
	* tools/man2tcl.c: [Bug 1934200, 1934272]

2008-09-27  Donal K. Fellows  <donal.k.fellows@man.ac.uk>

	* generic/tclCmdIL.c (Tcl_LrepeatObjCmd): Improve the handling of the
	case where the combination of number of elements and repeat count
	causes the resulting list to be too large. [Bug 2130992]

2008-09-25  Don Porter	<dgp@users.sourceforge.net>

	* doc/global.n:	Correct false claim about [info locals].

2008-09-17  Don Porter	<dgp@users.sourceforge.net>

	* generic/tclInt.h:     Correct the TclGetLongFromObj,
	TclGetIntFromObj, and TclGetIntForIndexM macros so that they
	retrieve the internalRep.longValue field instead of casting the
	internalRep.otherValuePtr field to type long.

2008-09-17  Miguel Sofer  <msofer@users.sf.net>

	* library/init.tcl: export min and max commands from the mathfunc
	namespace [Bug 2116053]

2008-09-10  Donal K. Fellows  <donal.k.fellows@man.ac.uk>

	* generic/tclListObj.c (Tcl_ListObjGetElements): Make this list->dict
	transformation - encountered when using [foreach] with dicts - not as
	expensive as it was before. Spotted by Kieran Elby and reported on
	tcl-core.

2008-09-07  Miguel Sofer  <msofer@users.sf.net>

	* doc/namespace.n: fix [Bug 2098441]

2008-08-28  Don Porter	<dgp@users.sourceforge.net>

	* generic/tcl.h:	Bump version number to 8.5.5b1 to distinguish
	* library/init.tcl:	CVS development snapshots from the 8.5.4 and
	* unix/configure.in:	8.5.5 releases.
	* unix/tcl.spec:
	* win/configure.in:
	* tools/tcl.wse.in:
	* README

	* unix/configure:	autoconf (2.59)
	* win/configure:

2008-08-22  Don Porter  <dgp@users.sourceforge.net>

	* generic/tclUtil.c (TclReToGlob):	Added missing set of the
	*exactPtr value to really fix [Bug 2065115]. Also avoid possible
	DString overflow.
	* tests/regexpComp.test:	Correct duplicate test names.

2008-08-21  Jeff Hobbs  <jeffh@ActiveState.com>

	* tests/regexp.test, tests/regexpComp.test: correct re2glob ***=
	* generic/tclUtil.c (TclReToGlob):          translation from exact
	to anywhere-in-string match. [Bug 2065115]

2008-08-20  Daniel Steffen  <das@users.sourceforge.net>

	* generic/tclTest.c (TestconcatobjCmd):	fix use of internal-only
						TclInvalidateStringRep macro.
						[Bug 2057479]

2008-08-17  Miguel Sofer  <msofer@users.sf.net>

	* generic/tclTest.c (TestconcatobjCmd):
	* generic/tclUtil.c (Tcl_ConcatObj):
	* tests/util.test (util-4.7):
	fix [Bug 1447328]; the original "fix" turned Tcl_ConcatObj() into
	a hairy monster. This was exposed by [Bug 2055782]. Additionally,
	Tcl_ConcatObj could corrupt its input under certain conditions!

	*** NASTY BUG FIXED ***

2008-08-14  Don Porter  <dgp@users.sourceforge.net>

	*** 8.5.4 TAGGED FOR RELEASE ***

	* tests/fileName.test:  Revise new tests for portability to case
	insensitive filesystems.

2008-08-14  Daniel Steffen  <das@users.sourceforge.net>

	* generic/tclCompile.h:		Add support for debug logging of DTrace
	* generic/tclBasic.c:		'proc', 'cmd' and 'inst' probes (does
					_not_ require a platform with DTrace).

	* generic/tclCmdIL.c (TclInfoFrame):	Check fPtr->line before
						dereferencing as line info may
						not exists when TclInfoFrame()
						is called from a DTrace probe.

	* tests/msgcat.test:		Fix for ::tcl::mac::locale with
					@modifier (HEAD backport 2008-06-01).

	* tests/fCmd.test (fCmd-6.23):	Made result matching robust when test
					workdir and /tmp are not on same FS.

	* unix/Makefile.in:		Ensure Makefile shell is /bin/bash for
	* unix/configure.in (SunOS):	DTrace-enabled build on Solaris.
					(followup to 2008-06-12) [Bug 2016584]

	* unix/tcl.m4 (SC_PATH_X):	Check for libX11.dylib in addition to
					libX11.so et al.

	* unix/configure: 		autoconf-2.59

2008-08-13  Don Porter  <dgp@users.sourceforge.net>

	* generic/tclFileName.c:        Fix for errors handling -types {}
	* tests/fileName.test:          option to [glob]. [Bug 1750300]
	Thanks to Matthias Kraft and George Peter Staplin.

2008-08-12  Don Porter  <dgp@users.sourceforge.net>

	* changes:	Update for 8.5.4 release.

2008-08-11  Pat Thoyts  <patthoyts@users.sourceforge.net>

	* library/http/http.tcl: Remove 8.5 requirement.
	* library/http/pkgIndex.tcl:
	* unix/Makefile.in:
	* win/Makefile.in:
	* win/makefile.vc:

2008-08-11  Andreas Kupries  <andreask@activestate.com>

	* library/tm.tcl: Added a 'package provide' command to the generated
	ifneeded scripts of Tcl Modules, for early detection of conflicts
	between the version specified through the file name and a 'provide'
	command in the module implementation, if any. Note that this change
	also now allows Tcl Modules to not provide a 'provide' command at all,
	and declaring their version only through their filename.

	* generic/tclProc.c (Tcl_ProcObjCmd): Fixed memory leak triggered
	* tests/proc.test: by procbody::test::proc. See [Bug 2043636]. Added a
	test case demonstrating the leak before the fix. Fixed a few spelling
	errors in test descriptions as well.

2008-08-11  Don Porter  <dgp@users.sourceforge.net>

	* library/http/http.tcl:	Bump http version to 2.7.1 to account
	* library/http/pkgIndex.tcl:	for [Bug 2046486] bug fix.  This
	* unix/Makefile.in:		release of http now requires a
	* win/Makefile.in:		dependency on Tcl 8.5 to be able to
	* win/makefile.bc:		use the unsigned formats in the
	* win/makefile.vc:		[binary scan] command.

2008-08-11  Pat Thoyts  <patthoyts@users.sourceforge.net>

	* library/http/http.tcl: crc field from zlib data should be treated as
	unsigned for 64bit support [Bug 2046846]

2008-08-08  Don Porter  <dgp@users.sourceforge.net>

	* generic/tcl.h:	Bump to 8.5.4 for release.
	* library/init.tcl:
	* tools/tcl.wse.in:
	* unix/configure.in:
	* unix/tcl.spec:
	* win/configure.in:

	* unix/configure:	autoconf-2.59
	* win/configure:

	* changes:	Update for 8.5.4 release.

2008-08-08  Kevin Kenny  <kennykb@acm.org>

	* library/tzdata/CET:
	* library/tzdata/MET:
	* library/tzdata/Africa/Casablanca:
	* library/tzdata/America/Eirunepe:
	* library/tzdata/America/Santarem:
	* library/tzdata/America/Rio_Branco:
	* library/tzdata/America/Argentina/San_Luis:
	* library/tzdata/Asia/Karachi:
	* library/tzdata/Europe/Belgrade:
	* library/tzdata/Europe/Berlin:
	* library/tzdata/Europe/Budapest:
	* library/tzdata/Europe/Sofia:
	* library/tzdata/Indian/Mauritius:  Olson's tzdata2008e.

2008-08-06  Don Porter  <dgp@users.sourceforge.net>

	* generic/tclVar.c (TclLookupSimpleVar):  Retrieve the number of
	locals in the localCache from the CallFrame and not from the Proc
	which may have been mangled by a (broken?) recompile. Backport from
	the HEAD.

2008-08-04  Don Porter  <dgp@users.sourceforge.net>

	* generic/tclExecute.c:	Stopped faulty double-logging of errors to
	* tests/execute.test:	stack trace when a compile epoch bump triggers
	fallback to direct evaluation of commands in a compiled script.
	[Bug 2037338]

2008-07-30  Don Porter  <dgp@users.sourceforge.net>

	* generic/tclBasic.c:	Corrected the timing of when the flag
	TCL_ALLOW_EXCEPTIONS is tested.

2008-07-29  Miguel Sofer  <msofer@users.sf.net>

	* generic/tclExecute.c:  fix [Bug 2030670] that cause
	TclStackRealloc to panic on rare corner cases. Thx ajpasadyn for
	diagnose and patch.

2008-07-28  Andreas Kupries  <andreask@activestate.com>

	* generic/tclBasic.c: Added missing ref count when creating an empty
	string as path (TclEvalEx). In 8.4 the missing code caused panics in
	the testsuite. It doesn't in 8.5. I am guessing that the code path
	with the missing the incr-refcount is not invoked any longer. Because
	the bug in itself is certainly the same.

2008-07-25  Daniel Steffen  <das@users.sourceforge.net>

	* tests/info.test (info-37.0): Add !singleTestInterp constraint;
	(info-22.8, info-23.0): switch to glob matching to avoid sensitivity
	to tcltest.tcl line number changes, remove knownBug constraint, fix
	expected result. [Bug 1605269]

2008-07-25  Andreas Kupries  <andreask@activestate.com>

	* tests/info.test: Tests 38.* added, exactly testing the tracking of
	location for uplevel scripts.

	* generic/tclCompile.c (TclInitCompileEnv): Reorganized the
	initialization of the #280 location information to match the flow in
	TclEvalObjEx to get more absolute contexts.

	* generic/tclBasic.c (TclEvalObjEx): Moved the pure-list optimization
	out of the eval-direct code path to be done always, i.e. even when a
	compile is requested. This way we do not loose the association between
	#280 location information and the list elements, if any.

2008-07-23  Andreas Kupries  <andreask@activestate.com>

	* tests/info.test: Reordered the tests to have monotonously
	increasing numbers.

	* generic/tclBasic.c: Modified TclArgumentGet to reject pure lists
	* generic/tclCmdIL.c: immediately, without search. Reworked setup
	* generic/tclCompile.c: of eoFramePtr, doesn't need the line
	* tests/info.test: information, more sensible to have everything on
	line 1 when eval'ing a pure list. Updated the users of the line
	information to special case this based on the frame type (i.e.
	TCL_LOCATION_EVAL_LIST). Added a testcase demonstrating the new
	behaviour.

2008-07-22  Andreas Kupries  <andreask@activestate.com>

	* generic/tclBasic.c: Added missing function comments.

	* generic/tclCompile.c: Made the new TclEnterCmdWordIndex
	* generic/tclCompile.h: static, and ansified.

	* generic/tclBasic.c: Reworked the handling of bytecode literals
	* generic/tclCompile.c: for #280 to fix the abysmal performance
	* generic/tclCompile.h: for deep recursion, replaced the linear
	* generic/tclExecute.c: search through the whole stack with another
	* generic/tclInt.h: hashtable and simplified the data structure used
	by the compiler (array instead of hashtable). Incidentially this also
	fixes the memory leak reported via [Bug 2024937].

2008-07-21  Don Porter  <dgp@users.sourceforge.net>

	* tests/encoding.test:  Make failing tests pass again. [Bug 1972867]

2008-07-21  Andreas Kupries <andreask@activestate.com>

	* generic/tclBasic.c: Extended the existing TIP #280 system (info
	* generic/tclCmdAH.c: frame), added the ability to track the
	* generic/tclCompCmds.c: absolute location of literal procedure
	* generic/tclCompile.c: arguments, and making this information
	* generic/tclCompile.h: available to uplevel, eval, and
	* generic/tclInterp.c: siblings. This allows proper tracking of
	* generic/tclInt.h: absolute location through custom (Tcl-coded)
	* generic/tclNamesp.c: control structures based on uplevel, etc.
	* generic/tclProc.c:

2008-07-21  Pat Thoyts  <patthoyts@users.sourceforge.net>

	* generic/tclFCmd.c: Inodes on windows are unreliable [Bug 2015723]

2008-07-20  Donal K. Fellows  <donal.k.fellows@man.ac.uk>

	* generic/tclDictObj.c (SetDictFromAny): Make the list->dict
	transformation a bit more efficient; modern dicts are ordered and so
	we can round-trip through lists without needing the string rep at all.
	* generic/tclListObj.c (SetListFromAny): Make the dict->list
	transformation not lossy of internal representations and hence more
	efficient. [Bug 2008248] (ajpasadyn) but using a more efficient patch.

2008-07-15  Donal K. Fellows  <donal.k.fellows@man.ac.uk>

	* doc/DictObj.3: Fix error in example. [Bug 2016740]

2008-07-08  Don Porter  <dgp@users.sourceforge.net>

	* generic/tclGet.c:	Corrected out of date comments.

2008-07-07  Andreas Kupries  <andreask@activestate.com>

	* generic/tclCmdIL.c (InfoFrameCmd): Fixed unsafe idiom of setting the
	interp result found by Don Porter.

2008-07-07  Donal K. Fellows  <donal.k.fellows@man.ac.uk>

	* doc/regexp.n, doc/regsub.n: Correct examples. [Bug 1982642]

2008-07-04  Joe English  <jenglish@users.sourceforge.net>

	* generic/tclEncoding.c(UtfToUtfProc): Avoid unwanted sign extension
	when converting incomplete UTF-8 sequences. See [Bug 1908443] for
	details.

2008-07-03  Andreas Kupries  <andreask@activestate.com>

	* generic/tclIORChan.c (InvokeTclMethod): Fixed the memory leak
	reported in [Bug 1987821]. Thanks to Miguel for the rpeort and Don
	Porter for tracking the cause down.

2008-07-03  Don Porter  <dgp@users.sourceforge.net>

	* library/package.tcl:  Removed [file readable] testing from
	[tclPkgUnknown] and friends. We find out soon enough whether a file is
	readable when we try to [source] it, and not testing before allows us
	to workaround the bugs on some common filesystems where [file
	readable] lies to us. [Patch 1969717]

2008-06-29  Don Porter  <dgp@users.sourceforge.net>

	*** 8.5.3 TAGGED FOR RELEASE ***

	* generic/tcl.h:	Bump to 8.5.3 for release.
	* library/init.tcl:
	* tools/tcl.wse.in:
	* unix/configure.in:
	* unix/tcl.spec:
	* win/configure.in:

	* unix/configure:	autoconf-2.59
	* win/configure:

	* doc/ObjectType.3:	Updated documentation of the Tcl_ObjType
	struct to match expectations of Tcl 8.5 [Bug 1917650].

	* generic/tclPathObj.c:  Plug memory leak in [Bug 1999176] fix. Thanks
	Rolf Ade for detecting.

2008-06-28  Don Porter  <dgp@users.sourceforge.net>

	* generic/tclPathObj.c:  Plug memory leak in [Bug 1972879] fix. Thanks
	Rolf Ade for detecting and Dan Steffen for the fix [Bug 2004654].

2008-06-26  Andreas Kupries  <andreask@activestate.com>

	* unix/Makefile.in: Followup to my change of 2008-06-25, make code
	generated by the Makefile and put into the installd tm.tcl conditional
	on interpreter safeness as well. Thanks to Daniel Steffen for
	reminding me of that code.

2008-06-25  Don Porter  <dgp@users.sourceforge.net>

	* changes:	Update for 8.5.3 release.

2008-06-25  Andreas Kupries  <andreask@activestate.com>

	* library/tm.tcl:	Modified the handling of Tcl Modules and of the
	* library/safe.tcl:	Safe Base to interact nicely with each other,
	* library/init.tcl:	enabling requiring Tcl Modules in safe
	* tests/safe.test:	interpreters. Fixes [Bug 1999119].

2008-06-25  Pat Thoyts  <patthoyts@users.sourceforge.net>

	* win/rules.vc:    Backported fix for dde/registry versions and
	* win/makefile.vc: the staticpkg build option

2008-06-24  Don Porter  <dgp@users.sourceforge.net>

	* generic/tclPathObj.c: Fixed some internals management in the "path"
	Tcl_ObjType for the empty string value. Problem led to a crash in the
	command [glob -dir {} a]. [Bug 1999176].

2008-06-23  Don Porter  <dgp@users.sourceforge.net>

	* generic/tclPathObj.c: Fixed bug in Tcl_GetTranslatedPath() when
	operating on the "Special path" variant of the "path" Tcl_ObjType
	intrep. A full normalization was getting done, in particular, coercing
	relative paths to absolute, contrary to what the function of
	producing the "translated path" is supposed to do. [Bug 1972879]

2008-06-19  Don Porter  <dgp@users.sourceforge.net>

	* changes:	Update for 8.5.3 release.

	* generic/tclInterp.c:	Fixed completely boneheaded mistake that
	* tests/interp.test:	[interp bgerror $slave] and [$slave bgerror]
	would always act like [interp bgerror {}]. [Bug 1999035]

	* tests/chanio.test:	Corrected flawed tests revealed by a -debug 1
	* tests/event.test:	-singleproc 1 test suite run.
	* tests/io.test:

2008-06-19  Don Porter  <dgp@users.sourceforge.net>

	* changes:	Updates for 8.5.3 release.

2008-06-17  Andreas Kupries  <andreask@activestate.com>

	* generic/tclClock.c (ClockConvertlocaltoutcObjCmd): Removed left
	over debug output.

2008-06-17  Andreas Kupries  <andreask@activestate.com>

	* doc/tm.n: Followup to changelog entry 2008-03-18 regarding
	::tcl::tm::Defaults. Updated the documentation to not only mention
	the new (underscored) form of environment variable names, but make
	it the encouraged form as well. See [Bug 1914604].

2008-06-17  Kevin Kenny  <kennykb@acm.org>

	* generic/tclClock.c (ConvertLocalToUTC):
	* tests/clock.test (clock-63.1): Fixed a bug where the
	internal ConvertLocalToUTC command segfaulted if passed a
	dictionary without the 'localSeconds' key.  To the best of
	my knowledge, the bug was not observable in the [clock]
	command itself.

2008-06-16  Andreas Kupries  <andreask@activestate.com>

	* generic/tclCmdIL.c (TclInfoFrame): Backport of fix made on the
	* tests/info.test: head branch :: Moved the code looking up the
	information for key 'proc' out of the TCL_LOCATION_BC branch to
	after the switch, this is common to all frame types. Updated the
	testsuite to match. This was exposed by the 2008-06-08 commit
	(Miguel), switching uplevel from direct eval to compilation. Fixes
	[Bug 1987851].

2008-06-12  Daniel Steffen  <das@users.sourceforge.net>

	* unix/Makefile.in:		add complete deps on tclDTrace.h.

	* unix/Makefile.in:		clean generated tclDTrace.h file.
	* unix/configure.in (SunOS): 	fix static DTrace-enabled build.

	* unix/tcl.m4 (SunOS-5.11): fix 64bit amd64 support with gcc & Sun cc.
	* unix/configure: autoconf-2.59

	* macosx/Tcl.xcodeproj/project.pbxproj:	add debug configs with gcov,
	and with corefoundation disabled; updates and cleanup for Xcode 3.1 and
	for Leopard.
	* macosx/Tcl.xcode/project.pbxproj:	sync Tcl.xcodeproj changes.
	* macosx/README:			document new build configs.

2008-05-26  Jeff Hobbs  <jeffh@ActiveState.com>

	* tests/io.test (io-53.9): need to close chan before removing file.

2008-05-23  Andreas Kupries  <andreask@activestate.com>

	* win/tclWinChan.c (FileWideSeekProc): Accepted a patch by
	Alexandre Ferrieux <ferrieux@users.sourceforge.net> to fix the
	[Bug 1965787]. 'tell' now works for locations > 2 GB as well
	instead of going negative.

	* generic/tclIO.c (Tcl_SetChannelBufferSize): Accepted a patch by
	* tests/io.test: Alexandre Ferrieux <ferrieux@users.sourceforge.net>
	* tests/chanio.test: to fix the [Bug 1969953]. Buffersize outside
	of the supported range are now clipped to nearest boundary instead
	of ignored.

2008-05-22  Don Porter  <dgp@users.sourceforge.net>

	* generic/tclNamesp.c (Tcl_LogCommandInfo):	Restored ability to
	handle the argument value length = -1.  Thanks to Chris Darroch for
	discovering the bug and providing the fix.  [Bug 1968245].

2008-05-21  Don Porter  <dgp@users.sourceforge.net>

	* generic/tclParse.c (ParseComment):    The new TclParseAllWhiteSpace
	* tests/parse.test (parse-15.60):       routine has no mechanism to
	return the "incomplete" status of "\\\n" so calling this routine
	anywhere that can be reached within a Tcl_ParseCommand call is a
	mistake. In particular, ParseComment must not use it. [Bug 1968882]

2008-05-21  Donal K. Fellows  <donal.k.fellows@man.ac.uk>

	* generic/tclNamesp.c (Tcl_SetNamespaceUnknownHandler): Corrected odd
	logic for handling installation of namespace unknown handlers which
	could lead too very strange things happening in the error case.

2008-05-16  Miguel Sofer  <msofer@users.sf.net>

	* generic/tclCompile.c: Fix crash with tcl_traceExec. Found and
	fixed by Alexander Pasadyn [Bug 1964803].

2008-05-07  Donal K. Fellows  <donal.k.fellows@man.ac.uk>

	* generic/tclCompCmds.c (TclCompileDictAppendCmd): Fix silly
	off-by-one error that caused a crash every time a compiled 'dict
	append' with more than one value argument was used. Found by Colin
	McCormack.

2008-04-26  Zoran Vasiljevic <vasiljevic@users.sourceforge.net>

	* generic/tclAsync.c: Tcl_AsyncDelete(): panic if attempt to locate
	handler token fails. Happens when some other thread attempts to delete
	somebody else's token.

	Also, panic early if we find out the wrong thread attempting to delete
	the async handler (common trap). As, only the one that created the
	handler is allowed to delete it.

2008-04-24  Andreas Kupries  <andreask@activestate.com>

	* tests/ioCmd.test: Extended testsuite for reflected channel
	implementation. Added test cases about how it handles if the rug is
	pulled out from under a channel (= killing threads, interpreters
	containing the tcl command for a channel, and channel sitting in a
	different interpreter/thread.)

	* generic/tclIORChan.c: Fixed the bugs exposed by the new testcases,
	redone most of the cleanup and exit handling.

2008-04-15  Andreas Kupries  <andreask@activestate.com>

	* generic/tclIO.c (CopyData): Applied another patch by Alexandre
	* io.test (io-53.8a): Ferrieux <ferrieux@users.sourceforge.net>,
	* chanio.test (chan-io-53.8a): to shift EOF handling to the async
	part of the command if a callback is specified, should the channel
	be at EOF already when fcopy is called. Testcase by myself.

2008-04-14  Kevin B. Kenny <kennykb@acm.org>

	* unix/tclUnixTime.c (NativeGetTime): Removed obsolete use of
	'struct timezone' in the call to 'gettimeofday'. [Bug 1942197].
	* tests/clock.test (clock-33.5, clock-33.5a, clock-33.8, clock-33.8a):
	Added comments to the test that it can fail on a heavily loaded
	system.

2008-04-11  Don Porter	<dgp@users.sourceforge.net>

	* generic/tcl.h:	Bump version number to 8.5.3b1 to distinguish
	* library/init.tcl:	CVS development snapshots from the 8.5.2 and
	* unix/configure.in:	8.5.3 releases.
	* unix/tcl.spec:
	* win/configure.in:
	* README

	* unix/configure:	autoconf (2.59)
	* win/configure:

2008-04-10  Andreas Kupries  <andreask@activestate.com>

	* generic/tclIOCmd.c (Tcl_FcopyObjCmd): Keeping check for negative
	values, changed to not be an error, but behave like the special
	value -1 (copy all, default).

	* tests/iocmd.test (iocmd-15.{12,13}): Removed.

	* tests/io.test (io-52.5{,a,b}): Reverted last change, added
	* tests/chanio.test (chan-io-52.5{,a,b}): comment regarding the
	meaning of -1, added two more testcases for other negative values,
	and input wrapped to negative.

2008-04-09  Andreas Kupries  <andreask@activestate.com>

	* tests/chanio.test (chan-io-52.5): Removed '-size -1' from test,
	* tests/io.test (io-52.5): does not seem to have any bearing, and
	  was an illegal value.

	* generic/tclIOCmd.c (Tcl_FcopyObjCmd): Added checking of -size
	* tests/ioCmd.test (iocmd-15.{13,14}): value to reject negative
	values, and values overflowing 32-bit signed. [Bug 1557855]. Basic
	patch by Alexandre Ferrieux <ferrieux@users.sourceforge.net>, with
	modifications from me to separate overflow from true negative
	value. Extended testsuite.

2008-04-08  Andreas Kupries  <andreask@activestate.com>

	* tests/io.test (io-53.8): Fixed ordering of vwait and after
	cancel. cancel has to be done after the vwait completes.

2008-04-09  Daniel Steffen  <das@users.sourceforge.net>

	* tests/chanio.test (chan-io-53.8,53.9,53.10):	fix typo & quoting for
	* tests/io.test (io-53.8,53.9,53.10):		spaces in builddir path

2008-04-07  Andreas Kupries  <andreask@activestate.com>

	* tests/io.test (io-53.10): Testcase for bi-directionaly fcopy.
	* tests/chanio.test:
	* generic/tclIO.c: Additional changes to data structures for fcopy
	* generic/tclIO.h: and channels to perform proper cleanup in case
	of a channel having two background copy operations running as is
	now possible.

	* tests/io.test (io-53.10): Testcase for bi-directionaly fcopy.
	* generic/tclIO.c: Additional changes to data structures for fcopy
	and channels to perform proper cleanup in case of a channel having
	two background copy operations running as is now possible.

2008-04-07  Andreas Kupries  <andreask@activestate.com>

	* generic/tclIO.c (BUSY_STATE, CheckChannelErrors,
	TclCopyChannel): New macro, and the places using it. This change
	allows for bi-directional fcopy on channels. [Bug 1350564]. Thanks
	to Alexandre Ferrieux <ferrieux@users.sourceforge.net> for the
	patch.

2008-04-07  Reinhard Max  <max@suse.de>

	* generic/tclStringObj.c (Tcl_AppendFormatToObj): Fix [format {% d}]
	so that it behaves the same way as in 8.4 and as C's printf().
	* tests/format.test: Add a test for '% d' and '%+d'.

2008-04-05  Kevin B. Kenny  <kennykb@acm.org>

	* tests/chanio.test (chan-io-53.9):
	* tests/io.test (io-53.9): Made test cleanup robust against the
	possibility of slow process shutdown on Windows.

	* win/tcl.m4: Added -D_CRT_SECURE_NO_DEPRECATE and
	-DCRT_NONSTDC_NO_DEPRECATE to the MSVC compilation flags so that
	the compilation doesn't barf on perfectly reasonable Posix system
	calls.
	* win/configure: Manually patched (don't have the right autoconf
	to hand).

	* win/tclWinFile.c: (WinSymLinkDirectory): Fixed a problem that
	Tcl was creating an NTFS junction point (IO_REPARSE_TAG_MOUNT_POINT)
	but filling in the union member for a Vista symbolic link. We had
	gotten away with this error because the union member
	(SymbolicLinkReparseBuffer) was misdefined in this file and in the
	'winnt.h' in early versions of MinGW. MinGW 3.4.2 has the correct
	definition of SymbolicLinkReparseBuffer, exposing the mismatch,
	and making tests cmdAH-19.4.1, fCmd-28.*, and filename-11.* fail.

2008-04-04  Andreas Kupries  <andreask@activestate.com>

	* tests/io.test (io-53.9): Added testcase for [Bug 780533], based
	* tests/chanio.test: on Alexandre's test script. Also fixed
	problem with timer in preceding test, was not canceled properly in
	the ok case.

2008-04-04  Andreas Kupries  <andreask@activestate.com>

	* generic/tclIORChan.c (ReflectOutput): Allow zero return from
	write when input was zero-length anyway. Otherwise keept it an
	error, and separate the message from 'written too much'.

	* tests/ioCmd.test (iocmd-24.6): Testcase updated for changed
	message.

	* generic/tclIORChan.c (ReflectClose): Added missing removal of
	the now closed channel from the reflection map. Before we could
	crash the system by invoking 'chan postevent' on a closed
	reflected channel, dereferencing the dangling pointer in the map.

	* tests/ioCmd.test (iocmd-31.8): Testcase for the above.

2008-04-03  Andreas Kupries  <andreask@activestate.com>

	* generic/tclIO.c (CopyData): Applied patch [Bug 1932639] to
	* tests/io.test: prevent fcopy from calling -command synchronously
	* tests/chanio.test: the first time. Thanks to Alexandre Ferrieux
	<ferrieux@users.sourceforge.net> for report and patch.

2008-04-02  Andreas Kupries  <andreask@activestate.com>

	* generic/tclIO.c (CopyData): Applied patch for the fcopy problem
	[Bug 780533], with many thanks to Alexandre Ferrieux
	<ferrieux@users.sourceforge.net> for tracking it down and
	providing a solution. Still have to convert his test script into a
	proper test case.

2008-04-01  Andreas Kupries  <andreask@activestate.com>

	* generic/tclStrToD.c: Applied patch for [Bug 1839067] (fp
	* unix/tcl.m4: rounding setup on solaris x86, native cc), provided
	* unix/configure: by Michael Schlenker. configure regen'd.

2008-04-01  Don Porter	<dgp@users.sourceforge.net>

	* generic/tclStubLib.c (Tcl_InitStubs):	Added missing error message.
	* generic/tclPkg.c (Tcl_PkgInitStubsCheck):

2008-03-30  Kevin Kenny  <kennykb@acm.org>

	* generic/tclInt.h (TclIsNaN):
	* unix/configure.in: Added code to the configurator to check for
	                     a standard isnan() macro and use it if one
	                     is found.  This change avoids bugs where
	                     the test of ((d) != (d)) is optimized away
			     by an overaggressive compiler. [Bug 1783544]
	* generic/tclObj.c: Added missing #include <math.h> needed to
			    locate isnan() after the above change.

	* unix/configure: autoconf-2.61

	* tests/mathop.test (mathop-25.9, mathop-25.14): Modified tests
	to deal with (slightly buggy) math libraries in which pow()
	returns an incorrectly rounded result. [Bug 1808174]

2008-03-26  Don Porter	<dgp@users.sourceforge.net>

	*** 8.5.2 TAGGED FOR RELEASE ***

	* generic/tcl.h:	Bump to 8.5.2 for release.
	* library/init.tcl:
	* tools/tcl.wse.in:
	* unix/configure.in:
	* unix/tcl.spec:
	* win/configure.in:

	* unix/configure:	autoconf-2.59
	* win/configure:

	* changes:		Updated for 8.5.2 release.

2008-03-28  Donal K. Fellows  <dkf@users.sf.net>

	* tests/fCmd.test: Substantial rewrite to use many more tcltest
	features. Great reduction in quantity of [catch] gymnastics. Several
	buggy tests fixed, including one where the result of the previous test
	was being checked!

2008-03-27  Kevin B. Kenny <kennykb@acm.org>

	* library/tzdata/America/Marigot:
	* library/tztata/America/St_Barthelemy:
	* library/tzdata/America/Argentina/San_Luis:
	* library/tzdata/Asia/Ho_Chi_Minh:
	* library/tzdata/Asia/Kolkata:  (new files)
	* library/tzdata/America/Caracas:
	* library/tzdata/America/Havana:
	* library/tzdata/America/Santiago:
	* library/tzdata/America/Argentina/Buenos_Aires:
	* library/tzdata/America/Argentina/Catamarca:
	* library/tzdata/America/Argentina/Cordoba:
	* library/tzdata/America/Argentina/Jujuy:
	* library/tzdata/America/Argentina/La_Rioja:
	* library/tzdata/America/Argentina/Mendoza:
	* library/tzdata/America/Argentina/Rio_Gallegos:
	* library/tzdata/America/Argentina/San_Juan:
	* library/tzdata/America/Argentina/Tucuman:
	* library/tzdata/America/Argentina/Ushuaia:
	* library/tzdata/Asia/Baghdad:
	* library/tzdata/Asia/Calcutta:
	* library/tzdata/Asia/Damascus:
	* library/tzdata/Asia/Saigon:
	* library/tzdata/Pacific/Easter:
		Changes up to and including Olson's tzdata2008b.

2008-03-27  Daniel Steffen  <das@users.sourceforge.net>

	* unix/tcl.m4 (SunOS-5.1x): fix 64bit support for Sun cc. [Bug 1921166]

	* unix/configure: autoconf-2.59

2008-03-26  Don Porter	<dgp@users.sourceforge.net>

	* changes:		Updated for 8.5.2 release.

2008-03-24  Pat Thoyts  <patthoyts@users.sourceforge.net>

	* generic/tclBinary.c: [Bug 1923966] - crash in binary format
	* tests/binary.test:   Added tests for the above crash condition.

2008-03-21  Donal K. Fellows  <dkf@users.sf.net>

	* doc/switch.n: Clarified documentation in respect of two-argument
	invokation. [Bug 1899962]

	* tests/switch.test: Added more tests of regexp-mode compilation of
	the [switch] command. [Bug 1854435]

2008-03-20  Donal K. Fellows  <dkf@users.sf.net>

	* generic/tcl.h, generic/tclThreadAlloc.c: Tidied up the declarations
	of Tcl_GetMemoryInfo so that it is always defined. Will panic when
	called against a Tcl that was previously built without it at all,
	which is OK because that also indicates a serious mismatch between
	memory configuration options.

2008-03-19  Donal K. Fellows  <dkf@users.sf.net>

	* generic/tcl.h, generic/tclThreadAlloc.c (Tcl_GetMemoryInfo): Make
	sure this function is available when direct linking. [Bug 1868171]

	* tests/reg.test (reg-33.14): Marked nonPortable because some
	environments have small default stack sizes. [Bug 1905562]

2008-03-18  Andreas Kupries  <andreask@activestate.com>

	* library/tm.tcl (::tcl::tm::UnknownHandler): Changed 'source' to
	'source -encoding utf-8'. This fixes a portability problem of Tcl
	Modules pointed out by Don Porter. By using plain 'source' we were at
	the mercy of 'encoding system', making modules less portable than they
	could be. The exact scenario: A writes a TM in some weird encoding
	which is A's system encoding, distributes it, and somewhere else it
	cannot be read/used because the system encoding is different. Forcing
	the use of utf-8 makes the module portable.

	***INCOMPATIBILITY*** for all Tcl Modules already written in non-utf-8
	compatible encodings.

2008-03-18  Don Porter	<dgp@users.sourceforge.net>

	* generic/tclExecute.c:	Patch from Miguel Sofer to correct the
	alignment of memory allocated by GrowEvaluationStack(). [Bug 1914503]

2008-03-18  Andreas Kupries  <andreask@activestate.com>

	* library/tm.tcl (::tcl::tm::Defaults): Modified handling of
	environment variables. See [Bug 1914604]. Solution slightly different
	than proposed in the report. Using the underscored form TCLX_y_TM_PATH
	even if TCLX.y_TM_PATH exists. Also using a loop to cut prevent code
	replication.

2008-03-16  Donal K. Fellows  <dkf@users.sf.net>

	* generic/tclCompCmds.c (TclCompileDictForCmd): Correct the handling
	of stack space calculation (the jump pattern used was confusing the
	simple-minded code doing the calculations). [Bug 1903325]

	* doc/lreplace.n: Clarified documentation of what happens with
	negative indices. [Bug 1905809] Added example, tidied up formatting.

2008-03-14  Don Porter	<dgp@users.sourceforge.net>

	* generic/tclBasic.c (OldMathFuncProc):	Same workaround protection
	from bad TclStackAlloc() alignment. Thanks George Peter Staplin.

	* generic/tclCmdIL.c (Tcl_LsortObjCmd):	Use ckalloc() to allocate
	SortElement arrays instead of TclStackAlloc() which isn't getting
	alignment right. Workaround for [Bug 1914503].

2008-03-14  Reinhard Max  <max@suse.de>

	* generic/tclTest.c:  Ignore the return value of write() when we are
	* unix/tclUnixPipe.c: about to exit anyways.

2008-03-13  Daniel Steffen  <das@users.sourceforge.net>

	* unix/configure.in:	Use backslash-quoting instead of double-quoting
	* unix/tcl.m4:		for lib paths in tclConfig.sh. [Bug 1913622]
	* unix/configure:	autoconf-2.59

2008-03-13  Don Porter	<dgp@users.sourceforge.net>

	* changes:		Updated for 8.5.2 release.

	* generic/tclStrToD.c:	Resolve identifier conflict over "pow10" with
	libm in Cygwin and DJGPP. Thanks to Gordon Schumacher and Philip
	Moore. [Patch 1800636]

2008-03-12  Daniel Steffen  <das@users.sourceforge.net>

	* macosx/Tcl.xcodeproj/project.pbxproj:	Add support for Xcode 3.1
	* macosx/Tcl.xcodeproj/default.pbxuser:	CODE_SIGN_IDENTITY and
	* macosx/Tcl-Common.xcconfig:		'xcodebuild install'.

2008-03-12  Andreas Kupries <andreask@activestate.com>

	* doc/info.n: Replaced {expand} with {*}.

2008-03-12  Jeff Hobbs  <jeffh@ActiveState.com>

	* unix/Makefile.in (install-libraries):	Bump http to 2.7
	* win/Makefile.in (install-libraries):	Added -myaddr option to allow
	* library/http/http.tcl (http::geturl):	control of selected socket
	* library/http/pkgIndex.tcl:		interface. [Bug 559898]
	* doc/http.n, tests/http.test:		Added -keepalive and
	-protocol 1.1 with chunked transfer encoding support. [Bug 1063703,
	1470377, 219225] (default keepalive is 0)
	Added ability to override Host in -headers. [Bug 928154]
	Added -strict option to control URL validation on per-call basis.
	[Bug 1560506]

2008-03-11  Jeff Hobbs  <jeffh@ActiveState.com>

	* library/http/http.tcl (http::geturl): Add -method option to support
	* tests/http.test (http-3.1):		http PUT and DELETE requests.
	* doc/http.n:				[Bug 1599901, 862554]

	* library/http/http.tcl: Whitespace changes, code cleanup. Allow http
	to be re-sourced without overwriting http state.

2008-03-11  Daniel Steffen  <das@users.sourceforge.net>

	* generic/tclEncoding.c (LoadEscapeEncoding): Avoid leaking escape
	sub-encodings, fixes encoding-11.1 failing after iso2022-jp loaded.
	[Bug 1893053]

	* macosx/tclMacOSXNotify.c: Avoid using CoreFoundation after fork() on
	Darwin 9 even when TclpCreateProcess() uses vfork().

	* macosx/Tcl.xcodeproj/project.pbxproj:	Add support for Xcode 3.1 and
	* macosx/Tcl.xcodeproj/default.pbxuser:	configs for building with
	* macosx/Tcl-Common.xcconfig:		gcc-4.2 and llvm-gcc-4.2.

	* unix/tclUnixPort.h:			Workaround vfork() problems
						in llvm-gcc-4.2.1 -O4 build.

	* unix/tclUnixPort.h:			Move MODULE_SCOPE compat define
						to top [Bug 1911102].

	* macosx/GNUmakefile:			Fix quoting to allow paths to
	* macosx/Tcl-Common.xcconfig:		${builddir} and ${INSTALL_ROOT}
	* unix/Makefile.in:			to contain spaces.
	* unix/configure.in:
	* unix/install-sh:
	* unix/tcl.m4:
	* tests/ioCmd.test:

	* unix/configure:			autoconf-2.59

	* unix/Makefile.in (install-strip):	Strip non-global symbols from
						dynamic library.

	* unix/tclUnixNotfy.c:			Fix warning.

	* tests/exec.test (exec-9.7):		Reduce timing sensitivity
	* tests/socket.test (socket-2.11):	(esp. on multi-proc machines).

	* tests/fCmd.test (fCmd-9.4):		Skip on Darwin 9 (xfail).

2008-03-11  Miguel Sofer  <msofer@users.sf.net>

	* generic/tclVar.c (TclDeleteNamespaceVars):
	* tests/var.test (var-8.2): Unset traces on vars should be called with
	a FQ named during namespace deletion. This was causing infinite loops
	when unset traces recreated the var, as reported by Julian Noble. [Bug
	1911919]

2008-03-10  Don Porter	<dgp@users.sourceforge.net>

	* changes:		Updated for 8.5.2 release.

	* doc/http.n:	Revised to indicate that [package require http 2.5.5]
	is needed to get all the documented commands ([http::meta]).

	* generic/tclEvent.c (TclDefaultBgErrorHandlerObjCmd):  Added error
	* tests/event.test (event-5.*):	checking to protect against callers
	passing invalid return options dictionaries. [Bug 1901113]

	* generic/tclBasic.c (ExprAbsFunc):	Revised so that the abs()
	* tests/expr.test:	function and the [::tcl::mathfunc::abs]
	command do not return the value of -0, or equivalent values with more
	alarming string reps like -1e-350. [Bug 1893815]

2008-03-07  Andreas Kupries  <andreask@activestate.com>

	* generic/tclResult.c (ReleaseKeys): Workaround for [Bug 1904907].
	Reset the return option keys to NULL to allow full re-initialization
	by GetKeys(). This introduces a memory leak for the key objects, but
	gets us around a crash in the finalization of reflected channels when
	handling returns, either at compile- or runtime. In both cases we
	access the keys after they have been released by their thread exit
	handler. A proper fix is entangled with the untangling of the
	finalization ordering and attendant issues. For now we choose the
	lesser evil.

2008-03-07  Don Porter	<dgp@users.sourceforge.net>

	* generic/tclExecute.c (Tcl_ExprObj):	Revised expression bytecode
	compiling so that bytecodes invalid due to changing context or due to
	the difference between expressions and scripts are not reused. [Bug
	1899164]

	* generic/tclCmdAH.c:	Revised direct evaluation implementation of
	[expr] so that [expr $e] caches compiled bytecodes for the expression
	as the intrep of $e.

	* tests/execute.test (execute-6.*):	More tests checking that
	script bytecode is invalidated in the right situations.

2008-03-07  Donal K. Fellows  <donal.k.fellows@man.ac.uk>

	* win/configure.in: Add AC_HEADER_STDC to support msys/win64.

2008-03-06  Donal K. Fellows  <dkf@users.sf.net>

	* doc/namespace.n: Minor tidying up. [Bug 1909019]

2008-03-04  Don Porter	<dgp@users.sourceforge.net>

	* tests/execute.test (6.3,4):	Added tests for [Bug 1899164].

2008-03-03  Reinhard Max  <max@suse.de>

	* unix/tclUnixChan.c: Fix mark and space parity on Linux, which uses
	CMSPAR instead of PAREXT.

2008-03-02  Miguel Sofer  <msofer@users.sf.net>

	* generic/tclNamesp.c (GetNamespaceFromObj):
	* tests/interp.test (interp-28.2): Spoil the intrep of an nsNameType
	obj when the reference crosses interpreter boundaries.

2008-02-29  Don Porter	<dgp@users.sourceforge.net>

	* generic/tclResult.c (Tcl_SetReturnOptions):	Revised the refcount
	management of Tcl_SetReturnOptions to become that of a conventional
	Consumer routine.  Thanks to Peter Spjuth for pointing out the
	difficulties calling Tcl_SetReturnOptions with non-0-count value for
	options.
	* generic/tclExecute.c (INST_RETURN_STK): Revised the one caller
	within Tcl itself which passes a non-0-count value to
	Tcl_SetReturnOptions().

	* generic/tclBasic.c (Tcl_AppendObjToErrorInfo):	Revised the
	refcount management of Tcl_AppendObjToErrorInfo to become that of a
	conventional Consumer routine. This preserves the ease of use for the
	overwhelming common callers who pass in a 0-count value, but makes the
	proper call with a non-0-count value less surprising.
	* generic/tclEvent.c (TclDefaultBgErrorHandlerObjCmd):	Revised the
	one caller within Tcl itself which passes a non-0-count value to
	Tcl_AppendObjToErrorInfo().

2008-02-28  Joe English  <jenglish@users.sourceforge.net>

	* unix/tclPort.h, unix/tclCompat.h, unix/tclUnixChan.h: Reduce scope
	of <sys/filio.h> and <sys/ioctl.h> #includes. [Patch 1903339]

2008-02-28  Joe English  <jenglish@users.sourceforge.net>

	* unix/tclUnixChan.c, unix/tclUnixNotfy.c, unix/tclUnixPipe.c:
	Consolidate all code conditionalized on -DUSE_FIONBIO into one place.
	* unix/tclUnixPort.h, unix/tclUnixCompat.c: New routine
	TclUnixSetBlockingMode() [Patch 1903339].

2008-02-28  Don Porter	<dgp@users.sourceforge.net>

	* generic/tclBasic.c (TclEvalObjvInternal):	Plug memory leak when
	an enter trace deletes or changes the command, prompting a reparsing.
	Don't let the second pass lose commandPtr value allocated during the
	first pass.

	* generic/tclCompExpr.c (ParseExpr):	Plug memory leak in error
	message generation.

	* generic/tclStringObj.c (Tcl_AppendFormatToObj): [format %llx $big]
	leaked an mp_int.

	* generic/tclCompCmds.c (TclCompileReturnCmd):	The 2007-10-18 commit
	to optimize compiled [return -level 0 $x] [RFE 1794073] introduced a
	memory leak of the return options dictionary. Fixing that.

2008-02-27  Pat Thoyts  <patthoyts@users.sourceforge.net>

	* library/http/http.tcl: [Bug 705956] - fix inverted logic when
	cleaning up socket error in geturl.

2008-02-27  Kevin B. Kenny  <kennykb@acm.org>

	* doc/clock.n: Corrected minor indentation gaffe in the penultimate
	paragraph. [Bug 1898025]
	* generic/tclClock.c (ParseClockFormatArgs): Changed to check that the
	clock value is in the range of a 64-bit integer. [Bug 1862555]
	* library/clock.tcl (::tcl::clock::format, ::tcl::clock::scan,
	(::tcl::clock::add, ::tcl::clock::LocalizeFormat): Fixed bugs in
	caching of localized strings that caused weird results when localized
	date/time formats were used. [Bug 1902423]
	* tests/clock.test (clock-61.*, clock-62.1): Regression tests for [Bug
	1862555] and [Bug 1902423].

2008-02-26  Joe English  <jenglish@users.sourceforge.net>

	* generic/tclIOUtil.c, unix/tclUnixPort.h, unix/tclUnixChan.c:
	Remove dead/unused portability-related #defines and unused conditional
	code.  See [Patch 1901828] for discussion.

2008-02-26  Joe English  <jenglish@users.sourceforge.net>

	* generic/tclIORChan.c (enum MethodName),
	* generic/tclCompExpr.c (enum Marks): More stray trailing ","s

2008-02-26  Joe English  <jenglish@users.sourceforge.net>

	* unix/configure.in(socklen_t test): Define socklen_t as "int" if
	missing, not "unsigned". Use AC_TRY_COMPILE instead of
	AC_EGREP_HEADER.
	* unix/configure: regenerated.

2008-02-26  Joe English  <jenglish@users.sourceforge.net>

	* generic/tclCompile.h: Remove stray trailing "," from enum
	InstOperandType definition (C99ism).

2008-02-26  Jeff Hobbs  <jeffh@ActiveState.com>

	* generic/tclUtil.c (TclReToGlob): Fix the handling of the last star
	* tests/regexpComp.test:	   possibly being escaped in
	determining right anchor. [Bug 1902436]

2008-02-26  Pat Thoyts  <patthoyts@users.sourceforge.net>

	* library/http/pkgIndex.tcl: Set version 2.5.5
	* library/http/http.tcl:     It is better to do the [eof] check after
	trying to read from the socket. No clashes found in testing. Added
	http::meta command to access the http headers. [Bug 1868845]

2008-02-22  Pat Thoyts  <patthoyts@users.sourceforge.net>

	* library/http/pkgIndex.tcl: Set version 2.5.4
	* library/http/http.tcl:     Always check that the state array exists
	in the http::status command. [Bug 1818565]

2008-02-13  Don Porter	<dgp@users.sourceforge.net>

	* generic/tcl.h:	Bump version number to 8.5.2b1 to distinguish
	* library/init.tcl:	CVS development snapshots from the 8.5.1 and
	* unix/configure.in:	8.5.2 releases.
	* unix/tcl.spec:
	* win/configure.in:
	* README

	* unix/configure:	autoconf (2.59)
	* win/configure:

2008-02-12  Donal K. Fellows  <donal.k.fellows@man.ac.uk>

	* generic/tclCompCmds.c (TclCompileSwitchCmd): Corrected logic for
	* tests/switch.test (switch-10.15): handling -nocase compilation; the
	-exact -nocase option cannot be compiled currently. [Bug 1891827]

	* unix/README: Documented missing configure flags. [Bug 1799011]

2008-02-06  Kevin B. Kenny  <kennykb@acm.org>

	* doc/clock.n (%N): Corrected an error in the explanation of the %N
	format group.
	* generic/tclClock.c (ClockParseformatargsObjCmd):
	* library/clock.tcl (::tcl::clock::format):
	* tests/clock.test (clock-1.0, clock-1.4):
	Performance enhancements in [clock format] (moving the analysis of
	$args into C code, holding on to Tcl_Objs with resolved command names,
	[lassign] in place of [foreach], avoiding [namespace which] for
	command resolution).

2008-02-04  Don Porter	<dgp@users.sourceforge.net>

	*** 8.5.1 TAGGED FOR RELEASE ***

	* changes:		Updated for 8.5.1 release.

	* generic/tcl.h:	Bump to 8.5.1 for release.
	* library/init.tcl:
	* tools/tcl.wse.in:
	* unix/configure.in:
	* unix/tcl.spec:
	* win/configure.in:

	* unix/configure:	autoconf-2.59
	* win/configure:

2008-02-04  Miguel Sofer  <msofer@users.sf.net>

	* generic/tclExecute.c (INST_CONCAT1): Fix optimisation for in-place
	concatenation (was going over String type)

2008-02-02  Daniel Steffen  <das@users.sourceforge.net>

	* unix/configure.in (Darwin):	Correct Info.plist year substitution in
					non-framework builds.

	* unix/configure:		autoconf-2.59

2008-01-30  Miguel Sofer  <msofer@users.sf.net>

	* generic/tclInterp.c (Tcl_GetAlias): Fix for [Bug 1882373], thanks go
	to an00na.

2008-01-30  Donal K. Fellows  <donal.k.fellows@man.ac.uk>

	* tools/tcltk-man2html.tcl: Reworked manual page scraper to do a
	proper job of handling references to Ttk options. [Tk Bug 1876493]

2008-01-29  Donal K. Fellows  <donal.k.fellows@man.ac.uk>

	* doc/man.macros (SO, SE): Adjusted macros so that it is possible for
	Ttk to have its "standard options" on a manual page that is not called
	"options". [Tk Bug 1876493]

2008-01-25  Don Porter	<dgp@users.sourceforge.net>

	* changes:		Updated for 8.5.1 release.

2008-01-23  Don Porter	<dgp@users.sourceforge.net>

	* generic/tclInt.h:		New macro TclGrowParseTokenArray() to
	* generic/tclCompCmds.c:	simplify code that might need to grow
	* generic/tclCompExpr.c:	an array of Tcl_Tokens in the parsePtr
	* generic/tclParse.c:		field of a Tcl_Parse. Replaces the
	TclExpandTokenArray() routine via replacing:
		int needed = parsePtr->numTokens + growth;
		while (needed > parsePtr->tokensAvailable) {
		    TclExpandTokenArray(parsePtr);
		}
	with:
		TclGrowParseTokenArray(parsePtr, growth);
	This revision merged over from dgp-refactor branch.

	* generic/tclCompile.h:	Demote TclCompEvalObj() from internal stubs to
	* generic/tclInt.decls:	a MODULE_SCOPE routine declared in
	tclCompile.h.

	* generic/tclIntDecls.h:	make genstubs
	* generic/tclStubInit.c:

2008-01-22  Don Porter	<dgp@users.sourceforge.net>

	* generic/tclTimer.c (AfterProc):	Replace Tcl_EvalEx() with
	Tcl_EvalObjEx() to evaluate [after] callbacks. Part of trend to favor
	compiled execution over direct evaluation.

2008-01-22  Miguel Sofer  <msofer@users.sf.net>

	* generic/tclCmdIl.c (Tcl_LreverseObjCmd):
	* tests/cmdIL.test (cmdIL-7.7): Fix crash on reversing an empty list.
	[Bug 1876793]

2008-01-20  Jeff Hobbs  <jeffh@ActiveState.com>

	* unix/README: Minor typo fixes [Bug 1853072]

	* generic/tclIO.c (TclGetsObjBinary): Operate on topmost channel.
	[Bug 1869405] (Ficicchia)

2008-01-17  Don Porter	<dgp@users.sourceforge.net>

	* generic/tclCompExpr.c:	Revision to preserve parsed intreps of
	numeric and boolean literals when compiling expressions with (optimize
	== 1).

2008-01-15  Miguel Sofer  <msofer@users.sf.net>

	* generic/tclCompExpr.c: Add an 'optimize' argument to
	* generic/tclCompile.c:  TclCompileExpr() to profit from better
	* generic/tclCompile.h:  literal management according to usage.
	* generic/tclExecute.c:

	* generic/tclCompExpr.c: Fix literal leak in exprs [Bug 1869989] (dgp)
	* generic/tclExecute.c:
	* tests/compExpr.test:

	* doc/proc.n: Changed wording for access to non-local variables; added
	mention to [namespace upvar]. Lame attempt at dealing with
	documentation. [Bug 1872708]

2008-01-15  Miguel Sofer  <msofer@users.sf.net>

	* generic/tclBasic.c:    Replacing 'operator' by 'op' in the def of
	* generic/tclCompExpr.c: struct TclOpCmdClientData to accommodate C++
	* generic/tclCompile.h:  compilers. [Bug 1855644]

2008-01-13  Jeff Hobbs  <jeffh@ActiveState.com>

	* win/tclWinSerial.c (SerialCloseProc, TclWinOpenSerialChannel): Use
	critical section for read & write side. [Bug 1353846] (newman)

2008-01-11  Miguel Sofer  <msofer@users.sf.net>

	* unix/tclUnixThrd.c (TclpThreadGetStackSize): Restore stack checking
	functionality in freebsd. [Bug 1850424]

	* unix/tclUnixThrd.c (TclpThreadGetStackSize): Fix for crash in
	freebsd. [Bug 1860425]

2008-01-10  Don Porter	<dgp@users.sourceforge.net>

	* generic/tclStringObj.c (Tcl_AppendFormatToObj):  Correct failure to
	* tests/format.test:	account for big.used == 0 corner case in the
	%ll(idox) format directives. [Bug 1867855]

2008-01-09  George Peter Staplin <georgeps@xmission.com>

	* doc/vwait.n: Add a missing be to fix a typo.

2008-01-04  Jeff Hobbs  <jeffh@ActiveState.com>

	* tools/tcltk-man2html.tcl (make-man-pages): Make man page title use
	more specific info on lhs to improve tabbed browser view titles.

2008-01-02  Donal K. Fellows  <dkf@users.sf.net>

	* doc/binary.n: Fixed documentation bug reported on tcl-core, and
	reordered documentation to discourage people from using the hex
	formatter that is hardly ever useful.

2008-01-02  Don Porter	<dgp@users.sourceforge.net>

	* generic/tcl.h:	Bump version number to 8.5.1b1 to distinguish
	* library/init.tcl:	CVS development snapshots from the 8.5.0 and
	* unix/configure.in:	8.5.1 releases.
	* unix/tcl.spec:
	* win/configure.in:
	* README

	* unix/configure:	autoconf (2.59)
	* win/configure:

2007-12-31  Donal K. Fellows  <dkf@users.sf.net>

	* doc/dict.n: Clarified meaning of dictionary values following
	discussion on comp.lang.tcl.

2007-12-26  Miguel Sofer  <msofer@users.sf.net>

	* generic/tclCmdIL.c: More [lsort] data handling streamlines. The
	function MergeSort is gone, essentially inlined into Tcl_LsortObjCmd.
	It is not a straight inlining, two loops over all lists elements where
	merged in the process: the linked list elements are now built and
	merged into the temporary sublists in the same pass.

2007-12-25  Miguel Sofer  <msofer@users.sf.net>

	* generic/tclCmdIL.c: More [lsort] data handling streamlines. Extra
	mem reqs of latest patches removed, restored to previous mem profile.
	Improved -unique handling, now eliminating repeated elems immediately
	instead of marking them to avoid reinsertion at the end.

2007-12-23  Jeff Hobbs  <jeffh@ActiveState.com>

	* generic/tclCompCmds.c (TclCompileRegexpCmd):  TCL_REG_NOSUB cannot
	* tests/regexp.test (regexp-22.2):		be used because it
	* tests/regexpComp.test:	[Bug 1857126]	disallows backrefs.

2007-12-21  Miguel Sofer  <msofer@users.sf.net>

	* generic/tclCmdIL.c: Speed patch for lsort [Patch 1856994].

2007-12-21  Miguel Sofer  <msofer@users.sf.net>

	* generic/tclCmdIL.c (Tcl_LsortObjCmd, Tcl_LsearchObjCmd): Avoid
	calling SelectObjFromSublist when there are no sublists.

2007-12-21  Miguel Sofer  <msofer@users.sf.net>

	* generic/tclCmdIL.c (Tcl_LsortObjCmd): Preallocate a listObj of
	sufficient length for the sorted list instead of growing it. Second
	commit replaces calls to Tcl_ListObjAppenElement with direct access to
	the internal rep.

2007-12-19  Don Porter	<dgp@users.sourceforge.net>

	*** 8.5.0 TAGGED FOR RELEASE ***

	* changes:		Updated for 8.5.0 release.

2007-12-19  Jeff Hobbs  <jeffh@ActiveState.com>

	* generic/tclCompCmds.c (TclCompileSwitchCmd):	update switch -regexp
	* tests/switch.test-14.*:			compilation to pass
	the cflags to INST_REGEXP (changed on 12-07).  Added tests for
	switch -regexp compilation (need more). [Bug 1854399]

2007-12-18  Don Porter	<dgp@users.sourceforge.net>

	* changes:		Updated for 8.5.0 release.

2007-12-18  Donal K. Fellows  <donal.k.fellows@manchester.ac.uk>

	* generic/regguts.h, generic/regc_color.c, generic/regc_nfa.c:
	Fixes for problems created when processing regular expressions that
	generate very large automata. An enormous number of thanks to Will
	Drewry <wad_at_google.com>, Tavis Ormandy <taviso_at_google.com>,
	and Tom Lane <tgl_at_sss.pgh.pa.us> from the Postgresql crowd for
	their help in tracking these problems down. [Bug 1810264]

2007-12-17  Don Porter	<dgp@users.sourceforge.net>

	* changes:		Updated for 8.5.0 release.

2007-12-17  Miguel Sofer  <msofer@users.sf.net>

	* generic/tclAlloc.c:
	* generic/tclExecute.c:
	* generic/tclInt.h:
	* generic/tclThreadAlloc.c: Fix alignment for memory returned by
	TclStackAlloc; insure that all memory allocators align to 16-byte
	boundaries on 64 bit platforms [Bug 1851832, 1851524]

2007-12-14  Jeff Hobbs  <jeffh@ActiveState.com>

	* generic/tclIOUtil.c (FsAddMountsToGlobResult): fix the tail
	conversion of vfs mounts. [Bug 1602539]

	* win/README: updated notes

2007-12-14  Pat Thoyts  <patthoyts@users.sourceforge.net>

	* tests/winFile.test: Fixed tests for win2k with long machine name

2007-12-14  Pat Thoyts <patthoyts@users.sourceforge.net>

	* win/nmakehlp.c:  Support compilation with MSVC9 for AMD64.
	* win/makefile.vc:

2007-12-13  Donal K. Fellows  <donal.k.fellows@manchester.ac.uk>

	* doc/trace.n: Clarified documentation of enterstep and leavestep
	traces, including adding example. [Bug 614282, 1701540, 1755984]

2007-12-12  Don Porter	<dgp@users.sourceforge.net>

	* doc/IntObj.3:	Update docs for the Tcl_GetBignumAndClearObj() ->
	Tcl_TakeBignumFromObj() revision [TIP 298].  Added docs for the
	Tcl_InitBignumFromDouble() routine. [Bug 1446971].

	* changes:		Updated for 8.5.0 release.

2007-12-10  Jeff Hobbs  <jeffh@ActiveState.com>

	* generic/tclUtil.c (TclReToGlob): reduce escapes in conversion
	when not necessary

	* generic/tclInt.decls:  move TclByteArrayMatch and TclReToGlob
	* generic/tclIntDecls.h: to tclInt.h from stubs.
	* generic/tclStubInit.c: Add flags var to TclByteArrayMatch for
	* generic/tclInt.h:      future extensibility
	* generic/tcl.h:  define TCL_MATCH_EXACT doc for Tcl_StringCaseMatch.
	* doc/StrMatch.3: It is compatible with existing usage.
	* generic/tclExecute.c (INST_STR_MATCH): flag for TclByteArrayMatch
	* generic/tclUtil.c (TclByteArrayMatch, TclStringMatchObj):
	* generic/tclRegexp.c (Tcl_RegExpExecObj):
	* generic/tclCmdMZ.c (StringMatchCmd): Use TclStringMatchObj
	* tests/string.test (11.9.* 11.10.*): more tests

2007-12-10  Joe English  <jenglish@users.sourceforge.net>

	* doc/string.n, doc/UniCharIsAlpha.3: Fix markup errors.
	* doc/CrtCommand.3, doc/CrtMathFnc.3, doc/FileSystem.3,
	* doc/GetStdChan.3, doc/OpenFileChnl.3, doc/SetChanErr.3,
	* doc/eval.n, doc/filename.n: Consistency: Move "KEYWORDS" section
	after "SEE ALSO".

2007-12-10  Daniel Steffen  <das@users.sourceforge.net>

	* tools/genStubs.tcl:		fix numerous issues handling 'macosx',
					'aqua' or 'x11' entries interleaved
					with 'unix' entries [Bug 1834288]; add
					genStubs::export command
					[Tk FR 1716117]; cleanup formatting.

	* generic/tcl.decls:		use new genstubs 'export' command to
	* generic/tclInt.decls:		mark exported symbols not in stubs
	* generic/tclTomMath.decls:	table [Tk FR 1716117]; cleanup
					formatting.

	* generic/tclDecls.h:		regen with new genStubs.tcl.
	* generic/tclIntDecls.h:	[Bug 1834288]
	* generic/tclIntPlatDecls.h:
	* generic/tclPlatDecls.h:
	* generic/tclStubInit.c:

2007-12-09  Jeff Hobbs  <jeffh@ActiveState.com>

	* tests/io.test, tests/chanio.test (io-73.1): Make sure to invalidate
	* generic/tclIO.c (SetChannelFromAny):        internal rep only after
	validating channel rep. [Bug 1847044]

2007-12-08  Donal K. Fellows  <dkf@users.sf.net>

	* doc/expr.n, doc/mathop.n: Improved the documentation of the
	operators. [Bug 1823622]

	* generic/tclBasic.c (builtInCmds): Corrected list of hidden and
	* doc/interp.n (SAFE INTERPRETERS): exposed commands so that the
	documentation and reality now match. [Bug 1662436]

2007-12-07  Jeff Hobbs  <jeffh@ActiveState.com>

	* generic/tclExecute.c (TclExecuteByteCode INST_REGEXP):
	* generic/tclCompCmds.c (TclCompileRegexpCmd): Pass correct RE
	compile flags at compile time, and use TCL_REG_NOSUB.

	* generic/tclIOCmd.c (FinalizeIOCmdTSD, Tcl_PutsObjCmd): cache
	stdout channel object for [puts $str] calls.

2007-12-06  Don Porter	<dgp@users.sourceforge.net>

	* README:	Remove mention of dead comp.lang.tcl.announce
	newsgroup.  [Bug 1846433].

	* unix/README:	Mention the stub library created by `make` and warn
	about the effect of embedded paths in the installed binaries.
	Thanks to Larry Virden.  [Bug 1794084]

	* doc/AddErrInfo.3:	Documentation for the new routines in TIP 270.
	* doc/Interp.3:
	* doc/StringObj.3:

2007-12-06  Don Porter	<dgp@users.sourceforge.net>

	* doc/namespace.n:	Documentation for zero-argument form of
	[namespace import] (TIP 261) [Bug 1596416]

2007-12-06  Jeff Hobbs  <jeffh@ActiveState.com>

	* generic/tclInt.h: add TclGetChannelFromObj decl
	(TclMatchIsTrivial): simplify TclMatchIsTrivial to remove ] check.

2007-12-06  Donal K. Fellows  <donal.k.fellows@manchester.ac.uk>


	* generic/tclBasic.c (Tcl_CreateInterp): Simplify the setting up of
	* generic/tclIOCmd.c (TclInitChanCmd):	 the [chan] ensemble. This
	* library/init.tcl:			 gets rid of quite a bit of
	code and makes it possible to understand the whole with less effort.

	* generic/tclCompCmds.c (TclCompileEnsemble): Ensure that the right
	number of tokens are copied. [Bug 1845320]

	* generic/tclNamesp.c (TclMakeEnsemble): Added missing release of a
	DString. [Bug 1845397]

2007-12-05  Jeff Hobbs  <jeffh@ActiveState.com>

	* generic/tclIO.h:    Create Tcl_Obj for Tcl channels to reduce
	* generic/tclIO.c:    overhead in lookup by Tcl_GetChannel.  New
	* generic/tclIOCmd.c: TclGetChannelFromObj for internal use.
	* generic/tclIO.c (WriteBytes, WriteChars): add opt check to avoid
	EOL translation when not linebuffered or using lf. [Bug 1845092]

2007-12-05  Miguel Sofer  <msofer@users.sf.net>

	* tests/stack.test: made the tests for stack overflow not care
	about which mechanism caused the error (interp's recursion limit
	or C-stack depth detector).

2007-12-05  Jeff Hobbs  <jeffh@ActiveState.com>

	* win/configure, win/tcl.m4 (LIBS_GUI): mingw needs -lole32
	-loleaut32 but not msvc for Tk's [send]. [Bug 1844749]

2007-12-05  Donal K. Fellows  <donal.k.fellows@manchester.ac.uk>

	* generic/tclCmdIL.c (Tcl_LsearchObjCmd): Prevent shimmering crash
	when -exact and -integer/-real are mixed. [Bug 1844789]

2007-12-03  Donal K. Fellows  <dkf@users.sf.net>

	* unix/tclUnixChan.c (CreateSocketAddress): Add extra #ifdef-fery to
	make code compile on BSD 5. [Bug 1618235, again]

2007-12-03  Don Porter	<dgp@users.sourceforge.net>

	* library/tcltest/tcltest.tcl:	Bump tcltest to version 2.3.0 so that
	* library/tcltest/pkgIndex.tcl: we release a stable tcltest with a
	* unix/Makefile.in:	stable Tcl.
	* win/Makefile.in:

2007-12-03  Jeff Hobbs  <jeffh@ActiveState.com>

	* win/configure, win/tcl.m4 (LIBS_GUI): remove ole32.lib oleaut32.lib

2007-12-03  Donal K. Fellows  <donal.k.fellows@manchester.ac.uk>

	* generic/tclCompCmds.c (TclCompileSwitchCmd): Adjusted the [switch]
	* generic/tclCmdMZ.c (Tcl_SwitchObjCmd):       command so that when
	passed two arguments, no check for options are performed. This is OK
	since in the two-arg case, detecting an option would definitely lead
	to a syntax error. [Patch 1836519]

2007-11-29  Jeff Hobbs  <jeffh@ActiveState.com>

	* win/makefile.vc: add ws2_32.lib to baselibs
	* win/configure, win/tcl.m4: add ws2_32.lib / -lws2_32 to build.
	* win/tclWinSock.c: remove dyn loading of winsock, assume that it is
	always available now.

2007-11-29  Don Porter	<dgp@users.sourceforge.net>

	* generic/tclWinSock.c (InitializeHostName):	Correct error in
	buffer length tracking. After gethostname() writes into a buffer,
	convert only the written string to internal encoding, not the whole
	buffer.

2007-11-28  Don Porter	<dgp@users.sourceforge.net>

	* generic/tclConfig.c:	Corrected failure of the [::foo::pkgconfig]
	command to clean up registered configuration data when the query
	command is deleted from the interp. [Bug 983501]

	* generic/tclNamesp.c (Tcl_SetEnsembleMappingDict):	Added checks
	that the dict value passed in is in the format required to make the
	internals of ensembles work. [Bug 1436096]

	* generic/tclIO.c:	Simplify test and improve accuracy of error
	message in latest changes.

2007-11-28  Pat Thoyts  <patthoyts@users.sourceforge.net>

	* generic/tclIO.c: -eofchar must support no eofchar.

2007-11-27  Miguel Sofer  <msofer@users.sf.net>

	* generic/tclBasic.c: remove unneeded call in Tcl_CreateInterp, add
	comments.

2007-11-27  Don Porter	<dgp@users.sourceforge.net>

	* win/tclWinSock.c:	Add mising encoding conversion of the [info
	hostname] value from the system encoding to Tcl's internal encoding.

	* doc/chan.n:		"Fix" the limitation on channel -eofchar
	* doc/fconfigure.n:	values to single byte characters by documenting
	* generic/tclIO.c:	it and making it fail loudly. Thanks to Stuart
	* tests/chan.test:	Cassoff for contributing the fix. [Bug 800753]

2007-11-26  Miguel Sofer  <msofer@users.sf.net>

	* generic/tclBasic.c:
	* generic/tclInt.h:
	* unix/tclUnixInit.c:
	* unix/tclUnixThrd.c: Fix stack checking via workaround for bug in
	glibc's pthread_attr_get_np, patch from [Bug 1815573]. Many thanks to
	Sergei Golovan (aka Teo) for detecting the bug and helping diagnose
	and develop the fix.

2007-11-24  Donal K. Fellows  <dkf@users.sf.net>

	* generic/tclCompCmds.c (TclCompileDictAppendCmd): Fix bug in [dict
	append] compiler which caused strange stack corruption. [Bug 1837392]

2007-11-23  Andreas Kupries  <andreask@activestate.com>

	* generic/tclIORChan.c: Fixed a problem with reflected channels. 'chan
	postevent' is defined to work only from within the interpreter
	containing the handler command. Sensible, we want only handler
	commands to use it. It identifies the channel by handle. The channel
	moves to a different interpreter or thread. The interpreter containing
	the handler command doesn't know the channel any longer. 'chan
	postevent' fails, not finding the channel any longer. Uhm.

	Fixed by creating a second per-interpreter channel table, just for
	reflected channels, where each interpreter remembers for which
	reflected channels it has the handler command. This info does not move
	with the channel itself. The table is updated by 'chan create', and
	used by 'chan postevent'.

	* tests/ioCmd.test: Updated the testsuite.

2007-11-23  Jeff Hobbs  <jeffh@ActiveState.com>

	* generic/tclVar.c (Tcl_ArrayObjCmd): handle the right data for
	* tests/var.test (var-14.2):          [array names $var -glob $ptn]

2007-11-23  Donal K. Fellows  <donal.k.fellows@manchester.ac.uk>

	* generic/tclCmdMZ.c (String*Cmd, TclInitStringCmd): Rebuilt [string]
	* generic/tclCompCmds.c (TclCompileString*Cmd): as an ensemble.

2007-11-22  Donal K. Fellows  <dkf@users.sf.net>

	* generic/tclDictObj.c (Dict*Cmd,TclInitDictCmd): Rebuilt the [dict]
	* generic/tclCompCmds.c (TclCompileDict*Cmd): command as an ensemble.

2007-11-22  Donal K. Fellows  <donal.k.fellows@manchester.ac.uk>

	* generic/tclCmdMZ.c (Tcl_StringObjCmd): Rewrote the [string] and
	* generic/tclDictObj.c (Tcl_DictObjCmd): [dict] implementations to be
	ready for conversion to ensembles.

	* tests/string.test (string-12.22): Flag shimmering bug found in
	[string range].

2007-11-21  Donal K. Fellows  <dkf@users.sf.net>

	* generic/tclCompCmds.c (TclCompileEnsemble): Rewrote the ensemble
	compiler to remove many of the limitations. Can now compile scripts
	that use unique prefixes of subcommands, and which have mappings of a
	command to multiple words (provided the first is a compilable command
	of course).

2007-11-21  Donal K. Fellows  <donal.k.fellows@manchester.ac.uk>

	* generic/tclNamesp.c (TclMakeEnsemble): Factor out the code to set up
	a core ensemble from a table of information about subcommands, ready
	for reuse within the core.

	* generic/various: Start to return more useful Error codes, currently
	mainly on assorted lookup failures.

2007-11-20  Donal K. Fellows  <dkf@users.sf.net>

	* generic/tclDictObj.c: Changed the underlying implementation of the
	hash table used in dictionaries to additionally keep all entries in
	the hash table in a linked list, which is only ever added to at the
	end. This makes iteration over all entries in the dictionary in
	key insertion order a trivial operation, and so cleans up a great deal
	of complexity relating to dictionary representation and stability of
	iteration order.

	***POTENTIAL INCOMPATIBILITY***
	For any code that depended on the (strange) old iteration order.

	* generic/tclConfig.c (QueryConfigObjCmd): Correct usage of
	Tcl_WrongNumArgs.

2007-11-19  Don Porter	<dgp@users.sourceforge.net>

	*** 8.5b3 TAGGED FOR RELEASE ***

	* README:		Bump version number to 8.5b3.
	* generic/tcl.h:
	* library/init.tcl:
	* tools/tcl.wse.in:
	* unix/configure.in:
	* unix/tcl.spec:
	* win/configure.in:

	* unix/configure:	autoconf (2.59)
	* win/configure:

	* changes:		Updated for 8.5b3 release.

2007-11-19  Kevin Kenny  <kennykb@users.sourceforge.net>

	* library/tzdata/Africa/Cairo:
	* library/tzdata/America/Campo_Grande:
	* library/tzdata/America/Caracas:
	* library/tzdata/America/Cuiaba:
	* library/tzdata/America/Havana:
	* library/tzdata/America/Sao_Paulo:
	* library/tzdata/Asia/Damascus:
	* library/tzdata/Asia/Gaza:
	* library/tzdata/Asia/Tehran:  Olson's tzdata2007i imported.

2007-11-18  Daniel Steffen  <das@users.sourceforge.net>

	* generic/tclExecute.c (TclExecuteByteCode:INST_EXIST_*): Fix read
	traces not firing on non-existent array elements. [Bug 1833522]

2007-11-16  Donal K. Fellows  <donal.k.fellows@man.ac.uk>

	* generic/tclCmdIL.c (TclInitInfoCmd): Rename the implementation
	commands for [info] to be something more "expected".

	* generic/tclCompCmds.c (TclCompileInfoExistsCmd): Compiler for the
	[info exists] subcommand.
	(TclCompileEnsemble): Cleaned up version of ensemble compiler that was
	in TclCompileInfoCmd, but which is now much more generally applicable.

	* generic/tclInt.h (ENSEMBLE_COMPILE): Added flag to allow for cleaner
	turning on and off of ensemble bytecode compilation.

	* generic/tclCompile.c (TclCompileScript): Add the cmdPtr to the list
	of arguments passed to command compilers.

2007-11-15  Don Porter	<dgp@users.sourceforge.net>

	* generic/regc_nfa.c:	Fixed infinite loop in the regexp compiler.
	[Bug 1810038]

	* generic/regc_nfa.c:	Corrected looping logic in fixempties() to
	avoid wasting time walking a list of dead states. [Bug 1832612]

2007-11-15  Donal K. Fellows  <donal.k.fellows@man.ac.uk>

	* generic/tclNamesp.c (NamespaceEnsembleCmd): Must pass a non-NULL
	interp to Tcl_SetEnsemble* functions.

	* doc/re_syntax.n: Try to make this easier to read. It's still a very
	difficult manual page!

	* unix/tcl.m4 (SC_CONFIG_CFLAGS): Allow people to turn off the -rpath
	option to their linker if they so desire. This is a configuration only
	recommended for (some) vendors. Relates to [Patch 1231022].

2007-11-15  Pat Thoyts  <patthoyts@users.sourceforge.net>

	* win/tclWin32Dll.c: Prefer UINT_PTR to DWORD_PTR when casting pointers
	to integer types for greater portability. [Bug 1831253]

2007-11-15  Daniel Steffen  <das@users.sourceforge.net>

	* macosx/Tcl.xcodeproj/project.pbxproj: add new chanio.test.
	* macosx/Tcl.xcode/project.pbxproj:

2007-11-14  Donal K. Fellows  <donal.k.fellows@man.ac.uk>

	* generic/tclCompile.c (TclCompileScript): Ensure that we get our count
	in our INST_START_CMD calls right, even when there's a failure to
	compile a command directly.

	* generic/tclNamesp.c (Tcl_SetEnsembleSubcommandList)
	(Tcl_SetEnsembleMappingDict):		Special code to make sure that
	* generic/tclCmdIL.c (TclInitInfoCmd):	[info exists] is compiled right
	while not allowing changes to the ensemble to cause havok.

	* generic/tclCompCmds.c (TclCompileInfoCmd): Simple compiler for the
	[info] command that only handles [info exists].

	* generic/tclExecute.c (TclExecuteByteCode:INST_EXIST_*): New
	instructions to allow the testing of whether a variable exists.

2007-11-14  Andreas Kupries  <andreask@activestate.com>

	* tests/chanio.test: New file. This is essentially a duplicate of
	'io.test', with all channel commands converted to their 'chan xxx'
	notation.
	* tests/io.test: Fixed typo in test description.

2007-11-14  Donal K. Fellows  <donal.k.fellows@man.ac.uk>

	* generic/regc*.c: Eliminate multi-char collating element code
	completely. Simplifies the code quite a bit. If people still want the
	full code, it will remain on the 8.4 branch. [Bug 1831425]

2007-11-13  Jeff Hobbs  <jeffh@ActiveState.com>

	* generic/tclCompCmds.c (TclCompileRegexpCmd): clean up comments, only
	free dstring on OK from TclReToGlob.
	(TclCompileSwitchCmd): simplify TclReToGlob usage.

2007-11-14  Donal K. Fellows  <dkf@users.sf.net>

	* generic/regc*.c: #ifdef/comment out the code that deals with
	multi-character collating elements, which have never been supported.
	Cuts the memory consumption of the RE compiler. [Bug 1831425]

2007-11-13  Donal K. Fellows  <dkf@users.sf.net>

	* generic/tclCompCmds.c (TclCompileSwitchCmd, TclCompileRegexpCmd):
	Extend [switch] compiler to handle regular expressions as long as
	things are not too complex. Fix [regexp] compiler so that non-trivial
	literal regexps get fed to INST_REGEXP.

	* doc/mathop.n: Clarify definitions of some operations.

2007-11-13  Miguel Sofer  <msofer@users.sf.net>

	* unix/tclUnixInit.c: the TCL_NO_STACK_CHECK was being incorrectly
	undefined here; this should be set (or not) in the compile options, it
	is used elsewhere and needs to be consistent.

2007-11-13  Pat Thoyts  <patthoyts@users.sourceforge.net>

	* unix/tcl.m4:		Added autoconf goo to detect and make use of
	* unix/configure.in:	getaddrinfo and friends.
	* unix/configure:	(regenerated)

2007-11-13  Donal K. Fellows  <donal.k.fellows@man.ac.uk>

	* unix/tclUnixCompat.c (TclpGetHostByName): The six-argument form of
	getaddressbyname_r() uses the fifth argument to indicate whether the
	lookup succeeded or not on at least one platform. [Bug 1618235]

2007-11-13  Don Porter	<dgp@users.sourceforge.net>

	* generic/regcomp.c:	Convert optst() from expensive no-op to a
	cheap no-op.

2007-11-13  Donal K. Fellows  <donal.k.fellows@man.ac.uk>

	* unix/tclUnixChan.c (CreateSocketAddress): Rewrote to use the
	thread-safe version of gethostbyname() by forward-porting the code used
	in 8.4, and added rudimentary support for getaddrinfo() (not enabled by
	default, as no autoconf-ery written). Part of fix for [Bug 1618235].

2007-11-12  Jeff Hobbs  <jeffh@ActiveState.com>

	* generic/tclGet.c (Tcl_Get, Tcl_GetInt): revert use of TclGet* macros
	due to compiler warning. These cases won't save time either.

	* generic/tclUtil.c (TclReToGlob): add more comments, set interp result
	if specified on error.

2007-11-12  Miguel Sofer  <msofer@users.sf.net>

	* generic/tclBasic.c:		New macro TclResetResult, new iPtr flag
	* generic/tclExecute.c:		bit INTERP_RESULT_UNCLEAN: shortcut for
	* generic/tclInt.h:		Tcl_ResetResult for the "normal" case:
	* generic/tclProc.c:		TCL_OK, no return options, no errorCode
	* generic/tclResult.c:		nor errorInfo, return at normal level.
	* generic/tclStubLib.c:		[Patch 1830184]
	* generic/tclUtil.c:

	THIS PATCH WAS REVERTED: initial (mis)measurements overstated the
	perfomance wins, which turn out to be tiny. Not worth the complication.

2007-11-11  Jeff Hobbs  <jeffh@ActiveState.com>

	* generic/tclCompCmds.c, generic/tclCompile.c, generic/tclCompile.h:
	* generic/tclExecute.c, generic/tclInt.decls, generic/tclIntDecls.h:
	* generic/tclRegexp.c, generic/tclRegexp.h: Add INST_REGEXP and fully
	* generic/tclStubInit.c, generic/tclUtil.c: compiled [regexp] for the
	* tests/regexpComp.test:     [Bug 1830166]  simple cases. Also added
	TclReToGlob function to convert RE to glob patterns and use these in
	the possible cases.

2007-11-11  Miguel Sofer  <msofer@users.sf.net>

	* generic/tclResult.c (ResetObjResult): clarify the logic.

	* generic/tclBasic.c:		Increased usage of macros to detect
	* generic/tclBinary.c:		and take advantage of objTypes. Added
	* generic/tclClock.c:		macros TclGet(Int|Long)FromObj,
	* generic/tclCmdAH.c:		TclGetIntForIndexM & TclListObjLength,
	* generic/tclCmdIL.c:		modified TclListObjGetElements.
	* generic/tclCmdMZ.c:
	* generic/tclCompCmds.c:	The TclGetInt* macros are only a
	* generic/tclCompExpr.c:	shortcut on platforms where 'long' is
	* generic/tclCompile.c:		'int'; it may be worthwhile to extend
	* generic/tclDictObj.c:		their functionality to other cases.
	* generic/tclExecute.c:
	* generic/tclGet.c:		As this patch touches many files it has
	* generic/tclIO.c:		been recorded as [Patch 1830038] in
	* generic/tclIOCmd.c:		order to facilitate reviewing.
	* generic/tclIOGT.c:
	* generic/tclIndexObj.c:
	* generic/tclInt.h:
	* generic/tclInterp.c:
	* generic/tclListObj.c:
	* generic/tclLiteral.c:
	* generic/tclNamesp.c:
	* generic/tclObj.c:
	* generic/tclParse.c:
	* generic/tclProc.c:
	* generic/tclRegexp.c:
	* generic/tclResult.c:
	* generic/tclScan.c:
	* generic/tclStringObj.c:
	* generic/tclUtil.c:
	* generic/tclVar.c:

2007-11-11  Daniel Steffen  <das@users.sourceforge.net>

	* unix/tclUnixTime.c (TclpWideClicksToNanoseconds): Fix issues with
	* generic/tclInt.h:				    int64_t overflow.

	* generic/tclBasic.c:	Fix stack check failure case if stack grows up
	* unix/tclUnixInit.c:	Simplify non-crosscompiled case.

	* unix/configure:	autoconf-2.59
	* unix/tclConfig.h.in:	autoheader-2.59

2007-11-10  Miguel Sofer  <msofer@users.sf.net>

	* generic/tclExecute.c: Fast path for INST_LIST_INDEX when the index is
	not a list.

	* generic/tclBasic.c:
	* unix/configure.in:
	* unix/tclUnixInit.c: Detect stack grwoth direction at compile time,
	only fall to runtime detection when crosscompiling.

	* unix/configure: autoconf 2.61

	* generic/tclBasic.c:
	* generic/tclInt.h:
	* tests/interp.test:
	* unix/tclUnixInit.c:
	* win/tclWin32Dll.c: Restore simpler behaviour for stack checking, not
	adaptive to stack size changes after a thread is launched. Consensus is
	that "nobody does that", and so it is not worth the cost. Improved
	failure comments (mistachkin).

2007-11-10  Kevin Kenny  <kennykb@acm.org>

	* win/tclWin32Dll.c: Rewrote the Windows stack checking algorithm to
	use information from VirtualQuery to determine the bound of the stack.
	This change fixes a bug where the guard page of the stack was never
	restored after an overflow. It also eliminates a nasty piece of
	assembly code for structured exception handling on mingw. It introduces
	an assumption that the stack is a single memory arena returned from
	VirtualAlloc, but the code in MSVCRT makes the same assumption, so it
	should be fairly safe.

2007-11-10  Miguel Sofer  <msofer@users.sf.net>

	* generic/tclBasic.c:
	* generic/tclInt.h:
	* unix/tclUnixInit.c:
	* unix/tclUnixPort.h:
	* win/tclWin32Dll.c: Modify the stack checking algorithm to recheck in
	case of failure. The working assumptions are now that (a) a thread's
	stack is never moved, and (b) a thread's stack can grow but not shrink.
	Port to windows - could be more efficient, but is already cheaper than
	it was.

2007-11-09  Miguel Sofer  <msofer@users.sf.net>

	* generic/tclResult.c (ResetObjResult): new shortcut.

	* generic/tclAsync.c:
	* generic/tclBasic.c:
	* generic/tclExecute.c:
	* generic/tclInt.h:
	* generic/tclUnixInit.c:
	* generic/tclUnixPort.h: New fields in interp (ekeko!) to cache TSD
	data that is accessed at each command invocation, access macros to
	replace Tcl_AsyncReady and TclpCheckStackSpace by much faster variants.
	[Patch 1829248]

2007-11-09  Jeff Hobbs  <jeffh@ActiveState.com>

	* generic/tclInt.decls, generic/tclIntDecls.h: Use unsigned char for
	* generic/tclExecute.c, generic/tclUtil.c:     TclByteArrayMatch and
	don't allow a nocase option. [Bug 1828296]
	For INST_STR_MATCH, ignore pattern type for TclByteArrayMatch case.

	* generic/tclBinary.c (Tcl_GetByteArrayFromObj): check type before
	func jump (perf).

2007-11-07  Jeff Hobbs  <jeffh@ActiveState.com>

	* generic/tclStubInit.c:			Added TclByteArrayMatch
	* generic/tclInt.decls:				for efficient glob
	* generic/tclIntDecls.h:			matching of ByteArray
	* generic/tclUtil.c (TclByteArrayMatch):	Tcl_Objs, used in
	* generic/tclExecute.c (TclExecuteByteCode):	INST_STR_MATCH. [Bug
							1827996]

	* generic/tclIO.c (TclGetsObjBinary): Add an efficient binary path for
					      [gets].
	(DoWriteChars): Special case for 1-byte channel write.

2007-11-06  Miguel Sofer  <msofer@users.sf.net>

	* generic/tclEncoding.c: Version of the embedded iso8859-1 encoding
	handler that is faster (functions to do the encoding know exactly what
	they're doing instead of pulling it from a table, though the table
	itself has to be retained for use by shift encodings that depend on
	iso8859-1). [Patch 1826906], committing for dkf.

2007-11-05  Andreas Kupries  <andreask@activestate.com>

	* generic/tclConfig.c (Tcl_RegisterConfig): Modified to not extend the
	config database if the encoding provided by the user is not found
	(venc == NULL). Scripts expecting the data will error out, however we
	neither crash nor provide bogus information. See [Bug 983509] for more
	discussion.

	* unix/tclUnixChan.c (TtyGetOptionProc): Accepted [Patch 1823576]
	provided by Stuart Cassof <stwo@users.sourceforge.net>. The patch adds
	the necessary utf/external conversions to the handling of the arguments
	of option -xchar which will allow the use of \0 and similar characters.

2007-11-03  Miguel Sofer  <msofer@users.sf.net>

	* generic/tclTest.c (TestSetCmd2):
	* generic/tclVar.c (TclObjLookupVarEx):
	* tests/set.test (set-5.1): Fix error branch when array name looks
	like array element (code not normally exercised).

2007-11-01  Donal K. Fellows  <donal.k.fellows@man.ac.uk>

	* tools/tcltk-man2html.tcl (output-directive): Convert .DS/.DE pairs
	into tables since that is now all that they are used for.

	* doc/RegExp.3: Clarified documentation of RE flags. [Bug 1167840]

	* doc/refchan.n: Adjust internal name to be consistent with the file
	name for reduced user confusion. After comment by Dan Steffen.

	* generic/tclCmdMZ.c (Tcl_StringObjCmd, UniCharIsAscii): Remember, the
	NUL character is in ASCII too. [Bug 1808258]

	* doc/file.n: Clarified use of [file normalize]. [Bug 1185154]

2007-10-30  Don Porter	<dgp@users.sourceforge.net>

	* generic/tcl.h:	Bump version number to 8.5b2.1 to distinguish
	* library/init.tcl:	CVS development snapshots from the 8.5b2
	* unix/configure.in:	release.
	* unix/tcl.spec:
	* win/configure.in:

	* unix/configure:	autoconf (2.59)
	* win/configure:

2007-10-30  Donal K. Fellows  <donal.k.fellows@man.ac.uk>

	* doc/expr.n, doc/mathfunc.n: Improve documentation to try to make
	clearer what is going on.

	* doc/interp.n: Shorten the basic descriptive text for some interp
	subcommands so Solaris nroff doesn't truncate them. [Bug 1822268]

2007-10-30  Donal K. Fellows  <dkf@users.sf.net>

	* tools/tcltk-man2html.tcl (output-widget-options): Enhance the HTML
	generator so that it can produce multi-line option descriptions.

2007-10-28  Miguel Sofer  <msofer@users.sf.net>

	* generic/tclUtil.c (Tcl_ConcatObj): optimise for some of the
	concatenees being empty objs. [Bug 1447328]

2007-10-28  Donal K. Fellows  <dkf@users.sf.net>

	* generic/tclEncoding.c (TclInitEncodingSubsystem): Hard code the
	iso8859-1 encoding, as it's needed for more than just text (especially
	binary encodings...) Note that other encodings rely on the encoding
	being a table encoding (!) so we can't use more efficient encoding
	mapping functions.

2007-10-27  Donal K. Fellows  <dkf@users.sf.net>

	* generic/regc_lex.c (lexescape): Close off one of the problems
	mentioned in [Bug 1810264].

2007-10-27  Miguel Sofer  <msofer@users.sf.net>

	* generic/tclNamesp.c (Tcl_FindCommand): insure that FQ command names
	are searched from the global namespace, ie, bypassing resolvers of the
	current namespace. [Bug 1114355]

	* doc/apply.n: fixed example [Bug 1811791]
	* doc/namespace.n: improved example [Bug 1788984]
	* doc/AddErrInfo.3: typo [Bug 1715087]
	* doc/CrtMathFnc.3: fixed Tcl_ListMathFuncs entry [Bug 1672219]

	* generic/tclCompile.h:
	* generic/tclInt.h: moved declaration of TclSetCmdNameObj from
	tclCompile.h to tclInt.h, reverting linker [Bug 1821159] caused by
	commit of 2007-10-11 (both I and gcc missed one dep).

	* generic/tclVar.c: try to preserve Tcl_Objs when doing variable
	lookups by name, partially addressing [Bug 1793601].

2007-10-27  Donal K. Fellows  <dkf@users.sf.net>

	* tools/tcltk-man2html.tcl (make-man-pages, htmlize-text)
	(process-text): Make the man->HTML scraper work better.

2007-10-26  Don Porter	<dgp@users.sourceforge.net>

	*** 8.5b2 TAGGED FOR RELEASE ***

	* changes:		Updated for 8.5b2 release.

	* doc/*.1:		Revert doc changes that broke
	* doc/*.3:		`make html` so we can get the release
	* doc/*.n:		out the door.

	* README:		Bump version number to 8.5b2.
	* generic/tcl.h:
	* library/init.tcl:
	* tools/tcl.wse.in:
	* unix/configure.in:
	* unix/tcl.spec:
	* win/configure.in:

	* unix/configure:	autoconf (2.59)
	* win/configure:

2007-10-26  Donal K. Fellows  <donal.k.fellows@man.ac.uk>

	* tools/man2help2.tcl, tools/man2tcl.c: Made some of the tooling code
	to do man->other formats work better with current manpage set. Long
	way still to go.

2007-10-25  Zoran Vasiljevic <vasiljevic@users.sourceforge.net>

	* generic/tclThread.c: Added TclpMasterLock/Unlock arround calls to
	ForgetSyncObject in Tcl_MutexFinalize and Tcl_ConditionFinalize to
	prevent from garbling the internal lists that track sync objects. [Bug
	1726873]

2007-10-24  Donal K. Fellows  <donal.k.fellows@man.ac.uk>

	* tools/man2html2.tcl (macro): Added support for converting the new
	macros into HTML.

	* doc/man.macros (QW,PQ,QR,MT): New macros that hide the ugly mess
	needed to get proper GOOBE quoting in the manual pages.
	* doc/*.n, doc/*.3, doc/*.1: Lots of changes to take advantage of the
	new macros.

2007-10-20  Miguel Sofer  <msofer@users.sf.net>

	* generic/tclCompile.c:   Fix comments.
	* generic/tclExecute.c:

2007-10-18  David Gravereaux <davygrvy@pobox.com>

	* tools/mkdepend.tcl: sort the dep list for a more humanly readable
	output.

2007-10-18  Don Porter	<dgp@users.sourceforge.net>

	* generic/tclResult.c (TclMergeReturnOptions):	Make sure any -code
	values get pulled out of the dictionary, even if they are integer
	valued.

	* generic/tclCompCmds.c (TclCompileReturnCmd):	Added code to more
	optimally compile [return -level 0 $x] to "push $x". [RFE 1794073]

	* compat/tmpnam.c (removed):	The routine tmpnam() is no longer
	* unix/Makefile.in:	called by Tcl source code. Remove autogoo the
	* unix/configure.in:	supplied a replacement version on systems
	* win/tcl.dsp:		where the routine was not available. [RFE
	1811848]

	* unix/configure:	autoconf-2.59

	* generic/tcl.h:	Remove TCL_LL_MODIFIER_SIZE. [RFE 1811837]

2007-10-17  David Gravereaux <davygrvy@pobox.com>

	* tools/mkdepend.tcl:	Improved defense from malformed object list
	infile.

2007-10-17  Donal K. Fellows  <donal.k.fellows@manchester.ac.uk>

	* tools/man2html2.tcl: Convert .DS/.DE into HTML tables, not
	preformatted text.

2007-10-17  Kevin B. Kenny  <kennykb@acm.org>

	* generic/tclCompExpr.c: Moved a misplaced declaration that blocked
				 compilation on VC++.
	* generic/tclExecute.c: Silenced several VC++ compiler warnings about
				converting 'long' to 'unsigned short'.

2007-10-16  David Gravereaux <davygrvy@pobox.com>

	* win/makefile.vc: removed old dependency cruft that is no longer
	needed.

2007-10-15  Don Porter	<dgp@users.sourceforge.net>

	* generic/tclIOCmd.c:	Revise [open] so that it interprets leading
	zero strings passed as the "permissions" argument as octal numbers,
	even if Tcl itself no longer parses integers in that way.

	* unix/tclUnixFCmd.c:	Revise the "-permissions" [file attribute] so
	that it interprets leading zero strings as octal numbers, even if Tcl
	itself no longer parses integers in that way.

	* generic/tclCompExpr.c:	Corrections to code that produces
	* generic/tclUtil.c:		extended "bad octal" error messages.

	* tests/cmdAH.test:	Test revisions so that tests pass whether or
	* tests/cmdIL.test:	not Tcl parses leading zero strings as octal.
	* tests/compExpr-old.test:
	* tests/compExpr.test:
	* tests/compile.test:
	* tests/expr-old.test:
	* tests/expr.test:
	* tests/incr.test:
	* tests/io.test:
	* tests/lindex.test:
	* tests/link.test:
	* tests/mathop.test:
	* tests/parseExpr.test:
	* tests/set.test:
	* tests/string.test:
	* tests/stringComp.test:

2007-10-15  David Gravereaux <davygrvy@pobox.com>

	* tools/mkdepend.tcl:	Produces usable output. Include path problem
	* win/makefile.vc:	fixed. Never fight city hall when it comes to
	levels of quoting issues.

2007-10-15  Miguel Sofer  <msofer@users.sf.net>

	* generic/tclParse.c (Tcl_ParseBraces): fix for possible read after
	the end of buffer. [Bug 1813528] (Joe Mistachkin)

2007-10-14  David Gravereaux <davygrvy@pobox.com>

	* tools/mkdepend.tcl (new):  Initial stab at generating automatic
	* win/makefile.vc:           dependencies.

2007-10-12  Pat Thoyts  <patthoyts@users.sourceforge.net>

	* win/makefile.vc:  Mine all version information from headers.
	* win/rules.vc:     Sync tcl and tk and bring extension versions
	* win/nmakehlp.c:   closer together. Try and avoid using tclsh to do
			    substitutions as we may cross compile.
	* win/coffbase.txt: Added offsets for snack dlls.

2007-10-11  David Gravereaux <davygrvy@pobox.com>

	* win/makefile.vc:  Fixed my bad spelling mistakes from years back.
	Dedependency, duh!  Rather funny.

2007-10-11  Don Porter	<dgp@users.sourceforge.net>

	* generic/tclCmdMZ.c:	Correct [string is (wide)integer] failure
	* tests/string.test:	to report correct failindex values for
	non-decimal integer strings. [Bug 1805887]

	* compat/strtoll.c (removed):	The routines strtoll() and strtoull()
	* compat/strtoull.c (removed):	are no longer called by the Tcl source
	* generic/tcl.h:	code. (Their functionality has been replaced
	* unix/Makefile.in:	by TclParseNumber().) Remove outdated comments
	* unix/configure.in:	and mountains of configury autogoo that
	* unix/tclUnixPort.h:	allegedly support the mythical systems where
	* win/Makefile.in:	these routines might not have been available.
	* win/makefile.bc:
	* win/makefile.vc:
	* win/tclWinPort.h:

	* unix/configure:	autoconf-2.59

2007-10-11  Miguel Sofer  <msofer@users.sf.net>

	* generic/tclObj.c: remove superfluous #include of tclCompile.h

2007-10-08  George Peter Staplin <georgeps@xmission.com>

	* doc/Hash.3: Correct the valid usage of the flags member for the
	Tcl_HashKeyType. It should be 0 or more of the flags mentioned.

2007-10-02  Jeff Hobbs  <jeffh@ActiveState.com>

	* generic/tcl.h (Tcl_DecrRefCount): Update change from 2006-05-29 to
	make macro more warning-robust in unbraced if code.

2007-10-02  Don Porter	<dgp@users.sourceforge.net>

	[core-stabilizer-branch]

	* README:               Bump version number to 8.5.0
	* generic/tcl.h:
	* library/init.tcl:
	* tools/tcl.wse.in:
	* unix/configure.in:
	* unix/tcl.spec:
	* win/configure.in:

	* unix/configure:	autoconf (2.59)
	* win/configure:

2007-10-02  Andreas Kupries  <andreask@activestate.com>

	* library/tclIndex: Added 'tcl::tm::path' to the tclIndex. This fixes
	[Bug 1806422] reported by Don Porter.

2007-09-25  Donal K. Fellows  <donal.k.fellows@manchester.ac.uk>

	* generic/tclProc.c (Tcl_DisassembleObjCmd): Define a command,
	::tcl::unsupported::disassemble, which can disassemble procedures,
	lambdas and general scripts.
	* generic/tclCompile.c (TclDisassembleByteCodeObj): Split apart the
	code to print disassemblies of bytecode so that there is reusable code
	that spits it out in a Tcl_Obj and then that code is used when doing
	tracing.

2007-09-20  Don Porter	<dgp@users.sourceforge.net>

	*** 8.5b1 TAGGED FOR RELEASE ***

	* changes: updates for 8.5b1 release.

2007-09-19  Don Porter	<dgp@users.sourceforge.net>

	* README:		Bump version number to 8.5b1
	* generic/tcl.h:	Merge from core-stabilizer-branch.
	* library/init.tcl:	Stabilizing toward 8.5b1 release now done on
	* tools/tcl.wse.in:	the HEAD. core-stabilizer-branch is now
	* unix/configure.in:	suspended.
	* unix/tcl.spec:
	* win/configure.in:

2007-09-19  Pat Thoyts  <patthoyts@users.sourceforge.net>

	* generic/tclStubLib.: Replaced isdigit with internal implementation.

2007-09-18  Don Porter	<dgp@users.sourceforge.net>

	* generic/tclStubLib.c:	Remove C library calls from Tcl_InitStubs() so
	* win/makefile.vc:	that we don't need the C library linked in to
	libtclStub.

2007-09-17  Pat Thoyts  <patthoyts@users.sourceforge.net>

	* win/makefile.vc: Add crt flags for tclStubLib now it uses C-library
			   functions.

2007-09-17  Joe English	 <jenglish@users.sourceforge.net>

	* tcl.m4: use '${CC} -shared' instead of 'ld -Bshareable' to build
	shared libraries on current NetBSDs. [Bug 1749251]
	* unix/configure: regenerated (autoconf-2.59).

2007-09-17  Don Porter	<dgp@users.sourceforge.net>

	* unix/Makefile.in:	Update `make dist` so that tclDTrace.d is
	included in the source code distribution.

	* generic/tcl.h:	Revised Tcl_InitStubs() to restore Tcl 8.4
	* generic/tclPkg.c:	source compatibility with callers of
	* generic/tclStubLib.c:	Tcl_InitStubs(interp, TCL_VERSION, 1). [Bug
	1578344]

2007-09-17  Donal K. Fellows  <donal.k.fellows@man.ac.uk>

	* generic/tclTrace.c (Tcl_TraceObjCmd, TraceExecutionObjCmd)
	(TraceCommandObjCmd, TraceVariableObjCmd):   Generate literal values
	* generic/tclNamesp.c (NamespaceCodeCmd):    more efficiently using
	* generic/tclFCmd.c (CopyRenameOneFile):     TclNewLiteralStringObj
	* generic/tclEvent.c (TclSetBgErrorHandler): macro.

2007-09-15  Daniel Steffen  <das@users.sourceforge.net>

	* unix/tcl.m4:	replace all direct references to compiler by ${CC} to
			enable CC overriding at configure & make time; run
			check for visibility "hidden" with all compilers;
			quoting fixes from TEA tcl.m4.
	(SunOS-5.1x):	replace direct use of '/usr/ccs/bin/ld' in SHLIB_LD by
			'cc' compiler driver.
	* unix/configure: autoconf-2.59

2007-09-14  Donal K. Fellows  <donal.k.fellows@man.ac.uk>

	* generic/tclBasic.c (Tcl_CreateObjCommand): Only invalidate along the
	namespace path once; that is enough. [Bug 1519940]

2007-09-14  Daniel Steffen  <das@users.sourceforge.net>

	* generic/tclDTrace.d (new file): Add DTrace provider for Tcl; allows
	* generic/tclCompile.h:		  tracing of proc and command entry &
	* generic/tclBasic.c:		  return, bytecode execution, object
	* generic/tclExecute.c:		  allocation and more; with
	* generic/tclInt.h:		  essentially zero cost when tracing
	* generic/tclObj.c:		  is inactive; enable with
	* generic/tclProc.c:		  --enable-dtrace configure arg
	* unix/Makefile.in:		  (disabled by default, will only
	* unix/configure.in:		  enable if DTrace is present). [Patch
	1793984]

	* macosx/GNUmakefile:		  Enable DTrace support.
	* macosx/Tcl-Common.xcconfig:
	* macosx/Tcl.xcodeproj/project.pbxproj:

	* generic/tclCmdIL.c:	Factor out core of InfoFrameCmd() into
				internal TclInfoFrame() for use by DTrace
				probes.

	* unix/configure: autoconf-2.59
	* unix/tclConfig.h.in: autoheader-2.59

2007-09-12  Don Porter	<dgp@users.sourceforge.net>

	* unix/Makefile.in:	Perform missing updates of the tcltest Tcl
	* win/Makefile.in:	Module installed filename that should have
	been part of the bump to tcltest 2.3b1. Thanks Larry Virden.

2007-09-12  Pat Thoyts	<patthoyts@users.sourceforge.net>

	* win/makefile.vc, win/rules.vc, win/nmakehlp.c: Use nmakehlp to
	substitute values for tclConfig.sh (helps cross-compiling).

2007-09-11  Don Porter	<dgp@users.sourceforge.net>

	* library/tcltest/tcltest.tcl:	Accept underscores and colons in
	* library/tcltest/pkgIndex.tcl: constraint names. Properly handle
	constraint expressions that return non-numeric boolean results like
	"false". Bump to tcltest 2.3b1. [Bug 1772989; RFE 1071322]
	* tests/info.test:	Disable fragile tests.

	* doc/package.n:	Restored the functioning of [package require
	* generic/tclPkg.c:	-exact] to be compatible with Tcl 8.4. [Bug
	* tests/pkg.test:	1578344]

2007-09-11  Miguel Sofer  <msofer@users.sf.net>

	* generic/tclCompCmds.c (TclCompileDictCmd-update):
	* generic/tclCompile.c (tclInstructionTable):
	* generic/tclExecute.c (INST_DICT_UPDATE_END): fix stack management in
	compiled [dict update]. [Bug 1786481]

	***POTENTIAL INCOMPATIBILITY***
	Scripts that were precompiled on earlier versions of 8.5 and use [dict
	update] will crash. Workaround: recompile.

2007-09-11  Kevin B. Kenny  <kennykb@acm.org>

	* generic/tclExecute.c: Corrected an off-by-one error in the setting
	of MaxBaseWide for certain powers. [Bug 1767293 - problem reported in
	comments when bug was reopened]

2007-09-10  Jeff Hobbs	<jeffh@ActiveState.com>

	* generic/tclLink.c (Tcl_UpdateLinkedVar): guard against var being
	unlinked. [Bug 1740631] (maros)

2007-09-10  Miguel Sofer  <msofer@users.sf.net>

	* generic/tclCompile.c: fix tclInstructionTable entry for
	dictUpdateEnd

	* generic/tclExecute.c: remove unneeded setting of 'cleanup' variable
	before jumping to checkForCatch.

2007-09-10  Don Porter	<dgp@users.sourceforge.net>

	* doc/package.n:	Restored the document parallel syntax of the
	* generic/tclPkg.c:	[package present] and [package require]
	* tests/pkg.test:	commands. [Bug 1723675]

2007-09-09  Don Porter	<dgp@users.sourceforge.net>

	* generic/tclInt.h:	Removed the "nsName" Tcl_ObjType from the
	* generic/tclNamesp.c:	registered set. Revised the management of the
	* generic/tclObj.c:	intrep of that Tcl_ObjType. Revised the
	* tests/obj.test:	TclGetNamespaceFromObj() routine to return
	TCL_ERROR and write a consistent error message when a namespace is not
	found. [Bug 1588842. Patch 1686862]

	***POTENTIAL INCOMPATIBILITY***
	For callers of Tcl_GetObjType() on the name "nsName".

	* generic/tclExecute.c: Update TclGetNamespaceFromObj() callers.
	* generic/tclProc.c:

	* tests/apply.test:		Updated tests to expect new consistent
	* tests/namespace-old.test:	error message when a namespace is not
	* tests/namespace.test:		found.
	* tests/upvar.test:

	* generic/tclCompCmds.c:	Use the new INST_REVERSE instruction
	* tests/mathop.test:	to correct the compiled versions of math
	operator commands. [Bug 1724437]

	* generic/tclCompile.c: New bytecode instruction INST_REVERSE to
	* generic/tclCompile.h: reverse the order of N items at the top of
	* generic/tclExecute.c: stack.

	* generic/tclCompCmds.c (TclCompilePowOpCmd):	Make a separate
	routine to compile ** to account for its different associativity.

2007-09-08  Miguel Sofer  <msofer@users.sf.net>

	* generic/tclVar.c (Tcl_SetVar2, TclPtrSetVar): [Bug 1710710] fixed
	correctly, reverted fix of 2007-05-01.

2007-09-08  Donal K. Fellows  <dkf@users.sf.net>

	* generic/tclDictObj.c (DictUpdateCmd, DictWithCmd): Plug a hole that
	* generic/tclExecute.c (TEBC,INST_DICT_UPDATE_END): allowed a careful
	* tests/dict.test (dict-21.16,21.17,22.11): attacker to craft a dict
	containing a recursive link to itself, violating one of Tcl's
	fundamental datatype assumptions and causing a stack crash when the
	dict was converted to a string. [Bug 1786481]

2007-09-07  Don Porter	<dgp@users.sourceforge.net>

	* generic/tclEvent.c ([::tcl::Bgerror]):	Corrections to Tcl's
	* tests/event.test:	default [interp bgerror] handler so that when
	it falls back to a hidden [bgerror] in a safe interp, it gets the
	right error context data. [Bug 1790274]

2007-09-07  Miguel Sofer  <msofer@users.sf.net>

	* generic/tclProc.c (TclInitCompiledLocals): the refCount of resolved
	variables was being managed without checking if they were Var or
	VarInHash: itcl [Bug 1790184]

2007-09-06  Don Porter	<dgp@users.sourceforge.net>

	* generic/tclResult.c (Tcl_GetReturnOptions):	Take care that a
	* tests/init.test:	non-TCL_ERROR code doesn't cause existing
	-errorinfo, -errorcode, and -errorline entries to be omitted.
	* generic/tclEvent.c:	With -errorInfo no longer lost, generate more
	complete ::errorInfo when calling [bgerror] after a non-TCL_ERROR
	background exception.

2007-09-06  Don Porter	<dgp@users.sourceforge.net>

	* generic/tclInterp.c (Tcl_Init):	Removed constraint on ability
	to define a custom [tclInit] before calling Tcl_Init(). Until now the
	custom command had to be a proc. Now it can be any command.

	* generic/tclInt.decls: New internal routine TclBackgroundException()
	* generic/tclEvent.c:	that for the first time permits non-TCL_ERROR
	exceptions to trigger [interp bgerror] handling. Closes a gap in TIP
	221. When falling back to [bgerror] (which is designed only to handle
	TCL_ERROR), convert exceptions into errors complaining about the
	exception.

	* generic/tclInterp.c:	Convert Tcl_BackgroundError() callers to call
	* generic/tclIO.c:	TclBackgroundException().
	* generic/tclIOCmd.c:
	* generic/tclTimer.c:

	* generic/tclIntDecls.h:	make genstubs
	* generic/tclStubInit.c:

2007-09-06  Daniel Steffen  <das@users.sourceforge.net>

	* macosx/Tcl.xcode/project.pbxproj: discontinue unmaintained support
	* macosx/Tcl.xcode/default.pbxuser: for Xcode 1.5; replace by Xcode2
	project for use on Tiger (with Tcl.xcodeproj to be used on Leopard).

	* macosx/Tcl.xcodeproj/project.pbxproj: updates for Xcode 2.5 and 3.0.
	* macosx/Tcl.xcodeproj/default.pbxuser:
	* macosx/Tcl.xcode/project.pbxproj:
	* macosx/Tcl.xcode/default.pbxuser:
	* macosx/Tcl-Common.xcconfig:

	* macosx/README: document project changes.

2007-09-05  Don Porter	<dgp@users.sourceforge.net>

	* generic/tclBasic.c:	Removed support for the unmaintained
	* generic/tclExecute.c: -DTCL_GENERIC_ONLY configuration. [Bug
	* unix/Makefile.in:	1264623]

2007-09-04  Don Porter	<dgp@users.sourceforge.net>

	* unix/Makefile.in:	It's unreliable to count on the release
	manager to remember to `make genstubs` before `make dist`. Let the
	Makefile remember the dependency for us.

	* unix/Makefile.in:	Corrections to `make dist` dependencies to be
	sure that macosx/configure gets generated whenever it does not exist.

2007-09-03  Kevin B, Kenny  <kennykb@acm.org>

	* library/tzdata/Africa/Cairo:
	* library/tzdata/America/Grand_Turk:
	* library/tzdata/America/Port-au-Prince:
	* library/tzdata/America/Indiana/Petersburg:
	* library/tzdata/America/Indiana/Tell_City:
	* library/tzdata/America/Indiana/Vincennes:
	* library/tzdata/Antarctica/McMurdo:
	* library/tzdata/Australia/Adelaide:
	* library/tzdata/Australia/Broken_Hill:
	* library/tzdata/Australia/Currie:
	* library/tzdata/Australia/Hobart:
	* library/tzdata/Australia/Lord_Howe:
	* library/tzdata/Australia/Melbourne:
	* library/tzdata/Australia/Sydney:
	* library/tzdata/Pacific/Auckland:
	* library/tzdata/Pacific/Chatham: Olson's tzdata2007g.

	* generic/tclListObj.c (TclLindexFlat):
	* tests/lindex.test (lindex-17.[01]):	Added code to detect the error
	when a script does [lindex {} end foo]; an overaggressive optimisation
	caused this call to return an empty object rather than an error.

2007-09-03  Daniel Steffen  <das@users.sourceforge.net>

	* generic/tclObj.c (TclInitObjSubsystem): restore registration of the
	"wideInt" Tcl_ObjType for compatibility with 8.4 extensions that
	access the tclWideIntType Tcl_ObjType; add setFromAnyProc for
	tclWideIntType.

2007-09-02  Donal K. Fellows  <dkf@users.sf.net>

	* doc/lsearch.n: Added note that order of results with the -all option
	is that of the input list. It always was, but this makes it crystal.

2007-08-30  Don Porter	<dgp@users.sourceforge.net>

	* generic/tclCompile.c: Added fflush() calls following all callers of
	* generic/tclExecute.c: TclPrintByteCodeObj() so that tcl_traceCompile
	output is less likely to get mangled when writes to stdout interleave
	with other code.

2007-08-28  Don Porter	<dgp@users.sourceforge.net>

	* generic/tclCompExpr.c:	Use a table lookup in ParseLexeme() to
	determine lexemes with single-byte representations.

	* generic/tclBasic.c:	Used unions to better clarify overloading of
	* generic/tclCompExpr.c:	the fields of the OpCmdInfo and
	* generic/tclCompile.h:		TclOpCmdClientData structs.

2007-08-27  Don Porter	<dgp@users.sourceforge.net>

	* generic/tclCompExpr.c:	Call TclCompileSyntaxError() when
	expression syntax errors are found when compiling expressions. With
	this in place, convert TclCompileExpr to return void, since there's no
	longer any need to report TCL_ERROR.
	* generic/tclCompile.c: Update callers.
	* generic/tclExecute.c:

	* generic/tclCompCmds.c:	New routine TclCompileSyntaxError()
	* generic/tclCompile.h: to directly compile bytecodes that report a
	* generic/tclCompile.c: syntax error, rather than (ab)use a call to
	TclCompileReturnCmd. Also, undo the most recent commit that papered
	over some issues with that (ab)use. New routine produces a new opcode
	INST_SYNTAX, which is a minor variation of INST_RETURN_IMM. Also a bit
	of constification.

	* generic/tclCompile.c: Move the deallocation of local LiteralTable
	* generic/tclCompExpr.c:	entries into TclFreeCompileEnv().
	* generic/tclExecute.c: Update callers.

	* generic/tclCompExpr.c:	Force numeric and boolean literals in
	expressions to register with their intreps intact, even if that means
	overwriting existing intreps in already registered literals.

2007-08-25  Kevin B. Kenny  <kennykb@acm.org>

	* generic/tclExecute.c (TclExecuteByteCode): Added code to handle
	* tests/expr.test (expr-23.48-53)	     integer exponentiation
	that results in 32- and 64-bit integer results, avoiding calls to wide
	integer exponentiation routines in this common case. [Bug 1767293]

	* library/clock.tcl (ParseClockScanFormat): Modified code to allow
	* tests/clock.test (clock-60.*):	    case-insensitive matching
	of time zone and month names. [Bug 1781282]

2007-08-24  Don Porter	<dgp@users.sourceforge.net>

	* generic/tclCompExpr.c:	Register literals found in expressions
	* tests/compExpr.test:	to restore literal sharing. Preserve numeric
	intreps when literals are created for the first time. Correct memleak
	in ExecConstantExprTree() and add test for the leak.

2007-08-24  Miguel Sofer  <msofer@users.sf.net>

	* generic/tclCompile.c: replaced copy loop that tripped some compilers
	with memmove. [Bug 1780870]

2007-08-23  Don Porter	<dgp@users.sourceforge.net>

	* library/init.tcl ([auto_load_index]): Delete stray "]" that created
	an expr syntax error (masked by a [catch]).

	* generic/tclCompCmds.c (TclCompileReturnCmd):	Added crash protection
	to handle callers other than TclCompileScript() failing to meet the
	initialization assumptions of the TIP 280 code in CompileWord().

	* generic/tclCompExpr.c:	Suppress the attempt to convert to
	numeric when pre-compiling a constant expresion indicates an error.

2007-08-22  Miguel Sofer  <msofer@users.sf.net>

	* generic/tclExecute.c (TEBC): disable the new shortcut to frequent
	INSTs for debug builds. REVERTED (collision with alternative fix)

2007-08-21  Don Porter	<dgp@users.sourceforge.net>

	* generic/tclMain.c:	Corrected the logic of dropping the last
	* tests/main.test:	newline from an interactively typed command.
	[Bug 1775878]

2007-08-21  Pat Thoyts	<patthoyts@users.sourceforge.net>

	* tests/thread.test: thread-4.4: clear ::errorInfo in the thread as a
	message is left here from init.tcl on windows due to no tcl_pkgPath.

2007-08-20  Miguel Sofer  <msofer@users.sf.net>

	* generic/tclExecute.c (INST_SUB): fix usage of the new macro for
	overflow detection in sums, adapt to subtraction. Lengthy comment
	added.

2007-08-19  Donal K. Fellows  <dkf@users.sf.net>

	* generic/tclExecute.c (Overflowing, TclIncrObj, TclExecuteByteCode):
	Encapsulate Miguel's last change in a more mnemonic macro.

2007-08-19  Miguel Sofer  <msofer@users.sf.net>

	* generic/tclExecute.c: changed the check for overflow in sums,
	reducing objsize, number of branches and cache misses (according to
	cachegrind). Non-overflow for s=a+b:
	previous
	  ((a >= 0 || b >= 0 || s < 0) && (s >= 0 || b < 0 || a < 0))
	now
	  (((a^s) >= 0) || ((a^b) < 0))
	This expresses: "a and s have the same sign or else a and b have
	different sign".

2007-08-19  Donal K. Fellows  <dkf@users.sf.net>

	* doc/interp.n (RESOURCE LIMITS): Added text to better explain why
	time limits are described using absolute times. [Bug 1752148]

2007-08-16  Miguel Sofer  <msofer@users.sf.net>

	* generic/tclVar.c: improved localVarNameType caching to leverage
	the new availability of Tcl_Obj in variable names, avoiding string
	comparisons to verify that the cached value is usable.

	* generic/tclExecute.c: check the two most frequent instructions
	before the switch. Reduces both runtime and obj size a tiny bit.

2007-08-16  Don Porter	<dgp@users.sourceforge.net>

	* generic/tclCompExpr.c:	Added a "constant" field to the OpNode
	struct (again "free" due to alignment requirements) to mark those
	subexpressions that are completely known at compile time. Enhanced
	CompileExprTree() and its callers to precompute these constant
	subexpressions at compile time. This resolves the issue raised in [Bug
	1564517].

2007-08-15  Donal K. Fellows  <donal.k.fellows@man.ac.uk>

	* generic/tclIOUtil.c (TclGetOpenModeEx): Only set the O_APPEND flag
	* tests/ioUtil.test (ioUtil-4.1):	  on a channel for the 'a'
	mode and not for 'a+'. [Bug 1773127]

2007-08-14  Miguel Sofer  <msofer@users.sf.net>

	* generic/tclExecute.c (INST_INVOKE*): peephole opt, do not get the
	interp's result if it will be pushed/popped.

2007-08-14  Don Porter	<dgp@users.sourceforge.net>

	* generic/tclBasic.c:	Use fully qualified variable names for
	* tests/thread.test:	::errorInfo and ::errorCode so that string
	* tests/trace.test:	reported to variable traces are fully
	qualified in agreement with Tcl 8.4 operations.

2007-08-14  Daniel Steffen  <das@users.sourceforge.net>

	* unix/tclLoadDyld.c: use dlfcn API on Mac OS X 10.4 and later; fix
	issues with loading from memory on intel and 64bit; add debug messages

	* tests/load.test: add test load-10.1 for loading from vfs.

	* unix/dltest/pkga.c:		whitespace & comment cleanup, remove
	* unix/dltest/pkgb.c:		unused pkgf.c.
	* unix/dltest/pkgc.c:
	* unix/dltest/pkge.c:
	* unix/dltest/pkgf.c (removed):
	* unix/dltest/pkgua.c:
	* macosx/Tcl.xcodeproj/project.pbxproj:

2007-08-13  Don Porter	<dgp@users.sourceforge.net>

	* generic/tclExecute.c: Provide DECACHE/CACHE protection to the
	* tests/trace.test:	Tcl_LogCommandInfo() call. [Bug 1773040]

2007-08-12  Miguel Sofer  <msofer@users.sf.net>

	* generic/tclCmdMZ.c (Tcl_SplitObjCmd): use TclNewStringObj macro
	instead of calling the function.

	* generic/tcl_Obj.c (TclAllocateFreeObjects): remove unneeded memset
	to 0 of all allocated objects.

2007-08-10  Miguel Sofer  <msofer@users.sf.net>

	* generic/tclInt.h: remove redundant ops in TclNewStringObj macro.

2007-08-10  Miguel Sofer  <msofer@users.sf.net>

	* generic/tclInt.h: fix the TclSetVarNamespaceVar macro, was causing a
	leak.

2007-08-10  Don Porter	<dgp@users.sourceforge.net>

	* generic/tclCompExpr.c:	Revise CompileExprTree() to use the
	OpNode mark field scheme of tree traversal. This eliminates the need
	to use magic values in the left and right fields for that purpose.
	Also stop abusing the left field within ParseExpr() to store the
	number of arguments in a parsed function call. CompileExprTree() now
	determines that for itself at compile time. Then reorder code to
	eliminate duplication.

2007-08-09  Miguel Sofer  <msofer@users.sf.net>

	* generic/tclProc.c (TclCreateProc): better comments on the required
	varflag values when loading precompiled procs.

	* generic/tclExecute.c (INST_STORE_ARRAY):
	* tests/trace.test (trace-2.6): whole array write traces on compiled
	local variables were not firing. [Bug 1770591]

2007-08-08  Jeff Hobbs	<jeffh@ActiveState.com>

	* generic/tclProc.c (InitLocalCache): reference firstLocalPtr via
	procPtr. codePtr->procPtr == NULL exposed by tbcload.

2007-08-08  Don Porter	<dgp@users.sourceforge.net>

	* generic/tclExecute.c: Corrected failure to compile/link in the
	-DNO_WIDE_TYPE configuration.

	* generic/tclExecute.c: Corrected improper use of bignum arguments to
	* tests/expr.test:	*SHIFT operations. [Bug 1770224]

2007-08-07  Miguel Sofer  <msofer@users.sf.net>

	* generic/tclInt.h: remove comments refering to VAR_SCALAR, as that
	flag bit does not exist any longer.
	* generic/tclProc.c (InitCompiledLocals): removed optimisation for
	non-resolved case, as the function is never called in that case.
	Renamed the function to InitResolvedLocals to calrify the point.

	* generic/tclInt.decls:	  Exporting via stubs to help xotcl adapt to
	* generic/tclInt.h:	  VarReform.
	* generic/tclIntDecls.h:
	* generic/tclStubInit.c:

2007-08-07  Daniel Steffen  <das@users.sourceforge.net>

	* generic/tclEnv.c:	improve environ handling on Mac OS X (adapted
	* unix/tclUnixPort.h:	from Apple changes in Darwin tcl-64).

	* unix/Makefile.in:	add support for compile flags specific to
				object files linked directly into executables.

	* unix/configure.in (Darwin): only use -seg1addr flag when prebinding;
	use -mdynamic-no-pic flag for object files linked directly into exes;
	support overriding TCL_PACKAGE_PATH/TCL_MODULE_PATH in environment.

	* unix/configure: autoconf-2.59

2007-08-06  Don Porter	<dgp@users.sourceforge.net>

	* tests/parseExpr.test: Update source file name of expr parser code.

	* generic/tclCompExpr.c:	Added a "mark" field to the OpNode
	struct, which is used to guide tree traversal. This field costs
	nothing since alignement requirements used the memory already.
	Rewrote ConvertTreeToTokens() to use the new field, which permitted
	consolidation of utility routines CopyTokens() and
	GenerateTokensForLiteral().

2007-08-06  Kevin B. Kenny  <kennykb@users.sf.net>

	* generic/tclGetDate.y: Added a cast to the definition of YYFREE to
				silence compiler warnings.
	* generic/tclDate.c:	Regenerated
	* win/tclWinTest.c:	Added a cast to GetSecurityDescriptorDacl call
				to silence compiler warnings.

2007-08-04  Miguel Sofer  <msofer@users.sf.net>

	* generic/tclInt.decls:	  Exporting via stubs to help itcl adapt to
	* generic/tclInt.h:	  VarReform. Added localCache initialization
	* generic/tclIntDecls.h:  to TclInitCompiledLocals (which only exists
	* generic/tclProc.c:	  for itcl).
	* generic/tclStubInit.c:
	* generic/tclVar.c:

2007-08-01  Donal K. Fellows  <donal.k.fellows@manchester.ac.uk>

	* library/word.tcl: Rewrote for greater efficiency. [Bug 1764318]

2007-08-01  Pat Thoyts	<patthoyts@users.sourceforge.net>

	* generic/tclInt.h:	Added a TclOffset macro ala Tk_Offset to
	* generic/tclVar.c:	abstract out 'offsetof' which may not be
	* generic/tclExceute.c: defined (eg: msvc6).

2007-08-01  Miguel Sofer  <msofer@users.sf.net>

	* generic/tclVar.c (TclCleanupVar): fix [Bug 1765225], thx Larry
	Virden.

2007-07-31  Miguel Sofer  <msofer@users.sf.net>

	* doc/Hash.3:
	* generic/tclHash.c:
	* generic/tclObj.c:
	* generic/tclThreadStorage.c: (changes part of the patch below)
	Stop Tcl_CreateHashVar from resetting hPtr->clientData to NULL after
	calling the allocEntryProc for a custom table.

	* generic/tcl.h:
	* generic/tclBasic.c:
	* generic/tclCmdIL.c:
	* generic/tclCompCmds.c:
	* generic/tclCompile.c:
	* generic/tclCompile.h:
	* generic/tclExecute.c:
	* generic/tclHash.c:
	* generic/tclInt.decls:
	* generic/tclInt.h:
	* generic/tclIntDecls.h:
	* generic/tclLiteral.c:
	* generic/tclNamesp.c:
	* generic/tclObj.c:
	* generic/tclProc.c:
	* generic/tclThreadStorage.c:
	* generic/tclTrace.c:
	* generic/tclVar.c: VarReform [Patch 1750051]

	*** POTENTIAL INCOMPATIBILITY *** (tclInt.h and tclCompile.h)
	Extensions that access internals defined in tclInt.h and/or
	tclCompile.h may lose both binary and source compatibility. The
	relevant changes are:
	1. 'struct Var' is completely changed, all acceses to its internals
	   (either direct or via the TclSetVar* and TclIsVar* macros) will
	   malfunction. Var flag values and semantics changed too.
	2. 'struct Bytecode' has an additional field that has to be
	   initialised to NULL
	3. 'struct Namespace' is larger, as the varTable is now one pointer
	   larger than a Tcl_HashTable. Direct access to its fields will
	   malfunction.
	4. 'struct CallFrame' grew one more field (the second such growth with
	   respect to Tcl8.4).
	5. API change for the functions TclFindCompiledLocal, TclDeleteVars
	   and many internal functions in tclVar.c

	Additionally, direct access to variable hash tables via the standard
	Tcl_Hash* interface is to be considered as deprecated. It still works
	in the present version, but will be broken by further specialisation
	of these hash tables. This concerns especially the table of array
	elements in an array, as well as the varTable field in the Namespace
	struct.

2007-07-31  Miguel Sofer  <msofer@users.sf.net>

	* unix/configure.in: allow use of 'inline' in Tcl sources. [Patch
	* win/configure.in:  1754128]
	* win/makefile.vc:   Regen with autoconf 2.61

2007-07-31  Donal K. Fellows  <donal.k.fellows@manchester.ac.uk>

	* unix/tclUnixInit.c (TclpSetVariables): Use the thread-safe getpwuid
	replacement to fill the tcl_platform(user) field as it is not subject
	to spoofing. [Bug 681877]

	* unix/tclUnixCompat.c: Simplify the #ifdef logic.

	* unix/tclUnixChan.c (FileWatchProc): Fix test failures.

2007-07-30  Donal K. Fellows  <donal.k.fellows@manchester.ac.uk>

	* unix/tclUnixChan.c (SET_BITS, CLEAR_BITS): Added macros to make this
	file clearer.

2007-07-24  Miguel Sofer  <msofer@users.sf.net>

	* generic/tclBasic.c (TEOvI, GetCommandSource):
	* generic/tclExecute.c (TEBC, TclGetSrcInfoForCmd):
	* generic/tclInt.h:
	* generic/tclTrace.c (TclCheck(Interp|Execution)Traces):
	Removed the need for TEBC to inspect the command before calling TEOvI,
	leveraging the TIP 280 infrastructure. Moved the generation of a
	correct nul-terminated command string away from the trace code, back
	into TEOvI/GetCommandSource.

2007-07-20  Andreas Kupries  <andreask@activestate.com>

	* library/platform/platform.tcl: Fixed bug in 'platform::patterns'
	* library/platform/pkgIndex.tcl: where identifiers not matching
	* unix/Makefile.in: the special linux and solaris forms would not
	* win/Makefile.in: get 'tcl' as an acceptable platform added to
	* doc/platform.n: the result. Bumped package to version 1.0.3 and
	* doc/platform_shell.n: updated documentation and Makefiles. Also
	fixed bad version info in the documentation of platform::shell.

2007-07-19  Don Porter	<dgp@users.sourceforge.net>

	* generic/tclParse.c:	In contexts where interp and parsePtr->interp
	might be different, be sure to use the latter for error reporting.
	Also pulled the interp argument back out of ParseTokens() since we
	already had a parsePtr->interp to work with.

2007-07-18  Don Porter	<dgp@users.sourceforge.net>

	* generic/tclCompExpr.c:	Removed unused arguments and variables

2007-07-17  Don Porter	<dgp@users.sourceforge.net>

	* generic/tclCompExpr.c (ParseExpr):	While adding comments to
	explain the operations of ParseExpr(), made significant revisions to
	the code so it would be easier to explain, and in the process made the
	code simpler and clearer as well.

2007-07-15  Don Porter	<dgp@users.sourceforge.net>

	* generic/tclCompExpr.c:	More commentary.
	* tests/parseExpr.test:		Several tests of syntax error messages
	to check that when expression substrings are truncated they leave
	visible the context relevant to the reported error.

2007-07-12  Don Porter	<dgp@users.sourceforge.net>

	* generic/tclCompExpr.c:	Factored out, corrected, and commented
	common code for reporting syntax errors in LEAF elements.

2007-07-11  Miguel Sofer  <msofer@users.sf.net>

	* generic/tclCompCmds.c (TclCompileWhileCmd):
	* generic/tclCompile.c (TclCompileScript):
	Corrected faulty avoidance of INST_START_CMD when the first opcode in
	a script is within a loop (as produced by 'while 1'), so that the
	corresponding command is properly counted. [Bug 1752146]

2007-07-11  Don Porter	<dgp@users.sourceforge.net>

	* generic/tclCompExpr.c:	Added a "parseOnly" flag argument to
	ParseExpr() to indicate whether the caller is Tcl_ParseExpr(), with an
	end goal of filling a Tcl_Parse with Tcl_Tokens representing the
	parsed expression, or TclCompileExpr() with the goal of compiling and
	executing the expression. In the latter case, more aggressive
	conversion of QUOTED and BRACED lexeme to literals is done. In the
	former case, all such conversion is avoided, since Tcl_Token
	production would revert it anyway. This enables simplifications to the
	GenerateTokensForLiteral() routine as well.

2007-07-10  Don Porter	<dgp@users.sourceforge.net>

	* generic/tclCompExpr.c:	Added a field for operator precedence
	to be stored directly in the parse tree. There's no memory cost to
	this addition, since that memory would have been lost to alignment
	issues anyway. Also, converted precedence definitions and lookup
	tables to use symbolic constants instead of raw number for improved
	readability, and continued extending/improving/correcting comments.
	Removed some unused counter variables. Renamed some variables for
	clarity and replaced some cryptic logic with more readable macros.

2007-07-09  Don Porter	<dgp@users.sourceforge.net>

	* generic/tclCompExpr.c:	Revision so that the END lexeme never
	gets inserted into the parse tree. Later tree traversal never reaches
	it since its location in the tree is not variable. Starting and
	stopping with the START lexeme (node 0) is sufficient. Also finished
	lexeme code commentary.

	* generic/tclCompExpr.c:	Added missing creation and return of
	the Tcl_Parse fields that indicate error conditions. [Bug 1749987]

2007-07-05  Don Porter	<dgp@users.sourceforge.net>

	* library/init.tcl (unknown):	Corrected inconsistent error message
	in interactive [unknown] when empty command is invoked. [Bug 1743676]

2007-07-05  Miguel Sofer  <msofer@users.sf.net>

	* generic/tclNamesp.c (SetNsNameFromAny):
	* generic/tclObj.c (SetCmdNameFromAny): Avoid unnecessary
	ckfree/ckalloc when the old structs can be reused.

2007-07-04  Miguel Sofer  <msofer@users.sf.net>

	* generic/tclNamesp.c: Fix case where a FQ cmd or ns was being cached
	* generic/tclObj.c:    in a different interp, tkcon. [Bug 1747512]

2007-07-03  Don Porter	<dgp@users.sourceforge.net>

	* generic/tclCompExpr.c:	Revised #define values so that there
	is now more expansion room to define more BINARY operators.

2007-07-02  Donal K. Fellows  <dkf@users.sf.net>

	* generic/tclHash.c (CompareStringKeys): Always use the strcmp()
	version; the operation is functionally equivalent, the speed is
	identical (up to measurement limitations), and yet the code is
	simpler. [FRQ 951168]

2007-07-02  Don Porter	<dgp@users.sourceforge.net>

	* generic/tcl.h:	Removed TCL_PRESERVE_BINARY_COMPATIBILITY and
	* generic/tclHash.c:	any code enabled when it is set to 0. We will
	* generic/tclStubInit.c:	always want to preserve binary compat
	of the structs that appear in the interface through the 8.* series of
	releases, so it's pointless to drag around this never-enabled
	alternative.

	* generic/tclIO.c:	Removed dead code.
	* unix/tclUnixChan.c:

	* generic/tclCompExpr.c:	Removed dead code, old implementations
	* generic/tclEvent.c:	of expr parsing and compiling, including the
	* generic/tclInt.h:	routine TclFinalizeCompilation().

2007-06-30  Donal K. Fellows  <dkf@users.sf.net>

	* generic/tclCmdIL.c (Tcl_LsortObjCmd): Plug a memory leak caused by a
	missing Tcl_DecrRefCount on an error path. [Bug 1717186]

2007-06-30  Zoran Vasiljevic <vasiljevic@users.sourceforge.net>

	* generic/tclThread.c: Prevent RemeberSyncObj() from growing the sync
	object lists by reusing already free'd slots, if possible. See
	discussion on Bug 1726873 for more information.

2007-06-29  Donal K. Fellows  <dkf@users.sf.net>

	* doc/DictObj.3 (Tcl_DictObjDone): Improved documentation of this
	function to make it clearer how to use it. [Bug 1710795]

2007-06-29  Daniel Steffen  <das@users.sourceforge.net>

	* generic/tclAlloc.c:		on Darwin, ensure memory allocated by
	* generic/tclThreadAlloc.c:	the custom TclpAlloc()s is aligned to
	16 byte boundaries (as is the case with the Darwin system malloc).

	* generic/tclGetDate.y: use ckalloc/ckfree instead of malloc/free.
	* generic/tclDate.c:	bison 1.875e

	* generic/tclBasic.c (TclEvalEx): fix warnings.

	* macosx/Tcl.xcodeproj/project.pbxproj: better support for renamed tcl
	* macosx/Tcl.xcodeproj/default.pbxuser: source dir; add 10.5 SDK build
	* macosx/Tcl-Common.xcconfig:		config; remove tclMathOp.c.

	* macosx/README: document Tcl.xcodeproj changes.

2007-06-28  Don Porter	<dgp@users.sourceforge.net>

	* generic/tclBasic.c:		Removed dead code, including the
	* generic/tclExecute.c:		entire file tclMathOp.c.
	* generic/tclInt.h:
	* generic/tclMathOp.c (removed):
	* generic/tclTestObj.c:
	* win/tclWinFile.c:

	* unix/Makefile.in:	Updated to reflect deletion of tclMathOp.c.
	* win/Makefile.in:
	* win/makefile.bc:
	* win/makefile.vc:

2007-06-28  Pat Thoyts	<patthoyts@users.sourceforge.net>

	* generic/tclBasic.c:	  Silence constness warnings for TclStackFree
	* generic/tclCompCmds.c:  when building with msvc.
	* generic/tclFCmd.c:
	* generic/tclIOCmd.c:
	* generic/tclTrace.c:

2007-06-28  Miguel Sofer  <msofer@users.sf.net>

	* generic/tclVar.c (UnsetVarStruct): fix possible segfault.

2007-06-27  Don Porter	<dgp@users.sourceforge.net>

	* generic/tclTrace.c:	Corrected broken trace reversal logic in
	* generic/tclTest.c:	TclCheckInterpTraces that led to infinite loop
	* tests/trace.test:	when multiple Tcl_CreateTrace traces were set
	and one of them did not fire due to level restrictions. [Bug 1743931]

2007-06-26  Don Porter	<dgp@users.sourceforge.net>

	* generic/tclBasic.c (TclEvalEx):	Moved some arrays from the C
	stack to the Tcl stack.

2007-06-26  Miguel Sofer  <msofer@users.sf.net>

	* generic/tclVar.c (UnsetVarStruct): more streamlining.

2007-06-25  Don Porter	<dgp@users.sourceforge.net>

	* generic/tclExecute.c: Safety checks to avoid crashes in the
	TclStack* routines when called with an incompletely initialized
	interp. [Bug 1743302]

2007-06-25  Miguel Sofer  <msofer@users.sf.net>

	* generic/tclVar.c (UnsetVarStruct): fixing incomplete change, more
	streamlining.

2007-06-24  Miguel Sofer  <msofer@users.sf.net>

	* generic/tclVar.c (TclDeleteCompiledLocalVars): removed inlining that
	ended up not really optimising (limited benchmarks). Now calling
	UnsetVarStruct (streamlined old code is #ifdef'ed out, in case better
	benchmarks do show a difference).

	* generic/tclVar.c (UnsetVarStruct): fixed a leak introduced in last
	commit.

2007-06-23  Miguel Sofer  <msofer@users.sf.net>

	* generic/tclVar.c (UnsetVarStruct, TclDeleteVars): made the logic
	slightly clearer, eliminated some duplicated code.

	*** POTENTIAL INCOMPATIBILITY *** (tclInt.h and Var struct users)
	The core never builds VAR_LINK variable to have traces. Such a
	"monster", should one exist, will now have its unset traces called
	*before* it is unlinked.

2007-06-23  Daniel Steffen  <das@users.sourceforge.net>

	* macosx/tclMacOSXNotify.c (AtForkChild): don't call CoreFoundation
	APIs after fork() on systems where that would lead to an abort().

2007-06-22  Don Porter	<dgp@users.sourceforge.net>

	* generic/tclExecute.c: Revised TclStackRealloc() signature to better
	* generic/tclInt.h:	parallel (and fall back on) Tcl_Realloc.

	* generic/tclNamesp.c (TclResetShadowesCmdRefs):	Replaced
	ckrealloc based allocations with TclStackRealloc allocations.

	* generic/tclCmdIL.c:	More conversions to use TclStackAlloc.
	* generic/tclScan.c:

2007-06-21  Don Porter	<dgp@users.sourceforge.net>

	* generic/tclBasic.c:	 Move most instances of the Tcl_Parse struct
	* generic/tclCompExpr.c: off the C stack and onto the Tcl stack. This
	* generic/tclCompile.c:	 is a rather large struct (> 3kB).
	* generic/tclParse.c:

2007-06-21  Miguel Sofer  <msofer@users.sf.net>

	* generic/tclBasic.c (TEOvI):		Made sure that leave traces
	* generic/tclExecute.c (INST_INVOKE):	that were created during
	* tests/trace.test (trace-36.2):	execution of an originally
	untraced command do not fire [Bug 1740962], partial fix.

2007-06-21  Donal K. Fellows  <donal.k.fellows@man.ac.uk>

	* generic/tcl.h, generic/tclCompile.h, generic/tclCompile.c: Remove
	references in comments to obsolete {expand} notation. [Bug 1740859]

2007-06-20  Miguel Sofer  <msofer@users.sf.net>

	* generic/tclVar.c: streamline namespace vars deletion: only compute
	the variable's full name if the variable is traced.

2007-06-20  Don Porter	<dgp@users.sourceforge.net>

	* generic/tclInt.decls: Revised the interfaces of the routines
	* generic/tclExecute.c: TclStackAlloc and TclStackFree to make them
	easier for callers to use (or more precisely, harder to misuse).
	TclStackFree now takes a (void *) argument which is the pointer
	intended to be freed. TclStackFree will panic if that's not actually
	the memory the call will free. TSA/TSF also now tolerate receiving
	(interp == NULL), in which case they simply fall back to be calls to
	Tcl_Alloc/Tcl_Free.

	* generic/tclIntDecls.h:	make genstubs

	* generic/tclBasic.c:	Updated callers
	* generic/tclCmdAH.c:
	* generic/tclCmdIL.c:
	* generic/tclCompCmds.c:
	* generic/tclCompExpr.c:
	* generic/tclCompile.c:
	* generic/tclFCmd.c:
	* generic/tclFileName.c:
	* generic/tclIOCmd.c:
	* generic/tclIndexObj.c:
	* generic/tclInterp.c:
	* generic/tclNamesp.c:
	* generic/tclProc.c:
	* generic/tclTrace.c:
	* unix/tclUnixPipe.c:

2007-06-20  Jeff Hobbs	<jeffh@ActiveState.com>

	* tools/tcltk-man2html.tcl: revamp of html doc output to use CSS,
	standardized headers, subheaders, dictionary sorting of names.

2007-06-18  Jeff Hobbs	<jeffh@ActiveState.com>

	* tools/tcltk-man2html.tcl: clean up copyright merging and output.
	clean up coding constructs.

2007-06-18  Miguel Sofer  <msofer@users.sf.net>

	* generic/tclCmdIL.c (InfoFrameCmd):
	* generic/tclCmdMZ.c (Tcl_SwitchObjCmd):
	* generic/tclCompile.c (TclInitCompileEnv):
	* generic/tclProc.c (Tcl_ProcObjCmd, SetLambdaFromAny): Moved the
	CmdFrame off the C stack and onto the Tcl stack.

	* generic/tclExecute.c (TEBC):	Moved the CmdFrame off the C stack and
	onto the Tcl stack, between the catch and the execution stacks

2007-06-18  Don Porter	<dgp@users.sourceforge.net>

	* generic/tclBasic.c (TclEvalEx,TclEvalObjEx):	Moved the CmdFrame off
	the C stack and onto the Tcl stack.

2007-06-17  Donal K. Fellows  <dkf@users.sf.net>

	* generic/tclProc.c (TclObjInterpProcCore): Minor fixes to make
	* generic/tclExecute.c (TclExecuteByteCode): compilation debugging
	builds work again. [Bug 1738542]

2007-06-16  Donal K. Fellows  <dkf@users.sf.net>

	* generic/tclProc.c (TclObjInterpProcCore): Use switch instead of a
	chain of if's for a modest performance gain and a little more clarity.

2007-06-15  Miguel Sofer  <msofer@users.sf.net>

	* generic/tclCompCmds.c:  Simplified [variable] compiler and executor.
	* generic/tclExecute.c:	  Missed updates to "there is always a valid
	frame".

	* generic/tclCompile.c: reverted TclEvalObjvInternal and INST_INVOKE
	* generic/tclExecute.c: to essentially what they were previous to the
	* generic/tclBasic.c:	commit of 2007-04-03 [Patch 1693802] and the
	subsequent optimisations, as they break the new trace tests described
	below.

	* generic/trace.test: added tests 36 to 38 for dynamic trace creation
	and addition. These tests expose a change in dynamics due to a recent
	round of optimisations. The "correct" behaviour is not described in
	docs nor TIP 62.

2007-06-14  Miguel Sofer  <msofer@users.sf.net>

	* generic/tclInt.decls:	  Modif to the internals of TclObjInterpProc
	* generic/tclInt.h:	  to reduce stack consumption and improve task
	* generic/tclIntDecls.h:  separation. Changes the interface of
	* generic/tclProc.c:	  TclObjInterpProcCore (patching TclOO
	simultaneously).

	* generic/tclProc.c (TclObjInterpProcCore): simplified obj management
	in wrongNumArgs calls.

2007-06-14  Don Porter	<dgp@users.sourceforge.net>

	* generic/tclCompile.c: SetByteCodeFromAny() can no longer return any
	* generic/tclExecute.c: code other than TCL_OK, so remove code that
	* generic/tclProc.c:	formerly handled exceptional codes.

2007-06-13  Miguel Sofer  <msofer@users.sf.net>

	* generic/tclExecute.c (TclCompEvalObj): missed update to "there is
	always a valid frame".

	* generic/tclProc.c (TclObjInterpProcCore): call TEBC directly instead
	of going through TclCompEvalObj - no need to check the compilation's
	freshness, this has already been done. This improves speed and should
	also provide some relief to [Bug 1066755].

2007-06-12  Donal K. Fellows  <donal.k.fellows@man.ac.uk>

	* generic/tclBasic.c (Tcl_CreateInterp): Turn the [info] command into
	* generic/tclCmdIL.c (TclInitInfoCmd):	 an ensemble, making it easier
	for third-party code to plug into.

	* generic/tclIndexObj.c (Tcl_WrongNumArgs):
	* generic/tclNamesp.c, generic/tclInt.h (tclEnsembleCmdType): Make
	Tcl_WrongNumArgs do replacement correctly with ensembles and other
	sorts of complex replacement strategies.

2007-06-11  Miguel Sofer  <msofer@users.sf.net>

	* generic/tclExecute.c:	 comments added to explain iPtr->numLevels
	management.

	* generic/tclNamesp.c:	 tweaks to Tcl_GetCommandFromObj and
	* generic/tclObj.c:	 TclGetNamespaceFromObj; modified the usage of
	structs ResolvedCmdName and ResolvedNsname so that the field refNsPtr
	is NULL for fully qualified names.

2007-06-10  Miguel Sofer  <msofer@users.sf.net>

	* generic/tclBasic.c:	 Further TEOvI split, creating a new
	* generic/tclCompile.h:	 TclEvalObjvKnownCommand() function to handle
	* generic/tclExecute.c:	 commands that are already known and are not
	traced. INST_INVOKE now calls into this function instead of inlining
	parts of TEOvI. Same perf, better isolation.

	***POTENTIAL INCOMPAT*** There is a subtle issue with the timing of
	execution traces that is changed here - first change appeared in my
	commit of 2007-04-03 [Patch 1693802], which caused some divergence
	between compiled and non-compiled code.
	***THIS CHANGE IS UNDER REVIEW***

2007-06-10  Jeff Hobbs	<jeffh@ActiveState.com>

	* README: updated links. [Bug 1715081]

	* generic/tclExecute.c (TclExecuteByteCode): restore support for
	INST_CALL_BUILTIN_FUNC1 and INST_CALL_FUNC1 bytecodes to support 8.4-
	precompiled sources (math functions). [Bug 1720895]

2007-06-10  Miguel Sofer  <msofer@users.sf.net>

	* generic/tclInt.h:
	* generic/tclNamesp.c:
	* generic/tclObj.c:
	* generic/tclvar.c: new macros TclGetCurrentNamespace() and
	TclGetGlobalNamespace(); Tcl_GetCommandFromObj and
	TclGetNamespaceFromObj rewritten to make the logic clearer; slightly
	faster too.

2007-06-09  Miguel Sofer  <msofer@users.sf.net>

	* generic/tclExecute.c (INST_INVOKE): isolated two vars to the small
	block where they are actually used.

	* generic/tclObj.c (Tcl_GetCommandFromObj): rewritten to make the
	logic clearer; slightly faster too.

	* generic/tclBasic.c:	Split TEOv in two, by separating a processor
	for non-TCL_OK returns. Also split TEOvI in a full version that
	handles non-existing and traced commands, and a separate shorter
	version for the regular case.

	* generic/tclBasic.c:	Moved the generation of command strings for
	* generic/tclTrace.c:	traces: previously in Tcl_EvalObjv(), now in
	TclCheck[Interp|Execution]Traces(). Also insured that the strings are
	properly NUL terminated at the correct length. [Bug 1693986]

	***POTENTIAL INCOMPATIBILITY in internal API***
	The functions TclCheckInterpTraces() and TclCheckExecutionTraces() (in
	internal stubs) used to be noops if the command string was NULL, this
	is not true anymore: if the command string is NULL, they generate an
	appropriate string from (objc,objv) and use it to call the traces. The
	caller might as well not call them with a NULL string if he was
	expecting a noop.

	* generic/tclBasic.c:	Extend usage of TclLimitReady() and
	* generic/tclExecute.c: (new) TclLimitExceeded() macros.
	* generic/tclInt.h:
	* generic/tclInterp.c:

	* generic/tclInt.h:	New TclCleanupCommandMacro for core usage.
	* generic/tclBasic.c:
	* generic/tclExecute.c:
	* generic/tclObj.c:

2007-06-09 Daniel Steffen  <das@users.sourceforge.net>

	* macosx/Tcl.xcodeproj/project.pbxproj: add new Tclsh-Info.plist.in.

2007-06-08  Donal K. Fellows  <dkf@users.sf.net>

	* generic/tclCmdMZ.c (Tcl_StringObjCmd): Changed [string first] and
	* doc/string.n: [string last] so that they have clearer descriptions
	for those people who know the adage about needles and haystacks. This
	follows suggestions on comp.lang.tcl...

2007-06-06  Miguel Sofer  <msofer@users.sf.net>

	* generic/tclParse.c: fix for uninit read. [Bug 1732414]

2007-06-06  Daniel Steffen  <das@users.sourceforge.net>

	* macosx/Tcl.xcodeproj/project.pbxproj: add settings for Fix&Continue.

	* unix/configure.in (Darwin):		add plist for tclsh; link the
	* unix/Makefile.in  (Darwin):		Tcl and tclsh plists into
	* macosx/Tclsh-Info.plist.in (new):	their binaries in all cases.
	* macosx/Tcl-Common.xcconfig:

	* unix/tcl.m4 (Darwin): fix CF checks in fat 32&64bit builds.
	* unix/configure: autoconf-2.59

2007-06-05  Don Porter	<dgp@users.sourceforge.net>

	* generic/tclBasic.c:	Added interp flag value ERR_LEGACY_COPY to
	* generic/tclInt.h:	control the timing with which the global
	* generic/tclNamesp.c:	variables ::errorCode and ::errorInfo get
	* generic/tclProc.c:	updated after an error. This keeps more
	* generic/tclResult.c:	precise compatibility with Tcl 8.4.
	* tests/result.test (result-6.2):	[Bug 1649062]

2007-06-05  Miguel Sofer  <msofer@users.sf.net>

	* generic/tclInt.h:
	* generic/tclExecute.c: Tcl-stack reform, [Patch 1701202]

2007-06-03  Daniel Steffen  <das@users.sourceforge.net>

	* unix/Makefile.in: add datarootdir to silence autoconf-2.6x warning.

2007-05-30  Don Porter	<dgp@users.sourceforge.net>

	* generic/tclBasic.c:	Removed code that dealt with
	* generic/tclCompile.c: TCL_TOKEN_EXPAND_WORD tokens representing
	* generic/tclCompile.h: expanded literal words. These sections were
	mostly in place to enable [info frame] to discover line information in
	expanded literals. Since the parser now generates a token for each
	post-expansion word referring to the right location in the original
	script string, [info frame] gets all the data it needs.

	* generic/tclInt.h:	Revised the parser so that it never produces
	* generic/tclParse.c:	TCL_TOKEN_EXPAND_WORD tokens when parsing an
	* tests/parse.test:	expanded literal word; that is, something like
	{*}{x y z}. Instead, generate the series of TCL_TOKEN_SIMPLE_WORD
	tokens to represent the words that expansion of the literal string
	produces. [RFE 1725186]

2007-05-29  Jeff Hobbs	<jeffh@ActiveState.com>

	* unix/tclUnixThrd.c (Tcl_JoinThread): fix for 64-bit handling of
	pthread_join exit return code storage. [Bug 1712723]

2007-05-22  Don Porter	<dgp@users.sourceforge.net>

	[core-stabilizer-branch]

	* unix/configure:	autoconf-2.59 (FC6 fork)
	* win/configure:

	* README:		Bump version number to 8.5b1
	* generic/tcl.h:
	* library/init.tcl:
	* tools/tcl.wse.in:
	* unix/configure.in:
	* unix/tcl.spec:
	* win/configure.in:

2007-05-18  Don Porter	<dgp@users.sourceforge.net>

	* unix/configure:	autoconf-2.59 (FC6 fork)
	* win/configure:

	* README:		Bump version number to 8.5a7
	* generic/tcl.h:
	* library/init.tcl:
	* tools/tcl.wse.in:
	* unix/configure.in:
	* unix/tcl.spec:
	* win/configure.in:

	* generic/tclParse.c:	Disable and remove the ALLOW_EXPAND sections
	* tests/info.test:	that continued to support the deprecated
	* tests/mathop.test:	{expand} syntax. Updated the few remaining
	users of that syntax in the test suite.

2007-05-17  Donal K. Fellows  <dkf@users.sf.net>

	* generic/tclExecute.c (TclLimitReady): Created a macro version of
	Tcl_LimitReady just for TEBC, to reduce the amount of times that the
	bytecode engine calls out to external functions on the critical path.
	* generic/tclInterp.c (Tcl_LimitReady): Added note to remind anyone
	doing maintenance that there is a macro version to update.

2007-05-17  Daniel Steffen  <das@users.sourceforge.net>

	* generic/tcl.decls: workaround 'make checkstubs' failures from
	tclStubLib.c MODULE_SCOPE revert. [Bug 1716117]

2007-05-16  Joe English	 <jenglish@users.sourceforge.net>

	* generic/tclStubLib.c:	 Change Tcl_InitStubs(), tclStubsPtr, and the
	auxilliary stubs table pointers back to public visibility.

	These symbols need to be exported so that stub-enabled extensions may
	be statically linked into an extended tclsh or Big Wish with a
	dynamically-linked libtcl. [Bug 1716117]

2007-05-15  Don Porter	<dgp@users.sourceforge.net>

	* win/configure:	autoconf-2.59 (FC6 fork)

	* library/reg/pkgIndex.tcl:	Bump to registry 1.2.1 to account for
	* win/configure.in:		[Bug 1682211] fix.
	* win/makefile.bc:
	* win/tclWinReg.c:

2007-05-11  Pat Thoyts	<patthoyts@users.sourceforge.net>

	* generic/tclInt.h: Removed TclEvalObjEx and TclGetSrcInfoForPc from
	tclInt.h now they are in the internal stubs table.

2007-05-09  Don Porter	<dgp@users.sourceforge.net>

	* generic/tclInt.h:	TclFinalizeThreadAlloc() is always defined, so
	make sure it is also always declared (with MODULE_SCOPE).

2007-05-09  Daniel Steffen  <das@users.sourceforge.net>

	* generic/tclInt.h: fix warning when building threaded with -DPURIFY.

	* macosx/Tcl.xcodeproj/project.pbxproj: add 'DebugUnthreaded' &
	* macosx/Tcl.xcodeproj/default.pbxuser: 'DebugLeaks' configs and env
	var settings needed to run the 'leaks' tool.

2007-05-07  Don Porter	<dgp@users.sourceforge.net>

	[Tcl Bug 1706140]

	* generic/tclLink.c (LinkTraceProc):	Update Tcl_VarTraceProcs so
	* generic/tclNamesp.c (Error*Read):	they call Tcl_InterpDeleted()
	* generic/tclTrace.c (Trace*Proc):	for themselves, and do not
	* generic/tclUtil.c (TclPrecTraceProc): rely on (frequently buggy)
	setting of the TCL_INTERP_DESTROYED flag by the trace core.

	* generic/tclVar.c:	Update callers of TclCallVarTraces to not pass
	in the TCL_INTERP_DESTROYED flag. Also apply filters so that public
	routines only pass documented flag values down to lower level routines

	* generic/tclTrace.c (TclCallVarTraces):	The setting of the
	TCL_INTERP_DESTROYED flag is now done entirely within the
	TclCallVarTraces routine, the only place it can be done right.

2007-05-06  Donal K. Fellows  <dkf@users.sf.net>

	* generic/tclInt.h (ExtraFrameInfo): Create a new mechanism for
	* generic/tclCmdIL.c (InfoFrameCmd): conveying what information needs
	to be added to the results of [info frame] to replace the hack that
	was there before.
	* generic/tclProc.c (Tcl_ApplyObjCmd): Use the new mechanism for the
	[apply] command, the only part of Tcl itself that needs it (so far).

	* generic/tclInt.decls (TclEvalObjEx, TclGetSrcInfoForPc): Expose
	these two functions through the internal stubs table, necessary for
	extensions that need to integrate deeply with TIP#280.

2007-05-05  Donal K. Fellows  <dkf@users.sf.net>

	* win/tclWinFile.c (TclpGetUserHome):	Squelch type-pun warnings in
	* win/tclWinInit.c (TclpSetVariables):	Win-specific code not found
	* win/tclWinReg.c (AppendSystemError):	during earlier work on Unix.

2007-05-04  Kevin B. Kenny  <kennykb@acm.org>

	* generic/tclIO.c (TclFinalizeIOSubsystem): Added an initializer to
	silence a spurious gcc warning about use of an uninitialized
	variable.
	* tests/encoding.test: Modified so that encoding tests happen in a
	private namespace, to avoid polluting the global one. This problem was
	discovered when running the test suite '-singleproc 1 -skip exec.test'
	because the 'path' variable in encoding.test conflicted with the one
	in io.test.
	* tests/io.test: Made more of the working variables private to the
	namespace.

2007-05-02  Kevin B. Kenny  <kennykb@acm.org>

	* generic/tclTest.c (SimpleMatchInDirectory): Corrected a refcount
	imbalance that affected the filesystem-[147]* tests in the test suite.
	Thanks to Don Porter for the patch. [Bug 1710707]
	* generic/tclPathObj.c (Tcl_FSJoinPath, Tcl_FSGetNormalizedPath):
	Corrected several memory leaks that caused refcount imbalances
	resulting in memory leaks on Windows. Thanks to Joe Mistachkin for the
	patch.

2007-05-01  Miguel Sofer  <msofer@users.sf.net>

	* generic/tclVar.c (TclPtrSetVar): fixed leak whenever newvaluePtr had
	refCount 0 and was used for appending (but not lappending). Thanks to
	mistachkin and kbk. [Bug 1710710]

2007-05-01  Kevin B. Kenny  <kennykb@acm.org>

	* generic/tclIO.c (DeleteChannelTable): Made changes so that
	DeleteChannelTable tries to close all open channels, not just the
	first. [Bug 1710285]
	* generic/tclThread.c (TclFinalizeSynchronization): Make sure that TSD
	blocks get freed on non-threaded builds. [Bug 1710825]
	* tests/utf.test (utf-25.1--utf-25.4): Modified tests to clean up
	after the 'testobj' extension to avoid spurious reports of memory
	leaks.

2007-05-01  Don Porter	<dgp@users.sourceforge.net>

	* generic/tclCmdMZ.c (STR_MAP): When [string map] has a pure dict map,
	a missing Tcl_DictObjDone() call led to a memleak. [Bug 1710709]

2007-04-30  Daniel Steffen  <das@users.sourceforge.net>

	* unix/Makefile.in: add 'tclsh' dependency to install targets that
	rely on tclsh, fixes parallel 'make install' from empty build dir.

2007-04-30  Andreas Kupries <andreask@gactivestate.com>

	* generic/tclIO.c (FixLevelCode): Corrected reference count
	mismanagement of newlevel, newcode. Changed to allocate the Tcl_Obj's
	as late as possible, and only when actually needed. [Bug 1705778, leak
	K29]

2007-04-30  Kevin B. Kenny  <kennykb@acm.org>

	* generic/tclProc.c (Tcl_ProcObjCmd, SetLambdaFromAny): Corrected
	reference count mismanagement on the name of the source file in the
	TIP 280 code. [Bug 1705778, leak K02 among other manifestations]

2007-04-25  Donal K. Fellows  <dkf@users.sf.net>

	*** 8.5a6 TAGGED FOR RELEASE ***

	* generic/tclProc.c (TclObjInterpProcCore): Only allocate objects for
	error message generation when associated with argument names that are
	really used. [Bug 1705778, leak K15]

2007-04-25  Kevin B. Kenny  <kennykb@acm.org>

	* generic/tclIOUtil.c (Tcl_FSChdir): Changed the memory management so
	that the path returned from Tcl_FSGetNativePath is not duplicated
	before being stored as the current directory, to avoid a memory leak.
	[Bug 1705778, leak K01 among other manifestations]

2007-04-25  Don Porter	<dgp@users.sourceforge.net>

	* generic/tclCompExpr.c (ParseExpr):	Revised to be sure that an
	error return doesn't prevent all literals getting placed on the
	litList to be returned to the caller for freeing. Corrects some
	memleaks. [Bug 1705778, leak K23]

2007-04-25  Daniel Steffen  <das@users.sourceforge.net>

	* unix/Makefile.in (dist): add macosx/*.xcconfig files to src dist;
	copy license.terms to dist macosx dir; fix autoheader bits.

2007-04-24  Miguel Sofer  <msofer@users.sf.net>

	* generic/tclListObj.c: reverting [Patch 738900] (committed on
	2007-04-20). Causes some Tk test breakage of unknown importance, but
	the impact of the patch itself is likely to be so small that it does
	not warrant investigation at this time.

2007-04-24  Donal K. Fellows  <dkf@users.sf.net>

	* generic/tclDictObj.c (DictKeysCmd): Rewrote so that the lock on the
	internal representation of a dict is only set when necessary. [Bug
	1705778, leak K04]
	(DictFilterCmd): Added code to drop the lock in the trivial match
	case. [Bug 1705778, leak K05]

2007-04-24  Kevin B. Kenny  <kennykb@acm.org>

	* generic/tclBinary.c: Addressed several code paths where the error
	return from the 'binary format' command leaked the result buffer.
	* generic/tclListObj.c (TclLsetFlat): Fixed a bug where the new list
	under construction was leaked in the error case. [Bug 1705778, leaks
	K13 and K14]

2007-04-24  Jeff Hobbs	<jeffh@ActiveState.com>

	* unix/Makefile.in (dist): add platform library package to src dist

2007-04-24  Don Porter	<dgp@users.sourceforge.net>

	* generic/tclCompExpr.c (ParseExpr): Memory leak in error case; the
	literal Tcl_Obj was not getting freed. [Bug 1705778, leak #1 (new)]

	* generic/tclNamesp.c (Tcl_DeleteNamespace):	Corrected flaw in the
	flag marking scheme to be sure that global namespaces are freed when
	their interp is deleted. [Bug 1705778]

2007-04-24  Kevin B. Kenny  <kennykb@acm.org>

	* generic/tclExecute.c (TclExecuteByteCode): Plugged six memory leaks
	in bignum arithmetic.
	* generic/tclIOCmd.c (Tcl_ReadObjCmd): Plugged a leak of the buffer
	object if the physical read returned an error and the bypass area had
	no message.
	* generic/tclIORChan.c (TclChanCreateObjCmd): Plugged a leak of the
	return value from the "initialize" method of a channel handler.
	(All of the above under [Bug 1705778])

2007-04-23  Daniel Steffen  <das@users.sourceforge.net>

	* generic/tclCkalloc.c: fix warnings from gcc build configured with
	* generic/tclCompile.c: --enable-64bit --enable-symbols=all.
	* generic/tclExecute.c:

	* unix/tclUnixFCmd.c: add workaround for crashing bug in fts_open()
	* unix/tclUnixInit.c: without FTS_NOSTAT on 64bit Darwin 8 or earlier.

	* unix/tclLoadDyld.c (TclpLoadMemory): fix (void*) arithmetic.

	* macosx/Tcl-Common.xcconfig: enable more warnings.

	* macosx/Tcl.xcodeproj/project.pbxproj: add 'DebugMemCompile' build
	configuration that calls configure with --enable-symbols=all; override
	configure check for __attribute__((__visibility__("hidden"))) in Debug
	configuration to restore availability of ZeroLink.

	* macosx/tclMacOSXNotify.c: fix warnings.

	* macosx/tclMacOSXFCmd.c: const fixes.

	* macosx/Tcl-Common.xcconfig:	fix whitespace.
	* macosx/Tcl-Debug.xcconfig:
	* macosx/Tcl-Release.xcconfig:
	* macosx/README:

	* macosx/GNUmakefile:		fix/add copyright and license refs.
	* macosx/tclMacOSXBundle.c:
	* macosx/Tcl-Info.plist.in:
	* macosx/Tcl.xcode/project.pbxproj:
	* macosx/Tcl.xcodeproj/project.pbxproj:

	* unix/configure.in: install license.terms into Tcl.framework.
	* unix/configure: autoconf-2.59

2007-04-23  Don Porter	<dgp@users.sourceforge.net>

	* generic/tclVar.c (UnsetVarStruct):	Make sure the
	TCL_INTERP_DESTROYED flags gets passed to unset trace routines so they
	can respond appropriately. [Bug 1705778, leak #9]

2007-04-23  Miguel Sofer  <msofer@users.sf.net>

	* generic/tclCompile.c (TclFreeCompileEnv): Tip 280's new field
	extCmdMapPtr was not being freed. [Bug 1705778, leak #1]

2007-04-23  Kevin B. Kenny  <kennykb@acm.org>

	* generic/tclCompCmds.c (TclCompileUpvarCmd): Plugged a memory leak in
	'upvar' when compiling (a) upvar outside a proc, (b) upvar with a
	syntax error, or (c) upvar where the frame index is not known at
	compile time.
	* generic/tclCompExpr.c (ParseExpr): Plugged a memory leak when
	parsing expressions that contain syntax errors.
	* generic/tclEnv.c (ReplaceString): Clear memory correctly when
	growing the cache to avoid reads of uninitialised data.
	* generic/tclIORChan.c (TclChanCreateObjCmd, FreeReflectedChannel):
	Plugged two memory leaks.
	* generic/tclStrToD.c (AccumulateDecimalDigit): Fixed a mistake where
	we'd run beyond the end of the 'pow10_wide' array if a number begins
	with a string of more than 'maxpow10_wide' zeroes.
	* generic/tclTest.c (Testregexpobjcmd): Removed an invalid access
	beyond the end of 'objv' in 'testregexp -about'.
	All of these issues reported under [Bug 1705778] - detected with the
	existing test suite, no new regression tests required.

2007-04-22  Miguel Sofer  <msofer@users.sf.net>

	* generic/tclVar.c (TclDeleteNamespaceVars): fixed access to freed
	memory detected by valgrind: Tcl_GetCurrentNamespace was being
	called after freeing root CallFrame (on interp deletion).

2007-04-20  Miguel Sofer  <msofer@users.sf.net>

	* generic/tclListObj.c (SetListFromAny): avoid discarding internal
	reps of objects converted to singleton lists. [Patch 738900]

2007-04-20  Kevin B. Kenny  <kennykb@acm.org>

	* doc/clock.n: Corrected a silly error (transposed 'uppercase' and
	'lowercase' in clock.n. [Bug 1656002]
	Clarified that [clock scan] does not recognize a locale's alternative
	calendar.
	Deleted an entirely superfluous (and also incorrect) remark about the
	effect of Daylight Saving Time on relative times in [clock scan]. [Bug
	1582951]
	* library/clock.tcl: Corrected an error in skipping over the %Ey field
	on input.
	* library/msgs/ja.msg:
	* tools/loadICU.tcl: Corrected several localisation faults in the
	Japanese locale (most notably, incorrect dates for the Emperors'
	eras). [Bug 1637471]. Many thanks to SourceForge user 'nyademo' for
	pointing this out and developing a fix.
	* generic/tclPathObj.c: Corrected a 'const'ness fault that caused
	bitter complaints from MSVC.
	* tests/clock.test (clock-40.1, clock-58.1, clock-59.1): Corrected a
	test case that depended on ":localtime" being able to handle dates
	prior to the Posix epoch. [Bug 1618445] Added a test case for the
	dates of the Japanese emperors. [Bug 1637471] Added a regression test
	for military time zone input conversion. [Bug 1586828]
	* generic/tclGetDate.y (MilitaryTable): Fixed an ancient bug where the
	military NZA time zones had the signs reversed. [Bug 1586828]
	* generic/tclDate.c: Regenerated.
	* doc/Notifier.3: Documented Tcl_SetNotifier and Tcl_ServiceModeHook.
	Quite against my better judgment. [Bug 414933]
	* generic/tclBasic.c, generic/tclCkalloc.c, generic/tclClock.c:
	* generic/tclCmdIL.c, generic/tclCmdMZ.c, generic/tclFCmd.c:
	* generic/tclFileName.c, generic/tclInterp.c, generic/tclIO.c:
	* generic/tclIOUtil.c, generic/tclNamesp.c, generic/tclObj.c:
	* generic/tclPathObj.c, generic/tclPipe.c, generic/tclPkg.c:
	* generic/tclResult.c, generic/tclTest.c, generic/tclTestObj.c:
	* generic/tclVar.c, unix/tclUnixChan.c, unix/tclUnixTest.c:
	* win/tclWinLoad.c, win/tclWinSerial.c: Replaced commas in varargs
	with string concatenation where possible. [Patch 1515234]
	* library/tzdata/America/Tegucigalpa:
	* library/tzdata/Asia/Damascus: Olson's tzdata 2007e.

2007-04-19  Donal K. Fellows  <donal.k.fellows@manchester.ac.uk>

	* generic/regcomp.c, generic/regc_cvec.c, generic/regc_lex.c,
	* generic/regc_locale.c: Improve the const-correctness of the RE
	compiler.

2007-04-18  Miguel Sofer  <msofer@users.sf.net>

	* generic/tclExecute.c (INST_LSHIFT): fixed a mistake introduced in
	version 1.266 ('=' became '=='), which effectively turned the block
	that handles native shifts into dead code. This explains why the
	testsuite did not pick this mistake. Rewrote to make the intention
	clear.

	* generic/tclInt.h (TclDecrRefCount): change the order of the
	branches, use empty 'if ; else' to handle use in unbraced outer
	if/else conditions (as already done in tcl.h)

	* generic/tclExecute.c: slight changes in Tcl_Obj management.

2007-04-17  Kevin B. Kenny  <kennykb@acm.org>

	* library/clock.tcl: Fixed the naming of
	::tcl::clock::ReadZoneinfoFile because (yoicks!) it was in the global
	namespace.
	* doc/clock.n: Clarified the cases in which legacy time zone is
	recognized. [Bug 1656002]

2007-04-17  Miguel Sofer  <msofer@users.sf.net>

	* generic/tclExecute.c: fixed checkInterp logic [Bug 1702212]

2007-04-16  Donal K. Fellows  <donal.k.fellows@man.ac.uk>

	* various (including generic/tclTest.c): Complete the purge of K&R
	function definitions from manually-written code.

2007-04-15  Kevin B. Kenny  <kennykb@acm.org>

	* generic/tclCompCmds.c: added a cast to silence a compiler error on
	VC2005.
	* library/clock.tcl: Restored unique-prefix matching of keywords on
	the [clock] command. [Bug 1690041]
	* tests/clock.test: Added rudimentary test cases for unique-prefix
	matching of keywords.

2007-04-14  Miguel Sofer  <msofer@users.sf.net>

	* generic/tclExecute.c: removed some code at INST_EXPAND_SKTOP that
	duplicates functionality already present at checkForCatch.

2007-04-12  Miguel Sofer  <msofer@users.sf.net>

	* generic/tclExecute.c: new macros OBJ_AT_TOS, OBJ_UNDER_TOS,
	OBJ_AT_DEPTH(n) and CURR_DEPTH that remove all direct references to
	tosPtr from TEBC (after initialisation and the code at the label
	cleanupV_pushObjResultPtr).

2007-04-11  Miguel Sofer  <msofer@users.sf.net>

	* generic/tclCompCmds.c: moved all exceptDepth management to the
	macros - the decreasing half was managed by hand.

2007-04-10  Donal K. Fellows  <donal.k.fellows@man.ac.uk>

	* generic/tclInt.h (TclNewLiteralStringObj): New macro to make
	allocating literal string objects (i.e. objects whose value is a
	constant string) easier and more efficient, by allowing the omission
	of the length argument. Based on [Patch 1529526] (afredd)
	* generic/*.c: Make use of this (in many files).

2007-04-08  Miguel Sofer  <msofer@users.sf.net>

	* generic/tclCompile (tclInstructionTable): Fixed bugs in description
	of dict instructions.

2007-04-07  Miguel Sofer  <msofer@users.sf.net>

	* generic/tclCompile (tclInstructionTable): Fixed bug in description
	of INST_START_COMMAND.

	* generic/tclExecute.c (TEBC): Small code reduction.

2007-04-06  Miguel Sofer  <msofer@users.sf.net>

	* generic/tclExecute.c (TEBC):
	* generic/tclNamespace.c (NsEnsembleImplementationCmd):
	* generic/tclProc.c (InitCompiledLocals, ObjInterpProcEx)
	(TclObjInterpProcCore, ProcCompileProc): Code reordering to reduce
	branching and improve branch prediction (assume that forward branches
	are typically not taken).

2007-04-03  Miguel Sofer  <msofer@users.sf.net>

	* generic/tclExecute.c: INST_INVOKE optimisation. [Patch 1693802]

2007-04-03  Don Porter	<dgp@users.sourceforge.net>

	* generic/tclNamesp.c:	Revised ErrorCodeRead and ErrorInfoRead trace
	routines so they guarantee the ::errorCode and ::errorInfo variable
	always appear to exist. [Bug 1693252]

2007-04-03  Miguel Sofer  <msofer@users.sf.net>

	* generic/tclInt.decls:	 Moved TclGetNamespaceFromObj() to the
	* generic/tclInt.h:	 internal stubs table; regen.
	* generic/tclIntDecls.h:
	* generic/tclStubInit.c:

2007-04-02  Miguel Sofer  <msofer@users.sf.net>

	* generic/tclBasic.c:	  Added bytecode compilers for the variable
	* generic/tclCompCmds.c:  linking commands: 'global', 'variable',
	* generic/tclCompile.h:	  'upvar', 'namespace upvar' [Patch 1688593]
	* generic/tclExecute.c:
	* generic/tclInt.h:
	* generic/tclVar.c:

2007-04-02  Don Porter	<dgp@users.sourceforge.net>

	* generic/tclBasic.c:	Replace arrays on the C stack and ckalloc
	* generic/tclExecute.c: calls with TclStackAlloc calls to use memory
	* generic/tclFCmd.c:	on Tcl's evaluation stack.
	* generic/tclFileName.c:
	* generic/tclIOCmd.c:
	* generic/tclIndexObj.c:
	* generic/tclInterp.c:
	* generic/tclNamesp.c:
	* generic/tclTrace.c:
	* unix/tclUnixPipe.c:

2007-04-01  Donal K. Fellows  <dkf@users.sf.net>

	* generic/tclCompile.c (TclCompileScript, TclPrintInstruction):
	* generic/tclExecute.c (TclExecuteByteCode): Changed the definition of
	INST_START_CMD so that it knows how many commands start at the current
	location. This makes the interpreter command counter correct without
	requiring a large number of instructions to be issued. (See my change
	from 2007-01-19 for what triggered this.)

2007-03-30  Don Porter	<dgp@users.sourceforge.net>

	* generic/tclCompile.c:
	* generic/tclCompExpr.c:
	* generic/tclCompCmds.c:	Replace arrays on the C stack and
	ckalloc calls with TclStackAlloc calls to use memory on Tcl's
	evaluation stack.

	* generic/tclCmdMZ.c:	Revised [string to* $s $first $last]
	implementation to reduce number of allocs/copies.

	* tests/string.test:  More [string reverse] tests.

2007-03-30  Miguel Sofer  <msofer@users.sf.net>

	* generic/tclExecute.c: optimise the lookup of elements of indexed
	arrays.

2007-03-29  Miguel Sofer  <msofer@users.sf.net>

	* generic/tclProc.c (Tcl_ApplyObjCmd):
	* tests/apply.test (9.3): Fixed Tcl_Obj leak on error return; an
	unneeded ref to lambdaPtr was being set and not released on an error
	return path.

2007-03-28  Don Porter	<dgp@users.sourceforge.net>

	* generic/tclCmdMZ.c (STR_REVERSE):	Implement the actual [string
	reverse] command in terms of the new TclStringObjReverse() routine.

	* generic/tclInt.h (TclStringObjReverse):	New internal routine
	* generic/tclStringObj.c (TclStringObjReverse): that implements the
	[string reverse] operation, making use of knowledge/surgery of the
	String intrep to minimize the number of allocs and copies needed to do
	the job.

2007-03-27  Don Porter	<dgp@users.sourceforge.net>

	* generic/tclCmdMZ.c (STR_MAP): Replace ckalloc calls with
	TclStackAlloc calls.

2007-03-24  Zoran Vasiljevic <vasiljevic@users.sourceforge.net>

	* win/tclWinThrd.c: Thread exit handler marks the current thread as
	un-initialized. This allows exit handlers that are registered later to
	re-initialize this subsystem in case they need to use some sync
	primitives (cond variables) from this file again.

2007-03-23  Miguel Sofer  <msofer@users.sf.net>

	* generic/tclBasic.c (DeleteInterpProc): pop the root frame pointer
	before deleting the global namespace [Bug 1658572]

2007-03-23  Kevin B. Kenny  <kennykb@acm.org>

	* win/Makefile.in: Added code to keep a Cygwin path name from leaking
	into LIBRARY_DIR when doing 'make test' or 'make runtest'.

2007-03-22  Don Porter	<dgp@users.sourceforge.net>

	* generic/tclCmdAH.c (Tcl_ForeachObjCmd):	Replaced arrays on the
	C stack and ckalloc calls with TclStackAlloc calls to use memory on
	Tcl's evaluation stack.

	* generic/tclExecute.c: Revised GrowEvaluationStack to take an
	argument specifying the growth required by the caller, so that a
	single reallocation / copy is the most that will ever be needed even
	when required growth is large.

2007-03-21  Don Porter	<dgp@users.sourceforge.net>

	* generic/tclExecute.c: More ckalloc -> ckrealloc conversions.
	* generic/tclLiteral.c:
	* generic/tclNamesp.c:
	* generic/tclParse.c:
	* generic/tclPreserve.c:
	* generic/tclStringObj.c:
	* generic/tclUtil.c:

2007-03-20  Don Porter	<dgp@users.sourceforge.net>

	* generic/tclEnv.c:	Some more ckalloc -> ckrealloc replacements.
	* generic/tclLink.c:

2007-03-20  Kevin B. Kenny  <kennykb@acm.org>

	* generic/tclDate.c: Rebuilt, despite Donal Fellows's comment when
	committing it that no rebuild was required.
	* generic/tclGetDate.y: According to Donal Fellows, "Introduce modern
	formatting standards; no need for rebuild of tclDate.c."

	* library/tzdata/America/Cambridge_Bay:
	* library/tzdata/America/Havana:
	* library/tzdata/America/Inuvik:
	* library/tzdata/America/Iqaluit:
	* library/tzdata/America/Pangnirtung:
	* library/tzdata/America/Rankin_Inlet:
	* library/tzdata/America/Resolute:
	* library/tzdata/America/Yellowknife:
	* library/tzdata/Asia/Choibalsan:
	* library/tzdata/Asia/Dili:
	* library/tzdata/Asia/Hovd:
	* library/tzdata/Asia/Jakarta:
	* library/tzdata/Asia/Jayapura:
	* library/tzdata/Asia/Makassar:
	* library/tzdata/Asia/Pontianak:
	* library/tzdata/Asia/Ulaanbaatar:
	* library/tzdata/Europe/Istanbul: Upgraded to Olson's tzdata2007d.

	* generic/tclListObj.c (TclLsetList, TclLsetFlat):
	* tests/lset.test: Changes to deal with shared internal representation
	for lists passed to the [lset] command. Thanks to Don Porter for
	fixing this issue. [Bug 1677512]

2007-03-19  Don Porter	<dgp@users.sourceforge.net>

	* generic/tclCompile.c: Revise the various expansion routines for
	CompileEnv fields to use ckrealloc() where appropriate.

	* generic/tclBinary.c (Tcl_SetByteArrayLength): Replaced ckalloc() /
	memcpy() sequence with ckrealloc() call.

	* generic/tclBasic.c (Tcl_CreateMathFunc):	Replaced some calls to
	* generic/tclEvent.c (Tcl_CreateThread):	Tcl_Alloc() with calls
	* generic/tclObj.c (UpdateStringOfBignum):	to ckalloc(), which
	* unix/tclUnixTime.c (SetTZIfNecessary):	better supports memory
	* win/tclAppInit.c (setargv):			debugging.

2007-03-19  Donal K. Fellows  <donal.k.fellows@manchester.ac.uk>

	* doc/regsub.n: Corrected example so that it doesn't recommend
	potentially unsafe practice. Many thanks to Konstantin Kushnir
	<chpock@gmail.com> for reporting this.

2007-03-17  Kevin B. Kenny  <kennykb@acm.org>

	* win/tclWinReg.c (GetKeyNames): Size the buffer for enumerating key
	names correctly, so that Unicode names exceeding 127 chars can be
	retrieved without crashing. [Bug 1682211]
	* tests/registry.test (registry-4.9): Added test case for the above
	bug.

2007-03-15  Mo DeJong  <mdejong@users.sourceforge.net>

	* generic/tclIOUtil.c (Tcl_Stat): Reimplement workaround to avoid gcc
	warning by using local variables. When the macro argument is of type
	long long instead of long, the incorrect warning is not generated.

2007-03-15  Mo DeJong  <mdejong@users.sourceforge.net>

	* win/Makefile.in: Fully qualify LIBRARY_DIR so that `make test` does
	not depend on working dir.

2007-03-15  Mo DeJong  <mdejong@users.sourceforge.net>

	* tests/parse.test: Add two backslash newline parse tests.

2007-03-12  Don Porter	<dgp@users.sourceforge.net>

	* generic/tclExecute.c (INST_FOREACH_STEP4):	Make private copy of
	* tests/foreach.test (foreach-10.1):	value list to be assigned to
	variables so that shimmering of that list doesn't lead to invalid
	pointers. [Bug 1671087]

	* generic/tclEvent.c (HandleBgErrors):	Make efficient private copy
	* tests/event.test (event-5.3): of the command prefix for the interp's
	background error handling command to avoid panics due to pointers to
	memory invalid after shimmering. [Bug 1670155]

	* generic/tclNamesp.c (NsEnsembleImplementationCmd):	Make efficient
	* tests/namespace.test (namespace-42.8):	private copy of the
	command prefix as we invoke the command appropriate to a particular
	subcommand of a particular ensemble to avoid panic due to shimmering
	of the List intrep. [Bug 1670091]

	* generic/tclVar.c (TclArraySet):	Make efficient private copy of
	* tests/var.test (var-17.1):	the "list" argument to [array set] to
	avoid crash due to shimmering invalidating pointers. [Bug 1669489]

2007-03-12  Donal K. Fellows  <donal.k.fellows@manchester.ac.uk>

	* generic/tclCmdIL.c (Tcl_LsortObjCmd): Fix problems with declaration
	positioning and memory leaks. [Bug 1679072]

2007-03-11  Donal K. Fellows  <dkf@users.sf.net>

	* generic/tclCmdIL.c (Tcl_LreverseObjCmd): Ensure that a list is
	correctly reversed even if its internal representation is shared
	without the object itself being shared. [Bug 1675044]

2007-03-10  Miguel Sofer  <msofer@users.sf.net>

	* generic/tclCmdIL (Tcl_LsortObjCmd): changed fix to [Bug 1675116] to
	use the cheaper TclListObjCopy() instead of Tcl_DuplicateObj().

2007-03-09  Andreas Kupries  <andreask@activestate.com>

	* library/platform/shell.tcl: Made more robust if an older platform
	* library/platform/pkgIndex.tcl: package is present in the inspected
	* unix/Makefile.in: shell. Package forget it to prevent errors. Bumped
	* win/Makefile.in: package version to 1.1.3, and updated the Makefiles
	installing it as Tcl Module.

2007-03-09  Donal K. Fellows  <donal.k.fellows@man.ac.uk>

	* generic/tclCmdIL.c (Tcl_LsortObjCmd): Handle tricky case with loss
	* tests/cmdIL.test (cmdIL-1.29):	of list rep during sorting due
	to shimmering. [Bug 1675116]

2007-03-09  Kevin B. Kenny  <kennykb@acm.org>

	* library/clock.tcl (ReadZoneinfoFile): Added Y2038 compliance to the
	code for version-2 'zoneinfo' files.
	* tests/clock.test (clock-56.3): Added a test case for Y2038 and
	'zoneinfo'. Modified test initialisation to use the
	'loadTestedCommands' function of tcltest to bring in the correct path
	for the registry library.

2007-03-08  Don Porter	<dgp@users.sourceforge.net>

	* generic/tclListObj.c (TclLsetList):	Rewrite so that the routine
	itself does not do any direct intrep surgery. Better isolates those
	things into the implementation of the "list" Tcl_ObjType.

2007-03-08  Donal K. Fellows  <donal.k.fellows@man.ac.uk>

	* generic/tclListObj.c (TclLindexList, TclLindexFlat): Moved these
	functions to tclListObj.c from tclCmdIL.c to mirror the way that the
	equivalent functions for [lset]'s guts are arranged.

2007-03-08  Kevin B. Kenny  <kennykb@acm.org>

	* library/clock.tcl: Further tweaks to the Windows time zone table
	(restoring missing Mexican time zones). Added rudimentary handling of
	version-2 'zoneinfo' files. Update US DST rules so that zones such as
	'EST5EDT' get the correct transition dates.
	* tests/clock.test: Added rudimentary test cases for 'zoneinfo'
	parsing. Adjusted several tests that depended on obsolete US DST
	transition rules.

2007-03-07  Daniel Steffen  <das@users.sourceforge.net>

	* macosx/tclMacOSXNotify.c: add spinlock debugging and sanity checks.

	* macosx/Tcl.xcodeproj/project.pbxproj: ensure gcc version used by
	* macosx/Tcl.xcodeproj/default.pbxuser: Xcode and configure/make are
	* macosx/Tcl-Common.xcconfig:		consistent and independent of
	gcc_select default and CC env var; fixes for Xcode 3.0.

	* unix/tcl.m4 (Darwin): s/CFLAGS/CPPFLAGS/ in macosx-version-min check
	* unix/configure: autoconf-2.59

2007-03-07  Don Porter	<dgp@users.sourceforge.net>

	* generic/tclCmdIL.c (TclLindex*):	Rewrites to make efficient
	private copies of the list and indexlist arguments, so we can operate
	on the list elements directly with no fear of shimmering effects.
	Replaces defensive coding schemes that are otherwise required. End
	result is that TclLindexList is entirely a wrapper around
	TclLindexFlat, which is now the core engine of all [lindex]
	operations.

	* generic/tclObj.c (Tcl_AppendAllObjTypes):	Converted to simpler
	list validity test.

2007-03-07  Donal K. Fellows  <donal.k.fellows@man.ac.uk>

	* generic/tclRegexp.c (TclRegAbout): Generate information about a
	regexp as a Tcl_Obj instead of as a string, which is more efficient.

2007-03-07  Kevin B. Kenny  <kennykb@acm.org>

	* library/clock.tcl: Adjusted Windows time zone table to handle new US
	DST rules by locale rather than as Posix time zone spec.
	* tests/clock.test (clock-39.6, clock-49.2, testclock::registry):
	Adjusted tests to simulate new US rules.
	* library/tzdata/America/Indiana/Winamac:
	* library/tzdata/Europe/Istanbul:
	* library/tzdata/Pacific/Easter:
	Olson's tzdata2007c.

2007-03-05  Andreas Kupries  <andreask@activestate.com>

	* library/platform/shell.tcl (::platform::shell::RUN): In the case of
	* library/platform/pkgIndex.tcl: a failure put the captured stderr
	* unix/Makefile.in: into the error message to aid in debugging. Bumped
	* win/Makefile.in: package version to 1.1.2, and updated the makefiles
	installing it as Tcl Module.

2007-03-03  Donal K. Fellows  <dkf@users.sf.net>

	* generic/tclLink.c (LinkedVar): Added macro to conceal at least some
	of the pointer hackery.

2007-03-02  Don Porter	<dgp@users.sourceforge.net>

	* generic/tclCmdIL.c (Tcl_LreverseObjCmd):	Added missing
	TclInvalidateStringRep() call when we directly manipulate the intrep
	of an unshared "list" Tcl_Obj. [Bug 1672585]

	* generic/tclCmdIL.c (Tcl_JoinObjCmd):	Revised [join] implementation
	to append Tcl_Obj's instead of strings. [RFE 1669420]

	* generic/tclCmdIL.c (Info*Cmd):	Code simplifications and
	optimizations.

2007-03-02  Donal K. Fellows  <donal.k.fellows@manchester.ac.uk>

	* generic/tclCompile.c (TclPrintInstruction): Added a scheme to allow
	* generic/tclCompile.h (AuxDataPrintProc):    aux-data to be printed
	* generic/tclCompCmds.c (Print*Info):	      out for debugging. For
	this to work, immediate operands referring to aux-data must be
	identified as such in the instruction descriptor table using
	OPERAND_AUX4 (all are always 4 bytes).

	* generic/tclExecute.c (TclExecuteByteCode): Rewrote the compiled
	* generic/tclCompCmds.c (TclCompileDictCmd): [dict update] so that it
	* generic/tclCompile.h (DictUpdateInfo):     stores critical
	* tests/dict.test (dict-21.{14,15}):	     non-varying data in an
	aux-data value instead of a (shimmerable) literal. [Bug 1671001]

2007-03-01  Don Porter	<dgp@users.sourceforge.net>

	* generic/tclCmdIL.c (Tcl_LinsertObjCmd):	Code simplifications
	and optimizations.

	* generic/tclCmdIL.c (Tcl_LreplaceObjCmd):	Code simplifications
	and optimizations.

	* generic/tclCmdIL.c (Tcl_LrangeObjCmd):	Rewrite in the same
	spirit; avoid shimmer effects rather than react to them.

	* generic/tclCmdAH.c (Tcl_ForeachObjCmd):	Stop throwing away
	* tests/foreach.test (foreach-1.14):	useful error information when
	loop variable sets fail.

	* generic/tclCmdIL.c (Tcl_LassignObjCmd):	Rewrite to make an
	efficient private copy of the list argument, so we can operate on the
	list elements directly with no fear of shimmering effects. Replaces
	defensive coding schemes that are otherwise required.

	* generic/tclCmdAH.c (Tcl_ForeachObjCmd):	Rewrite to make
	efficient private copies of the variable and value lists, so we can
	operate on them without any special shimmer defense coding schemes.

2007-03-01  Donal K. Fellows  <donal.k.fellows@manchester.ac.uk>

	* generic/tclCompCmds.c (TclCompileForeachCmd): Prevent an unexpected
	* tests/foreach.test (foreach-9.1):		infinite loop when the
	variable list is empty and the foreach is compiled. [Bug 1671138]

2007-02-26  Andreas Kupries  <andreask@activestate.com>

	* generic/tclIORChan.c (FreeReflectedChannel): Added the missing
	refcount release between NewRC and FreeRC for the channel handle
	object, spotted by Don Porter. [Bug 1667990]

2007-02-26  Don Porter	<dgp@users.sourceforge.net>

	* generic/tclCmdAH.c (Tcl_ForeachObjCmd):	Removed surplus
	copying of the objv array that used to be a workaround for [Bug
	404865]. That bug is long fixed.

2007-02-24  Don Porter	<dgp@users.sourceforge.net>

	* generic/tclBasic.c:	Use new interface in Tcl_EvalObjEx so that the
	recounting logic of the List internal rep need not be repeated there.
	Better encapsulation of internal details.

	* generic/tclInt.h:	New internal routine TclListObjCopy() used
	* generic/tclListObj.c: to efficiently do the equivalent of [lrange
	$list 0 end]. After some experience with this, might be a good
	candidate for exposure as a public interface. It's useful for callers
	of Tcl_ListObjGetElements() who want to control the ongoing validity
	of the returned objv pointer.

2007-02-22  Andreas Kupries  <andreask@activestate.com>

	* tests/pkg.test: Added tests for the case of an alpha package
	satisfying a require for the regular package, demonstrating a corner
	case specified in TIP#280. More notes in the comments to the test.

2007-02-20  Jan Nijtmans  <nijtmans@users.sf.net>

	* generic/tclInt.decls: Added "const" specifiers in TclSockGetPort
	* generic/tclIntDecls.h: regenerated
	* generic/*.c:
	* unix/tclUnixChan.c
	* unix/tclUnixPipe.c
	* win/tclWinPipe.c
	* win/tclWinSock.c: Added many "const" specifiers in implementation.

2007-02-20  Don Porter	<dgp@users.sourceforge.net>

	* doc/tcltest.n:	Typo fix. [Bug 1663539]

2007-02-20  Pat Thoyts	<patthoyts@users.sourceforge.net>

	* generic/tclFileName.c:  Handle extended paths on Windows NT and
	* generic/tclPathObj.c:	  above. These have a \\?\ prefix. [Bug
	* win/tclWinFile.c:	  1479814]
	* tests/winFCmd.test:	  Tests for extended path handling.

2007-02-19  Jeff Hobbs	<jeffh@ActiveState.com>

	* unix/tcl.m4: use SHLIB_SUFFIX=".so" on HP-UX ia64 arch.
	* unix/configure: autoconf-2.59

	* generic/tclIOUtil.c (Tcl_FSEvalFileEx): safe incr of objPtr ref.

2007-02-18  Donal K. Fellows  <dkf@users.sf.net>

	* doc/chan.n, doc/clock.n, doc/eval.n, doc/exit.n, doc/expr.n:
	* doc/interp.n, doc/open.n, doc/platform_shell.n, doc/pwd.n:
	* doc/refchan.n, doc/regsub.n, doc/scan.n, doc/tclvars.n, doc/tm.n:
	* doc/unload.n: Apply [Bug 1610310] to fix typos. Thanks to Larry
	Virden for spotting them.

	* doc/interp.n: Partial fix of [Bug 1662436]; rest requires some
	policy decisions on what should and shouldn't be safe commands from
	the "new in 8.5" set.

2007-02-13  Kevin B. Kenny  <kennykb@acm.org>

	* tools/fix_tommath_h.tcl: Further tweaking for the x86-64. The change
	is to make 'mp_digit' be an 'unsigned int' on that platform; since
	we're using only 32 bits of it, there's no reason to make it a 64-bit
	'unsigned long.'
	* generic/tclTomMath.h: Regenerated.

2007-02-13  Donal K. Fellows  <donal.k.fellows@man.ac.uk>

	* doc/re_syntax.n: Corrected description of 'print' class [Bug
	1614687] and enhanced description of 'graph' class.

2007-02-12  Kevin B. Kenny  <kennykb@acm.org>

	* tools/fix_tommath_h.tcl: Added code to patch out a check for
	__x86_64__ that caused Tommath to use __attributes(TI)__ for the
	mp_word type. Tetra-int's simply fail on too many gcc-glibc-OS
	combinations to be ready for shipment today, even if they work for
	some of us. This change allows reversion of das's change of 2006-08-18
	that accomplised the same thing on Darwin. [Bugs 1601380, 1603737,
	1609936, 1656265]
	* generic/tclTomMath.h: Regenerated.
	* library/tzdata/Africa/Asmara:
	* library/tzdata/Africa/Asmera:
	* library/tzdata/America/Nassau:
	* library/tzdata/Atlantic/Faeroe:
	* library/tzdata/Atlantic/Faroe:
	* library/tzdata/Australia/Eucla:
	* library/tzdata/Pacific/Easter: Rebuilt from Olson's tzdata2007b.

2007-02-09  Joe Mistachkin  <joe@mistachkin.com>

	* win/nmakehlp.c: Properly cleanup after nmakehlp, including the
	* win/makefile.vc: vcX0.pch file.

2007-02-08  Jeff Hobbs	<jeffh@ActiveState.com>

	* unix/tclUnixInit.c (TclpCheckStackSpace): do stack size checks with
	unsigned size_t to correctly validate stackSize in the 2^31+ range.
	[Bug 1654104]

2007-02-08  Don Porter	<dgp@users.sourceforge.net>

	* generic/tclNamesp.c:	Corrected broken logic in Tcl_DeleteNamespace
	* tests/namespace.test: introduced in Patch 1577278 that caused
	[namespace delete ::] to be effective only at level #0. New test
	namespace-7.7 should prevent similar error in the future [Bug 1655305]

2007-02-06  Don Porter	<dgp@users.sourceforge.net>

	* generic/tclNamesp.c:	Corrected broken implementation of the
	* tests/namespace.test: TclMatchIsTrivial optimization on [namespace
	children $namespace $pattern].

2007-02-04  Daniel Steffen  <das@users.sourceforge.net>

	* unix/tcl.m4: use gcc4's __attribute__((__visibility__("hidden"))) if
	available to define MODULE_SCOPE effective on all platforms.
	* unix/configure.in: add caching to -pipe and zoneinfo checks.
	* unix/configure: autoconf-2.59
	* unix/tclConfig.h.in: autoheader-2.59

2007-02-03  Joe Mistachkin  <joe@mistachkin.com>

	* win/rules.vc: Fix platform specific file copy macros for downlevel
	Windows.

2007-01-29  Don Porter	<dgp@users.sourceforge.net>

	* generic/tclResult.c: Added optimization case to TclTransferResult to
	cover common case where there's big savings over the fully general
	path. Thanks to Peter MacDonald. [Bug 1626518]

	* generic/tclLink.c:	Broken linked float logic corrected. Thanks to
	Andy Goth. [Bug 1602538]

	* doc/fcopy.n:	Typo fix. [Bug 1630627]

2007-01-28  Daniel Steffen  <das@users.sourceforge.net>

	* macosx/Tcl.xcodeproj/project.pbxproj:	  extract build settings that
	* macosx/Tcl.xcodeproj/default.pbxuser:	  were common to multiple
	* macosx/Tcl-Common.xcconfig (new file):  configurations into external
	* macosx/Tcl-Debug.xcconfig (new file):	  xcconfig files; add extra
	* macosx/Tcl-Release.xcconfig (new file): configurations for building
	with SDKs and 64bit; convert legacy jam-based 'Tcl' target to native
	target with single script phase; correct syntax of build setting
	references to use $() throughout.

	* macosx/README: document new Tcl.xcodeproj configurations; other
	minor updates/corrections.

	* generic/tcl.h: update location of version numbers in macosx files.

	* macosx/Tcl.xcode/project.pbxproj: restore 'tcltest' target to
	* macosx/Tcl.xcode/default.pbxuser: working order by replicating
	applicable changes to Tcl.xcodeproj since 2006-07-20.

2007-01-25  Daniel Steffen  <das@users.sourceforge.net>

	* unix/tcl.m4: integrate CPPFLAGS into CFLAGS as late as possible and
	move (rather than duplicate) -isysroot flags from CFLAGS to CPPFLAGS
	to avoid errors about multiple -isysroot flags from some older gcc
	builds.

	* unix/configure: autoconf-2.59

2007-01-22  Donal K. Fellows  <donal.k.fellows@manchester.ac.uk>

	* compat/memcmp.c (memcmp): Reworked so that arithmetic is never
	performed upon void pointers, since that is illegal. [Bug 1631017]

2007-01-19  Donal K. Fellows  <donal.k.fellows@man.ac.uk>

	* generic/tclCompile.c (TclCompileScript): Reduce the frequency with
	which we issue INST_START_CMD, making bytecode both more compact and
	somewhat faster. The optimized case is where we would otherwise be
	issuing a sequence of those instructions; in those cases, it is only
	ever the first one encountered that could possibly trigger.

2007-01-19  Joe Mistachkin  <joe@mistachkin.com>

	* tools/man2tcl.c: Include stdlib.h for exit() and improve comment
	detection.
	* win/nmakehlp.c: Update usage.
	* win/makefile.vc: Properly build man2tcl.c for MSVC8.

2007-01-19  Daniel Steffen  <das@users.sourceforge.net>

	* macosx/tclMacOSXFCmd.c (TclMacOSXSetFileAttribute): on some versions
	of Mac OS X, truncate() fails on resource forks, in that case use
	open() with O_TRUNC instead.

	* macosx/tclMacOSXNotify.c: accommodate changes to prototypes of
	OSSpinLock(Un)Lock API.

	* macosx/Tcl.xcodeproj/project.pbxproj: ensure HOME and USER env vars
	* macosx/Tcl.xcodeproj/default.pbxuser: are defined when running
						testsuite from Xcode.

	* tests/env.test: add extra system env vars that need to be preserved
	on some Mac OS X versions for testsuite to work.

	* unix/Makefile.in:  Move libtommath defines into configure.in to
	* unix/configure.in: avoid replicating them across multiple
	* macosx/Tcl.xcodeproj/project.pbxproj: buildsystems.

	* unix/tcl.m4: ensure CPPFLAGS env var is used when set. [Bug 1586861]
	(Darwin): add -isysroot and -mmacosx-version-min flags to CPPFLAGS
	when present in CFLAGS to avoid discrepancies between what headers
	configure sees during preprocessing tests and compiling tests.

	* unix/configure: autoconf-2.59
	* unix/tclConfig.h.in: autoheader-2.59

2007-01-18  Donal K. Fellows  <donal.k.fellows@man.ac.uk>

	* generic/tclCompile.c (TclCompileScript): Make sure that when parsing
	an expanded literal fails, a correct bytecode sequence is still
	issued. [Bug 1638414]. Also make sure that the start of the expansion
	bytecode sequence falls inside the span of bytecodes for a command.
	* tests/compile.test (compile-16.24): Added test for [Bug 1638414]

2007-01-17  Donal K. Fellows  <dkf@users.sf.net>

	* generic/tclIO.c: Added macros to make usage of ChannelBuffers
	clearer.

2007-01-11  Joe English	 <jenglish@users.sourceforge.net>

	* win/tcl.m4(CFLAGS_WARNING): Remove "-Wconversion". This was removed
	from unix/tcl.m4 2004-07-16 but not from here.
	* win/configure: Regenerated.

2007-01-11  Pat Thoyts	<patthoyts@users.sourceforge.net>

	* win/makefile.vc: Fixes to work better on Win98. Read version numbers
	* win/nmakehlp.c:  from package index file to avoid keeping numbers in
	* win/rules.vc:	   the makefile where they may become de-synchronized.

2007-01-10  Donal K. Fellows  <donal.k.fellows@manchester.ac.uk>

	* generic/regcomp.c (compile, freev):	     Define a strategy for
	* generic/regexec.c (exec):		     managing the internal
	* generic/regguts.h (AllocVars, FreeVars):   vars of the RE engine to
	* generic/regcustom.h (AllocVars, FreeVars): reduce C stack usage.
	This will make Tcl as a whole much less likely to run out of stack
	space...

2007-01-09  Donal K. Fellows  <donal.k.fellows@man.ac.uk>

	* generic/tclCompCmds.c (TclCompileLindexCmd):
	* tests/lindex.test (lindex-9.2): Fix silly bug that ended up
	sometimes compiling list arguments in the wrong order. [Bug 1631364]

2007-01-03  Kevin B. Kenny  <kennykb@acm.org>

	* generic/tclDate.c: Regenerated to recover a lost fix from patthoyts.
	[Bug 1618523]

2006-12-26  Mo DeJong  <mdejong@users.sourceforge.net>

	* generic/tclIO.c (Tcl_GetsObj): Avoid checking for for the LF in a
	possible CRLF sequence when EOF has already been found.

2006-12-26  Mo DeJong  <mdejong@users.sourceforge.net>

	* generic/tclEncoding.c (EscapeFromUtfProc): Clear the
	TCL_ENCODING_END flag when end bytes are written. This fix keep this
	method from writing escape bytes for an encoding like iso2022-jp
	multiple times when the escape byte overlap with the end of the IO
	buffer.
	* tests/io.test: Add test for escape byte overlap issue.

2006-12-19  Donal K. Fellows  <donal.k.fellows@man.ac.uk>

	* unix/tclUnixThrd.c (Tcl_GetAllocMutex, TclpNewAllocMutex): Add
	intermediate variables to shut up unwanted warnings. [Bug 1618838]

2006-12-19  Daniel Steffen  <das@users.sourceforge.net>

	* unix/tclUnixThrd.c (TclpInetNtoa): fix for 64 bit.

	* unix/tcl.m4 (Darwin): --enable-64bit: verify linking with 64bit
	-arch flag succeeds before enabling 64bit build.
	* unix/configure: autoconf-2.59

2006-12-17  Daniel Steffen  <das@users.sourceforge.net>

	* tests/macOSXLoad.test (new file): add testing of .bundle loading and
	* tests/load.test:		    unloading on Darwin (in addition
	* tests/unload.test:		    to existing tests of .dylib
	loading).
	* macosx/Tcl.xcodeproj/project.pbxproj: add building of dltest
	binaries so that testsuite run from Xcode can use them; fix testsuite
	run script
	* unix/configure.in:	   add support for building dltest binaries as
	* unix/dltest/Makefile.in: .bundle (in addition to .dylib) on Darwin.
	* unix/Makefile.in: add stub lib dependency to dltest target.
	* unix/configure: autoconf-2.59

	* tests/append.test: fix cleanup failure when all tests are skipped.

	* tests/chan.test (chan-16.9): cleanup chan event handler to avoid
	causing error in event.test when running testsuite with -singleproc 1.

	* tests/info.test: add !singleTestInterp constraint to tests that fail
	when running testsuite with -singleproc 1. [Bug 1605269]

2006-12-14  Donal K. Fellows  <donal.k.fellows@manchester.ac.uk>

	* doc/string.n: Fix example. [Bug 1615277]

2006-12-12  Don Porter	<dgp@users.sourceforge.net>

	* generic/tclCompExpr.c:	Now that the new internal structs are
	in use to support operator commands, might as well make them the
	default for [expr] as well and avoid passing every parsed expression
	through the inefficient Tcl_Token array format. This addresses most
	issues in [RFE 1517602]. Assuming no performance disasters result from
	this, much dead code supporting the other implementation might now be
	removed.

	* generic/tclBasic.c:	Final step routing all direct evaluation forms
	* generic/tclCompExpr.c: of the operator commands through TEBC,
	* generic/tclCompile.h: dropping all the routines in tclMathOp.c.
	* generic/tclMathOp.c:	Still needs Engineering Manual attention.

2006-12-11  Don Porter	<dgp@users.sourceforge.net>

	* generic/tclBasic.c:	Another step with all sorting operator
	* generic/tclCompExpr.c: commands now routing through TEBC via
	* generic/tclCompile.h: TclSortingOpCmd().

2006-12-08  Don Porter	<dgp@users.sourceforge.net>

	* generic/tclBasic.c:	 Another step down the path of re-using
	* generic/tclCompExpr.c: TclExecuteByteCode to implement the TIP 174
	* generic/tclCompile.h: commands instead of using a mass of code
	* generic/tclMathOp.c:	duplication. Now all operator commands that
	* tests/mathop.test:	demand exactly one operation are implemented
	via TclSingleOpCmd and a call to TEBC.

	* generic/tclCompExpr.c: Revised implementation of TclInvertOpCmd to
	* generic/tclMathOp.c:	perform a bytecode compile / execute sequence.
	This demonstrates a path toward avoiding mountains of code duplication
	in tclMathOp.c and tclExecute.c.

	* generic/tclCompile.h: Change TclExecuteByteCode() from static to
	* generic/tclExecute.c: MODULE_SCOPE so all files including
	tclCompile.h may call it.

	* generic/tclMathOp.c:	More revisions to make tests pass.
	* tests/mathop.test:

2006-12-08  Donal K. Fellows  <donal.k.fellows@manchester.ac.uk>

	* generic/tclNamesp.c (TclTeardownNamespace): Ensure that dying
	namespaces unstitch themselves from their referents. [Bug 1571056]
	(NsEnsembleImplementationCmd): Silence GCC warning.

	* tests/mathop.test: Full tests for & | and ^ operators

2006-12-08  Daniel Steffen  <das@users.sourceforge.net>

	* library/tcltest/tcltest.tcl: use [info frame] for "-verbose line".

2006-12-07  Don Porter	<dgp@users.sourceforge.net>

	* generic/tclCompCmds.c:	Additional commits correct most
	* generic/tclExecute.c:		failing tests illustrating bugs
	* generic/tclMathOp.c:		uncovered in [Patch 1578137].

	* generic/tclBasic.c:	Biggest source of TIP 174 failures was that
	the commands were not [namespace export]ed from the ::tcl::mathop
	namespace. More bits from [Patch 1578137] correct that.

	* tests/mathop.test:	Commmitted several new tests from Peter Spjuth
	found in [Patch 1578137]. Many failures now demonstrate issues to fix
	in the TIP 174 implementation.

2006-12-07  Donal K. Fellows  <donal.k.fellows@manchester.ac.uk>

	* tests/mathop.test: Added tests for ! ~ eq operators.
	* generic/tclMathOp.c (TclInvertOpCmd): Add in check for non-integral
	numeric values.
	* generic/tclCompCmds.c (CompileCompareOpCmd): Factor out the code
	generation for the chained comparison operators.

2006-12-07  Pat Thoyts	<patthoyts@users.sourceforge.net>

	* tests/exec.test: Fixed line endings (caused win32 problems).

2006-12-06  Don Porter	<dgp@users.sourceforge.net>

	* generic/tclCompCmds.c:	Revised and consolidated into utility
	* tests/mathop.test:		routines some of routines that compile
	the new TIP 174 commands. This corrects some known bugs. More to come.

2006-12-06  Kevin B. Kenny  <kennykb@acm.org>

	* tests/expr.test (expr-47.12): Improved error reporting in hopes of
	having more information to pursue [Bug 1609936].

2006-12-05  Andreas Kupries  <andreask@activestate.com>

	TIP#291 IMPLEMENTATION

	* generic/tclBasic.c: Define tcl_platform element for pointerSize.
	* doc/tclvars.n:

	* win/Makefile.in: Added installation instructions for the platform
	* win/makefile.vc: package. Added the platform package.
	* win/makefile.bc:
	* unix/Makefile.in:

	* tests/platform.test:
	* tests/safe.test:

	* library/platform/platform.tcl:
	* library/platform/shell.tcl:
	* library/platform/pkgIndex.tcl:

	* doc/platform.n:
	* doc/platform_shell.n:

2006-12-05  Don Porter	<dgp@users.sourceforge.net>

	* generic/tclPkg.c:	When no requirements are supplied to a
	* tests/pkg.test:	[package require $pkg] and [package unknown]
	is invoked to find a satisfying package, pass the requirement argument
	"0-" (which means all versions are acceptable). This permits a
	registered [package unknown] command to call [package vsatisfies
	$testVersion {*}$args] without any special handling of the empty $args
	case. This fixes/avoids a bug in [::tcl::tm::UnknownHandler] that was
	causing old TM versions to be provided in preference to newer TM
	versions. Thanks to Julian Noble for discovering the issue.

2006-12-04  Donal K. Fellows  <dkf@users.sf.net>

	TIP#267 IMPLEMENTATION

	* generic/tclIOCmd.c (Tcl_ExecObjCmd): Added -ignorestderr option,
	* tests/exec.test, doc/exec.n:	       loosely from [Patch 1476191]

2006-12-04  Don Porter	<dgp@users.sourceforge.net>

	* generic/tclCompExpr.c:	Added implementation for the
	CompileExprTree() routine that can produce expression bytecode
	directly from internal structures with no need to pass through the
	Tcl_Token array representation. Still disabled by default. #undef
	USE_EXPR_TOKENS to try it out.

2006-12-03  Don Porter	<dgp@users.sourceforge.net>

	* generic/tclCompExpr.c:	Added expr parsing routines that
	produce a different set of internal structures representing the parsed
	expression, as well as routines that go on to convert those structures
	into the traditional Tcl_Token array format. Use of these routines is
	currently disabled. #undef PARSE_DIRECT_EXPR_TOKENS to enable them.
	These routines will only become really useful when more routines that
	compile directly from the new internal structures are completed.

2006-12-02  Donal K. Fellows  <dkf@users.sf.net>

	* doc/file.n: Clarification of [file pathtype] docs. [Bug 1606454]

2006-12-01  Kevin B. Kenny	 <kennykb@acm.org>

	* libtommath/bn_mp_add.c:	Corrected the effects of a
	* libtommath/bn_mp_div.c:	bollixed 'cvs merge' operation
	* libtommath/bncore.c:		that inadvertently committed some
	* libtommath/tommath_class.h:	half-developed code.

	TIP#299 IMPLEMENTATION

	* doc/mathfunc.n:	Added isqrt() function to docs
	* generic/tclBasic.c:	Added isqrt() math function (ExprIsqrtFunc)
	* tests/expr.test (expr-47.*): Added tests for isqrt()
	* tests/info.test (info-20.2): Added isqrt() to expected math funcs.

2006-12-01  Don Porter	<dgp@users.sourceforge.net>

	* tests/chan.test:	Correct timing sensitivity in new test. [Bug
	1606860]

	TIP#287 IMPLEMENTATION

	* doc/chan.n:		New subcommand [chan pending].
	* generic/tclBasic.c:	Thanks to Michael Cleverly for proposal
	* generic/tclInt.h:	and implementation.
	* generic/tclIOCmd.c:
	* library/init.tcl:
	* tests/chan.test:
	* tests/ioCmd.test:

	TIP#298 IMPLEMENTATION

	* generic/tcl.decls: Tcl_GetBignumAndClearObj -> Tcl_TakeBignumFromObj
	* generic/tclObj.c:

	* generic/tclDecls.h:	make genstubs
	* generic/tclStubInit.c:

	* generic/tclExecute.c: Update callers.
	* generic/tclMathOp.c:

2006-11-30  Kevin B. Kenny  <kennykb@acm.org>

	* library/tzdata: Olson's tzdata2006p.
	* libtommath/bn_mp_sqrt.c: Fixed a bug where the initial approximation
	to the square root could be on the wrong side, causing failure of
	convergence.

2006-11-29  Don Porter	<dgp@users.sourceforge.net>

	* generic/tclBasic.c (Tcl_AppendObjToErrorInfo):  Added
	Tcl_DecrRefCount() on the objPtr argument to plug memory leaks. This
	makes the routine a consumer, which makes it easiest to use.

2006-11-28  Andreas Kupries  <andreask@activestate.com>

	* generic/tclBasic.c: TIP #280 implementation.
	* generic/tclCmdAH.c:
	* generic/tclCmdIL.c:
	* generic/tclCmdMZ.c:
	* generic/tclCompCmds.c:
	* generic/tclCompExpr.c:
	* generic/tclCompile.c:
	* generic/tclCompile.h:
	* generic/tclExecute.c:
	* generic/tclIOUtil.c:
	* generic/tclInt.h:
	* generic/tclInterp.c:
	* generic/tclNamesp.c:
	* generic/tclObj.c:
	* generic/tclProc.c:
	* tests/compile.test:
	* tests/info.test:
	* tests/platform.test:
	* tests/safe.test:

2006-11-27  Kevin B. Kenny  <kennykb@acm.org>

	* unix/tclUnixChan.c (TclUnixWaitForFile):
	* tests/event.test (event-14.*): Corrected a bug where
	TclUnixWaitForFile would present select() with the wrong mask on an
	LP64 machine if a fd number exceeds 32. Thanks to Jean-Luc Fontaine
	for reporting and diagnosing [Bug 1602208].

2006-11-27  Don Porter	<dgp@users.sourceforge.net>

	* generic/tclExecute.c (TclIncrObj):	Correct failure to detect
	floating-point increment values. Thanks to William Coleda [Bug
	1602991]

2006-11-26  Donal K. Fellows  <dkf@users.sf.net>

	* tests/mathop.test, doc/mathop.n: More bits and pieces of the TIP#174
	implementation. Note that the test suite is not yet complete.

2006-11-26  Daniel Steffen  <das@users.sourceforge.net>

	* unix/tcl.m4 (Linux): --enable-64bit support.	[Patch 1597389]
	* unix/configure: autoconf-2.59			[Bug 1230558]

2006-11-25  Donal K. Fellows  <dkf@users.sf.net>

	TIP#174 IMPLEMENTATION

	* generic/tclMathOp.c (new file): Completed the implementation of the
	interpreted versions of all the tcl::mathop commands. Moved to a new
	file to make tclCompCmds.c more focused in purpose.

2006-11-23  Donal K. Fellows  <dkf@users.sf.net>

	* generic/tclCompCmds.c (Tcl*OpCmd, TclCompile*OpCmd):
	* generic/tclBasic.c (Tcl_CreateInterp): Partial implementation of
	TIP#174; the commands are compiled, but (mostly) not interpreted yet.

2006-11-22  Donal K. Fellows  <dkf@users.sf.net>

	TIP#269 IMPLEMENTATION

	* generic/tclCmdMZ.c (Tcl_StringObjCmd): Implementation of the [string
	* tests/string.test (string-25.*):	 is list] command, based on
	* doc/string.n:				 work by Joe Mistachkin, with
	enhancements by Donal Fellows for better failindex behaviour.

2006-11-22  Don Porter	<dgp@users.sourceforge.net>

	* tools/genWinImage.tcl (removed):	Removed two files used in
	* win/README.binary (removed):	production of binary distributions
	for Windows, a task we no longer perform. [Bug 1476980]
	* generic/tcl.h:	Remove mention of win/README.binary in comment

	* generic/tcl.h:	Moved TCL_REG_BOSONLY #define from tcl.h to
	* generic/tclInt.h:	tclInt.h. Only know user is Expect, which
	already #include's tclInt.h. No need to continue greater exposure.
	[Bug 926500]

2006-11-20  Donal K. Fellows  <dkf@users.sf.net>

	* generic/tclBasic.c (Tcl_CreateInterp, TclHideUnsafeCommands):
	* library/init.tcl: Refactored the [chan] command's guts so that it
	does not use aliases to global commands, making the code more robust.

2006-11-17  Don Porter	<dgp@users.sourceforge.net>

	* generic/tclExecute.c (INST_EXPON):	Corrected crash on
	[expr 2**(1<<63)]. Was operating on cleared bignum Tcl_Obj.

2006-11-16  Donal K. Fellows  <dkf@users.sf.net>

	* doc/apply.n, doc/chan.n: Added examples.

2006-11-15  Don Porter	<dgp@users.sourceforge.net>

	TIP#270 IMPLEMENTATION

	* generic/tcl.decls:		New public routines Tcl_ObjPrintf,
	* generic/tclStringObj.c:	Tcl_AppendObjToErrorInfo, Tcl_Format,
	* generic/tclInt.h:		Tcl_AppendLimitedToObj,
	Tcl_AppendFormatToObj and Tcl_AppendPrintfToObj. Former internal
	versions removed.

	* generic/tclDecls.h:		make genstubs
	* generic/tclStubInit.c:

	* generic/tclBasic.c:		Updated callers.
	* generic/tclCkalloc.c:
	* generic/tclCmdAH.c:
	* generic/tclCmdIL.c:
	* generic/tclCmdMZ.c:
	* generic/tclCompExpr.c:
	* generic/tclCompile.c:
	* generic/tclDictObj.c:
	* generic/tclExecute.c:
	* generic/tclIORChan.c:
	* generic/tclIOUtil.c:
	* generic/tclMain.c:
	* generic/tclNamesp.c:
	* generic/tclObj.c:
	* generic/tclPkg.c:
	* generic/tclProc.c:
	* generic/tclStrToD.c:
	* generic/tclTimer.c:
	* generic/tclUtil.c:
	* unix/tclUnixFCmd.c:

	* tools/genStubs.tcl:	Updated script to no longer produce the
	_ANSI_ARGS_ wrapper in generated declarations. Also revised to accept
	variadic prototypes with more than one fixed argument. (This is
	possible since TCL_VARARGS and its limitations are no longer in use).
	* generic/tcl.h:	Some reordering so that macro definitions do
	not interfere with the now _ANSI_ARGS_-less stub declarations.

	* generic/tclDecls.h:		make genstubs
	* generic/tclIntDecls.h:
	* generic/tclIntPlatDecls.h:
	* generic/tclPlatDecls.h:
	* generic/tclTomMathDecls.h:

2006-11-15  Donal K. Fellows  <dkf@users.sf.net>

	* doc/ChnlStack.3, doc/CrtObjCmd.3, doc/GetIndex.3, doc/OpenTcp.3:
	* doc/chan.n, doc/fconfigure.n, doc/fcopy.n, doc/foreach.n:
	* doc/history.n, doc/http.n, doc/library.n, doc/lindex.n:
	* doc/lrepeat.n, doc/lreverse.n, doc/pkgMkIndex.n, doc/re_syntax.n:
	Convert \fP to \fR so that man-page scrapers have an easier time.

2006-11-14  Don Porter	<dgp@users.sourceforge.net>

	TIP#261 IMPLEMENTATION

	* generic/tclNamesp.c:	[namespace import] with 0 arguments
	introspects the list of imported commands.

2006-11-13  Kevin B. Kenny  <kennykb@users.sourceforge.net>

	* generic/tclThreadStorage.c (Tcl_InitThreadStorage):
	(Tcl_FinalizeThreadStorage): Silence a compiler warning about
	presenting a volatile pointer to 'memset'.

2006-11-13  Don Porter	<dgp@users.sourceforge.net>

	* generic/tclIO.c:	When [gets] on a binary channel needs to use
	the "iso8859-1" encoding, save a copy of that encoding per-thread to
	avoid repeated freeing and re-loading of it from the file system. This
	replaces the cached copy of this encoding that the platform
	initialization code used to keep in pre-8.5 releases.

2006-11-13  Daniel Steffen  <das@users.sourceforge.net>

	* generic/tclCompExpr.c:	Fix gcc warnings about 'cast to/from
	* generic/tclEncoding.c:	pointer from/to integer of different
	* generic/tclEvent.c:		size' on 64-bit platforms by casting
	* generic/tclExecute.c:		to intermediate types
	* generic/tclHash.c:		intptr_t/uintptr_t via new PTR2INT(),
	* generic/tclIO.c:		INT2PTR(), PTR2UINT() and UINT2PTR()
	* generic/tclInt.h:		macros. [Patch 1592791]
	* generic/tclProc.c:
	* generic/tclTest.c:
	* generic/tclThreadStorage.c:
	* generic/tclTimer.c:
	* generic/tclUtil.c:
	* unix/configure.in:
	* unix/tclUnixChan.c:
	* unix/tclUnixPipe.c:
	* unix/tclUnixPort.h:
	* unix/tclUnixTest.c:
	* unix/tclUnixThrd.c:

	* unix/configure: autoconf-2.59
	* unix/tclConfig.h.in: autoheader-2.59

2006-11-12  Donal K. Fellows  <dkf@users.sf.net>

	* generic/tclInt.h, generic/tclInt.decls: Transfer TclPtrMakeUpvar and
	TclObjLookupVar to the internal stubs table.

2006-11-10  Daniel Steffen  <das@users.sourceforge.net>

	* tests/fCmd.test (fCmd-6.26): fix failure when env(HOME) path
	contains symlinks.

	* macosx/Tcl.xcodeproj/project.pbxproj: remove tclParseExpr.c; when
	running testsuite from inside Xcdoe, skip stack-3.1 (it only fails
	under those circumstances).

	* unix/tcl.m4 (Darwin): suppress linker arch warnings when building
	universal for both 32 & 64 bit and no 64bit CoreFoundation is
	available; sync with tk tcl.m4 change.
	* unix/configure.in: whitespace.
	* unix/configure: autoconf-2.59

2006-11-09  Don Porter	<dgp@users.sourceforge.net>

	* generic/tclParseExpr.c (removed):	Moved all the code of
	* generic/tclCompExpr.c:	tclParseExpr.c into tclCompExpr.c.
	* unix/Makefile.in:	This sets the stage for expr compiling to work
	* win/Makefile.in:	directly with the full parse tree structures,
	* win/makefile.bc:	and not have to pass through the information
	* win/makefile.vc:	lossy format of an array of Tcl_Tokens.
	* win/tcl.dsp:

2006-11-09  Donal K. Fellows  <donal.k.fellows@manchester.ac.uk>

	TIP#272 IMPLEMENTATION

	* generic/tclCmdMZ.c (Tcl_StringObjCmd):    Implementation of the
	* tests/string.test, tests/stringComp.test: [string reverse] command
	* doc/string.n:				    from TIP#272.

	* generic/tclCmdIL.c (Tcl_LreverseObjCmd): Implementation of the
	* generic/tclBasic.c, generic/tclInt.h:	   [lreverse] command from
	* tests/cmdIL.test (cmdIL-7.*):		   TIP#272.
	* doc/lreverse.n:

2006-11-08  Donal K. Fellows  <dkf@users.sf.net>

	* generic/tclIO.c, generic/tclPkg.c: Style & clarity rewrites.

2006-11-07  Andreas Kupries  <andreask@activestate.com>

	* unix/tclUnixFCmd.c (CopyFile): Added code to fall back to a
	hardwired default block size should the filesystem report a bogus
	value. [Bug 1586470]

2006-11-04  Don Porter	<dgp@users.sourceforge.net>

	* generic/tclStringObj.c:	Changed Tcl_ObjPrintf() response to an
	invalid format specifier string. No longer panics; now produces an
	error message as output.

	TIP#274 IMPLEMENTATION

	* generic/tclParseExpr.c:	Exponentiation operator is now right
	* tests/expr.test:		associative. [Patch 1556802]

2006-11-03  Miguel Sofer  <msofer@users.sf.net>

	* generic/tclBasic.c (TEOVI): fix por possible leak of a Command in
	the presence of execution traces that delete it.

	* generic/tclBasic.c (TEOVI):
	* tests/trace.test (trace-21.11): fix for [Bug 1590232], execution
	traces may cause a second command resolution in the wrong namespace.

2006-11-03  Donal K. Fellows  <donal.k.fellows@manchester.ac.uk>

	* tests/event.test (event-11.5):	Rewrote tests to stop Tcl from
	* tests/io.test (multiple tests):	opening sockets that are
	* tests/ioCmd.test (iocmd-15.1,16,17):	reachable from outside hosts
	* tests/iogt.test (__echo_srv__.tcl):	where not necessary. This is
	* tests/socket.test (multiple tests):	noticably annoying on some
	* tests/unixInit.test (unixInit-1.2):	systems (e.g., Windows).

2006-11-02  Daniel Steffen  <das@users.sourceforge.net>

	* macosx/Tcl.xcodeproj/project.pbxproj: check autoconf/autoheader exit
	status and stop build if they fail.

2006-11-02  Jeff Hobbs	<jeffh@ActiveState.com>

	* doc/ParseCmd.3, doc/Tcl.n, doc/eval.n, doc/exec.n:
	* doc/fconfigure.n, doc/interp.n, doc/unknown.n:
	* library/auto.tcl, library/init.tcl, library/package.tcl:
	* library/safe.tcl, library/tm.tcl, library/msgcat/msgcat.tcl:
	* tests/all.tcl, tests/basic.test, tests/cmdInfo.test:
	* tests/compile.test, tests/encoding.test, tests/execute.test:
	* tests/fCmd.test, tests/http.test, tests/init.test:
	* tests/interp.test, tests/io.test, tests/ioUtil.test:
	* tests/iogt.test, tests/namespace-old.test, tests/namespace.test:
	* tests/parse.test, tests/pkg.test, tests/pkgMkIndex.test:
	* tests/proc.test, tests/reg.test, tests/trace.test:
	* tests/upvar.test, tests/winConsole.test, tests/winFCmd.test:
	* tools/tclZIC.tcl:
	* generic/tclParse.c (Tcl_ParseCommand): Replace {expand} with {*}
	officially (TIP #293). Leave -DALLOW_EXPAND=0|1 option to keep
	{expand} syntax for transition users. [Bug 1589629]

2006-11-02  Donal K. Fellows  <donal.k.fellows@manchester.ac.uk>

	* generic/tclBasic.c, generic/tclInterp.c, generic/tclProc.c: Silence
	warnings from gcc over signed/unsigned and TclStackAlloc().
	* generic/tclCmdMZ.c: Update to more compact and clearer coding style.

2006-11-02  Don Porter	<dgp@users.sourceforge.net>

	* generic/tclCmdAH.c:	Further revisions to produce the routines
	* generic/tclInt.h:	TclFormat() and TclAppendFormatToObj() that
	* generic/tclNamesp.c:	accept (objc, objv) arguments rather than
	* generic/tclStringObj.c:	any varargs stuff.

	* generic/tclBasic.c:	Further revised TclAppendPrintToObj() and
	* generic/tclCkalloc.c: TclObjPrintf() routines to panic when unable
	* generic/tclCmdAH.c:	to complete their formatting operations,
	* generic/tclCmdIL.c:	rather than report an error message. This
	* generic/tclCmdMZ.c:	means an interp argument for error message
	* generic/tclDictObj.c: recording is no longer needed, further
	* generic/tclExecute.c: simplifying the interface for callers.
	* generic/tclIORChan.c:
	* generic/tclIOUtil.c:
	* generic/tclInt.h:
	* generic/tclMain.c:
	* generic/tclNamesp.c:
	* generic/tclParseExpr.c:
	* generic/tclPkg.c:
	* generic/tclProc.c:
	* generic/tclStringObj.c:
	* generic/tclTimer.c:
	* generic/tclUtil.c:
	* unix/tclUnixFCmd.c:

2006-11-02  Donal K. Fellows  <donal.k.fellows@manchester.ac.uk>

	* tests/winPipe.test (winpipe-4.[2345]): Made robust when run in
	directory with spaces in its name.

	* generic/tclCmdAH.c: Clean up uses of cast NULLs.

	* generic/tclInterp.c (AliasObjCmd): Added more explanatory comments.

	* generic/tclBasic.c (TclEvalObjvInternal): Rewrote so that comments
	are relevant and informative once more. Also made the unknown handler
	processing use the Tcl execution stack for working space, and not the
	general heap.

2006-11-01  Daniel Steffen  <das@users.sourceforge.net>

	* unix/tclUnixPort.h: ensure MODULE_SCOPE is defined before use, so
	that tclPort.h can once again be included without tclInt.h.

	* generic/tclEnv.c (Darwin): mark _environ symbol as unexported even
	when MODULE_SCOPE != __private_extern__.

2006-10-31  Don Porter	<dgp@users.sourceforge.net>

	* generic/tclBasic.c:	Refactored and renamed the routines
	* generic/tclCkalloc.c: TclObjPrintf, TclFormatObj, and
	* generic/tclCmdAH.c:	TclFormatToErrorInfo to a new set of routines
	* generic/tclCmdIL.c:	TclAppendPrintfToObj, TclAppendFormatToObj,
	* generic/tclCmdMZ.c:	TclObjPrintf, and TclObjFormat, with the
	* generic/tclDictObj.c: intent of making the latter list, plus
	* generic/tclExecute.c: TclAppendLimitedToObj and
	* generic/tclIORChan.c: TclAppendObjToErrorInfo, public via a revised
	* generic/tclIOUtil.c:	TIP 270.
	* generic/tclInt.h:
	* generic/tclMain.c:
	* generic/tclNamesp.c:
	* generic/tclParseExpr.c:
	* generic/tclPkg.c:
	* generic/tclProc.c:
	* generic/tclStringObj.c:
	* generic/tclTimer.c:
	* generic/tclUtil.c:
	* unix/tclUnixFCmd.c:

2006-10-31  Miguel Sofer  <msofer@users.sf.net>

	* generic/tclBasic.c, generic/tcl.h, generic/tclInterp.c:
	* generic/tclNamesp.c: removing the flag bit TCL_EVAL_NOREWRITE, the
	last remnant of the callObjc/v fiasco. It is not needed, as it is now
	always set and checked or'ed with TCL_EVAL_INVOKE.

2006-10-31  Pat Thoyts	<patthoyts@users.sourceforge.net>

	* win/rules.vc: Fix for [Bug 1582769] - options conflict with VC2003.

2006-10-31  Donal K. Fellows  <dkf@users.sf.net>

	* generic/tclBasic.c, generic/tclNamesp.c, generic/tclProc.c:
	* generic/tclInt.h: Removed the callObjc and callObjv fields from the
	Interp structure. They did not function correctly and made other parts
	of the core amazingly complex, resulting in a substantive change to
	[info level] behaviour. [Bug 1587618]
	* library/clock.tcl: Removed use of [info level 0] for calculating the
	command name as used by the user and replace with a literal. What's
	there now is sucky, but at least appears to be right to most users.
	* tests/namespace.test (namespace-42.7,namespace-47.1): Reverted
	changes to these tests.
	* tests/info.test (info-9.11,info-9.12): Added knownBug constraint
	since these tests require a different behaviour of [info level] than
	is possible because of other dependencies.

2006-10-30  Jeff Hobbs	<jeffh@ActiveState.com>

	* tools/tcltk-man2html.tcl (option-toc): handle any kind of options
	defined toc section (needed for ttk docs)

2006-10-30  Miguel Sofer  <msofer@users.sf.net>

	* generic/tclBasic.c (TEOVI): insured that the interp's callObjc/v
	fields are restored after traces run, as they be spoiled. This was
	causing a segfault in tcllib's profiler tests.

2006-10-30  Don Porter	<dgp@users.sourceforge.net>

	* generic/tclExecute.c (INST_MOD): Corrected improper testing of the
	* tests/expr.test:		   sign of bignums when applying Tcl's
	division rules. Thanks to Peter Spjuth. [Bug 1585704]

2006-10-29  Miguel Sofer  <msofer@users.sf.net>

	* generic/tclNamesp.c (EnsembleImplementationCmd):
	* tests/namespace.test (47.7-8): reverted a wrong "optimisation" that
	completely broke snit; added two tests.

2006-10-28  Donal K. Fellows  <dkf@users.sf.net>

	* generic/tclProc.c (ObjInterpProcEx, TclObjInterpProcCore): Split the
	core of procedures to make it easier to build procedure-like code
	without going through horrible contortions. This is the last critical
	component to make advanced OO systems workable as simple loadable
	extensions. TOIPC is now in the internal stub table.
	(MakeProcError, MakeLambdaError): Refactored ProcessProcResultCode to
	be simpler, some of which goes to TclObjInterpProcCore, and the rest
	of which is now in these far simpler routines which just do errorInfo
	stack generation for different types of procedure-like entity.
	* tests/apply.test (apply-5.1): Updated to expect the more informative
	form of message.

2006-10-27  Donal K. Fellows  <dkf@users.sf.net>

	* generic/tclVar.c (HasLocalVars): New macro to make various bits and
	pieces cleaner.

	* generic/tclNamesp.c (TclSetNsPath): Expose SetNsPath() through
	internal stubs table with semi-external name.

	* generic/tclInt.h (CallFrame): Add a field for handling context data
	for extensions (like object systems) that should be tied to a call
	frame (and not a command or interpreter).

	* generic/tclBasic.c (TclRenameCommand): Change to take CONST args;
	they were only ever used in a constant way anyway, so this appears to
	be a spot that was missed during TIP#27 work.

2006-10-26  Miguel Sofer  <msofer@users.sf.net>

	* generic/tclProc.c (SetLambdaFromAny): minor change, eliminate
	redundant call to Tcl_GetString (thanks aku).

	* generic/tclInterp.c (ApplyObjCmd):
	* generic/tclNamesp.c (EnsembleImplementationCmd): replaced ckalloc
	(heap) with TclStackAlloc (execution stack).

2006-10-24  Miguel Sofer  <msofer@users.sf.net>

	* tests/info.test (info-9.11-12): tests for [Bug 1577492]
	* tests/apply.test (apply-4.3-5): tests for [Bug 1574835]

	* generic/tclProc.c (ObjInterpProcEx): disable itcl hacks for calls
	from ApplyObjCmd (islambda==1), as they mess apply's error messages
	[Bug 1583266]

2006-10-23  Miguel Sofer  <msofer@users.sf.net>

	* generic/tclProc.c (ApplyObjCmd): fix wrong#args for apply by using
	the ensemble rewrite engine. [Bug 1574835]
	* generic/tclInterp.c (AliasObjCmd): previous commit missed usage of
	TCL_EVAL_NOREWRITE for aliases.

	* generic/tclBasic.c (TclEvalObjvInternal): removed redundant check
	for ensembles. [Bug 1577628]

	* library/clock.tcl (format, scan): corrected wrong # args messages to
	* tests/clock.test (3.1, 34.1):	    make use of the new rewrite
	capabilities of [info level]

	* generic/tcl.h:	   Lets TEOV update the iPtr->callObj[cv] new
	* generic/tclBasic.c:	   fields, except when the flag bit
	* generic/tclInt.h:	   TCL_EVAL_NOREWRITE is present. These values
	* generic/tclNamesp.c:	   are used by Tcl_PushCallFrame to initialise
	* generic/tclProc.c:	   the frame's obj[cv] fields, and allows
	* tests/namespace.test:	   [info level] to know and use ensemble
	rewrites. [Bug 1577492]

	***POTENTIAL INCOMPATIBILITY***
	The return value from [info level 0] on interp alias calls is changed:
	previously returned the target command (including curried values), now
	returns the source - what was actually called.

2006-10-23  Miguel Sofer  <msofer@users.sf.net>

	* generic/tcl.h:	   Modified the Tcl call stack so there is
	* generic/tclBasic.c:	   always a valid CallFrame, even at level 0
	* generic/tclCmdIL.c:	   [Patch 1577278]. Most of the changes
	* generic/tclInt.h:	   involve removing tests for a NULL
	* generic/tclNamesp.c:	   iPtr->(var)framePtr. There is now a
	* generic/tclObj.c:	   CallFrame pushed at interp creation with a
	* generic/tclProc.c:	   pointer to it stored in iPtr->rootFramePtr.
	* generic/tclTrace.c:	   A second unused field in Interp is
	* generic/tclVar.c:	   hijacked to enable further functionality,
	currently unused (but with several FRQs depending on it).

	***POTENTIAL INCOMPATIBILITY***
	Any user that includes tclInt.h and needs to determine if it is
	running at level 0 should change (iPtr->varFramePtr == NULL) to
	(iPtr->varFramePtr == iPtr->rootFramePtr).

2006-10-23  Don Porter	<dgp@users.sourceforge.net>

	* README:		Bump version number to 8.5a6
	* generic/tcl.h:
	* tools/tcl.wse.in:
	* unix/configure.in:
	* unix/tcl.spec:
	* win/README.binary:
	* win/configure.in:

	* unix/configure:	autoconf-2.59
	* win/configure:

2006-10-21  Miguel Sofer  <msofer@users.sf.net>

	* generic/tcl.h, generic/tclHash.c: Tcl_FindHashEntry now calls
	Tcl_CreateHashEntry with a newPtr set to NULL: this would have caused
	a segfault previously and eliminates duplicated code. A macro has been
	added to tcl.h (only used when TCL_PRESERVE_BINARY_COMPATABALITY is
	not set - i.e., not by default).

2006-10-20  Reinhard Max  <max@tclers.tk>

	* unix/configure.in: Added autodetection for OS-supplied timezone
	* unix/Makefile.in:  files and configure switches to override the
	* unix/configure:    detected default.

2006-10-20  Daniel Steffen  <das@users.sourceforge.net>

	*** 8.5a5 TAGGED FOR RELEASE ***

	* tools/tcltk-man2html.tcl: add support for alpha & beta versions to
	useversion glob pattern. [Bug 1579941]

2006-10-18  Don Porter	<dgp@users.sourceforge.net>

	* changes:		8.5a5 release date set

	* doc/Encoding.3:	Missing doc updates (mostly Table of
	* doc/Ensemble.3:	Contents) exposed by `make checkdoc`
	* doc/FileSystem.3:
	* doc/GetTime.3:
	* doc/PkgRequire.3:

2006-10-17  Miguel Sofer  <msofer@users.sf.net>

	* generic/tclInterp.c (ApplyObjCmd): fixed bad error in 2006-10-12
	commit: interp released too early. Spotted by mistachkin.

2006-10-16  Miguel Sofer  <msofer@users.sf.net>

	* tclProc.c (SetLambdaFromAny):
	* tests/apply.test (9.1-9.2): plugged intrep leak [Bug 1578454],
	found by mjanssen.

2006-10-16  Andreas Kupries  <andreask@activestate.com>

	* generic/tclBasic.c: Moved TIP#219 cleanup to DeleteInterpProc.

2006-10-16  Daniel Steffen  <das@users.sourceforge.net>

	* changes: updates for 8.5a5 release.

	* unix/tclUnixThrd.c (TclpThreadGetStackSize): Darwin: fix for main
	thread, where pthread_get_stacksize_np() returns incorrect info.

	* macosx/GNUmakefile: don't redo prebinding of non-prebound binaires.

2006-10-16  Don Porter	<dgp@users.sourceforge.net>

	* generic/tclPkg.c (ExactRequirement):	Plugged memory leak. Also
	changed Tcl_Alloc()/Tcl_Free() calls to ckalloc()/ckfree() for easier
	memory debugging in the future. [Bug 1568373]

	* library/tcltest/tcltest.tcl:	Revise tcltest bump to 2.3a1.
	* library/tcltest/pkgIndex.tcl: This permits more features to be
	* unix/Makefile.in:	added to tcltest before we reach version 2.3.0
	* win/Makefile.in:	best timed to match the release of Tcl 8.5.0.
	* win/makefile.vc:	This also serves as a demo of TIP 268 features

2006-10-13  Colin McCormack <coldstore@users.sf.net>

	* win/tclWinFile.c: corrected erroneous attempt to protect against
	NULL return from Tcl_FSGetNormalizedPath per [Bug 1548263] causing
	[Bug 1575837].
	* win/tclWinFile.c: alfredd supplied patch to fix [Bug 1575837]

2006-10-13  Daniel Steffen  <das@users.sourceforge.net>

	* unix/tclUnixThrd.c (TclpThreadGetStackSize): on Darwin, use
	* unix/tcl.m4: pthread_get_stacksize_np() API to get thread stack size
	* unix/configure: autoconf-2.59
	* unix/tclConfig.h.in: autoheader-2.59

2006-10-12  Miguel Sofer  <msofer@users.sf.net>

	* generic/tclInterp.c (ApplyObjCmd):
	* tests/interp.test (interp-14.5-10): made [interp alias] use the
	ensemble rewrite machinery to produce better error messages [Bug
	1576006]

2006-10-12  David Gravereaux <davygrvy@pobox.com>

	* win/nmakehlp.c: Replaced all wnsprintf() calls with snprintf().
	wnsprintf was not in my shwlapi header file (VC++6)

2006-10-11  Don Porter	<dgp@users.sourceforge.net>

	* generic/tclPkg.c (Tcl_PackageRequireEx):	Corrected crash when
	argument version=NULL passed in.

2006-10-10  Don Porter	<dgp@users.sourceforge.net>

	* changes:	Updates for 8.5a5 release.

	* generic/tclNamespace.c (TclTeardownNamespace):  After the
	commandPathSourceList of a namespace is cleared, set the
	commandPathSourceList to NULL so we don't try to walk the list a
	second time, possibly after it is freed. [Bug 1566526]
	* tests/namespace.test (namespace-51.16):	Added test.

2006-10-09  Miguel Sofer  <msofer@users.sf.net>

	* doc/UpVar.3: brough the docs in accordance to the code. Ever since
	8.0, Tcl_UpVar(2)? accepts TCL_NAMESPACE_ONLY as a flag value, and
	var-3.4 tests for proper behaviour. The docs only allowed 0 and
	TCL_GLOBAL_ONLY. [Bug 1574099]

2006-10-09  Miguel Sofer  <msofer@users.sf.net>

	* tests/*.test: updated all tests to refer explicitly to the global
	variables ::errorInfo, ::errorCode, ::env and ::tcl_platform: many
	were relying on the alternative lookup in the global namespace, that
	feature is tested specifically in namespace and variable tests.

	The modified testfiles are: apply.test, basic.test, case.test,
	cmdIL.test, cmdMZ.test, compExpr-old.test, error.test, eval.test,
	event.test, expr.test, fileSystem.test, for.test, http.test, if.test,
	incr-old.test, incr.test, interp.test, io.test, ioCmd.test, load.test,
	misc.test, namespace.test, parse.test, parseOld.test, pkg.test,
	proc-old.test, set.test, switch.test, tcltest.test, thread.test,
	var.test, while-old.test, while.test.

2006-10-06  Pat Thoyts	<patthoyts@users.sourceforge.net>

	* win/rules.vc: [Bug 1571954] avoid /RTCc flag with MSVC8

2006-10-06  Pat Thoyts	<patthoyts@users.sourceforge.net>

	* doc/binary.n:	       TIP #275: Support unsigned values in binary
	* generic/tclBinary.c: command. Tests and documentation updated.
	* tests/binary.test:

2006-10-05  Andreas Kupries  <andreask@activestate.com>

	* library/tm.tcl: Fixed bug in TIP #189 implementation, now allowing
	'_' in module names.

2006-10-05  Jeff Hobbs	<jeffh@ActiveState.com>

	* library/http/http.tcl (http::geturl): only do geturl url rfc 3986
	validity checking if $::http::strict is true (default true for 8.5).
	[Bug 1560506]

	* generic/tcl.h: note limitation on changing Tcl_UniChar size
	* generic/tclEncoding.c (UtfToUnicodeProc, UnicodeToUtfProc):
	* tests/encoding.test (encoding-16.1): fix alignment issues in
	unicode <> utf conversion procs. [Bug 1122671]

2006-10-05  Miguel Sofer  <msofer@users.sf.net>

	* generic/tclVar.c (Tcl_LappendObjCmd):
	* tests/append.test(4.21-22): fix for longstanding [Bug 1570718],
	lappending nothing to non-list. Reported by lvirden

2006-10-04  Kevin B. Kenny  <kennykb@acm.org>

	* tzdata/: Olson's tzdata2006m.

2006-10-01  Kevin B. Kenny  <kennykb@acm.org>

	* tests/clock.test (clock-49.2): Removed a locale dependency that
	caused a spurious failure in the German locale. [Bug 1567956]

2006-10-01  Miguel Sofer  <msofer@users.sf.net>

	* doc/Eval.3 (TclEvalObjv): added note on refCount management for the
	elements of objv. [Bug 730244]

2006-10-01  Pat Thoyts	<patthoyts@users.sourceforge.net>

	* win/tclWinFile.c: Handle possible missing define.

	* win/tclWinFile.c (TclpUtime): [Bug 1420432] file mtime fails for
	* tests/cmdAH.test:		directories on windows

	* tests/winFile.test: Handle Msys environment a little differently in
	getuser function. [Bug 1567956]

2006-09-30  Miguel Sofer  <msofer@users.sf.net>

	* generic/tclUtil.c (Tcl_SplitList): optimisation, [Patch 1344747] by
	dgp.

	* generic/tclInt.decls:
	* generic/tclInt.h:
	* generic/tclIntDecls.h:
	* generic/tclObj.c:
	* generic/tclStubInit.c: added an internal function TclObjBeingDeleted
	to provide info as to the reason for the loss of an internal rep. [FR
	1512138]

	* generic/tclCompile.c:
	* generic/tclHistory.c:
	* generic/tclInt.h:
	* generic/tclProc.c: made Tcl_RecordAndEvalObj not call "history" if
	it has been redefined to an empty proc, in order to reduce the noise
	when debugging [FR 1190441]. Moved TclCompileNoOp from tclProc.c to
	tclCompile.c

2006-09-28  Andreas Kupries  <andreask@activestate.com>

	* generic/tclPkg.c (CompareVersions): Bugfix. Check string lengths
	* tests/pkg.test: before comparison. The shorter string is the smaller
	number. Added testcases as well. Interestingly all existing test cases
	for vcompare compared numbers of the same length with each other. [Bug
	1563836]

2006-09-28  Miguel Sofer  <msofer@users.sf.net>

	* generic/tclIO.c (Tcl_GetsObj): added two test'n'panic guards for
	possible NULL derefs, [Bug 1566382] and coverity #33.

2006-09-27  Don Porter	<dgp@users.sourceforge.net>

	* generic/tclExecute.c: Corrected error in INST_LSHIFT in the
	* tests/expr.test:	calculation done to determine whether a shift
	in the (long int) type is possible. The calculation had literal value
	"1" where it needed a value "1L" to compute the correct result. Error
	detected via testing with the math::bigfloat package [Bug 1567222]

	* generic/tclPkg.c (CompareVersion):	Flatten strcmp() results to
	{-1, 0, 1} to match expectations of CompareVersion() callers.

2006-09-27  Miguel Sofer  <msofer@users.sf.net>

	* generic/regc_color.c (singleton):
	* generic/regc_cvec.c (addmcce):
	* generic/regcomp.c (compile, dovec): the static function addmcce does
	nothing when called with two NULL pointers; the only call is by
	compile with two NULL pointers (regcomp.c #includes regc_cvec.c).
	Large parts (all?) the code for mcce (multi character collating
	element) that we do not use is ifdef'ed out with the macro
	REGEXP_MCCE_ENABLE.
	This silences coverity bugs 7, 16, 80

	* generic/regc_color.c (uncolorchain):
	* generic/regc_nfa.c (freearc): changed tests and asserts to
	equivalent formulation, designed to avoid an explicit comparison to
	NULL and satisfy coverity that 6 and 9 are not bugs.

2006-09-27  Andreas Kupries  <andreask@activestate.com>

	* tests/pkg.test: Added test for version comparison at the 32bit
	boundary. [Bug 1563836]

	* generic/tclPkg.c: Rewrote CompareVersion to perform string
	comparison instead of numeric. This breaks through the 32bit limit on
	version numbers. See code for details (handling of leading zeros,
	signs, etc.). un-CONSTed some arguments of CompareVersions,
	RequirementSatisfied, and AllRequirementsSatisfied. The new compare
	modifies the string (temporary string terminators). All callers use
	heap-allocated ver-intreps, so we are good with that. [Bug 1563836]

2006-09-27  Miguel Sofer  <msofer@users.sf.net>

	* generic/tclFileName.c (TclGlob): added a panic for a call with
	TCL_GLOBMODE_TAILS and pathPrefix==NULL. This would cause a segfault,
	as found by coverity #26.

2006-09-26  Kevin B. Kenny  <kennykb@acm.org>

	* doc/Encoding.3:	 Added covariant 'const' qualifier for the
	* generic/tcl.decls:	 Tcl_EncodingType argument to
	* generic/tclEncoding.c: Tcl_CreateEncoding. [Further TIP#27 work.]
	* generic/tclDecls.h:	 Reran 'make genstubs'.

2006-09-26  Pat Thoyts	<patthoyts@users.sourceforge.net>

	* win/makefile.vc:  Additional compiler flags and amd64 support.
	* win/nmakehlp.c:
	* win/rules.vc:

2006-09-26  Don Porter	<dgp@users.sourceforge.net>

	* generic/tcl.h:	As 2006-09-22 commit from Donal K. Fellows
	demonstrates, "#define NULL 0" is just wrong, and as a quotable chat
	figure observed, "If NULL isn't defined, we're not using a C compiler"
	Improper fallback definition of NULL removed.

2006-09-25  Pat Thoyts	<patthoyts@users.sourceforge.net>

	* generic/tcl.h:	More fixing which struct stat to refer to.
	* generic/tclGetDate.y: Some casts from time_t to int required.
	* generic/tclTimer.c:	Tcl_Time structure members are longs.
	* win/makefile.vc:	Support for varying compiler options
	* win/rules.vc:		and build to platform-specific subdirs.

2006-09-25  Andreas Kupries  <andreask@activestate.com>

	* generic/tclIO.c (Tcl_StackChannel): Fixed [Bug 1564642], aka
	coverity #51. Extended loop condition, added checking for NULL to
	prevent seg.fault.

2006-09-25  Andreas Kupries  <andreask@activestate.com>

	* doc/package.n: Fixed nits reported by Daniel Steffen in the TIP#268
	changes.

2006-09-25  Kevin B. Kenny  <kennykb@acm.org>

	* generic/tclNotify.c (Tcl_DeleteEvents): Simplified the code in hopes
	of making the invariants clearer and proving to Coverity that the
	event queue memory is managed correctly.

2006-09-25  Donal K. Fellows  <dkf@users.sf.net>

	* generic/tclNotify.c (Tcl_DeleteEvents): Make it clear what happens
	when the event queue is mismanaged. [Bug 1564677], coverity bug #10.

2006-09-24  Miguel Sofer  <msofer@users.sf.net>

	* generic/tclParse.c (Tcl_ParseCommand): also return an error if
	start==NULL and numBytes<0. This is coverity's bug #20

	* generic/tclStringObj.c (STRING_SIZE): fix allocation for 0-length
	strings. This is coverity's bugs #54-5

2006-09-22  Andreas Kupries  <andreask@activestate.com>

	* generic/tclInt.h: Moved TIP#268's field 'packagePrefer' to the end
	of the structure, for better backward compatibility.

2006-09-22  Andreas Kupries  <andreask@activestate.com>

	TIP#268 IMPLEMENTATION

	* generic/tclDecls.h:	 Regenerated from tcl.decls.
	* generic/tclStubInit.c:

	* doc/PkgRequire.3: Documentation of extended API, extended testsuite.
	* doc/package.n:
	* tests/pkg.test:

	* generic/tcl.decls: Implementation.
	* generic/tclBasic.c:
	* generic/tclConfig.c:
	* generic/tclInt.h:
	* generic/tclPkg.c:
	* generic/tclTest.c:
	* generic/tclTomMathInterface.c:
	* library/init.tcl:
	* library/package.tcl:
	* library/tm.tcl:

2006-09-22  Donal K. Fellows  <donal.k.fellows@man.ac.uk>

	* generic/tclThreadTest.c (TclCreateThread): Use NULL instead of 0 as
	end-of-strings marker to Tcl_AppendResult; the difference matters on
	64-bit machines. [Bug 1562528]

2006-09-21  Don Porter	<dgp@users.sourceforge.net>

	* generic/tclUtil.c:	Dropped ParseInteger() routine. TclParseNumber
	covers the task just fine.

2006-09-19  Donal K. Fellows  <dkf@users.sf.net>

	* generic/tclEvent.c (Tcl_VwaitObjCmd): Rewrite so that an exceeded
	limit trapped in a vwait cannot cause a dangerous dangling trace.

2006-09-19  Don Porter	<dgp@users.sourceforge.net>

	* generic/tclExecute.c (INST_EXPON):	Native type overflow detection
	* tests/expr.test:	was completely broken. Falling back on use of
	bignums for all non-trivial ** calculations until
	native-type-constrained special cases can be done carefully and
	correctly. [Bug 1561260]

2006-09-15  Jeff Hobbs	<jeffh@ActiveState.com>

	* library/http/http.tcl:      Change " " -> "+" url encoding mapping
	* library/http/pkgIndex.tcl:  to " " -> "%20" as per RFC 3986.
	* tests/http.test (http-5.1): bump http to 2.5.3
	* unix/Makefile.in:
	* win/Makefile.in:

2006-09-12  Andreas Kupries  <andreask@activestate.com>

	* unix/configure.in (HAVE_MTSAFE_GETHOST*): Modified to recognize
	HP-UX 11.00 and beyond as having mt-safe implementations of the
	gethost functions.
	* unix/configure: Regenerated, using autoconf 2.59

	* unix/tclUnixCompat.c (PadBuffer): Fixed bug in calculation of the
	increment needed to align the pointer, and added documentation
	explaining why the macro is implemented as it is.

2006-09-11  Pat Thoyts	<patthoyts@users.sourceforge.net>

	* win/rules.vc:	   Updated to install http, tcltest and msgcat as
	* win/makefile.vc: Tcl Modules (as per Makefile.in).
	* win/makefile.vc: Added tommath_(super)class headers.

2006-09-11  Andreas Kupries  <andreask@activestate.com>

	* unix/Makefile.in (install-libraries): Fixed typo tcltest 2.3.9 ->
	2.3.0.

2006-09-11  Daniel Steffen  <das@users.sourceforge.net>

	* unix/tclUnixCompat.c: make compatLock static and only declare it
	when it will actually be used; #ifdef parts of TSD that are not always
	needed; adjust #ifdefs to cover all possible cases; fix whitespace.

2006-09-11  Andreas Kupries  <andreask@activestate.com>

	* tests/msgcat.test: Bumped version in auxiliary files as well.
	* doc/msgcat.n:

2006-09-11  Kevin B. Kenny  <kennykb@acm.org>

	* unix/Makefile.in:	Bumped msgcat version to 1.4.2 to be
	* win/Makefile.in:	consistent with dgp's commits of 2006-09-10.

2006-09-11  Don Porter	<dgp@users.sourceforge.net>

	* library/msgcat/msgcat.tcl:	Removed some unneeded [uplevel]s.

2006-09-10  Don Porter	<dgp@users.sourceforge.net>

	* generic/tclExecute.c:		Corrected INST_EXPON flaw that treated
	* tests/expr.test:		$x**1 as $x**3. [Bug 1555371]

	* doc/tcltest.n:		Bump to version tcltest 2.3.0 to
	* library/tcltest/pkgIndex.tcl: account for new "-verbose line"
	* library/tcltest/tcltest.tcl:	feature.
	* unix/Makefile.in:
	* win/Makefile.in:
	* win/makefile.bc:
	* win/makefile.vc:

	* library/msgcat/msgcat.tcl:	Bump to version msgcat 1.4.2 to
	* library/msgcat/pkgIndex.tcl:	account for modifications.

2006-09-10  Daniel Steffen  <das@users.sourceforge.net>

	* library/msgcat/msgcat.tcl (msgcat::Init): on Darwin, add fallback of
	* tests/msgcat.test:			    default msgcat locale to
	* unix/tclUnixInit.c (TclpSetVariables):    current CFLocale
	identifier if available (via private ::tcl::mac::locale global, set at
	interp init when on Mac OS X 10.3 or later with CoreFoundation).

	* library/tcltest/tcltest.tcl: add 'line' verbose level: prints source
	* doc/tcltest.n:	       file line information of failing tests.

	* macosx/Tcl.xcodeproj/project.pbxproj: add new tclUnixCompat.c file;
	revise tests target to use new tcltest 'line' verbose level.

	* unix/configure.in: add descriptions to new AC_DEFINEs for MT-safe.
	* unix/tcl.m4: add caching to new SC_TCL_* macros for MT-safe wrappers
	* unix/configure: autoconf-2.59
	* unix/tclConfig.h.in: autoheader-2.59

2006-09-08  Zoran Vasiljevic <vasiljevic@users.sourceforge.net>

	* unix/tclUnixCompat.c: Added fallback to gethostbyname() and
	gethostbyaddr() if the implementation is known to be MT-safe
	(currently for Darwin 6 or later only).

	* unix/configure.in: Assume gethostbyname() and gethostbyaddr() are
	MT-safe starting with Darwin 6 (Mac OSX 10.2).

	* unix/configure: Regenerated with autoconf V2.59

2006-09-08  Andreas Kupries  <andreask@activestate.com>

	* unix/tclUnixCompat.c: Fixed conditions for CopyArray/CopyString, and
	CopyHostent. Also fixed bad var names in TclpGetHostByName.

2006-09-07  Zoran Vasiljevic <vasiljevic@users.sourceforge.net>

	* unix/tclUnixCompat.c: Added fallback to MT-unsafe library calls if
	TCL_THREADS is not defined.
	Fixed alignment of arrays copied by CopyArray() to be on the
	sizeof(char *) boundary.

2006-09-07  Zoran Vasiljevic <vasiljevic@users.sourceforge.net>

	* unix/tclUnixChan.c:	Rewritten MT-safe wrappers to return ptrs to
	* unix/tclUnixCompat.c: TSD storage making them all look like their
	* unix/tclUnixFCmd.c:	MT-unsafe pendants API-wise.
	* unix/tclUnixPort.h:
	* unix/tclUnixSock.c:

2006-09-06  Zoran Vasiljevic <vasiljevic@users.sourceforge.net>

	* unix/tclUnixChan.c: Added TCL_THREADS ifdef'ed usage of MT-safe
	* unix/tclUnixFCmd.c: calls like: getpwuid, getpwnam, getgrgid,
	* unix/tclUnixSock.c: getgrnam, gethostbyname and gethostbyaddr.
	* unix/tclUnixPort.h: See [Bug 999544]
	* unix/Makefile.in:
	* unix/configure.in:
	* unix/tcl.m4:
	* unix/configure: Regenerated.

	* unix/tclUnixCompat.c: New file containing MT-safe implementation of
	some library calls.

2006-09-04  Don Porter	<dgp@users.sourceforge.net>

	* generic/tclCompExpr.c:	Removed much complexity that is no
	longer needed.

	* tests/main.text (Tcl_Main-4.4):	Test corrected to not be
	timing sensitive to the Bug 1481986 fix. [Bug 1550858]

2006-09-04  Jeff Hobbs	<jeffh@ActiveState.com>

	* doc/package.n: correct package example

2006-08-31  Don Porter	<dgp@users.sourceforge.net>

	* generic/tclCompExpr.c:	Corrected flawed logic for disabling
	the INST_TRY_CVT_TO_NUMERIC instruction at the end of an expression
	when function arguments contain operators. [Bug 1541274]

	* tests/expr-old.test:	The remaining failing tests reported in
	* tests/expr.test:	[Bug 1381715] are all new in Tcl 8.5, so
	there's really no issue of compatibility with Tcl 8.4 result to deal
	with. Fixed by updating tests to expect 8.5 results.

2006-08-29  Don Porter	<dgp@users.sourceforge.net>

	* generic/tclParseExpr.c:	Dropped the old expr parser.

2006-08-30  Jeff Hobbs	<jeffh@ActiveState.com>

	* generic/tclBasic.c (Tcl_CreateInterp): init iPtr->threadId

	* win/tclWinChan.c [Bug 819667] Improve logic for identifying COM
	ports.

	* generic/tclIOGT.c (ExecuteCallback):
	* generic/tclPkg.c (Tcl_PkgRequireEx): replace Tcl_GlobalEval(Obj)
	with more efficient Tcl_Eval(Obj)Ex

	* unix/Makefile.in (valgrindshell): add valgrindshell target and
	update default VALGRINDARGS. User can override, or add to it with
	VALGRIND_OPTS env var.

	* generic/tclFileName.c (DoGlob): match incrs with decrs.

2006-08-29  Don Porter	<dgp@users.sourceforge.net>

	* generic/tclParseExpr.c:	Use the "parent" field of orphan
	ExprNodes to store the closure of left pointers. This lets us avoid
	repeated re-scanning leftward for the left boundary of subexpressions,
	which in worst case led to near O(N^2) runtime.

2006-08-29  Joe Mistachkin  <joe@mistachkin.com>

	* unix/tclUnixInit.c: Fixed the issue (typo) that was causing
	* unix/tclUnixThrd.c (TclpThreadGetStackSize): stack.test to fail on
	FreeBSD (and possibly other Unix platforms).

2006-08-29  Colin McCormack  <coldstore@users.sourceforge.net>

	* generic/tclIOUtil.c:	Added test for NULL return from
	* generic/tclPathObj.c: Tcl_FSGetNormalizedPath which was causing
	* unix/tclUnixFile.c:	segv's per [Bug 1548263]
	* win/tclWinFCmd.c:
	* win/tclWinFile.c:

2006-08-28  Kevin B. Kenny  <kennykb@acm.org>

	* library/tzdata/America/Havana:      Regenerated from Olson's
	* library/tzdata/America/Tegucigalpa: tzdata2006k.
	* library/tzdata/Asia/Gaza:

2006-08-28  Don Porter	<dgp@users.sourceforge.net>

	* generic/tclStringObj.c:	Revised ObjPrintfVA to take care to
	* generic/tclParseExpr.c:	copy only whole characters when doing
	%s formatting. This relieves callers of TclObjPrintf() and
	TclFormatToErrorInfo() from needing to fix arguments to character
	boundaries. Tcl_ParseExpr() simplified by taking advantage. [Bug
	1547786]

	* generic/tclStringObj.c:	Corrected TclFormatObj's failure to
	count up the number of arguments required by examining the format
	string. [Bug 1547681]

2006-08-27  Joe Mistachkin  <joe@mistachkin.com>

	* generic/tclClock.c (ClockClicksObjCmd): Fix nested macro breakage
	with TCL_MEM_DEBUG enabled. [Bug 1547662]

2006-08-26  Miguel Sofer  <msofer@users.sf.net>

	* doc/namespace.n:
	* generic/tclNamesp.c:
	* tests/upvar.test: bugfix, docs clarification and new tests for
	[namespace upvar] as follow up to [Bug 1546833], reported by Will
	Duquette.

2006-08-24  Kevin B. Kenny  <kennykb@acm.org>

	* library/tzdata: Regenerated, including several new files, from
	Olson's tzdata2006j.
	* library/clock.tcl:
	* tests/clock.test: Removed an early testing hack that allowed loading
	'registry' from the build tree rather than an installed one. This is a
	workaround for [Bug 15232730], which remains open because it's a
	symptom of a deeper underlying problem.

2006-08-23  Don Porter	<dgp@users.sourceforge.net>

	* generic/tclParseExpr.c:	Minimal collection of new tests
	* tests/parseExpr.test:		testing the error messages of the new
	expr parser. Several bug fixes and code simplifications that appeared
	during that effort.

2006-08-21  Don Porter	<dgp@users.sourceforge.net>

	* generic/tclIOUtil.c:	Revisions to complete the thread finalization
	of the cwdPathPtr. [Bug 1536142]

	* generic/tclParseExpr.c:	Revised mistaken call to
	TclCheckBadOctal(), so both [expr 08] and [expr 08z] have same
	additional info in error message.

	* tests/compExpr-old.test:	Update existing tests to not fail with
	* tests/compExpr.test:		the new expr parser.
	* tests/compile.test:
	* tests/expr-old.test:
	* tests/expr.test:
	* tests/for.test:
	* tests/if.test:
	* tests/parseExpr.test:
	* tests/while.test:

2006-08-21  Donal K. Fellows  <donal.k.fellows@manchester.ac.uk>

	* win/Makefile.in (gdb): Make this target work so that debugging an
	msys build is possible.

2006-08-21  Daniel Steffen  <das@users.sourceforge.net>

	* macosx/tclMacOSXNotify.c (Tcl_WaitForEvent): if the run loop is
	already running (e.g. if Tcl_WaitForEvent was called recursively),
	re-run it in a custom run loop mode containing only the source for the
	notifier thread, otherwise wakeups from other sources added to the
	common run loop modes might get lost.

	* unix/tclUnixNotfy.c (Tcl_WaitForEvent): on 64-bit Darwin,
	pthread_cond_timedwait() appears to have a bug that causes it to wait
	forever when passed an absolute time which has already been exceeded
	by the system time; as a workaround, when given a very brief timeout,
	just do a poll on that platform. [Bug 1457797]

	* generic/tclClock.c (ClockClicksObjCmd): add support for Darwin
	* generic/tclCmdMZ.c (Tcl_TimeObjCmd):	  nanosecond resolution timer
	* generic/tclInt.h:			  to [clock clicks] and [time]
	* unix/configure.in (Darwin):		  when TCL_WIDE_CLICKS defined
	* unix/tclUnixTime.c (TclpGetWideClicks, TclpWideClicksToNanoseconds):
	* unix/configure: autoconf-2.59
	* unix/tclConfig.h.in: autoheader-2.59

	* unix/tclUnixPort.h (Darwin): override potentially faulty configure
	detection of termios availability in all cases, since termios is known
	to be present on all Mac OS X releases since 10.0. [Bug 497147]

2006-08-18  Daniel Steffen  <das@users.sourceforge.net>

	* unix/tcl.m4 (Darwin): add support for --enable-64bit on x86_64, for
	universal builds including x86_64, for 64-bit CoreFoundation on
	Leopard and for use of -mmacosx-version-min instead of
	MACOSX_DEPLOYMENT_TARGET
	* unix/configure: autoconf-2.59
	* unix/tclConfig.h.in: autoheader-2.59

	* generic/tcl.h:	  add fixes for building on Leopard and
	* unix/tclUnixPort.h:	  support for 64-bit CoreFoundation on Leopard
	* macosx/tclMacOSXFCmd.c:

	* unix/tclUnixPort.h: on Darwin x86_64, disable use of vfork as it
	causes execve to fail intermittently. (rdar://4685553)

	* generic/tclTomMath.h: on Darwin 64-bit, for now disable use of
	128-bit arithmetic through __attribute__ ((mode(TI))), as it leads to
	link errors due to missing fallbacks. (rdar://4685527)

	* macosx/Tcl.xcodeproj/project.pbxproj: add x86_64 to universal build,
	switch native release targets to use DWARF with dSYM, Xcode 3.0
	changes
	* macosx/README: updates for x86_64 and Xcode 2.4.

	* macosx/Tcl.xcodeproj/default.pbxuser: add test suite target that
	* macosx/Tcl.xcodeproj/project.pbxproj: runs the tcl test suite at
	build time and shows clickable test suite errors in the GUI build
	window.

	* tests/macOSXFCmd.test: fix use of deprecated resource fork paths.

	* unix/tclUnixInit.c (TclpInitLibraryPath): move code that is only
	needed when TCL_LIBRARY is defined to run only in that case.

	* generic/tclLink.c (LinkTraceProc): fix 64-bit signed-with-unsigned
	comparison warning from gcc4 -Wextra.

	* unix/tclUnixChan.c (TclUnixWaitForFile): with timeout < 0, if
	select() returns early (e.g. due to a signal), call it again instead
	of returning a timeout result. Fixes intermittent event-13.8 failures.

2006-08-17  Don Porter	<dgp@users.sourceforge.net>

	* generic/tclCompile.c:		Revised the new set of expression
	* generic/tclParseExpr.c:	parse error messages.

2006-08-16  Don Porter	<dgp@users.sourceforge.net>

	* generic/tclParseExpr.c:	Replace PrecedenceOf() function with
	prec[] static array.

2006-08-14  Donal K. Fellows  <donal.k.fellows@manchester.ac.uk>

	* library/clock.tcl (::tcl::clock::add): Added missing braces to
	clockval validation code. Pointed out on comp.lang.tcl.

2006-08-11  Donal K. Fellows  <donal.k.fellows@manchester.ac.uk>

	* generic/tclNamesp.c: Improvements in buffer management to make
	namespace creation faster. Plus selected other minor improvements to
	code quality. [Patch 1352382]

2006-08-10  Donal K. Fellows  <donal.k.fellows@manchester.ac.uk>

	Misc patches to make code more efficient. [Bug 1530474] (afredd)
	* generic/*.c, macosx/tclMacOSXNotify.c, unix/tclUnixNotfy.c,
	* win/tclWinThrd.c: Tidy up invokations of Tcl_Panic() to promote
	string constant sharing and consistent style.
	* generic/tclBasic.c (Tcl_CreateInterp): More efficient handling of
	* generic/tclClock.c (TclClockInit):	 registration of commands not
						 in global namespace.
	* generic/tclVar.c (Tcl_UnsetObjCmd): Remove unreachable clause.

2006-08-09  Don Porter	<dgp@users.sourceforge.net>

	* generic/tclEncoding.c:	Replace buffer copy in for loop with
	call to memcpy(). Thanks to afredd. [Patch 1530262]

2006-08-09  Donal K. Fellows  <donal.k.fellows@manchester.ac.uk>

	* generic/tclCmdIL.c (Tcl_LassignObjCmd): Make the wrong#args message
	a bit more consistent with those used elsewhere. [Bug 1534628]

	* generic/tclDictObj.c (DictForCmd): Stop crash when attempting to
	iterate over an invalid dictionary. [Bug 1531184]

	* doc/ParseCmd.3, doc/expr.n, doc/set.n, doc/subst.n, doc/switch.n:
	* doc/tclvars.n: Ensure that uses of [expr] in documentation examples
	are also good style (with braces) unless otherwise necessary. [Bug
	1526581]

2006-08-03  Daniel Steffen  <das@users.sourceforge.net>

	* unix/tclUnixPipe.c (TclpCreateProcess): for USE_VFORK: ensure
	standard channels are initialized before vfork() so that the child
	doesn't potentially corrupt global state in the parent's address space

	* tests/compExpr-old.test: add 'oldExprParser' constraint to all tests
	* tests/compExpr.test:	   that depend on the exact format of the
	* tests/compile.test:	   error messages of the pre-2006-07-05
	* tests/expr-old.test:	   expression parser. The constraint is on by
	* tests/expr.test:	   default (i.e those tests still fail), but
	* tests/for.test:	   can be turned off by passing '-constraints
	* tests/if.test:	   newExprParser' to tcltest, which will skip
	* tests/parseExpr.test:	   the 196 failing tests in the testsuite that
	* tests/while.test:	   are caused by the new expression parser
	error messages.

2006-07-31  Kevin B. Kenny  <kennykb@acm.org>

	* generic/tclClock.c (ConvertLocalToUTCUsingC): Corrected a regression
	that caused dates before 1969 to be one day off in the :localtime time
	zone if TZ is not set. [Bug 1531530]

2006-07-30  Kevin B. Kenny  <kennykb@acm.org>

	* generic/tclClock.c (GetJulianDayFromEraYearMonthDay): Corrected
	several errors in converting dates before the Common Era [Bug 1426279]
	* library/clock.tcl: Corrected syntax errors in generated code for %EC
	%Ey, and %W format groups [Bug 1505383]. Corrected a bug in cache
	management for format strings containing [glob] metacharacters [Bug
	1494664]. Corrected several errors in formatting/scanning of years
	prior to the Common Era, and added the missing %EE format group to
	indicate the era.
	* tools/makeTestCases.tcl: Added code to make sure that %U and %V
	format groups are included in the tests. (The code depends on %U and
	%V formatting working correctly when 'makeTestCases.tcl' is run,
	rather than making a completely independent check.) Added tests for
	[glob] metacharacters in strings. Added tests for years prior to the
	Common Era.
	* tests/clock.test: Rebuilt with new test cases for all the above.

2006-07-30  Joe English	 <jenglish@users.sourceforge.net>

	* doc/AppInit.3: Fix typo [Bug 1496886]

2006-07-26  Don Porter	<dgp@users.sourceforge.net>

	* generic/tclExecute.c: Corrected flawed overflow detection in
	* tests/expr.test:	INST_EXPON that caused [expr 2**64] to return
	0 instead of the same value as [expr 1<<64].

2006-07-24  Don Porter	<dgp@users.sourceforge.net>

	* win/tclWinSock.c:	Correct un-initialized Tcl_DString. Thanks to
	afredd. [Bug 1518166]

2006-07-21  Miguel Sofer  <msofer@users.sf.net>

	* generic/tclExecute.c:
	* tests/execute.test (execute-9.1): dgp's fix for [Bug 1522803].

2006-07-20  Daniel Steffen  <das@users.sourceforge.net>

	* macosx/tclMacOSXNotify.c (Tcl_InitNotifier, Tcl_WaitForEvent):
	create notifier thread lazily upon first call to Tcl_WaitForEvent()
	rather than in Tcl_InitNotifier(). Allows calling exeve() in processes
	where the event loop has not yet been run (Darwin's execve() fails in
	processes with more than one thread), in particular allows embedders
	to call fork() followed by execve(), previously the pthread_atfork()
	child handler's call to Tcl_InitNotifier() would immediately recreate
	the notifier thread in the child after a fork.

	* macosx/tclMacOSXFCmd.c (TclMacOSXCopyFileAttributes):	   add support
	* macosx/tclMacOSXNotify.c (Tcl_InitNotifier):		   for weakly
	* unix/tclUnixInit.c (Tcl_GetEncodingNameFromEnvironment): importing
	symbols not available on OSX 10.2 or 10.3, enables binaires built on
	later OSX versions to run on earlier ones.
	* macosx/Tcl.xcodeproj/project.pbxproj: enable weak-linking; turn on
						extra warnings.
	* macosx/README: document how to enable weak-linking; cleanup.
	* unix/tclUnixPort.h: add support for weak-linking; conditionalize
	AvailabilityMacros.h inclusion; only disable realpath on 10.2 or
	earlier when threads are enabled.
	* unix/tclLoadDyld.c (TclpLoadMemoryGetBuffer): change runtime Darwin
	* unix/tclUnixInit.c (TclpInitPlatform):	release check to use
							global initialized
							once
	* unix/tclUnixFCmd.c (DoRenameFile, TclpObjNormalizePath): add runtime
	Darwin release check to determine if realpath is threadsafe.
	* unix/configure.in: add check on Darwin for compiler support of weak
	* unix/tcl.m4:	     import and for AvailabilityMacros.h header; move
	Darwin specific checks & defines that are only relevant to the tcl
	build out of tcl.m4; restrict framework option to Darwin; clean up
	quoting and help messages.
	* unix/configure: autoconf-2.59
	* unix/tclConfig.h.in: autoheader-2.59

	* generic/regc_locale.c (cclass):
	* generic/tclExecute.c (TclExecuteByteCode):
	* generic/tclIOCmd.c (Tcl_ExecObjCmd):
	* generic/tclListObj.c (NewListIntRep):
	* generic/tclObj.c (Tcl_GetLongFromObj, Tcl_GetWideIntFromObj)
	(FreeBignum, Tcl_SetBignumObj):
	* generic/tclParseExpr.c (Tcl_ParseExpr):
	* generic/tclStrToD.c (TclParseNumber):
	* generic/tclStringObj.c (TclAppendFormattedObjs):
	* unix/tclLoadDyld.c (TclpLoadMemory):
	* unix/tclUnixPipe.c (TclpCreateProcess): fix signed-with-unsigned
	comparison and other warnings from gcc4 -Wextra.

2006-07-13  Andreas Kupries <andreask@activestate.com>

	* unix/tclUnixPort.h: Added the inclusion of <AvailabilityMacros.h>.
	The missing header caused the upcoming #if conditions to wrongly
	exclude realpath, causing file normalize to ignore symbolic links in
	the path.

2006-07-11  Zoran Vasiljevic <vasiljevic@users.sourceforge.net>

	* generic/tclAsync.c: Made Tcl_AsyncDelete() more tolerant when called
	after all thread TSD has been garbage-collected.

2006-07-05  Don Porter	<dgp@users.sourceforge.net>

	* generic/tclParseExpr.c:	Completely new expression parser that
	builds a parse tree instead of operating with deep recursion. This
	corrects reports of stack-blowing crashes parsing long expressions
	[Bug 906201] and replaces a fundamentally O(N^2) algorithm with an
	O(N) one [RFE 903765]. The new parser is better able to generate error
	messages that clearly report both the nature and context of the syntax
	error [Bugs 1029267, 1381715]. For now, the code for the old parser is
	still present and can be activated with a "#define OLD_EXPR_PARSER
	1". This is for the sake of a clean implementation patch, and for ease
	of benchmarking. The new parser is non-recursive, so much lighter in
	stack consumption, but it does use more heap, so there may be cases
	where parsing of long expressions that succeeded with the old parser
	will lead to out of memory panics with the new one. There are still
	more improvements possible on that point, though significant progress
	may require changes to the Tcl_Token specifications documented for the
	public Tcl_Parse*() routines.
	***POTENTIAL INCOMPATIBILITY*** for any callers that rely on the exact
	(usually terrible) error messages generated by the old parser. This
	includes a large number of tests in the test suite.

	* generic/tclInt.h:		Replaced TclParseWhiteSpace() with
	* generic/tclParse.c:		TclParseAllWhiteSpace() which is what
	* generic/tclParseExpr.c:	all the callers really needed.
	Breaking whitespace runs at newlines is useful only to the command
	parsing function, and it can call the file scoped routine
	ParseWhiteSpace() to do that.

	* tests/expr-old.test:	Removed knownBug constraints that masked
	* tests/expr.test:	failures due to revised error messages.
	* tests/parseExpr.test:

2006-06-20  Don Porter	<dgp@users.sourceforge.net>

	* generic/tclIOUtil.c:	Changed default configuration to
	* generic/tclInt.decls: #undef USE_OBSOLETE_FS_HOOKS which disables
	* generic/tclTest.c:	access to the Tcl 8.3 internal routines for
	hooking into filesystem operations. Everyone ought to have migrated to
	Tcl_Filesystems by now.
	***POTENTIAL INCOMPATIBILITY*** for any code still stuck in the
	pre-Tcl_Filesystem era.

	* generic/tclIntDecls.h:	make genstubs
	* generic/tclStubInit.c:

	* generic/tclStrToD.c:	Removed dead code that permitted disabling of
	recognition of the new 0b and 0o numeric formats.

	* generic/tclExecute.c: Removed dead code that implemented alternative
	* generic/tclObj.c:	design where numeric values did not
	automatically narrow to the smallest Tcl_ObjType required to hold them

	* generic/tclCmdAH.c:	Removed dead code that was old implementation
	of [format].

2006-06-14  Daniel Steffen  <das@users.sourceforge.net>

	* unix/tclUnixPort.h (Darwin): support MAC_OS_X_VERSION_MAX_ALLOWED
	define from AvailabilityMacros.h: override configure detection and
	only use API available in the indicated OS version or earlier.

2006-06-14  Donal K. Fellows  <donal.k.fellows@manchester.ac.uk>

	* doc/format.n, doc/scan.n: Added examples for converting between
	characters and their numeric interpretations following user prompting.

2006-06-13  Donal K. Fellows  <dkf@users.sf.net>

	* unix/tclLoadDl.c (TclpDlopen): Workaround for a compiler bug in Sun
	Forte 6. [Bug 1503729]

2006-06-06  Don Porter	<dgp@users.sourceforge.net>

	* doc/GetStdChan.3:	Added recommendation that each call to
	Tcl_SetStdChannel() be accompanied by a call to Tcl_RegisterChannel().

2006-06-05  Donal K. Fellows  <donal.k.fellows@manchester.ac.uk>

	* doc/Alloc.3: Added documentation of promise that Tcl_Realloc(NULL,x)
	is the same as Tcl_Alloc(x), as discussed in comp.lang.tcl. Also fixed
	nonsense sentence to say something meaningful.

2006-05-29  Jeff Hobbs	<jeffh@ActiveState.com>

	* generic/tcl.h (Tcl_DecrRefCount): use if/else construct to allow
	placement in unbraced outer if/else conditions. (jcw)

2006-05-27  Daniel Steffen  <das@users.sourceforge.net>

	* macosx/tclMacOSXNotify.c: implemented pthread_atfork() handler that
	* unix/tcl.m4 (Darwin):	    recreates CoreFoundation state and
	notifier thread in the child after a fork(). Note that pthread_atfork
	is available starting with Tiger only. Because vfork() is used by the
	core on Darwin, [exec]/[open] are not affected by this fix, only
	extensions or embedders that call fork() directly (such as TclX).
	However, this only makes fork() safe from corefoundation tcl with
	--disable-threads; as on all platforms, forked children may deadlock
	in threaded tcl due to the potential for stale locked mutexes in the
	child. [Patch 923072]

	* unix/configure: autoconf-2.59
	* unix/tclConfig.h.in: autoheader-2.59

2006-05-24  Donal K. Fellows  <donal.k.fellows@manchester.ac.uk>

	* unix/tcl.m4 (SC_CONFIG_SYSTEM): Fixed quoting of command script to
	awk; it was a rarely used branch, but it was wrong. [Bug 1494160]

2006-05-23  Donal K. Fellows  <donal.k.fellows@manchester.ac.uk>

	* doc/chan.n, doc/refchan.n: Tighten up the documentation to follow a
	slightly more consistent style with regard to argument capitalization.

2006-05-13  Don Porter	<dgp@users.sourceforge.net>

	* generic/tclProc.c (ProcCompileProc): When a bump of the compile
	epoch forces the re-compile of a proc body, take care not to overwrite
	any Proc struct that may be referred to on the active call stack. This
	fixes [Bug 1482718]. Note that the fix will not be effective for code
	that calls the private routine TclProcCompileProc() directly.

2006-05-13  Daniel Steffen  <das@users.sourceforge.net>

	* generic/tclEvent.c (HandleBgErrors): fix leak. [Coverity issue 86]

2006-05-05  Don Porter	<dgp@users.sourceforge.net>

	* generic/tclMain.c (Tcl_Main):		Corrected flaw that required
	* tests/main.test: (Tcl_Main-4.5):	processing of one interactive
	command before passing control to the loop routine registered with
	Tcl_SetMainLoop(). [Bug 1481986]

2006-05-04  Don Porter	<dgp@users.sourceforge.net>

	* README:		Bump version number to 8.5a5
	* generic/tcl.h:
	* tools/tcl.wse.in:
	* unix/configure.in:
	* unix/tcl.spec:
	* win/README.binary:
	* win/configure.in:

	* unix/configure:	autoconf-2.59
	* win/configure:

	* generic/tclBasic.c (ExprSrandFunc): Restore acceptance of wide/big
	* doc/mathfunc.n: integer values by srand(). [Bug 1480509]

2006-04-26  Don Porter	<dgp@users.sourceforge.net>

	*** 8.5a4 TAGGED FOR RELEASE ***

	* changes:	Updates for another RC.

	* generic/tclBinary.c:	Revised the handling of the Q and q format
	* generic/tclInt.h:	specifiers for [binary] to account for the
	* generic/tclStrToD.c:	"middle endian" floating point format used in
	Nokia N770.

2006-04-25  Don Porter	<dgp@users.sourceforge.net>

	* doc/DoubleObj.3:	More doc updates for TIP 237.
	* doc/expr.n:
	* doc/format.n:
	* doc/mathfunc.n:
	* doc/scan.n:
	* doc/string.n:

	* generic/tclScan.c:	[scan $s %u] is documented to accept only
	* tests/scan.test:	decimal formatted integers. Fixed to match.

2006-04-19  Kevin B. Kenny  <kennykb@acm.org>

	* generic/tclStrToD.c: Added code to support the "middle endian"
	floating point format used in the Nokia N770's software-based floating
	point. Thanks to Bruce Johnson for reporting this bug, originally on
	http://wiki.tcl.tk/15408.
	* library/clock.tcl: Fixed a bug with Daylight Saving Time and Posix
	time zone specifiers reported by Martin Lemburg in
	http://groups.google.com/group/comp.lang.tcl/browse_thread/thread/9a8b15a4dfc0b7a0
	(and not at SourceForge).
	* tests/clock.test: Added test case for the above bug.

2006-04-18  Donal K. Fellows  <dkf@users.sf.net>

	* doc/IntObj.3: Minor review fixes, including better documentation of
	the behaviour of Tcl_GetBignumAndClearObj.

2006-04-17  Don Porter	<dgp@users.sourceforge.net>

	* doc/IntObj.3: Documentation changes to account for TIP 237 changes.
	* doc/Object.3: [Bug 1446971]

2006-04-12  Donal K. Fellows  <donal.k.fellows@manchester.ac.uk>

	* generic/regc_locale.c (cclass): Redefined the meaning of [:print:]
	to be exactly UNICODE letters, numbers, punctuation, symbols and
	spaces (*not* whitespace). [Bug 1376892]

2006-04-11  Don Porter	<dgp@users.sourceforge.net>

	* generic/tclTrace.c:	Stop some interference between enter traces
	* tests/trace.test:	and enterstep traces. [Bug 1458266]

2006-04-07  Don Porter	<dgp@users.sourceforge.net>

	* generic/tclPathObj.c: Yet another revised fix for the [Bug 1379287]
	* tests/fileSystem.test:	family of path normalization bugs.

2006-04-06  Jeff Hobbs	<jeffh@ActiveState.com>

	* generic/tclRegexp.c (FinalizeRegexp): full reset data to indicate
	readiness for reinitialization.

2006-04-06  Don Porter	<dgp@users.sourceforge.net>

	* generic/tclIndexObj.c (Tcl_GetIndexFromObjStruct):	It seems there
	* tests/indexObj.test:	are extensions that rely on the prior behavior
	* doc/GetIndex.3:	that the empty string cannot succeed as a
	unique prefix matcher, so I'm restoring Donal Fellows's solution.
	Added mention of this detail to the documentation. [Bug 1464039]

	* tests/compExpr-old.test:	Updated testmathfunctions constraint
	* tests/compExpr.test:		to post-TIP-232 world.
	* tests/expr-old.test:
	* tests/expr.test:
	* tests/info.test:

	* tests/indexObj.test:	Corrected other test errors revealed by
	* tests/upvar.test:	testing outside the tcltest application.

	* generic/tclPathObj.c: Revised fix for the [Bug 1379287] family of
	path normalization bugs.

2006-04-06  Daniel Steffen  <das@users.sourceforge.net>

	* unix/tcl.m4: removed TCL_IO_TRACK_OS_FOR_DRIVER_WITH_BAD_BLOCKING
	define on Darwin. [Bug 1457515]
	* unix/configure: autoconf-2.59
	* unix/tclConfig.h.in: autoheader-2.59

2006-04-05  Don Porter	<dgp@users.sourceforge.net>

	* win/tclWinInit.c:	More careful calls to Tcl_DStringSetLength()
	* win/tclWinSock.c:	to avoid creating invalid DString states. Bump
	* win/tclWinDde.c:	to version 1.3.2. [RFE 1366195]
	* library/dde/pkgIndex.tcl:

	* library/reg/pkgIndex.tcl:	Bump to registry 1.2 because
	* win/tclWinReg.c:	Registry_Unload() is a new public routine
	* win/Makefile.in:	compared to the 1.1.* releases.

	* win/configure.in:	Bump package version numbers.
	* win/configure:	autoconf 2.59

2006-04-05  Donal K. Fellows  <donal.k.fellows@manchester.ac.uk>

	* generic/tclIndexObj.c (Tcl_GetIndexFromObjStruct): Allow empty
	strings to be matched by the Tcl_GetIndexFromObj machinery, in the
	same manner as any other key. [Bug 1464039]

2006-04-03  Andreas Kupries <andreask@activestate.com>

	* generic/tclIO.c (ReadChars): Added check, panic and commentary to a
	piece of code which relies on BUFFER_PADDING to create enough space at
	the beginning of each buffer for the insertion of partial multibyte
	data at the beginning of a buffer. Commentary explains why this code
	is OK, and the panic is as a precaution if someone twiddled the
	BUFFER_PADDING into uselessness.

	* generic/tclIO.c (ReadChars): Temporarily suppress the use of
	TCL_ENCODING_END set when EOF was reached while the buffer we are
	converting is not truly the last buffer in the queue. Together with
	the Utf bug below it was possible to completely wreck the buffer data
	structures, eventually crashing Tcl. [Bug 1462248]

	* generic/tclEncoding.c (UtfToUtfProc): Stop accessing memory beyond
	the end of the input buffer when TCL_ENCODING_END is set and the last
	bytes of the buffer start a multi-byte sequence. This bug contributed
	to [Bug 1462248].

2006-03-30  Miguel Sofer  <msofer@users.sf.net>

	* generic/tclExecute.c: remove unused var and silence gcc warning

2006-03-29  Jeff Hobbs	<jeffh@ActiveState.com>

	* win/Makefile.in: convert _NATIVE paths to use / to avoid ".\"
	path-as-escape issue.

2006-03-29  Don Porter	<dgp@users.sourceforge.net>

	* changes:	Updates for another RC.

	* generic/tclPathObj.c:	 More fixes for path normalization when /../
	* tests/fileSystem.test: tries to go beyond root.[Bug 1379287]

	* generic/tclExecute.c: Revised INST_MOD implementation to do
	calculations in native types as much as possible, moving to mp_ints
	only when necessary.

2006-03-28  Jeff Hobbs	<jeffh@ActiveState.com>

	* win/tclWinPipe.c (TclpCreateProcess): change panics to Tcl errors
	and do proper refcounting of noe objPtr. [Bug 1194429]

	* unix/tcl.m4, win/tcl.m4: []-quote AC_DEFUN functions.

2006-03-28  Daniel Steffen  <das@users.sourceforge.net>

	* macosx/Tcl.xcode/default.pbxuser:	add '-singleproc 1' cli arg to
	* macosx/Tcl.xcodeproj/default.pbxuser: tcltest to ease test debugging

	* macosx/Tcl.xcode/project.pbxproj:	removed $prefix/share from
	* macosx/Tcl.xcodeproj/project.pbxproj: TCL_PACKAGE_PATH as per change
	to unix/configure.in of 2006-03-13.

	* unix/tclUnixFCmd.c (TclpObjNormalizePath): deal with *BSD/Darwin
	realpath() converting relative paths into absolute paths [Bug 1064247]

2006-03-28  Vince Darley  <vincentdarley@sourceforge.net>

	* generic/tclIOUtil.c: fix to nativeFilesystemRecord comparisons
	(lesser part of [Bug 1064247])

2006-03-27  Pat Thoyts	<patthoyts@users.sourceforge.net>

	* win/tclWinTest.c:	Fixes for [Bug 1456373] (mingw-gcc issue)

2006-03-27  Andreas Kupries <andreask@activestate.com>

	* doc/CrtChannel.3:    Added TCL_CHANNEL_VERSION_5, made it the
	* generic/tcl.h:       version where the "truncateProc" is defined at,
	* generic/tclIO.c:     and moved all channel drivers of Tcl to v5.
	* generic/tclIOGT.c, generic/tclIORChan.c, unix/tclUnixChan.c:
	* unix/tclUnixPipe.c, win/tclWinChan.c, win/tclWinConsole.c:
	* win/tclWinPipe.c, win/tclWinSerial.c, win/tclWinSock.c:

2006-03-27  Don Porter	<dgp@users.sourceforge.net>

	* generic/tclExecute.c: Merge INST_MOD computation in with the
	INST_?SHIFT instructions, which also operate only on two integral
	values. Also corrected flaw that made INST_BITNOT of wide values
	require mp_int calculations. Also corrected type that missed optimized
	handling of the tclBooleanType by the TclGetBooleanFromObj macro.

	* changes:	Updates for another RC.

2006-03-25  Don Porter	<dgp@users.sourceforge.net>

	* generic/tclExecute.c: Corrections to INST_EXPON detection of
	overflow to use mp_int calculations.

2006-03-24  Kevin B. Kenny  <kennykb@acm.org>

	* generic/tclExecute.c (TclExecuteByteCode): Added a couple of missing
	casts to 'int' that were affecting compilablity on VC6.

2006-03-24  Don Porter	<dgp@users.sourceforge.net>

	* generic/tclEncoding.c: Reverted latest change [Bug 506653] since it
	reportedly killed test performance on Windows.

	* generic/tclExecute.c: Revised INST_EXPON implementation to do
	calculations in native types as much as possible, moving to mp_ints
	only when necessary.

2006-03-23  Don Porter	<dgp@users.sourceforge.net>

	* generic/tclExecute.c: Merged INST_EXPON handling in with the other
	binary operators that operate on all number types (INST_ADD, etc.).

	* tests/env.test: With case preserved (see 2006-03-21 commit) be sure
	to do case-insensitive filtering. [Bug 1457065]

2006-03-23  Reinhard Max  <max@suse.de>

	* unix/tcl.spec: Cleaned up and completed the spec file. An RPM can
	now be built from the tcl source distribution with "rpmbuild -tb
	<tarball>"

2006-03-22  Reinhard Max  <max@suse.de>

	* tests/stack.test: Run the stack tests in subshells, so that they are
	reported as failed tests rather than bugs in the test suite if the
	recursion causes a segfault.

2006-03-21  Don Porter	<dgp@users.sourceforge.net>

	* changes:	Updates for another RC.

	* generic/tclStrToD.c:	One of the branches of AccumulateDecimalDigit
	* tests/parseExpr.test: did not. [Bug 1451233]

	* tests/env.test:	Preserve case of saved env vars. [Bug 1409272]

2006-03-21  Daniel Steffen  <das@users.sourceforge.net>

	* generic/tclInt.decls:	 implement globbing for HFS creator & type
	* macosx/tclMacOSXFCmd.c:codes and 'hidden' flag, as documented in
	* tests/macOSXFCmd.test: glob.n; objectified OSType handling in [glob]
	* unix/tclUnixFile.c:	 and [file attributes]; fix globbing for
	hidden files with pattern==NULL arg. [Bug 823329]
	* generic/tclIntPlatDecls.h:
	* generic/tclStubInit.c: make genstubs

2006-03-20  Andreas Kupries <andreask@activestate.com>

	* win/Makefile.in (install-libraries): Generate tcl8/8.4 directory
	under Windows as well (cygwin Makefile). Related entry: 2006-03-07,
	dgp. This moved the installation of http from 8.2 to 8.4, partially. A
	fix of the required directory creation was done for unix on Mar 10,
	without entry in the Changelog. This entry is for the fix of the
	directory creation under Windows.

	* unix/installManPage: There is always one even more broken "sed".
	Moved the # comment starting character in the sed script to the
	beginning of their respective lines. The AIX sed will not recognize
	them as comments otherwise :( The actual text stays indented for
	better association with the commands they belong to.

2006-03-20  Donal K. Fellows  <donal.k.fellows@manchester.ac.uk>

	* tests/cmdAH.test, tests/fCmd.test, tests/unixFCmd.test:
	* tests/winFCmd.test: Cleanup of some test constraint handling, and a
	few other minor issues.

2006-03-18  Vince Darley  <vincentdarley@sourceforge.net>

	* generic/tclFileName.c:
	* doc/FileSystem.3:
	* tests/fileName.test: Fix to [Bug 1084705] so that 'glob -nocomplain'
	finally agrees with its documentation and doesn't swallow genuine
	errors.

	***POTENTIAL INCOMPATIBILITY*** for scripts that assumed '-nocomplain'
	removes the need for 'catch' to deal with non-understood path names.

	Small optimisation to implementation of pattern==NULL case of TclGlob,
	and clarification to the documentation. [Tclvfs bug 1405317]

2006-03-18  Vince Darley  <vincentdarley@sourceforge.net>

	* tests/fCmd.test: added knownBug test case for [Bug 1394972]

	* tests/winFCmd.test:
	* tests/tcltest.test: corrected tests to better account for behaviour
	of writable/non-writable directories on Windows 2000/XP. This, with
	the previous patches, closes [Bug 1193497]

2006-03-17  Andreas Kupries <andreask@activestate.com>

	* doc/chan.n: Updated with documentation for the commands 'chan
	create' and 'chan postevent' (TIP #219).

	* doc/refchan.n: New file. Documentation of the command handler API
	for reflected channels (TIP #219).

2006-03-17  Joe Mistachkin <joe@mistachkin.com>

	* unix/tclUnixPort.h: Include pthread.h prior to pthread_np.h [Bug
	1444692]

	* win/tclWinTest.c: Corrected typo of 'initializeMutex' that prevented
	successful compilation.

2006-03-16  Andreas Kupries <andreask@activestate.com>

	* doc/open.n: Documented the changed behaviour of 'a'ppend mode.

	* tests/io.test (io-43.1 io-44.[1234]): Rewritten to be self-contained
	with regard to setup and cleanup. [Bug 681793]

	* generic/tclIOUtil.c (TclGetOpenMode): Added the flag O_APPEND to the
	list of POSIX modes used when opening a file for 'a'ppend. This
	enables the proper automatic seek-to-end-on-write by the OS. See [Bug
	680143] for longer discussion.

	* tests/ioCmd.test (iocmd-13.7.*): Extended the testsuite to check the
	new handling of 'a'.

2006-03-15  Andreas Kupries <andreask@activestate.com>

	* tests/socket.test: Extended the timeout in socket-11.11 from 10 to
	40 seconds to allow for really slow machines. Also extended
	actual/expected results with value of variable 'done' to make it
	clearer when a test fails due to a timeout. [Bug 792159]

2006-03-15  Vince Darley  <vincentdarley@sourceforge.net>

	* win/fCmd.test: add proper test constraints so the new tests don't
	run on Unix.

2006-03-14  Andreas Kupries <andreask@activestate.com>

	* generic/tclPipe.c (TclCreatePipeline): Modified the processing of
	pipebars to fail if the last bar is followed only by redirections.
	[Bug 768659]

2006-03-14  Andreas Kupries <andreask@activestate.com>

	* doc/fconfigure.n: Clarified that -translation is binary is reported
	as lf when queried, because it is identical to lf, except for the
	special additional behaviour when setting it. [Bug 666770]

2006-03-14  Andreas Kupries <andreask@activestate.com>

	* doc/clock.n: Removed double-quotes around section title NAME; not
	needed.
	* unix/installManpage: Reverted part to handle double-quotes in
	section NAME, chokes older sed installations.

2006-03-14  Andreas Kupries <andreask@activestate.com>

	* library/tm.tcl (::tcl::tm::Defaults): Fixed handling of environment
	variable TCLX.y_TM_PATH, bad variable reference. Thanks to Julian
	Noble. [Bug 1448251]

2006-03-14  Vince Darley  <vincentdarley@sourceforge.net>

	* win/tclWinFile.c: updated patch to deal with 'file writable' issues
	on Windows XP/2000.
	* generic/tclTest.c:
	* unix/tclUnixTest.c:
	* win/tclWinTest.c:
	* tests/fCmd.test: updated test suite to deal with correct permissions
	setting and differences between XP/2000 and 95/98 3 tests still fail;
	to be dealt with shortly

2006-03-13  Don Porter	<dgp@users.sourceforge.net>

	* generic/tclEncoding.c: Report error when an escape encoding is
	missing one of its sub-encodings. [Bug 506653]

	* unix/configure.in:	Revert change from 2005-07-26 that sometimes
	* unix/configure:	added $prefix/share to the tcl_pkgPath. See
	[Patch 1231015]. autoconf-2.59.

2006-03-10  Miguel Sofer  <msofer@users.sf.net>

	* generic/tclProc.c (ObjInterpProcEx):
	* tests/apply.test (apply-5.1): Fix [apply] error messages so that
	they quote the lambda expression. [Bug 1447355]

2006-03-10  Zoran Vasiljevic  <vasiljevic@users.sourceforge.net>

	-- Summary of changes fixing [Bug 1437595] --

	* generic/tclEvent.c: Cosmetic touches and identation
	* generic/tclInt.h: Added TclpFinalizeSockets() call.

	* generic/tclIO.c: Calls TclpFinalizeSockets() as part of the
	TclFinalizeIOSubsystem().

	* unix/tclUnixSock.c: Added no-op TclpFinalizeSockets().

	* win/tclWinPipe.c, win/tclWinSock.c: Finalization of sockets/pipes is
	now solely done in TclpFinalizeSockets() and TclpFinalizePipes() and
	not over the thread-exit handler, because the order of actions the Tcl
	generic core will impose may result in cores/hangs if the thread exit
	handler tears down corresponding subsystem(s) too early.

2006-03-10  Vince Darley  <vincentdarley@sourceforge.net>

	* win/tclWinFile.c: previous patch breaks tests, so removed.

2006-03-09  Vince Darley  <vincentdarley@sourceforge.net>

	* win/tclWinFile.c: fix to 'file writable' in certain XP directories.
	Thanks to fvogel and jfg. [Patch 1344540] Modified patch to make use
	of existing use of getSecurityProc.

2006-03-08  Don Porter	<dgp@users.sourceforge.net>

	* generic/tclExecute.c: Complete missing bit of TIP 215 implementation
	* tests/incr.test:

2006-03-07  Joe English	 <jenglish@users.sourceforge.net>

	* unix/tcl.m4: Set SHLIB_LD_FLAGS='${LIBS}' on NetBSD, as per the
	other *BSD variants. [Bug 1334613]
	* unix/configure: Regenerated.

2006-03-07  Don Porter	<dgp@users.sourceforge.net>

	* changes:	Update in prep. for 8.5a4 release.

	* unix/Makefile.in:	Package http 2.5.2 requires Tcl 8.4, so the
	* win/Makefile.in:	*.tm installation has to be placed in an "8.4"
	directory, not an "8.2" directory.

2006-03-06  Don Porter	<dgp@users.sourceforge.net>

	* generic/tclBasic.c:	Revised handling of TCL_EVAL_* flags to
	* tests/parse.test:	simplify TclEvalObjvInternal and to correct
	the auto-loading of alias targets (parse-8.12). [Bug 1444291]

2006-03-03  Don Porter	<dgp@users.sourceforge.net>

	* generic/tclPathObj.c: Revised yesterday's fix for [Bug 1379287] to
	work on Windows.

	* generic/tclObj.c:	Compatibility support for existing code that
	calls Tcl_GetObjType("boolean").

2006-03-02  Don Porter	<dgp@users.sourceforge.net>

	* generic/tclPathObj.c:		Fix for failed normalization of paths
	* tests/fileSystem.test:	with /../ that lead back to the root
	of the filesystem, like /foo/.. [Bug 1379287]

2006-03-01  Reinhard Max  <max@suse.de>

	* unix/installManPage: Fix the script for manpages that have quotes
	around the .SH arguments, as doctools produces them. [Bug 1292145]
	Some minor cleanups and improvements.

2006-02-28  Don Porter	<dgp@users.sourceforge.net>

	* generic/tclBasic.c:	Corrections to be sure that TCL_EVAL_GLOBAL
	* tests/namespace.test: evaluations act the same as [uplevel #0]
	* tests/parse.test:	evaluations, even when execution traces or
	* tests/trace.test:	invocations of [::unknown] are present. [Bug
	1439836]

2006-02-22  Don Porter	<dgp@users.sourceforge.net>

	* generic/tclBasic.c:	Corrected a few bugs in how [namespace
	* tests/namespace.test: unknown] interacts with TCL_EVAL_* flags.
	[Patch 958222]

2006-02-17  Don Porter	<dgp@users.sourceforge.net>

	* generic/tclIORChan.c: Revised error message generation and handling
	* tests/ioCmd.test:	of exceptional return codes in the channel
	reflection layer. [Bug 1372348]

2006-02-16  Don Porter	<dgp@users.sourceforge.net>

	* generic/tclIndexObj.c:	Disallow the "ambiguous" error message
	* tests/indexObj.test:		when TCL_EXACT matching is requested.
	* tests/ioCmd.test:

2006-02-15  Don Porter	<dgp@users.sourceforge.net>

	* generic/tclIO.c:	Made several routines tolerant of
	* generic/tclIORChan.c: interp == NULL arguments. [Bug 1380662]
	* generic/tclIOUtil.c:

2006-02-09  Don Porter	<dgp@users.sourceforge.net>

	TIP#215 IMPLEMENTATION

	* doc/incr.n:		Revised [incr] to auto-initialize when varName
	* generic/tclExecute.c: argument is unset. [Patch 1413115]
	* generic/tclVar.c:
	* tests/compile.test:
	* tests/incr-old.test:
	* tests/incr.test:
	* tests/set.test:

	* tests/main.test (Tcl_Main-6.7):	Improved robustness of
	command auto-completion test. [Bug 1422736]

2006-02-08  Donal K. Fellows  <dkf@users.sf.net>

	* doc/Encoding.3, doc/encoding.n: Updates due to review at request of
	Don Porter. Mostly minor changes.

2006-02-08  Don Porter	<dgp@users.sourceforge.net>

	TIP#258 IMPLEMENTATION

	* doc/Encoding.3:	New subcommand [encoding dirs].
	* doc/encoding.n:	New routine Tcl_GetEncodingNameFromEnvironment
	* generic/tcl.decls:	Made public:
	* generic/tclBasic.c:	TclGetEncodingFromObj
	* generic/tclCmdAH.c:		-> Tcl_GetEncodingFromObj
	* generic/tclEncoding.c:TclGetEncodingSearchPath
	* generic/tclInt.decls:		-> Tcl_GetEncodingSearchPath
	* generic/tclInt.h:	TclSetEncodingSearchPath
	* generic/tclTest.c:		-> Tcl_SetEncodingSearchPath
	* library/init.tcl:	Removed commands:
	* tests/cmdAH.test:		[tcl::unsupported::EncodingDirs]
	* tests/encoding.test:		[testencoding path] (Tcltest)
	* unix/tclUnixInit.c:	[Patch 1413934]
	* win/tclWinInit.c:

	* generic/tclDecls.h:	make genstubs
	* generic/tclIntDecls.h:
	* generic/tclStubInit.c:

2006-02-01  Miguel Sofer  <msofer@users.sf.net>

	* generic/tclProc.c: minor improvements to [apply]
	* tests/apply.test: new tests; apply-5.1 currently fails to indicate
	missing work in error reporting

2006-02-01  Don Porter	<dgp@users.sourceforge.net>

	TIP#194 IMPLEMENTATION

	* doc/apply.n:	(New file)	New command [apply]. [Patch 944803]
	* doc/uplevel.n:
	* generic/tclBasic.c:
	* generic/tclInt.h:
	* generic/tclProc.c:
	* tests/apply.test: (New file)
	* tests/proc-old.test:
	* tests/proc.test:

	TIP#181 IMPLEMENTATION

	* doc/Namespace.3:	New command [namespace unknown]. New public C
	* doc/namespace.n:	routines Tcl_(Get|Set)NamespaceUnknownHandler.
	* doc/unknown.n:	[Patch 958222]
	* generic/tcl.decls:
	* generic/tclBasic.c:
	* generic/tclInt.h:
	* generic/tclNamesp.c:
	* tests/namespace.test:

	* generic/tclDecls.h:	make genstubs
	* generic/tclStubInit.c:

	TIP#250 IMPLEMENTATION

	* doc/namespace.n:	New command [namespace upvar]. [Patch 1275435]
	* generic/tclInt.h:
	* generic/tclNamesp.c:
	* generic/tclVar.c:
	* tests/namespace.test:
	* tests/upvar.test:

2006-01-26  Donal K. Fellows  <dkf@users.sf.net>

	* doc/dict.n: Fixed silly bug in example. Thanks to Heiner Marxen
	<heiner.marxen@unsel.de> for catching this! [Bug 1415725]

2006-01-26  Donal K. Fellows  <donal.k.fellows@manchester.ac.uk>

	* unix/tclUnixChan.c (TclpOpenFileChannel): Tidy up and comment the
	mess to do with setting up serial channels. This (deliberately) breaks
	a broken FreeBSD port, indicates what we're really doing, and reduces
	the amount of conditional compilation sections for better maintenance.

2006-01-25  Donal K. Fellows  <dkf@users.sf.net>

	* unix/tclUnixInit.c (TclpInitPlatform): Improved conditions on when
	to update the FP rounding mode on FreeBSD, taken from FreeBSD port.

2006-01-23  Donal K. Fellows  <dkf@users.sf.net>

	* tests/string.test (string-12.21): Added test for [Bug 1410553] based
	on original bug report.

2006-01-23  Miguel Sofer  <msofer@users.sf.net>

	* generic/tclStringObj.c: fixed incorrect handling of internal rep in
	Tcl_GetRange. Thanks to twylite and Peter Spjuth. [Bug 1410553]

	* generic/tclProc.c: fixed args handling for precompiled bodies [Bug
	1412695]; thanks to Uwe Traum.

2006-01-16  Reinhard Max  <max@suse.de>

	* generic/tclPipe.c (FileForRedirect): Prevent nameString from being
	freed without having been initialized.
	* tests/exec.test: Added a test for the above.

2006-01-12  Zoran Vasiljevic  <vasiljevic@users.sourceforge.net>

	* generic/tclPathObj.c (Tcl_FSGetInternalRep): backported patch from
	core-8-4-branch. A freed pointer has been overwritten causing all
	sorts of coredumps.

2006-01-12  Vince Darley  <vincentdarley@sourceforge.net>

	* win/tclWinFile.c: fix to sharing violation [Bug 1366227]

2006-01-11  Don Porter	<dgp@users.sourceforge.net>

	* generic/tclBasic.c:	Moved Tcl_LogCommandInfo from tclBasic.c to
	* generic/tclNamesp.c:	tclNamesp.c to get access to identifier with
	* tests/error.test (error-7.0): file scope. Added check for traces on
	::errorInfo, and when present fall back to contruction of the stack
	trace in the variable so that write trace notification timings are
	compatible with earlier Tcl releases. This reduces, but does not
	completely eliminate the ***POTENTIAL INCOMPATIBILITY*** created by
	the 2004-10-15 commit. [Bug 1397843]

2006-01-10  Daniel Steffen  <das@users.sourceforge.net>

	* unix/configure:    add caching, use AC_CACHE_CHECK instead of
	* unix/configure.in: AC_CACHE_VAL where possible, consistent message
	* unix/tcl.m4:	     quoting, sync relevant tclconfig/tcl.m4 changes
	and gratuitous formatting differences, fix SC_CONFIG_MANPAGES with
	default argument, Darwin improvements to SC_LOAD_*CONFIG.

2006-01-09  Don Porter	<dgp@users.sourceforge.net>

	* generic/tclNamesp.c (NamespaceInscopeCmd):	[namespace inscope]
	* tests/namespace.test: commands were not reported by [info level].
	[Bug 1400572]

2006-01-09  Donal K. Fellows  <donal.k.fellows@manchester.ac.uk>

	* generic/tclTrace.c: Stop exporting the guts of the trace command;
	nothing outside this file needs to see it. [Bug 971336]

2006-01-05  Donal K. Fellows  <donal.k.fellows@manchester.ac.uk>

	* unix/tcl.m4 (TCL_CONFIG_SYSTEM): Factor out the code to determine
	the operating system version number, as it was replicated in several
	places.

2006-01-04  David Gravereaux  <davygrvy@pobox.com>

	* win/tclAppInit.c: WIN32 native console signal handler removed. This
	was found to be interfering with TWAPI extension one. IMO, special
	services such as signal handlers should best be done with extensions
	to the core after discussions on c.l.t. about Roy Terry's tclsh
	children of a real windows service shell.

	******************************************************************
	*** CHANGELOG ENTRIES FOR 2005 IN "ChangeLog.2005"	       ***
	*** CHANGELOG ENTRIES FOR 2004 IN "ChangeLog.2004"	       ***
	*** CHANGELOG ENTRIES FOR 2003 IN "ChangeLog.2003"	       ***
	*** CHANGELOG ENTRIES FOR 2002 IN "ChangeLog.2002"	       ***
	*** CHANGELOG ENTRIES FOR 2001 IN "ChangeLog.2001"	       ***
	*** CHANGELOG ENTRIES FOR 2000 IN "ChangeLog.2000"	       ***
	*** CHANGELOG ENTRIES FOR 1999 AND EARLIER IN "ChangeLog.1999" ***
	******************************************************************<|MERGE_RESOLUTION|>--- conflicted
+++ resolved
@@ -1,4 +1,8 @@
-<<<<<<< HEAD
+2013-01-26  Jan Nijtmans  <nijtmans@users.sf.net>
+
+	* unix/tclUnixCompat.c: [Bug 3601804]: platformCPUID segmentation
+	fault on Darwin.
+
 2013-01-23  Donal K. Fellows  <dkf@users.sf.net>
 
 	* library/http/http.tcl (http::geturl): [Bug 2911139]: Do not do vwait
@@ -11,12 +15,6 @@
 
 	* generic/tclPort.h: [Bug 3598300]: unix: tcl.h does not include
 	sys/stat.h
-=======
-2013-01-26  Jan Nijtmans  <nijtmans@users.sf.net>
-
-	* unix/tclUnixCompat.c: [Bug 3601804]: platformCPUID segmentation
-	fault on Darwin.
->>>>>>> 6fe094e1
 
 2013-01-16  Jan Nijtmans  <nijtmans@users.sf.net>
 
