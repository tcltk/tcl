--- conflicted
+++ resolved
@@ -1,14 +1,12 @@
-<<<<<<< HEAD
+2011-05-09  Don Porter  <dgp@users.sourceforge.net>
+
+	* generic/tclListObj.c:	Revise empty string tests so that we avoid
+	potentially expensive string rep generations, especially for dicts.
+
 2011-05-07  Donal K. Fellows  <dkf@users.sf.net>
 
 	* generic/tclLoad.c (TclGetLoadedPackages): Convert to use Tcl_Obj API
 	for result generation.
-=======
-2011-05-09  Don Porter  <dgp@users.sourceforge.net>
-
-	* generic/tclListObj.c:	Revise empty string tests so that we avoid
-	potentially expensive string rep generations, especially for dicts.
->>>>>>> 1d42db65
 
 2011-05-07  Miguel Sofer  <msofer@users.sf.net>
 
