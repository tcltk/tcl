--- conflicted
+++ resolved
@@ -1,14 +1,12 @@
-<<<<<<< HEAD
+2012-10-13  Jan Nijtmans  <nijtmans@users.sf.net>
+
+	* generic/tclEvent.c: [Bug 3576509]: tcl::Bgerror crashes with invalid
+	arguments
+
 2012-10-06  Jan Nijtmans  <nijtmans@users.sf.net>
 
 	* win/Makefile.in: [Bug 2459774] win/tcl/Makefile.in
 	not compatible with msys 0.8.
-=======
-2012-10-13  Jan Nijtmans  <nijtmans@users.sf.net>
-
-	* generic/tclEvent.c: [Bug 3576509]: tcl::Bgerror crashes with invalid
-	arguments
->>>>>>> ee0cf1d8
 
 2012-10-03  Don Porter  <dgp@users.sourceforge.net>
 
