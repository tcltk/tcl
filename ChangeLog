--- conflicted
+++ resolved
@@ -1,4 +1,3 @@
-<<<<<<< HEAD
 2013-06-01  Don Porter  <dgp@users.sourceforge.net>
 
 	*** 8.4.20 TAGGED FOR RELEASE ***
@@ -15,7 +14,7 @@
 	* win/configure:
 
 	* changes:		updates for 8.4.20 release.
-=======
+
 2013-05-19  Jan Nijtmans  <nijtmans@users.sf.net>
 
 	* unix/tcl.m4:     Fix for FreeBSD, and remove support for older
@@ -25,7 +24,6 @@
 
 	* generic/tclBasic.c: Add panic in order to detect
 	incompatible mingw32 sys/stat.h and sys/time.h headers,
->>>>>>> d421fc1b
 
 2013-05-06  Jan Nijtmans  <nijtmans@users.sf.net>
 
