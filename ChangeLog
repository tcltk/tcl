--- conflicted
+++ resolved
@@ -1,4 +1,11 @@
-<<<<<<< HEAD
+2012-11-14  Donal K. Fellows  <dkf@users.sf.net>
+
+	* unix/tclUnixPipe.c (DefaultTempDir): [Bug 2933003]: Allow overriding
+	of the back-stop default temporary file location at compile time by
+	setting the TCL_TEMPORARY_FILE_DIRECTORY #def to a string containing
+	the directory name (defaults to "/tmp" as that is the most common
+	default).
+
 2012-11-13  Joe Mistachkin  <joe@mistachkin.com>
 
 	* win/tclWinInit.c: also search for the library directory (init.tcl,
@@ -33,15 +40,6 @@
 	* library/tzdata/Pacific/Apia:
 	* library/tzdata/Pacific/Fakaofo:
 	* library/tzdata/Pacific/Fiji:		Import tzdata2012i.
-=======
-2012-11-14  Donal K. Fellows  <dkf@users.sf.net>
-
-	* unix/tclUnixPipe.c (DefaultTempDir): [Bug 2933003]: Allow overriding
-	of the back-stop default temporary file location at compile time by
-	setting the TCL_TEMPORARY_FILE_DIRECTORY #def to a string containing
-	the directory name (defaults to "/tmp" as that is the most common
-	default).
->>>>>>> c1dd40e8
 
 2012-11-07  Don Porter  <dgp@users.sourceforge.net>
 
