--- conflicted
+++ resolved
@@ -1,11 +1,3 @@
-<<<<<<< HEAD
-2013-04-29  Donal K. Fellows  <dkf@users.sf.net>
-
-	* generic/tclCompCmds.c (TclCompileArraySetCmd): Generate better code
-	when the list of things to set is a literal.
-
-2013-04-23  Jan Nijtmans  <nijtmans@users.sf.net>
-=======
 2013-04-30  Andreas Kupries  <andreask@activestate.com>
 
 	* library/platform/platform.tcl (::platform::LibcVersion):
@@ -14,8 +6,12 @@
 	  timestamp after the version. Loosened up a bit. Bumped package
 	  to version 1.0.12.
 
+2013-04-29  Donal K. Fellows  <dkf@users.sf.net>
+
+	* generic/tclCompCmds.c (TclCompileArraySetCmd): Generate better code
+	when the list of things to set is a literal.
+
 2013-04-25  Jan Nijtmans  <nijtmans@users.sf.net>
->>>>>>> 15efa96c
 
 	* generic/tclDecls.h: Implement Tcl_NewBooleanObj, Tcl_DbNewBooleanObj
 	and Tcl_SetBooleanObj as macros using Tcl_NewIntObj, Tcl_DbNewLongObj
