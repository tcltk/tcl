--- conflicted
+++ resolved
@@ -1,4 +1,11 @@
-<<<<<<< HEAD
+2013-05-16  Jan Nijtmans  <nijtmans@users.sf.net>
+
+	* win/tcl.m4: Add support for the latest mingw-4.0-rc1.
+	* win/configure: (regenerated)
+	* generic/tclBasic.c: Add panic in order to detect
+	incompatible mingw32 sys/stat.h and sys/time.h headers,
+	(which is fixed by defining _HAVE_32BIT_TIME_T).
+
 2013-05-13  Jan Nijtmans  <nijtmans@users.sf.net>
 
 	* compat/zlib/*: Upgrade to zlib 1.2.8
@@ -15,15 +22,6 @@
 	(TclCompileScript): Added the special ability to compile the list
 	command with expansion ([list {*}blah]) into bytecode that does not
 	call an external command.
-=======
-2013-05-16  Jan Nijtmans  <nijtmans@users.sf.net>
-
-	* win/tcl.m4: Add support for the latest mingw-4.0-rc1.
-	* win/configure: (regenerated)
-	* generic/tclBasic.c: Add panic in order to detect
-	incompatible mingw32 sys/stat.h and sys/time.h headers,
-	(which is fixed by defining _HAVE_32BIT_TIME_T).
->>>>>>> 303d0706
 
 2013-05-06  Jan Nijtmans  <nijtmans@users.sf.net>
 
