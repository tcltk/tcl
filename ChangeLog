<<<<<<< HEAD
2011-06-28  Reinhard Max  <max@suse.de>
=======
2011-07-02  Kevin B. Kenny  <kennykb@acm.org>

	* generic/tclStrToD.c:
	* generic/tclTomMath.decls:
	* generic/tclTomMathDecls.h:
	* macosx/Tcl.xcode/project.pbxproj:
	* macosx/Tcl.xcodeproj/project.pbxproj:
	* tests/util.test:
	* unix/Makefile.in:
	* win/Makefile.in:
	* win/Makefile.vc:
	Fix a bug where bignum->double conversion is "round up" and
	not "round to nearest" (causing expr double(1[string repeat 0 23])
	not to be 1e+23). [Bug 3349507]

2011-06-30  Reinhard Max  <max@suse.de>
>>>>>>> e08b9478

	* unix/tclUnixSock.c (CreateClientSocket): Fix and simplify
	posting of the writable fileevent at the end of an asynchronous
	connection attempt. Improve comments for some of the trickery
	around [socket -async]. [Bug 3325339]

	* tests/socket.test: Adjust tests to the async code changes. Add
	more tests for corner cases of async sockets.

2011-06-22  Andreas Kupries  <andreask@activestate.com>

	* library/platform/pkgIndex.tcl: Updated to platform 1.0.10. Added
	* library/platform/platform.tcl: handling of the DEB_HOST_MULTIARCH
	* unix/Makefile.in: location change for libc.
	* win/Makefile.in:

	* generic/tclInt.h: Fixed the inadvertently committed disabling of
	  stack checks, see my 2010-11-15 commit.

2011-06-22  Reinhard Max  <max@suse.de>

	Merge from rmax-ipv6-branch:
	* unix/tclUnixSock.c: Fix [socket -async], so that all addresses
	returned by getaddrinfo() are tried, not just the first one. This
	requires the event loop to be running while the async connection
	is in progress. ***POTENTIAL INCOMPATIBILITY***
	* tests/socket.test: Add a test for the above.
	* doc/socket: Document the fact that -async needs the event loop
	* generic/tclIOSock.c: AI_ADDRCONFIG is broken on HP-UX

2011-06-21  Don Porter  <dgp@users.sourceforge.net>

	* generic/tclLink.c:	Prevent multiple links to a single Tcl
	variable when calling Tcl_LinkVar(). [Bug 3317466]

2011-06-13  Don Porter  <dgp@users.sourceforge.net>

	* generic/tclStrToD.c:  [Bug 3315098] Mem leak fix from Gustaf Neumann.

2011-06-08  Andreas Kupries  <andreask@activestate.com>

	* generic/tclExecute.c: Reverted the fix for [Bug 3274728]
	committed on 2011-04-06 and replaced with one which is
	64bit-safe. The existing fix crashed tclsh on Windows 64bit.

2011-06-08  Donal K. Fellows  <dkf@users.sf.net>

	* tests/fileSystem.test: Reduce the amount of use of duplication of
	complex code to perform common tests, and convert others to do the
	test result check directly using Tcltest's own primitives.

2011-06-06  Jan Nijtmans  <nijtmans@users.sf.net>

	* tests/socket.test: Add test constraint, so 6.2 and 6.3 don't fail
	when the machine does not have support for ip6. Follow-up to checkin
	from 2011-05-11 by rmax.

2011-06-02  Don Porter  <dgp@users.sourceforge.net>

	* generic/tclBasic.c:	Removed TclCleanupLiteralTable(), and old
	* generic/tclInt.h:	band-aid routine put in place while a fix
	* generic/tclLiteral.c:	for [Bug 994838] took shape.  No longer needed.

2011-06-02  Donal K. Fellows  <dkf@users.sf.net>

	* generic/tclInt.h (TclInvalidateNsCmdLookup): [Bug 3185407]: Extend
	the set of epochs that are potentially bumped when a command is
	created, for a slight performance drop (in some circumstances) and
	improved semantics.

2011-06-01  Miguel Sofer  <msofer@users.sf.net>

	* generic/tclBasic.c: Using the two free data elements in NRCommand to
	store objc and objv - useful for debugging.

2011-06-01  Jan Nijtmans  <nijtmans@users.sf.net>

	* generic/tclUtil.c:   Fix for [Bug 3309871]: Valgrind finds:
	invalid read in TclMaxListLength()

2011-05-31  Don Porter  <dgp@users.sourceforge.net>

	* generic/tclInt.h:	Use a complete growth algorithm for lists
	* generic/tclListObj.c:	so that length limits do not overconstrain
	* generic/tclStringObj.c:	by a factor of 2.  [Bug 3293874]:
	* generic/tclUtil.c:	Fix includes rooting all growth routines
	by default on a commone tunable parameter TCL_MIN_GROWTH.

2011-05-25  Don Porter  <dgp@users.sourceforge.net>

	* library/msgcat/msgcat.tcl:	Bump to msgcat 1.4.4.
	* library/msgcat/pkgIndex.tcl:
	* unix/Makefile.in
	* win/Makefile.in

2011-05-25  Donal K. Fellows  <dkf@users.sf.net>

	* generic/tclOO.h (TCLOO_VERSION): Bump version.

	IMPLEMENTATION OF TIP#381.

	* doc/next.n, doc/ooInfo.n, doc/self.n, generic/tclOO.c,
	* generic/tclOOBasic.c, generic/tclOOCall.c, generic/tclOOInfo.c,
	* generic/tclOOInt.h, tests/oo.test, tests/ooNext2.test: Added
	introspection of call chains ([self call], [info object call], [info
	class call]) and ability to skip ahead in chain ([nextto]).

2011-05-24  Venkat Iyer <venkat@comit.com>

	* library/tzdata/Africa/Cairo: Update to Olson tzdata2011g

2011-05-24  Donal K. Fellows  <dkf@users.sf.net>

	* library/msgcat/msgcat.tcl (msgcat::mcset, msgcat::mcmset): Remove
	some useless code; [dict set] builds dictionary levels for us.

2011-05-17  Andreas Kupries  <andreask@activestate.com>

	* generic/tclCompile.c (TclFixupForwardJump): Tracked down and fixed
	* generic/tclBasic.c (TclArgumentBCEnter): the cause of a violation
	of my assertion that 'ePtr->nline == objc' in TclArgumentBCEnter.
	When a bytecode was grown during jump fixup the pc -> command line
	mapping was not updated. When things aligned just wrong the mapping
	would direct command A to the data for command B, with a different
	number of arguments.

2011-05-11  Reinhard Max  <max@suse.de>

	* unix/tclUnixSock.c (TcpWatchProc): No need to check for server
	sockets here, as the generic server code already takes care of
	that.
	* tests/socket.test (accept): Add tests to make sure that this
	remains so.

2011-05-10  Don Porter  <dgp@users.sourceforge.net>

	* generic/tclInt.h:     New internal routines TclScanElement() and
	* generic/tclUtil.c:    TclConvertElement() are rewritten guts of
	machinery to produce string rep of lists.  The new routines avoid
	and correct [Bug 3173086].  See comments for much more detail.

	* generic/tclDictObj.c:         Update all callers.
	* generic/tclIndexObj.c:
	* generic/tclListObj.c:
	* generic/tclUtil.c:
	* tests/list.test:

2011-05-09  Donal K. Fellows  <dkf@users.sf.net>

	* generic/tclNamesp.c (NamespacePathCmd): Convert to use Tcl_Obj API
	* generic/tclPkg.c (Tcl_PackageObjCmd):   for result generation in
	* generic/tclTimer.c (Tcl_AfterObjCmd):   [after info], [namespace
	path] and [package versions].

2011-05-09  Don Porter  <dgp@users.sourceforge.net>

	* generic/tclListObj.c:	Revise empty string tests so that we avoid
	potentially expensive string rep generations, especially for dicts.

2011-05-07  Donal K. Fellows  <dkf@users.sf.net>

	* generic/tclLoad.c (TclGetLoadedPackages): Convert to use Tcl_Obj API
	for result generation.

2011-05-07  Miguel Sofer  <msofer@users.sf.net>

	* generic/tclInt.h: fix USE_TCLALLOC so that it can be enabled
	* unix/Makefile.in: without editing the Makefile

2011-05-05  Don Porter  <dgp@users.sourceforge.net>

	* generic/tclListObj.c:	Stop generating string rep of dict when
	converting to list.  Tolerate NULL interps more completely.

2011-05-03  Don Porter  <dgp@users.sourceforge.net>

	* generic/tclUtil.c:	Tighten Tcl_SplitList().
	* generic/tclListObj.c:	Tighten SetListFromAny().
	* generic/tclDictObj.c:	Tighten SetDictFromAny().
	* tests/join.test:
	* tests/mathop.test:

2011-05-02  Don Porter  <dgp@users.sourceforge.net>

	* generic/tclCmdMZ.c:	Revised TclFindElement() interface.  The
	* generic/tclDictObj.c:	final argument had been bracePtr, the address
	* generic/tclListObj.c:	of a boolean var, where the caller can be told
	* generic/tclParse.c:	whether or not the parsed list element was
	* generic/tclUtil.c:	enclosed in braces.  In practice, no callers
	really care about that.  What the callers really want to know is
	whether the list element value exists as a literal substring of the
	string being parsed, or whether a call to TclCopyAndCollpase() is
	needed to produce the list element value.  Now the final argument
	is changed to do what callers actually need.  This is a better fit
	for the calls in tclParse.c, where now a good deal of post-processing
	checking for "naked backslashes" is no longer necessary.
	***POTENTIAL INCOMPATIBILITY***
	For any callers calling in via the internal stubs table who really
	do use the final argument explicitly to check for the enclosing brace
	scenario.  Simply looking for the braces where they must be is the
	revision available to those callers, and it will backport cleanly.

	* tests/parse.test:	Tests for expanded literals quoting detection.

	* generic/tclCompCmdsSZ.c:	New TclFindElement() is also a better
	fit for the [switch] compiler.

	* generic/tclInt.h:	Replace TclCountSpaceRuns() with
	* generic/tclListObj.c:	TclMaxListLength() which is the function we
	* generic/tclUtil.c:	actually want.
	* generic/tclCompCmdsSZ.c:

	* generic/tclCompCmdsSZ.c: Rewrite of parts of the switch compiler to
	better use the powers of TclFindElement() and do less parsing on
	its own.

2011-04-28  Don Porter  <dgp@users.sourceforge.net>

	* generic/tclInt.h:	New utility routines:
	* generic/tclParse.c:	TclIsSpaceProc() and
	* generic/tclUtil.c:	TclCountSpaceRuns()

	* generic/tclCmdMZ.c:	Use new routines to replace calls to
	* generic/tclListObj.c:	isspace() and their /* INTL */ risk.
	* generic/tclStrToD.c:
	* generic/tclUtf.c:
	* unix/tclUnixFile.c:

	* generic/tclStringObj.c:	Improved reaction to out of memory.

2011-04-27  Don Porter  <dgp@users.sourceforge.net>

	* generic/tclCmdMZ.c:	TclFreeIntRep() correction & cleanup.
	* generic/tclExecute.c:
	* generic/tclIndexObj.c:
	* generic/tclInt.h:
	* generic/tclListObj.c:
	* generic/tclNamesp.c:
	* generic/tclResult.c:
	* generic/tclStringObj.c:
	* generic/tclVar.c:

	* generic/tclListObj.c:	FreeListInternalRep() cleanup.

2011-04-21  Don Porter  <dgp@users.sourceforge.net>

	* generic/tclInt.h:	Use macro to set List intreps.
	* generic/tclListObj.c:

	* generic/tclCmdIL.c:	Limits on list length were too strict.
	* generic/tclInt.h:	Revised panics to errors where possible.
	* generic/tclListObj.c:
	* tests/lrepeat.test:

	* generic/tclCompile.c:	Make sure SetFooFromAny routines react
	* generic/tclIO.c:	reasonably when passed a NULL interp.
	* generic/tclIndexObj.c:
	* generic/tclListObj.c:
	* generic/tclNamesp.c:
	* generic/tclObj.c:
	* generic/tclProc.c:
	* macosx/tclMacOSXFCmd.c:

2011-04-21  Jan Nijtmans  <nijtmans@users.sf.net>

	* generic/tcl.h:       fix for [Bug 3288345]: Wrong Tcl_StatBuf
	* generic/tclInt.h:    used on MinGW. Make sure that all _WIN32
	* win/tclWinFile.c:    compilers use exactly the same layout
	* win/configure.in:    for Tcl_StatBuf - the one used by MSVC6 -
	* win/configure:       in all situations.

2011-04-19  Don Porter  <dgp@users.sourceforge.net>

	* generic/tclConfig.c:	Reduce internals access in the implementation
	of [<foo>::pkgconfig list].

2011-04-18  Don Porter  <dgp@users.sourceforge.net>

	* generic/tclCmdIL.c:	Use ListRepPtr(.) and other cleanup.
	* generic/tclConfig.c:
	* generic/tclListObj.c:

	* generic/tclInt.h:	Define and use macros that test whether
	* generic/tclBasic.c:	a Tcl list value is canonical.
	* generic/tclUtil.c:

2011-04-18  Donal K. Fellows  <dkf@users.sf.net>

	* doc/dict.n: [Bug 3288696]: Command summary was confusingly wrong
	when it came to [dict filter] with a 'value' filter.

2011-04-16  Donal K. Fellows  <dkf@users.sf.net>

	* generic/tclFCmd.c (TclFileAttrsCmd): Add comments to make this code
	easier to understand. Added a panic to handle the case where the VFS
	layer does something odd.

2011-04-13  Don Porter  <dgp@users.sourceforge.net>

	* generic/tclUtil.c:	[Bug 3285375]: Rewrite of Tcl_Concat*()
	routines to prevent segfaults on buffer overflow.  Build them out of
	existing primitives already coded to handle overflow properly.  Uses
	the new TclTrim*() routines.

	* generic/tclCmdMZ.c:	New internal utility routines TclTrimLeft()
	* generic/tclInt.h:	and TclTrimRight().  Refactor the
	* generic/tclUtil.c:	[string trim*] implementations to use them.

2011-04-13  Miguel Sofer  <msofer@users.sf.net>

	* generic/tclVar.c: [Bug 2662380]: Fix crash caused by appending to a
	variable with a write trace that unsets it.

2011-04-13  Donal K. Fellows  <dkf@users.sf.net>

	* generic/tclUtil.c (Tcl_ConcatObj): [Bug 3285375]: Make the crash
	less mysterious through the judicious use of a panic. Not yet properly
	fixed, but at least now clearer what the failure mode is.

2011-04-12  Don Porter  <dgp@users.sourceforge.net>

	* tests/string.test:	Test for [Bug 3285472]. Not buggy in trunk.

2011-04-12  Venkat Iyer <venkat@comit.com>

	* library/tzdata/Atlantic/Stanley: Update to Olson tzdata2011f

2011-04-12  Miguel Sofer  <msofer@users.sf.net>

	* generic/tclBasic.c: Fix for [Bug 2440625], kbk's patch

2011-04-11  Miguel Sofer  <msofer@users.sf.net>

	* generic/tclBasic.c:
	* tests/coroutine.test: [Bug 3282869]: Ensure that 'coroutine eval'
	runs the initial command in the proper context.

2011-04-11  Jan Nijtmans  <nijtmans@users.sf.net>

	* generic/tcl.h:    Fix for [Bug 3281728]: Tcl sources from 2011-04-06
	* unix/tcl.m4:      do not build on GCC9 (RH9)
	* unix/configure:

2011-04-08  Jan Nijtmans  <nijtmans@users.sf.net>

	* win/tclWinPort.h: Fix for [Bug 3280043]: win2k: unresolved DLL
	* win/configure.in: imports.
	* win/configure

2011-04-06  Miguel Sofer  <msofer@users.sf.net>

	* generic/tclExecute.c (TclCompileObj): Earlier return if Tip280
	gymnastics not needed.

	* generic/tclExecute.c: Fix for [Bug 3274728]: making *catchTop an
	unsigned long.

2011-04-06  Jan Nijtmans  <nijtmans@users.sf.net>

	* unix/tclAppInit.c:  Make symbols "main" and "Tcl_AppInit"
	MODULE_SCOPE: there is absolutely no reason for exporting them.
	* unix/tcl.m4:        Don't use -fvisibility=hidden with static
	* unix/configure      libraries (--disable-shared)

2011-04-06  Donal K. Fellows  <dkf@users.sf.net>

	* generic/tclFCmd.c, macosx/tclMacOSXFCmd.c, unix/tclUnixChan.c,
	* unix/tclUnixFCmd.c, win/tclWinChan.c, win/tclWinDde.c,
	* win/tclWinFCmd.c, win/tclWinLoad.c, win/tclWinPipe.c,
	* win/tclWinReg.c, win/tclWinSerial.c, win/tclWinSock.c: More
	generation of error codes (most platform-specific parts not already
	using Tcl_PosixError).

2011-04-05  Venkat Iyer <venkat@comit.com>

	* library/tzdata/Africa/Casablanca: Update to Olson's tzdata2011e
	* library/tzdata/America/Santiago:
	* library/tzdata/Pacific/Easter:
	* library/tzdata/America/Metlakatla: (new)
	* library/tzdata/America/North_Dakota/Beulah: (new)
	* library/tzdata/America/Sitka: (new)

2011-04-04  Donal K. Fellows  <dkf@users.sf.net>

	* generic/tclOO.c, generic/tclOOBasic.c, generic/tclOODefineCmds.c
	* generic/tclOOInfo.c, generic/tclOOMethod.c: More generation of
	error codes (TclOO miscellany).

	* generic/tclCmdAH.c, generic/tclCmdIL.c: More generation of error
	codes (miscellaneous commands mostly already handled).

2011-04-04  Don Porter  <dgp@users.sourceforge.net>

	* README:	Updated README files, repairing broken URLs and
	* macosx/README:	removing other bits that were clearly wrong.
	* unix/README:	Still could use more eyeballs on the detailed build
	* win/README:	advice on various plaforms. [Bug 3202030]

2011-04-04  Donal K. Fellows  <dkf@users.sf.net>

	* library/init.tcl (tcl::mathfunc::rmmadwiw): Disable by default to
	make test suite work.

	* generic/tclBasic.c, generic/tclStringObj.c, generic/tclTimer.c,
	* generic/tclTrace.c, generic/tclUtil.c: More generation of error
	codes ([format], [after], [trace], RE optimizer).

2011-04-04  Jan Nijtmans  <nijtmans@users.sf.net>

	* generic/tclCmdAH.c:  Better error-message in case of errors
	* generic/tclCmdIL.c:  related to setting a variable. This fixes
	* generic/tclDictObj.c: a warning: "Why make your own error
	* generic/tclScan.c:   message? Why?"
	* generic/tclTest.c:
	* test/error.test:
	* test/info.test:
	* test/scan.test:
	* unix/tclUnixThrd.h:  Remove this unused header file.

2011-04-03  Donal K. Fellows  <dkf@users.sf.net>

	* generic/tclNamesp.c, generic/tclObj.c, generic/tclPathObj.c:
	* generic/tclPipe.c, generic/tclPkg.c, generic/tclProc.c:
	* generic/tclScan.c: More generation of error codes (namespace
	creation, path normalization, pipeline creation, package handling,
	procedures, [scan] formats)

2011-04-02  Kevin B. Kenny  <kennykb@acm.org>

	* generic/tclStrToD.c (QuickConversion): Replaced another couple
	of 'double' declarations with 'volatile double' to work around
	misrounding issues in mingw-gcc 3.4.5.

2011-04-02  Donal K. Fellows  <dkf@users.sf.net>

	* generic/tclInterp.c, generic/tclListObj.c, generic/tclLoad.c:
	More generation of errorCodes ([interp], [lset], [load], [unload]).

	* generic/tclEvent.c, generic/tclFileName.c: More generation of
	errorCode information (default [bgerror] and [glob]).

2011-04-01  Reinhard Max  <max@suse.de>

	* library/init.tcl: TIP#131 implementation.

2011-03-31  Donal K. Fellows  <dkf@users.sf.net>

	* generic/tclGetDate.y, generic/tclDate.c (TclClockOldscanObjCmd):
	More generation of errorCode information.

2011-03-28  Donal K. Fellows  <dkf@users.sf.net>

	* generic/tclCmdMZ.c, generic/tclConfig.c, generic/tclUtil.c: More
	generation of errorCode information, notably when lists are
	mis-parsed.

	* generic/tclCmdMZ.c (Tcl_RegexpObjCmd, Tcl_RegsubObjCmd): Use the
	error messages generated by the variable management code rather than
	creating our own.

2011-03-27  Miguel Sofer  <msofer@users.sf.net>

	* generic/tclBasic.c (TclNREvalObjEx): fix performance issue,
	notably apparent in tclbench's "LIST lset foreach". Many thanks to
	twylite for patiently researching the issue and explaining it to
	me: a missing Tcl_ResetObjResult that causes unwanted sharing of
	the current result Tcl_Obj.

2011-03-26  Donal K. Fellows  <dkf@users.sf.net>

	* generic/tclNamesp.c (Tcl_Export, Tcl_Import, DoImport): More
	generation of errorCode information.

	* generic/tclCompExpr.c, generic/tclCompile.c, generic/tclExecute.c:
	* generic/tclListObj.c, generic/tclNamesp.c, generic/tclObj.c:
	* generic/tclStringObj.c, generic/tclUtil.c: Reduce the number of
	casts used to manage Tcl_Obj internal representations.

2011-03-24  Don Porter  <dgp@users.sourceforge.net>

	* generic/tcl.h (ckfree,etc.): Restored C++ usability to the memory
	allocation and free macros.

2011-03-24  Donal K. Fellows  <dkf@users.sf.net>

	* generic/tclFCmd.c (TclFileAttrsCmd): Ensure that any reference to
	temporary index tables is squelched immediately rather than hanging
	around to trip us up in the future.

2011-03-23  Miguel Sofer  <msofer@users.sf.net>

	* generic/tclObj.c: Exploit HAVE_FAST_TSD for the deletion context in
	TclFreeObj()

2011-03-22  Miguel Sofer  <msofer@users.sf.net>

	* generic/tclThreadAlloc.c: Simpler initialization of Cache under
	HAVE_FAST_TSD, from mig-alloc-reform.

2011-03-21  Jan Nijtmans  <nijtmans@users.sf.net>

	* unix/tclLoadDl.c:    [Bug #3216070]: Loading extension libraries
	* unix/tclLoadDyld.c:  from embedded Tcl applications.

2011-03-21  Miguel Sofer  <msofer@users.sf.net>

	* generic/tclCkAlloc.c:
	* generic/tclInt.h: Remove one level of allocator indirection in
	non-memdebug builds, imported from mig-alloc-reform.

2011-03-20  Miguel Sofer  <msofer@users.sf.net>

	* generic/tclThreadAlloc.c: Imported HAVE_FAST_TSD support from
	mig-alloc-reform. The feature has to be enabled by hand: no autoconf
	support has been added. It is not clear how universal a build using
	this will be: it also requires some loader support.

2011-03-17  Donal K. Fellows  <dkf@users.sf.net>

	* generic/tclCompExpr.c (ParseExpr): Generate errorCode information on
	failure to parse expressions.

2011-03-17  Jan Nijtmans  <nijtmans@users.sf.net>

	* generic/tclMain.c: [Patch 3124683]: Reorganize the platform-specific
	stuff in (tcl|tk)Main.c.

2011-03-16  Jan Nijtmans  <nijtmans@users.sf.net>

	* generic/tclCkalloc.c: [Bug 3197864]: Pointer truncation on Win64
	TCL_MEM_DEBUG builds.

2011-03-16  Don Porter  <dgp@users.sourceforge.net>

	* generic/tclBasic.c:	Some rewrites to eliminate calls to
	* generic/tclParse.c:	isspace() and their /* INTL */ risk.
	* generic/tclProc.c:

2011-03-16  Jan Nijtmans  <nijtmans@users.sf.net>

	* unix/tcl.m4:    Make SHLIB_LD_LIBS='${LIBS}' the default and
	* unix/configure: set to "" on per-platform necessary basis.
	Backported from TEA, but kept all original platform code which was
	removed from TEA.

2011-03-14  Kevin B. Kenny  <kennykb@acm.org>

	* tools/tclZIC.tcl (onDayOfMonth): Allow for leading zeroes in month
	and day so that tzdata2011d parses correctly.
	* library/tzdata/America/Havana:
	* library/tzdata/America/Juneau:
	* library/tzdata/America/Santiago:
	* library/tzdata/Europe/Istanbul:
	* library/tzdata/Pacific/Apia:
	* library/tzdata/Pacific/Easter:
	* library/tzdata/Pacific/Honolulu:  tzdata2011d

	* generic/tclAssembly.c (BBEmitInstInt1): Changed parameter data types
	in an effort to silence a MSVC warning reported by Ashok P. Nadkarni.
	Unable to test, since both forms work on my machine in VC2005, 2008,
	2010, in both release and debug builds.
	* tests/tclTest.c (TestdstringCmd): Restored MSVC buildability broken
	by [5574bdd262], which changed the effective return type of 'ckalloc'
	from 'char*' to 'void*'.

2011-03-13  Miguel Sofer  <msofer@users.sf.net>

	* generic/tclExecute.c: remove TEBCreturn()

2011-03-12  Donal K. Fellows  <dkf@users.sf.net>

	* generic/tcl.h (ckalloc,ckfree,ckrealloc): Moved casts into these
	macro so that they work with VOID* (which is a void* on all platforms
	which Tcl actually builds on) and unsigned int for the length
	parameters, removing the need for MANY casts across the rest of Tcl.
	Note that this is a strict source-level-only change, so size_t cannot
	be used (would break binary compatibility on 64-bit platforms).

2011-03-12  Jan Nijtmans  <nijtmans@users.sf.net>

	* win/tclWinFile.c: [Bug 3185609]: File normalization corner case
	of ... broken with -DUNICODE

2011-03-11  Donal K. Fellows  <dkf@users.sf.net>

	* tests/unixInit.test: Make better use of tcltest2.

2011-03-10  Donal K. Fellows  <dkf@users.sf.net>

	* generic/tclBasic.c, generic/tclCompCmds.c, generic/tclEnsemble.c:
	* generic/tclInt.h, generic/tclNamesp.c, library/auto.tcl:
	* tests/interp.test, tests/namespace.test, tests/nre.test:
	Converted the [namespace] command into an ensemble. This has the
	consequence of making it vital for Tcl code that wishes to work with
	namespaces to _not_ delete the ::tcl namespace.
	***POTENTIAL INCOMPATIBILITY***

	* library/tcltest/tcltest.tcl (loadIntoSlaveInterpreter): Added this
	command to handle connecting tcltest to a slave interpreter. This adds
	in the hook (inside the tcltest namespace) that allows the tests run
	in the child interpreter to be reported as part of the main sequence
	of test results. Bumped version of tcltest to 2.3.3.
	* tests/init.test, tests/package.test: Adapted these test files to use
	the new feature.

	* generic/tclAlloc.c, generic/tclCmdMZ.c, generic/tclCompExpr.c:
	* generic/tclCompile.c, generic/tclEnv.c, generic/tclEvent.c:
	* generic/tclIO.c, generic/tclIOCmd.c, generic/tclIORChan.c:
	* generic/tclIORTrans.c, generic/tclLiteral.c, generic/tclNotify.c:
	* generic/tclParse.c, generic/tclStringObj.c, generic/tclUtil.c:
	* generic/tclZlib.c, unix/tclUnixFCmd.c, unix/tclUnixNotfy.c:
	* unix/tclUnixPort.h, unix/tclXtNotify.c: Formatting fixes, mainly to
	comments, so code better fits the style in the Engineering Manual.

2011-03-09  Donal K. Fellows  <dkf@users.sf.net>

	* tests/incr.test: Update more of the test suite to use Tcltest 2.

2011-03-09  Don Porter  <dgp@users.sourceforge.net>

	* generic/tclNamesp.c:	Tighten the detector of nested [namespace code]
	* tests/namespace.test:	quoting that the quoted scripts function
	properly even in a namespace that contains a custom "namespace"
	command.  [Bug 3202171]

	* doc/tclvars.n:	Formatting fix.  Thanks to Pat Thotys.

2011-03-09  Donal K. Fellows  <dkf@users.sf.net>

	* tests/dstring.test, tests/init.test, tests/link.test: Update more of
	the test suite to use Tcltest 2.

2011-03-08  Jan Nijtmans  <nijtmans@users.sf.net>

	* generic/tclBasic.c: Fix gcc warnings: variable set but not used
	* generic/tclProc.c:
	* generic/tclIORChan.c:
	* generic/tclIORTrans.c:
	* generic/tclAssembly.c:  Fix gcc warning: comparison between signed
	and unsigned integer expressions

2011-03-08  Don Porter  <dgp@users.sourceforge.net>

	* generic/tclInt.h:	Remove TclMarkList() routine, an experimental
	* generic/tclUtil.c:	dead-end from the 8.5 alpha days.

	* generic/tclResult.c (ResetObjResult):	Correct failure to clear
	invalid intrep.  Thanks to Colin McDonald. [Bug 3202905]

2011-03-08  Donal K. Fellows  <dkf@users.sf.net>

	* generic/tclAssembly.c, tests/assemble.test: Migrate to use a style
	more consistent with the rest of Tcl.

2011-03-06  Don Porter  <dgp@users.sourceforge.net>

	* generic/tclBasic.c:	More replacements of Tcl_UtfBackslash() calls
	* generic/tclCompile.c:	with TclParseBackslash() where possible.
	* generic/tclCompCmdsSZ.c:
	* generic/tclParse.c:
	* generic/tclUtil.c:

	* generic/tclUtil.c (TclFindElement):	Guard escape sequence scans
	to not overrun the string end.  [Bug 3192636]

2011-03-05  Don Porter  <dgp@users.sourceforge.net>

	* generic/tclParse.c (TclParseBackslash): Correct trunction checks in
	* tests/parse.test:	\x and \u substitutions.  [Bug 3200987]

2011-03-05  Miguel Sofer  <msofer@users.sf.net>

	* generic/tclExecute.c (TclStackFree): insure that the execStack
	satisfies "at most one free stack after the current one" when
	consecutive reallocs caused the creation of intervening stacks.

2011-03-05  Kevin B. Kenny  <kennykb@acm.org>

	* generic/tclAssembly.c (new file):
	* generic/tclBasic.c (Tcl_CreateInterp):
	* generic/tclInt.h:
	* tests/assemble.test (new file):
	* unix/Makefile.in:
	* win/Makefile.in:
	* win/makefile.vc:  Merged dogeen-assembler-branch into HEAD.
	Since all functional changes are in the tcl::unsupported namespace,
	there's no reason to sequester this code on a separate branch.

2011-03-05  Miguel Sofer  <msofer@users.sf.net>

	* generic/tclExecute.c: cleaner mem management for TEBCdata

	* generic/tclExecute.c:
	* tests/nre.test: Renamed BottomData to TEBCdata, so that the name
	refers to what it is rather than to its storage location.

	* generic/tclBasic.c:     Renamed struct TEOV_callback to
	* generic/tclCompExpr.c:  the more descriptive NRE_callback.
	* generic/tclCompile.c:
	* generic/tclExecute.c:
	* generic/tclInt.decls:
	* generic/tclInt.h:
	* generic/tclIntDecls.h:
	* generic/tclTest.c:

2011-03-04  Donal K. Fellows  <dkf@users.sf.net>

	* generic/tclOOMethod.c (ProcedureMethodCompiledVarConnect)
	(ProcedureMethodCompiledVarDelete): [Bug 3185009]: Keep references to
	resolved object variables so that an unset doesn't leave any dangling
	pointers for code to trip over.

2011-03-01  Miguel Sofer  <msofer@users.sf.net>

	* generic/tclBasic.c (TclNREvalObjv): missing a variable
	declaration in commented out non-optimised code, left for ref in
	checkin [b97b771b6d]

2011-03-03  Don Porter  <dgp@users.sourceforge.net>

	* generic/tclResult.c (Tcl_AppendResultVA):	Use the directive
	USE_INTERP_RESULT [TIP 330] to force compat with interp->result
	access, instead of the improvised hack USE_DIRECT_INTERP_RESULT_ACCESS
	from releases past.

2011-03-01  Miguel Sofer  <msofer@users.sf.net>

	* generic/tclCompCmdsSZ.c (TclCompileThrowCmd, TclCompileUnsetCmd):
	fix leaks

	* generic/tclBasic.c:       This is [Patch 3168398],
	* generic/tclCompCmdsSZ.c:  Joe Mistachkin's optimisation
	* generic/tclExecute.c:     of Tip #285
	* generic/tclInt.decls:
	* generic/tclInt.h:
	* generic/tclIntDecls.h:
	* generic/tclInterp.c:
	* generic/tclOODecls.h:
	* generic/tclStubInit.c:
	* win/makefile.vc:

	* generic/tclExecute.c (ExprObjCallback): fix object leak

	* generic/tclExecute.c (TEBCresume): store local var array and
	constants in automatic vars to reduce indirection, slight perf
	increase

	* generic/tclOOCall.c (TclOODeleteContext): added missing '*' so
	that trunk compiles.

	* generic/tclBasic.c (TclNRRunCallbacks): don't do the trampoline
	dance for commands that do not have an nreProc, [Patch 3168229]

2011-03-01  Donal K. Fellows  <dkf@users.sf.net>

	* generic/tclOO.c (Tcl_NewObjectInstance, TclNRNewObjectInstance)
	(TclOOObjectCmdCore, FinalizeObjectCall):
	* generic/tclOOBasic.c (TclOO_Object_Destroy, AfterNRDestructor):
	* generic/tclOOCall.c (TclOODeleteContext, TclOOGetCallContext):
	Reorganization of call context reference count management so that code
	is (mostly) simpler.

2011-01-26  Donal K. Fellows  <dkf@users.sf.net>

	* doc/RegExp.3: [Bug 3165108]: Corrected documentation of description
	of subexpression info in Tcl_RegExpInfo structure.

2011-01-25  Jan Nijtmans  <nijtmans@users.sf.net>

	* generic/tclPreserve.c:  Don't miss 64-bit address bits in panic
				  message.
	* win/tclWinChan.c:       Fix various gcc-4.5.2 64-bit warning messages
	* win/tclWinConsole.c     e.g. by using full 64-bits for socket fd's
	* win/tclWinDde.c
	* win/tclWinPipe.c
	* win/tclWinReg.c
	* win/tclWinSerial.c
	* win/tclWinSock.c
	* win/tclWinThrd.c

2011-01-19  Jan Nijtmans  <nijtmans@users.sf.net>

	* tools/genStubs.tcl: [Enh #3159920]: Tcl_ObjPrintf() crashes with
	* generic/tcl.decls   bad format specifier.
	* generic/tcl.h
	* generic/tclDecls.h

2011-01-18  Donal K. Fellows  <dkf@users.sf.net>3159920

	* generic/tclOOMethod.c (PushMethodCallFrame): [Bug 3001438]: Make
	sure that the cmdPtr field of the procPtr is correct and relevant at
	all times so that [info frame] can report sensible information about a
	frame after a return to it from a recursive call, instead of probably
	crashing (depending on what else has overwritten the Tcl stack!)

2011-01-18  Jan Nijtmans  <nijtmans@users.sf.net>

	* generic/tclBasic.c:      Various mismatches between Tcl_Panic
	* generic/tclCompCmds.c:   format string and its arguments,
	* generic/tclCompCmdsSZ.c: discovered thanks to [Bug 3159920]
	* generic/tclCompExpr.c
	* generic/tclEnsemble.c
	* generic/tclPreserve.c
	* generic/tclTest.c

2011-01-17  Jan Nijtmans  <nijtmans@users.sf.net>

	* generic/tclIOCmd.c: [Bug 3148192]: Commands "read/puts" incorrectly
	* tests/chanio.test:  interpret parameters. Improved error-message
	* tests/io.test       regarding legacy form.
	* tests/ioCmd.test

2011-01-15  Kevin B. Kenny  <kennykb@acm.org>

	* doc/tclvars.n:
	* generic/tclStrToD.c:
	* generic/tclUtil.c (Tcl_PrintDouble):
	* tests/util.test (util-16.*): [Bug 3157475]: Restored full Tcl 8.4
	compatibility for the formatting of floating point numbers when
	$::tcl_precision is not zero. Added compatibility tests to make sure
	that excess trailing zeroes are suppressed for all eight major code
	paths.

2011-01-12  Jan Nijtmans  <nijtmans@users.sf.net>

	* win/tclWinFile.c:   Use _vsnprintf in stead of vsnprintf, because
	MSVC 6 doesn't have it. Reported by andreask.
	* win/tcl.m4:         handle --enable-64bit=ia64 for gcc
	* win/configure.in:   more accurate test for correct <intrin.h>
	* win/configure:      (autoconf-2.59)
	* win/tclWin32Dll.c:  VS 2005 64-bit does not have intrin.h, and
	* generic/tclPanic.c: does not need it.

2011-01-07  Kevin B. Kenny  <kennykb@acm.org>

	* tests/util.test (util-15.*): Added test cases for floating point
	conversion of the largest denormal and the smallest normal number,
	to avoid any possibility of the failure suffered by PHP in the
	last couple of days. (They didn't fail, so no actual functional
	change.)

2011-01-05  Donal K. Fellows  <dkf@users.sf.net>

	* tests/package.test, tests/pkg.test: Coalesce these tests into one
	file that is concerned with the package system. Convert to use
	tcltest2 properly.
	* tests/autoMkindex.test, tests/pkgMkIndex.test: Convert to use
	tcltest2 properly.

2011-01-01  Donal K. Fellows  <dkf@users.sf.net>

	* tests/cmdAH.test, tests/cmdMZ.test, tests/compExpr.test,
	* tests/compile.test, tests/concat.test, tests/eval.test,
	* tests/fileName.test, tests/fileSystem.test, tests/interp.test,
	* tests/lsearch.test, tests/namespace-old.test, tests/namespace.test,
	* tests/oo.test, tests/proc.test, tests/security.test,
	* tests/switch.test, tests/unixInit.test, tests/var.test,
	* tests/winDde.test, tests/winPipe.test: Clean up of tests and
	conversion to tcltest 2. Target has been to get init and cleanup code
	out of the test body and into the -setup/-cleanup stanzas.

	* tests/execute.test (execute-11.1): [Bug 3142026]: Added test that
	fails (with a crash) in an unfixed memdebug build on 64-bit systems.

2010-12-31  Donal K. Fellows  <dkf@users.sf.net>

	* generic/tclCmdIL.c (SortElement): Use unions properly in the
	definition of this structure so that there is no need to use nasty
	int/pointer type punning. Made it clearer what the purposes of the
	various parts of the structure are.

2010-12-31  Jan Nijtmans  <nijtmans@users.sf.net>

	* unix/dltest/*.c: [Bug 3148192]: Fix broken [load] tests by ensuring
	that the affected files are never compiled with -DSTATIC_BUILD.

2010-12-30  Miguel Sofer  <msofer@users.sf.net>

	* generic/tclExecute.c (GrowEvaluationStack): Off-by-one error in
	sizing the new allocation - was ok in comment but wrong in the code.
	Triggered by [Bug 3142026] which happened to require exactly one more
	than what was in existence.

2010-12-26  Donal K. Fellows  <dkf@users.sf.net>

	* generic/tclCmdIL.c (Tcl_LsortObjCmd): Fix crash when multiple -index
	options are used. Simplified memory handling logic.

2010-12-20  Jan Nijtmans  <nijtmans@users.sf.net>

	* win/tclWin32Dll.c:    [Patch 3059922]: fixes for mingw64 - gcc4.5.1
	tdm64-1: completed for all environments.

2010-12-20  Jan Nijtmans  <nijtmans@users.sf.net>

	* win/configure.in:   Explicitely test for intrinsics support in
	compiler, before assuming only MSVC has it.
	* win/configure:      (autoconf-2.59)
	* generic/tclPanic.c:

2010-12-19  Jan Nijtmans  <nijtmans@users.sf.net>

	* win/tclWin32Dll.c:    [Patch 3059922]: fixes for mingw64 - gcc4.5.1
	tdm64-1: Fixed for gcc, not yet for MSVC 64-bit.

2010-12-17  Stuart Cassoff  <stwo@users.sourceforge.net>

	* unix/Makefile.in:  Remove unwanted/obsolete 'ddd' target.

2010-12-17  Stuart Cassoff  <stwo@users.sourceforge.net>

	* unix/Makefile.in:	Clean up '.PHONY:' targets: Arrange those
				common to Tcl and Tk as in Tk's Makefile.in,
				add any missing ones and remove duplicates.

2010-12-17  Stuart Cassoff  <stwo@users.sourceforge.net>

	* unix/Makefile.in:  [Bug 2446711]: Remove 'allpatch' target.

2010-12-17  Stuart Cassoff  <stwo@users.sourceforge.net>

	* unix/Makefile.in:  [Bug 2537626]: Use 'rpmbuild', not 'rpm'.

2010-12-16  Jan Nijtmans  <nijtmans@users.sf.net>

	* generic/tclPanic.c:  [Patch 3124554]: Move WishPanic from Tk to Tcl
	* win/tclWinFile.c:    Better communication with debugger, if present.

2010-12-15  Kevin B. Kenny  <kennykb@acm.org>

	[dogeen-assembler-branch]

	* tclAssembly.c:
	* assemble.test: 	Reworked beginCatch/endCatch handling to
	enforce the more severe (but more correct) restrictions on catch
	handling that appeared in the discussion of [Bug 3098302] and in
	tcl-core traffic beginning about 2010-10-29.

2010-12-15  Jan Nijtmans  <nijtmans@users.sf.net>

	* generic/tclPanic.c:    Restore abort() as it was before.
	* win/tclWinFile.c:      [Patch 3124554]: Use ExitProcess() here, like
	in wish.

2010-12-14  Jan Nijtmans  <nijtmans@users.sf.net>

	* generic/tcl.h:	[Bug 3137454]: Tcl CVS HEAD does not build
	on GCC 3.

2010-12-14  Reinhard Max  <max@suse.de>

	* win/tclWinSock.c (CreateSocket):         Swap the loops over
	* unix/tclUnixSock.c (CreateClientSocket): local and remote addresses,
	so that the system's address preference for the remote side decides
	which family gets tried first. Cleanup and clarify some of the
	comments.

2010-12-13  Jan Nijtmans  <nijtmans@users.sf.net>

	* generic/tcl.h:    [Bug 3135271]: Link error due to hidden
	* unix/tcl.m4:      symbols (CentOS 4.2)
	* unix/configure:   (autoconf-2.59)
	* win/tclWinFile.c:  Undocumented feature, only meant to be
	used by Tk_Main. See [Patch 3124554]: Move WishPanic from Tk to Tcl

2010-12-12  Stuart Cassoff  <stwo@users.sourceforge.net>

	* unix/tcl.m4: Better building on OpenBSD.
	* unix/configure: (autoconf-2.59)

2010-12-10  Jan Nijtmans  <nijtmans@users.sf.net>

	* generic/tcl.h:       [Bug 3129448]: Possible over-allocation on
	* generic/tclCkalloc.c: 64-bit platforms, part 2
	* generic/tclCompile.c:
	* generic/tclHash.c:
	* generic/tclInt.h:
	* generic/tclIO.h:
	* generic/tclProc.c:

2010-12-10 Alexandre Ferrieux  <ferrieux@users.sourceforge.net>

	* generic/tclIO.c: Make sure [fcopy -size ... -command ...] always
	* tests/io.test:   calls the callback asynchronously, even for size
			   zero.

2010-12-10  Jan Nijtmans  <nijtmans@users.sf.net>

	* generic/tclBinary.c:  Fix gcc -Wextra warning: missing initializer
	* generic/tclCmdAH.c:
	* generic/tclCmdIL.c:
	* generic/tclCmdMZ.c:
	* generic/tclDictObj.c:
	* generic/tclIndexObj.c:
	* generic/tclIOCmd.c:
	* generic/tclVar.c:
	* win/tcl.m4:               Fix manifest-generation for 64-bit gcc
				    (mingw-w64)
	* win/configure.in:         Check for availability of intptr_t and
				    uintptr_t
	* win/configure:            (autoconf-2.59)
	* generic/tclInt.decls:     Change 1st param of TclSockMinimumBuffers
	* generic/tclIntDecls.h:    to ClientData, and TclWin(Get|Set)SockOpt
	* generic/tclIntPlatDecls.h:to SOCKET, because on Win64 those are
	* generic/tclIOSock.c:	    64-bit, which does not fit.
	* win/tclWinSock.c:
	* unix/tclUnixSock.c:

2010-12-09  Donal K. Fellows  <dkf@users.sf.net>

	* tests/fCmd.test: Improve sanity of constraints now that we don't
	support anything before Windows 2000.

	* generic/tclCmdAH.c (TclInitFileCmd, TclMakeFileCommandSafe, ...):
	Break up [file] into an ensemble. Note that the ensemble is safe in
	itself, but the majority of its subcommands are not.
	* generic/tclFCmd.c (FileCopyRename,TclFileDeleteCmd,TclFileAttrsCmd)
	(TclFileMakeDirsCmd): Adjust these subcommand implementations to work
	inside an ensemble.
	(TclFileLinkCmd, TclFileReadLinkCmd, TclFileTemporaryCmd): Move these
	subcommand implementations from tclCmdAH.c, where they didn't really
	belong.
	* generic/tclIOCmd.c (TclChannelNamesCmd): Move to more appropriate
	source file.
	* generic/tclEnsemble.c (TclMakeEnsemble): Start of code to make
	partially-safe ensembles. Currently does not function as expected due
	to various shortcomings in how safe interpreters are constructed.
	* tests/cmdAH.test, tests/fCmd.test, tests/interp.test: Test updates
	to take into account systematization of error messages.

	* tests/append.test, tests/appendComp.test: Clean up tests so that
	they don't leave things in the global environment (detected when doing
	-singleproc testing).

2010-12-07  Donal K. Fellows  <dkf@users.sf.net>

	* tests/fCmd.test, tests/safe.test, tests/uplevel.test,
	* tests/upvar.test, tests/var.test: Convert more tests to tcltest2 and
	factor them to be easier to understand.

	* generic/tclStrToD.c: Tidy up code so that more #ifdef-fery is
	quarantined at the front of the file and function headers follow the
	modern Tcl style.

2010-12-06  Jan Nijtmans  <nijtmans@users.sf.net>

	* generic/tclBinary.c:  [Bug 3129448]: Possible over-allocation on
	* generic/tclCkalloc.c: 64-bit platforms.
	* generic/tclTrace.c

2010-12-05  Jan Nijtmans  <nijtmans@users.sf.net>

	* unix/tcl.m4: [Patch 3116490]: Cross-compile support for unix
	* unix/configure: (autoconf-2.59)

2010-12-03  Jeff Hobbs  <jeffh@ActiveState.com>

	* generic/tclUtil.c (TclReToGlob): Add extra check for multiple inner
	*s that leads to poor recursive glob matching, defer to original RE
	instead.  tclbench RE var backtrack.

2010-12-03  Jan Nijtmans  <nijtmans@users.sf.net>

	* generic/tclUtil.c:   Silence gcc warning when using -Wwrite-strings
	* generic/tclStrToD.c: Silence gcc warning for non-IEEE platforms
	* win/Makefile.in:  [Patch 3116490]: Cross-compile Tcl mingw32 on unix
	* win/tcl.m4:       This makes it possible to cross-compile Tcl/Tk for
	* win/configure.in: Windows (either 32-bit or 64-bit) out-of-the-box
	* win/configure:    on UNIX, using mingw-w64 build tools (If Itcl,
	tdbc and Thread take over the latest tcl.m4, they can do that too).

2010-12-01  Kevin B. Kenny  <kennykb@acm.org>

	* generic/tclStrToD.c (SetPrecisionLimits, TclDoubleDigits):
	[Bug 3124675]: Added meaningless initialization of 'i', 'ilim' and
	'ilim1' to silence warnings from the C compiler about possible use of
	uninitialized variables, Added a panic to the 'switch' that assigns
	them, to assert that the 'default' case is impossible.

2010-12-01  Jan Nijtmans  <nijtmans@users.sf.net>

	* generic/tclBasic.c: Fix gcc 64-bit warnings: cast from pointer to
	* generic/tclHash.c:  integer of different size.
	* generic/tclTest.c:
	* generic/tclThreadTest.c:
	* generic/tclStrToD.c: Fix gcc(-4.5.2) warning: 'static' is not at
	beginning of declaration.
	* generic/tclPanic.c: Allow Tcl_Panic() to enter the debugger on win32
	* generic/tclCkalloc.c: Use Tcl_Panic() in stead of duplicating the
	code.

2010-11-30  Jeff Hobbs  <jeffh@ActiveState.com>

	* generic/tclInt.decls, generic/tclInt.h, generic/tclIntDecls.h:
	* generic/tclStubInit.c: TclFormatInt restored at slot 24
	* generic/tclUtil.c (TclFormatInt): restore TclFormatInt func from
	2005-07-05 macro-ization. Benchmarks indicate it is faster, as a key
	int->string routine (e.g. int-indexed arrays).

2010-11-29 Alexandre Ferrieux  <ferrieux@users.sourceforge.net>

	* generic/tclBasic.c: Patch by Miguel, providing a
	[::tcl::unsupported::inject coroname command args], which prepends
	("injects") arbitrary code to a suspended coro's future resumption.
	Neat for debugging complex coros without heavy instrumentation.

2010-11-29  Kevin B. Kenny  <kennykb@acm.org>

	* generic/tclInt.decls:
	* generic/tclInt.h:
	* generic/tclStrToD.c:
	* generic/tclTest.c:
	* generic/tclTomMath.decls:
	* generic/tclUtil.c:
	* tests/util.test:
	* unix/Makefile.in:
	* win/Makefile.in:
	* win/makefile.vc: Rewrite of Tcl_PrintDouble and TclDoubleDigits that
	(a) fixes a severe performance problem with floating point shimmering
	reported by Karl Lehenbauer, (b) allows TclDoubleDigits to generate
	the digit strings for 'e' and 'f' format, so that it can be used for
	tcl_precision != 0 (and possibly later for [format]), (c) fixes [Bug
	3120139] by making TclPrintDouble inherently locale-independent, (d)
	adds test cases to util.test for correct rounding in difficult cases
	of TclDoubleDigits where fixed- precision results are requested. (e)
	adds test cases to util.test for the controversial aspects of [Bug
	3105247]. As a side effect, two more modules from libtommath
	(bn_mp_set_int.c and bn_mp_init_set_int.c) are brought into the build,
	since the new code uses them.

	* generic/tclIntDecls.h:
	* generic/tclStubInit.c:
	* generic/tclTomMathDecls.h:	Regenerated.

2010-11-24  Donal K. Fellows  <dkf@users.sf.net>

	* tests/chanio.test, tests/iogt.test, tests/ioTrans.test: Convert more
	tests to tcltest2 and factor them to be easier to understand.

2010-11-20  Donal K. Fellows  <dkf@users.sf.net>

	* tests/chanio.test: Converted many tests to tcltest2 by marking the
	setup and cleanup parts as such.

2010-11-19  Jan Nijtmans  <nijtmans@users.sf.net>

	* win/tclWin32Dll.c: Fix gcc warnings: unused variable 'registration'
	* win/tclWinChan.c:
	* win/tclWinFCmd.c:

2010-11-18  Jan Nijtmans  <nijtmans@users.sf.net>

	* win/tclAppInit.c: [FRQ 491789]: "setargv() doesn't support a unicode
	cmdline" now implemented for cygwin and mingw32 too.
	* tests/main.test: No longer disable tests Tcl_Main-1.4 and 1.6 on
	Windows, because those now work on all supported platforms.
	* win/configure.in:  Set NO_VIZ=1 when zlib is compiled in libtcl,
	this resolves compiler warnings in 64-bit and static builds.
	* win/configure (regenerated)

2010-11-18  Donal K. Fellows  <dkf@users.sf.net>

	* doc/file.n: [Bug 3111298]: Typofix.

	* tests/oo.test: [Bug 3111059]: Added testing that neatly trapped this
	issue.

2010-11-18  Miguel Sofer  <msofer@users.sf.net>

	* generic/tclNamesp.c: [Bug 3111059]: Fix leak due to bad looping
	construct.

2010-11-17  Jan Nijtmans  <nijtmans@users.sf.net>

	* win/tcl.m4: [FRQ 491789]: "setargv() doesn't support a unicode
	cmdline" now implemented for mingw-w64
	* win/configure    (re-generated)

2010-11-16  Jan Nijtmans  <nijtmans@users.sf.net>

	* win/tclAppInit.c:Bring compilation under mingw-w64 a bit closer
	* win/cat.c:       to reality. See for what's missing:
	* win/tcl.m4:      <https://sourceforge.net/apps/trac/mingw-w64/wiki/Unicode%20apps>
	* win/configure:   (re-generated)
	* win/tclWinPort.h:[Bug #3110161]: Extensions using TCHAR don't compile
	on VS2005 SP1

2010-11-15  Andreas Kupries  <andreask@activestate.com>

	* doc/interp.n: [Bug 3081184]: TIP #378.
	* doc/tclvars.n: Performance fix for TIP #280.
	* generic/tclBasic.c:
	* generic/tclExecute.c:
	* generic/tclInt.h:
	* generic/tclInterp.c:
	* tests/info.test:
	* tests/interp.test:

2010-11-10  Andreas Kupries  <andreask@activestate.com>

	* changes:	Updates for 8.6b2 release.

2010-11-09  Donal K. Fellows  <dkf@users.sf.net>

	* generic/tclOOMethod.c (ProcedureMethodVarResolver): [Bug 3105999]:
	* tests/oo.test:	Make sure that resolver structures that are
				only temporarily needed get squelched.

2010-11-05  Jan Nijtmans  <nijtmans@users.sf.net>

	* generic/tclMain.c: Thanks, Kevin, for the fix, but this how it was
	supposed to be (TCL_ASCII_MAIN is only supposed to be defined on
	WIN32).

2010-11-05  Kevin B. Kenny  <kennykb@acm.org>

	* generic/tclMain.c: Added missing conditional on _WIN32 around code
	that messes around with the definition of _UNICODE, to correct a badly
	broken Unix build from Jan's last commit.

2010-11-04  Jan Nijtmans  <nijtmans@users.sf.net>

	* generic/tclDecls.h:	[FRQ 491789]: "setargv() doesn't support a
	* generic/tclMain.c:	unicode cmdline" implemented for Tcl on MSVC++
	* doc/Tcl_Main.3:
	* win/tclAppInit.c:
	* win/makefile.vc:
	* win/Makefile.in:
	* win/tclWin32Dll.c:	Eliminate minor MSVC warning TCHAR -> char
				conversion

2010-11-04  Reinhard Max  <max@suse.de>

	* tests/socket.test: Run the socket tests three times with the address
	family set to any, inet, and inet6 respectively. Use constraints to
	skip the tests if a family is found to be unsupported or not
	configured on the local machine. Adjust the tests to dynamically adapt
	to the address family that is being tested.

	Rework some of the tests to speed them up by avoiding (supposedly)
	unneeded [after]s.

2010-11-04  Stuart Cassoff  <stwo@users.sourceforge.net>

	* unix/Makefile.in:	[Patch 3101127]: Installer Improvements.
	* unix/install-sh:

2010-11-04  Donal K. Fellows  <dkf@users.sf.net>

	* tests/error.test (error-19.13): Another variation on testing for
	issues in [try] compilation.

	* doc/Tcl.n (Variable substitution): [Bug 3099086]: Increase clarity
	of explanation of what characters are actually permitted in variable
	substitutions. Note that this does not constitute a change of
	behavior; it is just an improvement of explanation.

2010-11-04  Don Porter  <dgp@users.sourceforge.net>

	* changes:	Updates for 8.6b2 release.  (Thanks Andreas Kupries)

2010-11-03  Jan Nijtmans  <nijtmans@users.sf.net>

	* win/tclWinFcmd.c:    [FRQ 2965056]: Windows build with -DUNICODE
	* win/tclWinFile.c:    (more clean-ups for pre-win2000 stuff)
	* win/tclWinReg.c:

2010-11-03  Donal K. Fellows  <dkf@users.sf.net>

	* generic/tclCmdMZ.c (TryPostBody):  Ensure that errors when setting
	* tests/error.test (error-19.1[12]): message/opt capture variables get
					     reflected properly to the caller.

2010-11-03  Kevin B. Kenny  <kennykb@acm.org>

	* generic/tclCompCmds.c (TclCompileCatchCmd): [Bug 3098302]:
	* tests/compile.test (compile-3.6): Reworked the compilation of the
	[catch] command so as to avoid placing any code that might throw an
	exception (specifically, any initial substitutions or any stores to
	result or options variables) between the BEGIN_CATCH and END_CATCH but
	outside the exception range.  Added a test case that panics on a stack
	smash if the change is not made.

2010-11-01  Stuart Cassoff  <stwo@users.sourceforge.net>

	* library/safe.tcl:	Improved handling of non-standard module path
	* tests/safe.test:	lists, empty path lists in particular.

2010-11-01  Kevin B. Kenny  <kennykb@acm.org>

	* library/tzdata/Asia/Hong_Kong:
	* library/tzdata/Pacific/Apia:
	* library/tzdata/Pacific/Fiji:   Olson's tzdata2010o.

2010-10-29  Alexandre Ferrieux  <ferrieux@users.sourceforge.net>

	* generic/tclTimer.c:	[Bug 2905784]: Stop small [after]s from
				wasting CPU while keeping accuracy.

2010-10-28  Kevin B. Kenny  <kennykb@acm.org>

	[dogeen-assembler-branch]
	* generic/tclAssembly.c:
	* tests/assembly.test (assemble-31.*): Added jump tables.

2010-10-28  Don Porter  <dgp@users.sourceforge.net>

	* tests/http.test:	[Bug 3097490]: Make http-4.15 pass in
				isolation.

	* unix/tclUnixSock.c:	[Bug 3093120]: Prevent calls of
				freeaddrinfo(NULL) which can crash some
				systems.  Thanks Larry Virden.

2010-10-26  Reinhard Max  <max@suse.de>

	* Changelog.2008: Split off from Changelog.
	* generic/tclIOSock.c (TclCreateSocketAddress): The interp != NULL
	check is needed for ::tcl::unsupported::socketAF as well.

2010-10-26  Donal K. Fellows  <dkf@users.sf.net>

	* unix/tclUnixSock.c (TcpGetOptionProc): Prevent crash if interp is
	* win/tclWinSock.c (TcpGetOptionProc):   NULL (a legal situation).

2010-10-26  Reinhard Max  <max@suse.de>

	* unix/tclUnixSock.c (TcpGetOptionProc): Added support for
	::tcl::unsupported::noReverseDNS, which if set to any value, prevents
	[fconfigure -sockname] and [fconfigure -peername] from doing
	reverse DNS queries.

2010-10-24  Kevin B. Kenny  <kennykb@acm.org>

	[dogeen-assembler-branch]
	* generic/tclAssembly.c:
	* tests/assembly.test (assemble-17.15): Reworked branch handling so that
	forward branches can use jump1 (jumpTrue1, jumpFalse1). Added test
	cases that the forward branches will expand to jump4, jumpTrue4,
	jumpFalse4 when needed.

2010-10-23  Kevin B. Kenny  <kennykb@acm.org>

	[dogeen-assembler-branch]
	* generic/tclAssembly.h (removed):
				Removed file that was included in only one
				source file.
	* generictclAssembly.c:	Inlined tclAssembly.h.

2010-10-17  Alexandre Ferrieux  <ferrieux@users.sourceforge.net>

	* doc/info.n:            [Patch 2995655]:
	* generic/tclBasic.c:    Report inner contexts in [info errorstack]
	* generic/tclCompCmds.c:
	* generic/tclCompile.c:
	* generic/tclCompile.h:
	* generic/tclExecute.c:
	* generic/tclInt.h:
	* generic/tclNamesp.c:
	* tests/error.test:
	* tests/result.test:

2010-10-20  Donal K. Fellows  <dkf@users.sf.net>

	* generic/tclCompCmds.c (TclCompileDictForCmd): Update the compilation
	* generic/tclCompile.c (tclInstructionTable):	of [dict for] so that
	* generic/tclExecute.c (TEBCresume):		it no longer makes any
	use of INST_DICT_DONE now that's not needed, and make it clearer in
	the implementation of the instruction that it's just a deprecated form
	of unset operation. Followup to my commit of 2010-10-16.

2010-10-19  Donal K. Fellows  <dkf@users.sf.net>

	* generic/tclZlib.c (Tcl_ZlibStreamGet): [Bug 3081008]: Ensure that
	when a bytearray gets its internals entangled with zlib for more than
	a passing moment, that bytearray will never be shimmered away. This
	increases the amount of copying but is simple to get right, which is a
	reasonable trade-off.

	* generic/tclStringObj.c (Tcl_AppendObjToObj): Added some special
	cases so that most of the time when you build up a bytearray by
	appending, it actually ends up being a bytearray rather than
	shimmering back and forth to string.

	* tests/http11.test (check_crc): Use a simpler way to express the
	functionality of this procedure.

	* generic/tclZlib.c: Purge code that wrote to the object returned by
	Tcl_GetObjResult, as we don't want to do that anti-pattern no more.

2010-10-18  Jan Nijtmans  <nijtmans@users.sf.net>

	* tools/uniParse.tcl:   [Bug 3085863]: tclUniData was 9 years old;
	Ignore non-BMP characters and fix comment about UnicodeData.txt file.
	* generic/regcomp.c:    Fix comment
	* tests/utf.test:       Add some Unicode 6 testcases

2010-10-17  Alexandre Ferrieux  <ferrieux@users.sourceforge.net>

	* doc/info.n:           Document [info errorstack] faithfully.

2010-10-16  Donal K. Fellows  <dkf@users.sf.net>

	* generic/tclExecute.c (ReleaseDictIterator): Factored out the release
	of the bytecode-level dictionary iterator information so that the
	side-conditions on instruction issuing are simpler.

2010-10-15  Jan Nijtmans  <nijtmans@users.sf.net>

	* generic/reg_locale.c: [Bug 3085863]: tclUniData 9 years old: Updated
	* generic/tclUniData.c: Unicode tables to latest UnicodeData.txt,
	* tools/uniParse.tcl:   corresponding with Unicode 6.0 (except for
				out-of-range chars > 0xFFFF)

2010-10-13  Don Porter  <dgp@users.sourceforge.net>

	* generic/tclCompile.c:	Alternative fix for [Bugs 467523,983660] where
	* generic/tclExecute.c:	sharing of empty scripts is allowed again.

2010-10-13  Jan Nijtmans  <nijtmans@users.sf.net>

	* win/tclWinThrd.h: (removed) because it is just empty en used nowhere
	* win/tcl.dsp

2010-10-12  Jan Nijtmans  <nijtmans@users.sf.net>

	* tools/uniClass.tcl:    Spacing and comments: let uniClass.tcl
	* generic/regc_locale.c: generation match better the current
				 (hand-modified) regc_locale.c
	* tools/uniParse.tcl:    Generate proper const qualifiers for
	* generic/tclUniData.c:  tclUniData.c

2010-10-12  Reinhard Max  <max@suse.de>

	* unix/tclUnixSock.c (CreateClientSocket): [Bug 3084338]: Fix a
	memleak and refactor the calls to freeaddrinfo().

2010-10-11  Jan Nijtmans  <nijtmans@users.sf.net>

	* win/tclWinDde.c:    [FRQ 2965056]: Windows build with -DUNICODE
	* win/tclWinReg.c:
	* win/tclWinTest.c:   More cleanups
	* win/tclWinFile.c:   Add netapi32 to the link line, so we no longer
	* win/tcl.m4:         have to use LoadLibrary to access those functions.
	* win/makefile.vc:
	* win/configure:      (Re-generate with autoconf-2.59)
	* win/rules.vc        Update for VS10

2010-10-09  Miguel Sofer  <msofer@users.sf.net>

	* generic/tclExecute.c: Fix overallocation of exec stack in TEBC (due
	to mixing numwords and numbytes)

2010-10-08  Jan Nijtmans  <nijtmans@users.sf.net>

	* generic/tclIOSock.c: On Windows, use gai_strerrorA

2010-10-06  Don Porter  <dgp@users.sourceforge.net>

	* tests/winPipe.test:	Test hygiene with makeFile and removeFile.

	* generic/tclCompile.c:	[Bug 3081065]: Prevent writing to the intrep
	* tests/subst.test:	fields of a freed Tcl_Obj.

2010-10-06  Kevin B. Kenny  <kennykb@acm.org>

	[dogeen-assembler-branch]

	* generic/tclAssembly.c:
	* generic/tclAssembly.h:
	* tests/assemble.test: Added catches. Still needs a lot of testing.

2010-10-02  Kevin B. Kenny  <kennykb@acm.org>

	[dogeen-assembler-branch]

	* generic/tclAssembly.c:
	* generic/tclAssembly.h:
	* tests/assemble.test: Added dictAppend, dictIncrImm, dictLappend,
	dictSet, dictUnset, nop, regexp, nsupvar, upvar, and variable.

2010-10-02  Donal K. Fellows  <dkf@users.sf.net>

	* generic/tclExecute.c (TEBCresume): [Bug 3079830]: Added invalidation
	of string representations of dictionaries in some cases.

2010-10-01  Jeff Hobbs  <jeffh@ActiveState.com>

	* generic/tclExecute.c (EvalStatsCmd): change 'evalstats' to return
	data to interp by default, or if given an arg, use that as filename to
	output to (accepts 'stdout' and 'stderr').  Fix output to print used
	inst count data.
	* generic/tclCkalloc.c: Change TclDumpMemoryInfo sig to allow objPtr
	* generic/tclInt.decls: as well as FILE* as output.
	* generic/tclIntDecls.h:

2010-10-01  Donal K. Fellows  <dkf@users.sf.net>

	* generic/tclBasic.c, generic/tclClock.c, generic/tclEncoding.c,
	* generic/tclEnv.c, generic/tclLoad.c, generic/tclNamesp.c,
	* generic/tclObj.c, generic/tclRegexp.c, generic/tclResolve.c,
	* generic/tclResult.c, generic/tclUtil.c, macosx/tclMacOSXFCmd.c:
	More purging of strcpy() from locations where we already know the
	length of the data being copied.

2010-10-01  Kevin B. Kenny  <kennykb@acm.org>

	[dogeen-assembler-branch]

	* tests/assemble.test:
	* generic/tclAssemble.h:
	* generic/tclAssemble.c:  Added listIn, listNotIn, and dictGet.

2010-09-30  Kevin B. Kenny  <kennykb@acm.org>

	[dogeen-assembler-branch]

	* tests/assemble.test:   Added tryCvtToNumeric and several more list
	* generic/tclAssemble.c: operations.
	* generic/tclAssemble.h:

2010-09-29  Kevin B. Kenny  <kennykb@acm.org>

	[dogeen-assembler-branch]

	* tests/assemble.test:   Completed conversion of tests to a
	* generic/tclAssemble.c: "white box" structure that follows the
	C code. Added missing safety checks on the operands of 'over' and
	'reverse' so that negative operand counts don't smash the stack.

2010-09-29  Jan Nijtmans  <nijtmans@users.sf.net>

	* unix/configure:	Re-generate with autoconf-2.59
	* win/configure:
	* generic/tclMain.c:	Make compilable with -DUNICODE as well

2010-09-28  Reinhard Max  <max@suse.de>

	TIP #162 IMPLEMENTATION

	* doc/socket.n:		Document the changes to the [socket] and
				[fconfigure] commands.

	* generic/tclInt.h:	Introduce TclCreateSocketAddress() as a
	* generic/tclIOSock.c:	replacement for the platform-dependent
	* unix/tclUnixSock.c:	TclpCreateSocketAddress() functions. Extend
	* unix/tclUnixChan.c:	the [socket] and [fconfigure] commands to
	* unix/tclUnixPort.h:	behave as proposed in TIP #162. This is the
	* win/tclWinSock.c:	core of what is required to support the use of
	* win/tclWinPort.h:	IPv6 sockets in Tcl.

	* compat/fake-rfc2553.c: A compat implementation of the APIs defined
	* compat/fake-rfc2553.h: in RFC-2553 (getaddrinfo() and friends) on
				 top of the existing gethostbyname() etc.
	* unix/configure.in:	 Test whether the fake-implementation is
	* unix/tcl.m4:		 needed.
	* unix/Makefile.in:	 Add a compile target for fake-rfc2553.

	* win/configure.in:	Allow cross-compilation by default.

	* tests/socket.test:	Improve the test suite to make more use of
	* tests/remote.tcl:	randomized ports to reduce interference with
				tests running in parallel or other services on
				the machine.

2010-09-28  Kevin B. Kenny  <kennykb@acm.org>

	[dogeen-assembler-branch]

	* tests/assemble.test: Added more "white box" tests.
	* generic/tclAssembly.c: Added the error checking and reporting
	for undefined labels. Revised code so that no pointers into the
	bytecode sequence are held (because the sequence can move!),
	that no Tcl_HashEntry pointers are held (because the hash table
	doesn't guarantee their stability!) and to eliminate the BBHash
	table, which is merely additional information indexed by jump
	labels and can just as easily be held in the 'label' structure.
	Renamed shared structures to CamelCase, and renamed 'label' to
	JumpLabel because other types of labels may eventually be possible.

2010-09-27  Kevin B. Kenny  <kennykb@acm.org>

	[dogeen-assembler-branch]

	* tests/assemble.test: Added more "white box" tests.
	* generic/tclAssembly.c: Fixed bugs exposed by the new tests.
	(a) [eval] and [expr] had incorrect stack balance computed if
	the arg was not a simple word. (b) [concat] accepted a negative
	operand count. (c) [invoke] accepted a zero or negative operand
	count. (d) more misspelt error messages.
	Also replaced a funky NRCallTEBC with the new call
	TclNRExecuteByteCode, necessitated by a merge with changes on the
	HEAD.

2010-09-26  Miguel Sofer  <msofer@users.sf.net>

	* generic/tclBasic.c:    [Patch 3072080] (minus the itcl
	* generic/tclCmdIL.c:    update): a saner NRE.
	* generic/tclCompExpr.c:
	* generic/tclCompile.c:  This makes TclNRExecuteByteCode (ex TEBC)
	* generic/tclCompile.h:  to be a normal NRE citizen: it loses its
	* generic/tclExecute.c:  special status.
	* generic/tclInt.decls:  The logic flow within the BC engine is
	* generic/tclInt.h:      simplified considerably.
	* generic/tclIntDecls.h:
	* generic/tclObj.c:
	* generic/tclProc.c:
	* generic/tclTest.c:

	* generic/tclVar.c: Use the macro HasLocalVars everywhere

2010-09-26  Miguel Sofer  <msofer@users.sf.net>

	* generic/tclOOMethod.c (ProcedureMethodVarResolver): avoid code
	duplication, let the runtime var resolver call the compiled var
	resolver.

2010-09-26  Kevin B. Kenny  <kennykb@acm.org>

	[dogeen-assembler-branch]

	* tests/assemble.test:	Added many new tests moving toward a more
	comprehensive test suite for the assembler.
	* generic/tclAssembly.c:	Fixed bugs exposed by the new tests:
	(a) [bitnot] and [not] had incorrect operand counts. (b)
	INST_CONCAT cannot concatenate zero objects. (c) misspelt error
	messages. (d) the "assembly code" internal representation lacked
	a duplicator, which caused double-frees of the Bytecode object
	if assembly code ever was duplicated.

2010-09-25  Kevin B. Kenny   <kennykb@acm.org>

	[dogeen-assembler-branch]

	* generic/tclAssembly.c:	Massive refactoring of the assembler
	* generic/tclAssembly.h:	to use a Tcl-like syntax (and use
	* tests/assemble.test:		Tcl_ParseCommand to parse it). The
	* tests/assemble1.bench:	refactoring also ensures that
	Tcl_Tokens in the assembler have string ranges inside the source
	code, which allows for [eval] and [expr] assembler directives
	that simply call TclCompileScript and TclCompileExpr recursively.

2010-09-24  Jeff Hobbs  <jeffh@ActiveState.com>

	* tests/stringComp.test: improved string eq/cmp test coverage
	* generic/tclExecute.c (TclExecuteByteCode): merge INST_STR_CMP and
	INST_STR_EQ/INST_STR_NEQ paths.  Speeds up eq/ne/[string eq] with
	obj-aware comparisons and eq/==/ne/!= with length equality check.

2010-09-24  Andreas Kupries  <andreask@activestate.com>

	* tclWinsock.c: [Bug 3056775]: Fixed race condition between thread and
	internal co-thread access of a socket's structure because of the
	thread not using the socketListLock in TcpAccept(). Added
	documentation on how the module works to the top.

2010-09-23  Jan Nijtmans  <nijtmans@users.sf.net>

	* generic/tclDecls.h: Make Tcl_SetPanicProc and Tcl_GetStringResult
	* unix/tclAppInit.c:  callable without stubs, just as Tcl_SetVar.
	* win/tclAppInit.c:

2010-09-23  Don Porter  <dgp@users.sourceforge.net>

	* generic/tclCmdAH.c:   Fix cases where value returned by
	* generic/tclEvent.c:   Tcl_GetReturnOptions() was leaked.
	* generic/tclMain.c:    Thanks to Jeff Hobbs for discovery of the
	anti-pattern to seek and destroy.

2010-09-23  Jan Nijtmans  <nijtmans@users.sf.net>

	* unix/tclAppInit.c:  Make compilable with -DUNICODE (not activated
	* win/tclAppInit.c:   yet), many clean-ups in comments.

2010-09-22  Miguel Sofer  <msofer@users.sf.net>

	* generic/tclExecute: [Bug 3072640]: One more DECACHE_STACK_INFO() was
	missing.

	* tests/execute.test: Added execute-10.3 for [Bug 3072640]. The test
	causes a mem failure.

	* generic/tclExecute: Protect all possible writes to ::errorInfo or
	::errorCode with DECACHE_STACK_INFO(), as they could run traces. The
	new calls to be protected are Tcl_ResetResult(), Tcl_SetErrorCode(),
	IllegalExprOperandType(), TclExprFloatError(). The error was triggered
	by [Patch 3072080].

2010-09-22  Jan Nijtmans  <nijtmans@users.sf.net>

	* win/tcl.m4:		Add kernel32 to LIBS, so the link line for
	* win/configure:	mingw is exactly the same as for MSVC++.

2010-09-21  Jeff Hobbs  <jeffh@ActiveState.com>

	* generic/tclExecute.c (TclExecuteByteCode):
	* generic/tclOOMethod.c (ProcedureMethodCompiledVarConnect):
	* generic/tclVar.c (TclLookupSimpleVar, CompareVarKeys):
	* generic/tclPathObj.c (Tcl_FSGetNormalizedPath, Tcl_FSEqualPaths):
	* generic/tclIOUtil.c (TclFSCwdPointerEquals): peephole opt
	* generic/tclResult.c (TclMergeReturnOptions): Use memcmp where
	applicable as possible speedup on some libc variants.

2010-09-21  Kevin B. Kenny  <kennykb@acm.org>

	[BRANCH: dogeen-assembler-branch]

	* generic/tclAssembly.c (new file): 
	* generic/tclAssembly.h:
	* generic/tclBasic.c (builtInCmds, Tcl_CreateInterp):
	* generic/tclInt.h:
	* tests/assemble.test (new file):
	* tests/assemble1.bench (new file):
	* unix/Makefile.in:
	* win/Makefile.in:
	* win/Makefile.vc:
		Initial commit of Ozgur Dogan Ugurlu's (SF user: dogeen)
		assembler for the Tcl bytecode language.

2010-09-21  Jan Nijtmans  <nijtmans@users.sf.net>

	* win/tclWinFile.c:   Fix declaration after statement.
	* win/tcl.m4:         Add -Wdeclaration-after-statement, so this
	* win/configure:      mistake cannot happen again.
	* win/tclWinFCmd.c:   [Bug 3069278]: Breakage on head Windows
	* win/tclWinPipe.c:   triggered by install-tzdata, final fix

2010-09-20  Jan Nijtmans  <nijtmans@users.sf.net>

	* win/tclWinFCmd.c: Eliminate tclWinProcs->useWide everywhere, since
	* win/tclWinFile.c: the value is always "1" on platforms >win95
	* win/tclWinPipe.c:

2010-09-19  Donal K. Fellows  <dkf@users.sf.net>

	* doc/file.n (file readlink): [Bug 3070580]: Typofix.

2010-09-18  Jan Nijtmans  <nijtmans@users.sf.net>

	* win/tclWinFCmd.c [Bug 3069278]: Breakage on head Windows triggered
	by install-tzdata. Temporary don't compile this with -DUNICODE, while
	investigating this bug.

2010-09-16  Jeff Hobbs  <jeffh@ActiveState.com>

	* win/tclWinFile.c: Remove define of FINDEX_INFO_LEVELS as all
	supported versions of compilers should now have it.

	* unix/Makefile.in: Do not pass current build env vars when using
	NATIVE_TCLSH in targets.

2010-09-16  Jan Nijtmans  <nijtmans@users.sf.net>

	* generic/tclDecls.h:    Make Tcl_FindExecutable() work in UNICODE
	* generic/tclEncoding.c: compiles (windows-only) as well as ASCII.
	* generic/tclStubInit.c: Needed for [FRQ 491789]: setargv() doesn't
	support a unicode cmdline.

2010-09-15  Donal K. Fellows  <dkf@users.sf.net>

	* generic/tclBinary.c (TclAppendBytesToByteArray): [Bug 3067036]: Make
	sure we never try to double zero repeatedly to get a buffer size. Also
	added a check for sanity on the size of buffer being appended.

2010-09-15  Don Porter  <dgp@users.sourceforge.net>

	* unix/Makefile.in:	Revise `make dist` target to tolerate the
	case of zero bundled packages.

2010-09-15  Jan Nijtmans  <nijtmans@users.sf.net>

	* tools/genStubs.tcl:   [Patch 3034251]: Backport ttkGenStubs.tcl
	* generic/tcl.decls:    features to genStubs.tcl. Make the "generic"
	* generic/tclInt.decls: argument in the *.decls files optional
	* generic/tclOO.decls:  (no change to any tcl*Decls.h files)
	* generic/tclTomMath.decls:
	This allows genStubs.tcl to generate the ttk stub files as well, while
	keeping full compatibility with existing *.decls files.

2010-09-14  Jan Nijtmans  <nijtmans@users.sf.net>

	* win/tclWinPort.h:  Allow all Win2000+ API entries in Tcl
	* win/tclWin32Dll.c: Eliminate dynamical loading of advapi23 and
	kernel32 symbols.

2010-09-13  Jan Nijtmans  <nijtmans@users.sf.net>

	* win/tclWinChan.c:      Various clean-ups, converting from
	* win/tclWinConsole.c:   tclWinProc->xxxProc directly to Xxx
	* win/tclWinInit.c:      (no change in functionality)
	* win/tclWinLoad.c:
	* win/tclWinSerial.c:
	* win/tclWinSock.c:
	* tools/genStubs.tcl:    Add scspec feature from ttkGenStubs.tcl
	  (no change in output for *Decls.h files)

2010-09-10  Jan Nijtmans  <nijtmans@users.sf.net>

	* win/tclWin32Dll.c: Partly revert yesterday's change, to make it work
	on VC++ 6.0 again.

2010-09-10  Donal K. Fellows  <dkf@users.sf.net>

	* doc/regsub.n: [Bug 3063568]: Fix for gotcha in example due to Tcl's
	special handling of backslash-newline. Makes example slightly less
	pure, but more useful.

2010-09-09  Jan Nijtmans  <nijtmans@users.sf.net>

	* win/makefile.vc:   Mingw should always link with -ladvapi32.
	* win/tcl.m4:
	* win/configure:     (regenerated)
	* win/tclWinInt.h:   Remove ascii variant of tkWinPocs table, it is
	* win/tclWin32Dll.c: no longer necessary. Fix CreateProcess signature
	* win/tclWinPipe.c:  and remove unused GetModuleFileName and lstrcpy.
	* win/tclWinPort.h:  Mingw/cygwin fixes: <tchar.h> should always be
	included, and fix conflict in various macro values: Always force the
	same values as in VC++.

2010-09-08  Don Porter  <dgp@users.sourceforge.net>

	* win/tclWinChan.c:	[Bug 3059922]: #ifdef protections to permit
	* win/tclWinFCmd.c:     builds with mingw on amd64 systems. Thanks to
				"mescalinum" for reporting and testing.

2010-09-08  Andreas Kupries  <andreask@activestate.com>

	* doc/tm.n: Added underscore to the set of characters accepted in
	module names. This is true for quite some time in the code, this
	change catches up the documentation.

2010-09-03  Donal K. Fellows  <dkf@users.sf.net>

	* tools/tcltk-man2html.tcl (plus-pkgs): Improve the package
	documentation search pattern to support the doctoos-generated
	directory structure.
	* tools/tcltk-man2html-utils.tcl (output-name): Made this more
	resilient against misformatted NAME sections, induced by import of
	Thread package documentation into Tcl doc tree.

2010-09-02  Andreas Kupries  <andreask@activestate.com>

	* doc/glob.n: Fixed documentation ambiguity regarding the handling
	of -join.

	* library/safe.tcl (safe::AliasGlob): Fixed another problem, the
	option -join does not stop option processing in the core builtin, so
	the emulation must not do that either.

2010-09-01  Andreas Kupries  <andreas_kupries@users.sourceforge.net>

	* library/safe.tcl (safe::AliasGlob): Moved the command extending the
	actual glob command with a -directory flag to when we actually have a
	proper untranslated path,

2010-09-01  Andreas Kupries  <andreask@activestate.com>

	* generic/tclExecute.c: [Bug 3057639]: Applied patch by Jeff to make
	* generic/tclVar.c:	the behaviour of lappend in bytecompiled mode
	* tests/append.test:	consistent with direct-eval and 'append'
	* tests/appendComp.test: generally. Added tests (append*-9.*)
	showing the difference.

2010-08-31  Jan Nijtmans  <nijtmans@users.sf.net>

	* win/rules.vc:               Typo (thanks to Twylite discovering
				      this)
	* generic/tclStubLib.c:       Revert to previous version: MSVC++ 6.0
	* generic/tclTomMathStubLib.c:cannot handle the new construct.
	* generic/tcl.decls           [Patch 2997642]: Many type casts needed
	* generic/tclDecls.h:         when using Tcl_Pkg* API. Remaining part.
	* generic/tclPkg.c:
	* generic/tclBasic.c:
	* generic/tclTomMathInterface.c:
	* doc/PkgRequire.3

2010-08-31  Andreas Kupries  <andreask@activestate.com>

	* win/tcl.m4: Applied patch by Jeff fixing issues with the manifest
	handling on Win64.
	* win/configure: Regenerated.

2010-08-30  Miguel Sofer  <msofer@users.sf.net>

	* generic/tclBasic.c:    [Bugs 3046594,3047235,3048771]: New
	* generic/tclCmdAH.c:    implementation for [tailcall] command: it now
	* generic/tclCmdMZ.c:    schedules the command and returns TCL_RETURN.
	* generic/tclExecute.c:  This fixes all issues with [catch] and [try].
	* generic/tclInt.h:      Thanks dgp for exploring the dark corners.
	* generic/tclNamesp.c:   More thorough testing is required.
	* tests/tailcall.test:

2010-08-30  Jan Nijtmans  <nijtmans@users.sf.net>

	* win/Makefile.in:   [FRQ 2965056]: Windows build with -DUNICODE
	* win/rules.vc:
	* win/tclWinFCmd.c:  Make sure that allocated TCHAR arrays are
	* win/tclWinFile.c:  always properly aligned as wchar_t, and
	* win/tclWinPipe.c:  not bigger than necessary.
	* win/tclWinSock.c:
	* win/tclWinDde.c:   Those 3 files are not converted yet to be
	* win/tclWinReg.c:   built with -DUNICODE, so add a TODO.
	* win/tclWinTest.c:
	* generic/tcl.decls:  [Patch 2997642]: Many type casts needed when
	* generic/tclDecls.h: using Tcl_Pkg* API. Partly.
	* generic/tclPkg.c:
	* generic/tclStubLib.c: Demonstration how this change can benefit
				code.
	* generic/tclTomMathStubLib.c:
	* doc/PkgRequire.3:

2010-08-29  Donal K. Fellows  <dkf@users.sf.net>

	* doc/dict.n: [Bug 3046999]: Corrected cross reference to array
	manpage to refer to (correct) existing subcommand.

2010-08-26  Jeff Hobbs  <jeffh@ActiveState.com>

	* unix/configure, unix/tcl.m4: SHLIB_LD_LIBS='${LIBS}' for OSF1-V*.
	Add /usr/lib64 to set of auto-search dirs. [Bug 1230554]
	(SC_PATH_X): Correct syntax error when xincludes not found.

	* win/Makefile.in (VC_MANIFEST_EMBED_DLL VC_MANIFEST_EMBED_EXE):
	* win/configure, win/configure.in, win/tcl.m4: SC_EMBED_MANIFEST
	macro and --enable-embedded-manifest configure arg added to support
	manifest embedding where we know the magic.  Help prevents DLL hell
	with MSVC8+.

2010-08-24  Jan Nijtmans  <nijtmans@users.sf.net>

	* generic/tcl.decls: [Bug 3007895]: Tcl_(Find|Create)HashEntry
	* generic/tclHash.c: stub entries can never be called.
	* generic/tclDecls.h:
	* generic/tclStubInit.c: [Patch 2994165]: Change signature of
	Tcl_FSGetNativePath and TclpDeleteFile follow-up: move stub entry back
	to original location.

2010-08-23  Kevin B. Kenny  <kennykb@acm.org>

	* library/tzdata/Africa/Cairo:
	* library/tzdata/Asia/Gaza: Olson's tzdata2010l.

2010-08-22  Jan Nijtmans  <nijtmans@users.sf.net>

	* generic/tclBasic.c:  [Patch 3009403]: Signature of Tcl_GetHashKey,
	* generic/tclBinary.c: Tcl_(Create|Find)HashEntry follow-up:
	* generic/tclCmdIL.c:  Remove many type casts which are no longer
	* generic/tclCompile.c:necessary as a result of this signature change.
	* generic/tclDictObj.c:
	* generic/tclEncoding.c:
	* generic/tclExecute.c:
	* generic/tclInterp.c:
	* generic/tclIOCmd.c:
	* generic/tclObj.c:
	* generic/tclProc.c:
	* generic/tclTest.c:
	* generic/tclTrace.c:
	* generic/tclUtil.c:
	* generic/tclVar.c:

2010-08-21  Donal K. Fellows  <dkf@users.sf.net>

	* doc/linsert.n: [Bug 3045123]: Make description of what is actually
	happening more accurate.

2010-08-21  Jan Nijtmans  <nijtmans@users.sf.net>

	* tools/genStubs.tcl: [Patch 3034251]: Backport ttkGenStubs.tcl
	features to genStubs.tcl, partly: Use void (*reserved$i)(void) = 0
	instead of void *reserved$i = NULL for unused stub entries, in case
	pointer-to-function and pointer-to-object are different sizes.
	* generic/tcl*Decls.h:   (regenerated)
	* generic/tcl*StubInit.c:(regenerated)

2010-08-20  Jan Nijtmans  <nijtmans@users.sf.net>

	* doc/Method.3:   Fix definition of Tcl_MethodType.

2010-08-19  Donal K. Fellows  <dkf@users.sf.net>

	* generic/tclTrace.c (TraceExecutionObjCmd, TraceCommandObjCmd)
	(TraceVariableObjCmd): [Patch 3048354]: Use memcpy() instead of
	strcpy() to avoid buffer overflow; we have the correct length of data
	to copy anyway since we've just allocated the target buffer.

2010-08-18  Jan Nijtmans  <nijtmans@users.sf.net>

	* tools/genStubs.tcl: [Patch 3034251]: Backport ttkGenStubs.tcl
	features to genStubs.tcl, partly: remove unneeded ifdeffery and put
	C++ guard around stubs pointer definition.
	* generic/*Decls.h:   (regenerated)

2010-08-18  Miguel Sofer  <msofer@users.sf.net>
	* generic/tclBasic.c:   New redesign of [tailcall]: find
	* generic/tclExecute.c: errors early on, so that errorInfo
	* generic/tclInt.h:     contains the proper info [Bug 3047235]
	* generic/tclNamesp.c:

	* generic/tclCmdAH.c (TclNRTryObjCmd): [Bug 3046594]: Block
	tailcalling out of the body of a non-bc'ed [try].

	* generic/tclBasic.c:    Redesign of [tailcall] to
	* generic/tclCmdAH.c:    (a) fix [Bug 3047235]
	* generic/tclCompile.h:  (b) enable fix for [Bug 3046594]
	* generic/tclExecute.c:  (c) enable recursive tailcalls
	* generic/tclInt.h:
	* generic/tclNamesp.c:
	* tests/tailcall.test:

2010-08-18  Donal K. Fellows  <dkf@users.sf.net>

	* library/safe.tcl (AliasGlob): [Bug 3004191]: Restore safe [glob] to
	working condition.

2010-08-15  Donal K. Fellows  <dkf@users.sf.net>

	* generic/tclProc.c (ProcWrongNumArgs): [Bug 3045010]: Make the
	handling of passing the wrong number of arguments to [apply] somewhat
	less verbose when a lambda term is present.

2010-08-14  Jan Nijtmans  <nijtmans@users.sf.net>

	* compat/unicows:    Remove completely, see [FRQ 2819611].
	* doc/FileSystem.3: [Patch 2994165]: Change signature of
	* generic/tcl.decls  Tcl_FSGetNativePath and TclpDeleteFile
	* generic/tclDecls.h:
	* generic/tclIOUtil.c:
	* generic/tclStubInit.c:
	* generic/tclInt.h:
	* unix/tclUnixFCmd.c:
	* win/tclWinFCmd.c:
	* doc/Hash.3: [Patch 3009403]: Signature of Tcl_GetHashKey,
	* generic/tcl.h:     Tcl_(Create|Find)HashEntry

2010-08-11  Jeff Hobbs  <jeffh@ActiveState.com>

	* unix/ldAix: Remove ancient (pre-4.2) AIX support
	* unix/configure: Regen with ac-2.59
	* unix/configure.in, unix/tclConfig.sh.in, unix/Makefile.in:
	* unix/tcl.m4 (AIX): Remove the need for ldAIX, replace with
	-bexpall/-brtl.  Remove TCL_EXP_FILE (export file) and other baggage
	that went with it.  Remove pre-4 AIX build support.

2010-08-11  Miguel Sofer  <msofer@users.sf.net>

	* generic/tclBasic.c (TclNRYieldToObjCmd):
	* tests/coroutine.test: Fixed bad copypasta snafu. Thanks to Andy Goth
	for finding the bug.

2010-08-10  Jeff Hobbs  <jeffh@ActiveState.com>

	* generic/tclUtil.c (TclByteArrayMatch): Patterns may not be
	null-terminated, so account for that.

2010-08-09  Don Porter  <dgp@users.sourceforge.net>

	* changes:	Updates for 8.6b2 release.

2010-08-04  Jeff Hobbs  <jeffh@ActiveState.com>

	* win/Makefile.in, win/makefile.bc, win/makefile.vc, win/tcl.dsp:
	* win/tclWinPipe.c (TclpCreateProcess):
	* win/stub16.c (removed): Removed Win9x tclpip8x.dll build and 16-bit
	application loader stub support.  Win9x is no longer supported.

	* win/tclWin32Dll.c (TclWinInit): Hard-enforce Windows 9x as an
	unsupported platform with a panic.  Code to support it still exists in
	other files (to go away in time), but new APIs are being used that
	don't exist on Win9x.

	* unix/tclUnixFCmd.c: Adjust license header as per
	ftp://ftp.cs.berkeley.edu/pub/4bsd/README.Impt.License.Change

	* license.terms: Fix DFARs note for number-adjusted rights clause

	* win/tclWin32Dll.c (asciiProcs, unicodeProcs):
	* win/tclWinLoad.c (TclpDlopen): 'load' use LoadLibraryEx with
	* win/tclWinInt.h (TclWinProcs): LOAD_WITH_ALTERED_SEARCH_PATH to
	prefer dependent DLLs in same dir as loaded DLL.

	* win/Makefile.in (%.${OBJEXT}): better implicit rules support

2010-08-04  Andreas Kupries  <andreask@activestate.com>

	* generic/tclIORChan.c: [Bug 3034840]: Fixed reference counting in
	* generic/tclIORTrans.c: InvokeTclMethod and callers.
	* tests/ioTrans.test:

2010-08-03  Andreas Kupries  <andreask@activestate.com>

	* tests/var.test (var-19.1): [Bug 3037525]: Added test demonstrating
	the local hashtable deletion crash and fix.

	* tests/info.test (info-39.1): Added forward copy of test in 8.5
	branch about [Bug 2933089]. Should not fail, and doesn't, after
	updating the line numbers to the changed position.

2010-08-02  Kevin B. Kenny  <kennykb@users.sf.net>

	* library/tzdata/America/Bahia_Banderas:
	* library/tzdata/Pacific/Chuuk:
	* library/tzdata/Pacific/Pohnpei:
	* library/tzdata/Africa/Cairo:
	* library/tzdata/Europe/Helsinki:
	* library/tzdata/Pacific/Ponape:
	* library/tzdata/Pacific/Truk:
	* library/tzdata/Pacific/Yap:			Olson's tzdata2010k.

2010-08-02  Miguel Sofer  <msofer@users.sf.net>

	* generic/tclVar.c: Correcting bad port of [Bug 3037525] fix

2010-07-28  Miguel Sofer  <msofer@users.sf.net>

	* generic/tclVar.c: [Bug 3037525]: Lose fickle optimisation in
	TclDeleteVars (used for runtime-created locals) that caused crash.

2010-07-29  Jan Nijtmans  <nijtmans@users.sf.net>

	* compat/zlib/win32/README.txt: Official build of zlib1.dll 1.2.5 is
	* compat/zlib/win32/USAGE.txt:  finally available, so put it in.
	* compat/zlib/win32/zlib1.dll:

2010-07-25  Donal K. Fellows  <dkf@users.sf.net>

	* doc/http.n: Corrected description of location of one of the entries
	in the state array.

2010-07-24  Jan Nijtmans  <nijtmans@users.sf.net>

	* generic/tclDecls.h: [Bug 3029891]: Functions that don't belong in
	* generic/tclTest.c:  the stub table.
	* generic/tclBasic.c: From [Bug 3030870] make itcl 3.x built with
	pre-8.6 work in 8.6: Relax the relation between Tcl_CallFrame and
	CallFrame.

2010-07-16  Donal K. Fellows  <dkf@users.sf.net>

	* generic/tclBasic.c: Added more errorCode setting.

2010-07-15  Donal K. Fellows  <dkf@users.sf.net>

	* generic/tclExecute.c (TclExecuteByteCode): Ensure that [dict get]
	* generic/tclDictObj.c (DictGetCmd): always generates an errorCode on
	a failure to look up an entry.

2010-07-11  Pat Thoyts  <patthoyts@users.sourceforge.net>

	* unix/configure: (regenerated)
	* unix/configure.in: For the NATIVE_TCLSH variable use the autoconf
	* unix/Makefile.in:  SC_PROG_TCLSH to try and find a locally installed
	native binary. This avoids manually fixing up when cross compiling. If
	there is not one, revert to using the build product.

2010-07-02  Don Porter  <dgp@users.sourceforge.net>

	* generic/tclInt.decs:	Reverted to the original TIP 337
	implementation on what to do with the obsolete internal stub for
	TclBackgroundException() (eliminate it!)
	* generic/tclIntDecls.h:	make genstubs
	* generic/tclStubInit.c:

2010-07-02  Jan Nijtmans  <nijtmans@users.sf.net>

	* generic/tclInt.decls:  [Bug 803489]: Tcl_FindNamespace problem in the
	* generic/tclIntDecls.h: Stubs table
	* generic/tclStubInit.c:

2010-07-02  Donal K. Fellows  <dkf@users.sf.net>

	* generic/tclExecute.c (IllegalExprOperandType): [Bug 3024379]: Made
	sure that errors caused by an argument to an operator being outside
	the domain of the operator all result in ::errorCode being ARITH
	DOMAIN and not NONE.

2010-07-01  Jan Nijtmans  <nijtmans@users.sf.net>

	* win/rules.vc:              [Bug 3020677]: wish can't link reg1.2
	* tools/checkLibraryDoc.tcl: formatting, spacing, cleanup unused
	* tools/eolFix.tcl:          variables; no change in generated output
	* tools/fix_tommath_h.tcl:
	* tools/genStubs.tcl:
	* tools/index.tcl:
	* tools/man2help2.tcl:
	* tools/regexpTestLib.tcl:
	* tools/tsdPerf.tcl:
	* tools/uniClass.tcl:
	* tools/uniParse.tcl:

2010-07-01  Donal K. Fellows  <dkf@users.sf.net>

	* doc/mathop.n: [Bug 3023165]: Fix typo that was preventing proper
	rendering of the exclusive-or operator.

2010-06-28  Jan Nijtmans  <nijtmans@users.sf.net>

	* generic/tclPosixStr.c: [Bug 3019634]: errno.h and tclWinPort.h have
	conflicting definitions. Added messages for ENOTRECOVERABLE, EOTHER,
	ECANCELED and EOWNERDEAD, and fixed various typing mistakes in other
	messages.

2010-06-25  Reinhard Max  <max@suse.de>

	* tests/socket.test: Prevent a race condition during shutdown of the
	remote test server that can cause a hang when the server is being run
	in verbose mode.

2010-06-24  Jan Nijtmans  <nijtmans@users.sf.net>

	* win/tclWinPort.h: [Bug 3019634]: errno.h and tclWinPort.h have
	conflicting definitions.

		***POTENTIAL INCOMPATIBILITY***
	On win32, the correspondence between errno and the related error
	message, as handled by Tcl_ErrnoMsg() changes. The error message is
	kept the same, but the corresponding errno value might change.

2010-06-22  Donal K. Fellows  <dkf@users.sf.net>

	* generic/tclCmdIL.c (Tcl_LsetObjCmd): [Bug 3019351]: Corrected wrong
	args message.

2010-06-21  Jan Nijtmans  <nijtmans@users.sf.net>

	* unix/tclLoadDl.c:    Eliminate various unnecessary type casts, use
	* unix/tclLoadNext.c:  function typedefs whenever possible
	* unix/tclUnixChan.c:
	* unix/tclUnixFile.c:
	* unix/tclUnixNotfy.c:
	* unix/tclUnixSock.c:
	* unix/tclUnixTest.c:
	* unix/tclXtTest.c:
	* generic/tclZlib.c:   Remove hack needed for zlib 1.2.3 on win32

2010-06-18  Donal K. Fellows  <dkf@users.sf.net>

	* library/init.tcl (auto_execok): [Bug 3017997]: Add .cmd to the
	default list of extensions that we can execute interactively.

2010-06-16  Jan Nijtmans  <nijtmans@users.sf.net>

	* tools/loadICU.tcl:   [Bug 3016135]: Traceback using clock format
	* library/msgs/he.msg: with locale of he_IL.

	* generic/tcl.h:       Simplify Tcl_AppInit and *_Init definitions,
	* generic/tclInt.h:    spacing. Change TclpThreadCreate and
	* generic/tcl.decls:   Tcl_CreateThread signature, making clear that
	* generic/tclDecls.h:  "proc" is a function pointer, as in all other
	* generic/tclEvent.c:  "proc" function parameters.
	* generic/tclTestProcBodyObj.c:
	* win/tclWinThrd.c:
	* unix/tclUnixThrd.c:
	* doc/Thread.3:
	* doc/Class.3:         Fix Tcl_ObjectMetadataType definition.

2010-06-14  Jan Nijtmans  <nijtmans@users.sf.net>

	* unix/Makefile.in:    Fix compilation of xttest with 8.6 changes
	* unix/tclXtNotify.c:
	* unix/tclXtTest.c:
	* generic/tclPipe.c:   Fix gcc warning (with -fstrict-aliasing=2)
	* library/auto.tcl:    Spacing and style fixes.
	* library/history.tcl:
	* library/init.tcl:
	* library/package.tcl:
	* library/safe.tcl:
	* library/tm.tcl:

2010-06-13  Donal K. Fellows  <dkf@users.sf.net>

	* tools/tcltk-man2html.tcl (make-man-pages): [Bug 3015327]: Make the
	title of a manual page be stored relative to its resulting directory
	name as well as its source filename. This was caused by both Tcl and a
	contributed package ([incr Tcl]) defining an Object.3. Also corrected
	the joining of strings in titles to avoid extra braces.

2010-06-09  Andreas Kupries  <andreask@activestate.com>

	* library/platform/platform.tcl: Added OSX Intel 64bit
	* library/platform/pkgIndex.tcl: Package updated to version 1.0.9.
	* unix/Makefile.in:
	* win/Makefile.in:

2010-06-09  Jan Nijtmans  <nijtmans@users.sf.net>

	* tools/tsdPerf.c:    Fix export of symbol Tsdperf_Init, when using
	-fvisibility=hidden. Make two functions static, eliminate some
	unnecessary type casts.
	* tools/configure.in: Update to Tcl 8.6
	* tools/configure:    (regenerated)
	* tools/.cvsignore    new file

2010-06-07  Alexandre Ferrieux  <ferrieux@users.sourceforge.net>

	* generic/tclExecute.c: Ensure proper reset of [info errorstack] even
	* generic/tclNamesp.c:  when compiling constant expr's with errors.

2010-06-05  Miguel Sofer  <msofer@users.sf.net>

	* generic/tclBasic.c:   [Bug 3008307]: make callerPtr chains be
	* generic/tclExecute.c: traversable accross coro boundaries. Add the
	special coroutine CallFrame (partially reverting commit of
	2009-12-10), as it is needed for coroutines that do not push a CF, eg,
	those with [eval] as command. Thanks to Colin McCormack (coldstore)
	and Alexandre Ferrieux for the hard work on this.

2010-06-03  Alexandre Ferrieux  <ferrieux@users.sourceforge.net>

	* generic/tclNamesp.c: Safer (and faster) computation of [uplevel]
	* tests/error.test:    offsets in TIP 348. Toplevel offsets no longer
	* tests/result.test:   overestimated.

2010-06-02  Jan Nijtmans  <nijtmans@users.sf.net>

	* generic/tclOO.h:  BUILD_tcloo is never defined (leftover)
	* win/makefile.bc:  Don't set BUILD_tcloo (leftover)
	See also entry below: 2008-06-01  Joe Mistachkin

2010-06-01  Alexandre Ferrieux  <ferrieux@users.sourceforge.net>

	* generic/tclNamesp.c: Fix computation of [uplevel] offsets in TIP 348
	* tests/error.test:    Only depend on callerPtr chaining now.
	* tests/result.test:   Needed for upcoming coro patch.

2010-05-31  Jan Nijtmans  <nijtmans@users.sf.net>

	* generic/tclVar.c:        Eliminate some casts to (Tcl_HashTable *)
	* generic/tclExecute.c:
	* tests/fileSystem.test:   Fix filesystem-5.1 test failure on CYGWIN

2010-05-28  Jan Nijtmans  <nijtmans@users.sf.net>

	* generic/tclInt.h: [Patch 3008541]: Order of TIP #348 fields in
	Interp structure

2010-05-28  Donal K. Fellows  <dkf@users.sf.net>

	* generic/tclCompCmdsSZ.c (IssueTryFinallyInstructions): [3007374]:
	Corrected error in handling of catch contexts to prevent crash with
	chained handlers.

	* generic/tclExecute.c (TclExecuteByteCode): Restore correct operation
	of instruction-level execution tracing (had been broken by NRE).

2010-05-27  Jan Nijtmans  <nijtmans@users.sf.net>

	* library/opt/optParse.tcl: Don't generate spaces at the end of a
	* library/opt/pkgIndex.tcl: line, eliminate ';' at line end, bump to
	* tools/uniParse.tcl:       v0.4.6
	* generic/tclUniData.c:
	* tests/opt.test:
	* tests/safe.test:

2010-05-21  Jan Nijtmans  <nijtmans@users.sf.net>

	* tools/installData.tcl: Make sure that copyDir only receives
	normalized paths, otherwise it might result in a crash on CYGWIN.
	Restyle according to the Tcl style guide.
	* generic/tclStrToD.c: [Bug 3005233]: Fix for build on OpenBSD vax

2010-05-19  Alexandre Ferrieux  <ferrieux@users.sourceforge.net>

	* tests/dict.test: Add missing tests for [Bug 3004007], fixed under
	                   the radar on 2010-02-24 (dkf): EIAS violation in
	                   list-dict conversions.

2010-05-19  Jan Nijtmans  <nijtmans@users.sf.net>

	* generic/regcomp.c:     Don't use arrays of length 1, just use a
	* generic/tclFileName.c: single element then, it makes code more
	* generic/tclLoad.c:     readable. (Here it even prevents a type cast)

2010-05-17  Jan Nijtmans  <nijtmans@users.sf.net>

	* generic/tclStrToD.c: [Bug 2996549]: Failure in expr.test on Win32

2010-05-17  Donal K. Fellows  <dkf@users.sf.net>

	* generic/tclCmdIL.c (TclInfoFrame): Change this code to use
	Tcl_GetCommandFullName rather than rolling its own. Discovered during
	the hunting of [Bug 3001438] but unlikely to be a fix.

2010-05-11  Jan Nijtmans  <nijtmans@users.sf.net>

	* win/tclWinConsole.c: [Patch 2997087]: Unnecessary type casts.
	* win/tclWinDde.c:
	* win/tclWinLoad.c:
	* win/tclWinNotify.c:
	* win/tclWinSerial.c:
	* win/tclWinSock.c:
	* win/tclWinTime.c:
	* win/tclWinPort.h: Don't duplicate CYGWIN timezone #define from
			    tclPort.h

2010-05-07  Andreas Kupries  <andreask@activestate.com>

	* library/platform/platform.tcl: Fix cpu name for Solaris/Intel 64bit.
	* library/platform/pkgIndex.tcl: Package updated to version 1.0.8.
	* unix/Makefile.in:
	* win/Makefile.in:

2010-05-06  Jan Nijtmans  <nijtmans@users.sf.net>

	* generic/tclPkg.c:   Unnecessary type casts, see [Patch 2997087]

2010-05-04  Jan Nijtmans  <nijtmans@users.sf.net>

	* win/tclWinNotify.c:	TCHAR-related fixes, making those two files
	* win/tclWinSock.c:	compile fine when TCHAR != char. Please see
	comments in [FRQ 2965056] (2965056-1.patch).

2010-05-03  Jan Nijtmans  <nijtmans@users.sf.net>

	* generic/tclIORChan.c:   Use "tclIO.h" and "tclTomMathDecls.h"
	* generic/tclIORTrans.c:  everywhere
	* generic/tclTomMath.h:
	* tools/fix_tommath_h.tcl:
	* libtommath/tommath.h:   Formatting (# should always be first char on
				  line)
	* win/tclAppInit.c:       For MINGW/CYGWIN, use GetCommandLineA
				  explicitly.
	* unix/.cvsignore:        Add pkg, *.dll

	* libtommath/tommath.h:       CONSTify various useful internal
	* libtommath/bn_mp_cmp_d.c:   functions (TclBignumToDouble, TclCeil,
	* libtommath/bn_mp_cmp_mag.c: TclFloor), and related tommath functions
	* libtommath/bn_mp_cmp.c:
	* libtommath/bn_mp_copy.c:
	* libtommath/bn_mp_count_bits.c:
	* libtommath/bn_mp_div_2d.c:
	* libtommath/bn_mp_mod_2d.c:
	* libtommath/bn_mp_mul_2d.c:
	* libtommath/bn_mp_neg.c:
	* generic/tclBasic.c:        Handle TODO: const correctness ?
	* generic/tclInt.h:
	* generic/tclStrToD.c:
	* generic/tclTomMath.decls:
	* generic/tclTomMath.h:
	* generic/tclTomMathDecls.h:

2010-04-30  Don Porter  <dgp@users.sourceforge.net>

	* generic/tcl.h:	Bump patchlevel to 8.6b1.2 to distinguish
	* library/init.tcl:	CVS snapshots from earlier snapshots as well
	* unix/configure.in:	as the 8.6b1 and 8.6b2 releases.
	* win/configure.in:

	* unix/configure:	autoconf-2.59
	* win/configure:

	* generic/tclBinary.c (TclAppendBytesToByteArray):	Add comments
	* generic/tclInt.h (TclAppendBytesToByteArray):	placing overflow
	protection responsibility on caller.  Convert "len" argument to signed
	int which any value already vetted for overflow issues will fit into.
	* generic/tclStringObj.c:	Update caller; standardize panic msg.

	* generic/tclBinary.c (UpdateStringOfByteArray): [Bug 2994924]:	Add
	panic when the generated string representation would grow beyond Tcl's
	size limits.

2010-04-30  Donal K. Fellows  <dkf@users.sf.net>

	* generic/tclBinary.c (TclAppendBytesToByteArray): Add extra armour
	against buffer overflows.

	* generic/tclBasic.c (NRInterpCoroutine): Corrected handling of
	* tests/coroutine.test (coroutine-6.4):   arguments to deal with
						  trickier cases.

2010-04-30  Miguel Sofer  <msofer@users.sf.net>

	* tests/coroutine.test: testing coroutine arguments after [yield]:
	check that only 0/1 allowed

2010-04-30  Donal K. Fellows  <dkf@users.sf.net>

	* generic/tclBasic.c (NRInterpCoroutine): Corrected handling of
	arguments to deal with trickier cases.

	* generic/tclCompCmds.c (TclCompileVariableCmd): Slightly tighter
	issuing of instructions.

	* generic/tclExecute.c (TclExecuteByteCode): Add peephole optimization
	of the fact that INST_DICT_FIRST and INST_DICT_NEXT always have a
	conditional jump afterwards.

	* generic/tclBasic.c (TclNRYieldObjCmd, TclNRYieldmObjCmd)
	(NRInterpCoroutine): Replace magic values for formal argument counts
	for coroutine command implementations with #defines, for an increase
	in readability.

2010-04-30  Jan Nijtmans  <nijtmans@users.sf.net>

	* generic/tclMain.c: Unnecessary TCL_STORAGE_CLASS re-definition. It
	was used for an ancient dummy reference to Tcl_LinkVar(), but that's
	already gone since 2002-05-29.

2010-04-29  Miguel Sofer  <msofer@users.sf.net>

	* generic/tclCompExpr.c: Slight change in the literal sharing
	* generic/tclCompile.c:  mechanism to avoid shimmering of
	* generic/tclCompile.h:  command names.
	* generic/tclLiteral.c:

2010-04-29  Andreas Kupries  <andreask@activestate.com>

	* library/platform/platform.tcl: Another stab at getting the /lib,
	* library/platform/pkgIndex.tcl: /lib64 difference right for linux.
	* unix/Makefile.in:		 Package updated to version 1.0.7.
	* win/Makefile.in:

2010-04-29  Kevin B. Kenny  <kennykb@acm.org>

	* library/tzdata/Antarctica/Macquarie:
	* library/tzdata/Africa/Casablanca:
	* library/tzdata/Africa/Tunis:
	* library/tzdata/America/Santiago:
	* library/tzdata/America/Argentina/San_Luis:
	* library/tzdata/Antarctica/Casey:
	* library/tzdata/Antarctica/Davis:
	* library/tzdata/Asia/Anadyr:
	* library/tzdata/Asia/Damascus:
	* library/tzdata/Asia/Dhaka:
	* library/tzdata/Asia/Gaza:
	* library/tzdata/Asia/Kamchatka:
	* library/tzdata/Asia/Karachi:
	* library/tzdata/Asia/Taipei:
	* library/tzdata/Europe/Samara:
	* library/tzdata/Pacific/Apia:
	* library/tzdata/Pacific/Easter:
	* library/tzdata/Pacific/Fiji:   Olson's tzdata2010i.

2010-04-29  Donal K. Fellows  <dkf@users.sf.net>

	* generic/tclBinary.c (TclAppendBytesToByteArray): [Bug 2992970]: Make
	* generic/tclStringObj.c (Tcl_AppendObjToObj): an append of a byte
	array to another into an efficent operation. The problem was the (lack
	of) a proper growth management strategy for the byte array.

2010-04-29  Jan Nijtmans  <nijtmans@users.sf.net>

	* compat/dirent2.h:	Include "tcl.h", not <tcl.h>, like everywhere
	* compat/dlfcn.h:	else, to ensure that the version in the Tcl
	* compat/stdlib.h:	distribution is used, not some version from
	* compat/string.h:	somewhere else.
	* compat/unistd.h:

2010-04-28  Jan Nijtmans  <nijtmans@users.sf.net>

	* win/Makefile.in:	Remove unused @MAN2TCLFLAGS@
	* win/tclWinPort.h:	Move <limits.h> include from tclInt.h to
	* generic/tclInt.h:	tclWinPort.h, and eliminate unneeded
	* generic/tclEnv.c:	<stdlib.h>, <stdio.h> and <string.h>, which
				are already in tclInt.h
	* generic/regcustom.h:	Move "tclInt.h" from regcustom.h up to
	* generic/regex.h:	regex.h.
	* generic/tclAlloc.c:	Unneeded <stdio.h> include.
	* generic/tclExecute.c:	Fix gcc warning: comparison between signed and
				unsigned.

2010-04-28  Donal K. Fellows  <dkf@users.sf.net>

	* generic/tclInt.h (TclIsVarDirectUnsettable): Corrected flags so that
	deletion of traces is not optimized out...

	* generic/tclExecute.c (ExecuteExtendedBinaryMathOp)
	(TclCompareTwoNumbers,ExecuteExtendedUnaryMathOp,TclExecuteByteCode):
	[Patch 2981677]: Move the less common arithmetic operations (i.e.,
	exponentiation and operations on non-longs) out of TEBC for a big drop
	in the overall size of the stack frame for most code. Net effect on
	speed is minimal (slightly faster overall in tclbench). Also extended
	the number of places where TRESULT handling is replaced with a jump to
	dedicated code.

2010-04-27  Donal K. Fellows  <dkf@users.sf.net>

	* generic/tclExecute.c (TclExecuteByteCode): Rearrange location of an
	assignment to shorten the object code.

2010-04-27  Jan Nijtmans  <nijtmans@users.sf.net>

	* generic/tclIOUtil.c (Tcl_FSGetNativePath): [Bug 2992292]:
	tclIOUtil.c assignment type mismatch compiler warning
	* generic/regguts.h:     If tclInt.h or tclPort.h is already
	* generic/tclBasic.c:    included, don't include <limits.h>
	* generic/tclExecute.c:  again. Follow-up to [Bug 2991415]:
	* generic/tclIORChan.c:  tclport.h #included before limits.h
	* generic/tclIORTrans.c: See comments in [Bug 2991415]
	* generic/tclObj.c:
	* generic/tclOOInt.h:
	* generic/tclStrToD.c:
	* generic/tclTomMath.h:
	* generic/tclTomMathInterface.c:
	* generic/tclUtil.c:
	* compat/strtod.c:
	* compat/strtol.c:

2010-04-27  Kevin B. Kenny  <kennykb@acm.org>

	* unix/tclLoadDl.c (FindSymbol): [Bug 2992295]: Simplified the logic
	so that the casts added in Donal Fellows's change for the same bug are
	no longer necessary.

2010-04-26  Donal K. Fellows  <dkf@users.sf.net>

	* unix/tclLoadDl.c (FindSymbol): [Bug 2992295]: Added an explicit cast
	because auto-casting between function and non-function types is never
	naturally warning-free.

	* generic/tclStubInit.c:   Add a small amount of gcc-isms (with #ifdef
	* generic/tclOOStubInit.c: guards) to ensure that warnings are issued
	when these files are older than the various *.decls files.

2010-04-25  Miguel Sofer  <msofer@users.sf.net>

	* generic/tclBasic.c:    Add unsupported [yieldm] command. Credit
	* generic/tclInt.h:      Lars Hellstrom for the basic idea.

2010-04-24  Miguel Sofer  <msofer@users.sf.net>

	* generic/tclBasic.c:    Modify api of TclSpliceTailcall() to fix
	* generic/tclExecute.c:  [yieldTo], which had not survived the latest
	* generic/tclInt.h:      mods to tailcall. Thanks kbk for detecting
	the problem.

2010-04-23  Jan Nijtmans  <nijtmans@users.sf.net>

	* unix/tclUnixPort.h: [Bug 2991415]: tclport.h #included before
	limits.h

2010-04-22  Jan Nijtmans  <nijtmans@users.sf.net>

	* generic/tclPlatDecls.h:  Move TCHAR fallback typedef from tcl.h to
	* generic/tcl.h:           tclPlatDecls.h (as suggested by dgp)
	* generic/tclInt.h:        fix typo
	* generic/tclIOUtil.c:     Eliminate various unnecessary
	* unix/tclUnixFile.c:      type casts.
	* unix/tclUnixPipe.c:
	* win/tclWinChan.c:
	* win/tclWinFCmd.c:
	* win/tclWinFile.c:
	* win/tclWinLoad.c:
	* win/tclWinPipe.c:

2010-04-20  Jan Nijtmans  <nijtmans@users.sf.net>

	* generic/tclTest.c:  Use function prototypes from the FS API.
	* compat/zlib/*:      Upgrade to zlib 1.2.5

2010-04-19  Donal K. Fellows  <dkf@users.sf.net>

	* generic/tclExecute.c (TclExecuteByteCode): Improve commenting and
	reduce indentation for the Invocation Block.

2010-04-18  Donal K. Fellows  <dkf@users.sf.net>

	* doc/unset.n: [Bug 2988940]: Fix typo.

2010-04-15  Jan Nijtmans  <nijtmans@users.sf.net>

	* win/tclWinPort.h:       Move inclusion of <tchar.h> from
	* generic/tcl.h:          tclPlatDecls.h to tclWinPort.h, where it
	* generic/tclPlatDecls.h: belongs. Add fallback in tcl.h, so TCHAR is
				  available in win32 always.

2010-04-15  Donal K. Fellows  <dkf@users.sf.net>

	* doc/try.n: [Bug 2987551]: Fix typo.

2010-04-14  Andreas Kupries  <andreask@activestate.com>

	* library/platform/platform.tcl: Linux platform identification:
	* library/platform/pkgIndex.tcl: Check /lib64 for existence of files
	* unix/Makefile.in: matching libc* before accepting it as base
	* win/Makefile.in:  directory. This can happen on weirdly installed
	32bit systems which have an empty or partially filled /lib64 without
	an actual libc. Bumped to version 1.0.6.

2010-04-13  Jan Nijtmans  <nijtmans@users.sf.net>

	* win/tclWinPort.h: Fix [Patch 2986105]: conditionally defining
	* win/tclWinFile.c: strcasecmp/strncasecmp
	* win/tclWinLoad.c: Fix gcc warning: comparison of unsigned expression
	>= 0 is always true

2010-04-08  Donal K. Fellows  <dkf@users.sf.net>

	* generic/tclCompCmdsSZ.c (TclSubstCompile): If the first token does
	not result in a *guaranteed* push of a Tcl_Obj on the stack, we must
	push an empty object. Otherwise it is possible to get to a 'concat1'
	or 'done' without enough values on the stack, resulting in a crash.
	Thanks to Joe Mistachkin for identifying a script that could trigger
	this case.

2010-04-07  Donal K. Fellows  <dkf@users.sf.net>

	* doc/catch.n, doc/info.n, doc/return.n: Formatting.

2010-04-06  Donal K. Fellows  <dkf@users.sf.net>

	* doc/Load.3: Minor corrections of formatting and cross links.

2010-04-06  Jan Nijtmans  <nijtmans@users.sf.net>

	* win/configure:       (regenerate with autoconf-2.59)
	* unix/configure:
	* unix/installManPage: [Bug 2982540]: configure and install* script
	* unix/install-sh:     files should always have LF line ending.
	* doc/Load.3:          Fix signature of Tcl_LoadFile in documentation.

2010-04-05  Alexandre Ferrieux  <ferrieux@users.sourceforge.net>

	TIP #348 IMPLEMENTATION

	* generic/tclBasic.c: [Patch 2868499]: Substituted error stack
	* generic/tclCmdIL.c:
	* generic/tclInt.h:
	* generic/tclNamesp.c:
	* generic/tclResult.c:
	* doc/catch.n:
	* doc/info.n:
	* doc/return.n:
	* tests/cmdMZ.test:
	* tests/error.test:
	* tests/execute.test:
	* tests/info.test:
	* tests/init.test:
	* tests/result.test:

2010-04-05  Donal K. Fellows  <dkf@users.sf.net>

	* unix/tcl.m4 (SC_ENABLE_THREADS): Flip the default for whether to
	* win/tcl.m4 (SC_ENABLE_THREADS):  build in threaded mode. Part of
	* win/rules.vc:			   TIP #364.

	* unix/tclLoadDyld.c (FindSymbol): Better human-readable error message
	generation to match code in tclLoadDl.c.

2010-04-04  Donal K. Fellows  <dkf@users.sf.net>

	* generic/tclIOUtil.c, unix/tclLoadDl.c: Minor changes to enforce
	Engineering Manual style rules.

	* doc/FileSystem.3, doc/Load.3: Documentation for TIP#357.

	* macosx/tclMacOSXBundle.c (OpenResourceMap): [Bug 2981528]: Only
	define this function when HAVE_COREFOUNDATION is defined.

2010-04-02  Jan Nijtmans  <nijtmans@users.sf.net>

	* generic/tcl.decls (Tcl_LoadFile): Add missing "const" in signature,
	* generic/tclIOUtil.c (Tcl_LoadFile): and some formatting fixes
	* generic/tclDecls.h:  (regenerated)

2010-04-02  Donal K. Fellows  <dkf@users.sf.net>

	* generic/tclIOUtil.c (Tcl_LoadFile): Corrections to previous commit
	* unix/tclLoadDyld.c (TclpDlopen):    to make it build on OSX.

2010-04-02  Kevin B. Kenny  <kennykb@acm.org>

	TIP #357 IMPLEMENTATION
	TIP #362 IMPLEMENTATION

	* generic/tclStrToD.c: [Bug 2952904]: Defer creation of the smallest
	floating point number until it is actually used. (This change avoids a
	bogus syslog message regarding a 'floating point software assist
	fault' on SGI systems.)

	* library/reg/pkgIndex.tcl:	[TIP #362]: Fixed first round of bugs
	* tests/registry.test:		resulting from the recent commits of
	* win/tclWinReg.c:		changes in support of the referenced
					TIP.

	* generic/tcl.decls:		[TIP #357]: First round of changes
	* generic/tclDecls.h:		to export Tcl_LoadFile,
	* generic/tclIOUtil.c:		Tcl_FindSymbol, and Tcl_FSUnloadFile
	* generic/tclInt.h:		to the public API.
	* generic/tclLoad.c:
	* generic/tclLoadNone.c:
	* generic/tclStubInit.c:
	* tests/fileSystem.test:
	* tests/load.test:
	* tests/unload.test:
	* unix/tclLoadDl.c:
	* unix/tclLoadDyld.c:
	* unix/tclLoadNext.c:
	* unix/tclLoadOSF.c:
	* unix/tclLoadShl.c:
	* unix/tclUnixPipe.c:
	* win/Makefile.in:
	* win/tclWinLoad.c:

2010-03-31  Donal K. Fellows  <dkf@users.sf.net>

	* doc/registry.n: Added missing documentation of TIP#362 flags.

	* doc/package.n: [Bug 2980210]: Document the arguments taken by
	the [package present] command correctly.

	* doc/Thread.3: Added some better documentation of how to create and
	use a thread using the C-level thread API, based on realization that
	no such tutorial appeared to exist.

2010-03-31  Jan Nijtmans  <nijtmans@users.sf.net>

	* test/cmdMZ.test:    [FRQ 2974744]: share exception codes (ObjType?):
	* test/error.test:    Revised test cases, making sure that abbreviated
	* test/proc-old.test: codes are checked resulting in an error, and
	                      checking for the exact error message.

2010-03-30  Andreas Kupries  <andreask@activestate.com>

	* generic/tclIORChan.c (ReflectClose, ReflectInput, ReflectOutput,
	(ReflectSeekWide, ReflectWatch, ReflectBlock, ReflectSetOption,
	(ReflectGetOption, ForwardProc): [Bug 2978773]: Preserve
	ReflectedChannel* structures across handler invokations, to avoid
	crashes when the handler implementation induces nested callbacks and
	destruction of the channel deep inside such a nesting.

2010-03-30  Don Porter  <dgp@users.sourceforge.net>

	* generic/tclObj.c (Tcl_GetCommandFromObj):     [Bug 2979402]: Reorder
	the validity tests on internal rep of a "cmdName" value to avoid
	invalid reads reported by valgrind.

2010-03-30  Jan Nijtmans  <nijtmans@users.sf.net>

	* generic/tclIndexObj:	[FRQ 2974744]: share exception codes
	* generic/tclResult.c:	further optimization, making use of indexType.
	* generic/tclZlib.c:    [Bug 2979399]: uninitialized value troubles

2010-03-30  Donal K. Fellows  <dkf@users.sf.net>

	TIP #362 IMPLEMENTATION

	* win/tclWinReg.c: [Patch 2960976]: Apply patch from Damon Courtney to
	* tests/registry.test:	allow the registry command to be told to work
	* win/Makefile.in:	with both 32-bit and 64-bit registries. Bump
	* win/configure.in:	version of registry package to 1.3.
	* win/makefile.bc:
	* win/makefile.vc:
	* win/configure:	autoconf-2.59

2010-03-29  Jan Nijtmans  <nijtmans@users.sf.net>

	* unix/tcl.m4:            Only test for -visibility=hidden with gcc
	                          (Second remark in [Bug 2976508])
	* unix/configure:         regen

2010-03-29  Don Porter  <dgp@users.sourceforge.net>

	* generic/tclStringObj.c:       Fix array overrun in test format-1.12
	caught by valgrind testing.

2010-03-27  Jan Nijtmans  <nijtmans@users.sf.net>

	* generic/tclInt.h:	[FRQ 2974744]: share exception codes
	* generic/tclResult.c:	(ObjType?)
	* generic/tclCmdMZ.c:
	* generic/tclCompCmdsSZ.c:

2010-03-26  Jan Nijtmans  <nijtmans@users.sf.net>

	* generic/tclExecute.c: [Bug 2976508]: Tcl HEAD fails on HP-UX

2010-03-25  Donal K. Fellows  <dkf@users.sf.net>

	* unix/tclUnixFCmd.c (TclUnixCopyFile): [Bug 2976504]: Corrected
	number of arguments to fstatfs() call.

	* macosx/tclMacOSXBundle.c, macosx/tclMacOSXFCmd.c:
	* macosx/tclMacOSXNotify.c: Reduce the level of ifdeffery in the
	functions of these files to improve readability. They need to be
	audited for whether complexity can be removed based on the minimum
	supported version of OSX, but that requires a real expert.

2010-03-24  Don Porter  <dgp@users.sourceforge.net>

	* generic/tclResult.c:  [Bug 2383005]: Revise [return -errorcode] so
	* tests/result.test:    that it rejects illegal non-list values.

2010-03-24  Donal K. Fellows  <dkf@users.sf.net>

	* generic/tclOOInfo.c (InfoObjectMethodTypeCmd)
	(InfoClassMethodTypeCmd): Added introspection of method types so that
	it is possible to find this info out without using errors.
	* generic/tclOOMethod.c (procMethodType): Now that introspection can
	reveal the name of method types, regularize the name of normal methods
	to be the name of the definition type used to create them.

	* tests/async.test (async-4.*): Reduce obscurity of these tests by
	putting the bulk of the code for them inside the test body with the
	help of [apply].

	* generic/tclCmdMZ.c (TryPostBody, TryPostHandler): Make sure that the
	[try] command does not trap unwinding due to limits.

2010-03-23  Don Porter  <dgp@users.sourceforge.net>

	* generic/tclCmdMZ.c:	[Bug 2973361]: Revised fix for computing
	indices of script arguments to [try].

2010-03-23  Jan Nijtmans  <nijtmans@users.sf.net>

	* generic/tclCmdMZ.c:      Make error message in "try" implementation
	* generic/tclCompCmdsSZ.c: exactly the same as the one in "return"
	* tests/error.test:
	* libtommath/mtests/mpi.c: Single "const" addition

2010-03-22  Don Porter  <dgp@users.sourceforge.net>

	* generic/tclCmdMZ.c:	[Bug 2973361]: Compute the correct integer
	values to identify the argument indices of the various script
	arguments to [try]. Passing in -1 led to invalid memory reads.

2010-03-20  Donal K. Fellows  <dkf@users.sf.net>

	* doc/exec.n: Make it a bit clearer that there is an option to run a
	pipeline in the background.

	* generic/tclIOCmd.c (Tcl_FcopyObjCmd):		Lift the restriction
	* generic/tclIO.c (TclCopyChannel, CopyData):	on the [fcopy] command
	* generic/tclIO.h (CopyState):			that forced it to only
	copy up to 2GB per script-level callback. Now it is anything that can
	fit in a (signed) 64-bit integer. Problem identified by Frederic
	Bonnet on comp.lang.tcl. Note that individual low-level reads and
	writes are still smaller as the optimal buffer size is smaller.

2010-03-20  Jan Nijtmans  <nijtmans@users.sf.net>

	* win/stub16.c:         Don't hide that we use the ASCII API here.
	                        (does someone still use that?)
	* win/tclWinPipe.c:     2 unnecessary type casts.

2010-03-19  Donal K. Fellows  <dkf@users.sf.net>

	* generic/tclCompCmdsSZ.c (TclCompileThrowCmd): Added compilation for
	the [throw] command.

2010-03-18  Don Porter  <dgp@users.sourceforge.net>

	* generic/tclListObj.c:	[Bug 2971669]: Prevent in overflow trouble in
	* generic/tclTestObj.c:	ListObjReplace operations. Thanks to kbk for
	* tests/listObj.test:	fix and test.

2010-03-18  Donal K. Fellows  <dkf@users.sf.net>

	* generic/tclCompCmdsSZ.c (IssueTryFinallyInstructions):
	[Bug 2971921]: Corrected jump so that it doesn't skip into the middle
	of an instruction! Tightened the instruction issuing. Moved endCatch
	calls closer to their point that they guard, ensuring correct ordering
	of result values.

2010-03-17  Andreas Kupries  <andreask@activestate.com>

	* generic/tclIORTrans.c (ReflectInput, ReflectOutput)
	(ReflectSeekWide): [Bug 2921116]: Added missing TclEventuallyFree
	calls for preserved ReflectedTransform* structures. Reworked
	ReflectInput to preserve the structure for its whole life, not only in
	InvokeTclMethod.

	* generic/tclIO.c (Tcl_GetsObj): [Bug 2921116]: Regenerate topChan,
	may have been changed by a self-modifying transformation.

	* tests/ioTrans/test (iortrans-4.8, iortrans-4.9, iortrans-5.11)
	(iortrans-7.4, iortrans-8.3): New test cases.

2010-03-16  Jan Nijtmans  <nijtmans@users.sf.net>

	* compat/zlib/*:	Upgrade zlib to version 1.2.4.
	* win/makefile.vc:
	* unix/Makefile.in:
	* win/tclWinChan.c:	Don't cast away "const" without reason.

2010-03-12  Jan Nijtmans  <nijtmans@users.sf.net>

	* win/makefile.vc: [Bug 2967340]: Static build was failing.
	* win/.cvsignore:

2010-03-10  Jan Nijtmans  <nijtmans@users.sf.net>

	* generic/tclTest.c:	Remove unnecessary '&' decoration for
	* generic/tclIOUtil.c:	function pointers
	* win/tclWin32Dll.c:	Double declaration of TclNativeDupInternalRep
	* unix/tclIOUtil.c:
	* unix/dltest/.cvsignore: Ignore *.so here

2010-03-09  Andreas Kupries  <andreask@activestate.com>

	* generic/tclIORChan.c: [Bug 2936225]: Thanks to Alexandre Ferrieux
	* doc/refchan.n:    <ferrieux@users.sourceforge.net> for debugging and
	* tests/ioCmd.test: fixing the problem. It is the write-side
	equivalent to the bug fixed 2009-08-06.

2010-03-09  Don Porter  <dgp@users.sourceforge.net>

	* library/tzdata/America/Matamoros: New locale
	* library/tzdata/America/Ojinaga: New locale
	* library/tzdata/America/Santa_Isabel: New locale
	* library/tzdata/America/Asuncion:
	* library/tzdata/America/Tijuana:
	* library/tzdata/Antarctica/Casey:
	* library/tzdata/Antarctica/Davis:
	* library/tzdata/Antarctica/Mawson:
	* library/tzdata/Asia/Dhaka:
	* library/tzdata/Pacific/Fiji:
	Olson tzdata2010c.

2010-03-07  Jan Nijtmans  <nijtmans@users.sf.net>

	* generic/tclTest.c:	  Test that tclOO stubs are present in stub
				  library
	* generic/tclOOMethod.c:  Applied missing part of [Patch 2961556]
	* win/tclWinInt.h:	  Change all tclWinProcs signatures to use
	* win/tclWin32Dll.c:	  TCHAR* in stead of WCHAR*. This is meant
	* win/tclWinDde.c:	  as preparation to make [Enh 2965056]
	* win/tclWinFCmd.c:	  possible at all.
	* win/tclWinFile.c:
	* win/tclWinPipe.c:
	* win/tclWinSock.c:

2010-03-06  Jan Nijtmans  <nijtmans@users.sf.net>

	* generic/tclStubLib.c:	Remove presence of tclTomMathStubsPtr here.
	* generic/tclTest.c:	Test that tommath stubs are present in stub
				library.

2010-03-05  Donal K. Fellows  <dkf@users.sf.net>

	* generic/tclIORTrans.c (ForwardProc): [Bug 2964425]: When cleaning
	the stables, it is sometimes necessary to do more than the minimum. In
	this case, rationalizing the variables for a forwarded limit? method
	required removing an extra Tcl_DecrRefCount too.

	* generic/tclOO.h, generic/tclOOInt.h: [Patch 2961556]: Change TclOO
	to use the same style of function typedefs as Tcl, as this is about
	the last chance to get this right.

	***POTENTIAL INCOMPATIBILITY***
	Source code that uses function typedefs from TclOO will need to update
	variables and argument definitions so that pointers to the function
	values are used instead. Binary compatibility is not affected.

	* generic/*.c, generic/tclInt.h, unix/*.c, macosx/*.c: Applied results
	of doing a Code Audit. Principal changes:
	  * Use do { ... } while (0) in macros
	  * Avoid shadowing one local variable with another
	  * Use clearer 'foo.bar++;' instead of '++foo.bar;' where result not
	    required (i.e., semantically equivalent); clarity is increased
	    because it is bar that is incremented, not foo.
	  * Follow Engineering Manual rules on spacing and declarations

2010-03-04  Donal K. Fellows  <dkf@users.sf.net>

	* generic/tclOO.c (ObjectRenamedTrace): [Bug 2962664]: Add special
	handling so that when the class of classes is deleted, so is the class
	of objects. Immediately.

	* generic/tclOOInt.h (ROOT_CLASS): Add new flag for specially marking
	the root class. Simpler and more robust than the previous technique.

2010-03-04  Jan Nijtmans  <nijtmans@users.sf.net>

	* generic/tclGetDate.y:    3 unnecessary MODULE_SCOPE
	* generic/tclDate.c:       symbols
	* generic/tclStubLib.c:    Split tommath stub lib
	* generic/tclTomMathStubLib.c:  in separate file.
	* win/makefile.bc:
	* win/Makefile.in:
	* win/makefile.vc:
	* win/tcl.dsp:
	* unix/Makefile.in:
	* unix/tcl.m4:          Cygwin only gives warning
	* unix/configure:       using -fvisibility=hidden
	* compat/strncasecmp.c: A few more const's
	* compat/strtod.c:
	* compat/strtoul.c:

2010-03-03  Andreas Kupries <andreask@activestate.com>

	* doc/refchan.n: Followup to ChangeLog entry 2009-10-07
	(generic/tclIORChan.c). Fixed the documentation to explain that errno
	numbers are operating system dependent, and reworked the associated
	example.

2010-03-02  Jan Nijtmans  <nijtmans@users.sf.net>

	* unix/tcl.m4:     [FRQ 2959069]: Support for -fvisibility=hidden
	* unix/configure   (regenerated with autoconf-2.59)

2010-03-01  Alexandre Ferrieux  <ferrieux@users.sourceforge.net>

	* unix/tclUnixSock.c: Refrain from a possibly lengthy reverse-DNS
	lookup on 0.0.0.0 when calling [fconfigure -sockname] on an
	universally-bound (default) server socket.

	* generic/tclIndexObj.c: fix [AT 86258]: special-casing of empty
	tables when generating error messages for [::tcl::prefix match].

2010-02-28  Donal K. Fellows  <dkf@users.sf.net>

	* generic/tclCmdIL.c: More additions of {TCL LOOKUP} error-code
	generation to various subcommands of [info] as part of long-term
	project to classify all Tcl's generated errors.

2010-02-28  Jan Nijtmans  <nijtmans@users.sf.net>

	* generic/tclStubInit.c: [Bug 2959713]: Link error with gcc 4.1

2010-02-27  Donal K. Fellows  <dkf@users.sf.net>

	* generic/tclCmdMZ.c (StringFirstCmd, StringLastCmd): [Bug 2960021]:
	Only search for the needle in the haystack when the needle isn't
	larger than the haystack. Prevents an odd crash from sometimes
	happening when things get mixed up (a common programming error).

	* generic/tclMain.c (Tcl_Main): [Bug 801429]: Factor out the holding
	of the client-installed main loop function into thread-specific data.

	***POTENTIAL INCOMPATIBILITY***
	Code that previously tried to set the main loop from another thread
	will now fail. On the other hand, there is a fairly high probability
	that such programs would have been failing before due to the lack of
	any kind of inter-thread memory barriers guarding accesses to this
	part of Tcl's state.

2010-02-26  Donal K. Fellows  <dkf@users.sf.net>

	* generic/tclCompCmds.c:   Split this file into two pieces to make it
	* generic/tclCompCmdsSZ.c: easier to work with. It's still two very
				   long files even after the split.

2010-02-26  Reinhard Max  <max@suse.de>

	* doc/safe.n: Name the installed file after the command it documents.
	Use "Safe Tcl" instead of the "Safe Base", "Safe Tcl" mixture.

2010-02-26  Donal K. Fellows  <dkf@users.sf.net>

	* unix/Makefile.in (NATIVE_TCLSH): Added this variable to allow for
	better control of what tclsh to use for various scripts when doing
	cross compiling. An imperfect solution, but works.

	* unix/installManPage: Remap non-alphanumeric sequences in filenames
	to single underscores (especially colons).

2010-02-26  Pat Thoyts  <patthoyts@users.sourceforge.net>

	* tests/zlib.test: Add tests for [Bug 2818131] which was crashing with
	mismatched zlib algorithms used in combination with gets. This issue
	has been fixed by Andreas's last commit.

2010-02-25  Jan Nijtmans  <nijtmans@users.sf.net>

	* generic/tclHash.c:	[FRQ 2958832]: Further speed-up of the
	* generic/tclLiteral.c:	ouster-hash function.
	* generic/tclObj.c:
	* generic/tclCkalloc.c:	Eliminate various unnecessary (ClientData)
	* generic/tclTest.c:	type casts.
	* generic/tclTestObj.c:
	* generic/tclTestProcBodyObj.c:
	* unix/tclUnixTest.c:
	* unix/tclUnixTime.c:
	* unix/tclXtTest.c:

2010-02-24  Donal K. Fellows  <dkf@users.sf.net>

	* generic/tclDictObj.c (SetDictFromAny): Prevent the list<->dict
	* generic/tclListObj.c (SetListFromAny): conversion code from taking
	too many liberties. Stops loss of duplicate keys in some scenarios.
	Many thanks to Jean-Claude Wippler for finding this.

	* generic/tclExecute.c (TclExecuteByteCode): Reduce ifdef-fery and
	size of activation record. More variables shared across instructions
	than before.

	* doc/socket.n: [Bug 2957688]: Clarified that [socket -server] works
	with a command prefix. Extended example to show this in action.

2010-02-22  Andreas Kupries  <andreask@activestate.com>

	* generic/tclZlib.c (ZlibTransformInput): [Bug 2762041]: Added a hack
	to work around the general problem, early EOF recognition based on the
	base-channel, instead of the data we have ready for reading in the
	transform. Long-term we need a proper general fix (likely tracking EOF
	on each level of the channel stack), with attendant complexity.
	Furthermore, Z_BUF_ERROR can be ignored, and must be when feeding the
	zlib code with single characters.

2010-02-22  Jan Nijtmans  <nijtmans@users.sf.net>

	* unix/tclUnixPort.h:   Remove unnecessary EXTERN's, which already are
	                        in the global stub table.
	* unix/configure.in:    Use @EXEEXT@ in stead of @EXT_SUFFIX@
	* unix/tcl.m4:
	* unix/Makefile.in:     Use -DBUILD_tcl for CYGWIN
	* unix/configure:       (regenerated)
	* unix/dltest/pkg*.c:   Use EXTERN to control CYGWIN exported symbols
	* generic/tclCmdMZ.c:   Remove some unnecessary type casts.
	* generic/tclCompCmds.c:
	* generic/tclTest.c:
	* generic/tclUtil.c:

2010-02-21  Mo DeJong  <mdejong@users.sourceforge.net>

	* tests/regexp.test: Add test cases back ported from Jacl regexp work.

2010-02-21  Jan Nijtmans  <nijtmans@users.sf.net>

	* generic/tclDate.c:    Some more const tables.
	* generic/tclGetDate.y:
	* generic/regc_lex.c:
	* generic/regerror.c:
	* generic/tclStubLib.c:
	* generic/tclBasic.c:   Fix [Bug 2954959] expr abs(0.0) is -0.0
	* tests/expr.test:

2010-02-20  Donal K. Fellows  <dkf@users.sf.net>

	* generic/tclCompCmds.c (TclCompileStringLenCmd): Make [string length]
	of a constant string be handled better (i.e., handle backslashes too).

2010-02-19  Stuart Cassoff  <stwo@users.sourceforge.net>

	* tcl.m4: Correct compiler/linker flags for threaded builds on
	OpenBSD.
	* configure: (regenerated).

2010-02-19  Donal K. Fellows  <dkf@users.sf.net>

	* unix/installManPage: [Bug 2954638]: Correct behaviour of manual page
	installer. Also added armouring to check that assumptions about the
	initial state are actually valid (e.g., look for existing input file).

2010-02-17  Donal K. Fellows  <dkf@users.sf.net>

	* generic/tclHash.c (HashStringKey):	Restore these hash functions
	* generic/tclLiteral.c (HashString):	to use the classic algorithm.
	* generic/tclObj.c (TclHashObjKey):	Community felt normal case
	speed to be more important than resistance to malicious cases. For
	now, hashes that need to deal with the malicious case can use a custom
	hash table and install their own hash function, though that is not
	functionality exposed to the script level.

	* generic/tclCompCmds.c (TclCompileDictUpdateCmd): Stack depth must be
	correctly described when compiling a body to prevent crashes in some
	debugging modes.

2010-02-16  Jan Nijtmans  <nijtmans@users.sf.net>

	* generic/tclInt.h: Change order of various struct members,
	fixing potential binary incompatibility with Tcl 8.5

2010-02-16  Donal K. Fellows  <dkf@users.sf.net>

	* unix/configure.in, generic/tclIOUtil.c (Tcl_Stat): Updated so that
	we do not assume that all unix systems have the POSIX blkcnt_t type,
	since OpenBSD apparently does not.

	* generic/tclLiteral.c (HashString): Missed updating to FNV in one
	place; the literal table (a copy of the hash table code...)

2010-02-15  Jan Nijtmans  <nijtmans@users.sf.net>

	* tools/genStubs.tcl:   Reverted earlier rename from tcl*Stubs to
	* generic/tclBasic.c:   tcl*ConstStubs, it's not necessary at all.
	* generic/tclOO.c:
	* generic/tclTomMathInterface.c:
	* generic/tclStubInit.c: (regenerated)
	* generic/tclOOStubInit.c: (regenerated)
	* generic/tclEnsemble.c:Fix signed-unsigned mismatch
	* win/tclWinInt.h:      make tclWinProcs "const"
	* win/tclWin32Dll.c:
	* win/tclWinFCmd.c:     Eliminate all internal Tcl_WinUtfToTChar
	* win/tclWinFile.c:     and Tcl_WinTCharToUtf calls, needed
	* win/tclWinInit.c:     for mslu support.
	* win/tclWinLoad.c:
	* win/tclWinPipe.c:
	* win/tclWinSerial.c:
	* win/.cvsignore:
	* compat/unicows/readme.txt:  [FRQ 2819611]: Add first part of MSLU
	* compat/unicows/license.txt: support.
	* compat/unicows/unicows.lib:

2010-02-15  Donal K. Fellows  <dkf@users.sf.net>

	* generic/tclOO.c (AllocObject, SquelchedNsFirst, ObjectRenamedTrace):
	* generic/tclNamesp.c (Tcl_DeleteNamespace): [Bug 2950259]: Revised
	the namespace deletion code to provide an additional internal callback
	that gets triggered early enough in namespace deletion to allow TclOO
	destructors to run sanely. Adjusted TclOO to take advantage of this,
	so making tearing down an object by killing its namespace appear to
	work seamlessly, which is needed for Itcl. (Note that this is not a
	feature that will ever be backported to 8.5, and it remains not a
	recommended way of deleting an object.)

2010-02-13  Donal K. Fellows  <dkf@users.sf.net>

	* generic/tclCompCmds.c (TclCompileSwitchCmd): Divided the [switch]
	compiler into three pieces (after the model of [try]): a parser, an
	instruction-issuer for chained tests, and an instruction-issuer for
	jump tables.

	* generic/tclEnsemble.c: Split the ensemble engine out into its own
	file rather than keeping it mashed together with the namespace code.

2010-02-12  Jan Nijtmans  <nijtmans@users.sf.net>

	* win/tcl.m4:		Use -pipe for gcc on win32
	* win/configure:	(mingw/cygwin) (regenerated)
	* win/.cvsignore:	Add .lib, .exp and .res here

2010-02-11  Mo DeJong  <mdejong@users.sourceforge.net>

	* tests/list.test: Add tests for explicit \0 in a string argument to
	the list command.

2010-02-11  Donal K. Fellows  <dkf@users.sf.net>

	* generic/tclIOCmd.c (Tcl_OpenObjCmd): [Bug 2949740]: Make sure that
	we do not try to put a NULL pipeline channel into binary mode.

2010-02-11  Mo DeJong  <mdejong@users.sourceforge.net>

	[Bug 2826551, Patch 2948425]: Assorted regexp bugs related to -all,
	-line and -start options and newlines.
	* generic/tclCmdMZ.c (Tcl_RegexpObjCmd): If -offset is given, treat it
	as the start of the line if the previous character was a newline. Fix
	nasty edge case where a zero length match would not advance the index.
	* tests/regexp.test: Add regression tests back ported from Jacl.
	Checks for a number of issues related to -line and newline handling. A
	few of tests were broken before the patch and continue to be broken,
	marked as knownBug.

2010-02-11  Donal K. Fellows  <dkf@users.sf.net>

	* generic/tclOO.c (ObjectRenamedTrace): [Bug 2949397]: Prevent
	destructors from running on the two core class objects when the whole
	interpreter is being destroyed.

2010-02-09  Donal K. Fellows  <dkf@users.sf.net>

	* generic/tclCompCmds.c (TclCompileTryCmd, IssueTryInstructions)
	(IssueTryFinallyInstructions): Added compiler for the [try] command.
	It is split into three pieces that handle the parsing of the tokens,
	the issuing of instructions for finally-free [try], and the issuing of
	instructions for [try] with finally; there are enough differences
	between the all cases that it was easier to split the code rather than
	have a single function do the whole thing.

2010-02-09  Alexandre Ferrieux  <ferrieux@users.sourceforge.net>

	* tools/genStubs.tcl: Remove dependency on 8.5+ idiom "in" in
	expressions.

2010-02-08  Donal K. Fellows  <dkf@users.sf.net>

	* generic/tclZlib.c (Tcl_ZlibDeflate, Tcl_ZlibInflate): [Bug 2947783]:
	Make sure that the result is an unshared object before appending to it
	so that nothing crashes if it is shared (use in Tcl code was not
	affected by this, but use from C was an issue).

2010-02-06  Donal K. Fellows  <dkf@users.sf.net>

	* generic/tclHash.c (HashStringKey):	Replace Tcl's crusty old hash
	* generic/tclObj.c (TclHashObjKey):	function with the algorithm
	due to Fowler, Noll and Vo. This is slightly faster (assuming the
	presence of hardware multiply) and has somewhat better distribution
	properties of the resulting hash values. Note that we only ever used
	the 32-bit version of the FNV algorithm; Tcl's core hash engine
	assumes that hash values are simple unsigned ints.

	***POTENTIAL INCOMPATIBILITY***
	Code that depends on hash iteration order (especially tests) may well
	be disrupted by this. Where a definite order is required, the fix is
	usually to just sort the results after extracting them from the hash.
	Where this is insufficient, the code that has ceased working was
	always wrong and was only working by chance.

2010-02-05  Donal K. Fellows  <dkf@users.sf.net>

	* generic/tclCompCmds.c (TclCompileErrorCmd): Added compilation of the
	[error] command. No new bytecodes.

2010-02-05  Jan Nijtmans  <nijtmans@users.sf.net>

	* tools/genStubs.tcl:	Follow-up to earlier commit today:
	          Eliminate the need for an extra Stubs Pointer for adressing
	          a static stub table: Just change the exported table from
	          static to MODULE_SCOPE.
	* generic/tclBasic.c
	* generic/tclOO.c
	* generic/tclTomMathInterface.c
	* generic/tcl*Decls.h (regenerated)
	* generic/tclStubInit.c (regenerated)
	* generic/tclOOStubInit.c (regenerated)
	* generic/tclTest.c (minor formatting)

2010-02-05  Donal K. Fellows  <dkf@users.sf.net>

	* generic/tclVar.c: More consistency in errorcode generation.

	* generic/tclOOBasic.c (TclOO_Object_Destroy): Rewrote to be NRE-aware
	when calling destructors. Note that there is no guarantee that
	destructors will always be called in an NRE context; that's a feature
	of the 'destroy' method only.

	* generic/tclEncoding.c: Add 'const' to many function-internal vars
	that are never pointing to things that are written to.

2010-02-05  Jan Nijtmans  <nijtmans@users.sf.net>

	* tools/genStubs.tcl:	Follow-up to [2010-01-29] commit:
		prevent space within stub table function parameters if the
		parameter type is a pointer.
	* win/tclWinInt.h:	Minor Formatting
	* generic/tcl.h:	VOID -> void and other formatting
	* generic/tclInt.h:	Minor formatting
	* generic/tclInt.decls: Change signature of TclNRInterpProcCore,
	* generic/tclOO.decls:	and TclOONewProc(Instance|)MethodEx,
	* generic/tclProc.c:	indicating that errorProc is a function,
	* generic/tclOOMethod.c:pointer, and other formatting
	* generic/tcl*Decls.h:	(regenerated)
	* generic/tclVar.c:	gcc warning(line 3703): 'pattern' may be used
				uninitialized in this function
				gcc warning(line 3788): 'matched' may be used
				uninitialized in this function

2010-02-04  Donal K. Fellows  <dkf@users.sf.net>

	* generic/tclVar.c: Added more use of error-codes and reduced the
	stack overhead of older interfaces.
	(ArrayGetCmd): Stop silly crash when using a trivial pattern due to
	error in conversion to ensemble.
	(ArrayNamesCmd): Use the object RE interface for faster matching.

2010-02-03  Donal K. Fellows  <dkf@users.sf.net>

	* generic/tclVar.c (ArrayUnsetCmd): More corrections.

2010-02-02  Donal K. Fellows  <dkf@users.sf.net>

	* generic/tclVar.c: Turned the [array] command into a true ensemble.

	* generic/tclOO.c (AllocObject, MyDeleted): A slightly faster way to
	handle the deletion of [my] is with a standard delete callback. This
	is because it doesn't require an additional memory allocation during
	object creation. Also reduced the amount of string manipulation
	performed during object creation to further streamline memory
	handling; this is not backported to the 8.5 package as it breaks a
	number of abstractions.

	* generic/tclOOBasic.c (TclOO_Object_Destroy): [Bug 2944404]: Do not
	crash when a destructor deletes the object that is executing that
	destructor.

2010-02-01  Donal K. Fellows  <dkf@users.sf.net>

	* generic/tclVar.c (Tcl_ArrayObjCmd): [Bug 2939073]: Stop the [array
	unset] command from having dangling pointer problems when an unset
	trace deletes the element that is going to be processed next. Many
	thanks to Alexandre Ferrieux for the bulk of this fix.

	* generic/regexec.c (ccondissect, crevdissect): [Bug 2942697]: Rework
	these functions so that certain pathological patterns are matched much
	more rapidly. Many thanks to Tom Lane for dianosing this issue and
	providing an initial patch.

2010-01-30  Donal K. Fellows  <dkf@users.sf.net>

	* generic/tclCompile.c (tclInstructionTable):	Bytecode instructions
	* generic/tclCompCmds.c (TclCompileUnsetCmd):	to allow the [unset]
	* generic/tclExecute.c (TclExecuteByteCode):	command to be compiled
	with the compiler being a complete compilation for all compile-time
	decidable uses.

	* generic/tclVar.c (TclPtrUnsetVar): Var reference version of the code
	to unset a variable. Required for INST_UNSET bytecodes.

2010-01-29  Jan Nijtmans  <nijtmans@users.sf.net>

	* generic/tcl.h: [Bug 2942081]: Reverted Tcl_ThreadDataKey type change
				Changed some Tcl_CallFrame fields from "char *"
				to "void *". This saves unnecessary space on
				Cray's (and it's simply more correct).

	* tools/genStubs.tcl:	No longer generate a space after "*" and
				immediately after a function name, so the
				format of function definitions in tcl*Decls.h
				match all other tcl*.h header files.
	* doc/ParseArgs.3:	Change Tcl_ArgvFuncProc, Tcl_ArgvGenFuncProc
	* generic/tcl.h:	and GetFrameInfoValueProc to be function
	* generic/tclInt.h:	definitions, not pointers, for consistency
	* generic/tclOOInt.h:	with all other Tcl function definitions.
	* generic/tclIndexObj.c:
	* generic/regguts.h:	CONST -> const
	* generic/tcl.decls:	Formatting
	* generic/tclTomMath.decls: Formatting
	* generic/tclDecls.h:	(regenerated)
	* generic/tclIntDecls.h:
	* generic/tclIntPlatDecls.h:
	* generic/tclOODecls.h:
	* generic/tclOOIntDecls.h:
	* generic/tclPlatDecls.h:
	* generic/tclTomMathDecls.h:

2010-01-28  Donal K. Fellows  <dkf@users.sf.net>

	* generic/tclOOBasic.c (TclOO_Object_Destroy): Move the execution of
	destructors to a point where they can produce an error. This will not
	work for all destructors, but it does mean that more failing calls of
	them will be caught.
	* generic/tclOO.c (AllocObject, MyDeletedTrace, ObjectRenamedTrace):
	(ObjectNamespaceDeleted): Stop various ways of getting at commands
	with dangling pointers to the object. Also increases the reliability
	of calling of destructors (though most destructors won't benefit; when
	an object is deleted namespace-first, its destructors are not run in a
	nice state as the namespace is partially gone).

2010-01-25  Jan Nijtmans  <nijtmans@users.sf.net>

	* generic/tclOOStubInit.c:   Remove double includes (which causes a
	* generic/tclOOStubLib.c:    warning in CYGWIN compiles)
	* unix/.cvsignore:	     add confdefs.h

2010-01-22  Donal K. Fellows  <dkf@users.sf.net>

	* doc/proc.n: [Bug 1970629]: Define a bit better what the current
	namespace of a procedure is.

2010-01-22  Jan Nijtmans  <nijtmans@users.sf.net>

	* generic/tclInt.decls:	     Don't use DWORD and HANDLE here.
	* generic/tclIntPlatDecls.h:
	* generic/tcl.h:	     Revert [2009-12-21] change, instead
	* generic/tclPort.h:	     resolve the CYGWIN inclusion problems by
	* win/tclWinPort.h:	     re-arranging the inclusions at other
				     places.
	* win/tclWinError.c
	* win/tclWinPipe.c
	* win/tcl.m4:		     Make cygwin configuration error into
	* win/configure.in:	     a warning: CYGWIN compilation works
	* win/configure:	     although there still are test failures.

2010-01-22  Donal K. Fellows  <dkf@users.sf.net>

	* generic/tclExecute.c (TclExecuteByteCode): Improve error code
	generation from some of the tailcall-related bits of TEBC.

2010-01-21  Miguel Sofer  <msofer@users.sf.net>

	* generic/tclCompile.h: NRE-enable direct eval on BC spoilage
	* generic/tclExecute.c: [Bug 2910748]
	* tests/nre.test:

2010-01-19  Donal K. Fellows  <dkf@users.sf.net>

	* doc/dict.n: [Bug 2929546]: Clarify just what [dict with] and [dict
	update] are doing with variables.

2010-01-18  Andreas Kupries  <andreask@activestate.com>

	* generic/tclIO.c (CreateScriptRecord): [Bug 2918110]: Initialize
	the EventScriptRecord (esPtr) fully before handing it to
	Tcl_CreateChannelHandler for registration. Otherwise a reflected
	channel calling 'chan postevent' (== Tcl_NotifyChannel) in its
	'watchProc' will cause the function 'TclChannelEventScriptInvoker'
	to be run on an uninitialized structure.

2010-01-18  Donal K. Fellows  <dkf@users.sf.net>

	* generic/tclStringObj.c (Tcl_AppendFormatToObj): [Bug 2932421]: Stop
	the [format] command from causing argument objects to change their
	internal representation when not needed. Thanks to Alexandre Ferrieux
	for this fix.

2010-01-13  Donal K. Fellows  <dkf@users.sf.net>

	* tools/tcltk-man2html.tcl:	  More factoring out of special cases
	* tools/tcltk-man2html-utils.tcl: so that they are described outside
	the engine file. Now there is only one real set of special cases in
	there, to handle the .SO/.OP/.SE directives.

2010-01-13  Jan Nijtmans  <nijtmans@users.sf.net>

	* generic/tcl.h:      Fix TCL_LL_MODIFIER for Cygwin
	* generic/tclEnv.c:   Fix CYGWIN compilation problems,
	* generic/tclInt.h:   and remove some unnecessary
	* generic/tclPort.h:  double includes.
	* generic/tclPlatDecls.h:
	* win/cat.c:
	* win/tclWinConsole.c:
	* win/tclWinFCmd.c:
	* win/tclWinFile.c:
	* win/tclWinPipe.c:
	* win/tclWinSerial.c:
	* win/tclWinThrd.c:
	* win/tclWinPort.h:   Put win32 includes first
	* unix/tclUnixChan.c: Forgot one CONST change

2010-01-12  Donal K. Fellows  <dkf@users.sf.net>

	* tools/tcltk-man2html.tcl: Make the generation of the list of things
	to process the docs from simpler and more flexible. Also factored out
	the lists of special cases.

2010-01-10  Jan Nijtmans  <nijtmans@users.sf.net>

	* win/tclWinDde.c:      VC++ 6.0 doesn't have
	* win/tclWinReg.c:      PDWORD_PTR
	* win/tclWinThrd.c:     Fix various minor gcc warnings.
	* win/tclWinTime.c:
	* win/tclWinConsole.c:  Put channel type definitions
	* win/tclWinChan.c:     in static const memory
	* win/tclWinPipe.c:
	* win/tclWinSerial.c:
	* win/tclWinSock.c:
	* generic/tclIOGT.c:
	* generic/tclIORChan.c:
	* generic/tclIORTrans.c:
	* unix/tclUnixChan.c:
	* unix/tclUnixPipe.c:
	* unix/tclUnixSock.c:
	* unix/configure:       (regenerated with autoconf 2.59)
	* tests/info.test:      Make test independant from
	                        tcltest implementation.

2010-01-10  Donal K. Fellows  <dkf@users.sf.net>

	* tests/namespace.test (namespace-51.17): [Bug 2898722]: Demonstrate
	that there are still bugs in the handling of resolution epochs. This
	bug is not yet fixed.

	* tools/tcltk-man2html.tcl:	  Split the man->html converter into
	* tools/tcltk-man2html-utils.tcl: two pieces for easier maintenance.
	Also made it much less verbose in its printed messages by default.

2010-01-09  Donal K. Fellows  <dkf@users.sf.net>

	* tools/tcltk-man2html.tcl: Added basic support for building the docs
	for contributed packages into the HTML versions. Prompted by question
	on Tcler's Chat by Tom Krehbiel. Note that there remain problems in
	the documentation generated due to errors in the contributed docs.

2010-01-05  Don Porter  <dgp@users.sourceforge.net>

	* generic/tclPathObj.c (TclPathPart):   [Bug 2918610]: Correct
	* tests/fileName.test (filename-14.31): inconsistency between the
	string rep and the intrep of a path value created by [file rootname].
	Thanks to Vitaly Magerya for reporting.

2010-01-03  Donal K. Fellows  <dkf@users.sf.net>

	* unix/tcl.m4 (SC_CONFIG_CFLAGS): [Bug 1636685]: Use the configuration
	for modern FreeBSD suggested by the FreeBSD porter.

2010-01-03  Miguel Sofer  <msofer@users.sf.net>

	* generic/tclBasic.c:	[Bug 2724403]: Fix leak of coroutines on
	* generic/tclCompile.h: namespace deletion. Added a test for this
	* generic/tclNamesp.c:	leak, and also a test for leaks on namespace
	* tests/coroutine.test: deletion.
	* tests/namespace.test:

2009-12-30  Donal K. Fellows  <dkf@users.sf.net>

	* library/safe.tcl (AliasSource): [Bug 2923613]: Make the safer
	* tests/safe.test (safe-8.9):	  [source] handle a [return] at the
					  end of the file correctly.

2009-12-30  Miguel Sofer  <msofer@users.sf.net>

	* library/init.tcl (unknown): [Bug 2824981]: Fix infinite recursion of
	::unknown when [set] is undefined.

2009-12-29  Donal K. Fellows  <dkf@users.sf.net>

	* generic/tclHistory.c (Tcl_RecordAndEvalObj): Reduce the amount of
	allocation and deallocation of memory by caching objects in the
	interpreter assocData table.

	* generic/tclObj.c (Tcl_GetCommandFromObj): Rewrite the logic so that
	it does not require making assignments part way through an 'if'
	condition, which was deeply unclear.

	* generic/tclInterp.c (Tcl_MakeSafe): [Bug 2895741]: Make sure that
	the min() and max() functions are supported in safe interpreters.

2009-12-29  Pat Thoyts  <patthoyts@users.sourceforge.net>

	* generic/tclBinary.c:	[Bug 2922555]: Handle completely invalid input
	* tests/binary.test:	to the decode methods.

2009-12-28  Donal K. Fellows  <dkf@users.sf.net>

	* unix/Makefile.in (trace-shell, trace-test): [FRQ 1083288]: Added
	targets to allow easier tracing of shell and test invokations.

	* unix/configure.in: [Bug 942170]:	Detect the st_blocks field of
	* generic/tclCmdAH.c (StoreStatData):	'struct stat' correctly.
	* generic/tclFileName.c (Tcl_GetBlocksFromStat):
	* generic/tclIOUtil.c (Tcl_Stat):

	* generic/tclInterp.c (TimeLimitCallback): [Bug 2891362]: Ensure that
	* tests/interp.test (interp-34.13):	   the granularity ticker is
	reset when we check limits because of the time limit event firing.

2009-12-27  Donal K. Fellows  <dkf@users.sf.net>

	* doc/namespace.n (SCOPED SCRIPTS): [Bug 2921538]: Updated example to
	not be quite so ancient.

2009-12-25  Jan Nijtmans  <nijtmans@users.sf.net>

	* generic/tclCmdMZ.c:      CONST -> const
	* generic/tclParse.c

2009-12-23  Donal K. Fellows  <dkf@users.sf.net>

	* library/safe.tcl (AliasSource, AliasExeName): [Bug 2913625]: Stop
	information about paths from leaking through [info script] and [info
	nameofexecutable].

2009-12-23  Jan Nijtmans  <nijtmans@users.sf.net>

	* unix/tcl.m4:		Install libtcl8.6.dll in bin directory
	* unix/Makefile.in:
	* unix/configure:	(regenerated)

2009-12-22  Donal K. Fellows  <dkf@users.sf.net>

	* generic/tclCmdIL.c (Tcl_LsortObjCmd): [Bug 2918962]: Stop crash when
	-index and -stride are used together.

2009-12-21  Jan Nijtmans  <nijtmans@users.sf.net>

	* generic/tclThreadStorage.c: Fix gcc warning, using gcc-4.3.4 on
				      cygwin: missing initializer
	* generic/tclOOInt.h:	      Prevent conflict with DUPLICATE
				      definition in WINAPI's nb30.h
	* generic/rege_dfa.c:	      Fix macro conflict on CYGWIN: don't use
				      "small".
	* generic/tcl.h:	      Include <winsock2.h> before <stdio.h> on
				      CYGWIN
	* generic/tclPathObj.c
	* generic/tclPort.h
	* tests/env.test:	      Don't unset WINDIR and TERM, it has a
				      special meaning on CYGWIN (both in UNIX
				      and WIN32 mode!)
	* generic/tclPlatDecls.h:     Include <tchar.h> through tclPlatDecls.h
	* win/tclWinPort.h:	      stricmp -> strcasecmp
	* win/tclWinDde.c:	      _wcsicmp -> wcscasecmp
	* win/tclWinFile.c
	* win/tclWinPipe.c
	* win/tclWinSock.c
	* unix/tcl.m4:		      Add dynamic loading support to CYGWIN
	* unix/configure (regenerated)
	* unix/Makefile.in

2009-12-19  Miguel Sofer  <msofer@users.sf.net>

	* generic/tclBasic.c:	[Bug 2917627]: Fix for bad cmd resolution by
	* tests/coroutine.test:	coroutines. Thanks to schelte for finding it.

2009-12-16  Donal K. Fellows  <dkf@users.sf.net>

	* library/safe.tcl (::safe::AliasGlob): Upgrade to correctly support a
	larger fraction of [glob] functionality, while being stricter about
	directory management.

2009-12-11  Jan Nijtmans  <nijtmans@users.sf.net>

	* generic/tclTest.c:	Fix gcc warning: ignoring return value of
	* unix/tclUnixNotify.c:	"write", declared with attribute
	* unix/tclUnixPipe.c:	warn_unused_result.
	* generic/tclInt.decls:	CONSTify functions TclpGetUserHome and
	* generic/tclIntDecls.h:TclSetPreInitScript (TIP #27)
	* generic/tclInterp.c:
	* win/tclWinFile.c:
	* unix/tclUnixFile.c:

2009-12-16  Donal K. Fellows  <dkf@users.sf.net>

	* doc/tm.n: [Bug 1911342]: Formatting rewrite to avoid bogus crosslink
	to the list manpage when generating HTML.

	* library/msgcat/msgcat.tcl (Init): [Bug 2913616]: Do not use platform
	tests that are not needed and which don't work in safe interpreters.

2009-12-14  Donal K. Fellows  <dkf@users.sf.net>

	* doc/file.n (file tempfile): [Bug 2388866]: Note that this only ever
	creates files on the native filesystem. This is a design feature.

2009-12-13  Miguel Sofer  <msofer@users.sf.net>

	* generic/tclBasic.c:	Release TclPopCallFrame() from its
	* generic/tclExecute.c:	tailcall-management duties
	* generic/tclNamesp.c:

	* generic/tclBasic.c:	Moving TclBCArgumentRelease call from
	* generic/tclExecute.c:	TclNRTailcallObjCmd to TEBC, so that the
	pairing of the Enter and Release calls is clearer.

2009-12-12  Donal K. Fellows  <dkf@users.sf.net>

	* generic/tclTest.c (TestconcatobjCmd): [Bug 2895367]: Stop memory
	leak when testing. We don't need extra noise of this sort when
	tracking down real problems!

2009-12-11  Jan Nijtmans  <nijtmans@users.sf.net>

	* generic/tclBinary.c:	Fix gcc warning, using gcc-4.3.4 on cygwin
	* generic/tclCompExpr.c:warning: array subscript has type 'char'
	* generic/tclPkg.c:
	* libtommath/bn_mp_read_radix.c:
	* win/makefile.vc:	[Bug 2912773]: Revert to version 1.203
	* unix/tclUnixCompat.c:	Fix gcc warning: signed and unsigned type
				in conditional expression.

2009-12-11  Donal K. Fellows  <dkf@users.sf.net>

	* tools/tcltk-man2html.tcl (long-toc, cross-reference): [FRQ 2897296]:
	Added cross links to sections within manual pages.

2009-12-11  Miguel Sofer  <msofer@users.sf.net>

	* generic/tclBasic.c:   [Bug 2806407]: Full nre-enabling of coroutines
	* generic/tclExecute.c:

	* generic/tclBasic.c: Small cleanup

	* generic/tclExecute.c: Fix panic in http11.test caused by buggy
	earlier commits in coroutine management.

2009-12-10  Andreas Kupries  <andreask@activestate.com>

	* generic/tclObj.c (TclContinuationsEnter): [Bug 2895323]: Updated
	comments to describe when the function can be entered for the same
	Tcl_Obj* multiple times. This is a continuation of the 2009-11-10
	entry where a memory leak was plugged, but where not sure if that was
	just a band-aid to paper over some other error. It isn't, this is a
	legal situation.

2009-12-10  Miguel Sofer  <msofer@users.sf.net>

	* generic/tclBasic.c:   Reducing the # of moving parts for coroutines
	* generic/tclExecute.c: by delegating more to tebc; eliminate the
	special coroutine CallFrame.

2009-12-09  Andreas Kupries  <andreask@activestate.com>

	* generic/tclIO.c: [Bug 2901998]: Applied Alexandre Ferrieux's patch
	fixing the inconsistent buffered I/O. Tcl's I/O now flushes buffered
	output before reading, discards buffered input before writing, etc.

2009-12-09  Miguel Sofer  <msofer@users.sf.net>

	* generic/tclBasic.c: Ensure right lifetime of varFrame's (objc,objv)
	for coroutines.

	* generic/tclExecute.c: Code regrouping

2009-12-09  Donal K. Fellows  <dkf@users.sf.net>

	* generic/tclBasic.c: Added some of the missing setting of errorcode
	values.

2009-12-08  Miguel Sofer  <msofer@users.sf.net>

	* generic/tclExecute.c (TclStackFree): Improved panic msg.

2009-12-08  Miguel Sofer  <msofer@users.sf.net>

	* generic/tclBasic.c:   Partial nre-enabling of coroutines. The
	* generic/tclExecute.c: initial call still requires its own
	* generic/tclInt.h:     instance of tebc, but on resume coros can
	execute in the caller's tebc.

	* generic/tclExecute.c (TEBC): Silence warning about pcAdjustment.

2009-12-08  Donal K. Fellows  <dkf@users.sf.net>

	* generic/tclExecute.c (TclExecuteByteCode): Make the dict opcodes
	more sparing in their use of C variables, to reduce size of TEBC
	activiation record a little bit.

2009-12-07  Miguel Sofer  <msofer@users.sf.net>

	* generic/tclExecute.c (TEBC): Grouping "slow" variables into structs,
	to reduce register pressure and help the compiler with variable
	allocation.

2009-12-07  Miguel Sofer  <msofer@users.sf.net>

	* generic/tclExecute.c: Start cleaning the TEBC stables
	* generic/tclInt.h:

	* generic/tclCmdIL.c:   [Bug 2910094]: Fix by aku
	* tests/coroutine.test:

	* generic/tclBasic.c: Arrange for [tailcall] to be created with the
	other builtins: was being created in a separate call, leftover from
	pre-tip days.

2009-12-07  Don Porter  <dgp@users.sourceforge.net>

	* generic/tclStrToD.c: [Bug 2902010]: Correct conditional compile
	directives to better detect the toolchain that needs extra work for
	proper underflow treatment instead of merely detecting the MIPS
	platform.

2009-12-07  Miguel Sofer  <msofer@users.sf.net>

	* generic/tclBasic.c: [Patch 2910056]: Add ::tcl::unsupported::yieldTo
	* generic/tclInt.h:

2009-12-07  Donal K. Fellows  <dkf@users.sf.net>

	* generic/tclCmdMZ.c (TryPostBody): [Bug 2910044]: Close off memory
	leak in [try] when a variable-free handler clause is present.

2009-12-05  Miguel Sofer  <msofer@users.sf.net>

	* generic/tclBasic.c:   Small changes for clarity in tailcall
	* generic/tclExecute.c: and coroutine code.
	* tests/coroutine.test:

	* tests/tailcall.test: Remove some old unused crud; improved the
	stack depth tests.

	* generic/tclBasic.c:  Fixed things so that you can tailcall
	* generic/tclNamesp.c: properly out of a coroutine.
	* tests/tailcall.test:

	* generic/tclInterp.c: Fixed tailcalls for same-interp aliases (no
	test)

2009-12-03  Donal K. Fellows  <dkf@users.sf.net>

	* library/safe.tcl (::safe::AliasEncoding): Make the safe encoding
	command behave more closely like the unsafe one (for safe ops).
	(::safe::AliasGlob): [Bug 2906841]: Clamp down on evil use of [glob]
	in safe interpreters.
	* tests/safe.test: Rewrite to use tcltest2 better.

2009-12-02  Jan Nijtmans  <nijtmans@users.sf.net>

	* tools/genStubs.tcl:	Add support for win32 CALLBACK functions and
	remove obsolete "emitStubs" and "genStubs" functions.
	* win/Makefile.in:	Use tcltest86.dll for all tests, and add
	.PHONY rules to preemptively stop trouble that plagued Tk from hitting
	Tcl too.

2009-11-30  Jan Nijtmans  <nijtmans@users.sf.net>

	* generic/tcl.h:	Don't use EXPORT for Tcl_InitStubs
	* win/Makefile.in:	Better dependancies in case of static build.

2009-11-30  Donal K. Fellows  <dkf@users.sf.net>

	* doc/Tcl.n: [Bug 2901433]: Improved description of expansion to
	mention that it is using list syntax.

2009-11-27  Kevin B. Kenny  <kennykb@acm.org>

	* win/tclAppInit.c (Tcl_AppInit): [Bug 2902965]: Reverted Jan's change
	that added a call to Tcl_InitStubs. The 'tclsh' and 'tcltest' programs
	are providers, not consumers of the Stubs table, and should not link
	with the Stubs library, but only with the main Tcl library. (In any
	case, the presence of Tcl_InitStubs broke the build.)

2009-11-27  Donal K. Fellows  <dkf@users.sf.net>

	* doc/BoolObj.3, doc/Class.3, doc/CrtChannel.3, doc/DictObj.3:
	* doc/DoubleObj.3, doc/Ensemble.3, doc/Environment.3:
	* doc/FileSystem.3, doc/Hash.3, doc/IntObj.3, doc/Limit.3:
	* doc/Method.3, doc/NRE.3, doc/ObjectType.3, doc/PkgRequire.3:
	* doc/SetChanErr.3, doc/SetResult.3: [Patch 2903921]: Many small
	spelling fixes from Larry Virden.

	BUMP VERSION OF TCLOO TO 0.6.2. Too many people need accumulated small
	versions and bugfixes, so the version-bump removes confusion.

	* generic/tclOOBasic.c (TclOO_Object_LinkVar): [Bug 2903811]: Remove
	unneeded restrictions on who can usefully call this method.

2009-11-26  Donal K. Fellows  <dkf@users.sf.net>

	* unix/Makefile.in: Add .PHONY rules and documentation to preemptively
	stop trouble that plagued Tk from hitting Tcl too, and to make the
	overall makefile easier to understand. Some reorganization too to move
	related rules closer together.

2009-11-26  Jan Nijtmans  <nijtmans@users.sf.net>

	* win/Makefile.in:	[Bug 2902965]: Fix stub related changes that
	* win/makefile.vc:	caused tclkit build to break.
	* win/tclAppInit.c
	* unix/tcl.m4
	* unix/Makefile.in
	* unix/tclAppInit.c
	* unix/configure:	(regenerated)

2009-11-25  Kevin B. Kenny  <kennykb@acm.org>

	* win/Makefile.in:	Added a 'test-tcl' rule that is identical to
	'test' except that it does not go spelunking in 'pkgs/'. (This rule
	has existed in unix/Makefile.in for some time.)

2009-11-25  Stuart Cassoff  <stwo@users.sf.net>

	* unix/configure.in:	[Patch 2892871]: Remove unneeded
	* unix/tcl.m4:		AC_STRUCT_TIMEZONE and use
	* unix/tclConfig.h.in:	AC_CHECK_MEMBERS([struct stat.st_blksize])
	* unix/tclUnixFCmd.c:	instead of AC_STRUCT_ST_BLKSIZE.
	* unix/configure:	Regenerated with autoconf-2.59.

2009-11-24  Andreas Kupries  <andreask@activestate.com>

	* library/tclIndex: Manually redone the part of tclIndex dealing with
	safe.tcl and tm.tcl. This part passes the testsuite. Note that
	automatic regeneration of this part is not possible because it wrongly
	puts 'safe::Setup' on the list, and wrongly leaves out 'safe::Log'
	which is more dynamically created than the generator expects.

	Further note that the file "clock.tcl" is explicitly loaded by
	"init.tcl", the first time the clock command is invoked. The relevant
	code can be found at line 172ff, roughly, the definition of the
	procedure 'clock'. This means none of the procedures of this file
	belong in the tclIndex. Another indicator that automatic regeneration
	of tclIndex is ill-advised.

2009-11-24  Donal K. Fellows  <dkf@users.sf.net>

	* generic/tclOO.c (FinalizeAlloc, Tcl_NewObjectInstance):
	[Bug 2903011]: Make it an error to destroy an object in a constructor,
	and also make sure that an object is not deleted twice in the error
	case.

2009-11-24  Pat Thoyts  <patthoyts@users.sourceforge.net>

	* tests/fCmd.test: [Bug 2893771]: Teach [file stat] to handle locked
	* win/tclWinFile.c: files so that [file exists] no longer lies.

2009-11-23  Kevin Kenny  <kennykb@acm.org>

	* tests/fCmd.test (fCmd-30.1): Changed registry location of the 'My
	Documents' folder to the one that's correct for Windows 2000, XP,
	Server 2003, Vista, Server 2008, and Windows 7. (See
	http://support.microsoft.com/kb/310746)

2009-11-23  Jan Nijtmans  <nijtmans@users.sf.net>

	* win/tclWinDde.c:	#undef STATIC_BUILD, in order to make sure
	* win/tclWinReg.c:	that Xxxxx_Init is always exported even when
	* generic/tclTest.c:	Tcl is built static (otherwise we cannot
				create a DLL).
	* generic/tclThreadTest.c: Make all functions static, except
				TclThread_Init.
	* tests/fCmd.test:	Enable fCmd-30.1 when registry is available.
	* win/tcl.m4:		Fix ${SHLIB_LD_LIBS} definition, fix conflicts
	* win/Makefile.in:	Simplifications related to tcl.m4 changes.
	* win/configure.in:	Between static libraries and import library on
				windows.
	* win/configure:	(regenerated)
	* win/makefile.vc:	Add stub library to necessary link lines.

2009-11-23  Kevin B. Kenny  <kennykb@acm.org>

	* generic/tclThreadTest.c (NewTestThread): [Bug 2901803]: Further
	machinations to get NewTestThread actually to launch the thread, not
	just compile.

2009-11-22  Donal K. Fellows  <dkf@users.sf.net>

	* generic/tclThreadTest.c (NewTestThread): [Bug 2901803]: Fix small
	error in function naming which blocked a threaded test build.

2009-11-19  Jan Nijtmans  <nijtmans@users.sf.net>

	* win/Makefile.in:	Create tcltest86.dll as dynamic Tcltest
				package.
	* generic/tclTest.c:	Remove extraneous prototypes, follow-up to
	* generic/tclTestObj.c:	[Bug 2883850]
	* tests/chanio.test:	Test-cases for fixed [Bug 2849797]
	* tests/io.test:
	* tests/safe.test:	Fix safe-10.1 and safe-10.4 test cases, making
				the wrong assumption that Tcltest is a static
				package.
	* generic/tclEncoding.c:[Bug 2857044]: Updated freeIntRepProc routines
	* generic/tclVar.c:	so that they set the typePtr field to NULL so
				that the Tcl_Obj is not left in an
				inconsistent state.
	* unix/tcl.m4:		[Patch 2883533]: tcl.m4 support for Haiku OS
	* unix/configure:	autoconf-2.59

2009-11-19  Don Porter  <dgp@users.sourceforge.net>

	* unix/tclAppInit.c:	[Bug 2883850, 2900542]: Repair broken build of
	* win/tclAppInit.c:	the tcltest executable.

2009-11-19  Donal K. Fellows  <dkf@users.sf.net>

	* library/auto.tcl (tcl_findLibrary):
	* library/clock.tcl (MakeUniquePrefixRegexp, MakeParseCodeFromFields)
	(SetupTimeZone, ProcessPosixTimeZone):	Restored the use of a literal
	* library/history.tcl (HistAdd):	'then' when following a multi-
	* library/safe.tcl (interpConfigure):	line test expresssion. It's an
	* library/tm.tcl (UnknownHandler):	aid to readability then.

2009-11-19  Jan Nijtmans  <nijtmans@users.sf.net>

	* generic/tclInt.h:      Make all internal initialization
	* generic/tclTest.c:     routines MODULE_SCOPE
	* generic/tclTestObj.c:
	* generic/tclTestProcBodyObj.c:
	* generic/tclThreadTest.c:
	* unix/Makefile.in:      Fix [Bug 2883850]: pkgIndex.tcl doesn't
	* unix/tclAppInit.c:     get created with static Tcl build
	* unix/tclXtTest.c:
	* unix/tclXtNotify.c:
	* unix/tclUnixTest.c:
	* win/Makefile.in:
	* win/tcl.m4:
	* win/configure:         (regenerated)
	* win/tclAppInit.c:
	* win/tclWinDde.c:       Always compile with Stubs.
	* win/tclWinReg.c:
	* win/tclWinTest.c:

2009-11-18  Jan Nijtmans  <nijtmans@users.sf.net>

	* doc/CrtChannel.3:	[Bug 2849797]: Fix channel name inconsistences
	* generic/tclIORChan.c:	as suggested by DKF.
	* generic/tclIO.c:	Minor *** POTENTIAL INCOMPATIBILITY ***
				because Tcl_CreateChannel() and derivatives
				now sometimes ignore their "chanName"
				argument.

	* generic/tclAsync.c:	Eliminate various gcc warnings (with -Wextra)
	* generic/tclBasic.c
	* generic/tclBinary.c
	* generic/tclCmdAH.c
	* generic/tclCmdIL.c
	* generic/tclCmdMZ.c
	* generic/tclCompile.c
	* generic/tclDate.c
	* generic/tclExecute.c
	* generic/tclDictObj.c
	* generic/tclIndexObj.c
	* generic/tclIOCmd.c
	* generic/tclIOUtil.c
	* generic/tclIORTrans.c
	* generic/tclOO.c
	* generic/tclZlib.c
	* generic/tclGetDate.y
	* win/tclWinInit.c
	* win/tclWinChan.c
	* win/tclWinConsole.c
	* win/tclWinNotify.c
	* win/tclWinReg.c
	* library/auto.tcl:		Eliminate "then" keyword
	* library/clock.tcl
	* library/history.tcl
	* library/safe.tcl
	* library/tm.tcl
	* library/http/http.tcl:	Eliminate unnecessary spaces
	* library/http1.0/http.tcl
	* library/msgcat/msgcat.tcl
	* library/opt/optparse.tcl
	* library/platform/platform.tcl
	* tools/tcltk-man2html.tcl
	* tools/tclZIC.tcl
	* tools/tsdPerf.c

2009-11-17  Andreas Kupries  <andreask@activestate.com>

	* unix/tclUnixChan.c (TtyParseMode): Partial undo of Donal's tidy-up
	from a few days ago (2009-11-9, not in ChangeLog). It seems that
	strchr is apparently a macro on AIX and reacts badly to pre-processor
	directives in its arguments.

2009-11-16  Alexandre Ferrieux  <ferrieux@users.sourceforge.net>

	* generic/tclEncoding.c:  [Bug 2891556]: Fix and improve test to
	* generic/tclTest.c:	  detect similar manifestations in the future.
	* tests/encoding.test:    Add tcltest support for finalization.

2009-11-15  Mo DeJong  <mdejong@users.sourceforge.net>

	* win/tclWinDde.c: Avoid gcc compiler warning by explicitly casting
	DdeCreateStringHandle argument.

2009-11-12  Andreas Kupries  <andreask@activestate.com>

	* generic/tclIO.c (CopyData): [Bug 2895565]: Dropped bogosity which
	* tests/io.test: used the number of _written_ bytes or character to
	update the counters for the read bytes/characters. New test io-53.11.
	This is a forward port from the 8.5 branch.

2009-11-11  Don Porter  <dgp@users.sourceforge.net>

	* generic/tclClock.c (TclClockInit):    Do not create [clock] support
	commands in safe interps.

2009-11-11  Jan Nijtmans  <nijtmans@users.sf.net>

	* library/http/http.tcl (http::geturl): [Bug 2891171]: URL checking
	too strict when using multiple question marks.
	* tests/http.test
	* library/http/pkgIndex.tcl:  Bump to http 2.8.2
	* unix/Makefile.in:
	* win/Makefile.in:

2009-11-11  Alexandre Ferrieux  <ferrieux@users.sourceforge.net>

	* generic/tclIO.c: Fix [Bug 2888099] (close discards ENOSPC error)
	                   by saving the errno from the first of two
	                   FlushChannel()s. Uneasy to test; might need
	                   specific channel drivers. Four-hands with aku.

2009-11-10  Pat Thoyts  <patthoyts@users.sourceforge.net>

	* tests/winFCmd.test: Cleanup directories that have been set chmod
	000. On Windows7 and Vista we really have no access and these were
	getting left behind.
	A few tests were changed to reflect the intent of the test where
	setting a directory chmod 000 should prevent any modification. This
	restriction was ignored on XP but is honoured on Vista

2009-11-10  Andreas Kupries  <andreask@activestate.com>

	* generic/tclBasic.c: Plug another leak in TCL_EVAL_DIRECT evaluation.
	Forward port from Tcl 8.5 branch, change by Don Porter.

	* generic/tclObj.c: [Bug 2895323]: Plug memory leak in
	TclContinuationsEnter(). Forward port from Tcl 8.5 branch, change by
	Don Porter.

2009-11-09  Stuart Cassoff  <stwo@users.sf.net>

	* win/README: [bug 2459744]: Removed outdated Msys + Mingw info.

2009-11-09  Andreas Kupries  <andreask@activestate.com>

	* generic/tclBasic.c (TclEvalObjEx): Moved the #280 decrement of
	refCount for the file path out of the branch after the whole
	conditional, closing a memory leak. Added clause on structure type to
	prevent seg.faulting. Forward port from valgrinding the Tcl 8.5
	branch.

	* tests/info.test: Resolve ambiguous resolution of variable "res".
	Forward port from 8.5

2009-11-08  Donal K. Fellows  <dkf@users.sf.net>

	* doc/string.n (bytelength): Noted that this command is not a good
	thing to use, and suggested a better alternatve. Also factored out the
	description of the indices into its own section.

2009-11-07  Pat Thoyts  <patthoyts@users.sourceforge.net>

	* tests/fCmd.test: [Bug 2891026]: Exclude tests using chmod 555
	directories on vista and win7. The current user has access denied and
	so cannot rename the directory without admin privileges.

2009-11-06  Andreas Kupries  <andreask@activestate.com>

	* library/safe.tcl (::safe::Setup): Added documentation of the
	contents of the state array. Also killed the 'InterpState' procedure
	with its upleveled variable/upvar combination, and replaced all uses
	with 'namespace upvar'.

2009-11-05  Andreas Kupries  <andreask@activestate.com>

	* library/safe.tcl: A series of patches which bring the SafeBase up to
	date with code guidelines, Tcl's features, also eliminating a number
	of inefficiencies along the way.
	(1) Changed all procedure names to be fully qualified.
	(2) Moved the procedures out of the namespace eval. Kept their
	locations. IOW, broke the namespace eval apart into small sections not
	covering the procedure definitions.
	(3) Reindented the code. Just lots of whitespace changes.
	Functionality unchanged.
	(4) Moved the multiple namespace eval's around. Command export at the
	top, everything else (var decls, argument parsing setup) at the
	bottom.
	(5) Moved the argument parsing setup into a procedure called when the
	code is loaded. Easier management of temporary data.
	(6) Replaced several uses of 'Set' with calls to the new procedure
	'InterpState' and direct access to the per-slave state array.
	(7) Replaced the remaining uses of 'Set' and others outside of the
	path/token handling, and deleted a number of procedures related to
	state array access which are not used any longer.
	(8) Converted the path token system to cache normalized paths and path
	<-> token conversions. Removed more procedures not used any longer.
	Removed the test cases 4.3 and 4.4 from safe.test. They were testing
	the now deleted command "InterpStateName".
	(9) Changed the log command setup so that logging is compiled out
	completely when disabled (default).
	(10) Misc. cleanup. Inlined IsInterp into CheckInterp, its only user.
	Consistent 'return -code error' for error reporting. Updated to use
	modern features (lassign, in/ni, dicts). The latter are used to keep a
	reverse path -> token map and quicker check of existence.
	(11) Fixed [Bug 2854929]: Recurse into all subdirs under all TM root
	dirs and put them on the access path.

2009-11-02  Kevin B. Kenny  <kennykb@acm.org>

	* library/tzdata/Asia/Novokuznetsk: New tzdata locale for Kemerovo
	oblast', which now keeps Novosibirsk time and not Kranoyarsk time.
	* library/tzdata/Asia/Damascus: Syrian DST changes.
	* library/tzdata/Asia/Hong_Kong: Hong Kong historic DST corrections.
	Olson tzdata2009q.

2009-11-02  Donal K. Fellows  <dkf@users.sf.net>

	* doc/object.n (DESCRIPTION): Substantive revision to make it clearer
	what the fundamental semantics of an object actually are.

2009-11-01  Joe Mistachkin  <joe@mistachkin.com>

	* doc/Cancel.3: Minor cosmetic fixes.
	* win/makefile.vc: Make htmlhelp target work again.  An extra set of
	double quotes around the definition of the HTML help compiler tool
	appears to be required.  Previously, there was one set of double
	quotes around the definition of the tool and one around the actual
	invocation.  This led to confusion because it was the only such tool
	path to include double quotes around its invocation.  Also, it was
	somewhat inflexible in the event that somebody needed to override the
	tool command to include arguments.  Therefore, even though it may look
	"wrong", there are now two double quotes on either side of the tool
	path definition.  This fixes the problem that currently prevents the
	htmlhelp target from building and maintains flexibility in case
	somebody needs to override it via the command line or an environment
	variable.

2009-11-01  Joe English  <jenglish@users.sourceforge.net>

	* doc/Eval.3, doc/Cancel.3: Move TIP#285 routines out of Eval.3 into
	their own manpage.

2009-10-31  Donal K. Fellows  <dkf@users.sf.net>

	* generic/tclBasic.c (ExprRoundFunc): [Bug 2889593]: Correctly report
	the expected number of arguments when generating an error for round().

2009-10-30  Pat Thoyts  <patthoyts@users.sourceforge.net>

	* tests/tcltest.test: When creating the notwritabledir we deny the
	current user access to delete the file. We must grant this right when
	we cleanup. Required on Windows 7 when the user does not automatically
	have administrator rights.

2009-10-29  Don Porter  <dgp@users.sourceforge.net>

	* generic/tcl.h:        Changed the typedef for the mp_digit type
	from:
		typedef unsigned long mp_digit;
	to:
		typedef unsigned int mp_digit;
	For 32-bit builds where "long" and "int" are two names for the same
	thing, this is no change at all.  For 64-bit builds, though, this
	causes the dp[] array of an mp_int to be made up of 32-bit elements
	instead of 64-bit elements.  This is a huge improvement because details
	elsewhere in the mp_int implementation cause only 28 bits of each
	element to be actually used storing number data.  Without this change
	bignums are over 50% wasted space on 64-bit systems.  [Bug 2800740].

	***POTENTIAL INCOMPATIBILITY***
	For 64-bit builds, callers of routines with (mp_digit) or (mp_digit *)
	arguments *will*, and callers of routines with (mp_int *) arguments
	*may* suffer both binary and stubs incompatibilities with Tcl releases
	8.5.0 - 8.5.7.  Such possibilities should be checked, and if such
	incompatibilities are present, suitable [package require] requirements
	on the Tcl release should be put in place to keep such built code
	[load]-ing only in Tcl interps that are compatible.

2009-10-29  Donal K. Fellows  <dkf@users.sf.net>

	* tests/dict.test: Make variable-clean and simplify tests by utilizing
	the fact that dictionaries have defined orders.

	* generic/tclZlib.c (TclZlibCmd): Remove accidental C99-ism which
	reportedly makes the AIX native compiler choke.

2009-10-29  Kevin B. Kenny  <kennykb@acm.org>

	* library/clock.tcl (LocalizeFormat):
	* tests/clock.test (clock-67.1):
	[Bug 2819334]: Corrected a problem where '%%' followed by a letter in
	a format group could expand recursively: %%R would turn into %%H:%M:%S

2009-10-28  Don Porter  <dgp@users.sourceforge.net>

	* generic/tclLiteral.c:	[Bug 2888044]: Fixed 2 bugs.
	* tests/info.test:	First, as noted in the comments of the
	TclCleanupLiteralTable routine, since the teardown of the intrep of
	one Tcl_Obj can cause the teardown of others in the same table, the
	full table cleanup must be done with care, but the code did not
	contain the same care demanded in the comment.  Second, recent
	additions to the info.test file had poor hygiene, leaving an array
	variable ::a lying around, which breaks later interp.test tests during
	a -singleproc 1 run of the test suite.

2009-10-28  Kevin B. Kenny  <kennykb@acm.org>

	* tests/fileName.test (fileName-20.[78]): Corrected poor test
	hygiene (failure to save and restore the working directory) that
	caused these two tests to fail on Windows (and [Bug 2806250] to be
	reopened).

2009-10-27  Don Porter  <dgp@users.sourceforge.net>

	* generic/tclPathObj.c: [Bug 2884203]: Missing refcount on cached
	normalized path caused crashes.

2009-10-27  Kevin B. Kenny  <kennykb@acm.org>

	* library/clock.tcl (ParseClockScanFormat): [Bug 2886852]: Corrected a
	problem where [clock scan] didn't load the timezone soon enough when
	processing a time format that lacked a complete date.
	* tests/clock.test (clock-66.1):
	Added a test case for the above bug.
	* library/tzdata/America/Argentina/Buenos_Aires:
	* library/tzdata/America/Argentina/Cordoba:
	* library/tzdata/America/Argentina/San_Luis:
	* library/tzdata/America/Argentina/Tucuman:
	New DST rules for Argentina. (Olson's tzdata2009p.)

2009-10-26  Don Porter  <dgp@users.sourceforge.net>

	* unix/Makefile.in:	Remove $(PACKAGE).* and prototype from the
	`make distclean` target.  Completes 2009-10-20 commit.

2009-10-24  Kevin B. Kenny  <kennykb@acm.org>

	* library/clock.tcl (ProcessPosixTimeZone):
	Corrected a regression in the fix to [Bug 2207436] that caused
	[clock] to apply EU daylight saving time rules in the US.
	Thanks to Karl Lehenbauer for reporting this regression.
	* tests/clock.test (clock-52.4):
	Added a regression test for the above bug.
	* library/tzdata/Asia/Dhaka:
	* library/tzdata/Asia/Karachi:
	New DST rules for Bangladesh and Pakistan. (Olson's tzdata2009o.)

2009-10-23  Andreas Kupries  <andreask@activestate.com>

	* generic/tclIO.c (FlushChannel): Skip OutputProc for low-level
	0-length writes. When closing pipes which have already been closed
	not skipping leads to spurious SIG_PIPE signals. Reported by
	Mikhail Teterin <mi+thun@aldan.algebra.com>.

2009-10-22  Donal K. Fellows  <dkf@users.sf.net>

	* generic/tclOOBasic.c (TclOO_Object_VarName): [Bug 2883857]: Allow
	the passing of array element names through this method.

2009-10-21  Donal K. Fellows  <dkf@users.sf.net>

	* generic/tclPosixStr.c: [Bug 2882561]: Work around oddity on Haiku OS
	where SIGSEGV and SIGBUS are the same value.

	* generic/tclTrace.c (StringTraceProc): [Bug 2881259]: Added back cast
	to work around silly bug in MSVC's handling of auto-casting.

2009-10-20  Don Porter  <dgp@users.sourceforge.net>

	* unix/Makefile.in:	Removed the long outdated and broken targets
	package-* that were for building Solaris packages.  Appears that the
	pieces needed for these targets to function have never been present in
	the current era of Tcl development and belong completely to Tcl
	pre-history.

2009-10-19  Don Porter  <dgp@users.sourceforge.net>

	* generic/tclIO.c:      [Patch 2107634]: Revised ReadChars and
	FilterInputBytes routines to permit reads to continue up to the string
	limits of Tcl values.  Before revisions, large read attempts could
	panic when as little as half the limiting value length was reached.
	Thanks to Sean Morrison and Bob Parker for their roles in the fix.

2009-10-18  Joe Mistachkin  <joe@mistachkin.com>

	* generic/tclObj.c (TclDbDumpActiveObjects, TclDbInitNewObj)
	(Tcl_DbIncrRefCount, Tcl_DbDecrRefCount, Tcl_DbIsShared):
	[Bug 2871908]: Enforce separation of concerns between the lineCLPtr
	and objThreadMap thread specific data members.

2009-10-18  Joe Mistachkin  <joe@mistachkin.com>

	* tests/thread.test (thread-4.[345]): [Bug 1565466]: Correct tests to
	save their error state before the final call to threadReap just in case
	it triggers an "invalid thread id" error.  This error can occur if one
	or more of the target threads has exited prior to the attempt to send
	it an asynchronous exit command.

2009-10-17  Donal K. Fellows  <dkf@users.sf.net>

	* generic/tclVar.c (UnsetVarStruct, TclDeleteNamespaceVars)
	(TclDeleteCompiledLocalVars, DeleteArray):
	* generic/tclTrace.c (Tcl_UntraceVar2): [Bug 2629338]: Stop traces
	that are deleted part way through (a feature used by tdom) from
	causing freed memory to be accessed.

2009-10-08  Donal K. Fellows  <dkf@users.sf.net>

	* generic/tclDictObj.c (DictIncrCmd): [Bug 2874678]: Don't leak any
	bignums when doing [dict incr] with a value.
	* tests/dict.test (dict-19.3): Memory leak detection code.

2009-10-07  Andreas Kupries  <andreask@activestate.com>

	* generic/tclObj.c: [Bug 2871908]: Plug memory leaks of objThreadMap
	and lineCLPtr hashtables.  Also make the names of the continuation
	line information initialization and finalization functions more
	consistent. Patch supplied by Joe Mistachkin <joe@mistachkin.com>.

	* generic/tclIORChan.c (ErrnoReturn): Replace hardwired constant 11
	with proper errno #define, EAGAIN. What was I thinking? The BSD's have
	a different errno assignment and break with the hardwired number.
	Reported by emiliano on the chat.

2009-10-06  Don Porter  <dgp@users.sourceforge.net>

	* generic/tclInterp.c (SlaveEval): Agressive stomping of internal reps
	was added as part of the NRE patch of 2008-07-13.  This doesn't appear
	to actually be needed, and it hurts quite a bit when large lists lose
	their intreps and require reparsing.  Thanks to Ashok Nadkarni for
	reporting the problem.

	* generic/tclTomMathInt.h (new): Public header tclTomMath.h had
	* generic/tclTomMath.h:	dependence on private headers, breaking use
	* generic/tommath.h:	by extensions [Bug 1941434].

2009-10-05  Andreas Kupries  <andreask@activestate.com>

	* library/safe.tcl (AliasGlob): Fixed conversion of catch to
	  try/finally, it had an 'on ok msg' branch missing, causing a
	  silent error immediately, and bogus glob results, breaking
	  search for Tcl modules.

2009-10-04  Daniel Steffen  <das@users.sourceforge.net>

	* macosx/tclMacOSXBundle.c:	Workaround CF memory managment bug in
	* unix/tclUnixInit.c:		Mac OS X 10.4 & earlier. [Bug 2569449]

2009-10-02  Kevin B. Kenny  <kennykb@acm.org>

	* library/tzdata/Africa/Cairo:
	* library/tzdata/Asia/Gaza:
	* library/tzdata/Asia/Karachi:
	* library/tzdata/Pacific/Apia:	Olson's tzdata2009n.

2009-09-29  Don Porter  <dgp@users.sourceforge.net>

	* generic/tclDictObj.c:		[Bug 2857044]: Updated freeIntRepProc
	* generic/tclExecute.c:		routines so that they set the typePtr
	* generic/tclIO.c:		field to NULL so that the Tcl_Obj is
	* generic/tclIndexObj.c:	not left in an inconsistent state.
	* generic/tclInt.h:
	* generic/tclListObj.c:
	* generic/tclNamesp.c:
	* generic/tclOOCall.c:
	* generic/tclObj.c:
	* generic/tclPathObj.c:
	* generic/tclProc.c:
	* generic/tclRegexp.c:
	* generic/tclStringObj.c:

	* generic/tclAlloc.c:           Cleaned up various routines in the
	* generic/tclCkalloc.c:         call stacks for memory allocation to
	* generic/tclInt.h:             guarantee that any size values computed
	* generic/tclThreadAlloc.c:     are within the domains of the routines
	they get passed to.  [Bugs 2557696 and 2557796].

2009-09-28  Don Porter  <dgp@users.sourceforge.net>

	* generic/tclCmdMZ.c:	Replaced TclProcessReturn() calls with
	* tests/error.test:	Tcl_SetReturnOptions() calls as a simple fix
	for [Bug 2855247].  Thanks to Anton Kovalenko for the report and fix.
	Additional fixes for other failures demonstrated by new tests.

2009-09-27  Don Porter  <dgp@users.sourceforge.net>

	* tests/error.test (error-15.8.*):	Coverage tests illustrating
	flaws in the propagation of return options by [try].

2009-09-26  Donal K. Fellows  <dkf@users.sf.net>

	* unix/tclooConfig.sh, win/tclooConfig.sh: [Bug 2026844]: Added dummy
	versions of tclooConfig.sh that make it easier to build extensions
	against both Tcl8.5+TclOO-standalone and Tcl8.6.

2009-09-24  Don Porter  <dgp@users.sourceforge.net>

	TIP #356 IMPLEMENTATION

	* generic/tcl.decls:	Promote internal routine TclNRSubstObj()
	* generic/tclCmdMZ.c:	to public Tcl_NRSubstObj().  Still needs docs.
	* generic/tclCompile.c:
	* generic/tclInt.h:

	* generic/tclDecls.h:	make genstubs
	* generic/tclStubInit.c:

2009-09-23  Miguel Sofer  <msofer@users.sf.net>

	* doc/namespace.n: the description of [namespace unknown] failed
	to mention [namespace path]: fixed. Thx emiliano.

2009-09-21  Mo DeJong  <mdejong@users.sourceforge.net>

	* tests/regexp.test: Added check for error message from
	unbalanced [] in regexp. Added additional simple test cases
	of basic regsub command.

2009-09-21  Don Porter  <dgp@users.sourceforge.net>

	* generic/tclCompile.c:	Correct botch in the conversion of
	Tcl_SubstObj().  Thanks to Kevin Kenny for detection and report.

2009-09-17  Don Porter  <dgp@users.sourceforge.net>

	* generic/tclCompile.c:	Re-implement Tcl_SubstObj() as a simple
	* generic/tclParse.c:	wrapper around TclNRSubstObj().  This has
	* tests/basic.test:	the effect of caching compiled bytecode in
	* tests/parse.test:	the value to be substituted.  Note that
	Tcl_SubstObj() now exists only for extensions.  Tcl itself no longer
	makes any use of it.  Note also that TclSubstTokens() is now reachable
	only by Tcl_EvalEx() and Tcl_ParseVar() so tests aiming to test its
	functioning needed adjustment to still have the intended effect.

2009-09-16  Alexandre Ferrieux  <ferrieux@users.sourceforge.net>

	* generic/tclObj.c:   Extended ::tcl::unsupported::representation.

2009-09-11  Don Porter  <dgp@users.sourceforge.net>

	* generic/tclBasic.c:	Completed the NR-enabling of [subst].
	* generic/tclCmdMZ.c:	[Bug 2314561].
	* generic/tclCompCmds.c:
	* generic/tclCompile.c:
	* generic/tclInt.h:
	* tests/coroutine.test:
	* tests/parse.test:

2009-09-11  Donal K. Fellows  <dkf@users.sf.net>

	* tests/http.test: Added in cleaning up of http tokens for each test
	to reduce amount of global-variable pollution.

2009-09-10  Donal K. Fellows  <dkf@users.sf.net>

	* library/http/http.tcl (http::Event): [Bug 2849860]: Handle charset
	names in double quotes; some servers like generating them like that.

2009-09-07  Don Porter  <dgp@users.sourceforge.net>

	* generic/tclParse.c:	[Bug 2850901]: Corrected line counting error
	* tests/into.test:	in multi-command script substitutions.

2009-09-07  Daniel Steffen  <das@users.sourceforge.net>

	* generic/tclExecute.c:	Fix potential uninitialized variable use and
	* generic/tclFCmd.c:	null dereference flagged by clang static
	* generic/tclProc.c:	analyzer.
	* generic/tclTimer.c:
	* generic/tclUtf.c:

	* generic/tclExecute.c:	Silence false positives from clang static
	* generic/tclIO.c:	analyzer about potential null dereference.
	* generic/tclScan.c:
	* generic/tclCompExpr.c:

2009-09-04  Don Porter  <dgp@users.sourceforge.net>

	* generic/tclCompCmds.c (TclCompileSubstCmd): [Bug 2314561]:
	* generic/tclBasic.c:	Added a bytecode compiler routine for the
	* generic/tclCmdMZ.c:	[subst] command. This is a partial solution to
	* generic/tclCompile.c:	the need to NR-enable [subst] since bytecode
	* generic/tclCompile.h:	execution is already NR-enabled. Two new
	* generic/tclExecute.c:	bytecode instructions, INST_NOP and
	* generic/tclInt.h:	INST_RETURN_CODE_BRANCH were added to support
	* generic/tclParse.c:	the new routine.  INST_RETURN_CODE_BRANCH is
	* tests/basic.test:	likely to be useful in any future effort to
	* tests/info.test:	add a bytecode compiler routine for [try].
	* tests/parse.test:

2009-09-03  Donal K. Fellows  <dkf@users.sf.net>

	* doc/LinkVar.3: [Bug 2844962]: Added documentation of issues relating
	to use of this API in a multi-threaded environment.

2009-09-01  Andreas Kupries  <andreask@activestate.com>

	* generic/tclIORTrans.c (ReflectInput): Remove error response to
	0-result from method 'limit?' of transformations. Return the number of
	copied bytes instead, which is possibly nothing. The latter then
	triggers EOF handling in the higher layers, making the 0-result of
	limit? the way to inject artificial EOF's into the data stream.

2009-09-01  Don Porter  <dgp@users.sourceforge.net>

	* library/tcltest/tcltest.tcl:  Bump to tcltest 2.3.2 after revision
	* library/tcltest/pkgIndex.tcl: to verbose error message.
	* unix/Makefile.in:
	* win/Makefile.in:

2009-08-27  Don Porter  <dgp@users.sourceforge.net>

	* generic/tclStringObj.c:       [Bug 2845535]: A few more string
	overflow cases in [format].

2009-08-25  Andreas Kupries  <andreask@activestate.com>

	* generic/tclBasic.c (Tcl_CreateInterp, Tcl_EvalTokensStandard)
	(Tcl_EvalEx, TclEvalEx, TclAdvanceContinuations, TclNREvalObjEx):
	* generic/tclCmdMZ.c (Tcl_SwitchObjCmd, TclListLines):
	* generic/tclCompCmds.c (*):
	* generic/tclCompile.c (TclSetByteCodeFromAny, TclInitCompileEnv)
	(TclFreeCompileEnv, TclCompileScript, TclCompileTokens):
	* generic/tclCompile.h (CompileEnv):
	* generic/tclInt.h (ContLineLoc, Interp):
	* generic/tclObj.c (ThreadSpecificData, ContLineLocFree)
	(TclThreadFinalizeObjects, TclInitObjSubsystem, TclContinuationsEnter,
	(TclContinuationsEnterDerived, TclContinuationsCopy, TclFreeObj)
	(TclContinuationsGet):
	* generic/tclParse.c (TclSubstTokens, Tcl_SubstObj):
	* generic/tclProc.c (TclCreateProc):
	* generic/tclVar.c (TclPtrSetVar):
	* tests/info.test (info-30.0-24):

	Extended the parser, compiler, and execution engine with code and
	attendant data structures tracking the position of continuation lines
	which are not visible in the resulting script Tcl_Obj*'s, to properly
	account for them while counting lines for #280.

2009-08-24  Daniel Steffen  <das@users.sourceforge.net>

	* generic/tclInt.h: Annotate Tcl_Panic as noreturn for clang static
	analyzer in PURIFY builds, replacing preprocessor/assert technique.

	* macosx/tclMacOSXNotify.c: Fix multiple issues with nested event loops
	when CoreFoundation notifier is running in embedded mode. (Fixes
	problems in TkAqua Cocoa reported by Youness Alaoui on tcl-mac)

2009-08-21  Don Porter  <dgp@users.sourceforge.net>

	* generic/tclFileName.c: Correct regression in [Bug 2837800] fix.
	* tests/fileName.test:

2009-08-20  Don Porter  <dgp@users.sourceforge.net>

	* generic/tclFileName.c: [Bug 2837800]: Correct the result produced by
	[glob */test] when * matches something like ~foo.

	* generic/tclPathObj.c: [Bug 2806250]: Prevent the storage of strings
	starting with ~ in the "tail" part (normPathPtr field) of the path
	intrep when PATHFLAGS != 0.  This establishes the assumptions relied
	on elsewhere that the name stored there is a relative path.  Also
	refactored to make an AppendPath() routine instead of the cut/paste
	stanzas that were littered throughout.

2009-08-20  Donal K. Fellows  <dkf@users.sf.net>

	* generic/tclCmdIL.c (TclNRIfObjCmd): [Bug 2823276]: Make [if]
	NRE-safe on all arguments when interpreted.
	(Tcl_LsortObjCmd): Close off memory leak.

2009-08-19  Donal K. Fellows  <dkf@users.sf.net>

	* generic/tclCmdAH.c (TclNRForObjCmd, etc.): [Bug 2823276]: Make [for]
	and [while] into NRE-safe commands, even when interpreted.

2009-08-18  Don Porter  <dgp@users.sourceforge.net>

	* generic/tclPathObj.c: [Bug 2837800]: Added NULL check to prevent
	* tests/fileName.test:  crashes during [glob].

2009-08-16  Jan Nijtmans  <nijtmans@users.sf.net>

	* unix/dltest/pkge.c:  const addition
	* unix/tclUnixThrd.c:  Use <pthread.h> in stead of "pthread.h"
	* win/tclWinDde.c:     Eliminate some more gcc warnings
	* win/tclWinReg.c:
	* generic/tclInt.h:    Change ForIterData, make it const-safe.
	* generic/tclCmdAH.c:

2009-08-12  Don Porter  <dgp@users.sourceforge.net>

	TIP #353 IMPLEMENTATION

	* doc/NRE.3:		New public routine Tcl_NRExprObj() permits
	* generic/tcl.decls:	extension commands to evaluate Tcl expressions
	* generic/tclBasic.c:	in NR-enabled command procedures.
	* generic/tclCmdAH.c:
	* generic/tclExecute.c:
	* generic/tclInt.h:
	* generic/tclObj.c:
	* tests/expr.test:

	* generic/tclDecls.h:		make genstubs
	* generic/tclStubInit.c:

2009-08-06  Andreas Kupries  <andreask@activestate.com>

	* doc/refchan.n [Bug 2827000]: Extended the implementation of
	* generic/tclIORChan.c: reflective channels (TIP 219, method
	* tests/ioCmd.test: 'read'), enabling handlers to signal EAGAIN to
	indicate 'no data, but not at EOF either', and other system
	errors. Updated documentation, extended testsuite (New test cases
	iocmd*-23.{9,10}).

2009-08-02  Miguel Sofer  <msofer@users.sf.net>

	* tests/coroutine.test: fix testfile cleanup

2009-08-02  Donal K. Fellows  <dkf@users.sf.net>

	* generic/tclObj.c (Tcl_RepresentationCmd): Added an unsupported
	command for reporting the representation of an object. Result string
	is deliberately a bit obstructive so that people are not encouraged to
	make code that depends on it; it's a debugging tool only!

	* unix/tclUnixFCmd.c (GetOwnerAttribute, SetOwnerAttribute)
	(GetGroupAttribute, SetGroupAttribute): [Bug 1942222]: Stop calling
	* unix/tclUnixFile.c (TclpGetUserHome): endpwent() and endgrent();
	they've been unnecessary for ages.

2009-08-02  Jan Nijtmans  <nijtmans@users.sf.net>

	* win/tclWin32Dll.c: Eliminate TclWinResetInterfaceEncodings, since it
	* win/tclWinInit.c:  does exactly the same as TclWinEncodingsCleanup,
	* win/tclWinInt.h:   make sure that tclWinProcs and
			     tclWinTCharEncoding are always set and reset
			     concurrently.
	* win/tclWinFCmd.c:  Correct check for win95

2009-07-31  Don Porter  <dgp@users.sourceforge.net>

	* generic/tclStringObj.c: [Bug 2830354]:	Corrected failure to
	* tests/format.test:		grow buffer when format spec request
	large width floating point values.  Thanks to Clemens Misch.

2009-07-26  Donal K. Fellows  <dkf@users.sf.net>

	* library/auto.tcl (tcl_findLibrary, auto_mkindex):
	* library/package.tcl (pkg_mkIndex, tclPkgUnknown, MacOSXPkgUnknown):
	* library/safe.tcl (interpAddToAccessPath, interpDelete, AliasGlob):
	(AliasSource, AliasLoad, AliasEncoding):
	* library/tm.tcl (UnknownHandler): Simplify by swapping some [catch]
	gymnastics for use of [try].

2009-07-26 Alexandre Ferrieux  <ferrieux@users.sourceforge.net>

	* tools/genStubs.tcl: Forced LF translation when generating .h's to
	avoid spurious diffs when regenerating on a Windows box.

2009-07-26  Jan Nijtmans  <nijtmans@users.sf.net>

	* win/Makefile.in: [Bug 2827066]: msys build --enable-symbols broken
	* win/tcl.m4:	   And modified the same for unicows.dll, as a
	* win/configure:   preparation for [Enh 2819611].

2009-07-25  Donal K. Fellows  <dkf@users.sf.net>

	* library/history.tcl (history): Reworked the history mechanism in
	terms of ensembles, rather than the ad hoc ensemble-lite mechanism
	used previously.

2009-07-24  Donal K. Fellows  <dkf@users.sf.net>

	* doc/self.n (self class): [Bug 2704302]: Add some text to make it
	clearer how to get the name of the current object's class.

2009-07-23  Andreas Kupries  <andreask@activestate.com>

	* generic/tclIO.c (Tcl_GetChannelHandle): [Bug 2826248]: Do not crash
	* generic/tclPipe.c (FileForRedirect): for getHandleProc == NULL, this
	is allowed. Provide a nice error message in the bypass area. Updated
	caller to check the bypass for a mesage. Bug reported by Andy
	Sonnenburg <andy22286@users.sourceforge.net>

2009-07-23  Joe Mistachkin  <joe@mistachkin.com>

	* generic/tclNotify.c: [Bug 2820349]: Ensure that queued events are
	freed once processed.

2009-07-22  Jan Nijtmans  <nijtmans@users.sf.net>

	* macosx/tclMacOSXFCmd.c: CONST -> const
	* generic/tclGetDate.y:
	* generic/tclDate.c:
	* generic/tclLiteral.c: (char *) cast in ckfree call
	* generic/tclPanic.c: [Feature Request 2814786]: remove TclpPanic
	* generic/tclInt.h
	* unix/tclUnixPort.h
	* win/tclWinPort.h

2009-07-22 Alexandre Ferrieux  <ferrieux@users.sourceforge.net>

	* generic/tclEvent.c: [Bug 2001201 again]: Refined the 20090617 patch
	on [exit] streamlining, so that it now correctly calls thread exit
	handlers for the calling thread, including <Destroy> bindings in Tk.

2009-07-21  Kevin B. Kenny  <kennykb@acm.org>

	* library/tzdata/Asia/Dhaka:
	* library/tzdata/Indian/Mauritius: Olson's tzdata2009k.

2009-07-20  Donal K. Fellows  <dkf@users.sf.net>

	* generic/tclCmdMZ.c (StringIsCmd): Reorganize so that [string is] is
	more efficient when parsing things that are correct, at a cost of
	making the empty string test slightly more costly. With this, the cost
	of doing [string is integer -strict $x] matches [catch {expr {$x+0}}]
	in the successful case, and greatly outstrips it in the failing case.

2009-07-19  Donal K. Fellows  <dkf@users.sf.net>

	* generic/tclOO.decls, generic/tclOO.c (Tcl_GetObjectName): Expose a
	function for efficiently returning the current name of an object.

2009-07-18  Daniel Steffen  <das@users.sourceforge.net>

	* unix/Makefile.in: Define NDEBUG in optimized (non-symbols) build to
	disable NRE assert()s and threaded allocator range checks.

2009-07-16  Don Porter  <dgp@users.sourceforge.net>

	* generic/tclBinary.c:	Removed unused variables.
	* generic/tclCmdIL.c:
	* generic/tclCompile.c:
	* generic/tclExecute.c:
	* generic/tclHash.c:
	* generic/tclIOUtil.c:
	* generic/tclVar.c:

	* generic/tclBasic.c:	Silence compiler warnings about ClientData.
	* generic/tclProc.c:

	* generic/tclScan.c:    Typo in ACCEPT_NAN configuration.

	* generic/tclStrToD.c:  [Bug 2819200]: Set floating point control
	register on MIPS systems so that the gradual underflow expected by Tcl
	is in effect.

2009-07-15  Donal K. Fellows  <dkf@users.sf.net>

	* generic/tclInt.h (Namespace):		   Added machinery to allow
	* generic/tclNamesp.c (many functions):	   reduction of memory used
	* generic/tclResolve.c (BumpCmdRefEpochs): by namespaces. Currently
	#ifdef'ed out because of compatibility concerns.

	* generic/tclInt.decls: Added four functions for better integration
	with itcl-ng.

2009-07-14  Kevin B. Kenny  <kennykb@acm.org>

	* generic/tclInt.h (TclNRSwitchObjCmd):
	* generic/tclBasic.c (builtInCmds):
	* generic/tclCmdMZ.c (Tcl_SwitchObjCmd):
	* tests/switch.test (switch-15.1):
	[Bug 2821401]: Make non-bytecoded [switch] command aware of NRE.

2009-07-13  Andreas Kupries  <andreask@activestate.com>

	* generic/tclCompile.c (TclInitCompileEnv, EnterCmdWordIndex)
	(TclCleanupByteCode, TclCompileScript):
	* generic/tclExecute.c (TclCompileObj, TclExecuteByteCode):
	* tclCompile.h (ExtCmdLoc):
	* tclInt.h (ExtIndex, CFWordBC, CmdFrame):
	* tclBasic.c (DeleteInterpProc, TclArgumentBCEnter)
	(TclArgumentBCRelease, TclArgumentGet, SAVE_CONTEXT)
	(RESTORE_CONTEXT, NRCoroutineExitCallback, TclNRCoroutineObjCmd):
	* generic/tclCmdAH.c (TclNRForObjCmd, TclNRForIterCallback,
	(ForNextCallback):
	* generic/tclCmdMZ.c (TclNRWhileObjCmd):

	Extended the bytecode compiler initialization to recognize the
	compilation of whole files (NRE enabled 'source' command) and switch
	to the counting of absolute lines in that case.

	Further extended the bytecode compiler to track the start line in the
	generated information, and modified the bytecode execution to
	recompile an object if the location as per the calling context doesn't
	match the location saved in the bytecode. This part could be optimized
	more by using more memory to keep all possibilities which occur
	around, or by just adjusting the location information instead of a
	total recompile.

	Reworked the handling of literal command arguments in bytecode to be
	saved (compiler) and used (execution) per command (See the
	TCL_INVOKE_STK* instructions), and not per the whole bytecode. This,
	and the previous change remove the problems with location data caused
	by literal sharing (across whole files, but also proc bodies).
	Simplified the associated datastructures (ExtIndex is gone, as is the
	function EnterCmdWordIndex).

	The last change causes the hashtable 'lineLABCPtr' to be state which
	has to be kept per coroutine, like the CmdFrame stack. Reworked the
	coroutine support code to create, delete and switch the information as
	needed. Further reworked the tailcall command as well, it has to pop
	its own arguments when run in a bytecode context to keep a proper
	stack in 'lineLABCPtr'.

	Fixed the mishandling of line information in the NRE-enabled 'for' and
	'while' commands introduced when both were made to share their
	iteration callbacks without taking into account that the loop body is
	found in different words of the command. Introduced a separate data
	structure to hold all the callback information, as we went over the
	limit of 4 direct client-data values for NRE callbacks.

	The above fixes [Bug 1605269].

2009-07-12  Donal K. Fellows  <dkf@users.sf.net>

	* generic/tclCmdMZ.c (StringIndexCmd, StringEqualCmd, StringCmpCmd):
	* generic/tclExecute.c (TclExecuteByteCode): [Bug 2637173]: Factor out
	* generic/tclInt.h (TclIsPureByteArray):     the code to determine if
	* generic/tclUtil.c (TclStringMatchObj):     it is safe to work with
	byte arrays directly, so that we get the check correct _once_.

	* generic/tclOOCall.c (TclOOGetCallContext): [Bug 1895546]: Changed
	* generic/tclOO.c (TclOOObjectCmdCore):	     the way that the cache is
	managed so that when itcl does cunning things, those cunning things
	can be cached properly.

2009-07-11  Donal K. Fellows  <dkf@users.sf.net>

	* doc/vwait.n: Substantially increased the discussion of issues and
	work-arounds relating to nested vwaits, following discussion on the
	tcl-core mailing list on the topic.

2009-07-10  Pat Thoyts  <patthoyts@users.sourceforge.net>

	* tests/zlib.test:   ZlibTransformClose may be called with a NULL
	* generic/tclZlib.c: interpreter during finalization and
	Tcl_SetChannelError requires a list. Added some tests to ensure error
	propagation from the zlib library to the interp.

2009-07-09  Pat Thoyts  <patthoyts@users.sourceforge.net>

	* tests/zlib.test: [Bug 2818131]: Added tests and fixed a typo that
	broke [zlib push] for deflate format.

2009-07-09  Donal K. Fellows  <dkf@users.sf.net>

	* compat/mkstemp.c (mkstemp): [Bug 2819227]: Use rand() for random
	numbers as it is more portable.

2009-07-05  Donal K. Fellows  <dkf@users.sf.net>

	* generic/tclZlib.c (ZlibTransformWatch): Correct the handling of
	events so that channel transforms work with things like an asynch
	[chan copy]. Problem reported by Pat Thoyts.

2009-07-01  Pat Thoyts  <patthoyts@users.sourceforge.net>

	* win/tclWinInt.h:   [Bug 2806622]: Handle the GetUserName API call
	* win/tclWin32Dll.c: via the tclWinProcs indirection structure. This
	* win/tclWinInit.c:  fixes a problem obtaining the username when the
	USERNAME environment variable is unset.

2009-06-30  Daniel Steffen  <das@users.sourceforge.net>

	* generic/tclInt.h:		Add assert macros for clang static
	* generic/tclPanic.c:		analyzer and redefine Tcl_Panic to
	* generic/tclStubInit.c:	assert after panic in clang PURIFY
					builds.

	* generic/tclCmdIL.c:		Add clang assert for false positive
					from static analyzer.

2009-06-26  Daniel Steffen  <das@users.sourceforge.net>

	* macosx/Tcl-Common.xcconfig:	 Update projects for Xcode 3.1 and
	* macosx/Tcl.xcode/*:		 3.2, standardize on gcc 4.2, remove
	* macosx/Tcl.xcodeproj/*:	 obsolete configurations and pre-Xcode
	* macosx/Tcl.pbproj/* (removed): project.

	* macosx/README:		 Update project docs, cleanup.

	* unix/Makefile.in:		 Update dist target for project
					 changes.

2009-06-24  Donal K. Fellows  <dkf@users.sf.net>

	* tests/oo.test (oo-19.1): [Bug 2811598]: Make more resilient.

2009-06-24  Pat Thoyts  <patthoyts@users.sourceforge.net>

	* tests/http11.test: [Bug 2811492]: Clean up procs after testing.

2009-06-18  Donal K. Fellows  <dkf@users.sf.net>

	* generic/tclCkalloc.c (MemoryCmd): [Bug 988703]:
	* generic/tclObj.c (ObjData, TclFinalizeThreadObjects): Add mechanism
	for discovering what Tcl_Objs are allocated when built for memory
	debugging. Developed by Joe Mistachkin.

2009-06-17 Alexandre Ferrieux  <ferrieux@users.sourceforge.net>

	* generic/tclEvent.c: Applied a patch by George Peter Staplin
	drastically reducing the ambition of [exit] wrt finalization, and
	thus solving many multi-thread teardown issues. [Bugs 2001201,
	486399, and possibly 597575, 990457, 1437595, 2750491]

2009-06-15  Don Porter  <dgp@users.sourceforge.net>

	* generic/tclStringObj.c: sprintf() -> Tcl_ObjPrintf() conversion.

2009-06-15  Reinhard Max  <max@suse.de>

	* unix/tclUnixPort.h: Move all socket-related code from tclUnixChan.c
	* unix/tclUnixChan.c: to tclUnixSock.c.
	* unix/tclUnixSock.c:

2009-06-15  Donal K. Fellows  <dkf@users.sf.net>

	* tools/tcltk-man2html.tcl (make-man-pages): [Patch 557486]: Apply
	last remaining meaningful part of this patch, a clean up of some
	closing tags.

2009-06-13  Don Porter  <dgp@users.sourceforge.net>

	* generic/tclCompile.c: [Bug 2802881]: The value stashed in
	* generic/tclProc.c:    iPtr->compiledProcPtr when compiling a proc
	* tests/execute.test:   survives too long. We only need it there long
	enough for the right TclInitCompileEnv() call to re-stash it into
	envPtr->procPtr.  Once that is done, the CompileEnv controls.  If we
	let the value of iPtr->compiledProcPtr linger, though, then any other
	bytecode compile operation that takes place will also have its
	CompileEnv initialized with it, and that's not correct.  The value is
	meant to control the compile of the proc body only, not other compile
	tasks that happen along.  Thanks to Carlos Tasada for discovering and
	reporting the problem.

2009-06-10  Don Porter  <dgp@users.sourceforge.net>

	* generic/tclStringObj.c:       [Bug 2801413]: Revised [format] to not
	overflow the integer calculations computing the length of the %ll
	formats of really big integers.  Also added protections so that
	[format]s that would produce results overflowing the maximum string
	length of Tcl values throw a normal Tcl error instead of a panic.

	* generic/tclStringObj.c:	[Bug 2803109]: Corrected failures to
	deal with the "pure unicode" representation of an empty string.
	Thanks to Julian Noble for reporting the problem.

2006-06-09  Kevin B. Kenny  <kennykb@acm.org>

	* generic/tclGetDate.y: Fixed a thread safety bug in the generated
	* library/clock.tcl:    Bison parser (needed a %pure-parser
	* tests/clock.test:     declaration to avoid static variables).
				Discovered that the %pure-parser declaration
	                        allowed for returning the Bison error message
	                        to the Tcl caller in the event of a syntax
	                        error, so did so.
	* generic/tclDate.c: bison 2.3

2006-06-08  Kevin B. Kenny  <kennykb@acm.org>

	* library/tzdata/Asia/Dhaka: New DST rule for Bangladesh. (Olson's
	tzdata2009i.)

2009-06-08  Donal K. Fellows  <dkf@users.sf.net>

	* doc/copy.n: Fix error in example spotted by Venkat Iyer.

2009-06-02  Don Porter  <dgp@users.sourceforge.net>

	* generic/tclExecute.c: Replace dynamically-initialized table with a
	table of static constants in the lookup table for exponent operator
	computations that fit in a 64 bit integer result.

	* generic/tclExecute.c: [Bug 2798543]: Corrected implementations and
	selection logic of the INST_EXPON instruction.

2009-06-01  Don Porter  <dgp@users.sourceforge.net>

	* tests/expr.test:      [Bug 2798543]: Added many tests demonstrating
	the broken cases.

009-05-30  Kevin B. Kenny  <kennykb@acm.org>

	* library/tzdata/Africa/Cairo:
	* library/tzdata/Asia/Amman: Olson's tzdata2009h.

2009-05-29  Andreas Kupries  <andreask@activestate.com>

	* library/platform/platform.tcl: Fixed handling of cpu ia64,
	* library/platform/pkgIndex.tcl: taking ia64_32 into account
	* unix/Makefile.in: now. Bumped version to 1.0.5. Updated the
	* win/Makefile.in: installation commands.

2009-05-26 Alexandre Ferrieux  <ferrieux@users.sourceforge.net>

	* doc/expr.n: Fixed documentation of the right-associativity of
	the ** operator. (spotted by kbk)

2009-05-14  Donal K. Fellows  <dkf@users.sf.net>

	* generic/tclOOInfo.c (InfoObjectNsCmd): Added introspection mechanism
	for finding out what an object's namespace is. Experience suggests
	that it is just too useful to be able to do without it.

2009-05-12  Donal K. Fellows  <dkf@users.sf.net>

	* doc/vwait.n: Added more words to make it clear just how bad it is to
	nest [vwait]s.

	* compat/mkstemp.c: Add more headers to make this file build on IRIX
	6.5. Thanks to Larry McVoy for this.

2009-05-08  Donal K. Fellows  <dkf@users.sf.net>

	* generic/tclOO.c (TclNRNewObjectInstance):  [Bug 2414858]: Add a
	* generic/tclBasic.c (TclPushTailcallPoint): marker to the stack of
	NRE callbacks at the right point so that tailcall works correctly in a
	constructor.

	* tests/exec.test (cat): [Bug 2788468]: Adjust the scripted version of
	cat so that it does not perform transformations on the data it is
	working with, making it more like the standard Unix 'cat' program.

2009-05-07  Miguel Sofer  <msofer@users.sf.net>

	* generic/tclObj.c (Tcl_GetCommandFromObj): [Bug 2785893]: Ensure that
	a command in a deleted namespace can't be found through a cached name.

	* generic/tclBasic.c:    Let coroutines start with a much smaller
	* generic/tclCompile.h:  stack: 200 words (previously was 2000, the
	* generic/tclExecute.c:  same as interps).

2009-05-07  Donal K. Fellows  <dkf@users.sf.net>

	* tests/env.test (printenvScript, env-4.3, env-4.5): [Bug 1513659]:
	* tests/exec.test (exec-2.6): These tests had subtle dependencies on
	being on platforms that were either ISO 8859-1 or UTF-8. Stabilized
	the results by forcing the encoding.

2009-05-06  Don Porter  <dgp@users.sourceforge.net>

	* generic/tclCmdMZ.c:	[Bug 2582327]: Improve overflow error message
	from [string repeat].

	* tests/interp.test: interp-20.50 test for Bug 2486550.

2009-05-04  Donal K. Fellows  <dkf@users.sf.net>

	* generic/tclOO.c (InitFoundation, AllocObject, AllocClass):
	* generic/tclOODefineCmds.c (InitDefineContext): Make sure that when
	support namespaces are deleted, nothing bad can subsequently happen.
	Issue spotted by Don Porter.

2009-05-03  Donal K. Fellows  <dkf@users.sf.net>

	* doc/Tcl.n: [Bug 2538432]: Clarified exact treatment of ${arr(idx)}
	form of variable substitution. This is not a change of behavior, just
	an improved description of the current situation.

2009-04-30  Miguel Sofer  <msofer@users.sf.net>

	* generic/tclBasic.c (TclObjInvoke): [Bug 2486550]: Make sure that a
	null objProc is not used, use Tcl_NRCallObjProc instead.

2009-05-01  Jan Nijtmans  <nijtmans@users.sf.net>

	* win/configure.in   Fix 64-bit detection for zlib on Win64
	* win/configure      (regenerated)

2009-04-28  Jeff Hobbs  <jeffh@ActiveState.com>

	* unix/tcl.m4, unix/configure (SC_CONFIG_CFLAGS): harden the check to
	add _r to CC on AIX with threads.

2009-04-27  Donal K. Fellows  <dkf@users.sf.net>

	* doc/concat.n (EXAMPLES): [Bug 2780680]: Rewrote so that the spacing
	of result messages is correct. (The exact way they were wrong was
	different when rendered through groff or as HTML, but it was still
	wrong both ways.)

2009-04-27  Jan Nijtmans  <nijtmans@users.sf.net>

	* generic/tclIndexObj.c:  Reset internal INTERP_ALTERNATE_WRONG_ARGS
	* generic/tclIOCmd.c:     flag inside the Tcl_WrongNumArgs function,
	                          so the caller no longer has to do the reset.

2009-04-24  Stuart Cassoff  <stwo@users.sf.net>

	* unix/Makefile.in: [Patch 2769530]: Don't chmod/exec installManPage.

2009-04-19  Pat Thoyts  <patthoyts@users.sourceforge.net>

	* library/http/http.tcl: [Bug 2715421]: Removed spurious newline added
	* tests/http11.test:     after POST and added tests to detect excess
	* tests/httpd11.tcl:     bytes being POSTed.
	* library/http/pkgIndex.tcl:
	* makefiles:             package version now 2.8.1

2009-04-15  Donal K. Fellows  <dkf@users.sf.net>

	* doc/chan.n, doc/close.n: Tidy up documentation of TIP #332.

2009-04-14  Kevin B. Kenny  <kennykb@acm.org>

	* library/tzdata/Asia/Karachi: Updated rules for Pakistan Summer
				       Time (Olson's tzdata2009f)

2009-04-11  Donal K. Fellows  <dkf@users.sf.net>

	* generic/tclOOMethod.c (InvokeForwardMethod): Clarify the resolution
	behaviour of the name of the command that is forwarded to: it's now
	resolved using the object's namespace as context, which is much more
	useful than the previous (somewhat random) behaviour of using the
	caller's current namespace.

2009-04-10  Pat Thoyts  <patthoyts@users.sourceforge.net>

	* library/http/http.tcl:     Improved HTTP/1.1 support and added
	* library/http/pkgIndex.tcl: specific HTTP/1.1 testing to ensure
	* tests/http11.test:         we handle chunked+gzip for the various
	* tests/httpd11.test:        modes (normal, -channel and -handler)
	* makefiles:                 package version set to 2.8.0

2009-04-10  Daniel Steffen  <das@users.sourceforge.net>

	* unix/tclUnixChan.c:		TclUnixWaitForFile(): use FD_* macros
	* macosx/tclMacOSXNotify.c:	to manipulate select masks (Cassoff).
					[Bug 1960647]

	* unix/tclLoadDyld.c:		use RTLD_GLOBAL instead of RTLD_LOCAL.
					[Bug 1961211]

	* macosx/tclMacOSXNotify.c:	revise CoreFoundation notifier to allow
					embedding into applications that
					already have a CFRunLoop running and
					want to run the tcl event loop via
					Tcl_ServiceModeHook(TCL_SERVICE_ALL).

	* macosx/tclMacOSXNotify.c:	add CFRunLoop based Tcl_Sleep() and
	* unix/tclUnixChan.c:		TclUnixWaitForFile() implementations
	* unix/tclUnixEvent.c:		and disable select() based ones in
					CoreFoundation builds.

	* unix/tclUnixNotify.c:		simplify, sync with tclMacOSXNotify.c.

	* generic/tclInt.decls: 	add TclMacOSXNotifierAddRunLoopMode()
	* generic/tclIntPlatDecls.h:	internal API, regen.
	* generic/tclStubInit.c:

	* unix/configure.in (Darwin):	use Darwin SUSv3 extensions if
					available; remove /Network locations
					from default tcl package search path
					(NFS mounted locations and thus slow).
	* unix/configure:		autoconf-2.59
	* unix/tclConfig.h.in:		autoheader-2.59

	* macosx/tclMacOSXBundle.c:	on Mac OS X 10.4 and later, replace
					deprecated NSModule API by dlfcn API.

2009-04-10  Donal K. Fellows  <dkf@users.sf.net>

	* doc/StringObj.3: [Bug 2089279]: Corrected example so that it works
	on 64-bit machines as well.

2009-04-10  Pat Thoyts  <patthoyts@users.sourceforge.net>

	* tests/http.test: [Bug 26245326]: Added specific check for problem
	* tests/httpd: (return incomplete HTTP response header).

2009-04-08  Kevin B. Kenny  <kennykb@acm.org>

	* tools/tclZIC.tcl: Always emit files with Unix line termination.
	* library/tzdata: Olson's tzdata2009e

2009-04-09  Don Porter  <dgp@users.sourceforge.net>

	* library/http/http.tcl:	[Bug 26245326]: Handle incomplete
	lines in the "connecting" state. Thanks to Sergei Golovan.

2009-04-08  Andreas Kupries  <andreask@activestate.com>

	* library/platform/platform.tcl: Extended the darwin sections to add
	* library/platform/pkgIndex.tcl: a kernel version number to the
	* unix/Makefile.in: identifier for anything from Leopard (10.5) on up.
	* win/Makefile.in: Extended patterns for same. Extended cpu
	* doc/platform.n: recognition for 64bit Tcl running on a 32bit kernel
	on a 64bit processor (By Daniel Steffen). Bumped version to 1.0.4.
	Updated Makefiles.

2009-04-08  Don Porter  <dgp@users.sourceforge.net>

	* library/tcltest/tcltest.tcl:  [Bug 2570363]: Converted [eval]s (some
	* library/tcltest/pkgIndex.tcl: unsafe!) to {*} in tcltest package.
	* unix/Makefile.in:     => tcltest 2.3.1
	* win/Makefile.in:

2009-04-07  Don Porter  <dgp@users.sourceforge.net>

	* generic/tclStringObj.c:	Correction so that value of
	TCL_GROWTH_MIN_ALLOC is everywhere expressed in bytes as comment
	claims.

2009-04-04  Donal K. Fellows  <dkf@users.sf.net>

	* doc/vwait.n: [Bug 1910136]: Extend description and examples to make
	it clearer just how this command interprets variable names.

2009-03-30  Don Porter  <dgp@users.sourceforge.net>

	* doc/Alloc.3: [Bug 2556263]:	Size argument is "unsigned int".

2009-03-27  Don Porter  <dgp@users.sourceforge.net>

	* generic/tclPathObj.c (TclPathPart): [Bug 2710920]: TclPathPart()
	* tests/fileName.test:	was computing the wrong results for both [file
	dirname] and [file tail] on "path" arguments with the PATHFLAGS != 0
	intrep and with an empty string for the "joined-on" part.

2009-03-25  Jan Nijtmans  <nijtmans@users.sf.net>

	* doc/tclsh.1:		 Bring doc and tools in line with
	* tools/installData.tcl: http://wiki.tcl.tk/812
	* tools/str2c
	* tools/tcltk-man2html.tcl

2009-03-25  Donal K. Fellows  <dkf@users.sf.net>

	* doc/coroutine.n: [Bug 2152285]: Added basic documentation for the
	coroutine and yield commands.

2009-03-24  Donal K. Fellows  <dkf@users.sf.net>

	* generic/tclOOBasic.c (TclOOSelfObjCmd): [Bug 2704302]: Make 'self
	class' better defined in the context of objects that change class.

	* generic/tclVar.c (Tcl_UpvarObjCmd): [Bug 2673163] (ferrieux)
	* generic/tclProc.c (TclObjGetFrame): Make the upvar command more able
	to handle its officially documented syntax.

2009-03-22  Miguel Sofer  <msofer@users.sf.net>

	* generic/tclBasic.c: [Bug 2502037]: NR-enable the handling of unknown
	commands.

2009-03-21  Miguel Sofer  <msofer@users.sf.net>

	* generic/tclBasic.c:   Fixed "leaks" in aliases, imports and
	* generic/tclInt.h:     ensembles. Only remaining known leak is in
	* generic/tclInterp.c:  ensemble unknown dispatch (as it not
	* generic/tclNamesp.c:  NR-enabled)
	* tests/tailcall.test:

	* tclInt.h: comments

	* tests/tailcall.test: Added tests to show that [tailcall] does not
	currently always execute in constant space: interp-alias, ns-imports
	and ensembles "leak" as of this commit.

	* tests/nre.test: [foreach] has been NR-enabled for a while, the test
	was marked 'knownBug': unmark it.

	* generic/tclBasic.c:   Fix for (among others) [Bug 2699087]
	* generic/tclCmdAH.c:   Tailcalls now perform properly even from
	* generic/tclExecute.c: within [eval]ed scripts.
	* generic/tclInt.h:     More tests missing, as well as proper
	exploration and testing of the interaction with "redirectors" like
	interp-alias (suspect that it does not happen in constant space)
	and pure-eval commands.

	* generic/tclExecute.c: Proper fix for [Bug 2415422]. Reenabled
	* tests/nre.test:       the failing assertion that was disabled on
	2008-12-18: the assertion is correct, the fault was in the
	management of expansions.

	* generic/tclExecute.c:  Fix both test and code for tailcall
	* tests/tailcall.test:   from within a compiled [eval] body.

	* tests/tailcall.test: Slightly improved tests

2009-03-20  Don Porter  <dgp@users.sourceforge.net>

	* tests/stringObj.test:         [Bug 2597185]: Test stringObj-6.9
	checks that Tcl_AppendStringsToObj() no longer crashes when operating
	on a pure unicode value.

	* generic/tclExecute.c (INST_CONCAT1):  [Bug 2669109]: Panic when
	appends overflow the max length of a Tcl value.

2009-03-19  Miguel Sofer  <msofer@users.sf.net>

	* generic/tcl.h:
	* generic/tclInt.h:
	* generic/tclBasic.c:
	* generic/tclExecute.c:
	* generic/tclNamesp.c (Tcl_PopCallFrame): Rewritten tailcall
	implementation, ::unsupported::atProcExit is (temporarily?) gone. The
	new approach is much simpler, and also closer to being correct. This
	commit fixes [Bug 2649975] and [Bug 2695587].

	* tests/coroutine.test:    Moved the tests to their own files,
	* tests/tailcall.test:     removed the unsupported.test. Added
	* tests/unsupported.test:  tests for the fixed bugs.

2009-03-19  Donal K. Fellows  <dkf@users.sf.net>

	* doc/tailcall.n: Added documentation for tailcall command.

2009-03-18  Don Porter  <dgp@users.sourceforge.net>

	* win/tclWinFile.c (TclpObjNormalizePath):	[Bug 2688184]:
	Corrected Tcl_Obj leak. Thanks to Joe Mistachkin for detection and
	patch.

	* generic/tclVar.c (TclLookupSimpleVar):	[Bug 2689307]: Shift
	all calls to Tcl_SetErrorCode() out of TclLookupSimpleVar and onto its
	callers, where control with TCL_LEAVE_ERR_MSG flag is more easily
	handled.

2009-03-16  Donal K. Fellows  <dkf@users.sf.net>

	* generic/tclCmdMZ.c (TryPostBody): [Bug 2688063]: Extract information
	from list before getting rid of last reference to it.

2009-03-15  Joe Mistachkin  <joe@mistachkin.com>

	* generic/tclThread.c: Modify fix for TSD leak to match Tcl 8.5
	* generic/tclThreadStorage.c: (and prior) allocation semantics. [Bug
	2687952]

2009-03-15  Donal K. Fellows  <dkf@users.sf.net>

	* generic/tclThreadStorage.c (TSDTableDelete):	[Bug 2687952]: Ensure
	* generic/tclThread.c (Tcl_GetThreadData):	that structures in
	Tcl's TSD system are all freed. Use the correct matching allocator.

	* generic/tclPosixStr.c (Tcl_SignalId,Tcl_SignalMsg): [Patch 1513655]:
	Added support for SIGINFO, which is present on BSD platforms.

2009-03-14  Donal K. Fellows  <dkf@users.sf.net>

	* unix/tcl.pc.in (new file):		[Patch 2243948] (hat0)
	* unix/configure.in, unix/Makefile.in: Added support for reporting
	Tcl's public build configuration via the pkg-config system. TEA is
	still the official mechanism though, in part because pkg-config is not
	universally supported across all Tcl's supported platforms.

2009-03-11  Miguel Sofer  <msofer@users.sf.net>

	* generic/tclBasic.c (TclNRCoroutineObjCmd): fix Tcl_Obj leak.
	Diagnosis and fix thanks to GPS.

2009-03-09  Donal K. Fellows  <dkf@users.sf.net>

	* generic/tclCmdMZ.c (Tcl_TryObjCmd, TclNRTryObjCmd): Moved the
	implementation of [try] from Tcl code into C. Still lacks a bytecode
	version, but should be better than what was before.

2009-03-04  Donal K. Fellows  <dkf@users.sf.net>

	* generic/tclZlib.c (TclZlibCmd): Checksums are defined to be unsigned
	32-bit integers, use Tcl_WideInt to pass to scripts. [Bug 2662434]
	(ZlibStreamCmd, ChanGetOption): A few other related corrections.

2009-02-27  Jan Nijtmans  <nijtmans@users.sf.net>

	* generic/tcl.decls:    [Bug 218977]: Tcl_DbCkfree needs return value
	* generic/tclCkalloc.c
	* generic/tclDecls.h:   (regenerated)
	* generic/tclInt.decls: don't use CONST84/CONST86 here
	* generic/tclCompile.h: don't use CONST86 here, comment fixing.
	* generic/tclIO.h:      don't use CONST86 here, comment fixing.
	* generic/tclIntDecls.h (regenerated)

2009-02-25  Don Porter  <dgp@users.sourceforge.net>

	* generic/tclUtil.c (TclStringMatchObj):	[Bug 2637173]: Revised
	the branching on the strObj->typePtr so that untyped values get
	converted to the "string" type and pass through the Unicode matcher.
	[Bug 2613766]: Also added checks to only perform "bytearray"
	optimization on pure bytearray values.

	* generic/tclCmdMZ.c:	Since Tcl_GetCharLength() has its own
	* generic/tclExecute.c:	optimizations for the tclByteArrayType, stop
	having the callers do them.

2009-02-24  Donal K. Fellows  <dkf@users.sf.net>

	* doc/clock.n, doc/fblocked.n, doc/format.n, doc/lsort.n,
	* doc/pkgMkIndex.n, doc/regsub.n, doc/scan.n, doc/tclvars.n:
	General minor documentation improvements.

	* library/http/http.tcl (geturl, Eof): Added support for 8.6's built
	in zlib routines.

2009-02-22  Alexandre Ferrieux  <ferrieux@users.sourceforge.net>

	* tests/lrange.test:	Revert commits of 2008-07-23. Those were speed
	* tests/binary.test:	tests, that are inherently brittle.

2009-02-21  Don Porter  <dgp@users.sourceforge.net>

	* generic/tclStringObj.c:	Several revisions to the shimmering
	patterns between Unicode and UTF string reps.  Most notably the
	call: objPtr = Tcl_NewUnicodeObj(...,0); followed by a loop of calls:
	Tcl_AppendUnicodeToObj(objPtr, u, n); will now grow and append to
	the Unicode representation.  Before this commit, the sequence would
	convert each append to UTF and perform the append to the UTF rep.
	This is puzzling and likely a bug.  The performance of [string map]
	is significantly improved by this change (according to the MAP
	collection of benchmarks in tclbench).  Just in case there was some
	wisdom in the old ways that I missed, I left in the ability to restore
	the old patterns with a #define COMPAT 1 at the top of the file.

2009-02-20  Don Porter  <dgp@users.sourceforge.net>

	* generic/tclPathObj.c:	Fixed mistaken logic in TclFSGetPathType()
	* tests/fileName.test:	that assumed (not "absolute" => "relative").
	This is a false assumption on Windows, where "volumerelative" is
	another possibility.  [Bug 2571597]

2009-02-18  Don Porter  <dgp@users.sourceforge.net>

	* generic/tclStringObj.c:	Simplify the logic of the
	Tcl_*SetObjLength() routines.

	* generic/tclStringObj.c:	Rewrite GrowStringBuffer() so that it
	has parallel structure with GrowUnicodeBuffer().  The revision permits
	allocation attempts to continue all the way up to failure, with no
	gap. It also directly manipulates the String and Tcl_Obj internals
	instead of inefficiently operating via Tcl_*SetObjLength() with all of
	its extra protections and underdocumented special cases.

	* generic/tclStringObj.c:	Another round of simplification on
	the allocation macros.

2009-02-17  Jeff Hobbs  <jeffh@ActiveState.com>

	* win/tcl.m4, win/configure: Check if cl groks _WIN64 already to
	avoid CC manipulation that can screw up later configure checks.
	Use 'd'ebug runtime in 64-bit builds.

2009-02-17  Don Porter  <dgp@users.sourceforge.net>

	* generic/tclStringObj.c:	Pare back the length of the unicode
	array in a non-extended String struct to one Tcl_UniChar, meant to
	hold the terminating NUL character.  Non-empty unicode strings are
	then stored by extending the String struct by stringPtr->maxChars
	additional slots in that array with sizeof(Tcl_UniChar) bytes per
	slot. This revision makes the allocation macros much simpler.

	* generic/tclStringObj.c:	Factor out common GrowUnicodeBuffer()
	and solve overflow and growth algorithm fallbacks in it.

	* generic/tclStringObj.c:	Factor out common GrowStringBuffer().

	* generic/tclStringObj.c:	Convert Tcl_AppendStringsToObj into
	* tests/stringObj.test:		a radically simpler implementation
	where we just loop over calls to Tcl_AppendToObj.  This fixes [Bug
	2597185].  It also creates a *** POTENTIAL INCOMPATIBILITY *** in
	that T_ASTO can now allocate more space than is strictly required,
	like all the other Tcl_Append* routines.  The incompatibility was
	detected by test stringObj-6.5, which I've updated to reflect the
	new behavior.

	* generic/tclStringObj.c:	Revise buffer growth implementation
	in ExtendStringRepWithUnicode.  Use cheap checks to determine that
	no reallocation is necessary without cost of computing the precise
	number of bytes needed.  Also make use of the string growth algortihm
	in the case of repeated appends.

2009-02-16  Jan Nijtmans  <nijtmans@users.sf.net>

	* generic/tclZlib.c:	hack needed for official zlib1.dll build.
	* win/configure.in:	fix [Feature Request 2605263] use official
	* win/Makefile.in:	zlib build.
	* win/configure:	(regenerated)
	* compat/zlib/zdll.lib:	new files
	* compat/zlib/zlib1.dll:

	* win/Makefile.in:  fix [Bug 2605232] tdbc doesn't build when
	Tcl is compiled with --disable-shared.

2009-02-15  Don Porter  <dgp@users.sourceforge.net>

	* generic/tclStringObj.c:	Added protections from invalid memory
	* generic/tclTestObj.c:		accesses when we append (some part of)
	* tests/stringObj.test:		a Tcl_Obj to itself.  Added the
	appendself and appendself2 subcommands to the [teststringobj] testing
	command and added tests to the test suite.  [Bug 2603158]

	* generic/tclStringObj.c:	Factor out duplicate code from
	Tcl_AppendObjToObj.

	* generic/tclStringObj.c:	Replace the 'size_t uallocated' field
	of the String struct, storing the number of bytes allocated to store
	the Tcl_UniChar array, with an 'int maxChars' field, storing the
	number of Tcl_UniChars that may be stored in the allocated space.
	This reduces memory requirement a small bit, and makes some range
	checks simpler to code.
	* generic/tclTestObj.c:	Replace the [teststringobj ualloc] testing
	* tests/stringObj.test:	command with [teststringobj maxchars] and
	update the tests.

	* generic/tclStringObj.c:	Removed limitation in
	Tcl_AppendObjToObj where the char length of the result was only
	computed if the appended string was all single byte characters.
	This limitation was in place to dodge a bug in Tcl_GetUniChar.
	With that bug gone, we can take advantage of always recording the
	length of append results when we know it.

2009-02-14  Don Porter  <dgp@users.sourceforge.net>

	* generic/tclStringObj.c:	Revisions so that we avoid creating
	the strange representation of an empty string with
	objPtr->bytes == NULL and stringPtr->hasUnicode == 0.  Instead in
	the situations where that was being created, create a traditional
	two-legged stork representation (objPtr->bytes = tclEmptyStringRep
	and stringPtr->hasUnicode = 1).  In the situations where the strange
	rep was treated differently, continue to do so by testing
	stringPtr->numChars == 0 to detect it.  These changes make the code
	more conventional so easier for new maintainers to pick up.  Also
	sets up further simplifications.

	* generic/tclTestObj.c:	Revise updates to [teststringobj] so we don't
	get blocked by MODULE_SCOPE limits.

2009-02-12  Don Porter  <dgp@users.sourceforge.net>

	* generic/tclStringObj.c:	Rewrites of the routines
	Tcl_GetCharLength, Tcl_GetUniChar, Tcl_GetUnicodeFromObj,
	Tcl_GetRange, and TclStringObjReverse to use the new macro, and
	to more simply and clearly split the cases depending on whether
	a valid unicode rep is present or needs to be created.
	New utility routine UnicodeLength(), to compute the length of unicode
	buffer arguments when no length is passed in, with built-in
	overflow protection included.  Update three callers to use it.

	* generic/tclInt.h:	New macro TclNumUtfChars meant to be a faster
	replacement for a full Tcl_NumUtfChars() call when the string has all
	single-byte characters.

	* generic/tclStringObj.c:	Simplified Tcl_GetCharLength by
	* generic/tclTestObj.c:		removing code that did nothing.
	Added early returns from Tcl_*SetObjLength when the desired length
	is already present; adapted test command to the change.

	* generic/tclStringObj.c:	Re-implemented AppendUtfToUnicodeRep
	so that we no longer pass through Tcl_DStrings which have their own
	sets of problems when lengths overflow the int range.  Now AUTUR and
	FillUnicodeRep share a common core routine.

2009-02-12  Donal K. Fellows  <dkf@users.sf.net>

	* generic/tclOODefineCmds.c (TclOOGetDefineCmdContext): Use the
	correct field in the Interp structure for retrieving the frame to get
	the context object so that people can extend [oo::define] without deep
	shenanigans. Bug found by Federico Ferri.

2009-02-11  Don Porter  <dgp@users.sourceforge.net>

	* generic/tclStringObj.c:	Re-implemented AppendUnicodeToUtfRep
	so that we no longer pass through Tcl_DStrings which have their own
	sets of problems when lengths overflow the int range.  Now AUTUR and
	UpdateStringOfString share a common core routine.

	* generic/tclStringObj.c:	Changed type of the 'allocated' field
	* generic/tclTestObj.c:		of the String struct (and the
	TestString counterpart) from size_t to int since only int values are
	ever stored in it.

2009-02-10  Jan Nijtmans  <nijtmans@users.sf.net>

	* generic/tclEncoding.c: Eliminate some unnessary type casts
	* generic/tclEvent.c:    some internal const decorations
	* generic/tclExecute.c:  spacing
	* generic/tclIndexObj.c:
	* generic/tclInterp.c:
	* generic/tclIO.c:
	* generic/tclIOCmd.c:
	* generic/tclIORChan.c:
	* generic/tclIOUtil.c:
	* generic/tclListObj.c:
	* generic/tclLiteral.c:
	* generic/tclNamesp.c:
	* generic/tclObj.c:
	* generic/tclOOBasic.c:
	* generic/tclPathObj.c:
	* generic/tclPkg.c:
	* generic/tclProc.c:
	* generic/tclRegexp.c:
	* generic/tclScan.c:
	* generic/tclStringObj.c:
	* generic/tclTest.c:
	* generic/tclTestProcBodyObj.c:
	* generic/tclThread.c:
	* generic/tclThreadTest.c:
	* generic/tclTimer.c:
	* generic/tclTrace.c:
	* generic/tclUtil.c:
	* generic/tclVar.c:
	* generic/tclStubInit.c: (regenerated)

2009-02-10  Jan Nijtmans  <nijtmans@users.sf.net>

	* unix/tcl.m4: [Bug 2502365]: Building of head on HPUX is broken when
	using the native CC.
	* unix/configure: (autoconf-2.59)

2009-02-10  Don Porter  <dgp@users.sourceforge.net>

	* generic/tclObj.c (Tcl_GetString):	Added comments and validity
	checks following the call to an UpdateStringProc.

	* generic/tclStringObj.c: Reduce code duplication in Tcl_GetUnicode*.
	Restrict AppendUtfToUtfRep to non-negative length appends.
	Convert all Tcl_InvalidateStringRep() calls into macros.
	Simplify Tcl_AttemptSetObjLength by removing unreachable code.
	Simplify SetStringFromAny() by removing unreachable and duplicate code.
	Simplify Tcl_SetObjLength by removing unreachable code.
	Removed handling of (objPtr->bytes != NULL) from UpdateStringOfString,
	which is only called when objPtr->bytes is NULL.

2009-02-09  Jan Nijtmans  <nijtmans@users.sf.net>

	* generic/tclCompile.c: fix [Bug 2555129] const compiler warning (as
	error) in tclCompile.c

2009-02-07  Donal K. Fellows  <dkf@users.sf.net>

	* generic/tclZlib.c (TclZlibCmd): [Bug 2573172]: Ensure that when
	invalid subcommand name is given, the list of valid subcommands is
	produced. This gives a better experience when using the command
	interactively.

2009-02-05  Joe Mistachkin  <joe@mistachkin.com>

	* generic/tclInterp.c: Fix argument checking for [interp cancel]. [Bug
	2544618]
	* unix/Makefile.in: Fix build issue with zlib on FreeBSD (and possibly
	other platforms).

2009-02-05  Donal K. Fellows  <dkf@users.sf.net>

	* generic/tclCmdMZ.c (StringIndexCmd, StringRangeCmd, StringLenCmd):
	Simplify the implementation of some commands now that the underlying
	string API knows more about bytearrays.

	* generic/tclExecute.c (TclExecuteByteCode): [Bug 2568434]: Make sure
	that INST_CONCAT1 will not lose string reps wrongly.

	* generic/tclStringObj.c (Tcl_AppendObjToObj): Special-case the
	appending of one bytearray to another, which can be extremely rapid.
	Part of scheme to address [Bug 1665628] by making the basic string
	operations more efficient on byte arrays.
	(Tcl_GetCharLength, Tcl_GetUniChar, Tcl_GetRange): More special casing
	work for bytearrays.

2009-02-04  Don Porter  <dgp@users.sourceforge.net>

	* generic/tclStringObj.c: Added overflow protections to the
	AppendUtfToUtfRep routine to either avoid invalid arguments and
	crashes, or to replace them with controlled panics.  [Bug 2561794]

	* generic/tclCmdMZ.c:	Prevent crashes due to int overflow of the
	length of the result of [string repeat].  [Bug 2561746]

2009-02-03  Jan Nijtmans  <nijtmans@users.sf.net>

	* macosx/tclMacOSXFCmd.c: Eliminate some unnessary type casts
	* unix/tclLoadDyld.c:	  some internal const decorations
	* unix/tclUnixCompat.c:	  spacing
	* unix/tclUnixFCmd.c
	* unix/tclUnixFile.c
	* win/tclWinDde.c
	* win/tclWinFCmd.c
	* win/tclWinInit.c
	* win/tclWinLoad.c
	* win/tclWinPipe.c
	* win/tclWinReg.c
	* win/tclWinTest.c
	* generic/tclBasic.c
	* generic/tclBinary.c
	* generic/tclCmdAH.c
	* generic/tclCmdIL.c
	* generic/tclCmdMZ.c
	* generic/tclCompCmds.c
	* generic/tclDictObj.c

2009-02-03  Donal K. Fellows  <dkf@users.sf.net>

	* generic/tclObj.c (tclCmdNameType): [Bug 2558422]: Corrected the type
	of this structure so that extensions that write it (yuk!) will still
	be able to function correctly.

2009-02-03  Don Porter  <dgp@users.sourceforge.net>

	* generic/tclStringObj.c (SetUnicodeObj):	Corrected failure of
	Tcl_SetUnicodeObj() to panic on a shared object.  [Bug 2561488].  Also
	factored out common code to reduce duplication.

	* generic/tclObj.c (Tcl_GetStringFromObj): Reduce code duplication.

2009-02-02  Don Porter  <dgp@users.sourceforge.net>

	* generic/tclInterp.c:	Reverted the conversion of [interp] into an
	* tests/interp.test:	ensemble.  Such conversion is not necessary
	* tests/nre.test:	(or even all that helpful) in the NRE-enabling
	of [interp invokehidden], and it has other implications -- including
	significant forkage of the 8.5 and 8.6 implementations -- that are
	better off avoided if there's no gain.

	* generic/tclStringObj.c (STRING_NOMEM):  [Bug 2494093]: Add missing
	cast of NULL to (char *) that upsets some compilers.

	* generic/tclStringObj.c (Tcl_(Attempt)SetObjLength):	[Bug 2553906]:
	Added protections against callers asking for negative lengths.  It is
	likely when this happens that an integer overflow is to blame.

2009-02-01  David Gravereaux  <davygrvy@pobox.com>

	* win/makefile.vc: Allow nmake flags such as -a (rebuild all) to pass
	down to the pkgs targets, too.

2009-01-30  Donal K. Fellows  <dkf@users.sf.net>

	* doc/chan.n: [Bug 1216074]: Added another extended example.

	* doc/refchan.n: Added an example of how to build a scripted channel.

2009-01-29  Donal K. Fellows  <dkf@users.sf.net>

	* tests/stringObj.test: [Bug 2006888]: Remove non-ASCII chars from
	non-comment locations in the file, making it work more reliably in
	locales with a non-Latin-1 default encoding.

	* generic/tclNamesp.c (Tcl_FindCommand): [Bug 2519474]: Ensure that
	the path is not searched when the TCL_NAMESPACE_ONLY flag is given.

	* generic/tclOODecls.h (Tcl_OOInitStubs): [Bug 2537839]: Make the
	declaration of this macro work correctly in the non-stub case.

2009-01-29  Don Porter  <dgp@users.sourceforge.net>

	* generic/tclInterp.c:	Convert the [interp] command into a
	* tests/interp.test:	[namespace ensemble].  Work in progress
	* tests/nre.test:	to NRE-enable the [interp invokehidden]
	subcommand.

2009-01-29  Donal K. Fellows  <dkf@users.sf.net>

	* generic/tclNamesp.c (TclMakeEnsemble): [Bug 2529117]: Make this
	function behave more sensibly when presented with a fully-qualified
	name, rather than doing strange stuff.

2009-01-28  Donal K. Fellows  <dkf@users.sf.net>

	* generic/tclBasic.c (TclInvokeObjectCommand): Made this understand
	what to do if it ends up being used on a command with no objProc; that
	shouldn't happen, but...

	* generic/tclNamesp.c (TclMakeEnsemble): [Bug 2529157]: Made this
	understand NRE command implementations better.
	* generic/tclDictObj.c (DictForCmd): Eliminate unnecessary command
	implementation.

2009-01-27  Donal K. Fellows  <dkf@users.sf.net>

	* generic/tclOODefineCmds.c (Tcl_ClassSetConstructor):
	[Bug 2531577]: Ensure that caches of constructor chains are cleared
	when the constructor is changed.

2009-01-26  Alexandre Ferrieux  <ferrieux@users.sourceforge.net>

	* generic/tclInt.h:   Fix [Bug 1028264]: WSACleanup() too early.
	* generic/tclEvent.c: The fix introduces "late exit handlers"
	* win/tclWinSock.c:   for similar late process-wide cleanups.

2009-01-26  Alexandre Ferrieux  <ferrieux@users.sourceforge.net>

	* win/tclWinSock.c: Fix [Bug 2446662]: resync Win behavior on RST
	with that of unix (EOF).

2009-01-26  Donal K. Fellows  <dkf@users.sf.net>

	* generic/tclZlib.c (ChanClose): Only generate error messages in the
	interpreter when the thread is not being closed down. [Bug 2536400]

2009-01-23  Donal K. Fellows  <dkf@users.sf.net>

	* doc/zlib.n: Added a note that 'zlib push' is reversed by 'chan pop'.

2009-01-22  Jan Nijtmans  <nijtmans@users.sf.net>

	* generic/tclCompile.h:	CONSTify TclPrintInstruction (TIP #27)
	* generic/tclCompile.c
	* generic/tclInt.h:	CONSTify TclpNativeJoinPath (TIP #27)
	* generic/tclFileName.c
	* generic/tcl.decls:	{unix win} is equivalent to {generic}
	* generic/tclInt.decls
	* generic/tclDecls.h:	(regenerated)
	* generic/tclIntDecls.h
	* generic/tclGetDate.y:	Single internal const decoration.
	* generic/tclDate.c:

2009-01-22  Kevin B. Kenny  <kennykb@acm.org>

	* unix/tcl.m4: Corrected a typo ($(SHLIB_VERSION) should be
	${SHLIB_VERSION}).
	* unix/configure: Autoconf 2.59

2009-01-21  Andreas Kupries  <andreask@activestate.com>

	* generic/tclIORChan.c (ReflectClose): Fix for [Bug 2458202].
	* generic/tclIORTrans.c (ReflectClose): Closing a channel may supply
	NULL for the 'interp'. Test for finalization needs to be different,
	and one place has to pull the interp out of the channel instead.

2009-01-21  Don Porter  <dgp@users.sourceforge.net>

	* generic/tclStringObj.c: New fix for [Bug 2494093] replaces the
	flawed attempt committed 2009-01-09.

2009-01-19  Kevin B. Kenny  <kennykb@acm.org>

	* unix/Makefile.in: Added a CONFIG_INSTALL_DIR parameter so that
	* unix/tcl.m4:      distributors can control where tclConfig.sh goes.
	Made the installation of 'ldAix' conditional upon actually being on an
	AIX system. Allowed for downstream packagers to customize
	SHLIB_VERSION on BSD-derived systems. Thanks to Stuart Cassoff for
	[Patch 907924].
	* unix/configure: Autoconf 2.59

2009-01-19  David Gravereaux  <davygrvy@pobox.com>

	* win/build.vc.bat: Improved tools detection and error message
	* win/makefile.vc: Reorganized the $(TCLOBJ) file list into seperate
	parts for easier maintenance. Matched all sources built using -GL to
	both $(lib) and $(link) to use -LTCG and avoid a warning message.
	Addressed the over-building nature of the htmlhelp target by moving
	from a pseudo target to a real target dependent on the entire docs/
	directory contents.
	* win/nmakehlp.c: Removed -g option and GrepForDefine() func as it
	isn't being used anymore. The -V option method is much better.

2009-01-16  Don Porter  <dgp@users.sourceforge.net>

	* generic/tcl.h:	Bump patchlevel to 8.6b1.1 to distinguish
	* library/init.tcl:	CVS snapshots from the 8.6b1 and 8.6b2 releases
	* unix/configure.in:	and to deal with the fact that the 8.6b1
	* win/configure.in:	version of init.tcl will not [source] in the
	HEAD version of Tcl.

	* unix/configure:	autoconf-2.59
	* win/configure:

2009-01-14  Don Porter  <dgp@users.sourceforge.net>

	* generic/tclBasic.c (Tcl_DeleteCommandFromToken):	Reverted most
	of the substance of my 2009-01-12 commit. NULLing the objProc field of
	a Command when deleting it is important so that tests for certain
	classes of commands don't return false positives when applied to
	deleted command tokens. Overall change is now just replacement of a
	false comment with a true one.

2009-01-13  Jan Nijtmans  <nijtmans@users.sf.net>

	* unix/tcl.m4: fix [tcl-Bug 2502365] Building of head on HPUX is
	broken when using the native CC.
	* unix/configure (autoconf-2.59)

2009-01-13  Donal K. Fellows  <dkf@users.sf.net>

	* generic/tclCmdMZ.c (Tcl_ThrowObjCmd):	Move implementation of [throw]
	* library/init.tcl (throw):		to C from Tcl.

2009-01-12  Don Porter  <dgp@users.sourceforge.net>

	* generic/tclBasic.c (Tcl_DeleteCommandFromToken): One consequence of
	the NRE rewrite is that there are now situations where a NULL objProc
	field in a Command struct is perfectly normal. Removed an outdated
	comment in Tcl_DeleteCommandFromToken that claimed we use
	cmdPtr->objPtr==NULL as a test of command validity. In fact we use
	cmdPtr->flags&CMD_IS_DELETED to perform that test. Also removed the
	setting to NULL, since any extension following the advice of the old
	comment is going to be broken by NRE anyway, and needs to shift to
	flag-based testing (or stop intruding into such internal matters).
	Part of [Bug 2486550].

2009-01-09  Don Porter  <dgp@users.sourceforge.net>

	* generic/tclStringObj.c (STRING_SIZE): Corrected failure to limit
	memory allocation requests to the sizes that can be supported by Tcl's
	memory allocation routines. [Bug 2494093]

2009-01-09  Donal K. Fellows  <dkf@users.sf.net>

	* generic/tclNamesp.c (NamespaceEnsembleCmd): Error out when someone
	gives wrong # of args to [namespace ensemble create]. [Bug 1558654]

2009-01-08  Don Porter  <dgp@users.sourceforge.net>

	* generic/tclStringObj.c (STRING_UALLOC):  Added missing parens
	required to get correct results out of things like
	STRING_UALLOC(num + append). [Bug 2494093]

2009-01-08  Donal K. Fellows  <dkf@users.sf.net>

	* generic/tclDictObj.c, generic/tclIndexObj.c, generic/tclListObj.c,
	* generic/tclObj.c, generic/tclStrToD.c, generic/tclUtil.c,
	* generic/tclVar.c: Generate errorcodes for the error cases which
	approximate to "I can't interpret that string as one of those" and
	"You gave me the wrong number of arguments".

2009-01-07  Donal K. Fellows  <dkf@users.sf.net>

	* doc/dict.n: Added more examples. [Tk Bug 2491235]

	* tests/oo.test (oo-22.1): Adjusted test to be less dependent on the
	specifics of how [info frame] reports general frame information, and
	instead to focus on what methods add to it; that's really what the
	test is about anyway.

2009-01-06  Don Porter  <dgp@users.sourceforge.net>

	* tests/stringObj.test:	Revise tests that demand a NULL Tcl_ObjType
	in certain values to construct those values with [testdstring] so
	there's no lack of robustness depending on the shimmer history of
	shared literals.

2009-01-06  Donal K. Fellows  <dkf@users.sf.net>

	* generic/tclDictObj.c (DictIncrCmd): Corrected twiddling in internals
	of dictionaries so that literals can't get destroyed.

	* tests/expr.test: Eliminate non-ASCII char. [Bug 2006879]

	* generic/tclOOInfo.c (InfoObjectMethodsCmd,InfoClassMethodsCmd): Only
	delete pointers that were actually allocated! [Bug 2489836]

	* generic/tclOO.c (TclNRNewObjectInstance, Tcl_NewObjectInstance):
	Perform search for existing commands in right context. [Bug 2481109]

2009-01-05  Donal K. Fellows  <dkf@users.sf.net>

	* generic/tclCmdMZ.c (TclNRSourceObjCmd): Make implementation of the
	* generic/tclIOUtil.c (TclNREvalFile):    [source] command be NRE
	enabled so that [yield] inside a script sourced in a coroutine can
	work. [Bug 2412068]

2009-01-04  Donal K. Fellows  <dkf@users.sf.net>

	* generic/tclCmdAH.c: Tidy up spacing and code style.

2009-01-03  Kevin B. Kenny  <kennykb@acm.org>

	* library/clock.tcl (tcl::clock::add): Fixed error message formatting
	in the case where [clock add] is presented with a bad switch.
	* tests/clock.test (clock-65.1) Added a test case for the above
	problem [Bug 2481670].

2009-01-02  Donal K. Fellows  <dkf@users.sf.net>

	* unix/tcl.m4 (SC_CONFIG_CFLAGS): Force the use of the compatibility
	version of mkstemp() on IRIX. [Bug 878333]
	* unix/configure.in, unix/Makefile.in (mkstemp.o):
	* compat/mkstemp.c (new file): Added a compatibility implementation of
	the mkstemp() function, which is apparently needed on some platforms.
	[Bug 741967]

        ******************************************************************
        *** CHANGELOG ENTRIES FOR 2008 IN "ChangeLog.2008"             ***
        *** CHANGELOG ENTRIES FOR 2006-2007 IN "ChangeLog.2007"        ***
        *** CHANGELOG ENTRIES FOR 2005 IN "ChangeLog.2005"             ***
        *** CHANGELOG ENTRIES FOR 2004 IN "ChangeLog.2004"             ***
        *** CHANGELOG ENTRIES FOR 2003 IN "ChangeLog.2003"             ***
        *** CHANGELOG ENTRIES FOR 2002 IN "ChangeLog.2002"             ***
        *** CHANGELOG ENTRIES FOR 2001 IN "ChangeLog.2001"             ***
        *** CHANGELOG ENTRIES FOR 2000 IN "ChangeLog.2000"             ***
        *** CHANGELOG ENTRIES FOR 1999 AND EARLIER IN "ChangeLog.1999" ***
        ******************************************************************
<|MERGE_RESOLUTION|>--- conflicted
+++ resolved
@@ -1,6 +1,3 @@
-<<<<<<< HEAD
-2011-06-28  Reinhard Max  <max@suse.de>
-=======
 2011-07-02  Kevin B. Kenny  <kennykb@acm.org>
 
 	* generic/tclStrToD.c:
@@ -16,8 +13,7 @@
 	not "round to nearest" (causing expr double(1[string repeat 0 23])
 	not to be 1e+23). [Bug 3349507]
 
-2011-06-30  Reinhard Max  <max@suse.de>
->>>>>>> e08b9478
+2011-06-28  Reinhard Max  <max@suse.de>
 
 	* unix/tclUnixSock.c (CreateClientSocket): Fix and simplify
 	posting of the writable fileevent at the end of an asynchronous
