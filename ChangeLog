2012-05-24  Jan Nijtmans  <nijtmans@users.sf.net>
<<<<<<< HEAD
=======

	* tools/genStubs.tcl:  Take cygwin handling of X11 into account.
	* generic/tcl*Decls.h: re-generated
	* generic/tclStubInit.c:  Implement TclpIsAtty, Cygwin only.
	* doc/dde.n: Doc fix: "dde execute iexplore" doesn't work
	without -async, because iexplore doesn't return a value

2012-05-22  Jan Nijtmans  <nijtmans@users.sf.net>
>>>>>>> 78bd7262

	* tools/genStubs.tcl:   Let cygwin share stub table with win32
	* win/tclWinSock.c:     implement TclpInetNtoa for win32
	* generic/tclInt.decls: Revert most of [3caedf05df], since when
	  we let cygwin share the win32 stub table this is no longer necessary
	* generic/tcl*Decls.h:  re-generated
	* doc/dde.n:            1.3 -> 1.4

2012-05-23  Donal K. Fellows  <dkf@users.sf.net>

	* generic/tclZlib.c (ZlibTransformInput): [Bug 3525907]: Ensure that
	decompressed input is flushed through the transform correctly when the
	input stream gets to the end. Thanks to Alexandre Ferrieux and Andreas
	Kupries for their work on this.

2012-05-21  Don Porter  <dgp@users.sourceforge.net>

	* generic/tclFileName.c:	When using Tcl_SetObjLength() calls to grow
	* generic/tclPathObj.c:	and shrink the objPtr->bytes buffer, care must be
	taken that the value cannot possibly become pure Unicode.  Calling
	Tcl_AppendToObj() has the possibility of making such a conversion.  Bug
	found while valgrinding the trunk.

2012-05-21  Jan Nijtmans  <nijtmans@users.sf.net>

	* win/tclWinDde.c:      TIP #106: Add Encoding Abilities to the [dde]
	* library/dde/pkgIndex.tcl:   Command. Dde version is now 1.4.0.
	* tests/winDde.test:
	* doc/dde.n:

2012-05-20  Donal K. Fellows  <dkf@users.sf.net>

	* generic/tclOOBasic.c (TclOO_Class_Constructor): [Bug 2023112]: Cut
	the amount of hackiness in class constructors, and refactor some of
	the error message handling from [oo::define] to be saner in the face
	of odd happenings.

2012-05-17  Donal K. Fellows  <dkf@users.sf.net>

	* generic/tclCmdMZ.c (Tcl_SwitchObjCmd): [Bug 3106532]: Corrected
	resulting indexes from -indexvar option to be usable with [string
	range]; this was always the intention (and is consistent with [regexp
	-indices] too).
	***POTENTIAL INCOMPATIBILITY***
	Uses of [switch -regexp -indexvar] that previously compensated for the
	wrong offsets (by subtracting 1 from the end indices) now do not need
	to do so as the value is correct.

	* library/safe.tcl (safe::InterpInit): Ensure that the module path is
	constructed in the correct order.
	(safe::AliasGlob): [Bug 2964715]: More extensive handling of what
	globbing is required to support package loading.

	* doc/expr.n: [Bug 3525462]: Corrected statement about what happens
	when comparing "0y" and "0x12"; the previously documented behavior was
	actually a subtle bug (now long-corrected).

2012-05-16  Donal K. Fellows  <dkf@users.sf.net>

	* generic/tclCmdAH.c (TclMakeFileCommandSafe): [Bug 3445787]: Improve
	the compatibility of safe interpreters' version of 'file' with that of
	unsafe interpreters.
	* library/safe.tcl (::safe::InterpInit): Teach the safe-interp scripts
	about how to expose 'file' properly.

2012-05-13  Jan Nijtmans  <nijtmans@users.sf.net>

	* win/tclWinDde.c:   Protect against receiving strings without ending
	\0, as external applications (or Tcl with TIP #106) could generate
	that.

2012-05-10  Jan Nijtmans  <nijtmans@users.sf.net>

	* win/tclWinDde.c: [Bug 473946]: Special characters not correctly sent
	* library/dde/pkgIndex.tcl:  Increase version to 1.3.3

2012-05-10  Alexandre Ferrieux  <ferrieux@users.sourceforge.net>

	* {win,unix}/configure{,.in}: [Bug 2812981]: Clean up bundled
	packages' build directory from within Tcl's ./configure, to avoid
	stale configuration.

2012-05-09  Andreas Kupries  <andreask@activestate.com>

	* generic/tclIORChan.c [Bug 3522560]: Fixed the crash, enabled the
	test case. Modified [chan postevent] to properly inject the
	event(s) into the owner thread's event queue for execution in the
	correct context. Renamed the ForwardOpTo...Thread() function to
	match with our terminology.

	* tests/ioCmd.test [Bug 3522560]: Added a test which crashes the
	core if it were not disabled as knownBug. For a reflected channel
	transfered to a different thread the [chan postevent] run in the
	handler thread tries to execute the owner threads's fileevent
	scripts by itself, wrongly reaching across thread boundaries.

2012-04-28  Alexandre Ferrieux  <ferrieux@users.sourceforge.net>

	* generic/tclIO.c: Properly close nonblocking channels even when
	not flushing them.

2012-05-03  Jan Nijtmans  <nijtmans@users.sf.net>

	* compat/zlib/*: Upgrade to zlib 1.2.7 (pre-built dll is still 1.2.5,
	will be upgraded as soon as the official build is available)

2012-05-03  Don Porter  <dgp@users.sourceforge.net>

	* tests/socket.test:	[Bug 3428754]: Test socket-14.2 tolerate
	[socket -async] connection that connects synchronously.

	* unix/tclUnixSock.c:	[Bug 3428753]: Fix [socket -async] connections
	that manage to connect synchronously.

2012-05-02  Jan Nijtmans  <nijtmans@users.sf.net>

	* generic/configure.in:    Better detection and implementation for
	* generic/configure:       cpuid instruction on Intel-derived
	* generic/tclUnixCompat.c: processors, both 32-bit and 64-bit.
	* generic/tclTest.c:       Move cpuid testcase from win-specific to
	* win/tclWinTest.c:        generic tests, as it should work on all
	* tests/platform.test:     Intel-related platforms now.

2012-04-30  Alexandre Ferrieux  <ferrieux@users.sourceforge.net>

	* tests/ioCmd.test: [Bug 3522560]: Tame deadlocks in broken refchan
	tests.

2012-04-28  Alexandre Ferrieux  <ferrieux@users.sourceforge.net>

	IMPLEMENTATION OF TIP#398

	* generic/tclIO.c: Quickly Exit with Non-Blocking Blocked Channels
	* tests/io.test  : *** POTENTIAL INCOMPATIBILITY ***
	* doc/close.n    : (compat flag available)

2012-04-27  Jan Nijtmans  <nijtmans@users.sf.net>

	* generic/tclPort.h:    Move CYGWIN-specific stuff from tclPort.h to
	* generic/tclEnv.c:     tclUnixPort.h, where it belongs.
	* unix/tclUnixPort.h:
	* unix/tclUnixFile.c:

2012-04-27  Donal K. Fellows  <dkf@users.sf.net>

	* library/init.tcl (auto_execok): Allow shell builtins to be detected
	even if they are upper-cased.

2012-04-26  Jan Nijtmans  <nijtmans@users.sf.net>

	* generic/tclStubInit.c:    get rid of _ANSI_ARGS_ and CONST
	* generic/tclIO.c
	* generic/tclIOCmd.c
	* generic/tclTest.c
	* unix/tclUnixChan.c

2012-04-25  Donal K. Fellows  <dkf@users.sf.net>

	* generic/tclUtil.c (TclDStringToObj): Added internal function to make
	the fairly-common operation of converting a DString into an Obj a more
	efficient one; for long strings, it can just transfer the ownership of
	the buffer directly. Replaces this:
	   obj=Tcl_NewStringObj(Tcl_DStringValue(&ds),Tcl_DStringLength(&ds));
	   Tcl_DStringFree(&ds);
	with this:
	   obj=TclDStringToObj(&ds);

2012-04-24  Jan Nijtmans  <nijtmans@users.sf.net>

	* generic/tclInt.decls:      [Bug 3508771]: load tclreg.dll in cygwin
				     tclsh
	* generic/tclIntPlatDecls.h: Implement TclWinGetSockOpt,
	* generic/tclStubInit.c:     TclWinGetServByName and TclWinCPUID for
	* generic/tclUnixCompat.c:   Cygwin.
	* unix/configure.in:
	* unix/configure:
	* unix/tclUnixCompat.c:

2012-04-18  Kevin B. Kenny  <kennykb@acm.org>

	* library/tzdata/Africa/Casablanca:
	* library/tzdata/America/Port-au-Prince:
	* library/tzdata/Asia/Damascus:
	* library/tzdata/Asia/Gaza:
	* library/tzdata/Asia/Hebron: tzdata2012c

2012-04-16  Donal K. Fellows  <dkf@users.sf.net>

	* doc/FileSystem.3 (Tcl_FSOpenFileChannelProc): [Bug 3518244]: Fixed
	documentation of this filesystem callback function; it must not
	register its created channel - that's the responsibility of the caller
	of Tcl_FSOpenFileChannel - as that leads to reference leaks.

2012-04-15  Donal K. Fellows  <dkf@users.sf.net>

	* generic/tclEnsemble.c (NsEnsembleImplementationCmdNR):
	* generic/tclIOUtil.c (Tcl_FSEvalFileEx): Cut out levels of the C
	stack by going direct to the relevant internal evaluation function.

	* generic/tclZlib.c (ZlibTransformSetOption): [Bug 3517696]: Make
	flushing work correctly in a pushed compressing channel transform.

2012-04-12  Jan Nijtmans  <nijtmans@users.sf.net>

	* generic/tclInt.decls:      [Bug 3514475]: Remove TclpGetTimeZone and
	* generic/tclIntDecls.h:     TclpGetTZName
	* generic/tclIntPlatDecls.h:
	* generic/tclStubInit.c:
	* unix/tclUnixTime.c:
	* unix/tclWinTilemc:

2012-04-11  Jan Nijtmans  <nijtmans@users.sf.net>

	* win/tclWinInit.c:     [Bug 3448512]: clock scan "1958-01-01" fails
	* win/tcl.m4:           only in debug compilation.
	* win/configure:
	* unix/tcl.m4:          Use NDEBUG consistantly meaning: no debugging.
	* unix/configure:
	* generic/tclBasic.c:
	* library/dde/pkgIndex.tcl   Use [::tcl::pkgconfig get debug] instead
	* library/reg/pkgIndex.tcl   of [info exists ::tcl_platform(debug)]

2012-04-10  Donal K. Fellows  <dkf@users.sf.net>

	* generic/tcl.h (TCL_DEPRECATED_API): [Bug 2458976]: Added macro that
	can be used to mark parts of Tcl's API as deprecated. Currently only
	used for fields of Tcl_Interp, which TIPs 330 and 336 have deprecated
	with a migration strategy; we want to encourage people to move away
	from those fields.

2012-04-09  Donal K. Fellows  <dkf@users.sf.net>

	* generic/tclOODefineCmds.c (ClassVarsSet, ObjVarsSet): [Bug 3396896]:
	Ensure that the lists of variable names used to drive variable
	resolution will never have the same name twice.

	* generic/tclVar.c (AppendLocals): [Bug 2712377]: Fix problem with
	reporting of declared variables in methods. It's really a problem with
	how [info vars] interacts with variable resolvers; this is just a bit
	of a hack so it is no longer a big problem.

2012-04-04  Donal K. Fellows  <dkf@users.sf.net>

	* generic/tclOO.c (Tcl_NewObjectInstance, TclNRNewObjectInstance):
	[Bug 3514761]: Fixed bogosity with automated argument description
	handling when constructing an instance of a class that is itself a
	member of an ensemble. Thanks to Andreas Kupries for identifying that
	this was a problem case at all!
	(Tcl_CopyObjectInstance): Fix potential bleed-over of ensemble
	information into [oo::copy].

2012-04-04  Jan Nijtmans  <nijtmans@users.sf.net>

	* win/tclWinSock.c: [Bug 510001]: TclSockMinimumBuffers needs plat imp
	* generic/tclIOSock.c:
	* generic/tclInt.decls:
	* generic/tclIntDecls.h:
	* generic/tclStubInit.c:

2012-04-03  Jan Nijtmans  <nijtmans@users.sf.net>

	* generic/tclStubInit.c: Remove the TclpGetTZName implementation for
	* generic/tclIntDecls.h: Cygwin (from 2012-04-02 commit), re-generated
	* generic/tclIntPlatDecls.h:

2012-04-02  Donal K. Fellows  <dkf@users.sf.net>

	IMPLEMENTATION OF TIP#396.

	* generic/tclBasic.c (builtInCmds, TclNRYieldToObjCmd): Convert the
	formerly-unsupported yieldm and yieldTo commands into [yieldto].

2012-04-02  Jan Nijtmans  <nijtmans@users.sf.net>

	* generic/tclInt.decls: [Bug 3508771]: load tclreg.dll in cygwin tclsh
	* generic/tclIntPlatDecls.h: Implement TclWinGetTclInstance,
	* generic/tclStubInit.c:     TclpGetTZName, and various more
	win32-specific internal functions for Cygwin, so win32 extensions
	using those can be loaded in the cygwin version of tclsh.

2012-03-30  Jan Nijtmans  <nijtmans@users.sf.net>

	* unix/tcl.m4:        [Bug 3511806]: Compiler checks too early
	* unix/configure.in:  This change allows to build the cygwin and
	* unix/tclUnixPort.h: mingw32 ports of Tcl/Tk to build out-of-the-box
	* win/tcl.m4:         using a native or cross-compiler.
	* win/configure.in:
	* win/tclWinPort.h:
	* win/README          Document how to build win32 or win64 executables
	with Linux, Cygwin or Darwin.

2012-03-29  Jan Nijtmans  <nijtmans@users.sf.net>

	* generic/tclCmdMZ.c (StringIsCmd): Faster mem-leak free
	implementation of [string is entier].

2012-03-27  Donal K. Fellows  <dkf@users.sf.net>

	IMPLEMENTATION OF TIP#395.

	* generic/tclCmdMZ.c (StringIsCmd): Implementation of the [string is
	entier] check. Code by Jos Decoster.

2012-03-27  Jan Nijtmans  <nijtmans@users.sf.net>

	* generic/tcl.h:      [Bug 3508771]: Wrong Tcl_StatBuf used on MinGW.
	* generic/tclFCmd.c:  [Bug 2015723]: Duplicate inodes from file stat
	* generic/tclCmdAH.c: on windows (but now for cygwin as well).
	* generic/tclOODefineCmds.c: minor gcc warning
	* win/tclWinPort.h:   Use lower numbers, preventing integer overflow.
	Remove the workaround for mingw-w64 [bug 3407992]. It's long fixed.

2012-03-27  Donal K. Fellows  <dkf@users.sf.net>

	IMPLEMENTATION OF TIP#397.

	* generic/tclOO.c (Tcl_CopyObjectInstance): [Bug 3474460]: Make the
	target object name optional when copying classes. [RFE 3485060]: Add
	callback method ("<cloned>") so that scripted control over copying is
	easier.
	***POTENTIAL INCOMPATIBILITY***
	If you'd previously been using the "<cloned>" method name, this now
	has a standard semantics and call interface. Only a problem if you are
	also using [oo::copy].

2012-03-26  Donal K. Fellows  <dkf@users.sf.net>

	IMPLEMENTATION OF TIP#380.

	* doc/define.n, doc/object.n, generic/tclOO.c, generic/tclOOBasic.c:
	* generic/tclOOCall.c, generic/tclOODefineCmds.c, generic/tclOOInt.h:
	* tests/oo.test: Switch definitions of lists of things in objects and
	classes to a slot-based approach, which gives a lot more flexibility
	and programmability at the script-level. Introduce new [::oo::Slot]
	class which is the implementation of these things.

	***POTENTIAL INCOMPATIBILITY***
	The unknown method handler now may be asked to deal with the case
	where no method name is provided at all. The default implementation
	generates a compatible error message, and any override that forces the
	presence of a first argument (i.e., a method name) will continue to
	function as at present as well, so this is a pretty small change.

	* generic/tclOOBasic.c (TclOO_Object_Destroy): Made it easier to do a
	tailcall inside a normally-invoked destructor; prevented leakage out
	to calling command.

2012-03-25  Jan Nijtmans  <nijtmans@users.sf.net>

	* generic/tclInt.decls:      [Bug 3508771]: load tclreg.dll in cygwin
	* generic/tclIntPlatDecls.h: tclsh. Implement TclWinConvertError,
	* generic/tclStubInit.c:     TclWinConvertWSAError, and various more
	* unix/Makefile.in:          win32-specific internal functions for
	* unix/tcl.m4:               Cygwin, so win32 extensions using those
	* unix/configure:            can be loaded in the cygwin version of
	* win/tclWinError.c:         tclsh.

2012-03-23  Jan Nijtmans  <nijtmans@users.sf.net>

	* generic/tclInt.decls:       Revert some cygwin-related signature
	* generic/tclIntPlatDecls.h:  changes from [835f8e1e9d] (2010-01-22).
	* win/tclWinError.c:          They were an attempt to make the cygwin
	                              port compile again, but since cygwin is
	                              based on unix this serves no purpose any
	                              more.
	* win/tclWinSerial.c:         Use EAGAIN in stead of EWOULDBLOCK,
	* win/tclWinSock.c:           because in VS10+ the value of
	                              EWOULDBLOCK is no longer the same as
	                              EAGAIN.
	* unix/Makefile.in:           Add tclWinError.c to the CYGWIN build.
	* unix/tcl.m4:
	* unix/configure:

2012-03-20  Jan Nijtmans  <nijtmans@users.sf.net>

	* generic/tcl.decls:         [Bug 3508771]: load tclreg.dll in cygwin
	* generic/tclInt.decls:      tclsh. Implement TclWinGetPlatformId,
	* generic/tclIntPlatDecls.h: Tcl_WinUtfToTChar, Tcl_WinTCharToUtf (and
	* generic/tclPlatDecls.h:    a dummy TclWinCPUID) for Cygwin, so win32
	* generic/tclStubInit.c:     extensions using those can be loaded in
	* unix/tclUnixCompat.c:      the cygwin version of tclsh.

2012-03-19  Venkat Iyer <venkat@comit.com>

	* library/tzdata/America/Atikokan: Update to tzdata2012b.
	* library/tzdata/America/Blanc-Sablon
	* library/tzdata/America/Dawson_Creek
	* library/tzdata/America/Edmonton
	* library/tzdata/America/Glace_Bay
	* library/tzdata/America/Goose_Bay
	* library/tzdata/America/Halifax
	* library/tzdata/America/Havana
	* library/tzdata/America/Moncton
	* library/tzdata/America/Montreal
	* library/tzdata/America/Nipigon
	* library/tzdata/America/Rainy_River
	* library/tzdata/America/Regina
	* library/tzdata/America/Santiago
	* library/tzdata/America/St_Johns
	* library/tzdata/America/Swift_Current
	* library/tzdata/America/Toronto
	* library/tzdata/America/Vancouver
	* library/tzdata/America/Winnipeg
	* library/tzdata/Antarctica/Casey
	* library/tzdata/Antarctica/Davis
	* library/tzdata/Antarctica/Palmer
	* library/tzdata/Asia/Yerevan
	* library/tzdata/Atlantic/Stanley
	* library/tzdata/Pacific/Easter
	* library/tzdata/Pacific/Fakaofo
	* library/tzdata/America/Creston: (new)

2012-03-19  Reinhard Max  <max@suse.de>

	* unix/tclUnixSock.c (Tcl_OpenTcpServer): Use the values returned
	by getaddrinfo() for all three arguments to socket() instead of
	only using ai_family. Try to keep the most meaningful error while
	iterating over the result list, because using the last error can
	be misleading.

2012-03-15  Jan Nijtmans  <nijtmans@users.sf.net>

	* generic/tcl.h: [Bug 3288345]: Wrong Tcl_StatBuf used on Cygwin
	* unix/tclUnixFile.c
	* unix/tclUnixPort.h
	* win/cat.c:           Remove cygwin stuff no longer needed
	* win/tclWinFile.c
	* win/tclWinPort.h

2012-03-12  Jan Nijtmans  <nijtmans@users.sf.net>

	* win/tclWinFile.c: [Bug 3388350]: mingw64 compiler warnings

2012-03-11  Donal K. Fellows  <dkf@users.sf.net>

	* doc/*.n, doc/*.3: A number of small spelling and wording fixes.

2012-03-08  Donal K. Fellows  <dkf@users.sf.net>

	* doc/info.n:   Various minor fixes (prompted by Andreas Kupries
	* doc/socket.n: detecting a spelling mistake).

2012-03-07  Andreas Kupries  <andreask@activestate.com>

	* library/http/http.tcl: [Bug 3498327]: Generate upper-case
	* library/http/pkgIndex.tcl: hexadecimal output for compliance
	* tests/http.test: with RFC 3986. Bumped version to 2.8.4.
	* unix/Makefile.in:
	* win/Makefile.in:

2012-03-06  Jan Nijtmans  <nijtmans@users.sf.net>

	* win/tclWinPort.h: Compatibility with older Visual Studio versions.

2012-03-04  Jan Nijtmans  <nijtmans@users.sf.net>

	* generic/tclLoad.c: Patch from the cygwin folks
	* unix/tcl.m4:
	* unix/configure: (re-generated)

2012-03-02  Donal K. Fellows  <dkf@users.sf.net>

	* generic/tclBinary.c (Tcl_SetByteArrayObj): [Bug 3496014]: Only zero
	out the memory block if it is not being immediately overwritten. (Our
	caller might still overwrite, but we should at least avoid
	known-useless work.)

2012-02-29  Jan Nijtmans  <nijtmans@users.sf.net>

	* generic/tclIOUtil.c:	[Bug 3466099]: BOM in Unicode
	* generic/tclEncoding.c:
	* tests/source.test

2012-02-23  Donal K. Fellows  <dkf@users.sf.net>

	* tests/reg.test (14.21-23): Add tests relating to Bug 1115587. Actual
	bug is characterised by test marked with 'knownBug'.

2012-02-17  Jan Nijtmans  <nijtmans@users.sf.net>

	* generic/tclIOUtil.c: [Bug 2233954]: AIX: compile error
	* unix/tclUnixPort.h:

2012-02-16  Donal K. Fellows  <dkf@users.sf.net>

	* generic/tclExecute.c (INST_LIST_RANGE_IMM): Enhance implementation
	so that shortening a (not multiply-referenced) list by lopping the end
	off with [lrange] or [lreplace] is efficient.

2012-02-15  Donal K. Fellows  <dkf@users.sf.net>

	* generic/tclCompCmds.c (TclCompileLreplaceCmd): Added a compilation
	strategy for [lreplace] that tackles the cases which are equivalent to
	a static [lrange].
	(TclCompileLrangeCmd): Add compiler for [lrange] with constant indices
	so we can take advantage of existing TCL_LIST_RANGE_IMM opcode.
	(TclCompileLindexCmd): Improve coverage of constant-index-style
	compliation using technique developed for [lrange] above.

	(TclCompileDictForCmd): [Bug 3487626]: Fix crash in compilation of
	[dict for] when its implementation command is used directly rather
	than through the ensemble.

2012-02-09  Don Porter  <dgp@users.sourceforge.net>

	* generic/tclStringObj.c:	Converted the memcpy() calls in append
	operations to memmove() calls.  This adds safety in the case of
	overlapping copies, and improves performance on some benchmarks.

2012-02-06  Don Porter  <dgp@users.sourceforge.net>

	* generic/tclEnsemble.c: [Bug 3485022]: TclCompileEnsemble() avoid
	* tests/trace.test:	compile when exec traces set.

2012-02-06  Miguel Sofer  <msofer@users.sf.net>

	* generic/tclTrace.c:  [Bug 3484621]: Ensure that execution traces on
	* tests/trace.test:    bytecoded commands bump the interp's compile
	epoch.

2012-02-02  Jan Nijtmans  <nijtmans@users.sf.net>

	* generic/tclUniData.c: [FRQ 3464401]: Support Unicode 6.1
	* generic/regc_locale.c:

2012-02-02  Don Porter  <dgp@users.sourceforge.net>

	* win/tclWinFile.c:	[Bugs 2974459,2879351,1951574,1852572,
	1661378,1613456]: Revisions to the NativeAccess() routine that queries
	file permissions on Windows native filesystems.  Meant to fix numerous
	bugs where [file writable|readable|executable] "lies" about what
	operations are possible, especially when the file resides on a Samba
	share.

2012-02-01  Donal K. Fellows  <dkf@users.sf.net>

	* doc/AddErrInfo.3: [Bug 3482614]: Documentation nit.

2012-01-30  Donal K. Fellows  <dkf@users.sf.net>

	* generic/tclCompCmds.c (TclCompileCatchCmd): Added a more efficient
	bytecode generator for the case where 'catch' is used without any
	variable arguments; don't capture the result just to discard it.

2012-01-26  Don Porter  <dgp@users.sourceforge.net>

	* generic/tclCmdAH.c:		[Bug 3479689]: New internal routine
	* generic/tclFCmd.c:		TclJoinPath(). Refactor all the
	* generic/tclFileName.c:	*Join*Path* routines to give them more
	* generic/tclInt.h:		useful interfaces that are easier to
	* generic/tclPathObj.c:		manage getting the refcounts right.

2012-01-26  Don Porter  <dgp@users.sourceforge.net>

	* generic/tclPathObj.c:	[Bug 3475569]: Add checks for unshared values
	before calls demanding them.  [Bug 3479689]: Stop memory corruption
	when shimmering 0-refCount value to "path" type.

2012-01-25  Donal K. Fellows  <dkf@users.sf.net>

	* generic/tclOO.c (Tcl_CopyObjectInstance): [Bug 3474460]: When
	copying an object, make sure that the configuration of the variable
	resolver is also duplicated.

2012-01-22  Jan Nijtmans  <nijtmans@users.sf.net>

	* tools/uniClass.tcl:    [FRQ 3473670]: Various Unicode-related
	* tools/uniParse.tcl:    speedups/robustness. Enhanced tools to be
	* generic/tclUniData.c:  able to handle characters > 0xffff. Done in
	* generic/tclUtf.c:      all branches in order to simplify merges for
	* generic/regc_locale.c: new Unicode versions (such as 6.1)

2012-01-22  Donal K. Fellows  <dkf@users.sf.net>

	* generic/tclDictObj.c (DictExistsCmd): [Bug 3475264]: Ensure that
	errors only ever happen when insufficient arguments are supplied, and
	not when a path doesn't exist or a dictionary is poorly formatted (the
	two cases can't be easily distinguished).

2012-01-21  Jan Nijtmans  <nijtmans@users.sf.net>

	* generic/tcl.h:        [Bug 3474726]: Eliminate detection of struct
	* generic/tclWinPort.h: _stat32i64, just use _stati64 in combination
	* generic/tclFCmd.c:    with _USE_32BIT_TIME_T, which is the same
	* generic/tclTest.c:    then. Only keep _stat32i64 usage for cygwin,
	* win/configure.in:     so it will not conflict with cygwin's own
	* win/configure:	struct stat.

2012-01-21  Don Porter  <dgp@users.sourceforge.net>

	* generic/tclCmdMZ.c:	[Bug 3475667]: Prevent buffer read overflow.
	Thanks to "sebres" for the report and fix.

2012-01-17  Donal K. Fellows  <dkf@users.sf.net>

	* doc/dict.n (dict with): [Bug 3474512]: Explain better what is going
	on when a dictionary key and the dictionary variable collide.

2012-01-13  Donal K. Fellows  <dkf@users.sf.net>

	* library/http/http.tcl (http::Connect): [Bug 3472316]: Ensure that we
	only try to read the socket error exactly once.

2012-01-12  Donal K. Fellows  <dkf@users.sf.net>

	* doc/tclvars.n: [Bug 3466506]: Document more environment variables.

2012-01-09  Jan Nijtmans  <nijtmans@users.sf.net>

	* generic/tclUtf.c:      [Bug 3464428]: [string is graph \u0120] was
	* generic/regc_locale.c: wrong. Add table for Unicode [:cntrl:] class.
	* tools/uniClass.tcl:    Generate Unicode [:cntrl:] class table.
	* tests/utf.test:

2012-01-08  Kevin B. Kenny  <kennykb@acm.org>

	* library/clock.tcl (ReadZoneinfoFile): [Bug 3470928]: Corrected a bug
	* tests/clock.test (clock-56.4):        where loading zoneinfo would
	fail if one timezone abbreviation was a proper tail of another, and
	zic used the same bytes of the file to represent both of them. Added a
	test case for the bug, using the same data that caused the observed
	failure "in the wild."

2011-12-30  Venkat Iyer <venkat@comit.com>

	* library/tzdata/America/Bahia : Update to Olson's tzdata2011n
	* library/tzdata/America/Havana
	* library/tzdata/Europe/Kiev
	* library/tzdata/Europe/Simferopol
	* library/tzdata/Europe/Uzhgorod
	* library/tzdata/Europe/Zaporozhye
	* library/tzdata/Pacific/Fiji

2011-12-23  Jan Nijtmans  <nijtmans@users.sf.net>

	* generic/tclUtf.c: [Bug 3464428]: [string is graph \u0120] is wrong.
	* generic/tclUniData.c:
	* generic/regc_locale.c:
	* tests/utf.test:
	* tools/uniParse.tcl:   Clean up some unused stuff, and be more robust
	against changes in UnicodeData.txt syntax

2011-12-13  Andreas Kupries  <andreask@activestate.com>

	* generic/tclCompile.c (TclInitAuxDataTypeTable): Extended to register
	the DictUpdateInfo structure as an AuxData type. For use by tbcload,
	tclcompiler.

2011-12-11  Jan Nijtmans  <nijtmans@users.sf.net>

	* generic/regc_locale.c: [Bug 3457031]: Some Unicode 6.0 chars not
	* tests/utf.test:        in [:print:] class

2011-12-07  Jan Nijtmans  <nijtmans@users.sf.net>

	* tools/uniParse.tcl:    [Bug 3444754]: string tolower \u01c5 is wrong
	* generic/tclUniData.c:
	* tests/utf.test:

2011-11-30  Jan Nijtmans  <nijtmans@users.sf.net>

	* library/tcltest/tcltest.tcl: [Bug 967195]: Make tcltest work when
	tclsh is compiled without using the setargv() function on mingw (No
	need to incr the version, since 2.2.10 is never released).

2011-11-29  Jan Nijtmans  <nijtmans@users.sf.net>

	* win/Makefile.in: don't install tommath_(super)?class.h
	* unix/Makefile.in: don't install directories like 8.2 and 8.3
	* generic/tclTomMath.h: [Bug 2991415]: move include tclInt.h from
	* generic/tclTomMathInt.h: tclTomMath.h to tclTomMathInt.h

2011-11-25  Donal K. Fellows  <dkf@users.sf.net>

	* library/history.tcl (history): Simplify the dance of variable
	management used when chaining to the implementation command.

2011-11-22  Donal K. Fellows  <dkf@users.sf.net>

	* generic/tclExecute.c (TclCompileObj): Simplify and de-indent the
	logic so that it is easier to comprehend.

2011-11-22  Jan Nijtmans  <nijtmans@users.sf.net>

	* win/tclWinPort.h: [Bug 2935503]: Windows: [file mtime] sets wrong
	* win/tclWinFile.c: time (VS2005+ only).
	* generic/tclTest.c:

2011-11-20  Joe Mistachkin  <joe@mistachkin.com>

	* tests/thread.test: Remove unnecessary [after] calls from the thread
	tests.  Make error message matching more robust for tests that may
	have built-in race conditions.  Test thread-7.26 must first unset all
	thread testing related variables.  Revise results of the thread-7.28
	through thread-7.31 tests to account for the fact they are canceled
	via a script sent to the thread asynchronously, which then impacts the
	error message handling.  Attempt to manually drain the event queue for
	the main thread after joining the test thread to make sure no stray
	events are processed at the wrong time on the main thread.  Revise all
	the synchronization and comparison semantics related to the thread id
	and error message.

2011-11-18  Joe Mistachkin  <joe@mistachkin.com>

	* tests/thread.test: Remove all use of thread::release from the thread
	7.x tests, replacing it with a script that can easily cause "stuck"
	threads to self-destruct for those test cases that require it.  Also,
	make the error message handling far more robust by keeping track of
	every asynchronous error.

2011-11-17  Joe Mistachkin  <joe@mistachkin.com>

	* tests/thread.test: Refactor all the remaining thread-7.x tests that
	were using [testthread].  Note that this test file now requires the
	very latest version of the Thread package to pass all tests.  In
	addition, the thread-7.18 and thread-7.19 tests have been flagged as
	knownBug because they cannot pass without modifications to the [expr]
	command, persuant to TIP #392.

2011-11-17  Joe Mistachkin  <joe@mistachkin.com>

	* generic/tclThreadTest.c: For [testthread cancel], avoid creating a
	new Tcl_Obj when the default script cancellation result is desired.

2011-11-11  Donal K. Fellows  <dkf@users.sf.net>

	* win/tclWinConsole.c: Refactor common thread handling patterns.

2011-11-11  Alexandre Ferrieux  <ferrieux@users.sourceforge.net>

	* tests/zlib.test: [Bug 3428756]: Use nonblocking writes in
	single-threaded IO tests to avoid deadlocks when going beyond OS
	buffers.  Tidy up [chan configure] flags across zlib.test.

2011-11-03  Donal K. Fellows  <dkf@users.sf.net>

	* unix/tclUnixCompat.c (TclpGetPwNam, TclpGetPwUid, TclpGetGrNam)
	(TclpGetGrGid): Use the elaborate memory management scheme outlined on
	http://www.opengroup.org/austin/docs/austin_328.txt to handle Tcl's
	use of standard reentrant versions of the passwd/group access
	functions so that everything can work on all BSDs. Problem identified
	by Stuart Cassoff.

2011-10-20  Don Porter  <dgp@users.sourceforge.net>

	* library/http/http.tcl:        Bump to version 2.8.3
	* library/http/pkgIndex.tcl:
	* unix/Makefile.in:
	* win/Makefile.in:

	* changes:	Updates toward 8.6b3 release.

2011-10-20  Donal K. Fellows  <dkf@users.sf.net>

	* generic/tclLiteral.c (TclInvalidateCmdLiteral): [Bug 3418547]:
	Additional code for handling the invalidation of literals.
	* generic/tclBasic.c (Tcl_CreateObjCommand, Tcl_CreateCommand)
	(TclRenameCommand, Tcl_ExposeCommand): The four additional places that
	need extra care when dealing with literals.
	* generic/tclTest.c (TestInterpResolverCmd): Additional test machinery
	for interpreter resolvers.

2011-10-18  Reinhard Max  <max@suse.de>

	* library/clock.tcl (::tcl::clock::GetSystemTimeZone): Cache the time
	zone only if it was detected by one of the expensive methods.
	Otherwise after unsetting TCL_TZ or TZ the previous value will still
	be used.

2011-10-15  Venkat Iyer <venkat@comit.com>

	* library/tzdata/America/Sitka : Update to Olson's tzdata2011l
	* library/tzdata/Pacific/Fiji
	* library/tzdata/Asia/Hebron (New)

2011-10-11  Jan Nijtmans  <nijtmans@users.sf.net>

	* win/tclWinFile.c:    [Bug 2935503]: Incorrect mode field returned by
	[file stat] command.

2011-10-09  Donal K. Fellows  <dkf@users.sf.net>

	* generic/tclCompCmds.c (TclCompileDictWithCmd): Corrected handling of
	qualified names, and added spacial cases for empty bodies (used when
	[dict with] is just used for extracting variables).

2011-10-07  Jan Nijtmans  <nijtmans@users.sf.net>

	* generic/tcl.h:        Fix gcc warnings (discovered with latest
	* generic/tclIORChan.c: mingw, based on gcc 4.6.1)
	* tests/env.test:       Fix env.test, when running under wine 1.3.

2011-10-06  Donal K. Fellows  <dkf@users.sf.net>

	* generic/tclDictObj.c (TclDictWithInit, TclDictWithFinish):
	* generic/tclCompCmds.c (TclCompileDictWithCmd): Experimental
	compilation for the [dict with] subcommand, using parts factored out
	from the interpreted version of the command.

2011-10-05  Jan Nijtmans  <nijtmans@users.sf.net>

	* win/tclWinInt.h:   Remove tclWinProcs, as it is no longer
	* win/tclWin32Dll.c: being used.

2011-10-03  Venkat Iyer <venkat@comit.com>

	* library/tzdata/Africa/Dar_es_Salaam: Update to Olson's tzdata2011k
	* library/tzdata/Africa/Kampala
	* library/tzdata/Africa/Nairobi
	* library/tzdata/Asia/Gaza
	* library/tzdata/Europe/Kaliningrad
	* library/tzdata/Europe/Kiev
	* library/tzdata/Europe/Minsk
	* library/tzdata/Europe/Simferopol
	* library/tzdata/Europe/Uzhgorod
	* library/tzdata/Europe/Zaporozhye
	* library/tzdata/Pacific/Apia

2011-09-29  Donal K. Fellows  <dkf@users.sf.net>

	* tools/tcltk-man2html.tcl, tools/tcltk-man2html-utils.tcl: More
	refactoring so that more of the utility code is decently out of the
	way. Adjusted the header-material generator so that version numbers
	are only included in locations where there is room.

2011-09-28  Jan Nijtmans  <nijtmans@users.sf.net>

	* generic/tclOO.h:      [RFE 3010352]: make all TclOO API functions
	* generic/tclOODecls.h: MODULE_SCOPE
	* generic/tclOOIntDecls.h:

2011-09-27  Donal K. Fellows  <dkf@users.sf.net>

	* generic/tclIndexObj.c (Tcl_ParseArgsObjv): [Bug 3413857]: Corrected
	the memory management for the code parsing arguments when returning
	"large" numbers of arguments. Also unbroke the TCL_ARGV_AUTO_REST
	macro in passing.

2011-09-26  Donal K. Fellows  <dkf@users.sf.net>

	* generic/tclCmdAH.c (TclMakeFileCommandSafe): [Bug 3211758]: Also
	make the main [file] command hidden by default in safe interpreters,
	because that's what existing code expects. This will reduce the amount
	which the code breaks, but not necessarily eliminate it...

2011-09-23  Don Porter  <dgp@users.sourceforge.net>

	* generic/tclIORTrans.c: More revisions to get finalization of
	ReflectedTransforms correct, including adopting a "dead" field as was
	done in tclIORChan.c.

	* tests/thread.test:	Stop using the deprecated thread management
	commands of the tcltest package.  The test suite ought to provide
	these tools for itself.  They do not belong in a testing harness.

2011-09-22  Don Porter  <dgp@users.sourceforge.net>

	* generic/tclCmdIL.c:	Revise [info frame] so that it stops creating
	cycles in the iPtr->cmdFramePtr stack.

2011-09-22  Donal K. Fellows  <dkf@users.sf.net>

	* doc/re_syntax.n: [Bug 2903743]: Add more magic so that we can do at
	least something sane on Solaris.
	* tools/tcltk-man2html-utils.tcl (process-text): Teach the HTML
	generator how to handle this magic.

2011-09-21  Don Porter  <dgp@users.sourceforge.net>

	* generic/tclThreadTest.c: Revise the thread exit handling of the
	[testthread] command so that it properly maintains the per-process
	data structures even when the thread exits for reasons other than the
	[testthread exit] command.

2011-09-21  Alexandre Ferrieux  <ferrieux@users.sourceforge.net>

	* unix/tclIO.c: [Bug 3412487]: Now short reads are allowed in
	synchronous fcopy, avoid mistaking them as nonblocking ones.

2011-09-21  Andreas Kupries  <andreask@activestate.com>

	* generic/tclIORTrans.c (ForwardOpToOwnerThread): Fixed the missing
	initialization of the 'dsti' field. Reported by Don Porter, on chat.

2011-09-20  Don Porter  <dgp@users.sourceforge.net>

	* generic/tclIORChan.c: Re-using the "interp" field to signal a dead
	channel (via NULL value) interfered with conditional cleanup tasks
	testing for "the right interp". Added a new field "dead" to perform
	the dead channel signalling task so the corrupted logic is avoided.

	* generic/tclIORTrans.c: Revised ReflectClose() and
	FreeReflectedTransform() so that we stop leaking ReflectedTransforms,
	yet free all Tcl_Obj values in the same thread that alloced them.

2011-09-19  Don Porter  <dgp@users.sourceforge.net>

	* tests/ioTrans.test:	Conversion from [testthread] to Thread package
	stops most memory leaks.

	* tests/thread.test:	Plug most memory leaks in thread.test.
	Constrain the rest to be skipped during `make valgrind'.  Tests using
	the [testthread cancel] testing command are leaky.  Corrections wait
	for either addition of [thread::cancel] to the Thread package, or
	improvements to the [testthread] testing command to make leak-free
	versions of these tests possible.

	* generic/tclIORChan.c:	Plug all memory leaks in ioCmd.test exposed
	* tests/ioCmd.test:	by `make valgrind'.
	* unix/Makefile.in:

2011-09-16  Jan Nijtmans  <nijtmans@users.sf.net>

	IMPLEMENTATION OF TIP #388

	* doc/Tcl.n
	* doc/re_syntax.n
	* generic/regc_lex.c
	* generic/regcomp.c
	* generic/regcustom.h
	* generic/tcl.h
	* generic/tclParse.c
	* tests/reg.test
	* tests/utf.test

2011-09-16  Donal K. Fellows  <dkf@users.sf.net>

	* generic/tclProc.c (ProcWrongNumArgs): [Bugs 3400658,3408830]:
	Corrected the handling of procedure error messages (found by TclOO).

2011-09-16  Jan Nijtmans  <nijtmans@users.sf.net>

	* generic/tcl.h:        Don't change Tcl_UniChar type when
	* generic/regcustom.h:  TCL_UTF_MAX == 4 (not supported anyway)

2011-09-16  Donal K. Fellows  <dkf@users.sf.net>

	* generic/tclProc.c (ProcWrongNumArgs): [Bugs 3400658,3408830]:
	Ensemble-like rewriting of error messages is complex, and TclOO (in
	combination with iTcl) hits the most tricky cases.

	* library/http/http.tcl (http::geturl): [Bug 3391977]: Ensure that the
	-headers option overrides the -type option (important because -type
	has a default that is not always appropriate, and the header must not
	be duplicated).

2011-09-15  Don Porter  <dgp@users.sourceforge.net>

	* generic/tclCompExpr.c: [Bug 3408408]: Partial improvement by sharing
	as literals the computed values of constant subexpressions when we can
	do so without incurring the cost of string rep generation.

2011-09-13  Don Porter  <dgp@users.sourceforge.net>

	* generic/tclUtil.c:	[Bug 3390638]: Workaround broken Solaris
	Studio cc optimizer.  Thanks to Wolfgang S. Kechel.

	* generic/tclDTrace.d:	[Bug 3405652]: Portability workaround for
	broken system DTrace support.  Thanks to Dagobert Michelson.

2011-09-12  Jan Nijtmans  <nijtmans@users.sf.net>

	* win/tclWinPort.h: [Bug 3407070]: tclPosixStr.c won't build with
	EOVERFLOW==E2BIG

2011-09-11  Don Porter  <dgp@users.sourceforge.net>

	* tests/thread.test:	Convert [testthread] use to Thread package use
	in thread-6.1.  Eliminates a memory leak in `make valgrind`.

	* tests/socket.test:	[Bug 3390699]: Convert [testthread] use to
	Thread package use in socket_*-13.1.  Eliminates a memory leak in
	`make valgrind`.

2011-09-09  Don Porter  <dgp@users.sourceforge.net>

	* tests/chanio.test:	[Bug 3389733]: Convert [testthread] use to
	* tests/io.test:	Thread package use in *io-70.1.  Eliminates a
	memory leak in `make valgrind`.

2011-09-07  Don Porter  <dgp@users.sourceforge.net>

	* generic/tclCompExpr.c: [Bug 3401704]: Allow function names like
	* tests/parseExpr.test:	 influence(), nanobot(), and 99bottles() that
	have been parsed as missing operator syntax errors before with the
	form NUMBER + FUNCTION.
	***POTENTIAL INCOMPATIBILITY***

2011-09-06  Venkat Iyer <venkat@comit.com>

	* library/tzdata/America/Goose_Bay: Update to Olson's tzdata2011i
	* library/tzdata/America/Metlakatla:
	* library/tzdata/America/Resolute:
	* library/tzdata/America/St_Johns:
	* library/tzdata/Europe/Kaliningrad:
	* library/tzdata/Pacific/Apia:
	* library/tzdata/Pacific/Honolulu:
	* library/tzdata/Africa/Juba: (new)

2011-09-06  Jan Nijtmans  <nijtmans@users.sf.net>

	* generic/tcl.h:   [RFE 1711975]: Tcl_MainEx() (like Tk_MainEx())
	* generic/tclDecls.h
	* generic/tclMain.c

2011-09-02  Don Porter  <dgp@users.sourceforge.net>

	* tests/http.test:	Convert [testthread] use to Thread package use.
	Eliminates memory leak seen in `make valgrind`.

2011-09-01  Alexandre Ferrieux  <ferrieux@users.sourceforge.net>

	* unix/tclUnixSock.c: [Bug 3401422]: Cache script-level changes to the
	nonblocking flag of an async client socket in progress, and commit
	them on completion.

2011-09-01  Don Porter  <dgp@users.sourceforge.net>

	* generic/tclStrToD.c:	[Bug 3402540]: Corrections to TclParseNumber()
	* tests/binary.test:	to make it reject invalid Nan(Hex) strings.

	* tests/scan.test:	[scan Inf %g] is portable; remove constraint.

2011-08-30  Donal K. Fellows  <dkf@users.sf.net>

	* generic/tclInterp.c (SlaveCommandLimitCmd, SlaveTimeLimitCmd):
	[Bug 3398794]: Ensure that low-level conditions in the limit API are
	enforced at the script level through errors, not a Tcl_Panic. This
	means that interpreters cannot read their own limits (writing already
	did not work).

2011-08-30  Reinhard Max  <max@suse.de>

	* unix/tclUnixSock.c (TcpWatchProc): [Bug 3394732]: Put back the check
	for server sockets.

2011-08-29  Don Porter  <dgp@users.sourceforge.net>

	* generic/tclIORTrans.c: Leak of ReflectedTransformMap.

2011-08-27  Don Porter  <dgp@users.sourceforge.net>

	* generic/tclStringObj.c:  [RFE 3396731]: Revise the [string reverse]
	* tests/string.test:	implementation to operate on the representation
	that comes in, avoid conversion to other reps.

2011-08-23  Don Porter  <dgp@users.sourceforge.net>

	* generic/tclIORChan.c:	[Bug 3396948]: Leak of ReflectedChannelMap.

2011-08-19  Don Porter  <dgp@users.sourceforge.net>

	* generic/tclIORTrans.c: [Bugs 3393279, 3393280]: ReflectClose(.) is
	missing Tcl_EventuallyFree() calls at some of its exits.

	* generic/tclIO.c: [Bugs 3394654, 3393276]: Revise FlushChannel() to
	account for the possibility that the ChanWrite() call might recycle
	the buffer out from under us.

	* generic/tclIO.c: Preserve the chanPtr during FlushChannel so that
	channel drivers don't yank it away before we're done with it.

2011-08-19  Alexandre Ferrieux  <ferrieux@users.sourceforge.net>

	* generic/tclTest.c: [Bug 2981154]: async-4.3 segfault.
	* tests/async.test:  [Bug 1774689]: async-4.3 sometimes fails.

2011-08-18  Alexandre Ferrieux  <ferrieux@users.sourceforge.net>

	* generic/tclIO.c: [Bug 3096275]: Sync fcopy buffers input.

2011-08-18  Jan Nijtmans  <nijtmans@users.sf.net>

	* generic/tclUniData.c: [Bug 3393714]: Overflow in toupper delta
	* tools/uniParse.tcl
	* tests/utf.test

2011-08-17  Alexandre Ferrieux  <ferrieux@users.sourceforge.net>

	* generic/tclIO.c:  [Bug 2946474]: Consistently resume backgrounded
	* tests/ioCmd.test: flushes+closes when exiting.

2011-08-17  Alexandre Ferrieux  <ferrieux@users.sourceforge.net>

	* doc/interp.n: Document TIP 378's one-way-ness.

2011-08-17  Don Porter  <dgp@users.sourceforge.net>

	* generic/tclGet.c: [Bug 3393150]: Overlooked free of intreps.
	(It matters for bignums!)

2011-08-16  Don Porter  <dgp@users.sourceforge.net>

	* generic/tclCompile.c: [Bug 3392070]: More complete prevention of
	Tcl_Obj reference cycles when producing an intrep of ByteCode.

2011-08-16  Donal K. Fellows  <dkf@users.sf.net>

	* generic/tclListObj.c (TclLindexList, TclLsetFlat): Silence warnings
	about (unreachable) cases of uninitialized variables.
	* generic/tclCmdIL.c (SelectObjFromSublist): Improve the generation of
	* generic/tclIndexObj.c (Tcl_ParseArgsObjv): messages through the use
	* generic/tclVar.c (ArrayStartSearchCmd):    of Tcl_ObjPrintf.

2011-08-15  Don Porter  <dgp@users.sourceforge.net>

	* generic/tclBasic.c: [Bug 3390272]: Leak of [info script] value.

2011-08-15  Jan Nijtmans  <nijtmans@users.sf.net>

	* generic/tclPosixStr.c:    [Bug 3388350]: mingw64 compiler warnings
	* win/tclWinPort.h:
	* win/configure.in
	* win/configure

2011-08-14  Jan Nijtmans  <nijtmans@users.sf.net>

	* doc/FindExec.3: [Patch 3124554]: Move WishPanic from Tk to Tcl
	* doc/Panic.3     Added Documentation

2011-08-12  Don Porter  <dgp@users.sourceforge.net>

	* generic/tclPathObj.c:	[Bug 3389764]: Eliminate possibility that dup
	of a "path" value can create reference cycle.

2011-08-12  Donal K. Fellows  <dkf@users.sf.net>

	* generic/tclZlib.c (ZlibTransformOutput): [Bug 3390073]: Return the
	correct length of written data for a compressing transform.

2011-08-10 Alexandre Ferrieux  <ferrieux@users.sourceforge.net>

	* generic/tclTestObj.c: [Bug 3386721]: Allow multiple [load]ing of the
	Tcltest package.

2011-08-09 Alexandre Ferrieux  <ferrieux@users.sourceforge.net>

	* generic/tclBasic.c: [Bug 2919042]: Restore "valgrindability" of Tcl
	* generic/tclEvent.c: that was lost by the streamlining of [exit], by
	* generic/tclExecute.c: conditionally forcing a full Finalize:
	* generic/tclInt.h:  use -DPURIFY or ::env(TCL_FINALIZE_ON_EXIT)

2011-08-09 Alexandre Ferrieux  <ferrieux@users.sourceforge.net>

	* generic/tclCompCmds.c: [Bug 3386417]: Avoid a reference loop between
	* generic/tclInt.h:      the bytecode and its companion errostack
	* generic/tclResult.c:   when compiling a syntax error.

2011-08-09  Jan Nijtmans  <nijtmans@users.sf.net>

	* win/tclWinConsole.c: [Bug 3388350]: mingw64 compiler warnings
	* win/tclWinDde.c
	* win/tclWinPipe.c
	* win/tclWinSerial.c

2011-08-09  Jan Nijtmans  <nijtmans@users.sf.net>

	* generic/tclInt.h: Change the signature of TclParseHex(), such that
	* generic/tclParse.c: it can now parse up to 8 hex characters.

2011-08-08  Donal K. Fellows  <dkf@users.sf.net>

	* generic/tclZlib.c (ZlibStreamCmd): Make the -buffersize option to
	'$zstream add' function correctly instead of having its value just be
	discarded unceremoniously. Also generate error codes from more of the
	code, not just the low-level code but also the Tcl infrastructure.

2011-08-07  Donal K. Fellows  <dkf@users.sf.net>

	* generic/tclOOInfo.c (InfoClassCallCmd): [Bug 3387082]: Plug memory
	leak in call chain introspection.

2011-08-06  Kevin B, Kenny  <kennykb@acm.org>

	* generic/tclAssemnbly.c: [Bug 3384840]: Plug another memory leak.
	* generic/tclStrToD.c: [Bug 3386975]: Plug another memory leak.

2011-08-05  Kevin B. Kenny  <kennykb@acm.org>

	* generic/tclStrToD.c: [Bug 3386975]: Plugged a memory leak in
	double->string conversion.

2011-08-05  Don Porter  <dgp@users.sourceforge.net>

	*** 8.6b2 TAGGED FOR RELEASE ***

	* changes:	Updates for 8.6b2 release.

2011-08-05  Donal K. Fellows  <dkf@users.sf.net>

	* generic/tclAssembly.c (AssembleOneLine): Ensure that memory isn't
	leaked when an unknown instruction is encountered. Also simplify code
	through use of Tcl_ObjPrintf in error message generation.

	* generic/tclZlib.c (ZlibTransformClose): [Bug 3386197]: Plug a memory
	leak found by Miguel with valgrind, and ensure that the correct
	direction's buffers are released.

2011-08-04  Miguel Sofer  <msofer@users.sf.net>

	* generic/tclVar.c (TclPtrSetVar): Fix valgrind-detected error when
	newValuePtr is the interp's result obj.

2011-08-04  Donal K. Fellows  <dkf@users.sf.net>

	* generic/tclAssembly.c (FreeAssemblyEnv): [Bug 3384840]: Plug another
	possible memory leak due to over-complex code for freeing the table of
	labels.

2011-08-04  Reinhard Max  <max@suse.de>

	* generic/tclIOSock.c (TclCreateSocketAddress): Don't bother using
	AI_ADDRCONFIG for now, as it was causing problems in various
	situations.

2011-08-04  Donal K. Fellows  <dkf@users.sf.net>

	* generic/tclAssembly.c (AssembleOneLine, GetBooleanOperand)
	(GetIntegerOperand, GetListIndexOperand, FindLocalVar): [Bug 3384840]:
	A Tcl_Obj is allocated by GetNextOperand, so callers of it must not
	hold a reference to one in the 'out' parameter when calling it. This
	was causing a great many memory leaks.
	* tests/assemble.test (assemble-51.*): Added group of memory leak
	tests.

2011-08-02  Don Porter  <dgp@users.sourceforge.net>

	* changes:	Updates for 8.6b2 release.
	* tools/tcltk-man2html.tcl: Variable substitution botch.

2011-08-02  Donal K. Fellows  <dkf@users.sf.net>

	* generic/tclObj.c (Tcl_DbIncrRefCount, Tcl_DbDecrRefCount)
	(Tcl_DbIsShared): [Bug 3384007]: Fix the panic messages so they share
	what should be shared and have the right number of spaces.

2011-08-01  Miguel Sofer  <msofer@users.sf.net>

	* generic/tclProc.c (TclProcCompileProc): [Bug 3383616]: Fix for leak
	of resolveInfo when recompiling procs. Thanks go to Gustaf Neumann for
	detecting the bug and providing the fix.

2011-08-01  Donal K. Fellows  <dkf@users.sf.net>

	* doc/tclvars.n (EXAMPLES): Added some examples of how some of the
	standard global variables can be used, following prompting by a
	request by Robert Hicks.

	* tools/tcltk-man2html.tcl (plus-pkgs): [Bug 3382474]: Added code to
	determine the version number of contributed packages from their
	directory names so that HTML documentation builds are less confusing.

2011-07-29  Donal K. Fellows  <dkf@users.sf.net>

	* tools/tcltk-man2html.tcl (ensemble_commands, remap_link_target):
	Small enhancements to improve cross-linking with contributed packages.
	* tools/tcltk-man2html-utils.tcl (insert-cross-references): Enhance to
	cope with contributed packages' C API.

2011-07-28  Reinhard Max  <max@suse.de>

	* unix/tcl.m4 (SC_TCL_IPV6): Fix AC_DEFINE invocation for
	NEED_FAKE_RFC2553.
	* unix/configure:	autoconf-2.59

2011-07-28  Don Porter  <dgp@users.sourceforge.net>

	* changes:	Updates for 8.6b2 release.

	* library/tzdata/Asia/Anadyr: Update to Olson's tzdata2011h
	* library/tzdata/Asia/Irkutsk:
	* library/tzdata/Asia/Kamchatka:
	* library/tzdata/Asia/Krasnoyarsk:
	* library/tzdata/Asia/Magadan:
	* library/tzdata/Asia/Novokuznetsk:
	* library/tzdata/Asia/Novosibirsk:
	* library/tzdata/Asia/Omsk:
	* library/tzdata/Asia/Sakhalin:
	* library/tzdata/Asia/Vladivostok:
	* library/tzdata/Asia/Yakutsk:
	* library/tzdata/Asia/Yekaterinburg:
	* library/tzdata/Europe/Kaliningrad:
	* library/tzdata/Europe/Moscow:
	* library/tzdata/Europe/Samara:
	* library/tzdata/Europe/Volgograd:
	* library/tzdata/America/Kralendijk: (new)
	* library/tzdata/America/Lower_Princes: (new)

2011-07-26  Donal K. Fellows  <dkf@users.sf.net>

	* generic/tclOO.c (initScript): Ensure that TclOO is properly found by
	all the various package mechanisms (by adding a dummy ifneeded script)
	and not just some of them.

2011-07-21  Jan Nijtmans  <nijtmans@users.sf.net>

	* win/tclWinPort.h: [Bug 3372130]: Fix hypot math function with MSVC10

2011-07-19  Don Porter  <dgp@users.sourceforge.net>

	* generic/tclUtil.c:	[Bug 3371644]: Repair failure to properly handle
	* tests/util.test: (length == -1) scanning in TclConvertElement().
	Thanks to Thomas Sader and Alexandre Ferrieux.

2011-07-19  Donal K. Fellows  <dkf@users.sf.net>

	* doc/*.3, doc/*.n: Many small fixes to documentation as part of
	project to improve quality of generated HTML docs.

	* tools/tcltk-man2html.tcl (remap_link_target): More complete set of
	definitions of link targets, especially for major C API types.
	* tools/tcltk-man2html-utils.tcl (output-IP-list, cross-reference):
	Update to generation to produce proper HTML bulleted and enumerated
	lists.

2011-07-19 Alexandre Ferrieux  <ferrieux@users.sourceforge.net>

	* doc/upvar.n: Undocument long gone limitation of [upvar].

2011-07-18  Don Porter  <dgp@users.sourceforge.net>

	* generic/tcl.h:	Bump version number to 8.6b2.
	* library/init.tcl:
	* unix/configure.in:
	* win/configure.in:
	* unix/tcl.spec:
	* tools/tcl.wse.in:
	* README:

	* unix/configure:	autoconf-2.59
	* win/configure:

2011-07-15  Don Porter  <dgp@users.sourceforge.net>

	* generic/tclCompile.c: Avoid segfaults when RecordByteCodeStats() is
	called in a deleted interp.

	* generic/tclCompile.c: [Bug 467523, 3357771]: Prevent circular
	references in values with ByteCode intreps.  They can lead to memory
	leaks.

2011-07-14  Donal K. Fellows  <dkf@users.sf.net>

	* generic/tclOOCall.c (TclOORenderCallChain): [Bug 3365156]: Remove
	stray refcount bump that caused a memory leak.

2011-07-12  Don Porter  <dgp@users.sourceforge.net>

	* generic/tclUnixSock.c:  [Bug 3364777]: Stop segfault caused by
	reading from struct after it had been freed.

2011-07-11  Joe Mistachkin  <joe@mistachkin.com>

	* generic/tclExecute.c: [Bug 3339502]: Correct cast for CURR_DEPTH to
	silence compiler warning.

2011-07-08  Donal K. Fellows  <dkf@users.sf.net>

	* doc/http.n: [FRQ 3358415]: State what RFC defines HTTP/1.1.

2011-07-07  Miguel Sofer  <msofer@users.sf.net>

	* generic/tclBasic.c: Add missing INT2PTR

2011-07-03  Donal K. Fellows  <dkf@users.sf.net>

	* doc/FileSystem.3: Corrected statements about ctime field of 'struct
	stat'; that was always the time of the last metadata change, not the
	time of creation.

2011-07-02  Kevin B. Kenny  <kennykb@acm.org>

	* generic/tclStrToD.c:
	* generic/tclTomMath.decls:
	* generic/tclTomMathDecls.h:
	* macosx/Tcl.xcode/project.pbxproj:
	* macosx/Tcl.xcodeproj/project.pbxproj:
	* tests/util.test:
	* unix/Makefile.in:
	* win/Makefile.in:
	* win/Makefile.vc:
	[Bug 3349507]: Fix a bug where bignum->double conversion is "round up"
	and not "round to nearest" (causing expr double(1[string repeat 0 23])
	not to be 1e+23).

2011-06-28  Reinhard Max  <max@suse.de>

	* unix/tclUnixSock.c (CreateClientSocket): [Bug 3325339]: Fix and
	simplify posting of the writable fileevent at the end of an
	asynchronous connection attempt. Improve comments for some of the
	trickery around [socket -async].

	* tests/socket.test: Adjust tests to the async code changes. Add more
	tests for corner cases of async sockets.

2011-06-22  Andreas Kupries  <andreask@activestate.com>

	* library/platform/pkgIndex.tcl: Updated to platform 1.0.10. Added
	* library/platform/platform.tcl: handling of the DEB_HOST_MULTIARCH
	* unix/Makefile.in: location change for libc.
	* win/Makefile.in:

	* generic/tclInt.h: Fixed the inadvertently committed disabling of
	stack checks, see my 2010-11-15 commit.

2011-06-22  Reinhard Max  <max@suse.de>

	Merge from rmax-ipv6-branch:
	* unix/tclUnixSock.c: Fix [socket -async], so that all addresses
	returned by getaddrinfo() are tried, not just the first one. This
	requires the event loop to be running while the async connection is in
	progress. ***POTENTIAL INCOMPATIBILITY***
	* tests/socket.test: Add a test for the above.
	* doc/socket: Document the fact that -async needs the event loop
	* generic/tclIOSock.c: AI_ADDRCONFIG is broken on HP-UX

2011-06-21  Don Porter  <dgp@users.sourceforge.net>

	* generic/tclLink.c:	[Bug 3317466]: Prevent multiple links to a
	single Tcl variable when calling Tcl_LinkVar().

2011-06-13  Don Porter  <dgp@users.sourceforge.net>

	* generic/tclStrToD.c:  [Bug 3315098]: Mem leak fix from Gustaf
	Neumann.

2011-06-08  Andreas Kupries  <andreask@activestate.com>

	* generic/tclExecute.c: Reverted the fix for [Bug 3274728] committed
	on 2011-04-06 and replaced with one which is 64bit-safe. The existing
	fix crashed tclsh on Windows 64bit.

2011-06-08  Donal K. Fellows  <dkf@users.sf.net>

	* tests/fileSystem.test: Reduce the amount of use of duplication of
	complex code to perform common tests, and convert others to do the
	test result check directly using Tcltest's own primitives.

2011-06-06  Jan Nijtmans  <nijtmans@users.sf.net>

	* tests/socket.test: Add test constraint, so 6.2 and 6.3 don't fail
	when the machine does not have support for ip6. Follow-up to checkin
	from 2011-05-11 by rmax.

2011-06-02  Don Porter  <dgp@users.sourceforge.net>

	* generic/tclBasic.c:	Removed TclCleanupLiteralTable(), and old
	* generic/tclInt.h:	band-aid routine put in place while a fix for
	* generic/tclLiteral.c:	[Bug 994838] took shape.  No longer needed.

2011-06-02  Donal K. Fellows  <dkf@users.sf.net>

	* generic/tclInt.h (TclInvalidateNsCmdLookup): [Bug 3185407]: Extend
	the set of epochs that are potentially bumped when a command is
	created, for a slight performance drop (in some circumstances) and
	improved semantics.

2011-06-01  Miguel Sofer  <msofer@users.sf.net>

	* generic/tclBasic.c: Using the two free data elements in NRCommand to
	store objc and objv - useful for debugging.

2011-06-01  Jan Nijtmans  <nijtmans@users.sf.net>

	* generic/tclUtil.c:   Fix for [Bug 3309871]: Valgrind finds: invalid
	read in TclMaxListLength().

2011-05-31  Don Porter  <dgp@users.sourceforge.net>

	* generic/tclInt.h:	  Use a complete growth algorithm for lists so
	* generic/tclListObj.c:	  that length limits do not overconstrain by a
	* generic/tclStringObj.c: factor of 2.  [Bug 3293874]: Fix includes
	* generic/tclUtil.c:	  rooting all growth routines by default on a
	common tunable parameter TCL_MIN_GROWTH.

2011-05-25  Don Porter  <dgp@users.sourceforge.net>

	* library/msgcat/msgcat.tcl:	Bump to msgcat 1.4.4.
	* library/msgcat/pkgIndex.tcl:
	* unix/Makefile.in
	* win/Makefile.in

2011-05-25  Donal K. Fellows  <dkf@users.sf.net>

	* generic/tclOO.h (TCLOO_VERSION): Bump version.

	IMPLEMENTATION OF TIP#381.

	* doc/next.n, doc/ooInfo.n, doc/self.n, generic/tclOO.c,
	* generic/tclOOBasic.c, generic/tclOOCall.c, generic/tclOOInfo.c,
	* generic/tclOOInt.h, tests/oo.test, tests/ooNext2.test: Added
	introspection of call chains ([self call], [info object call], [info
	class call]) and ability to skip ahead in chain ([nextto]).

2011-05-24  Venkat Iyer <venkat@comit.com>

	* library/tzdata/Africa/Cairo: Update to Olson tzdata2011g

2011-05-24  Donal K. Fellows  <dkf@users.sf.net>

	* library/msgcat/msgcat.tcl (msgcat::mcset, msgcat::mcmset): Remove
	some useless code; [dict set] builds dictionary levels for us.

2011-05-17  Andreas Kupries  <andreask@activestate.com>

	* generic/tclCompile.c (TclFixupForwardJump): Tracked down and fixed
	* generic/tclBasic.c (TclArgumentBCEnter): the cause of a violation of
	my assertion that 'ePtr->nline == objc' in TclArgumentBCEnter.  When a
	bytecode was grown during jump fixup the pc -> command line mapping
	was not updated. When things aligned just wrong the mapping would
	direct command A to the data for command B, with a different number of
	arguments.

2011-05-11  Reinhard Max  <max@suse.de>

	* unix/tclUnixSock.c (TcpWatchProc): No need to check for server
	sockets here, as the generic server code already takes care of that.
	* tests/socket.test (accept): Add tests to make sure that this remains
	so.

2011-05-10  Don Porter  <dgp@users.sourceforge.net>

	* generic/tclInt.h:     New internal routines TclScanElement() and
	* generic/tclUtil.c:    TclConvertElement() are rewritten guts of
	machinery to produce string rep of lists.  The new routines avoid and
	correct [Bug 3173086].  See comments for much more detail.

	* generic/tclDictObj.c:         Update all callers.
	* generic/tclIndexObj.c:
	* generic/tclListObj.c:
	* generic/tclUtil.c:
	* tests/list.test:

2011-05-09  Donal K. Fellows  <dkf@users.sf.net>

	* generic/tclNamesp.c (NamespacePathCmd): Convert to use Tcl_Obj API
	* generic/tclPkg.c (Tcl_PackageObjCmd):   for result generation in
	* generic/tclTimer.c (Tcl_AfterObjCmd):   [after info], [namespace
	path] and [package versions].

2011-05-09  Don Porter  <dgp@users.sourceforge.net>

	* generic/tclListObj.c:	Revise empty string tests so that we avoid
	potentially expensive string rep generations, especially for dicts.

2011-05-07  Donal K. Fellows  <dkf@users.sf.net>

	* generic/tclLoad.c (TclGetLoadedPackages): Convert to use Tcl_Obj API
	for result generation.

2011-05-07  Miguel Sofer  <msofer@users.sf.net>

	* generic/tclInt.h: Fix USE_TCLALLOC so that it can be enabled without
	* unix/Makefile.in: editing the Makefile.

2011-05-05  Don Porter  <dgp@users.sourceforge.net>

	* generic/tclListObj.c:	Stop generating string rep of dict when
	converting to list.  Tolerate NULL interps more completely.

2011-05-03  Don Porter  <dgp@users.sourceforge.net>

	* generic/tclUtil.c:	Tighten Tcl_SplitList().
	* generic/tclListObj.c:	Tighten SetListFromAny().
	* generic/tclDictObj.c:	Tighten SetDictFromAny().
	* tests/join.test:
	* tests/mathop.test:

2011-05-02  Don Porter  <dgp@users.sourceforge.net>

	* generic/tclCmdMZ.c:	Revised TclFindElement() interface. The final
	* generic/tclDictObj.c:	argument had been bracePtr, the address of a
	* generic/tclListObj.c:	boolean var, where the caller can be told
	* generic/tclParse.c:	whether or not the parsed list element was
	* generic/tclUtil.c:	enclosed in braces.  In practice, no callers
	really care about that.  What the callers really want to know is
	whether the list element value exists as a literal substring of the
	string being parsed, or whether a call to TclCopyAndCollpase() is
	needed to produce the list element value.  Now the final argument is
	changed to do what callers actually need. This is a better fit for the
	calls in tclParse.c, where now a good deal of post-processing checking
	for "naked backslashes" is no longer necessary.
	***POTENTIAL INCOMPATIBILITY***
	For any callers calling in via the internal stubs table who really do
	use the final argument explicitly to check for the enclosing brace
	scenario.  Simply looking for the braces where they must be is the
	revision available to those callers, and it will backport cleanly.

	* tests/parse.test:	Tests for expanded literals quoting detection.

	* generic/tclCompCmdsSZ.c:	New TclFindElement() is also a better
	fit for the [switch] compiler.

	* generic/tclInt.h:	Replace TclCountSpaceRuns() with
	* generic/tclListObj.c:	TclMaxListLength() which is the function we
	* generic/tclUtil.c:	actually want.
	* generic/tclCompCmdsSZ.c:

	* generic/tclCompCmdsSZ.c: Rewrite of parts of the switch compiler to
	better use the powers of TclFindElement() and do less parsing on its
	own.

2011-04-28  Don Porter  <dgp@users.sourceforge.net>

	* generic/tclInt.h:	New utility routines:
	* generic/tclParse.c:	TclIsSpaceProc() and TclCountSpaceRuns()
	* generic/tclUtil.c:

	* generic/tclCmdMZ.c:	Use new routines to replace calls to isspace()
	* generic/tclListObj.c:	and their /* INTL */ risk.
	* generic/tclStrToD.c:
	* generic/tclUtf.c:
	* unix/tclUnixFile.c:

	* generic/tclStringObj.c:	Improved reaction to out of memory.

2011-04-27  Don Porter  <dgp@users.sourceforge.net>

	* generic/tclCmdMZ.c:	TclFreeIntRep() correction & cleanup.
	* generic/tclExecute.c:
	* generic/tclIndexObj.c:
	* generic/tclInt.h:
	* generic/tclListObj.c:
	* generic/tclNamesp.c:
	* generic/tclResult.c:
	* generic/tclStringObj.c:
	* generic/tclVar.c:

	* generic/tclListObj.c:	FreeListInternalRep() cleanup.

2011-04-21  Don Porter  <dgp@users.sourceforge.net>

	* generic/tclInt.h:	Use macro to set List intreps.
	* generic/tclListObj.c:

	* generic/tclCmdIL.c:	Limits on list length were too strict.
	* generic/tclInt.h:	Revised panics to errors where possible.
	* generic/tclListObj.c:
	* tests/lrepeat.test:

	* generic/tclCompile.c:	Make sure SetFooFromAny routines react
	* generic/tclIO.c:	reasonably when passed a NULL interp.
	* generic/tclIndexObj.c:
	* generic/tclListObj.c:
	* generic/tclNamesp.c:
	* generic/tclObj.c:
	* generic/tclProc.c:
	* macosx/tclMacOSXFCmd.c:

2011-04-21  Jan Nijtmans  <nijtmans@users.sf.net>

	* generic/tcl.h:       fix for [Bug 3288345]: Wrong Tcl_StatBuf
	* generic/tclInt.h:    used on MinGW. Make sure that all _WIN32
	* win/tclWinFile.c:    compilers use exactly the same layout
	* win/configure.in:    for Tcl_StatBuf - the one used by MSVC6 -
	* win/configure:       in all situations.

2011-04-19  Don Porter  <dgp@users.sourceforge.net>

	* generic/tclConfig.c:	Reduce internals access in the implementation
	of [<foo>::pkgconfig list].

2011-04-18  Don Porter  <dgp@users.sourceforge.net>

	* generic/tclCmdIL.c:	Use ListRepPtr(.) and other cleanup.
	* generic/tclConfig.c:
	* generic/tclListObj.c:

	* generic/tclInt.h:	Define and use macros that test whether a Tcl
	* generic/tclBasic.c:	list value is canonical.
	* generic/tclUtil.c:

2011-04-18  Donal K. Fellows  <dkf@users.sf.net>

	* doc/dict.n: [Bug 3288696]: Command summary was confusingly wrong
	when it came to [dict filter] with a 'value' filter.

2011-04-16  Donal K. Fellows  <dkf@users.sf.net>

	* generic/tclFCmd.c (TclFileAttrsCmd): Add comments to make this code
	easier to understand. Added a panic to handle the case where the VFS
	layer does something odd.

2011-04-13  Don Porter  <dgp@users.sourceforge.net>

	* generic/tclUtil.c:	[Bug 3285375]: Rewrite of Tcl_Concat*()
	routines to prevent segfaults on buffer overflow.  Build them out of
	existing primitives already coded to handle overflow properly.  Uses
	the new TclTrim*() routines.

	* generic/tclCmdMZ.c:	New internal utility routines TclTrimLeft()
	* generic/tclInt.h:	and TclTrimRight().  Refactor the
	* generic/tclUtil.c:	[string trim*] implementations to use them.

2011-04-13  Miguel Sofer  <msofer@users.sf.net>

	* generic/tclVar.c: [Bug 2662380]: Fix crash caused by appending to a
	variable with a write trace that unsets it.

2011-04-13  Donal K. Fellows  <dkf@users.sf.net>

	* generic/tclUtil.c (Tcl_ConcatObj): [Bug 3285375]: Make the crash
	less mysterious through the judicious use of a panic. Not yet properly
	fixed, but at least now clearer what the failure mode is.

2011-04-12  Don Porter  <dgp@users.sourceforge.net>

	* tests/string.test:	Test for [Bug 3285472]. Not buggy in trunk.

2011-04-12  Venkat Iyer <venkat@comit.com>

	* library/tzdata/Atlantic/Stanley: Update to Olson tzdata2011f

2011-04-12  Miguel Sofer  <msofer@users.sf.net>

	* generic/tclBasic.c: Fix for [Bug 2440625], kbk's patch

2011-04-11  Miguel Sofer  <msofer@users.sf.net>

	* generic/tclBasic.c:
	* tests/coroutine.test: [Bug 3282869]: Ensure that 'coroutine eval'
	runs the initial command in the proper context.

2011-04-11  Jan Nijtmans  <nijtmans@users.sf.net>

	* generic/tcl.h:    Fix for [Bug 3281728]: Tcl sources from 2011-04-06
	* unix/tcl.m4:      do not build on GCC9 (RH9)
	* unix/configure:

2011-04-08  Jan Nijtmans  <nijtmans@users.sf.net>

	* win/tclWinPort.h: Fix for [Bug 3280043]: win2k: unresolved DLL
	* win/configure.in: imports.
	* win/configure

2011-04-06  Miguel Sofer  <msofer@users.sf.net>

	* generic/tclExecute.c (TclCompileObj): Earlier return if Tip280
	gymnastics not needed.

	* generic/tclExecute.c: Fix for [Bug 3274728]: making *catchTop an
	unsigned long.

2011-04-06  Jan Nijtmans  <nijtmans@users.sf.net>

	* unix/tclAppInit.c:  Make symbols "main" and "Tcl_AppInit"
	MODULE_SCOPE: there is absolutely no reason for exporting them.
	* unix/tcl.m4:        Don't use -fvisibility=hidden with static
	* unix/configure      libraries (--disable-shared)

2011-04-06  Donal K. Fellows  <dkf@users.sf.net>

	* generic/tclFCmd.c, macosx/tclMacOSXFCmd.c, unix/tclUnixChan.c,
	* unix/tclUnixFCmd.c, win/tclWinChan.c, win/tclWinDde.c,
	* win/tclWinFCmd.c, win/tclWinLoad.c, win/tclWinPipe.c,
	* win/tclWinReg.c, win/tclWinSerial.c, win/tclWinSock.c: More
	generation of error codes (most platform-specific parts not already
	using Tcl_PosixError).

2011-04-05  Venkat Iyer <venkat@comit.com>

	* library/tzdata/Africa/Casablanca: Update to Olson's tzdata2011e
	* library/tzdata/America/Santiago:
	* library/tzdata/Pacific/Easter:
	* library/tzdata/America/Metlakatla: (new)
	* library/tzdata/America/North_Dakota/Beulah: (new)
	* library/tzdata/America/Sitka: (new)

2011-04-04  Donal K. Fellows  <dkf@users.sf.net>

	* generic/tclOO.c, generic/tclOOBasic.c, generic/tclOODefineCmds.c
	* generic/tclOOInfo.c, generic/tclOOMethod.c: More generation of
	error codes (TclOO miscellany).

	* generic/tclCmdAH.c, generic/tclCmdIL.c: More generation of error
	codes (miscellaneous commands mostly already handled).

2011-04-04  Don Porter  <dgp@users.sourceforge.net>

	* README:	[Bug 3202030]: Updated README files, repairing broken
	* macosx/README:URLs and removing other bits that were clearly wrong.
	* unix/README:	Still could use more eyeballs on the detailed build
	* win/README:	advice on various plaforms.

2011-04-04  Donal K. Fellows  <dkf@users.sf.net>

	* library/init.tcl (tcl::mathfunc::rmmadwiw): Disable by default to
	make test suite work.

	* generic/tclBasic.c, generic/tclStringObj.c, generic/tclTimer.c,
	* generic/tclTrace.c, generic/tclUtil.c: More generation of error
	codes ([format], [after], [trace], RE optimizer).

2011-04-04  Jan Nijtmans  <nijtmans@users.sf.net>

	* generic/tclCmdAH.c:  Better error-message in case of errors
	* generic/tclCmdIL.c:  related to setting a variable. This fixes
	* generic/tclDictObj.c: a warning: "Why make your own error
	* generic/tclScan.c:   message? Why?"
	* generic/tclTest.c:
	* test/error.test:
	* test/info.test:
	* test/scan.test:
	* unix/tclUnixThrd.h:  Remove this unused header file.

2011-04-03  Donal K. Fellows  <dkf@users.sf.net>

	* generic/tclNamesp.c, generic/tclObj.c, generic/tclPathObj.c:
	* generic/tclPipe.c, generic/tclPkg.c, generic/tclProc.c:
	* generic/tclScan.c: More generation of error codes (namespace
	creation, path normalization, pipeline creation, package handling,
	procedures, [scan] formats)

2011-04-02  Kevin B. Kenny  <kennykb@acm.org>

	* generic/tclStrToD.c (QuickConversion): Replaced another couple
	of 'double' declarations with 'volatile double' to work around
	misrounding issues in mingw-gcc 3.4.5.

2011-04-02  Donal K. Fellows  <dkf@users.sf.net>

	* generic/tclInterp.c, generic/tclListObj.c, generic/tclLoad.c:
	More generation of errorCodes ([interp], [lset], [load], [unload]).

	* generic/tclEvent.c, generic/tclFileName.c: More generation of
	errorCode information (default [bgerror] and [glob]).

2011-04-01  Reinhard Max  <max@suse.de>

	* library/init.tcl: TIP#131 implementation.

2011-03-31  Donal K. Fellows  <dkf@users.sf.net>

	* generic/tclGetDate.y, generic/tclDate.c (TclClockOldscanObjCmd):
	More generation of errorCode information.

2011-03-28  Donal K. Fellows  <dkf@users.sf.net>

	* generic/tclCmdMZ.c, generic/tclConfig.c, generic/tclUtil.c: More
	generation of errorCode information, notably when lists are mis-parsed

	* generic/tclCmdMZ.c (Tcl_RegexpObjCmd, Tcl_RegsubObjCmd): Use the
	error messages generated by the variable management code rather than
	creating our own.

2011-03-27  Miguel Sofer  <msofer@users.sf.net>

	* generic/tclBasic.c (TclNREvalObjEx): fix performance issue, notably
	apparent in tclbench's "LIST lset foreach". Many thanks to Twylite for
	patiently researching the issue and explaining it to me: a missing
	Tcl_ResetObjResult that causes unwanted sharing of the current result
	Tcl_Obj.

2011-03-26  Donal K. Fellows  <dkf@users.sf.net>

	* generic/tclNamesp.c (Tcl_Export, Tcl_Import, DoImport): More
	generation of errorCode information.

	* generic/tclCompExpr.c, generic/tclCompile.c, generic/tclExecute.c:
	* generic/tclListObj.c, generic/tclNamesp.c, generic/tclObj.c:
	* generic/tclStringObj.c, generic/tclUtil.c: Reduce the number of
	casts used to manage Tcl_Obj internal representations.

2011-03-24  Don Porter  <dgp@users.sourceforge.net>

	* generic/tcl.h (ckfree,etc.): Restored C++ usability to the memory
	allocation and free macros.

2011-03-24  Donal K. Fellows  <dkf@users.sf.net>

	* generic/tclFCmd.c (TclFileAttrsCmd): Ensure that any reference to
	temporary index tables is squelched immediately rather than hanging
	around to trip us up in the future.

2011-03-23  Miguel Sofer  <msofer@users.sf.net>

	* generic/tclObj.c: Exploit HAVE_FAST_TSD for the deletion context in
	TclFreeObj()

2011-03-22  Miguel Sofer  <msofer@users.sf.net>

	* generic/tclThreadAlloc.c: Simpler initialization of Cache under
	HAVE_FAST_TSD, from mig-alloc-reform.

2011-03-21  Jan Nijtmans  <nijtmans@users.sf.net>

	* unix/tclLoadDl.c:    [Bug #3216070]: Loading extension libraries
	* unix/tclLoadDyld.c:  from embedded Tcl applications.
	***POTENTIAL INCOMPATIBILITY***
	For extensions which rely on symbols from other extensions being
	present in the global symbol table. For an example and some discussion
	of workarounds, see http://stackoverflow.com/q/8330614/301832

2011-03-21  Miguel Sofer  <msofer@users.sf.net>

	* generic/tclCkAlloc.c:
	* generic/tclInt.h: Remove one level of allocator indirection in
	non-memdebug builds, imported from mig-alloc-reform.

2011-03-20  Miguel Sofer  <msofer@users.sf.net>

	* generic/tclThreadAlloc.c: Imported HAVE_FAST_TSD support from
	mig-alloc-reform. The feature has to be enabled by hand: no autoconf
	support has been added. It is not clear how universal a build using
	this will be: it also requires some loader support.

2011-03-17  Donal K. Fellows  <dkf@users.sf.net>

	* generic/tclCompExpr.c (ParseExpr): Generate errorCode information on
	failure to parse expressions.

2011-03-17  Jan Nijtmans  <nijtmans@users.sf.net>

	* generic/tclMain.c: [Patch 3124683]: Reorganize the platform-specific
	stuff in (tcl|tk)Main.c.

2011-03-16  Jan Nijtmans  <nijtmans@users.sf.net>

	* generic/tclCkalloc.c: [Bug 3197864]: Pointer truncation on Win64
	TCL_MEM_DEBUG builds.

2011-03-16  Don Porter  <dgp@users.sourceforge.net>

	* generic/tclBasic.c:	Some rewrites to eliminate calls to isspace()
	* generic/tclParse.c:	and their /* INTL */ risk.
	* generic/tclProc.c:

2011-03-16  Jan Nijtmans  <nijtmans@users.sf.net>

	* unix/tcl.m4:    Make SHLIB_LD_LIBS='${LIBS}' the default and
	* unix/configure: set to "" on per-platform necessary basis.
	Backported from TEA, but kept all original platform code which was
	removed from TEA.

2011-03-14  Kevin B. Kenny  <kennykb@acm.org>

	* tools/tclZIC.tcl (onDayOfMonth): Allow for leading zeroes in month
	and day so that tzdata2011d parses correctly.
	* library/tzdata/America/Havana:
	* library/tzdata/America/Juneau:
	* library/tzdata/America/Santiago:
	* library/tzdata/Europe/Istanbul:
	* library/tzdata/Pacific/Apia:
	* library/tzdata/Pacific/Easter:
	* library/tzdata/Pacific/Honolulu:  tzdata2011d

	* generic/tclAssembly.c (BBEmitInstInt1): Changed parameter data types
	in an effort to silence a MSVC warning reported by Ashok P. Nadkarni.
	Unable to test, since both forms work on my machine in VC2005, 2008,
	2010, in both release and debug builds.
	* tests/tclTest.c (TestdstringCmd): Restored MSVC buildability broken
	by [5574bdd262], which changed the effective return type of 'ckalloc'
	from 'char*' to 'void*'.

2011-03-13  Miguel Sofer  <msofer@users.sf.net>

	* generic/tclExecute.c: remove TEBCreturn()

2011-03-12  Donal K. Fellows  <dkf@users.sf.net>

	* generic/tcl.h (ckalloc,ckfree,ckrealloc): Moved casts into these
	macro so that they work with VOID* (which is a void* on all platforms
	which Tcl actually builds on) and unsigned int for the length
	parameters, removing the need for MANY casts across the rest of Tcl.
	Note that this is a strict source-level-only change, so size_t cannot
	be used (would break binary compatibility on 64-bit platforms).

2011-03-12  Jan Nijtmans  <nijtmans@users.sf.net>

	* win/tclWinFile.c: [Bug 3185609]: File normalization corner case
	of ... broken with -DUNICODE

2011-03-11  Donal K. Fellows  <dkf@users.sf.net>

	* tests/unixInit.test: Make better use of tcltest2.

2011-03-10  Donal K. Fellows  <dkf@users.sf.net>

	* generic/tclBasic.c, generic/tclCompCmds.c, generic/tclEnsemble.c:
	* generic/tclInt.h, generic/tclNamesp.c, library/auto.tcl:
	* tests/interp.test, tests/namespace.test, tests/nre.test:
	Converted the [namespace] command into an ensemble. This has the
	consequence of making it vital for Tcl code that wishes to work with
	namespaces to _not_ delete the ::tcl namespace.
	***POTENTIAL INCOMPATIBILITY***

	* library/tcltest/tcltest.tcl (loadIntoSlaveInterpreter): Added this
	command to handle connecting tcltest to a slave interpreter. This adds
	in the hook (inside the tcltest namespace) that allows the tests run
	in the child interpreter to be reported as part of the main sequence
	of test results. Bumped version of tcltest to 2.3.3.
	* tests/init.test, tests/package.test: Adapted these test files to use
	the new feature.

	* generic/tclAlloc.c, generic/tclCmdMZ.c, generic/tclCompExpr.c:
	* generic/tclCompile.c, generic/tclEnv.c, generic/tclEvent.c:
	* generic/tclIO.c, generic/tclIOCmd.c, generic/tclIORChan.c:
	* generic/tclIORTrans.c, generic/tclLiteral.c, generic/tclNotify.c:
	* generic/tclParse.c, generic/tclStringObj.c, generic/tclUtil.c:
	* generic/tclZlib.c, unix/tclUnixFCmd.c, unix/tclUnixNotfy.c:
	* unix/tclUnixPort.h, unix/tclXtNotify.c: Formatting fixes, mainly to
	comments, so code better fits the style in the Engineering Manual.

2011-03-09  Donal K. Fellows  <dkf@users.sf.net>

	* tests/incr.test: Update more of the test suite to use Tcltest 2.

2011-03-09  Don Porter  <dgp@users.sourceforge.net>

	* generic/tclNamesp.c:	[Bug 3202171]: Tighten the detector of nested
	* tests/namespace.test:	[namespace code] quoting that the quoted
	scripts function properly even in a namespace that contains a custom
	"namespace" command.

	* doc/tclvars.n:	Formatting fix.  Thanks to Pat Thotys.

2011-03-09  Donal K. Fellows  <dkf@users.sf.net>

	* tests/dstring.test, tests/init.test, tests/link.test: Update more of
	the test suite to use Tcltest 2.

2011-03-08  Jan Nijtmans  <nijtmans@users.sf.net>

	* generic/tclBasic.c: Fix gcc warnings: variable set but not used
	* generic/tclProc.c:
	* generic/tclIORChan.c:
	* generic/tclIORTrans.c:
	* generic/tclAssembly.c:  Fix gcc warning: comparison between signed
	and unsigned integer expressions

2011-03-08  Don Porter  <dgp@users.sourceforge.net>

	* generic/tclInt.h:	Remove TclMarkList() routine, an experimental
	* generic/tclUtil.c:	dead-end from the 8.5 alpha days.

	* generic/tclResult.c (ResetObjResult): [Bug 3202905]: Correct failure
	to clear invalid intrep.  Thanks to Colin McDonald.

2011-03-08  Donal K. Fellows  <dkf@users.sf.net>

	* generic/tclAssembly.c, tests/assemble.test: Migrate to use a style
	more consistent with the rest of Tcl.

2011-03-06  Don Porter  <dgp@users.sourceforge.net>

	* generic/tclBasic.c:	More replacements of Tcl_UtfBackslash() calls
	* generic/tclCompile.c:	with TclParseBackslash() where possible.
	* generic/tclCompCmdsSZ.c:
	* generic/tclParse.c:
	* generic/tclUtil.c:

	* generic/tclUtil.c (TclFindElement):	[Bug 3192636]: Guard escape
	sequence scans to not overrun the string end.

2011-03-05  Don Porter  <dgp@users.sourceforge.net>

	* generic/tclParse.c (TclParseBackslash): [Bug 3200987]: Correct
	* tests/parse.test:	trunction checks in \x and \u substitutions.

2011-03-05  Miguel Sofer  <msofer@users.sf.net>

	* generic/tclExecute.c (TclStackFree): insure that the execStack
	satisfies "at most one free stack after the current one" when
	consecutive reallocs caused the creation of intervening stacks.

2011-03-05  Kevin B. Kenny  <kennykb@acm.org>

	* generic/tclAssembly.c (new file):
	* generic/tclBasic.c (Tcl_CreateInterp):
	* generic/tclInt.h:
	* tests/assemble.test (new file):
	* unix/Makefile.in:
	* win/Makefile.in:
	* win/makefile.vc:  Merged dogeen-assembler-branch into HEAD. Since
	all functional changes are in the tcl::unsupported namespace, there's
	no reason to sequester this code on a separate branch.

2011-03-05  Miguel Sofer  <msofer@users.sf.net>

	* generic/tclExecute.c: Cleaner mem management for TEBCdata

	* generic/tclExecute.c:
	* tests/nre.test: Renamed BottomData to TEBCdata, so that the name
	refers to what it is rather than to its storage location.

	* generic/tclBasic.c:     Renamed struct TEOV_callback to the more
	* generic/tclCompExpr.c:  descriptive NRE_callback.
	* generic/tclCompile.c:
	* generic/tclExecute.c:
	* generic/tclInt.decls:
	* generic/tclInt.h:
	* generic/tclIntDecls.h:
	* generic/tclTest.c:

2011-03-04  Donal K. Fellows  <dkf@users.sf.net>

	* generic/tclOOMethod.c (ProcedureMethodCompiledVarConnect)
	(ProcedureMethodCompiledVarDelete): [Bug 3185009]: Keep references to
	resolved object variables so that an unset doesn't leave any dangling
	pointers for code to trip over.

2011-03-01  Miguel Sofer  <msofer@users.sf.net>

	* generic/tclBasic.c (TclNREvalObjv): Missing a variable declaration
	in commented out non-optimised code, left for ref in checkin
	[b97b771b6d]

2011-03-03  Don Porter  <dgp@users.sourceforge.net>

	* generic/tclResult.c (Tcl_AppendResultVA):	Use the directive
	USE_INTERP_RESULT [TIP 330] to force compat with interp->result
	access, instead of the improvised hack USE_DIRECT_INTERP_RESULT_ACCESS
	from releases past.

2011-03-01  Miguel Sofer  <msofer@users.sf.net>

	* generic/tclCompCmdsSZ.c (TclCompileThrowCmd, TclCompileUnsetCmd):
	fix leaks

	* generic/tclBasic.c:       This is [Patch 3168398],
	* generic/tclCompCmdsSZ.c:  Joe Mistachkin's optimisation
	* generic/tclExecute.c:     of Tip #285
	* generic/tclInt.decls:
	* generic/tclInt.h:
	* generic/tclIntDecls.h:
	* generic/tclInterp.c:
	* generic/tclOODecls.h:
	* generic/tclStubInit.c:
	* win/makefile.vc:

	* generic/tclExecute.c (ExprObjCallback): Fix object leak

	* generic/tclExecute.c (TEBCresume): Store local var array and
	constants in automatic vars to reduce indirection, slight perf
	increase

	* generic/tclOOCall.c (TclOODeleteContext): Added missing '*' so that
	trunk compiles.

	* generic/tclBasic.c (TclNRRunCallbacks): [Patch 3168229]: Don't do
	the trampoline dance for commands that do not have an nreProc.

2011-03-01  Donal K. Fellows  <dkf@users.sf.net>

	* generic/tclOO.c (Tcl_NewObjectInstance, TclNRNewObjectInstance)
	(TclOOObjectCmdCore, FinalizeObjectCall):
	* generic/tclOOBasic.c (TclOO_Object_Destroy, AfterNRDestructor):
	* generic/tclOOCall.c (TclOODeleteContext, TclOOGetCallContext):
	Reorganization of call context reference count management so that code
	is (mostly) simpler.

2011-01-26  Donal K. Fellows  <dkf@users.sf.net>

	* doc/RegExp.3: [Bug 3165108]: Corrected documentation of description
	of subexpression info in Tcl_RegExpInfo structure.

2011-01-25  Jan Nijtmans  <nijtmans@users.sf.net>

	* generic/tclPreserve.c:  Don't miss 64-bit address bits in panic
				  message.
	* win/tclWinChan.c:       Fix various gcc-4.5.2 64-bit warning
	* win/tclWinConsole.c:    messages, e.g. by using full 64-bits for
	* win/tclWinDde.c:	  socket fd's
	* win/tclWinPipe.c
	* win/tclWinReg.c
	* win/tclWinSerial.c
	* win/tclWinSock.c
	* win/tclWinThrd.c

2011-01-19  Jan Nijtmans  <nijtmans@users.sf.net>

	* tools/genStubs.tcl: [Enh #3159920]: Tcl_ObjPrintf() crashes with
	* generic/tcl.decls   bad format specifier.
	* generic/tcl.h
	* generic/tclDecls.h

2011-01-18  Donal K. Fellows  <dkf@users.sf.net>3159920

	* generic/tclOOMethod.c (PushMethodCallFrame): [Bug 3001438]: Make
	sure that the cmdPtr field of the procPtr is correct and relevant at
	all times so that [info frame] can report sensible information about a
	frame after a return to it from a recursive call, instead of probably
	crashing (depending on what else has overwritten the Tcl stack!)

2011-01-18  Jan Nijtmans  <nijtmans@users.sf.net>

	* generic/tclBasic.c:      Various mismatches between Tcl_Panic
	* generic/tclCompCmds.c:   format string and its arguments,
	* generic/tclCompCmdsSZ.c: discovered thanks to [Bug 3159920]
	* generic/tclCompExpr.c
	* generic/tclEnsemble.c
	* generic/tclPreserve.c
	* generic/tclTest.c

2011-01-17  Jan Nijtmans  <nijtmans@users.sf.net>

	* generic/tclIOCmd.c: [Bug 3148192]: Commands "read/puts" incorrectly
	* tests/chanio.test:  interpret parameters. Improved error-message
	* tests/io.test       regarding legacy form.
	* tests/ioCmd.test

2011-01-15  Kevin B. Kenny  <kennykb@acm.org>

	* doc/tclvars.n:
	* generic/tclStrToD.c:
	* generic/tclUtil.c (Tcl_PrintDouble):
	* tests/util.test (util-16.*): [Bug 3157475]: Restored full Tcl 8.4
	compatibility for the formatting of floating point numbers when
	$::tcl_precision is not zero. Added compatibility tests to make sure
	that excess trailing zeroes are suppressed for all eight major code
	paths.

2011-01-12  Jan Nijtmans  <nijtmans@users.sf.net>

	* win/tclWinFile.c:   Use _vsnprintf in stead of vsnprintf, because
	MSVC 6 doesn't have it. Reported by andreask.
	* win/tcl.m4:         handle --enable-64bit=ia64 for gcc
	* win/configure.in:   more accurate test for correct <intrin.h>
	* win/configure:      (autoconf-2.59)
	* win/tclWin32Dll.c:  VS 2005 64-bit does not have intrin.h, and
	* generic/tclPanic.c: does not need it.

2011-01-07  Kevin B. Kenny  <kennykb@acm.org>

	* tests/util.test (util-15.*): Added test cases for floating point
	conversion of the largest denormal and the smallest normal number, to
	avoid any possibility of the failure suffered by PHP in the last
	couple of days. (They didn't fail, so no actual functional change.)

2011-01-05  Donal K. Fellows  <dkf@users.sf.net>

	* tests/package.test, tests/pkg.test: Coalesce these tests into one
	file that is concerned with the package system. Convert to use
	tcltest2 properly.
	* tests/autoMkindex.test, tests/pkgMkIndex.test: Convert to use
	tcltest2 properly.

2011-01-01  Donal K. Fellows  <dkf@users.sf.net>

	* tests/cmdAH.test, tests/cmdMZ.test, tests/compExpr.test,
	* tests/compile.test, tests/concat.test, tests/eval.test,
	* tests/fileName.test, tests/fileSystem.test, tests/interp.test,
	* tests/lsearch.test, tests/namespace-old.test, tests/namespace.test,
	* tests/oo.test, tests/proc.test, tests/security.test,
	* tests/switch.test, tests/unixInit.test, tests/var.test,
	* tests/winDde.test, tests/winPipe.test: Clean up of tests and
	conversion to tcltest 2. Target has been to get init and cleanup code
	out of the test body and into the -setup/-cleanup stanzas.

	* tests/execute.test (execute-11.1): [Bug 3142026]: Added test that
	fails (with a crash) in an unfixed memdebug build on 64-bit systems.

2010-12-31  Donal K. Fellows  <dkf@users.sf.net>

	* generic/tclCmdIL.c (SortElement): Use unions properly in the
	definition of this structure so that there is no need to use nasty
	int/pointer type punning. Made it clearer what the purposes of the
	various parts of the structure are.

2010-12-31  Jan Nijtmans  <nijtmans@users.sf.net>

	* unix/dltest/*.c: [Bug 3148192]: Fix broken [load] tests by ensuring
	that the affected files are never compiled with -DSTATIC_BUILD.

2010-12-30  Miguel Sofer  <msofer@users.sf.net>

	* generic/tclExecute.c (GrowEvaluationStack): Off-by-one error in
	sizing the new allocation - was ok in comment but wrong in the code.
	Triggered by [Bug 3142026] which happened to require exactly one more
	than what was in existence.

2010-12-26  Donal K. Fellows  <dkf@users.sf.net>

	* generic/tclCmdIL.c (Tcl_LsortObjCmd): Fix crash when multiple -index
	options are used. Simplified memory handling logic.

2010-12-20  Jan Nijtmans  <nijtmans@users.sf.net>

	* win/tclWin32Dll.c:    [Patch 3059922]: fixes for mingw64 - gcc4.5.1
	tdm64-1: completed for all environments.

2010-12-20  Jan Nijtmans  <nijtmans@users.sf.net>

	* win/configure.in:   Explicitely test for intrinsics support in
	compiler, before assuming only MSVC has it.
	* win/configure:      (autoconf-2.59)
	* generic/tclPanic.c:

2010-12-19  Jan Nijtmans  <nijtmans@users.sf.net>

	* win/tclWin32Dll.c:    [Patch 3059922]: fixes for mingw64 - gcc4.5.1
	tdm64-1: Fixed for gcc, not yet for MSVC 64-bit.

2010-12-17  Stuart Cassoff  <stwo@users.sourceforge.net>

	* unix/Makefile.in:  Remove unwanted/obsolete 'ddd' target.

2010-12-17  Stuart Cassoff  <stwo@users.sourceforge.net>

	* unix/Makefile.in:	Clean up '.PHONY:' targets: Arrange those
				common to Tcl and Tk as in Tk's Makefile.in,
				add any missing ones and remove duplicates.

2010-12-17  Stuart Cassoff  <stwo@users.sourceforge.net>

	* unix/Makefile.in:  [Bug 2446711]: Remove 'allpatch' target.

2010-12-17  Stuart Cassoff  <stwo@users.sourceforge.net>

	* unix/Makefile.in:  [Bug 2537626]: Use 'rpmbuild', not 'rpm'.

2010-12-16  Jan Nijtmans  <nijtmans@users.sf.net>

	* generic/tclPanic.c:  [Patch 3124554]: Move WishPanic from Tk to Tcl
	* win/tclWinFile.c:    Better communication with debugger, if present.

2010-12-15  Kevin B. Kenny  <kennykb@acm.org>

	[dogeen-assembler-branch]

	* tclAssembly.c:
	* assemble.test: 	Reworked beginCatch/endCatch handling to
	enforce the more severe (but more correct) restrictions on catch
	handling that appeared in the discussion of [Bug 3098302] and in
	tcl-core traffic beginning about 2010-10-29.

2010-12-15  Jan Nijtmans  <nijtmans@users.sf.net>

	* generic/tclPanic.c:    Restore abort() as it was before.
	* win/tclWinFile.c:      [Patch 3124554]: Use ExitProcess() here, like
	in wish.

2010-12-14  Jan Nijtmans  <nijtmans@users.sf.net>

	* generic/tcl.h: [Bug 3137454]: Tcl CVS HEAD does not build on GCC 3.

2010-12-14  Reinhard Max  <max@suse.de>

	* win/tclWinSock.c (CreateSocket):         Swap the loops over
	* unix/tclUnixSock.c (CreateClientSocket): local and remote addresses,
	so that the system's address preference for the remote side decides
	which family gets tried first. Cleanup and clarify some of the
	comments.

2010-12-13  Jan Nijtmans  <nijtmans@users.sf.net>

	* generic/tcl.h:    [Bug 3135271]: Link error due to hidden
	* unix/tcl.m4:      symbols (CentOS 4.2)
	* unix/configure:   (autoconf-2.59)
	* win/tclWinFile.c:  Undocumented feature, only meant to be used by
	Tk_Main. See [Patch 3124554]: Move WishPanic from Tk to Tcl

2010-12-12  Stuart Cassoff  <stwo@users.sourceforge.net>

	* unix/tcl.m4: Better building on OpenBSD.
	* unix/configure: (autoconf-2.59)

2010-12-10  Jan Nijtmans  <nijtmans@users.sf.net>

	* generic/tcl.h:       [Bug 3129448]: Possible over-allocation on
	* generic/tclCkalloc.c: 64-bit platforms, part 2
	* generic/tclCompile.c:
	* generic/tclHash.c:
	* generic/tclInt.h:
	* generic/tclIO.h:
	* generic/tclProc.c:

2010-12-10 Alexandre Ferrieux  <ferrieux@users.sourceforge.net>

	* generic/tclIO.c: Make sure [fcopy -size ... -command ...] always
	* tests/io.test:   calls the callback asynchronously, even for size
			   zero.

2010-12-10  Jan Nijtmans  <nijtmans@users.sf.net>

	* generic/tclBinary.c:  Fix gcc -Wextra warning: missing initializer
	* generic/tclCmdAH.c:
	* generic/tclCmdIL.c:
	* generic/tclCmdMZ.c:
	* generic/tclDictObj.c:
	* generic/tclIndexObj.c:
	* generic/tclIOCmd.c:
	* generic/tclVar.c:
	* win/tcl.m4:               Fix manifest-generation for 64-bit gcc
				    (mingw-w64)
	* win/configure.in:         Check for availability of intptr_t and
				    uintptr_t
	* win/configure:            (autoconf-2.59)
	* generic/tclInt.decls:     Change 1st param of TclSockMinimumBuffers
	* generic/tclIntDecls.h:    to ClientData, and TclWin(Get|Set)SockOpt
	* generic/tclIntPlatDecls.h:to SOCKET, because on Win64 those are
	* generic/tclIOSock.c:	    64-bit, which does not fit.
	* win/tclWinSock.c:
	* unix/tclUnixSock.c:

2010-12-09  Donal K. Fellows  <dkf@users.sf.net>

	* tests/fCmd.test: Improve sanity of constraints now that we don't
	support anything before Windows 2000.

	* generic/tclCmdAH.c (TclInitFileCmd, TclMakeFileCommandSafe, ...):
	Break up [file] into an ensemble. Note that the ensemble is safe in
	itself, but the majority of its subcommands are not.
	* generic/tclFCmd.c (FileCopyRename,TclFileDeleteCmd,TclFileAttrsCmd)
	(TclFileMakeDirsCmd): Adjust these subcommand implementations to work
	inside an ensemble.
	(TclFileLinkCmd, TclFileReadLinkCmd, TclFileTemporaryCmd): Move these
	subcommand implementations from tclCmdAH.c, where they didn't really
	belong.
	* generic/tclIOCmd.c (TclChannelNamesCmd): Move to more appropriate
	source file.
	* generic/tclEnsemble.c (TclMakeEnsemble): Start of code to make
	partially-safe ensembles. Currently does not function as expected due
	to various shortcomings in how safe interpreters are constructed.
	* tests/cmdAH.test, tests/fCmd.test, tests/interp.test: Test updates
	to take into account systematization of error messages.

	* tests/append.test, tests/appendComp.test: Clean up tests so that
	they don't leave things in the global environment (detected when doing
	-singleproc testing).

2010-12-07  Donal K. Fellows  <dkf@users.sf.net>

	* tests/fCmd.test, tests/safe.test, tests/uplevel.test,
	* tests/upvar.test, tests/var.test: Convert more tests to tcltest2 and
	factor them to be easier to understand.

	* generic/tclStrToD.c: Tidy up code so that more #ifdef-fery is
	quarantined at the front of the file and function headers follow the
	modern Tcl style.

2010-12-06  Jan Nijtmans  <nijtmans@users.sf.net>

	* generic/tclBinary.c:  [Bug 3129448]: Possible over-allocation on
	* generic/tclCkalloc.c: 64-bit platforms.
	* generic/tclTrace.c

2010-12-05  Jan Nijtmans  <nijtmans@users.sf.net>

	* unix/tcl.m4: [Patch 3116490]: Cross-compile support for unix
	* unix/configure: (autoconf-2.59)

2010-12-03  Jeff Hobbs  <jeffh@ActiveState.com>

	* generic/tclUtil.c (TclReToGlob): Add extra check for multiple inner
	*s that leads to poor recursive glob matching, defer to original RE
	instead.  tclbench RE var backtrack.

2010-12-03  Jan Nijtmans  <nijtmans@users.sf.net>

	* generic/tclUtil.c:   Silence gcc warning when using -Wwrite-strings
	* generic/tclStrToD.c: Silence gcc warning for non-IEEE platforms
	* win/Makefile.in:  [Patch 3116490]: Cross-compile Tcl mingw32 on unix
	* win/tcl.m4:       This makes it possible to cross-compile Tcl/Tk for
	* win/configure.in: Windows (either 32-bit or 64-bit) out-of-the-box
	* win/configure:    on UNIX, using mingw-w64 build tools (If Itcl,
	tdbc and Thread take over the latest tcl.m4, they can do that too).

2010-12-01  Kevin B. Kenny  <kennykb@acm.org>

	* generic/tclStrToD.c (SetPrecisionLimits, TclDoubleDigits):
	[Bug 3124675]: Added meaningless initialization of 'i', 'ilim' and
	'ilim1' to silence warnings from the C compiler about possible use of
	uninitialized variables, Added a panic to the 'switch' that assigns
	them, to assert that the 'default' case is impossible.

2010-12-01  Jan Nijtmans  <nijtmans@users.sf.net>

	* generic/tclBasic.c: Fix gcc 64-bit warnings: cast from pointer to
	* generic/tclHash.c:  integer of different size.
	* generic/tclTest.c:
	* generic/tclThreadTest.c:
	* generic/tclStrToD.c: Fix gcc(-4.5.2) warning: 'static' is not at
	beginning of declaration.
	* generic/tclPanic.c: Allow Tcl_Panic() to enter the debugger on win32
	* generic/tclCkalloc.c: Use Tcl_Panic() in stead of duplicating the
	code.

2010-11-30  Jeff Hobbs  <jeffh@ActiveState.com>

	* generic/tclInt.decls, generic/tclInt.h, generic/tclIntDecls.h:
	* generic/tclStubInit.c: TclFormatInt restored at slot 24
	* generic/tclUtil.c (TclFormatInt): restore TclFormatInt func from
	2005-07-05 macro-ization. Benchmarks indicate it is faster, as a key
	int->string routine (e.g. int-indexed arrays).

2010-11-29 Alexandre Ferrieux  <ferrieux@users.sourceforge.net>

	* generic/tclBasic.c: Patch by Miguel, providing a
	[::tcl::unsupported::inject coroname command args], which prepends
	("injects") arbitrary code to a suspended coro's future resumption.
	Neat for debugging complex coros without heavy instrumentation.

2010-11-29  Kevin B. Kenny  <kennykb@acm.org>

	* generic/tclInt.decls:
	* generic/tclInt.h:
	* generic/tclStrToD.c:
	* generic/tclTest.c:
	* generic/tclTomMath.decls:
	* generic/tclUtil.c:
	* tests/util.test:
	* unix/Makefile.in:
	* win/Makefile.in:
	* win/makefile.vc: Rewrite of Tcl_PrintDouble and TclDoubleDigits that
	(a) fixes a severe performance problem with floating point shimmering
	reported by Karl Lehenbauer, (b) allows TclDoubleDigits to generate
	the digit strings for 'e' and 'f' format, so that it can be used for
	tcl_precision != 0 (and possibly later for [format]), (c) fixes [Bug
	3120139] by making TclPrintDouble inherently locale-independent, (d)
	adds test cases to util.test for correct rounding in difficult cases
	of TclDoubleDigits where fixed- precision results are requested. (e)
	adds test cases to util.test for the controversial aspects of [Bug
	3105247]. As a side effect, two more modules from libtommath
	(bn_mp_set_int.c and bn_mp_init_set_int.c) are brought into the build,
	since the new code uses them.

	* generic/tclIntDecls.h:
	* generic/tclStubInit.c:
	* generic/tclTomMathDecls.h:	Regenerated.

2010-11-24  Donal K. Fellows  <dkf@users.sf.net>

	* tests/chanio.test, tests/iogt.test, tests/ioTrans.test: Convert more
	tests to tcltest2 and factor them to be easier to understand.

2010-11-20  Donal K. Fellows  <dkf@users.sf.net>

	* tests/chanio.test: Converted many tests to tcltest2 by marking the
	setup and cleanup parts as such.

2010-11-19  Jan Nijtmans  <nijtmans@users.sf.net>

	* win/tclWin32Dll.c: Fix gcc warnings: unused variable 'registration'
	* win/tclWinChan.c:
	* win/tclWinFCmd.c:

2010-11-18  Jan Nijtmans  <nijtmans@users.sf.net>

	* win/tclAppInit.c: [FRQ 491789]: "setargv() doesn't support a unicode
	cmdline" now implemented for cygwin and mingw32 too.
	* tests/main.test: No longer disable tests Tcl_Main-1.4 and 1.6 on
	Windows, because those now work on all supported platforms.
	* win/configure.in:  Set NO_VIZ=1 when zlib is compiled in libtcl,
	this resolves compiler warnings in 64-bit and static builds.
	* win/configure (regenerated)

2010-11-18  Donal K. Fellows  <dkf@users.sf.net>

	* doc/file.n: [Bug 3111298]: Typofix.

	* tests/oo.test: [Bug 3111059]: Added testing that neatly trapped this
	issue.

2010-11-18  Miguel Sofer  <msofer@users.sf.net>

	* generic/tclNamesp.c: [Bug 3111059]: Fix leak due to bad looping
	construct.

2010-11-17  Jan Nijtmans  <nijtmans@users.sf.net>

	* win/tcl.m4: [FRQ 491789]: "setargv() doesn't support a unicode
	cmdline" now implemented for mingw-w64
	* win/configure    (re-generated)

2010-11-16  Jan Nijtmans  <nijtmans@users.sf.net>

	* win/tclAppInit.c:Bring compilation under mingw-w64 a bit closer
	* win/cat.c:       to reality. See for what's missing:
	* win/tcl.m4:      <https://sourceforge.net/apps/trac/mingw-w64/wiki/Unicode%20apps>
	* win/configure:   (re-generated)
	* win/tclWinPort.h: [Bug #3110161]: Extensions using TCHAR don't
	compile on VS2005 SP1

2010-11-15  Andreas Kupries  <andreask@activestate.com>

	* doc/interp.n: [Bug 3081184]: TIP #378.
	* doc/tclvars.n: Performance fix for TIP #280.
	* generic/tclBasic.c:
	* generic/tclExecute.c:
	* generic/tclInt.h:
	* generic/tclInterp.c:
	* tests/info.test:
	* tests/interp.test:

2010-11-10  Andreas Kupries  <andreask@activestate.com>

	* changes:	Updates for 8.6b2 release.

2010-11-09  Donal K. Fellows  <dkf@users.sf.net>

	* generic/tclOOMethod.c (ProcedureMethodVarResolver): [Bug 3105999]:
	* tests/oo.test:	Make sure that resolver structures that are
				only temporarily needed get squelched.

2010-11-05  Jan Nijtmans  <nijtmans@users.sf.net>

	* generic/tclMain.c: Thanks, Kevin, for the fix, but this how it was
	supposed to be (TCL_ASCII_MAIN is only supposed to be defined on
	WIN32).

2010-11-05  Kevin B. Kenny  <kennykb@acm.org>

	* generic/tclMain.c: Added missing conditional on _WIN32 around code
	that messes around with the definition of _UNICODE, to correct a badly
	broken Unix build from Jan's last commit.

2010-11-04  Jan Nijtmans  <nijtmans@users.sf.net>

	* generic/tclDecls.h:	[FRQ 491789]: "setargv() doesn't support a
	* generic/tclMain.c:	unicode cmdline" implemented for Tcl on MSVC++
	* doc/Tcl_Main.3:
	* win/tclAppInit.c:
	* win/makefile.vc:
	* win/Makefile.in:
	* win/tclWin32Dll.c:	Eliminate minor MSVC warning TCHAR -> char
				conversion

2010-11-04  Reinhard Max  <max@suse.de>

	* tests/socket.test: Run the socket tests three times with the address
	family set to any, inet, and inet6 respectively. Use constraints to
	skip the tests if a family is found to be unsupported or not
	configured on the local machine. Adjust the tests to dynamically adapt
	to the address family that is being tested.

	Rework some of the tests to speed them up by avoiding (supposedly)
	unneeded [after]s.

2010-11-04  Stuart Cassoff  <stwo@users.sourceforge.net>

	* unix/Makefile.in:	[Patch 3101127]: Installer Improvements.
	* unix/install-sh:

2010-11-04  Donal K. Fellows  <dkf@users.sf.net>

	* tests/error.test (error-19.13): Another variation on testing for
	issues in [try] compilation.

	* doc/Tcl.n (Variable substitution): [Bug 3099086]: Increase clarity
	of explanation of what characters are actually permitted in variable
	substitutions. Note that this does not constitute a change of
	behavior; it is just an improvement of explanation.

2010-11-04  Don Porter  <dgp@users.sourceforge.net>

	* changes:	Updates for 8.6b2 release.  (Thanks Andreas Kupries)

2010-11-03  Jan Nijtmans  <nijtmans@users.sf.net>

	* win/tclWinFcmd.c:    [FRQ 2965056]: Windows build with -DUNICODE
	* win/tclWinFile.c:    (more clean-ups for pre-win2000 stuff)
	* win/tclWinReg.c:

2010-11-03  Donal K. Fellows  <dkf@users.sf.net>

	* generic/tclCmdMZ.c (TryPostBody):  Ensure that errors when setting
	* tests/error.test (error-19.1[12]): message/opt capture variables get
					     reflected properly to the caller.

2010-11-03  Kevin B. Kenny  <kennykb@acm.org>

	* generic/tclCompCmds.c (TclCompileCatchCmd): [Bug 3098302]:
	* tests/compile.test (compile-3.6): Reworked the compilation of the
	[catch] command so as to avoid placing any code that might throw an
	exception (specifically, any initial substitutions or any stores to
	result or options variables) between the BEGIN_CATCH and END_CATCH but
	outside the exception range.  Added a test case that panics on a stack
	smash if the change is not made.

2010-11-01  Stuart Cassoff  <stwo@users.sourceforge.net>

	* library/safe.tcl:	Improved handling of non-standard module path
	* tests/safe.test:	lists, empty path lists in particular.

2010-11-01  Kevin B. Kenny  <kennykb@acm.org>

	* library/tzdata/Asia/Hong_Kong:
	* library/tzdata/Pacific/Apia:
	* library/tzdata/Pacific/Fiji:   Olson's tzdata2010o.

2010-10-29  Alexandre Ferrieux  <ferrieux@users.sourceforge.net>

	* generic/tclTimer.c:	[Bug 2905784]: Stop small [after]s from
				wasting CPU while keeping accuracy.

2010-10-28  Kevin B. Kenny  <kennykb@acm.org>

	[dogeen-assembler-branch]
	* generic/tclAssembly.c:
	* tests/assembly.test (assemble-31.*): Added jump tables.

2010-10-28  Don Porter  <dgp@users.sourceforge.net>

	* tests/http.test:	[Bug 3097490]: Make http-4.15 pass in
				isolation.

	* unix/tclUnixSock.c:	[Bug 3093120]: Prevent calls of
				freeaddrinfo(NULL) which can crash some
				systems.  Thanks Larry Virden.

2010-10-26  Reinhard Max  <max@suse.de>

	* Changelog.2008: Split off from Changelog.
	* generic/tclIOSock.c (TclCreateSocketAddress): The interp != NULL
	check is needed for ::tcl::unsupported::socketAF as well.

2010-10-26  Donal K. Fellows  <dkf@users.sf.net>

	* unix/tclUnixSock.c (TcpGetOptionProc): Prevent crash if interp is
	* win/tclWinSock.c (TcpGetOptionProc):   NULL (a legal situation).

2010-10-26  Reinhard Max  <max@suse.de>

	* unix/tclUnixSock.c (TcpGetOptionProc): Added support for
	::tcl::unsupported::noReverseDNS, which if set to any value, prevents
	[fconfigure -sockname] and [fconfigure -peername] from doing
	reverse DNS queries.

2010-10-24  Kevin B. Kenny  <kennykb@acm.org>

	[dogeen-assembler-branch]
	* generic/tclAssembly.c:
	* tests/assembly.test (assemble-17.15): Reworked branch handling so
	that forward branches can use jump1 (jumpTrue1, jumpFalse1). Added
	test cases that the forward branches will expand to jump4, jumpTrue4,
	jumpFalse4 when needed.

2010-10-23  Kevin B. Kenny  <kennykb@acm.org>

	[dogeen-assembler-branch]
	* generic/tclAssembly.h (removed):
				Removed file that was included in only one
				source file.
	* generictclAssembly.c:	Inlined tclAssembly.h.

2010-10-17  Alexandre Ferrieux  <ferrieux@users.sourceforge.net>

	* doc/info.n:            [Patch 2995655]:
	* generic/tclBasic.c:    Report inner contexts in [info errorstack]
	* generic/tclCompCmds.c:
	* generic/tclCompile.c:
	* generic/tclCompile.h:
	* generic/tclExecute.c:
	* generic/tclInt.h:
	* generic/tclNamesp.c:
	* tests/error.test:
	* tests/result.test:

2010-10-20  Donal K. Fellows  <dkf@users.sf.net>

	* generic/tclCompCmds.c (TclCompileDictForCmd): Update the compilation
	* generic/tclCompile.c (tclInstructionTable):	of [dict for] so that
	* generic/tclExecute.c (TEBCresume):		it no longer makes any
	use of INST_DICT_DONE now that's not needed, and make it clearer in
	the implementation of the instruction that it's just a deprecated form
	of unset operation. Followup to my commit of 2010-10-16.

2010-10-19  Donal K. Fellows  <dkf@users.sf.net>

	* generic/tclZlib.c (Tcl_ZlibStreamGet): [Bug 3081008]: Ensure that
	when a bytearray gets its internals entangled with zlib for more than
	a passing moment, that bytearray will never be shimmered away. This
	increases the amount of copying but is simple to get right, which is a
	reasonable trade-off.

	* generic/tclStringObj.c (Tcl_AppendObjToObj): Added some special
	cases so that most of the time when you build up a bytearray by
	appending, it actually ends up being a bytearray rather than
	shimmering back and forth to string.

	* tests/http11.test (check_crc): Use a simpler way to express the
	functionality of this procedure.

	* generic/tclZlib.c: Purge code that wrote to the object returned by
	Tcl_GetObjResult, as we don't want to do that anti-pattern no more.

2010-10-18  Jan Nijtmans  <nijtmans@users.sf.net>

	* tools/uniParse.tcl:   [Bug 3085863]: tclUniData was 9 years old;
	Ignore non-BMP characters and fix comment about UnicodeData.txt file.
	* generic/regcomp.c:    Fix comment
	* tests/utf.test:       Add some Unicode 6 testcases

2010-10-17  Alexandre Ferrieux  <ferrieux@users.sourceforge.net>

	* doc/info.n:           Document [info errorstack] faithfully.

2010-10-16  Donal K. Fellows  <dkf@users.sf.net>

	* generic/tclExecute.c (ReleaseDictIterator): Factored out the release
	of the bytecode-level dictionary iterator information so that the
	side-conditions on instruction issuing are simpler.

2010-10-15  Jan Nijtmans  <nijtmans@users.sf.net>

	* generic/reg_locale.c: [Bug 3085863]: tclUniData 9 years old: Updated
	* generic/tclUniData.c: Unicode tables to latest UnicodeData.txt,
	* tools/uniParse.tcl:   corresponding with Unicode 6.0 (except for
				out-of-range chars > 0xFFFF)

2010-10-13  Don Porter  <dgp@users.sourceforge.net>

	* generic/tclCompile.c:	Alternative fix for [Bugs 467523,983660] where
	* generic/tclExecute.c:	sharing of empty scripts is allowed again.

2010-10-13  Jan Nijtmans  <nijtmans@users.sf.net>

	* win/tclWinThrd.h: (removed) because it is just empty en used nowhere
	* win/tcl.dsp

2010-10-12  Jan Nijtmans  <nijtmans@users.sf.net>

	* tools/uniClass.tcl:    Spacing and comments: let uniClass.tcl
	* generic/regc_locale.c: generation match better the current
				 (hand-modified) regc_locale.c
	* tools/uniParse.tcl:    Generate proper const qualifiers for
	* generic/tclUniData.c:  tclUniData.c

2010-10-12  Reinhard Max  <max@suse.de>

	* unix/tclUnixSock.c (CreateClientSocket): [Bug 3084338]: Fix a
	memleak and refactor the calls to freeaddrinfo().

2010-10-11  Jan Nijtmans  <nijtmans@users.sf.net>

	* win/tclWinDde.c:    [FRQ 2965056]: Windows build with -DUNICODE
	* win/tclWinReg.c:
	* win/tclWinTest.c:   More cleanups
	* win/tclWinFile.c:   Add netapi32 to the link line, so we no longer
	* win/tcl.m4:         have to use LoadLibrary to access those
			      functions.
	* win/makefile.vc:
	* win/configure:      (Re-generate with autoconf-2.59)
	* win/rules.vc        Update for VS10

2010-10-09  Miguel Sofer  <msofer@users.sf.net>

	* generic/tclExecute.c: Fix overallocation of exec stack in TEBC (due
	to mixing numwords and numbytes)

2010-10-08  Jan Nijtmans  <nijtmans@users.sf.net>

	* generic/tclIOSock.c: On Windows, use gai_strerrorA

2010-10-06  Don Porter  <dgp@users.sourceforge.net>

	* tests/winPipe.test:	Test hygiene with makeFile and removeFile.

	* generic/tclCompile.c:	[Bug 3081065]: Prevent writing to the intrep
	* tests/subst.test:	fields of a freed Tcl_Obj.

2010-10-06  Kevin B. Kenny  <kennykb@acm.org>

	[dogeen-assembler-branch]

	* generic/tclAssembly.c:
	* generic/tclAssembly.h:
	* tests/assemble.test: Added catches. Still needs a lot of testing.

2010-10-02  Kevin B. Kenny  <kennykb@acm.org>

	[dogeen-assembler-branch]

	* generic/tclAssembly.c:
	* generic/tclAssembly.h:
	* tests/assemble.test: Added dictAppend, dictIncrImm, dictLappend,
	dictSet, dictUnset, nop, regexp, nsupvar, upvar, and variable.

2010-10-02  Donal K. Fellows  <dkf@users.sf.net>

	* generic/tclExecute.c (TEBCresume): [Bug 3079830]: Added invalidation
	of string representations of dictionaries in some cases.

2010-10-01  Jeff Hobbs  <jeffh@ActiveState.com>

	* generic/tclExecute.c (EvalStatsCmd): change 'evalstats' to return
	data to interp by default, or if given an arg, use that as filename to
	output to (accepts 'stdout' and 'stderr').  Fix output to print used
	inst count data.
	* generic/tclCkalloc.c: Change TclDumpMemoryInfo sig to allow objPtr
	* generic/tclInt.decls: as well as FILE* as output.
	* generic/tclIntDecls.h:

2010-10-01  Donal K. Fellows  <dkf@users.sf.net>

	* generic/tclBasic.c, generic/tclClock.c, generic/tclEncoding.c,
	* generic/tclEnv.c, generic/tclLoad.c, generic/tclNamesp.c,
	* generic/tclObj.c, generic/tclRegexp.c, generic/tclResolve.c,
	* generic/tclResult.c, generic/tclUtil.c, macosx/tclMacOSXFCmd.c:
	More purging of strcpy() from locations where we already know the
	length of the data being copied.

2010-10-01  Kevin B. Kenny  <kennykb@acm.org>

	[dogeen-assembler-branch]

	* tests/assemble.test:
	* generic/tclAssemble.h:
	* generic/tclAssemble.c:  Added listIn, listNotIn, and dictGet.

2010-09-30  Kevin B. Kenny  <kennykb@acm.org>

	[dogeen-assembler-branch]

	* tests/assemble.test:   Added tryCvtToNumeric and several more list
	* generic/tclAssemble.c: operations.
	* generic/tclAssemble.h:

2010-09-29  Kevin B. Kenny  <kennykb@acm.org>

	[dogeen-assembler-branch]

	* tests/assemble.test:   Completed conversion of tests to a
	* generic/tclAssemble.c: "white box" structure that follows the
	C code. Added missing safety checks on the operands of 'over' and
	'reverse' so that negative operand counts don't smash the stack.

2010-09-29  Jan Nijtmans  <nijtmans@users.sf.net>

	* unix/configure:	Re-generate with autoconf-2.59
	* win/configure:
	* generic/tclMain.c:	Make compilable with -DUNICODE as well

2010-09-28  Reinhard Max  <max@suse.de>

	TIP #162 IMPLEMENTATION

	* doc/socket.n:		Document the changes to the [socket] and
				[fconfigure] commands.

	* generic/tclInt.h:	Introduce TclCreateSocketAddress() as a
	* generic/tclIOSock.c:	replacement for the platform-dependent
	* unix/tclUnixSock.c:	TclpCreateSocketAddress() functions. Extend
	* unix/tclUnixChan.c:	the [socket] and [fconfigure] commands to
	* unix/tclUnixPort.h:	behave as proposed in TIP #162. This is the
	* win/tclWinSock.c:	core of what is required to support the use of
	* win/tclWinPort.h:	IPv6 sockets in Tcl.

	* compat/fake-rfc2553.c: A compat implementation of the APIs defined
	* compat/fake-rfc2553.h: in RFC-2553 (getaddrinfo() and friends) on
				 top of the existing gethostbyname() etc.
	* unix/configure.in:	 Test whether the fake-implementation is
	* unix/tcl.m4:		 needed.
	* unix/Makefile.in:	 Add a compile target for fake-rfc2553.

	* win/configure.in:	Allow cross-compilation by default.

	* tests/socket.test:	Improve the test suite to make more use of
	* tests/remote.tcl:	randomized ports to reduce interference with
				tests running in parallel or other services on
				the machine.

2010-09-28  Kevin B. Kenny  <kennykb@acm.org>

	[dogeen-assembler-branch]

	* tests/assemble.test: Added more "white box" tests.
	* generic/tclAssembly.c: Added the error checking and reporting
	for undefined labels. Revised code so that no pointers into the
	bytecode sequence are held (because the sequence can move!),
	that no Tcl_HashEntry pointers are held (because the hash table
	doesn't guarantee their stability!) and to eliminate the BBHash
	table, which is merely additional information indexed by jump
	labels and can just as easily be held in the 'label' structure.
	Renamed shared structures to CamelCase, and renamed 'label' to
	JumpLabel because other types of labels may eventually be possible.

2010-09-27  Kevin B. Kenny  <kennykb@acm.org>

	[dogeen-assembler-branch]

	* tests/assemble.test: Added more "white box" tests.
	* generic/tclAssembly.c: Fixed bugs exposed by the new tests.
	(a) [eval] and [expr] had incorrect stack balance computed if
	the arg was not a simple word. (b) [concat] accepted a negative
	operand count. (c) [invoke] accepted a zero or negative operand
	count. (d) more misspelt error messages.
	Also replaced a funky NRCallTEBC with the new call
	TclNRExecuteByteCode, necessitated by a merge with changes on the
	HEAD.

2010-09-26  Miguel Sofer  <msofer@users.sf.net>

	* generic/tclBasic.c:    [Patch 3072080] (minus the itcl
	* generic/tclCmdIL.c:    update): a saner NRE.
	* generic/tclCompExpr.c:
	* generic/tclCompile.c:  This makes TclNRExecuteByteCode (ex TEBC)
	* generic/tclCompile.h:  to be a normal NRE citizen: it loses its
	* generic/tclExecute.c:  special status.
	* generic/tclInt.decls:  The logic flow within the BC engine is
	* generic/tclInt.h:      simplified considerably.
	* generic/tclIntDecls.h:
	* generic/tclObj.c:
	* generic/tclProc.c:
	* generic/tclTest.c:

	* generic/tclVar.c: Use the macro HasLocalVars everywhere

2010-09-26  Miguel Sofer  <msofer@users.sf.net>

	* generic/tclOOMethod.c (ProcedureMethodVarResolver): avoid code
	duplication, let the runtime var resolver call the compiled var
	resolver.

2010-09-26  Kevin B. Kenny  <kennykb@acm.org>

	[dogeen-assembler-branch]

	* tests/assemble.test:	Added many new tests moving toward a more
	comprehensive test suite for the assembler.
	* generic/tclAssembly.c:	Fixed bugs exposed by the new tests:
	(a) [bitnot] and [not] had incorrect operand counts. (b)
	INST_CONCAT cannot concatenate zero objects. (c) misspelt error
	messages. (d) the "assembly code" internal representation lacked
	a duplicator, which caused double-frees of the Bytecode object
	if assembly code ever was duplicated.

2010-09-25  Kevin B. Kenny   <kennykb@acm.org>

	[dogeen-assembler-branch]

	* generic/tclAssembly.c:	Massive refactoring of the assembler
	* generic/tclAssembly.h:	to use a Tcl-like syntax (and use
	* tests/assemble.test:		Tcl_ParseCommand to parse it). The
	* tests/assemble1.bench:	refactoring also ensures that
	Tcl_Tokens in the assembler have string ranges inside the source
	code, which allows for [eval] and [expr] assembler directives
	that simply call TclCompileScript and TclCompileExpr recursively.

2010-09-24  Jeff Hobbs  <jeffh@ActiveState.com>

	* tests/stringComp.test: improved string eq/cmp test coverage
	* generic/tclExecute.c (TclExecuteByteCode): merge INST_STR_CMP and
	INST_STR_EQ/INST_STR_NEQ paths.  Speeds up eq/ne/[string eq] with
	obj-aware comparisons and eq/==/ne/!= with length equality check.

2010-09-24  Andreas Kupries  <andreask@activestate.com>

	* tclWinsock.c: [Bug 3056775]: Fixed race condition between thread and
	internal co-thread access of a socket's structure because of the
	thread not using the socketListLock in TcpAccept(). Added
	documentation on how the module works to the top.

2010-09-23  Jan Nijtmans  <nijtmans@users.sf.net>

	* generic/tclDecls.h: Make Tcl_SetPanicProc and Tcl_GetStringResult
	* unix/tclAppInit.c:  callable without stubs, just as Tcl_SetVar.
	* win/tclAppInit.c:

2010-09-23  Don Porter  <dgp@users.sourceforge.net>

	* generic/tclCmdAH.c:   Fix cases where value returned by
	* generic/tclEvent.c:   Tcl_GetReturnOptions() was leaked.
	* generic/tclMain.c:    Thanks to Jeff Hobbs for discovery of the
	anti-pattern to seek and destroy.

2010-09-23  Jan Nijtmans  <nijtmans@users.sf.net>

	* unix/tclAppInit.c:  Make compilable with -DUNICODE (not activated
	* win/tclAppInit.c:   yet), many clean-ups in comments.

2010-09-22  Miguel Sofer  <msofer@users.sf.net>

	* generic/tclExecute: [Bug 3072640]: One more DECACHE_STACK_INFO() was
	missing.

	* tests/execute.test: Added execute-10.3 for [Bug 3072640]. The test
	causes a mem failure.

	* generic/tclExecute: Protect all possible writes to ::errorInfo or
	::errorCode with DECACHE_STACK_INFO(), as they could run traces. The
	new calls to be protected are Tcl_ResetResult(), Tcl_SetErrorCode(),
	IllegalExprOperandType(), TclExprFloatError(). The error was triggered
	by [Patch 3072080].

2010-09-22  Jan Nijtmans  <nijtmans@users.sf.net>

	* win/tcl.m4:		Add kernel32 to LIBS, so the link line for
	* win/configure:	mingw is exactly the same as for MSVC++.

2010-09-21  Jeff Hobbs  <jeffh@ActiveState.com>

	* generic/tclExecute.c (TclExecuteByteCode):
	* generic/tclOOMethod.c (ProcedureMethodCompiledVarConnect):
	* generic/tclVar.c (TclLookupSimpleVar, CompareVarKeys):
	* generic/tclPathObj.c (Tcl_FSGetNormalizedPath, Tcl_FSEqualPaths):
	* generic/tclIOUtil.c (TclFSCwdPointerEquals): peephole opt
	* generic/tclResult.c (TclMergeReturnOptions): Use memcmp where
	applicable as possible speedup on some libc variants.

2010-09-21  Kevin B. Kenny  <kennykb@acm.org>

	[BRANCH: dogeen-assembler-branch]

	* generic/tclAssembly.c (new file):
	* generic/tclAssembly.h:
	* generic/tclBasic.c (builtInCmds, Tcl_CreateInterp):
	* generic/tclInt.h:
	* tests/assemble.test (new file):
	* tests/assemble1.bench (new file):
	* unix/Makefile.in:
	* win/Makefile.in:
	* win/Makefile.vc:
		Initial commit of Ozgur Dogan Ugurlu's (SF user: dogeen)
		assembler for the Tcl bytecode language.

2010-09-21  Jan Nijtmans  <nijtmans@users.sf.net>

	* win/tclWinFile.c:   Fix declaration after statement.
	* win/tcl.m4:         Add -Wdeclaration-after-statement, so this
	* win/configure:      mistake cannot happen again.
	* win/tclWinFCmd.c:   [Bug 3069278]: Breakage on head Windows
	* win/tclWinPipe.c:   triggered by install-tzdata, final fix

2010-09-20  Jan Nijtmans  <nijtmans@users.sf.net>

	* win/tclWinFCmd.c: Eliminate tclWinProcs->useWide everywhere, since
	* win/tclWinFile.c: the value is always "1" on platforms >win95
	* win/tclWinPipe.c:

2010-09-19  Donal K. Fellows  <dkf@users.sf.net>

	* doc/file.n (file readlink): [Bug 3070580]: Typofix.

2010-09-18  Jan Nijtmans  <nijtmans@users.sf.net>

	* win/tclWinFCmd.c [Bug 3069278]: Breakage on head Windows triggered
	by install-tzdata. Temporary don't compile this with -DUNICODE, while
	investigating this bug.

2010-09-16  Jeff Hobbs  <jeffh@ActiveState.com>

	* win/tclWinFile.c: Remove define of FINDEX_INFO_LEVELS as all
	supported versions of compilers should now have it.

	* unix/Makefile.in: Do not pass current build env vars when using
	NATIVE_TCLSH in targets.

2010-09-16  Jan Nijtmans  <nijtmans@users.sf.net>

	* generic/tclDecls.h:    Make Tcl_FindExecutable() work in UNICODE
	* generic/tclEncoding.c: compiles (windows-only) as well as ASCII.
	* generic/tclStubInit.c: Needed for [FRQ 491789]: setargv() doesn't
	support a unicode cmdline.

2010-09-15  Donal K. Fellows  <dkf@users.sf.net>

	* generic/tclBinary.c (TclAppendBytesToByteArray): [Bug 3067036]: Make
	sure we never try to double zero repeatedly to get a buffer size. Also
	added a check for sanity on the size of buffer being appended.

2010-09-15  Don Porter  <dgp@users.sourceforge.net>

	* unix/Makefile.in:	Revise `make dist` target to tolerate the
	case of zero bundled packages.

2010-09-15  Jan Nijtmans  <nijtmans@users.sf.net>

	* tools/genStubs.tcl:   [Patch 3034251]: Backport ttkGenStubs.tcl
	* generic/tcl.decls:    features to genStubs.tcl. Make the "generic"
	* generic/tclInt.decls: argument in the *.decls files optional
	* generic/tclOO.decls:  (no change to any tcl*Decls.h files)
	* generic/tclTomMath.decls:
	This allows genStubs.tcl to generate the ttk stub files as well, while
	keeping full compatibility with existing *.decls files.

2010-09-14  Jan Nijtmans  <nijtmans@users.sf.net>

	* win/tclWinPort.h:  Allow all Win2000+ API entries in Tcl
	* win/tclWin32Dll.c: Eliminate dynamical loading of advapi23 and
	kernel32 symbols.

2010-09-13  Jan Nijtmans  <nijtmans@users.sf.net>

	* win/tclWinChan.c:      Various clean-ups, converting from
	* win/tclWinConsole.c:   tclWinProc->xxxProc directly to Xxx
	* win/tclWinInit.c:      (no change in functionality)
	* win/tclWinLoad.c:
	* win/tclWinSerial.c:
	* win/tclWinSock.c:
	* tools/genStubs.tcl:    Add scspec feature from ttkGenStubs.tcl
	  (no change in output for *Decls.h files)

2010-09-10  Jan Nijtmans  <nijtmans@users.sf.net>

	* win/tclWin32Dll.c: Partly revert yesterday's change, to make it work
	on VC++ 6.0 again.

2010-09-10  Donal K. Fellows  <dkf@users.sf.net>

	* doc/regsub.n: [Bug 3063568]: Fix for gotcha in example due to Tcl's
	special handling of backslash-newline. Makes example slightly less
	pure, but more useful.

2010-09-09  Jan Nijtmans  <nijtmans@users.sf.net>

	* win/makefile.vc:   Mingw should always link with -ladvapi32.
	* win/tcl.m4:
	* win/configure:     (regenerated)
	* win/tclWinInt.h:   Remove ascii variant of tkWinPocs table, it is
	* win/tclWin32Dll.c: no longer necessary. Fix CreateProcess signature
	* win/tclWinPipe.c:  and remove unused GetModuleFileName and lstrcpy.
	* win/tclWinPort.h:  Mingw/cygwin fixes: <tchar.h> should always be
	included, and fix conflict in various macro values: Always force the
	same values as in VC++.

2010-09-08  Don Porter  <dgp@users.sourceforge.net>

	* win/tclWinChan.c:	[Bug 3059922]: #ifdef protections to permit
	* win/tclWinFCmd.c:     builds with mingw on amd64 systems. Thanks to
				"mescalinum" for reporting and testing.

2010-09-08  Andreas Kupries  <andreask@activestate.com>

	* doc/tm.n: Added underscore to the set of characters accepted in
	module names. This is true for quite some time in the code, this
	change catches up the documentation.

2010-09-03  Donal K. Fellows  <dkf@users.sf.net>

	* tools/tcltk-man2html.tcl (plus-pkgs): Improve the package
	documentation search pattern to support the doctoos-generated
	directory structure.
	* tools/tcltk-man2html-utils.tcl (output-name): Made this more
	resilient against misformatted NAME sections, induced by import of
	Thread package documentation into Tcl doc tree.

2010-09-02  Andreas Kupries  <andreask@activestate.com>

	* doc/glob.n: Fixed documentation ambiguity regarding the handling
	of -join.

	* library/safe.tcl (safe::AliasGlob): Fixed another problem, the
	option -join does not stop option processing in the core builtin, so
	the emulation must not do that either.

2010-09-01  Andreas Kupries  <andreas_kupries@users.sourceforge.net>

	* library/safe.tcl (safe::AliasGlob): Moved the command extending the
	actual glob command with a -directory flag to when we actually have a
	proper untranslated path,

2010-09-01  Andreas Kupries  <andreask@activestate.com>

	* generic/tclExecute.c: [Bug 3057639]: Applied patch by Jeff to make
	* generic/tclVar.c:	the behaviour of lappend in bytecompiled mode
	* tests/append.test:	consistent with direct-eval and 'append'
	* tests/appendComp.test: generally. Added tests (append*-9.*)
	showing the difference.

2010-08-31  Jan Nijtmans  <nijtmans@users.sf.net>

	* win/rules.vc:               Typo (thanks to Twylite discovering
				      this)
	* generic/tclStubLib.c:       Revert to previous version: MSVC++ 6.0
	* generic/tclTomMathStubLib.c:cannot handle the new construct.
	* generic/tcl.decls           [Patch 2997642]: Many type casts needed
	* generic/tclDecls.h:         when using Tcl_Pkg* API. Remaining part.
	* generic/tclPkg.c:
	* generic/tclBasic.c:
	* generic/tclTomMathInterface.c:
	* doc/PkgRequire.3

2010-08-31  Andreas Kupries  <andreask@activestate.com>

	* win/tcl.m4: Applied patch by Jeff fixing issues with the manifest
	handling on Win64.
	* win/configure: Regenerated.

2010-08-30  Miguel Sofer  <msofer@users.sf.net>

	* generic/tclBasic.c:    [Bugs 3046594,3047235,3048771]: New
	* generic/tclCmdAH.c:    implementation for [tailcall] command: it now
	* generic/tclCmdMZ.c:    schedules the command and returns TCL_RETURN.
	* generic/tclExecute.c:  This fixes all issues with [catch] and [try].
	* generic/tclInt.h:      Thanks dgp for exploring the dark corners.
	* generic/tclNamesp.c:   More thorough testing is required.
	* tests/tailcall.test:

2010-08-30  Jan Nijtmans  <nijtmans@users.sf.net>

	* win/Makefile.in:   [FRQ 2965056]: Windows build with -DUNICODE
	* win/rules.vc:
	* win/tclWinFCmd.c:  Make sure that allocated TCHAR arrays are
	* win/tclWinFile.c:  always properly aligned as wchar_t, and
	* win/tclWinPipe.c:  not bigger than necessary.
	* win/tclWinSock.c:
	* win/tclWinDde.c:   Those 3 files are not converted yet to be
	* win/tclWinReg.c:   built with -DUNICODE, so add a TODO.
	* win/tclWinTest.c:
	* generic/tcl.decls:  [Patch 2997642]: Many type casts needed when
	* generic/tclDecls.h: using Tcl_Pkg* API. Partly.
	* generic/tclPkg.c:
	* generic/tclStubLib.c: Demonstration how this change can benefit
				code.
	* generic/tclTomMathStubLib.c:
	* doc/PkgRequire.3:

2010-08-29  Donal K. Fellows  <dkf@users.sf.net>

	* doc/dict.n: [Bug 3046999]: Corrected cross reference to array
	manpage to refer to (correct) existing subcommand.

2010-08-26  Jeff Hobbs  <jeffh@ActiveState.com>

	* unix/configure, unix/tcl.m4: SHLIB_LD_LIBS='${LIBS}' for OSF1-V*.
	Add /usr/lib64 to set of auto-search dirs. [Bug 1230554]
	(SC_PATH_X): Correct syntax error when xincludes not found.

	* win/Makefile.in (VC_MANIFEST_EMBED_DLL VC_MANIFEST_EMBED_EXE):
	* win/configure, win/configure.in, win/tcl.m4: SC_EMBED_MANIFEST
	macro and --enable-embedded-manifest configure arg added to support
	manifest embedding where we know the magic.  Help prevents DLL hell
	with MSVC8+.

2010-08-24  Jan Nijtmans  <nijtmans@users.sf.net>

	* generic/tcl.decls: [Bug 3007895]: Tcl_(Find|Create)HashEntry
	* generic/tclHash.c: stub entries can never be called.
	* generic/tclDecls.h:
	* generic/tclStubInit.c: [Patch 2994165]: Change signature of
	Tcl_FSGetNativePath and TclpDeleteFile follow-up: move stub entry back
	to original location.

2010-08-23  Kevin B. Kenny  <kennykb@acm.org>

	* library/tzdata/Africa/Cairo:
	* library/tzdata/Asia/Gaza: Olson's tzdata2010l.

2010-08-22  Jan Nijtmans  <nijtmans@users.sf.net>

	* generic/tclBasic.c:  [Patch 3009403]: Signature of Tcl_GetHashKey,
	* generic/tclBinary.c: Tcl_(Create|Find)HashEntry follow-up:
	* generic/tclCmdIL.c:  Remove many type casts which are no longer
	* generic/tclCompile.c:necessary as a result of this signature change.
	* generic/tclDictObj.c:
	* generic/tclEncoding.c:
	* generic/tclExecute.c:
	* generic/tclInterp.c:
	* generic/tclIOCmd.c:
	* generic/tclObj.c:
	* generic/tclProc.c:
	* generic/tclTest.c:
	* generic/tclTrace.c:
	* generic/tclUtil.c:
	* generic/tclVar.c:

2010-08-21  Donal K. Fellows  <dkf@users.sf.net>

	* doc/linsert.n: [Bug 3045123]: Make description of what is actually
	happening more accurate.

2010-08-21  Jan Nijtmans  <nijtmans@users.sf.net>

	* tools/genStubs.tcl: [Patch 3034251]: Backport ttkGenStubs.tcl
	features to genStubs.tcl, partly: Use void (*reserved$i)(void) = 0
	instead of void *reserved$i = NULL for unused stub entries, in case
	pointer-to-function and pointer-to-object are different sizes.
	* generic/tcl*Decls.h:   (regenerated)
	* generic/tcl*StubInit.c:(regenerated)

2010-08-20  Jan Nijtmans  <nijtmans@users.sf.net>

	* doc/Method.3:   Fix definition of Tcl_MethodType.

2010-08-19  Donal K. Fellows  <dkf@users.sf.net>

	* generic/tclTrace.c (TraceExecutionObjCmd, TraceCommandObjCmd)
	(TraceVariableObjCmd): [Patch 3048354]: Use memcpy() instead of
	strcpy() to avoid buffer overflow; we have the correct length of data
	to copy anyway since we've just allocated the target buffer.

2010-08-18  Jan Nijtmans  <nijtmans@users.sf.net>

	* tools/genStubs.tcl: [Patch 3034251]: Backport ttkGenStubs.tcl
	features to genStubs.tcl, partly: remove unneeded ifdeffery and put
	C++ guard around stubs pointer definition.
	* generic/*Decls.h:   (regenerated)

2010-08-18  Miguel Sofer  <msofer@users.sf.net>
	* generic/tclBasic.c:   New redesign of [tailcall]: find
	* generic/tclExecute.c: errors early on, so that errorInfo
	* generic/tclInt.h:     contains the proper info [Bug 3047235]
	* generic/tclNamesp.c:

	* generic/tclCmdAH.c (TclNRTryObjCmd): [Bug 3046594]: Block
	tailcalling out of the body of a non-bc'ed [try].

	* generic/tclBasic.c:    Redesign of [tailcall] to
	* generic/tclCmdAH.c:    (a) fix [Bug 3047235]
	* generic/tclCompile.h:  (b) enable fix for [Bug 3046594]
	* generic/tclExecute.c:  (c) enable recursive tailcalls
	* generic/tclInt.h:
	* generic/tclNamesp.c:
	* tests/tailcall.test:

2010-08-18  Donal K. Fellows  <dkf@users.sf.net>

	* library/safe.tcl (AliasGlob): [Bug 3004191]: Restore safe [glob] to
	working condition.

2010-08-15  Donal K. Fellows  <dkf@users.sf.net>

	* generic/tclProc.c (ProcWrongNumArgs): [Bug 3045010]: Make the
	handling of passing the wrong number of arguments to [apply] somewhat
	less verbose when a lambda term is present.

2010-08-14  Jan Nijtmans  <nijtmans@users.sf.net>

	* compat/unicows:    Remove completely, see [FRQ 2819611].
	* doc/FileSystem.3: [Patch 2994165]: Change signature of
	* generic/tcl.decls  Tcl_FSGetNativePath and TclpDeleteFile
	* generic/tclDecls.h:
	* generic/tclIOUtil.c:
	* generic/tclStubInit.c:
	* generic/tclInt.h:
	* unix/tclUnixFCmd.c:
	* win/tclWinFCmd.c:
	* doc/Hash.3: [Patch 3009403]: Signature of Tcl_GetHashKey,
	* generic/tcl.h:     Tcl_(Create|Find)HashEntry

2010-08-11  Jeff Hobbs  <jeffh@ActiveState.com>

	* unix/ldAix: Remove ancient (pre-4.2) AIX support
	* unix/configure: Regen with ac-2.59
	* unix/configure.in, unix/tclConfig.sh.in, unix/Makefile.in:
	* unix/tcl.m4 (AIX): Remove the need for ldAIX, replace with
	-bexpall/-brtl.  Remove TCL_EXP_FILE (export file) and other baggage
	that went with it.  Remove pre-4 AIX build support.

2010-08-11  Miguel Sofer  <msofer@users.sf.net>

	* generic/tclBasic.c (TclNRYieldToObjCmd):
	* tests/coroutine.test: Fixed bad copypasta snafu. Thanks to Andy Goth
	for finding the bug.

2010-08-10  Jeff Hobbs  <jeffh@ActiveState.com>

	* generic/tclUtil.c (TclByteArrayMatch): Patterns may not be
	null-terminated, so account for that.

2010-08-09  Don Porter  <dgp@users.sourceforge.net>

	* changes:	Updates for 8.6b2 release.

2010-08-04  Jeff Hobbs  <jeffh@ActiveState.com>

	* win/Makefile.in, win/makefile.bc, win/makefile.vc, win/tcl.dsp:
	* win/tclWinPipe.c (TclpCreateProcess):
	* win/stub16.c (removed): Removed Win9x tclpip8x.dll build and 16-bit
	application loader stub support.  Win9x is no longer supported.

	* win/tclWin32Dll.c (TclWinInit): Hard-enforce Windows 9x as an
	unsupported platform with a panic.  Code to support it still exists in
	other files (to go away in time), but new APIs are being used that
	don't exist on Win9x.

	* unix/tclUnixFCmd.c: Adjust license header as per
	ftp://ftp.cs.berkeley.edu/pub/4bsd/README.Impt.License.Change

	* license.terms: Fix DFARs note for number-adjusted rights clause

	* win/tclWin32Dll.c (asciiProcs, unicodeProcs):
	* win/tclWinLoad.c (TclpDlopen): 'load' use LoadLibraryEx with
	* win/tclWinInt.h (TclWinProcs): LOAD_WITH_ALTERED_SEARCH_PATH to
	prefer dependent DLLs in same dir as loaded DLL.

	* win/Makefile.in (%.${OBJEXT}): better implicit rules support

2010-08-04  Andreas Kupries  <andreask@activestate.com>

	* generic/tclIORChan.c: [Bug 3034840]: Fixed reference counting in
	* generic/tclIORTrans.c: InvokeTclMethod and callers.
	* tests/ioTrans.test:

2010-08-03  Andreas Kupries  <andreask@activestate.com>

	* tests/var.test (var-19.1): [Bug 3037525]: Added test demonstrating
	the local hashtable deletion crash and fix.

	* tests/info.test (info-39.1): Added forward copy of test in 8.5
	branch about [Bug 2933089]. Should not fail, and doesn't, after
	updating the line numbers to the changed position.

2010-08-02  Kevin B. Kenny  <kennykb@users.sf.net>

	* library/tzdata/America/Bahia_Banderas:
	* library/tzdata/Pacific/Chuuk:
	* library/tzdata/Pacific/Pohnpei:
	* library/tzdata/Africa/Cairo:
	* library/tzdata/Europe/Helsinki:
	* library/tzdata/Pacific/Ponape:
	* library/tzdata/Pacific/Truk:
	* library/tzdata/Pacific/Yap:			Olson's tzdata2010k.

2010-08-02  Miguel Sofer  <msofer@users.sf.net>

	* generic/tclVar.c: Correcting bad port of [Bug 3037525] fix

2010-07-28  Miguel Sofer  <msofer@users.sf.net>

	* generic/tclVar.c: [Bug 3037525]: Lose fickle optimisation in
	TclDeleteVars (used for runtime-created locals) that caused crash.

2010-07-29  Jan Nijtmans  <nijtmans@users.sf.net>

	* compat/zlib/win32/README.txt: Official build of zlib1.dll 1.2.5 is
	* compat/zlib/win32/USAGE.txt:  finally available, so put it in.
	* compat/zlib/win32/zlib1.dll:

2010-07-25  Donal K. Fellows  <dkf@users.sf.net>

	* doc/http.n: Corrected description of location of one of the entries
	in the state array.

2010-07-24  Jan Nijtmans  <nijtmans@users.sf.net>

	* generic/tclDecls.h: [Bug 3029891]: Functions that don't belong in
	* generic/tclTest.c:  the stub table.
	* generic/tclBasic.c: From [Bug 3030870] make itcl 3.x built with
	pre-8.6 work in 8.6: Relax the relation between Tcl_CallFrame and
	CallFrame.

2010-07-16  Donal K. Fellows  <dkf@users.sf.net>

	* generic/tclBasic.c: Added more errorCode setting.

2010-07-15  Donal K. Fellows  <dkf@users.sf.net>

	* generic/tclExecute.c (TclExecuteByteCode): Ensure that [dict get]
	* generic/tclDictObj.c (DictGetCmd): always generates an errorCode on
	a failure to look up an entry.

2010-07-11  Pat Thoyts  <patthoyts@users.sourceforge.net>

	* unix/configure: (regenerated)
	* unix/configure.in: For the NATIVE_TCLSH variable use the autoconf
	* unix/Makefile.in:  SC_PROG_TCLSH to try and find a locally installed
	native binary. This avoids manually fixing up when cross compiling. If
	there is not one, revert to using the build product.

2010-07-02  Don Porter  <dgp@users.sourceforge.net>

	* generic/tclInt.decs:	Reverted to the original TIP 337
	implementation on what to do with the obsolete internal stub for
	TclBackgroundException() (eliminate it!)
	* generic/tclIntDecls.h:	make genstubs
	* generic/tclStubInit.c:

2010-07-02  Jan Nijtmans  <nijtmans@users.sf.net>

	* generic/tclInt.decls:  [Bug 803489]: Tcl_FindNamespace problem in
	* generic/tclIntDecls.h: the Stubs table
	* generic/tclStubInit.c:

2010-07-02  Donal K. Fellows  <dkf@users.sf.net>

	* generic/tclExecute.c (IllegalExprOperandType): [Bug 3024379]: Made
	sure that errors caused by an argument to an operator being outside
	the domain of the operator all result in ::errorCode being ARITH
	DOMAIN and not NONE.

2010-07-01  Jan Nijtmans  <nijtmans@users.sf.net>

	* win/rules.vc:              [Bug 3020677]: wish can't link reg1.2
	* tools/checkLibraryDoc.tcl: formatting, spacing, cleanup unused
	* tools/eolFix.tcl:          variables; no change in generated output
	* tools/fix_tommath_h.tcl:
	* tools/genStubs.tcl:
	* tools/index.tcl:
	* tools/man2help2.tcl:
	* tools/regexpTestLib.tcl:
	* tools/tsdPerf.tcl:
	* tools/uniClass.tcl:
	* tools/uniParse.tcl:

2010-07-01  Donal K. Fellows  <dkf@users.sf.net>

	* doc/mathop.n: [Bug 3023165]: Fix typo that was preventing proper
	rendering of the exclusive-or operator.

2010-06-28  Jan Nijtmans  <nijtmans@users.sf.net>

	* generic/tclPosixStr.c: [Bug 3019634]: errno.h and tclWinPort.h have
	conflicting definitions. Added messages for ENOTRECOVERABLE, EOTHER,
	ECANCELED and EOWNERDEAD, and fixed various typing mistakes in other
	messages.

2010-06-25  Reinhard Max  <max@suse.de>

	* tests/socket.test: Prevent a race condition during shutdown of the
	remote test server that can cause a hang when the server is being run
	in verbose mode.

2010-06-24  Jan Nijtmans  <nijtmans@users.sf.net>

	* win/tclWinPort.h: [Bug 3019634]: errno.h and tclWinPort.h have
	conflicting definitions.

		***POTENTIAL INCOMPATIBILITY***
	On win32, the correspondence between errno and the related error
	message, as handled by Tcl_ErrnoMsg() changes. The error message is
	kept the same, but the corresponding errno value might change.

2010-06-22  Donal K. Fellows  <dkf@users.sf.net>

	* generic/tclCmdIL.c (Tcl_LsetObjCmd): [Bug 3019351]: Corrected wrong
	args message.

2010-06-21  Jan Nijtmans  <nijtmans@users.sf.net>

	* unix/tclLoadDl.c:    Eliminate various unnecessary type casts, use
	* unix/tclLoadNext.c:  function typedefs whenever possible
	* unix/tclUnixChan.c:
	* unix/tclUnixFile.c:
	* unix/tclUnixNotfy.c:
	* unix/tclUnixSock.c:
	* unix/tclUnixTest.c:
	* unix/tclXtTest.c:
	* generic/tclZlib.c:   Remove hack needed for zlib 1.2.3 on win32

2010-06-18  Donal K. Fellows  <dkf@users.sf.net>

	* library/init.tcl (auto_execok): [Bug 3017997]: Add .cmd to the
	default list of extensions that we can execute interactively.

2010-06-16  Jan Nijtmans  <nijtmans@users.sf.net>

	* tools/loadICU.tcl:   [Bug 3016135]: Traceback using clock format
	* library/msgs/he.msg: with locale of he_IL.

	* generic/tcl.h:       Simplify Tcl_AppInit and *_Init definitions,
	* generic/tclInt.h:    spacing. Change TclpThreadCreate and
	* generic/tcl.decls:   Tcl_CreateThread signature, making clear that
	* generic/tclDecls.h:  "proc" is a function pointer, as in all other
	* generic/tclEvent.c:  "proc" function parameters.
	* generic/tclTestProcBodyObj.c:
	* win/tclWinThrd.c:
	* unix/tclUnixThrd.c:
	* doc/Thread.3:
	* doc/Class.3:         Fix Tcl_ObjectMetadataType definition.

2010-06-14  Jan Nijtmans  <nijtmans@users.sf.net>

	* unix/Makefile.in:    Fix compilation of xttest with 8.6 changes
	* unix/tclXtNotify.c:
	* unix/tclXtTest.c:
	* generic/tclPipe.c:   Fix gcc warning (with -fstrict-aliasing=2)
	* library/auto.tcl:    Spacing and style fixes.
	* library/history.tcl:
	* library/init.tcl:
	* library/package.tcl:
	* library/safe.tcl:
	* library/tm.tcl:

2010-06-13  Donal K. Fellows  <dkf@users.sf.net>

	* tools/tcltk-man2html.tcl (make-man-pages): [Bug 3015327]: Make the
	title of a manual page be stored relative to its resulting directory
	name as well as its source filename. This was caused by both Tcl and a
	contributed package ([incr Tcl]) defining an Object.3. Also corrected
	the joining of strings in titles to avoid extra braces.

2010-06-09  Andreas Kupries  <andreask@activestate.com>

	* library/platform/platform.tcl: Added OSX Intel 64bit
	* library/platform/pkgIndex.tcl: Package updated to version 1.0.9.
	* unix/Makefile.in:
	* win/Makefile.in:

2010-06-09  Jan Nijtmans  <nijtmans@users.sf.net>

	* tools/tsdPerf.c:    Fix export of symbol Tsdperf_Init, when using
	-fvisibility=hidden. Make two functions static, eliminate some
	unnecessary type casts.
	* tools/configure.in: Update to Tcl 8.6
	* tools/configure:    (regenerated)
	* tools/.cvsignore    new file

2010-06-07  Alexandre Ferrieux  <ferrieux@users.sourceforge.net>

	* generic/tclExecute.c: Ensure proper reset of [info errorstack] even
	* generic/tclNamesp.c:  when compiling constant expr's with errors.

2010-06-05  Miguel Sofer  <msofer@users.sf.net>

	* generic/tclBasic.c:   [Bug 3008307]: make callerPtr chains be
	* generic/tclExecute.c: traversable accross coro boundaries. Add the
	special coroutine CallFrame (partially reverting commit of
	2009-12-10), as it is needed for coroutines that do not push a CF, eg,
	those with [eval] as command. Thanks to Colin McCormack (coldstore)
	and Alexandre Ferrieux for the hard work on this.

2010-06-03  Alexandre Ferrieux  <ferrieux@users.sourceforge.net>

	* generic/tclNamesp.c: Safer (and faster) computation of [uplevel]
	* tests/error.test:    offsets in TIP 348. Toplevel offsets no longer
	* tests/result.test:   overestimated.

2010-06-02  Jan Nijtmans  <nijtmans@users.sf.net>

	* generic/tclOO.h:  BUILD_tcloo is never defined (leftover)
	* win/makefile.bc:  Don't set BUILD_tcloo (leftover)
	See also entry below: 2008-06-01  Joe Mistachkin

2010-06-01  Alexandre Ferrieux  <ferrieux@users.sourceforge.net>

	* generic/tclNamesp.c: Fix computation of [uplevel] offsets in TIP 348
	* tests/error.test:    Only depend on callerPtr chaining now.
	* tests/result.test:   Needed for upcoming coro patch.

2010-05-31  Jan Nijtmans  <nijtmans@users.sf.net>

	* generic/tclVar.c:        Eliminate some casts to (Tcl_HashTable *)
	* generic/tclExecute.c:
	* tests/fileSystem.test:   Fix filesystem-5.1 test failure on CYGWIN

2010-05-28  Jan Nijtmans  <nijtmans@users.sf.net>

	* generic/tclInt.h: [Patch 3008541]: Order of TIP #348 fields in
	Interp structure

2010-05-28  Donal K. Fellows  <dkf@users.sf.net>

	* generic/tclCompCmdsSZ.c (IssueTryFinallyInstructions): [3007374]:
	Corrected error in handling of catch contexts to prevent crash with
	chained handlers.

	* generic/tclExecute.c (TclExecuteByteCode): Restore correct operation
	of instruction-level execution tracing (had been broken by NRE).

2010-05-27  Jan Nijtmans  <nijtmans@users.sf.net>

	* library/opt/optParse.tcl: Don't generate spaces at the end of a
	* library/opt/pkgIndex.tcl: line, eliminate ';' at line end, bump to
	* tools/uniParse.tcl:       v0.4.6
	* generic/tclUniData.c:
	* tests/opt.test:
	* tests/safe.test:

2010-05-21  Jan Nijtmans  <nijtmans@users.sf.net>

	* tools/installData.tcl: Make sure that copyDir only receives
	normalized paths, otherwise it might result in a crash on CYGWIN.
	Restyle according to the Tcl style guide.
	* generic/tclStrToD.c: [Bug 3005233]: Fix for build on OpenBSD vax

2010-05-19  Alexandre Ferrieux  <ferrieux@users.sourceforge.net>

	* tests/dict.test: Add missing tests for [Bug 3004007], fixed under
	                   the radar on 2010-02-24 (dkf): EIAS violation in
	                   list-dict conversions.

2010-05-19  Jan Nijtmans  <nijtmans@users.sf.net>

	* generic/regcomp.c:     Don't use arrays of length 1, just use a
	* generic/tclFileName.c: single element then, it makes code more
	* generic/tclLoad.c:     readable. (Here it even prevents a type cast)

2010-05-17  Jan Nijtmans  <nijtmans@users.sf.net>

	* generic/tclStrToD.c: [Bug 2996549]: Failure in expr.test on Win32

2010-05-17  Donal K. Fellows  <dkf@users.sf.net>

	* generic/tclCmdIL.c (TclInfoFrame): Change this code to use
	Tcl_GetCommandFullName rather than rolling its own. Discovered during
	the hunting of [Bug 3001438] but unlikely to be a fix.

2010-05-11  Jan Nijtmans  <nijtmans@users.sf.net>

	* win/tclWinConsole.c: [Patch 2997087]: Unnecessary type casts.
	* win/tclWinDde.c:
	* win/tclWinLoad.c:
	* win/tclWinNotify.c:
	* win/tclWinSerial.c:
	* win/tclWinSock.c:
	* win/tclWinTime.c:
	* win/tclWinPort.h: Don't duplicate CYGWIN timezone #define from
			    tclPort.h

2010-05-07  Andreas Kupries  <andreask@activestate.com>

	* library/platform/platform.tcl: Fix cpu name for Solaris/Intel 64bit.
	* library/platform/pkgIndex.tcl: Package updated to version 1.0.8.
	* unix/Makefile.in:
	* win/Makefile.in:

2010-05-06  Jan Nijtmans  <nijtmans@users.sf.net>

	* generic/tclPkg.c:   Unnecessary type casts, see [Patch 2997087]

2010-05-04  Jan Nijtmans  <nijtmans@users.sf.net>

	* win/tclWinNotify.c:	TCHAR-related fixes, making those two files
	* win/tclWinSock.c:	compile fine when TCHAR != char. Please see
	comments in [FRQ 2965056] (2965056-1.patch).

2010-05-03  Jan Nijtmans  <nijtmans@users.sf.net>

	* generic/tclIORChan.c:   Use "tclIO.h" and "tclTomMathDecls.h"
	* generic/tclIORTrans.c:  everywhere
	* generic/tclTomMath.h:
	* tools/fix_tommath_h.tcl:
	* libtommath/tommath.h:   Formatting (# should always be first char on
				  line)
	* win/tclAppInit.c:       For MINGW/CYGWIN, use GetCommandLineA
				  explicitly.
	* unix/.cvsignore:        Add pkg, *.dll

	* libtommath/tommath.h:       CONSTify various useful internal
	* libtommath/bn_mp_cmp_d.c:   functions (TclBignumToDouble, TclCeil,
	* libtommath/bn_mp_cmp_mag.c: TclFloor), and related tommath functions
	* libtommath/bn_mp_cmp.c:
	* libtommath/bn_mp_copy.c:
	* libtommath/bn_mp_count_bits.c:
	* libtommath/bn_mp_div_2d.c:
	* libtommath/bn_mp_mod_2d.c:
	* libtommath/bn_mp_mul_2d.c:
	* libtommath/bn_mp_neg.c:
	* generic/tclBasic.c:        Handle TODO: const correctness ?
	* generic/tclInt.h:
	* generic/tclStrToD.c:
	* generic/tclTomMath.decls:
	* generic/tclTomMath.h:
	* generic/tclTomMathDecls.h:

2010-04-30  Don Porter  <dgp@users.sourceforge.net>

	* generic/tcl.h:	Bump patchlevel to 8.6b1.2 to distinguish
	* library/init.tcl:	CVS snapshots from earlier snapshots as well
	* unix/configure.in:	as the 8.6b1 and 8.6b2 releases.
	* win/configure.in:

	* unix/configure:	autoconf-2.59
	* win/configure:

	* generic/tclBinary.c (TclAppendBytesToByteArray):	Add comments
	* generic/tclInt.h (TclAppendBytesToByteArray):	placing overflow
	protection responsibility on caller.  Convert "len" argument to signed
	int which any value already vetted for overflow issues will fit into.
	* generic/tclStringObj.c:	Update caller; standardize panic msg.

	* generic/tclBinary.c (UpdateStringOfByteArray): [Bug 2994924]:	Add
	panic when the generated string representation would grow beyond Tcl's
	size limits.

2010-04-30  Donal K. Fellows  <dkf@users.sf.net>

	* generic/tclBinary.c (TclAppendBytesToByteArray): Add extra armour
	against buffer overflows.

	* generic/tclBasic.c (NRInterpCoroutine): Corrected handling of
	* tests/coroutine.test (coroutine-6.4):   arguments to deal with
						  trickier cases.

2010-04-30  Miguel Sofer  <msofer@users.sf.net>

	* tests/coroutine.test: testing coroutine arguments after [yield]:
	check that only 0/1 allowed

2010-04-30  Donal K. Fellows  <dkf@users.sf.net>

	* generic/tclBasic.c (NRInterpCoroutine): Corrected handling of
	arguments to deal with trickier cases.

	* generic/tclCompCmds.c (TclCompileVariableCmd): Slightly tighter
	issuing of instructions.

	* generic/tclExecute.c (TclExecuteByteCode): Add peephole optimization
	of the fact that INST_DICT_FIRST and INST_DICT_NEXT always have a
	conditional jump afterwards.

	* generic/tclBasic.c (TclNRYieldObjCmd, TclNRYieldmObjCmd)
	(NRInterpCoroutine): Replace magic values for formal argument counts
	for coroutine command implementations with #defines, for an increase
	in readability.

2010-04-30  Jan Nijtmans  <nijtmans@users.sf.net>

	* generic/tclMain.c: Unnecessary TCL_STORAGE_CLASS re-definition. It
	was used for an ancient dummy reference to Tcl_LinkVar(), but that's
	already gone since 2002-05-29.

2010-04-29  Miguel Sofer  <msofer@users.sf.net>

	* generic/tclCompExpr.c: Slight change in the literal sharing
	* generic/tclCompile.c:  mechanism to avoid shimmering of
	* generic/tclCompile.h:  command names.
	* generic/tclLiteral.c:

2010-04-29  Andreas Kupries  <andreask@activestate.com>

	* library/platform/platform.tcl: Another stab at getting the /lib,
	* library/platform/pkgIndex.tcl: /lib64 difference right for linux.
	* unix/Makefile.in:		 Package updated to version 1.0.7.
	* win/Makefile.in:

2010-04-29  Kevin B. Kenny  <kennykb@acm.org>

	* library/tzdata/Antarctica/Macquarie:
	* library/tzdata/Africa/Casablanca:
	* library/tzdata/Africa/Tunis:
	* library/tzdata/America/Santiago:
	* library/tzdata/America/Argentina/San_Luis:
	* library/tzdata/Antarctica/Casey:
	* library/tzdata/Antarctica/Davis:
	* library/tzdata/Asia/Anadyr:
	* library/tzdata/Asia/Damascus:
	* library/tzdata/Asia/Dhaka:
	* library/tzdata/Asia/Gaza:
	* library/tzdata/Asia/Kamchatka:
	* library/tzdata/Asia/Karachi:
	* library/tzdata/Asia/Taipei:
	* library/tzdata/Europe/Samara:
	* library/tzdata/Pacific/Apia:
	* library/tzdata/Pacific/Easter:
	* library/tzdata/Pacific/Fiji:   Olson's tzdata2010i.

2010-04-29  Donal K. Fellows  <dkf@users.sf.net>

	* generic/tclBinary.c (TclAppendBytesToByteArray): [Bug 2992970]: Make
	* generic/tclStringObj.c (Tcl_AppendObjToObj): an append of a byte
	array to another into an efficent operation. The problem was the (lack
	of) a proper growth management strategy for the byte array.

2010-04-29  Jan Nijtmans  <nijtmans@users.sf.net>

	* compat/dirent2.h:	Include "tcl.h", not <tcl.h>, like everywhere
	* compat/dlfcn.h:	else, to ensure that the version in the Tcl
	* compat/stdlib.h:	distribution is used, not some version from
	* compat/string.h:	somewhere else.
	* compat/unistd.h:

2010-04-28  Jan Nijtmans  <nijtmans@users.sf.net>

	* win/Makefile.in:	Remove unused @MAN2TCLFLAGS@
	* win/tclWinPort.h:	Move <limits.h> include from tclInt.h to
	* generic/tclInt.h:	tclWinPort.h, and eliminate unneeded
	* generic/tclEnv.c:	<stdlib.h>, <stdio.h> and <string.h>, which
				are already in tclInt.h
	* generic/regcustom.h:	Move "tclInt.h" from regcustom.h up to
	* generic/regex.h:	regex.h.
	* generic/tclAlloc.c:	Unneeded <stdio.h> include.
	* generic/tclExecute.c:	Fix gcc warning: comparison between signed and
				unsigned.

2010-04-28  Donal K. Fellows  <dkf@users.sf.net>

	* generic/tclInt.h (TclIsVarDirectUnsettable): Corrected flags so that
	deletion of traces is not optimized out...

	* generic/tclExecute.c (ExecuteExtendedBinaryMathOp)
	(TclCompareTwoNumbers,ExecuteExtendedUnaryMathOp,TclExecuteByteCode):
	[Patch 2981677]: Move the less common arithmetic operations (i.e.,
	exponentiation and operations on non-longs) out of TEBC for a big drop
	in the overall size of the stack frame for most code. Net effect on
	speed is minimal (slightly faster overall in tclbench). Also extended
	the number of places where TRESULT handling is replaced with a jump to
	dedicated code.

2010-04-27  Donal K. Fellows  <dkf@users.sf.net>

	* generic/tclExecute.c (TclExecuteByteCode): Rearrange location of an
	assignment to shorten the object code.

2010-04-27  Jan Nijtmans  <nijtmans@users.sf.net>

	* generic/tclIOUtil.c (Tcl_FSGetNativePath): [Bug 2992292]:
	tclIOUtil.c assignment type mismatch compiler warning
	* generic/regguts.h:     If tclInt.h or tclPort.h is already
	* generic/tclBasic.c:    included, don't include <limits.h>
	* generic/tclExecute.c:  again. Follow-up to [Bug 2991415]:
	* generic/tclIORChan.c:  tclport.h #included before limits.h
	* generic/tclIORTrans.c: See comments in [Bug 2991415]
	* generic/tclObj.c:
	* generic/tclOOInt.h:
	* generic/tclStrToD.c:
	* generic/tclTomMath.h:
	* generic/tclTomMathInterface.c:
	* generic/tclUtil.c:
	* compat/strtod.c:
	* compat/strtol.c:

2010-04-27  Kevin B. Kenny  <kennykb@acm.org>

	* unix/tclLoadDl.c (FindSymbol): [Bug 2992295]: Simplified the logic
	so that the casts added in Donal Fellows's change for the same bug are
	no longer necessary.

2010-04-26  Donal K. Fellows  <dkf@users.sf.net>

	* unix/tclLoadDl.c (FindSymbol): [Bug 2992295]: Added an explicit cast
	because auto-casting between function and non-function types is never
	naturally warning-free.

	* generic/tclStubInit.c:   Add a small amount of gcc-isms (with #ifdef
	* generic/tclOOStubInit.c: guards) to ensure that warnings are issued
	when these files are older than the various *.decls files.

2010-04-25  Miguel Sofer  <msofer@users.sf.net>

	* generic/tclBasic.c:    Add unsupported [yieldm] command. Credit
	* generic/tclInt.h:      Lars Hellstrom for the basic idea.

2010-04-24  Miguel Sofer  <msofer@users.sf.net>

	* generic/tclBasic.c:    Modify api of TclSpliceTailcall() to fix
	* generic/tclExecute.c:  [yieldTo], which had not survived the latest
	* generic/tclInt.h:      mods to tailcall. Thanks kbk for detecting
	the problem.

2010-04-23  Jan Nijtmans  <nijtmans@users.sf.net>

	* unix/tclUnixPort.h: [Bug 2991415]: tclport.h #included before
	limits.h

2010-04-22  Jan Nijtmans  <nijtmans@users.sf.net>

	* generic/tclPlatDecls.h:  Move TCHAR fallback typedef from tcl.h to
	* generic/tcl.h:           tclPlatDecls.h (as suggested by dgp)
	* generic/tclInt.h:        fix typo
	* generic/tclIOUtil.c:     Eliminate various unnecessary
	* unix/tclUnixFile.c:      type casts.
	* unix/tclUnixPipe.c:
	* win/tclWinChan.c:
	* win/tclWinFCmd.c:
	* win/tclWinFile.c:
	* win/tclWinLoad.c:
	* win/tclWinPipe.c:

2010-04-20  Jan Nijtmans  <nijtmans@users.sf.net>

	* generic/tclTest.c:  Use function prototypes from the FS API.
	* compat/zlib/*:      Upgrade to zlib 1.2.5

2010-04-19  Donal K. Fellows  <dkf@users.sf.net>

	* generic/tclExecute.c (TclExecuteByteCode): Improve commenting and
	reduce indentation for the Invocation Block.

2010-04-18  Donal K. Fellows  <dkf@users.sf.net>

	* doc/unset.n: [Bug 2988940]: Fix typo.

2010-04-15  Jan Nijtmans  <nijtmans@users.sf.net>

	* win/tclWinPort.h:       Move inclusion of <tchar.h> from
	* generic/tcl.h:          tclPlatDecls.h to tclWinPort.h, where it
	* generic/tclPlatDecls.h: belongs. Add fallback in tcl.h, so TCHAR is
				  available in win32 always.

2010-04-15  Donal K. Fellows  <dkf@users.sf.net>

	* doc/try.n: [Bug 2987551]: Fix typo.

2010-04-14  Andreas Kupries  <andreask@activestate.com>

	* library/platform/platform.tcl: Linux platform identification:
	* library/platform/pkgIndex.tcl: Check /lib64 for existence of files
	* unix/Makefile.in: matching libc* before accepting it as base
	* win/Makefile.in:  directory. This can happen on weirdly installed
	32bit systems which have an empty or partially filled /lib64 without
	an actual libc. Bumped to version 1.0.6.

2010-04-13  Jan Nijtmans  <nijtmans@users.sf.net>

	* win/tclWinPort.h: Fix [Patch 2986105]: conditionally defining
	* win/tclWinFile.c: strcasecmp/strncasecmp
	* win/tclWinLoad.c: Fix gcc warning: comparison of unsigned expression
	>= 0 is always true

2010-04-08  Donal K. Fellows  <dkf@users.sf.net>

	* generic/tclCompCmdsSZ.c (TclSubstCompile): If the first token does
	not result in a *guaranteed* push of a Tcl_Obj on the stack, we must
	push an empty object. Otherwise it is possible to get to a 'concat1'
	or 'done' without enough values on the stack, resulting in a crash.
	Thanks to Joe Mistachkin for identifying a script that could trigger
	this case.

2010-04-07  Donal K. Fellows  <dkf@users.sf.net>

	* doc/catch.n, doc/info.n, doc/return.n: Formatting.

2010-04-06  Donal K. Fellows  <dkf@users.sf.net>

	* doc/Load.3: Minor corrections of formatting and cross links.

2010-04-06  Jan Nijtmans  <nijtmans@users.sf.net>

	* win/configure:       (regenerate with autoconf-2.59)
	* unix/configure:
	* unix/installManPage: [Bug 2982540]: configure and install* script
	* unix/install-sh:     files should always have LF line ending.
	* doc/Load.3:          Fix signature of Tcl_LoadFile in documentation.

2010-04-05  Alexandre Ferrieux  <ferrieux@users.sourceforge.net>

	TIP #348 IMPLEMENTATION

	* generic/tclBasic.c: [Patch 2868499]: Substituted error stack
	* generic/tclCmdIL.c:
	* generic/tclInt.h:
	* generic/tclNamesp.c:
	* generic/tclResult.c:
	* doc/catch.n:
	* doc/info.n:
	* doc/return.n:
	* tests/cmdMZ.test:
	* tests/error.test:
	* tests/execute.test:
	* tests/info.test:
	* tests/init.test:
	* tests/result.test:

2010-04-05  Donal K. Fellows  <dkf@users.sf.net>

	* unix/tcl.m4 (SC_ENABLE_THREADS): Flip the default for whether to
	* win/tcl.m4 (SC_ENABLE_THREADS):  build in threaded mode. Part of
	* win/rules.vc:			   TIP #364.

	* unix/tclLoadDyld.c (FindSymbol): Better human-readable error message
	generation to match code in tclLoadDl.c.

2010-04-04  Donal K. Fellows  <dkf@users.sf.net>

	* generic/tclIOUtil.c, unix/tclLoadDl.c: Minor changes to enforce
	Engineering Manual style rules.

	* doc/FileSystem.3, doc/Load.3: Documentation for TIP#357.

	* macosx/tclMacOSXBundle.c (OpenResourceMap): [Bug 2981528]: Only
	define this function when HAVE_COREFOUNDATION is defined.

2010-04-02  Jan Nijtmans  <nijtmans@users.sf.net>

	* generic/tcl.decls (Tcl_LoadFile): Add missing "const" in signature,
	* generic/tclIOUtil.c (Tcl_LoadFile): and some formatting fixes
	* generic/tclDecls.h:  (regenerated)

2010-04-02  Donal K. Fellows  <dkf@users.sf.net>

	* generic/tclIOUtil.c (Tcl_LoadFile): Corrections to previous commit
	* unix/tclLoadDyld.c (TclpDlopen):    to make it build on OSX.

2010-04-02  Kevin B. Kenny  <kennykb@acm.org>

	TIP #357 IMPLEMENTATION
	TIP #362 IMPLEMENTATION

	* generic/tclStrToD.c: [Bug 2952904]: Defer creation of the smallest
	floating point number until it is actually used. (This change avoids a
	bogus syslog message regarding a 'floating point software assist
	fault' on SGI systems.)

	* library/reg/pkgIndex.tcl:	[TIP #362]: Fixed first round of bugs
	* tests/registry.test:		resulting from the recent commits of
	* win/tclWinReg.c:		changes in support of the referenced
					TIP.

	* generic/tcl.decls:		[TIP #357]: First round of changes
	* generic/tclDecls.h:		to export Tcl_LoadFile,
	* generic/tclIOUtil.c:		Tcl_FindSymbol, and Tcl_FSUnloadFile
	* generic/tclInt.h:		to the public API.
	* generic/tclLoad.c:
	* generic/tclLoadNone.c:
	* generic/tclStubInit.c:
	* tests/fileSystem.test:
	* tests/load.test:
	* tests/unload.test:
	* unix/tclLoadDl.c:
	* unix/tclLoadDyld.c:
	* unix/tclLoadNext.c:
	* unix/tclLoadOSF.c:
	* unix/tclLoadShl.c:
	* unix/tclUnixPipe.c:
	* win/Makefile.in:
	* win/tclWinLoad.c:

2010-03-31  Donal K. Fellows  <dkf@users.sf.net>

	* doc/registry.n: Added missing documentation of TIP#362 flags.

	* doc/package.n: [Bug 2980210]: Document the arguments taken by
	the [package present] command correctly.

	* doc/Thread.3: Added some better documentation of how to create and
	use a thread using the C-level thread API, based on realization that
	no such tutorial appeared to exist.

2010-03-31  Jan Nijtmans  <nijtmans@users.sf.net>

	* test/cmdMZ.test:    [FRQ 2974744]: share exception codes (ObjType?):
	* test/error.test:    Revised test cases, making sure that abbreviated
	* test/proc-old.test: codes are checked resulting in an error, and
	                      checking for the exact error message.

2010-03-30  Andreas Kupries  <andreask@activestate.com>

	* generic/tclIORChan.c (ReflectClose, ReflectInput, ReflectOutput,
	(ReflectSeekWide, ReflectWatch, ReflectBlock, ReflectSetOption,
	(ReflectGetOption, ForwardProc): [Bug 2978773]: Preserve
	ReflectedChannel* structures across handler invokations, to avoid
	crashes when the handler implementation induces nested callbacks and
	destruction of the channel deep inside such a nesting.

2010-03-30  Don Porter  <dgp@users.sourceforge.net>

	* generic/tclObj.c (Tcl_GetCommandFromObj):     [Bug 2979402]: Reorder
	the validity tests on internal rep of a "cmdName" value to avoid
	invalid reads reported by valgrind.

2010-03-30  Jan Nijtmans  <nijtmans@users.sf.net>

	* generic/tclIndexObj:	[FRQ 2974744]: share exception codes
	* generic/tclResult.c:	further optimization, making use of indexType.
	* generic/tclZlib.c:    [Bug 2979399]: uninitialized value troubles

2010-03-30  Donal K. Fellows  <dkf@users.sf.net>

	TIP #362 IMPLEMENTATION

	* win/tclWinReg.c: [Patch 2960976]: Apply patch from Damon Courtney to
	* tests/registry.test:	allow the registry command to be told to work
	* win/Makefile.in:	with both 32-bit and 64-bit registries. Bump
	* win/configure.in:	version of registry package to 1.3.
	* win/makefile.bc:
	* win/makefile.vc:
	* win/configure:	autoconf-2.59

2010-03-29  Jan Nijtmans  <nijtmans@users.sf.net>

	* unix/tcl.m4:            Only test for -visibility=hidden with gcc
	                          (Second remark in [Bug 2976508])
	* unix/configure:         regen

2010-03-29  Don Porter  <dgp@users.sourceforge.net>

	* generic/tclStringObj.c:       Fix array overrun in test format-1.12
	caught by valgrind testing.

2010-03-27  Jan Nijtmans  <nijtmans@users.sf.net>

	* generic/tclInt.h:	[FRQ 2974744]: share exception codes
	* generic/tclResult.c:	(ObjType?)
	* generic/tclCmdMZ.c:
	* generic/tclCompCmdsSZ.c:

2010-03-26  Jan Nijtmans  <nijtmans@users.sf.net>

	* generic/tclExecute.c: [Bug 2976508]: Tcl HEAD fails on HP-UX

2010-03-25  Donal K. Fellows  <dkf@users.sf.net>

	* unix/tclUnixFCmd.c (TclUnixCopyFile): [Bug 2976504]: Corrected
	number of arguments to fstatfs() call.

	* macosx/tclMacOSXBundle.c, macosx/tclMacOSXFCmd.c:
	* macosx/tclMacOSXNotify.c: Reduce the level of ifdeffery in the
	functions of these files to improve readability. They need to be
	audited for whether complexity can be removed based on the minimum
	supported version of OSX, but that requires a real expert.

2010-03-24  Don Porter  <dgp@users.sourceforge.net>

	* generic/tclResult.c:  [Bug 2383005]: Revise [return -errorcode] so
	* tests/result.test:    that it rejects illegal non-list values.

2010-03-24  Donal K. Fellows  <dkf@users.sf.net>

	* generic/tclOOInfo.c (InfoObjectMethodTypeCmd)
	(InfoClassMethodTypeCmd): Added introspection of method types so that
	it is possible to find this info out without using errors.
	* generic/tclOOMethod.c (procMethodType): Now that introspection can
	reveal the name of method types, regularize the name of normal methods
	to be the name of the definition type used to create them.

	* tests/async.test (async-4.*): Reduce obscurity of these tests by
	putting the bulk of the code for them inside the test body with the
	help of [apply].

	* generic/tclCmdMZ.c (TryPostBody, TryPostHandler): Make sure that the
	[try] command does not trap unwinding due to limits.

2010-03-23  Don Porter  <dgp@users.sourceforge.net>

	* generic/tclCmdMZ.c:	[Bug 2973361]: Revised fix for computing
	indices of script arguments to [try].

2010-03-23  Jan Nijtmans  <nijtmans@users.sf.net>

	* generic/tclCmdMZ.c:      Make error message in "try" implementation
	* generic/tclCompCmdsSZ.c: exactly the same as the one in "return"
	* tests/error.test:
	* libtommath/mtests/mpi.c: Single "const" addition

2010-03-22  Don Porter  <dgp@users.sourceforge.net>

	* generic/tclCmdMZ.c:	[Bug 2973361]: Compute the correct integer
	values to identify the argument indices of the various script
	arguments to [try]. Passing in -1 led to invalid memory reads.

2010-03-20  Donal K. Fellows  <dkf@users.sf.net>

	* doc/exec.n: Make it a bit clearer that there is an option to run a
	pipeline in the background.

	* generic/tclIOCmd.c (Tcl_FcopyObjCmd):		Lift the restriction
	* generic/tclIO.c (TclCopyChannel, CopyData):	on the [fcopy] command
	* generic/tclIO.h (CopyState):			that forced it to only
	copy up to 2GB per script-level callback. Now it is anything that can
	fit in a (signed) 64-bit integer. Problem identified by Frederic
	Bonnet on comp.lang.tcl. Note that individual low-level reads and
	writes are still smaller as the optimal buffer size is smaller.

2010-03-20  Jan Nijtmans  <nijtmans@users.sf.net>

	* win/stub16.c:         Don't hide that we use the ASCII API here.
	                        (does someone still use that?)
	* win/tclWinPipe.c:     2 unnecessary type casts.

2010-03-19  Donal K. Fellows  <dkf@users.sf.net>

	* generic/tclCompCmdsSZ.c (TclCompileThrowCmd): Added compilation for
	the [throw] command.

2010-03-18  Don Porter  <dgp@users.sourceforge.net>

	* generic/tclListObj.c:	[Bug 2971669]: Prevent in overflow trouble in
	* generic/tclTestObj.c:	ListObjReplace operations. Thanks to kbk for
	* tests/listObj.test:	fix and test.

2010-03-18  Donal K. Fellows  <dkf@users.sf.net>

	* generic/tclCompCmdsSZ.c (IssueTryFinallyInstructions):
	[Bug 2971921]: Corrected jump so that it doesn't skip into the middle
	of an instruction! Tightened the instruction issuing. Moved endCatch
	calls closer to their point that they guard, ensuring correct ordering
	of result values.

2010-03-17  Andreas Kupries  <andreask@activestate.com>

	* generic/tclIORTrans.c (ReflectInput, ReflectOutput)
	(ReflectSeekWide): [Bug 2921116]: Added missing TclEventuallyFree
	calls for preserved ReflectedTransform* structures. Reworked
	ReflectInput to preserve the structure for its whole life, not only in
	InvokeTclMethod.

	* generic/tclIO.c (Tcl_GetsObj): [Bug 2921116]: Regenerate topChan,
	may have been changed by a self-modifying transformation.

	* tests/ioTrans/test (iortrans-4.8, iortrans-4.9, iortrans-5.11)
	(iortrans-7.4, iortrans-8.3): New test cases.

2010-03-16  Jan Nijtmans  <nijtmans@users.sf.net>

	* compat/zlib/*:	Upgrade zlib to version 1.2.4.
	* win/makefile.vc:
	* unix/Makefile.in:
	* win/tclWinChan.c:	Don't cast away "const" without reason.

2010-03-12  Jan Nijtmans  <nijtmans@users.sf.net>

	* win/makefile.vc: [Bug 2967340]: Static build was failing.
	* win/.cvsignore:

2010-03-10  Jan Nijtmans  <nijtmans@users.sf.net>

	* generic/tclTest.c:	Remove unnecessary '&' decoration for
	* generic/tclIOUtil.c:	function pointers
	* win/tclWin32Dll.c:	Double declaration of TclNativeDupInternalRep
	* unix/tclIOUtil.c:
	* unix/dltest/.cvsignore: Ignore *.so here

2010-03-09  Andreas Kupries  <andreask@activestate.com>

	* generic/tclIORChan.c: [Bug 2936225]: Thanks to Alexandre Ferrieux
	* doc/refchan.n:    <ferrieux@users.sourceforge.net> for debugging and
	* tests/ioCmd.test: fixing the problem. It is the write-side
	equivalent to the bug fixed 2009-08-06.

2010-03-09  Don Porter  <dgp@users.sourceforge.net>

	* library/tzdata/America/Matamoros: New locale
	* library/tzdata/America/Ojinaga: New locale
	* library/tzdata/America/Santa_Isabel: New locale
	* library/tzdata/America/Asuncion:
	* library/tzdata/America/Tijuana:
	* library/tzdata/Antarctica/Casey:
	* library/tzdata/Antarctica/Davis:
	* library/tzdata/Antarctica/Mawson:
	* library/tzdata/Asia/Dhaka:
	* library/tzdata/Pacific/Fiji:
	Olson tzdata2010c.

2010-03-07  Jan Nijtmans  <nijtmans@users.sf.net>

	* generic/tclTest.c:	  Test that tclOO stubs are present in stub
				  library
	* generic/tclOOMethod.c:  Applied missing part of [Patch 2961556]
	* win/tclWinInt.h:	  Change all tclWinProcs signatures to use
	* win/tclWin32Dll.c:	  TCHAR* in stead of WCHAR*. This is meant
	* win/tclWinDde.c:	  as preparation to make [Enh 2965056]
	* win/tclWinFCmd.c:	  possible at all.
	* win/tclWinFile.c:
	* win/tclWinPipe.c:
	* win/tclWinSock.c:

2010-03-06  Jan Nijtmans  <nijtmans@users.sf.net>

	* generic/tclStubLib.c:	Remove presence of tclTomMathStubsPtr here.
	* generic/tclTest.c:	Test that tommath stubs are present in stub
				library.

2010-03-05  Donal K. Fellows  <dkf@users.sf.net>

	* generic/tclIORTrans.c (ForwardProc): [Bug 2964425]: When cleaning
	the stables, it is sometimes necessary to do more than the minimum. In
	this case, rationalizing the variables for a forwarded limit? method
	required removing an extra Tcl_DecrRefCount too.

	* generic/tclOO.h, generic/tclOOInt.h: [Patch 2961556]: Change TclOO
	to use the same style of function typedefs as Tcl, as this is about
	the last chance to get this right.

	***POTENTIAL INCOMPATIBILITY***
	Source code that uses function typedefs from TclOO will need to update
	variables and argument definitions so that pointers to the function
	values are used instead. Binary compatibility is not affected.

	* generic/*.c, generic/tclInt.h, unix/*.c, macosx/*.c: Applied results
	of doing a Code Audit. Principal changes:
	  * Use do { ... } while (0) in macros
	  * Avoid shadowing one local variable with another
	  * Use clearer 'foo.bar++;' instead of '++foo.bar;' where result not
	    required (i.e., semantically equivalent); clarity is increased
	    because it is bar that is incremented, not foo.
	  * Follow Engineering Manual rules on spacing and declarations

2010-03-04  Donal K. Fellows  <dkf@users.sf.net>

	* generic/tclOO.c (ObjectRenamedTrace): [Bug 2962664]: Add special
	handling so that when the class of classes is deleted, so is the class
	of objects. Immediately.

	* generic/tclOOInt.h (ROOT_CLASS): Add new flag for specially marking
	the root class. Simpler and more robust than the previous technique.

2010-03-04  Jan Nijtmans  <nijtmans@users.sf.net>

	* generic/tclGetDate.y:    3 unnecessary MODULE_SCOPE
	* generic/tclDate.c:       symbols
	* generic/tclStubLib.c:    Split tommath stub lib
	* generic/tclTomMathStubLib.c:  in separate file.
	* win/makefile.bc:
	* win/Makefile.in:
	* win/makefile.vc:
	* win/tcl.dsp:
	* unix/Makefile.in:
	* unix/tcl.m4:          Cygwin only gives warning
	* unix/configure:       using -fvisibility=hidden
	* compat/strncasecmp.c: A few more const's
	* compat/strtod.c:
	* compat/strtoul.c:

2010-03-03  Andreas Kupries <andreask@activestate.com>

	* doc/refchan.n: Followup to ChangeLog entry 2009-10-07
	(generic/tclIORChan.c). Fixed the documentation to explain that errno
	numbers are operating system dependent, and reworked the associated
	example.

2010-03-02  Jan Nijtmans  <nijtmans@users.sf.net>

	* unix/tcl.m4:     [FRQ 2959069]: Support for -fvisibility=hidden
	* unix/configure   (regenerated with autoconf-2.59)

2010-03-01  Alexandre Ferrieux  <ferrieux@users.sourceforge.net>

	* unix/tclUnixSock.c: Refrain from a possibly lengthy reverse-DNS
	lookup on 0.0.0.0 when calling [fconfigure -sockname] on an
	universally-bound (default) server socket.

	* generic/tclIndexObj.c: fix [AT 86258]: special-casing of empty
	tables when generating error messages for [::tcl::prefix match].

2010-02-28  Donal K. Fellows  <dkf@users.sf.net>

	* generic/tclCmdIL.c: More additions of {TCL LOOKUP} error-code
	generation to various subcommands of [info] as part of long-term
	project to classify all Tcl's generated errors.

2010-02-28  Jan Nijtmans  <nijtmans@users.sf.net>

	* generic/tclStubInit.c: [Bug 2959713]: Link error with gcc 4.1

2010-02-27  Donal K. Fellows  <dkf@users.sf.net>

	* generic/tclCmdMZ.c (StringFirstCmd, StringLastCmd): [Bug 2960021]:
	Only search for the needle in the haystack when the needle isn't
	larger than the haystack. Prevents an odd crash from sometimes
	happening when things get mixed up (a common programming error).

	* generic/tclMain.c (Tcl_Main): [Bug 801429]: Factor out the holding
	of the client-installed main loop function into thread-specific data.

	***POTENTIAL INCOMPATIBILITY***
	Code that previously tried to set the main loop from another thread
	will now fail. On the other hand, there is a fairly high probability
	that such programs would have been failing before due to the lack of
	any kind of inter-thread memory barriers guarding accesses to this
	part of Tcl's state.

2010-02-26  Donal K. Fellows  <dkf@users.sf.net>

	* generic/tclCompCmds.c:   Split this file into two pieces to make it
	* generic/tclCompCmdsSZ.c: easier to work with. It's still two very
				   long files even after the split.

2010-02-26  Reinhard Max  <max@suse.de>

	* doc/safe.n: Name the installed file after the command it documents.
	Use "Safe Tcl" instead of the "Safe Base", "Safe Tcl" mixture.

2010-02-26  Donal K. Fellows  <dkf@users.sf.net>

	* unix/Makefile.in (NATIVE_TCLSH): Added this variable to allow for
	better control of what tclsh to use for various scripts when doing
	cross compiling. An imperfect solution, but works.

	* unix/installManPage: Remap non-alphanumeric sequences in filenames
	to single underscores (especially colons).

2010-02-26  Pat Thoyts  <patthoyts@users.sourceforge.net>

	* tests/zlib.test: Add tests for [Bug 2818131] which was crashing with
	mismatched zlib algorithms used in combination with gets. This issue
	has been fixed by Andreas's last commit.

2010-02-25  Jan Nijtmans  <nijtmans@users.sf.net>

	* generic/tclHash.c:	[FRQ 2958832]: Further speed-up of the
	* generic/tclLiteral.c:	ouster-hash function.
	* generic/tclObj.c:
	* generic/tclCkalloc.c:	Eliminate various unnecessary (ClientData)
	* generic/tclTest.c:	type casts.
	* generic/tclTestObj.c:
	* generic/tclTestProcBodyObj.c:
	* unix/tclUnixTest.c:
	* unix/tclUnixTime.c:
	* unix/tclXtTest.c:

2010-02-24  Donal K. Fellows  <dkf@users.sf.net>

	* generic/tclDictObj.c (SetDictFromAny): Prevent the list<->dict
	* generic/tclListObj.c (SetListFromAny): conversion code from taking
	too many liberties. Stops loss of duplicate keys in some scenarios.
	Many thanks to Jean-Claude Wippler for finding this.

	* generic/tclExecute.c (TclExecuteByteCode): Reduce ifdef-fery and
	size of activation record. More variables shared across instructions
	than before.

	* doc/socket.n: [Bug 2957688]: Clarified that [socket -server] works
	with a command prefix. Extended example to show this in action.

2010-02-22  Andreas Kupries  <andreask@activestate.com>

	* generic/tclZlib.c (ZlibTransformInput): [Bug 2762041]: Added a hack
	to work around the general problem, early EOF recognition based on the
	base-channel, instead of the data we have ready for reading in the
	transform. Long-term we need a proper general fix (likely tracking EOF
	on each level of the channel stack), with attendant complexity.
	Furthermore, Z_BUF_ERROR can be ignored, and must be when feeding the
	zlib code with single characters.

2010-02-22  Jan Nijtmans  <nijtmans@users.sf.net>

	* unix/tclUnixPort.h:   Remove unnecessary EXTERN's, which already are
	                        in the global stub table.
	* unix/configure.in:    Use @EXEEXT@ in stead of @EXT_SUFFIX@
	* unix/tcl.m4:
	* unix/Makefile.in:     Use -DBUILD_tcl for CYGWIN
	* unix/configure:       (regenerated)
	* unix/dltest/pkg*.c:   Use EXTERN to control CYGWIN exported symbols
	* generic/tclCmdMZ.c:   Remove some unnecessary type casts.
	* generic/tclCompCmds.c:
	* generic/tclTest.c:
	* generic/tclUtil.c:

2010-02-21  Mo DeJong  <mdejong@users.sourceforge.net>

	* tests/regexp.test: Add test cases back ported from Jacl regexp work.

2010-02-21  Jan Nijtmans  <nijtmans@users.sf.net>

	* generic/tclDate.c:    Some more const tables.
	* generic/tclGetDate.y:
	* generic/regc_lex.c:
	* generic/regerror.c:
	* generic/tclStubLib.c:
	* generic/tclBasic.c:   Fix [Bug 2954959] expr abs(0.0) is -0.0
	* tests/expr.test:

2010-02-20  Donal K. Fellows  <dkf@users.sf.net>

	* generic/tclCompCmds.c (TclCompileStringLenCmd): Make [string length]
	of a constant string be handled better (i.e., handle backslashes too).

2010-02-19  Stuart Cassoff  <stwo@users.sourceforge.net>

	* tcl.m4: Correct compiler/linker flags for threaded builds on
	OpenBSD.
	* configure: (regenerated).

2010-02-19  Donal K. Fellows  <dkf@users.sf.net>

	* unix/installManPage: [Bug 2954638]: Correct behaviour of manual page
	installer. Also added armouring to check that assumptions about the
	initial state are actually valid (e.g., look for existing input file).

2010-02-17  Donal K. Fellows  <dkf@users.sf.net>

	* generic/tclHash.c (HashStringKey):	Restore these hash functions
	* generic/tclLiteral.c (HashString):	to use the classic algorithm.
	* generic/tclObj.c (TclHashObjKey):	Community felt normal case
	speed to be more important than resistance to malicious cases. For
	now, hashes that need to deal with the malicious case can use a custom
	hash table and install their own hash function, though that is not
	functionality exposed to the script level.

	* generic/tclCompCmds.c (TclCompileDictUpdateCmd): Stack depth must be
	correctly described when compiling a body to prevent crashes in some
	debugging modes.

2010-02-16  Jan Nijtmans  <nijtmans@users.sf.net>

	* generic/tclInt.h: Change order of various struct members,
	fixing potential binary incompatibility with Tcl 8.5

2010-02-16  Donal K. Fellows  <dkf@users.sf.net>

	* unix/configure.in, generic/tclIOUtil.c (Tcl_Stat): Updated so that
	we do not assume that all unix systems have the POSIX blkcnt_t type,
	since OpenBSD apparently does not.

	* generic/tclLiteral.c (HashString): Missed updating to FNV in one
	place; the literal table (a copy of the hash table code...)

2010-02-15  Jan Nijtmans  <nijtmans@users.sf.net>

	* tools/genStubs.tcl:   Reverted earlier rename from tcl*Stubs to
	* generic/tclBasic.c:   tcl*ConstStubs, it's not necessary at all.
	* generic/tclOO.c:
	* generic/tclTomMathInterface.c:
	* generic/tclStubInit.c: (regenerated)
	* generic/tclOOStubInit.c: (regenerated)
	* generic/tclEnsemble.c:Fix signed-unsigned mismatch
	* win/tclWinInt.h:      make tclWinProcs "const"
	* win/tclWin32Dll.c:
	* win/tclWinFCmd.c:     Eliminate all internal Tcl_WinUtfToTChar
	* win/tclWinFile.c:     and Tcl_WinTCharToUtf calls, needed
	* win/tclWinInit.c:     for mslu support.
	* win/tclWinLoad.c:
	* win/tclWinPipe.c:
	* win/tclWinSerial.c:
	* win/.cvsignore:
	* compat/unicows/readme.txt:  [FRQ 2819611]: Add first part of MSLU
	* compat/unicows/license.txt: support.
	* compat/unicows/unicows.lib:

2010-02-15  Donal K. Fellows  <dkf@users.sf.net>

	* generic/tclOO.c (AllocObject, SquelchedNsFirst, ObjectRenamedTrace):
	* generic/tclNamesp.c (Tcl_DeleteNamespace): [Bug 2950259]: Revised
	the namespace deletion code to provide an additional internal callback
	that gets triggered early enough in namespace deletion to allow TclOO
	destructors to run sanely. Adjusted TclOO to take advantage of this,
	so making tearing down an object by killing its namespace appear to
	work seamlessly, which is needed for Itcl. (Note that this is not a
	feature that will ever be backported to 8.5, and it remains not a
	recommended way of deleting an object.)

2010-02-13  Donal K. Fellows  <dkf@users.sf.net>

	* generic/tclCompCmds.c (TclCompileSwitchCmd): Divided the [switch]
	compiler into three pieces (after the model of [try]): a parser, an
	instruction-issuer for chained tests, and an instruction-issuer for
	jump tables.

	* generic/tclEnsemble.c: Split the ensemble engine out into its own
	file rather than keeping it mashed together with the namespace code.

2010-02-12  Jan Nijtmans  <nijtmans@users.sf.net>

	* win/tcl.m4:		Use -pipe for gcc on win32
	* win/configure:	(mingw/cygwin) (regenerated)
	* win/.cvsignore:	Add .lib, .exp and .res here

2010-02-11  Mo DeJong  <mdejong@users.sourceforge.net>

	* tests/list.test: Add tests for explicit \0 in a string argument to
	the list command.

2010-02-11  Donal K. Fellows  <dkf@users.sf.net>

	* generic/tclIOCmd.c (Tcl_OpenObjCmd): [Bug 2949740]: Make sure that
	we do not try to put a NULL pipeline channel into binary mode.

2010-02-11  Mo DeJong  <mdejong@users.sourceforge.net>

	[Bug 2826551, Patch 2948425]: Assorted regexp bugs related to -all,
	-line and -start options and newlines.
	* generic/tclCmdMZ.c (Tcl_RegexpObjCmd): If -offset is given, treat it
	as the start of the line if the previous character was a newline. Fix
	nasty edge case where a zero length match would not advance the index.
	* tests/regexp.test: Add regression tests back ported from Jacl.
	Checks for a number of issues related to -line and newline handling. A
	few of tests were broken before the patch and continue to be broken,
	marked as knownBug.

2010-02-11  Donal K. Fellows  <dkf@users.sf.net>

	* generic/tclOO.c (ObjectRenamedTrace): [Bug 2949397]: Prevent
	destructors from running on the two core class objects when the whole
	interpreter is being destroyed.

2010-02-09  Donal K. Fellows  <dkf@users.sf.net>

	* generic/tclCompCmds.c (TclCompileTryCmd, IssueTryInstructions)
	(IssueTryFinallyInstructions): Added compiler for the [try] command.
	It is split into three pieces that handle the parsing of the tokens,
	the issuing of instructions for finally-free [try], and the issuing of
	instructions for [try] with finally; there are enough differences
	between the all cases that it was easier to split the code rather than
	have a single function do the whole thing.

2010-02-09  Alexandre Ferrieux  <ferrieux@users.sourceforge.net>

	* tools/genStubs.tcl: Remove dependency on 8.5+ idiom "in" in
	expressions.

2010-02-08  Donal K. Fellows  <dkf@users.sf.net>

	* generic/tclZlib.c (Tcl_ZlibDeflate, Tcl_ZlibInflate): [Bug 2947783]:
	Make sure that the result is an unshared object before appending to it
	so that nothing crashes if it is shared (use in Tcl code was not
	affected by this, but use from C was an issue).

2010-02-06  Donal K. Fellows  <dkf@users.sf.net>

	* generic/tclHash.c (HashStringKey):	Replace Tcl's crusty old hash
	* generic/tclObj.c (TclHashObjKey):	function with the algorithm
	due to Fowler, Noll and Vo. This is slightly faster (assuming the
	presence of hardware multiply) and has somewhat better distribution
	properties of the resulting hash values. Note that we only ever used
	the 32-bit version of the FNV algorithm; Tcl's core hash engine
	assumes that hash values are simple unsigned ints.

	***POTENTIAL INCOMPATIBILITY***
	Code that depends on hash iteration order (especially tests) may well
	be disrupted by this. Where a definite order is required, the fix is
	usually to just sort the results after extracting them from the hash.
	Where this is insufficient, the code that has ceased working was
	always wrong and was only working by chance.

2010-02-05  Donal K. Fellows  <dkf@users.sf.net>

	* generic/tclCompCmds.c (TclCompileErrorCmd): Added compilation of the
	[error] command. No new bytecodes.

2010-02-05  Jan Nijtmans  <nijtmans@users.sf.net>

	* tools/genStubs.tcl:	Follow-up to earlier commit today:
	          Eliminate the need for an extra Stubs Pointer for adressing
	          a static stub table: Just change the exported table from
	          static to MODULE_SCOPE.
	* generic/tclBasic.c
	* generic/tclOO.c
	* generic/tclTomMathInterface.c
	* generic/tcl*Decls.h (regenerated)
	* generic/tclStubInit.c (regenerated)
	* generic/tclOOStubInit.c (regenerated)
	* generic/tclTest.c (minor formatting)

2010-02-05  Donal K. Fellows  <dkf@users.sf.net>

	* generic/tclVar.c: More consistency in errorcode generation.

	* generic/tclOOBasic.c (TclOO_Object_Destroy): Rewrote to be NRE-aware
	when calling destructors. Note that there is no guarantee that
	destructors will always be called in an NRE context; that's a feature
	of the 'destroy' method only.

	* generic/tclEncoding.c: Add 'const' to many function-internal vars
	that are never pointing to things that are written to.

2010-02-05  Jan Nijtmans  <nijtmans@users.sf.net>

	* tools/genStubs.tcl:	Follow-up to [2010-01-29] commit:
		prevent space within stub table function parameters if the
		parameter type is a pointer.
	* win/tclWinInt.h:	Minor Formatting
	* generic/tcl.h:	VOID -> void and other formatting
	* generic/tclInt.h:	Minor formatting
	* generic/tclInt.decls: Change signature of TclNRInterpProcCore,
	* generic/tclOO.decls:	and TclOONewProc(Instance|)MethodEx,
	* generic/tclProc.c:	indicating that errorProc is a function,
	* generic/tclOOMethod.c:pointer, and other formatting
	* generic/tcl*Decls.h:	(regenerated)
	* generic/tclVar.c:	gcc warning(line 3703): 'pattern' may be used
				uninitialized in this function
				gcc warning(line 3788): 'matched' may be used
				uninitialized in this function

2010-02-04  Donal K. Fellows  <dkf@users.sf.net>

	* generic/tclVar.c: Added more use of error-codes and reduced the
	stack overhead of older interfaces.
	(ArrayGetCmd): Stop silly crash when using a trivial pattern due to
	error in conversion to ensemble.
	(ArrayNamesCmd): Use the object RE interface for faster matching.

2010-02-03  Donal K. Fellows  <dkf@users.sf.net>

	* generic/tclVar.c (ArrayUnsetCmd): More corrections.

2010-02-02  Donal K. Fellows  <dkf@users.sf.net>

	* generic/tclVar.c: Turned the [array] command into a true ensemble.

	* generic/tclOO.c (AllocObject, MyDeleted): A slightly faster way to
	handle the deletion of [my] is with a standard delete callback. This
	is because it doesn't require an additional memory allocation during
	object creation. Also reduced the amount of string manipulation
	performed during object creation to further streamline memory
	handling; this is not backported to the 8.5 package as it breaks a
	number of abstractions.

	* generic/tclOOBasic.c (TclOO_Object_Destroy): [Bug 2944404]: Do not
	crash when a destructor deletes the object that is executing that
	destructor.

2010-02-01  Donal K. Fellows  <dkf@users.sf.net>

	* generic/tclVar.c (Tcl_ArrayObjCmd): [Bug 2939073]: Stop the [array
	unset] command from having dangling pointer problems when an unset
	trace deletes the element that is going to be processed next. Many
	thanks to Alexandre Ferrieux for the bulk of this fix.

	* generic/regexec.c (ccondissect, crevdissect): [Bug 2942697]: Rework
	these functions so that certain pathological patterns are matched much
	more rapidly. Many thanks to Tom Lane for dianosing this issue and
	providing an initial patch.

2010-01-30  Donal K. Fellows  <dkf@users.sf.net>

	* generic/tclCompile.c (tclInstructionTable):	Bytecode instructions
	* generic/tclCompCmds.c (TclCompileUnsetCmd):	to allow the [unset]
	* generic/tclExecute.c (TclExecuteByteCode):	command to be compiled
	with the compiler being a complete compilation for all compile-time
	decidable uses.

	* generic/tclVar.c (TclPtrUnsetVar): Var reference version of the code
	to unset a variable. Required for INST_UNSET bytecodes.

2010-01-29  Jan Nijtmans  <nijtmans@users.sf.net>

	* generic/tcl.h: [Bug 2942081]: Reverted Tcl_ThreadDataKey type change
				Changed some Tcl_CallFrame fields from "char *"
				to "void *". This saves unnecessary space on
				Cray's (and it's simply more correct).

	* tools/genStubs.tcl:	No longer generate a space after "*" and
				immediately after a function name, so the
				format of function definitions in tcl*Decls.h
				match all other tcl*.h header files.
	* doc/ParseArgs.3:	Change Tcl_ArgvFuncProc, Tcl_ArgvGenFuncProc
	* generic/tcl.h:	and GetFrameInfoValueProc to be function
	* generic/tclInt.h:	definitions, not pointers, for consistency
	* generic/tclOOInt.h:	with all other Tcl function definitions.
	* generic/tclIndexObj.c:
	* generic/regguts.h:	CONST -> const
	* generic/tcl.decls:	Formatting
	* generic/tclTomMath.decls: Formatting
	* generic/tclDecls.h:	(regenerated)
	* generic/tclIntDecls.h:
	* generic/tclIntPlatDecls.h:
	* generic/tclOODecls.h:
	* generic/tclOOIntDecls.h:
	* generic/tclPlatDecls.h:
	* generic/tclTomMathDecls.h:

2010-01-28  Donal K. Fellows  <dkf@users.sf.net>

	* generic/tclOOBasic.c (TclOO_Object_Destroy): Move the execution of
	destructors to a point where they can produce an error. This will not
	work for all destructors, but it does mean that more failing calls of
	them will be caught.
	* generic/tclOO.c (AllocObject, MyDeletedTrace, ObjectRenamedTrace):
	(ObjectNamespaceDeleted): Stop various ways of getting at commands
	with dangling pointers to the object. Also increases the reliability
	of calling of destructors (though most destructors won't benefit; when
	an object is deleted namespace-first, its destructors are not run in a
	nice state as the namespace is partially gone).

2010-01-25  Jan Nijtmans  <nijtmans@users.sf.net>

	* generic/tclOOStubInit.c:   Remove double includes (which causes a
	* generic/tclOOStubLib.c:    warning in CYGWIN compiles)
	* unix/.cvsignore:	     add confdefs.h

2010-01-22  Donal K. Fellows  <dkf@users.sf.net>

	* doc/proc.n: [Bug 1970629]: Define a bit better what the current
	namespace of a procedure is.

2010-01-22  Jan Nijtmans  <nijtmans@users.sf.net>

	* generic/tclInt.decls:	     Don't use DWORD and HANDLE here.
	* generic/tclIntPlatDecls.h:
	* generic/tcl.h:	     Revert [2009-12-21] change, instead
	* generic/tclPort.h:	     resolve the CYGWIN inclusion problems by
	* win/tclWinPort.h:	     re-arranging the inclusions at other
				     places.
	* win/tclWinError.c
	* win/tclWinPipe.c
	* win/tcl.m4:		     Make cygwin configuration error into
	* win/configure.in:	     a warning: CYGWIN compilation works
	* win/configure:	     although there still are test failures.

2010-01-22  Donal K. Fellows  <dkf@users.sf.net>

	* generic/tclExecute.c (TclExecuteByteCode): Improve error code
	generation from some of the tailcall-related bits of TEBC.

2010-01-21  Miguel Sofer  <msofer@users.sf.net>

	* generic/tclCompile.h: NRE-enable direct eval on BC spoilage
	* generic/tclExecute.c: [Bug 2910748]
	* tests/nre.test:

2010-01-19  Donal K. Fellows  <dkf@users.sf.net>

	* doc/dict.n: [Bug 2929546]: Clarify just what [dict with] and [dict
	update] are doing with variables.

2010-01-18  Andreas Kupries  <andreask@activestate.com>

	* generic/tclIO.c (CreateScriptRecord): [Bug 2918110]: Initialize
	the EventScriptRecord (esPtr) fully before handing it to
	Tcl_CreateChannelHandler for registration. Otherwise a reflected
	channel calling 'chan postevent' (== Tcl_NotifyChannel) in its
	'watchProc' will cause the function 'TclChannelEventScriptInvoker'
	to be run on an uninitialized structure.

2010-01-18  Donal K. Fellows  <dkf@users.sf.net>

	* generic/tclStringObj.c (Tcl_AppendFormatToObj): [Bug 2932421]: Stop
	the [format] command from causing argument objects to change their
	internal representation when not needed. Thanks to Alexandre Ferrieux
	for this fix.

2010-01-13  Donal K. Fellows  <dkf@users.sf.net>

	* tools/tcltk-man2html.tcl:	  More factoring out of special cases
	* tools/tcltk-man2html-utils.tcl: so that they are described outside
	the engine file. Now there is only one real set of special cases in
	there, to handle the .SO/.OP/.SE directives.

2010-01-13  Jan Nijtmans  <nijtmans@users.sf.net>

	* generic/tcl.h:      Fix TCL_LL_MODIFIER for Cygwin
	* generic/tclEnv.c:   Fix CYGWIN compilation problems,
	* generic/tclInt.h:   and remove some unnecessary
	* generic/tclPort.h:  double includes.
	* generic/tclPlatDecls.h:
	* win/cat.c:
	* win/tclWinConsole.c:
	* win/tclWinFCmd.c:
	* win/tclWinFile.c:
	* win/tclWinPipe.c:
	* win/tclWinSerial.c:
	* win/tclWinThrd.c:
	* win/tclWinPort.h:   Put win32 includes first
	* unix/tclUnixChan.c: Forgot one CONST change

2010-01-12  Donal K. Fellows  <dkf@users.sf.net>

	* tools/tcltk-man2html.tcl: Make the generation of the list of things
	to process the docs from simpler and more flexible. Also factored out
	the lists of special cases.

2010-01-10  Jan Nijtmans  <nijtmans@users.sf.net>

	* win/tclWinDde.c:      VC++ 6.0 doesn't have
	* win/tclWinReg.c:      PDWORD_PTR
	* win/tclWinThrd.c:     Fix various minor gcc warnings.
	* win/tclWinTime.c:
	* win/tclWinConsole.c:  Put channel type definitions
	* win/tclWinChan.c:     in static const memory
	* win/tclWinPipe.c:
	* win/tclWinSerial.c:
	* win/tclWinSock.c:
	* generic/tclIOGT.c:
	* generic/tclIORChan.c:
	* generic/tclIORTrans.c:
	* unix/tclUnixChan.c:
	* unix/tclUnixPipe.c:
	* unix/tclUnixSock.c:
	* unix/configure:       (regenerated with autoconf 2.59)
	* tests/info.test:      Make test independant from
	                        tcltest implementation.

2010-01-10  Donal K. Fellows  <dkf@users.sf.net>

	* tests/namespace.test (namespace-51.17): [Bug 2898722]: Demonstrate
	that there are still bugs in the handling of resolution epochs. This
	bug is not yet fixed.

	* tools/tcltk-man2html.tcl:	  Split the man->html converter into
	* tools/tcltk-man2html-utils.tcl: two pieces for easier maintenance.
	Also made it much less verbose in its printed messages by default.

2010-01-09  Donal K. Fellows  <dkf@users.sf.net>

	* tools/tcltk-man2html.tcl: Added basic support for building the docs
	for contributed packages into the HTML versions. Prompted by question
	on Tcler's Chat by Tom Krehbiel. Note that there remain problems in
	the documentation generated due to errors in the contributed docs.

2010-01-05  Don Porter  <dgp@users.sourceforge.net>

	* generic/tclPathObj.c (TclPathPart):   [Bug 2918610]: Correct
	* tests/fileName.test (filename-14.31): inconsistency between the
	string rep and the intrep of a path value created by [file rootname].
	Thanks to Vitaly Magerya for reporting.

2010-01-03  Donal K. Fellows  <dkf@users.sf.net>

	* unix/tcl.m4 (SC_CONFIG_CFLAGS): [Bug 1636685]: Use the configuration
	for modern FreeBSD suggested by the FreeBSD porter.

2010-01-03  Miguel Sofer  <msofer@users.sf.net>

	* generic/tclBasic.c:	[Bug 2724403]: Fix leak of coroutines on
	* generic/tclCompile.h: namespace deletion. Added a test for this
	* generic/tclNamesp.c:	leak, and also a test for leaks on namespace
	* tests/coroutine.test: deletion.
	* tests/namespace.test:

2009-12-30  Donal K. Fellows  <dkf@users.sf.net>

	* library/safe.tcl (AliasSource): [Bug 2923613]: Make the safer
	* tests/safe.test (safe-8.9):	  [source] handle a [return] at the
					  end of the file correctly.

2009-12-30  Miguel Sofer  <msofer@users.sf.net>

	* library/init.tcl (unknown): [Bug 2824981]: Fix infinite recursion of
	::unknown when [set] is undefined.

2009-12-29  Donal K. Fellows  <dkf@users.sf.net>

	* generic/tclHistory.c (Tcl_RecordAndEvalObj): Reduce the amount of
	allocation and deallocation of memory by caching objects in the
	interpreter assocData table.

	* generic/tclObj.c (Tcl_GetCommandFromObj): Rewrite the logic so that
	it does not require making assignments part way through an 'if'
	condition, which was deeply unclear.

	* generic/tclInterp.c (Tcl_MakeSafe): [Bug 2895741]: Make sure that
	the min() and max() functions are supported in safe interpreters.

2009-12-29  Pat Thoyts  <patthoyts@users.sourceforge.net>

	* generic/tclBinary.c:	[Bug 2922555]: Handle completely invalid input
	* tests/binary.test:	to the decode methods.

2009-12-28  Donal K. Fellows  <dkf@users.sf.net>

	* unix/Makefile.in (trace-shell, trace-test): [FRQ 1083288]: Added
	targets to allow easier tracing of shell and test invokations.

	* unix/configure.in: [Bug 942170]:	Detect the st_blocks field of
	* generic/tclCmdAH.c (StoreStatData):	'struct stat' correctly.
	* generic/tclFileName.c (Tcl_GetBlocksFromStat):
	* generic/tclIOUtil.c (Tcl_Stat):

	* generic/tclInterp.c (TimeLimitCallback): [Bug 2891362]: Ensure that
	* tests/interp.test (interp-34.13):	   the granularity ticker is
	reset when we check limits because of the time limit event firing.

2009-12-27  Donal K. Fellows  <dkf@users.sf.net>

	* doc/namespace.n (SCOPED SCRIPTS): [Bug 2921538]: Updated example to
	not be quite so ancient.

2009-12-25  Jan Nijtmans  <nijtmans@users.sf.net>

	* generic/tclCmdMZ.c:      CONST -> const
	* generic/tclParse.c

2009-12-23  Donal K. Fellows  <dkf@users.sf.net>

	* library/safe.tcl (AliasSource, AliasExeName): [Bug 2913625]: Stop
	information about paths from leaking through [info script] and [info
	nameofexecutable].

2009-12-23  Jan Nijtmans  <nijtmans@users.sf.net>

	* unix/tcl.m4:		Install libtcl8.6.dll in bin directory
	* unix/Makefile.in:
	* unix/configure:	(regenerated)

2009-12-22  Donal K. Fellows  <dkf@users.sf.net>

	* generic/tclCmdIL.c (Tcl_LsortObjCmd): [Bug 2918962]: Stop crash when
	-index and -stride are used together.

2009-12-21  Jan Nijtmans  <nijtmans@users.sf.net>

	* generic/tclThreadStorage.c: Fix gcc warning, using gcc-4.3.4 on
				      cygwin: missing initializer
	* generic/tclOOInt.h:	      Prevent conflict with DUPLICATE
				      definition in WINAPI's nb30.h
	* generic/rege_dfa.c:	      Fix macro conflict on CYGWIN: don't use
				      "small".
	* generic/tcl.h:	      Include <winsock2.h> before <stdio.h> on
				      CYGWIN
	* generic/tclPathObj.c
	* generic/tclPort.h
	* tests/env.test:	      Don't unset WINDIR and TERM, it has a
				      special meaning on CYGWIN (both in UNIX
				      and WIN32 mode!)
	* generic/tclPlatDecls.h:     Include <tchar.h> through tclPlatDecls.h
	* win/tclWinPort.h:	      stricmp -> strcasecmp
	* win/tclWinDde.c:	      _wcsicmp -> wcscasecmp
	* win/tclWinFile.c
	* win/tclWinPipe.c
	* win/tclWinSock.c
	* unix/tcl.m4:		      Add dynamic loading support to CYGWIN
	* unix/configure (regenerated)
	* unix/Makefile.in

2009-12-19  Miguel Sofer  <msofer@users.sf.net>

	* generic/tclBasic.c:	[Bug 2917627]: Fix for bad cmd resolution by
	* tests/coroutine.test:	coroutines. Thanks to schelte for finding it.

2009-12-16  Donal K. Fellows  <dkf@users.sf.net>

	* library/safe.tcl (::safe::AliasGlob): Upgrade to correctly support a
	larger fraction of [glob] functionality, while being stricter about
	directory management.

2009-12-11  Jan Nijtmans  <nijtmans@users.sf.net>

	* generic/tclTest.c:	Fix gcc warning: ignoring return value of
	* unix/tclUnixNotify.c:	"write", declared with attribute
	* unix/tclUnixPipe.c:	warn_unused_result.
	* generic/tclInt.decls:	CONSTify functions TclpGetUserHome and
	* generic/tclIntDecls.h:TclSetPreInitScript (TIP #27)
	* generic/tclInterp.c:
	* win/tclWinFile.c:
	* unix/tclUnixFile.c:

2009-12-16  Donal K. Fellows  <dkf@users.sf.net>

	* doc/tm.n: [Bug 1911342]: Formatting rewrite to avoid bogus crosslink
	to the list manpage when generating HTML.

	* library/msgcat/msgcat.tcl (Init): [Bug 2913616]: Do not use platform
	tests that are not needed and which don't work in safe interpreters.

2009-12-14  Donal K. Fellows  <dkf@users.sf.net>

	* doc/file.n (file tempfile): [Bug 2388866]: Note that this only ever
	creates files on the native filesystem. This is a design feature.

2009-12-13  Miguel Sofer  <msofer@users.sf.net>

	* generic/tclBasic.c:	Release TclPopCallFrame() from its
	* generic/tclExecute.c:	tailcall-management duties
	* generic/tclNamesp.c:

	* generic/tclBasic.c:	Moving TclBCArgumentRelease call from
	* generic/tclExecute.c:	TclNRTailcallObjCmd to TEBC, so that the
	pairing of the Enter and Release calls is clearer.

2009-12-12  Donal K. Fellows  <dkf@users.sf.net>

	* generic/tclTest.c (TestconcatobjCmd): [Bug 2895367]: Stop memory
	leak when testing. We don't need extra noise of this sort when
	tracking down real problems!

2009-12-11  Jan Nijtmans  <nijtmans@users.sf.net>

	* generic/tclBinary.c:	Fix gcc warning, using gcc-4.3.4 on cygwin
	* generic/tclCompExpr.c:warning: array subscript has type 'char'
	* generic/tclPkg.c:
	* libtommath/bn_mp_read_radix.c:
	* win/makefile.vc:	[Bug 2912773]: Revert to version 1.203
	* unix/tclUnixCompat.c:	Fix gcc warning: signed and unsigned type
				in conditional expression.

2009-12-11  Donal K. Fellows  <dkf@users.sf.net>

	* tools/tcltk-man2html.tcl (long-toc, cross-reference): [FRQ 2897296]:
	Added cross links to sections within manual pages.

2009-12-11  Miguel Sofer  <msofer@users.sf.net>

	* generic/tclBasic.c:   [Bug 2806407]: Full nre-enabling of coroutines
	* generic/tclExecute.c:

	* generic/tclBasic.c: Small cleanup

	* generic/tclExecute.c: Fix panic in http11.test caused by buggy
	earlier commits in coroutine management.

2009-12-10  Andreas Kupries  <andreask@activestate.com>

	* generic/tclObj.c (TclContinuationsEnter): [Bug 2895323]: Updated
	comments to describe when the function can be entered for the same
	Tcl_Obj* multiple times. This is a continuation of the 2009-11-10
	entry where a memory leak was plugged, but where not sure if that was
	just a band-aid to paper over some other error. It isn't, this is a
	legal situation.

2009-12-10  Miguel Sofer  <msofer@users.sf.net>

	* generic/tclBasic.c:   Reducing the # of moving parts for coroutines
	* generic/tclExecute.c: by delegating more to tebc; eliminate the
	special coroutine CallFrame.

2009-12-09  Andreas Kupries  <andreask@activestate.com>

	* generic/tclIO.c: [Bug 2901998]: Applied Alexandre Ferrieux's patch
	fixing the inconsistent buffered I/O. Tcl's I/O now flushes buffered
	output before reading, discards buffered input before writing, etc.

2009-12-09  Miguel Sofer  <msofer@users.sf.net>

	* generic/tclBasic.c: Ensure right lifetime of varFrame's (objc,objv)
	for coroutines.

	* generic/tclExecute.c: Code regrouping

2009-12-09  Donal K. Fellows  <dkf@users.sf.net>

	* generic/tclBasic.c: Added some of the missing setting of errorcode
	values.

2009-12-08  Miguel Sofer  <msofer@users.sf.net>

	* generic/tclExecute.c (TclStackFree): Improved panic msg.

2009-12-08  Miguel Sofer  <msofer@users.sf.net>

	* generic/tclBasic.c:   Partial nre-enabling of coroutines. The
	* generic/tclExecute.c: initial call still requires its own
	* generic/tclInt.h:     instance of tebc, but on resume coros can
	execute in the caller's tebc.

	* generic/tclExecute.c (TEBC): Silence warning about pcAdjustment.

2009-12-08  Donal K. Fellows  <dkf@users.sf.net>

	* generic/tclExecute.c (TclExecuteByteCode): Make the dict opcodes
	more sparing in their use of C variables, to reduce size of TEBC
	activiation record a little bit.

2009-12-07  Miguel Sofer  <msofer@users.sf.net>

	* generic/tclExecute.c (TEBC): Grouping "slow" variables into structs,
	to reduce register pressure and help the compiler with variable
	allocation.

2009-12-07  Miguel Sofer  <msofer@users.sf.net>

	* generic/tclExecute.c: Start cleaning the TEBC stables
	* generic/tclInt.h:

	* generic/tclCmdIL.c:   [Bug 2910094]: Fix by aku
	* tests/coroutine.test:

	* generic/tclBasic.c: Arrange for [tailcall] to be created with the
	other builtins: was being created in a separate call, leftover from
	pre-tip days.

2009-12-07  Don Porter  <dgp@users.sourceforge.net>

	* generic/tclStrToD.c: [Bug 2902010]: Correct conditional compile
	directives to better detect the toolchain that needs extra work for
	proper underflow treatment instead of merely detecting the MIPS
	platform.

2009-12-07  Miguel Sofer  <msofer@users.sf.net>

	* generic/tclBasic.c: [Patch 2910056]: Add ::tcl::unsupported::yieldTo
	* generic/tclInt.h:

2009-12-07  Donal K. Fellows  <dkf@users.sf.net>

	* generic/tclCmdMZ.c (TryPostBody): [Bug 2910044]: Close off memory
	leak in [try] when a variable-free handler clause is present.

2009-12-05  Miguel Sofer  <msofer@users.sf.net>

	* generic/tclBasic.c:   Small changes for clarity in tailcall
	* generic/tclExecute.c: and coroutine code.
	* tests/coroutine.test:

	* tests/tailcall.test: Remove some old unused crud; improved the
	stack depth tests.

	* generic/tclBasic.c:  Fixed things so that you can tailcall
	* generic/tclNamesp.c: properly out of a coroutine.
	* tests/tailcall.test:

	* generic/tclInterp.c: Fixed tailcalls for same-interp aliases (no
	test)

2009-12-03  Donal K. Fellows  <dkf@users.sf.net>

	* library/safe.tcl (::safe::AliasEncoding): Make the safe encoding
	command behave more closely like the unsafe one (for safe ops).
	(::safe::AliasGlob): [Bug 2906841]: Clamp down on evil use of [glob]
	in safe interpreters.
	* tests/safe.test: Rewrite to use tcltest2 better.

2009-12-02  Jan Nijtmans  <nijtmans@users.sf.net>

	* tools/genStubs.tcl:	Add support for win32 CALLBACK functions and
	remove obsolete "emitStubs" and "genStubs" functions.
	* win/Makefile.in:	Use tcltest86.dll for all tests, and add
	.PHONY rules to preemptively stop trouble that plagued Tk from hitting
	Tcl too.

2009-11-30  Jan Nijtmans  <nijtmans@users.sf.net>

	* generic/tcl.h:	Don't use EXPORT for Tcl_InitStubs
	* win/Makefile.in:	Better dependancies in case of static build.

2009-11-30  Donal K. Fellows  <dkf@users.sf.net>

	* doc/Tcl.n: [Bug 2901433]: Improved description of expansion to
	mention that it is using list syntax.

2009-11-27  Kevin B. Kenny  <kennykb@acm.org>

	* win/tclAppInit.c (Tcl_AppInit): [Bug 2902965]: Reverted Jan's change
	that added a call to Tcl_InitStubs. The 'tclsh' and 'tcltest' programs
	are providers, not consumers of the Stubs table, and should not link
	with the Stubs library, but only with the main Tcl library. (In any
	case, the presence of Tcl_InitStubs broke the build.)

2009-11-27  Donal K. Fellows  <dkf@users.sf.net>

	* doc/BoolObj.3, doc/Class.3, doc/CrtChannel.3, doc/DictObj.3:
	* doc/DoubleObj.3, doc/Ensemble.3, doc/Environment.3:
	* doc/FileSystem.3, doc/Hash.3, doc/IntObj.3, doc/Limit.3:
	* doc/Method.3, doc/NRE.3, doc/ObjectType.3, doc/PkgRequire.3:
	* doc/SetChanErr.3, doc/SetResult.3: [Patch 2903921]: Many small
	spelling fixes from Larry Virden.

	BUMP VERSION OF TCLOO TO 0.6.2. Too many people need accumulated small
	versions and bugfixes, so the version-bump removes confusion.

	* generic/tclOOBasic.c (TclOO_Object_LinkVar): [Bug 2903811]: Remove
	unneeded restrictions on who can usefully call this method.

2009-11-26  Donal K. Fellows  <dkf@users.sf.net>

	* unix/Makefile.in: Add .PHONY rules and documentation to preemptively
	stop trouble that plagued Tk from hitting Tcl too, and to make the
	overall makefile easier to understand. Some reorganization too to move
	related rules closer together.

2009-11-26  Jan Nijtmans  <nijtmans@users.sf.net>

	* win/Makefile.in:	[Bug 2902965]: Fix stub related changes that
	* win/makefile.vc:	caused tclkit build to break.
	* win/tclAppInit.c
	* unix/tcl.m4
	* unix/Makefile.in
	* unix/tclAppInit.c
	* unix/configure:	(regenerated)

2009-11-25  Kevin B. Kenny  <kennykb@acm.org>

	* win/Makefile.in:	Added a 'test-tcl' rule that is identical to
	'test' except that it does not go spelunking in 'pkgs/'. (This rule
	has existed in unix/Makefile.in for some time.)

2009-11-25  Stuart Cassoff  <stwo@users.sf.net>

	* unix/configure.in:	[Patch 2892871]: Remove unneeded
	* unix/tcl.m4:		AC_STRUCT_TIMEZONE and use
	* unix/tclConfig.h.in:	AC_CHECK_MEMBERS([struct stat.st_blksize])
	* unix/tclUnixFCmd.c:	instead of AC_STRUCT_ST_BLKSIZE.
	* unix/configure:	Regenerated with autoconf-2.59.

2009-11-24  Andreas Kupries  <andreask@activestate.com>

	* library/tclIndex: Manually redone the part of tclIndex dealing with
	safe.tcl and tm.tcl. This part passes the testsuite. Note that
	automatic regeneration of this part is not possible because it wrongly
	puts 'safe::Setup' on the list, and wrongly leaves out 'safe::Log'
	which is more dynamically created than the generator expects.

	Further note that the file "clock.tcl" is explicitly loaded by
	"init.tcl", the first time the clock command is invoked. The relevant
	code can be found at line 172ff, roughly, the definition of the
	procedure 'clock'. This means none of the procedures of this file
	belong in the tclIndex. Another indicator that automatic regeneration
	of tclIndex is ill-advised.

2009-11-24  Donal K. Fellows  <dkf@users.sf.net>

	* generic/tclOO.c (FinalizeAlloc, Tcl_NewObjectInstance):
	[Bug 2903011]: Make it an error to destroy an object in a constructor,
	and also make sure that an object is not deleted twice in the error
	case.

2009-11-24  Pat Thoyts  <patthoyts@users.sourceforge.net>

	* tests/fCmd.test: [Bug 2893771]: Teach [file stat] to handle locked
	* win/tclWinFile.c: files so that [file exists] no longer lies.

2009-11-23  Kevin Kenny  <kennykb@acm.org>

	* tests/fCmd.test (fCmd-30.1): Changed registry location of the 'My
	Documents' folder to the one that's correct for Windows 2000, XP,
	Server 2003, Vista, Server 2008, and Windows 7. (See
	http://support.microsoft.com/kb/310746)

2009-11-23  Jan Nijtmans  <nijtmans@users.sf.net>

	* win/tclWinDde.c:	#undef STATIC_BUILD, in order to make sure
	* win/tclWinReg.c:	that Xxxxx_Init is always exported even when
	* generic/tclTest.c:	Tcl is built static (otherwise we cannot
				create a DLL).
	* generic/tclThreadTest.c: Make all functions static, except
				TclThread_Init.
	* tests/fCmd.test:	Enable fCmd-30.1 when registry is available.
	* win/tcl.m4:		Fix ${SHLIB_LD_LIBS} definition, fix conflicts
	* win/Makefile.in:	Simplifications related to tcl.m4 changes.
	* win/configure.in:	Between static libraries and import library on
				windows.
	* win/configure:	(regenerated)
	* win/makefile.vc:	Add stub library to necessary link lines.

2009-11-23  Kevin B. Kenny  <kennykb@acm.org>

	* generic/tclThreadTest.c (NewTestThread): [Bug 2901803]: Further
	machinations to get NewTestThread actually to launch the thread, not
	just compile.

2009-11-22  Donal K. Fellows  <dkf@users.sf.net>

	* generic/tclThreadTest.c (NewTestThread): [Bug 2901803]: Fix small
	error in function naming which blocked a threaded test build.

2009-11-19  Jan Nijtmans  <nijtmans@users.sf.net>

	* win/Makefile.in:	Create tcltest86.dll as dynamic Tcltest
				package.
	* generic/tclTest.c:	Remove extraneous prototypes, follow-up to
	* generic/tclTestObj.c:	[Bug 2883850]
	* tests/chanio.test:	Test-cases for fixed [Bug 2849797]
	* tests/io.test:
	* tests/safe.test:	Fix safe-10.1 and safe-10.4 test cases, making
				the wrong assumption that Tcltest is a static
				package.
	* generic/tclEncoding.c:[Bug 2857044]: Updated freeIntRepProc routines
	* generic/tclVar.c:	so that they set the typePtr field to NULL so
				that the Tcl_Obj is not left in an
				inconsistent state.
	* unix/tcl.m4:		[Patch 2883533]: tcl.m4 support for Haiku OS
	* unix/configure:	autoconf-2.59

2009-11-19  Don Porter  <dgp@users.sourceforge.net>

	* unix/tclAppInit.c:	[Bug 2883850, 2900542]: Repair broken build of
	* win/tclAppInit.c:	the tcltest executable.

2009-11-19  Donal K. Fellows  <dkf@users.sf.net>

	* library/auto.tcl (tcl_findLibrary):
	* library/clock.tcl (MakeUniquePrefixRegexp, MakeParseCodeFromFields)
	(SetupTimeZone, ProcessPosixTimeZone):	Restored the use of a literal
	* library/history.tcl (HistAdd):	'then' when following a multi-
	* library/safe.tcl (interpConfigure):	line test expresssion. It's an
	* library/tm.tcl (UnknownHandler):	aid to readability then.

2009-11-19  Jan Nijtmans  <nijtmans@users.sf.net>

	* generic/tclInt.h:      Make all internal initialization
	* generic/tclTest.c:     routines MODULE_SCOPE
	* generic/tclTestObj.c:
	* generic/tclTestProcBodyObj.c:
	* generic/tclThreadTest.c:
	* unix/Makefile.in:      Fix [Bug 2883850]: pkgIndex.tcl doesn't
	* unix/tclAppInit.c:     get created with static Tcl build
	* unix/tclXtTest.c:
	* unix/tclXtNotify.c:
	* unix/tclUnixTest.c:
	* win/Makefile.in:
	* win/tcl.m4:
	* win/configure:         (regenerated)
	* win/tclAppInit.c:
	* win/tclWinDde.c:       Always compile with Stubs.
	* win/tclWinReg.c:
	* win/tclWinTest.c:

2009-11-18  Jan Nijtmans  <nijtmans@users.sf.net>

	* doc/CrtChannel.3:	[Bug 2849797]: Fix channel name inconsistences
	* generic/tclIORChan.c:	as suggested by DKF.
	* generic/tclIO.c:	Minor *** POTENTIAL INCOMPATIBILITY ***
				because Tcl_CreateChannel() and derivatives
				now sometimes ignore their "chanName"
				argument.

	* generic/tclAsync.c:	Eliminate various gcc warnings (with -Wextra)
	* generic/tclBasic.c
	* generic/tclBinary.c
	* generic/tclCmdAH.c
	* generic/tclCmdIL.c
	* generic/tclCmdMZ.c
	* generic/tclCompile.c
	* generic/tclDate.c
	* generic/tclExecute.c
	* generic/tclDictObj.c
	* generic/tclIndexObj.c
	* generic/tclIOCmd.c
	* generic/tclIOUtil.c
	* generic/tclIORTrans.c
	* generic/tclOO.c
	* generic/tclZlib.c
	* generic/tclGetDate.y
	* win/tclWinInit.c
	* win/tclWinChan.c
	* win/tclWinConsole.c
	* win/tclWinNotify.c
	* win/tclWinReg.c
	* library/auto.tcl:		Eliminate "then" keyword
	* library/clock.tcl
	* library/history.tcl
	* library/safe.tcl
	* library/tm.tcl
	* library/http/http.tcl:	Eliminate unnecessary spaces
	* library/http1.0/http.tcl
	* library/msgcat/msgcat.tcl
	* library/opt/optparse.tcl
	* library/platform/platform.tcl
	* tools/tcltk-man2html.tcl
	* tools/tclZIC.tcl
	* tools/tsdPerf.c

2009-11-17  Andreas Kupries  <andreask@activestate.com>

	* unix/tclUnixChan.c (TtyParseMode): Partial undo of Donal's tidy-up
	from a few days ago (2009-11-9, not in ChangeLog). It seems that
	strchr is apparently a macro on AIX and reacts badly to pre-processor
	directives in its arguments.

2009-11-16  Alexandre Ferrieux  <ferrieux@users.sourceforge.net>

	* generic/tclEncoding.c:  [Bug 2891556]: Fix and improve test to
	* generic/tclTest.c:	  detect similar manifestations in the future.
	* tests/encoding.test:    Add tcltest support for finalization.

2009-11-15  Mo DeJong  <mdejong@users.sourceforge.net>

	* win/tclWinDde.c: Avoid gcc compiler warning by explicitly casting
	DdeCreateStringHandle argument.

2009-11-12  Andreas Kupries  <andreask@activestate.com>

	* generic/tclIO.c (CopyData): [Bug 2895565]: Dropped bogosity which
	* tests/io.test: used the number of _written_ bytes or character to
	update the counters for the read bytes/characters. New test io-53.11.
	This is a forward port from the 8.5 branch.

2009-11-11  Don Porter  <dgp@users.sourceforge.net>

	* generic/tclClock.c (TclClockInit):    Do not create [clock] support
	commands in safe interps.

2009-11-11  Jan Nijtmans  <nijtmans@users.sf.net>

	* library/http/http.tcl (http::geturl): [Bug 2891171]: URL checking
	too strict when using multiple question marks.
	* tests/http.test
	* library/http/pkgIndex.tcl:  Bump to http 2.8.2
	* unix/Makefile.in:
	* win/Makefile.in:

2009-11-11  Alexandre Ferrieux  <ferrieux@users.sourceforge.net>

	* generic/tclIO.c: Fix [Bug 2888099] (close discards ENOSPC error)
	                   by saving the errno from the first of two
	                   FlushChannel()s. Uneasy to test; might need
	                   specific channel drivers. Four-hands with aku.

2009-11-10  Pat Thoyts  <patthoyts@users.sourceforge.net>

	* tests/winFCmd.test: Cleanup directories that have been set chmod
	000. On Windows7 and Vista we really have no access and these were
	getting left behind.
	A few tests were changed to reflect the intent of the test where
	setting a directory chmod 000 should prevent any modification. This
	restriction was ignored on XP but is honoured on Vista

2009-11-10  Andreas Kupries  <andreask@activestate.com>

	* generic/tclBasic.c: Plug another leak in TCL_EVAL_DIRECT evaluation.
	Forward port from Tcl 8.5 branch, change by Don Porter.

	* generic/tclObj.c: [Bug 2895323]: Plug memory leak in
	TclContinuationsEnter(). Forward port from Tcl 8.5 branch, change by
	Don Porter.

2009-11-09  Stuart Cassoff  <stwo@users.sf.net>

	* win/README: [bug 2459744]: Removed outdated Msys + Mingw info.

2009-11-09  Andreas Kupries  <andreask@activestate.com>

	* generic/tclBasic.c (TclEvalObjEx): Moved the #280 decrement of
	refCount for the file path out of the branch after the whole
	conditional, closing a memory leak. Added clause on structure type to
	prevent seg.faulting. Forward port from valgrinding the Tcl 8.5
	branch.

	* tests/info.test: Resolve ambiguous resolution of variable "res".
	Forward port from 8.5

2009-11-08  Donal K. Fellows  <dkf@users.sf.net>

	* doc/string.n (bytelength): Noted that this command is not a good
	thing to use, and suggested a better alternatve. Also factored out the
	description of the indices into its own section.

2009-11-07  Pat Thoyts  <patthoyts@users.sourceforge.net>

	* tests/fCmd.test: [Bug 2891026]: Exclude tests using chmod 555
	directories on vista and win7. The current user has access denied and
	so cannot rename the directory without admin privileges.

2009-11-06  Andreas Kupries  <andreask@activestate.com>

	* library/safe.tcl (::safe::Setup): Added documentation of the
	contents of the state array. Also killed the 'InterpState' procedure
	with its upleveled variable/upvar combination, and replaced all uses
	with 'namespace upvar'.

2009-11-05  Andreas Kupries  <andreask@activestate.com>

	* library/safe.tcl: A series of patches which bring the SafeBase up to
	date with code guidelines, Tcl's features, also eliminating a number
	of inefficiencies along the way.
	(1) Changed all procedure names to be fully qualified.
	(2) Moved the procedures out of the namespace eval. Kept their
	locations. IOW, broke the namespace eval apart into small sections not
	covering the procedure definitions.
	(3) Reindented the code. Just lots of whitespace changes.
	Functionality unchanged.
	(4) Moved the multiple namespace eval's around. Command export at the
	top, everything else (var decls, argument parsing setup) at the
	bottom.
	(5) Moved the argument parsing setup into a procedure called when the
	code is loaded. Easier management of temporary data.
	(6) Replaced several uses of 'Set' with calls to the new procedure
	'InterpState' and direct access to the per-slave state array.
	(7) Replaced the remaining uses of 'Set' and others outside of the
	path/token handling, and deleted a number of procedures related to
	state array access which are not used any longer.
	(8) Converted the path token system to cache normalized paths and path
	<-> token conversions. Removed more procedures not used any longer.
	Removed the test cases 4.3 and 4.4 from safe.test. They were testing
	the now deleted command "InterpStateName".
	(9) Changed the log command setup so that logging is compiled out
	completely when disabled (default).
	(10) Misc. cleanup. Inlined IsInterp into CheckInterp, its only user.
	Consistent 'return -code error' for error reporting. Updated to use
	modern features (lassign, in/ni, dicts). The latter are used to keep a
	reverse path -> token map and quicker check of existence.
	(11) Fixed [Bug 2854929]: Recurse into all subdirs under all TM root
	dirs and put them on the access path.

2009-11-02  Kevin B. Kenny  <kennykb@acm.org>

	* library/tzdata/Asia/Novokuznetsk: New tzdata locale for Kemerovo
	oblast', which now keeps Novosibirsk time and not Kranoyarsk time.
	* library/tzdata/Asia/Damascus: Syrian DST changes.
	* library/tzdata/Asia/Hong_Kong: Hong Kong historic DST corrections.
	Olson tzdata2009q.

2009-11-02  Donal K. Fellows  <dkf@users.sf.net>

	* doc/object.n (DESCRIPTION): Substantive revision to make it clearer
	what the fundamental semantics of an object actually are.

2009-11-01  Joe Mistachkin  <joe@mistachkin.com>

	* doc/Cancel.3: Minor cosmetic fixes.
	* win/makefile.vc: Make htmlhelp target work again.  An extra set of
	double quotes around the definition of the HTML help compiler tool
	appears to be required.  Previously, there was one set of double
	quotes around the definition of the tool and one around the actual
	invocation.  This led to confusion because it was the only such tool
	path to include double quotes around its invocation.  Also, it was
	somewhat inflexible in the event that somebody needed to override the
	tool command to include arguments.  Therefore, even though it may look
	"wrong", there are now two double quotes on either side of the tool
	path definition.  This fixes the problem that currently prevents the
	htmlhelp target from building and maintains flexibility in case
	somebody needs to override it via the command line or an environment
	variable.

2009-11-01  Joe English  <jenglish@users.sourceforge.net>

	* doc/Eval.3, doc/Cancel.3: Move TIP#285 routines out of Eval.3 into
	their own manpage.

2009-10-31  Donal K. Fellows  <dkf@users.sf.net>

	* generic/tclBasic.c (ExprRoundFunc): [Bug 2889593]: Correctly report
	the expected number of arguments when generating an error for round().

2009-10-30  Pat Thoyts  <patthoyts@users.sourceforge.net>

	* tests/tcltest.test: When creating the notwritabledir we deny the
	current user access to delete the file. We must grant this right when
	we cleanup. Required on Windows 7 when the user does not automatically
	have administrator rights.

2009-10-29  Don Porter  <dgp@users.sourceforge.net>

	* generic/tcl.h:        Changed the typedef for the mp_digit type
	from:
		typedef unsigned long mp_digit;
	to:
		typedef unsigned int mp_digit;
	For 32-bit builds where "long" and "int" are two names for the same
	thing, this is no change at all.  For 64-bit builds, though, this
	causes the dp[] array of an mp_int to be made up of 32-bit elements
	instead of 64-bit elements.  This is a huge improvement because
	details elsewhere in the mp_int implementation cause only 28 bits of
	each element to be actually used storing number data.  Without this
	change bignums are over 50% wasted space on 64-bit systems.  [Bug
	2800740].

	***POTENTIAL INCOMPATIBILITY***
	For 64-bit builds, callers of routines with (mp_digit) or (mp_digit *)
	arguments *will*, and callers of routines with (mp_int *) arguments
	*may* suffer both binary and stubs incompatibilities with Tcl releases
	8.5.0 - 8.5.7.  Such possibilities should be checked, and if such
	incompatibilities are present, suitable [package require] requirements
	on the Tcl release should be put in place to keep such built code
	[load]-ing only in Tcl interps that are compatible.

2009-10-29  Donal K. Fellows  <dkf@users.sf.net>

	* tests/dict.test: Make variable-clean and simplify tests by utilizing
	the fact that dictionaries have defined orders.

	* generic/tclZlib.c (TclZlibCmd): Remove accidental C99-ism which
	reportedly makes the AIX native compiler choke.

2009-10-29  Kevin B. Kenny  <kennykb@acm.org>

	* library/clock.tcl (LocalizeFormat):
	* tests/clock.test (clock-67.1):
	[Bug 2819334]: Corrected a problem where '%%' followed by a letter in
	a format group could expand recursively: %%R would turn into %%H:%M:%S

2009-10-28  Don Porter  <dgp@users.sourceforge.net>

	* generic/tclLiteral.c:	[Bug 2888044]: Fixed 2 bugs.
	* tests/info.test:	First, as noted in the comments of the
	TclCleanupLiteralTable routine, since the teardown of the intrep of
	one Tcl_Obj can cause the teardown of others in the same table, the
	full table cleanup must be done with care, but the code did not
	contain the same care demanded in the comment.  Second, recent
	additions to the info.test file had poor hygiene, leaving an array
	variable ::a lying around, which breaks later interp.test tests during
	a -singleproc 1 run of the test suite.

2009-10-28  Kevin B. Kenny  <kennykb@acm.org>

	* tests/fileName.test (fileName-20.[78]): Corrected poor test
	hygiene (failure to save and restore the working directory) that
	caused these two tests to fail on Windows (and [Bug 2806250] to be
	reopened).

2009-10-27  Don Porter  <dgp@users.sourceforge.net>

	* generic/tclPathObj.c: [Bug 2884203]: Missing refcount on cached
	normalized path caused crashes.

2009-10-27  Kevin B. Kenny  <kennykb@acm.org>

	* library/clock.tcl (ParseClockScanFormat): [Bug 2886852]: Corrected a
	problem where [clock scan] didn't load the timezone soon enough when
	processing a time format that lacked a complete date.
	* tests/clock.test (clock-66.1):
	Added a test case for the above bug.
	* library/tzdata/America/Argentina/Buenos_Aires:
	* library/tzdata/America/Argentina/Cordoba:
	* library/tzdata/America/Argentina/San_Luis:
	* library/tzdata/America/Argentina/Tucuman:
	New DST rules for Argentina. (Olson's tzdata2009p.)

2009-10-26  Don Porter  <dgp@users.sourceforge.net>

	* unix/Makefile.in:	Remove $(PACKAGE).* and prototype from the
	`make distclean` target.  Completes 2009-10-20 commit.

2009-10-24  Kevin B. Kenny  <kennykb@acm.org>

	* library/clock.tcl (ProcessPosixTimeZone):
	Corrected a regression in the fix to [Bug 2207436] that caused
	[clock] to apply EU daylight saving time rules in the US.
	Thanks to Karl Lehenbauer for reporting this regression.
	* tests/clock.test (clock-52.4):
	Added a regression test for the above bug.
	* library/tzdata/Asia/Dhaka:
	* library/tzdata/Asia/Karachi:
	New DST rules for Bangladesh and Pakistan. (Olson's tzdata2009o.)

2009-10-23  Andreas Kupries  <andreask@activestate.com>

	* generic/tclIO.c (FlushChannel): Skip OutputProc for low-level
	0-length writes. When closing pipes which have already been closed
	not skipping leads to spurious SIG_PIPE signals. Reported by
	Mikhail Teterin <mi+thun@aldan.algebra.com>.

2009-10-22  Donal K. Fellows  <dkf@users.sf.net>

	* generic/tclOOBasic.c (TclOO_Object_VarName): [Bug 2883857]: Allow
	the passing of array element names through this method.

2009-10-21  Donal K. Fellows  <dkf@users.sf.net>

	* generic/tclPosixStr.c: [Bug 2882561]: Work around oddity on Haiku OS
	where SIGSEGV and SIGBUS are the same value.

	* generic/tclTrace.c (StringTraceProc): [Bug 2881259]: Added back cast
	to work around silly bug in MSVC's handling of auto-casting.

2009-10-20  Don Porter  <dgp@users.sourceforge.net>

	* unix/Makefile.in:	Removed the long outdated and broken targets
	package-* that were for building Solaris packages.  Appears that the
	pieces needed for these targets to function have never been present in
	the current era of Tcl development and belong completely to Tcl
	pre-history.

2009-10-19  Don Porter  <dgp@users.sourceforge.net>

	* generic/tclIO.c:      [Patch 2107634]: Revised ReadChars and
	FilterInputBytes routines to permit reads to continue up to the string
	limits of Tcl values.  Before revisions, large read attempts could
	panic when as little as half the limiting value length was reached.
	Thanks to Sean Morrison and Bob Parker for their roles in the fix.

2009-10-18  Joe Mistachkin  <joe@mistachkin.com>

	* generic/tclObj.c (TclDbDumpActiveObjects, TclDbInitNewObj)
	(Tcl_DbIncrRefCount, Tcl_DbDecrRefCount, Tcl_DbIsShared):
	[Bug 2871908]: Enforce separation of concerns between the lineCLPtr
	and objThreadMap thread specific data members.

2009-10-18  Joe Mistachkin  <joe@mistachkin.com>

	* tests/thread.test (thread-4.[345]): [Bug 1565466]: Correct tests to
	save their error state before the final call to threadReap just in
	case it triggers an "invalid thread id" error.  This error can occur
	if one or more of the target threads has exited prior to the attempt
	to send it an asynchronous exit command.

2009-10-17  Donal K. Fellows  <dkf@users.sf.net>

	* generic/tclVar.c (UnsetVarStruct, TclDeleteNamespaceVars)
	(TclDeleteCompiledLocalVars, DeleteArray):
	* generic/tclTrace.c (Tcl_UntraceVar2): [Bug 2629338]: Stop traces
	that are deleted part way through (a feature used by tdom) from
	causing freed memory to be accessed.

2009-10-08  Donal K. Fellows  <dkf@users.sf.net>

	* generic/tclDictObj.c (DictIncrCmd): [Bug 2874678]: Don't leak any
	bignums when doing [dict incr] with a value.
	* tests/dict.test (dict-19.3): Memory leak detection code.

2009-10-07  Andreas Kupries  <andreask@activestate.com>

	* generic/tclObj.c: [Bug 2871908]: Plug memory leaks of objThreadMap
	and lineCLPtr hashtables.  Also make the names of the continuation
	line information initialization and finalization functions more
	consistent. Patch supplied by Joe Mistachkin <joe@mistachkin.com>.

	* generic/tclIORChan.c (ErrnoReturn): Replace hardwired constant 11
	with proper errno #define, EAGAIN. What was I thinking? The BSD's have
	a different errno assignment and break with the hardwired number.
	Reported by emiliano on the chat.

2009-10-06  Don Porter  <dgp@users.sourceforge.net>

	* generic/tclInterp.c (SlaveEval): Agressive stomping of internal reps
	was added as part of the NRE patch of 2008-07-13.  This doesn't appear
	to actually be needed, and it hurts quite a bit when large lists lose
	their intreps and require reparsing.  Thanks to Ashok Nadkarni for
	reporting the problem.

	* generic/tclTomMathInt.h (new): Public header tclTomMath.h had
	* generic/tclTomMath.h:	dependence on private headers, breaking use
	* generic/tommath.h:	by extensions [Bug 1941434].

2009-10-05  Andreas Kupries  <andreask@activestate.com>

	* library/safe.tcl (AliasGlob): Fixed conversion of catch to
	  try/finally, it had an 'on ok msg' branch missing, causing a
	  silent error immediately, and bogus glob results, breaking
	  search for Tcl modules.

2009-10-04  Daniel Steffen  <das@users.sourceforge.net>

	* macosx/tclMacOSXBundle.c:	Workaround CF memory managment bug in
	* unix/tclUnixInit.c:		Mac OS X 10.4 & earlier. [Bug 2569449]

2009-10-02  Kevin B. Kenny  <kennykb@acm.org>

	* library/tzdata/Africa/Cairo:
	* library/tzdata/Asia/Gaza:
	* library/tzdata/Asia/Karachi:
	* library/tzdata/Pacific/Apia:	Olson's tzdata2009n.

2009-09-29  Don Porter  <dgp@users.sourceforge.net>

	* generic/tclDictObj.c:		[Bug 2857044]: Updated freeIntRepProc
	* generic/tclExecute.c:		routines so that they set the typePtr
	* generic/tclIO.c:		field to NULL so that the Tcl_Obj is
	* generic/tclIndexObj.c:	not left in an inconsistent state.
	* generic/tclInt.h:
	* generic/tclListObj.c:
	* generic/tclNamesp.c:
	* generic/tclOOCall.c:
	* generic/tclObj.c:
	* generic/tclPathObj.c:
	* generic/tclProc.c:
	* generic/tclRegexp.c:
	* generic/tclStringObj.c:

	* generic/tclAlloc.c:           Cleaned up various routines in the
	* generic/tclCkalloc.c:         call stacks for memory allocation to
	* generic/tclInt.h:             guarantee that any size values computed
	* generic/tclThreadAlloc.c:     are within the domains of the routines
	they get passed to.  [Bugs 2557696 and 2557796].

2009-09-28  Don Porter  <dgp@users.sourceforge.net>

	* generic/tclCmdMZ.c:	Replaced TclProcessReturn() calls with
	* tests/error.test:	Tcl_SetReturnOptions() calls as a simple fix
	for [Bug 2855247].  Thanks to Anton Kovalenko for the report and fix.
	Additional fixes for other failures demonstrated by new tests.

2009-09-27  Don Porter  <dgp@users.sourceforge.net>

	* tests/error.test (error-15.8.*):	Coverage tests illustrating
	flaws in the propagation of return options by [try].

2009-09-26  Donal K. Fellows  <dkf@users.sf.net>

	* unix/tclooConfig.sh, win/tclooConfig.sh: [Bug 2026844]: Added dummy
	versions of tclooConfig.sh that make it easier to build extensions
	against both Tcl8.5+TclOO-standalone and Tcl8.6.

2009-09-24  Don Porter  <dgp@users.sourceforge.net>

	TIP #356 IMPLEMENTATION

	* generic/tcl.decls:	Promote internal routine TclNRSubstObj()
	* generic/tclCmdMZ.c:	to public Tcl_NRSubstObj().  Still needs docs.
	* generic/tclCompile.c:
	* generic/tclInt.h:

	* generic/tclDecls.h:	make genstubs
	* generic/tclStubInit.c:

2009-09-23  Miguel Sofer  <msofer@users.sf.net>

	* doc/namespace.n: the description of [namespace unknown] failed
	to mention [namespace path]: fixed. Thx emiliano.

2009-09-21  Mo DeJong  <mdejong@users.sourceforge.net>

	* tests/regexp.test: Added check for error message from
	unbalanced [] in regexp. Added additional simple test cases
	of basic regsub command.

2009-09-21  Don Porter  <dgp@users.sourceforge.net>

	* generic/tclCompile.c:	Correct botch in the conversion of
	Tcl_SubstObj().  Thanks to Kevin Kenny for detection and report.

2009-09-17  Don Porter  <dgp@users.sourceforge.net>

	* generic/tclCompile.c:	Re-implement Tcl_SubstObj() as a simple
	* generic/tclParse.c:	wrapper around TclNRSubstObj().  This has
	* tests/basic.test:	the effect of caching compiled bytecode in
	* tests/parse.test:	the value to be substituted.  Note that
	Tcl_SubstObj() now exists only for extensions.  Tcl itself no longer
	makes any use of it.  Note also that TclSubstTokens() is now reachable
	only by Tcl_EvalEx() and Tcl_ParseVar() so tests aiming to test its
	functioning needed adjustment to still have the intended effect.

2009-09-16  Alexandre Ferrieux  <ferrieux@users.sourceforge.net>

	* generic/tclObj.c:   Extended ::tcl::unsupported::representation.

2009-09-11  Don Porter  <dgp@users.sourceforge.net>

	* generic/tclBasic.c:	Completed the NR-enabling of [subst].
	* generic/tclCmdMZ.c:	[Bug 2314561].
	* generic/tclCompCmds.c:
	* generic/tclCompile.c:
	* generic/tclInt.h:
	* tests/coroutine.test:
	* tests/parse.test:

2009-09-11  Donal K. Fellows  <dkf@users.sf.net>

	* tests/http.test: Added in cleaning up of http tokens for each test
	to reduce amount of global-variable pollution.

2009-09-10  Donal K. Fellows  <dkf@users.sf.net>

	* library/http/http.tcl (http::Event): [Bug 2849860]: Handle charset
	names in double quotes; some servers like generating them like that.

2009-09-07  Don Porter  <dgp@users.sourceforge.net>

	* generic/tclParse.c:	[Bug 2850901]: Corrected line counting error
	* tests/into.test:	in multi-command script substitutions.

2009-09-07  Daniel Steffen  <das@users.sourceforge.net>

	* generic/tclExecute.c:	Fix potential uninitialized variable use and
	* generic/tclFCmd.c:	null dereference flagged by clang static
	* generic/tclProc.c:	analyzer.
	* generic/tclTimer.c:
	* generic/tclUtf.c:

	* generic/tclExecute.c:	Silence false positives from clang static
	* generic/tclIO.c:	analyzer about potential null dereference.
	* generic/tclScan.c:
	* generic/tclCompExpr.c:

2009-09-04  Don Porter  <dgp@users.sourceforge.net>

	* generic/tclCompCmds.c (TclCompileSubstCmd): [Bug 2314561]:
	* generic/tclBasic.c:	Added a bytecode compiler routine for the
	* generic/tclCmdMZ.c:	[subst] command. This is a partial solution to
	* generic/tclCompile.c:	the need to NR-enable [subst] since bytecode
	* generic/tclCompile.h:	execution is already NR-enabled. Two new
	* generic/tclExecute.c:	bytecode instructions, INST_NOP and
	* generic/tclInt.h:	INST_RETURN_CODE_BRANCH were added to support
	* generic/tclParse.c:	the new routine.  INST_RETURN_CODE_BRANCH is
	* tests/basic.test:	likely to be useful in any future effort to
	* tests/info.test:	add a bytecode compiler routine for [try].
	* tests/parse.test:

2009-09-03  Donal K. Fellows  <dkf@users.sf.net>

	* doc/LinkVar.3: [Bug 2844962]: Added documentation of issues relating
	to use of this API in a multi-threaded environment.

2009-09-01  Andreas Kupries  <andreask@activestate.com>

	* generic/tclIORTrans.c (ReflectInput): Remove error response to
	0-result from method 'limit?' of transformations. Return the number of
	copied bytes instead, which is possibly nothing. The latter then
	triggers EOF handling in the higher layers, making the 0-result of
	limit? the way to inject artificial EOF's into the data stream.

2009-09-01  Don Porter  <dgp@users.sourceforge.net>

	* library/tcltest/tcltest.tcl:  Bump to tcltest 2.3.2 after revision
	* library/tcltest/pkgIndex.tcl: to verbose error message.
	* unix/Makefile.in:
	* win/Makefile.in:

2009-08-27  Don Porter  <dgp@users.sourceforge.net>

	* generic/tclStringObj.c:       [Bug 2845535]: A few more string
	overflow cases in [format].

2009-08-25  Andreas Kupries  <andreask@activestate.com>

	* generic/tclBasic.c (Tcl_CreateInterp, Tcl_EvalTokensStandard)
	(Tcl_EvalEx, TclEvalEx, TclAdvanceContinuations, TclNREvalObjEx):
	* generic/tclCmdMZ.c (Tcl_SwitchObjCmd, TclListLines):
	* generic/tclCompCmds.c (*):
	* generic/tclCompile.c (TclSetByteCodeFromAny, TclInitCompileEnv)
	(TclFreeCompileEnv, TclCompileScript, TclCompileTokens):
	* generic/tclCompile.h (CompileEnv):
	* generic/tclInt.h (ContLineLoc, Interp):
	* generic/tclObj.c (ThreadSpecificData, ContLineLocFree)
	(TclThreadFinalizeObjects, TclInitObjSubsystem, TclContinuationsEnter,
	(TclContinuationsEnterDerived, TclContinuationsCopy, TclFreeObj)
	(TclContinuationsGet):
	* generic/tclParse.c (TclSubstTokens, Tcl_SubstObj):
	* generic/tclProc.c (TclCreateProc):
	* generic/tclVar.c (TclPtrSetVar):
	* tests/info.test (info-30.0-24):

	Extended the parser, compiler, and execution engine with code and
	attendant data structures tracking the position of continuation lines
	which are not visible in the resulting script Tcl_Obj*'s, to properly
	account for them while counting lines for #280.

2009-08-24  Daniel Steffen  <das@users.sourceforge.net>

	* generic/tclInt.h: Annotate Tcl_Panic as noreturn for clang static
	analyzer in PURIFY builds, replacing preprocessor/assert technique.

	* macosx/tclMacOSXNotify.c: Fix multiple issues with nested event loops
	when CoreFoundation notifier is running in embedded mode. (Fixes
	problems in TkAqua Cocoa reported by Youness Alaoui on tcl-mac)

2009-08-21  Don Porter  <dgp@users.sourceforge.net>

	* generic/tclFileName.c: Correct regression in [Bug 2837800] fix.
	* tests/fileName.test:

2009-08-20  Don Porter  <dgp@users.sourceforge.net>

	* generic/tclFileName.c: [Bug 2837800]: Correct the result produced by
	[glob */test] when * matches something like ~foo.

	* generic/tclPathObj.c: [Bug 2806250]: Prevent the storage of strings
	starting with ~ in the "tail" part (normPathPtr field) of the path
	intrep when PATHFLAGS != 0.  This establishes the assumptions relied
	on elsewhere that the name stored there is a relative path.  Also
	refactored to make an AppendPath() routine instead of the cut/paste
	stanzas that were littered throughout.

2009-08-20  Donal K. Fellows  <dkf@users.sf.net>

	* generic/tclCmdIL.c (TclNRIfObjCmd): [Bug 2823276]: Make [if]
	NRE-safe on all arguments when interpreted.
	(Tcl_LsortObjCmd): Close off memory leak.

2009-08-19  Donal K. Fellows  <dkf@users.sf.net>

	* generic/tclCmdAH.c (TclNRForObjCmd, etc.): [Bug 2823276]: Make [for]
	and [while] into NRE-safe commands, even when interpreted.

2009-08-18  Don Porter  <dgp@users.sourceforge.net>

	* generic/tclPathObj.c: [Bug 2837800]: Added NULL check to prevent
	* tests/fileName.test:  crashes during [glob].

2009-08-16  Jan Nijtmans  <nijtmans@users.sf.net>

	* unix/dltest/pkge.c:  const addition
	* unix/tclUnixThrd.c:  Use <pthread.h> in stead of "pthread.h"
	* win/tclWinDde.c:     Eliminate some more gcc warnings
	* win/tclWinReg.c:
	* generic/tclInt.h:    Change ForIterData, make it const-safe.
	* generic/tclCmdAH.c:

2009-08-12  Don Porter  <dgp@users.sourceforge.net>

	TIP #353 IMPLEMENTATION

	* doc/NRE.3:		New public routine Tcl_NRExprObj() permits
	* generic/tcl.decls:	extension commands to evaluate Tcl expressions
	* generic/tclBasic.c:	in NR-enabled command procedures.
	* generic/tclCmdAH.c:
	* generic/tclExecute.c:
	* generic/tclInt.h:
	* generic/tclObj.c:
	* tests/expr.test:

	* generic/tclDecls.h:		make genstubs
	* generic/tclStubInit.c:

2009-08-06  Andreas Kupries  <andreask@activestate.com>

	* doc/refchan.n [Bug 2827000]: Extended the implementation of
	* generic/tclIORChan.c: reflective channels (TIP 219, method
	* tests/ioCmd.test: 'read'), enabling handlers to signal EAGAIN to
	indicate 'no data, but not at EOF either', and other system
	errors. Updated documentation, extended testsuite (New test cases
	iocmd*-23.{9,10}).

2009-08-02  Miguel Sofer  <msofer@users.sf.net>

	* tests/coroutine.test: fix testfile cleanup

2009-08-02  Donal K. Fellows  <dkf@users.sf.net>

	* generic/tclObj.c (Tcl_RepresentationCmd): Added an unsupported
	command for reporting the representation of an object. Result string
	is deliberately a bit obstructive so that people are not encouraged to
	make code that depends on it; it's a debugging tool only!

	* unix/tclUnixFCmd.c (GetOwnerAttribute, SetOwnerAttribute)
	(GetGroupAttribute, SetGroupAttribute): [Bug 1942222]: Stop calling
	* unix/tclUnixFile.c (TclpGetUserHome): endpwent() and endgrent();
	they've been unnecessary for ages.

2009-08-02  Jan Nijtmans  <nijtmans@users.sf.net>

	* win/tclWin32Dll.c: Eliminate TclWinResetInterfaceEncodings, since it
	* win/tclWinInit.c:  does exactly the same as TclWinEncodingsCleanup,
	* win/tclWinInt.h:   make sure that tclWinProcs and
			     tclWinTCharEncoding are always set and reset
			     concurrently.
	* win/tclWinFCmd.c:  Correct check for win95

2009-07-31  Don Porter  <dgp@users.sourceforge.net>

	* generic/tclStringObj.c: [Bug 2830354]:	Corrected failure to
	* tests/format.test:		grow buffer when format spec request
	large width floating point values.  Thanks to Clemens Misch.

2009-07-26  Donal K. Fellows  <dkf@users.sf.net>

	* library/auto.tcl (tcl_findLibrary, auto_mkindex):
	* library/package.tcl (pkg_mkIndex, tclPkgUnknown, MacOSXPkgUnknown):
	* library/safe.tcl (interpAddToAccessPath, interpDelete, AliasGlob):
	(AliasSource, AliasLoad, AliasEncoding):
	* library/tm.tcl (UnknownHandler): Simplify by swapping some [catch]
	gymnastics for use of [try].

2009-07-26 Alexandre Ferrieux  <ferrieux@users.sourceforge.net>

	* tools/genStubs.tcl: Forced LF translation when generating .h's to
	avoid spurious diffs when regenerating on a Windows box.

2009-07-26  Jan Nijtmans  <nijtmans@users.sf.net>

	* win/Makefile.in: [Bug 2827066]: msys build --enable-symbols broken
	* win/tcl.m4:	   And modified the same for unicows.dll, as a
	* win/configure:   preparation for [Enh 2819611].

2009-07-25  Donal K. Fellows  <dkf@users.sf.net>

	* library/history.tcl (history): Reworked the history mechanism in
	terms of ensembles, rather than the ad hoc ensemble-lite mechanism
	used previously.

2009-07-24  Donal K. Fellows  <dkf@users.sf.net>

	* doc/self.n (self class): [Bug 2704302]: Add some text to make it
	clearer how to get the name of the current object's class.

2009-07-23  Andreas Kupries  <andreask@activestate.com>

	* generic/tclIO.c (Tcl_GetChannelHandle): [Bug 2826248]: Do not crash
	* generic/tclPipe.c (FileForRedirect): for getHandleProc == NULL, this
	is allowed. Provide a nice error message in the bypass area. Updated
	caller to check the bypass for a mesage. Bug reported by Andy
	Sonnenburg <andy22286@users.sourceforge.net>

2009-07-23  Joe Mistachkin  <joe@mistachkin.com>

	* generic/tclNotify.c: [Bug 2820349]: Ensure that queued events are
	freed once processed.

2009-07-22  Jan Nijtmans  <nijtmans@users.sf.net>

	* macosx/tclMacOSXFCmd.c: CONST -> const
	* generic/tclGetDate.y:
	* generic/tclDate.c:
	* generic/tclLiteral.c: (char *) cast in ckfree call
	* generic/tclPanic.c: [Feature Request 2814786]: remove TclpPanic
	* generic/tclInt.h
	* unix/tclUnixPort.h
	* win/tclWinPort.h

2009-07-22 Alexandre Ferrieux  <ferrieux@users.sourceforge.net>

	* generic/tclEvent.c: [Bug 2001201 again]: Refined the 20090617 patch
	on [exit] streamlining, so that it now correctly calls thread exit
	handlers for the calling thread, including <Destroy> bindings in Tk.

2009-07-21  Kevin B. Kenny  <kennykb@acm.org>

	* library/tzdata/Asia/Dhaka:
	* library/tzdata/Indian/Mauritius: Olson's tzdata2009k.

2009-07-20  Donal K. Fellows  <dkf@users.sf.net>

	* generic/tclCmdMZ.c (StringIsCmd): Reorganize so that [string is] is
	more efficient when parsing things that are correct, at a cost of
	making the empty string test slightly more costly. With this, the cost
	of doing [string is integer -strict $x] matches [catch {expr {$x+0}}]
	in the successful case, and greatly outstrips it in the failing case.

2009-07-19  Donal K. Fellows  <dkf@users.sf.net>

	* generic/tclOO.decls, generic/tclOO.c (Tcl_GetObjectName): Expose a
	function for efficiently returning the current name of an object.

2009-07-18  Daniel Steffen  <das@users.sourceforge.net>

	* unix/Makefile.in: Define NDEBUG in optimized (non-symbols) build to
	disable NRE assert()s and threaded allocator range checks.

2009-07-16  Don Porter  <dgp@users.sourceforge.net>

	* generic/tclBinary.c:	Removed unused variables.
	* generic/tclCmdIL.c:
	* generic/tclCompile.c:
	* generic/tclExecute.c:
	* generic/tclHash.c:
	* generic/tclIOUtil.c:
	* generic/tclVar.c:

	* generic/tclBasic.c:	Silence compiler warnings about ClientData.
	* generic/tclProc.c:

	* generic/tclScan.c:    Typo in ACCEPT_NAN configuration.

	* generic/tclStrToD.c:  [Bug 2819200]: Set floating point control
	register on MIPS systems so that the gradual underflow expected by Tcl
	is in effect.

2009-07-15  Donal K. Fellows  <dkf@users.sf.net>

	* generic/tclInt.h (Namespace):		   Added machinery to allow
	* generic/tclNamesp.c (many functions):	   reduction of memory used
	* generic/tclResolve.c (BumpCmdRefEpochs): by namespaces. Currently
	#ifdef'ed out because of compatibility concerns.

	* generic/tclInt.decls: Added four functions for better integration
	with itcl-ng.

2009-07-14  Kevin B. Kenny  <kennykb@acm.org>

	* generic/tclInt.h (TclNRSwitchObjCmd):
	* generic/tclBasic.c (builtInCmds):
	* generic/tclCmdMZ.c (Tcl_SwitchObjCmd):
	* tests/switch.test (switch-15.1):
	[Bug 2821401]: Make non-bytecoded [switch] command aware of NRE.

2009-07-13  Andreas Kupries  <andreask@activestate.com>

	* generic/tclCompile.c (TclInitCompileEnv, EnterCmdWordIndex)
	(TclCleanupByteCode, TclCompileScript):
	* generic/tclExecute.c (TclCompileObj, TclExecuteByteCode):
	* tclCompile.h (ExtCmdLoc):
	* tclInt.h (ExtIndex, CFWordBC, CmdFrame):
	* tclBasic.c (DeleteInterpProc, TclArgumentBCEnter)
	(TclArgumentBCRelease, TclArgumentGet, SAVE_CONTEXT)
	(RESTORE_CONTEXT, NRCoroutineExitCallback, TclNRCoroutineObjCmd):
	* generic/tclCmdAH.c (TclNRForObjCmd, TclNRForIterCallback,
	(ForNextCallback):
	* generic/tclCmdMZ.c (TclNRWhileObjCmd):

	Extended the bytecode compiler initialization to recognize the
	compilation of whole files (NRE enabled 'source' command) and switch
	to the counting of absolute lines in that case.

	Further extended the bytecode compiler to track the start line in the
	generated information, and modified the bytecode execution to
	recompile an object if the location as per the calling context doesn't
	match the location saved in the bytecode. This part could be optimized
	more by using more memory to keep all possibilities which occur
	around, or by just adjusting the location information instead of a
	total recompile.

	Reworked the handling of literal command arguments in bytecode to be
	saved (compiler) and used (execution) per command (See the
	TCL_INVOKE_STK* instructions), and not per the whole bytecode. This,
	and the previous change remove the problems with location data caused
	by literal sharing (across whole files, but also proc bodies).
	Simplified the associated datastructures (ExtIndex is gone, as is the
	function EnterCmdWordIndex).

	The last change causes the hashtable 'lineLABCPtr' to be state which
	has to be kept per coroutine, like the CmdFrame stack. Reworked the
	coroutine support code to create, delete and switch the information as
	needed. Further reworked the tailcall command as well, it has to pop
	its own arguments when run in a bytecode context to keep a proper
	stack in 'lineLABCPtr'.

	Fixed the mishandling of line information in the NRE-enabled 'for' and
	'while' commands introduced when both were made to share their
	iteration callbacks without taking into account that the loop body is
	found in different words of the command. Introduced a separate data
	structure to hold all the callback information, as we went over the
	limit of 4 direct client-data values for NRE callbacks.

	The above fixes [Bug 1605269].

2009-07-12  Donal K. Fellows  <dkf@users.sf.net>

	* generic/tclCmdMZ.c (StringIndexCmd, StringEqualCmd, StringCmpCmd):
	* generic/tclExecute.c (TclExecuteByteCode): [Bug 2637173]: Factor out
	* generic/tclInt.h (TclIsPureByteArray):     the code to determine if
	* generic/tclUtil.c (TclStringMatchObj):     it is safe to work with
	byte arrays directly, so that we get the check correct _once_.

	* generic/tclOOCall.c (TclOOGetCallContext): [Bug 1895546]: Changed
	* generic/tclOO.c (TclOOObjectCmdCore):	     the way that the cache is
	managed so that when itcl does cunning things, those cunning things
	can be cached properly.

2009-07-11  Donal K. Fellows  <dkf@users.sf.net>

	* doc/vwait.n: Substantially increased the discussion of issues and
	work-arounds relating to nested vwaits, following discussion on the
	tcl-core mailing list on the topic.

2009-07-10  Pat Thoyts  <patthoyts@users.sourceforge.net>

	* tests/zlib.test:   ZlibTransformClose may be called with a NULL
	* generic/tclZlib.c: interpreter during finalization and
	Tcl_SetChannelError requires a list. Added some tests to ensure error
	propagation from the zlib library to the interp.

2009-07-09  Pat Thoyts  <patthoyts@users.sourceforge.net>

	* tests/zlib.test: [Bug 2818131]: Added tests and fixed a typo that
	broke [zlib push] for deflate format.

2009-07-09  Donal K. Fellows  <dkf@users.sf.net>

	* compat/mkstemp.c (mkstemp): [Bug 2819227]: Use rand() for random
	numbers as it is more portable.

2009-07-05  Donal K. Fellows  <dkf@users.sf.net>

	* generic/tclZlib.c (ZlibTransformWatch): Correct the handling of
	events so that channel transforms work with things like an asynch
	[chan copy]. Problem reported by Pat Thoyts.

2009-07-01  Pat Thoyts  <patthoyts@users.sourceforge.net>

	* win/tclWinInt.h:   [Bug 2806622]: Handle the GetUserName API call
	* win/tclWin32Dll.c: via the tclWinProcs indirection structure. This
	* win/tclWinInit.c:  fixes a problem obtaining the username when the
	USERNAME environment variable is unset.

2009-06-30  Daniel Steffen  <das@users.sourceforge.net>

	* generic/tclInt.h:		Add assert macros for clang static
	* generic/tclPanic.c:		analyzer and redefine Tcl_Panic to
	* generic/tclStubInit.c:	assert after panic in clang PURIFY
					builds.

	* generic/tclCmdIL.c:		Add clang assert for false positive
					from static analyzer.

2009-06-26  Daniel Steffen  <das@users.sourceforge.net>

	* macosx/Tcl-Common.xcconfig:	 Update projects for Xcode 3.1 and
	* macosx/Tcl.xcode/*:		 3.2, standardize on gcc 4.2, remove
	* macosx/Tcl.xcodeproj/*:	 obsolete configurations and pre-Xcode
	* macosx/Tcl.pbproj/* (removed): project.

	* macosx/README:		 Update project docs, cleanup.

	* unix/Makefile.in:		 Update dist target for project
					 changes.

2009-06-24  Donal K. Fellows  <dkf@users.sf.net>

	* tests/oo.test (oo-19.1): [Bug 2811598]: Make more resilient.

2009-06-24  Pat Thoyts  <patthoyts@users.sourceforge.net>

	* tests/http11.test: [Bug 2811492]: Clean up procs after testing.

2009-06-18  Donal K. Fellows  <dkf@users.sf.net>

	* generic/tclCkalloc.c (MemoryCmd): [Bug 988703]:
	* generic/tclObj.c (ObjData, TclFinalizeThreadObjects): Add mechanism
	for discovering what Tcl_Objs are allocated when built for memory
	debugging. Developed by Joe Mistachkin.

2009-06-17 Alexandre Ferrieux  <ferrieux@users.sourceforge.net>

	* generic/tclEvent.c: Applied a patch by George Peter Staplin
	drastically reducing the ambition of [exit] wrt finalization, and
	thus solving many multi-thread teardown issues. [Bugs 2001201,
	486399, and possibly 597575, 990457, 1437595, 2750491]

2009-06-15  Don Porter  <dgp@users.sourceforge.net>

	* generic/tclStringObj.c: sprintf() -> Tcl_ObjPrintf() conversion.

2009-06-15  Reinhard Max  <max@suse.de>

	* unix/tclUnixPort.h: Move all socket-related code from tclUnixChan.c
	* unix/tclUnixChan.c: to tclUnixSock.c.
	* unix/tclUnixSock.c:

2009-06-15  Donal K. Fellows  <dkf@users.sf.net>

	* tools/tcltk-man2html.tcl (make-man-pages): [Patch 557486]: Apply
	last remaining meaningful part of this patch, a clean up of some
	closing tags.

2009-06-13  Don Porter  <dgp@users.sourceforge.net>

	* generic/tclCompile.c: [Bug 2802881]: The value stashed in
	* generic/tclProc.c:    iPtr->compiledProcPtr when compiling a proc
	* tests/execute.test:   survives too long. We only need it there long
	enough for the right TclInitCompileEnv() call to re-stash it into
	envPtr->procPtr.  Once that is done, the CompileEnv controls.  If we
	let the value of iPtr->compiledProcPtr linger, though, then any other
	bytecode compile operation that takes place will also have its
	CompileEnv initialized with it, and that's not correct.  The value is
	meant to control the compile of the proc body only, not other compile
	tasks that happen along.  Thanks to Carlos Tasada for discovering and
	reporting the problem.

2009-06-10  Don Porter  <dgp@users.sourceforge.net>

	* generic/tclStringObj.c:       [Bug 2801413]: Revised [format] to not
	overflow the integer calculations computing the length of the %ll
	formats of really big integers.  Also added protections so that
	[format]s that would produce results overflowing the maximum string
	length of Tcl values throw a normal Tcl error instead of a panic.

	* generic/tclStringObj.c:	[Bug 2803109]: Corrected failures to
	deal with the "pure unicode" representation of an empty string.
	Thanks to Julian Noble for reporting the problem.

2006-06-09  Kevin B. Kenny  <kennykb@acm.org>

	* generic/tclGetDate.y: Fixed a thread safety bug in the generated
	* library/clock.tcl:    Bison parser (needed a %pure-parser
	* tests/clock.test:     declaration to avoid static variables).
				Discovered that the %pure-parser declaration
	                        allowed for returning the Bison error message
	                        to the Tcl caller in the event of a syntax
	                        error, so did so.
	* generic/tclDate.c: bison 2.3

2006-06-08  Kevin B. Kenny  <kennykb@acm.org>

	* library/tzdata/Asia/Dhaka: New DST rule for Bangladesh. (Olson's
	tzdata2009i.)

2009-06-08  Donal K. Fellows  <dkf@users.sf.net>

	* doc/copy.n: Fix error in example spotted by Venkat Iyer.

2009-06-02  Don Porter  <dgp@users.sourceforge.net>

	* generic/tclExecute.c: Replace dynamically-initialized table with a
	table of static constants in the lookup table for exponent operator
	computations that fit in a 64 bit integer result.

	* generic/tclExecute.c: [Bug 2798543]: Corrected implementations and
	selection logic of the INST_EXPON instruction.

2009-06-01  Don Porter  <dgp@users.sourceforge.net>

	* tests/expr.test:      [Bug 2798543]: Added many tests demonstrating
	the broken cases.

009-05-30  Kevin B. Kenny  <kennykb@acm.org>

	* library/tzdata/Africa/Cairo:
	* library/tzdata/Asia/Amman: Olson's tzdata2009h.

2009-05-29  Andreas Kupries  <andreask@activestate.com>

	* library/platform/platform.tcl: Fixed handling of cpu ia64,
	* library/platform/pkgIndex.tcl: taking ia64_32 into account
	* unix/Makefile.in: now. Bumped version to 1.0.5. Updated the
	* win/Makefile.in: installation commands.

2009-05-26 Alexandre Ferrieux  <ferrieux@users.sourceforge.net>

	* doc/expr.n: Fixed documentation of the right-associativity of
	the ** operator. (spotted by kbk)

2009-05-14  Donal K. Fellows  <dkf@users.sf.net>

	* generic/tclOOInfo.c (InfoObjectNsCmd): Added introspection mechanism
	for finding out what an object's namespace is. Experience suggests
	that it is just too useful to be able to do without it.

2009-05-12  Donal K. Fellows  <dkf@users.sf.net>

	* doc/vwait.n: Added more words to make it clear just how bad it is to
	nest [vwait]s.

	* compat/mkstemp.c: Add more headers to make this file build on IRIX
	6.5. Thanks to Larry McVoy for this.

2009-05-08  Donal K. Fellows  <dkf@users.sf.net>

	* generic/tclOO.c (TclNRNewObjectInstance):  [Bug 2414858]: Add a
	* generic/tclBasic.c (TclPushTailcallPoint): marker to the stack of
	NRE callbacks at the right point so that tailcall works correctly in a
	constructor.

	* tests/exec.test (cat): [Bug 2788468]: Adjust the scripted version of
	cat so that it does not perform transformations on the data it is
	working with, making it more like the standard Unix 'cat' program.

2009-05-07  Miguel Sofer  <msofer@users.sf.net>

	* generic/tclObj.c (Tcl_GetCommandFromObj): [Bug 2785893]: Ensure that
	a command in a deleted namespace can't be found through a cached name.

	* generic/tclBasic.c:    Let coroutines start with a much smaller
	* generic/tclCompile.h:  stack: 200 words (previously was 2000, the
	* generic/tclExecute.c:  same as interps).

2009-05-07  Donal K. Fellows  <dkf@users.sf.net>

	* tests/env.test (printenvScript, env-4.3, env-4.5): [Bug 1513659]:
	* tests/exec.test (exec-2.6): These tests had subtle dependencies on
	being on platforms that were either ISO 8859-1 or UTF-8. Stabilized
	the results by forcing the encoding.

2009-05-06  Don Porter  <dgp@users.sourceforge.net>

	* generic/tclCmdMZ.c:	[Bug 2582327]: Improve overflow error message
	from [string repeat].

	* tests/interp.test: interp-20.50 test for Bug 2486550.

2009-05-04  Donal K. Fellows  <dkf@users.sf.net>

	* generic/tclOO.c (InitFoundation, AllocObject, AllocClass):
	* generic/tclOODefineCmds.c (InitDefineContext): Make sure that when
	support namespaces are deleted, nothing bad can subsequently happen.
	Issue spotted by Don Porter.

2009-05-03  Donal K. Fellows  <dkf@users.sf.net>

	* doc/Tcl.n: [Bug 2538432]: Clarified exact treatment of ${arr(idx)}
	form of variable substitution. This is not a change of behavior, just
	an improved description of the current situation.

2009-04-30  Miguel Sofer  <msofer@users.sf.net>

	* generic/tclBasic.c (TclObjInvoke): [Bug 2486550]: Make sure that a
	null objProc is not used, use Tcl_NRCallObjProc instead.

2009-05-01  Jan Nijtmans  <nijtmans@users.sf.net>

	* win/configure.in   Fix 64-bit detection for zlib on Win64
	* win/configure      (regenerated)

2009-04-28  Jeff Hobbs  <jeffh@ActiveState.com>

	* unix/tcl.m4, unix/configure (SC_CONFIG_CFLAGS): harden the check to
	add _r to CC on AIX with threads.

2009-04-27  Donal K. Fellows  <dkf@users.sf.net>

	* doc/concat.n (EXAMPLES): [Bug 2780680]: Rewrote so that the spacing
	of result messages is correct. (The exact way they were wrong was
	different when rendered through groff or as HTML, but it was still
	wrong both ways.)

2009-04-27  Jan Nijtmans  <nijtmans@users.sf.net>

	* generic/tclIndexObj.c:  Reset internal INTERP_ALTERNATE_WRONG_ARGS
	* generic/tclIOCmd.c:     flag inside the Tcl_WrongNumArgs function,
	                          so the caller no longer has to do the reset.

2009-04-24  Stuart Cassoff  <stwo@users.sf.net>

	* unix/Makefile.in: [Patch 2769530]: Don't chmod/exec installManPage.

2009-04-19  Pat Thoyts  <patthoyts@users.sourceforge.net>

	* library/http/http.tcl: [Bug 2715421]: Removed spurious newline added
	* tests/http11.test:     after POST and added tests to detect excess
	* tests/httpd11.tcl:     bytes being POSTed.
	* library/http/pkgIndex.tcl:
	* makefiles:             package version now 2.8.1

2009-04-15  Donal K. Fellows  <dkf@users.sf.net>

	* doc/chan.n, doc/close.n: Tidy up documentation of TIP #332.

2009-04-14  Kevin B. Kenny  <kennykb@acm.org>

	* library/tzdata/Asia/Karachi: Updated rules for Pakistan Summer
				       Time (Olson's tzdata2009f)

2009-04-11  Donal K. Fellows  <dkf@users.sf.net>

	* generic/tclOOMethod.c (InvokeForwardMethod): Clarify the resolution
	behaviour of the name of the command that is forwarded to: it's now
	resolved using the object's namespace as context, which is much more
	useful than the previous (somewhat random) behaviour of using the
	caller's current namespace.

2009-04-10  Pat Thoyts  <patthoyts@users.sourceforge.net>

	* library/http/http.tcl:     Improved HTTP/1.1 support and added
	* library/http/pkgIndex.tcl: specific HTTP/1.1 testing to ensure
	* tests/http11.test:         we handle chunked+gzip for the various
	* tests/httpd11.test:        modes (normal, -channel and -handler)
	* makefiles:                 package version set to 2.8.0

2009-04-10  Daniel Steffen  <das@users.sourceforge.net>

	* unix/tclUnixChan.c:		TclUnixWaitForFile(): use FD_* macros
	* macosx/tclMacOSXNotify.c:	to manipulate select masks (Cassoff).
					[Freq 1960647] [Bug 3486554]

	* unix/tclLoadDyld.c:		use RTLD_GLOBAL instead of RTLD_LOCAL.
					[Bug 1961211]

	* macosx/tclMacOSXNotify.c:	revise CoreFoundation notifier to allow
					embedding into applications that
					already have a CFRunLoop running and
					want to run the tcl event loop via
					Tcl_ServiceModeHook(TCL_SERVICE_ALL).

	* macosx/tclMacOSXNotify.c:	add CFRunLoop based Tcl_Sleep() and
	* unix/tclUnixChan.c:		TclUnixWaitForFile() implementations
	* unix/tclUnixEvent.c:		and disable select() based ones in
					CoreFoundation builds.

	* unix/tclUnixNotify.c:		simplify, sync with tclMacOSXNotify.c.

	* generic/tclInt.decls: 	add TclMacOSXNotifierAddRunLoopMode()
	* generic/tclIntPlatDecls.h:	internal API, regen.
	* generic/tclStubInit.c:

	* unix/configure.in (Darwin):	use Darwin SUSv3 extensions if
					available; remove /Network locations
					from default tcl package search path
					(NFS mounted locations and thus slow).
	* unix/configure:		autoconf-2.59
	* unix/tclConfig.h.in:		autoheader-2.59

	* macosx/tclMacOSXBundle.c:	on Mac OS X 10.4 and later, replace
					deprecated NSModule API by dlfcn API.

2009-04-10  Donal K. Fellows  <dkf@users.sf.net>

	* doc/StringObj.3: [Bug 2089279]: Corrected example so that it works
	on 64-bit machines as well.

2009-04-10  Pat Thoyts  <patthoyts@users.sourceforge.net>

	* tests/http.test: [Bug 26245326]: Added specific check for problem
	* tests/httpd: (return incomplete HTTP response header).

2009-04-08  Kevin B. Kenny  <kennykb@acm.org>

	* tools/tclZIC.tcl: Always emit files with Unix line termination.
	* library/tzdata: Olson's tzdata2009e

2009-04-09  Don Porter  <dgp@users.sourceforge.net>

	* library/http/http.tcl:	[Bug 26245326]: Handle incomplete
	lines in the "connecting" state. Thanks to Sergei Golovan.

2009-04-08  Andreas Kupries  <andreask@activestate.com>

	* library/platform/platform.tcl: Extended the darwin sections to add
	* library/platform/pkgIndex.tcl: a kernel version number to the
	* unix/Makefile.in: identifier for anything from Leopard (10.5) on up.
	* win/Makefile.in: Extended patterns for same. Extended cpu
	* doc/platform.n: recognition for 64bit Tcl running on a 32bit kernel
	on a 64bit processor (By Daniel Steffen). Bumped version to 1.0.4.
	Updated Makefiles.

2009-04-08  Don Porter  <dgp@users.sourceforge.net>

	* library/tcltest/tcltest.tcl:  [Bug 2570363]: Converted [eval]s (some
	* library/tcltest/pkgIndex.tcl: unsafe!) to {*} in tcltest package.
	* unix/Makefile.in:     => tcltest 2.3.1
	* win/Makefile.in:

2009-04-07  Don Porter  <dgp@users.sourceforge.net>

	* generic/tclStringObj.c:	Correction so that value of
	TCL_GROWTH_MIN_ALLOC is everywhere expressed in bytes as comment
	claims.

2009-04-04  Donal K. Fellows  <dkf@users.sf.net>

	* doc/vwait.n: [Bug 1910136]: Extend description and examples to make
	it clearer just how this command interprets variable names.

2009-03-30  Don Porter  <dgp@users.sourceforge.net>

	* doc/Alloc.3: [Bug 2556263]:	Size argument is "unsigned int".

2009-03-27  Don Porter  <dgp@users.sourceforge.net>

	* generic/tclPathObj.c (TclPathPart): [Bug 2710920]: TclPathPart()
	* tests/fileName.test:	was computing the wrong results for both [file
	dirname] and [file tail] on "path" arguments with the PATHFLAGS != 0
	intrep and with an empty string for the "joined-on" part.

2009-03-25  Jan Nijtmans  <nijtmans@users.sf.net>

	* doc/tclsh.1:		 Bring doc and tools in line with
	* tools/installData.tcl: http://wiki.tcl.tk/812
	* tools/str2c
	* tools/tcltk-man2html.tcl

2009-03-25  Donal K. Fellows  <dkf@users.sf.net>

	* doc/coroutine.n: [Bug 2152285]: Added basic documentation for the
	coroutine and yield commands.

2009-03-24  Donal K. Fellows  <dkf@users.sf.net>

	* generic/tclOOBasic.c (TclOOSelfObjCmd): [Bug 2704302]: Make 'self
	class' better defined in the context of objects that change class.

	* generic/tclVar.c (Tcl_UpvarObjCmd): [Bug 2673163] (ferrieux)
	* generic/tclProc.c (TclObjGetFrame): Make the upvar command more able
	to handle its officially documented syntax.

2009-03-22  Miguel Sofer  <msofer@users.sf.net>

	* generic/tclBasic.c: [Bug 2502037]: NR-enable the handling of unknown
	commands.

2009-03-21  Miguel Sofer  <msofer@users.sf.net>

	* generic/tclBasic.c:   Fixed "leaks" in aliases, imports and
	* generic/tclInt.h:     ensembles. Only remaining known leak is in
	* generic/tclInterp.c:  ensemble unknown dispatch (as it not
	* generic/tclNamesp.c:  NR-enabled)
	* tests/tailcall.test:

	* tclInt.h: comments

	* tests/tailcall.test: Added tests to show that [tailcall] does not
	currently always execute in constant space: interp-alias, ns-imports
	and ensembles "leak" as of this commit.

	* tests/nre.test: [foreach] has been NR-enabled for a while, the test
	was marked 'knownBug': unmark it.

	* generic/tclBasic.c:   Fix for (among others) [Bug 2699087]
	* generic/tclCmdAH.c:   Tailcalls now perform properly even from
	* generic/tclExecute.c: within [eval]ed scripts.
	* generic/tclInt.h:     More tests missing, as well as proper
	exploration and testing of the interaction with "redirectors" like
	interp-alias (suspect that it does not happen in constant space)
	and pure-eval commands.

	* generic/tclExecute.c: Proper fix for [Bug 2415422]. Reenabled
	* tests/nre.test:       the failing assertion that was disabled on
	2008-12-18: the assertion is correct, the fault was in the
	management of expansions.

	* generic/tclExecute.c:  Fix both test and code for tailcall
	* tests/tailcall.test:   from within a compiled [eval] body.

	* tests/tailcall.test: Slightly improved tests

2009-03-20  Don Porter  <dgp@users.sourceforge.net>

	* tests/stringObj.test:         [Bug 2597185]: Test stringObj-6.9
	checks that Tcl_AppendStringsToObj() no longer crashes when operating
	on a pure unicode value.

	* generic/tclExecute.c (INST_CONCAT1):  [Bug 2669109]: Panic when
	appends overflow the max length of a Tcl value.

2009-03-19  Miguel Sofer  <msofer@users.sf.net>

	* generic/tcl.h:
	* generic/tclInt.h:
	* generic/tclBasic.c:
	* generic/tclExecute.c:
	* generic/tclNamesp.c (Tcl_PopCallFrame): Rewritten tailcall
	implementation, ::unsupported::atProcExit is (temporarily?) gone. The
	new approach is much simpler, and also closer to being correct. This
	commit fixes [Bug 2649975] and [Bug 2695587].

	* tests/coroutine.test:    Moved the tests to their own files,
	* tests/tailcall.test:     removed the unsupported.test. Added
	* tests/unsupported.test:  tests for the fixed bugs.

2009-03-19  Donal K. Fellows  <dkf@users.sf.net>

	* doc/tailcall.n: Added documentation for tailcall command.

2009-03-18  Don Porter  <dgp@users.sourceforge.net>

	* win/tclWinFile.c (TclpObjNormalizePath):	[Bug 2688184]:
	Corrected Tcl_Obj leak. Thanks to Joe Mistachkin for detection and
	patch.

	* generic/tclVar.c (TclLookupSimpleVar):	[Bug 2689307]: Shift
	all calls to Tcl_SetErrorCode() out of TclLookupSimpleVar and onto its
	callers, where control with TCL_LEAVE_ERR_MSG flag is more easily
	handled.

2009-03-16  Donal K. Fellows  <dkf@users.sf.net>

	* generic/tclCmdMZ.c (TryPostBody): [Bug 2688063]: Extract information
	from list before getting rid of last reference to it.

2009-03-15  Joe Mistachkin  <joe@mistachkin.com>

	* generic/tclThread.c: Modify fix for TSD leak to match Tcl 8.5
	* generic/tclThreadStorage.c: (and prior) allocation semantics. [Bug
	2687952]

2009-03-15  Donal K. Fellows  <dkf@users.sf.net>

	* generic/tclThreadStorage.c (TSDTableDelete):	[Bug 2687952]: Ensure
	* generic/tclThread.c (Tcl_GetThreadData):	that structures in
	Tcl's TSD system are all freed. Use the correct matching allocator.

	* generic/tclPosixStr.c (Tcl_SignalId,Tcl_SignalMsg): [Patch 1513655]:
	Added support for SIGINFO, which is present on BSD platforms.

2009-03-14  Donal K. Fellows  <dkf@users.sf.net>

	* unix/tcl.pc.in (new file):		[Patch 2243948] (hat0)
	* unix/configure.in, unix/Makefile.in: Added support for reporting
	Tcl's public build configuration via the pkg-config system. TEA is
	still the official mechanism though, in part because pkg-config is not
	universally supported across all Tcl's supported platforms.

2009-03-11  Miguel Sofer  <msofer@users.sf.net>

	* generic/tclBasic.c (TclNRCoroutineObjCmd): fix Tcl_Obj leak.
	Diagnosis and fix thanks to GPS.

2009-03-09  Donal K. Fellows  <dkf@users.sf.net>

	* generic/tclCmdMZ.c (Tcl_TryObjCmd, TclNRTryObjCmd): Moved the
	implementation of [try] from Tcl code into C. Still lacks a bytecode
	version, but should be better than what was before.

2009-03-04  Donal K. Fellows  <dkf@users.sf.net>

	* generic/tclZlib.c (TclZlibCmd): Checksums are defined to be unsigned
	32-bit integers, use Tcl_WideInt to pass to scripts. [Bug 2662434]
	(ZlibStreamCmd, ChanGetOption): A few other related corrections.

2009-02-27  Jan Nijtmans  <nijtmans@users.sf.net>

	* generic/tcl.decls:    [Bug 218977]: Tcl_DbCkfree needs return value
	* generic/tclCkalloc.c
	* generic/tclDecls.h:   (regenerated)
	* generic/tclInt.decls: don't use CONST84/CONST86 here
	* generic/tclCompile.h: don't use CONST86 here, comment fixing.
	* generic/tclIO.h:      don't use CONST86 here, comment fixing.
	* generic/tclIntDecls.h (regenerated)

2009-02-25  Don Porter  <dgp@users.sourceforge.net>

	* generic/tclUtil.c (TclStringMatchObj):	[Bug 2637173]: Revised
	the branching on the strObj->typePtr so that untyped values get
	converted to the "string" type and pass through the Unicode matcher.
	[Bug 2613766]: Also added checks to only perform "bytearray"
	optimization on pure bytearray values.

	* generic/tclCmdMZ.c:	Since Tcl_GetCharLength() has its own
	* generic/tclExecute.c:	optimizations for the tclByteArrayType, stop
	having the callers do them.

2009-02-24  Donal K. Fellows  <dkf@users.sf.net>

	* doc/clock.n, doc/fblocked.n, doc/format.n, doc/lsort.n,
	* doc/pkgMkIndex.n, doc/regsub.n, doc/scan.n, doc/tclvars.n:
	General minor documentation improvements.

	* library/http/http.tcl (geturl, Eof): Added support for 8.6's built
	in zlib routines.

2009-02-22  Alexandre Ferrieux  <ferrieux@users.sourceforge.net>

	* tests/lrange.test:	Revert commits of 2008-07-23. Those were speed
	* tests/binary.test:	tests, that are inherently brittle.

2009-02-21  Don Porter  <dgp@users.sourceforge.net>

	* generic/tclStringObj.c:	Several revisions to the shimmering
	patterns between Unicode and UTF string reps.  Most notably the
	call: objPtr = Tcl_NewUnicodeObj(...,0); followed by a loop of calls:
	Tcl_AppendUnicodeToObj(objPtr, u, n); will now grow and append to
	the Unicode representation.  Before this commit, the sequence would
	convert each append to UTF and perform the append to the UTF rep.
	This is puzzling and likely a bug.  The performance of [string map]
	is significantly improved by this change (according to the MAP
	collection of benchmarks in tclbench).  Just in case there was some
	wisdom in the old ways that I missed, I left in the ability to restore
	the old patterns with a #define COMPAT 1 at the top of the file.

2009-02-20  Don Porter  <dgp@users.sourceforge.net>

	* generic/tclPathObj.c:	Fixed mistaken logic in TclFSGetPathType()
	* tests/fileName.test:	that assumed (not "absolute" => "relative").
	This is a false assumption on Windows, where "volumerelative" is
	another possibility.  [Bug 2571597]

2009-02-18  Don Porter  <dgp@users.sourceforge.net>

	* generic/tclStringObj.c:	Simplify the logic of the
	Tcl_*SetObjLength() routines.

	* generic/tclStringObj.c:	Rewrite GrowStringBuffer() so that it
	has parallel structure with GrowUnicodeBuffer().  The revision permits
	allocation attempts to continue all the way up to failure, with no
	gap. It also directly manipulates the String and Tcl_Obj internals
	instead of inefficiently operating via Tcl_*SetObjLength() with all of
	its extra protections and underdocumented special cases.

	* generic/tclStringObj.c:	Another round of simplification on
	the allocation macros.

2009-02-17  Jeff Hobbs  <jeffh@ActiveState.com>

	* win/tcl.m4, win/configure: Check if cl groks _WIN64 already to
	avoid CC manipulation that can screw up later configure checks.
	Use 'd'ebug runtime in 64-bit builds.

2009-02-17  Don Porter  <dgp@users.sourceforge.net>

	* generic/tclStringObj.c:	Pare back the length of the unicode
	array in a non-extended String struct to one Tcl_UniChar, meant to
	hold the terminating NUL character.  Non-empty unicode strings are
	then stored by extending the String struct by stringPtr->maxChars
	additional slots in that array with sizeof(Tcl_UniChar) bytes per
	slot. This revision makes the allocation macros much simpler.

	* generic/tclStringObj.c:	Factor out common GrowUnicodeBuffer()
	and solve overflow and growth algorithm fallbacks in it.

	* generic/tclStringObj.c:	Factor out common GrowStringBuffer().

	* generic/tclStringObj.c:	Convert Tcl_AppendStringsToObj into
	* tests/stringObj.test:		a radically simpler implementation
	where we just loop over calls to Tcl_AppendToObj.  This fixes [Bug
	2597185].  It also creates a *** POTENTIAL INCOMPATIBILITY *** in
	that T_ASTO can now allocate more space than is strictly required,
	like all the other Tcl_Append* routines.  The incompatibility was
	detected by test stringObj-6.5, which I've updated to reflect the
	new behavior.

	* generic/tclStringObj.c:	Revise buffer growth implementation
	in ExtendStringRepWithUnicode.  Use cheap checks to determine that
	no reallocation is necessary without cost of computing the precise
	number of bytes needed.  Also make use of the string growth algortihm
	in the case of repeated appends.

2009-02-16  Jan Nijtmans  <nijtmans@users.sf.net>

	* generic/tclZlib.c:	hack needed for official zlib1.dll build.
	* win/configure.in:	fix [Feature Request 2605263] use official
	* win/Makefile.in:	zlib build.
	* win/configure:	(regenerated)
	* compat/zlib/zdll.lib:	new files
	* compat/zlib/zlib1.dll:

	* win/Makefile.in:  fix [Bug 2605232] tdbc doesn't build when
	Tcl is compiled with --disable-shared.

2009-02-15  Don Porter  <dgp@users.sourceforge.net>

	* generic/tclStringObj.c:	Added protections from invalid memory
	* generic/tclTestObj.c:		accesses when we append (some part of)
	* tests/stringObj.test:		a Tcl_Obj to itself.  Added the
	appendself and appendself2 subcommands to the [teststringobj] testing
	command and added tests to the test suite.  [Bug 2603158]

	* generic/tclStringObj.c:	Factor out duplicate code from
	Tcl_AppendObjToObj.

	* generic/tclStringObj.c:	Replace the 'size_t uallocated' field
	of the String struct, storing the number of bytes allocated to store
	the Tcl_UniChar array, with an 'int maxChars' field, storing the
	number of Tcl_UniChars that may be stored in the allocated space.
	This reduces memory requirement a small bit, and makes some range
	checks simpler to code.
	* generic/tclTestObj.c:	Replace the [teststringobj ualloc] testing
	* tests/stringObj.test:	command with [teststringobj maxchars] and
	update the tests.

	* generic/tclStringObj.c:	Removed limitation in
	Tcl_AppendObjToObj where the char length of the result was only
	computed if the appended string was all single byte characters.
	This limitation was in place to dodge a bug in Tcl_GetUniChar.
	With that bug gone, we can take advantage of always recording the
	length of append results when we know it.

2009-02-14  Don Porter  <dgp@users.sourceforge.net>

	* generic/tclStringObj.c:	Revisions so that we avoid creating
	the strange representation of an empty string with
	objPtr->bytes == NULL and stringPtr->hasUnicode == 0.  Instead in
	the situations where that was being created, create a traditional
	two-legged stork representation (objPtr->bytes = tclEmptyStringRep
	and stringPtr->hasUnicode = 1).  In the situations where the strange
	rep was treated differently, continue to do so by testing
	stringPtr->numChars == 0 to detect it.  These changes make the code
	more conventional so easier for new maintainers to pick up.  Also
	sets up further simplifications.

	* generic/tclTestObj.c:	Revise updates to [teststringobj] so we don't
	get blocked by MODULE_SCOPE limits.

2009-02-12  Don Porter  <dgp@users.sourceforge.net>

	* generic/tclStringObj.c:	Rewrites of the routines
	Tcl_GetCharLength, Tcl_GetUniChar, Tcl_GetUnicodeFromObj,
	Tcl_GetRange, and TclStringObjReverse to use the new macro, and
	to more simply and clearly split the cases depending on whether
	a valid unicode rep is present or needs to be created.
	New utility routine UnicodeLength(), to compute the length of unicode
	buffer arguments when no length is passed in, with built-in
	overflow protection included.  Update three callers to use it.

	* generic/tclInt.h:	New macro TclNumUtfChars meant to be a faster
	replacement for a full Tcl_NumUtfChars() call when the string has all
	single-byte characters.

	* generic/tclStringObj.c:	Simplified Tcl_GetCharLength by
	* generic/tclTestObj.c:		removing code that did nothing.
	Added early returns from Tcl_*SetObjLength when the desired length
	is already present; adapted test command to the change.

	* generic/tclStringObj.c:	Re-implemented AppendUtfToUnicodeRep
	so that we no longer pass through Tcl_DStrings which have their own
	sets of problems when lengths overflow the int range.  Now AUTUR and
	FillUnicodeRep share a common core routine.

2009-02-12  Donal K. Fellows  <dkf@users.sf.net>

	* generic/tclOODefineCmds.c (TclOOGetDefineCmdContext): Use the
	correct field in the Interp structure for retrieving the frame to get
	the context object so that people can extend [oo::define] without deep
	shenanigans. Bug found by Federico Ferri.

2009-02-11  Don Porter  <dgp@users.sourceforge.net>

	* generic/tclStringObj.c:	Re-implemented AppendUnicodeToUtfRep
	so that we no longer pass through Tcl_DStrings which have their own
	sets of problems when lengths overflow the int range.  Now AUTUR and
	UpdateStringOfString share a common core routine.

	* generic/tclStringObj.c:	Changed type of the 'allocated' field
	* generic/tclTestObj.c:		of the String struct (and the
	TestString counterpart) from size_t to int since only int values are
	ever stored in it.

2009-02-10  Jan Nijtmans  <nijtmans@users.sf.net>

	* generic/tclEncoding.c: Eliminate some unnessary type casts
	* generic/tclEvent.c:    some internal const decorations
	* generic/tclExecute.c:  spacing
	* generic/tclIndexObj.c:
	* generic/tclInterp.c:
	* generic/tclIO.c:
	* generic/tclIOCmd.c:
	* generic/tclIORChan.c:
	* generic/tclIOUtil.c:
	* generic/tclListObj.c:
	* generic/tclLiteral.c:
	* generic/tclNamesp.c:
	* generic/tclObj.c:
	* generic/tclOOBasic.c:
	* generic/tclPathObj.c:
	* generic/tclPkg.c:
	* generic/tclProc.c:
	* generic/tclRegexp.c:
	* generic/tclScan.c:
	* generic/tclStringObj.c:
	* generic/tclTest.c:
	* generic/tclTestProcBodyObj.c:
	* generic/tclThread.c:
	* generic/tclThreadTest.c:
	* generic/tclTimer.c:
	* generic/tclTrace.c:
	* generic/tclUtil.c:
	* generic/tclVar.c:
	* generic/tclStubInit.c: (regenerated)

2009-02-10  Jan Nijtmans  <nijtmans@users.sf.net>

	* unix/tcl.m4: [Bug 2502365]: Building of head on HPUX is broken when
	using the native CC.
	* unix/configure: (autoconf-2.59)

2009-02-10  Don Porter  <dgp@users.sourceforge.net>

	* generic/tclObj.c (Tcl_GetString):	Added comments and validity
	checks following the call to an UpdateStringProc.

	* generic/tclStringObj.c: Reduce code duplication in Tcl_GetUnicode*.
	Restrict AppendUtfToUtfRep to non-negative length appends.
	Convert all Tcl_InvalidateStringRep() calls into macros.
	Simplify Tcl_AttemptSetObjLength by removing unreachable code.
	Simplify SetStringFromAny() by removing unreachable and duplicate code.
	Simplify Tcl_SetObjLength by removing unreachable code.
	Removed handling of (objPtr->bytes != NULL) from UpdateStringOfString,
	which is only called when objPtr->bytes is NULL.

2009-02-09  Jan Nijtmans  <nijtmans@users.sf.net>

	* generic/tclCompile.c: fix [Bug 2555129] const compiler warning (as
	error) in tclCompile.c

2009-02-07  Donal K. Fellows  <dkf@users.sf.net>

	* generic/tclZlib.c (TclZlibCmd): [Bug 2573172]: Ensure that when
	invalid subcommand name is given, the list of valid subcommands is
	produced. This gives a better experience when using the command
	interactively.

2009-02-05  Joe Mistachkin  <joe@mistachkin.com>

	* generic/tclInterp.c: Fix argument checking for [interp cancel]. [Bug
	2544618]
	* unix/Makefile.in: Fix build issue with zlib on FreeBSD (and possibly
	other platforms).

2009-02-05  Donal K. Fellows  <dkf@users.sf.net>

	* generic/tclCmdMZ.c (StringIndexCmd, StringRangeCmd, StringLenCmd):
	Simplify the implementation of some commands now that the underlying
	string API knows more about bytearrays.

	* generic/tclExecute.c (TclExecuteByteCode): [Bug 2568434]: Make sure
	that INST_CONCAT1 will not lose string reps wrongly.

	* generic/tclStringObj.c (Tcl_AppendObjToObj): Special-case the
	appending of one bytearray to another, which can be extremely rapid.
	Part of scheme to address [Bug 1665628] by making the basic string
	operations more efficient on byte arrays.
	(Tcl_GetCharLength, Tcl_GetUniChar, Tcl_GetRange): More special casing
	work for bytearrays.

2009-02-04  Don Porter  <dgp@users.sourceforge.net>

	* generic/tclStringObj.c: Added overflow protections to the
	AppendUtfToUtfRep routine to either avoid invalid arguments and
	crashes, or to replace them with controlled panics.  [Bug 2561794]

	* generic/tclCmdMZ.c:	Prevent crashes due to int overflow of the
	length of the result of [string repeat].  [Bug 2561746]

2009-02-03  Jan Nijtmans  <nijtmans@users.sf.net>

	* macosx/tclMacOSXFCmd.c: Eliminate some unnessary type casts
	* unix/tclLoadDyld.c:	  some internal const decorations
	* unix/tclUnixCompat.c:	  spacing
	* unix/tclUnixFCmd.c
	* unix/tclUnixFile.c
	* win/tclWinDde.c
	* win/tclWinFCmd.c
	* win/tclWinInit.c
	* win/tclWinLoad.c
	* win/tclWinPipe.c
	* win/tclWinReg.c
	* win/tclWinTest.c
	* generic/tclBasic.c
	* generic/tclBinary.c
	* generic/tclCmdAH.c
	* generic/tclCmdIL.c
	* generic/tclCmdMZ.c
	* generic/tclCompCmds.c
	* generic/tclDictObj.c

2009-02-03  Donal K. Fellows  <dkf@users.sf.net>

	* generic/tclObj.c (tclCmdNameType): [Bug 2558422]: Corrected the type
	of this structure so that extensions that write it (yuk!) will still
	be able to function correctly.

2009-02-03  Don Porter  <dgp@users.sourceforge.net>

	* generic/tclStringObj.c (SetUnicodeObj):	Corrected failure of
	Tcl_SetUnicodeObj() to panic on a shared object.  [Bug 2561488].  Also
	factored out common code to reduce duplication.

	* generic/tclObj.c (Tcl_GetStringFromObj): Reduce code duplication.

2009-02-02  Don Porter  <dgp@users.sourceforge.net>

	* generic/tclInterp.c:	Reverted the conversion of [interp] into an
	* tests/interp.test:	ensemble.  Such conversion is not necessary
	* tests/nre.test:	(or even all that helpful) in the NRE-enabling
	of [interp invokehidden], and it has other implications -- including
	significant forkage of the 8.5 and 8.6 implementations -- that are
	better off avoided if there's no gain.

	* generic/tclStringObj.c (STRING_NOMEM):  [Bug 2494093]: Add missing
	cast of NULL to (char *) that upsets some compilers.

	* generic/tclStringObj.c (Tcl_(Attempt)SetObjLength):	[Bug 2553906]:
	Added protections against callers asking for negative lengths.  It is
	likely when this happens that an integer overflow is to blame.

2009-02-01  David Gravereaux  <davygrvy@pobox.com>

	* win/makefile.vc: Allow nmake flags such as -a (rebuild all) to pass
	down to the pkgs targets, too.

2009-01-30  Donal K. Fellows  <dkf@users.sf.net>

	* doc/chan.n: [Bug 1216074]: Added another extended example.

	* doc/refchan.n: Added an example of how to build a scripted channel.

2009-01-29  Donal K. Fellows  <dkf@users.sf.net>

	* tests/stringObj.test: [Bug 2006888]: Remove non-ASCII chars from
	non-comment locations in the file, making it work more reliably in
	locales with a non-Latin-1 default encoding.

	* generic/tclNamesp.c (Tcl_FindCommand): [Bug 2519474]: Ensure that
	the path is not searched when the TCL_NAMESPACE_ONLY flag is given.

	* generic/tclOODecls.h (Tcl_OOInitStubs): [Bug 2537839]: Make the
	declaration of this macro work correctly in the non-stub case.

2009-01-29  Don Porter  <dgp@users.sourceforge.net>

	* generic/tclInterp.c:	Convert the [interp] command into a
	* tests/interp.test:	[namespace ensemble].  Work in progress
	* tests/nre.test:	to NRE-enable the [interp invokehidden]
	subcommand.

2009-01-29  Donal K. Fellows  <dkf@users.sf.net>

	* generic/tclNamesp.c (TclMakeEnsemble): [Bug 2529117]: Make this
	function behave more sensibly when presented with a fully-qualified
	name, rather than doing strange stuff.

2009-01-28  Donal K. Fellows  <dkf@users.sf.net>

	* generic/tclBasic.c (TclInvokeObjectCommand): Made this understand
	what to do if it ends up being used on a command with no objProc; that
	shouldn't happen, but...

	* generic/tclNamesp.c (TclMakeEnsemble): [Bug 2529157]: Made this
	understand NRE command implementations better.
	* generic/tclDictObj.c (DictForCmd): Eliminate unnecessary command
	implementation.

2009-01-27  Donal K. Fellows  <dkf@users.sf.net>

	* generic/tclOODefineCmds.c (Tcl_ClassSetConstructor):
	[Bug 2531577]: Ensure that caches of constructor chains are cleared
	when the constructor is changed.

2009-01-26  Alexandre Ferrieux  <ferrieux@users.sourceforge.net>

	* generic/tclInt.h:   Fix [Bug 1028264]: WSACleanup() too early.
	* generic/tclEvent.c: The fix introduces "late exit handlers"
	* win/tclWinSock.c:   for similar late process-wide cleanups.

2009-01-26  Alexandre Ferrieux  <ferrieux@users.sourceforge.net>

	* win/tclWinSock.c: Fix [Bug 2446662]: resync Win behavior on RST
	with that of unix (EOF).

2009-01-26  Donal K. Fellows  <dkf@users.sf.net>

	* generic/tclZlib.c (ChanClose): Only generate error messages in the
	interpreter when the thread is not being closed down. [Bug 2536400]

2009-01-23  Donal K. Fellows  <dkf@users.sf.net>

	* doc/zlib.n: Added a note that 'zlib push' is reversed by 'chan pop'.

2009-01-22  Jan Nijtmans  <nijtmans@users.sf.net>

	* generic/tclCompile.h:	CONSTify TclPrintInstruction (TIP #27)
	* generic/tclCompile.c
	* generic/tclInt.h:	CONSTify TclpNativeJoinPath (TIP #27)
	* generic/tclFileName.c
	* generic/tcl.decls:	{unix win} is equivalent to {generic}
	* generic/tclInt.decls
	* generic/tclDecls.h:	(regenerated)
	* generic/tclIntDecls.h
	* generic/tclGetDate.y:	Single internal const decoration.
	* generic/tclDate.c:

2009-01-22  Kevin B. Kenny  <kennykb@acm.org>

	* unix/tcl.m4: Corrected a typo ($(SHLIB_VERSION) should be
	${SHLIB_VERSION}).
	* unix/configure: Autoconf 2.59

2009-01-21  Andreas Kupries  <andreask@activestate.com>

	* generic/tclIORChan.c (ReflectClose): Fix for [Bug 2458202].
	* generic/tclIORTrans.c (ReflectClose): Closing a channel may supply
	NULL for the 'interp'. Test for finalization needs to be different,
	and one place has to pull the interp out of the channel instead.

2009-01-21  Don Porter  <dgp@users.sourceforge.net>

	* generic/tclStringObj.c: New fix for [Bug 2494093] replaces the
	flawed attempt committed 2009-01-09.

2009-01-19  Kevin B. Kenny  <kennykb@acm.org>

	* unix/Makefile.in: Added a CONFIG_INSTALL_DIR parameter so that
	* unix/tcl.m4:      distributors can control where tclConfig.sh goes.
	Made the installation of 'ldAix' conditional upon actually being on an
	AIX system. Allowed for downstream packagers to customize
	SHLIB_VERSION on BSD-derived systems. Thanks to Stuart Cassoff for
	[Patch 907924].
	* unix/configure: Autoconf 2.59

2009-01-19  David Gravereaux  <davygrvy@pobox.com>

	* win/build.vc.bat: Improved tools detection and error message
	* win/makefile.vc: Reorganized the $(TCLOBJ) file list into seperate
	parts for easier maintenance. Matched all sources built using -GL to
	both $(lib) and $(link) to use -LTCG and avoid a warning message.
	Addressed the over-building nature of the htmlhelp target by moving
	from a pseudo target to a real target dependent on the entire docs/
	directory contents.
	* win/nmakehlp.c: Removed -g option and GrepForDefine() func as it
	isn't being used anymore. The -V option method is much better.

2009-01-16  Don Porter  <dgp@users.sourceforge.net>

	* generic/tcl.h:	Bump patchlevel to 8.6b1.1 to distinguish
	* library/init.tcl:	CVS snapshots from the 8.6b1 and 8.6b2 releases
	* unix/configure.in:	and to deal with the fact that the 8.6b1
	* win/configure.in:	version of init.tcl will not [source] in the
	HEAD version of Tcl.

	* unix/configure:	autoconf-2.59
	* win/configure:

2009-01-14  Don Porter  <dgp@users.sourceforge.net>

	* generic/tclBasic.c (Tcl_DeleteCommandFromToken):	Reverted most
	of the substance of my 2009-01-12 commit. NULLing the objProc field of
	a Command when deleting it is important so that tests for certain
	classes of commands don't return false positives when applied to
	deleted command tokens. Overall change is now just replacement of a
	false comment with a true one.

2009-01-13  Jan Nijtmans  <nijtmans@users.sf.net>

	* unix/tcl.m4: fix [tcl-Bug 2502365] Building of head on HPUX is
	broken when using the native CC.
	* unix/configure (autoconf-2.59)

2009-01-13  Donal K. Fellows  <dkf@users.sf.net>

	* generic/tclCmdMZ.c (Tcl_ThrowObjCmd):	Move implementation of [throw]
	* library/init.tcl (throw):		to C from Tcl.

2009-01-12  Don Porter  <dgp@users.sourceforge.net>

	* generic/tclBasic.c (Tcl_DeleteCommandFromToken): One consequence of
	the NRE rewrite is that there are now situations where a NULL objProc
	field in a Command struct is perfectly normal. Removed an outdated
	comment in Tcl_DeleteCommandFromToken that claimed we use
	cmdPtr->objPtr==NULL as a test of command validity. In fact we use
	cmdPtr->flags&CMD_IS_DELETED to perform that test. Also removed the
	setting to NULL, since any extension following the advice of the old
	comment is going to be broken by NRE anyway, and needs to shift to
	flag-based testing (or stop intruding into such internal matters).
	Part of [Bug 2486550].

2009-01-09  Don Porter  <dgp@users.sourceforge.net>

	* generic/tclStringObj.c (STRING_SIZE): Corrected failure to limit
	memory allocation requests to the sizes that can be supported by Tcl's
	memory allocation routines. [Bug 2494093]

2009-01-09  Donal K. Fellows  <dkf@users.sf.net>

	* generic/tclNamesp.c (NamespaceEnsembleCmd): Error out when someone
	gives wrong # of args to [namespace ensemble create]. [Bug 1558654]

2009-01-08  Don Porter  <dgp@users.sourceforge.net>

	* generic/tclStringObj.c (STRING_UALLOC):  Added missing parens
	required to get correct results out of things like
	STRING_UALLOC(num + append). [Bug 2494093]

2009-01-08  Donal K. Fellows  <dkf@users.sf.net>

	* generic/tclDictObj.c, generic/tclIndexObj.c, generic/tclListObj.c,
	* generic/tclObj.c, generic/tclStrToD.c, generic/tclUtil.c,
	* generic/tclVar.c: Generate errorcodes for the error cases which
	approximate to "I can't interpret that string as one of those" and
	"You gave me the wrong number of arguments".

2009-01-07  Donal K. Fellows  <dkf@users.sf.net>

	* doc/dict.n: Added more examples. [Tk Bug 2491235]

	* tests/oo.test (oo-22.1): Adjusted test to be less dependent on the
	specifics of how [info frame] reports general frame information, and
	instead to focus on what methods add to it; that's really what the
	test is about anyway.

2009-01-06  Don Porter  <dgp@users.sourceforge.net>

	* tests/stringObj.test:	Revise tests that demand a NULL Tcl_ObjType
	in certain values to construct those values with [testdstring] so
	there's no lack of robustness depending on the shimmer history of
	shared literals.

2009-01-06  Donal K. Fellows  <dkf@users.sf.net>

	* generic/tclDictObj.c (DictIncrCmd): Corrected twiddling in internals
	of dictionaries so that literals can't get destroyed.

	* tests/expr.test: Eliminate non-ASCII char. [Bug 2006879]

	* generic/tclOOInfo.c (InfoObjectMethodsCmd,InfoClassMethodsCmd): Only
	delete pointers that were actually allocated! [Bug 2489836]

	* generic/tclOO.c (TclNRNewObjectInstance, Tcl_NewObjectInstance):
	Perform search for existing commands in right context. [Bug 2481109]

2009-01-05  Donal K. Fellows  <dkf@users.sf.net>

	* generic/tclCmdMZ.c (TclNRSourceObjCmd): Make implementation of the
	* generic/tclIOUtil.c (TclNREvalFile):    [source] command be NRE
	enabled so that [yield] inside a script sourced in a coroutine can
	work. [Bug 2412068]

2009-01-04  Donal K. Fellows  <dkf@users.sf.net>

	* generic/tclCmdAH.c: Tidy up spacing and code style.

2009-01-03  Kevin B. Kenny  <kennykb@acm.org>

	* library/clock.tcl (tcl::clock::add): Fixed error message formatting
	in the case where [clock add] is presented with a bad switch.
	* tests/clock.test (clock-65.1) Added a test case for the above
	problem [Bug 2481670].

2009-01-02  Donal K. Fellows  <dkf@users.sf.net>

	* unix/tcl.m4 (SC_CONFIG_CFLAGS): Force the use of the compatibility
	version of mkstemp() on IRIX. [Bug 878333]
	* unix/configure.in, unix/Makefile.in (mkstemp.o):
	* compat/mkstemp.c (new file): Added a compatibility implementation of
	the mkstemp() function, which is apparently needed on some platforms.
	[Bug 741967]

        ******************************************************************
        *** CHANGELOG ENTRIES FOR 2008 IN "ChangeLog.2008"             ***
        *** CHANGELOG ENTRIES FOR 2006-2007 IN "ChangeLog.2007"        ***
        *** CHANGELOG ENTRIES FOR 2005 IN "ChangeLog.2005"             ***
        *** CHANGELOG ENTRIES FOR 2004 IN "ChangeLog.2004"             ***
        *** CHANGELOG ENTRIES FOR 2003 IN "ChangeLog.2003"             ***
        *** CHANGELOG ENTRIES FOR 2002 IN "ChangeLog.2002"             ***
        *** CHANGELOG ENTRIES FOR 2001 IN "ChangeLog.2001"             ***
        *** CHANGELOG ENTRIES FOR 2000 IN "ChangeLog.2000"             ***
        *** CHANGELOG ENTRIES FOR 1999 AND EARLIER IN "ChangeLog.1999" ***
        ******************************************************************
<|MERGE_RESOLUTION|>--- conflicted
+++ resolved
@@ -1,6 +1,4 @@
 2012-05-24  Jan Nijtmans  <nijtmans@users.sf.net>
-<<<<<<< HEAD
-=======
 
 	* tools/genStubs.tcl:  Take cygwin handling of X11 into account.
 	* generic/tcl*Decls.h: re-generated
@@ -8,8 +6,7 @@
 	* doc/dde.n: Doc fix: "dde execute iexplore" doesn't work
 	without -async, because iexplore doesn't return a value
 
-2012-05-22  Jan Nijtmans  <nijtmans@users.sf.net>
->>>>>>> 78bd7262
+2012-05-24  Jan Nijtmans  <nijtmans@users.sf.net>
 
 	* tools/genStubs.tcl:   Let cygwin share stub table with win32
 	* win/tclWinSock.c:     implement TclpInetNtoa for win32
