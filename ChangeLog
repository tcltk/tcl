--- conflicted
+++ resolved
@@ -1,13 +1,9 @@
-<<<<<<< HEAD
-2011-01-26  Donal K. Fellows  <dkf@users.sf.net>
-=======
 2011-03-05  Don Porter  <dgp@users.sourceforge.net>
 
 	* generic/tclParse.c (TclParseBackslash): Correct trunction checks in
 	* tests/parse.test:	\x and \u substitutions.  [Bug 3200987]
 
-2011-01-25  Jan Nijtmans  <nijtmans@users.sf.net>
->>>>>>> 414fb0bb
+2011-01-26  Donal K. Fellows  <dkf@users.sf.net>
 
 	* doc/RegExp.3: [Bug 3165108]: Corrected documentation of description
 	of subexpression info in Tcl_RegExpInfo structure.
