--- conflicted
+++ resolved
@@ -1,4 +1,10 @@
-<<<<<<< HEAD
+2012-01-09  Jan Nijtmans  <nijtmans@users.sf.net>
+
+	* generic/tclUtf.c:      [Bug 3464428] string is graph \u0120 is wrong
+	* generic/regc_locale.c: Add table for Unicode [:cntrl:] class
+	* tools/uniClass.tcl:    Generate Unicode [:cntrl:] class table
+	* tests/utf.test:
+
 2012-01-08  Kevin B. Kenny  <kennykb@acm.org>
 
 	* library/clock.tcl (ReadZoneinfoFile): Corrected a bug where loading
@@ -17,16 +23,6 @@
 	* library/tzdata/Europe/Uzhgorod
 	* library/tzdata/Europe/Zaporozhye
 	* library/tzdata/Pacific/Fiji
-=======
-2012-01-09  Jan Nijtmans  <nijtmans@users.sf.net>
-
-	* generic/tclUtf.c:      [Bug 3464428] string is graph \u0120 is wrong
-	* generic/regcomp.c:     Remove some unused code
-	* generic/regc_locale.c: Add table for Unicode [:cntrl:] class
-	* tools/uniClass.tcl:    Generate Unicode [:cntrl:] class table
-	* tests/utf.test:
-	* doc/re_syntax:         Fix [:print:] class description
->>>>>>> 2908f47e
 
 2011-12-23  Jan Nijtmans  <nijtmans@users.sf.net>
 
