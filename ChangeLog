<<<<<<< HEAD
2012-05-23  Donal K. Fellows  <dkf@users.sf.net>

	* generic/tclZlib.c (ZlibTransformInput): [Bug 3525907]: Ensure that
	decompressed input is flushed through the transform correctly when the
	input stream gets to the end. Thanks to Alexandre Ferrieux and Andreas
	Kupries for their work on this.
=======
2012-05-22  Jan Nijtmans  <nijtmans@users.sf.net>

	* tools/genStubs.tcl:   Let cygwin share stub table with win32
	* win/Makefile.in:      Don't hardcode dde and reg dll version numbers
	* win/tclWinSock.c:     implement TclpInetNtoa for win32
	* generic/tclInt.decls: Revert most of [fcc5957e59], since when
	  we let cygwin share the win32 stub table this is no longer necessary
	* generic/tcl*Decls.h:  re-generated
>>>>>>> 56088e69

2012-05-21  Don Porter  <dgp@users.sourceforge.net>

	* generic/tclFileName.c:	When using Tcl_SetObjLength() calls to grow
	* generic/tclPathObj.c:	and shrink the objPtr->bytes buffer, care must be
	taken that the value cannot possibly become pure Unicode.  Calling
	Tcl_AppendToObj() has the possibility of making such a conversion.  Bug
	found while valgrinding the trunk.

2012-05-21  Jan Nijtmans  <nijtmans@users.sf.net>

	* win/tclWinDde.c:      TIP #106: Add Encoding Abilities to the [dde]
	* library/dde/pkgIndex.tcl:   Command. Dde version is now 1.4.0.
	* tests/winDde.test:
	* doc/dde.n:

2012-05-20  Donal K. Fellows  <dkf@users.sf.net>

	* generic/tclOOBasic.c (TclOO_Class_Constructor): [Bug 2023112]: Cut
	the amount of hackiness in class constructors, and refactor some of
	the error message handling from [oo::define] to be saner in the face
	of odd happenings.

2012-05-17  Donal K. Fellows  <dkf@users.sf.net>

	* generic/tclCmdMZ.c (Tcl_SwitchObjCmd): [Bug 3106532]: Corrected
	resulting indexes from -indexvar option to be usable with [string
	range]; this was always the intention (and is consistent with [regexp
	-indices] too).
	***POTENTIAL INCOMPATIBILITY***
	Uses of [switch -regexp -indexvar] that previously compensated for the
	wrong offsets (by subtracting 1 from the end indices) now do not need
	to do so as the value is correct.

	* library/safe.tcl (safe::InterpInit): Ensure that the module path is
	constructed in the correct order.
	(safe::AliasGlob): [Bug 2964715]: More extensive handling of what
	globbing is required to support package loading.

	* doc/expr.n: [Bug 3525462]: Corrected statement about what happens
	when comparing "0y" and "0x12"; the previously documented behavior was
	actually a subtle bug (now long-corrected).

2012-05-16  Donal K. Fellows  <dkf@users.sf.net>

	* generic/tclCmdAH.c (TclMakeFileCommandSafe): [Bug 3445787]: Improve
	the compatibility of safe interpreters' version of 'file' with that of
	unsafe interpreters.
	* library/safe.tcl (::safe::InterpInit): Teach the safe-interp scripts
	about how to expose 'file' properly.

2012-05-13  Jan Nijtmans  <nijtmans@users.sf.net>

	* win/tclWinDde.c:   Protect against receiving strings without ending
	\0, as external applications (or Tcl with TIP #106) could generate
	that.

2012-05-10  Jan Nijtmans  <nijtmans@users.sf.net>

	* win/tclWinDde.c: [Bug 473946]: Special characters not correctly sent
	* library/dde/pkgIndex.tcl:  Increase version to 1.3.3

2012-05-10  Alexandre Ferrieux  <ferrieux@users.sourceforge.net>

	* {win,unix}/configure{,.in}: [Bug 2812981]: Clean up bundled
	packages' build directory from within Tcl's ./configure, to avoid
	stale configuration.

2012-05-09  Andreas Kupries  <andreask@activestate.com>

	* generic/tclIORChan.c [Bug 3522560]: Fixed the crash, enabled the
	test case. Modified [chan postevent] to properly inject the
	event(s) into the owner thread's event queue for execution in the
	correct context. Renamed the ForwardOpTo...Thread() function to
	match with our terminology.

	* tests/ioCmd.test [Bug 3522560]: Added a test which crashes the
	core if it were not disabled as knownBug. For a reflected channel
	transfered to a different thread the [chan postevent] run in the
	handler thread tries to execute the owner threads's fileevent
	scripts by itself, wrongly reaching across thread boundaries.

2012-04-28  Alexandre Ferrieux  <ferrieux@users.sourceforge.net>

	* generic/tclIO.c: Properly close nonblocking channels even when
	not flushing them.

2012-05-03  Jan Nijtmans  <nijtmans@users.sf.net>

	* compat/zlib/*: Upgrade to zlib 1.2.7 (pre-built dll is still 1.2.5,
	will be upgraded as soon as the official build is available)

2012-05-03  Don Porter  <dgp@users.sourceforge.net>

	* tests/socket.test:	[Bug 3428754]: Test socket-14.2 tolerate
	[socket -async] connection that connects synchronously.

	* unix/tclUnixSock.c:	[Bug 3428753]: Fix [socket -async] connections
	that manage to connect synchronously.

2012-05-02  Jan Nijtmans  <nijtmans@users.sf.net>

	* generic/configure.in:    Better detection and implementation for
	* generic/configure:       cpuid instruction on Intel-derived
	* generic/tclUnixCompat.c: processors, both 32-bit and 64-bit.
	* generic/tclTest.c:       Move cpuid testcase from win-specific to
	* win/tclWinTest.c:        generic tests, as it should work on all
	* tests/platform.test:     Intel-related platforms now.

2012-04-30  Alexandre Ferrieux  <ferrieux@users.sourceforge.net>

	* tests/ioCmd.test: [Bug 3522560]: Tame deadlocks in broken refchan
	tests.

2012-04-28  Alexandre Ferrieux  <ferrieux@users.sourceforge.net>

	IMPLEMENTATION OF TIP#398

	* generic/tclIO.c: Quickly Exit with Non-Blocking Blocked Channels
	* tests/io.test  : *** POTENTIAL INCOMPATIBILITY ***
	* doc/close.n    : (compat flag available)

2012-04-27  Jan Nijtmans  <nijtmans@users.sf.net>

	* generic/tclPort.h:    Move CYGWIN-specific stuff from tclPort.h to
	* generic/tclEnv.c:     tclUnixPort.h, where it belongs.
	* unix/tclUnixPort.h:
	* unix/tclUnixFile.c:

2012-04-27  Donal K. Fellows  <dkf@users.sf.net>

	* library/init.tcl (auto_execok): Allow shell builtins to be detected
	even if they are upper-cased.

2012-04-26  Jan Nijtmans  <nijtmans@users.sf.net>

	* generic/tclStubInit.c:    get rid of _ANSI_ARGS_ and CONST
	* generic/tclIO.c
	* generic/tclIOCmd.c
	* generic/tclTest.c
	* unix/tclUnixChan.c

2012-04-25  Donal K. Fellows  <dkf@users.sf.net>

	* generic/tclUtil.c (TclDStringToObj): Added internal function to make
	the fairly-common operation of converting a DString into an Obj a more
	efficient one; for long strings, it can just transfer the ownership of
	the buffer directly. Replaces this:
	   obj=Tcl_NewStringObj(Tcl_DStringValue(&ds),Tcl_DStringLength(&ds));
	   Tcl_DStringFree(&ds);
	with this:
	   obj=TclDStringToObj(&ds);

2012-04-24  Jan Nijtmans  <nijtmans@users.sf.net>

	* generic/tclInt.decls:      [Bug 3508771]: load tclreg.dll in cygwin
				     tclsh
	* generic/tclIntPlatDecls.h: Implement TclWinGetSockOpt,
	* generic/tclStubInit.c:     TclWinGetServByName and TclWinCPUID for
	* generic/tclUnixCompat.c:   Cygwin.
	* unix/configure.in:
	* unix/configure:
	* unix/tclUnixCompat.c:

2012-04-18  Kevin B. Kenny  <kennykb@acm.org>

	* library/tzdata/Africa/Casablanca:
	* library/tzdata/America/Port-au-Prince:
	* library/tzdata/Asia/Damascus:
	* library/tzdata/Asia/Gaza:
	* library/tzdata/Asia/Hebron: tzdata2012c

2012-04-16  Donal K. Fellows  <dkf@users.sf.net>

	* doc/FileSystem.3 (Tcl_FSOpenFileChannelProc): [Bug 3518244]: Fixed
	documentation of this filesystem callback function; it must not
	register its created channel - that's the responsibility of the caller
	of Tcl_FSOpenFileChannel - as that leads to reference leaks.

2012-04-15  Donal K. Fellows  <dkf@users.sf.net>

	* generic/tclEnsemble.c (NsEnsembleImplementationCmdNR):
	* generic/tclIOUtil.c (Tcl_FSEvalFileEx): Cut out levels of the C
	stack by going direct to the relevant internal evaluation function.

	* generic/tclZlib.c (ZlibTransformSetOption): [Bug 3517696]: Make
	flushing work correctly in a pushed compressing channel transform.

2012-04-12  Jan Nijtmans  <nijtmans@users.sf.net>

	* generic/tclInt.decls:      [Bug 3514475]: Remove TclpGetTimeZone and
	* generic/tclIntDecls.h:     TclpGetTZName
	* generic/tclIntPlatDecls.h:
	* generic/tclStubInit.c:
	* unix/tclUnixTime.c:
	* unix/tclWinTilemc:

2012-04-11  Jan Nijtmans  <nijtmans@users.sf.net>

	* win/tclWinInit.c:     [Bug 3448512]: clock scan "1958-01-01" fails
	* win/tcl.m4:           only in debug compilation.
	* win/configure:
	* unix/tcl.m4:          Use NDEBUG consistantly meaning: no debugging.
	* unix/configure:
	* generic/tclBasic.c:
	* library/dde/pkgIndex.tcl   Use [::tcl::pkgconfig get debug] instead
	* library/reg/pkgIndex.tcl   of [info exists ::tcl_platform(debug)]

2012-04-10  Donal K. Fellows  <dkf@users.sf.net>

	* generic/tcl.h (TCL_DEPRECATED_API): [Bug 2458976]: Added macro that
	can be used to mark parts of Tcl's API as deprecated. Currently only
	used for fields of Tcl_Interp, which TIPs 330 and 336 have deprecated
	with a migration strategy; we want to encourage people to move away
	from those fields.

2012-04-09  Donal K. Fellows  <dkf@users.sf.net>

	* generic/tclOODefineCmds.c (ClassVarsSet, ObjVarsSet): [Bug 3396896]:
	Ensure that the lists of variable names used to drive variable
	resolution will never have the same name twice.

	* generic/tclVar.c (AppendLocals): [Bug 2712377]: Fix problem with
	reporting of declared variables in methods. It's really a problem with
	how [info vars] interacts with variable resolvers; this is just a bit
	of a hack so it is no longer a big problem.

2012-04-04  Donal K. Fellows  <dkf@users.sf.net>

	* generic/tclOO.c (Tcl_NewObjectInstance, TclNRNewObjectInstance):
	[Bug 3514761]: Fixed bogosity with automated argument description
	handling when constructing an instance of a class that is itself a
	member of an ensemble. Thanks to Andreas Kupries for identifying that
	this was a problem case at all!
	(Tcl_CopyObjectInstance): Fix potential bleed-over of ensemble
	information into [oo::copy].

2012-04-04  Jan Nijtmans  <nijtmans@users.sf.net>

	* win/tclWinSock.c: [Bug 510001]: TclSockMinimumBuffers needs plat imp
	* generic/tclIOSock.c:
	* generic/tclInt.decls:
	* generic/tclIntDecls.h:
	* generic/tclStubInit.c:

2012-04-03  Jan Nijtmans  <nijtmans@users.sf.net>

	* generic/tclStubInit.c: Remove the TclpGetTZName implementation for
	* generic/tclIntDecls.h: Cygwin (from 2012-04-02 commit), re-generated
	* generic/tclIntPlatDecls.h:

2012-04-02  Donal K. Fellows  <dkf@users.sf.net>

	IMPLEMENTATION OF TIP#396.

	* generic/tclBasic.c (builtInCmds, TclNRYieldToObjCmd): Convert the
	formerly-unsupported yieldm and yieldTo commands into [yieldto].

2012-04-02  Jan Nijtmans  <nijtmans@users.sf.net>

	* generic/tclInt.decls: [Bug 3508771]: load tclreg.dll in cygwin tclsh
	* generic/tclIntPlatDecls.h: Implement TclWinGetTclInstance,
	* generic/tclStubInit.c:     TclpGetTZName, and various more
	win32-specific internal functions for Cygwin, so win32 extensions
	using those can be loaded in the cygwin version of tclsh.

2012-03-30  Jan Nijtmans  <nijtmans@users.sf.net>

	* unix/tcl.m4:        [Bug 3511806]: Compiler checks too early
	* unix/configure.in:  This change allows to build the cygwin and
	* unix/tclUnixPort.h: mingw32 ports of Tcl/Tk to build out-of-the-box
	* win/tcl.m4:         using a native or cross-compiler.
	* win/configure.in:
	* win/tclWinPort.h:
	* win/README          Document how to build win32 or win64 executables
	with Linux, Cygwin or Darwin.

2012-03-29  Jan Nijtmans  <nijtmans@users.sf.net>

	* generic/tclCmdMZ.c (StringIsCmd): Faster mem-leak free
	implementation of [string is entier].

2012-03-27  Donal K. Fellows  <dkf@users.sf.net>

	IMPLEMENTATION OF TIP#395.

	* generic/tclCmdMZ.c (StringIsCmd): Implementation of the [string is
	entier] check. Code by Jos Decoster.

2012-03-27  Jan Nijtmans  <nijtmans@users.sf.net>

	* generic/tcl.h:      [Bug 3508771]: Wrong Tcl_StatBuf used on MinGW.
	* generic/tclFCmd.c:  [Bug 2015723]: Duplicate inodes from file stat
	* generic/tclCmdAH.c: on windows (but now for cygwin as well).
	* generic/tclOODefineCmds.c: minor gcc warning
	* win/tclWinPort.h:   Use lower numbers, preventing integer overflow.
	Remove the workaround for mingw-w64 [bug 3407992]. It's long fixed.

2012-03-27  Donal K. Fellows  <dkf@users.sf.net>

	IMPLEMENTATION OF TIP#397.

	* generic/tclOO.c (Tcl_CopyObjectInstance): [Bug 3474460]: Make the
	target object name optional when copying classes. [RFE 3485060]: Add
	callback method ("<cloned>") so that scripted control over copying is
	easier.
	***POTENTIAL INCOMPATIBILITY***
	If you'd previously been using the "<cloned>" method name, this now
	has a standard semantics and call interface. Only a problem if you are
	also using [oo::copy].

2012-03-26  Donal K. Fellows  <dkf@users.sf.net>

	IMPLEMENTATION OF TIP#380.

	* doc/define.n, doc/object.n, generic/tclOO.c, generic/tclOOBasic.c:
	* generic/tclOOCall.c, generic/tclOODefineCmds.c, generic/tclOOInt.h:
	* tests/oo.test: Switch definitions of lists of things in objects and
	classes to a slot-based approach, which gives a lot more flexibility
	and programmability at the script-level. Introduce new [::oo::Slot]
	class which is the implementation of these things.

	***POTENTIAL INCOMPATIBILITY***
	The unknown method handler now may be asked to deal with the case
	where no method name is provided at all. The default implementation
	generates a compatible error message, and any override that forces the
	presence of a first argument (i.e., a method name) will continue to
	function as at present as well, so this is a pretty small change.

	* generic/tclOOBasic.c (TclOO_Object_Destroy): Made it easier to do a
	tailcall inside a normally-invoked destructor; prevented leakage out
	to calling command.

2012-03-25  Jan Nijtmans  <nijtmans@users.sf.net>

	* generic/tclInt.decls:      [Bug 3508771]: load tclreg.dll in cygwin
	* generic/tclIntPlatDecls.h: tclsh. Implement TclWinConvertError,
	* generic/tclStubInit.c:     TclWinConvertWSAError, and various more
	* unix/Makefile.in:          win32-specific internal functions for
	* unix/tcl.m4:               Cygwin, so win32 extensions using those
	* unix/configure:            can be loaded in the cygwin version of
	* win/tclWinError.c:         tclsh.

2012-03-23  Jan Nijtmans  <nijtmans@users.sf.net>

	* generic/tclInt.decls:       Revert some cygwin-related signature
	* generic/tclIntPlatDecls.h:  changes from [835f8e1e9d] (2010-01-22).
	* win/tclWinError.c:          They were an attempt to make the cygwin
	                              port compile again, but since cygwin is
	                              based on unix this serves no purpose any
	                              more.
	* win/tclWinSerial.c:         Use EAGAIN in stead of EWOULDBLOCK,
	* win/tclWinSock.c:           because in VS10+ the value of
	                              EWOULDBLOCK is no longer the same as
	                              EAGAIN.
	* unix/Makefile.in:           Add tclWinError.c to the CYGWIN build.
	* unix/tcl.m4:
	* unix/configure:

2012-03-20  Jan Nijtmans  <nijtmans@users.sf.net>

	* generic/tcl.decls:         [Bug 3508771]: load tclreg.dll in cygwin
	* generic/tclInt.decls:      tclsh. Implement TclWinGetPlatformId,
	* generic/tclIntPlatDecls.h: Tcl_WinUtfToTChar, Tcl_WinTCharToUtf (and
	* generic/tclPlatDecls.h:    a dummy TclWinCPUID) for Cygwin, so win32
	* generic/tclStubInit.c:     extensions using those can be loaded in
	* unix/tclUnixCompat.c:      the cygwin version of tclsh.

2012-03-19  Venkat Iyer <venkat@comit.com>

	* library/tzdata/America/Atikokan: Update to tzdata2012b.
	* library/tzdata/America/Blanc-Sablon
	* library/tzdata/America/Dawson_Creek
	* library/tzdata/America/Edmonton
	* library/tzdata/America/Glace_Bay
	* library/tzdata/America/Goose_Bay
	* library/tzdata/America/Halifax
	* library/tzdata/America/Havana
	* library/tzdata/America/Moncton
	* library/tzdata/America/Montreal
	* library/tzdata/America/Nipigon
	* library/tzdata/America/Rainy_River
	* library/tzdata/America/Regina
	* library/tzdata/America/Santiago
	* library/tzdata/America/St_Johns
	* library/tzdata/America/Swift_Current
	* library/tzdata/America/Toronto
	* library/tzdata/America/Vancouver
	* library/tzdata/America/Winnipeg
	* library/tzdata/Antarctica/Casey
	* library/tzdata/Antarctica/Davis
	* library/tzdata/Antarctica/Palmer
	* library/tzdata/Asia/Yerevan
	* library/tzdata/Atlantic/Stanley
	* library/tzdata/Pacific/Easter
	* library/tzdata/Pacific/Fakaofo
	* library/tzdata/America/Creston: (new)

2012-03-19  Reinhard Max  <max@suse.de>

	* unix/tclUnixSock.c (Tcl_OpenTcpServer): Use the values returned
	by getaddrinfo() for all three arguments to socket() instead of
	only using ai_family. Try to keep the most meaningful error while
	iterating over the result list, because using the last error can
	be misleading.

2012-03-15  Jan Nijtmans  <nijtmans@users.sf.net>

	* generic/tcl.h: [Bug 3288345]: Wrong Tcl_StatBuf used on Cygwin
	* unix/tclUnixFile.c
	* unix/tclUnixPort.h
	* win/cat.c:           Remove cygwin stuff no longer needed
	* win/tclWinFile.c
	* win/tclWinPort.h

2012-03-12  Jan Nijtmans  <nijtmans@users.sf.net>

	* win/tclWinFile.c: [Bug 3388350]: mingw64 compiler warnings

2012-03-11  Donal K. Fellows  <dkf@users.sf.net>

	* doc/*.n, doc/*.3: A number of small spelling and wording fixes.

2012-03-08  Donal K. Fellows  <dkf@users.sf.net>

	* doc/info.n:   Various minor fixes (prompted by Andreas Kupries
	* doc/socket.n: detecting a spelling mistake).

2012-03-07  Andreas Kupries  <andreask@activestate.com>

	* library/http/http.tcl: [Bug 3498327]: Generate upper-case
	* library/http/pkgIndex.tcl: hexadecimal output for compliance
	* tests/http.test: with RFC 3986. Bumped version to 2.8.4.
	* unix/Makefile.in:
	* win/Makefile.in:

2012-03-06  Jan Nijtmans  <nijtmans@users.sf.net>

	* win/tclWinPort.h: Compatibility with older Visual Studio versions.

2012-03-04  Jan Nijtmans  <nijtmans@users.sf.net>

	* generic/tclLoad.c: Patch from the cygwin folks
	* unix/tcl.m4:
	* unix/configure: (re-generated)

2012-03-02  Donal K. Fellows  <dkf@users.sf.net>

	* generic/tclBinary.c (Tcl_SetByteArrayObj): [Bug 3496014]: Only zero
	out the memory block if it is not being immediately overwritten. (Our
	caller might still overwrite, but we should at least avoid
	known-useless work.)

2012-02-29  Jan Nijtmans  <nijtmans@users.sf.net>

	* generic/tclIOUtil.c:	[Bug 3466099]: BOM in Unicode
	* generic/tclEncoding.c:
	* tests/source.test

2012-02-23  Donal K. Fellows  <dkf@users.sf.net>

	* tests/reg.test (14.21-23): Add tests relating to Bug 1115587. Actual
	bug is characterised by test marked with 'knownBug'.

2012-02-17  Jan Nijtmans  <nijtmans@users.sf.net>

	* generic/tclIOUtil.c: [Bug 2233954]: AIX: compile error
	* unix/tclUnixPort.h:

2012-02-16  Donal K. Fellows  <dkf@users.sf.net>

	* generic/tclExecute.c (INST_LIST_RANGE_IMM): Enhance implementation
	so that shortening a (not multiply-referenced) list by lopping the end
	off with [lrange] or [lreplace] is efficient.

2012-02-15  Donal K. Fellows  <dkf@users.sf.net>

	* generic/tclCompCmds.c (TclCompileLreplaceCmd): Added a compilation
	strategy for [lreplace] that tackles the cases which are equivalent to
	a static [lrange].
	(TclCompileLrangeCmd): Add compiler for [lrange] with constant indices
	so we can take advantage of existing TCL_LIST_RANGE_IMM opcode.
	(TclCompileLindexCmd): Improve coverage of constant-index-style
	compliation using technique developed for [lrange] above.

	(TclCompileDictForCmd): [Bug 3487626]: Fix crash in compilation of
	[dict for] when its implementation command is used directly rather
	than through the ensemble.

2012-02-09  Don Porter  <dgp@users.sourceforge.net>

	* generic/tclStringObj.c:	Converted the memcpy() calls in append
	operations to memmove() calls.  This adds safety in the case of
	overlapping copies, and improves performance on some benchmarks.

2012-02-06  Don Porter  <dgp@users.sourceforge.net>

	* generic/tclEnsemble.c: [Bug 3485022]: TclCompileEnsemble() avoid
	* tests/trace.test:	compile when exec traces set.

2012-02-06  Miguel Sofer  <msofer@users.sf.net>

	* generic/tclTrace.c:  [Bug 3484621]: Ensure that execution traces on
	* tests/trace.test:    bytecoded commands bump the interp's compile
	epoch.

2012-02-02  Jan Nijtmans  <nijtmans@users.sf.net>

	* generic/tclUniData.c: [FRQ 3464401]: Support Unicode 6.1
	* generic/regc_locale.c:

2012-02-02  Don Porter  <dgp@users.sourceforge.net>

	* win/tclWinFile.c:	[Bugs 2974459,2879351,1951574,1852572,
	1661378,1613456]: Revisions to the NativeAccess() routine that queries
	file permissions on Windows native filesystems.  Meant to fix numerous
	bugs where [file writable|readable|executable] "lies" about what
	operations are possible, especially when the file resides on a Samba
	share.

2012-02-01  Donal K. Fellows  <dkf@users.sf.net>

	* doc/AddErrInfo.3: [Bug 3482614]: Documentation nit.

2012-01-30  Donal K. Fellows  <dkf@users.sf.net>

	* generic/tclCompCmds.c (TclCompileCatchCmd): Added a more efficient
	bytecode generator for the case where 'catch' is used without any
	variable arguments; don't capture the result just to discard it.

2012-01-26  Don Porter  <dgp@users.sourceforge.net>

	* generic/tclCmdAH.c:		[Bug 3479689]: New internal routine
	* generic/tclFCmd.c:		TclJoinPath(). Refactor all the
	* generic/tclFileName.c:	*Join*Path* routines to give them more
	* generic/tclInt.h:		useful interfaces that are easier to
	* generic/tclPathObj.c:		manage getting the refcounts right.

2012-01-26  Don Porter  <dgp@users.sourceforge.net>

	* generic/tclPathObj.c:	[Bug 3475569]: Add checks for unshared values
	before calls demanding them.  [Bug 3479689]: Stop memory corruption
	when shimmering 0-refCount value to "path" type.

2012-01-25  Donal K. Fellows  <dkf@users.sf.net>

	* generic/tclOO.c (Tcl_CopyObjectInstance): [Bug 3474460]: When
	copying an object, make sure that the configuration of the variable
	resolver is also duplicated.

2012-01-22  Jan Nijtmans  <nijtmans@users.sf.net>

	* tools/uniClass.tcl:    [FRQ 3473670]: Various Unicode-related
	* tools/uniParse.tcl:    speedups/robustness. Enhanced tools to be
	* generic/tclUniData.c:  able to handle characters > 0xffff. Done in
	* generic/tclUtf.c:      all branches in order to simplify merges for
	* generic/regc_locale.c: new Unicode versions (such as 6.1)

2012-01-22  Donal K. Fellows  <dkf@users.sf.net>

	* generic/tclDictObj.c (DictExistsCmd): [Bug 3475264]: Ensure that
	errors only ever happen when insufficient arguments are supplied, and
	not when a path doesn't exist or a dictionary is poorly formatted (the
	two cases can't be easily distinguished).

2012-01-21  Jan Nijtmans  <nijtmans@users.sf.net>

	* generic/tcl.h:        [Bug 3474726]: Eliminate detection of struct
	* generic/tclWinPort.h: _stat32i64, just use _stati64 in combination
	* generic/tclFCmd.c:    with _USE_32BIT_TIME_T, which is the same
	* generic/tclTest.c:    then. Only keep _stat32i64 usage for cygwin,
	* win/configure.in:     so it will not conflict with cygwin's own
	* win/configure:	struct stat.

2012-01-21  Don Porter  <dgp@users.sourceforge.net>

	* generic/tclCmdMZ.c:	[Bug 3475667]: Prevent buffer read overflow.
	Thanks to "sebres" for the report and fix.

2012-01-17  Donal K. Fellows  <dkf@users.sf.net>

	* doc/dict.n (dict with): [Bug 3474512]: Explain better what is going
	on when a dictionary key and the dictionary variable collide.

2012-01-13  Donal K. Fellows  <dkf@users.sf.net>

	* library/http/http.tcl (http::Connect): [Bug 3472316]: Ensure that we
	only try to read the socket error exactly once.

2012-01-12  Donal K. Fellows  <dkf@users.sf.net>

	* doc/tclvars.n: [Bug 3466506]: Document more environment variables.

2012-01-09  Jan Nijtmans  <nijtmans@users.sf.net>

	* generic/tclUtf.c:      [Bug 3464428]: [string is graph \u0120] was
	* generic/regc_locale.c: wrong. Add table for Unicode [:cntrl:] class.
	* tools/uniClass.tcl:    Generate Unicode [:cntrl:] class table.
	* tests/utf.test:

2012-01-08  Kevin B. Kenny  <kennykb@acm.org>

	* library/clock.tcl (ReadZoneinfoFile): [Bug 3470928]: Corrected a bug
	* tests/clock.test (clock-56.4):        where loading zoneinfo would
	fail if one timezone abbreviation was a proper tail of another, and
	zic used the same bytes of the file to represent both of them. Added a
	test case for the bug, using the same data that caused the observed
	failure "in the wild."

2011-12-30  Venkat Iyer <venkat@comit.com>

	* library/tzdata/America/Bahia : Update to Olson's tzdata2011n
	* library/tzdata/America/Havana
	* library/tzdata/Europe/Kiev
	* library/tzdata/Europe/Simferopol
	* library/tzdata/Europe/Uzhgorod
	* library/tzdata/Europe/Zaporozhye
	* library/tzdata/Pacific/Fiji

2011-12-23  Jan Nijtmans  <nijtmans@users.sf.net>

	* generic/tclUtf.c: [Bug 3464428]: [string is graph \u0120] is wrong.
	* generic/tclUniData.c:
	* generic/regc_locale.c:
	* tests/utf.test:
	* tools/uniParse.tcl:   Clean up some unused stuff, and be more robust
	against changes in UnicodeData.txt syntax

2011-12-13  Andreas Kupries  <andreask@activestate.com>

	* generic/tclCompile.c (TclInitAuxDataTypeTable): Extended to register
	the DictUpdateInfo structure as an AuxData type. For use by tbcload,
	tclcompiler.

2011-12-11  Jan Nijtmans  <nijtmans@users.sf.net>

	* generic/regc_locale.c: [Bug 3457031]: Some Unicode 6.0 chars not
	* tests/utf.test:        in [:print:] class

2011-12-07  Jan Nijtmans  <nijtmans@users.sf.net>

	* tools/uniParse.tcl:    [Bug 3444754]: string tolower \u01c5 is wrong
	* generic/tclUniData.c:
	* tests/utf.test:

2011-11-30  Jan Nijtmans  <nijtmans@users.sf.net>

	* library/tcltest/tcltest.tcl: [Bug 967195]: Make tcltest work when
	tclsh is compiled without using the setargv() function on mingw (No
	need to incr the version, since 2.2.10 is never released).

2011-11-29  Jan Nijtmans  <nijtmans@users.sf.net>

	* win/Makefile.in: don't install tommath_(super)?class.h
	* unix/Makefile.in: don't install directories like 8.2 and 8.3
	* generic/tclTomMath.h: [Bug 2991415]: move include tclInt.h from
	* generic/tclTomMathInt.h: tclTomMath.h to tclTomMathInt.h

2011-11-25  Donal K. Fellows  <dkf@users.sf.net>

	* library/history.tcl (history): Simplify the dance of variable
	management used when chaining to the implementation command.

2011-11-22  Donal K. Fellows  <dkf@users.sf.net>

	* generic/tclExecute.c (TclCompileObj): Simplify and de-indent the
	logic so that it is easier to comprehend.

2011-11-22  Jan Nijtmans  <nijtmans@users.sf.net>

	* win/tclWinPort.h: [Bug 2935503]: Windows: [file mtime] sets wrong
	* win/tclWinFile.c: time (VS2005+ only).
	* generic/tclTest.c:

2011-11-20  Joe Mistachkin  <joe@mistachkin.com>

	* tests/thread.test: Remove unnecessary [after] calls from the thread
	tests.  Make error message matching more robust for tests that may
	have built-in race conditions.  Test thread-7.26 must first unset all
	thread testing related variables.  Revise results of the thread-7.28
	through thread-7.31 tests to account for the fact they are canceled
	via a script sent to the thread asynchronously, which then impacts the
	error message handling.  Attempt to manually drain the event queue for
	the main thread after joining the test thread to make sure no stray
	events are processed at the wrong time on the main thread.  Revise all
	the synchronization and comparison semantics related to the thread id
	and error message.

2011-11-18  Joe Mistachkin  <joe@mistachkin.com>

	* tests/thread.test: Remove all use of thread::release from the thread
	7.x tests, replacing it with a script that can easily cause "stuck"
	threads to self-destruct for those test cases that require it.  Also,
	make the error message handling far more robust by keeping track of
	every asynchronous error.

2011-11-17  Joe Mistachkin  <joe@mistachkin.com>

	* tests/thread.test: Refactor all the remaining thread-7.x tests that
	were using [testthread].  Note that this test file now requires the
	very latest version of the Thread package to pass all tests.  In
	addition, the thread-7.18 and thread-7.19 tests have been flagged as
	knownBug because they cannot pass without modifications to the [expr]
	command, persuant to TIP #392.

2011-11-17  Joe Mistachkin  <joe@mistachkin.com>

	* generic/tclThreadTest.c: For [testthread cancel], avoid creating a
	new Tcl_Obj when the default script cancellation result is desired.

2011-11-11  Donal K. Fellows  <dkf@users.sf.net>

	* win/tclWinConsole.c: Refactor common thread handling patterns.

2011-11-11  Alexandre Ferrieux  <ferrieux@users.sourceforge.net>

	* tests/zlib.test: [Bug 3428756]: Use nonblocking writes in
	single-threaded IO tests to avoid deadlocks when going beyond OS
	buffers.  Tidy up [chan configure] flags across zlib.test.

2011-11-03  Donal K. Fellows  <dkf@users.sf.net>

	* unix/tclUnixCompat.c (TclpGetPwNam, TclpGetPwUid, TclpGetGrNam)
	(TclpGetGrGid): Use the elaborate memory management scheme outlined on
	http://www.opengroup.org/austin/docs/austin_328.txt to handle Tcl's
	use of standard reentrant versions of the passwd/group access
	functions so that everything can work on all BSDs. Problem identified
	by Stuart Cassoff.

2011-10-20  Don Porter  <dgp@users.sourceforge.net>

	* library/http/http.tcl:        Bump to version 2.8.3
	* library/http/pkgIndex.tcl:
	* unix/Makefile.in:
	* win/Makefile.in:

	* changes:	Updates toward 8.6b3 release.

2011-10-20  Donal K. Fellows  <dkf@users.sf.net>

	* generic/tclLiteral.c (TclInvalidateCmdLiteral): [Bug 3418547]:
	Additional code for handling the invalidation of literals.
	* generic/tclBasic.c (Tcl_CreateObjCommand, Tcl_CreateCommand)
	(TclRenameCommand, Tcl_ExposeCommand): The four additional places that
	need extra care when dealing with literals.
	* generic/tclTest.c (TestInterpResolverCmd): Additional test machinery
	for interpreter resolvers.

2011-10-18  Reinhard Max  <max@suse.de>

	* library/clock.tcl (::tcl::clock::GetSystemTimeZone): Cache the time
	zone only if it was detected by one of the expensive methods.
	Otherwise after unsetting TCL_TZ or TZ the previous value will still
	be used.

2011-10-15  Venkat Iyer <venkat@comit.com>

	* library/tzdata/America/Sitka : Update to Olson's tzdata2011l
	* library/tzdata/Pacific/Fiji
	* library/tzdata/Asia/Hebron (New)

2011-10-11  Jan Nijtmans  <nijtmans@users.sf.net>

	* win/tclWinFile.c:    [Bug 2935503]: Incorrect mode field returned by
	[file stat] command.

2011-10-09  Donal K. Fellows  <dkf@users.sf.net>

	* generic/tclCompCmds.c (TclCompileDictWithCmd): Corrected handling of
	qualified names, and added spacial cases for empty bodies (used when
	[dict with] is just used for extracting variables).

2011-10-07  Jan Nijtmans  <nijtmans@users.sf.net>

	* generic/tcl.h:        Fix gcc warnings (discovered with latest
	* generic/tclIORChan.c: mingw, based on gcc 4.6.1)
	* tests/env.test:       Fix env.test, when running under wine 1.3.

2011-10-06  Donal K. Fellows  <dkf@users.sf.net>

	* generic/tclDictObj.c (TclDictWithInit, TclDictWithFinish):
	* generic/tclCompCmds.c (TclCompileDictWithCmd): Experimental
	compilation for the [dict with] subcommand, using parts factored out
	from the interpreted version of the command.

2011-10-05  Jan Nijtmans  <nijtmans@users.sf.net>

	* win/tclWinInt.h:   Remove tclWinProcs, as it is no longer
	* win/tclWin32Dll.c: being used.

2011-10-03  Venkat Iyer <venkat@comit.com>

	* library/tzdata/Africa/Dar_es_Salaam: Update to Olson's tzdata2011k
	* library/tzdata/Africa/Kampala
	* library/tzdata/Africa/Nairobi
	* library/tzdata/Asia/Gaza
	* library/tzdata/Europe/Kaliningrad
	* library/tzdata/Europe/Kiev
	* library/tzdata/Europe/Minsk
	* library/tzdata/Europe/Simferopol
	* library/tzdata/Europe/Uzhgorod
	* library/tzdata/Europe/Zaporozhye
	* library/tzdata/Pacific/Apia

2011-09-29  Donal K. Fellows  <dkf@users.sf.net>

	* tools/tcltk-man2html.tcl, tools/tcltk-man2html-utils.tcl: More
	refactoring so that more of the utility code is decently out of the
	way. Adjusted the header-material generator so that version numbers
	are only included in locations where there is room.

2011-09-28  Jan Nijtmans  <nijtmans@users.sf.net>

	* generic/tclOO.h:      [RFE 3010352]: make all TclOO API functions
	* generic/tclOODecls.h: MODULE_SCOPE
	* generic/tclOOIntDecls.h:

2011-09-27  Donal K. Fellows  <dkf@users.sf.net>

	* generic/tclIndexObj.c (Tcl_ParseArgsObjv): [Bug 3413857]: Corrected
	the memory management for the code parsing arguments when returning
	"large" numbers of arguments. Also unbroke the TCL_ARGV_AUTO_REST
	macro in passing.

2011-09-26  Donal K. Fellows  <dkf@users.sf.net>

	* generic/tclCmdAH.c (TclMakeFileCommandSafe): [Bug 3211758]: Also
	make the main [file] command hidden by default in safe interpreters,
	because that's what existing code expects. This will reduce the amount
	which the code breaks, but not necessarily eliminate it...

2011-09-23  Don Porter  <dgp@users.sourceforge.net>

	* generic/tclIORTrans.c: More revisions to get finalization of
	ReflectedTransforms correct, including adopting a "dead" field as was
	done in tclIORChan.c.

	* tests/thread.test:	Stop using the deprecated thread management
	commands of the tcltest package.  The test suite ought to provide
	these tools for itself.  They do not belong in a testing harness.

2011-09-22  Don Porter  <dgp@users.sourceforge.net>

	* generic/tclCmdIL.c:	Revise [info frame] so that it stops creating
	cycles in the iPtr->cmdFramePtr stack.

2011-09-22  Donal K. Fellows  <dkf@users.sf.net>

	* doc/re_syntax.n: [Bug 2903743]: Add more magic so that we can do at
	least something sane on Solaris.
	* tools/tcltk-man2html-utils.tcl (process-text): Teach the HTML
	generator how to handle this magic.

2011-09-21  Don Porter  <dgp@users.sourceforge.net>

	* generic/tclThreadTest.c: Revise the thread exit handling of the
	[testthread] command so that it properly maintains the per-process
	data structures even when the thread exits for reasons other than the
	[testthread exit] command.

2011-09-21  Alexandre Ferrieux  <ferrieux@users.sourceforge.net>

	* unix/tclIO.c: [Bug 3412487]: Now short reads are allowed in
	synchronous fcopy, avoid mistaking them as nonblocking ones.

2011-09-21  Andreas Kupries  <andreask@activestate.com>

	* generic/tclIORTrans.c (ForwardOpToOwnerThread): Fixed the missing
	initialization of the 'dsti' field. Reported by Don Porter, on chat.

2011-09-20  Don Porter  <dgp@users.sourceforge.net>

	* generic/tclIORChan.c: Re-using the "interp" field to signal a dead
	channel (via NULL value) interfered with conditional cleanup tasks
	testing for "the right interp". Added a new field "dead" to perform
	the dead channel signalling task so the corrupted logic is avoided.

	* generic/tclIORTrans.c: Revised ReflectClose() and
	FreeReflectedTransform() so that we stop leaking ReflectedTransforms,
	yet free all Tcl_Obj values in the same thread that alloced them.

2011-09-19  Don Porter  <dgp@users.sourceforge.net>

	* tests/ioTrans.test:	Conversion from [testthread] to Thread package
	stops most memory leaks.

	* tests/thread.test:	Plug most memory leaks in thread.test.
	Constrain the rest to be skipped during `make valgrind'.  Tests using
	the [testthread cancel] testing command are leaky.  Corrections wait
	for either addition of [thread::cancel] to the Thread package, or
	improvements to the [testthread] testing command to make leak-free
	versions of these tests possible.

	* generic/tclIORChan.c:	Plug all memory leaks in ioCmd.test exposed
	* tests/ioCmd.test:	by `make valgrind'.
	* unix/Makefile.in:

2011-09-16  Jan Nijtmans  <nijtmans@users.sf.net>

	IMPLEMENTATION OF TIP #388

	* doc/Tcl.n
	* doc/re_syntax.n
	* generic/regc_lex.c
	* generic/regcomp.c
	* generic/regcustom.h
	* generic/tcl.h
	* generic/tclParse.c
	* tests/reg.test
	* tests/utf.test

2011-09-16  Donal K. Fellows  <dkf@users.sf.net>

	* generic/tclProc.c (ProcWrongNumArgs): [Bugs 3400658,3408830]:
	Corrected the handling of procedure error messages (found by TclOO).

2011-09-16  Jan Nijtmans  <nijtmans@users.sf.net>

	* generic/tcl.h:        Don't change Tcl_UniChar type when
	* generic/regcustom.h:  TCL_UTF_MAX == 4 (not supported anyway)

2011-09-16  Donal K. Fellows  <dkf@users.sf.net>

	* generic/tclProc.c (ProcWrongNumArgs): [Bugs 3400658,3408830]:
	Ensemble-like rewriting of error messages is complex, and TclOO (in
	combination with iTcl) hits the most tricky cases.

	* library/http/http.tcl (http::geturl): [Bug 3391977]: Ensure that the
	-headers option overrides the -type option (important because -type
	has a default that is not always appropriate, and the header must not
	be duplicated).

2011-09-15  Don Porter  <dgp@users.sourceforge.net>

	* generic/tclCompExpr.c: [Bug 3408408]: Partial improvement by sharing
	as literals the computed values of constant subexpressions when we can
	do so without incurring the cost of string rep generation.

2011-09-13  Don Porter  <dgp@users.sourceforge.net>

	* generic/tclUtil.c:	[Bug 3390638]: Workaround broken Solaris
	Studio cc optimizer.  Thanks to Wolfgang S. Kechel.

	* generic/tclDTrace.d:	[Bug 3405652]: Portability workaround for
	broken system DTrace support.  Thanks to Dagobert Michelson.

2011-09-12  Jan Nijtmans  <nijtmans@users.sf.net>

	* win/tclWinPort.h: [Bug 3407070]: tclPosixStr.c won't build with
	EOVERFLOW==E2BIG

2011-09-11  Don Porter  <dgp@users.sourceforge.net>

	* tests/thread.test:	Convert [testthread] use to Thread package use
	in thread-6.1.  Eliminates a memory leak in `make valgrind`.

	* tests/socket.test:	[Bug 3390699]: Convert [testthread] use to
	Thread package use in socket_*-13.1.  Eliminates a memory leak in
	`make valgrind`.

2011-09-09  Don Porter  <dgp@users.sourceforge.net>

	* tests/chanio.test:	[Bug 3389733]: Convert [testthread] use to
	* tests/io.test:	Thread package use in *io-70.1.  Eliminates a
	memory leak in `make valgrind`.

2011-09-07  Don Porter  <dgp@users.sourceforge.net>

	* generic/tclCompExpr.c: [Bug 3401704]: Allow function names like
	* tests/parseExpr.test:	 influence(), nanobot(), and 99bottles() that
	have been parsed as missing operator syntax errors before with the
	form NUMBER + FUNCTION.
	***POTENTIAL INCOMPATIBILITY***

2011-09-06  Venkat Iyer <venkat@comit.com>

	* library/tzdata/America/Goose_Bay: Update to Olson's tzdata2011i
	* library/tzdata/America/Metlakatla:
	* library/tzdata/America/Resolute:
	* library/tzdata/America/St_Johns:
	* library/tzdata/Europe/Kaliningrad:
	* library/tzdata/Pacific/Apia:
	* library/tzdata/Pacific/Honolulu:
	* library/tzdata/Africa/Juba: (new)

2011-09-06  Jan Nijtmans  <nijtmans@users.sf.net>

	* generic/tcl.h:   [RFE 1711975]: Tcl_MainEx() (like Tk_MainEx())
	* generic/tclDecls.h
	* generic/tclMain.c

2011-09-02  Don Porter  <dgp@users.sourceforge.net>

	* tests/http.test:	Convert [testthread] use to Thread package use.
	Eliminates memory leak seen in `make valgrind`.

2011-09-01  Alexandre Ferrieux  <ferrieux@users.sourceforge.net>

	* unix/tclUnixSock.c: [Bug 3401422]: Cache script-level changes to the
	nonblocking flag of an async client socket in progress, and commit
	them on completion.

2011-09-01  Don Porter  <dgp@users.sourceforge.net>

	* generic/tclStrToD.c:	[Bug 3402540]: Corrections to TclParseNumber()
	* tests/binary.test:	to make it reject invalid Nan(Hex) strings.

	* tests/scan.test:	[scan Inf %g] is portable; remove constraint.

2011-08-30  Donal K. Fellows  <dkf@users.sf.net>

	* generic/tclInterp.c (SlaveCommandLimitCmd, SlaveTimeLimitCmd):
	[Bug 3398794]: Ensure that low-level conditions in the limit API are
	enforced at the script level through errors, not a Tcl_Panic. This
	means that interpreters cannot read their own limits (writing already
	did not work).

2011-08-30  Reinhard Max  <max@suse.de>

	* unix/tclUnixSock.c (TcpWatchProc): [Bug 3394732]: Put back the check
	for server sockets.

2011-08-29  Don Porter  <dgp@users.sourceforge.net>

	* generic/tclIORTrans.c: Leak of ReflectedTransformMap.

2011-08-27  Don Porter  <dgp@users.sourceforge.net>

	* generic/tclStringObj.c:  [RFE 3396731]: Revise the [string reverse]
	* tests/string.test:	implementation to operate on the representation
	that comes in, avoid conversion to other reps.

2011-08-23  Don Porter  <dgp@users.sourceforge.net>

	* generic/tclIORChan.c:	[Bug 3396948]: Leak of ReflectedChannelMap.

2011-08-19  Don Porter  <dgp@users.sourceforge.net>

	* generic/tclIORTrans.c: [Bugs 3393279, 3393280]: ReflectClose(.) is
	missing Tcl_EventuallyFree() calls at some of its exits.

	* generic/tclIO.c: [Bugs 3394654, 3393276]: Revise FlushChannel() to
	account for the possibility that the ChanWrite() call might recycle
	the buffer out from under us.

	* generic/tclIO.c: Preserve the chanPtr during FlushChannel so that
	channel drivers don't yank it away before we're done with it.

2011-08-19  Alexandre Ferrieux  <ferrieux@users.sourceforge.net>

	* generic/tclTest.c: [Bug 2981154]: async-4.3 segfault.
	* tests/async.test:  [Bug 1774689]: async-4.3 sometimes fails.

2011-08-18  Alexandre Ferrieux  <ferrieux@users.sourceforge.net>

	* generic/tclIO.c: [Bug 3096275]: Sync fcopy buffers input.

2011-08-18  Jan Nijtmans  <nijtmans@users.sf.net>

	* generic/tclUniData.c: [Bug 3393714]: Overflow in toupper delta
	* tools/uniParse.tcl
	* tests/utf.test

2011-08-17  Alexandre Ferrieux  <ferrieux@users.sourceforge.net>

	* generic/tclIO.c:  [Bug 2946474]: Consistently resume backgrounded
	* tests/ioCmd.test: flushes+closes when exiting.

2011-08-17  Alexandre Ferrieux  <ferrieux@users.sourceforge.net>

	* doc/interp.n: Document TIP 378's one-way-ness.

2011-08-17  Don Porter  <dgp@users.sourceforge.net>

	* generic/tclGet.c: [Bug 3393150]: Overlooked free of intreps.
	(It matters for bignums!)

2011-08-16  Don Porter  <dgp@users.sourceforge.net>

	* generic/tclCompile.c: [Bug 3392070]: More complete prevention of
	Tcl_Obj reference cycles when producing an intrep of ByteCode.

2011-08-16  Donal K. Fellows  <dkf@users.sf.net>

	* generic/tclListObj.c (TclLindexList, TclLsetFlat): Silence warnings
	about (unreachable) cases of uninitialized variables.
	* generic/tclCmdIL.c (SelectObjFromSublist): Improve the generation of
	* generic/tclIndexObj.c (Tcl_ParseArgsObjv): messages through the use
	* generic/tclVar.c (ArrayStartSearchCmd):    of Tcl_ObjPrintf.

2011-08-15  Don Porter  <dgp@users.sourceforge.net>

	* generic/tclBasic.c: [Bug 3390272]: Leak of [info script] value.

2011-08-15  Jan Nijtmans  <nijtmans@users.sf.net>

	* generic/tclPosixStr.c:    [Bug 3388350]: mingw64 compiler warnings
	* win/tclWinPort.h:
	* win/configure.in
	* win/configure

2011-08-14  Jan Nijtmans  <nijtmans@users.sf.net>

	* doc/FindExec.3: [Patch 3124554]: Move WishPanic from Tk to Tcl
	* doc/Panic.3     Added Documentation

2011-08-12  Don Porter  <dgp@users.sourceforge.net>

	* generic/tclPathObj.c:	[Bug 3389764]: Eliminate possibility that dup
	of a "path" value can create reference cycle.

2011-08-12  Donal K. Fellows  <dkf@users.sf.net>

	* generic/tclZlib.c (ZlibTransformOutput): [Bug 3390073]: Return the
	correct length of written data for a compressing transform.

2011-08-10 Alexandre Ferrieux  <ferrieux@users.sourceforge.net>

	* generic/tclTestObj.c: [Bug 3386721]: Allow multiple [load]ing of the
	Tcltest package.

2011-08-09 Alexandre Ferrieux  <ferrieux@users.sourceforge.net>

	* generic/tclBasic.c: [Bug 2919042]: Restore "valgrindability" of Tcl
	* generic/tclEvent.c: that was lost by the streamlining of [exit], by
	* generic/tclExecute.c: conditionally forcing a full Finalize:
	* generic/tclInt.h:  use -DPURIFY or ::env(TCL_FINALIZE_ON_EXIT)

2011-08-09 Alexandre Ferrieux  <ferrieux@users.sourceforge.net>

	* generic/tclCompCmds.c: [Bug 3386417]: Avoid a reference loop between
	* generic/tclInt.h:      the bytecode and its companion errostack
	* generic/tclResult.c:   when compiling a syntax error.

2011-08-09  Jan Nijtmans  <nijtmans@users.sf.net>

	* win/tclWinConsole.c: [Bug 3388350]: mingw64 compiler warnings
	* win/tclWinDde.c
	* win/tclWinPipe.c
	* win/tclWinSerial.c

2011-08-09  Jan Nijtmans  <nijtmans@users.sf.net>

	* generic/tclInt.h: Change the signature of TclParseHex(), such that
	* generic/tclParse.c: it can now parse up to 8 hex characters.

2011-08-08  Donal K. Fellows  <dkf@users.sf.net>

	* generic/tclZlib.c (ZlibStreamCmd): Make the -buffersize option to
	'$zstream add' function correctly instead of having its value just be
	discarded unceremoniously. Also generate error codes from more of the
	code, not just the low-level code but also the Tcl infrastructure.

2011-08-07  Donal K. Fellows  <dkf@users.sf.net>

	* generic/tclOOInfo.c (InfoClassCallCmd): [Bug 3387082]: Plug memory
	leak in call chain introspection.

2011-08-06  Kevin B, Kenny  <kennykb@acm.org>

	* generic/tclAssemnbly.c: [Bug 3384840]: Plug another memory leak.
	* generic/tclStrToD.c: [Bug 3386975]: Plug another memory leak.

2011-08-05  Kevin B. Kenny  <kennykb@acm.org>

	* generic/tclStrToD.c: [Bug 3386975]: Plugged a memory leak in
	double->string conversion.

2011-08-05  Don Porter  <dgp@users.sourceforge.net>

	*** 8.6b2 TAGGED FOR RELEASE ***

	* changes:	Updates for 8.6b2 release.

2011-08-05  Donal K. Fellows  <dkf@users.sf.net>

	* generic/tclAssembly.c (AssembleOneLine): Ensure that memory isn't
	leaked when an unknown instruction is encountered. Also simplify code
	through use of Tcl_ObjPrintf in error message generation.

	* generic/tclZlib.c (ZlibTransformClose): [Bug 3386197]: Plug a memory
	leak found by Miguel with valgrind, and ensure that the correct
	direction's buffers are released.

2011-08-04  Miguel Sofer  <msofer@users.sf.net>

	* generic/tclVar.c (TclPtrSetVar): Fix valgrind-detected error when
	newValuePtr is the interp's result obj.

2011-08-04  Donal K. Fellows  <dkf@users.sf.net>

	* generic/tclAssembly.c (FreeAssemblyEnv): [Bug 3384840]: Plug another
	possible memory leak due to over-complex code for freeing the table of
	labels.

2011-08-04  Reinhard Max  <max@suse.de>

	* generic/tclIOSock.c (TclCreateSocketAddress): Don't bother using
	AI_ADDRCONFIG for now, as it was causing problems in various
	situations.

2011-08-04  Donal K. Fellows  <dkf@users.sf.net>

	* generic/tclAssembly.c (AssembleOneLine, GetBooleanOperand)
	(GetIntegerOperand, GetListIndexOperand, FindLocalVar): [Bug 3384840]:
	A Tcl_Obj is allocated by GetNextOperand, so callers of it must not
	hold a reference to one in the 'out' parameter when calling it. This
	was causing a great many memory leaks.
	* tests/assemble.test (assemble-51.*): Added group of memory leak
	tests.

2011-08-02  Don Porter  <dgp@users.sourceforge.net>

	* changes:	Updates for 8.6b2 release.
	* tools/tcltk-man2html.tcl: Variable substitution botch.

2011-08-02  Donal K. Fellows  <dkf@users.sf.net>

	* generic/tclObj.c (Tcl_DbIncrRefCount, Tcl_DbDecrRefCount)
	(Tcl_DbIsShared): [Bug 3384007]: Fix the panic messages so they share
	what should be shared and have the right number of spaces.

2011-08-01  Miguel Sofer  <msofer@users.sf.net>

	* generic/tclProc.c (TclProcCompileProc): [Bug 3383616]: Fix for leak
	of resolveInfo when recompiling procs. Thanks go to Gustaf Neumann for
	detecting the bug and providing the fix.

2011-08-01  Donal K. Fellows  <dkf@users.sf.net>

	* doc/tclvars.n (EXAMPLES): Added some examples of how some of the
	standard global variables can be used, following prompting by a
	request by Robert Hicks.

	* tools/tcltk-man2html.tcl (plus-pkgs): [Bug 3382474]: Added code to
	determine the version number of contributed packages from their
	directory names so that HTML documentation builds are less confusing.

2011-07-29  Donal K. Fellows  <dkf@users.sf.net>

	* tools/tcltk-man2html.tcl (ensemble_commands, remap_link_target):
	Small enhancements to improve cross-linking with contributed packages.
	* tools/tcltk-man2html-utils.tcl (insert-cross-references): Enhance to
	cope with contributed packages' C API.

2011-07-28  Reinhard Max  <max@suse.de>

	* unix/tcl.m4 (SC_TCL_IPV6): Fix AC_DEFINE invocation for
	NEED_FAKE_RFC2553.
	* unix/configure:	autoconf-2.59

2011-07-28  Don Porter  <dgp@users.sourceforge.net>

	* changes:	Updates for 8.6b2 release.

	* library/tzdata/Asia/Anadyr: Update to Olson's tzdata2011h
	* library/tzdata/Asia/Irkutsk:
	* library/tzdata/Asia/Kamchatka:
	* library/tzdata/Asia/Krasnoyarsk:
	* library/tzdata/Asia/Magadan:
	* library/tzdata/Asia/Novokuznetsk:
	* library/tzdata/Asia/Novosibirsk:
	* library/tzdata/Asia/Omsk:
	* library/tzdata/Asia/Sakhalin:
	* library/tzdata/Asia/Vladivostok:
	* library/tzdata/Asia/Yakutsk:
	* library/tzdata/Asia/Yekaterinburg:
	* library/tzdata/Europe/Kaliningrad:
	* library/tzdata/Europe/Moscow:
	* library/tzdata/Europe/Samara:
	* library/tzdata/Europe/Volgograd:
	* library/tzdata/America/Kralendijk: (new)
	* library/tzdata/America/Lower_Princes: (new)

2011-07-26  Donal K. Fellows  <dkf@users.sf.net>

	* generic/tclOO.c (initScript): Ensure that TclOO is properly found by
	all the various package mechanisms (by adding a dummy ifneeded script)
	and not just some of them.

2011-07-21  Jan Nijtmans  <nijtmans@users.sf.net>

	* win/tclWinPort.h: [Bug 3372130]: Fix hypot math function with MSVC10

2011-07-19  Don Porter  <dgp@users.sourceforge.net>

	* generic/tclUtil.c:	[Bug 3371644]: Repair failure to properly handle
	* tests/util.test: (length == -1) scanning in TclConvertElement().
	Thanks to Thomas Sader and Alexandre Ferrieux.

2011-07-19  Donal K. Fellows  <dkf@users.sf.net>

	* doc/*.3, doc/*.n: Many small fixes to documentation as part of
	project to improve quality of generated HTML docs.

	* tools/tcltk-man2html.tcl (remap_link_target): More complete set of
	definitions of link targets, especially for major C API types.
	* tools/tcltk-man2html-utils.tcl (output-IP-list, cross-reference):
	Update to generation to produce proper HTML bulleted and enumerated
	lists.

2011-07-19 Alexandre Ferrieux  <ferrieux@users.sourceforge.net>

	* doc/upvar.n: Undocument long gone limitation of [upvar].

2011-07-18  Don Porter  <dgp@users.sourceforge.net>

	* generic/tcl.h:	Bump version number to 8.6b2.
	* library/init.tcl:
	* unix/configure.in:
	* win/configure.in:
	* unix/tcl.spec:
	* tools/tcl.wse.in:
	* README:

	* unix/configure:	autoconf-2.59
	* win/configure:

2011-07-15  Don Porter  <dgp@users.sourceforge.net>

	* generic/tclCompile.c: Avoid segfaults when RecordByteCodeStats() is
	called in a deleted interp.

	* generic/tclCompile.c: [Bug 467523, 3357771]: Prevent circular
	references in values with ByteCode intreps.  They can lead to memory
	leaks.

2011-07-14  Donal K. Fellows  <dkf@users.sf.net>

	* generic/tclOOCall.c (TclOORenderCallChain): [Bug 3365156]: Remove
	stray refcount bump that caused a memory leak.

2011-07-12  Don Porter  <dgp@users.sourceforge.net>

	* generic/tclUnixSock.c:  [Bug 3364777]: Stop segfault caused by
	reading from struct after it had been freed.

2011-07-11  Joe Mistachkin  <joe@mistachkin.com>

	* generic/tclExecute.c: [Bug 3339502]: Correct cast for CURR_DEPTH to
	silence compiler warning.

2011-07-08  Donal K. Fellows  <dkf@users.sf.net>

	* doc/http.n: [FRQ 3358415]: State what RFC defines HTTP/1.1.

2011-07-07  Miguel Sofer  <msofer@users.sf.net>

	* generic/tclBasic.c: Add missing INT2PTR

2011-07-03  Donal K. Fellows  <dkf@users.sf.net>

	* doc/FileSystem.3: Corrected statements about ctime field of 'struct
	stat'; that was always the time of the last metadata change, not the
	time of creation.

2011-07-02  Kevin B. Kenny  <kennykb@acm.org>

	* generic/tclStrToD.c:
	* generic/tclTomMath.decls:
	* generic/tclTomMathDecls.h:
	* macosx/Tcl.xcode/project.pbxproj:
	* macosx/Tcl.xcodeproj/project.pbxproj:
	* tests/util.test:
	* unix/Makefile.in:
	* win/Makefile.in:
	* win/Makefile.vc:
	[Bug 3349507]: Fix a bug where bignum->double conversion is "round up"
	and not "round to nearest" (causing expr double(1[string repeat 0 23])
	not to be 1e+23).

2011-06-28  Reinhard Max  <max@suse.de>

	* unix/tclUnixSock.c (CreateClientSocket): [Bug 3325339]: Fix and
	simplify posting of the writable fileevent at the end of an
	asynchronous connection attempt. Improve comments for some of the
	trickery around [socket -async].

	* tests/socket.test: Adjust tests to the async code changes. Add more
	tests for corner cases of async sockets.

2011-06-22  Andreas Kupries  <andreask@activestate.com>

	* library/platform/pkgIndex.tcl: Updated to platform 1.0.10. Added
	* library/platform/platform.tcl: handling of the DEB_HOST_MULTIARCH
	* unix/Makefile.in: location change for libc.
	* win/Makefile.in:

	* generic/tclInt.h: Fixed the inadvertently committed disabling of
	stack checks, see my 2010-11-15 commit.

2011-06-22  Reinhard Max  <max@suse.de>

	Merge from rmax-ipv6-branch:
	* unix/tclUnixSock.c: Fix [socket -async], so that all addresses
	returned by getaddrinfo() are tried, not just the first one. This
	requires the event loop to be running while the async connection is in
	progress. ***POTENTIAL INCOMPATIBILITY***
	* tests/socket.test: Add a test for the above.
	* doc/socket: Document the fact that -async needs the event loop
	* generic/tclIOSock.c: AI_ADDRCONFIG is broken on HP-UX

2011-06-21  Don Porter  <dgp@users.sourceforge.net>

	* generic/tclLink.c:	[Bug 3317466]: Prevent multiple links to a
	single Tcl variable when calling Tcl_LinkVar().

2011-06-13  Don Porter  <dgp@users.sourceforge.net>

	* generic/tclStrToD.c:  [Bug 3315098]: Mem leak fix from Gustaf
	Neumann.

2011-06-08  Andreas Kupries  <andreask@activestate.com>

	* generic/tclExecute.c: Reverted the fix for [Bug 3274728] committed
	on 2011-04-06 and replaced with one which is 64bit-safe. The existing
	fix crashed tclsh on Windows 64bit.

2011-06-08  Donal K. Fellows  <dkf@users.sf.net>

	* tests/fileSystem.test: Reduce the amount of use of duplication of
	complex code to perform common tests, and convert others to do the
	test result check directly using Tcltest's own primitives.

2011-06-06  Jan Nijtmans  <nijtmans@users.sf.net>

	* tests/socket.test: Add test constraint, so 6.2 and 6.3 don't fail
	when the machine does not have support for ip6. Follow-up to checkin
	from 2011-05-11 by rmax.

2011-06-02  Don Porter  <dgp@users.sourceforge.net>

	* generic/tclBasic.c:	Removed TclCleanupLiteralTable(), and old
	* generic/tclInt.h:	band-aid routine put in place while a fix for
	* generic/tclLiteral.c:	[Bug 994838] took shape.  No longer needed.

2011-06-02  Donal K. Fellows  <dkf@users.sf.net>

	* generic/tclInt.h (TclInvalidateNsCmdLookup): [Bug 3185407]: Extend
	the set of epochs that are potentially bumped when a command is
	created, for a slight performance drop (in some circumstances) and
	improved semantics.

2011-06-01  Miguel Sofer  <msofer@users.sf.net>

	* generic/tclBasic.c: Using the two free data elements in NRCommand to
	store objc and objv - useful for debugging.

2011-06-01  Jan Nijtmans  <nijtmans@users.sf.net>

	* generic/tclUtil.c:   Fix for [Bug 3309871]: Valgrind finds: invalid
	read in TclMaxListLength().

2011-05-31  Don Porter  <dgp@users.sourceforge.net>

	* generic/tclInt.h:	  Use a complete growth algorithm for lists so
	* generic/tclListObj.c:	  that length limits do not overconstrain by a
	* generic/tclStringObj.c: factor of 2.  [Bug 3293874]: Fix includes
	* generic/tclUtil.c:	  rooting all growth routines by default on a
	common tunable parameter TCL_MIN_GROWTH.

2011-05-25  Don Porter  <dgp@users.sourceforge.net>

	* library/msgcat/msgcat.tcl:	Bump to msgcat 1.4.4.
	* library/msgcat/pkgIndex.tcl:
	* unix/Makefile.in
	* win/Makefile.in

2011-05-25  Donal K. Fellows  <dkf@users.sf.net>

	* generic/tclOO.h (TCLOO_VERSION): Bump version.

	IMPLEMENTATION OF TIP#381.

	* doc/next.n, doc/ooInfo.n, doc/self.n, generic/tclOO.c,
	* generic/tclOOBasic.c, generic/tclOOCall.c, generic/tclOOInfo.c,
	* generic/tclOOInt.h, tests/oo.test, tests/ooNext2.test: Added
	introspection of call chains ([self call], [info object call], [info
	class call]) and ability to skip ahead in chain ([nextto]).

2011-05-24  Venkat Iyer <venkat@comit.com>

	* library/tzdata/Africa/Cairo: Update to Olson tzdata2011g

2011-05-24  Donal K. Fellows  <dkf@users.sf.net>

	* library/msgcat/msgcat.tcl (msgcat::mcset, msgcat::mcmset): Remove
	some useless code; [dict set] builds dictionary levels for us.

2011-05-17  Andreas Kupries  <andreask@activestate.com>

	* generic/tclCompile.c (TclFixupForwardJump): Tracked down and fixed
	* generic/tclBasic.c (TclArgumentBCEnter): the cause of a violation of
	my assertion that 'ePtr->nline == objc' in TclArgumentBCEnter.  When a
	bytecode was grown during jump fixup the pc -> command line mapping
	was not updated. When things aligned just wrong the mapping would
	direct command A to the data for command B, with a different number of
	arguments.

2011-05-11  Reinhard Max  <max@suse.de>

	* unix/tclUnixSock.c (TcpWatchProc): No need to check for server
	sockets here, as the generic server code already takes care of that.
	* tests/socket.test (accept): Add tests to make sure that this remains
	so.

2011-05-10  Don Porter  <dgp@users.sourceforge.net>

	* generic/tclInt.h:     New internal routines TclScanElement() and
	* generic/tclUtil.c:    TclConvertElement() are rewritten guts of
	machinery to produce string rep of lists.  The new routines avoid and
	correct [Bug 3173086].  See comments for much more detail.

	* generic/tclDictObj.c:         Update all callers.
	* generic/tclIndexObj.c:
	* generic/tclListObj.c:
	* generic/tclUtil.c:
	* tests/list.test:

2011-05-09  Donal K. Fellows  <dkf@users.sf.net>

	* generic/tclNamesp.c (NamespacePathCmd): Convert to use Tcl_Obj API
	* generic/tclPkg.c (Tcl_PackageObjCmd):   for result generation in
	* generic/tclTimer.c (Tcl_AfterObjCmd):   [after info], [namespace
	path] and [package versions].

2011-05-09  Don Porter  <dgp@users.sourceforge.net>

	* generic/tclListObj.c:	Revise empty string tests so that we avoid
	potentially expensive string rep generations, especially for dicts.

2011-05-07  Donal K. Fellows  <dkf@users.sf.net>

	* generic/tclLoad.c (TclGetLoadedPackages): Convert to use Tcl_Obj API
	for result generation.

2011-05-07  Miguel Sofer  <msofer@users.sf.net>

	* generic/tclInt.h: Fix USE_TCLALLOC so that it can be enabled without
	* unix/Makefile.in: editing the Makefile.

2011-05-05  Don Porter  <dgp@users.sourceforge.net>

	* generic/tclListObj.c:	Stop generating string rep of dict when
	converting to list.  Tolerate NULL interps more completely.

2011-05-03  Don Porter  <dgp@users.sourceforge.net>

	* generic/tclUtil.c:	Tighten Tcl_SplitList().
	* generic/tclListObj.c:	Tighten SetListFromAny().
	* generic/tclDictObj.c:	Tighten SetDictFromAny().
	* tests/join.test:
	* tests/mathop.test:

2011-05-02  Don Porter  <dgp@users.sourceforge.net>

	* generic/tclCmdMZ.c:	Revised TclFindElement() interface. The final
	* generic/tclDictObj.c:	argument had been bracePtr, the address of a
	* generic/tclListObj.c:	boolean var, where the caller can be told
	* generic/tclParse.c:	whether or not the parsed list element was
	* generic/tclUtil.c:	enclosed in braces.  In practice, no callers
	really care about that.  What the callers really want to know is
	whether the list element value exists as a literal substring of the
	string being parsed, or whether a call to TclCopyAndCollpase() is
	needed to produce the list element value.  Now the final argument is
	changed to do what callers actually need. This is a better fit for the
	calls in tclParse.c, where now a good deal of post-processing checking
	for "naked backslashes" is no longer necessary.
	***POTENTIAL INCOMPATIBILITY***
	For any callers calling in via the internal stubs table who really do
	use the final argument explicitly to check for the enclosing brace
	scenario.  Simply looking for the braces where they must be is the
	revision available to those callers, and it will backport cleanly.

	* tests/parse.test:	Tests for expanded literals quoting detection.

	* generic/tclCompCmdsSZ.c:	New TclFindElement() is also a better
	fit for the [switch] compiler.

	* generic/tclInt.h:	Replace TclCountSpaceRuns() with
	* generic/tclListObj.c:	TclMaxListLength() which is the function we
	* generic/tclUtil.c:	actually want.
	* generic/tclCompCmdsSZ.c:

	* generic/tclCompCmdsSZ.c: Rewrite of parts of the switch compiler to
	better use the powers of TclFindElement() and do less parsing on its
	own.

2011-04-28  Don Porter  <dgp@users.sourceforge.net>

	* generic/tclInt.h:	New utility routines:
	* generic/tclParse.c:	TclIsSpaceProc() and TclCountSpaceRuns()
	* generic/tclUtil.c:

	* generic/tclCmdMZ.c:	Use new routines to replace calls to isspace()
	* generic/tclListObj.c:	and their /* INTL */ risk.
	* generic/tclStrToD.c:
	* generic/tclUtf.c:
	* unix/tclUnixFile.c:

	* generic/tclStringObj.c:	Improved reaction to out of memory.

2011-04-27  Don Porter  <dgp@users.sourceforge.net>

	* generic/tclCmdMZ.c:	TclFreeIntRep() correction & cleanup.
	* generic/tclExecute.c:
	* generic/tclIndexObj.c:
	* generic/tclInt.h:
	* generic/tclListObj.c:
	* generic/tclNamesp.c:
	* generic/tclResult.c:
	* generic/tclStringObj.c:
	* generic/tclVar.c:

	* generic/tclListObj.c:	FreeListInternalRep() cleanup.

2011-04-21  Don Porter  <dgp@users.sourceforge.net>

	* generic/tclInt.h:	Use macro to set List intreps.
	* generic/tclListObj.c:

	* generic/tclCmdIL.c:	Limits on list length were too strict.
	* generic/tclInt.h:	Revised panics to errors where possible.
	* generic/tclListObj.c:
	* tests/lrepeat.test:

	* generic/tclCompile.c:	Make sure SetFooFromAny routines react
	* generic/tclIO.c:	reasonably when passed a NULL interp.
	* generic/tclIndexObj.c:
	* generic/tclListObj.c:
	* generic/tclNamesp.c:
	* generic/tclObj.c:
	* generic/tclProc.c:
	* macosx/tclMacOSXFCmd.c:

2011-04-21  Jan Nijtmans  <nijtmans@users.sf.net>

	* generic/tcl.h:       fix for [Bug 3288345]: Wrong Tcl_StatBuf
	* generic/tclInt.h:    used on MinGW. Make sure that all _WIN32
	* win/tclWinFile.c:    compilers use exactly the same layout
	* win/configure.in:    for Tcl_StatBuf - the one used by MSVC6 -
	* win/configure:       in all situations.

2011-04-19  Don Porter  <dgp@users.sourceforge.net>

	* generic/tclConfig.c:	Reduce internals access in the implementation
	of [<foo>::pkgconfig list].

2011-04-18  Don Porter  <dgp@users.sourceforge.net>

	* generic/tclCmdIL.c:	Use ListRepPtr(.) and other cleanup.
	* generic/tclConfig.c:
	* generic/tclListObj.c:

	* generic/tclInt.h:	Define and use macros that test whether a Tcl
	* generic/tclBasic.c:	list value is canonical.
	* generic/tclUtil.c:

2011-04-18  Donal K. Fellows  <dkf@users.sf.net>

	* doc/dict.n: [Bug 3288696]: Command summary was confusingly wrong
	when it came to [dict filter] with a 'value' filter.

2011-04-16  Donal K. Fellows  <dkf@users.sf.net>

	* generic/tclFCmd.c (TclFileAttrsCmd): Add comments to make this code
	easier to understand. Added a panic to handle the case where the VFS
	layer does something odd.

2011-04-13  Don Porter  <dgp@users.sourceforge.net>

	* generic/tclUtil.c:	[Bug 3285375]: Rewrite of Tcl_Concat*()
	routines to prevent segfaults on buffer overflow.  Build them out of
	existing primitives already coded to handle overflow properly.  Uses
	the new TclTrim*() routines.

	* generic/tclCmdMZ.c:	New internal utility routines TclTrimLeft()
	* generic/tclInt.h:	and TclTrimRight().  Refactor the
	* generic/tclUtil.c:	[string trim*] implementations to use them.

2011-04-13  Miguel Sofer  <msofer@users.sf.net>

	* generic/tclVar.c: [Bug 2662380]: Fix crash caused by appending to a
	variable with a write trace that unsets it.

2011-04-13  Donal K. Fellows  <dkf@users.sf.net>

	* generic/tclUtil.c (Tcl_ConcatObj): [Bug 3285375]: Make the crash
	less mysterious through the judicious use of a panic. Not yet properly
	fixed, but at least now clearer what the failure mode is.

2011-04-12  Don Porter  <dgp@users.sourceforge.net>

	* tests/string.test:	Test for [Bug 3285472]. Not buggy in trunk.

2011-04-12  Venkat Iyer <venkat@comit.com>

	* library/tzdata/Atlantic/Stanley: Update to Olson tzdata2011f

2011-04-12  Miguel Sofer  <msofer@users.sf.net>

	* generic/tclBasic.c: Fix for [Bug 2440625], kbk's patch

2011-04-11  Miguel Sofer  <msofer@users.sf.net>

	* generic/tclBasic.c:
	* tests/coroutine.test: [Bug 3282869]: Ensure that 'coroutine eval'
	runs the initial command in the proper context.

2011-04-11  Jan Nijtmans  <nijtmans@users.sf.net>

	* generic/tcl.h:    Fix for [Bug 3281728]: Tcl sources from 2011-04-06
	* unix/tcl.m4:      do not build on GCC9 (RH9)
	* unix/configure:

2011-04-08  Jan Nijtmans  <nijtmans@users.sf.net>

	* win/tclWinPort.h: Fix for [Bug 3280043]: win2k: unresolved DLL
	* win/configure.in: imports.
	* win/configure

2011-04-06  Miguel Sofer  <msofer@users.sf.net>

	* generic/tclExecute.c (TclCompileObj): Earlier return if Tip280
	gymnastics not needed.

	* generic/tclExecute.c: Fix for [Bug 3274728]: making *catchTop an
	unsigned long.

2011-04-06  Jan Nijtmans  <nijtmans@users.sf.net>

	* unix/tclAppInit.c:  Make symbols "main" and "Tcl_AppInit"
	MODULE_SCOPE: there is absolutely no reason for exporting them.
	* unix/tcl.m4:        Don't use -fvisibility=hidden with static
	* unix/configure      libraries (--disable-shared)

2011-04-06  Donal K. Fellows  <dkf@users.sf.net>

	* generic/tclFCmd.c, macosx/tclMacOSXFCmd.c, unix/tclUnixChan.c,
	* unix/tclUnixFCmd.c, win/tclWinChan.c, win/tclWinDde.c,
	* win/tclWinFCmd.c, win/tclWinLoad.c, win/tclWinPipe.c,
	* win/tclWinReg.c, win/tclWinSerial.c, win/tclWinSock.c: More
	generation of error codes (most platform-specific parts not already
	using Tcl_PosixError).

2011-04-05  Venkat Iyer <venkat@comit.com>

	* library/tzdata/Africa/Casablanca: Update to Olson's tzdata2011e
	* library/tzdata/America/Santiago:
	* library/tzdata/Pacific/Easter:
	* library/tzdata/America/Metlakatla: (new)
	* library/tzdata/America/North_Dakota/Beulah: (new)
	* library/tzdata/America/Sitka: (new)

2011-04-04  Donal K. Fellows  <dkf@users.sf.net>

	* generic/tclOO.c, generic/tclOOBasic.c, generic/tclOODefineCmds.c
	* generic/tclOOInfo.c, generic/tclOOMethod.c: More generation of
	error codes (TclOO miscellany).

	* generic/tclCmdAH.c, generic/tclCmdIL.c: More generation of error
	codes (miscellaneous commands mostly already handled).

2011-04-04  Don Porter  <dgp@users.sourceforge.net>

	* README:	[Bug 3202030]: Updated README files, repairing broken
	* macosx/README:URLs and removing other bits that were clearly wrong.
	* unix/README:	Still could use more eyeballs on the detailed build
	* win/README:	advice on various plaforms.

2011-04-04  Donal K. Fellows  <dkf@users.sf.net>

	* library/init.tcl (tcl::mathfunc::rmmadwiw): Disable by default to
	make test suite work.

	* generic/tclBasic.c, generic/tclStringObj.c, generic/tclTimer.c,
	* generic/tclTrace.c, generic/tclUtil.c: More generation of error
	codes ([format], [after], [trace], RE optimizer).

2011-04-04  Jan Nijtmans  <nijtmans@users.sf.net>

	* generic/tclCmdAH.c:  Better error-message in case of errors
	* generic/tclCmdIL.c:  related to setting a variable. This fixes
	* generic/tclDictObj.c: a warning: "Why make your own error
	* generic/tclScan.c:   message? Why?"
	* generic/tclTest.c:
	* test/error.test:
	* test/info.test:
	* test/scan.test:
	* unix/tclUnixThrd.h:  Remove this unused header file.

2011-04-03  Donal K. Fellows  <dkf@users.sf.net>

	* generic/tclNamesp.c, generic/tclObj.c, generic/tclPathObj.c:
	* generic/tclPipe.c, generic/tclPkg.c, generic/tclProc.c:
	* generic/tclScan.c: More generation of error codes (namespace
	creation, path normalization, pipeline creation, package handling,
	procedures, [scan] formats)

2011-04-02  Kevin B. Kenny  <kennykb@acm.org>

	* generic/tclStrToD.c (QuickConversion): Replaced another couple
	of 'double' declarations with 'volatile double' to work around
	misrounding issues in mingw-gcc 3.4.5.

2011-04-02  Donal K. Fellows  <dkf@users.sf.net>

	* generic/tclInterp.c, generic/tclListObj.c, generic/tclLoad.c:
	More generation of errorCodes ([interp], [lset], [load], [unload]).

	* generic/tclEvent.c, generic/tclFileName.c: More generation of
	errorCode information (default [bgerror] and [glob]).

2011-04-01  Reinhard Max  <max@suse.de>

	* library/init.tcl: TIP#131 implementation.

2011-03-31  Donal K. Fellows  <dkf@users.sf.net>

	* generic/tclGetDate.y, generic/tclDate.c (TclClockOldscanObjCmd):
	More generation of errorCode information.

2011-03-28  Donal K. Fellows  <dkf@users.sf.net>

	* generic/tclCmdMZ.c, generic/tclConfig.c, generic/tclUtil.c: More
	generation of errorCode information, notably when lists are mis-parsed

	* generic/tclCmdMZ.c (Tcl_RegexpObjCmd, Tcl_RegsubObjCmd): Use the
	error messages generated by the variable management code rather than
	creating our own.

2011-03-27  Miguel Sofer  <msofer@users.sf.net>

	* generic/tclBasic.c (TclNREvalObjEx): fix performance issue, notably
	apparent in tclbench's "LIST lset foreach". Many thanks to Twylite for
	patiently researching the issue and explaining it to me: a missing
	Tcl_ResetObjResult that causes unwanted sharing of the current result
	Tcl_Obj.

2011-03-26  Donal K. Fellows  <dkf@users.sf.net>

	* generic/tclNamesp.c (Tcl_Export, Tcl_Import, DoImport): More
	generation of errorCode information.

	* generic/tclCompExpr.c, generic/tclCompile.c, generic/tclExecute.c:
	* generic/tclListObj.c, generic/tclNamesp.c, generic/tclObj.c:
	* generic/tclStringObj.c, generic/tclUtil.c: Reduce the number of
	casts used to manage Tcl_Obj internal representations.

2011-03-24  Don Porter  <dgp@users.sourceforge.net>

	* generic/tcl.h (ckfree,etc.): Restored C++ usability to the memory
	allocation and free macros.

2011-03-24  Donal K. Fellows  <dkf@users.sf.net>

	* generic/tclFCmd.c (TclFileAttrsCmd): Ensure that any reference to
	temporary index tables is squelched immediately rather than hanging
	around to trip us up in the future.

2011-03-23  Miguel Sofer  <msofer@users.sf.net>

	* generic/tclObj.c: Exploit HAVE_FAST_TSD for the deletion context in
	TclFreeObj()

2011-03-22  Miguel Sofer  <msofer@users.sf.net>

	* generic/tclThreadAlloc.c: Simpler initialization of Cache under
	HAVE_FAST_TSD, from mig-alloc-reform.

2011-03-21  Jan Nijtmans  <nijtmans@users.sf.net>

	* unix/tclLoadDl.c:    [Bug #3216070]: Loading extension libraries
	* unix/tclLoadDyld.c:  from embedded Tcl applications.
	***POTENTIAL INCOMPATIBILITY***
	For extensions which rely on symbols from other extensions being
	present in the global symbol table. For an example and some discussion
	of workarounds, see http://stackoverflow.com/q/8330614/301832

2011-03-21  Miguel Sofer  <msofer@users.sf.net>

	* generic/tclCkAlloc.c:
	* generic/tclInt.h: Remove one level of allocator indirection in
	non-memdebug builds, imported from mig-alloc-reform.

2011-03-20  Miguel Sofer  <msofer@users.sf.net>

	* generic/tclThreadAlloc.c: Imported HAVE_FAST_TSD support from
	mig-alloc-reform. The feature has to be enabled by hand: no autoconf
	support has been added. It is not clear how universal a build using
	this will be: it also requires some loader support.

2011-03-17  Donal K. Fellows  <dkf@users.sf.net>

	* generic/tclCompExpr.c (ParseExpr): Generate errorCode information on
	failure to parse expressions.

2011-03-17  Jan Nijtmans  <nijtmans@users.sf.net>

	* generic/tclMain.c: [Patch 3124683]: Reorganize the platform-specific
	stuff in (tcl|tk)Main.c.

2011-03-16  Jan Nijtmans  <nijtmans@users.sf.net>

	* generic/tclCkalloc.c: [Bug 3197864]: Pointer truncation on Win64
	TCL_MEM_DEBUG builds.

2011-03-16  Don Porter  <dgp@users.sourceforge.net>

	* generic/tclBasic.c:	Some rewrites to eliminate calls to isspace()
	* generic/tclParse.c:	and their /* INTL */ risk.
	* generic/tclProc.c:

2011-03-16  Jan Nijtmans  <nijtmans@users.sf.net>

	* unix/tcl.m4:    Make SHLIB_LD_LIBS='${LIBS}' the default and
	* unix/configure: set to "" on per-platform necessary basis.
	Backported from TEA, but kept all original platform code which was
	removed from TEA.

2011-03-14  Kevin B. Kenny  <kennykb@acm.org>

	* tools/tclZIC.tcl (onDayOfMonth): Allow for leading zeroes in month
	and day so that tzdata2011d parses correctly.
	* library/tzdata/America/Havana:
	* library/tzdata/America/Juneau:
	* library/tzdata/America/Santiago:
	* library/tzdata/Europe/Istanbul:
	* library/tzdata/Pacific/Apia:
	* library/tzdata/Pacific/Easter:
	* library/tzdata/Pacific/Honolulu:  tzdata2011d

	* generic/tclAssembly.c (BBEmitInstInt1): Changed parameter data types
	in an effort to silence a MSVC warning reported by Ashok P. Nadkarni.
	Unable to test, since both forms work on my machine in VC2005, 2008,
	2010, in both release and debug builds.
	* tests/tclTest.c (TestdstringCmd): Restored MSVC buildability broken
	by [5574bdd262], which changed the effective return type of 'ckalloc'
	from 'char*' to 'void*'.

2011-03-13  Miguel Sofer  <msofer@users.sf.net>

	* generic/tclExecute.c: remove TEBCreturn()

2011-03-12  Donal K. Fellows  <dkf@users.sf.net>

	* generic/tcl.h (ckalloc,ckfree,ckrealloc): Moved casts into these
	macro so that they work with VOID* (which is a void* on all platforms
	which Tcl actually builds on) and unsigned int for the length
	parameters, removing the need for MANY casts across the rest of Tcl.
	Note that this is a strict source-level-only change, so size_t cannot
	be used (would break binary compatibility on 64-bit platforms).

2011-03-12  Jan Nijtmans  <nijtmans@users.sf.net>

	* win/tclWinFile.c: [Bug 3185609]: File normalization corner case
	of ... broken with -DUNICODE

2011-03-11  Donal K. Fellows  <dkf@users.sf.net>

	* tests/unixInit.test: Make better use of tcltest2.

2011-03-10  Donal K. Fellows  <dkf@users.sf.net>

	* generic/tclBasic.c, generic/tclCompCmds.c, generic/tclEnsemble.c:
	* generic/tclInt.h, generic/tclNamesp.c, library/auto.tcl:
	* tests/interp.test, tests/namespace.test, tests/nre.test:
	Converted the [namespace] command into an ensemble. This has the
	consequence of making it vital for Tcl code that wishes to work with
	namespaces to _not_ delete the ::tcl namespace.
	***POTENTIAL INCOMPATIBILITY***

	* library/tcltest/tcltest.tcl (loadIntoSlaveInterpreter): Added this
	command to handle connecting tcltest to a slave interpreter. This adds
	in the hook (inside the tcltest namespace) that allows the tests run
	in the child interpreter to be reported as part of the main sequence
	of test results. Bumped version of tcltest to 2.3.3.
	* tests/init.test, tests/package.test: Adapted these test files to use
	the new feature.

	* generic/tclAlloc.c, generic/tclCmdMZ.c, generic/tclCompExpr.c:
	* generic/tclCompile.c, generic/tclEnv.c, generic/tclEvent.c:
	* generic/tclIO.c, generic/tclIOCmd.c, generic/tclIORChan.c:
	* generic/tclIORTrans.c, generic/tclLiteral.c, generic/tclNotify.c:
	* generic/tclParse.c, generic/tclStringObj.c, generic/tclUtil.c:
	* generic/tclZlib.c, unix/tclUnixFCmd.c, unix/tclUnixNotfy.c:
	* unix/tclUnixPort.h, unix/tclXtNotify.c: Formatting fixes, mainly to
	comments, so code better fits the style in the Engineering Manual.

2011-03-09  Donal K. Fellows  <dkf@users.sf.net>

	* tests/incr.test: Update more of the test suite to use Tcltest 2.

2011-03-09  Don Porter  <dgp@users.sourceforge.net>

	* generic/tclNamesp.c:	[Bug 3202171]: Tighten the detector of nested
	* tests/namespace.test:	[namespace code] quoting that the quoted
	scripts function properly even in a namespace that contains a custom
	"namespace" command.

	* doc/tclvars.n:	Formatting fix.  Thanks to Pat Thotys.

2011-03-09  Donal K. Fellows  <dkf@users.sf.net>

	* tests/dstring.test, tests/init.test, tests/link.test: Update more of
	the test suite to use Tcltest 2.

2011-03-08  Jan Nijtmans  <nijtmans@users.sf.net>

	* generic/tclBasic.c: Fix gcc warnings: variable set but not used
	* generic/tclProc.c:
	* generic/tclIORChan.c:
	* generic/tclIORTrans.c:
	* generic/tclAssembly.c:  Fix gcc warning: comparison between signed
	and unsigned integer expressions

2011-03-08  Don Porter  <dgp@users.sourceforge.net>

	* generic/tclInt.h:	Remove TclMarkList() routine, an experimental
	* generic/tclUtil.c:	dead-end from the 8.5 alpha days.

	* generic/tclResult.c (ResetObjResult): [Bug 3202905]: Correct failure
	to clear invalid intrep.  Thanks to Colin McDonald.

2011-03-08  Donal K. Fellows  <dkf@users.sf.net>

	* generic/tclAssembly.c, tests/assemble.test: Migrate to use a style
	more consistent with the rest of Tcl.

2011-03-06  Don Porter  <dgp@users.sourceforge.net>

	* generic/tclBasic.c:	More replacements of Tcl_UtfBackslash() calls
	* generic/tclCompile.c:	with TclParseBackslash() where possible.
	* generic/tclCompCmdsSZ.c:
	* generic/tclParse.c:
	* generic/tclUtil.c:

	* generic/tclUtil.c (TclFindElement):	[Bug 3192636]: Guard escape
	sequence scans to not overrun the string end.

2011-03-05  Don Porter  <dgp@users.sourceforge.net>

	* generic/tclParse.c (TclParseBackslash): [Bug 3200987]: Correct
	* tests/parse.test:	trunction checks in \x and \u substitutions.

2011-03-05  Miguel Sofer  <msofer@users.sf.net>

	* generic/tclExecute.c (TclStackFree): insure that the execStack
	satisfies "at most one free stack after the current one" when
	consecutive reallocs caused the creation of intervening stacks.

2011-03-05  Kevin B. Kenny  <kennykb@acm.org>

	* generic/tclAssembly.c (new file):
	* generic/tclBasic.c (Tcl_CreateInterp):
	* generic/tclInt.h:
	* tests/assemble.test (new file):
	* unix/Makefile.in:
	* win/Makefile.in:
	* win/makefile.vc:  Merged dogeen-assembler-branch into HEAD. Since
	all functional changes are in the tcl::unsupported namespace, there's
	no reason to sequester this code on a separate branch.

2011-03-05  Miguel Sofer  <msofer@users.sf.net>

	* generic/tclExecute.c: Cleaner mem management for TEBCdata

	* generic/tclExecute.c:
	* tests/nre.test: Renamed BottomData to TEBCdata, so that the name
	refers to what it is rather than to its storage location.

	* generic/tclBasic.c:     Renamed struct TEOV_callback to the more
	* generic/tclCompExpr.c:  descriptive NRE_callback.
	* generic/tclCompile.c:
	* generic/tclExecute.c:
	* generic/tclInt.decls:
	* generic/tclInt.h:
	* generic/tclIntDecls.h:
	* generic/tclTest.c:

2011-03-04  Donal K. Fellows  <dkf@users.sf.net>

	* generic/tclOOMethod.c (ProcedureMethodCompiledVarConnect)
	(ProcedureMethodCompiledVarDelete): [Bug 3185009]: Keep references to
	resolved object variables so that an unset doesn't leave any dangling
	pointers for code to trip over.

2011-03-01  Miguel Sofer  <msofer@users.sf.net>

	* generic/tclBasic.c (TclNREvalObjv): Missing a variable declaration
	in commented out non-optimised code, left for ref in checkin
	[b97b771b6d]

2011-03-03  Don Porter  <dgp@users.sourceforge.net>

	* generic/tclResult.c (Tcl_AppendResultVA):	Use the directive
	USE_INTERP_RESULT [TIP 330] to force compat with interp->result
	access, instead of the improvised hack USE_DIRECT_INTERP_RESULT_ACCESS
	from releases past.

2011-03-01  Miguel Sofer  <msofer@users.sf.net>

	* generic/tclCompCmdsSZ.c (TclCompileThrowCmd, TclCompileUnsetCmd):
	fix leaks

	* generic/tclBasic.c:       This is [Patch 3168398],
	* generic/tclCompCmdsSZ.c:  Joe Mistachkin's optimisation
	* generic/tclExecute.c:     of Tip #285
	* generic/tclInt.decls:
	* generic/tclInt.h:
	* generic/tclIntDecls.h:
	* generic/tclInterp.c:
	* generic/tclOODecls.h:
	* generic/tclStubInit.c:
	* win/makefile.vc:

	* generic/tclExecute.c (ExprObjCallback): Fix object leak

	* generic/tclExecute.c (TEBCresume): Store local var array and
	constants in automatic vars to reduce indirection, slight perf
	increase

	* generic/tclOOCall.c (TclOODeleteContext): Added missing '*' so that
	trunk compiles.

	* generic/tclBasic.c (TclNRRunCallbacks): [Patch 3168229]: Don't do
	the trampoline dance for commands that do not have an nreProc.

2011-03-01  Donal K. Fellows  <dkf@users.sf.net>

	* generic/tclOO.c (Tcl_NewObjectInstance, TclNRNewObjectInstance)
	(TclOOObjectCmdCore, FinalizeObjectCall):
	* generic/tclOOBasic.c (TclOO_Object_Destroy, AfterNRDestructor):
	* generic/tclOOCall.c (TclOODeleteContext, TclOOGetCallContext):
	Reorganization of call context reference count management so that code
	is (mostly) simpler.

2011-01-26  Donal K. Fellows  <dkf@users.sf.net>

	* doc/RegExp.3: [Bug 3165108]: Corrected documentation of description
	of subexpression info in Tcl_RegExpInfo structure.

2011-01-25  Jan Nijtmans  <nijtmans@users.sf.net>

	* generic/tclPreserve.c:  Don't miss 64-bit address bits in panic
				  message.
	* win/tclWinChan.c:       Fix various gcc-4.5.2 64-bit warning
	* win/tclWinConsole.c:    messages, e.g. by using full 64-bits for
	* win/tclWinDde.c:	  socket fd's
	* win/tclWinPipe.c
	* win/tclWinReg.c
	* win/tclWinSerial.c
	* win/tclWinSock.c
	* win/tclWinThrd.c

2011-01-19  Jan Nijtmans  <nijtmans@users.sf.net>

	* tools/genStubs.tcl: [Enh #3159920]: Tcl_ObjPrintf() crashes with
	* generic/tcl.decls   bad format specifier.
	* generic/tcl.h
	* generic/tclDecls.h

2011-01-18  Donal K. Fellows  <dkf@users.sf.net>3159920

	* generic/tclOOMethod.c (PushMethodCallFrame): [Bug 3001438]: Make
	sure that the cmdPtr field of the procPtr is correct and relevant at
	all times so that [info frame] can report sensible information about a
	frame after a return to it from a recursive call, instead of probably
	crashing (depending on what else has overwritten the Tcl stack!)

2011-01-18  Jan Nijtmans  <nijtmans@users.sf.net>

	* generic/tclBasic.c:      Various mismatches between Tcl_Panic
	* generic/tclCompCmds.c:   format string and its arguments,
	* generic/tclCompCmdsSZ.c: discovered thanks to [Bug 3159920]
	* generic/tclCompExpr.c
	* generic/tclEnsemble.c
	* generic/tclPreserve.c
	* generic/tclTest.c

2011-01-17  Jan Nijtmans  <nijtmans@users.sf.net>

	* generic/tclIOCmd.c: [Bug 3148192]: Commands "read/puts" incorrectly
	* tests/chanio.test:  interpret parameters. Improved error-message
	* tests/io.test       regarding legacy form.
	* tests/ioCmd.test

2011-01-15  Kevin B. Kenny  <kennykb@acm.org>

	* doc/tclvars.n:
	* generic/tclStrToD.c:
	* generic/tclUtil.c (Tcl_PrintDouble):
	* tests/util.test (util-16.*): [Bug 3157475]: Restored full Tcl 8.4
	compatibility for the formatting of floating point numbers when
	$::tcl_precision is not zero. Added compatibility tests to make sure
	that excess trailing zeroes are suppressed for all eight major code
	paths.

2011-01-12  Jan Nijtmans  <nijtmans@users.sf.net>

	* win/tclWinFile.c:   Use _vsnprintf in stead of vsnprintf, because
	MSVC 6 doesn't have it. Reported by andreask.
	* win/tcl.m4:         handle --enable-64bit=ia64 for gcc
	* win/configure.in:   more accurate test for correct <intrin.h>
	* win/configure:      (autoconf-2.59)
	* win/tclWin32Dll.c:  VS 2005 64-bit does not have intrin.h, and
	* generic/tclPanic.c: does not need it.

2011-01-07  Kevin B. Kenny  <kennykb@acm.org>

	* tests/util.test (util-15.*): Added test cases for floating point
	conversion of the largest denormal and the smallest normal number, to
	avoid any possibility of the failure suffered by PHP in the last
	couple of days. (They didn't fail, so no actual functional change.)

2011-01-05  Donal K. Fellows  <dkf@users.sf.net>

	* tests/package.test, tests/pkg.test: Coalesce these tests into one
	file that is concerned with the package system. Convert to use
	tcltest2 properly.
	* tests/autoMkindex.test, tests/pkgMkIndex.test: Convert to use
	tcltest2 properly.

2011-01-01  Donal K. Fellows  <dkf@users.sf.net>

	* tests/cmdAH.test, tests/cmdMZ.test, tests/compExpr.test,
	* tests/compile.test, tests/concat.test, tests/eval.test,
	* tests/fileName.test, tests/fileSystem.test, tests/interp.test,
	* tests/lsearch.test, tests/namespace-old.test, tests/namespace.test,
	* tests/oo.test, tests/proc.test, tests/security.test,
	* tests/switch.test, tests/unixInit.test, tests/var.test,
	* tests/winDde.test, tests/winPipe.test: Clean up of tests and
	conversion to tcltest 2. Target has been to get init and cleanup code
	out of the test body and into the -setup/-cleanup stanzas.

	* tests/execute.test (execute-11.1): [Bug 3142026]: Added test that
	fails (with a crash) in an unfixed memdebug build on 64-bit systems.

2010-12-31  Donal K. Fellows  <dkf@users.sf.net>

	* generic/tclCmdIL.c (SortElement): Use unions properly in the
	definition of this structure so that there is no need to use nasty
	int/pointer type punning. Made it clearer what the purposes of the
	various parts of the structure are.

2010-12-31  Jan Nijtmans  <nijtmans@users.sf.net>

	* unix/dltest/*.c: [Bug 3148192]: Fix broken [load] tests by ensuring
	that the affected files are never compiled with -DSTATIC_BUILD.

2010-12-30  Miguel Sofer  <msofer@users.sf.net>

	* generic/tclExecute.c (GrowEvaluationStack): Off-by-one error in
	sizing the new allocation - was ok in comment but wrong in the code.
	Triggered by [Bug 3142026] which happened to require exactly one more
	than what was in existence.

2010-12-26  Donal K. Fellows  <dkf@users.sf.net>

	* generic/tclCmdIL.c (Tcl_LsortObjCmd): Fix crash when multiple -index
	options are used. Simplified memory handling logic.

2010-12-20  Jan Nijtmans  <nijtmans@users.sf.net>

	* win/tclWin32Dll.c:    [Patch 3059922]: fixes for mingw64 - gcc4.5.1
	tdm64-1: completed for all environments.

2010-12-20  Jan Nijtmans  <nijtmans@users.sf.net>

	* win/configure.in:   Explicitely test for intrinsics support in
	compiler, before assuming only MSVC has it.
	* win/configure:      (autoconf-2.59)
	* generic/tclPanic.c:

2010-12-19  Jan Nijtmans  <nijtmans@users.sf.net>

	* win/tclWin32Dll.c:    [Patch 3059922]: fixes for mingw64 - gcc4.5.1
	tdm64-1: Fixed for gcc, not yet for MSVC 64-bit.

2010-12-17  Stuart Cassoff  <stwo@users.sourceforge.net>

	* unix/Makefile.in:  Remove unwanted/obsolete 'ddd' target.

2010-12-17  Stuart Cassoff  <stwo@users.sourceforge.net>

	* unix/Makefile.in:	Clean up '.PHONY:' targets: Arrange those
				common to Tcl and Tk as in Tk's Makefile.in,
				add any missing ones and remove duplicates.

2010-12-17  Stuart Cassoff  <stwo@users.sourceforge.net>

	* unix/Makefile.in:  [Bug 2446711]: Remove 'allpatch' target.

2010-12-17  Stuart Cassoff  <stwo@users.sourceforge.net>

	* unix/Makefile.in:  [Bug 2537626]: Use 'rpmbuild', not 'rpm'.

2010-12-16  Jan Nijtmans  <nijtmans@users.sf.net>

	* generic/tclPanic.c:  [Patch 3124554]: Move WishPanic from Tk to Tcl
	* win/tclWinFile.c:    Better communication with debugger, if present.

2010-12-15  Kevin B. Kenny  <kennykb@acm.org>

	[dogeen-assembler-branch]

	* tclAssembly.c:
	* assemble.test: 	Reworked beginCatch/endCatch handling to
	enforce the more severe (but more correct) restrictions on catch
	handling that appeared in the discussion of [Bug 3098302] and in
	tcl-core traffic beginning about 2010-10-29.

2010-12-15  Jan Nijtmans  <nijtmans@users.sf.net>

	* generic/tclPanic.c:    Restore abort() as it was before.
	* win/tclWinFile.c:      [Patch 3124554]: Use ExitProcess() here, like
	in wish.

2010-12-14  Jan Nijtmans  <nijtmans@users.sf.net>

	* generic/tcl.h: [Bug 3137454]: Tcl CVS HEAD does not build on GCC 3.

2010-12-14  Reinhard Max  <max@suse.de>

	* win/tclWinSock.c (CreateSocket):         Swap the loops over
	* unix/tclUnixSock.c (CreateClientSocket): local and remote addresses,
	so that the system's address preference for the remote side decides
	which family gets tried first. Cleanup and clarify some of the
	comments.

2010-12-13  Jan Nijtmans  <nijtmans@users.sf.net>

	* generic/tcl.h:    [Bug 3135271]: Link error due to hidden
	* unix/tcl.m4:      symbols (CentOS 4.2)
	* unix/configure:   (autoconf-2.59)
	* win/tclWinFile.c:  Undocumented feature, only meant to be used by
	Tk_Main. See [Patch 3124554]: Move WishPanic from Tk to Tcl

2010-12-12  Stuart Cassoff  <stwo@users.sourceforge.net>

	* unix/tcl.m4: Better building on OpenBSD.
	* unix/configure: (autoconf-2.59)

2010-12-10  Jan Nijtmans  <nijtmans@users.sf.net>

	* generic/tcl.h:       [Bug 3129448]: Possible over-allocation on
	* generic/tclCkalloc.c: 64-bit platforms, part 2
	* generic/tclCompile.c:
	* generic/tclHash.c:
	* generic/tclInt.h:
	* generic/tclIO.h:
	* generic/tclProc.c:

2010-12-10 Alexandre Ferrieux  <ferrieux@users.sourceforge.net>

	* generic/tclIO.c: Make sure [fcopy -size ... -command ...] always
	* tests/io.test:   calls the callback asynchronously, even for size
			   zero.

2010-12-10  Jan Nijtmans  <nijtmans@users.sf.net>

	* generic/tclBinary.c:  Fix gcc -Wextra warning: missing initializer
	* generic/tclCmdAH.c:
	* generic/tclCmdIL.c:
	* generic/tclCmdMZ.c:
	* generic/tclDictObj.c:
	* generic/tclIndexObj.c:
	* generic/tclIOCmd.c:
	* generic/tclVar.c:
	* win/tcl.m4:               Fix manifest-generation for 64-bit gcc
				    (mingw-w64)
	* win/configure.in:         Check for availability of intptr_t and
				    uintptr_t
	* win/configure:            (autoconf-2.59)
	* generic/tclInt.decls:     Change 1st param of TclSockMinimumBuffers
	* generic/tclIntDecls.h:    to ClientData, and TclWin(Get|Set)SockOpt
	* generic/tclIntPlatDecls.h:to SOCKET, because on Win64 those are
	* generic/tclIOSock.c:	    64-bit, which does not fit.
	* win/tclWinSock.c:
	* unix/tclUnixSock.c:

2010-12-09  Donal K. Fellows  <dkf@users.sf.net>

	* tests/fCmd.test: Improve sanity of constraints now that we don't
	support anything before Windows 2000.

	* generic/tclCmdAH.c (TclInitFileCmd, TclMakeFileCommandSafe, ...):
	Break up [file] into an ensemble. Note that the ensemble is safe in
	itself, but the majority of its subcommands are not.
	* generic/tclFCmd.c (FileCopyRename,TclFileDeleteCmd,TclFileAttrsCmd)
	(TclFileMakeDirsCmd): Adjust these subcommand implementations to work
	inside an ensemble.
	(TclFileLinkCmd, TclFileReadLinkCmd, TclFileTemporaryCmd): Move these
	subcommand implementations from tclCmdAH.c, where they didn't really
	belong.
	* generic/tclIOCmd.c (TclChannelNamesCmd): Move to more appropriate
	source file.
	* generic/tclEnsemble.c (TclMakeEnsemble): Start of code to make
	partially-safe ensembles. Currently does not function as expected due
	to various shortcomings in how safe interpreters are constructed.
	* tests/cmdAH.test, tests/fCmd.test, tests/interp.test: Test updates
	to take into account systematization of error messages.

	* tests/append.test, tests/appendComp.test: Clean up tests so that
	they don't leave things in the global environment (detected when doing
	-singleproc testing).

2010-12-07  Donal K. Fellows  <dkf@users.sf.net>

	* tests/fCmd.test, tests/safe.test, tests/uplevel.test,
	* tests/upvar.test, tests/var.test: Convert more tests to tcltest2 and
	factor them to be easier to understand.

	* generic/tclStrToD.c: Tidy up code so that more #ifdef-fery is
	quarantined at the front of the file and function headers follow the
	modern Tcl style.

2010-12-06  Jan Nijtmans  <nijtmans@users.sf.net>

	* generic/tclBinary.c:  [Bug 3129448]: Possible over-allocation on
	* generic/tclCkalloc.c: 64-bit platforms.
	* generic/tclTrace.c

2010-12-05  Jan Nijtmans  <nijtmans@users.sf.net>

	* unix/tcl.m4: [Patch 3116490]: Cross-compile support for unix
	* unix/configure: (autoconf-2.59)

2010-12-03  Jeff Hobbs  <jeffh@ActiveState.com>

	* generic/tclUtil.c (TclReToGlob): Add extra check for multiple inner
	*s that leads to poor recursive glob matching, defer to original RE
	instead.  tclbench RE var backtrack.

2010-12-03  Jan Nijtmans  <nijtmans@users.sf.net>

	* generic/tclUtil.c:   Silence gcc warning when using -Wwrite-strings
	* generic/tclStrToD.c: Silence gcc warning for non-IEEE platforms
	* win/Makefile.in:  [Patch 3116490]: Cross-compile Tcl mingw32 on unix
	* win/tcl.m4:       This makes it possible to cross-compile Tcl/Tk for
	* win/configure.in: Windows (either 32-bit or 64-bit) out-of-the-box
	* win/configure:    on UNIX, using mingw-w64 build tools (If Itcl,
	tdbc and Thread take over the latest tcl.m4, they can do that too).

2010-12-01  Kevin B. Kenny  <kennykb@acm.org>

	* generic/tclStrToD.c (SetPrecisionLimits, TclDoubleDigits):
	[Bug 3124675]: Added meaningless initialization of 'i', 'ilim' and
	'ilim1' to silence warnings from the C compiler about possible use of
	uninitialized variables, Added a panic to the 'switch' that assigns
	them, to assert that the 'default' case is impossible.

2010-12-01  Jan Nijtmans  <nijtmans@users.sf.net>

	* generic/tclBasic.c: Fix gcc 64-bit warnings: cast from pointer to
	* generic/tclHash.c:  integer of different size.
	* generic/tclTest.c:
	* generic/tclThreadTest.c:
	* generic/tclStrToD.c: Fix gcc(-4.5.2) warning: 'static' is not at
	beginning of declaration.
	* generic/tclPanic.c: Allow Tcl_Panic() to enter the debugger on win32
	* generic/tclCkalloc.c: Use Tcl_Panic() in stead of duplicating the
	code.

2010-11-30  Jeff Hobbs  <jeffh@ActiveState.com>

	* generic/tclInt.decls, generic/tclInt.h, generic/tclIntDecls.h:
	* generic/tclStubInit.c: TclFormatInt restored at slot 24
	* generic/tclUtil.c (TclFormatInt): restore TclFormatInt func from
	2005-07-05 macro-ization. Benchmarks indicate it is faster, as a key
	int->string routine (e.g. int-indexed arrays).

2010-11-29 Alexandre Ferrieux  <ferrieux@users.sourceforge.net>

	* generic/tclBasic.c: Patch by Miguel, providing a
	[::tcl::unsupported::inject coroname command args], which prepends
	("injects") arbitrary code to a suspended coro's future resumption.
	Neat for debugging complex coros without heavy instrumentation.

2010-11-29  Kevin B. Kenny  <kennykb@acm.org>

	* generic/tclInt.decls:
	* generic/tclInt.h:
	* generic/tclStrToD.c:
	* generic/tclTest.c:
	* generic/tclTomMath.decls:
	* generic/tclUtil.c:
	* tests/util.test:
	* unix/Makefile.in:
	* win/Makefile.in:
	* win/makefile.vc: Rewrite of Tcl_PrintDouble and TclDoubleDigits that
	(a) fixes a severe performance problem with floating point shimmering
	reported by Karl Lehenbauer, (b) allows TclDoubleDigits to generate
	the digit strings for 'e' and 'f' format, so that it can be used for
	tcl_precision != 0 (and possibly later for [format]), (c) fixes [Bug
	3120139] by making TclPrintDouble inherently locale-independent, (d)
	adds test cases to util.test for correct rounding in difficult cases
	of TclDoubleDigits where fixed- precision results are requested. (e)
	adds test cases to util.test for the controversial aspects of [Bug
	3105247]. As a side effect, two more modules from libtommath
	(bn_mp_set_int.c and bn_mp_init_set_int.c) are brought into the build,
	since the new code uses them.

	* generic/tclIntDecls.h:
	* generic/tclStubInit.c:
	* generic/tclTomMathDecls.h:	Regenerated.

2010-11-24  Donal K. Fellows  <dkf@users.sf.net>

	* tests/chanio.test, tests/iogt.test, tests/ioTrans.test: Convert more
	tests to tcltest2 and factor them to be easier to understand.

2010-11-20  Donal K. Fellows  <dkf@users.sf.net>

	* tests/chanio.test: Converted many tests to tcltest2 by marking the
	setup and cleanup parts as such.

2010-11-19  Jan Nijtmans  <nijtmans@users.sf.net>

	* win/tclWin32Dll.c: Fix gcc warnings: unused variable 'registration'
	* win/tclWinChan.c:
	* win/tclWinFCmd.c:

2010-11-18  Jan Nijtmans  <nijtmans@users.sf.net>

	* win/tclAppInit.c: [FRQ 491789]: "setargv() doesn't support a unicode
	cmdline" now implemented for cygwin and mingw32 too.
	* tests/main.test: No longer disable tests Tcl_Main-1.4 and 1.6 on
	Windows, because those now work on all supported platforms.
	* win/configure.in:  Set NO_VIZ=1 when zlib is compiled in libtcl,
	this resolves compiler warnings in 64-bit and static builds.
	* win/configure (regenerated)

2010-11-18  Donal K. Fellows  <dkf@users.sf.net>

	* doc/file.n: [Bug 3111298]: Typofix.

	* tests/oo.test: [Bug 3111059]: Added testing that neatly trapped this
	issue.

2010-11-18  Miguel Sofer  <msofer@users.sf.net>

	* generic/tclNamesp.c: [Bug 3111059]: Fix leak due to bad looping
	construct.

2010-11-17  Jan Nijtmans  <nijtmans@users.sf.net>

	* win/tcl.m4: [FRQ 491789]: "setargv() doesn't support a unicode
	cmdline" now implemented for mingw-w64
	* win/configure    (re-generated)

2010-11-16  Jan Nijtmans  <nijtmans@users.sf.net>

	* win/tclAppInit.c:Bring compilation under mingw-w64 a bit closer
	* win/cat.c:       to reality. See for what's missing:
	* win/tcl.m4:      <https://sourceforge.net/apps/trac/mingw-w64/wiki/Unicode%20apps>
	* win/configure:   (re-generated)
	* win/tclWinPort.h: [Bug #3110161]: Extensions using TCHAR don't
	compile on VS2005 SP1

2010-11-15  Andreas Kupries  <andreask@activestate.com>

	* doc/interp.n: [Bug 3081184]: TIP #378.
	* doc/tclvars.n: Performance fix for TIP #280.
	* generic/tclBasic.c:
	* generic/tclExecute.c:
	* generic/tclInt.h:
	* generic/tclInterp.c:
	* tests/info.test:
	* tests/interp.test:

2010-11-10  Andreas Kupries  <andreask@activestate.com>

	* changes:	Updates for 8.6b2 release.

2010-11-09  Donal K. Fellows  <dkf@users.sf.net>

	* generic/tclOOMethod.c (ProcedureMethodVarResolver): [Bug 3105999]:
	* tests/oo.test:	Make sure that resolver structures that are
				only temporarily needed get squelched.

2010-11-05  Jan Nijtmans  <nijtmans@users.sf.net>

	* generic/tclMain.c: Thanks, Kevin, for the fix, but this how it was
	supposed to be (TCL_ASCII_MAIN is only supposed to be defined on
	WIN32).

2010-11-05  Kevin B. Kenny  <kennykb@acm.org>

	* generic/tclMain.c: Added missing conditional on _WIN32 around code
	that messes around with the definition of _UNICODE, to correct a badly
	broken Unix build from Jan's last commit.

2010-11-04  Jan Nijtmans  <nijtmans@users.sf.net>

	* generic/tclDecls.h:	[FRQ 491789]: "setargv() doesn't support a
	* generic/tclMain.c:	unicode cmdline" implemented for Tcl on MSVC++
	* doc/Tcl_Main.3:
	* win/tclAppInit.c:
	* win/makefile.vc:
	* win/Makefile.in:
	* win/tclWin32Dll.c:	Eliminate minor MSVC warning TCHAR -> char
				conversion

2010-11-04  Reinhard Max  <max@suse.de>

	* tests/socket.test: Run the socket tests three times with the address
	family set to any, inet, and inet6 respectively. Use constraints to
	skip the tests if a family is found to be unsupported or not
	configured on the local machine. Adjust the tests to dynamically adapt
	to the address family that is being tested.

	Rework some of the tests to speed them up by avoiding (supposedly)
	unneeded [after]s.

2010-11-04  Stuart Cassoff  <stwo@users.sourceforge.net>

	* unix/Makefile.in:	[Patch 3101127]: Installer Improvements.
	* unix/install-sh:

2010-11-04  Donal K. Fellows  <dkf@users.sf.net>

	* tests/error.test (error-19.13): Another variation on testing for
	issues in [try] compilation.

	* doc/Tcl.n (Variable substitution): [Bug 3099086]: Increase clarity
	of explanation of what characters are actually permitted in variable
	substitutions. Note that this does not constitute a change of
	behavior; it is just an improvement of explanation.

2010-11-04  Don Porter  <dgp@users.sourceforge.net>

	* changes:	Updates for 8.6b2 release.  (Thanks Andreas Kupries)

2010-11-03  Jan Nijtmans  <nijtmans@users.sf.net>

	* win/tclWinFcmd.c:    [FRQ 2965056]: Windows build with -DUNICODE
	* win/tclWinFile.c:    (more clean-ups for pre-win2000 stuff)
	* win/tclWinReg.c:

2010-11-03  Donal K. Fellows  <dkf@users.sf.net>

	* generic/tclCmdMZ.c (TryPostBody):  Ensure that errors when setting
	* tests/error.test (error-19.1[12]): message/opt capture variables get
					     reflected properly to the caller.

2010-11-03  Kevin B. Kenny  <kennykb@acm.org>

	* generic/tclCompCmds.c (TclCompileCatchCmd): [Bug 3098302]:
	* tests/compile.test (compile-3.6): Reworked the compilation of the
	[catch] command so as to avoid placing any code that might throw an
	exception (specifically, any initial substitutions or any stores to
	result or options variables) between the BEGIN_CATCH and END_CATCH but
	outside the exception range.  Added a test case that panics on a stack
	smash if the change is not made.

2010-11-01  Stuart Cassoff  <stwo@users.sourceforge.net>

	* library/safe.tcl:	Improved handling of non-standard module path
	* tests/safe.test:	lists, empty path lists in particular.

2010-11-01  Kevin B. Kenny  <kennykb@acm.org>

	* library/tzdata/Asia/Hong_Kong:
	* library/tzdata/Pacific/Apia:
	* library/tzdata/Pacific/Fiji:   Olson's tzdata2010o.

2010-10-29  Alexandre Ferrieux  <ferrieux@users.sourceforge.net>

	* generic/tclTimer.c:	[Bug 2905784]: Stop small [after]s from
				wasting CPU while keeping accuracy.

2010-10-28  Kevin B. Kenny  <kennykb@acm.org>

	[dogeen-assembler-branch]
	* generic/tclAssembly.c:
	* tests/assembly.test (assemble-31.*): Added jump tables.

2010-10-28  Don Porter  <dgp@users.sourceforge.net>

	* tests/http.test:	[Bug 3097490]: Make http-4.15 pass in
				isolation.

	* unix/tclUnixSock.c:	[Bug 3093120]: Prevent calls of
				freeaddrinfo(NULL) which can crash some
				systems.  Thanks Larry Virden.

2010-10-26  Reinhard Max  <max@suse.de>

	* Changelog.2008: Split off from Changelog.
	* generic/tclIOSock.c (TclCreateSocketAddress): The interp != NULL
	check is needed for ::tcl::unsupported::socketAF as well.

2010-10-26  Donal K. Fellows  <dkf@users.sf.net>

	* unix/tclUnixSock.c (TcpGetOptionProc): Prevent crash if interp is
	* win/tclWinSock.c (TcpGetOptionProc):   NULL (a legal situation).

2010-10-26  Reinhard Max  <max@suse.de>

	* unix/tclUnixSock.c (TcpGetOptionProc): Added support for
	::tcl::unsupported::noReverseDNS, which if set to any value, prevents
	[fconfigure -sockname] and [fconfigure -peername] from doing
	reverse DNS queries.

2010-10-24  Kevin B. Kenny  <kennykb@acm.org>

	[dogeen-assembler-branch]
	* generic/tclAssembly.c:
	* tests/assembly.test (assemble-17.15): Reworked branch handling so
	that forward branches can use jump1 (jumpTrue1, jumpFalse1). Added
	test cases that the forward branches will expand to jump4, jumpTrue4,
	jumpFalse4 when needed.

2010-10-23  Kevin B. Kenny  <kennykb@acm.org>

	[dogeen-assembler-branch]
	* generic/tclAssembly.h (removed):
				Removed file that was included in only one
				source file.
	* generictclAssembly.c:	Inlined tclAssembly.h.

2010-10-17  Alexandre Ferrieux  <ferrieux@users.sourceforge.net>

	* doc/info.n:            [Patch 2995655]:
	* generic/tclBasic.c:    Report inner contexts in [info errorstack]
	* generic/tclCompCmds.c:
	* generic/tclCompile.c:
	* generic/tclCompile.h:
	* generic/tclExecute.c:
	* generic/tclInt.h:
	* generic/tclNamesp.c:
	* tests/error.test:
	* tests/result.test:

2010-10-20  Donal K. Fellows  <dkf@users.sf.net>

	* generic/tclCompCmds.c (TclCompileDictForCmd): Update the compilation
	* generic/tclCompile.c (tclInstructionTable):	of [dict for] so that
	* generic/tclExecute.c (TEBCresume):		it no longer makes any
	use of INST_DICT_DONE now that's not needed, and make it clearer in
	the implementation of the instruction that it's just a deprecated form
	of unset operation. Followup to my commit of 2010-10-16.

2010-10-19  Donal K. Fellows  <dkf@users.sf.net>

	* generic/tclZlib.c (Tcl_ZlibStreamGet): [Bug 3081008]: Ensure that
	when a bytearray gets its internals entangled with zlib for more than
	a passing moment, that bytearray will never be shimmered away. This
	increases the amount of copying but is simple to get right, which is a
	reasonable trade-off.

	* generic/tclStringObj.c (Tcl_AppendObjToObj): Added some special
	cases so that most of the time when you build up a bytearray by
	appending, it actually ends up being a bytearray rather than
	shimmering back and forth to string.

	* tests/http11.test (check_crc): Use a simpler way to express the
	functionality of this procedure.

	* generic/tclZlib.c: Purge code that wrote to the object returned by
	Tcl_GetObjResult, as we don't want to do that anti-pattern no more.

2010-10-18  Jan Nijtmans  <nijtmans@users.sf.net>

	* tools/uniParse.tcl:   [Bug 3085863]: tclUniData was 9 years old;
	Ignore non-BMP characters and fix comment about UnicodeData.txt file.
	* generic/regcomp.c:    Fix comment
	* tests/utf.test:       Add some Unicode 6 testcases

2010-10-17  Alexandre Ferrieux  <ferrieux@users.sourceforge.net>

	* doc/info.n:           Document [info errorstack] faithfully.

2010-10-16  Donal K. Fellows  <dkf@users.sf.net>

	* generic/tclExecute.c (ReleaseDictIterator): Factored out the release
	of the bytecode-level dictionary iterator information so that the
	side-conditions on instruction issuing are simpler.

2010-10-15  Jan Nijtmans  <nijtmans@users.sf.net>

	* generic/reg_locale.c: [Bug 3085863]: tclUniData 9 years old: Updated
	* generic/tclUniData.c: Unicode tables to latest UnicodeData.txt,
	* tools/uniParse.tcl:   corresponding with Unicode 6.0 (except for
				out-of-range chars > 0xFFFF)

2010-10-13  Don Porter  <dgp@users.sourceforge.net>

	* generic/tclCompile.c:	Alternative fix for [Bugs 467523,983660] where
	* generic/tclExecute.c:	sharing of empty scripts is allowed again.

2010-10-13  Jan Nijtmans  <nijtmans@users.sf.net>

	* win/tclWinThrd.h: (removed) because it is just empty en used nowhere
	* win/tcl.dsp

2010-10-12  Jan Nijtmans  <nijtmans@users.sf.net>

	* tools/uniClass.tcl:    Spacing and comments: let uniClass.tcl
	* generic/regc_locale.c: generation match better the current
				 (hand-modified) regc_locale.c
	* tools/uniParse.tcl:    Generate proper const qualifiers for
	* generic/tclUniData.c:  tclUniData.c

2010-10-12  Reinhard Max  <max@suse.de>

	* unix/tclUnixSock.c (CreateClientSocket): [Bug 3084338]: Fix a
	memleak and refactor the calls to freeaddrinfo().

2010-10-11  Jan Nijtmans  <nijtmans@users.sf.net>

	* win/tclWinDde.c:    [FRQ 2965056]: Windows build with -DUNICODE
	* win/tclWinReg.c:
	* win/tclWinTest.c:   More cleanups
	* win/tclWinFile.c:   Add netapi32 to the link line, so we no longer
	* win/tcl.m4:         have to use LoadLibrary to access those
			      functions.
	* win/makefile.vc:
	* win/configure:      (Re-generate with autoconf-2.59)
	* win/rules.vc        Update for VS10

2010-10-09  Miguel Sofer  <msofer@users.sf.net>

	* generic/tclExecute.c: Fix overallocation of exec stack in TEBC (due
	to mixing numwords and numbytes)

2010-10-08  Jan Nijtmans  <nijtmans@users.sf.net>

	* generic/tclIOSock.c: On Windows, use gai_strerrorA

2010-10-06  Don Porter  <dgp@users.sourceforge.net>

	* tests/winPipe.test:	Test hygiene with makeFile and removeFile.

	* generic/tclCompile.c:	[Bug 3081065]: Prevent writing to the intrep
	* tests/subst.test:	fields of a freed Tcl_Obj.

2010-10-06  Kevin B. Kenny  <kennykb@acm.org>

	[dogeen-assembler-branch]

	* generic/tclAssembly.c:
	* generic/tclAssembly.h:
	* tests/assemble.test: Added catches. Still needs a lot of testing.

2010-10-02  Kevin B. Kenny  <kennykb@acm.org>

	[dogeen-assembler-branch]

	* generic/tclAssembly.c:
	* generic/tclAssembly.h:
	* tests/assemble.test: Added dictAppend, dictIncrImm, dictLappend,
	dictSet, dictUnset, nop, regexp, nsupvar, upvar, and variable.

2010-10-02  Donal K. Fellows  <dkf@users.sf.net>

	* generic/tclExecute.c (TEBCresume): [Bug 3079830]: Added invalidation
	of string representations of dictionaries in some cases.

2010-10-01  Jeff Hobbs  <jeffh@ActiveState.com>

	* generic/tclExecute.c (EvalStatsCmd): change 'evalstats' to return
	data to interp by default, or if given an arg, use that as filename to
	output to (accepts 'stdout' and 'stderr').  Fix output to print used
	inst count data.
	* generic/tclCkalloc.c: Change TclDumpMemoryInfo sig to allow objPtr
	* generic/tclInt.decls: as well as FILE* as output.
	* generic/tclIntDecls.h:

2010-10-01  Donal K. Fellows  <dkf@users.sf.net>

	* generic/tclBasic.c, generic/tclClock.c, generic/tclEncoding.c,
	* generic/tclEnv.c, generic/tclLoad.c, generic/tclNamesp.c,
	* generic/tclObj.c, generic/tclRegexp.c, generic/tclResolve.c,
	* generic/tclResult.c, generic/tclUtil.c, macosx/tclMacOSXFCmd.c:
	More purging of strcpy() from locations where we already know the
	length of the data being copied.

2010-10-01  Kevin B. Kenny  <kennykb@acm.org>

	[dogeen-assembler-branch]

	* tests/assemble.test:
	* generic/tclAssemble.h:
	* generic/tclAssemble.c:  Added listIn, listNotIn, and dictGet.

2010-09-30  Kevin B. Kenny  <kennykb@acm.org>

	[dogeen-assembler-branch]

	* tests/assemble.test:   Added tryCvtToNumeric and several more list
	* generic/tclAssemble.c: operations.
	* generic/tclAssemble.h:

2010-09-29  Kevin B. Kenny  <kennykb@acm.org>

	[dogeen-assembler-branch]

	* tests/assemble.test:   Completed conversion of tests to a
	* generic/tclAssemble.c: "white box" structure that follows the
	C code. Added missing safety checks on the operands of 'over' and
	'reverse' so that negative operand counts don't smash the stack.

2010-09-29  Jan Nijtmans  <nijtmans@users.sf.net>

	* unix/configure:	Re-generate with autoconf-2.59
	* win/configure:
	* generic/tclMain.c:	Make compilable with -DUNICODE as well

2010-09-28  Reinhard Max  <max@suse.de>

	TIP #162 IMPLEMENTATION

	* doc/socket.n:		Document the changes to the [socket] and
				[fconfigure] commands.

	* generic/tclInt.h:	Introduce TclCreateSocketAddress() as a
	* generic/tclIOSock.c:	replacement for the platform-dependent
	* unix/tclUnixSock.c:	TclpCreateSocketAddress() functions. Extend
	* unix/tclUnixChan.c:	the [socket] and [fconfigure] commands to
	* unix/tclUnixPort.h:	behave as proposed in TIP #162. This is the
	* win/tclWinSock.c:	core of what is required to support the use of
	* win/tclWinPort.h:	IPv6 sockets in Tcl.

	* compat/fake-rfc2553.c: A compat implementation of the APIs defined
	* compat/fake-rfc2553.h: in RFC-2553 (getaddrinfo() and friends) on
				 top of the existing gethostbyname() etc.
	* unix/configure.in:	 Test whether the fake-implementation is
	* unix/tcl.m4:		 needed.
	* unix/Makefile.in:	 Add a compile target for fake-rfc2553.

	* win/configure.in:	Allow cross-compilation by default.

	* tests/socket.test:	Improve the test suite to make more use of
	* tests/remote.tcl:	randomized ports to reduce interference with
				tests running in parallel or other services on
				the machine.

2010-09-28  Kevin B. Kenny  <kennykb@acm.org>

	[dogeen-assembler-branch]

	* tests/assemble.test: Added more "white box" tests.
	* generic/tclAssembly.c: Added the error checking and reporting
	for undefined labels. Revised code so that no pointers into the
	bytecode sequence are held (because the sequence can move!),
	that no Tcl_HashEntry pointers are held (because the hash table
	doesn't guarantee their stability!) and to eliminate the BBHash
	table, which is merely additional information indexed by jump
	labels and can just as easily be held in the 'label' structure.
	Renamed shared structures to CamelCase, and renamed 'label' to
	JumpLabel because other types of labels may eventually be possible.

2010-09-27  Kevin B. Kenny  <kennykb@acm.org>

	[dogeen-assembler-branch]

	* tests/assemble.test: Added more "white box" tests.
	* generic/tclAssembly.c: Fixed bugs exposed by the new tests.
	(a) [eval] and [expr] had incorrect stack balance computed if
	the arg was not a simple word. (b) [concat] accepted a negative
	operand count. (c) [invoke] accepted a zero or negative operand
	count. (d) more misspelt error messages.
	Also replaced a funky NRCallTEBC with the new call
	TclNRExecuteByteCode, necessitated by a merge with changes on the
	HEAD.

2010-09-26  Miguel Sofer  <msofer@users.sf.net>

	* generic/tclBasic.c:    [Patch 3072080] (minus the itcl
	* generic/tclCmdIL.c:    update): a saner NRE.
	* generic/tclCompExpr.c:
	* generic/tclCompile.c:  This makes TclNRExecuteByteCode (ex TEBC)
	* generic/tclCompile.h:  to be a normal NRE citizen: it loses its
	* generic/tclExecute.c:  special status.
	* generic/tclInt.decls:  The logic flow within the BC engine is
	* generic/tclInt.h:      simplified considerably.
	* generic/tclIntDecls.h:
	* generic/tclObj.c:
	* generic/tclProc.c:
	* generic/tclTest.c:

	* generic/tclVar.c: Use the macro HasLocalVars everywhere

2010-09-26  Miguel Sofer  <msofer@users.sf.net>

	* generic/tclOOMethod.c (ProcedureMethodVarResolver): avoid code
	duplication, let the runtime var resolver call the compiled var
	resolver.

2010-09-26  Kevin B. Kenny  <kennykb@acm.org>

	[dogeen-assembler-branch]

	* tests/assemble.test:	Added many new tests moving toward a more
	comprehensive test suite for the assembler.
	* generic/tclAssembly.c:	Fixed bugs exposed by the new tests:
	(a) [bitnot] and [not] had incorrect operand counts. (b)
	INST_CONCAT cannot concatenate zero objects. (c) misspelt error
	messages. (d) the "assembly code" internal representation lacked
	a duplicator, which caused double-frees of the Bytecode object
	if assembly code ever was duplicated.

2010-09-25  Kevin B. Kenny   <kennykb@acm.org>

	[dogeen-assembler-branch]

	* generic/tclAssembly.c:	Massive refactoring of the assembler
	* generic/tclAssembly.h:	to use a Tcl-like syntax (and use
	* tests/assemble.test:		Tcl_ParseCommand to parse it). The
	* tests/assemble1.bench:	refactoring also ensures that
	Tcl_Tokens in the assembler have string ranges inside the source
	code, which allows for [eval] and [expr] assembler directives
	that simply call TclCompileScript and TclCompileExpr recursively.

2010-09-24  Jeff Hobbs  <jeffh@ActiveState.com>

	* tests/stringComp.test: improved string eq/cmp test coverage
	* generic/tclExecute.c (TclExecuteByteCode): merge INST_STR_CMP and
	INST_STR_EQ/INST_STR_NEQ paths.  Speeds up eq/ne/[string eq] with
	obj-aware comparisons and eq/==/ne/!= with length equality check.

2010-09-24  Andreas Kupries  <andreask@activestate.com>

	* tclWinsock.c: [Bug 3056775]: Fixed race condition between thread and
	internal co-thread access of a socket's structure because of the
	thread not using the socketListLock in TcpAccept(). Added
	documentation on how the module works to the top.

2010-09-23  Jan Nijtmans  <nijtmans@users.sf.net>

	* generic/tclDecls.h: Make Tcl_SetPanicProc and Tcl_GetStringResult
	* unix/tclAppInit.c:  callable without stubs, just as Tcl_SetVar.
	* win/tclAppInit.c:

2010-09-23  Don Porter  <dgp@users.sourceforge.net>

	* generic/tclCmdAH.c:   Fix cases where value returned by
	* generic/tclEvent.c:   Tcl_GetReturnOptions() was leaked.
	* generic/tclMain.c:    Thanks to Jeff Hobbs for discovery of the
	anti-pattern to seek and destroy.

2010-09-23  Jan Nijtmans  <nijtmans@users.sf.net>

	* unix/tclAppInit.c:  Make compilable with -DUNICODE (not activated
	* win/tclAppInit.c:   yet), many clean-ups in comments.

2010-09-22  Miguel Sofer  <msofer@users.sf.net>

	* generic/tclExecute: [Bug 3072640]: One more DECACHE_STACK_INFO() was
	missing.

	* tests/execute.test: Added execute-10.3 for [Bug 3072640]. The test
	causes a mem failure.

	* generic/tclExecute: Protect all possible writes to ::errorInfo or
	::errorCode with DECACHE_STACK_INFO(), as they could run traces. The
	new calls to be protected are Tcl_ResetResult(), Tcl_SetErrorCode(),
	IllegalExprOperandType(), TclExprFloatError(). The error was triggered
	by [Patch 3072080].

2010-09-22  Jan Nijtmans  <nijtmans@users.sf.net>

	* win/tcl.m4:		Add kernel32 to LIBS, so the link line for
	* win/configure:	mingw is exactly the same as for MSVC++.

2010-09-21  Jeff Hobbs  <jeffh@ActiveState.com>

	* generic/tclExecute.c (TclExecuteByteCode):
	* generic/tclOOMethod.c (ProcedureMethodCompiledVarConnect):
	* generic/tclVar.c (TclLookupSimpleVar, CompareVarKeys):
	* generic/tclPathObj.c (Tcl_FSGetNormalizedPath, Tcl_FSEqualPaths):
	* generic/tclIOUtil.c (TclFSCwdPointerEquals): peephole opt
	* generic/tclResult.c (TclMergeReturnOptions): Use memcmp where
	applicable as possible speedup on some libc variants.

2010-09-21  Kevin B. Kenny  <kennykb@acm.org>

	[BRANCH: dogeen-assembler-branch]

	* generic/tclAssembly.c (new file):
	* generic/tclAssembly.h:
	* generic/tclBasic.c (builtInCmds, Tcl_CreateInterp):
	* generic/tclInt.h:
	* tests/assemble.test (new file):
	* tests/assemble1.bench (new file):
	* unix/Makefile.in:
	* win/Makefile.in:
	* win/Makefile.vc:
		Initial commit of Ozgur Dogan Ugurlu's (SF user: dogeen)
		assembler for the Tcl bytecode language.

2010-09-21  Jan Nijtmans  <nijtmans@users.sf.net>

	* win/tclWinFile.c:   Fix declaration after statement.
	* win/tcl.m4:         Add -Wdeclaration-after-statement, so this
	* win/configure:      mistake cannot happen again.
	* win/tclWinFCmd.c:   [Bug 3069278]: Breakage on head Windows
	* win/tclWinPipe.c:   triggered by install-tzdata, final fix

2010-09-20  Jan Nijtmans  <nijtmans@users.sf.net>

	* win/tclWinFCmd.c: Eliminate tclWinProcs->useWide everywhere, since
	* win/tclWinFile.c: the value is always "1" on platforms >win95
	* win/tclWinPipe.c:

2010-09-19  Donal K. Fellows  <dkf@users.sf.net>

	* doc/file.n (file readlink): [Bug 3070580]: Typofix.

2010-09-18  Jan Nijtmans  <nijtmans@users.sf.net>

	* win/tclWinFCmd.c [Bug 3069278]: Breakage on head Windows triggered
	by install-tzdata. Temporary don't compile this with -DUNICODE, while
	investigating this bug.

2010-09-16  Jeff Hobbs  <jeffh@ActiveState.com>

	* win/tclWinFile.c: Remove define of FINDEX_INFO_LEVELS as all
	supported versions of compilers should now have it.

	* unix/Makefile.in: Do not pass current build env vars when using
	NATIVE_TCLSH in targets.

2010-09-16  Jan Nijtmans  <nijtmans@users.sf.net>

	* generic/tclDecls.h:    Make Tcl_FindExecutable() work in UNICODE
	* generic/tclEncoding.c: compiles (windows-only) as well as ASCII.
	* generic/tclStubInit.c: Needed for [FRQ 491789]: setargv() doesn't
	support a unicode cmdline.

2010-09-15  Donal K. Fellows  <dkf@users.sf.net>

	* generic/tclBinary.c (TclAppendBytesToByteArray): [Bug 3067036]: Make
	sure we never try to double zero repeatedly to get a buffer size. Also
	added a check for sanity on the size of buffer being appended.

2010-09-15  Don Porter  <dgp@users.sourceforge.net>

	* unix/Makefile.in:	Revise `make dist` target to tolerate the
	case of zero bundled packages.

2010-09-15  Jan Nijtmans  <nijtmans@users.sf.net>

	* tools/genStubs.tcl:   [Patch 3034251]: Backport ttkGenStubs.tcl
	* generic/tcl.decls:    features to genStubs.tcl. Make the "generic"
	* generic/tclInt.decls: argument in the *.decls files optional
	* generic/tclOO.decls:  (no change to any tcl*Decls.h files)
	* generic/tclTomMath.decls:
	This allows genStubs.tcl to generate the ttk stub files as well, while
	keeping full compatibility with existing *.decls files.

2010-09-14  Jan Nijtmans  <nijtmans@users.sf.net>

	* win/tclWinPort.h:  Allow all Win2000+ API entries in Tcl
	* win/tclWin32Dll.c: Eliminate dynamical loading of advapi23 and
	kernel32 symbols.

2010-09-13  Jan Nijtmans  <nijtmans@users.sf.net>

	* win/tclWinChan.c:      Various clean-ups, converting from
	* win/tclWinConsole.c:   tclWinProc->xxxProc directly to Xxx
	* win/tclWinInit.c:      (no change in functionality)
	* win/tclWinLoad.c:
	* win/tclWinSerial.c:
	* win/tclWinSock.c:
	* tools/genStubs.tcl:    Add scspec feature from ttkGenStubs.tcl
	  (no change in output for *Decls.h files)

2010-09-10  Jan Nijtmans  <nijtmans@users.sf.net>

	* win/tclWin32Dll.c: Partly revert yesterday's change, to make it work
	on VC++ 6.0 again.

2010-09-10  Donal K. Fellows  <dkf@users.sf.net>

	* doc/regsub.n: [Bug 3063568]: Fix for gotcha in example due to Tcl's
	special handling of backslash-newline. Makes example slightly less
	pure, but more useful.

2010-09-09  Jan Nijtmans  <nijtmans@users.sf.net>

	* win/makefile.vc:   Mingw should always link with -ladvapi32.
	* win/tcl.m4:
	* win/configure:     (regenerated)
	* win/tclWinInt.h:   Remove ascii variant of tkWinPocs table, it is
	* win/tclWin32Dll.c: no longer necessary. Fix CreateProcess signature
	* win/tclWinPipe.c:  and remove unused GetModuleFileName and lstrcpy.
	* win/tclWinPort.h:  Mingw/cygwin fixes: <tchar.h> should always be
	included, and fix conflict in various macro values: Always force the
	same values as in VC++.

2010-09-08  Don Porter  <dgp@users.sourceforge.net>

	* win/tclWinChan.c:	[Bug 3059922]: #ifdef protections to permit
	* win/tclWinFCmd.c:     builds with mingw on amd64 systems. Thanks to
				"mescalinum" for reporting and testing.

2010-09-08  Andreas Kupries  <andreask@activestate.com>

	* doc/tm.n: Added underscore to the set of characters accepted in
	module names. This is true for quite some time in the code, this
	change catches up the documentation.

2010-09-03  Donal K. Fellows  <dkf@users.sf.net>

	* tools/tcltk-man2html.tcl (plus-pkgs): Improve the package
	documentation search pattern to support the doctoos-generated
	directory structure.
	* tools/tcltk-man2html-utils.tcl (output-name): Made this more
	resilient against misformatted NAME sections, induced by import of
	Thread package documentation into Tcl doc tree.

2010-09-02  Andreas Kupries  <andreask@activestate.com>

	* doc/glob.n: Fixed documentation ambiguity regarding the handling
	of -join.

	* library/safe.tcl (safe::AliasGlob): Fixed another problem, the
	option -join does not stop option processing in the core builtin, so
	the emulation must not do that either.

2010-09-01  Andreas Kupries  <andreas_kupries@users.sourceforge.net>

	* library/safe.tcl (safe::AliasGlob): Moved the command extending the
	actual glob command with a -directory flag to when we actually have a
	proper untranslated path,

2010-09-01  Andreas Kupries  <andreask@activestate.com>

	* generic/tclExecute.c: [Bug 3057639]: Applied patch by Jeff to make
	* generic/tclVar.c:	the behaviour of lappend in bytecompiled mode
	* tests/append.test:	consistent with direct-eval and 'append'
	* tests/appendComp.test: generally. Added tests (append*-9.*)
	showing the difference.

2010-08-31  Jan Nijtmans  <nijtmans@users.sf.net>

	* win/rules.vc:               Typo (thanks to Twylite discovering
				      this)
	* generic/tclStubLib.c:       Revert to previous version: MSVC++ 6.0
	* generic/tclTomMathStubLib.c:cannot handle the new construct.
	* generic/tcl.decls           [Patch 2997642]: Many type casts needed
	* generic/tclDecls.h:         when using Tcl_Pkg* API. Remaining part.
	* generic/tclPkg.c:
	* generic/tclBasic.c:
	* generic/tclTomMathInterface.c:
	* doc/PkgRequire.3

2010-08-31  Andreas Kupries  <andreask@activestate.com>

	* win/tcl.m4: Applied patch by Jeff fixing issues with the manifest
	handling on Win64.
	* win/configure: Regenerated.

2010-08-30  Miguel Sofer  <msofer@users.sf.net>

	* generic/tclBasic.c:    [Bugs 3046594,3047235,3048771]: New
	* generic/tclCmdAH.c:    implementation for [tailcall] command: it now
	* generic/tclCmdMZ.c:    schedules the command and returns TCL_RETURN.
	* generic/tclExecute.c:  This fixes all issues with [catch] and [try].
	* generic/tclInt.h:      Thanks dgp for exploring the dark corners.
	* generic/tclNamesp.c:   More thorough testing is required.
	* tests/tailcall.test:

2010-08-30  Jan Nijtmans  <nijtmans@users.sf.net>

	* win/Makefile.in:   [FRQ 2965056]: Windows build with -DUNICODE
	* win/rules.vc:
	* win/tclWinFCmd.c:  Make sure that allocated TCHAR arrays are
	* win/tclWinFile.c:  always properly aligned as wchar_t, and
	* win/tclWinPipe.c:  not bigger than necessary.
	* win/tclWinSock.c:
	* win/tclWinDde.c:   Those 3 files are not converted yet to be
	* win/tclWinReg.c:   built with -DUNICODE, so add a TODO.
	* win/tclWinTest.c:
	* generic/tcl.decls:  [Patch 2997642]: Many type casts needed when
	* generic/tclDecls.h: using Tcl_Pkg* API. Partly.
	* generic/tclPkg.c:
	* generic/tclStubLib.c: Demonstration how this change can benefit
				code.
	* generic/tclTomMathStubLib.c:
	* doc/PkgRequire.3:

2010-08-29  Donal K. Fellows  <dkf@users.sf.net>

	* doc/dict.n: [Bug 3046999]: Corrected cross reference to array
	manpage to refer to (correct) existing subcommand.

2010-08-26  Jeff Hobbs  <jeffh@ActiveState.com>

	* unix/configure, unix/tcl.m4: SHLIB_LD_LIBS='${LIBS}' for OSF1-V*.
	Add /usr/lib64 to set of auto-search dirs. [Bug 1230554]
	(SC_PATH_X): Correct syntax error when xincludes not found.

	* win/Makefile.in (VC_MANIFEST_EMBED_DLL VC_MANIFEST_EMBED_EXE):
	* win/configure, win/configure.in, win/tcl.m4: SC_EMBED_MANIFEST
	macro and --enable-embedded-manifest configure arg added to support
	manifest embedding where we know the magic.  Help prevents DLL hell
	with MSVC8+.

2010-08-24  Jan Nijtmans  <nijtmans@users.sf.net>

	* generic/tcl.decls: [Bug 3007895]: Tcl_(Find|Create)HashEntry
	* generic/tclHash.c: stub entries can never be called.
	* generic/tclDecls.h:
	* generic/tclStubInit.c: [Patch 2994165]: Change signature of
	Tcl_FSGetNativePath and TclpDeleteFile follow-up: move stub entry back
	to original location.

2010-08-23  Kevin B. Kenny  <kennykb@acm.org>

	* library/tzdata/Africa/Cairo:
	* library/tzdata/Asia/Gaza: Olson's tzdata2010l.

2010-08-22  Jan Nijtmans  <nijtmans@users.sf.net>

	* generic/tclBasic.c:  [Patch 3009403]: Signature of Tcl_GetHashKey,
	* generic/tclBinary.c: Tcl_(Create|Find)HashEntry follow-up:
	* generic/tclCmdIL.c:  Remove many type casts which are no longer
	* generic/tclCompile.c:necessary as a result of this signature change.
	* generic/tclDictObj.c:
	* generic/tclEncoding.c:
	* generic/tclExecute.c:
	* generic/tclInterp.c:
	* generic/tclIOCmd.c:
	* generic/tclObj.c:
	* generic/tclProc.c:
	* generic/tclTest.c:
	* generic/tclTrace.c:
	* generic/tclUtil.c:
	* generic/tclVar.c:

2010-08-21  Donal K. Fellows  <dkf@users.sf.net>

	* doc/linsert.n: [Bug 3045123]: Make description of what is actually
	happening more accurate.

2010-08-21  Jan Nijtmans  <nijtmans@users.sf.net>

	* tools/genStubs.tcl: [Patch 3034251]: Backport ttkGenStubs.tcl
	features to genStubs.tcl, partly: Use void (*reserved$i)(void) = 0
	instead of void *reserved$i = NULL for unused stub entries, in case
	pointer-to-function and pointer-to-object are different sizes.
	* generic/tcl*Decls.h:   (regenerated)
	* generic/tcl*StubInit.c:(regenerated)

2010-08-20  Jan Nijtmans  <nijtmans@users.sf.net>

	* doc/Method.3:   Fix definition of Tcl_MethodType.

2010-08-19  Donal K. Fellows  <dkf@users.sf.net>

	* generic/tclTrace.c (TraceExecutionObjCmd, TraceCommandObjCmd)
	(TraceVariableObjCmd): [Patch 3048354]: Use memcpy() instead of
	strcpy() to avoid buffer overflow; we have the correct length of data
	to copy anyway since we've just allocated the target buffer.

2010-08-18  Jan Nijtmans  <nijtmans@users.sf.net>

	* tools/genStubs.tcl: [Patch 3034251]: Backport ttkGenStubs.tcl
	features to genStubs.tcl, partly: remove unneeded ifdeffery and put
	C++ guard around stubs pointer definition.
	* generic/*Decls.h:   (regenerated)

2010-08-18  Miguel Sofer  <msofer@users.sf.net>
	* generic/tclBasic.c:   New redesign of [tailcall]: find
	* generic/tclExecute.c: errors early on, so that errorInfo
	* generic/tclInt.h:     contains the proper info [Bug 3047235]
	* generic/tclNamesp.c:

	* generic/tclCmdAH.c (TclNRTryObjCmd): [Bug 3046594]: Block
	tailcalling out of the body of a non-bc'ed [try].

	* generic/tclBasic.c:    Redesign of [tailcall] to
	* generic/tclCmdAH.c:    (a) fix [Bug 3047235]
	* generic/tclCompile.h:  (b) enable fix for [Bug 3046594]
	* generic/tclExecute.c:  (c) enable recursive tailcalls
	* generic/tclInt.h:
	* generic/tclNamesp.c:
	* tests/tailcall.test:

2010-08-18  Donal K. Fellows  <dkf@users.sf.net>

	* library/safe.tcl (AliasGlob): [Bug 3004191]: Restore safe [glob] to
	working condition.

2010-08-15  Donal K. Fellows  <dkf@users.sf.net>

	* generic/tclProc.c (ProcWrongNumArgs): [Bug 3045010]: Make the
	handling of passing the wrong number of arguments to [apply] somewhat
	less verbose when a lambda term is present.

2010-08-14  Jan Nijtmans  <nijtmans@users.sf.net>

	* compat/unicows:    Remove completely, see [FRQ 2819611].
	* doc/FileSystem.3: [Patch 2994165]: Change signature of
	* generic/tcl.decls  Tcl_FSGetNativePath and TclpDeleteFile
	* generic/tclDecls.h:
	* generic/tclIOUtil.c:
	* generic/tclStubInit.c:
	* generic/tclInt.h:
	* unix/tclUnixFCmd.c:
	* win/tclWinFCmd.c:
	* doc/Hash.3: [Patch 3009403]: Signature of Tcl_GetHashKey,
	* generic/tcl.h:     Tcl_(Create|Find)HashEntry

2010-08-11  Jeff Hobbs  <jeffh@ActiveState.com>

	* unix/ldAix: Remove ancient (pre-4.2) AIX support
	* unix/configure: Regen with ac-2.59
	* unix/configure.in, unix/tclConfig.sh.in, unix/Makefile.in:
	* unix/tcl.m4 (AIX): Remove the need for ldAIX, replace with
	-bexpall/-brtl.  Remove TCL_EXP_FILE (export file) and other baggage
	that went with it.  Remove pre-4 AIX build support.

2010-08-11  Miguel Sofer  <msofer@users.sf.net>

	* generic/tclBasic.c (TclNRYieldToObjCmd):
	* tests/coroutine.test: Fixed bad copypasta snafu. Thanks to Andy Goth
	for finding the bug.

2010-08-10  Jeff Hobbs  <jeffh@ActiveState.com>

	* generic/tclUtil.c (TclByteArrayMatch): Patterns may not be
	null-terminated, so account for that.

2010-08-09  Don Porter  <dgp@users.sourceforge.net>

	* changes:	Updates for 8.6b2 release.

2010-08-04  Jeff Hobbs  <jeffh@ActiveState.com>

	* win/Makefile.in, win/makefile.bc, win/makefile.vc, win/tcl.dsp:
	* win/tclWinPipe.c (TclpCreateProcess):
	* win/stub16.c (removed): Removed Win9x tclpip8x.dll build and 16-bit
	application loader stub support.  Win9x is no longer supported.

	* win/tclWin32Dll.c (TclWinInit): Hard-enforce Windows 9x as an
	unsupported platform with a panic.  Code to support it still exists in
	other files (to go away in time), but new APIs are being used that
	don't exist on Win9x.

	* unix/tclUnixFCmd.c: Adjust license header as per
	ftp://ftp.cs.berkeley.edu/pub/4bsd/README.Impt.License.Change

	* license.terms: Fix DFARs note for number-adjusted rights clause

	* win/tclWin32Dll.c (asciiProcs, unicodeProcs):
	* win/tclWinLoad.c (TclpDlopen): 'load' use LoadLibraryEx with
	* win/tclWinInt.h (TclWinProcs): LOAD_WITH_ALTERED_SEARCH_PATH to
	prefer dependent DLLs in same dir as loaded DLL.

	* win/Makefile.in (%.${OBJEXT}): better implicit rules support

2010-08-04  Andreas Kupries  <andreask@activestate.com>

	* generic/tclIORChan.c: [Bug 3034840]: Fixed reference counting in
	* generic/tclIORTrans.c: InvokeTclMethod and callers.
	* tests/ioTrans.test:

2010-08-03  Andreas Kupries  <andreask@activestate.com>

	* tests/var.test (var-19.1): [Bug 3037525]: Added test demonstrating
	the local hashtable deletion crash and fix.

	* tests/info.test (info-39.1): Added forward copy of test in 8.5
	branch about [Bug 2933089]. Should not fail, and doesn't, after
	updating the line numbers to the changed position.

2010-08-02  Kevin B. Kenny  <kennykb@users.sf.net>

	* library/tzdata/America/Bahia_Banderas:
	* library/tzdata/Pacific/Chuuk:
	* library/tzdata/Pacific/Pohnpei:
	* library/tzdata/Africa/Cairo:
	* library/tzdata/Europe/Helsinki:
	* library/tzdata/Pacific/Ponape:
	* library/tzdata/Pacific/Truk:
	* library/tzdata/Pacific/Yap:			Olson's tzdata2010k.

2010-08-02  Miguel Sofer  <msofer@users.sf.net>

	* generic/tclVar.c: Correcting bad port of [Bug 3037525] fix

2010-07-28  Miguel Sofer  <msofer@users.sf.net>

	* generic/tclVar.c: [Bug 3037525]: Lose fickle optimisation in
	TclDeleteVars (used for runtime-created locals) that caused crash.

2010-07-29  Jan Nijtmans  <nijtmans@users.sf.net>

	* compat/zlib/win32/README.txt: Official build of zlib1.dll 1.2.5 is
	* compat/zlib/win32/USAGE.txt:  finally available, so put it in.
	* compat/zlib/win32/zlib1.dll:

2010-07-25  Donal K. Fellows  <dkf@users.sf.net>

	* doc/http.n: Corrected description of location of one of the entries
	in the state array.

2010-07-24  Jan Nijtmans  <nijtmans@users.sf.net>

	* generic/tclDecls.h: [Bug 3029891]: Functions that don't belong in
	* generic/tclTest.c:  the stub table.
	* generic/tclBasic.c: From [Bug 3030870] make itcl 3.x built with
	pre-8.6 work in 8.6: Relax the relation between Tcl_CallFrame and
	CallFrame.

2010-07-16  Donal K. Fellows  <dkf@users.sf.net>

	* generic/tclBasic.c: Added more errorCode setting.

2010-07-15  Donal K. Fellows  <dkf@users.sf.net>

	* generic/tclExecute.c (TclExecuteByteCode): Ensure that [dict get]
	* generic/tclDictObj.c (DictGetCmd): always generates an errorCode on
	a failure to look up an entry.

2010-07-11  Pat Thoyts  <patthoyts@users.sourceforge.net>

	* unix/configure: (regenerated)
	* unix/configure.in: For the NATIVE_TCLSH variable use the autoconf
	* unix/Makefile.in:  SC_PROG_TCLSH to try and find a locally installed
	native binary. This avoids manually fixing up when cross compiling. If
	there is not one, revert to using the build product.

2010-07-02  Don Porter  <dgp@users.sourceforge.net>

	* generic/tclInt.decs:	Reverted to the original TIP 337
	implementation on what to do with the obsolete internal stub for
	TclBackgroundException() (eliminate it!)
	* generic/tclIntDecls.h:	make genstubs
	* generic/tclStubInit.c:

2010-07-02  Jan Nijtmans  <nijtmans@users.sf.net>

	* generic/tclInt.decls:  [Bug 803489]: Tcl_FindNamespace problem in
	* generic/tclIntDecls.h: the Stubs table
	* generic/tclStubInit.c:

2010-07-02  Donal K. Fellows  <dkf@users.sf.net>

	* generic/tclExecute.c (IllegalExprOperandType): [Bug 3024379]: Made
	sure that errors caused by an argument to an operator being outside
	the domain of the operator all result in ::errorCode being ARITH
	DOMAIN and not NONE.

2010-07-01  Jan Nijtmans  <nijtmans@users.sf.net>

	* win/rules.vc:              [Bug 3020677]: wish can't link reg1.2
	* tools/checkLibraryDoc.tcl: formatting, spacing, cleanup unused
	* tools/eolFix.tcl:          variables; no change in generated output
	* tools/fix_tommath_h.tcl:
	* tools/genStubs.tcl:
	* tools/index.tcl:
	* tools/man2help2.tcl:
	* tools/regexpTestLib.tcl:
	* tools/tsdPerf.tcl:
	* tools/uniClass.tcl:
	* tools/uniParse.tcl:

2010-07-01  Donal K. Fellows  <dkf@users.sf.net>

	* doc/mathop.n: [Bug 3023165]: Fix typo that was preventing proper
	rendering of the exclusive-or operator.

2010-06-28  Jan Nijtmans  <nijtmans@users.sf.net>

	* generic/tclPosixStr.c: [Bug 3019634]: errno.h and tclWinPort.h have
	conflicting definitions. Added messages for ENOTRECOVERABLE, EOTHER,
	ECANCELED and EOWNERDEAD, and fixed various typing mistakes in other
	messages.

2010-06-25  Reinhard Max  <max@suse.de>

	* tests/socket.test: Prevent a race condition during shutdown of the
	remote test server that can cause a hang when the server is being run
	in verbose mode.

2010-06-24  Jan Nijtmans  <nijtmans@users.sf.net>

	* win/tclWinPort.h: [Bug 3019634]: errno.h and tclWinPort.h have
	conflicting definitions.

		***POTENTIAL INCOMPATIBILITY***
	On win32, the correspondence between errno and the related error
	message, as handled by Tcl_ErrnoMsg() changes. The error message is
	kept the same, but the corresponding errno value might change.

2010-06-22  Donal K. Fellows  <dkf@users.sf.net>

	* generic/tclCmdIL.c (Tcl_LsetObjCmd): [Bug 3019351]: Corrected wrong
	args message.

2010-06-21  Jan Nijtmans  <nijtmans@users.sf.net>

	* unix/tclLoadDl.c:    Eliminate various unnecessary type casts, use
	* unix/tclLoadNext.c:  function typedefs whenever possible
	* unix/tclUnixChan.c:
	* unix/tclUnixFile.c:
	* unix/tclUnixNotfy.c:
	* unix/tclUnixSock.c:
	* unix/tclUnixTest.c:
	* unix/tclXtTest.c:
	* generic/tclZlib.c:   Remove hack needed for zlib 1.2.3 on win32

2010-06-18  Donal K. Fellows  <dkf@users.sf.net>

	* library/init.tcl (auto_execok): [Bug 3017997]: Add .cmd to the
	default list of extensions that we can execute interactively.

2010-06-16  Jan Nijtmans  <nijtmans@users.sf.net>

	* tools/loadICU.tcl:   [Bug 3016135]: Traceback using clock format
	* library/msgs/he.msg: with locale of he_IL.

	* generic/tcl.h:       Simplify Tcl_AppInit and *_Init definitions,
	* generic/tclInt.h:    spacing. Change TclpThreadCreate and
	* generic/tcl.decls:   Tcl_CreateThread signature, making clear that
	* generic/tclDecls.h:  "proc" is a function pointer, as in all other
	* generic/tclEvent.c:  "proc" function parameters.
	* generic/tclTestProcBodyObj.c:
	* win/tclWinThrd.c:
	* unix/tclUnixThrd.c:
	* doc/Thread.3:
	* doc/Class.3:         Fix Tcl_ObjectMetadataType definition.

2010-06-14  Jan Nijtmans  <nijtmans@users.sf.net>

	* unix/Makefile.in:    Fix compilation of xttest with 8.6 changes
	* unix/tclXtNotify.c:
	* unix/tclXtTest.c:
	* generic/tclPipe.c:   Fix gcc warning (with -fstrict-aliasing=2)
	* library/auto.tcl:    Spacing and style fixes.
	* library/history.tcl:
	* library/init.tcl:
	* library/package.tcl:
	* library/safe.tcl:
	* library/tm.tcl:

2010-06-13  Donal K. Fellows  <dkf@users.sf.net>

	* tools/tcltk-man2html.tcl (make-man-pages): [Bug 3015327]: Make the
	title of a manual page be stored relative to its resulting directory
	name as well as its source filename. This was caused by both Tcl and a
	contributed package ([incr Tcl]) defining an Object.3. Also corrected
	the joining of strings in titles to avoid extra braces.

2010-06-09  Andreas Kupries  <andreask@activestate.com>

	* library/platform/platform.tcl: Added OSX Intel 64bit
	* library/platform/pkgIndex.tcl: Package updated to version 1.0.9.
	* unix/Makefile.in:
	* win/Makefile.in:

2010-06-09  Jan Nijtmans  <nijtmans@users.sf.net>

	* tools/tsdPerf.c:    Fix export of symbol Tsdperf_Init, when using
	-fvisibility=hidden. Make two functions static, eliminate some
	unnecessary type casts.
	* tools/configure.in: Update to Tcl 8.6
	* tools/configure:    (regenerated)
	* tools/.cvsignore    new file

2010-06-07  Alexandre Ferrieux  <ferrieux@users.sourceforge.net>

	* generic/tclExecute.c: Ensure proper reset of [info errorstack] even
	* generic/tclNamesp.c:  when compiling constant expr's with errors.

2010-06-05  Miguel Sofer  <msofer@users.sf.net>

	* generic/tclBasic.c:   [Bug 3008307]: make callerPtr chains be
	* generic/tclExecute.c: traversable accross coro boundaries. Add the
	special coroutine CallFrame (partially reverting commit of
	2009-12-10), as it is needed for coroutines that do not push a CF, eg,
	those with [eval] as command. Thanks to Colin McCormack (coldstore)
	and Alexandre Ferrieux for the hard work on this.

2010-06-03  Alexandre Ferrieux  <ferrieux@users.sourceforge.net>

	* generic/tclNamesp.c: Safer (and faster) computation of [uplevel]
	* tests/error.test:    offsets in TIP 348. Toplevel offsets no longer
	* tests/result.test:   overestimated.

2010-06-02  Jan Nijtmans  <nijtmans@users.sf.net>

	* generic/tclOO.h:  BUILD_tcloo is never defined (leftover)
	* win/makefile.bc:  Don't set BUILD_tcloo (leftover)
	See also entry below: 2008-06-01  Joe Mistachkin

2010-06-01  Alexandre Ferrieux  <ferrieux@users.sourceforge.net>

	* generic/tclNamesp.c: Fix computation of [uplevel] offsets in TIP 348
	* tests/error.test:    Only depend on callerPtr chaining now.
	* tests/result.test:   Needed for upcoming coro patch.

2010-05-31  Jan Nijtmans  <nijtmans@users.sf.net>

	* generic/tclVar.c:        Eliminate some casts to (Tcl_HashTable *)
	* generic/tclExecute.c:
	* tests/fileSystem.test:   Fix filesystem-5.1 test failure on CYGWIN

2010-05-28  Jan Nijtmans  <nijtmans@users.sf.net>

	* generic/tclInt.h: [Patch 3008541]: Order of TIP #348 fields in
	Interp structure

2010-05-28  Donal K. Fellows  <dkf@users.sf.net>

	* generic/tclCompCmdsSZ.c (IssueTryFinallyInstructions): [3007374]:
	Corrected error in handling of catch contexts to prevent crash with
	chained handlers.

	* generic/tclExecute.c (TclExecuteByteCode): Restore correct operation
	of instruction-level execution tracing (had been broken by NRE).

2010-05-27  Jan Nijtmans  <nijtmans@users.sf.net>

	* library/opt/optParse.tcl: Don't generate spaces at the end of a
	* library/opt/pkgIndex.tcl: line, eliminate ';' at line end, bump to
	* tools/uniParse.tcl:       v0.4.6
	* generic/tclUniData.c:
	* tests/opt.test:
	* tests/safe.test:

2010-05-21  Jan Nijtmans  <nijtmans@users.sf.net>

	* tools/installData.tcl: Make sure that copyDir only receives
	normalized paths, otherwise it might result in a crash on CYGWIN.
	Restyle according to the Tcl style guide.
	* generic/tclStrToD.c: [Bug 3005233]: Fix for build on OpenBSD vax

2010-05-19  Alexandre Ferrieux  <ferrieux@users.sourceforge.net>

	* tests/dict.test: Add missing tests for [Bug 3004007], fixed under
	                   the radar on 2010-02-24 (dkf): EIAS violation in
	                   list-dict conversions.

2010-05-19  Jan Nijtmans  <nijtmans@users.sf.net>

	* generic/regcomp.c:     Don't use arrays of length 1, just use a
	* generic/tclFileName.c: single element then, it makes code more
	* generic/tclLoad.c:     readable. (Here it even prevents a type cast)

2010-05-17  Jan Nijtmans  <nijtmans@users.sf.net>

	* generic/tclStrToD.c: [Bug 2996549]: Failure in expr.test on Win32

2010-05-17  Donal K. Fellows  <dkf@users.sf.net>

	* generic/tclCmdIL.c (TclInfoFrame): Change this code to use
	Tcl_GetCommandFullName rather than rolling its own. Discovered during
	the hunting of [Bug 3001438] but unlikely to be a fix.

2010-05-11  Jan Nijtmans  <nijtmans@users.sf.net>

	* win/tclWinConsole.c: [Patch 2997087]: Unnecessary type casts.
	* win/tclWinDde.c:
	* win/tclWinLoad.c:
	* win/tclWinNotify.c:
	* win/tclWinSerial.c:
	* win/tclWinSock.c:
	* win/tclWinTime.c:
	* win/tclWinPort.h: Don't duplicate CYGWIN timezone #define from
			    tclPort.h

2010-05-07  Andreas Kupries  <andreask@activestate.com>

	* library/platform/platform.tcl: Fix cpu name for Solaris/Intel 64bit.
	* library/platform/pkgIndex.tcl: Package updated to version 1.0.8.
	* unix/Makefile.in:
	* win/Makefile.in:

2010-05-06  Jan Nijtmans  <nijtmans@users.sf.net>

	* generic/tclPkg.c:   Unnecessary type casts, see [Patch 2997087]

2010-05-04  Jan Nijtmans  <nijtmans@users.sf.net>

	* win/tclWinNotify.c:	TCHAR-related fixes, making those two files
	* win/tclWinSock.c:	compile fine when TCHAR != char. Please see
	comments in [FRQ 2965056] (2965056-1.patch).

2010-05-03  Jan Nijtmans  <nijtmans@users.sf.net>

	* generic/tclIORChan.c:   Use "tclIO.h" and "tclTomMathDecls.h"
	* generic/tclIORTrans.c:  everywhere
	* generic/tclTomMath.h:
	* tools/fix_tommath_h.tcl:
	* libtommath/tommath.h:   Formatting (# should always be first char on
				  line)
	* win/tclAppInit.c:       For MINGW/CYGWIN, use GetCommandLineA
				  explicitly.
	* unix/.cvsignore:        Add pkg, *.dll

	* libtommath/tommath.h:       CONSTify various useful internal
	* libtommath/bn_mp_cmp_d.c:   functions (TclBignumToDouble, TclCeil,
	* libtommath/bn_mp_cmp_mag.c: TclFloor), and related tommath functions
	* libtommath/bn_mp_cmp.c:
	* libtommath/bn_mp_copy.c:
	* libtommath/bn_mp_count_bits.c:
	* libtommath/bn_mp_div_2d.c:
	* libtommath/bn_mp_mod_2d.c:
	* libtommath/bn_mp_mul_2d.c:
	* libtommath/bn_mp_neg.c:
	* generic/tclBasic.c:        Handle TODO: const correctness ?
	* generic/tclInt.h:
	* generic/tclStrToD.c:
	* generic/tclTomMath.decls:
	* generic/tclTomMath.h:
	* generic/tclTomMathDecls.h:

2010-04-30  Don Porter  <dgp@users.sourceforge.net>

	* generic/tcl.h:	Bump patchlevel to 8.6b1.2 to distinguish
	* library/init.tcl:	CVS snapshots from earlier snapshots as well
	* unix/configure.in:	as the 8.6b1 and 8.6b2 releases.
	* win/configure.in:

	* unix/configure:	autoconf-2.59
	* win/configure:

	* generic/tclBinary.c (TclAppendBytesToByteArray):	Add comments
	* generic/tclInt.h (TclAppendBytesToByteArray):	placing overflow
	protection responsibility on caller.  Convert "len" argument to signed
	int which any value already vetted for overflow issues will fit into.
	* generic/tclStringObj.c:	Update caller; standardize panic msg.

	* generic/tclBinary.c (UpdateStringOfByteArray): [Bug 2994924]:	Add
	panic when the generated string representation would grow beyond Tcl's
	size limits.

2010-04-30  Donal K. Fellows  <dkf@users.sf.net>

	* generic/tclBinary.c (TclAppendBytesToByteArray): Add extra armour
	against buffer overflows.

	* generic/tclBasic.c (NRInterpCoroutine): Corrected handling of
	* tests/coroutine.test (coroutine-6.4):   arguments to deal with
						  trickier cases.

2010-04-30  Miguel Sofer  <msofer@users.sf.net>

	* tests/coroutine.test: testing coroutine arguments after [yield]:
	check that only 0/1 allowed

2010-04-30  Donal K. Fellows  <dkf@users.sf.net>

	* generic/tclBasic.c (NRInterpCoroutine): Corrected handling of
	arguments to deal with trickier cases.

	* generic/tclCompCmds.c (TclCompileVariableCmd): Slightly tighter
	issuing of instructions.

	* generic/tclExecute.c (TclExecuteByteCode): Add peephole optimization
	of the fact that INST_DICT_FIRST and INST_DICT_NEXT always have a
	conditional jump afterwards.

	* generic/tclBasic.c (TclNRYieldObjCmd, TclNRYieldmObjCmd)
	(NRInterpCoroutine): Replace magic values for formal argument counts
	for coroutine command implementations with #defines, for an increase
	in readability.

2010-04-30  Jan Nijtmans  <nijtmans@users.sf.net>

	* generic/tclMain.c: Unnecessary TCL_STORAGE_CLASS re-definition. It
	was used for an ancient dummy reference to Tcl_LinkVar(), but that's
	already gone since 2002-05-29.

2010-04-29  Miguel Sofer  <msofer@users.sf.net>

	* generic/tclCompExpr.c: Slight change in the literal sharing
	* generic/tclCompile.c:  mechanism to avoid shimmering of
	* generic/tclCompile.h:  command names.
	* generic/tclLiteral.c:

2010-04-29  Andreas Kupries  <andreask@activestate.com>

	* library/platform/platform.tcl: Another stab at getting the /lib,
	* library/platform/pkgIndex.tcl: /lib64 difference right for linux.
	* unix/Makefile.in:		 Package updated to version 1.0.7.
	* win/Makefile.in:

2010-04-29  Kevin B. Kenny  <kennykb@acm.org>

	* library/tzdata/Antarctica/Macquarie:
	* library/tzdata/Africa/Casablanca:
	* library/tzdata/Africa/Tunis:
	* library/tzdata/America/Santiago:
	* library/tzdata/America/Argentina/San_Luis:
	* library/tzdata/Antarctica/Casey:
	* library/tzdata/Antarctica/Davis:
	* library/tzdata/Asia/Anadyr:
	* library/tzdata/Asia/Damascus:
	* library/tzdata/Asia/Dhaka:
	* library/tzdata/Asia/Gaza:
	* library/tzdata/Asia/Kamchatka:
	* library/tzdata/Asia/Karachi:
	* library/tzdata/Asia/Taipei:
	* library/tzdata/Europe/Samara:
	* library/tzdata/Pacific/Apia:
	* library/tzdata/Pacific/Easter:
	* library/tzdata/Pacific/Fiji:   Olson's tzdata2010i.

2010-04-29  Donal K. Fellows  <dkf@users.sf.net>

	* generic/tclBinary.c (TclAppendBytesToByteArray): [Bug 2992970]: Make
	* generic/tclStringObj.c (Tcl_AppendObjToObj): an append of a byte
	array to another into an efficent operation. The problem was the (lack
	of) a proper growth management strategy for the byte array.

2010-04-29  Jan Nijtmans  <nijtmans@users.sf.net>

	* compat/dirent2.h:	Include "tcl.h", not <tcl.h>, like everywhere
	* compat/dlfcn.h:	else, to ensure that the version in the Tcl
	* compat/stdlib.h:	distribution is used, not some version from
	* compat/string.h:	somewhere else.
	* compat/unistd.h:

2010-04-28  Jan Nijtmans  <nijtmans@users.sf.net>

	* win/Makefile.in:	Remove unused @MAN2TCLFLAGS@
	* win/tclWinPort.h:	Move <limits.h> include from tclInt.h to
	* generic/tclInt.h:	tclWinPort.h, and eliminate unneeded
	* generic/tclEnv.c:	<stdlib.h>, <stdio.h> and <string.h>, which
				are already in tclInt.h
	* generic/regcustom.h:	Move "tclInt.h" from regcustom.h up to
	* generic/regex.h:	regex.h.
	* generic/tclAlloc.c:	Unneeded <stdio.h> include.
	* generic/tclExecute.c:	Fix gcc warning: comparison between signed and
				unsigned.

2010-04-28  Donal K. Fellows  <dkf@users.sf.net>

	* generic/tclInt.h (TclIsVarDirectUnsettable): Corrected flags so that
	deletion of traces is not optimized out...

	* generic/tclExecute.c (ExecuteExtendedBinaryMathOp)
	(TclCompareTwoNumbers,ExecuteExtendedUnaryMathOp,TclExecuteByteCode):
	[Patch 2981677]: Move the less common arithmetic operations (i.e.,
	exponentiation and operations on non-longs) out of TEBC for a big drop
	in the overall size of the stack frame for most code. Net effect on
	speed is minimal (slightly faster overall in tclbench). Also extended
	the number of places where TRESULT handling is replaced with a jump to
	dedicated code.

2010-04-27  Donal K. Fellows  <dkf@users.sf.net>

	* generic/tclExecute.c (TclExecuteByteCode): Rearrange location of an
	assignment to shorten the object code.

2010-04-27  Jan Nijtmans  <nijtmans@users.sf.net>

	* generic/tclIOUtil.c (Tcl_FSGetNativePath): [Bug 2992292]:
	tclIOUtil.c assignment type mismatch compiler warning
	* generic/regguts.h:     If tclInt.h or tclPort.h is already
	* generic/tclBasic.c:    included, don't include <limits.h>
	* generic/tclExecute.c:  again. Follow-up to [Bug 2991415]:
	* generic/tclIORChan.c:  tclport.h #included before limits.h
	* generic/tclIORTrans.c: See comments in [Bug 2991415]
	* generic/tclObj.c:
	* generic/tclOOInt.h:
	* generic/tclStrToD.c:
	* generic/tclTomMath.h:
	* generic/tclTomMathInterface.c:
	* generic/tclUtil.c:
	* compat/strtod.c:
	* compat/strtol.c:

2010-04-27  Kevin B. Kenny  <kennykb@acm.org>

	* unix/tclLoadDl.c (FindSymbol): [Bug 2992295]: Simplified the logic
	so that the casts added in Donal Fellows's change for the same bug are
	no longer necessary.

2010-04-26  Donal K. Fellows  <dkf@users.sf.net>

	* unix/tclLoadDl.c (FindSymbol): [Bug 2992295]: Added an explicit cast
	because auto-casting between function and non-function types is never
	naturally warning-free.

	* generic/tclStubInit.c:   Add a small amount of gcc-isms (with #ifdef
	* generic/tclOOStubInit.c: guards) to ensure that warnings are issued
	when these files are older than the various *.decls files.

2010-04-25  Miguel Sofer  <msofer@users.sf.net>

	* generic/tclBasic.c:    Add unsupported [yieldm] command. Credit
	* generic/tclInt.h:      Lars Hellstrom for the basic idea.

2010-04-24  Miguel Sofer  <msofer@users.sf.net>

	* generic/tclBasic.c:    Modify api of TclSpliceTailcall() to fix
	* generic/tclExecute.c:  [yieldTo], which had not survived the latest
	* generic/tclInt.h:      mods to tailcall. Thanks kbk for detecting
	the problem.

2010-04-23  Jan Nijtmans  <nijtmans@users.sf.net>

	* unix/tclUnixPort.h: [Bug 2991415]: tclport.h #included before
	limits.h

2010-04-22  Jan Nijtmans  <nijtmans@users.sf.net>

	* generic/tclPlatDecls.h:  Move TCHAR fallback typedef from tcl.h to
	* generic/tcl.h:           tclPlatDecls.h (as suggested by dgp)
	* generic/tclInt.h:        fix typo
	* generic/tclIOUtil.c:     Eliminate various unnecessary
	* unix/tclUnixFile.c:      type casts.
	* unix/tclUnixPipe.c:
	* win/tclWinChan.c:
	* win/tclWinFCmd.c:
	* win/tclWinFile.c:
	* win/tclWinLoad.c:
	* win/tclWinPipe.c:

2010-04-20  Jan Nijtmans  <nijtmans@users.sf.net>

	* generic/tclTest.c:  Use function prototypes from the FS API.
	* compat/zlib/*:      Upgrade to zlib 1.2.5

2010-04-19  Donal K. Fellows  <dkf@users.sf.net>

	* generic/tclExecute.c (TclExecuteByteCode): Improve commenting and
	reduce indentation for the Invocation Block.

2010-04-18  Donal K. Fellows  <dkf@users.sf.net>

	* doc/unset.n: [Bug 2988940]: Fix typo.

2010-04-15  Jan Nijtmans  <nijtmans@users.sf.net>

	* win/tclWinPort.h:       Move inclusion of <tchar.h> from
	* generic/tcl.h:          tclPlatDecls.h to tclWinPort.h, where it
	* generic/tclPlatDecls.h: belongs. Add fallback in tcl.h, so TCHAR is
				  available in win32 always.

2010-04-15  Donal K. Fellows  <dkf@users.sf.net>

	* doc/try.n: [Bug 2987551]: Fix typo.

2010-04-14  Andreas Kupries  <andreask@activestate.com>

	* library/platform/platform.tcl: Linux platform identification:
	* library/platform/pkgIndex.tcl: Check /lib64 for existence of files
	* unix/Makefile.in: matching libc* before accepting it as base
	* win/Makefile.in:  directory. This can happen on weirdly installed
	32bit systems which have an empty or partially filled /lib64 without
	an actual libc. Bumped to version 1.0.6.

2010-04-13  Jan Nijtmans  <nijtmans@users.sf.net>

	* win/tclWinPort.h: Fix [Patch 2986105]: conditionally defining
	* win/tclWinFile.c: strcasecmp/strncasecmp
	* win/tclWinLoad.c: Fix gcc warning: comparison of unsigned expression
	>= 0 is always true

2010-04-08  Donal K. Fellows  <dkf@users.sf.net>

	* generic/tclCompCmdsSZ.c (TclSubstCompile): If the first token does
	not result in a *guaranteed* push of a Tcl_Obj on the stack, we must
	push an empty object. Otherwise it is possible to get to a 'concat1'
	or 'done' without enough values on the stack, resulting in a crash.
	Thanks to Joe Mistachkin for identifying a script that could trigger
	this case.

2010-04-07  Donal K. Fellows  <dkf@users.sf.net>

	* doc/catch.n, doc/info.n, doc/return.n: Formatting.

2010-04-06  Donal K. Fellows  <dkf@users.sf.net>

	* doc/Load.3: Minor corrections of formatting and cross links.

2010-04-06  Jan Nijtmans  <nijtmans@users.sf.net>

	* win/configure:       (regenerate with autoconf-2.59)
	* unix/configure:
	* unix/installManPage: [Bug 2982540]: configure and install* script
	* unix/install-sh:     files should always have LF line ending.
	* doc/Load.3:          Fix signature of Tcl_LoadFile in documentation.

2010-04-05  Alexandre Ferrieux  <ferrieux@users.sourceforge.net>

	TIP #348 IMPLEMENTATION

	* generic/tclBasic.c: [Patch 2868499]: Substituted error stack
	* generic/tclCmdIL.c:
	* generic/tclInt.h:
	* generic/tclNamesp.c:
	* generic/tclResult.c:
	* doc/catch.n:
	* doc/info.n:
	* doc/return.n:
	* tests/cmdMZ.test:
	* tests/error.test:
	* tests/execute.test:
	* tests/info.test:
	* tests/init.test:
	* tests/result.test:

2010-04-05  Donal K. Fellows  <dkf@users.sf.net>

	* unix/tcl.m4 (SC_ENABLE_THREADS): Flip the default for whether to
	* win/tcl.m4 (SC_ENABLE_THREADS):  build in threaded mode. Part of
	* win/rules.vc:			   TIP #364.

	* unix/tclLoadDyld.c (FindSymbol): Better human-readable error message
	generation to match code in tclLoadDl.c.

2010-04-04  Donal K. Fellows  <dkf@users.sf.net>

	* generic/tclIOUtil.c, unix/tclLoadDl.c: Minor changes to enforce
	Engineering Manual style rules.

	* doc/FileSystem.3, doc/Load.3: Documentation for TIP#357.

	* macosx/tclMacOSXBundle.c (OpenResourceMap): [Bug 2981528]: Only
	define this function when HAVE_COREFOUNDATION is defined.

2010-04-02  Jan Nijtmans  <nijtmans@users.sf.net>

	* generic/tcl.decls (Tcl_LoadFile): Add missing "const" in signature,
	* generic/tclIOUtil.c (Tcl_LoadFile): and some formatting fixes
	* generic/tclDecls.h:  (regenerated)

2010-04-02  Donal K. Fellows  <dkf@users.sf.net>

	* generic/tclIOUtil.c (Tcl_LoadFile): Corrections to previous commit
	* unix/tclLoadDyld.c (TclpDlopen):    to make it build on OSX.

2010-04-02  Kevin B. Kenny  <kennykb@acm.org>

	TIP #357 IMPLEMENTATION
	TIP #362 IMPLEMENTATION

	* generic/tclStrToD.c: [Bug 2952904]: Defer creation of the smallest
	floating point number until it is actually used. (This change avoids a
	bogus syslog message regarding a 'floating point software assist
	fault' on SGI systems.)

	* library/reg/pkgIndex.tcl:	[TIP #362]: Fixed first round of bugs
	* tests/registry.test:		resulting from the recent commits of
	* win/tclWinReg.c:		changes in support of the referenced
					TIP.

	* generic/tcl.decls:		[TIP #357]: First round of changes
	* generic/tclDecls.h:		to export Tcl_LoadFile,
	* generic/tclIOUtil.c:		Tcl_FindSymbol, and Tcl_FSUnloadFile
	* generic/tclInt.h:		to the public API.
	* generic/tclLoad.c:
	* generic/tclLoadNone.c:
	* generic/tclStubInit.c:
	* tests/fileSystem.test:
	* tests/load.test:
	* tests/unload.test:
	* unix/tclLoadDl.c:
	* unix/tclLoadDyld.c:
	* unix/tclLoadNext.c:
	* unix/tclLoadOSF.c:
	* unix/tclLoadShl.c:
	* unix/tclUnixPipe.c:
	* win/Makefile.in:
	* win/tclWinLoad.c:

2010-03-31  Donal K. Fellows  <dkf@users.sf.net>

	* doc/registry.n: Added missing documentation of TIP#362 flags.

	* doc/package.n: [Bug 2980210]: Document the arguments taken by
	the [package present] command correctly.

	* doc/Thread.3: Added some better documentation of how to create and
	use a thread using the C-level thread API, based on realization that
	no such tutorial appeared to exist.

2010-03-31  Jan Nijtmans  <nijtmans@users.sf.net>

	* test/cmdMZ.test:    [FRQ 2974744]: share exception codes (ObjType?):
	* test/error.test:    Revised test cases, making sure that abbreviated
	* test/proc-old.test: codes are checked resulting in an error, and
	                      checking for the exact error message.

2010-03-30  Andreas Kupries  <andreask@activestate.com>

	* generic/tclIORChan.c (ReflectClose, ReflectInput, ReflectOutput,
	(ReflectSeekWide, ReflectWatch, ReflectBlock, ReflectSetOption,
	(ReflectGetOption, ForwardProc): [Bug 2978773]: Preserve
	ReflectedChannel* structures across handler invokations, to avoid
	crashes when the handler implementation induces nested callbacks and
	destruction of the channel deep inside such a nesting.

2010-03-30  Don Porter  <dgp@users.sourceforge.net>

	* generic/tclObj.c (Tcl_GetCommandFromObj):     [Bug 2979402]: Reorder
	the validity tests on internal rep of a "cmdName" value to avoid
	invalid reads reported by valgrind.

2010-03-30  Jan Nijtmans  <nijtmans@users.sf.net>

	* generic/tclIndexObj:	[FRQ 2974744]: share exception codes
	* generic/tclResult.c:	further optimization, making use of indexType.
	* generic/tclZlib.c:    [Bug 2979399]: uninitialized value troubles

2010-03-30  Donal K. Fellows  <dkf@users.sf.net>

	TIP #362 IMPLEMENTATION

	* win/tclWinReg.c: [Patch 2960976]: Apply patch from Damon Courtney to
	* tests/registry.test:	allow the registry command to be told to work
	* win/Makefile.in:	with both 32-bit and 64-bit registries. Bump
	* win/configure.in:	version of registry package to 1.3.
	* win/makefile.bc:
	* win/makefile.vc:
	* win/configure:	autoconf-2.59

2010-03-29  Jan Nijtmans  <nijtmans@users.sf.net>

	* unix/tcl.m4:            Only test for -visibility=hidden with gcc
	                          (Second remark in [Bug 2976508])
	* unix/configure:         regen

2010-03-29  Don Porter  <dgp@users.sourceforge.net>

	* generic/tclStringObj.c:       Fix array overrun in test format-1.12
	caught by valgrind testing.

2010-03-27  Jan Nijtmans  <nijtmans@users.sf.net>

	* generic/tclInt.h:	[FRQ 2974744]: share exception codes
	* generic/tclResult.c:	(ObjType?)
	* generic/tclCmdMZ.c:
	* generic/tclCompCmdsSZ.c:

2010-03-26  Jan Nijtmans  <nijtmans@users.sf.net>

	* generic/tclExecute.c: [Bug 2976508]: Tcl HEAD fails on HP-UX

2010-03-25  Donal K. Fellows  <dkf@users.sf.net>

	* unix/tclUnixFCmd.c (TclUnixCopyFile): [Bug 2976504]: Corrected
	number of arguments to fstatfs() call.

	* macosx/tclMacOSXBundle.c, macosx/tclMacOSXFCmd.c:
	* macosx/tclMacOSXNotify.c: Reduce the level of ifdeffery in the
	functions of these files to improve readability. They need to be
	audited for whether complexity can be removed based on the minimum
	supported version of OSX, but that requires a real expert.

2010-03-24  Don Porter  <dgp@users.sourceforge.net>

	* generic/tclResult.c:  [Bug 2383005]: Revise [return -errorcode] so
	* tests/result.test:    that it rejects illegal non-list values.

2010-03-24  Donal K. Fellows  <dkf@users.sf.net>

	* generic/tclOOInfo.c (InfoObjectMethodTypeCmd)
	(InfoClassMethodTypeCmd): Added introspection of method types so that
	it is possible to find this info out without using errors.
	* generic/tclOOMethod.c (procMethodType): Now that introspection can
	reveal the name of method types, regularize the name of normal methods
	to be the name of the definition type used to create them.

	* tests/async.test (async-4.*): Reduce obscurity of these tests by
	putting the bulk of the code for them inside the test body with the
	help of [apply].

	* generic/tclCmdMZ.c (TryPostBody, TryPostHandler): Make sure that the
	[try] command does not trap unwinding due to limits.

2010-03-23  Don Porter  <dgp@users.sourceforge.net>

	* generic/tclCmdMZ.c:	[Bug 2973361]: Revised fix for computing
	indices of script arguments to [try].

2010-03-23  Jan Nijtmans  <nijtmans@users.sf.net>

	* generic/tclCmdMZ.c:      Make error message in "try" implementation
	* generic/tclCompCmdsSZ.c: exactly the same as the one in "return"
	* tests/error.test:
	* libtommath/mtests/mpi.c: Single "const" addition

2010-03-22  Don Porter  <dgp@users.sourceforge.net>

	* generic/tclCmdMZ.c:	[Bug 2973361]: Compute the correct integer
	values to identify the argument indices of the various script
	arguments to [try]. Passing in -1 led to invalid memory reads.

2010-03-20  Donal K. Fellows  <dkf@users.sf.net>

	* doc/exec.n: Make it a bit clearer that there is an option to run a
	pipeline in the background.

	* generic/tclIOCmd.c (Tcl_FcopyObjCmd):		Lift the restriction
	* generic/tclIO.c (TclCopyChannel, CopyData):	on the [fcopy] command
	* generic/tclIO.h (CopyState):			that forced it to only
	copy up to 2GB per script-level callback. Now it is anything that can
	fit in a (signed) 64-bit integer. Problem identified by Frederic
	Bonnet on comp.lang.tcl. Note that individual low-level reads and
	writes are still smaller as the optimal buffer size is smaller.

2010-03-20  Jan Nijtmans  <nijtmans@users.sf.net>

	* win/stub16.c:         Don't hide that we use the ASCII API here.
	                        (does someone still use that?)
	* win/tclWinPipe.c:     2 unnecessary type casts.

2010-03-19  Donal K. Fellows  <dkf@users.sf.net>

	* generic/tclCompCmdsSZ.c (TclCompileThrowCmd): Added compilation for
	the [throw] command.

2010-03-18  Don Porter  <dgp@users.sourceforge.net>

	* generic/tclListObj.c:	[Bug 2971669]: Prevent in overflow trouble in
	* generic/tclTestObj.c:	ListObjReplace operations. Thanks to kbk for
	* tests/listObj.test:	fix and test.

2010-03-18  Donal K. Fellows  <dkf@users.sf.net>

	* generic/tclCompCmdsSZ.c (IssueTryFinallyInstructions):
	[Bug 2971921]: Corrected jump so that it doesn't skip into the middle
	of an instruction! Tightened the instruction issuing. Moved endCatch
	calls closer to their point that they guard, ensuring correct ordering
	of result values.

2010-03-17  Andreas Kupries  <andreask@activestate.com>

	* generic/tclIORTrans.c (ReflectInput, ReflectOutput)
	(ReflectSeekWide): [Bug 2921116]: Added missing TclEventuallyFree
	calls for preserved ReflectedTransform* structures. Reworked
	ReflectInput to preserve the structure for its whole life, not only in
	InvokeTclMethod.

	* generic/tclIO.c (Tcl_GetsObj): [Bug 2921116]: Regenerate topChan,
	may have been changed by a self-modifying transformation.

	* tests/ioTrans/test (iortrans-4.8, iortrans-4.9, iortrans-5.11)
	(iortrans-7.4, iortrans-8.3): New test cases.

2010-03-16  Jan Nijtmans  <nijtmans@users.sf.net>

	* compat/zlib/*:	Upgrade zlib to version 1.2.4.
	* win/makefile.vc:
	* unix/Makefile.in:
	* win/tclWinChan.c:	Don't cast away "const" without reason.

2010-03-12  Jan Nijtmans  <nijtmans@users.sf.net>

	* win/makefile.vc: [Bug 2967340]: Static build was failing.
	* win/.cvsignore:

2010-03-10  Jan Nijtmans  <nijtmans@users.sf.net>

	* generic/tclTest.c:	Remove unnecessary '&' decoration for
	* generic/tclIOUtil.c:	function pointers
	* win/tclWin32Dll.c:	Double declaration of TclNativeDupInternalRep
	* unix/tclIOUtil.c:
	* unix/dltest/.cvsignore: Ignore *.so here

2010-03-09  Andreas Kupries  <andreask@activestate.com>

	* generic/tclIORChan.c: [Bug 2936225]: Thanks to Alexandre Ferrieux
	* doc/refchan.n:    <ferrieux@users.sourceforge.net> for debugging and
	* tests/ioCmd.test: fixing the problem. It is the write-side
	equivalent to the bug fixed 2009-08-06.

2010-03-09  Don Porter  <dgp@users.sourceforge.net>

	* library/tzdata/America/Matamoros: New locale
	* library/tzdata/America/Ojinaga: New locale
	* library/tzdata/America/Santa_Isabel: New locale
	* library/tzdata/America/Asuncion:
	* library/tzdata/America/Tijuana:
	* library/tzdata/Antarctica/Casey:
	* library/tzdata/Antarctica/Davis:
	* library/tzdata/Antarctica/Mawson:
	* library/tzdata/Asia/Dhaka:
	* library/tzdata/Pacific/Fiji:
	Olson tzdata2010c.

2010-03-07  Jan Nijtmans  <nijtmans@users.sf.net>

	* generic/tclTest.c:	  Test that tclOO stubs are present in stub
				  library
	* generic/tclOOMethod.c:  Applied missing part of [Patch 2961556]
	* win/tclWinInt.h:	  Change all tclWinProcs signatures to use
	* win/tclWin32Dll.c:	  TCHAR* in stead of WCHAR*. This is meant
	* win/tclWinDde.c:	  as preparation to make [Enh 2965056]
	* win/tclWinFCmd.c:	  possible at all.
	* win/tclWinFile.c:
	* win/tclWinPipe.c:
	* win/tclWinSock.c:

2010-03-06  Jan Nijtmans  <nijtmans@users.sf.net>

	* generic/tclStubLib.c:	Remove presence of tclTomMathStubsPtr here.
	* generic/tclTest.c:	Test that tommath stubs are present in stub
				library.

2010-03-05  Donal K. Fellows  <dkf@users.sf.net>

	* generic/tclIORTrans.c (ForwardProc): [Bug 2964425]: When cleaning
	the stables, it is sometimes necessary to do more than the minimum. In
	this case, rationalizing the variables for a forwarded limit? method
	required removing an extra Tcl_DecrRefCount too.

	* generic/tclOO.h, generic/tclOOInt.h: [Patch 2961556]: Change TclOO
	to use the same style of function typedefs as Tcl, as this is about
	the last chance to get this right.

	***POTENTIAL INCOMPATIBILITY***
	Source code that uses function typedefs from TclOO will need to update
	variables and argument definitions so that pointers to the function
	values are used instead. Binary compatibility is not affected.

	* generic/*.c, generic/tclInt.h, unix/*.c, macosx/*.c: Applied results
	of doing a Code Audit. Principal changes:
	  * Use do { ... } while (0) in macros
	  * Avoid shadowing one local variable with another
	  * Use clearer 'foo.bar++;' instead of '++foo.bar;' where result not
	    required (i.e., semantically equivalent); clarity is increased
	    because it is bar that is incremented, not foo.
	  * Follow Engineering Manual rules on spacing and declarations

2010-03-04  Donal K. Fellows  <dkf@users.sf.net>

	* generic/tclOO.c (ObjectRenamedTrace): [Bug 2962664]: Add special
	handling so that when the class of classes is deleted, so is the class
	of objects. Immediately.

	* generic/tclOOInt.h (ROOT_CLASS): Add new flag for specially marking
	the root class. Simpler and more robust than the previous technique.

2010-03-04  Jan Nijtmans  <nijtmans@users.sf.net>

	* generic/tclGetDate.y:    3 unnecessary MODULE_SCOPE
	* generic/tclDate.c:       symbols
	* generic/tclStubLib.c:    Split tommath stub lib
	* generic/tclTomMathStubLib.c:  in separate file.
	* win/makefile.bc:
	* win/Makefile.in:
	* win/makefile.vc:
	* win/tcl.dsp:
	* unix/Makefile.in:
	* unix/tcl.m4:          Cygwin only gives warning
	* unix/configure:       using -fvisibility=hidden
	* compat/strncasecmp.c: A few more const's
	* compat/strtod.c:
	* compat/strtoul.c:

2010-03-03  Andreas Kupries <andreask@activestate.com>

	* doc/refchan.n: Followup to ChangeLog entry 2009-10-07
	(generic/tclIORChan.c). Fixed the documentation to explain that errno
	numbers are operating system dependent, and reworked the associated
	example.

2010-03-02  Jan Nijtmans  <nijtmans@users.sf.net>

	* unix/tcl.m4:     [FRQ 2959069]: Support for -fvisibility=hidden
	* unix/configure   (regenerated with autoconf-2.59)

2010-03-01  Alexandre Ferrieux  <ferrieux@users.sourceforge.net>

	* unix/tclUnixSock.c: Refrain from a possibly lengthy reverse-DNS
	lookup on 0.0.0.0 when calling [fconfigure -sockname] on an
	universally-bound (default) server socket.

	* generic/tclIndexObj.c: fix [AT 86258]: special-casing of empty
	tables when generating error messages for [::tcl::prefix match].

2010-02-28  Donal K. Fellows  <dkf@users.sf.net>

	* generic/tclCmdIL.c: More additions of {TCL LOOKUP} error-code
	generation to various subcommands of [info] as part of long-term
	project to classify all Tcl's generated errors.

2010-02-28  Jan Nijtmans  <nijtmans@users.sf.net>

	* generic/tclStubInit.c: [Bug 2959713]: Link error with gcc 4.1

2010-02-27  Donal K. Fellows  <dkf@users.sf.net>

	* generic/tclCmdMZ.c (StringFirstCmd, StringLastCmd): [Bug 2960021]:
	Only search for the needle in the haystack when the needle isn't
	larger than the haystack. Prevents an odd crash from sometimes
	happening when things get mixed up (a common programming error).

	* generic/tclMain.c (Tcl_Main): [Bug 801429]: Factor out the holding
	of the client-installed main loop function into thread-specific data.

	***POTENTIAL INCOMPATIBILITY***
	Code that previously tried to set the main loop from another thread
	will now fail. On the other hand, there is a fairly high probability
	that such programs would have been failing before due to the lack of
	any kind of inter-thread memory barriers guarding accesses to this
	part of Tcl's state.

2010-02-26  Donal K. Fellows  <dkf@users.sf.net>

	* generic/tclCompCmds.c:   Split this file into two pieces to make it
	* generic/tclCompCmdsSZ.c: easier to work with. It's still two very
				   long files even after the split.

2010-02-26  Reinhard Max  <max@suse.de>

	* doc/safe.n: Name the installed file after the command it documents.
	Use "Safe Tcl" instead of the "Safe Base", "Safe Tcl" mixture.

2010-02-26  Donal K. Fellows  <dkf@users.sf.net>

	* unix/Makefile.in (NATIVE_TCLSH): Added this variable to allow for
	better control of what tclsh to use for various scripts when doing
	cross compiling. An imperfect solution, but works.

	* unix/installManPage: Remap non-alphanumeric sequences in filenames
	to single underscores (especially colons).

2010-02-26  Pat Thoyts  <patthoyts@users.sourceforge.net>

	* tests/zlib.test: Add tests for [Bug 2818131] which was crashing with
	mismatched zlib algorithms used in combination with gets. This issue
	has been fixed by Andreas's last commit.

2010-02-25  Jan Nijtmans  <nijtmans@users.sf.net>

	* generic/tclHash.c:	[FRQ 2958832]: Further speed-up of the
	* generic/tclLiteral.c:	ouster-hash function.
	* generic/tclObj.c:
	* generic/tclCkalloc.c:	Eliminate various unnecessary (ClientData)
	* generic/tclTest.c:	type casts.
	* generic/tclTestObj.c:
	* generic/tclTestProcBodyObj.c:
	* unix/tclUnixTest.c:
	* unix/tclUnixTime.c:
	* unix/tclXtTest.c:

2010-02-24  Donal K. Fellows  <dkf@users.sf.net>

	* generic/tclDictObj.c (SetDictFromAny): Prevent the list<->dict
	* generic/tclListObj.c (SetListFromAny): conversion code from taking
	too many liberties. Stops loss of duplicate keys in some scenarios.
	Many thanks to Jean-Claude Wippler for finding this.

	* generic/tclExecute.c (TclExecuteByteCode): Reduce ifdef-fery and
	size of activation record. More variables shared across instructions
	than before.

	* doc/socket.n: [Bug 2957688]: Clarified that [socket -server] works
	with a command prefix. Extended example to show this in action.

2010-02-22  Andreas Kupries  <andreask@activestate.com>

	* generic/tclZlib.c (ZlibTransformInput): [Bug 2762041]: Added a hack
	to work around the general problem, early EOF recognition based on the
	base-channel, instead of the data we have ready for reading in the
	transform. Long-term we need a proper general fix (likely tracking EOF
	on each level of the channel stack), with attendant complexity.
	Furthermore, Z_BUF_ERROR can be ignored, and must be when feeding the
	zlib code with single characters.

2010-02-22  Jan Nijtmans  <nijtmans@users.sf.net>

	* unix/tclUnixPort.h:   Remove unnecessary EXTERN's, which already are
	                        in the global stub table.
	* unix/configure.in:    Use @EXEEXT@ in stead of @EXT_SUFFIX@
	* unix/tcl.m4:
	* unix/Makefile.in:     Use -DBUILD_tcl for CYGWIN
	* unix/configure:       (regenerated)
	* unix/dltest/pkg*.c:   Use EXTERN to control CYGWIN exported symbols
	* generic/tclCmdMZ.c:   Remove some unnecessary type casts.
	* generic/tclCompCmds.c:
	* generic/tclTest.c:
	* generic/tclUtil.c:

2010-02-21  Mo DeJong  <mdejong@users.sourceforge.net>

	* tests/regexp.test: Add test cases back ported from Jacl regexp work.

2010-02-21  Jan Nijtmans  <nijtmans@users.sf.net>

	* generic/tclDate.c:    Some more const tables.
	* generic/tclGetDate.y:
	* generic/regc_lex.c:
	* generic/regerror.c:
	* generic/tclStubLib.c:
	* generic/tclBasic.c:   Fix [Bug 2954959] expr abs(0.0) is -0.0
	* tests/expr.test:

2010-02-20  Donal K. Fellows  <dkf@users.sf.net>

	* generic/tclCompCmds.c (TclCompileStringLenCmd): Make [string length]
	of a constant string be handled better (i.e., handle backslashes too).

2010-02-19  Stuart Cassoff  <stwo@users.sourceforge.net>

	* tcl.m4: Correct compiler/linker flags for threaded builds on
	OpenBSD.
	* configure: (regenerated).

2010-02-19  Donal K. Fellows  <dkf@users.sf.net>

	* unix/installManPage: [Bug 2954638]: Correct behaviour of manual page
	installer. Also added armouring to check that assumptions about the
	initial state are actually valid (e.g., look for existing input file).

2010-02-17  Donal K. Fellows  <dkf@users.sf.net>

	* generic/tclHash.c (HashStringKey):	Restore these hash functions
	* generic/tclLiteral.c (HashString):	to use the classic algorithm.
	* generic/tclObj.c (TclHashObjKey):	Community felt normal case
	speed to be more important than resistance to malicious cases. For
	now, hashes that need to deal with the malicious case can use a custom
	hash table and install their own hash function, though that is not
	functionality exposed to the script level.

	* generic/tclCompCmds.c (TclCompileDictUpdateCmd): Stack depth must be
	correctly described when compiling a body to prevent crashes in some
	debugging modes.

2010-02-16  Jan Nijtmans  <nijtmans@users.sf.net>

	* generic/tclInt.h: Change order of various struct members,
	fixing potential binary incompatibility with Tcl 8.5

2010-02-16  Donal K. Fellows  <dkf@users.sf.net>

	* unix/configure.in, generic/tclIOUtil.c (Tcl_Stat): Updated so that
	we do not assume that all unix systems have the POSIX blkcnt_t type,
	since OpenBSD apparently does not.

	* generic/tclLiteral.c (HashString): Missed updating to FNV in one
	place; the literal table (a copy of the hash table code...)

2010-02-15  Jan Nijtmans  <nijtmans@users.sf.net>

	* tools/genStubs.tcl:   Reverted earlier rename from tcl*Stubs to
	* generic/tclBasic.c:   tcl*ConstStubs, it's not necessary at all.
	* generic/tclOO.c:
	* generic/tclTomMathInterface.c:
	* generic/tclStubInit.c: (regenerated)
	* generic/tclOOStubInit.c: (regenerated)
	* generic/tclEnsemble.c:Fix signed-unsigned mismatch
	* win/tclWinInt.h:      make tclWinProcs "const"
	* win/tclWin32Dll.c:
	* win/tclWinFCmd.c:     Eliminate all internal Tcl_WinUtfToTChar
	* win/tclWinFile.c:     and Tcl_WinTCharToUtf calls, needed
	* win/tclWinInit.c:     for mslu support.
	* win/tclWinLoad.c:
	* win/tclWinPipe.c:
	* win/tclWinSerial.c:
	* win/.cvsignore:
	* compat/unicows/readme.txt:  [FRQ 2819611]: Add first part of MSLU
	* compat/unicows/license.txt: support.
	* compat/unicows/unicows.lib:

2010-02-15  Donal K. Fellows  <dkf@users.sf.net>

	* generic/tclOO.c (AllocObject, SquelchedNsFirst, ObjectRenamedTrace):
	* generic/tclNamesp.c (Tcl_DeleteNamespace): [Bug 2950259]: Revised
	the namespace deletion code to provide an additional internal callback
	that gets triggered early enough in namespace deletion to allow TclOO
	destructors to run sanely. Adjusted TclOO to take advantage of this,
	so making tearing down an object by killing its namespace appear to
	work seamlessly, which is needed for Itcl. (Note that this is not a
	feature that will ever be backported to 8.5, and it remains not a
	recommended way of deleting an object.)

2010-02-13  Donal K. Fellows  <dkf@users.sf.net>

	* generic/tclCompCmds.c (TclCompileSwitchCmd): Divided the [switch]
	compiler into three pieces (after the model of [try]): a parser, an
	instruction-issuer for chained tests, and an instruction-issuer for
	jump tables.

	* generic/tclEnsemble.c: Split the ensemble engine out into its own
	file rather than keeping it mashed together with the namespace code.

2010-02-12  Jan Nijtmans  <nijtmans@users.sf.net>

	* win/tcl.m4:		Use -pipe for gcc on win32
	* win/configure:	(mingw/cygwin) (regenerated)
	* win/.cvsignore:	Add .lib, .exp and .res here

2010-02-11  Mo DeJong  <mdejong@users.sourceforge.net>

	* tests/list.test: Add tests for explicit \0 in a string argument to
	the list command.

2010-02-11  Donal K. Fellows  <dkf@users.sf.net>

	* generic/tclIOCmd.c (Tcl_OpenObjCmd): [Bug 2949740]: Make sure that
	we do not try to put a NULL pipeline channel into binary mode.

2010-02-11  Mo DeJong  <mdejong@users.sourceforge.net>

	[Bug 2826551, Patch 2948425]: Assorted regexp bugs related to -all,
	-line and -start options and newlines.
	* generic/tclCmdMZ.c (Tcl_RegexpObjCmd): If -offset is given, treat it
	as the start of the line if the previous character was a newline. Fix
	nasty edge case where a zero length match would not advance the index.
	* tests/regexp.test: Add regression tests back ported from Jacl.
	Checks for a number of issues related to -line and newline handling. A
	few of tests were broken before the patch and continue to be broken,
	marked as knownBug.

2010-02-11  Donal K. Fellows  <dkf@users.sf.net>

	* generic/tclOO.c (ObjectRenamedTrace): [Bug 2949397]: Prevent
	destructors from running on the two core class objects when the whole
	interpreter is being destroyed.

2010-02-09  Donal K. Fellows  <dkf@users.sf.net>

	* generic/tclCompCmds.c (TclCompileTryCmd, IssueTryInstructions)
	(IssueTryFinallyInstructions): Added compiler for the [try] command.
	It is split into three pieces that handle the parsing of the tokens,
	the issuing of instructions for finally-free [try], and the issuing of
	instructions for [try] with finally; there are enough differences
	between the all cases that it was easier to split the code rather than
	have a single function do the whole thing.

2010-02-09  Alexandre Ferrieux  <ferrieux@users.sourceforge.net>

	* tools/genStubs.tcl: Remove dependency on 8.5+ idiom "in" in
	expressions.

2010-02-08  Donal K. Fellows  <dkf@users.sf.net>

	* generic/tclZlib.c (Tcl_ZlibDeflate, Tcl_ZlibInflate): [Bug 2947783]:
	Make sure that the result is an unshared object before appending to it
	so that nothing crashes if it is shared (use in Tcl code was not
	affected by this, but use from C was an issue).

2010-02-06  Donal K. Fellows  <dkf@users.sf.net>

	* generic/tclHash.c (HashStringKey):	Replace Tcl's crusty old hash
	* generic/tclObj.c (TclHashObjKey):	function with the algorithm
	due to Fowler, Noll and Vo. This is slightly faster (assuming the
	presence of hardware multiply) and has somewhat better distribution
	properties of the resulting hash values. Note that we only ever used
	the 32-bit version of the FNV algorithm; Tcl's core hash engine
	assumes that hash values are simple unsigned ints.

	***POTENTIAL INCOMPATIBILITY***
	Code that depends on hash iteration order (especially tests) may well
	be disrupted by this. Where a definite order is required, the fix is
	usually to just sort the results after extracting them from the hash.
	Where this is insufficient, the code that has ceased working was
	always wrong and was only working by chance.

2010-02-05  Donal K. Fellows  <dkf@users.sf.net>

	* generic/tclCompCmds.c (TclCompileErrorCmd): Added compilation of the
	[error] command. No new bytecodes.

2010-02-05  Jan Nijtmans  <nijtmans@users.sf.net>

	* tools/genStubs.tcl:	Follow-up to earlier commit today:
	          Eliminate the need for an extra Stubs Pointer for adressing
	          a static stub table: Just change the exported table from
	          static to MODULE_SCOPE.
	* generic/tclBasic.c
	* generic/tclOO.c
	* generic/tclTomMathInterface.c
	* generic/tcl*Decls.h (regenerated)
	* generic/tclStubInit.c (regenerated)
	* generic/tclOOStubInit.c (regenerated)
	* generic/tclTest.c (minor formatting)

2010-02-05  Donal K. Fellows  <dkf@users.sf.net>

	* generic/tclVar.c: More consistency in errorcode generation.

	* generic/tclOOBasic.c (TclOO_Object_Destroy): Rewrote to be NRE-aware
	when calling destructors. Note that there is no guarantee that
	destructors will always be called in an NRE context; that's a feature
	of the 'destroy' method only.

	* generic/tclEncoding.c: Add 'const' to many function-internal vars
	that are never pointing to things that are written to.

2010-02-05  Jan Nijtmans  <nijtmans@users.sf.net>

	* tools/genStubs.tcl:	Follow-up to [2010-01-29] commit:
		prevent space within stub table function parameters if the
		parameter type is a pointer.
	* win/tclWinInt.h:	Minor Formatting
	* generic/tcl.h:	VOID -> void and other formatting
	* generic/tclInt.h:	Minor formatting
	* generic/tclInt.decls: Change signature of TclNRInterpProcCore,
	* generic/tclOO.decls:	and TclOONewProc(Instance|)MethodEx,
	* generic/tclProc.c:	indicating that errorProc is a function,
	* generic/tclOOMethod.c:pointer, and other formatting
	* generic/tcl*Decls.h:	(regenerated)
	* generic/tclVar.c:	gcc warning(line 3703): 'pattern' may be used
				uninitialized in this function
				gcc warning(line 3788): 'matched' may be used
				uninitialized in this function

2010-02-04  Donal K. Fellows  <dkf@users.sf.net>

	* generic/tclVar.c: Added more use of error-codes and reduced the
	stack overhead of older interfaces.
	(ArrayGetCmd): Stop silly crash when using a trivial pattern due to
	error in conversion to ensemble.
	(ArrayNamesCmd): Use the object RE interface for faster matching.

2010-02-03  Donal K. Fellows  <dkf@users.sf.net>

	* generic/tclVar.c (ArrayUnsetCmd): More corrections.

2010-02-02  Donal K. Fellows  <dkf@users.sf.net>

	* generic/tclVar.c: Turned the [array] command into a true ensemble.

	* generic/tclOO.c (AllocObject, MyDeleted): A slightly faster way to
	handle the deletion of [my] is with a standard delete callback. This
	is because it doesn't require an additional memory allocation during
	object creation. Also reduced the amount of string manipulation
	performed during object creation to further streamline memory
	handling; this is not backported to the 8.5 package as it breaks a
	number of abstractions.

	* generic/tclOOBasic.c (TclOO_Object_Destroy): [Bug 2944404]: Do not
	crash when a destructor deletes the object that is executing that
	destructor.

2010-02-01  Donal K. Fellows  <dkf@users.sf.net>

	* generic/tclVar.c (Tcl_ArrayObjCmd): [Bug 2939073]: Stop the [array
	unset] command from having dangling pointer problems when an unset
	trace deletes the element that is going to be processed next. Many
	thanks to Alexandre Ferrieux for the bulk of this fix.

	* generic/regexec.c (ccondissect, crevdissect): [Bug 2942697]: Rework
	these functions so that certain pathological patterns are matched much
	more rapidly. Many thanks to Tom Lane for dianosing this issue and
	providing an initial patch.

2010-01-30  Donal K. Fellows  <dkf@users.sf.net>

	* generic/tclCompile.c (tclInstructionTable):	Bytecode instructions
	* generic/tclCompCmds.c (TclCompileUnsetCmd):	to allow the [unset]
	* generic/tclExecute.c (TclExecuteByteCode):	command to be compiled
	with the compiler being a complete compilation for all compile-time
	decidable uses.

	* generic/tclVar.c (TclPtrUnsetVar): Var reference version of the code
	to unset a variable. Required for INST_UNSET bytecodes.

2010-01-29  Jan Nijtmans  <nijtmans@users.sf.net>

	* generic/tcl.h: [Bug 2942081]: Reverted Tcl_ThreadDataKey type change
				Changed some Tcl_CallFrame fields from "char *"
				to "void *". This saves unnecessary space on
				Cray's (and it's simply more correct).

	* tools/genStubs.tcl:	No longer generate a space after "*" and
				immediately after a function name, so the
				format of function definitions in tcl*Decls.h
				match all other tcl*.h header files.
	* doc/ParseArgs.3:	Change Tcl_ArgvFuncProc, Tcl_ArgvGenFuncProc
	* generic/tcl.h:	and GetFrameInfoValueProc to be function
	* generic/tclInt.h:	definitions, not pointers, for consistency
	* generic/tclOOInt.h:	with all other Tcl function definitions.
	* generic/tclIndexObj.c:
	* generic/regguts.h:	CONST -> const
	* generic/tcl.decls:	Formatting
	* generic/tclTomMath.decls: Formatting
	* generic/tclDecls.h:	(regenerated)
	* generic/tclIntDecls.h:
	* generic/tclIntPlatDecls.h:
	* generic/tclOODecls.h:
	* generic/tclOOIntDecls.h:
	* generic/tclPlatDecls.h:
	* generic/tclTomMathDecls.h:

2010-01-28  Donal K. Fellows  <dkf@users.sf.net>

	* generic/tclOOBasic.c (TclOO_Object_Destroy): Move the execution of
	destructors to a point where they can produce an error. This will not
	work for all destructors, but it does mean that more failing calls of
	them will be caught.
	* generic/tclOO.c (AllocObject, MyDeletedTrace, ObjectRenamedTrace):
	(ObjectNamespaceDeleted): Stop various ways of getting at commands
	with dangling pointers to the object. Also increases the reliability
	of calling of destructors (though most destructors won't benefit; when
	an object is deleted namespace-first, its destructors are not run in a
	nice state as the namespace is partially gone).

2010-01-25  Jan Nijtmans  <nijtmans@users.sf.net>

	* generic/tclOOStubInit.c:   Remove double includes (which causes a
	* generic/tclOOStubLib.c:    warning in CYGWIN compiles)
	* unix/.cvsignore:	     add confdefs.h

2010-01-22  Donal K. Fellows  <dkf@users.sf.net>

	* doc/proc.n: [Bug 1970629]: Define a bit better what the current
	namespace of a procedure is.

2010-01-22  Jan Nijtmans  <nijtmans@users.sf.net>

	* generic/tclInt.decls:	     Don't use DWORD and HANDLE here.
	* generic/tclIntPlatDecls.h:
	* generic/tcl.h:	     Revert [2009-12-21] change, instead
	* generic/tclPort.h:	     resolve the CYGWIN inclusion problems by
	* win/tclWinPort.h:	     re-arranging the inclusions at other
				     places.
	* win/tclWinError.c
	* win/tclWinPipe.c
	* win/tcl.m4:		     Make cygwin configuration error into
	* win/configure.in:	     a warning: CYGWIN compilation works
	* win/configure:	     although there still are test failures.

2010-01-22  Donal K. Fellows  <dkf@users.sf.net>

	* generic/tclExecute.c (TclExecuteByteCode): Improve error code
	generation from some of the tailcall-related bits of TEBC.

2010-01-21  Miguel Sofer  <msofer@users.sf.net>

	* generic/tclCompile.h: NRE-enable direct eval on BC spoilage
	* generic/tclExecute.c: [Bug 2910748]
	* tests/nre.test:

2010-01-19  Donal K. Fellows  <dkf@users.sf.net>

	* doc/dict.n: [Bug 2929546]: Clarify just what [dict with] and [dict
	update] are doing with variables.

2010-01-18  Andreas Kupries  <andreask@activestate.com>

	* generic/tclIO.c (CreateScriptRecord): [Bug 2918110]: Initialize
	the EventScriptRecord (esPtr) fully before handing it to
	Tcl_CreateChannelHandler for registration. Otherwise a reflected
	channel calling 'chan postevent' (== Tcl_NotifyChannel) in its
	'watchProc' will cause the function 'TclChannelEventScriptInvoker'
	to be run on an uninitialized structure.

2010-01-18  Donal K. Fellows  <dkf@users.sf.net>

	* generic/tclStringObj.c (Tcl_AppendFormatToObj): [Bug 2932421]: Stop
	the [format] command from causing argument objects to change their
	internal representation when not needed. Thanks to Alexandre Ferrieux
	for this fix.

2010-01-13  Donal K. Fellows  <dkf@users.sf.net>

	* tools/tcltk-man2html.tcl:	  More factoring out of special cases
	* tools/tcltk-man2html-utils.tcl: so that they are described outside
	the engine file. Now there is only one real set of special cases in
	there, to handle the .SO/.OP/.SE directives.

2010-01-13  Jan Nijtmans  <nijtmans@users.sf.net>

	* generic/tcl.h:      Fix TCL_LL_MODIFIER for Cygwin
	* generic/tclEnv.c:   Fix CYGWIN compilation problems,
	* generic/tclInt.h:   and remove some unnecessary
	* generic/tclPort.h:  double includes.
	* generic/tclPlatDecls.h:
	* win/cat.c:
	* win/tclWinConsole.c:
	* win/tclWinFCmd.c:
	* win/tclWinFile.c:
	* win/tclWinPipe.c:
	* win/tclWinSerial.c:
	* win/tclWinThrd.c:
	* win/tclWinPort.h:   Put win32 includes first
	* unix/tclUnixChan.c: Forgot one CONST change

2010-01-12  Donal K. Fellows  <dkf@users.sf.net>

	* tools/tcltk-man2html.tcl: Make the generation of the list of things
	to process the docs from simpler and more flexible. Also factored out
	the lists of special cases.

2010-01-10  Jan Nijtmans  <nijtmans@users.sf.net>

	* win/tclWinDde.c:      VC++ 6.0 doesn't have
	* win/tclWinReg.c:      PDWORD_PTR
	* win/tclWinThrd.c:     Fix various minor gcc warnings.
	* win/tclWinTime.c:
	* win/tclWinConsole.c:  Put channel type definitions
	* win/tclWinChan.c:     in static const memory
	* win/tclWinPipe.c:
	* win/tclWinSerial.c:
	* win/tclWinSock.c:
	* generic/tclIOGT.c:
	* generic/tclIORChan.c:
	* generic/tclIORTrans.c:
	* unix/tclUnixChan.c:
	* unix/tclUnixPipe.c:
	* unix/tclUnixSock.c:
	* unix/configure:       (regenerated with autoconf 2.59)
	* tests/info.test:      Make test independant from
	                        tcltest implementation.

2010-01-10  Donal K. Fellows  <dkf@users.sf.net>

	* tests/namespace.test (namespace-51.17): [Bug 2898722]: Demonstrate
	that there are still bugs in the handling of resolution epochs. This
	bug is not yet fixed.

	* tools/tcltk-man2html.tcl:	  Split the man->html converter into
	* tools/tcltk-man2html-utils.tcl: two pieces for easier maintenance.
	Also made it much less verbose in its printed messages by default.

2010-01-09  Donal K. Fellows  <dkf@users.sf.net>

	* tools/tcltk-man2html.tcl: Added basic support for building the docs
	for contributed packages into the HTML versions. Prompted by question
	on Tcler's Chat by Tom Krehbiel. Note that there remain problems in
	the documentation generated due to errors in the contributed docs.

2010-01-05  Don Porter  <dgp@users.sourceforge.net>

	* generic/tclPathObj.c (TclPathPart):   [Bug 2918610]: Correct
	* tests/fileName.test (filename-14.31): inconsistency between the
	string rep and the intrep of a path value created by [file rootname].
	Thanks to Vitaly Magerya for reporting.

2010-01-03  Donal K. Fellows  <dkf@users.sf.net>

	* unix/tcl.m4 (SC_CONFIG_CFLAGS): [Bug 1636685]: Use the configuration
	for modern FreeBSD suggested by the FreeBSD porter.

2010-01-03  Miguel Sofer  <msofer@users.sf.net>

	* generic/tclBasic.c:	[Bug 2724403]: Fix leak of coroutines on
	* generic/tclCompile.h: namespace deletion. Added a test for this
	* generic/tclNamesp.c:	leak, and also a test for leaks on namespace
	* tests/coroutine.test: deletion.
	* tests/namespace.test:

2009-12-30  Donal K. Fellows  <dkf@users.sf.net>

	* library/safe.tcl (AliasSource): [Bug 2923613]: Make the safer
	* tests/safe.test (safe-8.9):	  [source] handle a [return] at the
					  end of the file correctly.

2009-12-30  Miguel Sofer  <msofer@users.sf.net>

	* library/init.tcl (unknown): [Bug 2824981]: Fix infinite recursion of
	::unknown when [set] is undefined.

2009-12-29  Donal K. Fellows  <dkf@users.sf.net>

	* generic/tclHistory.c (Tcl_RecordAndEvalObj): Reduce the amount of
	allocation and deallocation of memory by caching objects in the
	interpreter assocData table.

	* generic/tclObj.c (Tcl_GetCommandFromObj): Rewrite the logic so that
	it does not require making assignments part way through an 'if'
	condition, which was deeply unclear.

	* generic/tclInterp.c (Tcl_MakeSafe): [Bug 2895741]: Make sure that
	the min() and max() functions are supported in safe interpreters.

2009-12-29  Pat Thoyts  <patthoyts@users.sourceforge.net>

	* generic/tclBinary.c:	[Bug 2922555]: Handle completely invalid input
	* tests/binary.test:	to the decode methods.

2009-12-28  Donal K. Fellows  <dkf@users.sf.net>

	* unix/Makefile.in (trace-shell, trace-test): [FRQ 1083288]: Added
	targets to allow easier tracing of shell and test invokations.

	* unix/configure.in: [Bug 942170]:	Detect the st_blocks field of
	* generic/tclCmdAH.c (StoreStatData):	'struct stat' correctly.
	* generic/tclFileName.c (Tcl_GetBlocksFromStat):
	* generic/tclIOUtil.c (Tcl_Stat):

	* generic/tclInterp.c (TimeLimitCallback): [Bug 2891362]: Ensure that
	* tests/interp.test (interp-34.13):	   the granularity ticker is
	reset when we check limits because of the time limit event firing.

2009-12-27  Donal K. Fellows  <dkf@users.sf.net>

	* doc/namespace.n (SCOPED SCRIPTS): [Bug 2921538]: Updated example to
	not be quite so ancient.

2009-12-25  Jan Nijtmans  <nijtmans@users.sf.net>

	* generic/tclCmdMZ.c:      CONST -> const
	* generic/tclParse.c

2009-12-23  Donal K. Fellows  <dkf@users.sf.net>

	* library/safe.tcl (AliasSource, AliasExeName): [Bug 2913625]: Stop
	information about paths from leaking through [info script] and [info
	nameofexecutable].

2009-12-23  Jan Nijtmans  <nijtmans@users.sf.net>

	* unix/tcl.m4:		Install libtcl8.6.dll in bin directory
	* unix/Makefile.in:
	* unix/configure:	(regenerated)

2009-12-22  Donal K. Fellows  <dkf@users.sf.net>

	* generic/tclCmdIL.c (Tcl_LsortObjCmd): [Bug 2918962]: Stop crash when
	-index and -stride are used together.

2009-12-21  Jan Nijtmans  <nijtmans@users.sf.net>

	* generic/tclThreadStorage.c: Fix gcc warning, using gcc-4.3.4 on
				      cygwin: missing initializer
	* generic/tclOOInt.h:	      Prevent conflict with DUPLICATE
				      definition in WINAPI's nb30.h
	* generic/rege_dfa.c:	      Fix macro conflict on CYGWIN: don't use
				      "small".
	* generic/tcl.h:	      Include <winsock2.h> before <stdio.h> on
				      CYGWIN
	* generic/tclPathObj.c
	* generic/tclPort.h
	* tests/env.test:	      Don't unset WINDIR and TERM, it has a
				      special meaning on CYGWIN (both in UNIX
				      and WIN32 mode!)
	* generic/tclPlatDecls.h:     Include <tchar.h> through tclPlatDecls.h
	* win/tclWinPort.h:	      stricmp -> strcasecmp
	* win/tclWinDde.c:	      _wcsicmp -> wcscasecmp
	* win/tclWinFile.c
	* win/tclWinPipe.c
	* win/tclWinSock.c
	* unix/tcl.m4:		      Add dynamic loading support to CYGWIN
	* unix/configure (regenerated)
	* unix/Makefile.in

2009-12-19  Miguel Sofer  <msofer@users.sf.net>

	* generic/tclBasic.c:	[Bug 2917627]: Fix for bad cmd resolution by
	* tests/coroutine.test:	coroutines. Thanks to schelte for finding it.

2009-12-16  Donal K. Fellows  <dkf@users.sf.net>

	* library/safe.tcl (::safe::AliasGlob): Upgrade to correctly support a
	larger fraction of [glob] functionality, while being stricter about
	directory management.

2009-12-11  Jan Nijtmans  <nijtmans@users.sf.net>

	* generic/tclTest.c:	Fix gcc warning: ignoring return value of
	* unix/tclUnixNotify.c:	"write", declared with attribute
	* unix/tclUnixPipe.c:	warn_unused_result.
	* generic/tclInt.decls:	CONSTify functions TclpGetUserHome and
	* generic/tclIntDecls.h:TclSetPreInitScript (TIP #27)
	* generic/tclInterp.c:
	* win/tclWinFile.c:
	* unix/tclUnixFile.c:

2009-12-16  Donal K. Fellows  <dkf@users.sf.net>

	* doc/tm.n: [Bug 1911342]: Formatting rewrite to avoid bogus crosslink
	to the list manpage when generating HTML.

	* library/msgcat/msgcat.tcl (Init): [Bug 2913616]: Do not use platform
	tests that are not needed and which don't work in safe interpreters.

2009-12-14  Donal K. Fellows  <dkf@users.sf.net>

	* doc/file.n (file tempfile): [Bug 2388866]: Note that this only ever
	creates files on the native filesystem. This is a design feature.

2009-12-13  Miguel Sofer  <msofer@users.sf.net>

	* generic/tclBasic.c:	Release TclPopCallFrame() from its
	* generic/tclExecute.c:	tailcall-management duties
	* generic/tclNamesp.c:

	* generic/tclBasic.c:	Moving TclBCArgumentRelease call from
	* generic/tclExecute.c:	TclNRTailcallObjCmd to TEBC, so that the
	pairing of the Enter and Release calls is clearer.

2009-12-12  Donal K. Fellows  <dkf@users.sf.net>

	* generic/tclTest.c (TestconcatobjCmd): [Bug 2895367]: Stop memory
	leak when testing. We don't need extra noise of this sort when
	tracking down real problems!

2009-12-11  Jan Nijtmans  <nijtmans@users.sf.net>

	* generic/tclBinary.c:	Fix gcc warning, using gcc-4.3.4 on cygwin
	* generic/tclCompExpr.c:warning: array subscript has type 'char'
	* generic/tclPkg.c:
	* libtommath/bn_mp_read_radix.c:
	* win/makefile.vc:	[Bug 2912773]: Revert to version 1.203
	* unix/tclUnixCompat.c:	Fix gcc warning: signed and unsigned type
				in conditional expression.

2009-12-11  Donal K. Fellows  <dkf@users.sf.net>

	* tools/tcltk-man2html.tcl (long-toc, cross-reference): [FRQ 2897296]:
	Added cross links to sections within manual pages.

2009-12-11  Miguel Sofer  <msofer@users.sf.net>

	* generic/tclBasic.c:   [Bug 2806407]: Full nre-enabling of coroutines
	* generic/tclExecute.c:

	* generic/tclBasic.c: Small cleanup

	* generic/tclExecute.c: Fix panic in http11.test caused by buggy
	earlier commits in coroutine management.

2009-12-10  Andreas Kupries  <andreask@activestate.com>

	* generic/tclObj.c (TclContinuationsEnter): [Bug 2895323]: Updated
	comments to describe when the function can be entered for the same
	Tcl_Obj* multiple times. This is a continuation of the 2009-11-10
	entry where a memory leak was plugged, but where not sure if that was
	just a band-aid to paper over some other error. It isn't, this is a
	legal situation.

2009-12-10  Miguel Sofer  <msofer@users.sf.net>

	* generic/tclBasic.c:   Reducing the # of moving parts for coroutines
	* generic/tclExecute.c: by delegating more to tebc; eliminate the
	special coroutine CallFrame.

2009-12-09  Andreas Kupries  <andreask@activestate.com>

	* generic/tclIO.c: [Bug 2901998]: Applied Alexandre Ferrieux's patch
	fixing the inconsistent buffered I/O. Tcl's I/O now flushes buffered
	output before reading, discards buffered input before writing, etc.

2009-12-09  Miguel Sofer  <msofer@users.sf.net>

	* generic/tclBasic.c: Ensure right lifetime of varFrame's (objc,objv)
	for coroutines.

	* generic/tclExecute.c: Code regrouping

2009-12-09  Donal K. Fellows  <dkf@users.sf.net>

	* generic/tclBasic.c: Added some of the missing setting of errorcode
	values.

2009-12-08  Miguel Sofer  <msofer@users.sf.net>

	* generic/tclExecute.c (TclStackFree): Improved panic msg.

2009-12-08  Miguel Sofer  <msofer@users.sf.net>

	* generic/tclBasic.c:   Partial nre-enabling of coroutines. The
	* generic/tclExecute.c: initial call still requires its own
	* generic/tclInt.h:     instance of tebc, but on resume coros can
	execute in the caller's tebc.

	* generic/tclExecute.c (TEBC): Silence warning about pcAdjustment.

2009-12-08  Donal K. Fellows  <dkf@users.sf.net>

	* generic/tclExecute.c (TclExecuteByteCode): Make the dict opcodes
	more sparing in their use of C variables, to reduce size of TEBC
	activiation record a little bit.

2009-12-07  Miguel Sofer  <msofer@users.sf.net>

	* generic/tclExecute.c (TEBC): Grouping "slow" variables into structs,
	to reduce register pressure and help the compiler with variable
	allocation.

2009-12-07  Miguel Sofer  <msofer@users.sf.net>

	* generic/tclExecute.c: Start cleaning the TEBC stables
	* generic/tclInt.h:

	* generic/tclCmdIL.c:   [Bug 2910094]: Fix by aku
	* tests/coroutine.test:

	* generic/tclBasic.c: Arrange for [tailcall] to be created with the
	other builtins: was being created in a separate call, leftover from
	pre-tip days.

2009-12-07  Don Porter  <dgp@users.sourceforge.net>

	* generic/tclStrToD.c: [Bug 2902010]: Correct conditional compile
	directives to better detect the toolchain that needs extra work for
	proper underflow treatment instead of merely detecting the MIPS
	platform.

2009-12-07  Miguel Sofer  <msofer@users.sf.net>

	* generic/tclBasic.c: [Patch 2910056]: Add ::tcl::unsupported::yieldTo
	* generic/tclInt.h:

2009-12-07  Donal K. Fellows  <dkf@users.sf.net>

	* generic/tclCmdMZ.c (TryPostBody): [Bug 2910044]: Close off memory
	leak in [try] when a variable-free handler clause is present.

2009-12-05  Miguel Sofer  <msofer@users.sf.net>

	* generic/tclBasic.c:   Small changes for clarity in tailcall
	* generic/tclExecute.c: and coroutine code.
	* tests/coroutine.test:

	* tests/tailcall.test: Remove some old unused crud; improved the
	stack depth tests.

	* generic/tclBasic.c:  Fixed things so that you can tailcall
	* generic/tclNamesp.c: properly out of a coroutine.
	* tests/tailcall.test:

	* generic/tclInterp.c: Fixed tailcalls for same-interp aliases (no
	test)

2009-12-03  Donal K. Fellows  <dkf@users.sf.net>

	* library/safe.tcl (::safe::AliasEncoding): Make the safe encoding
	command behave more closely like the unsafe one (for safe ops).
	(::safe::AliasGlob): [Bug 2906841]: Clamp down on evil use of [glob]
	in safe interpreters.
	* tests/safe.test: Rewrite to use tcltest2 better.

2009-12-02  Jan Nijtmans  <nijtmans@users.sf.net>

	* tools/genStubs.tcl:	Add support for win32 CALLBACK functions and
	remove obsolete "emitStubs" and "genStubs" functions.
	* win/Makefile.in:	Use tcltest86.dll for all tests, and add
	.PHONY rules to preemptively stop trouble that plagued Tk from hitting
	Tcl too.

2009-11-30  Jan Nijtmans  <nijtmans@users.sf.net>

	* generic/tcl.h:	Don't use EXPORT for Tcl_InitStubs
	* win/Makefile.in:	Better dependancies in case of static build.

2009-11-30  Donal K. Fellows  <dkf@users.sf.net>

	* doc/Tcl.n: [Bug 2901433]: Improved description of expansion to
	mention that it is using list syntax.

2009-11-27  Kevin B. Kenny  <kennykb@acm.org>

	* win/tclAppInit.c (Tcl_AppInit): [Bug 2902965]: Reverted Jan's change
	that added a call to Tcl_InitStubs. The 'tclsh' and 'tcltest' programs
	are providers, not consumers of the Stubs table, and should not link
	with the Stubs library, but only with the main Tcl library. (In any
	case, the presence of Tcl_InitStubs broke the build.)

2009-11-27  Donal K. Fellows  <dkf@users.sf.net>

	* doc/BoolObj.3, doc/Class.3, doc/CrtChannel.3, doc/DictObj.3:
	* doc/DoubleObj.3, doc/Ensemble.3, doc/Environment.3:
	* doc/FileSystem.3, doc/Hash.3, doc/IntObj.3, doc/Limit.3:
	* doc/Method.3, doc/NRE.3, doc/ObjectType.3, doc/PkgRequire.3:
	* doc/SetChanErr.3, doc/SetResult.3: [Patch 2903921]: Many small
	spelling fixes from Larry Virden.

	BUMP VERSION OF TCLOO TO 0.6.2. Too many people need accumulated small
	versions and bugfixes, so the version-bump removes confusion.

	* generic/tclOOBasic.c (TclOO_Object_LinkVar): [Bug 2903811]: Remove
	unneeded restrictions on who can usefully call this method.

2009-11-26  Donal K. Fellows  <dkf@users.sf.net>

	* unix/Makefile.in: Add .PHONY rules and documentation to preemptively
	stop trouble that plagued Tk from hitting Tcl too, and to make the
	overall makefile easier to understand. Some reorganization too to move
	related rules closer together.

2009-11-26  Jan Nijtmans  <nijtmans@users.sf.net>

	* win/Makefile.in:	[Bug 2902965]: Fix stub related changes that
	* win/makefile.vc:	caused tclkit build to break.
	* win/tclAppInit.c
	* unix/tcl.m4
	* unix/Makefile.in
	* unix/tclAppInit.c
	* unix/configure:	(regenerated)

2009-11-25  Kevin B. Kenny  <kennykb@acm.org>

	* win/Makefile.in:	Added a 'test-tcl' rule that is identical to
	'test' except that it does not go spelunking in 'pkgs/'. (This rule
	has existed in unix/Makefile.in for some time.)

2009-11-25  Stuart Cassoff  <stwo@users.sf.net>

	* unix/configure.in:	[Patch 2892871]: Remove unneeded
	* unix/tcl.m4:		AC_STRUCT_TIMEZONE and use
	* unix/tclConfig.h.in:	AC_CHECK_MEMBERS([struct stat.st_blksize])
	* unix/tclUnixFCmd.c:	instead of AC_STRUCT_ST_BLKSIZE.
	* unix/configure:	Regenerated with autoconf-2.59.

2009-11-24  Andreas Kupries  <andreask@activestate.com>

	* library/tclIndex: Manually redone the part of tclIndex dealing with
	safe.tcl and tm.tcl. This part passes the testsuite. Note that
	automatic regeneration of this part is not possible because it wrongly
	puts 'safe::Setup' on the list, and wrongly leaves out 'safe::Log'
	which is more dynamically created than the generator expects.

	Further note that the file "clock.tcl" is explicitly loaded by
	"init.tcl", the first time the clock command is invoked. The relevant
	code can be found at line 172ff, roughly, the definition of the
	procedure 'clock'. This means none of the procedures of this file
	belong in the tclIndex. Another indicator that automatic regeneration
	of tclIndex is ill-advised.

2009-11-24  Donal K. Fellows  <dkf@users.sf.net>

	* generic/tclOO.c (FinalizeAlloc, Tcl_NewObjectInstance):
	[Bug 2903011]: Make it an error to destroy an object in a constructor,
	and also make sure that an object is not deleted twice in the error
	case.

2009-11-24  Pat Thoyts  <patthoyts@users.sourceforge.net>

	* tests/fCmd.test: [Bug 2893771]: Teach [file stat] to handle locked
	* win/tclWinFile.c: files so that [file exists] no longer lies.

2009-11-23  Kevin Kenny  <kennykb@acm.org>

	* tests/fCmd.test (fCmd-30.1): Changed registry location of the 'My
	Documents' folder to the one that's correct for Windows 2000, XP,
	Server 2003, Vista, Server 2008, and Windows 7. (See
	http://support.microsoft.com/kb/310746)

2009-11-23  Jan Nijtmans  <nijtmans@users.sf.net>

	* win/tclWinDde.c:	#undef STATIC_BUILD, in order to make sure
	* win/tclWinReg.c:	that Xxxxx_Init is always exported even when
	* generic/tclTest.c:	Tcl is built static (otherwise we cannot
				create a DLL).
	* generic/tclThreadTest.c: Make all functions static, except
				TclThread_Init.
	* tests/fCmd.test:	Enable fCmd-30.1 when registry is available.
	* win/tcl.m4:		Fix ${SHLIB_LD_LIBS} definition, fix conflicts
	* win/Makefile.in:	Simplifications related to tcl.m4 changes.
	* win/configure.in:	Between static libraries and import library on
				windows.
	* win/configure:	(regenerated)
	* win/makefile.vc:	Add stub library to necessary link lines.

2009-11-23  Kevin B. Kenny  <kennykb@acm.org>

	* generic/tclThreadTest.c (NewTestThread): [Bug 2901803]: Further
	machinations to get NewTestThread actually to launch the thread, not
	just compile.

2009-11-22  Donal K. Fellows  <dkf@users.sf.net>

	* generic/tclThreadTest.c (NewTestThread): [Bug 2901803]: Fix small
	error in function naming which blocked a threaded test build.

2009-11-19  Jan Nijtmans  <nijtmans@users.sf.net>

	* win/Makefile.in:	Create tcltest86.dll as dynamic Tcltest
				package.
	* generic/tclTest.c:	Remove extraneous prototypes, follow-up to
	* generic/tclTestObj.c:	[Bug 2883850]
	* tests/chanio.test:	Test-cases for fixed [Bug 2849797]
	* tests/io.test:
	* tests/safe.test:	Fix safe-10.1 and safe-10.4 test cases, making
				the wrong assumption that Tcltest is a static
				package.
	* generic/tclEncoding.c:[Bug 2857044]: Updated freeIntRepProc routines
	* generic/tclVar.c:	so that they set the typePtr field to NULL so
				that the Tcl_Obj is not left in an
				inconsistent state.
	* unix/tcl.m4:		[Patch 2883533]: tcl.m4 support for Haiku OS
	* unix/configure:	autoconf-2.59

2009-11-19  Don Porter  <dgp@users.sourceforge.net>

	* unix/tclAppInit.c:	[Bug 2883850, 2900542]: Repair broken build of
	* win/tclAppInit.c:	the tcltest executable.

2009-11-19  Donal K. Fellows  <dkf@users.sf.net>

	* library/auto.tcl (tcl_findLibrary):
	* library/clock.tcl (MakeUniquePrefixRegexp, MakeParseCodeFromFields)
	(SetupTimeZone, ProcessPosixTimeZone):	Restored the use of a literal
	* library/history.tcl (HistAdd):	'then' when following a multi-
	* library/safe.tcl (interpConfigure):	line test expresssion. It's an
	* library/tm.tcl (UnknownHandler):	aid to readability then.

2009-11-19  Jan Nijtmans  <nijtmans@users.sf.net>

	* generic/tclInt.h:      Make all internal initialization
	* generic/tclTest.c:     routines MODULE_SCOPE
	* generic/tclTestObj.c:
	* generic/tclTestProcBodyObj.c:
	* generic/tclThreadTest.c:
	* unix/Makefile.in:      Fix [Bug 2883850]: pkgIndex.tcl doesn't
	* unix/tclAppInit.c:     get created with static Tcl build
	* unix/tclXtTest.c:
	* unix/tclXtNotify.c:
	* unix/tclUnixTest.c:
	* win/Makefile.in:
	* win/tcl.m4:
	* win/configure:         (regenerated)
	* win/tclAppInit.c:
	* win/tclWinDde.c:       Always compile with Stubs.
	* win/tclWinReg.c:
	* win/tclWinTest.c:

2009-11-18  Jan Nijtmans  <nijtmans@users.sf.net>

	* doc/CrtChannel.3:	[Bug 2849797]: Fix channel name inconsistences
	* generic/tclIORChan.c:	as suggested by DKF.
	* generic/tclIO.c:	Minor *** POTENTIAL INCOMPATIBILITY ***
				because Tcl_CreateChannel() and derivatives
				now sometimes ignore their "chanName"
				argument.

	* generic/tclAsync.c:	Eliminate various gcc warnings (with -Wextra)
	* generic/tclBasic.c
	* generic/tclBinary.c
	* generic/tclCmdAH.c
	* generic/tclCmdIL.c
	* generic/tclCmdMZ.c
	* generic/tclCompile.c
	* generic/tclDate.c
	* generic/tclExecute.c
	* generic/tclDictObj.c
	* generic/tclIndexObj.c
	* generic/tclIOCmd.c
	* generic/tclIOUtil.c
	* generic/tclIORTrans.c
	* generic/tclOO.c
	* generic/tclZlib.c
	* generic/tclGetDate.y
	* win/tclWinInit.c
	* win/tclWinChan.c
	* win/tclWinConsole.c
	* win/tclWinNotify.c
	* win/tclWinReg.c
	* library/auto.tcl:		Eliminate "then" keyword
	* library/clock.tcl
	* library/history.tcl
	* library/safe.tcl
	* library/tm.tcl
	* library/http/http.tcl:	Eliminate unnecessary spaces
	* library/http1.0/http.tcl
	* library/msgcat/msgcat.tcl
	* library/opt/optparse.tcl
	* library/platform/platform.tcl
	* tools/tcltk-man2html.tcl
	* tools/tclZIC.tcl
	* tools/tsdPerf.c

2009-11-17  Andreas Kupries  <andreask@activestate.com>

	* unix/tclUnixChan.c (TtyParseMode): Partial undo of Donal's tidy-up
	from a few days ago (2009-11-9, not in ChangeLog). It seems that
	strchr is apparently a macro on AIX and reacts badly to pre-processor
	directives in its arguments.

2009-11-16  Alexandre Ferrieux  <ferrieux@users.sourceforge.net>

	* generic/tclEncoding.c:  [Bug 2891556]: Fix and improve test to
	* generic/tclTest.c:	  detect similar manifestations in the future.
	* tests/encoding.test:    Add tcltest support for finalization.

2009-11-15  Mo DeJong  <mdejong@users.sourceforge.net>

	* win/tclWinDde.c: Avoid gcc compiler warning by explicitly casting
	DdeCreateStringHandle argument.

2009-11-12  Andreas Kupries  <andreask@activestate.com>

	* generic/tclIO.c (CopyData): [Bug 2895565]: Dropped bogosity which
	* tests/io.test: used the number of _written_ bytes or character to
	update the counters for the read bytes/characters. New test io-53.11.
	This is a forward port from the 8.5 branch.

2009-11-11  Don Porter  <dgp@users.sourceforge.net>

	* generic/tclClock.c (TclClockInit):    Do not create [clock] support
	commands in safe interps.

2009-11-11  Jan Nijtmans  <nijtmans@users.sf.net>

	* library/http/http.tcl (http::geturl): [Bug 2891171]: URL checking
	too strict when using multiple question marks.
	* tests/http.test
	* library/http/pkgIndex.tcl:  Bump to http 2.8.2
	* unix/Makefile.in:
	* win/Makefile.in:

2009-11-11  Alexandre Ferrieux  <ferrieux@users.sourceforge.net>

	* generic/tclIO.c: Fix [Bug 2888099] (close discards ENOSPC error)
	                   by saving the errno from the first of two
	                   FlushChannel()s. Uneasy to test; might need
	                   specific channel drivers. Four-hands with aku.

2009-11-10  Pat Thoyts  <patthoyts@users.sourceforge.net>

	* tests/winFCmd.test: Cleanup directories that have been set chmod
	000. On Windows7 and Vista we really have no access and these were
	getting left behind.
	A few tests were changed to reflect the intent of the test where
	setting a directory chmod 000 should prevent any modification. This
	restriction was ignored on XP but is honoured on Vista

2009-11-10  Andreas Kupries  <andreask@activestate.com>

	* generic/tclBasic.c: Plug another leak in TCL_EVAL_DIRECT evaluation.
	Forward port from Tcl 8.5 branch, change by Don Porter.

	* generic/tclObj.c: [Bug 2895323]: Plug memory leak in
	TclContinuationsEnter(). Forward port from Tcl 8.5 branch, change by
	Don Porter.

2009-11-09  Stuart Cassoff  <stwo@users.sf.net>

	* win/README: [bug 2459744]: Removed outdated Msys + Mingw info.

2009-11-09  Andreas Kupries  <andreask@activestate.com>

	* generic/tclBasic.c (TclEvalObjEx): Moved the #280 decrement of
	refCount for the file path out of the branch after the whole
	conditional, closing a memory leak. Added clause on structure type to
	prevent seg.faulting. Forward port from valgrinding the Tcl 8.5
	branch.

	* tests/info.test: Resolve ambiguous resolution of variable "res".
	Forward port from 8.5

2009-11-08  Donal K. Fellows  <dkf@users.sf.net>

	* doc/string.n (bytelength): Noted that this command is not a good
	thing to use, and suggested a better alternatve. Also factored out the
	description of the indices into its own section.

2009-11-07  Pat Thoyts  <patthoyts@users.sourceforge.net>

	* tests/fCmd.test: [Bug 2891026]: Exclude tests using chmod 555
	directories on vista and win7. The current user has access denied and
	so cannot rename the directory without admin privileges.

2009-11-06  Andreas Kupries  <andreask@activestate.com>

	* library/safe.tcl (::safe::Setup): Added documentation of the
	contents of the state array. Also killed the 'InterpState' procedure
	with its upleveled variable/upvar combination, and replaced all uses
	with 'namespace upvar'.

2009-11-05  Andreas Kupries  <andreask@activestate.com>

	* library/safe.tcl: A series of patches which bring the SafeBase up to
	date with code guidelines, Tcl's features, also eliminating a number
	of inefficiencies along the way.
	(1) Changed all procedure names to be fully qualified.
	(2) Moved the procedures out of the namespace eval. Kept their
	locations. IOW, broke the namespace eval apart into small sections not
	covering the procedure definitions.
	(3) Reindented the code. Just lots of whitespace changes.
	Functionality unchanged.
	(4) Moved the multiple namespace eval's around. Command export at the
	top, everything else (var decls, argument parsing setup) at the
	bottom.
	(5) Moved the argument parsing setup into a procedure called when the
	code is loaded. Easier management of temporary data.
	(6) Replaced several uses of 'Set' with calls to the new procedure
	'InterpState' and direct access to the per-slave state array.
	(7) Replaced the remaining uses of 'Set' and others outside of the
	path/token handling, and deleted a number of procedures related to
	state array access which are not used any longer.
	(8) Converted the path token system to cache normalized paths and path
	<-> token conversions. Removed more procedures not used any longer.
	Removed the test cases 4.3 and 4.4 from safe.test. They were testing
	the now deleted command "InterpStateName".
	(9) Changed the log command setup so that logging is compiled out
	completely when disabled (default).
	(10) Misc. cleanup. Inlined IsInterp into CheckInterp, its only user.
	Consistent 'return -code error' for error reporting. Updated to use
	modern features (lassign, in/ni, dicts). The latter are used to keep a
	reverse path -> token map and quicker check of existence.
	(11) Fixed [Bug 2854929]: Recurse into all subdirs under all TM root
	dirs and put them on the access path.

2009-11-02  Kevin B. Kenny  <kennykb@acm.org>

	* library/tzdata/Asia/Novokuznetsk: New tzdata locale for Kemerovo
	oblast', which now keeps Novosibirsk time and not Kranoyarsk time.
	* library/tzdata/Asia/Damascus: Syrian DST changes.
	* library/tzdata/Asia/Hong_Kong: Hong Kong historic DST corrections.
	Olson tzdata2009q.

2009-11-02  Donal K. Fellows  <dkf@users.sf.net>

	* doc/object.n (DESCRIPTION): Substantive revision to make it clearer
	what the fundamental semantics of an object actually are.

2009-11-01  Joe Mistachkin  <joe@mistachkin.com>

	* doc/Cancel.3: Minor cosmetic fixes.
	* win/makefile.vc: Make htmlhelp target work again.  An extra set of
	double quotes around the definition of the HTML help compiler tool
	appears to be required.  Previously, there was one set of double
	quotes around the definition of the tool and one around the actual
	invocation.  This led to confusion because it was the only such tool
	path to include double quotes around its invocation.  Also, it was
	somewhat inflexible in the event that somebody needed to override the
	tool command to include arguments.  Therefore, even though it may look
	"wrong", there are now two double quotes on either side of the tool
	path definition.  This fixes the problem that currently prevents the
	htmlhelp target from building and maintains flexibility in case
	somebody needs to override it via the command line or an environment
	variable.

2009-11-01  Joe English  <jenglish@users.sourceforge.net>

	* doc/Eval.3, doc/Cancel.3: Move TIP#285 routines out of Eval.3 into
	their own manpage.

2009-10-31  Donal K. Fellows  <dkf@users.sf.net>

	* generic/tclBasic.c (ExprRoundFunc): [Bug 2889593]: Correctly report
	the expected number of arguments when generating an error for round().

2009-10-30  Pat Thoyts  <patthoyts@users.sourceforge.net>

	* tests/tcltest.test: When creating the notwritabledir we deny the
	current user access to delete the file. We must grant this right when
	we cleanup. Required on Windows 7 when the user does not automatically
	have administrator rights.

2009-10-29  Don Porter  <dgp@users.sourceforge.net>

	* generic/tcl.h:        Changed the typedef for the mp_digit type
	from:
		typedef unsigned long mp_digit;
	to:
		typedef unsigned int mp_digit;
	For 32-bit builds where "long" and "int" are two names for the same
	thing, this is no change at all.  For 64-bit builds, though, this
	causes the dp[] array of an mp_int to be made up of 32-bit elements
	instead of 64-bit elements.  This is a huge improvement because
	details elsewhere in the mp_int implementation cause only 28 bits of
	each element to be actually used storing number data.  Without this
	change bignums are over 50% wasted space on 64-bit systems.  [Bug
	2800740].

	***POTENTIAL INCOMPATIBILITY***
	For 64-bit builds, callers of routines with (mp_digit) or (mp_digit *)
	arguments *will*, and callers of routines with (mp_int *) arguments
	*may* suffer both binary and stubs incompatibilities with Tcl releases
	8.5.0 - 8.5.7.  Such possibilities should be checked, and if such
	incompatibilities are present, suitable [package require] requirements
	on the Tcl release should be put in place to keep such built code
	[load]-ing only in Tcl interps that are compatible.

2009-10-29  Donal K. Fellows  <dkf@users.sf.net>

	* tests/dict.test: Make variable-clean and simplify tests by utilizing
	the fact that dictionaries have defined orders.

	* generic/tclZlib.c (TclZlibCmd): Remove accidental C99-ism which
	reportedly makes the AIX native compiler choke.

2009-10-29  Kevin B. Kenny  <kennykb@acm.org>

	* library/clock.tcl (LocalizeFormat):
	* tests/clock.test (clock-67.1):
	[Bug 2819334]: Corrected a problem where '%%' followed by a letter in
	a format group could expand recursively: %%R would turn into %%H:%M:%S

2009-10-28  Don Porter  <dgp@users.sourceforge.net>

	* generic/tclLiteral.c:	[Bug 2888044]: Fixed 2 bugs.
	* tests/info.test:	First, as noted in the comments of the
	TclCleanupLiteralTable routine, since the teardown of the intrep of
	one Tcl_Obj can cause the teardown of others in the same table, the
	full table cleanup must be done with care, but the code did not
	contain the same care demanded in the comment.  Second, recent
	additions to the info.test file had poor hygiene, leaving an array
	variable ::a lying around, which breaks later interp.test tests during
	a -singleproc 1 run of the test suite.

2009-10-28  Kevin B. Kenny  <kennykb@acm.org>

	* tests/fileName.test (fileName-20.[78]): Corrected poor test
	hygiene (failure to save and restore the working directory) that
	caused these two tests to fail on Windows (and [Bug 2806250] to be
	reopened).

2009-10-27  Don Porter  <dgp@users.sourceforge.net>

	* generic/tclPathObj.c: [Bug 2884203]: Missing refcount on cached
	normalized path caused crashes.

2009-10-27  Kevin B. Kenny  <kennykb@acm.org>

	* library/clock.tcl (ParseClockScanFormat): [Bug 2886852]: Corrected a
	problem where [clock scan] didn't load the timezone soon enough when
	processing a time format that lacked a complete date.
	* tests/clock.test (clock-66.1):
	Added a test case for the above bug.
	* library/tzdata/America/Argentina/Buenos_Aires:
	* library/tzdata/America/Argentina/Cordoba:
	* library/tzdata/America/Argentina/San_Luis:
	* library/tzdata/America/Argentina/Tucuman:
	New DST rules for Argentina. (Olson's tzdata2009p.)

2009-10-26  Don Porter  <dgp@users.sourceforge.net>

	* unix/Makefile.in:	Remove $(PACKAGE).* and prototype from the
	`make distclean` target.  Completes 2009-10-20 commit.

2009-10-24  Kevin B. Kenny  <kennykb@acm.org>

	* library/clock.tcl (ProcessPosixTimeZone):
	Corrected a regression in the fix to [Bug 2207436] that caused
	[clock] to apply EU daylight saving time rules in the US.
	Thanks to Karl Lehenbauer for reporting this regression.
	* tests/clock.test (clock-52.4):
	Added a regression test for the above bug.
	* library/tzdata/Asia/Dhaka:
	* library/tzdata/Asia/Karachi:
	New DST rules for Bangladesh and Pakistan. (Olson's tzdata2009o.)

2009-10-23  Andreas Kupries  <andreask@activestate.com>

	* generic/tclIO.c (FlushChannel): Skip OutputProc for low-level
	0-length writes. When closing pipes which have already been closed
	not skipping leads to spurious SIG_PIPE signals. Reported by
	Mikhail Teterin <mi+thun@aldan.algebra.com>.

2009-10-22  Donal K. Fellows  <dkf@users.sf.net>

	* generic/tclOOBasic.c (TclOO_Object_VarName): [Bug 2883857]: Allow
	the passing of array element names through this method.

2009-10-21  Donal K. Fellows  <dkf@users.sf.net>

	* generic/tclPosixStr.c: [Bug 2882561]: Work around oddity on Haiku OS
	where SIGSEGV and SIGBUS are the same value.

	* generic/tclTrace.c (StringTraceProc): [Bug 2881259]: Added back cast
	to work around silly bug in MSVC's handling of auto-casting.

2009-10-20  Don Porter  <dgp@users.sourceforge.net>

	* unix/Makefile.in:	Removed the long outdated and broken targets
	package-* that were for building Solaris packages.  Appears that the
	pieces needed for these targets to function have never been present in
	the current era of Tcl development and belong completely to Tcl
	pre-history.

2009-10-19  Don Porter  <dgp@users.sourceforge.net>

	* generic/tclIO.c:      [Patch 2107634]: Revised ReadChars and
	FilterInputBytes routines to permit reads to continue up to the string
	limits of Tcl values.  Before revisions, large read attempts could
	panic when as little as half the limiting value length was reached.
	Thanks to Sean Morrison and Bob Parker for their roles in the fix.

2009-10-18  Joe Mistachkin  <joe@mistachkin.com>

	* generic/tclObj.c (TclDbDumpActiveObjects, TclDbInitNewObj)
	(Tcl_DbIncrRefCount, Tcl_DbDecrRefCount, Tcl_DbIsShared):
	[Bug 2871908]: Enforce separation of concerns between the lineCLPtr
	and objThreadMap thread specific data members.

2009-10-18  Joe Mistachkin  <joe@mistachkin.com>

	* tests/thread.test (thread-4.[345]): [Bug 1565466]: Correct tests to
	save their error state before the final call to threadReap just in
	case it triggers an "invalid thread id" error.  This error can occur
	if one or more of the target threads has exited prior to the attempt
	to send it an asynchronous exit command.

2009-10-17  Donal K. Fellows  <dkf@users.sf.net>

	* generic/tclVar.c (UnsetVarStruct, TclDeleteNamespaceVars)
	(TclDeleteCompiledLocalVars, DeleteArray):
	* generic/tclTrace.c (Tcl_UntraceVar2): [Bug 2629338]: Stop traces
	that are deleted part way through (a feature used by tdom) from
	causing freed memory to be accessed.

2009-10-08  Donal K. Fellows  <dkf@users.sf.net>

	* generic/tclDictObj.c (DictIncrCmd): [Bug 2874678]: Don't leak any
	bignums when doing [dict incr] with a value.
	* tests/dict.test (dict-19.3): Memory leak detection code.

2009-10-07  Andreas Kupries  <andreask@activestate.com>

	* generic/tclObj.c: [Bug 2871908]: Plug memory leaks of objThreadMap
	and lineCLPtr hashtables.  Also make the names of the continuation
	line information initialization and finalization functions more
	consistent. Patch supplied by Joe Mistachkin <joe@mistachkin.com>.

	* generic/tclIORChan.c (ErrnoReturn): Replace hardwired constant 11
	with proper errno #define, EAGAIN. What was I thinking? The BSD's have
	a different errno assignment and break with the hardwired number.
	Reported by emiliano on the chat.

2009-10-06  Don Porter  <dgp@users.sourceforge.net>

	* generic/tclInterp.c (SlaveEval): Agressive stomping of internal reps
	was added as part of the NRE patch of 2008-07-13.  This doesn't appear
	to actually be needed, and it hurts quite a bit when large lists lose
	their intreps and require reparsing.  Thanks to Ashok Nadkarni for
	reporting the problem.

	* generic/tclTomMathInt.h (new): Public header tclTomMath.h had
	* generic/tclTomMath.h:	dependence on private headers, breaking use
	* generic/tommath.h:	by extensions [Bug 1941434].

2009-10-05  Andreas Kupries  <andreask@activestate.com>

	* library/safe.tcl (AliasGlob): Fixed conversion of catch to
	  try/finally, it had an 'on ok msg' branch missing, causing a
	  silent error immediately, and bogus glob results, breaking
	  search for Tcl modules.

2009-10-04  Daniel Steffen  <das@users.sourceforge.net>

	* macosx/tclMacOSXBundle.c:	Workaround CF memory managment bug in
	* unix/tclUnixInit.c:		Mac OS X 10.4 & earlier. [Bug 2569449]

2009-10-02  Kevin B. Kenny  <kennykb@acm.org>

	* library/tzdata/Africa/Cairo:
	* library/tzdata/Asia/Gaza:
	* library/tzdata/Asia/Karachi:
	* library/tzdata/Pacific/Apia:	Olson's tzdata2009n.

2009-09-29  Don Porter  <dgp@users.sourceforge.net>

	* generic/tclDictObj.c:		[Bug 2857044]: Updated freeIntRepProc
	* generic/tclExecute.c:		routines so that they set the typePtr
	* generic/tclIO.c:		field to NULL so that the Tcl_Obj is
	* generic/tclIndexObj.c:	not left in an inconsistent state.
	* generic/tclInt.h:
	* generic/tclListObj.c:
	* generic/tclNamesp.c:
	* generic/tclOOCall.c:
	* generic/tclObj.c:
	* generic/tclPathObj.c:
	* generic/tclProc.c:
	* generic/tclRegexp.c:
	* generic/tclStringObj.c:

	* generic/tclAlloc.c:           Cleaned up various routines in the
	* generic/tclCkalloc.c:         call stacks for memory allocation to
	* generic/tclInt.h:             guarantee that any size values computed
	* generic/tclThreadAlloc.c:     are within the domains of the routines
	they get passed to.  [Bugs 2557696 and 2557796].

2009-09-28  Don Porter  <dgp@users.sourceforge.net>

	* generic/tclCmdMZ.c:	Replaced TclProcessReturn() calls with
	* tests/error.test:	Tcl_SetReturnOptions() calls as a simple fix
	for [Bug 2855247].  Thanks to Anton Kovalenko for the report and fix.
	Additional fixes for other failures demonstrated by new tests.

2009-09-27  Don Porter  <dgp@users.sourceforge.net>

	* tests/error.test (error-15.8.*):	Coverage tests illustrating
	flaws in the propagation of return options by [try].

2009-09-26  Donal K. Fellows  <dkf@users.sf.net>

	* unix/tclooConfig.sh, win/tclooConfig.sh: [Bug 2026844]: Added dummy
	versions of tclooConfig.sh that make it easier to build extensions
	against both Tcl8.5+TclOO-standalone and Tcl8.6.

2009-09-24  Don Porter  <dgp@users.sourceforge.net>

	TIP #356 IMPLEMENTATION

	* generic/tcl.decls:	Promote internal routine TclNRSubstObj()
	* generic/tclCmdMZ.c:	to public Tcl_NRSubstObj().  Still needs docs.
	* generic/tclCompile.c:
	* generic/tclInt.h:

	* generic/tclDecls.h:	make genstubs
	* generic/tclStubInit.c:

2009-09-23  Miguel Sofer  <msofer@users.sf.net>

	* doc/namespace.n: the description of [namespace unknown] failed
	to mention [namespace path]: fixed. Thx emiliano.

2009-09-21  Mo DeJong  <mdejong@users.sourceforge.net>

	* tests/regexp.test: Added check for error message from
	unbalanced [] in regexp. Added additional simple test cases
	of basic regsub command.

2009-09-21  Don Porter  <dgp@users.sourceforge.net>

	* generic/tclCompile.c:	Correct botch in the conversion of
	Tcl_SubstObj().  Thanks to Kevin Kenny for detection and report.

2009-09-17  Don Porter  <dgp@users.sourceforge.net>

	* generic/tclCompile.c:	Re-implement Tcl_SubstObj() as a simple
	* generic/tclParse.c:	wrapper around TclNRSubstObj().  This has
	* tests/basic.test:	the effect of caching compiled bytecode in
	* tests/parse.test:	the value to be substituted.  Note that
	Tcl_SubstObj() now exists only for extensions.  Tcl itself no longer
	makes any use of it.  Note also that TclSubstTokens() is now reachable
	only by Tcl_EvalEx() and Tcl_ParseVar() so tests aiming to test its
	functioning needed adjustment to still have the intended effect.

2009-09-16  Alexandre Ferrieux  <ferrieux@users.sourceforge.net>

	* generic/tclObj.c:   Extended ::tcl::unsupported::representation.

2009-09-11  Don Porter  <dgp@users.sourceforge.net>

	* generic/tclBasic.c:	Completed the NR-enabling of [subst].
	* generic/tclCmdMZ.c:	[Bug 2314561].
	* generic/tclCompCmds.c:
	* generic/tclCompile.c:
	* generic/tclInt.h:
	* tests/coroutine.test:
	* tests/parse.test:

2009-09-11  Donal K. Fellows  <dkf@users.sf.net>

	* tests/http.test: Added in cleaning up of http tokens for each test
	to reduce amount of global-variable pollution.

2009-09-10  Donal K. Fellows  <dkf@users.sf.net>

	* library/http/http.tcl (http::Event): [Bug 2849860]: Handle charset
	names in double quotes; some servers like generating them like that.

2009-09-07  Don Porter  <dgp@users.sourceforge.net>

	* generic/tclParse.c:	[Bug 2850901]: Corrected line counting error
	* tests/into.test:	in multi-command script substitutions.

2009-09-07  Daniel Steffen  <das@users.sourceforge.net>

	* generic/tclExecute.c:	Fix potential uninitialized variable use and
	* generic/tclFCmd.c:	null dereference flagged by clang static
	* generic/tclProc.c:	analyzer.
	* generic/tclTimer.c:
	* generic/tclUtf.c:

	* generic/tclExecute.c:	Silence false positives from clang static
	* generic/tclIO.c:	analyzer about potential null dereference.
	* generic/tclScan.c:
	* generic/tclCompExpr.c:

2009-09-04  Don Porter  <dgp@users.sourceforge.net>

	* generic/tclCompCmds.c (TclCompileSubstCmd): [Bug 2314561]:
	* generic/tclBasic.c:	Added a bytecode compiler routine for the
	* generic/tclCmdMZ.c:	[subst] command. This is a partial solution to
	* generic/tclCompile.c:	the need to NR-enable [subst] since bytecode
	* generic/tclCompile.h:	execution is already NR-enabled. Two new
	* generic/tclExecute.c:	bytecode instructions, INST_NOP and
	* generic/tclInt.h:	INST_RETURN_CODE_BRANCH were added to support
	* generic/tclParse.c:	the new routine.  INST_RETURN_CODE_BRANCH is
	* tests/basic.test:	likely to be useful in any future effort to
	* tests/info.test:	add a bytecode compiler routine for [try].
	* tests/parse.test:

2009-09-03  Donal K. Fellows  <dkf@users.sf.net>

	* doc/LinkVar.3: [Bug 2844962]: Added documentation of issues relating
	to use of this API in a multi-threaded environment.

2009-09-01  Andreas Kupries  <andreask@activestate.com>

	* generic/tclIORTrans.c (ReflectInput): Remove error response to
	0-result from method 'limit?' of transformations. Return the number of
	copied bytes instead, which is possibly nothing. The latter then
	triggers EOF handling in the higher layers, making the 0-result of
	limit? the way to inject artificial EOF's into the data stream.

2009-09-01  Don Porter  <dgp@users.sourceforge.net>

	* library/tcltest/tcltest.tcl:  Bump to tcltest 2.3.2 after revision
	* library/tcltest/pkgIndex.tcl: to verbose error message.
	* unix/Makefile.in:
	* win/Makefile.in:

2009-08-27  Don Porter  <dgp@users.sourceforge.net>

	* generic/tclStringObj.c:       [Bug 2845535]: A few more string
	overflow cases in [format].

2009-08-25  Andreas Kupries  <andreask@activestate.com>

	* generic/tclBasic.c (Tcl_CreateInterp, Tcl_EvalTokensStandard)
	(Tcl_EvalEx, TclEvalEx, TclAdvanceContinuations, TclNREvalObjEx):
	* generic/tclCmdMZ.c (Tcl_SwitchObjCmd, TclListLines):
	* generic/tclCompCmds.c (*):
	* generic/tclCompile.c (TclSetByteCodeFromAny, TclInitCompileEnv)
	(TclFreeCompileEnv, TclCompileScript, TclCompileTokens):
	* generic/tclCompile.h (CompileEnv):
	* generic/tclInt.h (ContLineLoc, Interp):
	* generic/tclObj.c (ThreadSpecificData, ContLineLocFree)
	(TclThreadFinalizeObjects, TclInitObjSubsystem, TclContinuationsEnter,
	(TclContinuationsEnterDerived, TclContinuationsCopy, TclFreeObj)
	(TclContinuationsGet):
	* generic/tclParse.c (TclSubstTokens, Tcl_SubstObj):
	* generic/tclProc.c (TclCreateProc):
	* generic/tclVar.c (TclPtrSetVar):
	* tests/info.test (info-30.0-24):

	Extended the parser, compiler, and execution engine with code and
	attendant data structures tracking the position of continuation lines
	which are not visible in the resulting script Tcl_Obj*'s, to properly
	account for them while counting lines for #280.

2009-08-24  Daniel Steffen  <das@users.sourceforge.net>

	* generic/tclInt.h: Annotate Tcl_Panic as noreturn for clang static
	analyzer in PURIFY builds, replacing preprocessor/assert technique.

	* macosx/tclMacOSXNotify.c: Fix multiple issues with nested event loops
	when CoreFoundation notifier is running in embedded mode. (Fixes
	problems in TkAqua Cocoa reported by Youness Alaoui on tcl-mac)

2009-08-21  Don Porter  <dgp@users.sourceforge.net>

	* generic/tclFileName.c: Correct regression in [Bug 2837800] fix.
	* tests/fileName.test:

2009-08-20  Don Porter  <dgp@users.sourceforge.net>

	* generic/tclFileName.c: [Bug 2837800]: Correct the result produced by
	[glob */test] when * matches something like ~foo.

	* generic/tclPathObj.c: [Bug 2806250]: Prevent the storage of strings
	starting with ~ in the "tail" part (normPathPtr field) of the path
	intrep when PATHFLAGS != 0.  This establishes the assumptions relied
	on elsewhere that the name stored there is a relative path.  Also
	refactored to make an AppendPath() routine instead of the cut/paste
	stanzas that were littered throughout.

2009-08-20  Donal K. Fellows  <dkf@users.sf.net>

	* generic/tclCmdIL.c (TclNRIfObjCmd): [Bug 2823276]: Make [if]
	NRE-safe on all arguments when interpreted.
	(Tcl_LsortObjCmd): Close off memory leak.

2009-08-19  Donal K. Fellows  <dkf@users.sf.net>

	* generic/tclCmdAH.c (TclNRForObjCmd, etc.): [Bug 2823276]: Make [for]
	and [while] into NRE-safe commands, even when interpreted.

2009-08-18  Don Porter  <dgp@users.sourceforge.net>

	* generic/tclPathObj.c: [Bug 2837800]: Added NULL check to prevent
	* tests/fileName.test:  crashes during [glob].

2009-08-16  Jan Nijtmans  <nijtmans@users.sf.net>

	* unix/dltest/pkge.c:  const addition
	* unix/tclUnixThrd.c:  Use <pthread.h> in stead of "pthread.h"
	* win/tclWinDde.c:     Eliminate some more gcc warnings
	* win/tclWinReg.c:
	* generic/tclInt.h:    Change ForIterData, make it const-safe.
	* generic/tclCmdAH.c:

2009-08-12  Don Porter  <dgp@users.sourceforge.net>

	TIP #353 IMPLEMENTATION

	* doc/NRE.3:		New public routine Tcl_NRExprObj() permits
	* generic/tcl.decls:	extension commands to evaluate Tcl expressions
	* generic/tclBasic.c:	in NR-enabled command procedures.
	* generic/tclCmdAH.c:
	* generic/tclExecute.c:
	* generic/tclInt.h:
	* generic/tclObj.c:
	* tests/expr.test:

	* generic/tclDecls.h:		make genstubs
	* generic/tclStubInit.c:

2009-08-06  Andreas Kupries  <andreask@activestate.com>

	* doc/refchan.n [Bug 2827000]: Extended the implementation of
	* generic/tclIORChan.c: reflective channels (TIP 219, method
	* tests/ioCmd.test: 'read'), enabling handlers to signal EAGAIN to
	indicate 'no data, but not at EOF either', and other system
	errors. Updated documentation, extended testsuite (New test cases
	iocmd*-23.{9,10}).

2009-08-02  Miguel Sofer  <msofer@users.sf.net>

	* tests/coroutine.test: fix testfile cleanup

2009-08-02  Donal K. Fellows  <dkf@users.sf.net>

	* generic/tclObj.c (Tcl_RepresentationCmd): Added an unsupported
	command for reporting the representation of an object. Result string
	is deliberately a bit obstructive so that people are not encouraged to
	make code that depends on it; it's a debugging tool only!

	* unix/tclUnixFCmd.c (GetOwnerAttribute, SetOwnerAttribute)
	(GetGroupAttribute, SetGroupAttribute): [Bug 1942222]: Stop calling
	* unix/tclUnixFile.c (TclpGetUserHome): endpwent() and endgrent();
	they've been unnecessary for ages.

2009-08-02  Jan Nijtmans  <nijtmans@users.sf.net>

	* win/tclWin32Dll.c: Eliminate TclWinResetInterfaceEncodings, since it
	* win/tclWinInit.c:  does exactly the same as TclWinEncodingsCleanup,
	* win/tclWinInt.h:   make sure that tclWinProcs and
			     tclWinTCharEncoding are always set and reset
			     concurrently.
	* win/tclWinFCmd.c:  Correct check for win95

2009-07-31  Don Porter  <dgp@users.sourceforge.net>

	* generic/tclStringObj.c: [Bug 2830354]:	Corrected failure to
	* tests/format.test:		grow buffer when format spec request
	large width floating point values.  Thanks to Clemens Misch.

2009-07-26  Donal K. Fellows  <dkf@users.sf.net>

	* library/auto.tcl (tcl_findLibrary, auto_mkindex):
	* library/package.tcl (pkg_mkIndex, tclPkgUnknown, MacOSXPkgUnknown):
	* library/safe.tcl (interpAddToAccessPath, interpDelete, AliasGlob):
	(AliasSource, AliasLoad, AliasEncoding):
	* library/tm.tcl (UnknownHandler): Simplify by swapping some [catch]
	gymnastics for use of [try].

2009-07-26 Alexandre Ferrieux  <ferrieux@users.sourceforge.net>

	* tools/genStubs.tcl: Forced LF translation when generating .h's to
	avoid spurious diffs when regenerating on a Windows box.

2009-07-26  Jan Nijtmans  <nijtmans@users.sf.net>

	* win/Makefile.in: [Bug 2827066]: msys build --enable-symbols broken
	* win/tcl.m4:	   And modified the same for unicows.dll, as a
	* win/configure:   preparation for [Enh 2819611].

2009-07-25  Donal K. Fellows  <dkf@users.sf.net>

	* library/history.tcl (history): Reworked the history mechanism in
	terms of ensembles, rather than the ad hoc ensemble-lite mechanism
	used previously.

2009-07-24  Donal K. Fellows  <dkf@users.sf.net>

	* doc/self.n (self class): [Bug 2704302]: Add some text to make it
	clearer how to get the name of the current object's class.

2009-07-23  Andreas Kupries  <andreask@activestate.com>

	* generic/tclIO.c (Tcl_GetChannelHandle): [Bug 2826248]: Do not crash
	* generic/tclPipe.c (FileForRedirect): for getHandleProc == NULL, this
	is allowed. Provide a nice error message in the bypass area. Updated
	caller to check the bypass for a mesage. Bug reported by Andy
	Sonnenburg <andy22286@users.sourceforge.net>

2009-07-23  Joe Mistachkin  <joe@mistachkin.com>

	* generic/tclNotify.c: [Bug 2820349]: Ensure that queued events are
	freed once processed.

2009-07-22  Jan Nijtmans  <nijtmans@users.sf.net>

	* macosx/tclMacOSXFCmd.c: CONST -> const
	* generic/tclGetDate.y:
	* generic/tclDate.c:
	* generic/tclLiteral.c: (char *) cast in ckfree call
	* generic/tclPanic.c: [Feature Request 2814786]: remove TclpPanic
	* generic/tclInt.h
	* unix/tclUnixPort.h
	* win/tclWinPort.h

2009-07-22 Alexandre Ferrieux  <ferrieux@users.sourceforge.net>

	* generic/tclEvent.c: [Bug 2001201 again]: Refined the 20090617 patch
	on [exit] streamlining, so that it now correctly calls thread exit
	handlers for the calling thread, including <Destroy> bindings in Tk.

2009-07-21  Kevin B. Kenny  <kennykb@acm.org>

	* library/tzdata/Asia/Dhaka:
	* library/tzdata/Indian/Mauritius: Olson's tzdata2009k.

2009-07-20  Donal K. Fellows  <dkf@users.sf.net>

	* generic/tclCmdMZ.c (StringIsCmd): Reorganize so that [string is] is
	more efficient when parsing things that are correct, at a cost of
	making the empty string test slightly more costly. With this, the cost
	of doing [string is integer -strict $x] matches [catch {expr {$x+0}}]
	in the successful case, and greatly outstrips it in the failing case.

2009-07-19  Donal K. Fellows  <dkf@users.sf.net>

	* generic/tclOO.decls, generic/tclOO.c (Tcl_GetObjectName): Expose a
	function for efficiently returning the current name of an object.

2009-07-18  Daniel Steffen  <das@users.sourceforge.net>

	* unix/Makefile.in: Define NDEBUG in optimized (non-symbols) build to
	disable NRE assert()s and threaded allocator range checks.

2009-07-16  Don Porter  <dgp@users.sourceforge.net>

	* generic/tclBinary.c:	Removed unused variables.
	* generic/tclCmdIL.c:
	* generic/tclCompile.c:
	* generic/tclExecute.c:
	* generic/tclHash.c:
	* generic/tclIOUtil.c:
	* generic/tclVar.c:

	* generic/tclBasic.c:	Silence compiler warnings about ClientData.
	* generic/tclProc.c:

	* generic/tclScan.c:    Typo in ACCEPT_NAN configuration.

	* generic/tclStrToD.c:  [Bug 2819200]: Set floating point control
	register on MIPS systems so that the gradual underflow expected by Tcl
	is in effect.

2009-07-15  Donal K. Fellows  <dkf@users.sf.net>

	* generic/tclInt.h (Namespace):		   Added machinery to allow
	* generic/tclNamesp.c (many functions):	   reduction of memory used
	* generic/tclResolve.c (BumpCmdRefEpochs): by namespaces. Currently
	#ifdef'ed out because of compatibility concerns.

	* generic/tclInt.decls: Added four functions for better integration
	with itcl-ng.

2009-07-14  Kevin B. Kenny  <kennykb@acm.org>

	* generic/tclInt.h (TclNRSwitchObjCmd):
	* generic/tclBasic.c (builtInCmds):
	* generic/tclCmdMZ.c (Tcl_SwitchObjCmd):
	* tests/switch.test (switch-15.1):
	[Bug 2821401]: Make non-bytecoded [switch] command aware of NRE.

2009-07-13  Andreas Kupries  <andreask@activestate.com>

	* generic/tclCompile.c (TclInitCompileEnv, EnterCmdWordIndex)
	(TclCleanupByteCode, TclCompileScript):
	* generic/tclExecute.c (TclCompileObj, TclExecuteByteCode):
	* tclCompile.h (ExtCmdLoc):
	* tclInt.h (ExtIndex, CFWordBC, CmdFrame):
	* tclBasic.c (DeleteInterpProc, TclArgumentBCEnter)
	(TclArgumentBCRelease, TclArgumentGet, SAVE_CONTEXT)
	(RESTORE_CONTEXT, NRCoroutineExitCallback, TclNRCoroutineObjCmd):
	* generic/tclCmdAH.c (TclNRForObjCmd, TclNRForIterCallback,
	(ForNextCallback):
	* generic/tclCmdMZ.c (TclNRWhileObjCmd):

	Extended the bytecode compiler initialization to recognize the
	compilation of whole files (NRE enabled 'source' command) and switch
	to the counting of absolute lines in that case.

	Further extended the bytecode compiler to track the start line in the
	generated information, and modified the bytecode execution to
	recompile an object if the location as per the calling context doesn't
	match the location saved in the bytecode. This part could be optimized
	more by using more memory to keep all possibilities which occur
	around, or by just adjusting the location information instead of a
	total recompile.

	Reworked the handling of literal command arguments in bytecode to be
	saved (compiler) and used (execution) per command (See the
	TCL_INVOKE_STK* instructions), and not per the whole bytecode. This,
	and the previous change remove the problems with location data caused
	by literal sharing (across whole files, but also proc bodies).
	Simplified the associated datastructures (ExtIndex is gone, as is the
	function EnterCmdWordIndex).

	The last change causes the hashtable 'lineLABCPtr' to be state which
	has to be kept per coroutine, like the CmdFrame stack. Reworked the
	coroutine support code to create, delete and switch the information as
	needed. Further reworked the tailcall command as well, it has to pop
	its own arguments when run in a bytecode context to keep a proper
	stack in 'lineLABCPtr'.

	Fixed the mishandling of line information in the NRE-enabled 'for' and
	'while' commands introduced when both were made to share their
	iteration callbacks without taking into account that the loop body is
	found in different words of the command. Introduced a separate data
	structure to hold all the callback information, as we went over the
	limit of 4 direct client-data values for NRE callbacks.

	The above fixes [Bug 1605269].

2009-07-12  Donal K. Fellows  <dkf@users.sf.net>

	* generic/tclCmdMZ.c (StringIndexCmd, StringEqualCmd, StringCmpCmd):
	* generic/tclExecute.c (TclExecuteByteCode): [Bug 2637173]: Factor out
	* generic/tclInt.h (TclIsPureByteArray):     the code to determine if
	* generic/tclUtil.c (TclStringMatchObj):     it is safe to work with
	byte arrays directly, so that we get the check correct _once_.

	* generic/tclOOCall.c (TclOOGetCallContext): [Bug 1895546]: Changed
	* generic/tclOO.c (TclOOObjectCmdCore):	     the way that the cache is
	managed so that when itcl does cunning things, those cunning things
	can be cached properly.

2009-07-11  Donal K. Fellows  <dkf@users.sf.net>

	* doc/vwait.n: Substantially increased the discussion of issues and
	work-arounds relating to nested vwaits, following discussion on the
	tcl-core mailing list on the topic.

2009-07-10  Pat Thoyts  <patthoyts@users.sourceforge.net>

	* tests/zlib.test:   ZlibTransformClose may be called with a NULL
	* generic/tclZlib.c: interpreter during finalization and
	Tcl_SetChannelError requires a list. Added some tests to ensure error
	propagation from the zlib library to the interp.

2009-07-09  Pat Thoyts  <patthoyts@users.sourceforge.net>

	* tests/zlib.test: [Bug 2818131]: Added tests and fixed a typo that
	broke [zlib push] for deflate format.

2009-07-09  Donal K. Fellows  <dkf@users.sf.net>

	* compat/mkstemp.c (mkstemp): [Bug 2819227]: Use rand() for random
	numbers as it is more portable.

2009-07-05  Donal K. Fellows  <dkf@users.sf.net>

	* generic/tclZlib.c (ZlibTransformWatch): Correct the handling of
	events so that channel transforms work with things like an asynch
	[chan copy]. Problem reported by Pat Thoyts.

2009-07-01  Pat Thoyts  <patthoyts@users.sourceforge.net>

	* win/tclWinInt.h:   [Bug 2806622]: Handle the GetUserName API call
	* win/tclWin32Dll.c: via the tclWinProcs indirection structure. This
	* win/tclWinInit.c:  fixes a problem obtaining the username when the
	USERNAME environment variable is unset.

2009-06-30  Daniel Steffen  <das@users.sourceforge.net>

	* generic/tclInt.h:		Add assert macros for clang static
	* generic/tclPanic.c:		analyzer and redefine Tcl_Panic to
	* generic/tclStubInit.c:	assert after panic in clang PURIFY
					builds.

	* generic/tclCmdIL.c:		Add clang assert for false positive
					from static analyzer.

2009-06-26  Daniel Steffen  <das@users.sourceforge.net>

	* macosx/Tcl-Common.xcconfig:	 Update projects for Xcode 3.1 and
	* macosx/Tcl.xcode/*:		 3.2, standardize on gcc 4.2, remove
	* macosx/Tcl.xcodeproj/*:	 obsolete configurations and pre-Xcode
	* macosx/Tcl.pbproj/* (removed): project.

	* macosx/README:		 Update project docs, cleanup.

	* unix/Makefile.in:		 Update dist target for project
					 changes.

2009-06-24  Donal K. Fellows  <dkf@users.sf.net>

	* tests/oo.test (oo-19.1): [Bug 2811598]: Make more resilient.

2009-06-24  Pat Thoyts  <patthoyts@users.sourceforge.net>

	* tests/http11.test: [Bug 2811492]: Clean up procs after testing.

2009-06-18  Donal K. Fellows  <dkf@users.sf.net>

	* generic/tclCkalloc.c (MemoryCmd): [Bug 988703]:
	* generic/tclObj.c (ObjData, TclFinalizeThreadObjects): Add mechanism
	for discovering what Tcl_Objs are allocated when built for memory
	debugging. Developed by Joe Mistachkin.

2009-06-17 Alexandre Ferrieux  <ferrieux@users.sourceforge.net>

	* generic/tclEvent.c: Applied a patch by George Peter Staplin
	drastically reducing the ambition of [exit] wrt finalization, and
	thus solving many multi-thread teardown issues. [Bugs 2001201,
	486399, and possibly 597575, 990457, 1437595, 2750491]

2009-06-15  Don Porter  <dgp@users.sourceforge.net>

	* generic/tclStringObj.c: sprintf() -> Tcl_ObjPrintf() conversion.

2009-06-15  Reinhard Max  <max@suse.de>

	* unix/tclUnixPort.h: Move all socket-related code from tclUnixChan.c
	* unix/tclUnixChan.c: to tclUnixSock.c.
	* unix/tclUnixSock.c:

2009-06-15  Donal K. Fellows  <dkf@users.sf.net>

	* tools/tcltk-man2html.tcl (make-man-pages): [Patch 557486]: Apply
	last remaining meaningful part of this patch, a clean up of some
	closing tags.

2009-06-13  Don Porter  <dgp@users.sourceforge.net>

	* generic/tclCompile.c: [Bug 2802881]: The value stashed in
	* generic/tclProc.c:    iPtr->compiledProcPtr when compiling a proc
	* tests/execute.test:   survives too long. We only need it there long
	enough for the right TclInitCompileEnv() call to re-stash it into
	envPtr->procPtr.  Once that is done, the CompileEnv controls.  If we
	let the value of iPtr->compiledProcPtr linger, though, then any other
	bytecode compile operation that takes place will also have its
	CompileEnv initialized with it, and that's not correct.  The value is
	meant to control the compile of the proc body only, not other compile
	tasks that happen along.  Thanks to Carlos Tasada for discovering and
	reporting the problem.

2009-06-10  Don Porter  <dgp@users.sourceforge.net>

	* generic/tclStringObj.c:       [Bug 2801413]: Revised [format] to not
	overflow the integer calculations computing the length of the %ll
	formats of really big integers.  Also added protections so that
	[format]s that would produce results overflowing the maximum string
	length of Tcl values throw a normal Tcl error instead of a panic.

	* generic/tclStringObj.c:	[Bug 2803109]: Corrected failures to
	deal with the "pure unicode" representation of an empty string.
	Thanks to Julian Noble for reporting the problem.

2006-06-09  Kevin B. Kenny  <kennykb@acm.org>

	* generic/tclGetDate.y: Fixed a thread safety bug in the generated
	* library/clock.tcl:    Bison parser (needed a %pure-parser
	* tests/clock.test:     declaration to avoid static variables).
				Discovered that the %pure-parser declaration
	                        allowed for returning the Bison error message
	                        to the Tcl caller in the event of a syntax
	                        error, so did so.
	* generic/tclDate.c: bison 2.3

2006-06-08  Kevin B. Kenny  <kennykb@acm.org>

	* library/tzdata/Asia/Dhaka: New DST rule for Bangladesh. (Olson's
	tzdata2009i.)

2009-06-08  Donal K. Fellows  <dkf@users.sf.net>

	* doc/copy.n: Fix error in example spotted by Venkat Iyer.

2009-06-02  Don Porter  <dgp@users.sourceforge.net>

	* generic/tclExecute.c: Replace dynamically-initialized table with a
	table of static constants in the lookup table for exponent operator
	computations that fit in a 64 bit integer result.

	* generic/tclExecute.c: [Bug 2798543]: Corrected implementations and
	selection logic of the INST_EXPON instruction.

2009-06-01  Don Porter  <dgp@users.sourceforge.net>

	* tests/expr.test:      [Bug 2798543]: Added many tests demonstrating
	the broken cases.

009-05-30  Kevin B. Kenny  <kennykb@acm.org>

	* library/tzdata/Africa/Cairo:
	* library/tzdata/Asia/Amman: Olson's tzdata2009h.

2009-05-29  Andreas Kupries  <andreask@activestate.com>

	* library/platform/platform.tcl: Fixed handling of cpu ia64,
	* library/platform/pkgIndex.tcl: taking ia64_32 into account
	* unix/Makefile.in: now. Bumped version to 1.0.5. Updated the
	* win/Makefile.in: installation commands.

2009-05-26 Alexandre Ferrieux  <ferrieux@users.sourceforge.net>

	* doc/expr.n: Fixed documentation of the right-associativity of
	the ** operator. (spotted by kbk)

2009-05-14  Donal K. Fellows  <dkf@users.sf.net>

	* generic/tclOOInfo.c (InfoObjectNsCmd): Added introspection mechanism
	for finding out what an object's namespace is. Experience suggests
	that it is just too useful to be able to do without it.

2009-05-12  Donal K. Fellows  <dkf@users.sf.net>

	* doc/vwait.n: Added more words to make it clear just how bad it is to
	nest [vwait]s.

	* compat/mkstemp.c: Add more headers to make this file build on IRIX
	6.5. Thanks to Larry McVoy for this.

2009-05-08  Donal K. Fellows  <dkf@users.sf.net>

	* generic/tclOO.c (TclNRNewObjectInstance):  [Bug 2414858]: Add a
	* generic/tclBasic.c (TclPushTailcallPoint): marker to the stack of
	NRE callbacks at the right point so that tailcall works correctly in a
	constructor.

	* tests/exec.test (cat): [Bug 2788468]: Adjust the scripted version of
	cat so that it does not perform transformations on the data it is
	working with, making it more like the standard Unix 'cat' program.

2009-05-07  Miguel Sofer  <msofer@users.sf.net>

	* generic/tclObj.c (Tcl_GetCommandFromObj): [Bug 2785893]: Ensure that
	a command in a deleted namespace can't be found through a cached name.

	* generic/tclBasic.c:    Let coroutines start with a much smaller
	* generic/tclCompile.h:  stack: 200 words (previously was 2000, the
	* generic/tclExecute.c:  same as interps).

2009-05-07  Donal K. Fellows  <dkf@users.sf.net>

	* tests/env.test (printenvScript, env-4.3, env-4.5): [Bug 1513659]:
	* tests/exec.test (exec-2.6): These tests had subtle dependencies on
	being on platforms that were either ISO 8859-1 or UTF-8. Stabilized
	the results by forcing the encoding.

2009-05-06  Don Porter  <dgp@users.sourceforge.net>

	* generic/tclCmdMZ.c:	[Bug 2582327]: Improve overflow error message
	from [string repeat].

	* tests/interp.test: interp-20.50 test for Bug 2486550.

2009-05-04  Donal K. Fellows  <dkf@users.sf.net>

	* generic/tclOO.c (InitFoundation, AllocObject, AllocClass):
	* generic/tclOODefineCmds.c (InitDefineContext): Make sure that when
	support namespaces are deleted, nothing bad can subsequently happen.
	Issue spotted by Don Porter.

2009-05-03  Donal K. Fellows  <dkf@users.sf.net>

	* doc/Tcl.n: [Bug 2538432]: Clarified exact treatment of ${arr(idx)}
	form of variable substitution. This is not a change of behavior, just
	an improved description of the current situation.

2009-04-30  Miguel Sofer  <msofer@users.sf.net>

	* generic/tclBasic.c (TclObjInvoke): [Bug 2486550]: Make sure that a
	null objProc is not used, use Tcl_NRCallObjProc instead.

2009-05-01  Jan Nijtmans  <nijtmans@users.sf.net>

	* win/configure.in   Fix 64-bit detection for zlib on Win64
	* win/configure      (regenerated)

2009-04-28  Jeff Hobbs  <jeffh@ActiveState.com>

	* unix/tcl.m4, unix/configure (SC_CONFIG_CFLAGS): harden the check to
	add _r to CC on AIX with threads.

2009-04-27  Donal K. Fellows  <dkf@users.sf.net>

	* doc/concat.n (EXAMPLES): [Bug 2780680]: Rewrote so that the spacing
	of result messages is correct. (The exact way they were wrong was
	different when rendered through groff or as HTML, but it was still
	wrong both ways.)

2009-04-27  Jan Nijtmans  <nijtmans@users.sf.net>

	* generic/tclIndexObj.c:  Reset internal INTERP_ALTERNATE_WRONG_ARGS
	* generic/tclIOCmd.c:     flag inside the Tcl_WrongNumArgs function,
	                          so the caller no longer has to do the reset.

2009-04-24  Stuart Cassoff  <stwo@users.sf.net>

	* unix/Makefile.in: [Patch 2769530]: Don't chmod/exec installManPage.

2009-04-19  Pat Thoyts  <patthoyts@users.sourceforge.net>

	* library/http/http.tcl: [Bug 2715421]: Removed spurious newline added
	* tests/http11.test:     after POST and added tests to detect excess
	* tests/httpd11.tcl:     bytes being POSTed.
	* library/http/pkgIndex.tcl:
	* makefiles:             package version now 2.8.1

2009-04-15  Donal K. Fellows  <dkf@users.sf.net>

	* doc/chan.n, doc/close.n: Tidy up documentation of TIP #332.

2009-04-14  Kevin B. Kenny  <kennykb@acm.org>

	* library/tzdata/Asia/Karachi: Updated rules for Pakistan Summer
				       Time (Olson's tzdata2009f)

2009-04-11  Donal K. Fellows  <dkf@users.sf.net>

	* generic/tclOOMethod.c (InvokeForwardMethod): Clarify the resolution
	behaviour of the name of the command that is forwarded to: it's now
	resolved using the object's namespace as context, which is much more
	useful than the previous (somewhat random) behaviour of using the
	caller's current namespace.

2009-04-10  Pat Thoyts  <patthoyts@users.sourceforge.net>

	* library/http/http.tcl:     Improved HTTP/1.1 support and added
	* library/http/pkgIndex.tcl: specific HTTP/1.1 testing to ensure
	* tests/http11.test:         we handle chunked+gzip for the various
	* tests/httpd11.test:        modes (normal, -channel and -handler)
	* makefiles:                 package version set to 2.8.0

2009-04-10  Daniel Steffen  <das@users.sourceforge.net>

	* unix/tclUnixChan.c:		TclUnixWaitForFile(): use FD_* macros
	* macosx/tclMacOSXNotify.c:	to manipulate select masks (Cassoff).
					[Freq 1960647] [Bug 3486554]

	* unix/tclLoadDyld.c:		use RTLD_GLOBAL instead of RTLD_LOCAL.
					[Bug 1961211]

	* macosx/tclMacOSXNotify.c:	revise CoreFoundation notifier to allow
					embedding into applications that
					already have a CFRunLoop running and
					want to run the tcl event loop via
					Tcl_ServiceModeHook(TCL_SERVICE_ALL).

	* macosx/tclMacOSXNotify.c:	add CFRunLoop based Tcl_Sleep() and
	* unix/tclUnixChan.c:		TclUnixWaitForFile() implementations
	* unix/tclUnixEvent.c:		and disable select() based ones in
					CoreFoundation builds.

	* unix/tclUnixNotify.c:		simplify, sync with tclMacOSXNotify.c.

	* generic/tclInt.decls: 	add TclMacOSXNotifierAddRunLoopMode()
	* generic/tclIntPlatDecls.h:	internal API, regen.
	* generic/tclStubInit.c:

	* unix/configure.in (Darwin):	use Darwin SUSv3 extensions if
					available; remove /Network locations
					from default tcl package search path
					(NFS mounted locations and thus slow).
	* unix/configure:		autoconf-2.59
	* unix/tclConfig.h.in:		autoheader-2.59

	* macosx/tclMacOSXBundle.c:	on Mac OS X 10.4 and later, replace
					deprecated NSModule API by dlfcn API.

2009-04-10  Donal K. Fellows  <dkf@users.sf.net>

	* doc/StringObj.3: [Bug 2089279]: Corrected example so that it works
	on 64-bit machines as well.

2009-04-10  Pat Thoyts  <patthoyts@users.sourceforge.net>

	* tests/http.test: [Bug 26245326]: Added specific check for problem
	* tests/httpd: (return incomplete HTTP response header).

2009-04-08  Kevin B. Kenny  <kennykb@acm.org>

	* tools/tclZIC.tcl: Always emit files with Unix line termination.
	* library/tzdata: Olson's tzdata2009e

2009-04-09  Don Porter  <dgp@users.sourceforge.net>

	* library/http/http.tcl:	[Bug 26245326]: Handle incomplete
	lines in the "connecting" state. Thanks to Sergei Golovan.

2009-04-08  Andreas Kupries  <andreask@activestate.com>

	* library/platform/platform.tcl: Extended the darwin sections to add
	* library/platform/pkgIndex.tcl: a kernel version number to the
	* unix/Makefile.in: identifier for anything from Leopard (10.5) on up.
	* win/Makefile.in: Extended patterns for same. Extended cpu
	* doc/platform.n: recognition for 64bit Tcl running on a 32bit kernel
	on a 64bit processor (By Daniel Steffen). Bumped version to 1.0.4.
	Updated Makefiles.

2009-04-08  Don Porter  <dgp@users.sourceforge.net>

	* library/tcltest/tcltest.tcl:  [Bug 2570363]: Converted [eval]s (some
	* library/tcltest/pkgIndex.tcl: unsafe!) to {*} in tcltest package.
	* unix/Makefile.in:     => tcltest 2.3.1
	* win/Makefile.in:

2009-04-07  Don Porter  <dgp@users.sourceforge.net>

	* generic/tclStringObj.c:	Correction so that value of
	TCL_GROWTH_MIN_ALLOC is everywhere expressed in bytes as comment
	claims.

2009-04-04  Donal K. Fellows  <dkf@users.sf.net>

	* doc/vwait.n: [Bug 1910136]: Extend description and examples to make
	it clearer just how this command interprets variable names.

2009-03-30  Don Porter  <dgp@users.sourceforge.net>

	* doc/Alloc.3: [Bug 2556263]:	Size argument is "unsigned int".

2009-03-27  Don Porter  <dgp@users.sourceforge.net>

	* generic/tclPathObj.c (TclPathPart): [Bug 2710920]: TclPathPart()
	* tests/fileName.test:	was computing the wrong results for both [file
	dirname] and [file tail] on "path" arguments with the PATHFLAGS != 0
	intrep and with an empty string for the "joined-on" part.

2009-03-25  Jan Nijtmans  <nijtmans@users.sf.net>

	* doc/tclsh.1:		 Bring doc and tools in line with
	* tools/installData.tcl: http://wiki.tcl.tk/812
	* tools/str2c
	* tools/tcltk-man2html.tcl

2009-03-25  Donal K. Fellows  <dkf@users.sf.net>

	* doc/coroutine.n: [Bug 2152285]: Added basic documentation for the
	coroutine and yield commands.

2009-03-24  Donal K. Fellows  <dkf@users.sf.net>

	* generic/tclOOBasic.c (TclOOSelfObjCmd): [Bug 2704302]: Make 'self
	class' better defined in the context of objects that change class.

	* generic/tclVar.c (Tcl_UpvarObjCmd): [Bug 2673163] (ferrieux)
	* generic/tclProc.c (TclObjGetFrame): Make the upvar command more able
	to handle its officially documented syntax.

2009-03-22  Miguel Sofer  <msofer@users.sf.net>

	* generic/tclBasic.c: [Bug 2502037]: NR-enable the handling of unknown
	commands.

2009-03-21  Miguel Sofer  <msofer@users.sf.net>

	* generic/tclBasic.c:   Fixed "leaks" in aliases, imports and
	* generic/tclInt.h:     ensembles. Only remaining known leak is in
	* generic/tclInterp.c:  ensemble unknown dispatch (as it not
	* generic/tclNamesp.c:  NR-enabled)
	* tests/tailcall.test:

	* tclInt.h: comments

	* tests/tailcall.test: Added tests to show that [tailcall] does not
	currently always execute in constant space: interp-alias, ns-imports
	and ensembles "leak" as of this commit.

	* tests/nre.test: [foreach] has been NR-enabled for a while, the test
	was marked 'knownBug': unmark it.

	* generic/tclBasic.c:   Fix for (among others) [Bug 2699087]
	* generic/tclCmdAH.c:   Tailcalls now perform properly even from
	* generic/tclExecute.c: within [eval]ed scripts.
	* generic/tclInt.h:     More tests missing, as well as proper
	exploration and testing of the interaction with "redirectors" like
	interp-alias (suspect that it does not happen in constant space)
	and pure-eval commands.

	* generic/tclExecute.c: Proper fix for [Bug 2415422]. Reenabled
	* tests/nre.test:       the failing assertion that was disabled on
	2008-12-18: the assertion is correct, the fault was in the
	management of expansions.

	* generic/tclExecute.c:  Fix both test and code for tailcall
	* tests/tailcall.test:   from within a compiled [eval] body.

	* tests/tailcall.test: Slightly improved tests

2009-03-20  Don Porter  <dgp@users.sourceforge.net>

	* tests/stringObj.test:         [Bug 2597185]: Test stringObj-6.9
	checks that Tcl_AppendStringsToObj() no longer crashes when operating
	on a pure unicode value.

	* generic/tclExecute.c (INST_CONCAT1):  [Bug 2669109]: Panic when
	appends overflow the max length of a Tcl value.

2009-03-19  Miguel Sofer  <msofer@users.sf.net>

	* generic/tcl.h:
	* generic/tclInt.h:
	* generic/tclBasic.c:
	* generic/tclExecute.c:
	* generic/tclNamesp.c (Tcl_PopCallFrame): Rewritten tailcall
	implementation, ::unsupported::atProcExit is (temporarily?) gone. The
	new approach is much simpler, and also closer to being correct. This
	commit fixes [Bug 2649975] and [Bug 2695587].

	* tests/coroutine.test:    Moved the tests to their own files,
	* tests/tailcall.test:     removed the unsupported.test. Added
	* tests/unsupported.test:  tests for the fixed bugs.

2009-03-19  Donal K. Fellows  <dkf@users.sf.net>

	* doc/tailcall.n: Added documentation for tailcall command.

2009-03-18  Don Porter  <dgp@users.sourceforge.net>

	* win/tclWinFile.c (TclpObjNormalizePath):	[Bug 2688184]:
	Corrected Tcl_Obj leak. Thanks to Joe Mistachkin for detection and
	patch.

	* generic/tclVar.c (TclLookupSimpleVar):	[Bug 2689307]: Shift
	all calls to Tcl_SetErrorCode() out of TclLookupSimpleVar and onto its
	callers, where control with TCL_LEAVE_ERR_MSG flag is more easily
	handled.

2009-03-16  Donal K. Fellows  <dkf@users.sf.net>

	* generic/tclCmdMZ.c (TryPostBody): [Bug 2688063]: Extract information
	from list before getting rid of last reference to it.

2009-03-15  Joe Mistachkin  <joe@mistachkin.com>

	* generic/tclThread.c: Modify fix for TSD leak to match Tcl 8.5
	* generic/tclThreadStorage.c: (and prior) allocation semantics. [Bug
	2687952]

2009-03-15  Donal K. Fellows  <dkf@users.sf.net>

	* generic/tclThreadStorage.c (TSDTableDelete):	[Bug 2687952]: Ensure
	* generic/tclThread.c (Tcl_GetThreadData):	that structures in
	Tcl's TSD system are all freed. Use the correct matching allocator.

	* generic/tclPosixStr.c (Tcl_SignalId,Tcl_SignalMsg): [Patch 1513655]:
	Added support for SIGINFO, which is present on BSD platforms.

2009-03-14  Donal K. Fellows  <dkf@users.sf.net>

	* unix/tcl.pc.in (new file):		[Patch 2243948] (hat0)
	* unix/configure.in, unix/Makefile.in: Added support for reporting
	Tcl's public build configuration via the pkg-config system. TEA is
	still the official mechanism though, in part because pkg-config is not
	universally supported across all Tcl's supported platforms.

2009-03-11  Miguel Sofer  <msofer@users.sf.net>

	* generic/tclBasic.c (TclNRCoroutineObjCmd): fix Tcl_Obj leak.
	Diagnosis and fix thanks to GPS.

2009-03-09  Donal K. Fellows  <dkf@users.sf.net>

	* generic/tclCmdMZ.c (Tcl_TryObjCmd, TclNRTryObjCmd): Moved the
	implementation of [try] from Tcl code into C. Still lacks a bytecode
	version, but should be better than what was before.

2009-03-04  Donal K. Fellows  <dkf@users.sf.net>

	* generic/tclZlib.c (TclZlibCmd): Checksums are defined to be unsigned
	32-bit integers, use Tcl_WideInt to pass to scripts. [Bug 2662434]
	(ZlibStreamCmd, ChanGetOption): A few other related corrections.

2009-02-27  Jan Nijtmans  <nijtmans@users.sf.net>

	* generic/tcl.decls:    [Bug 218977]: Tcl_DbCkfree needs return value
	* generic/tclCkalloc.c
	* generic/tclDecls.h:   (regenerated)
	* generic/tclInt.decls: don't use CONST84/CONST86 here
	* generic/tclCompile.h: don't use CONST86 here, comment fixing.
	* generic/tclIO.h:      don't use CONST86 here, comment fixing.
	* generic/tclIntDecls.h (regenerated)

2009-02-25  Don Porter  <dgp@users.sourceforge.net>

	* generic/tclUtil.c (TclStringMatchObj):	[Bug 2637173]: Revised
	the branching on the strObj->typePtr so that untyped values get
	converted to the "string" type and pass through the Unicode matcher.
	[Bug 2613766]: Also added checks to only perform "bytearray"
	optimization on pure bytearray values.

	* generic/tclCmdMZ.c:	Since Tcl_GetCharLength() has its own
	* generic/tclExecute.c:	optimizations for the tclByteArrayType, stop
	having the callers do them.

2009-02-24  Donal K. Fellows  <dkf@users.sf.net>

	* doc/clock.n, doc/fblocked.n, doc/format.n, doc/lsort.n,
	* doc/pkgMkIndex.n, doc/regsub.n, doc/scan.n, doc/tclvars.n:
	General minor documentation improvements.

	* library/http/http.tcl (geturl, Eof): Added support for 8.6's built
	in zlib routines.

2009-02-22  Alexandre Ferrieux  <ferrieux@users.sourceforge.net>

	* tests/lrange.test:	Revert commits of 2008-07-23. Those were speed
	* tests/binary.test:	tests, that are inherently brittle.

2009-02-21  Don Porter  <dgp@users.sourceforge.net>

	* generic/tclStringObj.c:	Several revisions to the shimmering
	patterns between Unicode and UTF string reps.  Most notably the
	call: objPtr = Tcl_NewUnicodeObj(...,0); followed by a loop of calls:
	Tcl_AppendUnicodeToObj(objPtr, u, n); will now grow and append to
	the Unicode representation.  Before this commit, the sequence would
	convert each append to UTF and perform the append to the UTF rep.
	This is puzzling and likely a bug.  The performance of [string map]
	is significantly improved by this change (according to the MAP
	collection of benchmarks in tclbench).  Just in case there was some
	wisdom in the old ways that I missed, I left in the ability to restore
	the old patterns with a #define COMPAT 1 at the top of the file.

2009-02-20  Don Porter  <dgp@users.sourceforge.net>

	* generic/tclPathObj.c:	Fixed mistaken logic in TclFSGetPathType()
	* tests/fileName.test:	that assumed (not "absolute" => "relative").
	This is a false assumption on Windows, where "volumerelative" is
	another possibility.  [Bug 2571597]

2009-02-18  Don Porter  <dgp@users.sourceforge.net>

	* generic/tclStringObj.c:	Simplify the logic of the
	Tcl_*SetObjLength() routines.

	* generic/tclStringObj.c:	Rewrite GrowStringBuffer() so that it
	has parallel structure with GrowUnicodeBuffer().  The revision permits
	allocation attempts to continue all the way up to failure, with no
	gap. It also directly manipulates the String and Tcl_Obj internals
	instead of inefficiently operating via Tcl_*SetObjLength() with all of
	its extra protections and underdocumented special cases.

	* generic/tclStringObj.c:	Another round of simplification on
	the allocation macros.

2009-02-17  Jeff Hobbs  <jeffh@ActiveState.com>

	* win/tcl.m4, win/configure: Check if cl groks _WIN64 already to
	avoid CC manipulation that can screw up later configure checks.
	Use 'd'ebug runtime in 64-bit builds.

2009-02-17  Don Porter  <dgp@users.sourceforge.net>

	* generic/tclStringObj.c:	Pare back the length of the unicode
	array in a non-extended String struct to one Tcl_UniChar, meant to
	hold the terminating NUL character.  Non-empty unicode strings are
	then stored by extending the String struct by stringPtr->maxChars
	additional slots in that array with sizeof(Tcl_UniChar) bytes per
	slot. This revision makes the allocation macros much simpler.

	* generic/tclStringObj.c:	Factor out common GrowUnicodeBuffer()
	and solve overflow and growth algorithm fallbacks in it.

	* generic/tclStringObj.c:	Factor out common GrowStringBuffer().

	* generic/tclStringObj.c:	Convert Tcl_AppendStringsToObj into
	* tests/stringObj.test:		a radically simpler implementation
	where we just loop over calls to Tcl_AppendToObj.  This fixes [Bug
	2597185].  It also creates a *** POTENTIAL INCOMPATIBILITY *** in
	that T_ASTO can now allocate more space than is strictly required,
	like all the other Tcl_Append* routines.  The incompatibility was
	detected by test stringObj-6.5, which I've updated to reflect the
	new behavior.

	* generic/tclStringObj.c:	Revise buffer growth implementation
	in ExtendStringRepWithUnicode.  Use cheap checks to determine that
	no reallocation is necessary without cost of computing the precise
	number of bytes needed.  Also make use of the string growth algortihm
	in the case of repeated appends.

2009-02-16  Jan Nijtmans  <nijtmans@users.sf.net>

	* generic/tclZlib.c:	hack needed for official zlib1.dll build.
	* win/configure.in:	fix [Feature Request 2605263] use official
	* win/Makefile.in:	zlib build.
	* win/configure:	(regenerated)
	* compat/zlib/zdll.lib:	new files
	* compat/zlib/zlib1.dll:

	* win/Makefile.in:  fix [Bug 2605232] tdbc doesn't build when
	Tcl is compiled with --disable-shared.

2009-02-15  Don Porter  <dgp@users.sourceforge.net>

	* generic/tclStringObj.c:	Added protections from invalid memory
	* generic/tclTestObj.c:		accesses when we append (some part of)
	* tests/stringObj.test:		a Tcl_Obj to itself.  Added the
	appendself and appendself2 subcommands to the [teststringobj] testing
	command and added tests to the test suite.  [Bug 2603158]

	* generic/tclStringObj.c:	Factor out duplicate code from
	Tcl_AppendObjToObj.

	* generic/tclStringObj.c:	Replace the 'size_t uallocated' field
	of the String struct, storing the number of bytes allocated to store
	the Tcl_UniChar array, with an 'int maxChars' field, storing the
	number of Tcl_UniChars that may be stored in the allocated space.
	This reduces memory requirement a small bit, and makes some range
	checks simpler to code.
	* generic/tclTestObj.c:	Replace the [teststringobj ualloc] testing
	* tests/stringObj.test:	command with [teststringobj maxchars] and
	update the tests.

	* generic/tclStringObj.c:	Removed limitation in
	Tcl_AppendObjToObj where the char length of the result was only
	computed if the appended string was all single byte characters.
	This limitation was in place to dodge a bug in Tcl_GetUniChar.
	With that bug gone, we can take advantage of always recording the
	length of append results when we know it.

2009-02-14  Don Porter  <dgp@users.sourceforge.net>

	* generic/tclStringObj.c:	Revisions so that we avoid creating
	the strange representation of an empty string with
	objPtr->bytes == NULL and stringPtr->hasUnicode == 0.  Instead in
	the situations where that was being created, create a traditional
	two-legged stork representation (objPtr->bytes = tclEmptyStringRep
	and stringPtr->hasUnicode = 1).  In the situations where the strange
	rep was treated differently, continue to do so by testing
	stringPtr->numChars == 0 to detect it.  These changes make the code
	more conventional so easier for new maintainers to pick up.  Also
	sets up further simplifications.

	* generic/tclTestObj.c:	Revise updates to [teststringobj] so we don't
	get blocked by MODULE_SCOPE limits.

2009-02-12  Don Porter  <dgp@users.sourceforge.net>

	* generic/tclStringObj.c:	Rewrites of the routines
	Tcl_GetCharLength, Tcl_GetUniChar, Tcl_GetUnicodeFromObj,
	Tcl_GetRange, and TclStringObjReverse to use the new macro, and
	to more simply and clearly split the cases depending on whether
	a valid unicode rep is present or needs to be created.
	New utility routine UnicodeLength(), to compute the length of unicode
	buffer arguments when no length is passed in, with built-in
	overflow protection included.  Update three callers to use it.

	* generic/tclInt.h:	New macro TclNumUtfChars meant to be a faster
	replacement for a full Tcl_NumUtfChars() call when the string has all
	single-byte characters.

	* generic/tclStringObj.c:	Simplified Tcl_GetCharLength by
	* generic/tclTestObj.c:		removing code that did nothing.
	Added early returns from Tcl_*SetObjLength when the desired length
	is already present; adapted test command to the change.

	* generic/tclStringObj.c:	Re-implemented AppendUtfToUnicodeRep
	so that we no longer pass through Tcl_DStrings which have their own
	sets of problems when lengths overflow the int range.  Now AUTUR and
	FillUnicodeRep share a common core routine.

2009-02-12  Donal K. Fellows  <dkf@users.sf.net>

	* generic/tclOODefineCmds.c (TclOOGetDefineCmdContext): Use the
	correct field in the Interp structure for retrieving the frame to get
	the context object so that people can extend [oo::define] without deep
	shenanigans. Bug found by Federico Ferri.

2009-02-11  Don Porter  <dgp@users.sourceforge.net>

	* generic/tclStringObj.c:	Re-implemented AppendUnicodeToUtfRep
	so that we no longer pass through Tcl_DStrings which have their own
	sets of problems when lengths overflow the int range.  Now AUTUR and
	UpdateStringOfString share a common core routine.

	* generic/tclStringObj.c:	Changed type of the 'allocated' field
	* generic/tclTestObj.c:		of the String struct (and the
	TestString counterpart) from size_t to int since only int values are
	ever stored in it.

2009-02-10  Jan Nijtmans  <nijtmans@users.sf.net>

	* generic/tclEncoding.c: Eliminate some unnessary type casts
	* generic/tclEvent.c:    some internal const decorations
	* generic/tclExecute.c:  spacing
	* generic/tclIndexObj.c:
	* generic/tclInterp.c:
	* generic/tclIO.c:
	* generic/tclIOCmd.c:
	* generic/tclIORChan.c:
	* generic/tclIOUtil.c:
	* generic/tclListObj.c:
	* generic/tclLiteral.c:
	* generic/tclNamesp.c:
	* generic/tclObj.c:
	* generic/tclOOBasic.c:
	* generic/tclPathObj.c:
	* generic/tclPkg.c:
	* generic/tclProc.c:
	* generic/tclRegexp.c:
	* generic/tclScan.c:
	* generic/tclStringObj.c:
	* generic/tclTest.c:
	* generic/tclTestProcBodyObj.c:
	* generic/tclThread.c:
	* generic/tclThreadTest.c:
	* generic/tclTimer.c:
	* generic/tclTrace.c:
	* generic/tclUtil.c:
	* generic/tclVar.c:
	* generic/tclStubInit.c: (regenerated)

2009-02-10  Jan Nijtmans  <nijtmans@users.sf.net>

	* unix/tcl.m4: [Bug 2502365]: Building of head on HPUX is broken when
	using the native CC.
	* unix/configure: (autoconf-2.59)

2009-02-10  Don Porter  <dgp@users.sourceforge.net>

	* generic/tclObj.c (Tcl_GetString):	Added comments and validity
	checks following the call to an UpdateStringProc.

	* generic/tclStringObj.c: Reduce code duplication in Tcl_GetUnicode*.
	Restrict AppendUtfToUtfRep to non-negative length appends.
	Convert all Tcl_InvalidateStringRep() calls into macros.
	Simplify Tcl_AttemptSetObjLength by removing unreachable code.
	Simplify SetStringFromAny() by removing unreachable and duplicate code.
	Simplify Tcl_SetObjLength by removing unreachable code.
	Removed handling of (objPtr->bytes != NULL) from UpdateStringOfString,
	which is only called when objPtr->bytes is NULL.

2009-02-09  Jan Nijtmans  <nijtmans@users.sf.net>

	* generic/tclCompile.c: fix [Bug 2555129] const compiler warning (as
	error) in tclCompile.c

2009-02-07  Donal K. Fellows  <dkf@users.sf.net>

	* generic/tclZlib.c (TclZlibCmd): [Bug 2573172]: Ensure that when
	invalid subcommand name is given, the list of valid subcommands is
	produced. This gives a better experience when using the command
	interactively.

2009-02-05  Joe Mistachkin  <joe@mistachkin.com>

	* generic/tclInterp.c: Fix argument checking for [interp cancel]. [Bug
	2544618]
	* unix/Makefile.in: Fix build issue with zlib on FreeBSD (and possibly
	other platforms).

2009-02-05  Donal K. Fellows  <dkf@users.sf.net>

	* generic/tclCmdMZ.c (StringIndexCmd, StringRangeCmd, StringLenCmd):
	Simplify the implementation of some commands now that the underlying
	string API knows more about bytearrays.

	* generic/tclExecute.c (TclExecuteByteCode): [Bug 2568434]: Make sure
	that INST_CONCAT1 will not lose string reps wrongly.

	* generic/tclStringObj.c (Tcl_AppendObjToObj): Special-case the
	appending of one bytearray to another, which can be extremely rapid.
	Part of scheme to address [Bug 1665628] by making the basic string
	operations more efficient on byte arrays.
	(Tcl_GetCharLength, Tcl_GetUniChar, Tcl_GetRange): More special casing
	work for bytearrays.

2009-02-04  Don Porter  <dgp@users.sourceforge.net>

	* generic/tclStringObj.c: Added overflow protections to the
	AppendUtfToUtfRep routine to either avoid invalid arguments and
	crashes, or to replace them with controlled panics.  [Bug 2561794]

	* generic/tclCmdMZ.c:	Prevent crashes due to int overflow of the
	length of the result of [string repeat].  [Bug 2561746]

2009-02-03  Jan Nijtmans  <nijtmans@users.sf.net>

	* macosx/tclMacOSXFCmd.c: Eliminate some unnessary type casts
	* unix/tclLoadDyld.c:	  some internal const decorations
	* unix/tclUnixCompat.c:	  spacing
	* unix/tclUnixFCmd.c
	* unix/tclUnixFile.c
	* win/tclWinDde.c
	* win/tclWinFCmd.c
	* win/tclWinInit.c
	* win/tclWinLoad.c
	* win/tclWinPipe.c
	* win/tclWinReg.c
	* win/tclWinTest.c
	* generic/tclBasic.c
	* generic/tclBinary.c
	* generic/tclCmdAH.c
	* generic/tclCmdIL.c
	* generic/tclCmdMZ.c
	* generic/tclCompCmds.c
	* generic/tclDictObj.c

2009-02-03  Donal K. Fellows  <dkf@users.sf.net>

	* generic/tclObj.c (tclCmdNameType): [Bug 2558422]: Corrected the type
	of this structure so that extensions that write it (yuk!) will still
	be able to function correctly.

2009-02-03  Don Porter  <dgp@users.sourceforge.net>

	* generic/tclStringObj.c (SetUnicodeObj):	Corrected failure of
	Tcl_SetUnicodeObj() to panic on a shared object.  [Bug 2561488].  Also
	factored out common code to reduce duplication.

	* generic/tclObj.c (Tcl_GetStringFromObj): Reduce code duplication.

2009-02-02  Don Porter  <dgp@users.sourceforge.net>

	* generic/tclInterp.c:	Reverted the conversion of [interp] into an
	* tests/interp.test:	ensemble.  Such conversion is not necessary
	* tests/nre.test:	(or even all that helpful) in the NRE-enabling
	of [interp invokehidden], and it has other implications -- including
	significant forkage of the 8.5 and 8.6 implementations -- that are
	better off avoided if there's no gain.

	* generic/tclStringObj.c (STRING_NOMEM):  [Bug 2494093]: Add missing
	cast of NULL to (char *) that upsets some compilers.

	* generic/tclStringObj.c (Tcl_(Attempt)SetObjLength):	[Bug 2553906]:
	Added protections against callers asking for negative lengths.  It is
	likely when this happens that an integer overflow is to blame.

2009-02-01  David Gravereaux  <davygrvy@pobox.com>

	* win/makefile.vc: Allow nmake flags such as -a (rebuild all) to pass
	down to the pkgs targets, too.

2009-01-30  Donal K. Fellows  <dkf@users.sf.net>

	* doc/chan.n: [Bug 1216074]: Added another extended example.

	* doc/refchan.n: Added an example of how to build a scripted channel.

2009-01-29  Donal K. Fellows  <dkf@users.sf.net>

	* tests/stringObj.test: [Bug 2006888]: Remove non-ASCII chars from
	non-comment locations in the file, making it work more reliably in
	locales with a non-Latin-1 default encoding.

	* generic/tclNamesp.c (Tcl_FindCommand): [Bug 2519474]: Ensure that
	the path is not searched when the TCL_NAMESPACE_ONLY flag is given.

	* generic/tclOODecls.h (Tcl_OOInitStubs): [Bug 2537839]: Make the
	declaration of this macro work correctly in the non-stub case.

2009-01-29  Don Porter  <dgp@users.sourceforge.net>

	* generic/tclInterp.c:	Convert the [interp] command into a
	* tests/interp.test:	[namespace ensemble].  Work in progress
	* tests/nre.test:	to NRE-enable the [interp invokehidden]
	subcommand.

2009-01-29  Donal K. Fellows  <dkf@users.sf.net>

	* generic/tclNamesp.c (TclMakeEnsemble): [Bug 2529117]: Make this
	function behave more sensibly when presented with a fully-qualified
	name, rather than doing strange stuff.

2009-01-28  Donal K. Fellows  <dkf@users.sf.net>

	* generic/tclBasic.c (TclInvokeObjectCommand): Made this understand
	what to do if it ends up being used on a command with no objProc; that
	shouldn't happen, but...

	* generic/tclNamesp.c (TclMakeEnsemble): [Bug 2529157]: Made this
	understand NRE command implementations better.
	* generic/tclDictObj.c (DictForCmd): Eliminate unnecessary command
	implementation.

2009-01-27  Donal K. Fellows  <dkf@users.sf.net>

	* generic/tclOODefineCmds.c (Tcl_ClassSetConstructor):
	[Bug 2531577]: Ensure that caches of constructor chains are cleared
	when the constructor is changed.

2009-01-26  Alexandre Ferrieux  <ferrieux@users.sourceforge.net>

	* generic/tclInt.h:   Fix [Bug 1028264]: WSACleanup() too early.
	* generic/tclEvent.c: The fix introduces "late exit handlers"
	* win/tclWinSock.c:   for similar late process-wide cleanups.

2009-01-26  Alexandre Ferrieux  <ferrieux@users.sourceforge.net>

	* win/tclWinSock.c: Fix [Bug 2446662]: resync Win behavior on RST
	with that of unix (EOF).

2009-01-26  Donal K. Fellows  <dkf@users.sf.net>

	* generic/tclZlib.c (ChanClose): Only generate error messages in the
	interpreter when the thread is not being closed down. [Bug 2536400]

2009-01-23  Donal K. Fellows  <dkf@users.sf.net>

	* doc/zlib.n: Added a note that 'zlib push' is reversed by 'chan pop'.

2009-01-22  Jan Nijtmans  <nijtmans@users.sf.net>

	* generic/tclCompile.h:	CONSTify TclPrintInstruction (TIP #27)
	* generic/tclCompile.c
	* generic/tclInt.h:	CONSTify TclpNativeJoinPath (TIP #27)
	* generic/tclFileName.c
	* generic/tcl.decls:	{unix win} is equivalent to {generic}
	* generic/tclInt.decls
	* generic/tclDecls.h:	(regenerated)
	* generic/tclIntDecls.h
	* generic/tclGetDate.y:	Single internal const decoration.
	* generic/tclDate.c:

2009-01-22  Kevin B. Kenny  <kennykb@acm.org>

	* unix/tcl.m4: Corrected a typo ($(SHLIB_VERSION) should be
	${SHLIB_VERSION}).
	* unix/configure: Autoconf 2.59

2009-01-21  Andreas Kupries  <andreask@activestate.com>

	* generic/tclIORChan.c (ReflectClose): Fix for [Bug 2458202].
	* generic/tclIORTrans.c (ReflectClose): Closing a channel may supply
	NULL for the 'interp'. Test for finalization needs to be different,
	and one place has to pull the interp out of the channel instead.

2009-01-21  Don Porter  <dgp@users.sourceforge.net>

	* generic/tclStringObj.c: New fix for [Bug 2494093] replaces the
	flawed attempt committed 2009-01-09.

2009-01-19  Kevin B. Kenny  <kennykb@acm.org>

	* unix/Makefile.in: Added a CONFIG_INSTALL_DIR parameter so that
	* unix/tcl.m4:      distributors can control where tclConfig.sh goes.
	Made the installation of 'ldAix' conditional upon actually being on an
	AIX system. Allowed for downstream packagers to customize
	SHLIB_VERSION on BSD-derived systems. Thanks to Stuart Cassoff for
	[Patch 907924].
	* unix/configure: Autoconf 2.59

2009-01-19  David Gravereaux  <davygrvy@pobox.com>

	* win/build.vc.bat: Improved tools detection and error message
	* win/makefile.vc: Reorganized the $(TCLOBJ) file list into seperate
	parts for easier maintenance. Matched all sources built using -GL to
	both $(lib) and $(link) to use -LTCG and avoid a warning message.
	Addressed the over-building nature of the htmlhelp target by moving
	from a pseudo target to a real target dependent on the entire docs/
	directory contents.
	* win/nmakehlp.c: Removed -g option and GrepForDefine() func as it
	isn't being used anymore. The -V option method is much better.

2009-01-16  Don Porter  <dgp@users.sourceforge.net>

	* generic/tcl.h:	Bump patchlevel to 8.6b1.1 to distinguish
	* library/init.tcl:	CVS snapshots from the 8.6b1 and 8.6b2 releases
	* unix/configure.in:	and to deal with the fact that the 8.6b1
	* win/configure.in:	version of init.tcl will not [source] in the
	HEAD version of Tcl.

	* unix/configure:	autoconf-2.59
	* win/configure:

2009-01-14  Don Porter  <dgp@users.sourceforge.net>

	* generic/tclBasic.c (Tcl_DeleteCommandFromToken):	Reverted most
	of the substance of my 2009-01-12 commit. NULLing the objProc field of
	a Command when deleting it is important so that tests for certain
	classes of commands don't return false positives when applied to
	deleted command tokens. Overall change is now just replacement of a
	false comment with a true one.

2009-01-13  Jan Nijtmans  <nijtmans@users.sf.net>

	* unix/tcl.m4: fix [tcl-Bug 2502365] Building of head on HPUX is
	broken when using the native CC.
	* unix/configure (autoconf-2.59)

2009-01-13  Donal K. Fellows  <dkf@users.sf.net>

	* generic/tclCmdMZ.c (Tcl_ThrowObjCmd):	Move implementation of [throw]
	* library/init.tcl (throw):		to C from Tcl.

2009-01-12  Don Porter  <dgp@users.sourceforge.net>

	* generic/tclBasic.c (Tcl_DeleteCommandFromToken): One consequence of
	the NRE rewrite is that there are now situations where a NULL objProc
	field in a Command struct is perfectly normal. Removed an outdated
	comment in Tcl_DeleteCommandFromToken that claimed we use
	cmdPtr->objPtr==NULL as a test of command validity. In fact we use
	cmdPtr->flags&CMD_IS_DELETED to perform that test. Also removed the
	setting to NULL, since any extension following the advice of the old
	comment is going to be broken by NRE anyway, and needs to shift to
	flag-based testing (or stop intruding into such internal matters).
	Part of [Bug 2486550].

2009-01-09  Don Porter  <dgp@users.sourceforge.net>

	* generic/tclStringObj.c (STRING_SIZE): Corrected failure to limit
	memory allocation requests to the sizes that can be supported by Tcl's
	memory allocation routines. [Bug 2494093]

2009-01-09  Donal K. Fellows  <dkf@users.sf.net>

	* generic/tclNamesp.c (NamespaceEnsembleCmd): Error out when someone
	gives wrong # of args to [namespace ensemble create]. [Bug 1558654]

2009-01-08  Don Porter  <dgp@users.sourceforge.net>

	* generic/tclStringObj.c (STRING_UALLOC):  Added missing parens
	required to get correct results out of things like
	STRING_UALLOC(num + append). [Bug 2494093]

2009-01-08  Donal K. Fellows  <dkf@users.sf.net>

	* generic/tclDictObj.c, generic/tclIndexObj.c, generic/tclListObj.c,
	* generic/tclObj.c, generic/tclStrToD.c, generic/tclUtil.c,
	* generic/tclVar.c: Generate errorcodes for the error cases which
	approximate to "I can't interpret that string as one of those" and
	"You gave me the wrong number of arguments".

2009-01-07  Donal K. Fellows  <dkf@users.sf.net>

	* doc/dict.n: Added more examples. [Tk Bug 2491235]

	* tests/oo.test (oo-22.1): Adjusted test to be less dependent on the
	specifics of how [info frame] reports general frame information, and
	instead to focus on what methods add to it; that's really what the
	test is about anyway.

2009-01-06  Don Porter  <dgp@users.sourceforge.net>

	* tests/stringObj.test:	Revise tests that demand a NULL Tcl_ObjType
	in certain values to construct those values with [testdstring] so
	there's no lack of robustness depending on the shimmer history of
	shared literals.

2009-01-06  Donal K. Fellows  <dkf@users.sf.net>

	* generic/tclDictObj.c (DictIncrCmd): Corrected twiddling in internals
	of dictionaries so that literals can't get destroyed.

	* tests/expr.test: Eliminate non-ASCII char. [Bug 2006879]

	* generic/tclOOInfo.c (InfoObjectMethodsCmd,InfoClassMethodsCmd): Only
	delete pointers that were actually allocated! [Bug 2489836]

	* generic/tclOO.c (TclNRNewObjectInstance, Tcl_NewObjectInstance):
	Perform search for existing commands in right context. [Bug 2481109]

2009-01-05  Donal K. Fellows  <dkf@users.sf.net>

	* generic/tclCmdMZ.c (TclNRSourceObjCmd): Make implementation of the
	* generic/tclIOUtil.c (TclNREvalFile):    [source] command be NRE
	enabled so that [yield] inside a script sourced in a coroutine can
	work. [Bug 2412068]

2009-01-04  Donal K. Fellows  <dkf@users.sf.net>

	* generic/tclCmdAH.c: Tidy up spacing and code style.

2009-01-03  Kevin B. Kenny  <kennykb@acm.org>

	* library/clock.tcl (tcl::clock::add): Fixed error message formatting
	in the case where [clock add] is presented with a bad switch.
	* tests/clock.test (clock-65.1) Added a test case for the above
	problem [Bug 2481670].

2009-01-02  Donal K. Fellows  <dkf@users.sf.net>

	* unix/tcl.m4 (SC_CONFIG_CFLAGS): Force the use of the compatibility
	version of mkstemp() on IRIX. [Bug 878333]
	* unix/configure.in, unix/Makefile.in (mkstemp.o):
	* compat/mkstemp.c (new file): Added a compatibility implementation of
	the mkstemp() function, which is apparently needed on some platforms.
	[Bug 741967]

        ******************************************************************
        *** CHANGELOG ENTRIES FOR 2008 IN "ChangeLog.2008"             ***
        *** CHANGELOG ENTRIES FOR 2006-2007 IN "ChangeLog.2007"        ***
        *** CHANGELOG ENTRIES FOR 2005 IN "ChangeLog.2005"             ***
        *** CHANGELOG ENTRIES FOR 2004 IN "ChangeLog.2004"             ***
        *** CHANGELOG ENTRIES FOR 2003 IN "ChangeLog.2003"             ***
        *** CHANGELOG ENTRIES FOR 2002 IN "ChangeLog.2002"             ***
        *** CHANGELOG ENTRIES FOR 2001 IN "ChangeLog.2001"             ***
        *** CHANGELOG ENTRIES FOR 2000 IN "ChangeLog.2000"             ***
        *** CHANGELOG ENTRIES FOR 1999 AND EARLIER IN "ChangeLog.1999" ***
        ******************************************************************
<|MERGE_RESOLUTION|>--- conflicted
+++ resolved
@@ -1,20 +1,18 @@
-<<<<<<< HEAD
+2012-05-24  Jan Nijtmans  <nijtmans@users.sf.net>
+
+	* tools/genStubs.tcl:   Let cygwin share stub table with win32
+	* win/tclWinSock.c:     implement TclpInetNtoa for win32
+	* generic/tclInt.decls: Revert most of [3caedf05df], since when
+	  we let cygwin share the win32 stub table this is no longer necessary
+	* generic/tcl*Decls.h:  re-generated
+	* doc/dde.n:            1.3 -> 1.4
+
 2012-05-23  Donal K. Fellows  <dkf@users.sf.net>
 
 	* generic/tclZlib.c (ZlibTransformInput): [Bug 3525907]: Ensure that
 	decompressed input is flushed through the transform correctly when the
 	input stream gets to the end. Thanks to Alexandre Ferrieux and Andreas
 	Kupries for their work on this.
-=======
-2012-05-22  Jan Nijtmans  <nijtmans@users.sf.net>
-
-	* tools/genStubs.tcl:   Let cygwin share stub table with win32
-	* win/Makefile.in:      Don't hardcode dde and reg dll version numbers
-	* win/tclWinSock.c:     implement TclpInetNtoa for win32
-	* generic/tclInt.decls: Revert most of [fcc5957e59], since when
-	  we let cygwin share the win32 stub table this is no longer necessary
-	* generic/tcl*Decls.h:  re-generated
->>>>>>> 56088e69
 
 2012-05-21  Don Porter  <dgp@users.sourceforge.net>
 
