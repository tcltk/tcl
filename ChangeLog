--- conflicted
+++ resolved
@@ -1,4 +1,8 @@
-<<<<<<< HEAD
+2012-12-13  Jan Nijtmans  <nijtmans@users.sf.net>
+
+	* generic/tcl.h: Fix Tcl_DecrRefCount macro such that it
+	doesn't access its objPtr parameter twice any more.
+
 2012-12-10  Donal K. Fellows  <dkf@users.sf.net>
 
 	* tools/tcltk-man2html.tcl (plus-pkgs): Increased robustness of
@@ -20,12 +24,6 @@
 	* generic/tclIO.c: Fix busyloop at exit under TCL_FINALIZE_ON_EXIT
 	when there are unflushed nonblocking channels.  Thanks Miguel for
 	spotting.
-=======
-2012-12-13  Jan Nijtmans  <nijtmans@users.sf.net>
-
-	* generic/tcl.h: Fix Tcl_DecrRefCount macro such that it
-	doesn't access its objPtr parameter twice any more.
->>>>>>> 91a81de1
 
 2012-12-07  Jan Nijtmans  <nijtmans@users.sf.net>
 
