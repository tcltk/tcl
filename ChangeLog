<<<<<<< HEAD
2011-03-21  Miguel Sofer  <msofer@users.sf.net>

	* generic/tclCkAlloc.c:
	* generic/tclInt.h: remove one level of allocator indirection in
	non memdebug builds, imported from mig-alloc-reform.

2011-03-20  Miguel Sofer  <msofer@users.sf.net>

	* generic/tclThreadAlloc.c: imported HAVE_FAST_TSD support from
	mig-alloc-reform. The feature has to be enabled by hand: no
	autoconf support has been added. It is not clear how universal
	a build using this will be: it also requires some loader support.

2011-03-17  Donal K. Fellows  <dkf@users.sf.net>

	* generic/tclCompExpr.c (ParseExpr): Generate errorCode information on
	failure to parse expressions.

2011-03-17  Jan Nijtmans  <nijtmans@users.sf.net>

	* generic/tkMain.c: [Patch 3124683]: Reorganize the platform-specific
	stuff in (tcl|tk)Main.c.
=======
2011-03-21  Jan Nijtmans  <nijtmans@users.sf.net>

	* unix/tclLoadDl.c:    [Bug #3216070] Loading extension libraries
	* unix/tclLoadDyld.c:  from embedded Tcl applications.
>>>>>>> b9f74bb4

2011-03-16  Jan Nijtmans  <nijtmans@users.sf.net>

	* generic/tclCkalloc.c: [Bug 3197864]: Pointer truncation on Win64
	TCL_MEM_DEBUG builds.

2011-03-16  Don Porter  <dgp@users.sourceforge.net>

	* generic/tclBasic.c:	Some rewrites to eliminate calls to
	* generic/tclParse.c:	isspace() and their /* INTL */ risk.
	* generic/tclProc.c:

2011-03-16  Jan Nijtmans  <nijtmans@users.sf.net>

	* unix/tcl.m4:    Make SHLIB_LD_LIBS='${LIBS}' the default and
	* unix/configure: set to "" on per-platform necessary basis.
	Backported from TEA, but kept all original platform code which was
	removed from TEA.

2011-03-14  Kevin B. Kenny  <kennykb@acm.org>

	* tools/tclZIC.tcl (onDayOfMonth): Allow for leading zeroes
	in month and day so that tzdata2011d parses correctly.
	* library/tzdata/America/Havana:
	* library/tzdata/America/Juneau:
	* library/tzdata/America/Santiago:
	* library/tzdata/Europe/Istanbul:
	* library/tzdata/Pacific/Apia:
	* library/tzdata/Pacific/Easter:
	* library/tzdata/Pacific/Honolulu:  tzdata2011d

	* generic/tclAssembly.c (BBEmitInstInt1): Changed parameter
	data types in an effort to silence a MSVC warning reported by
	Ashok P. Nadkarni. Unable to test, since both forms work on
	my machine in VC2005, 2008. 2010, in both release and debug
	builds.
	* tests/tclTest.c (TestdstringCmd): Restored MSVC buildability
	broken by [5574bdd262], which changed the effective return type
	of 'ckalloc' from 'char*' to 'void*'.

2011-03-13  Miguel Sofer  <msofer@users.sf.net>

	* generic/tclExecute.c: remove TEBCreturn()

2011-03-12  Donal K. Fellows  <dkf@users.sf.net>

	* generic/tcl.h (ckalloc,ckfree,ckrealloc): Moved casts into these
	macro so that they work with VOID* (which is a void* on all platforms
	which Tcl actually builds on) and unsigned int for the length
	parameters, removing the need for MANY casts across the rest of Tcl.
	Note that this is a strict source-level-only change, so size_t cannot
	be used (would break binary compatibility on 64-bit platforms).

2011-03-12  Jan Nijtmans  <nijtmans@users.sf.net>

	* win/tclWinFile.c: [Bug 3185609]: File normalization corner case
	of ... broken with -DUNICODE

2011-03-11  Donal K. Fellows  <dkf@users.sf.net>

	* tests/unixInit.test: Make better use of tcltest2.

2011-03-10  Donal K. Fellows  <dkf@users.sf.net>

	* generic/tclBasic.c, generic/tclCompCmds.c, generic/tclEnsemble.c:
	* generic/tclInt.h, generic/tclNamesp.c, library/auto.tcl:
	* tests/interp.test, tests/namespace.test, tests/nre.test:
	Converted the [namespace] command into an ensemble. This has the
	consequence of making it vital for Tcl code that wishes to work with
	namespaces to _not_ delete the ::tcl namespace.
	***POTENTIAL INCOMPATIBILITY***

	* library/tcltest/tcltest.tcl (loadIntoSlaveInterpreter): Added this
	command to handle connecting tcltest to a slave interpreter. This adds
	in the hook (inside the tcltest namespace) that allows the tests run
	in the child interpreter to be reported as part of the main sequence
	of test results. Bumped version of tcltest to 2.3.3.
	* tests/init.test, tests/package.test: Adapted these test files to use
	the new feature.

	* generic/tclAlloc.c, generic/tclCmdMZ.c, generic/tclCompExpr.c:
	* generic/tclCompile.c, generic/tclEnv.c, generic/tclEvent.c:
	* generic/tclIO.c, generic/tclIOCmd.c, generic/tclIORChan.c:
	* generic/tclIORTrans.c, generic/tclLiteral.c, generic/tclNotify.c:
	* generic/tclParse.c, generic/tclStringObj.c, generic/tclUtil.c:
	* generic/tclZlib.c, unix/tclUnixFCmd.c, unix/tclUnixNotfy.c:
	* unix/tclUnixPort.h, unix/tclXtNotify.c: Formatting fixes, mainly to
	comments, so code better fits the style in the Engineering Manual.

2011-03-09  Donal K. Fellows  <dkf@users.sf.net>

	* tests/incr.test: Update more of the test suite to use Tcltest 2.

2011-03-09  Don Porter  <dgp@users.sourceforge.net>

	* generic/tclNamesp.c:	Tighten the detector of nested [namespace code]
	* tests/namespace.test:	quoting that the quoted scripts function
	properly even in a namespace that contains a custom "namespace"
	command.  [Bug 3202171]

	* doc/tclvars.n:	Formatting fix.  Thanks to Pat Thotys.

2011-03-09  Donal K. Fellows  <dkf@users.sf.net>

	* tests/dstring.test, tests/init.test, tests/link.test: Update more of
	the test suite to use Tcltest 2.

2011-03-08  Jan Nijtmans  <nijtmans@users.sf.net>

	* generic/tclBasic.c: Fix gcc warnings: variable set but not used
	* generic/tclProc.c:
	* generic/tclIORChan.c:
	* generic/tclIORTrans.c:
	* generic/tclAssembly.c:  Fix gcc warning: comparison between signed
	and unsigned integer expressions

2011-03-08  Don Porter  <dgp@users.sourceforge.net>

	* generic/tclInt.h:	Remove TclMarkList() routine, an experimental
	* generic/tclUtil.c:	dead-end from the 8.5 alpha days.

	* generic/tclResult.c (ResetObjResult):	Correct failure to clear
	invalid intrep.  Thanks to Colin McDonald. [Bug 3202905]

2011-03-08  Donal K. Fellows  <dkf@users.sf.net>

	* generic/tclAssembly.c, tests/assemble.test: Migrate to use a style
	more consistent with the rest of Tcl.

2011-03-06  Don Porter  <dgp@users.sourceforge.net>

	* generic/tclBasic.c:	More replacements of Tcl_UtfBackslash() calls
	* generic/tclCompile.c:	with TclParseBackslash() where possible.
	* generic/tclCompCmdsSZ.c:
	* generic/tclParse.c:
	* generic/tclUtil.c:

	* generic/tclUtil.c (TclFindElement):	Guard escape sequence scans
	to not overrun the string end.  [Bug 3192636]

2011-03-05  Don Porter  <dgp@users.sourceforge.net>

	* generic/tclParse.c (TclParseBackslash): Correct trunction checks in
	* tests/parse.test:	\x and \u substitutions.  [Bug 3200987]

2011-03-05  Miguel Sofer  <msofer@users.sf.net>

	* generic/tclExecute.c (TclStackFree): insure that the execStack
	satisfies "at most one free stack after the current one" when
	consecutive reallocs caused the creation of intervening stacks.

2011-03-05  Kevin B. Kenny  <kennykb@acm.org>

	* generic/tclAssembly.c (new file):
	* generic/tclBasic.c (Tcl_CreateInterp):
	* generic/tclInt.h:
	* tests/assemble.test (new file):
	* unix/Makefile.in:
	* win/Makefile.in:
	* win/makefile.vc:  Merged dogeen-assembler-branch into HEAD.
	Since all functional changes are in the tcl::unsupported namespace,
	there's no reason to sequester this code on a separate branch.

2011-03-05  Miguel Sofer  <msofer@users.sf.net>

	* generic/tclExecute.c: cleaner mem management for TEBCdata

	* generic/tclExecute.c:
	* tests/nre.test: Renamed BottomData to TEBCdata, so that the name
	refers to what it is rather than to its storage location.

	* generic/tclBasic.c:     Renamed struct TEOV_callback to
	* generic/tclCompExpr.c:  the more descriptive NRE_callback.
	* generic/tclCompile.c:
	* generic/tclExecute.c:
	* generic/tclInt.decls:
	* generic/tclInt.h:
	* generic/tclIntDecls.h:
	* generic/tclTest.c:

2011-03-04  Donal K. Fellows  <dkf@users.sf.net>

	* generic/tclOOMethod.c (ProcedureMethodCompiledVarConnect)
	(ProcedureMethodCompiledVarDelete): [Bug 3185009]: Keep references to
	resolved object variables so that an unset doesn't leave any dangling
	pointers for code to trip over.

2011-03-01  Miguel Sofer  <msofer@users.sf.net>

	* generic/tclBasic.c (TclNREvalObjv): missing a variable
	declaration in commented out non-optimised code, left for ref in
	checkin [b97b771b6d]

2011-03-03  Don Porter  <dgp@users.sourceforge.net>

	* generic/tclResult.c (Tcl_AppendResultVA):	Use the directive
	USE_INTERP_RESULT [TIP 330] to force compat with interp->result
	access, instead of the improvised hack USE_DIRECT_INTERP_RESULT_ACCESS
	from releases past.

2011-03-01  Miguel Sofer  <msofer@users.sf.net>

	* generic/tclCompCmdsSZ.c (TclCompileThrowCmd, TclCompileUnsetCmd):
	fix leaks

	* generic/tclBasic.c:       This is [Patch 3168398],
	* generic/tclCompCmdsSZ.c:  Joe Mistachkin's optimisation
	* generic/tclExecute.c:     of Tip #285
	* generic/tclInt.decls:
	* generic/tclInt.h:
	* generic/tclIntDecls.h:
	* generic/tclInterp.c:
	* generic/tclOODecls.h:
	* generic/tclStubInit.c:
	* win/makefile.vc:

	* generic/tclExecute.c (ExprObjCallback): fix object leak

	* generic/tclExecute.c (TEBCresume): store local var array and
	constants in automatic vars to reduce indirection, slight perf
	increase

	* generic/tclOOCall.c (TclOODeleteContext): added missing '*' so
	that trunk compiles.

	* generic/tclBasic.c (TclNRRunCallbacks): don't do the trampoline
	dance for commands that do not have an nreProc, [Patch 3168229]

2011-03-01  Donal K. Fellows  <dkf@users.sf.net>

	* generic/tclOO.c (Tcl_NewObjectInstance, TclNRNewObjectInstance)
	(TclOOObjectCmdCore, FinalizeObjectCall):
	* generic/tclOOBasic.c (TclOO_Object_Destroy, AfterNRDestructor):
	* generic/tclOOCall.c (TclOODeleteContext, TclOOGetCallContext):
	Reorganization of call context reference count management so that code
	is (mostly) simpler.

2011-01-26  Donal K. Fellows  <dkf@users.sf.net>

	* doc/RegExp.3: [Bug 3165108]: Corrected documentation of description
	of subexpression info in Tcl_RegExpInfo structure.

2011-01-25  Jan Nijtmans  <nijtmans@users.sf.net>

	* generic/tclPreserve.c:  Don't miss 64-bit address bits in panic
				  message.
	* win/tclWinChan.c:       Fix various gcc-4.5.2 64-bit warning messages
	* win/tclWinConsole.c     e.g. by using full 64-bits for socket fd's
	* win/tclWinDde.c
	* win/tclWinPipe.c
	* win/tclWinReg.c
	* win/tclWinSerial.c
	* win/tclWinSock.c
	* win/tclWinThrd.c

2011-01-19  Jan Nijtmans  <nijtmans@users.sf.net>

	* tools/genStubs.tcl: [Enh #3159920]: Tcl_ObjPrintf() crashes with
	* generic/tcl.decls   bad format specifier.
	* generic/tcl.h
	* generic/tclDecls.h

2011-01-18  Donal K. Fellows  <dkf@users.sf.net>3159920

	* generic/tclOOMethod.c (PushMethodCallFrame): [Bug 3001438]: Make
	sure that the cmdPtr field of the procPtr is correct and relevant at
	all times so that [info frame] can report sensible information about a
	frame after a return to it from a recursive call, instead of probably
	crashing (depending on what else has overwritten the Tcl stack!)

2011-01-18  Jan Nijtmans  <nijtmans@users.sf.net>

	* generic/tclBasic.c:      Various mismatches between Tcl_Panic
	* generic/tclCompCmds.c:   format string and its arguments,
	* generic/tclCompCmdsSZ.c: discovered thanks to [Bug 3159920]
	* generic/tclCompExpr.c
	* generic/tclEnsemble.c
	* generic/tclPreserve.c
	* generic/tclTest.c

2011-01-17  Jan Nijtmans  <nijtmans@users.sf.net>

	* generic/tclIOCmd.c: [Bug 3148192]: Commands "read/puts" incorrectly
	* tests/chanio.test:  interpret parameters. Improved error-message
	* tests/io.test       regarding legacy form.
	* tests/ioCmd.test

2011-01-15  Kevin B. Kenny  <kennykb@acm.org>

	* doc/tclvars.n:
	* generic/tclStrToD.c:
	* generic/tclUtil.c (Tcl_PrintDouble):
	* tests/util.test (util-16.*): [Bug 3157475]: Restored full Tcl 8.4
	compatibility for the formatting of floating point numbers when
	$::tcl_precision is not zero. Added compatibility tests to make sure
	that excess trailing zeroes are suppressed for all eight major code
	paths.

2011-01-12  Jan Nijtmans  <nijtmans@users.sf.net>

	* win/tclWinFile.c:   Use _vsnprintf in stead of vsnprintf, because
	MSVC 6 doesn't have it. Reported by andreask.
	* win/tcl.m4:         handle --enable-64bit=ia64 for gcc
	* win/configure.in:   more accurate test for correct <intrin.h>
	* win/configure:      (autoconf-2.59)
	* win/tclWin32Dll.c:  VS 2005 64-bit does not have intrin.h, and
	* generic/tclPanic.c: does not need it.

2011-01-07  Kevin B. Kenny  <kennykb@acm.org>

	* tests/util.test (util-15.*): Added test cases for floating point
	conversion of the largest denormal and the smallest normal number,
	to avoid any possibility of the failure suffered by PHP in the
	last couple of days. (They didn't fail, so no actual functional
	change.)

2011-01-05  Donal K. Fellows  <dkf@users.sf.net>

	* tests/package.test, tests/pkg.test: Coalesce these tests into one
	file that is concerned with the package system. Convert to use
	tcltest2 properly.
	* tests/autoMkindex.test, tests/pkgMkIndex.test: Convert to use
	tcltest2 properly.

2011-01-01  Donal K. Fellows  <dkf@users.sf.net>

	* tests/cmdAH.test, tests/cmdMZ.test, tests/compExpr.test,
	* tests/compile.test, tests/concat.test, tests/eval.test,
	* tests/fileName.test, tests/fileSystem.test, tests/interp.test,
	* tests/lsearch.test, tests/namespace-old.test, tests/namespace.test,
	* tests/oo.test, tests/proc.test, tests/security.test,
	* tests/switch.test, tests/unixInit.test, tests/var.test,
	* tests/winDde.test, tests/winPipe.test: Clean up of tests and
	conversion to tcltest 2. Target has been to get init and cleanup code
	out of the test body and into the -setup/-cleanup stanzas.

	* tests/execute.test (execute-11.1): [Bug 3142026]: Added test that
	fails (with a crash) in an unfixed memdebug build on 64-bit systems.

2010-12-31  Donal K. Fellows  <dkf@users.sf.net>

	* generic/tclCmdIL.c (SortElement): Use unions properly in the
	definition of this structure so that there is no need to use nasty
	int/pointer type punning. Made it clearer what the purposes of the
	various parts of the structure are.

2010-12-31  Jan Nijtmans  <nijtmans@users.sf.net>

	* unix/dltest/*.c: [Bug 3148192]: Fix broken [load] tests by ensuring
	that the affected files are never compiled with -DSTATIC_BUILD.

2010-12-30  Miguel Sofer  <msofer@users.sf.net>

	* generic/tclExecute.c (GrowEvaluationStack): Off-by-one error in
	sizing the new allocation - was ok in comment but wrong in the code.
	Triggered by [Bug 3142026] which happened to require exactly one more
	than what was in existence.

2010-12-26  Donal K. Fellows  <dkf@users.sf.net>

	* generic/tclCmdIL.c (Tcl_LsortObjCmd): Fix crash when multiple -index
	options are used. Simplified memory handling logic.

2010-12-20  Jan Nijtmans  <nijtmans@users.sf.net>

	* win/tclWin32Dll.c:    [Patch 3059922]: fixes for mingw64 - gcc4.5.1
	tdm64-1: completed for all environments.

2010-12-20  Jan Nijtmans  <nijtmans@users.sf.net>

	* win/configure.in:   Explicitely test for intrinsics support in
	compiler, before assuming only MSVC has it.
	* win/configure:      (autoconf-2.59)
	* generic/tclPanic.c:

2010-12-19  Jan Nijtmans  <nijtmans@users.sf.net>

	* win/tclWin32Dll.c:    [Patch 3059922]: fixes for mingw64 - gcc4.5.1
	tdm64-1: Fixed for gcc, not yet for MSVC 64-bit.

2010-12-17  Stuart Cassoff  <stwo@users.sourceforge.net>

	* unix/Makefile.in:  Remove unwanted/obsolete 'ddd' target.

2010-12-17  Stuart Cassoff  <stwo@users.sourceforge.net>

	* unix/Makefile.in:	Clean up '.PHONY:' targets: Arrange those
				common to Tcl and Tk as in Tk's Makefile.in,
				add any missing ones and remove duplicates.

2010-12-17  Stuart Cassoff  <stwo@users.sourceforge.net>

	* unix/Makefile.in:  [Bug 2446711]: Remove 'allpatch' target.

2010-12-17  Stuart Cassoff  <stwo@users.sourceforge.net>

	* unix/Makefile.in:  [Bug 2537626]: Use 'rpmbuild', not 'rpm'.

2010-12-16  Jan Nijtmans  <nijtmans@users.sf.net>

	* generic/tclPanic.c:  [Patch 3124554]: Move WishPanic from Tk to Tcl
	* win/tclWinFile.c:    Better communication with debugger, if present.

2010-12-15  Kevin B. Kenny  <kennykb@acm.org>

	[dogeen-assembler-branch]

	* tclAssembly.c:
	* assemble.test: 	Reworked beginCatch/endCatch handling to
	enforce the more severe (but more correct) restrictions on catch
	handling that appeared in the discussion of [Bug 3098302] and in
	tcl-core traffic beginning about 2010-10-29.

2010-12-15  Jan Nijtmans  <nijtmans@users.sf.net>

	* generic/tclPanic.c:    Restore abort() as it was before.
	* win/tclWinFile.c:      [Patch 3124554]: Use ExitProcess() here, like
	in wish.

2010-12-14  Jan Nijtmans  <nijtmans@users.sf.net>

	* generic/tcl.h:	[Bug 3137454]: Tcl CVS HEAD does not build
	on GCC 3.

2010-12-14  Reinhard Max  <max@suse.de>

	* win/tclWinSock.c (CreateSocket):         Swap the loops over
	* unix/tclUnixSock.c (CreateClientSocket): local and remote addresses,
	so that the system's address preference for the remote side decides
	which family gets tried first. Cleanup and clarify some of the
	comments.

2010-12-13  Jan Nijtmans  <nijtmans@users.sf.net>

	* generic/tcl.h:    [Bug 3135271]: Link error due to hidden
	* unix/tcl.m4:      symbols (CentOS 4.2)
	* unix/configure:   (autoconf-2.59)
	* win/tclWinFile.c:  Undocumented feature, only meant to be
	used by Tk_Main. See [Patch 3124554]: Move WishPanic from Tk to Tcl

2010-12-12  Stuart Cassoff  <stwo@users.sourceforge.net>

	* unix/tcl.m4: Better building on OpenBSD.
	* unix/configure: (autoconf-2.59)

2010-12-10  Jan Nijtmans  <nijtmans@users.sf.net>

	* generic/tcl.h:       [Bug 3129448]: Possible over-allocation on
	* generic/tclCkalloc.c: 64-bit platforms, part 2
	* generic/tclCompile.c:
	* generic/tclHash.c:
	* generic/tclInt.h:
	* generic/tclIO.h:
	* generic/tclProc.c:

2010-12-10 Alexandre Ferrieux  <ferrieux@users.sourceforge.net>

	* generic/tclIO.c: Make sure [fcopy -size ... -command ...] always
	* tests/io.test:   calls the callback asynchronously, even for size
			   zero.

2010-12-10  Jan Nijtmans  <nijtmans@users.sf.net>

	* generic/tclBinary.c:  Fix gcc -Wextra warning: missing initializer
	* generic/tclCmdAH.c:
	* generic/tclCmdIL.c:
	* generic/tclCmdMZ.c:
	* generic/tclDictObj.c:
	* generic/tclIndexObj.c:
	* generic/tclIOCmd.c:
	* generic/tclVar.c:
	* win/tcl.m4:               Fix manifest-generation for 64-bit gcc
				    (mingw-w64)
	* win/configure.in:         Check for availability of intptr_t and
				    uintptr_t
	* win/configure:            (autoconf-2.59)
	* generic/tclInt.decls:     Change 1st param of TclSockMinimumBuffers
	* generic/tclIntDecls.h:    to ClientData, and TclWin(Get|Set)SockOpt
	* generic/tclIntPlatDecls.h:to SOCKET, because on Win64 those are
	* generic/tclIOSock.c:	    64-bit, which does not fit.
	* win/tclWinSock.c:
	* unix/tclUnixSock.c:

2010-12-09  Donal K. Fellows  <dkf@users.sf.net>

	* tests/fCmd.test: Improve sanity of constraints now that we don't
	support anything before Windows 2000.

	* generic/tclCmdAH.c (TclInitFileCmd, TclMakeFileCommandSafe, ...):
	Break up [file] into an ensemble. Note that the ensemble is safe in
	itself, but the majority of its subcommands are not.
	* generic/tclFCmd.c (FileCopyRename,TclFileDeleteCmd,TclFileAttrsCmd)
	(TclFileMakeDirsCmd): Adjust these subcommand implementations to work
	inside an ensemble.
	(TclFileLinkCmd, TclFileReadLinkCmd, TclFileTemporaryCmd): Move these
	subcommand implementations from tclCmdAH.c, where they didn't really
	belong.
	* generic/tclIOCmd.c (TclChannelNamesCmd): Move to more appropriate
	source file.
	* generic/tclEnsemble.c (TclMakeEnsemble): Start of code to make
	partially-safe ensembles. Currently does not function as expected due
	to various shortcomings in how safe interpreters are constructed.
	* tests/cmdAH.test, tests/fCmd.test, tests/interp.test: Test updates
	to take into account systematization of error messages.

	* tests/append.test, tests/appendComp.test: Clean up tests so that
	they don't leave things in the global environment (detected when doing
	-singleproc testing).

2010-12-07  Donal K. Fellows  <dkf@users.sf.net>

	* tests/fCmd.test, tests/safe.test, tests/uplevel.test,
	* tests/upvar.test, tests/var.test: Convert more tests to tcltest2 and
	factor them to be easier to understand.

	* generic/tclStrToD.c: Tidy up code so that more #ifdef-fery is
	quarantined at the front of the file and function headers follow the
	modern Tcl style.

2010-12-06  Jan Nijtmans  <nijtmans@users.sf.net>

	* generic/tclBinary.c:  [Bug 3129448]: Possible over-allocation on
	* generic/tclCkalloc.c: 64-bit platforms.
	* generic/tclTrace.c

2010-12-05  Jan Nijtmans  <nijtmans@users.sf.net>

	* unix/tcl.m4: [Patch 3116490]: Cross-compile support for unix
	* unix/configure: (autoconf-2.59)

2010-12-03  Jeff Hobbs  <jeffh@ActiveState.com>

	* generic/tclUtil.c (TclReToGlob): Add extra check for multiple inner
	*s that leads to poor recursive glob matching, defer to original RE
	instead.  tclbench RE var backtrack.

2010-12-03  Jan Nijtmans  <nijtmans@users.sf.net>

	* generic/tclUtil.c:   Silence gcc warning when using -Wwrite-strings
	* generic/tclStrToD.c: Silence gcc warning for non-IEEE platforms
	* win/Makefile.in:  [Patch 3116490]: Cross-compile Tcl mingw32 on unix
	* win/tcl.m4:       This makes it possible to cross-compile Tcl/Tk for
	* win/configure.in: Windows (either 32-bit or 64-bit) out-of-the-box
	* win/configure:    on UNIX, using mingw-w64 build tools (If Itcl,
	tdbc and Thread take over the latest tcl.m4, they can do that too).

2010-12-01  Kevin B. Kenny  <kennykb@acm.org>

	* generic/tclStrToD.c (SetPrecisionLimits, TclDoubleDigits):
	[Bug 3124675]: Added meaningless initialization of 'i', 'ilim' and
	'ilim1' to silence warnings from the C compiler about possible use of
	uninitialized variables, Added a panic to the 'switch' that assigns
	them, to assert that the 'default' case is impossible.

2010-12-01  Jan Nijtmans  <nijtmans@users.sf.net>

	* generic/tclBasic.c: Fix gcc 64-bit warnings: cast from pointer to
	* generic/tclHash.c:  integer of different size.
	* generic/tclTest.c:
	* generic/tclThreadTest.c:
	* generic/tclStrToD.c: Fix gcc(-4.5.2) warning: 'static' is not at
	beginning of declaration.
	* generic/tclPanic.c: Allow Tcl_Panic() to enter the debugger on win32
	* generic/tclCkalloc.c: Use Tcl_Panic() in stead of duplicating the
	code.

2010-11-30  Jeff Hobbs  <jeffh@ActiveState.com>

	* generic/tclInt.decls, generic/tclInt.h, generic/tclIntDecls.h:
	* generic/tclStubInit.c: TclFormatInt restored at slot 24
	* generic/tclUtil.c (TclFormatInt): restore TclFormatInt func from
	2005-07-05 macro-ization. Benchmarks indicate it is faster, as a key
	int->string routine (e.g. int-indexed arrays).

2010-11-29 Alexandre Ferrieux  <ferrieux@users.sourceforge.net>

	* generic/tclBasic.c: Patch by Miguel, providing a
	[::tcl::unsupported::inject coroname command args], which prepends
	("injects") arbitrary code to a suspended coro's future resumption.
	Neat for debugging complex coros without heavy instrumentation.

2010-11-29  Kevin B. Kenny  <kennykb@acm.org>

	* generic/tclInt.decls:
	* generic/tclInt.h:
	* generic/tclStrToD.c:
	* generic/tclTest.c:
	* generic/tclTomMath.decls:
	* generic/tclUtil.c:
	* tests/util.test:
	* unix/Makefile.in:
	* win/Makefile.in:
	* win/makefile.vc: Rewrite of Tcl_PrintDouble and TclDoubleDigits that
	(a) fixes a severe performance problem with floating point shimmering
	reported by Karl Lehenbauer, (b) allows TclDoubleDigits to generate
	the digit strings for 'e' and 'f' format, so that it can be used for
	tcl_precision != 0 (and possibly later for [format]), (c) fixes [Bug
	3120139] by making TclPrintDouble inherently locale-independent, (d)
	adds test cases to util.test for correct rounding in difficult cases
	of TclDoubleDigits where fixed- precision results are requested. (e)
	adds test cases to util.test for the controversial aspects of [Bug
	3105247]. As a side effect, two more modules from libtommath
	(bn_mp_set_int.c and bn_mp_init_set_int.c) are brought into the build,
	since the new code uses them.

	* generic/tclIntDecls.h:
	* generic/tclStubInit.c:
	* generic/tclTomMathDecls.h:	Regenerated.

2010-11-24  Donal K. Fellows  <dkf@users.sf.net>

	* tests/chanio.test, tests/iogt.test, tests/ioTrans.test: Convert more
	tests to tcltest2 and factor them to be easier to understand.

2010-11-20  Donal K. Fellows  <dkf@users.sf.net>

	* tests/chanio.test: Converted many tests to tcltest2 by marking the
	setup and cleanup parts as such.

2010-11-19  Jan Nijtmans  <nijtmans@users.sf.net>

	* win/tclWin32Dll.c: Fix gcc warnings: unused variable 'registration'
	* win/tclWinChan.c:
	* win/tclWinFCmd.c:

2010-11-18  Jan Nijtmans  <nijtmans@users.sf.net>

	* win/tclAppInit.c: [FRQ 491789]: "setargv() doesn't support a unicode
	cmdline" now implemented for cygwin and mingw32 too.
	* tests/main.test: No longer disable tests Tcl_Main-1.4 and 1.6 on
	Windows, because those now work on all supported platforms.
	* win/configure.in:  Set NO_VIZ=1 when zlib is compiled in libtcl,
	this resolves compiler warnings in 64-bit and static builds.
	* win/configure (regenerated)

2010-11-18  Donal K. Fellows  <dkf@users.sf.net>

	* doc/file.n: [Bug 3111298]: Typofix.

	* tests/oo.test: [Bug 3111059]: Added testing that neatly trapped this
	issue.

2010-11-18  Miguel Sofer  <msofer@users.sf.net>

	* generic/tclNamesp.c: [Bug 3111059]: Fix leak due to bad looping
	construct.

2010-11-17  Jan Nijtmans  <nijtmans@users.sf.net>

	* win/tcl.m4: [FRQ 491789]: "setargv() doesn't support a unicode
	cmdline" now implemented for mingw-w64
	* win/configure    (re-generated)

2010-11-16  Jan Nijtmans  <nijtmans@users.sf.net>

	* win/tclAppInit.c:Bring compilation under mingw-w64 a bit closer
	* win/cat.c:       to reality. See for what's missing:
	* win/tcl.m4:      <https://sourceforge.net/apps/trac/mingw-w64/wiki/Unicode%20apps>
	* win/configure:   (re-generated)
	* win/tclWinPort.h:[Bug #3110161]: Extensions using TCHAR don't compile
	on VS2005 SP1

2010-11-15  Andreas Kupries  <andreask@activestate.com>

	* doc/interp.n: [Bug 3081184]: TIP #378.
	* doc/tclvars.n: Performance fix for TIP #280.
	* generic/tclBasic.c:
	* generic/tclExecute.c:
	* generic/tclInt.h:
	* generic/tclInterp.c:
	* tests/info.test:
	* tests/interp.test:

2010-11-10  Andreas Kupries  <andreask@activestate.com>

	* changes:	Updates for 8.6b2 release.

2010-11-09  Donal K. Fellows  <dkf@users.sf.net>

	* generic/tclOOMethod.c (ProcedureMethodVarResolver): [Bug 3105999]:
	* tests/oo.test:	Make sure that resolver structures that are
				only temporarily needed get squelched.

2010-11-05  Jan Nijtmans  <nijtmans@users.sf.net>

	* generic/tclMain.c: Thanks, Kevin, for the fix, but this how it was
	supposed to be (TCL_ASCII_MAIN is only supposed to be defined on
	WIN32).

2010-11-05  Kevin B. Kenny  <kennykb@acm.org>

	* generic/tclMain.c: Added missing conditional on _WIN32 around code
	that messes around with the definition of _UNICODE, to correct a badly
	broken Unix build from Jan's last commit.

2010-11-04  Jan Nijtmans  <nijtmans@users.sf.net>

	* generic/tclDecls.h:	[FRQ 491789]: "setargv() doesn't support a
	* generic/tclMain.c:	unicode cmdline" implemented for Tcl on MSVC++
	* doc/Tcl_Main.3:
	* win/tclAppInit.c:
	* win/makefile.vc:
	* win/Makefile.in:
	* win/tclWin32Dll.c:	Eliminate minor MSVC warning TCHAR -> char
				conversion

2010-11-04  Reinhard Max  <max@suse.de>

	* tests/socket.test: Run the socket tests three times with the address
	family set to any, inet, and inet6 respectively. Use constraints to
	skip the tests if a family is found to be unsupported or not
	configured on the local machine. Adjust the tests to dynamically adapt
	to the address family that is being tested.

	Rework some of the tests to speed them up by avoiding (supposedly)
	unneeded [after]s.

2010-11-04  Stuart Cassoff  <stwo@users.sourceforge.net>

	* unix/Makefile.in:	[Patch 3101127]: Installer Improvements.
	* unix/install-sh:

2010-11-04  Donal K. Fellows  <dkf@users.sf.net>

	* tests/error.test (error-19.13): Another variation on testing for
	issues in [try] compilation.

	* doc/Tcl.n (Variable substitution): [Bug 3099086]: Increase clarity
	of explanation of what characters are actually permitted in variable
	substitutions. Note that this does not constitute a change of
	behavior; it is just an improvement of explanation.

2010-11-04  Don Porter  <dgp@users.sourceforge.net>

	* changes:	Updates for 8.6b2 release.  (Thanks Andreas Kupries)

2010-11-03  Jan Nijtmans  <nijtmans@users.sf.net>

	* win/tclWinFcmd.c:    [FRQ 2965056]: Windows build with -DUNICODE
	* win/tclWinFile.c:    (more clean-ups for pre-win2000 stuff)
	* win/tclWinReg.c:

2010-11-03  Donal K. Fellows  <dkf@users.sf.net>

	* generic/tclCmdMZ.c (TryPostBody):  Ensure that errors when setting
	* tests/error.test (error-19.1[12]): message/opt capture variables get
					     reflected properly to the caller.

2010-11-03  Kevin B. Kenny  <kennykb@acm.org>

	* generic/tclCompCmds.c (TclCompileCatchCmd): [Bug 3098302]:
	* tests/compile.test (compile-3.6): Reworked the compilation of the
	[catch] command so as to avoid placing any code that might throw an
	exception (specifically, any initial substitutions or any stores to
	result or options variables) between the BEGIN_CATCH and END_CATCH but
	outside the exception range.  Added a test case that panics on a stack
	smash if the change is not made.

2010-11-01  Stuart Cassoff  <stwo@users.sourceforge.net>

	* library/safe.tcl:	Improved handling of non-standard module path
	* tests/safe.test:	lists, empty path lists in particular.

2010-11-01  Kevin B. Kenny  <kennykb@acm.org>

	* library/tzdata/Asia/Hong_Kong:
	* library/tzdata/Pacific/Apia:
	* library/tzdata/Pacific/Fiji:   Olson's tzdata2010o.

2010-10-29  Alexandre Ferrieux  <ferrieux@users.sourceforge.net>

	* generic/tclTimer.c:	[Bug 2905784]: Stop small [after]s from
				wasting CPU while keeping accuracy.

2010-10-28  Kevin B. Kenny  <kennykb@acm.org>

	[dogeen-assembler-branch]
	* generic/tclAssembly.c:
	* tests/assembly.test (assemble-31.*): Added jump tables.

2010-10-28  Don Porter  <dgp@users.sourceforge.net>

	* tests/http.test:	[Bug 3097490]: Make http-4.15 pass in
				isolation.

	* unix/tclUnixSock.c:	[Bug 3093120]: Prevent calls of
				freeaddrinfo(NULL) which can crash some
				systems.  Thanks Larry Virden.

2010-10-26  Reinhard Max  <max@suse.de>

	* Changelog.2008: Split off from Changelog.
	* generic/tclIOSock.c (TclCreateSocketAddress): The interp != NULL
	check is needed for ::tcl::unsupported::socketAF as well.

2010-10-26  Donal K. Fellows  <dkf@users.sf.net>

	* unix/tclUnixSock.c (TcpGetOptionProc): Prevent crash if interp is
	* win/tclWinSock.c (TcpGetOptionProc):   NULL (a legal situation).

2010-10-26  Reinhard Max  <max@suse.de>

	* unix/tclUnixSock.c (TcpGetOptionProc): Added support for
	::tcl::unsupported::noReverseDNS, which if set to any value, prevents
	[fconfigure -sockname] and [fconfigure -peername] from doing
	reverse DNS queries.

2010-10-24  Kevin B. Kenny  <kennykb@acm.org>

	[dogeen-assembler-branch]
	* generic/tclAssembly.c:
	* tests/assembly.test (assemble-17.15): Reworked branch handling so that
	forward branches can use jump1 (jumpTrue1, jumpFalse1). Added test
	cases that the forward branches will expand to jump4, jumpTrue4,
	jumpFalse4 when needed.

2010-10-23  Kevin B. Kenny  <kennykb@acm.org>

	[dogeen-assembler-branch]
	* generic/tclAssembly.h (removed):
				Removed file that was included in only one
				source file.
	* generictclAssembly.c:	Inlined tclAssembly.h.

2010-10-17  Alexandre Ferrieux  <ferrieux@users.sourceforge.net>

	* doc/info.n:            [Patch 2995655]:
	* generic/tclBasic.c:    Report inner contexts in [info errorstack]
	* generic/tclCompCmds.c:
	* generic/tclCompile.c:
	* generic/tclCompile.h:
	* generic/tclExecute.c:
	* generic/tclInt.h:
	* generic/tclNamesp.c:
	* tests/error.test:
	* tests/result.test:

2010-10-20  Donal K. Fellows  <dkf@users.sf.net>

	* generic/tclCompCmds.c (TclCompileDictForCmd): Update the compilation
	* generic/tclCompile.c (tclInstructionTable):	of [dict for] so that
	* generic/tclExecute.c (TEBCresume):		it no longer makes any
	use of INST_DICT_DONE now that's not needed, and make it clearer in
	the implementation of the instruction that it's just a deprecated form
	of unset operation. Followup to my commit of 2010-10-16.

2010-10-19  Donal K. Fellows  <dkf@users.sf.net>

	* generic/tclZlib.c (Tcl_ZlibStreamGet): [Bug 3081008]: Ensure that
	when a bytearray gets its internals entangled with zlib for more than
	a passing moment, that bytearray will never be shimmered away. This
	increases the amount of copying but is simple to get right, which is a
	reasonable trade-off.

	* generic/tclStringObj.c (Tcl_AppendObjToObj): Added some special
	cases so that most of the time when you build up a bytearray by
	appending, it actually ends up being a bytearray rather than
	shimmering back and forth to string.

	* tests/http11.test (check_crc): Use a simpler way to express the
	functionality of this procedure.

	* generic/tclZlib.c: Purge code that wrote to the object returned by
	Tcl_GetObjResult, as we don't want to do that anti-pattern no more.

2010-10-18  Jan Nijtmans  <nijtmans@users.sf.net>

	* tools/uniParse.tcl:   [Bug 3085863]: tclUniData was 9 years old;
	Ignore non-BMP characters and fix comment about UnicodeData.txt file.
	* generic/regcomp.c:    Fix comment
	* tests/utf.test:       Add some Unicode 6 testcases

2010-10-17  Alexandre Ferrieux  <ferrieux@users.sourceforge.net>

	* doc/info.n:           Document [info errorstack] faithfully.

2010-10-16  Donal K. Fellows  <dkf@users.sf.net>

	* generic/tclExecute.c (ReleaseDictIterator): Factored out the release
	of the bytecode-level dictionary iterator information so that the
	side-conditions on instruction issuing are simpler.

2010-10-15  Jan Nijtmans  <nijtmans@users.sf.net>

	* generic/reg_locale.c: [Bug 3085863]: tclUniData 9 years old: Updated
	* generic/tclUniData.c: Unicode tables to latest UnicodeData.txt,
	* tools/uniParse.tcl:   corresponding with Unicode 6.0 (except for
				out-of-range chars > 0xFFFF)

2010-10-13  Don Porter  <dgp@users.sourceforge.net>

	* generic/tclCompile.c:	Alternative fix for [Bugs 467523,983660] where
	* generic/tclExecute.c:	sharing of empty scripts is allowed again.

2010-10-13  Jan Nijtmans  <nijtmans@users.sf.net>

	* win/tclWinThrd.h: (removed) because it is just empty en used nowhere
	* win/tcl.dsp

2010-10-12  Jan Nijtmans  <nijtmans@users.sf.net>

	* tools/uniClass.tcl:    Spacing and comments: let uniClass.tcl
	* generic/regc_locale.c: generation match better the current
				 (hand-modified) regc_locale.c
	* tools/uniParse.tcl:    Generate proper const qualifiers for
	* generic/tclUniData.c:  tclUniData.c

2010-10-12  Reinhard Max  <max@suse.de>

	* unix/tclUnixSock.c (CreateClientSocket): [Bug 3084338]: Fix a
	memleak and refactor the calls to freeaddrinfo().

2010-10-11  Jan Nijtmans  <nijtmans@users.sf.net>

	* win/tclWinDde.c:    [FRQ 2965056]: Windows build with -DUNICODE
	* win/tclWinReg.c:
	* win/tclWinTest.c:   More cleanups
	* win/tclWinFile.c:   Add netapi32 to the link line, so we no longer
	* win/tcl.m4:         have to use LoadLibrary to access those functions.
	* win/makefile.vc:
	* win/configure:      (Re-generate with autoconf-2.59)
	* win/rules.vc        Update for VS10

2010-10-09  Miguel Sofer  <msofer@users.sf.net>

	* generic/tclExecute.c: Fix overallocation of exec stack in TEBC (due
	to mixing numwords and numbytes)

2010-10-08  Jan Nijtmans  <nijtmans@users.sf.net>

	* generic/tclIOSock.c: On Windows, use gai_strerrorA

2010-10-06  Don Porter  <dgp@users.sourceforge.net>

	* tests/winPipe.test:	Test hygiene with makeFile and removeFile.

	* generic/tclCompile.c:	[Bug 3081065]: Prevent writing to the intrep
	* tests/subst.test:	fields of a freed Tcl_Obj.

2010-10-06  Kevin B. Kenny  <kennykb@acm.org>

	[dogeen-assembler-branch]

	* generic/tclAssembly.c:
	* generic/tclAssembly.h:
	* tests/assemble.test: Added catches. Still needs a lot of testing.

2010-10-02  Kevin B. Kenny  <kennykb@acm.org>

	[dogeen-assembler-branch]

	* generic/tclAssembly.c:
	* generic/tclAssembly.h:
	* tests/assemble.test: Added dictAppend, dictIncrImm, dictLappend,
	dictSet, dictUnset, nop, regexp, nsupvar, upvar, and variable.

2010-10-02  Donal K. Fellows  <dkf@users.sf.net>

	* generic/tclExecute.c (TEBCresume): [Bug 3079830]: Added invalidation
	of string representations of dictionaries in some cases.

2010-10-01  Jeff Hobbs  <jeffh@ActiveState.com>

	* generic/tclExecute.c (EvalStatsCmd): change 'evalstats' to return
	data to interp by default, or if given an arg, use that as filename to
	output to (accepts 'stdout' and 'stderr').  Fix output to print used
	inst count data.
	* generic/tclCkalloc.c: Change TclDumpMemoryInfo sig to allow objPtr
	* generic/tclInt.decls: as well as FILE* as output.
	* generic/tclIntDecls.h:

2010-10-01  Donal K. Fellows  <dkf@users.sf.net>

	* generic/tclBasic.c, generic/tclClock.c, generic/tclEncoding.c,
	* generic/tclEnv.c, generic/tclLoad.c, generic/tclNamesp.c,
	* generic/tclObj.c, generic/tclRegexp.c, generic/tclResolve.c,
	* generic/tclResult.c, generic/tclUtil.c, macosx/tclMacOSXFCmd.c:
	More purging of strcpy() from locations where we already know the
	length of the data being copied.

2010-10-01  Kevin B. Kenny  <kennykb@acm.org>

	[dogeen-assembler-branch]

	* tests/assemble.test:
	* generic/tclAssemble.h:
	* generic/tclAssemble.c:  Added listIn, listNotIn, and dictGet.

2010-09-30  Kevin B. Kenny  <kennykb@acm.org>

	[dogeen-assembler-branch]

	* tests/assemble.test:   Added tryCvtToNumeric and several more list
	* generic/tclAssemble.c: operations.
	* generic/tclAssemble.h:

2010-09-29  Kevin B. Kenny  <kennykb@acm.org>

	[dogeen-assembler-branch]

	* tests/assemble.test:   Completed conversion of tests to a
	* generic/tclAssemble.c: "white box" structure that follows the
	C code. Added missing safety checks on the operands of 'over' and
	'reverse' so that negative operand counts don't smash the stack.

2010-09-29  Jan Nijtmans  <nijtmans@users.sf.net>

	* unix/configure:	Re-generate with autoconf-2.59
	* win/configure:
	* generic/tclMain.c:	Make compilable with -DUNICODE as well

2010-09-28  Reinhard Max  <max@suse.de>

	TIP #162 IMPLEMENTATION

	* doc/socket.n:		Document the changes to the [socket] and
				[fconfigure] commands.

	* generic/tclInt.h:	Introduce TclCreateSocketAddress() as a
	* generic/tclIOSock.c:	replacement for the platform-dependent
	* unix/tclUnixSock.c:	TclpCreateSocketAddress() functions. Extend
	* unix/tclUnixChan.c:	the [socket] and [fconfigure] commands to
	* unix/tclUnixPort.h:	behave as proposed in TIP #162. This is the
	* win/tclWinSock.c:	core of what is required to support the use of
	* win/tclWinPort.h:	IPv6 sockets in Tcl.

	* compat/fake-rfc2553.c: A compat implementation of the APIs defined
	* compat/fake-rfc2553.h: in RFC-2553 (getaddrinfo() and friends) on
				 top of the existing gethostbyname() etc.
	* unix/configure.in:	 Test whether the fake-implementation is
	* unix/tcl.m4:		 needed.
	* unix/Makefile.in:	 Add a compile target for fake-rfc2553.

	* win/configure.in:	Allow cross-compilation by default.

	* tests/socket.test:	Improve the test suite to make more use of
	* tests/remote.tcl:	randomized ports to reduce interference with
				tests running in parallel or other services on
				the machine.

2010-09-28  Kevin B. Kenny  <kennykb@acm.org>

	[dogeen-assembler-branch]

	* tests/assemble.test: Added more "white box" tests.
	* generic/tclAssembly.c: Added the error checking and reporting
	for undefined labels. Revised code so that no pointers into the
	bytecode sequence are held (because the sequence can move!),
	that no Tcl_HashEntry pointers are held (because the hash table
	doesn't guarantee their stability!) and to eliminate the BBHash
	table, which is merely additional information indexed by jump
	labels and can just as easily be held in the 'label' structure.
	Renamed shared structures to CamelCase, and renamed 'label' to
	JumpLabel because other types of labels may eventually be possible.

2010-09-27  Kevin B. Kenny  <kennykb@acm.org>

	[dogeen-assembler-branch]

	* tests/assemble.test: Added more "white box" tests.
	* generic/tclAssembly.c: Fixed bugs exposed by the new tests.
	(a) [eval] and [expr] had incorrect stack balance computed if
	the arg was not a simple word. (b) [concat] accepted a negative
	operand count. (c) [invoke] accepted a zero or negative operand
	count. (d) more misspelt error messages.
	Also replaced a funky NRCallTEBC with the new call
	TclNRExecuteByteCode, necessitated by a merge with changes on the
	HEAD.

2010-09-26  Miguel Sofer  <msofer@users.sf.net>

	* generic/tclBasic.c:    [Patch 3072080] (minus the itcl
	* generic/tclCmdIL.c:    update): a saner NRE.
	* generic/tclCompExpr.c:
	* generic/tclCompile.c:  This makes TclNRExecuteByteCode (ex TEBC)
	* generic/tclCompile.h:  to be a normal NRE citizen: it loses its
	* generic/tclExecute.c:  special status.
	* generic/tclInt.decls:  The logic flow within the BC engine is
	* generic/tclInt.h:      simplified considerably.
	* generic/tclIntDecls.h:
	* generic/tclObj.c:
	* generic/tclProc.c:
	* generic/tclTest.c:

	* generic/tclVar.c: Use the macro HasLocalVars everywhere

2010-09-26  Miguel Sofer  <msofer@users.sf.net>

	* generic/tclOOMethod.c (ProcedureMethodVarResolver): avoid code
	duplication, let the runtime var resolver call the compiled var
	resolver.

2010-09-26  Kevin B. Kenny  <kennykb@acm.org>

	[dogeen-assembler-branch]

	* tests/assemble.test:	Added many new tests moving toward a more
	comprehensive test suite for the assembler.
	* generic/tclAssembly.c:	Fixed bugs exposed by the new tests:
	(a) [bitnot] and [not] had incorrect operand counts. (b)
	INST_CONCAT cannot concatenate zero objects. (c) misspelt error
	messages. (d) the "assembly code" internal representation lacked
	a duplicator, which caused double-frees of the Bytecode object
	if assembly code ever was duplicated.

2010-09-25  Kevin B. Kenny   <kennykb@acm.org>

	[dogeen-assembler-branch]

	* generic/tclAssembly.c:	Massive refactoring of the assembler
	* generic/tclAssembly.h:	to use a Tcl-like syntax (and use
	* tests/assemble.test:		Tcl_ParseCommand to parse it). The
	* tests/assemble1.bench:	refactoring also ensures that
	Tcl_Tokens in the assembler have string ranges inside the source
	code, which allows for [eval] and [expr] assembler directives
	that simply call TclCompileScript and TclCompileExpr recursively.

2010-09-24  Jeff Hobbs  <jeffh@ActiveState.com>

	* tests/stringComp.test: improved string eq/cmp test coverage
	* generic/tclExecute.c (TclExecuteByteCode): merge INST_STR_CMP and
	INST_STR_EQ/INST_STR_NEQ paths.  Speeds up eq/ne/[string eq] with
	obj-aware comparisons and eq/==/ne/!= with length equality check.

2010-09-24  Andreas Kupries  <andreask@activestate.com>

	* tclWinsock.c: [Bug 3056775]: Fixed race condition between thread and
	internal co-thread access of a socket's structure because of the
	thread not using the socketListLock in TcpAccept(). Added
	documentation on how the module works to the top.

2010-09-23  Jan Nijtmans  <nijtmans@users.sf.net>

	* generic/tclDecls.h: Make Tcl_SetPanicProc and Tcl_GetStringResult
	* unix/tclAppInit.c:  callable without stubs, just as Tcl_SetVar.
	* win/tclAppInit.c:

2010-09-23  Don Porter  <dgp@users.sourceforge.net>

	* generic/tclCmdAH.c:   Fix cases where value returned by
	* generic/tclEvent.c:   Tcl_GetReturnOptions() was leaked.
	* generic/tclMain.c:    Thanks to Jeff Hobbs for discovery of the
	anti-pattern to seek and destroy.

2010-09-23  Jan Nijtmans  <nijtmans@users.sf.net>

	* unix/tclAppInit.c:  Make compilable with -DUNICODE (not activated
	* win/tclAppInit.c:   yet), many clean-ups in comments.

2010-09-22  Miguel Sofer  <msofer@users.sf.net>

	* generic/tclExecute: [Bug 3072640]: One more DECACHE_STACK_INFO() was
	missing.

	* tests/execute.test: Added execute-10.3 for [Bug 3072640]. The test
	causes a mem failure.

	* generic/tclExecute: Protect all possible writes to ::errorInfo or
	::errorCode with DECACHE_STACK_INFO(), as they could run traces. The
	new calls to be protected are Tcl_ResetResult(), Tcl_SetErrorCode(),
	IllegalExprOperandType(), TclExprFloatError(). The error was triggered
	by [Patch 3072080].

2010-09-22  Jan Nijtmans  <nijtmans@users.sf.net>

	* win/tcl.m4:		Add kernel32 to LIBS, so the link line for
	* win/configure:	mingw is exactly the same as for MSVC++.

2010-09-21  Jeff Hobbs  <jeffh@ActiveState.com>

	* generic/tclExecute.c (TclExecuteByteCode):
	* generic/tclOOMethod.c (ProcedureMethodCompiledVarConnect):
	* generic/tclVar.c (TclLookupSimpleVar, CompareVarKeys):
	* generic/tclPathObj.c (Tcl_FSGetNormalizedPath, Tcl_FSEqualPaths):
	* generic/tclIOUtil.c (TclFSCwdPointerEquals): peephole opt
	* generic/tclResult.c (TclMergeReturnOptions): Use memcmp where
	applicable as possible speedup on some libc variants.

2010-09-21  Kevin B. Kenny  <kennykb@acm.org>

	[BRANCH: dogeen-assembler-branch]

	* generic/tclAssembly.c (new file): 
	* generic/tclAssembly.h:
	* generic/tclBasic.c (builtInCmds, Tcl_CreateInterp):
	* generic/tclInt.h:
	* tests/assemble.test (new file):
	* tests/assemble1.bench (new file):
	* unix/Makefile.in:
	* win/Makefile.in:
	* win/Makefile.vc:
		Initial commit of Ozgur Dogan Ugurlu's (SF user: dogeen)
		assembler for the Tcl bytecode language.

2010-09-21  Jan Nijtmans  <nijtmans@users.sf.net>

	* win/tclWinFile.c:   Fix declaration after statement.
	* win/tcl.m4:         Add -Wdeclaration-after-statement, so this
	* win/configure:      mistake cannot happen again.
	* win/tclWinFCmd.c:   [Bug 3069278]: Breakage on head Windows
	* win/tclWinPipe.c:   triggered by install-tzdata, final fix

2010-09-20  Jan Nijtmans  <nijtmans@users.sf.net>

	* win/tclWinFCmd.c: Eliminate tclWinProcs->useWide everywhere, since
	* win/tclWinFile.c: the value is always "1" on platforms >win95
	* win/tclWinPipe.c:

2010-09-19  Donal K. Fellows  <dkf@users.sf.net>

	* doc/file.n (file readlink): [Bug 3070580]: Typofix.

2010-09-18  Jan Nijtmans  <nijtmans@users.sf.net>

	* win/tclWinFCmd.c [Bug 3069278]: Breakage on head Windows triggered
	by install-tzdata. Temporary don't compile this with -DUNICODE, while
	investigating this bug.

2010-09-16  Jeff Hobbs  <jeffh@ActiveState.com>

	* win/tclWinFile.c: Remove define of FINDEX_INFO_LEVELS as all
	supported versions of compilers should now have it.

	* unix/Makefile.in: Do not pass current build env vars when using
	NATIVE_TCLSH in targets.

2010-09-16  Jan Nijtmans  <nijtmans@users.sf.net>

	* generic/tclDecls.h:    Make Tcl_FindExecutable() work in UNICODE
	* generic/tclEncoding.c: compiles (windows-only) as well as ASCII.
	* generic/tclStubInit.c: Needed for [FRQ 491789]: setargv() doesn't
	support a unicode cmdline.

2010-09-15  Donal K. Fellows  <dkf@users.sf.net>

	* generic/tclBinary.c (TclAppendBytesToByteArray): [Bug 3067036]: Make
	sure we never try to double zero repeatedly to get a buffer size. Also
	added a check for sanity on the size of buffer being appended.

2010-09-15  Don Porter  <dgp@users.sourceforge.net>

	* unix/Makefile.in:	Revise `make dist` target to tolerate the
	case of zero bundled packages.

2010-09-15  Jan Nijtmans  <nijtmans@users.sf.net>

	* tools/genStubs.tcl:   [Patch 3034251]: Backport ttkGenStubs.tcl
	* generic/tcl.decls:    features to genStubs.tcl. Make the "generic"
	* generic/tclInt.decls: argument in the *.decls files optional
	* generic/tclOO.decls:  (no change to any tcl*Decls.h files)
	* generic/tclTomMath.decls:
	This allows genStubs.tcl to generate the ttk stub files as well, while
	keeping full compatibility with existing *.decls files.

2010-09-14  Jan Nijtmans  <nijtmans@users.sf.net>

	* win/tclWinPort.h:  Allow all Win2000+ API entries in Tcl
	* win/tclWin32Dll.c: Eliminate dynamical loading of advapi23 and
	kernel32 symbols.

2010-09-13  Jan Nijtmans  <nijtmans@users.sf.net>

	* win/tclWinChan.c:      Various clean-ups, converting from
	* win/tclWinConsole.c:   tclWinProc->xxxProc directly to Xxx
	* win/tclWinInit.c:      (no change in functionality)
	* win/tclWinLoad.c:
	* win/tclWinSerial.c:
	* win/tclWinSock.c:
	* tools/genStubs.tcl:    Add scspec feature from ttkGenStubs.tcl
	  (no change in output for *Decls.h files)

2010-09-10  Jan Nijtmans  <nijtmans@users.sf.net>

	* win/tclWin32Dll.c: Partly revert yesterday's change, to make it work
	on VC++ 6.0 again.

2010-09-10  Donal K. Fellows  <dkf@users.sf.net>

	* doc/regsub.n: [Bug 3063568]: Fix for gotcha in example due to Tcl's
	special handling of backslash-newline. Makes example slightly less
	pure, but more useful.

2010-09-09  Jan Nijtmans  <nijtmans@users.sf.net>

	* win/makefile.vc:   Mingw should always link with -ladvapi32.
	* win/tcl.m4:
	* win/configure:     (regenerated)
	* win/tclWinInt.h:   Remove ascii variant of tkWinPocs table, it is
	* win/tclWin32Dll.c: no longer necessary. Fix CreateProcess signature
	* win/tclWinPipe.c:  and remove unused GetModuleFileName and lstrcpy.
	* win/tclWinPort.h:  Mingw/cygwin fixes: <tchar.h> should always be
	included, and fix conflict in various macro values: Always force the
	same values as in VC++.

2010-09-08  Don Porter  <dgp@users.sourceforge.net>

	* win/tclWinChan.c:	[Bug 3059922]: #ifdef protections to permit
	* win/tclWinFCmd.c:     builds with mingw on amd64 systems. Thanks to
				"mescalinum" for reporting and testing.

2010-09-08  Andreas Kupries  <andreask@activestate.com>

	* doc/tm.n: Added underscore to the set of characters accepted in
	module names. This is true for quite some time in the code, this
	change catches up the documentation.

2010-09-03  Donal K. Fellows  <dkf@users.sf.net>

	* tools/tcltk-man2html.tcl (plus-pkgs): Improve the package
	documentation search pattern to support the doctoos-generated
	directory structure.
	* tools/tcltk-man2html-utils.tcl (output-name): Made this more
	resilient against misformatted NAME sections, induced by import of
	Thread package documentation into Tcl doc tree.

2010-09-02  Andreas Kupries  <andreask@activestate.com>

	* doc/glob.n: Fixed documentation ambiguity regarding the handling
	of -join.

	* library/safe.tcl (safe::AliasGlob): Fixed another problem, the
	option -join does not stop option processing in the core builtin, so
	the emulation must not do that either.

2010-09-01  Andreas Kupries  <andreas_kupries@users.sourceforge.net>

	* library/safe.tcl (safe::AliasGlob): Moved the command extending the
	actual glob command with a -directory flag to when we actually have a
	proper untranslated path,

2010-09-01  Andreas Kupries  <andreask@activestate.com>

	* generic/tclExecute.c: [Bug 3057639]: Applied patch by Jeff to make
	* generic/tclVar.c:	the behaviour of lappend in bytecompiled mode
	* tests/append.test:	consistent with direct-eval and 'append'
	* tests/appendComp.test: generally. Added tests (append*-9.*)
	showing the difference.

2010-08-31  Jan Nijtmans  <nijtmans@users.sf.net>

	* win/rules.vc:               Typo (thanks to Twylite discovering
				      this)
	* generic/tclStubLib.c:       Revert to previous version: MSVC++ 6.0
	* generic/tclTomMathStubLib.c:cannot handle the new construct.
	* generic/tcl.decls           [Patch 2997642]: Many type casts needed
	* generic/tclDecls.h:         when using Tcl_Pkg* API. Remaining part.
	* generic/tclPkg.c:
	* generic/tclBasic.c:
	* generic/tclTomMathInterface.c:
	* doc/PkgRequire.3

2010-08-31  Andreas Kupries  <andreask@activestate.com>

	* win/tcl.m4: Applied patch by Jeff fixing issues with the manifest
	handling on Win64.
	* win/configure: Regenerated.

2010-08-30  Miguel Sofer  <msofer@users.sf.net>

	* generic/tclBasic.c:    [Bugs 3046594,3047235,3048771]: New
	* generic/tclCmdAH.c:    implementation for [tailcall] command: it now
	* generic/tclCmdMZ.c:    schedules the command and returns TCL_RETURN.
	* generic/tclExecute.c:  This fixes all issues with [catch] and [try].
	* generic/tclInt.h:      Thanks dgp for exploring the dark corners.
	* generic/tclNamesp.c:   More thorough testing is required.
	* tests/tailcall.test:

2010-08-30  Jan Nijtmans  <nijtmans@users.sf.net>

	* win/Makefile.in:   [FRQ 2965056]: Windows build with -DUNICODE
	* win/rules.vc:
	* win/tclWinFCmd.c:  Make sure that allocated TCHAR arrays are
	* win/tclWinFile.c:  always properly aligned as wchar_t, and
	* win/tclWinPipe.c:  not bigger than necessary.
	* win/tclWinSock.c:
	* win/tclWinDde.c:   Those 3 files are not converted yet to be
	* win/tclWinReg.c:   built with -DUNICODE, so add a TODO.
	* win/tclWinTest.c:
	* generic/tcl.decls:  [Patch 2997642]: Many type casts needed when
	* generic/tclDecls.h: using Tcl_Pkg* API. Partly.
	* generic/tclPkg.c:
	* generic/tclStubLib.c: Demonstration how this change can benefit
				code.
	* generic/tclTomMathStubLib.c:
	* doc/PkgRequire.3:

2010-08-29  Donal K. Fellows  <dkf@users.sf.net>

	* doc/dict.n: [Bug 3046999]: Corrected cross reference to array
	manpage to refer to (correct) existing subcommand.

2010-08-26  Jeff Hobbs  <jeffh@ActiveState.com>

	* unix/configure, unix/tcl.m4: SHLIB_LD_LIBS='${LIBS}' for OSF1-V*.
	Add /usr/lib64 to set of auto-search dirs. [Bug 1230554]
	(SC_PATH_X): Correct syntax error when xincludes not found.

	* win/Makefile.in (VC_MANIFEST_EMBED_DLL VC_MANIFEST_EMBED_EXE):
	* win/configure, win/configure.in, win/tcl.m4: SC_EMBED_MANIFEST
	macro and --enable-embedded-manifest configure arg added to support
	manifest embedding where we know the magic.  Help prevents DLL hell
	with MSVC8+.

2010-08-24  Jan Nijtmans  <nijtmans@users.sf.net>

	* generic/tcl.decls: [Bug 3007895]: Tcl_(Find|Create)HashEntry
	* generic/tclHash.c: stub entries can never be called.
	* generic/tclDecls.h:
	* generic/tclStubInit.c: [Patch 2994165]: Change signature of
	Tcl_FSGetNativePath and TclpDeleteFile follow-up: move stub entry back
	to original location.

2010-08-23  Kevin B. Kenny  <kennykb@acm.org>

	* library/tzdata/Africa/Cairo:
	* library/tzdata/Asia/Gaza: Olson's tzdata2010l.

2010-08-22  Jan Nijtmans  <nijtmans@users.sf.net>

	* generic/tclBasic.c:  [Patch 3009403]: Signature of Tcl_GetHashKey,
	* generic/tclBinary.c: Tcl_(Create|Find)HashEntry follow-up:
	* generic/tclCmdIL.c:  Remove many type casts which are no longer
	* generic/tclCompile.c:necessary as a result of this signature change.
	* generic/tclDictObj.c:
	* generic/tclEncoding.c:
	* generic/tclExecute.c:
	* generic/tclInterp.c:
	* generic/tclIOCmd.c:
	* generic/tclObj.c:
	* generic/tclProc.c:
	* generic/tclTest.c:
	* generic/tclTrace.c:
	* generic/tclUtil.c:
	* generic/tclVar.c:

2010-08-21  Donal K. Fellows  <dkf@users.sf.net>

	* doc/linsert.n: [Bug 3045123]: Make description of what is actually
	happening more accurate.

2010-08-21  Jan Nijtmans  <nijtmans@users.sf.net>

	* tools/genStubs.tcl: [Patch 3034251]: Backport ttkGenStubs.tcl
	features to genStubs.tcl, partly: Use void (*reserved$i)(void) = 0
	instead of void *reserved$i = NULL for unused stub entries, in case
	pointer-to-function and pointer-to-object are different sizes.
	* generic/tcl*Decls.h:   (regenerated)
	* generic/tcl*StubInit.c:(regenerated)

2010-08-20  Jan Nijtmans  <nijtmans@users.sf.net>

	* doc/Method.3:   Fix definition of Tcl_MethodType.

2010-08-19  Donal K. Fellows  <dkf@users.sf.net>

	* generic/tclTrace.c (TraceExecutionObjCmd, TraceCommandObjCmd)
	(TraceVariableObjCmd): [Patch 3048354]: Use memcpy() instead of
	strcpy() to avoid buffer overflow; we have the correct length of data
	to copy anyway since we've just allocated the target buffer.

2010-08-18  Jan Nijtmans  <nijtmans@users.sf.net>

	* tools/genStubs.tcl: [Patch 3034251]: Backport ttkGenStubs.tcl
	features to genStubs.tcl, partly: remove unneeded ifdeffery and put
	C++ guard around stubs pointer definition.
	* generic/*Decls.h:   (regenerated)

2010-08-18  Miguel Sofer  <msofer@users.sf.net>
	* generic/tclBasic.c:   New redesign of [tailcall]: find
	* generic/tclExecute.c: errors early on, so that errorInfo
	* generic/tclInt.h:     contains the proper info [Bug 3047235]
	* generic/tclNamesp.c:

	* generic/tclCmdAH.c (TclNRTryObjCmd): [Bug 3046594]: Block
	tailcalling out of the body of a non-bc'ed [try].

	* generic/tclBasic.c:    Redesign of [tailcall] to
	* generic/tclCmdAH.c:    (a) fix [Bug 3047235]
	* generic/tclCompile.h:  (b) enable fix for [Bug 3046594]
	* generic/tclExecute.c:  (c) enable recursive tailcalls
	* generic/tclInt.h:
	* generic/tclNamesp.c:
	* tests/tailcall.test:

2010-08-18  Donal K. Fellows  <dkf@users.sf.net>

	* library/safe.tcl (AliasGlob): [Bug 3004191]: Restore safe [glob] to
	working condition.

2010-08-15  Donal K. Fellows  <dkf@users.sf.net>

	* generic/tclProc.c (ProcWrongNumArgs): [Bug 3045010]: Make the
	handling of passing the wrong number of arguments to [apply] somewhat
	less verbose when a lambda term is present.

2010-08-14  Jan Nijtmans  <nijtmans@users.sf.net>

	* compat/unicows:    Remove completely, see [FRQ 2819611].
	* doc/FileSystem.3: [Patch 2994165]: Change signature of
	* generic/tcl.decls  Tcl_FSGetNativePath and TclpDeleteFile
	* generic/tclDecls.h:
	* generic/tclIOUtil.c:
	* generic/tclStubInit.c:
	* generic/tclInt.h:
	* unix/tclUnixFCmd.c:
	* win/tclWinFCmd.c:
	* doc/Hash.3: [Patch 3009403]: Signature of Tcl_GetHashKey,
	* generic/tcl.h:     Tcl_(Create|Find)HashEntry

2010-08-11  Jeff Hobbs  <jeffh@ActiveState.com>

	* unix/ldAix: Remove ancient (pre-4.2) AIX support
	* unix/configure: Regen with ac-2.59
	* unix/configure.in, unix/tclConfig.sh.in, unix/Makefile.in:
	* unix/tcl.m4 (AIX): Remove the need for ldAIX, replace with
	-bexpall/-brtl.  Remove TCL_EXP_FILE (export file) and other baggage
	that went with it.  Remove pre-4 AIX build support.

2010-08-11  Miguel Sofer  <msofer@users.sf.net>

	* generic/tclBasic.c (TclNRYieldToObjCmd):
	* tests/coroutine.test: Fixed bad copypasta snafu. Thanks to Andy Goth
	for finding the bug.

2010-08-10  Jeff Hobbs  <jeffh@ActiveState.com>

	* generic/tclUtil.c (TclByteArrayMatch): Patterns may not be
	null-terminated, so account for that.

2010-08-09  Don Porter  <dgp@users.sourceforge.net>

	* changes:	Updates for 8.6b2 release.

2010-08-04  Jeff Hobbs  <jeffh@ActiveState.com>

	* win/Makefile.in, win/makefile.bc, win/makefile.vc, win/tcl.dsp:
	* win/tclWinPipe.c (TclpCreateProcess):
	* win/stub16.c (removed): Removed Win9x tclpip8x.dll build and 16-bit
	application loader stub support.  Win9x is no longer supported.

	* win/tclWin32Dll.c (TclWinInit): Hard-enforce Windows 9x as an
	unsupported platform with a panic.  Code to support it still exists in
	other files (to go away in time), but new APIs are being used that
	don't exist on Win9x.

	* unix/tclUnixFCmd.c: Adjust license header as per
	ftp://ftp.cs.berkeley.edu/pub/4bsd/README.Impt.License.Change

	* license.terms: Fix DFARs note for number-adjusted rights clause

	* win/tclWin32Dll.c (asciiProcs, unicodeProcs):
	* win/tclWinLoad.c (TclpDlopen): 'load' use LoadLibraryEx with
	* win/tclWinInt.h (TclWinProcs): LOAD_WITH_ALTERED_SEARCH_PATH to
	prefer dependent DLLs in same dir as loaded DLL.

	* win/Makefile.in (%.${OBJEXT}): better implicit rules support

2010-08-04  Andreas Kupries  <andreask@activestate.com>

	* generic/tclIORChan.c: [Bug 3034840]: Fixed reference counting in
	* generic/tclIORTrans.c: InvokeTclMethod and callers.
	* tests/ioTrans.test:

2010-08-03  Andreas Kupries  <andreask@activestate.com>

	* tests/var.test (var-19.1): [Bug 3037525]: Added test demonstrating
	the local hashtable deletion crash and fix.

	* tests/info.test (info-39.1): Added forward copy of test in 8.5
	branch about [Bug 2933089]. Should not fail, and doesn't, after
	updating the line numbers to the changed position.

2010-08-02  Kevin B. Kenny  <kennykb@users.sf.net>

	* library/tzdata/America/Bahia_Banderas:
	* library/tzdata/Pacific/Chuuk:
	* library/tzdata/Pacific/Pohnpei:
	* library/tzdata/Africa/Cairo:
	* library/tzdata/Europe/Helsinki:
	* library/tzdata/Pacific/Ponape:
	* library/tzdata/Pacific/Truk:
	* library/tzdata/Pacific/Yap:			Olson's tzdata2010k.

2010-08-02  Miguel Sofer  <msofer@users.sf.net>

	* generic/tclVar.c: Correcting bad port of [Bug 3037525] fix

2010-07-28  Miguel Sofer  <msofer@users.sf.net>

	* generic/tclVar.c: [Bug 3037525]: Lose fickle optimisation in
	TclDeleteVars (used for runtime-created locals) that caused crash.

2010-07-29  Jan Nijtmans  <nijtmans@users.sf.net>

	* compat/zlib/win32/README.txt: Official build of zlib1.dll 1.2.5 is
	* compat/zlib/win32/USAGE.txt:  finally available, so put it in.
	* compat/zlib/win32/zlib1.dll:

2010-07-25  Donal K. Fellows  <dkf@users.sf.net>

	* doc/http.n: Corrected description of location of one of the entries
	in the state array.

2010-07-24  Jan Nijtmans  <nijtmans@users.sf.net>

	* generic/tclDecls.h: [Bug 3029891]: Functions that don't belong in
	* generic/tclTest.c:  the stub table.
	* generic/tclBasic.c: From [Bug 3030870] make itcl 3.x built with
	pre-8.6 work in 8.6: Relax the relation between Tcl_CallFrame and
	CallFrame.

2010-07-16  Donal K. Fellows  <dkf@users.sf.net>

	* generic/tclBasic.c: Added more errorCode setting.

2010-07-15  Donal K. Fellows  <dkf@users.sf.net>

	* generic/tclExecute.c (TclExecuteByteCode): Ensure that [dict get]
	* generic/tclDictObj.c (DictGetCmd): always generates an errorCode on
	a failure to look up an entry.

2010-07-11  Pat Thoyts  <patthoyts@users.sourceforge.net>

	* unix/configure: (regenerated)
	* unix/configure.in: For the NATIVE_TCLSH variable use the autoconf
	* unix/Makefile.in:  SC_PROG_TCLSH to try and find a locally installed
	native binary. This avoids manually fixing up when cross compiling. If
	there is not one, revert to using the build product.

2010-07-02  Don Porter  <dgp@users.sourceforge.net>

	* generic/tclInt.decs:	Reverted to the original TIP 337
	implementation on what to do with the obsolete internal stub for
	TclBackgroundException() (eliminate it!)
	* generic/tclIntDecls.h:	make genstubs
	* generic/tclStubInit.c:

2010-07-02  Jan Nijtmans  <nijtmans@users.sf.net>

	* generic/tclInt.decls:  [Bug 803489]: Tcl_FindNamespace problem in the
	* generic/tclIntDecls.h: Stubs table
	* generic/tclStubInit.c:

2010-07-02  Donal K. Fellows  <dkf@users.sf.net>

	* generic/tclExecute.c (IllegalExprOperandType): [Bug 3024379]: Made
	sure that errors caused by an argument to an operator being outside
	the domain of the operator all result in ::errorCode being ARITH
	DOMAIN and not NONE.

2010-07-01  Jan Nijtmans  <nijtmans@users.sf.net>

	* win/rules.vc:              [Bug 3020677]: wish can't link reg1.2
	* tools/checkLibraryDoc.tcl: formatting, spacing, cleanup unused
	* tools/eolFix.tcl:          variables; no change in generated output
	* tools/fix_tommath_h.tcl:
	* tools/genStubs.tcl:
	* tools/index.tcl:
	* tools/man2help2.tcl:
	* tools/regexpTestLib.tcl:
	* tools/tsdPerf.tcl:
	* tools/uniClass.tcl:
	* tools/uniParse.tcl:

2010-07-01  Donal K. Fellows  <dkf@users.sf.net>

	* doc/mathop.n: [Bug 3023165]: Fix typo that was preventing proper
	rendering of the exclusive-or operator.

2010-06-28  Jan Nijtmans  <nijtmans@users.sf.net>

	* generic/tclPosixStr.c: [Bug 3019634]: errno.h and tclWinPort.h have
	conflicting definitions. Added messages for ENOTRECOVERABLE, EOTHER,
	ECANCELED and EOWNERDEAD, and fixed various typing mistakes in other
	messages.

2010-06-25  Reinhard Max  <max@suse.de>

	* tests/socket.test: Prevent a race condition during shutdown of the
	remote test server that can cause a hang when the server is being run
	in verbose mode.

2010-06-24  Jan Nijtmans  <nijtmans@users.sf.net>

	* win/tclWinPort.h: [Bug 3019634]: errno.h and tclWinPort.h have
	conflicting definitions.

		***POTENTIAL INCOMPATIBILITY***
	On win32, the correspondence between errno and the related error
	message, as handled by Tcl_ErrnoMsg() changes. The error message is
	kept the same, but the corresponding errno value might change.

2010-06-22  Donal K. Fellows  <dkf@users.sf.net>

	* generic/tclCmdIL.c (Tcl_LsetObjCmd): [Bug 3019351]: Corrected wrong
	args message.

2010-06-21  Jan Nijtmans  <nijtmans@users.sf.net>

	* unix/tclLoadDl.c:    Eliminate various unnecessary type casts, use
	* unix/tclLoadNext.c:  function typedefs whenever possible
	* unix/tclUnixChan.c:
	* unix/tclUnixFile.c:
	* unix/tclUnixNotfy.c:
	* unix/tclUnixSock.c:
	* unix/tclUnixTest.c:
	* unix/tclXtTest.c:
	* generic/tclZlib.c:   Remove hack needed for zlib 1.2.3 on win32

2010-06-18  Donal K. Fellows  <dkf@users.sf.net>

	* library/init.tcl (auto_execok): [Bug 3017997]: Add .cmd to the
	default list of extensions that we can execute interactively.

2010-06-16  Jan Nijtmans  <nijtmans@users.sf.net>

	* tools/loadICU.tcl:   [Bug 3016135]: Traceback using clock format
	* library/msgs/he.msg: with locale of he_IL.

	* generic/tcl.h:       Simplify Tcl_AppInit and *_Init definitions,
	* generic/tclInt.h:    spacing. Change TclpThreadCreate and
	* generic/tcl.decls:   Tcl_CreateThread signature, making clear that
	* generic/tclDecls.h:  "proc" is a function pointer, as in all other
	* generic/tclEvent.c:  "proc" function parameters.
	* generic/tclTestProcBodyObj.c:
	* win/tclWinThrd.c:
	* unix/tclUnixThrd.c:
	* doc/Thread.3:
	* doc/Class.3:         Fix Tcl_ObjectMetadataType definition.

2010-06-14  Jan Nijtmans  <nijtmans@users.sf.net>

	* unix/Makefile.in:    Fix compilation of xttest with 8.6 changes
	* unix/tclXtNotify.c:
	* unix/tclXtTest.c:
	* generic/tclPipe.c:   Fix gcc warning (with -fstrict-aliasing=2)
	* library/auto.tcl:    Spacing and style fixes.
	* library/history.tcl:
	* library/init.tcl:
	* library/package.tcl:
	* library/safe.tcl:
	* library/tm.tcl:

2010-06-13  Donal K. Fellows  <dkf@users.sf.net>

	* tools/tcltk-man2html.tcl (make-man-pages): [Bug 3015327]: Make the
	title of a manual page be stored relative to its resulting directory
	name as well as its source filename. This was caused by both Tcl and a
	contributed package ([incr Tcl]) defining an Object.3. Also corrected
	the joining of strings in titles to avoid extra braces.

2010-06-09  Andreas Kupries  <andreask@activestate.com>

	* library/platform/platform.tcl: Added OSX Intel 64bit
	* library/platform/pkgIndex.tcl: Package updated to version 1.0.9.
	* unix/Makefile.in:
	* win/Makefile.in:

2010-06-09  Jan Nijtmans  <nijtmans@users.sf.net>

	* tools/tsdPerf.c:    Fix export of symbol Tsdperf_Init, when using
	-fvisibility=hidden. Make two functions static, eliminate some
	unnecessary type casts.
	* tools/configure.in: Update to Tcl 8.6
	* tools/configure:    (regenerated)
	* tools/.cvsignore    new file

2010-06-07  Alexandre Ferrieux  <ferrieux@users.sourceforge.net>

	* generic/tclExecute.c: Ensure proper reset of [info errorstack] even
	* generic/tclNamesp.c:  when compiling constant expr's with errors.

2010-06-05  Miguel Sofer  <msofer@users.sf.net>

	* generic/tclBasic.c:   [Bug 3008307]: make callerPtr chains be
	* generic/tclExecute.c: traversable accross coro boundaries. Add the
	special coroutine CallFrame (partially reverting commit of
	2009-12-10), as it is needed for coroutines that do not push a CF, eg,
	those with [eval] as command. Thanks to Colin McCormack (coldstore)
	and Alexandre Ferrieux for the hard work on this.

2010-06-03  Alexandre Ferrieux  <ferrieux@users.sourceforge.net>

	* generic/tclNamesp.c: Safer (and faster) computation of [uplevel]
	* tests/error.test:    offsets in TIP 348. Toplevel offsets no longer
	* tests/result.test:   overestimated.

2010-06-02  Jan Nijtmans  <nijtmans@users.sf.net>

	* generic/tclOO.h:  BUILD_tcloo is never defined (leftover)
	* win/makefile.bc:  Don't set BUILD_tcloo (leftover)
	See also entry below: 2008-06-01  Joe Mistachkin

2010-06-01  Alexandre Ferrieux  <ferrieux@users.sourceforge.net>

	* generic/tclNamesp.c: Fix computation of [uplevel] offsets in TIP 348
	* tests/error.test:    Only depend on callerPtr chaining now.
	* tests/result.test:   Needed for upcoming coro patch.

2010-05-31  Jan Nijtmans  <nijtmans@users.sf.net>

	* generic/tclVar.c:        Eliminate some casts to (Tcl_HashTable *)
	* generic/tclExecute.c:
	* tests/fileSystem.test:   Fix filesystem-5.1 test failure on CYGWIN

2010-05-28  Jan Nijtmans  <nijtmans@users.sf.net>

	* generic/tclInt.h: [Patch 3008541]: Order of TIP #348 fields in
	Interp structure

2010-05-28  Donal K. Fellows  <dkf@users.sf.net>

	* generic/tclCompCmdsSZ.c (IssueTryFinallyInstructions): [3007374]:
	Corrected error in handling of catch contexts to prevent crash with
	chained handlers.

	* generic/tclExecute.c (TclExecuteByteCode): Restore correct operation
	of instruction-level execution tracing (had been broken by NRE).

2010-05-27  Jan Nijtmans  <nijtmans@users.sf.net>

	* library/opt/optParse.tcl: Don't generate spaces at the end of a
	* library/opt/pkgIndex.tcl: line, eliminate ';' at line end, bump to
	* tools/uniParse.tcl:       v0.4.6
	* generic/tclUniData.c:
	* tests/opt.test:
	* tests/safe.test:

2010-05-21  Jan Nijtmans  <nijtmans@users.sf.net>

	* tools/installData.tcl: Make sure that copyDir only receives
	normalized paths, otherwise it might result in a crash on CYGWIN.
	Restyle according to the Tcl style guide.
	* generic/tclStrToD.c: [Bug 3005233]: Fix for build on OpenBSD vax

2010-05-19  Alexandre Ferrieux  <ferrieux@users.sourceforge.net>

	* tests/dict.test: Add missing tests for [Bug 3004007], fixed under
	                   the radar on 2010-02-24 (dkf): EIAS violation in
	                   list-dict conversions.

2010-05-19  Jan Nijtmans  <nijtmans@users.sf.net>

	* generic/regcomp.c:     Don't use arrays of length 1, just use a
	* generic/tclFileName.c: single element then, it makes code more
	* generic/tclLoad.c:     readable. (Here it even prevents a type cast)

2010-05-17  Jan Nijtmans  <nijtmans@users.sf.net>

	* generic/tclStrToD.c: [Bug 2996549]: Failure in expr.test on Win32

2010-05-17  Donal K. Fellows  <dkf@users.sf.net>

	* generic/tclCmdIL.c (TclInfoFrame): Change this code to use
	Tcl_GetCommandFullName rather than rolling its own. Discovered during
	the hunting of [Bug 3001438] but unlikely to be a fix.

2010-05-11  Jan Nijtmans  <nijtmans@users.sf.net>

	* win/tclWinConsole.c: [Patch 2997087]: Unnecessary type casts.
	* win/tclWinDde.c:
	* win/tclWinLoad.c:
	* win/tclWinNotify.c:
	* win/tclWinSerial.c:
	* win/tclWinSock.c:
	* win/tclWinTime.c:
	* win/tclWinPort.h: Don't duplicate CYGWIN timezone #define from
			    tclPort.h

2010-05-07  Andreas Kupries  <andreask@activestate.com>

	* library/platform/platform.tcl: Fix cpu name for Solaris/Intel 64bit.
	* library/platform/pkgIndex.tcl: Package updated to version 1.0.8.
	* unix/Makefile.in:
	* win/Makefile.in:

2010-05-06  Jan Nijtmans  <nijtmans@users.sf.net>

	* generic/tclPkg.c:   Unnecessary type casts, see [Patch 2997087]

2010-05-04  Jan Nijtmans  <nijtmans@users.sf.net>

	* win/tclWinNotify.c:	TCHAR-related fixes, making those two files
	* win/tclWinSock.c:	compile fine when TCHAR != char. Please see
	comments in [FRQ 2965056] (2965056-1.patch).

2010-05-03  Jan Nijtmans  <nijtmans@users.sf.net>

	* generic/tclIORChan.c:   Use "tclIO.h" and "tclTomMathDecls.h"
	* generic/tclIORTrans.c:  everywhere
	* generic/tclTomMath.h:
	* tools/fix_tommath_h.tcl:
	* libtommath/tommath.h:   Formatting (# should always be first char on
				  line)
	* win/tclAppInit.c:       For MINGW/CYGWIN, use GetCommandLineA
				  explicitly.
	* unix/.cvsignore:        Add pkg, *.dll

	* libtommath/tommath.h:       CONSTify various useful internal
	* libtommath/bn_mp_cmp_d.c:   functions (TclBignumToDouble, TclCeil,
	* libtommath/bn_mp_cmp_mag.c: TclFloor), and related tommath functions
	* libtommath/bn_mp_cmp.c:
	* libtommath/bn_mp_copy.c:
	* libtommath/bn_mp_count_bits.c:
	* libtommath/bn_mp_div_2d.c:
	* libtommath/bn_mp_mod_2d.c:
	* libtommath/bn_mp_mul_2d.c:
	* libtommath/bn_mp_neg.c:
	* generic/tclBasic.c:        Handle TODO: const correctness ?
	* generic/tclInt.h:
	* generic/tclStrToD.c:
	* generic/tclTomMath.decls:
	* generic/tclTomMath.h:
	* generic/tclTomMathDecls.h:

2010-04-30  Don Porter  <dgp@users.sourceforge.net>

	* generic/tcl.h:	Bump patchlevel to 8.6b1.2 to distinguish
	* library/init.tcl:	CVS snapshots from earlier snapshots as well
	* unix/configure.in:	as the 8.6b1 and 8.6b2 releases.
	* win/configure.in:

	* unix/configure:	autoconf-2.59
	* win/configure:

	* generic/tclBinary.c (TclAppendBytesToByteArray):	Add comments
	* generic/tclInt.h (TclAppendBytesToByteArray):	placing overflow
	protection responsibility on caller.  Convert "len" argument to signed
	int which any value already vetted for overflow issues will fit into.
	* generic/tclStringObj.c:	Update caller; standardize panic msg.

	* generic/tclBinary.c (UpdateStringOfByteArray): [Bug 2994924]:	Add
	panic when the generated string representation would grow beyond Tcl's
	size limits.

2010-04-30  Donal K. Fellows  <dkf@users.sf.net>

	* generic/tclBinary.c (TclAppendBytesToByteArray): Add extra armour
	against buffer overflows.

	* generic/tclBasic.c (NRInterpCoroutine): Corrected handling of
	* tests/coroutine.test (coroutine-6.4):   arguments to deal with
						  trickier cases.

2010-04-30  Miguel Sofer  <msofer@users.sf.net>

	* tests/coroutine.test: testing coroutine arguments after [yield]:
	check that only 0/1 allowed

2010-04-30  Donal K. Fellows  <dkf@users.sf.net>

	* generic/tclBasic.c (NRInterpCoroutine): Corrected handling of
	arguments to deal with trickier cases.

	* generic/tclCompCmds.c (TclCompileVariableCmd): Slightly tighter
	issuing of instructions.

	* generic/tclExecute.c (TclExecuteByteCode): Add peephole optimization
	of the fact that INST_DICT_FIRST and INST_DICT_NEXT always have a
	conditional jump afterwards.

	* generic/tclBasic.c (TclNRYieldObjCmd, TclNRYieldmObjCmd)
	(NRInterpCoroutine): Replace magic values for formal argument counts
	for coroutine command implementations with #defines, for an increase
	in readability.

2010-04-30  Jan Nijtmans  <nijtmans@users.sf.net>

	* generic/tclMain.c: Unnecessary TCL_STORAGE_CLASS re-definition. It
	was used for an ancient dummy reference to Tcl_LinkVar(), but that's
	already gone since 2002-05-29.

2010-04-29  Miguel Sofer  <msofer@users.sf.net>

	* generic/tclCompExpr.c: Slight change in the literal sharing
	* generic/tclCompile.c:  mechanism to avoid shimmering of
	* generic/tclCompile.h:  command names.
	* generic/tclLiteral.c:

2010-04-29  Andreas Kupries  <andreask@activestate.com>

	* library/platform/platform.tcl: Another stab at getting the /lib,
	* library/platform/pkgIndex.tcl: /lib64 difference right for linux.
	* unix/Makefile.in:		 Package updated to version 1.0.7.
	* win/Makefile.in:

2010-04-29  Kevin B. Kenny  <kennykb@acm.org>

	* library/tzdata/Antarctica/Macquarie:
	* library/tzdata/Africa/Casablanca:
	* library/tzdata/Africa/Tunis:
	* library/tzdata/America/Santiago:
	* library/tzdata/America/Argentina/San_Luis:
	* library/tzdata/Antarctica/Casey:
	* library/tzdata/Antarctica/Davis:
	* library/tzdata/Asia/Anadyr:
	* library/tzdata/Asia/Damascus:
	* library/tzdata/Asia/Dhaka:
	* library/tzdata/Asia/Gaza:
	* library/tzdata/Asia/Kamchatka:
	* library/tzdata/Asia/Karachi:
	* library/tzdata/Asia/Taipei:
	* library/tzdata/Europe/Samara:
	* library/tzdata/Pacific/Apia:
	* library/tzdata/Pacific/Easter:
	* library/tzdata/Pacific/Fiji:   Olson's tzdata2010i.

2010-04-29  Donal K. Fellows  <dkf@users.sf.net>

	* generic/tclBinary.c (TclAppendBytesToByteArray): [Bug 2992970]: Make
	* generic/tclStringObj.c (Tcl_AppendObjToObj): an append of a byte
	array to another into an efficent operation. The problem was the (lack
	of) a proper growth management strategy for the byte array.

2010-04-29  Jan Nijtmans  <nijtmans@users.sf.net>

	* compat/dirent2.h:	Include "tcl.h", not <tcl.h>, like everywhere
	* compat/dlfcn.h:	else, to ensure that the version in the Tcl
	* compat/stdlib.h:	distribution is used, not some version from
	* compat/string.h:	somewhere else.
	* compat/unistd.h:

2010-04-28  Jan Nijtmans  <nijtmans@users.sf.net>

	* win/Makefile.in:	Remove unused @MAN2TCLFLAGS@
	* win/tclWinPort.h:	Move <limits.h> include from tclInt.h to
	* generic/tclInt.h:	tclWinPort.h, and eliminate unneeded
	* generic/tclEnv.c:	<stdlib.h>, <stdio.h> and <string.h>, which
				are already in tclInt.h
	* generic/regcustom.h:	Move "tclInt.h" from regcustom.h up to
	* generic/regex.h:	regex.h.
	* generic/tclAlloc.c:	Unneeded <stdio.h> include.
	* generic/tclExecute.c:	Fix gcc warning: comparison between signed and
				unsigned.

2010-04-28  Donal K. Fellows  <dkf@users.sf.net>

	* generic/tclInt.h (TclIsVarDirectUnsettable): Corrected flags so that
	deletion of traces is not optimized out...

	* generic/tclExecute.c (ExecuteExtendedBinaryMathOp)
	(TclCompareTwoNumbers,ExecuteExtendedUnaryMathOp,TclExecuteByteCode):
	[Patch 2981677]: Move the less common arithmetic operations (i.e.,
	exponentiation and operations on non-longs) out of TEBC for a big drop
	in the overall size of the stack frame for most code. Net effect on
	speed is minimal (slightly faster overall in tclbench). Also extended
	the number of places where TRESULT handling is replaced with a jump to
	dedicated code.

2010-04-27  Donal K. Fellows  <dkf@users.sf.net>

	* generic/tclExecute.c (TclExecuteByteCode): Rearrange location of an
	assignment to shorten the object code.

2010-04-27  Jan Nijtmans  <nijtmans@users.sf.net>

	* generic/tclIOUtil.c (Tcl_FSGetNativePath): [Bug 2992292]:
	tclIOUtil.c assignment type mismatch compiler warning
	* generic/regguts.h:     If tclInt.h or tclPort.h is already
	* generic/tclBasic.c:    included, don't include <limits.h>
	* generic/tclExecute.c:  again. Follow-up to [Bug 2991415]:
	* generic/tclIORChan.c:  tclport.h #included before limits.h
	* generic/tclIORTrans.c: See comments in [Bug 2991415]
	* generic/tclObj.c:
	* generic/tclOOInt.h:
	* generic/tclStrToD.c:
	* generic/tclTomMath.h:
	* generic/tclTomMathInterface.c:
	* generic/tclUtil.c:
	* compat/strtod.c:
	* compat/strtol.c:

2010-04-27  Kevin B. Kenny  <kennykb@acm.org>

	* unix/tclLoadDl.c (FindSymbol): [Bug 2992295]: Simplified the logic
	so that the casts added in Donal Fellows's change for the same bug are
	no longer necessary.

2010-04-26  Donal K. Fellows  <dkf@users.sf.net>

	* unix/tclLoadDl.c (FindSymbol): [Bug 2992295]: Added an explicit cast
	because auto-casting between function and non-function types is never
	naturally warning-free.

	* generic/tclStubInit.c:   Add a small amount of gcc-isms (with #ifdef
	* generic/tclOOStubInit.c: guards) to ensure that warnings are issued
	when these files are older than the various *.decls files.

2010-04-25  Miguel Sofer  <msofer@users.sf.net>

	* generic/tclBasic.c:    Add unsupported [yieldm] command. Credit
	* generic/tclInt.h:      Lars Hellstrom for the basic idea.

2010-04-24  Miguel Sofer  <msofer@users.sf.net>

	* generic/tclBasic.c:    Modify api of TclSpliceTailcall() to fix
	* generic/tclExecute.c:  [yieldTo], which had not survived the latest
	* generic/tclInt.h:      mods to tailcall. Thanks kbk for detecting
	the problem.

2010-04-23  Jan Nijtmans  <nijtmans@users.sf.net>

	* unix/tclUnixPort.h: [Bug 2991415]: tclport.h #included before
	limits.h

2010-04-22  Jan Nijtmans  <nijtmans@users.sf.net>

	* generic/tclPlatDecls.h:  Move TCHAR fallback typedef from tcl.h to
	* generic/tcl.h:           tclPlatDecls.h (as suggested by dgp)
	* generic/tclInt.h:        fix typo
	* generic/tclIOUtil.c:     Eliminate various unnecessary
	* unix/tclUnixFile.c:      type casts.
	* unix/tclUnixPipe.c:
	* win/tclWinChan.c:
	* win/tclWinFCmd.c:
	* win/tclWinFile.c:
	* win/tclWinLoad.c:
	* win/tclWinPipe.c:

2010-04-20  Jan Nijtmans  <nijtmans@users.sf.net>

	* generic/tclTest.c:  Use function prototypes from the FS API.
	* compat/zlib/*:      Upgrade to zlib 1.2.5

2010-04-19  Donal K. Fellows  <dkf@users.sf.net>

	* generic/tclExecute.c (TclExecuteByteCode): Improve commenting and
	reduce indentation for the Invocation Block.

2010-04-18  Donal K. Fellows  <dkf@users.sf.net>

	* doc/unset.n: [Bug 2988940]: Fix typo.

2010-04-15  Jan Nijtmans  <nijtmans@users.sf.net>

	* win/tclWinPort.h:       Move inclusion of <tchar.h> from
	* generic/tcl.h:          tclPlatDecls.h to tclWinPort.h, where it
	* generic/tclPlatDecls.h: belongs. Add fallback in tcl.h, so TCHAR is
				  available in win32 always.

2010-04-15  Donal K. Fellows  <dkf@users.sf.net>

	* doc/try.n: [Bug 2987551]: Fix typo.

2010-04-14  Andreas Kupries  <andreask@activestate.com>

	* library/platform/platform.tcl: Linux platform identification:
	* library/platform/pkgIndex.tcl: Check /lib64 for existence of files
	* unix/Makefile.in: matching libc* before accepting it as base
	* win/Makefile.in:  directory. This can happen on weirdly installed
	32bit systems which have an empty or partially filled /lib64 without
	an actual libc. Bumped to version 1.0.6.

2010-04-13  Jan Nijtmans  <nijtmans@users.sf.net>

	* win/tclWinPort.h: Fix [Patch 2986105]: conditionally defining
	* win/tclWinFile.c: strcasecmp/strncasecmp
	* win/tclWinLoad.c: Fix gcc warning: comparison of unsigned expression
	>= 0 is always true

2010-04-08  Donal K. Fellows  <dkf@users.sf.net>

	* generic/tclCompCmdsSZ.c (TclSubstCompile): If the first token does
	not result in a *guaranteed* push of a Tcl_Obj on the stack, we must
	push an empty object. Otherwise it is possible to get to a 'concat1'
	or 'done' without enough values on the stack, resulting in a crash.
	Thanks to Joe Mistachkin for identifying a script that could trigger
	this case.

2010-04-07  Donal K. Fellows  <dkf@users.sf.net>

	* doc/catch.n, doc/info.n, doc/return.n: Formatting.

2010-04-06  Donal K. Fellows  <dkf@users.sf.net>

	* doc/Load.3: Minor corrections of formatting and cross links.

2010-04-06  Jan Nijtmans  <nijtmans@users.sf.net>

	* win/configure:       (regenerate with autoconf-2.59)
	* unix/configure:
	* unix/installManPage: [Bug 2982540]: configure and install* script
	* unix/install-sh:     files should always have LF line ending.
	* doc/Load.3:          Fix signature of Tcl_LoadFile in documentation.

2010-04-05  Alexandre Ferrieux  <ferrieux@users.sourceforge.net>

	TIP #348 IMPLEMENTATION

	* generic/tclBasic.c: [Patch 2868499]: Substituted error stack
	* generic/tclCmdIL.c:
	* generic/tclInt.h:
	* generic/tclNamesp.c:
	* generic/tclResult.c:
	* doc/catch.n:
	* doc/info.n:
	* doc/return.n:
	* tests/cmdMZ.test:
	* tests/error.test:
	* tests/execute.test:
	* tests/info.test:
	* tests/init.test:
	* tests/result.test:

2010-04-05  Donal K. Fellows  <dkf@users.sf.net>

	* unix/tcl.m4 (SC_ENABLE_THREADS): Flip the default for whether to
	* win/tcl.m4 (SC_ENABLE_THREADS):  build in threaded mode. Part of
	* win/rules.vc:			   TIP #364.

	* unix/tclLoadDyld.c (FindSymbol): Better human-readable error message
	generation to match code in tclLoadDl.c.

2010-04-04  Donal K. Fellows  <dkf@users.sf.net>

	* generic/tclIOUtil.c, unix/tclLoadDl.c: Minor changes to enforce
	Engineering Manual style rules.

	* doc/FileSystem.3, doc/Load.3: Documentation for TIP#357.

	* macosx/tclMacOSXBundle.c (OpenResourceMap): [Bug 2981528]: Only
	define this function when HAVE_COREFOUNDATION is defined.

2010-04-02  Jan Nijtmans  <nijtmans@users.sf.net>

	* generic/tcl.decls (Tcl_LoadFile): Add missing "const" in signature,
	* generic/tclIOUtil.c (Tcl_LoadFile): and some formatting fixes
	* generic/tclDecls.h:  (regenerated)

2010-04-02  Donal K. Fellows  <dkf@users.sf.net>

	* generic/tclIOUtil.c (Tcl_LoadFile): Corrections to previous commit
	* unix/tclLoadDyld.c (TclpDlopen):    to make it build on OSX.

2010-04-02  Kevin B. Kenny  <kennykb@acm.org>

	TIP #357 IMPLEMENTATION
	TIP #362 IMPLEMENTATION

	* generic/tclStrToD.c: [Bug 2952904]: Defer creation of the smallest
	floating point number until it is actually used. (This change avoids a
	bogus syslog message regarding a 'floating point software assist
	fault' on SGI systems.)

	* library/reg/pkgIndex.tcl:	[TIP #362]: Fixed first round of bugs
	* tests/registry.test:		resulting from the recent commits of
	* win/tclWinReg.c:		changes in support of the referenced
					TIP.

	* generic/tcl.decls:		[TIP #357]: First round of changes
	* generic/tclDecls.h:		to export Tcl_LoadFile,
	* generic/tclIOUtil.c:		Tcl_FindSymbol, and Tcl_FSUnloadFile
	* generic/tclInt.h:		to the public API.
	* generic/tclLoad.c:
	* generic/tclLoadNone.c:
	* generic/tclStubInit.c:
	* tests/fileSystem.test:
	* tests/load.test:
	* tests/unload.test:
	* unix/tclLoadDl.c:
	* unix/tclLoadDyld.c:
	* unix/tclLoadNext.c:
	* unix/tclLoadOSF.c:
	* unix/tclLoadShl.c:
	* unix/tclUnixPipe.c:
	* win/Makefile.in:
	* win/tclWinLoad.c:

2010-03-31  Donal K. Fellows  <dkf@users.sf.net>

	* doc/registry.n: Added missing documentation of TIP#362 flags.

	* doc/package.n: [Bug 2980210]: Document the arguments taken by
	the [package present] command correctly.

	* doc/Thread.3: Added some better documentation of how to create and
	use a thread using the C-level thread API, based on realization that
	no such tutorial appeared to exist.

2010-03-31  Jan Nijtmans  <nijtmans@users.sf.net>

	* test/cmdMZ.test:    [FRQ 2974744]: share exception codes (ObjType?):
	* test/error.test:    Revised test cases, making sure that abbreviated
	* test/proc-old.test: codes are checked resulting in an error, and
	                      checking for the exact error message.

2010-03-30  Andreas Kupries  <andreask@activestate.com>

	* generic/tclIORChan.c (ReflectClose, ReflectInput, ReflectOutput,
	(ReflectSeekWide, ReflectWatch, ReflectBlock, ReflectSetOption,
	(ReflectGetOption, ForwardProc): [Bug 2978773]: Preserve
	ReflectedChannel* structures across handler invokations, to avoid
	crashes when the handler implementation induces nested callbacks and
	destruction of the channel deep inside such a nesting.

2010-03-30  Don Porter  <dgp@users.sourceforge.net>

	* generic/tclObj.c (Tcl_GetCommandFromObj):     [Bug 2979402]: Reorder
	the validity tests on internal rep of a "cmdName" value to avoid
	invalid reads reported by valgrind.

2010-03-30  Jan Nijtmans  <nijtmans@users.sf.net>

	* generic/tclIndexObj:	[FRQ 2974744]: share exception codes
	* generic/tclResult.c:	further optimization, making use of indexType.
	* generic/tclZlib.c:    [Bug 2979399]: uninitialized value troubles

2010-03-30  Donal K. Fellows  <dkf@users.sf.net>

	TIP #362 IMPLEMENTATION

	* win/tclWinReg.c: [Patch 2960976]: Apply patch from Damon Courtney to
	* tests/registry.test:	allow the registry command to be told to work
	* win/Makefile.in:	with both 32-bit and 64-bit registries. Bump
	* win/configure.in:	version of registry package to 1.3.
	* win/makefile.bc:
	* win/makefile.vc:
	* win/configure:	autoconf-2.59

2010-03-29  Jan Nijtmans  <nijtmans@users.sf.net>

	* unix/tcl.m4:            Only test for -visibility=hidden with gcc
	                          (Second remark in [Bug 2976508])
	* unix/configure:         regen

2010-03-29  Don Porter  <dgp@users.sourceforge.net>

	* generic/tclStringObj.c:       Fix array overrun in test format-1.12
	caught by valgrind testing.

2010-03-27  Jan Nijtmans  <nijtmans@users.sf.net>

	* generic/tclInt.h:	[FRQ 2974744]: share exception codes
	* generic/tclResult.c:	(ObjType?)
	* generic/tclCmdMZ.c:
	* generic/tclCompCmdsSZ.c:

2010-03-26  Jan Nijtmans  <nijtmans@users.sf.net>

	* generic/tclExecute.c: [Bug 2976508]: Tcl HEAD fails on HP-UX

2010-03-25  Donal K. Fellows  <dkf@users.sf.net>

	* unix/tclUnixFCmd.c (TclUnixCopyFile): [Bug 2976504]: Corrected
	number of arguments to fstatfs() call.

	* macosx/tclMacOSXBundle.c, macosx/tclMacOSXFCmd.c:
	* macosx/tclMacOSXNotify.c: Reduce the level of ifdeffery in the
	functions of these files to improve readability. They need to be
	audited for whether complexity can be removed based on the minimum
	supported version of OSX, but that requires a real expert.

2010-03-24  Don Porter  <dgp@users.sourceforge.net>

	* generic/tclResult.c:  [Bug 2383005]: Revise [return -errorcode] so
	* tests/result.test:    that it rejects illegal non-list values.

2010-03-24  Donal K. Fellows  <dkf@users.sf.net>

	* generic/tclOOInfo.c (InfoObjectMethodTypeCmd)
	(InfoClassMethodTypeCmd): Added introspection of method types so that
	it is possible to find this info out without using errors.
	* generic/tclOOMethod.c (procMethodType): Now that introspection can
	reveal the name of method types, regularize the name of normal methods
	to be the name of the definition type used to create them.

	* tests/async.test (async-4.*): Reduce obscurity of these tests by
	putting the bulk of the code for them inside the test body with the
	help of [apply].

	* generic/tclCmdMZ.c (TryPostBody, TryPostHandler): Make sure that the
	[try] command does not trap unwinding due to limits.

2010-03-23  Don Porter  <dgp@users.sourceforge.net>

	* generic/tclCmdMZ.c:	[Bug 2973361]: Revised fix for computing
	indices of script arguments to [try].

2010-03-23  Jan Nijtmans  <nijtmans@users.sf.net>

	* generic/tclCmdMZ.c:      Make error message in "try" implementation
	* generic/tclCompCmdsSZ.c: exactly the same as the one in "return"
	* tests/error.test:
	* libtommath/mtests/mpi.c: Single "const" addition

2010-03-22  Don Porter  <dgp@users.sourceforge.net>

	* generic/tclCmdMZ.c:	[Bug 2973361]: Compute the correct integer
	values to identify the argument indices of the various script
	arguments to [try]. Passing in -1 led to invalid memory reads.

2010-03-20  Donal K. Fellows  <dkf@users.sf.net>

	* doc/exec.n: Make it a bit clearer that there is an option to run a
	pipeline in the background.

	* generic/tclIOCmd.c (Tcl_FcopyObjCmd):		Lift the restriction
	* generic/tclIO.c (TclCopyChannel, CopyData):	on the [fcopy] command
	* generic/tclIO.h (CopyState):			that forced it to only
	copy up to 2GB per script-level callback. Now it is anything that can
	fit in a (signed) 64-bit integer. Problem identified by Frederic
	Bonnet on comp.lang.tcl. Note that individual low-level reads and
	writes are still smaller as the optimal buffer size is smaller.

2010-03-20  Jan Nijtmans  <nijtmans@users.sf.net>

	* win/stub16.c:         Don't hide that we use the ASCII API here.
	                        (does someone still use that?)
	* win/tclWinPipe.c:     2 unnecessary type casts.

2010-03-19  Donal K. Fellows  <dkf@users.sf.net>

	* generic/tclCompCmdsSZ.c (TclCompileThrowCmd): Added compilation for
	the [throw] command.

2010-03-18  Don Porter  <dgp@users.sourceforge.net>

	* generic/tclListObj.c:	[Bug 2971669]: Prevent in overflow trouble in
	* generic/tclTestObj.c:	ListObjReplace operations. Thanks to kbk for
	* tests/listObj.test:	fix and test.

2010-03-18  Donal K. Fellows  <dkf@users.sf.net>

	* generic/tclCompCmdsSZ.c (IssueTryFinallyInstructions):
	[Bug 2971921]: Corrected jump so that it doesn't skip into the middle
	of an instruction! Tightened the instruction issuing. Moved endCatch
	calls closer to their point that they guard, ensuring correct ordering
	of result values.

2010-03-17  Andreas Kupries  <andreask@activestate.com>

	* generic/tclIORTrans.c (ReflectInput, ReflectOutput)
	(ReflectSeekWide): [Bug 2921116]: Added missing TclEventuallyFree
	calls for preserved ReflectedTransform* structures. Reworked
	ReflectInput to preserve the structure for its whole life, not only in
	InvokeTclMethod.

	* generic/tclIO.c (Tcl_GetsObj): [Bug 2921116]: Regenerate topChan,
	may have been changed by a self-modifying transformation.

	* tests/ioTrans/test (iortrans-4.8, iortrans-4.9, iortrans-5.11)
	(iortrans-7.4, iortrans-8.3): New test cases.

2010-03-16  Jan Nijtmans  <nijtmans@users.sf.net>

	* compat/zlib/*:	Upgrade zlib to version 1.2.4.
	* win/makefile.vc:
	* unix/Makefile.in:
	* win/tclWinChan.c:	Don't cast away "const" without reason.

2010-03-12  Jan Nijtmans  <nijtmans@users.sf.net>

	* win/makefile.vc: [Bug 2967340]: Static build was failing.
	* win/.cvsignore:

2010-03-10  Jan Nijtmans  <nijtmans@users.sf.net>

	* generic/tclTest.c:	Remove unnecessary '&' decoration for
	* generic/tclIOUtil.c:	function pointers
	* win/tclWin32Dll.c:	Double declaration of TclNativeDupInternalRep
	* unix/tclIOUtil.c:
	* unix/dltest/.cvsignore: Ignore *.so here

2010-03-09  Andreas Kupries  <andreask@activestate.com>

	* generic/tclIORChan.c: [Bug 2936225]: Thanks to Alexandre Ferrieux
	* doc/refchan.n:    <ferrieux@users.sourceforge.net> for debugging and
	* tests/ioCmd.test: fixing the problem. It is the write-side
	equivalent to the bug fixed 2009-08-06.

2010-03-09  Don Porter  <dgp@users.sourceforge.net>

	* library/tzdata/America/Matamoros: New locale
	* library/tzdata/America/Ojinaga: New locale
	* library/tzdata/America/Santa_Isabel: New locale
	* library/tzdata/America/Asuncion:
	* library/tzdata/America/Tijuana:
	* library/tzdata/Antarctica/Casey:
	* library/tzdata/Antarctica/Davis:
	* library/tzdata/Antarctica/Mawson:
	* library/tzdata/Asia/Dhaka:
	* library/tzdata/Pacific/Fiji:
	Olson tzdata2010c.

2010-03-07  Jan Nijtmans  <nijtmans@users.sf.net>

	* generic/tclTest.c:	  Test that tclOO stubs are present in stub
				  library
	* generic/tclOOMethod.c:  Applied missing part of [Patch 2961556]
	* win/tclWinInt.h:	  Change all tclWinProcs signatures to use
	* win/tclWin32Dll.c:	  TCHAR* in stead of WCHAR*. This is meant
	* win/tclWinDde.c:	  as preparation to make [Enh 2965056]
	* win/tclWinFCmd.c:	  possible at all.
	* win/tclWinFile.c:
	* win/tclWinPipe.c:
	* win/tclWinSock.c:

2010-03-06  Jan Nijtmans  <nijtmans@users.sf.net>

	* generic/tclStubLib.c:	Remove presence of tclTomMathStubsPtr here.
	* generic/tclTest.c:	Test that tommath stubs are present in stub
				library.

2010-03-05  Donal K. Fellows  <dkf@users.sf.net>

	* generic/tclIORTrans.c (ForwardProc): [Bug 2964425]: When cleaning
	the stables, it is sometimes necessary to do more than the minimum. In
	this case, rationalizing the variables for a forwarded limit? method
	required removing an extra Tcl_DecrRefCount too.

	* generic/tclOO.h, generic/tclOOInt.h: [Patch 2961556]: Change TclOO
	to use the same style of function typedefs as Tcl, as this is about
	the last chance to get this right.

	***POTENTIAL INCOMPATIBILITY***
	Source code that uses function typedefs from TclOO will need to update
	variables and argument definitions so that pointers to the function
	values are used instead. Binary compatibility is not affected.

	* generic/*.c, generic/tclInt.h, unix/*.c, macosx/*.c: Applied results
	of doing a Code Audit. Principal changes:
	  * Use do { ... } while (0) in macros
	  * Avoid shadowing one local variable with another
	  * Use clearer 'foo.bar++;' instead of '++foo.bar;' where result not
	    required (i.e., semantically equivalent); clarity is increased
	    because it is bar that is incremented, not foo.
	  * Follow Engineering Manual rules on spacing and declarations

2010-03-04  Donal K. Fellows  <dkf@users.sf.net>

	* generic/tclOO.c (ObjectRenamedTrace): [Bug 2962664]: Add special
	handling so that when the class of classes is deleted, so is the class
	of objects. Immediately.

	* generic/tclOOInt.h (ROOT_CLASS): Add new flag for specially marking
	the root class. Simpler and more robust than the previous technique.

2010-03-04  Jan Nijtmans  <nijtmans@users.sf.net>

	* generic/tclGetDate.y:    3 unnecessary MODULE_SCOPE
	* generic/tclDate.c:       symbols
	* generic/tclStubLib.c:    Split tommath stub lib
	* generic/tclTomMathStubLib.c:  in separate file.
	* win/makefile.bc:
	* win/Makefile.in:
	* win/makefile.vc:
	* win/tcl.dsp:
	* unix/Makefile.in:
	* unix/tcl.m4:          Cygwin only gives warning
	* unix/configure:       using -fvisibility=hidden
	* compat/strncasecmp.c: A few more const's
	* compat/strtod.c:
	* compat/strtoul.c:

2010-03-03  Andreas Kupries <andreask@activestate.com>

	* doc/refchan.n: Followup to ChangeLog entry 2009-10-07
	(generic/tclIORChan.c). Fixed the documentation to explain that errno
	numbers are operating system dependent, and reworked the associated
	example.

2010-03-02  Jan Nijtmans  <nijtmans@users.sf.net>

	* unix/tcl.m4:     [FRQ 2959069]: Support for -fvisibility=hidden
	* unix/configure   (regenerated with autoconf-2.59)

2010-03-01  Alexandre Ferrieux  <ferrieux@users.sourceforge.net>

	* unix/tclUnixSock.c: Refrain from a possibly lengthy reverse-DNS
	lookup on 0.0.0.0 when calling [fconfigure -sockname] on an
	universally-bound (default) server socket.

	* generic/tclIndexObj.c: fix [AT 86258]: special-casing of empty
	tables when generating error messages for [::tcl::prefix match].

2010-02-28  Donal K. Fellows  <dkf@users.sf.net>

	* generic/tclCmdIL.c: More additions of {TCL LOOKUP} error-code
	generation to various subcommands of [info] as part of long-term
	project to classify all Tcl's generated errors.

2010-02-28  Jan Nijtmans  <nijtmans@users.sf.net>

	* generic/tclStubInit.c: [Bug 2959713]: Link error with gcc 4.1

2010-02-27  Donal K. Fellows  <dkf@users.sf.net>

	* generic/tclCmdMZ.c (StringFirstCmd, StringLastCmd): [Bug 2960021]:
	Only search for the needle in the haystack when the needle isn't
	larger than the haystack. Prevents an odd crash from sometimes
	happening when things get mixed up (a common programming error).

	* generic/tclMain.c (Tcl_Main): [Bug 801429]: Factor out the holding
	of the client-installed main loop function into thread-specific data.

	***POTENTIAL INCOMPATIBILITY***
	Code that previously tried to set the main loop from another thread
	will now fail. On the other hand, there is a fairly high probability
	that such programs would have been failing before due to the lack of
	any kind of inter-thread memory barriers guarding accesses to this
	part of Tcl's state.

2010-02-26  Donal K. Fellows  <dkf@users.sf.net>

	* generic/tclCompCmds.c:   Split this file into two pieces to make it
	* generic/tclCompCmdsSZ.c: easier to work with. It's still two very
				   long files even after the split.

2010-02-26  Reinhard Max  <max@suse.de>

	* doc/safe.n: Name the installed file after the command it documents.
	Use "Safe Tcl" instead of the "Safe Base", "Safe Tcl" mixture.

2010-02-26  Donal K. Fellows  <dkf@users.sf.net>

	* unix/Makefile.in (NATIVE_TCLSH): Added this variable to allow for
	better control of what tclsh to use for various scripts when doing
	cross compiling. An imperfect solution, but works.

	* unix/installManPage: Remap non-alphanumeric sequences in filenames
	to single underscores (especially colons).

2010-02-26  Pat Thoyts  <patthoyts@users.sourceforge.net>

	* tests/zlib.test: Add tests for [Bug 2818131] which was crashing with
	mismatched zlib algorithms used in combination with gets. This issue
	has been fixed by Andreas's last commit.

2010-02-25  Jan Nijtmans  <nijtmans@users.sf.net>

	* generic/tclHash.c:	[FRQ 2958832]: Further speed-up of the
	* generic/tclLiteral.c:	ouster-hash function.
	* generic/tclObj.c:
	* generic/tclCkalloc.c:	Eliminate various unnecessary (ClientData)
	* generic/tclTest.c:	type casts.
	* generic/tclTestObj.c:
	* generic/tclTestProcBodyObj.c:
	* unix/tclUnixTest.c:
	* unix/tclUnixTime.c:
	* unix/tclXtTest.c:

2010-02-24  Donal K. Fellows  <dkf@users.sf.net>

	* generic/tclDictObj.c (SetDictFromAny): Prevent the list<->dict
	* generic/tclListObj.c (SetListFromAny): conversion code from taking
	too many liberties. Stops loss of duplicate keys in some scenarios.
	Many thanks to Jean-Claude Wippler for finding this.

	* generic/tclExecute.c (TclExecuteByteCode): Reduce ifdef-fery and
	size of activation record. More variables shared across instructions
	than before.

	* doc/socket.n: [Bug 2957688]: Clarified that [socket -server] works
	with a command prefix. Extended example to show this in action.

2010-02-22  Andreas Kupries  <andreask@activestate.com>

	* generic/tclZlib.c (ZlibTransformInput): [Bug 2762041]: Added a hack
	to work around the general problem, early EOF recognition based on the
	base-channel, instead of the data we have ready for reading in the
	transform. Long-term we need a proper general fix (likely tracking EOF
	on each level of the channel stack), with attendant complexity.
	Furthermore, Z_BUF_ERROR can be ignored, and must be when feeding the
	zlib code with single characters.

2010-02-22  Jan Nijtmans  <nijtmans@users.sf.net>

	* unix/tclUnixPort.h:   Remove unnecessary EXTERN's, which already are
	                        in the global stub table.
	* unix/configure.in:    Use @EXEEXT@ in stead of @EXT_SUFFIX@
	* unix/tcl.m4:
	* unix/Makefile.in:     Use -DBUILD_tcl for CYGWIN
	* unix/configure:       (regenerated)
	* unix/dltest/pkg*.c:   Use EXTERN to control CYGWIN exported symbols
	* generic/tclCmdMZ.c:   Remove some unnecessary type casts.
	* generic/tclCompCmds.c:
	* generic/tclTest.c:
	* generic/tclUtil.c:

2010-02-21  Mo DeJong  <mdejong@users.sourceforge.net>

	* tests/regexp.test: Add test cases back ported from Jacl regexp work.

2010-02-21  Jan Nijtmans  <nijtmans@users.sf.net>

	* generic/tclDate.c:    Some more const tables.
	* generic/tclGetDate.y:
	* generic/regc_lex.c:
	* generic/regerror.c:
	* generic/tclStubLib.c:
	* generic/tclBasic.c:   Fix [Bug 2954959] expr abs(0.0) is -0.0
	* tests/expr.test:

2010-02-20  Donal K. Fellows  <dkf@users.sf.net>

	* generic/tclCompCmds.c (TclCompileStringLenCmd): Make [string length]
	of a constant string be handled better (i.e., handle backslashes too).

2010-02-19  Stuart Cassoff  <stwo@users.sourceforge.net>

	* tcl.m4: Correct compiler/linker flags for threaded builds on
	OpenBSD.
	* configure: (regenerated).

2010-02-19  Donal K. Fellows  <dkf@users.sf.net>

	* unix/installManPage: [Bug 2954638]: Correct behaviour of manual page
	installer. Also added armouring to check that assumptions about the
	initial state are actually valid (e.g., look for existing input file).

2010-02-17  Donal K. Fellows  <dkf@users.sf.net>

	* generic/tclHash.c (HashStringKey):	Restore these hash functions
	* generic/tclLiteral.c (HashString):	to use the classic algorithm.
	* generic/tclObj.c (TclHashObjKey):	Community felt normal case
	speed to be more important than resistance to malicious cases. For
	now, hashes that need to deal with the malicious case can use a custom
	hash table and install their own hash function, though that is not
	functionality exposed to the script level.

	* generic/tclCompCmds.c (TclCompileDictUpdateCmd): Stack depth must be
	correctly described when compiling a body to prevent crashes in some
	debugging modes.

2010-02-16  Jan Nijtmans  <nijtmans@users.sf.net>

	* generic/tclInt.h: Change order of various struct members,
	fixing potential binary incompatibility with Tcl 8.5

2010-02-16  Donal K. Fellows  <dkf@users.sf.net>

	* unix/configure.in, generic/tclIOUtil.c (Tcl_Stat): Updated so that
	we do not assume that all unix systems have the POSIX blkcnt_t type,
	since OpenBSD apparently does not.

	* generic/tclLiteral.c (HashString): Missed updating to FNV in one
	place; the literal table (a copy of the hash table code...)

2010-02-15  Jan Nijtmans  <nijtmans@users.sf.net>

	* tools/genStubs.tcl:   Reverted earlier rename from tcl*Stubs to
	* generic/tclBasic.c:   tcl*ConstStubs, it's not necessary at all.
	* generic/tclOO.c:
	* generic/tclTomMathInterface.c:
	* generic/tclStubInit.c: (regenerated)
	* generic/tclOOStubInit.c: (regenerated)
	* generic/tclEnsemble.c:Fix signed-unsigned mismatch
	* win/tclWinInt.h:      make tclWinProcs "const"
	* win/tclWin32Dll.c:
	* win/tclWinFCmd.c:     Eliminate all internal Tcl_WinUtfToTChar
	* win/tclWinFile.c:     and Tcl_WinTCharToUtf calls, needed
	* win/tclWinInit.c:     for mslu support.
	* win/tclWinLoad.c:
	* win/tclWinPipe.c:
	* win/tclWinSerial.c:
	* win/.cvsignore:
	* compat/unicows/readme.txt:  [FRQ 2819611]: Add first part of MSLU
	* compat/unicows/license.txt: support.
	* compat/unicows/unicows.lib:

2010-02-15  Donal K. Fellows  <dkf@users.sf.net>

	* generic/tclOO.c (AllocObject, SquelchedNsFirst, ObjectRenamedTrace):
	* generic/tclNamesp.c (Tcl_DeleteNamespace): [Bug 2950259]: Revised
	the namespace deletion code to provide an additional internal callback
	that gets triggered early enough in namespace deletion to allow TclOO
	destructors to run sanely. Adjusted TclOO to take advantage of this,
	so making tearing down an object by killing its namespace appear to
	work seamlessly, which is needed for Itcl. (Note that this is not a
	feature that will ever be backported to 8.5, and it remains not a
	recommended way of deleting an object.)

2010-02-13  Donal K. Fellows  <dkf@users.sf.net>

	* generic/tclCompCmds.c (TclCompileSwitchCmd): Divided the [switch]
	compiler into three pieces (after the model of [try]): a parser, an
	instruction-issuer for chained tests, and an instruction-issuer for
	jump tables.

	* generic/tclEnsemble.c: Split the ensemble engine out into its own
	file rather than keeping it mashed together with the namespace code.

2010-02-12  Jan Nijtmans  <nijtmans@users.sf.net>

	* win/tcl.m4:		Use -pipe for gcc on win32
	* win/configure:	(mingw/cygwin) (regenerated)
	* win/.cvsignore:	Add .lib, .exp and .res here

2010-02-11  Mo DeJong  <mdejong@users.sourceforge.net>

	* tests/list.test: Add tests for explicit \0 in a string argument to
	the list command.

2010-02-11  Donal K. Fellows  <dkf@users.sf.net>

	* generic/tclIOCmd.c (Tcl_OpenObjCmd): [Bug 2949740]: Make sure that
	we do not try to put a NULL pipeline channel into binary mode.

2010-02-11  Mo DeJong  <mdejong@users.sourceforge.net>

	[Bug 2826551, Patch 2948425]: Assorted regexp bugs related to -all,
	-line and -start options and newlines.
	* generic/tclCmdMZ.c (Tcl_RegexpObjCmd): If -offset is given, treat it
	as the start of the line if the previous character was a newline. Fix
	nasty edge case where a zero length match would not advance the index.
	* tests/regexp.test: Add regression tests back ported from Jacl.
	Checks for a number of issues related to -line and newline handling. A
	few of tests were broken before the patch and continue to be broken,
	marked as knownBug.

2010-02-11  Donal K. Fellows  <dkf@users.sf.net>

	* generic/tclOO.c (ObjectRenamedTrace): [Bug 2949397]: Prevent
	destructors from running on the two core class objects when the whole
	interpreter is being destroyed.

2010-02-09  Donal K. Fellows  <dkf@users.sf.net>

	* generic/tclCompCmds.c (TclCompileTryCmd, IssueTryInstructions)
	(IssueTryFinallyInstructions): Added compiler for the [try] command.
	It is split into three pieces that handle the parsing of the tokens,
	the issuing of instructions for finally-free [try], and the issuing of
	instructions for [try] with finally; there are enough differences
	between the all cases that it was easier to split the code rather than
	have a single function do the whole thing.

2010-02-09  Alexandre Ferrieux  <ferrieux@users.sourceforge.net>

	* tools/genStubs.tcl: Remove dependency on 8.5+ idiom "in" in
	expressions.

2010-02-08  Donal K. Fellows  <dkf@users.sf.net>

	* generic/tclZlib.c (Tcl_ZlibDeflate, Tcl_ZlibInflate): [Bug 2947783]:
	Make sure that the result is an unshared object before appending to it
	so that nothing crashes if it is shared (use in Tcl code was not
	affected by this, but use from C was an issue).

2010-02-06  Donal K. Fellows  <dkf@users.sf.net>

	* generic/tclHash.c (HashStringKey):	Replace Tcl's crusty old hash
	* generic/tclObj.c (TclHashObjKey):	function with the algorithm
	due to Fowler, Noll and Vo. This is slightly faster (assuming the
	presence of hardware multiply) and has somewhat better distribution
	properties of the resulting hash values. Note that we only ever used
	the 32-bit version of the FNV algorithm; Tcl's core hash engine
	assumes that hash values are simple unsigned ints.

	***POTENTIAL INCOMPATIBILITY***
	Code that depends on hash iteration order (especially tests) may well
	be disrupted by this. Where a definite order is required, the fix is
	usually to just sort the results after extracting them from the hash.
	Where this is insufficient, the code that has ceased working was
	always wrong and was only working by chance.

2010-02-05  Donal K. Fellows  <dkf@users.sf.net>

	* generic/tclCompCmds.c (TclCompileErrorCmd): Added compilation of the
	[error] command. No new bytecodes.

2010-02-05  Jan Nijtmans  <nijtmans@users.sf.net>

	* tools/genStubs.tcl:	Follow-up to earlier commit today:
	          Eliminate the need for an extra Stubs Pointer for adressing
	          a static stub table: Just change the exported table from
	          static to MODULE_SCOPE.
	* generic/tclBasic.c
	* generic/tclOO.c
	* generic/tclTomMathInterface.c
	* generic/tcl*Decls.h (regenerated)
	* generic/tclStubInit.c (regenerated)
	* generic/tclOOStubInit.c (regenerated)
	* generic/tclTest.c (minor formatting)

2010-02-05  Donal K. Fellows  <dkf@users.sf.net>

	* generic/tclVar.c: More consistency in errorcode generation.

	* generic/tclOOBasic.c (TclOO_Object_Destroy): Rewrote to be NRE-aware
	when calling destructors. Note that there is no guarantee that
	destructors will always be called in an NRE context; that's a feature
	of the 'destroy' method only.

	* generic/tclEncoding.c: Add 'const' to many function-internal vars
	that are never pointing to things that are written to.

2010-02-05  Jan Nijtmans  <nijtmans@users.sf.net>

	* tools/genStubs.tcl:	Follow-up to [2010-01-29] commit:
		prevent space within stub table function parameters if the
		parameter type is a pointer.
	* win/tclWinInt.h:	Minor Formatting
	* generic/tcl.h:	VOID -> void and other formatting
	* generic/tclInt.h:	Minor formatting
	* generic/tclInt.decls: Change signature of TclNRInterpProcCore,
	* generic/tclOO.decls:	and TclOONewProc(Instance|)MethodEx,
	* generic/tclProc.c:	indicating that errorProc is a function,
	* generic/tclOOMethod.c:pointer, and other formatting
	* generic/tcl*Decls.h:	(regenerated)
	* generic/tclVar.c:	gcc warning(line 3703): 'pattern' may be used
				uninitialized in this function
				gcc warning(line 3788): 'matched' may be used
				uninitialized in this function

2010-02-04  Donal K. Fellows  <dkf@users.sf.net>

	* generic/tclVar.c: Added more use of error-codes and reduced the
	stack overhead of older interfaces.
	(ArrayGetCmd): Stop silly crash when using a trivial pattern due to
	error in conversion to ensemble.
	(ArrayNamesCmd): Use the object RE interface for faster matching.

2010-02-03  Donal K. Fellows  <dkf@users.sf.net>

	* generic/tclVar.c (ArrayUnsetCmd): More corrections.

2010-02-02  Donal K. Fellows  <dkf@users.sf.net>

	* generic/tclVar.c: Turned the [array] command into a true ensemble.

	* generic/tclOO.c (AllocObject, MyDeleted): A slightly faster way to
	handle the deletion of [my] is with a standard delete callback. This
	is because it doesn't require an additional memory allocation during
	object creation. Also reduced the amount of string manipulation
	performed during object creation to further streamline memory
	handling; this is not backported to the 8.5 package as it breaks a
	number of abstractions.

	* generic/tclOOBasic.c (TclOO_Object_Destroy): [Bug 2944404]: Do not
	crash when a destructor deletes the object that is executing that
	destructor.

2010-02-01  Donal K. Fellows  <dkf@users.sf.net>

	* generic/tclVar.c (Tcl_ArrayObjCmd): [Bug 2939073]: Stop the [array
	unset] command from having dangling pointer problems when an unset
	trace deletes the element that is going to be processed next. Many
	thanks to Alexandre Ferrieux for the bulk of this fix.

	* generic/regexec.c (ccondissect, crevdissect): [Bug 2942697]: Rework
	these functions so that certain pathological patterns are matched much
	more rapidly. Many thanks to Tom Lane for dianosing this issue and
	providing an initial patch.

2010-01-30  Donal K. Fellows  <dkf@users.sf.net>

	* generic/tclCompile.c (tclInstructionTable):	Bytecode instructions
	* generic/tclCompCmds.c (TclCompileUnsetCmd):	to allow the [unset]
	* generic/tclExecute.c (TclExecuteByteCode):	command to be compiled
	with the compiler being a complete compilation for all compile-time
	decidable uses.

	* generic/tclVar.c (TclPtrUnsetVar): Var reference version of the code
	to unset a variable. Required for INST_UNSET bytecodes.

2010-01-29  Jan Nijtmans  <nijtmans@users.sf.net>

	* generic/tcl.h: [Bug 2942081]: Reverted Tcl_ThreadDataKey type change
				Changed some Tcl_CallFrame fields from "char *"
				to "void *". This saves unnecessary space on
				Cray's (and it's simply more correct).

	* tools/genStubs.tcl:	No longer generate a space after "*" and
				immediately after a function name, so the
				format of function definitions in tcl*Decls.h
				match all other tcl*.h header files.
	* doc/ParseArgs.3:	Change Tcl_ArgvFuncProc, Tcl_ArgvGenFuncProc
	* generic/tcl.h:	and GetFrameInfoValueProc to be function
	* generic/tclInt.h:	definitions, not pointers, for consistency
	* generic/tclOOInt.h:	with all other Tcl function definitions.
	* generic/tclIndexObj.c:
	* generic/regguts.h:	CONST -> const
	* generic/tcl.decls:	Formatting
	* generic/tclTomMath.decls: Formatting
	* generic/tclDecls.h:	(regenerated)
	* generic/tclIntDecls.h:
	* generic/tclIntPlatDecls.h:
	* generic/tclOODecls.h:
	* generic/tclOOIntDecls.h:
	* generic/tclPlatDecls.h:
	* generic/tclTomMathDecls.h:

2010-01-28  Donal K. Fellows  <dkf@users.sf.net>

	* generic/tclOOBasic.c (TclOO_Object_Destroy): Move the execution of
	destructors to a point where they can produce an error. This will not
	work for all destructors, but it does mean that more failing calls of
	them will be caught.
	* generic/tclOO.c (AllocObject, MyDeletedTrace, ObjectRenamedTrace):
	(ObjectNamespaceDeleted): Stop various ways of getting at commands
	with dangling pointers to the object. Also increases the reliability
	of calling of destructors (though most destructors won't benefit; when
	an object is deleted namespace-first, its destructors are not run in a
	nice state as the namespace is partially gone).

2010-01-25  Jan Nijtmans  <nijtmans@users.sf.net>

	* generic/tclOOStubInit.c:   Remove double includes (which causes a
	* generic/tclOOStubLib.c:    warning in CYGWIN compiles)
	* unix/.cvsignore:	     add confdefs.h

2010-01-22  Donal K. Fellows  <dkf@users.sf.net>

	* doc/proc.n: [Bug 1970629]: Define a bit better what the current
	namespace of a procedure is.

2010-01-22  Jan Nijtmans  <nijtmans@users.sf.net>

	* generic/tclInt.decls:	     Don't use DWORD and HANDLE here.
	* generic/tclIntPlatDecls.h:
	* generic/tcl.h:	     Revert [2009-12-21] change, instead
	* generic/tclPort.h:	     resolve the CYGWIN inclusion problems by
	* win/tclWinPort.h:	     re-arranging the inclusions at other
				     places.
	* win/tclWinError.c
	* win/tclWinPipe.c
	* win/tcl.m4:		     Make cygwin configuration error into
	* win/configure.in:	     a warning: CYGWIN compilation works
	* win/configure:	     although there still are test failures.

2010-01-22  Donal K. Fellows  <dkf@users.sf.net>

	* generic/tclExecute.c (TclExecuteByteCode): Improve error code
	generation from some of the tailcall-related bits of TEBC.

2010-01-21  Miguel Sofer  <msofer@users.sf.net>

	* generic/tclCompile.h: NRE-enable direct eval on BC spoilage
	* generic/tclExecute.c: [Bug 2910748]
	* tests/nre.test:

2010-01-19  Donal K. Fellows  <dkf@users.sf.net>

	* doc/dict.n: [Bug 2929546]: Clarify just what [dict with] and [dict
	update] are doing with variables.

2010-01-18  Andreas Kupries  <andreask@activestate.com>

	* generic/tclIO.c (CreateScriptRecord): [Bug 2918110]: Initialize
	the EventScriptRecord (esPtr) fully before handing it to
	Tcl_CreateChannelHandler for registration. Otherwise a reflected
	channel calling 'chan postevent' (== Tcl_NotifyChannel) in its
	'watchProc' will cause the function 'TclChannelEventScriptInvoker'
	to be run on an uninitialized structure.

2010-01-18  Donal K. Fellows  <dkf@users.sf.net>

	* generic/tclStringObj.c (Tcl_AppendFormatToObj): [Bug 2932421]: Stop
	the [format] command from causing argument objects to change their
	internal representation when not needed. Thanks to Alexandre Ferrieux
	for this fix.

2010-01-13  Donal K. Fellows  <dkf@users.sf.net>

	* tools/tcltk-man2html.tcl:	  More factoring out of special cases
	* tools/tcltk-man2html-utils.tcl: so that they are described outside
	the engine file. Now there is only one real set of special cases in
	there, to handle the .SO/.OP/.SE directives.

2010-01-13  Jan Nijtmans  <nijtmans@users.sf.net>

	* generic/tcl.h:      Fix TCL_LL_MODIFIER for Cygwin
	* generic/tclEnv.c:   Fix CYGWIN compilation problems,
	* generic/tclInt.h:   and remove some unnecessary
	* generic/tclPort.h:  double includes.
	* generic/tclPlatDecls.h:
	* win/cat.c:
	* win/tclWinConsole.c:
	* win/tclWinFCmd.c:
	* win/tclWinFile.c:
	* win/tclWinPipe.c:
	* win/tclWinSerial.c:
	* win/tclWinThrd.c:
	* win/tclWinPort.h:   Put win32 includes first
	* unix/tclUnixChan.c: Forgot one CONST change

2010-01-12  Donal K. Fellows  <dkf@users.sf.net>

	* tools/tcltk-man2html.tcl: Make the generation of the list of things
	to process the docs from simpler and more flexible. Also factored out
	the lists of special cases.

2010-01-10  Jan Nijtmans  <nijtmans@users.sf.net>

	* win/tclWinDde.c:      VC++ 6.0 doesn't have
	* win/tclWinReg.c:      PDWORD_PTR
	* win/tclWinThrd.c:     Fix various minor gcc warnings.
	* win/tclWinTime.c:
	* win/tclWinConsole.c:  Put channel type definitions
	* win/tclWinChan.c:     in static const memory
	* win/tclWinPipe.c:
	* win/tclWinSerial.c:
	* win/tclWinSock.c:
	* generic/tclIOGT.c:
	* generic/tclIORChan.c:
	* generic/tclIORTrans.c:
	* unix/tclUnixChan.c:
	* unix/tclUnixPipe.c:
	* unix/tclUnixSock.c:
	* unix/configure:       (regenerated with autoconf 2.59)
	* tests/info.test:      Make test independant from
	                        tcltest implementation.

2010-01-10  Donal K. Fellows  <dkf@users.sf.net>

	* tests/namespace.test (namespace-51.17): [Bug 2898722]: Demonstrate
	that there are still bugs in the handling of resolution epochs. This
	bug is not yet fixed.

	* tools/tcltk-man2html.tcl:	  Split the man->html converter into
	* tools/tcltk-man2html-utils.tcl: two pieces for easier maintenance.
	Also made it much less verbose in its printed messages by default.

2010-01-09  Donal K. Fellows  <dkf@users.sf.net>

	* tools/tcltk-man2html.tcl: Added basic support for building the docs
	for contributed packages into the HTML versions. Prompted by question
	on Tcler's Chat by Tom Krehbiel. Note that there remain problems in
	the documentation generated due to errors in the contributed docs.

2010-01-05  Don Porter  <dgp@users.sourceforge.net>

	* generic/tclPathObj.c (TclPathPart):   [Bug 2918610]: Correct
	* tests/fileName.test (filename-14.31): inconsistency between the
	string rep and the intrep of a path value created by [file rootname].
	Thanks to Vitaly Magerya for reporting.

2010-01-03  Donal K. Fellows  <dkf@users.sf.net>

	* unix/tcl.m4 (SC_CONFIG_CFLAGS): [Bug 1636685]: Use the configuration
	for modern FreeBSD suggested by the FreeBSD porter.

2010-01-03  Miguel Sofer  <msofer@users.sf.net>

	* generic/tclBasic.c:	[Bug 2724403]: Fix leak of coroutines on
	* generic/tclCompile.h: namespace deletion. Added a test for this
	* generic/tclNamesp.c:	leak, and also a test for leaks on namespace
	* tests/coroutine.test: deletion.
	* tests/namespace.test:

2009-12-30  Donal K. Fellows  <dkf@users.sf.net>

	* library/safe.tcl (AliasSource): [Bug 2923613]: Make the safer
	* tests/safe.test (safe-8.9):	  [source] handle a [return] at the
					  end of the file correctly.

2009-12-30  Miguel Sofer  <msofer@users.sf.net>

	* library/init.tcl (unknown): [Bug 2824981]: Fix infinite recursion of
	::unknown when [set] is undefined.

2009-12-29  Donal K. Fellows  <dkf@users.sf.net>

	* generic/tclHistory.c (Tcl_RecordAndEvalObj): Reduce the amount of
	allocation and deallocation of memory by caching objects in the
	interpreter assocData table.

	* generic/tclObj.c (Tcl_GetCommandFromObj): Rewrite the logic so that
	it does not require making assignments part way through an 'if'
	condition, which was deeply unclear.

	* generic/tclInterp.c (Tcl_MakeSafe): [Bug 2895741]: Make sure that
	the min() and max() functions are supported in safe interpreters.

2009-12-29  Pat Thoyts  <patthoyts@users.sourceforge.net>

	* generic/tclBinary.c:	[Bug 2922555]: Handle completely invalid input
	* tests/binary.test:	to the decode methods.

2009-12-28  Donal K. Fellows  <dkf@users.sf.net>

	* unix/Makefile.in (trace-shell, trace-test): [FRQ 1083288]: Added
	targets to allow easier tracing of shell and test invokations.

	* unix/configure.in: [Bug 942170]:	Detect the st_blocks field of
	* generic/tclCmdAH.c (StoreStatData):	'struct stat' correctly.
	* generic/tclFileName.c (Tcl_GetBlocksFromStat):
	* generic/tclIOUtil.c (Tcl_Stat):

	* generic/tclInterp.c (TimeLimitCallback): [Bug 2891362]: Ensure that
	* tests/interp.test (interp-34.13):	   the granularity ticker is
	reset when we check limits because of the time limit event firing.

2009-12-27  Donal K. Fellows  <dkf@users.sf.net>

	* doc/namespace.n (SCOPED SCRIPTS): [Bug 2921538]: Updated example to
	not be quite so ancient.

2009-12-25  Jan Nijtmans  <nijtmans@users.sf.net>

	* generic/tclCmdMZ.c:      CONST -> const
	* generic/tclParse.c

2009-12-23  Donal K. Fellows  <dkf@users.sf.net>

	* library/safe.tcl (AliasSource, AliasExeName): [Bug 2913625]: Stop
	information about paths from leaking through [info script] and [info
	nameofexecutable].

2009-12-23  Jan Nijtmans  <nijtmans@users.sf.net>

	* unix/tcl.m4:		Install libtcl8.6.dll in bin directory
	* unix/Makefile.in:
	* unix/configure:	(regenerated)

2009-12-22  Donal K. Fellows  <dkf@users.sf.net>

	* generic/tclCmdIL.c (Tcl_LsortObjCmd): [Bug 2918962]: Stop crash when
	-index and -stride are used together.

2009-12-21  Jan Nijtmans  <nijtmans@users.sf.net>

	* generic/tclThreadStorage.c: Fix gcc warning, using gcc-4.3.4 on
				      cygwin: missing initializer
	* generic/tclOOInt.h:	      Prevent conflict with DUPLICATE
				      definition in WINAPI's nb30.h
	* generic/rege_dfa.c:	      Fix macro conflict on CYGWIN: don't use
				      "small".
	* generic/tcl.h:	      Include <winsock2.h> before <stdio.h> on
				      CYGWIN
	* generic/tclPathObj.c
	* generic/tclPort.h
	* tests/env.test:	      Don't unset WINDIR and TERM, it has a
				      special meaning on CYGWIN (both in UNIX
				      and WIN32 mode!)
	* generic/tclPlatDecls.h:     Include <tchar.h> through tclPlatDecls.h
	* win/tclWinPort.h:	      stricmp -> strcasecmp
	* win/tclWinDde.c:	      _wcsicmp -> wcscasecmp
	* win/tclWinFile.c
	* win/tclWinPipe.c
	* win/tclWinSock.c
	* unix/tcl.m4:		      Add dynamic loading support to CYGWIN
	* unix/configure (regenerated)
	* unix/Makefile.in

2009-12-19  Miguel Sofer  <msofer@users.sf.net>

	* generic/tclBasic.c:	[Bug 2917627]: Fix for bad cmd resolution by
	* tests/coroutine.test:	coroutines. Thanks to schelte for finding it.

2009-12-16  Donal K. Fellows  <dkf@users.sf.net>

	* library/safe.tcl (::safe::AliasGlob): Upgrade to correctly support a
	larger fraction of [glob] functionality, while being stricter about
	directory management.

2009-12-11  Jan Nijtmans  <nijtmans@users.sf.net>

	* generic/tclTest.c:	Fix gcc warning: ignoring return value of
	* unix/tclUnixNotify.c:	"write", declared with attribute
	* unix/tclUnixPipe.c:	warn_unused_result.
	* generic/tclInt.decls:	CONSTify functions TclpGetUserHome and
	* generic/tclIntDecls.h:TclSetPreInitScript (TIP #27)
	* generic/tclInterp.c:
	* win/tclWinFile.c:
	* unix/tclUnixFile.c:

2009-12-16  Donal K. Fellows  <dkf@users.sf.net>

	* doc/tm.n: [Bug 1911342]: Formatting rewrite to avoid bogus crosslink
	to the list manpage when generating HTML.

	* library/msgcat/msgcat.tcl (Init): [Bug 2913616]: Do not use platform
	tests that are not needed and which don't work in safe interpreters.

2009-12-14  Donal K. Fellows  <dkf@users.sf.net>

	* doc/file.n (file tempfile): [Bug 2388866]: Note that this only ever
	creates files on the native filesystem. This is a design feature.

2009-12-13  Miguel Sofer  <msofer@users.sf.net>

	* generic/tclBasic.c:	Release TclPopCallFrame() from its
	* generic/tclExecute.c:	tailcall-management duties
	* generic/tclNamesp.c:

	* generic/tclBasic.c:	Moving TclBCArgumentRelease call from
	* generic/tclExecute.c:	TclNRTailcallObjCmd to TEBC, so that the
	pairing of the Enter and Release calls is clearer.

2009-12-12  Donal K. Fellows  <dkf@users.sf.net>

	* generic/tclTest.c (TestconcatobjCmd): [Bug 2895367]: Stop memory
	leak when testing. We don't need extra noise of this sort when
	tracking down real problems!

2009-12-11  Jan Nijtmans  <nijtmans@users.sf.net>

	* generic/tclBinary.c:	Fix gcc warning, using gcc-4.3.4 on cygwin
	* generic/tclCompExpr.c:warning: array subscript has type 'char'
	* generic/tclPkg.c:
	* libtommath/bn_mp_read_radix.c:
	* win/makefile.vc:	[Bug 2912773]: Revert to version 1.203
	* unix/tclUnixCompat.c:	Fix gcc warning: signed and unsigned type
				in conditional expression.

2009-12-11  Donal K. Fellows  <dkf@users.sf.net>

	* tools/tcltk-man2html.tcl (long-toc, cross-reference): [FRQ 2897296]:
	Added cross links to sections within manual pages.

2009-12-11  Miguel Sofer  <msofer@users.sf.net>

	* generic/tclBasic.c:   [Bug 2806407]: Full nre-enabling of coroutines
	* generic/tclExecute.c:

	* generic/tclBasic.c: Small cleanup

	* generic/tclExecute.c: Fix panic in http11.test caused by buggy
	earlier commits in coroutine management.

2009-12-10  Andreas Kupries  <andreask@activestate.com>

	* generic/tclObj.c (TclContinuationsEnter): [Bug 2895323]: Updated
	comments to describe when the function can be entered for the same
	Tcl_Obj* multiple times. This is a continuation of the 2009-11-10
	entry where a memory leak was plugged, but where not sure if that was
	just a band-aid to paper over some other error. It isn't, this is a
	legal situation.

2009-12-10  Miguel Sofer  <msofer@users.sf.net>

	* generic/tclBasic.c:   Reducing the # of moving parts for coroutines
	* generic/tclExecute.c: by delegating more to tebc; eliminate the
	special coroutine CallFrame.

2009-12-09  Andreas Kupries  <andreask@activestate.com>

	* generic/tclIO.c: [Bug 2901998]: Applied Alexandre Ferrieux's patch
	fixing the inconsistent buffered I/O. Tcl's I/O now flushes buffered
	output before reading, discards buffered input before writing, etc.

2009-12-09  Miguel Sofer  <msofer@users.sf.net>

	* generic/tclBasic.c: Ensure right lifetime of varFrame's (objc,objv)
	for coroutines.

	* generic/tclExecute.c: Code regrouping

2009-12-09  Donal K. Fellows  <dkf@users.sf.net>

	* generic/tclBasic.c: Added some of the missing setting of errorcode
	values.

2009-12-08  Miguel Sofer  <msofer@users.sf.net>

	* generic/tclExecute.c (TclStackFree): Improved panic msg.

2009-12-08  Miguel Sofer  <msofer@users.sf.net>

	* generic/tclBasic.c:   Partial nre-enabling of coroutines. The
	* generic/tclExecute.c: initial call still requires its own
	* generic/tclInt.h:     instance of tebc, but on resume coros can
	execute in the caller's tebc.

	* generic/tclExecute.c (TEBC): Silence warning about pcAdjustment.

2009-12-08  Donal K. Fellows  <dkf@users.sf.net>

	* generic/tclExecute.c (TclExecuteByteCode): Make the dict opcodes
	more sparing in their use of C variables, to reduce size of TEBC
	activiation record a little bit.

2009-12-07  Miguel Sofer  <msofer@users.sf.net>

	* generic/tclExecute.c (TEBC): Grouping "slow" variables into structs,
	to reduce register pressure and help the compiler with variable
	allocation.

2009-12-07  Miguel Sofer  <msofer@users.sf.net>

	* generic/tclExecute.c: Start cleaning the TEBC stables
	* generic/tclInt.h:

	* generic/tclCmdIL.c:   [Bug 2910094]: Fix by aku
	* tests/coroutine.test:

	* generic/tclBasic.c: Arrange for [tailcall] to be created with the
	other builtins: was being created in a separate call, leftover from
	pre-tip days.

2009-12-07  Don Porter  <dgp@users.sourceforge.net>

	* generic/tclStrToD.c: [Bug 2902010]: Correct conditional compile
	directives to better detect the toolchain that needs extra work for
	proper underflow treatment instead of merely detecting the MIPS
	platform.

2009-12-07  Miguel Sofer  <msofer@users.sf.net>

	* generic/tclBasic.c: [Patch 2910056]: Add ::tcl::unsupported::yieldTo
	* generic/tclInt.h:

2009-12-07  Donal K. Fellows  <dkf@users.sf.net>

	* generic/tclCmdMZ.c (TryPostBody): [Bug 2910044]: Close off memory
	leak in [try] when a variable-free handler clause is present.

2009-12-05  Miguel Sofer  <msofer@users.sf.net>

	* generic/tclBasic.c:   Small changes for clarity in tailcall
	* generic/tclExecute.c: and coroutine code.
	* tests/coroutine.test:

	* tests/tailcall.test: Remove some old unused crud; improved the
	stack depth tests.

	* generic/tclBasic.c:  Fixed things so that you can tailcall
	* generic/tclNamesp.c: properly out of a coroutine.
	* tests/tailcall.test:

	* generic/tclInterp.c: Fixed tailcalls for same-interp aliases (no
	test)

2009-12-03  Donal K. Fellows  <dkf@users.sf.net>

	* library/safe.tcl (::safe::AliasEncoding): Make the safe encoding
	command behave more closely like the unsafe one (for safe ops).
	(::safe::AliasGlob): [Bug 2906841]: Clamp down on evil use of [glob]
	in safe interpreters.
	* tests/safe.test: Rewrite to use tcltest2 better.

2009-12-02  Jan Nijtmans  <nijtmans@users.sf.net>

	* tools/genStubs.tcl:	Add support for win32 CALLBACK functions and
	remove obsolete "emitStubs" and "genStubs" functions.
	* win/Makefile.in:	Use tcltest86.dll for all tests, and add
	.PHONY rules to preemptively stop trouble that plagued Tk from hitting
	Tcl too.

2009-11-30  Jan Nijtmans  <nijtmans@users.sf.net>

	* generic/tcl.h:	Don't use EXPORT for Tcl_InitStubs
	* win/Makefile.in:	Better dependancies in case of static build.

2009-11-30  Donal K. Fellows  <dkf@users.sf.net>

	* doc/Tcl.n: [Bug 2901433]: Improved description of expansion to
	mention that it is using list syntax.

2009-11-27  Kevin B. Kenny  <kennykb@acm.org>

	* win/tclAppInit.c (Tcl_AppInit): [Bug 2902965]: Reverted Jan's change
	that added a call to Tcl_InitStubs. The 'tclsh' and 'tcltest' programs
	are providers, not consumers of the Stubs table, and should not link
	with the Stubs library, but only with the main Tcl library. (In any
	case, the presence of Tcl_InitStubs broke the build.)

2009-11-27  Donal K. Fellows  <dkf@users.sf.net>

	* doc/BoolObj.3, doc/Class.3, doc/CrtChannel.3, doc/DictObj.3:
	* doc/DoubleObj.3, doc/Ensemble.3, doc/Environment.3:
	* doc/FileSystem.3, doc/Hash.3, doc/IntObj.3, doc/Limit.3:
	* doc/Method.3, doc/NRE.3, doc/ObjectType.3, doc/PkgRequire.3:
	* doc/SetChanErr.3, doc/SetResult.3: [Patch 2903921]: Many small
	spelling fixes from Larry Virden.

	BUMP VERSION OF TCLOO TO 0.6.2. Too many people need accumulated small
	versions and bugfixes, so the version-bump removes confusion.

	* generic/tclOOBasic.c (TclOO_Object_LinkVar): [Bug 2903811]: Remove
	unneeded restrictions on who can usefully call this method.

2009-11-26  Donal K. Fellows  <dkf@users.sf.net>

	* unix/Makefile.in: Add .PHONY rules and documentation to preemptively
	stop trouble that plagued Tk from hitting Tcl too, and to make the
	overall makefile easier to understand. Some reorganization too to move
	related rules closer together.

2009-11-26  Jan Nijtmans  <nijtmans@users.sf.net>

	* win/Makefile.in:	[Bug 2902965]: Fix stub related changes that
	* win/makefile.vc:	caused tclkit build to break.
	* win/tclAppInit.c
	* unix/tcl.m4
	* unix/Makefile.in
	* unix/tclAppInit.c
	* unix/configure:	(regenerated)

2009-11-25  Kevin B. Kenny  <kennykb@acm.org>

	* win/Makefile.in:	Added a 'test-tcl' rule that is identical to
	'test' except that it does not go spelunking in 'pkgs/'. (This rule
	has existed in unix/Makefile.in for some time.)

2009-11-25  Stuart Cassoff  <stwo@users.sf.net>

	* unix/configure.in:	[Patch 2892871]: Remove unneeded
	* unix/tcl.m4:		AC_STRUCT_TIMEZONE and use
	* unix/tclConfig.h.in:	AC_CHECK_MEMBERS([struct stat.st_blksize])
	* unix/tclUnixFCmd.c:	instead of AC_STRUCT_ST_BLKSIZE.
	* unix/configure:	Regenerated with autoconf-2.59.

2009-11-24  Andreas Kupries  <andreask@activestate.com>

	* library/tclIndex: Manually redone the part of tclIndex dealing with
	safe.tcl and tm.tcl. This part passes the testsuite. Note that
	automatic regeneration of this part is not possible because it wrongly
	puts 'safe::Setup' on the list, and wrongly leaves out 'safe::Log'
	which is more dynamically created than the generator expects.

	Further note that the file "clock.tcl" is explicitly loaded by
	"init.tcl", the first time the clock command is invoked. The relevant
	code can be found at line 172ff, roughly, the definition of the
	procedure 'clock'. This means none of the procedures of this file
	belong in the tclIndex. Another indicator that automatic regeneration
	of tclIndex is ill-advised.

2009-11-24  Donal K. Fellows  <dkf@users.sf.net>

	* generic/tclOO.c (FinalizeAlloc, Tcl_NewObjectInstance):
	[Bug 2903011]: Make it an error to destroy an object in a constructor,
	and also make sure that an object is not deleted twice in the error
	case.

2009-11-24  Pat Thoyts  <patthoyts@users.sourceforge.net>

	* tests/fCmd.test: [Bug 2893771]: Teach [file stat] to handle locked
	* win/tclWinFile.c: files so that [file exists] no longer lies.

2009-11-23  Kevin Kenny  <kennykb@acm.org>

	* tests/fCmd.test (fCmd-30.1): Changed registry location of the 'My
	Documents' folder to the one that's correct for Windows 2000, XP,
	Server 2003, Vista, Server 2008, and Windows 7. (See
	http://support.microsoft.com/kb/310746)

2009-11-23  Jan Nijtmans  <nijtmans@users.sf.net>

	* win/tclWinDde.c:	#undef STATIC_BUILD, in order to make sure
	* win/tclWinReg.c:	that Xxxxx_Init is always exported even when
	* generic/tclTest.c:	Tcl is built static (otherwise we cannot
				create a DLL).
	* generic/tclThreadTest.c: Make all functions static, except
				TclThread_Init.
	* tests/fCmd.test:	Enable fCmd-30.1 when registry is available.
	* win/tcl.m4:		Fix ${SHLIB_LD_LIBS} definition, fix conflicts
	* win/Makefile.in:	Simplifications related to tcl.m4 changes.
	* win/configure.in:	Between static libraries and import library on
				windows.
	* win/configure:	(regenerated)
	* win/makefile.vc:	Add stub library to necessary link lines.

2009-11-23  Kevin B. Kenny  <kennykb@acm.org>

	* generic/tclThreadTest.c (NewTestThread): [Bug 2901803]: Further
	machinations to get NewTestThread actually to launch the thread, not
	just compile.

2009-11-22  Donal K. Fellows  <dkf@users.sf.net>

	* generic/tclThreadTest.c (NewTestThread): [Bug 2901803]: Fix small
	error in function naming which blocked a threaded test build.

2009-11-19  Jan Nijtmans  <nijtmans@users.sf.net>

	* win/Makefile.in:	Create tcltest86.dll as dynamic Tcltest
				package.
	* generic/tclTest.c:	Remove extraneous prototypes, follow-up to
	* generic/tclTestObj.c:	[Bug 2883850]
	* tests/chanio.test:	Test-cases for fixed [Bug 2849797]
	* tests/io.test:
	* tests/safe.test:	Fix safe-10.1 and safe-10.4 test cases, making
				the wrong assumption that Tcltest is a static
				package.
	* generic/tclEncoding.c:[Bug 2857044]: Updated freeIntRepProc routines
	* generic/tclVar.c:	so that they set the typePtr field to NULL so
				that the Tcl_Obj is not left in an
				inconsistent state.
	* unix/tcl.m4:		[Patch 2883533]: tcl.m4 support for Haiku OS
	* unix/configure:	autoconf-2.59

2009-11-19  Don Porter  <dgp@users.sourceforge.net>

	* unix/tclAppInit.c:	[Bug 2883850, 2900542]: Repair broken build of
	* win/tclAppInit.c:	the tcltest executable.

2009-11-19  Donal K. Fellows  <dkf@users.sf.net>

	* library/auto.tcl (tcl_findLibrary):
	* library/clock.tcl (MakeUniquePrefixRegexp, MakeParseCodeFromFields)
	(SetupTimeZone, ProcessPosixTimeZone):	Restored the use of a literal
	* library/history.tcl (HistAdd):	'then' when following a multi-
	* library/safe.tcl (interpConfigure):	line test expresssion. It's an
	* library/tm.tcl (UnknownHandler):	aid to readability then.

2009-11-19  Jan Nijtmans  <nijtmans@users.sf.net>

	* generic/tclInt.h:      Make all internal initialization
	* generic/tclTest.c:     routines MODULE_SCOPE
	* generic/tclTestObj.c:
	* generic/tclTestProcBodyObj.c:
	* generic/tclThreadTest.c:
	* unix/Makefile.in:      Fix [Bug 2883850]: pkgIndex.tcl doesn't
	* unix/tclAppInit.c:     get created with static Tcl build
	* unix/tclXtTest.c:
	* unix/tclXtNotify.c:
	* unix/tclUnixTest.c:
	* win/Makefile.in:
	* win/tcl.m4:
	* win/configure:         (regenerated)
	* win/tclAppInit.c:
	* win/tclWinDde.c:       Always compile with Stubs.
	* win/tclWinReg.c:
	* win/tclWinTest.c:

2009-11-18  Jan Nijtmans  <nijtmans@users.sf.net>

	* doc/CrtChannel.3:	[Bug 2849797]: Fix channel name inconsistences
	* generic/tclIORChan.c:	as suggested by DKF.
	* generic/tclIO.c:	Minor *** POTENTIAL INCOMPATIBILITY ***
				because Tcl_CreateChannel() and derivatives
				now sometimes ignore their "chanName"
				argument.

	* generic/tclAsync.c:	Eliminate various gcc warnings (with -Wextra)
	* generic/tclBasic.c
	* generic/tclBinary.c
	* generic/tclCmdAH.c
	* generic/tclCmdIL.c
	* generic/tclCmdMZ.c
	* generic/tclCompile.c
	* generic/tclDate.c
	* generic/tclExecute.c
	* generic/tclDictObj.c
	* generic/tclIndexObj.c
	* generic/tclIOCmd.c
	* generic/tclIOUtil.c
	* generic/tclIORTrans.c
	* generic/tclOO.c
	* generic/tclZlib.c
	* generic/tclGetDate.y
	* win/tclWinInit.c
	* win/tclWinChan.c
	* win/tclWinConsole.c
	* win/tclWinNotify.c
	* win/tclWinReg.c
	* library/auto.tcl:		Eliminate "then" keyword
	* library/clock.tcl
	* library/history.tcl
	* library/safe.tcl
	* library/tm.tcl
	* library/http/http.tcl:	Eliminate unnecessary spaces
	* library/http1.0/http.tcl
	* library/msgcat/msgcat.tcl
	* library/opt/optparse.tcl
	* library/platform/platform.tcl
	* tools/tcltk-man2html.tcl
	* tools/tclZIC.tcl
	* tools/tsdPerf.c

2009-11-17  Andreas Kupries  <andreask@activestate.com>

	* unix/tclUnixChan.c (TtyParseMode): Partial undo of Donal's tidy-up
	from a few days ago (2009-11-9, not in ChangeLog). It seems that
	strchr is apparently a macro on AIX and reacts badly to pre-processor
	directives in its arguments.

2009-11-16  Alexandre Ferrieux  <ferrieux@users.sourceforge.net>

	* generic/tclEncoding.c:  [Bug 2891556]: Fix and improve test to
	* generic/tclTest.c:	  detect similar manifestations in the future.
	* tests/encoding.test:    Add tcltest support for finalization.

2009-11-15  Mo DeJong  <mdejong@users.sourceforge.net>

	* win/tclWinDde.c: Avoid gcc compiler warning by explicitly casting
	DdeCreateStringHandle argument.

2009-11-12  Andreas Kupries  <andreask@activestate.com>

	* generic/tclIO.c (CopyData): [Bug 2895565]: Dropped bogosity which
	* tests/io.test: used the number of _written_ bytes or character to
	update the counters for the read bytes/characters. New test io-53.11.
	This is a forward port from the 8.5 branch.

2009-11-11  Don Porter  <dgp@users.sourceforge.net>

	* generic/tclClock.c (TclClockInit):    Do not create [clock] support
	commands in safe interps.

2009-11-11  Jan Nijtmans  <nijtmans@users.sf.net>

	* library/http/http.tcl (http::geturl): [Bug 2891171]: URL checking
	too strict when using multiple question marks.
	* tests/http.test
	* library/http/pkgIndex.tcl:  Bump to http 2.8.2
	* unix/Makefile.in:
	* win/Makefile.in:

2009-11-11  Alexandre Ferrieux  <ferrieux@users.sourceforge.net>

	* generic/tclIO.c: Fix [Bug 2888099] (close discards ENOSPC error)
	                   by saving the errno from the first of two
	                   FlushChannel()s. Uneasy to test; might need
	                   specific channel drivers. Four-hands with aku.

2009-11-10  Pat Thoyts  <patthoyts@users.sourceforge.net>

	* tests/winFCmd.test: Cleanup directories that have been set chmod
	000. On Windows7 and Vista we really have no access and these were
	getting left behind.
	A few tests were changed to reflect the intent of the test where
	setting a directory chmod 000 should prevent any modification. This
	restriction was ignored on XP but is honoured on Vista

2009-11-10  Andreas Kupries  <andreask@activestate.com>

	* generic/tclBasic.c: Plug another leak in TCL_EVAL_DIRECT evaluation.
	Forward port from Tcl 8.5 branch, change by Don Porter.

	* generic/tclObj.c: [Bug 2895323]: Plug memory leak in
	TclContinuationsEnter(). Forward port from Tcl 8.5 branch, change by
	Don Porter.

2009-11-09  Stuart Cassoff  <stwo@users.sf.net>

	* win/README: [bug 2459744]: Removed outdated Msys + Mingw info.

2009-11-09  Andreas Kupries  <andreask@activestate.com>

	* generic/tclBasic.c (TclEvalObjEx): Moved the #280 decrement of
	refCount for the file path out of the branch after the whole
	conditional, closing a memory leak. Added clause on structure type to
	prevent seg.faulting. Forward port from valgrinding the Tcl 8.5
	branch.

	* tests/info.test: Resolve ambiguous resolution of variable "res".
	Forward port from 8.5

2009-11-08  Donal K. Fellows  <dkf@users.sf.net>

	* doc/string.n (bytelength): Noted that this command is not a good
	thing to use, and suggested a better alternatve. Also factored out the
	description of the indices into its own section.

2009-11-07  Pat Thoyts  <patthoyts@users.sourceforge.net>

	* tests/fCmd.test: [Bug 2891026]: Exclude tests using chmod 555
	directories on vista and win7. The current user has access denied and
	so cannot rename the directory without admin privileges.

2009-11-06  Andreas Kupries  <andreask@activestate.com>

	* library/safe.tcl (::safe::Setup): Added documentation of the
	contents of the state array. Also killed the 'InterpState' procedure
	with its upleveled variable/upvar combination, and replaced all uses
	with 'namespace upvar'.

2009-11-05  Andreas Kupries  <andreask@activestate.com>

	* library/safe.tcl: A series of patches which bring the SafeBase up to
	date with code guidelines, Tcl's features, also eliminating a number
	of inefficiencies along the way.
	(1) Changed all procedure names to be fully qualified.
	(2) Moved the procedures out of the namespace eval. Kept their
	locations. IOW, broke the namespace eval apart into small sections not
	covering the procedure definitions.
	(3) Reindented the code. Just lots of whitespace changes.
	Functionality unchanged.
	(4) Moved the multiple namespace eval's around. Command export at the
	top, everything else (var decls, argument parsing setup) at the
	bottom.
	(5) Moved the argument parsing setup into a procedure called when the
	code is loaded. Easier management of temporary data.
	(6) Replaced several uses of 'Set' with calls to the new procedure
	'InterpState' and direct access to the per-slave state array.
	(7) Replaced the remaining uses of 'Set' and others outside of the
	path/token handling, and deleted a number of procedures related to
	state array access which are not used any longer.
	(8) Converted the path token system to cache normalized paths and path
	<-> token conversions. Removed more procedures not used any longer.
	Removed the test cases 4.3 and 4.4 from safe.test. They were testing
	the now deleted command "InterpStateName".
	(9) Changed the log command setup so that logging is compiled out
	completely when disabled (default).
	(10) Misc. cleanup. Inlined IsInterp into CheckInterp, its only user.
	Consistent 'return -code error' for error reporting. Updated to use
	modern features (lassign, in/ni, dicts). The latter are used to keep a
	reverse path -> token map and quicker check of existence.
	(11) Fixed [Bug 2854929]: Recurse into all subdirs under all TM root
	dirs and put them on the access path.

2009-11-02  Kevin B. Kenny  <kennykb@acm.org>

	* library/tzdata/Asia/Novokuznetsk: New tzdata locale for Kemerovo
	oblast', which now keeps Novosibirsk time and not Kranoyarsk time.
	* library/tzdata/Asia/Damascus: Syrian DST changes.
	* library/tzdata/Asia/Hong_Kong: Hong Kong historic DST corrections.
	Olson tzdata2009q.

2009-11-02  Donal K. Fellows  <dkf@users.sf.net>

	* doc/object.n (DESCRIPTION): Substantive revision to make it clearer
	what the fundamental semantics of an object actually are.

2009-11-01  Joe Mistachkin  <joe@mistachkin.com>

	* doc/Cancel.3: Minor cosmetic fixes.
	* win/makefile.vc: Make htmlhelp target work again.  An extra set of
	double quotes around the definition of the HTML help compiler tool
	appears to be required.  Previously, there was one set of double
	quotes around the definition of the tool and one around the actual
	invocation.  This led to confusion because it was the only such tool
	path to include double quotes around its invocation.  Also, it was
	somewhat inflexible in the event that somebody needed to override the
	tool command to include arguments.  Therefore, even though it may look
	"wrong", there are now two double quotes on either side of the tool
	path definition.  This fixes the problem that currently prevents the
	htmlhelp target from building and maintains flexibility in case
	somebody needs to override it via the command line or an environment
	variable.

2009-11-01  Joe English  <jenglish@users.sourceforge.net>

	* doc/Eval.3, doc/Cancel.3: Move TIP#285 routines out of Eval.3 into
	their own manpage.

2009-10-31  Donal K. Fellows  <dkf@users.sf.net>

	* generic/tclBasic.c (ExprRoundFunc): [Bug 2889593]: Correctly report
	the expected number of arguments when generating an error for round().

2009-10-30  Pat Thoyts  <patthoyts@users.sourceforge.net>

	* tests/tcltest.test: When creating the notwritabledir we deny the
	current user access to delete the file. We must grant this right when
	we cleanup. Required on Windows 7 when the user does not automatically
	have administrator rights.

2009-10-29  Don Porter  <dgp@users.sourceforge.net>

	* generic/tcl.h:        Changed the typedef for the mp_digit type
	from:
		typedef unsigned long mp_digit;
	to:
		typedef unsigned int mp_digit;
	For 32-bit builds where "long" and "int" are two names for the same
	thing, this is no change at all.  For 64-bit builds, though, this
	causes the dp[] array of an mp_int to be made up of 32-bit elements
	instead of 64-bit elements.  This is a huge improvement because details
	elsewhere in the mp_int implementation cause only 28 bits of each
	element to be actually used storing number data.  Without this change
	bignums are over 50% wasted space on 64-bit systems.  [Bug 2800740].

	***POTENTIAL INCOMPATIBILITY***
	For 64-bit builds, callers of routines with (mp_digit) or (mp_digit *)
	arguments *will*, and callers of routines with (mp_int *) arguments
	*may* suffer both binary and stubs incompatibilities with Tcl releases
	8.5.0 - 8.5.7.  Such possibilities should be checked, and if such
	incompatibilities are present, suitable [package require] requirements
	on the Tcl release should be put in place to keep such built code
	[load]-ing only in Tcl interps that are compatible.

2009-10-29  Donal K. Fellows  <dkf@users.sf.net>

	* tests/dict.test: Make variable-clean and simplify tests by utilizing
	the fact that dictionaries have defined orders.

	* generic/tclZlib.c (TclZlibCmd): Remove accidental C99-ism which
	reportedly makes the AIX native compiler choke.

2009-10-29  Kevin B. Kenny  <kennykb@acm.org>

	* library/clock.tcl (LocalizeFormat):
	* tests/clock.test (clock-67.1):
	[Bug 2819334]: Corrected a problem where '%%' followed by a letter in
	a format group could expand recursively: %%R would turn into %%H:%M:%S

2009-10-28  Don Porter  <dgp@users.sourceforge.net>

	* generic/tclLiteral.c:	[Bug 2888044]: Fixed 2 bugs.
	* tests/info.test:	First, as noted in the comments of the
	TclCleanupLiteralTable routine, since the teardown of the intrep of
	one Tcl_Obj can cause the teardown of others in the same table, the
	full table cleanup must be done with care, but the code did not
	contain the same care demanded in the comment.  Second, recent
	additions to the info.test file had poor hygiene, leaving an array
	variable ::a lying around, which breaks later interp.test tests during
	a -singleproc 1 run of the test suite.

2009-10-28  Kevin B. Kenny  <kennykb@acm.org>

	* tests/fileName.test (fileName-20.[78]): Corrected poor test
	hygiene (failure to save and restore the working directory) that
	caused these two tests to fail on Windows (and [Bug 2806250] to be
	reopened).

2009-10-27  Don Porter  <dgp@users.sourceforge.net>

	* generic/tclPathObj.c: [Bug 2884203]: Missing refcount on cached
	normalized path caused crashes.

2009-10-27  Kevin B. Kenny  <kennykb@acm.org>

	* library/clock.tcl (ParseClockScanFormat): [Bug 2886852]: Corrected a
	problem where [clock scan] didn't load the timezone soon enough when
	processing a time format that lacked a complete date.
	* tests/clock.test (clock-66.1):
	Added a test case for the above bug.
	* library/tzdata/America/Argentina/Buenos_Aires:
	* library/tzdata/America/Argentina/Cordoba:
	* library/tzdata/America/Argentina/San_Luis:
	* library/tzdata/America/Argentina/Tucuman:
	New DST rules for Argentina. (Olson's tzdata2009p.)

2009-10-26  Don Porter  <dgp@users.sourceforge.net>

	* unix/Makefile.in:	Remove $(PACKAGE).* and prototype from the
	`make distclean` target.  Completes 2009-10-20 commit.

2009-10-24  Kevin B. Kenny  <kennykb@acm.org>

	* library/clock.tcl (ProcessPosixTimeZone):
	Corrected a regression in the fix to [Bug 2207436] that caused
	[clock] to apply EU daylight saving time rules in the US.
	Thanks to Karl Lehenbauer for reporting this regression.
	* tests/clock.test (clock-52.4):
	Added a regression test for the above bug.
	* library/tzdata/Asia/Dhaka:
	* library/tzdata/Asia/Karachi:
	New DST rules for Bangladesh and Pakistan. (Olson's tzdata2009o.)

2009-10-23  Andreas Kupries  <andreask@activestate.com>

	* generic/tclIO.c (FlushChannel): Skip OutputProc for low-level
	0-length writes. When closing pipes which have already been closed
	not skipping leads to spurious SIG_PIPE signals. Reported by
	Mikhail Teterin <mi+thun@aldan.algebra.com>.

2009-10-22  Donal K. Fellows  <dkf@users.sf.net>

	* generic/tclOOBasic.c (TclOO_Object_VarName): [Bug 2883857]: Allow
	the passing of array element names through this method.

2009-10-21  Donal K. Fellows  <dkf@users.sf.net>

	* generic/tclPosixStr.c: [Bug 2882561]: Work around oddity on Haiku OS
	where SIGSEGV and SIGBUS are the same value.

	* generic/tclTrace.c (StringTraceProc): [Bug 2881259]: Added back cast
	to work around silly bug in MSVC's handling of auto-casting.

2009-10-20  Don Porter  <dgp@users.sourceforge.net>

	* unix/Makefile.in:	Removed the long outdated and broken targets
	package-* that were for building Solaris packages.  Appears that the
	pieces needed for these targets to function have never been present in
	the current era of Tcl development and belong completely to Tcl
	pre-history.

2009-10-19  Don Porter  <dgp@users.sourceforge.net>

	* generic/tclIO.c:      [Patch 2107634]: Revised ReadChars and
	FilterInputBytes routines to permit reads to continue up to the string
	limits of Tcl values.  Before revisions, large read attempts could
	panic when as little as half the limiting value length was reached.
	Thanks to Sean Morrison and Bob Parker for their roles in the fix.

2009-10-18  Joe Mistachkin  <joe@mistachkin.com>

	* generic/tclObj.c (TclDbDumpActiveObjects, TclDbInitNewObj)
	(Tcl_DbIncrRefCount, Tcl_DbDecrRefCount, Tcl_DbIsShared):
	[Bug 2871908]: Enforce separation of concerns between the lineCLPtr
	and objThreadMap thread specific data members.

2009-10-18  Joe Mistachkin  <joe@mistachkin.com>

	* tests/thread.test (thread-4.[345]): [Bug 1565466]: Correct tests to
	save their error state before the final call to threadReap just in case
	it triggers an "invalid thread id" error.  This error can occur if one
	or more of the target threads has exited prior to the attempt to send
	it an asynchronous exit command.

2009-10-17  Donal K. Fellows  <dkf@users.sf.net>

	* generic/tclVar.c (UnsetVarStruct, TclDeleteNamespaceVars)
	(TclDeleteCompiledLocalVars, DeleteArray):
	* generic/tclTrace.c (Tcl_UntraceVar2): [Bug 2629338]: Stop traces
	that are deleted part way through (a feature used by tdom) from
	causing freed memory to be accessed.

2009-10-08  Donal K. Fellows  <dkf@users.sf.net>

	* generic/tclDictObj.c (DictIncrCmd): [Bug 2874678]: Don't leak any
	bignums when doing [dict incr] with a value.
	* tests/dict.test (dict-19.3): Memory leak detection code.

2009-10-07  Andreas Kupries  <andreask@activestate.com>

	* generic/tclObj.c: [Bug 2871908]: Plug memory leaks of objThreadMap
	and lineCLPtr hashtables.  Also make the names of the continuation
	line information initialization and finalization functions more
	consistent. Patch supplied by Joe Mistachkin <joe@mistachkin.com>.

	* generic/tclIORChan.c (ErrnoReturn): Replace hardwired constant 11
	with proper errno #define, EAGAIN. What was I thinking? The BSD's have
	a different errno assignment and break with the hardwired number.
	Reported by emiliano on the chat.

2009-10-06  Don Porter  <dgp@users.sourceforge.net>

	* generic/tclInterp.c (SlaveEval): Agressive stomping of internal reps
	was added as part of the NRE patch of 2008-07-13.  This doesn't appear
	to actually be needed, and it hurts quite a bit when large lists lose
	their intreps and require reparsing.  Thanks to Ashok Nadkarni for
	reporting the problem.

	* generic/tclTomMathInt.h (new): Public header tclTomMath.h had
	* generic/tclTomMath.h:	dependence on private headers, breaking use
	* generic/tommath.h:	by extensions [Bug 1941434].

2009-10-05  Andreas Kupries  <andreask@activestate.com>

	* library/safe.tcl (AliasGlob): Fixed conversion of catch to
	  try/finally, it had an 'on ok msg' branch missing, causing a
	  silent error immediately, and bogus glob results, breaking
	  search for Tcl modules.

2009-10-04  Daniel Steffen  <das@users.sourceforge.net>

	* macosx/tclMacOSXBundle.c:	Workaround CF memory managment bug in
	* unix/tclUnixInit.c:		Mac OS X 10.4 & earlier. [Bug 2569449]

2009-10-02  Kevin B. Kenny  <kennykb@acm.org>

	* library/tzdata/Africa/Cairo:
	* library/tzdata/Asia/Gaza:
	* library/tzdata/Asia/Karachi:
	* library/tzdata/Pacific/Apia:	Olson's tzdata2009n.

2009-09-29  Don Porter  <dgp@users.sourceforge.net>

	* generic/tclDictObj.c:		[Bug 2857044]: Updated freeIntRepProc
	* generic/tclExecute.c:		routines so that they set the typePtr
	* generic/tclIO.c:		field to NULL so that the Tcl_Obj is
	* generic/tclIndexObj.c:	not left in an inconsistent state.
	* generic/tclInt.h:
	* generic/tclListObj.c:
	* generic/tclNamesp.c:
	* generic/tclOOCall.c:
	* generic/tclObj.c:
	* generic/tclPathObj.c:
	* generic/tclProc.c:
	* generic/tclRegexp.c:
	* generic/tclStringObj.c:

	* generic/tclAlloc.c:           Cleaned up various routines in the
	* generic/tclCkalloc.c:         call stacks for memory allocation to
	* generic/tclInt.h:             guarantee that any size values computed
	* generic/tclThreadAlloc.c:     are within the domains of the routines
	they get passed to.  [Bugs 2557696 and 2557796].

2009-09-28  Don Porter  <dgp@users.sourceforge.net>

	* generic/tclCmdMZ.c:	Replaced TclProcessReturn() calls with
	* tests/error.test:	Tcl_SetReturnOptions() calls as a simple fix
	for [Bug 2855247].  Thanks to Anton Kovalenko for the report and fix.
	Additional fixes for other failures demonstrated by new tests.

2009-09-27  Don Porter  <dgp@users.sourceforge.net>

	* tests/error.test (error-15.8.*):	Coverage tests illustrating
	flaws in the propagation of return options by [try].

2009-09-26  Donal K. Fellows  <dkf@users.sf.net>

	* unix/tclooConfig.sh, win/tclooConfig.sh: [Bug 2026844]: Added dummy
	versions of tclooConfig.sh that make it easier to build extensions
	against both Tcl8.5+TclOO-standalone and Tcl8.6.

2009-09-24  Don Porter  <dgp@users.sourceforge.net>

	TIP #356 IMPLEMENTATION

	* generic/tcl.decls:	Promote internal routine TclNRSubstObj()
	* generic/tclCmdMZ.c:	to public Tcl_NRSubstObj().  Still needs docs.
	* generic/tclCompile.c:
	* generic/tclInt.h:

	* generic/tclDecls.h:	make genstubs
	* generic/tclStubInit.c:

2009-09-23  Miguel Sofer  <msofer@users.sf.net>

	* doc/namespace.n: the description of [namespace unknown] failed
	to mention [namespace path]: fixed. Thx emiliano.

2009-09-21  Mo DeJong  <mdejong@users.sourceforge.net>

	* tests/regexp.test: Added check for error message from
	unbalanced [] in regexp. Added additional simple test cases
	of basic regsub command.

2009-09-21  Don Porter  <dgp@users.sourceforge.net>

	* generic/tclCompile.c:	Correct botch in the conversion of
	Tcl_SubstObj().  Thanks to Kevin Kenny for detection and report.

2009-09-17  Don Porter  <dgp@users.sourceforge.net>

	* generic/tclCompile.c:	Re-implement Tcl_SubstObj() as a simple
	* generic/tclParse.c:	wrapper around TclNRSubstObj().  This has
	* tests/basic.test:	the effect of caching compiled bytecode in
	* tests/parse.test:	the value to be substituted.  Note that
	Tcl_SubstObj() now exists only for extensions.  Tcl itself no longer
	makes any use of it.  Note also that TclSubstTokens() is now reachable
	only by Tcl_EvalEx() and Tcl_ParseVar() so tests aiming to test its
	functioning needed adjustment to still have the intended effect.

2009-09-16  Alexandre Ferrieux  <ferrieux@users.sourceforge.net>

	* generic/tclObj.c:   Extended ::tcl::unsupported::representation.

2009-09-11  Don Porter  <dgp@users.sourceforge.net>

	* generic/tclBasic.c:	Completed the NR-enabling of [subst].
	* generic/tclCmdMZ.c:	[Bug 2314561].
	* generic/tclCompCmds.c:
	* generic/tclCompile.c:
	* generic/tclInt.h:
	* tests/coroutine.test:
	* tests/parse.test:

2009-09-11  Donal K. Fellows  <dkf@users.sf.net>

	* tests/http.test: Added in cleaning up of http tokens for each test
	to reduce amount of global-variable pollution.

2009-09-10  Donal K. Fellows  <dkf@users.sf.net>

	* library/http/http.tcl (http::Event): [Bug 2849860]: Handle charset
	names in double quotes; some servers like generating them like that.

2009-09-07  Don Porter  <dgp@users.sourceforge.net>

	* generic/tclParse.c:	[Bug 2850901]: Corrected line counting error
	* tests/into.test:	in multi-command script substitutions.

2009-09-07  Daniel Steffen  <das@users.sourceforge.net>

	* generic/tclExecute.c:	Fix potential uninitialized variable use and
	* generic/tclFCmd.c:	null dereference flagged by clang static
	* generic/tclProc.c:	analyzer.
	* generic/tclTimer.c:
	* generic/tclUtf.c:

	* generic/tclExecute.c:	Silence false positives from clang static
	* generic/tclIO.c:	analyzer about potential null dereference.
	* generic/tclScan.c:
	* generic/tclCompExpr.c:

2009-09-04  Don Porter  <dgp@users.sourceforge.net>

	* generic/tclCompCmds.c (TclCompileSubstCmd): [Bug 2314561]:
	* generic/tclBasic.c:	Added a bytecode compiler routine for the
	* generic/tclCmdMZ.c:	[subst] command. This is a partial solution to
	* generic/tclCompile.c:	the need to NR-enable [subst] since bytecode
	* generic/tclCompile.h:	execution is already NR-enabled. Two new
	* generic/tclExecute.c:	bytecode instructions, INST_NOP and
	* generic/tclInt.h:	INST_RETURN_CODE_BRANCH were added to support
	* generic/tclParse.c:	the new routine.  INST_RETURN_CODE_BRANCH is
	* tests/basic.test:	likely to be useful in any future effort to
	* tests/info.test:	add a bytecode compiler routine for [try].
	* tests/parse.test:

2009-09-03  Donal K. Fellows  <dkf@users.sf.net>

	* doc/LinkVar.3: [Bug 2844962]: Added documentation of issues relating
	to use of this API in a multi-threaded environment.

2009-09-01  Andreas Kupries  <andreask@activestate.com>

	* generic/tclIORTrans.c (ReflectInput): Remove error response to
	0-result from method 'limit?' of transformations. Return the number of
	copied bytes instead, which is possibly nothing. The latter then
	triggers EOF handling in the higher layers, making the 0-result of
	limit? the way to inject artificial EOF's into the data stream.

2009-09-01  Don Porter  <dgp@users.sourceforge.net>

	* library/tcltest/tcltest.tcl:  Bump to tcltest 2.3.2 after revision
	* library/tcltest/pkgIndex.tcl: to verbose error message.
	* unix/Makefile.in:
	* win/Makefile.in:

2009-08-27  Don Porter  <dgp@users.sourceforge.net>

	* generic/tclStringObj.c:       [Bug 2845535]: A few more string
	overflow cases in [format].

2009-08-25  Andreas Kupries  <andreask@activestate.com>

	* generic/tclBasic.c (Tcl_CreateInterp, Tcl_EvalTokensStandard)
	(Tcl_EvalEx, TclEvalEx, TclAdvanceContinuations, TclNREvalObjEx):
	* generic/tclCmdMZ.c (Tcl_SwitchObjCmd, TclListLines):
	* generic/tclCompCmds.c (*):
	* generic/tclCompile.c (TclSetByteCodeFromAny, TclInitCompileEnv)
	(TclFreeCompileEnv, TclCompileScript, TclCompileTokens):
	* generic/tclCompile.h (CompileEnv):
	* generic/tclInt.h (ContLineLoc, Interp):
	* generic/tclObj.c (ThreadSpecificData, ContLineLocFree)
	(TclThreadFinalizeObjects, TclInitObjSubsystem, TclContinuationsEnter,
	(TclContinuationsEnterDerived, TclContinuationsCopy, TclFreeObj)
	(TclContinuationsGet):
	* generic/tclParse.c (TclSubstTokens, Tcl_SubstObj):
	* generic/tclProc.c (TclCreateProc):
	* generic/tclVar.c (TclPtrSetVar):
	* tests/info.test (info-30.0-24):

	Extended the parser, compiler, and execution engine with code and
	attendant data structures tracking the position of continuation lines
	which are not visible in the resulting script Tcl_Obj*'s, to properly
	account for them while counting lines for #280.

2009-08-24  Daniel Steffen  <das@users.sourceforge.net>

	* generic/tclInt.h: Annotate Tcl_Panic as noreturn for clang static
	analyzer in PURIFY builds, replacing preprocessor/assert technique.

	* macosx/tclMacOSXNotify.c: Fix multiple issues with nested event loops
	when CoreFoundation notifier is running in embedded mode. (Fixes
	problems in TkAqua Cocoa reported by Youness Alaoui on tcl-mac)

2009-08-21  Don Porter  <dgp@users.sourceforge.net>

	* generic/tclFileName.c: Correct regression in [Bug 2837800] fix.
	* tests/fileName.test:

2009-08-20  Don Porter  <dgp@users.sourceforge.net>

	* generic/tclFileName.c: [Bug 2837800]: Correct the result produced by
	[glob */test] when * matches something like ~foo.

	* generic/tclPathObj.c: [Bug 2806250]: Prevent the storage of strings
	starting with ~ in the "tail" part (normPathPtr field) of the path
	intrep when PATHFLAGS != 0.  This establishes the assumptions relied
	on elsewhere that the name stored there is a relative path.  Also
	refactored to make an AppendPath() routine instead of the cut/paste
	stanzas that were littered throughout.

2009-08-20  Donal K. Fellows  <dkf@users.sf.net>

	* generic/tclCmdIL.c (TclNRIfObjCmd): [Bug 2823276]: Make [if]
	NRE-safe on all arguments when interpreted.
	(Tcl_LsortObjCmd): Close off memory leak.

2009-08-19  Donal K. Fellows  <dkf@users.sf.net>

	* generic/tclCmdAH.c (TclNRForObjCmd, etc.): [Bug 2823276]: Make [for]
	and [while] into NRE-safe commands, even when interpreted.

2009-08-18  Don Porter  <dgp@users.sourceforge.net>

	* generic/tclPathObj.c: [Bug 2837800]: Added NULL check to prevent
	* tests/fileName.test:  crashes during [glob].

2009-08-16  Jan Nijtmans  <nijtmans@users.sf.net>

	* unix/dltest/pkge.c:  const addition
	* unix/tclUnixThrd.c:  Use <pthread.h> in stead of "pthread.h"
	* win/tclWinDde.c:     Eliminate some more gcc warnings
	* win/tclWinReg.c:
	* generic/tclInt.h:    Change ForIterData, make it const-safe.
	* generic/tclCmdAH.c:

2009-08-12  Don Porter  <dgp@users.sourceforge.net>

	TIP #353 IMPLEMENTATION

	* doc/NRE.3:		New public routine Tcl_NRExprObj() permits
	* generic/tcl.decls:	extension commands to evaluate Tcl expressions
	* generic/tclBasic.c:	in NR-enabled command procedures.
	* generic/tclCmdAH.c:
	* generic/tclExecute.c:
	* generic/tclInt.h:
	* generic/tclObj.c:
	* tests/expr.test:

	* generic/tclDecls.h:		make genstubs
	* generic/tclStubInit.c:

2009-08-06  Andreas Kupries  <andreask@activestate.com>

	* doc/refchan.n [Bug 2827000]: Extended the implementation of
	* generic/tclIORChan.c: reflective channels (TIP 219, method
	* tests/ioCmd.test: 'read'), enabling handlers to signal EAGAIN to
	indicate 'no data, but not at EOF either', and other system
	errors. Updated documentation, extended testsuite (New test cases
	iocmd*-23.{9,10}).

2009-08-02  Miguel Sofer  <msofer@users.sf.net>

	* tests/coroutine.test: fix testfile cleanup

2009-08-02  Donal K. Fellows  <dkf@users.sf.net>

	* generic/tclObj.c (Tcl_RepresentationCmd): Added an unsupported
	command for reporting the representation of an object. Result string
	is deliberately a bit obstructive so that people are not encouraged to
	make code that depends on it; it's a debugging tool only!

	* unix/tclUnixFCmd.c (GetOwnerAttribute, SetOwnerAttribute)
	(GetGroupAttribute, SetGroupAttribute): [Bug 1942222]: Stop calling
	* unix/tclUnixFile.c (TclpGetUserHome): endpwent() and endgrent();
	they've been unnecessary for ages.

2009-08-02  Jan Nijtmans  <nijtmans@users.sf.net>

	* win/tclWin32Dll.c: Eliminate TclWinResetInterfaceEncodings, since it
	* win/tclWinInit.c:  does exactly the same as TclWinEncodingsCleanup,
	* win/tclWinInt.h:   make sure that tclWinProcs and
			     tclWinTCharEncoding are always set and reset
			     concurrently.
	* win/tclWinFCmd.c:  Correct check for win95

2009-07-31  Don Porter  <dgp@users.sourceforge.net>

	* generic/tclStringObj.c: [Bug 2830354]:	Corrected failure to
	* tests/format.test:		grow buffer when format spec request
	large width floating point values.  Thanks to Clemens Misch.

2009-07-26  Donal K. Fellows  <dkf@users.sf.net>

	* library/auto.tcl (tcl_findLibrary, auto_mkindex):
	* library/package.tcl (pkg_mkIndex, tclPkgUnknown, MacOSXPkgUnknown):
	* library/safe.tcl (interpAddToAccessPath, interpDelete, AliasGlob):
	(AliasSource, AliasLoad, AliasEncoding):
	* library/tm.tcl (UnknownHandler): Simplify by swapping some [catch]
	gymnastics for use of [try].

2009-07-26 Alexandre Ferrieux  <ferrieux@users.sourceforge.net>

	* tools/genStubs.tcl: Forced LF translation when generating .h's to
	avoid spurious diffs when regenerating on a Windows box.

2009-07-26  Jan Nijtmans  <nijtmans@users.sf.net>

	* win/Makefile.in: [Bug 2827066]: msys build --enable-symbols broken
	* win/tcl.m4:	   And modified the same for unicows.dll, as a
	* win/configure:   preparation for [Enh 2819611].

2009-07-25  Donal K. Fellows  <dkf@users.sf.net>

	* library/history.tcl (history): Reworked the history mechanism in
	terms of ensembles, rather than the ad hoc ensemble-lite mechanism
	used previously.

2009-07-24  Donal K. Fellows  <dkf@users.sf.net>

	* doc/self.n (self class): [Bug 2704302]: Add some text to make it
	clearer how to get the name of the current object's class.

2009-07-23  Andreas Kupries  <andreask@activestate.com>

	* generic/tclIO.c (Tcl_GetChannelHandle): [Bug 2826248]: Do not crash
	* generic/tclPipe.c (FileForRedirect): for getHandleProc == NULL, this
	is allowed. Provide a nice error message in the bypass area. Updated
	caller to check the bypass for a mesage. Bug reported by Andy
	Sonnenburg <andy22286@users.sourceforge.net>

2009-07-23  Joe Mistachkin  <joe@mistachkin.com>

	* generic/tclNotify.c: [Bug 2820349]: Ensure that queued events are
	freed once processed.

2009-07-22  Jan Nijtmans  <nijtmans@users.sf.net>

	* macosx/tclMacOSXFCmd.c: CONST -> const
	* generic/tclGetDate.y:
	* generic/tclDate.c:
	* generic/tclLiteral.c: (char *) cast in ckfree call
	* generic/tclPanic.c: [Feature Request 2814786]: remove TclpPanic
	* generic/tclInt.h
	* unix/tclUnixPort.h
	* win/tclWinPort.h

2009-07-22 Alexandre Ferrieux  <ferrieux@users.sourceforge.net>

	* generic/tclEvent.c: [Bug 2001201 again]: Refined the 20090617 patch
	on [exit] streamlining, so that it now correctly calls thread exit
	handlers for the calling thread, including <Destroy> bindings in Tk.

2009-07-21  Kevin B. Kenny  <kennykb@acm.org>

	* library/tzdata/Asia/Dhaka:
	* library/tzdata/Indian/Mauritius: Olson's tzdata2009k.

2009-07-20  Donal K. Fellows  <dkf@users.sf.net>

	* generic/tclCmdMZ.c (StringIsCmd): Reorganize so that [string is] is
	more efficient when parsing things that are correct, at a cost of
	making the empty string test slightly more costly. With this, the cost
	of doing [string is integer -strict $x] matches [catch {expr {$x+0}}]
	in the successful case, and greatly outstrips it in the failing case.

2009-07-19  Donal K. Fellows  <dkf@users.sf.net>

	* generic/tclOO.decls, generic/tclOO.c (Tcl_GetObjectName): Expose a
	function for efficiently returning the current name of an object.

2009-07-18  Daniel Steffen  <das@users.sourceforge.net>

	* unix/Makefile.in: Define NDEBUG in optimized (non-symbols) build to
	disable NRE assert()s and threaded allocator range checks.

2009-07-16  Don Porter  <dgp@users.sourceforge.net>

	* generic/tclBinary.c:	Removed unused variables.
	* generic/tclCmdIL.c:
	* generic/tclCompile.c:
	* generic/tclExecute.c:
	* generic/tclHash.c:
	* generic/tclIOUtil.c:
	* generic/tclVar.c:

	* generic/tclBasic.c:	Silence compiler warnings about ClientData.
	* generic/tclProc.c:

	* generic/tclScan.c:    Typo in ACCEPT_NAN configuration.

	* generic/tclStrToD.c:  [Bug 2819200]: Set floating point control
	register on MIPS systems so that the gradual underflow expected by Tcl
	is in effect.

2009-07-15  Donal K. Fellows  <dkf@users.sf.net>

	* generic/tclInt.h (Namespace):		   Added machinery to allow
	* generic/tclNamesp.c (many functions):	   reduction of memory used
	* generic/tclResolve.c (BumpCmdRefEpochs): by namespaces. Currently
	#ifdef'ed out because of compatibility concerns.

	* generic/tclInt.decls: Added four functions for better integration
	with itcl-ng.

2009-07-14  Kevin B. Kenny  <kennykb@acm.org>

	* generic/tclInt.h (TclNRSwitchObjCmd):
	* generic/tclBasic.c (builtInCmds):
	* generic/tclCmdMZ.c (Tcl_SwitchObjCmd):
	* tests/switch.test (switch-15.1):
	[Bug 2821401]: Make non-bytecoded [switch] command aware of NRE.

2009-07-13  Andreas Kupries  <andreask@activestate.com>

	* generic/tclCompile.c (TclInitCompileEnv, EnterCmdWordIndex)
	(TclCleanupByteCode, TclCompileScript):
	* generic/tclExecute.c (TclCompileObj, TclExecuteByteCode):
	* tclCompile.h (ExtCmdLoc):
	* tclInt.h (ExtIndex, CFWordBC, CmdFrame):
	* tclBasic.c (DeleteInterpProc, TclArgumentBCEnter)
	(TclArgumentBCRelease, TclArgumentGet, SAVE_CONTEXT)
	(RESTORE_CONTEXT, NRCoroutineExitCallback, TclNRCoroutineObjCmd):
	* generic/tclCmdAH.c (TclNRForObjCmd, TclNRForIterCallback,
	(ForNextCallback):
	* generic/tclCmdMZ.c (TclNRWhileObjCmd):

	Extended the bytecode compiler initialization to recognize the
	compilation of whole files (NRE enabled 'source' command) and switch
	to the counting of absolute lines in that case.

	Further extended the bytecode compiler to track the start line in the
	generated information, and modified the bytecode execution to
	recompile an object if the location as per the calling context doesn't
	match the location saved in the bytecode. This part could be optimized
	more by using more memory to keep all possibilities which occur
	around, or by just adjusting the location information instead of a
	total recompile.

	Reworked the handling of literal command arguments in bytecode to be
	saved (compiler) and used (execution) per command (See the
	TCL_INVOKE_STK* instructions), and not per the whole bytecode. This,
	and the previous change remove the problems with location data caused
	by literal sharing (across whole files, but also proc bodies).
	Simplified the associated datastructures (ExtIndex is gone, as is the
	function EnterCmdWordIndex).

	The last change causes the hashtable 'lineLABCPtr' to be state which
	has to be kept per coroutine, like the CmdFrame stack. Reworked the
	coroutine support code to create, delete and switch the information as
	needed. Further reworked the tailcall command as well, it has to pop
	its own arguments when run in a bytecode context to keep a proper
	stack in 'lineLABCPtr'.

	Fixed the mishandling of line information in the NRE-enabled 'for' and
	'while' commands introduced when both were made to share their
	iteration callbacks without taking into account that the loop body is
	found in different words of the command. Introduced a separate data
	structure to hold all the callback information, as we went over the
	limit of 4 direct client-data values for NRE callbacks.

	The above fixes [Bug 1605269].

2009-07-12  Donal K. Fellows  <dkf@users.sf.net>

	* generic/tclCmdMZ.c (StringIndexCmd, StringEqualCmd, StringCmpCmd):
	* generic/tclExecute.c (TclExecuteByteCode): [Bug 2637173]: Factor out
	* generic/tclInt.h (TclIsPureByteArray):     the code to determine if
	* generic/tclUtil.c (TclStringMatchObj):     it is safe to work with
	byte arrays directly, so that we get the check correct _once_.

	* generic/tclOOCall.c (TclOOGetCallContext): [Bug 1895546]: Changed
	* generic/tclOO.c (TclOOObjectCmdCore):	     the way that the cache is
	managed so that when itcl does cunning things, those cunning things
	can be cached properly.

2009-07-11  Donal K. Fellows  <dkf@users.sf.net>

	* doc/vwait.n: Substantially increased the discussion of issues and
	work-arounds relating to nested vwaits, following discussion on the
	tcl-core mailing list on the topic.

2009-07-10  Pat Thoyts  <patthoyts@users.sourceforge.net>

	* tests/zlib.test:   ZlibTransformClose may be called with a NULL
	* generic/tclZlib.c: interpreter during finalization and
	Tcl_SetChannelError requires a list. Added some tests to ensure error
	propagation from the zlib library to the interp.

2009-07-09  Pat Thoyts  <patthoyts@users.sourceforge.net>

	* tests/zlib.test: [Bug 2818131]: Added tests and fixed a typo that
	broke [zlib push] for deflate format.

2009-07-09  Donal K. Fellows  <dkf@users.sf.net>

	* compat/mkstemp.c (mkstemp): [Bug 2819227]: Use rand() for random
	numbers as it is more portable.

2009-07-05  Donal K. Fellows  <dkf@users.sf.net>

	* generic/tclZlib.c (ZlibTransformWatch): Correct the handling of
	events so that channel transforms work with things like an asynch
	[chan copy]. Problem reported by Pat Thoyts.

2009-07-01  Pat Thoyts  <patthoyts@users.sourceforge.net>

	* win/tclWinInt.h:   [Bug 2806622]: Handle the GetUserName API call
	* win/tclWin32Dll.c: via the tclWinProcs indirection structure. This
	* win/tclWinInit.c:  fixes a problem obtaining the username when the
	USERNAME environment variable is unset.

2009-06-30  Daniel Steffen  <das@users.sourceforge.net>

	* generic/tclInt.h:		Add assert macros for clang static
	* generic/tclPanic.c:		analyzer and redefine Tcl_Panic to
	* generic/tclStubInit.c:	assert after panic in clang PURIFY
					builds.

	* generic/tclCmdIL.c:		Add clang assert for false positive
					from static analyzer.

2009-06-26  Daniel Steffen  <das@users.sourceforge.net>

	* macosx/Tcl-Common.xcconfig:	 Update projects for Xcode 3.1 and
	* macosx/Tcl.xcode/*:		 3.2, standardize on gcc 4.2, remove
	* macosx/Tcl.xcodeproj/*:	 obsolete configurations and pre-Xcode
	* macosx/Tcl.pbproj/* (removed): project.

	* macosx/README:		 Update project docs, cleanup.

	* unix/Makefile.in:		 Update dist target for project
					 changes.

2009-06-24  Donal K. Fellows  <dkf@users.sf.net>

	* tests/oo.test (oo-19.1): [Bug 2811598]: Make more resilient.

2009-06-24  Pat Thoyts  <patthoyts@users.sourceforge.net>

	* tests/http11.test: [Bug 2811492]: Clean up procs after testing.

2009-06-18  Donal K. Fellows  <dkf@users.sf.net>

	* generic/tclCkalloc.c (MemoryCmd): [Bug 988703]:
	* generic/tclObj.c (ObjData, TclFinalizeThreadObjects): Add mechanism
	for discovering what Tcl_Objs are allocated when built for memory
	debugging. Developed by Joe Mistachkin.

2009-06-17 Alexandre Ferrieux  <ferrieux@users.sourceforge.net>

	* generic/tclEvent.c: Applied a patch by George Peter Staplin
	drastically reducing the ambition of [exit] wrt finalization, and
	thus solving many multi-thread teardown issues. [Bugs 2001201,
	486399, and possibly 597575, 990457, 1437595, 2750491]

2009-06-15  Don Porter  <dgp@users.sourceforge.net>

	* generic/tclStringObj.c: sprintf() -> Tcl_ObjPrintf() conversion.

2009-06-15  Reinhard Max  <max@suse.de>

	* unix/tclUnixPort.h: Move all socket-related code from tclUnixChan.c
	* unix/tclUnixChan.c: to tclUnixSock.c.
	* unix/tclUnixSock.c:

2009-06-15  Donal K. Fellows  <dkf@users.sf.net>

	* tools/tcltk-man2html.tcl (make-man-pages): [Patch 557486]: Apply
	last remaining meaningful part of this patch, a clean up of some
	closing tags.

2009-06-13  Don Porter  <dgp@users.sourceforge.net>

	* generic/tclCompile.c: [Bug 2802881]: The value stashed in
	* generic/tclProc.c:    iPtr->compiledProcPtr when compiling a proc
	* tests/execute.test:   survives too long. We only need it there long
	enough for the right TclInitCompileEnv() call to re-stash it into
	envPtr->procPtr.  Once that is done, the CompileEnv controls.  If we
	let the value of iPtr->compiledProcPtr linger, though, then any other
	bytecode compile operation that takes place will also have its
	CompileEnv initialized with it, and that's not correct.  The value is
	meant to control the compile of the proc body only, not other compile
	tasks that happen along.  Thanks to Carlos Tasada for discovering and
	reporting the problem.

2009-06-10  Don Porter  <dgp@users.sourceforge.net>

	* generic/tclStringObj.c:       [Bug 2801413]: Revised [format] to not
	overflow the integer calculations computing the length of the %ll
	formats of really big integers.  Also added protections so that
	[format]s that would produce results overflowing the maximum string
	length of Tcl values throw a normal Tcl error instead of a panic.

	* generic/tclStringObj.c:	[Bug 2803109]: Corrected failures to
	deal with the "pure unicode" representation of an empty string.
	Thanks to Julian Noble for reporting the problem.

2006-06-09  Kevin B. Kenny  <kennykb@acm.org>

	* generic/tclGetDate.y: Fixed a thread safety bug in the generated
	* library/clock.tcl:    Bison parser (needed a %pure-parser
	* tests/clock.test:     declaration to avoid static variables).
				Discovered that the %pure-parser declaration
	                        allowed for returning the Bison error message
	                        to the Tcl caller in the event of a syntax
	                        error, so did so.
	* generic/tclDate.c: bison 2.3

2006-06-08  Kevin B. Kenny  <kennykb@acm.org>

	* library/tzdata/Asia/Dhaka: New DST rule for Bangladesh. (Olson's
	tzdata2009i.)

2009-06-08  Donal K. Fellows  <dkf@users.sf.net>

	* doc/copy.n: Fix error in example spotted by Venkat Iyer.

2009-06-02  Don Porter  <dgp@users.sourceforge.net>

	* generic/tclExecute.c: Replace dynamically-initialized table with a
	table of static constants in the lookup table for exponent operator
	computations that fit in a 64 bit integer result.

	* generic/tclExecute.c: [Bug 2798543]: Corrected implementations and
	selection logic of the INST_EXPON instruction.

2009-06-01  Don Porter  <dgp@users.sourceforge.net>

	* tests/expr.test:      [Bug 2798543]: Added many tests demonstrating
	the broken cases.

009-05-30  Kevin B. Kenny  <kennykb@acm.org>

	* library/tzdata/Africa/Cairo:
	* library/tzdata/Asia/Amman: Olson's tzdata2009h.

2009-05-29  Andreas Kupries  <andreask@activestate.com>

	* library/platform/platform.tcl: Fixed handling of cpu ia64,
	* library/platform/pkgIndex.tcl: taking ia64_32 into account
	* unix/Makefile.in: now. Bumped version to 1.0.5. Updated the
	* win/Makefile.in: installation commands.

2009-05-26 Alexandre Ferrieux  <ferrieux@users.sourceforge.net>

	* doc/expr.n: Fixed documentation of the right-associativity of
	the ** operator. (spotted by kbk)

2009-05-14  Donal K. Fellows  <dkf@users.sf.net>

	* generic/tclOOInfo.c (InfoObjectNsCmd): Added introspection mechanism
	for finding out what an object's namespace is. Experience suggests
	that it is just too useful to be able to do without it.

2009-05-12  Donal K. Fellows  <dkf@users.sf.net>

	* doc/vwait.n: Added more words to make it clear just how bad it is to
	nest [vwait]s.

	* compat/mkstemp.c: Add more headers to make this file build on IRIX
	6.5. Thanks to Larry McVoy for this.

2009-05-08  Donal K. Fellows  <dkf@users.sf.net>

	* generic/tclOO.c (TclNRNewObjectInstance):  [Bug 2414858]: Add a
	* generic/tclBasic.c (TclPushTailcallPoint): marker to the stack of
	NRE callbacks at the right point so that tailcall works correctly in a
	constructor.

	* tests/exec.test (cat): [Bug 2788468]: Adjust the scripted version of
	cat so that it does not perform transformations on the data it is
	working with, making it more like the standard Unix 'cat' program.

2009-05-07  Miguel Sofer  <msofer@users.sf.net>

	* generic/tclObj.c (Tcl_GetCommandFromObj): [Bug 2785893]: Ensure that
	a command in a deleted namespace can't be found through a cached name.

	* generic/tclBasic.c:    Let coroutines start with a much smaller
	* generic/tclCompile.h:  stack: 200 words (previously was 2000, the
	* generic/tclExecute.c:  same as interps).

2009-05-07  Donal K. Fellows  <dkf@users.sf.net>

	* tests/env.test (printenvScript, env-4.3, env-4.5): [Bug 1513659]:
	* tests/exec.test (exec-2.6): These tests had subtle dependencies on
	being on platforms that were either ISO 8859-1 or UTF-8. Stabilized
	the results by forcing the encoding.

2009-05-06  Don Porter  <dgp@users.sourceforge.net>

	* generic/tclCmdMZ.c:	[Bug 2582327]: Improve overflow error message
	from [string repeat].

	* tests/interp.test: interp-20.50 test for Bug 2486550.

2009-05-04  Donal K. Fellows  <dkf@users.sf.net>

	* generic/tclOO.c (InitFoundation, AllocObject, AllocClass):
	* generic/tclOODefineCmds.c (InitDefineContext): Make sure that when
	support namespaces are deleted, nothing bad can subsequently happen.
	Issue spotted by Don Porter.

2009-05-03  Donal K. Fellows  <dkf@users.sf.net>

	* doc/Tcl.n: [Bug 2538432]: Clarified exact treatment of ${arr(idx)}
	form of variable substitution. This is not a change of behavior, just
	an improved description of the current situation.

2009-04-30  Miguel Sofer  <msofer@users.sf.net>

	* generic/tclBasic.c (TclObjInvoke): [Bug 2486550]: Make sure that a
	null objProc is not used, use Tcl_NRCallObjProc instead.

2009-05-01  Jan Nijtmans  <nijtmans@users.sf.net>

	* win/configure.in   Fix 64-bit detection for zlib on Win64
	* win/configure      (regenerated)

2009-04-28  Jeff Hobbs  <jeffh@ActiveState.com>

	* unix/tcl.m4, unix/configure (SC_CONFIG_CFLAGS): harden the check to
	add _r to CC on AIX with threads.

2009-04-27  Donal K. Fellows  <dkf@users.sf.net>

	* doc/concat.n (EXAMPLES): [Bug 2780680]: Rewrote so that the spacing
	of result messages is correct. (The exact way they were wrong was
	different when rendered through groff or as HTML, but it was still
	wrong both ways.)

2009-04-27  Jan Nijtmans  <nijtmans@users.sf.net>

	* generic/tclIndexObj.c:  Reset internal INTERP_ALTERNATE_WRONG_ARGS
	* generic/tclIOCmd.c:     flag inside the Tcl_WrongNumArgs function,
	                          so the caller no longer has to do the reset.

2009-04-24  Stuart Cassoff  <stwo@users.sf.net>

	* unix/Makefile.in: [Patch 2769530]: Don't chmod/exec installManPage.

2009-04-19  Pat Thoyts  <patthoyts@users.sourceforge.net>

	* library/http/http.tcl: [Bug 2715421]: Removed spurious newline added
	* tests/http11.test:     after POST and added tests to detect excess
	* tests/httpd11.tcl:     bytes being POSTed.
	* library/http/pkgIndex.tcl:
	* makefiles:             package version now 2.8.1

2009-04-15  Donal K. Fellows  <dkf@users.sf.net>

	* doc/chan.n, doc/close.n: Tidy up documentation of TIP #332.

2009-04-14  Kevin B. Kenny  <kennykb@acm.org>

	* library/tzdata/Asia/Karachi: Updated rules for Pakistan Summer
				       Time (Olson's tzdata2009f)

2009-04-11  Donal K. Fellows  <dkf@users.sf.net>

	* generic/tclOOMethod.c (InvokeForwardMethod): Clarify the resolution
	behaviour of the name of the command that is forwarded to: it's now
	resolved using the object's namespace as context, which is much more
	useful than the previous (somewhat random) behaviour of using the
	caller's current namespace.

2009-04-10  Pat Thoyts  <patthoyts@users.sourceforge.net>

	* library/http/http.tcl:     Improved HTTP/1.1 support and added
	* library/http/pkgIndex.tcl: specific HTTP/1.1 testing to ensure
	* tests/http11.test:         we handle chunked+gzip for the various
	* tests/httpd11.test:        modes (normal, -channel and -handler)
	* makefiles:                 package version set to 2.8.0

2009-04-10  Daniel Steffen  <das@users.sourceforge.net>

	* unix/tclUnixChan.c:		TclUnixWaitForFile(): use FD_* macros
	* macosx/tclMacOSXNotify.c:	to manipulate select masks (Cassoff).
					[Bug 1960647]

	* unix/tclLoadDyld.c:		use RTLD_GLOBAL instead of RTLD_LOCAL.
					[Bug 1961211]

	* macosx/tclMacOSXNotify.c:	revise CoreFoundation notifier to allow
					embedding into applications that
					already have a CFRunLoop running and
					want to run the tcl event loop via
					Tcl_ServiceModeHook(TCL_SERVICE_ALL).

	* macosx/tclMacOSXNotify.c:	add CFRunLoop based Tcl_Sleep() and
	* unix/tclUnixChan.c:		TclUnixWaitForFile() implementations
	* unix/tclUnixEvent.c:		and disable select() based ones in
					CoreFoundation builds.

	* unix/tclUnixNotify.c:		simplify, sync with tclMacOSXNotify.c.

	* generic/tclInt.decls: 	add TclMacOSXNotifierAddRunLoopMode()
	* generic/tclIntPlatDecls.h:	internal API, regen.
	* generic/tclStubInit.c:

	* unix/configure.in (Darwin):	use Darwin SUSv3 extensions if
					available; remove /Network locations
					from default tcl package search path
					(NFS mounted locations and thus slow).
	* unix/configure:		autoconf-2.59
	* unix/tclConfig.h.in:		autoheader-2.59

	* macosx/tclMacOSXBundle.c:	on Mac OS X 10.4 and later, replace
					deprecated NSModule API by dlfcn API.

2009-04-10  Donal K. Fellows  <dkf@users.sf.net>

	* doc/StringObj.3: [Bug 2089279]: Corrected example so that it works
	on 64-bit machines as well.

2009-04-10  Pat Thoyts  <patthoyts@users.sourceforge.net>

	* tests/http.test: [Bug 26245326]: Added specific check for problem
	* tests/httpd: (return incomplete HTTP response header).

2009-04-08  Kevin B. Kenny  <kennykb@acm.org>

	* tools/tclZIC.tcl: Always emit files with Unix line termination.
	* library/tzdata: Olson's tzdata2009e

2009-04-09  Don Porter  <dgp@users.sourceforge.net>

	* library/http/http.tcl:	[Bug 26245326]: Handle incomplete
	lines in the "connecting" state. Thanks to Sergei Golovan.

2009-04-08  Andreas Kupries  <andreask@activestate.com>

	* library/platform/platform.tcl: Extended the darwin sections to add
	* library/platform/pkgIndex.tcl: a kernel version number to the
	* unix/Makefile.in: identifier for anything from Leopard (10.5) on up.
	* win/Makefile.in: Extended patterns for same. Extended cpu
	* doc/platform.n: recognition for 64bit Tcl running on a 32bit kernel
	on a 64bit processor (By Daniel Steffen). Bumped version to 1.0.4.
	Updated Makefiles.

2009-04-08  Don Porter  <dgp@users.sourceforge.net>

	* library/tcltest/tcltest.tcl:  [Bug 2570363]: Converted [eval]s (some
	* library/tcltest/pkgIndex.tcl: unsafe!) to {*} in tcltest package.
	* unix/Makefile.in:     => tcltest 2.3.1
	* win/Makefile.in:

2009-04-07  Don Porter  <dgp@users.sourceforge.net>

	* generic/tclStringObj.c:	Correction so that value of
	TCL_GROWTH_MIN_ALLOC is everywhere expressed in bytes as comment
	claims.

2009-04-04  Donal K. Fellows  <dkf@users.sf.net>

	* doc/vwait.n: [Bug 1910136]: Extend description and examples to make
	it clearer just how this command interprets variable names.

2009-03-30  Don Porter  <dgp@users.sourceforge.net>

	* doc/Alloc.3: [Bug 2556263]:	Size argument is "unsigned int".

2009-03-27  Don Porter  <dgp@users.sourceforge.net>

	* generic/tclPathObj.c (TclPathPart): [Bug 2710920]: TclPathPart()
	* tests/fileName.test:	was computing the wrong results for both [file
	dirname] and [file tail] on "path" arguments with the PATHFLAGS != 0
	intrep and with an empty string for the "joined-on" part.

2009-03-25  Jan Nijtmans  <nijtmans@users.sf.net>

	* doc/tclsh.1:		 Bring doc and tools in line with
	* tools/installData.tcl: http://wiki.tcl.tk/812
	* tools/str2c
	* tools/tcltk-man2html.tcl

2009-03-25  Donal K. Fellows  <dkf@users.sf.net>

	* doc/coroutine.n: [Bug 2152285]: Added basic documentation for the
	coroutine and yield commands.

2009-03-24  Donal K. Fellows  <dkf@users.sf.net>

	* generic/tclOOBasic.c (TclOOSelfObjCmd): [Bug 2704302]: Make 'self
	class' better defined in the context of objects that change class.

	* generic/tclVar.c (Tcl_UpvarObjCmd): [Bug 2673163] (ferrieux)
	* generic/tclProc.c (TclObjGetFrame): Make the upvar command more able
	to handle its officially documented syntax.

2009-03-22  Miguel Sofer  <msofer@users.sf.net>

	* generic/tclBasic.c: [Bug 2502037]: NR-enable the handling of unknown
	commands.

2009-03-21  Miguel Sofer  <msofer@users.sf.net>

	* generic/tclBasic.c:   Fixed "leaks" in aliases, imports and
	* generic/tclInt.h:     ensembles. Only remaining known leak is in
	* generic/tclInterp.c:  ensemble unknown dispatch (as it not
	* generic/tclNamesp.c:  NR-enabled)
	* tests/tailcall.test:

	* tclInt.h: comments

	* tests/tailcall.test: Added tests to show that [tailcall] does not
	currently always execute in constant space: interp-alias, ns-imports
	and ensembles "leak" as of this commit.

	* tests/nre.test: [foreach] has been NR-enabled for a while, the test
	was marked 'knownBug': unmark it.

	* generic/tclBasic.c:   Fix for (among others) [Bug 2699087]
	* generic/tclCmdAH.c:   Tailcalls now perform properly even from
	* generic/tclExecute.c: within [eval]ed scripts.
	* generic/tclInt.h:     More tests missing, as well as proper
	exploration and testing of the interaction with "redirectors" like
	interp-alias (suspect that it does not happen in constant space)
	and pure-eval commands.

	* generic/tclExecute.c: Proper fix for [Bug 2415422]. Reenabled
	* tests/nre.test:       the failing assertion that was disabled on
	2008-12-18: the assertion is correct, the fault was in the
	management of expansions.

	* generic/tclExecute.c:  Fix both test and code for tailcall
	* tests/tailcall.test:   from within a compiled [eval] body.

	* tests/tailcall.test: Slightly improved tests

2009-03-20  Don Porter  <dgp@users.sourceforge.net>

	* tests/stringObj.test:         [Bug 2597185]: Test stringObj-6.9
	checks that Tcl_AppendStringsToObj() no longer crashes when operating
	on a pure unicode value.

	* generic/tclExecute.c (INST_CONCAT1):  [Bug 2669109]: Panic when
	appends overflow the max length of a Tcl value.

2009-03-19  Miguel Sofer  <msofer@users.sf.net>

	* generic/tcl.h:
	* generic/tclInt.h:
	* generic/tclBasic.c:
	* generic/tclExecute.c:
	* generic/tclNamesp.c (Tcl_PopCallFrame): Rewritten tailcall
	implementation, ::unsupported::atProcExit is (temporarily?) gone. The
	new approach is much simpler, and also closer to being correct. This
	commit fixes [Bug 2649975] and [Bug 2695587].

	* tests/coroutine.test:    Moved the tests to their own files,
	* tests/tailcall.test:     removed the unsupported.test. Added
	* tests/unsupported.test:  tests for the fixed bugs.

2009-03-19  Donal K. Fellows  <dkf@users.sf.net>

	* doc/tailcall.n: Added documentation for tailcall command.

2009-03-18  Don Porter  <dgp@users.sourceforge.net>

	* win/tclWinFile.c (TclpObjNormalizePath):	[Bug 2688184]:
	Corrected Tcl_Obj leak. Thanks to Joe Mistachkin for detection and
	patch.

	* generic/tclVar.c (TclLookupSimpleVar):	[Bug 2689307]: Shift
	all calls to Tcl_SetErrorCode() out of TclLookupSimpleVar and onto its
	callers, where control with TCL_LEAVE_ERR_MSG flag is more easily
	handled.

2009-03-16  Donal K. Fellows  <dkf@users.sf.net>

	* generic/tclCmdMZ.c (TryPostBody): [Bug 2688063]: Extract information
	from list before getting rid of last reference to it.

2009-03-15  Joe Mistachkin  <joe@mistachkin.com>

	* generic/tclThread.c: Modify fix for TSD leak to match Tcl 8.5
	* generic/tclThreadStorage.c: (and prior) allocation semantics. [Bug
	2687952]

2009-03-15  Donal K. Fellows  <dkf@users.sf.net>

	* generic/tclThreadStorage.c (TSDTableDelete):	[Bug 2687952]: Ensure
	* generic/tclThread.c (Tcl_GetThreadData):	that structures in
	Tcl's TSD system are all freed. Use the correct matching allocator.

	* generic/tclPosixStr.c (Tcl_SignalId,Tcl_SignalMsg): [Patch 1513655]:
	Added support for SIGINFO, which is present on BSD platforms.

2009-03-14  Donal K. Fellows  <dkf@users.sf.net>

	* unix/tcl.pc.in (new file):		[Patch 2243948] (hat0)
	* unix/configure.in, unix/Makefile.in: Added support for reporting
	Tcl's public build configuration via the pkg-config system. TEA is
	still the official mechanism though, in part because pkg-config is not
	universally supported across all Tcl's supported platforms.

2009-03-11  Miguel Sofer  <msofer@users.sf.net>

	* generic/tclBasic.c (TclNRCoroutineObjCmd): fix Tcl_Obj leak.
	Diagnosis and fix thanks to GPS.

2009-03-09  Donal K. Fellows  <dkf@users.sf.net>

	* generic/tclCmdMZ.c (Tcl_TryObjCmd, TclNRTryObjCmd): Moved the
	implementation of [try] from Tcl code into C. Still lacks a bytecode
	version, but should be better than what was before.

2009-03-04  Donal K. Fellows  <dkf@users.sf.net>

	* generic/tclZlib.c (TclZlibCmd): Checksums are defined to be unsigned
	32-bit integers, use Tcl_WideInt to pass to scripts. [Bug 2662434]
	(ZlibStreamCmd, ChanGetOption): A few other related corrections.

2009-02-27  Jan Nijtmans  <nijtmans@users.sf.net>

	* generic/tcl.decls:    [Bug 218977]: Tcl_DbCkfree needs return value
	* generic/tclCkalloc.c
	* generic/tclDecls.h:   (regenerated)
	* generic/tclInt.decls: don't use CONST84/CONST86 here
	* generic/tclCompile.h: don't use CONST86 here, comment fixing.
	* generic/tclIO.h:      don't use CONST86 here, comment fixing.
	* generic/tclIntDecls.h (regenerated)

2009-02-25  Don Porter  <dgp@users.sourceforge.net>

	* generic/tclUtil.c (TclStringMatchObj):	[Bug 2637173]: Revised
	the branching on the strObj->typePtr so that untyped values get
	converted to the "string" type and pass through the Unicode matcher.
	[Bug 2613766]: Also added checks to only perform "bytearray"
	optimization on pure bytearray values.

	* generic/tclCmdMZ.c:	Since Tcl_GetCharLength() has its own
	* generic/tclExecute.c:	optimizations for the tclByteArrayType, stop
	having the callers do them.

2009-02-24  Donal K. Fellows  <dkf@users.sf.net>

	* doc/clock.n, doc/fblocked.n, doc/format.n, doc/lsort.n,
	* doc/pkgMkIndex.n, doc/regsub.n, doc/scan.n, doc/tclvars.n:
	General minor documentation improvements.

	* library/http/http.tcl (geturl, Eof): Added support for 8.6's built
	in zlib routines.

2009-02-22  Alexandre Ferrieux  <ferrieux@users.sourceforge.net>

	* tests/lrange.test:	Revert commits of 2008-07-23. Those were speed
	* tests/binary.test:	tests, that are inherently brittle.

2009-02-21  Don Porter  <dgp@users.sourceforge.net>

	* generic/tclStringObj.c:	Several revisions to the shimmering
	patterns between Unicode and UTF string reps.  Most notably the
	call: objPtr = Tcl_NewUnicodeObj(...,0); followed by a loop of calls:
	Tcl_AppendUnicodeToObj(objPtr, u, n); will now grow and append to
	the Unicode representation.  Before this commit, the sequence would
	convert each append to UTF and perform the append to the UTF rep.
	This is puzzling and likely a bug.  The performance of [string map]
	is significantly improved by this change (according to the MAP
	collection of benchmarks in tclbench).  Just in case there was some
	wisdom in the old ways that I missed, I left in the ability to restore
	the old patterns with a #define COMPAT 1 at the top of the file.

2009-02-20  Don Porter  <dgp@users.sourceforge.net>

	* generic/tclPathObj.c:	Fixed mistaken logic in TclFSGetPathType()
	* tests/fileName.test:	that assumed (not "absolute" => "relative").
	This is a false assumption on Windows, where "volumerelative" is
	another possibility.  [Bug 2571597]

2009-02-18  Don Porter  <dgp@users.sourceforge.net>

	* generic/tclStringObj.c:	Simplify the logic of the
	Tcl_*SetObjLength() routines.

	* generic/tclStringObj.c:	Rewrite GrowStringBuffer() so that it
	has parallel structure with GrowUnicodeBuffer().  The revision permits
	allocation attempts to continue all the way up to failure, with no
	gap. It also directly manipulates the String and Tcl_Obj internals
	instead of inefficiently operating via Tcl_*SetObjLength() with all of
	its extra protections and underdocumented special cases.

	* generic/tclStringObj.c:	Another round of simplification on
	the allocation macros.

2009-02-17  Jeff Hobbs  <jeffh@ActiveState.com>

	* win/tcl.m4, win/configure: Check if cl groks _WIN64 already to
	avoid CC manipulation that can screw up later configure checks.
	Use 'd'ebug runtime in 64-bit builds.

2009-02-17  Don Porter  <dgp@users.sourceforge.net>

	* generic/tclStringObj.c:	Pare back the length of the unicode
	array in a non-extended String struct to one Tcl_UniChar, meant to
	hold the terminating NUL character.  Non-empty unicode strings are
	then stored by extending the String struct by stringPtr->maxChars
	additional slots in that array with sizeof(Tcl_UniChar) bytes per
	slot. This revision makes the allocation macros much simpler.

	* generic/tclStringObj.c:	Factor out common GrowUnicodeBuffer()
	and solve overflow and growth algorithm fallbacks in it.

	* generic/tclStringObj.c:	Factor out common GrowStringBuffer().

	* generic/tclStringObj.c:	Convert Tcl_AppendStringsToObj into
	* tests/stringObj.test:		a radically simpler implementation
	where we just loop over calls to Tcl_AppendToObj.  This fixes [Bug
	2597185].  It also creates a *** POTENTIAL INCOMPATIBILITY *** in
	that T_ASTO can now allocate more space than is strictly required,
	like all the other Tcl_Append* routines.  The incompatibility was
	detected by test stringObj-6.5, which I've updated to reflect the
	new behavior.

	* generic/tclStringObj.c:	Revise buffer growth implementation
	in ExtendStringRepWithUnicode.  Use cheap checks to determine that
	no reallocation is necessary without cost of computing the precise
	number of bytes needed.  Also make use of the string growth algortihm
	in the case of repeated appends.

2009-02-16  Jan Nijtmans  <nijtmans@users.sf.net>

	* generic/tclZlib.c:	hack needed for official zlib1.dll build.
	* win/configure.in:	fix [Feature Request 2605263] use official
	* win/Makefile.in:	zlib build.
	* win/configure:	(regenerated)
	* compat/zlib/zdll.lib:	new files
	* compat/zlib/zlib1.dll:

	* win/Makefile.in:  fix [Bug 2605232] tdbc doesn't build when
	Tcl is compiled with --disable-shared.

2009-02-15  Don Porter  <dgp@users.sourceforge.net>

	* generic/tclStringObj.c:	Added protections from invalid memory
	* generic/tclTestObj.c:		accesses when we append (some part of)
	* tests/stringObj.test:		a Tcl_Obj to itself.  Added the
	appendself and appendself2 subcommands to the [teststringobj] testing
	command and added tests to the test suite.  [Bug 2603158]

	* generic/tclStringObj.c:	Factor out duplicate code from
	Tcl_AppendObjToObj.

	* generic/tclStringObj.c:	Replace the 'size_t uallocated' field
	of the String struct, storing the number of bytes allocated to store
	the Tcl_UniChar array, with an 'int maxChars' field, storing the
	number of Tcl_UniChars that may be stored in the allocated space.
	This reduces memory requirement a small bit, and makes some range
	checks simpler to code.
	* generic/tclTestObj.c:	Replace the [teststringobj ualloc] testing
	* tests/stringObj.test:	command with [teststringobj maxchars] and
	update the tests.

	* generic/tclStringObj.c:	Removed limitation in
	Tcl_AppendObjToObj where the char length of the result was only
	computed if the appended string was all single byte characters.
	This limitation was in place to dodge a bug in Tcl_GetUniChar.
	With that bug gone, we can take advantage of always recording the
	length of append results when we know it.

2009-02-14  Don Porter  <dgp@users.sourceforge.net>

	* generic/tclStringObj.c:	Revisions so that we avoid creating
	the strange representation of an empty string with
	objPtr->bytes == NULL and stringPtr->hasUnicode == 0.  Instead in
	the situations where that was being created, create a traditional
	two-legged stork representation (objPtr->bytes = tclEmptyStringRep
	and stringPtr->hasUnicode = 1).  In the situations where the strange
	rep was treated differently, continue to do so by testing
	stringPtr->numChars == 0 to detect it.  These changes make the code
	more conventional so easier for new maintainers to pick up.  Also
	sets up further simplifications.

	* generic/tclTestObj.c:	Revise updates to [teststringobj] so we don't
	get blocked by MODULE_SCOPE limits.

2009-02-12  Don Porter  <dgp@users.sourceforge.net>

	* generic/tclStringObj.c:	Rewrites of the routines
	Tcl_GetCharLength, Tcl_GetUniChar, Tcl_GetUnicodeFromObj,
	Tcl_GetRange, and TclStringObjReverse to use the new macro, and
	to more simply and clearly split the cases depending on whether
	a valid unicode rep is present or needs to be created.
	New utility routine UnicodeLength(), to compute the length of unicode
	buffer arguments when no length is passed in, with built-in
	overflow protection included.  Update three callers to use it.

	* generic/tclInt.h:	New macro TclNumUtfChars meant to be a faster
	replacement for a full Tcl_NumUtfChars() call when the string has all
	single-byte characters.

	* generic/tclStringObj.c:	Simplified Tcl_GetCharLength by
	* generic/tclTestObj.c:		removing code that did nothing.
	Added early returns from Tcl_*SetObjLength when the desired length
	is already present; adapted test command to the change.

	* generic/tclStringObj.c:	Re-implemented AppendUtfToUnicodeRep
	so that we no longer pass through Tcl_DStrings which have their own
	sets of problems when lengths overflow the int range.  Now AUTUR and
	FillUnicodeRep share a common core routine.

2009-02-12  Donal K. Fellows  <dkf@users.sf.net>

	* generic/tclOODefineCmds.c (TclOOGetDefineCmdContext): Use the
	correct field in the Interp structure for retrieving the frame to get
	the context object so that people can extend [oo::define] without deep
	shenanigans. Bug found by Federico Ferri.

2009-02-11  Don Porter  <dgp@users.sourceforge.net>

	* generic/tclStringObj.c:	Re-implemented AppendUnicodeToUtfRep
	so that we no longer pass through Tcl_DStrings which have their own
	sets of problems when lengths overflow the int range.  Now AUTUR and
	UpdateStringOfString share a common core routine.

	* generic/tclStringObj.c:	Changed type of the 'allocated' field
	* generic/tclTestObj.c:		of the String struct (and the
	TestString counterpart) from size_t to int since only int values are
	ever stored in it.

2009-02-10  Jan Nijtmans  <nijtmans@users.sf.net>

	* generic/tclEncoding.c: Eliminate some unnessary type casts
	* generic/tclEvent.c:    some internal const decorations
	* generic/tclExecute.c:  spacing
	* generic/tclIndexObj.c:
	* generic/tclInterp.c:
	* generic/tclIO.c:
	* generic/tclIOCmd.c:
	* generic/tclIORChan.c:
	* generic/tclIOUtil.c:
	* generic/tclListObj.c:
	* generic/tclLiteral.c:
	* generic/tclNamesp.c:
	* generic/tclObj.c:
	* generic/tclOOBasic.c:
	* generic/tclPathObj.c:
	* generic/tclPkg.c:
	* generic/tclProc.c:
	* generic/tclRegexp.c:
	* generic/tclScan.c:
	* generic/tclStringObj.c:
	* generic/tclTest.c:
	* generic/tclTestProcBodyObj.c:
	* generic/tclThread.c:
	* generic/tclThreadTest.c:
	* generic/tclTimer.c:
	* generic/tclTrace.c:
	* generic/tclUtil.c:
	* generic/tclVar.c:
	* generic/tclStubInit.c: (regenerated)

2009-02-10  Jan Nijtmans  <nijtmans@users.sf.net>

	* unix/tcl.m4: [Bug 2502365]: Building of head on HPUX is broken when
	using the native CC.
	* unix/configure: (autoconf-2.59)

2009-02-10  Don Porter  <dgp@users.sourceforge.net>

	* generic/tclObj.c (Tcl_GetString):	Added comments and validity
	checks following the call to an UpdateStringProc.

	* generic/tclStringObj.c: Reduce code duplication in Tcl_GetUnicode*.
	Restrict AppendUtfToUtfRep to non-negative length appends.
	Convert all Tcl_InvalidateStringRep() calls into macros.
	Simplify Tcl_AttemptSetObjLength by removing unreachable code.
	Simplify SetStringFromAny() by removing unreachable and duplicate code.
	Simplify Tcl_SetObjLength by removing unreachable code.
	Removed handling of (objPtr->bytes != NULL) from UpdateStringOfString,
	which is only called when objPtr->bytes is NULL.

2009-02-09  Jan Nijtmans  <nijtmans@users.sf.net>

	* generic/tclCompile.c: fix [Bug 2555129] const compiler warning (as
	error) in tclCompile.c

2009-02-07  Donal K. Fellows  <dkf@users.sf.net>

	* generic/tclZlib.c (TclZlibCmd): [Bug 2573172]: Ensure that when
	invalid subcommand name is given, the list of valid subcommands is
	produced. This gives a better experience when using the command
	interactively.

2009-02-05  Joe Mistachkin  <joe@mistachkin.com>

	* generic/tclInterp.c: Fix argument checking for [interp cancel]. [Bug
	2544618]
	* unix/Makefile.in: Fix build issue with zlib on FreeBSD (and possibly
	other platforms).

2009-02-05  Donal K. Fellows  <dkf@users.sf.net>

	* generic/tclCmdMZ.c (StringIndexCmd, StringRangeCmd, StringLenCmd):
	Simplify the implementation of some commands now that the underlying
	string API knows more about bytearrays.

	* generic/tclExecute.c (TclExecuteByteCode): [Bug 2568434]: Make sure
	that INST_CONCAT1 will not lose string reps wrongly.

	* generic/tclStringObj.c (Tcl_AppendObjToObj): Special-case the
	appending of one bytearray to another, which can be extremely rapid.
	Part of scheme to address [Bug 1665628] by making the basic string
	operations more efficient on byte arrays.
	(Tcl_GetCharLength, Tcl_GetUniChar, Tcl_GetRange): More special casing
	work for bytearrays.

2009-02-04  Don Porter  <dgp@users.sourceforge.net>

	* generic/tclStringObj.c: Added overflow protections to the
	AppendUtfToUtfRep routine to either avoid invalid arguments and
	crashes, or to replace them with controlled panics.  [Bug 2561794]

	* generic/tclCmdMZ.c:	Prevent crashes due to int overflow of the
	length of the result of [string repeat].  [Bug 2561746]

2009-02-03  Jan Nijtmans  <nijtmans@users.sf.net>

	* macosx/tclMacOSXFCmd.c: Eliminate some unnessary type casts
	* unix/tclLoadDyld.c:	  some internal const decorations
	* unix/tclUnixCompat.c:	  spacing
	* unix/tclUnixFCmd.c
	* unix/tclUnixFile.c
	* win/tclWinDde.c
	* win/tclWinFCmd.c
	* win/tclWinInit.c
	* win/tclWinLoad.c
	* win/tclWinPipe.c
	* win/tclWinReg.c
	* win/tclWinTest.c
	* generic/tclBasic.c
	* generic/tclBinary.c
	* generic/tclCmdAH.c
	* generic/tclCmdIL.c
	* generic/tclCmdMZ.c
	* generic/tclCompCmds.c
	* generic/tclDictObj.c

2009-02-03  Donal K. Fellows  <dkf@users.sf.net>

	* generic/tclObj.c (tclCmdNameType): [Bug 2558422]: Corrected the type
	of this structure so that extensions that write it (yuk!) will still
	be able to function correctly.

2009-02-03  Don Porter  <dgp@users.sourceforge.net>

	* generic/tclStringObj.c (SetUnicodeObj):	Corrected failure of
	Tcl_SetUnicodeObj() to panic on a shared object.  [Bug 2561488].  Also
	factored out common code to reduce duplication.

	* generic/tclObj.c (Tcl_GetStringFromObj): Reduce code duplication.

2009-02-02  Don Porter  <dgp@users.sourceforge.net>

	* generic/tclInterp.c:	Reverted the conversion of [interp] into an
	* tests/interp.test:	ensemble.  Such conversion is not necessary
	* tests/nre.test:	(or even all that helpful) in the NRE-enabling
	of [interp invokehidden], and it has other implications -- including
	significant forkage of the 8.5 and 8.6 implementations -- that are
	better off avoided if there's no gain.

	* generic/tclStringObj.c (STRING_NOMEM):  [Bug 2494093]: Add missing
	cast of NULL to (char *) that upsets some compilers.

	* generic/tclStringObj.c (Tcl_(Attempt)SetObjLength):	[Bug 2553906]:
	Added protections against callers asking for negative lengths.  It is
	likely when this happens that an integer overflow is to blame.

2009-02-01  David Gravereaux  <davygrvy@pobox.com>

	* win/makefile.vc: Allow nmake flags such as -a (rebuild all) to pass
	down to the pkgs targets, too.

2009-01-30  Donal K. Fellows  <dkf@users.sf.net>

	* doc/chan.n: [Bug 1216074]: Added another extended example.

	* doc/refchan.n: Added an example of how to build a scripted channel.

2009-01-29  Donal K. Fellows  <dkf@users.sf.net>

	* tests/stringObj.test: [Bug 2006888]: Remove non-ASCII chars from
	non-comment locations in the file, making it work more reliably in
	locales with a non-Latin-1 default encoding.

	* generic/tclNamesp.c (Tcl_FindCommand): [Bug 2519474]: Ensure that
	the path is not searched when the TCL_NAMESPACE_ONLY flag is given.

	* generic/tclOODecls.h (Tcl_OOInitStubs): [Bug 2537839]: Make the
	declaration of this macro work correctly in the non-stub case.

2009-01-29  Don Porter  <dgp@users.sourceforge.net>

	* generic/tclInterp.c:	Convert the [interp] command into a
	* tests/interp.test:	[namespace ensemble].  Work in progress
	* tests/nre.test:	to NRE-enable the [interp invokehidden]
	subcommand.

2009-01-29  Donal K. Fellows  <dkf@users.sf.net>

	* generic/tclNamesp.c (TclMakeEnsemble): [Bug 2529117]: Make this
	function behave more sensibly when presented with a fully-qualified
	name, rather than doing strange stuff.

2009-01-28  Donal K. Fellows  <dkf@users.sf.net>

	* generic/tclBasic.c (TclInvokeObjectCommand): Made this understand
	what to do if it ends up being used on a command with no objProc; that
	shouldn't happen, but...

	* generic/tclNamesp.c (TclMakeEnsemble): [Bug 2529157]: Made this
	understand NRE command implementations better.
	* generic/tclDictObj.c (DictForCmd): Eliminate unnecessary command
	implementation.

2009-01-27  Donal K. Fellows  <dkf@users.sf.net>

	* generic/tclOODefineCmds.c (Tcl_ClassSetConstructor):
	[Bug 2531577]: Ensure that caches of constructor chains are cleared
	when the constructor is changed.

2009-01-26  Alexandre Ferrieux  <ferrieux@users.sourceforge.net>

	* generic/tclInt.h:   Fix [Bug 1028264]: WSACleanup() too early.
	* generic/tclEvent.c: The fix introduces "late exit handlers"
	* win/tclWinSock.c:   for similar late process-wide cleanups.

2009-01-26  Alexandre Ferrieux  <ferrieux@users.sourceforge.net>

	* win/tclWinSock.c: Fix [Bug 2446662]: resync Win behavior on RST
	with that of unix (EOF).

2009-01-26  Donal K. Fellows  <dkf@users.sf.net>

	* generic/tclZlib.c (ChanClose): Only generate error messages in the
	interpreter when the thread is not being closed down. [Bug 2536400]

2009-01-23  Donal K. Fellows  <dkf@users.sf.net>

	* doc/zlib.n: Added a note that 'zlib push' is reversed by 'chan pop'.

2009-01-22  Jan Nijtmans  <nijtmans@users.sf.net>

	* generic/tclCompile.h:	CONSTify TclPrintInstruction (TIP #27)
	* generic/tclCompile.c
	* generic/tclInt.h:	CONSTify TclpNativeJoinPath (TIP #27)
	* generic/tclFileName.c
	* generic/tcl.decls:	{unix win} is equivalent to {generic}
	* generic/tclInt.decls
	* generic/tclDecls.h:	(regenerated)
	* generic/tclIntDecls.h
	* generic/tclGetDate.y:	Single internal const decoration.
	* generic/tclDate.c:

2009-01-22  Kevin B. Kenny  <kennykb@acm.org>

	* unix/tcl.m4: Corrected a typo ($(SHLIB_VERSION) should be
	${SHLIB_VERSION}).
	* unix/configure: Autoconf 2.59

2009-01-21  Andreas Kupries  <andreask@activestate.com>

	* generic/tclIORChan.c (ReflectClose): Fix for [Bug 2458202].
	* generic/tclIORTrans.c (ReflectClose): Closing a channel may supply
	NULL for the 'interp'. Test for finalization needs to be different,
	and one place has to pull the interp out of the channel instead.

2009-01-21  Don Porter  <dgp@users.sourceforge.net>

	* generic/tclStringObj.c: New fix for [Bug 2494093] replaces the
	flawed attempt committed 2009-01-09.

2009-01-19  Kevin B. Kenny  <kennykb@acm.org>

	* unix/Makefile.in: Added a CONFIG_INSTALL_DIR parameter so that
	* unix/tcl.m4:      distributors can control where tclConfig.sh goes.
	Made the installation of 'ldAix' conditional upon actually being on an
	AIX system. Allowed for downstream packagers to customize
	SHLIB_VERSION on BSD-derived systems. Thanks to Stuart Cassoff for
	[Patch 907924].
	* unix/configure: Autoconf 2.59

2009-01-19  David Gravereaux  <davygrvy@pobox.com>

	* win/build.vc.bat: Improved tools detection and error message
	* win/makefile.vc: Reorganized the $(TCLOBJ) file list into seperate
	parts for easier maintenance. Matched all sources built using -GL to
	both $(lib) and $(link) to use -LTCG and avoid a warning message.
	Addressed the over-building nature of the htmlhelp target by moving
	from a pseudo target to a real target dependent on the entire docs/
	directory contents.
	* win/nmakehlp.c: Removed -g option and GrepForDefine() func as it
	isn't being used anymore. The -V option method is much better.

2009-01-16  Don Porter  <dgp@users.sourceforge.net>

	* generic/tcl.h:	Bump patchlevel to 8.6b1.1 to distinguish
	* library/init.tcl:	CVS snapshots from the 8.6b1 and 8.6b2 releases
	* unix/configure.in:	and to deal with the fact that the 8.6b1
	* win/configure.in:	version of init.tcl will not [source] in the
	HEAD version of Tcl.

	* unix/configure:	autoconf-2.59
	* win/configure:

2009-01-14  Don Porter  <dgp@users.sourceforge.net>

	* generic/tclBasic.c (Tcl_DeleteCommandFromToken):	Reverted most
	of the substance of my 2009-01-12 commit. NULLing the objProc field of
	a Command when deleting it is important so that tests for certain
	classes of commands don't return false positives when applied to
	deleted command tokens. Overall change is now just replacement of a
	false comment with a true one.

2009-01-13  Jan Nijtmans  <nijtmans@users.sf.net>

	* unix/tcl.m4: fix [tcl-Bug 2502365] Building of head on HPUX is
	broken when using the native CC.
	* unix/configure (autoconf-2.59)

2009-01-13  Donal K. Fellows  <dkf@users.sf.net>

	* generic/tclCmdMZ.c (Tcl_ThrowObjCmd):	Move implementation of [throw]
	* library/init.tcl (throw):		to C from Tcl.

2009-01-12  Don Porter  <dgp@users.sourceforge.net>

	* generic/tclBasic.c (Tcl_DeleteCommandFromToken): One consequence of
	the NRE rewrite is that there are now situations where a NULL objProc
	field in a Command struct is perfectly normal. Removed an outdated
	comment in Tcl_DeleteCommandFromToken that claimed we use
	cmdPtr->objPtr==NULL as a test of command validity. In fact we use
	cmdPtr->flags&CMD_IS_DELETED to perform that test. Also removed the
	setting to NULL, since any extension following the advice of the old
	comment is going to be broken by NRE anyway, and needs to shift to
	flag-based testing (or stop intruding into such internal matters).
	Part of [Bug 2486550].

2009-01-09  Don Porter  <dgp@users.sourceforge.net>

	* generic/tclStringObj.c (STRING_SIZE): Corrected failure to limit
	memory allocation requests to the sizes that can be supported by Tcl's
	memory allocation routines. [Bug 2494093]

2009-01-09  Donal K. Fellows  <dkf@users.sf.net>

	* generic/tclNamesp.c (NamespaceEnsembleCmd): Error out when someone
	gives wrong # of args to [namespace ensemble create]. [Bug 1558654]

2009-01-08  Don Porter  <dgp@users.sourceforge.net>

	* generic/tclStringObj.c (STRING_UALLOC):  Added missing parens
	required to get correct results out of things like
	STRING_UALLOC(num + append). [Bug 2494093]

2009-01-08  Donal K. Fellows  <dkf@users.sf.net>

	* generic/tclDictObj.c, generic/tclIndexObj.c, generic/tclListObj.c,
	* generic/tclObj.c, generic/tclStrToD.c, generic/tclUtil.c,
	* generic/tclVar.c: Generate errorcodes for the error cases which
	approximate to "I can't interpret that string as one of those" and
	"You gave me the wrong number of arguments".

2009-01-07  Donal K. Fellows  <dkf@users.sf.net>

	* doc/dict.n: Added more examples. [Tk Bug 2491235]

	* tests/oo.test (oo-22.1): Adjusted test to be less dependent on the
	specifics of how [info frame] reports general frame information, and
	instead to focus on what methods add to it; that's really what the
	test is about anyway.

2009-01-06  Don Porter  <dgp@users.sourceforge.net>

	* tests/stringObj.test:	Revise tests that demand a NULL Tcl_ObjType
	in certain values to construct those values with [testdstring] so
	there's no lack of robustness depending on the shimmer history of
	shared literals.

2009-01-06  Donal K. Fellows  <dkf@users.sf.net>

	* generic/tclDictObj.c (DictIncrCmd): Corrected twiddling in internals
	of dictionaries so that literals can't get destroyed.

	* tests/expr.test: Eliminate non-ASCII char. [Bug 2006879]

	* generic/tclOOInfo.c (InfoObjectMethodsCmd,InfoClassMethodsCmd): Only
	delete pointers that were actually allocated! [Bug 2489836]

	* generic/tclOO.c (TclNRNewObjectInstance, Tcl_NewObjectInstance):
	Perform search for existing commands in right context. [Bug 2481109]

2009-01-05  Donal K. Fellows  <dkf@users.sf.net>

	* generic/tclCmdMZ.c (TclNRSourceObjCmd): Make implementation of the
	* generic/tclIOUtil.c (TclNREvalFile):    [source] command be NRE
	enabled so that [yield] inside a script sourced in a coroutine can
	work. [Bug 2412068]

2009-01-04  Donal K. Fellows  <dkf@users.sf.net>

	* generic/tclCmdAH.c: Tidy up spacing and code style.

2009-01-03  Kevin B. Kenny  <kennykb@acm.org>

	* library/clock.tcl (tcl::clock::add): Fixed error message formatting
	in the case where [clock add] is presented with a bad switch.
	* tests/clock.test (clock-65.1) Added a test case for the above
	problem [Bug 2481670].

2009-01-02  Donal K. Fellows  <dkf@users.sf.net>

	* unix/tcl.m4 (SC_CONFIG_CFLAGS): Force the use of the compatibility
	version of mkstemp() on IRIX. [Bug 878333]
	* unix/configure.in, unix/Makefile.in (mkstemp.o):
	* compat/mkstemp.c (new file): Added a compatibility implementation of
	the mkstemp() function, which is apparently needed on some platforms.
	[Bug 741967]

        ******************************************************************
        *** CHANGELOG ENTRIES FOR 2008 IN "ChangeLog.2008"             ***
        *** CHANGELOG ENTRIES FOR 2006-2007 IN "ChangeLog.2007"        ***
        *** CHANGELOG ENTRIES FOR 2005 IN "ChangeLog.2005"             ***
        *** CHANGELOG ENTRIES FOR 2004 IN "ChangeLog.2004"             ***
        *** CHANGELOG ENTRIES FOR 2003 IN "ChangeLog.2003"             ***
        *** CHANGELOG ENTRIES FOR 2002 IN "ChangeLog.2002"             ***
        *** CHANGELOG ENTRIES FOR 2001 IN "ChangeLog.2001"             ***
        *** CHANGELOG ENTRIES FOR 2000 IN "ChangeLog.2000"             ***
        *** CHANGELOG ENTRIES FOR 1999 AND EARLIER IN "ChangeLog.1999" ***
        ******************************************************************
<|MERGE_RESOLUTION|>--- conflicted
+++ resolved
@@ -1,4 +1,8 @@
-<<<<<<< HEAD
+2011-03-21  Jan Nijtmans  <nijtmans@users.sf.net>
+
+	* unix/tclLoadDl.c:    [Bug #3216070] Loading extension libraries
+	* unix/tclLoadDyld.c:  from embedded Tcl applications.
+
 2011-03-21  Miguel Sofer  <msofer@users.sf.net>
 
 	* generic/tclCkAlloc.c:
@@ -21,12 +25,6 @@
 
 	* generic/tkMain.c: [Patch 3124683]: Reorganize the platform-specific
 	stuff in (tcl|tk)Main.c.
-=======
-2011-03-21  Jan Nijtmans  <nijtmans@users.sf.net>
-
-	* unix/tclLoadDl.c:    [Bug #3216070] Loading extension libraries
-	* unix/tclLoadDyld.c:  from embedded Tcl applications.
->>>>>>> b9f74bb4
 
 2011-03-16  Jan Nijtmans  <nijtmans@users.sf.net>
 
