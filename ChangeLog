--- conflicted
+++ resolved
@@ -1,4 +1,8 @@
-<<<<<<< HEAD
+2012-06-06  Jan Nijtmans  <nijtmans@users.sf.net>
+
+	* unix/tclUnixInit.c: On Cygwin, use win32 API in stead of uname()
+	to determine the tcl_platform variables.
+
 2012-05-31  Donal K. Fellows  <dkf@users.sf.net>
 
 	* doc/safe.n: [Bug 1997845]: Corrected formatting so that generated
@@ -14,12 +18,6 @@
 	* doc/namespace.n, doc/Ensemble.3: [Bug 3528418]: Document what is
 	going on with respect to qualification of command prefixes in ensemble
 	subcommand maps.
-=======
-2012-06-06  Jan Nijtmans  <nijtmans@users.sf.net>
-
-	* unix/tclUnixInit.c: On Cygwin, use win32 API in stead of uname()
-	to determine the tcl_platform variables.
->>>>>>> c94c7e03
 
 2012-05-25  Jan Nijtmans  <nijtmans@users.sf.net>
 
