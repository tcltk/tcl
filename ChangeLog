--- conflicted
+++ resolved
@@ -1,16 +1,9 @@
-<<<<<<< HEAD
 2012-12-18  Donal K. Fellows  <dkf@users.sf.net>
 
 	* generic/tclCompCmdsSZ.c (TclSubstCompile): Improved the sequence of
 	instructions issued for [subst] when dealing with simple variable
 	references.
 
-2012-11-13  Miguel Sofer  <msofer@users.sf.net>
-
-	* generic/tclCmdAH.c (CatchObjCmdCallback): Do not decrRefCount the
-	newValuePtr sent to Tcl_ObjSetVar2: TOSV2 is 'fire and forget', it
-	decrs on its own. Fix for [Bug 3595576], found by andrewsh.
-=======
 2012-12-14  Don Porter  <dgp@users.sourceforge.net>
 
 	*** 8.6.0 TAGGED FOR RELEASE ***
@@ -29,7 +22,6 @@
 	* tests/cmdAH.test:	the newValuePtr sent to Tcl_ObjSetVar2:
 	TOSV2 is 'fire and forget', it decrs on its own.
 	Fix for [Bug 3595576], found by andrewsh.
->>>>>>> 035439ad
 
 2012-12-13  Jan Nijtmans  <nijtmans@users.sf.net>
 
