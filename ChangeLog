--- conflicted
+++ resolved
@@ -1,11 +1,3 @@
-<<<<<<< HEAD
-2011-10-18  Reinhard Max  <max@suse.de>
-
-	* library/clock.tcl (::tcl::clock::GetSystemTimeZone): Cache the
-	time zone only if it was detected by one of the expensive
-	methods. Otherwise after unsetting TCL_TZ or TZ the previous value
-	will still be used.
-=======
 2011-10-20  Donal K. Fellows  <dkf@users.sf.net>
 
 	* generic/tclLiteral.c (TclInvalidateCmdLiteral): [Bug 3418547]:
@@ -15,17 +7,24 @@
 	need extra care when dealing with literals.
 	* generic/tclTest.c (TestInterpResolverCmd): Additional test machinery
 	for interpreter resolvers.
->>>>>>> f44ecc1e
+
+2011-10-18  Reinhard Max  <max@suse.de>
+
+	* library/clock.tcl (::tcl::clock::GetSystemTimeZone): Cache the time
+	zone only if it was detected by one of the expensive methods.
+	Otherwise after unsetting TCL_TZ or TZ the previous value will still
+	be used.
 
 2011-10-15  Venkat Iyer <venkat@comit.com>
+
 	* library/tzdata/America/Sitka : Update to Olson's tzdata2011l
 	* library/tzdata/Pacific/Fiji
 	* library/tzdata/Asia/Hebron (New)
 
 2011-10-11  Jan Nijtmans  <nijtmans@users.sf.net>
 
-	* win/tclWinFile.c:    [Bug 2935503] Incorrect mode field
-	returned by file stat command
+	* win/tclWinFile.c:    [Bug 2935503]: Incorrect mode field returned by
+	[file stat] command.
 
 2011-10-09  Donal K. Fellows  <dkf@users.sf.net>
 
