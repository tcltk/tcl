<<<<<<< HEAD
2011-05-31  Don Porter  <dgp@users.sourceforge.net>

	* generic/tclInt.h:	Use a complete growth algorithm for lists
	* generic/tclListObj.c:	so that length limits do not overconstrain 
	* generic/tclStringObj.c:	by a factor of 2.  [Bug 3293874]
	* generic/tclUtil.c:	Fix includes rooting all growth routines
	by default on a commone tunable parameter TCL_MIN_GROWTH.
=======
2011-06-01  Jan Nijtmans  <nijtmans@users.sf.net>

	* generic/tclUtil.c:   fix for [Bug 3309871]: Valgrind finds:
	invalid read in TclMaxListLength()
>>>>>>> 7da2b0f9

2011-05-25  Don Porter  <dgp@users.sourceforge.net>

	* library/msgcat/msgcat.tcl:	Bump to msgcat 1.4.4.
	* library/msgcat/pkgIndex.tcl:
	* unix/Makefile.in
	* win/Makefile.in

2011-05-25  Donal K. Fellows  <dkf@users.sf.net>

	* generic/tclOO.h (TCLOO_VERSION): Bump version.

	IMPLEMENTATION OF TIP#381.

	* doc/next.n, doc/ooInfo.n, doc/self.n, generic/tclOO.c,
	* generic/tclOOBasic.c, generic/tclOOCall.c, generic/tclOOInfo.c,
	* generic/tclOOInt.h, tests/oo.test, tests/ooNext2.test: Added
	introspection of call chains ([self call], [info object call], [info
	class call]) and ability to skip ahead in chain ([nextto]).

2011-05-24  Venkat Iyer <venkat@comit.com>

	* library/tzdata/Africa/Cairo: Update to Olson tzdata2011g

2011-05-24  Donal K. Fellows  <dkf@users.sf.net>

	* library/msgcat/msgcat.tcl (msgcat::mcset, msgcat::mcmset): Remove
	some useless code; [dict set] builds dictionary levels for us.

2011-05-17  Andreas Kupries  <andreask@activestate.com>

	* generic/tclCompile.c (TclFixupForwardJump): Tracked down and fixed
	* generic/tclBasic.c (TclArgumentBCEnter): the cause of a violation
	of my assertion that 'ePtr->nline == objc' in TclArgumentBCEnter.
	When a bytecode was grown during jump fixup the pc -> command line
	mapping was not updated. When things aligned just wrong the mapping
	would direct command A to the data for command B, with a different
	number of arguments.

2011-05-11  Reinhard Max  <max@suse.de>

	* unix/tclUnixSock.c (TcpWatchProc): No need to check for server
	sockets here, as the generic server code already takes care of
	that.
	* tests/socket.test (accept): Add tests to make sure that this
	remains so.

2011-05-10  Don Porter  <dgp@users.sourceforge.net>

	* generic/tclInt.h:     New internal routines TclScanElement() and
	* generic/tclUtil.c:    TclConvertElement() are rewritten guts of
	machinery to produce string rep of lists.  The new routines avoid
	and correct [Bug 3173086].  See comments for much more detail.

	* generic/tclDictObj.c:         Update all callers.
	* generic/tclIndexObj.c:
	* generic/tclListObj.c:
	* generic/tclUtil.c:
	* tests/list.test:

2011-05-09  Donal K. Fellows  <dkf@users.sf.net>

	* generic/tclNamesp.c (NamespacePathCmd): Convert to use Tcl_Obj API
	* generic/tclPkg.c (Tcl_PackageObjCmd):   for result generation in
	* generic/tclTimer.c (Tcl_AfterObjCmd):   [after info], [namespace
	path] and [package versions].

2011-05-09  Don Porter  <dgp@users.sourceforge.net>

	* generic/tclListObj.c:	Revise empty string tests so that we avoid
	potentially expensive string rep generations, especially for dicts.

2011-05-07  Donal K. Fellows  <dkf@users.sf.net>

	* generic/tclLoad.c (TclGetLoadedPackages): Convert to use Tcl_Obj API
	for result generation.

2011-05-07  Miguel Sofer  <msofer@users.sf.net>

	* generic/tclInt.h: fix USE_TCLALLOC so that it can be enabled
	* unix/Makefile.in: without editing the Makefile

2011-05-05  Don Porter  <dgp@users.sourceforge.net>

	* generic/tclListObj.c:	Stop generating string rep of dict when
	converting to list.  Tolerate NULL interps more completely.

2011-05-03  Don Porter  <dgp@users.sourceforge.net>

	* generic/tclUtil.c:	Tighten Tcl_SplitList().
	* generic/tclListObj.c:	Tighten SetListFromAny().
	* generic/tclDictObj.c:	Tighten SetDictFromAny().
	* tests/join.test:
	* tests/mathop.test:

2011-05-02  Don Porter  <dgp@users.sourceforge.net>

	* generic/tclCmdMZ.c:	Revised TclFindElement() interface.  The
	* generic/tclDictObj.c:	final argument had been bracePtr, the address
	* generic/tclListObj.c:	of a boolean var, where the caller can be told
	* generic/tclParse.c:	whether or not the parsed list element was
	* generic/tclUtil.c:	enclosed in braces.  In practice, no callers
	really care about that.  What the callers really want to know is
	whether the list element value exists as a literal substring of the
	string being parsed, or whether a call to TclCopyAndCollpase() is
	needed to produce the list element value.  Now the final argument
	is changed to do what callers actually need.  This is a better fit
	for the calls in tclParse.c, where now a good deal of post-processing
	checking for "naked backslashes" is no longer necessary.
	***POTENTIAL INCOMPATIBILITY***
	For any callers calling in via the internal stubs table who really
	do use the final argument explicitly to check for the enclosing brace
	scenario.  Simply looking for the braces where they must be is the
	revision available to those callers, and it will backport cleanly.

	* tests/parse.test:	Tests for expanded literals quoting detection.

	* generic/tclCompCmdsSZ.c:	New TclFindElement() is also a better
	fit for the [switch] compiler.

	* generic/tclInt.h:	Replace TclCountSpaceRuns() with
	* generic/tclListObj.c:	TclMaxListLength() which is the function we
	* generic/tclUtil.c:	actually want.
	* generic/tclCompCmdsSZ.c:

	* generic/tclCompCmdsSZ.c: Rewrite of parts of the switch compiler to
	better use the powers of TclFindElement() and do less parsing on
	its own.

2011-04-28  Don Porter  <dgp@users.sourceforge.net>

	* generic/tclInt.h:	New utility routines:
	* generic/tclParse.c:	TclIsSpaceProc() and
	* generic/tclUtil.c:	TclCountSpaceRuns()

	* generic/tclCmdMZ.c:	Use new routines to replace calls to
	* generic/tclListObj.c:	isspace() and their /* INTL */ risk.
	* generic/tclStrToD.c:
	* generic/tclUtf.c:
	* unix/tclUnixFile.c:

	* generic/tclStringObj.c:	Improved reaction to out of memory.

2011-04-27  Don Porter  <dgp@users.sourceforge.net>

	* generic/tclCmdMZ.c:	TclFreeIntRep() correction & cleanup.
	* generic/tclExecute.c:
	* generic/tclIndexObj.c:
	* generic/tclInt.h:
	* generic/tclListObj.c:
	* generic/tclNamesp.c:
	* generic/tclResult.c:
	* generic/tclStringObj.c:
	* generic/tclVar.c:

	* generic/tclListObj.c:	FreeListInternalRep() cleanup.

2011-04-21  Don Porter  <dgp@users.sourceforge.net>

	* generic/tclInt.h:	Use macro to set List intreps.
	* generic/tclListObj.c:

	* generic/tclCmdIL.c:	Limits on list length were too strict.
	* generic/tclInt.h:	Revised panics to errors where possible.
	* generic/tclListObj.c:
	* tests/lrepeat.test:

	* generic/tclCompile.c:	Make sure SetFooFromAny routines react
	* generic/tclIO.c:	reasonably when passed a NULL interp.
	* generic/tclIndexObj.c:
	* generic/tclListObj.c:
	* generic/tclNamesp.c:
	* generic/tclObj.c:
	* generic/tclProc.c:
	* macosx/tclMacOSXFCmd.c:

2011-04-21  Jan Nijtmans  <nijtmans@users.sf.net>

	* generic/tcl.h:       fix for [Bug 3288345]: Wrong Tcl_StatBuf
	* generic/tclInt.h:    used on MinGW. Make sure that all _WIN32
	* win/tclWinFile.c:    compilers use exactly the same layout
	* win/configure.in:    for Tcl_StatBuf - the one used by MSVC6 -
	* win/configure:       in all situations.

2011-04-19  Don Porter  <dgp@users.sourceforge.net>

	* generic/tclConfig.c:	Reduce internals access in the implementation
	of [<foo>::pkgconfig list].

2011-04-18  Don Porter  <dgp@users.sourceforge.net>

	* generic/tclCmdIL.c:	Use ListRepPtr(.) and other cleanup.
	* generic/tclConfig.c:
	* generic/tclListObj.c:

	* generic/tclInt.h:	Define and use macros that test whether
	* generic/tclBasic.c:	a Tcl list value is canonical.
	* generic/tclUtil.c:

2011-04-18  Donal K. Fellows  <dkf@users.sf.net>

	* doc/dict.n: [Bug 3288696]: Command summary was confusingly wrong
	when it came to [dict filter] with a 'value' filter.

2011-04-16  Donal K. Fellows  <dkf@users.sf.net>

	* generic/tclFCmd.c (TclFileAttrsCmd): Add comments to make this code
	easier to understand. Added a panic to handle the case where the VFS
	layer does something odd.

2011-04-13  Don Porter  <dgp@users.sourceforge.net>

	* generic/tclUtil.c:	[Bug 3285375]: Rewrite of Tcl_Concat*()
	routines to prevent segfaults on buffer overflow.  Build them out of
	existing primitives already coded to handle overflow properly.  Uses
	the new TclTrim*() routines.

	* generic/tclCmdMZ.c:	New internal utility routines TclTrimLeft()
	* generic/tclInt.h:	and TclTrimRight().  Refactor the
	* generic/tclUtil.c:	[string trim*] implementations to use them.

2011-04-13  Miguel Sofer  <msofer@users.sf.net>

	* generic/tclVar.c: [Bug 2662380]: Fix crash caused by appending to a
	variable with a write trace that unsets it.

2011-04-13  Donal K. Fellows  <dkf@users.sf.net>

	* generic/tclUtil.c (Tcl_ConcatObj): [Bug 3285375]: Make the crash
	less mysterious through the judicious use of a panic. Not yet properly
	fixed, but at least now clearer what the failure mode is.

2011-04-12  Don Porter  <dgp@users.sourceforge.net>

	* tests/string.test:	Test for [Bug 3285472]. Not buggy in trunk.

2011-04-12  Venkat Iyer <venkat@comit.com>

	* library/tzdata/Atlantic/Stanley: Update to Olson tzdata2011f

2011-04-12  Miguel Sofer  <msofer@users.sf.net>

	* generic/tclBasic.c: Fix for [Bug 2440625], kbk's patch

2011-04-11  Miguel Sofer  <msofer@users.sf.net>

	* generic/tclBasic.c:
	* tests/coroutine.test: [Bug 3282869]: Ensure that 'coroutine eval'
	runs the initial command in the proper context.

2011-04-11  Jan Nijtmans  <nijtmans@users.sf.net>

	* generic/tcl.h:    Fix for [Bug 3281728]: Tcl sources from 2011-04-06
	* unix/tcl.m4:      do not build on GCC9 (RH9)
	* unix/configure:

2011-04-08  Jan Nijtmans  <nijtmans@users.sf.net>

	* win/tclWinPort.h: Fix for [Bug 3280043]: win2k: unresolved DLL
	* win/configure.in: imports.
	* win/configure

2011-04-06  Miguel Sofer  <msofer@users.sf.net>

	* generic/tclExecute.c (TclCompileObj): Earlier return if Tip280
	gymnastics not needed.

	* generic/tclExecute.c: Fix for [Bug 3274728]: making *catchTop an
	unsigned long.

2011-04-06  Jan Nijtmans  <nijtmans@users.sf.net>

	* unix/tclAppInit.c:  Make symbols "main" and "Tcl_AppInit"
	MODULE_SCOPE: there is absolutely no reason for exporting them.
	* unix/tcl.m4:        Don't use -fvisibility=hidden with static
	* unix/configure      libraries (--disable-shared)

2011-04-06  Donal K. Fellows  <dkf@users.sf.net>

	* generic/tclFCmd.c, macosx/tclMacOSXFCmd.c, unix/tclUnixChan.c,
	* unix/tclUnixFCmd.c, win/tclWinChan.c, win/tclWinDde.c,
	* win/tclWinFCmd.c, win/tclWinLoad.c, win/tclWinPipe.c,
	* win/tclWinReg.c, win/tclWinSerial.c, win/tclWinSock.c: More
	generation of error codes (most platform-specific parts not already
	using Tcl_PosixError).

2011-04-05  Venkat Iyer <venkat@comit.com>

	* library/tzdata/Africa/Casablanca: Update to Olson's tzdata2011e
	* library/tzdata/America/Santiago:
	* library/tzdata/Pacific/Easter:
	* library/tzdata/America/Metlakatla: (new)
	* library/tzdata/America/North_Dakota/Beulah: (new)
	* library/tzdata/America/Sitka: (new)

2011-04-04  Donal K. Fellows  <dkf@users.sf.net>

	* generic/tclOO.c, generic/tclOOBasic.c, generic/tclOODefineCmds.c
	* generic/tclOOInfo.c, generic/tclOOMethod.c: More generation of
	error codes (TclOO miscellany).

	* generic/tclCmdAH.c, generic/tclCmdIL.c: More generation of error
	codes (miscellaneous commands mostly already handled).

2011-04-04  Don Porter  <dgp@users.sourceforge.net>

	* README:	Updated README files, repairing broken URLs and
	* macosx/README:	removing other bits that were clearly wrong.
	* unix/README:	Still could use more eyeballs on the detailed build
	* win/README:	advice on various plaforms. [Bug 3202030]

2011-04-04  Donal K. Fellows  <dkf@users.sf.net>

	* library/init.tcl (tcl::mathfunc::rmmadwiw): Disable by default to
	make test suite work.

	* generic/tclBasic.c, generic/tclStringObj.c, generic/tclTimer.c,
	* generic/tclTrace.c, generic/tclUtil.c: More generation of error
	codes ([format], [after], [trace], RE optimizer).

2011-04-04  Jan Nijtmans  <nijtmans@users.sf.net>

	* generic/tclCmdAH.c:  Better error-message in case of errors
	* generic/tclCmdIL.c:  related to setting a variable. This fixes
	* generic/tclDictObj.c: a warning: "Why make your own error
	* generic/tclScan.c:   message? Why?"
	* generic/tclTest.c:
	* test/error.test:
	* test/info.test:
	* test/scan.test:
	* unix/tclUnixThrd.h:  Remove this unused header file.

2011-04-03  Donal K. Fellows  <dkf@users.sf.net>

	* generic/tclNamesp.c, generic/tclObj.c, generic/tclPathObj.c:
	* generic/tclPipe.c, generic/tclPkg.c, generic/tclProc.c:
	* generic/tclScan.c: More generation of error codes (namespace
	creation, path normalization, pipeline creation, package handling,
	procedures, [scan] formats)

2011-04-02  Kevin B. Kenny  <kennykb@acm.org>

	* generic/tclStrToD.c (QuickConversion): Replaced another couple
	of 'double' declarations with 'volatile double' to work around
	misrounding issues in mingw-gcc 3.4.5.

2011-04-02  Donal K. Fellows  <dkf@users.sf.net>

	* generic/tclInterp.c, generic/tclListObj.c, generic/tclLoad.c:
	More generation of errorCodes ([interp], [lset], [load], [unload]).

	* generic/tclEvent.c, generic/tclFileName.c: More generation of
	errorCode information (default [bgerror] and [glob]).

2011-04-01  Reinhard Max  <max@suse.de>

	* library/init.tcl: TIP#131 implementation.

2011-03-31  Donal K. Fellows  <dkf@users.sf.net>

	* generic/tclGetDate.y, generic/tclDate.c (TclClockOldscanObjCmd):
	More generation of errorCode information.

2011-03-28  Donal K. Fellows  <dkf@users.sf.net>

	* generic/tclCmdMZ.c, generic/tclConfig.c, generic/tclUtil.c: More
	generation of errorCode information, notably when lists are
	mis-parsed.

	* generic/tclCmdMZ.c (Tcl_RegexpObjCmd, Tcl_RegsubObjCmd): Use the
	error messages generated by the variable management code rather than
	creating our own.

2011-03-27  Miguel Sofer  <msofer@users.sf.net>

	* generic/tclBasic.c (TclNREvalObjEx): fix performance issue,
	notably apparent in tclbench's "LIST lset foreach". Many thanks to
	twylite for patiently researching the issue and explaining it to
	me: a missing Tcl_ResetObjResult that causes unwanted sharing of
	the current result Tcl_Obj.

2011-03-26  Donal K. Fellows  <dkf@users.sf.net>

	* generic/tclNamesp.c (Tcl_Export, Tcl_Import, DoImport): More
	generation of errorCode information.

	* generic/tclCompExpr.c, generic/tclCompile.c, generic/tclExecute.c:
	* generic/tclListObj.c, generic/tclNamesp.c, generic/tclObj.c:
	* generic/tclStringObj.c, generic/tclUtil.c: Reduce the number of
	casts used to manage Tcl_Obj internal representations.

2011-03-24  Don Porter  <dgp@users.sourceforge.net>

	* generic/tcl.h (ckfree,etc.): Restored C++ usability to the memory
	allocation and free macros.

2011-03-24  Donal K. Fellows  <dkf@users.sf.net>

	* generic/tclFCmd.c (TclFileAttrsCmd): Ensure that any reference to
	temporary index tables is squelched immediately rather than hanging
	around to trip us up in the future.

2011-03-23  Miguel Sofer  <msofer@users.sf.net>

	* generic/tclObj.c: Exploit HAVE_FAST_TSD for the deletion context in
	TclFreeObj()

2011-03-22  Miguel Sofer  <msofer@users.sf.net>

	* generic/tclThreadAlloc.c: Simpler initialization of Cache under
	HAVE_FAST_TSD, from mig-alloc-reform.

2011-03-21  Jan Nijtmans  <nijtmans@users.sf.net>

	* unix/tclLoadDl.c:    [Bug #3216070]: Loading extension libraries
	* unix/tclLoadDyld.c:  from embedded Tcl applications.

2011-03-21  Miguel Sofer  <msofer@users.sf.net>

	* generic/tclCkAlloc.c:
	* generic/tclInt.h: Remove one level of allocator indirection in
	non-memdebug builds, imported from mig-alloc-reform.

2011-03-20  Miguel Sofer  <msofer@users.sf.net>

	* generic/tclThreadAlloc.c: Imported HAVE_FAST_TSD support from
	mig-alloc-reform. The feature has to be enabled by hand: no autoconf
	support has been added. It is not clear how universal a build using
	this will be: it also requires some loader support.

2011-03-17  Donal K. Fellows  <dkf@users.sf.net>

	* generic/tclCompExpr.c (ParseExpr): Generate errorCode information on
	failure to parse expressions.

2011-03-17  Jan Nijtmans  <nijtmans@users.sf.net>

	* generic/tclMain.c: [Patch 3124683]: Reorganize the platform-specific
	stuff in (tcl|tk)Main.c.

2011-03-16  Jan Nijtmans  <nijtmans@users.sf.net>

	* generic/tclCkalloc.c: [Bug 3197864]: Pointer truncation on Win64
	TCL_MEM_DEBUG builds.

2011-03-16  Don Porter  <dgp@users.sourceforge.net>

	* generic/tclBasic.c:	Some rewrites to eliminate calls to
	* generic/tclParse.c:	isspace() and their /* INTL */ risk.
	* generic/tclProc.c:

2011-03-16  Jan Nijtmans  <nijtmans@users.sf.net>

	* unix/tcl.m4:    Make SHLIB_LD_LIBS='${LIBS}' the default and
	* unix/configure: set to "" on per-platform necessary basis.
	Backported from TEA, but kept all original platform code which was
	removed from TEA.

2011-03-14  Kevin B. Kenny  <kennykb@acm.org>

	* tools/tclZIC.tcl (onDayOfMonth): Allow for leading zeroes in month
	and day so that tzdata2011d parses correctly.
	* library/tzdata/America/Havana:
	* library/tzdata/America/Juneau:
	* library/tzdata/America/Santiago:
	* library/tzdata/Europe/Istanbul:
	* library/tzdata/Pacific/Apia:
	* library/tzdata/Pacific/Easter:
	* library/tzdata/Pacific/Honolulu:  tzdata2011d

	* generic/tclAssembly.c (BBEmitInstInt1): Changed parameter data types
	in an effort to silence a MSVC warning reported by Ashok P. Nadkarni.
	Unable to test, since both forms work on my machine in VC2005, 2008,
	2010, in both release and debug builds.
	* tests/tclTest.c (TestdstringCmd): Restored MSVC buildability broken
	by [5574bdd262], which changed the effective return type of 'ckalloc'
	from 'char*' to 'void*'.

2011-03-13  Miguel Sofer  <msofer@users.sf.net>

	* generic/tclExecute.c: remove TEBCreturn()

2011-03-12  Donal K. Fellows  <dkf@users.sf.net>

	* generic/tcl.h (ckalloc,ckfree,ckrealloc): Moved casts into these
	macro so that they work with VOID* (which is a void* on all platforms
	which Tcl actually builds on) and unsigned int for the length
	parameters, removing the need for MANY casts across the rest of Tcl.
	Note that this is a strict source-level-only change, so size_t cannot
	be used (would break binary compatibility on 64-bit platforms).

2011-03-12  Jan Nijtmans  <nijtmans@users.sf.net>

	* win/tclWinFile.c: [Bug 3185609]: File normalization corner case
	of ... broken with -DUNICODE

2011-03-11  Donal K. Fellows  <dkf@users.sf.net>

	* tests/unixInit.test: Make better use of tcltest2.

2011-03-10  Donal K. Fellows  <dkf@users.sf.net>

	* generic/tclBasic.c, generic/tclCompCmds.c, generic/tclEnsemble.c:
	* generic/tclInt.h, generic/tclNamesp.c, library/auto.tcl:
	* tests/interp.test, tests/namespace.test, tests/nre.test:
	Converted the [namespace] command into an ensemble. This has the
	consequence of making it vital for Tcl code that wishes to work with
	namespaces to _not_ delete the ::tcl namespace.
	***POTENTIAL INCOMPATIBILITY***

	* library/tcltest/tcltest.tcl (loadIntoSlaveInterpreter): Added this
	command to handle connecting tcltest to a slave interpreter. This adds
	in the hook (inside the tcltest namespace) that allows the tests run
	in the child interpreter to be reported as part of the main sequence
	of test results. Bumped version of tcltest to 2.3.3.
	* tests/init.test, tests/package.test: Adapted these test files to use
	the new feature.

	* generic/tclAlloc.c, generic/tclCmdMZ.c, generic/tclCompExpr.c:
	* generic/tclCompile.c, generic/tclEnv.c, generic/tclEvent.c:
	* generic/tclIO.c, generic/tclIOCmd.c, generic/tclIORChan.c:
	* generic/tclIORTrans.c, generic/tclLiteral.c, generic/tclNotify.c:
	* generic/tclParse.c, generic/tclStringObj.c, generic/tclUtil.c:
	* generic/tclZlib.c, unix/tclUnixFCmd.c, unix/tclUnixNotfy.c:
	* unix/tclUnixPort.h, unix/tclXtNotify.c: Formatting fixes, mainly to
	comments, so code better fits the style in the Engineering Manual.

2011-03-09  Donal K. Fellows  <dkf@users.sf.net>

	* tests/incr.test: Update more of the test suite to use Tcltest 2.

2011-03-09  Don Porter  <dgp@users.sourceforge.net>

	* generic/tclNamesp.c:	Tighten the detector of nested [namespace code]
	* tests/namespace.test:	quoting that the quoted scripts function
	properly even in a namespace that contains a custom "namespace"
	command.  [Bug 3202171]

	* doc/tclvars.n:	Formatting fix.  Thanks to Pat Thotys.

2011-03-09  Donal K. Fellows  <dkf@users.sf.net>

	* tests/dstring.test, tests/init.test, tests/link.test: Update more of
	the test suite to use Tcltest 2.

2011-03-08  Jan Nijtmans  <nijtmans@users.sf.net>

	* generic/tclBasic.c: Fix gcc warnings: variable set but not used
	* generic/tclProc.c:
	* generic/tclIORChan.c:
	* generic/tclIORTrans.c:
	* generic/tclAssembly.c:  Fix gcc warning: comparison between signed
	and unsigned integer expressions

2011-03-08  Don Porter  <dgp@users.sourceforge.net>

	* generic/tclInt.h:	Remove TclMarkList() routine, an experimental
	* generic/tclUtil.c:	dead-end from the 8.5 alpha days.

	* generic/tclResult.c (ResetObjResult):	Correct failure to clear
	invalid intrep.  Thanks to Colin McDonald. [Bug 3202905]

2011-03-08  Donal K. Fellows  <dkf@users.sf.net>

	* generic/tclAssembly.c, tests/assemble.test: Migrate to use a style
	more consistent with the rest of Tcl.

2011-03-06  Don Porter  <dgp@users.sourceforge.net>

	* generic/tclBasic.c:	More replacements of Tcl_UtfBackslash() calls
	* generic/tclCompile.c:	with TclParseBackslash() where possible.
	* generic/tclCompCmdsSZ.c:
	* generic/tclParse.c:
	* generic/tclUtil.c:

	* generic/tclUtil.c (TclFindElement):	Guard escape sequence scans
	to not overrun the string end.  [Bug 3192636]

2011-03-05  Don Porter  <dgp@users.sourceforge.net>

	* generic/tclParse.c (TclParseBackslash): Correct trunction checks in
	* tests/parse.test:	\x and \u substitutions.  [Bug 3200987]

2011-03-05  Miguel Sofer  <msofer@users.sf.net>

	* generic/tclExecute.c (TclStackFree): insure that the execStack
	satisfies "at most one free stack after the current one" when
	consecutive reallocs caused the creation of intervening stacks.

2011-03-05  Kevin B. Kenny  <kennykb@acm.org>

	* generic/tclAssembly.c (new file):
	* generic/tclBasic.c (Tcl_CreateInterp):
	* generic/tclInt.h:
	* tests/assemble.test (new file):
	* unix/Makefile.in:
	* win/Makefile.in:
	* win/makefile.vc:  Merged dogeen-assembler-branch into HEAD.
	Since all functional changes are in the tcl::unsupported namespace,
	there's no reason to sequester this code on a separate branch.

2011-03-05  Miguel Sofer  <msofer@users.sf.net>

	* generic/tclExecute.c: cleaner mem management for TEBCdata

	* generic/tclExecute.c:
	* tests/nre.test: Renamed BottomData to TEBCdata, so that the name
	refers to what it is rather than to its storage location.

	* generic/tclBasic.c:     Renamed struct TEOV_callback to
	* generic/tclCompExpr.c:  the more descriptive NRE_callback.
	* generic/tclCompile.c:
	* generic/tclExecute.c:
	* generic/tclInt.decls:
	* generic/tclInt.h:
	* generic/tclIntDecls.h:
	* generic/tclTest.c:

2011-03-04  Donal K. Fellows  <dkf@users.sf.net>

	* generic/tclOOMethod.c (ProcedureMethodCompiledVarConnect)
	(ProcedureMethodCompiledVarDelete): [Bug 3185009]: Keep references to
	resolved object variables so that an unset doesn't leave any dangling
	pointers for code to trip over.

2011-03-01  Miguel Sofer  <msofer@users.sf.net>

	* generic/tclBasic.c (TclNREvalObjv): missing a variable
	declaration in commented out non-optimised code, left for ref in
	checkin [b97b771b6d]

2011-03-03  Don Porter  <dgp@users.sourceforge.net>

	* generic/tclResult.c (Tcl_AppendResultVA):	Use the directive
	USE_INTERP_RESULT [TIP 330] to force compat with interp->result
	access, instead of the improvised hack USE_DIRECT_INTERP_RESULT_ACCESS
	from releases past.

2011-03-01  Miguel Sofer  <msofer@users.sf.net>

	* generic/tclCompCmdsSZ.c (TclCompileThrowCmd, TclCompileUnsetCmd):
	fix leaks

	* generic/tclBasic.c:       This is [Patch 3168398],
	* generic/tclCompCmdsSZ.c:  Joe Mistachkin's optimisation
	* generic/tclExecute.c:     of Tip #285
	* generic/tclInt.decls:
	* generic/tclInt.h:
	* generic/tclIntDecls.h:
	* generic/tclInterp.c:
	* generic/tclOODecls.h:
	* generic/tclStubInit.c:
	* win/makefile.vc:

	* generic/tclExecute.c (ExprObjCallback): fix object leak

	* generic/tclExecute.c (TEBCresume): store local var array and
	constants in automatic vars to reduce indirection, slight perf
	increase

	* generic/tclOOCall.c (TclOODeleteContext): added missing '*' so
	that trunk compiles.

	* generic/tclBasic.c (TclNRRunCallbacks): don't do the trampoline
	dance for commands that do not have an nreProc, [Patch 3168229]

2011-03-01  Donal K. Fellows  <dkf@users.sf.net>

	* generic/tclOO.c (Tcl_NewObjectInstance, TclNRNewObjectInstance)
	(TclOOObjectCmdCore, FinalizeObjectCall):
	* generic/tclOOBasic.c (TclOO_Object_Destroy, AfterNRDestructor):
	* generic/tclOOCall.c (TclOODeleteContext, TclOOGetCallContext):
	Reorganization of call context reference count management so that code
	is (mostly) simpler.

2011-01-26  Donal K. Fellows  <dkf@users.sf.net>

	* doc/RegExp.3: [Bug 3165108]: Corrected documentation of description
	of subexpression info in Tcl_RegExpInfo structure.

2011-01-25  Jan Nijtmans  <nijtmans@users.sf.net>

	* generic/tclPreserve.c:  Don't miss 64-bit address bits in panic
				  message.
	* win/tclWinChan.c:       Fix various gcc-4.5.2 64-bit warning messages
	* win/tclWinConsole.c     e.g. by using full 64-bits for socket fd's
	* win/tclWinDde.c
	* win/tclWinPipe.c
	* win/tclWinReg.c
	* win/tclWinSerial.c
	* win/tclWinSock.c
	* win/tclWinThrd.c

2011-01-19  Jan Nijtmans  <nijtmans@users.sf.net>

	* tools/genStubs.tcl: [Enh #3159920]: Tcl_ObjPrintf() crashes with
	* generic/tcl.decls   bad format specifier.
	* generic/tcl.h
	* generic/tclDecls.h

2011-01-18  Donal K. Fellows  <dkf@users.sf.net>3159920

	* generic/tclOOMethod.c (PushMethodCallFrame): [Bug 3001438]: Make
	sure that the cmdPtr field of the procPtr is correct and relevant at
	all times so that [info frame] can report sensible information about a
	frame after a return to it from a recursive call, instead of probably
	crashing (depending on what else has overwritten the Tcl stack!)

2011-01-18  Jan Nijtmans  <nijtmans@users.sf.net>

	* generic/tclBasic.c:      Various mismatches between Tcl_Panic
	* generic/tclCompCmds.c:   format string and its arguments,
	* generic/tclCompCmdsSZ.c: discovered thanks to [Bug 3159920]
	* generic/tclCompExpr.c
	* generic/tclEnsemble.c
	* generic/tclPreserve.c
	* generic/tclTest.c

2011-01-17  Jan Nijtmans  <nijtmans@users.sf.net>

	* generic/tclIOCmd.c: [Bug 3148192]: Commands "read/puts" incorrectly
	* tests/chanio.test:  interpret parameters. Improved error-message
	* tests/io.test       regarding legacy form.
	* tests/ioCmd.test

2011-01-15  Kevin B. Kenny  <kennykb@acm.org>

	* doc/tclvars.n:
	* generic/tclStrToD.c:
	* generic/tclUtil.c (Tcl_PrintDouble):
	* tests/util.test (util-16.*): [Bug 3157475]: Restored full Tcl 8.4
	compatibility for the formatting of floating point numbers when
	$::tcl_precision is not zero. Added compatibility tests to make sure
	that excess trailing zeroes are suppressed for all eight major code
	paths.

2011-01-12  Jan Nijtmans  <nijtmans@users.sf.net>

	* win/tclWinFile.c:   Use _vsnprintf in stead of vsnprintf, because
	MSVC 6 doesn't have it. Reported by andreask.
	* win/tcl.m4:         handle --enable-64bit=ia64 for gcc
	* win/configure.in:   more accurate test for correct <intrin.h>
	* win/configure:      (autoconf-2.59)
	* win/tclWin32Dll.c:  VS 2005 64-bit does not have intrin.h, and
	* generic/tclPanic.c: does not need it.

2011-01-07  Kevin B. Kenny  <kennykb@acm.org>

	* tests/util.test (util-15.*): Added test cases for floating point
	conversion of the largest denormal and the smallest normal number,
	to avoid any possibility of the failure suffered by PHP in the
	last couple of days. (They didn't fail, so no actual functional
	change.)

2011-01-05  Donal K. Fellows  <dkf@users.sf.net>

	* tests/package.test, tests/pkg.test: Coalesce these tests into one
	file that is concerned with the package system. Convert to use
	tcltest2 properly.
	* tests/autoMkindex.test, tests/pkgMkIndex.test: Convert to use
	tcltest2 properly.

2011-01-01  Donal K. Fellows  <dkf@users.sf.net>

	* tests/cmdAH.test, tests/cmdMZ.test, tests/compExpr.test,
	* tests/compile.test, tests/concat.test, tests/eval.test,
	* tests/fileName.test, tests/fileSystem.test, tests/interp.test,
	* tests/lsearch.test, tests/namespace-old.test, tests/namespace.test,
	* tests/oo.test, tests/proc.test, tests/security.test,
	* tests/switch.test, tests/unixInit.test, tests/var.test,
	* tests/winDde.test, tests/winPipe.test: Clean up of tests and
	conversion to tcltest 2. Target has been to get init and cleanup code
	out of the test body and into the -setup/-cleanup stanzas.

	* tests/execute.test (execute-11.1): [Bug 3142026]: Added test that
	fails (with a crash) in an unfixed memdebug build on 64-bit systems.

2010-12-31  Donal K. Fellows  <dkf@users.sf.net>

	* generic/tclCmdIL.c (SortElement): Use unions properly in the
	definition of this structure so that there is no need to use nasty
	int/pointer type punning. Made it clearer what the purposes of the
	various parts of the structure are.

2010-12-31  Jan Nijtmans  <nijtmans@users.sf.net>

	* unix/dltest/*.c: [Bug 3148192]: Fix broken [load] tests by ensuring
	that the affected files are never compiled with -DSTATIC_BUILD.

2010-12-30  Miguel Sofer  <msofer@users.sf.net>

	* generic/tclExecute.c (GrowEvaluationStack): Off-by-one error in
	sizing the new allocation - was ok in comment but wrong in the code.
	Triggered by [Bug 3142026] which happened to require exactly one more
	than what was in existence.

2010-12-26  Donal K. Fellows  <dkf@users.sf.net>

	* generic/tclCmdIL.c (Tcl_LsortObjCmd): Fix crash when multiple -index
	options are used. Simplified memory handling logic.

2010-12-20  Jan Nijtmans  <nijtmans@users.sf.net>

	* win/tclWin32Dll.c:    [Patch 3059922]: fixes for mingw64 - gcc4.5.1
	tdm64-1: completed for all environments.

2010-12-20  Jan Nijtmans  <nijtmans@users.sf.net>

	* win/configure.in:   Explicitely test for intrinsics support in
	compiler, before assuming only MSVC has it.
	* win/configure:      (autoconf-2.59)
	* generic/tclPanic.c:

2010-12-19  Jan Nijtmans  <nijtmans@users.sf.net>

	* win/tclWin32Dll.c:    [Patch 3059922]: fixes for mingw64 - gcc4.5.1
	tdm64-1: Fixed for gcc, not yet for MSVC 64-bit.

2010-12-17  Stuart Cassoff  <stwo@users.sourceforge.net>

	* unix/Makefile.in:  Remove unwanted/obsolete 'ddd' target.

2010-12-17  Stuart Cassoff  <stwo@users.sourceforge.net>

	* unix/Makefile.in:	Clean up '.PHONY:' targets: Arrange those
				common to Tcl and Tk as in Tk's Makefile.in,
				add any missing ones and remove duplicates.

2010-12-17  Stuart Cassoff  <stwo@users.sourceforge.net>

	* unix/Makefile.in:  [Bug 2446711]: Remove 'allpatch' target.

2010-12-17  Stuart Cassoff  <stwo@users.sourceforge.net>

	* unix/Makefile.in:  [Bug 2537626]: Use 'rpmbuild', not 'rpm'.

2010-12-16  Jan Nijtmans  <nijtmans@users.sf.net>

	* generic/tclPanic.c:  [Patch 3124554]: Move WishPanic from Tk to Tcl
	* win/tclWinFile.c:    Better communication with debugger, if present.

2010-12-15  Kevin B. Kenny  <kennykb@acm.org>

	[dogeen-assembler-branch]

	* tclAssembly.c:
	* assemble.test: 	Reworked beginCatch/endCatch handling to
	enforce the more severe (but more correct) restrictions on catch
	handling that appeared in the discussion of [Bug 3098302] and in
	tcl-core traffic beginning about 2010-10-29.

2010-12-15  Jan Nijtmans  <nijtmans@users.sf.net>

	* generic/tclPanic.c:    Restore abort() as it was before.
	* win/tclWinFile.c:      [Patch 3124554]: Use ExitProcess() here, like
	in wish.

2010-12-14  Jan Nijtmans  <nijtmans@users.sf.net>

	* generic/tcl.h:	[Bug 3137454]: Tcl CVS HEAD does not build
	on GCC 3.

2010-12-14  Reinhard Max  <max@suse.de>

	* win/tclWinSock.c (CreateSocket):         Swap the loops over
	* unix/tclUnixSock.c (CreateClientSocket): local and remote addresses,
	so that the system's address preference for the remote side decides
	which family gets tried first. Cleanup and clarify some of the
	comments.

2010-12-13  Jan Nijtmans  <nijtmans@users.sf.net>

	* generic/tcl.h:    [Bug 3135271]: Link error due to hidden
	* unix/tcl.m4:      symbols (CentOS 4.2)
	* unix/configure:   (autoconf-2.59)
	* win/tclWinFile.c:  Undocumented feature, only meant to be
	used by Tk_Main. See [Patch 3124554]: Move WishPanic from Tk to Tcl

2010-12-12  Stuart Cassoff  <stwo@users.sourceforge.net>

	* unix/tcl.m4: Better building on OpenBSD.
	* unix/configure: (autoconf-2.59)

2010-12-10  Jan Nijtmans  <nijtmans@users.sf.net>

	* generic/tcl.h:       [Bug 3129448]: Possible over-allocation on
	* generic/tclCkalloc.c: 64-bit platforms, part 2
	* generic/tclCompile.c:
	* generic/tclHash.c:
	* generic/tclInt.h:
	* generic/tclIO.h:
	* generic/tclProc.c:

2010-12-10 Alexandre Ferrieux  <ferrieux@users.sourceforge.net>

	* generic/tclIO.c: Make sure [fcopy -size ... -command ...] always
	* tests/io.test:   calls the callback asynchronously, even for size
			   zero.

2010-12-10  Jan Nijtmans  <nijtmans@users.sf.net>

	* generic/tclBinary.c:  Fix gcc -Wextra warning: missing initializer
	* generic/tclCmdAH.c:
	* generic/tclCmdIL.c:
	* generic/tclCmdMZ.c:
	* generic/tclDictObj.c:
	* generic/tclIndexObj.c:
	* generic/tclIOCmd.c:
	* generic/tclVar.c:
	* win/tcl.m4:               Fix manifest-generation for 64-bit gcc
				    (mingw-w64)
	* win/configure.in:         Check for availability of intptr_t and
				    uintptr_t
	* win/configure:            (autoconf-2.59)
	* generic/tclInt.decls:     Change 1st param of TclSockMinimumBuffers
	* generic/tclIntDecls.h:    to ClientData, and TclWin(Get|Set)SockOpt
	* generic/tclIntPlatDecls.h:to SOCKET, because on Win64 those are
	* generic/tclIOSock.c:	    64-bit, which does not fit.
	* win/tclWinSock.c:
	* unix/tclUnixSock.c:

2010-12-09  Donal K. Fellows  <dkf@users.sf.net>

	* tests/fCmd.test: Improve sanity of constraints now that we don't
	support anything before Windows 2000.

	* generic/tclCmdAH.c (TclInitFileCmd, TclMakeFileCommandSafe, ...):
	Break up [file] into an ensemble. Note that the ensemble is safe in
	itself, but the majority of its subcommands are not.
	* generic/tclFCmd.c (FileCopyRename,TclFileDeleteCmd,TclFileAttrsCmd)
	(TclFileMakeDirsCmd): Adjust these subcommand implementations to work
	inside an ensemble.
	(TclFileLinkCmd, TclFileReadLinkCmd, TclFileTemporaryCmd): Move these
	subcommand implementations from tclCmdAH.c, where they didn't really
	belong.
	* generic/tclIOCmd.c (TclChannelNamesCmd): Move to more appropriate
	source file.
	* generic/tclEnsemble.c (TclMakeEnsemble): Start of code to make
	partially-safe ensembles. Currently does not function as expected due
	to various shortcomings in how safe interpreters are constructed.
	* tests/cmdAH.test, tests/fCmd.test, tests/interp.test: Test updates
	to take into account systematization of error messages.

	* tests/append.test, tests/appendComp.test: Clean up tests so that
	they don't leave things in the global environment (detected when doing
	-singleproc testing).

2010-12-07  Donal K. Fellows  <dkf@users.sf.net>

	* tests/fCmd.test, tests/safe.test, tests/uplevel.test,
	* tests/upvar.test, tests/var.test: Convert more tests to tcltest2 and
	factor them to be easier to understand.

	* generic/tclStrToD.c: Tidy up code so that more #ifdef-fery is
	quarantined at the front of the file and function headers follow the
	modern Tcl style.

2010-12-06  Jan Nijtmans  <nijtmans@users.sf.net>

	* generic/tclBinary.c:  [Bug 3129448]: Possible over-allocation on
	* generic/tclCkalloc.c: 64-bit platforms.
	* generic/tclTrace.c

2010-12-05  Jan Nijtmans  <nijtmans@users.sf.net>

	* unix/tcl.m4: [Patch 3116490]: Cross-compile support for unix
	* unix/configure: (autoconf-2.59)

2010-12-03  Jeff Hobbs  <jeffh@ActiveState.com>

	* generic/tclUtil.c (TclReToGlob): Add extra check for multiple inner
	*s that leads to poor recursive glob matching, defer to original RE
	instead.  tclbench RE var backtrack.

2010-12-03  Jan Nijtmans  <nijtmans@users.sf.net>

	* generic/tclUtil.c:   Silence gcc warning when using -Wwrite-strings
	* generic/tclStrToD.c: Silence gcc warning for non-IEEE platforms
	* win/Makefile.in:  [Patch 3116490]: Cross-compile Tcl mingw32 on unix
	* win/tcl.m4:       This makes it possible to cross-compile Tcl/Tk for
	* win/configure.in: Windows (either 32-bit or 64-bit) out-of-the-box
	* win/configure:    on UNIX, using mingw-w64 build tools (If Itcl,
	tdbc and Thread take over the latest tcl.m4, they can do that too).

2010-12-01  Kevin B. Kenny  <kennykb@acm.org>

	* generic/tclStrToD.c (SetPrecisionLimits, TclDoubleDigits):
	[Bug 3124675]: Added meaningless initialization of 'i', 'ilim' and
	'ilim1' to silence warnings from the C compiler about possible use of
	uninitialized variables, Added a panic to the 'switch' that assigns
	them, to assert that the 'default' case is impossible.

2010-12-01  Jan Nijtmans  <nijtmans@users.sf.net>

	* generic/tclBasic.c: Fix gcc 64-bit warnings: cast from pointer to
	* generic/tclHash.c:  integer of different size.
	* generic/tclTest.c:
	* generic/tclThreadTest.c:
	* generic/tclStrToD.c: Fix gcc(-4.5.2) warning: 'static' is not at
	beginning of declaration.
	* generic/tclPanic.c: Allow Tcl_Panic() to enter the debugger on win32
	* generic/tclCkalloc.c: Use Tcl_Panic() in stead of duplicating the
	code.

2010-11-30  Jeff Hobbs  <jeffh@ActiveState.com>

	* generic/tclInt.decls, generic/tclInt.h, generic/tclIntDecls.h:
	* generic/tclStubInit.c: TclFormatInt restored at slot 24
	* generic/tclUtil.c (TclFormatInt): restore TclFormatInt func from
	2005-07-05 macro-ization. Benchmarks indicate it is faster, as a key
	int->string routine (e.g. int-indexed arrays).

2010-11-29 Alexandre Ferrieux  <ferrieux@users.sourceforge.net>

	* generic/tclBasic.c: Patch by Miguel, providing a
	[::tcl::unsupported::inject coroname command args], which prepends
	("injects") arbitrary code to a suspended coro's future resumption.
	Neat for debugging complex coros without heavy instrumentation.

2010-11-29  Kevin B. Kenny  <kennykb@acm.org>

	* generic/tclInt.decls:
	* generic/tclInt.h:
	* generic/tclStrToD.c:
	* generic/tclTest.c:
	* generic/tclTomMath.decls:
	* generic/tclUtil.c:
	* tests/util.test:
	* unix/Makefile.in:
	* win/Makefile.in:
	* win/makefile.vc: Rewrite of Tcl_PrintDouble and TclDoubleDigits that
	(a) fixes a severe performance problem with floating point shimmering
	reported by Karl Lehenbauer, (b) allows TclDoubleDigits to generate
	the digit strings for 'e' and 'f' format, so that it can be used for
	tcl_precision != 0 (and possibly later for [format]), (c) fixes [Bug
	3120139] by making TclPrintDouble inherently locale-independent, (d)
	adds test cases to util.test for correct rounding in difficult cases
	of TclDoubleDigits where fixed- precision results are requested. (e)
	adds test cases to util.test for the controversial aspects of [Bug
	3105247]. As a side effect, two more modules from libtommath
	(bn_mp_set_int.c and bn_mp_init_set_int.c) are brought into the build,
	since the new code uses them.

	* generic/tclIntDecls.h:
	* generic/tclStubInit.c:
	* generic/tclTomMathDecls.h:	Regenerated.

2010-11-24  Donal K. Fellows  <dkf@users.sf.net>

	* tests/chanio.test, tests/iogt.test, tests/ioTrans.test: Convert more
	tests to tcltest2 and factor them to be easier to understand.

2010-11-20  Donal K. Fellows  <dkf@users.sf.net>

	* tests/chanio.test: Converted many tests to tcltest2 by marking the
	setup and cleanup parts as such.

2010-11-19  Jan Nijtmans  <nijtmans@users.sf.net>

	* win/tclWin32Dll.c: Fix gcc warnings: unused variable 'registration'
	* win/tclWinChan.c:
	* win/tclWinFCmd.c:

2010-11-18  Jan Nijtmans  <nijtmans@users.sf.net>

	* win/tclAppInit.c: [FRQ 491789]: "setargv() doesn't support a unicode
	cmdline" now implemented for cygwin and mingw32 too.
	* tests/main.test: No longer disable tests Tcl_Main-1.4 and 1.6 on
	Windows, because those now work on all supported platforms.
	* win/configure.in:  Set NO_VIZ=1 when zlib is compiled in libtcl,
	this resolves compiler warnings in 64-bit and static builds.
	* win/configure (regenerated)

2010-11-18  Donal K. Fellows  <dkf@users.sf.net>

	* doc/file.n: [Bug 3111298]: Typofix.

	* tests/oo.test: [Bug 3111059]: Added testing that neatly trapped this
	issue.

2010-11-18  Miguel Sofer  <msofer@users.sf.net>

	* generic/tclNamesp.c: [Bug 3111059]: Fix leak due to bad looping
	construct.

2010-11-17  Jan Nijtmans  <nijtmans@users.sf.net>

	* win/tcl.m4: [FRQ 491789]: "setargv() doesn't support a unicode
	cmdline" now implemented for mingw-w64
	* win/configure    (re-generated)

2010-11-16  Jan Nijtmans  <nijtmans@users.sf.net>

	* win/tclAppInit.c:Bring compilation under mingw-w64 a bit closer
	* win/cat.c:       to reality. See for what's missing:
	* win/tcl.m4:      <https://sourceforge.net/apps/trac/mingw-w64/wiki/Unicode%20apps>
	* win/configure:   (re-generated)
	* win/tclWinPort.h:[Bug #3110161]: Extensions using TCHAR don't compile
	on VS2005 SP1

2010-11-15  Andreas Kupries  <andreask@activestate.com>

	* doc/interp.n: [Bug 3081184]: TIP #378.
	* doc/tclvars.n: Performance fix for TIP #280.
	* generic/tclBasic.c:
	* generic/tclExecute.c:
	* generic/tclInt.h:
	* generic/tclInterp.c:
	* tests/info.test:
	* tests/interp.test:

2010-11-10  Andreas Kupries  <andreask@activestate.com>

	* changes:	Updates for 8.6b2 release.

2010-11-09  Donal K. Fellows  <dkf@users.sf.net>

	* generic/tclOOMethod.c (ProcedureMethodVarResolver): [Bug 3105999]:
	* tests/oo.test:	Make sure that resolver structures that are
				only temporarily needed get squelched.

2010-11-05  Jan Nijtmans  <nijtmans@users.sf.net>

	* generic/tclMain.c: Thanks, Kevin, for the fix, but this how it was
	supposed to be (TCL_ASCII_MAIN is only supposed to be defined on
	WIN32).

2010-11-05  Kevin B. Kenny  <kennykb@acm.org>

	* generic/tclMain.c: Added missing conditional on _WIN32 around code
	that messes around with the definition of _UNICODE, to correct a badly
	broken Unix build from Jan's last commit.

2010-11-04  Jan Nijtmans  <nijtmans@users.sf.net>

	* generic/tclDecls.h:	[FRQ 491789]: "setargv() doesn't support a
	* generic/tclMain.c:	unicode cmdline" implemented for Tcl on MSVC++
	* doc/Tcl_Main.3:
	* win/tclAppInit.c:
	* win/makefile.vc:
	* win/Makefile.in:
	* win/tclWin32Dll.c:	Eliminate minor MSVC warning TCHAR -> char
				conversion

2010-11-04  Reinhard Max  <max@suse.de>

	* tests/socket.test: Run the socket tests three times with the address
	family set to any, inet, and inet6 respectively. Use constraints to
	skip the tests if a family is found to be unsupported or not
	configured on the local machine. Adjust the tests to dynamically adapt
	to the address family that is being tested.

	Rework some of the tests to speed them up by avoiding (supposedly)
	unneeded [after]s.

2010-11-04  Stuart Cassoff  <stwo@users.sourceforge.net>

	* unix/Makefile.in:	[Patch 3101127]: Installer Improvements.
	* unix/install-sh:

2010-11-04  Donal K. Fellows  <dkf@users.sf.net>

	* tests/error.test (error-19.13): Another variation on testing for
	issues in [try] compilation.

	* doc/Tcl.n (Variable substitution): [Bug 3099086]: Increase clarity
	of explanation of what characters are actually permitted in variable
	substitutions. Note that this does not constitute a change of
	behavior; it is just an improvement of explanation.

2010-11-04  Don Porter  <dgp@users.sourceforge.net>

	* changes:	Updates for 8.6b2 release.  (Thanks Andreas Kupries)

2010-11-03  Jan Nijtmans  <nijtmans@users.sf.net>

	* win/tclWinFcmd.c:    [FRQ 2965056]: Windows build with -DUNICODE
	* win/tclWinFile.c:    (more clean-ups for pre-win2000 stuff)
	* win/tclWinReg.c:

2010-11-03  Donal K. Fellows  <dkf@users.sf.net>

	* generic/tclCmdMZ.c (TryPostBody):  Ensure that errors when setting
	* tests/error.test (error-19.1[12]): message/opt capture variables get
					     reflected properly to the caller.

2010-11-03  Kevin B. Kenny  <kennykb@acm.org>

	* generic/tclCompCmds.c (TclCompileCatchCmd): [Bug 3098302]:
	* tests/compile.test (compile-3.6): Reworked the compilation of the
	[catch] command so as to avoid placing any code that might throw an
	exception (specifically, any initial substitutions or any stores to
	result or options variables) between the BEGIN_CATCH and END_CATCH but
	outside the exception range.  Added a test case that panics on a stack
	smash if the change is not made.

2010-11-01  Stuart Cassoff  <stwo@users.sourceforge.net>

	* library/safe.tcl:	Improved handling of non-standard module path
	* tests/safe.test:	lists, empty path lists in particular.

2010-11-01  Kevin B. Kenny  <kennykb@acm.org>

	* library/tzdata/Asia/Hong_Kong:
	* library/tzdata/Pacific/Apia:
	* library/tzdata/Pacific/Fiji:   Olson's tzdata2010o.

2010-10-29  Alexandre Ferrieux  <ferrieux@users.sourceforge.net>

	* generic/tclTimer.c:	[Bug 2905784]: Stop small [after]s from
				wasting CPU while keeping accuracy.

2010-10-28  Kevin B. Kenny  <kennykb@acm.org>

	[dogeen-assembler-branch]
	* generic/tclAssembly.c:
	* tests/assembly.test (assemble-31.*): Added jump tables.

2010-10-28  Don Porter  <dgp@users.sourceforge.net>

	* tests/http.test:	[Bug 3097490]: Make http-4.15 pass in
				isolation.

	* unix/tclUnixSock.c:	[Bug 3093120]: Prevent calls of
				freeaddrinfo(NULL) which can crash some
				systems.  Thanks Larry Virden.

2010-10-26  Reinhard Max  <max@suse.de>

	* Changelog.2008: Split off from Changelog.
	* generic/tclIOSock.c (TclCreateSocketAddress): The interp != NULL
	check is needed for ::tcl::unsupported::socketAF as well.

2010-10-26  Donal K. Fellows  <dkf@users.sf.net>

	* unix/tclUnixSock.c (TcpGetOptionProc): Prevent crash if interp is
	* win/tclWinSock.c (TcpGetOptionProc):   NULL (a legal situation).

2010-10-26  Reinhard Max  <max@suse.de>

	* unix/tclUnixSock.c (TcpGetOptionProc): Added support for
	::tcl::unsupported::noReverseDNS, which if set to any value, prevents
	[fconfigure -sockname] and [fconfigure -peername] from doing
	reverse DNS queries.

2010-10-24  Kevin B. Kenny  <kennykb@acm.org>

	[dogeen-assembler-branch]
	* generic/tclAssembly.c:
	* tests/assembly.test (assemble-17.15): Reworked branch handling so that
	forward branches can use jump1 (jumpTrue1, jumpFalse1). Added test
	cases that the forward branches will expand to jump4, jumpTrue4,
	jumpFalse4 when needed.

2010-10-23  Kevin B. Kenny  <kennykb@acm.org>

	[dogeen-assembler-branch]
	* generic/tclAssembly.h (removed):
				Removed file that was included in only one
				source file.
	* generictclAssembly.c:	Inlined tclAssembly.h.

2010-10-17  Alexandre Ferrieux  <ferrieux@users.sourceforge.net>

	* doc/info.n:            [Patch 2995655]:
	* generic/tclBasic.c:    Report inner contexts in [info errorstack]
	* generic/tclCompCmds.c:
	* generic/tclCompile.c:
	* generic/tclCompile.h:
	* generic/tclExecute.c:
	* generic/tclInt.h:
	* generic/tclNamesp.c:
	* tests/error.test:
	* tests/result.test:

2010-10-20  Donal K. Fellows  <dkf@users.sf.net>

	* generic/tclCompCmds.c (TclCompileDictForCmd): Update the compilation
	* generic/tclCompile.c (tclInstructionTable):	of [dict for] so that
	* generic/tclExecute.c (TEBCresume):		it no longer makes any
	use of INST_DICT_DONE now that's not needed, and make it clearer in
	the implementation of the instruction that it's just a deprecated form
	of unset operation. Followup to my commit of 2010-10-16.

2010-10-19  Donal K. Fellows  <dkf@users.sf.net>

	* generic/tclZlib.c (Tcl_ZlibStreamGet): [Bug 3081008]: Ensure that
	when a bytearray gets its internals entangled with zlib for more than
	a passing moment, that bytearray will never be shimmered away. This
	increases the amount of copying but is simple to get right, which is a
	reasonable trade-off.

	* generic/tclStringObj.c (Tcl_AppendObjToObj): Added some special
	cases so that most of the time when you build up a bytearray by
	appending, it actually ends up being a bytearray rather than
	shimmering back and forth to string.

	* tests/http11.test (check_crc): Use a simpler way to express the
	functionality of this procedure.

	* generic/tclZlib.c: Purge code that wrote to the object returned by
	Tcl_GetObjResult, as we don't want to do that anti-pattern no more.

2010-10-18  Jan Nijtmans  <nijtmans@users.sf.net>

	* tools/uniParse.tcl:   [Bug 3085863]: tclUniData was 9 years old;
	Ignore non-BMP characters and fix comment about UnicodeData.txt file.
	* generic/regcomp.c:    Fix comment
	* tests/utf.test:       Add some Unicode 6 testcases

2010-10-17  Alexandre Ferrieux  <ferrieux@users.sourceforge.net>

	* doc/info.n:           Document [info errorstack] faithfully.

2010-10-16  Donal K. Fellows  <dkf@users.sf.net>

	* generic/tclExecute.c (ReleaseDictIterator): Factored out the release
	of the bytecode-level dictionary iterator information so that the
	side-conditions on instruction issuing are simpler.

2010-10-15  Jan Nijtmans  <nijtmans@users.sf.net>

	* generic/reg_locale.c: [Bug 3085863]: tclUniData 9 years old: Updated
	* generic/tclUniData.c: Unicode tables to latest UnicodeData.txt,
	* tools/uniParse.tcl:   corresponding with Unicode 6.0 (except for
				out-of-range chars > 0xFFFF)

2010-10-13  Don Porter  <dgp@users.sourceforge.net>

	* generic/tclCompile.c:	Alternative fix for [Bugs 467523,983660] where
	* generic/tclExecute.c:	sharing of empty scripts is allowed again.

2010-10-13  Jan Nijtmans  <nijtmans@users.sf.net>

	* win/tclWinThrd.h: (removed) because it is just empty en used nowhere
	* win/tcl.dsp

2010-10-12  Jan Nijtmans  <nijtmans@users.sf.net>

	* tools/uniClass.tcl:    Spacing and comments: let uniClass.tcl
	* generic/regc_locale.c: generation match better the current
				 (hand-modified) regc_locale.c
	* tools/uniParse.tcl:    Generate proper const qualifiers for
	* generic/tclUniData.c:  tclUniData.c

2010-10-12  Reinhard Max  <max@suse.de>

	* unix/tclUnixSock.c (CreateClientSocket): [Bug 3084338]: Fix a
	memleak and refactor the calls to freeaddrinfo().

2010-10-11  Jan Nijtmans  <nijtmans@users.sf.net>

	* win/tclWinDde.c:    [FRQ 2965056]: Windows build with -DUNICODE
	* win/tclWinReg.c:
	* win/tclWinTest.c:   More cleanups
	* win/tclWinFile.c:   Add netapi32 to the link line, so we no longer
	* win/tcl.m4:         have to use LoadLibrary to access those functions.
	* win/makefile.vc:
	* win/configure:      (Re-generate with autoconf-2.59)
	* win/rules.vc        Update for VS10

2010-10-09  Miguel Sofer  <msofer@users.sf.net>

	* generic/tclExecute.c: Fix overallocation of exec stack in TEBC (due
	to mixing numwords and numbytes)

2010-10-08  Jan Nijtmans  <nijtmans@users.sf.net>

	* generic/tclIOSock.c: On Windows, use gai_strerrorA

2010-10-06  Don Porter  <dgp@users.sourceforge.net>

	* tests/winPipe.test:	Test hygiene with makeFile and removeFile.

	* generic/tclCompile.c:	[Bug 3081065]: Prevent writing to the intrep
	* tests/subst.test:	fields of a freed Tcl_Obj.

2010-10-06  Kevin B. Kenny  <kennykb@acm.org>

	[dogeen-assembler-branch]

	* generic/tclAssembly.c:
	* generic/tclAssembly.h:
	* tests/assemble.test: Added catches. Still needs a lot of testing.

2010-10-02  Kevin B. Kenny  <kennykb@acm.org>

	[dogeen-assembler-branch]

	* generic/tclAssembly.c:
	* generic/tclAssembly.h:
	* tests/assemble.test: Added dictAppend, dictIncrImm, dictLappend,
	dictSet, dictUnset, nop, regexp, nsupvar, upvar, and variable.

2010-10-02  Donal K. Fellows  <dkf@users.sf.net>

	* generic/tclExecute.c (TEBCresume): [Bug 3079830]: Added invalidation
	of string representations of dictionaries in some cases.

2010-10-01  Jeff Hobbs  <jeffh@ActiveState.com>

	* generic/tclExecute.c (EvalStatsCmd): change 'evalstats' to return
	data to interp by default, or if given an arg, use that as filename to
	output to (accepts 'stdout' and 'stderr').  Fix output to print used
	inst count data.
	* generic/tclCkalloc.c: Change TclDumpMemoryInfo sig to allow objPtr
	* generic/tclInt.decls: as well as FILE* as output.
	* generic/tclIntDecls.h:

2010-10-01  Donal K. Fellows  <dkf@users.sf.net>

	* generic/tclBasic.c, generic/tclClock.c, generic/tclEncoding.c,
	* generic/tclEnv.c, generic/tclLoad.c, generic/tclNamesp.c,
	* generic/tclObj.c, generic/tclRegexp.c, generic/tclResolve.c,
	* generic/tclResult.c, generic/tclUtil.c, macosx/tclMacOSXFCmd.c:
	More purging of strcpy() from locations where we already know the
	length of the data being copied.

2010-10-01  Kevin B. Kenny  <kennykb@acm.org>

	[dogeen-assembler-branch]

	* tests/assemble.test:
	* generic/tclAssemble.h:
	* generic/tclAssemble.c:  Added listIn, listNotIn, and dictGet.

2010-09-30  Kevin B. Kenny  <kennykb@acm.org>

	[dogeen-assembler-branch]

	* tests/assemble.test:   Added tryCvtToNumeric and several more list
	* generic/tclAssemble.c: operations.
	* generic/tclAssemble.h:

2010-09-29  Kevin B. Kenny  <kennykb@acm.org>

	[dogeen-assembler-branch]

	* tests/assemble.test:   Completed conversion of tests to a
	* generic/tclAssemble.c: "white box" structure that follows the
	C code. Added missing safety checks on the operands of 'over' and
	'reverse' so that negative operand counts don't smash the stack.

2010-09-29  Jan Nijtmans  <nijtmans@users.sf.net>

	* unix/configure:	Re-generate with autoconf-2.59
	* win/configure:
	* generic/tclMain.c:	Make compilable with -DUNICODE as well

2010-09-28  Reinhard Max  <max@suse.de>

	TIP #162 IMPLEMENTATION

	* doc/socket.n:		Document the changes to the [socket] and
				[fconfigure] commands.

	* generic/tclInt.h:	Introduce TclCreateSocketAddress() as a
	* generic/tclIOSock.c:	replacement for the platform-dependent
	* unix/tclUnixSock.c:	TclpCreateSocketAddress() functions. Extend
	* unix/tclUnixChan.c:	the [socket] and [fconfigure] commands to
	* unix/tclUnixPort.h:	behave as proposed in TIP #162. This is the
	* win/tclWinSock.c:	core of what is required to support the use of
	* win/tclWinPort.h:	IPv6 sockets in Tcl.

	* compat/fake-rfc2553.c: A compat implementation of the APIs defined
	* compat/fake-rfc2553.h: in RFC-2553 (getaddrinfo() and friends) on
				 top of the existing gethostbyname() etc.
	* unix/configure.in:	 Test whether the fake-implementation is
	* unix/tcl.m4:		 needed.
	* unix/Makefile.in:	 Add a compile target for fake-rfc2553.

	* win/configure.in:	Allow cross-compilation by default.

	* tests/socket.test:	Improve the test suite to make more use of
	* tests/remote.tcl:	randomized ports to reduce interference with
				tests running in parallel or other services on
				the machine.

2010-09-28  Kevin B. Kenny  <kennykb@acm.org>

	[dogeen-assembler-branch]

	* tests/assemble.test: Added more "white box" tests.
	* generic/tclAssembly.c: Added the error checking and reporting
	for undefined labels. Revised code so that no pointers into the
	bytecode sequence are held (because the sequence can move!),
	that no Tcl_HashEntry pointers are held (because the hash table
	doesn't guarantee their stability!) and to eliminate the BBHash
	table, which is merely additional information indexed by jump
	labels and can just as easily be held in the 'label' structure.
	Renamed shared structures to CamelCase, and renamed 'label' to
	JumpLabel because other types of labels may eventually be possible.

2010-09-27  Kevin B. Kenny  <kennykb@acm.org>

	[dogeen-assembler-branch]

	* tests/assemble.test: Added more "white box" tests.
	* generic/tclAssembly.c: Fixed bugs exposed by the new tests.
	(a) [eval] and [expr] had incorrect stack balance computed if
	the arg was not a simple word. (b) [concat] accepted a negative
	operand count. (c) [invoke] accepted a zero or negative operand
	count. (d) more misspelt error messages.
	Also replaced a funky NRCallTEBC with the new call
	TclNRExecuteByteCode, necessitated by a merge with changes on the
	HEAD.

2010-09-26  Miguel Sofer  <msofer@users.sf.net>

	* generic/tclBasic.c:    [Patch 3072080] (minus the itcl
	* generic/tclCmdIL.c:    update): a saner NRE.
	* generic/tclCompExpr.c:
	* generic/tclCompile.c:  This makes TclNRExecuteByteCode (ex TEBC)
	* generic/tclCompile.h:  to be a normal NRE citizen: it loses its
	* generic/tclExecute.c:  special status.
	* generic/tclInt.decls:  The logic flow within the BC engine is
	* generic/tclInt.h:      simplified considerably.
	* generic/tclIntDecls.h:
	* generic/tclObj.c:
	* generic/tclProc.c:
	* generic/tclTest.c:

	* generic/tclVar.c: Use the macro HasLocalVars everywhere

2010-09-26  Miguel Sofer  <msofer@users.sf.net>

	* generic/tclOOMethod.c (ProcedureMethodVarResolver): avoid code
	duplication, let the runtime var resolver call the compiled var
	resolver.

2010-09-26  Kevin B. Kenny  <kennykb@acm.org>

	[dogeen-assembler-branch]

	* tests/assemble.test:	Added many new tests moving toward a more
	comprehensive test suite for the assembler.
	* generic/tclAssembly.c:	Fixed bugs exposed by the new tests:
	(a) [bitnot] and [not] had incorrect operand counts. (b)
	INST_CONCAT cannot concatenate zero objects. (c) misspelt error
	messages. (d) the "assembly code" internal representation lacked
	a duplicator, which caused double-frees of the Bytecode object
	if assembly code ever was duplicated.

2010-09-25  Kevin B. Kenny   <kennykb@acm.org>

	[dogeen-assembler-branch]

	* generic/tclAssembly.c:	Massive refactoring of the assembler
	* generic/tclAssembly.h:	to use a Tcl-like syntax (and use
	* tests/assemble.test:		Tcl_ParseCommand to parse it). The
	* tests/assemble1.bench:	refactoring also ensures that
	Tcl_Tokens in the assembler have string ranges inside the source
	code, which allows for [eval] and [expr] assembler directives
	that simply call TclCompileScript and TclCompileExpr recursively.

2010-09-24  Jeff Hobbs  <jeffh@ActiveState.com>

	* tests/stringComp.test: improved string eq/cmp test coverage
	* generic/tclExecute.c (TclExecuteByteCode): merge INST_STR_CMP and
	INST_STR_EQ/INST_STR_NEQ paths.  Speeds up eq/ne/[string eq] with
	obj-aware comparisons and eq/==/ne/!= with length equality check.

2010-09-24  Andreas Kupries  <andreask@activestate.com>

	* tclWinsock.c: [Bug 3056775]: Fixed race condition between thread and
	internal co-thread access of a socket's structure because of the
	thread not using the socketListLock in TcpAccept(). Added
	documentation on how the module works to the top.

2010-09-23  Jan Nijtmans  <nijtmans@users.sf.net>

	* generic/tclDecls.h: Make Tcl_SetPanicProc and Tcl_GetStringResult
	* unix/tclAppInit.c:  callable without stubs, just as Tcl_SetVar.
	* win/tclAppInit.c:

2010-09-23  Don Porter  <dgp@users.sourceforge.net>

	* generic/tclCmdAH.c:   Fix cases where value returned by
	* generic/tclEvent.c:   Tcl_GetReturnOptions() was leaked.
	* generic/tclMain.c:    Thanks to Jeff Hobbs for discovery of the
	anti-pattern to seek and destroy.

2010-09-23  Jan Nijtmans  <nijtmans@users.sf.net>

	* unix/tclAppInit.c:  Make compilable with -DUNICODE (not activated
	* win/tclAppInit.c:   yet), many clean-ups in comments.

2010-09-22  Miguel Sofer  <msofer@users.sf.net>

	* generic/tclExecute: [Bug 3072640]: One more DECACHE_STACK_INFO() was
	missing.

	* tests/execute.test: Added execute-10.3 for [Bug 3072640]. The test
	causes a mem failure.

	* generic/tclExecute: Protect all possible writes to ::errorInfo or
	::errorCode with DECACHE_STACK_INFO(), as they could run traces. The
	new calls to be protected are Tcl_ResetResult(), Tcl_SetErrorCode(),
	IllegalExprOperandType(), TclExprFloatError(). The error was triggered
	by [Patch 3072080].

2010-09-22  Jan Nijtmans  <nijtmans@users.sf.net>

	* win/tcl.m4:		Add kernel32 to LIBS, so the link line for
	* win/configure:	mingw is exactly the same as for MSVC++.

2010-09-21  Jeff Hobbs  <jeffh@ActiveState.com>

	* generic/tclExecute.c (TclExecuteByteCode):
	* generic/tclOOMethod.c (ProcedureMethodCompiledVarConnect):
	* generic/tclVar.c (TclLookupSimpleVar, CompareVarKeys):
	* generic/tclPathObj.c (Tcl_FSGetNormalizedPath, Tcl_FSEqualPaths):
	* generic/tclIOUtil.c (TclFSCwdPointerEquals): peephole opt
	* generic/tclResult.c (TclMergeReturnOptions): Use memcmp where
	applicable as possible speedup on some libc variants.

2010-09-21  Kevin B. Kenny  <kennykb@acm.org>

	[BRANCH: dogeen-assembler-branch]

	* generic/tclAssembly.c (new file): 
	* generic/tclAssembly.h:
	* generic/tclBasic.c (builtInCmds, Tcl_CreateInterp):
	* generic/tclInt.h:
	* tests/assemble.test (new file):
	* tests/assemble1.bench (new file):
	* unix/Makefile.in:
	* win/Makefile.in:
	* win/Makefile.vc:
		Initial commit of Ozgur Dogan Ugurlu's (SF user: dogeen)
		assembler for the Tcl bytecode language.

2010-09-21  Jan Nijtmans  <nijtmans@users.sf.net>

	* win/tclWinFile.c:   Fix declaration after statement.
	* win/tcl.m4:         Add -Wdeclaration-after-statement, so this
	* win/configure:      mistake cannot happen again.
	* win/tclWinFCmd.c:   [Bug 3069278]: Breakage on head Windows
	* win/tclWinPipe.c:   triggered by install-tzdata, final fix

2010-09-20  Jan Nijtmans  <nijtmans@users.sf.net>

	* win/tclWinFCmd.c: Eliminate tclWinProcs->useWide everywhere, since
	* win/tclWinFile.c: the value is always "1" on platforms >win95
	* win/tclWinPipe.c:

2010-09-19  Donal K. Fellows  <dkf@users.sf.net>

	* doc/file.n (file readlink): [Bug 3070580]: Typofix.

2010-09-18  Jan Nijtmans  <nijtmans@users.sf.net>

	* win/tclWinFCmd.c [Bug 3069278]: Breakage on head Windows triggered
	by install-tzdata. Temporary don't compile this with -DUNICODE, while
	investigating this bug.

2010-09-16  Jeff Hobbs  <jeffh@ActiveState.com>

	* win/tclWinFile.c: Remove define of FINDEX_INFO_LEVELS as all
	supported versions of compilers should now have it.

	* unix/Makefile.in: Do not pass current build env vars when using
	NATIVE_TCLSH in targets.

2010-09-16  Jan Nijtmans  <nijtmans@users.sf.net>

	* generic/tclDecls.h:    Make Tcl_FindExecutable() work in UNICODE
	* generic/tclEncoding.c: compiles (windows-only) as well as ASCII.
	* generic/tclStubInit.c: Needed for [FRQ 491789]: setargv() doesn't
	support a unicode cmdline.

2010-09-15  Donal K. Fellows  <dkf@users.sf.net>

	* generic/tclBinary.c (TclAppendBytesToByteArray): [Bug 3067036]: Make
	sure we never try to double zero repeatedly to get a buffer size. Also
	added a check for sanity on the size of buffer being appended.

2010-09-15  Don Porter  <dgp@users.sourceforge.net>

	* unix/Makefile.in:	Revise `make dist` target to tolerate the
	case of zero bundled packages.

2010-09-15  Jan Nijtmans  <nijtmans@users.sf.net>

	* tools/genStubs.tcl:   [Patch 3034251]: Backport ttkGenStubs.tcl
	* generic/tcl.decls:    features to genStubs.tcl. Make the "generic"
	* generic/tclInt.decls: argument in the *.decls files optional
	* generic/tclOO.decls:  (no change to any tcl*Decls.h files)
	* generic/tclTomMath.decls:
	This allows genStubs.tcl to generate the ttk stub files as well, while
	keeping full compatibility with existing *.decls files.

2010-09-14  Jan Nijtmans  <nijtmans@users.sf.net>

	* win/tclWinPort.h:  Allow all Win2000+ API entries in Tcl
	* win/tclWin32Dll.c: Eliminate dynamical loading of advapi23 and
	kernel32 symbols.

2010-09-13  Jan Nijtmans  <nijtmans@users.sf.net>

	* win/tclWinChan.c:      Various clean-ups, converting from
	* win/tclWinConsole.c:   tclWinProc->xxxProc directly to Xxx
	* win/tclWinInit.c:      (no change in functionality)
	* win/tclWinLoad.c:
	* win/tclWinSerial.c:
	* win/tclWinSock.c:
	* tools/genStubs.tcl:    Add scspec feature from ttkGenStubs.tcl
	  (no change in output for *Decls.h files)

2010-09-10  Jan Nijtmans  <nijtmans@users.sf.net>

	* win/tclWin32Dll.c: Partly revert yesterday's change, to make it work
	on VC++ 6.0 again.

2010-09-10  Donal K. Fellows  <dkf@users.sf.net>

	* doc/regsub.n: [Bug 3063568]: Fix for gotcha in example due to Tcl's
	special handling of backslash-newline. Makes example slightly less
	pure, but more useful.

2010-09-09  Jan Nijtmans  <nijtmans@users.sf.net>

	* win/makefile.vc:   Mingw should always link with -ladvapi32.
	* win/tcl.m4:
	* win/configure:     (regenerated)
	* win/tclWinInt.h:   Remove ascii variant of tkWinPocs table, it is
	* win/tclWin32Dll.c: no longer necessary. Fix CreateProcess signature
	* win/tclWinPipe.c:  and remove unused GetModuleFileName and lstrcpy.
	* win/tclWinPort.h:  Mingw/cygwin fixes: <tchar.h> should always be
	included, and fix conflict in various macro values: Always force the
	same values as in VC++.

2010-09-08  Don Porter  <dgp@users.sourceforge.net>

	* win/tclWinChan.c:	[Bug 3059922]: #ifdef protections to permit
	* win/tclWinFCmd.c:     builds with mingw on amd64 systems. Thanks to
				"mescalinum" for reporting and testing.

2010-09-08  Andreas Kupries  <andreask@activestate.com>

	* doc/tm.n: Added underscore to the set of characters accepted in
	module names. This is true for quite some time in the code, this
	change catches up the documentation.

2010-09-03  Donal K. Fellows  <dkf@users.sf.net>

	* tools/tcltk-man2html.tcl (plus-pkgs): Improve the package
	documentation search pattern to support the doctoos-generated
	directory structure.
	* tools/tcltk-man2html-utils.tcl (output-name): Made this more
	resilient against misformatted NAME sections, induced by import of
	Thread package documentation into Tcl doc tree.

2010-09-02  Andreas Kupries  <andreask@activestate.com>

	* doc/glob.n: Fixed documentation ambiguity regarding the handling
	of -join.

	* library/safe.tcl (safe::AliasGlob): Fixed another problem, the
	option -join does not stop option processing in the core builtin, so
	the emulation must not do that either.

2010-09-01  Andreas Kupries  <andreas_kupries@users.sourceforge.net>

	* library/safe.tcl (safe::AliasGlob): Moved the command extending the
	actual glob command with a -directory flag to when we actually have a
	proper untranslated path,

2010-09-01  Andreas Kupries  <andreask@activestate.com>

	* generic/tclExecute.c: [Bug 3057639]: Applied patch by Jeff to make
	* generic/tclVar.c:	the behaviour of lappend in bytecompiled mode
	* tests/append.test:	consistent with direct-eval and 'append'
	* tests/appendComp.test: generally. Added tests (append*-9.*)
	showing the difference.

2010-08-31  Jan Nijtmans  <nijtmans@users.sf.net>

	* win/rules.vc:               Typo (thanks to Twylite discovering
				      this)
	* generic/tclStubLib.c:       Revert to previous version: MSVC++ 6.0
	* generic/tclTomMathStubLib.c:cannot handle the new construct.
	* generic/tcl.decls           [Patch 2997642]: Many type casts needed
	* generic/tclDecls.h:         when using Tcl_Pkg* API. Remaining part.
	* generic/tclPkg.c:
	* generic/tclBasic.c:
	* generic/tclTomMathInterface.c:
	* doc/PkgRequire.3

2010-08-31  Andreas Kupries  <andreask@activestate.com>

	* win/tcl.m4: Applied patch by Jeff fixing issues with the manifest
	handling on Win64.
	* win/configure: Regenerated.

2010-08-30  Miguel Sofer  <msofer@users.sf.net>

	* generic/tclBasic.c:    [Bugs 3046594,3047235,3048771]: New
	* generic/tclCmdAH.c:    implementation for [tailcall] command: it now
	* generic/tclCmdMZ.c:    schedules the command and returns TCL_RETURN.
	* generic/tclExecute.c:  This fixes all issues with [catch] and [try].
	* generic/tclInt.h:      Thanks dgp for exploring the dark corners.
	* generic/tclNamesp.c:   More thorough testing is required.
	* tests/tailcall.test:

2010-08-30  Jan Nijtmans  <nijtmans@users.sf.net>

	* win/Makefile.in:   [FRQ 2965056]: Windows build with -DUNICODE
	* win/rules.vc:
	* win/tclWinFCmd.c:  Make sure that allocated TCHAR arrays are
	* win/tclWinFile.c:  always properly aligned as wchar_t, and
	* win/tclWinPipe.c:  not bigger than necessary.
	* win/tclWinSock.c:
	* win/tclWinDde.c:   Those 3 files are not converted yet to be
	* win/tclWinReg.c:   built with -DUNICODE, so add a TODO.
	* win/tclWinTest.c:
	* generic/tcl.decls:  [Patch 2997642]: Many type casts needed when
	* generic/tclDecls.h: using Tcl_Pkg* API. Partly.
	* generic/tclPkg.c:
	* generic/tclStubLib.c: Demonstration how this change can benefit
				code.
	* generic/tclTomMathStubLib.c:
	* doc/PkgRequire.3:

2010-08-29  Donal K. Fellows  <dkf@users.sf.net>

	* doc/dict.n: [Bug 3046999]: Corrected cross reference to array
	manpage to refer to (correct) existing subcommand.

2010-08-26  Jeff Hobbs  <jeffh@ActiveState.com>

	* unix/configure, unix/tcl.m4: SHLIB_LD_LIBS='${LIBS}' for OSF1-V*.
	Add /usr/lib64 to set of auto-search dirs. [Bug 1230554]
	(SC_PATH_X): Correct syntax error when xincludes not found.

	* win/Makefile.in (VC_MANIFEST_EMBED_DLL VC_MANIFEST_EMBED_EXE):
	* win/configure, win/configure.in, win/tcl.m4: SC_EMBED_MANIFEST
	macro and --enable-embedded-manifest configure arg added to support
	manifest embedding where we know the magic.  Help prevents DLL hell
	with MSVC8+.

2010-08-24  Jan Nijtmans  <nijtmans@users.sf.net>

	* generic/tcl.decls: [Bug 3007895]: Tcl_(Find|Create)HashEntry
	* generic/tclHash.c: stub entries can never be called.
	* generic/tclDecls.h:
	* generic/tclStubInit.c: [Patch 2994165]: Change signature of
	Tcl_FSGetNativePath and TclpDeleteFile follow-up: move stub entry back
	to original location.

2010-08-23  Kevin B. Kenny  <kennykb@acm.org>

	* library/tzdata/Africa/Cairo:
	* library/tzdata/Asia/Gaza: Olson's tzdata2010l.

2010-08-22  Jan Nijtmans  <nijtmans@users.sf.net>

	* generic/tclBasic.c:  [Patch 3009403]: Signature of Tcl_GetHashKey,
	* generic/tclBinary.c: Tcl_(Create|Find)HashEntry follow-up:
	* generic/tclCmdIL.c:  Remove many type casts which are no longer
	* generic/tclCompile.c:necessary as a result of this signature change.
	* generic/tclDictObj.c:
	* generic/tclEncoding.c:
	* generic/tclExecute.c:
	* generic/tclInterp.c:
	* generic/tclIOCmd.c:
	* generic/tclObj.c:
	* generic/tclProc.c:
	* generic/tclTest.c:
	* generic/tclTrace.c:
	* generic/tclUtil.c:
	* generic/tclVar.c:

2010-08-21  Donal K. Fellows  <dkf@users.sf.net>

	* doc/linsert.n: [Bug 3045123]: Make description of what is actually
	happening more accurate.

2010-08-21  Jan Nijtmans  <nijtmans@users.sf.net>

	* tools/genStubs.tcl: [Patch 3034251]: Backport ttkGenStubs.tcl
	features to genStubs.tcl, partly: Use void (*reserved$i)(void) = 0
	instead of void *reserved$i = NULL for unused stub entries, in case
	pointer-to-function and pointer-to-object are different sizes.
	* generic/tcl*Decls.h:   (regenerated)
	* generic/tcl*StubInit.c:(regenerated)

2010-08-20  Jan Nijtmans  <nijtmans@users.sf.net>

	* doc/Method.3:   Fix definition of Tcl_MethodType.

2010-08-19  Donal K. Fellows  <dkf@users.sf.net>

	* generic/tclTrace.c (TraceExecutionObjCmd, TraceCommandObjCmd)
	(TraceVariableObjCmd): [Patch 3048354]: Use memcpy() instead of
	strcpy() to avoid buffer overflow; we have the correct length of data
	to copy anyway since we've just allocated the target buffer.

2010-08-18  Jan Nijtmans  <nijtmans@users.sf.net>

	* tools/genStubs.tcl: [Patch 3034251]: Backport ttkGenStubs.tcl
	features to genStubs.tcl, partly: remove unneeded ifdeffery and put
	C++ guard around stubs pointer definition.
	* generic/*Decls.h:   (regenerated)

2010-08-18  Miguel Sofer  <msofer@users.sf.net>
	* generic/tclBasic.c:   New redesign of [tailcall]: find
	* generic/tclExecute.c: errors early on, so that errorInfo
	* generic/tclInt.h:     contains the proper info [Bug 3047235]
	* generic/tclNamesp.c:

	* generic/tclCmdAH.c (TclNRTryObjCmd): [Bug 3046594]: Block
	tailcalling out of the body of a non-bc'ed [try].

	* generic/tclBasic.c:    Redesign of [tailcall] to
	* generic/tclCmdAH.c:    (a) fix [Bug 3047235]
	* generic/tclCompile.h:  (b) enable fix for [Bug 3046594]
	* generic/tclExecute.c:  (c) enable recursive tailcalls
	* generic/tclInt.h:
	* generic/tclNamesp.c:
	* tests/tailcall.test:

2010-08-18  Donal K. Fellows  <dkf@users.sf.net>

	* library/safe.tcl (AliasGlob): [Bug 3004191]: Restore safe [glob] to
	working condition.

2010-08-15  Donal K. Fellows  <dkf@users.sf.net>

	* generic/tclProc.c (ProcWrongNumArgs): [Bug 3045010]: Make the
	handling of passing the wrong number of arguments to [apply] somewhat
	less verbose when a lambda term is present.

2010-08-14  Jan Nijtmans  <nijtmans@users.sf.net>

	* compat/unicows:    Remove completely, see [FRQ 2819611].
	* doc/FileSystem.3: [Patch 2994165]: Change signature of
	* generic/tcl.decls  Tcl_FSGetNativePath and TclpDeleteFile
	* generic/tclDecls.h:
	* generic/tclIOUtil.c:
	* generic/tclStubInit.c:
	* generic/tclInt.h:
	* unix/tclUnixFCmd.c:
	* win/tclWinFCmd.c:
	* doc/Hash.3: [Patch 3009403]: Signature of Tcl_GetHashKey,
	* generic/tcl.h:     Tcl_(Create|Find)HashEntry

2010-08-11  Jeff Hobbs  <jeffh@ActiveState.com>

	* unix/ldAix: Remove ancient (pre-4.2) AIX support
	* unix/configure: Regen with ac-2.59
	* unix/configure.in, unix/tclConfig.sh.in, unix/Makefile.in:
	* unix/tcl.m4 (AIX): Remove the need for ldAIX, replace with
	-bexpall/-brtl.  Remove TCL_EXP_FILE (export file) and other baggage
	that went with it.  Remove pre-4 AIX build support.

2010-08-11  Miguel Sofer  <msofer@users.sf.net>

	* generic/tclBasic.c (TclNRYieldToObjCmd):
	* tests/coroutine.test: Fixed bad copypasta snafu. Thanks to Andy Goth
	for finding the bug.

2010-08-10  Jeff Hobbs  <jeffh@ActiveState.com>

	* generic/tclUtil.c (TclByteArrayMatch): Patterns may not be
	null-terminated, so account for that.

2010-08-09  Don Porter  <dgp@users.sourceforge.net>

	* changes:	Updates for 8.6b2 release.

2010-08-04  Jeff Hobbs  <jeffh@ActiveState.com>

	* win/Makefile.in, win/makefile.bc, win/makefile.vc, win/tcl.dsp:
	* win/tclWinPipe.c (TclpCreateProcess):
	* win/stub16.c (removed): Removed Win9x tclpip8x.dll build and 16-bit
	application loader stub support.  Win9x is no longer supported.

	* win/tclWin32Dll.c (TclWinInit): Hard-enforce Windows 9x as an
	unsupported platform with a panic.  Code to support it still exists in
	other files (to go away in time), but new APIs are being used that
	don't exist on Win9x.

	* unix/tclUnixFCmd.c: Adjust license header as per
	ftp://ftp.cs.berkeley.edu/pub/4bsd/README.Impt.License.Change

	* license.terms: Fix DFARs note for number-adjusted rights clause

	* win/tclWin32Dll.c (asciiProcs, unicodeProcs):
	* win/tclWinLoad.c (TclpDlopen): 'load' use LoadLibraryEx with
	* win/tclWinInt.h (TclWinProcs): LOAD_WITH_ALTERED_SEARCH_PATH to
	prefer dependent DLLs in same dir as loaded DLL.

	* win/Makefile.in (%.${OBJEXT}): better implicit rules support

2010-08-04  Andreas Kupries  <andreask@activestate.com>

	* generic/tclIORChan.c: [Bug 3034840]: Fixed reference counting in
	* generic/tclIORTrans.c: InvokeTclMethod and callers.
	* tests/ioTrans.test:

2010-08-03  Andreas Kupries  <andreask@activestate.com>

	* tests/var.test (var-19.1): [Bug 3037525]: Added test demonstrating
	the local hashtable deletion crash and fix.

	* tests/info.test (info-39.1): Added forward copy of test in 8.5
	branch about [Bug 2933089]. Should not fail, and doesn't, after
	updating the line numbers to the changed position.

2010-08-02  Kevin B. Kenny  <kennykb@users.sf.net>

	* library/tzdata/America/Bahia_Banderas:
	* library/tzdata/Pacific/Chuuk:
	* library/tzdata/Pacific/Pohnpei:
	* library/tzdata/Africa/Cairo:
	* library/tzdata/Europe/Helsinki:
	* library/tzdata/Pacific/Ponape:
	* library/tzdata/Pacific/Truk:
	* library/tzdata/Pacific/Yap:			Olson's tzdata2010k.

2010-08-02  Miguel Sofer  <msofer@users.sf.net>

	* generic/tclVar.c: Correcting bad port of [Bug 3037525] fix

2010-07-28  Miguel Sofer  <msofer@users.sf.net>

	* generic/tclVar.c: [Bug 3037525]: Lose fickle optimisation in
	TclDeleteVars (used for runtime-created locals) that caused crash.

2010-07-29  Jan Nijtmans  <nijtmans@users.sf.net>

	* compat/zlib/win32/README.txt: Official build of zlib1.dll 1.2.5 is
	* compat/zlib/win32/USAGE.txt:  finally available, so put it in.
	* compat/zlib/win32/zlib1.dll:

2010-07-25  Donal K. Fellows  <dkf@users.sf.net>

	* doc/http.n: Corrected description of location of one of the entries
	in the state array.

2010-07-24  Jan Nijtmans  <nijtmans@users.sf.net>

	* generic/tclDecls.h: [Bug 3029891]: Functions that don't belong in
	* generic/tclTest.c:  the stub table.
	* generic/tclBasic.c: From [Bug 3030870] make itcl 3.x built with
	pre-8.6 work in 8.6: Relax the relation between Tcl_CallFrame and
	CallFrame.

2010-07-16  Donal K. Fellows  <dkf@users.sf.net>

	* generic/tclBasic.c: Added more errorCode setting.

2010-07-15  Donal K. Fellows  <dkf@users.sf.net>

	* generic/tclExecute.c (TclExecuteByteCode): Ensure that [dict get]
	* generic/tclDictObj.c (DictGetCmd): always generates an errorCode on
	a failure to look up an entry.

2010-07-11  Pat Thoyts  <patthoyts@users.sourceforge.net>

	* unix/configure: (regenerated)
	* unix/configure.in: For the NATIVE_TCLSH variable use the autoconf
	* unix/Makefile.in:  SC_PROG_TCLSH to try and find a locally installed
	native binary. This avoids manually fixing up when cross compiling. If
	there is not one, revert to using the build product.

2010-07-02  Don Porter  <dgp@users.sourceforge.net>

	* generic/tclInt.decs:	Reverted to the original TIP 337
	implementation on what to do with the obsolete internal stub for
	TclBackgroundException() (eliminate it!)
	* generic/tclIntDecls.h:	make genstubs
	* generic/tclStubInit.c:

2010-07-02  Jan Nijtmans  <nijtmans@users.sf.net>

	* generic/tclInt.decls:  [Bug 803489]: Tcl_FindNamespace problem in the
	* generic/tclIntDecls.h: Stubs table
	* generic/tclStubInit.c:

2010-07-02  Donal K. Fellows  <dkf@users.sf.net>

	* generic/tclExecute.c (IllegalExprOperandType): [Bug 3024379]: Made
	sure that errors caused by an argument to an operator being outside
	the domain of the operator all result in ::errorCode being ARITH
	DOMAIN and not NONE.

2010-07-01  Jan Nijtmans  <nijtmans@users.sf.net>

	* win/rules.vc:              [Bug 3020677]: wish can't link reg1.2
	* tools/checkLibraryDoc.tcl: formatting, spacing, cleanup unused
	* tools/eolFix.tcl:          variables; no change in generated output
	* tools/fix_tommath_h.tcl:
	* tools/genStubs.tcl:
	* tools/index.tcl:
	* tools/man2help2.tcl:
	* tools/regexpTestLib.tcl:
	* tools/tsdPerf.tcl:
	* tools/uniClass.tcl:
	* tools/uniParse.tcl:

2010-07-01  Donal K. Fellows  <dkf@users.sf.net>

	* doc/mathop.n: [Bug 3023165]: Fix typo that was preventing proper
	rendering of the exclusive-or operator.

2010-06-28  Jan Nijtmans  <nijtmans@users.sf.net>

	* generic/tclPosixStr.c: [Bug 3019634]: errno.h and tclWinPort.h have
	conflicting definitions. Added messages for ENOTRECOVERABLE, EOTHER,
	ECANCELED and EOWNERDEAD, and fixed various typing mistakes in other
	messages.

2010-06-25  Reinhard Max  <max@suse.de>

	* tests/socket.test: Prevent a race condition during shutdown of the
	remote test server that can cause a hang when the server is being run
	in verbose mode.

2010-06-24  Jan Nijtmans  <nijtmans@users.sf.net>

	* win/tclWinPort.h: [Bug 3019634]: errno.h and tclWinPort.h have
	conflicting definitions.

		***POTENTIAL INCOMPATIBILITY***
	On win32, the correspondence between errno and the related error
	message, as handled by Tcl_ErrnoMsg() changes. The error message is
	kept the same, but the corresponding errno value might change.

2010-06-22  Donal K. Fellows  <dkf@users.sf.net>

	* generic/tclCmdIL.c (Tcl_LsetObjCmd): [Bug 3019351]: Corrected wrong
	args message.

2010-06-21  Jan Nijtmans  <nijtmans@users.sf.net>

	* unix/tclLoadDl.c:    Eliminate various unnecessary type casts, use
	* unix/tclLoadNext.c:  function typedefs whenever possible
	* unix/tclUnixChan.c:
	* unix/tclUnixFile.c:
	* unix/tclUnixNotfy.c:
	* unix/tclUnixSock.c:
	* unix/tclUnixTest.c:
	* unix/tclXtTest.c:
	* generic/tclZlib.c:   Remove hack needed for zlib 1.2.3 on win32

2010-06-18  Donal K. Fellows  <dkf@users.sf.net>

	* library/init.tcl (auto_execok): [Bug 3017997]: Add .cmd to the
	default list of extensions that we can execute interactively.

2010-06-16  Jan Nijtmans  <nijtmans@users.sf.net>

	* tools/loadICU.tcl:   [Bug 3016135]: Traceback using clock format
	* library/msgs/he.msg: with locale of he_IL.

	* generic/tcl.h:       Simplify Tcl_AppInit and *_Init definitions,
	* generic/tclInt.h:    spacing. Change TclpThreadCreate and
	* generic/tcl.decls:   Tcl_CreateThread signature, making clear that
	* generic/tclDecls.h:  "proc" is a function pointer, as in all other
	* generic/tclEvent.c:  "proc" function parameters.
	* generic/tclTestProcBodyObj.c:
	* win/tclWinThrd.c:
	* unix/tclUnixThrd.c:
	* doc/Thread.3:
	* doc/Class.3:         Fix Tcl_ObjectMetadataType definition.

2010-06-14  Jan Nijtmans  <nijtmans@users.sf.net>

	* unix/Makefile.in:    Fix compilation of xttest with 8.6 changes
	* unix/tclXtNotify.c:
	* unix/tclXtTest.c:
	* generic/tclPipe.c:   Fix gcc warning (with -fstrict-aliasing=2)
	* library/auto.tcl:    Spacing and style fixes.
	* library/history.tcl:
	* library/init.tcl:
	* library/package.tcl:
	* library/safe.tcl:
	* library/tm.tcl:

2010-06-13  Donal K. Fellows  <dkf@users.sf.net>

	* tools/tcltk-man2html.tcl (make-man-pages): [Bug 3015327]: Make the
	title of a manual page be stored relative to its resulting directory
	name as well as its source filename. This was caused by both Tcl and a
	contributed package ([incr Tcl]) defining an Object.3. Also corrected
	the joining of strings in titles to avoid extra braces.

2010-06-09  Andreas Kupries  <andreask@activestate.com>

	* library/platform/platform.tcl: Added OSX Intel 64bit
	* library/platform/pkgIndex.tcl: Package updated to version 1.0.9.
	* unix/Makefile.in:
	* win/Makefile.in:

2010-06-09  Jan Nijtmans  <nijtmans@users.sf.net>

	* tools/tsdPerf.c:    Fix export of symbol Tsdperf_Init, when using
	-fvisibility=hidden. Make two functions static, eliminate some
	unnecessary type casts.
	* tools/configure.in: Update to Tcl 8.6
	* tools/configure:    (regenerated)
	* tools/.cvsignore    new file

2010-06-07  Alexandre Ferrieux  <ferrieux@users.sourceforge.net>

	* generic/tclExecute.c: Ensure proper reset of [info errorstack] even
	* generic/tclNamesp.c:  when compiling constant expr's with errors.

2010-06-05  Miguel Sofer  <msofer@users.sf.net>

	* generic/tclBasic.c:   [Bug 3008307]: make callerPtr chains be
	* generic/tclExecute.c: traversable accross coro boundaries. Add the
	special coroutine CallFrame (partially reverting commit of
	2009-12-10), as it is needed for coroutines that do not push a CF, eg,
	those with [eval] as command. Thanks to Colin McCormack (coldstore)
	and Alexandre Ferrieux for the hard work on this.

2010-06-03  Alexandre Ferrieux  <ferrieux@users.sourceforge.net>

	* generic/tclNamesp.c: Safer (and faster) computation of [uplevel]
	* tests/error.test:    offsets in TIP 348. Toplevel offsets no longer
	* tests/result.test:   overestimated.

2010-06-02  Jan Nijtmans  <nijtmans@users.sf.net>

	* generic/tclOO.h:  BUILD_tcloo is never defined (leftover)
	* win/makefile.bc:  Don't set BUILD_tcloo (leftover)
	See also entry below: 2008-06-01  Joe Mistachkin

2010-06-01  Alexandre Ferrieux  <ferrieux@users.sourceforge.net>

	* generic/tclNamesp.c: Fix computation of [uplevel] offsets in TIP 348
	* tests/error.test:    Only depend on callerPtr chaining now.
	* tests/result.test:   Needed for upcoming coro patch.

2010-05-31  Jan Nijtmans  <nijtmans@users.sf.net>

	* generic/tclVar.c:        Eliminate some casts to (Tcl_HashTable *)
	* generic/tclExecute.c:
	* tests/fileSystem.test:   Fix filesystem-5.1 test failure on CYGWIN

2010-05-28  Jan Nijtmans  <nijtmans@users.sf.net>

	* generic/tclInt.h: [Patch 3008541]: Order of TIP #348 fields in
	Interp structure

2010-05-28  Donal K. Fellows  <dkf@users.sf.net>

	* generic/tclCompCmdsSZ.c (IssueTryFinallyInstructions): [3007374]:
	Corrected error in handling of catch contexts to prevent crash with
	chained handlers.

	* generic/tclExecute.c (TclExecuteByteCode): Restore correct operation
	of instruction-level execution tracing (had been broken by NRE).

2010-05-27  Jan Nijtmans  <nijtmans@users.sf.net>

	* library/opt/optParse.tcl: Don't generate spaces at the end of a
	* library/opt/pkgIndex.tcl: line, eliminate ';' at line end, bump to
	* tools/uniParse.tcl:       v0.4.6
	* generic/tclUniData.c:
	* tests/opt.test:
	* tests/safe.test:

2010-05-21  Jan Nijtmans  <nijtmans@users.sf.net>

	* tools/installData.tcl: Make sure that copyDir only receives
	normalized paths, otherwise it might result in a crash on CYGWIN.
	Restyle according to the Tcl style guide.
	* generic/tclStrToD.c: [Bug 3005233]: Fix for build on OpenBSD vax

2010-05-19  Alexandre Ferrieux  <ferrieux@users.sourceforge.net>

	* tests/dict.test: Add missing tests for [Bug 3004007], fixed under
	                   the radar on 2010-02-24 (dkf): EIAS violation in
	                   list-dict conversions.

2010-05-19  Jan Nijtmans  <nijtmans@users.sf.net>

	* generic/regcomp.c:     Don't use arrays of length 1, just use a
	* generic/tclFileName.c: single element then, it makes code more
	* generic/tclLoad.c:     readable. (Here it even prevents a type cast)

2010-05-17  Jan Nijtmans  <nijtmans@users.sf.net>

	* generic/tclStrToD.c: [Bug 2996549]: Failure in expr.test on Win32

2010-05-17  Donal K. Fellows  <dkf@users.sf.net>

	* generic/tclCmdIL.c (TclInfoFrame): Change this code to use
	Tcl_GetCommandFullName rather than rolling its own. Discovered during
	the hunting of [Bug 3001438] but unlikely to be a fix.

2010-05-11  Jan Nijtmans  <nijtmans@users.sf.net>

	* win/tclWinConsole.c: [Patch 2997087]: Unnecessary type casts.
	* win/tclWinDde.c:
	* win/tclWinLoad.c:
	* win/tclWinNotify.c:
	* win/tclWinSerial.c:
	* win/tclWinSock.c:
	* win/tclWinTime.c:
	* win/tclWinPort.h: Don't duplicate CYGWIN timezone #define from
			    tclPort.h

2010-05-07  Andreas Kupries  <andreask@activestate.com>

	* library/platform/platform.tcl: Fix cpu name for Solaris/Intel 64bit.
	* library/platform/pkgIndex.tcl: Package updated to version 1.0.8.
	* unix/Makefile.in:
	* win/Makefile.in:

2010-05-06  Jan Nijtmans  <nijtmans@users.sf.net>

	* generic/tclPkg.c:   Unnecessary type casts, see [Patch 2997087]

2010-05-04  Jan Nijtmans  <nijtmans@users.sf.net>

	* win/tclWinNotify.c:	TCHAR-related fixes, making those two files
	* win/tclWinSock.c:	compile fine when TCHAR != char. Please see
	comments in [FRQ 2965056] (2965056-1.patch).

2010-05-03  Jan Nijtmans  <nijtmans@users.sf.net>

	* generic/tclIORChan.c:   Use "tclIO.h" and "tclTomMathDecls.h"
	* generic/tclIORTrans.c:  everywhere
	* generic/tclTomMath.h:
	* tools/fix_tommath_h.tcl:
	* libtommath/tommath.h:   Formatting (# should always be first char on
				  line)
	* win/tclAppInit.c:       For MINGW/CYGWIN, use GetCommandLineA
				  explicitly.
	* unix/.cvsignore:        Add pkg, *.dll

	* libtommath/tommath.h:       CONSTify various useful internal
	* libtommath/bn_mp_cmp_d.c:   functions (TclBignumToDouble, TclCeil,
	* libtommath/bn_mp_cmp_mag.c: TclFloor), and related tommath functions
	* libtommath/bn_mp_cmp.c:
	* libtommath/bn_mp_copy.c:
	* libtommath/bn_mp_count_bits.c:
	* libtommath/bn_mp_div_2d.c:
	* libtommath/bn_mp_mod_2d.c:
	* libtommath/bn_mp_mul_2d.c:
	* libtommath/bn_mp_neg.c:
	* generic/tclBasic.c:        Handle TODO: const correctness ?
	* generic/tclInt.h:
	* generic/tclStrToD.c:
	* generic/tclTomMath.decls:
	* generic/tclTomMath.h:
	* generic/tclTomMathDecls.h:

2010-04-30  Don Porter  <dgp@users.sourceforge.net>

	* generic/tcl.h:	Bump patchlevel to 8.6b1.2 to distinguish
	* library/init.tcl:	CVS snapshots from earlier snapshots as well
	* unix/configure.in:	as the 8.6b1 and 8.6b2 releases.
	* win/configure.in:

	* unix/configure:	autoconf-2.59
	* win/configure:

	* generic/tclBinary.c (TclAppendBytesToByteArray):	Add comments
	* generic/tclInt.h (TclAppendBytesToByteArray):	placing overflow
	protection responsibility on caller.  Convert "len" argument to signed
	int which any value already vetted for overflow issues will fit into.
	* generic/tclStringObj.c:	Update caller; standardize panic msg.

	* generic/tclBinary.c (UpdateStringOfByteArray): [Bug 2994924]:	Add
	panic when the generated string representation would grow beyond Tcl's
	size limits.

2010-04-30  Donal K. Fellows  <dkf@users.sf.net>

	* generic/tclBinary.c (TclAppendBytesToByteArray): Add extra armour
	against buffer overflows.

	* generic/tclBasic.c (NRInterpCoroutine): Corrected handling of
	* tests/coroutine.test (coroutine-6.4):   arguments to deal with
						  trickier cases.

2010-04-30  Miguel Sofer  <msofer@users.sf.net>

	* tests/coroutine.test: testing coroutine arguments after [yield]:
	check that only 0/1 allowed

2010-04-30  Donal K. Fellows  <dkf@users.sf.net>

	* generic/tclBasic.c (NRInterpCoroutine): Corrected handling of
	arguments to deal with trickier cases.

	* generic/tclCompCmds.c (TclCompileVariableCmd): Slightly tighter
	issuing of instructions.

	* generic/tclExecute.c (TclExecuteByteCode): Add peephole optimization
	of the fact that INST_DICT_FIRST and INST_DICT_NEXT always have a
	conditional jump afterwards.

	* generic/tclBasic.c (TclNRYieldObjCmd, TclNRYieldmObjCmd)
	(NRInterpCoroutine): Replace magic values for formal argument counts
	for coroutine command implementations with #defines, for an increase
	in readability.

2010-04-30  Jan Nijtmans  <nijtmans@users.sf.net>

	* generic/tclMain.c: Unnecessary TCL_STORAGE_CLASS re-definition. It
	was used for an ancient dummy reference to Tcl_LinkVar(), but that's
	already gone since 2002-05-29.

2010-04-29  Miguel Sofer  <msofer@users.sf.net>

	* generic/tclCompExpr.c: Slight change in the literal sharing
	* generic/tclCompile.c:  mechanism to avoid shimmering of
	* generic/tclCompile.h:  command names.
	* generic/tclLiteral.c:

2010-04-29  Andreas Kupries  <andreask@activestate.com>

	* library/platform/platform.tcl: Another stab at getting the /lib,
	* library/platform/pkgIndex.tcl: /lib64 difference right for linux.
	* unix/Makefile.in:		 Package updated to version 1.0.7.
	* win/Makefile.in:

2010-04-29  Kevin B. Kenny  <kennykb@acm.org>

	* library/tzdata/Antarctica/Macquarie:
	* library/tzdata/Africa/Casablanca:
	* library/tzdata/Africa/Tunis:
	* library/tzdata/America/Santiago:
	* library/tzdata/America/Argentina/San_Luis:
	* library/tzdata/Antarctica/Casey:
	* library/tzdata/Antarctica/Davis:
	* library/tzdata/Asia/Anadyr:
	* library/tzdata/Asia/Damascus:
	* library/tzdata/Asia/Dhaka:
	* library/tzdata/Asia/Gaza:
	* library/tzdata/Asia/Kamchatka:
	* library/tzdata/Asia/Karachi:
	* library/tzdata/Asia/Taipei:
	* library/tzdata/Europe/Samara:
	* library/tzdata/Pacific/Apia:
	* library/tzdata/Pacific/Easter:
	* library/tzdata/Pacific/Fiji:   Olson's tzdata2010i.

2010-04-29  Donal K. Fellows  <dkf@users.sf.net>

	* generic/tclBinary.c (TclAppendBytesToByteArray): [Bug 2992970]: Make
	* generic/tclStringObj.c (Tcl_AppendObjToObj): an append of a byte
	array to another into an efficent operation. The problem was the (lack
	of) a proper growth management strategy for the byte array.

2010-04-29  Jan Nijtmans  <nijtmans@users.sf.net>

	* compat/dirent2.h:	Include "tcl.h", not <tcl.h>, like everywhere
	* compat/dlfcn.h:	else, to ensure that the version in the Tcl
	* compat/stdlib.h:	distribution is used, not some version from
	* compat/string.h:	somewhere else.
	* compat/unistd.h:

2010-04-28  Jan Nijtmans  <nijtmans@users.sf.net>

	* win/Makefile.in:	Remove unused @MAN2TCLFLAGS@
	* win/tclWinPort.h:	Move <limits.h> include from tclInt.h to
	* generic/tclInt.h:	tclWinPort.h, and eliminate unneeded
	* generic/tclEnv.c:	<stdlib.h>, <stdio.h> and <string.h>, which
				are already in tclInt.h
	* generic/regcustom.h:	Move "tclInt.h" from regcustom.h up to
	* generic/regex.h:	regex.h.
	* generic/tclAlloc.c:	Unneeded <stdio.h> include.
	* generic/tclExecute.c:	Fix gcc warning: comparison between signed and
				unsigned.

2010-04-28  Donal K. Fellows  <dkf@users.sf.net>

	* generic/tclInt.h (TclIsVarDirectUnsettable): Corrected flags so that
	deletion of traces is not optimized out...

	* generic/tclExecute.c (ExecuteExtendedBinaryMathOp)
	(TclCompareTwoNumbers,ExecuteExtendedUnaryMathOp,TclExecuteByteCode):
	[Patch 2981677]: Move the less common arithmetic operations (i.e.,
	exponentiation and operations on non-longs) out of TEBC for a big drop
	in the overall size of the stack frame for most code. Net effect on
	speed is minimal (slightly faster overall in tclbench). Also extended
	the number of places where TRESULT handling is replaced with a jump to
	dedicated code.

2010-04-27  Donal K. Fellows  <dkf@users.sf.net>

	* generic/tclExecute.c (TclExecuteByteCode): Rearrange location of an
	assignment to shorten the object code.

2010-04-27  Jan Nijtmans  <nijtmans@users.sf.net>

	* generic/tclIOUtil.c (Tcl_FSGetNativePath): [Bug 2992292]:
	tclIOUtil.c assignment type mismatch compiler warning
	* generic/regguts.h:     If tclInt.h or tclPort.h is already
	* generic/tclBasic.c:    included, don't include <limits.h>
	* generic/tclExecute.c:  again. Follow-up to [Bug 2991415]:
	* generic/tclIORChan.c:  tclport.h #included before limits.h
	* generic/tclIORTrans.c: See comments in [Bug 2991415]
	* generic/tclObj.c:
	* generic/tclOOInt.h:
	* generic/tclStrToD.c:
	* generic/tclTomMath.h:
	* generic/tclTomMathInterface.c:
	* generic/tclUtil.c:
	* compat/strtod.c:
	* compat/strtol.c:

2010-04-27  Kevin B. Kenny  <kennykb@acm.org>

	* unix/tclLoadDl.c (FindSymbol): [Bug 2992295]: Simplified the logic
	so that the casts added in Donal Fellows's change for the same bug are
	no longer necessary.

2010-04-26  Donal K. Fellows  <dkf@users.sf.net>

	* unix/tclLoadDl.c (FindSymbol): [Bug 2992295]: Added an explicit cast
	because auto-casting between function and non-function types is never
	naturally warning-free.

	* generic/tclStubInit.c:   Add a small amount of gcc-isms (with #ifdef
	* generic/tclOOStubInit.c: guards) to ensure that warnings are issued
	when these files are older than the various *.decls files.

2010-04-25  Miguel Sofer  <msofer@users.sf.net>

	* generic/tclBasic.c:    Add unsupported [yieldm] command. Credit
	* generic/tclInt.h:      Lars Hellstrom for the basic idea.

2010-04-24  Miguel Sofer  <msofer@users.sf.net>

	* generic/tclBasic.c:    Modify api of TclSpliceTailcall() to fix
	* generic/tclExecute.c:  [yieldTo], which had not survived the latest
	* generic/tclInt.h:      mods to tailcall. Thanks kbk for detecting
	the problem.

2010-04-23  Jan Nijtmans  <nijtmans@users.sf.net>

	* unix/tclUnixPort.h: [Bug 2991415]: tclport.h #included before
	limits.h

2010-04-22  Jan Nijtmans  <nijtmans@users.sf.net>

	* generic/tclPlatDecls.h:  Move TCHAR fallback typedef from tcl.h to
	* generic/tcl.h:           tclPlatDecls.h (as suggested by dgp)
	* generic/tclInt.h:        fix typo
	* generic/tclIOUtil.c:     Eliminate various unnecessary
	* unix/tclUnixFile.c:      type casts.
	* unix/tclUnixPipe.c:
	* win/tclWinChan.c:
	* win/tclWinFCmd.c:
	* win/tclWinFile.c:
	* win/tclWinLoad.c:
	* win/tclWinPipe.c:

2010-04-20  Jan Nijtmans  <nijtmans@users.sf.net>

	* generic/tclTest.c:  Use function prototypes from the FS API.
	* compat/zlib/*:      Upgrade to zlib 1.2.5

2010-04-19  Donal K. Fellows  <dkf@users.sf.net>

	* generic/tclExecute.c (TclExecuteByteCode): Improve commenting and
	reduce indentation for the Invocation Block.

2010-04-18  Donal K. Fellows  <dkf@users.sf.net>

	* doc/unset.n: [Bug 2988940]: Fix typo.

2010-04-15  Jan Nijtmans  <nijtmans@users.sf.net>

	* win/tclWinPort.h:       Move inclusion of <tchar.h> from
	* generic/tcl.h:          tclPlatDecls.h to tclWinPort.h, where it
	* generic/tclPlatDecls.h: belongs. Add fallback in tcl.h, so TCHAR is
				  available in win32 always.

2010-04-15  Donal K. Fellows  <dkf@users.sf.net>

	* doc/try.n: [Bug 2987551]: Fix typo.

2010-04-14  Andreas Kupries  <andreask@activestate.com>

	* library/platform/platform.tcl: Linux platform identification:
	* library/platform/pkgIndex.tcl: Check /lib64 for existence of files
	* unix/Makefile.in: matching libc* before accepting it as base
	* win/Makefile.in:  directory. This can happen on weirdly installed
	32bit systems which have an empty or partially filled /lib64 without
	an actual libc. Bumped to version 1.0.6.

2010-04-13  Jan Nijtmans  <nijtmans@users.sf.net>

	* win/tclWinPort.h: Fix [Patch 2986105]: conditionally defining
	* win/tclWinFile.c: strcasecmp/strncasecmp
	* win/tclWinLoad.c: Fix gcc warning: comparison of unsigned expression
	>= 0 is always true

2010-04-08  Donal K. Fellows  <dkf@users.sf.net>

	* generic/tclCompCmdsSZ.c (TclSubstCompile): If the first token does
	not result in a *guaranteed* push of a Tcl_Obj on the stack, we must
	push an empty object. Otherwise it is possible to get to a 'concat1'
	or 'done' without enough values on the stack, resulting in a crash.
	Thanks to Joe Mistachkin for identifying a script that could trigger
	this case.

2010-04-07  Donal K. Fellows  <dkf@users.sf.net>

	* doc/catch.n, doc/info.n, doc/return.n: Formatting.

2010-04-06  Donal K. Fellows  <dkf@users.sf.net>

	* doc/Load.3: Minor corrections of formatting and cross links.

2010-04-06  Jan Nijtmans  <nijtmans@users.sf.net>

	* win/configure:       (regenerate with autoconf-2.59)
	* unix/configure:
	* unix/installManPage: [Bug 2982540]: configure and install* script
	* unix/install-sh:     files should always have LF line ending.
	* doc/Load.3:          Fix signature of Tcl_LoadFile in documentation.

2010-04-05  Alexandre Ferrieux  <ferrieux@users.sourceforge.net>

	TIP #348 IMPLEMENTATION

	* generic/tclBasic.c: [Patch 2868499]: Substituted error stack
	* generic/tclCmdIL.c:
	* generic/tclInt.h:
	* generic/tclNamesp.c:
	* generic/tclResult.c:
	* doc/catch.n:
	* doc/info.n:
	* doc/return.n:
	* tests/cmdMZ.test:
	* tests/error.test:
	* tests/execute.test:
	* tests/info.test:
	* tests/init.test:
	* tests/result.test:

2010-04-05  Donal K. Fellows  <dkf@users.sf.net>

	* unix/tcl.m4 (SC_ENABLE_THREADS): Flip the default for whether to
	* win/tcl.m4 (SC_ENABLE_THREADS):  build in threaded mode. Part of
	* win/rules.vc:			   TIP #364.

	* unix/tclLoadDyld.c (FindSymbol): Better human-readable error message
	generation to match code in tclLoadDl.c.

2010-04-04  Donal K. Fellows  <dkf@users.sf.net>

	* generic/tclIOUtil.c, unix/tclLoadDl.c: Minor changes to enforce
	Engineering Manual style rules.

	* doc/FileSystem.3, doc/Load.3: Documentation for TIP#357.

	* macosx/tclMacOSXBundle.c (OpenResourceMap): [Bug 2981528]: Only
	define this function when HAVE_COREFOUNDATION is defined.

2010-04-02  Jan Nijtmans  <nijtmans@users.sf.net>

	* generic/tcl.decls (Tcl_LoadFile): Add missing "const" in signature,
	* generic/tclIOUtil.c (Tcl_LoadFile): and some formatting fixes
	* generic/tclDecls.h:  (regenerated)

2010-04-02  Donal K. Fellows  <dkf@users.sf.net>

	* generic/tclIOUtil.c (Tcl_LoadFile): Corrections to previous commit
	* unix/tclLoadDyld.c (TclpDlopen):    to make it build on OSX.

2010-04-02  Kevin B. Kenny  <kennykb@acm.org>

	TIP #357 IMPLEMENTATION
	TIP #362 IMPLEMENTATION

	* generic/tclStrToD.c: [Bug 2952904]: Defer creation of the smallest
	floating point number until it is actually used. (This change avoids a
	bogus syslog message regarding a 'floating point software assist
	fault' on SGI systems.)

	* library/reg/pkgIndex.tcl:	[TIP #362]: Fixed first round of bugs
	* tests/registry.test:		resulting from the recent commits of
	* win/tclWinReg.c:		changes in support of the referenced
					TIP.

	* generic/tcl.decls:		[TIP #357]: First round of changes
	* generic/tclDecls.h:		to export Tcl_LoadFile,
	* generic/tclIOUtil.c:		Tcl_FindSymbol, and Tcl_FSUnloadFile
	* generic/tclInt.h:		to the public API.
	* generic/tclLoad.c:
	* generic/tclLoadNone.c:
	* generic/tclStubInit.c:
	* tests/fileSystem.test:
	* tests/load.test:
	* tests/unload.test:
	* unix/tclLoadDl.c:
	* unix/tclLoadDyld.c:
	* unix/tclLoadNext.c:
	* unix/tclLoadOSF.c:
	* unix/tclLoadShl.c:
	* unix/tclUnixPipe.c:
	* win/Makefile.in:
	* win/tclWinLoad.c:

2010-03-31  Donal K. Fellows  <dkf@users.sf.net>

	* doc/registry.n: Added missing documentation of TIP#362 flags.

	* doc/package.n: [Bug 2980210]: Document the arguments taken by
	the [package present] command correctly.

	* doc/Thread.3: Added some better documentation of how to create and
	use a thread using the C-level thread API, based on realization that
	no such tutorial appeared to exist.

2010-03-31  Jan Nijtmans  <nijtmans@users.sf.net>

	* test/cmdMZ.test:    [FRQ 2974744]: share exception codes (ObjType?):
	* test/error.test:    Revised test cases, making sure that abbreviated
	* test/proc-old.test: codes are checked resulting in an error, and
	                      checking for the exact error message.

2010-03-30  Andreas Kupries  <andreask@activestate.com>

	* generic/tclIORChan.c (ReflectClose, ReflectInput, ReflectOutput,
	(ReflectSeekWide, ReflectWatch, ReflectBlock, ReflectSetOption,
	(ReflectGetOption, ForwardProc): [Bug 2978773]: Preserve
	ReflectedChannel* structures across handler invokations, to avoid
	crashes when the handler implementation induces nested callbacks and
	destruction of the channel deep inside such a nesting.

2010-03-30  Don Porter  <dgp@users.sourceforge.net>

	* generic/tclObj.c (Tcl_GetCommandFromObj):     [Bug 2979402]: Reorder
	the validity tests on internal rep of a "cmdName" value to avoid
	invalid reads reported by valgrind.

2010-03-30  Jan Nijtmans  <nijtmans@users.sf.net>

	* generic/tclIndexObj:	[FRQ 2974744]: share exception codes
	* generic/tclResult.c:	further optimization, making use of indexType.
	* generic/tclZlib.c:    [Bug 2979399]: uninitialized value troubles

2010-03-30  Donal K. Fellows  <dkf@users.sf.net>

	TIP #362 IMPLEMENTATION

	* win/tclWinReg.c: [Patch 2960976]: Apply patch from Damon Courtney to
	* tests/registry.test:	allow the registry command to be told to work
	* win/Makefile.in:	with both 32-bit and 64-bit registries. Bump
	* win/configure.in:	version of registry package to 1.3.
	* win/makefile.bc:
	* win/makefile.vc:
	* win/configure:	autoconf-2.59

2010-03-29  Jan Nijtmans  <nijtmans@users.sf.net>

	* unix/tcl.m4:            Only test for -visibility=hidden with gcc
	                          (Second remark in [Bug 2976508])
	* unix/configure:         regen

2010-03-29  Don Porter  <dgp@users.sourceforge.net>

	* generic/tclStringObj.c:       Fix array overrun in test format-1.12
	caught by valgrind testing.

2010-03-27  Jan Nijtmans  <nijtmans@users.sf.net>

	* generic/tclInt.h:	[FRQ 2974744]: share exception codes
	* generic/tclResult.c:	(ObjType?)
	* generic/tclCmdMZ.c:
	* generic/tclCompCmdsSZ.c:

2010-03-26  Jan Nijtmans  <nijtmans@users.sf.net>

	* generic/tclExecute.c: [Bug 2976508]: Tcl HEAD fails on HP-UX

2010-03-25  Donal K. Fellows  <dkf@users.sf.net>

	* unix/tclUnixFCmd.c (TclUnixCopyFile): [Bug 2976504]: Corrected
	number of arguments to fstatfs() call.

	* macosx/tclMacOSXBundle.c, macosx/tclMacOSXFCmd.c:
	* macosx/tclMacOSXNotify.c: Reduce the level of ifdeffery in the
	functions of these files to improve readability. They need to be
	audited for whether complexity can be removed based on the minimum
	supported version of OSX, but that requires a real expert.

2010-03-24  Don Porter  <dgp@users.sourceforge.net>

	* generic/tclResult.c:  [Bug 2383005]: Revise [return -errorcode] so
	* tests/result.test:    that it rejects illegal non-list values.

2010-03-24  Donal K. Fellows  <dkf@users.sf.net>

	* generic/tclOOInfo.c (InfoObjectMethodTypeCmd)
	(InfoClassMethodTypeCmd): Added introspection of method types so that
	it is possible to find this info out without using errors.
	* generic/tclOOMethod.c (procMethodType): Now that introspection can
	reveal the name of method types, regularize the name of normal methods
	to be the name of the definition type used to create them.

	* tests/async.test (async-4.*): Reduce obscurity of these tests by
	putting the bulk of the code for them inside the test body with the
	help of [apply].

	* generic/tclCmdMZ.c (TryPostBody, TryPostHandler): Make sure that the
	[try] command does not trap unwinding due to limits.

2010-03-23  Don Porter  <dgp@users.sourceforge.net>

	* generic/tclCmdMZ.c:	[Bug 2973361]: Revised fix for computing
	indices of script arguments to [try].

2010-03-23  Jan Nijtmans  <nijtmans@users.sf.net>

	* generic/tclCmdMZ.c:      Make error message in "try" implementation
	* generic/tclCompCmdsSZ.c: exactly the same as the one in "return"
	* tests/error.test:
	* libtommath/mtests/mpi.c: Single "const" addition

2010-03-22  Don Porter  <dgp@users.sourceforge.net>

	* generic/tclCmdMZ.c:	[Bug 2973361]: Compute the correct integer
	values to identify the argument indices of the various script
	arguments to [try]. Passing in -1 led to invalid memory reads.

2010-03-20  Donal K. Fellows  <dkf@users.sf.net>

	* doc/exec.n: Make it a bit clearer that there is an option to run a
	pipeline in the background.

	* generic/tclIOCmd.c (Tcl_FcopyObjCmd):		Lift the restriction
	* generic/tclIO.c (TclCopyChannel, CopyData):	on the [fcopy] command
	* generic/tclIO.h (CopyState):			that forced it to only
	copy up to 2GB per script-level callback. Now it is anything that can
	fit in a (signed) 64-bit integer. Problem identified by Frederic
	Bonnet on comp.lang.tcl. Note that individual low-level reads and
	writes are still smaller as the optimal buffer size is smaller.

2010-03-20  Jan Nijtmans  <nijtmans@users.sf.net>

	* win/stub16.c:         Don't hide that we use the ASCII API here.
	                        (does someone still use that?)
	* win/tclWinPipe.c:     2 unnecessary type casts.

2010-03-19  Donal K. Fellows  <dkf@users.sf.net>

	* generic/tclCompCmdsSZ.c (TclCompileThrowCmd): Added compilation for
	the [throw] command.

2010-03-18  Don Porter  <dgp@users.sourceforge.net>

	* generic/tclListObj.c:	[Bug 2971669]: Prevent in overflow trouble in
	* generic/tclTestObj.c:	ListObjReplace operations. Thanks to kbk for
	* tests/listObj.test:	fix and test.

2010-03-18  Donal K. Fellows  <dkf@users.sf.net>

	* generic/tclCompCmdsSZ.c (IssueTryFinallyInstructions):
	[Bug 2971921]: Corrected jump so that it doesn't skip into the middle
	of an instruction! Tightened the instruction issuing. Moved endCatch
	calls closer to their point that they guard, ensuring correct ordering
	of result values.

2010-03-17  Andreas Kupries  <andreask@activestate.com>

	* generic/tclIORTrans.c (ReflectInput, ReflectOutput)
	(ReflectSeekWide): [Bug 2921116]: Added missing TclEventuallyFree
	calls for preserved ReflectedTransform* structures. Reworked
	ReflectInput to preserve the structure for its whole life, not only in
	InvokeTclMethod.

	* generic/tclIO.c (Tcl_GetsObj): [Bug 2921116]: Regenerate topChan,
	may have been changed by a self-modifying transformation.

	* tests/ioTrans/test (iortrans-4.8, iortrans-4.9, iortrans-5.11)
	(iortrans-7.4, iortrans-8.3): New test cases.

2010-03-16  Jan Nijtmans  <nijtmans@users.sf.net>

	* compat/zlib/*:	Upgrade zlib to version 1.2.4.
	* win/makefile.vc:
	* unix/Makefile.in:
	* win/tclWinChan.c:	Don't cast away "const" without reason.

2010-03-12  Jan Nijtmans  <nijtmans@users.sf.net>

	* win/makefile.vc: [Bug 2967340]: Static build was failing.
	* win/.cvsignore:

2010-03-10  Jan Nijtmans  <nijtmans@users.sf.net>

	* generic/tclTest.c:	Remove unnecessary '&' decoration for
	* generic/tclIOUtil.c:	function pointers
	* win/tclWin32Dll.c:	Double declaration of TclNativeDupInternalRep
	* unix/tclIOUtil.c:
	* unix/dltest/.cvsignore: Ignore *.so here

2010-03-09  Andreas Kupries  <andreask@activestate.com>

	* generic/tclIORChan.c: [Bug 2936225]: Thanks to Alexandre Ferrieux
	* doc/refchan.n:    <ferrieux@users.sourceforge.net> for debugging and
	* tests/ioCmd.test: fixing the problem. It is the write-side
	equivalent to the bug fixed 2009-08-06.

2010-03-09  Don Porter  <dgp@users.sourceforge.net>

	* library/tzdata/America/Matamoros: New locale
	* library/tzdata/America/Ojinaga: New locale
	* library/tzdata/America/Santa_Isabel: New locale
	* library/tzdata/America/Asuncion:
	* library/tzdata/America/Tijuana:
	* library/tzdata/Antarctica/Casey:
	* library/tzdata/Antarctica/Davis:
	* library/tzdata/Antarctica/Mawson:
	* library/tzdata/Asia/Dhaka:
	* library/tzdata/Pacific/Fiji:
	Olson tzdata2010c.

2010-03-07  Jan Nijtmans  <nijtmans@users.sf.net>

	* generic/tclTest.c:	  Test that tclOO stubs are present in stub
				  library
	* generic/tclOOMethod.c:  Applied missing part of [Patch 2961556]
	* win/tclWinInt.h:	  Change all tclWinProcs signatures to use
	* win/tclWin32Dll.c:	  TCHAR* in stead of WCHAR*. This is meant
	* win/tclWinDde.c:	  as preparation to make [Enh 2965056]
	* win/tclWinFCmd.c:	  possible at all.
	* win/tclWinFile.c:
	* win/tclWinPipe.c:
	* win/tclWinSock.c:

2010-03-06  Jan Nijtmans  <nijtmans@users.sf.net>

	* generic/tclStubLib.c:	Remove presence of tclTomMathStubsPtr here.
	* generic/tclTest.c:	Test that tommath stubs are present in stub
				library.

2010-03-05  Donal K. Fellows  <dkf@users.sf.net>

	* generic/tclIORTrans.c (ForwardProc): [Bug 2964425]: When cleaning
	the stables, it is sometimes necessary to do more than the minimum. In
	this case, rationalizing the variables for a forwarded limit? method
	required removing an extra Tcl_DecrRefCount too.

	* generic/tclOO.h, generic/tclOOInt.h: [Patch 2961556]: Change TclOO
	to use the same style of function typedefs as Tcl, as this is about
	the last chance to get this right.

	***POTENTIAL INCOMPATIBILITY***
	Source code that uses function typedefs from TclOO will need to update
	variables and argument definitions so that pointers to the function
	values are used instead. Binary compatibility is not affected.

	* generic/*.c, generic/tclInt.h, unix/*.c, macosx/*.c: Applied results
	of doing a Code Audit. Principal changes:
	  * Use do { ... } while (0) in macros
	  * Avoid shadowing one local variable with another
	  * Use clearer 'foo.bar++;' instead of '++foo.bar;' where result not
	    required (i.e., semantically equivalent); clarity is increased
	    because it is bar that is incremented, not foo.
	  * Follow Engineering Manual rules on spacing and declarations

2010-03-04  Donal K. Fellows  <dkf@users.sf.net>

	* generic/tclOO.c (ObjectRenamedTrace): [Bug 2962664]: Add special
	handling so that when the class of classes is deleted, so is the class
	of objects. Immediately.

	* generic/tclOOInt.h (ROOT_CLASS): Add new flag for specially marking
	the root class. Simpler and more robust than the previous technique.

2010-03-04  Jan Nijtmans  <nijtmans@users.sf.net>

	* generic/tclGetDate.y:    3 unnecessary MODULE_SCOPE
	* generic/tclDate.c:       symbols
	* generic/tclStubLib.c:    Split tommath stub lib
	* generic/tclTomMathStubLib.c:  in separate file.
	* win/makefile.bc:
	* win/Makefile.in:
	* win/makefile.vc:
	* win/tcl.dsp:
	* unix/Makefile.in:
	* unix/tcl.m4:          Cygwin only gives warning
	* unix/configure:       using -fvisibility=hidden
	* compat/strncasecmp.c: A few more const's
	* compat/strtod.c:
	* compat/strtoul.c:

2010-03-03  Andreas Kupries <andreask@activestate.com>

	* doc/refchan.n: Followup to ChangeLog entry 2009-10-07
	(generic/tclIORChan.c). Fixed the documentation to explain that errno
	numbers are operating system dependent, and reworked the associated
	example.

2010-03-02  Jan Nijtmans  <nijtmans@users.sf.net>

	* unix/tcl.m4:     [FRQ 2959069]: Support for -fvisibility=hidden
	* unix/configure   (regenerated with autoconf-2.59)

2010-03-01  Alexandre Ferrieux  <ferrieux@users.sourceforge.net>

	* unix/tclUnixSock.c: Refrain from a possibly lengthy reverse-DNS
	lookup on 0.0.0.0 when calling [fconfigure -sockname] on an
	universally-bound (default) server socket.

	* generic/tclIndexObj.c: fix [AT 86258]: special-casing of empty
	tables when generating error messages for [::tcl::prefix match].

2010-02-28  Donal K. Fellows  <dkf@users.sf.net>

	* generic/tclCmdIL.c: More additions of {TCL LOOKUP} error-code
	generation to various subcommands of [info] as part of long-term
	project to classify all Tcl's generated errors.

2010-02-28  Jan Nijtmans  <nijtmans@users.sf.net>

	* generic/tclStubInit.c: [Bug 2959713]: Link error with gcc 4.1

2010-02-27  Donal K. Fellows  <dkf@users.sf.net>

	* generic/tclCmdMZ.c (StringFirstCmd, StringLastCmd): [Bug 2960021]:
	Only search for the needle in the haystack when the needle isn't
	larger than the haystack. Prevents an odd crash from sometimes
	happening when things get mixed up (a common programming error).

	* generic/tclMain.c (Tcl_Main): [Bug 801429]: Factor out the holding
	of the client-installed main loop function into thread-specific data.

	***POTENTIAL INCOMPATIBILITY***
	Code that previously tried to set the main loop from another thread
	will now fail. On the other hand, there is a fairly high probability
	that such programs would have been failing before due to the lack of
	any kind of inter-thread memory barriers guarding accesses to this
	part of Tcl's state.

2010-02-26  Donal K. Fellows  <dkf@users.sf.net>

	* generic/tclCompCmds.c:   Split this file into two pieces to make it
	* generic/tclCompCmdsSZ.c: easier to work with. It's still two very
				   long files even after the split.

2010-02-26  Reinhard Max  <max@suse.de>

	* doc/safe.n: Name the installed file after the command it documents.
	Use "Safe Tcl" instead of the "Safe Base", "Safe Tcl" mixture.

2010-02-26  Donal K. Fellows  <dkf@users.sf.net>

	* unix/Makefile.in (NATIVE_TCLSH): Added this variable to allow for
	better control of what tclsh to use for various scripts when doing
	cross compiling. An imperfect solution, but works.

	* unix/installManPage: Remap non-alphanumeric sequences in filenames
	to single underscores (especially colons).

2010-02-26  Pat Thoyts  <patthoyts@users.sourceforge.net>

	* tests/zlib.test: Add tests for [Bug 2818131] which was crashing with
	mismatched zlib algorithms used in combination with gets. This issue
	has been fixed by Andreas's last commit.

2010-02-25  Jan Nijtmans  <nijtmans@users.sf.net>

	* generic/tclHash.c:	[FRQ 2958832]: Further speed-up of the
	* generic/tclLiteral.c:	ouster-hash function.
	* generic/tclObj.c:
	* generic/tclCkalloc.c:	Eliminate various unnecessary (ClientData)
	* generic/tclTest.c:	type casts.
	* generic/tclTestObj.c:
	* generic/tclTestProcBodyObj.c:
	* unix/tclUnixTest.c:
	* unix/tclUnixTime.c:
	* unix/tclXtTest.c:

2010-02-24  Donal K. Fellows  <dkf@users.sf.net>

	* generic/tclDictObj.c (SetDictFromAny): Prevent the list<->dict
	* generic/tclListObj.c (SetListFromAny): conversion code from taking
	too many liberties. Stops loss of duplicate keys in some scenarios.
	Many thanks to Jean-Claude Wippler for finding this.

	* generic/tclExecute.c (TclExecuteByteCode): Reduce ifdef-fery and
	size of activation record. More variables shared across instructions
	than before.

	* doc/socket.n: [Bug 2957688]: Clarified that [socket -server] works
	with a command prefix. Extended example to show this in action.

2010-02-22  Andreas Kupries  <andreask@activestate.com>

	* generic/tclZlib.c (ZlibTransformInput): [Bug 2762041]: Added a hack
	to work around the general problem, early EOF recognition based on the
	base-channel, instead of the data we have ready for reading in the
	transform. Long-term we need a proper general fix (likely tracking EOF
	on each level of the channel stack), with attendant complexity.
	Furthermore, Z_BUF_ERROR can be ignored, and must be when feeding the
	zlib code with single characters.

2010-02-22  Jan Nijtmans  <nijtmans@users.sf.net>

	* unix/tclUnixPort.h:   Remove unnecessary EXTERN's, which already are
	                        in the global stub table.
	* unix/configure.in:    Use @EXEEXT@ in stead of @EXT_SUFFIX@
	* unix/tcl.m4:
	* unix/Makefile.in:     Use -DBUILD_tcl for CYGWIN
	* unix/configure:       (regenerated)
	* unix/dltest/pkg*.c:   Use EXTERN to control CYGWIN exported symbols
	* generic/tclCmdMZ.c:   Remove some unnecessary type casts.
	* generic/tclCompCmds.c:
	* generic/tclTest.c:
	* generic/tclUtil.c:

2010-02-21  Mo DeJong  <mdejong@users.sourceforge.net>

	* tests/regexp.test: Add test cases back ported from Jacl regexp work.

2010-02-21  Jan Nijtmans  <nijtmans@users.sf.net>

	* generic/tclDate.c:    Some more const tables.
	* generic/tclGetDate.y:
	* generic/regc_lex.c:
	* generic/regerror.c:
	* generic/tclStubLib.c:
	* generic/tclBasic.c:   Fix [Bug 2954959] expr abs(0.0) is -0.0
	* tests/expr.test:

2010-02-20  Donal K. Fellows  <dkf@users.sf.net>

	* generic/tclCompCmds.c (TclCompileStringLenCmd): Make [string length]
	of a constant string be handled better (i.e., handle backslashes too).

2010-02-19  Stuart Cassoff  <stwo@users.sourceforge.net>

	* tcl.m4: Correct compiler/linker flags for threaded builds on
	OpenBSD.
	* configure: (regenerated).

2010-02-19  Donal K. Fellows  <dkf@users.sf.net>

	* unix/installManPage: [Bug 2954638]: Correct behaviour of manual page
	installer. Also added armouring to check that assumptions about the
	initial state are actually valid (e.g., look for existing input file).

2010-02-17  Donal K. Fellows  <dkf@users.sf.net>

	* generic/tclHash.c (HashStringKey):	Restore these hash functions
	* generic/tclLiteral.c (HashString):	to use the classic algorithm.
	* generic/tclObj.c (TclHashObjKey):	Community felt normal case
	speed to be more important than resistance to malicious cases. For
	now, hashes that need to deal with the malicious case can use a custom
	hash table and install their own hash function, though that is not
	functionality exposed to the script level.

	* generic/tclCompCmds.c (TclCompileDictUpdateCmd): Stack depth must be
	correctly described when compiling a body to prevent crashes in some
	debugging modes.

2010-02-16  Jan Nijtmans  <nijtmans@users.sf.net>

	* generic/tclInt.h: Change order of various struct members,
	fixing potential binary incompatibility with Tcl 8.5

2010-02-16  Donal K. Fellows  <dkf@users.sf.net>

	* unix/configure.in, generic/tclIOUtil.c (Tcl_Stat): Updated so that
	we do not assume that all unix systems have the POSIX blkcnt_t type,
	since OpenBSD apparently does not.

	* generic/tclLiteral.c (HashString): Missed updating to FNV in one
	place; the literal table (a copy of the hash table code...)

2010-02-15  Jan Nijtmans  <nijtmans@users.sf.net>

	* tools/genStubs.tcl:   Reverted earlier rename from tcl*Stubs to
	* generic/tclBasic.c:   tcl*ConstStubs, it's not necessary at all.
	* generic/tclOO.c:
	* generic/tclTomMathInterface.c:
	* generic/tclStubInit.c: (regenerated)
	* generic/tclOOStubInit.c: (regenerated)
	* generic/tclEnsemble.c:Fix signed-unsigned mismatch
	* win/tclWinInt.h:      make tclWinProcs "const"
	* win/tclWin32Dll.c:
	* win/tclWinFCmd.c:     Eliminate all internal Tcl_WinUtfToTChar
	* win/tclWinFile.c:     and Tcl_WinTCharToUtf calls, needed
	* win/tclWinInit.c:     for mslu support.
	* win/tclWinLoad.c:
	* win/tclWinPipe.c:
	* win/tclWinSerial.c:
	* win/.cvsignore:
	* compat/unicows/readme.txt:  [FRQ 2819611]: Add first part of MSLU
	* compat/unicows/license.txt: support.
	* compat/unicows/unicows.lib:

2010-02-15  Donal K. Fellows  <dkf@users.sf.net>

	* generic/tclOO.c (AllocObject, SquelchedNsFirst, ObjectRenamedTrace):
	* generic/tclNamesp.c (Tcl_DeleteNamespace): [Bug 2950259]: Revised
	the namespace deletion code to provide an additional internal callback
	that gets triggered early enough in namespace deletion to allow TclOO
	destructors to run sanely. Adjusted TclOO to take advantage of this,
	so making tearing down an object by killing its namespace appear to
	work seamlessly, which is needed for Itcl. (Note that this is not a
	feature that will ever be backported to 8.5, and it remains not a
	recommended way of deleting an object.)

2010-02-13  Donal K. Fellows  <dkf@users.sf.net>

	* generic/tclCompCmds.c (TclCompileSwitchCmd): Divided the [switch]
	compiler into three pieces (after the model of [try]): a parser, an
	instruction-issuer for chained tests, and an instruction-issuer for
	jump tables.

	* generic/tclEnsemble.c: Split the ensemble engine out into its own
	file rather than keeping it mashed together with the namespace code.

2010-02-12  Jan Nijtmans  <nijtmans@users.sf.net>

	* win/tcl.m4:		Use -pipe for gcc on win32
	* win/configure:	(mingw/cygwin) (regenerated)
	* win/.cvsignore:	Add .lib, .exp and .res here

2010-02-11  Mo DeJong  <mdejong@users.sourceforge.net>

	* tests/list.test: Add tests for explicit \0 in a string argument to
	the list command.

2010-02-11  Donal K. Fellows  <dkf@users.sf.net>

	* generic/tclIOCmd.c (Tcl_OpenObjCmd): [Bug 2949740]: Make sure that
	we do not try to put a NULL pipeline channel into binary mode.

2010-02-11  Mo DeJong  <mdejong@users.sourceforge.net>

	[Bug 2826551, Patch 2948425]: Assorted regexp bugs related to -all,
	-line and -start options and newlines.
	* generic/tclCmdMZ.c (Tcl_RegexpObjCmd): If -offset is given, treat it
	as the start of the line if the previous character was a newline. Fix
	nasty edge case where a zero length match would not advance the index.
	* tests/regexp.test: Add regression tests back ported from Jacl.
	Checks for a number of issues related to -line and newline handling. A
	few of tests were broken before the patch and continue to be broken,
	marked as knownBug.

2010-02-11  Donal K. Fellows  <dkf@users.sf.net>

	* generic/tclOO.c (ObjectRenamedTrace): [Bug 2949397]: Prevent
	destructors from running on the two core class objects when the whole
	interpreter is being destroyed.

2010-02-09  Donal K. Fellows  <dkf@users.sf.net>

	* generic/tclCompCmds.c (TclCompileTryCmd, IssueTryInstructions)
	(IssueTryFinallyInstructions): Added compiler for the [try] command.
	It is split into three pieces that handle the parsing of the tokens,
	the issuing of instructions for finally-free [try], and the issuing of
	instructions for [try] with finally; there are enough differences
	between the all cases that it was easier to split the code rather than
	have a single function do the whole thing.

2010-02-09  Alexandre Ferrieux  <ferrieux@users.sourceforge.net>

	* tools/genStubs.tcl: Remove dependency on 8.5+ idiom "in" in
	expressions.

2010-02-08  Donal K. Fellows  <dkf@users.sf.net>

	* generic/tclZlib.c (Tcl_ZlibDeflate, Tcl_ZlibInflate): [Bug 2947783]:
	Make sure that the result is an unshared object before appending to it
	so that nothing crashes if it is shared (use in Tcl code was not
	affected by this, but use from C was an issue).

2010-02-06  Donal K. Fellows  <dkf@users.sf.net>

	* generic/tclHash.c (HashStringKey):	Replace Tcl's crusty old hash
	* generic/tclObj.c (TclHashObjKey):	function with the algorithm
	due to Fowler, Noll and Vo. This is slightly faster (assuming the
	presence of hardware multiply) and has somewhat better distribution
	properties of the resulting hash values. Note that we only ever used
	the 32-bit version of the FNV algorithm; Tcl's core hash engine
	assumes that hash values are simple unsigned ints.

	***POTENTIAL INCOMPATIBILITY***
	Code that depends on hash iteration order (especially tests) may well
	be disrupted by this. Where a definite order is required, the fix is
	usually to just sort the results after extracting them from the hash.
	Where this is insufficient, the code that has ceased working was
	always wrong and was only working by chance.

2010-02-05  Donal K. Fellows  <dkf@users.sf.net>

	* generic/tclCompCmds.c (TclCompileErrorCmd): Added compilation of the
	[error] command. No new bytecodes.

2010-02-05  Jan Nijtmans  <nijtmans@users.sf.net>

	* tools/genStubs.tcl:	Follow-up to earlier commit today:
	          Eliminate the need for an extra Stubs Pointer for adressing
	          a static stub table: Just change the exported table from
	          static to MODULE_SCOPE.
	* generic/tclBasic.c
	* generic/tclOO.c
	* generic/tclTomMathInterface.c
	* generic/tcl*Decls.h (regenerated)
	* generic/tclStubInit.c (regenerated)
	* generic/tclOOStubInit.c (regenerated)
	* generic/tclTest.c (minor formatting)

2010-02-05  Donal K. Fellows  <dkf@users.sf.net>

	* generic/tclVar.c: More consistency in errorcode generation.

	* generic/tclOOBasic.c (TclOO_Object_Destroy): Rewrote to be NRE-aware
	when calling destructors. Note that there is no guarantee that
	destructors will always be called in an NRE context; that's a feature
	of the 'destroy' method only.

	* generic/tclEncoding.c: Add 'const' to many function-internal vars
	that are never pointing to things that are written to.

2010-02-05  Jan Nijtmans  <nijtmans@users.sf.net>

	* tools/genStubs.tcl:	Follow-up to [2010-01-29] commit:
		prevent space within stub table function parameters if the
		parameter type is a pointer.
	* win/tclWinInt.h:	Minor Formatting
	* generic/tcl.h:	VOID -> void and other formatting
	* generic/tclInt.h:	Minor formatting
	* generic/tclInt.decls: Change signature of TclNRInterpProcCore,
	* generic/tclOO.decls:	and TclOONewProc(Instance|)MethodEx,
	* generic/tclProc.c:	indicating that errorProc is a function,
	* generic/tclOOMethod.c:pointer, and other formatting
	* generic/tcl*Decls.h:	(regenerated)
	* generic/tclVar.c:	gcc warning(line 3703): 'pattern' may be used
				uninitialized in this function
				gcc warning(line 3788): 'matched' may be used
				uninitialized in this function

2010-02-04  Donal K. Fellows  <dkf@users.sf.net>

	* generic/tclVar.c: Added more use of error-codes and reduced the
	stack overhead of older interfaces.
	(ArrayGetCmd): Stop silly crash when using a trivial pattern due to
	error in conversion to ensemble.
	(ArrayNamesCmd): Use the object RE interface for faster matching.

2010-02-03  Donal K. Fellows  <dkf@users.sf.net>

	* generic/tclVar.c (ArrayUnsetCmd): More corrections.

2010-02-02  Donal K. Fellows  <dkf@users.sf.net>

	* generic/tclVar.c: Turned the [array] command into a true ensemble.

	* generic/tclOO.c (AllocObject, MyDeleted): A slightly faster way to
	handle the deletion of [my] is with a standard delete callback. This
	is because it doesn't require an additional memory allocation during
	object creation. Also reduced the amount of string manipulation
	performed during object creation to further streamline memory
	handling; this is not backported to the 8.5 package as it breaks a
	number of abstractions.

	* generic/tclOOBasic.c (TclOO_Object_Destroy): [Bug 2944404]: Do not
	crash when a destructor deletes the object that is executing that
	destructor.

2010-02-01  Donal K. Fellows  <dkf@users.sf.net>

	* generic/tclVar.c (Tcl_ArrayObjCmd): [Bug 2939073]: Stop the [array
	unset] command from having dangling pointer problems when an unset
	trace deletes the element that is going to be processed next. Many
	thanks to Alexandre Ferrieux for the bulk of this fix.

	* generic/regexec.c (ccondissect, crevdissect): [Bug 2942697]: Rework
	these functions so that certain pathological patterns are matched much
	more rapidly. Many thanks to Tom Lane for dianosing this issue and
	providing an initial patch.

2010-01-30  Donal K. Fellows  <dkf@users.sf.net>

	* generic/tclCompile.c (tclInstructionTable):	Bytecode instructions
	* generic/tclCompCmds.c (TclCompileUnsetCmd):	to allow the [unset]
	* generic/tclExecute.c (TclExecuteByteCode):	command to be compiled
	with the compiler being a complete compilation for all compile-time
	decidable uses.

	* generic/tclVar.c (TclPtrUnsetVar): Var reference version of the code
	to unset a variable. Required for INST_UNSET bytecodes.

2010-01-29  Jan Nijtmans  <nijtmans@users.sf.net>

	* generic/tcl.h: [Bug 2942081]: Reverted Tcl_ThreadDataKey type change
				Changed some Tcl_CallFrame fields from "char *"
				to "void *". This saves unnecessary space on
				Cray's (and it's simply more correct).

	* tools/genStubs.tcl:	No longer generate a space after "*" and
				immediately after a function name, so the
				format of function definitions in tcl*Decls.h
				match all other tcl*.h header files.
	* doc/ParseArgs.3:	Change Tcl_ArgvFuncProc, Tcl_ArgvGenFuncProc
	* generic/tcl.h:	and GetFrameInfoValueProc to be function
	* generic/tclInt.h:	definitions, not pointers, for consistency
	* generic/tclOOInt.h:	with all other Tcl function definitions.
	* generic/tclIndexObj.c:
	* generic/regguts.h:	CONST -> const
	* generic/tcl.decls:	Formatting
	* generic/tclTomMath.decls: Formatting
	* generic/tclDecls.h:	(regenerated)
	* generic/tclIntDecls.h:
	* generic/tclIntPlatDecls.h:
	* generic/tclOODecls.h:
	* generic/tclOOIntDecls.h:
	* generic/tclPlatDecls.h:
	* generic/tclTomMathDecls.h:

2010-01-28  Donal K. Fellows  <dkf@users.sf.net>

	* generic/tclOOBasic.c (TclOO_Object_Destroy): Move the execution of
	destructors to a point where they can produce an error. This will not
	work for all destructors, but it does mean that more failing calls of
	them will be caught.
	* generic/tclOO.c (AllocObject, MyDeletedTrace, ObjectRenamedTrace):
	(ObjectNamespaceDeleted): Stop various ways of getting at commands
	with dangling pointers to the object. Also increases the reliability
	of calling of destructors (though most destructors won't benefit; when
	an object is deleted namespace-first, its destructors are not run in a
	nice state as the namespace is partially gone).

2010-01-25  Jan Nijtmans  <nijtmans@users.sf.net>

	* generic/tclOOStubInit.c:   Remove double includes (which causes a
	* generic/tclOOStubLib.c:    warning in CYGWIN compiles)
	* unix/.cvsignore:	     add confdefs.h

2010-01-22  Donal K. Fellows  <dkf@users.sf.net>

	* doc/proc.n: [Bug 1970629]: Define a bit better what the current
	namespace of a procedure is.

2010-01-22  Jan Nijtmans  <nijtmans@users.sf.net>

	* generic/tclInt.decls:	     Don't use DWORD and HANDLE here.
	* generic/tclIntPlatDecls.h:
	* generic/tcl.h:	     Revert [2009-12-21] change, instead
	* generic/tclPort.h:	     resolve the CYGWIN inclusion problems by
	* win/tclWinPort.h:	     re-arranging the inclusions at other
				     places.
	* win/tclWinError.c
	* win/tclWinPipe.c
	* win/tcl.m4:		     Make cygwin configuration error into
	* win/configure.in:	     a warning: CYGWIN compilation works
	* win/configure:	     although there still are test failures.

2010-01-22  Donal K. Fellows  <dkf@users.sf.net>

	* generic/tclExecute.c (TclExecuteByteCode): Improve error code
	generation from some of the tailcall-related bits of TEBC.

2010-01-21  Miguel Sofer  <msofer@users.sf.net>

	* generic/tclCompile.h: NRE-enable direct eval on BC spoilage
	* generic/tclExecute.c: [Bug 2910748]
	* tests/nre.test:

2010-01-19  Donal K. Fellows  <dkf@users.sf.net>

	* doc/dict.n: [Bug 2929546]: Clarify just what [dict with] and [dict
	update] are doing with variables.

2010-01-18  Andreas Kupries  <andreask@activestate.com>

	* generic/tclIO.c (CreateScriptRecord): [Bug 2918110]: Initialize
	the EventScriptRecord (esPtr) fully before handing it to
	Tcl_CreateChannelHandler for registration. Otherwise a reflected
	channel calling 'chan postevent' (== Tcl_NotifyChannel) in its
	'watchProc' will cause the function 'TclChannelEventScriptInvoker'
	to be run on an uninitialized structure.

2010-01-18  Donal K. Fellows  <dkf@users.sf.net>

	* generic/tclStringObj.c (Tcl_AppendFormatToObj): [Bug 2932421]: Stop
	the [format] command from causing argument objects to change their
	internal representation when not needed. Thanks to Alexandre Ferrieux
	for this fix.

2010-01-13  Donal K. Fellows  <dkf@users.sf.net>

	* tools/tcltk-man2html.tcl:	  More factoring out of special cases
	* tools/tcltk-man2html-utils.tcl: so that they are described outside
	the engine file. Now there is only one real set of special cases in
	there, to handle the .SO/.OP/.SE directives.

2010-01-13  Jan Nijtmans  <nijtmans@users.sf.net>

	* generic/tcl.h:      Fix TCL_LL_MODIFIER for Cygwin
	* generic/tclEnv.c:   Fix CYGWIN compilation problems,
	* generic/tclInt.h:   and remove some unnecessary
	* generic/tclPort.h:  double includes.
	* generic/tclPlatDecls.h:
	* win/cat.c:
	* win/tclWinConsole.c:
	* win/tclWinFCmd.c:
	* win/tclWinFile.c:
	* win/tclWinPipe.c:
	* win/tclWinSerial.c:
	* win/tclWinThrd.c:
	* win/tclWinPort.h:   Put win32 includes first
	* unix/tclUnixChan.c: Forgot one CONST change

2010-01-12  Donal K. Fellows  <dkf@users.sf.net>

	* tools/tcltk-man2html.tcl: Make the generation of the list of things
	to process the docs from simpler and more flexible. Also factored out
	the lists of special cases.

2010-01-10  Jan Nijtmans  <nijtmans@users.sf.net>

	* win/tclWinDde.c:      VC++ 6.0 doesn't have
	* win/tclWinReg.c:      PDWORD_PTR
	* win/tclWinThrd.c:     Fix various minor gcc warnings.
	* win/tclWinTime.c:
	* win/tclWinConsole.c:  Put channel type definitions
	* win/tclWinChan.c:     in static const memory
	* win/tclWinPipe.c:
	* win/tclWinSerial.c:
	* win/tclWinSock.c:
	* generic/tclIOGT.c:
	* generic/tclIORChan.c:
	* generic/tclIORTrans.c:
	* unix/tclUnixChan.c:
	* unix/tclUnixPipe.c:
	* unix/tclUnixSock.c:
	* unix/configure:       (regenerated with autoconf 2.59)
	* tests/info.test:      Make test independant from
	                        tcltest implementation.

2010-01-10  Donal K. Fellows  <dkf@users.sf.net>

	* tests/namespace.test (namespace-51.17): [Bug 2898722]: Demonstrate
	that there are still bugs in the handling of resolution epochs. This
	bug is not yet fixed.

	* tools/tcltk-man2html.tcl:	  Split the man->html converter into
	* tools/tcltk-man2html-utils.tcl: two pieces for easier maintenance.
	Also made it much less verbose in its printed messages by default.

2010-01-09  Donal K. Fellows  <dkf@users.sf.net>

	* tools/tcltk-man2html.tcl: Added basic support for building the docs
	for contributed packages into the HTML versions. Prompted by question
	on Tcler's Chat by Tom Krehbiel. Note that there remain problems in
	the documentation generated due to errors in the contributed docs.

2010-01-05  Don Porter  <dgp@users.sourceforge.net>

	* generic/tclPathObj.c (TclPathPart):   [Bug 2918610]: Correct
	* tests/fileName.test (filename-14.31): inconsistency between the
	string rep and the intrep of a path value created by [file rootname].
	Thanks to Vitaly Magerya for reporting.

2010-01-03  Donal K. Fellows  <dkf@users.sf.net>

	* unix/tcl.m4 (SC_CONFIG_CFLAGS): [Bug 1636685]: Use the configuration
	for modern FreeBSD suggested by the FreeBSD porter.

2010-01-03  Miguel Sofer  <msofer@users.sf.net>

	* generic/tclBasic.c:	[Bug 2724403]: Fix leak of coroutines on
	* generic/tclCompile.h: namespace deletion. Added a test for this
	* generic/tclNamesp.c:	leak, and also a test for leaks on namespace
	* tests/coroutine.test: deletion.
	* tests/namespace.test:

2009-12-30  Donal K. Fellows  <dkf@users.sf.net>

	* library/safe.tcl (AliasSource): [Bug 2923613]: Make the safer
	* tests/safe.test (safe-8.9):	  [source] handle a [return] at the
					  end of the file correctly.

2009-12-30  Miguel Sofer  <msofer@users.sf.net>

	* library/init.tcl (unknown): [Bug 2824981]: Fix infinite recursion of
	::unknown when [set] is undefined.

2009-12-29  Donal K. Fellows  <dkf@users.sf.net>

	* generic/tclHistory.c (Tcl_RecordAndEvalObj): Reduce the amount of
	allocation and deallocation of memory by caching objects in the
	interpreter assocData table.

	* generic/tclObj.c (Tcl_GetCommandFromObj): Rewrite the logic so that
	it does not require making assignments part way through an 'if'
	condition, which was deeply unclear.

	* generic/tclInterp.c (Tcl_MakeSafe): [Bug 2895741]: Make sure that
	the min() and max() functions are supported in safe interpreters.

2009-12-29  Pat Thoyts  <patthoyts@users.sourceforge.net>

	* generic/tclBinary.c:	[Bug 2922555]: Handle completely invalid input
	* tests/binary.test:	to the decode methods.

2009-12-28  Donal K. Fellows  <dkf@users.sf.net>

	* unix/Makefile.in (trace-shell, trace-test): [FRQ 1083288]: Added
	targets to allow easier tracing of shell and test invokations.

	* unix/configure.in: [Bug 942170]:	Detect the st_blocks field of
	* generic/tclCmdAH.c (StoreStatData):	'struct stat' correctly.
	* generic/tclFileName.c (Tcl_GetBlocksFromStat):
	* generic/tclIOUtil.c (Tcl_Stat):

	* generic/tclInterp.c (TimeLimitCallback): [Bug 2891362]: Ensure that
	* tests/interp.test (interp-34.13):	   the granularity ticker is
	reset when we check limits because of the time limit event firing.

2009-12-27  Donal K. Fellows  <dkf@users.sf.net>

	* doc/namespace.n (SCOPED SCRIPTS): [Bug 2921538]: Updated example to
	not be quite so ancient.

2009-12-25  Jan Nijtmans  <nijtmans@users.sf.net>

	* generic/tclCmdMZ.c:      CONST -> const
	* generic/tclParse.c

2009-12-23  Donal K. Fellows  <dkf@users.sf.net>

	* library/safe.tcl (AliasSource, AliasExeName): [Bug 2913625]: Stop
	information about paths from leaking through [info script] and [info
	nameofexecutable].

2009-12-23  Jan Nijtmans  <nijtmans@users.sf.net>

	* unix/tcl.m4:		Install libtcl8.6.dll in bin directory
	* unix/Makefile.in:
	* unix/configure:	(regenerated)

2009-12-22  Donal K. Fellows  <dkf@users.sf.net>

	* generic/tclCmdIL.c (Tcl_LsortObjCmd): [Bug 2918962]: Stop crash when
	-index and -stride are used together.

2009-12-21  Jan Nijtmans  <nijtmans@users.sf.net>

	* generic/tclThreadStorage.c: Fix gcc warning, using gcc-4.3.4 on
				      cygwin: missing initializer
	* generic/tclOOInt.h:	      Prevent conflict with DUPLICATE
				      definition in WINAPI's nb30.h
	* generic/rege_dfa.c:	      Fix macro conflict on CYGWIN: don't use
				      "small".
	* generic/tcl.h:	      Include <winsock2.h> before <stdio.h> on
				      CYGWIN
	* generic/tclPathObj.c
	* generic/tclPort.h
	* tests/env.test:	      Don't unset WINDIR and TERM, it has a
				      special meaning on CYGWIN (both in UNIX
				      and WIN32 mode!)
	* generic/tclPlatDecls.h:     Include <tchar.h> through tclPlatDecls.h
	* win/tclWinPort.h:	      stricmp -> strcasecmp
	* win/tclWinDde.c:	      _wcsicmp -> wcscasecmp
	* win/tclWinFile.c
	* win/tclWinPipe.c
	* win/tclWinSock.c
	* unix/tcl.m4:		      Add dynamic loading support to CYGWIN
	* unix/configure (regenerated)
	* unix/Makefile.in

2009-12-19  Miguel Sofer  <msofer@users.sf.net>

	* generic/tclBasic.c:	[Bug 2917627]: Fix for bad cmd resolution by
	* tests/coroutine.test:	coroutines. Thanks to schelte for finding it.

2009-12-16  Donal K. Fellows  <dkf@users.sf.net>

	* library/safe.tcl (::safe::AliasGlob): Upgrade to correctly support a
	larger fraction of [glob] functionality, while being stricter about
	directory management.

2009-12-11  Jan Nijtmans  <nijtmans@users.sf.net>

	* generic/tclTest.c:	Fix gcc warning: ignoring return value of
	* unix/tclUnixNotify.c:	"write", declared with attribute
	* unix/tclUnixPipe.c:	warn_unused_result.
	* generic/tclInt.decls:	CONSTify functions TclpGetUserHome and
	* generic/tclIntDecls.h:TclSetPreInitScript (TIP #27)
	* generic/tclInterp.c:
	* win/tclWinFile.c:
	* unix/tclUnixFile.c:

2009-12-16  Donal K. Fellows  <dkf@users.sf.net>

	* doc/tm.n: [Bug 1911342]: Formatting rewrite to avoid bogus crosslink
	to the list manpage when generating HTML.

	* library/msgcat/msgcat.tcl (Init): [Bug 2913616]: Do not use platform
	tests that are not needed and which don't work in safe interpreters.

2009-12-14  Donal K. Fellows  <dkf@users.sf.net>

	* doc/file.n (file tempfile): [Bug 2388866]: Note that this only ever
	creates files on the native filesystem. This is a design feature.

2009-12-13  Miguel Sofer  <msofer@users.sf.net>

	* generic/tclBasic.c:	Release TclPopCallFrame() from its
	* generic/tclExecute.c:	tailcall-management duties
	* generic/tclNamesp.c:

	* generic/tclBasic.c:	Moving TclBCArgumentRelease call from
	* generic/tclExecute.c:	TclNRTailcallObjCmd to TEBC, so that the
	pairing of the Enter and Release calls is clearer.

2009-12-12  Donal K. Fellows  <dkf@users.sf.net>

	* generic/tclTest.c (TestconcatobjCmd): [Bug 2895367]: Stop memory
	leak when testing. We don't need extra noise of this sort when
	tracking down real problems!

2009-12-11  Jan Nijtmans  <nijtmans@users.sf.net>

	* generic/tclBinary.c:	Fix gcc warning, using gcc-4.3.4 on cygwin
	* generic/tclCompExpr.c:warning: array subscript has type 'char'
	* generic/tclPkg.c:
	* libtommath/bn_mp_read_radix.c:
	* win/makefile.vc:	[Bug 2912773]: Revert to version 1.203
	* unix/tclUnixCompat.c:	Fix gcc warning: signed and unsigned type
				in conditional expression.

2009-12-11  Donal K. Fellows  <dkf@users.sf.net>

	* tools/tcltk-man2html.tcl (long-toc, cross-reference): [FRQ 2897296]:
	Added cross links to sections within manual pages.

2009-12-11  Miguel Sofer  <msofer@users.sf.net>

	* generic/tclBasic.c:   [Bug 2806407]: Full nre-enabling of coroutines
	* generic/tclExecute.c:

	* generic/tclBasic.c: Small cleanup

	* generic/tclExecute.c: Fix panic in http11.test caused by buggy
	earlier commits in coroutine management.

2009-12-10  Andreas Kupries  <andreask@activestate.com>

	* generic/tclObj.c (TclContinuationsEnter): [Bug 2895323]: Updated
	comments to describe when the function can be entered for the same
	Tcl_Obj* multiple times. This is a continuation of the 2009-11-10
	entry where a memory leak was plugged, but where not sure if that was
	just a band-aid to paper over some other error. It isn't, this is a
	legal situation.

2009-12-10  Miguel Sofer  <msofer@users.sf.net>

	* generic/tclBasic.c:   Reducing the # of moving parts for coroutines
	* generic/tclExecute.c: by delegating more to tebc; eliminate the
	special coroutine CallFrame.

2009-12-09  Andreas Kupries  <andreask@activestate.com>

	* generic/tclIO.c: [Bug 2901998]: Applied Alexandre Ferrieux's patch
	fixing the inconsistent buffered I/O. Tcl's I/O now flushes buffered
	output before reading, discards buffered input before writing, etc.

2009-12-09  Miguel Sofer  <msofer@users.sf.net>

	* generic/tclBasic.c: Ensure right lifetime of varFrame's (objc,objv)
	for coroutines.

	* generic/tclExecute.c: Code regrouping

2009-12-09  Donal K. Fellows  <dkf@users.sf.net>

	* generic/tclBasic.c: Added some of the missing setting of errorcode
	values.

2009-12-08  Miguel Sofer  <msofer@users.sf.net>

	* generic/tclExecute.c (TclStackFree): Improved panic msg.

2009-12-08  Miguel Sofer  <msofer@users.sf.net>

	* generic/tclBasic.c:   Partial nre-enabling of coroutines. The
	* generic/tclExecute.c: initial call still requires its own
	* generic/tclInt.h:     instance of tebc, but on resume coros can
	execute in the caller's tebc.

	* generic/tclExecute.c (TEBC): Silence warning about pcAdjustment.

2009-12-08  Donal K. Fellows  <dkf@users.sf.net>

	* generic/tclExecute.c (TclExecuteByteCode): Make the dict opcodes
	more sparing in their use of C variables, to reduce size of TEBC
	activiation record a little bit.

2009-12-07  Miguel Sofer  <msofer@users.sf.net>

	* generic/tclExecute.c (TEBC): Grouping "slow" variables into structs,
	to reduce register pressure and help the compiler with variable
	allocation.

2009-12-07  Miguel Sofer  <msofer@users.sf.net>

	* generic/tclExecute.c: Start cleaning the TEBC stables
	* generic/tclInt.h:

	* generic/tclCmdIL.c:   [Bug 2910094]: Fix by aku
	* tests/coroutine.test:

	* generic/tclBasic.c: Arrange for [tailcall] to be created with the
	other builtins: was being created in a separate call, leftover from
	pre-tip days.

2009-12-07  Don Porter  <dgp@users.sourceforge.net>

	* generic/tclStrToD.c: [Bug 2902010]: Correct conditional compile
	directives to better detect the toolchain that needs extra work for
	proper underflow treatment instead of merely detecting the MIPS
	platform.

2009-12-07  Miguel Sofer  <msofer@users.sf.net>

	* generic/tclBasic.c: [Patch 2910056]: Add ::tcl::unsupported::yieldTo
	* generic/tclInt.h:

2009-12-07  Donal K. Fellows  <dkf@users.sf.net>

	* generic/tclCmdMZ.c (TryPostBody): [Bug 2910044]: Close off memory
	leak in [try] when a variable-free handler clause is present.

2009-12-05  Miguel Sofer  <msofer@users.sf.net>

	* generic/tclBasic.c:   Small changes for clarity in tailcall
	* generic/tclExecute.c: and coroutine code.
	* tests/coroutine.test:

	* tests/tailcall.test: Remove some old unused crud; improved the
	stack depth tests.

	* generic/tclBasic.c:  Fixed things so that you can tailcall
	* generic/tclNamesp.c: properly out of a coroutine.
	* tests/tailcall.test:

	* generic/tclInterp.c: Fixed tailcalls for same-interp aliases (no
	test)

2009-12-03  Donal K. Fellows  <dkf@users.sf.net>

	* library/safe.tcl (::safe::AliasEncoding): Make the safe encoding
	command behave more closely like the unsafe one (for safe ops).
	(::safe::AliasGlob): [Bug 2906841]: Clamp down on evil use of [glob]
	in safe interpreters.
	* tests/safe.test: Rewrite to use tcltest2 better.

2009-12-02  Jan Nijtmans  <nijtmans@users.sf.net>

	* tools/genStubs.tcl:	Add support for win32 CALLBACK functions and
	remove obsolete "emitStubs" and "genStubs" functions.
	* win/Makefile.in:	Use tcltest86.dll for all tests, and add
	.PHONY rules to preemptively stop trouble that plagued Tk from hitting
	Tcl too.

2009-11-30  Jan Nijtmans  <nijtmans@users.sf.net>

	* generic/tcl.h:	Don't use EXPORT for Tcl_InitStubs
	* win/Makefile.in:	Better dependancies in case of static build.

2009-11-30  Donal K. Fellows  <dkf@users.sf.net>

	* doc/Tcl.n: [Bug 2901433]: Improved description of expansion to
	mention that it is using list syntax.

2009-11-27  Kevin B. Kenny  <kennykb@acm.org>

	* win/tclAppInit.c (Tcl_AppInit): [Bug 2902965]: Reverted Jan's change
	that added a call to Tcl_InitStubs. The 'tclsh' and 'tcltest' programs
	are providers, not consumers of the Stubs table, and should not link
	with the Stubs library, but only with the main Tcl library. (In any
	case, the presence of Tcl_InitStubs broke the build.)

2009-11-27  Donal K. Fellows  <dkf@users.sf.net>

	* doc/BoolObj.3, doc/Class.3, doc/CrtChannel.3, doc/DictObj.3:
	* doc/DoubleObj.3, doc/Ensemble.3, doc/Environment.3:
	* doc/FileSystem.3, doc/Hash.3, doc/IntObj.3, doc/Limit.3:
	* doc/Method.3, doc/NRE.3, doc/ObjectType.3, doc/PkgRequire.3:
	* doc/SetChanErr.3, doc/SetResult.3: [Patch 2903921]: Many small
	spelling fixes from Larry Virden.

	BUMP VERSION OF TCLOO TO 0.6.2. Too many people need accumulated small
	versions and bugfixes, so the version-bump removes confusion.

	* generic/tclOOBasic.c (TclOO_Object_LinkVar): [Bug 2903811]: Remove
	unneeded restrictions on who can usefully call this method.

2009-11-26  Donal K. Fellows  <dkf@users.sf.net>

	* unix/Makefile.in: Add .PHONY rules and documentation to preemptively
	stop trouble that plagued Tk from hitting Tcl too, and to make the
	overall makefile easier to understand. Some reorganization too to move
	related rules closer together.

2009-11-26  Jan Nijtmans  <nijtmans@users.sf.net>

	* win/Makefile.in:	[Bug 2902965]: Fix stub related changes that
	* win/makefile.vc:	caused tclkit build to break.
	* win/tclAppInit.c
	* unix/tcl.m4
	* unix/Makefile.in
	* unix/tclAppInit.c
	* unix/configure:	(regenerated)

2009-11-25  Kevin B. Kenny  <kennykb@acm.org>

	* win/Makefile.in:	Added a 'test-tcl' rule that is identical to
	'test' except that it does not go spelunking in 'pkgs/'. (This rule
	has existed in unix/Makefile.in for some time.)

2009-11-25  Stuart Cassoff  <stwo@users.sf.net>

	* unix/configure.in:	[Patch 2892871]: Remove unneeded
	* unix/tcl.m4:		AC_STRUCT_TIMEZONE and use
	* unix/tclConfig.h.in:	AC_CHECK_MEMBERS([struct stat.st_blksize])
	* unix/tclUnixFCmd.c:	instead of AC_STRUCT_ST_BLKSIZE.
	* unix/configure:	Regenerated with autoconf-2.59.

2009-11-24  Andreas Kupries  <andreask@activestate.com>

	* library/tclIndex: Manually redone the part of tclIndex dealing with
	safe.tcl and tm.tcl. This part passes the testsuite. Note that
	automatic regeneration of this part is not possible because it wrongly
	puts 'safe::Setup' on the list, and wrongly leaves out 'safe::Log'
	which is more dynamically created than the generator expects.

	Further note that the file "clock.tcl" is explicitly loaded by
	"init.tcl", the first time the clock command is invoked. The relevant
	code can be found at line 172ff, roughly, the definition of the
	procedure 'clock'. This means none of the procedures of this file
	belong in the tclIndex. Another indicator that automatic regeneration
	of tclIndex is ill-advised.

2009-11-24  Donal K. Fellows  <dkf@users.sf.net>

	* generic/tclOO.c (FinalizeAlloc, Tcl_NewObjectInstance):
	[Bug 2903011]: Make it an error to destroy an object in a constructor,
	and also make sure that an object is not deleted twice in the error
	case.

2009-11-24  Pat Thoyts  <patthoyts@users.sourceforge.net>

	* tests/fCmd.test: [Bug 2893771]: Teach [file stat] to handle locked
	* win/tclWinFile.c: files so that [file exists] no longer lies.

2009-11-23  Kevin Kenny  <kennykb@acm.org>

	* tests/fCmd.test (fCmd-30.1): Changed registry location of the 'My
	Documents' folder to the one that's correct for Windows 2000, XP,
	Server 2003, Vista, Server 2008, and Windows 7. (See
	http://support.microsoft.com/kb/310746)

2009-11-23  Jan Nijtmans  <nijtmans@users.sf.net>

	* win/tclWinDde.c:	#undef STATIC_BUILD, in order to make sure
	* win/tclWinReg.c:	that Xxxxx_Init is always exported even when
	* generic/tclTest.c:	Tcl is built static (otherwise we cannot
				create a DLL).
	* generic/tclThreadTest.c: Make all functions static, except
				TclThread_Init.
	* tests/fCmd.test:	Enable fCmd-30.1 when registry is available.
	* win/tcl.m4:		Fix ${SHLIB_LD_LIBS} definition, fix conflicts
	* win/Makefile.in:	Simplifications related to tcl.m4 changes.
	* win/configure.in:	Between static libraries and import library on
				windows.
	* win/configure:	(regenerated)
	* win/makefile.vc:	Add stub library to necessary link lines.

2009-11-23  Kevin B. Kenny  <kennykb@acm.org>

	* generic/tclThreadTest.c (NewTestThread): [Bug 2901803]: Further
	machinations to get NewTestThread actually to launch the thread, not
	just compile.

2009-11-22  Donal K. Fellows  <dkf@users.sf.net>

	* generic/tclThreadTest.c (NewTestThread): [Bug 2901803]: Fix small
	error in function naming which blocked a threaded test build.

2009-11-19  Jan Nijtmans  <nijtmans@users.sf.net>

	* win/Makefile.in:	Create tcltest86.dll as dynamic Tcltest
				package.
	* generic/tclTest.c:	Remove extraneous prototypes, follow-up to
	* generic/tclTestObj.c:	[Bug 2883850]
	* tests/chanio.test:	Test-cases for fixed [Bug 2849797]
	* tests/io.test:
	* tests/safe.test:	Fix safe-10.1 and safe-10.4 test cases, making
				the wrong assumption that Tcltest is a static
				package.
	* generic/tclEncoding.c:[Bug 2857044]: Updated freeIntRepProc routines
	* generic/tclVar.c:	so that they set the typePtr field to NULL so
				that the Tcl_Obj is not left in an
				inconsistent state.
	* unix/tcl.m4:		[Patch 2883533]: tcl.m4 support for Haiku OS
	* unix/configure:	autoconf-2.59

2009-11-19  Don Porter  <dgp@users.sourceforge.net>

	* unix/tclAppInit.c:	[Bug 2883850, 2900542]: Repair broken build of
	* win/tclAppInit.c:	the tcltest executable.

2009-11-19  Donal K. Fellows  <dkf@users.sf.net>

	* library/auto.tcl (tcl_findLibrary):
	* library/clock.tcl (MakeUniquePrefixRegexp, MakeParseCodeFromFields)
	(SetupTimeZone, ProcessPosixTimeZone):	Restored the use of a literal
	* library/history.tcl (HistAdd):	'then' when following a multi-
	* library/safe.tcl (interpConfigure):	line test expresssion. It's an
	* library/tm.tcl (UnknownHandler):	aid to readability then.

2009-11-19  Jan Nijtmans  <nijtmans@users.sf.net>

	* generic/tclInt.h:      Make all internal initialization
	* generic/tclTest.c:     routines MODULE_SCOPE
	* generic/tclTestObj.c:
	* generic/tclTestProcBodyObj.c:
	* generic/tclThreadTest.c:
	* unix/Makefile.in:      Fix [Bug 2883850]: pkgIndex.tcl doesn't
	* unix/tclAppInit.c:     get created with static Tcl build
	* unix/tclXtTest.c:
	* unix/tclXtNotify.c:
	* unix/tclUnixTest.c:
	* win/Makefile.in:
	* win/tcl.m4:
	* win/configure:         (regenerated)
	* win/tclAppInit.c:
	* win/tclWinDde.c:       Always compile with Stubs.
	* win/tclWinReg.c:
	* win/tclWinTest.c:

2009-11-18  Jan Nijtmans  <nijtmans@users.sf.net>

	* doc/CrtChannel.3:	[Bug 2849797]: Fix channel name inconsistences
	* generic/tclIORChan.c:	as suggested by DKF.
	* generic/tclIO.c:	Minor *** POTENTIAL INCOMPATIBILITY ***
				because Tcl_CreateChannel() and derivatives
				now sometimes ignore their "chanName"
				argument.

	* generic/tclAsync.c:	Eliminate various gcc warnings (with -Wextra)
	* generic/tclBasic.c
	* generic/tclBinary.c
	* generic/tclCmdAH.c
	* generic/tclCmdIL.c
	* generic/tclCmdMZ.c
	* generic/tclCompile.c
	* generic/tclDate.c
	* generic/tclExecute.c
	* generic/tclDictObj.c
	* generic/tclIndexObj.c
	* generic/tclIOCmd.c
	* generic/tclIOUtil.c
	* generic/tclIORTrans.c
	* generic/tclOO.c
	* generic/tclZlib.c
	* generic/tclGetDate.y
	* win/tclWinInit.c
	* win/tclWinChan.c
	* win/tclWinConsole.c
	* win/tclWinNotify.c
	* win/tclWinReg.c
	* library/auto.tcl:		Eliminate "then" keyword
	* library/clock.tcl
	* library/history.tcl
	* library/safe.tcl
	* library/tm.tcl
	* library/http/http.tcl:	Eliminate unnecessary spaces
	* library/http1.0/http.tcl
	* library/msgcat/msgcat.tcl
	* library/opt/optparse.tcl
	* library/platform/platform.tcl
	* tools/tcltk-man2html.tcl
	* tools/tclZIC.tcl
	* tools/tsdPerf.c

2009-11-17  Andreas Kupries  <andreask@activestate.com>

	* unix/tclUnixChan.c (TtyParseMode): Partial undo of Donal's tidy-up
	from a few days ago (2009-11-9, not in ChangeLog). It seems that
	strchr is apparently a macro on AIX and reacts badly to pre-processor
	directives in its arguments.

2009-11-16  Alexandre Ferrieux  <ferrieux@users.sourceforge.net>

	* generic/tclEncoding.c:  [Bug 2891556]: Fix and improve test to
	* generic/tclTest.c:	  detect similar manifestations in the future.
	* tests/encoding.test:    Add tcltest support for finalization.

2009-11-15  Mo DeJong  <mdejong@users.sourceforge.net>

	* win/tclWinDde.c: Avoid gcc compiler warning by explicitly casting
	DdeCreateStringHandle argument.

2009-11-12  Andreas Kupries  <andreask@activestate.com>

	* generic/tclIO.c (CopyData): [Bug 2895565]: Dropped bogosity which
	* tests/io.test: used the number of _written_ bytes or character to
	update the counters for the read bytes/characters. New test io-53.11.
	This is a forward port from the 8.5 branch.

2009-11-11  Don Porter  <dgp@users.sourceforge.net>

	* generic/tclClock.c (TclClockInit):    Do not create [clock] support
	commands in safe interps.

2009-11-11  Jan Nijtmans  <nijtmans@users.sf.net>

	* library/http/http.tcl (http::geturl): [Bug 2891171]: URL checking
	too strict when using multiple question marks.
	* tests/http.test
	* library/http/pkgIndex.tcl:  Bump to http 2.8.2
	* unix/Makefile.in:
	* win/Makefile.in:

2009-11-11  Alexandre Ferrieux  <ferrieux@users.sourceforge.net>

	* generic/tclIO.c: Fix [Bug 2888099] (close discards ENOSPC error)
	                   by saving the errno from the first of two
	                   FlushChannel()s. Uneasy to test; might need
	                   specific channel drivers. Four-hands with aku.

2009-11-10  Pat Thoyts  <patthoyts@users.sourceforge.net>

	* tests/winFCmd.test: Cleanup directories that have been set chmod
	000. On Windows7 and Vista we really have no access and these were
	getting left behind.
	A few tests were changed to reflect the intent of the test where
	setting a directory chmod 000 should prevent any modification. This
	restriction was ignored on XP but is honoured on Vista

2009-11-10  Andreas Kupries  <andreask@activestate.com>

	* generic/tclBasic.c: Plug another leak in TCL_EVAL_DIRECT evaluation.
	Forward port from Tcl 8.5 branch, change by Don Porter.

	* generic/tclObj.c: [Bug 2895323]: Plug memory leak in
	TclContinuationsEnter(). Forward port from Tcl 8.5 branch, change by
	Don Porter.

2009-11-09  Stuart Cassoff  <stwo@users.sf.net>

	* win/README: [bug 2459744]: Removed outdated Msys + Mingw info.

2009-11-09  Andreas Kupries  <andreask@activestate.com>

	* generic/tclBasic.c (TclEvalObjEx): Moved the #280 decrement of
	refCount for the file path out of the branch after the whole
	conditional, closing a memory leak. Added clause on structure type to
	prevent seg.faulting. Forward port from valgrinding the Tcl 8.5
	branch.

	* tests/info.test: Resolve ambiguous resolution of variable "res".
	Forward port from 8.5

2009-11-08  Donal K. Fellows  <dkf@users.sf.net>

	* doc/string.n (bytelength): Noted that this command is not a good
	thing to use, and suggested a better alternatve. Also factored out the
	description of the indices into its own section.

2009-11-07  Pat Thoyts  <patthoyts@users.sourceforge.net>

	* tests/fCmd.test: [Bug 2891026]: Exclude tests using chmod 555
	directories on vista and win7. The current user has access denied and
	so cannot rename the directory without admin privileges.

2009-11-06  Andreas Kupries  <andreask@activestate.com>

	* library/safe.tcl (::safe::Setup): Added documentation of the
	contents of the state array. Also killed the 'InterpState' procedure
	with its upleveled variable/upvar combination, and replaced all uses
	with 'namespace upvar'.

2009-11-05  Andreas Kupries  <andreask@activestate.com>

	* library/safe.tcl: A series of patches which bring the SafeBase up to
	date with code guidelines, Tcl's features, also eliminating a number
	of inefficiencies along the way.
	(1) Changed all procedure names to be fully qualified.
	(2) Moved the procedures out of the namespace eval. Kept their
	locations. IOW, broke the namespace eval apart into small sections not
	covering the procedure definitions.
	(3) Reindented the code. Just lots of whitespace changes.
	Functionality unchanged.
	(4) Moved the multiple namespace eval's around. Command export at the
	top, everything else (var decls, argument parsing setup) at the
	bottom.
	(5) Moved the argument parsing setup into a procedure called when the
	code is loaded. Easier management of temporary data.
	(6) Replaced several uses of 'Set' with calls to the new procedure
	'InterpState' and direct access to the per-slave state array.
	(7) Replaced the remaining uses of 'Set' and others outside of the
	path/token handling, and deleted a number of procedures related to
	state array access which are not used any longer.
	(8) Converted the path token system to cache normalized paths and path
	<-> token conversions. Removed more procedures not used any longer.
	Removed the test cases 4.3 and 4.4 from safe.test. They were testing
	the now deleted command "InterpStateName".
	(9) Changed the log command setup so that logging is compiled out
	completely when disabled (default).
	(10) Misc. cleanup. Inlined IsInterp into CheckInterp, its only user.
	Consistent 'return -code error' for error reporting. Updated to use
	modern features (lassign, in/ni, dicts). The latter are used to keep a
	reverse path -> token map and quicker check of existence.
	(11) Fixed [Bug 2854929]: Recurse into all subdirs under all TM root
	dirs and put them on the access path.

2009-11-02  Kevin B. Kenny  <kennykb@acm.org>

	* library/tzdata/Asia/Novokuznetsk: New tzdata locale for Kemerovo
	oblast', which now keeps Novosibirsk time and not Kranoyarsk time.
	* library/tzdata/Asia/Damascus: Syrian DST changes.
	* library/tzdata/Asia/Hong_Kong: Hong Kong historic DST corrections.
	Olson tzdata2009q.

2009-11-02  Donal K. Fellows  <dkf@users.sf.net>

	* doc/object.n (DESCRIPTION): Substantive revision to make it clearer
	what the fundamental semantics of an object actually are.

2009-11-01  Joe Mistachkin  <joe@mistachkin.com>

	* doc/Cancel.3: Minor cosmetic fixes.
	* win/makefile.vc: Make htmlhelp target work again.  An extra set of
	double quotes around the definition of the HTML help compiler tool
	appears to be required.  Previously, there was one set of double
	quotes around the definition of the tool and one around the actual
	invocation.  This led to confusion because it was the only such tool
	path to include double quotes around its invocation.  Also, it was
	somewhat inflexible in the event that somebody needed to override the
	tool command to include arguments.  Therefore, even though it may look
	"wrong", there are now two double quotes on either side of the tool
	path definition.  This fixes the problem that currently prevents the
	htmlhelp target from building and maintains flexibility in case
	somebody needs to override it via the command line or an environment
	variable.

2009-11-01  Joe English  <jenglish@users.sourceforge.net>

	* doc/Eval.3, doc/Cancel.3: Move TIP#285 routines out of Eval.3 into
	their own manpage.

2009-10-31  Donal K. Fellows  <dkf@users.sf.net>

	* generic/tclBasic.c (ExprRoundFunc): [Bug 2889593]: Correctly report
	the expected number of arguments when generating an error for round().

2009-10-30  Pat Thoyts  <patthoyts@users.sourceforge.net>

	* tests/tcltest.test: When creating the notwritabledir we deny the
	current user access to delete the file. We must grant this right when
	we cleanup. Required on Windows 7 when the user does not automatically
	have administrator rights.

2009-10-29  Don Porter  <dgp@users.sourceforge.net>

	* generic/tcl.h:        Changed the typedef for the mp_digit type
	from:
		typedef unsigned long mp_digit;
	to:
		typedef unsigned int mp_digit;
	For 32-bit builds where "long" and "int" are two names for the same
	thing, this is no change at all.  For 64-bit builds, though, this
	causes the dp[] array of an mp_int to be made up of 32-bit elements
	instead of 64-bit elements.  This is a huge improvement because details
	elsewhere in the mp_int implementation cause only 28 bits of each
	element to be actually used storing number data.  Without this change
	bignums are over 50% wasted space on 64-bit systems.  [Bug 2800740].

	***POTENTIAL INCOMPATIBILITY***
	For 64-bit builds, callers of routines with (mp_digit) or (mp_digit *)
	arguments *will*, and callers of routines with (mp_int *) arguments
	*may* suffer both binary and stubs incompatibilities with Tcl releases
	8.5.0 - 8.5.7.  Such possibilities should be checked, and if such
	incompatibilities are present, suitable [package require] requirements
	on the Tcl release should be put in place to keep such built code
	[load]-ing only in Tcl interps that are compatible.

2009-10-29  Donal K. Fellows  <dkf@users.sf.net>

	* tests/dict.test: Make variable-clean and simplify tests by utilizing
	the fact that dictionaries have defined orders.

	* generic/tclZlib.c (TclZlibCmd): Remove accidental C99-ism which
	reportedly makes the AIX native compiler choke.

2009-10-29  Kevin B. Kenny  <kennykb@acm.org>

	* library/clock.tcl (LocalizeFormat):
	* tests/clock.test (clock-67.1):
	[Bug 2819334]: Corrected a problem where '%%' followed by a letter in
	a format group could expand recursively: %%R would turn into %%H:%M:%S

2009-10-28  Don Porter  <dgp@users.sourceforge.net>

	* generic/tclLiteral.c:	[Bug 2888044]: Fixed 2 bugs.
	* tests/info.test:	First, as noted in the comments of the
	TclCleanupLiteralTable routine, since the teardown of the intrep of
	one Tcl_Obj can cause the teardown of others in the same table, the
	full table cleanup must be done with care, but the code did not
	contain the same care demanded in the comment.  Second, recent
	additions to the info.test file had poor hygiene, leaving an array
	variable ::a lying around, which breaks later interp.test tests during
	a -singleproc 1 run of the test suite.

2009-10-28  Kevin B. Kenny  <kennykb@acm.org>

	* tests/fileName.test (fileName-20.[78]): Corrected poor test
	hygiene (failure to save and restore the working directory) that
	caused these two tests to fail on Windows (and [Bug 2806250] to be
	reopened).

2009-10-27  Don Porter  <dgp@users.sourceforge.net>

	* generic/tclPathObj.c: [Bug 2884203]: Missing refcount on cached
	normalized path caused crashes.

2009-10-27  Kevin B. Kenny  <kennykb@acm.org>

	* library/clock.tcl (ParseClockScanFormat): [Bug 2886852]: Corrected a
	problem where [clock scan] didn't load the timezone soon enough when
	processing a time format that lacked a complete date.
	* tests/clock.test (clock-66.1):
	Added a test case for the above bug.
	* library/tzdata/America/Argentina/Buenos_Aires:
	* library/tzdata/America/Argentina/Cordoba:
	* library/tzdata/America/Argentina/San_Luis:
	* library/tzdata/America/Argentina/Tucuman:
	New DST rules for Argentina. (Olson's tzdata2009p.)

2009-10-26  Don Porter  <dgp@users.sourceforge.net>

	* unix/Makefile.in:	Remove $(PACKAGE).* and prototype from the
	`make distclean` target.  Completes 2009-10-20 commit.

2009-10-24  Kevin B. Kenny  <kennykb@acm.org>

	* library/clock.tcl (ProcessPosixTimeZone):
	Corrected a regression in the fix to [Bug 2207436] that caused
	[clock] to apply EU daylight saving time rules in the US.
	Thanks to Karl Lehenbauer for reporting this regression.
	* tests/clock.test (clock-52.4):
	Added a regression test for the above bug.
	* library/tzdata/Asia/Dhaka:
	* library/tzdata/Asia/Karachi:
	New DST rules for Bangladesh and Pakistan. (Olson's tzdata2009o.)

2009-10-23  Andreas Kupries  <andreask@activestate.com>

	* generic/tclIO.c (FlushChannel): Skip OutputProc for low-level
	0-length writes. When closing pipes which have already been closed
	not skipping leads to spurious SIG_PIPE signals. Reported by
	Mikhail Teterin <mi+thun@aldan.algebra.com>.

2009-10-22  Donal K. Fellows  <dkf@users.sf.net>

	* generic/tclOOBasic.c (TclOO_Object_VarName): [Bug 2883857]: Allow
	the passing of array element names through this method.

2009-10-21  Donal K. Fellows  <dkf@users.sf.net>

	* generic/tclPosixStr.c: [Bug 2882561]: Work around oddity on Haiku OS
	where SIGSEGV and SIGBUS are the same value.

	* generic/tclTrace.c (StringTraceProc): [Bug 2881259]: Added back cast
	to work around silly bug in MSVC's handling of auto-casting.

2009-10-20  Don Porter  <dgp@users.sourceforge.net>

	* unix/Makefile.in:	Removed the long outdated and broken targets
	package-* that were for building Solaris packages.  Appears that the
	pieces needed for these targets to function have never been present in
	the current era of Tcl development and belong completely to Tcl
	pre-history.

2009-10-19  Don Porter  <dgp@users.sourceforge.net>

	* generic/tclIO.c:      [Patch 2107634]: Revised ReadChars and
	FilterInputBytes routines to permit reads to continue up to the string
	limits of Tcl values.  Before revisions, large read attempts could
	panic when as little as half the limiting value length was reached.
	Thanks to Sean Morrison and Bob Parker for their roles in the fix.

2009-10-18  Joe Mistachkin  <joe@mistachkin.com>

	* generic/tclObj.c (TclDbDumpActiveObjects, TclDbInitNewObj)
	(Tcl_DbIncrRefCount, Tcl_DbDecrRefCount, Tcl_DbIsShared):
	[Bug 2871908]: Enforce separation of concerns between the lineCLPtr
	and objThreadMap thread specific data members.

2009-10-18  Joe Mistachkin  <joe@mistachkin.com>

	* tests/thread.test (thread-4.[345]): [Bug 1565466]: Correct tests to
	save their error state before the final call to threadReap just in case
	it triggers an "invalid thread id" error.  This error can occur if one
	or more of the target threads has exited prior to the attempt to send
	it an asynchronous exit command.

2009-10-17  Donal K. Fellows  <dkf@users.sf.net>

	* generic/tclVar.c (UnsetVarStruct, TclDeleteNamespaceVars)
	(TclDeleteCompiledLocalVars, DeleteArray):
	* generic/tclTrace.c (Tcl_UntraceVar2): [Bug 2629338]: Stop traces
	that are deleted part way through (a feature used by tdom) from
	causing freed memory to be accessed.

2009-10-08  Donal K. Fellows  <dkf@users.sf.net>

	* generic/tclDictObj.c (DictIncrCmd): [Bug 2874678]: Don't leak any
	bignums when doing [dict incr] with a value.
	* tests/dict.test (dict-19.3): Memory leak detection code.

2009-10-07  Andreas Kupries  <andreask@activestate.com>

	* generic/tclObj.c: [Bug 2871908]: Plug memory leaks of objThreadMap
	and lineCLPtr hashtables.  Also make the names of the continuation
	line information initialization and finalization functions more
	consistent. Patch supplied by Joe Mistachkin <joe@mistachkin.com>.

	* generic/tclIORChan.c (ErrnoReturn): Replace hardwired constant 11
	with proper errno #define, EAGAIN. What was I thinking? The BSD's have
	a different errno assignment and break with the hardwired number.
	Reported by emiliano on the chat.

2009-10-06  Don Porter  <dgp@users.sourceforge.net>

	* generic/tclInterp.c (SlaveEval): Agressive stomping of internal reps
	was added as part of the NRE patch of 2008-07-13.  This doesn't appear
	to actually be needed, and it hurts quite a bit when large lists lose
	their intreps and require reparsing.  Thanks to Ashok Nadkarni for
	reporting the problem.

	* generic/tclTomMathInt.h (new): Public header tclTomMath.h had
	* generic/tclTomMath.h:	dependence on private headers, breaking use
	* generic/tommath.h:	by extensions [Bug 1941434].

2009-10-05  Andreas Kupries  <andreask@activestate.com>

	* library/safe.tcl (AliasGlob): Fixed conversion of catch to
	  try/finally, it had an 'on ok msg' branch missing, causing a
	  silent error immediately, and bogus glob results, breaking
	  search for Tcl modules.

2009-10-04  Daniel Steffen  <das@users.sourceforge.net>

	* macosx/tclMacOSXBundle.c:	Workaround CF memory managment bug in
	* unix/tclUnixInit.c:		Mac OS X 10.4 & earlier. [Bug 2569449]

2009-10-02  Kevin B. Kenny  <kennykb@acm.org>

	* library/tzdata/Africa/Cairo:
	* library/tzdata/Asia/Gaza:
	* library/tzdata/Asia/Karachi:
	* library/tzdata/Pacific/Apia:	Olson's tzdata2009n.

2009-09-29  Don Porter  <dgp@users.sourceforge.net>

	* generic/tclDictObj.c:		[Bug 2857044]: Updated freeIntRepProc
	* generic/tclExecute.c:		routines so that they set the typePtr
	* generic/tclIO.c:		field to NULL so that the Tcl_Obj is
	* generic/tclIndexObj.c:	not left in an inconsistent state.
	* generic/tclInt.h:
	* generic/tclListObj.c:
	* generic/tclNamesp.c:
	* generic/tclOOCall.c:
	* generic/tclObj.c:
	* generic/tclPathObj.c:
	* generic/tclProc.c:
	* generic/tclRegexp.c:
	* generic/tclStringObj.c:

	* generic/tclAlloc.c:           Cleaned up various routines in the
	* generic/tclCkalloc.c:         call stacks for memory allocation to
	* generic/tclInt.h:             guarantee that any size values computed
	* generic/tclThreadAlloc.c:     are within the domains of the routines
	they get passed to.  [Bugs 2557696 and 2557796].

2009-09-28  Don Porter  <dgp@users.sourceforge.net>

	* generic/tclCmdMZ.c:	Replaced TclProcessReturn() calls with
	* tests/error.test:	Tcl_SetReturnOptions() calls as a simple fix
	for [Bug 2855247].  Thanks to Anton Kovalenko for the report and fix.
	Additional fixes for other failures demonstrated by new tests.

2009-09-27  Don Porter  <dgp@users.sourceforge.net>

	* tests/error.test (error-15.8.*):	Coverage tests illustrating
	flaws in the propagation of return options by [try].

2009-09-26  Donal K. Fellows  <dkf@users.sf.net>

	* unix/tclooConfig.sh, win/tclooConfig.sh: [Bug 2026844]: Added dummy
	versions of tclooConfig.sh that make it easier to build extensions
	against both Tcl8.5+TclOO-standalone and Tcl8.6.

2009-09-24  Don Porter  <dgp@users.sourceforge.net>

	TIP #356 IMPLEMENTATION

	* generic/tcl.decls:	Promote internal routine TclNRSubstObj()
	* generic/tclCmdMZ.c:	to public Tcl_NRSubstObj().  Still needs docs.
	* generic/tclCompile.c:
	* generic/tclInt.h:

	* generic/tclDecls.h:	make genstubs
	* generic/tclStubInit.c:

2009-09-23  Miguel Sofer  <msofer@users.sf.net>

	* doc/namespace.n: the description of [namespace unknown] failed
	to mention [namespace path]: fixed. Thx emiliano.

2009-09-21  Mo DeJong  <mdejong@users.sourceforge.net>

	* tests/regexp.test: Added check for error message from
	unbalanced [] in regexp. Added additional simple test cases
	of basic regsub command.

2009-09-21  Don Porter  <dgp@users.sourceforge.net>

	* generic/tclCompile.c:	Correct botch in the conversion of
	Tcl_SubstObj().  Thanks to Kevin Kenny for detection and report.

2009-09-17  Don Porter  <dgp@users.sourceforge.net>

	* generic/tclCompile.c:	Re-implement Tcl_SubstObj() as a simple
	* generic/tclParse.c:	wrapper around TclNRSubstObj().  This has
	* tests/basic.test:	the effect of caching compiled bytecode in
	* tests/parse.test:	the value to be substituted.  Note that
	Tcl_SubstObj() now exists only for extensions.  Tcl itself no longer
	makes any use of it.  Note also that TclSubstTokens() is now reachable
	only by Tcl_EvalEx() and Tcl_ParseVar() so tests aiming to test its
	functioning needed adjustment to still have the intended effect.

2009-09-16  Alexandre Ferrieux  <ferrieux@users.sourceforge.net>

	* generic/tclObj.c:   Extended ::tcl::unsupported::representation.

2009-09-11  Don Porter  <dgp@users.sourceforge.net>

	* generic/tclBasic.c:	Completed the NR-enabling of [subst].
	* generic/tclCmdMZ.c:	[Bug 2314561].
	* generic/tclCompCmds.c:
	* generic/tclCompile.c:
	* generic/tclInt.h:
	* tests/coroutine.test:
	* tests/parse.test:

2009-09-11  Donal K. Fellows  <dkf@users.sf.net>

	* tests/http.test: Added in cleaning up of http tokens for each test
	to reduce amount of global-variable pollution.

2009-09-10  Donal K. Fellows  <dkf@users.sf.net>

	* library/http/http.tcl (http::Event): [Bug 2849860]: Handle charset
	names in double quotes; some servers like generating them like that.

2009-09-07  Don Porter  <dgp@users.sourceforge.net>

	* generic/tclParse.c:	[Bug 2850901]: Corrected line counting error
	* tests/into.test:	in multi-command script substitutions.

2009-09-07  Daniel Steffen  <das@users.sourceforge.net>

	* generic/tclExecute.c:	Fix potential uninitialized variable use and
	* generic/tclFCmd.c:	null dereference flagged by clang static
	* generic/tclProc.c:	analyzer.
	* generic/tclTimer.c:
	* generic/tclUtf.c:

	* generic/tclExecute.c:	Silence false positives from clang static
	* generic/tclIO.c:	analyzer about potential null dereference.
	* generic/tclScan.c:
	* generic/tclCompExpr.c:

2009-09-04  Don Porter  <dgp@users.sourceforge.net>

	* generic/tclCompCmds.c (TclCompileSubstCmd): [Bug 2314561]:
	* generic/tclBasic.c:	Added a bytecode compiler routine for the
	* generic/tclCmdMZ.c:	[subst] command. This is a partial solution to
	* generic/tclCompile.c:	the need to NR-enable [subst] since bytecode
	* generic/tclCompile.h:	execution is already NR-enabled. Two new
	* generic/tclExecute.c:	bytecode instructions, INST_NOP and
	* generic/tclInt.h:	INST_RETURN_CODE_BRANCH were added to support
	* generic/tclParse.c:	the new routine.  INST_RETURN_CODE_BRANCH is
	* tests/basic.test:	likely to be useful in any future effort to
	* tests/info.test:	add a bytecode compiler routine for [try].
	* tests/parse.test:

2009-09-03  Donal K. Fellows  <dkf@users.sf.net>

	* doc/LinkVar.3: [Bug 2844962]: Added documentation of issues relating
	to use of this API in a multi-threaded environment.

2009-09-01  Andreas Kupries  <andreask@activestate.com>

	* generic/tclIORTrans.c (ReflectInput): Remove error response to
	0-result from method 'limit?' of transformations. Return the number of
	copied bytes instead, which is possibly nothing. The latter then
	triggers EOF handling in the higher layers, making the 0-result of
	limit? the way to inject artificial EOF's into the data stream.

2009-09-01  Don Porter  <dgp@users.sourceforge.net>

	* library/tcltest/tcltest.tcl:  Bump to tcltest 2.3.2 after revision
	* library/tcltest/pkgIndex.tcl: to verbose error message.
	* unix/Makefile.in:
	* win/Makefile.in:

2009-08-27  Don Porter  <dgp@users.sourceforge.net>

	* generic/tclStringObj.c:       [Bug 2845535]: A few more string
	overflow cases in [format].

2009-08-25  Andreas Kupries  <andreask@activestate.com>

	* generic/tclBasic.c (Tcl_CreateInterp, Tcl_EvalTokensStandard)
	(Tcl_EvalEx, TclEvalEx, TclAdvanceContinuations, TclNREvalObjEx):
	* generic/tclCmdMZ.c (Tcl_SwitchObjCmd, TclListLines):
	* generic/tclCompCmds.c (*):
	* generic/tclCompile.c (TclSetByteCodeFromAny, TclInitCompileEnv)
	(TclFreeCompileEnv, TclCompileScript, TclCompileTokens):
	* generic/tclCompile.h (CompileEnv):
	* generic/tclInt.h (ContLineLoc, Interp):
	* generic/tclObj.c (ThreadSpecificData, ContLineLocFree)
	(TclThreadFinalizeObjects, TclInitObjSubsystem, TclContinuationsEnter,
	(TclContinuationsEnterDerived, TclContinuationsCopy, TclFreeObj)
	(TclContinuationsGet):
	* generic/tclParse.c (TclSubstTokens, Tcl_SubstObj):
	* generic/tclProc.c (TclCreateProc):
	* generic/tclVar.c (TclPtrSetVar):
	* tests/info.test (info-30.0-24):

	Extended the parser, compiler, and execution engine with code and
	attendant data structures tracking the position of continuation lines
	which are not visible in the resulting script Tcl_Obj*'s, to properly
	account for them while counting lines for #280.

2009-08-24  Daniel Steffen  <das@users.sourceforge.net>

	* generic/tclInt.h: Annotate Tcl_Panic as noreturn for clang static
	analyzer in PURIFY builds, replacing preprocessor/assert technique.

	* macosx/tclMacOSXNotify.c: Fix multiple issues with nested event loops
	when CoreFoundation notifier is running in embedded mode. (Fixes
	problems in TkAqua Cocoa reported by Youness Alaoui on tcl-mac)

2009-08-21  Don Porter  <dgp@users.sourceforge.net>

	* generic/tclFileName.c: Correct regression in [Bug 2837800] fix.
	* tests/fileName.test:

2009-08-20  Don Porter  <dgp@users.sourceforge.net>

	* generic/tclFileName.c: [Bug 2837800]: Correct the result produced by
	[glob */test] when * matches something like ~foo.

	* generic/tclPathObj.c: [Bug 2806250]: Prevent the storage of strings
	starting with ~ in the "tail" part (normPathPtr field) of the path
	intrep when PATHFLAGS != 0.  This establishes the assumptions relied
	on elsewhere that the name stored there is a relative path.  Also
	refactored to make an AppendPath() routine instead of the cut/paste
	stanzas that were littered throughout.

2009-08-20  Donal K. Fellows  <dkf@users.sf.net>

	* generic/tclCmdIL.c (TclNRIfObjCmd): [Bug 2823276]: Make [if]
	NRE-safe on all arguments when interpreted.
	(Tcl_LsortObjCmd): Close off memory leak.

2009-08-19  Donal K. Fellows  <dkf@users.sf.net>

	* generic/tclCmdAH.c (TclNRForObjCmd, etc.): [Bug 2823276]: Make [for]
	and [while] into NRE-safe commands, even when interpreted.

2009-08-18  Don Porter  <dgp@users.sourceforge.net>

	* generic/tclPathObj.c: [Bug 2837800]: Added NULL check to prevent
	* tests/fileName.test:  crashes during [glob].

2009-08-16  Jan Nijtmans  <nijtmans@users.sf.net>

	* unix/dltest/pkge.c:  const addition
	* unix/tclUnixThrd.c:  Use <pthread.h> in stead of "pthread.h"
	* win/tclWinDde.c:     Eliminate some more gcc warnings
	* win/tclWinReg.c:
	* generic/tclInt.h:    Change ForIterData, make it const-safe.
	* generic/tclCmdAH.c:

2009-08-12  Don Porter  <dgp@users.sourceforge.net>

	TIP #353 IMPLEMENTATION

	* doc/NRE.3:		New public routine Tcl_NRExprObj() permits
	* generic/tcl.decls:	extension commands to evaluate Tcl expressions
	* generic/tclBasic.c:	in NR-enabled command procedures.
	* generic/tclCmdAH.c:
	* generic/tclExecute.c:
	* generic/tclInt.h:
	* generic/tclObj.c:
	* tests/expr.test:

	* generic/tclDecls.h:		make genstubs
	* generic/tclStubInit.c:

2009-08-06  Andreas Kupries  <andreask@activestate.com>

	* doc/refchan.n [Bug 2827000]: Extended the implementation of
	* generic/tclIORChan.c: reflective channels (TIP 219, method
	* tests/ioCmd.test: 'read'), enabling handlers to signal EAGAIN to
	indicate 'no data, but not at EOF either', and other system
	errors. Updated documentation, extended testsuite (New test cases
	iocmd*-23.{9,10}).

2009-08-02  Miguel Sofer  <msofer@users.sf.net>

	* tests/coroutine.test: fix testfile cleanup

2009-08-02  Donal K. Fellows  <dkf@users.sf.net>

	* generic/tclObj.c (Tcl_RepresentationCmd): Added an unsupported
	command for reporting the representation of an object. Result string
	is deliberately a bit obstructive so that people are not encouraged to
	make code that depends on it; it's a debugging tool only!

	* unix/tclUnixFCmd.c (GetOwnerAttribute, SetOwnerAttribute)
	(GetGroupAttribute, SetGroupAttribute): [Bug 1942222]: Stop calling
	* unix/tclUnixFile.c (TclpGetUserHome): endpwent() and endgrent();
	they've been unnecessary for ages.

2009-08-02  Jan Nijtmans  <nijtmans@users.sf.net>

	* win/tclWin32Dll.c: Eliminate TclWinResetInterfaceEncodings, since it
	* win/tclWinInit.c:  does exactly the same as TclWinEncodingsCleanup,
	* win/tclWinInt.h:   make sure that tclWinProcs and
			     tclWinTCharEncoding are always set and reset
			     concurrently.
	* win/tclWinFCmd.c:  Correct check for win95

2009-07-31  Don Porter  <dgp@users.sourceforge.net>

	* generic/tclStringObj.c: [Bug 2830354]:	Corrected failure to
	* tests/format.test:		grow buffer when format spec request
	large width floating point values.  Thanks to Clemens Misch.

2009-07-26  Donal K. Fellows  <dkf@users.sf.net>

	* library/auto.tcl (tcl_findLibrary, auto_mkindex):
	* library/package.tcl (pkg_mkIndex, tclPkgUnknown, MacOSXPkgUnknown):
	* library/safe.tcl (interpAddToAccessPath, interpDelete, AliasGlob):
	(AliasSource, AliasLoad, AliasEncoding):
	* library/tm.tcl (UnknownHandler): Simplify by swapping some [catch]
	gymnastics for use of [try].

2009-07-26 Alexandre Ferrieux  <ferrieux@users.sourceforge.net>

	* tools/genStubs.tcl: Forced LF translation when generating .h's to
	avoid spurious diffs when regenerating on a Windows box.

2009-07-26  Jan Nijtmans  <nijtmans@users.sf.net>

	* win/Makefile.in: [Bug 2827066]: msys build --enable-symbols broken
	* win/tcl.m4:	   And modified the same for unicows.dll, as a
	* win/configure:   preparation for [Enh 2819611].

2009-07-25  Donal K. Fellows  <dkf@users.sf.net>

	* library/history.tcl (history): Reworked the history mechanism in
	terms of ensembles, rather than the ad hoc ensemble-lite mechanism
	used previously.

2009-07-24  Donal K. Fellows  <dkf@users.sf.net>

	* doc/self.n (self class): [Bug 2704302]: Add some text to make it
	clearer how to get the name of the current object's class.

2009-07-23  Andreas Kupries  <andreask@activestate.com>

	* generic/tclIO.c (Tcl_GetChannelHandle): [Bug 2826248]: Do not crash
	* generic/tclPipe.c (FileForRedirect): for getHandleProc == NULL, this
	is allowed. Provide a nice error message in the bypass area. Updated
	caller to check the bypass for a mesage. Bug reported by Andy
	Sonnenburg <andy22286@users.sourceforge.net>

2009-07-23  Joe Mistachkin  <joe@mistachkin.com>

	* generic/tclNotify.c: [Bug 2820349]: Ensure that queued events are
	freed once processed.

2009-07-22  Jan Nijtmans  <nijtmans@users.sf.net>

	* macosx/tclMacOSXFCmd.c: CONST -> const
	* generic/tclGetDate.y:
	* generic/tclDate.c:
	* generic/tclLiteral.c: (char *) cast in ckfree call
	* generic/tclPanic.c: [Feature Request 2814786]: remove TclpPanic
	* generic/tclInt.h
	* unix/tclUnixPort.h
	* win/tclWinPort.h

2009-07-22 Alexandre Ferrieux  <ferrieux@users.sourceforge.net>

	* generic/tclEvent.c: [Bug 2001201 again]: Refined the 20090617 patch
	on [exit] streamlining, so that it now correctly calls thread exit
	handlers for the calling thread, including <Destroy> bindings in Tk.

2009-07-21  Kevin B. Kenny  <kennykb@acm.org>

	* library/tzdata/Asia/Dhaka:
	* library/tzdata/Indian/Mauritius: Olson's tzdata2009k.

2009-07-20  Donal K. Fellows  <dkf@users.sf.net>

	* generic/tclCmdMZ.c (StringIsCmd): Reorganize so that [string is] is
	more efficient when parsing things that are correct, at a cost of
	making the empty string test slightly more costly. With this, the cost
	of doing [string is integer -strict $x] matches [catch {expr {$x+0}}]
	in the successful case, and greatly outstrips it in the failing case.

2009-07-19  Donal K. Fellows  <dkf@users.sf.net>

	* generic/tclOO.decls, generic/tclOO.c (Tcl_GetObjectName): Expose a
	function for efficiently returning the current name of an object.

2009-07-18  Daniel Steffen  <das@users.sourceforge.net>

	* unix/Makefile.in: Define NDEBUG in optimized (non-symbols) build to
	disable NRE assert()s and threaded allocator range checks.

2009-07-16  Don Porter  <dgp@users.sourceforge.net>

	* generic/tclBinary.c:	Removed unused variables.
	* generic/tclCmdIL.c:
	* generic/tclCompile.c:
	* generic/tclExecute.c:
	* generic/tclHash.c:
	* generic/tclIOUtil.c:
	* generic/tclVar.c:

	* generic/tclBasic.c:	Silence compiler warnings about ClientData.
	* generic/tclProc.c:

	* generic/tclScan.c:    Typo in ACCEPT_NAN configuration.

	* generic/tclStrToD.c:  [Bug 2819200]: Set floating point control
	register on MIPS systems so that the gradual underflow expected by Tcl
	is in effect.

2009-07-15  Donal K. Fellows  <dkf@users.sf.net>

	* generic/tclInt.h (Namespace):		   Added machinery to allow
	* generic/tclNamesp.c (many functions):	   reduction of memory used
	* generic/tclResolve.c (BumpCmdRefEpochs): by namespaces. Currently
	#ifdef'ed out because of compatibility concerns.

	* generic/tclInt.decls: Added four functions for better integration
	with itcl-ng.

2009-07-14  Kevin B. Kenny  <kennykb@acm.org>

	* generic/tclInt.h (TclNRSwitchObjCmd):
	* generic/tclBasic.c (builtInCmds):
	* generic/tclCmdMZ.c (Tcl_SwitchObjCmd):
	* tests/switch.test (switch-15.1):
	[Bug 2821401]: Make non-bytecoded [switch] command aware of NRE.

2009-07-13  Andreas Kupries  <andreask@activestate.com>

	* generic/tclCompile.c (TclInitCompileEnv, EnterCmdWordIndex)
	(TclCleanupByteCode, TclCompileScript):
	* generic/tclExecute.c (TclCompileObj, TclExecuteByteCode):
	* tclCompile.h (ExtCmdLoc):
	* tclInt.h (ExtIndex, CFWordBC, CmdFrame):
	* tclBasic.c (DeleteInterpProc, TclArgumentBCEnter)
	(TclArgumentBCRelease, TclArgumentGet, SAVE_CONTEXT)
	(RESTORE_CONTEXT, NRCoroutineExitCallback, TclNRCoroutineObjCmd):
	* generic/tclCmdAH.c (TclNRForObjCmd, TclNRForIterCallback,
	(ForNextCallback):
	* generic/tclCmdMZ.c (TclNRWhileObjCmd):

	Extended the bytecode compiler initialization to recognize the
	compilation of whole files (NRE enabled 'source' command) and switch
	to the counting of absolute lines in that case.

	Further extended the bytecode compiler to track the start line in the
	generated information, and modified the bytecode execution to
	recompile an object if the location as per the calling context doesn't
	match the location saved in the bytecode. This part could be optimized
	more by using more memory to keep all possibilities which occur
	around, or by just adjusting the location information instead of a
	total recompile.

	Reworked the handling of literal command arguments in bytecode to be
	saved (compiler) and used (execution) per command (See the
	TCL_INVOKE_STK* instructions), and not per the whole bytecode. This,
	and the previous change remove the problems with location data caused
	by literal sharing (across whole files, but also proc bodies).
	Simplified the associated datastructures (ExtIndex is gone, as is the
	function EnterCmdWordIndex).

	The last change causes the hashtable 'lineLABCPtr' to be state which
	has to be kept per coroutine, like the CmdFrame stack. Reworked the
	coroutine support code to create, delete and switch the information as
	needed. Further reworked the tailcall command as well, it has to pop
	its own arguments when run in a bytecode context to keep a proper
	stack in 'lineLABCPtr'.

	Fixed the mishandling of line information in the NRE-enabled 'for' and
	'while' commands introduced when both were made to share their
	iteration callbacks without taking into account that the loop body is
	found in different words of the command. Introduced a separate data
	structure to hold all the callback information, as we went over the
	limit of 4 direct client-data values for NRE callbacks.

	The above fixes [Bug 1605269].

2009-07-12  Donal K. Fellows  <dkf@users.sf.net>

	* generic/tclCmdMZ.c (StringIndexCmd, StringEqualCmd, StringCmpCmd):
	* generic/tclExecute.c (TclExecuteByteCode): [Bug 2637173]: Factor out
	* generic/tclInt.h (TclIsPureByteArray):     the code to determine if
	* generic/tclUtil.c (TclStringMatchObj):     it is safe to work with
	byte arrays directly, so that we get the check correct _once_.

	* generic/tclOOCall.c (TclOOGetCallContext): [Bug 1895546]: Changed
	* generic/tclOO.c (TclOOObjectCmdCore):	     the way that the cache is
	managed so that when itcl does cunning things, those cunning things
	can be cached properly.

2009-07-11  Donal K. Fellows  <dkf@users.sf.net>

	* doc/vwait.n: Substantially increased the discussion of issues and
	work-arounds relating to nested vwaits, following discussion on the
	tcl-core mailing list on the topic.

2009-07-10  Pat Thoyts  <patthoyts@users.sourceforge.net>

	* tests/zlib.test:   ZlibTransformClose may be called with a NULL
	* generic/tclZlib.c: interpreter during finalization and
	Tcl_SetChannelError requires a list. Added some tests to ensure error
	propagation from the zlib library to the interp.

2009-07-09  Pat Thoyts  <patthoyts@users.sourceforge.net>

	* tests/zlib.test: [Bug 2818131]: Added tests and fixed a typo that
	broke [zlib push] for deflate format.

2009-07-09  Donal K. Fellows  <dkf@users.sf.net>

	* compat/mkstemp.c (mkstemp): [Bug 2819227]: Use rand() for random
	numbers as it is more portable.

2009-07-05  Donal K. Fellows  <dkf@users.sf.net>

	* generic/tclZlib.c (ZlibTransformWatch): Correct the handling of
	events so that channel transforms work with things like an asynch
	[chan copy]. Problem reported by Pat Thoyts.

2009-07-01  Pat Thoyts  <patthoyts@users.sourceforge.net>

	* win/tclWinInt.h:   [Bug 2806622]: Handle the GetUserName API call
	* win/tclWin32Dll.c: via the tclWinProcs indirection structure. This
	* win/tclWinInit.c:  fixes a problem obtaining the username when the
	USERNAME environment variable is unset.

2009-06-30  Daniel Steffen  <das@users.sourceforge.net>

	* generic/tclInt.h:		Add assert macros for clang static
	* generic/tclPanic.c:		analyzer and redefine Tcl_Panic to
	* generic/tclStubInit.c:	assert after panic in clang PURIFY
					builds.

	* generic/tclCmdIL.c:		Add clang assert for false positive
					from static analyzer.

2009-06-26  Daniel Steffen  <das@users.sourceforge.net>

	* macosx/Tcl-Common.xcconfig:	 Update projects for Xcode 3.1 and
	* macosx/Tcl.xcode/*:		 3.2, standardize on gcc 4.2, remove
	* macosx/Tcl.xcodeproj/*:	 obsolete configurations and pre-Xcode
	* macosx/Tcl.pbproj/* (removed): project.

	* macosx/README:		 Update project docs, cleanup.

	* unix/Makefile.in:		 Update dist target for project
					 changes.

2009-06-24  Donal K. Fellows  <dkf@users.sf.net>

	* tests/oo.test (oo-19.1): [Bug 2811598]: Make more resilient.

2009-06-24  Pat Thoyts  <patthoyts@users.sourceforge.net>

	* tests/http11.test: [Bug 2811492]: Clean up procs after testing.

2009-06-18  Donal K. Fellows  <dkf@users.sf.net>

	* generic/tclCkalloc.c (MemoryCmd): [Bug 988703]:
	* generic/tclObj.c (ObjData, TclFinalizeThreadObjects): Add mechanism
	for discovering what Tcl_Objs are allocated when built for memory
	debugging. Developed by Joe Mistachkin.

2009-06-17 Alexandre Ferrieux  <ferrieux@users.sourceforge.net>

	* generic/tclEvent.c: Applied a patch by George Peter Staplin
	drastically reducing the ambition of [exit] wrt finalization, and
	thus solving many multi-thread teardown issues. [Bugs 2001201,
	486399, and possibly 597575, 990457, 1437595, 2750491]

2009-06-15  Don Porter  <dgp@users.sourceforge.net>

	* generic/tclStringObj.c: sprintf() -> Tcl_ObjPrintf() conversion.

2009-06-15  Reinhard Max  <max@suse.de>

	* unix/tclUnixPort.h: Move all socket-related code from tclUnixChan.c
	* unix/tclUnixChan.c: to tclUnixSock.c.
	* unix/tclUnixSock.c:

2009-06-15  Donal K. Fellows  <dkf@users.sf.net>

	* tools/tcltk-man2html.tcl (make-man-pages): [Patch 557486]: Apply
	last remaining meaningful part of this patch, a clean up of some
	closing tags.

2009-06-13  Don Porter  <dgp@users.sourceforge.net>

	* generic/tclCompile.c: [Bug 2802881]: The value stashed in
	* generic/tclProc.c:    iPtr->compiledProcPtr when compiling a proc
	* tests/execute.test:   survives too long. We only need it there long
	enough for the right TclInitCompileEnv() call to re-stash it into
	envPtr->procPtr.  Once that is done, the CompileEnv controls.  If we
	let the value of iPtr->compiledProcPtr linger, though, then any other
	bytecode compile operation that takes place will also have its
	CompileEnv initialized with it, and that's not correct.  The value is
	meant to control the compile of the proc body only, not other compile
	tasks that happen along.  Thanks to Carlos Tasada for discovering and
	reporting the problem.

2009-06-10  Don Porter  <dgp@users.sourceforge.net>

	* generic/tclStringObj.c:       [Bug 2801413]: Revised [format] to not
	overflow the integer calculations computing the length of the %ll
	formats of really big integers.  Also added protections so that
	[format]s that would produce results overflowing the maximum string
	length of Tcl values throw a normal Tcl error instead of a panic.

	* generic/tclStringObj.c:	[Bug 2803109]: Corrected failures to
	deal with the "pure unicode" representation of an empty string.
	Thanks to Julian Noble for reporting the problem.

2006-06-09  Kevin B. Kenny  <kennykb@acm.org>

	* generic/tclGetDate.y: Fixed a thread safety bug in the generated
	* library/clock.tcl:    Bison parser (needed a %pure-parser
	* tests/clock.test:     declaration to avoid static variables).
				Discovered that the %pure-parser declaration
	                        allowed for returning the Bison error message
	                        to the Tcl caller in the event of a syntax
	                        error, so did so.
	* generic/tclDate.c: bison 2.3

2006-06-08  Kevin B. Kenny  <kennykb@acm.org>

	* library/tzdata/Asia/Dhaka: New DST rule for Bangladesh. (Olson's
	tzdata2009i.)

2009-06-08  Donal K. Fellows  <dkf@users.sf.net>

	* doc/copy.n: Fix error in example spotted by Venkat Iyer.

2009-06-02  Don Porter  <dgp@users.sourceforge.net>

	* generic/tclExecute.c: Replace dynamically-initialized table with a
	table of static constants in the lookup table for exponent operator
	computations that fit in a 64 bit integer result.

	* generic/tclExecute.c: [Bug 2798543]: Corrected implementations and
	selection logic of the INST_EXPON instruction.

2009-06-01  Don Porter  <dgp@users.sourceforge.net>

	* tests/expr.test:      [Bug 2798543]: Added many tests demonstrating
	the broken cases.

009-05-30  Kevin B. Kenny  <kennykb@acm.org>

	* library/tzdata/Africa/Cairo:
	* library/tzdata/Asia/Amman: Olson's tzdata2009h.

2009-05-29  Andreas Kupries  <andreask@activestate.com>

	* library/platform/platform.tcl: Fixed handling of cpu ia64,
	* library/platform/pkgIndex.tcl: taking ia64_32 into account
	* unix/Makefile.in: now. Bumped version to 1.0.5. Updated the
	* win/Makefile.in: installation commands.

2009-05-26 Alexandre Ferrieux  <ferrieux@users.sourceforge.net>

	* doc/expr.n: Fixed documentation of the right-associativity of
	the ** operator. (spotted by kbk)

2009-05-14  Donal K. Fellows  <dkf@users.sf.net>

	* generic/tclOOInfo.c (InfoObjectNsCmd): Added introspection mechanism
	for finding out what an object's namespace is. Experience suggests
	that it is just too useful to be able to do without it.

2009-05-12  Donal K. Fellows  <dkf@users.sf.net>

	* doc/vwait.n: Added more words to make it clear just how bad it is to
	nest [vwait]s.

	* compat/mkstemp.c: Add more headers to make this file build on IRIX
	6.5. Thanks to Larry McVoy for this.

2009-05-08  Donal K. Fellows  <dkf@users.sf.net>

	* generic/tclOO.c (TclNRNewObjectInstance):  [Bug 2414858]: Add a
	* generic/tclBasic.c (TclPushTailcallPoint): marker to the stack of
	NRE callbacks at the right point so that tailcall works correctly in a
	constructor.

	* tests/exec.test (cat): [Bug 2788468]: Adjust the scripted version of
	cat so that it does not perform transformations on the data it is
	working with, making it more like the standard Unix 'cat' program.

2009-05-07  Miguel Sofer  <msofer@users.sf.net>

	* generic/tclObj.c (Tcl_GetCommandFromObj): [Bug 2785893]: Ensure that
	a command in a deleted namespace can't be found through a cached name.

	* generic/tclBasic.c:    Let coroutines start with a much smaller
	* generic/tclCompile.h:  stack: 200 words (previously was 2000, the
	* generic/tclExecute.c:  same as interps).

2009-05-07  Donal K. Fellows  <dkf@users.sf.net>

	* tests/env.test (printenvScript, env-4.3, env-4.5): [Bug 1513659]:
	* tests/exec.test (exec-2.6): These tests had subtle dependencies on
	being on platforms that were either ISO 8859-1 or UTF-8. Stabilized
	the results by forcing the encoding.

2009-05-06  Don Porter  <dgp@users.sourceforge.net>

	* generic/tclCmdMZ.c:	[Bug 2582327]: Improve overflow error message
	from [string repeat].

	* tests/interp.test: interp-20.50 test for Bug 2486550.

2009-05-04  Donal K. Fellows  <dkf@users.sf.net>

	* generic/tclOO.c (InitFoundation, AllocObject, AllocClass):
	* generic/tclOODefineCmds.c (InitDefineContext): Make sure that when
	support namespaces are deleted, nothing bad can subsequently happen.
	Issue spotted by Don Porter.

2009-05-03  Donal K. Fellows  <dkf@users.sf.net>

	* doc/Tcl.n: [Bug 2538432]: Clarified exact treatment of ${arr(idx)}
	form of variable substitution. This is not a change of behavior, just
	an improved description of the current situation.

2009-04-30  Miguel Sofer  <msofer@users.sf.net>

	* generic/tclBasic.c (TclObjInvoke): [Bug 2486550]: Make sure that a
	null objProc is not used, use Tcl_NRCallObjProc instead.

2009-05-01  Jan Nijtmans  <nijtmans@users.sf.net>

	* win/configure.in   Fix 64-bit detection for zlib on Win64
	* win/configure      (regenerated)

2009-04-28  Jeff Hobbs  <jeffh@ActiveState.com>

	* unix/tcl.m4, unix/configure (SC_CONFIG_CFLAGS): harden the check to
	add _r to CC on AIX with threads.

2009-04-27  Donal K. Fellows  <dkf@users.sf.net>

	* doc/concat.n (EXAMPLES): [Bug 2780680]: Rewrote so that the spacing
	of result messages is correct. (The exact way they were wrong was
	different when rendered through groff or as HTML, but it was still
	wrong both ways.)

2009-04-27  Jan Nijtmans  <nijtmans@users.sf.net>

	* generic/tclIndexObj.c:  Reset internal INTERP_ALTERNATE_WRONG_ARGS
	* generic/tclIOCmd.c:     flag inside the Tcl_WrongNumArgs function,
	                          so the caller no longer has to do the reset.

2009-04-24  Stuart Cassoff  <stwo@users.sf.net>

	* unix/Makefile.in: [Patch 2769530]: Don't chmod/exec installManPage.

2009-04-19  Pat Thoyts  <patthoyts@users.sourceforge.net>

	* library/http/http.tcl: [Bug 2715421]: Removed spurious newline added
	* tests/http11.test:     after POST and added tests to detect excess
	* tests/httpd11.tcl:     bytes being POSTed.
	* library/http/pkgIndex.tcl:
	* makefiles:             package version now 2.8.1

2009-04-15  Donal K. Fellows  <dkf@users.sf.net>

	* doc/chan.n, doc/close.n: Tidy up documentation of TIP #332.

2009-04-14  Kevin B. Kenny  <kennykb@acm.org>

	* library/tzdata/Asia/Karachi: Updated rules for Pakistan Summer
				       Time (Olson's tzdata2009f)

2009-04-11  Donal K. Fellows  <dkf@users.sf.net>

	* generic/tclOOMethod.c (InvokeForwardMethod): Clarify the resolution
	behaviour of the name of the command that is forwarded to: it's now
	resolved using the object's namespace as context, which is much more
	useful than the previous (somewhat random) behaviour of using the
	caller's current namespace.

2009-04-10  Pat Thoyts  <patthoyts@users.sourceforge.net>

	* library/http/http.tcl:     Improved HTTP/1.1 support and added
	* library/http/pkgIndex.tcl: specific HTTP/1.1 testing to ensure
	* tests/http11.test:         we handle chunked+gzip for the various
	* tests/httpd11.test:        modes (normal, -channel and -handler)
	* makefiles:                 package version set to 2.8.0

2009-04-10  Daniel Steffen  <das@users.sourceforge.net>

	* unix/tclUnixChan.c:		TclUnixWaitForFile(): use FD_* macros
	* macosx/tclMacOSXNotify.c:	to manipulate select masks (Cassoff).
					[Bug 1960647]

	* unix/tclLoadDyld.c:		use RTLD_GLOBAL instead of RTLD_LOCAL.
					[Bug 1961211]

	* macosx/tclMacOSXNotify.c:	revise CoreFoundation notifier to allow
					embedding into applications that
					already have a CFRunLoop running and
					want to run the tcl event loop via
					Tcl_ServiceModeHook(TCL_SERVICE_ALL).

	* macosx/tclMacOSXNotify.c:	add CFRunLoop based Tcl_Sleep() and
	* unix/tclUnixChan.c:		TclUnixWaitForFile() implementations
	* unix/tclUnixEvent.c:		and disable select() based ones in
					CoreFoundation builds.

	* unix/tclUnixNotify.c:		simplify, sync with tclMacOSXNotify.c.

	* generic/tclInt.decls: 	add TclMacOSXNotifierAddRunLoopMode()
	* generic/tclIntPlatDecls.h:	internal API, regen.
	* generic/tclStubInit.c:

	* unix/configure.in (Darwin):	use Darwin SUSv3 extensions if
					available; remove /Network locations
					from default tcl package search path
					(NFS mounted locations and thus slow).
	* unix/configure:		autoconf-2.59
	* unix/tclConfig.h.in:		autoheader-2.59

	* macosx/tclMacOSXBundle.c:	on Mac OS X 10.4 and later, replace
					deprecated NSModule API by dlfcn API.

2009-04-10  Donal K. Fellows  <dkf@users.sf.net>

	* doc/StringObj.3: [Bug 2089279]: Corrected example so that it works
	on 64-bit machines as well.

2009-04-10  Pat Thoyts  <patthoyts@users.sourceforge.net>

	* tests/http.test: [Bug 26245326]: Added specific check for problem
	* tests/httpd: (return incomplete HTTP response header).

2009-04-08  Kevin B. Kenny  <kennykb@acm.org>

	* tools/tclZIC.tcl: Always emit files with Unix line termination.
	* library/tzdata: Olson's tzdata2009e

2009-04-09  Don Porter  <dgp@users.sourceforge.net>

	* library/http/http.tcl:	[Bug 26245326]: Handle incomplete
	lines in the "connecting" state. Thanks to Sergei Golovan.

2009-04-08  Andreas Kupries  <andreask@activestate.com>

	* library/platform/platform.tcl: Extended the darwin sections to add
	* library/platform/pkgIndex.tcl: a kernel version number to the
	* unix/Makefile.in: identifier for anything from Leopard (10.5) on up.
	* win/Makefile.in: Extended patterns for same. Extended cpu
	* doc/platform.n: recognition for 64bit Tcl running on a 32bit kernel
	on a 64bit processor (By Daniel Steffen). Bumped version to 1.0.4.
	Updated Makefiles.

2009-04-08  Don Porter  <dgp@users.sourceforge.net>

	* library/tcltest/tcltest.tcl:  [Bug 2570363]: Converted [eval]s (some
	* library/tcltest/pkgIndex.tcl: unsafe!) to {*} in tcltest package.
	* unix/Makefile.in:     => tcltest 2.3.1
	* win/Makefile.in:

2009-04-07  Don Porter  <dgp@users.sourceforge.net>

	* generic/tclStringObj.c:	Correction so that value of
	TCL_GROWTH_MIN_ALLOC is everywhere expressed in bytes as comment
	claims.

2009-04-04  Donal K. Fellows  <dkf@users.sf.net>

	* doc/vwait.n: [Bug 1910136]: Extend description and examples to make
	it clearer just how this command interprets variable names.

2009-03-30  Don Porter  <dgp@users.sourceforge.net>

	* doc/Alloc.3: [Bug 2556263]:	Size argument is "unsigned int".

2009-03-27  Don Porter  <dgp@users.sourceforge.net>

	* generic/tclPathObj.c (TclPathPart): [Bug 2710920]: TclPathPart()
	* tests/fileName.test:	was computing the wrong results for both [file
	dirname] and [file tail] on "path" arguments with the PATHFLAGS != 0
	intrep and with an empty string for the "joined-on" part.

2009-03-25  Jan Nijtmans  <nijtmans@users.sf.net>

	* doc/tclsh.1:		 Bring doc and tools in line with
	* tools/installData.tcl: http://wiki.tcl.tk/812
	* tools/str2c
	* tools/tcltk-man2html.tcl

2009-03-25  Donal K. Fellows  <dkf@users.sf.net>

	* doc/coroutine.n: [Bug 2152285]: Added basic documentation for the
	coroutine and yield commands.

2009-03-24  Donal K. Fellows  <dkf@users.sf.net>

	* generic/tclOOBasic.c (TclOOSelfObjCmd): [Bug 2704302]: Make 'self
	class' better defined in the context of objects that change class.

	* generic/tclVar.c (Tcl_UpvarObjCmd): [Bug 2673163] (ferrieux)
	* generic/tclProc.c (TclObjGetFrame): Make the upvar command more able
	to handle its officially documented syntax.

2009-03-22  Miguel Sofer  <msofer@users.sf.net>

	* generic/tclBasic.c: [Bug 2502037]: NR-enable the handling of unknown
	commands.

2009-03-21  Miguel Sofer  <msofer@users.sf.net>

	* generic/tclBasic.c:   Fixed "leaks" in aliases, imports and
	* generic/tclInt.h:     ensembles. Only remaining known leak is in
	* generic/tclInterp.c:  ensemble unknown dispatch (as it not
	* generic/tclNamesp.c:  NR-enabled)
	* tests/tailcall.test:

	* tclInt.h: comments

	* tests/tailcall.test: Added tests to show that [tailcall] does not
	currently always execute in constant space: interp-alias, ns-imports
	and ensembles "leak" as of this commit.

	* tests/nre.test: [foreach] has been NR-enabled for a while, the test
	was marked 'knownBug': unmark it.

	* generic/tclBasic.c:   Fix for (among others) [Bug 2699087]
	* generic/tclCmdAH.c:   Tailcalls now perform properly even from
	* generic/tclExecute.c: within [eval]ed scripts.
	* generic/tclInt.h:     More tests missing, as well as proper
	exploration and testing of the interaction with "redirectors" like
	interp-alias (suspect that it does not happen in constant space)
	and pure-eval commands.

	* generic/tclExecute.c: Proper fix for [Bug 2415422]. Reenabled
	* tests/nre.test:       the failing assertion that was disabled on
	2008-12-18: the assertion is correct, the fault was in the
	management of expansions.

	* generic/tclExecute.c:  Fix both test and code for tailcall
	* tests/tailcall.test:   from within a compiled [eval] body.

	* tests/tailcall.test: Slightly improved tests

2009-03-20  Don Porter  <dgp@users.sourceforge.net>

	* tests/stringObj.test:         [Bug 2597185]: Test stringObj-6.9
	checks that Tcl_AppendStringsToObj() no longer crashes when operating
	on a pure unicode value.

	* generic/tclExecute.c (INST_CONCAT1):  [Bug 2669109]: Panic when
	appends overflow the max length of a Tcl value.

2009-03-19  Miguel Sofer  <msofer@users.sf.net>

	* generic/tcl.h:
	* generic/tclInt.h:
	* generic/tclBasic.c:
	* generic/tclExecute.c:
	* generic/tclNamesp.c (Tcl_PopCallFrame): Rewritten tailcall
	implementation, ::unsupported::atProcExit is (temporarily?) gone. The
	new approach is much simpler, and also closer to being correct. This
	commit fixes [Bug 2649975] and [Bug 2695587].

	* tests/coroutine.test:    Moved the tests to their own files,
	* tests/tailcall.test:     removed the unsupported.test. Added
	* tests/unsupported.test:  tests for the fixed bugs.

2009-03-19  Donal K. Fellows  <dkf@users.sf.net>

	* doc/tailcall.n: Added documentation for tailcall command.

2009-03-18  Don Porter  <dgp@users.sourceforge.net>

	* win/tclWinFile.c (TclpObjNormalizePath):	[Bug 2688184]:
	Corrected Tcl_Obj leak. Thanks to Joe Mistachkin for detection and
	patch.

	* generic/tclVar.c (TclLookupSimpleVar):	[Bug 2689307]: Shift
	all calls to Tcl_SetErrorCode() out of TclLookupSimpleVar and onto its
	callers, where control with TCL_LEAVE_ERR_MSG flag is more easily
	handled.

2009-03-16  Donal K. Fellows  <dkf@users.sf.net>

	* generic/tclCmdMZ.c (TryPostBody): [Bug 2688063]: Extract information
	from list before getting rid of last reference to it.

2009-03-15  Joe Mistachkin  <joe@mistachkin.com>

	* generic/tclThread.c: Modify fix for TSD leak to match Tcl 8.5
	* generic/tclThreadStorage.c: (and prior) allocation semantics. [Bug
	2687952]

2009-03-15  Donal K. Fellows  <dkf@users.sf.net>

	* generic/tclThreadStorage.c (TSDTableDelete):	[Bug 2687952]: Ensure
	* generic/tclThread.c (Tcl_GetThreadData):	that structures in
	Tcl's TSD system are all freed. Use the correct matching allocator.

	* generic/tclPosixStr.c (Tcl_SignalId,Tcl_SignalMsg): [Patch 1513655]:
	Added support for SIGINFO, which is present on BSD platforms.

2009-03-14  Donal K. Fellows  <dkf@users.sf.net>

	* unix/tcl.pc.in (new file):		[Patch 2243948] (hat0)
	* unix/configure.in, unix/Makefile.in: Added support for reporting
	Tcl's public build configuration via the pkg-config system. TEA is
	still the official mechanism though, in part because pkg-config is not
	universally supported across all Tcl's supported platforms.

2009-03-11  Miguel Sofer  <msofer@users.sf.net>

	* generic/tclBasic.c (TclNRCoroutineObjCmd): fix Tcl_Obj leak.
	Diagnosis and fix thanks to GPS.

2009-03-09  Donal K. Fellows  <dkf@users.sf.net>

	* generic/tclCmdMZ.c (Tcl_TryObjCmd, TclNRTryObjCmd): Moved the
	implementation of [try] from Tcl code into C. Still lacks a bytecode
	version, but should be better than what was before.

2009-03-04  Donal K. Fellows  <dkf@users.sf.net>

	* generic/tclZlib.c (TclZlibCmd): Checksums are defined to be unsigned
	32-bit integers, use Tcl_WideInt to pass to scripts. [Bug 2662434]
	(ZlibStreamCmd, ChanGetOption): A few other related corrections.

2009-02-27  Jan Nijtmans  <nijtmans@users.sf.net>

	* generic/tcl.decls:    [Bug 218977]: Tcl_DbCkfree needs return value
	* generic/tclCkalloc.c
	* generic/tclDecls.h:   (regenerated)
	* generic/tclInt.decls: don't use CONST84/CONST86 here
	* generic/tclCompile.h: don't use CONST86 here, comment fixing.
	* generic/tclIO.h:      don't use CONST86 here, comment fixing.
	* generic/tclIntDecls.h (regenerated)

2009-02-25  Don Porter  <dgp@users.sourceforge.net>

	* generic/tclUtil.c (TclStringMatchObj):	[Bug 2637173]: Revised
	the branching on the strObj->typePtr so that untyped values get
	converted to the "string" type and pass through the Unicode matcher.
	[Bug 2613766]: Also added checks to only perform "bytearray"
	optimization on pure bytearray values.

	* generic/tclCmdMZ.c:	Since Tcl_GetCharLength() has its own
	* generic/tclExecute.c:	optimizations for the tclByteArrayType, stop
	having the callers do them.

2009-02-24  Donal K. Fellows  <dkf@users.sf.net>

	* doc/clock.n, doc/fblocked.n, doc/format.n, doc/lsort.n,
	* doc/pkgMkIndex.n, doc/regsub.n, doc/scan.n, doc/tclvars.n:
	General minor documentation improvements.

	* library/http/http.tcl (geturl, Eof): Added support for 8.6's built
	in zlib routines.

2009-02-22  Alexandre Ferrieux  <ferrieux@users.sourceforge.net>

	* tests/lrange.test:	Revert commits of 2008-07-23. Those were speed
	* tests/binary.test:	tests, that are inherently brittle.

2009-02-21  Don Porter  <dgp@users.sourceforge.net>

	* generic/tclStringObj.c:	Several revisions to the shimmering
	patterns between Unicode and UTF string reps.  Most notably the
	call: objPtr = Tcl_NewUnicodeObj(...,0); followed by a loop of calls:
	Tcl_AppendUnicodeToObj(objPtr, u, n); will now grow and append to
	the Unicode representation.  Before this commit, the sequence would
	convert each append to UTF and perform the append to the UTF rep.
	This is puzzling and likely a bug.  The performance of [string map]
	is significantly improved by this change (according to the MAP
	collection of benchmarks in tclbench).  Just in case there was some
	wisdom in the old ways that I missed, I left in the ability to restore
	the old patterns with a #define COMPAT 1 at the top of the file.

2009-02-20  Don Porter  <dgp@users.sourceforge.net>

	* generic/tclPathObj.c:	Fixed mistaken logic in TclFSGetPathType()
	* tests/fileName.test:	that assumed (not "absolute" => "relative").
	This is a false assumption on Windows, where "volumerelative" is
	another possibility.  [Bug 2571597]

2009-02-18  Don Porter  <dgp@users.sourceforge.net>

	* generic/tclStringObj.c:	Simplify the logic of the
	Tcl_*SetObjLength() routines.

	* generic/tclStringObj.c:	Rewrite GrowStringBuffer() so that it
	has parallel structure with GrowUnicodeBuffer().  The revision permits
	allocation attempts to continue all the way up to failure, with no
	gap. It also directly manipulates the String and Tcl_Obj internals
	instead of inefficiently operating via Tcl_*SetObjLength() with all of
	its extra protections and underdocumented special cases.

	* generic/tclStringObj.c:	Another round of simplification on
	the allocation macros.

2009-02-17  Jeff Hobbs  <jeffh@ActiveState.com>

	* win/tcl.m4, win/configure: Check if cl groks _WIN64 already to
	avoid CC manipulation that can screw up later configure checks.
	Use 'd'ebug runtime in 64-bit builds.

2009-02-17  Don Porter  <dgp@users.sourceforge.net>

	* generic/tclStringObj.c:	Pare back the length of the unicode
	array in a non-extended String struct to one Tcl_UniChar, meant to
	hold the terminating NUL character.  Non-empty unicode strings are
	then stored by extending the String struct by stringPtr->maxChars
	additional slots in that array with sizeof(Tcl_UniChar) bytes per
	slot. This revision makes the allocation macros much simpler.

	* generic/tclStringObj.c:	Factor out common GrowUnicodeBuffer()
	and solve overflow and growth algorithm fallbacks in it.

	* generic/tclStringObj.c:	Factor out common GrowStringBuffer().

	* generic/tclStringObj.c:	Convert Tcl_AppendStringsToObj into
	* tests/stringObj.test:		a radically simpler implementation
	where we just loop over calls to Tcl_AppendToObj.  This fixes [Bug
	2597185].  It also creates a *** POTENTIAL INCOMPATIBILITY *** in
	that T_ASTO can now allocate more space than is strictly required,
	like all the other Tcl_Append* routines.  The incompatibility was
	detected by test stringObj-6.5, which I've updated to reflect the
	new behavior.

	* generic/tclStringObj.c:	Revise buffer growth implementation
	in ExtendStringRepWithUnicode.  Use cheap checks to determine that
	no reallocation is necessary without cost of computing the precise
	number of bytes needed.  Also make use of the string growth algortihm
	in the case of repeated appends.

2009-02-16  Jan Nijtmans  <nijtmans@users.sf.net>

	* generic/tclZlib.c:	hack needed for official zlib1.dll build.
	* win/configure.in:	fix [Feature Request 2605263] use official
	* win/Makefile.in:	zlib build.
	* win/configure:	(regenerated)
	* compat/zlib/zdll.lib:	new files
	* compat/zlib/zlib1.dll:

	* win/Makefile.in:  fix [Bug 2605232] tdbc doesn't build when
	Tcl is compiled with --disable-shared.

2009-02-15  Don Porter  <dgp@users.sourceforge.net>

	* generic/tclStringObj.c:	Added protections from invalid memory
	* generic/tclTestObj.c:		accesses when we append (some part of)
	* tests/stringObj.test:		a Tcl_Obj to itself.  Added the
	appendself and appendself2 subcommands to the [teststringobj] testing
	command and added tests to the test suite.  [Bug 2603158]

	* generic/tclStringObj.c:	Factor out duplicate code from
	Tcl_AppendObjToObj.

	* generic/tclStringObj.c:	Replace the 'size_t uallocated' field
	of the String struct, storing the number of bytes allocated to store
	the Tcl_UniChar array, with an 'int maxChars' field, storing the
	number of Tcl_UniChars that may be stored in the allocated space.
	This reduces memory requirement a small bit, and makes some range
	checks simpler to code.
	* generic/tclTestObj.c:	Replace the [teststringobj ualloc] testing
	* tests/stringObj.test:	command with [teststringobj maxchars] and
	update the tests.

	* generic/tclStringObj.c:	Removed limitation in
	Tcl_AppendObjToObj where the char length of the result was only
	computed if the appended string was all single byte characters.
	This limitation was in place to dodge a bug in Tcl_GetUniChar.
	With that bug gone, we can take advantage of always recording the
	length of append results when we know it.

2009-02-14  Don Porter  <dgp@users.sourceforge.net>

	* generic/tclStringObj.c:	Revisions so that we avoid creating
	the strange representation of an empty string with
	objPtr->bytes == NULL and stringPtr->hasUnicode == 0.  Instead in
	the situations where that was being created, create a traditional
	two-legged stork representation (objPtr->bytes = tclEmptyStringRep
	and stringPtr->hasUnicode = 1).  In the situations where the strange
	rep was treated differently, continue to do so by testing
	stringPtr->numChars == 0 to detect it.  These changes make the code
	more conventional so easier for new maintainers to pick up.  Also
	sets up further simplifications.

	* generic/tclTestObj.c:	Revise updates to [teststringobj] so we don't
	get blocked by MODULE_SCOPE limits.

2009-02-12  Don Porter  <dgp@users.sourceforge.net>

	* generic/tclStringObj.c:	Rewrites of the routines
	Tcl_GetCharLength, Tcl_GetUniChar, Tcl_GetUnicodeFromObj,
	Tcl_GetRange, and TclStringObjReverse to use the new macro, and
	to more simply and clearly split the cases depending on whether
	a valid unicode rep is present or needs to be created.
	New utility routine UnicodeLength(), to compute the length of unicode
	buffer arguments when no length is passed in, with built-in
	overflow protection included.  Update three callers to use it.

	* generic/tclInt.h:	New macro TclNumUtfChars meant to be a faster
	replacement for a full Tcl_NumUtfChars() call when the string has all
	single-byte characters.

	* generic/tclStringObj.c:	Simplified Tcl_GetCharLength by
	* generic/tclTestObj.c:		removing code that did nothing.
	Added early returns from Tcl_*SetObjLength when the desired length
	is already present; adapted test command to the change.

	* generic/tclStringObj.c:	Re-implemented AppendUtfToUnicodeRep
	so that we no longer pass through Tcl_DStrings which have their own
	sets of problems when lengths overflow the int range.  Now AUTUR and
	FillUnicodeRep share a common core routine.

2009-02-12  Donal K. Fellows  <dkf@users.sf.net>

	* generic/tclOODefineCmds.c (TclOOGetDefineCmdContext): Use the
	correct field in the Interp structure for retrieving the frame to get
	the context object so that people can extend [oo::define] without deep
	shenanigans. Bug found by Federico Ferri.

2009-02-11  Don Porter  <dgp@users.sourceforge.net>

	* generic/tclStringObj.c:	Re-implemented AppendUnicodeToUtfRep
	so that we no longer pass through Tcl_DStrings which have their own
	sets of problems when lengths overflow the int range.  Now AUTUR and
	UpdateStringOfString share a common core routine.

	* generic/tclStringObj.c:	Changed type of the 'allocated' field
	* generic/tclTestObj.c:		of the String struct (and the
	TestString counterpart) from size_t to int since only int values are
	ever stored in it.

2009-02-10  Jan Nijtmans  <nijtmans@users.sf.net>

	* generic/tclEncoding.c: Eliminate some unnessary type casts
	* generic/tclEvent.c:    some internal const decorations
	* generic/tclExecute.c:  spacing
	* generic/tclIndexObj.c:
	* generic/tclInterp.c:
	* generic/tclIO.c:
	* generic/tclIOCmd.c:
	* generic/tclIORChan.c:
	* generic/tclIOUtil.c:
	* generic/tclListObj.c:
	* generic/tclLiteral.c:
	* generic/tclNamesp.c:
	* generic/tclObj.c:
	* generic/tclOOBasic.c:
	* generic/tclPathObj.c:
	* generic/tclPkg.c:
	* generic/tclProc.c:
	* generic/tclRegexp.c:
	* generic/tclScan.c:
	* generic/tclStringObj.c:
	* generic/tclTest.c:
	* generic/tclTestProcBodyObj.c:
	* generic/tclThread.c:
	* generic/tclThreadTest.c:
	* generic/tclTimer.c:
	* generic/tclTrace.c:
	* generic/tclUtil.c:
	* generic/tclVar.c:
	* generic/tclStubInit.c: (regenerated)

2009-02-10  Jan Nijtmans  <nijtmans@users.sf.net>

	* unix/tcl.m4: [Bug 2502365]: Building of head on HPUX is broken when
	using the native CC.
	* unix/configure: (autoconf-2.59)

2009-02-10  Don Porter  <dgp@users.sourceforge.net>

	* generic/tclObj.c (Tcl_GetString):	Added comments and validity
	checks following the call to an UpdateStringProc.

	* generic/tclStringObj.c: Reduce code duplication in Tcl_GetUnicode*.
	Restrict AppendUtfToUtfRep to non-negative length appends.
	Convert all Tcl_InvalidateStringRep() calls into macros.
	Simplify Tcl_AttemptSetObjLength by removing unreachable code.
	Simplify SetStringFromAny() by removing unreachable and duplicate code.
	Simplify Tcl_SetObjLength by removing unreachable code.
	Removed handling of (objPtr->bytes != NULL) from UpdateStringOfString,
	which is only called when objPtr->bytes is NULL.

2009-02-09  Jan Nijtmans  <nijtmans@users.sf.net>

	* generic/tclCompile.c: fix [Bug 2555129] const compiler warning (as
	error) in tclCompile.c

2009-02-07  Donal K. Fellows  <dkf@users.sf.net>

	* generic/tclZlib.c (TclZlibCmd): [Bug 2573172]: Ensure that when
	invalid subcommand name is given, the list of valid subcommands is
	produced. This gives a better experience when using the command
	interactively.

2009-02-05  Joe Mistachkin  <joe@mistachkin.com>

	* generic/tclInterp.c: Fix argument checking for [interp cancel]. [Bug
	2544618]
	* unix/Makefile.in: Fix build issue with zlib on FreeBSD (and possibly
	other platforms).

2009-02-05  Donal K. Fellows  <dkf@users.sf.net>

	* generic/tclCmdMZ.c (StringIndexCmd, StringRangeCmd, StringLenCmd):
	Simplify the implementation of some commands now that the underlying
	string API knows more about bytearrays.

	* generic/tclExecute.c (TclExecuteByteCode): [Bug 2568434]: Make sure
	that INST_CONCAT1 will not lose string reps wrongly.

	* generic/tclStringObj.c (Tcl_AppendObjToObj): Special-case the
	appending of one bytearray to another, which can be extremely rapid.
	Part of scheme to address [Bug 1665628] by making the basic string
	operations more efficient on byte arrays.
	(Tcl_GetCharLength, Tcl_GetUniChar, Tcl_GetRange): More special casing
	work for bytearrays.

2009-02-04  Don Porter  <dgp@users.sourceforge.net>

	* generic/tclStringObj.c: Added overflow protections to the
	AppendUtfToUtfRep routine to either avoid invalid arguments and
	crashes, or to replace them with controlled panics.  [Bug 2561794]

	* generic/tclCmdMZ.c:	Prevent crashes due to int overflow of the
	length of the result of [string repeat].  [Bug 2561746]

2009-02-03  Jan Nijtmans  <nijtmans@users.sf.net>

	* macosx/tclMacOSXFCmd.c: Eliminate some unnessary type casts
	* unix/tclLoadDyld.c:	  some internal const decorations
	* unix/tclUnixCompat.c:	  spacing
	* unix/tclUnixFCmd.c
	* unix/tclUnixFile.c
	* win/tclWinDde.c
	* win/tclWinFCmd.c
	* win/tclWinInit.c
	* win/tclWinLoad.c
	* win/tclWinPipe.c
	* win/tclWinReg.c
	* win/tclWinTest.c
	* generic/tclBasic.c
	* generic/tclBinary.c
	* generic/tclCmdAH.c
	* generic/tclCmdIL.c
	* generic/tclCmdMZ.c
	* generic/tclCompCmds.c
	* generic/tclDictObj.c

2009-02-03  Donal K. Fellows  <dkf@users.sf.net>

	* generic/tclObj.c (tclCmdNameType): [Bug 2558422]: Corrected the type
	of this structure so that extensions that write it (yuk!) will still
	be able to function correctly.

2009-02-03  Don Porter  <dgp@users.sourceforge.net>

	* generic/tclStringObj.c (SetUnicodeObj):	Corrected failure of
	Tcl_SetUnicodeObj() to panic on a shared object.  [Bug 2561488].  Also
	factored out common code to reduce duplication.

	* generic/tclObj.c (Tcl_GetStringFromObj): Reduce code duplication.

2009-02-02  Don Porter  <dgp@users.sourceforge.net>

	* generic/tclInterp.c:	Reverted the conversion of [interp] into an
	* tests/interp.test:	ensemble.  Such conversion is not necessary
	* tests/nre.test:	(or even all that helpful) in the NRE-enabling
	of [interp invokehidden], and it has other implications -- including
	significant forkage of the 8.5 and 8.6 implementations -- that are
	better off avoided if there's no gain.

	* generic/tclStringObj.c (STRING_NOMEM):  [Bug 2494093]: Add missing
	cast of NULL to (char *) that upsets some compilers.

	* generic/tclStringObj.c (Tcl_(Attempt)SetObjLength):	[Bug 2553906]:
	Added protections against callers asking for negative lengths.  It is
	likely when this happens that an integer overflow is to blame.

2009-02-01  David Gravereaux  <davygrvy@pobox.com>

	* win/makefile.vc: Allow nmake flags such as -a (rebuild all) to pass
	down to the pkgs targets, too.

2009-01-30  Donal K. Fellows  <dkf@users.sf.net>

	* doc/chan.n: [Bug 1216074]: Added another extended example.

	* doc/refchan.n: Added an example of how to build a scripted channel.

2009-01-29  Donal K. Fellows  <dkf@users.sf.net>

	* tests/stringObj.test: [Bug 2006888]: Remove non-ASCII chars from
	non-comment locations in the file, making it work more reliably in
	locales with a non-Latin-1 default encoding.

	* generic/tclNamesp.c (Tcl_FindCommand): [Bug 2519474]: Ensure that
	the path is not searched when the TCL_NAMESPACE_ONLY flag is given.

	* generic/tclOODecls.h (Tcl_OOInitStubs): [Bug 2537839]: Make the
	declaration of this macro work correctly in the non-stub case.

2009-01-29  Don Porter  <dgp@users.sourceforge.net>

	* generic/tclInterp.c:	Convert the [interp] command into a
	* tests/interp.test:	[namespace ensemble].  Work in progress
	* tests/nre.test:	to NRE-enable the [interp invokehidden]
	subcommand.

2009-01-29  Donal K. Fellows  <dkf@users.sf.net>

	* generic/tclNamesp.c (TclMakeEnsemble): [Bug 2529117]: Make this
	function behave more sensibly when presented with a fully-qualified
	name, rather than doing strange stuff.

2009-01-28  Donal K. Fellows  <dkf@users.sf.net>

	* generic/tclBasic.c (TclInvokeObjectCommand): Made this understand
	what to do if it ends up being used on a command with no objProc; that
	shouldn't happen, but...

	* generic/tclNamesp.c (TclMakeEnsemble): [Bug 2529157]: Made this
	understand NRE command implementations better.
	* generic/tclDictObj.c (DictForCmd): Eliminate unnecessary command
	implementation.

2009-01-27  Donal K. Fellows  <dkf@users.sf.net>

	* generic/tclOODefineCmds.c (Tcl_ClassSetConstructor):
	[Bug 2531577]: Ensure that caches of constructor chains are cleared
	when the constructor is changed.

2009-01-26  Alexandre Ferrieux  <ferrieux@users.sourceforge.net>

	* generic/tclInt.h:   Fix [Bug 1028264]: WSACleanup() too early.
	* generic/tclEvent.c: The fix introduces "late exit handlers"
	* win/tclWinSock.c:   for similar late process-wide cleanups.

2009-01-26  Alexandre Ferrieux  <ferrieux@users.sourceforge.net>

	* win/tclWinSock.c: Fix [Bug 2446662]: resync Win behavior on RST
	with that of unix (EOF).

2009-01-26  Donal K. Fellows  <dkf@users.sf.net>

	* generic/tclZlib.c (ChanClose): Only generate error messages in the
	interpreter when the thread is not being closed down. [Bug 2536400]

2009-01-23  Donal K. Fellows  <dkf@users.sf.net>

	* doc/zlib.n: Added a note that 'zlib push' is reversed by 'chan pop'.

2009-01-22  Jan Nijtmans  <nijtmans@users.sf.net>

	* generic/tclCompile.h:	CONSTify TclPrintInstruction (TIP #27)
	* generic/tclCompile.c
	* generic/tclInt.h:	CONSTify TclpNativeJoinPath (TIP #27)
	* generic/tclFileName.c
	* generic/tcl.decls:	{unix win} is equivalent to {generic}
	* generic/tclInt.decls
	* generic/tclDecls.h:	(regenerated)
	* generic/tclIntDecls.h
	* generic/tclGetDate.y:	Single internal const decoration.
	* generic/tclDate.c:

2009-01-22  Kevin B. Kenny  <kennykb@acm.org>

	* unix/tcl.m4: Corrected a typo ($(SHLIB_VERSION) should be
	${SHLIB_VERSION}).
	* unix/configure: Autoconf 2.59

2009-01-21  Andreas Kupries  <andreask@activestate.com>

	* generic/tclIORChan.c (ReflectClose): Fix for [Bug 2458202].
	* generic/tclIORTrans.c (ReflectClose): Closing a channel may supply
	NULL for the 'interp'. Test for finalization needs to be different,
	and one place has to pull the interp out of the channel instead.

2009-01-21  Don Porter  <dgp@users.sourceforge.net>

	* generic/tclStringObj.c: New fix for [Bug 2494093] replaces the
	flawed attempt committed 2009-01-09.

2009-01-19  Kevin B. Kenny  <kennykb@acm.org>

	* unix/Makefile.in: Added a CONFIG_INSTALL_DIR parameter so that
	* unix/tcl.m4:      distributors can control where tclConfig.sh goes.
	Made the installation of 'ldAix' conditional upon actually being on an
	AIX system. Allowed for downstream packagers to customize
	SHLIB_VERSION on BSD-derived systems. Thanks to Stuart Cassoff for
	[Patch 907924].
	* unix/configure: Autoconf 2.59

2009-01-19  David Gravereaux  <davygrvy@pobox.com>

	* win/build.vc.bat: Improved tools detection and error message
	* win/makefile.vc: Reorganized the $(TCLOBJ) file list into seperate
	parts for easier maintenance. Matched all sources built using -GL to
	both $(lib) and $(link) to use -LTCG and avoid a warning message.
	Addressed the over-building nature of the htmlhelp target by moving
	from a pseudo target to a real target dependent on the entire docs/
	directory contents.
	* win/nmakehlp.c: Removed -g option and GrepForDefine() func as it
	isn't being used anymore. The -V option method is much better.

2009-01-16  Don Porter  <dgp@users.sourceforge.net>

	* generic/tcl.h:	Bump patchlevel to 8.6b1.1 to distinguish
	* library/init.tcl:	CVS snapshots from the 8.6b1 and 8.6b2 releases
	* unix/configure.in:	and to deal with the fact that the 8.6b1
	* win/configure.in:	version of init.tcl will not [source] in the
	HEAD version of Tcl.

	* unix/configure:	autoconf-2.59
	* win/configure:

2009-01-14  Don Porter  <dgp@users.sourceforge.net>

	* generic/tclBasic.c (Tcl_DeleteCommandFromToken):	Reverted most
	of the substance of my 2009-01-12 commit. NULLing the objProc field of
	a Command when deleting it is important so that tests for certain
	classes of commands don't return false positives when applied to
	deleted command tokens. Overall change is now just replacement of a
	false comment with a true one.

2009-01-13  Jan Nijtmans  <nijtmans@users.sf.net>

	* unix/tcl.m4: fix [tcl-Bug 2502365] Building of head on HPUX is
	broken when using the native CC.
	* unix/configure (autoconf-2.59)

2009-01-13  Donal K. Fellows  <dkf@users.sf.net>

	* generic/tclCmdMZ.c (Tcl_ThrowObjCmd):	Move implementation of [throw]
	* library/init.tcl (throw):		to C from Tcl.

2009-01-12  Don Porter  <dgp@users.sourceforge.net>

	* generic/tclBasic.c (Tcl_DeleteCommandFromToken): One consequence of
	the NRE rewrite is that there are now situations where a NULL objProc
	field in a Command struct is perfectly normal. Removed an outdated
	comment in Tcl_DeleteCommandFromToken that claimed we use
	cmdPtr->objPtr==NULL as a test of command validity. In fact we use
	cmdPtr->flags&CMD_IS_DELETED to perform that test. Also removed the
	setting to NULL, since any extension following the advice of the old
	comment is going to be broken by NRE anyway, and needs to shift to
	flag-based testing (or stop intruding into such internal matters).
	Part of [Bug 2486550].

2009-01-09  Don Porter  <dgp@users.sourceforge.net>

	* generic/tclStringObj.c (STRING_SIZE): Corrected failure to limit
	memory allocation requests to the sizes that can be supported by Tcl's
	memory allocation routines. [Bug 2494093]

2009-01-09  Donal K. Fellows  <dkf@users.sf.net>

	* generic/tclNamesp.c (NamespaceEnsembleCmd): Error out when someone
	gives wrong # of args to [namespace ensemble create]. [Bug 1558654]

2009-01-08  Don Porter  <dgp@users.sourceforge.net>

	* generic/tclStringObj.c (STRING_UALLOC):  Added missing parens
	required to get correct results out of things like
	STRING_UALLOC(num + append). [Bug 2494093]

2009-01-08  Donal K. Fellows  <dkf@users.sf.net>

	* generic/tclDictObj.c, generic/tclIndexObj.c, generic/tclListObj.c,
	* generic/tclObj.c, generic/tclStrToD.c, generic/tclUtil.c,
	* generic/tclVar.c: Generate errorcodes for the error cases which
	approximate to "I can't interpret that string as one of those" and
	"You gave me the wrong number of arguments".

2009-01-07  Donal K. Fellows  <dkf@users.sf.net>

	* doc/dict.n: Added more examples. [Tk Bug 2491235]

	* tests/oo.test (oo-22.1): Adjusted test to be less dependent on the
	specifics of how [info frame] reports general frame information, and
	instead to focus on what methods add to it; that's really what the
	test is about anyway.

2009-01-06  Don Porter  <dgp@users.sourceforge.net>

	* tests/stringObj.test:	Revise tests that demand a NULL Tcl_ObjType
	in certain values to construct those values with [testdstring] so
	there's no lack of robustness depending on the shimmer history of
	shared literals.

2009-01-06  Donal K. Fellows  <dkf@users.sf.net>

	* generic/tclDictObj.c (DictIncrCmd): Corrected twiddling in internals
	of dictionaries so that literals can't get destroyed.

	* tests/expr.test: Eliminate non-ASCII char. [Bug 2006879]

	* generic/tclOOInfo.c (InfoObjectMethodsCmd,InfoClassMethodsCmd): Only
	delete pointers that were actually allocated! [Bug 2489836]

	* generic/tclOO.c (TclNRNewObjectInstance, Tcl_NewObjectInstance):
	Perform search for existing commands in right context. [Bug 2481109]

2009-01-05  Donal K. Fellows  <dkf@users.sf.net>

	* generic/tclCmdMZ.c (TclNRSourceObjCmd): Make implementation of the
	* generic/tclIOUtil.c (TclNREvalFile):    [source] command be NRE
	enabled so that [yield] inside a script sourced in a coroutine can
	work. [Bug 2412068]

2009-01-04  Donal K. Fellows  <dkf@users.sf.net>

	* generic/tclCmdAH.c: Tidy up spacing and code style.

2009-01-03  Kevin B. Kenny  <kennykb@acm.org>

	* library/clock.tcl (tcl::clock::add): Fixed error message formatting
	in the case where [clock add] is presented with a bad switch.
	* tests/clock.test (clock-65.1) Added a test case for the above
	problem [Bug 2481670].

2009-01-02  Donal K. Fellows  <dkf@users.sf.net>

	* unix/tcl.m4 (SC_CONFIG_CFLAGS): Force the use of the compatibility
	version of mkstemp() on IRIX. [Bug 878333]
	* unix/configure.in, unix/Makefile.in (mkstemp.o):
	* compat/mkstemp.c (new file): Added a compatibility implementation of
	the mkstemp() function, which is apparently needed on some platforms.
	[Bug 741967]

        ******************************************************************
        *** CHANGELOG ENTRIES FOR 2008 IN "ChangeLog.2008"             ***
        *** CHANGELOG ENTRIES FOR 2006-2007 IN "ChangeLog.2007"        ***
        *** CHANGELOG ENTRIES FOR 2005 IN "ChangeLog.2005"             ***
        *** CHANGELOG ENTRIES FOR 2004 IN "ChangeLog.2004"             ***
        *** CHANGELOG ENTRIES FOR 2003 IN "ChangeLog.2003"             ***
        *** CHANGELOG ENTRIES FOR 2002 IN "ChangeLog.2002"             ***
        *** CHANGELOG ENTRIES FOR 2001 IN "ChangeLog.2001"             ***
        *** CHANGELOG ENTRIES FOR 2000 IN "ChangeLog.2000"             ***
        *** CHANGELOG ENTRIES FOR 1999 AND EARLIER IN "ChangeLog.1999" ***
        ******************************************************************
<|MERGE_RESOLUTION|>--- conflicted
+++ resolved
@@ -1,4 +1,8 @@
-<<<<<<< HEAD
+2011-06-01  Jan Nijtmans  <nijtmans@users.sf.net>
+
+	* generic/tclUtil.c:   fix for [Bug 3309871]: Valgrind finds:
+	invalid read in TclMaxListLength()
+
 2011-05-31  Don Porter  <dgp@users.sourceforge.net>
 
 	* generic/tclInt.h:	Use a complete growth algorithm for lists
@@ -6,12 +10,6 @@
 	* generic/tclStringObj.c:	by a factor of 2.  [Bug 3293874]
 	* generic/tclUtil.c:	Fix includes rooting all growth routines
 	by default on a commone tunable parameter TCL_MIN_GROWTH.
-=======
-2011-06-01  Jan Nijtmans  <nijtmans@users.sf.net>
-
-	* generic/tclUtil.c:   fix for [Bug 3309871]: Valgrind finds:
-	invalid read in TclMaxListLength()
->>>>>>> 7da2b0f9
 
 2011-05-25  Don Porter  <dgp@users.sourceforge.net>
 
