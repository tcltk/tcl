--- conflicted
+++ resolved
@@ -1,13 +1,9 @@
-<<<<<<< HEAD
-2011-08-16  Don Porter  <dgp@users.sourceforge.net>
-=======
 2011-08-17  Don Porter  <dgp@users.sourceforge.net>
 
 	* generic/tclGet.c: [Bug 3393150] Overlooked free of intreps.
 	(It matters for bignums!)
 
-2011-08-16  Jan Nijtmans  <nijtmans@users.sf.net>
->>>>>>> 64bb543f
+2011-08-16  Don Porter  <dgp@users.sourceforge.net>
 
 	* generic/tclCompile.c: [Bug 3392070] More complete prevention of
 	Tcl_Obj reference cycles when producing an intrep of ByteCode.
