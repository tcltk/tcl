2012-07-05  Don Porter  <dgp@users.sourceforge.net>

	* unix/tclUnixPipe.c:	[Bug 1189293] Make "<<" binary safe.
	* win/tclWinPipe.c:

2012-06-29  Jan Nijtmans  <nijtmans@users.sf.net>

	* library/msgcat/msgcat.tcl:   Add tn, ro_MO and ru_MO to msgcat.

2012-06-29  Harald Oehlmann <harald.oehlmann@elmicron.de>

	* library/msgcat/msgcat.tcl:	[Bug 3536888] Locale guessing of msgcat
	* library/msgcat/pkgIndex.tcl:  fails on (some) Windows 7.  Bump to 1.4.5
	* unix/Makefile.in
	* win/Makefile.in

2012-06-29  Donal K. Fellows  <dkf@users.sf.net>

	* doc/GetIndex.3: Reinforced the description of the requirement for
	the tables of names to index over to be static, following posting to
	tcl-core by Brian Griffin about a bug caused by Tktreectrl not obeying
	this rule correctly. This does not represent a functionality change,
	merely a clearer documentation of a long-standing constraint.

2012-06-25  Don Porter  <dgp@users.sourceforge.net>

	* generic/tclFileSystem.h:	[Bug 3024359] Make sure that the
	* generic/tclIOUtil.c:	per-thread cache of the list of file systems
	* generic/tclPathObj.c:	currently registered is only updated at times
	when no active loops are traversing it.  Also reduce the amount of
	epoch storing and checking to where it can make a difference.

2012-06-25  Donal K. Fellows  <dkf@users.sf.net>

	* generic/tclCmdAH.c (EncodingDirsObjCmd): [Bug 3537605]: Do the right
	thing when reporting errors with the number of arguments.

2012-06-25  Jan Nijtmans  <nijtmans@users.sf.net>

	* generic/tclfileName.c: [Patch #1536227]: Cygwin network pathname
	* tests/fileName.test:   support

2012-06-23  Jan Nijtmans  <nijtmans@users.sf.net>

	* unix/tclUnixNotfy.c: [Bug 3508771]: Cygwin notifier for handling
	win32 events.

2012-06-21  Jan Nijtmans  <nijtmans@users.sf.net>

	* win/tclWinReg.c:          [Bug #3362446]: registry keys command fails
	* tests/registry.test:      with 8.5/8.6
	* library/reg/pkgIndex.tcl: registry version to 1.2.2

2012-06-11  Don Porter  <dgp@users.sourceforge.net>

	* generic/tclBasic.c:	[Bug 3532959] Make sure the lifetime management
	* generic/tclProc.c:	of entries in the linePBodyPtr hash table can
	* tests/proc.test:	tolerate either order of teardown, interp first,
	or Proc first.

2012-06-08  Don Porter  <dgp@users.sourceforge.net>

	* unix/configure.in:	Update autogoo for gettimeofday().
	* unix/tclUnixPort.h:	Thanks Joe English.
	* unix/configure:	autoconf 2.13

	* unix/tclUnixPort.h:	[Bug 3530533] Centralize #include <pthread.h>
	* unix/tclUnixThrd.c:	in the tclUnixPort.h header so that old unix
	systems that need inclusion in all compilation units are supported.

2012-06-06  Jan Nijtmans  <nijtmans@users.sf.net>

	* unix/tclUnixInit.c: On Cygwin, use win32 API in stead of uname()
	to determine the tcl_platform variables.

2012-05-31  Donal K. Fellows  <dkf@users.sf.net>

	* doc/safe.n: [Bug 1997845]: Corrected formatting so that generated
	* tools/tcltk-man2html.tcl (cross-reference): HTML can link properly.

2012-05-29  Donal K. Fellows  <dkf@users.sf.net>

	* doc/expr.n, doc/mathop.n: [Bug 2931407]: Clarified semantics of
	division and remainder operators.

2012-05-25  Donal K. Fellows  <dkf@users.sf.net>

	* doc/namespace.n, doc/Ensemble.3: [Bug 3528418]: Document what is
	going on with respect to qualification of command prefixes in ensemble
	subcommand maps.

2012-05-25  Jan Nijtmans  <nijtmans@users.sf.net>

	* win/tclWinDde.c:    [Bug 473946]: special characters not correctly sent,
	now for XTYP_EXECUTE as well as XTYP_REQUEST.
	* win/Makefile.in:    Fix "make genstubs" when cross-compiling on UNIX

2012-05-24  Jan Nijtmans  <nijtmans@users.sf.net>

	* tools/genStubs.tcl:  Take cygwin handling of X11 into account.
	* generic/tcl*Decls.h: re-generated
	* generic/tclStubInit.c:  Implement TclpIsAtty, Cygwin only.
	* doc/dde.n: Doc fix: "dde execute iexplore" doesn't work
	without -async, because iexplore doesn't return a value

2012-05-22  Jan Nijtmans  <nijtmans@users.sf.net>

	* tools/genStubs.tcl:   Let cygwin share stub table with win32
	* win/Makefile.in:      Don't hardcode dde and reg dll version numbers
	* win/tclWinSock.c:     implement TclpInetNtoa for win32
	* generic/tclInt.decls: Revert most of [fcc5957e59], since when
	  we let cygwin share the win32 stub table this is no longer necessary
	* generic/tcl*Decls.h:  re-generated

2012-05-21  Don Porter  <dgp@users.sourceforge.net>

<<<<<<< HEAD
	* generic/tclFileName.c:	When using Tcl_SetObjLength() calls to grow
	* generic/tclPathObj.c:	and shrink the objPtr->bytes buffer, care must be
	taken that the value cannot possibly become pure Unicode.  Calling
=======
	* generic/tclFileName.c: When using Tcl_SetObjLength() calls to grow
	* generic/tclIOUtil.c:	 and shrink the objPtr->bytes buffer, care must
	be taken that the value cannot possibly become pure Unicode.  Calling
>>>>>>> 183bbdf3
	Tcl_AppendToObj() has the possibility of making such a conversion.  Bug
	found while valgrinding the trunk.

2012-05-17  Donal K. Fellows  <dkf@users.sf.net>

	* generic/tclCmdMZ.c (Tcl_SwitchObjCmd): [Bug 3106532]: Corrected
	resulting indexes from -indexvar option to be usable with [string
	range]; this was always the intention (and is consistent with [regexp
	-indices] too).
	***POTENTIAL INCOMPATIBILITY***
	Uses of [switch -regexp -indexvar] that previously compensated for the
	wrong offsets (by subtracting 1 from the end indices) now do not need
	to do so as the value is correct.

	* library/safe.tcl (safe::InterpInit): Ensure that the module path is
	constructed in the correct order.
	(safe::AliasGlob): [Bug 2964715]: More extensive handling of what
	globbing is required to support package loading.

	* doc/expr.n: [Bug 3525462]: Corrected statement about what happens
	when comparing "0y" and "0x12"; the previously documented behavior was
	actually a subtle bug (now long-corrected).

2012-05-13  Jan Nijtmans  <nijtmans@users.sf.net>

	* win/tclWinDde.c:   Protect against receiving strings without ending \0,
	as external applications (or Tcl with TIP #106) could generate that.

2012-05-10  Jan Nijtmans  <nijtmans@users.sf.net>

	* win/tclWinDde.c:    [Bug 473946]: special characters not correctly sent
	* library/dde/pkgIndex.tcl  Increase version to 1.3.3

2012-05-02  Jan Nijtmans  <nijtmans@users.sf.net>

	* generic/configure.in:    Better detection and implementation for cpuid
	* generic/configure:       instruction on Intel-derived processors, both
	* generic/tclUnixCompat.c: 32-bit and 64-bit.
	* generic/tclTest.c:       Move cpuid testcase from win-specific to generic
	* win/tclWinTest.c:        tests, as it should work on all Intel-related
	* tests/platform.test:     platforms now

2012-04-27  Jan Nijtmans  <nijtmans@users.sf.net>

	* generic/tclPort.h:    Move CYGWIN-specific stuff from tclPort.h to
	* generic/tclEnv.c:     tclUnixPort.h, where it belongs.
	* unix/tclUnixPort.h:
	* unix/tclUnixFile.c:

2012-04-27  Donal K. Fellows  <dkf@users.sf.net>

	* library/init.tcl (auto_execok): Allow shell builtins to be detected
	even if they are upper-cased.

2012-04-26  Jan Nijtmans  <nijtmans@users.sf.net>

	* generic/tclStubInit.c:    get rid of _ANSI_ARGS_
	* generic/tclIntPlatDecls.h
	* unix/tclUnixPort.h
	* unix/tclAppInit.c
	* win/tclAppInit.c

2012-04-24  Jan Nijtmans  <nijtmans@users.sf.net>

	* generic/tclInt.decls:      [Bug 3508771] load tclreg.dll in cygwin tclsh
	* generic/tclIntPlatDecls.h: Implement TclWinGetSockOpt, TclWinGetServByName
	* generic/tclStubInit.c:     and TclWinCPUID for Cygwin
	* generic/tclUnixCompat.c:
	* unix/configure.in:
	* unix/configure:
	* unix/tclUnixCompat.c:

2012-04-18  Kevin B. Kenny  <kennykb@acm.org>

	* library/tzdata/Africa/Casablanca:
	* library/tzdata/America/Port-au-Prince:
	* library/tzdata/Asia/Damascus:
	* library/tzdata/Asia/Gaza:
	* library/tzdata/Asia/Hebron: tzdata2012c

2012-04-16  Donal K. Fellows  <dkf@users.sf.net>

	* doc/FileSystem.3 (Tcl_FSOpenFileChannelProc): [Bug 3518244]: Fixed
	documentation of this filesystem callback function; it must not
	register its created channel - that's the responsibility of the caller
	of Tcl_FSOpenFileChannel - as that leads to reference leaks.

2012-04-11  Jan Nijtmans  <nijtmans@users.sf.net>

	* win/tclWinInit.c:     [Bug 3448512]: clock scan "1958-01-01" fails only
	* win/tcl.m4:           in debug compilation.
	* win/configure:
	* unix/tcl.m4:          Use NDEBUG consistantly meaning: no debugging.
	* unix/configure:

2012-04-04  Jan Nijtmans  <nijtmans@users.sf.net>

	* win/tclWinSock.c:     [Bug 510001]: TclSockMinimumBuffers needs plat imp
	* generic/tclIOSock.c:
	* generic/tclInt.decls:
	* generic/tclIntDecls.h:
	* generic/tclStubInit.c:

2012-04-03  Jan Nijtmans  <nijtmans@users.sf.net>

	* generic/tclStubInit.c      Remove the TclpGetTZName implementation for
	* generic/tclIntDecls.h:     Cygwin (from previous commit) , re-generated
	* generic/tclIntPlatDecls.h:
	* generic/tcl.decls:         cleanup unnecessary "generic" argument

2012-03-30  Jan Nijtmans  <nijtmans@users.sf.net>

	* generic/tclInt.decls:      [Bug 3508771] load tclreg.dll in cygwin tclsh
	* generic/tclIntPlatDecls.h: Implement TclWinGetTclInstance, TclpGetTZName,
	* generic/tclStubInit.c:     and various more win32-specific internal functions for
	Cygwin, so win32 extensions using those can be loaded in the cygwin version of tclsh.

2012-03-30  Jan Nijtmans  <nijtmans@users.sf.net>

	* unix/tcl.m4:               [Bug 3511806] Compiler checks too early
	* unix/configure.in:         This change allows to build the cygwin
	* unix/tclUnixPort.h:        and mingw32 ports of Tcl/Tk to build
	* win/tcl.m4:                out-of-the-box using a native or cross-
	* win/configure.in:          compiler.
	* win/tclWinPort.h:          (autoconf still to be run!)

2012-03-27  Jan Nijtmans  <nijtmans@users.sf.net>

	* generic/tcl.h:             [Bug 3508771] Wrong Tcl_StatBuf used on MinGW
	* generic/tclFCmd.c:         [Bug 2015723] duplicate inodes from file stat on
	windows (but now for cygwin as well)

2012-03-25  Jan Nijtmans  <nijtmans@users.sf.net>

	* generic/tclInt.decls:      [Bug 3508771] load tclreg.dll in cygwin tclsh
	* generic/tclIntPlatDecls.h: Implement TclWinConvertError, TclWinConvertWSAError,
	* generic/tclStubInit.c:     and various more win32-specific internal functions for
	* unix/Makefile.in:          Cygwin, so win32 extensions using those can be
	* unix/tcl.m4:               loaded in the cygwin version of tclsh.
	* unix/configure:
	* win/tclWinError.c:

2012-03-23  Jan Nijtmans  <nijtmans@users.sf.net>

	* generic/tclInt.decls        Revert some cygwin-related signature changes from
	* generic/tclIntPlatDecls.h   [835f8e1e9d] (2010-02-01). They were an attempt to
	* win/tclWinError.c           make the cygwin port compile again, but since cygwin
	                              is based on unix this serves no purpose any more.
	* unix/Makefile.in            Add tclWinError.c to the CYGWIN build.
	* unix/tcl.m4
	* unix/configure

2012-03-20  Jan Nijtmans  <nijtmans@users.sf.net>

	* generic/tcl.decls:           [Bug 3508771] load tclreg.dll in cygwin tclsh
	* generic/tclInt.decls:        Implement TclWinGetPlatformId, Tcl_WinUtfToTChar,
	* generic/tclIntPlatDecls.h:   Tcl_WinTCharToUtf (and a dummy TclWinCPUID) for
	* generic/tclPlatDecls.h:      Cygwin, so win32 extensions using those can be
	* generic/tclStubInit.c:       loaded in the cygwin version of tclsh.
	* unix/tclUnixCompat.c:

2012-03-19  Venkat Iyer <venkat@comit.com>

	* library/tzdata/America/Atikokan: Update to tzdata2012b.
	* library/tzdata/America/Blanc-Sablon
	* library/tzdata/America/Dawson_Creek
	* library/tzdata/America/Edmonton
	* library/tzdata/America/Glace_Bay
	* library/tzdata/America/Goose_Bay
	* library/tzdata/America/Halifax
	* library/tzdata/America/Havana
	* library/tzdata/America/Moncton
	* library/tzdata/America/Montreal
	* library/tzdata/America/Nipigon
	* library/tzdata/America/Rainy_River
	* library/tzdata/America/Regina
	* library/tzdata/America/Santiago
	* library/tzdata/America/St_Johns
	* library/tzdata/America/Swift_Current
	* library/tzdata/America/Toronto
	* library/tzdata/America/Vancouver
	* library/tzdata/America/Winnipeg
	* library/tzdata/Antarctica/Casey
	* library/tzdata/Antarctica/Davis
	* library/tzdata/Antarctica/Palmer
	* library/tzdata/Asia/Yerevan
	* library/tzdata/Atlantic/Stanley
	* library/tzdata/Pacific/Easter
	* library/tzdata/Pacific/Fakaofo
	* library/tzdata/America/Creston: (new)

2012-03-15  Jan Nijtmans  <nijtmans@users.sf.net>

	* generic/tcl.h: [Bug 3288345] Wrong Tcl_StatBuf used on Cygwin
	* unix/tclUnixFile.c
	* unix/tclUnixPort.h
	* win/cat.c:           Remove cygwin stuff no longer needed
	* win/tclWinFile.c
	* win/tclWinPort.h

2012-03-12  Jan Nijtmans  <nijtmans@users.sf.net>

	* win/tclWinFile.c: [Bug 3388350] mingw64 compiler warnings

2012-03-07  Andreas Kupries  <andreask@activestate.com>

	* library/http/http.tcl: [Bug 3498327]: Generate upper-case
	* library/http/pkgIndex.tcl: hexadecimal output for compliance
	* tests/http.test: with RFC 3986. Bumped version to 2.7.9.
	* unix/Makefile.in:
	* win/Makefile.in:

2012-03-06  Jan Nijtmans  <nijtmans@users.sf.net>

	* win/tclWinPort.h: Compatibility with older Visual Studio versions.

2012-03-04  Jan Nijtmans  <nijtmans@users.sf.net>

	* generic/tclLoad.c: Patch from the cygwin folks
	* unix/tcl.m4:
	* unix/configure: (re-generated)

2012-02-29  Jan Nijtmans  <nijtmans@users.sf.net>

	* generic/tclIOUtil.c:	[Bug 3466099] BOM in Unicode
	* generic/tclEncoding.c:
	* tests/source.test

2012-02-23  Donal K. Fellows  <dkf@users.sf.net>

	* tests/reg.test (14.21-23): Add tests relating to bug 1115587. Actual
	bug is characterised by test marked with 'knownBug'.

2012-02-17  Jan Nijtmans  <nijtmans@users.sf.net>

	* generic/tclIOUtil.c: [Bug 2233954]: AIX: compile error
	* unix/tclUnixPort.h:

2012-02-15  Donal K. Fellows  <dkf@users.sf.net>

	* generic/tclCompCmds.c (TclCompileDictForCmd): [Bug 3487626]: Fix
	crash in compilation of [dict for] when its implementation command is
	used directly rather than through the ensemble.

2012-02-09  Don Porter  <dgp@users.sourceforge.net>

	* generic/tclStringObj.c:	[Bug 3484402]: Correct Off-By-One
	error appending unicode. Thanks to Poor Yorick. Also corrected test
	for when growth is needed.

2012-02-06  Don Porter  <dgp@users.sourceforge.net>

	* generic/tclCompCmds.c: [Bug 3485022]: TclCompileEnsemble() avoid
	* tests/trace.test:	compile when exec traces set.

2012-02-06  Miguel Sofer  <msofer@users.sf.net>

	* generic/tclTrace.c:  Fix for [Bug 3484621]: insure that
	* tests/trace.test:    execution traces on bytecoded commands bump
	the interp's compile epoch.

2012-02-02  Jan Nijtmans  <nijtmans@users.sf.net>

	* generic/tclUniData.c: [FRQ 3464401]: Support Unicode 6.1
	* generic/regc_locale.c:

2012-02-02  Don Porter  <dgp@users.sourceforge.net>

	* win/tclWinFile.c:	[Bugs 2974459,2879351,1951574,1852572,
	1661378,1613456]: Revisions to the NativeAccess() routine that
	queries file permissions on Windows native filesystems.  Meant to
	fix numerous bugs where [file writable|readable|executable] "lies"
	about what operations are possible, especially when the file resides
	on a Samba share.  Patch merged from the fix-win-native-access branch.

2012-02-01  Donal K. Fellows  <dkf@users.sf.net>

	* doc/AddErrInfo.3: [Bug 3482614]: Documentation nit.

2012-01-26  Don Porter  <dgp@users.sourceforge.net>

	* generic/tclPathObj.c:	[Bug 3475569]: Add checks for unshared values
	before calls demanding them.  [Bug 3479689]: Stop memory corruption
	when shimmering 0-refCount value to "path" type.

2012-01-22  Jan Nijtmans  <nijtmans@users.sf.net>

	* tools/uniClass.tcl:    [Frq 3473670]: Various Unicode-related
	* tools/uniParse.tcl:    speedups/robustness. Enhanced tools to
	* generic/tclUniData.c:  be able to handle characters > 0xffff
	* generic/tclUtf.c:      Done in all branches in order to simplify
	* generic/regc_locale.c: merges for new Unicode versions (such as 6.1)

2012-01-22  Donal K. Fellows  <dkf@users.sf.net>

	* generic/tclDictObj.c (DictExistsCmd): [Bug 3475264]: Ensure that
	errors only ever happen when insufficient arguments are supplied, and
	not when a path doesn't exist or a dictionary is poorly formatted (the
	two cases can't be easily distinguished).

2012-01-21  Jan Nijtmans  <nijtmans@users.sf.net>

	* generic/tcl.h:        [Bug 3474726]: Eliminate detection of struct
	* generic/tclWinPort.h: _stat32i64, just use _stati64 in combination
	* generic/tclFCmd.c:    with _USE_32BIT_TIME_T, which is the same then.
	* generic/tclTest.c:    Only keep _stat32i64 usage for cygwin, so it
	* win/configure.in:     will not conflict with cygwin's own struct stat.
	* win/configure:

2012-01-21  Don Porter  <dgp@users.sourceforge.net>

	* generic/tclCmdMZ.c:	[Bug 3475667]: Prevent buffer read overflow.
	Thanks to "sebres" for the report and fix.

2012-01-17  Donal K. Fellows  <dkf@users.sf.net>

	* doc/dict.n (dict with): [Bug 3474512]: Explain better what is going
	on when a dictionary key and the dictionary variable collide.

2012-01-17  Don Porter  <dgp@users.sourceforge.net>

	* library/http/http.tcl:	Bump to version 2.7.8
	* library/http/pkgIndex.tcl:
	* unix/Makefile.in:
	* win/Makefile.in:

2012-01-13  Donal K. Fellows  <dkf@users.sf.net>

	* library/http/http.tcl (http::Connect): [Bug 3472316]: Ensure that we
	only try to read the socket error exactly once.

2012-01-09  Jan Nijtmans  <nijtmans@users.sf.net>

	* generic/tclUtf.c:      [Bug 3464428]: string is graph \u0120 is wrong
	* generic/regc_locale.c: Add table for Unicode [:cntrl:] class
	* tools/uniClass.tcl:    Generate Unicode [:cntrl:] class table
	* tests/utf.test:

2012-01-08  Kevin B. Kenny  <kennykb@acm.org>

	* library/clock.tcl (ReadZoneinfoFile): Corrected a bug where loading
	* tests/clock.test (clock-56.4):        zoneinfo would fail if one
	timezone abbreviation was a proper tail of another, and zic used the
	same bytes of the file to represent both of them.  Added a test case
	for the bug, using the same data that caused the observed failure
	"in the wild." [Bug 3470928]

2011-12-30  Venkat Iyer <venkat@comit.com>

	* library/tzdata/America/Bahia : Update to Olson's tzdata2011n
	* library/tzdata/America/Havana
	* library/tzdata/Europe/Kiev
	* library/tzdata/Europe/Simferopol
	* library/tzdata/Europe/Uzhgorod
	* library/tzdata/Europe/Zaporozhye
	* library/tzdata/Pacific/Fiji

2011-12-23  Jan Nijtmans  <nijtmans@users.sf.net>

	* generic/tclUtf.c:     [Bug 3464428] string is graph \u0120 is wrong
	* generic/tclUniData.c:
	* generic/regc_locale.c:
	* tests/utf.test:
	* tools/uniParse.tcl:   clean up some unused stuff, and be more robust
	against changes in UnicodeData.txt syntax

2011-12-11  Jan Nijtmans  <nijtmans@users.sf.net>

	* generic/regc_locale.c: [Bug 3457031]: Some Unicode 6.0 chars not
	* tests/utf.test:        in [:print:] class

2011-12-07  Jan Nijtmans  <nijtmans@users.sf.net>

	* tools/uniParse.tcl:    [Bug 3444754] string tolower \u01c5 is wrong
	* generic/tclUniData.c:
	* tests/utf.test:

2011-11-30  Jan Nijtmans  <nijtmans@users.sf.net>

	* library/tcltest/tcltest.tcl: [Bug 967195]: Make tcltest work
	when tclsh is compiled without using the setargv() function on mingw.
	(no need to incr the version, since 2.2.10 is never released)

2011-11-29  Jan Nijtmans  <nijtmans@users.sf.net>

	* doc/tclsh.1:  Use the same shebang comment everywhere.
	* tools/str2c
	* tools/tcltk-man2html.tcl
	* win/Makefile.in: don't install tommath_(super)?class.h
	* unix/Makefile.in: don't install directories like 8.2 and 8.3

2011-11-22  Jan Nijtmans  <nijtmans@users.sf.net>

	* win/tclWinPort.h:   [Bug 2935503] Windows: file mtime
	* win/tclWinFile.c:  sets wrong time (VS2005+ only)
	* generic/tclTest.c:

2011-11-04  Don Porter  <dgp@users.sourceforge.net>

	*** 8.5.11 TAGGED FOR RELEASE ***

	* generic/tcl.h:	Bump to 8.5.11 for release.
	* library/init.tcl:
	* tools/tcl.wse.in:
	* unix/configure.in:
	* unix/tcl.spec:
	* win/configure.in:
	* README:

	* unix/configure:	autoconf-2.59
	* win/configure:

	* changes:	Update for 8.5.11 release.

2011-10-20  Don Porter  <dgp@users.sourceforge.net>

	* library/http/http.tcl:	Bump to version 2.7.7
	* library/http/pkgIndex.tcl:
	* unix/Makefile.in:
	* win/Makefile.in:

	* changes:	Updates for 8.5.11 release.

2011-10-18  Reinhard Max  <max@suse.de>

	* library/clock.tcl (::tcl::clock::GetSystemTimeZone): Cache the
	time zone only if it was detected by one of the expensive
	methods. Otherwise after unsetting TCL_TZ or TZ the previous value
	will still be used.

2011-10-15  Venkat Iyer <venkat@comit.com>
	* library/tzdata/America/Sitka : Update to Olson's tzdata2011l
	* library/tzdata/Pacific/Fiji
	* library/tzdata/Asia/Hebron (New)

2011-10-11  Jan Nijtmans  <nijtmans@users.sf.net>

	* win/tclWinFile.c:    [Bug 2935503] Incorrect mode field
	returned by file stat command

2011-10-07  Jan Nijtmans  <nijtmans@users.sf.net>

	* generic/tclIORChan.c:    Fix gcc warning
	(discovered with latest mingw, based on gcc 4.6.1)
	* tests/env.test:      Fix env.test, when running
	under wine 1.3 (partly backported from Tcl 8.6)

2011-10-03  Venkat Iyer <venkat@comit.com>

	* library/tzdata/Africa/Dar_es_Salaam: Update to Olson's tzdata2011k
	* library/tzdata/Africa/Kampala
	* library/tzdata/Africa/Nairobi
	* library/tzdata/Asia/Gaza
	* library/tzdata/Europe/Kaliningrad
	* library/tzdata/Europe/Kiev
	* library/tzdata/Europe/Minsk
	* library/tzdata/Europe/Simferopol
	* library/tzdata/Europe/Uzhgorod
	* library/tzdata/Europe/Zaporozhye
	* library/tzdata/Pacific/Apia

2011-09-16  Donal K. Fellows  <dkf@users.sf.net>

	* generic/tclProc.c (ProcWrongNumArgs): [Bugs 3400658,3408830]:
	Corrected the handling of procedure error messages (found by TclOO).

2011-09-16  Jan Nijtmans  <nijtmans@users.sf.net>

	* generic/tcl.h:        Don't change Tcl_UniChar type when
	* generic/regcustom.h:  TCL_UTF_MAX == 4 (not supported anyway)

2011-09-16  Donal K. Fellows  <dkf@users.sf.net>

	* library/http/http.tcl (http::geturl): [Bug 3391977]: Ensure that the
	-headers option overrides the -type option (important because -type
	has a default that is not always appropriate, and the header must not
	be duplicated).

2011-09-13  Don Porter  <dgp@users.sourceforge.net>

	* generic/tclUtil.c:	[Bug 3390638] Workaround broken solaris
	studio cc optimizer.  Thanks to Wolfgang S. Kechel.

	* generic/tclDTrace.d:	[Bug 3405652] Portability workaround for
	broken system DTrace support.  Thanks to Dagobert Michelson.

2011-09-12  Jan Nijtmans  <nijtmans@users.sf.net>

	* win/tclWinPort.h: [Bug 3407070] tclPosixStr.c won't build with
	EOVERFLOW==E2BIG

2011-09-07  Don Porter  <dgp@users.sourceforge.net>

	* generic/tclCompExpr.c: [Bug 3401704] Allow function names like
	* tests/parseExpr.test:	 influence(), nanobot(), and 99bottles()
	that have been parsed as missing operator syntax errors before
	with the form NUMBER + FUNCTION.
	***POTENTIAL INCOMPATIBILITY***

2011-09-06  Venkat Iyer <venkat@comit.com>

	* library/tzdata/America/Goose_Bay: Update to Olson's tzdata2011i
	* library/tzdata/America/Metlakatla:
	* library/tzdata/America/Resolute:
	* library/tzdata/America/St_Johns:
	* library/tzdata/Europe/Kaliningrad:
	* library/tzdata/Pacific/Apia:
	* library/tzdata/Pacific/Honolulu:
	* library/tzdata/Africa/Juba: (new)

2011-09-01  Don Porter  <dgp@users.sourceforge.net>

	* generic/tclStrToD.c:	[Bug 3402540] Corrections to TclParseNumber()
	* tests/binary.test:	to make it reject invalid Nan(Hex) strings.

	* tests/scan.test:	[scan Inf %g] is portable; remove constraint.

2011-08-30  Donal K. Fellows  <dkf@users.sf.net>

	* generic/tclInterp.c (SlaveCommandLimitCmd, SlaveTimeLimitCmd):
	[Bug 3398794]: Ensure that low-level conditions in the limit API are
	enforced at the script level through errors, not a Tcl_Panic. This
	means that interpreters cannot read their own limits (writing already
	did not work).

2011-08-19  Alexandre Ferrieux  <ferrieux@users.sourceforge.net>

	* generic/tclTest.c: [Bug 2981154]: async-4.3 segfault.
	* tests/async.test:  [Bug 1774689]: async-4.3 sometimes fails.

2011-08-18  Jan Nijtmans  <nijtmans@users.sf.net>

	* generic/tclUniData.c: [Bug 3393714]: Overflow in toupper delta
	* tools/uniParse.tcl
	* tests/utf.test

2011-08-17  Don Porter  <dgp@users.sourceforge.net>

	* generic/tclGet.c: [Bug 3393150]: Overlooked free of intreps.
	(It matters for bignums!)

2011-08-16  Jan Nijtmans  <nijtmans@users.sf.net>

	* generic/tclCmdAH.c:    [Bug 3388350]: mingw64 compiler warnings
	* generic/tclFCmd.c      In mingw, sys/stat.h must be included
	* generic/tclFileName.c  before winsock2.h, so make sure of that.
	* generic/tclIOUtil.c
	* generic/tclBasic.c
	* generic/tclBinary.c
	* generic/tclHash.c
	* generic/tclTest.c
	* win/tclWinChan.c
	* win/tclWinConsole.c
	* win/tclWinDde.c
	* win/tclWinFile.c
	* win/tclWinReg.c
	* win/tclWinSerial.c
	* win/tclWinSock.c
	* win/tclWinThrd.c

2011-08-15  Don Porter  <dgp@users.sourceforge.net>

	* generic/tclBasic.c: [Bug 3390272]: Leak of [info script] value.

2011-08-15  Jan Nijtmans  <nijtmans@users.sf.net>

	* win/tclWinPort.h:    [Bug 3388350]: mingw64 compiler warnings
	* win/tclWinPipe.c
	* win/tclWinSock.c
	* win/configure.in
	* win/configure
	* generic/tclPosixStr.c
	* generic/tclStrToD.c

2011-08-12  Don Porter  <dgp@users.sourceforge.net>

	* generic/tclPathObj.c:	[Bug 3389764]: Eliminate possibility that dup
	of a "path" value can create reference cycle.

2011-08-09  Jan Nijtmans  <nijtmans@users.sf.net>

	* win/tclWinConsole.c: [Bug 3388350]: mingw64 compiler warnings
	* win/tclWinDde.c
	* win/tclWinPipe.c
	* win/tclWinSerial.c

2011-08-05  Kevin B. Kenny  <kennykb@acm.org>

	* generic/tclStrToD.c: [Bug 3386975]: Plugged a memory leak in
	double->string conversion.

2011-07-28  Don Porter  <dgp@users.sourceforge.net>

	* library/tzdata/Asia/Anadyr: Update to Olson's tzdata2011h
	* library/tzdata/Asia/Irkutsk:
	* library/tzdata/Asia/Kamchatka:
	* library/tzdata/Asia/Krasnoyarsk:
	* library/tzdata/Asia/Magadan:
	* library/tzdata/Asia/Novokuznetsk:
	* library/tzdata/Asia/Novosibirsk:
	* library/tzdata/Asia/Omsk:
	* library/tzdata/Asia/Sakhalin:
	* library/tzdata/Asia/Vladivostok:
	* library/tzdata/Asia/Yakutsk:
	* library/tzdata/Asia/Yekaterinburg:
	* library/tzdata/Europe/Kaliningrad:
	* library/tzdata/Europe/Moscow:
	* library/tzdata/Europe/Samara:
	* library/tzdata/Europe/Volgograd:
	* library/tzdata/America/Kralendijk: (new)
	* library/tzdata/America/Lower_Princes: (new)

2011-07-21  Jan Nijtmans  <nijtmans@users.sf.net>

	* win/tclWinPort.h: [Bug 3372130]: Fix hypot math function with MSVC10

2011-07-19  Don Porter  <dgp@users.sourceforge.net>

	* generic/tclUtil.c:	[Bug 3371644]: Repair failure to properly handle
	* tests/util.test: (length == -1) scanning in TclConvertElement().

2011-07-15  Don Porter  <dgp@users.sourceforge.net>

	* generic/tclCompile.c: Avoid segfaults when RecordByteCodeStats()
	is called in a deleted interp.

2011-07-08  Donal K. Fellows  <dkf@users.sf.net>

	* doc/http.n: [FRQ 3358415]: State what RFC defines HTTP/1.1.

2011-07-03  Donal K. Fellows  <dkf@users.sf.net>

	* doc/FileSystem.3: Corrected statements about ctime field of 'struct
	stat'; that was always the time of the last metadata change, not the
	time of creation.

2011-07-02  Kevin B. Kenny  <kennykb@acm.org>

	* generic/tclStrToD.c:
	* generic/tclTomMath.decls:
	* generic/tclTomMathDecls.h:
	* macosx/Tcl.xcode/project.pbxproj:
	* macosx/Tcl.xcodeproj/project.pbxproj:
	* tests/util.test:
	* unix/Makefile.in:
	* win/Makefile.in:
	* win/Makefile.vc:
	Fix a bug where bignum->double conversion is "round up" and
	not "round to nearest" (causing expr double(1[string repeat 0 23])
	not to be 1e+23). [Bug 3349507]

2011-06-30  Reinhard Max  <max@suse.de>

	* unix/configure.in: Add a volatile declaration to the test for
	TCL_STACK_GROWS_UP to prevent gcc 4.6 from producing invalid
	results due to aggressive optimisation.

2011-06-23  Don Porter  <dgp@users.sourceforge.net>

	*** 8.5.10 TAGGED FOR RELEASE ***

	* changes:	Update for 8.5.10 release.

2011-06-22  Andreas Kupries  <andreask@activestate.com>

	* library/platform/pkgIndex.tcl: Updated to platform 1.0.10. Added
	* library/platform/platform.tcl: handling of the DEB_HOST_MULTIARCH
	* unix/Makefile.in: location change for libc.
	* win/Makefile.in:

	* generic/tclInt.h: Fixed the inadvertently committed disabling of
	  stack checks, see my 2010-11-15 commit.

2011-06-21  Don Porter  <dgp@users.sourceforge.net>

	* changes:	Update for 8.5.10 release.

	* library/tcltest/tcltest.tcl (loadIntoSlaveInterpreter):
	* library/tcltest/pkgIndex.tcl: Backport tcltest 2.3.3 for release
	* unix/Makefile.in: with Tcl 8.5.*.
	* win/Makefile.in:

	* tests/init.test:	Update test files to use new command.
	* tests/pkg.test:

	* generic/tclLink.c:	Prevent multiple links to a single Tcl
	variable when calling Tcl_LinkVar(). [Bug 3317466]

2011-06-13  Don Porter  <dgp@users.sourceforge.net>

	* generic/tclStrToD.c:  [Bug 3315098] Mem leak fix from Gustaf Neumann.

2011-06-02  Don Porter  <dgp@users.sourceforge.net>

	* generic/tclBasic.c:	Removed TclCleanupLiteralTable(), and old
	* generic/tclInt.h:	band-aid routine put in place while a fix
	* generic/tclLiteral.c:	for [Bug 994838] took shape.  No longer needed.

2011-06-02  Donal K. Fellows  <dkf@users.sf.net>

	* generic/tclInt.h (TclInvalidateNsCmdLookup): [Bug 3185407]: Extend
	the set of epochs that are potentially bumped when a command is
	created, for a slight performance drop (in some circumstances) and
	improved semantics.

2011-06-01  Jan Nijtmans  <nijtmans@users.sf.net>

	* generic/tclUtil.c:   Fix for [Bug 3309871]: Valgrind finds:
	invalid read in TclMaxListLength()

2011-05-25  Don Porter  <dgp@users.sourceforge.net>

	* library/msgcat/msgcat.tcl:	Backport improvements to msgcat
	* library/msgcat/pkgIndex.tcl:	package.  Bump to 1.4.4
	* unix/Makefile.in
	* win/Makefile.in

2011-05-24  Venkat Iyer <venkat@comit.com>

	* library/tzdata/Africa/Cairo: Update to Olson tzdata2011g

2011-05-17  Andreas Kupries  <andreask@activestate.com>

	* generic/tclCompile.c (TclFixupForwardJump): Tracked down and fixed
	* generic/tclBasic.c (TclArgumentBCEnter): the cause of a violation
	of my assertion that 'ePtr->nline == objc' in TclArgumentBCEnter.
	When a bytecode was grown during jump fixup the pc -> command line
	mapping was not updated. When things aligned just wrong the mapping
	would direct command A to the data for command B, with a different
	number of arguments.

2011-05-10  Don Porter  <dgp@users.sourceforge.net>

	* generic/tclInt.h:     New internal routines TclScanElement() and
	* generic/tclUtil.c:    TclConvertElement() are rewritten guts of
	machinery to produce string rep of lists.  The new routines avoid
	and correct [Bug 3173086].  See comments for much more detail.

	* generic/tclDictObj.c:         Update all callers.
	* generic/tclIndexObj.c:
	* generic/tclListObj.c:
	* generic/tclUtil.c:
	* tests/list.test:

2011-05-09  Don Porter  <dgp@users.sourceforge.net>

	* generic/tclListObj.c:	Revise empty string tests so that we avoid
	potentially expensive string rep generations, especially for dicts.

2011-05-07  Miguel Sofer  <msofer@users.sf.net>

	* generic/tclInt.h: fix USE_TCLALLOC so that it can be enabled
	* unix/Makefile.in: without editing the Makefile

2011-05-05  Don Porter  <dgp@users.sourceforge.net>

	* generic/tclListObj.c:	Stop generating string rep of dict when
	converting to list.  Tolerate NULL interps more completely.

2011-05-03  Don Porter  <dgp@users.sourceforge.net>

	* generic/tclUtil.c:	Tighten Tcl_SplitList().
	* generic/tclListObj.c:	Tighten SetListFromAny().
	* generic/tclDictObj.c:	Tighten SetDictFromAny().

2011-05-02  Don Porter  <dgp@users.sourceforge.net>

	* generic/tclCmdMZ.c:	Revised TclFindElement() interface.  The
	* generic/tclDictObj.c:	final argument had been bracePtr, the address
	* generic/tclListObj.c:	of a boolean var, where the caller can be told
	* generic/tclParse.c:	whether or not the parsed list element was
	* generic/tclUtil.c:	enclosed in braces.  In practice, no callers
	really care about that.  What the callers really want to know is
	whether the list element value exists as a literal substring of the
	string being parsed, or whether a call to TclCopyAndCollpase() is
	needed to produce the list element value.  Now the final argument
	is changed to do what callers actually need.  This is a better fit
	for the calls in tclParse.c, where now a good deal of post-processing
	checking for "naked backslashes" is no longer necessary.
	***POTENTIAL INCOMPATIBILITY***
	For any callers calling in via the internal stubs table who really
	do use the final argument explicitly to check for the enclosing brace
	scenario.  Simply looking for the braces where they must be is the
	revision available to those callers, and it will backport cleanly.

	* tests/parse.test:	Tests for expanded literals quoting detection.

	* generic/tclCompCmds.c:	New TclFindElement() is also a better
	fit for the [switch] compiler.

	* generic/tclInt.h:	Replace TclCountSpaceRuns() with
	* generic/tclListObj.c:	TclMaxListLength() which is the function we
	* generic/tclUtil.c:	actually want.
	* generic/tclCompCmds.c:

	* generic/tclCompCmds.c: Rewrite of parts of the switch compiler to
	better use the powers of TclFindElement() and do less parsing on
	its own.

2011-04-28  Don Porter  <dgp@users.sourceforge.net>

	* generic/tclInt.h:	New utility routines:
	* generic/tclParse.c:	TclIsSpaceProc() and
	* generic/tclUtil.c:	TclCountSpaceRuns()

	* generic/tclCmdMZ.c:	Use new routines to replace calls to
	* generic/tclListObj.c:	isspace() and their /* INTL */ risk.
	* generic/tclStrToD.c:
	* generic/tclUtf.c:
	* unix/tclUnixFile.c:

2011-04-27  Don Porter  <dgp@users.sourceforge.net>

	* generic/tclListObj.c:	FreeListInternalRep() cleanup.

	* generic/tclBinary.c:	Backport fix for [Bug 2857044].
	* generic/tclDictObj.c:	All freeIntRepProcs set typePtr to NULL.
	* generic/tclEncoding.c:
	* generic/tclIndexObj.c:
	* generic/tclListObj.c:
	* generic/tclNamesp.c:
	* generic/tclObj.c:
	* generic/tclPathObj.c:
	* generic/tclProc.c:
	* generic/tclRegexp.c:
	* generic/tclStringObj.c:
	* generic/tclVar.c:

2011-04-21  Don Porter  <dgp@users.sourceforge.net>

	* generic/tclInt.h:	Use macro to set List intreps.
	* generic/tclListObj.c:

	* generic/tclCmdIL.c:	Limits on list length were too strict.
	* generic/tclInt.h:	Revised panics to errors where possible.
	* generic/tclListObj.c:

	* generic/tclCompile.c:	Make sure SetFooFromAny routines react
	* generic/tclIO.c:	reasonably when passed a NULL interp.
	* generic/tclIndexObj.c:
	* generic/tclListObj.c:
	* generic/tclNamesp.c:
	* generic/tclObj.c:
	* generic/tclProc.c:
	* macosx/tclMacOSXFCmd.c:

2011-04-21  Jan Nijtmans  <nijtmans@users.sf.net>

	* generic/tcl.h:       fix for [Bug 3288345]: Wrong Tcl_StatBuf
	* generic/tclInt.h:    used on MinGW. Make sure that all _WIN32
	* win/tclWinFile.c:    compilers use exactly the same layout
	* win/configure.in:    for Tcl_StatBuf - the one used by MSVC6 -
	* win/configure:       in all situations.

2011-04-20  Andreas Kupries  <andreask@activestate.com>

	* generic/tclFCmd.c (TclFileAttrsCmd): Added commands to reset the
	typePtr of the Tcl_Obj* whose int-rep was just purged. Required to
	prevent a dangling IndexRep* to reused, smashing the heap. See
	also the entries at 2011-04-16 and 2011-03-24 for the history of
	the problem.

2011-04-19  Don Porter  <dgp@users.sourceforge.net>

	* generic/tclConfig.c:	Reduce internals access in the implementation
	of [<foo>::pkgconfig list].

2011-04-18  Don Porter  <dgp@users.sourceforge.net>

	* generic/tclCmdIL.c:	Use ListRepPtr(.) and other cleanup.
	* generic/tclConfig.c:
	* generic/tclListObj.c:

	* generic/tclInt.h:	Define and use macros that test whether
	* generic/tclBasic.c:	a Tcl list value is canonical.
	* generic/tclUtil.c:

2011-04-16  Donal K. Fellows  <dkf@users.sf.net>

	* generic/tclFCmd.c (TclFileAttrsCmd): Tidied up the memory management
	a bit to try to ensure that the dynamic and static cases don't get
	confused while still promoting caching where possible. Added a panic
	to trap problems in the case where an extension is misusing the API.

2011-04-13  Don Porter  <dgp@users.sourceforge.net>

	* generic/tclUtil.c:	[Bug 3285375]: Rewrite of Tcl_Concat*()
	routines to prevent segfaults on buffer overflow.  Build them out of
	existing primitives already coded to handle overflow properly.  Uses
	the new TclTrim*() routines.

	* generic/tclCmdMZ.c:	New internal utility routines TclTrimLeft()
	* generic/tclInt.h:	and TclTrimRight().  Refactor the
	* generic/tclUtil.c:	[string trim*] implementations to use them.

2011-04-13  Miguel Sofer  <msofer@users.sf.net>

	* generic/tclVar.c: [Bug 2662380]: Fix crash caused by appending to a
	variable with a write trace that unsets it.

2011-04-12  Don Porter  <dgp@users.sourceforge.net>

	* generic/tclStringObj.c:	[Bug 3285472]: Repair corruption in
	* tests/string.test:	[string reverse] when string rep invalidation
	failed to also reset the bytes allocated for string rep to zero.

2011-04-12  Venkat Iyer <venkat@comit.com>

	* library/tzdata/Atlantic/Stanley: Update to Olson tzdata2011f

2011-04-06  Miguel Sofer  <msofer@users.sf.net>

	* generic/tclExecute.c (TclCompEvalObj): Earlier return if Tip280
	gymnastics not needed.

2011-04-05  Venkat Iyer <venkat@comit.com>

	* library/tzdata/Africa/Casablanca: Update to Olson's tzdata2011e
	* library/tzdata/America/Santiago:
	* library/tzdata/Pacific/Easter:
	* library/tzdata/America/Metlakatla: (new)
	* library/tzdata/America/North_Dakota/Beulah: (new)
	* library/tzdata/America/Sitka: (new)

2011-04-04  Don Porter  <dgp@users.sourceforge.net>

	* README:	Updated README files, repairing broken URLs and
	* macosx/README:	removing other bits that were clearly wrong.
	* unix/README:	Still could use more eyeballs on the detailed build
	* win/README:	advice on various plaforms. [Bug 3202030]

2011-04-02  Kevin B. Kenny  <kennykb@acm.org>

	* generic/tclStrToD.c (QuickConversion): Replaced another couple of
	'double' declarations with 'volatile double' to work around
	misrounding issues in mingw-gcc 3.4.5.

2011-03-24  Donal K. Fellows  <dkf@users.sf.net>

	* generic/tclFCmd.c (TclFileAttrsCmd): Ensure that any reference to
	temporary index tables is squelched immediately rather than hanging
	around to trip us up in the future.

2011-03-21  Jan Nijtmans  <nijtmans@users.sf.net>

	* unix/tclLoadDl.c:    [Bug #3216070]: Loading extension libraries
	* unix/tclLoadDyld.c:  from embedded Tcl applications.
	***POTENTIAL INCOMPATIBILITY***
	For extensions which rely on symbols from other extensions being
	present in the global symbol table. For an example and some discussion
	of workarounds, see http://stackoverflow.com/q/8330614/301832

2011-03-16  Jan Nijtmans  <nijtmans@users.sf.net>

	* generic/tclCkalloc.c: [Bug #3197864]: pointer truncation on Win64
	TCL_MEM_DEBUG builds

2011-03-16  Don Porter  <dgp@users.sourceforge.net>

	* generic/tclBasic.c:	Some rewrites to eliminate calls to
	* generic/tclParse.c:	isspace() and their /* INTL */ risk.
	* generic/tclProc.c:

2011-03-16  Jan Nijtmans  <nijtmans@users.sf.net>

	* unix/tcl.m4:    Make SHLIB_LD_LIBS='${LIBS}' the default and
	* unix/configure: set to "" on per-platform necessary basis.
	Backported from TEA, but kept all original platform code which was
	removed from TEA.

2011-03-14  Kevin B. Kenny  <kennykb@acm.org>

	* tools/tclZIC.tcl (onDayOfMonth): Allow for leading zeroes
	in month and day so that tzdata2011d parses correctly.
	* library/tzdata/America/Havana:
	* library/tzdata/America/Juneau:
	* library/tzdata/America/Santiago:
	* library/tzdata/Europe/Istanbul:
	* library/tzdata/Pacific/Apia:
	* library/tzdata/Pacific/Easter:
	* library/tzdata/Pacific/Honolulu:  tzdata2011d


	* unix/configure.in: [Bug 3205320]: stack space detection defeated by inlining
	* unix/configure:    (autoconf-2.59)

2011-03-09  Don Porter  <dgp@users.sourceforge.net>

	* generic/tclNamesp.c:	Tighten the detector of nested [namespace code]
	* tests/namespace.test:	quoting that the quoted scripts function
	properly even in a namespace that contains a custom "namespace"
	command.  [Bug 3202171]

	* doc/tclvars.n:	Formatting fix.  Thanks to Pat Thotys.

2011-03-08  Jan Nijtmans  <nijtmans@users.sf.net>

	* generic/tclBasic.c: Fix gcc warnings: variable set but not used

2011-03-08  Don Porter  <dgp@users.sourceforge.net>

	* generic/tclInt.h:	Remove TclMarkList() routine, an experimental
	* generic/tclUtil.c:	dead-end from the 8.5 alpha days.

	* generic/tclResult.c (ResetObjResult):	Correct failure to clear
	invalid intrep.  Thanks to Colin McDonald. [Bug 3202905]

2011-03-06  Don Porter  <dgp@users.sourceforge.net>

	* generic/tclBasic.c:	More replacements of Tcl_UtfBackslash() calls
	* generic/tclCompile.c:	with TclParseBackslash() where possible.
	* generic/tclParse.c:
	* generic/tclUtil.c:

	* generic/tclUtil.c (TclFindElement):	Guard escape sequence scans
	to not overrun the string end.  [Bug 3192636]

2011-03-05  Don Porter  <dgp@users.sourceforge.net>

	* generic/tclParse.c (TclParseBackslash): Correct trunction checks in
	* tests/parse.test:	\x and \u substitutions.  [Bug 3200987]

2011-01-26  Donal K. Fellows  <dkf@users.sf.net>

	* doc/RegExp.3: [Bug 3165108]: Corrected documentation of description
	of subexpression info in Tcl_RegExpInfo structure.

2011-01-25  Jan Nijtmans  <nijtmans@users.sf.net>

	* generic/tclCkalloc.c:  [Bug 3129448]: Possible over-allocation on
	* generic/tclHash.c:     64-bit platforms, part 2, backported
	* generic/tclProc.c:     strcpy->memcpy change but not change in any
				 struct.

2011-01-19 Alexandre Ferrieux  <ferrieux@users.sourceforge.net>

	* generic/tclExecute.c: [Bug 3138178]: Backport of Miguel's 2010-09-22
	fix on 8.6 branch (decache stack info wherever ::errorInfo may be
	updated, for trace sanity).

2011-01-19  Jan Nijtmans  <nijtmans@users.sf.net>

	* tools/genStubs.tcl:       Make sure to use CONST/VOID in stead of
	* generic/tclIntDecls.h:    const/void when appropriate. This allows to
	* generic/tclIntPlatDecls.h:use const/void in the *.decls file always,
	* generic/tclTomMathDecls.h:genStubs will do the right thing.

2011-01-18  Jan Nijtmans  <nijtmans@users.sf.net>

	* generic/tclBasic.c:      Various mismatches between Tcl_Panic
	* generic/tclCompCmds.c:   format string and its arguments,
	* generic/tclCompExpr.c:   discovered thanks to [Bug 3159920]
	* generic/tclPreserve.c:   (Backported)
	* generic/tclTest.c:

2011-01-17  Jan Nijtmans  <nijtmans@users.sf.net>

	* win/tcl.m4:         handle --enable-64bit=ia64 for gcc. BACKPORT.
	* win/configure:      (autoconf-2.59)
	* win/tclWin32Dll.c:  [Patch 3059922]: fixes for mingw64 - gcc4.5.1
	* generic/tclIOCmd.c: [Bug 3148192]: Commands "read/puts" incorrectly
	* tests/chanio.test:  interpret parameters. Improved error-message
	* tests/io.test       regarding legacy form.
	* tests/ioCmd.test

2011-01-15  Kevin B. Kenny  <kennykb@users.sf.net>

	* doc/tclvars.n:
	* generic/tclStrToD.c:
	* generic/tclUtil.c (Tcl_PrintDouble):
	* tests/util.test (util-16.*): Restored full Tcl 8.4 compatibility
	for the formatting of floating point numbers when $::tcl_precision
	is not zero. Added compatibility tests to make sure that excess
	trailing zeroes are suppressed for all eight major code paths.
	[Bug 3157475]

2011-01-13  Miguel Sofer  <msofer@users.sf.net>

	* generic/tclExecute.c (GrowEvaluationStack): Off-by-one error in
	sizing the new allocation - was ok in comment but wrong in the code.
	Triggered by [Bug 3142026] which happened to require exactly one more
	than what was in existence. BACKPORT.

2011-01-03  Jan Nijtmans  <nijtmans@users.sf.net>

	* tools/genStubs.tcl:  Fix "make genstubs", which was broken
	since 2010-11-30, the TclDoubleDigits backport.

2010-12-31  Jan Nijtmans  <nijtmans@users.sf.net>

	* generic/tclHash.c: [Bug 3007895]: Tcl_(Find|Create)HashEntry
	stub entries can never be called. They still cannot be called
	(no change in functionality), but at least they now do
	exactly the same as the Tcl_(Find|Create)HashEntry macro's,
	so the confusion addressed in this Bug report is gone.
	(Backported from Tcl 8.6)

2010-12-17  Stuart Cassoff  <stwo@users.sourceforge.net>

	* unix/Makefile.in:  Remove unwanted/obsolete 'ddd' target.

2010-12-17  Stuart Cassoff  <stwo@users.sourceforge.net>

	* unix/Makefile.in:  [Bug 2446711]: Remove 'allpatch' target.

2010-12-17  Stuart Cassoff  <stwo@users.sourceforge.net>

	* unix/Makefile.in:  Use 'rpmbuild', not 'rpm' [Bug 2537626].

2010-12-13  Jan Nijtmans  <nijtmans@users.sf.net>

	* unix/tcl.m4:    Cross-compile support for Win and UNIX (backported)
	* unix/configure: (autoconf-2.59)
	* win/tcl.m4:
	* win/configure.in:
	* win/configure: (autoconf-2.59)

2010-12-12  Stuart Cassoff  <stwo@users.sourceforge.net>

	* unix/tcl.m4: Better building on OpenBSD.
	* unix/configure: (autoconf-2.59)

2010-12-10 Alexandre Ferrieux  <ferrieux@users.sourceforge.net>

	* generic/tclIO.c: [backport] Make sure [fcopy -size ... -command ...] always
	* tests/io.test:   calls the callback asynchronously, even for size zero.

2010-12-03  Jeff Hobbs  <jeffh@ActiveState.com>

	* generic/tclUtil.c (TclReToGlob): add extra check for multiple
	inner *s that leads to poor recursive glob matching, defer to
	original RE instead.  tclbench RE var backtrack.

2010-12-01  Kevin B. Kenny  <kennykb@acm.org>

	* generic/tclStrToD.c (SetPrecisionLimits, TclDoubleDigits):
	Added meaningless initialization of 'i', 'ilim' and 'ilim1'
	to silence warnings from the C compiler about possible use of
	uninitialized variables, Added a panic to the 'switch' that
	assigns them, to assert that the 'default' case is impossible.
	[Bug 3124675]

2010-11-30  Andreas Kupries  <andreask@activestate.com>

	* generic/tclInt.decls: Backport of Kevin B. Kenny's work on
	* generic/tclInt.h: the Tcl Head, with help from Jeff Hobbs.
	* generic/tclStrToD.c:
	* generic/tclTest.c:
	* generic/tclTomMath.decls:
	* generic/tclUtil.c:
	* tests/util.test:
	* unix/Makefile.in:
	* win/Makefile.in:
	* win/makefile.vc: Rewrite of Tcl_PrintDouble and TclDoubleDigits
	that (a) fixes a severe performance problem with floating point
	shimmering reported by Karl Lehenbauer, (b) allows TclDoubleDigits
	to generate the digit strings for 'e' and 'f' format, so that it
	can be used for tcl_precision != 0 (and possibly later for [format]),
	(c) fixes [Bug 3120139] by making TclPrintDouble inherently
	locale-independent, (d) adds test cases to util.test for
	correct rounding in difficult cases of TclDoubleDigits where fixed-
	precision results are requested. (e) adds test cases to util.test for
	the controversial aspects of [Bug 3105247]. As a side effect, two
	more modules from libtommath (bn_mp_set_int.c and bn_mp_init_set_int.c)
	are brought into the build, since the new code uses them.

	* generic/tclIntDecls.h:
	* generic/tclStubInit.c:
	* generic/tclTomMathDecls.h:	Regenerated.

2010-11-30  Jeff Hobbs  <jeffh@ActiveState.com>

	* generic/tclInt.decls, generic/tclInt.h, generic/tclIntDecls.h:
	* generic/tclStubInit.c: TclFormatInt restored at slot 24
	* generic/tclUtil.c (TclFormatInt): restore TclFormatInt func from
	2005-07-05 macro-ization. Benchmarks indicate it is faster, as a
	key int->string routine (e.g. int-indexed arrays).

2010-11-23  Andreas Kupries  <andreask@activestate.com>

	* generic/tclVar.c (VarHashInvalidateEntry): Removed obsolete
	  patch for AIX defining this macro as function. This is not
	  necessary anymore. See ChangeLog entry 2010-07-28 (Bug 3037525)
	  for the actual bug and fix the patch was a workaround for.

2010-11-19  Jan Nijtmans  <nijtmans@users.sf.net>

	* generic/tclInterp.c:  fix gcc warning: passing argument 3 of
	'Tcl_GetIndexFromObj' discards qualifiers from pointer target type
	* generic/tclWinInit.c: fix gcc warning: dereferencing pointer
	'oemId' does break strict-aliasing rules
	* win/tclWin32Dll.c:    fix gcc warnings: unused variable 'registration'
	* win/tclWinChan.c:
	* win/tclWinFCmd.c:
	* win/configure.in:	    Allow cross-compilation by default. (backported)
	* win/tcl.m4:		    Use -pipe for gcc on win32 (backported)
	* win/configure:        (regenerated)

2010-11-18  Donal K. Fellows  <dkf@users.sf.net>

	* doc/file.n: [Bug 3111298]: Typofix.

2010-11-16  Jan Nijtmans  <nijtmans@users.sf.net>

	* generic/tclPlatDecls.h: [Bug 3110161]: Extensions using TCHAR don't
	compile on VS2005 SP1

2010-11-15  Andreas Kupries  <andreask@activestate.com>

	* doc/interp.n: [Bug 3081184]: TIP #378 backport.
	* doc/tclvars.n: Performance fix for TIP #280.
	* generic/tclBasic.c:
	* generic/tclExecute.c:
	* generic/tclInt.h:
	* generic/tclInterp.c:
	* tests/info.test:
	* tests/interp.test:

2010-11-03  Kevin B. Kenny  <kennykb@acm.org>

	* generic/tclCompCmds.c (TclCompileCatchCmd):
	* tests/compile.test (compile-3.6): [Bug 3098302]: Reworked the
	compilation of the [catch] command so as to avoid placing any code
	that might throw an exception (specifically, any initial substitutions
	or any stores to result or options variables) between the BEGIN_CATCH
	and END_CATCH but outside the exception range.  Added a test case that
	panics on a stack smash if the change is not made.

2010-11-01  Stuart Cassoff  <stwo@users.sourceforge.net>

	* library/safe.tcl:	Improved handling of non-standard module
	* tests/safe.test:	path lists, empty path lists in particular.

2010-11-01  Kevin B. Kenny  <kennykb@acm.org>

	* library/tzdata/Asia/Hong_Kong:
	* library/tzdata/Pacific/Apia:
	* library/tzdata/Pacific/Fiji:   Olson's tzdata2010o.

2010-10-23  Jan Nijtmans  <nijtmans@users.sf.net>

	* tools/uniParse.tcl:   [Bug 3085863]: tclUniData 9 years old
	* tools/uniClass.tcl:   Upgrade everything to Unicode 6.0, except
	* tests/utf.test:       non-BMP characters > 0xFFFF
	* generic/tclUniData.c: (re-generated)
	* generic/regc_locale.c:(re-generated)
	* generic/regcomp.c:    fix comment
	* win/rules.vc          Update for VS10

2010-10-09  Miguel Sofer  <msofer@users.sf.net>

	* generic/tclExecute.c: fix overallocation of exec stack in TEBC
	(mixing numwords and numbytes)

2010-10-01  Jeff Hobbs  <jeffh@ActiveState.com>

	* generic/tclExecute.c (EvalStatsCmd): change 'evalstats' to
	return data to interp by default, or if given an arg, use that as
	filename to output to (accepts 'stdout' and 'stderr').
	Fix output to print used inst count data.
	* generic/tclCkalloc.c: change TclDumpMemoryInfo sig to allow
	* generic/tclInt.decls: objPtr as well as FILE* as output.
	* generic/tclIntDecls.h:

2010-09-24  Andreas Kupries  <andreask@activestate.com>

	* tclWinsock.c: [Bug 3056775]: Fixed race condition between thread
	and internal co-thread access of a socket's structure because of
	the thread not using the socketListLock in TcpAccept(). Added
	documentation on how the module works to the top.

2010-09-23  Don Porter  <dgp@users.sourceforge.net>

	* generic/tclCmdAH.c:	Fix cases where value returned by
	* generic/tclEvent.c:	Tcl_GetReturnOptions() was leaked.
	* generic/tclMain.c:	Thanks to Jeff Hobbs for discovery of the
	anti-pattern to seek and destroy.

2010-09-19  Donal K. Fellows  <dkf@users.sf.net>

	* doc/file.n (file readlink): [Bug 3070580]: Typofix.

2010-09-10  Donal K. Fellows  <dkf@users.sf.net>

	* doc/regsub.n: [Bug 3063568]: Fix for gotcha in example due to Tcl's
	special handling of backslash-newline. Makes example slightly less
	pure, but more useful.

2010-09-08  Andreas Kupries  <andreask@activestate.com>

	*** 8.5.9 TAGGED FOR RELEASE ***

	* doc/tm.n: Added underscore to the set of characters accepted in
	module names. This is true for quite some time in the code, this
	change catches up the documentation.

2010-09-08  Don Porter  <dgp@users.sourceforge.net>

	* changes:	Update for 8.5.9 release.

	* win/tclWin32Dll.c:	#ifdef protections to permit builds with
	* win/tclWinChan.c:	mingw on amd64 systems. Thanks to "mescalinum"
	* win/tclWinFCmd.c:	for reporting and testing.

2010-09-06  Stuart Cassoff  <stwo@users.sourceforge.net>

	* unix/configure.in, generic/tclIOUtil.c (Tcl_Stat): Updated so that
	we do not assume that all unix systems have the POSIX blkcnt_t type,
	since OpenBSD apparently does not. Backported from HEAD (2010-02-16).
	* unix/configure:	autoconf-2.59

2010-09-02  Andreas Kupries  <andreask@activestate.com>

	* doc/glob.n: Fixed documentation ambiguity regarding the handling
	of -join.

	* library/safe.tcl (::safe::AliasGlob): Fixed another problem, the
	option -join does not stop option processing in the core builtin,
	so the emulation must not do that either.

2010-09-01  Andreas Kupries  <andreas_kupries@users.sourceforge.net>

	* library/safe.tcl (::safe::AliasGlob): Moved the command
	extending the actual glob command with a -directory flag to when
	we actually have a proper untranslated path,

2010-09-01  Don Porter  <dgp@users.sourceforge.net>

	* changes:	Update for 8.5.9 release.

2010-09-01  Andreas Kupries  <andreask@activestate.com>

	* generic/tclExecute.c: [Bug 3057639]. Applied patch by Jeff to
	* generic/tclVar.c: make the behaviour of lappend in bytecompiled
	* tests/append.test: mode consistent with direct-eval and 'append'
	* tests/appendComp.test: generally. Added tests (append*-9.*)
	showing the difference.
	***POTENTIAL INCOMPATIBILITY***

2010-09-01  Donal K. Fellows  <dkf@users.sf.net>

	* tools/tcltk-man2html.tcl: Improve handling of cross-links for
	options between Ttk manual pages.

	* doc/Tcl.n: Avoid nroff hazards when generating documentation.

2010-08-31  Andreas Kupries  <andreask@activestate.com>

	* win/tcl.m4: Applied patch by Jeff fixing issues with the
	manifest handling on Win64.
	* win/configure: Regenerated.

2010-08-29  Donal K. Fellows  <dkf@users.sf.net>

	* doc/dict.n: [Bug 3046999]: Corrected cross reference to array
	manpage to refer to (correct) existing subcommand.

2010-08-26  Jeff Hobbs  <jeffh@ActiveState.com>

	* unix/configure, unix/tcl.m4: SHLIB_LD_LIBS='${LIBS}' for OSF1-V*.
	Add /usr/lib64 to set of auto-search dirs. [Bug 1230554]
	(SC_PATH_X): Correct syntax error when xincludes not found.

	* win/Makefile.in (VC_MANIFEST_EMBED_DLL VC_MANIFEST_EMBED_EXE):
	* win/configure, win/configure.in, win/tcl.m4: SC_EMBED_MANIFEST
	macro and --enable-embedded-manifest configure arg added to
	support manifest embedding where we know the magic.  Help prevents
	DLL hell with MSVC8+.

2010-08-24  Don Porter  <dgp@users.sourceforge.net>

	* changes:	Update for 8.5.9 release.

2010-08-23  Kevin B. Kenny  <kennykb@acm.org>

	* library/tzdata/Africa/Cairo:
	* library/tzdata/Asia/Gaza: Olson's tzdata2010l.

2010-08-19  Donal K. Fellows  <dkf@users.sf.net>

	* generic/tclTrace.c (TraceExecutionObjCmd, TraceCommandObjCmd)
	(TraceVariableObjCmd): [Patch 3048354]: Use memcpy() instead of
	strcpy() to avoid buffer overflow; we have the correct length of data
	to copy anyway since we've just allocated the target buffer.

2010-08-15  Donal K. Fellows  <dkf@users.sf.net>

	* generic/tclProc.c (ProcWrongNumArgs): [Bug 3045010]: Make the
	handling of passing the wrong number of arguments to [apply] somewhat
	less verbose when a lambda term is present.

2010-08-12  Donal K. Fellows  <dkf@users.sf.net>

	* generic/tclCmdMZ.c (Tcl_RegexpObjCmd): [Bug 2826551, Patch 2948425]:
	Backport of updates to make handling of RE line anchors correct.

2010-08-11  Jeff Hobbs  <jeffh@ActiveState.com>

	* unix/ldAix: Remove ancient (pre-4.2) AIX support
	* unix/configure: regen with ac-2.59
	* unix/configure.in, unix/tclConfig.sh.in, unix/Makefile.in:
	* unix/tcl.m4 (AIX): Remove the need for ldAIX, replace with
	-bexpall/-brtl.  Remove TCL_EXP_FILE (export file) and other baggage
	that went with it.  Remove pre-4 AIX build support.

2010-08-10  Jeff Hobbs  <jeffh@ActiveState.com>

	* generic/tclUtil.c (TclByteArrayMatch): Patterns may not be
	null-terminated, so account for that.

2010-08-05  Don Porter  <dgp@users.sourceforge.net>

	* changes:	Update for 8.5.9 release.

2010-08-04  Jeff Hobbs  <jeffh@ActiveState.com>

	* unix/tclUnixFCmd.c: Adjust license header as per
	ftp://ftp.cs.berkeley.edu/pub/4bsd/README.Impt.License.Change

	* license.terms: Fix DFARs note for number-adjusted rights clause

	* win/tclWin32Dll.c (asciiProcs, unicodeProcs):
	* win/tclWinLoad.c (TclpDlopen): 'load' use LoadLibraryEx with
	* win/tclWinInt.h (TclWinProcs): LOAD_WITH_ALTERED_SEARCH_PATH to
	prefer dependent DLLs in same dir as loaded DLL.
	***POTENTIAL INCOMPATIBILITY***

	* win/Makefile.in (%.${OBJEXT}): better implicit rules support

2010-08-04  Don Porter  <dgp@users.sourceforge.net>

	* generic/tcl.h:	Bump to 8.5.9 for release.
	* library/init.tcl:
	* tools/tcl.wse.in:
	* unix/configure.in:
	* unix/tcl.spec:
	* win/configure.in:
	* README:

	* unix/configure:	autoconf-2.59
	* win/configure:

	* changes:	Update for 8.5.9 release.

2010-08-04  Andreas Kupries  <andreask@activestate.com>

	* generic/tclIORChan.c: [Bug 3034840]: Fixed reference counting
	* tests/ioCmd.test: in InvokeTclMethod and callers.

2010-08-03  Andreas Kupries  <andreask@activestate.com>

	* tests/var.test (var-19.1): [Bug 3037525]: Added test demonstrating
	the local hashtable deletion crash and fix.

	* tests/info.test (info-39.1, test_info_frame): Changed absolute to
	relative frame adressing to handle difference between testing with
	-singleproc 1 vs. the default -singleproc 0. Plus comment fix. The
	test and issue are not relevant to the trunk, forward porting is not
	required.

2010-08-03  Don Porter  <dgp@users.sourceforge.net>

	* changes:	Update for 8.5.9 release.

2010-08-02  Kevin B. Kenny  <kennykb@users.sf.net>

	* library/tzdata/America/Bahia_Banderas:
	* library/tzdata/Pacific/Chuuk:
	* library/tzdata/Pacific/Pohnpei:
	* library/tzdata/Africa/Cairo:
	* library/tzdata/Europe/Helsinki:
	* library/tzdata/Pacific/Ponape:
	* library/tzdata/Pacific/Truk:
	* library/tzdata/Pacific/Yap:			Olson's tzdata2010k.

2010-07-28  Miguel Sofer  <msofer@users.sf.net>

	* generic/tclVar.c: [Bug 3037525]: lose fickle optimisation in
	TclDeleteVars (used for runtime-created locals) that caused crashes.

2010-07-25  Jan Nijtmans  <nijtmans@users.sf.net>

	* generic/tclInt.h: [Bug 3030870]: Make itcl 3.x built with pre-8.6
	* generic/tclBasic.c: work in 8.6 revert tclInt.h to what it was
	before, and relax the relation between Tcl_CallFrame and CallFrame.

2010-07-17  Jan Nijtmans  <nijtmans@users.sf.net>

	* generic/tcl.h: [Bug 3030870]: Make itcl 3.x built with pre-8.6
	* generic/tclInt.h:		work in 8.6

2010-07-02  Donal K. Fellows  <dkf@users.sf.net>

	* generic/tclExecute.c (IllegalExprOperandType): [Bug 3024379]: Made
	sure that errors caused by an argument to an operator being outside
	the domain of the operator all result in ::errorCode being ARITH
	DOMAIN and not NONE.

2010-07-02  Jan Nijtmans  <nijtmans@users.sf.net>

	* generic/tclIntDecls.h: [Bug 803489]: Tcl_FindNamespace problem in
	the Stubs table.

2010-07-01  Donal K. Fellows  <dkf@users.sf.net>

	* doc/mathop.n: [Bug 3023165]: Fix typo that was preventing proper
	rendering of the exclusive-or operator.

2010-06-28  Jan Nijtmans  <nijtmans@users.sf.net>

	* generic/tclPosixStr.c: [Bug 3019634]: errno.h and tclWinPort.h have
	conflicting definitions.

2010-06-22  Donal K. Fellows  <dkf@users.sf.net>

	* generic/tclCmdIL.c (Tcl_LsetObjCmd): [Bug 3019351]: Corrected wrong
	args message.

2010-06-18  Donal K. Fellows  <dkf@users.sf.net>

	* library/init.tcl (auto_execok): [Bug 3017997]: Add .cmd to the
	default list of extensions that we can execute interactively.

2010-06-16  Jan Nijtmans  <nijtmans@users.sf.net>

	* tools/loadICU.tcl:   [Bug 3016135]: Traceback using clock format
	* library/msgs/he.msg: with locale of he_IL

2010-06-09  Andreas Kupries  <andreask@activestate.com>

	* library/platform/platform.tcl: Added OSX Intel 64bit
	* library/platform/pkgIndex.tcl: Package updated to version 1.0.9.
	* unix/Makefile.in:
	* win/Makefile.in:

2010-05-26  Donal K. Fellows  <dkf@users.sf.net>

	* doc/socket.n: [Bug 3007442]: Server sockets never took a host
	argument, so the list of options must precede the port argument.

2010-05-25  Jan Nijtmans  <nijtmans@users.sf.net>

	* unix/tclUnixPort.h: [Bug 2991415]: tclport.h #included before
	* win/tclWinPort.h:		     limits.h
	* generic/tclInt.h:

2010-05-21  Jan Nijtmans  <nijtmans@users.sf.net>

	* tools/installData.tcl:  Make sure that copyDir only receives
	normalized paths. Backported from trunk.
	* generic/tclPlatDecls.h: Fix <tchar.h> inclusion for CYGWIN.
	Backported from trunk (although for trunk this was moved to
	tclWinPort.h)
	* generic/tclPathObj.c:   Fix Tcl_SetStringObj usage for CYGWIN. This
	function can only be used with unshared objects. This causes a crash
	on CYGWIN. (backported from trunk)
	* generic/tclFileName.c:  Don't declare cygwin_conv_to_win32_path here
	* win/tclWinChan.c:       Fix various minor other gcc warnings, like
	* win/tclWinConsole.c:    signed<->unsigned mismatch. Backported from
	* win/tclWinDde.c:        trunk.
	* win/tclWinNotify.c:
	* generic/tclStrToD.c:    [Bug 3005233]: fix for build on OpenBSD vax

2010-05-19 Alexandre Ferrieux  <ferrieux@users.sourceforge.net>

	* generic/tclDictObj.c: Backport of fix for [Bug 3004007], EIAS
	* tests/dict.test:      violation in list-dict conversions.

2010-05-07  Andreas Kupries  <andreask@activestate.com>

	* library/platform/platform.tcl: Fix cpu name for Solaris/Intel 64bit.
	* library/platform/pkgIndex.tcl: Package updated to version 1.0.8.
	* unix/Makefile.in:
	* win/Makefile.in:

2010-04-30  Don Porter  <dgp@users.sourceforge.net>

	* generic/tclBinary.c (UpdateStringOfByteArray): [Bug 2994924]: Add
	panic when the generated string representation would grow beyond Tcl's
	size limits.

2010-04-29  Andreas Kupries  <andreask@activestate.com>

	* library/platform/platform.tcl: Another stab at getting the /lib,
	* library/platform/pkgIndex.tcl: /lib64 difference right for linux.
	* unix/Makefile.in:		 Package updated to version 1.0.7.
	* win/Makefile.in:

2010-04-29  Kevin B. Kenny  <kennykb@acm.org>

	* library/tzdata/Antarctica/Macquarie:
	* library/tzdata/Africa/Casablanca:
	* library/tzdata/Africa/Tunis:
	* library/tzdata/America/Santiago:
	* library/tzdata/America/Argentina/San_Luis:
	* library/tzdata/Antarctica/Casey:
	* library/tzdata/Antarctica/Davis:
	* library/tzdata/Asia/Anadyr:
	* library/tzdata/Asia/Damascus:
	* library/tzdata/Asia/Dhaka:
	* library/tzdata/Asia/Gaza:
	* library/tzdata/Asia/Kamchatka:
	* library/tzdata/Asia/Karachi:
	* library/tzdata/Asia/Taipei:
	* library/tzdata/Europe/Samara:
	* library/tzdata/Pacific/Apia:
	* library/tzdata/Pacific/Easter:
	* library/tzdata/Pacific/Fiji:   Olson's tzdata2010i.

2010-04-19  Jan Nijtmans  <nijtmans@users.sf.net>

	* win/tclWinPort.h: [Patch 2986105]: Conditionally defining
	* win/tclWinFile.c: strcasecmp/strncasecmp

2010-04-18  Donal K. Fellows  <dkf@users.sf.net>

	* doc/unset.n: [Bug 2988940]: Fix typo.

2010-04-14  Andreas Kupries  <andreask@activestate.com>

	* library/platform/platform.tcl: Linux platform identification:
	* library/platform/pkgIndex.tcl: Check /lib64 for existence of
	* unix/Makefile.in: files matching libc* before accepting it as
	* win/Makefile.in: base directory. This can happen on weirdly
	installed 32bit systems which have an empty or partially filled
	/lib64 without an actual libc. Bumped to version 1.0.6.

2010-04-03  Zoran Vasiljevic <vasiljevic@users.sourceforge.net>

	* generic/tclStringObj.c: (SetStringFromAny): avoid trampling
	over the tclEmptyStringRep as it is thread-shared.

	* generic/tclThreadStorage.c (ThreadStorageGetHashTable):
	avoid accessing shared table index w/o mutex protection
	if VALGRIND defined on compilation time. This rules out
	helgrind complains about potential race-conditions at
	that place.

	Thanks to Gustaf Neumann for the (hard) work.

2010-03-31  Donal K. Fellows  <dkf@users.sf.net>

	* doc/package.n: [Bug 2980210]: Document the arguments taken by
	the [package present] command correctly.

2010-03-30  Andreas Kupries  <andreask@activestate.com>

	* generic/tclIORChan.c (ReflectClose, ReflectInput, ReflectOutput,
	ReflectSeekWide, ReflectWatch, ReflectBlock, ReflectSetOption,
	ReflectGetOption, ForwardProc): [Bug 2978773]: Preserve
	ReflectedChannel* structures across handler invokations, to avoid
	crashes when the handler implementation induces nested callbacks
	and destruction of the channel deep inside such a nesting.

2010-03-30  Don Porter  <dgp@users.sourceforge.net>

	* generic/tclObj.c (Tcl_GetCommandFromObj):	[Bug 2979402]: Reorder
	the validity tests on internal rep of a "cmdName" value to avoid
	invalid reads reported by valgrind.

2010-03-29  Don Porter  <dgp@users.sourceforge.net>

	* generic/tclStringObj.c:	Fix array overrun in test format-1.12
	caught by valgrind testing.

2010-03-25  Donal K. Fellows  <dkf@users.sf.net>

	* unix/tclUnixFCmd.c (TclUnixCopyFile): [Bug 2976504]: Corrected
	number of arguments to fstatfs() call.

2010-03-24  Don Porter  <dgp@users.sourceforge.net>

	* generic/tclResult.c:	[Bug 2383005]: Revise [return -errorcode] so
	* tests/result.test:	that it rejects illegal non-list values.

2010-03-20  Donal K. Fellows  <dkf@users.sf.net>

	* generic/tclIO.c (CopyData): Allow the total number of bytes copied
	by [fcopy] to exceed 2GB. Can happen when no -size parameter given.

2010-03-18  Don Porter  <dgp@users.sourceforge.net>

	* generic/tclListObj.c: [Bug 2971669]: Prevent in overflow trouble in
	* generic/tclTestObj.c: ListObjReplace operations.  Thanks to kbk for
	* tests/listObj.test:   fix and test.

2010-03-12  Jan Nijtmans  <nijtmans@users.sf.net>

	* win/makefile.vc:      Fix [Bug 2967340]: Static build failure
	* win/.cvsignore

2010-03-09  Andreas Kupries  <andreask@activestate.com>

	* generic/tclIORChan.c: [Bug 2936225]: Thanks to Alexandre Ferrieux
	* doc/refchan.n:	<ferrieux@users.sourceforge.net> for debugging
	* tests/ioCmd.test:	and fixing the problem. It is the write-side
				equivalent to the bug fixed 2009-08-06.

2010-03-09  Don Porter  <dgp@users.sourceforge.net>

	* library/tzdata/America/Matamoros: New locale
	* library/tzdata/America/Ojinaga: New locale
	* library/tzdata/America/Santa_Isabel: New locale
	* library/tzdata/America/Asuncion:
	* library/tzdata/America/Tijuana:
	* library/tzdata/Antarctica/Casey:
	* library/tzdata/Antarctica/Davis:
	* library/tzdata/Antarctica/Mawson:
	* library/tzdata/Asia/Dhaka:
	* library/tzdata/Pacific/Fiji:
	Olson tzdata2010c.

2010-03-01  Alexandre Ferrieux  <ferrieux@users.sourceforge.net>

	* unix/tclUnixChan.c: [backported] Refrain from a possibly lengthy
	reverse-DNS lookup on 0.0.0.0 when calling [fconfigure -sockname]
	on an universally-bound (default) server socket.

2010-02-27  Donal K. Fellows  <dkf@users.sf.net>

	* generic/tclCmdMZ.c (StringFirstCmd, StringLastCmd): [Bug 2960021]:
	Only search for the needle in the haystack when the needle isn't
	larger than the haystack. Prevents an odd crash from sometimes
	happening when things get mixed up (a common programming error).

2010-02-21  Jan Nijtmans  <nijtmans@users.sf.net>

	* generic/tclBasic.c:   Fix [Bug 2954959] expr abs(0.0) is -0.0
	* tests/expr.test

2010-02-19  Stuart Cassoff  <stwo@users.sourceforge.net>

	* tcl.m4: Correct compiler/linker flags for threaded builds on OpenBSD
	* configure: (regenerated).

2010-02-19  Donal K. Fellows  <dkf@users.sf.net>

	* unix/installManPage: [Bug 2954638]: Correct behaviour of manual page
	installer. Also added armouring to check that assumptions about the
	initial state are actually valid (e.g., look for existing input file).

2010-02-11  Donal K. Fellows  <dkf@users.sf.net>

	* generic/tclIOCmd.c (Tcl_OpenObjCmd): [Bug 2949740]: Make sure that
	we do not try to put a NULL pipeline channel into binary mode.

2010-02-07  Jan Nijtmans  <nijtmans@users.sf.net>

	* tools/genStubs.tcl     Backport various formatting (spacing)
	* generic/tcl*.decls     changes from HEAD, so diffing
	* generic/tcl*Decls.h    between 8.5.x and 8.6 shows the
	* generic/tclStubInit.c  real structural differences again.
	                         (any signature change not backported!)

2010-02-03  Donal K. Fellows  <dkf@users.sf.net>

	* generic/tclVar.c (Tcl_ArrayObjCmd): More corrections for the 'unset'
	subcommand.

2010-02-02  Andreas Kupries  <andreask@activestate.com>

	* generic/tclCompile.c: [Bug 2933089]: A literal sharing problem with
	* generic/tclCompile.h: 'info frame' affects not only 8.6 but 8.5 as
	* generic/tclExecute.h: well. Backported the fix done in 8.6, without
	* tests/info.test: changes. New testcase info-39.1.

2010-02-02  Donal K. Fellows  <dkf@users.sf.net>

	* generic/tclVar.c (Tcl_ArrayObjCmd): [Bug 2939073]: Stop the [array
	unset] command from having dangling pointer problems when an unset
	trace deletes the element that is going to be processed next. Many
	thanks to Alexandre Ferrieux for the bulk of this fix.

2010-02-01  Donal K. Fellows  <dkf@users.sf.net>

	* generic/regexec.c (ccondissect, crevdissect): [Bug 2942697]: Rework
	these functions so that certain pathological patterns are matched much
	more rapidly. Many thanks to Tom Lane for dianosing this issue and
	providing an initial patch.

2010-02-01  Jan Nijtmans  <nijtmans@users.sf.net>

	* generic/tclInt.decls:		Various CYGWIN-related fixes
	* generic/tclInt.h:		backported from HEAD. Still
	* generic/tclIntPlatDecls.h:	configure script not modified,
	* generic/tclPort.h:		so CYGWIN build is still
	* generic/tclTest.c:		disabled. Reason: although the
	* win/cat.c:			build succeeds with those changes,
	* win/tclWinDde.c:		many tests still fail.
	* win/tclWinError.c:
	* win/tclWinFile.c:
	* win/tclWinPipe.c:
	* win/tclWinPort.h:
	* win/tclWinReg.c:
	* win/tclWinSerial.c:
	* win/tclWinSock.c:
	* win/tclWinTest.c:
	* win/tclWinThrd.c:

2010-01-29  Jan Nijtmans  <nijtmans@users.sf.net>

	* generic/tcl.h:	Use correct TCL_LL_MODIFIER for CYGWIN.
				Formatting (all backported from HEAD)
	* generic/rege_dfa.c:	Fix macro conflict on CYGWIN: don't use
				"small".
	* generic/tclTest.c:	Fix gcc 4.4 warning: ignoring return value of
	* unix/tclUnixPipe.c:	'write'
	* unix/tclUnixNotify.c:

2010-01-19  Donal K. Fellows  <dkf@users.sf.net>

	* doc/dict.n: [Bug 2929546]: Clarify just what [dict with] and [dict
	update] are doing with variables.

2010-01-18  Andreas Kupries  <andreask@activestate.com>

	* generic/tclIO.c (CreateScriptRecord): [Bug 2918110]: Initialize
	the EventScriptRecord (esPtr) fully before handing it to
	Tcl_CreateChannelHandler for registration. Otherwise a reflected
	channel calling 'chan postevent' (== Tcl_NotifyChannel) in its
	'watchProc' will cause the function 'TclChannelEventScriptInvoker'
	to be run on an uninitialized structure.

2010-01-18  Donal K. Fellows  <dkf@users.sf.net>

	* generic/tclStringObj.c (Tcl_AppendFormatToObj): [Bug 2932421]: Stop
	the [format] command from causing argument objects to change their
	internal representation when not needed. Thanks to Alexandre Ferrieux
	for this fix.

2010-01-06  Jan Nijtmans  <nijtmans@users.sf.net>

	* generic/tclCompExpr.c: Warning: array subscript has type 'char'
	* generic/tclPkg.c:
	* libtommath/bn_mp_read_radix.c:
	* unix/tclUnixCompat.c:	Fix gcc warning: signed and unsigned type
				in conditional expression.
	* unix/tcl.m4: Add support for Haiku and CYGWIN dynamical loading
	* unix/configure: (regenerated)
	* unix/Makefile.in:
	* unix/.cvsignore:
	* tests/stack.test: Reduced minimum required C-stack size to 2034:
			    CYGWIN has this stack size and the test runs fine!
	* generic/tclEnv.c: Fix environment tests under CYGWIN
	* generic/tclPort.h:
	* tests/env.test:

2010-01-05  Don Porter  <dgp@users.sourceforge.net>

	* generic/tclPathObj.c (TclPathPart):	[Bug 2918610]: Correct
	* tests/fileName.test (filename-14.31):	inconsistency between the
	string rep and the intrep of a path value created by [file rootname].
	Thanks to Vitaly Magerya for reporting.

2010-01-03  Donal K. Fellows  <dkf@users.sf.net>

	* unix/tcl.m4 (SC_CONFIG_CFLAGS): [Bug 1636685]: Use the configuration
	for modern FreeBSD suggested by the FreeBSD porter.

2009-12-30  Donal K. Fellows  <dkf@users.sf.net>

	* library/safe.tcl (AliasSource): [Bug 2923613]: Make the safer
	* tests/safe.test (safe-8.9):	  [source] handle a [return] at the
					  end of the file correctly.

2009-12-29  Donal K. Fellows  <dkf@users.sf.net>

	* generic/tclInterp.c (Tcl_MakeSafe): [Bug 2895741]: Make sure that
	the min() and max() functions are supported in safe interpreters.

2009-12-28  Donal K. Fellows  <dkf@users.sf.net>

	* unix/configure.in: [Bug 942170]:	Detect the st_blocks field of
	* generic/tclCmdAH.c (StoreStatData):	'struct stat' correctly.
	* generic/tclIOUtil.c (Tcl_Stat, Tcl_FSStat):
	* generic/tclTest.c (PretendTclpStat):

	* generic/tclInterp.c (TimeLimitCallback): [Bug 2891362]: Ensure that
	* tests/interp.test (interp-34.13):	   the granularity ticker is
	reset when we check limits because of the time limit event firing.

2009-12-27  Donal K. Fellows  <dkf@users.sf.net>

	* doc/namespace.n (SCOPED SCRIPTS): [Bug 2921538]: Updated example to
	not be quite so ancient.

2009-12-23  Donal K. Fellows  <dkf@users.sf.net>

	* library/safe.tcl (AliasSource, AliasExeName): [Bug 2913625]: Stop
	information about paths from leaking through [info script] and [info
	nameofexecutable].

2009-12-16  Donal K. Fellows  <dkf@users.sf.net>

	* library/safe.tcl (::safe::AliasGlob): Upgrade to correctly support a
	larger fraction of [glob] functionality, while being stricter about
	directory management.

	* doc/tm.n: [Bug 1911342]: Formatting rewrite to avoid bogus crosslink
	to the list manpage when generating HTML.

	* library/msgcat/msgcat.tcl (Init): [Bug 2913616]: Do not use platform
	tests that are not needed and which don't work in safe interpreters.

2009-12-12  Donal K. Fellows  <dkf@users.sf.net>

	* generic/tclTest.c (TestconcatobjCmd): [Bug 2895367]: Stop memory
	leak when testing. We don't need extra noise of this sort when
	tracking down real problems!

2009-12-10  Andreas Kupries  <andreask@activestate.com>

	* generic/tclObj.c (TclContinuationsEnter): [Bug 2895323]: Updated
	comments to describe when the function can be entered for the same
	Tcl_Obj* multiple times. This is a continuation of the 2009-11-10
	entry where a memory leak was plugged, but where not sure if that was
	just a band-aid to paper over some other error. It isn't, this is a
	legal situation.

2009-12-09  Andreas Kupries  <andreask@activestate.com>

	* library/safe.tcl: Backport of the streamlined safe base from
	* tests/safe.test: head to the 8.5 branch (See head changelog entries
	2009-11-05, 2009-11-06, 2009-12-03).

2009-12-07  Don Porter  <dgp@users.sourceforge.net>

	* generic/tclStrToD.c:	[Bug 2902010]: Correct conditional compile
	directives to better detect the toolchain that needs extra work for
	proper underflow treatment instead of merely detecting the MIPS
	platform.

2009-12-02  Jan Nijtmans  <nijtmans@users.sf.net>

	* tools/genStubs.tcl: Add support for win32 CALLBACK functions (needed
	for Tk bugfix).

2009-11-30  Donal K. Fellows  <dkf@users.sf.net>

	* doc/Tcl.n: [Bug 2901433]: Improved description of expansion to
	mention that it is using list syntax.

2009-11-27  Donal K. Fellows  <dkf@users.sf.net>

	* doc/BoolObj.3, doc/CrtChannel.3, doc/DictObj.3, doc/DoubleObj.3:
	* doc/Ensemble.3, doc/Environment.3, doc/FileSystem.3, doc/Hash.3:
	* doc/IntObj.3, doc/Limit.3, doc/ObjectType.3, doc/PkgRequire.3:
	* doc/SetChanErr.3, doc/SetResult.3: [Patch 2903921]: Many small
	spelling fixes from Larry Virden.

2009-11-25  Stuart Cassoff  <stwo@users.sf.net>

	* unix/configure.in:	[Patch 2892871]: Remove unneeded
	* unix/tcl.m4:		AC_STRUCT_TIMEZONE and use
	* unix/tclConfig.h.in:	AC_CHECK_MEMBERS([struct stat.st_blksize])
	* unix/tclUnixFCmd.c:	instead of AC_STRUCT_ST_BLKSIZE.
	* unix/configure:	Regenerated with autoconf-2.59.

2009-11-16  Alexandre Ferrieux  <ferrieux@users.sourceforge.net>

	* generic/tclEncoding.c: Fix [Bug 2891556] and improve test to detect
	* tests/decoding.test:   similar manifestations in the future.

2009-11-12  Don Porter  <dgp@users.sourceforge.net>

	*** 8.5.8 TAGGED FOR RELEASE ***

	* changes:	Update for 8.5.8 release.

	* generic/tclClock.c (TclClockInit):	Do not create [clock] support
	commands in safe interps.

	* tests/io.test:	New test io-53.11 to test for [Bug 2895565].

2009-11-12  Andreas Kupries  <andreask@activestate.com>

	* generic/tclIO.c (CopyData): [Bug 2895565]: Dropped bogosity which
	used the number of _written_ bytes or character to update the counters
	for the read bytes/characters. See last entry for the test case.

2009-11-11  Pat Thoyts  <patthoyts@users.sourceforge.net>

	* tests/fCmd.test:     Fixed a number of issues for Vista and Win7
	* tests/registry.test: that are due to restricted permissions.
	* tests/winFCmd.test:

2009-11-11  Don Porter  <dgp@users.sourceforge.net>

	* library/http/http.tcl:	[Bug 2891171]: Update the URL syntax
	check to RFC 3986 compliance on the subject of non-encoded question
	mark characters.

	* library/http/pkgIndex.tcl:	Bump to http 2.7.5 to avoid any
	* unix/Makefile.in:		confusion with snapshot "releases"
	* win/Makefile.in:		that might be in ActiveTcl, etc.

2009-11-11  Alexandre Ferrieux  <ferrieux@users.sourceforge.net>

	* generic/tclIO.c: Backported fix for [Bug 2888099] (close discards
	ENOSPC error) by saving the errno from the first of two
	FlushChannel()s. Uneasy to test; might need specific channel drivers.
	Four-hands with aku.

2009-11-10  Don Porter  <dgp@users.sourceforge.net>

	* generic/tclBasic.c:	Plug another leak in TCL_EVAL_DIRECT
	evaluation.

	* generic/tclObj.c:	Plug memory leak in TclContinuationsEnter().
	[Bug 2895323]

2009-11-09  Stuart Cassoff <stwo@users.sf.net>

	* win/README: [bug 2459744]: Removed outdated Msys + Mingw info.

2009-11-09  Don Porter  <dgp@users.sourceforge.net>

	* generic/tclBasic.c (TclEvalObjEx):	Plug memory leak in
	TCL_EVAL_DIRECT evaluation.

	* tests/info.test:	Resolve ambiguous resolution of variable "res".

2009-11-03  Don Porter  <dgp@users.sourceforge.net>

	* generic/tcl.h:	Bump to 8.5.8 for release.
	* library/init.tcl:
	* tools/tcl.wse.in:
	* unix/configure.in:
	* unix/tcl.spec:
	* win/configure.in:
	* README:

	* unix/configure:	autoconf-2.59
	* win/configure:

	* changes:	Update for 8.5.8 release.

2009-11-03  Andreas Kupries  <andreask@activestate.com>

	* library/safe.tcl (::safe::InterpSetConfig): [Bug 2854929]: Added
	code to recursively find deeper paths which may contain modules.
	Required to handle modules with names like 'platform::shell', which
	translate into 'platform/shell-X.tm', i.e arbitrarily deep
	subdirectories.

2009-11-03  Kevin B. Kenny  <kennykb@acm.org>

	* library/tzdata/Asia/Novokuznetsk: New tzdata locale for Kemerovo
	oblast', which now keeps Novosibirsk time and not Kranoyarsk time.
	* library/tzdata/Asia/Damascus: Syrian DST changes.
	* library/tzdata/Asia/Hong_Kong: Hong Kong historic DST corrections.
	Olson tzdata2009q.

2009-11-03  Pat Thoyts  <patthoyts@users.sourceforge.net>

	* tests/tcltest.test: Backport permissions fix for Win7.

2009-10-31  Donal K. Fellows  <dkf@users.sf.net>

	* generic/tclBasic.c (ExprRoundFunc): [Bug 2889593]: Correctly report
	the expected number of arguments when generating an error for round().

2009-10-29  Don Porter  <dgp@users.sourceforge.net>

	* generic/tcl.h:	[Bug 2800740]: Changed the typedef for the
	mp_digit type from:
		typedef unsigned long mp_digit;
	to:
		typedef unsigned int mp_digit;
	For 32-bit builds where "long" and "int" are two names for the same
	thing, this is no change at all. For 64-bit builds, though, this
	causes the dp[] array of an mp_int to be made up of 32-bit elements
	instead of 64-bit elements. This is a huge improvement because details
	elsewhere in the mp_int implementation cause only 28 bits of each
	element to be actually used storing number data. Without this change
	bignums are over 50% wasted space on 64-bit systems.

	***POTENTIAL INCOMPATIBILITY***
	For 64-bit builds, callers of routines with (mp_digit) or (mp_digit *)
	arguments *will*, and callers of routines with (mp_int *) arguments
	*may* suffer both binary and stubs incompatibilities with Tcl releases
	8.5.0 - 8.5.7.  Such possibilities should be checked, and if such
	incompatibilities are present, suitable [package require] requirements
	on the Tcl release should be put in place to keep such built code
	[load]-ing only in Tcl interps that are compatible.

2009-10-29  Kevin B. Kenny  <kennykb@acm.org>

	* library/clock.tcl (LocalizeFormat):
	* tests/clock.test (clock-67.1): [Bug 2819334]:
	Corrected a problem where '%%' followed by a letter in a format group
	could expand recursively: %%R would turn into %%H:%M:%S.

2009-10-28  Don Porter  <dgp@users.sourceforge.net>

	* generic/tclLiteral.c:	Backport fix for [Bug 2888044].

2009-10-28  Kevin B. Kenny  <kennykb@acm.org>

	* tests/fileName.test (fileName-20.[78]): Corrected poor test
	hygiene (failure to save and restore the working directory) that
	caused these two tests to fail on Windows (and [Bug 2806250] to be
	reopened).

2009-10-27  Don Porter  <dgp@users.sourceforge.net>

	* generic/tclPathObj.c: [Bug 2884203]: Missing refcount on cached
	normalized path caused crashes.

2009-10-27  Kevin B. Kenny  <kennykb@acm.org>

	* library/clock.tcl (ParseClockScanFormat): [Bug 2886852]:
	Corrected a problem where [clock scan] didn't load the timezone soon
	enough when processing a time format that lacked a complete date.
	* tests/clock.test (clock-66.1):
	Added a test case for the above bug.
	* library/tzdata/America/Argentina/Buenos_Aires:
	* library/tzdata/America/Argentina/Cordoba:
	* library/tzdata/America/Argentina/San_Luis:
	* library/tzdata/America/Argentina/Tucuman:
	New DST rules for Argentina. (Olson's tzdata2009p.)

2009-10-24  Kevin B. Kenny  <kennykb@acm.org>

	* library/clock.tcl (ProcessPosixTimeZone):
	Corrected a regression in the fix to [Bug 2207436] that caused [clock]
	to apply EU daylight saving time rules in the US. Thanks to Karl
	Lehenbauer for reporting this regression.
	* tests/clock.test (clock-52.4):
	Added a regression test for the above regression.
	* library/tzdata/Asia/Dhaka:
	* library/tzdata/Asia/Karachi:
	New DST rules for Bangladesh and Pakistan. (Olson's tzdata2009o.)

2009-10-23  Andreas Kupries  <andreask@activestate.com>

	* generic/tclIO.c (FlushChannel): Skip OutputProc for low-level
	0-length writes. When closing pipes which have already been closed not
	skipping leads to spurious SIG_PIPE signals. Reported by Mikhail
	Teterin <mi+thun@aldan.algebra.com>.

2009-10-21  Donal K. Fellows  <dkf@users.sf.net>

	* generic/tclPosixStr.c: [Bug 2882561]: Work around oddity on Haiku OS
	where SIGSEGV and SIGBUS are the same value.

2009-10-19  Don Porter  <dgp@users.sourceforge.net>

	* generic/tclIO.c:	Revised ReadChars and FilterInputBytes
	routines to permit reads to continue up to the string limits of Tcl
	values. Before revisions, large read attempts could panic when as
	little as half the limiting value length was reached. [Patch 2107634]
	Thanks to Sean Morrison and Bob Parker for their roles in the fix.

2009-10-18  Joe Mistachkin  <joe@mistachkin.com>

	* tests/thread.test (thread-4.[345]): [Bug 1565466]: Correct tests to
	save their error state before the final call to threadReap just in
	case it triggers an "invalid thread id" error.  This error can occur
	if one or more of the target threads has exited prior to the attempt
	to send it an asynchronous exit command.

	* doc/memory.n: [Bug 988703]: Add mechanism for finding what Tcl_Objs
	* generic/tclCkalloc.c (MemoryCmd): are allocated when built for
	* generic/tclInt.decls: memory debugging. This was previously
	* generic/tclInt.h: backported from Tcl 8.6 with the corrections to
	* generic/tclObj.c (ObjData, TclFinalizeThreadObjects): fix [Bug
	2871908]. However, there were key elements missing. These changes make
	things consistent between branches.

2009-10-17  Donal K. Fellows  <dkf@users.sf.net>

	* generic/tclVar.c (TclDeleteCompiledLocalVars, UnsetVarStruct)
	(TclDeleteNamespaceVars):
	* generic/tclTrace.c (Tcl_UntraceVar2): [Bug 2629338]: Stop traces
	that are deleted part way through (a feature used by tdom) from
	causing freed memory to be accessed.

2009-10-08  Donal K. Fellows  <dkf@users.sf.net>

	* generic/tclDictObj.c (DictIncrCmd): [Bug 2874678]: Don't leak any
	bignums when doing [dict incr] with a value.
	* tests/dict.test (dict-19.3): Memory leak detection code.

2009-10-07  Andreas Kupries  <andreask@activestate.com>

	* generic/tclObj.c: [Bug 2871908]: Plug memory leaks of the
	objThreadMap and lineCLPtr hashtables.  Also make the names of the
	continuation line information initialization and finalization
	functions more consistent. Patch supplied by Joe Mistachkin
	<joe@mistachkin.com>.

	* generic/tclIORChan.c (ErrnoReturn): Replace the hardwired constant
	11 with the proper errno define, EAGAIN. What was I thinking? The
	BSD's have a different errno assignment and break with the hardwired
	number. Reported by emiliano on the chat.

2009-10-06  Don Porter  <dgp@users.sourceforge.net>

	* generic/tclTomMathInt.h (new): Public header tclTomMath.h had
	* generic/tclTomMath.h: dependence on private headers, breaking use
	* generic/tommath.h:    by extensions [Bug 1941434].

2009-10-05  Don Porter  <dgp@users.sourceforge.net>

	* changes:	Update for 8.5.8 release.

2009-10-04  Daniel Steffen  <das@users.sourceforge.net>

	* macosx/tclMacOSXBundle.c:	Workaround CF memory managment bug in
	* unix/tclUnixInit.c:		Mac OS X 10.4 & earlier. [Bug 2569449]

2009-10-02  Kevin B. Kenny  <kennykb@acm.org>

	* library/tzdata/Africa/Cairo:
	* library/tzdata/Asia/Gaza:
	* library/tzdata/Asia/Karachi:
	* library/tzdata/Pacific/Apia:	Olson's tzdata2009n.

2009-09-29  Don Porter  <dgp@users.sourceforge.net>

	* generic/tclAlloc.c:           Cleaned up various routines in the
	* generic/tclCkalloc.c:         call stacks for memory allocation to
	* generic/tclInt.h:		guarantee that any size values computed
	* generic/tclThreadAlloc.c:     are within the domains of the routines
	they get passed to.  [Bugs 2557696 and 2557796].

2009-09-11  Don Porter  <dgp@users.sourceforge.net>

	* library/http/http.tcl:	Bump to http 2.7.4 to account for
	* library/http/pkgIndex.tcl:	[Bug 2849860] fix.
	* unix/Makefile.in:
	* win/Makefile.in:

2009-09-10  Donal K. Fellows  <dkf@users.sf.net>

	* library/http/http.tcl (http::Event): [Bug 2849860]: Handle charset
	names in double quotes; some servers like generating them like that.

2009-09-01  Don Porter  <dgp@users.sourceforge.net>

	* library/tcltest/tcltest.tcl:	Bump to tcltest 2.3.2 after revision
	* library/tcltest/pkgIndex.tcl:	to verbose error message.
	* unix/Makefile.in:
	* win/Makefile.in:

2009-08-27  Don Porter  <dgp@users.sourceforge.net>

	* generic/tclStringObj.c:	[Bug 2845535]: A few more string
	overflow cases in [format].

2009-08-25  Andreas Kupries  <andreask@activestate.com>

	* generic/tclBasic.c (Tcl_CreateInterp, Tcl_EvalTokensStandard)
	(EvalTokensStandard, Tcl_EvalEx, EvalEx, TclAdvanceContinuations)
	(TclEvalObjEx):
	* generic/tclCmdMZ.c (Tcl_SwitchObjCmd, TclListLines):
	* generic/tclCompCmds.c (*):
	* generic/tclCompile.c (TclSetByteCodeFromAny, TclInitCompileEnv)
	(TclFreeCompileEnv, TclCompileScript):
	* generic/tclCompile.h (CompileEnv):
	* generic/tclInt.h (ContLineLoc, Interp):
	* generic/tclObj.c (ThreadSpecificData, ContLineLocFree)
	(TclThreadFinalizeObjects, TclInitObjSubsystem, TclContinuationsEnter)
	(TclContinuationsEnterDerived, TclContinuationsCopy)
	(TclContinuationsGet, TclFreeObj):
	* generic/tclParse.c (TclSubstTokens, Tcl_SubstObj):
	* generic/tclProc.c (TclCreateProc):
	* generic/tclVar.c (TclPtrSetVar):
	* tests/info.test (info-30.0-24):

	Extended parser, compiler, and execution with code and attendant data
	structures tracking the positions of continuation lines which are not
	visible in script Tcl_Obj*'s, to properly account for them while
	counting lines for #280.

2009-08-24  Daniel Steffen  <das@users.sourceforge.net>

	* macosx/tclMacOSXNotify.c: Fix multiple issues with nested event
	loops when CoreFoundation notifier is running in embedded mode. (Fixes
	problems in TkAqua Cocoa reported by Youness Alaoui on tcl-mac)

2009-08-21  Don Porter  <dgp@users.sourceforge.net>

	* generic/tclFileName.c: Correct regression in [Bug 2837800] fix.
	* tests/fileName.test:

2009-08-20  Don Porter  <dgp@users.sourceforge.net>

	* generic/tclFileName.c: [Bug 2837800]: Get the correct result from
	[glob */test] when * matches something like ~foo.

	* generic/tclPathObj.c:	[Bug 2806250]: Prevent the storage of strings
	starting with ~ in the "tail" part (normPathPtr field) of the path
	intrep when PATHFLAGS != 0.  This establishes the assumptions relied
	on elsewhere that the name stored there is a relative path.  Also
	refactored to make an AppendPath() routine instead of the cut/paste
	stanzas that were littered throughout.

2009-08-20  Donal K. Fellows  <dkf@users.sf.net>

	* generic/tclCmdIL.c (Tcl_LsortObjCmd): Plug memory leak.

2009-08-18  Don Porter  <dgp@users.sourceforge.net>

	* generic/tclPathObj.c:	[Bug 2837800]: Added NULL check to prevent
	* tests/fileName.test:	crashes during [glob].

2009-08-06  Andreas Kupries  <andreask@activestate.com>

	* doc/refchan.n [Bug 2827000]: Extended the implementation of
	* generic/tclIORChan.c: reflective channels (TIP 219, method 'read'),
	* tests/ioCmd.test: enabling handlers to signal EAGAIN to indicate 'no
	data, but not at EOF either', and other system errors. Updated
	documentation, extended testsuite (New test cases iocmd*-23.{9,10}).

2009-08-02  Donal K. Fellows  <dkf@users.sf.net>

	* unix/tclUnixFCmd.c (GetOwnerAttribute, SetOwnerAttribute)
	(GetGroupAttribute, SetGroupAttribute): [Bug 1942222]: Stop calling
	* unix/tclUnixFile.c (TclpGetUserHome): endpwent() and endgrent();
	they've been unnecessary for ages.

2009-07-31  Don Porter  <dgp@users.sourceforge.net>

	* generic/tclStringObj.c:       [Bug 2830354]: Corrected failure to
	* tests/format.test:            grow buffer when format spec request
	large width floating point values.  Thanks to Clemens Misch.

2009-07-24  Andreas Kupries  <andreask@activestate.com>

	* generic/tclIO.c (Tcl_GetChannelHandle): [Bug 2826248]: Do not crash
	* generic/tclPipe.c (FileForRedirect): for getHandleProc == NULL, this
	is allowed. Provide a nice error message in the bypass area. Updated
	caller to check the bypass for a mesage. Bug reported by Andy
	Sonnenburg <andy22286@users.sourceforge.net>. Backported from CVS
	head.

2009-07-23  Joe Mistachkin  <joe@mistachkin.com>

	* generic/tclNotify.c: [Bug 2820349]: Ensure that queued events are
	freed once processed.

2009-07-21  Kevin B. Kenny  <kennykb@acm.org>

	* library/tzdata/Asia/Dhaka:
	* library/tzdata/Indian/Mauritius: Olson's tzdata2009k.

2009-07-20  Donal K. Fellows  <dkf@users.sf.net>

	* generic/tclCmdMZ.c (StringIsCmd): Reorganize so that [string is] is
	more efficient when parsing things that are correct, at a cost of
	making the empty string test slightly more costly. With this, the cost
	of doing [string is integer -strict $x] matches [catch {expr {$x+0}}]
	in the successful case, and greatly outstrips it in the failing case.

2009-07-16  Don Porter  <dgp@users.sourceforge.net>

	* generic/tclCmdIL.c:	Removed unused variables.
	* generic/tclCompile.c:
	* generic/tclVar.c:
	* unix/tclUnixChan.c:

	* generic/tclScan.c:	Typo in ACCEPT_NAN configuration.

	* generic/tclStrToD.c:	[Bug 2819200]: Set floating point control
	register on MIPS systems so that the gradual underflow expected by Tcl
	is in effect.

2009-07-14  Andreas Kupries  <andreask@activestate.com>

	* generic/tclBasic.c (DeleteInterpProc,TclArgumentBCEnter,
	(TclArgumentBCRelease, TclArgumentGet):
	* generic/tclCompile.c (EnterCmdWordIndex, TclCleanupByteCode,
	(TclInitCompileEnv, TclCompileScript):
	* generic/tclCompile.h (ExtCmdLoc):
	* generic/tclExecute.c (TclExecuteByteCode):
	* generic/tclInt.h (ExtIndex, CFWordBC):
	* tests/info.test (info-39.0):

	Backport of some changes made to the Tcl head, to handle literal
	sharing better. The code here is much simpler (trimmed down) compared
	to the head as the 8.5 branch is not bytecode compiling whole files,
	and doesn't compile eval'd code either.

	Reworked the handling of literal command arguments in bytecode to be
	saved (compiler) and used (execution) per command (see the
	TCL_INVOKE_STK* instructions), and not per the whole bytecode.  This
	removes the problems with location data caused by literal sharing in
	proc bodies. Simplified the associated datastructures (ExtIndex is
	gone, as is the function EnterCmdWordIndex).

2009-07-01  Pat Thoyts  <patthoyts@users.sourceforge.net>

	* win/tclWinInt.h:   [Bug 2806622]: Handle the GetUserName API call
	* win/tclWin32Dll.c: via the tclWinProcs indirection structure. This
	* win/tclWinInit.c:  fixes a problem obtaining the username when the
	USERNAME environment variable is unset.

2009-06-15  Don Porter  <dgp@users.sourceforge.net>

	* generic/tclStringObj.c: sprintf() -> Tcl_ObjPrintf() conversion.

2009-06-13  Don Porter  <dgp@users.sourceforge.net>

	* generic/tclCompile.c:	The value stashed in iPtr->compiledProcPtr
	* generic/tclProc.c:	when compiling a proc survives too long.  We
	* tests/execute.test:	only need it there long enough for the right
	TclInitCompileEnv() call to re-stash it into envPtr->procPtr.  Once
	that is done, the CompileEnv controls.  If we let the value of
	iPtr->compiledProcPtr linger, though, then any other bytecode compile
	operation that takes place will also have its CompileEnv initialized
	with it, and that's not correct.  The value is meant to control the
	compile of the proc body only, not other compile tasks that happen
	along.  Thanks to Carlos Tasada for discovering and reporting the
	problem.  [Bug 2802881].

2009-06-10  Don Porter  <dgp@users.sourceforge.net>

	* generic/tclStringObj.c:	Revised [format] to not overflow the
	integer calculations computing the length of the %ll formats of
	really big integers.  Also added protections so that [format]s that
	would produce results overflowing the maximum string length of Tcl
	values throw a normal Tcl error instead of a panic. [Bug 2801413]

2006-06-09  Kevin B. Kenny  <kennykb@acm.org>

	* generic/tclGetDate.y: Fixed a thread safety bug in the generated
	* library/clock.tcl:    Bison parser (needed a %pure-parser
	* tests/clock.test:     declaration to avoid static variables).
				Discovered that the %pure-parser declaration
	                        allowed for returning the Bison error message
	                        to the Tcl caller in the event of a syntax
	                        error, so did so.
	* generic/tclDate.c: bison 2.3

2006-06-08  Kevin B. Kenny  <kennykb@acm.org>

	* library/tzdata/Asia/Dhaka: New DST rule for Bangladesh.
	(Olson's tzdata2009i.)

2009-06-02  Don Porter  <dgp@users.sourceforge.net>

	* generic/tclExecute.c:	Replace dynamically-initialized table with
	a table of static constants in the lookup table for exponent operator
	computations that fit in a 64 bit integer result.

	* generic/tclExecute.c:	Corrected implementations and selection
	logic of the INST_EXPON instruction to fix [Bug 2798543].

2009-06-01  Don Porter  <dgp@users.sourceforge.net>

	* tests/expr.test:	Added many tests demonstrating the broken
	cases of [Bug 2798543].

2009-05-30  Kevin B. Kenny  <kennykb@acm.org>

	* library/tzdata/Africa/Cairo:
	* library/tzdata/Asia/Amman: Olson's tzdata2009h.

2009-05-29  Andreas Kupries  <andreask@activestate.com>

	* library/platform/platform.tcl: Fixed handling of cpu ia64,
	* library/platform/pkgIndex.tcl: taking ia64_32 into account
	* unix/Makefile.in: now. Bumped version to 1.0.5. Updated the
	* win/Makefile.in: installation commands.

2009-05-07  Miguel Sofer  <msofer@users.sf.net>

	* generic/tclObj.c (Tcl_GetCommandFromObj): fix for bug [2785893],
	insure that a command in a deleted namespace cannot be found
	through a cached name.

2009-05-06  Don Porter  <dgp@users.sourceforge.net>

	* generic/tclCmdMZ.c:   Improve overflow error message from
	[string repeat].  [Bug 2582327]

2009-04-28  Jeff Hobbs  <jeffh@ActiveState.com>

	* unix/tcl.m4, unix/configure (SC_CONFIG_CFLAGS): harden the check
	to add _r to CC on AIX with threads.

2009-04-27  Alexandre Ferrieux  <ferrieux@users.sourceforge.net>

	* generic/tclInt.h:   Backport fix for [Bug 1028264]: WSACleanup() too early.
	* generic/tclEvent.c: The fix introduces "late exit handlers"
	* win/tclWinSock.c:   for similar late process-wide cleanups.

2009-04-27  Alexandre Ferrieux  <ferrieux@users.sourceforge.net>

	* win/tclWinSock.c: Backport fix for [Bug 2446662]: resync Win
	behavior on RST with that of unix (EOF).

2009-04-27  Donal K. Fellows  <dkf@users.sf.net>

	* doc/concat.n (EXAMPLES): [Bug 2780680]: Rewrote so that the spacing
	of result messages is correct. (The exact way they were wrong was
	different when rendered through groff or as HTML, but it was still
	wrong both ways.)

2009-04-24  Stuart Cassoff <stwo@users.sf.net>

	* unix/Makefile.in: [Patch 2769530]: Don't chmod/exec installManPage.

2009-04-15  Don Porter  <dgp@users.sourceforge.net>

	*** 8.5.7 TAGGED FOR RELEASE ***

	* generic/tclStringObj.c:	AppendUnicodeToUnicodeRep failed
	to set stringPtr->allocated to 0, leading to crashes.

	* changes:	Update for 8.5.7 release.

2009-04-14  Stuart Cassoff  <stwo@users.sourceforge.net>

	* unix/tcl.m4:	Removed -Wno-implicit-int from CFLAGS_WARNING.

2008-04-14  Kevin B. Kenny  <kennykb@acm.org>

	* library/tzdata/Asia/Karachi: Updated rules for Pakistan Summer
				       Time (Olson's tzdata2009f)

2009-04-10  Don Porter  <dgp@users.sourceforge.net>

	* changes:	Update for 8.5.7 release.

	* generic/tcl.h:	Bump to 8.5.7 for release.
	* library/init.tcl:
	* tools/tcl.wse.in:
	* unix/configure.in:
	* unix/tcl.spec:
	* win/configure.in:
	* README:

	* unix/configure:	autoconf-2.59
	* win/configure:

	* generic/tclStringObj.c (UpdateStringOfString):  Fix bug detected
	by compiler warning about undefined "dst".

	* tests/httpd:		Backport new tests for http 2.7.3.
	* tests/http.tcl:

2009-04-10  Daniel Steffen  <das@users.sourceforge.net>

	* unix/tclUnixChan.c:		TclUnixWaitForFile(): use FD_* macros
	* macosx/tclMacOSXNotify.c:	to manipulate select masks (Cassoff).
					[Freq 1960647] [Bug 3486554]

	* unix/tclLoadDyld.c:		use RTLD_GLOBAL instead of RTLD_LOCAL.
					[Bug 1961211]

	* macosx/tclMacOSXNotify.c:	revise CoreFoundation notifier to allow
					embedding into applications that
					already have a CFRunLoop running and
					want to run the tcl event loop via
					Tcl_ServiceModeHook(TCL_SERVICE_ALL).

	* macosx/tclMacOSXNotify.c:	add CFRunLoop based Tcl_Sleep() and
	* unix/tclUnixChan.c:		TclUnixWaitForFile() implementations
	* unix/tclUnixEvent.c:		and disable select() based ones in
					CoreFoundation builds.

	* unix/tclUnixNotify.c:		simplify, sync with tclMacOSXNotify.c.

	* generic/tclInt.decls: 	add TclMacOSXNotifierAddRunLoopMode()
	* generic/tclIntPlatDecls.h:	internal API, regen.
	* generic/tclStubInit.c:

	* unix/configure.in (Darwin):	use Darwin SUSv3 extensions if
					available; remove /Network locations
					from default tcl package search path
					(NFS mounted locations and thus slow).
	* unix/configure:		autoconf-2.59
	* unix/tclConfig.h.in:		autoheader-2.59

	* macosx/tclMacOSXBundle.c:	on Mac OS X 10.4 and later, replace
					deprecated NSModule API by dlfcn API.

2009-04-09  Kevin B. Kenny  <kennykb@acm.org>

	* tools/tclZIC.tcl:	Always emit Unix-style line terminators.
	* library/tzdata:	Olson's tzdata2009e.

2009-04-09  Don Porter  <dgp@users.sourceforge.net>

	* library/http/http.tcl:	Backport http 2.7.3 from HEAD for
	* library/http/pkgIndex.tcl:	bundling with the Tcl 8.5.7 release.
	* unix/Makefile.in:
	* win/Makefile.in:

2009-04-08  Andreas Kupries  <andreask@activestate.com>

	* library/platform/platform.tcl: Extended the darwin sections to
	* library/platform/pkgIndex.tcl: add a kernel version number to
	* unix/Makefile.in: the identifier for anything from Leopard (10.5)
	* win/Makefile.in: on up. Extended patterns for same. Extended cpu
	* doc/platform.n: recognition for 64bit Tcl running on a 32bit
	kernel on a 64bit processor (By Daniel Steffen). Bumped version to
	1.0.4. Updated Makefiles.

2009-04-08  Don Porter  <dgp@users.sourceforge.net>

	* library/tcltest/tcltest.tcl:	Converted [eval]s (some unsafe!) to
	* library/tcltest/pkgIndex.tcl:	{*} in tcltest package.  [Bug 2570363]
	* unix/Makefile.in:	=> tcltest 2.3.1
	* win/Makefile.in:

2009-04-07  Don Porter  <dgp@users.sourceforge.net>

	* generic/tclStringObj.c:	Completed backports of fixes for
	[Bug 2494093] and [Bug 2553906].

2009-03-30  Don Porter  <dgp@users.sourceforge.net>

	* doc/Alloc.3:  Size argument is "unsigned int".  [Bug 2556263]

	* generic/tclStringObj.c:       Added protections from invalid memory
	* generic/tclTestObj.c:         accesses when we append (some part of)
	* tests/stringObj.test:         a Tcl_Obj to itself.  Added the
	appendself and appendself2 subcommands to the [teststringobj] testing
	command and added tests to the test suite.  [Bug 2603158]

2009-03-27  Don Porter  <dgp@users.sourceforge.net>

	* generic/tclPathObj.c (TclPathPart):	TclPathPart() was computing
	* tests/fileName.test:	the wrong results for both [file dirname] and
	[file tail] on "path" arguments with the PATHFLAGS != 0 intrep and
	with an empty string for the "joined-on" part.  [Bug 2710920]

2009-03-20  Don Porter  <dgp@users.sourceforge.net>

	* generic/tclStringObj.c:       Test stringObj-6.9 checks that
	* tests/stringObj.test:         Tcl_AppendStringsToObj() no longer
	crashes when operating on a pure unicode value.  [Bug 2597185]

	* generic/tclExecute.c (INST_CONCAT1):  Panic when appends overflow
	the max length of a Tcl value.  [Bug 2669109]

2009-03-18  Don Porter  <dgp@users.sourceforge.net>

	* win/tclWinFile.c (TclpObjNormalizePath):      Corrected Tcl_Obj leak.
	Thanks to Joe Mistachkin for detection and patch.  [Bug 2688184].

2009-03-15  Donal K. Fellows  <dkf@users.sf.net>

	* generic/tclPosixStr.c (Tcl_SignalId,Tcl_SignalMsg): [Patch 1513655]:
	Added support for SIGINFO, which is present on BSD platforms.

2009-02-20  Don Porter  <dgp@users.sourceforge.net>

	* generic/tclPathObj.c: Fixed mistaken logic in TclFSGetPathType()
	* tests/fileName.test:  that assumed (not "absolute" => "relative").
	This is a false assumption on Windows, where "volumerelative" is
	another possibility.  [Bug 2571597].

2009-02-17  Jeff Hobbs  <jeffh@ActiveState.com>

	* win/tcl.m4, win/configure: Check if cl groks _WIN64 already to
	avoid CC manipulation that can screw up later configure checks.
	Use 'd'ebug runtime in 64-bit builds.

2009-02-05  Don Porter  <dgp@users.sourceforge.net>

	* generic/tclStringObj.c: Added overflow protections to the
	AppendUtfToUtfRep routine to either avoid invalid arguments and
	crashes, or to replace them with controlled panics.  [Bug 2561794]

2009-02-04  Don Porter  <dgp@users.sourceforge.net>

	* generic/tclStringObj.c (SetUnicodeObj):       Corrected failure of
	Tcl_SetUnicodeObj() to panic on a shared object.  [Bug 2561488].  Also
	factored out common code to reduce duplication.

	* generic/tclCmdMZ.c:   Prevent crashes due to int overflow of the
	length of the result of [string repeat].  [Bug 2561746]

2009-01-29  Donal K. Fellows  <dkf@users.sf.net>

	* generic/tclNamesp.c (Tcl_FindCommand): [Bug 2519474]: Ensure that
	the path is not searched when the TCL_NAMESPACE_ONLY flag is given.

2009-01-22  Kevin B. Kenny  <kennykb@acm.org>

	* unix/tcl.m4: Corrected a typo ($(SHLIB_VERSION) should be
	${SHLIB_VERSION}).
	* unix/configure: Autoconf 2.59

2009-01-21  Andreas Kupries  <andreask@activestate.com>

	* generic/tclIORChan.c (ReflectClose): Fix for [Bug 2458202].
	Closing a channel may supply NULL for the 'interp'. Test for
	finalization needs to be different, and one place has to pull the
	interp out of the channel instead.

2009-01-19  Kevin B. Kenny  <kennykb@acm.org>

	* unix/Makefile.in: Added a CONFIG_INSTALL_DIR parameter so that
	* unix/tcl.m4:      distributors can control where tclConfig.sh goes.
	Made the installation of 'ldAix' conditional
	upon actually being on an AIX system.  Allowed for downstream
	packagers to customize SHLIB_VERSION on BSD-derived systems.
	Thanks to Stuart Cassoff for [Patch 907924].
	* unix/configure: Autoconf 2.59

2009-01-09  Don Porter  <dgp@users.sourceforge.net>

	* generic/tclStringObj.c (STRING_SIZE):	Corrected failure to limit
	memory allocation requests to the sizes that can be supported by
	Tcl's memory allocation routines.  [Bug 2494093].

2009-01-08  Don Porter  <dgp@users.sourceforge.net>

	* generic/tclStringObj.c (STRING_UALLOC):  Added missing parens
	required to get correct results out of things like
	STRING_UALLOC(num + append).  [Bug 2494093].

2009-01-06  Donal K. Fellows  <dkf@users.sf.net>

	* generic/tclDictObj.c (DictIncrCmd): Corrected twiddling in internals
	of dictionaries so that literals can't get destroyed.

	* tests/expr.test, tests/string.test: Eliminate non-ASCII characters.
	[Bugs 2006884, 2006879]

2009-01-03  Kevin B. Kenny  <kennykb@acm.org>:

	* library/clock.tcl (tcl::clock::add): Fixed error message formatting
	in the case where [clock add] is presented with a bad switch.
	* tests/clock.test (clock-65.1) Added a test case for the above
	problem [Bug 2481670].

2008-12-21  Don Porter  <dgp@users.sourceforge.net>

	*** 8.5.6 TAGGED FOR RELEASE ***

	* generic/tcl.h:	Bump to 8.5.6 for release.
	* library/init.tcl:
	* tools/tcl.wse.in:
	* unix/configure.in:
	* unix/tcl.spec:
	* win/configure.in:
	* README:

	* unix/configure:	autoconf-2.59
	* win/configure:

	* changes:	Update for 8.5.6 release.

	* library/tclIndex: Removed reference to no-longer-extant procedure
	'tclLdAout'.
	* doc/library.n: Corrected mention of 'auto_exec' to 'auto_execok'.
	[Patch 2114900] thanks to Stu Cassoff <stwo@users.sf.net>
	Backport of 2008-11-26 commit from Kevin Kenny.

	* win/tclWinThrd.c (TclpThreadCreate): We need to initialize the
	thread id variable to 0 as on 64 bit windows this is a pointer sized
	field while windows only fills it with a 32 bit value. The result is
	an inability to join the threads as the ids cannot be matched.
	Backport of 2008-10-13 commit from Pat Thoyts.

2008-12-15  Donal K. Fellows  <donal.k.fellows@man.ac.uk>

	* generic/tclExecute.c (TEBC:INST_DICT_GET): Make sure that the result
	is empty when generating an error message. [Bug 2431847]

2008-12-12  Jan Nijtmans  <nijtmans@users.sf.net>

	* library/clock.tcl (ProcessPosixTimeZone): Fix time change in Eastern
	Europe (not 3:00 but 4:00 local time) [Bug 2207436]

2008-12-11  Andreas Kupries  <andreask@activestate.com>

	* generic/tclIO.c (SetChannelFromAny and related): Modified the
	* tests/io.test: internal representation of the tclChannelType to
	contain not only the ChannelState pointer, but also a reference to the
	interpreter it was made in. Invalidate and recompute the internal
	representation when it is used in a different interpreter (like
	cmdName intrep's). Added testcase. [Bug 2407783]

2008-12-11  Jan Nijtmans  <nijtmans@users.sf.net>

	* library/clock.tcl (ProcessPosixTimeZone): Fallback to European time
	zone DST rules, when the timezone is between 0 and -12. [Bug 2207436]
	* tests/clock.test (clock-52.[23]): Test cases.

2008-12-10  Kevin B. Kenny  <kennykb@acm.org>

	* library/tzdata/*: Update from Olson's tzdata2008i.

2008-12-04  Don Porter  <dgp@users.sourceforge.net>

	* generic/tclPathObj.c (Tcl_FSGetNormalizedPath):	Added another
	flag value TCLPATH_NEEDNORM to mark those intreps which need more
	complete normalization attention for correct results. [Bug 2385549]

2008-12-03  Don Porter  <dgp@users.sourceforge.net>

	* generic/tclFileName.c (DoGlob): One of the Tcl_FSMatchInDirectory
	calls did not have its return code checked. This caused error messages
	returned by some Tcl_Filesystem drivers to be swallowed.

2008-12-02  Andreas Kupries  <andreask@activestate.com>

	* generic/tclIO.c (TclFinalizeIOSubsystem): Replaced Alexandre
	Ferrieux's first patch for [Bug 2270477] with a gentler version, also
	supplied by him.

2008-12-01  Don Porter	<dgp@users.sourceforge.net>

	* generic/tclParse.c:	Backport fix for [Bug 2251175].

2008-11-30  Kevin B. Kenny  <kennykb@acm.org>

	* library/clock.tcl (format, ParseClockScanFormat): Added a [string
	map] to get rid of namespace delimiters before caching a scan or
	format procedure. [Bug 2362156]
	* tests/clock.test (clock-64.[12]): Added test cases for the bug that
	was tickled by a namespace delimiter inside a format string.

2008-11-25  Andreas Kupries  <andreask@activestate.com>

	* generic/tclIO.c (TclFinalizeIOSubsystem): Applied Alexandre
	Ferrieux's patch for [Bug 2270477] to prevent infinite looping during
	finalization of channels not bound to interpreters.

2008-08-23  Andreas Kupries  <andreask@activestate.com>

	* generic/tclIO.c: Backport of fix for [Bug 2333466].

2008-11-18  Jan Nijtmans  <nijtmans@users.sf.net>

	* generic/tcl.decls:	Fix signature and implementation of
	* generic/tclDecls.h:	Tcl_HashStats, such that it conforms
	* generic/tclHash.c:	to the documentation. [Bug 2308236]
	* doc/Hash.3:

2008-11-13  Jan Nijtmans  <nijtmans@users.sf.net>

	* generic/tclInt.h:	Rename static function FSUnloadTempFile to
	* generic/tclIOUtil.c:	TclFSUnloadTempFile, needed in tclLoad.c

	* generic/tclLoad.c:	Fixed [Bug 2269431]: load of shared
	                        objects leaves temporary files on windows

2008-11-10  Andreas Kupries  <andreask@activestate.com>

	* doc/platform_shell.n: Fixed [Bug 2255235], reported by Ulrich
	* library/platform/pkgIndex.tcl: Ring <uring@users.sourceforge.net>.
	* library/platform/shell.tcl: Updated the LOCATE command in the
	* library/tm.tcl: package 'platform::shell' to handle the new form
	* unix/Makefile.in: of 'provide' commands generated by tm.tcl. Bumped
	* win/Makefile.in: package to version 1.1.4. Added cross-references
	to the relevant parts of the code to avoid future desynchronization.

2008-11-04  Jeff Hobbs  <jeffh@ActiveState.com>

	* generic/tclPort.h: remove the ../win/ header dir as the build system
	already has it, and it confuses builds when used with private headers
	installed.

2008-10-24  Pat Thoyts  <patthoyts@users.sourceforge.net>

	* library/http/http.tcl: Backported a fix for reading HTTP-like
	protocols that used to work and were broken with http 2.7. Now http
	2.7.2

2008-10-23  Don Porter	<dgp@users.sourceforge.net>

	* generic/tcl.h:	Bump version number to 8.5.6b1 to distinguish
	* library/init.tcl:	CVS development snapshots from the 8.5.5 and
	* unix/configure.in:	8.5.6 releases.
	* unix/tcl.spec:
	* win/configure.in:
	* tools/tcl.wse.in:
	* README

	* unix/configure:	autoconf (2.59)
	* win/configure:

2008-10-19  Don Porter	<dgp@users.sourceforge.net>

	* generic/tclProc.c:	Reset -level and -code values to defaults
	after they are used. [Bug 2152286]

2008-10-16  Don Porter	<dgp@users.sourceforge.net>

	* library/init.tcl:	Revised [unknown] so that it carefully
	preserves the state of the ::errorInfo and ::errorCode variables at
	the start of auto-loading and restores that state before the
	autoloaded command is evaluated. [Bug 2140628]

2008-10-10  Don Porter	<dgp@users.sourceforge.net>

	*** 8.5.5 TAGGED FOR RELEASE ***

	* generic/tcl.h:	Bump to 8.5.5 for release.
	* library/init.tcl:
	* tools/tcl.wse.in:
	* unix/configure.in:
	* unix/tcl.spec:
	* win/configure.in:

	* unix/configure:	autoconf-2.59
	* win/configure:

	* changes:	Update for 8.5.5 release.

2008-10-08  Don Porter	<dgp@users.sourceforge.net>

	* generic/tclTrace.c:   Corrected handling of errors returned by
	variable traces so that the errorInfo value contains the original
	error message. [Bug 2151707]

	* generic/tclVar.c:     Revised implementation of TclObjVarErrMsg so
	that error message construction does not disturb an existing
	iPtr->errorInfo that may be in progress.

2008-10-06  Jan Nijtmans  <nijtmans@users.sf.net>

	* tclWinTest.c: Fix compiler warning when compiling this file with
	mingw gcc:
	    tclWinTest.c:706: warning: dereferencing type-punned pointer will
	    break strict-aliasing rules
	* generic/tclLoad.c: Make sure that any library which doesn't have an
	unloadproc is only really unloaded when no library code is executed
	yet. [Bug 2059262]

2008-10-06  Joe Mistachkin  <joe@mistachkin.com>

	* tools/man2tcl.c: Added missing line from patch by Harald Oehlmann.
	[Bug 1934200]

2008-10-05  Kevin B. Kenny  <kennykb@acm.org>

	* libtommath/bn_mp_sqrt.c (bn_mp_sqrt): Handle the case where a
	* tests/expr.test (expr-47.13):         number's square root is
	between n<<DIGIT_BIT and n<<DIGIT_BIT+1. [Bug 2143288]
	Thanks to Malcolm Boffey (malcolm.boffey@virgin.net) for the patch.

2008-10-02  Joe Mistachkin  <joe@mistachkin.com>

	* tools/man2help2.tcl: Integrated patches from Harald Oehlmann.
	* tools/man2tcl.c: [Bug 1934200, 1934272]

2008-09-27  Donal K. Fellows  <donal.k.fellows@man.ac.uk>

	* generic/tclCmdIL.c (Tcl_LrepeatObjCmd): Improve the handling of the
	case where the combination of number of elements and repeat count
	causes the resulting list to be too large. [Bug 2130992]

2008-09-25  Don Porter	<dgp@users.sourceforge.net>

	* doc/global.n:	Correct false claim about [info locals].

2008-09-17  Don Porter	<dgp@users.sourceforge.net>

	* generic/tclInt.h:     Correct the TclGetLongFromObj,
	TclGetIntFromObj, and TclGetIntForIndexM macros so that they
	retrieve the internalRep.longValue field instead of casting the
	internalRep.otherValuePtr field to type long.

2008-09-17  Miguel Sofer  <msofer@users.sf.net>

	* library/init.tcl: export min and max commands from the mathfunc
	namespace [Bug 2116053]

2008-09-10  Donal K. Fellows  <donal.k.fellows@man.ac.uk>

	* generic/tclListObj.c (Tcl_ListObjGetElements): Make this list->dict
	transformation - encountered when using [foreach] with dicts - not as
	expensive as it was before. Spotted by Kieran Elby and reported on
	tcl-core.

2008-09-07  Miguel Sofer  <msofer@users.sf.net>

	* doc/namespace.n: fix [Bug 2098441]

2008-08-28  Don Porter	<dgp@users.sourceforge.net>

	* generic/tcl.h:	Bump version number to 8.5.5b1 to distinguish
	* library/init.tcl:	CVS development snapshots from the 8.5.4 and
	* unix/configure.in:	8.5.5 releases.
	* unix/tcl.spec:
	* win/configure.in:
	* tools/tcl.wse.in:
	* README

	* unix/configure:	autoconf (2.59)
	* win/configure:

2008-08-22  Don Porter  <dgp@users.sourceforge.net>

	* generic/tclUtil.c (TclReToGlob):	Added missing set of the
	*exactPtr value to really fix [Bug 2065115]. Also avoid possible
	DString overflow.
	* tests/regexpComp.test:	Correct duplicate test names.

2008-08-21  Jeff Hobbs  <jeffh@ActiveState.com>

	* tests/regexp.test, tests/regexpComp.test: correct re2glob ***=
	* generic/tclUtil.c (TclReToGlob):          translation from exact
	to anywhere-in-string match. [Bug 2065115]

2008-08-20  Daniel Steffen  <das@users.sourceforge.net>

	* generic/tclTest.c (TestconcatobjCmd):	fix use of internal-only
						TclInvalidateStringRep macro.
						[Bug 2057479]

2008-08-17  Miguel Sofer  <msofer@users.sf.net>

	* generic/tclTest.c (TestconcatobjCmd):
	* generic/tclUtil.c (Tcl_ConcatObj):
	* tests/util.test (util-4.7):
	fix [Bug 1447328]; the original "fix" turned Tcl_ConcatObj() into
	a hairy monster. This was exposed by [Bug 2055782]. Additionally,
	Tcl_ConcatObj could corrupt its input under certain conditions!

	*** NASTY BUG FIXED ***

2008-08-14  Don Porter  <dgp@users.sourceforge.net>

	*** 8.5.4 TAGGED FOR RELEASE ***

	* tests/fileName.test:  Revise new tests for portability to case
	insensitive filesystems.

2008-08-14  Daniel Steffen  <das@users.sourceforge.net>

	* generic/tclCompile.h:		Add support for debug logging of DTrace
	* generic/tclBasic.c:		'proc', 'cmd' and 'inst' probes (does
					_not_ require a platform with DTrace).

	* generic/tclCmdIL.c (TclInfoFrame):	Check fPtr->line before
						dereferencing as line info may
						not exists when TclInfoFrame()
						is called from a DTrace probe.

	* tests/msgcat.test:		Fix for ::tcl::mac::locale with
					@modifier (HEAD backport 2008-06-01).

	* tests/fCmd.test (fCmd-6.23):	Made result matching robust when test
					workdir and /tmp are not on same FS.

	* unix/Makefile.in:		Ensure Makefile shell is /bin/bash for
	* unix/configure.in (SunOS):	DTrace-enabled build on Solaris.
					(followup to 2008-06-12) [Bug 2016584]

	* unix/tcl.m4 (SC_PATH_X):	Check for libX11.dylib in addition to
					libX11.so et al.

	* unix/configure: 		autoconf-2.59

2008-08-13  Don Porter  <dgp@users.sourceforge.net>

	* generic/tclFileName.c:        Fix for errors handling -types {}
	* tests/fileName.test:          option to [glob]. [Bug 1750300]
	Thanks to Matthias Kraft and George Peter Staplin.

2008-08-12  Don Porter  <dgp@users.sourceforge.net>

	* changes:	Update for 8.5.4 release.

2008-08-11  Pat Thoyts  <patthoyts@users.sourceforge.net>

	* library/http/http.tcl: Remove 8.5 requirement.
	* library/http/pkgIndex.tcl:
	* unix/Makefile.in:
	* win/Makefile.in:
	* win/makefile.vc:

2008-08-11  Andreas Kupries  <andreask@activestate.com>

	* library/tm.tcl: Added a 'package provide' command to the generated
	ifneeded scripts of Tcl Modules, for early detection of conflicts
	between the version specified through the file name and a 'provide'
	command in the module implementation, if any. Note that this change
	also now allows Tcl Modules to not provide a 'provide' command at all,
	and declaring their version only through their filename.

	* generic/tclProc.c (Tcl_ProcObjCmd): Fixed memory leak triggered
	* tests/proc.test: by procbody::test::proc. See [Bug 2043636]. Added a
	test case demonstrating the leak before the fix. Fixed a few spelling
	errors in test descriptions as well.

2008-08-11  Don Porter  <dgp@users.sourceforge.net>

	* library/http/http.tcl:	Bump http version to 2.7.1 to account
	* library/http/pkgIndex.tcl:	for [Bug 2046486] bug fix.  This
	* unix/Makefile.in:		release of http now requires a
	* win/Makefile.in:		dependency on Tcl 8.5 to be able to
	* win/makefile.bc:		use the unsigned formats in the
	* win/makefile.vc:		[binary scan] command.

2008-08-11  Pat Thoyts  <patthoyts@users.sourceforge.net>

	* library/http/http.tcl: crc field from zlib data should be treated as
	unsigned for 64bit support [Bug 2046846]

2008-08-08  Don Porter  <dgp@users.sourceforge.net>

	* generic/tcl.h:	Bump to 8.5.4 for release.
	* library/init.tcl:
	* tools/tcl.wse.in:
	* unix/configure.in:
	* unix/tcl.spec:
	* win/configure.in:

	* unix/configure:	autoconf-2.59
	* win/configure:

	* changes:	Update for 8.5.4 release.

2008-08-08  Kevin Kenny  <kennykb@acm.org>

	* library/tzdata/CET:
	* library/tzdata/MET:
	* library/tzdata/Africa/Casablanca:
	* library/tzdata/America/Eirunepe:
	* library/tzdata/America/Santarem:
	* library/tzdata/America/Rio_Branco:
	* library/tzdata/America/Argentina/San_Luis:
	* library/tzdata/Asia/Karachi:
	* library/tzdata/Europe/Belgrade:
	* library/tzdata/Europe/Berlin:
	* library/tzdata/Europe/Budapest:
	* library/tzdata/Europe/Sofia:
	* library/tzdata/Indian/Mauritius:  Olson's tzdata2008e.

2008-08-06  Don Porter  <dgp@users.sourceforge.net>

	* generic/tclVar.c (TclLookupSimpleVar):  Retrieve the number of
	locals in the localCache from the CallFrame and not from the Proc
	which may have been mangled by a (broken?) recompile. Backport from
	the HEAD.

2008-08-04  Don Porter  <dgp@users.sourceforge.net>

	* generic/tclExecute.c:	Stopped faulty double-logging of errors to
	* tests/execute.test:	stack trace when a compile epoch bump triggers
	fallback to direct evaluation of commands in a compiled script.
	[Bug 2037338]

2008-07-30  Don Porter  <dgp@users.sourceforge.net>

	* generic/tclBasic.c:	Corrected the timing of when the flag
	TCL_ALLOW_EXCEPTIONS is tested.

2008-07-29  Miguel Sofer  <msofer@users.sf.net>

	* generic/tclExecute.c:  fix [Bug 2030670] that cause
	TclStackRealloc to panic on rare corner cases. Thx ajpasadyn for
	diagnose and patch.

2008-07-28  Andreas Kupries  <andreask@activestate.com>

	* generic/tclBasic.c: Added missing ref count when creating an empty
	string as path (TclEvalEx). In 8.4 the missing code caused panics in
	the testsuite. It doesn't in 8.5. I am guessing that the code path
	with the missing the incr-refcount is not invoked any longer. Because
	the bug in itself is certainly the same.

2008-07-25  Daniel Steffen  <das@users.sourceforge.net>

	* tests/info.test (info-37.0): Add !singleTestInterp constraint;
	(info-22.8, info-23.0): switch to glob matching to avoid sensitivity
	to tcltest.tcl line number changes, remove knownBug constraint, fix
	expected result. [Bug 1605269]

2008-07-25  Andreas Kupries  <andreask@activestate.com>

	* tests/info.test: Tests 38.* added, exactly testing the tracking of
	location for uplevel scripts.

	* generic/tclCompile.c (TclInitCompileEnv): Reorganized the
	initialization of the #280 location information to match the flow in
	TclEvalObjEx to get more absolute contexts.

	* generic/tclBasic.c (TclEvalObjEx): Moved the pure-list optimization
	out of the eval-direct code path to be done always, i.e. even when a
	compile is requested. This way we do not loose the association between
	#280 location information and the list elements, if any.

2008-07-23  Andreas Kupries  <andreask@activestate.com>

	* tests/info.test: Reordered the tests to have monotonously
	increasing numbers.

	* generic/tclBasic.c: Modified TclArgumentGet to reject pure lists
	* generic/tclCmdIL.c: immediately, without search. Reworked setup
	* generic/tclCompile.c: of eoFramePtr, doesn't need the line
	* tests/info.test: information, more sensible to have everything on
	line 1 when eval'ing a pure list. Updated the users of the line
	information to special case this based on the frame type (i.e.
	TCL_LOCATION_EVAL_LIST). Added a testcase demonstrating the new
	behaviour.

2008-07-22  Andreas Kupries  <andreask@activestate.com>

	* generic/tclBasic.c: Added missing function comments.

	* generic/tclCompile.c: Made the new TclEnterCmdWordIndex
	* generic/tclCompile.h: static, and ansified.

	* generic/tclBasic.c: Reworked the handling of bytecode literals
	* generic/tclCompile.c: for #280 to fix the abysmal performance
	* generic/tclCompile.h: for deep recursion, replaced the linear
	* generic/tclExecute.c: search through the whole stack with another
	* generic/tclInt.h: hashtable and simplified the data structure used
	by the compiler (array instead of hashtable). Incidentially this also
	fixes the memory leak reported via [Bug 2024937].

2008-07-21  Don Porter  <dgp@users.sourceforge.net>

	* tests/encoding.test:  Make failing tests pass again. [Bug 1972867]

2008-07-21  Andreas Kupries <andreask@activestate.com>

	* generic/tclBasic.c: Extended the existing TIP #280 system (info
	* generic/tclCmdAH.c: frame), added the ability to track the
	* generic/tclCompCmds.c: absolute location of literal procedure
	* generic/tclCompile.c: arguments, and making this information
	* generic/tclCompile.h: available to uplevel, eval, and
	* generic/tclInterp.c: siblings. This allows proper tracking of
	* generic/tclInt.h: absolute location through custom (Tcl-coded)
	* generic/tclNamesp.c: control structures based on uplevel, etc.
	* generic/tclProc.c:

2008-07-21  Pat Thoyts  <patthoyts@users.sourceforge.net>

	* generic/tclFCmd.c: Inodes on windows are unreliable [Bug 2015723]

2008-07-20  Donal K. Fellows  <donal.k.fellows@man.ac.uk>

	* generic/tclDictObj.c (SetDictFromAny): Make the list->dict
	transformation a bit more efficient; modern dicts are ordered and so
	we can round-trip through lists without needing the string rep at all.
	* generic/tclListObj.c (SetListFromAny): Make the dict->list
	transformation not lossy of internal representations and hence more
	efficient. [Bug 2008248] (ajpasadyn) but using a more efficient patch.

2008-07-15  Donal K. Fellows  <donal.k.fellows@man.ac.uk>

	* doc/DictObj.3: Fix error in example. [Bug 2016740]

2008-07-08  Don Porter  <dgp@users.sourceforge.net>

	* generic/tclGet.c:	Corrected out of date comments.

2008-07-07  Andreas Kupries  <andreask@activestate.com>

	* generic/tclCmdIL.c (InfoFrameCmd): Fixed unsafe idiom of setting the
	interp result found by Don Porter.

2008-07-07  Donal K. Fellows  <donal.k.fellows@man.ac.uk>

	* doc/regexp.n, doc/regsub.n: Correct examples. [Bug 1982642]

2008-07-04  Joe English  <jenglish@users.sourceforge.net>

	* generic/tclEncoding.c(UtfToUtfProc): Avoid unwanted sign extension
	when converting incomplete UTF-8 sequences. See [Bug 1908443] for
	details.

2008-07-03  Andreas Kupries  <andreask@activestate.com>

	* generic/tclIORChan.c (InvokeTclMethod): Fixed the memory leak
	reported in [Bug 1987821]. Thanks to Miguel for the rpeort and Don
	Porter for tracking the cause down.

2008-07-03  Don Porter  <dgp@users.sourceforge.net>

	* library/package.tcl:  Removed [file readable] testing from
	[tclPkgUnknown] and friends. We find out soon enough whether a file is
	readable when we try to [source] it, and not testing before allows us
	to workaround the bugs on some common filesystems where [file
	readable] lies to us. [Patch 1969717]

2008-06-29  Don Porter  <dgp@users.sourceforge.net>

	*** 8.5.3 TAGGED FOR RELEASE ***

	* generic/tcl.h:	Bump to 8.5.3 for release.
	* library/init.tcl:
	* tools/tcl.wse.in:
	* unix/configure.in:
	* unix/tcl.spec:
	* win/configure.in:

	* unix/configure:	autoconf-2.59
	* win/configure:

	* doc/ObjectType.3:	Updated documentation of the Tcl_ObjType
	struct to match expectations of Tcl 8.5 [Bug 1917650].

	* generic/tclPathObj.c:  Plug memory leak in [Bug 1999176] fix. Thanks
	Rolf Ade for detecting.

2008-06-28  Don Porter  <dgp@users.sourceforge.net>

	* generic/tclPathObj.c:  Plug memory leak in [Bug 1972879] fix. Thanks
	Rolf Ade for detecting and Dan Steffen for the fix [Bug 2004654].

2008-06-26  Andreas Kupries  <andreask@activestate.com>

	* unix/Makefile.in: Followup to my change of 2008-06-25, make code
	generated by the Makefile and put into the installd tm.tcl conditional
	on interpreter safeness as well. Thanks to Daniel Steffen for
	reminding me of that code.

2008-06-25  Don Porter  <dgp@users.sourceforge.net>

	* changes:	Update for 8.5.3 release.

2008-06-25  Andreas Kupries  <andreask@activestate.com>

	* library/tm.tcl:	Modified the handling of Tcl Modules and of the
	* library/safe.tcl:	Safe Base to interact nicely with each other,
	* library/init.tcl:	enabling requiring Tcl Modules in safe
	* tests/safe.test:	interpreters. Fixes [Bug 1999119].

2008-06-25  Pat Thoyts  <patthoyts@users.sourceforge.net>

	* win/rules.vc:    Backported fix for dde/registry versions and
	* win/makefile.vc: the staticpkg build option

2008-06-24  Don Porter  <dgp@users.sourceforge.net>

	* generic/tclPathObj.c: Fixed some internals management in the "path"
	Tcl_ObjType for the empty string value. Problem led to a crash in the
	command [glob -dir {} a]. [Bug 1999176].

2008-06-23  Don Porter  <dgp@users.sourceforge.net>

	* generic/tclPathObj.c: Fixed bug in Tcl_GetTranslatedPath() when
	operating on the "Special path" variant of the "path" Tcl_ObjType
	intrep. A full normalization was getting done, in particular, coercing
	relative paths to absolute, contrary to what the function of
	producing the "translated path" is supposed to do. [Bug 1972879]

2008-06-19  Don Porter  <dgp@users.sourceforge.net>

	* changes:	Update for 8.5.3 release.

	* generic/tclInterp.c:	Fixed completely boneheaded mistake that
	* tests/interp.test:	[interp bgerror $slave] and [$slave bgerror]
	would always act like [interp bgerror {}]. [Bug 1999035]

	* tests/chanio.test:	Corrected flawed tests revealed by a -debug 1
	* tests/event.test:	-singleproc 1 test suite run.
	* tests/io.test:

2008-06-19  Don Porter  <dgp@users.sourceforge.net>

	* changes:	Updates for 8.5.3 release.

2008-06-17  Andreas Kupries  <andreask@activestate.com>

	* generic/tclClock.c (ClockConvertlocaltoutcObjCmd): Removed left
	over debug output.

2008-06-17  Andreas Kupries  <andreask@activestate.com>

	* doc/tm.n: Followup to changelog entry 2008-03-18 regarding
	::tcl::tm::Defaults. Updated the documentation to not only mention
	the new (underscored) form of environment variable names, but make
	it the encouraged form as well. See [Bug 1914604].

2008-06-17  Kevin Kenny  <kennykb@acm.org>

	* generic/tclClock.c (ConvertLocalToUTC):
	* tests/clock.test (clock-63.1): Fixed a bug where the
	internal ConvertLocalToUTC command segfaulted if passed a
	dictionary without the 'localSeconds' key.  To the best of
	my knowledge, the bug was not observable in the [clock]
	command itself.

2008-06-16  Andreas Kupries  <andreask@activestate.com>

	* generic/tclCmdIL.c (TclInfoFrame): Backport of fix made on the
	* tests/info.test: head branch :: Moved the code looking up the
	information for key 'proc' out of the TCL_LOCATION_BC branch to
	after the switch, this is common to all frame types. Updated the
	testsuite to match. This was exposed by the 2008-06-08 commit
	(Miguel), switching uplevel from direct eval to compilation. Fixes
	[Bug 1987851].

2008-06-12  Daniel Steffen  <das@users.sourceforge.net>

	* unix/Makefile.in:		add complete deps on tclDTrace.h.

	* unix/Makefile.in:		clean generated tclDTrace.h file.
	* unix/configure.in (SunOS): 	fix static DTrace-enabled build.

	* unix/tcl.m4 (SunOS-5.11): fix 64bit amd64 support with gcc & Sun cc.
	* unix/configure: autoconf-2.59

	* macosx/Tcl.xcodeproj/project.pbxproj:	add debug configs with gcov,
	and with corefoundation disabled; updates and cleanup for Xcode 3.1 and
	for Leopard.
	* macosx/Tcl.xcode/project.pbxproj:	sync Tcl.xcodeproj changes.
	* macosx/README:			document new build configs.

2008-05-26  Jeff Hobbs  <jeffh@ActiveState.com>

	* tests/io.test (io-53.9): need to close chan before removing file.

2008-05-23  Andreas Kupries  <andreask@activestate.com>

	* win/tclWinChan.c (FileWideSeekProc): Accepted a patch by
	Alexandre Ferrieux <ferrieux@users.sourceforge.net> to fix the
	[Bug 1965787]. 'tell' now works for locations > 2 GB as well
	instead of going negative.

	* generic/tclIO.c (Tcl_SetChannelBufferSize): Accepted a patch by
	* tests/io.test: Alexandre Ferrieux <ferrieux@users.sourceforge.net>
	* tests/chanio.test: to fix the [Bug 1969953]. Buffersize outside
	of the supported range are now clipped to nearest boundary instead
	of ignored.

2008-05-22  Don Porter  <dgp@users.sourceforge.net>

	* generic/tclNamesp.c (Tcl_LogCommandInfo):	Restored ability to
	handle the argument value length = -1.  Thanks to Chris Darroch for
	discovering the bug and providing the fix.  [Bug 1968245].

2008-05-21  Don Porter  <dgp@users.sourceforge.net>

	* generic/tclParse.c (ParseComment):    The new TclParseAllWhiteSpace
	* tests/parse.test (parse-15.60):       routine has no mechanism to
	return the "incomplete" status of "\\\n" so calling this routine
	anywhere that can be reached within a Tcl_ParseCommand call is a
	mistake. In particular, ParseComment must not use it. [Bug 1968882]

2008-05-21  Donal K. Fellows  <donal.k.fellows@man.ac.uk>

	* generic/tclNamesp.c (Tcl_SetNamespaceUnknownHandler): Corrected odd
	logic for handling installation of namespace unknown handlers which
	could lead too very strange things happening in the error case.

2008-05-16  Miguel Sofer  <msofer@users.sf.net>

	* generic/tclCompile.c: Fix crash with tcl_traceExec. Found and
	fixed by Alexander Pasadyn [Bug 1964803].

2008-05-07  Donal K. Fellows  <donal.k.fellows@man.ac.uk>

	* generic/tclCompCmds.c (TclCompileDictAppendCmd): Fix silly
	off-by-one error that caused a crash every time a compiled 'dict
	append' with more than one value argument was used. Found by Colin
	McCormack.

2008-04-26  Zoran Vasiljevic <vasiljevic@users.sourceforge.net>

	* generic/tclAsync.c: Tcl_AsyncDelete(): panic if attempt to locate
	handler token fails. Happens when some other thread attempts to delete
	somebody else's token.

	Also, panic early if we find out the wrong thread attempting to delete
	the async handler (common trap). As, only the one that created the
	handler is allowed to delete it.

2008-04-24  Andreas Kupries  <andreask@activestate.com>

	* tests/ioCmd.test: Extended testsuite for reflected channel
	implementation. Added test cases about how it handles if the rug is
	pulled out from under a channel (= killing threads, interpreters
	containing the tcl command for a channel, and channel sitting in a
	different interpreter/thread.)

	* generic/tclIORChan.c: Fixed the bugs exposed by the new testcases,
	redone most of the cleanup and exit handling.

2008-04-15  Andreas Kupries  <andreask@activestate.com>

	* generic/tclIO.c (CopyData): Applied another patch by Alexandre
	* io.test (io-53.8a): Ferrieux <ferrieux@users.sourceforge.net>,
	* chanio.test (chan-io-53.8a): to shift EOF handling to the async
	part of the command if a callback is specified, should the channel
	be at EOF already when fcopy is called. Testcase by myself.

2008-04-14  Kevin B. Kenny <kennykb@acm.org>

	* unix/tclUnixTime.c (NativeGetTime): Removed obsolete use of
	'struct timezone' in the call to 'gettimeofday'. [Bug 1942197].
	* tests/clock.test (clock-33.5, clock-33.5a, clock-33.8, clock-33.8a):
	Added comments to the test that it can fail on a heavily loaded
	system.

2008-04-11  Don Porter	<dgp@users.sourceforge.net>

	* generic/tcl.h:	Bump version number to 8.5.3b1 to distinguish
	* library/init.tcl:	CVS development snapshots from the 8.5.2 and
	* unix/configure.in:	8.5.3 releases.
	* unix/tcl.spec:
	* win/configure.in:
	* README

	* unix/configure:	autoconf (2.59)
	* win/configure:

2008-04-10  Andreas Kupries  <andreask@activestate.com>

	* generic/tclIOCmd.c (Tcl_FcopyObjCmd): Keeping check for negative
	values, changed to not be an error, but behave like the special
	value -1 (copy all, default).

	* tests/iocmd.test (iocmd-15.{12,13}): Removed.

	* tests/io.test (io-52.5{,a,b}): Reverted last change, added
	* tests/chanio.test (chan-io-52.5{,a,b}): comment regarding the
	meaning of -1, added two more testcases for other negative values,
	and input wrapped to negative.

2008-04-09  Andreas Kupries  <andreask@activestate.com>

	* tests/chanio.test (chan-io-52.5): Removed '-size -1' from test,
	* tests/io.test (io-52.5): does not seem to have any bearing, and
	  was an illegal value.

	* generic/tclIOCmd.c (Tcl_FcopyObjCmd): Added checking of -size
	* tests/ioCmd.test (iocmd-15.{13,14}): value to reject negative
	values, and values overflowing 32-bit signed. [Bug 1557855]. Basic
	patch by Alexandre Ferrieux <ferrieux@users.sourceforge.net>, with
	modifications from me to separate overflow from true negative
	value. Extended testsuite.

2008-04-08  Andreas Kupries  <andreask@activestate.com>

	* tests/io.test (io-53.8): Fixed ordering of vwait and after
	cancel. cancel has to be done after the vwait completes.

2008-04-09  Daniel Steffen  <das@users.sourceforge.net>

	* tests/chanio.test (chan-io-53.8,53.9,53.10):	fix typo & quoting for
	* tests/io.test (io-53.8,53.9,53.10):		spaces in builddir path

2008-04-07  Andreas Kupries  <andreask@activestate.com>

	* tests/io.test (io-53.10): Testcase for bi-directionaly fcopy.
	* tests/chanio.test:
	* generic/tclIO.c: Additional changes to data structures for fcopy
	* generic/tclIO.h: and channels to perform proper cleanup in case
	of a channel having two background copy operations running as is
	now possible.

	* tests/io.test (io-53.10): Testcase for bi-directionaly fcopy.
	* generic/tclIO.c: Additional changes to data structures for fcopy
	and channels to perform proper cleanup in case of a channel having
	two background copy operations running as is now possible.

2008-04-07  Andreas Kupries  <andreask@activestate.com>

	* generic/tclIO.c (BUSY_STATE, CheckChannelErrors,
	TclCopyChannel): New macro, and the places using it. This change
	allows for bi-directional fcopy on channels. [Bug 1350564]. Thanks
	to Alexandre Ferrieux <ferrieux@users.sourceforge.net> for the
	patch.

2008-04-07  Reinhard Max  <max@suse.de>

	* generic/tclStringObj.c (Tcl_AppendFormatToObj): Fix [format {% d}]
	so that it behaves the same way as in 8.4 and as C's printf().
	* tests/format.test: Add a test for '% d' and '%+d'.

2008-04-05  Kevin B. Kenny  <kennykb@acm.org>

	* tests/chanio.test (chan-io-53.9):
	* tests/io.test (io-53.9): Made test cleanup robust against the
	possibility of slow process shutdown on Windows.

	* win/tcl.m4: Added -D_CRT_SECURE_NO_DEPRECATE and
	-DCRT_NONSTDC_NO_DEPRECATE to the MSVC compilation flags so that
	the compilation doesn't barf on perfectly reasonable Posix system
	calls.
	* win/configure: Manually patched (don't have the right autoconf
	to hand).

	* win/tclWinFile.c: (WinSymLinkDirectory): Fixed a problem that
	Tcl was creating an NTFS junction point (IO_REPARSE_TAG_MOUNT_POINT)
	but filling in the union member for a Vista symbolic link. We had
	gotten away with this error because the union member
	(SymbolicLinkReparseBuffer) was misdefined in this file and in the
	'winnt.h' in early versions of MinGW. MinGW 3.4.2 has the correct
	definition of SymbolicLinkReparseBuffer, exposing the mismatch,
	and making tests cmdAH-19.4.1, fCmd-28.*, and filename-11.* fail.

2008-04-04  Andreas Kupries  <andreask@activestate.com>

	* tests/io.test (io-53.9): Added testcase for [Bug 780533], based
	* tests/chanio.test: on Alexandre's test script. Also fixed
	problem with timer in preceding test, was not canceled properly in
	the ok case.

2008-04-04  Andreas Kupries  <andreask@activestate.com>

	* generic/tclIORChan.c (ReflectOutput): Allow zero return from
	write when input was zero-length anyway. Otherwise keept it an
	error, and separate the message from 'written too much'.

	* tests/ioCmd.test (iocmd-24.6): Testcase updated for changed
	message.

	* generic/tclIORChan.c (ReflectClose): Added missing removal of
	the now closed channel from the reflection map. Before we could
	crash the system by invoking 'chan postevent' on a closed
	reflected channel, dereferencing the dangling pointer in the map.

	* tests/ioCmd.test (iocmd-31.8): Testcase for the above.

2008-04-03  Andreas Kupries  <andreask@activestate.com>

	* generic/tclIO.c (CopyData): Applied patch [Bug 1932639] to
	* tests/io.test: prevent fcopy from calling -command synchronously
	* tests/chanio.test: the first time. Thanks to Alexandre Ferrieux
	<ferrieux@users.sourceforge.net> for report and patch.

2008-04-02  Andreas Kupries  <andreask@activestate.com>

	* generic/tclIO.c (CopyData): Applied patch for the fcopy problem
	[Bug 780533], with many thanks to Alexandre Ferrieux
	<ferrieux@users.sourceforge.net> for tracking it down and
	providing a solution. Still have to convert his test script into a
	proper test case.

2008-04-01  Andreas Kupries  <andreask@activestate.com>

	* generic/tclStrToD.c: Applied patch for [Bug 1839067] (fp
	* unix/tcl.m4: rounding setup on solaris x86, native cc), provided
	* unix/configure: by Michael Schlenker. configure regen'd.

2008-04-01  Don Porter	<dgp@users.sourceforge.net>

	* generic/tclStubLib.c (Tcl_InitStubs):	Added missing error message.
	* generic/tclPkg.c (Tcl_PkgInitStubsCheck):

2008-03-30  Kevin Kenny  <kennykb@acm.org>

	* generic/tclInt.h (TclIsNaN):
	* unix/configure.in: Added code to the configurator to check for
	                     a standard isnan() macro and use it if one
	                     is found.  This change avoids bugs where
	                     the test of ((d) != (d)) is optimized away
			     by an overaggressive compiler. [Bug 1783544]
	* generic/tclObj.c: Added missing #include <math.h> needed to
			    locate isnan() after the above change.

	* unix/configure: autoconf-2.61

	* tests/mathop.test (mathop-25.9, mathop-25.14): Modified tests
	to deal with (slightly buggy) math libraries in which pow()
	returns an incorrectly rounded result. [Bug 1808174]

2008-03-26  Don Porter	<dgp@users.sourceforge.net>

	*** 8.5.2 TAGGED FOR RELEASE ***

	* generic/tcl.h:	Bump to 8.5.2 for release.
	* library/init.tcl:
	* tools/tcl.wse.in:
	* unix/configure.in:
	* unix/tcl.spec:
	* win/configure.in:

	* unix/configure:	autoconf-2.59
	* win/configure:

	* changes:		Updated for 8.5.2 release.

2008-03-28  Donal K. Fellows  <dkf@users.sf.net>

	* tests/fCmd.test: Substantial rewrite to use many more tcltest
	features. Great reduction in quantity of [catch] gymnastics. Several
	buggy tests fixed, including one where the result of the previous test
	was being checked!

2008-03-27  Kevin B. Kenny <kennykb@acm.org>

	* library/tzdata/America/Marigot:
	* library/tztata/America/St_Barthelemy:
	* library/tzdata/America/Argentina/San_Luis:
	* library/tzdata/Asia/Ho_Chi_Minh:
	* library/tzdata/Asia/Kolkata:  (new files)
	* library/tzdata/America/Caracas:
	* library/tzdata/America/Havana:
	* library/tzdata/America/Santiago:
	* library/tzdata/America/Argentina/Buenos_Aires:
	* library/tzdata/America/Argentina/Catamarca:
	* library/tzdata/America/Argentina/Cordoba:
	* library/tzdata/America/Argentina/Jujuy:
	* library/tzdata/America/Argentina/La_Rioja:
	* library/tzdata/America/Argentina/Mendoza:
	* library/tzdata/America/Argentina/Rio_Gallegos:
	* library/tzdata/America/Argentina/San_Juan:
	* library/tzdata/America/Argentina/Tucuman:
	* library/tzdata/America/Argentina/Ushuaia:
	* library/tzdata/Asia/Baghdad:
	* library/tzdata/Asia/Calcutta:
	* library/tzdata/Asia/Damascus:
	* library/tzdata/Asia/Saigon:
	* library/tzdata/Pacific/Easter:
		Changes up to and including Olson's tzdata2008b.

2008-03-27  Daniel Steffen  <das@users.sourceforge.net>

	* unix/tcl.m4 (SunOS-5.1x): fix 64bit support for Sun cc. [Bug 1921166]

	* unix/configure: autoconf-2.59

2008-03-26  Don Porter	<dgp@users.sourceforge.net>

	* changes:		Updated for 8.5.2 release.

2008-03-24  Pat Thoyts  <patthoyts@users.sourceforge.net>

	* generic/tclBinary.c: [Bug 1923966] - crash in binary format
	* tests/binary.test:   Added tests for the above crash condition.

2008-03-21  Donal K. Fellows  <dkf@users.sf.net>

	* doc/switch.n: Clarified documentation in respect of two-argument
	invokation. [Bug 1899962]

	* tests/switch.test: Added more tests of regexp-mode compilation of
	the [switch] command. [Bug 1854435]

2008-03-20  Donal K. Fellows  <dkf@users.sf.net>

	* generic/tcl.h, generic/tclThreadAlloc.c: Tidied up the declarations
	of Tcl_GetMemoryInfo so that it is always defined. Will panic when
	called against a Tcl that was previously built without it at all,
	which is OK because that also indicates a serious mismatch between
	memory configuration options.

2008-03-19  Donal K. Fellows  <dkf@users.sf.net>

	* generic/tcl.h, generic/tclThreadAlloc.c (Tcl_GetMemoryInfo): Make
	sure this function is available when direct linking. [Bug 1868171]

	* tests/reg.test (reg-33.14): Marked nonPortable because some
	environments have small default stack sizes. [Bug 1905562]

2008-03-18  Andreas Kupries  <andreask@activestate.com>

	* library/tm.tcl (::tcl::tm::UnknownHandler): Changed 'source' to
	'source -encoding utf-8'. This fixes a portability problem of Tcl
	Modules pointed out by Don Porter. By using plain 'source' we were at
	the mercy of 'encoding system', making modules less portable than they
	could be. The exact scenario: A writes a TM in some weird encoding
	which is A's system encoding, distributes it, and somewhere else it
	cannot be read/used because the system encoding is different. Forcing
	the use of utf-8 makes the module portable.

	***INCOMPATIBILITY*** for all Tcl Modules already written in non-utf-8
	compatible encodings.

2008-03-18  Don Porter	<dgp@users.sourceforge.net>

	* generic/tclExecute.c:	Patch from Miguel Sofer to correct the
	alignment of memory allocated by GrowEvaluationStack(). [Bug 1914503]

2008-03-18  Andreas Kupries  <andreask@activestate.com>

	* library/tm.tcl (::tcl::tm::Defaults): Modified handling of
	environment variables. See [Bug 1914604]. Solution slightly different
	than proposed in the report. Using the underscored form TCLX_y_TM_PATH
	even if TCLX.y_TM_PATH exists. Also using a loop to cut prevent code
	replication.

2008-03-16  Donal K. Fellows  <dkf@users.sf.net>

	* generic/tclCompCmds.c (TclCompileDictForCmd): Correct the handling
	of stack space calculation (the jump pattern used was confusing the
	simple-minded code doing the calculations). [Bug 1903325]

	* doc/lreplace.n: Clarified documentation of what happens with
	negative indices. [Bug 1905809] Added example, tidied up formatting.

2008-03-14  Don Porter	<dgp@users.sourceforge.net>

	* generic/tclBasic.c (OldMathFuncProc):	Same workaround protection
	from bad TclStackAlloc() alignment. Thanks George Peter Staplin.

	* generic/tclCmdIL.c (Tcl_LsortObjCmd):	Use ckalloc() to allocate
	SortElement arrays instead of TclStackAlloc() which isn't getting
	alignment right. Workaround for [Bug 1914503].

2008-03-14  Reinhard Max  <max@suse.de>

	* generic/tclTest.c:  Ignore the return value of write() when we are
	* unix/tclUnixPipe.c: about to exit anyways.

2008-03-13  Daniel Steffen  <das@users.sourceforge.net>

	* unix/configure.in:	Use backslash-quoting instead of double-quoting
	* unix/tcl.m4:		for lib paths in tclConfig.sh. [Bug 1913622]
	* unix/configure:	autoconf-2.59

2008-03-13  Don Porter	<dgp@users.sourceforge.net>

	* changes:		Updated for 8.5.2 release.

	* generic/tclStrToD.c:	Resolve identifier conflict over "pow10" with
	libm in Cygwin and DJGPP. Thanks to Gordon Schumacher and Philip
	Moore. [Patch 1800636]

2008-03-12  Daniel Steffen  <das@users.sourceforge.net>

	* macosx/Tcl.xcodeproj/project.pbxproj:	Add support for Xcode 3.1
	* macosx/Tcl.xcodeproj/default.pbxuser:	CODE_SIGN_IDENTITY and
	* macosx/Tcl-Common.xcconfig:		'xcodebuild install'.

2008-03-12  Andreas Kupries <andreask@activestate.com>

	* doc/info.n: Replaced {expand} with {*}.

2008-03-12  Jeff Hobbs  <jeffh@ActiveState.com>

	* unix/Makefile.in (install-libraries):	Bump http to 2.7
	* win/Makefile.in (install-libraries):	Added -myaddr option to allow
	* library/http/http.tcl (http::geturl):	control of selected socket
	* library/http/pkgIndex.tcl:		interface. [Bug 559898]
	* doc/http.n, tests/http.test:		Added -keepalive and
	-protocol 1.1 with chunked transfer encoding support. [Bug 1063703,
	1470377, 219225] (default keepalive is 0)
	Added ability to override Host in -headers. [Bug 928154]
	Added -strict option to control URL validation on per-call basis.
	[Bug 1560506]

2008-03-11  Jeff Hobbs  <jeffh@ActiveState.com>

	* library/http/http.tcl (http::geturl): Add -method option to support
	* tests/http.test (http-3.1):		http PUT and DELETE requests.
	* doc/http.n:				[Bug 1599901, 862554]

	* library/http/http.tcl: Whitespace changes, code cleanup. Allow http
	to be re-sourced without overwriting http state.

2008-03-11  Daniel Steffen  <das@users.sourceforge.net>

	* generic/tclEncoding.c (LoadEscapeEncoding): Avoid leaking escape
	sub-encodings, fixes encoding-11.1 failing after iso2022-jp loaded.
	[Bug 1893053]

	* macosx/tclMacOSXNotify.c: Avoid using CoreFoundation after fork() on
	Darwin 9 even when TclpCreateProcess() uses vfork().

	* macosx/Tcl.xcodeproj/project.pbxproj:	Add support for Xcode 3.1 and
	* macosx/Tcl.xcodeproj/default.pbxuser:	configs for building with
	* macosx/Tcl-Common.xcconfig:		gcc-4.2 and llvm-gcc-4.2.

	* unix/tclUnixPort.h:			Workaround vfork() problems
						in llvm-gcc-4.2.1 -O4 build.

	* unix/tclUnixPort.h:			Move MODULE_SCOPE compat define
						to top [Bug 1911102].

	* macosx/GNUmakefile:			Fix quoting to allow paths to
	* macosx/Tcl-Common.xcconfig:		${builddir} and ${INSTALL_ROOT}
	* unix/Makefile.in:			to contain spaces.
	* unix/configure.in:
	* unix/install-sh:
	* unix/tcl.m4:
	* tests/ioCmd.test:

	* unix/configure:			autoconf-2.59

	* unix/Makefile.in (install-strip):	Strip non-global symbols from
						dynamic library.

	* unix/tclUnixNotfy.c:			Fix warning.

	* tests/exec.test (exec-9.7):		Reduce timing sensitivity
	* tests/socket.test (socket-2.11):	(esp. on multi-proc machines).

	* tests/fCmd.test (fCmd-9.4):		Skip on Darwin 9 (xfail).

2008-03-11  Miguel Sofer  <msofer@users.sf.net>

	* generic/tclVar.c (TclDeleteNamespaceVars):
	* tests/var.test (var-8.2): Unset traces on vars should be called with
	a FQ named during namespace deletion. This was causing infinite loops
	when unset traces recreated the var, as reported by Julian Noble. [Bug
	1911919]

2008-03-10  Don Porter	<dgp@users.sourceforge.net>

	* changes:		Updated for 8.5.2 release.

	* doc/http.n:	Revised to indicate that [package require http 2.5.5]
	is needed to get all the documented commands ([http::meta]).

	* generic/tclEvent.c (TclDefaultBgErrorHandlerObjCmd):  Added error
	* tests/event.test (event-5.*):	checking to protect against callers
	passing invalid return options dictionaries. [Bug 1901113]

	* generic/tclBasic.c (ExprAbsFunc):	Revised so that the abs()
	* tests/expr.test:	function and the [::tcl::mathfunc::abs]
	command do not return the value of -0, or equivalent values with more
	alarming string reps like -1e-350. [Bug 1893815]

2008-03-07  Andreas Kupries  <andreask@activestate.com>

	* generic/tclResult.c (ReleaseKeys): Workaround for [Bug 1904907].
	Reset the return option keys to NULL to allow full re-initialization
	by GetKeys(). This introduces a memory leak for the key objects, but
	gets us around a crash in the finalization of reflected channels when
	handling returns, either at compile- or runtime. In both cases we
	access the keys after they have been released by their thread exit
	handler. A proper fix is entangled with the untangling of the
	finalization ordering and attendant issues. For now we choose the
	lesser evil.

2008-03-07  Don Porter	<dgp@users.sourceforge.net>

	* generic/tclExecute.c (Tcl_ExprObj):	Revised expression bytecode
	compiling so that bytecodes invalid due to changing context or due to
	the difference between expressions and scripts are not reused. [Bug
	1899164]

	* generic/tclCmdAH.c:	Revised direct evaluation implementation of
	[expr] so that [expr $e] caches compiled bytecodes for the expression
	as the intrep of $e.

	* tests/execute.test (execute-6.*):	More tests checking that
	script bytecode is invalidated in the right situations.

2008-03-07  Donal K. Fellows  <donal.k.fellows@man.ac.uk>

	* win/configure.in: Add AC_HEADER_STDC to support msys/win64.

2008-03-06  Donal K. Fellows  <dkf@users.sf.net>

	* doc/namespace.n: Minor tidying up. [Bug 1909019]

2008-03-04  Don Porter	<dgp@users.sourceforge.net>

	* tests/execute.test (6.3,4):	Added tests for [Bug 1899164].

2008-03-03  Reinhard Max  <max@suse.de>

	* unix/tclUnixChan.c: Fix mark and space parity on Linux, which uses
	CMSPAR instead of PAREXT.

2008-03-02  Miguel Sofer  <msofer@users.sf.net>

	* generic/tclNamesp.c (GetNamespaceFromObj):
	* tests/interp.test (interp-28.2): Spoil the intrep of an nsNameType
	obj when the reference crosses interpreter boundaries.

2008-02-29  Don Porter	<dgp@users.sourceforge.net>

	* generic/tclResult.c (Tcl_SetReturnOptions):	Revised the refcount
	management of Tcl_SetReturnOptions to become that of a conventional
	Consumer routine.  Thanks to Peter Spjuth for pointing out the
	difficulties calling Tcl_SetReturnOptions with non-0-count value for
	options.
	* generic/tclExecute.c (INST_RETURN_STK): Revised the one caller
	within Tcl itself which passes a non-0-count value to
	Tcl_SetReturnOptions().

	* generic/tclBasic.c (Tcl_AppendObjToErrorInfo):	Revised the
	refcount management of Tcl_AppendObjToErrorInfo to become that of a
	conventional Consumer routine. This preserves the ease of use for the
	overwhelming common callers who pass in a 0-count value, but makes the
	proper call with a non-0-count value less surprising.
	* generic/tclEvent.c (TclDefaultBgErrorHandlerObjCmd):	Revised the
	one caller within Tcl itself which passes a non-0-count value to
	Tcl_AppendObjToErrorInfo().

2008-02-28  Joe English  <jenglish@users.sourceforge.net>

	* unix/tclPort.h, unix/tclCompat.h, unix/tclUnixChan.h: Reduce scope
	of <sys/filio.h> and <sys/ioctl.h> #includes. [Patch 1903339]

2008-02-28  Joe English  <jenglish@users.sourceforge.net>

	* unix/tclUnixChan.c, unix/tclUnixNotfy.c, unix/tclUnixPipe.c:
	Consolidate all code conditionalized on -DUSE_FIONBIO into one place.
	* unix/tclUnixPort.h, unix/tclUnixCompat.c: New routine
	TclUnixSetBlockingMode() [Patch 1903339].

2008-02-28  Don Porter	<dgp@users.sourceforge.net>

	* generic/tclBasic.c (TclEvalObjvInternal):	Plug memory leak when
	an enter trace deletes or changes the command, prompting a reparsing.
	Don't let the second pass lose commandPtr value allocated during the
	first pass.

	* generic/tclCompExpr.c (ParseExpr):	Plug memory leak in error
	message generation.

	* generic/tclStringObj.c (Tcl_AppendFormatToObj): [format %llx $big]
	leaked an mp_int.

	* generic/tclCompCmds.c (TclCompileReturnCmd):	The 2007-10-18 commit
	to optimize compiled [return -level 0 $x] [RFE 1794073] introduced a
	memory leak of the return options dictionary. Fixing that.

2008-02-27  Pat Thoyts  <patthoyts@users.sourceforge.net>

	* library/http/http.tcl: [Bug 705956] - fix inverted logic when
	cleaning up socket error in geturl.

2008-02-27  Kevin B. Kenny  <kennykb@acm.org>

	* doc/clock.n: Corrected minor indentation gaffe in the penultimate
	paragraph. [Bug 1898025]
	* generic/tclClock.c (ParseClockFormatArgs): Changed to check that the
	clock value is in the range of a 64-bit integer. [Bug 1862555]
	* library/clock.tcl (::tcl::clock::format, ::tcl::clock::scan,
	(::tcl::clock::add, ::tcl::clock::LocalizeFormat): Fixed bugs in
	caching of localized strings that caused weird results when localized
	date/time formats were used. [Bug 1902423]
	* tests/clock.test (clock-61.*, clock-62.1): Regression tests for [Bug
	1862555] and [Bug 1902423].

2008-02-26  Joe English  <jenglish@users.sourceforge.net>

	* generic/tclIOUtil.c, unix/tclUnixPort.h, unix/tclUnixChan.c:
	Remove dead/unused portability-related #defines and unused conditional
	code.  See [Patch 1901828] for discussion.

2008-02-26  Joe English  <jenglish@users.sourceforge.net>

	* generic/tclIORChan.c (enum MethodName),
	* generic/tclCompExpr.c (enum Marks): More stray trailing ","s

2008-02-26  Joe English  <jenglish@users.sourceforge.net>

	* unix/configure.in(socklen_t test): Define socklen_t as "int" if
	missing, not "unsigned". Use AC_TRY_COMPILE instead of
	AC_EGREP_HEADER.
	* unix/configure: regenerated.

2008-02-26  Joe English  <jenglish@users.sourceforge.net>

	* generic/tclCompile.h: Remove stray trailing "," from enum
	InstOperandType definition (C99ism).

2008-02-26  Jeff Hobbs  <jeffh@ActiveState.com>

	* generic/tclUtil.c (TclReToGlob): Fix the handling of the last star
	* tests/regexpComp.test:	   possibly being escaped in
	determining right anchor. [Bug 1902436]

2008-02-26  Pat Thoyts  <patthoyts@users.sourceforge.net>

	* library/http/pkgIndex.tcl: Set version 2.5.5
	* library/http/http.tcl:     It is better to do the [eof] check after
	trying to read from the socket. No clashes found in testing. Added
	http::meta command to access the http headers. [Bug 1868845]

2008-02-22  Pat Thoyts  <patthoyts@users.sourceforge.net>

	* library/http/pkgIndex.tcl: Set version 2.5.4
	* library/http/http.tcl:     Always check that the state array exists
	in the http::status command. [Bug 1818565]

2008-02-13  Don Porter	<dgp@users.sourceforge.net>

	* generic/tcl.h:	Bump version number to 8.5.2b1 to distinguish
	* library/init.tcl:	CVS development snapshots from the 8.5.1 and
	* unix/configure.in:	8.5.2 releases.
	* unix/tcl.spec:
	* win/configure.in:
	* README

	* unix/configure:	autoconf (2.59)
	* win/configure:

2008-02-12  Donal K. Fellows  <donal.k.fellows@man.ac.uk>

	* generic/tclCompCmds.c (TclCompileSwitchCmd): Corrected logic for
	* tests/switch.test (switch-10.15): handling -nocase compilation; the
	-exact -nocase option cannot be compiled currently. [Bug 1891827]

	* unix/README: Documented missing configure flags. [Bug 1799011]

2008-02-06  Kevin B. Kenny  <kennykb@acm.org>

	* doc/clock.n (%N): Corrected an error in the explanation of the %N
	format group.
	* generic/tclClock.c (ClockParseformatargsObjCmd):
	* library/clock.tcl (::tcl::clock::format):
	* tests/clock.test (clock-1.0, clock-1.4):
	Performance enhancements in [clock format] (moving the analysis of
	$args into C code, holding on to Tcl_Objs with resolved command names,
	[lassign] in place of [foreach], avoiding [namespace which] for
	command resolution).

2008-02-04  Don Porter	<dgp@users.sourceforge.net>

	*** 8.5.1 TAGGED FOR RELEASE ***

	* changes:		Updated for 8.5.1 release.

	* generic/tcl.h:	Bump to 8.5.1 for release.
	* library/init.tcl:
	* tools/tcl.wse.in:
	* unix/configure.in:
	* unix/tcl.spec:
	* win/configure.in:

	* unix/configure:	autoconf-2.59
	* win/configure:

2008-02-04  Miguel Sofer  <msofer@users.sf.net>

	* generic/tclExecute.c (INST_CONCAT1): Fix optimisation for in-place
	concatenation (was going over String type)

2008-02-02  Daniel Steffen  <das@users.sourceforge.net>

	* unix/configure.in (Darwin):	Correct Info.plist year substitution in
					non-framework builds.

	* unix/configure:		autoconf-2.59

2008-01-30  Miguel Sofer  <msofer@users.sf.net>

	* generic/tclInterp.c (Tcl_GetAlias): Fix for [Bug 1882373], thanks go
	to an00na.

2008-01-30  Donal K. Fellows  <donal.k.fellows@man.ac.uk>

	* tools/tcltk-man2html.tcl: Reworked manual page scraper to do a
	proper job of handling references to Ttk options. [Tk Bug 1876493]

2008-01-29  Donal K. Fellows  <donal.k.fellows@man.ac.uk>

	* doc/man.macros (SO, SE): Adjusted macros so that it is possible for
	Ttk to have its "standard options" on a manual page that is not called
	"options". [Tk Bug 1876493]

2008-01-25  Don Porter	<dgp@users.sourceforge.net>

	* changes:		Updated for 8.5.1 release.

2008-01-23  Don Porter	<dgp@users.sourceforge.net>

	* generic/tclInt.h:		New macro TclGrowParseTokenArray() to
	* generic/tclCompCmds.c:	simplify code that might need to grow
	* generic/tclCompExpr.c:	an array of Tcl_Tokens in the parsePtr
	* generic/tclParse.c:		field of a Tcl_Parse. Replaces the
	TclExpandTokenArray() routine via replacing:
		int needed = parsePtr->numTokens + growth;
		while (needed > parsePtr->tokensAvailable) {
		    TclExpandTokenArray(parsePtr);
		}
	with:
		TclGrowParseTokenArray(parsePtr, growth);
	This revision merged over from dgp-refactor branch.

	* generic/tclCompile.h:	Demote TclCompEvalObj() from internal stubs to
	* generic/tclInt.decls:	a MODULE_SCOPE routine declared in
	tclCompile.h.

	* generic/tclIntDecls.h:	make genstubs
	* generic/tclStubInit.c:

2008-01-22  Don Porter	<dgp@users.sourceforge.net>

	* generic/tclTimer.c (AfterProc):	Replace Tcl_EvalEx() with
	Tcl_EvalObjEx() to evaluate [after] callbacks. Part of trend to favor
	compiled execution over direct evaluation.

2008-01-22  Miguel Sofer  <msofer@users.sf.net>

	* generic/tclCmdIl.c (Tcl_LreverseObjCmd):
	* tests/cmdIL.test (cmdIL-7.7): Fix crash on reversing an empty list.
	[Bug 1876793]

2008-01-20  Jeff Hobbs  <jeffh@ActiveState.com>

	* unix/README: Minor typo fixes [Bug 1853072]

	* generic/tclIO.c (TclGetsObjBinary): Operate on topmost channel.
	[Bug 1869405] (Ficicchia)

2008-01-17  Don Porter	<dgp@users.sourceforge.net>

	* generic/tclCompExpr.c:	Revision to preserve parsed intreps of
	numeric and boolean literals when compiling expressions with (optimize
	== 1).

2008-01-15  Miguel Sofer  <msofer@users.sf.net>

	* generic/tclCompExpr.c: Add an 'optimize' argument to
	* generic/tclCompile.c:  TclCompileExpr() to profit from better
	* generic/tclCompile.h:  literal management according to usage.
	* generic/tclExecute.c:

	* generic/tclCompExpr.c: Fix literal leak in exprs [Bug 1869989] (dgp)
	* generic/tclExecute.c:
	* tests/compExpr.test:

	* doc/proc.n: Changed wording for access to non-local variables; added
	mention to [namespace upvar]. Lame attempt at dealing with
	documentation. [Bug 1872708]

2008-01-15  Miguel Sofer  <msofer@users.sf.net>

	* generic/tclBasic.c:    Replacing 'operator' by 'op' in the def of
	* generic/tclCompExpr.c: struct TclOpCmdClientData to accommodate C++
	* generic/tclCompile.h:  compilers. [Bug 1855644]

2008-01-13  Jeff Hobbs  <jeffh@ActiveState.com>

	* win/tclWinSerial.c (SerialCloseProc, TclWinOpenSerialChannel): Use
	critical section for read & write side. [Bug 1353846] (newman)

2008-01-11  Miguel Sofer  <msofer@users.sf.net>

	* unix/tclUnixThrd.c (TclpThreadGetStackSize): Restore stack checking
	functionality in freebsd. [Bug 1850424]

	* unix/tclUnixThrd.c (TclpThreadGetStackSize): Fix for crash in
	freebsd. [Bug 1860425]

2008-01-10  Don Porter	<dgp@users.sourceforge.net>

	* generic/tclStringObj.c (Tcl_AppendFormatToObj):  Correct failure to
	* tests/format.test:	account for big.used == 0 corner case in the
	%ll(idox) format directives. [Bug 1867855]

2008-01-09  George Peter Staplin <georgeps@xmission.com>

	* doc/vwait.n: Add a missing be to fix a typo.

2008-01-04  Jeff Hobbs  <jeffh@ActiveState.com>

	* tools/tcltk-man2html.tcl (make-man-pages): Make man page title use
	more specific info on lhs to improve tabbed browser view titles.

2008-01-02  Donal K. Fellows  <dkf@users.sf.net>

	* doc/binary.n: Fixed documentation bug reported on tcl-core, and
	reordered documentation to discourage people from using the hex
	formatter that is hardly ever useful.

2008-01-02  Don Porter	<dgp@users.sourceforge.net>

	* generic/tcl.h:	Bump version number to 8.5.1b1 to distinguish
	* library/init.tcl:	CVS development snapshots from the 8.5.0 and
	* unix/configure.in:	8.5.1 releases.
	* unix/tcl.spec:
	* win/configure.in:
	* README

	* unix/configure:	autoconf (2.59)
	* win/configure:

2007-12-31  Donal K. Fellows  <dkf@users.sf.net>

	* doc/dict.n: Clarified meaning of dictionary values following
	discussion on comp.lang.tcl.

2007-12-26  Miguel Sofer  <msofer@users.sf.net>

	* generic/tclCmdIL.c: More [lsort] data handling streamlines. The
	function MergeSort is gone, essentially inlined into Tcl_LsortObjCmd.
	It is not a straight inlining, two loops over all lists elements where
	merged in the process: the linked list elements are now built and
	merged into the temporary sublists in the same pass.

2007-12-25  Miguel Sofer  <msofer@users.sf.net>

	* generic/tclCmdIL.c: More [lsort] data handling streamlines. Extra
	mem reqs of latest patches removed, restored to previous mem profile.
	Improved -unique handling, now eliminating repeated elems immediately
	instead of marking them to avoid reinsertion at the end.

2007-12-23  Jeff Hobbs  <jeffh@ActiveState.com>

	* generic/tclCompCmds.c (TclCompileRegexpCmd):  TCL_REG_NOSUB cannot
	* tests/regexp.test (regexp-22.2):		be used because it
	* tests/regexpComp.test:	[Bug 1857126]	disallows backrefs.

2007-12-21  Miguel Sofer  <msofer@users.sf.net>

	* generic/tclCmdIL.c: Speed patch for lsort [Patch 1856994].

2007-12-21  Miguel Sofer  <msofer@users.sf.net>

	* generic/tclCmdIL.c (Tcl_LsortObjCmd, Tcl_LsearchObjCmd): Avoid
	calling SelectObjFromSublist when there are no sublists.

2007-12-21  Miguel Sofer  <msofer@users.sf.net>

	* generic/tclCmdIL.c (Tcl_LsortObjCmd): Preallocate a listObj of
	sufficient length for the sorted list instead of growing it. Second
	commit replaces calls to Tcl_ListObjAppenElement with direct access to
	the internal rep.

2007-12-19  Don Porter	<dgp@users.sourceforge.net>

	*** 8.5.0 TAGGED FOR RELEASE ***

	* changes:		Updated for 8.5.0 release.

2007-12-19  Jeff Hobbs  <jeffh@ActiveState.com>

	* generic/tclCompCmds.c (TclCompileSwitchCmd):	update switch -regexp
	* tests/switch.test-14.*:			compilation to pass
	the cflags to INST_REGEXP (changed on 12-07).  Added tests for
	switch -regexp compilation (need more). [Bug 1854399]

2007-12-18  Don Porter	<dgp@users.sourceforge.net>

	* changes:		Updated for 8.5.0 release.

2007-12-18  Donal K. Fellows  <donal.k.fellows@manchester.ac.uk>

	* generic/regguts.h, generic/regc_color.c, generic/regc_nfa.c:
	Fixes for problems created when processing regular expressions that
	generate very large automata. An enormous number of thanks to Will
	Drewry <wad_at_google.com>, Tavis Ormandy <taviso_at_google.com>,
	and Tom Lane <tgl_at_sss.pgh.pa.us> from the Postgresql crowd for
	their help in tracking these problems down. [Bug 1810264]

2007-12-17  Don Porter	<dgp@users.sourceforge.net>

	* changes:		Updated for 8.5.0 release.

2007-12-17  Miguel Sofer  <msofer@users.sf.net>

	* generic/tclAlloc.c:
	* generic/tclExecute.c:
	* generic/tclInt.h:
	* generic/tclThreadAlloc.c: Fix alignment for memory returned by
	TclStackAlloc; insure that all memory allocators align to 16-byte
	boundaries on 64 bit platforms [Bug 1851832, 1851524]

2007-12-14  Jeff Hobbs  <jeffh@ActiveState.com>

	* generic/tclIOUtil.c (FsAddMountsToGlobResult): fix the tail
	conversion of vfs mounts. [Bug 1602539]

	* win/README: updated notes

2007-12-14  Pat Thoyts  <patthoyts@users.sourceforge.net>

	* tests/winFile.test: Fixed tests for win2k with long machine name

2007-12-14  Pat Thoyts <patthoyts@users.sourceforge.net>

	* win/nmakehlp.c:  Support compilation with MSVC9 for AMD64.
	* win/makefile.vc:

2007-12-13  Donal K. Fellows  <donal.k.fellows@manchester.ac.uk>

	* doc/trace.n: Clarified documentation of enterstep and leavestep
	traces, including adding example. [Bug 614282, 1701540, 1755984]

2007-12-12  Don Porter	<dgp@users.sourceforge.net>

	* doc/IntObj.3:	Update docs for the Tcl_GetBignumAndClearObj() ->
	Tcl_TakeBignumFromObj() revision [TIP 298].  Added docs for the
	Tcl_InitBignumFromDouble() routine. [Bug 1446971].

	* changes:		Updated for 8.5.0 release.

2007-12-10  Jeff Hobbs  <jeffh@ActiveState.com>

	* generic/tclUtil.c (TclReToGlob): reduce escapes in conversion
	when not necessary

	* generic/tclInt.decls:  move TclByteArrayMatch and TclReToGlob
	* generic/tclIntDecls.h: to tclInt.h from stubs.
	* generic/tclStubInit.c: Add flags var to TclByteArrayMatch for
	* generic/tclInt.h:      future extensibility
	* generic/tcl.h:  define TCL_MATCH_EXACT doc for Tcl_StringCaseMatch.
	* doc/StrMatch.3: It is compatible with existing usage.
	* generic/tclExecute.c (INST_STR_MATCH): flag for TclByteArrayMatch
	* generic/tclUtil.c (TclByteArrayMatch, TclStringMatchObj):
	* generic/tclRegexp.c (Tcl_RegExpExecObj):
	* generic/tclCmdMZ.c (StringMatchCmd): Use TclStringMatchObj
	* tests/string.test (11.9.* 11.10.*): more tests

2007-12-10  Joe English  <jenglish@users.sourceforge.net>

	* doc/string.n, doc/UniCharIsAlpha.3: Fix markup errors.
	* doc/CrtCommand.3, doc/CrtMathFnc.3, doc/FileSystem.3,
	* doc/GetStdChan.3, doc/OpenFileChnl.3, doc/SetChanErr.3,
	* doc/eval.n, doc/filename.n: Consistency: Move "KEYWORDS" section
	after "SEE ALSO".

2007-12-10  Daniel Steffen  <das@users.sourceforge.net>

	* tools/genStubs.tcl:		fix numerous issues handling 'macosx',
					'aqua' or 'x11' entries interleaved
					with 'unix' entries [Bug 1834288]; add
					genStubs::export command
					[Tk FR 1716117]; cleanup formatting.

	* generic/tcl.decls:		use new genstubs 'export' command to
	* generic/tclInt.decls:		mark exported symbols not in stubs
	* generic/tclTomMath.decls:	table [Tk FR 1716117]; cleanup
					formatting.

	* generic/tclDecls.h:		regen with new genStubs.tcl.
	* generic/tclIntDecls.h:	[Bug 1834288]
	* generic/tclIntPlatDecls.h:
	* generic/tclPlatDecls.h:
	* generic/tclStubInit.c:

2007-12-09  Jeff Hobbs  <jeffh@ActiveState.com>

	* tests/io.test, tests/chanio.test (io-73.1): Make sure to invalidate
	* generic/tclIO.c (SetChannelFromAny):        internal rep only after
	validating channel rep. [Bug 1847044]

2007-12-08  Donal K. Fellows  <dkf@users.sf.net>

	* doc/expr.n, doc/mathop.n: Improved the documentation of the
	operators. [Bug 1823622]

	* generic/tclBasic.c (builtInCmds): Corrected list of hidden and
	* doc/interp.n (SAFE INTERPRETERS): exposed commands so that the
	documentation and reality now match. [Bug 1662436]

2007-12-07  Jeff Hobbs  <jeffh@ActiveState.com>

	* generic/tclExecute.c (TclExecuteByteCode INST_REGEXP):
	* generic/tclCompCmds.c (TclCompileRegexpCmd): Pass correct RE
	compile flags at compile time, and use TCL_REG_NOSUB.

	* generic/tclIOCmd.c (FinalizeIOCmdTSD, Tcl_PutsObjCmd): cache
	stdout channel object for [puts $str] calls.

2007-12-06  Don Porter	<dgp@users.sourceforge.net>

	* README:	Remove mention of dead comp.lang.tcl.announce
	newsgroup.  [Bug 1846433].

	* unix/README:	Mention the stub library created by `make` and warn
	about the effect of embedded paths in the installed binaries.
	Thanks to Larry Virden.  [Bug 1794084]

	* doc/AddErrInfo.3:	Documentation for the new routines in TIP 270.
	* doc/Interp.3:
	* doc/StringObj.3:

2007-12-06  Don Porter	<dgp@users.sourceforge.net>

	* doc/namespace.n:	Documentation for zero-argument form of
	[namespace import] (TIP 261) [Bug 1596416]

2007-12-06  Jeff Hobbs  <jeffh@ActiveState.com>

	* generic/tclInt.h: add TclGetChannelFromObj decl
	(TclMatchIsTrivial): simplify TclMatchIsTrivial to remove ] check.

2007-12-06  Donal K. Fellows  <donal.k.fellows@manchester.ac.uk>


	* generic/tclBasic.c (Tcl_CreateInterp): Simplify the setting up of
	* generic/tclIOCmd.c (TclInitChanCmd):	 the [chan] ensemble. This
	* library/init.tcl:			 gets rid of quite a bit of
	code and makes it possible to understand the whole with less effort.

	* generic/tclCompCmds.c (TclCompileEnsemble): Ensure that the right
	number of tokens are copied. [Bug 1845320]

	* generic/tclNamesp.c (TclMakeEnsemble): Added missing release of a
	DString. [Bug 1845397]

2007-12-05  Jeff Hobbs  <jeffh@ActiveState.com>

	* generic/tclIO.h:    Create Tcl_Obj for Tcl channels to reduce
	* generic/tclIO.c:    overhead in lookup by Tcl_GetChannel.  New
	* generic/tclIOCmd.c: TclGetChannelFromObj for internal use.
	* generic/tclIO.c (WriteBytes, WriteChars): add opt check to avoid
	EOL translation when not linebuffered or using lf. [Bug 1845092]

2007-12-05  Miguel Sofer  <msofer@users.sf.net>

	* tests/stack.test: made the tests for stack overflow not care
	about which mechanism caused the error (interp's recursion limit
	or C-stack depth detector).

2007-12-05  Jeff Hobbs  <jeffh@ActiveState.com>

	* win/configure, win/tcl.m4 (LIBS_GUI): mingw needs -lole32
	-loleaut32 but not msvc for Tk's [send]. [Bug 1844749]

2007-12-05  Donal K. Fellows  <donal.k.fellows@manchester.ac.uk>

	* generic/tclCmdIL.c (Tcl_LsearchObjCmd): Prevent shimmering crash
	when -exact and -integer/-real are mixed. [Bug 1844789]

2007-12-03  Donal K. Fellows  <dkf@users.sf.net>

	* unix/tclUnixChan.c (CreateSocketAddress): Add extra #ifdef-fery to
	make code compile on BSD 5. [Bug 1618235, again]

2007-12-03  Don Porter	<dgp@users.sourceforge.net>

	* library/tcltest/tcltest.tcl:	Bump tcltest to version 2.3.0 so that
	* library/tcltest/pkgIndex.tcl: we release a stable tcltest with a
	* unix/Makefile.in:	stable Tcl.
	* win/Makefile.in:

2007-12-03  Jeff Hobbs  <jeffh@ActiveState.com>

	* win/configure, win/tcl.m4 (LIBS_GUI): remove ole32.lib oleaut32.lib

2007-12-03  Donal K. Fellows  <donal.k.fellows@manchester.ac.uk>

	* generic/tclCompCmds.c (TclCompileSwitchCmd): Adjusted the [switch]
	* generic/tclCmdMZ.c (Tcl_SwitchObjCmd):       command so that when
	passed two arguments, no check for options are performed. This is OK
	since in the two-arg case, detecting an option would definitely lead
	to a syntax error. [Patch 1836519]

2007-11-29  Jeff Hobbs  <jeffh@ActiveState.com>

	* win/makefile.vc: add ws2_32.lib to baselibs
	* win/configure, win/tcl.m4: add ws2_32.lib / -lws2_32 to build.
	* win/tclWinSock.c: remove dyn loading of winsock, assume that it is
	always available now.

2007-11-29  Don Porter	<dgp@users.sourceforge.net>

	* generic/tclWinSock.c (InitializeHostName):	Correct error in
	buffer length tracking. After gethostname() writes into a buffer,
	convert only the written string to internal encoding, not the whole
	buffer.

2007-11-28  Don Porter	<dgp@users.sourceforge.net>

	* generic/tclConfig.c:	Corrected failure of the [::foo::pkgconfig]
	command to clean up registered configuration data when the query
	command is deleted from the interp. [Bug 983501]

	* generic/tclNamesp.c (Tcl_SetEnsembleMappingDict):	Added checks
	that the dict value passed in is in the format required to make the
	internals of ensembles work. [Bug 1436096]

	* generic/tclIO.c:	Simplify test and improve accuracy of error
	message in latest changes.

2007-11-28  Pat Thoyts  <patthoyts@users.sourceforge.net>

	* generic/tclIO.c: -eofchar must support no eofchar.

2007-11-27  Miguel Sofer  <msofer@users.sf.net>

	* generic/tclBasic.c: remove unneeded call in Tcl_CreateInterp, add
	comments.

2007-11-27  Don Porter	<dgp@users.sourceforge.net>

	* win/tclWinSock.c:	Add mising encoding conversion of the [info
	hostname] value from the system encoding to Tcl's internal encoding.

	* doc/chan.n:		"Fix" the limitation on channel -eofchar
	* doc/fconfigure.n:	values to single byte characters by documenting
	* generic/tclIO.c:	it and making it fail loudly. Thanks to Stuart
	* tests/chan.test:	Cassoff for contributing the fix. [Bug 800753]

2007-11-26  Miguel Sofer  <msofer@users.sf.net>

	* generic/tclBasic.c:
	* generic/tclInt.h:
	* unix/tclUnixInit.c:
	* unix/tclUnixThrd.c: Fix stack checking via workaround for bug in
	glibc's pthread_attr_get_np, patch from [Bug 1815573]. Many thanks to
	Sergei Golovan (aka Teo) for detecting the bug and helping diagnose
	and develop the fix.

2007-11-24  Donal K. Fellows  <dkf@users.sf.net>

	* generic/tclCompCmds.c (TclCompileDictAppendCmd): Fix bug in [dict
	append] compiler which caused strange stack corruption. [Bug 1837392]

2007-11-23  Andreas Kupries  <andreask@activestate.com>

	* generic/tclIORChan.c: Fixed a problem with reflected channels. 'chan
	postevent' is defined to work only from within the interpreter
	containing the handler command. Sensible, we want only handler
	commands to use it. It identifies the channel by handle. The channel
	moves to a different interpreter or thread. The interpreter containing
	the handler command doesn't know the channel any longer. 'chan
	postevent' fails, not finding the channel any longer. Uhm.

	Fixed by creating a second per-interpreter channel table, just for
	reflected channels, where each interpreter remembers for which
	reflected channels it has the handler command. This info does not move
	with the channel itself. The table is updated by 'chan create', and
	used by 'chan postevent'.

	* tests/ioCmd.test: Updated the testsuite.

2007-11-23  Jeff Hobbs  <jeffh@ActiveState.com>

	* generic/tclVar.c (Tcl_ArrayObjCmd): handle the right data for
	* tests/var.test (var-14.2):          [array names $var -glob $ptn]

2007-11-23  Donal K. Fellows  <donal.k.fellows@manchester.ac.uk>

	* generic/tclCmdMZ.c (String*Cmd, TclInitStringCmd): Rebuilt [string]
	* generic/tclCompCmds.c (TclCompileString*Cmd): as an ensemble.

2007-11-22  Donal K. Fellows  <dkf@users.sf.net>

	* generic/tclDictObj.c (Dict*Cmd,TclInitDictCmd): Rebuilt the [dict]
	* generic/tclCompCmds.c (TclCompileDict*Cmd): command as an ensemble.

2007-11-22  Donal K. Fellows  <donal.k.fellows@manchester.ac.uk>

	* generic/tclCmdMZ.c (Tcl_StringObjCmd): Rewrote the [string] and
	* generic/tclDictObj.c (Tcl_DictObjCmd): [dict] implementations to be
	ready for conversion to ensembles.

	* tests/string.test (string-12.22): Flag shimmering bug found in
	[string range].

2007-11-21  Donal K. Fellows  <dkf@users.sf.net>

	* generic/tclCompCmds.c (TclCompileEnsemble): Rewrote the ensemble
	compiler to remove many of the limitations. Can now compile scripts
	that use unique prefixes of subcommands, and which have mappings of a
	command to multiple words (provided the first is a compilable command
	of course).

2007-11-21  Donal K. Fellows  <donal.k.fellows@manchester.ac.uk>

	* generic/tclNamesp.c (TclMakeEnsemble): Factor out the code to set up
	a core ensemble from a table of information about subcommands, ready
	for reuse within the core.

	* generic/various: Start to return more useful Error codes, currently
	mainly on assorted lookup failures.

2007-11-20  Donal K. Fellows  <dkf@users.sf.net>

	* generic/tclDictObj.c: Changed the underlying implementation of the
	hash table used in dictionaries to additionally keep all entries in
	the hash table in a linked list, which is only ever added to at the
	end. This makes iteration over all entries in the dictionary in
	key insertion order a trivial operation, and so cleans up a great deal
	of complexity relating to dictionary representation and stability of
	iteration order.

	***POTENTIAL INCOMPATIBILITY***
	For any code that depended on the (strange) old iteration order.

	* generic/tclConfig.c (QueryConfigObjCmd): Correct usage of
	Tcl_WrongNumArgs.

2007-11-19  Don Porter	<dgp@users.sourceforge.net>

	*** 8.5b3 TAGGED FOR RELEASE ***

	* README:		Bump version number to 8.5b3.
	* generic/tcl.h:
	* library/init.tcl:
	* tools/tcl.wse.in:
	* unix/configure.in:
	* unix/tcl.spec:
	* win/configure.in:

	* unix/configure:	autoconf (2.59)
	* win/configure:

	* changes:		Updated for 8.5b3 release.

2007-11-19  Kevin Kenny  <kennykb@users.sourceforge.net>

	* library/tzdata/Africa/Cairo:
	* library/tzdata/America/Campo_Grande:
	* library/tzdata/America/Caracas:
	* library/tzdata/America/Cuiaba:
	* library/tzdata/America/Havana:
	* library/tzdata/America/Sao_Paulo:
	* library/tzdata/Asia/Damascus:
	* library/tzdata/Asia/Gaza:
	* library/tzdata/Asia/Tehran:  Olson's tzdata2007i imported.

2007-11-18  Daniel Steffen  <das@users.sourceforge.net>

	* generic/tclExecute.c (TclExecuteByteCode:INST_EXIST_*): Fix read
	traces not firing on non-existent array elements. [Bug 1833522]

2007-11-16  Donal K. Fellows  <donal.k.fellows@man.ac.uk>

	* generic/tclCmdIL.c (TclInitInfoCmd): Rename the implementation
	commands for [info] to be something more "expected".

	* generic/tclCompCmds.c (TclCompileInfoExistsCmd): Compiler for the
	[info exists] subcommand.
	(TclCompileEnsemble): Cleaned up version of ensemble compiler that was
	in TclCompileInfoCmd, but which is now much more generally applicable.

	* generic/tclInt.h (ENSEMBLE_COMPILE): Added flag to allow for cleaner
	turning on and off of ensemble bytecode compilation.

	* generic/tclCompile.c (TclCompileScript): Add the cmdPtr to the list
	of arguments passed to command compilers.

2007-11-15  Don Porter	<dgp@users.sourceforge.net>

	* generic/regc_nfa.c:	Fixed infinite loop in the regexp compiler.
	[Bug 1810038]

	* generic/regc_nfa.c:	Corrected looping logic in fixempties() to
	avoid wasting time walking a list of dead states. [Bug 1832612]

2007-11-15  Donal K. Fellows  <donal.k.fellows@man.ac.uk>

	* generic/tclNamesp.c (NamespaceEnsembleCmd): Must pass a non-NULL
	interp to Tcl_SetEnsemble* functions.

	* doc/re_syntax.n: Try to make this easier to read. It's still a very
	difficult manual page!

	* unix/tcl.m4 (SC_CONFIG_CFLAGS): Allow people to turn off the -rpath
	option to their linker if they so desire. This is a configuration only
	recommended for (some) vendors. Relates to [Patch 1231022].

2007-11-15  Pat Thoyts  <patthoyts@users.sourceforge.net>

	* win/tclWin32Dll.c: Prefer UINT_PTR to DWORD_PTR when casting pointers
	to integer types for greater portability. [Bug 1831253]

2007-11-15  Daniel Steffen  <das@users.sourceforge.net>

	* macosx/Tcl.xcodeproj/project.pbxproj: add new chanio.test.
	* macosx/Tcl.xcode/project.pbxproj:

2007-11-14  Donal K. Fellows  <donal.k.fellows@man.ac.uk>

	* generic/tclCompile.c (TclCompileScript): Ensure that we get our count
	in our INST_START_CMD calls right, even when there's a failure to
	compile a command directly.

	* generic/tclNamesp.c (Tcl_SetEnsembleSubcommandList)
	(Tcl_SetEnsembleMappingDict):		Special code to make sure that
	* generic/tclCmdIL.c (TclInitInfoCmd):	[info exists] is compiled right
	while not allowing changes to the ensemble to cause havok.

	* generic/tclCompCmds.c (TclCompileInfoCmd): Simple compiler for the
	[info] command that only handles [info exists].

	* generic/tclExecute.c (TclExecuteByteCode:INST_EXIST_*): New
	instructions to allow the testing of whether a variable exists.

2007-11-14  Andreas Kupries  <andreask@activestate.com>

	* tests/chanio.test: New file. This is essentially a duplicate of
	'io.test', with all channel commands converted to their 'chan xxx'
	notation.
	* tests/io.test: Fixed typo in test description.

2007-11-14  Donal K. Fellows  <donal.k.fellows@man.ac.uk>

	* generic/regc*.c: Eliminate multi-char collating element code
	completely. Simplifies the code quite a bit. If people still want the
	full code, it will remain on the 8.4 branch. [Bug 1831425]

2007-11-13  Jeff Hobbs  <jeffh@ActiveState.com>

	* generic/tclCompCmds.c (TclCompileRegexpCmd): clean up comments, only
	free dstring on OK from TclReToGlob.
	(TclCompileSwitchCmd): simplify TclReToGlob usage.

2007-11-14  Donal K. Fellows  <dkf@users.sf.net>

	* generic/regc*.c: #ifdef/comment out the code that deals with
	multi-character collating elements, which have never been supported.
	Cuts the memory consumption of the RE compiler. [Bug 1831425]

2007-11-13  Donal K. Fellows  <dkf@users.sf.net>

	* generic/tclCompCmds.c (TclCompileSwitchCmd, TclCompileRegexpCmd):
	Extend [switch] compiler to handle regular expressions as long as
	things are not too complex. Fix [regexp] compiler so that non-trivial
	literal regexps get fed to INST_REGEXP.

	* doc/mathop.n: Clarify definitions of some operations.

2007-11-13  Miguel Sofer  <msofer@users.sf.net>

	* unix/tclUnixInit.c: the TCL_NO_STACK_CHECK was being incorrectly
	undefined here; this should be set (or not) in the compile options, it
	is used elsewhere and needs to be consistent.

2007-11-13  Pat Thoyts  <patthoyts@users.sourceforge.net>

	* unix/tcl.m4:		Added autoconf goo to detect and make use of
	* unix/configure.in:	getaddrinfo and friends.
	* unix/configure:	(regenerated)

2007-11-13  Donal K. Fellows  <donal.k.fellows@man.ac.uk>

	* unix/tclUnixCompat.c (TclpGetHostByName): The six-argument form of
	getaddressbyname_r() uses the fifth argument to indicate whether the
	lookup succeeded or not on at least one platform. [Bug 1618235]

2007-11-13  Don Porter	<dgp@users.sourceforge.net>

	* generic/regcomp.c:	Convert optst() from expensive no-op to a
	cheap no-op.

2007-11-13  Donal K. Fellows  <donal.k.fellows@man.ac.uk>

	* unix/tclUnixChan.c (CreateSocketAddress): Rewrote to use the
	thread-safe version of gethostbyname() by forward-porting the code used
	in 8.4, and added rudimentary support for getaddrinfo() (not enabled by
	default, as no autoconf-ery written). Part of fix for [Bug 1618235].

2007-11-12  Jeff Hobbs  <jeffh@ActiveState.com>

	* generic/tclGet.c (Tcl_Get, Tcl_GetInt): revert use of TclGet* macros
	due to compiler warning. These cases won't save time either.

	* generic/tclUtil.c (TclReToGlob): add more comments, set interp result
	if specified on error.

2007-11-12  Miguel Sofer  <msofer@users.sf.net>

	* generic/tclBasic.c:		New macro TclResetResult, new iPtr flag
	* generic/tclExecute.c:		bit INTERP_RESULT_UNCLEAN: shortcut for
	* generic/tclInt.h:		Tcl_ResetResult for the "normal" case:
	* generic/tclProc.c:		TCL_OK, no return options, no errorCode
	* generic/tclResult.c:		nor errorInfo, return at normal level.
	* generic/tclStubLib.c:		[Patch 1830184]
	* generic/tclUtil.c:

	THIS PATCH WAS REVERTED: initial (mis)measurements overstated the
	perfomance wins, which turn out to be tiny. Not worth the complication.

2007-11-11  Jeff Hobbs  <jeffh@ActiveState.com>

	* generic/tclCompCmds.c, generic/tclCompile.c, generic/tclCompile.h:
	* generic/tclExecute.c, generic/tclInt.decls, generic/tclIntDecls.h:
	* generic/tclRegexp.c, generic/tclRegexp.h: Add INST_REGEXP and fully
	* generic/tclStubInit.c, generic/tclUtil.c: compiled [regexp] for the
	* tests/regexpComp.test:     [Bug 1830166]  simple cases. Also added
	TclReToGlob function to convert RE to glob patterns and use these in
	the possible cases.

2007-11-11  Miguel Sofer  <msofer@users.sf.net>

	* generic/tclResult.c (ResetObjResult): clarify the logic.

	* generic/tclBasic.c:		Increased usage of macros to detect
	* generic/tclBinary.c:		and take advantage of objTypes. Added
	* generic/tclClock.c:		macros TclGet(Int|Long)FromObj,
	* generic/tclCmdAH.c:		TclGetIntForIndexM & TclListObjLength,
	* generic/tclCmdIL.c:		modified TclListObjGetElements.
	* generic/tclCmdMZ.c:
	* generic/tclCompCmds.c:	The TclGetInt* macros are only a
	* generic/tclCompExpr.c:	shortcut on platforms where 'long' is
	* generic/tclCompile.c:		'int'; it may be worthwhile to extend
	* generic/tclDictObj.c:		their functionality to other cases.
	* generic/tclExecute.c:
	* generic/tclGet.c:		As this patch touches many files it has
	* generic/tclIO.c:		been recorded as [Patch 1830038] in
	* generic/tclIOCmd.c:		order to facilitate reviewing.
	* generic/tclIOGT.c:
	* generic/tclIndexObj.c:
	* generic/tclInt.h:
	* generic/tclInterp.c:
	* generic/tclListObj.c:
	* generic/tclLiteral.c:
	* generic/tclNamesp.c:
	* generic/tclObj.c:
	* generic/tclParse.c:
	* generic/tclProc.c:
	* generic/tclRegexp.c:
	* generic/tclResult.c:
	* generic/tclScan.c:
	* generic/tclStringObj.c:
	* generic/tclUtil.c:
	* generic/tclVar.c:

2007-11-11  Daniel Steffen  <das@users.sourceforge.net>

	* unix/tclUnixTime.c (TclpWideClicksToNanoseconds): Fix issues with
	* generic/tclInt.h:				    int64_t overflow.

	* generic/tclBasic.c:	Fix stack check failure case if stack grows up
	* unix/tclUnixInit.c:	Simplify non-crosscompiled case.

	* unix/configure:	autoconf-2.59
	* unix/tclConfig.h.in:	autoheader-2.59

2007-11-10  Miguel Sofer  <msofer@users.sf.net>

	* generic/tclExecute.c: Fast path for INST_LIST_INDEX when the index is
	not a list.

	* generic/tclBasic.c:
	* unix/configure.in:
	* unix/tclUnixInit.c: Detect stack grwoth direction at compile time,
	only fall to runtime detection when crosscompiling.

	* unix/configure: autoconf 2.61

	* generic/tclBasic.c:
	* generic/tclInt.h:
	* tests/interp.test:
	* unix/tclUnixInit.c:
	* win/tclWin32Dll.c: Restore simpler behaviour for stack checking, not
	adaptive to stack size changes after a thread is launched. Consensus is
	that "nobody does that", and so it is not worth the cost. Improved
	failure comments (mistachkin).

2007-11-10  Kevin Kenny  <kennykb@acm.org>

	* win/tclWin32Dll.c: Rewrote the Windows stack checking algorithm to
	use information from VirtualQuery to determine the bound of the stack.
	This change fixes a bug where the guard page of the stack was never
	restored after an overflow. It also eliminates a nasty piece of
	assembly code for structured exception handling on mingw. It introduces
	an assumption that the stack is a single memory arena returned from
	VirtualAlloc, but the code in MSVCRT makes the same assumption, so it
	should be fairly safe.

2007-11-10  Miguel Sofer  <msofer@users.sf.net>

	* generic/tclBasic.c:
	* generic/tclInt.h:
	* unix/tclUnixInit.c:
	* unix/tclUnixPort.h:
	* win/tclWin32Dll.c: Modify the stack checking algorithm to recheck in
	case of failure. The working assumptions are now that (a) a thread's
	stack is never moved, and (b) a thread's stack can grow but not shrink.
	Port to windows - could be more efficient, but is already cheaper than
	it was.

2007-11-09  Miguel Sofer  <msofer@users.sf.net>

	* generic/tclResult.c (ResetObjResult): new shortcut.

	* generic/tclAsync.c:
	* generic/tclBasic.c:
	* generic/tclExecute.c:
	* generic/tclInt.h:
	* generic/tclUnixInit.c:
	* generic/tclUnixPort.h: New fields in interp (ekeko!) to cache TSD
	data that is accessed at each command invocation, access macros to
	replace Tcl_AsyncReady and TclpCheckStackSpace by much faster variants.
	[Patch 1829248]

2007-11-09  Jeff Hobbs  <jeffh@ActiveState.com>

	* generic/tclInt.decls, generic/tclIntDecls.h: Use unsigned char for
	* generic/tclExecute.c, generic/tclUtil.c:     TclByteArrayMatch and
	don't allow a nocase option. [Bug 1828296]
	For INST_STR_MATCH, ignore pattern type for TclByteArrayMatch case.

	* generic/tclBinary.c (Tcl_GetByteArrayFromObj): check type before
	func jump (perf).

2007-11-07  Jeff Hobbs  <jeffh@ActiveState.com>

	* generic/tclStubInit.c:			Added TclByteArrayMatch
	* generic/tclInt.decls:				for efficient glob
	* generic/tclIntDecls.h:			matching of ByteArray
	* generic/tclUtil.c (TclByteArrayMatch):	Tcl_Objs, used in
	* generic/tclExecute.c (TclExecuteByteCode):	INST_STR_MATCH. [Bug
							1827996]

	* generic/tclIO.c (TclGetsObjBinary): Add an efficient binary path for
					      [gets].
	(DoWriteChars): Special case for 1-byte channel write.

2007-11-06  Miguel Sofer  <msofer@users.sf.net>

	* generic/tclEncoding.c: Version of the embedded iso8859-1 encoding
	handler that is faster (functions to do the encoding know exactly what
	they're doing instead of pulling it from a table, though the table
	itself has to be retained for use by shift encodings that depend on
	iso8859-1). [Patch 1826906], committing for dkf.

2007-11-05  Andreas Kupries  <andreask@activestate.com>

	* generic/tclConfig.c (Tcl_RegisterConfig): Modified to not extend the
	config database if the encoding provided by the user is not found
	(venc == NULL). Scripts expecting the data will error out, however we
	neither crash nor provide bogus information. See [Bug 983509] for more
	discussion.

	* unix/tclUnixChan.c (TtyGetOptionProc): Accepted [Patch 1823576]
	provided by Stuart Cassof <stwo@users.sourceforge.net>. The patch adds
	the necessary utf/external conversions to the handling of the arguments
	of option -xchar which will allow the use of \0 and similar characters.

2007-11-03  Miguel Sofer  <msofer@users.sf.net>

	* generic/tclTest.c (TestSetCmd2):
	* generic/tclVar.c (TclObjLookupVarEx):
	* tests/set.test (set-5.1): Fix error branch when array name looks
	like array element (code not normally exercised).

2007-11-01  Donal K. Fellows  <donal.k.fellows@man.ac.uk>

	* tools/tcltk-man2html.tcl (output-directive): Convert .DS/.DE pairs
	into tables since that is now all that they are used for.

	* doc/RegExp.3: Clarified documentation of RE flags. [Bug 1167840]

	* doc/refchan.n: Adjust internal name to be consistent with the file
	name for reduced user confusion. After comment by Dan Steffen.

	* generic/tclCmdMZ.c (Tcl_StringObjCmd, UniCharIsAscii): Remember, the
	NUL character is in ASCII too. [Bug 1808258]

	* doc/file.n: Clarified use of [file normalize]. [Bug 1185154]

2007-10-30  Don Porter	<dgp@users.sourceforge.net>

	* generic/tcl.h:	Bump version number to 8.5b2.1 to distinguish
	* library/init.tcl:	CVS development snapshots from the 8.5b2
	* unix/configure.in:	release.
	* unix/tcl.spec:
	* win/configure.in:

	* unix/configure:	autoconf (2.59)
	* win/configure:

2007-10-30  Donal K. Fellows  <donal.k.fellows@man.ac.uk>

	* doc/expr.n, doc/mathfunc.n: Improve documentation to try to make
	clearer what is going on.

	* doc/interp.n: Shorten the basic descriptive text for some interp
	subcommands so Solaris nroff doesn't truncate them. [Bug 1822268]

2007-10-30  Donal K. Fellows  <dkf@users.sf.net>

	* tools/tcltk-man2html.tcl (output-widget-options): Enhance the HTML
	generator so that it can produce multi-line option descriptions.

2007-10-28  Miguel Sofer  <msofer@users.sf.net>

	* generic/tclUtil.c (Tcl_ConcatObj): optimise for some of the
	concatenees being empty objs. [Bug 1447328]

2007-10-28  Donal K. Fellows  <dkf@users.sf.net>

	* generic/tclEncoding.c (TclInitEncodingSubsystem): Hard code the
	iso8859-1 encoding, as it's needed for more than just text (especially
	binary encodings...) Note that other encodings rely on the encoding
	being a table encoding (!) so we can't use more efficient encoding
	mapping functions.

2007-10-27  Donal K. Fellows  <dkf@users.sf.net>

	* generic/regc_lex.c (lexescape): Close off one of the problems
	mentioned in [Bug 1810264].

2007-10-27  Miguel Sofer  <msofer@users.sf.net>

	* generic/tclNamesp.c (Tcl_FindCommand): insure that FQ command names
	are searched from the global namespace, ie, bypassing resolvers of the
	current namespace. [Bug 1114355]

	* doc/apply.n: fixed example [Bug 1811791]
	* doc/namespace.n: improved example [Bug 1788984]
	* doc/AddErrInfo.3: typo [Bug 1715087]
	* doc/CrtMathFnc.3: fixed Tcl_ListMathFuncs entry [Bug 1672219]

	* generic/tclCompile.h:
	* generic/tclInt.h: moved declaration of TclSetCmdNameObj from
	tclCompile.h to tclInt.h, reverting linker [Bug 1821159] caused by
	commit of 2007-10-11 (both I and gcc missed one dep).

	* generic/tclVar.c: try to preserve Tcl_Objs when doing variable
	lookups by name, partially addressing [Bug 1793601].

2007-10-27  Donal K. Fellows  <dkf@users.sf.net>

	* tools/tcltk-man2html.tcl (make-man-pages, htmlize-text)
	(process-text): Make the man->HTML scraper work better.

2007-10-26  Don Porter	<dgp@users.sourceforge.net>

	*** 8.5b2 TAGGED FOR RELEASE ***

	* changes:		Updated for 8.5b2 release.

	* doc/*.1:		Revert doc changes that broke
	* doc/*.3:		`make html` so we can get the release
	* doc/*.n:		out the door.

	* README:		Bump version number to 8.5b2.
	* generic/tcl.h:
	* library/init.tcl:
	* tools/tcl.wse.in:
	* unix/configure.in:
	* unix/tcl.spec:
	* win/configure.in:

	* unix/configure:	autoconf (2.59)
	* win/configure:

2007-10-26  Donal K. Fellows  <donal.k.fellows@man.ac.uk>

	* tools/man2help2.tcl, tools/man2tcl.c: Made some of the tooling code
	to do man->other formats work better with current manpage set. Long
	way still to go.

2007-10-25  Zoran Vasiljevic <vasiljevic@users.sourceforge.net>

	* generic/tclThread.c: Added TclpMasterLock/Unlock arround calls to
	ForgetSyncObject in Tcl_MutexFinalize and Tcl_ConditionFinalize to
	prevent from garbling the internal lists that track sync objects. [Bug
	1726873]

2007-10-24  Donal K. Fellows  <donal.k.fellows@man.ac.uk>

	* tools/man2html2.tcl (macro): Added support for converting the new
	macros into HTML.

	* doc/man.macros (QW,PQ,QR,MT): New macros that hide the ugly mess
	needed to get proper GOOBE quoting in the manual pages.
	* doc/*.n, doc/*.3, doc/*.1: Lots of changes to take advantage of the
	new macros.

2007-10-20  Miguel Sofer  <msofer@users.sf.net>

	* generic/tclCompile.c:   Fix comments.
	* generic/tclExecute.c:

2007-10-18  David Gravereaux <davygrvy@pobox.com>

	* tools/mkdepend.tcl: sort the dep list for a more humanly readable
	output.

2007-10-18  Don Porter	<dgp@users.sourceforge.net>

	* generic/tclResult.c (TclMergeReturnOptions):	Make sure any -code
	values get pulled out of the dictionary, even if they are integer
	valued.

	* generic/tclCompCmds.c (TclCompileReturnCmd):	Added code to more
	optimally compile [return -level 0 $x] to "push $x". [RFE 1794073]

	* compat/tmpnam.c (removed):	The routine tmpnam() is no longer
	* unix/Makefile.in:	called by Tcl source code. Remove autogoo the
	* unix/configure.in:	supplied a replacement version on systems
	* win/tcl.dsp:		where the routine was not available. [RFE
	1811848]

	* unix/configure:	autoconf-2.59

	* generic/tcl.h:	Remove TCL_LL_MODIFIER_SIZE. [RFE 1811837]

2007-10-17  David Gravereaux <davygrvy@pobox.com>

	* tools/mkdepend.tcl:	Improved defense from malformed object list
	infile.

2007-10-17  Donal K. Fellows  <donal.k.fellows@manchester.ac.uk>

	* tools/man2html2.tcl: Convert .DS/.DE into HTML tables, not
	preformatted text.

2007-10-17  Kevin B. Kenny  <kennykb@acm.org>

	* generic/tclCompExpr.c: Moved a misplaced declaration that blocked
				 compilation on VC++.
	* generic/tclExecute.c: Silenced several VC++ compiler warnings about
				converting 'long' to 'unsigned short'.

2007-10-16  David Gravereaux <davygrvy@pobox.com>

	* win/makefile.vc: removed old dependency cruft that is no longer
	needed.

2007-10-15  Don Porter	<dgp@users.sourceforge.net>

	* generic/tclIOCmd.c:	Revise [open] so that it interprets leading
	zero strings passed as the "permissions" argument as octal numbers,
	even if Tcl itself no longer parses integers in that way.

	* unix/tclUnixFCmd.c:	Revise the "-permissions" [file attribute] so
	that it interprets leading zero strings as octal numbers, even if Tcl
	itself no longer parses integers in that way.

	* generic/tclCompExpr.c:	Corrections to code that produces
	* generic/tclUtil.c:		extended "bad octal" error messages.

	* tests/cmdAH.test:	Test revisions so that tests pass whether or
	* tests/cmdIL.test:	not Tcl parses leading zero strings as octal.
	* tests/compExpr-old.test:
	* tests/compExpr.test:
	* tests/compile.test:
	* tests/expr-old.test:
	* tests/expr.test:
	* tests/incr.test:
	* tests/io.test:
	* tests/lindex.test:
	* tests/link.test:
	* tests/mathop.test:
	* tests/parseExpr.test:
	* tests/set.test:
	* tests/string.test:
	* tests/stringComp.test:

2007-10-15  David Gravereaux <davygrvy@pobox.com>

	* tools/mkdepend.tcl:	Produces usable output. Include path problem
	* win/makefile.vc:	fixed. Never fight city hall when it comes to
	levels of quoting issues.

2007-10-15  Miguel Sofer  <msofer@users.sf.net>

	* generic/tclParse.c (Tcl_ParseBraces): fix for possible read after
	the end of buffer. [Bug 1813528] (Joe Mistachkin)

2007-10-14  David Gravereaux <davygrvy@pobox.com>

	* tools/mkdepend.tcl (new):  Initial stab at generating automatic
	* win/makefile.vc:           dependencies.

2007-10-12  Pat Thoyts  <patthoyts@users.sourceforge.net>

	* win/makefile.vc:  Mine all version information from headers.
	* win/rules.vc:     Sync tcl and tk and bring extension versions
	* win/nmakehlp.c:   closer together. Try and avoid using tclsh to do
			    substitutions as we may cross compile.
	* win/coffbase.txt: Added offsets for snack dlls.

2007-10-11  David Gravereaux <davygrvy@pobox.com>

	* win/makefile.vc:  Fixed my bad spelling mistakes from years back.
	Dedependency, duh!  Rather funny.

2007-10-11  Don Porter	<dgp@users.sourceforge.net>

	* generic/tclCmdMZ.c:	Correct [string is (wide)integer] failure
	* tests/string.test:	to report correct failindex values for
	non-decimal integer strings. [Bug 1805887]

	* compat/strtoll.c (removed):	The routines strtoll() and strtoull()
	* compat/strtoull.c (removed):	are no longer called by the Tcl source
	* generic/tcl.h:	code. (Their functionality has been replaced
	* unix/Makefile.in:	by TclParseNumber().) Remove outdated comments
	* unix/configure.in:	and mountains of configury autogoo that
	* unix/tclUnixPort.h:	allegedly support the mythical systems where
	* win/Makefile.in:	these routines might not have been available.
	* win/makefile.bc:
	* win/makefile.vc:
	* win/tclWinPort.h:

	* unix/configure:	autoconf-2.59

2007-10-11  Miguel Sofer  <msofer@users.sf.net>

	* generic/tclObj.c: remove superfluous #include of tclCompile.h

2007-10-08  George Peter Staplin <georgeps@xmission.com>

	* doc/Hash.3: Correct the valid usage of the flags member for the
	Tcl_HashKeyType. It should be 0 or more of the flags mentioned.

2007-10-02  Jeff Hobbs  <jeffh@ActiveState.com>

	* generic/tcl.h (Tcl_DecrRefCount): Update change from 2006-05-29 to
	make macro more warning-robust in unbraced if code.

2007-10-02  Don Porter	<dgp@users.sourceforge.net>

	[core-stabilizer-branch]

	* README:               Bump version number to 8.5.0
	* generic/tcl.h:
	* library/init.tcl:
	* tools/tcl.wse.in:
	* unix/configure.in:
	* unix/tcl.spec:
	* win/configure.in:

	* unix/configure:	autoconf (2.59)
	* win/configure:

2007-10-02  Andreas Kupries  <andreask@activestate.com>

	* library/tclIndex: Added 'tcl::tm::path' to the tclIndex. This fixes
	[Bug 1806422] reported by Don Porter.

2007-09-25  Donal K. Fellows  <donal.k.fellows@manchester.ac.uk>

	* generic/tclProc.c (Tcl_DisassembleObjCmd): Define a command,
	::tcl::unsupported::disassemble, which can disassemble procedures,
	lambdas and general scripts.
	* generic/tclCompile.c (TclDisassembleByteCodeObj): Split apart the
	code to print disassemblies of bytecode so that there is reusable code
	that spits it out in a Tcl_Obj and then that code is used when doing
	tracing.

2007-09-20  Don Porter	<dgp@users.sourceforge.net>

	*** 8.5b1 TAGGED FOR RELEASE ***

	* changes: updates for 8.5b1 release.

2007-09-19  Don Porter	<dgp@users.sourceforge.net>

	* README:		Bump version number to 8.5b1
	* generic/tcl.h:	Merge from core-stabilizer-branch.
	* library/init.tcl:	Stabilizing toward 8.5b1 release now done on
	* tools/tcl.wse.in:	the HEAD. core-stabilizer-branch is now
	* unix/configure.in:	suspended.
	* unix/tcl.spec:
	* win/configure.in:

2007-09-19  Pat Thoyts  <patthoyts@users.sourceforge.net>

	* generic/tclStubLib.: Replaced isdigit with internal implementation.

2007-09-18  Don Porter	<dgp@users.sourceforge.net>

	* generic/tclStubLib.c:	Remove C library calls from Tcl_InitStubs() so
	* win/makefile.vc:	that we don't need the C library linked in to
	libtclStub.

2007-09-17  Pat Thoyts  <patthoyts@users.sourceforge.net>

	* win/makefile.vc: Add crt flags for tclStubLib now it uses C-library
			   functions.

2007-09-17  Joe English	 <jenglish@users.sourceforge.net>

	* tcl.m4: use '${CC} -shared' instead of 'ld -Bshareable' to build
	shared libraries on current NetBSDs. [Bug 1749251]
	* unix/configure: regenerated (autoconf-2.59).

2007-09-17  Don Porter	<dgp@users.sourceforge.net>

	* unix/Makefile.in:	Update `make dist` so that tclDTrace.d is
	included in the source code distribution.

	* generic/tcl.h:	Revised Tcl_InitStubs() to restore Tcl 8.4
	* generic/tclPkg.c:	source compatibility with callers of
	* generic/tclStubLib.c:	Tcl_InitStubs(interp, TCL_VERSION, 1). [Bug
	1578344]

2007-09-17  Donal K. Fellows  <donal.k.fellows@man.ac.uk>

	* generic/tclTrace.c (Tcl_TraceObjCmd, TraceExecutionObjCmd)
	(TraceCommandObjCmd, TraceVariableObjCmd):   Generate literal values
	* generic/tclNamesp.c (NamespaceCodeCmd):    more efficiently using
	* generic/tclFCmd.c (CopyRenameOneFile):     TclNewLiteralStringObj
	* generic/tclEvent.c (TclSetBgErrorHandler): macro.

2007-09-15  Daniel Steffen  <das@users.sourceforge.net>

	* unix/tcl.m4:	replace all direct references to compiler by ${CC} to
			enable CC overriding at configure & make time; run
			check for visibility "hidden" with all compilers;
			quoting fixes from TEA tcl.m4.
	(SunOS-5.1x):	replace direct use of '/usr/ccs/bin/ld' in SHLIB_LD by
			'cc' compiler driver.
	* unix/configure: autoconf-2.59

2007-09-14  Donal K. Fellows  <donal.k.fellows@man.ac.uk>

	* generic/tclBasic.c (Tcl_CreateObjCommand): Only invalidate along the
	namespace path once; that is enough. [Bug 1519940]

2007-09-14  Daniel Steffen  <das@users.sourceforge.net>

	* generic/tclDTrace.d (new file): Add DTrace provider for Tcl; allows
	* generic/tclCompile.h:		  tracing of proc and command entry &
	* generic/tclBasic.c:		  return, bytecode execution, object
	* generic/tclExecute.c:		  allocation and more; with
	* generic/tclInt.h:		  essentially zero cost when tracing
	* generic/tclObj.c:		  is inactive; enable with
	* generic/tclProc.c:		  --enable-dtrace configure arg
	* unix/Makefile.in:		  (disabled by default, will only
	* unix/configure.in:		  enable if DTrace is present). [Patch
	1793984]

	* macosx/GNUmakefile:		  Enable DTrace support.
	* macosx/Tcl-Common.xcconfig:
	* macosx/Tcl.xcodeproj/project.pbxproj:

	* generic/tclCmdIL.c:	Factor out core of InfoFrameCmd() into
				internal TclInfoFrame() for use by DTrace
				probes.

	* unix/configure: autoconf-2.59
	* unix/tclConfig.h.in: autoheader-2.59

2007-09-12  Don Porter	<dgp@users.sourceforge.net>

	* unix/Makefile.in:	Perform missing updates of the tcltest Tcl
	* win/Makefile.in:	Module installed filename that should have
	been part of the bump to tcltest 2.3b1. Thanks Larry Virden.

2007-09-12  Pat Thoyts	<patthoyts@users.sourceforge.net>

	* win/makefile.vc, win/rules.vc, win/nmakehlp.c: Use nmakehlp to
	substitute values for tclConfig.sh (helps cross-compiling).

2007-09-11  Don Porter	<dgp@users.sourceforge.net>

	* library/tcltest/tcltest.tcl:	Accept underscores and colons in
	* library/tcltest/pkgIndex.tcl: constraint names. Properly handle
	constraint expressions that return non-numeric boolean results like
	"false". Bump to tcltest 2.3b1. [Bug 1772989; RFE 1071322]
	* tests/info.test:	Disable fragile tests.

	* doc/package.n:	Restored the functioning of [package require
	* generic/tclPkg.c:	-exact] to be compatible with Tcl 8.4. [Bug
	* tests/pkg.test:	1578344]

2007-09-11  Miguel Sofer  <msofer@users.sf.net>

	* generic/tclCompCmds.c (TclCompileDictCmd-update):
	* generic/tclCompile.c (tclInstructionTable):
	* generic/tclExecute.c (INST_DICT_UPDATE_END): fix stack management in
	compiled [dict update]. [Bug 1786481]

	***POTENTIAL INCOMPATIBILITY***
	Scripts that were precompiled on earlier versions of 8.5 and use [dict
	update] will crash. Workaround: recompile.

2007-09-11  Kevin B. Kenny  <kennykb@acm.org>

	* generic/tclExecute.c: Corrected an off-by-one error in the setting
	of MaxBaseWide for certain powers. [Bug 1767293 - problem reported in
	comments when bug was reopened]

2007-09-10  Jeff Hobbs	<jeffh@ActiveState.com>

	* generic/tclLink.c (Tcl_UpdateLinkedVar): guard against var being
	unlinked. [Bug 1740631] (maros)

2007-09-10  Miguel Sofer  <msofer@users.sf.net>

	* generic/tclCompile.c: fix tclInstructionTable entry for
	dictUpdateEnd

	* generic/tclExecute.c: remove unneeded setting of 'cleanup' variable
	before jumping to checkForCatch.

2007-09-10  Don Porter	<dgp@users.sourceforge.net>

	* doc/package.n:	Restored the document parallel syntax of the
	* generic/tclPkg.c:	[package present] and [package require]
	* tests/pkg.test:	commands. [Bug 1723675]

2007-09-09  Don Porter	<dgp@users.sourceforge.net>

	* generic/tclInt.h:	Removed the "nsName" Tcl_ObjType from the
	* generic/tclNamesp.c:	registered set. Revised the management of the
	* generic/tclObj.c:	intrep of that Tcl_ObjType. Revised the
	* tests/obj.test:	TclGetNamespaceFromObj() routine to return
	TCL_ERROR and write a consistent error message when a namespace is not
	found. [Bug 1588842. Patch 1686862]

	***POTENTIAL INCOMPATIBILITY***
	For callers of Tcl_GetObjType() on the name "nsName".

	* generic/tclExecute.c: Update TclGetNamespaceFromObj() callers.
	* generic/tclProc.c:

	* tests/apply.test:		Updated tests to expect new consistent
	* tests/namespace-old.test:	error message when a namespace is not
	* tests/namespace.test:		found.
	* tests/upvar.test:

	* generic/tclCompCmds.c:	Use the new INST_REVERSE instruction
	* tests/mathop.test:	to correct the compiled versions of math
	operator commands. [Bug 1724437]

	* generic/tclCompile.c: New bytecode instruction INST_REVERSE to
	* generic/tclCompile.h: reverse the order of N items at the top of
	* generic/tclExecute.c: stack.

	* generic/tclCompCmds.c (TclCompilePowOpCmd):	Make a separate
	routine to compile ** to account for its different associativity.

2007-09-08  Miguel Sofer  <msofer@users.sf.net>

	* generic/tclVar.c (Tcl_SetVar2, TclPtrSetVar): [Bug 1710710] fixed
	correctly, reverted fix of 2007-05-01.

2007-09-08  Donal K. Fellows  <dkf@users.sf.net>

	* generic/tclDictObj.c (DictUpdateCmd, DictWithCmd): Plug a hole that
	* generic/tclExecute.c (TEBC,INST_DICT_UPDATE_END): allowed a careful
	* tests/dict.test (dict-21.16,21.17,22.11): attacker to craft a dict
	containing a recursive link to itself, violating one of Tcl's
	fundamental datatype assumptions and causing a stack crash when the
	dict was converted to a string. [Bug 1786481]

2007-09-07  Don Porter	<dgp@users.sourceforge.net>

	* generic/tclEvent.c ([::tcl::Bgerror]):	Corrections to Tcl's
	* tests/event.test:	default [interp bgerror] handler so that when
	it falls back to a hidden [bgerror] in a safe interp, it gets the
	right error context data. [Bug 1790274]

2007-09-07  Miguel Sofer  <msofer@users.sf.net>

	* generic/tclProc.c (TclInitCompiledLocals): the refCount of resolved
	variables was being managed without checking if they were Var or
	VarInHash: itcl [Bug 1790184]

2007-09-06  Don Porter	<dgp@users.sourceforge.net>

	* generic/tclResult.c (Tcl_GetReturnOptions):	Take care that a
	* tests/init.test:	non-TCL_ERROR code doesn't cause existing
	-errorinfo, -errorcode, and -errorline entries to be omitted.
	* generic/tclEvent.c:	With -errorInfo no longer lost, generate more
	complete ::errorInfo when calling [bgerror] after a non-TCL_ERROR
	background exception.

2007-09-06  Don Porter	<dgp@users.sourceforge.net>

	* generic/tclInterp.c (Tcl_Init):	Removed constraint on ability
	to define a custom [tclInit] before calling Tcl_Init(). Until now the
	custom command had to be a proc. Now it can be any command.

	* generic/tclInt.decls: New internal routine TclBackgroundException()
	* generic/tclEvent.c:	that for the first time permits non-TCL_ERROR
	exceptions to trigger [interp bgerror] handling. Closes a gap in TIP
	221. When falling back to [bgerror] (which is designed only to handle
	TCL_ERROR), convert exceptions into errors complaining about the
	exception.

	* generic/tclInterp.c:	Convert Tcl_BackgroundError() callers to call
	* generic/tclIO.c:	TclBackgroundException().
	* generic/tclIOCmd.c:
	* generic/tclTimer.c:

	* generic/tclIntDecls.h:	make genstubs
	* generic/tclStubInit.c:

2007-09-06  Daniel Steffen  <das@users.sourceforge.net>

	* macosx/Tcl.xcode/project.pbxproj: discontinue unmaintained support
	* macosx/Tcl.xcode/default.pbxuser: for Xcode 1.5; replace by Xcode2
	project for use on Tiger (with Tcl.xcodeproj to be used on Leopard).

	* macosx/Tcl.xcodeproj/project.pbxproj: updates for Xcode 2.5 and 3.0.
	* macosx/Tcl.xcodeproj/default.pbxuser:
	* macosx/Tcl.xcode/project.pbxproj:
	* macosx/Tcl.xcode/default.pbxuser:
	* macosx/Tcl-Common.xcconfig:

	* macosx/README: document project changes.

2007-09-05  Don Porter	<dgp@users.sourceforge.net>

	* generic/tclBasic.c:	Removed support for the unmaintained
	* generic/tclExecute.c: -DTCL_GENERIC_ONLY configuration. [Bug
	* unix/Makefile.in:	1264623]

2007-09-04  Don Porter	<dgp@users.sourceforge.net>

	* unix/Makefile.in:	It's unreliable to count on the release
	manager to remember to `make genstubs` before `make dist`. Let the
	Makefile remember the dependency for us.

	* unix/Makefile.in:	Corrections to `make dist` dependencies to be
	sure that macosx/configure gets generated whenever it does not exist.

2007-09-03  Kevin B, Kenny  <kennykb@acm.org>

	* library/tzdata/Africa/Cairo:
	* library/tzdata/America/Grand_Turk:
	* library/tzdata/America/Port-au-Prince:
	* library/tzdata/America/Indiana/Petersburg:
	* library/tzdata/America/Indiana/Tell_City:
	* library/tzdata/America/Indiana/Vincennes:
	* library/tzdata/Antarctica/McMurdo:
	* library/tzdata/Australia/Adelaide:
	* library/tzdata/Australia/Broken_Hill:
	* library/tzdata/Australia/Currie:
	* library/tzdata/Australia/Hobart:
	* library/tzdata/Australia/Lord_Howe:
	* library/tzdata/Australia/Melbourne:
	* library/tzdata/Australia/Sydney:
	* library/tzdata/Pacific/Auckland:
	* library/tzdata/Pacific/Chatham: Olson's tzdata2007g.

	* generic/tclListObj.c (TclLindexFlat):
	* tests/lindex.test (lindex-17.[01]):	Added code to detect the error
	when a script does [lindex {} end foo]; an overaggressive optimisation
	caused this call to return an empty object rather than an error.

2007-09-03  Daniel Steffen  <das@users.sourceforge.net>

	* generic/tclObj.c (TclInitObjSubsystem): restore registration of the
	"wideInt" Tcl_ObjType for compatibility with 8.4 extensions that
	access the tclWideIntType Tcl_ObjType; add setFromAnyProc for
	tclWideIntType.

2007-09-02  Donal K. Fellows  <dkf@users.sf.net>

	* doc/lsearch.n: Added note that order of results with the -all option
	is that of the input list. It always was, but this makes it crystal.

2007-08-30  Don Porter	<dgp@users.sourceforge.net>

	* generic/tclCompile.c: Added fflush() calls following all callers of
	* generic/tclExecute.c: TclPrintByteCodeObj() so that tcl_traceCompile
	output is less likely to get mangled when writes to stdout interleave
	with other code.

2007-08-28  Don Porter	<dgp@users.sourceforge.net>

	* generic/tclCompExpr.c:	Use a table lookup in ParseLexeme() to
	determine lexemes with single-byte representations.

	* generic/tclBasic.c:	Used unions to better clarify overloading of
	* generic/tclCompExpr.c:	the fields of the OpCmdInfo and
	* generic/tclCompile.h:		TclOpCmdClientData structs.

2007-08-27  Don Porter	<dgp@users.sourceforge.net>

	* generic/tclCompExpr.c:	Call TclCompileSyntaxError() when
	expression syntax errors are found when compiling expressions. With
	this in place, convert TclCompileExpr to return void, since there's no
	longer any need to report TCL_ERROR.
	* generic/tclCompile.c: Update callers.
	* generic/tclExecute.c:

	* generic/tclCompCmds.c:	New routine TclCompileSyntaxError()
	* generic/tclCompile.h: to directly compile bytecodes that report a
	* generic/tclCompile.c: syntax error, rather than (ab)use a call to
	TclCompileReturnCmd. Also, undo the most recent commit that papered
	over some issues with that (ab)use. New routine produces a new opcode
	INST_SYNTAX, which is a minor variation of INST_RETURN_IMM. Also a bit
	of constification.

	* generic/tclCompile.c: Move the deallocation of local LiteralTable
	* generic/tclCompExpr.c:	entries into TclFreeCompileEnv().
	* generic/tclExecute.c: Update callers.

	* generic/tclCompExpr.c:	Force numeric and boolean literals in
	expressions to register with their intreps intact, even if that means
	overwriting existing intreps in already registered literals.

2007-08-25  Kevin B. Kenny  <kennykb@acm.org>

	* generic/tclExecute.c (TclExecuteByteCode): Added code to handle
	* tests/expr.test (expr-23.48-53)	     integer exponentiation
	that results in 32- and 64-bit integer results, avoiding calls to wide
	integer exponentiation routines in this common case. [Bug 1767293]

	* library/clock.tcl (ParseClockScanFormat): Modified code to allow
	* tests/clock.test (clock-60.*):	    case-insensitive matching
	of time zone and month names. [Bug 1781282]

2007-08-24  Don Porter	<dgp@users.sourceforge.net>

	* generic/tclCompExpr.c:	Register literals found in expressions
	* tests/compExpr.test:	to restore literal sharing. Preserve numeric
	intreps when literals are created for the first time. Correct memleak
	in ExecConstantExprTree() and add test for the leak.

2007-08-24  Miguel Sofer  <msofer@users.sf.net>

	* generic/tclCompile.c: replaced copy loop that tripped some compilers
	with memmove. [Bug 1780870]

2007-08-23  Don Porter	<dgp@users.sourceforge.net>

	* library/init.tcl ([auto_load_index]): Delete stray "]" that created
	an expr syntax error (masked by a [catch]).

	* generic/tclCompCmds.c (TclCompileReturnCmd):	Added crash protection
	to handle callers other than TclCompileScript() failing to meet the
	initialization assumptions of the TIP 280 code in CompileWord().

	* generic/tclCompExpr.c:	Suppress the attempt to convert to
	numeric when pre-compiling a constant expresion indicates an error.

2007-08-22  Miguel Sofer  <msofer@users.sf.net>

	* generic/tclExecute.c (TEBC): disable the new shortcut to frequent
	INSTs for debug builds. REVERTED (collision with alternative fix)

2007-08-21  Don Porter	<dgp@users.sourceforge.net>

	* generic/tclMain.c:	Corrected the logic of dropping the last
	* tests/main.test:	newline from an interactively typed command.
	[Bug 1775878]

2007-08-21  Pat Thoyts	<patthoyts@users.sourceforge.net>

	* tests/thread.test: thread-4.4: clear ::errorInfo in the thread as a
	message is left here from init.tcl on windows due to no tcl_pkgPath.

2007-08-20  Miguel Sofer  <msofer@users.sf.net>

	* generic/tclExecute.c (INST_SUB): fix usage of the new macro for
	overflow detection in sums, adapt to subtraction. Lengthy comment
	added.

2007-08-19  Donal K. Fellows  <dkf@users.sf.net>

	* generic/tclExecute.c (Overflowing, TclIncrObj, TclExecuteByteCode):
	Encapsulate Miguel's last change in a more mnemonic macro.

2007-08-19  Miguel Sofer  <msofer@users.sf.net>

	* generic/tclExecute.c: changed the check for overflow in sums,
	reducing objsize, number of branches and cache misses (according to
	cachegrind). Non-overflow for s=a+b:
	previous
	  ((a >= 0 || b >= 0 || s < 0) && (s >= 0 || b < 0 || a < 0))
	now
	  (((a^s) >= 0) || ((a^b) < 0))
	This expresses: "a and s have the same sign or else a and b have
	different sign".

2007-08-19  Donal K. Fellows  <dkf@users.sf.net>

	* doc/interp.n (RESOURCE LIMITS): Added text to better explain why
	time limits are described using absolute times. [Bug 1752148]

2007-08-16  Miguel Sofer  <msofer@users.sf.net>

	* generic/tclVar.c: improved localVarNameType caching to leverage
	the new availability of Tcl_Obj in variable names, avoiding string
	comparisons to verify that the cached value is usable.

	* generic/tclExecute.c: check the two most frequent instructions
	before the switch. Reduces both runtime and obj size a tiny bit.

2007-08-16  Don Porter	<dgp@users.sourceforge.net>

	* generic/tclCompExpr.c:	Added a "constant" field to the OpNode
	struct (again "free" due to alignment requirements) to mark those
	subexpressions that are completely known at compile time. Enhanced
	CompileExprTree() and its callers to precompute these constant
	subexpressions at compile time. This resolves the issue raised in [Bug
	1564517].

2007-08-15  Donal K. Fellows  <donal.k.fellows@man.ac.uk>

	* generic/tclIOUtil.c (TclGetOpenModeEx): Only set the O_APPEND flag
	* tests/ioUtil.test (ioUtil-4.1):	  on a channel for the 'a'
	mode and not for 'a+'. [Bug 1773127]

2007-08-14  Miguel Sofer  <msofer@users.sf.net>

	* generic/tclExecute.c (INST_INVOKE*): peephole opt, do not get the
	interp's result if it will be pushed/popped.

2007-08-14  Don Porter	<dgp@users.sourceforge.net>

	* generic/tclBasic.c:	Use fully qualified variable names for
	* tests/thread.test:	::errorInfo and ::errorCode so that string
	* tests/trace.test:	reported to variable traces are fully
	qualified in agreement with Tcl 8.4 operations.

2007-08-14  Daniel Steffen  <das@users.sourceforge.net>

	* unix/tclLoadDyld.c: use dlfcn API on Mac OS X 10.4 and later; fix
	issues with loading from memory on intel and 64bit; add debug messages

	* tests/load.test: add test load-10.1 for loading from vfs.

	* unix/dltest/pkga.c:		whitespace & comment cleanup, remove
	* unix/dltest/pkgb.c:		unused pkgf.c.
	* unix/dltest/pkgc.c:
	* unix/dltest/pkge.c:
	* unix/dltest/pkgf.c (removed):
	* unix/dltest/pkgua.c:
	* macosx/Tcl.xcodeproj/project.pbxproj:

2007-08-13  Don Porter	<dgp@users.sourceforge.net>

	* generic/tclExecute.c: Provide DECACHE/CACHE protection to the
	* tests/trace.test:	Tcl_LogCommandInfo() call. [Bug 1773040]

2007-08-12  Miguel Sofer  <msofer@users.sf.net>

	* generic/tclCmdMZ.c (Tcl_SplitObjCmd): use TclNewStringObj macro
	instead of calling the function.

	* generic/tcl_Obj.c (TclAllocateFreeObjects): remove unneeded memset
	to 0 of all allocated objects.

2007-08-10  Miguel Sofer  <msofer@users.sf.net>

	* generic/tclInt.h: remove redundant ops in TclNewStringObj macro.

2007-08-10  Miguel Sofer  <msofer@users.sf.net>

	* generic/tclInt.h: fix the TclSetVarNamespaceVar macro, was causing a
	leak.

2007-08-10  Don Porter	<dgp@users.sourceforge.net>

	* generic/tclCompExpr.c:	Revise CompileExprTree() to use the
	OpNode mark field scheme of tree traversal. This eliminates the need
	to use magic values in the left and right fields for that purpose.
	Also stop abusing the left field within ParseExpr() to store the
	number of arguments in a parsed function call. CompileExprTree() now
	determines that for itself at compile time. Then reorder code to
	eliminate duplication.

2007-08-09  Miguel Sofer  <msofer@users.sf.net>

	* generic/tclProc.c (TclCreateProc): better comments on the required
	varflag values when loading precompiled procs.

	* generic/tclExecute.c (INST_STORE_ARRAY):
	* tests/trace.test (trace-2.6): whole array write traces on compiled
	local variables were not firing. [Bug 1770591]

2007-08-08  Jeff Hobbs	<jeffh@ActiveState.com>

	* generic/tclProc.c (InitLocalCache): reference firstLocalPtr via
	procPtr. codePtr->procPtr == NULL exposed by tbcload.

2007-08-08  Don Porter	<dgp@users.sourceforge.net>

	* generic/tclExecute.c: Corrected failure to compile/link in the
	-DNO_WIDE_TYPE configuration.

	* generic/tclExecute.c: Corrected improper use of bignum arguments to
	* tests/expr.test:	*SHIFT operations. [Bug 1770224]

2007-08-07  Miguel Sofer  <msofer@users.sf.net>

	* generic/tclInt.h: remove comments refering to VAR_SCALAR, as that
	flag bit does not exist any longer.
	* generic/tclProc.c (InitCompiledLocals): removed optimisation for
	non-resolved case, as the function is never called in that case.
	Renamed the function to InitResolvedLocals to calrify the point.

	* generic/tclInt.decls:	  Exporting via stubs to help xotcl adapt to
	* generic/tclInt.h:	  VarReform.
	* generic/tclIntDecls.h:
	* generic/tclStubInit.c:

2007-08-07  Daniel Steffen  <das@users.sourceforge.net>

	* generic/tclEnv.c:	improve environ handling on Mac OS X (adapted
	* unix/tclUnixPort.h:	from Apple changes in Darwin tcl-64).

	* unix/Makefile.in:	add support for compile flags specific to
				object files linked directly into executables.

	* unix/configure.in (Darwin): only use -seg1addr flag when prebinding;
	use -mdynamic-no-pic flag for object files linked directly into exes;
	support overriding TCL_PACKAGE_PATH/TCL_MODULE_PATH in environment.

	* unix/configure: autoconf-2.59

2007-08-06  Don Porter	<dgp@users.sourceforge.net>

	* tests/parseExpr.test: Update source file name of expr parser code.

	* generic/tclCompExpr.c:	Added a "mark" field to the OpNode
	struct, which is used to guide tree traversal. This field costs
	nothing since alignement requirements used the memory already.
	Rewrote ConvertTreeToTokens() to use the new field, which permitted
	consolidation of utility routines CopyTokens() and
	GenerateTokensForLiteral().

2007-08-06  Kevin B. Kenny  <kennykb@users.sf.net>

	* generic/tclGetDate.y: Added a cast to the definition of YYFREE to
				silence compiler warnings.
	* generic/tclDate.c:	Regenerated
	* win/tclWinTest.c:	Added a cast to GetSecurityDescriptorDacl call
				to silence compiler warnings.

2007-08-04  Miguel Sofer  <msofer@users.sf.net>

	* generic/tclInt.decls:	  Exporting via stubs to help itcl adapt to
	* generic/tclInt.h:	  VarReform. Added localCache initialization
	* generic/tclIntDecls.h:  to TclInitCompiledLocals (which only exists
	* generic/tclProc.c:	  for itcl).
	* generic/tclStubInit.c:
	* generic/tclVar.c:

2007-08-01  Donal K. Fellows  <donal.k.fellows@manchester.ac.uk>

	* library/word.tcl: Rewrote for greater efficiency. [Bug 1764318]

2007-08-01  Pat Thoyts	<patthoyts@users.sourceforge.net>

	* generic/tclInt.h:	Added a TclOffset macro ala Tk_Offset to
	* generic/tclVar.c:	abstract out 'offsetof' which may not be
	* generic/tclExceute.c: defined (eg: msvc6).

2007-08-01  Miguel Sofer  <msofer@users.sf.net>

	* generic/tclVar.c (TclCleanupVar): fix [Bug 1765225], thx Larry
	Virden.

2007-07-31  Miguel Sofer  <msofer@users.sf.net>

	* doc/Hash.3:
	* generic/tclHash.c:
	* generic/tclObj.c:
	* generic/tclThreadStorage.c: (changes part of the patch below)
	Stop Tcl_CreateHashVar from resetting hPtr->clientData to NULL after
	calling the allocEntryProc for a custom table.

	* generic/tcl.h:
	* generic/tclBasic.c:
	* generic/tclCmdIL.c:
	* generic/tclCompCmds.c:
	* generic/tclCompile.c:
	* generic/tclCompile.h:
	* generic/tclExecute.c:
	* generic/tclHash.c:
	* generic/tclInt.decls:
	* generic/tclInt.h:
	* generic/tclIntDecls.h:
	* generic/tclLiteral.c:
	* generic/tclNamesp.c:
	* generic/tclObj.c:
	* generic/tclProc.c:
	* generic/tclThreadStorage.c:
	* generic/tclTrace.c:
	* generic/tclVar.c: VarReform [Patch 1750051]

	*** POTENTIAL INCOMPATIBILITY *** (tclInt.h and tclCompile.h)
	Extensions that access internals defined in tclInt.h and/or
	tclCompile.h may lose both binary and source compatibility. The
	relevant changes are:
	1. 'struct Var' is completely changed, all acceses to its internals
	   (either direct or via the TclSetVar* and TclIsVar* macros) will
	   malfunction. Var flag values and semantics changed too.
	2. 'struct Bytecode' has an additional field that has to be
	   initialised to NULL
	3. 'struct Namespace' is larger, as the varTable is now one pointer
	   larger than a Tcl_HashTable. Direct access to its fields will
	   malfunction.
	4. 'struct CallFrame' grew one more field (the second such growth with
	   respect to Tcl8.4).
	5. API change for the functions TclFindCompiledLocal, TclDeleteVars
	   and many internal functions in tclVar.c

	Additionally, direct access to variable hash tables via the standard
	Tcl_Hash* interface is to be considered as deprecated. It still works
	in the present version, but will be broken by further specialisation
	of these hash tables. This concerns especially the table of array
	elements in an array, as well as the varTable field in the Namespace
	struct.

2007-07-31  Miguel Sofer  <msofer@users.sf.net>

	* unix/configure.in: allow use of 'inline' in Tcl sources. [Patch
	* win/configure.in:  1754128]
	* win/makefile.vc:   Regen with autoconf 2.61

2007-07-31  Donal K. Fellows  <donal.k.fellows@manchester.ac.uk>

	* unix/tclUnixInit.c (TclpSetVariables): Use the thread-safe getpwuid
	replacement to fill the tcl_platform(user) field as it is not subject
	to spoofing. [Bug 681877]

	* unix/tclUnixCompat.c: Simplify the #ifdef logic.

	* unix/tclUnixChan.c (FileWatchProc): Fix test failures.

2007-07-30  Donal K. Fellows  <donal.k.fellows@manchester.ac.uk>

	* unix/tclUnixChan.c (SET_BITS, CLEAR_BITS): Added macros to make this
	file clearer.

2007-07-24  Miguel Sofer  <msofer@users.sf.net>

	* generic/tclBasic.c (TEOvI, GetCommandSource):
	* generic/tclExecute.c (TEBC, TclGetSrcInfoForCmd):
	* generic/tclInt.h:
	* generic/tclTrace.c (TclCheck(Interp|Execution)Traces):
	Removed the need for TEBC to inspect the command before calling TEOvI,
	leveraging the TIP 280 infrastructure. Moved the generation of a
	correct nul-terminated command string away from the trace code, back
	into TEOvI/GetCommandSource.

2007-07-20  Andreas Kupries  <andreask@activestate.com>

	* library/platform/platform.tcl: Fixed bug in 'platform::patterns'
	* library/platform/pkgIndex.tcl: where identifiers not matching
	* unix/Makefile.in: the special linux and solaris forms would not
	* win/Makefile.in: get 'tcl' as an acceptable platform added to
	* doc/platform.n: the result. Bumped package to version 1.0.3 and
	* doc/platform_shell.n: updated documentation and Makefiles. Also
	fixed bad version info in the documentation of platform::shell.

2007-07-19  Don Porter	<dgp@users.sourceforge.net>

	* generic/tclParse.c:	In contexts where interp and parsePtr->interp
	might be different, be sure to use the latter for error reporting.
	Also pulled the interp argument back out of ParseTokens() since we
	already had a parsePtr->interp to work with.

2007-07-18  Don Porter	<dgp@users.sourceforge.net>

	* generic/tclCompExpr.c:	Removed unused arguments and variables

2007-07-17  Don Porter	<dgp@users.sourceforge.net>

	* generic/tclCompExpr.c (ParseExpr):	While adding comments to
	explain the operations of ParseExpr(), made significant revisions to
	the code so it would be easier to explain, and in the process made the
	code simpler and clearer as well.

2007-07-15  Don Porter	<dgp@users.sourceforge.net>

	* generic/tclCompExpr.c:	More commentary.
	* tests/parseExpr.test:		Several tests of syntax error messages
	to check that when expression substrings are truncated they leave
	visible the context relevant to the reported error.

2007-07-12  Don Porter	<dgp@users.sourceforge.net>

	* generic/tclCompExpr.c:	Factored out, corrected, and commented
	common code for reporting syntax errors in LEAF elements.

2007-07-11  Miguel Sofer  <msofer@users.sf.net>

	* generic/tclCompCmds.c (TclCompileWhileCmd):
	* generic/tclCompile.c (TclCompileScript):
	Corrected faulty avoidance of INST_START_CMD when the first opcode in
	a script is within a loop (as produced by 'while 1'), so that the
	corresponding command is properly counted. [Bug 1752146]

2007-07-11  Don Porter	<dgp@users.sourceforge.net>

	* generic/tclCompExpr.c:	Added a "parseOnly" flag argument to
	ParseExpr() to indicate whether the caller is Tcl_ParseExpr(), with an
	end goal of filling a Tcl_Parse with Tcl_Tokens representing the
	parsed expression, or TclCompileExpr() with the goal of compiling and
	executing the expression. In the latter case, more aggressive
	conversion of QUOTED and BRACED lexeme to literals is done. In the
	former case, all such conversion is avoided, since Tcl_Token
	production would revert it anyway. This enables simplifications to the
	GenerateTokensForLiteral() routine as well.

2007-07-10  Don Porter	<dgp@users.sourceforge.net>

	* generic/tclCompExpr.c:	Added a field for operator precedence
	to be stored directly in the parse tree. There's no memory cost to
	this addition, since that memory would have been lost to alignment
	issues anyway. Also, converted precedence definitions and lookup
	tables to use symbolic constants instead of raw number for improved
	readability, and continued extending/improving/correcting comments.
	Removed some unused counter variables. Renamed some variables for
	clarity and replaced some cryptic logic with more readable macros.

2007-07-09  Don Porter	<dgp@users.sourceforge.net>

	* generic/tclCompExpr.c:	Revision so that the END lexeme never
	gets inserted into the parse tree. Later tree traversal never reaches
	it since its location in the tree is not variable. Starting and
	stopping with the START lexeme (node 0) is sufficient. Also finished
	lexeme code commentary.

	* generic/tclCompExpr.c:	Added missing creation and return of
	the Tcl_Parse fields that indicate error conditions. [Bug 1749987]

2007-07-05  Don Porter	<dgp@users.sourceforge.net>

	* library/init.tcl (unknown):	Corrected inconsistent error message
	in interactive [unknown] when empty command is invoked. [Bug 1743676]

2007-07-05  Miguel Sofer  <msofer@users.sf.net>

	* generic/tclNamesp.c (SetNsNameFromAny):
	* generic/tclObj.c (SetCmdNameFromAny): Avoid unnecessary
	ckfree/ckalloc when the old structs can be reused.

2007-07-04  Miguel Sofer  <msofer@users.sf.net>

	* generic/tclNamesp.c: Fix case where a FQ cmd or ns was being cached
	* generic/tclObj.c:    in a different interp, tkcon. [Bug 1747512]

2007-07-03  Don Porter	<dgp@users.sourceforge.net>

	* generic/tclCompExpr.c:	Revised #define values so that there
	is now more expansion room to define more BINARY operators.

2007-07-02  Donal K. Fellows  <dkf@users.sf.net>

	* generic/tclHash.c (CompareStringKeys): Always use the strcmp()
	version; the operation is functionally equivalent, the speed is
	identical (up to measurement limitations), and yet the code is
	simpler. [FRQ 951168]

2007-07-02  Don Porter	<dgp@users.sourceforge.net>

	* generic/tcl.h:	Removed TCL_PRESERVE_BINARY_COMPATIBILITY and
	* generic/tclHash.c:	any code enabled when it is set to 0. We will
	* generic/tclStubInit.c:	always want to preserve binary compat
	of the structs that appear in the interface through the 8.* series of
	releases, so it's pointless to drag around this never-enabled
	alternative.

	* generic/tclIO.c:	Removed dead code.
	* unix/tclUnixChan.c:

	* generic/tclCompExpr.c:	Removed dead code, old implementations
	* generic/tclEvent.c:	of expr parsing and compiling, including the
	* generic/tclInt.h:	routine TclFinalizeCompilation().

2007-06-30  Donal K. Fellows  <dkf@users.sf.net>

	* generic/tclCmdIL.c (Tcl_LsortObjCmd): Plug a memory leak caused by a
	missing Tcl_DecrRefCount on an error path. [Bug 1717186]

2007-06-30  Zoran Vasiljevic <vasiljevic@users.sourceforge.net>

	* generic/tclThread.c: Prevent RemeberSyncObj() from growing the sync
	object lists by reusing already free'd slots, if possible. See
	discussion on Bug 1726873 for more information.

2007-06-29  Donal K. Fellows  <dkf@users.sf.net>

	* doc/DictObj.3 (Tcl_DictObjDone): Improved documentation of this
	function to make it clearer how to use it. [Bug 1710795]

2007-06-29  Daniel Steffen  <das@users.sourceforge.net>

	* generic/tclAlloc.c:		on Darwin, ensure memory allocated by
	* generic/tclThreadAlloc.c:	the custom TclpAlloc()s is aligned to
	16 byte boundaries (as is the case with the Darwin system malloc).

	* generic/tclGetDate.y: use ckalloc/ckfree instead of malloc/free.
	* generic/tclDate.c:	bison 1.875e

	* generic/tclBasic.c (TclEvalEx): fix warnings.

	* macosx/Tcl.xcodeproj/project.pbxproj: better support for renamed tcl
	* macosx/Tcl.xcodeproj/default.pbxuser: source dir; add 10.5 SDK build
	* macosx/Tcl-Common.xcconfig:		config; remove tclMathOp.c.

	* macosx/README: document Tcl.xcodeproj changes.

2007-06-28  Don Porter	<dgp@users.sourceforge.net>

	* generic/tclBasic.c:		Removed dead code, including the
	* generic/tclExecute.c:		entire file tclMathOp.c.
	* generic/tclInt.h:
	* generic/tclMathOp.c (removed):
	* generic/tclTestObj.c:
	* win/tclWinFile.c:

	* unix/Makefile.in:	Updated to reflect deletion of tclMathOp.c.
	* win/Makefile.in:
	* win/makefile.bc:
	* win/makefile.vc:

2007-06-28  Pat Thoyts	<patthoyts@users.sourceforge.net>

	* generic/tclBasic.c:	  Silence constness warnings for TclStackFree
	* generic/tclCompCmds.c:  when building with msvc.
	* generic/tclFCmd.c:
	* generic/tclIOCmd.c:
	* generic/tclTrace.c:

2007-06-28  Miguel Sofer  <msofer@users.sf.net>

	* generic/tclVar.c (UnsetVarStruct): fix possible segfault.

2007-06-27  Don Porter	<dgp@users.sourceforge.net>

	* generic/tclTrace.c:	Corrected broken trace reversal logic in
	* generic/tclTest.c:	TclCheckInterpTraces that led to infinite loop
	* tests/trace.test:	when multiple Tcl_CreateTrace traces were set
	and one of them did not fire due to level restrictions. [Bug 1743931]

2007-06-26  Don Porter	<dgp@users.sourceforge.net>

	* generic/tclBasic.c (TclEvalEx):	Moved some arrays from the C
	stack to the Tcl stack.

2007-06-26  Miguel Sofer  <msofer@users.sf.net>

	* generic/tclVar.c (UnsetVarStruct): more streamlining.

2007-06-25  Don Porter	<dgp@users.sourceforge.net>

	* generic/tclExecute.c: Safety checks to avoid crashes in the
	TclStack* routines when called with an incompletely initialized
	interp. [Bug 1743302]

2007-06-25  Miguel Sofer  <msofer@users.sf.net>

	* generic/tclVar.c (UnsetVarStruct): fixing incomplete change, more
	streamlining.

2007-06-24  Miguel Sofer  <msofer@users.sf.net>

	* generic/tclVar.c (TclDeleteCompiledLocalVars): removed inlining that
	ended up not really optimising (limited benchmarks). Now calling
	UnsetVarStruct (streamlined old code is #ifdef'ed out, in case better
	benchmarks do show a difference).

	* generic/tclVar.c (UnsetVarStruct): fixed a leak introduced in last
	commit.

2007-06-23  Miguel Sofer  <msofer@users.sf.net>

	* generic/tclVar.c (UnsetVarStruct, TclDeleteVars): made the logic
	slightly clearer, eliminated some duplicated code.

	*** POTENTIAL INCOMPATIBILITY *** (tclInt.h and Var struct users)
	The core never builds VAR_LINK variable to have traces. Such a
	"monster", should one exist, will now have its unset traces called
	*before* it is unlinked.

2007-06-23  Daniel Steffen  <das@users.sourceforge.net>

	* macosx/tclMacOSXNotify.c (AtForkChild): don't call CoreFoundation
	APIs after fork() on systems where that would lead to an abort().

2007-06-22  Don Porter	<dgp@users.sourceforge.net>

	* generic/tclExecute.c: Revised TclStackRealloc() signature to better
	* generic/tclInt.h:	parallel (and fall back on) Tcl_Realloc.

	* generic/tclNamesp.c (TclResetShadowesCmdRefs):	Replaced
	ckrealloc based allocations with TclStackRealloc allocations.

	* generic/tclCmdIL.c:	More conversions to use TclStackAlloc.
	* generic/tclScan.c:

2007-06-21  Don Porter	<dgp@users.sourceforge.net>

	* generic/tclBasic.c:	 Move most instances of the Tcl_Parse struct
	* generic/tclCompExpr.c: off the C stack and onto the Tcl stack. This
	* generic/tclCompile.c:	 is a rather large struct (> 3kB).
	* generic/tclParse.c:

2007-06-21  Miguel Sofer  <msofer@users.sf.net>

	* generic/tclBasic.c (TEOvI):		Made sure that leave traces
	* generic/tclExecute.c (INST_INVOKE):	that were created during
	* tests/trace.test (trace-36.2):	execution of an originally
	untraced command do not fire [Bug 1740962], partial fix.

2007-06-21  Donal K. Fellows  <donal.k.fellows@man.ac.uk>

	* generic/tcl.h, generic/tclCompile.h, generic/tclCompile.c: Remove
	references in comments to obsolete {expand} notation. [Bug 1740859]

2007-06-20  Miguel Sofer  <msofer@users.sf.net>

	* generic/tclVar.c: streamline namespace vars deletion: only compute
	the variable's full name if the variable is traced.

2007-06-20  Don Porter	<dgp@users.sourceforge.net>

	* generic/tclInt.decls: Revised the interfaces of the routines
	* generic/tclExecute.c: TclStackAlloc and TclStackFree to make them
	easier for callers to use (or more precisely, harder to misuse).
	TclStackFree now takes a (void *) argument which is the pointer
	intended to be freed. TclStackFree will panic if that's not actually
	the memory the call will free. TSA/TSF also now tolerate receiving
	(interp == NULL), in which case they simply fall back to be calls to
	Tcl_Alloc/Tcl_Free.

	* generic/tclIntDecls.h:	make genstubs

	* generic/tclBasic.c:	Updated callers
	* generic/tclCmdAH.c:
	* generic/tclCmdIL.c:
	* generic/tclCompCmds.c:
	* generic/tclCompExpr.c:
	* generic/tclCompile.c:
	* generic/tclFCmd.c:
	* generic/tclFileName.c:
	* generic/tclIOCmd.c:
	* generic/tclIndexObj.c:
	* generic/tclInterp.c:
	* generic/tclNamesp.c:
	* generic/tclProc.c:
	* generic/tclTrace.c:
	* unix/tclUnixPipe.c:

2007-06-20  Jeff Hobbs	<jeffh@ActiveState.com>

	* tools/tcltk-man2html.tcl: revamp of html doc output to use CSS,
	standardized headers, subheaders, dictionary sorting of names.

2007-06-18  Jeff Hobbs	<jeffh@ActiveState.com>

	* tools/tcltk-man2html.tcl: clean up copyright merging and output.
	clean up coding constructs.

2007-06-18  Miguel Sofer  <msofer@users.sf.net>

	* generic/tclCmdIL.c (InfoFrameCmd):
	* generic/tclCmdMZ.c (Tcl_SwitchObjCmd):
	* generic/tclCompile.c (TclInitCompileEnv):
	* generic/tclProc.c (Tcl_ProcObjCmd, SetLambdaFromAny): Moved the
	CmdFrame off the C stack and onto the Tcl stack.

	* generic/tclExecute.c (TEBC):	Moved the CmdFrame off the C stack and
	onto the Tcl stack, between the catch and the execution stacks

2007-06-18  Don Porter	<dgp@users.sourceforge.net>

	* generic/tclBasic.c (TclEvalEx,TclEvalObjEx):	Moved the CmdFrame off
	the C stack and onto the Tcl stack.

2007-06-17  Donal K. Fellows  <dkf@users.sf.net>

	* generic/tclProc.c (TclObjInterpProcCore): Minor fixes to make
	* generic/tclExecute.c (TclExecuteByteCode): compilation debugging
	builds work again. [Bug 1738542]

2007-06-16  Donal K. Fellows  <dkf@users.sf.net>

	* generic/tclProc.c (TclObjInterpProcCore): Use switch instead of a
	chain of if's for a modest performance gain and a little more clarity.

2007-06-15  Miguel Sofer  <msofer@users.sf.net>

	* generic/tclCompCmds.c:  Simplified [variable] compiler and executor.
	* generic/tclExecute.c:	  Missed updates to "there is always a valid
	frame".

	* generic/tclCompile.c: reverted TclEvalObjvInternal and INST_INVOKE
	* generic/tclExecute.c: to essentially what they were previous to the
	* generic/tclBasic.c:	commit of 2007-04-03 [Patch 1693802] and the
	subsequent optimisations, as they break the new trace tests described
	below.

	* generic/trace.test: added tests 36 to 38 for dynamic trace creation
	and addition. These tests expose a change in dynamics due to a recent
	round of optimisations. The "correct" behaviour is not described in
	docs nor TIP 62.

2007-06-14  Miguel Sofer  <msofer@users.sf.net>

	* generic/tclInt.decls:	  Modif to the internals of TclObjInterpProc
	* generic/tclInt.h:	  to reduce stack consumption and improve task
	* generic/tclIntDecls.h:  separation. Changes the interface of
	* generic/tclProc.c:	  TclObjInterpProcCore (patching TclOO
	simultaneously).

	* generic/tclProc.c (TclObjInterpProcCore): simplified obj management
	in wrongNumArgs calls.

2007-06-14  Don Porter	<dgp@users.sourceforge.net>

	* generic/tclCompile.c: SetByteCodeFromAny() can no longer return any
	* generic/tclExecute.c: code other than TCL_OK, so remove code that
	* generic/tclProc.c:	formerly handled exceptional codes.

2007-06-13  Miguel Sofer  <msofer@users.sf.net>

	* generic/tclExecute.c (TclCompEvalObj): missed update to "there is
	always a valid frame".

	* generic/tclProc.c (TclObjInterpProcCore): call TEBC directly instead
	of going through TclCompEvalObj - no need to check the compilation's
	freshness, this has already been done. This improves speed and should
	also provide some relief to [Bug 1066755].

2007-06-12  Donal K. Fellows  <donal.k.fellows@man.ac.uk>

	* generic/tclBasic.c (Tcl_CreateInterp): Turn the [info] command into
	* generic/tclCmdIL.c (TclInitInfoCmd):	 an ensemble, making it easier
	for third-party code to plug into.

	* generic/tclIndexObj.c (Tcl_WrongNumArgs):
	* generic/tclNamesp.c, generic/tclInt.h (tclEnsembleCmdType): Make
	Tcl_WrongNumArgs do replacement correctly with ensembles and other
	sorts of complex replacement strategies.

2007-06-11  Miguel Sofer  <msofer@users.sf.net>

	* generic/tclExecute.c:	 comments added to explain iPtr->numLevels
	management.

	* generic/tclNamesp.c:	 tweaks to Tcl_GetCommandFromObj and
	* generic/tclObj.c:	 TclGetNamespaceFromObj; modified the usage of
	structs ResolvedCmdName and ResolvedNsname so that the field refNsPtr
	is NULL for fully qualified names.

2007-06-10  Miguel Sofer  <msofer@users.sf.net>

	* generic/tclBasic.c:	 Further TEOvI split, creating a new
	* generic/tclCompile.h:	 TclEvalObjvKnownCommand() function to handle
	* generic/tclExecute.c:	 commands that are already known and are not
	traced. INST_INVOKE now calls into this function instead of inlining
	parts of TEOvI. Same perf, better isolation.

	***POTENTIAL INCOMPAT*** There is a subtle issue with the timing of
	execution traces that is changed here - first change appeared in my
	commit of 2007-04-03 [Patch 1693802], which caused some divergence
	between compiled and non-compiled code.
	***THIS CHANGE IS UNDER REVIEW***

2007-06-10  Jeff Hobbs	<jeffh@ActiveState.com>

	* README: updated links. [Bug 1715081]

	* generic/tclExecute.c (TclExecuteByteCode): restore support for
	INST_CALL_BUILTIN_FUNC1 and INST_CALL_FUNC1 bytecodes to support 8.4-
	precompiled sources (math functions). [Bug 1720895]

2007-06-10  Miguel Sofer  <msofer@users.sf.net>

	* generic/tclInt.h:
	* generic/tclNamesp.c:
	* generic/tclObj.c:
	* generic/tclvar.c: new macros TclGetCurrentNamespace() and
	TclGetGlobalNamespace(); Tcl_GetCommandFromObj and
	TclGetNamespaceFromObj rewritten to make the logic clearer; slightly
	faster too.

2007-06-09  Miguel Sofer  <msofer@users.sf.net>

	* generic/tclExecute.c (INST_INVOKE): isolated two vars to the small
	block where they are actually used.

	* generic/tclObj.c (Tcl_GetCommandFromObj): rewritten to make the
	logic clearer; slightly faster too.

	* generic/tclBasic.c:	Split TEOv in two, by separating a processor
	for non-TCL_OK returns. Also split TEOvI in a full version that
	handles non-existing and traced commands, and a separate shorter
	version for the regular case.

	* generic/tclBasic.c:	Moved the generation of command strings for
	* generic/tclTrace.c:	traces: previously in Tcl_EvalObjv(), now in
	TclCheck[Interp|Execution]Traces(). Also insured that the strings are
	properly NUL terminated at the correct length. [Bug 1693986]

	***POTENTIAL INCOMPATIBILITY in internal API***
	The functions TclCheckInterpTraces() and TclCheckExecutionTraces() (in
	internal stubs) used to be noops if the command string was NULL, this
	is not true anymore: if the command string is NULL, they generate an
	appropriate string from (objc,objv) and use it to call the traces. The
	caller might as well not call them with a NULL string if he was
	expecting a noop.

	* generic/tclBasic.c:	Extend usage of TclLimitReady() and
	* generic/tclExecute.c: (new) TclLimitExceeded() macros.
	* generic/tclInt.h:
	* generic/tclInterp.c:

	* generic/tclInt.h:	New TclCleanupCommandMacro for core usage.
	* generic/tclBasic.c:
	* generic/tclExecute.c:
	* generic/tclObj.c:

2007-06-09 Daniel Steffen  <das@users.sourceforge.net>

	* macosx/Tcl.xcodeproj/project.pbxproj: add new Tclsh-Info.plist.in.

2007-06-08  Donal K. Fellows  <dkf@users.sf.net>

	* generic/tclCmdMZ.c (Tcl_StringObjCmd): Changed [string first] and
	* doc/string.n: [string last] so that they have clearer descriptions
	for those people who know the adage about needles and haystacks. This
	follows suggestions on comp.lang.tcl...

2007-06-06  Miguel Sofer  <msofer@users.sf.net>

	* generic/tclParse.c: fix for uninit read. [Bug 1732414]

2007-06-06  Daniel Steffen  <das@users.sourceforge.net>

	* macosx/Tcl.xcodeproj/project.pbxproj: add settings for Fix&Continue.

	* unix/configure.in (Darwin):		add plist for tclsh; link the
	* unix/Makefile.in  (Darwin):		Tcl and tclsh plists into
	* macosx/Tclsh-Info.plist.in (new):	their binaries in all cases.
	* macosx/Tcl-Common.xcconfig:

	* unix/tcl.m4 (Darwin): fix CF checks in fat 32&64bit builds.
	* unix/configure: autoconf-2.59

2007-06-05  Don Porter	<dgp@users.sourceforge.net>

	* generic/tclBasic.c:	Added interp flag value ERR_LEGACY_COPY to
	* generic/tclInt.h:	control the timing with which the global
	* generic/tclNamesp.c:	variables ::errorCode and ::errorInfo get
	* generic/tclProc.c:	updated after an error. This keeps more
	* generic/tclResult.c:	precise compatibility with Tcl 8.4.
	* tests/result.test (result-6.2):	[Bug 1649062]

2007-06-05  Miguel Sofer  <msofer@users.sf.net>

	* generic/tclInt.h:
	* generic/tclExecute.c: Tcl-stack reform, [Patch 1701202]

2007-06-03  Daniel Steffen  <das@users.sourceforge.net>

	* unix/Makefile.in: add datarootdir to silence autoconf-2.6x warning.

2007-05-30  Don Porter	<dgp@users.sourceforge.net>

	* generic/tclBasic.c:	Removed code that dealt with
	* generic/tclCompile.c: TCL_TOKEN_EXPAND_WORD tokens representing
	* generic/tclCompile.h: expanded literal words. These sections were
	mostly in place to enable [info frame] to discover line information in
	expanded literals. Since the parser now generates a token for each
	post-expansion word referring to the right location in the original
	script string, [info frame] gets all the data it needs.

	* generic/tclInt.h:	Revised the parser so that it never produces
	* generic/tclParse.c:	TCL_TOKEN_EXPAND_WORD tokens when parsing an
	* tests/parse.test:	expanded literal word; that is, something like
	{*}{x y z}. Instead, generate the series of TCL_TOKEN_SIMPLE_WORD
	tokens to represent the words that expansion of the literal string
	produces. [RFE 1725186]

2007-05-29  Jeff Hobbs	<jeffh@ActiveState.com>

	* unix/tclUnixThrd.c (Tcl_JoinThread): fix for 64-bit handling of
	pthread_join exit return code storage. [Bug 1712723]

2007-05-22  Don Porter	<dgp@users.sourceforge.net>

	[core-stabilizer-branch]

	* unix/configure:	autoconf-2.59 (FC6 fork)
	* win/configure:

	* README:		Bump version number to 8.5b1
	* generic/tcl.h:
	* library/init.tcl:
	* tools/tcl.wse.in:
	* unix/configure.in:
	* unix/tcl.spec:
	* win/configure.in:

2007-05-18  Don Porter	<dgp@users.sourceforge.net>

	* unix/configure:	autoconf-2.59 (FC6 fork)
	* win/configure:

	* README:		Bump version number to 8.5a7
	* generic/tcl.h:
	* library/init.tcl:
	* tools/tcl.wse.in:
	* unix/configure.in:
	* unix/tcl.spec:
	* win/configure.in:

	* generic/tclParse.c:	Disable and remove the ALLOW_EXPAND sections
	* tests/info.test:	that continued to support the deprecated
	* tests/mathop.test:	{expand} syntax. Updated the few remaining
	users of that syntax in the test suite.

2007-05-17  Donal K. Fellows  <dkf@users.sf.net>

	* generic/tclExecute.c (TclLimitReady): Created a macro version of
	Tcl_LimitReady just for TEBC, to reduce the amount of times that the
	bytecode engine calls out to external functions on the critical path.
	* generic/tclInterp.c (Tcl_LimitReady): Added note to remind anyone
	doing maintenance that there is a macro version to update.

2007-05-17  Daniel Steffen  <das@users.sourceforge.net>

	* generic/tcl.decls: workaround 'make checkstubs' failures from
	tclStubLib.c MODULE_SCOPE revert. [Bug 1716117]

2007-05-16  Joe English	 <jenglish@users.sourceforge.net>

	* generic/tclStubLib.c:	 Change Tcl_InitStubs(), tclStubsPtr, and the
	auxilliary stubs table pointers back to public visibility.

	These symbols need to be exported so that stub-enabled extensions may
	be statically linked into an extended tclsh or Big Wish with a
	dynamically-linked libtcl. [Bug 1716117]

2007-05-15  Don Porter	<dgp@users.sourceforge.net>

	* win/configure:	autoconf-2.59 (FC6 fork)

	* library/reg/pkgIndex.tcl:	Bump to registry 1.2.1 to account for
	* win/configure.in:		[Bug 1682211] fix.
	* win/makefile.bc:
	* win/tclWinReg.c:

2007-05-11  Pat Thoyts	<patthoyts@users.sourceforge.net>

	* generic/tclInt.h: Removed TclEvalObjEx and TclGetSrcInfoForPc from
	tclInt.h now they are in the internal stubs table.

2007-05-09  Don Porter	<dgp@users.sourceforge.net>

	* generic/tclInt.h:	TclFinalizeThreadAlloc() is always defined, so
	make sure it is also always declared (with MODULE_SCOPE).

2007-05-09  Daniel Steffen  <das@users.sourceforge.net>

	* generic/tclInt.h: fix warning when building threaded with -DPURIFY.

	* macosx/Tcl.xcodeproj/project.pbxproj: add 'DebugUnthreaded' &
	* macosx/Tcl.xcodeproj/default.pbxuser: 'DebugLeaks' configs and env
	var settings needed to run the 'leaks' tool.

2007-05-07  Don Porter	<dgp@users.sourceforge.net>

	[Tcl Bug 1706140]

	* generic/tclLink.c (LinkTraceProc):	Update Tcl_VarTraceProcs so
	* generic/tclNamesp.c (Error*Read):	they call Tcl_InterpDeleted()
	* generic/tclTrace.c (Trace*Proc):	for themselves, and do not
	* generic/tclUtil.c (TclPrecTraceProc): rely on (frequently buggy)
	setting of the TCL_INTERP_DESTROYED flag by the trace core.

	* generic/tclVar.c:	Update callers of TclCallVarTraces to not pass
	in the TCL_INTERP_DESTROYED flag. Also apply filters so that public
	routines only pass documented flag values down to lower level routines

	* generic/tclTrace.c (TclCallVarTraces):	The setting of the
	TCL_INTERP_DESTROYED flag is now done entirely within the
	TclCallVarTraces routine, the only place it can be done right.

2007-05-06  Donal K. Fellows  <dkf@users.sf.net>

	* generic/tclInt.h (ExtraFrameInfo): Create a new mechanism for
	* generic/tclCmdIL.c (InfoFrameCmd): conveying what information needs
	to be added to the results of [info frame] to replace the hack that
	was there before.
	* generic/tclProc.c (Tcl_ApplyObjCmd): Use the new mechanism for the
	[apply] command, the only part of Tcl itself that needs it (so far).

	* generic/tclInt.decls (TclEvalObjEx, TclGetSrcInfoForPc): Expose
	these two functions through the internal stubs table, necessary for
	extensions that need to integrate deeply with TIP#280.

2007-05-05  Donal K. Fellows  <dkf@users.sf.net>

	* win/tclWinFile.c (TclpGetUserHome):	Squelch type-pun warnings in
	* win/tclWinInit.c (TclpSetVariables):	Win-specific code not found
	* win/tclWinReg.c (AppendSystemError):	during earlier work on Unix.

2007-05-04  Kevin B. Kenny  <kennykb@acm.org>

	* generic/tclIO.c (TclFinalizeIOSubsystem): Added an initializer to
	silence a spurious gcc warning about use of an uninitialized
	variable.
	* tests/encoding.test: Modified so that encoding tests happen in a
	private namespace, to avoid polluting the global one. This problem was
	discovered when running the test suite '-singleproc 1 -skip exec.test'
	because the 'path' variable in encoding.test conflicted with the one
	in io.test.
	* tests/io.test: Made more of the working variables private to the
	namespace.

2007-05-02  Kevin B. Kenny  <kennykb@acm.org>

	* generic/tclTest.c (SimpleMatchInDirectory): Corrected a refcount
	imbalance that affected the filesystem-[147]* tests in the test suite.
	Thanks to Don Porter for the patch. [Bug 1710707]
	* generic/tclPathObj.c (Tcl_FSJoinPath, Tcl_FSGetNormalizedPath):
	Corrected several memory leaks that caused refcount imbalances
	resulting in memory leaks on Windows. Thanks to Joe Mistachkin for the
	patch.

2007-05-01  Miguel Sofer  <msofer@users.sf.net>

	* generic/tclVar.c (TclPtrSetVar): fixed leak whenever newvaluePtr had
	refCount 0 and was used for appending (but not lappending). Thanks to
	mistachkin and kbk. [Bug 1710710]

2007-05-01  Kevin B. Kenny  <kennykb@acm.org>

	* generic/tclIO.c (DeleteChannelTable): Made changes so that
	DeleteChannelTable tries to close all open channels, not just the
	first. [Bug 1710285]
	* generic/tclThread.c (TclFinalizeSynchronization): Make sure that TSD
	blocks get freed on non-threaded builds. [Bug 1710825]
	* tests/utf.test (utf-25.1--utf-25.4): Modified tests to clean up
	after the 'testobj' extension to avoid spurious reports of memory
	leaks.

2007-05-01  Don Porter	<dgp@users.sourceforge.net>

	* generic/tclCmdMZ.c (STR_MAP): When [string map] has a pure dict map,
	a missing Tcl_DictObjDone() call led to a memleak. [Bug 1710709]

2007-04-30  Daniel Steffen  <das@users.sourceforge.net>

	* unix/Makefile.in: add 'tclsh' dependency to install targets that
	rely on tclsh, fixes parallel 'make install' from empty build dir.

2007-04-30  Andreas Kupries <andreask@gactivestate.com>

	* generic/tclIO.c (FixLevelCode): Corrected reference count
	mismanagement of newlevel, newcode. Changed to allocate the Tcl_Obj's
	as late as possible, and only when actually needed. [Bug 1705778, leak
	K29]

2007-04-30  Kevin B. Kenny  <kennykb@acm.org>

	* generic/tclProc.c (Tcl_ProcObjCmd, SetLambdaFromAny): Corrected
	reference count mismanagement on the name of the source file in the
	TIP 280 code. [Bug 1705778, leak K02 among other manifestations]

2007-04-25  Donal K. Fellows  <dkf@users.sf.net>

	*** 8.5a6 TAGGED FOR RELEASE ***

	* generic/tclProc.c (TclObjInterpProcCore): Only allocate objects for
	error message generation when associated with argument names that are
	really used. [Bug 1705778, leak K15]

2007-04-25  Kevin B. Kenny  <kennykb@acm.org>

	* generic/tclIOUtil.c (Tcl_FSChdir): Changed the memory management so
	that the path returned from Tcl_FSGetNativePath is not duplicated
	before being stored as the current directory, to avoid a memory leak.
	[Bug 1705778, leak K01 among other manifestations]

2007-04-25  Don Porter	<dgp@users.sourceforge.net>

	* generic/tclCompExpr.c (ParseExpr):	Revised to be sure that an
	error return doesn't prevent all literals getting placed on the
	litList to be returned to the caller for freeing. Corrects some
	memleaks. [Bug 1705778, leak K23]

2007-04-25  Daniel Steffen  <das@users.sourceforge.net>

	* unix/Makefile.in (dist): add macosx/*.xcconfig files to src dist;
	copy license.terms to dist macosx dir; fix autoheader bits.

2007-04-24  Miguel Sofer  <msofer@users.sf.net>

	* generic/tclListObj.c: reverting [Patch 738900] (committed on
	2007-04-20). Causes some Tk test breakage of unknown importance, but
	the impact of the patch itself is likely to be so small that it does
	not warrant investigation at this time.

2007-04-24  Donal K. Fellows  <dkf@users.sf.net>

	* generic/tclDictObj.c (DictKeysCmd): Rewrote so that the lock on the
	internal representation of a dict is only set when necessary. [Bug
	1705778, leak K04]
	(DictFilterCmd): Added code to drop the lock in the trivial match
	case. [Bug 1705778, leak K05]

2007-04-24  Kevin B. Kenny  <kennykb@acm.org>

	* generic/tclBinary.c: Addressed several code paths where the error
	return from the 'binary format' command leaked the result buffer.
	* generic/tclListObj.c (TclLsetFlat): Fixed a bug where the new list
	under construction was leaked in the error case. [Bug 1705778, leaks
	K13 and K14]

2007-04-24  Jeff Hobbs	<jeffh@ActiveState.com>

	* unix/Makefile.in (dist): add platform library package to src dist

2007-04-24  Don Porter	<dgp@users.sourceforge.net>

	* generic/tclCompExpr.c (ParseExpr): Memory leak in error case; the
	literal Tcl_Obj was not getting freed. [Bug 1705778, leak #1 (new)]

	* generic/tclNamesp.c (Tcl_DeleteNamespace):	Corrected flaw in the
	flag marking scheme to be sure that global namespaces are freed when
	their interp is deleted. [Bug 1705778]

2007-04-24  Kevin B. Kenny  <kennykb@acm.org>

	* generic/tclExecute.c (TclExecuteByteCode): Plugged six memory leaks
	in bignum arithmetic.
	* generic/tclIOCmd.c (Tcl_ReadObjCmd): Plugged a leak of the buffer
	object if the physical read returned an error and the bypass area had
	no message.
	* generic/tclIORChan.c (TclChanCreateObjCmd): Plugged a leak of the
	return value from the "initialize" method of a channel handler.
	(All of the above under [Bug 1705778])

2007-04-23  Daniel Steffen  <das@users.sourceforge.net>

	* generic/tclCkalloc.c: fix warnings from gcc build configured with
	* generic/tclCompile.c: --enable-64bit --enable-symbols=all.
	* generic/tclExecute.c:

	* unix/tclUnixFCmd.c: add workaround for crashing bug in fts_open()
	* unix/tclUnixInit.c: without FTS_NOSTAT on 64bit Darwin 8 or earlier.

	* unix/tclLoadDyld.c (TclpLoadMemory): fix (void*) arithmetic.

	* macosx/Tcl-Common.xcconfig: enable more warnings.

	* macosx/Tcl.xcodeproj/project.pbxproj: add 'DebugMemCompile' build
	configuration that calls configure with --enable-symbols=all; override
	configure check for __attribute__((__visibility__("hidden"))) in Debug
	configuration to restore availability of ZeroLink.

	* macosx/tclMacOSXNotify.c: fix warnings.

	* macosx/tclMacOSXFCmd.c: const fixes.

	* macosx/Tcl-Common.xcconfig:	fix whitespace.
	* macosx/Tcl-Debug.xcconfig:
	* macosx/Tcl-Release.xcconfig:
	* macosx/README:

	* macosx/GNUmakefile:		fix/add copyright and license refs.
	* macosx/tclMacOSXBundle.c:
	* macosx/Tcl-Info.plist.in:
	* macosx/Tcl.xcode/project.pbxproj:
	* macosx/Tcl.xcodeproj/project.pbxproj:

	* unix/configure.in: install license.terms into Tcl.framework.
	* unix/configure: autoconf-2.59

2007-04-23  Don Porter	<dgp@users.sourceforge.net>

	* generic/tclVar.c (UnsetVarStruct):	Make sure the
	TCL_INTERP_DESTROYED flags gets passed to unset trace routines so they
	can respond appropriately. [Bug 1705778, leak #9]

2007-04-23  Miguel Sofer  <msofer@users.sf.net>

	* generic/tclCompile.c (TclFreeCompileEnv): Tip 280's new field
	extCmdMapPtr was not being freed. [Bug 1705778, leak #1]

2007-04-23  Kevin B. Kenny  <kennykb@acm.org>

	* generic/tclCompCmds.c (TclCompileUpvarCmd): Plugged a memory leak in
	'upvar' when compiling (a) upvar outside a proc, (b) upvar with a
	syntax error, or (c) upvar where the frame index is not known at
	compile time.
	* generic/tclCompExpr.c (ParseExpr): Plugged a memory leak when
	parsing expressions that contain syntax errors.
	* generic/tclEnv.c (ReplaceString): Clear memory correctly when
	growing the cache to avoid reads of uninitialised data.
	* generic/tclIORChan.c (TclChanCreateObjCmd, FreeReflectedChannel):
	Plugged two memory leaks.
	* generic/tclStrToD.c (AccumulateDecimalDigit): Fixed a mistake where
	we'd run beyond the end of the 'pow10_wide' array if a number begins
	with a string of more than 'maxpow10_wide' zeroes.
	* generic/tclTest.c (Testregexpobjcmd): Removed an invalid access
	beyond the end of 'objv' in 'testregexp -about'.
	All of these issues reported under [Bug 1705778] - detected with the
	existing test suite, no new regression tests required.

2007-04-22  Miguel Sofer  <msofer@users.sf.net>

	* generic/tclVar.c (TclDeleteNamespaceVars): fixed access to freed
	memory detected by valgrind: Tcl_GetCurrentNamespace was being
	called after freeing root CallFrame (on interp deletion).

2007-04-20  Miguel Sofer  <msofer@users.sf.net>

	* generic/tclListObj.c (SetListFromAny): avoid discarding internal
	reps of objects converted to singleton lists. [Patch 738900]

2007-04-20  Kevin B. Kenny  <kennykb@acm.org>

	* doc/clock.n: Corrected a silly error (transposed 'uppercase' and
	'lowercase' in clock.n. [Bug 1656002]
	Clarified that [clock scan] does not recognize a locale's alternative
	calendar.
	Deleted an entirely superfluous (and also incorrect) remark about the
	effect of Daylight Saving Time on relative times in [clock scan]. [Bug
	1582951]
	* library/clock.tcl: Corrected an error in skipping over the %Ey field
	on input.
	* library/msgs/ja.msg:
	* tools/loadICU.tcl: Corrected several localisation faults in the
	Japanese locale (most notably, incorrect dates for the Emperors'
	eras). [Bug 1637471]. Many thanks to SourceForge user 'nyademo' for
	pointing this out and developing a fix.
	* generic/tclPathObj.c: Corrected a 'const'ness fault that caused
	bitter complaints from MSVC.
	* tests/clock.test (clock-40.1, clock-58.1, clock-59.1): Corrected a
	test case that depended on ":localtime" being able to handle dates
	prior to the Posix epoch. [Bug 1618445] Added a test case for the
	dates of the Japanese emperors. [Bug 1637471] Added a regression test
	for military time zone input conversion. [Bug 1586828]
	* generic/tclGetDate.y (MilitaryTable): Fixed an ancient bug where the
	military NZA time zones had the signs reversed. [Bug 1586828]
	* generic/tclDate.c: Regenerated.
	* doc/Notifier.3: Documented Tcl_SetNotifier and Tcl_ServiceModeHook.
	Quite against my better judgment. [Bug 414933]
	* generic/tclBasic.c, generic/tclCkalloc.c, generic/tclClock.c:
	* generic/tclCmdIL.c, generic/tclCmdMZ.c, generic/tclFCmd.c:
	* generic/tclFileName.c, generic/tclInterp.c, generic/tclIO.c:
	* generic/tclIOUtil.c, generic/tclNamesp.c, generic/tclObj.c:
	* generic/tclPathObj.c, generic/tclPipe.c, generic/tclPkg.c:
	* generic/tclResult.c, generic/tclTest.c, generic/tclTestObj.c:
	* generic/tclVar.c, unix/tclUnixChan.c, unix/tclUnixTest.c:
	* win/tclWinLoad.c, win/tclWinSerial.c: Replaced commas in varargs
	with string concatenation where possible. [Patch 1515234]
	* library/tzdata/America/Tegucigalpa:
	* library/tzdata/Asia/Damascus: Olson's tzdata 2007e.

2007-04-19  Donal K. Fellows  <donal.k.fellows@manchester.ac.uk>

	* generic/regcomp.c, generic/regc_cvec.c, generic/regc_lex.c,
	* generic/regc_locale.c: Improve the const-correctness of the RE
	compiler.

2007-04-18  Miguel Sofer  <msofer@users.sf.net>

	* generic/tclExecute.c (INST_LSHIFT): fixed a mistake introduced in
	version 1.266 ('=' became '=='), which effectively turned the block
	that handles native shifts into dead code. This explains why the
	testsuite did not pick this mistake. Rewrote to make the intention
	clear.

	* generic/tclInt.h (TclDecrRefCount): change the order of the
	branches, use empty 'if ; else' to handle use in unbraced outer
	if/else conditions (as already done in tcl.h)

	* generic/tclExecute.c: slight changes in Tcl_Obj management.

2007-04-17  Kevin B. Kenny  <kennykb@acm.org>

	* library/clock.tcl: Fixed the naming of
	::tcl::clock::ReadZoneinfoFile because (yoicks!) it was in the global
	namespace.
	* doc/clock.n: Clarified the cases in which legacy time zone is
	recognized. [Bug 1656002]

2007-04-17  Miguel Sofer  <msofer@users.sf.net>

	* generic/tclExecute.c: fixed checkInterp logic [Bug 1702212]

2007-04-16  Donal K. Fellows  <donal.k.fellows@man.ac.uk>

	* various (including generic/tclTest.c): Complete the purge of K&R
	function definitions from manually-written code.

2007-04-15  Kevin B. Kenny  <kennykb@acm.org>

	* generic/tclCompCmds.c: added a cast to silence a compiler error on
	VC2005.
	* library/clock.tcl: Restored unique-prefix matching of keywords on
	the [clock] command. [Bug 1690041]
	* tests/clock.test: Added rudimentary test cases for unique-prefix
	matching of keywords.

2007-04-14  Miguel Sofer  <msofer@users.sf.net>

	* generic/tclExecute.c: removed some code at INST_EXPAND_SKTOP that
	duplicates functionality already present at checkForCatch.

2007-04-12  Miguel Sofer  <msofer@users.sf.net>

	* generic/tclExecute.c: new macros OBJ_AT_TOS, OBJ_UNDER_TOS,
	OBJ_AT_DEPTH(n) and CURR_DEPTH that remove all direct references to
	tosPtr from TEBC (after initialisation and the code at the label
	cleanupV_pushObjResultPtr).

2007-04-11  Miguel Sofer  <msofer@users.sf.net>

	* generic/tclCompCmds.c: moved all exceptDepth management to the
	macros - the decreasing half was managed by hand.

2007-04-10  Donal K. Fellows  <donal.k.fellows@man.ac.uk>

	* generic/tclInt.h (TclNewLiteralStringObj): New macro to make
	allocating literal string objects (i.e. objects whose value is a
	constant string) easier and more efficient, by allowing the omission
	of the length argument. Based on [Patch 1529526] (afredd)
	* generic/*.c: Make use of this (in many files).

2007-04-08  Miguel Sofer  <msofer@users.sf.net>

	* generic/tclCompile (tclInstructionTable): Fixed bugs in description
	of dict instructions.

2007-04-07  Miguel Sofer  <msofer@users.sf.net>

	* generic/tclCompile (tclInstructionTable): Fixed bug in description
	of INST_START_COMMAND.

	* generic/tclExecute.c (TEBC): Small code reduction.

2007-04-06  Miguel Sofer  <msofer@users.sf.net>

	* generic/tclExecute.c (TEBC):
	* generic/tclNamespace.c (NsEnsembleImplementationCmd):
	* generic/tclProc.c (InitCompiledLocals, ObjInterpProcEx)
	(TclObjInterpProcCore, ProcCompileProc): Code reordering to reduce
	branching and improve branch prediction (assume that forward branches
	are typically not taken).

2007-04-03  Miguel Sofer  <msofer@users.sf.net>

	* generic/tclExecute.c: INST_INVOKE optimisation. [Patch 1693802]

2007-04-03  Don Porter	<dgp@users.sourceforge.net>

	* generic/tclNamesp.c:	Revised ErrorCodeRead and ErrorInfoRead trace
	routines so they guarantee the ::errorCode and ::errorInfo variable
	always appear to exist. [Bug 1693252]

2007-04-03  Miguel Sofer  <msofer@users.sf.net>

	* generic/tclInt.decls:	 Moved TclGetNamespaceFromObj() to the
	* generic/tclInt.h:	 internal stubs table; regen.
	* generic/tclIntDecls.h:
	* generic/tclStubInit.c:

2007-04-02  Miguel Sofer  <msofer@users.sf.net>

	* generic/tclBasic.c:	  Added bytecode compilers for the variable
	* generic/tclCompCmds.c:  linking commands: 'global', 'variable',
	* generic/tclCompile.h:	  'upvar', 'namespace upvar' [Patch 1688593]
	* generic/tclExecute.c:
	* generic/tclInt.h:
	* generic/tclVar.c:

2007-04-02  Don Porter	<dgp@users.sourceforge.net>

	* generic/tclBasic.c:	Replace arrays on the C stack and ckalloc
	* generic/tclExecute.c: calls with TclStackAlloc calls to use memory
	* generic/tclFCmd.c:	on Tcl's evaluation stack.
	* generic/tclFileName.c:
	* generic/tclIOCmd.c:
	* generic/tclIndexObj.c:
	* generic/tclInterp.c:
	* generic/tclNamesp.c:
	* generic/tclTrace.c:
	* unix/tclUnixPipe.c:

2007-04-01  Donal K. Fellows  <dkf@users.sf.net>

	* generic/tclCompile.c (TclCompileScript, TclPrintInstruction):
	* generic/tclExecute.c (TclExecuteByteCode): Changed the definition of
	INST_START_CMD so that it knows how many commands start at the current
	location. This makes the interpreter command counter correct without
	requiring a large number of instructions to be issued. (See my change
	from 2007-01-19 for what triggered this.)

2007-03-30  Don Porter	<dgp@users.sourceforge.net>

	* generic/tclCompile.c:
	* generic/tclCompExpr.c:
	* generic/tclCompCmds.c:	Replace arrays on the C stack and
	ckalloc calls with TclStackAlloc calls to use memory on Tcl's
	evaluation stack.

	* generic/tclCmdMZ.c:	Revised [string to* $s $first $last]
	implementation to reduce number of allocs/copies.

	* tests/string.test:  More [string reverse] tests.

2007-03-30  Miguel Sofer  <msofer@users.sf.net>

	* generic/tclExecute.c: optimise the lookup of elements of indexed
	arrays.

2007-03-29  Miguel Sofer  <msofer@users.sf.net>

	* generic/tclProc.c (Tcl_ApplyObjCmd):
	* tests/apply.test (9.3): Fixed Tcl_Obj leak on error return; an
	unneeded ref to lambdaPtr was being set and not released on an error
	return path.

2007-03-28  Don Porter	<dgp@users.sourceforge.net>

	* generic/tclCmdMZ.c (STR_REVERSE):	Implement the actual [string
	reverse] command in terms of the new TclStringObjReverse() routine.

	* generic/tclInt.h (TclStringObjReverse):	New internal routine
	* generic/tclStringObj.c (TclStringObjReverse): that implements the
	[string reverse] operation, making use of knowledge/surgery of the
	String intrep to minimize the number of allocs and copies needed to do
	the job.

2007-03-27  Don Porter	<dgp@users.sourceforge.net>

	* generic/tclCmdMZ.c (STR_MAP): Replace ckalloc calls with
	TclStackAlloc calls.

2007-03-24  Zoran Vasiljevic <vasiljevic@users.sourceforge.net>

	* win/tclWinThrd.c: Thread exit handler marks the current thread as
	un-initialized. This allows exit handlers that are registered later to
	re-initialize this subsystem in case they need to use some sync
	primitives (cond variables) from this file again.

2007-03-23  Miguel Sofer  <msofer@users.sf.net>

	* generic/tclBasic.c (DeleteInterpProc): pop the root frame pointer
	before deleting the global namespace [Bug 1658572]

2007-03-23  Kevin B. Kenny  <kennykb@acm.org>

	* win/Makefile.in: Added code to keep a Cygwin path name from leaking
	into LIBRARY_DIR when doing 'make test' or 'make runtest'.

2007-03-22  Don Porter	<dgp@users.sourceforge.net>

	* generic/tclCmdAH.c (Tcl_ForeachObjCmd):	Replaced arrays on the
	C stack and ckalloc calls with TclStackAlloc calls to use memory on
	Tcl's evaluation stack.

	* generic/tclExecute.c: Revised GrowEvaluationStack to take an
	argument specifying the growth required by the caller, so that a
	single reallocation / copy is the most that will ever be needed even
	when required growth is large.

2007-03-21  Don Porter	<dgp@users.sourceforge.net>

	* generic/tclExecute.c: More ckalloc -> ckrealloc conversions.
	* generic/tclLiteral.c:
	* generic/tclNamesp.c:
	* generic/tclParse.c:
	* generic/tclPreserve.c:
	* generic/tclStringObj.c:
	* generic/tclUtil.c:

2007-03-20  Don Porter	<dgp@users.sourceforge.net>

	* generic/tclEnv.c:	Some more ckalloc -> ckrealloc replacements.
	* generic/tclLink.c:

2007-03-20  Kevin B. Kenny  <kennykb@acm.org>

	* generic/tclDate.c: Rebuilt, despite Donal Fellows's comment when
	committing it that no rebuild was required.
	* generic/tclGetDate.y: According to Donal Fellows, "Introduce modern
	formatting standards; no need for rebuild of tclDate.c."

	* library/tzdata/America/Cambridge_Bay:
	* library/tzdata/America/Havana:
	* library/tzdata/America/Inuvik:
	* library/tzdata/America/Iqaluit:
	* library/tzdata/America/Pangnirtung:
	* library/tzdata/America/Rankin_Inlet:
	* library/tzdata/America/Resolute:
	* library/tzdata/America/Yellowknife:
	* library/tzdata/Asia/Choibalsan:
	* library/tzdata/Asia/Dili:
	* library/tzdata/Asia/Hovd:
	* library/tzdata/Asia/Jakarta:
	* library/tzdata/Asia/Jayapura:
	* library/tzdata/Asia/Makassar:
	* library/tzdata/Asia/Pontianak:
	* library/tzdata/Asia/Ulaanbaatar:
	* library/tzdata/Europe/Istanbul: Upgraded to Olson's tzdata2007d.

	* generic/tclListObj.c (TclLsetList, TclLsetFlat):
	* tests/lset.test: Changes to deal with shared internal representation
	for lists passed to the [lset] command. Thanks to Don Porter for
	fixing this issue. [Bug 1677512]

2007-03-19  Don Porter	<dgp@users.sourceforge.net>

	* generic/tclCompile.c: Revise the various expansion routines for
	CompileEnv fields to use ckrealloc() where appropriate.

	* generic/tclBinary.c (Tcl_SetByteArrayLength): Replaced ckalloc() /
	memcpy() sequence with ckrealloc() call.

	* generic/tclBasic.c (Tcl_CreateMathFunc):	Replaced some calls to
	* generic/tclEvent.c (Tcl_CreateThread):	Tcl_Alloc() with calls
	* generic/tclObj.c (UpdateStringOfBignum):	to ckalloc(), which
	* unix/tclUnixTime.c (SetTZIfNecessary):	better supports memory
	* win/tclAppInit.c (setargv):			debugging.

2007-03-19  Donal K. Fellows  <donal.k.fellows@manchester.ac.uk>

	* doc/regsub.n: Corrected example so that it doesn't recommend
	potentially unsafe practice. Many thanks to Konstantin Kushnir
	<chpock@gmail.com> for reporting this.

2007-03-17  Kevin B. Kenny  <kennykb@acm.org>

	* win/tclWinReg.c (GetKeyNames): Size the buffer for enumerating key
	names correctly, so that Unicode names exceeding 127 chars can be
	retrieved without crashing. [Bug 1682211]
	* tests/registry.test (registry-4.9): Added test case for the above
	bug.

2007-03-15  Mo DeJong  <mdejong@users.sourceforge.net>

	* generic/tclIOUtil.c (Tcl_Stat): Reimplement workaround to avoid gcc
	warning by using local variables. When the macro argument is of type
	long long instead of long, the incorrect warning is not generated.

2007-03-15  Mo DeJong  <mdejong@users.sourceforge.net>

	* win/Makefile.in: Fully qualify LIBRARY_DIR so that `make test` does
	not depend on working dir.

2007-03-15  Mo DeJong  <mdejong@users.sourceforge.net>

	* tests/parse.test: Add two backslash newline parse tests.

2007-03-12  Don Porter	<dgp@users.sourceforge.net>

	* generic/tclExecute.c (INST_FOREACH_STEP4):	Make private copy of
	* tests/foreach.test (foreach-10.1):	value list to be assigned to
	variables so that shimmering of that list doesn't lead to invalid
	pointers. [Bug 1671087]

	* generic/tclEvent.c (HandleBgErrors):	Make efficient private copy
	* tests/event.test (event-5.3): of the command prefix for the interp's
	background error handling command to avoid panics due to pointers to
	memory invalid after shimmering. [Bug 1670155]

	* generic/tclNamesp.c (NsEnsembleImplementationCmd):	Make efficient
	* tests/namespace.test (namespace-42.8):	private copy of the
	command prefix as we invoke the command appropriate to a particular
	subcommand of a particular ensemble to avoid panic due to shimmering
	of the List intrep. [Bug 1670091]

	* generic/tclVar.c (TclArraySet):	Make efficient private copy of
	* tests/var.test (var-17.1):	the "list" argument to [array set] to
	avoid crash due to shimmering invalidating pointers. [Bug 1669489]

2007-03-12  Donal K. Fellows  <donal.k.fellows@manchester.ac.uk>

	* generic/tclCmdIL.c (Tcl_LsortObjCmd): Fix problems with declaration
	positioning and memory leaks. [Bug 1679072]

2007-03-11  Donal K. Fellows  <dkf@users.sf.net>

	* generic/tclCmdIL.c (Tcl_LreverseObjCmd): Ensure that a list is
	correctly reversed even if its internal representation is shared
	without the object itself being shared. [Bug 1675044]

2007-03-10  Miguel Sofer  <msofer@users.sf.net>

	* generic/tclCmdIL (Tcl_LsortObjCmd): changed fix to [Bug 1675116] to
	use the cheaper TclListObjCopy() instead of Tcl_DuplicateObj().

2007-03-09  Andreas Kupries  <andreask@activestate.com>

	* library/platform/shell.tcl: Made more robust if an older platform
	* library/platform/pkgIndex.tcl: package is present in the inspected
	* unix/Makefile.in: shell. Package forget it to prevent errors. Bumped
	* win/Makefile.in: package version to 1.1.3, and updated the Makefiles
	installing it as Tcl Module.

2007-03-09  Donal K. Fellows  <donal.k.fellows@man.ac.uk>

	* generic/tclCmdIL.c (Tcl_LsortObjCmd): Handle tricky case with loss
	* tests/cmdIL.test (cmdIL-1.29):	of list rep during sorting due
	to shimmering. [Bug 1675116]

2007-03-09  Kevin B. Kenny  <kennykb@acm.org>

	* library/clock.tcl (ReadZoneinfoFile): Added Y2038 compliance to the
	code for version-2 'zoneinfo' files.
	* tests/clock.test (clock-56.3): Added a test case for Y2038 and
	'zoneinfo'. Modified test initialisation to use the
	'loadTestedCommands' function of tcltest to bring in the correct path
	for the registry library.

2007-03-08  Don Porter	<dgp@users.sourceforge.net>

	* generic/tclListObj.c (TclLsetList):	Rewrite so that the routine
	itself does not do any direct intrep surgery. Better isolates those
	things into the implementation of the "list" Tcl_ObjType.

2007-03-08  Donal K. Fellows  <donal.k.fellows@man.ac.uk>

	* generic/tclListObj.c (TclLindexList, TclLindexFlat): Moved these
	functions to tclListObj.c from tclCmdIL.c to mirror the way that the
	equivalent functions for [lset]'s guts are arranged.

2007-03-08  Kevin B. Kenny  <kennykb@acm.org>

	* library/clock.tcl: Further tweaks to the Windows time zone table
	(restoring missing Mexican time zones). Added rudimentary handling of
	version-2 'zoneinfo' files. Update US DST rules so that zones such as
	'EST5EDT' get the correct transition dates.
	* tests/clock.test: Added rudimentary test cases for 'zoneinfo'
	parsing. Adjusted several tests that depended on obsolete US DST
	transition rules.

2007-03-07  Daniel Steffen  <das@users.sourceforge.net>

	* macosx/tclMacOSXNotify.c: add spinlock debugging and sanity checks.

	* macosx/Tcl.xcodeproj/project.pbxproj: ensure gcc version used by
	* macosx/Tcl.xcodeproj/default.pbxuser: Xcode and configure/make are
	* macosx/Tcl-Common.xcconfig:		consistent and independent of
	gcc_select default and CC env var; fixes for Xcode 3.0.

	* unix/tcl.m4 (Darwin): s/CFLAGS/CPPFLAGS/ in macosx-version-min check
	* unix/configure: autoconf-2.59

2007-03-07  Don Porter	<dgp@users.sourceforge.net>

	* generic/tclCmdIL.c (TclLindex*):	Rewrites to make efficient
	private copies of the list and indexlist arguments, so we can operate
	on the list elements directly with no fear of shimmering effects.
	Replaces defensive coding schemes that are otherwise required. End
	result is that TclLindexList is entirely a wrapper around
	TclLindexFlat, which is now the core engine of all [lindex]
	operations.

	* generic/tclObj.c (Tcl_AppendAllObjTypes):	Converted to simpler
	list validity test.

2007-03-07  Donal K. Fellows  <donal.k.fellows@man.ac.uk>

	* generic/tclRegexp.c (TclRegAbout): Generate information about a
	regexp as a Tcl_Obj instead of as a string, which is more efficient.

2007-03-07  Kevin B. Kenny  <kennykb@acm.org>

	* library/clock.tcl: Adjusted Windows time zone table to handle new US
	DST rules by locale rather than as Posix time zone spec.
	* tests/clock.test (clock-39.6, clock-49.2, testclock::registry):
	Adjusted tests to simulate new US rules.
	* library/tzdata/America/Indiana/Winamac:
	* library/tzdata/Europe/Istanbul:
	* library/tzdata/Pacific/Easter:
	Olson's tzdata2007c.

2007-03-05  Andreas Kupries  <andreask@activestate.com>

	* library/platform/shell.tcl (::platform::shell::RUN): In the case of
	* library/platform/pkgIndex.tcl: a failure put the captured stderr
	* unix/Makefile.in: into the error message to aid in debugging. Bumped
	* win/Makefile.in: package version to 1.1.2, and updated the makefiles
	installing it as Tcl Module.

2007-03-03  Donal K. Fellows  <dkf@users.sf.net>

	* generic/tclLink.c (LinkedVar): Added macro to conceal at least some
	of the pointer hackery.

2007-03-02  Don Porter	<dgp@users.sourceforge.net>

	* generic/tclCmdIL.c (Tcl_LreverseObjCmd):	Added missing
	TclInvalidateStringRep() call when we directly manipulate the intrep
	of an unshared "list" Tcl_Obj. [Bug 1672585]

	* generic/tclCmdIL.c (Tcl_JoinObjCmd):	Revised [join] implementation
	to append Tcl_Obj's instead of strings. [RFE 1669420]

	* generic/tclCmdIL.c (Info*Cmd):	Code simplifications and
	optimizations.

2007-03-02  Donal K. Fellows  <donal.k.fellows@manchester.ac.uk>

	* generic/tclCompile.c (TclPrintInstruction): Added a scheme to allow
	* generic/tclCompile.h (AuxDataPrintProc):    aux-data to be printed
	* generic/tclCompCmds.c (Print*Info):	      out for debugging. For
	this to work, immediate operands referring to aux-data must be
	identified as such in the instruction descriptor table using
	OPERAND_AUX4 (all are always 4 bytes).

	* generic/tclExecute.c (TclExecuteByteCode): Rewrote the compiled
	* generic/tclCompCmds.c (TclCompileDictCmd): [dict update] so that it
	* generic/tclCompile.h (DictUpdateInfo):     stores critical
	* tests/dict.test (dict-21.{14,15}):	     non-varying data in an
	aux-data value instead of a (shimmerable) literal. [Bug 1671001]

2007-03-01  Don Porter	<dgp@users.sourceforge.net>

	* generic/tclCmdIL.c (Tcl_LinsertObjCmd):	Code simplifications
	and optimizations.

	* generic/tclCmdIL.c (Tcl_LreplaceObjCmd):	Code simplifications
	and optimizations.

	* generic/tclCmdIL.c (Tcl_LrangeObjCmd):	Rewrite in the same
	spirit; avoid shimmer effects rather than react to them.

	* generic/tclCmdAH.c (Tcl_ForeachObjCmd):	Stop throwing away
	* tests/foreach.test (foreach-1.14):	useful error information when
	loop variable sets fail.

	* generic/tclCmdIL.c (Tcl_LassignObjCmd):	Rewrite to make an
	efficient private copy of the list argument, so we can operate on the
	list elements directly with no fear of shimmering effects. Replaces
	defensive coding schemes that are otherwise required.

	* generic/tclCmdAH.c (Tcl_ForeachObjCmd):	Rewrite to make
	efficient private copies of the variable and value lists, so we can
	operate on them without any special shimmer defense coding schemes.

2007-03-01  Donal K. Fellows  <donal.k.fellows@manchester.ac.uk>

	* generic/tclCompCmds.c (TclCompileForeachCmd): Prevent an unexpected
	* tests/foreach.test (foreach-9.1):		infinite loop when the
	variable list is empty and the foreach is compiled. [Bug 1671138]

2007-02-26  Andreas Kupries  <andreask@activestate.com>

	* generic/tclIORChan.c (FreeReflectedChannel): Added the missing
	refcount release between NewRC and FreeRC for the channel handle
	object, spotted by Don Porter. [Bug 1667990]

2007-02-26  Don Porter	<dgp@users.sourceforge.net>

	* generic/tclCmdAH.c (Tcl_ForeachObjCmd):	Removed surplus
	copying of the objv array that used to be a workaround for [Bug
	404865]. That bug is long fixed.

2007-02-24  Don Porter	<dgp@users.sourceforge.net>

	* generic/tclBasic.c:	Use new interface in Tcl_EvalObjEx so that the
	recounting logic of the List internal rep need not be repeated there.
	Better encapsulation of internal details.

	* generic/tclInt.h:	New internal routine TclListObjCopy() used
	* generic/tclListObj.c: to efficiently do the equivalent of [lrange
	$list 0 end]. After some experience with this, might be a good
	candidate for exposure as a public interface. It's useful for callers
	of Tcl_ListObjGetElements() who want to control the ongoing validity
	of the returned objv pointer.

2007-02-22  Andreas Kupries  <andreask@activestate.com>

	* tests/pkg.test: Added tests for the case of an alpha package
	satisfying a require for the regular package, demonstrating a corner
	case specified in TIP#280. More notes in the comments to the test.

2007-02-20  Jan Nijtmans  <nijtmans@users.sf.net>

	* generic/tclInt.decls: Added "const" specifiers in TclSockGetPort
	* generic/tclIntDecls.h: regenerated
	* generic/*.c:
	* unix/tclUnixChan.c
	* unix/tclUnixPipe.c
	* win/tclWinPipe.c
	* win/tclWinSock.c: Added many "const" specifiers in implementation.

2007-02-20  Don Porter	<dgp@users.sourceforge.net>

	* doc/tcltest.n:	Typo fix. [Bug 1663539]

2007-02-20  Pat Thoyts	<patthoyts@users.sourceforge.net>

	* generic/tclFileName.c:  Handle extended paths on Windows NT and
	* generic/tclPathObj.c:	  above. These have a \\?\ prefix. [Bug
	* win/tclWinFile.c:	  1479814]
	* tests/winFCmd.test:	  Tests for extended path handling.

2007-02-19  Jeff Hobbs	<jeffh@ActiveState.com>

	* unix/tcl.m4: use SHLIB_SUFFIX=".so" on HP-UX ia64 arch.
	* unix/configure: autoconf-2.59

	* generic/tclIOUtil.c (Tcl_FSEvalFileEx): safe incr of objPtr ref.

2007-02-18  Donal K. Fellows  <dkf@users.sf.net>

	* doc/chan.n, doc/clock.n, doc/eval.n, doc/exit.n, doc/expr.n:
	* doc/interp.n, doc/open.n, doc/platform_shell.n, doc/pwd.n:
	* doc/refchan.n, doc/regsub.n, doc/scan.n, doc/tclvars.n, doc/tm.n:
	* doc/unload.n: Apply [Bug 1610310] to fix typos. Thanks to Larry
	Virden for spotting them.

	* doc/interp.n: Partial fix of [Bug 1662436]; rest requires some
	policy decisions on what should and shouldn't be safe commands from
	the "new in 8.5" set.

2007-02-13  Kevin B. Kenny  <kennykb@acm.org>

	* tools/fix_tommath_h.tcl: Further tweaking for the x86-64. The change
	is to make 'mp_digit' be an 'unsigned int' on that platform; since
	we're using only 32 bits of it, there's no reason to make it a 64-bit
	'unsigned long.'
	* generic/tclTomMath.h: Regenerated.

2007-02-13  Donal K. Fellows  <donal.k.fellows@man.ac.uk>

	* doc/re_syntax.n: Corrected description of 'print' class [Bug
	1614687] and enhanced description of 'graph' class.

2007-02-12  Kevin B. Kenny  <kennykb@acm.org>

	* tools/fix_tommath_h.tcl: Added code to patch out a check for
	__x86_64__ that caused Tommath to use __attributes(TI)__ for the
	mp_word type. Tetra-int's simply fail on too many gcc-glibc-OS
	combinations to be ready for shipment today, even if they work for
	some of us. This change allows reversion of das's change of 2006-08-18
	that accomplised the same thing on Darwin. [Bugs 1601380, 1603737,
	1609936, 1656265]
	* generic/tclTomMath.h: Regenerated.
	* library/tzdata/Africa/Asmara:
	* library/tzdata/Africa/Asmera:
	* library/tzdata/America/Nassau:
	* library/tzdata/Atlantic/Faeroe:
	* library/tzdata/Atlantic/Faroe:
	* library/tzdata/Australia/Eucla:
	* library/tzdata/Pacific/Easter: Rebuilt from Olson's tzdata2007b.

2007-02-09  Joe Mistachkin  <joe@mistachkin.com>

	* win/nmakehlp.c: Properly cleanup after nmakehlp, including the
	* win/makefile.vc: vcX0.pch file.

2007-02-08  Jeff Hobbs	<jeffh@ActiveState.com>

	* unix/tclUnixInit.c (TclpCheckStackSpace): do stack size checks with
	unsigned size_t to correctly validate stackSize in the 2^31+ range.
	[Bug 1654104]

2007-02-08  Don Porter	<dgp@users.sourceforge.net>

	* generic/tclNamesp.c:	Corrected broken logic in Tcl_DeleteNamespace
	* tests/namespace.test: introduced in Patch 1577278 that caused
	[namespace delete ::] to be effective only at level #0. New test
	namespace-7.7 should prevent similar error in the future [Bug 1655305]

2007-02-06  Don Porter	<dgp@users.sourceforge.net>

	* generic/tclNamesp.c:	Corrected broken implementation of the
	* tests/namespace.test: TclMatchIsTrivial optimization on [namespace
	children $namespace $pattern].

2007-02-04  Daniel Steffen  <das@users.sourceforge.net>

	* unix/tcl.m4: use gcc4's __attribute__((__visibility__("hidden"))) if
	available to define MODULE_SCOPE effective on all platforms.
	* unix/configure.in: add caching to -pipe and zoneinfo checks.
	* unix/configure: autoconf-2.59
	* unix/tclConfig.h.in: autoheader-2.59

2007-02-03  Joe Mistachkin  <joe@mistachkin.com>

	* win/rules.vc: Fix platform specific file copy macros for downlevel
	Windows.

2007-01-29  Don Porter	<dgp@users.sourceforge.net>

	* generic/tclResult.c: Added optimization case to TclTransferResult to
	cover common case where there's big savings over the fully general
	path. Thanks to Peter MacDonald. [Bug 1626518]

	* generic/tclLink.c:	Broken linked float logic corrected. Thanks to
	Andy Goth. [Bug 1602538]

	* doc/fcopy.n:	Typo fix. [Bug 1630627]

2007-01-28  Daniel Steffen  <das@users.sourceforge.net>

	* macosx/Tcl.xcodeproj/project.pbxproj:	  extract build settings that
	* macosx/Tcl.xcodeproj/default.pbxuser:	  were common to multiple
	* macosx/Tcl-Common.xcconfig (new file):  configurations into external
	* macosx/Tcl-Debug.xcconfig (new file):	  xcconfig files; add extra
	* macosx/Tcl-Release.xcconfig (new file): configurations for building
	with SDKs and 64bit; convert legacy jam-based 'Tcl' target to native
	target with single script phase; correct syntax of build setting
	references to use $() throughout.

	* macosx/README: document new Tcl.xcodeproj configurations; other
	minor updates/corrections.

	* generic/tcl.h: update location of version numbers in macosx files.

	* macosx/Tcl.xcode/project.pbxproj: restore 'tcltest' target to
	* macosx/Tcl.xcode/default.pbxuser: working order by replicating
	applicable changes to Tcl.xcodeproj since 2006-07-20.

2007-01-25  Daniel Steffen  <das@users.sourceforge.net>

	* unix/tcl.m4: integrate CPPFLAGS into CFLAGS as late as possible and
	move (rather than duplicate) -isysroot flags from CFLAGS to CPPFLAGS
	to avoid errors about multiple -isysroot flags from some older gcc
	builds.

	* unix/configure: autoconf-2.59

2007-01-22  Donal K. Fellows  <donal.k.fellows@manchester.ac.uk>

	* compat/memcmp.c (memcmp): Reworked so that arithmetic is never
	performed upon void pointers, since that is illegal. [Bug 1631017]

2007-01-19  Donal K. Fellows  <donal.k.fellows@man.ac.uk>

	* generic/tclCompile.c (TclCompileScript): Reduce the frequency with
	which we issue INST_START_CMD, making bytecode both more compact and
	somewhat faster. The optimized case is where we would otherwise be
	issuing a sequence of those instructions; in those cases, it is only
	ever the first one encountered that could possibly trigger.

2007-01-19  Joe Mistachkin  <joe@mistachkin.com>

	* tools/man2tcl.c: Include stdlib.h for exit() and improve comment
	detection.
	* win/nmakehlp.c: Update usage.
	* win/makefile.vc: Properly build man2tcl.c for MSVC8.

2007-01-19  Daniel Steffen  <das@users.sourceforge.net>

	* macosx/tclMacOSXFCmd.c (TclMacOSXSetFileAttribute): on some versions
	of Mac OS X, truncate() fails on resource forks, in that case use
	open() with O_TRUNC instead.

	* macosx/tclMacOSXNotify.c: accommodate changes to prototypes of
	OSSpinLock(Un)Lock API.

	* macosx/Tcl.xcodeproj/project.pbxproj: ensure HOME and USER env vars
	* macosx/Tcl.xcodeproj/default.pbxuser: are defined when running
						testsuite from Xcode.

	* tests/env.test: add extra system env vars that need to be preserved
	on some Mac OS X versions for testsuite to work.

	* unix/Makefile.in:  Move libtommath defines into configure.in to
	* unix/configure.in: avoid replicating them across multiple
	* macosx/Tcl.xcodeproj/project.pbxproj: buildsystems.

	* unix/tcl.m4: ensure CPPFLAGS env var is used when set. [Bug 1586861]
	(Darwin): add -isysroot and -mmacosx-version-min flags to CPPFLAGS
	when present in CFLAGS to avoid discrepancies between what headers
	configure sees during preprocessing tests and compiling tests.

	* unix/configure: autoconf-2.59
	* unix/tclConfig.h.in: autoheader-2.59

2007-01-18  Donal K. Fellows  <donal.k.fellows@man.ac.uk>

	* generic/tclCompile.c (TclCompileScript): Make sure that when parsing
	an expanded literal fails, a correct bytecode sequence is still
	issued. [Bug 1638414]. Also make sure that the start of the expansion
	bytecode sequence falls inside the span of bytecodes for a command.
	* tests/compile.test (compile-16.24): Added test for [Bug 1638414]

2007-01-17  Donal K. Fellows  <dkf@users.sf.net>

	* generic/tclIO.c: Added macros to make usage of ChannelBuffers
	clearer.

2007-01-11  Joe English	 <jenglish@users.sourceforge.net>

	* win/tcl.m4(CFLAGS_WARNING): Remove "-Wconversion". This was removed
	from unix/tcl.m4 2004-07-16 but not from here.
	* win/configure: Regenerated.

2007-01-11  Pat Thoyts	<patthoyts@users.sourceforge.net>

	* win/makefile.vc: Fixes to work better on Win98. Read version numbers
	* win/nmakehlp.c:  from package index file to avoid keeping numbers in
	* win/rules.vc:	   the makefile where they may become de-synchronized.

2007-01-10  Donal K. Fellows  <donal.k.fellows@manchester.ac.uk>

	* generic/regcomp.c (compile, freev):	     Define a strategy for
	* generic/regexec.c (exec):		     managing the internal
	* generic/regguts.h (AllocVars, FreeVars):   vars of the RE engine to
	* generic/regcustom.h (AllocVars, FreeVars): reduce C stack usage.
	This will make Tcl as a whole much less likely to run out of stack
	space...

2007-01-09  Donal K. Fellows  <donal.k.fellows@man.ac.uk>

	* generic/tclCompCmds.c (TclCompileLindexCmd):
	* tests/lindex.test (lindex-9.2): Fix silly bug that ended up
	sometimes compiling list arguments in the wrong order. [Bug 1631364]

2007-01-03  Kevin B. Kenny  <kennykb@acm.org>

	* generic/tclDate.c: Regenerated to recover a lost fix from patthoyts.
	[Bug 1618523]

2006-12-26  Mo DeJong  <mdejong@users.sourceforge.net>

	* generic/tclIO.c (Tcl_GetsObj): Avoid checking for for the LF in a
	possible CRLF sequence when EOF has already been found.

2006-12-26  Mo DeJong  <mdejong@users.sourceforge.net>

	* generic/tclEncoding.c (EscapeFromUtfProc): Clear the
	TCL_ENCODING_END flag when end bytes are written. This fix keep this
	method from writing escape bytes for an encoding like iso2022-jp
	multiple times when the escape byte overlap with the end of the IO
	buffer.
	* tests/io.test: Add test for escape byte overlap issue.

2006-12-19  Donal K. Fellows  <donal.k.fellows@man.ac.uk>

	* unix/tclUnixThrd.c (Tcl_GetAllocMutex, TclpNewAllocMutex): Add
	intermediate variables to shut up unwanted warnings. [Bug 1618838]

2006-12-19  Daniel Steffen  <das@users.sourceforge.net>

	* unix/tclUnixThrd.c (TclpInetNtoa): fix for 64 bit.

	* unix/tcl.m4 (Darwin): --enable-64bit: verify linking with 64bit
	-arch flag succeeds before enabling 64bit build.
	* unix/configure: autoconf-2.59

2006-12-17  Daniel Steffen  <das@users.sourceforge.net>

	* tests/macOSXLoad.test (new file): add testing of .bundle loading and
	* tests/load.test:		    unloading on Darwin (in addition
	* tests/unload.test:		    to existing tests of .dylib
	loading).
	* macosx/Tcl.xcodeproj/project.pbxproj: add building of dltest
	binaries so that testsuite run from Xcode can use them; fix testsuite
	run script
	* unix/configure.in:	   add support for building dltest binaries as
	* unix/dltest/Makefile.in: .bundle (in addition to .dylib) on Darwin.
	* unix/Makefile.in: add stub lib dependency to dltest target.
	* unix/configure: autoconf-2.59

	* tests/append.test: fix cleanup failure when all tests are skipped.

	* tests/chan.test (chan-16.9): cleanup chan event handler to avoid
	causing error in event.test when running testsuite with -singleproc 1.

	* tests/info.test: add !singleTestInterp constraint to tests that fail
	when running testsuite with -singleproc 1. [Bug 1605269]

2006-12-14  Donal K. Fellows  <donal.k.fellows@manchester.ac.uk>

	* doc/string.n: Fix example. [Bug 1615277]

2006-12-12  Don Porter	<dgp@users.sourceforge.net>

	* generic/tclCompExpr.c:	Now that the new internal structs are
	in use to support operator commands, might as well make them the
	default for [expr] as well and avoid passing every parsed expression
	through the inefficient Tcl_Token array format. This addresses most
	issues in [RFE 1517602]. Assuming no performance disasters result from
	this, much dead code supporting the other implementation might now be
	removed.

	* generic/tclBasic.c:	Final step routing all direct evaluation forms
	* generic/tclCompExpr.c: of the operator commands through TEBC,
	* generic/tclCompile.h: dropping all the routines in tclMathOp.c.
	* generic/tclMathOp.c:	Still needs Engineering Manual attention.

2006-12-11  Don Porter	<dgp@users.sourceforge.net>

	* generic/tclBasic.c:	Another step with all sorting operator
	* generic/tclCompExpr.c: commands now routing through TEBC via
	* generic/tclCompile.h: TclSortingOpCmd().

2006-12-08  Don Porter	<dgp@users.sourceforge.net>

	* generic/tclBasic.c:	 Another step down the path of re-using
	* generic/tclCompExpr.c: TclExecuteByteCode to implement the TIP 174
	* generic/tclCompile.h: commands instead of using a mass of code
	* generic/tclMathOp.c:	duplication. Now all operator commands that
	* tests/mathop.test:	demand exactly one operation are implemented
	via TclSingleOpCmd and a call to TEBC.

	* generic/tclCompExpr.c: Revised implementation of TclInvertOpCmd to
	* generic/tclMathOp.c:	perform a bytecode compile / execute sequence.
	This demonstrates a path toward avoiding mountains of code duplication
	in tclMathOp.c and tclExecute.c.

	* generic/tclCompile.h: Change TclExecuteByteCode() from static to
	* generic/tclExecute.c: MODULE_SCOPE so all files including
	tclCompile.h may call it.

	* generic/tclMathOp.c:	More revisions to make tests pass.
	* tests/mathop.test:

2006-12-08  Donal K. Fellows  <donal.k.fellows@manchester.ac.uk>

	* generic/tclNamesp.c (TclTeardownNamespace): Ensure that dying
	namespaces unstitch themselves from their referents. [Bug 1571056]
	(NsEnsembleImplementationCmd): Silence GCC warning.

	* tests/mathop.test: Full tests for & | and ^ operators

2006-12-08  Daniel Steffen  <das@users.sourceforge.net>

	* library/tcltest/tcltest.tcl: use [info frame] for "-verbose line".

2006-12-07  Don Porter	<dgp@users.sourceforge.net>

	* generic/tclCompCmds.c:	Additional commits correct most
	* generic/tclExecute.c:		failing tests illustrating bugs
	* generic/tclMathOp.c:		uncovered in [Patch 1578137].

	* generic/tclBasic.c:	Biggest source of TIP 174 failures was that
	the commands were not [namespace export]ed from the ::tcl::mathop
	namespace. More bits from [Patch 1578137] correct that.

	* tests/mathop.test:	Commmitted several new tests from Peter Spjuth
	found in [Patch 1578137]. Many failures now demonstrate issues to fix
	in the TIP 174 implementation.

2006-12-07  Donal K. Fellows  <donal.k.fellows@manchester.ac.uk>

	* tests/mathop.test: Added tests for ! ~ eq operators.
	* generic/tclMathOp.c (TclInvertOpCmd): Add in check for non-integral
	numeric values.
	* generic/tclCompCmds.c (CompileCompareOpCmd): Factor out the code
	generation for the chained comparison operators.

2006-12-07  Pat Thoyts	<patthoyts@users.sourceforge.net>

	* tests/exec.test: Fixed line endings (caused win32 problems).

2006-12-06  Don Porter	<dgp@users.sourceforge.net>

	* generic/tclCompCmds.c:	Revised and consolidated into utility
	* tests/mathop.test:		routines some of routines that compile
	the new TIP 174 commands. This corrects some known bugs. More to come.

2006-12-06  Kevin B. Kenny  <kennykb@acm.org>

	* tests/expr.test (expr-47.12): Improved error reporting in hopes of
	having more information to pursue [Bug 1609936].

2006-12-05  Andreas Kupries  <andreask@activestate.com>

	TIP#291 IMPLEMENTATION

	* generic/tclBasic.c: Define tcl_platform element for pointerSize.
	* doc/tclvars.n:

	* win/Makefile.in: Added installation instructions for the platform
	* win/makefile.vc: package. Added the platform package.
	* win/makefile.bc:
	* unix/Makefile.in:

	* tests/platform.test:
	* tests/safe.test:

	* library/platform/platform.tcl:
	* library/platform/shell.tcl:
	* library/platform/pkgIndex.tcl:

	* doc/platform.n:
	* doc/platform_shell.n:

2006-12-05  Don Porter	<dgp@users.sourceforge.net>

	* generic/tclPkg.c:	When no requirements are supplied to a
	* tests/pkg.test:	[package require $pkg] and [package unknown]
	is invoked to find a satisfying package, pass the requirement argument
	"0-" (which means all versions are acceptable). This permits a
	registered [package unknown] command to call [package vsatisfies
	$testVersion {*}$args] without any special handling of the empty $args
	case. This fixes/avoids a bug in [::tcl::tm::UnknownHandler] that was
	causing old TM versions to be provided in preference to newer TM
	versions. Thanks to Julian Noble for discovering the issue.

2006-12-04  Donal K. Fellows  <dkf@users.sf.net>

	TIP#267 IMPLEMENTATION

	* generic/tclIOCmd.c (Tcl_ExecObjCmd): Added -ignorestderr option,
	* tests/exec.test, doc/exec.n:	       loosely from [Patch 1476191]

2006-12-04  Don Porter	<dgp@users.sourceforge.net>

	* generic/tclCompExpr.c:	Added implementation for the
	CompileExprTree() routine that can produce expression bytecode
	directly from internal structures with no need to pass through the
	Tcl_Token array representation. Still disabled by default. #undef
	USE_EXPR_TOKENS to try it out.

2006-12-03  Don Porter	<dgp@users.sourceforge.net>

	* generic/tclCompExpr.c:	Added expr parsing routines that
	produce a different set of internal structures representing the parsed
	expression, as well as routines that go on to convert those structures
	into the traditional Tcl_Token array format. Use of these routines is
	currently disabled. #undef PARSE_DIRECT_EXPR_TOKENS to enable them.
	These routines will only become really useful when more routines that
	compile directly from the new internal structures are completed.

2006-12-02  Donal K. Fellows  <dkf@users.sf.net>

	* doc/file.n: Clarification of [file pathtype] docs. [Bug 1606454]

2006-12-01  Kevin B. Kenny	 <kennykb@acm.org>

	* libtommath/bn_mp_add.c:	Corrected the effects of a
	* libtommath/bn_mp_div.c:	bollixed 'cvs merge' operation
	* libtommath/bncore.c:		that inadvertently committed some
	* libtommath/tommath_class.h:	half-developed code.

	TIP#299 IMPLEMENTATION

	* doc/mathfunc.n:	Added isqrt() function to docs
	* generic/tclBasic.c:	Added isqrt() math function (ExprIsqrtFunc)
	* tests/expr.test (expr-47.*): Added tests for isqrt()
	* tests/info.test (info-20.2): Added isqrt() to expected math funcs.

2006-12-01  Don Porter	<dgp@users.sourceforge.net>

	* tests/chan.test:	Correct timing sensitivity in new test. [Bug
	1606860]

	TIP#287 IMPLEMENTATION

	* doc/chan.n:		New subcommand [chan pending].
	* generic/tclBasic.c:	Thanks to Michael Cleverly for proposal
	* generic/tclInt.h:	and implementation.
	* generic/tclIOCmd.c:
	* library/init.tcl:
	* tests/chan.test:
	* tests/ioCmd.test:

	TIP#298 IMPLEMENTATION

	* generic/tcl.decls: Tcl_GetBignumAndClearObj -> Tcl_TakeBignumFromObj
	* generic/tclObj.c:

	* generic/tclDecls.h:	make genstubs
	* generic/tclStubInit.c:

	* generic/tclExecute.c: Update callers.
	* generic/tclMathOp.c:

2006-11-30  Kevin B. Kenny  <kennykb@acm.org>

	* library/tzdata: Olson's tzdata2006p.
	* libtommath/bn_mp_sqrt.c: Fixed a bug where the initial approximation
	to the square root could be on the wrong side, causing failure of
	convergence.

2006-11-29  Don Porter	<dgp@users.sourceforge.net>

	* generic/tclBasic.c (Tcl_AppendObjToErrorInfo):  Added
	Tcl_DecrRefCount() on the objPtr argument to plug memory leaks. This
	makes the routine a consumer, which makes it easiest to use.

2006-11-28  Andreas Kupries  <andreask@activestate.com>

	* generic/tclBasic.c: TIP #280 implementation.
	* generic/tclCmdAH.c:
	* generic/tclCmdIL.c:
	* generic/tclCmdMZ.c:
	* generic/tclCompCmds.c:
	* generic/tclCompExpr.c:
	* generic/tclCompile.c:
	* generic/tclCompile.h:
	* generic/tclExecute.c:
	* generic/tclIOUtil.c:
	* generic/tclInt.h:
	* generic/tclInterp.c:
	* generic/tclNamesp.c:
	* generic/tclObj.c:
	* generic/tclProc.c:
	* tests/compile.test:
	* tests/info.test:
	* tests/platform.test:
	* tests/safe.test:

2006-11-27  Kevin B. Kenny  <kennykb@acm.org>

	* unix/tclUnixChan.c (TclUnixWaitForFile):
	* tests/event.test (event-14.*): Corrected a bug where
	TclUnixWaitForFile would present select() with the wrong mask on an
	LP64 machine if a fd number exceeds 32. Thanks to Jean-Luc Fontaine
	for reporting and diagnosing [Bug 1602208].

2006-11-27  Don Porter	<dgp@users.sourceforge.net>

	* generic/tclExecute.c (TclIncrObj):	Correct failure to detect
	floating-point increment values. Thanks to William Coleda [Bug
	1602991]

2006-11-26  Donal K. Fellows  <dkf@users.sf.net>

	* tests/mathop.test, doc/mathop.n: More bits and pieces of the TIP#174
	implementation. Note that the test suite is not yet complete.

2006-11-26  Daniel Steffen  <das@users.sourceforge.net>

	* unix/tcl.m4 (Linux): --enable-64bit support.	[Patch 1597389]
	* unix/configure: autoconf-2.59			[Bug 1230558]

2006-11-25  Donal K. Fellows  <dkf@users.sf.net>

	TIP#174 IMPLEMENTATION

	* generic/tclMathOp.c (new file): Completed the implementation of the
	interpreted versions of all the tcl::mathop commands. Moved to a new
	file to make tclCompCmds.c more focused in purpose.

2006-11-23  Donal K. Fellows  <dkf@users.sf.net>

	* generic/tclCompCmds.c (Tcl*OpCmd, TclCompile*OpCmd):
	* generic/tclBasic.c (Tcl_CreateInterp): Partial implementation of
	TIP#174; the commands are compiled, but (mostly) not interpreted yet.

2006-11-22  Donal K. Fellows  <dkf@users.sf.net>

	TIP#269 IMPLEMENTATION

	* generic/tclCmdMZ.c (Tcl_StringObjCmd): Implementation of the [string
	* tests/string.test (string-25.*):	 is list] command, based on
	* doc/string.n:				 work by Joe Mistachkin, with
	enhancements by Donal Fellows for better failindex behaviour.

2006-11-22  Don Porter	<dgp@users.sourceforge.net>

	* tools/genWinImage.tcl (removed):	Removed two files used in
	* win/README.binary (removed):	production of binary distributions
	for Windows, a task we no longer perform. [Bug 1476980]
	* generic/tcl.h:	Remove mention of win/README.binary in comment

	* generic/tcl.h:	Moved TCL_REG_BOSONLY #define from tcl.h to
	* generic/tclInt.h:	tclInt.h. Only know user is Expect, which
	already #include's tclInt.h. No need to continue greater exposure.
	[Bug 926500]

2006-11-20  Donal K. Fellows  <dkf@users.sf.net>

	* generic/tclBasic.c (Tcl_CreateInterp, TclHideUnsafeCommands):
	* library/init.tcl: Refactored the [chan] command's guts so that it
	does not use aliases to global commands, making the code more robust.

2006-11-17  Don Porter	<dgp@users.sourceforge.net>

	* generic/tclExecute.c (INST_EXPON):	Corrected crash on
	[expr 2**(1<<63)]. Was operating on cleared bignum Tcl_Obj.

2006-11-16  Donal K. Fellows  <dkf@users.sf.net>

	* doc/apply.n, doc/chan.n: Added examples.

2006-11-15  Don Porter	<dgp@users.sourceforge.net>

	TIP#270 IMPLEMENTATION

	* generic/tcl.decls:		New public routines Tcl_ObjPrintf,
	* generic/tclStringObj.c:	Tcl_AppendObjToErrorInfo, Tcl_Format,
	* generic/tclInt.h:		Tcl_AppendLimitedToObj,
	Tcl_AppendFormatToObj and Tcl_AppendPrintfToObj. Former internal
	versions removed.

	* generic/tclDecls.h:		make genstubs
	* generic/tclStubInit.c:

	* generic/tclBasic.c:		Updated callers.
	* generic/tclCkalloc.c:
	* generic/tclCmdAH.c:
	* generic/tclCmdIL.c:
	* generic/tclCmdMZ.c:
	* generic/tclCompExpr.c:
	* generic/tclCompile.c:
	* generic/tclDictObj.c:
	* generic/tclExecute.c:
	* generic/tclIORChan.c:
	* generic/tclIOUtil.c:
	* generic/tclMain.c:
	* generic/tclNamesp.c:
	* generic/tclObj.c:
	* generic/tclPkg.c:
	* generic/tclProc.c:
	* generic/tclStrToD.c:
	* generic/tclTimer.c:
	* generic/tclUtil.c:
	* unix/tclUnixFCmd.c:

	* tools/genStubs.tcl:	Updated script to no longer produce the
	_ANSI_ARGS_ wrapper in generated declarations. Also revised to accept
	variadic prototypes with more than one fixed argument. (This is
	possible since TCL_VARARGS and its limitations are no longer in use).
	* generic/tcl.h:	Some reordering so that macro definitions do
	not interfere with the now _ANSI_ARGS_-less stub declarations.

	* generic/tclDecls.h:		make genstubs
	* generic/tclIntDecls.h:
	* generic/tclIntPlatDecls.h:
	* generic/tclPlatDecls.h:
	* generic/tclTomMathDecls.h:

2006-11-15  Donal K. Fellows  <dkf@users.sf.net>

	* doc/ChnlStack.3, doc/CrtObjCmd.3, doc/GetIndex.3, doc/OpenTcp.3:
	* doc/chan.n, doc/fconfigure.n, doc/fcopy.n, doc/foreach.n:
	* doc/history.n, doc/http.n, doc/library.n, doc/lindex.n:
	* doc/lrepeat.n, doc/lreverse.n, doc/pkgMkIndex.n, doc/re_syntax.n:
	Convert \fP to \fR so that man-page scrapers have an easier time.

2006-11-14  Don Porter	<dgp@users.sourceforge.net>

	TIP#261 IMPLEMENTATION

	* generic/tclNamesp.c:	[namespace import] with 0 arguments
	introspects the list of imported commands.

2006-11-13  Kevin B. Kenny  <kennykb@users.sourceforge.net>

	* generic/tclThreadStorage.c (Tcl_InitThreadStorage):
	(Tcl_FinalizeThreadStorage): Silence a compiler warning about
	presenting a volatile pointer to 'memset'.

2006-11-13  Don Porter	<dgp@users.sourceforge.net>

	* generic/tclIO.c:	When [gets] on a binary channel needs to use
	the "iso8859-1" encoding, save a copy of that encoding per-thread to
	avoid repeated freeing and re-loading of it from the file system. This
	replaces the cached copy of this encoding that the platform
	initialization code used to keep in pre-8.5 releases.

2006-11-13  Daniel Steffen  <das@users.sourceforge.net>

	* generic/tclCompExpr.c:	Fix gcc warnings about 'cast to/from
	* generic/tclEncoding.c:	pointer from/to integer of different
	* generic/tclEvent.c:		size' on 64-bit platforms by casting
	* generic/tclExecute.c:		to intermediate types
	* generic/tclHash.c:		intptr_t/uintptr_t via new PTR2INT(),
	* generic/tclIO.c:		INT2PTR(), PTR2UINT() and UINT2PTR()
	* generic/tclInt.h:		macros. [Patch 1592791]
	* generic/tclProc.c:
	* generic/tclTest.c:
	* generic/tclThreadStorage.c:
	* generic/tclTimer.c:
	* generic/tclUtil.c:
	* unix/configure.in:
	* unix/tclUnixChan.c:
	* unix/tclUnixPipe.c:
	* unix/tclUnixPort.h:
	* unix/tclUnixTest.c:
	* unix/tclUnixThrd.c:

	* unix/configure: autoconf-2.59
	* unix/tclConfig.h.in: autoheader-2.59

2006-11-12  Donal K. Fellows  <dkf@users.sf.net>

	* generic/tclInt.h, generic/tclInt.decls: Transfer TclPtrMakeUpvar and
	TclObjLookupVar to the internal stubs table.

2006-11-10  Daniel Steffen  <das@users.sourceforge.net>

	* tests/fCmd.test (fCmd-6.26): fix failure when env(HOME) path
	contains symlinks.

	* macosx/Tcl.xcodeproj/project.pbxproj: remove tclParseExpr.c; when
	running testsuite from inside Xcdoe, skip stack-3.1 (it only fails
	under those circumstances).

	* unix/tcl.m4 (Darwin): suppress linker arch warnings when building
	universal for both 32 & 64 bit and no 64bit CoreFoundation is
	available; sync with tk tcl.m4 change.
	* unix/configure.in: whitespace.
	* unix/configure: autoconf-2.59

2006-11-09  Don Porter	<dgp@users.sourceforge.net>

	* generic/tclParseExpr.c (removed):	Moved all the code of
	* generic/tclCompExpr.c:	tclParseExpr.c into tclCompExpr.c.
	* unix/Makefile.in:	This sets the stage for expr compiling to work
	* win/Makefile.in:	directly with the full parse tree structures,
	* win/makefile.bc:	and not have to pass through the information
	* win/makefile.vc:	lossy format of an array of Tcl_Tokens.
	* win/tcl.dsp:

2006-11-09  Donal K. Fellows  <donal.k.fellows@manchester.ac.uk>

	TIP#272 IMPLEMENTATION

	* generic/tclCmdMZ.c (Tcl_StringObjCmd):    Implementation of the
	* tests/string.test, tests/stringComp.test: [string reverse] command
	* doc/string.n:				    from TIP#272.

	* generic/tclCmdIL.c (Tcl_LreverseObjCmd): Implementation of the
	* generic/tclBasic.c, generic/tclInt.h:	   [lreverse] command from
	* tests/cmdIL.test (cmdIL-7.*):		   TIP#272.
	* doc/lreverse.n:

2006-11-08  Donal K. Fellows  <dkf@users.sf.net>

	* generic/tclIO.c, generic/tclPkg.c: Style & clarity rewrites.

2006-11-07  Andreas Kupries  <andreask@activestate.com>

	* unix/tclUnixFCmd.c (CopyFile): Added code to fall back to a
	hardwired default block size should the filesystem report a bogus
	value. [Bug 1586470]

2006-11-04  Don Porter	<dgp@users.sourceforge.net>

	* generic/tclStringObj.c:	Changed Tcl_ObjPrintf() response to an
	invalid format specifier string. No longer panics; now produces an
	error message as output.

	TIP#274 IMPLEMENTATION

	* generic/tclParseExpr.c:	Exponentiation operator is now right
	* tests/expr.test:		associative. [Patch 1556802]

2006-11-03  Miguel Sofer  <msofer@users.sf.net>

	* generic/tclBasic.c (TEOVI): fix por possible leak of a Command in
	the presence of execution traces that delete it.

	* generic/tclBasic.c (TEOVI):
	* tests/trace.test (trace-21.11): fix for [Bug 1590232], execution
	traces may cause a second command resolution in the wrong namespace.

2006-11-03  Donal K. Fellows  <donal.k.fellows@manchester.ac.uk>

	* tests/event.test (event-11.5):	Rewrote tests to stop Tcl from
	* tests/io.test (multiple tests):	opening sockets that are
	* tests/ioCmd.test (iocmd-15.1,16,17):	reachable from outside hosts
	* tests/iogt.test (__echo_srv__.tcl):	where not necessary. This is
	* tests/socket.test (multiple tests):	noticably annoying on some
	* tests/unixInit.test (unixInit-1.2):	systems (e.g., Windows).

2006-11-02  Daniel Steffen  <das@users.sourceforge.net>

	* macosx/Tcl.xcodeproj/project.pbxproj: check autoconf/autoheader exit
	status and stop build if they fail.

2006-11-02  Jeff Hobbs	<jeffh@ActiveState.com>

	* doc/ParseCmd.3, doc/Tcl.n, doc/eval.n, doc/exec.n:
	* doc/fconfigure.n, doc/interp.n, doc/unknown.n:
	* library/auto.tcl, library/init.tcl, library/package.tcl:
	* library/safe.tcl, library/tm.tcl, library/msgcat/msgcat.tcl:
	* tests/all.tcl, tests/basic.test, tests/cmdInfo.test:
	* tests/compile.test, tests/encoding.test, tests/execute.test:
	* tests/fCmd.test, tests/http.test, tests/init.test:
	* tests/interp.test, tests/io.test, tests/ioUtil.test:
	* tests/iogt.test, tests/namespace-old.test, tests/namespace.test:
	* tests/parse.test, tests/pkg.test, tests/pkgMkIndex.test:
	* tests/proc.test, tests/reg.test, tests/trace.test:
	* tests/upvar.test, tests/winConsole.test, tests/winFCmd.test:
	* tools/tclZIC.tcl:
	* generic/tclParse.c (Tcl_ParseCommand): Replace {expand} with {*}
	officially (TIP #293). Leave -DALLOW_EXPAND=0|1 option to keep
	{expand} syntax for transition users. [Bug 1589629]

2006-11-02  Donal K. Fellows  <donal.k.fellows@manchester.ac.uk>

	* generic/tclBasic.c, generic/tclInterp.c, generic/tclProc.c: Silence
	warnings from gcc over signed/unsigned and TclStackAlloc().
	* generic/tclCmdMZ.c: Update to more compact and clearer coding style.

2006-11-02  Don Porter	<dgp@users.sourceforge.net>

	* generic/tclCmdAH.c:	Further revisions to produce the routines
	* generic/tclInt.h:	TclFormat() and TclAppendFormatToObj() that
	* generic/tclNamesp.c:	accept (objc, objv) arguments rather than
	* generic/tclStringObj.c:	any varargs stuff.

	* generic/tclBasic.c:	Further revised TclAppendPrintToObj() and
	* generic/tclCkalloc.c: TclObjPrintf() routines to panic when unable
	* generic/tclCmdAH.c:	to complete their formatting operations,
	* generic/tclCmdIL.c:	rather than report an error message. This
	* generic/tclCmdMZ.c:	means an interp argument for error message
	* generic/tclDictObj.c: recording is no longer needed, further
	* generic/tclExecute.c: simplifying the interface for callers.
	* generic/tclIORChan.c:
	* generic/tclIOUtil.c:
	* generic/tclInt.h:
	* generic/tclMain.c:
	* generic/tclNamesp.c:
	* generic/tclParseExpr.c:
	* generic/tclPkg.c:
	* generic/tclProc.c:
	* generic/tclStringObj.c:
	* generic/tclTimer.c:
	* generic/tclUtil.c:
	* unix/tclUnixFCmd.c:

2006-11-02  Donal K. Fellows  <donal.k.fellows@manchester.ac.uk>

	* tests/winPipe.test (winpipe-4.[2345]): Made robust when run in
	directory with spaces in its name.

	* generic/tclCmdAH.c: Clean up uses of cast NULLs.

	* generic/tclInterp.c (AliasObjCmd): Added more explanatory comments.

	* generic/tclBasic.c (TclEvalObjvInternal): Rewrote so that comments
	are relevant and informative once more. Also made the unknown handler
	processing use the Tcl execution stack for working space, and not the
	general heap.

2006-11-01  Daniel Steffen  <das@users.sourceforge.net>

	* unix/tclUnixPort.h: ensure MODULE_SCOPE is defined before use, so
	that tclPort.h can once again be included without tclInt.h.

	* generic/tclEnv.c (Darwin): mark _environ symbol as unexported even
	when MODULE_SCOPE != __private_extern__.

2006-10-31  Don Porter	<dgp@users.sourceforge.net>

	* generic/tclBasic.c:	Refactored and renamed the routines
	* generic/tclCkalloc.c: TclObjPrintf, TclFormatObj, and
	* generic/tclCmdAH.c:	TclFormatToErrorInfo to a new set of routines
	* generic/tclCmdIL.c:	TclAppendPrintfToObj, TclAppendFormatToObj,
	* generic/tclCmdMZ.c:	TclObjPrintf, and TclObjFormat, with the
	* generic/tclDictObj.c: intent of making the latter list, plus
	* generic/tclExecute.c: TclAppendLimitedToObj and
	* generic/tclIORChan.c: TclAppendObjToErrorInfo, public via a revised
	* generic/tclIOUtil.c:	TIP 270.
	* generic/tclInt.h:
	* generic/tclMain.c:
	* generic/tclNamesp.c:
	* generic/tclParseExpr.c:
	* generic/tclPkg.c:
	* generic/tclProc.c:
	* generic/tclStringObj.c:
	* generic/tclTimer.c:
	* generic/tclUtil.c:
	* unix/tclUnixFCmd.c:

2006-10-31  Miguel Sofer  <msofer@users.sf.net>

	* generic/tclBasic.c, generic/tcl.h, generic/tclInterp.c:
	* generic/tclNamesp.c: removing the flag bit TCL_EVAL_NOREWRITE, the
	last remnant of the callObjc/v fiasco. It is not needed, as it is now
	always set and checked or'ed with TCL_EVAL_INVOKE.

2006-10-31  Pat Thoyts	<patthoyts@users.sourceforge.net>

	* win/rules.vc: Fix for [Bug 1582769] - options conflict with VC2003.

2006-10-31  Donal K. Fellows  <dkf@users.sf.net>

	* generic/tclBasic.c, generic/tclNamesp.c, generic/tclProc.c:
	* generic/tclInt.h: Removed the callObjc and callObjv fields from the
	Interp structure. They did not function correctly and made other parts
	of the core amazingly complex, resulting in a substantive change to
	[info level] behaviour. [Bug 1587618]
	* library/clock.tcl: Removed use of [info level 0] for calculating the
	command name as used by the user and replace with a literal. What's
	there now is sucky, but at least appears to be right to most users.
	* tests/namespace.test (namespace-42.7,namespace-47.1): Reverted
	changes to these tests.
	* tests/info.test (info-9.11,info-9.12): Added knownBug constraint
	since these tests require a different behaviour of [info level] than
	is possible because of other dependencies.

2006-10-30  Jeff Hobbs	<jeffh@ActiveState.com>

	* tools/tcltk-man2html.tcl (option-toc): handle any kind of options
	defined toc section (needed for ttk docs)

2006-10-30  Miguel Sofer  <msofer@users.sf.net>

	* generic/tclBasic.c (TEOVI): insured that the interp's callObjc/v
	fields are restored after traces run, as they be spoiled. This was
	causing a segfault in tcllib's profiler tests.

2006-10-30  Don Porter	<dgp@users.sourceforge.net>

	* generic/tclExecute.c (INST_MOD): Corrected improper testing of the
	* tests/expr.test:		   sign of bignums when applying Tcl's
	division rules. Thanks to Peter Spjuth. [Bug 1585704]

2006-10-29  Miguel Sofer  <msofer@users.sf.net>

	* generic/tclNamesp.c (EnsembleImplementationCmd):
	* tests/namespace.test (47.7-8): reverted a wrong "optimisation" that
	completely broke snit; added two tests.

2006-10-28  Donal K. Fellows  <dkf@users.sf.net>

	* generic/tclProc.c (ObjInterpProcEx, TclObjInterpProcCore): Split the
	core of procedures to make it easier to build procedure-like code
	without going through horrible contortions. This is the last critical
	component to make advanced OO systems workable as simple loadable
	extensions. TOIPC is now in the internal stub table.
	(MakeProcError, MakeLambdaError): Refactored ProcessProcResultCode to
	be simpler, some of which goes to TclObjInterpProcCore, and the rest
	of which is now in these far simpler routines which just do errorInfo
	stack generation for different types of procedure-like entity.
	* tests/apply.test (apply-5.1): Updated to expect the more informative
	form of message.

2006-10-27  Donal K. Fellows  <dkf@users.sf.net>

	* generic/tclVar.c (HasLocalVars): New macro to make various bits and
	pieces cleaner.

	* generic/tclNamesp.c (TclSetNsPath): Expose SetNsPath() through
	internal stubs table with semi-external name.

	* generic/tclInt.h (CallFrame): Add a field for handling context data
	for extensions (like object systems) that should be tied to a call
	frame (and not a command or interpreter).

	* generic/tclBasic.c (TclRenameCommand): Change to take CONST args;
	they were only ever used in a constant way anyway, so this appears to
	be a spot that was missed during TIP#27 work.

2006-10-26  Miguel Sofer  <msofer@users.sf.net>

	* generic/tclProc.c (SetLambdaFromAny): minor change, eliminate
	redundant call to Tcl_GetString (thanks aku).

	* generic/tclInterp.c (ApplyObjCmd):
	* generic/tclNamesp.c (EnsembleImplementationCmd): replaced ckalloc
	(heap) with TclStackAlloc (execution stack).

2006-10-24  Miguel Sofer  <msofer@users.sf.net>

	* tests/info.test (info-9.11-12): tests for [Bug 1577492]
	* tests/apply.test (apply-4.3-5): tests for [Bug 1574835]

	* generic/tclProc.c (ObjInterpProcEx): disable itcl hacks for calls
	from ApplyObjCmd (islambda==1), as they mess apply's error messages
	[Bug 1583266]

2006-10-23  Miguel Sofer  <msofer@users.sf.net>

	* generic/tclProc.c (ApplyObjCmd): fix wrong#args for apply by using
	the ensemble rewrite engine. [Bug 1574835]
	* generic/tclInterp.c (AliasObjCmd): previous commit missed usage of
	TCL_EVAL_NOREWRITE for aliases.

	* generic/tclBasic.c (TclEvalObjvInternal): removed redundant check
	for ensembles. [Bug 1577628]

	* library/clock.tcl (format, scan): corrected wrong # args messages to
	* tests/clock.test (3.1, 34.1):	    make use of the new rewrite
	capabilities of [info level]

	* generic/tcl.h:	   Lets TEOV update the iPtr->callObj[cv] new
	* generic/tclBasic.c:	   fields, except when the flag bit
	* generic/tclInt.h:	   TCL_EVAL_NOREWRITE is present. These values
	* generic/tclNamesp.c:	   are used by Tcl_PushCallFrame to initialise
	* generic/tclProc.c:	   the frame's obj[cv] fields, and allows
	* tests/namespace.test:	   [info level] to know and use ensemble
	rewrites. [Bug 1577492]

	***POTENTIAL INCOMPATIBILITY***
	The return value from [info level 0] on interp alias calls is changed:
	previously returned the target command (including curried values), now
	returns the source - what was actually called.

2006-10-23  Miguel Sofer  <msofer@users.sf.net>

	* generic/tcl.h:	   Modified the Tcl call stack so there is
	* generic/tclBasic.c:	   always a valid CallFrame, even at level 0
	* generic/tclCmdIL.c:	   [Patch 1577278]. Most of the changes
	* generic/tclInt.h:	   involve removing tests for a NULL
	* generic/tclNamesp.c:	   iPtr->(var)framePtr. There is now a
	* generic/tclObj.c:	   CallFrame pushed at interp creation with a
	* generic/tclProc.c:	   pointer to it stored in iPtr->rootFramePtr.
	* generic/tclTrace.c:	   A second unused field in Interp is
	* generic/tclVar.c:	   hijacked to enable further functionality,
	currently unused (but with several FRQs depending on it).

	***POTENTIAL INCOMPATIBILITY***
	Any user that includes tclInt.h and needs to determine if it is
	running at level 0 should change (iPtr->varFramePtr == NULL) to
	(iPtr->varFramePtr == iPtr->rootFramePtr).

2006-10-23  Don Porter	<dgp@users.sourceforge.net>

	* README:		Bump version number to 8.5a6
	* generic/tcl.h:
	* tools/tcl.wse.in:
	* unix/configure.in:
	* unix/tcl.spec:
	* win/README.binary:
	* win/configure.in:

	* unix/configure:	autoconf-2.59
	* win/configure:

2006-10-21  Miguel Sofer  <msofer@users.sf.net>

	* generic/tcl.h, generic/tclHash.c: Tcl_FindHashEntry now calls
	Tcl_CreateHashEntry with a newPtr set to NULL: this would have caused
	a segfault previously and eliminates duplicated code. A macro has been
	added to tcl.h (only used when TCL_PRESERVE_BINARY_COMPATABALITY is
	not set - i.e., not by default).

2006-10-20  Reinhard Max  <max@tclers.tk>

	* unix/configure.in: Added autodetection for OS-supplied timezone
	* unix/Makefile.in:  files and configure switches to override the
	* unix/configure:    detected default.

2006-10-20  Daniel Steffen  <das@users.sourceforge.net>

	*** 8.5a5 TAGGED FOR RELEASE ***

	* tools/tcltk-man2html.tcl: add support for alpha & beta versions to
	useversion glob pattern. [Bug 1579941]

2006-10-18  Don Porter	<dgp@users.sourceforge.net>

	* changes:		8.5a5 release date set

	* doc/Encoding.3:	Missing doc updates (mostly Table of
	* doc/Ensemble.3:	Contents) exposed by `make checkdoc`
	* doc/FileSystem.3:
	* doc/GetTime.3:
	* doc/PkgRequire.3:

2006-10-17  Miguel Sofer  <msofer@users.sf.net>

	* generic/tclInterp.c (ApplyObjCmd): fixed bad error in 2006-10-12
	commit: interp released too early. Spotted by mistachkin.

2006-10-16  Miguel Sofer  <msofer@users.sf.net>

	* tclProc.c (SetLambdaFromAny):
	* tests/apply.test (9.1-9.2): plugged intrep leak [Bug 1578454],
	found by mjanssen.

2006-10-16  Andreas Kupries  <andreask@activestate.com>

	* generic/tclBasic.c: Moved TIP#219 cleanup to DeleteInterpProc.

2006-10-16  Daniel Steffen  <das@users.sourceforge.net>

	* changes: updates for 8.5a5 release.

	* unix/tclUnixThrd.c (TclpThreadGetStackSize): Darwin: fix for main
	thread, where pthread_get_stacksize_np() returns incorrect info.

	* macosx/GNUmakefile: don't redo prebinding of non-prebound binaires.

2006-10-16  Don Porter	<dgp@users.sourceforge.net>

	* generic/tclPkg.c (ExactRequirement):	Plugged memory leak. Also
	changed Tcl_Alloc()/Tcl_Free() calls to ckalloc()/ckfree() for easier
	memory debugging in the future. [Bug 1568373]

	* library/tcltest/tcltest.tcl:	Revise tcltest bump to 2.3a1.
	* library/tcltest/pkgIndex.tcl: This permits more features to be
	* unix/Makefile.in:	added to tcltest before we reach version 2.3.0
	* win/Makefile.in:	best timed to match the release of Tcl 8.5.0.
	* win/makefile.vc:	This also serves as a demo of TIP 268 features

2006-10-13  Colin McCormack <coldstore@users.sf.net>

	* win/tclWinFile.c: corrected erroneous attempt to protect against
	NULL return from Tcl_FSGetNormalizedPath per [Bug 1548263] causing
	[Bug 1575837].
	* win/tclWinFile.c: alfredd supplied patch to fix [Bug 1575837]

2006-10-13  Daniel Steffen  <das@users.sourceforge.net>

	* unix/tclUnixThrd.c (TclpThreadGetStackSize): on Darwin, use
	* unix/tcl.m4: pthread_get_stacksize_np() API to get thread stack size
	* unix/configure: autoconf-2.59
	* unix/tclConfig.h.in: autoheader-2.59

2006-10-12  Miguel Sofer  <msofer@users.sf.net>

	* generic/tclInterp.c (ApplyObjCmd):
	* tests/interp.test (interp-14.5-10): made [interp alias] use the
	ensemble rewrite machinery to produce better error messages [Bug
	1576006]

2006-10-12  David Gravereaux <davygrvy@pobox.com>

	* win/nmakehlp.c: Replaced all wnsprintf() calls with snprintf().
	wnsprintf was not in my shwlapi header file (VC++6)

2006-10-11  Don Porter	<dgp@users.sourceforge.net>

	* generic/tclPkg.c (Tcl_PackageRequireEx):	Corrected crash when
	argument version=NULL passed in.

2006-10-10  Don Porter	<dgp@users.sourceforge.net>

	* changes:	Updates for 8.5a5 release.

	* generic/tclNamespace.c (TclTeardownNamespace):  After the
	commandPathSourceList of a namespace is cleared, set the
	commandPathSourceList to NULL so we don't try to walk the list a
	second time, possibly after it is freed. [Bug 1566526]
	* tests/namespace.test (namespace-51.16):	Added test.

2006-10-09  Miguel Sofer  <msofer@users.sf.net>

	* doc/UpVar.3: brough the docs in accordance to the code. Ever since
	8.0, Tcl_UpVar(2)? accepts TCL_NAMESPACE_ONLY as a flag value, and
	var-3.4 tests for proper behaviour. The docs only allowed 0 and
	TCL_GLOBAL_ONLY. [Bug 1574099]

2006-10-09  Miguel Sofer  <msofer@users.sf.net>

	* tests/*.test: updated all tests to refer explicitly to the global
	variables ::errorInfo, ::errorCode, ::env and ::tcl_platform: many
	were relying on the alternative lookup in the global namespace, that
	feature is tested specifically in namespace and variable tests.

	The modified testfiles are: apply.test, basic.test, case.test,
	cmdIL.test, cmdMZ.test, compExpr-old.test, error.test, eval.test,
	event.test, expr.test, fileSystem.test, for.test, http.test, if.test,
	incr-old.test, incr.test, interp.test, io.test, ioCmd.test, load.test,
	misc.test, namespace.test, parse.test, parseOld.test, pkg.test,
	proc-old.test, set.test, switch.test, tcltest.test, thread.test,
	var.test, while-old.test, while.test.

2006-10-06  Pat Thoyts	<patthoyts@users.sourceforge.net>

	* win/rules.vc: [Bug 1571954] avoid /RTCc flag with MSVC8

2006-10-06  Pat Thoyts	<patthoyts@users.sourceforge.net>

	* doc/binary.n:	       TIP #275: Support unsigned values in binary
	* generic/tclBinary.c: command. Tests and documentation updated.
	* tests/binary.test:

2006-10-05  Andreas Kupries  <andreask@activestate.com>

	* library/tm.tcl: Fixed bug in TIP #189 implementation, now allowing
	'_' in module names.

2006-10-05  Jeff Hobbs	<jeffh@ActiveState.com>

	* library/http/http.tcl (http::geturl): only do geturl url rfc 3986
	validity checking if $::http::strict is true (default true for 8.5).
	[Bug 1560506]

	* generic/tcl.h: note limitation on changing Tcl_UniChar size
	* generic/tclEncoding.c (UtfToUnicodeProc, UnicodeToUtfProc):
	* tests/encoding.test (encoding-16.1): fix alignment issues in
	unicode <> utf conversion procs. [Bug 1122671]

2006-10-05  Miguel Sofer  <msofer@users.sf.net>

	* generic/tclVar.c (Tcl_LappendObjCmd):
	* tests/append.test(4.21-22): fix for longstanding [Bug 1570718],
	lappending nothing to non-list. Reported by lvirden

2006-10-04  Kevin B. Kenny  <kennykb@acm.org>

	* tzdata/: Olson's tzdata2006m.

2006-10-01  Kevin B. Kenny  <kennykb@acm.org>

	* tests/clock.test (clock-49.2): Removed a locale dependency that
	caused a spurious failure in the German locale. [Bug 1567956]

2006-10-01  Miguel Sofer  <msofer@users.sf.net>

	* doc/Eval.3 (TclEvalObjv): added note on refCount management for the
	elements of objv. [Bug 730244]

2006-10-01  Pat Thoyts	<patthoyts@users.sourceforge.net>

	* win/tclWinFile.c: Handle possible missing define.

	* win/tclWinFile.c (TclpUtime): [Bug 1420432] file mtime fails for
	* tests/cmdAH.test:		directories on windows

	* tests/winFile.test: Handle Msys environment a little differently in
	getuser function. [Bug 1567956]

2006-09-30  Miguel Sofer  <msofer@users.sf.net>

	* generic/tclUtil.c (Tcl_SplitList): optimisation, [Patch 1344747] by
	dgp.

	* generic/tclInt.decls:
	* generic/tclInt.h:
	* generic/tclIntDecls.h:
	* generic/tclObj.c:
	* generic/tclStubInit.c: added an internal function TclObjBeingDeleted
	to provide info as to the reason for the loss of an internal rep. [FR
	1512138]

	* generic/tclCompile.c:
	* generic/tclHistory.c:
	* generic/tclInt.h:
	* generic/tclProc.c: made Tcl_RecordAndEvalObj not call "history" if
	it has been redefined to an empty proc, in order to reduce the noise
	when debugging [FR 1190441]. Moved TclCompileNoOp from tclProc.c to
	tclCompile.c

2006-09-28  Andreas Kupries  <andreask@activestate.com>

	* generic/tclPkg.c (CompareVersions): Bugfix. Check string lengths
	* tests/pkg.test: before comparison. The shorter string is the smaller
	number. Added testcases as well. Interestingly all existing test cases
	for vcompare compared numbers of the same length with each other. [Bug
	1563836]

2006-09-28  Miguel Sofer  <msofer@users.sf.net>

	* generic/tclIO.c (Tcl_GetsObj): added two test'n'panic guards for
	possible NULL derefs, [Bug 1566382] and coverity #33.

2006-09-27  Don Porter	<dgp@users.sourceforge.net>

	* generic/tclExecute.c: Corrected error in INST_LSHIFT in the
	* tests/expr.test:	calculation done to determine whether a shift
	in the (long int) type is possible. The calculation had literal value
	"1" where it needed a value "1L" to compute the correct result. Error
	detected via testing with the math::bigfloat package [Bug 1567222]

	* generic/tclPkg.c (CompareVersion):	Flatten strcmp() results to
	{-1, 0, 1} to match expectations of CompareVersion() callers.

2006-09-27  Miguel Sofer  <msofer@users.sf.net>

	* generic/regc_color.c (singleton):
	* generic/regc_cvec.c (addmcce):
	* generic/regcomp.c (compile, dovec): the static function addmcce does
	nothing when called with two NULL pointers; the only call is by
	compile with two NULL pointers (regcomp.c #includes regc_cvec.c).
	Large parts (all?) the code for mcce (multi character collating
	element) that we do not use is ifdef'ed out with the macro
	REGEXP_MCCE_ENABLE.
	This silences coverity bugs 7, 16, 80

	* generic/regc_color.c (uncolorchain):
	* generic/regc_nfa.c (freearc): changed tests and asserts to
	equivalent formulation, designed to avoid an explicit comparison to
	NULL and satisfy coverity that 6 and 9 are not bugs.

2006-09-27  Andreas Kupries  <andreask@activestate.com>

	* tests/pkg.test: Added test for version comparison at the 32bit
	boundary. [Bug 1563836]

	* generic/tclPkg.c: Rewrote CompareVersion to perform string
	comparison instead of numeric. This breaks through the 32bit limit on
	version numbers. See code for details (handling of leading zeros,
	signs, etc.). un-CONSTed some arguments of CompareVersions,
	RequirementSatisfied, and AllRequirementsSatisfied. The new compare
	modifies the string (temporary string terminators). All callers use
	heap-allocated ver-intreps, so we are good with that. [Bug 1563836]

2006-09-27  Miguel Sofer  <msofer@users.sf.net>

	* generic/tclFileName.c (TclGlob): added a panic for a call with
	TCL_GLOBMODE_TAILS and pathPrefix==NULL. This would cause a segfault,
	as found by coverity #26.

2006-09-26  Kevin B. Kenny  <kennykb@acm.org>

	* doc/Encoding.3:	 Added covariant 'const' qualifier for the
	* generic/tcl.decls:	 Tcl_EncodingType argument to
	* generic/tclEncoding.c: Tcl_CreateEncoding. [Further TIP#27 work.]
	* generic/tclDecls.h:	 Reran 'make genstubs'.

2006-09-26  Pat Thoyts	<patthoyts@users.sourceforge.net>

	* win/makefile.vc:  Additional compiler flags and amd64 support.
	* win/nmakehlp.c:
	* win/rules.vc:

2006-09-26  Don Porter	<dgp@users.sourceforge.net>

	* generic/tcl.h:	As 2006-09-22 commit from Donal K. Fellows
	demonstrates, "#define NULL 0" is just wrong, and as a quotable chat
	figure observed, "If NULL isn't defined, we're not using a C compiler"
	Improper fallback definition of NULL removed.

2006-09-25  Pat Thoyts	<patthoyts@users.sourceforge.net>

	* generic/tcl.h:	More fixing which struct stat to refer to.
	* generic/tclGetDate.y: Some casts from time_t to int required.
	* generic/tclTimer.c:	Tcl_Time structure members are longs.
	* win/makefile.vc:	Support for varying compiler options
	* win/rules.vc:		and build to platform-specific subdirs.

2006-09-25  Andreas Kupries  <andreask@activestate.com>

	* generic/tclIO.c (Tcl_StackChannel): Fixed [Bug 1564642], aka
	coverity #51. Extended loop condition, added checking for NULL to
	prevent seg.fault.

2006-09-25  Andreas Kupries  <andreask@activestate.com>

	* doc/package.n: Fixed nits reported by Daniel Steffen in the TIP#268
	changes.

2006-09-25  Kevin B. Kenny  <kennykb@acm.org>

	* generic/tclNotify.c (Tcl_DeleteEvents): Simplified the code in hopes
	of making the invariants clearer and proving to Coverity that the
	event queue memory is managed correctly.

2006-09-25  Donal K. Fellows  <dkf@users.sf.net>

	* generic/tclNotify.c (Tcl_DeleteEvents): Make it clear what happens
	when the event queue is mismanaged. [Bug 1564677], coverity bug #10.

2006-09-24  Miguel Sofer  <msofer@users.sf.net>

	* generic/tclParse.c (Tcl_ParseCommand): also return an error if
	start==NULL and numBytes<0. This is coverity's bug #20

	* generic/tclStringObj.c (STRING_SIZE): fix allocation for 0-length
	strings. This is coverity's bugs #54-5

2006-09-22  Andreas Kupries  <andreask@activestate.com>

	* generic/tclInt.h: Moved TIP#268's field 'packagePrefer' to the end
	of the structure, for better backward compatibility.

2006-09-22  Andreas Kupries  <andreask@activestate.com>

	TIP#268 IMPLEMENTATION

	* generic/tclDecls.h:	 Regenerated from tcl.decls.
	* generic/tclStubInit.c:

	* doc/PkgRequire.3: Documentation of extended API, extended testsuite.
	* doc/package.n:
	* tests/pkg.test:

	* generic/tcl.decls: Implementation.
	* generic/tclBasic.c:
	* generic/tclConfig.c:
	* generic/tclInt.h:
	* generic/tclPkg.c:
	* generic/tclTest.c:
	* generic/tclTomMathInterface.c:
	* library/init.tcl:
	* library/package.tcl:
	* library/tm.tcl:

2006-09-22  Donal K. Fellows  <donal.k.fellows@man.ac.uk>

	* generic/tclThreadTest.c (TclCreateThread): Use NULL instead of 0 as
	end-of-strings marker to Tcl_AppendResult; the difference matters on
	64-bit machines. [Bug 1562528]

2006-09-21  Don Porter	<dgp@users.sourceforge.net>

	* generic/tclUtil.c:	Dropped ParseInteger() routine. TclParseNumber
	covers the task just fine.

2006-09-19  Donal K. Fellows  <dkf@users.sf.net>

	* generic/tclEvent.c (Tcl_VwaitObjCmd): Rewrite so that an exceeded
	limit trapped in a vwait cannot cause a dangerous dangling trace.

2006-09-19  Don Porter	<dgp@users.sourceforge.net>

	* generic/tclExecute.c (INST_EXPON):	Native type overflow detection
	* tests/expr.test:	was completely broken. Falling back on use of
	bignums for all non-trivial ** calculations until
	native-type-constrained special cases can be done carefully and
	correctly. [Bug 1561260]

2006-09-15  Jeff Hobbs	<jeffh@ActiveState.com>

	* library/http/http.tcl:      Change " " -> "+" url encoding mapping
	* library/http/pkgIndex.tcl:  to " " -> "%20" as per RFC 3986.
	* tests/http.test (http-5.1): bump http to 2.5.3
	* unix/Makefile.in:
	* win/Makefile.in:

2006-09-12  Andreas Kupries  <andreask@activestate.com>

	* unix/configure.in (HAVE_MTSAFE_GETHOST*): Modified to recognize
	HP-UX 11.00 and beyond as having mt-safe implementations of the
	gethost functions.
	* unix/configure: Regenerated, using autoconf 2.59

	* unix/tclUnixCompat.c (PadBuffer): Fixed bug in calculation of the
	increment needed to align the pointer, and added documentation
	explaining why the macro is implemented as it is.

2006-09-11  Pat Thoyts	<patthoyts@users.sourceforge.net>

	* win/rules.vc:	   Updated to install http, tcltest and msgcat as
	* win/makefile.vc: Tcl Modules (as per Makefile.in).
	* win/makefile.vc: Added tommath_(super)class headers.

2006-09-11  Andreas Kupries  <andreask@activestate.com>

	* unix/Makefile.in (install-libraries): Fixed typo tcltest 2.3.9 ->
	2.3.0.

2006-09-11  Daniel Steffen  <das@users.sourceforge.net>

	* unix/tclUnixCompat.c: make compatLock static and only declare it
	when it will actually be used; #ifdef parts of TSD that are not always
	needed; adjust #ifdefs to cover all possible cases; fix whitespace.

2006-09-11  Andreas Kupries  <andreask@activestate.com>

	* tests/msgcat.test: Bumped version in auxiliary files as well.
	* doc/msgcat.n:

2006-09-11  Kevin B. Kenny  <kennykb@acm.org>

	* unix/Makefile.in:	Bumped msgcat version to 1.4.2 to be
	* win/Makefile.in:	consistent with dgp's commits of 2006-09-10.

2006-09-11  Don Porter	<dgp@users.sourceforge.net>

	* library/msgcat/msgcat.tcl:	Removed some unneeded [uplevel]s.

2006-09-10  Don Porter	<dgp@users.sourceforge.net>

	* generic/tclExecute.c:		Corrected INST_EXPON flaw that treated
	* tests/expr.test:		$x**1 as $x**3. [Bug 1555371]

	* doc/tcltest.n:		Bump to version tcltest 2.3.0 to
	* library/tcltest/pkgIndex.tcl: account for new "-verbose line"
	* library/tcltest/tcltest.tcl:	feature.
	* unix/Makefile.in:
	* win/Makefile.in:
	* win/makefile.bc:
	* win/makefile.vc:

	* library/msgcat/msgcat.tcl:	Bump to version msgcat 1.4.2 to
	* library/msgcat/pkgIndex.tcl:	account for modifications.

2006-09-10  Daniel Steffen  <das@users.sourceforge.net>

	* library/msgcat/msgcat.tcl (msgcat::Init): on Darwin, add fallback of
	* tests/msgcat.test:			    default msgcat locale to
	* unix/tclUnixInit.c (TclpSetVariables):    current CFLocale
	identifier if available (via private ::tcl::mac::locale global, set at
	interp init when on Mac OS X 10.3 or later with CoreFoundation).

	* library/tcltest/tcltest.tcl: add 'line' verbose level: prints source
	* doc/tcltest.n:	       file line information of failing tests.

	* macosx/Tcl.xcodeproj/project.pbxproj: add new tclUnixCompat.c file;
	revise tests target to use new tcltest 'line' verbose level.

	* unix/configure.in: add descriptions to new AC_DEFINEs for MT-safe.
	* unix/tcl.m4: add caching to new SC_TCL_* macros for MT-safe wrappers
	* unix/configure: autoconf-2.59
	* unix/tclConfig.h.in: autoheader-2.59

2006-09-08  Zoran Vasiljevic <vasiljevic@users.sourceforge.net>

	* unix/tclUnixCompat.c: Added fallback to gethostbyname() and
	gethostbyaddr() if the implementation is known to be MT-safe
	(currently for Darwin 6 or later only).

	* unix/configure.in: Assume gethostbyname() and gethostbyaddr() are
	MT-safe starting with Darwin 6 (Mac OSX 10.2).

	* unix/configure: Regenerated with autoconf V2.59

2006-09-08  Andreas Kupries  <andreask@activestate.com>

	* unix/tclUnixCompat.c: Fixed conditions for CopyArray/CopyString, and
	CopyHostent. Also fixed bad var names in TclpGetHostByName.

2006-09-07  Zoran Vasiljevic <vasiljevic@users.sourceforge.net>

	* unix/tclUnixCompat.c: Added fallback to MT-unsafe library calls if
	TCL_THREADS is not defined.
	Fixed alignment of arrays copied by CopyArray() to be on the
	sizeof(char *) boundary.

2006-09-07  Zoran Vasiljevic <vasiljevic@users.sourceforge.net>

	* unix/tclUnixChan.c:	Rewritten MT-safe wrappers to return ptrs to
	* unix/tclUnixCompat.c: TSD storage making them all look like their
	* unix/tclUnixFCmd.c:	MT-unsafe pendants API-wise.
	* unix/tclUnixPort.h:
	* unix/tclUnixSock.c:

2006-09-06  Zoran Vasiljevic <vasiljevic@users.sourceforge.net>

	* unix/tclUnixChan.c: Added TCL_THREADS ifdef'ed usage of MT-safe
	* unix/tclUnixFCmd.c: calls like: getpwuid, getpwnam, getgrgid,
	* unix/tclUnixSock.c: getgrnam, gethostbyname and gethostbyaddr.
	* unix/tclUnixPort.h: See [Bug 999544]
	* unix/Makefile.in:
	* unix/configure.in:
	* unix/tcl.m4:
	* unix/configure: Regenerated.

	* unix/tclUnixCompat.c: New file containing MT-safe implementation of
	some library calls.

2006-09-04  Don Porter	<dgp@users.sourceforge.net>

	* generic/tclCompExpr.c:	Removed much complexity that is no
	longer needed.

	* tests/main.text (Tcl_Main-4.4):	Test corrected to not be
	timing sensitive to the Bug 1481986 fix. [Bug 1550858]

2006-09-04  Jeff Hobbs	<jeffh@ActiveState.com>

	* doc/package.n: correct package example

2006-08-31  Don Porter	<dgp@users.sourceforge.net>

	* generic/tclCompExpr.c:	Corrected flawed logic for disabling
	the INST_TRY_CVT_TO_NUMERIC instruction at the end of an expression
	when function arguments contain operators. [Bug 1541274]

	* tests/expr-old.test:	The remaining failing tests reported in
	* tests/expr.test:	[Bug 1381715] are all new in Tcl 8.5, so
	there's really no issue of compatibility with Tcl 8.4 result to deal
	with. Fixed by updating tests to expect 8.5 results.

2006-08-29  Don Porter	<dgp@users.sourceforge.net>

	* generic/tclParseExpr.c:	Dropped the old expr parser.

2006-08-30  Jeff Hobbs	<jeffh@ActiveState.com>

	* generic/tclBasic.c (Tcl_CreateInterp): init iPtr->threadId

	* win/tclWinChan.c [Bug 819667] Improve logic for identifying COM
	ports.

	* generic/tclIOGT.c (ExecuteCallback):
	* generic/tclPkg.c (Tcl_PkgRequireEx): replace Tcl_GlobalEval(Obj)
	with more efficient Tcl_Eval(Obj)Ex

	* unix/Makefile.in (valgrindshell): add valgrindshell target and
	update default VALGRINDARGS. User can override, or add to it with
	VALGRIND_OPTS env var.

	* generic/tclFileName.c (DoGlob): match incrs with decrs.

2006-08-29  Don Porter	<dgp@users.sourceforge.net>

	* generic/tclParseExpr.c:	Use the "parent" field of orphan
	ExprNodes to store the closure of left pointers. This lets us avoid
	repeated re-scanning leftward for the left boundary of subexpressions,
	which in worst case led to near O(N^2) runtime.

2006-08-29  Joe Mistachkin  <joe@mistachkin.com>

	* unix/tclUnixInit.c: Fixed the issue (typo) that was causing
	* unix/tclUnixThrd.c (TclpThreadGetStackSize): stack.test to fail on
	FreeBSD (and possibly other Unix platforms).

2006-08-29  Colin McCormack  <coldstore@users.sourceforge.net>

	* generic/tclIOUtil.c:	Added test for NULL return from
	* generic/tclPathObj.c: Tcl_FSGetNormalizedPath which was causing
	* unix/tclUnixFile.c:	segv's per [Bug 1548263]
	* win/tclWinFCmd.c:
	* win/tclWinFile.c:

2006-08-28  Kevin B. Kenny  <kennykb@acm.org>

	* library/tzdata/America/Havana:      Regenerated from Olson's
	* library/tzdata/America/Tegucigalpa: tzdata2006k.
	* library/tzdata/Asia/Gaza:

2006-08-28  Don Porter	<dgp@users.sourceforge.net>

	* generic/tclStringObj.c:	Revised ObjPrintfVA to take care to
	* generic/tclParseExpr.c:	copy only whole characters when doing
	%s formatting. This relieves callers of TclObjPrintf() and
	TclFormatToErrorInfo() from needing to fix arguments to character
	boundaries. Tcl_ParseExpr() simplified by taking advantage. [Bug
	1547786]

	* generic/tclStringObj.c:	Corrected TclFormatObj's failure to
	count up the number of arguments required by examining the format
	string. [Bug 1547681]

2006-08-27  Joe Mistachkin  <joe@mistachkin.com>

	* generic/tclClock.c (ClockClicksObjCmd): Fix nested macro breakage
	with TCL_MEM_DEBUG enabled. [Bug 1547662]

2006-08-26  Miguel Sofer  <msofer@users.sf.net>

	* doc/namespace.n:
	* generic/tclNamesp.c:
	* tests/upvar.test: bugfix, docs clarification and new tests for
	[namespace upvar] as follow up to [Bug 1546833], reported by Will
	Duquette.

2006-08-24  Kevin B. Kenny  <kennykb@acm.org>

	* library/tzdata: Regenerated, including several new files, from
	Olson's tzdata2006j.
	* library/clock.tcl:
	* tests/clock.test: Removed an early testing hack that allowed loading
	'registry' from the build tree rather than an installed one. This is a
	workaround for [Bug 15232730], which remains open because it's a
	symptom of a deeper underlying problem.

2006-08-23  Don Porter	<dgp@users.sourceforge.net>

	* generic/tclParseExpr.c:	Minimal collection of new tests
	* tests/parseExpr.test:		testing the error messages of the new
	expr parser. Several bug fixes and code simplifications that appeared
	during that effort.

2006-08-21  Don Porter	<dgp@users.sourceforge.net>

	* generic/tclIOUtil.c:	Revisions to complete the thread finalization
	of the cwdPathPtr. [Bug 1536142]

	* generic/tclParseExpr.c:	Revised mistaken call to
	TclCheckBadOctal(), so both [expr 08] and [expr 08z] have same
	additional info in error message.

	* tests/compExpr-old.test:	Update existing tests to not fail with
	* tests/compExpr.test:		the new expr parser.
	* tests/compile.test:
	* tests/expr-old.test:
	* tests/expr.test:
	* tests/for.test:
	* tests/if.test:
	* tests/parseExpr.test:
	* tests/while.test:

2006-08-21  Donal K. Fellows  <donal.k.fellows@manchester.ac.uk>

	* win/Makefile.in (gdb): Make this target work so that debugging an
	msys build is possible.

2006-08-21  Daniel Steffen  <das@users.sourceforge.net>

	* macosx/tclMacOSXNotify.c (Tcl_WaitForEvent): if the run loop is
	already running (e.g. if Tcl_WaitForEvent was called recursively),
	re-run it in a custom run loop mode containing only the source for the
	notifier thread, otherwise wakeups from other sources added to the
	common run loop modes might get lost.

	* unix/tclUnixNotfy.c (Tcl_WaitForEvent): on 64-bit Darwin,
	pthread_cond_timedwait() appears to have a bug that causes it to wait
	forever when passed an absolute time which has already been exceeded
	by the system time; as a workaround, when given a very brief timeout,
	just do a poll on that platform. [Bug 1457797]

	* generic/tclClock.c (ClockClicksObjCmd): add support for Darwin
	* generic/tclCmdMZ.c (Tcl_TimeObjCmd):	  nanosecond resolution timer
	* generic/tclInt.h:			  to [clock clicks] and [time]
	* unix/configure.in (Darwin):		  when TCL_WIDE_CLICKS defined
	* unix/tclUnixTime.c (TclpGetWideClicks, TclpWideClicksToNanoseconds):
	* unix/configure: autoconf-2.59
	* unix/tclConfig.h.in: autoheader-2.59

	* unix/tclUnixPort.h (Darwin): override potentially faulty configure
	detection of termios availability in all cases, since termios is known
	to be present on all Mac OS X releases since 10.0. [Bug 497147]

2006-08-18  Daniel Steffen  <das@users.sourceforge.net>

	* unix/tcl.m4 (Darwin): add support for --enable-64bit on x86_64, for
	universal builds including x86_64, for 64-bit CoreFoundation on
	Leopard and for use of -mmacosx-version-min instead of
	MACOSX_DEPLOYMENT_TARGET
	* unix/configure: autoconf-2.59
	* unix/tclConfig.h.in: autoheader-2.59

	* generic/tcl.h:	  add fixes for building on Leopard and
	* unix/tclUnixPort.h:	  support for 64-bit CoreFoundation on Leopard
	* macosx/tclMacOSXFCmd.c:

	* unix/tclUnixPort.h: on Darwin x86_64, disable use of vfork as it
	causes execve to fail intermittently. (rdar://4685553)

	* generic/tclTomMath.h: on Darwin 64-bit, for now disable use of
	128-bit arithmetic through __attribute__ ((mode(TI))), as it leads to
	link errors due to missing fallbacks. (rdar://4685527)

	* macosx/Tcl.xcodeproj/project.pbxproj: add x86_64 to universal build,
	switch native release targets to use DWARF with dSYM, Xcode 3.0
	changes
	* macosx/README: updates for x86_64 and Xcode 2.4.

	* macosx/Tcl.xcodeproj/default.pbxuser: add test suite target that
	* macosx/Tcl.xcodeproj/project.pbxproj: runs the tcl test suite at
	build time and shows clickable test suite errors in the GUI build
	window.

	* tests/macOSXFCmd.test: fix use of deprecated resource fork paths.

	* unix/tclUnixInit.c (TclpInitLibraryPath): move code that is only
	needed when TCL_LIBRARY is defined to run only in that case.

	* generic/tclLink.c (LinkTraceProc): fix 64-bit signed-with-unsigned
	comparison warning from gcc4 -Wextra.

	* unix/tclUnixChan.c (TclUnixWaitForFile): with timeout < 0, if
	select() returns early (e.g. due to a signal), call it again instead
	of returning a timeout result. Fixes intermittent event-13.8 failures.

2006-08-17  Don Porter	<dgp@users.sourceforge.net>

	* generic/tclCompile.c:		Revised the new set of expression
	* generic/tclParseExpr.c:	parse error messages.

2006-08-16  Don Porter	<dgp@users.sourceforge.net>

	* generic/tclParseExpr.c:	Replace PrecedenceOf() function with
	prec[] static array.

2006-08-14  Donal K. Fellows  <donal.k.fellows@manchester.ac.uk>

	* library/clock.tcl (::tcl::clock::add): Added missing braces to
	clockval validation code. Pointed out on comp.lang.tcl.

2006-08-11  Donal K. Fellows  <donal.k.fellows@manchester.ac.uk>

	* generic/tclNamesp.c: Improvements in buffer management to make
	namespace creation faster. Plus selected other minor improvements to
	code quality. [Patch 1352382]

2006-08-10  Donal K. Fellows  <donal.k.fellows@manchester.ac.uk>

	Misc patches to make code more efficient. [Bug 1530474] (afredd)
	* generic/*.c, macosx/tclMacOSXNotify.c, unix/tclUnixNotfy.c,
	* win/tclWinThrd.c: Tidy up invokations of Tcl_Panic() to promote
	string constant sharing and consistent style.
	* generic/tclBasic.c (Tcl_CreateInterp): More efficient handling of
	* generic/tclClock.c (TclClockInit):	 registration of commands not
						 in global namespace.
	* generic/tclVar.c (Tcl_UnsetObjCmd): Remove unreachable clause.

2006-08-09  Don Porter	<dgp@users.sourceforge.net>

	* generic/tclEncoding.c:	Replace buffer copy in for loop with
	call to memcpy(). Thanks to afredd. [Patch 1530262]

2006-08-09  Donal K. Fellows  <donal.k.fellows@manchester.ac.uk>

	* generic/tclCmdIL.c (Tcl_LassignObjCmd): Make the wrong#args message
	a bit more consistent with those used elsewhere. [Bug 1534628]

	* generic/tclDictObj.c (DictForCmd): Stop crash when attempting to
	iterate over an invalid dictionary. [Bug 1531184]

	* doc/ParseCmd.3, doc/expr.n, doc/set.n, doc/subst.n, doc/switch.n:
	* doc/tclvars.n: Ensure that uses of [expr] in documentation examples
	are also good style (with braces) unless otherwise necessary. [Bug
	1526581]

2006-08-03  Daniel Steffen  <das@users.sourceforge.net>

	* unix/tclUnixPipe.c (TclpCreateProcess): for USE_VFORK: ensure
	standard channels are initialized before vfork() so that the child
	doesn't potentially corrupt global state in the parent's address space

	* tests/compExpr-old.test: add 'oldExprParser' constraint to all tests
	* tests/compExpr.test:	   that depend on the exact format of the
	* tests/compile.test:	   error messages of the pre-2006-07-05
	* tests/expr-old.test:	   expression parser. The constraint is on by
	* tests/expr.test:	   default (i.e those tests still fail), but
	* tests/for.test:	   can be turned off by passing '-constraints
	* tests/if.test:	   newExprParser' to tcltest, which will skip
	* tests/parseExpr.test:	   the 196 failing tests in the testsuite that
	* tests/while.test:	   are caused by the new expression parser
	error messages.

2006-07-31  Kevin B. Kenny  <kennykb@acm.org>

	* generic/tclClock.c (ConvertLocalToUTCUsingC): Corrected a regression
	that caused dates before 1969 to be one day off in the :localtime time
	zone if TZ is not set. [Bug 1531530]

2006-07-30  Kevin B. Kenny  <kennykb@acm.org>

	* generic/tclClock.c (GetJulianDayFromEraYearMonthDay): Corrected
	several errors in converting dates before the Common Era [Bug 1426279]
	* library/clock.tcl: Corrected syntax errors in generated code for %EC
	%Ey, and %W format groups [Bug 1505383]. Corrected a bug in cache
	management for format strings containing [glob] metacharacters [Bug
	1494664]. Corrected several errors in formatting/scanning of years
	prior to the Common Era, and added the missing %EE format group to
	indicate the era.
	* tools/makeTestCases.tcl: Added code to make sure that %U and %V
	format groups are included in the tests. (The code depends on %U and
	%V formatting working correctly when 'makeTestCases.tcl' is run,
	rather than making a completely independent check.) Added tests for
	[glob] metacharacters in strings. Added tests for years prior to the
	Common Era.
	* tests/clock.test: Rebuilt with new test cases for all the above.

2006-07-30  Joe English	 <jenglish@users.sourceforge.net>

	* doc/AppInit.3: Fix typo [Bug 1496886]

2006-07-26  Don Porter	<dgp@users.sourceforge.net>

	* generic/tclExecute.c: Corrected flawed overflow detection in
	* tests/expr.test:	INST_EXPON that caused [expr 2**64] to return
	0 instead of the same value as [expr 1<<64].

2006-07-24  Don Porter	<dgp@users.sourceforge.net>

	* win/tclWinSock.c:	Correct un-initialized Tcl_DString. Thanks to
	afredd. [Bug 1518166]

2006-07-21  Miguel Sofer  <msofer@users.sf.net>

	* generic/tclExecute.c:
	* tests/execute.test (execute-9.1): dgp's fix for [Bug 1522803].

2006-07-20  Daniel Steffen  <das@users.sourceforge.net>

	* macosx/tclMacOSXNotify.c (Tcl_InitNotifier, Tcl_WaitForEvent):
	create notifier thread lazily upon first call to Tcl_WaitForEvent()
	rather than in Tcl_InitNotifier(). Allows calling exeve() in processes
	where the event loop has not yet been run (Darwin's execve() fails in
	processes with more than one thread), in particular allows embedders
	to call fork() followed by execve(), previously the pthread_atfork()
	child handler's call to Tcl_InitNotifier() would immediately recreate
	the notifier thread in the child after a fork.

	* macosx/tclMacOSXFCmd.c (TclMacOSXCopyFileAttributes):	   add support
	* macosx/tclMacOSXNotify.c (Tcl_InitNotifier):		   for weakly
	* unix/tclUnixInit.c (Tcl_GetEncodingNameFromEnvironment): importing
	symbols not available on OSX 10.2 or 10.3, enables binaires built on
	later OSX versions to run on earlier ones.
	* macosx/Tcl.xcodeproj/project.pbxproj: enable weak-linking; turn on
						extra warnings.
	* macosx/README: document how to enable weak-linking; cleanup.
	* unix/tclUnixPort.h: add support for weak-linking; conditionalize
	AvailabilityMacros.h inclusion; only disable realpath on 10.2 or
	earlier when threads are enabled.
	* unix/tclLoadDyld.c (TclpLoadMemoryGetBuffer): change runtime Darwin
	* unix/tclUnixInit.c (TclpInitPlatform):	release check to use
							global initialized
							once
	* unix/tclUnixFCmd.c (DoRenameFile, TclpObjNormalizePath): add runtime
	Darwin release check to determine if realpath is threadsafe.
	* unix/configure.in: add check on Darwin for compiler support of weak
	* unix/tcl.m4:	     import and for AvailabilityMacros.h header; move
	Darwin specific checks & defines that are only relevant to the tcl
	build out of tcl.m4; restrict framework option to Darwin; clean up
	quoting and help messages.
	* unix/configure: autoconf-2.59
	* unix/tclConfig.h.in: autoheader-2.59

	* generic/regc_locale.c (cclass):
	* generic/tclExecute.c (TclExecuteByteCode):
	* generic/tclIOCmd.c (Tcl_ExecObjCmd):
	* generic/tclListObj.c (NewListIntRep):
	* generic/tclObj.c (Tcl_GetLongFromObj, Tcl_GetWideIntFromObj)
	(FreeBignum, Tcl_SetBignumObj):
	* generic/tclParseExpr.c (Tcl_ParseExpr):
	* generic/tclStrToD.c (TclParseNumber):
	* generic/tclStringObj.c (TclAppendFormattedObjs):
	* unix/tclLoadDyld.c (TclpLoadMemory):
	* unix/tclUnixPipe.c (TclpCreateProcess): fix signed-with-unsigned
	comparison and other warnings from gcc4 -Wextra.

2006-07-13  Andreas Kupries <andreask@activestate.com>

	* unix/tclUnixPort.h: Added the inclusion of <AvailabilityMacros.h>.
	The missing header caused the upcoming #if conditions to wrongly
	exclude realpath, causing file normalize to ignore symbolic links in
	the path.

2006-07-11  Zoran Vasiljevic <vasiljevic@users.sourceforge.net>

	* generic/tclAsync.c: Made Tcl_AsyncDelete() more tolerant when called
	after all thread TSD has been garbage-collected.

2006-07-05  Don Porter	<dgp@users.sourceforge.net>

	* generic/tclParseExpr.c:	Completely new expression parser that
	builds a parse tree instead of operating with deep recursion. This
	corrects reports of stack-blowing crashes parsing long expressions
	[Bug 906201] and replaces a fundamentally O(N^2) algorithm with an
	O(N) one [RFE 903765]. The new parser is better able to generate error
	messages that clearly report both the nature and context of the syntax
	error [Bugs 1029267, 1381715]. For now, the code for the old parser is
	still present and can be activated with a "#define OLD_EXPR_PARSER
	1". This is for the sake of a clean implementation patch, and for ease
	of benchmarking. The new parser is non-recursive, so much lighter in
	stack consumption, but it does use more heap, so there may be cases
	where parsing of long expressions that succeeded with the old parser
	will lead to out of memory panics with the new one. There are still
	more improvements possible on that point, though significant progress
	may require changes to the Tcl_Token specifications documented for the
	public Tcl_Parse*() routines.
	***POTENTIAL INCOMPATIBILITY*** for any callers that rely on the exact
	(usually terrible) error messages generated by the old parser. This
	includes a large number of tests in the test suite.

	* generic/tclInt.h:		Replaced TclParseWhiteSpace() with
	* generic/tclParse.c:		TclParseAllWhiteSpace() which is what
	* generic/tclParseExpr.c:	all the callers really needed.
	Breaking whitespace runs at newlines is useful only to the command
	parsing function, and it can call the file scoped routine
	ParseWhiteSpace() to do that.

	* tests/expr-old.test:	Removed knownBug constraints that masked
	* tests/expr.test:	failures due to revised error messages.
	* tests/parseExpr.test:

2006-06-20  Don Porter	<dgp@users.sourceforge.net>

	* generic/tclIOUtil.c:	Changed default configuration to
	* generic/tclInt.decls: #undef USE_OBSOLETE_FS_HOOKS which disables
	* generic/tclTest.c:	access to the Tcl 8.3 internal routines for
	hooking into filesystem operations. Everyone ought to have migrated to
	Tcl_Filesystems by now.
	***POTENTIAL INCOMPATIBILITY*** for any code still stuck in the
	pre-Tcl_Filesystem era.

	* generic/tclIntDecls.h:	make genstubs
	* generic/tclStubInit.c:

	* generic/tclStrToD.c:	Removed dead code that permitted disabling of
	recognition of the new 0b and 0o numeric formats.

	* generic/tclExecute.c: Removed dead code that implemented alternative
	* generic/tclObj.c:	design where numeric values did not
	automatically narrow to the smallest Tcl_ObjType required to hold them

	* generic/tclCmdAH.c:	Removed dead code that was old implementation
	of [format].

2006-06-14  Daniel Steffen  <das@users.sourceforge.net>

	* unix/tclUnixPort.h (Darwin): support MAC_OS_X_VERSION_MAX_ALLOWED
	define from AvailabilityMacros.h: override configure detection and
	only use API available in the indicated OS version or earlier.

2006-06-14  Donal K. Fellows  <donal.k.fellows@manchester.ac.uk>

	* doc/format.n, doc/scan.n: Added examples for converting between
	characters and their numeric interpretations following user prompting.

2006-06-13  Donal K. Fellows  <dkf@users.sf.net>

	* unix/tclLoadDl.c (TclpDlopen): Workaround for a compiler bug in Sun
	Forte 6. [Bug 1503729]

2006-06-06  Don Porter	<dgp@users.sourceforge.net>

	* doc/GetStdChan.3:	Added recommendation that each call to
	Tcl_SetStdChannel() be accompanied by a call to Tcl_RegisterChannel().

2006-06-05  Donal K. Fellows  <donal.k.fellows@manchester.ac.uk>

	* doc/Alloc.3: Added documentation of promise that Tcl_Realloc(NULL,x)
	is the same as Tcl_Alloc(x), as discussed in comp.lang.tcl. Also fixed
	nonsense sentence to say something meaningful.

2006-05-29  Jeff Hobbs	<jeffh@ActiveState.com>

	* generic/tcl.h (Tcl_DecrRefCount): use if/else construct to allow
	placement in unbraced outer if/else conditions. (jcw)

2006-05-27  Daniel Steffen  <das@users.sourceforge.net>

	* macosx/tclMacOSXNotify.c: implemented pthread_atfork() handler that
	* unix/tcl.m4 (Darwin):	    recreates CoreFoundation state and
	notifier thread in the child after a fork(). Note that pthread_atfork
	is available starting with Tiger only. Because vfork() is used by the
	core on Darwin, [exec]/[open] are not affected by this fix, only
	extensions or embedders that call fork() directly (such as TclX).
	However, this only makes fork() safe from corefoundation tcl with
	--disable-threads; as on all platforms, forked children may deadlock
	in threaded tcl due to the potential for stale locked mutexes in the
	child. [Patch 923072]

	* unix/configure: autoconf-2.59
	* unix/tclConfig.h.in: autoheader-2.59

2006-05-24  Donal K. Fellows  <donal.k.fellows@manchester.ac.uk>

	* unix/tcl.m4 (SC_CONFIG_SYSTEM): Fixed quoting of command script to
	awk; it was a rarely used branch, but it was wrong. [Bug 1494160]

2006-05-23  Donal K. Fellows  <donal.k.fellows@manchester.ac.uk>

	* doc/chan.n, doc/refchan.n: Tighten up the documentation to follow a
	slightly more consistent style with regard to argument capitalization.

2006-05-13  Don Porter	<dgp@users.sourceforge.net>

	* generic/tclProc.c (ProcCompileProc): When a bump of the compile
	epoch forces the re-compile of a proc body, take care not to overwrite
	any Proc struct that may be referred to on the active call stack. This
	fixes [Bug 1482718]. Note that the fix will not be effective for code
	that calls the private routine TclProcCompileProc() directly.

2006-05-13  Daniel Steffen  <das@users.sourceforge.net>

	* generic/tclEvent.c (HandleBgErrors): fix leak. [Coverity issue 86]

2006-05-05  Don Porter	<dgp@users.sourceforge.net>

	* generic/tclMain.c (Tcl_Main):		Corrected flaw that required
	* tests/main.test: (Tcl_Main-4.5):	processing of one interactive
	command before passing control to the loop routine registered with
	Tcl_SetMainLoop(). [Bug 1481986]

2006-05-04  Don Porter	<dgp@users.sourceforge.net>

	* README:		Bump version number to 8.5a5
	* generic/tcl.h:
	* tools/tcl.wse.in:
	* unix/configure.in:
	* unix/tcl.spec:
	* win/README.binary:
	* win/configure.in:

	* unix/configure:	autoconf-2.59
	* win/configure:

	* generic/tclBasic.c (ExprSrandFunc): Restore acceptance of wide/big
	* doc/mathfunc.n: integer values by srand(). [Bug 1480509]

2006-04-26  Don Porter	<dgp@users.sourceforge.net>

	*** 8.5a4 TAGGED FOR RELEASE ***

	* changes:	Updates for another RC.

	* generic/tclBinary.c:	Revised the handling of the Q and q format
	* generic/tclInt.h:	specifiers for [binary] to account for the
	* generic/tclStrToD.c:	"middle endian" floating point format used in
	Nokia N770.

2006-04-25  Don Porter	<dgp@users.sourceforge.net>

	* doc/DoubleObj.3:	More doc updates for TIP 237.
	* doc/expr.n:
	* doc/format.n:
	* doc/mathfunc.n:
	* doc/scan.n:
	* doc/string.n:

	* generic/tclScan.c:	[scan $s %u] is documented to accept only
	* tests/scan.test:	decimal formatted integers. Fixed to match.

2006-04-19  Kevin B. Kenny  <kennykb@acm.org>

	* generic/tclStrToD.c: Added code to support the "middle endian"
	floating point format used in the Nokia N770's software-based floating
	point. Thanks to Bruce Johnson for reporting this bug, originally on
	http://wiki.tcl.tk/15408.
	* library/clock.tcl: Fixed a bug with Daylight Saving Time and Posix
	time zone specifiers reported by Martin Lemburg in
	http://groups.google.com/group/comp.lang.tcl/browse_thread/thread/9a8b15a4dfc0b7a0
	(and not at SourceForge).
	* tests/clock.test: Added test case for the above bug.

2006-04-18  Donal K. Fellows  <dkf@users.sf.net>

	* doc/IntObj.3: Minor review fixes, including better documentation of
	the behaviour of Tcl_GetBignumAndClearObj.

2006-04-17  Don Porter	<dgp@users.sourceforge.net>

	* doc/IntObj.3: Documentation changes to account for TIP 237 changes.
	* doc/Object.3: [Bug 1446971]

2006-04-12  Donal K. Fellows  <donal.k.fellows@manchester.ac.uk>

	* generic/regc_locale.c (cclass): Redefined the meaning of [:print:]
	to be exactly UNICODE letters, numbers, punctuation, symbols and
	spaces (*not* whitespace). [Bug 1376892]

2006-04-11  Don Porter	<dgp@users.sourceforge.net>

	* generic/tclTrace.c:	Stop some interference between enter traces
	* tests/trace.test:	and enterstep traces. [Bug 1458266]

2006-04-07  Don Porter	<dgp@users.sourceforge.net>

	* generic/tclPathObj.c: Yet another revised fix for the [Bug 1379287]
	* tests/fileSystem.test:	family of path normalization bugs.

2006-04-06  Jeff Hobbs	<jeffh@ActiveState.com>

	* generic/tclRegexp.c (FinalizeRegexp): full reset data to indicate
	readiness for reinitialization.

2006-04-06  Don Porter	<dgp@users.sourceforge.net>

	* generic/tclIndexObj.c (Tcl_GetIndexFromObjStruct):	It seems there
	* tests/indexObj.test:	are extensions that rely on the prior behavior
	* doc/GetIndex.3:	that the empty string cannot succeed as a
	unique prefix matcher, so I'm restoring Donal Fellows's solution.
	Added mention of this detail to the documentation. [Bug 1464039]

	* tests/compExpr-old.test:	Updated testmathfunctions constraint
	* tests/compExpr.test:		to post-TIP-232 world.
	* tests/expr-old.test:
	* tests/expr.test:
	* tests/info.test:

	* tests/indexObj.test:	Corrected other test errors revealed by
	* tests/upvar.test:	testing outside the tcltest application.

	* generic/tclPathObj.c: Revised fix for the [Bug 1379287] family of
	path normalization bugs.

2006-04-06  Daniel Steffen  <das@users.sourceforge.net>

	* unix/tcl.m4: removed TCL_IO_TRACK_OS_FOR_DRIVER_WITH_BAD_BLOCKING
	define on Darwin. [Bug 1457515]
	* unix/configure: autoconf-2.59
	* unix/tclConfig.h.in: autoheader-2.59

2006-04-05  Don Porter	<dgp@users.sourceforge.net>

	* win/tclWinInit.c:	More careful calls to Tcl_DStringSetLength()
	* win/tclWinSock.c:	to avoid creating invalid DString states. Bump
	* win/tclWinDde.c:	to version 1.3.2. [RFE 1366195]
	* library/dde/pkgIndex.tcl:

	* library/reg/pkgIndex.tcl:	Bump to registry 1.2 because
	* win/tclWinReg.c:	Registry_Unload() is a new public routine
	* win/Makefile.in:	compared to the 1.1.* releases.

	* win/configure.in:	Bump package version numbers.
	* win/configure:	autoconf 2.59

2006-04-05  Donal K. Fellows  <donal.k.fellows@manchester.ac.uk>

	* generic/tclIndexObj.c (Tcl_GetIndexFromObjStruct): Allow empty
	strings to be matched by the Tcl_GetIndexFromObj machinery, in the
	same manner as any other key. [Bug 1464039]

2006-04-03  Andreas Kupries <andreask@activestate.com>

	* generic/tclIO.c (ReadChars): Added check, panic and commentary to a
	piece of code which relies on BUFFER_PADDING to create enough space at
	the beginning of each buffer for the insertion of partial multibyte
	data at the beginning of a buffer. Commentary explains why this code
	is OK, and the panic is as a precaution if someone twiddled the
	BUFFER_PADDING into uselessness.

	* generic/tclIO.c (ReadChars): Temporarily suppress the use of
	TCL_ENCODING_END set when EOF was reached while the buffer we are
	converting is not truly the last buffer in the queue. Together with
	the Utf bug below it was possible to completely wreck the buffer data
	structures, eventually crashing Tcl. [Bug 1462248]

	* generic/tclEncoding.c (UtfToUtfProc): Stop accessing memory beyond
	the end of the input buffer when TCL_ENCODING_END is set and the last
	bytes of the buffer start a multi-byte sequence. This bug contributed
	to [Bug 1462248].

2006-03-30  Miguel Sofer  <msofer@users.sf.net>

	* generic/tclExecute.c: remove unused var and silence gcc warning

2006-03-29  Jeff Hobbs	<jeffh@ActiveState.com>

	* win/Makefile.in: convert _NATIVE paths to use / to avoid ".\"
	path-as-escape issue.

2006-03-29  Don Porter	<dgp@users.sourceforge.net>

	* changes:	Updates for another RC.

	* generic/tclPathObj.c:	 More fixes for path normalization when /../
	* tests/fileSystem.test: tries to go beyond root.[Bug 1379287]

	* generic/tclExecute.c: Revised INST_MOD implementation to do
	calculations in native types as much as possible, moving to mp_ints
	only when necessary.

2006-03-28  Jeff Hobbs	<jeffh@ActiveState.com>

	* win/tclWinPipe.c (TclpCreateProcess): change panics to Tcl errors
	and do proper refcounting of noe objPtr. [Bug 1194429]

	* unix/tcl.m4, win/tcl.m4: []-quote AC_DEFUN functions.

2006-03-28  Daniel Steffen  <das@users.sourceforge.net>

	* macosx/Tcl.xcode/default.pbxuser:	add '-singleproc 1' cli arg to
	* macosx/Tcl.xcodeproj/default.pbxuser: tcltest to ease test debugging

	* macosx/Tcl.xcode/project.pbxproj:	removed $prefix/share from
	* macosx/Tcl.xcodeproj/project.pbxproj: TCL_PACKAGE_PATH as per change
	to unix/configure.in of 2006-03-13.

	* unix/tclUnixFCmd.c (TclpObjNormalizePath): deal with *BSD/Darwin
	realpath() converting relative paths into absolute paths [Bug 1064247]

2006-03-28  Vince Darley  <vincentdarley@sourceforge.net>

	* generic/tclIOUtil.c: fix to nativeFilesystemRecord comparisons
	(lesser part of [Bug 1064247])

2006-03-27  Pat Thoyts	<patthoyts@users.sourceforge.net>

	* win/tclWinTest.c:	Fixes for [Bug 1456373] (mingw-gcc issue)

2006-03-27  Andreas Kupries <andreask@activestate.com>

	* doc/CrtChannel.3:    Added TCL_CHANNEL_VERSION_5, made it the
	* generic/tcl.h:       version where the "truncateProc" is defined at,
	* generic/tclIO.c:     and moved all channel drivers of Tcl to v5.
	* generic/tclIOGT.c, generic/tclIORChan.c, unix/tclUnixChan.c:
	* unix/tclUnixPipe.c, win/tclWinChan.c, win/tclWinConsole.c:
	* win/tclWinPipe.c, win/tclWinSerial.c, win/tclWinSock.c:

2006-03-27  Don Porter	<dgp@users.sourceforge.net>

	* generic/tclExecute.c: Merge INST_MOD computation in with the
	INST_?SHIFT instructions, which also operate only on two integral
	values. Also corrected flaw that made INST_BITNOT of wide values
	require mp_int calculations. Also corrected type that missed optimized
	handling of the tclBooleanType by the TclGetBooleanFromObj macro.

	* changes:	Updates for another RC.

2006-03-25  Don Porter	<dgp@users.sourceforge.net>

	* generic/tclExecute.c: Corrections to INST_EXPON detection of
	overflow to use mp_int calculations.

2006-03-24  Kevin B. Kenny  <kennykb@acm.org>

	* generic/tclExecute.c (TclExecuteByteCode): Added a couple of missing
	casts to 'int' that were affecting compilablity on VC6.

2006-03-24  Don Porter	<dgp@users.sourceforge.net>

	* generic/tclEncoding.c: Reverted latest change [Bug 506653] since it
	reportedly killed test performance on Windows.

	* generic/tclExecute.c: Revised INST_EXPON implementation to do
	calculations in native types as much as possible, moving to mp_ints
	only when necessary.

2006-03-23  Don Porter	<dgp@users.sourceforge.net>

	* generic/tclExecute.c: Merged INST_EXPON handling in with the other
	binary operators that operate on all number types (INST_ADD, etc.).

	* tests/env.test: With case preserved (see 2006-03-21 commit) be sure
	to do case-insensitive filtering. [Bug 1457065]

2006-03-23  Reinhard Max  <max@suse.de>

	* unix/tcl.spec: Cleaned up and completed the spec file. An RPM can
	now be built from the tcl source distribution with "rpmbuild -tb
	<tarball>"

2006-03-22  Reinhard Max  <max@suse.de>

	* tests/stack.test: Run the stack tests in subshells, so that they are
	reported as failed tests rather than bugs in the test suite if the
	recursion causes a segfault.

2006-03-21  Don Porter	<dgp@users.sourceforge.net>

	* changes:	Updates for another RC.

	* generic/tclStrToD.c:	One of the branches of AccumulateDecimalDigit
	* tests/parseExpr.test: did not. [Bug 1451233]

	* tests/env.test:	Preserve case of saved env vars. [Bug 1409272]

2006-03-21  Daniel Steffen  <das@users.sourceforge.net>

	* generic/tclInt.decls:	 implement globbing for HFS creator & type
	* macosx/tclMacOSXFCmd.c:codes and 'hidden' flag, as documented in
	* tests/macOSXFCmd.test: glob.n; objectified OSType handling in [glob]
	* unix/tclUnixFile.c:	 and [file attributes]; fix globbing for
	hidden files with pattern==NULL arg. [Bug 823329]
	* generic/tclIntPlatDecls.h:
	* generic/tclStubInit.c: make genstubs

2006-03-20  Andreas Kupries <andreask@activestate.com>

	* win/Makefile.in (install-libraries): Generate tcl8/8.4 directory
	under Windows as well (cygwin Makefile). Related entry: 2006-03-07,
	dgp. This moved the installation of http from 8.2 to 8.4, partially. A
	fix of the required directory creation was done for unix on Mar 10,
	without entry in the Changelog. This entry is for the fix of the
	directory creation under Windows.

	* unix/installManPage: There is always one even more broken "sed".
	Moved the # comment starting character in the sed script to the
	beginning of their respective lines. The AIX sed will not recognize
	them as comments otherwise :( The actual text stays indented for
	better association with the commands they belong to.

2006-03-20  Donal K. Fellows  <donal.k.fellows@manchester.ac.uk>

	* tests/cmdAH.test, tests/fCmd.test, tests/unixFCmd.test:
	* tests/winFCmd.test: Cleanup of some test constraint handling, and a
	few other minor issues.

2006-03-18  Vince Darley  <vincentdarley@sourceforge.net>

	* generic/tclFileName.c:
	* doc/FileSystem.3:
	* tests/fileName.test: Fix to [Bug 1084705] so that 'glob -nocomplain'
	finally agrees with its documentation and doesn't swallow genuine
	errors.

	***POTENTIAL INCOMPATIBILITY*** for scripts that assumed '-nocomplain'
	removes the need for 'catch' to deal with non-understood path names.

	Small optimisation to implementation of pattern==NULL case of TclGlob,
	and clarification to the documentation. [Tclvfs bug 1405317]

2006-03-18  Vince Darley  <vincentdarley@sourceforge.net>

	* tests/fCmd.test: added knownBug test case for [Bug 1394972]

	* tests/winFCmd.test:
	* tests/tcltest.test: corrected tests to better account for behaviour
	of writable/non-writable directories on Windows 2000/XP. This, with
	the previous patches, closes [Bug 1193497]

2006-03-17  Andreas Kupries <andreask@activestate.com>

	* doc/chan.n: Updated with documentation for the commands 'chan
	create' and 'chan postevent' (TIP #219).

	* doc/refchan.n: New file. Documentation of the command handler API
	for reflected channels (TIP #219).

2006-03-17  Joe Mistachkin <joe@mistachkin.com>

	* unix/tclUnixPort.h: Include pthread.h prior to pthread_np.h [Bug
	1444692]

	* win/tclWinTest.c: Corrected typo of 'initializeMutex' that prevented
	successful compilation.

2006-03-16  Andreas Kupries <andreask@activestate.com>

	* doc/open.n: Documented the changed behaviour of 'a'ppend mode.

	* tests/io.test (io-43.1 io-44.[1234]): Rewritten to be self-contained
	with regard to setup and cleanup. [Bug 681793]

	* generic/tclIOUtil.c (TclGetOpenMode): Added the flag O_APPEND to the
	list of POSIX modes used when opening a file for 'a'ppend. This
	enables the proper automatic seek-to-end-on-write by the OS. See [Bug
	680143] for longer discussion.

	* tests/ioCmd.test (iocmd-13.7.*): Extended the testsuite to check the
	new handling of 'a'.

2006-03-15  Andreas Kupries <andreask@activestate.com>

	* tests/socket.test: Extended the timeout in socket-11.11 from 10 to
	40 seconds to allow for really slow machines. Also extended
	actual/expected results with value of variable 'done' to make it
	clearer when a test fails due to a timeout. [Bug 792159]

2006-03-15  Vince Darley  <vincentdarley@sourceforge.net>

	* win/fCmd.test: add proper test constraints so the new tests don't
	run on Unix.

2006-03-14  Andreas Kupries <andreask@activestate.com>

	* generic/tclPipe.c (TclCreatePipeline): Modified the processing of
	pipebars to fail if the last bar is followed only by redirections.
	[Bug 768659]

2006-03-14  Andreas Kupries <andreask@activestate.com>

	* doc/fconfigure.n: Clarified that -translation is binary is reported
	as lf when queried, because it is identical to lf, except for the
	special additional behaviour when setting it. [Bug 666770]

2006-03-14  Andreas Kupries <andreask@activestate.com>

	* doc/clock.n: Removed double-quotes around section title NAME; not
	needed.
	* unix/installManpage: Reverted part to handle double-quotes in
	section NAME, chokes older sed installations.

2006-03-14  Andreas Kupries <andreask@activestate.com>

	* library/tm.tcl (::tcl::tm::Defaults): Fixed handling of environment
	variable TCLX.y_TM_PATH, bad variable reference. Thanks to Julian
	Noble. [Bug 1448251]

2006-03-14  Vince Darley  <vincentdarley@sourceforge.net>

	* win/tclWinFile.c: updated patch to deal with 'file writable' issues
	on Windows XP/2000.
	* generic/tclTest.c:
	* unix/tclUnixTest.c:
	* win/tclWinTest.c:
	* tests/fCmd.test: updated test suite to deal with correct permissions
	setting and differences between XP/2000 and 95/98 3 tests still fail;
	to be dealt with shortly

2006-03-13  Don Porter	<dgp@users.sourceforge.net>

	* generic/tclEncoding.c: Report error when an escape encoding is
	missing one of its sub-encodings. [Bug 506653]

	* unix/configure.in:	Revert change from 2005-07-26 that sometimes
	* unix/configure:	added $prefix/share to the tcl_pkgPath. See
	[Patch 1231015]. autoconf-2.59.

2006-03-10  Miguel Sofer  <msofer@users.sf.net>

	* generic/tclProc.c (ObjInterpProcEx):
	* tests/apply.test (apply-5.1): Fix [apply] error messages so that
	they quote the lambda expression. [Bug 1447355]

2006-03-10  Zoran Vasiljevic  <vasiljevic@users.sourceforge.net>

	-- Summary of changes fixing [Bug 1437595] --

	* generic/tclEvent.c: Cosmetic touches and identation
	* generic/tclInt.h: Added TclpFinalizeSockets() call.

	* generic/tclIO.c: Calls TclpFinalizeSockets() as part of the
	TclFinalizeIOSubsystem().

	* unix/tclUnixSock.c: Added no-op TclpFinalizeSockets().

	* win/tclWinPipe.c, win/tclWinSock.c: Finalization of sockets/pipes is
	now solely done in TclpFinalizeSockets() and TclpFinalizePipes() and
	not over the thread-exit handler, because the order of actions the Tcl
	generic core will impose may result in cores/hangs if the thread exit
	handler tears down corresponding subsystem(s) too early.

2006-03-10  Vince Darley  <vincentdarley@sourceforge.net>

	* win/tclWinFile.c: previous patch breaks tests, so removed.

2006-03-09  Vince Darley  <vincentdarley@sourceforge.net>

	* win/tclWinFile.c: fix to 'file writable' in certain XP directories.
	Thanks to fvogel and jfg. [Patch 1344540] Modified patch to make use
	of existing use of getSecurityProc.

2006-03-08  Don Porter	<dgp@users.sourceforge.net>

	* generic/tclExecute.c: Complete missing bit of TIP 215 implementation
	* tests/incr.test:

2006-03-07  Joe English	 <jenglish@users.sourceforge.net>

	* unix/tcl.m4: Set SHLIB_LD_FLAGS='${LIBS}' on NetBSD, as per the
	other *BSD variants. [Bug 1334613]
	* unix/configure: Regenerated.

2006-03-07  Don Porter	<dgp@users.sourceforge.net>

	* changes:	Update in prep. for 8.5a4 release.

	* unix/Makefile.in:	Package http 2.5.2 requires Tcl 8.4, so the
	* win/Makefile.in:	*.tm installation has to be placed in an "8.4"
	directory, not an "8.2" directory.

2006-03-06  Don Porter	<dgp@users.sourceforge.net>

	* generic/tclBasic.c:	Revised handling of TCL_EVAL_* flags to
	* tests/parse.test:	simplify TclEvalObjvInternal and to correct
	the auto-loading of alias targets (parse-8.12). [Bug 1444291]

2006-03-03  Don Porter	<dgp@users.sourceforge.net>

	* generic/tclPathObj.c: Revised yesterday's fix for [Bug 1379287] to
	work on Windows.

	* generic/tclObj.c:	Compatibility support for existing code that
	calls Tcl_GetObjType("boolean").

2006-03-02  Don Porter	<dgp@users.sourceforge.net>

	* generic/tclPathObj.c:		Fix for failed normalization of paths
	* tests/fileSystem.test:	with /../ that lead back to the root
	of the filesystem, like /foo/.. [Bug 1379287]

2006-03-01  Reinhard Max  <max@suse.de>

	* unix/installManPage: Fix the script for manpages that have quotes
	around the .SH arguments, as doctools produces them. [Bug 1292145]
	Some minor cleanups and improvements.

2006-02-28  Don Porter	<dgp@users.sourceforge.net>

	* generic/tclBasic.c:	Corrections to be sure that TCL_EVAL_GLOBAL
	* tests/namespace.test: evaluations act the same as [uplevel #0]
	* tests/parse.test:	evaluations, even when execution traces or
	* tests/trace.test:	invocations of [::unknown] are present. [Bug
	1439836]

2006-02-22  Don Porter	<dgp@users.sourceforge.net>

	* generic/tclBasic.c:	Corrected a few bugs in how [namespace
	* tests/namespace.test: unknown] interacts with TCL_EVAL_* flags.
	[Patch 958222]

2006-02-17  Don Porter	<dgp@users.sourceforge.net>

	* generic/tclIORChan.c: Revised error message generation and handling
	* tests/ioCmd.test:	of exceptional return codes in the channel
	reflection layer. [Bug 1372348]

2006-02-16  Don Porter	<dgp@users.sourceforge.net>

	* generic/tclIndexObj.c:	Disallow the "ambiguous" error message
	* tests/indexObj.test:		when TCL_EXACT matching is requested.
	* tests/ioCmd.test:

2006-02-15  Don Porter	<dgp@users.sourceforge.net>

	* generic/tclIO.c:	Made several routines tolerant of
	* generic/tclIORChan.c: interp == NULL arguments. [Bug 1380662]
	* generic/tclIOUtil.c:

2006-02-09  Don Porter	<dgp@users.sourceforge.net>

	TIP#215 IMPLEMENTATION

	* doc/incr.n:		Revised [incr] to auto-initialize when varName
	* generic/tclExecute.c: argument is unset. [Patch 1413115]
	* generic/tclVar.c:
	* tests/compile.test:
	* tests/incr-old.test:
	* tests/incr.test:
	* tests/set.test:

	* tests/main.test (Tcl_Main-6.7):	Improved robustness of
	command auto-completion test. [Bug 1422736]

2006-02-08  Donal K. Fellows  <dkf@users.sf.net>

	* doc/Encoding.3, doc/encoding.n: Updates due to review at request of
	Don Porter. Mostly minor changes.

2006-02-08  Don Porter	<dgp@users.sourceforge.net>

	TIP#258 IMPLEMENTATION

	* doc/Encoding.3:	New subcommand [encoding dirs].
	* doc/encoding.n:	New routine Tcl_GetEncodingNameFromEnvironment
	* generic/tcl.decls:	Made public:
	* generic/tclBasic.c:	TclGetEncodingFromObj
	* generic/tclCmdAH.c:		-> Tcl_GetEncodingFromObj
	* generic/tclEncoding.c:TclGetEncodingSearchPath
	* generic/tclInt.decls:		-> Tcl_GetEncodingSearchPath
	* generic/tclInt.h:	TclSetEncodingSearchPath
	* generic/tclTest.c:		-> Tcl_SetEncodingSearchPath
	* library/init.tcl:	Removed commands:
	* tests/cmdAH.test:		[tcl::unsupported::EncodingDirs]
	* tests/encoding.test:		[testencoding path] (Tcltest)
	* unix/tclUnixInit.c:	[Patch 1413934]
	* win/tclWinInit.c:

	* generic/tclDecls.h:	make genstubs
	* generic/tclIntDecls.h:
	* generic/tclStubInit.c:

2006-02-01  Miguel Sofer  <msofer@users.sf.net>

	* generic/tclProc.c: minor improvements to [apply]
	* tests/apply.test: new tests; apply-5.1 currently fails to indicate
	missing work in error reporting

2006-02-01  Don Porter	<dgp@users.sourceforge.net>

	TIP#194 IMPLEMENTATION

	* doc/apply.n:	(New file)	New command [apply]. [Patch 944803]
	* doc/uplevel.n:
	* generic/tclBasic.c:
	* generic/tclInt.h:
	* generic/tclProc.c:
	* tests/apply.test: (New file)
	* tests/proc-old.test:
	* tests/proc.test:

	TIP#181 IMPLEMENTATION

	* doc/Namespace.3:	New command [namespace unknown]. New public C
	* doc/namespace.n:	routines Tcl_(Get|Set)NamespaceUnknownHandler.
	* doc/unknown.n:	[Patch 958222]
	* generic/tcl.decls:
	* generic/tclBasic.c:
	* generic/tclInt.h:
	* generic/tclNamesp.c:
	* tests/namespace.test:

	* generic/tclDecls.h:	make genstubs
	* generic/tclStubInit.c:

	TIP#250 IMPLEMENTATION

	* doc/namespace.n:	New command [namespace upvar]. [Patch 1275435]
	* generic/tclInt.h:
	* generic/tclNamesp.c:
	* generic/tclVar.c:
	* tests/namespace.test:
	* tests/upvar.test:

2006-01-26  Donal K. Fellows  <dkf@users.sf.net>

	* doc/dict.n: Fixed silly bug in example. Thanks to Heiner Marxen
	<heiner.marxen@unsel.de> for catching this! [Bug 1415725]

2006-01-26  Donal K. Fellows  <donal.k.fellows@manchester.ac.uk>

	* unix/tclUnixChan.c (TclpOpenFileChannel): Tidy up and comment the
	mess to do with setting up serial channels. This (deliberately) breaks
	a broken FreeBSD port, indicates what we're really doing, and reduces
	the amount of conditional compilation sections for better maintenance.

2006-01-25  Donal K. Fellows  <dkf@users.sf.net>

	* unix/tclUnixInit.c (TclpInitPlatform): Improved conditions on when
	to update the FP rounding mode on FreeBSD, taken from FreeBSD port.

2006-01-23  Donal K. Fellows  <dkf@users.sf.net>

	* tests/string.test (string-12.21): Added test for [Bug 1410553] based
	on original bug report.

2006-01-23  Miguel Sofer  <msofer@users.sf.net>

	* generic/tclStringObj.c: fixed incorrect handling of internal rep in
	Tcl_GetRange. Thanks to twylite and Peter Spjuth. [Bug 1410553]

	* generic/tclProc.c: fixed args handling for precompiled bodies [Bug
	1412695]; thanks to Uwe Traum.

2006-01-16  Reinhard Max  <max@suse.de>

	* generic/tclPipe.c (FileForRedirect): Prevent nameString from being
	freed without having been initialized.
	* tests/exec.test: Added a test for the above.

2006-01-12  Zoran Vasiljevic  <vasiljevic@users.sourceforge.net>

	* generic/tclPathObj.c (Tcl_FSGetInternalRep): backported patch from
	core-8-4-branch. A freed pointer has been overwritten causing all
	sorts of coredumps.

2006-01-12  Vince Darley  <vincentdarley@sourceforge.net>

	* win/tclWinFile.c: fix to sharing violation [Bug 1366227]

2006-01-11  Don Porter	<dgp@users.sourceforge.net>

	* generic/tclBasic.c:	Moved Tcl_LogCommandInfo from tclBasic.c to
	* generic/tclNamesp.c:	tclNamesp.c to get access to identifier with
	* tests/error.test (error-7.0): file scope. Added check for traces on
	::errorInfo, and when present fall back to contruction of the stack
	trace in the variable so that write trace notification timings are
	compatible with earlier Tcl releases. This reduces, but does not
	completely eliminate the ***POTENTIAL INCOMPATIBILITY*** created by
	the 2004-10-15 commit. [Bug 1397843]

2006-01-10  Daniel Steffen  <das@users.sourceforge.net>

	* unix/configure:    add caching, use AC_CACHE_CHECK instead of
	* unix/configure.in: AC_CACHE_VAL where possible, consistent message
	* unix/tcl.m4:	     quoting, sync relevant tclconfig/tcl.m4 changes
	and gratuitous formatting differences, fix SC_CONFIG_MANPAGES with
	default argument, Darwin improvements to SC_LOAD_*CONFIG.

2006-01-09  Don Porter	<dgp@users.sourceforge.net>

	* generic/tclNamesp.c (NamespaceInscopeCmd):	[namespace inscope]
	* tests/namespace.test: commands were not reported by [info level].
	[Bug 1400572]

2006-01-09  Donal K. Fellows  <donal.k.fellows@manchester.ac.uk>

	* generic/tclTrace.c: Stop exporting the guts of the trace command;
	nothing outside this file needs to see it. [Bug 971336]

2006-01-05  Donal K. Fellows  <donal.k.fellows@manchester.ac.uk>

	* unix/tcl.m4 (TCL_CONFIG_SYSTEM): Factor out the code to determine
	the operating system version number, as it was replicated in several
	places.

2006-01-04  David Gravereaux  <davygrvy@pobox.com>

	* win/tclAppInit.c: WIN32 native console signal handler removed. This
	was found to be interfering with TWAPI extension one. IMO, special
	services such as signal handlers should best be done with extensions
	to the core after discussions on c.l.t. about Roy Terry's tclsh
	children of a real windows service shell.

	******************************************************************
	*** CHANGELOG ENTRIES FOR 2005 IN "ChangeLog.2005"	       ***
	*** CHANGELOG ENTRIES FOR 2004 IN "ChangeLog.2004"	       ***
	*** CHANGELOG ENTRIES FOR 2003 IN "ChangeLog.2003"	       ***
	*** CHANGELOG ENTRIES FOR 2002 IN "ChangeLog.2002"	       ***
	*** CHANGELOG ENTRIES FOR 2001 IN "ChangeLog.2001"	       ***
	*** CHANGELOG ENTRIES FOR 2000 IN "ChangeLog.2000"	       ***
	*** CHANGELOG ENTRIES FOR 1999 AND EARLIER IN "ChangeLog.1999" ***
	******************************************************************<|MERGE_RESOLUTION|>--- conflicted
+++ resolved
@@ -114,15 +114,9 @@
 
 2012-05-21  Don Porter  <dgp@users.sourceforge.net>
 
-<<<<<<< HEAD
-	* generic/tclFileName.c:	When using Tcl_SetObjLength() calls to grow
-	* generic/tclPathObj.c:	and shrink the objPtr->bytes buffer, care must be
-	taken that the value cannot possibly become pure Unicode.  Calling
-=======
 	* generic/tclFileName.c: When using Tcl_SetObjLength() calls to grow
 	* generic/tclIOUtil.c:	 and shrink the objPtr->bytes buffer, care must
 	be taken that the value cannot possibly become pure Unicode.  Calling
->>>>>>> 183bbdf3
 	Tcl_AppendToObj() has the possibility of making such a conversion.  Bug
 	found while valgrinding the trunk.
 
