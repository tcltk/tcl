--- conflicted
+++ resolved
@@ -1,4 +1,9 @@
-<<<<<<< HEAD
+2012-12-21  Jan Nijtmans  <nijtmans@users.sf.net>
+
+	* unix/dltest/pkgb.c:  Inline compat Tcl_GetDefaultEncodingDir.
+	* generic/tclStubLib.c: Eliminate unnecessary static HasStubSupport() and
+	isDigit() functions, just do the same inline.
+
 2012-12-18  Donal K. Fellows  <dkf@users.sf.net>
 
 	* generic/tclCompCmdsSZ.c (TclSubstCompile): Improved the sequence of
@@ -23,13 +28,6 @@
 	* tests/cmdAH.test:	the newValuePtr sent to Tcl_ObjSetVar2:
 	TOSV2 is 'fire and forget', it decrs on its own.
 	Fix for [Bug 3595576], found by andrewsh.
-=======
-2012-12-21  Jan Nijtmans  <nijtmans@users.sf.net>
-
-	* unix/dltest/pkgb.c:  Make pkgb.so loadable in Tcl 8.4 as well.
-	* generic/tclStubLib.c: Eliminate unnessarcy static HasStubSupport() and
-	isDigit() functions, just do the same inline.
->>>>>>> 3314e2f1
 
 2012-12-13  Jan Nijtmans  <nijtmans@users.sf.net>
 
