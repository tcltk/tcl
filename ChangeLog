<<<<<<< HEAD
2012-04-25  Donal K. Fellows  <dkf@users.sf.net>

	* generic/tclUtil.c (TclDStringToObj): Added internal function to make
	the fairly-common operation of converting a DString into an Obj a more
	efficient one; for long strings, it can just transfer the ownership of
	the buffer directly. Replaces this:
	   obj=Tcl_NewStringObj(Tcl_DStringValue(&ds),Tcl_DStringLength(&ds));
	   Tcl_DStringFree(&ds);
	with this:
	   obj=TclDStringToObj(&ds);
=======
2012-04-26  Jan Nijtmans  <nijtmans@users.sf.net>

	* generic/tclStubInit.c:    get rid of _ANSI_ARGS_
	* generic/tclIntPlatDecls.h
	* unix/tclUnixPort.h
	* unix/tclAppInit.c
	* win/tclAppInit.c
>>>>>>> a92c9bd5

2012-04-24  Jan Nijtmans  <nijtmans@users.sf.net>

	* generic/tclInt.decls:      [Bug 3508771] load tclreg.dll in cygwin tclsh
	* generic/tclIntPlatDecls.h: Implement TclWinGetSockOpt, TclWinGetServByName
	* generic/tclStubInit.c:     and TclWinCPUID for Cygwin
	* generic/tclUnixCompat.c:
	* unix/configure.in:
	* unix/configure:
	* unix/tclUnixCompat.c:

2012-04-18  Kevin B. Kenny  <kennykb@acm.org>

	* library/tzdata/Africa/Casablanca:
	* library/tzdata/America/Port-au-Prince:
	* library/tzdata/Asia/Damascus:
	* library/tzdata/Asia/Gaza:
	* library/tzdata/Asia/Hebron: tzdata2012c

2012-04-16  Donal K. Fellows  <dkf@users.sf.net>

	* doc/FileSystem.3 (Tcl_FSOpenFileChannelProc): [Bug 3518244]: Fixed
	documentation of this filesystem callback function; it must not
	register its created channel - that's the responsibility of the caller
	of Tcl_FSOpenFileChannel - as that leads to reference leaks.

2012-04-15  Donal K. Fellows  <dkf@users.sf.net>

	* generic/tclEnsemble.c (NsEnsembleImplementationCmdNR):
	* generic/tclIOUtil.c (Tcl_FSEvalFileEx): Cut out levels of the C
	stack by going direct to the relevant internal evaluation function.

	* generic/tclZlib.c (ZlibTransformSetOption): [Bug 3517696]: Make
	flushing work correctly in a pushed compressing channel transform.

2012-04-12  Jan Nijtmans  <nijtmans@users.sf.net>

	* generic/tclInt.decls:      [Bug 3514475]: Remove TclpGetTimeZone and
	* generic/tclIntDecls.h:     TclpGetTZName
	* generic/tclIntPlatDecls.h:
	* generic/tclStubInit.c:
	* unix/tclUnixTime.c:
	* unix/tclWinTilemc:

2012-04-11  Jan Nijtmans  <nijtmans@users.sf.net>

	* win/tclWinInit.c:     [Bug 3448512]: clock scan "1958-01-01" fails
	* win/tcl.m4:           only in debug compilation.
	* win/configure:
	* unix/tcl.m4:          Use NDEBUG consistantly meaning: no debugging.
	* unix/configure:
	* generic/tclBasic.c:
	* library/dde/pkgIndex.tcl   Use [::tcl::pkgconfig get debug] instead
	* library/reg/pkgIndex.tcl   of [info exists ::tcl_platform(debug)]

2012-04-10  Donal K. Fellows  <dkf@users.sf.net>

	* generic/tcl.h (TCL_DEPRECATED_API): [Bug 2458976]: Added macro that
	can be used to mark parts of Tcl's API as deprecated. Currently only
	used for fields of Tcl_Interp, which TIPs 330 and 336 have deprecated
	with a migration strategy; we want to encourage people to move away
	from those fields.

2012-04-09  Donal K. Fellows  <dkf@users.sf.net>

	* generic/tclOODefineCmds.c (ClassVarsSet, ObjVarsSet): [Bug 3396896]:
	Ensure that the lists of variable names used to drive variable
	resolution will never have the same name twice.

	* generic/tclVar.c (AppendLocals): [Bug 2712377]: Fix problem with
	reporting of declared variables in methods. It's really a problem with
	how [info vars] interacts with variable resolvers; this is just a bit
	of a hack so it is no longer a big problem.

2012-04-04  Donal K. Fellows  <dkf@users.sf.net>

	* generic/tclOO.c (Tcl_NewObjectInstance, TclNRNewObjectInstance):
	[Bug 3514761]: Fixed bogosity with automated argument description
	handling when constructing an instance of a class that is itself a
	member of an ensemble. Thanks to Andreas Kupries for identifying that
	this was a problem case at all!
	(Tcl_CopyObjectInstance): Fix potential bleed-over of ensemble
	information into [oo::copy].

2012-04-04  Jan Nijtmans  <nijtmans@users.sf.net>

	* win/tclWinSock.c: [Bug 510001]: TclSockMinimumBuffers needs plat imp
	* generic/tclIOSock.c:
	* generic/tclInt.decls:
	* generic/tclIntDecls.h:
	* generic/tclStubInit.c:

2012-04-03  Jan Nijtmans  <nijtmans@users.sf.net>

	* generic/tclStubInit.c: Remove the TclpGetTZName implementation for
	* generic/tclIntDecls.h: Cygwin (from 2012-04-02 commit), re-generated
	* generic/tclIntPlatDecls.h:

2012-04-02  Donal K. Fellows  <dkf@users.sf.net>

	IMPLEMENTATION OF TIP#396.

	* generic/tclBasic.c (builtInCmds, TclNRYieldToObjCmd): Convert the
	formerly-unsupported yieldm and yieldTo commands into [yieldto].

2012-04-02  Jan Nijtmans  <nijtmans@users.sf.net>

	* generic/tclInt.decls: [Bug 3508771]: load tclreg.dll in cygwin tclsh
	* generic/tclIntPlatDecls.h: Implement TclWinGetTclInstance,
	* generic/tclStubInit.c:     TclpGetTZName, and various more
	win32-specific internal functions for Cygwin, so win32 extensions
	using those can be loaded in the cygwin version of tclsh.

2012-03-30  Jan Nijtmans  <nijtmans@users.sf.net>

	* unix/tcl.m4:        [Bug 3511806]: Compiler checks too early
	* unix/configure.in:  This change allows to build the cygwin and
	* unix/tclUnixPort.h: mingw32 ports of Tcl/Tk to build out-of-the-box
	* win/tcl.m4:         using a native or cross-compiler.
	* win/configure.in:
	* win/tclWinPort.h:
	* win/README          Document how to build win32 or win64 executables
	with Linux, Cygwin or Darwin.

2012-03-29  Jan Nijtmans  <nijtmans@users.sf.net>

	* generic/tclCmdMZ.c (StringIsCmd): Faster mem-leak free
	implementation of [string is entier].

2012-03-27  Donal K. Fellows  <dkf@users.sf.net>

	IMPLEMENTATION OF TIP#395.

	* generic/tclCmdMZ.c (StringIsCmd): Implementation of the [string is
	entier] check. Code by Jos Decoster.

2012-03-27  Jan Nijtmans  <nijtmans@users.sf.net>

	* generic/tcl.h:      [Bug 3508771]: Wrong Tcl_StatBuf used on MinGW.
	* generic/tclFCmd.c:  [Bug 2015723]: Duplicate inodes from file stat
	* generic/tclCmdAH.c: on windows (but now for cygwin as well).
	* generic/tclOODefineCmds.c: minor gcc warning
	* win/tclWinPort.h:   Use lower numbers, preventing integer overflow.
	Remove the workaround for mingw-w64 [bug 3407992]. It's long fixed.

2012-03-27  Donal K. Fellows  <dkf@users.sf.net>

	IMPLEMENTATION OF TIP#397.

	* generic/tclOO.c (Tcl_CopyObjectInstance): [Bug 3474460]: Make the
	target object name optional when copying classes. [RFE 3485060]: Add
	callback method ("<cloned>") so that scripted control over copying is
	easier.
	***POTENTIAL INCOMPATIBILITY***
	If you'd previously been using the "<cloned>" method name, this now
	has a standard semantics and call interface. Only a problem if you are
	also using [oo::copy].

2012-03-26  Donal K. Fellows  <dkf@users.sf.net>

	IMPLEMENTATION OF TIP#380.

	* doc/define.n, doc/object.n, generic/tclOO.c, generic/tclOOBasic.c:
	* generic/tclOOCall.c, generic/tclOODefineCmds.c, generic/tclOOInt.h:
	* tests/oo.test: Switch definitions of lists of things in objects and
	classes to a slot-based approach, which gives a lot more flexibility
	and programmability at the script-level. Introduce new [::oo::Slot]
	class which is the implementation of these things.

	***POTENTIAL INCOMPATIBILITY***
	The unknown method handler now may be asked to deal with the case
	where no method name is provided at all. The default implementation
	generates a compatible error message, and any override that forces the
	presence of a first argument (i.e., a method name) will continue to
	function as at present as well, so this is a pretty small change.

	* generic/tclOOBasic.c (TclOO_Object_Destroy): Made it easier to do a
	tailcall inside a normally-invoked destructor; prevented leakage out
	to calling command.

2012-03-25  Jan Nijtmans  <nijtmans@users.sf.net>

	* generic/tclInt.decls:      [Bug 3508771]: load tclreg.dll in cygwin
	* generic/tclIntPlatDecls.h: tclsh. Implement TclWinConvertError,
	* generic/tclStubInit.c:     TclWinConvertWSAError, and various more
	* unix/Makefile.in:          win32-specific internal functions for
	* unix/tcl.m4:               Cygwin, so win32 extensions using those
	* unix/configure:            can be loaded in the cygwin version of
	* win/tclWinError.c:         tclsh.

2012-03-23  Jan Nijtmans  <nijtmans@users.sf.net>

	* generic/tclInt.decls:       Revert some cygwin-related signature
	* generic/tclIntPlatDecls.h:  changes from [835f8e1e9d] (2010-01-22).
	* win/tclWinError.c:          They were an attempt to make the cygwin
	                              port compile again, but since cygwin is
	                              based on unix this serves no purpose any
	                              more.
	* win/tclWinSerial.c:         Use EAGAIN in stead of EWOULDBLOCK,
	* win/tclWinSock.c:           because in VS10+ the value of
	                              EWOULDBLOCK is no longer the same as
	                              EAGAIN.
	* unix/Makefile.in:           Add tclWinError.c to the CYGWIN build.
	* unix/tcl.m4:
	* unix/configure:

2012-03-20  Jan Nijtmans  <nijtmans@users.sf.net>

	* generic/tcl.decls:         [Bug 3508771]: load tclreg.dll in cygwin
	* generic/tclInt.decls:      tclsh. Implement TclWinGetPlatformId,
	* generic/tclIntPlatDecls.h: Tcl_WinUtfToTChar, Tcl_WinTCharToUtf (and
	* generic/tclPlatDecls.h:    a dummy TclWinCPUID) for Cygwin, so win32
	* generic/tclStubInit.c:     extensions using those can be loaded in
	* unix/tclUnixCompat.c:      the cygwin version of tclsh.

2012-03-19  Venkat Iyer <venkat@comit.com>

	* library/tzdata/America/Atikokan: Update to tzdata2012b.
	* library/tzdata/America/Blanc-Sablon
	* library/tzdata/America/Dawson_Creek
	* library/tzdata/America/Edmonton
	* library/tzdata/America/Glace_Bay
	* library/tzdata/America/Goose_Bay
	* library/tzdata/America/Halifax
	* library/tzdata/America/Havana
	* library/tzdata/America/Moncton
	* library/tzdata/America/Montreal
	* library/tzdata/America/Nipigon
	* library/tzdata/America/Rainy_River
	* library/tzdata/America/Regina
	* library/tzdata/America/Santiago
	* library/tzdata/America/St_Johns
	* library/tzdata/America/Swift_Current
	* library/tzdata/America/Toronto
	* library/tzdata/America/Vancouver
	* library/tzdata/America/Winnipeg
	* library/tzdata/Antarctica/Casey
	* library/tzdata/Antarctica/Davis
	* library/tzdata/Antarctica/Palmer
	* library/tzdata/Asia/Yerevan
	* library/tzdata/Atlantic/Stanley
	* library/tzdata/Pacific/Easter
	* library/tzdata/Pacific/Fakaofo
	* library/tzdata/America/Creston: (new)

2012-03-19  Reinhard Max  <max@suse.de>

	* unix/tclUnixSock.c (Tcl_OpenTcpServer): Use the values returned
	by getaddrinfo() for all three arguments to socket() instead of
	only using ai_family. Try to keep the most meaningful error while
	iterating over the result list, because using the last error can
	be misleading.

2012-03-15  Jan Nijtmans  <nijtmans@users.sf.net>

	* generic/tcl.h: [Bug 3288345]: Wrong Tcl_StatBuf used on Cygwin
	* unix/tclUnixFile.c
	* unix/tclUnixPort.h
	* win/cat.c:           Remove cygwin stuff no longer needed
	* win/tclWinFile.c
	* win/tclWinPort.h

2012-03-12  Jan Nijtmans  <nijtmans@users.sf.net>

	* win/tclWinFile.c: [Bug 3388350]: mingw64 compiler warnings

2012-03-11  Donal K. Fellows  <dkf@users.sf.net>

	* doc/*.n, doc/*.3: A number of small spelling and wording fixes.

2012-03-08  Donal K. Fellows  <dkf@users.sf.net>

	* doc/info.n:   Various minor fixes (prompted by Andreas Kupries
	* doc/socket.n: detecting a spelling mistake).

2012-03-07  Andreas Kupries  <andreask@activestate.com>

	* library/http/http.tcl: [Bug 3498327]: Generate upper-case
	* library/http/pkgIndex.tcl: hexadecimal output for compliance
	* tests/http.test: with RFC 3986. Bumped version to 2.8.4.
	* unix/Makefile.in:
	* win/Makefile.in:

2012-03-06  Jan Nijtmans  <nijtmans@users.sf.net>

	* win/tclWinPort.h: Compatibility with older Visual Studio versions.

2012-03-04  Jan Nijtmans  <nijtmans@users.sf.net>

	* generic/tclLoad.c: Patch from the cygwin folks
	* unix/tcl.m4:
	* unix/configure: (re-generated)

2012-03-02  Donal K. Fellows  <dkf@users.sf.net>

	* generic/tclBinary.c (Tcl_SetByteArrayObj): [Bug 3496014]: Only zero
	out the memory block if it is not being immediately overwritten. (Our
	caller might still overwrite, but we should at least avoid
	known-useless work.)

2012-02-29  Jan Nijtmans  <nijtmans@users.sf.net>

	* generic/tclIOUtil.c:	[Bug 3466099]: BOM in Unicode
	* generic/tclEncoding.c:
	* tests/source.test

2012-02-23  Donal K. Fellows  <dkf@users.sf.net>

	* tests/reg.test (14.21-23): Add tests relating to Bug 1115587. Actual
	bug is characterised by test marked with 'knownBug'.

2012-02-17  Jan Nijtmans  <nijtmans@users.sf.net>

	* generic/tclIOUtil.c: [Bug 2233954]: AIX: compile error
	* unix/tclUnixPort.h:

2012-02-16  Donal K. Fellows  <dkf@users.sf.net>

	* generic/tclExecute.c (INST_LIST_RANGE_IMM): Enhance implementation
	so that shortening a (not multiply-referenced) list by lopping the end
	off with [lrange] or [lreplace] is efficient.

2012-02-15  Donal K. Fellows  <dkf@users.sf.net>

	* generic/tclCompCmds.c (TclCompileLreplaceCmd): Added a compilation
	strategy for [lreplace] that tackles the cases which are equivalent to
	a static [lrange].
	(TclCompileLrangeCmd): Add compiler for [lrange] with constant indices
	so we can take advantage of existing TCL_LIST_RANGE_IMM opcode.
	(TclCompileLindexCmd): Improve coverage of constant-index-style
	compliation using technique developed for [lrange] above.

	(TclCompileDictForCmd): [Bug 3487626]: Fix crash in compilation of
	[dict for] when its implementation command is used directly rather
	than through the ensemble.

2012-02-09  Don Porter  <dgp@users.sourceforge.net>

	* generic/tclStringObj.c:	Converted the memcpy() calls in append
	operations to memmove() calls.  This adds safety in the case of
	overlapping copies, and improves performance on some benchmarks.

2012-02-06  Don Porter  <dgp@users.sourceforge.net>

	* generic/tclEnsemble.c: [Bug 3485022]: TclCompileEnsemble() avoid
	* tests/trace.test:	compile when exec traces set.

2012-02-06  Miguel Sofer  <msofer@users.sf.net>

	* generic/tclTrace.c:  [Bug 3484621]: Ensure that execution traces on
	* tests/trace.test:    bytecoded commands bump the interp's compile
	epoch.

2012-02-02  Jan Nijtmans  <nijtmans@users.sf.net>

	* generic/tclUniData.c: [FRQ 3464401]: Support Unicode 6.1
	* generic/regc_locale.c:

2012-02-02  Don Porter  <dgp@users.sourceforge.net>

	* win/tclWinFile.c:	[Bugs 2974459,2879351,1951574,1852572,
	1661378,1613456]: Revisions to the NativeAccess() routine that queries
	file permissions on Windows native filesystems.  Meant to fix numerous
	bugs where [file writable|readable|executable] "lies" about what
	operations are possible, especially when the file resides on a Samba
	share.

2012-02-01  Donal K. Fellows  <dkf@users.sf.net>

	* doc/AddErrInfo.3: [Bug 3482614]: Documentation nit.

2012-01-30  Donal K. Fellows  <dkf@users.sf.net>

	* generic/tclCompCmds.c (TclCompileCatchCmd): Added a more efficient
	bytecode generator for the case where 'catch' is used without any
	variable arguments; don't capture the result just to discard it.

2012-01-26  Don Porter  <dgp@users.sourceforge.net>

	* generic/tclCmdAH.c:		[Bug 3479689]: New internal routine
	* generic/tclFCmd.c:		TclJoinPath(). Refactor all the
	* generic/tclFileName.c:	*Join*Path* routines to give them more
	* generic/tclInt.h:		useful interfaces that are easier to
	* generic/tclPathObj.c:		manage getting the refcounts right.

2012-01-26  Don Porter  <dgp@users.sourceforge.net>

	* generic/tclPathObj.c:	[Bug 3475569]: Add checks for unshared values
	before calls demanding them.  [Bug 3479689]: Stop memory corruption
	when shimmering 0-refCount value to "path" type.

2012-01-25  Donal K. Fellows  <dkf@users.sf.net>

	* generic/tclOO.c (Tcl_CopyObjectInstance): [Bug 3474460]: When
	copying an object, make sure that the configuration of the variable
	resolver is also duplicated.

2012-01-22  Jan Nijtmans  <nijtmans@users.sf.net>

	* tools/uniClass.tcl:    [FRQ 3473670]: Various Unicode-related
	* tools/uniParse.tcl:    speedups/robustness. Enhanced tools to be
	* generic/tclUniData.c:  able to handle characters > 0xffff. Done in
	* generic/tclUtf.c:      all branches in order to simplify merges for
	* generic/regc_locale.c: new Unicode versions (such as 6.1)

2012-01-22  Donal K. Fellows  <dkf@users.sf.net>

	* generic/tclDictObj.c (DictExistsCmd): [Bug 3475264]: Ensure that
	errors only ever happen when insufficient arguments are supplied, and
	not when a path doesn't exist or a dictionary is poorly formatted (the
	two cases can't be easily distinguished).

2012-01-21  Jan Nijtmans  <nijtmans@users.sf.net>

	* generic/tcl.h:        [Bug 3474726]: Eliminate detection of struct
	* generic/tclWinPort.h: _stat32i64, just use _stati64 in combination
	* generic/tclFCmd.c:    with _USE_32BIT_TIME_T, which is the same then.
	* generic/tclTest.c:    Only keep _stat32i64 usage for cygwin, so it
	* win/configure.in:     will not conflict with cygwin's own struct stat.
	* win/configure:

2012-01-21  Don Porter  <dgp@users.sourceforge.net>

	* generic/tclCmdMZ.c:	[Bug 3475667]: Prevent buffer read overflow.
	Thanks to "sebres" for the report and fix.

2012-01-17  Donal K. Fellows  <dkf@users.sf.net>

	* doc/dict.n (dict with): [Bug 3474512]: Explain better what is going
	on when a dictionary key and the dictionary variable collide.

2012-01-13  Donal K. Fellows  <dkf@users.sf.net>

	* library/http/http.tcl (http::Connect): [Bug 3472316]: Ensure that we
	only try to read the socket error exactly once.

2012-01-12  Donal K. Fellows  <dkf@users.sf.net>

	* doc/tclvars.n: [Bug 3466506]: Document more environment variables.

2012-01-09  Jan Nijtmans  <nijtmans@users.sf.net>

	* generic/tclUtf.c:      [Bug 3464428]: string is graph \u0120 is wrong
	* generic/regc_locale.c: Add table for Unicode [:cntrl:] class
	* tools/uniClass.tcl:    Generate Unicode [:cntrl:] class table
	* tests/utf.test:

2012-01-08  Kevin B. Kenny  <kennykb@acm.org>

	* library/clock.tcl (ReadZoneinfoFile): [Bug 3470928]: Corrected a bug
	* tests/clock.test (clock-56.4):        where loading zoneinfo would
	fail if one timezone abbreviation was a proper tail of another, and
	zic used the same bytes of the file to represent both of them. Added a
	test case for the bug, using the same data that caused the observed
	failure "in the wild."

2011-12-30  Venkat Iyer <venkat@comit.com>

	* library/tzdata/America/Bahia : Update to Olson's tzdata2011n
	* library/tzdata/America/Havana
	* library/tzdata/Europe/Kiev
	* library/tzdata/Europe/Simferopol
	* library/tzdata/Europe/Uzhgorod
	* library/tzdata/Europe/Zaporozhye
	* library/tzdata/Pacific/Fiji

2011-12-23  Jan Nijtmans  <nijtmans@users.sf.net>

	* generic/tclUtf.c:     [Bug 3464428]: string is graph \u0120 is wrong.
	* generic/tclUniData.c:
	* generic/regc_locale.c:
	* tests/utf.test:
	* tools/uniParse.tcl:   Clean up some unused stuff, and be more robust
	against changes in UnicodeData.txt syntax

2011-12-13  Andreas Kupries  <andreask@activestate.com>

	* generic/tclCompile.c (TclInitAuxDataTypeTable): Extended to register
	the DictUpdateInfo structure as an AuxData type. For use by tbcload,
	tclcompiler.

2011-12-11  Jan Nijtmans  <nijtmans@users.sf.net>

	* generic/regc_locale.c: [Bug 3457031]: Some Unicode 6.0 chars not
	* tests/utf.test:        in [:print:] class

2011-12-07  Jan Nijtmans  <nijtmans@users.sf.net>

	* tools/uniParse.tcl:    [Bug 3444754]: string tolower \u01c5 is wrong
	* generic/tclUniData.c:
	* tests/utf.test:

2011-11-30  Jan Nijtmans  <nijtmans@users.sf.net>

	* library/tcltest/tcltest.tcl: [Bug 967195]: Make tcltest work when
	tclsh is compiled without using the setargv() function on mingw (No
	need to incr the version, since 2.2.10 is never released).

2011-11-29  Jan Nijtmans  <nijtmans@users.sf.net>

	* win/Makefile.in: don't install tommath_(super)?class.h
	* unix/Makefile.in: don't install directories like 8.2 and 8.3
	* generic/tclTomMath.h: [Bug 2991415]: move include tclInt.h from
	* generic/tclTomMathInt.h: tclTomMath.h to tclTomMathInt.h

2011-11-25  Donal K. Fellows  <dkf@users.sf.net>

	* library/history.tcl (history): Simplify the dance of variable
	management used when chaining to the implementation command.

2011-11-22  Donal K. Fellows  <dkf@users.sf.net>

	* generic/tclExecute.c (TclCompileObj): Simplify and de-indent the
	logic so that it is easier to comprehend.

2011-11-22  Jan Nijtmans  <nijtmans@users.sf.net>

	* win/tclWinPort.h: [Bug 2935503]: Windows: [file mtime] sets wrong
	* win/tclWinFile.c: time (VS2005+ only).
	* generic/tclTest.c:

2011-11-20  Joe Mistachkin  <joe@mistachkin.com>

	* tests/thread.test: Remove unnecessary [after] calls from the thread
	tests.  Make error message matching more robust for tests that may
	have built-in race conditions.  Test thread-7.26 must first unset all
	thread testing related variables.  Revise results of the thread-7.28
	through thread-7.31 tests to account for the fact they are canceled
	via a script sent to the thread asynchronously, which then impacts the
	error message handling.  Attempt to manually drain the event queue for
	the main thread after joining the test thread to make sure no stray
	events are processed at the wrong time on the main thread.  Revise all
	the synchronization and comparison semantics related to the thread id
	and error message.

2011-11-18  Joe Mistachkin  <joe@mistachkin.com>

	* tests/thread.test: Remove all use of thread::release from the thread
	7.x tests, replacing it with a script that can easily cause "stuck"
	threads to self-destruct for those test cases that require it.  Also,
	make the error message handling far more robust by keeping track of
	every asynchronous error.

2011-11-17  Joe Mistachkin  <joe@mistachkin.com>

	* tests/thread.test: Refactor all the remaining thread-7.x tests that
	were using [testthread].  Note that this test file now requires the
	very latest version of the Thread package to pass all tests.  In
	addition, the thread-7.18 and thread-7.19 tests have been flagged as
	knownBug because they cannot pass without modifications to the [expr]
	command, persuant to TIP #392.

2011-11-17  Joe Mistachkin  <joe@mistachkin.com>

	* generic/tclThreadTest.c: For [testthread cancel], avoid creating a
	new Tcl_Obj when the default script cancellation result is desired.

2011-11-11  Donal K. Fellows  <dkf@users.sf.net>

	* win/tclWinConsole.c: Refactor common thread handling patterns.

2011-11-11  Alexandre Ferrieux  <ferrieux@users.sourceforge.net>

	* tests/zlib.test: [Bug 3428756]: Use nonblocking writes in
	single-threaded IO tests to avoid deadlocks when going beyond OS
	buffers.  Tidy up [chan configure] flags across zlib.test.

2011-11-03  Donal K. Fellows  <dkf@users.sf.net>

	* unix/tclUnixCompat.c (TclpGetPwNam, TclpGetPwUid, TclpGetGrNam)
	(TclpGetGrGid): Use the elaborate memory management scheme outlined on
	http://www.opengroup.org/austin/docs/austin_328.txt to handle Tcl's
	use of standard reentrant versions of the passwd/group access
	functions so that everything can work on all BSDs. Problem identified
	by Stuart Cassoff.

2011-10-20  Don Porter  <dgp@users.sourceforge.net>

	* library/http/http.tcl:        Bump to version 2.8.3
	* library/http/pkgIndex.tcl:
	* unix/Makefile.in:
	* win/Makefile.in:

	* changes:	Updates toward 8.6b3 release.

2011-10-20  Donal K. Fellows  <dkf@users.sf.net>

	* generic/tclLiteral.c (TclInvalidateCmdLiteral): [Bug 3418547]:
	Additional code for handling the invalidation of literals.
	* generic/tclBasic.c (Tcl_CreateObjCommand, Tcl_CreateCommand)
	(TclRenameCommand, Tcl_ExposeCommand): The four additional places that
	need extra care when dealing with literals.
	* generic/tclTest.c (TestInterpResolverCmd): Additional test machinery
	for interpreter resolvers.

2011-10-18  Reinhard Max  <max@suse.de>

	* library/clock.tcl (::tcl::clock::GetSystemTimeZone): Cache the time
	zone only if it was detected by one of the expensive methods.
	Otherwise after unsetting TCL_TZ or TZ the previous value will still
	be used.

2011-10-15  Venkat Iyer <venkat@comit.com>

	* library/tzdata/America/Sitka : Update to Olson's tzdata2011l
	* library/tzdata/Pacific/Fiji
	* library/tzdata/Asia/Hebron (New)

2011-10-11  Jan Nijtmans  <nijtmans@users.sf.net>

	* win/tclWinFile.c:    [Bug 2935503]: Incorrect mode field returned by
	[file stat] command.

2011-10-09  Donal K. Fellows  <dkf@users.sf.net>

	* generic/tclCompCmds.c (TclCompileDictWithCmd): Corrected handling of
	qualified names, and added spacial cases for empty bodies (used when
	[dict with] is just used for extracting variables).

2011-10-07  Jan Nijtmans  <nijtmans@users.sf.net>

	* generic/tcl.h:        Fix gcc warnings (discovered with latest
	* generic/tclIORChan.c: mingw, based on gcc 4.6.1)
	* tests/env.test:       Fix env.test, when running under wine 1.3.

2011-10-06  Donal K. Fellows  <dkf@users.sf.net>

	* generic/tclDictObj.c (TclDictWithInit, TclDictWithFinish):
	* generic/tclCompCmds.c (TclCompileDictWithCmd): Experimental
	compilation for the [dict with] subcommand, using parts factored out
	from the interpreted version of the command.

2011-10-05  Jan Nijtmans  <nijtmans@users.sf.net>

	* win/tclWinInt.h:   Remove tclWinProcs, as it is no longer
	* win/tclWin32Dll.c: being used.

2011-10-03  Venkat Iyer <venkat@comit.com>

	* library/tzdata/Africa/Dar_es_Salaam: Update to Olson's tzdata2011k
	* library/tzdata/Africa/Kampala
	* library/tzdata/Africa/Nairobi
	* library/tzdata/Asia/Gaza
	* library/tzdata/Europe/Kaliningrad
	* library/tzdata/Europe/Kiev
	* library/tzdata/Europe/Minsk
	* library/tzdata/Europe/Simferopol
	* library/tzdata/Europe/Uzhgorod
	* library/tzdata/Europe/Zaporozhye
	* library/tzdata/Pacific/Apia

2011-09-29  Donal K. Fellows  <dkf@users.sf.net>

	* tools/tcltk-man2html.tcl, tools/tcltk-man2html-utils.tcl: More
	refactoring so that more of the utility code is decently out of the
	way. Adjusted the header-material generator so that version numbers
	are only included in locations where there is room.

2011-09-28  Jan Nijtmans  <nijtmans@users.sf.net>

	* generic/tclOO.h:      [RFE 3010352]: make all TclOO API functions
	* generic/tclOODecls.h: MODULE_SCOPE
	* generic/tclOOIntDecls.h:

2011-09-27  Donal K. Fellows  <dkf@users.sf.net>

	* generic/tclIndexObj.c (Tcl_ParseArgsObjv): [Bug 3413857]: Corrected
	the memory management for the code parsing arguments when returning
	"large" numbers of arguments. Also unbroke the TCL_ARGV_AUTO_REST
	macro in passing.

2011-09-26  Donal K. Fellows  <dkf@users.sf.net>

	* generic/tclCmdAH.c (TclMakeFileCommandSafe): [Bug 3211758]: Also
	make the main [file] command hidden by default in safe interpreters,
	because that's what existing code expects. This will reduce the amount
	which the code breaks, but not necessarily eliminate it...

2011-09-23  Don Porter  <dgp@users.sourceforge.net>

	* generic/tclIORTrans.c: More revisions to get finalization of
	ReflectedTransforms correct, including adopting a "dead" field as was
	done in tclIORChan.c.

	* tests/thread.test:	Stop using the deprecated thread management
	commands of the tcltest package.  The test suite ought to provide
	these tools for itself.  They do not belong in a testing harness.

2011-09-22  Don Porter  <dgp@users.sourceforge.net>

	* generic/tclCmdIL.c:	Revise [info frame] so that it stops creating
	cycles in the iPtr->cmdFramePtr stack.

2011-09-22  Donal K. Fellows  <dkf@users.sf.net>

	* doc/re_syntax.n: [Bug 2903743]: Add more magic so that we can do at
	least something sane on Solaris.
	* tools/tcltk-man2html-utils.tcl (process-text): Teach the HTML
	generator how to handle this magic.

2011-09-21  Don Porter  <dgp@users.sourceforge.net>

	* generic/tclThreadTest.c: Revise the thread exit handling of the
	[testthread] command so that it properly maintains the per-process
	data structures even when the thread exits for reasons other than the
	[testthread exit] command.

2011-09-21  Alexandre Ferrieux  <ferrieux@users.sourceforge.net>

	* unix/tclIO.c: [Bug 3412487]: Now short reads are allowed in
	synchronous fcopy, avoid mistaking them as nonblocking ones.

2011-09-21  Andreas Kupries  <andreask@activestate.com>

	* generic/tclIORTrans.c (ForwardOpToOwnerThread): Fixed the missing
	initialization of the 'dsti' field. Reported by Don Porter, on chat.

2011-09-20  Don Porter  <dgp@users.sourceforge.net>

	* generic/tclIORChan.c: Re-using the "interp" field to signal a dead
	channel (via NULL value) interfered with conditional cleanup tasks
	testing for "the right interp". Added a new field "dead" to perform
	the dead channel signalling task so the corrupted logic is avoided.

	* generic/tclIORTrans.c: Revised ReflectClose() and
	FreeReflectedTransform() so that we stop leaking ReflectedTransforms,
	yet free all Tcl_Obj values in the same thread that alloced them.

2011-09-19  Don Porter  <dgp@users.sourceforge.net>

	* tests/ioTrans.test:	Conversion from [testthread] to Thread package
	stops most memory leaks.

	* tests/thread.test:	Plug most memory leaks in thread.test.
	Constrain the rest to be skipped during `make valgrind'.  Tests using
	the [testthread cancel] testing command are leaky.  Corrections wait
	for either addition of [thread::cancel] to the Thread package, or
	improvements to the [testthread] testing command to make leak-free
	versions of these tests possible.

	* generic/tclIORChan.c:	Plug all memory leaks in ioCmd.test exposed
	* tests/ioCmd.test:	by `make valgrind'.
	* unix/Makefile.in:

2011-09-16  Jan Nijtmans  <nijtmans@users.sf.net>

	IMPLEMENTATION OF TIP #388

	* doc/Tcl.n
	* doc/re_syntax.n
	* generic/regc_lex.c
	* generic/regcomp.c
	* generic/regcustom.h
	* generic/tcl.h
	* generic/tclParse.c
	* tests/reg.test
	* tests/utf.test

2011-09-16  Donal K. Fellows  <dkf@users.sf.net>

	* generic/tclProc.c (ProcWrongNumArgs): [Bugs 3400658,3408830]:
	Corrected the handling of procedure error messages (found by TclOO).

2011-09-16  Jan Nijtmans  <nijtmans@users.sf.net>

	* generic/tcl.h:        Don't change Tcl_UniChar type when
	* generic/regcustom.h:  TCL_UTF_MAX == 4 (not supported anyway)

2011-09-16  Donal K. Fellows  <dkf@users.sf.net>

	* generic/tclProc.c (ProcWrongNumArgs): [Bugs 3400658,3408830]:
	Ensemble-like rewriting of error messages is complex, and TclOO (in
	combination with iTcl) hits the most tricky cases.

	* library/http/http.tcl (http::geturl): [Bug 3391977]: Ensure that the
	-headers option overrides the -type option (important because -type
	has a default that is not always appropriate, and the header must not
	be duplicated).

2011-09-15  Don Porter  <dgp@users.sourceforge.net>

	* generic/tclCompExpr.c: [Bug 3408408]: Partial improvement by sharing
	as literals the computed values of constant subexpressions when we can
	do so without incurring the cost of string rep generation.

2011-09-13  Don Porter  <dgp@users.sourceforge.net>

	* generic/tclUtil.c:	[Bug 3390638]: Workaround broken Solaris
	Studio cc optimizer.  Thanks to Wolfgang S. Kechel.

	* generic/tclDTrace.d:	[Bug 3405652]: Portability workaround for
	broken system DTrace support.  Thanks to Dagobert Michelson.

2011-09-12  Jan Nijtmans  <nijtmans@users.sf.net>

	* win/tclWinPort.h: [Bug 3407070]: tclPosixStr.c won't build with
	EOVERFLOW==E2BIG

2011-09-11  Don Porter  <dgp@users.sourceforge.net>

	* tests/thread.test:	Convert [testthread] use to Thread package use
	in thread-6.1.  Eliminates a memory leak in `make valgrind`.

	* tests/socket.test:	[Bug 3390699]: Convert [testthread] use to
	Thread package use in socket_*-13.1.  Eliminates a memory leak in
	`make valgrind`.

2011-09-09  Don Porter  <dgp@users.sourceforge.net>

	* tests/chanio.test:	[Bug 3389733]: Convert [testthread] use to
	* tests/io.test:	Thread package use in *io-70.1.  Eliminates a
	memory leak in `make valgrind`.

2011-09-07  Don Porter  <dgp@users.sourceforge.net>

	* generic/tclCompExpr.c: [Bug 3401704]: Allow function names like
	* tests/parseExpr.test:	 influence(), nanobot(), and 99bottles() that
	have been parsed as missing operator syntax errors before with the
	form NUMBER + FUNCTION.
	***POTENTIAL INCOMPATIBILITY***

2011-09-06  Venkat Iyer <venkat@comit.com>

	* library/tzdata/America/Goose_Bay: Update to Olson's tzdata2011i
	* library/tzdata/America/Metlakatla:
	* library/tzdata/America/Resolute:
	* library/tzdata/America/St_Johns:
	* library/tzdata/Europe/Kaliningrad:
	* library/tzdata/Pacific/Apia:
	* library/tzdata/Pacific/Honolulu:
	* library/tzdata/Africa/Juba: (new)

2011-09-06  Jan Nijtmans  <nijtmans@users.sf.net>

	* generic/tcl.h:   [RFE 1711975]: Tcl_MainEx() (like Tk_MainEx())
	* generic/tclDecls.h
	* generic/tclMain.c

2011-09-02  Don Porter  <dgp@users.sourceforge.net>

	* tests/http.test:	Convert [testthread] use to Thread package use.
	Eliminates memory leak seen in `make valgrind`.

2011-09-01  Alexandre Ferrieux  <ferrieux@users.sourceforge.net>

	* unix/tclUnixSock.c: [Bug 3401422]: Cache script-level changes to the
	nonblocking flag of an async client socket in progress, and commit
	them on completion.

2011-09-01  Don Porter  <dgp@users.sourceforge.net>

	* generic/tclStrToD.c:	[Bug 3402540]: Corrections to TclParseNumber()
	* tests/binary.test:	to make it reject invalid Nan(Hex) strings.

	* tests/scan.test:	[scan Inf %g] is portable; remove constraint.

2011-08-30  Donal K. Fellows  <dkf@users.sf.net>

	* generic/tclInterp.c (SlaveCommandLimitCmd, SlaveTimeLimitCmd):
	[Bug 3398794]: Ensure that low-level conditions in the limit API are
	enforced at the script level through errors, not a Tcl_Panic. This
	means that interpreters cannot read their own limits (writing already
	did not work).

2011-08-30  Reinhard Max  <max@suse.de>

	* unix/tclUnixSock.c (TcpWatchProc): [Bug 3394732]: Put back the check
	for server sockets.

2011-08-29  Don Porter  <dgp@users.sourceforge.net>

	* generic/tclIORTrans.c: Leak of ReflectedTransformMap.

2011-08-27  Don Porter  <dgp@users.sourceforge.net>

	* generic/tclStringObj.c:  [RFE 3396731]: Revise the [string reverse]
	* tests/string.test:	implementation to operate on the representation
	that comes in, avoid conversion to other reps.

2011-08-23  Don Porter  <dgp@users.sourceforge.net>

	* generic/tclIORChan.c:	[Bug 3396948]: Leak of ReflectedChannelMap.

2011-08-19  Don Porter  <dgp@users.sourceforge.net>

	* generic/tclIORTrans.c: [Bugs 3393279, 3393280]: ReflectClose(.) is
	missing Tcl_EventuallyFree() calls at some of its exits.

	* generic/tclIO.c: [Bugs 3394654, 3393276]: Revise FlushChannel() to
	account for the possibility that the ChanWrite() call might recycle
	the buffer out from under us.

	* generic/tclIO.c: Preserve the chanPtr during FlushChannel so that
	channel drivers don't yank it away before we're done with it.

2011-08-19  Alexandre Ferrieux  <ferrieux@users.sourceforge.net>

	* generic/tclTest.c: [Bug 2981154]: async-4.3 segfault.
	* tests/async.test:  [Bug 1774689]: async-4.3 sometimes fails.

2011-08-18  Alexandre Ferrieux  <ferrieux@users.sourceforge.net>

	* generic/tclIO.c: [Bug 3096275]: Sync fcopy buffers input.

2011-08-18  Jan Nijtmans  <nijtmans@users.sf.net>

	* generic/tclUniData.c: [Bug 3393714]: Overflow in toupper delta
	* tools/uniParse.tcl
	* tests/utf.test

2011-08-17  Alexandre Ferrieux  <ferrieux@users.sourceforge.net>

	* generic/tclIO.c:  [Bug 2946474]: Consistently resume backgrounded
	* tests/ioCmd.test: flushes+closes when exiting.

2011-08-17  Alexandre Ferrieux  <ferrieux@users.sourceforge.net>

	* doc/interp.n: Document TIP 378's one-way-ness.

2011-08-17  Don Porter  <dgp@users.sourceforge.net>

	* generic/tclGet.c: [Bug 3393150]: Overlooked free of intreps.
	(It matters for bignums!)

2011-08-16  Don Porter  <dgp@users.sourceforge.net>

	* generic/tclCompile.c: [Bug 3392070]: More complete prevention of
	Tcl_Obj reference cycles when producing an intrep of ByteCode.

2011-08-16  Donal K. Fellows  <dkf@users.sf.net>

	* generic/tclListObj.c (TclLindexList, TclLsetFlat): Silence warnings
	about (unreachable) cases of uninitialized variables.
	* generic/tclCmdIL.c (SelectObjFromSublist): Improve the generation of
	* generic/tclIndexObj.c (Tcl_ParseArgsObjv): messages through the use
	* generic/tclVar.c (ArrayStartSearchCmd):    of Tcl_ObjPrintf.

2011-08-15  Don Porter  <dgp@users.sourceforge.net>

	* generic/tclBasic.c: [Bug 3390272]: Leak of [info script] value.

2011-08-15  Jan Nijtmans  <nijtmans@users.sf.net>

	* generic/tclPosixStr.c:    [Bug 3388350]: mingw64 compiler warnings
	* win/tclWinPort.h:
	* win/configure.in
	* win/configure

2011-08-14  Jan Nijtmans  <nijtmans@users.sf.net>

	* doc/FindExec.3: [Patch 3124554]: Move WishPanic from Tk to Tcl
	* doc/Panic.3     Added Documentation

2011-08-12  Don Porter  <dgp@users.sourceforge.net>

	* generic/tclPathObj.c:	[Bug 3389764]: Eliminate possibility that dup
	of a "path" value can create reference cycle.

2011-08-12  Donal K. Fellows  <dkf@users.sf.net>

	* generic/tclZlib.c (ZlibTransformOutput): [Bug 3390073]: Return the
	correct length of written data for a compressing transform.

2011-08-10 Alexandre Ferrieux  <ferrieux@users.sourceforge.net>

	* generic/tclTestObj.c: [Bug 3386721]: Allow multiple [load]ing of the
	Tcltest package.

2011-08-09 Alexandre Ferrieux  <ferrieux@users.sourceforge.net>

	* generic/tclBasic.c: [Bug 2919042]: Restore "valgrindability" of Tcl
	* generic/tclEvent.c: that was lost by the streamlining of [exit], by
	* generic/tclExecute.c: conditionally forcing a full Finalize:
	* generic/tclInt.h:  use -DPURIFY or ::env(TCL_FINALIZE_ON_EXIT)

2011-08-09 Alexandre Ferrieux  <ferrieux@users.sourceforge.net>

	* generic/tclCompCmds.c: [Bug 3386417]: Avoid a reference loop between
	* generic/tclInt.h:      the bytecode and its companion errostack
	* generic/tclResult.c:   when compiling a syntax error.

2011-08-09  Jan Nijtmans  <nijtmans@users.sf.net>

	* win/tclWinConsole.c: [Bug 3388350]: mingw64 compiler warnings
	* win/tclWinDde.c
	* win/tclWinPipe.c
	* win/tclWinSerial.c

2011-08-09  Jan Nijtmans  <nijtmans@users.sf.net>

	* generic/tclInt.h: Change the signature of TclParseHex(), such that
	* generic/tclParse.c: it can now parse up to 8 hex characters.

2011-08-08  Donal K. Fellows  <dkf@users.sf.net>

	* generic/tclZlib.c (ZlibStreamCmd): Make the -buffersize option to
	'$zstream add' function correctly instead of having its value just be
	discarded unceremoniously. Also generate error codes from more of the
	code, not just the low-level code but also the Tcl infrastructure.

2011-08-07  Donal K. Fellows  <dkf@users.sf.net>

	* generic/tclOOInfo.c (InfoClassCallCmd): [Bug 3387082]: Plug memory
	leak in call chain introspection.

2011-08-06  Kevin B, Kenny  <kennykb@acm.org>

	* generic/tclAssemnbly.c: [Bug 3384840]: Plug another memory leak.
	* generic/tclStrToD.c: [Bug 3386975]: Plug another memory leak.

2011-08-05  Kevin B. Kenny  <kennykb@acm.org>

	* generic/tclStrToD.c: [Bug 3386975]: Plugged a memory leak in
	double->string conversion.

2011-08-05  Don Porter  <dgp@users.sourceforge.net>

	*** 8.6b2 TAGGED FOR RELEASE ***

	* changes:	Updates for 8.6b2 release.

2011-08-05  Donal K. Fellows  <dkf@users.sf.net>

	* generic/tclAssembly.c (AssembleOneLine): Ensure that memory isn't
	leaked when an unknown instruction is encountered. Also simplify code
	through use of Tcl_ObjPrintf in error message generation.

	* generic/tclZlib.c (ZlibTransformClose): [Bug 3386197]: Plug a memory
	leak found by Miguel with valgrind, and ensure that the correct
	direction's buffers are released.

2011-08-04  Miguel Sofer  <msofer@users.sf.net>

	* generic/tclVar.c (TclPtrSetVar): Fix valgrind-detected error when
	newValuePtr is the interp's result obj.

2011-08-04  Donal K. Fellows  <dkf@users.sf.net>

	* generic/tclAssembly.c (FreeAssemblyEnv): [Bug 3384840]: Plug another
	possible memory leak due to over-complex code for freeing the table of
	labels.

2011-08-04  Reinhard Max  <max@suse.de>

	* generic/tclIOSock.c (TclCreateSocketAddress): Don't bother using
	AI_ADDRCONFIG for now, as it was causing problems in various
	situations.

2011-08-04  Donal K. Fellows  <dkf@users.sf.net>

	* generic/tclAssembly.c (AssembleOneLine, GetBooleanOperand)
	(GetIntegerOperand, GetListIndexOperand, FindLocalVar): [Bug 3384840]:
	A Tcl_Obj is allocated by GetNextOperand, so callers of it must not
	hold a reference to one in the 'out' parameter when calling it. This
	was causing a great many memory leaks.
	* tests/assemble.test (assemble-51.*): Added group of memory leak
	tests.

2011-08-02  Don Porter  <dgp@users.sourceforge.net>

	* changes:	Updates for 8.6b2 release.
	* tools/tcltk-man2html.tcl: Variable substitution botch.

2011-08-02  Donal K. Fellows  <dkf@users.sf.net>

	* generic/tclObj.c (Tcl_DbIncrRefCount, Tcl_DbDecrRefCount)
	(Tcl_DbIsShared): [Bug 3384007]: Fix the panic messages so they share
	what should be shared and have the right number of spaces.

2011-08-01  Miguel Sofer  <msofer@users.sf.net>

	* generic/tclProc.c (TclProcCompileProc): [Bug 3383616]: Fix for leak
	of resolveInfo when recompiling procs. Thanks go to Gustaf Neumann for
	detecting the bug and providing the fix.

2011-08-01  Donal K. Fellows  <dkf@users.sf.net>

	* doc/tclvars.n (EXAMPLES): Added some examples of how some of the
	standard global variables can be used, following prompting by a
	request by Robert Hicks.

	* tools/tcltk-man2html.tcl (plus-pkgs): [Bug 3382474]: Added code to
	determine the version number of contributed packages from their
	directory names so that HTML documentation builds are less confusing.

2011-07-29  Donal K. Fellows  <dkf@users.sf.net>

	* tools/tcltk-man2html.tcl (ensemble_commands, remap_link_target):
	Small enhancements to improve cross-linking with contributed packages.
	* tools/tcltk-man2html-utils.tcl (insert-cross-references): Enhance to
	cope with contributed packages' C API.

2011-07-28  Reinhard Max  <max@suse.de>

	* unix/tcl.m4 (SC_TCL_IPV6): Fix AC_DEFINE invocation for
	NEED_FAKE_RFC2553.
	* unix/configure:	autoconf-2.59

2011-07-28  Don Porter  <dgp@users.sourceforge.net>

	* changes:	Updates for 8.6b2 release.

	* library/tzdata/Asia/Anadyr: Update to Olson's tzdata2011h
	* library/tzdata/Asia/Irkutsk:
	* library/tzdata/Asia/Kamchatka:
	* library/tzdata/Asia/Krasnoyarsk:
	* library/tzdata/Asia/Magadan:
	* library/tzdata/Asia/Novokuznetsk:
	* library/tzdata/Asia/Novosibirsk:
	* library/tzdata/Asia/Omsk:
	* library/tzdata/Asia/Sakhalin:
	* library/tzdata/Asia/Vladivostok:
	* library/tzdata/Asia/Yakutsk:
	* library/tzdata/Asia/Yekaterinburg:
	* library/tzdata/Europe/Kaliningrad:
	* library/tzdata/Europe/Moscow:
	* library/tzdata/Europe/Samara:
	* library/tzdata/Europe/Volgograd:
	* library/tzdata/America/Kralendijk: (new)
	* library/tzdata/America/Lower_Princes: (new)

2011-07-26  Donal K. Fellows  <dkf@users.sf.net>

	* generic/tclOO.c (initScript): Ensure that TclOO is properly found by
	all the various package mechanisms (by adding a dummy ifneeded script)
	and not just some of them.

2011-07-21  Jan Nijtmans  <nijtmans@users.sf.net>

	* win/tclWinPort.h: [Bug 3372130]: Fix hypot math function with MSVC10

2011-07-19  Don Porter  <dgp@users.sourceforge.net>

	* generic/tclUtil.c:	[Bug 3371644]: Repair failure to properly handle
	* tests/util.test: (length == -1) scanning in TclConvertElement().
	Thanks to Thomas Sader and Alexandre Ferrieux.

2011-07-19  Donal K. Fellows  <dkf@users.sf.net>

	* doc/*.3, doc/*.n: Many small fixes to documentation as part of
	project to improve quality of generated HTML docs.

	* tools/tcltk-man2html.tcl (remap_link_target): More complete set of
	definitions of link targets, especially for major C API types.
	* tools/tcltk-man2html-utils.tcl (output-IP-list, cross-reference):
	Update to generation to produce proper HTML bulleted and enumerated
	lists.

2011-07-19 Alexandre Ferrieux  <ferrieux@users.sourceforge.net>

	* doc/upvar.n: Undocument long gone limitation of [upvar].

2011-07-18  Don Porter  <dgp@users.sourceforge.net>

	* generic/tcl.h:	Bump version number to 8.6b2.
	* library/init.tcl:
	* unix/configure.in:
	* win/configure.in:
	* unix/tcl.spec:
	* tools/tcl.wse.in:
	* README:

	* unix/configure:	autoconf-2.59
	* win/configure:

2011-07-15  Don Porter  <dgp@users.sourceforge.net>

	* generic/tclCompile.c: Avoid segfaults when RecordByteCodeStats() is
	called in a deleted interp.

	* generic/tclCompile.c: [Bug 467523, 3357771]: Prevent circular
	references in values with ByteCode intreps.  They can lead to memory
	leaks.

2011-07-14  Donal K. Fellows  <dkf@users.sf.net>

	* generic/tclOOCall.c (TclOORenderCallChain): [Bug 3365156]: Remove
	stray refcount bump that caused a memory leak.

2011-07-12  Don Porter  <dgp@users.sourceforge.net>

	* generic/tclUnixSock.c:  [Bug 3364777]: Stop segfault caused by
	reading from struct after it had been freed.

2011-07-11  Joe Mistachkin  <joe@mistachkin.com>

	* generic/tclExecute.c: [Bug 3339502]: Correct cast for CURR_DEPTH to
	silence compiler warning.

2011-07-08  Donal K. Fellows  <dkf@users.sf.net>

	* doc/http.n: [FRQ 3358415]: State what RFC defines HTTP/1.1.

2011-07-07  Miguel Sofer  <msofer@users.sf.net>

	* generic/tclBasic.c: Add missing INT2PTR

2011-07-03  Donal K. Fellows  <dkf@users.sf.net>

	* doc/FileSystem.3: Corrected statements about ctime field of 'struct
	stat'; that was always the time of the last metadata change, not the
	time of creation.

2011-07-02  Kevin B. Kenny  <kennykb@acm.org>

	* generic/tclStrToD.c:
	* generic/tclTomMath.decls:
	* generic/tclTomMathDecls.h:
	* macosx/Tcl.xcode/project.pbxproj:
	* macosx/Tcl.xcodeproj/project.pbxproj:
	* tests/util.test:
	* unix/Makefile.in:
	* win/Makefile.in:
	* win/Makefile.vc:
	[Bug 3349507]: Fix a bug where bignum->double conversion is "round up"
	and not "round to nearest" (causing expr double(1[string repeat 0 23])
	not to be 1e+23).

2011-06-28  Reinhard Max  <max@suse.de>

	* unix/tclUnixSock.c (CreateClientSocket): [Bug 3325339]: Fix and
	simplify posting of the writable fileevent at the end of an
	asynchronous connection attempt. Improve comments for some of the
	trickery around [socket -async].

	* tests/socket.test: Adjust tests to the async code changes. Add more
	tests for corner cases of async sockets.

2011-06-22  Andreas Kupries  <andreask@activestate.com>

	* library/platform/pkgIndex.tcl: Updated to platform 1.0.10. Added
	* library/platform/platform.tcl: handling of the DEB_HOST_MULTIARCH
	* unix/Makefile.in: location change for libc.
	* win/Makefile.in:

	* generic/tclInt.h: Fixed the inadvertently committed disabling of
	stack checks, see my 2010-11-15 commit.

2011-06-22  Reinhard Max  <max@suse.de>

	Merge from rmax-ipv6-branch:
	* unix/tclUnixSock.c: Fix [socket -async], so that all addresses
	returned by getaddrinfo() are tried, not just the first one. This
	requires the event loop to be running while the async connection is in
	progress. ***POTENTIAL INCOMPATIBILITY***
	* tests/socket.test: Add a test for the above.
	* doc/socket: Document the fact that -async needs the event loop
	* generic/tclIOSock.c: AI_ADDRCONFIG is broken on HP-UX

2011-06-21  Don Porter  <dgp@users.sourceforge.net>

	* generic/tclLink.c:	[Bug 3317466]: Prevent multiple links to a
	single Tcl variable when calling Tcl_LinkVar().

2011-06-13  Don Porter  <dgp@users.sourceforge.net>

	* generic/tclStrToD.c:  [Bug 3315098]: Mem leak fix from Gustaf Neumann.

2011-06-08  Andreas Kupries  <andreask@activestate.com>

	* generic/tclExecute.c: Reverted the fix for [Bug 3274728] committed
	on 2011-04-06 and replaced with one which is 64bit-safe. The existing
	fix crashed tclsh on Windows 64bit.

2011-06-08  Donal K. Fellows  <dkf@users.sf.net>

	* tests/fileSystem.test: Reduce the amount of use of duplication of
	complex code to perform common tests, and convert others to do the
	test result check directly using Tcltest's own primitives.

2011-06-06  Jan Nijtmans  <nijtmans@users.sf.net>

	* tests/socket.test: Add test constraint, so 6.2 and 6.3 don't fail
	when the machine does not have support for ip6. Follow-up to checkin
	from 2011-05-11 by rmax.

2011-06-02  Don Porter  <dgp@users.sourceforge.net>

	* generic/tclBasic.c:	Removed TclCleanupLiteralTable(), and old
	* generic/tclInt.h:	band-aid routine put in place while a fix for
	* generic/tclLiteral.c:	[Bug 994838] took shape.  No longer needed.

2011-06-02  Donal K. Fellows  <dkf@users.sf.net>

	* generic/tclInt.h (TclInvalidateNsCmdLookup): [Bug 3185407]: Extend
	the set of epochs that are potentially bumped when a command is
	created, for a slight performance drop (in some circumstances) and
	improved semantics.

2011-06-01  Miguel Sofer  <msofer@users.sf.net>

	* generic/tclBasic.c: Using the two free data elements in NRCommand to
	store objc and objv - useful for debugging.

2011-06-01  Jan Nijtmans  <nijtmans@users.sf.net>

	* generic/tclUtil.c:   Fix for [Bug 3309871]: Valgrind finds: invalid
	read in TclMaxListLength().

2011-05-31  Don Porter  <dgp@users.sourceforge.net>

	* generic/tclInt.h:	  Use a complete growth algorithm for lists so
	* generic/tclListObj.c:	  that length limits do not overconstrain by a
	* generic/tclStringObj.c: factor of 2.  [Bug 3293874]: Fix includes
	* generic/tclUtil.c:	  rooting all growth routines by default on a
	common tunable parameter TCL_MIN_GROWTH.

2011-05-25  Don Porter  <dgp@users.sourceforge.net>

	* library/msgcat/msgcat.tcl:	Bump to msgcat 1.4.4.
	* library/msgcat/pkgIndex.tcl:
	* unix/Makefile.in
	* win/Makefile.in

2011-05-25  Donal K. Fellows  <dkf@users.sf.net>

	* generic/tclOO.h (TCLOO_VERSION): Bump version.

	IMPLEMENTATION OF TIP#381.

	* doc/next.n, doc/ooInfo.n, doc/self.n, generic/tclOO.c,
	* generic/tclOOBasic.c, generic/tclOOCall.c, generic/tclOOInfo.c,
	* generic/tclOOInt.h, tests/oo.test, tests/ooNext2.test: Added
	introspection of call chains ([self call], [info object call], [info
	class call]) and ability to skip ahead in chain ([nextto]).

2011-05-24  Venkat Iyer <venkat@comit.com>

	* library/tzdata/Africa/Cairo: Update to Olson tzdata2011g

2011-05-24  Donal K. Fellows  <dkf@users.sf.net>

	* library/msgcat/msgcat.tcl (msgcat::mcset, msgcat::mcmset): Remove
	some useless code; [dict set] builds dictionary levels for us.

2011-05-17  Andreas Kupries  <andreask@activestate.com>

	* generic/tclCompile.c (TclFixupForwardJump): Tracked down and fixed
	* generic/tclBasic.c (TclArgumentBCEnter): the cause of a violation of
	my assertion that 'ePtr->nline == objc' in TclArgumentBCEnter.  When a
	bytecode was grown during jump fixup the pc -> command line mapping
	was not updated. When things aligned just wrong the mapping would
	direct command A to the data for command B, with a different number of
	arguments.

2011-05-11  Reinhard Max  <max@suse.de>

	* unix/tclUnixSock.c (TcpWatchProc): No need to check for server
	sockets here, as the generic server code already takes care of that.
	* tests/socket.test (accept): Add tests to make sure that this remains
	so.

2011-05-10  Don Porter  <dgp@users.sourceforge.net>

	* generic/tclInt.h:     New internal routines TclScanElement() and
	* generic/tclUtil.c:    TclConvertElement() are rewritten guts of
	machinery to produce string rep of lists.  The new routines avoid and
	correct [Bug 3173086].  See comments for much more detail.

	* generic/tclDictObj.c:         Update all callers.
	* generic/tclIndexObj.c:
	* generic/tclListObj.c:
	* generic/tclUtil.c:
	* tests/list.test:

2011-05-09  Donal K. Fellows  <dkf@users.sf.net>

	* generic/tclNamesp.c (NamespacePathCmd): Convert to use Tcl_Obj API
	* generic/tclPkg.c (Tcl_PackageObjCmd):   for result generation in
	* generic/tclTimer.c (Tcl_AfterObjCmd):   [after info], [namespace
	path] and [package versions].

2011-05-09  Don Porter  <dgp@users.sourceforge.net>

	* generic/tclListObj.c:	Revise empty string tests so that we avoid
	potentially expensive string rep generations, especially for dicts.

2011-05-07  Donal K. Fellows  <dkf@users.sf.net>

	* generic/tclLoad.c (TclGetLoadedPackages): Convert to use Tcl_Obj API
	for result generation.

2011-05-07  Miguel Sofer  <msofer@users.sf.net>

	* generic/tclInt.h: Fix USE_TCLALLOC so that it can be enabled without
	* unix/Makefile.in: editing the Makefile.

2011-05-05  Don Porter  <dgp@users.sourceforge.net>

	* generic/tclListObj.c:	Stop generating string rep of dict when
	converting to list.  Tolerate NULL interps more completely.

2011-05-03  Don Porter  <dgp@users.sourceforge.net>

	* generic/tclUtil.c:	Tighten Tcl_SplitList().
	* generic/tclListObj.c:	Tighten SetListFromAny().
	* generic/tclDictObj.c:	Tighten SetDictFromAny().
	* tests/join.test:
	* tests/mathop.test:

2011-05-02  Don Porter  <dgp@users.sourceforge.net>

	* generic/tclCmdMZ.c:	Revised TclFindElement() interface. The final
	* generic/tclDictObj.c:	argument had been bracePtr, the address of a
	* generic/tclListObj.c:	boolean var, where the caller can be told
	* generic/tclParse.c:	whether or not the parsed list element was
	* generic/tclUtil.c:	enclosed in braces.  In practice, no callers
	really care about that.  What the callers really want to know is
	whether the list element value exists as a literal substring of the
	string being parsed, or whether a call to TclCopyAndCollpase() is
	needed to produce the list element value.  Now the final argument is
	changed to do what callers actually need. This is a better fit for the
	calls in tclParse.c, where now a good deal of post-processing checking
	for "naked backslashes" is no longer necessary.
	***POTENTIAL INCOMPATIBILITY***
	For any callers calling in via the internal stubs table who really do
	use the final argument explicitly to check for the enclosing brace
	scenario.  Simply looking for the braces where they must be is the
	revision available to those callers, and it will backport cleanly.

	* tests/parse.test:	Tests for expanded literals quoting detection.

	* generic/tclCompCmdsSZ.c:	New TclFindElement() is also a better
	fit for the [switch] compiler.

	* generic/tclInt.h:	Replace TclCountSpaceRuns() with
	* generic/tclListObj.c:	TclMaxListLength() which is the function we
	* generic/tclUtil.c:	actually want.
	* generic/tclCompCmdsSZ.c:

	* generic/tclCompCmdsSZ.c: Rewrite of parts of the switch compiler to
	better use the powers of TclFindElement() and do less parsing on its
	own.

2011-04-28  Don Porter  <dgp@users.sourceforge.net>

	* generic/tclInt.h:	New utility routines:
	* generic/tclParse.c:	TclIsSpaceProc() and TclCountSpaceRuns()
	* generic/tclUtil.c:

	* generic/tclCmdMZ.c:	Use new routines to replace calls to isspace()
	* generic/tclListObj.c:	and their /* INTL */ risk.
	* generic/tclStrToD.c:
	* generic/tclUtf.c:
	* unix/tclUnixFile.c:

	* generic/tclStringObj.c:	Improved reaction to out of memory.

2011-04-27  Don Porter  <dgp@users.sourceforge.net>

	* generic/tclCmdMZ.c:	TclFreeIntRep() correction & cleanup.
	* generic/tclExecute.c:
	* generic/tclIndexObj.c:
	* generic/tclInt.h:
	* generic/tclListObj.c:
	* generic/tclNamesp.c:
	* generic/tclResult.c:
	* generic/tclStringObj.c:
	* generic/tclVar.c:

	* generic/tclListObj.c:	FreeListInternalRep() cleanup.

2011-04-21  Don Porter  <dgp@users.sourceforge.net>

	* generic/tclInt.h:	Use macro to set List intreps.
	* generic/tclListObj.c:

	* generic/tclCmdIL.c:	Limits on list length were too strict.
	* generic/tclInt.h:	Revised panics to errors where possible.
	* generic/tclListObj.c:
	* tests/lrepeat.test:

	* generic/tclCompile.c:	Make sure SetFooFromAny routines react
	* generic/tclIO.c:	reasonably when passed a NULL interp.
	* generic/tclIndexObj.c:
	* generic/tclListObj.c:
	* generic/tclNamesp.c:
	* generic/tclObj.c:
	* generic/tclProc.c:
	* macosx/tclMacOSXFCmd.c:

2011-04-21  Jan Nijtmans  <nijtmans@users.sf.net>

	* generic/tcl.h:       fix for [Bug 3288345]: Wrong Tcl_StatBuf
	* generic/tclInt.h:    used on MinGW. Make sure that all _WIN32
	* win/tclWinFile.c:    compilers use exactly the same layout
	* win/configure.in:    for Tcl_StatBuf - the one used by MSVC6 -
	* win/configure:       in all situations.

2011-04-19  Don Porter  <dgp@users.sourceforge.net>

	* generic/tclConfig.c:	Reduce internals access in the implementation
	of [<foo>::pkgconfig list].

2011-04-18  Don Porter  <dgp@users.sourceforge.net>

	* generic/tclCmdIL.c:	Use ListRepPtr(.) and other cleanup.
	* generic/tclConfig.c:
	* generic/tclListObj.c:

	* generic/tclInt.h:	Define and use macros that test whether a Tcl
	* generic/tclBasic.c:	list value is canonical.
	* generic/tclUtil.c:

2011-04-18  Donal K. Fellows  <dkf@users.sf.net>

	* doc/dict.n: [Bug 3288696]: Command summary was confusingly wrong
	when it came to [dict filter] with a 'value' filter.

2011-04-16  Donal K. Fellows  <dkf@users.sf.net>

	* generic/tclFCmd.c (TclFileAttrsCmd): Add comments to make this code
	easier to understand. Added a panic to handle the case where the VFS
	layer does something odd.

2011-04-13  Don Porter  <dgp@users.sourceforge.net>

	* generic/tclUtil.c:	[Bug 3285375]: Rewrite of Tcl_Concat*()
	routines to prevent segfaults on buffer overflow.  Build them out of
	existing primitives already coded to handle overflow properly.  Uses
	the new TclTrim*() routines.

	* generic/tclCmdMZ.c:	New internal utility routines TclTrimLeft()
	* generic/tclInt.h:	and TclTrimRight().  Refactor the
	* generic/tclUtil.c:	[string trim*] implementations to use them.

2011-04-13  Miguel Sofer  <msofer@users.sf.net>

	* generic/tclVar.c: [Bug 2662380]: Fix crash caused by appending to a
	variable with a write trace that unsets it.

2011-04-13  Donal K. Fellows  <dkf@users.sf.net>

	* generic/tclUtil.c (Tcl_ConcatObj): [Bug 3285375]: Make the crash
	less mysterious through the judicious use of a panic. Not yet properly
	fixed, but at least now clearer what the failure mode is.

2011-04-12  Don Porter  <dgp@users.sourceforge.net>

	* tests/string.test:	Test for [Bug 3285472]. Not buggy in trunk.

2011-04-12  Venkat Iyer <venkat@comit.com>

	* library/tzdata/Atlantic/Stanley: Update to Olson tzdata2011f

2011-04-12  Miguel Sofer  <msofer@users.sf.net>

	* generic/tclBasic.c: Fix for [Bug 2440625], kbk's patch

2011-04-11  Miguel Sofer  <msofer@users.sf.net>

	* generic/tclBasic.c:
	* tests/coroutine.test: [Bug 3282869]: Ensure that 'coroutine eval'
	runs the initial command in the proper context.

2011-04-11  Jan Nijtmans  <nijtmans@users.sf.net>

	* generic/tcl.h:    Fix for [Bug 3281728]: Tcl sources from 2011-04-06
	* unix/tcl.m4:      do not build on GCC9 (RH9)
	* unix/configure:

2011-04-08  Jan Nijtmans  <nijtmans@users.sf.net>

	* win/tclWinPort.h: Fix for [Bug 3280043]: win2k: unresolved DLL
	* win/configure.in: imports.
	* win/configure

2011-04-06  Miguel Sofer  <msofer@users.sf.net>

	* generic/tclExecute.c (TclCompileObj): Earlier return if Tip280
	gymnastics not needed.

	* generic/tclExecute.c: Fix for [Bug 3274728]: making *catchTop an
	unsigned long.

2011-04-06  Jan Nijtmans  <nijtmans@users.sf.net>

	* unix/tclAppInit.c:  Make symbols "main" and "Tcl_AppInit"
	MODULE_SCOPE: there is absolutely no reason for exporting them.
	* unix/tcl.m4:        Don't use -fvisibility=hidden with static
	* unix/configure      libraries (--disable-shared)

2011-04-06  Donal K. Fellows  <dkf@users.sf.net>

	* generic/tclFCmd.c, macosx/tclMacOSXFCmd.c, unix/tclUnixChan.c,
	* unix/tclUnixFCmd.c, win/tclWinChan.c, win/tclWinDde.c,
	* win/tclWinFCmd.c, win/tclWinLoad.c, win/tclWinPipe.c,
	* win/tclWinReg.c, win/tclWinSerial.c, win/tclWinSock.c: More
	generation of error codes (most platform-specific parts not already
	using Tcl_PosixError).

2011-04-05  Venkat Iyer <venkat@comit.com>

	* library/tzdata/Africa/Casablanca: Update to Olson's tzdata2011e
	* library/tzdata/America/Santiago:
	* library/tzdata/Pacific/Easter:
	* library/tzdata/America/Metlakatla: (new)
	* library/tzdata/America/North_Dakota/Beulah: (new)
	* library/tzdata/America/Sitka: (new)

2011-04-04  Donal K. Fellows  <dkf@users.sf.net>

	* generic/tclOO.c, generic/tclOOBasic.c, generic/tclOODefineCmds.c
	* generic/tclOOInfo.c, generic/tclOOMethod.c: More generation of
	error codes (TclOO miscellany).

	* generic/tclCmdAH.c, generic/tclCmdIL.c: More generation of error
	codes (miscellaneous commands mostly already handled).

2011-04-04  Don Porter  <dgp@users.sourceforge.net>

	* README:	[Bug 3202030]: Updated README files, repairing broken
	* macosx/README:URLs and removing other bits that were clearly wrong.
	* unix/README:	Still could use more eyeballs on the detailed build
	* win/README:	advice on various plaforms.

2011-04-04  Donal K. Fellows  <dkf@users.sf.net>

	* library/init.tcl (tcl::mathfunc::rmmadwiw): Disable by default to
	make test suite work.

	* generic/tclBasic.c, generic/tclStringObj.c, generic/tclTimer.c,
	* generic/tclTrace.c, generic/tclUtil.c: More generation of error
	codes ([format], [after], [trace], RE optimizer).

2011-04-04  Jan Nijtmans  <nijtmans@users.sf.net>

	* generic/tclCmdAH.c:  Better error-message in case of errors
	* generic/tclCmdIL.c:  related to setting a variable. This fixes
	* generic/tclDictObj.c: a warning: "Why make your own error
	* generic/tclScan.c:   message? Why?"
	* generic/tclTest.c:
	* test/error.test:
	* test/info.test:
	* test/scan.test:
	* unix/tclUnixThrd.h:  Remove this unused header file.

2011-04-03  Donal K. Fellows  <dkf@users.sf.net>

	* generic/tclNamesp.c, generic/tclObj.c, generic/tclPathObj.c:
	* generic/tclPipe.c, generic/tclPkg.c, generic/tclProc.c:
	* generic/tclScan.c: More generation of error codes (namespace
	creation, path normalization, pipeline creation, package handling,
	procedures, [scan] formats)

2011-04-02  Kevin B. Kenny  <kennykb@acm.org>

	* generic/tclStrToD.c (QuickConversion): Replaced another couple
	of 'double' declarations with 'volatile double' to work around
	misrounding issues in mingw-gcc 3.4.5.

2011-04-02  Donal K. Fellows  <dkf@users.sf.net>

	* generic/tclInterp.c, generic/tclListObj.c, generic/tclLoad.c:
	More generation of errorCodes ([interp], [lset], [load], [unload]).

	* generic/tclEvent.c, generic/tclFileName.c: More generation of
	errorCode information (default [bgerror] and [glob]).

2011-04-01  Reinhard Max  <max@suse.de>

	* library/init.tcl: TIP#131 implementation.

2011-03-31  Donal K. Fellows  <dkf@users.sf.net>

	* generic/tclGetDate.y, generic/tclDate.c (TclClockOldscanObjCmd):
	More generation of errorCode information.

2011-03-28  Donal K. Fellows  <dkf@users.sf.net>

	* generic/tclCmdMZ.c, generic/tclConfig.c, generic/tclUtil.c: More
	generation of errorCode information, notably when lists are mis-parsed

	* generic/tclCmdMZ.c (Tcl_RegexpObjCmd, Tcl_RegsubObjCmd): Use the
	error messages generated by the variable management code rather than
	creating our own.

2011-03-27  Miguel Sofer  <msofer@users.sf.net>

	* generic/tclBasic.c (TclNREvalObjEx): fix performance issue, notably
	apparent in tclbench's "LIST lset foreach". Many thanks to Twylite for
	patiently researching the issue and explaining it to me: a missing
	Tcl_ResetObjResult that causes unwanted sharing of the current result
	Tcl_Obj.

2011-03-26  Donal K. Fellows  <dkf@users.sf.net>

	* generic/tclNamesp.c (Tcl_Export, Tcl_Import, DoImport): More
	generation of errorCode information.

	* generic/tclCompExpr.c, generic/tclCompile.c, generic/tclExecute.c:
	* generic/tclListObj.c, generic/tclNamesp.c, generic/tclObj.c:
	* generic/tclStringObj.c, generic/tclUtil.c: Reduce the number of
	casts used to manage Tcl_Obj internal representations.

2011-03-24  Don Porter  <dgp@users.sourceforge.net>

	* generic/tcl.h (ckfree,etc.): Restored C++ usability to the memory
	allocation and free macros.

2011-03-24  Donal K. Fellows  <dkf@users.sf.net>

	* generic/tclFCmd.c (TclFileAttrsCmd): Ensure that any reference to
	temporary index tables is squelched immediately rather than hanging
	around to trip us up in the future.

2011-03-23  Miguel Sofer  <msofer@users.sf.net>

	* generic/tclObj.c: Exploit HAVE_FAST_TSD for the deletion context in
	TclFreeObj()

2011-03-22  Miguel Sofer  <msofer@users.sf.net>

	* generic/tclThreadAlloc.c: Simpler initialization of Cache under
	HAVE_FAST_TSD, from mig-alloc-reform.

2011-03-21  Jan Nijtmans  <nijtmans@users.sf.net>

	* unix/tclLoadDl.c:    [Bug #3216070]: Loading extension libraries
	* unix/tclLoadDyld.c:  from embedded Tcl applications.
	***POTENTIAL INCOMPATIBILITY***
	For extensions which rely on symbols from other extensions being
	present in the global symbol table. For an example and some discussion
	of workarounds, see http://stackoverflow.com/q/8330614/301832

2011-03-21  Miguel Sofer  <msofer@users.sf.net>

	* generic/tclCkAlloc.c:
	* generic/tclInt.h: Remove one level of allocator indirection in
	non-memdebug builds, imported from mig-alloc-reform.

2011-03-20  Miguel Sofer  <msofer@users.sf.net>

	* generic/tclThreadAlloc.c: Imported HAVE_FAST_TSD support from
	mig-alloc-reform. The feature has to be enabled by hand: no autoconf
	support has been added. It is not clear how universal a build using
	this will be: it also requires some loader support.

2011-03-17  Donal K. Fellows  <dkf@users.sf.net>

	* generic/tclCompExpr.c (ParseExpr): Generate errorCode information on
	failure to parse expressions.

2011-03-17  Jan Nijtmans  <nijtmans@users.sf.net>

	* generic/tclMain.c: [Patch 3124683]: Reorganize the platform-specific
	stuff in (tcl|tk)Main.c.

2011-03-16  Jan Nijtmans  <nijtmans@users.sf.net>

	* generic/tclCkalloc.c: [Bug 3197864]: Pointer truncation on Win64
	TCL_MEM_DEBUG builds.

2011-03-16  Don Porter  <dgp@users.sourceforge.net>

	* generic/tclBasic.c:	Some rewrites to eliminate calls to isspace()
	* generic/tclParse.c:	and their /* INTL */ risk.
	* generic/tclProc.c:

2011-03-16  Jan Nijtmans  <nijtmans@users.sf.net>

	* unix/tcl.m4:    Make SHLIB_LD_LIBS='${LIBS}' the default and
	* unix/configure: set to "" on per-platform necessary basis.
	Backported from TEA, but kept all original platform code which was
	removed from TEA.

2011-03-14  Kevin B. Kenny  <kennykb@acm.org>

	* tools/tclZIC.tcl (onDayOfMonth): Allow for leading zeroes in month
	and day so that tzdata2011d parses correctly.
	* library/tzdata/America/Havana:
	* library/tzdata/America/Juneau:
	* library/tzdata/America/Santiago:
	* library/tzdata/Europe/Istanbul:
	* library/tzdata/Pacific/Apia:
	* library/tzdata/Pacific/Easter:
	* library/tzdata/Pacific/Honolulu:  tzdata2011d

	* generic/tclAssembly.c (BBEmitInstInt1): Changed parameter data types
	in an effort to silence a MSVC warning reported by Ashok P. Nadkarni.
	Unable to test, since both forms work on my machine in VC2005, 2008,
	2010, in both release and debug builds.
	* tests/tclTest.c (TestdstringCmd): Restored MSVC buildability broken
	by [5574bdd262], which changed the effective return type of 'ckalloc'
	from 'char*' to 'void*'.

2011-03-13  Miguel Sofer  <msofer@users.sf.net>

	* generic/tclExecute.c: remove TEBCreturn()

2011-03-12  Donal K. Fellows  <dkf@users.sf.net>

	* generic/tcl.h (ckalloc,ckfree,ckrealloc): Moved casts into these
	macro so that they work with VOID* (which is a void* on all platforms
	which Tcl actually builds on) and unsigned int for the length
	parameters, removing the need for MANY casts across the rest of Tcl.
	Note that this is a strict source-level-only change, so size_t cannot
	be used (would break binary compatibility on 64-bit platforms).

2011-03-12  Jan Nijtmans  <nijtmans@users.sf.net>

	* win/tclWinFile.c: [Bug 3185609]: File normalization corner case
	of ... broken with -DUNICODE

2011-03-11  Donal K. Fellows  <dkf@users.sf.net>

	* tests/unixInit.test: Make better use of tcltest2.

2011-03-10  Donal K. Fellows  <dkf@users.sf.net>

	* generic/tclBasic.c, generic/tclCompCmds.c, generic/tclEnsemble.c:
	* generic/tclInt.h, generic/tclNamesp.c, library/auto.tcl:
	* tests/interp.test, tests/namespace.test, tests/nre.test:
	Converted the [namespace] command into an ensemble. This has the
	consequence of making it vital for Tcl code that wishes to work with
	namespaces to _not_ delete the ::tcl namespace.
	***POTENTIAL INCOMPATIBILITY***

	* library/tcltest/tcltest.tcl (loadIntoSlaveInterpreter): Added this
	command to handle connecting tcltest to a slave interpreter. This adds
	in the hook (inside the tcltest namespace) that allows the tests run
	in the child interpreter to be reported as part of the main sequence
	of test results. Bumped version of tcltest to 2.3.3.
	* tests/init.test, tests/package.test: Adapted these test files to use
	the new feature.

	* generic/tclAlloc.c, generic/tclCmdMZ.c, generic/tclCompExpr.c:
	* generic/tclCompile.c, generic/tclEnv.c, generic/tclEvent.c:
	* generic/tclIO.c, generic/tclIOCmd.c, generic/tclIORChan.c:
	* generic/tclIORTrans.c, generic/tclLiteral.c, generic/tclNotify.c:
	* generic/tclParse.c, generic/tclStringObj.c, generic/tclUtil.c:
	* generic/tclZlib.c, unix/tclUnixFCmd.c, unix/tclUnixNotfy.c:
	* unix/tclUnixPort.h, unix/tclXtNotify.c: Formatting fixes, mainly to
	comments, so code better fits the style in the Engineering Manual.

2011-03-09  Donal K. Fellows  <dkf@users.sf.net>

	* tests/incr.test: Update more of the test suite to use Tcltest 2.

2011-03-09  Don Porter  <dgp@users.sourceforge.net>

	* generic/tclNamesp.c:	[Bug 3202171]: Tighten the detector of nested
	* tests/namespace.test:	[namespace code] quoting that the quoted
	scripts function properly even in a namespace that contains a custom
	"namespace" command.

	* doc/tclvars.n:	Formatting fix.  Thanks to Pat Thotys.

2011-03-09  Donal K. Fellows  <dkf@users.sf.net>

	* tests/dstring.test, tests/init.test, tests/link.test: Update more of
	the test suite to use Tcltest 2.

2011-03-08  Jan Nijtmans  <nijtmans@users.sf.net>

	* generic/tclBasic.c: Fix gcc warnings: variable set but not used
	* generic/tclProc.c:
	* generic/tclIORChan.c:
	* generic/tclIORTrans.c:
	* generic/tclAssembly.c:  Fix gcc warning: comparison between signed
	and unsigned integer expressions

2011-03-08  Don Porter  <dgp@users.sourceforge.net>

	* generic/tclInt.h:	Remove TclMarkList() routine, an experimental
	* generic/tclUtil.c:	dead-end from the 8.5 alpha days.

	* generic/tclResult.c (ResetObjResult): [Bug 3202905]: Correct failure
	to clear invalid intrep.  Thanks to Colin McDonald.

2011-03-08  Donal K. Fellows  <dkf@users.sf.net>

	* generic/tclAssembly.c, tests/assemble.test: Migrate to use a style
	more consistent with the rest of Tcl.

2011-03-06  Don Porter  <dgp@users.sourceforge.net>

	* generic/tclBasic.c:	More replacements of Tcl_UtfBackslash() calls
	* generic/tclCompile.c:	with TclParseBackslash() where possible.
	* generic/tclCompCmdsSZ.c:
	* generic/tclParse.c:
	* generic/tclUtil.c:

	* generic/tclUtil.c (TclFindElement):	[Bug 3192636]: Guard escape
	sequence scans to not overrun the string end.

2011-03-05  Don Porter  <dgp@users.sourceforge.net>

	* generic/tclParse.c (TclParseBackslash): [Bug 3200987]: Correct
	* tests/parse.test:	trunction checks in \x and \u substitutions.

2011-03-05  Miguel Sofer  <msofer@users.sf.net>

	* generic/tclExecute.c (TclStackFree): insure that the execStack
	satisfies "at most one free stack after the current one" when
	consecutive reallocs caused the creation of intervening stacks.

2011-03-05  Kevin B. Kenny  <kennykb@acm.org>

	* generic/tclAssembly.c (new file):
	* generic/tclBasic.c (Tcl_CreateInterp):
	* generic/tclInt.h:
	* tests/assemble.test (new file):
	* unix/Makefile.in:
	* win/Makefile.in:
	* win/makefile.vc:  Merged dogeen-assembler-branch into HEAD. Since
	all functional changes are in the tcl::unsupported namespace, there's
	no reason to sequester this code on a separate branch.

2011-03-05  Miguel Sofer  <msofer@users.sf.net>

	* generic/tclExecute.c: Cleaner mem management for TEBCdata

	* generic/tclExecute.c:
	* tests/nre.test: Renamed BottomData to TEBCdata, so that the name
	refers to what it is rather than to its storage location.

	* generic/tclBasic.c:     Renamed struct TEOV_callback to the more
	* generic/tclCompExpr.c:  descriptive NRE_callback.
	* generic/tclCompile.c:
	* generic/tclExecute.c:
	* generic/tclInt.decls:
	* generic/tclInt.h:
	* generic/tclIntDecls.h:
	* generic/tclTest.c:

2011-03-04  Donal K. Fellows  <dkf@users.sf.net>

	* generic/tclOOMethod.c (ProcedureMethodCompiledVarConnect)
	(ProcedureMethodCompiledVarDelete): [Bug 3185009]: Keep references to
	resolved object variables so that an unset doesn't leave any dangling
	pointers for code to trip over.

2011-03-01  Miguel Sofer  <msofer@users.sf.net>

	* generic/tclBasic.c (TclNREvalObjv): Missing a variable declaration
	in commented out non-optimised code, left for ref in checkin
	[b97b771b6d]

2011-03-03  Don Porter  <dgp@users.sourceforge.net>

	* generic/tclResult.c (Tcl_AppendResultVA):	Use the directive
	USE_INTERP_RESULT [TIP 330] to force compat with interp->result
	access, instead of the improvised hack USE_DIRECT_INTERP_RESULT_ACCESS
	from releases past.

2011-03-01  Miguel Sofer  <msofer@users.sf.net>

	* generic/tclCompCmdsSZ.c (TclCompileThrowCmd, TclCompileUnsetCmd):
	fix leaks

	* generic/tclBasic.c:       This is [Patch 3168398],
	* generic/tclCompCmdsSZ.c:  Joe Mistachkin's optimisation
	* generic/tclExecute.c:     of Tip #285
	* generic/tclInt.decls:
	* generic/tclInt.h:
	* generic/tclIntDecls.h:
	* generic/tclInterp.c:
	* generic/tclOODecls.h:
	* generic/tclStubInit.c:
	* win/makefile.vc:

	* generic/tclExecute.c (ExprObjCallback): Fix object leak

	* generic/tclExecute.c (TEBCresume): Store local var array and
	constants in automatic vars to reduce indirection, slight perf
	increase

	* generic/tclOOCall.c (TclOODeleteContext): Added missing '*' so that
	trunk compiles.

	* generic/tclBasic.c (TclNRRunCallbacks): [Patch 3168229]: Don't do
	the trampoline dance for commands that do not have an nreProc.

2011-03-01  Donal K. Fellows  <dkf@users.sf.net>

	* generic/tclOO.c (Tcl_NewObjectInstance, TclNRNewObjectInstance)
	(TclOOObjectCmdCore, FinalizeObjectCall):
	* generic/tclOOBasic.c (TclOO_Object_Destroy, AfterNRDestructor):
	* generic/tclOOCall.c (TclOODeleteContext, TclOOGetCallContext):
	Reorganization of call context reference count management so that code
	is (mostly) simpler.

2011-01-26  Donal K. Fellows  <dkf@users.sf.net>

	* doc/RegExp.3: [Bug 3165108]: Corrected documentation of description
	of subexpression info in Tcl_RegExpInfo structure.

2011-01-25  Jan Nijtmans  <nijtmans@users.sf.net>

	* generic/tclPreserve.c:  Don't miss 64-bit address bits in panic
				  message.
	* win/tclWinChan.c:       Fix various gcc-4.5.2 64-bit warning messages
	* win/tclWinConsole.c     e.g. by using full 64-bits for socket fd's
	* win/tclWinDde.c
	* win/tclWinPipe.c
	* win/tclWinReg.c
	* win/tclWinSerial.c
	* win/tclWinSock.c
	* win/tclWinThrd.c

2011-01-19  Jan Nijtmans  <nijtmans@users.sf.net>

	* tools/genStubs.tcl: [Enh #3159920]: Tcl_ObjPrintf() crashes with
	* generic/tcl.decls   bad format specifier.
	* generic/tcl.h
	* generic/tclDecls.h

2011-01-18  Donal K. Fellows  <dkf@users.sf.net>3159920

	* generic/tclOOMethod.c (PushMethodCallFrame): [Bug 3001438]: Make
	sure that the cmdPtr field of the procPtr is correct and relevant at
	all times so that [info frame] can report sensible information about a
	frame after a return to it from a recursive call, instead of probably
	crashing (depending on what else has overwritten the Tcl stack!)

2011-01-18  Jan Nijtmans  <nijtmans@users.sf.net>

	* generic/tclBasic.c:      Various mismatches between Tcl_Panic
	* generic/tclCompCmds.c:   format string and its arguments,
	* generic/tclCompCmdsSZ.c: discovered thanks to [Bug 3159920]
	* generic/tclCompExpr.c
	* generic/tclEnsemble.c
	* generic/tclPreserve.c
	* generic/tclTest.c

2011-01-17  Jan Nijtmans  <nijtmans@users.sf.net>

	* generic/tclIOCmd.c: [Bug 3148192]: Commands "read/puts" incorrectly
	* tests/chanio.test:  interpret parameters. Improved error-message
	* tests/io.test       regarding legacy form.
	* tests/ioCmd.test

2011-01-15  Kevin B. Kenny  <kennykb@acm.org>

	* doc/tclvars.n:
	* generic/tclStrToD.c:
	* generic/tclUtil.c (Tcl_PrintDouble):
	* tests/util.test (util-16.*): [Bug 3157475]: Restored full Tcl 8.4
	compatibility for the formatting of floating point numbers when
	$::tcl_precision is not zero. Added compatibility tests to make sure
	that excess trailing zeroes are suppressed for all eight major code
	paths.

2011-01-12  Jan Nijtmans  <nijtmans@users.sf.net>

	* win/tclWinFile.c:   Use _vsnprintf in stead of vsnprintf, because
	MSVC 6 doesn't have it. Reported by andreask.
	* win/tcl.m4:         handle --enable-64bit=ia64 for gcc
	* win/configure.in:   more accurate test for correct <intrin.h>
	* win/configure:      (autoconf-2.59)
	* win/tclWin32Dll.c:  VS 2005 64-bit does not have intrin.h, and
	* generic/tclPanic.c: does not need it.

2011-01-07  Kevin B. Kenny  <kennykb@acm.org>

	* tests/util.test (util-15.*): Added test cases for floating point
	conversion of the largest denormal and the smallest normal number, to
	avoid any possibility of the failure suffered by PHP in the last
	couple of days. (They didn't fail, so no actual functional change.)

2011-01-05  Donal K. Fellows  <dkf@users.sf.net>

	* tests/package.test, tests/pkg.test: Coalesce these tests into one
	file that is concerned with the package system. Convert to use
	tcltest2 properly.
	* tests/autoMkindex.test, tests/pkgMkIndex.test: Convert to use
	tcltest2 properly.

2011-01-01  Donal K. Fellows  <dkf@users.sf.net>

	* tests/cmdAH.test, tests/cmdMZ.test, tests/compExpr.test,
	* tests/compile.test, tests/concat.test, tests/eval.test,
	* tests/fileName.test, tests/fileSystem.test, tests/interp.test,
	* tests/lsearch.test, tests/namespace-old.test, tests/namespace.test,
	* tests/oo.test, tests/proc.test, tests/security.test,
	* tests/switch.test, tests/unixInit.test, tests/var.test,
	* tests/winDde.test, tests/winPipe.test: Clean up of tests and
	conversion to tcltest 2. Target has been to get init and cleanup code
	out of the test body and into the -setup/-cleanup stanzas.

	* tests/execute.test (execute-11.1): [Bug 3142026]: Added test that
	fails (with a crash) in an unfixed memdebug build on 64-bit systems.

2010-12-31  Donal K. Fellows  <dkf@users.sf.net>

	* generic/tclCmdIL.c (SortElement): Use unions properly in the
	definition of this structure so that there is no need to use nasty
	int/pointer type punning. Made it clearer what the purposes of the
	various parts of the structure are.

2010-12-31  Jan Nijtmans  <nijtmans@users.sf.net>

	* unix/dltest/*.c: [Bug 3148192]: Fix broken [load] tests by ensuring
	that the affected files are never compiled with -DSTATIC_BUILD.

2010-12-30  Miguel Sofer  <msofer@users.sf.net>

	* generic/tclExecute.c (GrowEvaluationStack): Off-by-one error in
	sizing the new allocation - was ok in comment but wrong in the code.
	Triggered by [Bug 3142026] which happened to require exactly one more
	than what was in existence.

2010-12-26  Donal K. Fellows  <dkf@users.sf.net>

	* generic/tclCmdIL.c (Tcl_LsortObjCmd): Fix crash when multiple -index
	options are used. Simplified memory handling logic.

2010-12-20  Jan Nijtmans  <nijtmans@users.sf.net>

	* win/tclWin32Dll.c:    [Patch 3059922]: fixes for mingw64 - gcc4.5.1
	tdm64-1: completed for all environments.

2010-12-20  Jan Nijtmans  <nijtmans@users.sf.net>

	* win/configure.in:   Explicitely test for intrinsics support in
	compiler, before assuming only MSVC has it.
	* win/configure:      (autoconf-2.59)
	* generic/tclPanic.c:

2010-12-19  Jan Nijtmans  <nijtmans@users.sf.net>

	* win/tclWin32Dll.c:    [Patch 3059922]: fixes for mingw64 - gcc4.5.1
	tdm64-1: Fixed for gcc, not yet for MSVC 64-bit.

2010-12-17  Stuart Cassoff  <stwo@users.sourceforge.net>

	* unix/Makefile.in:  Remove unwanted/obsolete 'ddd' target.

2010-12-17  Stuart Cassoff  <stwo@users.sourceforge.net>

	* unix/Makefile.in:	Clean up '.PHONY:' targets: Arrange those
				common to Tcl and Tk as in Tk's Makefile.in,
				add any missing ones and remove duplicates.

2010-12-17  Stuart Cassoff  <stwo@users.sourceforge.net>

	* unix/Makefile.in:  [Bug 2446711]: Remove 'allpatch' target.

2010-12-17  Stuart Cassoff  <stwo@users.sourceforge.net>

	* unix/Makefile.in:  [Bug 2537626]: Use 'rpmbuild', not 'rpm'.

2010-12-16  Jan Nijtmans  <nijtmans@users.sf.net>

	* generic/tclPanic.c:  [Patch 3124554]: Move WishPanic from Tk to Tcl
	* win/tclWinFile.c:    Better communication with debugger, if present.

2010-12-15  Kevin B. Kenny  <kennykb@acm.org>

	[dogeen-assembler-branch]

	* tclAssembly.c:
	* assemble.test: 	Reworked beginCatch/endCatch handling to
	enforce the more severe (but more correct) restrictions on catch
	handling that appeared in the discussion of [Bug 3098302] and in
	tcl-core traffic beginning about 2010-10-29.

2010-12-15  Jan Nijtmans  <nijtmans@users.sf.net>

	* generic/tclPanic.c:    Restore abort() as it was before.
	* win/tclWinFile.c:      [Patch 3124554]: Use ExitProcess() here, like
	in wish.

2010-12-14  Jan Nijtmans  <nijtmans@users.sf.net>

	* generic/tcl.h: [Bug 3137454]: Tcl CVS HEAD does not build on GCC 3.

2010-12-14  Reinhard Max  <max@suse.de>

	* win/tclWinSock.c (CreateSocket):         Swap the loops over
	* unix/tclUnixSock.c (CreateClientSocket): local and remote addresses,
	so that the system's address preference for the remote side decides
	which family gets tried first. Cleanup and clarify some of the
	comments.

2010-12-13  Jan Nijtmans  <nijtmans@users.sf.net>

	* generic/tcl.h:    [Bug 3135271]: Link error due to hidden
	* unix/tcl.m4:      symbols (CentOS 4.2)
	* unix/configure:   (autoconf-2.59)
	* win/tclWinFile.c:  Undocumented feature, only meant to be used by
	Tk_Main. See [Patch 3124554]: Move WishPanic from Tk to Tcl

2010-12-12  Stuart Cassoff  <stwo@users.sourceforge.net>

	* unix/tcl.m4: Better building on OpenBSD.
	* unix/configure: (autoconf-2.59)

2010-12-10  Jan Nijtmans  <nijtmans@users.sf.net>

	* generic/tcl.h:       [Bug 3129448]: Possible over-allocation on
	* generic/tclCkalloc.c: 64-bit platforms, part 2
	* generic/tclCompile.c:
	* generic/tclHash.c:
	* generic/tclInt.h:
	* generic/tclIO.h:
	* generic/tclProc.c:

2010-12-10 Alexandre Ferrieux  <ferrieux@users.sourceforge.net>

	* generic/tclIO.c: Make sure [fcopy -size ... -command ...] always
	* tests/io.test:   calls the callback asynchronously, even for size
			   zero.

2010-12-10  Jan Nijtmans  <nijtmans@users.sf.net>

	* generic/tclBinary.c:  Fix gcc -Wextra warning: missing initializer
	* generic/tclCmdAH.c:
	* generic/tclCmdIL.c:
	* generic/tclCmdMZ.c:
	* generic/tclDictObj.c:
	* generic/tclIndexObj.c:
	* generic/tclIOCmd.c:
	* generic/tclVar.c:
	* win/tcl.m4:               Fix manifest-generation for 64-bit gcc
				    (mingw-w64)
	* win/configure.in:         Check for availability of intptr_t and
				    uintptr_t
	* win/configure:            (autoconf-2.59)
	* generic/tclInt.decls:     Change 1st param of TclSockMinimumBuffers
	* generic/tclIntDecls.h:    to ClientData, and TclWin(Get|Set)SockOpt
	* generic/tclIntPlatDecls.h:to SOCKET, because on Win64 those are
	* generic/tclIOSock.c:	    64-bit, which does not fit.
	* win/tclWinSock.c:
	* unix/tclUnixSock.c:

2010-12-09  Donal K. Fellows  <dkf@users.sf.net>

	* tests/fCmd.test: Improve sanity of constraints now that we don't
	support anything before Windows 2000.

	* generic/tclCmdAH.c (TclInitFileCmd, TclMakeFileCommandSafe, ...):
	Break up [file] into an ensemble. Note that the ensemble is safe in
	itself, but the majority of its subcommands are not.
	* generic/tclFCmd.c (FileCopyRename,TclFileDeleteCmd,TclFileAttrsCmd)
	(TclFileMakeDirsCmd): Adjust these subcommand implementations to work
	inside an ensemble.
	(TclFileLinkCmd, TclFileReadLinkCmd, TclFileTemporaryCmd): Move these
	subcommand implementations from tclCmdAH.c, where they didn't really
	belong.
	* generic/tclIOCmd.c (TclChannelNamesCmd): Move to more appropriate
	source file.
	* generic/tclEnsemble.c (TclMakeEnsemble): Start of code to make
	partially-safe ensembles. Currently does not function as expected due
	to various shortcomings in how safe interpreters are constructed.
	* tests/cmdAH.test, tests/fCmd.test, tests/interp.test: Test updates
	to take into account systematization of error messages.

	* tests/append.test, tests/appendComp.test: Clean up tests so that
	they don't leave things in the global environment (detected when doing
	-singleproc testing).

2010-12-07  Donal K. Fellows  <dkf@users.sf.net>

	* tests/fCmd.test, tests/safe.test, tests/uplevel.test,
	* tests/upvar.test, tests/var.test: Convert more tests to tcltest2 and
	factor them to be easier to understand.

	* generic/tclStrToD.c: Tidy up code so that more #ifdef-fery is
	quarantined at the front of the file and function headers follow the
	modern Tcl style.

2010-12-06  Jan Nijtmans  <nijtmans@users.sf.net>

	* generic/tclBinary.c:  [Bug 3129448]: Possible over-allocation on
	* generic/tclCkalloc.c: 64-bit platforms.
	* generic/tclTrace.c

2010-12-05  Jan Nijtmans  <nijtmans@users.sf.net>

	* unix/tcl.m4: [Patch 3116490]: Cross-compile support for unix
	* unix/configure: (autoconf-2.59)

2010-12-03  Jeff Hobbs  <jeffh@ActiveState.com>

	* generic/tclUtil.c (TclReToGlob): Add extra check for multiple inner
	*s that leads to poor recursive glob matching, defer to original RE
	instead.  tclbench RE var backtrack.

2010-12-03  Jan Nijtmans  <nijtmans@users.sf.net>

	* generic/tclUtil.c:   Silence gcc warning when using -Wwrite-strings
	* generic/tclStrToD.c: Silence gcc warning for non-IEEE platforms
	* win/Makefile.in:  [Patch 3116490]: Cross-compile Tcl mingw32 on unix
	* win/tcl.m4:       This makes it possible to cross-compile Tcl/Tk for
	* win/configure.in: Windows (either 32-bit or 64-bit) out-of-the-box
	* win/configure:    on UNIX, using mingw-w64 build tools (If Itcl,
	tdbc and Thread take over the latest tcl.m4, they can do that too).

2010-12-01  Kevin B. Kenny  <kennykb@acm.org>

	* generic/tclStrToD.c (SetPrecisionLimits, TclDoubleDigits):
	[Bug 3124675]: Added meaningless initialization of 'i', 'ilim' and
	'ilim1' to silence warnings from the C compiler about possible use of
	uninitialized variables, Added a panic to the 'switch' that assigns
	them, to assert that the 'default' case is impossible.

2010-12-01  Jan Nijtmans  <nijtmans@users.sf.net>

	* generic/tclBasic.c: Fix gcc 64-bit warnings: cast from pointer to
	* generic/tclHash.c:  integer of different size.
	* generic/tclTest.c:
	* generic/tclThreadTest.c:
	* generic/tclStrToD.c: Fix gcc(-4.5.2) warning: 'static' is not at
	beginning of declaration.
	* generic/tclPanic.c: Allow Tcl_Panic() to enter the debugger on win32
	* generic/tclCkalloc.c: Use Tcl_Panic() in stead of duplicating the
	code.

2010-11-30  Jeff Hobbs  <jeffh@ActiveState.com>

	* generic/tclInt.decls, generic/tclInt.h, generic/tclIntDecls.h:
	* generic/tclStubInit.c: TclFormatInt restored at slot 24
	* generic/tclUtil.c (TclFormatInt): restore TclFormatInt func from
	2005-07-05 macro-ization. Benchmarks indicate it is faster, as a key
	int->string routine (e.g. int-indexed arrays).

2010-11-29 Alexandre Ferrieux  <ferrieux@users.sourceforge.net>

	* generic/tclBasic.c: Patch by Miguel, providing a
	[::tcl::unsupported::inject coroname command args], which prepends
	("injects") arbitrary code to a suspended coro's future resumption.
	Neat for debugging complex coros without heavy instrumentation.

2010-11-29  Kevin B. Kenny  <kennykb@acm.org>

	* generic/tclInt.decls:
	* generic/tclInt.h:
	* generic/tclStrToD.c:
	* generic/tclTest.c:
	* generic/tclTomMath.decls:
	* generic/tclUtil.c:
	* tests/util.test:
	* unix/Makefile.in:
	* win/Makefile.in:
	* win/makefile.vc: Rewrite of Tcl_PrintDouble and TclDoubleDigits that
	(a) fixes a severe performance problem with floating point shimmering
	reported by Karl Lehenbauer, (b) allows TclDoubleDigits to generate
	the digit strings for 'e' and 'f' format, so that it can be used for
	tcl_precision != 0 (and possibly later for [format]), (c) fixes [Bug
	3120139] by making TclPrintDouble inherently locale-independent, (d)
	adds test cases to util.test for correct rounding in difficult cases
	of TclDoubleDigits where fixed- precision results are requested. (e)
	adds test cases to util.test for the controversial aspects of [Bug
	3105247]. As a side effect, two more modules from libtommath
	(bn_mp_set_int.c and bn_mp_init_set_int.c) are brought into the build,
	since the new code uses them.

	* generic/tclIntDecls.h:
	* generic/tclStubInit.c:
	* generic/tclTomMathDecls.h:	Regenerated.

2010-11-24  Donal K. Fellows  <dkf@users.sf.net>

	* tests/chanio.test, tests/iogt.test, tests/ioTrans.test: Convert more
	tests to tcltest2 and factor them to be easier to understand.

2010-11-20  Donal K. Fellows  <dkf@users.sf.net>

	* tests/chanio.test: Converted many tests to tcltest2 by marking the
	setup and cleanup parts as such.

2010-11-19  Jan Nijtmans  <nijtmans@users.sf.net>

	* win/tclWin32Dll.c: Fix gcc warnings: unused variable 'registration'
	* win/tclWinChan.c:
	* win/tclWinFCmd.c:

2010-11-18  Jan Nijtmans  <nijtmans@users.sf.net>

	* win/tclAppInit.c: [FRQ 491789]: "setargv() doesn't support a unicode
	cmdline" now implemented for cygwin and mingw32 too.
	* tests/main.test: No longer disable tests Tcl_Main-1.4 and 1.6 on
	Windows, because those now work on all supported platforms.
	* win/configure.in:  Set NO_VIZ=1 when zlib is compiled in libtcl,
	this resolves compiler warnings in 64-bit and static builds.
	* win/configure (regenerated)

2010-11-18  Donal K. Fellows  <dkf@users.sf.net>

	* doc/file.n: [Bug 3111298]: Typofix.

	* tests/oo.test: [Bug 3111059]: Added testing that neatly trapped this
	issue.

2010-11-18  Miguel Sofer  <msofer@users.sf.net>

	* generic/tclNamesp.c: [Bug 3111059]: Fix leak due to bad looping
	construct.

2010-11-17  Jan Nijtmans  <nijtmans@users.sf.net>

	* win/tcl.m4: [FRQ 491789]: "setargv() doesn't support a unicode
	cmdline" now implemented for mingw-w64
	* win/configure    (re-generated)

2010-11-16  Jan Nijtmans  <nijtmans@users.sf.net>

	* win/tclAppInit.c:Bring compilation under mingw-w64 a bit closer
	* win/cat.c:       to reality. See for what's missing:
	* win/tcl.m4:      <https://sourceforge.net/apps/trac/mingw-w64/wiki/Unicode%20apps>
	* win/configure:   (re-generated)
	* win/tclWinPort.h:[Bug #3110161]: Extensions using TCHAR don't compile
	on VS2005 SP1

2010-11-15  Andreas Kupries  <andreask@activestate.com>

	* doc/interp.n: [Bug 3081184]: TIP #378.
	* doc/tclvars.n: Performance fix for TIP #280.
	* generic/tclBasic.c:
	* generic/tclExecute.c:
	* generic/tclInt.h:
	* generic/tclInterp.c:
	* tests/info.test:
	* tests/interp.test:

2010-11-10  Andreas Kupries  <andreask@activestate.com>

	* changes:	Updates for 8.6b2 release.

2010-11-09  Donal K. Fellows  <dkf@users.sf.net>

	* generic/tclOOMethod.c (ProcedureMethodVarResolver): [Bug 3105999]:
	* tests/oo.test:	Make sure that resolver structures that are
				only temporarily needed get squelched.

2010-11-05  Jan Nijtmans  <nijtmans@users.sf.net>

	* generic/tclMain.c: Thanks, Kevin, for the fix, but this how it was
	supposed to be (TCL_ASCII_MAIN is only supposed to be defined on
	WIN32).

2010-11-05  Kevin B. Kenny  <kennykb@acm.org>

	* generic/tclMain.c: Added missing conditional on _WIN32 around code
	that messes around with the definition of _UNICODE, to correct a badly
	broken Unix build from Jan's last commit.

2010-11-04  Jan Nijtmans  <nijtmans@users.sf.net>

	* generic/tclDecls.h:	[FRQ 491789]: "setargv() doesn't support a
	* generic/tclMain.c:	unicode cmdline" implemented for Tcl on MSVC++
	* doc/Tcl_Main.3:
	* win/tclAppInit.c:
	* win/makefile.vc:
	* win/Makefile.in:
	* win/tclWin32Dll.c:	Eliminate minor MSVC warning TCHAR -> char
				conversion

2010-11-04  Reinhard Max  <max@suse.de>

	* tests/socket.test: Run the socket tests three times with the address
	family set to any, inet, and inet6 respectively. Use constraints to
	skip the tests if a family is found to be unsupported or not
	configured on the local machine. Adjust the tests to dynamically adapt
	to the address family that is being tested.

	Rework some of the tests to speed them up by avoiding (supposedly)
	unneeded [after]s.

2010-11-04  Stuart Cassoff  <stwo@users.sourceforge.net>

	* unix/Makefile.in:	[Patch 3101127]: Installer Improvements.
	* unix/install-sh:

2010-11-04  Donal K. Fellows  <dkf@users.sf.net>

	* tests/error.test (error-19.13): Another variation on testing for
	issues in [try] compilation.

	* doc/Tcl.n (Variable substitution): [Bug 3099086]: Increase clarity
	of explanation of what characters are actually permitted in variable
	substitutions. Note that this does not constitute a change of
	behavior; it is just an improvement of explanation.

2010-11-04  Don Porter  <dgp@users.sourceforge.net>

	* changes:	Updates for 8.6b2 release.  (Thanks Andreas Kupries)

2010-11-03  Jan Nijtmans  <nijtmans@users.sf.net>

	* win/tclWinFcmd.c:    [FRQ 2965056]: Windows build with -DUNICODE
	* win/tclWinFile.c:    (more clean-ups for pre-win2000 stuff)
	* win/tclWinReg.c:

2010-11-03  Donal K. Fellows  <dkf@users.sf.net>

	* generic/tclCmdMZ.c (TryPostBody):  Ensure that errors when setting
	* tests/error.test (error-19.1[12]): message/opt capture variables get
					     reflected properly to the caller.

2010-11-03  Kevin B. Kenny  <kennykb@acm.org>

	* generic/tclCompCmds.c (TclCompileCatchCmd): [Bug 3098302]:
	* tests/compile.test (compile-3.6): Reworked the compilation of the
	[catch] command so as to avoid placing any code that might throw an
	exception (specifically, any initial substitutions or any stores to
	result or options variables) between the BEGIN_CATCH and END_CATCH but
	outside the exception range.  Added a test case that panics on a stack
	smash if the change is not made.

2010-11-01  Stuart Cassoff  <stwo@users.sourceforge.net>

	* library/safe.tcl:	Improved handling of non-standard module path
	* tests/safe.test:	lists, empty path lists in particular.

2010-11-01  Kevin B. Kenny  <kennykb@acm.org>

	* library/tzdata/Asia/Hong_Kong:
	* library/tzdata/Pacific/Apia:
	* library/tzdata/Pacific/Fiji:   Olson's tzdata2010o.

2010-10-29  Alexandre Ferrieux  <ferrieux@users.sourceforge.net>

	* generic/tclTimer.c:	[Bug 2905784]: Stop small [after]s from
				wasting CPU while keeping accuracy.

2010-10-28  Kevin B. Kenny  <kennykb@acm.org>

	[dogeen-assembler-branch]
	* generic/tclAssembly.c:
	* tests/assembly.test (assemble-31.*): Added jump tables.

2010-10-28  Don Porter  <dgp@users.sourceforge.net>

	* tests/http.test:	[Bug 3097490]: Make http-4.15 pass in
				isolation.

	* unix/tclUnixSock.c:	[Bug 3093120]: Prevent calls of
				freeaddrinfo(NULL) which can crash some
				systems.  Thanks Larry Virden.

2010-10-26  Reinhard Max  <max@suse.de>

	* Changelog.2008: Split off from Changelog.
	* generic/tclIOSock.c (TclCreateSocketAddress): The interp != NULL
	check is needed for ::tcl::unsupported::socketAF as well.

2010-10-26  Donal K. Fellows  <dkf@users.sf.net>

	* unix/tclUnixSock.c (TcpGetOptionProc): Prevent crash if interp is
	* win/tclWinSock.c (TcpGetOptionProc):   NULL (a legal situation).

2010-10-26  Reinhard Max  <max@suse.de>

	* unix/tclUnixSock.c (TcpGetOptionProc): Added support for
	::tcl::unsupported::noReverseDNS, which if set to any value, prevents
	[fconfigure -sockname] and [fconfigure -peername] from doing
	reverse DNS queries.

2010-10-24  Kevin B. Kenny  <kennykb@acm.org>

	[dogeen-assembler-branch]
	* generic/tclAssembly.c:
	* tests/assembly.test (assemble-17.15): Reworked branch handling so that
	forward branches can use jump1 (jumpTrue1, jumpFalse1). Added test
	cases that the forward branches will expand to jump4, jumpTrue4,
	jumpFalse4 when needed.

2010-10-23  Kevin B. Kenny  <kennykb@acm.org>

	[dogeen-assembler-branch]
	* generic/tclAssembly.h (removed):
				Removed file that was included in only one
				source file.
	* generictclAssembly.c:	Inlined tclAssembly.h.

2010-10-17  Alexandre Ferrieux  <ferrieux@users.sourceforge.net>

	* doc/info.n:            [Patch 2995655]:
	* generic/tclBasic.c:    Report inner contexts in [info errorstack]
	* generic/tclCompCmds.c:
	* generic/tclCompile.c:
	* generic/tclCompile.h:
	* generic/tclExecute.c:
	* generic/tclInt.h:
	* generic/tclNamesp.c:
	* tests/error.test:
	* tests/result.test:

2010-10-20  Donal K. Fellows  <dkf@users.sf.net>

	* generic/tclCompCmds.c (TclCompileDictForCmd): Update the compilation
	* generic/tclCompile.c (tclInstructionTable):	of [dict for] so that
	* generic/tclExecute.c (TEBCresume):		it no longer makes any
	use of INST_DICT_DONE now that's not needed, and make it clearer in
	the implementation of the instruction that it's just a deprecated form
	of unset operation. Followup to my commit of 2010-10-16.

2010-10-19  Donal K. Fellows  <dkf@users.sf.net>

	* generic/tclZlib.c (Tcl_ZlibStreamGet): [Bug 3081008]: Ensure that
	when a bytearray gets its internals entangled with zlib for more than
	a passing moment, that bytearray will never be shimmered away. This
	increases the amount of copying but is simple to get right, which is a
	reasonable trade-off.

	* generic/tclStringObj.c (Tcl_AppendObjToObj): Added some special
	cases so that most of the time when you build up a bytearray by
	appending, it actually ends up being a bytearray rather than
	shimmering back and forth to string.

	* tests/http11.test (check_crc): Use a simpler way to express the
	functionality of this procedure.

	* generic/tclZlib.c: Purge code that wrote to the object returned by
	Tcl_GetObjResult, as we don't want to do that anti-pattern no more.

2010-10-18  Jan Nijtmans  <nijtmans@users.sf.net>

	* tools/uniParse.tcl:   [Bug 3085863]: tclUniData was 9 years old;
	Ignore non-BMP characters and fix comment about UnicodeData.txt file.
	* generic/regcomp.c:    Fix comment
	* tests/utf.test:       Add some Unicode 6 testcases

2010-10-17  Alexandre Ferrieux  <ferrieux@users.sourceforge.net>

	* doc/info.n:           Document [info errorstack] faithfully.

2010-10-16  Donal K. Fellows  <dkf@users.sf.net>

	* generic/tclExecute.c (ReleaseDictIterator): Factored out the release
	of the bytecode-level dictionary iterator information so that the
	side-conditions on instruction issuing are simpler.

2010-10-15  Jan Nijtmans  <nijtmans@users.sf.net>

	* generic/reg_locale.c: [Bug 3085863]: tclUniData 9 years old: Updated
	* generic/tclUniData.c: Unicode tables to latest UnicodeData.txt,
	* tools/uniParse.tcl:   corresponding with Unicode 6.0 (except for
				out-of-range chars > 0xFFFF)

2010-10-13  Don Porter  <dgp@users.sourceforge.net>

	* generic/tclCompile.c:	Alternative fix for [Bugs 467523,983660] where
	* generic/tclExecute.c:	sharing of empty scripts is allowed again.

2010-10-13  Jan Nijtmans  <nijtmans@users.sf.net>

	* win/tclWinThrd.h: (removed) because it is just empty en used nowhere
	* win/tcl.dsp

2010-10-12  Jan Nijtmans  <nijtmans@users.sf.net>

	* tools/uniClass.tcl:    Spacing and comments: let uniClass.tcl
	* generic/regc_locale.c: generation match better the current
				 (hand-modified) regc_locale.c
	* tools/uniParse.tcl:    Generate proper const qualifiers for
	* generic/tclUniData.c:  tclUniData.c

2010-10-12  Reinhard Max  <max@suse.de>

	* unix/tclUnixSock.c (CreateClientSocket): [Bug 3084338]: Fix a
	memleak and refactor the calls to freeaddrinfo().

2010-10-11  Jan Nijtmans  <nijtmans@users.sf.net>

	* win/tclWinDde.c:    [FRQ 2965056]: Windows build with -DUNICODE
	* win/tclWinReg.c:
	* win/tclWinTest.c:   More cleanups
	* win/tclWinFile.c:   Add netapi32 to the link line, so we no longer
	* win/tcl.m4:         have to use LoadLibrary to access those functions.
	* win/makefile.vc:
	* win/configure:      (Re-generate with autoconf-2.59)
	* win/rules.vc        Update for VS10

2010-10-09  Miguel Sofer  <msofer@users.sf.net>

	* generic/tclExecute.c: Fix overallocation of exec stack in TEBC (due
	to mixing numwords and numbytes)

2010-10-08  Jan Nijtmans  <nijtmans@users.sf.net>

	* generic/tclIOSock.c: On Windows, use gai_strerrorA

2010-10-06  Don Porter  <dgp@users.sourceforge.net>

	* tests/winPipe.test:	Test hygiene with makeFile and removeFile.

	* generic/tclCompile.c:	[Bug 3081065]: Prevent writing to the intrep
	* tests/subst.test:	fields of a freed Tcl_Obj.

2010-10-06  Kevin B. Kenny  <kennykb@acm.org>

	[dogeen-assembler-branch]

	* generic/tclAssembly.c:
	* generic/tclAssembly.h:
	* tests/assemble.test: Added catches. Still needs a lot of testing.

2010-10-02  Kevin B. Kenny  <kennykb@acm.org>

	[dogeen-assembler-branch]

	* generic/tclAssembly.c:
	* generic/tclAssembly.h:
	* tests/assemble.test: Added dictAppend, dictIncrImm, dictLappend,
	dictSet, dictUnset, nop, regexp, nsupvar, upvar, and variable.

2010-10-02  Donal K. Fellows  <dkf@users.sf.net>

	* generic/tclExecute.c (TEBCresume): [Bug 3079830]: Added invalidation
	of string representations of dictionaries in some cases.

2010-10-01  Jeff Hobbs  <jeffh@ActiveState.com>

	* generic/tclExecute.c (EvalStatsCmd): change 'evalstats' to return
	data to interp by default, or if given an arg, use that as filename to
	output to (accepts 'stdout' and 'stderr').  Fix output to print used
	inst count data.
	* generic/tclCkalloc.c: Change TclDumpMemoryInfo sig to allow objPtr
	* generic/tclInt.decls: as well as FILE* as output.
	* generic/tclIntDecls.h:

2010-10-01  Donal K. Fellows  <dkf@users.sf.net>

	* generic/tclBasic.c, generic/tclClock.c, generic/tclEncoding.c,
	* generic/tclEnv.c, generic/tclLoad.c, generic/tclNamesp.c,
	* generic/tclObj.c, generic/tclRegexp.c, generic/tclResolve.c,
	* generic/tclResult.c, generic/tclUtil.c, macosx/tclMacOSXFCmd.c:
	More purging of strcpy() from locations where we already know the
	length of the data being copied.

2010-10-01  Kevin B. Kenny  <kennykb@acm.org>

	[dogeen-assembler-branch]

	* tests/assemble.test:
	* generic/tclAssemble.h:
	* generic/tclAssemble.c:  Added listIn, listNotIn, and dictGet.

2010-09-30  Kevin B. Kenny  <kennykb@acm.org>

	[dogeen-assembler-branch]

	* tests/assemble.test:   Added tryCvtToNumeric and several more list
	* generic/tclAssemble.c: operations.
	* generic/tclAssemble.h:

2010-09-29  Kevin B. Kenny  <kennykb@acm.org>

	[dogeen-assembler-branch]

	* tests/assemble.test:   Completed conversion of tests to a
	* generic/tclAssemble.c: "white box" structure that follows the
	C code. Added missing safety checks on the operands of 'over' and
	'reverse' so that negative operand counts don't smash the stack.

2010-09-29  Jan Nijtmans  <nijtmans@users.sf.net>

	* unix/configure:	Re-generate with autoconf-2.59
	* win/configure:
	* generic/tclMain.c:	Make compilable with -DUNICODE as well

2010-09-28  Reinhard Max  <max@suse.de>

	TIP #162 IMPLEMENTATION

	* doc/socket.n:		Document the changes to the [socket] and
				[fconfigure] commands.

	* generic/tclInt.h:	Introduce TclCreateSocketAddress() as a
	* generic/tclIOSock.c:	replacement for the platform-dependent
	* unix/tclUnixSock.c:	TclpCreateSocketAddress() functions. Extend
	* unix/tclUnixChan.c:	the [socket] and [fconfigure] commands to
	* unix/tclUnixPort.h:	behave as proposed in TIP #162. This is the
	* win/tclWinSock.c:	core of what is required to support the use of
	* win/tclWinPort.h:	IPv6 sockets in Tcl.

	* compat/fake-rfc2553.c: A compat implementation of the APIs defined
	* compat/fake-rfc2553.h: in RFC-2553 (getaddrinfo() and friends) on
				 top of the existing gethostbyname() etc.
	* unix/configure.in:	 Test whether the fake-implementation is
	* unix/tcl.m4:		 needed.
	* unix/Makefile.in:	 Add a compile target for fake-rfc2553.

	* win/configure.in:	Allow cross-compilation by default.

	* tests/socket.test:	Improve the test suite to make more use of
	* tests/remote.tcl:	randomized ports to reduce interference with
				tests running in parallel or other services on
				the machine.

2010-09-28  Kevin B. Kenny  <kennykb@acm.org>

	[dogeen-assembler-branch]

	* tests/assemble.test: Added more "white box" tests.
	* generic/tclAssembly.c: Added the error checking and reporting
	for undefined labels. Revised code so that no pointers into the
	bytecode sequence are held (because the sequence can move!),
	that no Tcl_HashEntry pointers are held (because the hash table
	doesn't guarantee their stability!) and to eliminate the BBHash
	table, which is merely additional information indexed by jump
	labels and can just as easily be held in the 'label' structure.
	Renamed shared structures to CamelCase, and renamed 'label' to
	JumpLabel because other types of labels may eventually be possible.

2010-09-27  Kevin B. Kenny  <kennykb@acm.org>

	[dogeen-assembler-branch]

	* tests/assemble.test: Added more "white box" tests.
	* generic/tclAssembly.c: Fixed bugs exposed by the new tests.
	(a) [eval] and [expr] had incorrect stack balance computed if
	the arg was not a simple word. (b) [concat] accepted a negative
	operand count. (c) [invoke] accepted a zero or negative operand
	count. (d) more misspelt error messages.
	Also replaced a funky NRCallTEBC with the new call
	TclNRExecuteByteCode, necessitated by a merge with changes on the
	HEAD.

2010-09-26  Miguel Sofer  <msofer@users.sf.net>

	* generic/tclBasic.c:    [Patch 3072080] (minus the itcl
	* generic/tclCmdIL.c:    update): a saner NRE.
	* generic/tclCompExpr.c:
	* generic/tclCompile.c:  This makes TclNRExecuteByteCode (ex TEBC)
	* generic/tclCompile.h:  to be a normal NRE citizen: it loses its
	* generic/tclExecute.c:  special status.
	* generic/tclInt.decls:  The logic flow within the BC engine is
	* generic/tclInt.h:      simplified considerably.
	* generic/tclIntDecls.h:
	* generic/tclObj.c:
	* generic/tclProc.c:
	* generic/tclTest.c:

	* generic/tclVar.c: Use the macro HasLocalVars everywhere

2010-09-26  Miguel Sofer  <msofer@users.sf.net>

	* generic/tclOOMethod.c (ProcedureMethodVarResolver): avoid code
	duplication, let the runtime var resolver call the compiled var
	resolver.

2010-09-26  Kevin B. Kenny  <kennykb@acm.org>

	[dogeen-assembler-branch]

	* tests/assemble.test:	Added many new tests moving toward a more
	comprehensive test suite for the assembler.
	* generic/tclAssembly.c:	Fixed bugs exposed by the new tests:
	(a) [bitnot] and [not] had incorrect operand counts. (b)
	INST_CONCAT cannot concatenate zero objects. (c) misspelt error
	messages. (d) the "assembly code" internal representation lacked
	a duplicator, which caused double-frees of the Bytecode object
	if assembly code ever was duplicated.

2010-09-25  Kevin B. Kenny   <kennykb@acm.org>

	[dogeen-assembler-branch]

	* generic/tclAssembly.c:	Massive refactoring of the assembler
	* generic/tclAssembly.h:	to use a Tcl-like syntax (and use
	* tests/assemble.test:		Tcl_ParseCommand to parse it). The
	* tests/assemble1.bench:	refactoring also ensures that
	Tcl_Tokens in the assembler have string ranges inside the source
	code, which allows for [eval] and [expr] assembler directives
	that simply call TclCompileScript and TclCompileExpr recursively.

2010-09-24  Jeff Hobbs  <jeffh@ActiveState.com>

	* tests/stringComp.test: improved string eq/cmp test coverage
	* generic/tclExecute.c (TclExecuteByteCode): merge INST_STR_CMP and
	INST_STR_EQ/INST_STR_NEQ paths.  Speeds up eq/ne/[string eq] with
	obj-aware comparisons and eq/==/ne/!= with length equality check.

2010-09-24  Andreas Kupries  <andreask@activestate.com>

	* tclWinsock.c: [Bug 3056775]: Fixed race condition between thread and
	internal co-thread access of a socket's structure because of the
	thread not using the socketListLock in TcpAccept(). Added
	documentation on how the module works to the top.

2010-09-23  Jan Nijtmans  <nijtmans@users.sf.net>

	* generic/tclDecls.h: Make Tcl_SetPanicProc and Tcl_GetStringResult
	* unix/tclAppInit.c:  callable without stubs, just as Tcl_SetVar.
	* win/tclAppInit.c:

2010-09-23  Don Porter  <dgp@users.sourceforge.net>

	* generic/tclCmdAH.c:   Fix cases where value returned by
	* generic/tclEvent.c:   Tcl_GetReturnOptions() was leaked.
	* generic/tclMain.c:    Thanks to Jeff Hobbs for discovery of the
	anti-pattern to seek and destroy.

2010-09-23  Jan Nijtmans  <nijtmans@users.sf.net>

	* unix/tclAppInit.c:  Make compilable with -DUNICODE (not activated
	* win/tclAppInit.c:   yet), many clean-ups in comments.

2010-09-22  Miguel Sofer  <msofer@users.sf.net>

	* generic/tclExecute: [Bug 3072640]: One more DECACHE_STACK_INFO() was
	missing.

	* tests/execute.test: Added execute-10.3 for [Bug 3072640]. The test
	causes a mem failure.

	* generic/tclExecute: Protect all possible writes to ::errorInfo or
	::errorCode with DECACHE_STACK_INFO(), as they could run traces. The
	new calls to be protected are Tcl_ResetResult(), Tcl_SetErrorCode(),
	IllegalExprOperandType(), TclExprFloatError(). The error was triggered
	by [Patch 3072080].

2010-09-22  Jan Nijtmans  <nijtmans@users.sf.net>

	* win/tcl.m4:		Add kernel32 to LIBS, so the link line for
	* win/configure:	mingw is exactly the same as for MSVC++.

2010-09-21  Jeff Hobbs  <jeffh@ActiveState.com>

	* generic/tclExecute.c (TclExecuteByteCode):
	* generic/tclOOMethod.c (ProcedureMethodCompiledVarConnect):
	* generic/tclVar.c (TclLookupSimpleVar, CompareVarKeys):
	* generic/tclPathObj.c (Tcl_FSGetNormalizedPath, Tcl_FSEqualPaths):
	* generic/tclIOUtil.c (TclFSCwdPointerEquals): peephole opt
	* generic/tclResult.c (TclMergeReturnOptions): Use memcmp where
	applicable as possible speedup on some libc variants.

2010-09-21  Kevin B. Kenny  <kennykb@acm.org>

	[BRANCH: dogeen-assembler-branch]

	* generic/tclAssembly.c (new file):
	* generic/tclAssembly.h:
	* generic/tclBasic.c (builtInCmds, Tcl_CreateInterp):
	* generic/tclInt.h:
	* tests/assemble.test (new file):
	* tests/assemble1.bench (new file):
	* unix/Makefile.in:
	* win/Makefile.in:
	* win/Makefile.vc:
		Initial commit of Ozgur Dogan Ugurlu's (SF user: dogeen)
		assembler for the Tcl bytecode language.

2010-09-21  Jan Nijtmans  <nijtmans@users.sf.net>

	* win/tclWinFile.c:   Fix declaration after statement.
	* win/tcl.m4:         Add -Wdeclaration-after-statement, so this
	* win/configure:      mistake cannot happen again.
	* win/tclWinFCmd.c:   [Bug 3069278]: Breakage on head Windows
	* win/tclWinPipe.c:   triggered by install-tzdata, final fix

2010-09-20  Jan Nijtmans  <nijtmans@users.sf.net>

	* win/tclWinFCmd.c: Eliminate tclWinProcs->useWide everywhere, since
	* win/tclWinFile.c: the value is always "1" on platforms >win95
	* win/tclWinPipe.c:

2010-09-19  Donal K. Fellows  <dkf@users.sf.net>

	* doc/file.n (file readlink): [Bug 3070580]: Typofix.

2010-09-18  Jan Nijtmans  <nijtmans@users.sf.net>

	* win/tclWinFCmd.c [Bug 3069278]: Breakage on head Windows triggered
	by install-tzdata. Temporary don't compile this with -DUNICODE, while
	investigating this bug.

2010-09-16  Jeff Hobbs  <jeffh@ActiveState.com>

	* win/tclWinFile.c: Remove define of FINDEX_INFO_LEVELS as all
	supported versions of compilers should now have it.

	* unix/Makefile.in: Do not pass current build env vars when using
	NATIVE_TCLSH in targets.

2010-09-16  Jan Nijtmans  <nijtmans@users.sf.net>

	* generic/tclDecls.h:    Make Tcl_FindExecutable() work in UNICODE
	* generic/tclEncoding.c: compiles (windows-only) as well as ASCII.
	* generic/tclStubInit.c: Needed for [FRQ 491789]: setargv() doesn't
	support a unicode cmdline.

2010-09-15  Donal K. Fellows  <dkf@users.sf.net>

	* generic/tclBinary.c (TclAppendBytesToByteArray): [Bug 3067036]: Make
	sure we never try to double zero repeatedly to get a buffer size. Also
	added a check for sanity on the size of buffer being appended.

2010-09-15  Don Porter  <dgp@users.sourceforge.net>

	* unix/Makefile.in:	Revise `make dist` target to tolerate the
	case of zero bundled packages.

2010-09-15  Jan Nijtmans  <nijtmans@users.sf.net>

	* tools/genStubs.tcl:   [Patch 3034251]: Backport ttkGenStubs.tcl
	* generic/tcl.decls:    features to genStubs.tcl. Make the "generic"
	* generic/tclInt.decls: argument in the *.decls files optional
	* generic/tclOO.decls:  (no change to any tcl*Decls.h files)
	* generic/tclTomMath.decls:
	This allows genStubs.tcl to generate the ttk stub files as well, while
	keeping full compatibility with existing *.decls files.

2010-09-14  Jan Nijtmans  <nijtmans@users.sf.net>

	* win/tclWinPort.h:  Allow all Win2000+ API entries in Tcl
	* win/tclWin32Dll.c: Eliminate dynamical loading of advapi23 and
	kernel32 symbols.

2010-09-13  Jan Nijtmans  <nijtmans@users.sf.net>

	* win/tclWinChan.c:      Various clean-ups, converting from
	* win/tclWinConsole.c:   tclWinProc->xxxProc directly to Xxx
	* win/tclWinInit.c:      (no change in functionality)
	* win/tclWinLoad.c:
	* win/tclWinSerial.c:
	* win/tclWinSock.c:
	* tools/genStubs.tcl:    Add scspec feature from ttkGenStubs.tcl
	  (no change in output for *Decls.h files)

2010-09-10  Jan Nijtmans  <nijtmans@users.sf.net>

	* win/tclWin32Dll.c: Partly revert yesterday's change, to make it work
	on VC++ 6.0 again.

2010-09-10  Donal K. Fellows  <dkf@users.sf.net>

	* doc/regsub.n: [Bug 3063568]: Fix for gotcha in example due to Tcl's
	special handling of backslash-newline. Makes example slightly less
	pure, but more useful.

2010-09-09  Jan Nijtmans  <nijtmans@users.sf.net>

	* win/makefile.vc:   Mingw should always link with -ladvapi32.
	* win/tcl.m4:
	* win/configure:     (regenerated)
	* win/tclWinInt.h:   Remove ascii variant of tkWinPocs table, it is
	* win/tclWin32Dll.c: no longer necessary. Fix CreateProcess signature
	* win/tclWinPipe.c:  and remove unused GetModuleFileName and lstrcpy.
	* win/tclWinPort.h:  Mingw/cygwin fixes: <tchar.h> should always be
	included, and fix conflict in various macro values: Always force the
	same values as in VC++.

2010-09-08  Don Porter  <dgp@users.sourceforge.net>

	* win/tclWinChan.c:	[Bug 3059922]: #ifdef protections to permit
	* win/tclWinFCmd.c:     builds with mingw on amd64 systems. Thanks to
				"mescalinum" for reporting and testing.

2010-09-08  Andreas Kupries  <andreask@activestate.com>

	* doc/tm.n: Added underscore to the set of characters accepted in
	module names. This is true for quite some time in the code, this
	change catches up the documentation.

2010-09-03  Donal K. Fellows  <dkf@users.sf.net>

	* tools/tcltk-man2html.tcl (plus-pkgs): Improve the package
	documentation search pattern to support the doctoos-generated
	directory structure.
	* tools/tcltk-man2html-utils.tcl (output-name): Made this more
	resilient against misformatted NAME sections, induced by import of
	Thread package documentation into Tcl doc tree.

2010-09-02  Andreas Kupries  <andreask@activestate.com>

	* doc/glob.n: Fixed documentation ambiguity regarding the handling
	of -join.

	* library/safe.tcl (safe::AliasGlob): Fixed another problem, the
	option -join does not stop option processing in the core builtin, so
	the emulation must not do that either.

2010-09-01  Andreas Kupries  <andreas_kupries@users.sourceforge.net>

	* library/safe.tcl (safe::AliasGlob): Moved the command extending the
	actual glob command with a -directory flag to when we actually have a
	proper untranslated path,

2010-09-01  Andreas Kupries  <andreask@activestate.com>

	* generic/tclExecute.c: [Bug 3057639]: Applied patch by Jeff to make
	* generic/tclVar.c:	the behaviour of lappend in bytecompiled mode
	* tests/append.test:	consistent with direct-eval and 'append'
	* tests/appendComp.test: generally. Added tests (append*-9.*)
	showing the difference.

2010-08-31  Jan Nijtmans  <nijtmans@users.sf.net>

	* win/rules.vc:               Typo (thanks to Twylite discovering
				      this)
	* generic/tclStubLib.c:       Revert to previous version: MSVC++ 6.0
	* generic/tclTomMathStubLib.c:cannot handle the new construct.
	* generic/tcl.decls           [Patch 2997642]: Many type casts needed
	* generic/tclDecls.h:         when using Tcl_Pkg* API. Remaining part.
	* generic/tclPkg.c:
	* generic/tclBasic.c:
	* generic/tclTomMathInterface.c:
	* doc/PkgRequire.3

2010-08-31  Andreas Kupries  <andreask@activestate.com>

	* win/tcl.m4: Applied patch by Jeff fixing issues with the manifest
	handling on Win64.
	* win/configure: Regenerated.

2010-08-30  Miguel Sofer  <msofer@users.sf.net>

	* generic/tclBasic.c:    [Bugs 3046594,3047235,3048771]: New
	* generic/tclCmdAH.c:    implementation for [tailcall] command: it now
	* generic/tclCmdMZ.c:    schedules the command and returns TCL_RETURN.
	* generic/tclExecute.c:  This fixes all issues with [catch] and [try].
	* generic/tclInt.h:      Thanks dgp for exploring the dark corners.
	* generic/tclNamesp.c:   More thorough testing is required.
	* tests/tailcall.test:

2010-08-30  Jan Nijtmans  <nijtmans@users.sf.net>

	* win/Makefile.in:   [FRQ 2965056]: Windows build with -DUNICODE
	* win/rules.vc:
	* win/tclWinFCmd.c:  Make sure that allocated TCHAR arrays are
	* win/tclWinFile.c:  always properly aligned as wchar_t, and
	* win/tclWinPipe.c:  not bigger than necessary.
	* win/tclWinSock.c:
	* win/tclWinDde.c:   Those 3 files are not converted yet to be
	* win/tclWinReg.c:   built with -DUNICODE, so add a TODO.
	* win/tclWinTest.c:
	* generic/tcl.decls:  [Patch 2997642]: Many type casts needed when
	* generic/tclDecls.h: using Tcl_Pkg* API. Partly.
	* generic/tclPkg.c:
	* generic/tclStubLib.c: Demonstration how this change can benefit
				code.
	* generic/tclTomMathStubLib.c:
	* doc/PkgRequire.3:

2010-08-29  Donal K. Fellows  <dkf@users.sf.net>

	* doc/dict.n: [Bug 3046999]: Corrected cross reference to array
	manpage to refer to (correct) existing subcommand.

2010-08-26  Jeff Hobbs  <jeffh@ActiveState.com>

	* unix/configure, unix/tcl.m4: SHLIB_LD_LIBS='${LIBS}' for OSF1-V*.
	Add /usr/lib64 to set of auto-search dirs. [Bug 1230554]
	(SC_PATH_X): Correct syntax error when xincludes not found.

	* win/Makefile.in (VC_MANIFEST_EMBED_DLL VC_MANIFEST_EMBED_EXE):
	* win/configure, win/configure.in, win/tcl.m4: SC_EMBED_MANIFEST
	macro and --enable-embedded-manifest configure arg added to support
	manifest embedding where we know the magic.  Help prevents DLL hell
	with MSVC8+.

2010-08-24  Jan Nijtmans  <nijtmans@users.sf.net>

	* generic/tcl.decls: [Bug 3007895]: Tcl_(Find|Create)HashEntry
	* generic/tclHash.c: stub entries can never be called.
	* generic/tclDecls.h:
	* generic/tclStubInit.c: [Patch 2994165]: Change signature of
	Tcl_FSGetNativePath and TclpDeleteFile follow-up: move stub entry back
	to original location.

2010-08-23  Kevin B. Kenny  <kennykb@acm.org>

	* library/tzdata/Africa/Cairo:
	* library/tzdata/Asia/Gaza: Olson's tzdata2010l.

2010-08-22  Jan Nijtmans  <nijtmans@users.sf.net>

	* generic/tclBasic.c:  [Patch 3009403]: Signature of Tcl_GetHashKey,
	* generic/tclBinary.c: Tcl_(Create|Find)HashEntry follow-up:
	* generic/tclCmdIL.c:  Remove many type casts which are no longer
	* generic/tclCompile.c:necessary as a result of this signature change.
	* generic/tclDictObj.c:
	* generic/tclEncoding.c:
	* generic/tclExecute.c:
	* generic/tclInterp.c:
	* generic/tclIOCmd.c:
	* generic/tclObj.c:
	* generic/tclProc.c:
	* generic/tclTest.c:
	* generic/tclTrace.c:
	* generic/tclUtil.c:
	* generic/tclVar.c:

2010-08-21  Donal K. Fellows  <dkf@users.sf.net>

	* doc/linsert.n: [Bug 3045123]: Make description of what is actually
	happening more accurate.

2010-08-21  Jan Nijtmans  <nijtmans@users.sf.net>

	* tools/genStubs.tcl: [Patch 3034251]: Backport ttkGenStubs.tcl
	features to genStubs.tcl, partly: Use void (*reserved$i)(void) = 0
	instead of void *reserved$i = NULL for unused stub entries, in case
	pointer-to-function and pointer-to-object are different sizes.
	* generic/tcl*Decls.h:   (regenerated)
	* generic/tcl*StubInit.c:(regenerated)

2010-08-20  Jan Nijtmans  <nijtmans@users.sf.net>

	* doc/Method.3:   Fix definition of Tcl_MethodType.

2010-08-19  Donal K. Fellows  <dkf@users.sf.net>

	* generic/tclTrace.c (TraceExecutionObjCmd, TraceCommandObjCmd)
	(TraceVariableObjCmd): [Patch 3048354]: Use memcpy() instead of
	strcpy() to avoid buffer overflow; we have the correct length of data
	to copy anyway since we've just allocated the target buffer.

2010-08-18  Jan Nijtmans  <nijtmans@users.sf.net>

	* tools/genStubs.tcl: [Patch 3034251]: Backport ttkGenStubs.tcl
	features to genStubs.tcl, partly: remove unneeded ifdeffery and put
	C++ guard around stubs pointer definition.
	* generic/*Decls.h:   (regenerated)

2010-08-18  Miguel Sofer  <msofer@users.sf.net>
	* generic/tclBasic.c:   New redesign of [tailcall]: find
	* generic/tclExecute.c: errors early on, so that errorInfo
	* generic/tclInt.h:     contains the proper info [Bug 3047235]
	* generic/tclNamesp.c:

	* generic/tclCmdAH.c (TclNRTryObjCmd): [Bug 3046594]: Block
	tailcalling out of the body of a non-bc'ed [try].

	* generic/tclBasic.c:    Redesign of [tailcall] to
	* generic/tclCmdAH.c:    (a) fix [Bug 3047235]
	* generic/tclCompile.h:  (b) enable fix for [Bug 3046594]
	* generic/tclExecute.c:  (c) enable recursive tailcalls
	* generic/tclInt.h:
	* generic/tclNamesp.c:
	* tests/tailcall.test:

2010-08-18  Donal K. Fellows  <dkf@users.sf.net>

	* library/safe.tcl (AliasGlob): [Bug 3004191]: Restore safe [glob] to
	working condition.

2010-08-15  Donal K. Fellows  <dkf@users.sf.net>

	* generic/tclProc.c (ProcWrongNumArgs): [Bug 3045010]: Make the
	handling of passing the wrong number of arguments to [apply] somewhat
	less verbose when a lambda term is present.

2010-08-14  Jan Nijtmans  <nijtmans@users.sf.net>

	* compat/unicows:    Remove completely, see [FRQ 2819611].
	* doc/FileSystem.3: [Patch 2994165]: Change signature of
	* generic/tcl.decls  Tcl_FSGetNativePath and TclpDeleteFile
	* generic/tclDecls.h:
	* generic/tclIOUtil.c:
	* generic/tclStubInit.c:
	* generic/tclInt.h:
	* unix/tclUnixFCmd.c:
	* win/tclWinFCmd.c:
	* doc/Hash.3: [Patch 3009403]: Signature of Tcl_GetHashKey,
	* generic/tcl.h:     Tcl_(Create|Find)HashEntry

2010-08-11  Jeff Hobbs  <jeffh@ActiveState.com>

	* unix/ldAix: Remove ancient (pre-4.2) AIX support
	* unix/configure: Regen with ac-2.59
	* unix/configure.in, unix/tclConfig.sh.in, unix/Makefile.in:
	* unix/tcl.m4 (AIX): Remove the need for ldAIX, replace with
	-bexpall/-brtl.  Remove TCL_EXP_FILE (export file) and other baggage
	that went with it.  Remove pre-4 AIX build support.

2010-08-11  Miguel Sofer  <msofer@users.sf.net>

	* generic/tclBasic.c (TclNRYieldToObjCmd):
	* tests/coroutine.test: Fixed bad copypasta snafu. Thanks to Andy Goth
	for finding the bug.

2010-08-10  Jeff Hobbs  <jeffh@ActiveState.com>

	* generic/tclUtil.c (TclByteArrayMatch): Patterns may not be
	null-terminated, so account for that.

2010-08-09  Don Porter  <dgp@users.sourceforge.net>

	* changes:	Updates for 8.6b2 release.

2010-08-04  Jeff Hobbs  <jeffh@ActiveState.com>

	* win/Makefile.in, win/makefile.bc, win/makefile.vc, win/tcl.dsp:
	* win/tclWinPipe.c (TclpCreateProcess):
	* win/stub16.c (removed): Removed Win9x tclpip8x.dll build and 16-bit
	application loader stub support.  Win9x is no longer supported.

	* win/tclWin32Dll.c (TclWinInit): Hard-enforce Windows 9x as an
	unsupported platform with a panic.  Code to support it still exists in
	other files (to go away in time), but new APIs are being used that
	don't exist on Win9x.

	* unix/tclUnixFCmd.c: Adjust license header as per
	ftp://ftp.cs.berkeley.edu/pub/4bsd/README.Impt.License.Change

	* license.terms: Fix DFARs note for number-adjusted rights clause

	* win/tclWin32Dll.c (asciiProcs, unicodeProcs):
	* win/tclWinLoad.c (TclpDlopen): 'load' use LoadLibraryEx with
	* win/tclWinInt.h (TclWinProcs): LOAD_WITH_ALTERED_SEARCH_PATH to
	prefer dependent DLLs in same dir as loaded DLL.

	* win/Makefile.in (%.${OBJEXT}): better implicit rules support

2010-08-04  Andreas Kupries  <andreask@activestate.com>

	* generic/tclIORChan.c: [Bug 3034840]: Fixed reference counting in
	* generic/tclIORTrans.c: InvokeTclMethod and callers.
	* tests/ioTrans.test:

2010-08-03  Andreas Kupries  <andreask@activestate.com>

	* tests/var.test (var-19.1): [Bug 3037525]: Added test demonstrating
	the local hashtable deletion crash and fix.

	* tests/info.test (info-39.1): Added forward copy of test in 8.5
	branch about [Bug 2933089]. Should not fail, and doesn't, after
	updating the line numbers to the changed position.

2010-08-02  Kevin B. Kenny  <kennykb@users.sf.net>

	* library/tzdata/America/Bahia_Banderas:
	* library/tzdata/Pacific/Chuuk:
	* library/tzdata/Pacific/Pohnpei:
	* library/tzdata/Africa/Cairo:
	* library/tzdata/Europe/Helsinki:
	* library/tzdata/Pacific/Ponape:
	* library/tzdata/Pacific/Truk:
	* library/tzdata/Pacific/Yap:			Olson's tzdata2010k.

2010-08-02  Miguel Sofer  <msofer@users.sf.net>

	* generic/tclVar.c: Correcting bad port of [Bug 3037525] fix

2010-07-28  Miguel Sofer  <msofer@users.sf.net>

	* generic/tclVar.c: [Bug 3037525]: Lose fickle optimisation in
	TclDeleteVars (used for runtime-created locals) that caused crash.

2010-07-29  Jan Nijtmans  <nijtmans@users.sf.net>

	* compat/zlib/win32/README.txt: Official build of zlib1.dll 1.2.5 is
	* compat/zlib/win32/USAGE.txt:  finally available, so put it in.
	* compat/zlib/win32/zlib1.dll:

2010-07-25  Donal K. Fellows  <dkf@users.sf.net>

	* doc/http.n: Corrected description of location of one of the entries
	in the state array.

2010-07-24  Jan Nijtmans  <nijtmans@users.sf.net>

	* generic/tclDecls.h: [Bug 3029891]: Functions that don't belong in
	* generic/tclTest.c:  the stub table.
	* generic/tclBasic.c: From [Bug 3030870] make itcl 3.x built with
	pre-8.6 work in 8.6: Relax the relation between Tcl_CallFrame and
	CallFrame.

2010-07-16  Donal K. Fellows  <dkf@users.sf.net>

	* generic/tclBasic.c: Added more errorCode setting.

2010-07-15  Donal K. Fellows  <dkf@users.sf.net>

	* generic/tclExecute.c (TclExecuteByteCode): Ensure that [dict get]
	* generic/tclDictObj.c (DictGetCmd): always generates an errorCode on
	a failure to look up an entry.

2010-07-11  Pat Thoyts  <patthoyts@users.sourceforge.net>

	* unix/configure: (regenerated)
	* unix/configure.in: For the NATIVE_TCLSH variable use the autoconf
	* unix/Makefile.in:  SC_PROG_TCLSH to try and find a locally installed
	native binary. This avoids manually fixing up when cross compiling. If
	there is not one, revert to using the build product.

2010-07-02  Don Porter  <dgp@users.sourceforge.net>

	* generic/tclInt.decs:	Reverted to the original TIP 337
	implementation on what to do with the obsolete internal stub for
	TclBackgroundException() (eliminate it!)
	* generic/tclIntDecls.h:	make genstubs
	* generic/tclStubInit.c:

2010-07-02  Jan Nijtmans  <nijtmans@users.sf.net>

	* generic/tclInt.decls:  [Bug 803489]: Tcl_FindNamespace problem in the
	* generic/tclIntDecls.h: Stubs table
	* generic/tclStubInit.c:

2010-07-02  Donal K. Fellows  <dkf@users.sf.net>

	* generic/tclExecute.c (IllegalExprOperandType): [Bug 3024379]: Made
	sure that errors caused by an argument to an operator being outside
	the domain of the operator all result in ::errorCode being ARITH
	DOMAIN and not NONE.

2010-07-01  Jan Nijtmans  <nijtmans@users.sf.net>

	* win/rules.vc:              [Bug 3020677]: wish can't link reg1.2
	* tools/checkLibraryDoc.tcl: formatting, spacing, cleanup unused
	* tools/eolFix.tcl:          variables; no change in generated output
	* tools/fix_tommath_h.tcl:
	* tools/genStubs.tcl:
	* tools/index.tcl:
	* tools/man2help2.tcl:
	* tools/regexpTestLib.tcl:
	* tools/tsdPerf.tcl:
	* tools/uniClass.tcl:
	* tools/uniParse.tcl:

2010-07-01  Donal K. Fellows  <dkf@users.sf.net>

	* doc/mathop.n: [Bug 3023165]: Fix typo that was preventing proper
	rendering of the exclusive-or operator.

2010-06-28  Jan Nijtmans  <nijtmans@users.sf.net>

	* generic/tclPosixStr.c: [Bug 3019634]: errno.h and tclWinPort.h have
	conflicting definitions. Added messages for ENOTRECOVERABLE, EOTHER,
	ECANCELED and EOWNERDEAD, and fixed various typing mistakes in other
	messages.

2010-06-25  Reinhard Max  <max@suse.de>

	* tests/socket.test: Prevent a race condition during shutdown of the
	remote test server that can cause a hang when the server is being run
	in verbose mode.

2010-06-24  Jan Nijtmans  <nijtmans@users.sf.net>

	* win/tclWinPort.h: [Bug 3019634]: errno.h and tclWinPort.h have
	conflicting definitions.

		***POTENTIAL INCOMPATIBILITY***
	On win32, the correspondence between errno and the related error
	message, as handled by Tcl_ErrnoMsg() changes. The error message is
	kept the same, but the corresponding errno value might change.

2010-06-22  Donal K. Fellows  <dkf@users.sf.net>

	* generic/tclCmdIL.c (Tcl_LsetObjCmd): [Bug 3019351]: Corrected wrong
	args message.

2010-06-21  Jan Nijtmans  <nijtmans@users.sf.net>

	* unix/tclLoadDl.c:    Eliminate various unnecessary type casts, use
	* unix/tclLoadNext.c:  function typedefs whenever possible
	* unix/tclUnixChan.c:
	* unix/tclUnixFile.c:
	* unix/tclUnixNotfy.c:
	* unix/tclUnixSock.c:
	* unix/tclUnixTest.c:
	* unix/tclXtTest.c:
	* generic/tclZlib.c:   Remove hack needed for zlib 1.2.3 on win32

2010-06-18  Donal K. Fellows  <dkf@users.sf.net>

	* library/init.tcl (auto_execok): [Bug 3017997]: Add .cmd to the
	default list of extensions that we can execute interactively.

2010-06-16  Jan Nijtmans  <nijtmans@users.sf.net>

	* tools/loadICU.tcl:   [Bug 3016135]: Traceback using clock format
	* library/msgs/he.msg: with locale of he_IL.

	* generic/tcl.h:       Simplify Tcl_AppInit and *_Init definitions,
	* generic/tclInt.h:    spacing. Change TclpThreadCreate and
	* generic/tcl.decls:   Tcl_CreateThread signature, making clear that
	* generic/tclDecls.h:  "proc" is a function pointer, as in all other
	* generic/tclEvent.c:  "proc" function parameters.
	* generic/tclTestProcBodyObj.c:
	* win/tclWinThrd.c:
	* unix/tclUnixThrd.c:
	* doc/Thread.3:
	* doc/Class.3:         Fix Tcl_ObjectMetadataType definition.

2010-06-14  Jan Nijtmans  <nijtmans@users.sf.net>

	* unix/Makefile.in:    Fix compilation of xttest with 8.6 changes
	* unix/tclXtNotify.c:
	* unix/tclXtTest.c:
	* generic/tclPipe.c:   Fix gcc warning (with -fstrict-aliasing=2)
	* library/auto.tcl:    Spacing and style fixes.
	* library/history.tcl:
	* library/init.tcl:
	* library/package.tcl:
	* library/safe.tcl:
	* library/tm.tcl:

2010-06-13  Donal K. Fellows  <dkf@users.sf.net>

	* tools/tcltk-man2html.tcl (make-man-pages): [Bug 3015327]: Make the
	title of a manual page be stored relative to its resulting directory
	name as well as its source filename. This was caused by both Tcl and a
	contributed package ([incr Tcl]) defining an Object.3. Also corrected
	the joining of strings in titles to avoid extra braces.

2010-06-09  Andreas Kupries  <andreask@activestate.com>

	* library/platform/platform.tcl: Added OSX Intel 64bit
	* library/platform/pkgIndex.tcl: Package updated to version 1.0.9.
	* unix/Makefile.in:
	* win/Makefile.in:

2010-06-09  Jan Nijtmans  <nijtmans@users.sf.net>

	* tools/tsdPerf.c:    Fix export of symbol Tsdperf_Init, when using
	-fvisibility=hidden. Make two functions static, eliminate some
	unnecessary type casts.
	* tools/configure.in: Update to Tcl 8.6
	* tools/configure:    (regenerated)
	* tools/.cvsignore    new file

2010-06-07  Alexandre Ferrieux  <ferrieux@users.sourceforge.net>

	* generic/tclExecute.c: Ensure proper reset of [info errorstack] even
	* generic/tclNamesp.c:  when compiling constant expr's with errors.

2010-06-05  Miguel Sofer  <msofer@users.sf.net>

	* generic/tclBasic.c:   [Bug 3008307]: make callerPtr chains be
	* generic/tclExecute.c: traversable accross coro boundaries. Add the
	special coroutine CallFrame (partially reverting commit of
	2009-12-10), as it is needed for coroutines that do not push a CF, eg,
	those with [eval] as command. Thanks to Colin McCormack (coldstore)
	and Alexandre Ferrieux for the hard work on this.

2010-06-03  Alexandre Ferrieux  <ferrieux@users.sourceforge.net>

	* generic/tclNamesp.c: Safer (and faster) computation of [uplevel]
	* tests/error.test:    offsets in TIP 348. Toplevel offsets no longer
	* tests/result.test:   overestimated.

2010-06-02  Jan Nijtmans  <nijtmans@users.sf.net>

	* generic/tclOO.h:  BUILD_tcloo is never defined (leftover)
	* win/makefile.bc:  Don't set BUILD_tcloo (leftover)
	See also entry below: 2008-06-01  Joe Mistachkin

2010-06-01  Alexandre Ferrieux  <ferrieux@users.sourceforge.net>

	* generic/tclNamesp.c: Fix computation of [uplevel] offsets in TIP 348
	* tests/error.test:    Only depend on callerPtr chaining now.
	* tests/result.test:   Needed for upcoming coro patch.

2010-05-31  Jan Nijtmans  <nijtmans@users.sf.net>

	* generic/tclVar.c:        Eliminate some casts to (Tcl_HashTable *)
	* generic/tclExecute.c:
	* tests/fileSystem.test:   Fix filesystem-5.1 test failure on CYGWIN

2010-05-28  Jan Nijtmans  <nijtmans@users.sf.net>

	* generic/tclInt.h: [Patch 3008541]: Order of TIP #348 fields in
	Interp structure

2010-05-28  Donal K. Fellows  <dkf@users.sf.net>

	* generic/tclCompCmdsSZ.c (IssueTryFinallyInstructions): [3007374]:
	Corrected error in handling of catch contexts to prevent crash with
	chained handlers.

	* generic/tclExecute.c (TclExecuteByteCode): Restore correct operation
	of instruction-level execution tracing (had been broken by NRE).

2010-05-27  Jan Nijtmans  <nijtmans@users.sf.net>

	* library/opt/optParse.tcl: Don't generate spaces at the end of a
	* library/opt/pkgIndex.tcl: line, eliminate ';' at line end, bump to
	* tools/uniParse.tcl:       v0.4.6
	* generic/tclUniData.c:
	* tests/opt.test:
	* tests/safe.test:

2010-05-21  Jan Nijtmans  <nijtmans@users.sf.net>

	* tools/installData.tcl: Make sure that copyDir only receives
	normalized paths, otherwise it might result in a crash on CYGWIN.
	Restyle according to the Tcl style guide.
	* generic/tclStrToD.c: [Bug 3005233]: Fix for build on OpenBSD vax

2010-05-19  Alexandre Ferrieux  <ferrieux@users.sourceforge.net>

	* tests/dict.test: Add missing tests for [Bug 3004007], fixed under
	                   the radar on 2010-02-24 (dkf): EIAS violation in
	                   list-dict conversions.

2010-05-19  Jan Nijtmans  <nijtmans@users.sf.net>

	* generic/regcomp.c:     Don't use arrays of length 1, just use a
	* generic/tclFileName.c: single element then, it makes code more
	* generic/tclLoad.c:     readable. (Here it even prevents a type cast)

2010-05-17  Jan Nijtmans  <nijtmans@users.sf.net>

	* generic/tclStrToD.c: [Bug 2996549]: Failure in expr.test on Win32

2010-05-17  Donal K. Fellows  <dkf@users.sf.net>

	* generic/tclCmdIL.c (TclInfoFrame): Change this code to use
	Tcl_GetCommandFullName rather than rolling its own. Discovered during
	the hunting of [Bug 3001438] but unlikely to be a fix.

2010-05-11  Jan Nijtmans  <nijtmans@users.sf.net>

	* win/tclWinConsole.c: [Patch 2997087]: Unnecessary type casts.
	* win/tclWinDde.c:
	* win/tclWinLoad.c:
	* win/tclWinNotify.c:
	* win/tclWinSerial.c:
	* win/tclWinSock.c:
	* win/tclWinTime.c:
	* win/tclWinPort.h: Don't duplicate CYGWIN timezone #define from
			    tclPort.h

2010-05-07  Andreas Kupries  <andreask@activestate.com>

	* library/platform/platform.tcl: Fix cpu name for Solaris/Intel 64bit.
	* library/platform/pkgIndex.tcl: Package updated to version 1.0.8.
	* unix/Makefile.in:
	* win/Makefile.in:

2010-05-06  Jan Nijtmans  <nijtmans@users.sf.net>

	* generic/tclPkg.c:   Unnecessary type casts, see [Patch 2997087]

2010-05-04  Jan Nijtmans  <nijtmans@users.sf.net>

	* win/tclWinNotify.c:	TCHAR-related fixes, making those two files
	* win/tclWinSock.c:	compile fine when TCHAR != char. Please see
	comments in [FRQ 2965056] (2965056-1.patch).

2010-05-03  Jan Nijtmans  <nijtmans@users.sf.net>

	* generic/tclIORChan.c:   Use "tclIO.h" and "tclTomMathDecls.h"
	* generic/tclIORTrans.c:  everywhere
	* generic/tclTomMath.h:
	* tools/fix_tommath_h.tcl:
	* libtommath/tommath.h:   Formatting (# should always be first char on
				  line)
	* win/tclAppInit.c:       For MINGW/CYGWIN, use GetCommandLineA
				  explicitly.
	* unix/.cvsignore:        Add pkg, *.dll

	* libtommath/tommath.h:       CONSTify various useful internal
	* libtommath/bn_mp_cmp_d.c:   functions (TclBignumToDouble, TclCeil,
	* libtommath/bn_mp_cmp_mag.c: TclFloor), and related tommath functions
	* libtommath/bn_mp_cmp.c:
	* libtommath/bn_mp_copy.c:
	* libtommath/bn_mp_count_bits.c:
	* libtommath/bn_mp_div_2d.c:
	* libtommath/bn_mp_mod_2d.c:
	* libtommath/bn_mp_mul_2d.c:
	* libtommath/bn_mp_neg.c:
	* generic/tclBasic.c:        Handle TODO: const correctness ?
	* generic/tclInt.h:
	* generic/tclStrToD.c:
	* generic/tclTomMath.decls:
	* generic/tclTomMath.h:
	* generic/tclTomMathDecls.h:

2010-04-30  Don Porter  <dgp@users.sourceforge.net>

	* generic/tcl.h:	Bump patchlevel to 8.6b1.2 to distinguish
	* library/init.tcl:	CVS snapshots from earlier snapshots as well
	* unix/configure.in:	as the 8.6b1 and 8.6b2 releases.
	* win/configure.in:

	* unix/configure:	autoconf-2.59
	* win/configure:

	* generic/tclBinary.c (TclAppendBytesToByteArray):	Add comments
	* generic/tclInt.h (TclAppendBytesToByteArray):	placing overflow
	protection responsibility on caller.  Convert "len" argument to signed
	int which any value already vetted for overflow issues will fit into.
	* generic/tclStringObj.c:	Update caller; standardize panic msg.

	* generic/tclBinary.c (UpdateStringOfByteArray): [Bug 2994924]:	Add
	panic when the generated string representation would grow beyond Tcl's
	size limits.

2010-04-30  Donal K. Fellows  <dkf@users.sf.net>

	* generic/tclBinary.c (TclAppendBytesToByteArray): Add extra armour
	against buffer overflows.

	* generic/tclBasic.c (NRInterpCoroutine): Corrected handling of
	* tests/coroutine.test (coroutine-6.4):   arguments to deal with
						  trickier cases.

2010-04-30  Miguel Sofer  <msofer@users.sf.net>

	* tests/coroutine.test: testing coroutine arguments after [yield]:
	check that only 0/1 allowed

2010-04-30  Donal K. Fellows  <dkf@users.sf.net>

	* generic/tclBasic.c (NRInterpCoroutine): Corrected handling of
	arguments to deal with trickier cases.

	* generic/tclCompCmds.c (TclCompileVariableCmd): Slightly tighter
	issuing of instructions.

	* generic/tclExecute.c (TclExecuteByteCode): Add peephole optimization
	of the fact that INST_DICT_FIRST and INST_DICT_NEXT always have a
	conditional jump afterwards.

	* generic/tclBasic.c (TclNRYieldObjCmd, TclNRYieldmObjCmd)
	(NRInterpCoroutine): Replace magic values for formal argument counts
	for coroutine command implementations with #defines, for an increase
	in readability.

2010-04-30  Jan Nijtmans  <nijtmans@users.sf.net>

	* generic/tclMain.c: Unnecessary TCL_STORAGE_CLASS re-definition. It
	was used for an ancient dummy reference to Tcl_LinkVar(), but that's
	already gone since 2002-05-29.

2010-04-29  Miguel Sofer  <msofer@users.sf.net>

	* generic/tclCompExpr.c: Slight change in the literal sharing
	* generic/tclCompile.c:  mechanism to avoid shimmering of
	* generic/tclCompile.h:  command names.
	* generic/tclLiteral.c:

2010-04-29  Andreas Kupries  <andreask@activestate.com>

	* library/platform/platform.tcl: Another stab at getting the /lib,
	* library/platform/pkgIndex.tcl: /lib64 difference right for linux.
	* unix/Makefile.in:		 Package updated to version 1.0.7.
	* win/Makefile.in:

2010-04-29  Kevin B. Kenny  <kennykb@acm.org>

	* library/tzdata/Antarctica/Macquarie:
	* library/tzdata/Africa/Casablanca:
	* library/tzdata/Africa/Tunis:
	* library/tzdata/America/Santiago:
	* library/tzdata/America/Argentina/San_Luis:
	* library/tzdata/Antarctica/Casey:
	* library/tzdata/Antarctica/Davis:
	* library/tzdata/Asia/Anadyr:
	* library/tzdata/Asia/Damascus:
	* library/tzdata/Asia/Dhaka:
	* library/tzdata/Asia/Gaza:
	* library/tzdata/Asia/Kamchatka:
	* library/tzdata/Asia/Karachi:
	* library/tzdata/Asia/Taipei:
	* library/tzdata/Europe/Samara:
	* library/tzdata/Pacific/Apia:
	* library/tzdata/Pacific/Easter:
	* library/tzdata/Pacific/Fiji:   Olson's tzdata2010i.

2010-04-29  Donal K. Fellows  <dkf@users.sf.net>

	* generic/tclBinary.c (TclAppendBytesToByteArray): [Bug 2992970]: Make
	* generic/tclStringObj.c (Tcl_AppendObjToObj): an append of a byte
	array to another into an efficent operation. The problem was the (lack
	of) a proper growth management strategy for the byte array.

2010-04-29  Jan Nijtmans  <nijtmans@users.sf.net>

	* compat/dirent2.h:	Include "tcl.h", not <tcl.h>, like everywhere
	* compat/dlfcn.h:	else, to ensure that the version in the Tcl
	* compat/stdlib.h:	distribution is used, not some version from
	* compat/string.h:	somewhere else.
	* compat/unistd.h:

2010-04-28  Jan Nijtmans  <nijtmans@users.sf.net>

	* win/Makefile.in:	Remove unused @MAN2TCLFLAGS@
	* win/tclWinPort.h:	Move <limits.h> include from tclInt.h to
	* generic/tclInt.h:	tclWinPort.h, and eliminate unneeded
	* generic/tclEnv.c:	<stdlib.h>, <stdio.h> and <string.h>, which
				are already in tclInt.h
	* generic/regcustom.h:	Move "tclInt.h" from regcustom.h up to
	* generic/regex.h:	regex.h.
	* generic/tclAlloc.c:	Unneeded <stdio.h> include.
	* generic/tclExecute.c:	Fix gcc warning: comparison between signed and
				unsigned.

2010-04-28  Donal K. Fellows  <dkf@users.sf.net>

	* generic/tclInt.h (TclIsVarDirectUnsettable): Corrected flags so that
	deletion of traces is not optimized out...

	* generic/tclExecute.c (ExecuteExtendedBinaryMathOp)
	(TclCompareTwoNumbers,ExecuteExtendedUnaryMathOp,TclExecuteByteCode):
	[Patch 2981677]: Move the less common arithmetic operations (i.e.,
	exponentiation and operations on non-longs) out of TEBC for a big drop
	in the overall size of the stack frame for most code. Net effect on
	speed is minimal (slightly faster overall in tclbench). Also extended
	the number of places where TRESULT handling is replaced with a jump to
	dedicated code.

2010-04-27  Donal K. Fellows  <dkf@users.sf.net>

	* generic/tclExecute.c (TclExecuteByteCode): Rearrange location of an
	assignment to shorten the object code.

2010-04-27  Jan Nijtmans  <nijtmans@users.sf.net>

	* generic/tclIOUtil.c (Tcl_FSGetNativePath): [Bug 2992292]:
	tclIOUtil.c assignment type mismatch compiler warning
	* generic/regguts.h:     If tclInt.h or tclPort.h is already
	* generic/tclBasic.c:    included, don't include <limits.h>
	* generic/tclExecute.c:  again. Follow-up to [Bug 2991415]:
	* generic/tclIORChan.c:  tclport.h #included before limits.h
	* generic/tclIORTrans.c: See comments in [Bug 2991415]
	* generic/tclObj.c:
	* generic/tclOOInt.h:
	* generic/tclStrToD.c:
	* generic/tclTomMath.h:
	* generic/tclTomMathInterface.c:
	* generic/tclUtil.c:
	* compat/strtod.c:
	* compat/strtol.c:

2010-04-27  Kevin B. Kenny  <kennykb@acm.org>

	* unix/tclLoadDl.c (FindSymbol): [Bug 2992295]: Simplified the logic
	so that the casts added in Donal Fellows's change for the same bug are
	no longer necessary.

2010-04-26  Donal K. Fellows  <dkf@users.sf.net>

	* unix/tclLoadDl.c (FindSymbol): [Bug 2992295]: Added an explicit cast
	because auto-casting between function and non-function types is never
	naturally warning-free.

	* generic/tclStubInit.c:   Add a small amount of gcc-isms (with #ifdef
	* generic/tclOOStubInit.c: guards) to ensure that warnings are issued
	when these files are older than the various *.decls files.

2010-04-25  Miguel Sofer  <msofer@users.sf.net>

	* generic/tclBasic.c:    Add unsupported [yieldm] command. Credit
	* generic/tclInt.h:      Lars Hellstrom for the basic idea.

2010-04-24  Miguel Sofer  <msofer@users.sf.net>

	* generic/tclBasic.c:    Modify api of TclSpliceTailcall() to fix
	* generic/tclExecute.c:  [yieldTo], which had not survived the latest
	* generic/tclInt.h:      mods to tailcall. Thanks kbk for detecting
	the problem.

2010-04-23  Jan Nijtmans  <nijtmans@users.sf.net>

	* unix/tclUnixPort.h: [Bug 2991415]: tclport.h #included before
	limits.h

2010-04-22  Jan Nijtmans  <nijtmans@users.sf.net>

	* generic/tclPlatDecls.h:  Move TCHAR fallback typedef from tcl.h to
	* generic/tcl.h:           tclPlatDecls.h (as suggested by dgp)
	* generic/tclInt.h:        fix typo
	* generic/tclIOUtil.c:     Eliminate various unnecessary
	* unix/tclUnixFile.c:      type casts.
	* unix/tclUnixPipe.c:
	* win/tclWinChan.c:
	* win/tclWinFCmd.c:
	* win/tclWinFile.c:
	* win/tclWinLoad.c:
	* win/tclWinPipe.c:

2010-04-20  Jan Nijtmans  <nijtmans@users.sf.net>

	* generic/tclTest.c:  Use function prototypes from the FS API.
	* compat/zlib/*:      Upgrade to zlib 1.2.5

2010-04-19  Donal K. Fellows  <dkf@users.sf.net>

	* generic/tclExecute.c (TclExecuteByteCode): Improve commenting and
	reduce indentation for the Invocation Block.

2010-04-18  Donal K. Fellows  <dkf@users.sf.net>

	* doc/unset.n: [Bug 2988940]: Fix typo.

2010-04-15  Jan Nijtmans  <nijtmans@users.sf.net>

	* win/tclWinPort.h:       Move inclusion of <tchar.h> from
	* generic/tcl.h:          tclPlatDecls.h to tclWinPort.h, where it
	* generic/tclPlatDecls.h: belongs. Add fallback in tcl.h, so TCHAR is
				  available in win32 always.

2010-04-15  Donal K. Fellows  <dkf@users.sf.net>

	* doc/try.n: [Bug 2987551]: Fix typo.

2010-04-14  Andreas Kupries  <andreask@activestate.com>

	* library/platform/platform.tcl: Linux platform identification:
	* library/platform/pkgIndex.tcl: Check /lib64 for existence of files
	* unix/Makefile.in: matching libc* before accepting it as base
	* win/Makefile.in:  directory. This can happen on weirdly installed
	32bit systems which have an empty or partially filled /lib64 without
	an actual libc. Bumped to version 1.0.6.

2010-04-13  Jan Nijtmans  <nijtmans@users.sf.net>

	* win/tclWinPort.h: Fix [Patch 2986105]: conditionally defining
	* win/tclWinFile.c: strcasecmp/strncasecmp
	* win/tclWinLoad.c: Fix gcc warning: comparison of unsigned expression
	>= 0 is always true

2010-04-08  Donal K. Fellows  <dkf@users.sf.net>

	* generic/tclCompCmdsSZ.c (TclSubstCompile): If the first token does
	not result in a *guaranteed* push of a Tcl_Obj on the stack, we must
	push an empty object. Otherwise it is possible to get to a 'concat1'
	or 'done' without enough values on the stack, resulting in a crash.
	Thanks to Joe Mistachkin for identifying a script that could trigger
	this case.

2010-04-07  Donal K. Fellows  <dkf@users.sf.net>

	* doc/catch.n, doc/info.n, doc/return.n: Formatting.

2010-04-06  Donal K. Fellows  <dkf@users.sf.net>

	* doc/Load.3: Minor corrections of formatting and cross links.

2010-04-06  Jan Nijtmans  <nijtmans@users.sf.net>

	* win/configure:       (regenerate with autoconf-2.59)
	* unix/configure:
	* unix/installManPage: [Bug 2982540]: configure and install* script
	* unix/install-sh:     files should always have LF line ending.
	* doc/Load.3:          Fix signature of Tcl_LoadFile in documentation.

2010-04-05  Alexandre Ferrieux  <ferrieux@users.sourceforge.net>

	TIP #348 IMPLEMENTATION

	* generic/tclBasic.c: [Patch 2868499]: Substituted error stack
	* generic/tclCmdIL.c:
	* generic/tclInt.h:
	* generic/tclNamesp.c:
	* generic/tclResult.c:
	* doc/catch.n:
	* doc/info.n:
	* doc/return.n:
	* tests/cmdMZ.test:
	* tests/error.test:
	* tests/execute.test:
	* tests/info.test:
	* tests/init.test:
	* tests/result.test:

2010-04-05  Donal K. Fellows  <dkf@users.sf.net>

	* unix/tcl.m4 (SC_ENABLE_THREADS): Flip the default for whether to
	* win/tcl.m4 (SC_ENABLE_THREADS):  build in threaded mode. Part of
	* win/rules.vc:			   TIP #364.

	* unix/tclLoadDyld.c (FindSymbol): Better human-readable error message
	generation to match code in tclLoadDl.c.

2010-04-04  Donal K. Fellows  <dkf@users.sf.net>

	* generic/tclIOUtil.c, unix/tclLoadDl.c: Minor changes to enforce
	Engineering Manual style rules.

	* doc/FileSystem.3, doc/Load.3: Documentation for TIP#357.

	* macosx/tclMacOSXBundle.c (OpenResourceMap): [Bug 2981528]: Only
	define this function when HAVE_COREFOUNDATION is defined.

2010-04-02  Jan Nijtmans  <nijtmans@users.sf.net>

	* generic/tcl.decls (Tcl_LoadFile): Add missing "const" in signature,
	* generic/tclIOUtil.c (Tcl_LoadFile): and some formatting fixes
	* generic/tclDecls.h:  (regenerated)

2010-04-02  Donal K. Fellows  <dkf@users.sf.net>

	* generic/tclIOUtil.c (Tcl_LoadFile): Corrections to previous commit
	* unix/tclLoadDyld.c (TclpDlopen):    to make it build on OSX.

2010-04-02  Kevin B. Kenny  <kennykb@acm.org>

	TIP #357 IMPLEMENTATION
	TIP #362 IMPLEMENTATION

	* generic/tclStrToD.c: [Bug 2952904]: Defer creation of the smallest
	floating point number until it is actually used. (This change avoids a
	bogus syslog message regarding a 'floating point software assist
	fault' on SGI systems.)

	* library/reg/pkgIndex.tcl:	[TIP #362]: Fixed first round of bugs
	* tests/registry.test:		resulting from the recent commits of
	* win/tclWinReg.c:		changes in support of the referenced
					TIP.

	* generic/tcl.decls:		[TIP #357]: First round of changes
	* generic/tclDecls.h:		to export Tcl_LoadFile,
	* generic/tclIOUtil.c:		Tcl_FindSymbol, and Tcl_FSUnloadFile
	* generic/tclInt.h:		to the public API.
	* generic/tclLoad.c:
	* generic/tclLoadNone.c:
	* generic/tclStubInit.c:
	* tests/fileSystem.test:
	* tests/load.test:
	* tests/unload.test:
	* unix/tclLoadDl.c:
	* unix/tclLoadDyld.c:
	* unix/tclLoadNext.c:
	* unix/tclLoadOSF.c:
	* unix/tclLoadShl.c:
	* unix/tclUnixPipe.c:
	* win/Makefile.in:
	* win/tclWinLoad.c:

2010-03-31  Donal K. Fellows  <dkf@users.sf.net>

	* doc/registry.n: Added missing documentation of TIP#362 flags.

	* doc/package.n: [Bug 2980210]: Document the arguments taken by
	the [package present] command correctly.

	* doc/Thread.3: Added some better documentation of how to create and
	use a thread using the C-level thread API, based on realization that
	no such tutorial appeared to exist.

2010-03-31  Jan Nijtmans  <nijtmans@users.sf.net>

	* test/cmdMZ.test:    [FRQ 2974744]: share exception codes (ObjType?):
	* test/error.test:    Revised test cases, making sure that abbreviated
	* test/proc-old.test: codes are checked resulting in an error, and
	                      checking for the exact error message.

2010-03-30  Andreas Kupries  <andreask@activestate.com>

	* generic/tclIORChan.c (ReflectClose, ReflectInput, ReflectOutput,
	(ReflectSeekWide, ReflectWatch, ReflectBlock, ReflectSetOption,
	(ReflectGetOption, ForwardProc): [Bug 2978773]: Preserve
	ReflectedChannel* structures across handler invokations, to avoid
	crashes when the handler implementation induces nested callbacks and
	destruction of the channel deep inside such a nesting.

2010-03-30  Don Porter  <dgp@users.sourceforge.net>

	* generic/tclObj.c (Tcl_GetCommandFromObj):     [Bug 2979402]: Reorder
	the validity tests on internal rep of a "cmdName" value to avoid
	invalid reads reported by valgrind.

2010-03-30  Jan Nijtmans  <nijtmans@users.sf.net>

	* generic/tclIndexObj:	[FRQ 2974744]: share exception codes
	* generic/tclResult.c:	further optimization, making use of indexType.
	* generic/tclZlib.c:    [Bug 2979399]: uninitialized value troubles

2010-03-30  Donal K. Fellows  <dkf@users.sf.net>

	TIP #362 IMPLEMENTATION

	* win/tclWinReg.c: [Patch 2960976]: Apply patch from Damon Courtney to
	* tests/registry.test:	allow the registry command to be told to work
	* win/Makefile.in:	with both 32-bit and 64-bit registries. Bump
	* win/configure.in:	version of registry package to 1.3.
	* win/makefile.bc:
	* win/makefile.vc:
	* win/configure:	autoconf-2.59

2010-03-29  Jan Nijtmans  <nijtmans@users.sf.net>

	* unix/tcl.m4:            Only test for -visibility=hidden with gcc
	                          (Second remark in [Bug 2976508])
	* unix/configure:         regen

2010-03-29  Don Porter  <dgp@users.sourceforge.net>

	* generic/tclStringObj.c:       Fix array overrun in test format-1.12
	caught by valgrind testing.

2010-03-27  Jan Nijtmans  <nijtmans@users.sf.net>

	* generic/tclInt.h:	[FRQ 2974744]: share exception codes
	* generic/tclResult.c:	(ObjType?)
	* generic/tclCmdMZ.c:
	* generic/tclCompCmdsSZ.c:

2010-03-26  Jan Nijtmans  <nijtmans@users.sf.net>

	* generic/tclExecute.c: [Bug 2976508]: Tcl HEAD fails on HP-UX

2010-03-25  Donal K. Fellows  <dkf@users.sf.net>

	* unix/tclUnixFCmd.c (TclUnixCopyFile): [Bug 2976504]: Corrected
	number of arguments to fstatfs() call.

	* macosx/tclMacOSXBundle.c, macosx/tclMacOSXFCmd.c:
	* macosx/tclMacOSXNotify.c: Reduce the level of ifdeffery in the
	functions of these files to improve readability. They need to be
	audited for whether complexity can be removed based on the minimum
	supported version of OSX, but that requires a real expert.

2010-03-24  Don Porter  <dgp@users.sourceforge.net>

	* generic/tclResult.c:  [Bug 2383005]: Revise [return -errorcode] so
	* tests/result.test:    that it rejects illegal non-list values.

2010-03-24  Donal K. Fellows  <dkf@users.sf.net>

	* generic/tclOOInfo.c (InfoObjectMethodTypeCmd)
	(InfoClassMethodTypeCmd): Added introspection of method types so that
	it is possible to find this info out without using errors.
	* generic/tclOOMethod.c (procMethodType): Now that introspection can
	reveal the name of method types, regularize the name of normal methods
	to be the name of the definition type used to create them.

	* tests/async.test (async-4.*): Reduce obscurity of these tests by
	putting the bulk of the code for them inside the test body with the
	help of [apply].

	* generic/tclCmdMZ.c (TryPostBody, TryPostHandler): Make sure that the
	[try] command does not trap unwinding due to limits.

2010-03-23  Don Porter  <dgp@users.sourceforge.net>

	* generic/tclCmdMZ.c:	[Bug 2973361]: Revised fix for computing
	indices of script arguments to [try].

2010-03-23  Jan Nijtmans  <nijtmans@users.sf.net>

	* generic/tclCmdMZ.c:      Make error message in "try" implementation
	* generic/tclCompCmdsSZ.c: exactly the same as the one in "return"
	* tests/error.test:
	* libtommath/mtests/mpi.c: Single "const" addition

2010-03-22  Don Porter  <dgp@users.sourceforge.net>

	* generic/tclCmdMZ.c:	[Bug 2973361]: Compute the correct integer
	values to identify the argument indices of the various script
	arguments to [try]. Passing in -1 led to invalid memory reads.

2010-03-20  Donal K. Fellows  <dkf@users.sf.net>

	* doc/exec.n: Make it a bit clearer that there is an option to run a
	pipeline in the background.

	* generic/tclIOCmd.c (Tcl_FcopyObjCmd):		Lift the restriction
	* generic/tclIO.c (TclCopyChannel, CopyData):	on the [fcopy] command
	* generic/tclIO.h (CopyState):			that forced it to only
	copy up to 2GB per script-level callback. Now it is anything that can
	fit in a (signed) 64-bit integer. Problem identified by Frederic
	Bonnet on comp.lang.tcl. Note that individual low-level reads and
	writes are still smaller as the optimal buffer size is smaller.

2010-03-20  Jan Nijtmans  <nijtmans@users.sf.net>

	* win/stub16.c:         Don't hide that we use the ASCII API here.
	                        (does someone still use that?)
	* win/tclWinPipe.c:     2 unnecessary type casts.

2010-03-19  Donal K. Fellows  <dkf@users.sf.net>

	* generic/tclCompCmdsSZ.c (TclCompileThrowCmd): Added compilation for
	the [throw] command.

2010-03-18  Don Porter  <dgp@users.sourceforge.net>

	* generic/tclListObj.c:	[Bug 2971669]: Prevent in overflow trouble in
	* generic/tclTestObj.c:	ListObjReplace operations. Thanks to kbk for
	* tests/listObj.test:	fix and test.

2010-03-18  Donal K. Fellows  <dkf@users.sf.net>

	* generic/tclCompCmdsSZ.c (IssueTryFinallyInstructions):
	[Bug 2971921]: Corrected jump so that it doesn't skip into the middle
	of an instruction! Tightened the instruction issuing. Moved endCatch
	calls closer to their point that they guard, ensuring correct ordering
	of result values.

2010-03-17  Andreas Kupries  <andreask@activestate.com>

	* generic/tclIORTrans.c (ReflectInput, ReflectOutput)
	(ReflectSeekWide): [Bug 2921116]: Added missing TclEventuallyFree
	calls for preserved ReflectedTransform* structures. Reworked
	ReflectInput to preserve the structure for its whole life, not only in
	InvokeTclMethod.

	* generic/tclIO.c (Tcl_GetsObj): [Bug 2921116]: Regenerate topChan,
	may have been changed by a self-modifying transformation.

	* tests/ioTrans/test (iortrans-4.8, iortrans-4.9, iortrans-5.11)
	(iortrans-7.4, iortrans-8.3): New test cases.

2010-03-16  Jan Nijtmans  <nijtmans@users.sf.net>

	* compat/zlib/*:	Upgrade zlib to version 1.2.4.
	* win/makefile.vc:
	* unix/Makefile.in:
	* win/tclWinChan.c:	Don't cast away "const" without reason.

2010-03-12  Jan Nijtmans  <nijtmans@users.sf.net>

	* win/makefile.vc: [Bug 2967340]: Static build was failing.
	* win/.cvsignore:

2010-03-10  Jan Nijtmans  <nijtmans@users.sf.net>

	* generic/tclTest.c:	Remove unnecessary '&' decoration for
	* generic/tclIOUtil.c:	function pointers
	* win/tclWin32Dll.c:	Double declaration of TclNativeDupInternalRep
	* unix/tclIOUtil.c:
	* unix/dltest/.cvsignore: Ignore *.so here

2010-03-09  Andreas Kupries  <andreask@activestate.com>

	* generic/tclIORChan.c: [Bug 2936225]: Thanks to Alexandre Ferrieux
	* doc/refchan.n:    <ferrieux@users.sourceforge.net> for debugging and
	* tests/ioCmd.test: fixing the problem. It is the write-side
	equivalent to the bug fixed 2009-08-06.

2010-03-09  Don Porter  <dgp@users.sourceforge.net>

	* library/tzdata/America/Matamoros: New locale
	* library/tzdata/America/Ojinaga: New locale
	* library/tzdata/America/Santa_Isabel: New locale
	* library/tzdata/America/Asuncion:
	* library/tzdata/America/Tijuana:
	* library/tzdata/Antarctica/Casey:
	* library/tzdata/Antarctica/Davis:
	* library/tzdata/Antarctica/Mawson:
	* library/tzdata/Asia/Dhaka:
	* library/tzdata/Pacific/Fiji:
	Olson tzdata2010c.

2010-03-07  Jan Nijtmans  <nijtmans@users.sf.net>

	* generic/tclTest.c:	  Test that tclOO stubs are present in stub
				  library
	* generic/tclOOMethod.c:  Applied missing part of [Patch 2961556]
	* win/tclWinInt.h:	  Change all tclWinProcs signatures to use
	* win/tclWin32Dll.c:	  TCHAR* in stead of WCHAR*. This is meant
	* win/tclWinDde.c:	  as preparation to make [Enh 2965056]
	* win/tclWinFCmd.c:	  possible at all.
	* win/tclWinFile.c:
	* win/tclWinPipe.c:
	* win/tclWinSock.c:

2010-03-06  Jan Nijtmans  <nijtmans@users.sf.net>

	* generic/tclStubLib.c:	Remove presence of tclTomMathStubsPtr here.
	* generic/tclTest.c:	Test that tommath stubs are present in stub
				library.

2010-03-05  Donal K. Fellows  <dkf@users.sf.net>

	* generic/tclIORTrans.c (ForwardProc): [Bug 2964425]: When cleaning
	the stables, it is sometimes necessary to do more than the minimum. In
	this case, rationalizing the variables for a forwarded limit? method
	required removing an extra Tcl_DecrRefCount too.

	* generic/tclOO.h, generic/tclOOInt.h: [Patch 2961556]: Change TclOO
	to use the same style of function typedefs as Tcl, as this is about
	the last chance to get this right.

	***POTENTIAL INCOMPATIBILITY***
	Source code that uses function typedefs from TclOO will need to update
	variables and argument definitions so that pointers to the function
	values are used instead. Binary compatibility is not affected.

	* generic/*.c, generic/tclInt.h, unix/*.c, macosx/*.c: Applied results
	of doing a Code Audit. Principal changes:
	  * Use do { ... } while (0) in macros
	  * Avoid shadowing one local variable with another
	  * Use clearer 'foo.bar++;' instead of '++foo.bar;' where result not
	    required (i.e., semantically equivalent); clarity is increased
	    because it is bar that is incremented, not foo.
	  * Follow Engineering Manual rules on spacing and declarations

2010-03-04  Donal K. Fellows  <dkf@users.sf.net>

	* generic/tclOO.c (ObjectRenamedTrace): [Bug 2962664]: Add special
	handling so that when the class of classes is deleted, so is the class
	of objects. Immediately.

	* generic/tclOOInt.h (ROOT_CLASS): Add new flag for specially marking
	the root class. Simpler and more robust than the previous technique.

2010-03-04  Jan Nijtmans  <nijtmans@users.sf.net>

	* generic/tclGetDate.y:    3 unnecessary MODULE_SCOPE
	* generic/tclDate.c:       symbols
	* generic/tclStubLib.c:    Split tommath stub lib
	* generic/tclTomMathStubLib.c:  in separate file.
	* win/makefile.bc:
	* win/Makefile.in:
	* win/makefile.vc:
	* win/tcl.dsp:
	* unix/Makefile.in:
	* unix/tcl.m4:          Cygwin only gives warning
	* unix/configure:       using -fvisibility=hidden
	* compat/strncasecmp.c: A few more const's
	* compat/strtod.c:
	* compat/strtoul.c:

2010-03-03  Andreas Kupries <andreask@activestate.com>

	* doc/refchan.n: Followup to ChangeLog entry 2009-10-07
	(generic/tclIORChan.c). Fixed the documentation to explain that errno
	numbers are operating system dependent, and reworked the associated
	example.

2010-03-02  Jan Nijtmans  <nijtmans@users.sf.net>

	* unix/tcl.m4:     [FRQ 2959069]: Support for -fvisibility=hidden
	* unix/configure   (regenerated with autoconf-2.59)

2010-03-01  Alexandre Ferrieux  <ferrieux@users.sourceforge.net>

	* unix/tclUnixSock.c: Refrain from a possibly lengthy reverse-DNS
	lookup on 0.0.0.0 when calling [fconfigure -sockname] on an
	universally-bound (default) server socket.

	* generic/tclIndexObj.c: fix [AT 86258]: special-casing of empty
	tables when generating error messages for [::tcl::prefix match].

2010-02-28  Donal K. Fellows  <dkf@users.sf.net>

	* generic/tclCmdIL.c: More additions of {TCL LOOKUP} error-code
	generation to various subcommands of [info] as part of long-term
	project to classify all Tcl's generated errors.

2010-02-28  Jan Nijtmans  <nijtmans@users.sf.net>

	* generic/tclStubInit.c: [Bug 2959713]: Link error with gcc 4.1

2010-02-27  Donal K. Fellows  <dkf@users.sf.net>

	* generic/tclCmdMZ.c (StringFirstCmd, StringLastCmd): [Bug 2960021]:
	Only search for the needle in the haystack when the needle isn't
	larger than the haystack. Prevents an odd crash from sometimes
	happening when things get mixed up (a common programming error).

	* generic/tclMain.c (Tcl_Main): [Bug 801429]: Factor out the holding
	of the client-installed main loop function into thread-specific data.

	***POTENTIAL INCOMPATIBILITY***
	Code that previously tried to set the main loop from another thread
	will now fail. On the other hand, there is a fairly high probability
	that such programs would have been failing before due to the lack of
	any kind of inter-thread memory barriers guarding accesses to this
	part of Tcl's state.

2010-02-26  Donal K. Fellows  <dkf@users.sf.net>

	* generic/tclCompCmds.c:   Split this file into two pieces to make it
	* generic/tclCompCmdsSZ.c: easier to work with. It's still two very
				   long files even after the split.

2010-02-26  Reinhard Max  <max@suse.de>

	* doc/safe.n: Name the installed file after the command it documents.
	Use "Safe Tcl" instead of the "Safe Base", "Safe Tcl" mixture.

2010-02-26  Donal K. Fellows  <dkf@users.sf.net>

	* unix/Makefile.in (NATIVE_TCLSH): Added this variable to allow for
	better control of what tclsh to use for various scripts when doing
	cross compiling. An imperfect solution, but works.

	* unix/installManPage: Remap non-alphanumeric sequences in filenames
	to single underscores (especially colons).

2010-02-26  Pat Thoyts  <patthoyts@users.sourceforge.net>

	* tests/zlib.test: Add tests for [Bug 2818131] which was crashing with
	mismatched zlib algorithms used in combination with gets. This issue
	has been fixed by Andreas's last commit.

2010-02-25  Jan Nijtmans  <nijtmans@users.sf.net>

	* generic/tclHash.c:	[FRQ 2958832]: Further speed-up of the
	* generic/tclLiteral.c:	ouster-hash function.
	* generic/tclObj.c:
	* generic/tclCkalloc.c:	Eliminate various unnecessary (ClientData)
	* generic/tclTest.c:	type casts.
	* generic/tclTestObj.c:
	* generic/tclTestProcBodyObj.c:
	* unix/tclUnixTest.c:
	* unix/tclUnixTime.c:
	* unix/tclXtTest.c:

2010-02-24  Donal K. Fellows  <dkf@users.sf.net>

	* generic/tclDictObj.c (SetDictFromAny): Prevent the list<->dict
	* generic/tclListObj.c (SetListFromAny): conversion code from taking
	too many liberties. Stops loss of duplicate keys in some scenarios.
	Many thanks to Jean-Claude Wippler for finding this.

	* generic/tclExecute.c (TclExecuteByteCode): Reduce ifdef-fery and
	size of activation record. More variables shared across instructions
	than before.

	* doc/socket.n: [Bug 2957688]: Clarified that [socket -server] works
	with a command prefix. Extended example to show this in action.

2010-02-22  Andreas Kupries  <andreask@activestate.com>

	* generic/tclZlib.c (ZlibTransformInput): [Bug 2762041]: Added a hack
	to work around the general problem, early EOF recognition based on the
	base-channel, instead of the data we have ready for reading in the
	transform. Long-term we need a proper general fix (likely tracking EOF
	on each level of the channel stack), with attendant complexity.
	Furthermore, Z_BUF_ERROR can be ignored, and must be when feeding the
	zlib code with single characters.

2010-02-22  Jan Nijtmans  <nijtmans@users.sf.net>

	* unix/tclUnixPort.h:   Remove unnecessary EXTERN's, which already are
	                        in the global stub table.
	* unix/configure.in:    Use @EXEEXT@ in stead of @EXT_SUFFIX@
	* unix/tcl.m4:
	* unix/Makefile.in:     Use -DBUILD_tcl for CYGWIN
	* unix/configure:       (regenerated)
	* unix/dltest/pkg*.c:   Use EXTERN to control CYGWIN exported symbols
	* generic/tclCmdMZ.c:   Remove some unnecessary type casts.
	* generic/tclCompCmds.c:
	* generic/tclTest.c:
	* generic/tclUtil.c:

2010-02-21  Mo DeJong  <mdejong@users.sourceforge.net>

	* tests/regexp.test: Add test cases back ported from Jacl regexp work.

2010-02-21  Jan Nijtmans  <nijtmans@users.sf.net>

	* generic/tclDate.c:    Some more const tables.
	* generic/tclGetDate.y:
	* generic/regc_lex.c:
	* generic/regerror.c:
	* generic/tclStubLib.c:
	* generic/tclBasic.c:   Fix [Bug 2954959] expr abs(0.0) is -0.0
	* tests/expr.test:

2010-02-20  Donal K. Fellows  <dkf@users.sf.net>

	* generic/tclCompCmds.c (TclCompileStringLenCmd): Make [string length]
	of a constant string be handled better (i.e., handle backslashes too).

2010-02-19  Stuart Cassoff  <stwo@users.sourceforge.net>

	* tcl.m4: Correct compiler/linker flags for threaded builds on
	OpenBSD.
	* configure: (regenerated).

2010-02-19  Donal K. Fellows  <dkf@users.sf.net>

	* unix/installManPage: [Bug 2954638]: Correct behaviour of manual page
	installer. Also added armouring to check that assumptions about the
	initial state are actually valid (e.g., look for existing input file).

2010-02-17  Donal K. Fellows  <dkf@users.sf.net>

	* generic/tclHash.c (HashStringKey):	Restore these hash functions
	* generic/tclLiteral.c (HashString):	to use the classic algorithm.
	* generic/tclObj.c (TclHashObjKey):	Community felt normal case
	speed to be more important than resistance to malicious cases. For
	now, hashes that need to deal with the malicious case can use a custom
	hash table and install their own hash function, though that is not
	functionality exposed to the script level.

	* generic/tclCompCmds.c (TclCompileDictUpdateCmd): Stack depth must be
	correctly described when compiling a body to prevent crashes in some
	debugging modes.

2010-02-16  Jan Nijtmans  <nijtmans@users.sf.net>

	* generic/tclInt.h: Change order of various struct members,
	fixing potential binary incompatibility with Tcl 8.5

2010-02-16  Donal K. Fellows  <dkf@users.sf.net>

	* unix/configure.in, generic/tclIOUtil.c (Tcl_Stat): Updated so that
	we do not assume that all unix systems have the POSIX blkcnt_t type,
	since OpenBSD apparently does not.

	* generic/tclLiteral.c (HashString): Missed updating to FNV in one
	place; the literal table (a copy of the hash table code...)

2010-02-15  Jan Nijtmans  <nijtmans@users.sf.net>

	* tools/genStubs.tcl:   Reverted earlier rename from tcl*Stubs to
	* generic/tclBasic.c:   tcl*ConstStubs, it's not necessary at all.
	* generic/tclOO.c:
	* generic/tclTomMathInterface.c:
	* generic/tclStubInit.c: (regenerated)
	* generic/tclOOStubInit.c: (regenerated)
	* generic/tclEnsemble.c:Fix signed-unsigned mismatch
	* win/tclWinInt.h:      make tclWinProcs "const"
	* win/tclWin32Dll.c:
	* win/tclWinFCmd.c:     Eliminate all internal Tcl_WinUtfToTChar
	* win/tclWinFile.c:     and Tcl_WinTCharToUtf calls, needed
	* win/tclWinInit.c:     for mslu support.
	* win/tclWinLoad.c:
	* win/tclWinPipe.c:
	* win/tclWinSerial.c:
	* win/.cvsignore:
	* compat/unicows/readme.txt:  [FRQ 2819611]: Add first part of MSLU
	* compat/unicows/license.txt: support.
	* compat/unicows/unicows.lib:

2010-02-15  Donal K. Fellows  <dkf@users.sf.net>

	* generic/tclOO.c (AllocObject, SquelchedNsFirst, ObjectRenamedTrace):
	* generic/tclNamesp.c (Tcl_DeleteNamespace): [Bug 2950259]: Revised
	the namespace deletion code to provide an additional internal callback
	that gets triggered early enough in namespace deletion to allow TclOO
	destructors to run sanely. Adjusted TclOO to take advantage of this,
	so making tearing down an object by killing its namespace appear to
	work seamlessly, which is needed for Itcl. (Note that this is not a
	feature that will ever be backported to 8.5, and it remains not a
	recommended way of deleting an object.)

2010-02-13  Donal K. Fellows  <dkf@users.sf.net>

	* generic/tclCompCmds.c (TclCompileSwitchCmd): Divided the [switch]
	compiler into three pieces (after the model of [try]): a parser, an
	instruction-issuer for chained tests, and an instruction-issuer for
	jump tables.

	* generic/tclEnsemble.c: Split the ensemble engine out into its own
	file rather than keeping it mashed together with the namespace code.

2010-02-12  Jan Nijtmans  <nijtmans@users.sf.net>

	* win/tcl.m4:		Use -pipe for gcc on win32
	* win/configure:	(mingw/cygwin) (regenerated)
	* win/.cvsignore:	Add .lib, .exp and .res here

2010-02-11  Mo DeJong  <mdejong@users.sourceforge.net>

	* tests/list.test: Add tests for explicit \0 in a string argument to
	the list command.

2010-02-11  Donal K. Fellows  <dkf@users.sf.net>

	* generic/tclIOCmd.c (Tcl_OpenObjCmd): [Bug 2949740]: Make sure that
	we do not try to put a NULL pipeline channel into binary mode.

2010-02-11  Mo DeJong  <mdejong@users.sourceforge.net>

	[Bug 2826551, Patch 2948425]: Assorted regexp bugs related to -all,
	-line and -start options and newlines.
	* generic/tclCmdMZ.c (Tcl_RegexpObjCmd): If -offset is given, treat it
	as the start of the line if the previous character was a newline. Fix
	nasty edge case where a zero length match would not advance the index.
	* tests/regexp.test: Add regression tests back ported from Jacl.
	Checks for a number of issues related to -line and newline handling. A
	few of tests were broken before the patch and continue to be broken,
	marked as knownBug.

2010-02-11  Donal K. Fellows  <dkf@users.sf.net>

	* generic/tclOO.c (ObjectRenamedTrace): [Bug 2949397]: Prevent
	destructors from running on the two core class objects when the whole
	interpreter is being destroyed.

2010-02-09  Donal K. Fellows  <dkf@users.sf.net>

	* generic/tclCompCmds.c (TclCompileTryCmd, IssueTryInstructions)
	(IssueTryFinallyInstructions): Added compiler for the [try] command.
	It is split into three pieces that handle the parsing of the tokens,
	the issuing of instructions for finally-free [try], and the issuing of
	instructions for [try] with finally; there are enough differences
	between the all cases that it was easier to split the code rather than
	have a single function do the whole thing.

2010-02-09  Alexandre Ferrieux  <ferrieux@users.sourceforge.net>

	* tools/genStubs.tcl: Remove dependency on 8.5+ idiom "in" in
	expressions.

2010-02-08  Donal K. Fellows  <dkf@users.sf.net>

	* generic/tclZlib.c (Tcl_ZlibDeflate, Tcl_ZlibInflate): [Bug 2947783]:
	Make sure that the result is an unshared object before appending to it
	so that nothing crashes if it is shared (use in Tcl code was not
	affected by this, but use from C was an issue).

2010-02-06  Donal K. Fellows  <dkf@users.sf.net>

	* generic/tclHash.c (HashStringKey):	Replace Tcl's crusty old hash
	* generic/tclObj.c (TclHashObjKey):	function with the algorithm
	due to Fowler, Noll and Vo. This is slightly faster (assuming the
	presence of hardware multiply) and has somewhat better distribution
	properties of the resulting hash values. Note that we only ever used
	the 32-bit version of the FNV algorithm; Tcl's core hash engine
	assumes that hash values are simple unsigned ints.

	***POTENTIAL INCOMPATIBILITY***
	Code that depends on hash iteration order (especially tests) may well
	be disrupted by this. Where a definite order is required, the fix is
	usually to just sort the results after extracting them from the hash.
	Where this is insufficient, the code that has ceased working was
	always wrong and was only working by chance.

2010-02-05  Donal K. Fellows  <dkf@users.sf.net>

	* generic/tclCompCmds.c (TclCompileErrorCmd): Added compilation of the
	[error] command. No new bytecodes.

2010-02-05  Jan Nijtmans  <nijtmans@users.sf.net>

	* tools/genStubs.tcl:	Follow-up to earlier commit today:
	          Eliminate the need for an extra Stubs Pointer for adressing
	          a static stub table: Just change the exported table from
	          static to MODULE_SCOPE.
	* generic/tclBasic.c
	* generic/tclOO.c
	* generic/tclTomMathInterface.c
	* generic/tcl*Decls.h (regenerated)
	* generic/tclStubInit.c (regenerated)
	* generic/tclOOStubInit.c (regenerated)
	* generic/tclTest.c (minor formatting)

2010-02-05  Donal K. Fellows  <dkf@users.sf.net>

	* generic/tclVar.c: More consistency in errorcode generation.

	* generic/tclOOBasic.c (TclOO_Object_Destroy): Rewrote to be NRE-aware
	when calling destructors. Note that there is no guarantee that
	destructors will always be called in an NRE context; that's a feature
	of the 'destroy' method only.

	* generic/tclEncoding.c: Add 'const' to many function-internal vars
	that are never pointing to things that are written to.

2010-02-05  Jan Nijtmans  <nijtmans@users.sf.net>

	* tools/genStubs.tcl:	Follow-up to [2010-01-29] commit:
		prevent space within stub table function parameters if the
		parameter type is a pointer.
	* win/tclWinInt.h:	Minor Formatting
	* generic/tcl.h:	VOID -> void and other formatting
	* generic/tclInt.h:	Minor formatting
	* generic/tclInt.decls: Change signature of TclNRInterpProcCore,
	* generic/tclOO.decls:	and TclOONewProc(Instance|)MethodEx,
	* generic/tclProc.c:	indicating that errorProc is a function,
	* generic/tclOOMethod.c:pointer, and other formatting
	* generic/tcl*Decls.h:	(regenerated)
	* generic/tclVar.c:	gcc warning(line 3703): 'pattern' may be used
				uninitialized in this function
				gcc warning(line 3788): 'matched' may be used
				uninitialized in this function

2010-02-04  Donal K. Fellows  <dkf@users.sf.net>

	* generic/tclVar.c: Added more use of error-codes and reduced the
	stack overhead of older interfaces.
	(ArrayGetCmd): Stop silly crash when using a trivial pattern due to
	error in conversion to ensemble.
	(ArrayNamesCmd): Use the object RE interface for faster matching.

2010-02-03  Donal K. Fellows  <dkf@users.sf.net>

	* generic/tclVar.c (ArrayUnsetCmd): More corrections.

2010-02-02  Donal K. Fellows  <dkf@users.sf.net>

	* generic/tclVar.c: Turned the [array] command into a true ensemble.

	* generic/tclOO.c (AllocObject, MyDeleted): A slightly faster way to
	handle the deletion of [my] is with a standard delete callback. This
	is because it doesn't require an additional memory allocation during
	object creation. Also reduced the amount of string manipulation
	performed during object creation to further streamline memory
	handling; this is not backported to the 8.5 package as it breaks a
	number of abstractions.

	* generic/tclOOBasic.c (TclOO_Object_Destroy): [Bug 2944404]: Do not
	crash when a destructor deletes the object that is executing that
	destructor.

2010-02-01  Donal K. Fellows  <dkf@users.sf.net>

	* generic/tclVar.c (Tcl_ArrayObjCmd): [Bug 2939073]: Stop the [array
	unset] command from having dangling pointer problems when an unset
	trace deletes the element that is going to be processed next. Many
	thanks to Alexandre Ferrieux for the bulk of this fix.

	* generic/regexec.c (ccondissect, crevdissect): [Bug 2942697]: Rework
	these functions so that certain pathological patterns are matched much
	more rapidly. Many thanks to Tom Lane for dianosing this issue and
	providing an initial patch.

2010-01-30  Donal K. Fellows  <dkf@users.sf.net>

	* generic/tclCompile.c (tclInstructionTable):	Bytecode instructions
	* generic/tclCompCmds.c (TclCompileUnsetCmd):	to allow the [unset]
	* generic/tclExecute.c (TclExecuteByteCode):	command to be compiled
	with the compiler being a complete compilation for all compile-time
	decidable uses.

	* generic/tclVar.c (TclPtrUnsetVar): Var reference version of the code
	to unset a variable. Required for INST_UNSET bytecodes.

2010-01-29  Jan Nijtmans  <nijtmans@users.sf.net>

	* generic/tcl.h: [Bug 2942081]: Reverted Tcl_ThreadDataKey type change
				Changed some Tcl_CallFrame fields from "char *"
				to "void *". This saves unnecessary space on
				Cray's (and it's simply more correct).

	* tools/genStubs.tcl:	No longer generate a space after "*" and
				immediately after a function name, so the
				format of function definitions in tcl*Decls.h
				match all other tcl*.h header files.
	* doc/ParseArgs.3:	Change Tcl_ArgvFuncProc, Tcl_ArgvGenFuncProc
	* generic/tcl.h:	and GetFrameInfoValueProc to be function
	* generic/tclInt.h:	definitions, not pointers, for consistency
	* generic/tclOOInt.h:	with all other Tcl function definitions.
	* generic/tclIndexObj.c:
	* generic/regguts.h:	CONST -> const
	* generic/tcl.decls:	Formatting
	* generic/tclTomMath.decls: Formatting
	* generic/tclDecls.h:	(regenerated)
	* generic/tclIntDecls.h:
	* generic/tclIntPlatDecls.h:
	* generic/tclOODecls.h:
	* generic/tclOOIntDecls.h:
	* generic/tclPlatDecls.h:
	* generic/tclTomMathDecls.h:

2010-01-28  Donal K. Fellows  <dkf@users.sf.net>

	* generic/tclOOBasic.c (TclOO_Object_Destroy): Move the execution of
	destructors to a point where they can produce an error. This will not
	work for all destructors, but it does mean that more failing calls of
	them will be caught.
	* generic/tclOO.c (AllocObject, MyDeletedTrace, ObjectRenamedTrace):
	(ObjectNamespaceDeleted): Stop various ways of getting at commands
	with dangling pointers to the object. Also increases the reliability
	of calling of destructors (though most destructors won't benefit; when
	an object is deleted namespace-first, its destructors are not run in a
	nice state as the namespace is partially gone).

2010-01-25  Jan Nijtmans  <nijtmans@users.sf.net>

	* generic/tclOOStubInit.c:   Remove double includes (which causes a
	* generic/tclOOStubLib.c:    warning in CYGWIN compiles)
	* unix/.cvsignore:	     add confdefs.h

2010-01-22  Donal K. Fellows  <dkf@users.sf.net>

	* doc/proc.n: [Bug 1970629]: Define a bit better what the current
	namespace of a procedure is.

2010-01-22  Jan Nijtmans  <nijtmans@users.sf.net>

	* generic/tclInt.decls:	     Don't use DWORD and HANDLE here.
	* generic/tclIntPlatDecls.h:
	* generic/tcl.h:	     Revert [2009-12-21] change, instead
	* generic/tclPort.h:	     resolve the CYGWIN inclusion problems by
	* win/tclWinPort.h:	     re-arranging the inclusions at other
				     places.
	* win/tclWinError.c
	* win/tclWinPipe.c
	* win/tcl.m4:		     Make cygwin configuration error into
	* win/configure.in:	     a warning: CYGWIN compilation works
	* win/configure:	     although there still are test failures.

2010-01-22  Donal K. Fellows  <dkf@users.sf.net>

	* generic/tclExecute.c (TclExecuteByteCode): Improve error code
	generation from some of the tailcall-related bits of TEBC.

2010-01-21  Miguel Sofer  <msofer@users.sf.net>

	* generic/tclCompile.h: NRE-enable direct eval on BC spoilage
	* generic/tclExecute.c: [Bug 2910748]
	* tests/nre.test:

2010-01-19  Donal K. Fellows  <dkf@users.sf.net>

	* doc/dict.n: [Bug 2929546]: Clarify just what [dict with] and [dict
	update] are doing with variables.

2010-01-18  Andreas Kupries  <andreask@activestate.com>

	* generic/tclIO.c (CreateScriptRecord): [Bug 2918110]: Initialize
	the EventScriptRecord (esPtr) fully before handing it to
	Tcl_CreateChannelHandler for registration. Otherwise a reflected
	channel calling 'chan postevent' (== Tcl_NotifyChannel) in its
	'watchProc' will cause the function 'TclChannelEventScriptInvoker'
	to be run on an uninitialized structure.

2010-01-18  Donal K. Fellows  <dkf@users.sf.net>

	* generic/tclStringObj.c (Tcl_AppendFormatToObj): [Bug 2932421]: Stop
	the [format] command from causing argument objects to change their
	internal representation when not needed. Thanks to Alexandre Ferrieux
	for this fix.

2010-01-13  Donal K. Fellows  <dkf@users.sf.net>

	* tools/tcltk-man2html.tcl:	  More factoring out of special cases
	* tools/tcltk-man2html-utils.tcl: so that they are described outside
	the engine file. Now there is only one real set of special cases in
	there, to handle the .SO/.OP/.SE directives.

2010-01-13  Jan Nijtmans  <nijtmans@users.sf.net>

	* generic/tcl.h:      Fix TCL_LL_MODIFIER for Cygwin
	* generic/tclEnv.c:   Fix CYGWIN compilation problems,
	* generic/tclInt.h:   and remove some unnecessary
	* generic/tclPort.h:  double includes.
	* generic/tclPlatDecls.h:
	* win/cat.c:
	* win/tclWinConsole.c:
	* win/tclWinFCmd.c:
	* win/tclWinFile.c:
	* win/tclWinPipe.c:
	* win/tclWinSerial.c:
	* win/tclWinThrd.c:
	* win/tclWinPort.h:   Put win32 includes first
	* unix/tclUnixChan.c: Forgot one CONST change

2010-01-12  Donal K. Fellows  <dkf@users.sf.net>

	* tools/tcltk-man2html.tcl: Make the generation of the list of things
	to process the docs from simpler and more flexible. Also factored out
	the lists of special cases.

2010-01-10  Jan Nijtmans  <nijtmans@users.sf.net>

	* win/tclWinDde.c:      VC++ 6.0 doesn't have
	* win/tclWinReg.c:      PDWORD_PTR
	* win/tclWinThrd.c:     Fix various minor gcc warnings.
	* win/tclWinTime.c:
	* win/tclWinConsole.c:  Put channel type definitions
	* win/tclWinChan.c:     in static const memory
	* win/tclWinPipe.c:
	* win/tclWinSerial.c:
	* win/tclWinSock.c:
	* generic/tclIOGT.c:
	* generic/tclIORChan.c:
	* generic/tclIORTrans.c:
	* unix/tclUnixChan.c:
	* unix/tclUnixPipe.c:
	* unix/tclUnixSock.c:
	* unix/configure:       (regenerated with autoconf 2.59)
	* tests/info.test:      Make test independant from
	                        tcltest implementation.

2010-01-10  Donal K. Fellows  <dkf@users.sf.net>

	* tests/namespace.test (namespace-51.17): [Bug 2898722]: Demonstrate
	that there are still bugs in the handling of resolution epochs. This
	bug is not yet fixed.

	* tools/tcltk-man2html.tcl:	  Split the man->html converter into
	* tools/tcltk-man2html-utils.tcl: two pieces for easier maintenance.
	Also made it much less verbose in its printed messages by default.

2010-01-09  Donal K. Fellows  <dkf@users.sf.net>

	* tools/tcltk-man2html.tcl: Added basic support for building the docs
	for contributed packages into the HTML versions. Prompted by question
	on Tcler's Chat by Tom Krehbiel. Note that there remain problems in
	the documentation generated due to errors in the contributed docs.

2010-01-05  Don Porter  <dgp@users.sourceforge.net>

	* generic/tclPathObj.c (TclPathPart):   [Bug 2918610]: Correct
	* tests/fileName.test (filename-14.31): inconsistency between the
	string rep and the intrep of a path value created by [file rootname].
	Thanks to Vitaly Magerya for reporting.

2010-01-03  Donal K. Fellows  <dkf@users.sf.net>

	* unix/tcl.m4 (SC_CONFIG_CFLAGS): [Bug 1636685]: Use the configuration
	for modern FreeBSD suggested by the FreeBSD porter.

2010-01-03  Miguel Sofer  <msofer@users.sf.net>

	* generic/tclBasic.c:	[Bug 2724403]: Fix leak of coroutines on
	* generic/tclCompile.h: namespace deletion. Added a test for this
	* generic/tclNamesp.c:	leak, and also a test for leaks on namespace
	* tests/coroutine.test: deletion.
	* tests/namespace.test:

2009-12-30  Donal K. Fellows  <dkf@users.sf.net>

	* library/safe.tcl (AliasSource): [Bug 2923613]: Make the safer
	* tests/safe.test (safe-8.9):	  [source] handle a [return] at the
					  end of the file correctly.

2009-12-30  Miguel Sofer  <msofer@users.sf.net>

	* library/init.tcl (unknown): [Bug 2824981]: Fix infinite recursion of
	::unknown when [set] is undefined.

2009-12-29  Donal K. Fellows  <dkf@users.sf.net>

	* generic/tclHistory.c (Tcl_RecordAndEvalObj): Reduce the amount of
	allocation and deallocation of memory by caching objects in the
	interpreter assocData table.

	* generic/tclObj.c (Tcl_GetCommandFromObj): Rewrite the logic so that
	it does not require making assignments part way through an 'if'
	condition, which was deeply unclear.

	* generic/tclInterp.c (Tcl_MakeSafe): [Bug 2895741]: Make sure that
	the min() and max() functions are supported in safe interpreters.

2009-12-29  Pat Thoyts  <patthoyts@users.sourceforge.net>

	* generic/tclBinary.c:	[Bug 2922555]: Handle completely invalid input
	* tests/binary.test:	to the decode methods.

2009-12-28  Donal K. Fellows  <dkf@users.sf.net>

	* unix/Makefile.in (trace-shell, trace-test): [FRQ 1083288]: Added
	targets to allow easier tracing of shell and test invokations.

	* unix/configure.in: [Bug 942170]:	Detect the st_blocks field of
	* generic/tclCmdAH.c (StoreStatData):	'struct stat' correctly.
	* generic/tclFileName.c (Tcl_GetBlocksFromStat):
	* generic/tclIOUtil.c (Tcl_Stat):

	* generic/tclInterp.c (TimeLimitCallback): [Bug 2891362]: Ensure that
	* tests/interp.test (interp-34.13):	   the granularity ticker is
	reset when we check limits because of the time limit event firing.

2009-12-27  Donal K. Fellows  <dkf@users.sf.net>

	* doc/namespace.n (SCOPED SCRIPTS): [Bug 2921538]: Updated example to
	not be quite so ancient.

2009-12-25  Jan Nijtmans  <nijtmans@users.sf.net>

	* generic/tclCmdMZ.c:      CONST -> const
	* generic/tclParse.c

2009-12-23  Donal K. Fellows  <dkf@users.sf.net>

	* library/safe.tcl (AliasSource, AliasExeName): [Bug 2913625]: Stop
	information about paths from leaking through [info script] and [info
	nameofexecutable].

2009-12-23  Jan Nijtmans  <nijtmans@users.sf.net>

	* unix/tcl.m4:		Install libtcl8.6.dll in bin directory
	* unix/Makefile.in:
	* unix/configure:	(regenerated)

2009-12-22  Donal K. Fellows  <dkf@users.sf.net>

	* generic/tclCmdIL.c (Tcl_LsortObjCmd): [Bug 2918962]: Stop crash when
	-index and -stride are used together.

2009-12-21  Jan Nijtmans  <nijtmans@users.sf.net>

	* generic/tclThreadStorage.c: Fix gcc warning, using gcc-4.3.4 on
				      cygwin: missing initializer
	* generic/tclOOInt.h:	      Prevent conflict with DUPLICATE
				      definition in WINAPI's nb30.h
	* generic/rege_dfa.c:	      Fix macro conflict on CYGWIN: don't use
				      "small".
	* generic/tcl.h:	      Include <winsock2.h> before <stdio.h> on
				      CYGWIN
	* generic/tclPathObj.c
	* generic/tclPort.h
	* tests/env.test:	      Don't unset WINDIR and TERM, it has a
				      special meaning on CYGWIN (both in UNIX
				      and WIN32 mode!)
	* generic/tclPlatDecls.h:     Include <tchar.h> through tclPlatDecls.h
	* win/tclWinPort.h:	      stricmp -> strcasecmp
	* win/tclWinDde.c:	      _wcsicmp -> wcscasecmp
	* win/tclWinFile.c
	* win/tclWinPipe.c
	* win/tclWinSock.c
	* unix/tcl.m4:		      Add dynamic loading support to CYGWIN
	* unix/configure (regenerated)
	* unix/Makefile.in

2009-12-19  Miguel Sofer  <msofer@users.sf.net>

	* generic/tclBasic.c:	[Bug 2917627]: Fix for bad cmd resolution by
	* tests/coroutine.test:	coroutines. Thanks to schelte for finding it.

2009-12-16  Donal K. Fellows  <dkf@users.sf.net>

	* library/safe.tcl (::safe::AliasGlob): Upgrade to correctly support a
	larger fraction of [glob] functionality, while being stricter about
	directory management.

2009-12-11  Jan Nijtmans  <nijtmans@users.sf.net>

	* generic/tclTest.c:	Fix gcc warning: ignoring return value of
	* unix/tclUnixNotify.c:	"write", declared with attribute
	* unix/tclUnixPipe.c:	warn_unused_result.
	* generic/tclInt.decls:	CONSTify functions TclpGetUserHome and
	* generic/tclIntDecls.h:TclSetPreInitScript (TIP #27)
	* generic/tclInterp.c:
	* win/tclWinFile.c:
	* unix/tclUnixFile.c:

2009-12-16  Donal K. Fellows  <dkf@users.sf.net>

	* doc/tm.n: [Bug 1911342]: Formatting rewrite to avoid bogus crosslink
	to the list manpage when generating HTML.

	* library/msgcat/msgcat.tcl (Init): [Bug 2913616]: Do not use platform
	tests that are not needed and which don't work in safe interpreters.

2009-12-14  Donal K. Fellows  <dkf@users.sf.net>

	* doc/file.n (file tempfile): [Bug 2388866]: Note that this only ever
	creates files on the native filesystem. This is a design feature.

2009-12-13  Miguel Sofer  <msofer@users.sf.net>

	* generic/tclBasic.c:	Release TclPopCallFrame() from its
	* generic/tclExecute.c:	tailcall-management duties
	* generic/tclNamesp.c:

	* generic/tclBasic.c:	Moving TclBCArgumentRelease call from
	* generic/tclExecute.c:	TclNRTailcallObjCmd to TEBC, so that the
	pairing of the Enter and Release calls is clearer.

2009-12-12  Donal K. Fellows  <dkf@users.sf.net>

	* generic/tclTest.c (TestconcatobjCmd): [Bug 2895367]: Stop memory
	leak when testing. We don't need extra noise of this sort when
	tracking down real problems!

2009-12-11  Jan Nijtmans  <nijtmans@users.sf.net>

	* generic/tclBinary.c:	Fix gcc warning, using gcc-4.3.4 on cygwin
	* generic/tclCompExpr.c:warning: array subscript has type 'char'
	* generic/tclPkg.c:
	* libtommath/bn_mp_read_radix.c:
	* win/makefile.vc:	[Bug 2912773]: Revert to version 1.203
	* unix/tclUnixCompat.c:	Fix gcc warning: signed and unsigned type
				in conditional expression.

2009-12-11  Donal K. Fellows  <dkf@users.sf.net>

	* tools/tcltk-man2html.tcl (long-toc, cross-reference): [FRQ 2897296]:
	Added cross links to sections within manual pages.

2009-12-11  Miguel Sofer  <msofer@users.sf.net>

	* generic/tclBasic.c:   [Bug 2806407]: Full nre-enabling of coroutines
	* generic/tclExecute.c:

	* generic/tclBasic.c: Small cleanup

	* generic/tclExecute.c: Fix panic in http11.test caused by buggy
	earlier commits in coroutine management.

2009-12-10  Andreas Kupries  <andreask@activestate.com>

	* generic/tclObj.c (TclContinuationsEnter): [Bug 2895323]: Updated
	comments to describe when the function can be entered for the same
	Tcl_Obj* multiple times. This is a continuation of the 2009-11-10
	entry where a memory leak was plugged, but where not sure if that was
	just a band-aid to paper over some other error. It isn't, this is a
	legal situation.

2009-12-10  Miguel Sofer  <msofer@users.sf.net>

	* generic/tclBasic.c:   Reducing the # of moving parts for coroutines
	* generic/tclExecute.c: by delegating more to tebc; eliminate the
	special coroutine CallFrame.

2009-12-09  Andreas Kupries  <andreask@activestate.com>

	* generic/tclIO.c: [Bug 2901998]: Applied Alexandre Ferrieux's patch
	fixing the inconsistent buffered I/O. Tcl's I/O now flushes buffered
	output before reading, discards buffered input before writing, etc.

2009-12-09  Miguel Sofer  <msofer@users.sf.net>

	* generic/tclBasic.c: Ensure right lifetime of varFrame's (objc,objv)
	for coroutines.

	* generic/tclExecute.c: Code regrouping

2009-12-09  Donal K. Fellows  <dkf@users.sf.net>

	* generic/tclBasic.c: Added some of the missing setting of errorcode
	values.

2009-12-08  Miguel Sofer  <msofer@users.sf.net>

	* generic/tclExecute.c (TclStackFree): Improved panic msg.

2009-12-08  Miguel Sofer  <msofer@users.sf.net>

	* generic/tclBasic.c:   Partial nre-enabling of coroutines. The
	* generic/tclExecute.c: initial call still requires its own
	* generic/tclInt.h:     instance of tebc, but on resume coros can
	execute in the caller's tebc.

	* generic/tclExecute.c (TEBC): Silence warning about pcAdjustment.

2009-12-08  Donal K. Fellows  <dkf@users.sf.net>

	* generic/tclExecute.c (TclExecuteByteCode): Make the dict opcodes
	more sparing in their use of C variables, to reduce size of TEBC
	activiation record a little bit.

2009-12-07  Miguel Sofer  <msofer@users.sf.net>

	* generic/tclExecute.c (TEBC): Grouping "slow" variables into structs,
	to reduce register pressure and help the compiler with variable
	allocation.

2009-12-07  Miguel Sofer  <msofer@users.sf.net>

	* generic/tclExecute.c: Start cleaning the TEBC stables
	* generic/tclInt.h:

	* generic/tclCmdIL.c:   [Bug 2910094]: Fix by aku
	* tests/coroutine.test:

	* generic/tclBasic.c: Arrange for [tailcall] to be created with the
	other builtins: was being created in a separate call, leftover from
	pre-tip days.

2009-12-07  Don Porter  <dgp@users.sourceforge.net>

	* generic/tclStrToD.c: [Bug 2902010]: Correct conditional compile
	directives to better detect the toolchain that needs extra work for
	proper underflow treatment instead of merely detecting the MIPS
	platform.

2009-12-07  Miguel Sofer  <msofer@users.sf.net>

	* generic/tclBasic.c: [Patch 2910056]: Add ::tcl::unsupported::yieldTo
	* generic/tclInt.h:

2009-12-07  Donal K. Fellows  <dkf@users.sf.net>

	* generic/tclCmdMZ.c (TryPostBody): [Bug 2910044]: Close off memory
	leak in [try] when a variable-free handler clause is present.

2009-12-05  Miguel Sofer  <msofer@users.sf.net>

	* generic/tclBasic.c:   Small changes for clarity in tailcall
	* generic/tclExecute.c: and coroutine code.
	* tests/coroutine.test:

	* tests/tailcall.test: Remove some old unused crud; improved the
	stack depth tests.

	* generic/tclBasic.c:  Fixed things so that you can tailcall
	* generic/tclNamesp.c: properly out of a coroutine.
	* tests/tailcall.test:

	* generic/tclInterp.c: Fixed tailcalls for same-interp aliases (no
	test)

2009-12-03  Donal K. Fellows  <dkf@users.sf.net>

	* library/safe.tcl (::safe::AliasEncoding): Make the safe encoding
	command behave more closely like the unsafe one (for safe ops).
	(::safe::AliasGlob): [Bug 2906841]: Clamp down on evil use of [glob]
	in safe interpreters.
	* tests/safe.test: Rewrite to use tcltest2 better.

2009-12-02  Jan Nijtmans  <nijtmans@users.sf.net>

	* tools/genStubs.tcl:	Add support for win32 CALLBACK functions and
	remove obsolete "emitStubs" and "genStubs" functions.
	* win/Makefile.in:	Use tcltest86.dll for all tests, and add
	.PHONY rules to preemptively stop trouble that plagued Tk from hitting
	Tcl too.

2009-11-30  Jan Nijtmans  <nijtmans@users.sf.net>

	* generic/tcl.h:	Don't use EXPORT for Tcl_InitStubs
	* win/Makefile.in:	Better dependancies in case of static build.

2009-11-30  Donal K. Fellows  <dkf@users.sf.net>

	* doc/Tcl.n: [Bug 2901433]: Improved description of expansion to
	mention that it is using list syntax.

2009-11-27  Kevin B. Kenny  <kennykb@acm.org>

	* win/tclAppInit.c (Tcl_AppInit): [Bug 2902965]: Reverted Jan's change
	that added a call to Tcl_InitStubs. The 'tclsh' and 'tcltest' programs
	are providers, not consumers of the Stubs table, and should not link
	with the Stubs library, but only with the main Tcl library. (In any
	case, the presence of Tcl_InitStubs broke the build.)

2009-11-27  Donal K. Fellows  <dkf@users.sf.net>

	* doc/BoolObj.3, doc/Class.3, doc/CrtChannel.3, doc/DictObj.3:
	* doc/DoubleObj.3, doc/Ensemble.3, doc/Environment.3:
	* doc/FileSystem.3, doc/Hash.3, doc/IntObj.3, doc/Limit.3:
	* doc/Method.3, doc/NRE.3, doc/ObjectType.3, doc/PkgRequire.3:
	* doc/SetChanErr.3, doc/SetResult.3: [Patch 2903921]: Many small
	spelling fixes from Larry Virden.

	BUMP VERSION OF TCLOO TO 0.6.2. Too many people need accumulated small
	versions and bugfixes, so the version-bump removes confusion.

	* generic/tclOOBasic.c (TclOO_Object_LinkVar): [Bug 2903811]: Remove
	unneeded restrictions on who can usefully call this method.

2009-11-26  Donal K. Fellows  <dkf@users.sf.net>

	* unix/Makefile.in: Add .PHONY rules and documentation to preemptively
	stop trouble that plagued Tk from hitting Tcl too, and to make the
	overall makefile easier to understand. Some reorganization too to move
	related rules closer together.

2009-11-26  Jan Nijtmans  <nijtmans@users.sf.net>

	* win/Makefile.in:	[Bug 2902965]: Fix stub related changes that
	* win/makefile.vc:	caused tclkit build to break.
	* win/tclAppInit.c
	* unix/tcl.m4
	* unix/Makefile.in
	* unix/tclAppInit.c
	* unix/configure:	(regenerated)

2009-11-25  Kevin B. Kenny  <kennykb@acm.org>

	* win/Makefile.in:	Added a 'test-tcl' rule that is identical to
	'test' except that it does not go spelunking in 'pkgs/'. (This rule
	has existed in unix/Makefile.in for some time.)

2009-11-25  Stuart Cassoff  <stwo@users.sf.net>

	* unix/configure.in:	[Patch 2892871]: Remove unneeded
	* unix/tcl.m4:		AC_STRUCT_TIMEZONE and use
	* unix/tclConfig.h.in:	AC_CHECK_MEMBERS([struct stat.st_blksize])
	* unix/tclUnixFCmd.c:	instead of AC_STRUCT_ST_BLKSIZE.
	* unix/configure:	Regenerated with autoconf-2.59.

2009-11-24  Andreas Kupries  <andreask@activestate.com>

	* library/tclIndex: Manually redone the part of tclIndex dealing with
	safe.tcl and tm.tcl. This part passes the testsuite. Note that
	automatic regeneration of this part is not possible because it wrongly
	puts 'safe::Setup' on the list, and wrongly leaves out 'safe::Log'
	which is more dynamically created than the generator expects.

	Further note that the file "clock.tcl" is explicitly loaded by
	"init.tcl", the first time the clock command is invoked. The relevant
	code can be found at line 172ff, roughly, the definition of the
	procedure 'clock'. This means none of the procedures of this file
	belong in the tclIndex. Another indicator that automatic regeneration
	of tclIndex is ill-advised.

2009-11-24  Donal K. Fellows  <dkf@users.sf.net>

	* generic/tclOO.c (FinalizeAlloc, Tcl_NewObjectInstance):
	[Bug 2903011]: Make it an error to destroy an object in a constructor,
	and also make sure that an object is not deleted twice in the error
	case.

2009-11-24  Pat Thoyts  <patthoyts@users.sourceforge.net>

	* tests/fCmd.test: [Bug 2893771]: Teach [file stat] to handle locked
	* win/tclWinFile.c: files so that [file exists] no longer lies.

2009-11-23  Kevin Kenny  <kennykb@acm.org>

	* tests/fCmd.test (fCmd-30.1): Changed registry location of the 'My
	Documents' folder to the one that's correct for Windows 2000, XP,
	Server 2003, Vista, Server 2008, and Windows 7. (See
	http://support.microsoft.com/kb/310746)

2009-11-23  Jan Nijtmans  <nijtmans@users.sf.net>

	* win/tclWinDde.c:	#undef STATIC_BUILD, in order to make sure
	* win/tclWinReg.c:	that Xxxxx_Init is always exported even when
	* generic/tclTest.c:	Tcl is built static (otherwise we cannot
				create a DLL).
	* generic/tclThreadTest.c: Make all functions static, except
				TclThread_Init.
	* tests/fCmd.test:	Enable fCmd-30.1 when registry is available.
	* win/tcl.m4:		Fix ${SHLIB_LD_LIBS} definition, fix conflicts
	* win/Makefile.in:	Simplifications related to tcl.m4 changes.
	* win/configure.in:	Between static libraries and import library on
				windows.
	* win/configure:	(regenerated)
	* win/makefile.vc:	Add stub library to necessary link lines.

2009-11-23  Kevin B. Kenny  <kennykb@acm.org>

	* generic/tclThreadTest.c (NewTestThread): [Bug 2901803]: Further
	machinations to get NewTestThread actually to launch the thread, not
	just compile.

2009-11-22  Donal K. Fellows  <dkf@users.sf.net>

	* generic/tclThreadTest.c (NewTestThread): [Bug 2901803]: Fix small
	error in function naming which blocked a threaded test build.

2009-11-19  Jan Nijtmans  <nijtmans@users.sf.net>

	* win/Makefile.in:	Create tcltest86.dll as dynamic Tcltest
				package.
	* generic/tclTest.c:	Remove extraneous prototypes, follow-up to
	* generic/tclTestObj.c:	[Bug 2883850]
	* tests/chanio.test:	Test-cases for fixed [Bug 2849797]
	* tests/io.test:
	* tests/safe.test:	Fix safe-10.1 and safe-10.4 test cases, making
				the wrong assumption that Tcltest is a static
				package.
	* generic/tclEncoding.c:[Bug 2857044]: Updated freeIntRepProc routines
	* generic/tclVar.c:	so that they set the typePtr field to NULL so
				that the Tcl_Obj is not left in an
				inconsistent state.
	* unix/tcl.m4:		[Patch 2883533]: tcl.m4 support for Haiku OS
	* unix/configure:	autoconf-2.59

2009-11-19  Don Porter  <dgp@users.sourceforge.net>

	* unix/tclAppInit.c:	[Bug 2883850, 2900542]: Repair broken build of
	* win/tclAppInit.c:	the tcltest executable.

2009-11-19  Donal K. Fellows  <dkf@users.sf.net>

	* library/auto.tcl (tcl_findLibrary):
	* library/clock.tcl (MakeUniquePrefixRegexp, MakeParseCodeFromFields)
	(SetupTimeZone, ProcessPosixTimeZone):	Restored the use of a literal
	* library/history.tcl (HistAdd):	'then' when following a multi-
	* library/safe.tcl (interpConfigure):	line test expresssion. It's an
	* library/tm.tcl (UnknownHandler):	aid to readability then.

2009-11-19  Jan Nijtmans  <nijtmans@users.sf.net>

	* generic/tclInt.h:      Make all internal initialization
	* generic/tclTest.c:     routines MODULE_SCOPE
	* generic/tclTestObj.c:
	* generic/tclTestProcBodyObj.c:
	* generic/tclThreadTest.c:
	* unix/Makefile.in:      Fix [Bug 2883850]: pkgIndex.tcl doesn't
	* unix/tclAppInit.c:     get created with static Tcl build
	* unix/tclXtTest.c:
	* unix/tclXtNotify.c:
	* unix/tclUnixTest.c:
	* win/Makefile.in:
	* win/tcl.m4:
	* win/configure:         (regenerated)
	* win/tclAppInit.c:
	* win/tclWinDde.c:       Always compile with Stubs.
	* win/tclWinReg.c:
	* win/tclWinTest.c:

2009-11-18  Jan Nijtmans  <nijtmans@users.sf.net>

	* doc/CrtChannel.3:	[Bug 2849797]: Fix channel name inconsistences
	* generic/tclIORChan.c:	as suggested by DKF.
	* generic/tclIO.c:	Minor *** POTENTIAL INCOMPATIBILITY ***
				because Tcl_CreateChannel() and derivatives
				now sometimes ignore their "chanName"
				argument.

	* generic/tclAsync.c:	Eliminate various gcc warnings (with -Wextra)
	* generic/tclBasic.c
	* generic/tclBinary.c
	* generic/tclCmdAH.c
	* generic/tclCmdIL.c
	* generic/tclCmdMZ.c
	* generic/tclCompile.c
	* generic/tclDate.c
	* generic/tclExecute.c
	* generic/tclDictObj.c
	* generic/tclIndexObj.c
	* generic/tclIOCmd.c
	* generic/tclIOUtil.c
	* generic/tclIORTrans.c
	* generic/tclOO.c
	* generic/tclZlib.c
	* generic/tclGetDate.y
	* win/tclWinInit.c
	* win/tclWinChan.c
	* win/tclWinConsole.c
	* win/tclWinNotify.c
	* win/tclWinReg.c
	* library/auto.tcl:		Eliminate "then" keyword
	* library/clock.tcl
	* library/history.tcl
	* library/safe.tcl
	* library/tm.tcl
	* library/http/http.tcl:	Eliminate unnecessary spaces
	* library/http1.0/http.tcl
	* library/msgcat/msgcat.tcl
	* library/opt/optparse.tcl
	* library/platform/platform.tcl
	* tools/tcltk-man2html.tcl
	* tools/tclZIC.tcl
	* tools/tsdPerf.c

2009-11-17  Andreas Kupries  <andreask@activestate.com>

	* unix/tclUnixChan.c (TtyParseMode): Partial undo of Donal's tidy-up
	from a few days ago (2009-11-9, not in ChangeLog). It seems that
	strchr is apparently a macro on AIX and reacts badly to pre-processor
	directives in its arguments.

2009-11-16  Alexandre Ferrieux  <ferrieux@users.sourceforge.net>

	* generic/tclEncoding.c:  [Bug 2891556]: Fix and improve test to
	* generic/tclTest.c:	  detect similar manifestations in the future.
	* tests/encoding.test:    Add tcltest support for finalization.

2009-11-15  Mo DeJong  <mdejong@users.sourceforge.net>

	* win/tclWinDde.c: Avoid gcc compiler warning by explicitly casting
	DdeCreateStringHandle argument.

2009-11-12  Andreas Kupries  <andreask@activestate.com>

	* generic/tclIO.c (CopyData): [Bug 2895565]: Dropped bogosity which
	* tests/io.test: used the number of _written_ bytes or character to
	update the counters for the read bytes/characters. New test io-53.11.
	This is a forward port from the 8.5 branch.

2009-11-11  Don Porter  <dgp@users.sourceforge.net>

	* generic/tclClock.c (TclClockInit):    Do not create [clock] support
	commands in safe interps.

2009-11-11  Jan Nijtmans  <nijtmans@users.sf.net>

	* library/http/http.tcl (http::geturl): [Bug 2891171]: URL checking
	too strict when using multiple question marks.
	* tests/http.test
	* library/http/pkgIndex.tcl:  Bump to http 2.8.2
	* unix/Makefile.in:
	* win/Makefile.in:

2009-11-11  Alexandre Ferrieux  <ferrieux@users.sourceforge.net>

	* generic/tclIO.c: Fix [Bug 2888099] (close discards ENOSPC error)
	                   by saving the errno from the first of two
	                   FlushChannel()s. Uneasy to test; might need
	                   specific channel drivers. Four-hands with aku.

2009-11-10  Pat Thoyts  <patthoyts@users.sourceforge.net>

	* tests/winFCmd.test: Cleanup directories that have been set chmod
	000. On Windows7 and Vista we really have no access and these were
	getting left behind.
	A few tests were changed to reflect the intent of the test where
	setting a directory chmod 000 should prevent any modification. This
	restriction was ignored on XP but is honoured on Vista

2009-11-10  Andreas Kupries  <andreask@activestate.com>

	* generic/tclBasic.c: Plug another leak in TCL_EVAL_DIRECT evaluation.
	Forward port from Tcl 8.5 branch, change by Don Porter.

	* generic/tclObj.c: [Bug 2895323]: Plug memory leak in
	TclContinuationsEnter(). Forward port from Tcl 8.5 branch, change by
	Don Porter.

2009-11-09  Stuart Cassoff  <stwo@users.sf.net>

	* win/README: [bug 2459744]: Removed outdated Msys + Mingw info.

2009-11-09  Andreas Kupries  <andreask@activestate.com>

	* generic/tclBasic.c (TclEvalObjEx): Moved the #280 decrement of
	refCount for the file path out of the branch after the whole
	conditional, closing a memory leak. Added clause on structure type to
	prevent seg.faulting. Forward port from valgrinding the Tcl 8.5
	branch.

	* tests/info.test: Resolve ambiguous resolution of variable "res".
	Forward port from 8.5

2009-11-08  Donal K. Fellows  <dkf@users.sf.net>

	* doc/string.n (bytelength): Noted that this command is not a good
	thing to use, and suggested a better alternatve. Also factored out the
	description of the indices into its own section.

2009-11-07  Pat Thoyts  <patthoyts@users.sourceforge.net>

	* tests/fCmd.test: [Bug 2891026]: Exclude tests using chmod 555
	directories on vista and win7. The current user has access denied and
	so cannot rename the directory without admin privileges.

2009-11-06  Andreas Kupries  <andreask@activestate.com>

	* library/safe.tcl (::safe::Setup): Added documentation of the
	contents of the state array. Also killed the 'InterpState' procedure
	with its upleveled variable/upvar combination, and replaced all uses
	with 'namespace upvar'.

2009-11-05  Andreas Kupries  <andreask@activestate.com>

	* library/safe.tcl: A series of patches which bring the SafeBase up to
	date with code guidelines, Tcl's features, also eliminating a number
	of inefficiencies along the way.
	(1) Changed all procedure names to be fully qualified.
	(2) Moved the procedures out of the namespace eval. Kept their
	locations. IOW, broke the namespace eval apart into small sections not
	covering the procedure definitions.
	(3) Reindented the code. Just lots of whitespace changes.
	Functionality unchanged.
	(4) Moved the multiple namespace eval's around. Command export at the
	top, everything else (var decls, argument parsing setup) at the
	bottom.
	(5) Moved the argument parsing setup into a procedure called when the
	code is loaded. Easier management of temporary data.
	(6) Replaced several uses of 'Set' with calls to the new procedure
	'InterpState' and direct access to the per-slave state array.
	(7) Replaced the remaining uses of 'Set' and others outside of the
	path/token handling, and deleted a number of procedures related to
	state array access which are not used any longer.
	(8) Converted the path token system to cache normalized paths and path
	<-> token conversions. Removed more procedures not used any longer.
	Removed the test cases 4.3 and 4.4 from safe.test. They were testing
	the now deleted command "InterpStateName".
	(9) Changed the log command setup so that logging is compiled out
	completely when disabled (default).
	(10) Misc. cleanup. Inlined IsInterp into CheckInterp, its only user.
	Consistent 'return -code error' for error reporting. Updated to use
	modern features (lassign, in/ni, dicts). The latter are used to keep a
	reverse path -> token map and quicker check of existence.
	(11) Fixed [Bug 2854929]: Recurse into all subdirs under all TM root
	dirs and put them on the access path.

2009-11-02  Kevin B. Kenny  <kennykb@acm.org>

	* library/tzdata/Asia/Novokuznetsk: New tzdata locale for Kemerovo
	oblast', which now keeps Novosibirsk time and not Kranoyarsk time.
	* library/tzdata/Asia/Damascus: Syrian DST changes.
	* library/tzdata/Asia/Hong_Kong: Hong Kong historic DST corrections.
	Olson tzdata2009q.

2009-11-02  Donal K. Fellows  <dkf@users.sf.net>

	* doc/object.n (DESCRIPTION): Substantive revision to make it clearer
	what the fundamental semantics of an object actually are.

2009-11-01  Joe Mistachkin  <joe@mistachkin.com>

	* doc/Cancel.3: Minor cosmetic fixes.
	* win/makefile.vc: Make htmlhelp target work again.  An extra set of
	double quotes around the definition of the HTML help compiler tool
	appears to be required.  Previously, there was one set of double
	quotes around the definition of the tool and one around the actual
	invocation.  This led to confusion because it was the only such tool
	path to include double quotes around its invocation.  Also, it was
	somewhat inflexible in the event that somebody needed to override the
	tool command to include arguments.  Therefore, even though it may look
	"wrong", there are now two double quotes on either side of the tool
	path definition.  This fixes the problem that currently prevents the
	htmlhelp target from building and maintains flexibility in case
	somebody needs to override it via the command line or an environment
	variable.

2009-11-01  Joe English  <jenglish@users.sourceforge.net>

	* doc/Eval.3, doc/Cancel.3: Move TIP#285 routines out of Eval.3 into
	their own manpage.

2009-10-31  Donal K. Fellows  <dkf@users.sf.net>

	* generic/tclBasic.c (ExprRoundFunc): [Bug 2889593]: Correctly report
	the expected number of arguments when generating an error for round().

2009-10-30  Pat Thoyts  <patthoyts@users.sourceforge.net>

	* tests/tcltest.test: When creating the notwritabledir we deny the
	current user access to delete the file. We must grant this right when
	we cleanup. Required on Windows 7 when the user does not automatically
	have administrator rights.

2009-10-29  Don Porter  <dgp@users.sourceforge.net>

	* generic/tcl.h:        Changed the typedef for the mp_digit type
	from:
		typedef unsigned long mp_digit;
	to:
		typedef unsigned int mp_digit;
	For 32-bit builds where "long" and "int" are two names for the same
	thing, this is no change at all.  For 64-bit builds, though, this
	causes the dp[] array of an mp_int to be made up of 32-bit elements
	instead of 64-bit elements.  This is a huge improvement because details
	elsewhere in the mp_int implementation cause only 28 bits of each
	element to be actually used storing number data.  Without this change
	bignums are over 50% wasted space on 64-bit systems.  [Bug 2800740].

	***POTENTIAL INCOMPATIBILITY***
	For 64-bit builds, callers of routines with (mp_digit) or (mp_digit *)
	arguments *will*, and callers of routines with (mp_int *) arguments
	*may* suffer both binary and stubs incompatibilities with Tcl releases
	8.5.0 - 8.5.7.  Such possibilities should be checked, and if such
	incompatibilities are present, suitable [package require] requirements
	on the Tcl release should be put in place to keep such built code
	[load]-ing only in Tcl interps that are compatible.

2009-10-29  Donal K. Fellows  <dkf@users.sf.net>

	* tests/dict.test: Make variable-clean and simplify tests by utilizing
	the fact that dictionaries have defined orders.

	* generic/tclZlib.c (TclZlibCmd): Remove accidental C99-ism which
	reportedly makes the AIX native compiler choke.

2009-10-29  Kevin B. Kenny  <kennykb@acm.org>

	* library/clock.tcl (LocalizeFormat):
	* tests/clock.test (clock-67.1):
	[Bug 2819334]: Corrected a problem where '%%' followed by a letter in
	a format group could expand recursively: %%R would turn into %%H:%M:%S

2009-10-28  Don Porter  <dgp@users.sourceforge.net>

	* generic/tclLiteral.c:	[Bug 2888044]: Fixed 2 bugs.
	* tests/info.test:	First, as noted in the comments of the
	TclCleanupLiteralTable routine, since the teardown of the intrep of
	one Tcl_Obj can cause the teardown of others in the same table, the
	full table cleanup must be done with care, but the code did not
	contain the same care demanded in the comment.  Second, recent
	additions to the info.test file had poor hygiene, leaving an array
	variable ::a lying around, which breaks later interp.test tests during
	a -singleproc 1 run of the test suite.

2009-10-28  Kevin B. Kenny  <kennykb@acm.org>

	* tests/fileName.test (fileName-20.[78]): Corrected poor test
	hygiene (failure to save and restore the working directory) that
	caused these two tests to fail on Windows (and [Bug 2806250] to be
	reopened).

2009-10-27  Don Porter  <dgp@users.sourceforge.net>

	* generic/tclPathObj.c: [Bug 2884203]: Missing refcount on cached
	normalized path caused crashes.

2009-10-27  Kevin B. Kenny  <kennykb@acm.org>

	* library/clock.tcl (ParseClockScanFormat): [Bug 2886852]: Corrected a
	problem where [clock scan] didn't load the timezone soon enough when
	processing a time format that lacked a complete date.
	* tests/clock.test (clock-66.1):
	Added a test case for the above bug.
	* library/tzdata/America/Argentina/Buenos_Aires:
	* library/tzdata/America/Argentina/Cordoba:
	* library/tzdata/America/Argentina/San_Luis:
	* library/tzdata/America/Argentina/Tucuman:
	New DST rules for Argentina. (Olson's tzdata2009p.)

2009-10-26  Don Porter  <dgp@users.sourceforge.net>

	* unix/Makefile.in:	Remove $(PACKAGE).* and prototype from the
	`make distclean` target.  Completes 2009-10-20 commit.

2009-10-24  Kevin B. Kenny  <kennykb@acm.org>

	* library/clock.tcl (ProcessPosixTimeZone):
	Corrected a regression in the fix to [Bug 2207436] that caused
	[clock] to apply EU daylight saving time rules in the US.
	Thanks to Karl Lehenbauer for reporting this regression.
	* tests/clock.test (clock-52.4):
	Added a regression test for the above bug.
	* library/tzdata/Asia/Dhaka:
	* library/tzdata/Asia/Karachi:
	New DST rules for Bangladesh and Pakistan. (Olson's tzdata2009o.)

2009-10-23  Andreas Kupries  <andreask@activestate.com>

	* generic/tclIO.c (FlushChannel): Skip OutputProc for low-level
	0-length writes. When closing pipes which have already been closed
	not skipping leads to spurious SIG_PIPE signals. Reported by
	Mikhail Teterin <mi+thun@aldan.algebra.com>.

2009-10-22  Donal K. Fellows  <dkf@users.sf.net>

	* generic/tclOOBasic.c (TclOO_Object_VarName): [Bug 2883857]: Allow
	the passing of array element names through this method.

2009-10-21  Donal K. Fellows  <dkf@users.sf.net>

	* generic/tclPosixStr.c: [Bug 2882561]: Work around oddity on Haiku OS
	where SIGSEGV and SIGBUS are the same value.

	* generic/tclTrace.c (StringTraceProc): [Bug 2881259]: Added back cast
	to work around silly bug in MSVC's handling of auto-casting.

2009-10-20  Don Porter  <dgp@users.sourceforge.net>

	* unix/Makefile.in:	Removed the long outdated and broken targets
	package-* that were for building Solaris packages.  Appears that the
	pieces needed for these targets to function have never been present in
	the current era of Tcl development and belong completely to Tcl
	pre-history.

2009-10-19  Don Porter  <dgp@users.sourceforge.net>

	* generic/tclIO.c:      [Patch 2107634]: Revised ReadChars and
	FilterInputBytes routines to permit reads to continue up to the string
	limits of Tcl values.  Before revisions, large read attempts could
	panic when as little as half the limiting value length was reached.
	Thanks to Sean Morrison and Bob Parker for their roles in the fix.

2009-10-18  Joe Mistachkin  <joe@mistachkin.com>

	* generic/tclObj.c (TclDbDumpActiveObjects, TclDbInitNewObj)
	(Tcl_DbIncrRefCount, Tcl_DbDecrRefCount, Tcl_DbIsShared):
	[Bug 2871908]: Enforce separation of concerns between the lineCLPtr
	and objThreadMap thread specific data members.

2009-10-18  Joe Mistachkin  <joe@mistachkin.com>

	* tests/thread.test (thread-4.[345]): [Bug 1565466]: Correct tests to
	save their error state before the final call to threadReap just in case
	it triggers an "invalid thread id" error.  This error can occur if one
	or more of the target threads has exited prior to the attempt to send
	it an asynchronous exit command.

2009-10-17  Donal K. Fellows  <dkf@users.sf.net>

	* generic/tclVar.c (UnsetVarStruct, TclDeleteNamespaceVars)
	(TclDeleteCompiledLocalVars, DeleteArray):
	* generic/tclTrace.c (Tcl_UntraceVar2): [Bug 2629338]: Stop traces
	that are deleted part way through (a feature used by tdom) from
	causing freed memory to be accessed.

2009-10-08  Donal K. Fellows  <dkf@users.sf.net>

	* generic/tclDictObj.c (DictIncrCmd): [Bug 2874678]: Don't leak any
	bignums when doing [dict incr] with a value.
	* tests/dict.test (dict-19.3): Memory leak detection code.

2009-10-07  Andreas Kupries  <andreask@activestate.com>

	* generic/tclObj.c: [Bug 2871908]: Plug memory leaks of objThreadMap
	and lineCLPtr hashtables.  Also make the names of the continuation
	line information initialization and finalization functions more
	consistent. Patch supplied by Joe Mistachkin <joe@mistachkin.com>.

	* generic/tclIORChan.c (ErrnoReturn): Replace hardwired constant 11
	with proper errno #define, EAGAIN. What was I thinking? The BSD's have
	a different errno assignment and break with the hardwired number.
	Reported by emiliano on the chat.

2009-10-06  Don Porter  <dgp@users.sourceforge.net>

	* generic/tclInterp.c (SlaveEval): Agressive stomping of internal reps
	was added as part of the NRE patch of 2008-07-13.  This doesn't appear
	to actually be needed, and it hurts quite a bit when large lists lose
	their intreps and require reparsing.  Thanks to Ashok Nadkarni for
	reporting the problem.

	* generic/tclTomMathInt.h (new): Public header tclTomMath.h had
	* generic/tclTomMath.h:	dependence on private headers, breaking use
	* generic/tommath.h:	by extensions [Bug 1941434].

2009-10-05  Andreas Kupries  <andreask@activestate.com>

	* library/safe.tcl (AliasGlob): Fixed conversion of catch to
	  try/finally, it had an 'on ok msg' branch missing, causing a
	  silent error immediately, and bogus glob results, breaking
	  search for Tcl modules.

2009-10-04  Daniel Steffen  <das@users.sourceforge.net>

	* macosx/tclMacOSXBundle.c:	Workaround CF memory managment bug in
	* unix/tclUnixInit.c:		Mac OS X 10.4 & earlier. [Bug 2569449]

2009-10-02  Kevin B. Kenny  <kennykb@acm.org>

	* library/tzdata/Africa/Cairo:
	* library/tzdata/Asia/Gaza:
	* library/tzdata/Asia/Karachi:
	* library/tzdata/Pacific/Apia:	Olson's tzdata2009n.

2009-09-29  Don Porter  <dgp@users.sourceforge.net>

	* generic/tclDictObj.c:		[Bug 2857044]: Updated freeIntRepProc
	* generic/tclExecute.c:		routines so that they set the typePtr
	* generic/tclIO.c:		field to NULL so that the Tcl_Obj is
	* generic/tclIndexObj.c:	not left in an inconsistent state.
	* generic/tclInt.h:
	* generic/tclListObj.c:
	* generic/tclNamesp.c:
	* generic/tclOOCall.c:
	* generic/tclObj.c:
	* generic/tclPathObj.c:
	* generic/tclProc.c:
	* generic/tclRegexp.c:
	* generic/tclStringObj.c:

	* generic/tclAlloc.c:           Cleaned up various routines in the
	* generic/tclCkalloc.c:         call stacks for memory allocation to
	* generic/tclInt.h:             guarantee that any size values computed
	* generic/tclThreadAlloc.c:     are within the domains of the routines
	they get passed to.  [Bugs 2557696 and 2557796].

2009-09-28  Don Porter  <dgp@users.sourceforge.net>

	* generic/tclCmdMZ.c:	Replaced TclProcessReturn() calls with
	* tests/error.test:	Tcl_SetReturnOptions() calls as a simple fix
	for [Bug 2855247].  Thanks to Anton Kovalenko for the report and fix.
	Additional fixes for other failures demonstrated by new tests.

2009-09-27  Don Porter  <dgp@users.sourceforge.net>

	* tests/error.test (error-15.8.*):	Coverage tests illustrating
	flaws in the propagation of return options by [try].

2009-09-26  Donal K. Fellows  <dkf@users.sf.net>

	* unix/tclooConfig.sh, win/tclooConfig.sh: [Bug 2026844]: Added dummy
	versions of tclooConfig.sh that make it easier to build extensions
	against both Tcl8.5+TclOO-standalone and Tcl8.6.

2009-09-24  Don Porter  <dgp@users.sourceforge.net>

	TIP #356 IMPLEMENTATION

	* generic/tcl.decls:	Promote internal routine TclNRSubstObj()
	* generic/tclCmdMZ.c:	to public Tcl_NRSubstObj().  Still needs docs.
	* generic/tclCompile.c:
	* generic/tclInt.h:

	* generic/tclDecls.h:	make genstubs
	* generic/tclStubInit.c:

2009-09-23  Miguel Sofer  <msofer@users.sf.net>

	* doc/namespace.n: the description of [namespace unknown] failed
	to mention [namespace path]: fixed. Thx emiliano.

2009-09-21  Mo DeJong  <mdejong@users.sourceforge.net>

	* tests/regexp.test: Added check for error message from
	unbalanced [] in regexp. Added additional simple test cases
	of basic regsub command.

2009-09-21  Don Porter  <dgp@users.sourceforge.net>

	* generic/tclCompile.c:	Correct botch in the conversion of
	Tcl_SubstObj().  Thanks to Kevin Kenny for detection and report.

2009-09-17  Don Porter  <dgp@users.sourceforge.net>

	* generic/tclCompile.c:	Re-implement Tcl_SubstObj() as a simple
	* generic/tclParse.c:	wrapper around TclNRSubstObj().  This has
	* tests/basic.test:	the effect of caching compiled bytecode in
	* tests/parse.test:	the value to be substituted.  Note that
	Tcl_SubstObj() now exists only for extensions.  Tcl itself no longer
	makes any use of it.  Note also that TclSubstTokens() is now reachable
	only by Tcl_EvalEx() and Tcl_ParseVar() so tests aiming to test its
	functioning needed adjustment to still have the intended effect.

2009-09-16  Alexandre Ferrieux  <ferrieux@users.sourceforge.net>

	* generic/tclObj.c:   Extended ::tcl::unsupported::representation.

2009-09-11  Don Porter  <dgp@users.sourceforge.net>

	* generic/tclBasic.c:	Completed the NR-enabling of [subst].
	* generic/tclCmdMZ.c:	[Bug 2314561].
	* generic/tclCompCmds.c:
	* generic/tclCompile.c:
	* generic/tclInt.h:
	* tests/coroutine.test:
	* tests/parse.test:

2009-09-11  Donal K. Fellows  <dkf@users.sf.net>

	* tests/http.test: Added in cleaning up of http tokens for each test
	to reduce amount of global-variable pollution.

2009-09-10  Donal K. Fellows  <dkf@users.sf.net>

	* library/http/http.tcl (http::Event): [Bug 2849860]: Handle charset
	names in double quotes; some servers like generating them like that.

2009-09-07  Don Porter  <dgp@users.sourceforge.net>

	* generic/tclParse.c:	[Bug 2850901]: Corrected line counting error
	* tests/into.test:	in multi-command script substitutions.

2009-09-07  Daniel Steffen  <das@users.sourceforge.net>

	* generic/tclExecute.c:	Fix potential uninitialized variable use and
	* generic/tclFCmd.c:	null dereference flagged by clang static
	* generic/tclProc.c:	analyzer.
	* generic/tclTimer.c:
	* generic/tclUtf.c:

	* generic/tclExecute.c:	Silence false positives from clang static
	* generic/tclIO.c:	analyzer about potential null dereference.
	* generic/tclScan.c:
	* generic/tclCompExpr.c:

2009-09-04  Don Porter  <dgp@users.sourceforge.net>

	* generic/tclCompCmds.c (TclCompileSubstCmd): [Bug 2314561]:
	* generic/tclBasic.c:	Added a bytecode compiler routine for the
	* generic/tclCmdMZ.c:	[subst] command. This is a partial solution to
	* generic/tclCompile.c:	the need to NR-enable [subst] since bytecode
	* generic/tclCompile.h:	execution is already NR-enabled. Two new
	* generic/tclExecute.c:	bytecode instructions, INST_NOP and
	* generic/tclInt.h:	INST_RETURN_CODE_BRANCH were added to support
	* generic/tclParse.c:	the new routine.  INST_RETURN_CODE_BRANCH is
	* tests/basic.test:	likely to be useful in any future effort to
	* tests/info.test:	add a bytecode compiler routine for [try].
	* tests/parse.test:

2009-09-03  Donal K. Fellows  <dkf@users.sf.net>

	* doc/LinkVar.3: [Bug 2844962]: Added documentation of issues relating
	to use of this API in a multi-threaded environment.

2009-09-01  Andreas Kupries  <andreask@activestate.com>

	* generic/tclIORTrans.c (ReflectInput): Remove error response to
	0-result from method 'limit?' of transformations. Return the number of
	copied bytes instead, which is possibly nothing. The latter then
	triggers EOF handling in the higher layers, making the 0-result of
	limit? the way to inject artificial EOF's into the data stream.

2009-09-01  Don Porter  <dgp@users.sourceforge.net>

	* library/tcltest/tcltest.tcl:  Bump to tcltest 2.3.2 after revision
	* library/tcltest/pkgIndex.tcl: to verbose error message.
	* unix/Makefile.in:
	* win/Makefile.in:

2009-08-27  Don Porter  <dgp@users.sourceforge.net>

	* generic/tclStringObj.c:       [Bug 2845535]: A few more string
	overflow cases in [format].

2009-08-25  Andreas Kupries  <andreask@activestate.com>

	* generic/tclBasic.c (Tcl_CreateInterp, Tcl_EvalTokensStandard)
	(Tcl_EvalEx, TclEvalEx, TclAdvanceContinuations, TclNREvalObjEx):
	* generic/tclCmdMZ.c (Tcl_SwitchObjCmd, TclListLines):
	* generic/tclCompCmds.c (*):
	* generic/tclCompile.c (TclSetByteCodeFromAny, TclInitCompileEnv)
	(TclFreeCompileEnv, TclCompileScript, TclCompileTokens):
	* generic/tclCompile.h (CompileEnv):
	* generic/tclInt.h (ContLineLoc, Interp):
	* generic/tclObj.c (ThreadSpecificData, ContLineLocFree)
	(TclThreadFinalizeObjects, TclInitObjSubsystem, TclContinuationsEnter,
	(TclContinuationsEnterDerived, TclContinuationsCopy, TclFreeObj)
	(TclContinuationsGet):
	* generic/tclParse.c (TclSubstTokens, Tcl_SubstObj):
	* generic/tclProc.c (TclCreateProc):
	* generic/tclVar.c (TclPtrSetVar):
	* tests/info.test (info-30.0-24):

	Extended the parser, compiler, and execution engine with code and
	attendant data structures tracking the position of continuation lines
	which are not visible in the resulting script Tcl_Obj*'s, to properly
	account for them while counting lines for #280.

2009-08-24  Daniel Steffen  <das@users.sourceforge.net>

	* generic/tclInt.h: Annotate Tcl_Panic as noreturn for clang static
	analyzer in PURIFY builds, replacing preprocessor/assert technique.

	* macosx/tclMacOSXNotify.c: Fix multiple issues with nested event loops
	when CoreFoundation notifier is running in embedded mode. (Fixes
	problems in TkAqua Cocoa reported by Youness Alaoui on tcl-mac)

2009-08-21  Don Porter  <dgp@users.sourceforge.net>

	* generic/tclFileName.c: Correct regression in [Bug 2837800] fix.
	* tests/fileName.test:

2009-08-20  Don Porter  <dgp@users.sourceforge.net>

	* generic/tclFileName.c: [Bug 2837800]: Correct the result produced by
	[glob */test] when * matches something like ~foo.

	* generic/tclPathObj.c: [Bug 2806250]: Prevent the storage of strings
	starting with ~ in the "tail" part (normPathPtr field) of the path
	intrep when PATHFLAGS != 0.  This establishes the assumptions relied
	on elsewhere that the name stored there is a relative path.  Also
	refactored to make an AppendPath() routine instead of the cut/paste
	stanzas that were littered throughout.

2009-08-20  Donal K. Fellows  <dkf@users.sf.net>

	* generic/tclCmdIL.c (TclNRIfObjCmd): [Bug 2823276]: Make [if]
	NRE-safe on all arguments when interpreted.
	(Tcl_LsortObjCmd): Close off memory leak.

2009-08-19  Donal K. Fellows  <dkf@users.sf.net>

	* generic/tclCmdAH.c (TclNRForObjCmd, etc.): [Bug 2823276]: Make [for]
	and [while] into NRE-safe commands, even when interpreted.

2009-08-18  Don Porter  <dgp@users.sourceforge.net>

	* generic/tclPathObj.c: [Bug 2837800]: Added NULL check to prevent
	* tests/fileName.test:  crashes during [glob].

2009-08-16  Jan Nijtmans  <nijtmans@users.sf.net>

	* unix/dltest/pkge.c:  const addition
	* unix/tclUnixThrd.c:  Use <pthread.h> in stead of "pthread.h"
	* win/tclWinDde.c:     Eliminate some more gcc warnings
	* win/tclWinReg.c:
	* generic/tclInt.h:    Change ForIterData, make it const-safe.
	* generic/tclCmdAH.c:

2009-08-12  Don Porter  <dgp@users.sourceforge.net>

	TIP #353 IMPLEMENTATION

	* doc/NRE.3:		New public routine Tcl_NRExprObj() permits
	* generic/tcl.decls:	extension commands to evaluate Tcl expressions
	* generic/tclBasic.c:	in NR-enabled command procedures.
	* generic/tclCmdAH.c:
	* generic/tclExecute.c:
	* generic/tclInt.h:
	* generic/tclObj.c:
	* tests/expr.test:

	* generic/tclDecls.h:		make genstubs
	* generic/tclStubInit.c:

2009-08-06  Andreas Kupries  <andreask@activestate.com>

	* doc/refchan.n [Bug 2827000]: Extended the implementation of
	* generic/tclIORChan.c: reflective channels (TIP 219, method
	* tests/ioCmd.test: 'read'), enabling handlers to signal EAGAIN to
	indicate 'no data, but not at EOF either', and other system
	errors. Updated documentation, extended testsuite (New test cases
	iocmd*-23.{9,10}).

2009-08-02  Miguel Sofer  <msofer@users.sf.net>

	* tests/coroutine.test: fix testfile cleanup

2009-08-02  Donal K. Fellows  <dkf@users.sf.net>

	* generic/tclObj.c (Tcl_RepresentationCmd): Added an unsupported
	command for reporting the representation of an object. Result string
	is deliberately a bit obstructive so that people are not encouraged to
	make code that depends on it; it's a debugging tool only!

	* unix/tclUnixFCmd.c (GetOwnerAttribute, SetOwnerAttribute)
	(GetGroupAttribute, SetGroupAttribute): [Bug 1942222]: Stop calling
	* unix/tclUnixFile.c (TclpGetUserHome): endpwent() and endgrent();
	they've been unnecessary for ages.

2009-08-02  Jan Nijtmans  <nijtmans@users.sf.net>

	* win/tclWin32Dll.c: Eliminate TclWinResetInterfaceEncodings, since it
	* win/tclWinInit.c:  does exactly the same as TclWinEncodingsCleanup,
	* win/tclWinInt.h:   make sure that tclWinProcs and
			     tclWinTCharEncoding are always set and reset
			     concurrently.
	* win/tclWinFCmd.c:  Correct check for win95

2009-07-31  Don Porter  <dgp@users.sourceforge.net>

	* generic/tclStringObj.c: [Bug 2830354]:	Corrected failure to
	* tests/format.test:		grow buffer when format spec request
	large width floating point values.  Thanks to Clemens Misch.

2009-07-26  Donal K. Fellows  <dkf@users.sf.net>

	* library/auto.tcl (tcl_findLibrary, auto_mkindex):
	* library/package.tcl (pkg_mkIndex, tclPkgUnknown, MacOSXPkgUnknown):
	* library/safe.tcl (interpAddToAccessPath, interpDelete, AliasGlob):
	(AliasSource, AliasLoad, AliasEncoding):
	* library/tm.tcl (UnknownHandler): Simplify by swapping some [catch]
	gymnastics for use of [try].

2009-07-26 Alexandre Ferrieux  <ferrieux@users.sourceforge.net>

	* tools/genStubs.tcl: Forced LF translation when generating .h's to
	avoid spurious diffs when regenerating on a Windows box.

2009-07-26  Jan Nijtmans  <nijtmans@users.sf.net>

	* win/Makefile.in: [Bug 2827066]: msys build --enable-symbols broken
	* win/tcl.m4:	   And modified the same for unicows.dll, as a
	* win/configure:   preparation for [Enh 2819611].

2009-07-25  Donal K. Fellows  <dkf@users.sf.net>

	* library/history.tcl (history): Reworked the history mechanism in
	terms of ensembles, rather than the ad hoc ensemble-lite mechanism
	used previously.

2009-07-24  Donal K. Fellows  <dkf@users.sf.net>

	* doc/self.n (self class): [Bug 2704302]: Add some text to make it
	clearer how to get the name of the current object's class.

2009-07-23  Andreas Kupries  <andreask@activestate.com>

	* generic/tclIO.c (Tcl_GetChannelHandle): [Bug 2826248]: Do not crash
	* generic/tclPipe.c (FileForRedirect): for getHandleProc == NULL, this
	is allowed. Provide a nice error message in the bypass area. Updated
	caller to check the bypass for a mesage. Bug reported by Andy
	Sonnenburg <andy22286@users.sourceforge.net>

2009-07-23  Joe Mistachkin  <joe@mistachkin.com>

	* generic/tclNotify.c: [Bug 2820349]: Ensure that queued events are
	freed once processed.

2009-07-22  Jan Nijtmans  <nijtmans@users.sf.net>

	* macosx/tclMacOSXFCmd.c: CONST -> const
	* generic/tclGetDate.y:
	* generic/tclDate.c:
	* generic/tclLiteral.c: (char *) cast in ckfree call
	* generic/tclPanic.c: [Feature Request 2814786]: remove TclpPanic
	* generic/tclInt.h
	* unix/tclUnixPort.h
	* win/tclWinPort.h

2009-07-22 Alexandre Ferrieux  <ferrieux@users.sourceforge.net>

	* generic/tclEvent.c: [Bug 2001201 again]: Refined the 20090617 patch
	on [exit] streamlining, so that it now correctly calls thread exit
	handlers for the calling thread, including <Destroy> bindings in Tk.

2009-07-21  Kevin B. Kenny  <kennykb@acm.org>

	* library/tzdata/Asia/Dhaka:
	* library/tzdata/Indian/Mauritius: Olson's tzdata2009k.

2009-07-20  Donal K. Fellows  <dkf@users.sf.net>

	* generic/tclCmdMZ.c (StringIsCmd): Reorganize so that [string is] is
	more efficient when parsing things that are correct, at a cost of
	making the empty string test slightly more costly. With this, the cost
	of doing [string is integer -strict $x] matches [catch {expr {$x+0}}]
	in the successful case, and greatly outstrips it in the failing case.

2009-07-19  Donal K. Fellows  <dkf@users.sf.net>

	* generic/tclOO.decls, generic/tclOO.c (Tcl_GetObjectName): Expose a
	function for efficiently returning the current name of an object.

2009-07-18  Daniel Steffen  <das@users.sourceforge.net>

	* unix/Makefile.in: Define NDEBUG in optimized (non-symbols) build to
	disable NRE assert()s and threaded allocator range checks.

2009-07-16  Don Porter  <dgp@users.sourceforge.net>

	* generic/tclBinary.c:	Removed unused variables.
	* generic/tclCmdIL.c:
	* generic/tclCompile.c:
	* generic/tclExecute.c:
	* generic/tclHash.c:
	* generic/tclIOUtil.c:
	* generic/tclVar.c:

	* generic/tclBasic.c:	Silence compiler warnings about ClientData.
	* generic/tclProc.c:

	* generic/tclScan.c:    Typo in ACCEPT_NAN configuration.

	* generic/tclStrToD.c:  [Bug 2819200]: Set floating point control
	register on MIPS systems so that the gradual underflow expected by Tcl
	is in effect.

2009-07-15  Donal K. Fellows  <dkf@users.sf.net>

	* generic/tclInt.h (Namespace):		   Added machinery to allow
	* generic/tclNamesp.c (many functions):	   reduction of memory used
	* generic/tclResolve.c (BumpCmdRefEpochs): by namespaces. Currently
	#ifdef'ed out because of compatibility concerns.

	* generic/tclInt.decls: Added four functions for better integration
	with itcl-ng.

2009-07-14  Kevin B. Kenny  <kennykb@acm.org>

	* generic/tclInt.h (TclNRSwitchObjCmd):
	* generic/tclBasic.c (builtInCmds):
	* generic/tclCmdMZ.c (Tcl_SwitchObjCmd):
	* tests/switch.test (switch-15.1):
	[Bug 2821401]: Make non-bytecoded [switch] command aware of NRE.

2009-07-13  Andreas Kupries  <andreask@activestate.com>

	* generic/tclCompile.c (TclInitCompileEnv, EnterCmdWordIndex)
	(TclCleanupByteCode, TclCompileScript):
	* generic/tclExecute.c (TclCompileObj, TclExecuteByteCode):
	* tclCompile.h (ExtCmdLoc):
	* tclInt.h (ExtIndex, CFWordBC, CmdFrame):
	* tclBasic.c (DeleteInterpProc, TclArgumentBCEnter)
	(TclArgumentBCRelease, TclArgumentGet, SAVE_CONTEXT)
	(RESTORE_CONTEXT, NRCoroutineExitCallback, TclNRCoroutineObjCmd):
	* generic/tclCmdAH.c (TclNRForObjCmd, TclNRForIterCallback,
	(ForNextCallback):
	* generic/tclCmdMZ.c (TclNRWhileObjCmd):

	Extended the bytecode compiler initialization to recognize the
	compilation of whole files (NRE enabled 'source' command) and switch
	to the counting of absolute lines in that case.

	Further extended the bytecode compiler to track the start line in the
	generated information, and modified the bytecode execution to
	recompile an object if the location as per the calling context doesn't
	match the location saved in the bytecode. This part could be optimized
	more by using more memory to keep all possibilities which occur
	around, or by just adjusting the location information instead of a
	total recompile.

	Reworked the handling of literal command arguments in bytecode to be
	saved (compiler) and used (execution) per command (See the
	TCL_INVOKE_STK* instructions), and not per the whole bytecode. This,
	and the previous change remove the problems with location data caused
	by literal sharing (across whole files, but also proc bodies).
	Simplified the associated datastructures (ExtIndex is gone, as is the
	function EnterCmdWordIndex).

	The last change causes the hashtable 'lineLABCPtr' to be state which
	has to be kept per coroutine, like the CmdFrame stack. Reworked the
	coroutine support code to create, delete and switch the information as
	needed. Further reworked the tailcall command as well, it has to pop
	its own arguments when run in a bytecode context to keep a proper
	stack in 'lineLABCPtr'.

	Fixed the mishandling of line information in the NRE-enabled 'for' and
	'while' commands introduced when both were made to share their
	iteration callbacks without taking into account that the loop body is
	found in different words of the command. Introduced a separate data
	structure to hold all the callback information, as we went over the
	limit of 4 direct client-data values for NRE callbacks.

	The above fixes [Bug 1605269].

2009-07-12  Donal K. Fellows  <dkf@users.sf.net>

	* generic/tclCmdMZ.c (StringIndexCmd, StringEqualCmd, StringCmpCmd):
	* generic/tclExecute.c (TclExecuteByteCode): [Bug 2637173]: Factor out
	* generic/tclInt.h (TclIsPureByteArray):     the code to determine if
	* generic/tclUtil.c (TclStringMatchObj):     it is safe to work with
	byte arrays directly, so that we get the check correct _once_.

	* generic/tclOOCall.c (TclOOGetCallContext): [Bug 1895546]: Changed
	* generic/tclOO.c (TclOOObjectCmdCore):	     the way that the cache is
	managed so that when itcl does cunning things, those cunning things
	can be cached properly.

2009-07-11  Donal K. Fellows  <dkf@users.sf.net>

	* doc/vwait.n: Substantially increased the discussion of issues and
	work-arounds relating to nested vwaits, following discussion on the
	tcl-core mailing list on the topic.

2009-07-10  Pat Thoyts  <patthoyts@users.sourceforge.net>

	* tests/zlib.test:   ZlibTransformClose may be called with a NULL
	* generic/tclZlib.c: interpreter during finalization and
	Tcl_SetChannelError requires a list. Added some tests to ensure error
	propagation from the zlib library to the interp.

2009-07-09  Pat Thoyts  <patthoyts@users.sourceforge.net>

	* tests/zlib.test: [Bug 2818131]: Added tests and fixed a typo that
	broke [zlib push] for deflate format.

2009-07-09  Donal K. Fellows  <dkf@users.sf.net>

	* compat/mkstemp.c (mkstemp): [Bug 2819227]: Use rand() for random
	numbers as it is more portable.

2009-07-05  Donal K. Fellows  <dkf@users.sf.net>

	* generic/tclZlib.c (ZlibTransformWatch): Correct the handling of
	events so that channel transforms work with things like an asynch
	[chan copy]. Problem reported by Pat Thoyts.

2009-07-01  Pat Thoyts  <patthoyts@users.sourceforge.net>

	* win/tclWinInt.h:   [Bug 2806622]: Handle the GetUserName API call
	* win/tclWin32Dll.c: via the tclWinProcs indirection structure. This
	* win/tclWinInit.c:  fixes a problem obtaining the username when the
	USERNAME environment variable is unset.

2009-06-30  Daniel Steffen  <das@users.sourceforge.net>

	* generic/tclInt.h:		Add assert macros for clang static
	* generic/tclPanic.c:		analyzer and redefine Tcl_Panic to
	* generic/tclStubInit.c:	assert after panic in clang PURIFY
					builds.

	* generic/tclCmdIL.c:		Add clang assert for false positive
					from static analyzer.

2009-06-26  Daniel Steffen  <das@users.sourceforge.net>

	* macosx/Tcl-Common.xcconfig:	 Update projects for Xcode 3.1 and
	* macosx/Tcl.xcode/*:		 3.2, standardize on gcc 4.2, remove
	* macosx/Tcl.xcodeproj/*:	 obsolete configurations and pre-Xcode
	* macosx/Tcl.pbproj/* (removed): project.

	* macosx/README:		 Update project docs, cleanup.

	* unix/Makefile.in:		 Update dist target for project
					 changes.

2009-06-24  Donal K. Fellows  <dkf@users.sf.net>

	* tests/oo.test (oo-19.1): [Bug 2811598]: Make more resilient.

2009-06-24  Pat Thoyts  <patthoyts@users.sourceforge.net>

	* tests/http11.test: [Bug 2811492]: Clean up procs after testing.

2009-06-18  Donal K. Fellows  <dkf@users.sf.net>

	* generic/tclCkalloc.c (MemoryCmd): [Bug 988703]:
	* generic/tclObj.c (ObjData, TclFinalizeThreadObjects): Add mechanism
	for discovering what Tcl_Objs are allocated when built for memory
	debugging. Developed by Joe Mistachkin.

2009-06-17 Alexandre Ferrieux  <ferrieux@users.sourceforge.net>

	* generic/tclEvent.c: Applied a patch by George Peter Staplin
	drastically reducing the ambition of [exit] wrt finalization, and
	thus solving many multi-thread teardown issues. [Bugs 2001201,
	486399, and possibly 597575, 990457, 1437595, 2750491]

2009-06-15  Don Porter  <dgp@users.sourceforge.net>

	* generic/tclStringObj.c: sprintf() -> Tcl_ObjPrintf() conversion.

2009-06-15  Reinhard Max  <max@suse.de>

	* unix/tclUnixPort.h: Move all socket-related code from tclUnixChan.c
	* unix/tclUnixChan.c: to tclUnixSock.c.
	* unix/tclUnixSock.c:

2009-06-15  Donal K. Fellows  <dkf@users.sf.net>

	* tools/tcltk-man2html.tcl (make-man-pages): [Patch 557486]: Apply
	last remaining meaningful part of this patch, a clean up of some
	closing tags.

2009-06-13  Don Porter  <dgp@users.sourceforge.net>

	* generic/tclCompile.c: [Bug 2802881]: The value stashed in
	* generic/tclProc.c:    iPtr->compiledProcPtr when compiling a proc
	* tests/execute.test:   survives too long. We only need it there long
	enough for the right TclInitCompileEnv() call to re-stash it into
	envPtr->procPtr.  Once that is done, the CompileEnv controls.  If we
	let the value of iPtr->compiledProcPtr linger, though, then any other
	bytecode compile operation that takes place will also have its
	CompileEnv initialized with it, and that's not correct.  The value is
	meant to control the compile of the proc body only, not other compile
	tasks that happen along.  Thanks to Carlos Tasada for discovering and
	reporting the problem.

2009-06-10  Don Porter  <dgp@users.sourceforge.net>

	* generic/tclStringObj.c:       [Bug 2801413]: Revised [format] to not
	overflow the integer calculations computing the length of the %ll
	formats of really big integers.  Also added protections so that
	[format]s that would produce results overflowing the maximum string
	length of Tcl values throw a normal Tcl error instead of a panic.

	* generic/tclStringObj.c:	[Bug 2803109]: Corrected failures to
	deal with the "pure unicode" representation of an empty string.
	Thanks to Julian Noble for reporting the problem.

2006-06-09  Kevin B. Kenny  <kennykb@acm.org>

	* generic/tclGetDate.y: Fixed a thread safety bug in the generated
	* library/clock.tcl:    Bison parser (needed a %pure-parser
	* tests/clock.test:     declaration to avoid static variables).
				Discovered that the %pure-parser declaration
	                        allowed for returning the Bison error message
	                        to the Tcl caller in the event of a syntax
	                        error, so did so.
	* generic/tclDate.c: bison 2.3

2006-06-08  Kevin B. Kenny  <kennykb@acm.org>

	* library/tzdata/Asia/Dhaka: New DST rule for Bangladesh. (Olson's
	tzdata2009i.)

2009-06-08  Donal K. Fellows  <dkf@users.sf.net>

	* doc/copy.n: Fix error in example spotted by Venkat Iyer.

2009-06-02  Don Porter  <dgp@users.sourceforge.net>

	* generic/tclExecute.c: Replace dynamically-initialized table with a
	table of static constants in the lookup table for exponent operator
	computations that fit in a 64 bit integer result.

	* generic/tclExecute.c: [Bug 2798543]: Corrected implementations and
	selection logic of the INST_EXPON instruction.

2009-06-01  Don Porter  <dgp@users.sourceforge.net>

	* tests/expr.test:      [Bug 2798543]: Added many tests demonstrating
	the broken cases.

009-05-30  Kevin B. Kenny  <kennykb@acm.org>

	* library/tzdata/Africa/Cairo:
	* library/tzdata/Asia/Amman: Olson's tzdata2009h.

2009-05-29  Andreas Kupries  <andreask@activestate.com>

	* library/platform/platform.tcl: Fixed handling of cpu ia64,
	* library/platform/pkgIndex.tcl: taking ia64_32 into account
	* unix/Makefile.in: now. Bumped version to 1.0.5. Updated the
	* win/Makefile.in: installation commands.

2009-05-26 Alexandre Ferrieux  <ferrieux@users.sourceforge.net>

	* doc/expr.n: Fixed documentation of the right-associativity of
	the ** operator. (spotted by kbk)

2009-05-14  Donal K. Fellows  <dkf@users.sf.net>

	* generic/tclOOInfo.c (InfoObjectNsCmd): Added introspection mechanism
	for finding out what an object's namespace is. Experience suggests
	that it is just too useful to be able to do without it.

2009-05-12  Donal K. Fellows  <dkf@users.sf.net>

	* doc/vwait.n: Added more words to make it clear just how bad it is to
	nest [vwait]s.

	* compat/mkstemp.c: Add more headers to make this file build on IRIX
	6.5. Thanks to Larry McVoy for this.

2009-05-08  Donal K. Fellows  <dkf@users.sf.net>

	* generic/tclOO.c (TclNRNewObjectInstance):  [Bug 2414858]: Add a
	* generic/tclBasic.c (TclPushTailcallPoint): marker to the stack of
	NRE callbacks at the right point so that tailcall works correctly in a
	constructor.

	* tests/exec.test (cat): [Bug 2788468]: Adjust the scripted version of
	cat so that it does not perform transformations on the data it is
	working with, making it more like the standard Unix 'cat' program.

2009-05-07  Miguel Sofer  <msofer@users.sf.net>

	* generic/tclObj.c (Tcl_GetCommandFromObj): [Bug 2785893]: Ensure that
	a command in a deleted namespace can't be found through a cached name.

	* generic/tclBasic.c:    Let coroutines start with a much smaller
	* generic/tclCompile.h:  stack: 200 words (previously was 2000, the
	* generic/tclExecute.c:  same as interps).

2009-05-07  Donal K. Fellows  <dkf@users.sf.net>

	* tests/env.test (printenvScript, env-4.3, env-4.5): [Bug 1513659]:
	* tests/exec.test (exec-2.6): These tests had subtle dependencies on
	being on platforms that were either ISO 8859-1 or UTF-8. Stabilized
	the results by forcing the encoding.

2009-05-06  Don Porter  <dgp@users.sourceforge.net>

	* generic/tclCmdMZ.c:	[Bug 2582327]: Improve overflow error message
	from [string repeat].

	* tests/interp.test: interp-20.50 test for Bug 2486550.

2009-05-04  Donal K. Fellows  <dkf@users.sf.net>

	* generic/tclOO.c (InitFoundation, AllocObject, AllocClass):
	* generic/tclOODefineCmds.c (InitDefineContext): Make sure that when
	support namespaces are deleted, nothing bad can subsequently happen.
	Issue spotted by Don Porter.

2009-05-03  Donal K. Fellows  <dkf@users.sf.net>

	* doc/Tcl.n: [Bug 2538432]: Clarified exact treatment of ${arr(idx)}
	form of variable substitution. This is not a change of behavior, just
	an improved description of the current situation.

2009-04-30  Miguel Sofer  <msofer@users.sf.net>

	* generic/tclBasic.c (TclObjInvoke): [Bug 2486550]: Make sure that a
	null objProc is not used, use Tcl_NRCallObjProc instead.

2009-05-01  Jan Nijtmans  <nijtmans@users.sf.net>

	* win/configure.in   Fix 64-bit detection for zlib on Win64
	* win/configure      (regenerated)

2009-04-28  Jeff Hobbs  <jeffh@ActiveState.com>

	* unix/tcl.m4, unix/configure (SC_CONFIG_CFLAGS): harden the check to
	add _r to CC on AIX with threads.

2009-04-27  Donal K. Fellows  <dkf@users.sf.net>

	* doc/concat.n (EXAMPLES): [Bug 2780680]: Rewrote so that the spacing
	of result messages is correct. (The exact way they were wrong was
	different when rendered through groff or as HTML, but it was still
	wrong both ways.)

2009-04-27  Jan Nijtmans  <nijtmans@users.sf.net>

	* generic/tclIndexObj.c:  Reset internal INTERP_ALTERNATE_WRONG_ARGS
	* generic/tclIOCmd.c:     flag inside the Tcl_WrongNumArgs function,
	                          so the caller no longer has to do the reset.

2009-04-24  Stuart Cassoff  <stwo@users.sf.net>

	* unix/Makefile.in: [Patch 2769530]: Don't chmod/exec installManPage.

2009-04-19  Pat Thoyts  <patthoyts@users.sourceforge.net>

	* library/http/http.tcl: [Bug 2715421]: Removed spurious newline added
	* tests/http11.test:     after POST and added tests to detect excess
	* tests/httpd11.tcl:     bytes being POSTed.
	* library/http/pkgIndex.tcl:
	* makefiles:             package version now 2.8.1

2009-04-15  Donal K. Fellows  <dkf@users.sf.net>

	* doc/chan.n, doc/close.n: Tidy up documentation of TIP #332.

2009-04-14  Kevin B. Kenny  <kennykb@acm.org>

	* library/tzdata/Asia/Karachi: Updated rules for Pakistan Summer
				       Time (Olson's tzdata2009f)

2009-04-11  Donal K. Fellows  <dkf@users.sf.net>

	* generic/tclOOMethod.c (InvokeForwardMethod): Clarify the resolution
	behaviour of the name of the command that is forwarded to: it's now
	resolved using the object's namespace as context, which is much more
	useful than the previous (somewhat random) behaviour of using the
	caller's current namespace.

2009-04-10  Pat Thoyts  <patthoyts@users.sourceforge.net>

	* library/http/http.tcl:     Improved HTTP/1.1 support and added
	* library/http/pkgIndex.tcl: specific HTTP/1.1 testing to ensure
	* tests/http11.test:         we handle chunked+gzip for the various
	* tests/httpd11.test:        modes (normal, -channel and -handler)
	* makefiles:                 package version set to 2.8.0

2009-04-10  Daniel Steffen  <das@users.sourceforge.net>

	* unix/tclUnixChan.c:		TclUnixWaitForFile(): use FD_* macros
	* macosx/tclMacOSXNotify.c:	to manipulate select masks (Cassoff).
					[Freq 1960647] [Bug 3486554]

	* unix/tclLoadDyld.c:		use RTLD_GLOBAL instead of RTLD_LOCAL.
					[Bug 1961211]

	* macosx/tclMacOSXNotify.c:	revise CoreFoundation notifier to allow
					embedding into applications that
					already have a CFRunLoop running and
					want to run the tcl event loop via
					Tcl_ServiceModeHook(TCL_SERVICE_ALL).

	* macosx/tclMacOSXNotify.c:	add CFRunLoop based Tcl_Sleep() and
	* unix/tclUnixChan.c:		TclUnixWaitForFile() implementations
	* unix/tclUnixEvent.c:		and disable select() based ones in
					CoreFoundation builds.

	* unix/tclUnixNotify.c:		simplify, sync with tclMacOSXNotify.c.

	* generic/tclInt.decls: 	add TclMacOSXNotifierAddRunLoopMode()
	* generic/tclIntPlatDecls.h:	internal API, regen.
	* generic/tclStubInit.c:

	* unix/configure.in (Darwin):	use Darwin SUSv3 extensions if
					available; remove /Network locations
					from default tcl package search path
					(NFS mounted locations and thus slow).
	* unix/configure:		autoconf-2.59
	* unix/tclConfig.h.in:		autoheader-2.59

	* macosx/tclMacOSXBundle.c:	on Mac OS X 10.4 and later, replace
					deprecated NSModule API by dlfcn API.

2009-04-10  Donal K. Fellows  <dkf@users.sf.net>

	* doc/StringObj.3: [Bug 2089279]: Corrected example so that it works
	on 64-bit machines as well.

2009-04-10  Pat Thoyts  <patthoyts@users.sourceforge.net>

	* tests/http.test: [Bug 26245326]: Added specific check for problem
	* tests/httpd: (return incomplete HTTP response header).

2009-04-08  Kevin B. Kenny  <kennykb@acm.org>

	* tools/tclZIC.tcl: Always emit files with Unix line termination.
	* library/tzdata: Olson's tzdata2009e

2009-04-09  Don Porter  <dgp@users.sourceforge.net>

	* library/http/http.tcl:	[Bug 26245326]: Handle incomplete
	lines in the "connecting" state. Thanks to Sergei Golovan.

2009-04-08  Andreas Kupries  <andreask@activestate.com>

	* library/platform/platform.tcl: Extended the darwin sections to add
	* library/platform/pkgIndex.tcl: a kernel version number to the
	* unix/Makefile.in: identifier for anything from Leopard (10.5) on up.
	* win/Makefile.in: Extended patterns for same. Extended cpu
	* doc/platform.n: recognition for 64bit Tcl running on a 32bit kernel
	on a 64bit processor (By Daniel Steffen). Bumped version to 1.0.4.
	Updated Makefiles.

2009-04-08  Don Porter  <dgp@users.sourceforge.net>

	* library/tcltest/tcltest.tcl:  [Bug 2570363]: Converted [eval]s (some
	* library/tcltest/pkgIndex.tcl: unsafe!) to {*} in tcltest package.
	* unix/Makefile.in:     => tcltest 2.3.1
	* win/Makefile.in:

2009-04-07  Don Porter  <dgp@users.sourceforge.net>

	* generic/tclStringObj.c:	Correction so that value of
	TCL_GROWTH_MIN_ALLOC is everywhere expressed in bytes as comment
	claims.

2009-04-04  Donal K. Fellows  <dkf@users.sf.net>

	* doc/vwait.n: [Bug 1910136]: Extend description and examples to make
	it clearer just how this command interprets variable names.

2009-03-30  Don Porter  <dgp@users.sourceforge.net>

	* doc/Alloc.3: [Bug 2556263]:	Size argument is "unsigned int".

2009-03-27  Don Porter  <dgp@users.sourceforge.net>

	* generic/tclPathObj.c (TclPathPart): [Bug 2710920]: TclPathPart()
	* tests/fileName.test:	was computing the wrong results for both [file
	dirname] and [file tail] on "path" arguments with the PATHFLAGS != 0
	intrep and with an empty string for the "joined-on" part.

2009-03-25  Jan Nijtmans  <nijtmans@users.sf.net>

	* doc/tclsh.1:		 Bring doc and tools in line with
	* tools/installData.tcl: http://wiki.tcl.tk/812
	* tools/str2c
	* tools/tcltk-man2html.tcl

2009-03-25  Donal K. Fellows  <dkf@users.sf.net>

	* doc/coroutine.n: [Bug 2152285]: Added basic documentation for the
	coroutine and yield commands.

2009-03-24  Donal K. Fellows  <dkf@users.sf.net>

	* generic/tclOOBasic.c (TclOOSelfObjCmd): [Bug 2704302]: Make 'self
	class' better defined in the context of objects that change class.

	* generic/tclVar.c (Tcl_UpvarObjCmd): [Bug 2673163] (ferrieux)
	* generic/tclProc.c (TclObjGetFrame): Make the upvar command more able
	to handle its officially documented syntax.

2009-03-22  Miguel Sofer  <msofer@users.sf.net>

	* generic/tclBasic.c: [Bug 2502037]: NR-enable the handling of unknown
	commands.

2009-03-21  Miguel Sofer  <msofer@users.sf.net>

	* generic/tclBasic.c:   Fixed "leaks" in aliases, imports and
	* generic/tclInt.h:     ensembles. Only remaining known leak is in
	* generic/tclInterp.c:  ensemble unknown dispatch (as it not
	* generic/tclNamesp.c:  NR-enabled)
	* tests/tailcall.test:

	* tclInt.h: comments

	* tests/tailcall.test: Added tests to show that [tailcall] does not
	currently always execute in constant space: interp-alias, ns-imports
	and ensembles "leak" as of this commit.

	* tests/nre.test: [foreach] has been NR-enabled for a while, the test
	was marked 'knownBug': unmark it.

	* generic/tclBasic.c:   Fix for (among others) [Bug 2699087]
	* generic/tclCmdAH.c:   Tailcalls now perform properly even from
	* generic/tclExecute.c: within [eval]ed scripts.
	* generic/tclInt.h:     More tests missing, as well as proper
	exploration and testing of the interaction with "redirectors" like
	interp-alias (suspect that it does not happen in constant space)
	and pure-eval commands.

	* generic/tclExecute.c: Proper fix for [Bug 2415422]. Reenabled
	* tests/nre.test:       the failing assertion that was disabled on
	2008-12-18: the assertion is correct, the fault was in the
	management of expansions.

	* generic/tclExecute.c:  Fix both test and code for tailcall
	* tests/tailcall.test:   from within a compiled [eval] body.

	* tests/tailcall.test: Slightly improved tests

2009-03-20  Don Porter  <dgp@users.sourceforge.net>

	* tests/stringObj.test:         [Bug 2597185]: Test stringObj-6.9
	checks that Tcl_AppendStringsToObj() no longer crashes when operating
	on a pure unicode value.

	* generic/tclExecute.c (INST_CONCAT1):  [Bug 2669109]: Panic when
	appends overflow the max length of a Tcl value.

2009-03-19  Miguel Sofer  <msofer@users.sf.net>

	* generic/tcl.h:
	* generic/tclInt.h:
	* generic/tclBasic.c:
	* generic/tclExecute.c:
	* generic/tclNamesp.c (Tcl_PopCallFrame): Rewritten tailcall
	implementation, ::unsupported::atProcExit is (temporarily?) gone. The
	new approach is much simpler, and also closer to being correct. This
	commit fixes [Bug 2649975] and [Bug 2695587].

	* tests/coroutine.test:    Moved the tests to their own files,
	* tests/tailcall.test:     removed the unsupported.test. Added
	* tests/unsupported.test:  tests for the fixed bugs.

2009-03-19  Donal K. Fellows  <dkf@users.sf.net>

	* doc/tailcall.n: Added documentation for tailcall command.

2009-03-18  Don Porter  <dgp@users.sourceforge.net>

	* win/tclWinFile.c (TclpObjNormalizePath):	[Bug 2688184]:
	Corrected Tcl_Obj leak. Thanks to Joe Mistachkin for detection and
	patch.

	* generic/tclVar.c (TclLookupSimpleVar):	[Bug 2689307]: Shift
	all calls to Tcl_SetErrorCode() out of TclLookupSimpleVar and onto its
	callers, where control with TCL_LEAVE_ERR_MSG flag is more easily
	handled.

2009-03-16  Donal K. Fellows  <dkf@users.sf.net>

	* generic/tclCmdMZ.c (TryPostBody): [Bug 2688063]: Extract information
	from list before getting rid of last reference to it.

2009-03-15  Joe Mistachkin  <joe@mistachkin.com>

	* generic/tclThread.c: Modify fix for TSD leak to match Tcl 8.5
	* generic/tclThreadStorage.c: (and prior) allocation semantics. [Bug
	2687952]

2009-03-15  Donal K. Fellows  <dkf@users.sf.net>

	* generic/tclThreadStorage.c (TSDTableDelete):	[Bug 2687952]: Ensure
	* generic/tclThread.c (Tcl_GetThreadData):	that structures in
	Tcl's TSD system are all freed. Use the correct matching allocator.

	* generic/tclPosixStr.c (Tcl_SignalId,Tcl_SignalMsg): [Patch 1513655]:
	Added support for SIGINFO, which is present on BSD platforms.

2009-03-14  Donal K. Fellows  <dkf@users.sf.net>

	* unix/tcl.pc.in (new file):		[Patch 2243948] (hat0)
	* unix/configure.in, unix/Makefile.in: Added support for reporting
	Tcl's public build configuration via the pkg-config system. TEA is
	still the official mechanism though, in part because pkg-config is not
	universally supported across all Tcl's supported platforms.

2009-03-11  Miguel Sofer  <msofer@users.sf.net>

	* generic/tclBasic.c (TclNRCoroutineObjCmd): fix Tcl_Obj leak.
	Diagnosis and fix thanks to GPS.

2009-03-09  Donal K. Fellows  <dkf@users.sf.net>

	* generic/tclCmdMZ.c (Tcl_TryObjCmd, TclNRTryObjCmd): Moved the
	implementation of [try] from Tcl code into C. Still lacks a bytecode
	version, but should be better than what was before.

2009-03-04  Donal K. Fellows  <dkf@users.sf.net>

	* generic/tclZlib.c (TclZlibCmd): Checksums are defined to be unsigned
	32-bit integers, use Tcl_WideInt to pass to scripts. [Bug 2662434]
	(ZlibStreamCmd, ChanGetOption): A few other related corrections.

2009-02-27  Jan Nijtmans  <nijtmans@users.sf.net>

	* generic/tcl.decls:    [Bug 218977]: Tcl_DbCkfree needs return value
	* generic/tclCkalloc.c
	* generic/tclDecls.h:   (regenerated)
	* generic/tclInt.decls: don't use CONST84/CONST86 here
	* generic/tclCompile.h: don't use CONST86 here, comment fixing.
	* generic/tclIO.h:      don't use CONST86 here, comment fixing.
	* generic/tclIntDecls.h (regenerated)

2009-02-25  Don Porter  <dgp@users.sourceforge.net>

	* generic/tclUtil.c (TclStringMatchObj):	[Bug 2637173]: Revised
	the branching on the strObj->typePtr so that untyped values get
	converted to the "string" type and pass through the Unicode matcher.
	[Bug 2613766]: Also added checks to only perform "bytearray"
	optimization on pure bytearray values.

	* generic/tclCmdMZ.c:	Since Tcl_GetCharLength() has its own
	* generic/tclExecute.c:	optimizations for the tclByteArrayType, stop
	having the callers do them.

2009-02-24  Donal K. Fellows  <dkf@users.sf.net>

	* doc/clock.n, doc/fblocked.n, doc/format.n, doc/lsort.n,
	* doc/pkgMkIndex.n, doc/regsub.n, doc/scan.n, doc/tclvars.n:
	General minor documentation improvements.

	* library/http/http.tcl (geturl, Eof): Added support for 8.6's built
	in zlib routines.

2009-02-22  Alexandre Ferrieux  <ferrieux@users.sourceforge.net>

	* tests/lrange.test:	Revert commits of 2008-07-23. Those were speed
	* tests/binary.test:	tests, that are inherently brittle.

2009-02-21  Don Porter  <dgp@users.sourceforge.net>

	* generic/tclStringObj.c:	Several revisions to the shimmering
	patterns between Unicode and UTF string reps.  Most notably the
	call: objPtr = Tcl_NewUnicodeObj(...,0); followed by a loop of calls:
	Tcl_AppendUnicodeToObj(objPtr, u, n); will now grow and append to
	the Unicode representation.  Before this commit, the sequence would
	convert each append to UTF and perform the append to the UTF rep.
	This is puzzling and likely a bug.  The performance of [string map]
	is significantly improved by this change (according to the MAP
	collection of benchmarks in tclbench).  Just in case there was some
	wisdom in the old ways that I missed, I left in the ability to restore
	the old patterns with a #define COMPAT 1 at the top of the file.

2009-02-20  Don Porter  <dgp@users.sourceforge.net>

	* generic/tclPathObj.c:	Fixed mistaken logic in TclFSGetPathType()
	* tests/fileName.test:	that assumed (not "absolute" => "relative").
	This is a false assumption on Windows, where "volumerelative" is
	another possibility.  [Bug 2571597]

2009-02-18  Don Porter  <dgp@users.sourceforge.net>

	* generic/tclStringObj.c:	Simplify the logic of the
	Tcl_*SetObjLength() routines.

	* generic/tclStringObj.c:	Rewrite GrowStringBuffer() so that it
	has parallel structure with GrowUnicodeBuffer().  The revision permits
	allocation attempts to continue all the way up to failure, with no
	gap. It also directly manipulates the String and Tcl_Obj internals
	instead of inefficiently operating via Tcl_*SetObjLength() with all of
	its extra protections and underdocumented special cases.

	* generic/tclStringObj.c:	Another round of simplification on
	the allocation macros.

2009-02-17  Jeff Hobbs  <jeffh@ActiveState.com>

	* win/tcl.m4, win/configure: Check if cl groks _WIN64 already to
	avoid CC manipulation that can screw up later configure checks.
	Use 'd'ebug runtime in 64-bit builds.

2009-02-17  Don Porter  <dgp@users.sourceforge.net>

	* generic/tclStringObj.c:	Pare back the length of the unicode
	array in a non-extended String struct to one Tcl_UniChar, meant to
	hold the terminating NUL character.  Non-empty unicode strings are
	then stored by extending the String struct by stringPtr->maxChars
	additional slots in that array with sizeof(Tcl_UniChar) bytes per
	slot. This revision makes the allocation macros much simpler.

	* generic/tclStringObj.c:	Factor out common GrowUnicodeBuffer()
	and solve overflow and growth algorithm fallbacks in it.

	* generic/tclStringObj.c:	Factor out common GrowStringBuffer().

	* generic/tclStringObj.c:	Convert Tcl_AppendStringsToObj into
	* tests/stringObj.test:		a radically simpler implementation
	where we just loop over calls to Tcl_AppendToObj.  This fixes [Bug
	2597185].  It also creates a *** POTENTIAL INCOMPATIBILITY *** in
	that T_ASTO can now allocate more space than is strictly required,
	like all the other Tcl_Append* routines.  The incompatibility was
	detected by test stringObj-6.5, which I've updated to reflect the
	new behavior.

	* generic/tclStringObj.c:	Revise buffer growth implementation
	in ExtendStringRepWithUnicode.  Use cheap checks to determine that
	no reallocation is necessary without cost of computing the precise
	number of bytes needed.  Also make use of the string growth algortihm
	in the case of repeated appends.

2009-02-16  Jan Nijtmans  <nijtmans@users.sf.net>

	* generic/tclZlib.c:	hack needed for official zlib1.dll build.
	* win/configure.in:	fix [Feature Request 2605263] use official
	* win/Makefile.in:	zlib build.
	* win/configure:	(regenerated)
	* compat/zlib/zdll.lib:	new files
	* compat/zlib/zlib1.dll:

	* win/Makefile.in:  fix [Bug 2605232] tdbc doesn't build when
	Tcl is compiled with --disable-shared.

2009-02-15  Don Porter  <dgp@users.sourceforge.net>

	* generic/tclStringObj.c:	Added protections from invalid memory
	* generic/tclTestObj.c:		accesses when we append (some part of)
	* tests/stringObj.test:		a Tcl_Obj to itself.  Added the
	appendself and appendself2 subcommands to the [teststringobj] testing
	command and added tests to the test suite.  [Bug 2603158]

	* generic/tclStringObj.c:	Factor out duplicate code from
	Tcl_AppendObjToObj.

	* generic/tclStringObj.c:	Replace the 'size_t uallocated' field
	of the String struct, storing the number of bytes allocated to store
	the Tcl_UniChar array, with an 'int maxChars' field, storing the
	number of Tcl_UniChars that may be stored in the allocated space.
	This reduces memory requirement a small bit, and makes some range
	checks simpler to code.
	* generic/tclTestObj.c:	Replace the [teststringobj ualloc] testing
	* tests/stringObj.test:	command with [teststringobj maxchars] and
	update the tests.

	* generic/tclStringObj.c:	Removed limitation in
	Tcl_AppendObjToObj where the char length of the result was only
	computed if the appended string was all single byte characters.
	This limitation was in place to dodge a bug in Tcl_GetUniChar.
	With that bug gone, we can take advantage of always recording the
	length of append results when we know it.

2009-02-14  Don Porter  <dgp@users.sourceforge.net>

	* generic/tclStringObj.c:	Revisions so that we avoid creating
	the strange representation of an empty string with
	objPtr->bytes == NULL and stringPtr->hasUnicode == 0.  Instead in
	the situations where that was being created, create a traditional
	two-legged stork representation (objPtr->bytes = tclEmptyStringRep
	and stringPtr->hasUnicode = 1).  In the situations where the strange
	rep was treated differently, continue to do so by testing
	stringPtr->numChars == 0 to detect it.  These changes make the code
	more conventional so easier for new maintainers to pick up.  Also
	sets up further simplifications.

	* generic/tclTestObj.c:	Revise updates to [teststringobj] so we don't
	get blocked by MODULE_SCOPE limits.

2009-02-12  Don Porter  <dgp@users.sourceforge.net>

	* generic/tclStringObj.c:	Rewrites of the routines
	Tcl_GetCharLength, Tcl_GetUniChar, Tcl_GetUnicodeFromObj,
	Tcl_GetRange, and TclStringObjReverse to use the new macro, and
	to more simply and clearly split the cases depending on whether
	a valid unicode rep is present or needs to be created.
	New utility routine UnicodeLength(), to compute the length of unicode
	buffer arguments when no length is passed in, with built-in
	overflow protection included.  Update three callers to use it.

	* generic/tclInt.h:	New macro TclNumUtfChars meant to be a faster
	replacement for a full Tcl_NumUtfChars() call when the string has all
	single-byte characters.

	* generic/tclStringObj.c:	Simplified Tcl_GetCharLength by
	* generic/tclTestObj.c:		removing code that did nothing.
	Added early returns from Tcl_*SetObjLength when the desired length
	is already present; adapted test command to the change.

	* generic/tclStringObj.c:	Re-implemented AppendUtfToUnicodeRep
	so that we no longer pass through Tcl_DStrings which have their own
	sets of problems when lengths overflow the int range.  Now AUTUR and
	FillUnicodeRep share a common core routine.

2009-02-12  Donal K. Fellows  <dkf@users.sf.net>

	* generic/tclOODefineCmds.c (TclOOGetDefineCmdContext): Use the
	correct field in the Interp structure for retrieving the frame to get
	the context object so that people can extend [oo::define] without deep
	shenanigans. Bug found by Federico Ferri.

2009-02-11  Don Porter  <dgp@users.sourceforge.net>

	* generic/tclStringObj.c:	Re-implemented AppendUnicodeToUtfRep
	so that we no longer pass through Tcl_DStrings which have their own
	sets of problems when lengths overflow the int range.  Now AUTUR and
	UpdateStringOfString share a common core routine.

	* generic/tclStringObj.c:	Changed type of the 'allocated' field
	* generic/tclTestObj.c:		of the String struct (and the
	TestString counterpart) from size_t to int since only int values are
	ever stored in it.

2009-02-10  Jan Nijtmans  <nijtmans@users.sf.net>

	* generic/tclEncoding.c: Eliminate some unnessary type casts
	* generic/tclEvent.c:    some internal const decorations
	* generic/tclExecute.c:  spacing
	* generic/tclIndexObj.c:
	* generic/tclInterp.c:
	* generic/tclIO.c:
	* generic/tclIOCmd.c:
	* generic/tclIORChan.c:
	* generic/tclIOUtil.c:
	* generic/tclListObj.c:
	* generic/tclLiteral.c:
	* generic/tclNamesp.c:
	* generic/tclObj.c:
	* generic/tclOOBasic.c:
	* generic/tclPathObj.c:
	* generic/tclPkg.c:
	* generic/tclProc.c:
	* generic/tclRegexp.c:
	* generic/tclScan.c:
	* generic/tclStringObj.c:
	* generic/tclTest.c:
	* generic/tclTestProcBodyObj.c:
	* generic/tclThread.c:
	* generic/tclThreadTest.c:
	* generic/tclTimer.c:
	* generic/tclTrace.c:
	* generic/tclUtil.c:
	* generic/tclVar.c:
	* generic/tclStubInit.c: (regenerated)

2009-02-10  Jan Nijtmans  <nijtmans@users.sf.net>

	* unix/tcl.m4: [Bug 2502365]: Building of head on HPUX is broken when
	using the native CC.
	* unix/configure: (autoconf-2.59)

2009-02-10  Don Porter  <dgp@users.sourceforge.net>

	* generic/tclObj.c (Tcl_GetString):	Added comments and validity
	checks following the call to an UpdateStringProc.

	* generic/tclStringObj.c: Reduce code duplication in Tcl_GetUnicode*.
	Restrict AppendUtfToUtfRep to non-negative length appends.
	Convert all Tcl_InvalidateStringRep() calls into macros.
	Simplify Tcl_AttemptSetObjLength by removing unreachable code.
	Simplify SetStringFromAny() by removing unreachable and duplicate code.
	Simplify Tcl_SetObjLength by removing unreachable code.
	Removed handling of (objPtr->bytes != NULL) from UpdateStringOfString,
	which is only called when objPtr->bytes is NULL.

2009-02-09  Jan Nijtmans  <nijtmans@users.sf.net>

	* generic/tclCompile.c: fix [Bug 2555129] const compiler warning (as
	error) in tclCompile.c

2009-02-07  Donal K. Fellows  <dkf@users.sf.net>

	* generic/tclZlib.c (TclZlibCmd): [Bug 2573172]: Ensure that when
	invalid subcommand name is given, the list of valid subcommands is
	produced. This gives a better experience when using the command
	interactively.

2009-02-05  Joe Mistachkin  <joe@mistachkin.com>

	* generic/tclInterp.c: Fix argument checking for [interp cancel]. [Bug
	2544618]
	* unix/Makefile.in: Fix build issue with zlib on FreeBSD (and possibly
	other platforms).

2009-02-05  Donal K. Fellows  <dkf@users.sf.net>

	* generic/tclCmdMZ.c (StringIndexCmd, StringRangeCmd, StringLenCmd):
	Simplify the implementation of some commands now that the underlying
	string API knows more about bytearrays.

	* generic/tclExecute.c (TclExecuteByteCode): [Bug 2568434]: Make sure
	that INST_CONCAT1 will not lose string reps wrongly.

	* generic/tclStringObj.c (Tcl_AppendObjToObj): Special-case the
	appending of one bytearray to another, which can be extremely rapid.
	Part of scheme to address [Bug 1665628] by making the basic string
	operations more efficient on byte arrays.
	(Tcl_GetCharLength, Tcl_GetUniChar, Tcl_GetRange): More special casing
	work for bytearrays.

2009-02-04  Don Porter  <dgp@users.sourceforge.net>

	* generic/tclStringObj.c: Added overflow protections to the
	AppendUtfToUtfRep routine to either avoid invalid arguments and
	crashes, or to replace them with controlled panics.  [Bug 2561794]

	* generic/tclCmdMZ.c:	Prevent crashes due to int overflow of the
	length of the result of [string repeat].  [Bug 2561746]

2009-02-03  Jan Nijtmans  <nijtmans@users.sf.net>

	* macosx/tclMacOSXFCmd.c: Eliminate some unnessary type casts
	* unix/tclLoadDyld.c:	  some internal const decorations
	* unix/tclUnixCompat.c:	  spacing
	* unix/tclUnixFCmd.c
	* unix/tclUnixFile.c
	* win/tclWinDde.c
	* win/tclWinFCmd.c
	* win/tclWinInit.c
	* win/tclWinLoad.c
	* win/tclWinPipe.c
	* win/tclWinReg.c
	* win/tclWinTest.c
	* generic/tclBasic.c
	* generic/tclBinary.c
	* generic/tclCmdAH.c
	* generic/tclCmdIL.c
	* generic/tclCmdMZ.c
	* generic/tclCompCmds.c
	* generic/tclDictObj.c

2009-02-03  Donal K. Fellows  <dkf@users.sf.net>

	* generic/tclObj.c (tclCmdNameType): [Bug 2558422]: Corrected the type
	of this structure so that extensions that write it (yuk!) will still
	be able to function correctly.

2009-02-03  Don Porter  <dgp@users.sourceforge.net>

	* generic/tclStringObj.c (SetUnicodeObj):	Corrected failure of
	Tcl_SetUnicodeObj() to panic on a shared object.  [Bug 2561488].  Also
	factored out common code to reduce duplication.

	* generic/tclObj.c (Tcl_GetStringFromObj): Reduce code duplication.

2009-02-02  Don Porter  <dgp@users.sourceforge.net>

	* generic/tclInterp.c:	Reverted the conversion of [interp] into an
	* tests/interp.test:	ensemble.  Such conversion is not necessary
	* tests/nre.test:	(or even all that helpful) in the NRE-enabling
	of [interp invokehidden], and it has other implications -- including
	significant forkage of the 8.5 and 8.6 implementations -- that are
	better off avoided if there's no gain.

	* generic/tclStringObj.c (STRING_NOMEM):  [Bug 2494093]: Add missing
	cast of NULL to (char *) that upsets some compilers.

	* generic/tclStringObj.c (Tcl_(Attempt)SetObjLength):	[Bug 2553906]:
	Added protections against callers asking for negative lengths.  It is
	likely when this happens that an integer overflow is to blame.

2009-02-01  David Gravereaux  <davygrvy@pobox.com>

	* win/makefile.vc: Allow nmake flags such as -a (rebuild all) to pass
	down to the pkgs targets, too.

2009-01-30  Donal K. Fellows  <dkf@users.sf.net>

	* doc/chan.n: [Bug 1216074]: Added another extended example.

	* doc/refchan.n: Added an example of how to build a scripted channel.

2009-01-29  Donal K. Fellows  <dkf@users.sf.net>

	* tests/stringObj.test: [Bug 2006888]: Remove non-ASCII chars from
	non-comment locations in the file, making it work more reliably in
	locales with a non-Latin-1 default encoding.

	* generic/tclNamesp.c (Tcl_FindCommand): [Bug 2519474]: Ensure that
	the path is not searched when the TCL_NAMESPACE_ONLY flag is given.

	* generic/tclOODecls.h (Tcl_OOInitStubs): [Bug 2537839]: Make the
	declaration of this macro work correctly in the non-stub case.

2009-01-29  Don Porter  <dgp@users.sourceforge.net>

	* generic/tclInterp.c:	Convert the [interp] command into a
	* tests/interp.test:	[namespace ensemble].  Work in progress
	* tests/nre.test:	to NRE-enable the [interp invokehidden]
	subcommand.

2009-01-29  Donal K. Fellows  <dkf@users.sf.net>

	* generic/tclNamesp.c (TclMakeEnsemble): [Bug 2529117]: Make this
	function behave more sensibly when presented with a fully-qualified
	name, rather than doing strange stuff.

2009-01-28  Donal K. Fellows  <dkf@users.sf.net>

	* generic/tclBasic.c (TclInvokeObjectCommand): Made this understand
	what to do if it ends up being used on a command with no objProc; that
	shouldn't happen, but...

	* generic/tclNamesp.c (TclMakeEnsemble): [Bug 2529157]: Made this
	understand NRE command implementations better.
	* generic/tclDictObj.c (DictForCmd): Eliminate unnecessary command
	implementation.

2009-01-27  Donal K. Fellows  <dkf@users.sf.net>

	* generic/tclOODefineCmds.c (Tcl_ClassSetConstructor):
	[Bug 2531577]: Ensure that caches of constructor chains are cleared
	when the constructor is changed.

2009-01-26  Alexandre Ferrieux  <ferrieux@users.sourceforge.net>

	* generic/tclInt.h:   Fix [Bug 1028264]: WSACleanup() too early.
	* generic/tclEvent.c: The fix introduces "late exit handlers"
	* win/tclWinSock.c:   for similar late process-wide cleanups.

2009-01-26  Alexandre Ferrieux  <ferrieux@users.sourceforge.net>

	* win/tclWinSock.c: Fix [Bug 2446662]: resync Win behavior on RST
	with that of unix (EOF).

2009-01-26  Donal K. Fellows  <dkf@users.sf.net>

	* generic/tclZlib.c (ChanClose): Only generate error messages in the
	interpreter when the thread is not being closed down. [Bug 2536400]

2009-01-23  Donal K. Fellows  <dkf@users.sf.net>

	* doc/zlib.n: Added a note that 'zlib push' is reversed by 'chan pop'.

2009-01-22  Jan Nijtmans  <nijtmans@users.sf.net>

	* generic/tclCompile.h:	CONSTify TclPrintInstruction (TIP #27)
	* generic/tclCompile.c
	* generic/tclInt.h:	CONSTify TclpNativeJoinPath (TIP #27)
	* generic/tclFileName.c
	* generic/tcl.decls:	{unix win} is equivalent to {generic}
	* generic/tclInt.decls
	* generic/tclDecls.h:	(regenerated)
	* generic/tclIntDecls.h
	* generic/tclGetDate.y:	Single internal const decoration.
	* generic/tclDate.c:

2009-01-22  Kevin B. Kenny  <kennykb@acm.org>

	* unix/tcl.m4: Corrected a typo ($(SHLIB_VERSION) should be
	${SHLIB_VERSION}).
	* unix/configure: Autoconf 2.59

2009-01-21  Andreas Kupries  <andreask@activestate.com>

	* generic/tclIORChan.c (ReflectClose): Fix for [Bug 2458202].
	* generic/tclIORTrans.c (ReflectClose): Closing a channel may supply
	NULL for the 'interp'. Test for finalization needs to be different,
	and one place has to pull the interp out of the channel instead.

2009-01-21  Don Porter  <dgp@users.sourceforge.net>

	* generic/tclStringObj.c: New fix for [Bug 2494093] replaces the
	flawed attempt committed 2009-01-09.

2009-01-19  Kevin B. Kenny  <kennykb@acm.org>

	* unix/Makefile.in: Added a CONFIG_INSTALL_DIR parameter so that
	* unix/tcl.m4:      distributors can control where tclConfig.sh goes.
	Made the installation of 'ldAix' conditional upon actually being on an
	AIX system. Allowed for downstream packagers to customize
	SHLIB_VERSION on BSD-derived systems. Thanks to Stuart Cassoff for
	[Patch 907924].
	* unix/configure: Autoconf 2.59

2009-01-19  David Gravereaux  <davygrvy@pobox.com>

	* win/build.vc.bat: Improved tools detection and error message
	* win/makefile.vc: Reorganized the $(TCLOBJ) file list into seperate
	parts for easier maintenance. Matched all sources built using -GL to
	both $(lib) and $(link) to use -LTCG and avoid a warning message.
	Addressed the over-building nature of the htmlhelp target by moving
	from a pseudo target to a real target dependent on the entire docs/
	directory contents.
	* win/nmakehlp.c: Removed -g option and GrepForDefine() func as it
	isn't being used anymore. The -V option method is much better.

2009-01-16  Don Porter  <dgp@users.sourceforge.net>

	* generic/tcl.h:	Bump patchlevel to 8.6b1.1 to distinguish
	* library/init.tcl:	CVS snapshots from the 8.6b1 and 8.6b2 releases
	* unix/configure.in:	and to deal with the fact that the 8.6b1
	* win/configure.in:	version of init.tcl will not [source] in the
	HEAD version of Tcl.

	* unix/configure:	autoconf-2.59
	* win/configure:

2009-01-14  Don Porter  <dgp@users.sourceforge.net>

	* generic/tclBasic.c (Tcl_DeleteCommandFromToken):	Reverted most
	of the substance of my 2009-01-12 commit. NULLing the objProc field of
	a Command when deleting it is important so that tests for certain
	classes of commands don't return false positives when applied to
	deleted command tokens. Overall change is now just replacement of a
	false comment with a true one.

2009-01-13  Jan Nijtmans  <nijtmans@users.sf.net>

	* unix/tcl.m4: fix [tcl-Bug 2502365] Building of head on HPUX is
	broken when using the native CC.
	* unix/configure (autoconf-2.59)

2009-01-13  Donal K. Fellows  <dkf@users.sf.net>

	* generic/tclCmdMZ.c (Tcl_ThrowObjCmd):	Move implementation of [throw]
	* library/init.tcl (throw):		to C from Tcl.

2009-01-12  Don Porter  <dgp@users.sourceforge.net>

	* generic/tclBasic.c (Tcl_DeleteCommandFromToken): One consequence of
	the NRE rewrite is that there are now situations where a NULL objProc
	field in a Command struct is perfectly normal. Removed an outdated
	comment in Tcl_DeleteCommandFromToken that claimed we use
	cmdPtr->objPtr==NULL as a test of command validity. In fact we use
	cmdPtr->flags&CMD_IS_DELETED to perform that test. Also removed the
	setting to NULL, since any extension following the advice of the old
	comment is going to be broken by NRE anyway, and needs to shift to
	flag-based testing (or stop intruding into such internal matters).
	Part of [Bug 2486550].

2009-01-09  Don Porter  <dgp@users.sourceforge.net>

	* generic/tclStringObj.c (STRING_SIZE): Corrected failure to limit
	memory allocation requests to the sizes that can be supported by Tcl's
	memory allocation routines. [Bug 2494093]

2009-01-09  Donal K. Fellows  <dkf@users.sf.net>

	* generic/tclNamesp.c (NamespaceEnsembleCmd): Error out when someone
	gives wrong # of args to [namespace ensemble create]. [Bug 1558654]

2009-01-08  Don Porter  <dgp@users.sourceforge.net>

	* generic/tclStringObj.c (STRING_UALLOC):  Added missing parens
	required to get correct results out of things like
	STRING_UALLOC(num + append). [Bug 2494093]

2009-01-08  Donal K. Fellows  <dkf@users.sf.net>

	* generic/tclDictObj.c, generic/tclIndexObj.c, generic/tclListObj.c,
	* generic/tclObj.c, generic/tclStrToD.c, generic/tclUtil.c,
	* generic/tclVar.c: Generate errorcodes for the error cases which
	approximate to "I can't interpret that string as one of those" and
	"You gave me the wrong number of arguments".

2009-01-07  Donal K. Fellows  <dkf@users.sf.net>

	* doc/dict.n: Added more examples. [Tk Bug 2491235]

	* tests/oo.test (oo-22.1): Adjusted test to be less dependent on the
	specifics of how [info frame] reports general frame information, and
	instead to focus on what methods add to it; that's really what the
	test is about anyway.

2009-01-06  Don Porter  <dgp@users.sourceforge.net>

	* tests/stringObj.test:	Revise tests that demand a NULL Tcl_ObjType
	in certain values to construct those values with [testdstring] so
	there's no lack of robustness depending on the shimmer history of
	shared literals.

2009-01-06  Donal K. Fellows  <dkf@users.sf.net>

	* generic/tclDictObj.c (DictIncrCmd): Corrected twiddling in internals
	of dictionaries so that literals can't get destroyed.

	* tests/expr.test: Eliminate non-ASCII char. [Bug 2006879]

	* generic/tclOOInfo.c (InfoObjectMethodsCmd,InfoClassMethodsCmd): Only
	delete pointers that were actually allocated! [Bug 2489836]

	* generic/tclOO.c (TclNRNewObjectInstance, Tcl_NewObjectInstance):
	Perform search for existing commands in right context. [Bug 2481109]

2009-01-05  Donal K. Fellows  <dkf@users.sf.net>

	* generic/tclCmdMZ.c (TclNRSourceObjCmd): Make implementation of the
	* generic/tclIOUtil.c (TclNREvalFile):    [source] command be NRE
	enabled so that [yield] inside a script sourced in a coroutine can
	work. [Bug 2412068]

2009-01-04  Donal K. Fellows  <dkf@users.sf.net>

	* generic/tclCmdAH.c: Tidy up spacing and code style.

2009-01-03  Kevin B. Kenny  <kennykb@acm.org>

	* library/clock.tcl (tcl::clock::add): Fixed error message formatting
	in the case where [clock add] is presented with a bad switch.
	* tests/clock.test (clock-65.1) Added a test case for the above
	problem [Bug 2481670].

2009-01-02  Donal K. Fellows  <dkf@users.sf.net>

	* unix/tcl.m4 (SC_CONFIG_CFLAGS): Force the use of the compatibility
	version of mkstemp() on IRIX. [Bug 878333]
	* unix/configure.in, unix/Makefile.in (mkstemp.o):
	* compat/mkstemp.c (new file): Added a compatibility implementation of
	the mkstemp() function, which is apparently needed on some platforms.
	[Bug 741967]

        ******************************************************************
        *** CHANGELOG ENTRIES FOR 2008 IN "ChangeLog.2008"             ***
        *** CHANGELOG ENTRIES FOR 2006-2007 IN "ChangeLog.2007"        ***
        *** CHANGELOG ENTRIES FOR 2005 IN "ChangeLog.2005"             ***
        *** CHANGELOG ENTRIES FOR 2004 IN "ChangeLog.2004"             ***
        *** CHANGELOG ENTRIES FOR 2003 IN "ChangeLog.2003"             ***
        *** CHANGELOG ENTRIES FOR 2002 IN "ChangeLog.2002"             ***
        *** CHANGELOG ENTRIES FOR 2001 IN "ChangeLog.2001"             ***
        *** CHANGELOG ENTRIES FOR 2000 IN "ChangeLog.2000"             ***
        *** CHANGELOG ENTRIES FOR 1999 AND EARLIER IN "ChangeLog.1999" ***
        ******************************************************************
<|MERGE_RESOLUTION|>--- conflicted
+++ resolved
@@ -1,4 +1,11 @@
-<<<<<<< HEAD
+2012-04-26  Jan Nijtmans  <nijtmans@users.sf.net>
+
+	* generic/tclStubInit.c:    get rid of _ANSI_ARGS_ and CONST
+	* generic/tclIO.c
+	* generic/tclIOCmd.c
+	* generic/tclTest.c
+	* unix/tclUnixChan.c
+
 2012-04-25  Donal K. Fellows  <dkf@users.sf.net>
 
 	* generic/tclUtil.c (TclDStringToObj): Added internal function to make
@@ -9,15 +16,6 @@
 	   Tcl_DStringFree(&ds);
 	with this:
 	   obj=TclDStringToObj(&ds);
-=======
-2012-04-26  Jan Nijtmans  <nijtmans@users.sf.net>
-
-	* generic/tclStubInit.c:    get rid of _ANSI_ARGS_
-	* generic/tclIntPlatDecls.h
-	* unix/tclUnixPort.h
-	* unix/tclAppInit.c
-	* win/tclAppInit.c
->>>>>>> a92c9bd5
 
 2012-04-24  Jan Nijtmans  <nijtmans@users.sf.net>
 
