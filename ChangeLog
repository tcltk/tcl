<<<<<<< HEAD
2012-05-10  Alexandre Ferrieux  <ferrieux@users.sourceforge.net>

	* {win,unix}/configure{,.in} [Bug 2812981]: Clean up bundled
	packages' build directory from within Tcl's ./configure, to avoid
	stale configuration.

2012-05-09  Andreas Kupries  <andreask@activestate.com>

	* generic/tclIORChan.c [Bug 3522560]: Fixed the crash, enabled the
	test case. Modified [chan postevent] to properly inject the
	event(s) into the owner thread's event queue for execution in the
	correct context. Renamed the ForwardOpTo...Thread() function to
	match with our terminology.
	
	* tests/ioCmd.test [Bug 3522560]: Added a test which crashes the
	core if it were not disabled as knownBug. For a reflected channel
	transfered to a different thread the [chan postevent] run in the
	handler thread tries to execute the owner threads's fileevent
	scripts by itself, wrongly reaching across thread boundaries.

2012-04-28  Alexandre Ferrieux  <ferrieux@users.sourceforge.net>

	* generic/tclIO.c: Properly close nonblocking channels even when
	not flushing them.

2012-05-03  Jan Nijtmans  <nijtmans@users.sf.net>

	* compat/zlib/*:      Upgrade to zlib 1.2.7 (pre-built dll is still 1.2.5,
	will be upgraded as soon as the official build is available)

2012-05-03  Don Porter  <dgp@users.sourceforge.net>

	* tests/socket.test:	[Bug 3428754] Test socket-14.2 tolerate
	[socket -async] connection that connects synchronously.

	* unix/tclUnixSock.c:	[Bug 3428753] Fix [socket -async] connections
	that manage to connect synchronously.
=======
2012-05-10  Jan Nijtmans  <nijtmans@users.sf.net>

	* win/tclWinDde.c:    [Bug 473946]: special characters not correctly sent
	* library/dde/pkgIndex.tcl  Increase version to 1.3.3
>>>>>>> 31adc61a

2012-05-02  Jan Nijtmans  <nijtmans@users.sf.net>

	* generic/configure.in:    Better detection and implementation for cpuid
	* generic/configure:       instruction on Intel-derived processors, both
	* generic/tclUnixCompat.c: 32-bit and 64-bit.
	* generic/tclTest.c:       Move cpuid testcase from win-specific to generic
	* win/tclWinTest.c:        tests, as it should work on all Intel-related
	* tests/platform.test:     platforms now

2012-04-30  Alexandre Ferrieux  <ferrieux@users.sourceforge.net>

	* tests/ioCmd.test: Tame deadlocks in broken refchan tests [Bug 3522560]

2012-04-28  Alexandre Ferrieux  <ferrieux@users.sourceforge.net>

	IMPLEMENTATION OF TIP#398

	* generic/tclIO.c: Quickly Exit with Non-Blocking Blocked Channels
	* tests/io.test  : *** POTENTIAL INCOMPATIBILITY ***
	* doc/close.n    : (compat flag available)

2012-04-27  Jan Nijtmans  <nijtmans@users.sf.net>

	* generic/tclPort.h:    Move CYGWIN-specific stuff from tclPort.h to
	* generic/tclEnv.c:     tclUnixPort.h, where it belongs.
	* unix/tclUnixPort.h:
	* unix/tclUnixFile.c:

2012-04-27  Donal K. Fellows  <dkf@users.sf.net>

	* library/init.tcl (auto_execok): Allow shell builtins to be detected
	even if they are upper-cased.

2012-04-26  Jan Nijtmans  <nijtmans@users.sf.net>

	* generic/tclStubInit.c:    get rid of _ANSI_ARGS_ and CONST
	* generic/tclIO.c
	* generic/tclIOCmd.c
	* generic/tclTest.c
	* unix/tclUnixChan.c

2012-04-25  Donal K. Fellows  <dkf@users.sf.net>

	* generic/tclUtil.c (TclDStringToObj): Added internal function to make
	the fairly-common operation of converting a DString into an Obj a more
	efficient one; for long strings, it can just transfer the ownership of
	the buffer directly. Replaces this:
	   obj=Tcl_NewStringObj(Tcl_DStringValue(&ds),Tcl_DStringLength(&ds));
	   Tcl_DStringFree(&ds);
	with this:
	   obj=TclDStringToObj(&ds);

2012-04-24  Jan Nijtmans  <nijtmans@users.sf.net>

	* generic/tclInt.decls:      [Bug 3508771] load tclreg.dll in cygwin tclsh
	* generic/tclIntPlatDecls.h: Implement TclWinGetSockOpt, TclWinGetServByName
	* generic/tclStubInit.c:     and TclWinCPUID for Cygwin
	* generic/tclUnixCompat.c:
	* unix/configure.in:
	* unix/configure:
	* unix/tclUnixCompat.c:

2012-04-18  Kevin B. Kenny  <kennykb@acm.org>

	* library/tzdata/Africa/Casablanca:
	* library/tzdata/America/Port-au-Prince:
	* library/tzdata/Asia/Damascus:
	* library/tzdata/Asia/Gaza:
	* library/tzdata/Asia/Hebron: tzdata2012c

2012-04-16  Donal K. Fellows  <dkf@users.sf.net>

	* doc/FileSystem.3 (Tcl_FSOpenFileChannelProc): [Bug 3518244]: Fixed
	documentation of this filesystem callback function; it must not
	register its created channel - that's the responsibility of the caller
	of Tcl_FSOpenFileChannel - as that leads to reference leaks.

2012-04-15  Donal K. Fellows  <dkf@users.sf.net>

	* generic/tclEnsemble.c (NsEnsembleImplementationCmdNR):
	* generic/tclIOUtil.c (Tcl_FSEvalFileEx): Cut out levels of the C
	stack by going direct to the relevant internal evaluation function.

	* generic/tclZlib.c (ZlibTransformSetOption): [Bug 3517696]: Make
	flushing work correctly in a pushed compressing channel transform.

2012-04-12  Jan Nijtmans  <nijtmans@users.sf.net>

	* generic/tclInt.decls:      [Bug 3514475]: Remove TclpGetTimeZone and
	* generic/tclIntDecls.h:     TclpGetTZName
	* generic/tclIntPlatDecls.h:
	* generic/tclStubInit.c:
	* unix/tclUnixTime.c:
	* unix/tclWinTilemc:

2012-04-11  Jan Nijtmans  <nijtmans@users.sf.net>

	* win/tclWinInit.c:     [Bug 3448512]: clock scan "1958-01-01" fails
	* win/tcl.m4:           only in debug compilation.
	* win/configure:
	* unix/tcl.m4:          Use NDEBUG consistantly meaning: no debugging.
	* unix/configure:
	* generic/tclBasic.c:
	* library/dde/pkgIndex.tcl   Use [::tcl::pkgconfig get debug] instead
	* library/reg/pkgIndex.tcl   of [info exists ::tcl_platform(debug)]

2012-04-10  Donal K. Fellows  <dkf@users.sf.net>

	* generic/tcl.h (TCL_DEPRECATED_API): [Bug 2458976]: Added macro that
	can be used to mark parts of Tcl's API as deprecated. Currently only
	used for fields of Tcl_Interp, which TIPs 330 and 336 have deprecated
	with a migration strategy; we want to encourage people to move away
	from those fields.

2012-04-09  Donal K. Fellows  <dkf@users.sf.net>

	* generic/tclOODefineCmds.c (ClassVarsSet, ObjVarsSet): [Bug 3396896]:
	Ensure that the lists of variable names used to drive variable
	resolution will never have the same name twice.

	* generic/tclVar.c (AppendLocals): [Bug 2712377]: Fix problem with
	reporting of declared variables in methods. It's really a problem with
	how [info vars] interacts with variable resolvers; this is just a bit
	of a hack so it is no longer a big problem.

2012-04-04  Donal K. Fellows  <dkf@users.sf.net>

	* generic/tclOO.c (Tcl_NewObjectInstance, TclNRNewObjectInstance):
	[Bug 3514761]: Fixed bogosity with automated argument description
	handling when constructing an instance of a class that is itself a
	member of an ensemble. Thanks to Andreas Kupries for identifying that
	this was a problem case at all!
	(Tcl_CopyObjectInstance): Fix potential bleed-over of ensemble
	information into [oo::copy].

2012-04-04  Jan Nijtmans  <nijtmans@users.sf.net>

	* win/tclWinSock.c: [Bug 510001]: TclSockMinimumBuffers needs plat imp
	* generic/tclIOSock.c:
	* generic/tclInt.decls:
	* generic/tclIntDecls.h:
	* generic/tclStubInit.c:

2012-04-03  Jan Nijtmans  <nijtmans@users.sf.net>

	* generic/tclStubInit.c: Remove the TclpGetTZName implementation for
	* generic/tclIntDecls.h: Cygwin (from 2012-04-02 commit), re-generated
	* generic/tclIntPlatDecls.h:

2012-04-02  Donal K. Fellows  <dkf@users.sf.net>

	IMPLEMENTATION OF TIP#396.

	* generic/tclBasic.c (builtInCmds, TclNRYieldToObjCmd): Convert the
	formerly-unsupported yieldm and yieldTo commands into [yieldto].

2012-04-02  Jan Nijtmans  <nijtmans@users.sf.net>

	* generic/tclInt.decls: [Bug 3508771]: load tclreg.dll in cygwin tclsh
	* generic/tclIntPlatDecls.h: Implement TclWinGetTclInstance,
	* generic/tclStubInit.c:     TclpGetTZName, and various more
	win32-specific internal functions for Cygwin, so win32 extensions
	using those can be loaded in the cygwin version of tclsh.

2012-03-30  Jan Nijtmans  <nijtmans@users.sf.net>

	* unix/tcl.m4:        [Bug 3511806]: Compiler checks too early
	* unix/configure.in:  This change allows to build the cygwin and
	* unix/tclUnixPort.h: mingw32 ports of Tcl/Tk to build out-of-the-box
	* win/tcl.m4:         using a native or cross-compiler.
	* win/configure.in:
	* win/tclWinPort.h:
	* win/README          Document how to build win32 or win64 executables
	with Linux, Cygwin or Darwin.

2012-03-29  Jan Nijtmans  <nijtmans@users.sf.net>

	* generic/tclCmdMZ.c (StringIsCmd): Faster mem-leak free
	implementation of [string is entier].

2012-03-27  Donal K. Fellows  <dkf@users.sf.net>

	IMPLEMENTATION OF TIP#395.

	* generic/tclCmdMZ.c (StringIsCmd): Implementation of the [string is
	entier] check. Code by Jos Decoster.

2012-03-27  Jan Nijtmans  <nijtmans@users.sf.net>

	* generic/tcl.h:      [Bug 3508771]: Wrong Tcl_StatBuf used on MinGW.
	* generic/tclFCmd.c:  [Bug 2015723]: Duplicate inodes from file stat
	* generic/tclCmdAH.c: on windows (but now for cygwin as well).
	* generic/tclOODefineCmds.c: minor gcc warning
	* win/tclWinPort.h:   Use lower numbers, preventing integer overflow.
	Remove the workaround for mingw-w64 [bug 3407992]. It's long fixed.

2012-03-27  Donal K. Fellows  <dkf@users.sf.net>

	IMPLEMENTATION OF TIP#397.

	* generic/tclOO.c (Tcl_CopyObjectInstance): [Bug 3474460]: Make the
	target object name optional when copying classes. [RFE 3485060]: Add
	callback method ("<cloned>") so that scripted control over copying is
	easier.
	***POTENTIAL INCOMPATIBILITY***
	If you'd previously been using the "<cloned>" method name, this now
	has a standard semantics and call interface. Only a problem if you are
	also using [oo::copy].

2012-03-26  Donal K. Fellows  <dkf@users.sf.net>

	IMPLEMENTATION OF TIP#380.

	* doc/define.n, doc/object.n, generic/tclOO.c, generic/tclOOBasic.c:
	* generic/tclOOCall.c, generic/tclOODefineCmds.c, generic/tclOOInt.h:
	* tests/oo.test: Switch definitions of lists of things in objects and
	classes to a slot-based approach, which gives a lot more flexibility
	and programmability at the script-level. Introduce new [::oo::Slot]
	class which is the implementation of these things.

	***POTENTIAL INCOMPATIBILITY***
	The unknown method handler now may be asked to deal with the case
	where no method name is provided at all. The default implementation
	generates a compatible error message, and any override that forces the
	presence of a first argument (i.e., a method name) will continue to
	function as at present as well, so this is a pretty small change.

	* generic/tclOOBasic.c (TclOO_Object_Destroy): Made it easier to do a
	tailcall inside a normally-invoked destructor; prevented leakage out
	to calling command.

2012-03-25  Jan Nijtmans  <nijtmans@users.sf.net>

	* generic/tclInt.decls:      [Bug 3508771]: load tclreg.dll in cygwin
	* generic/tclIntPlatDecls.h: tclsh. Implement TclWinConvertError,
	* generic/tclStubInit.c:     TclWinConvertWSAError, and various more
	* unix/Makefile.in:          win32-specific internal functions for
	* unix/tcl.m4:               Cygwin, so win32 extensions using those
	* unix/configure:            can be loaded in the cygwin version of
	* win/tclWinError.c:         tclsh.

2012-03-23  Jan Nijtmans  <nijtmans@users.sf.net>

	* generic/tclInt.decls:       Revert some cygwin-related signature
	* generic/tclIntPlatDecls.h:  changes from [835f8e1e9d] (2010-01-22).
	* win/tclWinError.c:          They were an attempt to make the cygwin
	                              port compile again, but since cygwin is
	                              based on unix this serves no purpose any
	                              more.
	* win/tclWinSerial.c:         Use EAGAIN in stead of EWOULDBLOCK,
	* win/tclWinSock.c:           because in VS10+ the value of
	                              EWOULDBLOCK is no longer the same as
	                              EAGAIN.
	* unix/Makefile.in:           Add tclWinError.c to the CYGWIN build.
	* unix/tcl.m4:
	* unix/configure:

2012-03-20  Jan Nijtmans  <nijtmans@users.sf.net>

	* generic/tcl.decls:         [Bug 3508771]: load tclreg.dll in cygwin
	* generic/tclInt.decls:      tclsh. Implement TclWinGetPlatformId,
	* generic/tclIntPlatDecls.h: Tcl_WinUtfToTChar, Tcl_WinTCharToUtf (and
	* generic/tclPlatDecls.h:    a dummy TclWinCPUID) for Cygwin, so win32
	* generic/tclStubInit.c:     extensions using those can be loaded in
	* unix/tclUnixCompat.c:      the cygwin version of tclsh.

2012-03-19  Venkat Iyer <venkat@comit.com>

	* library/tzdata/America/Atikokan: Update to tzdata2012b.
	* library/tzdata/America/Blanc-Sablon
	* library/tzdata/America/Dawson_Creek
	* library/tzdata/America/Edmonton
	* library/tzdata/America/Glace_Bay
	* library/tzdata/America/Goose_Bay
	* library/tzdata/America/Halifax
	* library/tzdata/America/Havana
	* library/tzdata/America/Moncton
	* library/tzdata/America/Montreal
	* library/tzdata/America/Nipigon
	* library/tzdata/America/Rainy_River
	* library/tzdata/America/Regina
	* library/tzdata/America/Santiago
	* library/tzdata/America/St_Johns
	* library/tzdata/America/Swift_Current
	* library/tzdata/America/Toronto
	* library/tzdata/America/Vancouver
	* library/tzdata/America/Winnipeg
	* library/tzdata/Antarctica/Casey
	* library/tzdata/Antarctica/Davis
	* library/tzdata/Antarctica/Palmer
	* library/tzdata/Asia/Yerevan
	* library/tzdata/Atlantic/Stanley
	* library/tzdata/Pacific/Easter
	* library/tzdata/Pacific/Fakaofo
	* library/tzdata/America/Creston: (new)

2012-03-19  Reinhard Max  <max@suse.de>

	* unix/tclUnixSock.c (Tcl_OpenTcpServer): Use the values returned
	by getaddrinfo() for all three arguments to socket() instead of
	only using ai_family. Try to keep the most meaningful error while
	iterating over the result list, because using the last error can
	be misleading.

2012-03-15  Jan Nijtmans  <nijtmans@users.sf.net>

	* generic/tcl.h: [Bug 3288345]: Wrong Tcl_StatBuf used on Cygwin
	* unix/tclUnixFile.c
	* unix/tclUnixPort.h
	* win/cat.c:           Remove cygwin stuff no longer needed
	* win/tclWinFile.c
	* win/tclWinPort.h

2012-03-12  Jan Nijtmans  <nijtmans@users.sf.net>

	* win/tclWinFile.c: [Bug 3388350]: mingw64 compiler warnings

2012-03-11  Donal K. Fellows  <dkf@users.sf.net>

	* doc/*.n, doc/*.3: A number of small spelling and wording fixes.

2012-03-08  Donal K. Fellows  <dkf@users.sf.net>

	* doc/info.n:   Various minor fixes (prompted by Andreas Kupries
	* doc/socket.n: detecting a spelling mistake).

2012-03-07  Andreas Kupries  <andreask@activestate.com>

	* library/http/http.tcl: [Bug 3498327]: Generate upper-case
	* library/http/pkgIndex.tcl: hexadecimal output for compliance
	* tests/http.test: with RFC 3986. Bumped version to 2.8.4.
	* unix/Makefile.in:
	* win/Makefile.in:

2012-03-06  Jan Nijtmans  <nijtmans@users.sf.net>

	* win/tclWinPort.h: Compatibility with older Visual Studio versions.

2012-03-04  Jan Nijtmans  <nijtmans@users.sf.net>

	* generic/tclLoad.c: Patch from the cygwin folks
	* unix/tcl.m4:
	* unix/configure: (re-generated)

2012-03-02  Donal K. Fellows  <dkf@users.sf.net>

	* generic/tclBinary.c (Tcl_SetByteArrayObj): [Bug 3496014]: Only zero
	out the memory block if it is not being immediately overwritten. (Our
	caller might still overwrite, but we should at least avoid
	known-useless work.)

2012-02-29  Jan Nijtmans  <nijtmans@users.sf.net>

	* generic/tclIOUtil.c:	[Bug 3466099]: BOM in Unicode
	* generic/tclEncoding.c:
	* tests/source.test

2012-02-23  Donal K. Fellows  <dkf@users.sf.net>

	* tests/reg.test (14.21-23): Add tests relating to Bug 1115587. Actual
	bug is characterised by test marked with 'knownBug'.

2012-02-17  Jan Nijtmans  <nijtmans@users.sf.net>

	* generic/tclIOUtil.c: [Bug 2233954]: AIX: compile error
	* unix/tclUnixPort.h:

2012-02-16  Donal K. Fellows  <dkf@users.sf.net>

	* generic/tclExecute.c (INST_LIST_RANGE_IMM): Enhance implementation
	so that shortening a (not multiply-referenced) list by lopping the end
	off with [lrange] or [lreplace] is efficient.

2012-02-15  Donal K. Fellows  <dkf@users.sf.net>

	* generic/tclCompCmds.c (TclCompileLreplaceCmd): Added a compilation
	strategy for [lreplace] that tackles the cases which are equivalent to
	a static [lrange].
	(TclCompileLrangeCmd): Add compiler for [lrange] with constant indices
	so we can take advantage of existing TCL_LIST_RANGE_IMM opcode.
	(TclCompileLindexCmd): Improve coverage of constant-index-style
	compliation using technique developed for [lrange] above.

	(TclCompileDictForCmd): [Bug 3487626]: Fix crash in compilation of
	[dict for] when its implementation command is used directly rather
	than through the ensemble.

2012-02-09  Don Porter  <dgp@users.sourceforge.net>

	* generic/tclStringObj.c:	Converted the memcpy() calls in append
	operations to memmove() calls.  This adds safety in the case of
	overlapping copies, and improves performance on some benchmarks.

2012-02-06  Don Porter  <dgp@users.sourceforge.net>

	* generic/tclEnsemble.c: [Bug 3485022]: TclCompileEnsemble() avoid
	* tests/trace.test:	compile when exec traces set.

2012-02-06  Miguel Sofer  <msofer@users.sf.net>

	* generic/tclTrace.c:  [Bug 3484621]: Ensure that execution traces on
	* tests/trace.test:    bytecoded commands bump the interp's compile
	epoch.

2012-02-02  Jan Nijtmans  <nijtmans@users.sf.net>

	* generic/tclUniData.c: [FRQ 3464401]: Support Unicode 6.1
	* generic/regc_locale.c:

2012-02-02  Don Porter  <dgp@users.sourceforge.net>

	* win/tclWinFile.c:	[Bugs 2974459,2879351,1951574,1852572,
	1661378,1613456]: Revisions to the NativeAccess() routine that queries
	file permissions on Windows native filesystems.  Meant to fix numerous
	bugs where [file writable|readable|executable] "lies" about what
	operations are possible, especially when the file resides on a Samba
	share.

2012-02-01  Donal K. Fellows  <dkf@users.sf.net>

	* doc/AddErrInfo.3: [Bug 3482614]: Documentation nit.

2012-01-30  Donal K. Fellows  <dkf@users.sf.net>

	* generic/tclCompCmds.c (TclCompileCatchCmd): Added a more efficient
	bytecode generator for the case where 'catch' is used without any
	variable arguments; don't capture the result just to discard it.

2012-01-26  Don Porter  <dgp@users.sourceforge.net>

	* generic/tclCmdAH.c:		[Bug 3479689]: New internal routine
	* generic/tclFCmd.c:		TclJoinPath(). Refactor all the
	* generic/tclFileName.c:	*Join*Path* routines to give them more
	* generic/tclInt.h:		useful interfaces that are easier to
	* generic/tclPathObj.c:		manage getting the refcounts right.

2012-01-26  Don Porter  <dgp@users.sourceforge.net>

	* generic/tclPathObj.c:	[Bug 3475569]: Add checks for unshared values
	before calls demanding them.  [Bug 3479689]: Stop memory corruption
	when shimmering 0-refCount value to "path" type.

2012-01-25  Donal K. Fellows  <dkf@users.sf.net>

	* generic/tclOO.c (Tcl_CopyObjectInstance): [Bug 3474460]: When
	copying an object, make sure that the configuration of the variable
	resolver is also duplicated.

2012-01-22  Jan Nijtmans  <nijtmans@users.sf.net>

	* tools/uniClass.tcl:    [FRQ 3473670]: Various Unicode-related
	* tools/uniParse.tcl:    speedups/robustness. Enhanced tools to be
	* generic/tclUniData.c:  able to handle characters > 0xffff. Done in
	* generic/tclUtf.c:      all branches in order to simplify merges for
	* generic/regc_locale.c: new Unicode versions (such as 6.1)

2012-01-22  Donal K. Fellows  <dkf@users.sf.net>

	* generic/tclDictObj.c (DictExistsCmd): [Bug 3475264]: Ensure that
	errors only ever happen when insufficient arguments are supplied, and
	not when a path doesn't exist or a dictionary is poorly formatted (the
	two cases can't be easily distinguished).

2012-01-21  Jan Nijtmans  <nijtmans@users.sf.net>

	* generic/tcl.h:        [Bug 3474726]: Eliminate detection of struct
	* generic/tclWinPort.h: _stat32i64, just use _stati64 in combination
	* generic/tclFCmd.c:    with _USE_32BIT_TIME_T, which is the same then.
	* generic/tclTest.c:    Only keep _stat32i64 usage for cygwin, so it
	* win/configure.in:     will not conflict with cygwin's own struct stat.
	* win/configure:

2012-01-21  Don Porter  <dgp@users.sourceforge.net>

	* generic/tclCmdMZ.c:	[Bug 3475667]: Prevent buffer read overflow.
	Thanks to "sebres" for the report and fix.

2012-01-17  Donal K. Fellows  <dkf@users.sf.net>

	* doc/dict.n (dict with): [Bug 3474512]: Explain better what is going
	on when a dictionary key and the dictionary variable collide.

2012-01-13  Donal K. Fellows  <dkf@users.sf.net>

	* library/http/http.tcl (http::Connect): [Bug 3472316]: Ensure that we
	only try to read the socket error exactly once.

2012-01-12  Donal K. Fellows  <dkf@users.sf.net>

	* doc/tclvars.n: [Bug 3466506]: Document more environment variables.

2012-01-09  Jan Nijtmans  <nijtmans@users.sf.net>

	* generic/tclUtf.c:      [Bug 3464428]: string is graph \u0120 is wrong
	* generic/regc_locale.c: Add table for Unicode [:cntrl:] class
	* tools/uniClass.tcl:    Generate Unicode [:cntrl:] class table
	* tests/utf.test:

2012-01-08  Kevin B. Kenny  <kennykb@acm.org>

	* library/clock.tcl (ReadZoneinfoFile): [Bug 3470928]: Corrected a bug
	* tests/clock.test (clock-56.4):        where loading zoneinfo would
	fail if one timezone abbreviation was a proper tail of another, and
	zic used the same bytes of the file to represent both of them. Added a
	test case for the bug, using the same data that caused the observed
	failure "in the wild."

2011-12-30  Venkat Iyer <venkat@comit.com>

	* library/tzdata/America/Bahia : Update to Olson's tzdata2011n
	* library/tzdata/America/Havana
	* library/tzdata/Europe/Kiev
	* library/tzdata/Europe/Simferopol
	* library/tzdata/Europe/Uzhgorod
	* library/tzdata/Europe/Zaporozhye
	* library/tzdata/Pacific/Fiji

2011-12-23  Jan Nijtmans  <nijtmans@users.sf.net>

	* generic/tclUtf.c:     [Bug 3464428]: string is graph \u0120 is wrong.
	* generic/tclUniData.c:
	* generic/regc_locale.c:
	* tests/utf.test:
	* tools/uniParse.tcl:   Clean up some unused stuff, and be more robust
	against changes in UnicodeData.txt syntax

2011-12-13  Andreas Kupries  <andreask@activestate.com>

	* generic/tclCompile.c (TclInitAuxDataTypeTable): Extended to register
	the DictUpdateInfo structure as an AuxData type. For use by tbcload,
	tclcompiler.

2011-12-11  Jan Nijtmans  <nijtmans@users.sf.net>

	* generic/regc_locale.c: [Bug 3457031]: Some Unicode 6.0 chars not
	* tests/utf.test:        in [:print:] class

2011-12-07  Jan Nijtmans  <nijtmans@users.sf.net>

	* tools/uniParse.tcl:    [Bug 3444754]: string tolower \u01c5 is wrong
	* generic/tclUniData.c:
	* tests/utf.test:

2011-11-30  Jan Nijtmans  <nijtmans@users.sf.net>

	* library/tcltest/tcltest.tcl: [Bug 967195]: Make tcltest work when
	tclsh is compiled without using the setargv() function on mingw (No
	need to incr the version, since 2.2.10 is never released).

2011-11-29  Jan Nijtmans  <nijtmans@users.sf.net>

	* win/Makefile.in: don't install tommath_(super)?class.h
	* unix/Makefile.in: don't install directories like 8.2 and 8.3
	* generic/tclTomMath.h: [Bug 2991415]: move include tclInt.h from
	* generic/tclTomMathInt.h: tclTomMath.h to tclTomMathInt.h

2011-11-25  Donal K. Fellows  <dkf@users.sf.net>

	* library/history.tcl (history): Simplify the dance of variable
	management used when chaining to the implementation command.

2011-11-22  Donal K. Fellows  <dkf@users.sf.net>

	* generic/tclExecute.c (TclCompileObj): Simplify and de-indent the
	logic so that it is easier to comprehend.

2011-11-22  Jan Nijtmans  <nijtmans@users.sf.net>

	* win/tclWinPort.h: [Bug 2935503]: Windows: [file mtime] sets wrong
	* win/tclWinFile.c: time (VS2005+ only).
	* generic/tclTest.c:

2011-11-20  Joe Mistachkin  <joe@mistachkin.com>

	* tests/thread.test: Remove unnecessary [after] calls from the thread
	tests.  Make error message matching more robust for tests that may
	have built-in race conditions.  Test thread-7.26 must first unset all
	thread testing related variables.  Revise results of the thread-7.28
	through thread-7.31 tests to account for the fact they are canceled
	via a script sent to the thread asynchronously, which then impacts the
	error message handling.  Attempt to manually drain the event queue for
	the main thread after joining the test thread to make sure no stray
	events are processed at the wrong time on the main thread.  Revise all
	the synchronization and comparison semantics related to the thread id
	and error message.

2011-11-18  Joe Mistachkin  <joe@mistachkin.com>

	* tests/thread.test: Remove all use of thread::release from the thread
	7.x tests, replacing it with a script that can easily cause "stuck"
	threads to self-destruct for those test cases that require it.  Also,
	make the error message handling far more robust by keeping track of
	every asynchronous error.

2011-11-17  Joe Mistachkin  <joe@mistachkin.com>

	* tests/thread.test: Refactor all the remaining thread-7.x tests that
	were using [testthread].  Note that this test file now requires the
	very latest version of the Thread package to pass all tests.  In
	addition, the thread-7.18 and thread-7.19 tests have been flagged as
	knownBug because they cannot pass without modifications to the [expr]
	command, persuant to TIP #392.

2011-11-17  Joe Mistachkin  <joe@mistachkin.com>

	* generic/tclThreadTest.c: For [testthread cancel], avoid creating a
	new Tcl_Obj when the default script cancellation result is desired.

2011-11-11  Donal K. Fellows  <dkf@users.sf.net>

	* win/tclWinConsole.c: Refactor common thread handling patterns.

2011-11-11  Alexandre Ferrieux  <ferrieux@users.sourceforge.net>

	* tests/zlib.test: [Bug 3428756]: Use nonblocking writes in
	single-threaded IO tests to avoid deadlocks when going beyond OS
	buffers.  Tidy up [chan configure] flags across zlib.test.

2011-11-03  Donal K. Fellows  <dkf@users.sf.net>

	* unix/tclUnixCompat.c (TclpGetPwNam, TclpGetPwUid, TclpGetGrNam)
	(TclpGetGrGid): Use the elaborate memory management scheme outlined on
	http://www.opengroup.org/austin/docs/austin_328.txt to handle Tcl's
	use of standard reentrant versions of the passwd/group access
	functions so that everything can work on all BSDs. Problem identified
	by Stuart Cassoff.

2011-10-20  Don Porter  <dgp@users.sourceforge.net>

	* library/http/http.tcl:        Bump to version 2.8.3
	* library/http/pkgIndex.tcl:
	* unix/Makefile.in:
	* win/Makefile.in:

	* changes:	Updates toward 8.6b3 release.

2011-10-20  Donal K. Fellows  <dkf@users.sf.net>

	* generic/tclLiteral.c (TclInvalidateCmdLiteral): [Bug 3418547]:
	Additional code for handling the invalidation of literals.
	* generic/tclBasic.c (Tcl_CreateObjCommand, Tcl_CreateCommand)
	(TclRenameCommand, Tcl_ExposeCommand): The four additional places that
	need extra care when dealing with literals.
	* generic/tclTest.c (TestInterpResolverCmd): Additional test machinery
	for interpreter resolvers.

2011-10-18  Reinhard Max  <max@suse.de>

	* library/clock.tcl (::tcl::clock::GetSystemTimeZone): Cache the time
	zone only if it was detected by one of the expensive methods.
	Otherwise after unsetting TCL_TZ or TZ the previous value will still
	be used.

2011-10-15  Venkat Iyer <venkat@comit.com>

	* library/tzdata/America/Sitka : Update to Olson's tzdata2011l
	* library/tzdata/Pacific/Fiji
	* library/tzdata/Asia/Hebron (New)

2011-10-11  Jan Nijtmans  <nijtmans@users.sf.net>

	* win/tclWinFile.c:    [Bug 2935503]: Incorrect mode field returned by
	[file stat] command.

2011-10-09  Donal K. Fellows  <dkf@users.sf.net>

	* generic/tclCompCmds.c (TclCompileDictWithCmd): Corrected handling of
	qualified names, and added spacial cases for empty bodies (used when
	[dict with] is just used for extracting variables).

2011-10-07  Jan Nijtmans  <nijtmans@users.sf.net>

	* generic/tcl.h:        Fix gcc warnings (discovered with latest
	* generic/tclIORChan.c: mingw, based on gcc 4.6.1)
	* tests/env.test:       Fix env.test, when running under wine 1.3.

2011-10-06  Donal K. Fellows  <dkf@users.sf.net>

	* generic/tclDictObj.c (TclDictWithInit, TclDictWithFinish):
	* generic/tclCompCmds.c (TclCompileDictWithCmd): Experimental
	compilation for the [dict with] subcommand, using parts factored out
	from the interpreted version of the command.

2011-10-05  Jan Nijtmans  <nijtmans@users.sf.net>

	* win/tclWinInt.h:   Remove tclWinProcs, as it is no longer
	* win/tclWin32Dll.c: being used.

2011-10-03  Venkat Iyer <venkat@comit.com>

	* library/tzdata/Africa/Dar_es_Salaam: Update to Olson's tzdata2011k
	* library/tzdata/Africa/Kampala
	* library/tzdata/Africa/Nairobi
	* library/tzdata/Asia/Gaza
	* library/tzdata/Europe/Kaliningrad
	* library/tzdata/Europe/Kiev
	* library/tzdata/Europe/Minsk
	* library/tzdata/Europe/Simferopol
	* library/tzdata/Europe/Uzhgorod
	* library/tzdata/Europe/Zaporozhye
	* library/tzdata/Pacific/Apia

2011-09-29  Donal K. Fellows  <dkf@users.sf.net>

	* tools/tcltk-man2html.tcl, tools/tcltk-man2html-utils.tcl: More
	refactoring so that more of the utility code is decently out of the
	way. Adjusted the header-material generator so that version numbers
	are only included in locations where there is room.

2011-09-28  Jan Nijtmans  <nijtmans@users.sf.net>

	* generic/tclOO.h:      [RFE 3010352]: make all TclOO API functions
	* generic/tclOODecls.h: MODULE_SCOPE
	* generic/tclOOIntDecls.h:

2011-09-27  Donal K. Fellows  <dkf@users.sf.net>

	* generic/tclIndexObj.c (Tcl_ParseArgsObjv): [Bug 3413857]: Corrected
	the memory management for the code parsing arguments when returning
	"large" numbers of arguments. Also unbroke the TCL_ARGV_AUTO_REST
	macro in passing.

2011-09-26  Donal K. Fellows  <dkf@users.sf.net>

	* generic/tclCmdAH.c (TclMakeFileCommandSafe): [Bug 3211758]: Also
	make the main [file] command hidden by default in safe interpreters,
	because that's what existing code expects. This will reduce the amount
	which the code breaks, but not necessarily eliminate it...

2011-09-23  Don Porter  <dgp@users.sourceforge.net>

	* generic/tclIORTrans.c: More revisions to get finalization of
	ReflectedTransforms correct, including adopting a "dead" field as was
	done in tclIORChan.c.

	* tests/thread.test:	Stop using the deprecated thread management
	commands of the tcltest package.  The test suite ought to provide
	these tools for itself.  They do not belong in a testing harness.

2011-09-22  Don Porter  <dgp@users.sourceforge.net>

	* generic/tclCmdIL.c:	Revise [info frame] so that it stops creating
	cycles in the iPtr->cmdFramePtr stack.

2011-09-22  Donal K. Fellows  <dkf@users.sf.net>

	* doc/re_syntax.n: [Bug 2903743]: Add more magic so that we can do at
	least something sane on Solaris.
	* tools/tcltk-man2html-utils.tcl (process-text): Teach the HTML
	generator how to handle this magic.

2011-09-21  Don Porter  <dgp@users.sourceforge.net>

	* generic/tclThreadTest.c: Revise the thread exit handling of the
	[testthread] command so that it properly maintains the per-process
	data structures even when the thread exits for reasons other than the
	[testthread exit] command.

2011-09-21  Alexandre Ferrieux  <ferrieux@users.sourceforge.net>

	* unix/tclIO.c: [Bug 3412487]: Now short reads are allowed in
	synchronous fcopy, avoid mistaking them as nonblocking ones.

2011-09-21  Andreas Kupries  <andreask@activestate.com>

	* generic/tclIORTrans.c (ForwardOpToOwnerThread): Fixed the missing
	initialization of the 'dsti' field. Reported by Don Porter, on chat.

2011-09-20  Don Porter  <dgp@users.sourceforge.net>

	* generic/tclIORChan.c: Re-using the "interp" field to signal a dead
	channel (via NULL value) interfered with conditional cleanup tasks
	testing for "the right interp". Added a new field "dead" to perform
	the dead channel signalling task so the corrupted logic is avoided.

	* generic/tclIORTrans.c: Revised ReflectClose() and
	FreeReflectedTransform() so that we stop leaking ReflectedTransforms,
	yet free all Tcl_Obj values in the same thread that alloced them.

2011-09-19  Don Porter  <dgp@users.sourceforge.net>

	* tests/ioTrans.test:	Conversion from [testthread] to Thread package
	stops most memory leaks.

	* tests/thread.test:	Plug most memory leaks in thread.test.
	Constrain the rest to be skipped during `make valgrind'.  Tests using
	the [testthread cancel] testing command are leaky.  Corrections wait
	for either addition of [thread::cancel] to the Thread package, or
	improvements to the [testthread] testing command to make leak-free
	versions of these tests possible.

	* generic/tclIORChan.c:	Plug all memory leaks in ioCmd.test exposed
	* tests/ioCmd.test:	by `make valgrind'.
	* unix/Makefile.in:

2011-09-16  Jan Nijtmans  <nijtmans@users.sf.net>

	IMPLEMENTATION OF TIP #388

	* doc/Tcl.n
	* doc/re_syntax.n
	* generic/regc_lex.c
	* generic/regcomp.c
	* generic/regcustom.h
	* generic/tcl.h
	* generic/tclParse.c
	* tests/reg.test
	* tests/utf.test

2011-09-16  Donal K. Fellows  <dkf@users.sf.net>

	* generic/tclProc.c (ProcWrongNumArgs): [Bugs 3400658,3408830]:
	Corrected the handling of procedure error messages (found by TclOO).

2011-09-16  Jan Nijtmans  <nijtmans@users.sf.net>

	* generic/tcl.h:        Don't change Tcl_UniChar type when
	* generic/regcustom.h:  TCL_UTF_MAX == 4 (not supported anyway)

2011-09-16  Donal K. Fellows  <dkf@users.sf.net>

	* generic/tclProc.c (ProcWrongNumArgs): [Bugs 3400658,3408830]:
	Ensemble-like rewriting of error messages is complex, and TclOO (in
	combination with iTcl) hits the most tricky cases.

	* library/http/http.tcl (http::geturl): [Bug 3391977]: Ensure that the
	-headers option overrides the -type option (important because -type
	has a default that is not always appropriate, and the header must not
	be duplicated).

2011-09-15  Don Porter  <dgp@users.sourceforge.net>

	* generic/tclCompExpr.c: [Bug 3408408]: Partial improvement by sharing
	as literals the computed values of constant subexpressions when we can
	do so without incurring the cost of string rep generation.

2011-09-13  Don Porter  <dgp@users.sourceforge.net>

	* generic/tclUtil.c:	[Bug 3390638]: Workaround broken Solaris
	Studio cc optimizer.  Thanks to Wolfgang S. Kechel.

	* generic/tclDTrace.d:	[Bug 3405652]: Portability workaround for
	broken system DTrace support.  Thanks to Dagobert Michelson.

2011-09-12  Jan Nijtmans  <nijtmans@users.sf.net>

	* win/tclWinPort.h: [Bug 3407070]: tclPosixStr.c won't build with
	EOVERFLOW==E2BIG

2011-09-11  Don Porter  <dgp@users.sourceforge.net>

	* tests/thread.test:	Convert [testthread] use to Thread package use
	in thread-6.1.  Eliminates a memory leak in `make valgrind`.

	* tests/socket.test:	[Bug 3390699]: Convert [testthread] use to
	Thread package use in socket_*-13.1.  Eliminates a memory leak in
	`make valgrind`.

2011-09-09  Don Porter  <dgp@users.sourceforge.net>

	* tests/chanio.test:	[Bug 3389733]: Convert [testthread] use to
	* tests/io.test:	Thread package use in *io-70.1.  Eliminates a
	memory leak in `make valgrind`.

2011-09-07  Don Porter  <dgp@users.sourceforge.net>

	* generic/tclCompExpr.c: [Bug 3401704]: Allow function names like
	* tests/parseExpr.test:	 influence(), nanobot(), and 99bottles() that
	have been parsed as missing operator syntax errors before with the
	form NUMBER + FUNCTION.
	***POTENTIAL INCOMPATIBILITY***

2011-09-06  Venkat Iyer <venkat@comit.com>

	* library/tzdata/America/Goose_Bay: Update to Olson's tzdata2011i
	* library/tzdata/America/Metlakatla:
	* library/tzdata/America/Resolute:
	* library/tzdata/America/St_Johns:
	* library/tzdata/Europe/Kaliningrad:
	* library/tzdata/Pacific/Apia:
	* library/tzdata/Pacific/Honolulu:
	* library/tzdata/Africa/Juba: (new)

2011-09-06  Jan Nijtmans  <nijtmans@users.sf.net>

	* generic/tcl.h:   [RFE 1711975]: Tcl_MainEx() (like Tk_MainEx())
	* generic/tclDecls.h
	* generic/tclMain.c

2011-09-02  Don Porter  <dgp@users.sourceforge.net>

	* tests/http.test:	Convert [testthread] use to Thread package use.
	Eliminates memory leak seen in `make valgrind`.

2011-09-01  Alexandre Ferrieux  <ferrieux@users.sourceforge.net>

	* unix/tclUnixSock.c: [Bug 3401422]: Cache script-level changes to the
	nonblocking flag of an async client socket in progress, and commit
	them on completion.

2011-09-01  Don Porter  <dgp@users.sourceforge.net>

	* generic/tclStrToD.c:	[Bug 3402540]: Corrections to TclParseNumber()
	* tests/binary.test:	to make it reject invalid Nan(Hex) strings.

	* tests/scan.test:	[scan Inf %g] is portable; remove constraint.

2011-08-30  Donal K. Fellows  <dkf@users.sf.net>

	* generic/tclInterp.c (SlaveCommandLimitCmd, SlaveTimeLimitCmd):
	[Bug 3398794]: Ensure that low-level conditions in the limit API are
	enforced at the script level through errors, not a Tcl_Panic. This
	means that interpreters cannot read their own limits (writing already
	did not work).

2011-08-30  Reinhard Max  <max@suse.de>

	* unix/tclUnixSock.c (TcpWatchProc): [Bug 3394732]: Put back the check
	for server sockets.

2011-08-29  Don Porter  <dgp@users.sourceforge.net>

	* generic/tclIORTrans.c: Leak of ReflectedTransformMap.

2011-08-27  Don Porter  <dgp@users.sourceforge.net>

	* generic/tclStringObj.c:  [RFE 3396731]: Revise the [string reverse]
	* tests/string.test:	implementation to operate on the representation
	that comes in, avoid conversion to other reps.

2011-08-23  Don Porter  <dgp@users.sourceforge.net>

	* generic/tclIORChan.c:	[Bug 3396948]: Leak of ReflectedChannelMap.

2011-08-19  Don Porter  <dgp@users.sourceforge.net>

	* generic/tclIORTrans.c: [Bugs 3393279, 3393280]: ReflectClose(.) is
	missing Tcl_EventuallyFree() calls at some of its exits.

	* generic/tclIO.c: [Bugs 3394654, 3393276]: Revise FlushChannel() to
	account for the possibility that the ChanWrite() call might recycle
	the buffer out from under us.

	* generic/tclIO.c: Preserve the chanPtr during FlushChannel so that
	channel drivers don't yank it away before we're done with it.

2011-08-19  Alexandre Ferrieux  <ferrieux@users.sourceforge.net>

	* generic/tclTest.c: [Bug 2981154]: async-4.3 segfault.
	* tests/async.test:  [Bug 1774689]: async-4.3 sometimes fails.

2011-08-18  Alexandre Ferrieux  <ferrieux@users.sourceforge.net>

	* generic/tclIO.c: [Bug 3096275]: Sync fcopy buffers input.

2011-08-18  Jan Nijtmans  <nijtmans@users.sf.net>

	* generic/tclUniData.c: [Bug 3393714]: Overflow in toupper delta
	* tools/uniParse.tcl
	* tests/utf.test

2011-08-17  Alexandre Ferrieux  <ferrieux@users.sourceforge.net>

	* generic/tclIO.c:  [Bug 2946474]: Consistently resume backgrounded
	* tests/ioCmd.test: flushes+closes when exiting.

2011-08-17  Alexandre Ferrieux  <ferrieux@users.sourceforge.net>

	* doc/interp.n: Document TIP 378's one-way-ness.

2011-08-17  Don Porter  <dgp@users.sourceforge.net>

	* generic/tclGet.c: [Bug 3393150]: Overlooked free of intreps.
	(It matters for bignums!)

2011-08-16  Don Porter  <dgp@users.sourceforge.net>

	* generic/tclCompile.c: [Bug 3392070]: More complete prevention of
	Tcl_Obj reference cycles when producing an intrep of ByteCode.

2011-08-16  Donal K. Fellows  <dkf@users.sf.net>

	* generic/tclListObj.c (TclLindexList, TclLsetFlat): Silence warnings
	about (unreachable) cases of uninitialized variables.
	* generic/tclCmdIL.c (SelectObjFromSublist): Improve the generation of
	* generic/tclIndexObj.c (Tcl_ParseArgsObjv): messages through the use
	* generic/tclVar.c (ArrayStartSearchCmd):    of Tcl_ObjPrintf.

2011-08-15  Don Porter  <dgp@users.sourceforge.net>

	* generic/tclBasic.c: [Bug 3390272]: Leak of [info script] value.

2011-08-15  Jan Nijtmans  <nijtmans@users.sf.net>

	* generic/tclPosixStr.c:    [Bug 3388350]: mingw64 compiler warnings
	* win/tclWinPort.h:
	* win/configure.in
	* win/configure

2011-08-14  Jan Nijtmans  <nijtmans@users.sf.net>

	* doc/FindExec.3: [Patch 3124554]: Move WishPanic from Tk to Tcl
	* doc/Panic.3     Added Documentation

2011-08-12  Don Porter  <dgp@users.sourceforge.net>

	* generic/tclPathObj.c:	[Bug 3389764]: Eliminate possibility that dup
	of a "path" value can create reference cycle.

2011-08-12  Donal K. Fellows  <dkf@users.sf.net>

	* generic/tclZlib.c (ZlibTransformOutput): [Bug 3390073]: Return the
	correct length of written data for a compressing transform.

2011-08-10 Alexandre Ferrieux  <ferrieux@users.sourceforge.net>

	* generic/tclTestObj.c: [Bug 3386721]: Allow multiple [load]ing of the
	Tcltest package.

2011-08-09 Alexandre Ferrieux  <ferrieux@users.sourceforge.net>

	* generic/tclBasic.c: [Bug 2919042]: Restore "valgrindability" of Tcl
	* generic/tclEvent.c: that was lost by the streamlining of [exit], by
	* generic/tclExecute.c: conditionally forcing a full Finalize:
	* generic/tclInt.h:  use -DPURIFY or ::env(TCL_FINALIZE_ON_EXIT)

2011-08-09 Alexandre Ferrieux  <ferrieux@users.sourceforge.net>

	* generic/tclCompCmds.c: [Bug 3386417]: Avoid a reference loop between
	* generic/tclInt.h:      the bytecode and its companion errostack
	* generic/tclResult.c:   when compiling a syntax error.

2011-08-09  Jan Nijtmans  <nijtmans@users.sf.net>

	* win/tclWinConsole.c: [Bug 3388350]: mingw64 compiler warnings
	* win/tclWinDde.c
	* win/tclWinPipe.c
	* win/tclWinSerial.c

2011-08-09  Jan Nijtmans  <nijtmans@users.sf.net>

	* generic/tclInt.h: Change the signature of TclParseHex(), such that
	* generic/tclParse.c: it can now parse up to 8 hex characters.

2011-08-08  Donal K. Fellows  <dkf@users.sf.net>

	* generic/tclZlib.c (ZlibStreamCmd): Make the -buffersize option to
	'$zstream add' function correctly instead of having its value just be
	discarded unceremoniously. Also generate error codes from more of the
	code, not just the low-level code but also the Tcl infrastructure.

2011-08-07  Donal K. Fellows  <dkf@users.sf.net>

	* generic/tclOOInfo.c (InfoClassCallCmd): [Bug 3387082]: Plug memory
	leak in call chain introspection.

2011-08-06  Kevin B, Kenny  <kennykb@acm.org>

	* generic/tclAssemnbly.c: [Bug 3384840]: Plug another memory leak.
	* generic/tclStrToD.c: [Bug 3386975]: Plug another memory leak.

2011-08-05  Kevin B. Kenny  <kennykb@acm.org>

	* generic/tclStrToD.c: [Bug 3386975]: Plugged a memory leak in
	double->string conversion.

2011-08-05  Don Porter  <dgp@users.sourceforge.net>

	*** 8.6b2 TAGGED FOR RELEASE ***

	* changes:	Updates for 8.6b2 release.

2011-08-05  Donal K. Fellows  <dkf@users.sf.net>

	* generic/tclAssembly.c (AssembleOneLine): Ensure that memory isn't
	leaked when an unknown instruction is encountered. Also simplify code
	through use of Tcl_ObjPrintf in error message generation.

	* generic/tclZlib.c (ZlibTransformClose): [Bug 3386197]: Plug a memory
	leak found by Miguel with valgrind, and ensure that the correct
	direction's buffers are released.

2011-08-04  Miguel Sofer  <msofer@users.sf.net>

	* generic/tclVar.c (TclPtrSetVar): Fix valgrind-detected error when
	newValuePtr is the interp's result obj.

2011-08-04  Donal K. Fellows  <dkf@users.sf.net>

	* generic/tclAssembly.c (FreeAssemblyEnv): [Bug 3384840]: Plug another
	possible memory leak due to over-complex code for freeing the table of
	labels.

2011-08-04  Reinhard Max  <max@suse.de>

	* generic/tclIOSock.c (TclCreateSocketAddress): Don't bother using
	AI_ADDRCONFIG for now, as it was causing problems in various
	situations.

2011-08-04  Donal K. Fellows  <dkf@users.sf.net>

	* generic/tclAssembly.c (AssembleOneLine, GetBooleanOperand)
	(GetIntegerOperand, GetListIndexOperand, FindLocalVar): [Bug 3384840]:
	A Tcl_Obj is allocated by GetNextOperand, so callers of it must not
	hold a reference to one in the 'out' parameter when calling it. This
	was causing a great many memory leaks.
	* tests/assemble.test (assemble-51.*): Added group of memory leak
	tests.

2011-08-02  Don Porter  <dgp@users.sourceforge.net>

	* changes:	Updates for 8.6b2 release.
	* tools/tcltk-man2html.tcl: Variable substitution botch.

2011-08-02  Donal K. Fellows  <dkf@users.sf.net>

	* generic/tclObj.c (Tcl_DbIncrRefCount, Tcl_DbDecrRefCount)
	(Tcl_DbIsShared): [Bug 3384007]: Fix the panic messages so they share
	what should be shared and have the right number of spaces.

2011-08-01  Miguel Sofer  <msofer@users.sf.net>

	* generic/tclProc.c (TclProcCompileProc): [Bug 3383616]: Fix for leak
	of resolveInfo when recompiling procs. Thanks go to Gustaf Neumann for
	detecting the bug and providing the fix.

2011-08-01  Donal K. Fellows  <dkf@users.sf.net>

	* doc/tclvars.n (EXAMPLES): Added some examples of how some of the
	standard global variables can be used, following prompting by a
	request by Robert Hicks.

	* tools/tcltk-man2html.tcl (plus-pkgs): [Bug 3382474]: Added code to
	determine the version number of contributed packages from their
	directory names so that HTML documentation builds are less confusing.

2011-07-29  Donal K. Fellows  <dkf@users.sf.net>

	* tools/tcltk-man2html.tcl (ensemble_commands, remap_link_target):
	Small enhancements to improve cross-linking with contributed packages.
	* tools/tcltk-man2html-utils.tcl (insert-cross-references): Enhance to
	cope with contributed packages' C API.

2011-07-28  Reinhard Max  <max@suse.de>

	* unix/tcl.m4 (SC_TCL_IPV6): Fix AC_DEFINE invocation for
	NEED_FAKE_RFC2553.
	* unix/configure:	autoconf-2.59

2011-07-28  Don Porter  <dgp@users.sourceforge.net>

	* changes:	Updates for 8.6b2 release.

	* library/tzdata/Asia/Anadyr: Update to Olson's tzdata2011h
	* library/tzdata/Asia/Irkutsk:
	* library/tzdata/Asia/Kamchatka:
	* library/tzdata/Asia/Krasnoyarsk:
	* library/tzdata/Asia/Magadan:
	* library/tzdata/Asia/Novokuznetsk:
	* library/tzdata/Asia/Novosibirsk:
	* library/tzdata/Asia/Omsk:
	* library/tzdata/Asia/Sakhalin:
	* library/tzdata/Asia/Vladivostok:
	* library/tzdata/Asia/Yakutsk:
	* library/tzdata/Asia/Yekaterinburg:
	* library/tzdata/Europe/Kaliningrad:
	* library/tzdata/Europe/Moscow:
	* library/tzdata/Europe/Samara:
	* library/tzdata/Europe/Volgograd:
	* library/tzdata/America/Kralendijk: (new)
	* library/tzdata/America/Lower_Princes: (new)

2011-07-26  Donal K. Fellows  <dkf@users.sf.net>

	* generic/tclOO.c (initScript): Ensure that TclOO is properly found by
	all the various package mechanisms (by adding a dummy ifneeded script)
	and not just some of them.

2011-07-21  Jan Nijtmans  <nijtmans@users.sf.net>

	* win/tclWinPort.h: [Bug 3372130]: Fix hypot math function with MSVC10

2011-07-19  Don Porter  <dgp@users.sourceforge.net>

	* generic/tclUtil.c:	[Bug 3371644]: Repair failure to properly handle
	* tests/util.test: (length == -1) scanning in TclConvertElement().
	Thanks to Thomas Sader and Alexandre Ferrieux.

2011-07-19  Donal K. Fellows  <dkf@users.sf.net>

	* doc/*.3, doc/*.n: Many small fixes to documentation as part of
	project to improve quality of generated HTML docs.

	* tools/tcltk-man2html.tcl (remap_link_target): More complete set of
	definitions of link targets, especially for major C API types.
	* tools/tcltk-man2html-utils.tcl (output-IP-list, cross-reference):
	Update to generation to produce proper HTML bulleted and enumerated
	lists.

2011-07-19 Alexandre Ferrieux  <ferrieux@users.sourceforge.net>

	* doc/upvar.n: Undocument long gone limitation of [upvar].

2011-07-18  Don Porter  <dgp@users.sourceforge.net>

	* generic/tcl.h:	Bump version number to 8.6b2.
	* library/init.tcl:
	* unix/configure.in:
	* win/configure.in:
	* unix/tcl.spec:
	* tools/tcl.wse.in:
	* README:

	* unix/configure:	autoconf-2.59
	* win/configure:

2011-07-15  Don Porter  <dgp@users.sourceforge.net>

	* generic/tclCompile.c: Avoid segfaults when RecordByteCodeStats() is
	called in a deleted interp.

	* generic/tclCompile.c: [Bug 467523, 3357771]: Prevent circular
	references in values with ByteCode intreps.  They can lead to memory
	leaks.

2011-07-14  Donal K. Fellows  <dkf@users.sf.net>

	* generic/tclOOCall.c (TclOORenderCallChain): [Bug 3365156]: Remove
	stray refcount bump that caused a memory leak.

2011-07-12  Don Porter  <dgp@users.sourceforge.net>

	* generic/tclUnixSock.c:  [Bug 3364777]: Stop segfault caused by
	reading from struct after it had been freed.

2011-07-11  Joe Mistachkin  <joe@mistachkin.com>

	* generic/tclExecute.c: [Bug 3339502]: Correct cast for CURR_DEPTH to
	silence compiler warning.

2011-07-08  Donal K. Fellows  <dkf@users.sf.net>

	* doc/http.n: [FRQ 3358415]: State what RFC defines HTTP/1.1.

2011-07-07  Miguel Sofer  <msofer@users.sf.net>

	* generic/tclBasic.c: Add missing INT2PTR

2011-07-03  Donal K. Fellows  <dkf@users.sf.net>

	* doc/FileSystem.3: Corrected statements about ctime field of 'struct
	stat'; that was always the time of the last metadata change, not the
	time of creation.

2011-07-02  Kevin B. Kenny  <kennykb@acm.org>

	* generic/tclStrToD.c:
	* generic/tclTomMath.decls:
	* generic/tclTomMathDecls.h:
	* macosx/Tcl.xcode/project.pbxproj:
	* macosx/Tcl.xcodeproj/project.pbxproj:
	* tests/util.test:
	* unix/Makefile.in:
	* win/Makefile.in:
	* win/Makefile.vc:
	[Bug 3349507]: Fix a bug where bignum->double conversion is "round up"
	and not "round to nearest" (causing expr double(1[string repeat 0 23])
	not to be 1e+23).

2011-06-28  Reinhard Max  <max@suse.de>

	* unix/tclUnixSock.c (CreateClientSocket): [Bug 3325339]: Fix and
	simplify posting of the writable fileevent at the end of an
	asynchronous connection attempt. Improve comments for some of the
	trickery around [socket -async].

	* tests/socket.test: Adjust tests to the async code changes. Add more
	tests for corner cases of async sockets.

2011-06-22  Andreas Kupries  <andreask@activestate.com>

	* library/platform/pkgIndex.tcl: Updated to platform 1.0.10. Added
	* library/platform/platform.tcl: handling of the DEB_HOST_MULTIARCH
	* unix/Makefile.in: location change for libc.
	* win/Makefile.in:

	* generic/tclInt.h: Fixed the inadvertently committed disabling of
	stack checks, see my 2010-11-15 commit.

2011-06-22  Reinhard Max  <max@suse.de>

	Merge from rmax-ipv6-branch:
	* unix/tclUnixSock.c: Fix [socket -async], so that all addresses
	returned by getaddrinfo() are tried, not just the first one. This
	requires the event loop to be running while the async connection is in
	progress. ***POTENTIAL INCOMPATIBILITY***
	* tests/socket.test: Add a test for the above.
	* doc/socket: Document the fact that -async needs the event loop
	* generic/tclIOSock.c: AI_ADDRCONFIG is broken on HP-UX

2011-06-21  Don Porter  <dgp@users.sourceforge.net>

	* generic/tclLink.c:	[Bug 3317466]: Prevent multiple links to a
	single Tcl variable when calling Tcl_LinkVar().

2011-06-13  Don Porter  <dgp@users.sourceforge.net>

	* generic/tclStrToD.c:  [Bug 3315098]: Mem leak fix from Gustaf Neumann.

2011-06-08  Andreas Kupries  <andreask@activestate.com>

	* generic/tclExecute.c: Reverted the fix for [Bug 3274728] committed
	on 2011-04-06 and replaced with one which is 64bit-safe. The existing
	fix crashed tclsh on Windows 64bit.

2011-06-08  Donal K. Fellows  <dkf@users.sf.net>

	* tests/fileSystem.test: Reduce the amount of use of duplication of
	complex code to perform common tests, and convert others to do the
	test result check directly using Tcltest's own primitives.

2011-06-06  Jan Nijtmans  <nijtmans@users.sf.net>

	* tests/socket.test: Add test constraint, so 6.2 and 6.3 don't fail
	when the machine does not have support for ip6. Follow-up to checkin
	from 2011-05-11 by rmax.

2011-06-02  Don Porter  <dgp@users.sourceforge.net>

	* generic/tclBasic.c:	Removed TclCleanupLiteralTable(), and old
	* generic/tclInt.h:	band-aid routine put in place while a fix for
	* generic/tclLiteral.c:	[Bug 994838] took shape.  No longer needed.

2011-06-02  Donal K. Fellows  <dkf@users.sf.net>

	* generic/tclInt.h (TclInvalidateNsCmdLookup): [Bug 3185407]: Extend
	the set of epochs that are potentially bumped when a command is
	created, for a slight performance drop (in some circumstances) and
	improved semantics.

2011-06-01  Miguel Sofer  <msofer@users.sf.net>

	* generic/tclBasic.c: Using the two free data elements in NRCommand to
	store objc and objv - useful for debugging.

2011-06-01  Jan Nijtmans  <nijtmans@users.sf.net>

	* generic/tclUtil.c:   Fix for [Bug 3309871]: Valgrind finds: invalid
	read in TclMaxListLength().

2011-05-31  Don Porter  <dgp@users.sourceforge.net>

	* generic/tclInt.h:	  Use a complete growth algorithm for lists so
	* generic/tclListObj.c:	  that length limits do not overconstrain by a
	* generic/tclStringObj.c: factor of 2.  [Bug 3293874]: Fix includes
	* generic/tclUtil.c:	  rooting all growth routines by default on a
	common tunable parameter TCL_MIN_GROWTH.

2011-05-25  Don Porter  <dgp@users.sourceforge.net>

	* library/msgcat/msgcat.tcl:	Bump to msgcat 1.4.4.
	* library/msgcat/pkgIndex.tcl:
	* unix/Makefile.in
	* win/Makefile.in

2011-05-25  Donal K. Fellows  <dkf@users.sf.net>

	* generic/tclOO.h (TCLOO_VERSION): Bump version.

	IMPLEMENTATION OF TIP#381.

	* doc/next.n, doc/ooInfo.n, doc/self.n, generic/tclOO.c,
	* generic/tclOOBasic.c, generic/tclOOCall.c, generic/tclOOInfo.c,
	* generic/tclOOInt.h, tests/oo.test, tests/ooNext2.test: Added
	introspection of call chains ([self call], [info object call], [info
	class call]) and ability to skip ahead in chain ([nextto]).

2011-05-24  Venkat Iyer <venkat@comit.com>

	* library/tzdata/Africa/Cairo: Update to Olson tzdata2011g

2011-05-24  Donal K. Fellows  <dkf@users.sf.net>

	* library/msgcat/msgcat.tcl (msgcat::mcset, msgcat::mcmset): Remove
	some useless code; [dict set] builds dictionary levels for us.

2011-05-17  Andreas Kupries  <andreask@activestate.com>

	* generic/tclCompile.c (TclFixupForwardJump): Tracked down and fixed
	* generic/tclBasic.c (TclArgumentBCEnter): the cause of a violation of
	my assertion that 'ePtr->nline == objc' in TclArgumentBCEnter.  When a
	bytecode was grown during jump fixup the pc -> command line mapping
	was not updated. When things aligned just wrong the mapping would
	direct command A to the data for command B, with a different number of
	arguments.

2011-05-11  Reinhard Max  <max@suse.de>

	* unix/tclUnixSock.c (TcpWatchProc): No need to check for server
	sockets here, as the generic server code already takes care of that.
	* tests/socket.test (accept): Add tests to make sure that this remains
	so.

2011-05-10  Don Porter  <dgp@users.sourceforge.net>

	* generic/tclInt.h:     New internal routines TclScanElement() and
	* generic/tclUtil.c:    TclConvertElement() are rewritten guts of
	machinery to produce string rep of lists.  The new routines avoid and
	correct [Bug 3173086].  See comments for much more detail.

	* generic/tclDictObj.c:         Update all callers.
	* generic/tclIndexObj.c:
	* generic/tclListObj.c:
	* generic/tclUtil.c:
	* tests/list.test:

2011-05-09  Donal K. Fellows  <dkf@users.sf.net>

	* generic/tclNamesp.c (NamespacePathCmd): Convert to use Tcl_Obj API
	* generic/tclPkg.c (Tcl_PackageObjCmd):   for result generation in
	* generic/tclTimer.c (Tcl_AfterObjCmd):   [after info], [namespace
	path] and [package versions].

2011-05-09  Don Porter  <dgp@users.sourceforge.net>

	* generic/tclListObj.c:	Revise empty string tests so that we avoid
	potentially expensive string rep generations, especially for dicts.

2011-05-07  Donal K. Fellows  <dkf@users.sf.net>

	* generic/tclLoad.c (TclGetLoadedPackages): Convert to use Tcl_Obj API
	for result generation.

2011-05-07  Miguel Sofer  <msofer@users.sf.net>

	* generic/tclInt.h: Fix USE_TCLALLOC so that it can be enabled without
	* unix/Makefile.in: editing the Makefile.

2011-05-05  Don Porter  <dgp@users.sourceforge.net>

	* generic/tclListObj.c:	Stop generating string rep of dict when
	converting to list.  Tolerate NULL interps more completely.

2011-05-03  Don Porter  <dgp@users.sourceforge.net>

	* generic/tclUtil.c:	Tighten Tcl_SplitList().
	* generic/tclListObj.c:	Tighten SetListFromAny().
	* generic/tclDictObj.c:	Tighten SetDictFromAny().
	* tests/join.test:
	* tests/mathop.test:

2011-05-02  Don Porter  <dgp@users.sourceforge.net>

	* generic/tclCmdMZ.c:	Revised TclFindElement() interface. The final
	* generic/tclDictObj.c:	argument had been bracePtr, the address of a
	* generic/tclListObj.c:	boolean var, where the caller can be told
	* generic/tclParse.c:	whether or not the parsed list element was
	* generic/tclUtil.c:	enclosed in braces.  In practice, no callers
	really care about that.  What the callers really want to know is
	whether the list element value exists as a literal substring of the
	string being parsed, or whether a call to TclCopyAndCollpase() is
	needed to produce the list element value.  Now the final argument is
	changed to do what callers actually need. This is a better fit for the
	calls in tclParse.c, where now a good deal of post-processing checking
	for "naked backslashes" is no longer necessary.
	***POTENTIAL INCOMPATIBILITY***
	For any callers calling in via the internal stubs table who really do
	use the final argument explicitly to check for the enclosing brace
	scenario.  Simply looking for the braces where they must be is the
	revision available to those callers, and it will backport cleanly.

	* tests/parse.test:	Tests for expanded literals quoting detection.

	* generic/tclCompCmdsSZ.c:	New TclFindElement() is also a better
	fit for the [switch] compiler.

	* generic/tclInt.h:	Replace TclCountSpaceRuns() with
	* generic/tclListObj.c:	TclMaxListLength() which is the function we
	* generic/tclUtil.c:	actually want.
	* generic/tclCompCmdsSZ.c:

	* generic/tclCompCmdsSZ.c: Rewrite of parts of the switch compiler to
	better use the powers of TclFindElement() and do less parsing on its
	own.

2011-04-28  Don Porter  <dgp@users.sourceforge.net>

	* generic/tclInt.h:	New utility routines:
	* generic/tclParse.c:	TclIsSpaceProc() and TclCountSpaceRuns()
	* generic/tclUtil.c:

	* generic/tclCmdMZ.c:	Use new routines to replace calls to isspace()
	* generic/tclListObj.c:	and their /* INTL */ risk.
	* generic/tclStrToD.c:
	* generic/tclUtf.c:
	* unix/tclUnixFile.c:

	* generic/tclStringObj.c:	Improved reaction to out of memory.

2011-04-27  Don Porter  <dgp@users.sourceforge.net>

	* generic/tclCmdMZ.c:	TclFreeIntRep() correction & cleanup.
	* generic/tclExecute.c:
	* generic/tclIndexObj.c:
	* generic/tclInt.h:
	* generic/tclListObj.c:
	* generic/tclNamesp.c:
	* generic/tclResult.c:
	* generic/tclStringObj.c:
	* generic/tclVar.c:

	* generic/tclListObj.c:	FreeListInternalRep() cleanup.

2011-04-21  Don Porter  <dgp@users.sourceforge.net>

	* generic/tclInt.h:	Use macro to set List intreps.
	* generic/tclListObj.c:

	* generic/tclCmdIL.c:	Limits on list length were too strict.
	* generic/tclInt.h:	Revised panics to errors where possible.
	* generic/tclListObj.c:
	* tests/lrepeat.test:

	* generic/tclCompile.c:	Make sure SetFooFromAny routines react
	* generic/tclIO.c:	reasonably when passed a NULL interp.
	* generic/tclIndexObj.c:
	* generic/tclListObj.c:
	* generic/tclNamesp.c:
	* generic/tclObj.c:
	* generic/tclProc.c:
	* macosx/tclMacOSXFCmd.c:

2011-04-21  Jan Nijtmans  <nijtmans@users.sf.net>

	* generic/tcl.h:       fix for [Bug 3288345]: Wrong Tcl_StatBuf
	* generic/tclInt.h:    used on MinGW. Make sure that all _WIN32
	* win/tclWinFile.c:    compilers use exactly the same layout
	* win/configure.in:    for Tcl_StatBuf - the one used by MSVC6 -
	* win/configure:       in all situations.

2011-04-19  Don Porter  <dgp@users.sourceforge.net>

	* generic/tclConfig.c:	Reduce internals access in the implementation
	of [<foo>::pkgconfig list].

2011-04-18  Don Porter  <dgp@users.sourceforge.net>

	* generic/tclCmdIL.c:	Use ListRepPtr(.) and other cleanup.
	* generic/tclConfig.c:
	* generic/tclListObj.c:

	* generic/tclInt.h:	Define and use macros that test whether a Tcl
	* generic/tclBasic.c:	list value is canonical.
	* generic/tclUtil.c:

2011-04-18  Donal K. Fellows  <dkf@users.sf.net>

	* doc/dict.n: [Bug 3288696]: Command summary was confusingly wrong
	when it came to [dict filter] with a 'value' filter.

2011-04-16  Donal K. Fellows  <dkf@users.sf.net>

	* generic/tclFCmd.c (TclFileAttrsCmd): Add comments to make this code
	easier to understand. Added a panic to handle the case where the VFS
	layer does something odd.

2011-04-13  Don Porter  <dgp@users.sourceforge.net>

	* generic/tclUtil.c:	[Bug 3285375]: Rewrite of Tcl_Concat*()
	routines to prevent segfaults on buffer overflow.  Build them out of
	existing primitives already coded to handle overflow properly.  Uses
	the new TclTrim*() routines.

	* generic/tclCmdMZ.c:	New internal utility routines TclTrimLeft()
	* generic/tclInt.h:	and TclTrimRight().  Refactor the
	* generic/tclUtil.c:	[string trim*] implementations to use them.

2011-04-13  Miguel Sofer  <msofer@users.sf.net>

	* generic/tclVar.c: [Bug 2662380]: Fix crash caused by appending to a
	variable with a write trace that unsets it.

2011-04-13  Donal K. Fellows  <dkf@users.sf.net>

	* generic/tclUtil.c (Tcl_ConcatObj): [Bug 3285375]: Make the crash
	less mysterious through the judicious use of a panic. Not yet properly
	fixed, but at least now clearer what the failure mode is.

2011-04-12  Don Porter  <dgp@users.sourceforge.net>

	* tests/string.test:	Test for [Bug 3285472]. Not buggy in trunk.

2011-04-12  Venkat Iyer <venkat@comit.com>

	* library/tzdata/Atlantic/Stanley: Update to Olson tzdata2011f

2011-04-12  Miguel Sofer  <msofer@users.sf.net>

	* generic/tclBasic.c: Fix for [Bug 2440625], kbk's patch

2011-04-11  Miguel Sofer  <msofer@users.sf.net>

	* generic/tclBasic.c:
	* tests/coroutine.test: [Bug 3282869]: Ensure that 'coroutine eval'
	runs the initial command in the proper context.

2011-04-11  Jan Nijtmans  <nijtmans@users.sf.net>

	* generic/tcl.h:    Fix for [Bug 3281728]: Tcl sources from 2011-04-06
	* unix/tcl.m4:      do not build on GCC9 (RH9)
	* unix/configure:

2011-04-08  Jan Nijtmans  <nijtmans@users.sf.net>

	* win/tclWinPort.h: Fix for [Bug 3280043]: win2k: unresolved DLL
	* win/configure.in: imports.
	* win/configure

2011-04-06  Miguel Sofer  <msofer@users.sf.net>

	* generic/tclExecute.c (TclCompileObj): Earlier return if Tip280
	gymnastics not needed.

	* generic/tclExecute.c: Fix for [Bug 3274728]: making *catchTop an
	unsigned long.

2011-04-06  Jan Nijtmans  <nijtmans@users.sf.net>

	* unix/tclAppInit.c:  Make symbols "main" and "Tcl_AppInit"
	MODULE_SCOPE: there is absolutely no reason for exporting them.
	* unix/tcl.m4:        Don't use -fvisibility=hidden with static
	* unix/configure      libraries (--disable-shared)

2011-04-06  Donal K. Fellows  <dkf@users.sf.net>

	* generic/tclFCmd.c, macosx/tclMacOSXFCmd.c, unix/tclUnixChan.c,
	* unix/tclUnixFCmd.c, win/tclWinChan.c, win/tclWinDde.c,
	* win/tclWinFCmd.c, win/tclWinLoad.c, win/tclWinPipe.c,
	* win/tclWinReg.c, win/tclWinSerial.c, win/tclWinSock.c: More
	generation of error codes (most platform-specific parts not already
	using Tcl_PosixError).

2011-04-05  Venkat Iyer <venkat@comit.com>

	* library/tzdata/Africa/Casablanca: Update to Olson's tzdata2011e
	* library/tzdata/America/Santiago:
	* library/tzdata/Pacific/Easter:
	* library/tzdata/America/Metlakatla: (new)
	* library/tzdata/America/North_Dakota/Beulah: (new)
	* library/tzdata/America/Sitka: (new)

2011-04-04  Donal K. Fellows  <dkf@users.sf.net>

	* generic/tclOO.c, generic/tclOOBasic.c, generic/tclOODefineCmds.c
	* generic/tclOOInfo.c, generic/tclOOMethod.c: More generation of
	error codes (TclOO miscellany).

	* generic/tclCmdAH.c, generic/tclCmdIL.c: More generation of error
	codes (miscellaneous commands mostly already handled).

2011-04-04  Don Porter  <dgp@users.sourceforge.net>

	* README:	[Bug 3202030]: Updated README files, repairing broken
	* macosx/README:URLs and removing other bits that were clearly wrong.
	* unix/README:	Still could use more eyeballs on the detailed build
	* win/README:	advice on various plaforms.

2011-04-04  Donal K. Fellows  <dkf@users.sf.net>

	* library/init.tcl (tcl::mathfunc::rmmadwiw): Disable by default to
	make test suite work.

	* generic/tclBasic.c, generic/tclStringObj.c, generic/tclTimer.c,
	* generic/tclTrace.c, generic/tclUtil.c: More generation of error
	codes ([format], [after], [trace], RE optimizer).

2011-04-04  Jan Nijtmans  <nijtmans@users.sf.net>

	* generic/tclCmdAH.c:  Better error-message in case of errors
	* generic/tclCmdIL.c:  related to setting a variable. This fixes
	* generic/tclDictObj.c: a warning: "Why make your own error
	* generic/tclScan.c:   message? Why?"
	* generic/tclTest.c:
	* test/error.test:
	* test/info.test:
	* test/scan.test:
	* unix/tclUnixThrd.h:  Remove this unused header file.

2011-04-03  Donal K. Fellows  <dkf@users.sf.net>

	* generic/tclNamesp.c, generic/tclObj.c, generic/tclPathObj.c:
	* generic/tclPipe.c, generic/tclPkg.c, generic/tclProc.c:
	* generic/tclScan.c: More generation of error codes (namespace
	creation, path normalization, pipeline creation, package handling,
	procedures, [scan] formats)

2011-04-02  Kevin B. Kenny  <kennykb@acm.org>

	* generic/tclStrToD.c (QuickConversion): Replaced another couple
	of 'double' declarations with 'volatile double' to work around
	misrounding issues in mingw-gcc 3.4.5.

2011-04-02  Donal K. Fellows  <dkf@users.sf.net>

	* generic/tclInterp.c, generic/tclListObj.c, generic/tclLoad.c:
	More generation of errorCodes ([interp], [lset], [load], [unload]).

	* generic/tclEvent.c, generic/tclFileName.c: More generation of
	errorCode information (default [bgerror] and [glob]).

2011-04-01  Reinhard Max  <max@suse.de>

	* library/init.tcl: TIP#131 implementation.

2011-03-31  Donal K. Fellows  <dkf@users.sf.net>

	* generic/tclGetDate.y, generic/tclDate.c (TclClockOldscanObjCmd):
	More generation of errorCode information.

2011-03-28  Donal K. Fellows  <dkf@users.sf.net>

	* generic/tclCmdMZ.c, generic/tclConfig.c, generic/tclUtil.c: More
	generation of errorCode information, notably when lists are mis-parsed

	* generic/tclCmdMZ.c (Tcl_RegexpObjCmd, Tcl_RegsubObjCmd): Use the
	error messages generated by the variable management code rather than
	creating our own.

2011-03-27  Miguel Sofer  <msofer@users.sf.net>

	* generic/tclBasic.c (TclNREvalObjEx): fix performance issue, notably
	apparent in tclbench's "LIST lset foreach". Many thanks to Twylite for
	patiently researching the issue and explaining it to me: a missing
	Tcl_ResetObjResult that causes unwanted sharing of the current result
	Tcl_Obj.

2011-03-26  Donal K. Fellows  <dkf@users.sf.net>

	* generic/tclNamesp.c (Tcl_Export, Tcl_Import, DoImport): More
	generation of errorCode information.

	* generic/tclCompExpr.c, generic/tclCompile.c, generic/tclExecute.c:
	* generic/tclListObj.c, generic/tclNamesp.c, generic/tclObj.c:
	* generic/tclStringObj.c, generic/tclUtil.c: Reduce the number of
	casts used to manage Tcl_Obj internal representations.

2011-03-24  Don Porter  <dgp@users.sourceforge.net>

	* generic/tcl.h (ckfree,etc.): Restored C++ usability to the memory
	allocation and free macros.

2011-03-24  Donal K. Fellows  <dkf@users.sf.net>

	* generic/tclFCmd.c (TclFileAttrsCmd): Ensure that any reference to
	temporary index tables is squelched immediately rather than hanging
	around to trip us up in the future.

2011-03-23  Miguel Sofer  <msofer@users.sf.net>

	* generic/tclObj.c: Exploit HAVE_FAST_TSD for the deletion context in
	TclFreeObj()

2011-03-22  Miguel Sofer  <msofer@users.sf.net>

	* generic/tclThreadAlloc.c: Simpler initialization of Cache under
	HAVE_FAST_TSD, from mig-alloc-reform.

2011-03-21  Jan Nijtmans  <nijtmans@users.sf.net>

	* unix/tclLoadDl.c:    [Bug #3216070]: Loading extension libraries
	* unix/tclLoadDyld.c:  from embedded Tcl applications.
	***POTENTIAL INCOMPATIBILITY***
	For extensions which rely on symbols from other extensions being
	present in the global symbol table. For an example and some discussion
	of workarounds, see http://stackoverflow.com/q/8330614/301832

2011-03-21  Miguel Sofer  <msofer@users.sf.net>

	* generic/tclCkAlloc.c:
	* generic/tclInt.h: Remove one level of allocator indirection in
	non-memdebug builds, imported from mig-alloc-reform.

2011-03-20  Miguel Sofer  <msofer@users.sf.net>

	* generic/tclThreadAlloc.c: Imported HAVE_FAST_TSD support from
	mig-alloc-reform. The feature has to be enabled by hand: no autoconf
	support has been added. It is not clear how universal a build using
	this will be: it also requires some loader support.

2011-03-17  Donal K. Fellows  <dkf@users.sf.net>

	* generic/tclCompExpr.c (ParseExpr): Generate errorCode information on
	failure to parse expressions.

2011-03-17  Jan Nijtmans  <nijtmans@users.sf.net>

	* generic/tclMain.c: [Patch 3124683]: Reorganize the platform-specific
	stuff in (tcl|tk)Main.c.

2011-03-16  Jan Nijtmans  <nijtmans@users.sf.net>

	* generic/tclCkalloc.c: [Bug 3197864]: Pointer truncation on Win64
	TCL_MEM_DEBUG builds.

2011-03-16  Don Porter  <dgp@users.sourceforge.net>

	* generic/tclBasic.c:	Some rewrites to eliminate calls to isspace()
	* generic/tclParse.c:	and their /* INTL */ risk.
	* generic/tclProc.c:

2011-03-16  Jan Nijtmans  <nijtmans@users.sf.net>

	* unix/tcl.m4:    Make SHLIB_LD_LIBS='${LIBS}' the default and
	* unix/configure: set to "" on per-platform necessary basis.
	Backported from TEA, but kept all original platform code which was
	removed from TEA.

2011-03-14  Kevin B. Kenny  <kennykb@acm.org>

	* tools/tclZIC.tcl (onDayOfMonth): Allow for leading zeroes in month
	and day so that tzdata2011d parses correctly.
	* library/tzdata/America/Havana:
	* library/tzdata/America/Juneau:
	* library/tzdata/America/Santiago:
	* library/tzdata/Europe/Istanbul:
	* library/tzdata/Pacific/Apia:
	* library/tzdata/Pacific/Easter:
	* library/tzdata/Pacific/Honolulu:  tzdata2011d

	* generic/tclAssembly.c (BBEmitInstInt1): Changed parameter data types
	in an effort to silence a MSVC warning reported by Ashok P. Nadkarni.
	Unable to test, since both forms work on my machine in VC2005, 2008,
	2010, in both release and debug builds.
	* tests/tclTest.c (TestdstringCmd): Restored MSVC buildability broken
	by [5574bdd262], which changed the effective return type of 'ckalloc'
	from 'char*' to 'void*'.

2011-03-13  Miguel Sofer  <msofer@users.sf.net>

	* generic/tclExecute.c: remove TEBCreturn()

2011-03-12  Donal K. Fellows  <dkf@users.sf.net>

	* generic/tcl.h (ckalloc,ckfree,ckrealloc): Moved casts into these
	macro so that they work with VOID* (which is a void* on all platforms
	which Tcl actually builds on) and unsigned int for the length
	parameters, removing the need for MANY casts across the rest of Tcl.
	Note that this is a strict source-level-only change, so size_t cannot
	be used (would break binary compatibility on 64-bit platforms).

2011-03-12  Jan Nijtmans  <nijtmans@users.sf.net>

	* win/tclWinFile.c: [Bug 3185609]: File normalization corner case
	of ... broken with -DUNICODE

2011-03-11  Donal K. Fellows  <dkf@users.sf.net>

	* tests/unixInit.test: Make better use of tcltest2.

2011-03-10  Donal K. Fellows  <dkf@users.sf.net>

	* generic/tclBasic.c, generic/tclCompCmds.c, generic/tclEnsemble.c:
	* generic/tclInt.h, generic/tclNamesp.c, library/auto.tcl:
	* tests/interp.test, tests/namespace.test, tests/nre.test:
	Converted the [namespace] command into an ensemble. This has the
	consequence of making it vital for Tcl code that wishes to work with
	namespaces to _not_ delete the ::tcl namespace.
	***POTENTIAL INCOMPATIBILITY***

	* library/tcltest/tcltest.tcl (loadIntoSlaveInterpreter): Added this
	command to handle connecting tcltest to a slave interpreter. This adds
	in the hook (inside the tcltest namespace) that allows the tests run
	in the child interpreter to be reported as part of the main sequence
	of test results. Bumped version of tcltest to 2.3.3.
	* tests/init.test, tests/package.test: Adapted these test files to use
	the new feature.

	* generic/tclAlloc.c, generic/tclCmdMZ.c, generic/tclCompExpr.c:
	* generic/tclCompile.c, generic/tclEnv.c, generic/tclEvent.c:
	* generic/tclIO.c, generic/tclIOCmd.c, generic/tclIORChan.c:
	* generic/tclIORTrans.c, generic/tclLiteral.c, generic/tclNotify.c:
	* generic/tclParse.c, generic/tclStringObj.c, generic/tclUtil.c:
	* generic/tclZlib.c, unix/tclUnixFCmd.c, unix/tclUnixNotfy.c:
	* unix/tclUnixPort.h, unix/tclXtNotify.c: Formatting fixes, mainly to
	comments, so code better fits the style in the Engineering Manual.

2011-03-09  Donal K. Fellows  <dkf@users.sf.net>

	* tests/incr.test: Update more of the test suite to use Tcltest 2.

2011-03-09  Don Porter  <dgp@users.sourceforge.net>

	* generic/tclNamesp.c:	[Bug 3202171]: Tighten the detector of nested
	* tests/namespace.test:	[namespace code] quoting that the quoted
	scripts function properly even in a namespace that contains a custom
	"namespace" command.

	* doc/tclvars.n:	Formatting fix.  Thanks to Pat Thotys.

2011-03-09  Donal K. Fellows  <dkf@users.sf.net>

	* tests/dstring.test, tests/init.test, tests/link.test: Update more of
	the test suite to use Tcltest 2.

2011-03-08  Jan Nijtmans  <nijtmans@users.sf.net>

	* generic/tclBasic.c: Fix gcc warnings: variable set but not used
	* generic/tclProc.c:
	* generic/tclIORChan.c:
	* generic/tclIORTrans.c:
	* generic/tclAssembly.c:  Fix gcc warning: comparison between signed
	and unsigned integer expressions

2011-03-08  Don Porter  <dgp@users.sourceforge.net>

	* generic/tclInt.h:	Remove TclMarkList() routine, an experimental
	* generic/tclUtil.c:	dead-end from the 8.5 alpha days.

	* generic/tclResult.c (ResetObjResult): [Bug 3202905]: Correct failure
	to clear invalid intrep.  Thanks to Colin McDonald.

2011-03-08  Donal K. Fellows  <dkf@users.sf.net>

	* generic/tclAssembly.c, tests/assemble.test: Migrate to use a style
	more consistent with the rest of Tcl.

2011-03-06  Don Porter  <dgp@users.sourceforge.net>

	* generic/tclBasic.c:	More replacements of Tcl_UtfBackslash() calls
	* generic/tclCompile.c:	with TclParseBackslash() where possible.
	* generic/tclCompCmdsSZ.c:
	* generic/tclParse.c:
	* generic/tclUtil.c:

	* generic/tclUtil.c (TclFindElement):	[Bug 3192636]: Guard escape
	sequence scans to not overrun the string end.

2011-03-05  Don Porter  <dgp@users.sourceforge.net>

	* generic/tclParse.c (TclParseBackslash): [Bug 3200987]: Correct
	* tests/parse.test:	trunction checks in \x and \u substitutions.

2011-03-05  Miguel Sofer  <msofer@users.sf.net>

	* generic/tclExecute.c (TclStackFree): insure that the execStack
	satisfies "at most one free stack after the current one" when
	consecutive reallocs caused the creation of intervening stacks.

2011-03-05  Kevin B. Kenny  <kennykb@acm.org>

	* generic/tclAssembly.c (new file):
	* generic/tclBasic.c (Tcl_CreateInterp):
	* generic/tclInt.h:
	* tests/assemble.test (new file):
	* unix/Makefile.in:
	* win/Makefile.in:
	* win/makefile.vc:  Merged dogeen-assembler-branch into HEAD. Since
	all functional changes are in the tcl::unsupported namespace, there's
	no reason to sequester this code on a separate branch.

2011-03-05  Miguel Sofer  <msofer@users.sf.net>

	* generic/tclExecute.c: Cleaner mem management for TEBCdata

	* generic/tclExecute.c:
	* tests/nre.test: Renamed BottomData to TEBCdata, so that the name
	refers to what it is rather than to its storage location.

	* generic/tclBasic.c:     Renamed struct TEOV_callback to the more
	* generic/tclCompExpr.c:  descriptive NRE_callback.
	* generic/tclCompile.c:
	* generic/tclExecute.c:
	* generic/tclInt.decls:
	* generic/tclInt.h:
	* generic/tclIntDecls.h:
	* generic/tclTest.c:

2011-03-04  Donal K. Fellows  <dkf@users.sf.net>

	* generic/tclOOMethod.c (ProcedureMethodCompiledVarConnect)
	(ProcedureMethodCompiledVarDelete): [Bug 3185009]: Keep references to
	resolved object variables so that an unset doesn't leave any dangling
	pointers for code to trip over.

2011-03-01  Miguel Sofer  <msofer@users.sf.net>

	* generic/tclBasic.c (TclNREvalObjv): Missing a variable declaration
	in commented out non-optimised code, left for ref in checkin
	[b97b771b6d]

2011-03-03  Don Porter  <dgp@users.sourceforge.net>

	* generic/tclResult.c (Tcl_AppendResultVA):	Use the directive
	USE_INTERP_RESULT [TIP 330] to force compat with interp->result
	access, instead of the improvised hack USE_DIRECT_INTERP_RESULT_ACCESS
	from releases past.

2011-03-01  Miguel Sofer  <msofer@users.sf.net>

	* generic/tclCompCmdsSZ.c (TclCompileThrowCmd, TclCompileUnsetCmd):
	fix leaks

	* generic/tclBasic.c:       This is [Patch 3168398],
	* generic/tclCompCmdsSZ.c:  Joe Mistachkin's optimisation
	* generic/tclExecute.c:     of Tip #285
	* generic/tclInt.decls:
	* generic/tclInt.h:
	* generic/tclIntDecls.h:
	* generic/tclInterp.c:
	* generic/tclOODecls.h:
	* generic/tclStubInit.c:
	* win/makefile.vc:

	* generic/tclExecute.c (ExprObjCallback): Fix object leak

	* generic/tclExecute.c (TEBCresume): Store local var array and
	constants in automatic vars to reduce indirection, slight perf
	increase

	* generic/tclOOCall.c (TclOODeleteContext): Added missing '*' so that
	trunk compiles.

	* generic/tclBasic.c (TclNRRunCallbacks): [Patch 3168229]: Don't do
	the trampoline dance for commands that do not have an nreProc.

2011-03-01  Donal K. Fellows  <dkf@users.sf.net>

	* generic/tclOO.c (Tcl_NewObjectInstance, TclNRNewObjectInstance)
	(TclOOObjectCmdCore, FinalizeObjectCall):
	* generic/tclOOBasic.c (TclOO_Object_Destroy, AfterNRDestructor):
	* generic/tclOOCall.c (TclOODeleteContext, TclOOGetCallContext):
	Reorganization of call context reference count management so that code
	is (mostly) simpler.

2011-01-26  Donal K. Fellows  <dkf@users.sf.net>

	* doc/RegExp.3: [Bug 3165108]: Corrected documentation of description
	of subexpression info in Tcl_RegExpInfo structure.

2011-01-25  Jan Nijtmans  <nijtmans@users.sf.net>

	* generic/tclPreserve.c:  Don't miss 64-bit address bits in panic
				  message.
	* win/tclWinChan.c:       Fix various gcc-4.5.2 64-bit warning messages
	* win/tclWinConsole.c     e.g. by using full 64-bits for socket fd's
	* win/tclWinDde.c
	* win/tclWinPipe.c
	* win/tclWinReg.c
	* win/tclWinSerial.c
	* win/tclWinSock.c
	* win/tclWinThrd.c

2011-01-19  Jan Nijtmans  <nijtmans@users.sf.net>

	* tools/genStubs.tcl: [Enh #3159920]: Tcl_ObjPrintf() crashes with
	* generic/tcl.decls   bad format specifier.
	* generic/tcl.h
	* generic/tclDecls.h

2011-01-18  Donal K. Fellows  <dkf@users.sf.net>3159920

	* generic/tclOOMethod.c (PushMethodCallFrame): [Bug 3001438]: Make
	sure that the cmdPtr field of the procPtr is correct and relevant at
	all times so that [info frame] can report sensible information about a
	frame after a return to it from a recursive call, instead of probably
	crashing (depending on what else has overwritten the Tcl stack!)

2011-01-18  Jan Nijtmans  <nijtmans@users.sf.net>

	* generic/tclBasic.c:      Various mismatches between Tcl_Panic
	* generic/tclCompCmds.c:   format string and its arguments,
	* generic/tclCompCmdsSZ.c: discovered thanks to [Bug 3159920]
	* generic/tclCompExpr.c
	* generic/tclEnsemble.c
	* generic/tclPreserve.c
	* generic/tclTest.c

2011-01-17  Jan Nijtmans  <nijtmans@users.sf.net>

	* generic/tclIOCmd.c: [Bug 3148192]: Commands "read/puts" incorrectly
	* tests/chanio.test:  interpret parameters. Improved error-message
	* tests/io.test       regarding legacy form.
	* tests/ioCmd.test

2011-01-15  Kevin B. Kenny  <kennykb@acm.org>

	* doc/tclvars.n:
	* generic/tclStrToD.c:
	* generic/tclUtil.c (Tcl_PrintDouble):
	* tests/util.test (util-16.*): [Bug 3157475]: Restored full Tcl 8.4
	compatibility for the formatting of floating point numbers when
	$::tcl_precision is not zero. Added compatibility tests to make sure
	that excess trailing zeroes are suppressed for all eight major code
	paths.

2011-01-12  Jan Nijtmans  <nijtmans@users.sf.net>

	* win/tclWinFile.c:   Use _vsnprintf in stead of vsnprintf, because
	MSVC 6 doesn't have it. Reported by andreask.
	* win/tcl.m4:         handle --enable-64bit=ia64 for gcc
	* win/configure.in:   more accurate test for correct <intrin.h>
	* win/configure:      (autoconf-2.59)
	* win/tclWin32Dll.c:  VS 2005 64-bit does not have intrin.h, and
	* generic/tclPanic.c: does not need it.

2011-01-07  Kevin B. Kenny  <kennykb@acm.org>

	* tests/util.test (util-15.*): Added test cases for floating point
	conversion of the largest denormal and the smallest normal number, to
	avoid any possibility of the failure suffered by PHP in the last
	couple of days. (They didn't fail, so no actual functional change.)

2011-01-05  Donal K. Fellows  <dkf@users.sf.net>

	* tests/package.test, tests/pkg.test: Coalesce these tests into one
	file that is concerned with the package system. Convert to use
	tcltest2 properly.
	* tests/autoMkindex.test, tests/pkgMkIndex.test: Convert to use
	tcltest2 properly.

2011-01-01  Donal K. Fellows  <dkf@users.sf.net>

	* tests/cmdAH.test, tests/cmdMZ.test, tests/compExpr.test,
	* tests/compile.test, tests/concat.test, tests/eval.test,
	* tests/fileName.test, tests/fileSystem.test, tests/interp.test,
	* tests/lsearch.test, tests/namespace-old.test, tests/namespace.test,
	* tests/oo.test, tests/proc.test, tests/security.test,
	* tests/switch.test, tests/unixInit.test, tests/var.test,
	* tests/winDde.test, tests/winPipe.test: Clean up of tests and
	conversion to tcltest 2. Target has been to get init and cleanup code
	out of the test body and into the -setup/-cleanup stanzas.

	* tests/execute.test (execute-11.1): [Bug 3142026]: Added test that
	fails (with a crash) in an unfixed memdebug build on 64-bit systems.

2010-12-31  Donal K. Fellows  <dkf@users.sf.net>

	* generic/tclCmdIL.c (SortElement): Use unions properly in the
	definition of this structure so that there is no need to use nasty
	int/pointer type punning. Made it clearer what the purposes of the
	various parts of the structure are.

2010-12-31  Jan Nijtmans  <nijtmans@users.sf.net>

	* unix/dltest/*.c: [Bug 3148192]: Fix broken [load] tests by ensuring
	that the affected files are never compiled with -DSTATIC_BUILD.

2010-12-30  Miguel Sofer  <msofer@users.sf.net>

	* generic/tclExecute.c (GrowEvaluationStack): Off-by-one error in
	sizing the new allocation - was ok in comment but wrong in the code.
	Triggered by [Bug 3142026] which happened to require exactly one more
	than what was in existence.

2010-12-26  Donal K. Fellows  <dkf@users.sf.net>

	* generic/tclCmdIL.c (Tcl_LsortObjCmd): Fix crash when multiple -index
	options are used. Simplified memory handling logic.

2010-12-20  Jan Nijtmans  <nijtmans@users.sf.net>

	* win/tclWin32Dll.c:    [Patch 3059922]: fixes for mingw64 - gcc4.5.1
	tdm64-1: completed for all environments.

2010-12-20  Jan Nijtmans  <nijtmans@users.sf.net>

	* win/configure.in:   Explicitely test for intrinsics support in
	compiler, before assuming only MSVC has it.
	* win/configure:      (autoconf-2.59)
	* generic/tclPanic.c:

2010-12-19  Jan Nijtmans  <nijtmans@users.sf.net>

	* win/tclWin32Dll.c:    [Patch 3059922]: fixes for mingw64 - gcc4.5.1
	tdm64-1: Fixed for gcc, not yet for MSVC 64-bit.

2010-12-17  Stuart Cassoff  <stwo@users.sourceforge.net>

	* unix/Makefile.in:  Remove unwanted/obsolete 'ddd' target.

2010-12-17  Stuart Cassoff  <stwo@users.sourceforge.net>

	* unix/Makefile.in:	Clean up '.PHONY:' targets: Arrange those
				common to Tcl and Tk as in Tk's Makefile.in,
				add any missing ones and remove duplicates.

2010-12-17  Stuart Cassoff  <stwo@users.sourceforge.net>

	* unix/Makefile.in:  [Bug 2446711]: Remove 'allpatch' target.

2010-12-17  Stuart Cassoff  <stwo@users.sourceforge.net>

	* unix/Makefile.in:  [Bug 2537626]: Use 'rpmbuild', not 'rpm'.

2010-12-16  Jan Nijtmans  <nijtmans@users.sf.net>

	* generic/tclPanic.c:  [Patch 3124554]: Move WishPanic from Tk to Tcl
	* win/tclWinFile.c:    Better communication with debugger, if present.

2010-12-15  Kevin B. Kenny  <kennykb@acm.org>

	[dogeen-assembler-branch]

	* tclAssembly.c:
	* assemble.test: 	Reworked beginCatch/endCatch handling to
	enforce the more severe (but more correct) restrictions on catch
	handling that appeared in the discussion of [Bug 3098302] and in
	tcl-core traffic beginning about 2010-10-29.

2010-12-15  Jan Nijtmans  <nijtmans@users.sf.net>

	* generic/tclPanic.c:    Restore abort() as it was before.
	* win/tclWinFile.c:      [Patch 3124554]: Use ExitProcess() here, like
	in wish.

2010-12-14  Jan Nijtmans  <nijtmans@users.sf.net>

	* generic/tcl.h: [Bug 3137454]: Tcl CVS HEAD does not build on GCC 3.

2010-12-14  Reinhard Max  <max@suse.de>

	* win/tclWinSock.c (CreateSocket):         Swap the loops over
	* unix/tclUnixSock.c (CreateClientSocket): local and remote addresses,
	so that the system's address preference for the remote side decides
	which family gets tried first. Cleanup and clarify some of the
	comments.

2010-12-13  Jan Nijtmans  <nijtmans@users.sf.net>

	* generic/tcl.h:    [Bug 3135271]: Link error due to hidden
	* unix/tcl.m4:      symbols (CentOS 4.2)
	* unix/configure:   (autoconf-2.59)
	* win/tclWinFile.c:  Undocumented feature, only meant to be used by
	Tk_Main. See [Patch 3124554]: Move WishPanic from Tk to Tcl

2010-12-12  Stuart Cassoff  <stwo@users.sourceforge.net>

	* unix/tcl.m4: Better building on OpenBSD.
	* unix/configure: (autoconf-2.59)

2010-12-10  Jan Nijtmans  <nijtmans@users.sf.net>

	* generic/tcl.h:       [Bug 3129448]: Possible over-allocation on
	* generic/tclCkalloc.c: 64-bit platforms, part 2
	* generic/tclCompile.c:
	* generic/tclHash.c:
	* generic/tclInt.h:
	* generic/tclIO.h:
	* generic/tclProc.c:

2010-12-10 Alexandre Ferrieux  <ferrieux@users.sourceforge.net>

	* generic/tclIO.c: Make sure [fcopy -size ... -command ...] always
	* tests/io.test:   calls the callback asynchronously, even for size
			   zero.

2010-12-10  Jan Nijtmans  <nijtmans@users.sf.net>

	* generic/tclBinary.c:  Fix gcc -Wextra warning: missing initializer
	* generic/tclCmdAH.c:
	* generic/tclCmdIL.c:
	* generic/tclCmdMZ.c:
	* generic/tclDictObj.c:
	* generic/tclIndexObj.c:
	* generic/tclIOCmd.c:
	* generic/tclVar.c:
	* win/tcl.m4:               Fix manifest-generation for 64-bit gcc
				    (mingw-w64)
	* win/configure.in:         Check for availability of intptr_t and
				    uintptr_t
	* win/configure:            (autoconf-2.59)
	* generic/tclInt.decls:     Change 1st param of TclSockMinimumBuffers
	* generic/tclIntDecls.h:    to ClientData, and TclWin(Get|Set)SockOpt
	* generic/tclIntPlatDecls.h:to SOCKET, because on Win64 those are
	* generic/tclIOSock.c:	    64-bit, which does not fit.
	* win/tclWinSock.c:
	* unix/tclUnixSock.c:

2010-12-09  Donal K. Fellows  <dkf@users.sf.net>

	* tests/fCmd.test: Improve sanity of constraints now that we don't
	support anything before Windows 2000.

	* generic/tclCmdAH.c (TclInitFileCmd, TclMakeFileCommandSafe, ...):
	Break up [file] into an ensemble. Note that the ensemble is safe in
	itself, but the majority of its subcommands are not.
	* generic/tclFCmd.c (FileCopyRename,TclFileDeleteCmd,TclFileAttrsCmd)
	(TclFileMakeDirsCmd): Adjust these subcommand implementations to work
	inside an ensemble.
	(TclFileLinkCmd, TclFileReadLinkCmd, TclFileTemporaryCmd): Move these
	subcommand implementations from tclCmdAH.c, where they didn't really
	belong.
	* generic/tclIOCmd.c (TclChannelNamesCmd): Move to more appropriate
	source file.
	* generic/tclEnsemble.c (TclMakeEnsemble): Start of code to make
	partially-safe ensembles. Currently does not function as expected due
	to various shortcomings in how safe interpreters are constructed.
	* tests/cmdAH.test, tests/fCmd.test, tests/interp.test: Test updates
	to take into account systematization of error messages.

	* tests/append.test, tests/appendComp.test: Clean up tests so that
	they don't leave things in the global environment (detected when doing
	-singleproc testing).

2010-12-07  Donal K. Fellows  <dkf@users.sf.net>

	* tests/fCmd.test, tests/safe.test, tests/uplevel.test,
	* tests/upvar.test, tests/var.test: Convert more tests to tcltest2 and
	factor them to be easier to understand.

	* generic/tclStrToD.c: Tidy up code so that more #ifdef-fery is
	quarantined at the front of the file and function headers follow the
	modern Tcl style.

2010-12-06  Jan Nijtmans  <nijtmans@users.sf.net>

	* generic/tclBinary.c:  [Bug 3129448]: Possible over-allocation on
	* generic/tclCkalloc.c: 64-bit platforms.
	* generic/tclTrace.c

2010-12-05  Jan Nijtmans  <nijtmans@users.sf.net>

	* unix/tcl.m4: [Patch 3116490]: Cross-compile support for unix
	* unix/configure: (autoconf-2.59)

2010-12-03  Jeff Hobbs  <jeffh@ActiveState.com>

	* generic/tclUtil.c (TclReToGlob): Add extra check for multiple inner
	*s that leads to poor recursive glob matching, defer to original RE
	instead.  tclbench RE var backtrack.

2010-12-03  Jan Nijtmans  <nijtmans@users.sf.net>

	* generic/tclUtil.c:   Silence gcc warning when using -Wwrite-strings
	* generic/tclStrToD.c: Silence gcc warning for non-IEEE platforms
	* win/Makefile.in:  [Patch 3116490]: Cross-compile Tcl mingw32 on unix
	* win/tcl.m4:       This makes it possible to cross-compile Tcl/Tk for
	* win/configure.in: Windows (either 32-bit or 64-bit) out-of-the-box
	* win/configure:    on UNIX, using mingw-w64 build tools (If Itcl,
	tdbc and Thread take over the latest tcl.m4, they can do that too).

2010-12-01  Kevin B. Kenny  <kennykb@acm.org>

	* generic/tclStrToD.c (SetPrecisionLimits, TclDoubleDigits):
	[Bug 3124675]: Added meaningless initialization of 'i', 'ilim' and
	'ilim1' to silence warnings from the C compiler about possible use of
	uninitialized variables, Added a panic to the 'switch' that assigns
	them, to assert that the 'default' case is impossible.

2010-12-01  Jan Nijtmans  <nijtmans@users.sf.net>

	* generic/tclBasic.c: Fix gcc 64-bit warnings: cast from pointer to
	* generic/tclHash.c:  integer of different size.
	* generic/tclTest.c:
	* generic/tclThreadTest.c:
	* generic/tclStrToD.c: Fix gcc(-4.5.2) warning: 'static' is not at
	beginning of declaration.
	* generic/tclPanic.c: Allow Tcl_Panic() to enter the debugger on win32
	* generic/tclCkalloc.c: Use Tcl_Panic() in stead of duplicating the
	code.

2010-11-30  Jeff Hobbs  <jeffh@ActiveState.com>

	* generic/tclInt.decls, generic/tclInt.h, generic/tclIntDecls.h:
	* generic/tclStubInit.c: TclFormatInt restored at slot 24
	* generic/tclUtil.c (TclFormatInt): restore TclFormatInt func from
	2005-07-05 macro-ization. Benchmarks indicate it is faster, as a key
	int->string routine (e.g. int-indexed arrays).

2010-11-29 Alexandre Ferrieux  <ferrieux@users.sourceforge.net>

	* generic/tclBasic.c: Patch by Miguel, providing a
	[::tcl::unsupported::inject coroname command args], which prepends
	("injects") arbitrary code to a suspended coro's future resumption.
	Neat for debugging complex coros without heavy instrumentation.

2010-11-29  Kevin B. Kenny  <kennykb@acm.org>

	* generic/tclInt.decls:
	* generic/tclInt.h:
	* generic/tclStrToD.c:
	* generic/tclTest.c:
	* generic/tclTomMath.decls:
	* generic/tclUtil.c:
	* tests/util.test:
	* unix/Makefile.in:
	* win/Makefile.in:
	* win/makefile.vc: Rewrite of Tcl_PrintDouble and TclDoubleDigits that
	(a) fixes a severe performance problem with floating point shimmering
	reported by Karl Lehenbauer, (b) allows TclDoubleDigits to generate
	the digit strings for 'e' and 'f' format, so that it can be used for
	tcl_precision != 0 (and possibly later for [format]), (c) fixes [Bug
	3120139] by making TclPrintDouble inherently locale-independent, (d)
	adds test cases to util.test for correct rounding in difficult cases
	of TclDoubleDigits where fixed- precision results are requested. (e)
	adds test cases to util.test for the controversial aspects of [Bug
	3105247]. As a side effect, two more modules from libtommath
	(bn_mp_set_int.c and bn_mp_init_set_int.c) are brought into the build,
	since the new code uses them.

	* generic/tclIntDecls.h:
	* generic/tclStubInit.c:
	* generic/tclTomMathDecls.h:	Regenerated.

2010-11-24  Donal K. Fellows  <dkf@users.sf.net>

	* tests/chanio.test, tests/iogt.test, tests/ioTrans.test: Convert more
	tests to tcltest2 and factor them to be easier to understand.

2010-11-20  Donal K. Fellows  <dkf@users.sf.net>

	* tests/chanio.test: Converted many tests to tcltest2 by marking the
	setup and cleanup parts as such.

2010-11-19  Jan Nijtmans  <nijtmans@users.sf.net>

	* win/tclWin32Dll.c: Fix gcc warnings: unused variable 'registration'
	* win/tclWinChan.c:
	* win/tclWinFCmd.c:

2010-11-18  Jan Nijtmans  <nijtmans@users.sf.net>

	* win/tclAppInit.c: [FRQ 491789]: "setargv() doesn't support a unicode
	cmdline" now implemented for cygwin and mingw32 too.
	* tests/main.test: No longer disable tests Tcl_Main-1.4 and 1.6 on
	Windows, because those now work on all supported platforms.
	* win/configure.in:  Set NO_VIZ=1 when zlib is compiled in libtcl,
	this resolves compiler warnings in 64-bit and static builds.
	* win/configure (regenerated)

2010-11-18  Donal K. Fellows  <dkf@users.sf.net>

	* doc/file.n: [Bug 3111298]: Typofix.

	* tests/oo.test: [Bug 3111059]: Added testing that neatly trapped this
	issue.

2010-11-18  Miguel Sofer  <msofer@users.sf.net>

	* generic/tclNamesp.c: [Bug 3111059]: Fix leak due to bad looping
	construct.

2010-11-17  Jan Nijtmans  <nijtmans@users.sf.net>

	* win/tcl.m4: [FRQ 491789]: "setargv() doesn't support a unicode
	cmdline" now implemented for mingw-w64
	* win/configure    (re-generated)

2010-11-16  Jan Nijtmans  <nijtmans@users.sf.net>

	* win/tclAppInit.c:Bring compilation under mingw-w64 a bit closer
	* win/cat.c:       to reality. See for what's missing:
	* win/tcl.m4:      <https://sourceforge.net/apps/trac/mingw-w64/wiki/Unicode%20apps>
	* win/configure:   (re-generated)
	* win/tclWinPort.h:[Bug #3110161]: Extensions using TCHAR don't compile
	on VS2005 SP1

2010-11-15  Andreas Kupries  <andreask@activestate.com>

	* doc/interp.n: [Bug 3081184]: TIP #378.
	* doc/tclvars.n: Performance fix for TIP #280.
	* generic/tclBasic.c:
	* generic/tclExecute.c:
	* generic/tclInt.h:
	* generic/tclInterp.c:
	* tests/info.test:
	* tests/interp.test:

2010-11-10  Andreas Kupries  <andreask@activestate.com>

	* changes:	Updates for 8.6b2 release.

2010-11-09  Donal K. Fellows  <dkf@users.sf.net>

	* generic/tclOOMethod.c (ProcedureMethodVarResolver): [Bug 3105999]:
	* tests/oo.test:	Make sure that resolver structures that are
				only temporarily needed get squelched.

2010-11-05  Jan Nijtmans  <nijtmans@users.sf.net>

	* generic/tclMain.c: Thanks, Kevin, for the fix, but this how it was
	supposed to be (TCL_ASCII_MAIN is only supposed to be defined on
	WIN32).

2010-11-05  Kevin B. Kenny  <kennykb@acm.org>

	* generic/tclMain.c: Added missing conditional on _WIN32 around code
	that messes around with the definition of _UNICODE, to correct a badly
	broken Unix build from Jan's last commit.

2010-11-04  Jan Nijtmans  <nijtmans@users.sf.net>

	* generic/tclDecls.h:	[FRQ 491789]: "setargv() doesn't support a
	* generic/tclMain.c:	unicode cmdline" implemented for Tcl on MSVC++
	* doc/Tcl_Main.3:
	* win/tclAppInit.c:
	* win/makefile.vc:
	* win/Makefile.in:
	* win/tclWin32Dll.c:	Eliminate minor MSVC warning TCHAR -> char
				conversion

2010-11-04  Reinhard Max  <max@suse.de>

	* tests/socket.test: Run the socket tests three times with the address
	family set to any, inet, and inet6 respectively. Use constraints to
	skip the tests if a family is found to be unsupported or not
	configured on the local machine. Adjust the tests to dynamically adapt
	to the address family that is being tested.

	Rework some of the tests to speed them up by avoiding (supposedly)
	unneeded [after]s.

2010-11-04  Stuart Cassoff  <stwo@users.sourceforge.net>

	* unix/Makefile.in:	[Patch 3101127]: Installer Improvements.
	* unix/install-sh:

2010-11-04  Donal K. Fellows  <dkf@users.sf.net>

	* tests/error.test (error-19.13): Another variation on testing for
	issues in [try] compilation.

	* doc/Tcl.n (Variable substitution): [Bug 3099086]: Increase clarity
	of explanation of what characters are actually permitted in variable
	substitutions. Note that this does not constitute a change of
	behavior; it is just an improvement of explanation.

2010-11-04  Don Porter  <dgp@users.sourceforge.net>

	* changes:	Updates for 8.6b2 release.  (Thanks Andreas Kupries)

2010-11-03  Jan Nijtmans  <nijtmans@users.sf.net>

	* win/tclWinFcmd.c:    [FRQ 2965056]: Windows build with -DUNICODE
	* win/tclWinFile.c:    (more clean-ups for pre-win2000 stuff)
	* win/tclWinReg.c:

2010-11-03  Donal K. Fellows  <dkf@users.sf.net>

	* generic/tclCmdMZ.c (TryPostBody):  Ensure that errors when setting
	* tests/error.test (error-19.1[12]): message/opt capture variables get
					     reflected properly to the caller.

2010-11-03  Kevin B. Kenny  <kennykb@acm.org>

	* generic/tclCompCmds.c (TclCompileCatchCmd): [Bug 3098302]:
	* tests/compile.test (compile-3.6): Reworked the compilation of the
	[catch] command so as to avoid placing any code that might throw an
	exception (specifically, any initial substitutions or any stores to
	result or options variables) between the BEGIN_CATCH and END_CATCH but
	outside the exception range.  Added a test case that panics on a stack
	smash if the change is not made.

2010-11-01  Stuart Cassoff  <stwo@users.sourceforge.net>

	* library/safe.tcl:	Improved handling of non-standard module path
	* tests/safe.test:	lists, empty path lists in particular.

2010-11-01  Kevin B. Kenny  <kennykb@acm.org>

	* library/tzdata/Asia/Hong_Kong:
	* library/tzdata/Pacific/Apia:
	* library/tzdata/Pacific/Fiji:   Olson's tzdata2010o.

2010-10-29  Alexandre Ferrieux  <ferrieux@users.sourceforge.net>

	* generic/tclTimer.c:	[Bug 2905784]: Stop small [after]s from
				wasting CPU while keeping accuracy.

2010-10-28  Kevin B. Kenny  <kennykb@acm.org>

	[dogeen-assembler-branch]
	* generic/tclAssembly.c:
	* tests/assembly.test (assemble-31.*): Added jump tables.

2010-10-28  Don Porter  <dgp@users.sourceforge.net>

	* tests/http.test:	[Bug 3097490]: Make http-4.15 pass in
				isolation.

	* unix/tclUnixSock.c:	[Bug 3093120]: Prevent calls of
				freeaddrinfo(NULL) which can crash some
				systems.  Thanks Larry Virden.

2010-10-26  Reinhard Max  <max@suse.de>

	* Changelog.2008: Split off from Changelog.
	* generic/tclIOSock.c (TclCreateSocketAddress): The interp != NULL
	check is needed for ::tcl::unsupported::socketAF as well.

2010-10-26  Donal K. Fellows  <dkf@users.sf.net>

	* unix/tclUnixSock.c (TcpGetOptionProc): Prevent crash if interp is
	* win/tclWinSock.c (TcpGetOptionProc):   NULL (a legal situation).

2010-10-26  Reinhard Max  <max@suse.de>

	* unix/tclUnixSock.c (TcpGetOptionProc): Added support for
	::tcl::unsupported::noReverseDNS, which if set to any value, prevents
	[fconfigure -sockname] and [fconfigure -peername] from doing
	reverse DNS queries.

2010-10-24  Kevin B. Kenny  <kennykb@acm.org>

	[dogeen-assembler-branch]
	* generic/tclAssembly.c:
	* tests/assembly.test (assemble-17.15): Reworked branch handling so that
	forward branches can use jump1 (jumpTrue1, jumpFalse1). Added test
	cases that the forward branches will expand to jump4, jumpTrue4,
	jumpFalse4 when needed.

2010-10-23  Kevin B. Kenny  <kennykb@acm.org>

	[dogeen-assembler-branch]
	* generic/tclAssembly.h (removed):
				Removed file that was included in only one
				source file.
	* generictclAssembly.c:	Inlined tclAssembly.h.

2010-10-17  Alexandre Ferrieux  <ferrieux@users.sourceforge.net>

	* doc/info.n:            [Patch 2995655]:
	* generic/tclBasic.c:    Report inner contexts in [info errorstack]
	* generic/tclCompCmds.c:
	* generic/tclCompile.c:
	* generic/tclCompile.h:
	* generic/tclExecute.c:
	* generic/tclInt.h:
	* generic/tclNamesp.c:
	* tests/error.test:
	* tests/result.test:

2010-10-20  Donal K. Fellows  <dkf@users.sf.net>

	* generic/tclCompCmds.c (TclCompileDictForCmd): Update the compilation
	* generic/tclCompile.c (tclInstructionTable):	of [dict for] so that
	* generic/tclExecute.c (TEBCresume):		it no longer makes any
	use of INST_DICT_DONE now that's not needed, and make it clearer in
	the implementation of the instruction that it's just a deprecated form
	of unset operation. Followup to my commit of 2010-10-16.

2010-10-19  Donal K. Fellows  <dkf@users.sf.net>

	* generic/tclZlib.c (Tcl_ZlibStreamGet): [Bug 3081008]: Ensure that
	when a bytearray gets its internals entangled with zlib for more than
	a passing moment, that bytearray will never be shimmered away. This
	increases the amount of copying but is simple to get right, which is a
	reasonable trade-off.

	* generic/tclStringObj.c (Tcl_AppendObjToObj): Added some special
	cases so that most of the time when you build up a bytearray by
	appending, it actually ends up being a bytearray rather than
	shimmering back and forth to string.

	* tests/http11.test (check_crc): Use a simpler way to express the
	functionality of this procedure.

	* generic/tclZlib.c: Purge code that wrote to the object returned by
	Tcl_GetObjResult, as we don't want to do that anti-pattern no more.

2010-10-18  Jan Nijtmans  <nijtmans@users.sf.net>

	* tools/uniParse.tcl:   [Bug 3085863]: tclUniData was 9 years old;
	Ignore non-BMP characters and fix comment about UnicodeData.txt file.
	* generic/regcomp.c:    Fix comment
	* tests/utf.test:       Add some Unicode 6 testcases

2010-10-17  Alexandre Ferrieux  <ferrieux@users.sourceforge.net>

	* doc/info.n:           Document [info errorstack] faithfully.

2010-10-16  Donal K. Fellows  <dkf@users.sf.net>

	* generic/tclExecute.c (ReleaseDictIterator): Factored out the release
	of the bytecode-level dictionary iterator information so that the
	side-conditions on instruction issuing are simpler.

2010-10-15  Jan Nijtmans  <nijtmans@users.sf.net>

	* generic/reg_locale.c: [Bug 3085863]: tclUniData 9 years old: Updated
	* generic/tclUniData.c: Unicode tables to latest UnicodeData.txt,
	* tools/uniParse.tcl:   corresponding with Unicode 6.0 (except for
				out-of-range chars > 0xFFFF)

2010-10-13  Don Porter  <dgp@users.sourceforge.net>

	* generic/tclCompile.c:	Alternative fix for [Bugs 467523,983660] where
	* generic/tclExecute.c:	sharing of empty scripts is allowed again.

2010-10-13  Jan Nijtmans  <nijtmans@users.sf.net>

	* win/tclWinThrd.h: (removed) because it is just empty en used nowhere
	* win/tcl.dsp

2010-10-12  Jan Nijtmans  <nijtmans@users.sf.net>

	* tools/uniClass.tcl:    Spacing and comments: let uniClass.tcl
	* generic/regc_locale.c: generation match better the current
				 (hand-modified) regc_locale.c
	* tools/uniParse.tcl:    Generate proper const qualifiers for
	* generic/tclUniData.c:  tclUniData.c

2010-10-12  Reinhard Max  <max@suse.de>

	* unix/tclUnixSock.c (CreateClientSocket): [Bug 3084338]: Fix a
	memleak and refactor the calls to freeaddrinfo().

2010-10-11  Jan Nijtmans  <nijtmans@users.sf.net>

	* win/tclWinDde.c:    [FRQ 2965056]: Windows build with -DUNICODE
	* win/tclWinReg.c:
	* win/tclWinTest.c:   More cleanups
	* win/tclWinFile.c:   Add netapi32 to the link line, so we no longer
	* win/tcl.m4:         have to use LoadLibrary to access those functions.
	* win/makefile.vc:
	* win/configure:      (Re-generate with autoconf-2.59)
	* win/rules.vc        Update for VS10

2010-10-09  Miguel Sofer  <msofer@users.sf.net>

	* generic/tclExecute.c: Fix overallocation of exec stack in TEBC (due
	to mixing numwords and numbytes)

2010-10-08  Jan Nijtmans  <nijtmans@users.sf.net>

	* generic/tclIOSock.c: On Windows, use gai_strerrorA

2010-10-06  Don Porter  <dgp@users.sourceforge.net>

	* tests/winPipe.test:	Test hygiene with makeFile and removeFile.

	* generic/tclCompile.c:	[Bug 3081065]: Prevent writing to the intrep
	* tests/subst.test:	fields of a freed Tcl_Obj.

2010-10-06  Kevin B. Kenny  <kennykb@acm.org>

	[dogeen-assembler-branch]

	* generic/tclAssembly.c:
	* generic/tclAssembly.h:
	* tests/assemble.test: Added catches. Still needs a lot of testing.

2010-10-02  Kevin B. Kenny  <kennykb@acm.org>

	[dogeen-assembler-branch]

	* generic/tclAssembly.c:
	* generic/tclAssembly.h:
	* tests/assemble.test: Added dictAppend, dictIncrImm, dictLappend,
	dictSet, dictUnset, nop, regexp, nsupvar, upvar, and variable.

2010-10-02  Donal K. Fellows  <dkf@users.sf.net>

	* generic/tclExecute.c (TEBCresume): [Bug 3079830]: Added invalidation
	of string representations of dictionaries in some cases.

2010-10-01  Jeff Hobbs  <jeffh@ActiveState.com>

	* generic/tclExecute.c (EvalStatsCmd): change 'evalstats' to return
	data to interp by default, or if given an arg, use that as filename to
	output to (accepts 'stdout' and 'stderr').  Fix output to print used
	inst count data.
	* generic/tclCkalloc.c: Change TclDumpMemoryInfo sig to allow objPtr
	* generic/tclInt.decls: as well as FILE* as output.
	* generic/tclIntDecls.h:

2010-10-01  Donal K. Fellows  <dkf@users.sf.net>

	* generic/tclBasic.c, generic/tclClock.c, generic/tclEncoding.c,
	* generic/tclEnv.c, generic/tclLoad.c, generic/tclNamesp.c,
	* generic/tclObj.c, generic/tclRegexp.c, generic/tclResolve.c,
	* generic/tclResult.c, generic/tclUtil.c, macosx/tclMacOSXFCmd.c:
	More purging of strcpy() from locations where we already know the
	length of the data being copied.

2010-10-01  Kevin B. Kenny  <kennykb@acm.org>

	[dogeen-assembler-branch]

	* tests/assemble.test:
	* generic/tclAssemble.h:
	* generic/tclAssemble.c:  Added listIn, listNotIn, and dictGet.

2010-09-30  Kevin B. Kenny  <kennykb@acm.org>

	[dogeen-assembler-branch]

	* tests/assemble.test:   Added tryCvtToNumeric and several more list
	* generic/tclAssemble.c: operations.
	* generic/tclAssemble.h:

2010-09-29  Kevin B. Kenny  <kennykb@acm.org>

	[dogeen-assembler-branch]

	* tests/assemble.test:   Completed conversion of tests to a
	* generic/tclAssemble.c: "white box" structure that follows the
	C code. Added missing safety checks on the operands of 'over' and
	'reverse' so that negative operand counts don't smash the stack.

2010-09-29  Jan Nijtmans  <nijtmans@users.sf.net>

	* unix/configure:	Re-generate with autoconf-2.59
	* win/configure:
	* generic/tclMain.c:	Make compilable with -DUNICODE as well

2010-09-28  Reinhard Max  <max@suse.de>

	TIP #162 IMPLEMENTATION

	* doc/socket.n:		Document the changes to the [socket] and
				[fconfigure] commands.

	* generic/tclInt.h:	Introduce TclCreateSocketAddress() as a
	* generic/tclIOSock.c:	replacement for the platform-dependent
	* unix/tclUnixSock.c:	TclpCreateSocketAddress() functions. Extend
	* unix/tclUnixChan.c:	the [socket] and [fconfigure] commands to
	* unix/tclUnixPort.h:	behave as proposed in TIP #162. This is the
	* win/tclWinSock.c:	core of what is required to support the use of
	* win/tclWinPort.h:	IPv6 sockets in Tcl.

	* compat/fake-rfc2553.c: A compat implementation of the APIs defined
	* compat/fake-rfc2553.h: in RFC-2553 (getaddrinfo() and friends) on
				 top of the existing gethostbyname() etc.
	* unix/configure.in:	 Test whether the fake-implementation is
	* unix/tcl.m4:		 needed.
	* unix/Makefile.in:	 Add a compile target for fake-rfc2553.

	* win/configure.in:	Allow cross-compilation by default.

	* tests/socket.test:	Improve the test suite to make more use of
	* tests/remote.tcl:	randomized ports to reduce interference with
				tests running in parallel or other services on
				the machine.

2010-09-28  Kevin B. Kenny  <kennykb@acm.org>

	[dogeen-assembler-branch]

	* tests/assemble.test: Added more "white box" tests.
	* generic/tclAssembly.c: Added the error checking and reporting
	for undefined labels. Revised code so that no pointers into the
	bytecode sequence are held (because the sequence can move!),
	that no Tcl_HashEntry pointers are held (because the hash table
	doesn't guarantee their stability!) and to eliminate the BBHash
	table, which is merely additional information indexed by jump
	labels and can just as easily be held in the 'label' structure.
	Renamed shared structures to CamelCase, and renamed 'label' to
	JumpLabel because other types of labels may eventually be possible.

2010-09-27  Kevin B. Kenny  <kennykb@acm.org>

	[dogeen-assembler-branch]

	* tests/assemble.test: Added more "white box" tests.
	* generic/tclAssembly.c: Fixed bugs exposed by the new tests.
	(a) [eval] and [expr] had incorrect stack balance computed if
	the arg was not a simple word. (b) [concat] accepted a negative
	operand count. (c) [invoke] accepted a zero or negative operand
	count. (d) more misspelt error messages.
	Also replaced a funky NRCallTEBC with the new call
	TclNRExecuteByteCode, necessitated by a merge with changes on the
	HEAD.

2010-09-26  Miguel Sofer  <msofer@users.sf.net>

	* generic/tclBasic.c:    [Patch 3072080] (minus the itcl
	* generic/tclCmdIL.c:    update): a saner NRE.
	* generic/tclCompExpr.c:
	* generic/tclCompile.c:  This makes TclNRExecuteByteCode (ex TEBC)
	* generic/tclCompile.h:  to be a normal NRE citizen: it loses its
	* generic/tclExecute.c:  special status.
	* generic/tclInt.decls:  The logic flow within the BC engine is
	* generic/tclInt.h:      simplified considerably.
	* generic/tclIntDecls.h:
	* generic/tclObj.c:
	* generic/tclProc.c:
	* generic/tclTest.c:

	* generic/tclVar.c: Use the macro HasLocalVars everywhere

2010-09-26  Miguel Sofer  <msofer@users.sf.net>

	* generic/tclOOMethod.c (ProcedureMethodVarResolver): avoid code
	duplication, let the runtime var resolver call the compiled var
	resolver.

2010-09-26  Kevin B. Kenny  <kennykb@acm.org>

	[dogeen-assembler-branch]

	* tests/assemble.test:	Added many new tests moving toward a more
	comprehensive test suite for the assembler.
	* generic/tclAssembly.c:	Fixed bugs exposed by the new tests:
	(a) [bitnot] and [not] had incorrect operand counts. (b)
	INST_CONCAT cannot concatenate zero objects. (c) misspelt error
	messages. (d) the "assembly code" internal representation lacked
	a duplicator, which caused double-frees of the Bytecode object
	if assembly code ever was duplicated.

2010-09-25  Kevin B. Kenny   <kennykb@acm.org>

	[dogeen-assembler-branch]

	* generic/tclAssembly.c:	Massive refactoring of the assembler
	* generic/tclAssembly.h:	to use a Tcl-like syntax (and use
	* tests/assemble.test:		Tcl_ParseCommand to parse it). The
	* tests/assemble1.bench:	refactoring also ensures that
	Tcl_Tokens in the assembler have string ranges inside the source
	code, which allows for [eval] and [expr] assembler directives
	that simply call TclCompileScript and TclCompileExpr recursively.

2010-09-24  Jeff Hobbs  <jeffh@ActiveState.com>

	* tests/stringComp.test: improved string eq/cmp test coverage
	* generic/tclExecute.c (TclExecuteByteCode): merge INST_STR_CMP and
	INST_STR_EQ/INST_STR_NEQ paths.  Speeds up eq/ne/[string eq] with
	obj-aware comparisons and eq/==/ne/!= with length equality check.

2010-09-24  Andreas Kupries  <andreask@activestate.com>

	* tclWinsock.c: [Bug 3056775]: Fixed race condition between thread and
	internal co-thread access of a socket's structure because of the
	thread not using the socketListLock in TcpAccept(). Added
	documentation on how the module works to the top.

2010-09-23  Jan Nijtmans  <nijtmans@users.sf.net>

	* generic/tclDecls.h: Make Tcl_SetPanicProc and Tcl_GetStringResult
	* unix/tclAppInit.c:  callable without stubs, just as Tcl_SetVar.
	* win/tclAppInit.c:

2010-09-23  Don Porter  <dgp@users.sourceforge.net>

	* generic/tclCmdAH.c:   Fix cases where value returned by
	* generic/tclEvent.c:   Tcl_GetReturnOptions() was leaked.
	* generic/tclMain.c:    Thanks to Jeff Hobbs for discovery of the
	anti-pattern to seek and destroy.

2010-09-23  Jan Nijtmans  <nijtmans@users.sf.net>

	* unix/tclAppInit.c:  Make compilable with -DUNICODE (not activated
	* win/tclAppInit.c:   yet), many clean-ups in comments.

2010-09-22  Miguel Sofer  <msofer@users.sf.net>

	* generic/tclExecute: [Bug 3072640]: One more DECACHE_STACK_INFO() was
	missing.

	* tests/execute.test: Added execute-10.3 for [Bug 3072640]. The test
	causes a mem failure.

	* generic/tclExecute: Protect all possible writes to ::errorInfo or
	::errorCode with DECACHE_STACK_INFO(), as they could run traces. The
	new calls to be protected are Tcl_ResetResult(), Tcl_SetErrorCode(),
	IllegalExprOperandType(), TclExprFloatError(). The error was triggered
	by [Patch 3072080].

2010-09-22  Jan Nijtmans  <nijtmans@users.sf.net>

	* win/tcl.m4:		Add kernel32 to LIBS, so the link line for
	* win/configure:	mingw is exactly the same as for MSVC++.

2010-09-21  Jeff Hobbs  <jeffh@ActiveState.com>

	* generic/tclExecute.c (TclExecuteByteCode):
	* generic/tclOOMethod.c (ProcedureMethodCompiledVarConnect):
	* generic/tclVar.c (TclLookupSimpleVar, CompareVarKeys):
	* generic/tclPathObj.c (Tcl_FSGetNormalizedPath, Tcl_FSEqualPaths):
	* generic/tclIOUtil.c (TclFSCwdPointerEquals): peephole opt
	* generic/tclResult.c (TclMergeReturnOptions): Use memcmp where
	applicable as possible speedup on some libc variants.

2010-09-21  Kevin B. Kenny  <kennykb@acm.org>

	[BRANCH: dogeen-assembler-branch]

	* generic/tclAssembly.c (new file):
	* generic/tclAssembly.h:
	* generic/tclBasic.c (builtInCmds, Tcl_CreateInterp):
	* generic/tclInt.h:
	* tests/assemble.test (new file):
	* tests/assemble1.bench (new file):
	* unix/Makefile.in:
	* win/Makefile.in:
	* win/Makefile.vc:
		Initial commit of Ozgur Dogan Ugurlu's (SF user: dogeen)
		assembler for the Tcl bytecode language.

2010-09-21  Jan Nijtmans  <nijtmans@users.sf.net>

	* win/tclWinFile.c:   Fix declaration after statement.
	* win/tcl.m4:         Add -Wdeclaration-after-statement, so this
	* win/configure:      mistake cannot happen again.
	* win/tclWinFCmd.c:   [Bug 3069278]: Breakage on head Windows
	* win/tclWinPipe.c:   triggered by install-tzdata, final fix

2010-09-20  Jan Nijtmans  <nijtmans@users.sf.net>

	* win/tclWinFCmd.c: Eliminate tclWinProcs->useWide everywhere, since
	* win/tclWinFile.c: the value is always "1" on platforms >win95
	* win/tclWinPipe.c:

2010-09-19  Donal K. Fellows  <dkf@users.sf.net>

	* doc/file.n (file readlink): [Bug 3070580]: Typofix.

2010-09-18  Jan Nijtmans  <nijtmans@users.sf.net>

	* win/tclWinFCmd.c [Bug 3069278]: Breakage on head Windows triggered
	by install-tzdata. Temporary don't compile this with -DUNICODE, while
	investigating this bug.

2010-09-16  Jeff Hobbs  <jeffh@ActiveState.com>

	* win/tclWinFile.c: Remove define of FINDEX_INFO_LEVELS as all
	supported versions of compilers should now have it.

	* unix/Makefile.in: Do not pass current build env vars when using
	NATIVE_TCLSH in targets.

2010-09-16  Jan Nijtmans  <nijtmans@users.sf.net>

	* generic/tclDecls.h:    Make Tcl_FindExecutable() work in UNICODE
	* generic/tclEncoding.c: compiles (windows-only) as well as ASCII.
	* generic/tclStubInit.c: Needed for [FRQ 491789]: setargv() doesn't
	support a unicode cmdline.

2010-09-15  Donal K. Fellows  <dkf@users.sf.net>

	* generic/tclBinary.c (TclAppendBytesToByteArray): [Bug 3067036]: Make
	sure we never try to double zero repeatedly to get a buffer size. Also
	added a check for sanity on the size of buffer being appended.

2010-09-15  Don Porter  <dgp@users.sourceforge.net>

	* unix/Makefile.in:	Revise `make dist` target to tolerate the
	case of zero bundled packages.

2010-09-15  Jan Nijtmans  <nijtmans@users.sf.net>

	* tools/genStubs.tcl:   [Patch 3034251]: Backport ttkGenStubs.tcl
	* generic/tcl.decls:    features to genStubs.tcl. Make the "generic"
	* generic/tclInt.decls: argument in the *.decls files optional
	* generic/tclOO.decls:  (no change to any tcl*Decls.h files)
	* generic/tclTomMath.decls:
	This allows genStubs.tcl to generate the ttk stub files as well, while
	keeping full compatibility with existing *.decls files.

2010-09-14  Jan Nijtmans  <nijtmans@users.sf.net>

	* win/tclWinPort.h:  Allow all Win2000+ API entries in Tcl
	* win/tclWin32Dll.c: Eliminate dynamical loading of advapi23 and
	kernel32 symbols.

2010-09-13  Jan Nijtmans  <nijtmans@users.sf.net>

	* win/tclWinChan.c:      Various clean-ups, converting from
	* win/tclWinConsole.c:   tclWinProc->xxxProc directly to Xxx
	* win/tclWinInit.c:      (no change in functionality)
	* win/tclWinLoad.c:
	* win/tclWinSerial.c:
	* win/tclWinSock.c:
	* tools/genStubs.tcl:    Add scspec feature from ttkGenStubs.tcl
	  (no change in output for *Decls.h files)

2010-09-10  Jan Nijtmans  <nijtmans@users.sf.net>

	* win/tclWin32Dll.c: Partly revert yesterday's change, to make it work
	on VC++ 6.0 again.

2010-09-10  Donal K. Fellows  <dkf@users.sf.net>

	* doc/regsub.n: [Bug 3063568]: Fix for gotcha in example due to Tcl's
	special handling of backslash-newline. Makes example slightly less
	pure, but more useful.

2010-09-09  Jan Nijtmans  <nijtmans@users.sf.net>

	* win/makefile.vc:   Mingw should always link with -ladvapi32.
	* win/tcl.m4:
	* win/configure:     (regenerated)
	* win/tclWinInt.h:   Remove ascii variant of tkWinPocs table, it is
	* win/tclWin32Dll.c: no longer necessary. Fix CreateProcess signature
	* win/tclWinPipe.c:  and remove unused GetModuleFileName and lstrcpy.
	* win/tclWinPort.h:  Mingw/cygwin fixes: <tchar.h> should always be
	included, and fix conflict in various macro values: Always force the
	same values as in VC++.

2010-09-08  Don Porter  <dgp@users.sourceforge.net>

	* win/tclWinChan.c:	[Bug 3059922]: #ifdef protections to permit
	* win/tclWinFCmd.c:     builds with mingw on amd64 systems. Thanks to
				"mescalinum" for reporting and testing.

2010-09-08  Andreas Kupries  <andreask@activestate.com>

	* doc/tm.n: Added underscore to the set of characters accepted in
	module names. This is true for quite some time in the code, this
	change catches up the documentation.

2010-09-03  Donal K. Fellows  <dkf@users.sf.net>

	* tools/tcltk-man2html.tcl (plus-pkgs): Improve the package
	documentation search pattern to support the doctoos-generated
	directory structure.
	* tools/tcltk-man2html-utils.tcl (output-name): Made this more
	resilient against misformatted NAME sections, induced by import of
	Thread package documentation into Tcl doc tree.

2010-09-02  Andreas Kupries  <andreask@activestate.com>

	* doc/glob.n: Fixed documentation ambiguity regarding the handling
	of -join.

	* library/safe.tcl (safe::AliasGlob): Fixed another problem, the
	option -join does not stop option processing in the core builtin, so
	the emulation must not do that either.

2010-09-01  Andreas Kupries  <andreas_kupries@users.sourceforge.net>

	* library/safe.tcl (safe::AliasGlob): Moved the command extending the
	actual glob command with a -directory flag to when we actually have a
	proper untranslated path,

2010-09-01  Andreas Kupries  <andreask@activestate.com>

	* generic/tclExecute.c: [Bug 3057639]: Applied patch by Jeff to make
	* generic/tclVar.c:	the behaviour of lappend in bytecompiled mode
	* tests/append.test:	consistent with direct-eval and 'append'
	* tests/appendComp.test: generally. Added tests (append*-9.*)
	showing the difference.

2010-08-31  Jan Nijtmans  <nijtmans@users.sf.net>

	* win/rules.vc:               Typo (thanks to Twylite discovering
				      this)
	* generic/tclStubLib.c:       Revert to previous version: MSVC++ 6.0
	* generic/tclTomMathStubLib.c:cannot handle the new construct.
	* generic/tcl.decls           [Patch 2997642]: Many type casts needed
	* generic/tclDecls.h:         when using Tcl_Pkg* API. Remaining part.
	* generic/tclPkg.c:
	* generic/tclBasic.c:
	* generic/tclTomMathInterface.c:
	* doc/PkgRequire.3

2010-08-31  Andreas Kupries  <andreask@activestate.com>

	* win/tcl.m4: Applied patch by Jeff fixing issues with the manifest
	handling on Win64.
	* win/configure: Regenerated.

2010-08-30  Miguel Sofer  <msofer@users.sf.net>

	* generic/tclBasic.c:    [Bugs 3046594,3047235,3048771]: New
	* generic/tclCmdAH.c:    implementation for [tailcall] command: it now
	* generic/tclCmdMZ.c:    schedules the command and returns TCL_RETURN.
	* generic/tclExecute.c:  This fixes all issues with [catch] and [try].
	* generic/tclInt.h:      Thanks dgp for exploring the dark corners.
	* generic/tclNamesp.c:   More thorough testing is required.
	* tests/tailcall.test:

2010-08-30  Jan Nijtmans  <nijtmans@users.sf.net>

	* win/Makefile.in:   [FRQ 2965056]: Windows build with -DUNICODE
	* win/rules.vc:
	* win/tclWinFCmd.c:  Make sure that allocated TCHAR arrays are
	* win/tclWinFile.c:  always properly aligned as wchar_t, and
	* win/tclWinPipe.c:  not bigger than necessary.
	* win/tclWinSock.c:
	* win/tclWinDde.c:   Those 3 files are not converted yet to be
	* win/tclWinReg.c:   built with -DUNICODE, so add a TODO.
	* win/tclWinTest.c:
	* generic/tcl.decls:  [Patch 2997642]: Many type casts needed when
	* generic/tclDecls.h: using Tcl_Pkg* API. Partly.
	* generic/tclPkg.c:
	* generic/tclStubLib.c: Demonstration how this change can benefit
				code.
	* generic/tclTomMathStubLib.c:
	* doc/PkgRequire.3:

2010-08-29  Donal K. Fellows  <dkf@users.sf.net>

	* doc/dict.n: [Bug 3046999]: Corrected cross reference to array
	manpage to refer to (correct) existing subcommand.

2010-08-26  Jeff Hobbs  <jeffh@ActiveState.com>

	* unix/configure, unix/tcl.m4: SHLIB_LD_LIBS='${LIBS}' for OSF1-V*.
	Add /usr/lib64 to set of auto-search dirs. [Bug 1230554]
	(SC_PATH_X): Correct syntax error when xincludes not found.

	* win/Makefile.in (VC_MANIFEST_EMBED_DLL VC_MANIFEST_EMBED_EXE):
	* win/configure, win/configure.in, win/tcl.m4: SC_EMBED_MANIFEST
	macro and --enable-embedded-manifest configure arg added to support
	manifest embedding where we know the magic.  Help prevents DLL hell
	with MSVC8+.

2010-08-24  Jan Nijtmans  <nijtmans@users.sf.net>

	* generic/tcl.decls: [Bug 3007895]: Tcl_(Find|Create)HashEntry
	* generic/tclHash.c: stub entries can never be called.
	* generic/tclDecls.h:
	* generic/tclStubInit.c: [Patch 2994165]: Change signature of
	Tcl_FSGetNativePath and TclpDeleteFile follow-up: move stub entry back
	to original location.

2010-08-23  Kevin B. Kenny  <kennykb@acm.org>

	* library/tzdata/Africa/Cairo:
	* library/tzdata/Asia/Gaza: Olson's tzdata2010l.

2010-08-22  Jan Nijtmans  <nijtmans@users.sf.net>

	* generic/tclBasic.c:  [Patch 3009403]: Signature of Tcl_GetHashKey,
	* generic/tclBinary.c: Tcl_(Create|Find)HashEntry follow-up:
	* generic/tclCmdIL.c:  Remove many type casts which are no longer
	* generic/tclCompile.c:necessary as a result of this signature change.
	* generic/tclDictObj.c:
	* generic/tclEncoding.c:
	* generic/tclExecute.c:
	* generic/tclInterp.c:
	* generic/tclIOCmd.c:
	* generic/tclObj.c:
	* generic/tclProc.c:
	* generic/tclTest.c:
	* generic/tclTrace.c:
	* generic/tclUtil.c:
	* generic/tclVar.c:

2010-08-21  Donal K. Fellows  <dkf@users.sf.net>

	* doc/linsert.n: [Bug 3045123]: Make description of what is actually
	happening more accurate.

2010-08-21  Jan Nijtmans  <nijtmans@users.sf.net>

	* tools/genStubs.tcl: [Patch 3034251]: Backport ttkGenStubs.tcl
	features to genStubs.tcl, partly: Use void (*reserved$i)(void) = 0
	instead of void *reserved$i = NULL for unused stub entries, in case
	pointer-to-function and pointer-to-object are different sizes.
	* generic/tcl*Decls.h:   (regenerated)
	* generic/tcl*StubInit.c:(regenerated)

2010-08-20  Jan Nijtmans  <nijtmans@users.sf.net>

	* doc/Method.3:   Fix definition of Tcl_MethodType.

2010-08-19  Donal K. Fellows  <dkf@users.sf.net>

	* generic/tclTrace.c (TraceExecutionObjCmd, TraceCommandObjCmd)
	(TraceVariableObjCmd): [Patch 3048354]: Use memcpy() instead of
	strcpy() to avoid buffer overflow; we have the correct length of data
	to copy anyway since we've just allocated the target buffer.

2010-08-18  Jan Nijtmans  <nijtmans@users.sf.net>

	* tools/genStubs.tcl: [Patch 3034251]: Backport ttkGenStubs.tcl
	features to genStubs.tcl, partly: remove unneeded ifdeffery and put
	C++ guard around stubs pointer definition.
	* generic/*Decls.h:   (regenerated)

2010-08-18  Miguel Sofer  <msofer@users.sf.net>
	* generic/tclBasic.c:   New redesign of [tailcall]: find
	* generic/tclExecute.c: errors early on, so that errorInfo
	* generic/tclInt.h:     contains the proper info [Bug 3047235]
	* generic/tclNamesp.c:

	* generic/tclCmdAH.c (TclNRTryObjCmd): [Bug 3046594]: Block
	tailcalling out of the body of a non-bc'ed [try].

	* generic/tclBasic.c:    Redesign of [tailcall] to
	* generic/tclCmdAH.c:    (a) fix [Bug 3047235]
	* generic/tclCompile.h:  (b) enable fix for [Bug 3046594]
	* generic/tclExecute.c:  (c) enable recursive tailcalls
	* generic/tclInt.h:
	* generic/tclNamesp.c:
	* tests/tailcall.test:

2010-08-18  Donal K. Fellows  <dkf@users.sf.net>

	* library/safe.tcl (AliasGlob): [Bug 3004191]: Restore safe [glob] to
	working condition.

2010-08-15  Donal K. Fellows  <dkf@users.sf.net>

	* generic/tclProc.c (ProcWrongNumArgs): [Bug 3045010]: Make the
	handling of passing the wrong number of arguments to [apply] somewhat
	less verbose when a lambda term is present.

2010-08-14  Jan Nijtmans  <nijtmans@users.sf.net>

	* compat/unicows:    Remove completely, see [FRQ 2819611].
	* doc/FileSystem.3: [Patch 2994165]: Change signature of
	* generic/tcl.decls  Tcl_FSGetNativePath and TclpDeleteFile
	* generic/tclDecls.h:
	* generic/tclIOUtil.c:
	* generic/tclStubInit.c:
	* generic/tclInt.h:
	* unix/tclUnixFCmd.c:
	* win/tclWinFCmd.c:
	* doc/Hash.3: [Patch 3009403]: Signature of Tcl_GetHashKey,
	* generic/tcl.h:     Tcl_(Create|Find)HashEntry

2010-08-11  Jeff Hobbs  <jeffh@ActiveState.com>

	* unix/ldAix: Remove ancient (pre-4.2) AIX support
	* unix/configure: Regen with ac-2.59
	* unix/configure.in, unix/tclConfig.sh.in, unix/Makefile.in:
	* unix/tcl.m4 (AIX): Remove the need for ldAIX, replace with
	-bexpall/-brtl.  Remove TCL_EXP_FILE (export file) and other baggage
	that went with it.  Remove pre-4 AIX build support.

2010-08-11  Miguel Sofer  <msofer@users.sf.net>

	* generic/tclBasic.c (TclNRYieldToObjCmd):
	* tests/coroutine.test: Fixed bad copypasta snafu. Thanks to Andy Goth
	for finding the bug.

2010-08-10  Jeff Hobbs  <jeffh@ActiveState.com>

	* generic/tclUtil.c (TclByteArrayMatch): Patterns may not be
	null-terminated, so account for that.

2010-08-09  Don Porter  <dgp@users.sourceforge.net>

	* changes:	Updates for 8.6b2 release.

2010-08-04  Jeff Hobbs  <jeffh@ActiveState.com>

	* win/Makefile.in, win/makefile.bc, win/makefile.vc, win/tcl.dsp:
	* win/tclWinPipe.c (TclpCreateProcess):
	* win/stub16.c (removed): Removed Win9x tclpip8x.dll build and 16-bit
	application loader stub support.  Win9x is no longer supported.

	* win/tclWin32Dll.c (TclWinInit): Hard-enforce Windows 9x as an
	unsupported platform with a panic.  Code to support it still exists in
	other files (to go away in time), but new APIs are being used that
	don't exist on Win9x.

	* unix/tclUnixFCmd.c: Adjust license header as per
	ftp://ftp.cs.berkeley.edu/pub/4bsd/README.Impt.License.Change

	* license.terms: Fix DFARs note for number-adjusted rights clause

	* win/tclWin32Dll.c (asciiProcs, unicodeProcs):
	* win/tclWinLoad.c (TclpDlopen): 'load' use LoadLibraryEx with
	* win/tclWinInt.h (TclWinProcs): LOAD_WITH_ALTERED_SEARCH_PATH to
	prefer dependent DLLs in same dir as loaded DLL.

	* win/Makefile.in (%.${OBJEXT}): better implicit rules support

2010-08-04  Andreas Kupries  <andreask@activestate.com>

	* generic/tclIORChan.c: [Bug 3034840]: Fixed reference counting in
	* generic/tclIORTrans.c: InvokeTclMethod and callers.
	* tests/ioTrans.test:

2010-08-03  Andreas Kupries  <andreask@activestate.com>

	* tests/var.test (var-19.1): [Bug 3037525]: Added test demonstrating
	the local hashtable deletion crash and fix.

	* tests/info.test (info-39.1): Added forward copy of test in 8.5
	branch about [Bug 2933089]. Should not fail, and doesn't, after
	updating the line numbers to the changed position.

2010-08-02  Kevin B. Kenny  <kennykb@users.sf.net>

	* library/tzdata/America/Bahia_Banderas:
	* library/tzdata/Pacific/Chuuk:
	* library/tzdata/Pacific/Pohnpei:
	* library/tzdata/Africa/Cairo:
	* library/tzdata/Europe/Helsinki:
	* library/tzdata/Pacific/Ponape:
	* library/tzdata/Pacific/Truk:
	* library/tzdata/Pacific/Yap:			Olson's tzdata2010k.

2010-08-02  Miguel Sofer  <msofer@users.sf.net>

	* generic/tclVar.c: Correcting bad port of [Bug 3037525] fix

2010-07-28  Miguel Sofer  <msofer@users.sf.net>

	* generic/tclVar.c: [Bug 3037525]: Lose fickle optimisation in
	TclDeleteVars (used for runtime-created locals) that caused crash.

2010-07-29  Jan Nijtmans  <nijtmans@users.sf.net>

	* compat/zlib/win32/README.txt: Official build of zlib1.dll 1.2.5 is
	* compat/zlib/win32/USAGE.txt:  finally available, so put it in.
	* compat/zlib/win32/zlib1.dll:

2010-07-25  Donal K. Fellows  <dkf@users.sf.net>

	* doc/http.n: Corrected description of location of one of the entries
	in the state array.

2010-07-24  Jan Nijtmans  <nijtmans@users.sf.net>

	* generic/tclDecls.h: [Bug 3029891]: Functions that don't belong in
	* generic/tclTest.c:  the stub table.
	* generic/tclBasic.c: From [Bug 3030870] make itcl 3.x built with
	pre-8.6 work in 8.6: Relax the relation between Tcl_CallFrame and
	CallFrame.

2010-07-16  Donal K. Fellows  <dkf@users.sf.net>

	* generic/tclBasic.c: Added more errorCode setting.

2010-07-15  Donal K. Fellows  <dkf@users.sf.net>

	* generic/tclExecute.c (TclExecuteByteCode): Ensure that [dict get]
	* generic/tclDictObj.c (DictGetCmd): always generates an errorCode on
	a failure to look up an entry.

2010-07-11  Pat Thoyts  <patthoyts@users.sourceforge.net>

	* unix/configure: (regenerated)
	* unix/configure.in: For the NATIVE_TCLSH variable use the autoconf
	* unix/Makefile.in:  SC_PROG_TCLSH to try and find a locally installed
	native binary. This avoids manually fixing up when cross compiling. If
	there is not one, revert to using the build product.

2010-07-02  Don Porter  <dgp@users.sourceforge.net>

	* generic/tclInt.decs:	Reverted to the original TIP 337
	implementation on what to do with the obsolete internal stub for
	TclBackgroundException() (eliminate it!)
	* generic/tclIntDecls.h:	make genstubs
	* generic/tclStubInit.c:

2010-07-02  Jan Nijtmans  <nijtmans@users.sf.net>

	* generic/tclInt.decls:  [Bug 803489]: Tcl_FindNamespace problem in the
	* generic/tclIntDecls.h: Stubs table
	* generic/tclStubInit.c:

2010-07-02  Donal K. Fellows  <dkf@users.sf.net>

	* generic/tclExecute.c (IllegalExprOperandType): [Bug 3024379]: Made
	sure that errors caused by an argument to an operator being outside
	the domain of the operator all result in ::errorCode being ARITH
	DOMAIN and not NONE.

2010-07-01  Jan Nijtmans  <nijtmans@users.sf.net>

	* win/rules.vc:              [Bug 3020677]: wish can't link reg1.2
	* tools/checkLibraryDoc.tcl: formatting, spacing, cleanup unused
	* tools/eolFix.tcl:          variables; no change in generated output
	* tools/fix_tommath_h.tcl:
	* tools/genStubs.tcl:
	* tools/index.tcl:
	* tools/man2help2.tcl:
	* tools/regexpTestLib.tcl:
	* tools/tsdPerf.tcl:
	* tools/uniClass.tcl:
	* tools/uniParse.tcl:

2010-07-01  Donal K. Fellows  <dkf@users.sf.net>

	* doc/mathop.n: [Bug 3023165]: Fix typo that was preventing proper
	rendering of the exclusive-or operator.

2010-06-28  Jan Nijtmans  <nijtmans@users.sf.net>

	* generic/tclPosixStr.c: [Bug 3019634]: errno.h and tclWinPort.h have
	conflicting definitions. Added messages for ENOTRECOVERABLE, EOTHER,
	ECANCELED and EOWNERDEAD, and fixed various typing mistakes in other
	messages.

2010-06-25  Reinhard Max  <max@suse.de>

	* tests/socket.test: Prevent a race condition during shutdown of the
	remote test server that can cause a hang when the server is being run
	in verbose mode.

2010-06-24  Jan Nijtmans  <nijtmans@users.sf.net>

	* win/tclWinPort.h: [Bug 3019634]: errno.h and tclWinPort.h have
	conflicting definitions.

		***POTENTIAL INCOMPATIBILITY***
	On win32, the correspondence between errno and the related error
	message, as handled by Tcl_ErrnoMsg() changes. The error message is
	kept the same, but the corresponding errno value might change.

2010-06-22  Donal K. Fellows  <dkf@users.sf.net>

	* generic/tclCmdIL.c (Tcl_LsetObjCmd): [Bug 3019351]: Corrected wrong
	args message.

2010-06-21  Jan Nijtmans  <nijtmans@users.sf.net>

	* unix/tclLoadDl.c:    Eliminate various unnecessary type casts, use
	* unix/tclLoadNext.c:  function typedefs whenever possible
	* unix/tclUnixChan.c:
	* unix/tclUnixFile.c:
	* unix/tclUnixNotfy.c:
	* unix/tclUnixSock.c:
	* unix/tclUnixTest.c:
	* unix/tclXtTest.c:
	* generic/tclZlib.c:   Remove hack needed for zlib 1.2.3 on win32

2010-06-18  Donal K. Fellows  <dkf@users.sf.net>

	* library/init.tcl (auto_execok): [Bug 3017997]: Add .cmd to the
	default list of extensions that we can execute interactively.

2010-06-16  Jan Nijtmans  <nijtmans@users.sf.net>

	* tools/loadICU.tcl:   [Bug 3016135]: Traceback using clock format
	* library/msgs/he.msg: with locale of he_IL.

	* generic/tcl.h:       Simplify Tcl_AppInit and *_Init definitions,
	* generic/tclInt.h:    spacing. Change TclpThreadCreate and
	* generic/tcl.decls:   Tcl_CreateThread signature, making clear that
	* generic/tclDecls.h:  "proc" is a function pointer, as in all other
	* generic/tclEvent.c:  "proc" function parameters.
	* generic/tclTestProcBodyObj.c:
	* win/tclWinThrd.c:
	* unix/tclUnixThrd.c:
	* doc/Thread.3:
	* doc/Class.3:         Fix Tcl_ObjectMetadataType definition.

2010-06-14  Jan Nijtmans  <nijtmans@users.sf.net>

	* unix/Makefile.in:    Fix compilation of xttest with 8.6 changes
	* unix/tclXtNotify.c:
	* unix/tclXtTest.c:
	* generic/tclPipe.c:   Fix gcc warning (with -fstrict-aliasing=2)
	* library/auto.tcl:    Spacing and style fixes.
	* library/history.tcl:
	* library/init.tcl:
	* library/package.tcl:
	* library/safe.tcl:
	* library/tm.tcl:

2010-06-13  Donal K. Fellows  <dkf@users.sf.net>

	* tools/tcltk-man2html.tcl (make-man-pages): [Bug 3015327]: Make the
	title of a manual page be stored relative to its resulting directory
	name as well as its source filename. This was caused by both Tcl and a
	contributed package ([incr Tcl]) defining an Object.3. Also corrected
	the joining of strings in titles to avoid extra braces.

2010-06-09  Andreas Kupries  <andreask@activestate.com>

	* library/platform/platform.tcl: Added OSX Intel 64bit
	* library/platform/pkgIndex.tcl: Package updated to version 1.0.9.
	* unix/Makefile.in:
	* win/Makefile.in:

2010-06-09  Jan Nijtmans  <nijtmans@users.sf.net>

	* tools/tsdPerf.c:    Fix export of symbol Tsdperf_Init, when using
	-fvisibility=hidden. Make two functions static, eliminate some
	unnecessary type casts.
	* tools/configure.in: Update to Tcl 8.6
	* tools/configure:    (regenerated)
	* tools/.cvsignore    new file

2010-06-07  Alexandre Ferrieux  <ferrieux@users.sourceforge.net>

	* generic/tclExecute.c: Ensure proper reset of [info errorstack] even
	* generic/tclNamesp.c:  when compiling constant expr's with errors.

2010-06-05  Miguel Sofer  <msofer@users.sf.net>

	* generic/tclBasic.c:   [Bug 3008307]: make callerPtr chains be
	* generic/tclExecute.c: traversable accross coro boundaries. Add the
	special coroutine CallFrame (partially reverting commit of
	2009-12-10), as it is needed for coroutines that do not push a CF, eg,
	those with [eval] as command. Thanks to Colin McCormack (coldstore)
	and Alexandre Ferrieux for the hard work on this.

2010-06-03  Alexandre Ferrieux  <ferrieux@users.sourceforge.net>

	* generic/tclNamesp.c: Safer (and faster) computation of [uplevel]
	* tests/error.test:    offsets in TIP 348. Toplevel offsets no longer
	* tests/result.test:   overestimated.

2010-06-02  Jan Nijtmans  <nijtmans@users.sf.net>

	* generic/tclOO.h:  BUILD_tcloo is never defined (leftover)
	* win/makefile.bc:  Don't set BUILD_tcloo (leftover)
	See also entry below: 2008-06-01  Joe Mistachkin

2010-06-01  Alexandre Ferrieux  <ferrieux@users.sourceforge.net>

	* generic/tclNamesp.c: Fix computation of [uplevel] offsets in TIP 348
	* tests/error.test:    Only depend on callerPtr chaining now.
	* tests/result.test:   Needed for upcoming coro patch.

2010-05-31  Jan Nijtmans  <nijtmans@users.sf.net>

	* generic/tclVar.c:        Eliminate some casts to (Tcl_HashTable *)
	* generic/tclExecute.c:
	* tests/fileSystem.test:   Fix filesystem-5.1 test failure on CYGWIN

2010-05-28  Jan Nijtmans  <nijtmans@users.sf.net>

	* generic/tclInt.h: [Patch 3008541]: Order of TIP #348 fields in
	Interp structure

2010-05-28  Donal K. Fellows  <dkf@users.sf.net>

	* generic/tclCompCmdsSZ.c (IssueTryFinallyInstructions): [3007374]:
	Corrected error in handling of catch contexts to prevent crash with
	chained handlers.

	* generic/tclExecute.c (TclExecuteByteCode): Restore correct operation
	of instruction-level execution tracing (had been broken by NRE).

2010-05-27  Jan Nijtmans  <nijtmans@users.sf.net>

	* library/opt/optParse.tcl: Don't generate spaces at the end of a
	* library/opt/pkgIndex.tcl: line, eliminate ';' at line end, bump to
	* tools/uniParse.tcl:       v0.4.6
	* generic/tclUniData.c:
	* tests/opt.test:
	* tests/safe.test:

2010-05-21  Jan Nijtmans  <nijtmans@users.sf.net>

	* tools/installData.tcl: Make sure that copyDir only receives
	normalized paths, otherwise it might result in a crash on CYGWIN.
	Restyle according to the Tcl style guide.
	* generic/tclStrToD.c: [Bug 3005233]: Fix for build on OpenBSD vax

2010-05-19  Alexandre Ferrieux  <ferrieux@users.sourceforge.net>

	* tests/dict.test: Add missing tests for [Bug 3004007], fixed under
	                   the radar on 2010-02-24 (dkf): EIAS violation in
	                   list-dict conversions.

2010-05-19  Jan Nijtmans  <nijtmans@users.sf.net>

	* generic/regcomp.c:     Don't use arrays of length 1, just use a
	* generic/tclFileName.c: single element then, it makes code more
	* generic/tclLoad.c:     readable. (Here it even prevents a type cast)

2010-05-17  Jan Nijtmans  <nijtmans@users.sf.net>

	* generic/tclStrToD.c: [Bug 2996549]: Failure in expr.test on Win32

2010-05-17  Donal K. Fellows  <dkf@users.sf.net>

	* generic/tclCmdIL.c (TclInfoFrame): Change this code to use
	Tcl_GetCommandFullName rather than rolling its own. Discovered during
	the hunting of [Bug 3001438] but unlikely to be a fix.

2010-05-11  Jan Nijtmans  <nijtmans@users.sf.net>

	* win/tclWinConsole.c: [Patch 2997087]: Unnecessary type casts.
	* win/tclWinDde.c:
	* win/tclWinLoad.c:
	* win/tclWinNotify.c:
	* win/tclWinSerial.c:
	* win/tclWinSock.c:
	* win/tclWinTime.c:
	* win/tclWinPort.h: Don't duplicate CYGWIN timezone #define from
			    tclPort.h

2010-05-07  Andreas Kupries  <andreask@activestate.com>

	* library/platform/platform.tcl: Fix cpu name for Solaris/Intel 64bit.
	* library/platform/pkgIndex.tcl: Package updated to version 1.0.8.
	* unix/Makefile.in:
	* win/Makefile.in:

2010-05-06  Jan Nijtmans  <nijtmans@users.sf.net>

	* generic/tclPkg.c:   Unnecessary type casts, see [Patch 2997087]

2010-05-04  Jan Nijtmans  <nijtmans@users.sf.net>

	* win/tclWinNotify.c:	TCHAR-related fixes, making those two files
	* win/tclWinSock.c:	compile fine when TCHAR != char. Please see
	comments in [FRQ 2965056] (2965056-1.patch).

2010-05-03  Jan Nijtmans  <nijtmans@users.sf.net>

	* generic/tclIORChan.c:   Use "tclIO.h" and "tclTomMathDecls.h"
	* generic/tclIORTrans.c:  everywhere
	* generic/tclTomMath.h:
	* tools/fix_tommath_h.tcl:
	* libtommath/tommath.h:   Formatting (# should always be first char on
				  line)
	* win/tclAppInit.c:       For MINGW/CYGWIN, use GetCommandLineA
				  explicitly.
	* unix/.cvsignore:        Add pkg, *.dll

	* libtommath/tommath.h:       CONSTify various useful internal
	* libtommath/bn_mp_cmp_d.c:   functions (TclBignumToDouble, TclCeil,
	* libtommath/bn_mp_cmp_mag.c: TclFloor), and related tommath functions
	* libtommath/bn_mp_cmp.c:
	* libtommath/bn_mp_copy.c:
	* libtommath/bn_mp_count_bits.c:
	* libtommath/bn_mp_div_2d.c:
	* libtommath/bn_mp_mod_2d.c:
	* libtommath/bn_mp_mul_2d.c:
	* libtommath/bn_mp_neg.c:
	* generic/tclBasic.c:        Handle TODO: const correctness ?
	* generic/tclInt.h:
	* generic/tclStrToD.c:
	* generic/tclTomMath.decls:
	* generic/tclTomMath.h:
	* generic/tclTomMathDecls.h:

2010-04-30  Don Porter  <dgp@users.sourceforge.net>

	* generic/tcl.h:	Bump patchlevel to 8.6b1.2 to distinguish
	* library/init.tcl:	CVS snapshots from earlier snapshots as well
	* unix/configure.in:	as the 8.6b1 and 8.6b2 releases.
	* win/configure.in:

	* unix/configure:	autoconf-2.59
	* win/configure:

	* generic/tclBinary.c (TclAppendBytesToByteArray):	Add comments
	* generic/tclInt.h (TclAppendBytesToByteArray):	placing overflow
	protection responsibility on caller.  Convert "len" argument to signed
	int which any value already vetted for overflow issues will fit into.
	* generic/tclStringObj.c:	Update caller; standardize panic msg.

	* generic/tclBinary.c (UpdateStringOfByteArray): [Bug 2994924]:	Add
	panic when the generated string representation would grow beyond Tcl's
	size limits.

2010-04-30  Donal K. Fellows  <dkf@users.sf.net>

	* generic/tclBinary.c (TclAppendBytesToByteArray): Add extra armour
	against buffer overflows.

	* generic/tclBasic.c (NRInterpCoroutine): Corrected handling of
	* tests/coroutine.test (coroutine-6.4):   arguments to deal with
						  trickier cases.

2010-04-30  Miguel Sofer  <msofer@users.sf.net>

	* tests/coroutine.test: testing coroutine arguments after [yield]:
	check that only 0/1 allowed

2010-04-30  Donal K. Fellows  <dkf@users.sf.net>

	* generic/tclBasic.c (NRInterpCoroutine): Corrected handling of
	arguments to deal with trickier cases.

	* generic/tclCompCmds.c (TclCompileVariableCmd): Slightly tighter
	issuing of instructions.

	* generic/tclExecute.c (TclExecuteByteCode): Add peephole optimization
	of the fact that INST_DICT_FIRST and INST_DICT_NEXT always have a
	conditional jump afterwards.

	* generic/tclBasic.c (TclNRYieldObjCmd, TclNRYieldmObjCmd)
	(NRInterpCoroutine): Replace magic values for formal argument counts
	for coroutine command implementations with #defines, for an increase
	in readability.

2010-04-30  Jan Nijtmans  <nijtmans@users.sf.net>

	* generic/tclMain.c: Unnecessary TCL_STORAGE_CLASS re-definition. It
	was used for an ancient dummy reference to Tcl_LinkVar(), but that's
	already gone since 2002-05-29.

2010-04-29  Miguel Sofer  <msofer@users.sf.net>

	* generic/tclCompExpr.c: Slight change in the literal sharing
	* generic/tclCompile.c:  mechanism to avoid shimmering of
	* generic/tclCompile.h:  command names.
	* generic/tclLiteral.c:

2010-04-29  Andreas Kupries  <andreask@activestate.com>

	* library/platform/platform.tcl: Another stab at getting the /lib,
	* library/platform/pkgIndex.tcl: /lib64 difference right for linux.
	* unix/Makefile.in:		 Package updated to version 1.0.7.
	* win/Makefile.in:

2010-04-29  Kevin B. Kenny  <kennykb@acm.org>

	* library/tzdata/Antarctica/Macquarie:
	* library/tzdata/Africa/Casablanca:
	* library/tzdata/Africa/Tunis:
	* library/tzdata/America/Santiago:
	* library/tzdata/America/Argentina/San_Luis:
	* library/tzdata/Antarctica/Casey:
	* library/tzdata/Antarctica/Davis:
	* library/tzdata/Asia/Anadyr:
	* library/tzdata/Asia/Damascus:
	* library/tzdata/Asia/Dhaka:
	* library/tzdata/Asia/Gaza:
	* library/tzdata/Asia/Kamchatka:
	* library/tzdata/Asia/Karachi:
	* library/tzdata/Asia/Taipei:
	* library/tzdata/Europe/Samara:
	* library/tzdata/Pacific/Apia:
	* library/tzdata/Pacific/Easter:
	* library/tzdata/Pacific/Fiji:   Olson's tzdata2010i.

2010-04-29  Donal K. Fellows  <dkf@users.sf.net>

	* generic/tclBinary.c (TclAppendBytesToByteArray): [Bug 2992970]: Make
	* generic/tclStringObj.c (Tcl_AppendObjToObj): an append of a byte
	array to another into an efficent operation. The problem was the (lack
	of) a proper growth management strategy for the byte array.

2010-04-29  Jan Nijtmans  <nijtmans@users.sf.net>

	* compat/dirent2.h:	Include "tcl.h", not <tcl.h>, like everywhere
	* compat/dlfcn.h:	else, to ensure that the version in the Tcl
	* compat/stdlib.h:	distribution is used, not some version from
	* compat/string.h:	somewhere else.
	* compat/unistd.h:

2010-04-28  Jan Nijtmans  <nijtmans@users.sf.net>

	* win/Makefile.in:	Remove unused @MAN2TCLFLAGS@
	* win/tclWinPort.h:	Move <limits.h> include from tclInt.h to
	* generic/tclInt.h:	tclWinPort.h, and eliminate unneeded
	* generic/tclEnv.c:	<stdlib.h>, <stdio.h> and <string.h>, which
				are already in tclInt.h
	* generic/regcustom.h:	Move "tclInt.h" from regcustom.h up to
	* generic/regex.h:	regex.h.
	* generic/tclAlloc.c:	Unneeded <stdio.h> include.
	* generic/tclExecute.c:	Fix gcc warning: comparison between signed and
				unsigned.

2010-04-28  Donal K. Fellows  <dkf@users.sf.net>

	* generic/tclInt.h (TclIsVarDirectUnsettable): Corrected flags so that
	deletion of traces is not optimized out...

	* generic/tclExecute.c (ExecuteExtendedBinaryMathOp)
	(TclCompareTwoNumbers,ExecuteExtendedUnaryMathOp,TclExecuteByteCode):
	[Patch 2981677]: Move the less common arithmetic operations (i.e.,
	exponentiation and operations on non-longs) out of TEBC for a big drop
	in the overall size of the stack frame for most code. Net effect on
	speed is minimal (slightly faster overall in tclbench). Also extended
	the number of places where TRESULT handling is replaced with a jump to
	dedicated code.

2010-04-27  Donal K. Fellows  <dkf@users.sf.net>

	* generic/tclExecute.c (TclExecuteByteCode): Rearrange location of an
	assignment to shorten the object code.

2010-04-27  Jan Nijtmans  <nijtmans@users.sf.net>

	* generic/tclIOUtil.c (Tcl_FSGetNativePath): [Bug 2992292]:
	tclIOUtil.c assignment type mismatch compiler warning
	* generic/regguts.h:     If tclInt.h or tclPort.h is already
	* generic/tclBasic.c:    included, don't include <limits.h>
	* generic/tclExecute.c:  again. Follow-up to [Bug 2991415]:
	* generic/tclIORChan.c:  tclport.h #included before limits.h
	* generic/tclIORTrans.c: See comments in [Bug 2991415]
	* generic/tclObj.c:
	* generic/tclOOInt.h:
	* generic/tclStrToD.c:
	* generic/tclTomMath.h:
	* generic/tclTomMathInterface.c:
	* generic/tclUtil.c:
	* compat/strtod.c:
	* compat/strtol.c:

2010-04-27  Kevin B. Kenny  <kennykb@acm.org>

	* unix/tclLoadDl.c (FindSymbol): [Bug 2992295]: Simplified the logic
	so that the casts added in Donal Fellows's change for the same bug are
	no longer necessary.

2010-04-26  Donal K. Fellows  <dkf@users.sf.net>

	* unix/tclLoadDl.c (FindSymbol): [Bug 2992295]: Added an explicit cast
	because auto-casting between function and non-function types is never
	naturally warning-free.

	* generic/tclStubInit.c:   Add a small amount of gcc-isms (with #ifdef
	* generic/tclOOStubInit.c: guards) to ensure that warnings are issued
	when these files are older than the various *.decls files.

2010-04-25  Miguel Sofer  <msofer@users.sf.net>

	* generic/tclBasic.c:    Add unsupported [yieldm] command. Credit
	* generic/tclInt.h:      Lars Hellstrom for the basic idea.

2010-04-24  Miguel Sofer  <msofer@users.sf.net>

	* generic/tclBasic.c:    Modify api of TclSpliceTailcall() to fix
	* generic/tclExecute.c:  [yieldTo], which had not survived the latest
	* generic/tclInt.h:      mods to tailcall. Thanks kbk for detecting
	the problem.

2010-04-23  Jan Nijtmans  <nijtmans@users.sf.net>

	* unix/tclUnixPort.h: [Bug 2991415]: tclport.h #included before
	limits.h

2010-04-22  Jan Nijtmans  <nijtmans@users.sf.net>

	* generic/tclPlatDecls.h:  Move TCHAR fallback typedef from tcl.h to
	* generic/tcl.h:           tclPlatDecls.h (as suggested by dgp)
	* generic/tclInt.h:        fix typo
	* generic/tclIOUtil.c:     Eliminate various unnecessary
	* unix/tclUnixFile.c:      type casts.
	* unix/tclUnixPipe.c:
	* win/tclWinChan.c:
	* win/tclWinFCmd.c:
	* win/tclWinFile.c:
	* win/tclWinLoad.c:
	* win/tclWinPipe.c:

2010-04-20  Jan Nijtmans  <nijtmans@users.sf.net>

	* generic/tclTest.c:  Use function prototypes from the FS API.
	* compat/zlib/*:      Upgrade to zlib 1.2.5

2010-04-19  Donal K. Fellows  <dkf@users.sf.net>

	* generic/tclExecute.c (TclExecuteByteCode): Improve commenting and
	reduce indentation for the Invocation Block.

2010-04-18  Donal K. Fellows  <dkf@users.sf.net>

	* doc/unset.n: [Bug 2988940]: Fix typo.

2010-04-15  Jan Nijtmans  <nijtmans@users.sf.net>

	* win/tclWinPort.h:       Move inclusion of <tchar.h> from
	* generic/tcl.h:          tclPlatDecls.h to tclWinPort.h, where it
	* generic/tclPlatDecls.h: belongs. Add fallback in tcl.h, so TCHAR is
				  available in win32 always.

2010-04-15  Donal K. Fellows  <dkf@users.sf.net>

	* doc/try.n: [Bug 2987551]: Fix typo.

2010-04-14  Andreas Kupries  <andreask@activestate.com>

	* library/platform/platform.tcl: Linux platform identification:
	* library/platform/pkgIndex.tcl: Check /lib64 for existence of files
	* unix/Makefile.in: matching libc* before accepting it as base
	* win/Makefile.in:  directory. This can happen on weirdly installed
	32bit systems which have an empty or partially filled /lib64 without
	an actual libc. Bumped to version 1.0.6.

2010-04-13  Jan Nijtmans  <nijtmans@users.sf.net>

	* win/tclWinPort.h: Fix [Patch 2986105]: conditionally defining
	* win/tclWinFile.c: strcasecmp/strncasecmp
	* win/tclWinLoad.c: Fix gcc warning: comparison of unsigned expression
	>= 0 is always true

2010-04-08  Donal K. Fellows  <dkf@users.sf.net>

	* generic/tclCompCmdsSZ.c (TclSubstCompile): If the first token does
	not result in a *guaranteed* push of a Tcl_Obj on the stack, we must
	push an empty object. Otherwise it is possible to get to a 'concat1'
	or 'done' without enough values on the stack, resulting in a crash.
	Thanks to Joe Mistachkin for identifying a script that could trigger
	this case.

2010-04-07  Donal K. Fellows  <dkf@users.sf.net>

	* doc/catch.n, doc/info.n, doc/return.n: Formatting.

2010-04-06  Donal K. Fellows  <dkf@users.sf.net>

	* doc/Load.3: Minor corrections of formatting and cross links.

2010-04-06  Jan Nijtmans  <nijtmans@users.sf.net>

	* win/configure:       (regenerate with autoconf-2.59)
	* unix/configure:
	* unix/installManPage: [Bug 2982540]: configure and install* script
	* unix/install-sh:     files should always have LF line ending.
	* doc/Load.3:          Fix signature of Tcl_LoadFile in documentation.

2010-04-05  Alexandre Ferrieux  <ferrieux@users.sourceforge.net>

	TIP #348 IMPLEMENTATION

	* generic/tclBasic.c: [Patch 2868499]: Substituted error stack
	* generic/tclCmdIL.c:
	* generic/tclInt.h:
	* generic/tclNamesp.c:
	* generic/tclResult.c:
	* doc/catch.n:
	* doc/info.n:
	* doc/return.n:
	* tests/cmdMZ.test:
	* tests/error.test:
	* tests/execute.test:
	* tests/info.test:
	* tests/init.test:
	* tests/result.test:

2010-04-05  Donal K. Fellows  <dkf@users.sf.net>

	* unix/tcl.m4 (SC_ENABLE_THREADS): Flip the default for whether to
	* win/tcl.m4 (SC_ENABLE_THREADS):  build in threaded mode. Part of
	* win/rules.vc:			   TIP #364.

	* unix/tclLoadDyld.c (FindSymbol): Better human-readable error message
	generation to match code in tclLoadDl.c.

2010-04-04  Donal K. Fellows  <dkf@users.sf.net>

	* generic/tclIOUtil.c, unix/tclLoadDl.c: Minor changes to enforce
	Engineering Manual style rules.

	* doc/FileSystem.3, doc/Load.3: Documentation for TIP#357.

	* macosx/tclMacOSXBundle.c (OpenResourceMap): [Bug 2981528]: Only
	define this function when HAVE_COREFOUNDATION is defined.

2010-04-02  Jan Nijtmans  <nijtmans@users.sf.net>

	* generic/tcl.decls (Tcl_LoadFile): Add missing "const" in signature,
	* generic/tclIOUtil.c (Tcl_LoadFile): and some formatting fixes
	* generic/tclDecls.h:  (regenerated)

2010-04-02  Donal K. Fellows  <dkf@users.sf.net>

	* generic/tclIOUtil.c (Tcl_LoadFile): Corrections to previous commit
	* unix/tclLoadDyld.c (TclpDlopen):    to make it build on OSX.

2010-04-02  Kevin B. Kenny  <kennykb@acm.org>

	TIP #357 IMPLEMENTATION
	TIP #362 IMPLEMENTATION

	* generic/tclStrToD.c: [Bug 2952904]: Defer creation of the smallest
	floating point number until it is actually used. (This change avoids a
	bogus syslog message regarding a 'floating point software assist
	fault' on SGI systems.)

	* library/reg/pkgIndex.tcl:	[TIP #362]: Fixed first round of bugs
	* tests/registry.test:		resulting from the recent commits of
	* win/tclWinReg.c:		changes in support of the referenced
					TIP.

	* generic/tcl.decls:		[TIP #357]: First round of changes
	* generic/tclDecls.h:		to export Tcl_LoadFile,
	* generic/tclIOUtil.c:		Tcl_FindSymbol, and Tcl_FSUnloadFile
	* generic/tclInt.h:		to the public API.
	* generic/tclLoad.c:
	* generic/tclLoadNone.c:
	* generic/tclStubInit.c:
	* tests/fileSystem.test:
	* tests/load.test:
	* tests/unload.test:
	* unix/tclLoadDl.c:
	* unix/tclLoadDyld.c:
	* unix/tclLoadNext.c:
	* unix/tclLoadOSF.c:
	* unix/tclLoadShl.c:
	* unix/tclUnixPipe.c:
	* win/Makefile.in:
	* win/tclWinLoad.c:

2010-03-31  Donal K. Fellows  <dkf@users.sf.net>

	* doc/registry.n: Added missing documentation of TIP#362 flags.

	* doc/package.n: [Bug 2980210]: Document the arguments taken by
	the [package present] command correctly.

	* doc/Thread.3: Added some better documentation of how to create and
	use a thread using the C-level thread API, based on realization that
	no such tutorial appeared to exist.

2010-03-31  Jan Nijtmans  <nijtmans@users.sf.net>

	* test/cmdMZ.test:    [FRQ 2974744]: share exception codes (ObjType?):
	* test/error.test:    Revised test cases, making sure that abbreviated
	* test/proc-old.test: codes are checked resulting in an error, and
	                      checking for the exact error message.

2010-03-30  Andreas Kupries  <andreask@activestate.com>

	* generic/tclIORChan.c (ReflectClose, ReflectInput, ReflectOutput,
	(ReflectSeekWide, ReflectWatch, ReflectBlock, ReflectSetOption,
	(ReflectGetOption, ForwardProc): [Bug 2978773]: Preserve
	ReflectedChannel* structures across handler invokations, to avoid
	crashes when the handler implementation induces nested callbacks and
	destruction of the channel deep inside such a nesting.

2010-03-30  Don Porter  <dgp@users.sourceforge.net>

	* generic/tclObj.c (Tcl_GetCommandFromObj):     [Bug 2979402]: Reorder
	the validity tests on internal rep of a "cmdName" value to avoid
	invalid reads reported by valgrind.

2010-03-30  Jan Nijtmans  <nijtmans@users.sf.net>

	* generic/tclIndexObj:	[FRQ 2974744]: share exception codes
	* generic/tclResult.c:	further optimization, making use of indexType.
	* generic/tclZlib.c:    [Bug 2979399]: uninitialized value troubles

2010-03-30  Donal K. Fellows  <dkf@users.sf.net>

	TIP #362 IMPLEMENTATION

	* win/tclWinReg.c: [Patch 2960976]: Apply patch from Damon Courtney to
	* tests/registry.test:	allow the registry command to be told to work
	* win/Makefile.in:	with both 32-bit and 64-bit registries. Bump
	* win/configure.in:	version of registry package to 1.3.
	* win/makefile.bc:
	* win/makefile.vc:
	* win/configure:	autoconf-2.59

2010-03-29  Jan Nijtmans  <nijtmans@users.sf.net>

	* unix/tcl.m4:            Only test for -visibility=hidden with gcc
	                          (Second remark in [Bug 2976508])
	* unix/configure:         regen

2010-03-29  Don Porter  <dgp@users.sourceforge.net>

	* generic/tclStringObj.c:       Fix array overrun in test format-1.12
	caught by valgrind testing.

2010-03-27  Jan Nijtmans  <nijtmans@users.sf.net>

	* generic/tclInt.h:	[FRQ 2974744]: share exception codes
	* generic/tclResult.c:	(ObjType?)
	* generic/tclCmdMZ.c:
	* generic/tclCompCmdsSZ.c:

2010-03-26  Jan Nijtmans  <nijtmans@users.sf.net>

	* generic/tclExecute.c: [Bug 2976508]: Tcl HEAD fails on HP-UX

2010-03-25  Donal K. Fellows  <dkf@users.sf.net>

	* unix/tclUnixFCmd.c (TclUnixCopyFile): [Bug 2976504]: Corrected
	number of arguments to fstatfs() call.

	* macosx/tclMacOSXBundle.c, macosx/tclMacOSXFCmd.c:
	* macosx/tclMacOSXNotify.c: Reduce the level of ifdeffery in the
	functions of these files to improve readability. They need to be
	audited for whether complexity can be removed based on the minimum
	supported version of OSX, but that requires a real expert.

2010-03-24  Don Porter  <dgp@users.sourceforge.net>

	* generic/tclResult.c:  [Bug 2383005]: Revise [return -errorcode] so
	* tests/result.test:    that it rejects illegal non-list values.

2010-03-24  Donal K. Fellows  <dkf@users.sf.net>

	* generic/tclOOInfo.c (InfoObjectMethodTypeCmd)
	(InfoClassMethodTypeCmd): Added introspection of method types so that
	it is possible to find this info out without using errors.
	* generic/tclOOMethod.c (procMethodType): Now that introspection can
	reveal the name of method types, regularize the name of normal methods
	to be the name of the definition type used to create them.

	* tests/async.test (async-4.*): Reduce obscurity of these tests by
	putting the bulk of the code for them inside the test body with the
	help of [apply].

	* generic/tclCmdMZ.c (TryPostBody, TryPostHandler): Make sure that the
	[try] command does not trap unwinding due to limits.

2010-03-23  Don Porter  <dgp@users.sourceforge.net>

	* generic/tclCmdMZ.c:	[Bug 2973361]: Revised fix for computing
	indices of script arguments to [try].

2010-03-23  Jan Nijtmans  <nijtmans@users.sf.net>

	* generic/tclCmdMZ.c:      Make error message in "try" implementation
	* generic/tclCompCmdsSZ.c: exactly the same as the one in "return"
	* tests/error.test:
	* libtommath/mtests/mpi.c: Single "const" addition

2010-03-22  Don Porter  <dgp@users.sourceforge.net>

	* generic/tclCmdMZ.c:	[Bug 2973361]: Compute the correct integer
	values to identify the argument indices of the various script
	arguments to [try]. Passing in -1 led to invalid memory reads.

2010-03-20  Donal K. Fellows  <dkf@users.sf.net>

	* doc/exec.n: Make it a bit clearer that there is an option to run a
	pipeline in the background.

	* generic/tclIOCmd.c (Tcl_FcopyObjCmd):		Lift the restriction
	* generic/tclIO.c (TclCopyChannel, CopyData):	on the [fcopy] command
	* generic/tclIO.h (CopyState):			that forced it to only
	copy up to 2GB per script-level callback. Now it is anything that can
	fit in a (signed) 64-bit integer. Problem identified by Frederic
	Bonnet on comp.lang.tcl. Note that individual low-level reads and
	writes are still smaller as the optimal buffer size is smaller.

2010-03-20  Jan Nijtmans  <nijtmans@users.sf.net>

	* win/stub16.c:         Don't hide that we use the ASCII API here.
	                        (does someone still use that?)
	* win/tclWinPipe.c:     2 unnecessary type casts.

2010-03-19  Donal K. Fellows  <dkf@users.sf.net>

	* generic/tclCompCmdsSZ.c (TclCompileThrowCmd): Added compilation for
	the [throw] command.

2010-03-18  Don Porter  <dgp@users.sourceforge.net>

	* generic/tclListObj.c:	[Bug 2971669]: Prevent in overflow trouble in
	* generic/tclTestObj.c:	ListObjReplace operations. Thanks to kbk for
	* tests/listObj.test:	fix and test.

2010-03-18  Donal K. Fellows  <dkf@users.sf.net>

	* generic/tclCompCmdsSZ.c (IssueTryFinallyInstructions):
	[Bug 2971921]: Corrected jump so that it doesn't skip into the middle
	of an instruction! Tightened the instruction issuing. Moved endCatch
	calls closer to their point that they guard, ensuring correct ordering
	of result values.

2010-03-17  Andreas Kupries  <andreask@activestate.com>

	* generic/tclIORTrans.c (ReflectInput, ReflectOutput)
	(ReflectSeekWide): [Bug 2921116]: Added missing TclEventuallyFree
	calls for preserved ReflectedTransform* structures. Reworked
	ReflectInput to preserve the structure for its whole life, not only in
	InvokeTclMethod.

	* generic/tclIO.c (Tcl_GetsObj): [Bug 2921116]: Regenerate topChan,
	may have been changed by a self-modifying transformation.

	* tests/ioTrans/test (iortrans-4.8, iortrans-4.9, iortrans-5.11)
	(iortrans-7.4, iortrans-8.3): New test cases.

2010-03-16  Jan Nijtmans  <nijtmans@users.sf.net>

	* compat/zlib/*:	Upgrade zlib to version 1.2.4.
	* win/makefile.vc:
	* unix/Makefile.in:
	* win/tclWinChan.c:	Don't cast away "const" without reason.

2010-03-12  Jan Nijtmans  <nijtmans@users.sf.net>

	* win/makefile.vc: [Bug 2967340]: Static build was failing.
	* win/.cvsignore:

2010-03-10  Jan Nijtmans  <nijtmans@users.sf.net>

	* generic/tclTest.c:	Remove unnecessary '&' decoration for
	* generic/tclIOUtil.c:	function pointers
	* win/tclWin32Dll.c:	Double declaration of TclNativeDupInternalRep
	* unix/tclIOUtil.c:
	* unix/dltest/.cvsignore: Ignore *.so here

2010-03-09  Andreas Kupries  <andreask@activestate.com>

	* generic/tclIORChan.c: [Bug 2936225]: Thanks to Alexandre Ferrieux
	* doc/refchan.n:    <ferrieux@users.sourceforge.net> for debugging and
	* tests/ioCmd.test: fixing the problem. It is the write-side
	equivalent to the bug fixed 2009-08-06.

2010-03-09  Don Porter  <dgp@users.sourceforge.net>

	* library/tzdata/America/Matamoros: New locale
	* library/tzdata/America/Ojinaga: New locale
	* library/tzdata/America/Santa_Isabel: New locale
	* library/tzdata/America/Asuncion:
	* library/tzdata/America/Tijuana:
	* library/tzdata/Antarctica/Casey:
	* library/tzdata/Antarctica/Davis:
	* library/tzdata/Antarctica/Mawson:
	* library/tzdata/Asia/Dhaka:
	* library/tzdata/Pacific/Fiji:
	Olson tzdata2010c.

2010-03-07  Jan Nijtmans  <nijtmans@users.sf.net>

	* generic/tclTest.c:	  Test that tclOO stubs are present in stub
				  library
	* generic/tclOOMethod.c:  Applied missing part of [Patch 2961556]
	* win/tclWinInt.h:	  Change all tclWinProcs signatures to use
	* win/tclWin32Dll.c:	  TCHAR* in stead of WCHAR*. This is meant
	* win/tclWinDde.c:	  as preparation to make [Enh 2965056]
	* win/tclWinFCmd.c:	  possible at all.
	* win/tclWinFile.c:
	* win/tclWinPipe.c:
	* win/tclWinSock.c:

2010-03-06  Jan Nijtmans  <nijtmans@users.sf.net>

	* generic/tclStubLib.c:	Remove presence of tclTomMathStubsPtr here.
	* generic/tclTest.c:	Test that tommath stubs are present in stub
				library.

2010-03-05  Donal K. Fellows  <dkf@users.sf.net>

	* generic/tclIORTrans.c (ForwardProc): [Bug 2964425]: When cleaning
	the stables, it is sometimes necessary to do more than the minimum. In
	this case, rationalizing the variables for a forwarded limit? method
	required removing an extra Tcl_DecrRefCount too.

	* generic/tclOO.h, generic/tclOOInt.h: [Patch 2961556]: Change TclOO
	to use the same style of function typedefs as Tcl, as this is about
	the last chance to get this right.

	***POTENTIAL INCOMPATIBILITY***
	Source code that uses function typedefs from TclOO will need to update
	variables and argument definitions so that pointers to the function
	values are used instead. Binary compatibility is not affected.

	* generic/*.c, generic/tclInt.h, unix/*.c, macosx/*.c: Applied results
	of doing a Code Audit. Principal changes:
	  * Use do { ... } while (0) in macros
	  * Avoid shadowing one local variable with another
	  * Use clearer 'foo.bar++;' instead of '++foo.bar;' where result not
	    required (i.e., semantically equivalent); clarity is increased
	    because it is bar that is incremented, not foo.
	  * Follow Engineering Manual rules on spacing and declarations

2010-03-04  Donal K. Fellows  <dkf@users.sf.net>

	* generic/tclOO.c (ObjectRenamedTrace): [Bug 2962664]: Add special
	handling so that when the class of classes is deleted, so is the class
	of objects. Immediately.

	* generic/tclOOInt.h (ROOT_CLASS): Add new flag for specially marking
	the root class. Simpler and more robust than the previous technique.

2010-03-04  Jan Nijtmans  <nijtmans@users.sf.net>

	* generic/tclGetDate.y:    3 unnecessary MODULE_SCOPE
	* generic/tclDate.c:       symbols
	* generic/tclStubLib.c:    Split tommath stub lib
	* generic/tclTomMathStubLib.c:  in separate file.
	* win/makefile.bc:
	* win/Makefile.in:
	* win/makefile.vc:
	* win/tcl.dsp:
	* unix/Makefile.in:
	* unix/tcl.m4:          Cygwin only gives warning
	* unix/configure:       using -fvisibility=hidden
	* compat/strncasecmp.c: A few more const's
	* compat/strtod.c:
	* compat/strtoul.c:

2010-03-03  Andreas Kupries <andreask@activestate.com>

	* doc/refchan.n: Followup to ChangeLog entry 2009-10-07
	(generic/tclIORChan.c). Fixed the documentation to explain that errno
	numbers are operating system dependent, and reworked the associated
	example.

2010-03-02  Jan Nijtmans  <nijtmans@users.sf.net>

	* unix/tcl.m4:     [FRQ 2959069]: Support for -fvisibility=hidden
	* unix/configure   (regenerated with autoconf-2.59)

2010-03-01  Alexandre Ferrieux  <ferrieux@users.sourceforge.net>

	* unix/tclUnixSock.c: Refrain from a possibly lengthy reverse-DNS
	lookup on 0.0.0.0 when calling [fconfigure -sockname] on an
	universally-bound (default) server socket.

	* generic/tclIndexObj.c: fix [AT 86258]: special-casing of empty
	tables when generating error messages for [::tcl::prefix match].

2010-02-28  Donal K. Fellows  <dkf@users.sf.net>

	* generic/tclCmdIL.c: More additions of {TCL LOOKUP} error-code
	generation to various subcommands of [info] as part of long-term
	project to classify all Tcl's generated errors.

2010-02-28  Jan Nijtmans  <nijtmans@users.sf.net>

	* generic/tclStubInit.c: [Bug 2959713]: Link error with gcc 4.1

2010-02-27  Donal K. Fellows  <dkf@users.sf.net>

	* generic/tclCmdMZ.c (StringFirstCmd, StringLastCmd): [Bug 2960021]:
	Only search for the needle in the haystack when the needle isn't
	larger than the haystack. Prevents an odd crash from sometimes
	happening when things get mixed up (a common programming error).

	* generic/tclMain.c (Tcl_Main): [Bug 801429]: Factor out the holding
	of the client-installed main loop function into thread-specific data.

	***POTENTIAL INCOMPATIBILITY***
	Code that previously tried to set the main loop from another thread
	will now fail. On the other hand, there is a fairly high probability
	that such programs would have been failing before due to the lack of
	any kind of inter-thread memory barriers guarding accesses to this
	part of Tcl's state.

2010-02-26  Donal K. Fellows  <dkf@users.sf.net>

	* generic/tclCompCmds.c:   Split this file into two pieces to make it
	* generic/tclCompCmdsSZ.c: easier to work with. It's still two very
				   long files even after the split.

2010-02-26  Reinhard Max  <max@suse.de>

	* doc/safe.n: Name the installed file after the command it documents.
	Use "Safe Tcl" instead of the "Safe Base", "Safe Tcl" mixture.

2010-02-26  Donal K. Fellows  <dkf@users.sf.net>

	* unix/Makefile.in (NATIVE_TCLSH): Added this variable to allow for
	better control of what tclsh to use for various scripts when doing
	cross compiling. An imperfect solution, but works.

	* unix/installManPage: Remap non-alphanumeric sequences in filenames
	to single underscores (especially colons).

2010-02-26  Pat Thoyts  <patthoyts@users.sourceforge.net>

	* tests/zlib.test: Add tests for [Bug 2818131] which was crashing with
	mismatched zlib algorithms used in combination with gets. This issue
	has been fixed by Andreas's last commit.

2010-02-25  Jan Nijtmans  <nijtmans@users.sf.net>

	* generic/tclHash.c:	[FRQ 2958832]: Further speed-up of the
	* generic/tclLiteral.c:	ouster-hash function.
	* generic/tclObj.c:
	* generic/tclCkalloc.c:	Eliminate various unnecessary (ClientData)
	* generic/tclTest.c:	type casts.
	* generic/tclTestObj.c:
	* generic/tclTestProcBodyObj.c:
	* unix/tclUnixTest.c:
	* unix/tclUnixTime.c:
	* unix/tclXtTest.c:

2010-02-24  Donal K. Fellows  <dkf@users.sf.net>

	* generic/tclDictObj.c (SetDictFromAny): Prevent the list<->dict
	* generic/tclListObj.c (SetListFromAny): conversion code from taking
	too many liberties. Stops loss of duplicate keys in some scenarios.
	Many thanks to Jean-Claude Wippler for finding this.

	* generic/tclExecute.c (TclExecuteByteCode): Reduce ifdef-fery and
	size of activation record. More variables shared across instructions
	than before.

	* doc/socket.n: [Bug 2957688]: Clarified that [socket -server] works
	with a command prefix. Extended example to show this in action.

2010-02-22  Andreas Kupries  <andreask@activestate.com>

	* generic/tclZlib.c (ZlibTransformInput): [Bug 2762041]: Added a hack
	to work around the general problem, early EOF recognition based on the
	base-channel, instead of the data we have ready for reading in the
	transform. Long-term we need a proper general fix (likely tracking EOF
	on each level of the channel stack), with attendant complexity.
	Furthermore, Z_BUF_ERROR can be ignored, and must be when feeding the
	zlib code with single characters.

2010-02-22  Jan Nijtmans  <nijtmans@users.sf.net>

	* unix/tclUnixPort.h:   Remove unnecessary EXTERN's, which already are
	                        in the global stub table.
	* unix/configure.in:    Use @EXEEXT@ in stead of @EXT_SUFFIX@
	* unix/tcl.m4:
	* unix/Makefile.in:     Use -DBUILD_tcl for CYGWIN
	* unix/configure:       (regenerated)
	* unix/dltest/pkg*.c:   Use EXTERN to control CYGWIN exported symbols
	* generic/tclCmdMZ.c:   Remove some unnecessary type casts.
	* generic/tclCompCmds.c:
	* generic/tclTest.c:
	* generic/tclUtil.c:

2010-02-21  Mo DeJong  <mdejong@users.sourceforge.net>

	* tests/regexp.test: Add test cases back ported from Jacl regexp work.

2010-02-21  Jan Nijtmans  <nijtmans@users.sf.net>

	* generic/tclDate.c:    Some more const tables.
	* generic/tclGetDate.y:
	* generic/regc_lex.c:
	* generic/regerror.c:
	* generic/tclStubLib.c:
	* generic/tclBasic.c:   Fix [Bug 2954959] expr abs(0.0) is -0.0
	* tests/expr.test:

2010-02-20  Donal K. Fellows  <dkf@users.sf.net>

	* generic/tclCompCmds.c (TclCompileStringLenCmd): Make [string length]
	of a constant string be handled better (i.e., handle backslashes too).

2010-02-19  Stuart Cassoff  <stwo@users.sourceforge.net>

	* tcl.m4: Correct compiler/linker flags for threaded builds on
	OpenBSD.
	* configure: (regenerated).

2010-02-19  Donal K. Fellows  <dkf@users.sf.net>

	* unix/installManPage: [Bug 2954638]: Correct behaviour of manual page
	installer. Also added armouring to check that assumptions about the
	initial state are actually valid (e.g., look for existing input file).

2010-02-17  Donal K. Fellows  <dkf@users.sf.net>

	* generic/tclHash.c (HashStringKey):	Restore these hash functions
	* generic/tclLiteral.c (HashString):	to use the classic algorithm.
	* generic/tclObj.c (TclHashObjKey):	Community felt normal case
	speed to be more important than resistance to malicious cases. For
	now, hashes that need to deal with the malicious case can use a custom
	hash table and install their own hash function, though that is not
	functionality exposed to the script level.

	* generic/tclCompCmds.c (TclCompileDictUpdateCmd): Stack depth must be
	correctly described when compiling a body to prevent crashes in some
	debugging modes.

2010-02-16  Jan Nijtmans  <nijtmans@users.sf.net>

	* generic/tclInt.h: Change order of various struct members,
	fixing potential binary incompatibility with Tcl 8.5

2010-02-16  Donal K. Fellows  <dkf@users.sf.net>

	* unix/configure.in, generic/tclIOUtil.c (Tcl_Stat): Updated so that
	we do not assume that all unix systems have the POSIX blkcnt_t type,
	since OpenBSD apparently does not.

	* generic/tclLiteral.c (HashString): Missed updating to FNV in one
	place; the literal table (a copy of the hash table code...)

2010-02-15  Jan Nijtmans  <nijtmans@users.sf.net>

	* tools/genStubs.tcl:   Reverted earlier rename from tcl*Stubs to
	* generic/tclBasic.c:   tcl*ConstStubs, it's not necessary at all.
	* generic/tclOO.c:
	* generic/tclTomMathInterface.c:
	* generic/tclStubInit.c: (regenerated)
	* generic/tclOOStubInit.c: (regenerated)
	* generic/tclEnsemble.c:Fix signed-unsigned mismatch
	* win/tclWinInt.h:      make tclWinProcs "const"
	* win/tclWin32Dll.c:
	* win/tclWinFCmd.c:     Eliminate all internal Tcl_WinUtfToTChar
	* win/tclWinFile.c:     and Tcl_WinTCharToUtf calls, needed
	* win/tclWinInit.c:     for mslu support.
	* win/tclWinLoad.c:
	* win/tclWinPipe.c:
	* win/tclWinSerial.c:
	* win/.cvsignore:
	* compat/unicows/readme.txt:  [FRQ 2819611]: Add first part of MSLU
	* compat/unicows/license.txt: support.
	* compat/unicows/unicows.lib:

2010-02-15  Donal K. Fellows  <dkf@users.sf.net>

	* generic/tclOO.c (AllocObject, SquelchedNsFirst, ObjectRenamedTrace):
	* generic/tclNamesp.c (Tcl_DeleteNamespace): [Bug 2950259]: Revised
	the namespace deletion code to provide an additional internal callback
	that gets triggered early enough in namespace deletion to allow TclOO
	destructors to run sanely. Adjusted TclOO to take advantage of this,
	so making tearing down an object by killing its namespace appear to
	work seamlessly, which is needed for Itcl. (Note that this is not a
	feature that will ever be backported to 8.5, and it remains not a
	recommended way of deleting an object.)

2010-02-13  Donal K. Fellows  <dkf@users.sf.net>

	* generic/tclCompCmds.c (TclCompileSwitchCmd): Divided the [switch]
	compiler into three pieces (after the model of [try]): a parser, an
	instruction-issuer for chained tests, and an instruction-issuer for
	jump tables.

	* generic/tclEnsemble.c: Split the ensemble engine out into its own
	file rather than keeping it mashed together with the namespace code.

2010-02-12  Jan Nijtmans  <nijtmans@users.sf.net>

	* win/tcl.m4:		Use -pipe for gcc on win32
	* win/configure:	(mingw/cygwin) (regenerated)
	* win/.cvsignore:	Add .lib, .exp and .res here

2010-02-11  Mo DeJong  <mdejong@users.sourceforge.net>

	* tests/list.test: Add tests for explicit \0 in a string argument to
	the list command.

2010-02-11  Donal K. Fellows  <dkf@users.sf.net>

	* generic/tclIOCmd.c (Tcl_OpenObjCmd): [Bug 2949740]: Make sure that
	we do not try to put a NULL pipeline channel into binary mode.

2010-02-11  Mo DeJong  <mdejong@users.sourceforge.net>

	[Bug 2826551, Patch 2948425]: Assorted regexp bugs related to -all,
	-line and -start options and newlines.
	* generic/tclCmdMZ.c (Tcl_RegexpObjCmd): If -offset is given, treat it
	as the start of the line if the previous character was a newline. Fix
	nasty edge case where a zero length match would not advance the index.
	* tests/regexp.test: Add regression tests back ported from Jacl.
	Checks for a number of issues related to -line and newline handling. A
	few of tests were broken before the patch and continue to be broken,
	marked as knownBug.

2010-02-11  Donal K. Fellows  <dkf@users.sf.net>

	* generic/tclOO.c (ObjectRenamedTrace): [Bug 2949397]: Prevent
	destructors from running on the two core class objects when the whole
	interpreter is being destroyed.

2010-02-09  Donal K. Fellows  <dkf@users.sf.net>

	* generic/tclCompCmds.c (TclCompileTryCmd, IssueTryInstructions)
	(IssueTryFinallyInstructions): Added compiler for the [try] command.
	It is split into three pieces that handle the parsing of the tokens,
	the issuing of instructions for finally-free [try], and the issuing of
	instructions for [try] with finally; there are enough differences
	between the all cases that it was easier to split the code rather than
	have a single function do the whole thing.

2010-02-09  Alexandre Ferrieux  <ferrieux@users.sourceforge.net>

	* tools/genStubs.tcl: Remove dependency on 8.5+ idiom "in" in
	expressions.

2010-02-08  Donal K. Fellows  <dkf@users.sf.net>

	* generic/tclZlib.c (Tcl_ZlibDeflate, Tcl_ZlibInflate): [Bug 2947783]:
	Make sure that the result is an unshared object before appending to it
	so that nothing crashes if it is shared (use in Tcl code was not
	affected by this, but use from C was an issue).

2010-02-06  Donal K. Fellows  <dkf@users.sf.net>

	* generic/tclHash.c (HashStringKey):	Replace Tcl's crusty old hash
	* generic/tclObj.c (TclHashObjKey):	function with the algorithm
	due to Fowler, Noll and Vo. This is slightly faster (assuming the
	presence of hardware multiply) and has somewhat better distribution
	properties of the resulting hash values. Note that we only ever used
	the 32-bit version of the FNV algorithm; Tcl's core hash engine
	assumes that hash values are simple unsigned ints.

	***POTENTIAL INCOMPATIBILITY***
	Code that depends on hash iteration order (especially tests) may well
	be disrupted by this. Where a definite order is required, the fix is
	usually to just sort the results after extracting them from the hash.
	Where this is insufficient, the code that has ceased working was
	always wrong and was only working by chance.

2010-02-05  Donal K. Fellows  <dkf@users.sf.net>

	* generic/tclCompCmds.c (TclCompileErrorCmd): Added compilation of the
	[error] command. No new bytecodes.

2010-02-05  Jan Nijtmans  <nijtmans@users.sf.net>

	* tools/genStubs.tcl:	Follow-up to earlier commit today:
	          Eliminate the need for an extra Stubs Pointer for adressing
	          a static stub table: Just change the exported table from
	          static to MODULE_SCOPE.
	* generic/tclBasic.c
	* generic/tclOO.c
	* generic/tclTomMathInterface.c
	* generic/tcl*Decls.h (regenerated)
	* generic/tclStubInit.c (regenerated)
	* generic/tclOOStubInit.c (regenerated)
	* generic/tclTest.c (minor formatting)

2010-02-05  Donal K. Fellows  <dkf@users.sf.net>

	* generic/tclVar.c: More consistency in errorcode generation.

	* generic/tclOOBasic.c (TclOO_Object_Destroy): Rewrote to be NRE-aware
	when calling destructors. Note that there is no guarantee that
	destructors will always be called in an NRE context; that's a feature
	of the 'destroy' method only.

	* generic/tclEncoding.c: Add 'const' to many function-internal vars
	that are never pointing to things that are written to.

2010-02-05  Jan Nijtmans  <nijtmans@users.sf.net>

	* tools/genStubs.tcl:	Follow-up to [2010-01-29] commit:
		prevent space within stub table function parameters if the
		parameter type is a pointer.
	* win/tclWinInt.h:	Minor Formatting
	* generic/tcl.h:	VOID -> void and other formatting
	* generic/tclInt.h:	Minor formatting
	* generic/tclInt.decls: Change signature of TclNRInterpProcCore,
	* generic/tclOO.decls:	and TclOONewProc(Instance|)MethodEx,
	* generic/tclProc.c:	indicating that errorProc is a function,
	* generic/tclOOMethod.c:pointer, and other formatting
	* generic/tcl*Decls.h:	(regenerated)
	* generic/tclVar.c:	gcc warning(line 3703): 'pattern' may be used
				uninitialized in this function
				gcc warning(line 3788): 'matched' may be used
				uninitialized in this function

2010-02-04  Donal K. Fellows  <dkf@users.sf.net>

	* generic/tclVar.c: Added more use of error-codes and reduced the
	stack overhead of older interfaces.
	(ArrayGetCmd): Stop silly crash when using a trivial pattern due to
	error in conversion to ensemble.
	(ArrayNamesCmd): Use the object RE interface for faster matching.

2010-02-03  Donal K. Fellows  <dkf@users.sf.net>

	* generic/tclVar.c (ArrayUnsetCmd): More corrections.

2010-02-02  Donal K. Fellows  <dkf@users.sf.net>

	* generic/tclVar.c: Turned the [array] command into a true ensemble.

	* generic/tclOO.c (AllocObject, MyDeleted): A slightly faster way to
	handle the deletion of [my] is with a standard delete callback. This
	is because it doesn't require an additional memory allocation during
	object creation. Also reduced the amount of string manipulation
	performed during object creation to further streamline memory
	handling; this is not backported to the 8.5 package as it breaks a
	number of abstractions.

	* generic/tclOOBasic.c (TclOO_Object_Destroy): [Bug 2944404]: Do not
	crash when a destructor deletes the object that is executing that
	destructor.

2010-02-01  Donal K. Fellows  <dkf@users.sf.net>

	* generic/tclVar.c (Tcl_ArrayObjCmd): [Bug 2939073]: Stop the [array
	unset] command from having dangling pointer problems when an unset
	trace deletes the element that is going to be processed next. Many
	thanks to Alexandre Ferrieux for the bulk of this fix.

	* generic/regexec.c (ccondissect, crevdissect): [Bug 2942697]: Rework
	these functions so that certain pathological patterns are matched much
	more rapidly. Many thanks to Tom Lane for dianosing this issue and
	providing an initial patch.

2010-01-30  Donal K. Fellows  <dkf@users.sf.net>

	* generic/tclCompile.c (tclInstructionTable):	Bytecode instructions
	* generic/tclCompCmds.c (TclCompileUnsetCmd):	to allow the [unset]
	* generic/tclExecute.c (TclExecuteByteCode):	command to be compiled
	with the compiler being a complete compilation for all compile-time
	decidable uses.

	* generic/tclVar.c (TclPtrUnsetVar): Var reference version of the code
	to unset a variable. Required for INST_UNSET bytecodes.

2010-01-29  Jan Nijtmans  <nijtmans@users.sf.net>

	* generic/tcl.h: [Bug 2942081]: Reverted Tcl_ThreadDataKey type change
				Changed some Tcl_CallFrame fields from "char *"
				to "void *". This saves unnecessary space on
				Cray's (and it's simply more correct).

	* tools/genStubs.tcl:	No longer generate a space after "*" and
				immediately after a function name, so the
				format of function definitions in tcl*Decls.h
				match all other tcl*.h header files.
	* doc/ParseArgs.3:	Change Tcl_ArgvFuncProc, Tcl_ArgvGenFuncProc
	* generic/tcl.h:	and GetFrameInfoValueProc to be function
	* generic/tclInt.h:	definitions, not pointers, for consistency
	* generic/tclOOInt.h:	with all other Tcl function definitions.
	* generic/tclIndexObj.c:
	* generic/regguts.h:	CONST -> const
	* generic/tcl.decls:	Formatting
	* generic/tclTomMath.decls: Formatting
	* generic/tclDecls.h:	(regenerated)
	* generic/tclIntDecls.h:
	* generic/tclIntPlatDecls.h:
	* generic/tclOODecls.h:
	* generic/tclOOIntDecls.h:
	* generic/tclPlatDecls.h:
	* generic/tclTomMathDecls.h:

2010-01-28  Donal K. Fellows  <dkf@users.sf.net>

	* generic/tclOOBasic.c (TclOO_Object_Destroy): Move the execution of
	destructors to a point where they can produce an error. This will not
	work for all destructors, but it does mean that more failing calls of
	them will be caught.
	* generic/tclOO.c (AllocObject, MyDeletedTrace, ObjectRenamedTrace):
	(ObjectNamespaceDeleted): Stop various ways of getting at commands
	with dangling pointers to the object. Also increases the reliability
	of calling of destructors (though most destructors won't benefit; when
	an object is deleted namespace-first, its destructors are not run in a
	nice state as the namespace is partially gone).

2010-01-25  Jan Nijtmans  <nijtmans@users.sf.net>

	* generic/tclOOStubInit.c:   Remove double includes (which causes a
	* generic/tclOOStubLib.c:    warning in CYGWIN compiles)
	* unix/.cvsignore:	     add confdefs.h

2010-01-22  Donal K. Fellows  <dkf@users.sf.net>

	* doc/proc.n: [Bug 1970629]: Define a bit better what the current
	namespace of a procedure is.

2010-01-22  Jan Nijtmans  <nijtmans@users.sf.net>

	* generic/tclInt.decls:	     Don't use DWORD and HANDLE here.
	* generic/tclIntPlatDecls.h:
	* generic/tcl.h:	     Revert [2009-12-21] change, instead
	* generic/tclPort.h:	     resolve the CYGWIN inclusion problems by
	* win/tclWinPort.h:	     re-arranging the inclusions at other
				     places.
	* win/tclWinError.c
	* win/tclWinPipe.c
	* win/tcl.m4:		     Make cygwin configuration error into
	* win/configure.in:	     a warning: CYGWIN compilation works
	* win/configure:	     although there still are test failures.

2010-01-22  Donal K. Fellows  <dkf@users.sf.net>

	* generic/tclExecute.c (TclExecuteByteCode): Improve error code
	generation from some of the tailcall-related bits of TEBC.

2010-01-21  Miguel Sofer  <msofer@users.sf.net>

	* generic/tclCompile.h: NRE-enable direct eval on BC spoilage
	* generic/tclExecute.c: [Bug 2910748]
	* tests/nre.test:

2010-01-19  Donal K. Fellows  <dkf@users.sf.net>

	* doc/dict.n: [Bug 2929546]: Clarify just what [dict with] and [dict
	update] are doing with variables.

2010-01-18  Andreas Kupries  <andreask@activestate.com>

	* generic/tclIO.c (CreateScriptRecord): [Bug 2918110]: Initialize
	the EventScriptRecord (esPtr) fully before handing it to
	Tcl_CreateChannelHandler for registration. Otherwise a reflected
	channel calling 'chan postevent' (== Tcl_NotifyChannel) in its
	'watchProc' will cause the function 'TclChannelEventScriptInvoker'
	to be run on an uninitialized structure.

2010-01-18  Donal K. Fellows  <dkf@users.sf.net>

	* generic/tclStringObj.c (Tcl_AppendFormatToObj): [Bug 2932421]: Stop
	the [format] command from causing argument objects to change their
	internal representation when not needed. Thanks to Alexandre Ferrieux
	for this fix.

2010-01-13  Donal K. Fellows  <dkf@users.sf.net>

	* tools/tcltk-man2html.tcl:	  More factoring out of special cases
	* tools/tcltk-man2html-utils.tcl: so that they are described outside
	the engine file. Now there is only one real set of special cases in
	there, to handle the .SO/.OP/.SE directives.

2010-01-13  Jan Nijtmans  <nijtmans@users.sf.net>

	* generic/tcl.h:      Fix TCL_LL_MODIFIER for Cygwin
	* generic/tclEnv.c:   Fix CYGWIN compilation problems,
	* generic/tclInt.h:   and remove some unnecessary
	* generic/tclPort.h:  double includes.
	* generic/tclPlatDecls.h:
	* win/cat.c:
	* win/tclWinConsole.c:
	* win/tclWinFCmd.c:
	* win/tclWinFile.c:
	* win/tclWinPipe.c:
	* win/tclWinSerial.c:
	* win/tclWinThrd.c:
	* win/tclWinPort.h:   Put win32 includes first
	* unix/tclUnixChan.c: Forgot one CONST change

2010-01-12  Donal K. Fellows  <dkf@users.sf.net>

	* tools/tcltk-man2html.tcl: Make the generation of the list of things
	to process the docs from simpler and more flexible. Also factored out
	the lists of special cases.

2010-01-10  Jan Nijtmans  <nijtmans@users.sf.net>

	* win/tclWinDde.c:      VC++ 6.0 doesn't have
	* win/tclWinReg.c:      PDWORD_PTR
	* win/tclWinThrd.c:     Fix various minor gcc warnings.
	* win/tclWinTime.c:
	* win/tclWinConsole.c:  Put channel type definitions
	* win/tclWinChan.c:     in static const memory
	* win/tclWinPipe.c:
	* win/tclWinSerial.c:
	* win/tclWinSock.c:
	* generic/tclIOGT.c:
	* generic/tclIORChan.c:
	* generic/tclIORTrans.c:
	* unix/tclUnixChan.c:
	* unix/tclUnixPipe.c:
	* unix/tclUnixSock.c:
	* unix/configure:       (regenerated with autoconf 2.59)
	* tests/info.test:      Make test independant from
	                        tcltest implementation.

2010-01-10  Donal K. Fellows  <dkf@users.sf.net>

	* tests/namespace.test (namespace-51.17): [Bug 2898722]: Demonstrate
	that there are still bugs in the handling of resolution epochs. This
	bug is not yet fixed.

	* tools/tcltk-man2html.tcl:	  Split the man->html converter into
	* tools/tcltk-man2html-utils.tcl: two pieces for easier maintenance.
	Also made it much less verbose in its printed messages by default.

2010-01-09  Donal K. Fellows  <dkf@users.sf.net>

	* tools/tcltk-man2html.tcl: Added basic support for building the docs
	for contributed packages into the HTML versions. Prompted by question
	on Tcler's Chat by Tom Krehbiel. Note that there remain problems in
	the documentation generated due to errors in the contributed docs.

2010-01-05  Don Porter  <dgp@users.sourceforge.net>

	* generic/tclPathObj.c (TclPathPart):   [Bug 2918610]: Correct
	* tests/fileName.test (filename-14.31): inconsistency between the
	string rep and the intrep of a path value created by [file rootname].
	Thanks to Vitaly Magerya for reporting.

2010-01-03  Donal K. Fellows  <dkf@users.sf.net>

	* unix/tcl.m4 (SC_CONFIG_CFLAGS): [Bug 1636685]: Use the configuration
	for modern FreeBSD suggested by the FreeBSD porter.

2010-01-03  Miguel Sofer  <msofer@users.sf.net>

	* generic/tclBasic.c:	[Bug 2724403]: Fix leak of coroutines on
	* generic/tclCompile.h: namespace deletion. Added a test for this
	* generic/tclNamesp.c:	leak, and also a test for leaks on namespace
	* tests/coroutine.test: deletion.
	* tests/namespace.test:

2009-12-30  Donal K. Fellows  <dkf@users.sf.net>

	* library/safe.tcl (AliasSource): [Bug 2923613]: Make the safer
	* tests/safe.test (safe-8.9):	  [source] handle a [return] at the
					  end of the file correctly.

2009-12-30  Miguel Sofer  <msofer@users.sf.net>

	* library/init.tcl (unknown): [Bug 2824981]: Fix infinite recursion of
	::unknown when [set] is undefined.

2009-12-29  Donal K. Fellows  <dkf@users.sf.net>

	* generic/tclHistory.c (Tcl_RecordAndEvalObj): Reduce the amount of
	allocation and deallocation of memory by caching objects in the
	interpreter assocData table.

	* generic/tclObj.c (Tcl_GetCommandFromObj): Rewrite the logic so that
	it does not require making assignments part way through an 'if'
	condition, which was deeply unclear.

	* generic/tclInterp.c (Tcl_MakeSafe): [Bug 2895741]: Make sure that
	the min() and max() functions are supported in safe interpreters.

2009-12-29  Pat Thoyts  <patthoyts@users.sourceforge.net>

	* generic/tclBinary.c:	[Bug 2922555]: Handle completely invalid input
	* tests/binary.test:	to the decode methods.

2009-12-28  Donal K. Fellows  <dkf@users.sf.net>

	* unix/Makefile.in (trace-shell, trace-test): [FRQ 1083288]: Added
	targets to allow easier tracing of shell and test invokations.

	* unix/configure.in: [Bug 942170]:	Detect the st_blocks field of
	* generic/tclCmdAH.c (StoreStatData):	'struct stat' correctly.
	* generic/tclFileName.c (Tcl_GetBlocksFromStat):
	* generic/tclIOUtil.c (Tcl_Stat):

	* generic/tclInterp.c (TimeLimitCallback): [Bug 2891362]: Ensure that
	* tests/interp.test (interp-34.13):	   the granularity ticker is
	reset when we check limits because of the time limit event firing.

2009-12-27  Donal K. Fellows  <dkf@users.sf.net>

	* doc/namespace.n (SCOPED SCRIPTS): [Bug 2921538]: Updated example to
	not be quite so ancient.

2009-12-25  Jan Nijtmans  <nijtmans@users.sf.net>

	* generic/tclCmdMZ.c:      CONST -> const
	* generic/tclParse.c

2009-12-23  Donal K. Fellows  <dkf@users.sf.net>

	* library/safe.tcl (AliasSource, AliasExeName): [Bug 2913625]: Stop
	information about paths from leaking through [info script] and [info
	nameofexecutable].

2009-12-23  Jan Nijtmans  <nijtmans@users.sf.net>

	* unix/tcl.m4:		Install libtcl8.6.dll in bin directory
	* unix/Makefile.in:
	* unix/configure:	(regenerated)

2009-12-22  Donal K. Fellows  <dkf@users.sf.net>

	* generic/tclCmdIL.c (Tcl_LsortObjCmd): [Bug 2918962]: Stop crash when
	-index and -stride are used together.

2009-12-21  Jan Nijtmans  <nijtmans@users.sf.net>

	* generic/tclThreadStorage.c: Fix gcc warning, using gcc-4.3.4 on
				      cygwin: missing initializer
	* generic/tclOOInt.h:	      Prevent conflict with DUPLICATE
				      definition in WINAPI's nb30.h
	* generic/rege_dfa.c:	      Fix macro conflict on CYGWIN: don't use
				      "small".
	* generic/tcl.h:	      Include <winsock2.h> before <stdio.h> on
				      CYGWIN
	* generic/tclPathObj.c
	* generic/tclPort.h
	* tests/env.test:	      Don't unset WINDIR and TERM, it has a
				      special meaning on CYGWIN (both in UNIX
				      and WIN32 mode!)
	* generic/tclPlatDecls.h:     Include <tchar.h> through tclPlatDecls.h
	* win/tclWinPort.h:	      stricmp -> strcasecmp
	* win/tclWinDde.c:	      _wcsicmp -> wcscasecmp
	* win/tclWinFile.c
	* win/tclWinPipe.c
	* win/tclWinSock.c
	* unix/tcl.m4:		      Add dynamic loading support to CYGWIN
	* unix/configure (regenerated)
	* unix/Makefile.in

2009-12-19  Miguel Sofer  <msofer@users.sf.net>

	* generic/tclBasic.c:	[Bug 2917627]: Fix for bad cmd resolution by
	* tests/coroutine.test:	coroutines. Thanks to schelte for finding it.

2009-12-16  Donal K. Fellows  <dkf@users.sf.net>

	* library/safe.tcl (::safe::AliasGlob): Upgrade to correctly support a
	larger fraction of [glob] functionality, while being stricter about
	directory management.

2009-12-11  Jan Nijtmans  <nijtmans@users.sf.net>

	* generic/tclTest.c:	Fix gcc warning: ignoring return value of
	* unix/tclUnixNotify.c:	"write", declared with attribute
	* unix/tclUnixPipe.c:	warn_unused_result.
	* generic/tclInt.decls:	CONSTify functions TclpGetUserHome and
	* generic/tclIntDecls.h:TclSetPreInitScript (TIP #27)
	* generic/tclInterp.c:
	* win/tclWinFile.c:
	* unix/tclUnixFile.c:

2009-12-16  Donal K. Fellows  <dkf@users.sf.net>

	* doc/tm.n: [Bug 1911342]: Formatting rewrite to avoid bogus crosslink
	to the list manpage when generating HTML.

	* library/msgcat/msgcat.tcl (Init): [Bug 2913616]: Do not use platform
	tests that are not needed and which don't work in safe interpreters.

2009-12-14  Donal K. Fellows  <dkf@users.sf.net>

	* doc/file.n (file tempfile): [Bug 2388866]: Note that this only ever
	creates files on the native filesystem. This is a design feature.

2009-12-13  Miguel Sofer  <msofer@users.sf.net>

	* generic/tclBasic.c:	Release TclPopCallFrame() from its
	* generic/tclExecute.c:	tailcall-management duties
	* generic/tclNamesp.c:

	* generic/tclBasic.c:	Moving TclBCArgumentRelease call from
	* generic/tclExecute.c:	TclNRTailcallObjCmd to TEBC, so that the
	pairing of the Enter and Release calls is clearer.

2009-12-12  Donal K. Fellows  <dkf@users.sf.net>

	* generic/tclTest.c (TestconcatobjCmd): [Bug 2895367]: Stop memory
	leak when testing. We don't need extra noise of this sort when
	tracking down real problems!

2009-12-11  Jan Nijtmans  <nijtmans@users.sf.net>

	* generic/tclBinary.c:	Fix gcc warning, using gcc-4.3.4 on cygwin
	* generic/tclCompExpr.c:warning: array subscript has type 'char'
	* generic/tclPkg.c:
	* libtommath/bn_mp_read_radix.c:
	* win/makefile.vc:	[Bug 2912773]: Revert to version 1.203
	* unix/tclUnixCompat.c:	Fix gcc warning: signed and unsigned type
				in conditional expression.

2009-12-11  Donal K. Fellows  <dkf@users.sf.net>

	* tools/tcltk-man2html.tcl (long-toc, cross-reference): [FRQ 2897296]:
	Added cross links to sections within manual pages.

2009-12-11  Miguel Sofer  <msofer@users.sf.net>

	* generic/tclBasic.c:   [Bug 2806407]: Full nre-enabling of coroutines
	* generic/tclExecute.c:

	* generic/tclBasic.c: Small cleanup

	* generic/tclExecute.c: Fix panic in http11.test caused by buggy
	earlier commits in coroutine management.

2009-12-10  Andreas Kupries  <andreask@activestate.com>

	* generic/tclObj.c (TclContinuationsEnter): [Bug 2895323]: Updated
	comments to describe when the function can be entered for the same
	Tcl_Obj* multiple times. This is a continuation of the 2009-11-10
	entry where a memory leak was plugged, but where not sure if that was
	just a band-aid to paper over some other error. It isn't, this is a
	legal situation.

2009-12-10  Miguel Sofer  <msofer@users.sf.net>

	* generic/tclBasic.c:   Reducing the # of moving parts for coroutines
	* generic/tclExecute.c: by delegating more to tebc; eliminate the
	special coroutine CallFrame.

2009-12-09  Andreas Kupries  <andreask@activestate.com>

	* generic/tclIO.c: [Bug 2901998]: Applied Alexandre Ferrieux's patch
	fixing the inconsistent buffered I/O. Tcl's I/O now flushes buffered
	output before reading, discards buffered input before writing, etc.

2009-12-09  Miguel Sofer  <msofer@users.sf.net>

	* generic/tclBasic.c: Ensure right lifetime of varFrame's (objc,objv)
	for coroutines.

	* generic/tclExecute.c: Code regrouping

2009-12-09  Donal K. Fellows  <dkf@users.sf.net>

	* generic/tclBasic.c: Added some of the missing setting of errorcode
	values.

2009-12-08  Miguel Sofer  <msofer@users.sf.net>

	* generic/tclExecute.c (TclStackFree): Improved panic msg.

2009-12-08  Miguel Sofer  <msofer@users.sf.net>

	* generic/tclBasic.c:   Partial nre-enabling of coroutines. The
	* generic/tclExecute.c: initial call still requires its own
	* generic/tclInt.h:     instance of tebc, but on resume coros can
	execute in the caller's tebc.

	* generic/tclExecute.c (TEBC): Silence warning about pcAdjustment.

2009-12-08  Donal K. Fellows  <dkf@users.sf.net>

	* generic/tclExecute.c (TclExecuteByteCode): Make the dict opcodes
	more sparing in their use of C variables, to reduce size of TEBC
	activiation record a little bit.

2009-12-07  Miguel Sofer  <msofer@users.sf.net>

	* generic/tclExecute.c (TEBC): Grouping "slow" variables into structs,
	to reduce register pressure and help the compiler with variable
	allocation.

2009-12-07  Miguel Sofer  <msofer@users.sf.net>

	* generic/tclExecute.c: Start cleaning the TEBC stables
	* generic/tclInt.h:

	* generic/tclCmdIL.c:   [Bug 2910094]: Fix by aku
	* tests/coroutine.test:

	* generic/tclBasic.c: Arrange for [tailcall] to be created with the
	other builtins: was being created in a separate call, leftover from
	pre-tip days.

2009-12-07  Don Porter  <dgp@users.sourceforge.net>

	* generic/tclStrToD.c: [Bug 2902010]: Correct conditional compile
	directives to better detect the toolchain that needs extra work for
	proper underflow treatment instead of merely detecting the MIPS
	platform.

2009-12-07  Miguel Sofer  <msofer@users.sf.net>

	* generic/tclBasic.c: [Patch 2910056]: Add ::tcl::unsupported::yieldTo
	* generic/tclInt.h:

2009-12-07  Donal K. Fellows  <dkf@users.sf.net>

	* generic/tclCmdMZ.c (TryPostBody): [Bug 2910044]: Close off memory
	leak in [try] when a variable-free handler clause is present.

2009-12-05  Miguel Sofer  <msofer@users.sf.net>

	* generic/tclBasic.c:   Small changes for clarity in tailcall
	* generic/tclExecute.c: and coroutine code.
	* tests/coroutine.test:

	* tests/tailcall.test: Remove some old unused crud; improved the
	stack depth tests.

	* generic/tclBasic.c:  Fixed things so that you can tailcall
	* generic/tclNamesp.c: properly out of a coroutine.
	* tests/tailcall.test:

	* generic/tclInterp.c: Fixed tailcalls for same-interp aliases (no
	test)

2009-12-03  Donal K. Fellows  <dkf@users.sf.net>

	* library/safe.tcl (::safe::AliasEncoding): Make the safe encoding
	command behave more closely like the unsafe one (for safe ops).
	(::safe::AliasGlob): [Bug 2906841]: Clamp down on evil use of [glob]
	in safe interpreters.
	* tests/safe.test: Rewrite to use tcltest2 better.

2009-12-02  Jan Nijtmans  <nijtmans@users.sf.net>

	* tools/genStubs.tcl:	Add support for win32 CALLBACK functions and
	remove obsolete "emitStubs" and "genStubs" functions.
	* win/Makefile.in:	Use tcltest86.dll for all tests, and add
	.PHONY rules to preemptively stop trouble that plagued Tk from hitting
	Tcl too.

2009-11-30  Jan Nijtmans  <nijtmans@users.sf.net>

	* generic/tcl.h:	Don't use EXPORT for Tcl_InitStubs
	* win/Makefile.in:	Better dependancies in case of static build.

2009-11-30  Donal K. Fellows  <dkf@users.sf.net>

	* doc/Tcl.n: [Bug 2901433]: Improved description of expansion to
	mention that it is using list syntax.

2009-11-27  Kevin B. Kenny  <kennykb@acm.org>

	* win/tclAppInit.c (Tcl_AppInit): [Bug 2902965]: Reverted Jan's change
	that added a call to Tcl_InitStubs. The 'tclsh' and 'tcltest' programs
	are providers, not consumers of the Stubs table, and should not link
	with the Stubs library, but only with the main Tcl library. (In any
	case, the presence of Tcl_InitStubs broke the build.)

2009-11-27  Donal K. Fellows  <dkf@users.sf.net>

	* doc/BoolObj.3, doc/Class.3, doc/CrtChannel.3, doc/DictObj.3:
	* doc/DoubleObj.3, doc/Ensemble.3, doc/Environment.3:
	* doc/FileSystem.3, doc/Hash.3, doc/IntObj.3, doc/Limit.3:
	* doc/Method.3, doc/NRE.3, doc/ObjectType.3, doc/PkgRequire.3:
	* doc/SetChanErr.3, doc/SetResult.3: [Patch 2903921]: Many small
	spelling fixes from Larry Virden.

	BUMP VERSION OF TCLOO TO 0.6.2. Too many people need accumulated small
	versions and bugfixes, so the version-bump removes confusion.

	* generic/tclOOBasic.c (TclOO_Object_LinkVar): [Bug 2903811]: Remove
	unneeded restrictions on who can usefully call this method.

2009-11-26  Donal K. Fellows  <dkf@users.sf.net>

	* unix/Makefile.in: Add .PHONY rules and documentation to preemptively
	stop trouble that plagued Tk from hitting Tcl too, and to make the
	overall makefile easier to understand. Some reorganization too to move
	related rules closer together.

2009-11-26  Jan Nijtmans  <nijtmans@users.sf.net>

	* win/Makefile.in:	[Bug 2902965]: Fix stub related changes that
	* win/makefile.vc:	caused tclkit build to break.
	* win/tclAppInit.c
	* unix/tcl.m4
	* unix/Makefile.in
	* unix/tclAppInit.c
	* unix/configure:	(regenerated)

2009-11-25  Kevin B. Kenny  <kennykb@acm.org>

	* win/Makefile.in:	Added a 'test-tcl' rule that is identical to
	'test' except that it does not go spelunking in 'pkgs/'. (This rule
	has existed in unix/Makefile.in for some time.)

2009-11-25  Stuart Cassoff  <stwo@users.sf.net>

	* unix/configure.in:	[Patch 2892871]: Remove unneeded
	* unix/tcl.m4:		AC_STRUCT_TIMEZONE and use
	* unix/tclConfig.h.in:	AC_CHECK_MEMBERS([struct stat.st_blksize])
	* unix/tclUnixFCmd.c:	instead of AC_STRUCT_ST_BLKSIZE.
	* unix/configure:	Regenerated with autoconf-2.59.

2009-11-24  Andreas Kupries  <andreask@activestate.com>

	* library/tclIndex: Manually redone the part of tclIndex dealing with
	safe.tcl and tm.tcl. This part passes the testsuite. Note that
	automatic regeneration of this part is not possible because it wrongly
	puts 'safe::Setup' on the list, and wrongly leaves out 'safe::Log'
	which is more dynamically created than the generator expects.

	Further note that the file "clock.tcl" is explicitly loaded by
	"init.tcl", the first time the clock command is invoked. The relevant
	code can be found at line 172ff, roughly, the definition of the
	procedure 'clock'. This means none of the procedures of this file
	belong in the tclIndex. Another indicator that automatic regeneration
	of tclIndex is ill-advised.

2009-11-24  Donal K. Fellows  <dkf@users.sf.net>

	* generic/tclOO.c (FinalizeAlloc, Tcl_NewObjectInstance):
	[Bug 2903011]: Make it an error to destroy an object in a constructor,
	and also make sure that an object is not deleted twice in the error
	case.

2009-11-24  Pat Thoyts  <patthoyts@users.sourceforge.net>

	* tests/fCmd.test: [Bug 2893771]: Teach [file stat] to handle locked
	* win/tclWinFile.c: files so that [file exists] no longer lies.

2009-11-23  Kevin Kenny  <kennykb@acm.org>

	* tests/fCmd.test (fCmd-30.1): Changed registry location of the 'My
	Documents' folder to the one that's correct for Windows 2000, XP,
	Server 2003, Vista, Server 2008, and Windows 7. (See
	http://support.microsoft.com/kb/310746)

2009-11-23  Jan Nijtmans  <nijtmans@users.sf.net>

	* win/tclWinDde.c:	#undef STATIC_BUILD, in order to make sure
	* win/tclWinReg.c:	that Xxxxx_Init is always exported even when
	* generic/tclTest.c:	Tcl is built static (otherwise we cannot
				create a DLL).
	* generic/tclThreadTest.c: Make all functions static, except
				TclThread_Init.
	* tests/fCmd.test:	Enable fCmd-30.1 when registry is available.
	* win/tcl.m4:		Fix ${SHLIB_LD_LIBS} definition, fix conflicts
	* win/Makefile.in:	Simplifications related to tcl.m4 changes.
	* win/configure.in:	Between static libraries and import library on
				windows.
	* win/configure:	(regenerated)
	* win/makefile.vc:	Add stub library to necessary link lines.

2009-11-23  Kevin B. Kenny  <kennykb@acm.org>

	* generic/tclThreadTest.c (NewTestThread): [Bug 2901803]: Further
	machinations to get NewTestThread actually to launch the thread, not
	just compile.

2009-11-22  Donal K. Fellows  <dkf@users.sf.net>

	* generic/tclThreadTest.c (NewTestThread): [Bug 2901803]: Fix small
	error in function naming which blocked a threaded test build.

2009-11-19  Jan Nijtmans  <nijtmans@users.sf.net>

	* win/Makefile.in:	Create tcltest86.dll as dynamic Tcltest
				package.
	* generic/tclTest.c:	Remove extraneous prototypes, follow-up to
	* generic/tclTestObj.c:	[Bug 2883850]
	* tests/chanio.test:	Test-cases for fixed [Bug 2849797]
	* tests/io.test:
	* tests/safe.test:	Fix safe-10.1 and safe-10.4 test cases, making
				the wrong assumption that Tcltest is a static
				package.
	* generic/tclEncoding.c:[Bug 2857044]: Updated freeIntRepProc routines
	* generic/tclVar.c:	so that they set the typePtr field to NULL so
				that the Tcl_Obj is not left in an
				inconsistent state.
	* unix/tcl.m4:		[Patch 2883533]: tcl.m4 support for Haiku OS
	* unix/configure:	autoconf-2.59

2009-11-19  Don Porter  <dgp@users.sourceforge.net>

	* unix/tclAppInit.c:	[Bug 2883850, 2900542]: Repair broken build of
	* win/tclAppInit.c:	the tcltest executable.

2009-11-19  Donal K. Fellows  <dkf@users.sf.net>

	* library/auto.tcl (tcl_findLibrary):
	* library/clock.tcl (MakeUniquePrefixRegexp, MakeParseCodeFromFields)
	(SetupTimeZone, ProcessPosixTimeZone):	Restored the use of a literal
	* library/history.tcl (HistAdd):	'then' when following a multi-
	* library/safe.tcl (interpConfigure):	line test expresssion. It's an
	* library/tm.tcl (UnknownHandler):	aid to readability then.

2009-11-19  Jan Nijtmans  <nijtmans@users.sf.net>

	* generic/tclInt.h:      Make all internal initialization
	* generic/tclTest.c:     routines MODULE_SCOPE
	* generic/tclTestObj.c:
	* generic/tclTestProcBodyObj.c:
	* generic/tclThreadTest.c:
	* unix/Makefile.in:      Fix [Bug 2883850]: pkgIndex.tcl doesn't
	* unix/tclAppInit.c:     get created with static Tcl build
	* unix/tclXtTest.c:
	* unix/tclXtNotify.c:
	* unix/tclUnixTest.c:
	* win/Makefile.in:
	* win/tcl.m4:
	* win/configure:         (regenerated)
	* win/tclAppInit.c:
	* win/tclWinDde.c:       Always compile with Stubs.
	* win/tclWinReg.c:
	* win/tclWinTest.c:

2009-11-18  Jan Nijtmans  <nijtmans@users.sf.net>

	* doc/CrtChannel.3:	[Bug 2849797]: Fix channel name inconsistences
	* generic/tclIORChan.c:	as suggested by DKF.
	* generic/tclIO.c:	Minor *** POTENTIAL INCOMPATIBILITY ***
				because Tcl_CreateChannel() and derivatives
				now sometimes ignore their "chanName"
				argument.

	* generic/tclAsync.c:	Eliminate various gcc warnings (with -Wextra)
	* generic/tclBasic.c
	* generic/tclBinary.c
	* generic/tclCmdAH.c
	* generic/tclCmdIL.c
	* generic/tclCmdMZ.c
	* generic/tclCompile.c
	* generic/tclDate.c
	* generic/tclExecute.c
	* generic/tclDictObj.c
	* generic/tclIndexObj.c
	* generic/tclIOCmd.c
	* generic/tclIOUtil.c
	* generic/tclIORTrans.c
	* generic/tclOO.c
	* generic/tclZlib.c
	* generic/tclGetDate.y
	* win/tclWinInit.c
	* win/tclWinChan.c
	* win/tclWinConsole.c
	* win/tclWinNotify.c
	* win/tclWinReg.c
	* library/auto.tcl:		Eliminate "then" keyword
	* library/clock.tcl
	* library/history.tcl
	* library/safe.tcl
	* library/tm.tcl
	* library/http/http.tcl:	Eliminate unnecessary spaces
	* library/http1.0/http.tcl
	* library/msgcat/msgcat.tcl
	* library/opt/optparse.tcl
	* library/platform/platform.tcl
	* tools/tcltk-man2html.tcl
	* tools/tclZIC.tcl
	* tools/tsdPerf.c

2009-11-17  Andreas Kupries  <andreask@activestate.com>

	* unix/tclUnixChan.c (TtyParseMode): Partial undo of Donal's tidy-up
	from a few days ago (2009-11-9, not in ChangeLog). It seems that
	strchr is apparently a macro on AIX and reacts badly to pre-processor
	directives in its arguments.

2009-11-16  Alexandre Ferrieux  <ferrieux@users.sourceforge.net>

	* generic/tclEncoding.c:  [Bug 2891556]: Fix and improve test to
	* generic/tclTest.c:	  detect similar manifestations in the future.
	* tests/encoding.test:    Add tcltest support for finalization.

2009-11-15  Mo DeJong  <mdejong@users.sourceforge.net>

	* win/tclWinDde.c: Avoid gcc compiler warning by explicitly casting
	DdeCreateStringHandle argument.

2009-11-12  Andreas Kupries  <andreask@activestate.com>

	* generic/tclIO.c (CopyData): [Bug 2895565]: Dropped bogosity which
	* tests/io.test: used the number of _written_ bytes or character to
	update the counters for the read bytes/characters. New test io-53.11.
	This is a forward port from the 8.5 branch.

2009-11-11  Don Porter  <dgp@users.sourceforge.net>

	* generic/tclClock.c (TclClockInit):    Do not create [clock] support
	commands in safe interps.

2009-11-11  Jan Nijtmans  <nijtmans@users.sf.net>

	* library/http/http.tcl (http::geturl): [Bug 2891171]: URL checking
	too strict when using multiple question marks.
	* tests/http.test
	* library/http/pkgIndex.tcl:  Bump to http 2.8.2
	* unix/Makefile.in:
	* win/Makefile.in:

2009-11-11  Alexandre Ferrieux  <ferrieux@users.sourceforge.net>

	* generic/tclIO.c: Fix [Bug 2888099] (close discards ENOSPC error)
	                   by saving the errno from the first of two
	                   FlushChannel()s. Uneasy to test; might need
	                   specific channel drivers. Four-hands with aku.

2009-11-10  Pat Thoyts  <patthoyts@users.sourceforge.net>

	* tests/winFCmd.test: Cleanup directories that have been set chmod
	000. On Windows7 and Vista we really have no access and these were
	getting left behind.
	A few tests were changed to reflect the intent of the test where
	setting a directory chmod 000 should prevent any modification. This
	restriction was ignored on XP but is honoured on Vista

2009-11-10  Andreas Kupries  <andreask@activestate.com>

	* generic/tclBasic.c: Plug another leak in TCL_EVAL_DIRECT evaluation.
	Forward port from Tcl 8.5 branch, change by Don Porter.

	* generic/tclObj.c: [Bug 2895323]: Plug memory leak in
	TclContinuationsEnter(). Forward port from Tcl 8.5 branch, change by
	Don Porter.

2009-11-09  Stuart Cassoff  <stwo@users.sf.net>

	* win/README: [bug 2459744]: Removed outdated Msys + Mingw info.

2009-11-09  Andreas Kupries  <andreask@activestate.com>

	* generic/tclBasic.c (TclEvalObjEx): Moved the #280 decrement of
	refCount for the file path out of the branch after the whole
	conditional, closing a memory leak. Added clause on structure type to
	prevent seg.faulting. Forward port from valgrinding the Tcl 8.5
	branch.

	* tests/info.test: Resolve ambiguous resolution of variable "res".
	Forward port from 8.5

2009-11-08  Donal K. Fellows  <dkf@users.sf.net>

	* doc/string.n (bytelength): Noted that this command is not a good
	thing to use, and suggested a better alternatve. Also factored out the
	description of the indices into its own section.

2009-11-07  Pat Thoyts  <patthoyts@users.sourceforge.net>

	* tests/fCmd.test: [Bug 2891026]: Exclude tests using chmod 555
	directories on vista and win7. The current user has access denied and
	so cannot rename the directory without admin privileges.

2009-11-06  Andreas Kupries  <andreask@activestate.com>

	* library/safe.tcl (::safe::Setup): Added documentation of the
	contents of the state array. Also killed the 'InterpState' procedure
	with its upleveled variable/upvar combination, and replaced all uses
	with 'namespace upvar'.

2009-11-05  Andreas Kupries  <andreask@activestate.com>

	* library/safe.tcl: A series of patches which bring the SafeBase up to
	date with code guidelines, Tcl's features, also eliminating a number
	of inefficiencies along the way.
	(1) Changed all procedure names to be fully qualified.
	(2) Moved the procedures out of the namespace eval. Kept their
	locations. IOW, broke the namespace eval apart into small sections not
	covering the procedure definitions.
	(3) Reindented the code. Just lots of whitespace changes.
	Functionality unchanged.
	(4) Moved the multiple namespace eval's around. Command export at the
	top, everything else (var decls, argument parsing setup) at the
	bottom.
	(5) Moved the argument parsing setup into a procedure called when the
	code is loaded. Easier management of temporary data.
	(6) Replaced several uses of 'Set' with calls to the new procedure
	'InterpState' and direct access to the per-slave state array.
	(7) Replaced the remaining uses of 'Set' and others outside of the
	path/token handling, and deleted a number of procedures related to
	state array access which are not used any longer.
	(8) Converted the path token system to cache normalized paths and path
	<-> token conversions. Removed more procedures not used any longer.
	Removed the test cases 4.3 and 4.4 from safe.test. They were testing
	the now deleted command "InterpStateName".
	(9) Changed the log command setup so that logging is compiled out
	completely when disabled (default).
	(10) Misc. cleanup. Inlined IsInterp into CheckInterp, its only user.
	Consistent 'return -code error' for error reporting. Updated to use
	modern features (lassign, in/ni, dicts). The latter are used to keep a
	reverse path -> token map and quicker check of existence.
	(11) Fixed [Bug 2854929]: Recurse into all subdirs under all TM root
	dirs and put them on the access path.

2009-11-02  Kevin B. Kenny  <kennykb@acm.org>

	* library/tzdata/Asia/Novokuznetsk: New tzdata locale for Kemerovo
	oblast', which now keeps Novosibirsk time and not Kranoyarsk time.
	* library/tzdata/Asia/Damascus: Syrian DST changes.
	* library/tzdata/Asia/Hong_Kong: Hong Kong historic DST corrections.
	Olson tzdata2009q.

2009-11-02  Donal K. Fellows  <dkf@users.sf.net>

	* doc/object.n (DESCRIPTION): Substantive revision to make it clearer
	what the fundamental semantics of an object actually are.

2009-11-01  Joe Mistachkin  <joe@mistachkin.com>

	* doc/Cancel.3: Minor cosmetic fixes.
	* win/makefile.vc: Make htmlhelp target work again.  An extra set of
	double quotes around the definition of the HTML help compiler tool
	appears to be required.  Previously, there was one set of double
	quotes around the definition of the tool and one around the actual
	invocation.  This led to confusion because it was the only such tool
	path to include double quotes around its invocation.  Also, it was
	somewhat inflexible in the event that somebody needed to override the
	tool command to include arguments.  Therefore, even though it may look
	"wrong", there are now two double quotes on either side of the tool
	path definition.  This fixes the problem that currently prevents the
	htmlhelp target from building and maintains flexibility in case
	somebody needs to override it via the command line or an environment
	variable.

2009-11-01  Joe English  <jenglish@users.sourceforge.net>

	* doc/Eval.3, doc/Cancel.3: Move TIP#285 routines out of Eval.3 into
	their own manpage.

2009-10-31  Donal K. Fellows  <dkf@users.sf.net>

	* generic/tclBasic.c (ExprRoundFunc): [Bug 2889593]: Correctly report
	the expected number of arguments when generating an error for round().

2009-10-30  Pat Thoyts  <patthoyts@users.sourceforge.net>

	* tests/tcltest.test: When creating the notwritabledir we deny the
	current user access to delete the file. We must grant this right when
	we cleanup. Required on Windows 7 when the user does not automatically
	have administrator rights.

2009-10-29  Don Porter  <dgp@users.sourceforge.net>

	* generic/tcl.h:        Changed the typedef for the mp_digit type
	from:
		typedef unsigned long mp_digit;
	to:
		typedef unsigned int mp_digit;
	For 32-bit builds where "long" and "int" are two names for the same
	thing, this is no change at all.  For 64-bit builds, though, this
	causes the dp[] array of an mp_int to be made up of 32-bit elements
	instead of 64-bit elements.  This is a huge improvement because details
	elsewhere in the mp_int implementation cause only 28 bits of each
	element to be actually used storing number data.  Without this change
	bignums are over 50% wasted space on 64-bit systems.  [Bug 2800740].

	***POTENTIAL INCOMPATIBILITY***
	For 64-bit builds, callers of routines with (mp_digit) or (mp_digit *)
	arguments *will*, and callers of routines with (mp_int *) arguments
	*may* suffer both binary and stubs incompatibilities with Tcl releases
	8.5.0 - 8.5.7.  Such possibilities should be checked, and if such
	incompatibilities are present, suitable [package require] requirements
	on the Tcl release should be put in place to keep such built code
	[load]-ing only in Tcl interps that are compatible.

2009-10-29  Donal K. Fellows  <dkf@users.sf.net>

	* tests/dict.test: Make variable-clean and simplify tests by utilizing
	the fact that dictionaries have defined orders.

	* generic/tclZlib.c (TclZlibCmd): Remove accidental C99-ism which
	reportedly makes the AIX native compiler choke.

2009-10-29  Kevin B. Kenny  <kennykb@acm.org>

	* library/clock.tcl (LocalizeFormat):
	* tests/clock.test (clock-67.1):
	[Bug 2819334]: Corrected a problem where '%%' followed by a letter in
	a format group could expand recursively: %%R would turn into %%H:%M:%S

2009-10-28  Don Porter  <dgp@users.sourceforge.net>

	* generic/tclLiteral.c:	[Bug 2888044]: Fixed 2 bugs.
	* tests/info.test:	First, as noted in the comments of the
	TclCleanupLiteralTable routine, since the teardown of the intrep of
	one Tcl_Obj can cause the teardown of others in the same table, the
	full table cleanup must be done with care, but the code did not
	contain the same care demanded in the comment.  Second, recent
	additions to the info.test file had poor hygiene, leaving an array
	variable ::a lying around, which breaks later interp.test tests during
	a -singleproc 1 run of the test suite.

2009-10-28  Kevin B. Kenny  <kennykb@acm.org>

	* tests/fileName.test (fileName-20.[78]): Corrected poor test
	hygiene (failure to save and restore the working directory) that
	caused these two tests to fail on Windows (and [Bug 2806250] to be
	reopened).

2009-10-27  Don Porter  <dgp@users.sourceforge.net>

	* generic/tclPathObj.c: [Bug 2884203]: Missing refcount on cached
	normalized path caused crashes.

2009-10-27  Kevin B. Kenny  <kennykb@acm.org>

	* library/clock.tcl (ParseClockScanFormat): [Bug 2886852]: Corrected a
	problem where [clock scan] didn't load the timezone soon enough when
	processing a time format that lacked a complete date.
	* tests/clock.test (clock-66.1):
	Added a test case for the above bug.
	* library/tzdata/America/Argentina/Buenos_Aires:
	* library/tzdata/America/Argentina/Cordoba:
	* library/tzdata/America/Argentina/San_Luis:
	* library/tzdata/America/Argentina/Tucuman:
	New DST rules for Argentina. (Olson's tzdata2009p.)

2009-10-26  Don Porter  <dgp@users.sourceforge.net>

	* unix/Makefile.in:	Remove $(PACKAGE).* and prototype from the
	`make distclean` target.  Completes 2009-10-20 commit.

2009-10-24  Kevin B. Kenny  <kennykb@acm.org>

	* library/clock.tcl (ProcessPosixTimeZone):
	Corrected a regression in the fix to [Bug 2207436] that caused
	[clock] to apply EU daylight saving time rules in the US.
	Thanks to Karl Lehenbauer for reporting this regression.
	* tests/clock.test (clock-52.4):
	Added a regression test for the above bug.
	* library/tzdata/Asia/Dhaka:
	* library/tzdata/Asia/Karachi:
	New DST rules for Bangladesh and Pakistan. (Olson's tzdata2009o.)

2009-10-23  Andreas Kupries  <andreask@activestate.com>

	* generic/tclIO.c (FlushChannel): Skip OutputProc for low-level
	0-length writes. When closing pipes which have already been closed
	not skipping leads to spurious SIG_PIPE signals. Reported by
	Mikhail Teterin <mi+thun@aldan.algebra.com>.

2009-10-22  Donal K. Fellows  <dkf@users.sf.net>

	* generic/tclOOBasic.c (TclOO_Object_VarName): [Bug 2883857]: Allow
	the passing of array element names through this method.

2009-10-21  Donal K. Fellows  <dkf@users.sf.net>

	* generic/tclPosixStr.c: [Bug 2882561]: Work around oddity on Haiku OS
	where SIGSEGV and SIGBUS are the same value.

	* generic/tclTrace.c (StringTraceProc): [Bug 2881259]: Added back cast
	to work around silly bug in MSVC's handling of auto-casting.

2009-10-20  Don Porter  <dgp@users.sourceforge.net>

	* unix/Makefile.in:	Removed the long outdated and broken targets
	package-* that were for building Solaris packages.  Appears that the
	pieces needed for these targets to function have never been present in
	the current era of Tcl development and belong completely to Tcl
	pre-history.

2009-10-19  Don Porter  <dgp@users.sourceforge.net>

	* generic/tclIO.c:      [Patch 2107634]: Revised ReadChars and
	FilterInputBytes routines to permit reads to continue up to the string
	limits of Tcl values.  Before revisions, large read attempts could
	panic when as little as half the limiting value length was reached.
	Thanks to Sean Morrison and Bob Parker for their roles in the fix.

2009-10-18  Joe Mistachkin  <joe@mistachkin.com>

	* generic/tclObj.c (TclDbDumpActiveObjects, TclDbInitNewObj)
	(Tcl_DbIncrRefCount, Tcl_DbDecrRefCount, Tcl_DbIsShared):
	[Bug 2871908]: Enforce separation of concerns between the lineCLPtr
	and objThreadMap thread specific data members.

2009-10-18  Joe Mistachkin  <joe@mistachkin.com>

	* tests/thread.test (thread-4.[345]): [Bug 1565466]: Correct tests to
	save their error state before the final call to threadReap just in case
	it triggers an "invalid thread id" error.  This error can occur if one
	or more of the target threads has exited prior to the attempt to send
	it an asynchronous exit command.

2009-10-17  Donal K. Fellows  <dkf@users.sf.net>

	* generic/tclVar.c (UnsetVarStruct, TclDeleteNamespaceVars)
	(TclDeleteCompiledLocalVars, DeleteArray):
	* generic/tclTrace.c (Tcl_UntraceVar2): [Bug 2629338]: Stop traces
	that are deleted part way through (a feature used by tdom) from
	causing freed memory to be accessed.

2009-10-08  Donal K. Fellows  <dkf@users.sf.net>

	* generic/tclDictObj.c (DictIncrCmd): [Bug 2874678]: Don't leak any
	bignums when doing [dict incr] with a value.
	* tests/dict.test (dict-19.3): Memory leak detection code.

2009-10-07  Andreas Kupries  <andreask@activestate.com>

	* generic/tclObj.c: [Bug 2871908]: Plug memory leaks of objThreadMap
	and lineCLPtr hashtables.  Also make the names of the continuation
	line information initialization and finalization functions more
	consistent. Patch supplied by Joe Mistachkin <joe@mistachkin.com>.

	* generic/tclIORChan.c (ErrnoReturn): Replace hardwired constant 11
	with proper errno #define, EAGAIN. What was I thinking? The BSD's have
	a different errno assignment and break with the hardwired number.
	Reported by emiliano on the chat.

2009-10-06  Don Porter  <dgp@users.sourceforge.net>

	* generic/tclInterp.c (SlaveEval): Agressive stomping of internal reps
	was added as part of the NRE patch of 2008-07-13.  This doesn't appear
	to actually be needed, and it hurts quite a bit when large lists lose
	their intreps and require reparsing.  Thanks to Ashok Nadkarni for
	reporting the problem.

	* generic/tclTomMathInt.h (new): Public header tclTomMath.h had
	* generic/tclTomMath.h:	dependence on private headers, breaking use
	* generic/tommath.h:	by extensions [Bug 1941434].

2009-10-05  Andreas Kupries  <andreask@activestate.com>

	* library/safe.tcl (AliasGlob): Fixed conversion of catch to
	  try/finally, it had an 'on ok msg' branch missing, causing a
	  silent error immediately, and bogus glob results, breaking
	  search for Tcl modules.

2009-10-04  Daniel Steffen  <das@users.sourceforge.net>

	* macosx/tclMacOSXBundle.c:	Workaround CF memory managment bug in
	* unix/tclUnixInit.c:		Mac OS X 10.4 & earlier. [Bug 2569449]

2009-10-02  Kevin B. Kenny  <kennykb@acm.org>

	* library/tzdata/Africa/Cairo:
	* library/tzdata/Asia/Gaza:
	* library/tzdata/Asia/Karachi:
	* library/tzdata/Pacific/Apia:	Olson's tzdata2009n.

2009-09-29  Don Porter  <dgp@users.sourceforge.net>

	* generic/tclDictObj.c:		[Bug 2857044]: Updated freeIntRepProc
	* generic/tclExecute.c:		routines so that they set the typePtr
	* generic/tclIO.c:		field to NULL so that the Tcl_Obj is
	* generic/tclIndexObj.c:	not left in an inconsistent state.
	* generic/tclInt.h:
	* generic/tclListObj.c:
	* generic/tclNamesp.c:
	* generic/tclOOCall.c:
	* generic/tclObj.c:
	* generic/tclPathObj.c:
	* generic/tclProc.c:
	* generic/tclRegexp.c:
	* generic/tclStringObj.c:

	* generic/tclAlloc.c:           Cleaned up various routines in the
	* generic/tclCkalloc.c:         call stacks for memory allocation to
	* generic/tclInt.h:             guarantee that any size values computed
	* generic/tclThreadAlloc.c:     are within the domains of the routines
	they get passed to.  [Bugs 2557696 and 2557796].

2009-09-28  Don Porter  <dgp@users.sourceforge.net>

	* generic/tclCmdMZ.c:	Replaced TclProcessReturn() calls with
	* tests/error.test:	Tcl_SetReturnOptions() calls as a simple fix
	for [Bug 2855247].  Thanks to Anton Kovalenko for the report and fix.
	Additional fixes for other failures demonstrated by new tests.

2009-09-27  Don Porter  <dgp@users.sourceforge.net>

	* tests/error.test (error-15.8.*):	Coverage tests illustrating
	flaws in the propagation of return options by [try].

2009-09-26  Donal K. Fellows  <dkf@users.sf.net>

	* unix/tclooConfig.sh, win/tclooConfig.sh: [Bug 2026844]: Added dummy
	versions of tclooConfig.sh that make it easier to build extensions
	against both Tcl8.5+TclOO-standalone and Tcl8.6.

2009-09-24  Don Porter  <dgp@users.sourceforge.net>

	TIP #356 IMPLEMENTATION

	* generic/tcl.decls:	Promote internal routine TclNRSubstObj()
	* generic/tclCmdMZ.c:	to public Tcl_NRSubstObj().  Still needs docs.
	* generic/tclCompile.c:
	* generic/tclInt.h:

	* generic/tclDecls.h:	make genstubs
	* generic/tclStubInit.c:

2009-09-23  Miguel Sofer  <msofer@users.sf.net>

	* doc/namespace.n: the description of [namespace unknown] failed
	to mention [namespace path]: fixed. Thx emiliano.

2009-09-21  Mo DeJong  <mdejong@users.sourceforge.net>

	* tests/regexp.test: Added check for error message from
	unbalanced [] in regexp. Added additional simple test cases
	of basic regsub command.

2009-09-21  Don Porter  <dgp@users.sourceforge.net>

	* generic/tclCompile.c:	Correct botch in the conversion of
	Tcl_SubstObj().  Thanks to Kevin Kenny for detection and report.

2009-09-17  Don Porter  <dgp@users.sourceforge.net>

	* generic/tclCompile.c:	Re-implement Tcl_SubstObj() as a simple
	* generic/tclParse.c:	wrapper around TclNRSubstObj().  This has
	* tests/basic.test:	the effect of caching compiled bytecode in
	* tests/parse.test:	the value to be substituted.  Note that
	Tcl_SubstObj() now exists only for extensions.  Tcl itself no longer
	makes any use of it.  Note also that TclSubstTokens() is now reachable
	only by Tcl_EvalEx() and Tcl_ParseVar() so tests aiming to test its
	functioning needed adjustment to still have the intended effect.

2009-09-16  Alexandre Ferrieux  <ferrieux@users.sourceforge.net>

	* generic/tclObj.c:   Extended ::tcl::unsupported::representation.

2009-09-11  Don Porter  <dgp@users.sourceforge.net>

	* generic/tclBasic.c:	Completed the NR-enabling of [subst].
	* generic/tclCmdMZ.c:	[Bug 2314561].
	* generic/tclCompCmds.c:
	* generic/tclCompile.c:
	* generic/tclInt.h:
	* tests/coroutine.test:
	* tests/parse.test:

2009-09-11  Donal K. Fellows  <dkf@users.sf.net>

	* tests/http.test: Added in cleaning up of http tokens for each test
	to reduce amount of global-variable pollution.

2009-09-10  Donal K. Fellows  <dkf@users.sf.net>

	* library/http/http.tcl (http::Event): [Bug 2849860]: Handle charset
	names in double quotes; some servers like generating them like that.

2009-09-07  Don Porter  <dgp@users.sourceforge.net>

	* generic/tclParse.c:	[Bug 2850901]: Corrected line counting error
	* tests/into.test:	in multi-command script substitutions.

2009-09-07  Daniel Steffen  <das@users.sourceforge.net>

	* generic/tclExecute.c:	Fix potential uninitialized variable use and
	* generic/tclFCmd.c:	null dereference flagged by clang static
	* generic/tclProc.c:	analyzer.
	* generic/tclTimer.c:
	* generic/tclUtf.c:

	* generic/tclExecute.c:	Silence false positives from clang static
	* generic/tclIO.c:	analyzer about potential null dereference.
	* generic/tclScan.c:
	* generic/tclCompExpr.c:

2009-09-04  Don Porter  <dgp@users.sourceforge.net>

	* generic/tclCompCmds.c (TclCompileSubstCmd): [Bug 2314561]:
	* generic/tclBasic.c:	Added a bytecode compiler routine for the
	* generic/tclCmdMZ.c:	[subst] command. This is a partial solution to
	* generic/tclCompile.c:	the need to NR-enable [subst] since bytecode
	* generic/tclCompile.h:	execution is already NR-enabled. Two new
	* generic/tclExecute.c:	bytecode instructions, INST_NOP and
	* generic/tclInt.h:	INST_RETURN_CODE_BRANCH were added to support
	* generic/tclParse.c:	the new routine.  INST_RETURN_CODE_BRANCH is
	* tests/basic.test:	likely to be useful in any future effort to
	* tests/info.test:	add a bytecode compiler routine for [try].
	* tests/parse.test:

2009-09-03  Donal K. Fellows  <dkf@users.sf.net>

	* doc/LinkVar.3: [Bug 2844962]: Added documentation of issues relating
	to use of this API in a multi-threaded environment.

2009-09-01  Andreas Kupries  <andreask@activestate.com>

	* generic/tclIORTrans.c (ReflectInput): Remove error response to
	0-result from method 'limit?' of transformations. Return the number of
	copied bytes instead, which is possibly nothing. The latter then
	triggers EOF handling in the higher layers, making the 0-result of
	limit? the way to inject artificial EOF's into the data stream.

2009-09-01  Don Porter  <dgp@users.sourceforge.net>

	* library/tcltest/tcltest.tcl:  Bump to tcltest 2.3.2 after revision
	* library/tcltest/pkgIndex.tcl: to verbose error message.
	* unix/Makefile.in:
	* win/Makefile.in:

2009-08-27  Don Porter  <dgp@users.sourceforge.net>

	* generic/tclStringObj.c:       [Bug 2845535]: A few more string
	overflow cases in [format].

2009-08-25  Andreas Kupries  <andreask@activestate.com>

	* generic/tclBasic.c (Tcl_CreateInterp, Tcl_EvalTokensStandard)
	(Tcl_EvalEx, TclEvalEx, TclAdvanceContinuations, TclNREvalObjEx):
	* generic/tclCmdMZ.c (Tcl_SwitchObjCmd, TclListLines):
	* generic/tclCompCmds.c (*):
	* generic/tclCompile.c (TclSetByteCodeFromAny, TclInitCompileEnv)
	(TclFreeCompileEnv, TclCompileScript, TclCompileTokens):
	* generic/tclCompile.h (CompileEnv):
	* generic/tclInt.h (ContLineLoc, Interp):
	* generic/tclObj.c (ThreadSpecificData, ContLineLocFree)
	(TclThreadFinalizeObjects, TclInitObjSubsystem, TclContinuationsEnter,
	(TclContinuationsEnterDerived, TclContinuationsCopy, TclFreeObj)
	(TclContinuationsGet):
	* generic/tclParse.c (TclSubstTokens, Tcl_SubstObj):
	* generic/tclProc.c (TclCreateProc):
	* generic/tclVar.c (TclPtrSetVar):
	* tests/info.test (info-30.0-24):

	Extended the parser, compiler, and execution engine with code and
	attendant data structures tracking the position of continuation lines
	which are not visible in the resulting script Tcl_Obj*'s, to properly
	account for them while counting lines for #280.

2009-08-24  Daniel Steffen  <das@users.sourceforge.net>

	* generic/tclInt.h: Annotate Tcl_Panic as noreturn for clang static
	analyzer in PURIFY builds, replacing preprocessor/assert technique.

	* macosx/tclMacOSXNotify.c: Fix multiple issues with nested event loops
	when CoreFoundation notifier is running in embedded mode. (Fixes
	problems in TkAqua Cocoa reported by Youness Alaoui on tcl-mac)

2009-08-21  Don Porter  <dgp@users.sourceforge.net>

	* generic/tclFileName.c: Correct regression in [Bug 2837800] fix.
	* tests/fileName.test:

2009-08-20  Don Porter  <dgp@users.sourceforge.net>

	* generic/tclFileName.c: [Bug 2837800]: Correct the result produced by
	[glob */test] when * matches something like ~foo.

	* generic/tclPathObj.c: [Bug 2806250]: Prevent the storage of strings
	starting with ~ in the "tail" part (normPathPtr field) of the path
	intrep when PATHFLAGS != 0.  This establishes the assumptions relied
	on elsewhere that the name stored there is a relative path.  Also
	refactored to make an AppendPath() routine instead of the cut/paste
	stanzas that were littered throughout.

2009-08-20  Donal K. Fellows  <dkf@users.sf.net>

	* generic/tclCmdIL.c (TclNRIfObjCmd): [Bug 2823276]: Make [if]
	NRE-safe on all arguments when interpreted.
	(Tcl_LsortObjCmd): Close off memory leak.

2009-08-19  Donal K. Fellows  <dkf@users.sf.net>

	* generic/tclCmdAH.c (TclNRForObjCmd, etc.): [Bug 2823276]: Make [for]
	and [while] into NRE-safe commands, even when interpreted.

2009-08-18  Don Porter  <dgp@users.sourceforge.net>

	* generic/tclPathObj.c: [Bug 2837800]: Added NULL check to prevent
	* tests/fileName.test:  crashes during [glob].

2009-08-16  Jan Nijtmans  <nijtmans@users.sf.net>

	* unix/dltest/pkge.c:  const addition
	* unix/tclUnixThrd.c:  Use <pthread.h> in stead of "pthread.h"
	* win/tclWinDde.c:     Eliminate some more gcc warnings
	* win/tclWinReg.c:
	* generic/tclInt.h:    Change ForIterData, make it const-safe.
	* generic/tclCmdAH.c:

2009-08-12  Don Porter  <dgp@users.sourceforge.net>

	TIP #353 IMPLEMENTATION

	* doc/NRE.3:		New public routine Tcl_NRExprObj() permits
	* generic/tcl.decls:	extension commands to evaluate Tcl expressions
	* generic/tclBasic.c:	in NR-enabled command procedures.
	* generic/tclCmdAH.c:
	* generic/tclExecute.c:
	* generic/tclInt.h:
	* generic/tclObj.c:
	* tests/expr.test:

	* generic/tclDecls.h:		make genstubs
	* generic/tclStubInit.c:

2009-08-06  Andreas Kupries  <andreask@activestate.com>

	* doc/refchan.n [Bug 2827000]: Extended the implementation of
	* generic/tclIORChan.c: reflective channels (TIP 219, method
	* tests/ioCmd.test: 'read'), enabling handlers to signal EAGAIN to
	indicate 'no data, but not at EOF either', and other system
	errors. Updated documentation, extended testsuite (New test cases
	iocmd*-23.{9,10}).

2009-08-02  Miguel Sofer  <msofer@users.sf.net>

	* tests/coroutine.test: fix testfile cleanup

2009-08-02  Donal K. Fellows  <dkf@users.sf.net>

	* generic/tclObj.c (Tcl_RepresentationCmd): Added an unsupported
	command for reporting the representation of an object. Result string
	is deliberately a bit obstructive so that people are not encouraged to
	make code that depends on it; it's a debugging tool only!

	* unix/tclUnixFCmd.c (GetOwnerAttribute, SetOwnerAttribute)
	(GetGroupAttribute, SetGroupAttribute): [Bug 1942222]: Stop calling
	* unix/tclUnixFile.c (TclpGetUserHome): endpwent() and endgrent();
	they've been unnecessary for ages.

2009-08-02  Jan Nijtmans  <nijtmans@users.sf.net>

	* win/tclWin32Dll.c: Eliminate TclWinResetInterfaceEncodings, since it
	* win/tclWinInit.c:  does exactly the same as TclWinEncodingsCleanup,
	* win/tclWinInt.h:   make sure that tclWinProcs and
			     tclWinTCharEncoding are always set and reset
			     concurrently.
	* win/tclWinFCmd.c:  Correct check for win95

2009-07-31  Don Porter  <dgp@users.sourceforge.net>

	* generic/tclStringObj.c: [Bug 2830354]:	Corrected failure to
	* tests/format.test:		grow buffer when format spec request
	large width floating point values.  Thanks to Clemens Misch.

2009-07-26  Donal K. Fellows  <dkf@users.sf.net>

	* library/auto.tcl (tcl_findLibrary, auto_mkindex):
	* library/package.tcl (pkg_mkIndex, tclPkgUnknown, MacOSXPkgUnknown):
	* library/safe.tcl (interpAddToAccessPath, interpDelete, AliasGlob):
	(AliasSource, AliasLoad, AliasEncoding):
	* library/tm.tcl (UnknownHandler): Simplify by swapping some [catch]
	gymnastics for use of [try].

2009-07-26 Alexandre Ferrieux  <ferrieux@users.sourceforge.net>

	* tools/genStubs.tcl: Forced LF translation when generating .h's to
	avoid spurious diffs when regenerating on a Windows box.

2009-07-26  Jan Nijtmans  <nijtmans@users.sf.net>

	* win/Makefile.in: [Bug 2827066]: msys build --enable-symbols broken
	* win/tcl.m4:	   And modified the same for unicows.dll, as a
	* win/configure:   preparation for [Enh 2819611].

2009-07-25  Donal K. Fellows  <dkf@users.sf.net>

	* library/history.tcl (history): Reworked the history mechanism in
	terms of ensembles, rather than the ad hoc ensemble-lite mechanism
	used previously.

2009-07-24  Donal K. Fellows  <dkf@users.sf.net>

	* doc/self.n (self class): [Bug 2704302]: Add some text to make it
	clearer how to get the name of the current object's class.

2009-07-23  Andreas Kupries  <andreask@activestate.com>

	* generic/tclIO.c (Tcl_GetChannelHandle): [Bug 2826248]: Do not crash
	* generic/tclPipe.c (FileForRedirect): for getHandleProc == NULL, this
	is allowed. Provide a nice error message in the bypass area. Updated
	caller to check the bypass for a mesage. Bug reported by Andy
	Sonnenburg <andy22286@users.sourceforge.net>

2009-07-23  Joe Mistachkin  <joe@mistachkin.com>

	* generic/tclNotify.c: [Bug 2820349]: Ensure that queued events are
	freed once processed.

2009-07-22  Jan Nijtmans  <nijtmans@users.sf.net>

	* macosx/tclMacOSXFCmd.c: CONST -> const
	* generic/tclGetDate.y:
	* generic/tclDate.c:
	* generic/tclLiteral.c: (char *) cast in ckfree call
	* generic/tclPanic.c: [Feature Request 2814786]: remove TclpPanic
	* generic/tclInt.h
	* unix/tclUnixPort.h
	* win/tclWinPort.h

2009-07-22 Alexandre Ferrieux  <ferrieux@users.sourceforge.net>

	* generic/tclEvent.c: [Bug 2001201 again]: Refined the 20090617 patch
	on [exit] streamlining, so that it now correctly calls thread exit
	handlers for the calling thread, including <Destroy> bindings in Tk.

2009-07-21  Kevin B. Kenny  <kennykb@acm.org>

	* library/tzdata/Asia/Dhaka:
	* library/tzdata/Indian/Mauritius: Olson's tzdata2009k.

2009-07-20  Donal K. Fellows  <dkf@users.sf.net>

	* generic/tclCmdMZ.c (StringIsCmd): Reorganize so that [string is] is
	more efficient when parsing things that are correct, at a cost of
	making the empty string test slightly more costly. With this, the cost
	of doing [string is integer -strict $x] matches [catch {expr {$x+0}}]
	in the successful case, and greatly outstrips it in the failing case.

2009-07-19  Donal K. Fellows  <dkf@users.sf.net>

	* generic/tclOO.decls, generic/tclOO.c (Tcl_GetObjectName): Expose a
	function for efficiently returning the current name of an object.

2009-07-18  Daniel Steffen  <das@users.sourceforge.net>

	* unix/Makefile.in: Define NDEBUG in optimized (non-symbols) build to
	disable NRE assert()s and threaded allocator range checks.

2009-07-16  Don Porter  <dgp@users.sourceforge.net>

	* generic/tclBinary.c:	Removed unused variables.
	* generic/tclCmdIL.c:
	* generic/tclCompile.c:
	* generic/tclExecute.c:
	* generic/tclHash.c:
	* generic/tclIOUtil.c:
	* generic/tclVar.c:

	* generic/tclBasic.c:	Silence compiler warnings about ClientData.
	* generic/tclProc.c:

	* generic/tclScan.c:    Typo in ACCEPT_NAN configuration.

	* generic/tclStrToD.c:  [Bug 2819200]: Set floating point control
	register on MIPS systems so that the gradual underflow expected by Tcl
	is in effect.

2009-07-15  Donal K. Fellows  <dkf@users.sf.net>

	* generic/tclInt.h (Namespace):		   Added machinery to allow
	* generic/tclNamesp.c (many functions):	   reduction of memory used
	* generic/tclResolve.c (BumpCmdRefEpochs): by namespaces. Currently
	#ifdef'ed out because of compatibility concerns.

	* generic/tclInt.decls: Added four functions for better integration
	with itcl-ng.

2009-07-14  Kevin B. Kenny  <kennykb@acm.org>

	* generic/tclInt.h (TclNRSwitchObjCmd):
	* generic/tclBasic.c (builtInCmds):
	* generic/tclCmdMZ.c (Tcl_SwitchObjCmd):
	* tests/switch.test (switch-15.1):
	[Bug 2821401]: Make non-bytecoded [switch] command aware of NRE.

2009-07-13  Andreas Kupries  <andreask@activestate.com>

	* generic/tclCompile.c (TclInitCompileEnv, EnterCmdWordIndex)
	(TclCleanupByteCode, TclCompileScript):
	* generic/tclExecute.c (TclCompileObj, TclExecuteByteCode):
	* tclCompile.h (ExtCmdLoc):
	* tclInt.h (ExtIndex, CFWordBC, CmdFrame):
	* tclBasic.c (DeleteInterpProc, TclArgumentBCEnter)
	(TclArgumentBCRelease, TclArgumentGet, SAVE_CONTEXT)
	(RESTORE_CONTEXT, NRCoroutineExitCallback, TclNRCoroutineObjCmd):
	* generic/tclCmdAH.c (TclNRForObjCmd, TclNRForIterCallback,
	(ForNextCallback):
	* generic/tclCmdMZ.c (TclNRWhileObjCmd):

	Extended the bytecode compiler initialization to recognize the
	compilation of whole files (NRE enabled 'source' command) and switch
	to the counting of absolute lines in that case.

	Further extended the bytecode compiler to track the start line in the
	generated information, and modified the bytecode execution to
	recompile an object if the location as per the calling context doesn't
	match the location saved in the bytecode. This part could be optimized
	more by using more memory to keep all possibilities which occur
	around, or by just adjusting the location information instead of a
	total recompile.

	Reworked the handling of literal command arguments in bytecode to be
	saved (compiler) and used (execution) per command (See the
	TCL_INVOKE_STK* instructions), and not per the whole bytecode. This,
	and the previous change remove the problems with location data caused
	by literal sharing (across whole files, but also proc bodies).
	Simplified the associated datastructures (ExtIndex is gone, as is the
	function EnterCmdWordIndex).

	The last change causes the hashtable 'lineLABCPtr' to be state which
	has to be kept per coroutine, like the CmdFrame stack. Reworked the
	coroutine support code to create, delete and switch the information as
	needed. Further reworked the tailcall command as well, it has to pop
	its own arguments when run in a bytecode context to keep a proper
	stack in 'lineLABCPtr'.

	Fixed the mishandling of line information in the NRE-enabled 'for' and
	'while' commands introduced when both were made to share their
	iteration callbacks without taking into account that the loop body is
	found in different words of the command. Introduced a separate data
	structure to hold all the callback information, as we went over the
	limit of 4 direct client-data values for NRE callbacks.

	The above fixes [Bug 1605269].

2009-07-12  Donal K. Fellows  <dkf@users.sf.net>

	* generic/tclCmdMZ.c (StringIndexCmd, StringEqualCmd, StringCmpCmd):
	* generic/tclExecute.c (TclExecuteByteCode): [Bug 2637173]: Factor out
	* generic/tclInt.h (TclIsPureByteArray):     the code to determine if
	* generic/tclUtil.c (TclStringMatchObj):     it is safe to work with
	byte arrays directly, so that we get the check correct _once_.

	* generic/tclOOCall.c (TclOOGetCallContext): [Bug 1895546]: Changed
	* generic/tclOO.c (TclOOObjectCmdCore):	     the way that the cache is
	managed so that when itcl does cunning things, those cunning things
	can be cached properly.

2009-07-11  Donal K. Fellows  <dkf@users.sf.net>

	* doc/vwait.n: Substantially increased the discussion of issues and
	work-arounds relating to nested vwaits, following discussion on the
	tcl-core mailing list on the topic.

2009-07-10  Pat Thoyts  <patthoyts@users.sourceforge.net>

	* tests/zlib.test:   ZlibTransformClose may be called with a NULL
	* generic/tclZlib.c: interpreter during finalization and
	Tcl_SetChannelError requires a list. Added some tests to ensure error
	propagation from the zlib library to the interp.

2009-07-09  Pat Thoyts  <patthoyts@users.sourceforge.net>

	* tests/zlib.test: [Bug 2818131]: Added tests and fixed a typo that
	broke [zlib push] for deflate format.

2009-07-09  Donal K. Fellows  <dkf@users.sf.net>

	* compat/mkstemp.c (mkstemp): [Bug 2819227]: Use rand() for random
	numbers as it is more portable.

2009-07-05  Donal K. Fellows  <dkf@users.sf.net>

	* generic/tclZlib.c (ZlibTransformWatch): Correct the handling of
	events so that channel transforms work with things like an asynch
	[chan copy]. Problem reported by Pat Thoyts.

2009-07-01  Pat Thoyts  <patthoyts@users.sourceforge.net>

	* win/tclWinInt.h:   [Bug 2806622]: Handle the GetUserName API call
	* win/tclWin32Dll.c: via the tclWinProcs indirection structure. This
	* win/tclWinInit.c:  fixes a problem obtaining the username when the
	USERNAME environment variable is unset.

2009-06-30  Daniel Steffen  <das@users.sourceforge.net>

	* generic/tclInt.h:		Add assert macros for clang static
	* generic/tclPanic.c:		analyzer and redefine Tcl_Panic to
	* generic/tclStubInit.c:	assert after panic in clang PURIFY
					builds.

	* generic/tclCmdIL.c:		Add clang assert for false positive
					from static analyzer.

2009-06-26  Daniel Steffen  <das@users.sourceforge.net>

	* macosx/Tcl-Common.xcconfig:	 Update projects for Xcode 3.1 and
	* macosx/Tcl.xcode/*:		 3.2, standardize on gcc 4.2, remove
	* macosx/Tcl.xcodeproj/*:	 obsolete configurations and pre-Xcode
	* macosx/Tcl.pbproj/* (removed): project.

	* macosx/README:		 Update project docs, cleanup.

	* unix/Makefile.in:		 Update dist target for project
					 changes.

2009-06-24  Donal K. Fellows  <dkf@users.sf.net>

	* tests/oo.test (oo-19.1): [Bug 2811598]: Make more resilient.

2009-06-24  Pat Thoyts  <patthoyts@users.sourceforge.net>

	* tests/http11.test: [Bug 2811492]: Clean up procs after testing.

2009-06-18  Donal K. Fellows  <dkf@users.sf.net>

	* generic/tclCkalloc.c (MemoryCmd): [Bug 988703]:
	* generic/tclObj.c (ObjData, TclFinalizeThreadObjects): Add mechanism
	for discovering what Tcl_Objs are allocated when built for memory
	debugging. Developed by Joe Mistachkin.

2009-06-17 Alexandre Ferrieux  <ferrieux@users.sourceforge.net>

	* generic/tclEvent.c: Applied a patch by George Peter Staplin
	drastically reducing the ambition of [exit] wrt finalization, and
	thus solving many multi-thread teardown issues. [Bugs 2001201,
	486399, and possibly 597575, 990457, 1437595, 2750491]

2009-06-15  Don Porter  <dgp@users.sourceforge.net>

	* generic/tclStringObj.c: sprintf() -> Tcl_ObjPrintf() conversion.

2009-06-15  Reinhard Max  <max@suse.de>

	* unix/tclUnixPort.h: Move all socket-related code from tclUnixChan.c
	* unix/tclUnixChan.c: to tclUnixSock.c.
	* unix/tclUnixSock.c:

2009-06-15  Donal K. Fellows  <dkf@users.sf.net>

	* tools/tcltk-man2html.tcl (make-man-pages): [Patch 557486]: Apply
	last remaining meaningful part of this patch, a clean up of some
	closing tags.

2009-06-13  Don Porter  <dgp@users.sourceforge.net>

	* generic/tclCompile.c: [Bug 2802881]: The value stashed in
	* generic/tclProc.c:    iPtr->compiledProcPtr when compiling a proc
	* tests/execute.test:   survives too long. We only need it there long
	enough for the right TclInitCompileEnv() call to re-stash it into
	envPtr->procPtr.  Once that is done, the CompileEnv controls.  If we
	let the value of iPtr->compiledProcPtr linger, though, then any other
	bytecode compile operation that takes place will also have its
	CompileEnv initialized with it, and that's not correct.  The value is
	meant to control the compile of the proc body only, not other compile
	tasks that happen along.  Thanks to Carlos Tasada for discovering and
	reporting the problem.

2009-06-10  Don Porter  <dgp@users.sourceforge.net>

	* generic/tclStringObj.c:       [Bug 2801413]: Revised [format] to not
	overflow the integer calculations computing the length of the %ll
	formats of really big integers.  Also added protections so that
	[format]s that would produce results overflowing the maximum string
	length of Tcl values throw a normal Tcl error instead of a panic.

	* generic/tclStringObj.c:	[Bug 2803109]: Corrected failures to
	deal with the "pure unicode" representation of an empty string.
	Thanks to Julian Noble for reporting the problem.

2006-06-09  Kevin B. Kenny  <kennykb@acm.org>

	* generic/tclGetDate.y: Fixed a thread safety bug in the generated
	* library/clock.tcl:    Bison parser (needed a %pure-parser
	* tests/clock.test:     declaration to avoid static variables).
				Discovered that the %pure-parser declaration
	                        allowed for returning the Bison error message
	                        to the Tcl caller in the event of a syntax
	                        error, so did so.
	* generic/tclDate.c: bison 2.3

2006-06-08  Kevin B. Kenny  <kennykb@acm.org>

	* library/tzdata/Asia/Dhaka: New DST rule for Bangladesh. (Olson's
	tzdata2009i.)

2009-06-08  Donal K. Fellows  <dkf@users.sf.net>

	* doc/copy.n: Fix error in example spotted by Venkat Iyer.

2009-06-02  Don Porter  <dgp@users.sourceforge.net>

	* generic/tclExecute.c: Replace dynamically-initialized table with a
	table of static constants in the lookup table for exponent operator
	computations that fit in a 64 bit integer result.

	* generic/tclExecute.c: [Bug 2798543]: Corrected implementations and
	selection logic of the INST_EXPON instruction.

2009-06-01  Don Porter  <dgp@users.sourceforge.net>

	* tests/expr.test:      [Bug 2798543]: Added many tests demonstrating
	the broken cases.

009-05-30  Kevin B. Kenny  <kennykb@acm.org>

	* library/tzdata/Africa/Cairo:
	* library/tzdata/Asia/Amman: Olson's tzdata2009h.

2009-05-29  Andreas Kupries  <andreask@activestate.com>

	* library/platform/platform.tcl: Fixed handling of cpu ia64,
	* library/platform/pkgIndex.tcl: taking ia64_32 into account
	* unix/Makefile.in: now. Bumped version to 1.0.5. Updated the
	* win/Makefile.in: installation commands.

2009-05-26 Alexandre Ferrieux  <ferrieux@users.sourceforge.net>

	* doc/expr.n: Fixed documentation of the right-associativity of
	the ** operator. (spotted by kbk)

2009-05-14  Donal K. Fellows  <dkf@users.sf.net>

	* generic/tclOOInfo.c (InfoObjectNsCmd): Added introspection mechanism
	for finding out what an object's namespace is. Experience suggests
	that it is just too useful to be able to do without it.

2009-05-12  Donal K. Fellows  <dkf@users.sf.net>

	* doc/vwait.n: Added more words to make it clear just how bad it is to
	nest [vwait]s.

	* compat/mkstemp.c: Add more headers to make this file build on IRIX
	6.5. Thanks to Larry McVoy for this.

2009-05-08  Donal K. Fellows  <dkf@users.sf.net>

	* generic/tclOO.c (TclNRNewObjectInstance):  [Bug 2414858]: Add a
	* generic/tclBasic.c (TclPushTailcallPoint): marker to the stack of
	NRE callbacks at the right point so that tailcall works correctly in a
	constructor.

	* tests/exec.test (cat): [Bug 2788468]: Adjust the scripted version of
	cat so that it does not perform transformations on the data it is
	working with, making it more like the standard Unix 'cat' program.

2009-05-07  Miguel Sofer  <msofer@users.sf.net>

	* generic/tclObj.c (Tcl_GetCommandFromObj): [Bug 2785893]: Ensure that
	a command in a deleted namespace can't be found through a cached name.

	* generic/tclBasic.c:    Let coroutines start with a much smaller
	* generic/tclCompile.h:  stack: 200 words (previously was 2000, the
	* generic/tclExecute.c:  same as interps).

2009-05-07  Donal K. Fellows  <dkf@users.sf.net>

	* tests/env.test (printenvScript, env-4.3, env-4.5): [Bug 1513659]:
	* tests/exec.test (exec-2.6): These tests had subtle dependencies on
	being on platforms that were either ISO 8859-1 or UTF-8. Stabilized
	the results by forcing the encoding.

2009-05-06  Don Porter  <dgp@users.sourceforge.net>

	* generic/tclCmdMZ.c:	[Bug 2582327]: Improve overflow error message
	from [string repeat].

	* tests/interp.test: interp-20.50 test for Bug 2486550.

2009-05-04  Donal K. Fellows  <dkf@users.sf.net>

	* generic/tclOO.c (InitFoundation, AllocObject, AllocClass):
	* generic/tclOODefineCmds.c (InitDefineContext): Make sure that when
	support namespaces are deleted, nothing bad can subsequently happen.
	Issue spotted by Don Porter.

2009-05-03  Donal K. Fellows  <dkf@users.sf.net>

	* doc/Tcl.n: [Bug 2538432]: Clarified exact treatment of ${arr(idx)}
	form of variable substitution. This is not a change of behavior, just
	an improved description of the current situation.

2009-04-30  Miguel Sofer  <msofer@users.sf.net>

	* generic/tclBasic.c (TclObjInvoke): [Bug 2486550]: Make sure that a
	null objProc is not used, use Tcl_NRCallObjProc instead.

2009-05-01  Jan Nijtmans  <nijtmans@users.sf.net>

	* win/configure.in   Fix 64-bit detection for zlib on Win64
	* win/configure      (regenerated)

2009-04-28  Jeff Hobbs  <jeffh@ActiveState.com>

	* unix/tcl.m4, unix/configure (SC_CONFIG_CFLAGS): harden the check to
	add _r to CC on AIX with threads.

2009-04-27  Donal K. Fellows  <dkf@users.sf.net>

	* doc/concat.n (EXAMPLES): [Bug 2780680]: Rewrote so that the spacing
	of result messages is correct. (The exact way they were wrong was
	different when rendered through groff or as HTML, but it was still
	wrong both ways.)

2009-04-27  Jan Nijtmans  <nijtmans@users.sf.net>

	* generic/tclIndexObj.c:  Reset internal INTERP_ALTERNATE_WRONG_ARGS
	* generic/tclIOCmd.c:     flag inside the Tcl_WrongNumArgs function,
	                          so the caller no longer has to do the reset.

2009-04-24  Stuart Cassoff  <stwo@users.sf.net>

	* unix/Makefile.in: [Patch 2769530]: Don't chmod/exec installManPage.

2009-04-19  Pat Thoyts  <patthoyts@users.sourceforge.net>

	* library/http/http.tcl: [Bug 2715421]: Removed spurious newline added
	* tests/http11.test:     after POST and added tests to detect excess
	* tests/httpd11.tcl:     bytes being POSTed.
	* library/http/pkgIndex.tcl:
	* makefiles:             package version now 2.8.1

2009-04-15  Donal K. Fellows  <dkf@users.sf.net>

	* doc/chan.n, doc/close.n: Tidy up documentation of TIP #332.

2009-04-14  Kevin B. Kenny  <kennykb@acm.org>

	* library/tzdata/Asia/Karachi: Updated rules for Pakistan Summer
				       Time (Olson's tzdata2009f)

2009-04-11  Donal K. Fellows  <dkf@users.sf.net>

	* generic/tclOOMethod.c (InvokeForwardMethod): Clarify the resolution
	behaviour of the name of the command that is forwarded to: it's now
	resolved using the object's namespace as context, which is much more
	useful than the previous (somewhat random) behaviour of using the
	caller's current namespace.

2009-04-10  Pat Thoyts  <patthoyts@users.sourceforge.net>

	* library/http/http.tcl:     Improved HTTP/1.1 support and added
	* library/http/pkgIndex.tcl: specific HTTP/1.1 testing to ensure
	* tests/http11.test:         we handle chunked+gzip for the various
	* tests/httpd11.test:        modes (normal, -channel and -handler)
	* makefiles:                 package version set to 2.8.0

2009-04-10  Daniel Steffen  <das@users.sourceforge.net>

	* unix/tclUnixChan.c:		TclUnixWaitForFile(): use FD_* macros
	* macosx/tclMacOSXNotify.c:	to manipulate select masks (Cassoff).
					[Freq 1960647] [Bug 3486554]

	* unix/tclLoadDyld.c:		use RTLD_GLOBAL instead of RTLD_LOCAL.
					[Bug 1961211]

	* macosx/tclMacOSXNotify.c:	revise CoreFoundation notifier to allow
					embedding into applications that
					already have a CFRunLoop running and
					want to run the tcl event loop via
					Tcl_ServiceModeHook(TCL_SERVICE_ALL).

	* macosx/tclMacOSXNotify.c:	add CFRunLoop based Tcl_Sleep() and
	* unix/tclUnixChan.c:		TclUnixWaitForFile() implementations
	* unix/tclUnixEvent.c:		and disable select() based ones in
					CoreFoundation builds.

	* unix/tclUnixNotify.c:		simplify, sync with tclMacOSXNotify.c.

	* generic/tclInt.decls: 	add TclMacOSXNotifierAddRunLoopMode()
	* generic/tclIntPlatDecls.h:	internal API, regen.
	* generic/tclStubInit.c:

	* unix/configure.in (Darwin):	use Darwin SUSv3 extensions if
					available; remove /Network locations
					from default tcl package search path
					(NFS mounted locations and thus slow).
	* unix/configure:		autoconf-2.59
	* unix/tclConfig.h.in:		autoheader-2.59

	* macosx/tclMacOSXBundle.c:	on Mac OS X 10.4 and later, replace
					deprecated NSModule API by dlfcn API.

2009-04-10  Donal K. Fellows  <dkf@users.sf.net>

	* doc/StringObj.3: [Bug 2089279]: Corrected example so that it works
	on 64-bit machines as well.

2009-04-10  Pat Thoyts  <patthoyts@users.sourceforge.net>

	* tests/http.test: [Bug 26245326]: Added specific check for problem
	* tests/httpd: (return incomplete HTTP response header).

2009-04-08  Kevin B. Kenny  <kennykb@acm.org>

	* tools/tclZIC.tcl: Always emit files with Unix line termination.
	* library/tzdata: Olson's tzdata2009e

2009-04-09  Don Porter  <dgp@users.sourceforge.net>

	* library/http/http.tcl:	[Bug 26245326]: Handle incomplete
	lines in the "connecting" state. Thanks to Sergei Golovan.

2009-04-08  Andreas Kupries  <andreask@activestate.com>

	* library/platform/platform.tcl: Extended the darwin sections to add
	* library/platform/pkgIndex.tcl: a kernel version number to the
	* unix/Makefile.in: identifier for anything from Leopard (10.5) on up.
	* win/Makefile.in: Extended patterns for same. Extended cpu
	* doc/platform.n: recognition for 64bit Tcl running on a 32bit kernel
	on a 64bit processor (By Daniel Steffen). Bumped version to 1.0.4.
	Updated Makefiles.

2009-04-08  Don Porter  <dgp@users.sourceforge.net>

	* library/tcltest/tcltest.tcl:  [Bug 2570363]: Converted [eval]s (some
	* library/tcltest/pkgIndex.tcl: unsafe!) to {*} in tcltest package.
	* unix/Makefile.in:     => tcltest 2.3.1
	* win/Makefile.in:

2009-04-07  Don Porter  <dgp@users.sourceforge.net>

	* generic/tclStringObj.c:	Correction so that value of
	TCL_GROWTH_MIN_ALLOC is everywhere expressed in bytes as comment
	claims.

2009-04-04  Donal K. Fellows  <dkf@users.sf.net>

	* doc/vwait.n: [Bug 1910136]: Extend description and examples to make
	it clearer just how this command interprets variable names.

2009-03-30  Don Porter  <dgp@users.sourceforge.net>

	* doc/Alloc.3: [Bug 2556263]:	Size argument is "unsigned int".

2009-03-27  Don Porter  <dgp@users.sourceforge.net>

	* generic/tclPathObj.c (TclPathPart): [Bug 2710920]: TclPathPart()
	* tests/fileName.test:	was computing the wrong results for both [file
	dirname] and [file tail] on "path" arguments with the PATHFLAGS != 0
	intrep and with an empty string for the "joined-on" part.

2009-03-25  Jan Nijtmans  <nijtmans@users.sf.net>

	* doc/tclsh.1:		 Bring doc and tools in line with
	* tools/installData.tcl: http://wiki.tcl.tk/812
	* tools/str2c
	* tools/tcltk-man2html.tcl

2009-03-25  Donal K. Fellows  <dkf@users.sf.net>

	* doc/coroutine.n: [Bug 2152285]: Added basic documentation for the
	coroutine and yield commands.

2009-03-24  Donal K. Fellows  <dkf@users.sf.net>

	* generic/tclOOBasic.c (TclOOSelfObjCmd): [Bug 2704302]: Make 'self
	class' better defined in the context of objects that change class.

	* generic/tclVar.c (Tcl_UpvarObjCmd): [Bug 2673163] (ferrieux)
	* generic/tclProc.c (TclObjGetFrame): Make the upvar command more able
	to handle its officially documented syntax.

2009-03-22  Miguel Sofer  <msofer@users.sf.net>

	* generic/tclBasic.c: [Bug 2502037]: NR-enable the handling of unknown
	commands.

2009-03-21  Miguel Sofer  <msofer@users.sf.net>

	* generic/tclBasic.c:   Fixed "leaks" in aliases, imports and
	* generic/tclInt.h:     ensembles. Only remaining known leak is in
	* generic/tclInterp.c:  ensemble unknown dispatch (as it not
	* generic/tclNamesp.c:  NR-enabled)
	* tests/tailcall.test:

	* tclInt.h: comments

	* tests/tailcall.test: Added tests to show that [tailcall] does not
	currently always execute in constant space: interp-alias, ns-imports
	and ensembles "leak" as of this commit.

	* tests/nre.test: [foreach] has been NR-enabled for a while, the test
	was marked 'knownBug': unmark it.

	* generic/tclBasic.c:   Fix for (among others) [Bug 2699087]
	* generic/tclCmdAH.c:   Tailcalls now perform properly even from
	* generic/tclExecute.c: within [eval]ed scripts.
	* generic/tclInt.h:     More tests missing, as well as proper
	exploration and testing of the interaction with "redirectors" like
	interp-alias (suspect that it does not happen in constant space)
	and pure-eval commands.

	* generic/tclExecute.c: Proper fix for [Bug 2415422]. Reenabled
	* tests/nre.test:       the failing assertion that was disabled on
	2008-12-18: the assertion is correct, the fault was in the
	management of expansions.

	* generic/tclExecute.c:  Fix both test and code for tailcall
	* tests/tailcall.test:   from within a compiled [eval] body.

	* tests/tailcall.test: Slightly improved tests

2009-03-20  Don Porter  <dgp@users.sourceforge.net>

	* tests/stringObj.test:         [Bug 2597185]: Test stringObj-6.9
	checks that Tcl_AppendStringsToObj() no longer crashes when operating
	on a pure unicode value.

	* generic/tclExecute.c (INST_CONCAT1):  [Bug 2669109]: Panic when
	appends overflow the max length of a Tcl value.

2009-03-19  Miguel Sofer  <msofer@users.sf.net>

	* generic/tcl.h:
	* generic/tclInt.h:
	* generic/tclBasic.c:
	* generic/tclExecute.c:
	* generic/tclNamesp.c (Tcl_PopCallFrame): Rewritten tailcall
	implementation, ::unsupported::atProcExit is (temporarily?) gone. The
	new approach is much simpler, and also closer to being correct. This
	commit fixes [Bug 2649975] and [Bug 2695587].

	* tests/coroutine.test:    Moved the tests to their own files,
	* tests/tailcall.test:     removed the unsupported.test. Added
	* tests/unsupported.test:  tests for the fixed bugs.

2009-03-19  Donal K. Fellows  <dkf@users.sf.net>

	* doc/tailcall.n: Added documentation for tailcall command.

2009-03-18  Don Porter  <dgp@users.sourceforge.net>

	* win/tclWinFile.c (TclpObjNormalizePath):	[Bug 2688184]:
	Corrected Tcl_Obj leak. Thanks to Joe Mistachkin for detection and
	patch.

	* generic/tclVar.c (TclLookupSimpleVar):	[Bug 2689307]: Shift
	all calls to Tcl_SetErrorCode() out of TclLookupSimpleVar and onto its
	callers, where control with TCL_LEAVE_ERR_MSG flag is more easily
	handled.

2009-03-16  Donal K. Fellows  <dkf@users.sf.net>

	* generic/tclCmdMZ.c (TryPostBody): [Bug 2688063]: Extract information
	from list before getting rid of last reference to it.

2009-03-15  Joe Mistachkin  <joe@mistachkin.com>

	* generic/tclThread.c: Modify fix for TSD leak to match Tcl 8.5
	* generic/tclThreadStorage.c: (and prior) allocation semantics. [Bug
	2687952]

2009-03-15  Donal K. Fellows  <dkf@users.sf.net>

	* generic/tclThreadStorage.c (TSDTableDelete):	[Bug 2687952]: Ensure
	* generic/tclThread.c (Tcl_GetThreadData):	that structures in
	Tcl's TSD system are all freed. Use the correct matching allocator.

	* generic/tclPosixStr.c (Tcl_SignalId,Tcl_SignalMsg): [Patch 1513655]:
	Added support for SIGINFO, which is present on BSD platforms.

2009-03-14  Donal K. Fellows  <dkf@users.sf.net>

	* unix/tcl.pc.in (new file):		[Patch 2243948] (hat0)
	* unix/configure.in, unix/Makefile.in: Added support for reporting
	Tcl's public build configuration via the pkg-config system. TEA is
	still the official mechanism though, in part because pkg-config is not
	universally supported across all Tcl's supported platforms.

2009-03-11  Miguel Sofer  <msofer@users.sf.net>

	* generic/tclBasic.c (TclNRCoroutineObjCmd): fix Tcl_Obj leak.
	Diagnosis and fix thanks to GPS.

2009-03-09  Donal K. Fellows  <dkf@users.sf.net>

	* generic/tclCmdMZ.c (Tcl_TryObjCmd, TclNRTryObjCmd): Moved the
	implementation of [try] from Tcl code into C. Still lacks a bytecode
	version, but should be better than what was before.

2009-03-04  Donal K. Fellows  <dkf@users.sf.net>

	* generic/tclZlib.c (TclZlibCmd): Checksums are defined to be unsigned
	32-bit integers, use Tcl_WideInt to pass to scripts. [Bug 2662434]
	(ZlibStreamCmd, ChanGetOption): A few other related corrections.

2009-02-27  Jan Nijtmans  <nijtmans@users.sf.net>

	* generic/tcl.decls:    [Bug 218977]: Tcl_DbCkfree needs return value
	* generic/tclCkalloc.c
	* generic/tclDecls.h:   (regenerated)
	* generic/tclInt.decls: don't use CONST84/CONST86 here
	* generic/tclCompile.h: don't use CONST86 here, comment fixing.
	* generic/tclIO.h:      don't use CONST86 here, comment fixing.
	* generic/tclIntDecls.h (regenerated)

2009-02-25  Don Porter  <dgp@users.sourceforge.net>

	* generic/tclUtil.c (TclStringMatchObj):	[Bug 2637173]: Revised
	the branching on the strObj->typePtr so that untyped values get
	converted to the "string" type and pass through the Unicode matcher.
	[Bug 2613766]: Also added checks to only perform "bytearray"
	optimization on pure bytearray values.

	* generic/tclCmdMZ.c:	Since Tcl_GetCharLength() has its own
	* generic/tclExecute.c:	optimizations for the tclByteArrayType, stop
	having the callers do them.

2009-02-24  Donal K. Fellows  <dkf@users.sf.net>

	* doc/clock.n, doc/fblocked.n, doc/format.n, doc/lsort.n,
	* doc/pkgMkIndex.n, doc/regsub.n, doc/scan.n, doc/tclvars.n:
	General minor documentation improvements.

	* library/http/http.tcl (geturl, Eof): Added support for 8.6's built
	in zlib routines.

2009-02-22  Alexandre Ferrieux  <ferrieux@users.sourceforge.net>

	* tests/lrange.test:	Revert commits of 2008-07-23. Those were speed
	* tests/binary.test:	tests, that are inherently brittle.

2009-02-21  Don Porter  <dgp@users.sourceforge.net>

	* generic/tclStringObj.c:	Several revisions to the shimmering
	patterns between Unicode and UTF string reps.  Most notably the
	call: objPtr = Tcl_NewUnicodeObj(...,0); followed by a loop of calls:
	Tcl_AppendUnicodeToObj(objPtr, u, n); will now grow and append to
	the Unicode representation.  Before this commit, the sequence would
	convert each append to UTF and perform the append to the UTF rep.
	This is puzzling and likely a bug.  The performance of [string map]
	is significantly improved by this change (according to the MAP
	collection of benchmarks in tclbench).  Just in case there was some
	wisdom in the old ways that I missed, I left in the ability to restore
	the old patterns with a #define COMPAT 1 at the top of the file.

2009-02-20  Don Porter  <dgp@users.sourceforge.net>

	* generic/tclPathObj.c:	Fixed mistaken logic in TclFSGetPathType()
	* tests/fileName.test:	that assumed (not "absolute" => "relative").
	This is a false assumption on Windows, where "volumerelative" is
	another possibility.  [Bug 2571597]

2009-02-18  Don Porter  <dgp@users.sourceforge.net>

	* generic/tclStringObj.c:	Simplify the logic of the
	Tcl_*SetObjLength() routines.

	* generic/tclStringObj.c:	Rewrite GrowStringBuffer() so that it
	has parallel structure with GrowUnicodeBuffer().  The revision permits
	allocation attempts to continue all the way up to failure, with no
	gap. It also directly manipulates the String and Tcl_Obj internals
	instead of inefficiently operating via Tcl_*SetObjLength() with all of
	its extra protections and underdocumented special cases.

	* generic/tclStringObj.c:	Another round of simplification on
	the allocation macros.

2009-02-17  Jeff Hobbs  <jeffh@ActiveState.com>

	* win/tcl.m4, win/configure: Check if cl groks _WIN64 already to
	avoid CC manipulation that can screw up later configure checks.
	Use 'd'ebug runtime in 64-bit builds.

2009-02-17  Don Porter  <dgp@users.sourceforge.net>

	* generic/tclStringObj.c:	Pare back the length of the unicode
	array in a non-extended String struct to one Tcl_UniChar, meant to
	hold the terminating NUL character.  Non-empty unicode strings are
	then stored by extending the String struct by stringPtr->maxChars
	additional slots in that array with sizeof(Tcl_UniChar) bytes per
	slot. This revision makes the allocation macros much simpler.

	* generic/tclStringObj.c:	Factor out common GrowUnicodeBuffer()
	and solve overflow and growth algorithm fallbacks in it.

	* generic/tclStringObj.c:	Factor out common GrowStringBuffer().

	* generic/tclStringObj.c:	Convert Tcl_AppendStringsToObj into
	* tests/stringObj.test:		a radically simpler implementation
	where we just loop over calls to Tcl_AppendToObj.  This fixes [Bug
	2597185].  It also creates a *** POTENTIAL INCOMPATIBILITY *** in
	that T_ASTO can now allocate more space than is strictly required,
	like all the other Tcl_Append* routines.  The incompatibility was
	detected by test stringObj-6.5, which I've updated to reflect the
	new behavior.

	* generic/tclStringObj.c:	Revise buffer growth implementation
	in ExtendStringRepWithUnicode.  Use cheap checks to determine that
	no reallocation is necessary without cost of computing the precise
	number of bytes needed.  Also make use of the string growth algortihm
	in the case of repeated appends.

2009-02-16  Jan Nijtmans  <nijtmans@users.sf.net>

	* generic/tclZlib.c:	hack needed for official zlib1.dll build.
	* win/configure.in:	fix [Feature Request 2605263] use official
	* win/Makefile.in:	zlib build.
	* win/configure:	(regenerated)
	* compat/zlib/zdll.lib:	new files
	* compat/zlib/zlib1.dll:

	* win/Makefile.in:  fix [Bug 2605232] tdbc doesn't build when
	Tcl is compiled with --disable-shared.

2009-02-15  Don Porter  <dgp@users.sourceforge.net>

	* generic/tclStringObj.c:	Added protections from invalid memory
	* generic/tclTestObj.c:		accesses when we append (some part of)
	* tests/stringObj.test:		a Tcl_Obj to itself.  Added the
	appendself and appendself2 subcommands to the [teststringobj] testing
	command and added tests to the test suite.  [Bug 2603158]

	* generic/tclStringObj.c:	Factor out duplicate code from
	Tcl_AppendObjToObj.

	* generic/tclStringObj.c:	Replace the 'size_t uallocated' field
	of the String struct, storing the number of bytes allocated to store
	the Tcl_UniChar array, with an 'int maxChars' field, storing the
	number of Tcl_UniChars that may be stored in the allocated space.
	This reduces memory requirement a small bit, and makes some range
	checks simpler to code.
	* generic/tclTestObj.c:	Replace the [teststringobj ualloc] testing
	* tests/stringObj.test:	command with [teststringobj maxchars] and
	update the tests.

	* generic/tclStringObj.c:	Removed limitation in
	Tcl_AppendObjToObj where the char length of the result was only
	computed if the appended string was all single byte characters.
	This limitation was in place to dodge a bug in Tcl_GetUniChar.
	With that bug gone, we can take advantage of always recording the
	length of append results when we know it.

2009-02-14  Don Porter  <dgp@users.sourceforge.net>

	* generic/tclStringObj.c:	Revisions so that we avoid creating
	the strange representation of an empty string with
	objPtr->bytes == NULL and stringPtr->hasUnicode == 0.  Instead in
	the situations where that was being created, create a traditional
	two-legged stork representation (objPtr->bytes = tclEmptyStringRep
	and stringPtr->hasUnicode = 1).  In the situations where the strange
	rep was treated differently, continue to do so by testing
	stringPtr->numChars == 0 to detect it.  These changes make the code
	more conventional so easier for new maintainers to pick up.  Also
	sets up further simplifications.

	* generic/tclTestObj.c:	Revise updates to [teststringobj] so we don't
	get blocked by MODULE_SCOPE limits.

2009-02-12  Don Porter  <dgp@users.sourceforge.net>

	* generic/tclStringObj.c:	Rewrites of the routines
	Tcl_GetCharLength, Tcl_GetUniChar, Tcl_GetUnicodeFromObj,
	Tcl_GetRange, and TclStringObjReverse to use the new macro, and
	to more simply and clearly split the cases depending on whether
	a valid unicode rep is present or needs to be created.
	New utility routine UnicodeLength(), to compute the length of unicode
	buffer arguments when no length is passed in, with built-in
	overflow protection included.  Update three callers to use it.

	* generic/tclInt.h:	New macro TclNumUtfChars meant to be a faster
	replacement for a full Tcl_NumUtfChars() call when the string has all
	single-byte characters.

	* generic/tclStringObj.c:	Simplified Tcl_GetCharLength by
	* generic/tclTestObj.c:		removing code that did nothing.
	Added early returns from Tcl_*SetObjLength when the desired length
	is already present; adapted test command to the change.

	* generic/tclStringObj.c:	Re-implemented AppendUtfToUnicodeRep
	so that we no longer pass through Tcl_DStrings which have their own
	sets of problems when lengths overflow the int range.  Now AUTUR and
	FillUnicodeRep share a common core routine.

2009-02-12  Donal K. Fellows  <dkf@users.sf.net>

	* generic/tclOODefineCmds.c (TclOOGetDefineCmdContext): Use the
	correct field in the Interp structure for retrieving the frame to get
	the context object so that people can extend [oo::define] without deep
	shenanigans. Bug found by Federico Ferri.

2009-02-11  Don Porter  <dgp@users.sourceforge.net>

	* generic/tclStringObj.c:	Re-implemented AppendUnicodeToUtfRep
	so that we no longer pass through Tcl_DStrings which have their own
	sets of problems when lengths overflow the int range.  Now AUTUR and
	UpdateStringOfString share a common core routine.

	* generic/tclStringObj.c:	Changed type of the 'allocated' field
	* generic/tclTestObj.c:		of the String struct (and the
	TestString counterpart) from size_t to int since only int values are
	ever stored in it.

2009-02-10  Jan Nijtmans  <nijtmans@users.sf.net>

	* generic/tclEncoding.c: Eliminate some unnessary type casts
	* generic/tclEvent.c:    some internal const decorations
	* generic/tclExecute.c:  spacing
	* generic/tclIndexObj.c:
	* generic/tclInterp.c:
	* generic/tclIO.c:
	* generic/tclIOCmd.c:
	* generic/tclIORChan.c:
	* generic/tclIOUtil.c:
	* generic/tclListObj.c:
	* generic/tclLiteral.c:
	* generic/tclNamesp.c:
	* generic/tclObj.c:
	* generic/tclOOBasic.c:
	* generic/tclPathObj.c:
	* generic/tclPkg.c:
	* generic/tclProc.c:
	* generic/tclRegexp.c:
	* generic/tclScan.c:
	* generic/tclStringObj.c:
	* generic/tclTest.c:
	* generic/tclTestProcBodyObj.c:
	* generic/tclThread.c:
	* generic/tclThreadTest.c:
	* generic/tclTimer.c:
	* generic/tclTrace.c:
	* generic/tclUtil.c:
	* generic/tclVar.c:
	* generic/tclStubInit.c: (regenerated)

2009-02-10  Jan Nijtmans  <nijtmans@users.sf.net>

	* unix/tcl.m4: [Bug 2502365]: Building of head on HPUX is broken when
	using the native CC.
	* unix/configure: (autoconf-2.59)

2009-02-10  Don Porter  <dgp@users.sourceforge.net>

	* generic/tclObj.c (Tcl_GetString):	Added comments and validity
	checks following the call to an UpdateStringProc.

	* generic/tclStringObj.c: Reduce code duplication in Tcl_GetUnicode*.
	Restrict AppendUtfToUtfRep to non-negative length appends.
	Convert all Tcl_InvalidateStringRep() calls into macros.
	Simplify Tcl_AttemptSetObjLength by removing unreachable code.
	Simplify SetStringFromAny() by removing unreachable and duplicate code.
	Simplify Tcl_SetObjLength by removing unreachable code.
	Removed handling of (objPtr->bytes != NULL) from UpdateStringOfString,
	which is only called when objPtr->bytes is NULL.

2009-02-09  Jan Nijtmans  <nijtmans@users.sf.net>

	* generic/tclCompile.c: fix [Bug 2555129] const compiler warning (as
	error) in tclCompile.c

2009-02-07  Donal K. Fellows  <dkf@users.sf.net>

	* generic/tclZlib.c (TclZlibCmd): [Bug 2573172]: Ensure that when
	invalid subcommand name is given, the list of valid subcommands is
	produced. This gives a better experience when using the command
	interactively.

2009-02-05  Joe Mistachkin  <joe@mistachkin.com>

	* generic/tclInterp.c: Fix argument checking for [interp cancel]. [Bug
	2544618]
	* unix/Makefile.in: Fix build issue with zlib on FreeBSD (and possibly
	other platforms).

2009-02-05  Donal K. Fellows  <dkf@users.sf.net>

	* generic/tclCmdMZ.c (StringIndexCmd, StringRangeCmd, StringLenCmd):
	Simplify the implementation of some commands now that the underlying
	string API knows more about bytearrays.

	* generic/tclExecute.c (TclExecuteByteCode): [Bug 2568434]: Make sure
	that INST_CONCAT1 will not lose string reps wrongly.

	* generic/tclStringObj.c (Tcl_AppendObjToObj): Special-case the
	appending of one bytearray to another, which can be extremely rapid.
	Part of scheme to address [Bug 1665628] by making the basic string
	operations more efficient on byte arrays.
	(Tcl_GetCharLength, Tcl_GetUniChar, Tcl_GetRange): More special casing
	work for bytearrays.

2009-02-04  Don Porter  <dgp@users.sourceforge.net>

	* generic/tclStringObj.c: Added overflow protections to the
	AppendUtfToUtfRep routine to either avoid invalid arguments and
	crashes, or to replace them with controlled panics.  [Bug 2561794]

	* generic/tclCmdMZ.c:	Prevent crashes due to int overflow of the
	length of the result of [string repeat].  [Bug 2561746]

2009-02-03  Jan Nijtmans  <nijtmans@users.sf.net>

	* macosx/tclMacOSXFCmd.c: Eliminate some unnessary type casts
	* unix/tclLoadDyld.c:	  some internal const decorations
	* unix/tclUnixCompat.c:	  spacing
	* unix/tclUnixFCmd.c
	* unix/tclUnixFile.c
	* win/tclWinDde.c
	* win/tclWinFCmd.c
	* win/tclWinInit.c
	* win/tclWinLoad.c
	* win/tclWinPipe.c
	* win/tclWinReg.c
	* win/tclWinTest.c
	* generic/tclBasic.c
	* generic/tclBinary.c
	* generic/tclCmdAH.c
	* generic/tclCmdIL.c
	* generic/tclCmdMZ.c
	* generic/tclCompCmds.c
	* generic/tclDictObj.c

2009-02-03  Donal K. Fellows  <dkf@users.sf.net>

	* generic/tclObj.c (tclCmdNameType): [Bug 2558422]: Corrected the type
	of this structure so that extensions that write it (yuk!) will still
	be able to function correctly.

2009-02-03  Don Porter  <dgp@users.sourceforge.net>

	* generic/tclStringObj.c (SetUnicodeObj):	Corrected failure of
	Tcl_SetUnicodeObj() to panic on a shared object.  [Bug 2561488].  Also
	factored out common code to reduce duplication.

	* generic/tclObj.c (Tcl_GetStringFromObj): Reduce code duplication.

2009-02-02  Don Porter  <dgp@users.sourceforge.net>

	* generic/tclInterp.c:	Reverted the conversion of [interp] into an
	* tests/interp.test:	ensemble.  Such conversion is not necessary
	* tests/nre.test:	(or even all that helpful) in the NRE-enabling
	of [interp invokehidden], and it has other implications -- including
	significant forkage of the 8.5 and 8.6 implementations -- that are
	better off avoided if there's no gain.

	* generic/tclStringObj.c (STRING_NOMEM):  [Bug 2494093]: Add missing
	cast of NULL to (char *) that upsets some compilers.

	* generic/tclStringObj.c (Tcl_(Attempt)SetObjLength):	[Bug 2553906]:
	Added protections against callers asking for negative lengths.  It is
	likely when this happens that an integer overflow is to blame.

2009-02-01  David Gravereaux  <davygrvy@pobox.com>

	* win/makefile.vc: Allow nmake flags such as -a (rebuild all) to pass
	down to the pkgs targets, too.

2009-01-30  Donal K. Fellows  <dkf@users.sf.net>

	* doc/chan.n: [Bug 1216074]: Added another extended example.

	* doc/refchan.n: Added an example of how to build a scripted channel.

2009-01-29  Donal K. Fellows  <dkf@users.sf.net>

	* tests/stringObj.test: [Bug 2006888]: Remove non-ASCII chars from
	non-comment locations in the file, making it work more reliably in
	locales with a non-Latin-1 default encoding.

	* generic/tclNamesp.c (Tcl_FindCommand): [Bug 2519474]: Ensure that
	the path is not searched when the TCL_NAMESPACE_ONLY flag is given.

	* generic/tclOODecls.h (Tcl_OOInitStubs): [Bug 2537839]: Make the
	declaration of this macro work correctly in the non-stub case.

2009-01-29  Don Porter  <dgp@users.sourceforge.net>

	* generic/tclInterp.c:	Convert the [interp] command into a
	* tests/interp.test:	[namespace ensemble].  Work in progress
	* tests/nre.test:	to NRE-enable the [interp invokehidden]
	subcommand.

2009-01-29  Donal K. Fellows  <dkf@users.sf.net>

	* generic/tclNamesp.c (TclMakeEnsemble): [Bug 2529117]: Make this
	function behave more sensibly when presented with a fully-qualified
	name, rather than doing strange stuff.

2009-01-28  Donal K. Fellows  <dkf@users.sf.net>

	* generic/tclBasic.c (TclInvokeObjectCommand): Made this understand
	what to do if it ends up being used on a command with no objProc; that
	shouldn't happen, but...

	* generic/tclNamesp.c (TclMakeEnsemble): [Bug 2529157]: Made this
	understand NRE command implementations better.
	* generic/tclDictObj.c (DictForCmd): Eliminate unnecessary command
	implementation.

2009-01-27  Donal K. Fellows  <dkf@users.sf.net>

	* generic/tclOODefineCmds.c (Tcl_ClassSetConstructor):
	[Bug 2531577]: Ensure that caches of constructor chains are cleared
	when the constructor is changed.

2009-01-26  Alexandre Ferrieux  <ferrieux@users.sourceforge.net>

	* generic/tclInt.h:   Fix [Bug 1028264]: WSACleanup() too early.
	* generic/tclEvent.c: The fix introduces "late exit handlers"
	* win/tclWinSock.c:   for similar late process-wide cleanups.

2009-01-26  Alexandre Ferrieux  <ferrieux@users.sourceforge.net>

	* win/tclWinSock.c: Fix [Bug 2446662]: resync Win behavior on RST
	with that of unix (EOF).

2009-01-26  Donal K. Fellows  <dkf@users.sf.net>

	* generic/tclZlib.c (ChanClose): Only generate error messages in the
	interpreter when the thread is not being closed down. [Bug 2536400]

2009-01-23  Donal K. Fellows  <dkf@users.sf.net>

	* doc/zlib.n: Added a note that 'zlib push' is reversed by 'chan pop'.

2009-01-22  Jan Nijtmans  <nijtmans@users.sf.net>

	* generic/tclCompile.h:	CONSTify TclPrintInstruction (TIP #27)
	* generic/tclCompile.c
	* generic/tclInt.h:	CONSTify TclpNativeJoinPath (TIP #27)
	* generic/tclFileName.c
	* generic/tcl.decls:	{unix win} is equivalent to {generic}
	* generic/tclInt.decls
	* generic/tclDecls.h:	(regenerated)
	* generic/tclIntDecls.h
	* generic/tclGetDate.y:	Single internal const decoration.
	* generic/tclDate.c:

2009-01-22  Kevin B. Kenny  <kennykb@acm.org>

	* unix/tcl.m4: Corrected a typo ($(SHLIB_VERSION) should be
	${SHLIB_VERSION}).
	* unix/configure: Autoconf 2.59

2009-01-21  Andreas Kupries  <andreask@activestate.com>

	* generic/tclIORChan.c (ReflectClose): Fix for [Bug 2458202].
	* generic/tclIORTrans.c (ReflectClose): Closing a channel may supply
	NULL for the 'interp'. Test for finalization needs to be different,
	and one place has to pull the interp out of the channel instead.

2009-01-21  Don Porter  <dgp@users.sourceforge.net>

	* generic/tclStringObj.c: New fix for [Bug 2494093] replaces the
	flawed attempt committed 2009-01-09.

2009-01-19  Kevin B. Kenny  <kennykb@acm.org>

	* unix/Makefile.in: Added a CONFIG_INSTALL_DIR parameter so that
	* unix/tcl.m4:      distributors can control where tclConfig.sh goes.
	Made the installation of 'ldAix' conditional upon actually being on an
	AIX system. Allowed for downstream packagers to customize
	SHLIB_VERSION on BSD-derived systems. Thanks to Stuart Cassoff for
	[Patch 907924].
	* unix/configure: Autoconf 2.59

2009-01-19  David Gravereaux  <davygrvy@pobox.com>

	* win/build.vc.bat: Improved tools detection and error message
	* win/makefile.vc: Reorganized the $(TCLOBJ) file list into seperate
	parts for easier maintenance. Matched all sources built using -GL to
	both $(lib) and $(link) to use -LTCG and avoid a warning message.
	Addressed the over-building nature of the htmlhelp target by moving
	from a pseudo target to a real target dependent on the entire docs/
	directory contents.
	* win/nmakehlp.c: Removed -g option and GrepForDefine() func as it
	isn't being used anymore. The -V option method is much better.

2009-01-16  Don Porter  <dgp@users.sourceforge.net>

	* generic/tcl.h:	Bump patchlevel to 8.6b1.1 to distinguish
	* library/init.tcl:	CVS snapshots from the 8.6b1 and 8.6b2 releases
	* unix/configure.in:	and to deal with the fact that the 8.6b1
	* win/configure.in:	version of init.tcl will not [source] in the
	HEAD version of Tcl.

	* unix/configure:	autoconf-2.59
	* win/configure:

2009-01-14  Don Porter  <dgp@users.sourceforge.net>

	* generic/tclBasic.c (Tcl_DeleteCommandFromToken):	Reverted most
	of the substance of my 2009-01-12 commit. NULLing the objProc field of
	a Command when deleting it is important so that tests for certain
	classes of commands don't return false positives when applied to
	deleted command tokens. Overall change is now just replacement of a
	false comment with a true one.

2009-01-13  Jan Nijtmans  <nijtmans@users.sf.net>

	* unix/tcl.m4: fix [tcl-Bug 2502365] Building of head on HPUX is
	broken when using the native CC.
	* unix/configure (autoconf-2.59)

2009-01-13  Donal K. Fellows  <dkf@users.sf.net>

	* generic/tclCmdMZ.c (Tcl_ThrowObjCmd):	Move implementation of [throw]
	* library/init.tcl (throw):		to C from Tcl.

2009-01-12  Don Porter  <dgp@users.sourceforge.net>

	* generic/tclBasic.c (Tcl_DeleteCommandFromToken): One consequence of
	the NRE rewrite is that there are now situations where a NULL objProc
	field in a Command struct is perfectly normal. Removed an outdated
	comment in Tcl_DeleteCommandFromToken that claimed we use
	cmdPtr->objPtr==NULL as a test of command validity. In fact we use
	cmdPtr->flags&CMD_IS_DELETED to perform that test. Also removed the
	setting to NULL, since any extension following the advice of the old
	comment is going to be broken by NRE anyway, and needs to shift to
	flag-based testing (or stop intruding into such internal matters).
	Part of [Bug 2486550].

2009-01-09  Don Porter  <dgp@users.sourceforge.net>

	* generic/tclStringObj.c (STRING_SIZE): Corrected failure to limit
	memory allocation requests to the sizes that can be supported by Tcl's
	memory allocation routines. [Bug 2494093]

2009-01-09  Donal K. Fellows  <dkf@users.sf.net>

	* generic/tclNamesp.c (NamespaceEnsembleCmd): Error out when someone
	gives wrong # of args to [namespace ensemble create]. [Bug 1558654]

2009-01-08  Don Porter  <dgp@users.sourceforge.net>

	* generic/tclStringObj.c (STRING_UALLOC):  Added missing parens
	required to get correct results out of things like
	STRING_UALLOC(num + append). [Bug 2494093]

2009-01-08  Donal K. Fellows  <dkf@users.sf.net>

	* generic/tclDictObj.c, generic/tclIndexObj.c, generic/tclListObj.c,
	* generic/tclObj.c, generic/tclStrToD.c, generic/tclUtil.c,
	* generic/tclVar.c: Generate errorcodes for the error cases which
	approximate to "I can't interpret that string as one of those" and
	"You gave me the wrong number of arguments".

2009-01-07  Donal K. Fellows  <dkf@users.sf.net>

	* doc/dict.n: Added more examples. [Tk Bug 2491235]

	* tests/oo.test (oo-22.1): Adjusted test to be less dependent on the
	specifics of how [info frame] reports general frame information, and
	instead to focus on what methods add to it; that's really what the
	test is about anyway.

2009-01-06  Don Porter  <dgp@users.sourceforge.net>

	* tests/stringObj.test:	Revise tests that demand a NULL Tcl_ObjType
	in certain values to construct those values with [testdstring] so
	there's no lack of robustness depending on the shimmer history of
	shared literals.

2009-01-06  Donal K. Fellows  <dkf@users.sf.net>

	* generic/tclDictObj.c (DictIncrCmd): Corrected twiddling in internals
	of dictionaries so that literals can't get destroyed.

	* tests/expr.test: Eliminate non-ASCII char. [Bug 2006879]

	* generic/tclOOInfo.c (InfoObjectMethodsCmd,InfoClassMethodsCmd): Only
	delete pointers that were actually allocated! [Bug 2489836]

	* generic/tclOO.c (TclNRNewObjectInstance, Tcl_NewObjectInstance):
	Perform search for existing commands in right context. [Bug 2481109]

2009-01-05  Donal K. Fellows  <dkf@users.sf.net>

	* generic/tclCmdMZ.c (TclNRSourceObjCmd): Make implementation of the
	* generic/tclIOUtil.c (TclNREvalFile):    [source] command be NRE
	enabled so that [yield] inside a script sourced in a coroutine can
	work. [Bug 2412068]

2009-01-04  Donal K. Fellows  <dkf@users.sf.net>

	* generic/tclCmdAH.c: Tidy up spacing and code style.

2009-01-03  Kevin B. Kenny  <kennykb@acm.org>

	* library/clock.tcl (tcl::clock::add): Fixed error message formatting
	in the case where [clock add] is presented with a bad switch.
	* tests/clock.test (clock-65.1) Added a test case for the above
	problem [Bug 2481670].

2009-01-02  Donal K. Fellows  <dkf@users.sf.net>

	* unix/tcl.m4 (SC_CONFIG_CFLAGS): Force the use of the compatibility
	version of mkstemp() on IRIX. [Bug 878333]
	* unix/configure.in, unix/Makefile.in (mkstemp.o):
	* compat/mkstemp.c (new file): Added a compatibility implementation of
	the mkstemp() function, which is apparently needed on some platforms.
	[Bug 741967]

        ******************************************************************
        *** CHANGELOG ENTRIES FOR 2008 IN "ChangeLog.2008"             ***
        *** CHANGELOG ENTRIES FOR 2006-2007 IN "ChangeLog.2007"        ***
        *** CHANGELOG ENTRIES FOR 2005 IN "ChangeLog.2005"             ***
        *** CHANGELOG ENTRIES FOR 2004 IN "ChangeLog.2004"             ***
        *** CHANGELOG ENTRIES FOR 2003 IN "ChangeLog.2003"             ***
        *** CHANGELOG ENTRIES FOR 2002 IN "ChangeLog.2002"             ***
        *** CHANGELOG ENTRIES FOR 2001 IN "ChangeLog.2001"             ***
        *** CHANGELOG ENTRIES FOR 2000 IN "ChangeLog.2000"             ***
        *** CHANGELOG ENTRIES FOR 1999 AND EARLIER IN "ChangeLog.1999" ***
        ******************************************************************
<|MERGE_RESOLUTION|>--- conflicted
+++ resolved
@@ -1,4 +1,8 @@
-<<<<<<< HEAD
+2012-05-10  Jan Nijtmans  <nijtmans@users.sf.net>
+
+	* win/tclWinDde.c:    [Bug 473946]: special characters not correctly sent
+	* library/dde/pkgIndex.tcl  Increase version to 1.3.3
+
 2012-05-10  Alexandre Ferrieux  <ferrieux@users.sourceforge.net>
 
 	* {win,unix}/configure{,.in} [Bug 2812981]: Clean up bundled
@@ -36,12 +40,6 @@
 
 	* unix/tclUnixSock.c:	[Bug 3428753] Fix [socket -async] connections
 	that manage to connect synchronously.
-=======
-2012-05-10  Jan Nijtmans  <nijtmans@users.sf.net>
-
-	* win/tclWinDde.c:    [Bug 473946]: special characters not correctly sent
-	* library/dde/pkgIndex.tcl  Increase version to 1.3.3
->>>>>>> 31adc61a
 
 2012-05-02  Jan Nijtmans  <nijtmans@users.sf.net>
 
