--- conflicted
+++ resolved
@@ -1,4 +1,10 @@
-<<<<<<< HEAD
+2012-06-29  Harald Oehlmann <harald.oehlmann@elmicron.de>
+
+	* library/msgcat/msgcat.tcl:	[Bug 3536888] Locale guessing of msgcat
+	* library/msgcat/pkgIndex.tcl:  fails on (some) Windows 7.  Bump to 1.4.5
+	* unix/Makefile.in
+	* win/Makefile.in
+
 2012-06-29  Donal K. Fellows  <dkf@users.sf.net>
 
 	* doc/GetIndex.3: Reinforced the description of the requirement for
@@ -6,14 +12,6 @@
 	tcl-core by Brian Griffin about a bug caused by Tktreectrl not obeying
 	this rule correctly. This does not represent a functionality change,
 	merely a clearer documentation of a long-standing constraint.
-=======
-2012-06-??  Harald Oehlmann <harald.oehlmann@elmicron.de>
-
-	* library/msgcat/msgcat.tcl:	[Bug 3536888] Locale guessing of msgcat
-	* library/msgcat/pkgIndex.tcl:  fails on (some) Windows 7.  Bump to 1.4.5
-	* unix/Makefile.in
-	* win/Makefile.in
->>>>>>> f6a5ee6c
 
 2012-06-25  Don Porter  <dgp@users.sourceforge.net>
 
