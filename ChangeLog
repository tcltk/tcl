--- conflicted
+++ resolved
@@ -1,6 +1,3 @@
-<<<<<<< HEAD
-2013-04-23  Jan Nijtmans  <nijtmans@users.sf.net>
-=======
 2013-04-30  Andreas Kupries  <andreask@activestate.com>
 
 	* library/platform/platform.tcl (::platform::LibcVersion):
@@ -10,7 +7,6 @@
 	  to version 1.0.12.
 
 2013-04-25  Jan Nijtmans  <nijtmans@users.sf.net>
->>>>>>> a034a4b9
 
 	* generic/tclDecls.h: Implement Tcl_NewBooleanObj, Tcl_DbNewBooleanObj
 	and Tcl_SetBooleanObj as macros using Tcl_NewIntObj, Tcl_DbNewLongObj
