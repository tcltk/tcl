--- conflicted
+++ resolved
@@ -1,35 +1,3 @@
-<<<<<<< HEAD
-2011-08-30  Reinhard Max  <max@suse.de>
-
-	* unix/tclUnixSock.c (TcpWatchProc): Put back the check for server
-	sockets (bug #3394732).
-
-2011-08-29  Don Porter  <dgp@users.sourceforge.net>
-
-	* generic/tclIORTrans.c: Leak of ReflectedTransformMap.
-
-2011-08-27  Don Porter  <dgp@users.sourceforge.net>
-
-	* generic/tclStringObj.c:  [RFE 3396731] Revise the [string reverse]
-	* tests/string.test:	implementation to operate on the representation
-	that comes in, avoid conversion to other reps.
-
-2011-08-23  Don Porter  <dgp@users.sourceforge.net>
-
-	* generic/tclIORChan.c:	[Bug 3396948] Leak of ReflectedChannelMap.
-
-2011-08-19  Don Porter  <dgp@users.sourceforge.net>
-
-	* generic/tclIORTrans.c: [Bugs 3393279, 3393280] ReflectClose(.) is
-	missing Tcl_EventuallyFree() calls at some of its exits.
-
-	* generic/tclIO.c: [Bugs 3394654, 3393276] Revise FlushChannel() to
-	account for the possibility that the ChanWrite() call might recycle
-	the buffer out from under us.
-
-	* generic/tclIO.c: Preserve the chanPtr during FlushChannel so that
-	channel drivers don't yank it away before we're done with it.
-=======
 2011-08-30  Donal K. Fellows  <dkf@users.sf.net>
 
 	* generic/tclInterp.c (SlaveCommandLimitCmd, SlaveTimeLimitCmd):
@@ -37,7 +5,37 @@
 	enforced at the script level through errors, not a Tcl_Panic. This
 	means that interpreters cannot read their own limits (writing already
 	did not work).
->>>>>>> c920fce7
+
+2011-08-30  Reinhard Max  <max@suse.de>
+
+	* unix/tclUnixSock.c (TcpWatchProc): [Bug 3394732]: Put back the check
+	for server sockets.
+
+2011-08-29  Don Porter  <dgp@users.sourceforge.net>
+
+	* generic/tclIORTrans.c: Leak of ReflectedTransformMap.
+
+2011-08-27  Don Porter  <dgp@users.sourceforge.net>
+
+	* generic/tclStringObj.c:  [RFE 3396731]: Revise the [string reverse]
+	* tests/string.test:	implementation to operate on the representation
+	that comes in, avoid conversion to other reps.
+
+2011-08-23  Don Porter  <dgp@users.sourceforge.net>
+
+	* generic/tclIORChan.c:	[Bug 3396948]: Leak of ReflectedChannelMap.
+
+2011-08-19  Don Porter  <dgp@users.sourceforge.net>
+
+	* generic/tclIORTrans.c: [Bugs 3393279, 3393280]: ReflectClose(.) is
+	missing Tcl_EventuallyFree() calls at some of its exits.
+
+	* generic/tclIO.c: [Bugs 3394654, 3393276]: Revise FlushChannel() to
+	account for the possibility that the ChanWrite() call might recycle
+	the buffer out from under us.
+
+	* generic/tclIO.c: Preserve the chanPtr during FlushChannel so that
+	channel drivers don't yank it away before we're done with it.
 
 2011-08-19  Alexandre Ferrieux  <ferrieux@users.sourceforge.net>
 
@@ -46,7 +44,7 @@
 
 2011-08-18  Alexandre Ferrieux  <ferrieux@users.sourceforge.net>
 
-	* generic/tclIO.c: [Bug 3096275] Sync fcopy buffers input.
+	* generic/tclIO.c: [Bug 3096275]: Sync fcopy buffers input.
 
 2011-08-18  Jan Nijtmans  <nijtmans@users.sf.net>
 
@@ -56,7 +54,7 @@
 
 2011-08-17  Alexandre Ferrieux  <ferrieux@users.sourceforge.net>
 
-	* generic/tclIO.c:  [Bug 2946474] Consistently resume backgrounded
+	* generic/tclIO.c:  [Bug 2946474]: Consistently resume backgrounded
 	* tests/ioCmd.test: flushes+closes when exiting.
 
 2011-08-17  Alexandre Ferrieux  <ferrieux@users.sourceforge.net>
@@ -70,8 +68,7 @@
 
 2011-08-16  Don Porter  <dgp@users.sourceforge.net>
 
-<<<<<<< HEAD
-	* generic/tclCompile.c: [Bug 3392070] More complete prevention of
+	* generic/tclCompile.c: [Bug 3392070]: More complete prevention of
 	Tcl_Obj reference cycles when producing an intrep of ByteCode.
 
 2011-08-16  Donal K. Fellows  <dkf@users.sf.net>
@@ -81,24 +78,6 @@
 	* generic/tclCmdIL.c (SelectObjFromSublist): Improve the generation of
 	* generic/tclIndexObj.c (Tcl_ParseArgsObjv): messages through the use
 	* generic/tclVar.c (ArrayStartSearchCmd):    of Tcl_ObjPrintf.
-=======
-	* generic/tclCmdAH.c:    [Bug 3388350]: mingw64 compiler warnings
-	* generic/tclFCmd.c      In mingw, sys/stat.h must be included
-	* generic/tclFileName.c  before winsock2.h, so make sure of that.
-	* generic/tclIOUtil.c
-	* generic/tclBasic.c
-	* generic/tclBinary.c
-	* generic/tclHash.c
-	* generic/tclTest.c
-	* win/tclWinChan.c
-	* win/tclWinConsole.c
-	* win/tclWinDde.c
-	* win/tclWinFile.c
-	* win/tclWinReg.c
-	* win/tclWinSerial.c
-	* win/tclWinSock.c
-	* win/tclWinThrd.c
->>>>>>> c920fce7
 
 2011-08-15  Don Porter  <dgp@users.sourceforge.net>
 
@@ -106,14 +85,8 @@
 
 2011-08-15  Jan Nijtmans  <nijtmans@users.sf.net>
 
-<<<<<<< HEAD
 	* generic/tclPosixStr.c:    [Bug 3388350]: mingw64 compiler warnings
 	* win/tclWinPort.h:
-=======
-	* win/tclWinPort.h:    [Bug 3388350]: mingw64 compiler warnings
-	* win/tclWinPipe.c
-	* win/tclWinSock.c
->>>>>>> c920fce7
 	* win/configure.in
 	* win/configure
 
@@ -183,7 +156,6 @@
 
 	* generic/tclStrToD.c: [Bug 3386975]: Plugged a memory leak in
 	double->string conversion.
-<<<<<<< HEAD
 
 2011-08-05  Don Porter  <dgp@users.sourceforge.net>
 
@@ -217,7 +189,7 @@
 	* generic/tclIOSock.c (TclCreateSocketAddress): Don't bother using
 	AI_ADDRCONFIG for now, as it was causing problems in various
 	situations.
-	
+
 2011-08-04  Donal K. Fellows  <dkf@users.sf.net>
 
 	* generic/tclAssembly.c (AssembleOneLine, GetBooleanOperand)
@@ -267,8 +239,6 @@
 	* unix/tcl.m4 (SC_TCL_IPV6): Fix AC_DEFINE invocation for
 	NEED_FAKE_RFC2553.
 	* unix/configure:	autoconf-2.59
-=======
->>>>>>> c920fce7
 
 2011-07-28  Don Porter  <dgp@users.sourceforge.net>
 
@@ -386,16 +356,16 @@
 	* unix/Makefile.in:
 	* win/Makefile.in:
 	* win/Makefile.vc:
-	Fix a bug where bignum->double conversion is "round up" and
-	not "round to nearest" (causing expr double(1[string repeat 0 23])
-	not to be 1e+23). [Bug 3349507]
+	[Bug 3349507]: Fix a bug where bignum->double conversion is "round up"
+	and not "round to nearest" (causing expr double(1[string repeat 0 23])
+	not to be 1e+23).
 
 2011-06-28  Reinhard Max  <max@suse.de>
 
-	* unix/tclUnixSock.c (CreateClientSocket): Fix and simplify
-	posting of the writable fileevent at the end of an asynchronous
-	connection attempt. Improve comments for some of the trickery
-	around [socket -async]. [Bug 3325339]
+	* unix/tclUnixSock.c (CreateClientSocket): [Bug 3325339]: Fix and
+	simplify posting of the writable fileevent at the end of an
+	asynchronous connection attempt. Improve comments for some of the
+	trickery around [socket -async].
 
 	* tests/socket.test: Adjust tests to the async code changes. Add
 	more tests for corner cases of async sockets.
@@ -423,12 +393,12 @@
 
 2011-06-21  Don Porter  <dgp@users.sourceforge.net>
 
-	* generic/tclLink.c:	Prevent multiple links to a single Tcl
-	variable when calling Tcl_LinkVar(). [Bug 3317466]
+	* generic/tclLink.c:	[Bug 3317466]: Prevent multiple links to a
+	single Tcl variable when calling Tcl_LinkVar().
 
 2011-06-13  Don Porter  <dgp@users.sourceforge.net>
 
-	* generic/tclStrToD.c:  [Bug 3315098] Mem leak fix from Gustaf Neumann.
+	* generic/tclStrToD.c:  [Bug 3315098]: Mem leak fix from Gustaf Neumann.
 
 2011-06-08  Andreas Kupries  <andreask@activestate.com>
 
@@ -784,10 +754,10 @@
 
 2011-04-04  Don Porter  <dgp@users.sourceforge.net>
 
-	* README:	Updated README files, repairing broken URLs and
-	* macosx/README:	removing other bits that were clearly wrong.
+	* README:	[Bug 3202030]: Updated README files, repairing broken
+	* macosx/README:URLs and removing other bits that were clearly wrong.
 	* unix/README:	Still could use more eyeballs on the detailed build
-	* win/README:	advice on various plaforms. [Bug 3202030]
+	* win/README:	advice on various plaforms.
 
 2011-04-04  Donal K. Fellows  <dkf@users.sf.net>
 
@@ -1011,10 +981,10 @@
 
 2011-03-09  Don Porter  <dgp@users.sourceforge.net>
 
-	* generic/tclNamesp.c:	Tighten the detector of nested [namespace code]
-	* tests/namespace.test:	quoting that the quoted scripts function
-	properly even in a namespace that contains a custom "namespace"
-	command.  [Bug 3202171]
+	* generic/tclNamesp.c:	[Bug 3202171]: Tighten the detector of nested
+	* tests/namespace.test:	[namespace code] quoting that the quoted
+	scripts function properly even in a namespace that contains a custom
+	"namespace" command.
 
 	* doc/tclvars.n:	Formatting fix.  Thanks to Pat Thotys.
 
@@ -1037,8 +1007,8 @@
 	* generic/tclInt.h:	Remove TclMarkList() routine, an experimental
 	* generic/tclUtil.c:	dead-end from the 8.5 alpha days.
 
-	* generic/tclResult.c (ResetObjResult):	Correct failure to clear
-	invalid intrep.  Thanks to Colin McDonald. [Bug 3202905]
+	* generic/tclResult.c (ResetObjResult): [Bug 3202905]: Correct failure
+	to clear invalid intrep.  Thanks to Colin McDonald.
 
 2011-03-08  Donal K. Fellows  <dkf@users.sf.net>
 
@@ -1053,13 +1023,13 @@
 	* generic/tclParse.c:
 	* generic/tclUtil.c:
 
-	* generic/tclUtil.c (TclFindElement):	Guard escape sequence scans
-	to not overrun the string end.  [Bug 3192636]
+	* generic/tclUtil.c (TclFindElement):	[Bug 3192636]: Guard escape
+	sequence scans to not overrun the string end.
 
 2011-03-05  Don Porter  <dgp@users.sourceforge.net>
 
-	* generic/tclParse.c (TclParseBackslash): Correct trunction checks in
-	* tests/parse.test:	\x and \u substitutions.  [Bug 3200987]
+	* generic/tclParse.c (TclParseBackslash): [Bug 3200987]: Correct
+	* tests/parse.test:	trunction checks in \x and \u substitutions.
 
 2011-03-05  Miguel Sofer  <msofer@users.sf.net>
 
@@ -1132,17 +1102,17 @@
 	* generic/tclStubInit.c:
 	* win/makefile.vc:
 
-	* generic/tclExecute.c (ExprObjCallback): fix object leak
-
-	* generic/tclExecute.c (TEBCresume): store local var array and
+	* generic/tclExecute.c (ExprObjCallback): Fix object leak
+
+	* generic/tclExecute.c (TEBCresume): Store local var array and
 	constants in automatic vars to reduce indirection, slight perf
 	increase
 
-	* generic/tclOOCall.c (TclOODeleteContext): added missing '*' so
+	* generic/tclOOCall.c (TclOODeleteContext): Added missing '*' so
 	that trunk compiles.
 
-	* generic/tclBasic.c (TclNRRunCallbacks): don't do the trampoline
-	dance for commands that do not have an nreProc, [Patch 3168229]
+	* generic/tclBasic.c (TclNRRunCallbacks): [Patch 3168229]: Don't do
+	the trampoline dance for commands that do not have an nreProc.
 
 2011-03-01  Donal K. Fellows  <dkf@users.sf.net>
 
