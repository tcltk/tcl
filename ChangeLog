2012-02-15  Donal K. Fellows  <dkf@users.sf.net>

	* generic/tclCompCmds.c (TclCompileDictForCmd): [Bug 3487626]: Fix
	crash in compilation of [dict for] when its implementation command is
	used directly rather than through the ensemble.

2012-02-09  Don Porter  <dgp@users.sourceforge.net>

<<<<<<< HEAD
	* generic/tclStringObj.c:	Converted the memcpy() calls in append
	operations to memmove() calls.  This adds safety in the case of
	overlapping copies, and improves performance on some benchmarks.

2012-02-06  Don Porter  <dgp@users.sourceforge.net>

	* generic/tclEnsemble.c: [Bug 3485022]: TclCompileEnsemble() avoid
=======
	* generic/tclStringObj.c:	[Bug 3484402]: Correct Off-By-One
	error appending unicode. Thanks to Poor Yorick. Also corrected test
	for when growth is needed.

2012-02-06  Don Porter  <dgp@users.sourceforge.net>

	* generic/tclCompCmds.c: [Bug 3485022]: TclCompileEnsemble() avoid
>>>>>>> 5ab653fe
	* tests/trace.test:	compile when exec traces set.

2012-02-06  Miguel Sofer  <msofer@users.sf.net>

<<<<<<< HEAD
	* generic/tclTrace.c:  [Bug 3484621]: Ensure that execution traces on
	* tests/trace.test:    bytecoded commands bump the interp's compile
	epoch.
=======
	* generic/tclTrace.c:  Fix for [Bug 3484621]: insure that
	* tests/trace.test:    execution traces on bytecoded commands bump
	the interp's compile epoch.
>>>>>>> 5ab653fe

2012-02-02  Jan Nijtmans  <nijtmans@users.sf.net>

	* generic/tclUniData.c: [FRQ 3464401]: Support Unicode 6.1
	* generic/regc_locale.c:

2012-02-02  Don Porter  <dgp@users.sourceforge.net>

	* win/tclWinFile.c:	[Bugs 2974459,2879351,1951574,1852572,
	1661378,1613456]: Revisions to the NativeAccess() routine that queries
	file permissions on Windows native filesystems.  Meant to fix numerous
	bugs where [file writable|readable|executable] "lies" about what
	operations are possible, especially when the file resides on a Samba
	share.

2012-02-01  Donal K. Fellows  <dkf@users.sf.net>

	* doc/AddErrInfo.3: [Bug 3482614]: Documentation nit.

2012-01-30  Donal K. Fellows  <dkf@users.sf.net>

	* generic/tclCompCmds.c (TclCompileCatchCmd): Added a more efficient
	bytecode generator for the case where 'catch' is used without any
	variable arguments; don't capture the result just to discard it.

2012-01-26  Don Porter  <dgp@users.sourceforge.net>

	* generic/tclCmdAH.c:		[Bug 3479689]: New internal routine
	* generic/tclFCmd.c:		TclJoinPath(). Refactor all the
	* generic/tclFileName.c:	*Join*Path* routines to give them more
	* generic/tclInt.h:		useful interfaces that are easier to
	* generic/tclPathObj.c:		manage getting the refcounts right.

2012-01-26  Don Porter  <dgp@users.sourceforge.net>

	* generic/tclPathObj.c:	[Bug 3475569]: Add checks for unshared values
	before calls demanding them.  [Bug 3479689]: Stop memory corruption
	when shimmering 0-refCount value to "path" type.

2012-01-25  Donal K. Fellows  <dkf@users.sf.net>

	* generic/tclOO.c (Tcl_CopyObjectInstance): [Bug 3474460]: When
	copying an object, make sure that the configuration of the variable
	resolver is also duplicated.

2012-01-22  Jan Nijtmans  <nijtmans@users.sf.net>

	* tools/uniClass.tcl:    [FRQ 3473670]: Various Unicode-related
	* tools/uniParse.tcl:    speedups/robustness. Enhanced tools to be
	* generic/tclUniData.c:  able to handle characters > 0xffff. Done in
	* generic/tclUtf.c:      all branches in order to simplify merges for
	* generic/regc_locale.c: new Unicode versions (such as 6.1)

2012-01-22  Donal K. Fellows  <dkf@users.sf.net>

	* generic/tclDictObj.c (DictExistsCmd): [Bug 3475264]: Ensure that
	errors only ever happen when insufficient arguments are supplied, and
	not when a path doesn't exist or a dictionary is poorly formatted (the
	two cases can't be easily distinguished).

2012-01-21  Jan Nijtmans  <nijtmans@users.sf.net>

	* generic/tcl.h:        [Bug 3474726]: Eliminate detection of struct
	* generic/tclWinPort.h: _stat32i64, just use _stati64 in combination
	* generic/tclFCmd.c:    with _USE_32BIT_TIME_T, which is the same then.
	* generic/tclTest.c:    Only keep _stat32i64 usage for cygwin, so it
	* win/configure.in:     will not conflict with cygwin's own struct stat.
	* win/configure:

2012-01-21  Don Porter  <dgp@users.sourceforge.net>

	* generic/tclCmdMZ.c:	[Bug 3475667]: Prevent buffer read overflow.
	Thanks to "sebres" for the report and fix.

2012-01-17  Donal K. Fellows  <dkf@users.sf.net>

	* doc/dict.n (dict with): [Bug 3474512]: Explain better what is going
	on when a dictionary key and the dictionary variable collide.

2012-01-13  Donal K. Fellows  <dkf@users.sf.net>

	* library/http/http.tcl (http::Connect): [Bug 3472316]: Ensure that we
	only try to read the socket error exactly once.

2012-01-12  Donal K. Fellows  <dkf@users.sf.net>

	* doc/tclvars.n: [Bug 3466506]: Document more environment variables.

2012-01-09  Jan Nijtmans  <nijtmans@users.sf.net>

	* generic/tclUtf.c:      [Bug 3464428]: string is graph \u0120 is wrong
	* generic/regc_locale.c: Add table for Unicode [:cntrl:] class
	* tools/uniClass.tcl:    Generate Unicode [:cntrl:] class table
	* tests/utf.test:

2012-01-08  Kevin B. Kenny  <kennykb@acm.org>

	* library/clock.tcl (ReadZoneinfoFile): [Bug 3470928]: Corrected a bug
	* tests/clock.test (clock-56.4):        where loading zoneinfo would
	fail if one timezone abbreviation was a proper tail of another, and
	zic used the same bytes of the file to represent both of them. Added a
	test case for the bug, using the same data that caused the observed
	failure "in the wild."

2011-12-30  Venkat Iyer <venkat@comit.com>

	* library/tzdata/America/Bahia : Update to Olson's tzdata2011n
	* library/tzdata/America/Havana
	* library/tzdata/Europe/Kiev
	* library/tzdata/Europe/Simferopol
	* library/tzdata/Europe/Uzhgorod
	* library/tzdata/Europe/Zaporozhye
	* library/tzdata/Pacific/Fiji

2011-12-23  Jan Nijtmans  <nijtmans@users.sf.net>

	* generic/tclUtf.c:     [Bug 3464428]: string is graph \u0120 is wrong.
	* generic/tclUniData.c:
	* generic/regc_locale.c:
	* tests/utf.test:
	* tools/uniParse.tcl:   Clean up some unused stuff, and be more robust
	against changes in UnicodeData.txt syntax

2011-12-13  Andreas Kupries  <andreask@activestate.com>

	* generic/tclCompile.c (TclInitAuxDataTypeTable): Extended to register
	the DictUpdateInfo structure as an AuxData type. For use by tbcload,
	tclcompiler.

2011-12-11  Jan Nijtmans  <nijtmans@users.sf.net>

	* generic/regc_locale.c: [Bug 3457031]: Some Unicode 6.0 chars not
	* tests/utf.test:        in [:print:] class

2011-12-07  Jan Nijtmans  <nijtmans@users.sf.net>

	* tools/uniParse.tcl:    [Bug 3444754]: string tolower \u01c5 is wrong
	* generic/tclUniData.c:
	* tests/utf.test:

2011-11-30  Jan Nijtmans  <nijtmans@users.sf.net>

	* library/tcltest/tcltest.tcl: [Bug 967195]: Make tcltest work when
	tclsh is compiled without using the setargv() function on mingw (No
	need to incr the version, since 2.2.10 is never released).

2011-11-29  Jan Nijtmans  <nijtmans@users.sf.net>

	* win/Makefile.in: don't install tommath_(super)?class.h
	* unix/Makefile.in: don't install directories like 8.2 and 8.3
	* generic/tclTomMath.h: [Bug 2991415]: move include tclInt.h from
	* generic/tclTomMathInt.h: tclTomMath.h to tclTomMathInt.h

2011-11-25  Donal K. Fellows  <dkf@users.sf.net>

	* library/history.tcl (history): Simplify the dance of variable
	management used when chaining to the implementation command.

2011-11-22  Donal K. Fellows  <dkf@users.sf.net>

	* generic/tclExecute.c (TclCompileObj): Simplify and de-indent the
	logic so that it is easier to comprehend.

2011-11-22  Jan Nijtmans  <nijtmans@users.sf.net>

	* win/tclWinPort.h:   [Bug 2935503]: Windows: file mtime
	* win/tclWinFile.c:  sets wrong time (VS2005+ only)
	* generic/tclTest.c:

2011-11-20  Joe Mistachkin  <joe@mistachkin.com>

	* tests/thread.test: Remove unnecessary [after] calls from the thread
	tests.  Make error message matching more robust for tests that may
	have built-in race conditions.  Test thread-7.26 must first unset all
	thread testing related variables.  Revise results of the thread-7.28
	through thread-7.31 tests to account for the fact they are canceled
	via a script sent to the thread asynchronously, which then impacts the
	error message handling.  Attempt to manually drain the event queue for
	the main thread after joining the test thread to make sure no stray
	events are processed at the wrong time on the main thread.  Revise all
	the synchronization and comparison semantics related to the thread id
	and error message.

2011-11-18  Joe Mistachkin  <joe@mistachkin.com>

	* tests/thread.test: Remove all use of thread::release from the thread
	7.x tests, replacing it with a script that can easily cause "stuck"
	threads to self-destruct for those test cases that require it.  Also,
	make the error message handling far more robust by keeping track of
	every asynchronous error.

2011-11-17  Joe Mistachkin  <joe@mistachkin.com>

	* tests/thread.test: Refactor all the remaining thread-7.x tests that
	were using [testthread].  Note that this test file now requires the
	very latest version of the Thread package to pass all tests.  In
	addition, the thread-7.18 and thread-7.19 tests have been flagged as
	knownBug because they cannot pass without modifications to the [expr]
	command, persuant to TIP #392.

2011-11-17  Joe Mistachkin  <joe@mistachkin.com>

	* generic/tclThreadTest.c: For [testthread cancel], avoid creating a
	new Tcl_Obj when the default script cancellation result is desired.

2011-11-11  Donal K. Fellows  <dkf@users.sf.net>

	* win/tclWinConsole.c: Refactor common thread handling patterns.

2011-11-11  Alexandre Ferrieux  <ferrieux@users.sourceforge.net>

	* tests/zlib.test: [Bug 3428756]: Use nonblocking writes in
	single-threaded IO tests to avoid deadlocks when going beyond OS
	buffers.  Tidy up [chan configure] flags across zlib.test.

2011-11-03  Donal K. Fellows  <dkf@users.sf.net>

	* unix/tclUnixCompat.c (TclpGetPwNam, TclpGetPwUid, TclpGetGrNam)
	(TclpGetGrGid): Use the elaborate memory management scheme outlined on
	http://www.opengroup.org/austin/docs/austin_328.txt to handle Tcl's
	use of standard reentrant versions of the passwd/group access
	functions so that everything can work on all BSDs. Problem identified
	by Stuart Cassoff.

2011-10-20  Don Porter  <dgp@users.sourceforge.net>

	* library/http/http.tcl:        Bump to version 2.8.3
	* library/http/pkgIndex.tcl:
	* unix/Makefile.in:
	* win/Makefile.in:

	* changes:	Updates toward 8.6b3 release.

2011-10-20  Donal K. Fellows  <dkf@users.sf.net>

	* generic/tclLiteral.c (TclInvalidateCmdLiteral): [Bug 3418547]:
	Additional code for handling the invalidation of literals.
	* generic/tclBasic.c (Tcl_CreateObjCommand, Tcl_CreateCommand)
	(TclRenameCommand, Tcl_ExposeCommand): The four additional places that
	need extra care when dealing with literals.
	* generic/tclTest.c (TestInterpResolverCmd): Additional test machinery
	for interpreter resolvers.

2011-10-18  Reinhard Max  <max@suse.de>

	* library/clock.tcl (::tcl::clock::GetSystemTimeZone): Cache the time
	zone only if it was detected by one of the expensive methods.
	Otherwise after unsetting TCL_TZ or TZ the previous value will still
	be used.

2011-10-15  Venkat Iyer <venkat@comit.com>

	* library/tzdata/America/Sitka : Update to Olson's tzdata2011l
	* library/tzdata/Pacific/Fiji
	* library/tzdata/Asia/Hebron (New)

2011-10-11  Jan Nijtmans  <nijtmans@users.sf.net>

	* win/tclWinFile.c:    [Bug 2935503]: Incorrect mode field returned by
	[file stat] command.

2011-10-09  Donal K. Fellows  <dkf@users.sf.net>

	* generic/tclCompCmds.c (TclCompileDictWithCmd): Corrected handling of
	qualified names, and added spacial cases for empty bodies (used when
	[dict with] is just used for extracting variables).

2011-10-07  Jan Nijtmans  <nijtmans@users.sf.net>

	* generic/tcl.h:        Fix gcc warnings (discovered with latest
	* generic/tclIORChan.c: mingw, based on gcc 4.6.1)
	* tests/env.test:       Fix env.test, when running under wine 1.3.

2011-10-06  Donal K. Fellows  <dkf@users.sf.net>

	* generic/tclDictObj.c (TclDictWithInit, TclDictWithFinish):
	* generic/tclCompCmds.c (TclCompileDictWithCmd): Experimental
	compilation for the [dict with] subcommand, using parts factored out
	from the interpreted version of the command.

2011-10-05  Jan Nijtmans  <nijtmans@users.sf.net>

	* win/tclWinInt.h:   Remove tclWinProcs, as it is no longer
	* win/tclWin32Dll.c: being used.

2011-10-03  Venkat Iyer <venkat@comit.com>

	* library/tzdata/Africa/Dar_es_Salaam: Update to Olson's tzdata2011k
	* library/tzdata/Africa/Kampala
	* library/tzdata/Africa/Nairobi
	* library/tzdata/Asia/Gaza
	* library/tzdata/Europe/Kaliningrad
	* library/tzdata/Europe/Kiev
	* library/tzdata/Europe/Minsk
	* library/tzdata/Europe/Simferopol
	* library/tzdata/Europe/Uzhgorod
	* library/tzdata/Europe/Zaporozhye
	* library/tzdata/Pacific/Apia

2011-09-29  Donal K. Fellows  <dkf@users.sf.net>

	* tools/tcltk-man2html.tcl, tools/tcltk-man2html-utils.tcl: More
	refactoring so that more of the utility code is decently out of the
	way. Adjusted the header-material generator so that version numbers
	are only included in locations where there is room.

2011-09-28  Jan Nijtmans  <nijtmans@users.sf.net>

	* generic/tclOO.h:      [RFE 3010352]: make all TclOO API functions
	* generic/tclOODecls.h: MODULE_SCOPE
	* generic/tclOOIntDecls.h:

2011-09-27  Donal K. Fellows  <dkf@users.sf.net>

	* generic/tclIndexObj.c (Tcl_ParseArgsObjv): [Bug 3413857]: Corrected
	the memory management for the code parsing arguments when returning
	"large" numbers of arguments. Also unbroke the TCL_ARGV_AUTO_REST
	macro in passing.

2011-09-26  Donal K. Fellows  <dkf@users.sf.net>

	* generic/tclCmdAH.c (TclMakeFileCommandSafe): [Bug 3211758]: Also
	make the main [file] command hidden by default in safe interpreters,
	because that's what existing code expects. This will reduce the amount
	which the code breaks, but not necessarily eliminate it...

2011-09-23  Don Porter  <dgp@users.sourceforge.net>

	* generic/tclIORTrans.c: More revisions to get finalization of
	ReflectedTransforms correct, including adopting a "dead" field as was
	done in tclIORChan.c.

	* tests/thread.test:	Stop using the deprecated thread management
	commands of the tcltest package.  The test suite ought to provide
	these tools for itself.  They do not belong in a testing harness.

2011-09-22  Don Porter  <dgp@users.sourceforge.net>

	* generic/tclCmdIL.c:	Revise [info frame] so that it stops creating
	cycles in the iPtr->cmdFramePtr stack.

2011-09-22  Donal K. Fellows  <dkf@users.sf.net>

	* doc/re_syntax.n: [Bug 2903743]: Add more magic so that we can do at
	least something sane on Solaris.
	* tools/tcltk-man2html-utils.tcl (process-text): Teach the HTML
	generator how to handle this magic.

2011-09-21  Don Porter  <dgp@users.sourceforge.net>

	* generic/tclThreadTest.c: Revise the thread exit handling of the
	[testthread] command so that it properly maintains the per-process
	data structures even when the thread exits for reasons other than the
	[testthread exit] command.

2011-09-21  Alexandre Ferrieux  <ferrieux@users.sourceforge.net>

	* unix/tclIO.c: [Bug 3412487]: Now short reads are allowed in
	synchronous fcopy, avoid mistaking them as nonblocking ones.

2011-09-21  Andreas Kupries  <andreask@activestate.com>

	* generic/tclIORTrans.c (ForwardOpToOwnerThread): Fixed the missing
	initialization of the 'dsti' field. Reported by Don Porter, on chat.

2011-09-20  Don Porter  <dgp@users.sourceforge.net>

	* generic/tclIORChan.c: Re-using the "interp" field to signal a dead
	channel (via NULL value) interfered with conditional cleanup tasks
	testing for "the right interp". Added a new field "dead" to perform
	the dead channel signalling task so the corrupted logic is avoided.

	* generic/tclIORTrans.c: Revised ReflectClose() and
	FreeReflectedTransform() so that we stop leaking ReflectedTransforms,
	yet free all Tcl_Obj values in the same thread that alloced them.

2011-09-19  Don Porter  <dgp@users.sourceforge.net>

	* tests/ioTrans.test:	Conversion from [testthread] to Thread package
	stops most memory leaks.

	* tests/thread.test:	Plug most memory leaks in thread.test.
	Constrain the rest to be skipped during `make valgrind'.  Tests using
	the [testthread cancel] testing command are leaky.  Corrections wait
	for either addition of [thread::cancel] to the Thread package, or
	improvements to the [testthread] testing command to make leak-free
	versions of these tests possible.

	* generic/tclIORChan.c:	Plug all memory leaks in ioCmd.test exposed
	* tests/ioCmd.test:	by `make valgrind'.
	* unix/Makefile.in:

2011-09-16  Jan Nijtmans  <nijtmans@users.sf.net>

	IMPLEMENTATION OF TIP #388

	* doc/Tcl.n
	* doc/re_syntax.n
	* generic/regc_lex.c
	* generic/regcomp.c
	* generic/regcustom.h
	* generic/tcl.h
	* generic/tclParse.c
	* tests/reg.test
	* tests/utf.test

2011-09-16  Donal K. Fellows  <dkf@users.sf.net>

	* generic/tclProc.c (ProcWrongNumArgs): [Bugs 3400658,3408830]:
	Corrected the handling of procedure error messages (found by TclOO).

2011-09-16  Jan Nijtmans  <nijtmans@users.sf.net>

	* generic/tcl.h:        Don't change Tcl_UniChar type when
	* generic/regcustom.h:  TCL_UTF_MAX == 4 (not supported anyway)

2011-09-16  Donal K. Fellows  <dkf@users.sf.net>

	* generic/tclProc.c (ProcWrongNumArgs): [Bugs 3400658,3408830]:
	Ensemble-like rewriting of error messages is complex, and TclOO (in
	combination with iTcl) hits the most tricky cases.

	* library/http/http.tcl (http::geturl): [Bug 3391977]: Ensure that the
	-headers option overrides the -type option (important because -type
	has a default that is not always appropriate, and the header must not
	be duplicated).

2011-09-15  Don Porter  <dgp@users.sourceforge.net>

	* generic/tclCompExpr.c: [Bug 3408408]: Partial improvement by sharing
	as literals the computed values of constant subexpressions when we can
	do so without incurring the cost of string rep generation.

2011-09-13  Don Porter  <dgp@users.sourceforge.net>

	* generic/tclUtil.c:	[Bug 3390638]: Workaround broken Solaris
	Studio cc optimizer.  Thanks to Wolfgang S. Kechel.

	* generic/tclDTrace.d:	[Bug 3405652]: Portability workaround for
	broken system DTrace support.  Thanks to Dagobert Michelson.

2011-09-12  Jan Nijtmans  <nijtmans@users.sf.net>

	* win/tclWinPort.h: [Bug 3407070]: tclPosixStr.c won't build with
	EOVERFLOW==E2BIG

2011-09-11  Don Porter  <dgp@users.sourceforge.net>

	* tests/thread.test:	Convert [testthread] use to Thread package use
	in thread-6.1.  Eliminates a memory leak in `make valgrind`.

	* tests/socket.test:	[Bug 3390699]: Convert [testthread] use to
	Thread package use in socket_*-13.1.  Eliminates a memory leak in
	`make valgrind`.

2011-09-09  Don Porter  <dgp@users.sourceforge.net>

	* tests/chanio.test:	[Bug 3389733]: Convert [testthread] use to
	* tests/io.test:	Thread package use in *io-70.1.  Eliminates a
	memory leak in `make valgrind`.

2011-09-07  Don Porter  <dgp@users.sourceforge.net>

	* generic/tclCompExpr.c: [Bug 3401704]: Allow function names like
	* tests/parseExpr.test:	 influence(), nanobot(), and 99bottles() that
	have been parsed as missing operator syntax errors before with the
	form NUMBER + FUNCTION.
	***POTENTIAL INCOMPATIBILITY***

2011-09-06  Venkat Iyer <venkat@comit.com>

	* library/tzdata/America/Goose_Bay: Update to Olson's tzdata2011i
	* library/tzdata/America/Metlakatla:
	* library/tzdata/America/Resolute:
	* library/tzdata/America/St_Johns:
	* library/tzdata/Europe/Kaliningrad:
	* library/tzdata/Pacific/Apia:
	* library/tzdata/Pacific/Honolulu:
	* library/tzdata/Africa/Juba: (new)

2011-09-06  Jan Nijtmans  <nijtmans@users.sf.net>

	* generic/tcl.h:   [RFE 1711975]: Tcl_MainEx() (like Tk_MainEx())
	* generic/tclDecls.h
	* generic/tclMain.c

2011-09-02  Don Porter  <dgp@users.sourceforge.net>

	* tests/http.test:	Convert [testthread] use to Thread package use.
	Eliminates memory leak seen in `make valgrind`.

2011-09-01  Alexandre Ferrieux  <ferrieux@users.sourceforge.net>

	* unix/tclUnixSock.c: [Bug 3401422]: Cache script-level changes to the
	nonblocking flag of an async client socket in progress, and commit
	them on completion.

2011-09-01  Don Porter  <dgp@users.sourceforge.net>

	* generic/tclStrToD.c:	[Bug 3402540]: Corrections to TclParseNumber()
	* tests/binary.test:	to make it reject invalid Nan(Hex) strings.

	* tests/scan.test:	[scan Inf %g] is portable; remove constraint.

2011-08-30  Donal K. Fellows  <dkf@users.sf.net>

	* generic/tclInterp.c (SlaveCommandLimitCmd, SlaveTimeLimitCmd):
	[Bug 3398794]: Ensure that low-level conditions in the limit API are
	enforced at the script level through errors, not a Tcl_Panic. This
	means that interpreters cannot read their own limits (writing already
	did not work).

2011-08-30  Reinhard Max  <max@suse.de>

	* unix/tclUnixSock.c (TcpWatchProc): [Bug 3394732]: Put back the check
	for server sockets.

2011-08-29  Don Porter  <dgp@users.sourceforge.net>

	* generic/tclIORTrans.c: Leak of ReflectedTransformMap.

2011-08-27  Don Porter  <dgp@users.sourceforge.net>

	* generic/tclStringObj.c:  [RFE 3396731]: Revise the [string reverse]
	* tests/string.test:	implementation to operate on the representation
	that comes in, avoid conversion to other reps.

2011-08-23  Don Porter  <dgp@users.sourceforge.net>

	* generic/tclIORChan.c:	[Bug 3396948]: Leak of ReflectedChannelMap.

2011-08-19  Don Porter  <dgp@users.sourceforge.net>

	* generic/tclIORTrans.c: [Bugs 3393279, 3393280]: ReflectClose(.) is
	missing Tcl_EventuallyFree() calls at some of its exits.

	* generic/tclIO.c: [Bugs 3394654, 3393276]: Revise FlushChannel() to
	account for the possibility that the ChanWrite() call might recycle
	the buffer out from under us.

	* generic/tclIO.c: Preserve the chanPtr during FlushChannel so that
	channel drivers don't yank it away before we're done with it.

2011-08-19  Alexandre Ferrieux  <ferrieux@users.sourceforge.net>

	* generic/tclTest.c: [Bug 2981154]: async-4.3 segfault.
	* tests/async.test:  [Bug 1774689]: async-4.3 sometimes fails.

2011-08-18  Alexandre Ferrieux  <ferrieux@users.sourceforge.net>

	* generic/tclIO.c: [Bug 3096275]: Sync fcopy buffers input.

2011-08-18  Jan Nijtmans  <nijtmans@users.sf.net>

	* generic/tclUniData.c: [Bug 3393714]: Overflow in toupper delta
	* tools/uniParse.tcl
	* tests/utf.test

2011-08-17  Alexandre Ferrieux  <ferrieux@users.sourceforge.net>

	* generic/tclIO.c:  [Bug 2946474]: Consistently resume backgrounded
	* tests/ioCmd.test: flushes+closes when exiting.

2011-08-17  Alexandre Ferrieux  <ferrieux@users.sourceforge.net>

	* doc/interp.n: Document TIP 378's one-way-ness.

2011-08-17  Don Porter  <dgp@users.sourceforge.net>

	* generic/tclGet.c: [Bug 3393150]: Overlooked free of intreps.
	(It matters for bignums!)

2011-08-16  Don Porter  <dgp@users.sourceforge.net>

	* generic/tclCompile.c: [Bug 3392070]: More complete prevention of
	Tcl_Obj reference cycles when producing an intrep of ByteCode.

2011-08-16  Donal K. Fellows  <dkf@users.sf.net>

	* generic/tclListObj.c (TclLindexList, TclLsetFlat): Silence warnings
	about (unreachable) cases of uninitialized variables.
	* generic/tclCmdIL.c (SelectObjFromSublist): Improve the generation of
	* generic/tclIndexObj.c (Tcl_ParseArgsObjv): messages through the use
	* generic/tclVar.c (ArrayStartSearchCmd):    of Tcl_ObjPrintf.

2011-08-15  Don Porter  <dgp@users.sourceforge.net>

	* generic/tclBasic.c: [Bug 3390272]: Leak of [info script] value.

2011-08-15  Jan Nijtmans  <nijtmans@users.sf.net>

	* generic/tclPosixStr.c:    [Bug 3388350]: mingw64 compiler warnings
	* win/tclWinPort.h:
	* win/configure.in
	* win/configure

2011-08-14  Jan Nijtmans  <nijtmans@users.sf.net>

	* doc/FindExec.3: [Patch 3124554]: Move WishPanic from Tk to Tcl
	* doc/Panic.3     Added Documentation

2011-08-12  Don Porter  <dgp@users.sourceforge.net>

	* generic/tclPathObj.c:	[Bug 3389764]: Eliminate possibility that dup
	of a "path" value can create reference cycle.

2011-08-12  Donal K. Fellows  <dkf@users.sf.net>

	* generic/tclZlib.c (ZlibTransformOutput): [Bug 3390073]: Return the
	correct length of written data for a compressing transform.

2011-08-10 Alexandre Ferrieux  <ferrieux@users.sourceforge.net>

	* generic/tclTestObj.c: [Bug 3386721]: Allow multiple [load]ing of the
	Tcltest package.

2011-08-09 Alexandre Ferrieux  <ferrieux@users.sourceforge.net>

	* generic/tclBasic.c: [Bug 2919042]: Restore "valgrindability" of Tcl
	* generic/tclEvent.c: that was lost by the streamlining of [exit], by
	* generic/tclExecute.c: conditionally forcing a full Finalize:
	* generic/tclInt.h:  use -DPURIFY or ::env(TCL_FINALIZE_ON_EXIT)

2011-08-09 Alexandre Ferrieux  <ferrieux@users.sourceforge.net>

	* generic/tclCompCmds.c: [Bug 3386417]: Avoid a reference loop between
	* generic/tclInt.h:      the bytecode and its companion errostack
	* generic/tclResult.c:   when compiling a syntax error.

2011-08-09  Jan Nijtmans  <nijtmans@users.sf.net>

	* win/tclWinConsole.c: [Bug 3388350]: mingw64 compiler warnings
	* win/tclWinDde.c
	* win/tclWinPipe.c
	* win/tclWinSerial.c

2011-08-09  Jan Nijtmans  <nijtmans@users.sf.net>

	* generic/tclInt.h: Change the signature of TclParseHex(), such that
	* generic/tclParse.c: it can now parse up to 8 hex characters.

2011-08-08  Donal K. Fellows  <dkf@users.sf.net>

	* generic/tclZlib.c (ZlibStreamCmd): Make the -buffersize option to
	'$zstream add' function correctly instead of having its value just be
	discarded unceremoniously. Also generate error codes from more of the
	code, not just the low-level code but also the Tcl infrastructure.

2011-08-07  Donal K. Fellows  <dkf@users.sf.net>

	* generic/tclOOInfo.c (InfoClassCallCmd): [Bug 3387082]: Plug memory
	leak in call chain introspection.

2011-08-06  Kevin B, Kenny  <kennykb@acm.org>

	* generic/tclAssemnbly.c: [Bug 3384840]: Plug another memory leak.
	* generic/tclStrToD.c: [Bug 3386975]: Plug another memory leak.

2011-08-05  Kevin B. Kenny  <kennykb@acm.org>

	* generic/tclStrToD.c: [Bug 3386975]: Plugged a memory leak in
	double->string conversion.

2011-08-05  Don Porter  <dgp@users.sourceforge.net>

	*** 8.6b2 TAGGED FOR RELEASE ***

	* changes:	Updates for 8.6b2 release.

2011-08-05  Donal K. Fellows  <dkf@users.sf.net>

	* generic/tclAssembly.c (AssembleOneLine): Ensure that memory isn't
	leaked when an unknown instruction is encountered. Also simplify code
	through use of Tcl_ObjPrintf in error message generation.

	* generic/tclZlib.c (ZlibTransformClose): [Bug 3386197]: Plug a memory
	leak found by Miguel with valgrind, and ensure that the correct
	direction's buffers are released.

2011-08-04  Miguel Sofer  <msofer@users.sf.net>

	* generic/tclVar.c (TclPtrSetVar): Fix valgrind-detected error when
	newValuePtr is the interp's result obj.

2011-08-04  Donal K. Fellows  <dkf@users.sf.net>

	* generic/tclAssembly.c (FreeAssemblyEnv): [Bug 3384840]: Plug another
	possible memory leak due to over-complex code for freeing the table of
	labels.

2011-08-04  Reinhard Max  <max@suse.de>

	* generic/tclIOSock.c (TclCreateSocketAddress): Don't bother using
	AI_ADDRCONFIG for now, as it was causing problems in various
	situations.

2011-08-04  Donal K. Fellows  <dkf@users.sf.net>

	* generic/tclAssembly.c (AssembleOneLine, GetBooleanOperand)
	(GetIntegerOperand, GetListIndexOperand, FindLocalVar): [Bug 3384840]:
	A Tcl_Obj is allocated by GetNextOperand, so callers of it must not
	hold a reference to one in the 'out' parameter when calling it. This
	was causing a great many memory leaks.
	* tests/assemble.test (assemble-51.*): Added group of memory leak
	tests.

2011-08-02  Don Porter  <dgp@users.sourceforge.net>

	* changes:	Updates for 8.6b2 release.
	* tools/tcltk-man2html.tcl: Variable substitution botch.

2011-08-02  Donal K. Fellows  <dkf@users.sf.net>

	* generic/tclObj.c (Tcl_DbIncrRefCount, Tcl_DbDecrRefCount)
	(Tcl_DbIsShared): [Bug 3384007]: Fix the panic messages so they share
	what should be shared and have the right number of spaces.

2011-08-01  Miguel Sofer  <msofer@users.sf.net>

	* generic/tclProc.c (TclProcCompileProc): [Bug 3383616]: Fix for leak
	of resolveInfo when recompiling procs. Thanks go to Gustaf Neumann for
	detecting the bug and providing the fix.

2011-08-01  Donal K. Fellows  <dkf@users.sf.net>

	* doc/tclvars.n (EXAMPLES): Added some examples of how some of the
	standard global variables can be used, following prompting by a
	request by Robert Hicks.

	* tools/tcltk-man2html.tcl (plus-pkgs): [Bug 3382474]: Added code to
	determine the version number of contributed packages from their
	directory names so that HTML documentation builds are less confusing.

2011-07-29  Donal K. Fellows  <dkf@users.sf.net>

	* tools/tcltk-man2html.tcl (ensemble_commands, remap_link_target):
	Small enhancements to improve cross-linking with contributed packages.
	* tools/tcltk-man2html-utils.tcl (insert-cross-references): Enhance to
	cope with contributed packages' C API.

2011-07-28  Reinhard Max  <max@suse.de>

	* unix/tcl.m4 (SC_TCL_IPV6): Fix AC_DEFINE invocation for
	NEED_FAKE_RFC2553.
	* unix/configure:	autoconf-2.59

2011-07-28  Don Porter  <dgp@users.sourceforge.net>

	* changes:	Updates for 8.6b2 release.

	* library/tzdata/Asia/Anadyr: Update to Olson's tzdata2011h
	* library/tzdata/Asia/Irkutsk:
	* library/tzdata/Asia/Kamchatka:
	* library/tzdata/Asia/Krasnoyarsk:
	* library/tzdata/Asia/Magadan:
	* library/tzdata/Asia/Novokuznetsk:
	* library/tzdata/Asia/Novosibirsk:
	* library/tzdata/Asia/Omsk:
	* library/tzdata/Asia/Sakhalin:
	* library/tzdata/Asia/Vladivostok:
	* library/tzdata/Asia/Yakutsk:
	* library/tzdata/Asia/Yekaterinburg:
	* library/tzdata/Europe/Kaliningrad:
	* library/tzdata/Europe/Moscow:
	* library/tzdata/Europe/Samara:
	* library/tzdata/Europe/Volgograd:
	* library/tzdata/America/Kralendijk: (new)
	* library/tzdata/America/Lower_Princes: (new)

2011-07-26  Donal K. Fellows  <dkf@users.sf.net>

	* generic/tclOO.c (initScript): Ensure that TclOO is properly found by
	all the various package mechanisms (by adding a dummy ifneeded script)
	and not just some of them.

2011-07-21  Jan Nijtmans  <nijtmans@users.sf.net>

	* win/tclWinPort.h: [Bug 3372130]: Fix hypot math function with MSVC10

2011-07-19  Don Porter  <dgp@users.sourceforge.net>

	* generic/tclUtil.c:	[Bug 3371644]: Repair failure to properly handle
	* tests/util.test: (length == -1) scanning in TclConvertElement().
	Thanks to Thomas Sader and Alexandre Ferrieux.

2011-07-19  Donal K. Fellows  <dkf@users.sf.net>

	* doc/*.3, doc/*.n: Many small fixes to documentation as part of
	project to improve quality of generated HTML docs.

	* tools/tcltk-man2html.tcl (remap_link_target): More complete set of
	definitions of link targets, especially for major C API types.
	* tools/tcltk-man2html-utils.tcl (output-IP-list, cross-reference):
	Update to generation to produce proper HTML bulleted and enumerated
	lists.

2011-07-19 Alexandre Ferrieux  <ferrieux@users.sourceforge.net>

	* doc/upvar.n: Undocument long gone limitation of [upvar].

2011-07-18  Don Porter  <dgp@users.sourceforge.net>

	* generic/tcl.h:	Bump version number to 8.6b2.
	* library/init.tcl:
	* unix/configure.in:
	* win/configure.in:
	* unix/tcl.spec:
	* tools/tcl.wse.in:
	* README:

	* unix/configure:	autoconf-2.59
	* win/configure:

2011-07-15  Don Porter  <dgp@users.sourceforge.net>

	* generic/tclCompile.c: Avoid segfaults when RecordByteCodeStats() is
	called in a deleted interp.

	* generic/tclCompile.c: [Bug 467523, 3357771]: Prevent circular
	references in values with ByteCode intreps.  They can lead to memory
	leaks.

2011-07-14  Donal K. Fellows  <dkf@users.sf.net>

	* generic/tclOOCall.c (TclOORenderCallChain): [Bug 3365156]: Remove
	stray refcount bump that caused a memory leak.

2011-07-12  Don Porter  <dgp@users.sourceforge.net>

	* generic/tclUnixSock.c:  [Bug 3364777]: Stop segfault caused by
	reading from struct after it had been freed.

2011-07-11  Joe Mistachkin  <joe@mistachkin.com>

	* generic/tclExecute.c: [Bug 3339502]: Correct cast for CURR_DEPTH to
	silence compiler warning.

2011-07-08  Donal K. Fellows  <dkf@users.sf.net>

	* doc/http.n: [FRQ 3358415]: State what RFC defines HTTP/1.1.

2011-07-07  Miguel Sofer  <msofer@users.sf.net>

	* generic/tclBasic.c: Add missing INT2PTR

2011-07-03  Donal K. Fellows  <dkf@users.sf.net>

	* doc/FileSystem.3: Corrected statements about ctime field of 'struct
	stat'; that was always the time of the last metadata change, not the
	time of creation.

2011-07-02  Kevin B. Kenny  <kennykb@acm.org>

	* generic/tclStrToD.c:
	* generic/tclTomMath.decls:
	* generic/tclTomMathDecls.h:
	* macosx/Tcl.xcode/project.pbxproj:
	* macosx/Tcl.xcodeproj/project.pbxproj:
	* tests/util.test:
	* unix/Makefile.in:
	* win/Makefile.in:
	* win/Makefile.vc:
	[Bug 3349507]: Fix a bug where bignum->double conversion is "round up"
	and not "round to nearest" (causing expr double(1[string repeat 0 23])
	not to be 1e+23).

2011-06-28  Reinhard Max  <max@suse.de>

	* unix/tclUnixSock.c (CreateClientSocket): [Bug 3325339]: Fix and
	simplify posting of the writable fileevent at the end of an
	asynchronous connection attempt. Improve comments for some of the
	trickery around [socket -async].

	* tests/socket.test: Adjust tests to the async code changes. Add more
	tests for corner cases of async sockets.

2011-06-22  Andreas Kupries  <andreask@activestate.com>

	* library/platform/pkgIndex.tcl: Updated to platform 1.0.10. Added
	* library/platform/platform.tcl: handling of the DEB_HOST_MULTIARCH
	* unix/Makefile.in: location change for libc.
	* win/Makefile.in:

	* generic/tclInt.h: Fixed the inadvertently committed disabling of
	stack checks, see my 2010-11-15 commit.

2011-06-22  Reinhard Max  <max@suse.de>

	Merge from rmax-ipv6-branch:
	* unix/tclUnixSock.c: Fix [socket -async], so that all addresses
	returned by getaddrinfo() are tried, not just the first one. This
	requires the event loop to be running while the async connection is in
	progress. ***POTENTIAL INCOMPATIBILITY***
	* tests/socket.test: Add a test for the above.
	* doc/socket: Document the fact that -async needs the event loop
	* generic/tclIOSock.c: AI_ADDRCONFIG is broken on HP-UX

2011-06-21  Don Porter  <dgp@users.sourceforge.net>

	* generic/tclLink.c:	[Bug 3317466]: Prevent multiple links to a
	single Tcl variable when calling Tcl_LinkVar().

2011-06-13  Don Porter  <dgp@users.sourceforge.net>

	* generic/tclStrToD.c:  [Bug 3315098]: Mem leak fix from Gustaf Neumann.

2011-06-08  Andreas Kupries  <andreask@activestate.com>

	* generic/tclExecute.c: Reverted the fix for [Bug 3274728] committed
	on 2011-04-06 and replaced with one which is 64bit-safe. The existing
	fix crashed tclsh on Windows 64bit.

2011-06-08  Donal K. Fellows  <dkf@users.sf.net>

	* tests/fileSystem.test: Reduce the amount of use of duplication of
	complex code to perform common tests, and convert others to do the
	test result check directly using Tcltest's own primitives.

2011-06-06  Jan Nijtmans  <nijtmans@users.sf.net>

	* tests/socket.test: Add test constraint, so 6.2 and 6.3 don't fail
	when the machine does not have support for ip6. Follow-up to checkin
	from 2011-05-11 by rmax.

2011-06-02  Don Porter  <dgp@users.sourceforge.net>

	* generic/tclBasic.c:	Removed TclCleanupLiteralTable(), and old
	* generic/tclInt.h:	band-aid routine put in place while a fix for
	* generic/tclLiteral.c:	[Bug 994838] took shape.  No longer needed.

2011-06-02  Donal K. Fellows  <dkf@users.sf.net>

	* generic/tclInt.h (TclInvalidateNsCmdLookup): [Bug 3185407]: Extend
	the set of epochs that are potentially bumped when a command is
	created, for a slight performance drop (in some circumstances) and
	improved semantics.

2011-06-01  Miguel Sofer  <msofer@users.sf.net>

	* generic/tclBasic.c: Using the two free data elements in NRCommand to
	store objc and objv - useful for debugging.

2011-06-01  Jan Nijtmans  <nijtmans@users.sf.net>

	* generic/tclUtil.c:   Fix for [Bug 3309871]: Valgrind finds: invalid
	read in TclMaxListLength().

2011-05-31  Don Porter  <dgp@users.sourceforge.net>

	* generic/tclInt.h:	  Use a complete growth algorithm for lists so
	* generic/tclListObj.c:	  that length limits do not overconstrain by a
	* generic/tclStringObj.c: factor of 2.  [Bug 3293874]: Fix includes
	* generic/tclUtil.c:	  rooting all growth routines by default on a
	common tunable parameter TCL_MIN_GROWTH.

2011-05-25  Don Porter  <dgp@users.sourceforge.net>

	* library/msgcat/msgcat.tcl:	Bump to msgcat 1.4.4.
	* library/msgcat/pkgIndex.tcl:
	* unix/Makefile.in
	* win/Makefile.in

2011-05-25  Donal K. Fellows  <dkf@users.sf.net>

	* generic/tclOO.h (TCLOO_VERSION): Bump version.

	IMPLEMENTATION OF TIP#381.

	* doc/next.n, doc/ooInfo.n, doc/self.n, generic/tclOO.c,
	* generic/tclOOBasic.c, generic/tclOOCall.c, generic/tclOOInfo.c,
	* generic/tclOOInt.h, tests/oo.test, tests/ooNext2.test: Added
	introspection of call chains ([self call], [info object call], [info
	class call]) and ability to skip ahead in chain ([nextto]).

2011-05-24  Venkat Iyer <venkat@comit.com>

	* library/tzdata/Africa/Cairo: Update to Olson tzdata2011g

2011-05-24  Donal K. Fellows  <dkf@users.sf.net>

	* library/msgcat/msgcat.tcl (msgcat::mcset, msgcat::mcmset): Remove
	some useless code; [dict set] builds dictionary levels for us.

2011-05-17  Andreas Kupries  <andreask@activestate.com>

	* generic/tclCompile.c (TclFixupForwardJump): Tracked down and fixed
	* generic/tclBasic.c (TclArgumentBCEnter): the cause of a violation of
	my assertion that 'ePtr->nline == objc' in TclArgumentBCEnter.  When a
	bytecode was grown during jump fixup the pc -> command line mapping
	was not updated. When things aligned just wrong the mapping would
	direct command A to the data for command B, with a different number of
	arguments.

2011-05-11  Reinhard Max  <max@suse.de>

	* unix/tclUnixSock.c (TcpWatchProc): No need to check for server
	sockets here, as the generic server code already takes care of that.
	* tests/socket.test (accept): Add tests to make sure that this remains
	so.

2011-05-10  Don Porter  <dgp@users.sourceforge.net>

	* generic/tclInt.h:     New internal routines TclScanElement() and
	* generic/tclUtil.c:    TclConvertElement() are rewritten guts of
	machinery to produce string rep of lists.  The new routines avoid and
	correct [Bug 3173086].  See comments for much more detail.

	* generic/tclDictObj.c:         Update all callers.
	* generic/tclIndexObj.c:
	* generic/tclListObj.c:
	* generic/tclUtil.c:
	* tests/list.test:

2011-05-09  Donal K. Fellows  <dkf@users.sf.net>

	* generic/tclNamesp.c (NamespacePathCmd): Convert to use Tcl_Obj API
	* generic/tclPkg.c (Tcl_PackageObjCmd):   for result generation in
	* generic/tclTimer.c (Tcl_AfterObjCmd):   [after info], [namespace
	path] and [package versions].

2011-05-09  Don Porter  <dgp@users.sourceforge.net>

	* generic/tclListObj.c:	Revise empty string tests so that we avoid
	potentially expensive string rep generations, especially for dicts.

2011-05-07  Donal K. Fellows  <dkf@users.sf.net>

	* generic/tclLoad.c (TclGetLoadedPackages): Convert to use Tcl_Obj API
	for result generation.

2011-05-07  Miguel Sofer  <msofer@users.sf.net>

	* generic/tclInt.h: Fix USE_TCLALLOC so that it can be enabled without
	* unix/Makefile.in: editing the Makefile.

2011-05-05  Don Porter  <dgp@users.sourceforge.net>

	* generic/tclListObj.c:	Stop generating string rep of dict when
	converting to list.  Tolerate NULL interps more completely.

2011-05-03  Don Porter  <dgp@users.sourceforge.net>

	* generic/tclUtil.c:	Tighten Tcl_SplitList().
	* generic/tclListObj.c:	Tighten SetListFromAny().
	* generic/tclDictObj.c:	Tighten SetDictFromAny().
	* tests/join.test:
	* tests/mathop.test:

2011-05-02  Don Porter  <dgp@users.sourceforge.net>

	* generic/tclCmdMZ.c:	Revised TclFindElement() interface. The final
	* generic/tclDictObj.c:	argument had been bracePtr, the address of a
	* generic/tclListObj.c:	boolean var, where the caller can be told
	* generic/tclParse.c:	whether or not the parsed list element was
	* generic/tclUtil.c:	enclosed in braces.  In practice, no callers
	really care about that.  What the callers really want to know is
	whether the list element value exists as a literal substring of the
	string being parsed, or whether a call to TclCopyAndCollpase() is
	needed to produce the list element value.  Now the final argument is
	changed to do what callers actually need. This is a better fit for the
	calls in tclParse.c, where now a good deal of post-processing checking
	for "naked backslashes" is no longer necessary.
	***POTENTIAL INCOMPATIBILITY***
	For any callers calling in via the internal stubs table who really do
	use the final argument explicitly to check for the enclosing brace
	scenario.  Simply looking for the braces where they must be is the
	revision available to those callers, and it will backport cleanly.

	* tests/parse.test:	Tests for expanded literals quoting detection.

	* generic/tclCompCmdsSZ.c:	New TclFindElement() is also a better
	fit for the [switch] compiler.

	* generic/tclInt.h:	Replace TclCountSpaceRuns() with
	* generic/tclListObj.c:	TclMaxListLength() which is the function we
	* generic/tclUtil.c:	actually want.
	* generic/tclCompCmdsSZ.c:

	* generic/tclCompCmdsSZ.c: Rewrite of parts of the switch compiler to
	better use the powers of TclFindElement() and do less parsing on its
	own.

2011-04-28  Don Porter  <dgp@users.sourceforge.net>

	* generic/tclInt.h:	New utility routines:
	* generic/tclParse.c:	TclIsSpaceProc() and TclCountSpaceRuns()
	* generic/tclUtil.c:

	* generic/tclCmdMZ.c:	Use new routines to replace calls to isspace()
	* generic/tclListObj.c:	and their /* INTL */ risk.
	* generic/tclStrToD.c:
	* generic/tclUtf.c:
	* unix/tclUnixFile.c:

	* generic/tclStringObj.c:	Improved reaction to out of memory.

2011-04-27  Don Porter  <dgp@users.sourceforge.net>

	* generic/tclCmdMZ.c:	TclFreeIntRep() correction & cleanup.
	* generic/tclExecute.c:
	* generic/tclIndexObj.c:
	* generic/tclInt.h:
	* generic/tclListObj.c:
	* generic/tclNamesp.c:
	* generic/tclResult.c:
	* generic/tclStringObj.c:
	* generic/tclVar.c:

	* generic/tclListObj.c:	FreeListInternalRep() cleanup.

2011-04-21  Don Porter  <dgp@users.sourceforge.net>

	* generic/tclInt.h:	Use macro to set List intreps.
	* generic/tclListObj.c:

	* generic/tclCmdIL.c:	Limits on list length were too strict.
	* generic/tclInt.h:	Revised panics to errors where possible.
	* generic/tclListObj.c:
	* tests/lrepeat.test:

	* generic/tclCompile.c:	Make sure SetFooFromAny routines react
	* generic/tclIO.c:	reasonably when passed a NULL interp.
	* generic/tclIndexObj.c:
	* generic/tclListObj.c:
	* generic/tclNamesp.c:
	* generic/tclObj.c:
	* generic/tclProc.c:
	* macosx/tclMacOSXFCmd.c:

2011-04-21  Jan Nijtmans  <nijtmans@users.sf.net>

	* generic/tcl.h:       fix for [Bug 3288345]: Wrong Tcl_StatBuf
	* generic/tclInt.h:    used on MinGW. Make sure that all _WIN32
	* win/tclWinFile.c:    compilers use exactly the same layout
	* win/configure.in:    for Tcl_StatBuf - the one used by MSVC6 -
	* win/configure:       in all situations.

2011-04-19  Don Porter  <dgp@users.sourceforge.net>

	* generic/tclConfig.c:	Reduce internals access in the implementation
	of [<foo>::pkgconfig list].

2011-04-18  Don Porter  <dgp@users.sourceforge.net>

	* generic/tclCmdIL.c:	Use ListRepPtr(.) and other cleanup.
	* generic/tclConfig.c:
	* generic/tclListObj.c:

	* generic/tclInt.h:	Define and use macros that test whether a Tcl
	* generic/tclBasic.c:	list value is canonical.
	* generic/tclUtil.c:

2011-04-18  Donal K. Fellows  <dkf@users.sf.net>

	* doc/dict.n: [Bug 3288696]: Command summary was confusingly wrong
	when it came to [dict filter] with a 'value' filter.

2011-04-16  Donal K. Fellows  <dkf@users.sf.net>

	* generic/tclFCmd.c (TclFileAttrsCmd): Add comments to make this code
	easier to understand. Added a panic to handle the case where the VFS
	layer does something odd.

2011-04-13  Don Porter  <dgp@users.sourceforge.net>

	* generic/tclUtil.c:	[Bug 3285375]: Rewrite of Tcl_Concat*()
	routines to prevent segfaults on buffer overflow.  Build them out of
	existing primitives already coded to handle overflow properly.  Uses
	the new TclTrim*() routines.

	* generic/tclCmdMZ.c:	New internal utility routines TclTrimLeft()
	* generic/tclInt.h:	and TclTrimRight().  Refactor the
	* generic/tclUtil.c:	[string trim*] implementations to use them.

2011-04-13  Miguel Sofer  <msofer@users.sf.net>

	* generic/tclVar.c: [Bug 2662380]: Fix crash caused by appending to a
	variable with a write trace that unsets it.

2011-04-13  Donal K. Fellows  <dkf@users.sf.net>

	* generic/tclUtil.c (Tcl_ConcatObj): [Bug 3285375]: Make the crash
	less mysterious through the judicious use of a panic. Not yet properly
	fixed, but at least now clearer what the failure mode is.

2011-04-12  Don Porter  <dgp@users.sourceforge.net>

	* tests/string.test:	Test for [Bug 3285472]. Not buggy in trunk.

2011-04-12  Venkat Iyer <venkat@comit.com>

	* library/tzdata/Atlantic/Stanley: Update to Olson tzdata2011f

2011-04-12  Miguel Sofer  <msofer@users.sf.net>

	* generic/tclBasic.c: Fix for [Bug 2440625], kbk's patch

2011-04-11  Miguel Sofer  <msofer@users.sf.net>

	* generic/tclBasic.c:
	* tests/coroutine.test: [Bug 3282869]: Ensure that 'coroutine eval'
	runs the initial command in the proper context.

2011-04-11  Jan Nijtmans  <nijtmans@users.sf.net>

	* generic/tcl.h:    Fix for [Bug 3281728]: Tcl sources from 2011-04-06
	* unix/tcl.m4:      do not build on GCC9 (RH9)
	* unix/configure:

2011-04-08  Jan Nijtmans  <nijtmans@users.sf.net>

	* win/tclWinPort.h: Fix for [Bug 3280043]: win2k: unresolved DLL
	* win/configure.in: imports.
	* win/configure

2011-04-06  Miguel Sofer  <msofer@users.sf.net>

	* generic/tclExecute.c (TclCompileObj): Earlier return if Tip280
	gymnastics not needed.

	* generic/tclExecute.c: Fix for [Bug 3274728]: making *catchTop an
	unsigned long.

2011-04-06  Jan Nijtmans  <nijtmans@users.sf.net>

	* unix/tclAppInit.c:  Make symbols "main" and "Tcl_AppInit"
	MODULE_SCOPE: there is absolutely no reason for exporting them.
	* unix/tcl.m4:        Don't use -fvisibility=hidden with static
	* unix/configure      libraries (--disable-shared)

2011-04-06  Donal K. Fellows  <dkf@users.sf.net>

	* generic/tclFCmd.c, macosx/tclMacOSXFCmd.c, unix/tclUnixChan.c,
	* unix/tclUnixFCmd.c, win/tclWinChan.c, win/tclWinDde.c,
	* win/tclWinFCmd.c, win/tclWinLoad.c, win/tclWinPipe.c,
	* win/tclWinReg.c, win/tclWinSerial.c, win/tclWinSock.c: More
	generation of error codes (most platform-specific parts not already
	using Tcl_PosixError).

2011-04-05  Venkat Iyer <venkat@comit.com>

	* library/tzdata/Africa/Casablanca: Update to Olson's tzdata2011e
	* library/tzdata/America/Santiago:
	* library/tzdata/Pacific/Easter:
	* library/tzdata/America/Metlakatla: (new)
	* library/tzdata/America/North_Dakota/Beulah: (new)
	* library/tzdata/America/Sitka: (new)

2011-04-04  Donal K. Fellows  <dkf@users.sf.net>

	* generic/tclOO.c, generic/tclOOBasic.c, generic/tclOODefineCmds.c
	* generic/tclOOInfo.c, generic/tclOOMethod.c: More generation of
	error codes (TclOO miscellany).

	* generic/tclCmdAH.c, generic/tclCmdIL.c: More generation of error
	codes (miscellaneous commands mostly already handled).

2011-04-04  Don Porter  <dgp@users.sourceforge.net>

	* README:	[Bug 3202030]: Updated README files, repairing broken
	* macosx/README:URLs and removing other bits that were clearly wrong.
	* unix/README:	Still could use more eyeballs on the detailed build
	* win/README:	advice on various plaforms.

2011-04-04  Donal K. Fellows  <dkf@users.sf.net>

	* library/init.tcl (tcl::mathfunc::rmmadwiw): Disable by default to
	make test suite work.

	* generic/tclBasic.c, generic/tclStringObj.c, generic/tclTimer.c,
	* generic/tclTrace.c, generic/tclUtil.c: More generation of error
	codes ([format], [after], [trace], RE optimizer).

2011-04-04  Jan Nijtmans  <nijtmans@users.sf.net>

	* generic/tclCmdAH.c:  Better error-message in case of errors
	* generic/tclCmdIL.c:  related to setting a variable. This fixes
	* generic/tclDictObj.c: a warning: "Why make your own error
	* generic/tclScan.c:   message? Why?"
	* generic/tclTest.c:
	* test/error.test:
	* test/info.test:
	* test/scan.test:
	* unix/tclUnixThrd.h:  Remove this unused header file.

2011-04-03  Donal K. Fellows  <dkf@users.sf.net>

	* generic/tclNamesp.c, generic/tclObj.c, generic/tclPathObj.c:
	* generic/tclPipe.c, generic/tclPkg.c, generic/tclProc.c:
	* generic/tclScan.c: More generation of error codes (namespace
	creation, path normalization, pipeline creation, package handling,
	procedures, [scan] formats)

2011-04-02  Kevin B. Kenny  <kennykb@acm.org>

	* generic/tclStrToD.c (QuickConversion): Replaced another couple
	of 'double' declarations with 'volatile double' to work around
	misrounding issues in mingw-gcc 3.4.5.

2011-04-02  Donal K. Fellows  <dkf@users.sf.net>

	* generic/tclInterp.c, generic/tclListObj.c, generic/tclLoad.c:
	More generation of errorCodes ([interp], [lset], [load], [unload]).

	* generic/tclEvent.c, generic/tclFileName.c: More generation of
	errorCode information (default [bgerror] and [glob]).

2011-04-01  Reinhard Max  <max@suse.de>

	* library/init.tcl: TIP#131 implementation.

2011-03-31  Donal K. Fellows  <dkf@users.sf.net>

	* generic/tclGetDate.y, generic/tclDate.c (TclClockOldscanObjCmd):
	More generation of errorCode information.

2011-03-28  Donal K. Fellows  <dkf@users.sf.net>

	* generic/tclCmdMZ.c, generic/tclConfig.c, generic/tclUtil.c: More
	generation of errorCode information, notably when lists are mis-parsed

	* generic/tclCmdMZ.c (Tcl_RegexpObjCmd, Tcl_RegsubObjCmd): Use the
	error messages generated by the variable management code rather than
	creating our own.

2011-03-27  Miguel Sofer  <msofer@users.sf.net>

	* generic/tclBasic.c (TclNREvalObjEx): fix performance issue, notably
	apparent in tclbench's "LIST lset foreach". Many thanks to Twylite for
	patiently researching the issue and explaining it to me: a missing
	Tcl_ResetObjResult that causes unwanted sharing of the current result
	Tcl_Obj.

2011-03-26  Donal K. Fellows  <dkf@users.sf.net>

	* generic/tclNamesp.c (Tcl_Export, Tcl_Import, DoImport): More
	generation of errorCode information.

	* generic/tclCompExpr.c, generic/tclCompile.c, generic/tclExecute.c:
	* generic/tclListObj.c, generic/tclNamesp.c, generic/tclObj.c:
	* generic/tclStringObj.c, generic/tclUtil.c: Reduce the number of
	casts used to manage Tcl_Obj internal representations.

2011-03-24  Don Porter  <dgp@users.sourceforge.net>

	* generic/tcl.h (ckfree,etc.): Restored C++ usability to the memory
	allocation and free macros.

2011-03-24  Donal K. Fellows  <dkf@users.sf.net>

	* generic/tclFCmd.c (TclFileAttrsCmd): Ensure that any reference to
	temporary index tables is squelched immediately rather than hanging
	around to trip us up in the future.

2011-03-23  Miguel Sofer  <msofer@users.sf.net>

	* generic/tclObj.c: Exploit HAVE_FAST_TSD for the deletion context in
	TclFreeObj()

2011-03-22  Miguel Sofer  <msofer@users.sf.net>

	* generic/tclThreadAlloc.c: Simpler initialization of Cache under
	HAVE_FAST_TSD, from mig-alloc-reform.

2011-03-21  Jan Nijtmans  <nijtmans@users.sf.net>

	* unix/tclLoadDl.c:    [Bug #3216070]: Loading extension libraries
	* unix/tclLoadDyld.c:  from embedded Tcl applications.
	***POTENTIAL INCOMPATIBILITY***
	For extensions which rely on symbols from other extensions being
	present in the global symbol table. For an example and some discussion
	of workarounds, see http://stackoverflow.com/q/8330614/301832

2011-03-21  Miguel Sofer  <msofer@users.sf.net>

	* generic/tclCkAlloc.c:
	* generic/tclInt.h: Remove one level of allocator indirection in
	non-memdebug builds, imported from mig-alloc-reform.

2011-03-20  Miguel Sofer  <msofer@users.sf.net>

	* generic/tclThreadAlloc.c: Imported HAVE_FAST_TSD support from
	mig-alloc-reform. The feature has to be enabled by hand: no autoconf
	support has been added. It is not clear how universal a build using
	this will be: it also requires some loader support.

2011-03-17  Donal K. Fellows  <dkf@users.sf.net>

	* generic/tclCompExpr.c (ParseExpr): Generate errorCode information on
	failure to parse expressions.

2011-03-17  Jan Nijtmans  <nijtmans@users.sf.net>

	* generic/tclMain.c: [Patch 3124683]: Reorganize the platform-specific
	stuff in (tcl|tk)Main.c.

2011-03-16  Jan Nijtmans  <nijtmans@users.sf.net>

	* generic/tclCkalloc.c: [Bug 3197864]: Pointer truncation on Win64
	TCL_MEM_DEBUG builds.

2011-03-16  Don Porter  <dgp@users.sourceforge.net>

	* generic/tclBasic.c:	Some rewrites to eliminate calls to isspace()
	* generic/tclParse.c:	and their /* INTL */ risk.
	* generic/tclProc.c:

2011-03-16  Jan Nijtmans  <nijtmans@users.sf.net>

	* unix/tcl.m4:    Make SHLIB_LD_LIBS='${LIBS}' the default and
	* unix/configure: set to "" on per-platform necessary basis.
	Backported from TEA, but kept all original platform code which was
	removed from TEA.

2011-03-14  Kevin B. Kenny  <kennykb@acm.org>

	* tools/tclZIC.tcl (onDayOfMonth): Allow for leading zeroes in month
	and day so that tzdata2011d parses correctly.
	* library/tzdata/America/Havana:
	* library/tzdata/America/Juneau:
	* library/tzdata/America/Santiago:
	* library/tzdata/Europe/Istanbul:
	* library/tzdata/Pacific/Apia:
	* library/tzdata/Pacific/Easter:
	* library/tzdata/Pacific/Honolulu:  tzdata2011d

	* generic/tclAssembly.c (BBEmitInstInt1): Changed parameter data types
	in an effort to silence a MSVC warning reported by Ashok P. Nadkarni.
	Unable to test, since both forms work on my machine in VC2005, 2008,
	2010, in both release and debug builds.
	* tests/tclTest.c (TestdstringCmd): Restored MSVC buildability broken
	by [5574bdd262], which changed the effective return type of 'ckalloc'
	from 'char*' to 'void*'.

2011-03-13  Miguel Sofer  <msofer@users.sf.net>

	* generic/tclExecute.c: remove TEBCreturn()

2011-03-12  Donal K. Fellows  <dkf@users.sf.net>

	* generic/tcl.h (ckalloc,ckfree,ckrealloc): Moved casts into these
	macro so that they work with VOID* (which is a void* on all platforms
	which Tcl actually builds on) and unsigned int for the length
	parameters, removing the need for MANY casts across the rest of Tcl.
	Note that this is a strict source-level-only change, so size_t cannot
	be used (would break binary compatibility on 64-bit platforms).

2011-03-12  Jan Nijtmans  <nijtmans@users.sf.net>

	* win/tclWinFile.c: [Bug 3185609]: File normalization corner case
	of ... broken with -DUNICODE

2011-03-11  Donal K. Fellows  <dkf@users.sf.net>

	* tests/unixInit.test: Make better use of tcltest2.

2011-03-10  Donal K. Fellows  <dkf@users.sf.net>

	* generic/tclBasic.c, generic/tclCompCmds.c, generic/tclEnsemble.c:
	* generic/tclInt.h, generic/tclNamesp.c, library/auto.tcl:
	* tests/interp.test, tests/namespace.test, tests/nre.test:
	Converted the [namespace] command into an ensemble. This has the
	consequence of making it vital for Tcl code that wishes to work with
	namespaces to _not_ delete the ::tcl namespace.
	***POTENTIAL INCOMPATIBILITY***

	* library/tcltest/tcltest.tcl (loadIntoSlaveInterpreter): Added this
	command to handle connecting tcltest to a slave interpreter. This adds
	in the hook (inside the tcltest namespace) that allows the tests run
	in the child interpreter to be reported as part of the main sequence
	of test results. Bumped version of tcltest to 2.3.3.
	* tests/init.test, tests/package.test: Adapted these test files to use
	the new feature.

	* generic/tclAlloc.c, generic/tclCmdMZ.c, generic/tclCompExpr.c:
	* generic/tclCompile.c, generic/tclEnv.c, generic/tclEvent.c:
	* generic/tclIO.c, generic/tclIOCmd.c, generic/tclIORChan.c:
	* generic/tclIORTrans.c, generic/tclLiteral.c, generic/tclNotify.c:
	* generic/tclParse.c, generic/tclStringObj.c, generic/tclUtil.c:
	* generic/tclZlib.c, unix/tclUnixFCmd.c, unix/tclUnixNotfy.c:
	* unix/tclUnixPort.h, unix/tclXtNotify.c: Formatting fixes, mainly to
	comments, so code better fits the style in the Engineering Manual.

2011-03-09  Donal K. Fellows  <dkf@users.sf.net>

	* tests/incr.test: Update more of the test suite to use Tcltest 2.

2011-03-09  Don Porter  <dgp@users.sourceforge.net>

	* generic/tclNamesp.c:	[Bug 3202171]: Tighten the detector of nested
	* tests/namespace.test:	[namespace code] quoting that the quoted
	scripts function properly even in a namespace that contains a custom
	"namespace" command.

	* doc/tclvars.n:	Formatting fix.  Thanks to Pat Thotys.

2011-03-09  Donal K. Fellows  <dkf@users.sf.net>

	* tests/dstring.test, tests/init.test, tests/link.test: Update more of
	the test suite to use Tcltest 2.

2011-03-08  Jan Nijtmans  <nijtmans@users.sf.net>

	* generic/tclBasic.c: Fix gcc warnings: variable set but not used
	* generic/tclProc.c:
	* generic/tclIORChan.c:
	* generic/tclIORTrans.c:
	* generic/tclAssembly.c:  Fix gcc warning: comparison between signed
	and unsigned integer expressions

2011-03-08  Don Porter  <dgp@users.sourceforge.net>

	* generic/tclInt.h:	Remove TclMarkList() routine, an experimental
	* generic/tclUtil.c:	dead-end from the 8.5 alpha days.

	* generic/tclResult.c (ResetObjResult): [Bug 3202905]: Correct failure
	to clear invalid intrep.  Thanks to Colin McDonald.

2011-03-08  Donal K. Fellows  <dkf@users.sf.net>

	* generic/tclAssembly.c, tests/assemble.test: Migrate to use a style
	more consistent with the rest of Tcl.

2011-03-06  Don Porter  <dgp@users.sourceforge.net>

	* generic/tclBasic.c:	More replacements of Tcl_UtfBackslash() calls
	* generic/tclCompile.c:	with TclParseBackslash() where possible.
	* generic/tclCompCmdsSZ.c:
	* generic/tclParse.c:
	* generic/tclUtil.c:

	* generic/tclUtil.c (TclFindElement):	[Bug 3192636]: Guard escape
	sequence scans to not overrun the string end.

2011-03-05  Don Porter  <dgp@users.sourceforge.net>

	* generic/tclParse.c (TclParseBackslash): [Bug 3200987]: Correct
	* tests/parse.test:	trunction checks in \x and \u substitutions.

2011-03-05  Miguel Sofer  <msofer@users.sf.net>

	* generic/tclExecute.c (TclStackFree): insure that the execStack
	satisfies "at most one free stack after the current one" when
	consecutive reallocs caused the creation of intervening stacks.

2011-03-05  Kevin B. Kenny  <kennykb@acm.org>

	* generic/tclAssembly.c (new file):
	* generic/tclBasic.c (Tcl_CreateInterp):
	* generic/tclInt.h:
	* tests/assemble.test (new file):
	* unix/Makefile.in:
	* win/Makefile.in:
	* win/makefile.vc:  Merged dogeen-assembler-branch into HEAD. Since
	all functional changes are in the tcl::unsupported namespace, there's
	no reason to sequester this code on a separate branch.

2011-03-05  Miguel Sofer  <msofer@users.sf.net>

	* generic/tclExecute.c: Cleaner mem management for TEBCdata

	* generic/tclExecute.c:
	* tests/nre.test: Renamed BottomData to TEBCdata, so that the name
	refers to what it is rather than to its storage location.

	* generic/tclBasic.c:     Renamed struct TEOV_callback to the more
	* generic/tclCompExpr.c:  descriptive NRE_callback.
	* generic/tclCompile.c:
	* generic/tclExecute.c:
	* generic/tclInt.decls:
	* generic/tclInt.h:
	* generic/tclIntDecls.h:
	* generic/tclTest.c:

2011-03-04  Donal K. Fellows  <dkf@users.sf.net>

	* generic/tclOOMethod.c (ProcedureMethodCompiledVarConnect)
	(ProcedureMethodCompiledVarDelete): [Bug 3185009]: Keep references to
	resolved object variables so that an unset doesn't leave any dangling
	pointers for code to trip over.

2011-03-01  Miguel Sofer  <msofer@users.sf.net>

	* generic/tclBasic.c (TclNREvalObjv): Missing a variable declaration
	in commented out non-optimised code, left for ref in checkin
	[b97b771b6d]

2011-03-03  Don Porter  <dgp@users.sourceforge.net>

	* generic/tclResult.c (Tcl_AppendResultVA):	Use the directive
	USE_INTERP_RESULT [TIP 330] to force compat with interp->result
	access, instead of the improvised hack USE_DIRECT_INTERP_RESULT_ACCESS
	from releases past.

2011-03-01  Miguel Sofer  <msofer@users.sf.net>

	* generic/tclCompCmdsSZ.c (TclCompileThrowCmd, TclCompileUnsetCmd):
	fix leaks

	* generic/tclBasic.c:       This is [Patch 3168398],
	* generic/tclCompCmdsSZ.c:  Joe Mistachkin's optimisation
	* generic/tclExecute.c:     of Tip #285
	* generic/tclInt.decls:
	* generic/tclInt.h:
	* generic/tclIntDecls.h:
	* generic/tclInterp.c:
	* generic/tclOODecls.h:
	* generic/tclStubInit.c:
	* win/makefile.vc:

	* generic/tclExecute.c (ExprObjCallback): Fix object leak

	* generic/tclExecute.c (TEBCresume): Store local var array and
	constants in automatic vars to reduce indirection, slight perf
	increase

	* generic/tclOOCall.c (TclOODeleteContext): Added missing '*' so that
	trunk compiles.

	* generic/tclBasic.c (TclNRRunCallbacks): [Patch 3168229]: Don't do
	the trampoline dance for commands that do not have an nreProc.

2011-03-01  Donal K. Fellows  <dkf@users.sf.net>

	* generic/tclOO.c (Tcl_NewObjectInstance, TclNRNewObjectInstance)
	(TclOOObjectCmdCore, FinalizeObjectCall):
	* generic/tclOOBasic.c (TclOO_Object_Destroy, AfterNRDestructor):
	* generic/tclOOCall.c (TclOODeleteContext, TclOOGetCallContext):
	Reorganization of call context reference count management so that code
	is (mostly) simpler.

2011-01-26  Donal K. Fellows  <dkf@users.sf.net>

	* doc/RegExp.3: [Bug 3165108]: Corrected documentation of description
	of subexpression info in Tcl_RegExpInfo structure.

2011-01-25  Jan Nijtmans  <nijtmans@users.sf.net>

	* generic/tclPreserve.c:  Don't miss 64-bit address bits in panic
				  message.
	* win/tclWinChan.c:       Fix various gcc-4.5.2 64-bit warning messages
	* win/tclWinConsole.c     e.g. by using full 64-bits for socket fd's
	* win/tclWinDde.c
	* win/tclWinPipe.c
	* win/tclWinReg.c
	* win/tclWinSerial.c
	* win/tclWinSock.c
	* win/tclWinThrd.c

2011-01-19  Jan Nijtmans  <nijtmans@users.sf.net>

	* tools/genStubs.tcl: [Enh #3159920]: Tcl_ObjPrintf() crashes with
	* generic/tcl.decls   bad format specifier.
	* generic/tcl.h
	* generic/tclDecls.h

2011-01-18  Donal K. Fellows  <dkf@users.sf.net>3159920

	* generic/tclOOMethod.c (PushMethodCallFrame): [Bug 3001438]: Make
	sure that the cmdPtr field of the procPtr is correct and relevant at
	all times so that [info frame] can report sensible information about a
	frame after a return to it from a recursive call, instead of probably
	crashing (depending on what else has overwritten the Tcl stack!)

2011-01-18  Jan Nijtmans  <nijtmans@users.sf.net>

	* generic/tclBasic.c:      Various mismatches between Tcl_Panic
	* generic/tclCompCmds.c:   format string and its arguments,
	* generic/tclCompCmdsSZ.c: discovered thanks to [Bug 3159920]
	* generic/tclCompExpr.c
	* generic/tclEnsemble.c
	* generic/tclPreserve.c
	* generic/tclTest.c

2011-01-17  Jan Nijtmans  <nijtmans@users.sf.net>

	* generic/tclIOCmd.c: [Bug 3148192]: Commands "read/puts" incorrectly
	* tests/chanio.test:  interpret parameters. Improved error-message
	* tests/io.test       regarding legacy form.
	* tests/ioCmd.test

2011-01-15  Kevin B. Kenny  <kennykb@acm.org>

	* doc/tclvars.n:
	* generic/tclStrToD.c:
	* generic/tclUtil.c (Tcl_PrintDouble):
	* tests/util.test (util-16.*): [Bug 3157475]: Restored full Tcl 8.4
	compatibility for the formatting of floating point numbers when
	$::tcl_precision is not zero. Added compatibility tests to make sure
	that excess trailing zeroes are suppressed for all eight major code
	paths.

2011-01-12  Jan Nijtmans  <nijtmans@users.sf.net>

	* win/tclWinFile.c:   Use _vsnprintf in stead of vsnprintf, because
	MSVC 6 doesn't have it. Reported by andreask.
	* win/tcl.m4:         handle --enable-64bit=ia64 for gcc
	* win/configure.in:   more accurate test for correct <intrin.h>
	* win/configure:      (autoconf-2.59)
	* win/tclWin32Dll.c:  VS 2005 64-bit does not have intrin.h, and
	* generic/tclPanic.c: does not need it.

2011-01-07  Kevin B. Kenny  <kennykb@acm.org>

	* tests/util.test (util-15.*): Added test cases for floating point
	conversion of the largest denormal and the smallest normal number, to
	avoid any possibility of the failure suffered by PHP in the last
	couple of days. (They didn't fail, so no actual functional change.)

2011-01-05  Donal K. Fellows  <dkf@users.sf.net>

	* tests/package.test, tests/pkg.test: Coalesce these tests into one
	file that is concerned with the package system. Convert to use
	tcltest2 properly.
	* tests/autoMkindex.test, tests/pkgMkIndex.test: Convert to use
	tcltest2 properly.

2011-01-01  Donal K. Fellows  <dkf@users.sf.net>

	* tests/cmdAH.test, tests/cmdMZ.test, tests/compExpr.test,
	* tests/compile.test, tests/concat.test, tests/eval.test,
	* tests/fileName.test, tests/fileSystem.test, tests/interp.test,
	* tests/lsearch.test, tests/namespace-old.test, tests/namespace.test,
	* tests/oo.test, tests/proc.test, tests/security.test,
	* tests/switch.test, tests/unixInit.test, tests/var.test,
	* tests/winDde.test, tests/winPipe.test: Clean up of tests and
	conversion to tcltest 2. Target has been to get init and cleanup code
	out of the test body and into the -setup/-cleanup stanzas.

	* tests/execute.test (execute-11.1): [Bug 3142026]: Added test that
	fails (with a crash) in an unfixed memdebug build on 64-bit systems.

2010-12-31  Donal K. Fellows  <dkf@users.sf.net>

	* generic/tclCmdIL.c (SortElement): Use unions properly in the
	definition of this structure so that there is no need to use nasty
	int/pointer type punning. Made it clearer what the purposes of the
	various parts of the structure are.

2010-12-31  Jan Nijtmans  <nijtmans@users.sf.net>

	* unix/dltest/*.c: [Bug 3148192]: Fix broken [load] tests by ensuring
	that the affected files are never compiled with -DSTATIC_BUILD.

2010-12-30  Miguel Sofer  <msofer@users.sf.net>

	* generic/tclExecute.c (GrowEvaluationStack): Off-by-one error in
	sizing the new allocation - was ok in comment but wrong in the code.
	Triggered by [Bug 3142026] which happened to require exactly one more
	than what was in existence.

2010-12-26  Donal K. Fellows  <dkf@users.sf.net>

	* generic/tclCmdIL.c (Tcl_LsortObjCmd): Fix crash when multiple -index
	options are used. Simplified memory handling logic.

2010-12-20  Jan Nijtmans  <nijtmans@users.sf.net>

	* win/tclWin32Dll.c:    [Patch 3059922]: fixes for mingw64 - gcc4.5.1
	tdm64-1: completed for all environments.

2010-12-20  Jan Nijtmans  <nijtmans@users.sf.net>

	* win/configure.in:   Explicitely test for intrinsics support in
	compiler, before assuming only MSVC has it.
	* win/configure:      (autoconf-2.59)
	* generic/tclPanic.c:

2010-12-19  Jan Nijtmans  <nijtmans@users.sf.net>

	* win/tclWin32Dll.c:    [Patch 3059922]: fixes for mingw64 - gcc4.5.1
	tdm64-1: Fixed for gcc, not yet for MSVC 64-bit.

2010-12-17  Stuart Cassoff  <stwo@users.sourceforge.net>

	* unix/Makefile.in:  Remove unwanted/obsolete 'ddd' target.

2010-12-17  Stuart Cassoff  <stwo@users.sourceforge.net>

	* unix/Makefile.in:	Clean up '.PHONY:' targets: Arrange those
				common to Tcl and Tk as in Tk's Makefile.in,
				add any missing ones and remove duplicates.

2010-12-17  Stuart Cassoff  <stwo@users.sourceforge.net>

	* unix/Makefile.in:  [Bug 2446711]: Remove 'allpatch' target.

2010-12-17  Stuart Cassoff  <stwo@users.sourceforge.net>

	* unix/Makefile.in:  [Bug 2537626]: Use 'rpmbuild', not 'rpm'.

2010-12-16  Jan Nijtmans  <nijtmans@users.sf.net>

	* generic/tclPanic.c:  [Patch 3124554]: Move WishPanic from Tk to Tcl
	* win/tclWinFile.c:    Better communication with debugger, if present.

2010-12-15  Kevin B. Kenny  <kennykb@acm.org>

	[dogeen-assembler-branch]

	* tclAssembly.c:
	* assemble.test: 	Reworked beginCatch/endCatch handling to
	enforce the more severe (but more correct) restrictions on catch
	handling that appeared in the discussion of [Bug 3098302] and in
	tcl-core traffic beginning about 2010-10-29.

2010-12-15  Jan Nijtmans  <nijtmans@users.sf.net>

	* generic/tclPanic.c:    Restore abort() as it was before.
	* win/tclWinFile.c:      [Patch 3124554]: Use ExitProcess() here, like
	in wish.

2010-12-14  Jan Nijtmans  <nijtmans@users.sf.net>

	* generic/tcl.h: [Bug 3137454]: Tcl CVS HEAD does not build on GCC 3.

2010-12-14  Reinhard Max  <max@suse.de>

	* win/tclWinSock.c (CreateSocket):         Swap the loops over
	* unix/tclUnixSock.c (CreateClientSocket): local and remote addresses,
	so that the system's address preference for the remote side decides
	which family gets tried first. Cleanup and clarify some of the
	comments.

2010-12-13  Jan Nijtmans  <nijtmans@users.sf.net>

	* generic/tcl.h:    [Bug 3135271]: Link error due to hidden
	* unix/tcl.m4:      symbols (CentOS 4.2)
	* unix/configure:   (autoconf-2.59)
	* win/tclWinFile.c:  Undocumented feature, only meant to be used by
	Tk_Main. See [Patch 3124554]: Move WishPanic from Tk to Tcl

2010-12-12  Stuart Cassoff  <stwo@users.sourceforge.net>

	* unix/tcl.m4: Better building on OpenBSD.
	* unix/configure: (autoconf-2.59)

2010-12-10  Jan Nijtmans  <nijtmans@users.sf.net>

	* generic/tcl.h:       [Bug 3129448]: Possible over-allocation on
	* generic/tclCkalloc.c: 64-bit platforms, part 2
	* generic/tclCompile.c:
	* generic/tclHash.c:
	* generic/tclInt.h:
	* generic/tclIO.h:
	* generic/tclProc.c:

2010-12-10 Alexandre Ferrieux  <ferrieux@users.sourceforge.net>

	* generic/tclIO.c: Make sure [fcopy -size ... -command ...] always
	* tests/io.test:   calls the callback asynchronously, even for size
			   zero.

2010-12-10  Jan Nijtmans  <nijtmans@users.sf.net>

	* generic/tclBinary.c:  Fix gcc -Wextra warning: missing initializer
	* generic/tclCmdAH.c:
	* generic/tclCmdIL.c:
	* generic/tclCmdMZ.c:
	* generic/tclDictObj.c:
	* generic/tclIndexObj.c:
	* generic/tclIOCmd.c:
	* generic/tclVar.c:
	* win/tcl.m4:               Fix manifest-generation for 64-bit gcc
				    (mingw-w64)
	* win/configure.in:         Check for availability of intptr_t and
				    uintptr_t
	* win/configure:            (autoconf-2.59)
	* generic/tclInt.decls:     Change 1st param of TclSockMinimumBuffers
	* generic/tclIntDecls.h:    to ClientData, and TclWin(Get|Set)SockOpt
	* generic/tclIntPlatDecls.h:to SOCKET, because on Win64 those are
	* generic/tclIOSock.c:	    64-bit, which does not fit.
	* win/tclWinSock.c:
	* unix/tclUnixSock.c:

2010-12-09  Donal K. Fellows  <dkf@users.sf.net>

	* tests/fCmd.test: Improve sanity of constraints now that we don't
	support anything before Windows 2000.

	* generic/tclCmdAH.c (TclInitFileCmd, TclMakeFileCommandSafe, ...):
	Break up [file] into an ensemble. Note that the ensemble is safe in
	itself, but the majority of its subcommands are not.
	* generic/tclFCmd.c (FileCopyRename,TclFileDeleteCmd,TclFileAttrsCmd)
	(TclFileMakeDirsCmd): Adjust these subcommand implementations to work
	inside an ensemble.
	(TclFileLinkCmd, TclFileReadLinkCmd, TclFileTemporaryCmd): Move these
	subcommand implementations from tclCmdAH.c, where they didn't really
	belong.
	* generic/tclIOCmd.c (TclChannelNamesCmd): Move to more appropriate
	source file.
	* generic/tclEnsemble.c (TclMakeEnsemble): Start of code to make
	partially-safe ensembles. Currently does not function as expected due
	to various shortcomings in how safe interpreters are constructed.
	* tests/cmdAH.test, tests/fCmd.test, tests/interp.test: Test updates
	to take into account systematization of error messages.

	* tests/append.test, tests/appendComp.test: Clean up tests so that
	they don't leave things in the global environment (detected when doing
	-singleproc testing).

2010-12-07  Donal K. Fellows  <dkf@users.sf.net>

	* tests/fCmd.test, tests/safe.test, tests/uplevel.test,
	* tests/upvar.test, tests/var.test: Convert more tests to tcltest2 and
	factor them to be easier to understand.

	* generic/tclStrToD.c: Tidy up code so that more #ifdef-fery is
	quarantined at the front of the file and function headers follow the
	modern Tcl style.

2010-12-06  Jan Nijtmans  <nijtmans@users.sf.net>

	* generic/tclBinary.c:  [Bug 3129448]: Possible over-allocation on
	* generic/tclCkalloc.c: 64-bit platforms.
	* generic/tclTrace.c

2010-12-05  Jan Nijtmans  <nijtmans@users.sf.net>

	* unix/tcl.m4: [Patch 3116490]: Cross-compile support for unix
	* unix/configure: (autoconf-2.59)

2010-12-03  Jeff Hobbs  <jeffh@ActiveState.com>

	* generic/tclUtil.c (TclReToGlob): Add extra check for multiple inner
	*s that leads to poor recursive glob matching, defer to original RE
	instead.  tclbench RE var backtrack.

2010-12-03  Jan Nijtmans  <nijtmans@users.sf.net>

	* generic/tclUtil.c:   Silence gcc warning when using -Wwrite-strings
	* generic/tclStrToD.c: Silence gcc warning for non-IEEE platforms
	* win/Makefile.in:  [Patch 3116490]: Cross-compile Tcl mingw32 on unix
	* win/tcl.m4:       This makes it possible to cross-compile Tcl/Tk for
	* win/configure.in: Windows (either 32-bit or 64-bit) out-of-the-box
	* win/configure:    on UNIX, using mingw-w64 build tools (If Itcl,
	tdbc and Thread take over the latest tcl.m4, they can do that too).

2010-12-01  Kevin B. Kenny  <kennykb@acm.org>

	* generic/tclStrToD.c (SetPrecisionLimits, TclDoubleDigits):
	[Bug 3124675]: Added meaningless initialization of 'i', 'ilim' and
	'ilim1' to silence warnings from the C compiler about possible use of
	uninitialized variables, Added a panic to the 'switch' that assigns
	them, to assert that the 'default' case is impossible.

2010-12-01  Jan Nijtmans  <nijtmans@users.sf.net>

	* generic/tclBasic.c: Fix gcc 64-bit warnings: cast from pointer to
	* generic/tclHash.c:  integer of different size.
	* generic/tclTest.c:
	* generic/tclThreadTest.c:
	* generic/tclStrToD.c: Fix gcc(-4.5.2) warning: 'static' is not at
	beginning of declaration.
	* generic/tclPanic.c: Allow Tcl_Panic() to enter the debugger on win32
	* generic/tclCkalloc.c: Use Tcl_Panic() in stead of duplicating the
	code.

2010-11-30  Jeff Hobbs  <jeffh@ActiveState.com>

	* generic/tclInt.decls, generic/tclInt.h, generic/tclIntDecls.h:
	* generic/tclStubInit.c: TclFormatInt restored at slot 24
	* generic/tclUtil.c (TclFormatInt): restore TclFormatInt func from
	2005-07-05 macro-ization. Benchmarks indicate it is faster, as a key
	int->string routine (e.g. int-indexed arrays).

2010-11-29 Alexandre Ferrieux  <ferrieux@users.sourceforge.net>

	* generic/tclBasic.c: Patch by Miguel, providing a
	[::tcl::unsupported::inject coroname command args], which prepends
	("injects") arbitrary code to a suspended coro's future resumption.
	Neat for debugging complex coros without heavy instrumentation.

2010-11-29  Kevin B. Kenny  <kennykb@acm.org>

	* generic/tclInt.decls:
	* generic/tclInt.h:
	* generic/tclStrToD.c:
	* generic/tclTest.c:
	* generic/tclTomMath.decls:
	* generic/tclUtil.c:
	* tests/util.test:
	* unix/Makefile.in:
	* win/Makefile.in:
	* win/makefile.vc: Rewrite of Tcl_PrintDouble and TclDoubleDigits that
	(a) fixes a severe performance problem with floating point shimmering
	reported by Karl Lehenbauer, (b) allows TclDoubleDigits to generate
	the digit strings for 'e' and 'f' format, so that it can be used for
	tcl_precision != 0 (and possibly later for [format]), (c) fixes [Bug
	3120139] by making TclPrintDouble inherently locale-independent, (d)
	adds test cases to util.test for correct rounding in difficult cases
	of TclDoubleDigits where fixed- precision results are requested. (e)
	adds test cases to util.test for the controversial aspects of [Bug
	3105247]. As a side effect, two more modules from libtommath
	(bn_mp_set_int.c and bn_mp_init_set_int.c) are brought into the build,
	since the new code uses them.

	* generic/tclIntDecls.h:
	* generic/tclStubInit.c:
	* generic/tclTomMathDecls.h:	Regenerated.

2010-11-24  Donal K. Fellows  <dkf@users.sf.net>

	* tests/chanio.test, tests/iogt.test, tests/ioTrans.test: Convert more
	tests to tcltest2 and factor them to be easier to understand.

2010-11-20  Donal K. Fellows  <dkf@users.sf.net>

	* tests/chanio.test: Converted many tests to tcltest2 by marking the
	setup and cleanup parts as such.

2010-11-19  Jan Nijtmans  <nijtmans@users.sf.net>

	* win/tclWin32Dll.c: Fix gcc warnings: unused variable 'registration'
	* win/tclWinChan.c:
	* win/tclWinFCmd.c:

2010-11-18  Jan Nijtmans  <nijtmans@users.sf.net>

	* win/tclAppInit.c: [FRQ 491789]: "setargv() doesn't support a unicode
	cmdline" now implemented for cygwin and mingw32 too.
	* tests/main.test: No longer disable tests Tcl_Main-1.4 and 1.6 on
	Windows, because those now work on all supported platforms.
	* win/configure.in:  Set NO_VIZ=1 when zlib is compiled in libtcl,
	this resolves compiler warnings in 64-bit and static builds.
	* win/configure (regenerated)

2010-11-18  Donal K. Fellows  <dkf@users.sf.net>

	* doc/file.n: [Bug 3111298]: Typofix.

	* tests/oo.test: [Bug 3111059]: Added testing that neatly trapped this
	issue.

2010-11-18  Miguel Sofer  <msofer@users.sf.net>

	* generic/tclNamesp.c: [Bug 3111059]: Fix leak due to bad looping
	construct.

2010-11-17  Jan Nijtmans  <nijtmans@users.sf.net>

	* win/tcl.m4: [FRQ 491789]: "setargv() doesn't support a unicode
	cmdline" now implemented for mingw-w64
	* win/configure    (re-generated)

2010-11-16  Jan Nijtmans  <nijtmans@users.sf.net>

	* win/tclAppInit.c:Bring compilation under mingw-w64 a bit closer
	* win/cat.c:       to reality. See for what's missing:
	* win/tcl.m4:      <https://sourceforge.net/apps/trac/mingw-w64/wiki/Unicode%20apps>
	* win/configure:   (re-generated)
	* win/tclWinPort.h:[Bug #3110161]: Extensions using TCHAR don't compile
	on VS2005 SP1

2010-11-15  Andreas Kupries  <andreask@activestate.com>

	* doc/interp.n: [Bug 3081184]: TIP #378.
	* doc/tclvars.n: Performance fix for TIP #280.
	* generic/tclBasic.c:
	* generic/tclExecute.c:
	* generic/tclInt.h:
	* generic/tclInterp.c:
	* tests/info.test:
	* tests/interp.test:

2010-11-10  Andreas Kupries  <andreask@activestate.com>

	* changes:	Updates for 8.6b2 release.

2010-11-09  Donal K. Fellows  <dkf@users.sf.net>

	* generic/tclOOMethod.c (ProcedureMethodVarResolver): [Bug 3105999]:
	* tests/oo.test:	Make sure that resolver structures that are
				only temporarily needed get squelched.

2010-11-05  Jan Nijtmans  <nijtmans@users.sf.net>

	* generic/tclMain.c: Thanks, Kevin, for the fix, but this how it was
	supposed to be (TCL_ASCII_MAIN is only supposed to be defined on
	WIN32).

2010-11-05  Kevin B. Kenny  <kennykb@acm.org>

	* generic/tclMain.c: Added missing conditional on _WIN32 around code
	that messes around with the definition of _UNICODE, to correct a badly
	broken Unix build from Jan's last commit.

2010-11-04  Jan Nijtmans  <nijtmans@users.sf.net>

	* generic/tclDecls.h:	[FRQ 491789]: "setargv() doesn't support a
	* generic/tclMain.c:	unicode cmdline" implemented for Tcl on MSVC++
	* doc/Tcl_Main.3:
	* win/tclAppInit.c:
	* win/makefile.vc:
	* win/Makefile.in:
	* win/tclWin32Dll.c:	Eliminate minor MSVC warning TCHAR -> char
				conversion

2010-11-04  Reinhard Max  <max@suse.de>

	* tests/socket.test: Run the socket tests three times with the address
	family set to any, inet, and inet6 respectively. Use constraints to
	skip the tests if a family is found to be unsupported or not
	configured on the local machine. Adjust the tests to dynamically adapt
	to the address family that is being tested.

	Rework some of the tests to speed them up by avoiding (supposedly)
	unneeded [after]s.

2010-11-04  Stuart Cassoff  <stwo@users.sourceforge.net>

	* unix/Makefile.in:	[Patch 3101127]: Installer Improvements.
	* unix/install-sh:

2010-11-04  Donal K. Fellows  <dkf@users.sf.net>

	* tests/error.test (error-19.13): Another variation on testing for
	issues in [try] compilation.

	* doc/Tcl.n (Variable substitution): [Bug 3099086]: Increase clarity
	of explanation of what characters are actually permitted in variable
	substitutions. Note that this does not constitute a change of
	behavior; it is just an improvement of explanation.

2010-11-04  Don Porter  <dgp@users.sourceforge.net>

	* changes:	Updates for 8.6b2 release.  (Thanks Andreas Kupries)

2010-11-03  Jan Nijtmans  <nijtmans@users.sf.net>

	* win/tclWinFcmd.c:    [FRQ 2965056]: Windows build with -DUNICODE
	* win/tclWinFile.c:    (more clean-ups for pre-win2000 stuff)
	* win/tclWinReg.c:

2010-11-03  Donal K. Fellows  <dkf@users.sf.net>

	* generic/tclCmdMZ.c (TryPostBody):  Ensure that errors when setting
	* tests/error.test (error-19.1[12]): message/opt capture variables get
					     reflected properly to the caller.

2010-11-03  Kevin B. Kenny  <kennykb@acm.org>

	* generic/tclCompCmds.c (TclCompileCatchCmd): [Bug 3098302]:
	* tests/compile.test (compile-3.6): Reworked the compilation of the
	[catch] command so as to avoid placing any code that might throw an
	exception (specifically, any initial substitutions or any stores to
	result or options variables) between the BEGIN_CATCH and END_CATCH but
	outside the exception range.  Added a test case that panics on a stack
	smash if the change is not made.

2010-11-01  Stuart Cassoff  <stwo@users.sourceforge.net>

	* library/safe.tcl:	Improved handling of non-standard module path
	* tests/safe.test:	lists, empty path lists in particular.

2010-11-01  Kevin B. Kenny  <kennykb@acm.org>

	* library/tzdata/Asia/Hong_Kong:
	* library/tzdata/Pacific/Apia:
	* library/tzdata/Pacific/Fiji:   Olson's tzdata2010o.

2010-10-29  Alexandre Ferrieux  <ferrieux@users.sourceforge.net>

	* generic/tclTimer.c:	[Bug 2905784]: Stop small [after]s from
				wasting CPU while keeping accuracy.

2010-10-28  Kevin B. Kenny  <kennykb@acm.org>

	[dogeen-assembler-branch]
	* generic/tclAssembly.c:
	* tests/assembly.test (assemble-31.*): Added jump tables.

2010-10-28  Don Porter  <dgp@users.sourceforge.net>

	* tests/http.test:	[Bug 3097490]: Make http-4.15 pass in
				isolation.

	* unix/tclUnixSock.c:	[Bug 3093120]: Prevent calls of
				freeaddrinfo(NULL) which can crash some
				systems.  Thanks Larry Virden.

2010-10-26  Reinhard Max  <max@suse.de>

	* Changelog.2008: Split off from Changelog.
	* generic/tclIOSock.c (TclCreateSocketAddress): The interp != NULL
	check is needed for ::tcl::unsupported::socketAF as well.

2010-10-26  Donal K. Fellows  <dkf@users.sf.net>

	* unix/tclUnixSock.c (TcpGetOptionProc): Prevent crash if interp is
	* win/tclWinSock.c (TcpGetOptionProc):   NULL (a legal situation).

2010-10-26  Reinhard Max  <max@suse.de>

	* unix/tclUnixSock.c (TcpGetOptionProc): Added support for
	::tcl::unsupported::noReverseDNS, which if set to any value, prevents
	[fconfigure -sockname] and [fconfigure -peername] from doing
	reverse DNS queries.

2010-10-24  Kevin B. Kenny  <kennykb@acm.org>

	[dogeen-assembler-branch]
	* generic/tclAssembly.c:
	* tests/assembly.test (assemble-17.15): Reworked branch handling so that
	forward branches can use jump1 (jumpTrue1, jumpFalse1). Added test
	cases that the forward branches will expand to jump4, jumpTrue4,
	jumpFalse4 when needed.

2010-10-23  Kevin B. Kenny  <kennykb@acm.org>

	[dogeen-assembler-branch]
	* generic/tclAssembly.h (removed):
				Removed file that was included in only one
				source file.
	* generictclAssembly.c:	Inlined tclAssembly.h.

2010-10-17  Alexandre Ferrieux  <ferrieux@users.sourceforge.net>

	* doc/info.n:            [Patch 2995655]:
	* generic/tclBasic.c:    Report inner contexts in [info errorstack]
	* generic/tclCompCmds.c:
	* generic/tclCompile.c:
	* generic/tclCompile.h:
	* generic/tclExecute.c:
	* generic/tclInt.h:
	* generic/tclNamesp.c:
	* tests/error.test:
	* tests/result.test:

2010-10-20  Donal K. Fellows  <dkf@users.sf.net>

	* generic/tclCompCmds.c (TclCompileDictForCmd): Update the compilation
	* generic/tclCompile.c (tclInstructionTable):	of [dict for] so that
	* generic/tclExecute.c (TEBCresume):		it no longer makes any
	use of INST_DICT_DONE now that's not needed, and make it clearer in
	the implementation of the instruction that it's just a deprecated form
	of unset operation. Followup to my commit of 2010-10-16.

2010-10-19  Donal K. Fellows  <dkf@users.sf.net>

	* generic/tclZlib.c (Tcl_ZlibStreamGet): [Bug 3081008]: Ensure that
	when a bytearray gets its internals entangled with zlib for more than
	a passing moment, that bytearray will never be shimmered away. This
	increases the amount of copying but is simple to get right, which is a
	reasonable trade-off.

	* generic/tclStringObj.c (Tcl_AppendObjToObj): Added some special
	cases so that most of the time when you build up a bytearray by
	appending, it actually ends up being a bytearray rather than
	shimmering back and forth to string.

	* tests/http11.test (check_crc): Use a simpler way to express the
	functionality of this procedure.

	* generic/tclZlib.c: Purge code that wrote to the object returned by
	Tcl_GetObjResult, as we don't want to do that anti-pattern no more.

2010-10-18  Jan Nijtmans  <nijtmans@users.sf.net>

	* tools/uniParse.tcl:   [Bug 3085863]: tclUniData was 9 years old;
	Ignore non-BMP characters and fix comment about UnicodeData.txt file.
	* generic/regcomp.c:    Fix comment
	* tests/utf.test:       Add some Unicode 6 testcases

2010-10-17  Alexandre Ferrieux  <ferrieux@users.sourceforge.net>

	* doc/info.n:           Document [info errorstack] faithfully.

2010-10-16  Donal K. Fellows  <dkf@users.sf.net>

	* generic/tclExecute.c (ReleaseDictIterator): Factored out the release
	of the bytecode-level dictionary iterator information so that the
	side-conditions on instruction issuing are simpler.

2010-10-15  Jan Nijtmans  <nijtmans@users.sf.net>

	* generic/reg_locale.c: [Bug 3085863]: tclUniData 9 years old: Updated
	* generic/tclUniData.c: Unicode tables to latest UnicodeData.txt,
	* tools/uniParse.tcl:   corresponding with Unicode 6.0 (except for
				out-of-range chars > 0xFFFF)

2010-10-13  Don Porter  <dgp@users.sourceforge.net>

	* generic/tclCompile.c:	Alternative fix for [Bugs 467523,983660] where
	* generic/tclExecute.c:	sharing of empty scripts is allowed again.

2010-10-13  Jan Nijtmans  <nijtmans@users.sf.net>

	* win/tclWinThrd.h: (removed) because it is just empty en used nowhere
	* win/tcl.dsp

2010-10-12  Jan Nijtmans  <nijtmans@users.sf.net>

	* tools/uniClass.tcl:    Spacing and comments: let uniClass.tcl
	* generic/regc_locale.c: generation match better the current
				 (hand-modified) regc_locale.c
	* tools/uniParse.tcl:    Generate proper const qualifiers for
	* generic/tclUniData.c:  tclUniData.c

2010-10-12  Reinhard Max  <max@suse.de>

	* unix/tclUnixSock.c (CreateClientSocket): [Bug 3084338]: Fix a
	memleak and refactor the calls to freeaddrinfo().

2010-10-11  Jan Nijtmans  <nijtmans@users.sf.net>

	* win/tclWinDde.c:    [FRQ 2965056]: Windows build with -DUNICODE
	* win/tclWinReg.c:
	* win/tclWinTest.c:   More cleanups
	* win/tclWinFile.c:   Add netapi32 to the link line, so we no longer
	* win/tcl.m4:         have to use LoadLibrary to access those functions.
	* win/makefile.vc:
	* win/configure:      (Re-generate with autoconf-2.59)
	* win/rules.vc        Update for VS10

2010-10-09  Miguel Sofer  <msofer@users.sf.net>

	* generic/tclExecute.c: Fix overallocation of exec stack in TEBC (due
	to mixing numwords and numbytes)

2010-10-08  Jan Nijtmans  <nijtmans@users.sf.net>

	* generic/tclIOSock.c: On Windows, use gai_strerrorA

2010-10-06  Don Porter  <dgp@users.sourceforge.net>

	* tests/winPipe.test:	Test hygiene with makeFile and removeFile.

	* generic/tclCompile.c:	[Bug 3081065]: Prevent writing to the intrep
	* tests/subst.test:	fields of a freed Tcl_Obj.

2010-10-06  Kevin B. Kenny  <kennykb@acm.org>

	[dogeen-assembler-branch]

	* generic/tclAssembly.c:
	* generic/tclAssembly.h:
	* tests/assemble.test: Added catches. Still needs a lot of testing.

2010-10-02  Kevin B. Kenny  <kennykb@acm.org>

	[dogeen-assembler-branch]

	* generic/tclAssembly.c:
	* generic/tclAssembly.h:
	* tests/assemble.test: Added dictAppend, dictIncrImm, dictLappend,
	dictSet, dictUnset, nop, regexp, nsupvar, upvar, and variable.

2010-10-02  Donal K. Fellows  <dkf@users.sf.net>

	* generic/tclExecute.c (TEBCresume): [Bug 3079830]: Added invalidation
	of string representations of dictionaries in some cases.

2010-10-01  Jeff Hobbs  <jeffh@ActiveState.com>

	* generic/tclExecute.c (EvalStatsCmd): change 'evalstats' to return
	data to interp by default, or if given an arg, use that as filename to
	output to (accepts 'stdout' and 'stderr').  Fix output to print used
	inst count data.
	* generic/tclCkalloc.c: Change TclDumpMemoryInfo sig to allow objPtr
	* generic/tclInt.decls: as well as FILE* as output.
	* generic/tclIntDecls.h:

2010-10-01  Donal K. Fellows  <dkf@users.sf.net>

	* generic/tclBasic.c, generic/tclClock.c, generic/tclEncoding.c,
	* generic/tclEnv.c, generic/tclLoad.c, generic/tclNamesp.c,
	* generic/tclObj.c, generic/tclRegexp.c, generic/tclResolve.c,
	* generic/tclResult.c, generic/tclUtil.c, macosx/tclMacOSXFCmd.c:
	More purging of strcpy() from locations where we already know the
	length of the data being copied.

2010-10-01  Kevin B. Kenny  <kennykb@acm.org>

	[dogeen-assembler-branch]

	* tests/assemble.test:
	* generic/tclAssemble.h:
	* generic/tclAssemble.c:  Added listIn, listNotIn, and dictGet.

2010-09-30  Kevin B. Kenny  <kennykb@acm.org>

	[dogeen-assembler-branch]

	* tests/assemble.test:   Added tryCvtToNumeric and several more list
	* generic/tclAssemble.c: operations.
	* generic/tclAssemble.h:

2010-09-29  Kevin B. Kenny  <kennykb@acm.org>

	[dogeen-assembler-branch]

	* tests/assemble.test:   Completed conversion of tests to a
	* generic/tclAssemble.c: "white box" structure that follows the
	C code. Added missing safety checks on the operands of 'over' and
	'reverse' so that negative operand counts don't smash the stack.

2010-09-29  Jan Nijtmans  <nijtmans@users.sf.net>

	* unix/configure:	Re-generate with autoconf-2.59
	* win/configure:
	* generic/tclMain.c:	Make compilable with -DUNICODE as well

2010-09-28  Reinhard Max  <max@suse.de>

	TIP #162 IMPLEMENTATION

	* doc/socket.n:		Document the changes to the [socket] and
				[fconfigure] commands.

	* generic/tclInt.h:	Introduce TclCreateSocketAddress() as a
	* generic/tclIOSock.c:	replacement for the platform-dependent
	* unix/tclUnixSock.c:	TclpCreateSocketAddress() functions. Extend
	* unix/tclUnixChan.c:	the [socket] and [fconfigure] commands to
	* unix/tclUnixPort.h:	behave as proposed in TIP #162. This is the
	* win/tclWinSock.c:	core of what is required to support the use of
	* win/tclWinPort.h:	IPv6 sockets in Tcl.

	* compat/fake-rfc2553.c: A compat implementation of the APIs defined
	* compat/fake-rfc2553.h: in RFC-2553 (getaddrinfo() and friends) on
				 top of the existing gethostbyname() etc.
	* unix/configure.in:	 Test whether the fake-implementation is
	* unix/tcl.m4:		 needed.
	* unix/Makefile.in:	 Add a compile target for fake-rfc2553.

	* win/configure.in:	Allow cross-compilation by default.

	* tests/socket.test:	Improve the test suite to make more use of
	* tests/remote.tcl:	randomized ports to reduce interference with
				tests running in parallel or other services on
				the machine.

2010-09-28  Kevin B. Kenny  <kennykb@acm.org>

	[dogeen-assembler-branch]

	* tests/assemble.test: Added more "white box" tests.
	* generic/tclAssembly.c: Added the error checking and reporting
	for undefined labels. Revised code so that no pointers into the
	bytecode sequence are held (because the sequence can move!),
	that no Tcl_HashEntry pointers are held (because the hash table
	doesn't guarantee their stability!) and to eliminate the BBHash
	table, which is merely additional information indexed by jump
	labels and can just as easily be held in the 'label' structure.
	Renamed shared structures to CamelCase, and renamed 'label' to
	JumpLabel because other types of labels may eventually be possible.

2010-09-27  Kevin B. Kenny  <kennykb@acm.org>

	[dogeen-assembler-branch]

	* tests/assemble.test: Added more "white box" tests.
	* generic/tclAssembly.c: Fixed bugs exposed by the new tests.
	(a) [eval] and [expr] had incorrect stack balance computed if
	the arg was not a simple word. (b) [concat] accepted a negative
	operand count. (c) [invoke] accepted a zero or negative operand
	count. (d) more misspelt error messages.
	Also replaced a funky NRCallTEBC with the new call
	TclNRExecuteByteCode, necessitated by a merge with changes on the
	HEAD.

2010-09-26  Miguel Sofer  <msofer@users.sf.net>

	* generic/tclBasic.c:    [Patch 3072080] (minus the itcl
	* generic/tclCmdIL.c:    update): a saner NRE.
	* generic/tclCompExpr.c:
	* generic/tclCompile.c:  This makes TclNRExecuteByteCode (ex TEBC)
	* generic/tclCompile.h:  to be a normal NRE citizen: it loses its
	* generic/tclExecute.c:  special status.
	* generic/tclInt.decls:  The logic flow within the BC engine is
	* generic/tclInt.h:      simplified considerably.
	* generic/tclIntDecls.h:
	* generic/tclObj.c:
	* generic/tclProc.c:
	* generic/tclTest.c:

	* generic/tclVar.c: Use the macro HasLocalVars everywhere

2010-09-26  Miguel Sofer  <msofer@users.sf.net>

	* generic/tclOOMethod.c (ProcedureMethodVarResolver): avoid code
	duplication, let the runtime var resolver call the compiled var
	resolver.

2010-09-26  Kevin B. Kenny  <kennykb@acm.org>

	[dogeen-assembler-branch]

	* tests/assemble.test:	Added many new tests moving toward a more
	comprehensive test suite for the assembler.
	* generic/tclAssembly.c:	Fixed bugs exposed by the new tests:
	(a) [bitnot] and [not] had incorrect operand counts. (b)
	INST_CONCAT cannot concatenate zero objects. (c) misspelt error
	messages. (d) the "assembly code" internal representation lacked
	a duplicator, which caused double-frees of the Bytecode object
	if assembly code ever was duplicated.

2010-09-25  Kevin B. Kenny   <kennykb@acm.org>

	[dogeen-assembler-branch]

	* generic/tclAssembly.c:	Massive refactoring of the assembler
	* generic/tclAssembly.h:	to use a Tcl-like syntax (and use
	* tests/assemble.test:		Tcl_ParseCommand to parse it). The
	* tests/assemble1.bench:	refactoring also ensures that
	Tcl_Tokens in the assembler have string ranges inside the source
	code, which allows for [eval] and [expr] assembler directives
	that simply call TclCompileScript and TclCompileExpr recursively.

2010-09-24  Jeff Hobbs  <jeffh@ActiveState.com>

	* tests/stringComp.test: improved string eq/cmp test coverage
	* generic/tclExecute.c (TclExecuteByteCode): merge INST_STR_CMP and
	INST_STR_EQ/INST_STR_NEQ paths.  Speeds up eq/ne/[string eq] with
	obj-aware comparisons and eq/==/ne/!= with length equality check.

2010-09-24  Andreas Kupries  <andreask@activestate.com>

	* tclWinsock.c: [Bug 3056775]: Fixed race condition between thread and
	internal co-thread access of a socket's structure because of the
	thread not using the socketListLock in TcpAccept(). Added
	documentation on how the module works to the top.

2010-09-23  Jan Nijtmans  <nijtmans@users.sf.net>

	* generic/tclDecls.h: Make Tcl_SetPanicProc and Tcl_GetStringResult
	* unix/tclAppInit.c:  callable without stubs, just as Tcl_SetVar.
	* win/tclAppInit.c:

2010-09-23  Don Porter  <dgp@users.sourceforge.net>

	* generic/tclCmdAH.c:   Fix cases where value returned by
	* generic/tclEvent.c:   Tcl_GetReturnOptions() was leaked.
	* generic/tclMain.c:    Thanks to Jeff Hobbs for discovery of the
	anti-pattern to seek and destroy.

2010-09-23  Jan Nijtmans  <nijtmans@users.sf.net>

	* unix/tclAppInit.c:  Make compilable with -DUNICODE (not activated
	* win/tclAppInit.c:   yet), many clean-ups in comments.

2010-09-22  Miguel Sofer  <msofer@users.sf.net>

	* generic/tclExecute: [Bug 3072640]: One more DECACHE_STACK_INFO() was
	missing.

	* tests/execute.test: Added execute-10.3 for [Bug 3072640]. The test
	causes a mem failure.

	* generic/tclExecute: Protect all possible writes to ::errorInfo or
	::errorCode with DECACHE_STACK_INFO(), as they could run traces. The
	new calls to be protected are Tcl_ResetResult(), Tcl_SetErrorCode(),
	IllegalExprOperandType(), TclExprFloatError(). The error was triggered
	by [Patch 3072080].

2010-09-22  Jan Nijtmans  <nijtmans@users.sf.net>

	* win/tcl.m4:		Add kernel32 to LIBS, so the link line for
	* win/configure:	mingw is exactly the same as for MSVC++.

2010-09-21  Jeff Hobbs  <jeffh@ActiveState.com>

	* generic/tclExecute.c (TclExecuteByteCode):
	* generic/tclOOMethod.c (ProcedureMethodCompiledVarConnect):
	* generic/tclVar.c (TclLookupSimpleVar, CompareVarKeys):
	* generic/tclPathObj.c (Tcl_FSGetNormalizedPath, Tcl_FSEqualPaths):
	* generic/tclIOUtil.c (TclFSCwdPointerEquals): peephole opt
	* generic/tclResult.c (TclMergeReturnOptions): Use memcmp where
	applicable as possible speedup on some libc variants.

2010-09-21  Kevin B. Kenny  <kennykb@acm.org>

	[BRANCH: dogeen-assembler-branch]

	* generic/tclAssembly.c (new file):
	* generic/tclAssembly.h:
	* generic/tclBasic.c (builtInCmds, Tcl_CreateInterp):
	* generic/tclInt.h:
	* tests/assemble.test (new file):
	* tests/assemble1.bench (new file):
	* unix/Makefile.in:
	* win/Makefile.in:
	* win/Makefile.vc:
		Initial commit of Ozgur Dogan Ugurlu's (SF user: dogeen)
		assembler for the Tcl bytecode language.

2010-09-21  Jan Nijtmans  <nijtmans@users.sf.net>

	* win/tclWinFile.c:   Fix declaration after statement.
	* win/tcl.m4:         Add -Wdeclaration-after-statement, so this
	* win/configure:      mistake cannot happen again.
	* win/tclWinFCmd.c:   [Bug 3069278]: Breakage on head Windows
	* win/tclWinPipe.c:   triggered by install-tzdata, final fix

2010-09-20  Jan Nijtmans  <nijtmans@users.sf.net>

	* win/tclWinFCmd.c: Eliminate tclWinProcs->useWide everywhere, since
	* win/tclWinFile.c: the value is always "1" on platforms >win95
	* win/tclWinPipe.c:

2010-09-19  Donal K. Fellows  <dkf@users.sf.net>

	* doc/file.n (file readlink): [Bug 3070580]: Typofix.

2010-09-18  Jan Nijtmans  <nijtmans@users.sf.net>

	* win/tclWinFCmd.c [Bug 3069278]: Breakage on head Windows triggered
	by install-tzdata. Temporary don't compile this with -DUNICODE, while
	investigating this bug.

2010-09-16  Jeff Hobbs  <jeffh@ActiveState.com>

	* win/tclWinFile.c: Remove define of FINDEX_INFO_LEVELS as all
	supported versions of compilers should now have it.

	* unix/Makefile.in: Do not pass current build env vars when using
	NATIVE_TCLSH in targets.

2010-09-16  Jan Nijtmans  <nijtmans@users.sf.net>

	* generic/tclDecls.h:    Make Tcl_FindExecutable() work in UNICODE
	* generic/tclEncoding.c: compiles (windows-only) as well as ASCII.
	* generic/tclStubInit.c: Needed for [FRQ 491789]: setargv() doesn't
	support a unicode cmdline.

2010-09-15  Donal K. Fellows  <dkf@users.sf.net>

	* generic/tclBinary.c (TclAppendBytesToByteArray): [Bug 3067036]: Make
	sure we never try to double zero repeatedly to get a buffer size. Also
	added a check for sanity on the size of buffer being appended.

2010-09-15  Don Porter  <dgp@users.sourceforge.net>

	* unix/Makefile.in:	Revise `make dist` target to tolerate the
	case of zero bundled packages.

2010-09-15  Jan Nijtmans  <nijtmans@users.sf.net>

	* tools/genStubs.tcl:   [Patch 3034251]: Backport ttkGenStubs.tcl
	* generic/tcl.decls:    features to genStubs.tcl. Make the "generic"
	* generic/tclInt.decls: argument in the *.decls files optional
	* generic/tclOO.decls:  (no change to any tcl*Decls.h files)
	* generic/tclTomMath.decls:
	This allows genStubs.tcl to generate the ttk stub files as well, while
	keeping full compatibility with existing *.decls files.

2010-09-14  Jan Nijtmans  <nijtmans@users.sf.net>

	* win/tclWinPort.h:  Allow all Win2000+ API entries in Tcl
	* win/tclWin32Dll.c: Eliminate dynamical loading of advapi23 and
	kernel32 symbols.

2010-09-13  Jan Nijtmans  <nijtmans@users.sf.net>

	* win/tclWinChan.c:      Various clean-ups, converting from
	* win/tclWinConsole.c:   tclWinProc->xxxProc directly to Xxx
	* win/tclWinInit.c:      (no change in functionality)
	* win/tclWinLoad.c:
	* win/tclWinSerial.c:
	* win/tclWinSock.c:
	* tools/genStubs.tcl:    Add scspec feature from ttkGenStubs.tcl
	  (no change in output for *Decls.h files)

2010-09-10  Jan Nijtmans  <nijtmans@users.sf.net>

	* win/tclWin32Dll.c: Partly revert yesterday's change, to make it work
	on VC++ 6.0 again.

2010-09-10  Donal K. Fellows  <dkf@users.sf.net>

	* doc/regsub.n: [Bug 3063568]: Fix for gotcha in example due to Tcl's
	special handling of backslash-newline. Makes example slightly less
	pure, but more useful.

2010-09-09  Jan Nijtmans  <nijtmans@users.sf.net>

	* win/makefile.vc:   Mingw should always link with -ladvapi32.
	* win/tcl.m4:
	* win/configure:     (regenerated)
	* win/tclWinInt.h:   Remove ascii variant of tkWinPocs table, it is
	* win/tclWin32Dll.c: no longer necessary. Fix CreateProcess signature
	* win/tclWinPipe.c:  and remove unused GetModuleFileName and lstrcpy.
	* win/tclWinPort.h:  Mingw/cygwin fixes: <tchar.h> should always be
	included, and fix conflict in various macro values: Always force the
	same values as in VC++.

2010-09-08  Don Porter  <dgp@users.sourceforge.net>

	* win/tclWinChan.c:	[Bug 3059922]: #ifdef protections to permit
	* win/tclWinFCmd.c:     builds with mingw on amd64 systems. Thanks to
				"mescalinum" for reporting and testing.

2010-09-08  Andreas Kupries  <andreask@activestate.com>

	* doc/tm.n: Added underscore to the set of characters accepted in
	module names. This is true for quite some time in the code, this
	change catches up the documentation.

2010-09-03  Donal K. Fellows  <dkf@users.sf.net>

	* tools/tcltk-man2html.tcl (plus-pkgs): Improve the package
	documentation search pattern to support the doctoos-generated
	directory structure.
	* tools/tcltk-man2html-utils.tcl (output-name): Made this more
	resilient against misformatted NAME sections, induced by import of
	Thread package documentation into Tcl doc tree.

2010-09-02  Andreas Kupries  <andreask@activestate.com>

	* doc/glob.n: Fixed documentation ambiguity regarding the handling
	of -join.

	* library/safe.tcl (safe::AliasGlob): Fixed another problem, the
	option -join does not stop option processing in the core builtin, so
	the emulation must not do that either.

2010-09-01  Andreas Kupries  <andreas_kupries@users.sourceforge.net>

	* library/safe.tcl (safe::AliasGlob): Moved the command extending the
	actual glob command with a -directory flag to when we actually have a
	proper untranslated path,

2010-09-01  Andreas Kupries  <andreask@activestate.com>

	* generic/tclExecute.c: [Bug 3057639]: Applied patch by Jeff to make
	* generic/tclVar.c:	the behaviour of lappend in bytecompiled mode
	* tests/append.test:	consistent with direct-eval and 'append'
	* tests/appendComp.test: generally. Added tests (append*-9.*)
	showing the difference.

2010-08-31  Jan Nijtmans  <nijtmans@users.sf.net>

	* win/rules.vc:               Typo (thanks to Twylite discovering
				      this)
	* generic/tclStubLib.c:       Revert to previous version: MSVC++ 6.0
	* generic/tclTomMathStubLib.c:cannot handle the new construct.
	* generic/tcl.decls           [Patch 2997642]: Many type casts needed
	* generic/tclDecls.h:         when using Tcl_Pkg* API. Remaining part.
	* generic/tclPkg.c:
	* generic/tclBasic.c:
	* generic/tclTomMathInterface.c:
	* doc/PkgRequire.3

2010-08-31  Andreas Kupries  <andreask@activestate.com>

	* win/tcl.m4: Applied patch by Jeff fixing issues with the manifest
	handling on Win64.
	* win/configure: Regenerated.

2010-08-30  Miguel Sofer  <msofer@users.sf.net>

	* generic/tclBasic.c:    [Bugs 3046594,3047235,3048771]: New
	* generic/tclCmdAH.c:    implementation for [tailcall] command: it now
	* generic/tclCmdMZ.c:    schedules the command and returns TCL_RETURN.
	* generic/tclExecute.c:  This fixes all issues with [catch] and [try].
	* generic/tclInt.h:      Thanks dgp for exploring the dark corners.
	* generic/tclNamesp.c:   More thorough testing is required.
	* tests/tailcall.test:

2010-08-30  Jan Nijtmans  <nijtmans@users.sf.net>

	* win/Makefile.in:   [FRQ 2965056]: Windows build with -DUNICODE
	* win/rules.vc:
	* win/tclWinFCmd.c:  Make sure that allocated TCHAR arrays are
	* win/tclWinFile.c:  always properly aligned as wchar_t, and
	* win/tclWinPipe.c:  not bigger than necessary.
	* win/tclWinSock.c:
	* win/tclWinDde.c:   Those 3 files are not converted yet to be
	* win/tclWinReg.c:   built with -DUNICODE, so add a TODO.
	* win/tclWinTest.c:
	* generic/tcl.decls:  [Patch 2997642]: Many type casts needed when
	* generic/tclDecls.h: using Tcl_Pkg* API. Partly.
	* generic/tclPkg.c:
	* generic/tclStubLib.c: Demonstration how this change can benefit
				code.
	* generic/tclTomMathStubLib.c:
	* doc/PkgRequire.3:

2010-08-29  Donal K. Fellows  <dkf@users.sf.net>

	* doc/dict.n: [Bug 3046999]: Corrected cross reference to array
	manpage to refer to (correct) existing subcommand.

2010-08-26  Jeff Hobbs  <jeffh@ActiveState.com>

	* unix/configure, unix/tcl.m4: SHLIB_LD_LIBS='${LIBS}' for OSF1-V*.
	Add /usr/lib64 to set of auto-search dirs. [Bug 1230554]
	(SC_PATH_X): Correct syntax error when xincludes not found.

	* win/Makefile.in (VC_MANIFEST_EMBED_DLL VC_MANIFEST_EMBED_EXE):
	* win/configure, win/configure.in, win/tcl.m4: SC_EMBED_MANIFEST
	macro and --enable-embedded-manifest configure arg added to support
	manifest embedding where we know the magic.  Help prevents DLL hell
	with MSVC8+.

2010-08-24  Jan Nijtmans  <nijtmans@users.sf.net>

	* generic/tcl.decls: [Bug 3007895]: Tcl_(Find|Create)HashEntry
	* generic/tclHash.c: stub entries can never be called.
	* generic/tclDecls.h:
	* generic/tclStubInit.c: [Patch 2994165]: Change signature of
	Tcl_FSGetNativePath and TclpDeleteFile follow-up: move stub entry back
	to original location.

2010-08-23  Kevin B. Kenny  <kennykb@acm.org>

	* library/tzdata/Africa/Cairo:
	* library/tzdata/Asia/Gaza: Olson's tzdata2010l.

2010-08-22  Jan Nijtmans  <nijtmans@users.sf.net>

	* generic/tclBasic.c:  [Patch 3009403]: Signature of Tcl_GetHashKey,
	* generic/tclBinary.c: Tcl_(Create|Find)HashEntry follow-up:
	* generic/tclCmdIL.c:  Remove many type casts which are no longer
	* generic/tclCompile.c:necessary as a result of this signature change.
	* generic/tclDictObj.c:
	* generic/tclEncoding.c:
	* generic/tclExecute.c:
	* generic/tclInterp.c:
	* generic/tclIOCmd.c:
	* generic/tclObj.c:
	* generic/tclProc.c:
	* generic/tclTest.c:
	* generic/tclTrace.c:
	* generic/tclUtil.c:
	* generic/tclVar.c:

2010-08-21  Donal K. Fellows  <dkf@users.sf.net>

	* doc/linsert.n: [Bug 3045123]: Make description of what is actually
	happening more accurate.

2010-08-21  Jan Nijtmans  <nijtmans@users.sf.net>

	* tools/genStubs.tcl: [Patch 3034251]: Backport ttkGenStubs.tcl
	features to genStubs.tcl, partly: Use void (*reserved$i)(void) = 0
	instead of void *reserved$i = NULL for unused stub entries, in case
	pointer-to-function and pointer-to-object are different sizes.
	* generic/tcl*Decls.h:   (regenerated)
	* generic/tcl*StubInit.c:(regenerated)

2010-08-20  Jan Nijtmans  <nijtmans@users.sf.net>

	* doc/Method.3:   Fix definition of Tcl_MethodType.

2010-08-19  Donal K. Fellows  <dkf@users.sf.net>

	* generic/tclTrace.c (TraceExecutionObjCmd, TraceCommandObjCmd)
	(TraceVariableObjCmd): [Patch 3048354]: Use memcpy() instead of
	strcpy() to avoid buffer overflow; we have the correct length of data
	to copy anyway since we've just allocated the target buffer.

2010-08-18  Jan Nijtmans  <nijtmans@users.sf.net>

	* tools/genStubs.tcl: [Patch 3034251]: Backport ttkGenStubs.tcl
	features to genStubs.tcl, partly: remove unneeded ifdeffery and put
	C++ guard around stubs pointer definition.
	* generic/*Decls.h:   (regenerated)

2010-08-18  Miguel Sofer  <msofer@users.sf.net>
	* generic/tclBasic.c:   New redesign of [tailcall]: find
	* generic/tclExecute.c: errors early on, so that errorInfo
	* generic/tclInt.h:     contains the proper info [Bug 3047235]
	* generic/tclNamesp.c:

	* generic/tclCmdAH.c (TclNRTryObjCmd): [Bug 3046594]: Block
	tailcalling out of the body of a non-bc'ed [try].

	* generic/tclBasic.c:    Redesign of [tailcall] to
	* generic/tclCmdAH.c:    (a) fix [Bug 3047235]
	* generic/tclCompile.h:  (b) enable fix for [Bug 3046594]
	* generic/tclExecute.c:  (c) enable recursive tailcalls
	* generic/tclInt.h:
	* generic/tclNamesp.c:
	* tests/tailcall.test:

2010-08-18  Donal K. Fellows  <dkf@users.sf.net>

	* library/safe.tcl (AliasGlob): [Bug 3004191]: Restore safe [glob] to
	working condition.

2010-08-15  Donal K. Fellows  <dkf@users.sf.net>

	* generic/tclProc.c (ProcWrongNumArgs): [Bug 3045010]: Make the
	handling of passing the wrong number of arguments to [apply] somewhat
	less verbose when a lambda term is present.

2010-08-14  Jan Nijtmans  <nijtmans@users.sf.net>

	* compat/unicows:    Remove completely, see [FRQ 2819611].
	* doc/FileSystem.3: [Patch 2994165]: Change signature of
	* generic/tcl.decls  Tcl_FSGetNativePath and TclpDeleteFile
	* generic/tclDecls.h:
	* generic/tclIOUtil.c:
	* generic/tclStubInit.c:
	* generic/tclInt.h:
	* unix/tclUnixFCmd.c:
	* win/tclWinFCmd.c:
	* doc/Hash.3: [Patch 3009403]: Signature of Tcl_GetHashKey,
	* generic/tcl.h:     Tcl_(Create|Find)HashEntry

2010-08-11  Jeff Hobbs  <jeffh@ActiveState.com>

	* unix/ldAix: Remove ancient (pre-4.2) AIX support
	* unix/configure: Regen with ac-2.59
	* unix/configure.in, unix/tclConfig.sh.in, unix/Makefile.in:
	* unix/tcl.m4 (AIX): Remove the need for ldAIX, replace with
	-bexpall/-brtl.  Remove TCL_EXP_FILE (export file) and other baggage
	that went with it.  Remove pre-4 AIX build support.

2010-08-11  Miguel Sofer  <msofer@users.sf.net>

	* generic/tclBasic.c (TclNRYieldToObjCmd):
	* tests/coroutine.test: Fixed bad copypasta snafu. Thanks to Andy Goth
	for finding the bug.

2010-08-10  Jeff Hobbs  <jeffh@ActiveState.com>

	* generic/tclUtil.c (TclByteArrayMatch): Patterns may not be
	null-terminated, so account for that.

2010-08-09  Don Porter  <dgp@users.sourceforge.net>

	* changes:	Updates for 8.6b2 release.

2010-08-04  Jeff Hobbs  <jeffh@ActiveState.com>

	* win/Makefile.in, win/makefile.bc, win/makefile.vc, win/tcl.dsp:
	* win/tclWinPipe.c (TclpCreateProcess):
	* win/stub16.c (removed): Removed Win9x tclpip8x.dll build and 16-bit
	application loader stub support.  Win9x is no longer supported.

	* win/tclWin32Dll.c (TclWinInit): Hard-enforce Windows 9x as an
	unsupported platform with a panic.  Code to support it still exists in
	other files (to go away in time), but new APIs are being used that
	don't exist on Win9x.

	* unix/tclUnixFCmd.c: Adjust license header as per
	ftp://ftp.cs.berkeley.edu/pub/4bsd/README.Impt.License.Change

	* license.terms: Fix DFARs note for number-adjusted rights clause

	* win/tclWin32Dll.c (asciiProcs, unicodeProcs):
	* win/tclWinLoad.c (TclpDlopen): 'load' use LoadLibraryEx with
	* win/tclWinInt.h (TclWinProcs): LOAD_WITH_ALTERED_SEARCH_PATH to
	prefer dependent DLLs in same dir as loaded DLL.

	* win/Makefile.in (%.${OBJEXT}): better implicit rules support

2010-08-04  Andreas Kupries  <andreask@activestate.com>

	* generic/tclIORChan.c: [Bug 3034840]: Fixed reference counting in
	* generic/tclIORTrans.c: InvokeTclMethod and callers.
	* tests/ioTrans.test:

2010-08-03  Andreas Kupries  <andreask@activestate.com>

	* tests/var.test (var-19.1): [Bug 3037525]: Added test demonstrating
	the local hashtable deletion crash and fix.

	* tests/info.test (info-39.1): Added forward copy of test in 8.5
	branch about [Bug 2933089]. Should not fail, and doesn't, after
	updating the line numbers to the changed position.

2010-08-02  Kevin B. Kenny  <kennykb@users.sf.net>

	* library/tzdata/America/Bahia_Banderas:
	* library/tzdata/Pacific/Chuuk:
	* library/tzdata/Pacific/Pohnpei:
	* library/tzdata/Africa/Cairo:
	* library/tzdata/Europe/Helsinki:
	* library/tzdata/Pacific/Ponape:
	* library/tzdata/Pacific/Truk:
	* library/tzdata/Pacific/Yap:			Olson's tzdata2010k.

2010-08-02  Miguel Sofer  <msofer@users.sf.net>

	* generic/tclVar.c: Correcting bad port of [Bug 3037525] fix

2010-07-28  Miguel Sofer  <msofer@users.sf.net>

	* generic/tclVar.c: [Bug 3037525]: Lose fickle optimisation in
	TclDeleteVars (used for runtime-created locals) that caused crash.

2010-07-29  Jan Nijtmans  <nijtmans@users.sf.net>

	* compat/zlib/win32/README.txt: Official build of zlib1.dll 1.2.5 is
	* compat/zlib/win32/USAGE.txt:  finally available, so put it in.
	* compat/zlib/win32/zlib1.dll:

2010-07-25  Donal K. Fellows  <dkf@users.sf.net>

	* doc/http.n: Corrected description of location of one of the entries
	in the state array.

2010-07-24  Jan Nijtmans  <nijtmans@users.sf.net>

	* generic/tclDecls.h: [Bug 3029891]: Functions that don't belong in
	* generic/tclTest.c:  the stub table.
	* generic/tclBasic.c: From [Bug 3030870] make itcl 3.x built with
	pre-8.6 work in 8.6: Relax the relation between Tcl_CallFrame and
	CallFrame.

2010-07-16  Donal K. Fellows  <dkf@users.sf.net>

	* generic/tclBasic.c: Added more errorCode setting.

2010-07-15  Donal K. Fellows  <dkf@users.sf.net>

	* generic/tclExecute.c (TclExecuteByteCode): Ensure that [dict get]
	* generic/tclDictObj.c (DictGetCmd): always generates an errorCode on
	a failure to look up an entry.

2010-07-11  Pat Thoyts  <patthoyts@users.sourceforge.net>

	* unix/configure: (regenerated)
	* unix/configure.in: For the NATIVE_TCLSH variable use the autoconf
	* unix/Makefile.in:  SC_PROG_TCLSH to try and find a locally installed
	native binary. This avoids manually fixing up when cross compiling. If
	there is not one, revert to using the build product.

2010-07-02  Don Porter  <dgp@users.sourceforge.net>

	* generic/tclInt.decs:	Reverted to the original TIP 337
	implementation on what to do with the obsolete internal stub for
	TclBackgroundException() (eliminate it!)
	* generic/tclIntDecls.h:	make genstubs
	* generic/tclStubInit.c:

2010-07-02  Jan Nijtmans  <nijtmans@users.sf.net>

	* generic/tclInt.decls:  [Bug 803489]: Tcl_FindNamespace problem in the
	* generic/tclIntDecls.h: Stubs table
	* generic/tclStubInit.c:

2010-07-02  Donal K. Fellows  <dkf@users.sf.net>

	* generic/tclExecute.c (IllegalExprOperandType): [Bug 3024379]: Made
	sure that errors caused by an argument to an operator being outside
	the domain of the operator all result in ::errorCode being ARITH
	DOMAIN and not NONE.

2010-07-01  Jan Nijtmans  <nijtmans@users.sf.net>

	* win/rules.vc:              [Bug 3020677]: wish can't link reg1.2
	* tools/checkLibraryDoc.tcl: formatting, spacing, cleanup unused
	* tools/eolFix.tcl:          variables; no change in generated output
	* tools/fix_tommath_h.tcl:
	* tools/genStubs.tcl:
	* tools/index.tcl:
	* tools/man2help2.tcl:
	* tools/regexpTestLib.tcl:
	* tools/tsdPerf.tcl:
	* tools/uniClass.tcl:
	* tools/uniParse.tcl:

2010-07-01  Donal K. Fellows  <dkf@users.sf.net>

	* doc/mathop.n: [Bug 3023165]: Fix typo that was preventing proper
	rendering of the exclusive-or operator.

2010-06-28  Jan Nijtmans  <nijtmans@users.sf.net>

	* generic/tclPosixStr.c: [Bug 3019634]: errno.h and tclWinPort.h have
	conflicting definitions. Added messages for ENOTRECOVERABLE, EOTHER,
	ECANCELED and EOWNERDEAD, and fixed various typing mistakes in other
	messages.

2010-06-25  Reinhard Max  <max@suse.de>

	* tests/socket.test: Prevent a race condition during shutdown of the
	remote test server that can cause a hang when the server is being run
	in verbose mode.

2010-06-24  Jan Nijtmans  <nijtmans@users.sf.net>

	* win/tclWinPort.h: [Bug 3019634]: errno.h and tclWinPort.h have
	conflicting definitions.

		***POTENTIAL INCOMPATIBILITY***
	On win32, the correspondence between errno and the related error
	message, as handled by Tcl_ErrnoMsg() changes. The error message is
	kept the same, but the corresponding errno value might change.

2010-06-22  Donal K. Fellows  <dkf@users.sf.net>

	* generic/tclCmdIL.c (Tcl_LsetObjCmd): [Bug 3019351]: Corrected wrong
	args message.

2010-06-21  Jan Nijtmans  <nijtmans@users.sf.net>

	* unix/tclLoadDl.c:    Eliminate various unnecessary type casts, use
	* unix/tclLoadNext.c:  function typedefs whenever possible
	* unix/tclUnixChan.c:
	* unix/tclUnixFile.c:
	* unix/tclUnixNotfy.c:
	* unix/tclUnixSock.c:
	* unix/tclUnixTest.c:
	* unix/tclXtTest.c:
	* generic/tclZlib.c:   Remove hack needed for zlib 1.2.3 on win32

2010-06-18  Donal K. Fellows  <dkf@users.sf.net>

	* library/init.tcl (auto_execok): [Bug 3017997]: Add .cmd to the
	default list of extensions that we can execute interactively.

2010-06-16  Jan Nijtmans  <nijtmans@users.sf.net>

	* tools/loadICU.tcl:   [Bug 3016135]: Traceback using clock format
	* library/msgs/he.msg: with locale of he_IL.

	* generic/tcl.h:       Simplify Tcl_AppInit and *_Init definitions,
	* generic/tclInt.h:    spacing. Change TclpThreadCreate and
	* generic/tcl.decls:   Tcl_CreateThread signature, making clear that
	* generic/tclDecls.h:  "proc" is a function pointer, as in all other
	* generic/tclEvent.c:  "proc" function parameters.
	* generic/tclTestProcBodyObj.c:
	* win/tclWinThrd.c:
	* unix/tclUnixThrd.c:
	* doc/Thread.3:
	* doc/Class.3:         Fix Tcl_ObjectMetadataType definition.

2010-06-14  Jan Nijtmans  <nijtmans@users.sf.net>

	* unix/Makefile.in:    Fix compilation of xttest with 8.6 changes
	* unix/tclXtNotify.c:
	* unix/tclXtTest.c:
	* generic/tclPipe.c:   Fix gcc warning (with -fstrict-aliasing=2)
	* library/auto.tcl:    Spacing and style fixes.
	* library/history.tcl:
	* library/init.tcl:
	* library/package.tcl:
	* library/safe.tcl:
	* library/tm.tcl:

2010-06-13  Donal K. Fellows  <dkf@users.sf.net>

	* tools/tcltk-man2html.tcl (make-man-pages): [Bug 3015327]: Make the
	title of a manual page be stored relative to its resulting directory
	name as well as its source filename. This was caused by both Tcl and a
	contributed package ([incr Tcl]) defining an Object.3. Also corrected
	the joining of strings in titles to avoid extra braces.

2010-06-09  Andreas Kupries  <andreask@activestate.com>

	* library/platform/platform.tcl: Added OSX Intel 64bit
	* library/platform/pkgIndex.tcl: Package updated to version 1.0.9.
	* unix/Makefile.in:
	* win/Makefile.in:

2010-06-09  Jan Nijtmans  <nijtmans@users.sf.net>

	* tools/tsdPerf.c:    Fix export of symbol Tsdperf_Init, when using
	-fvisibility=hidden. Make two functions static, eliminate some
	unnecessary type casts.
	* tools/configure.in: Update to Tcl 8.6
	* tools/configure:    (regenerated)
	* tools/.cvsignore    new file

2010-06-07  Alexandre Ferrieux  <ferrieux@users.sourceforge.net>

	* generic/tclExecute.c: Ensure proper reset of [info errorstack] even
	* generic/tclNamesp.c:  when compiling constant expr's with errors.

2010-06-05  Miguel Sofer  <msofer@users.sf.net>

	* generic/tclBasic.c:   [Bug 3008307]: make callerPtr chains be
	* generic/tclExecute.c: traversable accross coro boundaries. Add the
	special coroutine CallFrame (partially reverting commit of
	2009-12-10), as it is needed for coroutines that do not push a CF, eg,
	those with [eval] as command. Thanks to Colin McCormack (coldstore)
	and Alexandre Ferrieux for the hard work on this.

2010-06-03  Alexandre Ferrieux  <ferrieux@users.sourceforge.net>

	* generic/tclNamesp.c: Safer (and faster) computation of [uplevel]
	* tests/error.test:    offsets in TIP 348. Toplevel offsets no longer
	* tests/result.test:   overestimated.

2010-06-02  Jan Nijtmans  <nijtmans@users.sf.net>

	* generic/tclOO.h:  BUILD_tcloo is never defined (leftover)
	* win/makefile.bc:  Don't set BUILD_tcloo (leftover)
	See also entry below: 2008-06-01  Joe Mistachkin

2010-06-01  Alexandre Ferrieux  <ferrieux@users.sourceforge.net>

	* generic/tclNamesp.c: Fix computation of [uplevel] offsets in TIP 348
	* tests/error.test:    Only depend on callerPtr chaining now.
	* tests/result.test:   Needed for upcoming coro patch.

2010-05-31  Jan Nijtmans  <nijtmans@users.sf.net>

	* generic/tclVar.c:        Eliminate some casts to (Tcl_HashTable *)
	* generic/tclExecute.c:
	* tests/fileSystem.test:   Fix filesystem-5.1 test failure on CYGWIN

2010-05-28  Jan Nijtmans  <nijtmans@users.sf.net>

	* generic/tclInt.h: [Patch 3008541]: Order of TIP #348 fields in
	Interp structure

2010-05-28  Donal K. Fellows  <dkf@users.sf.net>

	* generic/tclCompCmdsSZ.c (IssueTryFinallyInstructions): [3007374]:
	Corrected error in handling of catch contexts to prevent crash with
	chained handlers.

	* generic/tclExecute.c (TclExecuteByteCode): Restore correct operation
	of instruction-level execution tracing (had been broken by NRE).

2010-05-27  Jan Nijtmans  <nijtmans@users.sf.net>

	* library/opt/optParse.tcl: Don't generate spaces at the end of a
	* library/opt/pkgIndex.tcl: line, eliminate ';' at line end, bump to
	* tools/uniParse.tcl:       v0.4.6
	* generic/tclUniData.c:
	* tests/opt.test:
	* tests/safe.test:

2010-05-21  Jan Nijtmans  <nijtmans@users.sf.net>

	* tools/installData.tcl: Make sure that copyDir only receives
	normalized paths, otherwise it might result in a crash on CYGWIN.
	Restyle according to the Tcl style guide.
	* generic/tclStrToD.c: [Bug 3005233]: Fix for build on OpenBSD vax

2010-05-19  Alexandre Ferrieux  <ferrieux@users.sourceforge.net>

	* tests/dict.test: Add missing tests for [Bug 3004007], fixed under
	                   the radar on 2010-02-24 (dkf): EIAS violation in
	                   list-dict conversions.

2010-05-19  Jan Nijtmans  <nijtmans@users.sf.net>

	* generic/regcomp.c:     Don't use arrays of length 1, just use a
	* generic/tclFileName.c: single element then, it makes code more
	* generic/tclLoad.c:     readable. (Here it even prevents a type cast)

2010-05-17  Jan Nijtmans  <nijtmans@users.sf.net>

	* generic/tclStrToD.c: [Bug 2996549]: Failure in expr.test on Win32

2010-05-17  Donal K. Fellows  <dkf@users.sf.net>

	* generic/tclCmdIL.c (TclInfoFrame): Change this code to use
	Tcl_GetCommandFullName rather than rolling its own. Discovered during
	the hunting of [Bug 3001438] but unlikely to be a fix.

2010-05-11  Jan Nijtmans  <nijtmans@users.sf.net>

	* win/tclWinConsole.c: [Patch 2997087]: Unnecessary type casts.
	* win/tclWinDde.c:
	* win/tclWinLoad.c:
	* win/tclWinNotify.c:
	* win/tclWinSerial.c:
	* win/tclWinSock.c:
	* win/tclWinTime.c:
	* win/tclWinPort.h: Don't duplicate CYGWIN timezone #define from
			    tclPort.h

2010-05-07  Andreas Kupries  <andreask@activestate.com>

	* library/platform/platform.tcl: Fix cpu name for Solaris/Intel 64bit.
	* library/platform/pkgIndex.tcl: Package updated to version 1.0.8.
	* unix/Makefile.in:
	* win/Makefile.in:

2010-05-06  Jan Nijtmans  <nijtmans@users.sf.net>

	* generic/tclPkg.c:   Unnecessary type casts, see [Patch 2997087]

2010-05-04  Jan Nijtmans  <nijtmans@users.sf.net>

	* win/tclWinNotify.c:	TCHAR-related fixes, making those two files
	* win/tclWinSock.c:	compile fine when TCHAR != char. Please see
	comments in [FRQ 2965056] (2965056-1.patch).

2010-05-03  Jan Nijtmans  <nijtmans@users.sf.net>

	* generic/tclIORChan.c:   Use "tclIO.h" and "tclTomMathDecls.h"
	* generic/tclIORTrans.c:  everywhere
	* generic/tclTomMath.h:
	* tools/fix_tommath_h.tcl:
	* libtommath/tommath.h:   Formatting (# should always be first char on
				  line)
	* win/tclAppInit.c:       For MINGW/CYGWIN, use GetCommandLineA
				  explicitly.
	* unix/.cvsignore:        Add pkg, *.dll

	* libtommath/tommath.h:       CONSTify various useful internal
	* libtommath/bn_mp_cmp_d.c:   functions (TclBignumToDouble, TclCeil,
	* libtommath/bn_mp_cmp_mag.c: TclFloor), and related tommath functions
	* libtommath/bn_mp_cmp.c:
	* libtommath/bn_mp_copy.c:
	* libtommath/bn_mp_count_bits.c:
	* libtommath/bn_mp_div_2d.c:
	* libtommath/bn_mp_mod_2d.c:
	* libtommath/bn_mp_mul_2d.c:
	* libtommath/bn_mp_neg.c:
	* generic/tclBasic.c:        Handle TODO: const correctness ?
	* generic/tclInt.h:
	* generic/tclStrToD.c:
	* generic/tclTomMath.decls:
	* generic/tclTomMath.h:
	* generic/tclTomMathDecls.h:

2010-04-30  Don Porter  <dgp@users.sourceforge.net>

	* generic/tcl.h:	Bump patchlevel to 8.6b1.2 to distinguish
	* library/init.tcl:	CVS snapshots from earlier snapshots as well
	* unix/configure.in:	as the 8.6b1 and 8.6b2 releases.
	* win/configure.in:

	* unix/configure:	autoconf-2.59
	* win/configure:

	* generic/tclBinary.c (TclAppendBytesToByteArray):	Add comments
	* generic/tclInt.h (TclAppendBytesToByteArray):	placing overflow
	protection responsibility on caller.  Convert "len" argument to signed
	int which any value already vetted for overflow issues will fit into.
	* generic/tclStringObj.c:	Update caller; standardize panic msg.

	* generic/tclBinary.c (UpdateStringOfByteArray): [Bug 2994924]:	Add
	panic when the generated string representation would grow beyond Tcl's
	size limits.

2010-04-30  Donal K. Fellows  <dkf@users.sf.net>

	* generic/tclBinary.c (TclAppendBytesToByteArray): Add extra armour
	against buffer overflows.

	* generic/tclBasic.c (NRInterpCoroutine): Corrected handling of
	* tests/coroutine.test (coroutine-6.4):   arguments to deal with
						  trickier cases.

2010-04-30  Miguel Sofer  <msofer@users.sf.net>

	* tests/coroutine.test: testing coroutine arguments after [yield]:
	check that only 0/1 allowed

2010-04-30  Donal K. Fellows  <dkf@users.sf.net>

	* generic/tclBasic.c (NRInterpCoroutine): Corrected handling of
	arguments to deal with trickier cases.

	* generic/tclCompCmds.c (TclCompileVariableCmd): Slightly tighter
	issuing of instructions.

	* generic/tclExecute.c (TclExecuteByteCode): Add peephole optimization
	of the fact that INST_DICT_FIRST and INST_DICT_NEXT always have a
	conditional jump afterwards.

	* generic/tclBasic.c (TclNRYieldObjCmd, TclNRYieldmObjCmd)
	(NRInterpCoroutine): Replace magic values for formal argument counts
	for coroutine command implementations with #defines, for an increase
	in readability.

2010-04-30  Jan Nijtmans  <nijtmans@users.sf.net>

	* generic/tclMain.c: Unnecessary TCL_STORAGE_CLASS re-definition. It
	was used for an ancient dummy reference to Tcl_LinkVar(), but that's
	already gone since 2002-05-29.

2010-04-29  Miguel Sofer  <msofer@users.sf.net>

	* generic/tclCompExpr.c: Slight change in the literal sharing
	* generic/tclCompile.c:  mechanism to avoid shimmering of
	* generic/tclCompile.h:  command names.
	* generic/tclLiteral.c:

2010-04-29  Andreas Kupries  <andreask@activestate.com>

	* library/platform/platform.tcl: Another stab at getting the /lib,
	* library/platform/pkgIndex.tcl: /lib64 difference right for linux.
	* unix/Makefile.in:		 Package updated to version 1.0.7.
	* win/Makefile.in:

2010-04-29  Kevin B. Kenny  <kennykb@acm.org>

	* library/tzdata/Antarctica/Macquarie:
	* library/tzdata/Africa/Casablanca:
	* library/tzdata/Africa/Tunis:
	* library/tzdata/America/Santiago:
	* library/tzdata/America/Argentina/San_Luis:
	* library/tzdata/Antarctica/Casey:
	* library/tzdata/Antarctica/Davis:
	* library/tzdata/Asia/Anadyr:
	* library/tzdata/Asia/Damascus:
	* library/tzdata/Asia/Dhaka:
	* library/tzdata/Asia/Gaza:
	* library/tzdata/Asia/Kamchatka:
	* library/tzdata/Asia/Karachi:
	* library/tzdata/Asia/Taipei:
	* library/tzdata/Europe/Samara:
	* library/tzdata/Pacific/Apia:
	* library/tzdata/Pacific/Easter:
	* library/tzdata/Pacific/Fiji:   Olson's tzdata2010i.

2010-04-29  Donal K. Fellows  <dkf@users.sf.net>

	* generic/tclBinary.c (TclAppendBytesToByteArray): [Bug 2992970]: Make
	* generic/tclStringObj.c (Tcl_AppendObjToObj): an append of a byte
	array to another into an efficent operation. The problem was the (lack
	of) a proper growth management strategy for the byte array.

2010-04-29  Jan Nijtmans  <nijtmans@users.sf.net>

	* compat/dirent2.h:	Include "tcl.h", not <tcl.h>, like everywhere
	* compat/dlfcn.h:	else, to ensure that the version in the Tcl
	* compat/stdlib.h:	distribution is used, not some version from
	* compat/string.h:	somewhere else.
	* compat/unistd.h:

2010-04-28  Jan Nijtmans  <nijtmans@users.sf.net>

	* win/Makefile.in:	Remove unused @MAN2TCLFLAGS@
	* win/tclWinPort.h:	Move <limits.h> include from tclInt.h to
	* generic/tclInt.h:	tclWinPort.h, and eliminate unneeded
	* generic/tclEnv.c:	<stdlib.h>, <stdio.h> and <string.h>, which
				are already in tclInt.h
	* generic/regcustom.h:	Move "tclInt.h" from regcustom.h up to
	* generic/regex.h:	regex.h.
	* generic/tclAlloc.c:	Unneeded <stdio.h> include.
	* generic/tclExecute.c:	Fix gcc warning: comparison between signed and
				unsigned.

2010-04-28  Donal K. Fellows  <dkf@users.sf.net>

	* generic/tclInt.h (TclIsVarDirectUnsettable): Corrected flags so that
	deletion of traces is not optimized out...

	* generic/tclExecute.c (ExecuteExtendedBinaryMathOp)
	(TclCompareTwoNumbers,ExecuteExtendedUnaryMathOp,TclExecuteByteCode):
	[Patch 2981677]: Move the less common arithmetic operations (i.e.,
	exponentiation and operations on non-longs) out of TEBC for a big drop
	in the overall size of the stack frame for most code. Net effect on
	speed is minimal (slightly faster overall in tclbench). Also extended
	the number of places where TRESULT handling is replaced with a jump to
	dedicated code.

2010-04-27  Donal K. Fellows  <dkf@users.sf.net>

	* generic/tclExecute.c (TclExecuteByteCode): Rearrange location of an
	assignment to shorten the object code.

2010-04-27  Jan Nijtmans  <nijtmans@users.sf.net>

	* generic/tclIOUtil.c (Tcl_FSGetNativePath): [Bug 2992292]:
	tclIOUtil.c assignment type mismatch compiler warning
	* generic/regguts.h:     If tclInt.h or tclPort.h is already
	* generic/tclBasic.c:    included, don't include <limits.h>
	* generic/tclExecute.c:  again. Follow-up to [Bug 2991415]:
	* generic/tclIORChan.c:  tclport.h #included before limits.h
	* generic/tclIORTrans.c: See comments in [Bug 2991415]
	* generic/tclObj.c:
	* generic/tclOOInt.h:
	* generic/tclStrToD.c:
	* generic/tclTomMath.h:
	* generic/tclTomMathInterface.c:
	* generic/tclUtil.c:
	* compat/strtod.c:
	* compat/strtol.c:

2010-04-27  Kevin B. Kenny  <kennykb@acm.org>

	* unix/tclLoadDl.c (FindSymbol): [Bug 2992295]: Simplified the logic
	so that the casts added in Donal Fellows's change for the same bug are
	no longer necessary.

2010-04-26  Donal K. Fellows  <dkf@users.sf.net>

	* unix/tclLoadDl.c (FindSymbol): [Bug 2992295]: Added an explicit cast
	because auto-casting between function and non-function types is never
	naturally warning-free.

	* generic/tclStubInit.c:   Add a small amount of gcc-isms (with #ifdef
	* generic/tclOOStubInit.c: guards) to ensure that warnings are issued
	when these files are older than the various *.decls files.

2010-04-25  Miguel Sofer  <msofer@users.sf.net>

	* generic/tclBasic.c:    Add unsupported [yieldm] command. Credit
	* generic/tclInt.h:      Lars Hellstrom for the basic idea.

2010-04-24  Miguel Sofer  <msofer@users.sf.net>

	* generic/tclBasic.c:    Modify api of TclSpliceTailcall() to fix
	* generic/tclExecute.c:  [yieldTo], which had not survived the latest
	* generic/tclInt.h:      mods to tailcall. Thanks kbk for detecting
	the problem.

2010-04-23  Jan Nijtmans  <nijtmans@users.sf.net>

	* unix/tclUnixPort.h: [Bug 2991415]: tclport.h #included before
	limits.h

2010-04-22  Jan Nijtmans  <nijtmans@users.sf.net>

	* generic/tclPlatDecls.h:  Move TCHAR fallback typedef from tcl.h to
	* generic/tcl.h:           tclPlatDecls.h (as suggested by dgp)
	* generic/tclInt.h:        fix typo
	* generic/tclIOUtil.c:     Eliminate various unnecessary
	* unix/tclUnixFile.c:      type casts.
	* unix/tclUnixPipe.c:
	* win/tclWinChan.c:
	* win/tclWinFCmd.c:
	* win/tclWinFile.c:
	* win/tclWinLoad.c:
	* win/tclWinPipe.c:

2010-04-20  Jan Nijtmans  <nijtmans@users.sf.net>

	* generic/tclTest.c:  Use function prototypes from the FS API.
	* compat/zlib/*:      Upgrade to zlib 1.2.5

2010-04-19  Donal K. Fellows  <dkf@users.sf.net>

	* generic/tclExecute.c (TclExecuteByteCode): Improve commenting and
	reduce indentation for the Invocation Block.

2010-04-18  Donal K. Fellows  <dkf@users.sf.net>

	* doc/unset.n: [Bug 2988940]: Fix typo.

2010-04-15  Jan Nijtmans  <nijtmans@users.sf.net>

	* win/tclWinPort.h:       Move inclusion of <tchar.h> from
	* generic/tcl.h:          tclPlatDecls.h to tclWinPort.h, where it
	* generic/tclPlatDecls.h: belongs. Add fallback in tcl.h, so TCHAR is
				  available in win32 always.

2010-04-15  Donal K. Fellows  <dkf@users.sf.net>

	* doc/try.n: [Bug 2987551]: Fix typo.

2010-04-14  Andreas Kupries  <andreask@activestate.com>

	* library/platform/platform.tcl: Linux platform identification:
	* library/platform/pkgIndex.tcl: Check /lib64 for existence of files
	* unix/Makefile.in: matching libc* before accepting it as base
	* win/Makefile.in:  directory. This can happen on weirdly installed
	32bit systems which have an empty or partially filled /lib64 without
	an actual libc. Bumped to version 1.0.6.

2010-04-13  Jan Nijtmans  <nijtmans@users.sf.net>

	* win/tclWinPort.h: Fix [Patch 2986105]: conditionally defining
	* win/tclWinFile.c: strcasecmp/strncasecmp
	* win/tclWinLoad.c: Fix gcc warning: comparison of unsigned expression
	>= 0 is always true

2010-04-08  Donal K. Fellows  <dkf@users.sf.net>

	* generic/tclCompCmdsSZ.c (TclSubstCompile): If the first token does
	not result in a *guaranteed* push of a Tcl_Obj on the stack, we must
	push an empty object. Otherwise it is possible to get to a 'concat1'
	or 'done' without enough values on the stack, resulting in a crash.
	Thanks to Joe Mistachkin for identifying a script that could trigger
	this case.

2010-04-07  Donal K. Fellows  <dkf@users.sf.net>

	* doc/catch.n, doc/info.n, doc/return.n: Formatting.

2010-04-06  Donal K. Fellows  <dkf@users.sf.net>

	* doc/Load.3: Minor corrections of formatting and cross links.

2010-04-06  Jan Nijtmans  <nijtmans@users.sf.net>

	* win/configure:       (regenerate with autoconf-2.59)
	* unix/configure:
	* unix/installManPage: [Bug 2982540]: configure and install* script
	* unix/install-sh:     files should always have LF line ending.
	* doc/Load.3:          Fix signature of Tcl_LoadFile in documentation.

2010-04-05  Alexandre Ferrieux  <ferrieux@users.sourceforge.net>

	TIP #348 IMPLEMENTATION

	* generic/tclBasic.c: [Patch 2868499]: Substituted error stack
	* generic/tclCmdIL.c:
	* generic/tclInt.h:
	* generic/tclNamesp.c:
	* generic/tclResult.c:
	* doc/catch.n:
	* doc/info.n:
	* doc/return.n:
	* tests/cmdMZ.test:
	* tests/error.test:
	* tests/execute.test:
	* tests/info.test:
	* tests/init.test:
	* tests/result.test:

2010-04-05  Donal K. Fellows  <dkf@users.sf.net>

	* unix/tcl.m4 (SC_ENABLE_THREADS): Flip the default for whether to
	* win/tcl.m4 (SC_ENABLE_THREADS):  build in threaded mode. Part of
	* win/rules.vc:			   TIP #364.

	* unix/tclLoadDyld.c (FindSymbol): Better human-readable error message
	generation to match code in tclLoadDl.c.

2010-04-04  Donal K. Fellows  <dkf@users.sf.net>

	* generic/tclIOUtil.c, unix/tclLoadDl.c: Minor changes to enforce
	Engineering Manual style rules.

	* doc/FileSystem.3, doc/Load.3: Documentation for TIP#357.

	* macosx/tclMacOSXBundle.c (OpenResourceMap): [Bug 2981528]: Only
	define this function when HAVE_COREFOUNDATION is defined.

2010-04-02  Jan Nijtmans  <nijtmans@users.sf.net>

	* generic/tcl.decls (Tcl_LoadFile): Add missing "const" in signature,
	* generic/tclIOUtil.c (Tcl_LoadFile): and some formatting fixes
	* generic/tclDecls.h:  (regenerated)

2010-04-02  Donal K. Fellows  <dkf@users.sf.net>

	* generic/tclIOUtil.c (Tcl_LoadFile): Corrections to previous commit
	* unix/tclLoadDyld.c (TclpDlopen):    to make it build on OSX.

2010-04-02  Kevin B. Kenny  <kennykb@acm.org>

	TIP #357 IMPLEMENTATION
	TIP #362 IMPLEMENTATION

	* generic/tclStrToD.c: [Bug 2952904]: Defer creation of the smallest
	floating point number until it is actually used. (This change avoids a
	bogus syslog message regarding a 'floating point software assist
	fault' on SGI systems.)

	* library/reg/pkgIndex.tcl:	[TIP #362]: Fixed first round of bugs
	* tests/registry.test:		resulting from the recent commits of
	* win/tclWinReg.c:		changes in support of the referenced
					TIP.

	* generic/tcl.decls:		[TIP #357]: First round of changes
	* generic/tclDecls.h:		to export Tcl_LoadFile,
	* generic/tclIOUtil.c:		Tcl_FindSymbol, and Tcl_FSUnloadFile
	* generic/tclInt.h:		to the public API.
	* generic/tclLoad.c:
	* generic/tclLoadNone.c:
	* generic/tclStubInit.c:
	* tests/fileSystem.test:
	* tests/load.test:
	* tests/unload.test:
	* unix/tclLoadDl.c:
	* unix/tclLoadDyld.c:
	* unix/tclLoadNext.c:
	* unix/tclLoadOSF.c:
	* unix/tclLoadShl.c:
	* unix/tclUnixPipe.c:
	* win/Makefile.in:
	* win/tclWinLoad.c:

2010-03-31  Donal K. Fellows  <dkf@users.sf.net>

	* doc/registry.n: Added missing documentation of TIP#362 flags.

	* doc/package.n: [Bug 2980210]: Document the arguments taken by
	the [package present] command correctly.

	* doc/Thread.3: Added some better documentation of how to create and
	use a thread using the C-level thread API, based on realization that
	no such tutorial appeared to exist.

2010-03-31  Jan Nijtmans  <nijtmans@users.sf.net>

	* test/cmdMZ.test:    [FRQ 2974744]: share exception codes (ObjType?):
	* test/error.test:    Revised test cases, making sure that abbreviated
	* test/proc-old.test: codes are checked resulting in an error, and
	                      checking for the exact error message.

2010-03-30  Andreas Kupries  <andreask@activestate.com>

	* generic/tclIORChan.c (ReflectClose, ReflectInput, ReflectOutput,
	(ReflectSeekWide, ReflectWatch, ReflectBlock, ReflectSetOption,
	(ReflectGetOption, ForwardProc): [Bug 2978773]: Preserve
	ReflectedChannel* structures across handler invokations, to avoid
	crashes when the handler implementation induces nested callbacks and
	destruction of the channel deep inside such a nesting.

2010-03-30  Don Porter  <dgp@users.sourceforge.net>

	* generic/tclObj.c (Tcl_GetCommandFromObj):     [Bug 2979402]: Reorder
	the validity tests on internal rep of a "cmdName" value to avoid
	invalid reads reported by valgrind.

2010-03-30  Jan Nijtmans  <nijtmans@users.sf.net>

	* generic/tclIndexObj:	[FRQ 2974744]: share exception codes
	* generic/tclResult.c:	further optimization, making use of indexType.
	* generic/tclZlib.c:    [Bug 2979399]: uninitialized value troubles

2010-03-30  Donal K. Fellows  <dkf@users.sf.net>

	TIP #362 IMPLEMENTATION

	* win/tclWinReg.c: [Patch 2960976]: Apply patch from Damon Courtney to
	* tests/registry.test:	allow the registry command to be told to work
	* win/Makefile.in:	with both 32-bit and 64-bit registries. Bump
	* win/configure.in:	version of registry package to 1.3.
	* win/makefile.bc:
	* win/makefile.vc:
	* win/configure:	autoconf-2.59

2010-03-29  Jan Nijtmans  <nijtmans@users.sf.net>

	* unix/tcl.m4:            Only test for -visibility=hidden with gcc
	                          (Second remark in [Bug 2976508])
	* unix/configure:         regen

2010-03-29  Don Porter  <dgp@users.sourceforge.net>

	* generic/tclStringObj.c:       Fix array overrun in test format-1.12
	caught by valgrind testing.

2010-03-27  Jan Nijtmans  <nijtmans@users.sf.net>

	* generic/tclInt.h:	[FRQ 2974744]: share exception codes
	* generic/tclResult.c:	(ObjType?)
	* generic/tclCmdMZ.c:
	* generic/tclCompCmdsSZ.c:

2010-03-26  Jan Nijtmans  <nijtmans@users.sf.net>

	* generic/tclExecute.c: [Bug 2976508]: Tcl HEAD fails on HP-UX

2010-03-25  Donal K. Fellows  <dkf@users.sf.net>

	* unix/tclUnixFCmd.c (TclUnixCopyFile): [Bug 2976504]: Corrected
	number of arguments to fstatfs() call.

	* macosx/tclMacOSXBundle.c, macosx/tclMacOSXFCmd.c:
	* macosx/tclMacOSXNotify.c: Reduce the level of ifdeffery in the
	functions of these files to improve readability. They need to be
	audited for whether complexity can be removed based on the minimum
	supported version of OSX, but that requires a real expert.

2010-03-24  Don Porter  <dgp@users.sourceforge.net>

	* generic/tclResult.c:  [Bug 2383005]: Revise [return -errorcode] so
	* tests/result.test:    that it rejects illegal non-list values.

2010-03-24  Donal K. Fellows  <dkf@users.sf.net>

	* generic/tclOOInfo.c (InfoObjectMethodTypeCmd)
	(InfoClassMethodTypeCmd): Added introspection of method types so that
	it is possible to find this info out without using errors.
	* generic/tclOOMethod.c (procMethodType): Now that introspection can
	reveal the name of method types, regularize the name of normal methods
	to be the name of the definition type used to create them.

	* tests/async.test (async-4.*): Reduce obscurity of these tests by
	putting the bulk of the code for them inside the test body with the
	help of [apply].

	* generic/tclCmdMZ.c (TryPostBody, TryPostHandler): Make sure that the
	[try] command does not trap unwinding due to limits.

2010-03-23  Don Porter  <dgp@users.sourceforge.net>

	* generic/tclCmdMZ.c:	[Bug 2973361]: Revised fix for computing
	indices of script arguments to [try].

2010-03-23  Jan Nijtmans  <nijtmans@users.sf.net>

	* generic/tclCmdMZ.c:      Make error message in "try" implementation
	* generic/tclCompCmdsSZ.c: exactly the same as the one in "return"
	* tests/error.test:
	* libtommath/mtests/mpi.c: Single "const" addition

2010-03-22  Don Porter  <dgp@users.sourceforge.net>

	* generic/tclCmdMZ.c:	[Bug 2973361]: Compute the correct integer
	values to identify the argument indices of the various script
	arguments to [try]. Passing in -1 led to invalid memory reads.

2010-03-20  Donal K. Fellows  <dkf@users.sf.net>

	* doc/exec.n: Make it a bit clearer that there is an option to run a
	pipeline in the background.

	* generic/tclIOCmd.c (Tcl_FcopyObjCmd):		Lift the restriction
	* generic/tclIO.c (TclCopyChannel, CopyData):	on the [fcopy] command
	* generic/tclIO.h (CopyState):			that forced it to only
	copy up to 2GB per script-level callback. Now it is anything that can
	fit in a (signed) 64-bit integer. Problem identified by Frederic
	Bonnet on comp.lang.tcl. Note that individual low-level reads and
	writes are still smaller as the optimal buffer size is smaller.

2010-03-20  Jan Nijtmans  <nijtmans@users.sf.net>

	* win/stub16.c:         Don't hide that we use the ASCII API here.
	                        (does someone still use that?)
	* win/tclWinPipe.c:     2 unnecessary type casts.

2010-03-19  Donal K. Fellows  <dkf@users.sf.net>

	* generic/tclCompCmdsSZ.c (TclCompileThrowCmd): Added compilation for
	the [throw] command.

2010-03-18  Don Porter  <dgp@users.sourceforge.net>

	* generic/tclListObj.c:	[Bug 2971669]: Prevent in overflow trouble in
	* generic/tclTestObj.c:	ListObjReplace operations. Thanks to kbk for
	* tests/listObj.test:	fix and test.

2010-03-18  Donal K. Fellows  <dkf@users.sf.net>

	* generic/tclCompCmdsSZ.c (IssueTryFinallyInstructions):
	[Bug 2971921]: Corrected jump so that it doesn't skip into the middle
	of an instruction! Tightened the instruction issuing. Moved endCatch
	calls closer to their point that they guard, ensuring correct ordering
	of result values.

2010-03-17  Andreas Kupries  <andreask@activestate.com>

	* generic/tclIORTrans.c (ReflectInput, ReflectOutput)
	(ReflectSeekWide): [Bug 2921116]: Added missing TclEventuallyFree
	calls for preserved ReflectedTransform* structures. Reworked
	ReflectInput to preserve the structure for its whole life, not only in
	InvokeTclMethod.

	* generic/tclIO.c (Tcl_GetsObj): [Bug 2921116]: Regenerate topChan,
	may have been changed by a self-modifying transformation.

	* tests/ioTrans/test (iortrans-4.8, iortrans-4.9, iortrans-5.11)
	(iortrans-7.4, iortrans-8.3): New test cases.

2010-03-16  Jan Nijtmans  <nijtmans@users.sf.net>

	* compat/zlib/*:	Upgrade zlib to version 1.2.4.
	* win/makefile.vc:
	* unix/Makefile.in:
	* win/tclWinChan.c:	Don't cast away "const" without reason.

2010-03-12  Jan Nijtmans  <nijtmans@users.sf.net>

	* win/makefile.vc: [Bug 2967340]: Static build was failing.
	* win/.cvsignore:

2010-03-10  Jan Nijtmans  <nijtmans@users.sf.net>

	* generic/tclTest.c:	Remove unnecessary '&' decoration for
	* generic/tclIOUtil.c:	function pointers
	* win/tclWin32Dll.c:	Double declaration of TclNativeDupInternalRep
	* unix/tclIOUtil.c:
	* unix/dltest/.cvsignore: Ignore *.so here

2010-03-09  Andreas Kupries  <andreask@activestate.com>

	* generic/tclIORChan.c: [Bug 2936225]: Thanks to Alexandre Ferrieux
	* doc/refchan.n:    <ferrieux@users.sourceforge.net> for debugging and
	* tests/ioCmd.test: fixing the problem. It is the write-side
	equivalent to the bug fixed 2009-08-06.

2010-03-09  Don Porter  <dgp@users.sourceforge.net>

	* library/tzdata/America/Matamoros: New locale
	* library/tzdata/America/Ojinaga: New locale
	* library/tzdata/America/Santa_Isabel: New locale
	* library/tzdata/America/Asuncion:
	* library/tzdata/America/Tijuana:
	* library/tzdata/Antarctica/Casey:
	* library/tzdata/Antarctica/Davis:
	* library/tzdata/Antarctica/Mawson:
	* library/tzdata/Asia/Dhaka:
	* library/tzdata/Pacific/Fiji:
	Olson tzdata2010c.

2010-03-07  Jan Nijtmans  <nijtmans@users.sf.net>

	* generic/tclTest.c:	  Test that tclOO stubs are present in stub
				  library
	* generic/tclOOMethod.c:  Applied missing part of [Patch 2961556]
	* win/tclWinInt.h:	  Change all tclWinProcs signatures to use
	* win/tclWin32Dll.c:	  TCHAR* in stead of WCHAR*. This is meant
	* win/tclWinDde.c:	  as preparation to make [Enh 2965056]
	* win/tclWinFCmd.c:	  possible at all.
	* win/tclWinFile.c:
	* win/tclWinPipe.c:
	* win/tclWinSock.c:

2010-03-06  Jan Nijtmans  <nijtmans@users.sf.net>

	* generic/tclStubLib.c:	Remove presence of tclTomMathStubsPtr here.
	* generic/tclTest.c:	Test that tommath stubs are present in stub
				library.

2010-03-05  Donal K. Fellows  <dkf@users.sf.net>

	* generic/tclIORTrans.c (ForwardProc): [Bug 2964425]: When cleaning
	the stables, it is sometimes necessary to do more than the minimum. In
	this case, rationalizing the variables for a forwarded limit? method
	required removing an extra Tcl_DecrRefCount too.

	* generic/tclOO.h, generic/tclOOInt.h: [Patch 2961556]: Change TclOO
	to use the same style of function typedefs as Tcl, as this is about
	the last chance to get this right.

	***POTENTIAL INCOMPATIBILITY***
	Source code that uses function typedefs from TclOO will need to update
	variables and argument definitions so that pointers to the function
	values are used instead. Binary compatibility is not affected.

	* generic/*.c, generic/tclInt.h, unix/*.c, macosx/*.c: Applied results
	of doing a Code Audit. Principal changes:
	  * Use do { ... } while (0) in macros
	  * Avoid shadowing one local variable with another
	  * Use clearer 'foo.bar++;' instead of '++foo.bar;' where result not
	    required (i.e., semantically equivalent); clarity is increased
	    because it is bar that is incremented, not foo.
	  * Follow Engineering Manual rules on spacing and declarations

2010-03-04  Donal K. Fellows  <dkf@users.sf.net>

	* generic/tclOO.c (ObjectRenamedTrace): [Bug 2962664]: Add special
	handling so that when the class of classes is deleted, so is the class
	of objects. Immediately.

	* generic/tclOOInt.h (ROOT_CLASS): Add new flag for specially marking
	the root class. Simpler and more robust than the previous technique.

2010-03-04  Jan Nijtmans  <nijtmans@users.sf.net>

	* generic/tclGetDate.y:    3 unnecessary MODULE_SCOPE
	* generic/tclDate.c:       symbols
	* generic/tclStubLib.c:    Split tommath stub lib
	* generic/tclTomMathStubLib.c:  in separate file.
	* win/makefile.bc:
	* win/Makefile.in:
	* win/makefile.vc:
	* win/tcl.dsp:
	* unix/Makefile.in:
	* unix/tcl.m4:          Cygwin only gives warning
	* unix/configure:       using -fvisibility=hidden
	* compat/strncasecmp.c: A few more const's
	* compat/strtod.c:
	* compat/strtoul.c:

2010-03-03  Andreas Kupries <andreask@activestate.com>

	* doc/refchan.n: Followup to ChangeLog entry 2009-10-07
	(generic/tclIORChan.c). Fixed the documentation to explain that errno
	numbers are operating system dependent, and reworked the associated
	example.

2010-03-02  Jan Nijtmans  <nijtmans@users.sf.net>

	* unix/tcl.m4:     [FRQ 2959069]: Support for -fvisibility=hidden
	* unix/configure   (regenerated with autoconf-2.59)

2010-03-01  Alexandre Ferrieux  <ferrieux@users.sourceforge.net>

	* unix/tclUnixSock.c: Refrain from a possibly lengthy reverse-DNS
	lookup on 0.0.0.0 when calling [fconfigure -sockname] on an
	universally-bound (default) server socket.

	* generic/tclIndexObj.c: fix [AT 86258]: special-casing of empty
	tables when generating error messages for [::tcl::prefix match].

2010-02-28  Donal K. Fellows  <dkf@users.sf.net>

	* generic/tclCmdIL.c: More additions of {TCL LOOKUP} error-code
	generation to various subcommands of [info] as part of long-term
	project to classify all Tcl's generated errors.

2010-02-28  Jan Nijtmans  <nijtmans@users.sf.net>

	* generic/tclStubInit.c: [Bug 2959713]: Link error with gcc 4.1

2010-02-27  Donal K. Fellows  <dkf@users.sf.net>

	* generic/tclCmdMZ.c (StringFirstCmd, StringLastCmd): [Bug 2960021]:
	Only search for the needle in the haystack when the needle isn't
	larger than the haystack. Prevents an odd crash from sometimes
	happening when things get mixed up (a common programming error).

	* generic/tclMain.c (Tcl_Main): [Bug 801429]: Factor out the holding
	of the client-installed main loop function into thread-specific data.

	***POTENTIAL INCOMPATIBILITY***
	Code that previously tried to set the main loop from another thread
	will now fail. On the other hand, there is a fairly high probability
	that such programs would have been failing before due to the lack of
	any kind of inter-thread memory barriers guarding accesses to this
	part of Tcl's state.

2010-02-26  Donal K. Fellows  <dkf@users.sf.net>

	* generic/tclCompCmds.c:   Split this file into two pieces to make it
	* generic/tclCompCmdsSZ.c: easier to work with. It's still two very
				   long files even after the split.

2010-02-26  Reinhard Max  <max@suse.de>

	* doc/safe.n: Name the installed file after the command it documents.
	Use "Safe Tcl" instead of the "Safe Base", "Safe Tcl" mixture.

2010-02-26  Donal K. Fellows  <dkf@users.sf.net>

	* unix/Makefile.in (NATIVE_TCLSH): Added this variable to allow for
	better control of what tclsh to use for various scripts when doing
	cross compiling. An imperfect solution, but works.

	* unix/installManPage: Remap non-alphanumeric sequences in filenames
	to single underscores (especially colons).

2010-02-26  Pat Thoyts  <patthoyts@users.sourceforge.net>

	* tests/zlib.test: Add tests for [Bug 2818131] which was crashing with
	mismatched zlib algorithms used in combination with gets. This issue
	has been fixed by Andreas's last commit.

2010-02-25  Jan Nijtmans  <nijtmans@users.sf.net>

	* generic/tclHash.c:	[FRQ 2958832]: Further speed-up of the
	* generic/tclLiteral.c:	ouster-hash function.
	* generic/tclObj.c:
	* generic/tclCkalloc.c:	Eliminate various unnecessary (ClientData)
	* generic/tclTest.c:	type casts.
	* generic/tclTestObj.c:
	* generic/tclTestProcBodyObj.c:
	* unix/tclUnixTest.c:
	* unix/tclUnixTime.c:
	* unix/tclXtTest.c:

2010-02-24  Donal K. Fellows  <dkf@users.sf.net>

	* generic/tclDictObj.c (SetDictFromAny): Prevent the list<->dict
	* generic/tclListObj.c (SetListFromAny): conversion code from taking
	too many liberties. Stops loss of duplicate keys in some scenarios.
	Many thanks to Jean-Claude Wippler for finding this.

	* generic/tclExecute.c (TclExecuteByteCode): Reduce ifdef-fery and
	size of activation record. More variables shared across instructions
	than before.

	* doc/socket.n: [Bug 2957688]: Clarified that [socket -server] works
	with a command prefix. Extended example to show this in action.

2010-02-22  Andreas Kupries  <andreask@activestate.com>

	* generic/tclZlib.c (ZlibTransformInput): [Bug 2762041]: Added a hack
	to work around the general problem, early EOF recognition based on the
	base-channel, instead of the data we have ready for reading in the
	transform. Long-term we need a proper general fix (likely tracking EOF
	on each level of the channel stack), with attendant complexity.
	Furthermore, Z_BUF_ERROR can be ignored, and must be when feeding the
	zlib code with single characters.

2010-02-22  Jan Nijtmans  <nijtmans@users.sf.net>

	* unix/tclUnixPort.h:   Remove unnecessary EXTERN's, which already are
	                        in the global stub table.
	* unix/configure.in:    Use @EXEEXT@ in stead of @EXT_SUFFIX@
	* unix/tcl.m4:
	* unix/Makefile.in:     Use -DBUILD_tcl for CYGWIN
	* unix/configure:       (regenerated)
	* unix/dltest/pkg*.c:   Use EXTERN to control CYGWIN exported symbols
	* generic/tclCmdMZ.c:   Remove some unnecessary type casts.
	* generic/tclCompCmds.c:
	* generic/tclTest.c:
	* generic/tclUtil.c:

2010-02-21  Mo DeJong  <mdejong@users.sourceforge.net>

	* tests/regexp.test: Add test cases back ported from Jacl regexp work.

2010-02-21  Jan Nijtmans  <nijtmans@users.sf.net>

	* generic/tclDate.c:    Some more const tables.
	* generic/tclGetDate.y:
	* generic/regc_lex.c:
	* generic/regerror.c:
	* generic/tclStubLib.c:
	* generic/tclBasic.c:   Fix [Bug 2954959] expr abs(0.0) is -0.0
	* tests/expr.test:

2010-02-20  Donal K. Fellows  <dkf@users.sf.net>

	* generic/tclCompCmds.c (TclCompileStringLenCmd): Make [string length]
	of a constant string be handled better (i.e., handle backslashes too).

2010-02-19  Stuart Cassoff  <stwo@users.sourceforge.net>

	* tcl.m4: Correct compiler/linker flags for threaded builds on
	OpenBSD.
	* configure: (regenerated).

2010-02-19  Donal K. Fellows  <dkf@users.sf.net>

	* unix/installManPage: [Bug 2954638]: Correct behaviour of manual page
	installer. Also added armouring to check that assumptions about the
	initial state are actually valid (e.g., look for existing input file).

2010-02-17  Donal K. Fellows  <dkf@users.sf.net>

	* generic/tclHash.c (HashStringKey):	Restore these hash functions
	* generic/tclLiteral.c (HashString):	to use the classic algorithm.
	* generic/tclObj.c (TclHashObjKey):	Community felt normal case
	speed to be more important than resistance to malicious cases. For
	now, hashes that need to deal with the malicious case can use a custom
	hash table and install their own hash function, though that is not
	functionality exposed to the script level.

	* generic/tclCompCmds.c (TclCompileDictUpdateCmd): Stack depth must be
	correctly described when compiling a body to prevent crashes in some
	debugging modes.

2010-02-16  Jan Nijtmans  <nijtmans@users.sf.net>

	* generic/tclInt.h: Change order of various struct members,
	fixing potential binary incompatibility with Tcl 8.5

2010-02-16  Donal K. Fellows  <dkf@users.sf.net>

	* unix/configure.in, generic/tclIOUtil.c (Tcl_Stat): Updated so that
	we do not assume that all unix systems have the POSIX blkcnt_t type,
	since OpenBSD apparently does not.

	* generic/tclLiteral.c (HashString): Missed updating to FNV in one
	place; the literal table (a copy of the hash table code...)

2010-02-15  Jan Nijtmans  <nijtmans@users.sf.net>

	* tools/genStubs.tcl:   Reverted earlier rename from tcl*Stubs to
	* generic/tclBasic.c:   tcl*ConstStubs, it's not necessary at all.
	* generic/tclOO.c:
	* generic/tclTomMathInterface.c:
	* generic/tclStubInit.c: (regenerated)
	* generic/tclOOStubInit.c: (regenerated)
	* generic/tclEnsemble.c:Fix signed-unsigned mismatch
	* win/tclWinInt.h:      make tclWinProcs "const"
	* win/tclWin32Dll.c:
	* win/tclWinFCmd.c:     Eliminate all internal Tcl_WinUtfToTChar
	* win/tclWinFile.c:     and Tcl_WinTCharToUtf calls, needed
	* win/tclWinInit.c:     for mslu support.
	* win/tclWinLoad.c:
	* win/tclWinPipe.c:
	* win/tclWinSerial.c:
	* win/.cvsignore:
	* compat/unicows/readme.txt:  [FRQ 2819611]: Add first part of MSLU
	* compat/unicows/license.txt: support.
	* compat/unicows/unicows.lib:

2010-02-15  Donal K. Fellows  <dkf@users.sf.net>

	* generic/tclOO.c (AllocObject, SquelchedNsFirst, ObjectRenamedTrace):
	* generic/tclNamesp.c (Tcl_DeleteNamespace): [Bug 2950259]: Revised
	the namespace deletion code to provide an additional internal callback
	that gets triggered early enough in namespace deletion to allow TclOO
	destructors to run sanely. Adjusted TclOO to take advantage of this,
	so making tearing down an object by killing its namespace appear to
	work seamlessly, which is needed for Itcl. (Note that this is not a
	feature that will ever be backported to 8.5, and it remains not a
	recommended way of deleting an object.)

2010-02-13  Donal K. Fellows  <dkf@users.sf.net>

	* generic/tclCompCmds.c (TclCompileSwitchCmd): Divided the [switch]
	compiler into three pieces (after the model of [try]): a parser, an
	instruction-issuer for chained tests, and an instruction-issuer for
	jump tables.

	* generic/tclEnsemble.c: Split the ensemble engine out into its own
	file rather than keeping it mashed together with the namespace code.

2010-02-12  Jan Nijtmans  <nijtmans@users.sf.net>

	* win/tcl.m4:		Use -pipe for gcc on win32
	* win/configure:	(mingw/cygwin) (regenerated)
	* win/.cvsignore:	Add .lib, .exp and .res here

2010-02-11  Mo DeJong  <mdejong@users.sourceforge.net>

	* tests/list.test: Add tests for explicit \0 in a string argument to
	the list command.

2010-02-11  Donal K. Fellows  <dkf@users.sf.net>

	* generic/tclIOCmd.c (Tcl_OpenObjCmd): [Bug 2949740]: Make sure that
	we do not try to put a NULL pipeline channel into binary mode.

2010-02-11  Mo DeJong  <mdejong@users.sourceforge.net>

	[Bug 2826551, Patch 2948425]: Assorted regexp bugs related to -all,
	-line and -start options and newlines.
	* generic/tclCmdMZ.c (Tcl_RegexpObjCmd): If -offset is given, treat it
	as the start of the line if the previous character was a newline. Fix
	nasty edge case where a zero length match would not advance the index.
	* tests/regexp.test: Add regression tests back ported from Jacl.
	Checks for a number of issues related to -line and newline handling. A
	few of tests were broken before the patch and continue to be broken,
	marked as knownBug.

2010-02-11  Donal K. Fellows  <dkf@users.sf.net>

	* generic/tclOO.c (ObjectRenamedTrace): [Bug 2949397]: Prevent
	destructors from running on the two core class objects when the whole
	interpreter is being destroyed.

2010-02-09  Donal K. Fellows  <dkf@users.sf.net>

	* generic/tclCompCmds.c (TclCompileTryCmd, IssueTryInstructions)
	(IssueTryFinallyInstructions): Added compiler for the [try] command.
	It is split into three pieces that handle the parsing of the tokens,
	the issuing of instructions for finally-free [try], and the issuing of
	instructions for [try] with finally; there are enough differences
	between the all cases that it was easier to split the code rather than
	have a single function do the whole thing.

2010-02-09  Alexandre Ferrieux  <ferrieux@users.sourceforge.net>

	* tools/genStubs.tcl: Remove dependency on 8.5+ idiom "in" in
	expressions.

2010-02-08  Donal K. Fellows  <dkf@users.sf.net>

	* generic/tclZlib.c (Tcl_ZlibDeflate, Tcl_ZlibInflate): [Bug 2947783]:
	Make sure that the result is an unshared object before appending to it
	so that nothing crashes if it is shared (use in Tcl code was not
	affected by this, but use from C was an issue).

2010-02-06  Donal K. Fellows  <dkf@users.sf.net>

	* generic/tclHash.c (HashStringKey):	Replace Tcl's crusty old hash
	* generic/tclObj.c (TclHashObjKey):	function with the algorithm
	due to Fowler, Noll and Vo. This is slightly faster (assuming the
	presence of hardware multiply) and has somewhat better distribution
	properties of the resulting hash values. Note that we only ever used
	the 32-bit version of the FNV algorithm; Tcl's core hash engine
	assumes that hash values are simple unsigned ints.

	***POTENTIAL INCOMPATIBILITY***
	Code that depends on hash iteration order (especially tests) may well
	be disrupted by this. Where a definite order is required, the fix is
	usually to just sort the results after extracting them from the hash.
	Where this is insufficient, the code that has ceased working was
	always wrong and was only working by chance.

2010-02-05  Donal K. Fellows  <dkf@users.sf.net>

	* generic/tclCompCmds.c (TclCompileErrorCmd): Added compilation of the
	[error] command. No new bytecodes.

2010-02-05  Jan Nijtmans  <nijtmans@users.sf.net>

	* tools/genStubs.tcl:	Follow-up to earlier commit today:
	          Eliminate the need for an extra Stubs Pointer for adressing
	          a static stub table: Just change the exported table from
	          static to MODULE_SCOPE.
	* generic/tclBasic.c
	* generic/tclOO.c
	* generic/tclTomMathInterface.c
	* generic/tcl*Decls.h (regenerated)
	* generic/tclStubInit.c (regenerated)
	* generic/tclOOStubInit.c (regenerated)
	* generic/tclTest.c (minor formatting)

2010-02-05  Donal K. Fellows  <dkf@users.sf.net>

	* generic/tclVar.c: More consistency in errorcode generation.

	* generic/tclOOBasic.c (TclOO_Object_Destroy): Rewrote to be NRE-aware
	when calling destructors. Note that there is no guarantee that
	destructors will always be called in an NRE context; that's a feature
	of the 'destroy' method only.

	* generic/tclEncoding.c: Add 'const' to many function-internal vars
	that are never pointing to things that are written to.

2010-02-05  Jan Nijtmans  <nijtmans@users.sf.net>

	* tools/genStubs.tcl:	Follow-up to [2010-01-29] commit:
		prevent space within stub table function parameters if the
		parameter type is a pointer.
	* win/tclWinInt.h:	Minor Formatting
	* generic/tcl.h:	VOID -> void and other formatting
	* generic/tclInt.h:	Minor formatting
	* generic/tclInt.decls: Change signature of TclNRInterpProcCore,
	* generic/tclOO.decls:	and TclOONewProc(Instance|)MethodEx,
	* generic/tclProc.c:	indicating that errorProc is a function,
	* generic/tclOOMethod.c:pointer, and other formatting
	* generic/tcl*Decls.h:	(regenerated)
	* generic/tclVar.c:	gcc warning(line 3703): 'pattern' may be used
				uninitialized in this function
				gcc warning(line 3788): 'matched' may be used
				uninitialized in this function

2010-02-04  Donal K. Fellows  <dkf@users.sf.net>

	* generic/tclVar.c: Added more use of error-codes and reduced the
	stack overhead of older interfaces.
	(ArrayGetCmd): Stop silly crash when using a trivial pattern due to
	error in conversion to ensemble.
	(ArrayNamesCmd): Use the object RE interface for faster matching.

2010-02-03  Donal K. Fellows  <dkf@users.sf.net>

	* generic/tclVar.c (ArrayUnsetCmd): More corrections.

2010-02-02  Donal K. Fellows  <dkf@users.sf.net>

	* generic/tclVar.c: Turned the [array] command into a true ensemble.

	* generic/tclOO.c (AllocObject, MyDeleted): A slightly faster way to
	handle the deletion of [my] is with a standard delete callback. This
	is because it doesn't require an additional memory allocation during
	object creation. Also reduced the amount of string manipulation
	performed during object creation to further streamline memory
	handling; this is not backported to the 8.5 package as it breaks a
	number of abstractions.

	* generic/tclOOBasic.c (TclOO_Object_Destroy): [Bug 2944404]: Do not
	crash when a destructor deletes the object that is executing that
	destructor.

2010-02-01  Donal K. Fellows  <dkf@users.sf.net>

	* generic/tclVar.c (Tcl_ArrayObjCmd): [Bug 2939073]: Stop the [array
	unset] command from having dangling pointer problems when an unset
	trace deletes the element that is going to be processed next. Many
	thanks to Alexandre Ferrieux for the bulk of this fix.

	* generic/regexec.c (ccondissect, crevdissect): [Bug 2942697]: Rework
	these functions so that certain pathological patterns are matched much
	more rapidly. Many thanks to Tom Lane for dianosing this issue and
	providing an initial patch.

2010-01-30  Donal K. Fellows  <dkf@users.sf.net>

	* generic/tclCompile.c (tclInstructionTable):	Bytecode instructions
	* generic/tclCompCmds.c (TclCompileUnsetCmd):	to allow the [unset]
	* generic/tclExecute.c (TclExecuteByteCode):	command to be compiled
	with the compiler being a complete compilation for all compile-time
	decidable uses.

	* generic/tclVar.c (TclPtrUnsetVar): Var reference version of the code
	to unset a variable. Required for INST_UNSET bytecodes.

2010-01-29  Jan Nijtmans  <nijtmans@users.sf.net>

	* generic/tcl.h: [Bug 2942081]: Reverted Tcl_ThreadDataKey type change
				Changed some Tcl_CallFrame fields from "char *"
				to "void *". This saves unnecessary space on
				Cray's (and it's simply more correct).

	* tools/genStubs.tcl:	No longer generate a space after "*" and
				immediately after a function name, so the
				format of function definitions in tcl*Decls.h
				match all other tcl*.h header files.
	* doc/ParseArgs.3:	Change Tcl_ArgvFuncProc, Tcl_ArgvGenFuncProc
	* generic/tcl.h:	and GetFrameInfoValueProc to be function
	* generic/tclInt.h:	definitions, not pointers, for consistency
	* generic/tclOOInt.h:	with all other Tcl function definitions.
	* generic/tclIndexObj.c:
	* generic/regguts.h:	CONST -> const
	* generic/tcl.decls:	Formatting
	* generic/tclTomMath.decls: Formatting
	* generic/tclDecls.h:	(regenerated)
	* generic/tclIntDecls.h:
	* generic/tclIntPlatDecls.h:
	* generic/tclOODecls.h:
	* generic/tclOOIntDecls.h:
	* generic/tclPlatDecls.h:
	* generic/tclTomMathDecls.h:

2010-01-28  Donal K. Fellows  <dkf@users.sf.net>

	* generic/tclOOBasic.c (TclOO_Object_Destroy): Move the execution of
	destructors to a point where they can produce an error. This will not
	work for all destructors, but it does mean that more failing calls of
	them will be caught.
	* generic/tclOO.c (AllocObject, MyDeletedTrace, ObjectRenamedTrace):
	(ObjectNamespaceDeleted): Stop various ways of getting at commands
	with dangling pointers to the object. Also increases the reliability
	of calling of destructors (though most destructors won't benefit; when
	an object is deleted namespace-first, its destructors are not run in a
	nice state as the namespace is partially gone).

2010-01-25  Jan Nijtmans  <nijtmans@users.sf.net>

	* generic/tclOOStubInit.c:   Remove double includes (which causes a
	* generic/tclOOStubLib.c:    warning in CYGWIN compiles)
	* unix/.cvsignore:	     add confdefs.h

2010-01-22  Donal K. Fellows  <dkf@users.sf.net>

	* doc/proc.n: [Bug 1970629]: Define a bit better what the current
	namespace of a procedure is.

2010-01-22  Jan Nijtmans  <nijtmans@users.sf.net>

	* generic/tclInt.decls:	     Don't use DWORD and HANDLE here.
	* generic/tclIntPlatDecls.h:
	* generic/tcl.h:	     Revert [2009-12-21] change, instead
	* generic/tclPort.h:	     resolve the CYGWIN inclusion problems by
	* win/tclWinPort.h:	     re-arranging the inclusions at other
				     places.
	* win/tclWinError.c
	* win/tclWinPipe.c
	* win/tcl.m4:		     Make cygwin configuration error into
	* win/configure.in:	     a warning: CYGWIN compilation works
	* win/configure:	     although there still are test failures.

2010-01-22  Donal K. Fellows  <dkf@users.sf.net>

	* generic/tclExecute.c (TclExecuteByteCode): Improve error code
	generation from some of the tailcall-related bits of TEBC.

2010-01-21  Miguel Sofer  <msofer@users.sf.net>

	* generic/tclCompile.h: NRE-enable direct eval on BC spoilage
	* generic/tclExecute.c: [Bug 2910748]
	* tests/nre.test:

2010-01-19  Donal K. Fellows  <dkf@users.sf.net>

	* doc/dict.n: [Bug 2929546]: Clarify just what [dict with] and [dict
	update] are doing with variables.

2010-01-18  Andreas Kupries  <andreask@activestate.com>

	* generic/tclIO.c (CreateScriptRecord): [Bug 2918110]: Initialize
	the EventScriptRecord (esPtr) fully before handing it to
	Tcl_CreateChannelHandler for registration. Otherwise a reflected
	channel calling 'chan postevent' (== Tcl_NotifyChannel) in its
	'watchProc' will cause the function 'TclChannelEventScriptInvoker'
	to be run on an uninitialized structure.

2010-01-18  Donal K. Fellows  <dkf@users.sf.net>

	* generic/tclStringObj.c (Tcl_AppendFormatToObj): [Bug 2932421]: Stop
	the [format] command from causing argument objects to change their
	internal representation when not needed. Thanks to Alexandre Ferrieux
	for this fix.

2010-01-13  Donal K. Fellows  <dkf@users.sf.net>

	* tools/tcltk-man2html.tcl:	  More factoring out of special cases
	* tools/tcltk-man2html-utils.tcl: so that they are described outside
	the engine file. Now there is only one real set of special cases in
	there, to handle the .SO/.OP/.SE directives.

2010-01-13  Jan Nijtmans  <nijtmans@users.sf.net>

	* generic/tcl.h:      Fix TCL_LL_MODIFIER for Cygwin
	* generic/tclEnv.c:   Fix CYGWIN compilation problems,
	* generic/tclInt.h:   and remove some unnecessary
	* generic/tclPort.h:  double includes.
	* generic/tclPlatDecls.h:
	* win/cat.c:
	* win/tclWinConsole.c:
	* win/tclWinFCmd.c:
	* win/tclWinFile.c:
	* win/tclWinPipe.c:
	* win/tclWinSerial.c:
	* win/tclWinThrd.c:
	* win/tclWinPort.h:   Put win32 includes first
	* unix/tclUnixChan.c: Forgot one CONST change

2010-01-12  Donal K. Fellows  <dkf@users.sf.net>

	* tools/tcltk-man2html.tcl: Make the generation of the list of things
	to process the docs from simpler and more flexible. Also factored out
	the lists of special cases.

2010-01-10  Jan Nijtmans  <nijtmans@users.sf.net>

	* win/tclWinDde.c:      VC++ 6.0 doesn't have
	* win/tclWinReg.c:      PDWORD_PTR
	* win/tclWinThrd.c:     Fix various minor gcc warnings.
	* win/tclWinTime.c:
	* win/tclWinConsole.c:  Put channel type definitions
	* win/tclWinChan.c:     in static const memory
	* win/tclWinPipe.c:
	* win/tclWinSerial.c:
	* win/tclWinSock.c:
	* generic/tclIOGT.c:
	* generic/tclIORChan.c:
	* generic/tclIORTrans.c:
	* unix/tclUnixChan.c:
	* unix/tclUnixPipe.c:
	* unix/tclUnixSock.c:
	* unix/configure:       (regenerated with autoconf 2.59)
	* tests/info.test:      Make test independant from
	                        tcltest implementation.

2010-01-10  Donal K. Fellows  <dkf@users.sf.net>

	* tests/namespace.test (namespace-51.17): [Bug 2898722]: Demonstrate
	that there are still bugs in the handling of resolution epochs. This
	bug is not yet fixed.

	* tools/tcltk-man2html.tcl:	  Split the man->html converter into
	* tools/tcltk-man2html-utils.tcl: two pieces for easier maintenance.
	Also made it much less verbose in its printed messages by default.

2010-01-09  Donal K. Fellows  <dkf@users.sf.net>

	* tools/tcltk-man2html.tcl: Added basic support for building the docs
	for contributed packages into the HTML versions. Prompted by question
	on Tcler's Chat by Tom Krehbiel. Note that there remain problems in
	the documentation generated due to errors in the contributed docs.

2010-01-05  Don Porter  <dgp@users.sourceforge.net>

	* generic/tclPathObj.c (TclPathPart):   [Bug 2918610]: Correct
	* tests/fileName.test (filename-14.31): inconsistency between the
	string rep and the intrep of a path value created by [file rootname].
	Thanks to Vitaly Magerya for reporting.

2010-01-03  Donal K. Fellows  <dkf@users.sf.net>

	* unix/tcl.m4 (SC_CONFIG_CFLAGS): [Bug 1636685]: Use the configuration
	for modern FreeBSD suggested by the FreeBSD porter.

2010-01-03  Miguel Sofer  <msofer@users.sf.net>

	* generic/tclBasic.c:	[Bug 2724403]: Fix leak of coroutines on
	* generic/tclCompile.h: namespace deletion. Added a test for this
	* generic/tclNamesp.c:	leak, and also a test for leaks on namespace
	* tests/coroutine.test: deletion.
	* tests/namespace.test:

2009-12-30  Donal K. Fellows  <dkf@users.sf.net>

	* library/safe.tcl (AliasSource): [Bug 2923613]: Make the safer
	* tests/safe.test (safe-8.9):	  [source] handle a [return] at the
					  end of the file correctly.

2009-12-30  Miguel Sofer  <msofer@users.sf.net>

	* library/init.tcl (unknown): [Bug 2824981]: Fix infinite recursion of
	::unknown when [set] is undefined.

2009-12-29  Donal K. Fellows  <dkf@users.sf.net>

	* generic/tclHistory.c (Tcl_RecordAndEvalObj): Reduce the amount of
	allocation and deallocation of memory by caching objects in the
	interpreter assocData table.

	* generic/tclObj.c (Tcl_GetCommandFromObj): Rewrite the logic so that
	it does not require making assignments part way through an 'if'
	condition, which was deeply unclear.

	* generic/tclInterp.c (Tcl_MakeSafe): [Bug 2895741]: Make sure that
	the min() and max() functions are supported in safe interpreters.

2009-12-29  Pat Thoyts  <patthoyts@users.sourceforge.net>

	* generic/tclBinary.c:	[Bug 2922555]: Handle completely invalid input
	* tests/binary.test:	to the decode methods.

2009-12-28  Donal K. Fellows  <dkf@users.sf.net>

	* unix/Makefile.in (trace-shell, trace-test): [FRQ 1083288]: Added
	targets to allow easier tracing of shell and test invokations.

	* unix/configure.in: [Bug 942170]:	Detect the st_blocks field of
	* generic/tclCmdAH.c (StoreStatData):	'struct stat' correctly.
	* generic/tclFileName.c (Tcl_GetBlocksFromStat):
	* generic/tclIOUtil.c (Tcl_Stat):

	* generic/tclInterp.c (TimeLimitCallback): [Bug 2891362]: Ensure that
	* tests/interp.test (interp-34.13):	   the granularity ticker is
	reset when we check limits because of the time limit event firing.

2009-12-27  Donal K. Fellows  <dkf@users.sf.net>

	* doc/namespace.n (SCOPED SCRIPTS): [Bug 2921538]: Updated example to
	not be quite so ancient.

2009-12-25  Jan Nijtmans  <nijtmans@users.sf.net>

	* generic/tclCmdMZ.c:      CONST -> const
	* generic/tclParse.c

2009-12-23  Donal K. Fellows  <dkf@users.sf.net>

	* library/safe.tcl (AliasSource, AliasExeName): [Bug 2913625]: Stop
	information about paths from leaking through [info script] and [info
	nameofexecutable].

2009-12-23  Jan Nijtmans  <nijtmans@users.sf.net>

	* unix/tcl.m4:		Install libtcl8.6.dll in bin directory
	* unix/Makefile.in:
	* unix/configure:	(regenerated)

2009-12-22  Donal K. Fellows  <dkf@users.sf.net>

	* generic/tclCmdIL.c (Tcl_LsortObjCmd): [Bug 2918962]: Stop crash when
	-index and -stride are used together.

2009-12-21  Jan Nijtmans  <nijtmans@users.sf.net>

	* generic/tclThreadStorage.c: Fix gcc warning, using gcc-4.3.4 on
				      cygwin: missing initializer
	* generic/tclOOInt.h:	      Prevent conflict with DUPLICATE
				      definition in WINAPI's nb30.h
	* generic/rege_dfa.c:	      Fix macro conflict on CYGWIN: don't use
				      "small".
	* generic/tcl.h:	      Include <winsock2.h> before <stdio.h> on
				      CYGWIN
	* generic/tclPathObj.c
	* generic/tclPort.h
	* tests/env.test:	      Don't unset WINDIR and TERM, it has a
				      special meaning on CYGWIN (both in UNIX
				      and WIN32 mode!)
	* generic/tclPlatDecls.h:     Include <tchar.h> through tclPlatDecls.h
	* win/tclWinPort.h:	      stricmp -> strcasecmp
	* win/tclWinDde.c:	      _wcsicmp -> wcscasecmp
	* win/tclWinFile.c
	* win/tclWinPipe.c
	* win/tclWinSock.c
	* unix/tcl.m4:		      Add dynamic loading support to CYGWIN
	* unix/configure (regenerated)
	* unix/Makefile.in

2009-12-19  Miguel Sofer  <msofer@users.sf.net>

	* generic/tclBasic.c:	[Bug 2917627]: Fix for bad cmd resolution by
	* tests/coroutine.test:	coroutines. Thanks to schelte for finding it.

2009-12-16  Donal K. Fellows  <dkf@users.sf.net>

	* library/safe.tcl (::safe::AliasGlob): Upgrade to correctly support a
	larger fraction of [glob] functionality, while being stricter about
	directory management.

2009-12-11  Jan Nijtmans  <nijtmans@users.sf.net>

	* generic/tclTest.c:	Fix gcc warning: ignoring return value of
	* unix/tclUnixNotify.c:	"write", declared with attribute
	* unix/tclUnixPipe.c:	warn_unused_result.
	* generic/tclInt.decls:	CONSTify functions TclpGetUserHome and
	* generic/tclIntDecls.h:TclSetPreInitScript (TIP #27)
	* generic/tclInterp.c:
	* win/tclWinFile.c:
	* unix/tclUnixFile.c:

2009-12-16  Donal K. Fellows  <dkf@users.sf.net>

	* doc/tm.n: [Bug 1911342]: Formatting rewrite to avoid bogus crosslink
	to the list manpage when generating HTML.

	* library/msgcat/msgcat.tcl (Init): [Bug 2913616]: Do not use platform
	tests that are not needed and which don't work in safe interpreters.

2009-12-14  Donal K. Fellows  <dkf@users.sf.net>

	* doc/file.n (file tempfile): [Bug 2388866]: Note that this only ever
	creates files on the native filesystem. This is a design feature.

2009-12-13  Miguel Sofer  <msofer@users.sf.net>

	* generic/tclBasic.c:	Release TclPopCallFrame() from its
	* generic/tclExecute.c:	tailcall-management duties
	* generic/tclNamesp.c:

	* generic/tclBasic.c:	Moving TclBCArgumentRelease call from
	* generic/tclExecute.c:	TclNRTailcallObjCmd to TEBC, so that the
	pairing of the Enter and Release calls is clearer.

2009-12-12  Donal K. Fellows  <dkf@users.sf.net>

	* generic/tclTest.c (TestconcatobjCmd): [Bug 2895367]: Stop memory
	leak when testing. We don't need extra noise of this sort when
	tracking down real problems!

2009-12-11  Jan Nijtmans  <nijtmans@users.sf.net>

	* generic/tclBinary.c:	Fix gcc warning, using gcc-4.3.4 on cygwin
	* generic/tclCompExpr.c:warning: array subscript has type 'char'
	* generic/tclPkg.c:
	* libtommath/bn_mp_read_radix.c:
	* win/makefile.vc:	[Bug 2912773]: Revert to version 1.203
	* unix/tclUnixCompat.c:	Fix gcc warning: signed and unsigned type
				in conditional expression.

2009-12-11  Donal K. Fellows  <dkf@users.sf.net>

	* tools/tcltk-man2html.tcl (long-toc, cross-reference): [FRQ 2897296]:
	Added cross links to sections within manual pages.

2009-12-11  Miguel Sofer  <msofer@users.sf.net>

	* generic/tclBasic.c:   [Bug 2806407]: Full nre-enabling of coroutines
	* generic/tclExecute.c:

	* generic/tclBasic.c: Small cleanup

	* generic/tclExecute.c: Fix panic in http11.test caused by buggy
	earlier commits in coroutine management.

2009-12-10  Andreas Kupries  <andreask@activestate.com>

	* generic/tclObj.c (TclContinuationsEnter): [Bug 2895323]: Updated
	comments to describe when the function can be entered for the same
	Tcl_Obj* multiple times. This is a continuation of the 2009-11-10
	entry where a memory leak was plugged, but where not sure if that was
	just a band-aid to paper over some other error. It isn't, this is a
	legal situation.

2009-12-10  Miguel Sofer  <msofer@users.sf.net>

	* generic/tclBasic.c:   Reducing the # of moving parts for coroutines
	* generic/tclExecute.c: by delegating more to tebc; eliminate the
	special coroutine CallFrame.

2009-12-09  Andreas Kupries  <andreask@activestate.com>

	* generic/tclIO.c: [Bug 2901998]: Applied Alexandre Ferrieux's patch
	fixing the inconsistent buffered I/O. Tcl's I/O now flushes buffered
	output before reading, discards buffered input before writing, etc.

2009-12-09  Miguel Sofer  <msofer@users.sf.net>

	* generic/tclBasic.c: Ensure right lifetime of varFrame's (objc,objv)
	for coroutines.

	* generic/tclExecute.c: Code regrouping

2009-12-09  Donal K. Fellows  <dkf@users.sf.net>

	* generic/tclBasic.c: Added some of the missing setting of errorcode
	values.

2009-12-08  Miguel Sofer  <msofer@users.sf.net>

	* generic/tclExecute.c (TclStackFree): Improved panic msg.

2009-12-08  Miguel Sofer  <msofer@users.sf.net>

	* generic/tclBasic.c:   Partial nre-enabling of coroutines. The
	* generic/tclExecute.c: initial call still requires its own
	* generic/tclInt.h:     instance of tebc, but on resume coros can
	execute in the caller's tebc.

	* generic/tclExecute.c (TEBC): Silence warning about pcAdjustment.

2009-12-08  Donal K. Fellows  <dkf@users.sf.net>

	* generic/tclExecute.c (TclExecuteByteCode): Make the dict opcodes
	more sparing in their use of C variables, to reduce size of TEBC
	activiation record a little bit.

2009-12-07  Miguel Sofer  <msofer@users.sf.net>

	* generic/tclExecute.c (TEBC): Grouping "slow" variables into structs,
	to reduce register pressure and help the compiler with variable
	allocation.

2009-12-07  Miguel Sofer  <msofer@users.sf.net>

	* generic/tclExecute.c: Start cleaning the TEBC stables
	* generic/tclInt.h:

	* generic/tclCmdIL.c:   [Bug 2910094]: Fix by aku
	* tests/coroutine.test:

	* generic/tclBasic.c: Arrange for [tailcall] to be created with the
	other builtins: was being created in a separate call, leftover from
	pre-tip days.

2009-12-07  Don Porter  <dgp@users.sourceforge.net>

	* generic/tclStrToD.c: [Bug 2902010]: Correct conditional compile
	directives to better detect the toolchain that needs extra work for
	proper underflow treatment instead of merely detecting the MIPS
	platform.

2009-12-07  Miguel Sofer  <msofer@users.sf.net>

	* generic/tclBasic.c: [Patch 2910056]: Add ::tcl::unsupported::yieldTo
	* generic/tclInt.h:

2009-12-07  Donal K. Fellows  <dkf@users.sf.net>

	* generic/tclCmdMZ.c (TryPostBody): [Bug 2910044]: Close off memory
	leak in [try] when a variable-free handler clause is present.

2009-12-05  Miguel Sofer  <msofer@users.sf.net>

	* generic/tclBasic.c:   Small changes for clarity in tailcall
	* generic/tclExecute.c: and coroutine code.
	* tests/coroutine.test:

	* tests/tailcall.test: Remove some old unused crud; improved the
	stack depth tests.

	* generic/tclBasic.c:  Fixed things so that you can tailcall
	* generic/tclNamesp.c: properly out of a coroutine.
	* tests/tailcall.test:

	* generic/tclInterp.c: Fixed tailcalls for same-interp aliases (no
	test)

2009-12-03  Donal K. Fellows  <dkf@users.sf.net>

	* library/safe.tcl (::safe::AliasEncoding): Make the safe encoding
	command behave more closely like the unsafe one (for safe ops).
	(::safe::AliasGlob): [Bug 2906841]: Clamp down on evil use of [glob]
	in safe interpreters.
	* tests/safe.test: Rewrite to use tcltest2 better.

2009-12-02  Jan Nijtmans  <nijtmans@users.sf.net>

	* tools/genStubs.tcl:	Add support for win32 CALLBACK functions and
	remove obsolete "emitStubs" and "genStubs" functions.
	* win/Makefile.in:	Use tcltest86.dll for all tests, and add
	.PHONY rules to preemptively stop trouble that plagued Tk from hitting
	Tcl too.

2009-11-30  Jan Nijtmans  <nijtmans@users.sf.net>

	* generic/tcl.h:	Don't use EXPORT for Tcl_InitStubs
	* win/Makefile.in:	Better dependancies in case of static build.

2009-11-30  Donal K. Fellows  <dkf@users.sf.net>

	* doc/Tcl.n: [Bug 2901433]: Improved description of expansion to
	mention that it is using list syntax.

2009-11-27  Kevin B. Kenny  <kennykb@acm.org>

	* win/tclAppInit.c (Tcl_AppInit): [Bug 2902965]: Reverted Jan's change
	that added a call to Tcl_InitStubs. The 'tclsh' and 'tcltest' programs
	are providers, not consumers of the Stubs table, and should not link
	with the Stubs library, but only with the main Tcl library. (In any
	case, the presence of Tcl_InitStubs broke the build.)

2009-11-27  Donal K. Fellows  <dkf@users.sf.net>

	* doc/BoolObj.3, doc/Class.3, doc/CrtChannel.3, doc/DictObj.3:
	* doc/DoubleObj.3, doc/Ensemble.3, doc/Environment.3:
	* doc/FileSystem.3, doc/Hash.3, doc/IntObj.3, doc/Limit.3:
	* doc/Method.3, doc/NRE.3, doc/ObjectType.3, doc/PkgRequire.3:
	* doc/SetChanErr.3, doc/SetResult.3: [Patch 2903921]: Many small
	spelling fixes from Larry Virden.

	BUMP VERSION OF TCLOO TO 0.6.2. Too many people need accumulated small
	versions and bugfixes, so the version-bump removes confusion.

	* generic/tclOOBasic.c (TclOO_Object_LinkVar): [Bug 2903811]: Remove
	unneeded restrictions on who can usefully call this method.

2009-11-26  Donal K. Fellows  <dkf@users.sf.net>

	* unix/Makefile.in: Add .PHONY rules and documentation to preemptively
	stop trouble that plagued Tk from hitting Tcl too, and to make the
	overall makefile easier to understand. Some reorganization too to move
	related rules closer together.

2009-11-26  Jan Nijtmans  <nijtmans@users.sf.net>

	* win/Makefile.in:	[Bug 2902965]: Fix stub related changes that
	* win/makefile.vc:	caused tclkit build to break.
	* win/tclAppInit.c
	* unix/tcl.m4
	* unix/Makefile.in
	* unix/tclAppInit.c
	* unix/configure:	(regenerated)

2009-11-25  Kevin B. Kenny  <kennykb@acm.org>

	* win/Makefile.in:	Added a 'test-tcl' rule that is identical to
	'test' except that it does not go spelunking in 'pkgs/'. (This rule
	has existed in unix/Makefile.in for some time.)

2009-11-25  Stuart Cassoff  <stwo@users.sf.net>

	* unix/configure.in:	[Patch 2892871]: Remove unneeded
	* unix/tcl.m4:		AC_STRUCT_TIMEZONE and use
	* unix/tclConfig.h.in:	AC_CHECK_MEMBERS([struct stat.st_blksize])
	* unix/tclUnixFCmd.c:	instead of AC_STRUCT_ST_BLKSIZE.
	* unix/configure:	Regenerated with autoconf-2.59.

2009-11-24  Andreas Kupries  <andreask@activestate.com>

	* library/tclIndex: Manually redone the part of tclIndex dealing with
	safe.tcl and tm.tcl. This part passes the testsuite. Note that
	automatic regeneration of this part is not possible because it wrongly
	puts 'safe::Setup' on the list, and wrongly leaves out 'safe::Log'
	which is more dynamically created than the generator expects.

	Further note that the file "clock.tcl" is explicitly loaded by
	"init.tcl", the first time the clock command is invoked. The relevant
	code can be found at line 172ff, roughly, the definition of the
	procedure 'clock'. This means none of the procedures of this file
	belong in the tclIndex. Another indicator that automatic regeneration
	of tclIndex is ill-advised.

2009-11-24  Donal K. Fellows  <dkf@users.sf.net>

	* generic/tclOO.c (FinalizeAlloc, Tcl_NewObjectInstance):
	[Bug 2903011]: Make it an error to destroy an object in a constructor,
	and also make sure that an object is not deleted twice in the error
	case.

2009-11-24  Pat Thoyts  <patthoyts@users.sourceforge.net>

	* tests/fCmd.test: [Bug 2893771]: Teach [file stat] to handle locked
	* win/tclWinFile.c: files so that [file exists] no longer lies.

2009-11-23  Kevin Kenny  <kennykb@acm.org>

	* tests/fCmd.test (fCmd-30.1): Changed registry location of the 'My
	Documents' folder to the one that's correct for Windows 2000, XP,
	Server 2003, Vista, Server 2008, and Windows 7. (See
	http://support.microsoft.com/kb/310746)

2009-11-23  Jan Nijtmans  <nijtmans@users.sf.net>

	* win/tclWinDde.c:	#undef STATIC_BUILD, in order to make sure
	* win/tclWinReg.c:	that Xxxxx_Init is always exported even when
	* generic/tclTest.c:	Tcl is built static (otherwise we cannot
				create a DLL).
	* generic/tclThreadTest.c: Make all functions static, except
				TclThread_Init.
	* tests/fCmd.test:	Enable fCmd-30.1 when registry is available.
	* win/tcl.m4:		Fix ${SHLIB_LD_LIBS} definition, fix conflicts
	* win/Makefile.in:	Simplifications related to tcl.m4 changes.
	* win/configure.in:	Between static libraries and import library on
				windows.
	* win/configure:	(regenerated)
	* win/makefile.vc:	Add stub library to necessary link lines.

2009-11-23  Kevin B. Kenny  <kennykb@acm.org>

	* generic/tclThreadTest.c (NewTestThread): [Bug 2901803]: Further
	machinations to get NewTestThread actually to launch the thread, not
	just compile.

2009-11-22  Donal K. Fellows  <dkf@users.sf.net>

	* generic/tclThreadTest.c (NewTestThread): [Bug 2901803]: Fix small
	error in function naming which blocked a threaded test build.

2009-11-19  Jan Nijtmans  <nijtmans@users.sf.net>

	* win/Makefile.in:	Create tcltest86.dll as dynamic Tcltest
				package.
	* generic/tclTest.c:	Remove extraneous prototypes, follow-up to
	* generic/tclTestObj.c:	[Bug 2883850]
	* tests/chanio.test:	Test-cases for fixed [Bug 2849797]
	* tests/io.test:
	* tests/safe.test:	Fix safe-10.1 and safe-10.4 test cases, making
				the wrong assumption that Tcltest is a static
				package.
	* generic/tclEncoding.c:[Bug 2857044]: Updated freeIntRepProc routines
	* generic/tclVar.c:	so that they set the typePtr field to NULL so
				that the Tcl_Obj is not left in an
				inconsistent state.
	* unix/tcl.m4:		[Patch 2883533]: tcl.m4 support for Haiku OS
	* unix/configure:	autoconf-2.59

2009-11-19  Don Porter  <dgp@users.sourceforge.net>

	* unix/tclAppInit.c:	[Bug 2883850, 2900542]: Repair broken build of
	* win/tclAppInit.c:	the tcltest executable.

2009-11-19  Donal K. Fellows  <dkf@users.sf.net>

	* library/auto.tcl (tcl_findLibrary):
	* library/clock.tcl (MakeUniquePrefixRegexp, MakeParseCodeFromFields)
	(SetupTimeZone, ProcessPosixTimeZone):	Restored the use of a literal
	* library/history.tcl (HistAdd):	'then' when following a multi-
	* library/safe.tcl (interpConfigure):	line test expresssion. It's an
	* library/tm.tcl (UnknownHandler):	aid to readability then.

2009-11-19  Jan Nijtmans  <nijtmans@users.sf.net>

	* generic/tclInt.h:      Make all internal initialization
	* generic/tclTest.c:     routines MODULE_SCOPE
	* generic/tclTestObj.c:
	* generic/tclTestProcBodyObj.c:
	* generic/tclThreadTest.c:
	* unix/Makefile.in:      Fix [Bug 2883850]: pkgIndex.tcl doesn't
	* unix/tclAppInit.c:     get created with static Tcl build
	* unix/tclXtTest.c:
	* unix/tclXtNotify.c:
	* unix/tclUnixTest.c:
	* win/Makefile.in:
	* win/tcl.m4:
	* win/configure:         (regenerated)
	* win/tclAppInit.c:
	* win/tclWinDde.c:       Always compile with Stubs.
	* win/tclWinReg.c:
	* win/tclWinTest.c:

2009-11-18  Jan Nijtmans  <nijtmans@users.sf.net>

	* doc/CrtChannel.3:	[Bug 2849797]: Fix channel name inconsistences
	* generic/tclIORChan.c:	as suggested by DKF.
	* generic/tclIO.c:	Minor *** POTENTIAL INCOMPATIBILITY ***
				because Tcl_CreateChannel() and derivatives
				now sometimes ignore their "chanName"
				argument.

	* generic/tclAsync.c:	Eliminate various gcc warnings (with -Wextra)
	* generic/tclBasic.c
	* generic/tclBinary.c
	* generic/tclCmdAH.c
	* generic/tclCmdIL.c
	* generic/tclCmdMZ.c
	* generic/tclCompile.c
	* generic/tclDate.c
	* generic/tclExecute.c
	* generic/tclDictObj.c
	* generic/tclIndexObj.c
	* generic/tclIOCmd.c
	* generic/tclIOUtil.c
	* generic/tclIORTrans.c
	* generic/tclOO.c
	* generic/tclZlib.c
	* generic/tclGetDate.y
	* win/tclWinInit.c
	* win/tclWinChan.c
	* win/tclWinConsole.c
	* win/tclWinNotify.c
	* win/tclWinReg.c
	* library/auto.tcl:		Eliminate "then" keyword
	* library/clock.tcl
	* library/history.tcl
	* library/safe.tcl
	* library/tm.tcl
	* library/http/http.tcl:	Eliminate unnecessary spaces
	* library/http1.0/http.tcl
	* library/msgcat/msgcat.tcl
	* library/opt/optparse.tcl
	* library/platform/platform.tcl
	* tools/tcltk-man2html.tcl
	* tools/tclZIC.tcl
	* tools/tsdPerf.c

2009-11-17  Andreas Kupries  <andreask@activestate.com>

	* unix/tclUnixChan.c (TtyParseMode): Partial undo of Donal's tidy-up
	from a few days ago (2009-11-9, not in ChangeLog). It seems that
	strchr is apparently a macro on AIX and reacts badly to pre-processor
	directives in its arguments.

2009-11-16  Alexandre Ferrieux  <ferrieux@users.sourceforge.net>

	* generic/tclEncoding.c:  [Bug 2891556]: Fix and improve test to
	* generic/tclTest.c:	  detect similar manifestations in the future.
	* tests/encoding.test:    Add tcltest support for finalization.

2009-11-15  Mo DeJong  <mdejong@users.sourceforge.net>

	* win/tclWinDde.c: Avoid gcc compiler warning by explicitly casting
	DdeCreateStringHandle argument.

2009-11-12  Andreas Kupries  <andreask@activestate.com>

	* generic/tclIO.c (CopyData): [Bug 2895565]: Dropped bogosity which
	* tests/io.test: used the number of _written_ bytes or character to
	update the counters for the read bytes/characters. New test io-53.11.
	This is a forward port from the 8.5 branch.

2009-11-11  Don Porter  <dgp@users.sourceforge.net>

	* generic/tclClock.c (TclClockInit):    Do not create [clock] support
	commands in safe interps.

2009-11-11  Jan Nijtmans  <nijtmans@users.sf.net>

	* library/http/http.tcl (http::geturl): [Bug 2891171]: URL checking
	too strict when using multiple question marks.
	* tests/http.test
	* library/http/pkgIndex.tcl:  Bump to http 2.8.2
	* unix/Makefile.in:
	* win/Makefile.in:

2009-11-11  Alexandre Ferrieux  <ferrieux@users.sourceforge.net>

	* generic/tclIO.c: Fix [Bug 2888099] (close discards ENOSPC error)
	                   by saving the errno from the first of two
	                   FlushChannel()s. Uneasy to test; might need
	                   specific channel drivers. Four-hands with aku.

2009-11-10  Pat Thoyts  <patthoyts@users.sourceforge.net>

	* tests/winFCmd.test: Cleanup directories that have been set chmod
	000. On Windows7 and Vista we really have no access and these were
	getting left behind.
	A few tests were changed to reflect the intent of the test where
	setting a directory chmod 000 should prevent any modification. This
	restriction was ignored on XP but is honoured on Vista

2009-11-10  Andreas Kupries  <andreask@activestate.com>

	* generic/tclBasic.c: Plug another leak in TCL_EVAL_DIRECT evaluation.
	Forward port from Tcl 8.5 branch, change by Don Porter.

	* generic/tclObj.c: [Bug 2895323]: Plug memory leak in
	TclContinuationsEnter(). Forward port from Tcl 8.5 branch, change by
	Don Porter.

2009-11-09  Stuart Cassoff  <stwo@users.sf.net>

	* win/README: [bug 2459744]: Removed outdated Msys + Mingw info.

2009-11-09  Andreas Kupries  <andreask@activestate.com>

	* generic/tclBasic.c (TclEvalObjEx): Moved the #280 decrement of
	refCount for the file path out of the branch after the whole
	conditional, closing a memory leak. Added clause on structure type to
	prevent seg.faulting. Forward port from valgrinding the Tcl 8.5
	branch.

	* tests/info.test: Resolve ambiguous resolution of variable "res".
	Forward port from 8.5

2009-11-08  Donal K. Fellows  <dkf@users.sf.net>

	* doc/string.n (bytelength): Noted that this command is not a good
	thing to use, and suggested a better alternatve. Also factored out the
	description of the indices into its own section.

2009-11-07  Pat Thoyts  <patthoyts@users.sourceforge.net>

	* tests/fCmd.test: [Bug 2891026]: Exclude tests using chmod 555
	directories on vista and win7. The current user has access denied and
	so cannot rename the directory without admin privileges.

2009-11-06  Andreas Kupries  <andreask@activestate.com>

	* library/safe.tcl (::safe::Setup): Added documentation of the
	contents of the state array. Also killed the 'InterpState' procedure
	with its upleveled variable/upvar combination, and replaced all uses
	with 'namespace upvar'.

2009-11-05  Andreas Kupries  <andreask@activestate.com>

	* library/safe.tcl: A series of patches which bring the SafeBase up to
	date with code guidelines, Tcl's features, also eliminating a number
	of inefficiencies along the way.
	(1) Changed all procedure names to be fully qualified.
	(2) Moved the procedures out of the namespace eval. Kept their
	locations. IOW, broke the namespace eval apart into small sections not
	covering the procedure definitions.
	(3) Reindented the code. Just lots of whitespace changes.
	Functionality unchanged.
	(4) Moved the multiple namespace eval's around. Command export at the
	top, everything else (var decls, argument parsing setup) at the
	bottom.
	(5) Moved the argument parsing setup into a procedure called when the
	code is loaded. Easier management of temporary data.
	(6) Replaced several uses of 'Set' with calls to the new procedure
	'InterpState' and direct access to the per-slave state array.
	(7) Replaced the remaining uses of 'Set' and others outside of the
	path/token handling, and deleted a number of procedures related to
	state array access which are not used any longer.
	(8) Converted the path token system to cache normalized paths and path
	<-> token conversions. Removed more procedures not used any longer.
	Removed the test cases 4.3 and 4.4 from safe.test. They were testing
	the now deleted command "InterpStateName".
	(9) Changed the log command setup so that logging is compiled out
	completely when disabled (default).
	(10) Misc. cleanup. Inlined IsInterp into CheckInterp, its only user.
	Consistent 'return -code error' for error reporting. Updated to use
	modern features (lassign, in/ni, dicts). The latter are used to keep a
	reverse path -> token map and quicker check of existence.
	(11) Fixed [Bug 2854929]: Recurse into all subdirs under all TM root
	dirs and put them on the access path.

2009-11-02  Kevin B. Kenny  <kennykb@acm.org>

	* library/tzdata/Asia/Novokuznetsk: New tzdata locale for Kemerovo
	oblast', which now keeps Novosibirsk time and not Kranoyarsk time.
	* library/tzdata/Asia/Damascus: Syrian DST changes.
	* library/tzdata/Asia/Hong_Kong: Hong Kong historic DST corrections.
	Olson tzdata2009q.

2009-11-02  Donal K. Fellows  <dkf@users.sf.net>

	* doc/object.n (DESCRIPTION): Substantive revision to make it clearer
	what the fundamental semantics of an object actually are.

2009-11-01  Joe Mistachkin  <joe@mistachkin.com>

	* doc/Cancel.3: Minor cosmetic fixes.
	* win/makefile.vc: Make htmlhelp target work again.  An extra set of
	double quotes around the definition of the HTML help compiler tool
	appears to be required.  Previously, there was one set of double
	quotes around the definition of the tool and one around the actual
	invocation.  This led to confusion because it was the only such tool
	path to include double quotes around its invocation.  Also, it was
	somewhat inflexible in the event that somebody needed to override the
	tool command to include arguments.  Therefore, even though it may look
	"wrong", there are now two double quotes on either side of the tool
	path definition.  This fixes the problem that currently prevents the
	htmlhelp target from building and maintains flexibility in case
	somebody needs to override it via the command line or an environment
	variable.

2009-11-01  Joe English  <jenglish@users.sourceforge.net>

	* doc/Eval.3, doc/Cancel.3: Move TIP#285 routines out of Eval.3 into
	their own manpage.

2009-10-31  Donal K. Fellows  <dkf@users.sf.net>

	* generic/tclBasic.c (ExprRoundFunc): [Bug 2889593]: Correctly report
	the expected number of arguments when generating an error for round().

2009-10-30  Pat Thoyts  <patthoyts@users.sourceforge.net>

	* tests/tcltest.test: When creating the notwritabledir we deny the
	current user access to delete the file. We must grant this right when
	we cleanup. Required on Windows 7 when the user does not automatically
	have administrator rights.

2009-10-29  Don Porter  <dgp@users.sourceforge.net>

	* generic/tcl.h:        Changed the typedef for the mp_digit type
	from:
		typedef unsigned long mp_digit;
	to:
		typedef unsigned int mp_digit;
	For 32-bit builds where "long" and "int" are two names for the same
	thing, this is no change at all.  For 64-bit builds, though, this
	causes the dp[] array of an mp_int to be made up of 32-bit elements
	instead of 64-bit elements.  This is a huge improvement because details
	elsewhere in the mp_int implementation cause only 28 bits of each
	element to be actually used storing number data.  Without this change
	bignums are over 50% wasted space on 64-bit systems.  [Bug 2800740].

	***POTENTIAL INCOMPATIBILITY***
	For 64-bit builds, callers of routines with (mp_digit) or (mp_digit *)
	arguments *will*, and callers of routines with (mp_int *) arguments
	*may* suffer both binary and stubs incompatibilities with Tcl releases
	8.5.0 - 8.5.7.  Such possibilities should be checked, and if such
	incompatibilities are present, suitable [package require] requirements
	on the Tcl release should be put in place to keep such built code
	[load]-ing only in Tcl interps that are compatible.

2009-10-29  Donal K. Fellows  <dkf@users.sf.net>

	* tests/dict.test: Make variable-clean and simplify tests by utilizing
	the fact that dictionaries have defined orders.

	* generic/tclZlib.c (TclZlibCmd): Remove accidental C99-ism which
	reportedly makes the AIX native compiler choke.

2009-10-29  Kevin B. Kenny  <kennykb@acm.org>

	* library/clock.tcl (LocalizeFormat):
	* tests/clock.test (clock-67.1):
	[Bug 2819334]: Corrected a problem where '%%' followed by a letter in
	a format group could expand recursively: %%R would turn into %%H:%M:%S

2009-10-28  Don Porter  <dgp@users.sourceforge.net>

	* generic/tclLiteral.c:	[Bug 2888044]: Fixed 2 bugs.
	* tests/info.test:	First, as noted in the comments of the
	TclCleanupLiteralTable routine, since the teardown of the intrep of
	one Tcl_Obj can cause the teardown of others in the same table, the
	full table cleanup must be done with care, but the code did not
	contain the same care demanded in the comment.  Second, recent
	additions to the info.test file had poor hygiene, leaving an array
	variable ::a lying around, which breaks later interp.test tests during
	a -singleproc 1 run of the test suite.

2009-10-28  Kevin B. Kenny  <kennykb@acm.org>

	* tests/fileName.test (fileName-20.[78]): Corrected poor test
	hygiene (failure to save and restore the working directory) that
	caused these two tests to fail on Windows (and [Bug 2806250] to be
	reopened).

2009-10-27  Don Porter  <dgp@users.sourceforge.net>

	* generic/tclPathObj.c: [Bug 2884203]: Missing refcount on cached
	normalized path caused crashes.

2009-10-27  Kevin B. Kenny  <kennykb@acm.org>

	* library/clock.tcl (ParseClockScanFormat): [Bug 2886852]: Corrected a
	problem where [clock scan] didn't load the timezone soon enough when
	processing a time format that lacked a complete date.
	* tests/clock.test (clock-66.1):
	Added a test case for the above bug.
	* library/tzdata/America/Argentina/Buenos_Aires:
	* library/tzdata/America/Argentina/Cordoba:
	* library/tzdata/America/Argentina/San_Luis:
	* library/tzdata/America/Argentina/Tucuman:
	New DST rules for Argentina. (Olson's tzdata2009p.)

2009-10-26  Don Porter  <dgp@users.sourceforge.net>

	* unix/Makefile.in:	Remove $(PACKAGE).* and prototype from the
	`make distclean` target.  Completes 2009-10-20 commit.

2009-10-24  Kevin B. Kenny  <kennykb@acm.org>

	* library/clock.tcl (ProcessPosixTimeZone):
	Corrected a regression in the fix to [Bug 2207436] that caused
	[clock] to apply EU daylight saving time rules in the US.
	Thanks to Karl Lehenbauer for reporting this regression.
	* tests/clock.test (clock-52.4):
	Added a regression test for the above bug.
	* library/tzdata/Asia/Dhaka:
	* library/tzdata/Asia/Karachi:
	New DST rules for Bangladesh and Pakistan. (Olson's tzdata2009o.)

2009-10-23  Andreas Kupries  <andreask@activestate.com>

	* generic/tclIO.c (FlushChannel): Skip OutputProc for low-level
	0-length writes. When closing pipes which have already been closed
	not skipping leads to spurious SIG_PIPE signals. Reported by
	Mikhail Teterin <mi+thun@aldan.algebra.com>.

2009-10-22  Donal K. Fellows  <dkf@users.sf.net>

	* generic/tclOOBasic.c (TclOO_Object_VarName): [Bug 2883857]: Allow
	the passing of array element names through this method.

2009-10-21  Donal K. Fellows  <dkf@users.sf.net>

	* generic/tclPosixStr.c: [Bug 2882561]: Work around oddity on Haiku OS
	where SIGSEGV and SIGBUS are the same value.

	* generic/tclTrace.c (StringTraceProc): [Bug 2881259]: Added back cast
	to work around silly bug in MSVC's handling of auto-casting.

2009-10-20  Don Porter  <dgp@users.sourceforge.net>

	* unix/Makefile.in:	Removed the long outdated and broken targets
	package-* that were for building Solaris packages.  Appears that the
	pieces needed for these targets to function have never been present in
	the current era of Tcl development and belong completely to Tcl
	pre-history.

2009-10-19  Don Porter  <dgp@users.sourceforge.net>

	* generic/tclIO.c:      [Patch 2107634]: Revised ReadChars and
	FilterInputBytes routines to permit reads to continue up to the string
	limits of Tcl values.  Before revisions, large read attempts could
	panic when as little as half the limiting value length was reached.
	Thanks to Sean Morrison and Bob Parker for their roles in the fix.

2009-10-18  Joe Mistachkin  <joe@mistachkin.com>

	* generic/tclObj.c (TclDbDumpActiveObjects, TclDbInitNewObj)
	(Tcl_DbIncrRefCount, Tcl_DbDecrRefCount, Tcl_DbIsShared):
	[Bug 2871908]: Enforce separation of concerns between the lineCLPtr
	and objThreadMap thread specific data members.

2009-10-18  Joe Mistachkin  <joe@mistachkin.com>

	* tests/thread.test (thread-4.[345]): [Bug 1565466]: Correct tests to
	save their error state before the final call to threadReap just in case
	it triggers an "invalid thread id" error.  This error can occur if one
	or more of the target threads has exited prior to the attempt to send
	it an asynchronous exit command.

2009-10-17  Donal K. Fellows  <dkf@users.sf.net>

	* generic/tclVar.c (UnsetVarStruct, TclDeleteNamespaceVars)
	(TclDeleteCompiledLocalVars, DeleteArray):
	* generic/tclTrace.c (Tcl_UntraceVar2): [Bug 2629338]: Stop traces
	that are deleted part way through (a feature used by tdom) from
	causing freed memory to be accessed.

2009-10-08  Donal K. Fellows  <dkf@users.sf.net>

	* generic/tclDictObj.c (DictIncrCmd): [Bug 2874678]: Don't leak any
	bignums when doing [dict incr] with a value.
	* tests/dict.test (dict-19.3): Memory leak detection code.

2009-10-07  Andreas Kupries  <andreask@activestate.com>

	* generic/tclObj.c: [Bug 2871908]: Plug memory leaks of objThreadMap
	and lineCLPtr hashtables.  Also make the names of the continuation
	line information initialization and finalization functions more
	consistent. Patch supplied by Joe Mistachkin <joe@mistachkin.com>.

	* generic/tclIORChan.c (ErrnoReturn): Replace hardwired constant 11
	with proper errno #define, EAGAIN. What was I thinking? The BSD's have
	a different errno assignment and break with the hardwired number.
	Reported by emiliano on the chat.

2009-10-06  Don Porter  <dgp@users.sourceforge.net>

	* generic/tclInterp.c (SlaveEval): Agressive stomping of internal reps
	was added as part of the NRE patch of 2008-07-13.  This doesn't appear
	to actually be needed, and it hurts quite a bit when large lists lose
	their intreps and require reparsing.  Thanks to Ashok Nadkarni for
	reporting the problem.

	* generic/tclTomMathInt.h (new): Public header tclTomMath.h had
	* generic/tclTomMath.h:	dependence on private headers, breaking use
	* generic/tommath.h:	by extensions [Bug 1941434].

2009-10-05  Andreas Kupries  <andreask@activestate.com>

	* library/safe.tcl (AliasGlob): Fixed conversion of catch to
	  try/finally, it had an 'on ok msg' branch missing, causing a
	  silent error immediately, and bogus glob results, breaking
	  search for Tcl modules.

2009-10-04  Daniel Steffen  <das@users.sourceforge.net>

	* macosx/tclMacOSXBundle.c:	Workaround CF memory managment bug in
	* unix/tclUnixInit.c:		Mac OS X 10.4 & earlier. [Bug 2569449]

2009-10-02  Kevin B. Kenny  <kennykb@acm.org>

	* library/tzdata/Africa/Cairo:
	* library/tzdata/Asia/Gaza:
	* library/tzdata/Asia/Karachi:
	* library/tzdata/Pacific/Apia:	Olson's tzdata2009n.

2009-09-29  Don Porter  <dgp@users.sourceforge.net>

	* generic/tclDictObj.c:		[Bug 2857044]: Updated freeIntRepProc
	* generic/tclExecute.c:		routines so that they set the typePtr
	* generic/tclIO.c:		field to NULL so that the Tcl_Obj is
	* generic/tclIndexObj.c:	not left in an inconsistent state.
	* generic/tclInt.h:
	* generic/tclListObj.c:
	* generic/tclNamesp.c:
	* generic/tclOOCall.c:
	* generic/tclObj.c:
	* generic/tclPathObj.c:
	* generic/tclProc.c:
	* generic/tclRegexp.c:
	* generic/tclStringObj.c:

	* generic/tclAlloc.c:           Cleaned up various routines in the
	* generic/tclCkalloc.c:         call stacks for memory allocation to
	* generic/tclInt.h:             guarantee that any size values computed
	* generic/tclThreadAlloc.c:     are within the domains of the routines
	they get passed to.  [Bugs 2557696 and 2557796].

2009-09-28  Don Porter  <dgp@users.sourceforge.net>

	* generic/tclCmdMZ.c:	Replaced TclProcessReturn() calls with
	* tests/error.test:	Tcl_SetReturnOptions() calls as a simple fix
	for [Bug 2855247].  Thanks to Anton Kovalenko for the report and fix.
	Additional fixes for other failures demonstrated by new tests.

2009-09-27  Don Porter  <dgp@users.sourceforge.net>

	* tests/error.test (error-15.8.*):	Coverage tests illustrating
	flaws in the propagation of return options by [try].

2009-09-26  Donal K. Fellows  <dkf@users.sf.net>

	* unix/tclooConfig.sh, win/tclooConfig.sh: [Bug 2026844]: Added dummy
	versions of tclooConfig.sh that make it easier to build extensions
	against both Tcl8.5+TclOO-standalone and Tcl8.6.

2009-09-24  Don Porter  <dgp@users.sourceforge.net>

	TIP #356 IMPLEMENTATION

	* generic/tcl.decls:	Promote internal routine TclNRSubstObj()
	* generic/tclCmdMZ.c:	to public Tcl_NRSubstObj().  Still needs docs.
	* generic/tclCompile.c:
	* generic/tclInt.h:

	* generic/tclDecls.h:	make genstubs
	* generic/tclStubInit.c:

2009-09-23  Miguel Sofer  <msofer@users.sf.net>

	* doc/namespace.n: the description of [namespace unknown] failed
	to mention [namespace path]: fixed. Thx emiliano.

2009-09-21  Mo DeJong  <mdejong@users.sourceforge.net>

	* tests/regexp.test: Added check for error message from
	unbalanced [] in regexp. Added additional simple test cases
	of basic regsub command.

2009-09-21  Don Porter  <dgp@users.sourceforge.net>

	* generic/tclCompile.c:	Correct botch in the conversion of
	Tcl_SubstObj().  Thanks to Kevin Kenny for detection and report.

2009-09-17  Don Porter  <dgp@users.sourceforge.net>

	* generic/tclCompile.c:	Re-implement Tcl_SubstObj() as a simple
	* generic/tclParse.c:	wrapper around TclNRSubstObj().  This has
	* tests/basic.test:	the effect of caching compiled bytecode in
	* tests/parse.test:	the value to be substituted.  Note that
	Tcl_SubstObj() now exists only for extensions.  Tcl itself no longer
	makes any use of it.  Note also that TclSubstTokens() is now reachable
	only by Tcl_EvalEx() and Tcl_ParseVar() so tests aiming to test its
	functioning needed adjustment to still have the intended effect.

2009-09-16  Alexandre Ferrieux  <ferrieux@users.sourceforge.net>

	* generic/tclObj.c:   Extended ::tcl::unsupported::representation.

2009-09-11  Don Porter  <dgp@users.sourceforge.net>

	* generic/tclBasic.c:	Completed the NR-enabling of [subst].
	* generic/tclCmdMZ.c:	[Bug 2314561].
	* generic/tclCompCmds.c:
	* generic/tclCompile.c:
	* generic/tclInt.h:
	* tests/coroutine.test:
	* tests/parse.test:

2009-09-11  Donal K. Fellows  <dkf@users.sf.net>

	* tests/http.test: Added in cleaning up of http tokens for each test
	to reduce amount of global-variable pollution.

2009-09-10  Donal K. Fellows  <dkf@users.sf.net>

	* library/http/http.tcl (http::Event): [Bug 2849860]: Handle charset
	names in double quotes; some servers like generating them like that.

2009-09-07  Don Porter  <dgp@users.sourceforge.net>

	* generic/tclParse.c:	[Bug 2850901]: Corrected line counting error
	* tests/into.test:	in multi-command script substitutions.

2009-09-07  Daniel Steffen  <das@users.sourceforge.net>

	* generic/tclExecute.c:	Fix potential uninitialized variable use and
	* generic/tclFCmd.c:	null dereference flagged by clang static
	* generic/tclProc.c:	analyzer.
	* generic/tclTimer.c:
	* generic/tclUtf.c:

	* generic/tclExecute.c:	Silence false positives from clang static
	* generic/tclIO.c:	analyzer about potential null dereference.
	* generic/tclScan.c:
	* generic/tclCompExpr.c:

2009-09-04  Don Porter  <dgp@users.sourceforge.net>

	* generic/tclCompCmds.c (TclCompileSubstCmd): [Bug 2314561]:
	* generic/tclBasic.c:	Added a bytecode compiler routine for the
	* generic/tclCmdMZ.c:	[subst] command. This is a partial solution to
	* generic/tclCompile.c:	the need to NR-enable [subst] since bytecode
	* generic/tclCompile.h:	execution is already NR-enabled. Two new
	* generic/tclExecute.c:	bytecode instructions, INST_NOP and
	* generic/tclInt.h:	INST_RETURN_CODE_BRANCH were added to support
	* generic/tclParse.c:	the new routine.  INST_RETURN_CODE_BRANCH is
	* tests/basic.test:	likely to be useful in any future effort to
	* tests/info.test:	add a bytecode compiler routine for [try].
	* tests/parse.test:

2009-09-03  Donal K. Fellows  <dkf@users.sf.net>

	* doc/LinkVar.3: [Bug 2844962]: Added documentation of issues relating
	to use of this API in a multi-threaded environment.

2009-09-01  Andreas Kupries  <andreask@activestate.com>

	* generic/tclIORTrans.c (ReflectInput): Remove error response to
	0-result from method 'limit?' of transformations. Return the number of
	copied bytes instead, which is possibly nothing. The latter then
	triggers EOF handling in the higher layers, making the 0-result of
	limit? the way to inject artificial EOF's into the data stream.

2009-09-01  Don Porter  <dgp@users.sourceforge.net>

	* library/tcltest/tcltest.tcl:  Bump to tcltest 2.3.2 after revision
	* library/tcltest/pkgIndex.tcl: to verbose error message.
	* unix/Makefile.in:
	* win/Makefile.in:

2009-08-27  Don Porter  <dgp@users.sourceforge.net>

	* generic/tclStringObj.c:       [Bug 2845535]: A few more string
	overflow cases in [format].

2009-08-25  Andreas Kupries  <andreask@activestate.com>

	* generic/tclBasic.c (Tcl_CreateInterp, Tcl_EvalTokensStandard)
	(Tcl_EvalEx, TclEvalEx, TclAdvanceContinuations, TclNREvalObjEx):
	* generic/tclCmdMZ.c (Tcl_SwitchObjCmd, TclListLines):
	* generic/tclCompCmds.c (*):
	* generic/tclCompile.c (TclSetByteCodeFromAny, TclInitCompileEnv)
	(TclFreeCompileEnv, TclCompileScript, TclCompileTokens):
	* generic/tclCompile.h (CompileEnv):
	* generic/tclInt.h (ContLineLoc, Interp):
	* generic/tclObj.c (ThreadSpecificData, ContLineLocFree)
	(TclThreadFinalizeObjects, TclInitObjSubsystem, TclContinuationsEnter,
	(TclContinuationsEnterDerived, TclContinuationsCopy, TclFreeObj)
	(TclContinuationsGet):
	* generic/tclParse.c (TclSubstTokens, Tcl_SubstObj):
	* generic/tclProc.c (TclCreateProc):
	* generic/tclVar.c (TclPtrSetVar):
	* tests/info.test (info-30.0-24):

	Extended the parser, compiler, and execution engine with code and
	attendant data structures tracking the position of continuation lines
	which are not visible in the resulting script Tcl_Obj*'s, to properly
	account for them while counting lines for #280.

2009-08-24  Daniel Steffen  <das@users.sourceforge.net>

	* generic/tclInt.h: Annotate Tcl_Panic as noreturn for clang static
	analyzer in PURIFY builds, replacing preprocessor/assert technique.

	* macosx/tclMacOSXNotify.c: Fix multiple issues with nested event loops
	when CoreFoundation notifier is running in embedded mode. (Fixes
	problems in TkAqua Cocoa reported by Youness Alaoui on tcl-mac)

2009-08-21  Don Porter  <dgp@users.sourceforge.net>

	* generic/tclFileName.c: Correct regression in [Bug 2837800] fix.
	* tests/fileName.test:

2009-08-20  Don Porter  <dgp@users.sourceforge.net>

	* generic/tclFileName.c: [Bug 2837800]: Correct the result produced by
	[glob */test] when * matches something like ~foo.

	* generic/tclPathObj.c: [Bug 2806250]: Prevent the storage of strings
	starting with ~ in the "tail" part (normPathPtr field) of the path
	intrep when PATHFLAGS != 0.  This establishes the assumptions relied
	on elsewhere that the name stored there is a relative path.  Also
	refactored to make an AppendPath() routine instead of the cut/paste
	stanzas that were littered throughout.

2009-08-20  Donal K. Fellows  <dkf@users.sf.net>

	* generic/tclCmdIL.c (TclNRIfObjCmd): [Bug 2823276]: Make [if]
	NRE-safe on all arguments when interpreted.
	(Tcl_LsortObjCmd): Close off memory leak.

2009-08-19  Donal K. Fellows  <dkf@users.sf.net>

	* generic/tclCmdAH.c (TclNRForObjCmd, etc.): [Bug 2823276]: Make [for]
	and [while] into NRE-safe commands, even when interpreted.

2009-08-18  Don Porter  <dgp@users.sourceforge.net>

	* generic/tclPathObj.c: [Bug 2837800]: Added NULL check to prevent
	* tests/fileName.test:  crashes during [glob].

2009-08-16  Jan Nijtmans  <nijtmans@users.sf.net>

	* unix/dltest/pkge.c:  const addition
	* unix/tclUnixThrd.c:  Use <pthread.h> in stead of "pthread.h"
	* win/tclWinDde.c:     Eliminate some more gcc warnings
	* win/tclWinReg.c:
	* generic/tclInt.h:    Change ForIterData, make it const-safe.
	* generic/tclCmdAH.c:

2009-08-12  Don Porter  <dgp@users.sourceforge.net>

	TIP #353 IMPLEMENTATION

	* doc/NRE.3:		New public routine Tcl_NRExprObj() permits
	* generic/tcl.decls:	extension commands to evaluate Tcl expressions
	* generic/tclBasic.c:	in NR-enabled command procedures.
	* generic/tclCmdAH.c:
	* generic/tclExecute.c:
	* generic/tclInt.h:
	* generic/tclObj.c:
	* tests/expr.test:

	* generic/tclDecls.h:		make genstubs
	* generic/tclStubInit.c:

2009-08-06  Andreas Kupries  <andreask@activestate.com>

	* doc/refchan.n [Bug 2827000]: Extended the implementation of
	* generic/tclIORChan.c: reflective channels (TIP 219, method
	* tests/ioCmd.test: 'read'), enabling handlers to signal EAGAIN to
	indicate 'no data, but not at EOF either', and other system
	errors. Updated documentation, extended testsuite (New test cases
	iocmd*-23.{9,10}).

2009-08-02  Miguel Sofer  <msofer@users.sf.net>

	* tests/coroutine.test: fix testfile cleanup

2009-08-02  Donal K. Fellows  <dkf@users.sf.net>

	* generic/tclObj.c (Tcl_RepresentationCmd): Added an unsupported
	command for reporting the representation of an object. Result string
	is deliberately a bit obstructive so that people are not encouraged to
	make code that depends on it; it's a debugging tool only!

	* unix/tclUnixFCmd.c (GetOwnerAttribute, SetOwnerAttribute)
	(GetGroupAttribute, SetGroupAttribute): [Bug 1942222]: Stop calling
	* unix/tclUnixFile.c (TclpGetUserHome): endpwent() and endgrent();
	they've been unnecessary for ages.

2009-08-02  Jan Nijtmans  <nijtmans@users.sf.net>

	* win/tclWin32Dll.c: Eliminate TclWinResetInterfaceEncodings, since it
	* win/tclWinInit.c:  does exactly the same as TclWinEncodingsCleanup,
	* win/tclWinInt.h:   make sure that tclWinProcs and
			     tclWinTCharEncoding are always set and reset
			     concurrently.
	* win/tclWinFCmd.c:  Correct check for win95

2009-07-31  Don Porter  <dgp@users.sourceforge.net>

	* generic/tclStringObj.c: [Bug 2830354]:	Corrected failure to
	* tests/format.test:		grow buffer when format spec request
	large width floating point values.  Thanks to Clemens Misch.

2009-07-26  Donal K. Fellows  <dkf@users.sf.net>

	* library/auto.tcl (tcl_findLibrary, auto_mkindex):
	* library/package.tcl (pkg_mkIndex, tclPkgUnknown, MacOSXPkgUnknown):
	* library/safe.tcl (interpAddToAccessPath, interpDelete, AliasGlob):
	(AliasSource, AliasLoad, AliasEncoding):
	* library/tm.tcl (UnknownHandler): Simplify by swapping some [catch]
	gymnastics for use of [try].

2009-07-26 Alexandre Ferrieux  <ferrieux@users.sourceforge.net>

	* tools/genStubs.tcl: Forced LF translation when generating .h's to
	avoid spurious diffs when regenerating on a Windows box.

2009-07-26  Jan Nijtmans  <nijtmans@users.sf.net>

	* win/Makefile.in: [Bug 2827066]: msys build --enable-symbols broken
	* win/tcl.m4:	   And modified the same for unicows.dll, as a
	* win/configure:   preparation for [Enh 2819611].

2009-07-25  Donal K. Fellows  <dkf@users.sf.net>

	* library/history.tcl (history): Reworked the history mechanism in
	terms of ensembles, rather than the ad hoc ensemble-lite mechanism
	used previously.

2009-07-24  Donal K. Fellows  <dkf@users.sf.net>

	* doc/self.n (self class): [Bug 2704302]: Add some text to make it
	clearer how to get the name of the current object's class.

2009-07-23  Andreas Kupries  <andreask@activestate.com>

	* generic/tclIO.c (Tcl_GetChannelHandle): [Bug 2826248]: Do not crash
	* generic/tclPipe.c (FileForRedirect): for getHandleProc == NULL, this
	is allowed. Provide a nice error message in the bypass area. Updated
	caller to check the bypass for a mesage. Bug reported by Andy
	Sonnenburg <andy22286@users.sourceforge.net>

2009-07-23  Joe Mistachkin  <joe@mistachkin.com>

	* generic/tclNotify.c: [Bug 2820349]: Ensure that queued events are
	freed once processed.

2009-07-22  Jan Nijtmans  <nijtmans@users.sf.net>

	* macosx/tclMacOSXFCmd.c: CONST -> const
	* generic/tclGetDate.y:
	* generic/tclDate.c:
	* generic/tclLiteral.c: (char *) cast in ckfree call
	* generic/tclPanic.c: [Feature Request 2814786]: remove TclpPanic
	* generic/tclInt.h
	* unix/tclUnixPort.h
	* win/tclWinPort.h

2009-07-22 Alexandre Ferrieux  <ferrieux@users.sourceforge.net>

	* generic/tclEvent.c: [Bug 2001201 again]: Refined the 20090617 patch
	on [exit] streamlining, so that it now correctly calls thread exit
	handlers for the calling thread, including <Destroy> bindings in Tk.

2009-07-21  Kevin B. Kenny  <kennykb@acm.org>

	* library/tzdata/Asia/Dhaka:
	* library/tzdata/Indian/Mauritius: Olson's tzdata2009k.

2009-07-20  Donal K. Fellows  <dkf@users.sf.net>

	* generic/tclCmdMZ.c (StringIsCmd): Reorganize so that [string is] is
	more efficient when parsing things that are correct, at a cost of
	making the empty string test slightly more costly. With this, the cost
	of doing [string is integer -strict $x] matches [catch {expr {$x+0}}]
	in the successful case, and greatly outstrips it in the failing case.

2009-07-19  Donal K. Fellows  <dkf@users.sf.net>

	* generic/tclOO.decls, generic/tclOO.c (Tcl_GetObjectName): Expose a
	function for efficiently returning the current name of an object.

2009-07-18  Daniel Steffen  <das@users.sourceforge.net>

	* unix/Makefile.in: Define NDEBUG in optimized (non-symbols) build to
	disable NRE assert()s and threaded allocator range checks.

2009-07-16  Don Porter  <dgp@users.sourceforge.net>

	* generic/tclBinary.c:	Removed unused variables.
	* generic/tclCmdIL.c:
	* generic/tclCompile.c:
	* generic/tclExecute.c:
	* generic/tclHash.c:
	* generic/tclIOUtil.c:
	* generic/tclVar.c:

	* generic/tclBasic.c:	Silence compiler warnings about ClientData.
	* generic/tclProc.c:

	* generic/tclScan.c:    Typo in ACCEPT_NAN configuration.

	* generic/tclStrToD.c:  [Bug 2819200]: Set floating point control
	register on MIPS systems so that the gradual underflow expected by Tcl
	is in effect.

2009-07-15  Donal K. Fellows  <dkf@users.sf.net>

	* generic/tclInt.h (Namespace):		   Added machinery to allow
	* generic/tclNamesp.c (many functions):	   reduction of memory used
	* generic/tclResolve.c (BumpCmdRefEpochs): by namespaces. Currently
	#ifdef'ed out because of compatibility concerns.

	* generic/tclInt.decls: Added four functions for better integration
	with itcl-ng.

2009-07-14  Kevin B. Kenny  <kennykb@acm.org>

	* generic/tclInt.h (TclNRSwitchObjCmd):
	* generic/tclBasic.c (builtInCmds):
	* generic/tclCmdMZ.c (Tcl_SwitchObjCmd):
	* tests/switch.test (switch-15.1):
	[Bug 2821401]: Make non-bytecoded [switch] command aware of NRE.

2009-07-13  Andreas Kupries  <andreask@activestate.com>

	* generic/tclCompile.c (TclInitCompileEnv, EnterCmdWordIndex)
	(TclCleanupByteCode, TclCompileScript):
	* generic/tclExecute.c (TclCompileObj, TclExecuteByteCode):
	* tclCompile.h (ExtCmdLoc):
	* tclInt.h (ExtIndex, CFWordBC, CmdFrame):
	* tclBasic.c (DeleteInterpProc, TclArgumentBCEnter)
	(TclArgumentBCRelease, TclArgumentGet, SAVE_CONTEXT)
	(RESTORE_CONTEXT, NRCoroutineExitCallback, TclNRCoroutineObjCmd):
	* generic/tclCmdAH.c (TclNRForObjCmd, TclNRForIterCallback,
	(ForNextCallback):
	* generic/tclCmdMZ.c (TclNRWhileObjCmd):

	Extended the bytecode compiler initialization to recognize the
	compilation of whole files (NRE enabled 'source' command) and switch
	to the counting of absolute lines in that case.

	Further extended the bytecode compiler to track the start line in the
	generated information, and modified the bytecode execution to
	recompile an object if the location as per the calling context doesn't
	match the location saved in the bytecode. This part could be optimized
	more by using more memory to keep all possibilities which occur
	around, or by just adjusting the location information instead of a
	total recompile.

	Reworked the handling of literal command arguments in bytecode to be
	saved (compiler) and used (execution) per command (See the
	TCL_INVOKE_STK* instructions), and not per the whole bytecode. This,
	and the previous change remove the problems with location data caused
	by literal sharing (across whole files, but also proc bodies).
	Simplified the associated datastructures (ExtIndex is gone, as is the
	function EnterCmdWordIndex).

	The last change causes the hashtable 'lineLABCPtr' to be state which
	has to be kept per coroutine, like the CmdFrame stack. Reworked the
	coroutine support code to create, delete and switch the information as
	needed. Further reworked the tailcall command as well, it has to pop
	its own arguments when run in a bytecode context to keep a proper
	stack in 'lineLABCPtr'.

	Fixed the mishandling of line information in the NRE-enabled 'for' and
	'while' commands introduced when both were made to share their
	iteration callbacks without taking into account that the loop body is
	found in different words of the command. Introduced a separate data
	structure to hold all the callback information, as we went over the
	limit of 4 direct client-data values for NRE callbacks.

	The above fixes [Bug 1605269].

2009-07-12  Donal K. Fellows  <dkf@users.sf.net>

	* generic/tclCmdMZ.c (StringIndexCmd, StringEqualCmd, StringCmpCmd):
	* generic/tclExecute.c (TclExecuteByteCode): [Bug 2637173]: Factor out
	* generic/tclInt.h (TclIsPureByteArray):     the code to determine if
	* generic/tclUtil.c (TclStringMatchObj):     it is safe to work with
	byte arrays directly, so that we get the check correct _once_.

	* generic/tclOOCall.c (TclOOGetCallContext): [Bug 1895546]: Changed
	* generic/tclOO.c (TclOOObjectCmdCore):	     the way that the cache is
	managed so that when itcl does cunning things, those cunning things
	can be cached properly.

2009-07-11  Donal K. Fellows  <dkf@users.sf.net>

	* doc/vwait.n: Substantially increased the discussion of issues and
	work-arounds relating to nested vwaits, following discussion on the
	tcl-core mailing list on the topic.

2009-07-10  Pat Thoyts  <patthoyts@users.sourceforge.net>

	* tests/zlib.test:   ZlibTransformClose may be called with a NULL
	* generic/tclZlib.c: interpreter during finalization and
	Tcl_SetChannelError requires a list. Added some tests to ensure error
	propagation from the zlib library to the interp.

2009-07-09  Pat Thoyts  <patthoyts@users.sourceforge.net>

	* tests/zlib.test: [Bug 2818131]: Added tests and fixed a typo that
	broke [zlib push] for deflate format.

2009-07-09  Donal K. Fellows  <dkf@users.sf.net>

	* compat/mkstemp.c (mkstemp): [Bug 2819227]: Use rand() for random
	numbers as it is more portable.

2009-07-05  Donal K. Fellows  <dkf@users.sf.net>

	* generic/tclZlib.c (ZlibTransformWatch): Correct the handling of
	events so that channel transforms work with things like an asynch
	[chan copy]. Problem reported by Pat Thoyts.

2009-07-01  Pat Thoyts  <patthoyts@users.sourceforge.net>

	* win/tclWinInt.h:   [Bug 2806622]: Handle the GetUserName API call
	* win/tclWin32Dll.c: via the tclWinProcs indirection structure. This
	* win/tclWinInit.c:  fixes a problem obtaining the username when the
	USERNAME environment variable is unset.

2009-06-30  Daniel Steffen  <das@users.sourceforge.net>

	* generic/tclInt.h:		Add assert macros for clang static
	* generic/tclPanic.c:		analyzer and redefine Tcl_Panic to
	* generic/tclStubInit.c:	assert after panic in clang PURIFY
					builds.

	* generic/tclCmdIL.c:		Add clang assert for false positive
					from static analyzer.

2009-06-26  Daniel Steffen  <das@users.sourceforge.net>

	* macosx/Tcl-Common.xcconfig:	 Update projects for Xcode 3.1 and
	* macosx/Tcl.xcode/*:		 3.2, standardize on gcc 4.2, remove
	* macosx/Tcl.xcodeproj/*:	 obsolete configurations and pre-Xcode
	* macosx/Tcl.pbproj/* (removed): project.

	* macosx/README:		 Update project docs, cleanup.

	* unix/Makefile.in:		 Update dist target for project
					 changes.

2009-06-24  Donal K. Fellows  <dkf@users.sf.net>

	* tests/oo.test (oo-19.1): [Bug 2811598]: Make more resilient.

2009-06-24  Pat Thoyts  <patthoyts@users.sourceforge.net>

	* tests/http11.test: [Bug 2811492]: Clean up procs after testing.

2009-06-18  Donal K. Fellows  <dkf@users.sf.net>

	* generic/tclCkalloc.c (MemoryCmd): [Bug 988703]:
	* generic/tclObj.c (ObjData, TclFinalizeThreadObjects): Add mechanism
	for discovering what Tcl_Objs are allocated when built for memory
	debugging. Developed by Joe Mistachkin.

2009-06-17 Alexandre Ferrieux  <ferrieux@users.sourceforge.net>

	* generic/tclEvent.c: Applied a patch by George Peter Staplin
	drastically reducing the ambition of [exit] wrt finalization, and
	thus solving many multi-thread teardown issues. [Bugs 2001201,
	486399, and possibly 597575, 990457, 1437595, 2750491]

2009-06-15  Don Porter  <dgp@users.sourceforge.net>

	* generic/tclStringObj.c: sprintf() -> Tcl_ObjPrintf() conversion.

2009-06-15  Reinhard Max  <max@suse.de>

	* unix/tclUnixPort.h: Move all socket-related code from tclUnixChan.c
	* unix/tclUnixChan.c: to tclUnixSock.c.
	* unix/tclUnixSock.c:

2009-06-15  Donal K. Fellows  <dkf@users.sf.net>

	* tools/tcltk-man2html.tcl (make-man-pages): [Patch 557486]: Apply
	last remaining meaningful part of this patch, a clean up of some
	closing tags.

2009-06-13  Don Porter  <dgp@users.sourceforge.net>

	* generic/tclCompile.c: [Bug 2802881]: The value stashed in
	* generic/tclProc.c:    iPtr->compiledProcPtr when compiling a proc
	* tests/execute.test:   survives too long. We only need it there long
	enough for the right TclInitCompileEnv() call to re-stash it into
	envPtr->procPtr.  Once that is done, the CompileEnv controls.  If we
	let the value of iPtr->compiledProcPtr linger, though, then any other
	bytecode compile operation that takes place will also have its
	CompileEnv initialized with it, and that's not correct.  The value is
	meant to control the compile of the proc body only, not other compile
	tasks that happen along.  Thanks to Carlos Tasada for discovering and
	reporting the problem.

2009-06-10  Don Porter  <dgp@users.sourceforge.net>

	* generic/tclStringObj.c:       [Bug 2801413]: Revised [format] to not
	overflow the integer calculations computing the length of the %ll
	formats of really big integers.  Also added protections so that
	[format]s that would produce results overflowing the maximum string
	length of Tcl values throw a normal Tcl error instead of a panic.

	* generic/tclStringObj.c:	[Bug 2803109]: Corrected failures to
	deal with the "pure unicode" representation of an empty string.
	Thanks to Julian Noble for reporting the problem.

2006-06-09  Kevin B. Kenny  <kennykb@acm.org>

	* generic/tclGetDate.y: Fixed a thread safety bug in the generated
	* library/clock.tcl:    Bison parser (needed a %pure-parser
	* tests/clock.test:     declaration to avoid static variables).
				Discovered that the %pure-parser declaration
	                        allowed for returning the Bison error message
	                        to the Tcl caller in the event of a syntax
	                        error, so did so.
	* generic/tclDate.c: bison 2.3

2006-06-08  Kevin B. Kenny  <kennykb@acm.org>

	* library/tzdata/Asia/Dhaka: New DST rule for Bangladesh. (Olson's
	tzdata2009i.)

2009-06-08  Donal K. Fellows  <dkf@users.sf.net>

	* doc/copy.n: Fix error in example spotted by Venkat Iyer.

2009-06-02  Don Porter  <dgp@users.sourceforge.net>

	* generic/tclExecute.c: Replace dynamically-initialized table with a
	table of static constants in the lookup table for exponent operator
	computations that fit in a 64 bit integer result.

	* generic/tclExecute.c: [Bug 2798543]: Corrected implementations and
	selection logic of the INST_EXPON instruction.

2009-06-01  Don Porter  <dgp@users.sourceforge.net>

	* tests/expr.test:      [Bug 2798543]: Added many tests demonstrating
	the broken cases.

009-05-30  Kevin B. Kenny  <kennykb@acm.org>

	* library/tzdata/Africa/Cairo:
	* library/tzdata/Asia/Amman: Olson's tzdata2009h.

2009-05-29  Andreas Kupries  <andreask@activestate.com>

	* library/platform/platform.tcl: Fixed handling of cpu ia64,
	* library/platform/pkgIndex.tcl: taking ia64_32 into account
	* unix/Makefile.in: now. Bumped version to 1.0.5. Updated the
	* win/Makefile.in: installation commands.

2009-05-26 Alexandre Ferrieux  <ferrieux@users.sourceforge.net>

	* doc/expr.n: Fixed documentation of the right-associativity of
	the ** operator. (spotted by kbk)

2009-05-14  Donal K. Fellows  <dkf@users.sf.net>

	* generic/tclOOInfo.c (InfoObjectNsCmd): Added introspection mechanism
	for finding out what an object's namespace is. Experience suggests
	that it is just too useful to be able to do without it.

2009-05-12  Donal K. Fellows  <dkf@users.sf.net>

	* doc/vwait.n: Added more words to make it clear just how bad it is to
	nest [vwait]s.

	* compat/mkstemp.c: Add more headers to make this file build on IRIX
	6.5. Thanks to Larry McVoy for this.

2009-05-08  Donal K. Fellows  <dkf@users.sf.net>

	* generic/tclOO.c (TclNRNewObjectInstance):  [Bug 2414858]: Add a
	* generic/tclBasic.c (TclPushTailcallPoint): marker to the stack of
	NRE callbacks at the right point so that tailcall works correctly in a
	constructor.

	* tests/exec.test (cat): [Bug 2788468]: Adjust the scripted version of
	cat so that it does not perform transformations on the data it is
	working with, making it more like the standard Unix 'cat' program.

2009-05-07  Miguel Sofer  <msofer@users.sf.net>

	* generic/tclObj.c (Tcl_GetCommandFromObj): [Bug 2785893]: Ensure that
	a command in a deleted namespace can't be found through a cached name.

	* generic/tclBasic.c:    Let coroutines start with a much smaller
	* generic/tclCompile.h:  stack: 200 words (previously was 2000, the
	* generic/tclExecute.c:  same as interps).

2009-05-07  Donal K. Fellows  <dkf@users.sf.net>

	* tests/env.test (printenvScript, env-4.3, env-4.5): [Bug 1513659]:
	* tests/exec.test (exec-2.6): These tests had subtle dependencies on
	being on platforms that were either ISO 8859-1 or UTF-8. Stabilized
	the results by forcing the encoding.

2009-05-06  Don Porter  <dgp@users.sourceforge.net>

	* generic/tclCmdMZ.c:	[Bug 2582327]: Improve overflow error message
	from [string repeat].

	* tests/interp.test: interp-20.50 test for Bug 2486550.

2009-05-04  Donal K. Fellows  <dkf@users.sf.net>

	* generic/tclOO.c (InitFoundation, AllocObject, AllocClass):
	* generic/tclOODefineCmds.c (InitDefineContext): Make sure that when
	support namespaces are deleted, nothing bad can subsequently happen.
	Issue spotted by Don Porter.

2009-05-03  Donal K. Fellows  <dkf@users.sf.net>

	* doc/Tcl.n: [Bug 2538432]: Clarified exact treatment of ${arr(idx)}
	form of variable substitution. This is not a change of behavior, just
	an improved description of the current situation.

2009-04-30  Miguel Sofer  <msofer@users.sf.net>

	* generic/tclBasic.c (TclObjInvoke): [Bug 2486550]: Make sure that a
	null objProc is not used, use Tcl_NRCallObjProc instead.

2009-05-01  Jan Nijtmans  <nijtmans@users.sf.net>

	* win/configure.in   Fix 64-bit detection for zlib on Win64
	* win/configure      (regenerated)

2009-04-28  Jeff Hobbs  <jeffh@ActiveState.com>

	* unix/tcl.m4, unix/configure (SC_CONFIG_CFLAGS): harden the check to
	add _r to CC on AIX with threads.

2009-04-27  Donal K. Fellows  <dkf@users.sf.net>

	* doc/concat.n (EXAMPLES): [Bug 2780680]: Rewrote so that the spacing
	of result messages is correct. (The exact way they were wrong was
	different when rendered through groff or as HTML, but it was still
	wrong both ways.)

2009-04-27  Jan Nijtmans  <nijtmans@users.sf.net>

	* generic/tclIndexObj.c:  Reset internal INTERP_ALTERNATE_WRONG_ARGS
	* generic/tclIOCmd.c:     flag inside the Tcl_WrongNumArgs function,
	                          so the caller no longer has to do the reset.

2009-04-24  Stuart Cassoff  <stwo@users.sf.net>

	* unix/Makefile.in: [Patch 2769530]: Don't chmod/exec installManPage.

2009-04-19  Pat Thoyts  <patthoyts@users.sourceforge.net>

	* library/http/http.tcl: [Bug 2715421]: Removed spurious newline added
	* tests/http11.test:     after POST and added tests to detect excess
	* tests/httpd11.tcl:     bytes being POSTed.
	* library/http/pkgIndex.tcl:
	* makefiles:             package version now 2.8.1

2009-04-15  Donal K. Fellows  <dkf@users.sf.net>

	* doc/chan.n, doc/close.n: Tidy up documentation of TIP #332.

2009-04-14  Kevin B. Kenny  <kennykb@acm.org>

	* library/tzdata/Asia/Karachi: Updated rules for Pakistan Summer
				       Time (Olson's tzdata2009f)

2009-04-11  Donal K. Fellows  <dkf@users.sf.net>

	* generic/tclOOMethod.c (InvokeForwardMethod): Clarify the resolution
	behaviour of the name of the command that is forwarded to: it's now
	resolved using the object's namespace as context, which is much more
	useful than the previous (somewhat random) behaviour of using the
	caller's current namespace.

2009-04-10  Pat Thoyts  <patthoyts@users.sourceforge.net>

	* library/http/http.tcl:     Improved HTTP/1.1 support and added
	* library/http/pkgIndex.tcl: specific HTTP/1.1 testing to ensure
	* tests/http11.test:         we handle chunked+gzip for the various
	* tests/httpd11.test:        modes (normal, -channel and -handler)
	* makefiles:                 package version set to 2.8.0

2009-04-10  Daniel Steffen  <das@users.sourceforge.net>

	* unix/tclUnixChan.c:		TclUnixWaitForFile(): use FD_* macros
	* macosx/tclMacOSXNotify.c:	to manipulate select masks (Cassoff).
					[Freq 1960647] [Bug 3486554]

	* unix/tclLoadDyld.c:		use RTLD_GLOBAL instead of RTLD_LOCAL.
					[Bug 1961211]

	* macosx/tclMacOSXNotify.c:	revise CoreFoundation notifier to allow
					embedding into applications that
					already have a CFRunLoop running and
					want to run the tcl event loop via
					Tcl_ServiceModeHook(TCL_SERVICE_ALL).

	* macosx/tclMacOSXNotify.c:	add CFRunLoop based Tcl_Sleep() and
	* unix/tclUnixChan.c:		TclUnixWaitForFile() implementations
	* unix/tclUnixEvent.c:		and disable select() based ones in
					CoreFoundation builds.

	* unix/tclUnixNotify.c:		simplify, sync with tclMacOSXNotify.c.

	* generic/tclInt.decls: 	add TclMacOSXNotifierAddRunLoopMode()
	* generic/tclIntPlatDecls.h:	internal API, regen.
	* generic/tclStubInit.c:

	* unix/configure.in (Darwin):	use Darwin SUSv3 extensions if
					available; remove /Network locations
					from default tcl package search path
					(NFS mounted locations and thus slow).
	* unix/configure:		autoconf-2.59
	* unix/tclConfig.h.in:		autoheader-2.59

	* macosx/tclMacOSXBundle.c:	on Mac OS X 10.4 and later, replace
					deprecated NSModule API by dlfcn API.

2009-04-10  Donal K. Fellows  <dkf@users.sf.net>

	* doc/StringObj.3: [Bug 2089279]: Corrected example so that it works
	on 64-bit machines as well.

2009-04-10  Pat Thoyts  <patthoyts@users.sourceforge.net>

	* tests/http.test: [Bug 26245326]: Added specific check for problem
	* tests/httpd: (return incomplete HTTP response header).

2009-04-08  Kevin B. Kenny  <kennykb@acm.org>

	* tools/tclZIC.tcl: Always emit files with Unix line termination.
	* library/tzdata: Olson's tzdata2009e

2009-04-09  Don Porter  <dgp@users.sourceforge.net>

	* library/http/http.tcl:	[Bug 26245326]: Handle incomplete
	lines in the "connecting" state. Thanks to Sergei Golovan.

2009-04-08  Andreas Kupries  <andreask@activestate.com>

	* library/platform/platform.tcl: Extended the darwin sections to add
	* library/platform/pkgIndex.tcl: a kernel version number to the
	* unix/Makefile.in: identifier for anything from Leopard (10.5) on up.
	* win/Makefile.in: Extended patterns for same. Extended cpu
	* doc/platform.n: recognition for 64bit Tcl running on a 32bit kernel
	on a 64bit processor (By Daniel Steffen). Bumped version to 1.0.4.
	Updated Makefiles.

2009-04-08  Don Porter  <dgp@users.sourceforge.net>

	* library/tcltest/tcltest.tcl:  [Bug 2570363]: Converted [eval]s (some
	* library/tcltest/pkgIndex.tcl: unsafe!) to {*} in tcltest package.
	* unix/Makefile.in:     => tcltest 2.3.1
	* win/Makefile.in:

2009-04-07  Don Porter  <dgp@users.sourceforge.net>

	* generic/tclStringObj.c:	Correction so that value of
	TCL_GROWTH_MIN_ALLOC is everywhere expressed in bytes as comment
	claims.

2009-04-04  Donal K. Fellows  <dkf@users.sf.net>

	* doc/vwait.n: [Bug 1910136]: Extend description and examples to make
	it clearer just how this command interprets variable names.

2009-03-30  Don Porter  <dgp@users.sourceforge.net>

	* doc/Alloc.3: [Bug 2556263]:	Size argument is "unsigned int".

2009-03-27  Don Porter  <dgp@users.sourceforge.net>

	* generic/tclPathObj.c (TclPathPart): [Bug 2710920]: TclPathPart()
	* tests/fileName.test:	was computing the wrong results for both [file
	dirname] and [file tail] on "path" arguments with the PATHFLAGS != 0
	intrep and with an empty string for the "joined-on" part.

2009-03-25  Jan Nijtmans  <nijtmans@users.sf.net>

	* doc/tclsh.1:		 Bring doc and tools in line with
	* tools/installData.tcl: http://wiki.tcl.tk/812
	* tools/str2c
	* tools/tcltk-man2html.tcl

2009-03-25  Donal K. Fellows  <dkf@users.sf.net>

	* doc/coroutine.n: [Bug 2152285]: Added basic documentation for the
	coroutine and yield commands.

2009-03-24  Donal K. Fellows  <dkf@users.sf.net>

	* generic/tclOOBasic.c (TclOOSelfObjCmd): [Bug 2704302]: Make 'self
	class' better defined in the context of objects that change class.

	* generic/tclVar.c (Tcl_UpvarObjCmd): [Bug 2673163] (ferrieux)
	* generic/tclProc.c (TclObjGetFrame): Make the upvar command more able
	to handle its officially documented syntax.

2009-03-22  Miguel Sofer  <msofer@users.sf.net>

	* generic/tclBasic.c: [Bug 2502037]: NR-enable the handling of unknown
	commands.

2009-03-21  Miguel Sofer  <msofer@users.sf.net>

	* generic/tclBasic.c:   Fixed "leaks" in aliases, imports and
	* generic/tclInt.h:     ensembles. Only remaining known leak is in
	* generic/tclInterp.c:  ensemble unknown dispatch (as it not
	* generic/tclNamesp.c:  NR-enabled)
	* tests/tailcall.test:

	* tclInt.h: comments

	* tests/tailcall.test: Added tests to show that [tailcall] does not
	currently always execute in constant space: interp-alias, ns-imports
	and ensembles "leak" as of this commit.

	* tests/nre.test: [foreach] has been NR-enabled for a while, the test
	was marked 'knownBug': unmark it.

	* generic/tclBasic.c:   Fix for (among others) [Bug 2699087]
	* generic/tclCmdAH.c:   Tailcalls now perform properly even from
	* generic/tclExecute.c: within [eval]ed scripts.
	* generic/tclInt.h:     More tests missing, as well as proper
	exploration and testing of the interaction with "redirectors" like
	interp-alias (suspect that it does not happen in constant space)
	and pure-eval commands.

	* generic/tclExecute.c: Proper fix for [Bug 2415422]. Reenabled
	* tests/nre.test:       the failing assertion that was disabled on
	2008-12-18: the assertion is correct, the fault was in the
	management of expansions.

	* generic/tclExecute.c:  Fix both test and code for tailcall
	* tests/tailcall.test:   from within a compiled [eval] body.

	* tests/tailcall.test: Slightly improved tests

2009-03-20  Don Porter  <dgp@users.sourceforge.net>

	* tests/stringObj.test:         [Bug 2597185]: Test stringObj-6.9
	checks that Tcl_AppendStringsToObj() no longer crashes when operating
	on a pure unicode value.

	* generic/tclExecute.c (INST_CONCAT1):  [Bug 2669109]: Panic when
	appends overflow the max length of a Tcl value.

2009-03-19  Miguel Sofer  <msofer@users.sf.net>

	* generic/tcl.h:
	* generic/tclInt.h:
	* generic/tclBasic.c:
	* generic/tclExecute.c:
	* generic/tclNamesp.c (Tcl_PopCallFrame): Rewritten tailcall
	implementation, ::unsupported::atProcExit is (temporarily?) gone. The
	new approach is much simpler, and also closer to being correct. This
	commit fixes [Bug 2649975] and [Bug 2695587].

	* tests/coroutine.test:    Moved the tests to their own files,
	* tests/tailcall.test:     removed the unsupported.test. Added
	* tests/unsupported.test:  tests for the fixed bugs.

2009-03-19  Donal K. Fellows  <dkf@users.sf.net>

	* doc/tailcall.n: Added documentation for tailcall command.

2009-03-18  Don Porter  <dgp@users.sourceforge.net>

	* win/tclWinFile.c (TclpObjNormalizePath):	[Bug 2688184]:
	Corrected Tcl_Obj leak. Thanks to Joe Mistachkin for detection and
	patch.

	* generic/tclVar.c (TclLookupSimpleVar):	[Bug 2689307]: Shift
	all calls to Tcl_SetErrorCode() out of TclLookupSimpleVar and onto its
	callers, where control with TCL_LEAVE_ERR_MSG flag is more easily
	handled.

2009-03-16  Donal K. Fellows  <dkf@users.sf.net>

	* generic/tclCmdMZ.c (TryPostBody): [Bug 2688063]: Extract information
	from list before getting rid of last reference to it.

2009-03-15  Joe Mistachkin  <joe@mistachkin.com>

	* generic/tclThread.c: Modify fix for TSD leak to match Tcl 8.5
	* generic/tclThreadStorage.c: (and prior) allocation semantics. [Bug
	2687952]

2009-03-15  Donal K. Fellows  <dkf@users.sf.net>

	* generic/tclThreadStorage.c (TSDTableDelete):	[Bug 2687952]: Ensure
	* generic/tclThread.c (Tcl_GetThreadData):	that structures in
	Tcl's TSD system are all freed. Use the correct matching allocator.

	* generic/tclPosixStr.c (Tcl_SignalId,Tcl_SignalMsg): [Patch 1513655]:
	Added support for SIGINFO, which is present on BSD platforms.

2009-03-14  Donal K. Fellows  <dkf@users.sf.net>

	* unix/tcl.pc.in (new file):		[Patch 2243948] (hat0)
	* unix/configure.in, unix/Makefile.in: Added support for reporting
	Tcl's public build configuration via the pkg-config system. TEA is
	still the official mechanism though, in part because pkg-config is not
	universally supported across all Tcl's supported platforms.

2009-03-11  Miguel Sofer  <msofer@users.sf.net>

	* generic/tclBasic.c (TclNRCoroutineObjCmd): fix Tcl_Obj leak.
	Diagnosis and fix thanks to GPS.

2009-03-09  Donal K. Fellows  <dkf@users.sf.net>

	* generic/tclCmdMZ.c (Tcl_TryObjCmd, TclNRTryObjCmd): Moved the
	implementation of [try] from Tcl code into C. Still lacks a bytecode
	version, but should be better than what was before.

2009-03-04  Donal K. Fellows  <dkf@users.sf.net>

	* generic/tclZlib.c (TclZlibCmd): Checksums are defined to be unsigned
	32-bit integers, use Tcl_WideInt to pass to scripts. [Bug 2662434]
	(ZlibStreamCmd, ChanGetOption): A few other related corrections.

2009-02-27  Jan Nijtmans  <nijtmans@users.sf.net>

	* generic/tcl.decls:    [Bug 218977]: Tcl_DbCkfree needs return value
	* generic/tclCkalloc.c
	* generic/tclDecls.h:   (regenerated)
	* generic/tclInt.decls: don't use CONST84/CONST86 here
	* generic/tclCompile.h: don't use CONST86 here, comment fixing.
	* generic/tclIO.h:      don't use CONST86 here, comment fixing.
	* generic/tclIntDecls.h (regenerated)

2009-02-25  Don Porter  <dgp@users.sourceforge.net>

	* generic/tclUtil.c (TclStringMatchObj):	[Bug 2637173]: Revised
	the branching on the strObj->typePtr so that untyped values get
	converted to the "string" type and pass through the Unicode matcher.
	[Bug 2613766]: Also added checks to only perform "bytearray"
	optimization on pure bytearray values.

	* generic/tclCmdMZ.c:	Since Tcl_GetCharLength() has its own
	* generic/tclExecute.c:	optimizations for the tclByteArrayType, stop
	having the callers do them.

2009-02-24  Donal K. Fellows  <dkf@users.sf.net>

	* doc/clock.n, doc/fblocked.n, doc/format.n, doc/lsort.n,
	* doc/pkgMkIndex.n, doc/regsub.n, doc/scan.n, doc/tclvars.n:
	General minor documentation improvements.

	* library/http/http.tcl (geturl, Eof): Added support for 8.6's built
	in zlib routines.

2009-02-22  Alexandre Ferrieux  <ferrieux@users.sourceforge.net>

	* tests/lrange.test:	Revert commits of 2008-07-23. Those were speed
	* tests/binary.test:	tests, that are inherently brittle.

2009-02-21  Don Porter  <dgp@users.sourceforge.net>

	* generic/tclStringObj.c:	Several revisions to the shimmering
	patterns between Unicode and UTF string reps.  Most notably the
	call: objPtr = Tcl_NewUnicodeObj(...,0); followed by a loop of calls:
	Tcl_AppendUnicodeToObj(objPtr, u, n); will now grow and append to
	the Unicode representation.  Before this commit, the sequence would
	convert each append to UTF and perform the append to the UTF rep.
	This is puzzling and likely a bug.  The performance of [string map]
	is significantly improved by this change (according to the MAP
	collection of benchmarks in tclbench).  Just in case there was some
	wisdom in the old ways that I missed, I left in the ability to restore
	the old patterns with a #define COMPAT 1 at the top of the file.

2009-02-20  Don Porter  <dgp@users.sourceforge.net>

	* generic/tclPathObj.c:	Fixed mistaken logic in TclFSGetPathType()
	* tests/fileName.test:	that assumed (not "absolute" => "relative").
	This is a false assumption on Windows, where "volumerelative" is
	another possibility.  [Bug 2571597]

2009-02-18  Don Porter  <dgp@users.sourceforge.net>

	* generic/tclStringObj.c:	Simplify the logic of the
	Tcl_*SetObjLength() routines.

	* generic/tclStringObj.c:	Rewrite GrowStringBuffer() so that it
	has parallel structure with GrowUnicodeBuffer().  The revision permits
	allocation attempts to continue all the way up to failure, with no
	gap. It also directly manipulates the String and Tcl_Obj internals
	instead of inefficiently operating via Tcl_*SetObjLength() with all of
	its extra protections and underdocumented special cases.

	* generic/tclStringObj.c:	Another round of simplification on
	the allocation macros.

2009-02-17  Jeff Hobbs  <jeffh@ActiveState.com>

	* win/tcl.m4, win/configure: Check if cl groks _WIN64 already to
	avoid CC manipulation that can screw up later configure checks.
	Use 'd'ebug runtime in 64-bit builds.

2009-02-17  Don Porter  <dgp@users.sourceforge.net>

	* generic/tclStringObj.c:	Pare back the length of the unicode
	array in a non-extended String struct to one Tcl_UniChar, meant to
	hold the terminating NUL character.  Non-empty unicode strings are
	then stored by extending the String struct by stringPtr->maxChars
	additional slots in that array with sizeof(Tcl_UniChar) bytes per
	slot. This revision makes the allocation macros much simpler.

	* generic/tclStringObj.c:	Factor out common GrowUnicodeBuffer()
	and solve overflow and growth algorithm fallbacks in it.

	* generic/tclStringObj.c:	Factor out common GrowStringBuffer().

	* generic/tclStringObj.c:	Convert Tcl_AppendStringsToObj into
	* tests/stringObj.test:		a radically simpler implementation
	where we just loop over calls to Tcl_AppendToObj.  This fixes [Bug
	2597185].  It also creates a *** POTENTIAL INCOMPATIBILITY *** in
	that T_ASTO can now allocate more space than is strictly required,
	like all the other Tcl_Append* routines.  The incompatibility was
	detected by test stringObj-6.5, which I've updated to reflect the
	new behavior.

	* generic/tclStringObj.c:	Revise buffer growth implementation
	in ExtendStringRepWithUnicode.  Use cheap checks to determine that
	no reallocation is necessary without cost of computing the precise
	number of bytes needed.  Also make use of the string growth algortihm
	in the case of repeated appends.

2009-02-16  Jan Nijtmans  <nijtmans@users.sf.net>

	* generic/tclZlib.c:	hack needed for official zlib1.dll build.
	* win/configure.in:	fix [Feature Request 2605263] use official
	* win/Makefile.in:	zlib build.
	* win/configure:	(regenerated)
	* compat/zlib/zdll.lib:	new files
	* compat/zlib/zlib1.dll:

	* win/Makefile.in:  fix [Bug 2605232] tdbc doesn't build when
	Tcl is compiled with --disable-shared.

2009-02-15  Don Porter  <dgp@users.sourceforge.net>

	* generic/tclStringObj.c:	Added protections from invalid memory
	* generic/tclTestObj.c:		accesses when we append (some part of)
	* tests/stringObj.test:		a Tcl_Obj to itself.  Added the
	appendself and appendself2 subcommands to the [teststringobj] testing
	command and added tests to the test suite.  [Bug 2603158]

	* generic/tclStringObj.c:	Factor out duplicate code from
	Tcl_AppendObjToObj.

	* generic/tclStringObj.c:	Replace the 'size_t uallocated' field
	of the String struct, storing the number of bytes allocated to store
	the Tcl_UniChar array, with an 'int maxChars' field, storing the
	number of Tcl_UniChars that may be stored in the allocated space.
	This reduces memory requirement a small bit, and makes some range
	checks simpler to code.
	* generic/tclTestObj.c:	Replace the [teststringobj ualloc] testing
	* tests/stringObj.test:	command with [teststringobj maxchars] and
	update the tests.

	* generic/tclStringObj.c:	Removed limitation in
	Tcl_AppendObjToObj where the char length of the result was only
	computed if the appended string was all single byte characters.
	This limitation was in place to dodge a bug in Tcl_GetUniChar.
	With that bug gone, we can take advantage of always recording the
	length of append results when we know it.

2009-02-14  Don Porter  <dgp@users.sourceforge.net>

	* generic/tclStringObj.c:	Revisions so that we avoid creating
	the strange representation of an empty string with
	objPtr->bytes == NULL and stringPtr->hasUnicode == 0.  Instead in
	the situations where that was being created, create a traditional
	two-legged stork representation (objPtr->bytes = tclEmptyStringRep
	and stringPtr->hasUnicode = 1).  In the situations where the strange
	rep was treated differently, continue to do so by testing
	stringPtr->numChars == 0 to detect it.  These changes make the code
	more conventional so easier for new maintainers to pick up.  Also
	sets up further simplifications.

	* generic/tclTestObj.c:	Revise updates to [teststringobj] so we don't
	get blocked by MODULE_SCOPE limits.

2009-02-12  Don Porter  <dgp@users.sourceforge.net>

	* generic/tclStringObj.c:	Rewrites of the routines
	Tcl_GetCharLength, Tcl_GetUniChar, Tcl_GetUnicodeFromObj,
	Tcl_GetRange, and TclStringObjReverse to use the new macro, and
	to more simply and clearly split the cases depending on whether
	a valid unicode rep is present or needs to be created.
	New utility routine UnicodeLength(), to compute the length of unicode
	buffer arguments when no length is passed in, with built-in
	overflow protection included.  Update three callers to use it.

	* generic/tclInt.h:	New macro TclNumUtfChars meant to be a faster
	replacement for a full Tcl_NumUtfChars() call when the string has all
	single-byte characters.

	* generic/tclStringObj.c:	Simplified Tcl_GetCharLength by
	* generic/tclTestObj.c:		removing code that did nothing.
	Added early returns from Tcl_*SetObjLength when the desired length
	is already present; adapted test command to the change.

	* generic/tclStringObj.c:	Re-implemented AppendUtfToUnicodeRep
	so that we no longer pass through Tcl_DStrings which have their own
	sets of problems when lengths overflow the int range.  Now AUTUR and
	FillUnicodeRep share a common core routine.

2009-02-12  Donal K. Fellows  <dkf@users.sf.net>

	* generic/tclOODefineCmds.c (TclOOGetDefineCmdContext): Use the
	correct field in the Interp structure for retrieving the frame to get
	the context object so that people can extend [oo::define] without deep
	shenanigans. Bug found by Federico Ferri.

2009-02-11  Don Porter  <dgp@users.sourceforge.net>

	* generic/tclStringObj.c:	Re-implemented AppendUnicodeToUtfRep
	so that we no longer pass through Tcl_DStrings which have their own
	sets of problems when lengths overflow the int range.  Now AUTUR and
	UpdateStringOfString share a common core routine.

	* generic/tclStringObj.c:	Changed type of the 'allocated' field
	* generic/tclTestObj.c:		of the String struct (and the
	TestString counterpart) from size_t to int since only int values are
	ever stored in it.

2009-02-10  Jan Nijtmans  <nijtmans@users.sf.net>

	* generic/tclEncoding.c: Eliminate some unnessary type casts
	* generic/tclEvent.c:    some internal const decorations
	* generic/tclExecute.c:  spacing
	* generic/tclIndexObj.c:
	* generic/tclInterp.c:
	* generic/tclIO.c:
	* generic/tclIOCmd.c:
	* generic/tclIORChan.c:
	* generic/tclIOUtil.c:
	* generic/tclListObj.c:
	* generic/tclLiteral.c:
	* generic/tclNamesp.c:
	* generic/tclObj.c:
	* generic/tclOOBasic.c:
	* generic/tclPathObj.c:
	* generic/tclPkg.c:
	* generic/tclProc.c:
	* generic/tclRegexp.c:
	* generic/tclScan.c:
	* generic/tclStringObj.c:
	* generic/tclTest.c:
	* generic/tclTestProcBodyObj.c:
	* generic/tclThread.c:
	* generic/tclThreadTest.c:
	* generic/tclTimer.c:
	* generic/tclTrace.c:
	* generic/tclUtil.c:
	* generic/tclVar.c:
	* generic/tclStubInit.c: (regenerated)

2009-02-10  Jan Nijtmans  <nijtmans@users.sf.net>

	* unix/tcl.m4: [Bug 2502365]: Building of head on HPUX is broken when
	using the native CC.
	* unix/configure: (autoconf-2.59)

2009-02-10  Don Porter  <dgp@users.sourceforge.net>

	* generic/tclObj.c (Tcl_GetString):	Added comments and validity
	checks following the call to an UpdateStringProc.

	* generic/tclStringObj.c: Reduce code duplication in Tcl_GetUnicode*.
	Restrict AppendUtfToUtfRep to non-negative length appends.
	Convert all Tcl_InvalidateStringRep() calls into macros.
	Simplify Tcl_AttemptSetObjLength by removing unreachable code.
	Simplify SetStringFromAny() by removing unreachable and duplicate code.
	Simplify Tcl_SetObjLength by removing unreachable code.
	Removed handling of (objPtr->bytes != NULL) from UpdateStringOfString,
	which is only called when objPtr->bytes is NULL.

2009-02-09  Jan Nijtmans  <nijtmans@users.sf.net>

	* generic/tclCompile.c: fix [Bug 2555129] const compiler warning (as
	error) in tclCompile.c

2009-02-07  Donal K. Fellows  <dkf@users.sf.net>

	* generic/tclZlib.c (TclZlibCmd): [Bug 2573172]: Ensure that when
	invalid subcommand name is given, the list of valid subcommands is
	produced. This gives a better experience when using the command
	interactively.

2009-02-05  Joe Mistachkin  <joe@mistachkin.com>

	* generic/tclInterp.c: Fix argument checking for [interp cancel]. [Bug
	2544618]
	* unix/Makefile.in: Fix build issue with zlib on FreeBSD (and possibly
	other platforms).

2009-02-05  Donal K. Fellows  <dkf@users.sf.net>

	* generic/tclCmdMZ.c (StringIndexCmd, StringRangeCmd, StringLenCmd):
	Simplify the implementation of some commands now that the underlying
	string API knows more about bytearrays.

	* generic/tclExecute.c (TclExecuteByteCode): [Bug 2568434]: Make sure
	that INST_CONCAT1 will not lose string reps wrongly.

	* generic/tclStringObj.c (Tcl_AppendObjToObj): Special-case the
	appending of one bytearray to another, which can be extremely rapid.
	Part of scheme to address [Bug 1665628] by making the basic string
	operations more efficient on byte arrays.
	(Tcl_GetCharLength, Tcl_GetUniChar, Tcl_GetRange): More special casing
	work for bytearrays.

2009-02-04  Don Porter  <dgp@users.sourceforge.net>

	* generic/tclStringObj.c: Added overflow protections to the
	AppendUtfToUtfRep routine to either avoid invalid arguments and
	crashes, or to replace them with controlled panics.  [Bug 2561794]

	* generic/tclCmdMZ.c:	Prevent crashes due to int overflow of the
	length of the result of [string repeat].  [Bug 2561746]

2009-02-03  Jan Nijtmans  <nijtmans@users.sf.net>

	* macosx/tclMacOSXFCmd.c: Eliminate some unnessary type casts
	* unix/tclLoadDyld.c:	  some internal const decorations
	* unix/tclUnixCompat.c:	  spacing
	* unix/tclUnixFCmd.c
	* unix/tclUnixFile.c
	* win/tclWinDde.c
	* win/tclWinFCmd.c
	* win/tclWinInit.c
	* win/tclWinLoad.c
	* win/tclWinPipe.c
	* win/tclWinReg.c
	* win/tclWinTest.c
	* generic/tclBasic.c
	* generic/tclBinary.c
	* generic/tclCmdAH.c
	* generic/tclCmdIL.c
	* generic/tclCmdMZ.c
	* generic/tclCompCmds.c
	* generic/tclDictObj.c

2009-02-03  Donal K. Fellows  <dkf@users.sf.net>

	* generic/tclObj.c (tclCmdNameType): [Bug 2558422]: Corrected the type
	of this structure so that extensions that write it (yuk!) will still
	be able to function correctly.

2009-02-03  Don Porter  <dgp@users.sourceforge.net>

	* generic/tclStringObj.c (SetUnicodeObj):	Corrected failure of
	Tcl_SetUnicodeObj() to panic on a shared object.  [Bug 2561488].  Also
	factored out common code to reduce duplication.

	* generic/tclObj.c (Tcl_GetStringFromObj): Reduce code duplication.

2009-02-02  Don Porter  <dgp@users.sourceforge.net>

	* generic/tclInterp.c:	Reverted the conversion of [interp] into an
	* tests/interp.test:	ensemble.  Such conversion is not necessary
	* tests/nre.test:	(or even all that helpful) in the NRE-enabling
	of [interp invokehidden], and it has other implications -- including
	significant forkage of the 8.5 and 8.6 implementations -- that are
	better off avoided if there's no gain.

	* generic/tclStringObj.c (STRING_NOMEM):  [Bug 2494093]: Add missing
	cast of NULL to (char *) that upsets some compilers.

	* generic/tclStringObj.c (Tcl_(Attempt)SetObjLength):	[Bug 2553906]:
	Added protections against callers asking for negative lengths.  It is
	likely when this happens that an integer overflow is to blame.

2009-02-01  David Gravereaux  <davygrvy@pobox.com>

	* win/makefile.vc: Allow nmake flags such as -a (rebuild all) to pass
	down to the pkgs targets, too.

2009-01-30  Donal K. Fellows  <dkf@users.sf.net>

	* doc/chan.n: [Bug 1216074]: Added another extended example.

	* doc/refchan.n: Added an example of how to build a scripted channel.

2009-01-29  Donal K. Fellows  <dkf@users.sf.net>

	* tests/stringObj.test: [Bug 2006888]: Remove non-ASCII chars from
	non-comment locations in the file, making it work more reliably in
	locales with a non-Latin-1 default encoding.

	* generic/tclNamesp.c (Tcl_FindCommand): [Bug 2519474]: Ensure that
	the path is not searched when the TCL_NAMESPACE_ONLY flag is given.

	* generic/tclOODecls.h (Tcl_OOInitStubs): [Bug 2537839]: Make the
	declaration of this macro work correctly in the non-stub case.

2009-01-29  Don Porter  <dgp@users.sourceforge.net>

	* generic/tclInterp.c:	Convert the [interp] command into a
	* tests/interp.test:	[namespace ensemble].  Work in progress
	* tests/nre.test:	to NRE-enable the [interp invokehidden]
	subcommand.

2009-01-29  Donal K. Fellows  <dkf@users.sf.net>

	* generic/tclNamesp.c (TclMakeEnsemble): [Bug 2529117]: Make this
	function behave more sensibly when presented with a fully-qualified
	name, rather than doing strange stuff.

2009-01-28  Donal K. Fellows  <dkf@users.sf.net>

	* generic/tclBasic.c (TclInvokeObjectCommand): Made this understand
	what to do if it ends up being used on a command with no objProc; that
	shouldn't happen, but...

	* generic/tclNamesp.c (TclMakeEnsemble): [Bug 2529157]: Made this
	understand NRE command implementations better.
	* generic/tclDictObj.c (DictForCmd): Eliminate unnecessary command
	implementation.

2009-01-27  Donal K. Fellows  <dkf@users.sf.net>

	* generic/tclOODefineCmds.c (Tcl_ClassSetConstructor):
	[Bug 2531577]: Ensure that caches of constructor chains are cleared
	when the constructor is changed.

2009-01-26  Alexandre Ferrieux  <ferrieux@users.sourceforge.net>

	* generic/tclInt.h:   Fix [Bug 1028264]: WSACleanup() too early.
	* generic/tclEvent.c: The fix introduces "late exit handlers"
	* win/tclWinSock.c:   for similar late process-wide cleanups.

2009-01-26  Alexandre Ferrieux  <ferrieux@users.sourceforge.net>

	* win/tclWinSock.c: Fix [Bug 2446662]: resync Win behavior on RST
	with that of unix (EOF).

2009-01-26  Donal K. Fellows  <dkf@users.sf.net>

	* generic/tclZlib.c (ChanClose): Only generate error messages in the
	interpreter when the thread is not being closed down. [Bug 2536400]

2009-01-23  Donal K. Fellows  <dkf@users.sf.net>

	* doc/zlib.n: Added a note that 'zlib push' is reversed by 'chan pop'.

2009-01-22  Jan Nijtmans  <nijtmans@users.sf.net>

	* generic/tclCompile.h:	CONSTify TclPrintInstruction (TIP #27)
	* generic/tclCompile.c
	* generic/tclInt.h:	CONSTify TclpNativeJoinPath (TIP #27)
	* generic/tclFileName.c
	* generic/tcl.decls:	{unix win} is equivalent to {generic}
	* generic/tclInt.decls
	* generic/tclDecls.h:	(regenerated)
	* generic/tclIntDecls.h
	* generic/tclGetDate.y:	Single internal const decoration.
	* generic/tclDate.c:

2009-01-22  Kevin B. Kenny  <kennykb@acm.org>

	* unix/tcl.m4: Corrected a typo ($(SHLIB_VERSION) should be
	${SHLIB_VERSION}).
	* unix/configure: Autoconf 2.59

2009-01-21  Andreas Kupries  <andreask@activestate.com>

	* generic/tclIORChan.c (ReflectClose): Fix for [Bug 2458202].
	* generic/tclIORTrans.c (ReflectClose): Closing a channel may supply
	NULL for the 'interp'. Test for finalization needs to be different,
	and one place has to pull the interp out of the channel instead.

2009-01-21  Don Porter  <dgp@users.sourceforge.net>

	* generic/tclStringObj.c: New fix for [Bug 2494093] replaces the
	flawed attempt committed 2009-01-09.

2009-01-19  Kevin B. Kenny  <kennykb@acm.org>

	* unix/Makefile.in: Added a CONFIG_INSTALL_DIR parameter so that
	* unix/tcl.m4:      distributors can control where tclConfig.sh goes.
	Made the installation of 'ldAix' conditional upon actually being on an
	AIX system. Allowed for downstream packagers to customize
	SHLIB_VERSION on BSD-derived systems. Thanks to Stuart Cassoff for
	[Patch 907924].
	* unix/configure: Autoconf 2.59

2009-01-19  David Gravereaux  <davygrvy@pobox.com>

	* win/build.vc.bat: Improved tools detection and error message
	* win/makefile.vc: Reorganized the $(TCLOBJ) file list into seperate
	parts for easier maintenance. Matched all sources built using -GL to
	both $(lib) and $(link) to use -LTCG and avoid a warning message.
	Addressed the over-building nature of the htmlhelp target by moving
	from a pseudo target to a real target dependent on the entire docs/
	directory contents.
	* win/nmakehlp.c: Removed -g option and GrepForDefine() func as it
	isn't being used anymore. The -V option method is much better.

2009-01-16  Don Porter  <dgp@users.sourceforge.net>

	* generic/tcl.h:	Bump patchlevel to 8.6b1.1 to distinguish
	* library/init.tcl:	CVS snapshots from the 8.6b1 and 8.6b2 releases
	* unix/configure.in:	and to deal with the fact that the 8.6b1
	* win/configure.in:	version of init.tcl will not [source] in the
	HEAD version of Tcl.

	* unix/configure:	autoconf-2.59
	* win/configure:

2009-01-14  Don Porter  <dgp@users.sourceforge.net>

	* generic/tclBasic.c (Tcl_DeleteCommandFromToken):	Reverted most
	of the substance of my 2009-01-12 commit. NULLing the objProc field of
	a Command when deleting it is important so that tests for certain
	classes of commands don't return false positives when applied to
	deleted command tokens. Overall change is now just replacement of a
	false comment with a true one.

2009-01-13  Jan Nijtmans  <nijtmans@users.sf.net>

	* unix/tcl.m4: fix [tcl-Bug 2502365] Building of head on HPUX is
	broken when using the native CC.
	* unix/configure (autoconf-2.59)

2009-01-13  Donal K. Fellows  <dkf@users.sf.net>

	* generic/tclCmdMZ.c (Tcl_ThrowObjCmd):	Move implementation of [throw]
	* library/init.tcl (throw):		to C from Tcl.

2009-01-12  Don Porter  <dgp@users.sourceforge.net>

	* generic/tclBasic.c (Tcl_DeleteCommandFromToken): One consequence of
	the NRE rewrite is that there are now situations where a NULL objProc
	field in a Command struct is perfectly normal. Removed an outdated
	comment in Tcl_DeleteCommandFromToken that claimed we use
	cmdPtr->objPtr==NULL as a test of command validity. In fact we use
	cmdPtr->flags&CMD_IS_DELETED to perform that test. Also removed the
	setting to NULL, since any extension following the advice of the old
	comment is going to be broken by NRE anyway, and needs to shift to
	flag-based testing (or stop intruding into such internal matters).
	Part of [Bug 2486550].

2009-01-09  Don Porter  <dgp@users.sourceforge.net>

	* generic/tclStringObj.c (STRING_SIZE): Corrected failure to limit
	memory allocation requests to the sizes that can be supported by Tcl's
	memory allocation routines. [Bug 2494093]

2009-01-09  Donal K. Fellows  <dkf@users.sf.net>

	* generic/tclNamesp.c (NamespaceEnsembleCmd): Error out when someone
	gives wrong # of args to [namespace ensemble create]. [Bug 1558654]

2009-01-08  Don Porter  <dgp@users.sourceforge.net>

	* generic/tclStringObj.c (STRING_UALLOC):  Added missing parens
	required to get correct results out of things like
	STRING_UALLOC(num + append). [Bug 2494093]

2009-01-08  Donal K. Fellows  <dkf@users.sf.net>

	* generic/tclDictObj.c, generic/tclIndexObj.c, generic/tclListObj.c,
	* generic/tclObj.c, generic/tclStrToD.c, generic/tclUtil.c,
	* generic/tclVar.c: Generate errorcodes for the error cases which
	approximate to "I can't interpret that string as one of those" and
	"You gave me the wrong number of arguments".

2009-01-07  Donal K. Fellows  <dkf@users.sf.net>

	* doc/dict.n: Added more examples. [Tk Bug 2491235]

	* tests/oo.test (oo-22.1): Adjusted test to be less dependent on the
	specifics of how [info frame] reports general frame information, and
	instead to focus on what methods add to it; that's really what the
	test is about anyway.

2009-01-06  Don Porter  <dgp@users.sourceforge.net>

	* tests/stringObj.test:	Revise tests that demand a NULL Tcl_ObjType
	in certain values to construct those values with [testdstring] so
	there's no lack of robustness depending on the shimmer history of
	shared literals.

2009-01-06  Donal K. Fellows  <dkf@users.sf.net>

	* generic/tclDictObj.c (DictIncrCmd): Corrected twiddling in internals
	of dictionaries so that literals can't get destroyed.

	* tests/expr.test: Eliminate non-ASCII char. [Bug 2006879]

	* generic/tclOOInfo.c (InfoObjectMethodsCmd,InfoClassMethodsCmd): Only
	delete pointers that were actually allocated! [Bug 2489836]

	* generic/tclOO.c (TclNRNewObjectInstance, Tcl_NewObjectInstance):
	Perform search for existing commands in right context. [Bug 2481109]

2009-01-05  Donal K. Fellows  <dkf@users.sf.net>

	* generic/tclCmdMZ.c (TclNRSourceObjCmd): Make implementation of the
	* generic/tclIOUtil.c (TclNREvalFile):    [source] command be NRE
	enabled so that [yield] inside a script sourced in a coroutine can
	work. [Bug 2412068]

2009-01-04  Donal K. Fellows  <dkf@users.sf.net>

	* generic/tclCmdAH.c: Tidy up spacing and code style.

2009-01-03  Kevin B. Kenny  <kennykb@acm.org>

	* library/clock.tcl (tcl::clock::add): Fixed error message formatting
	in the case where [clock add] is presented with a bad switch.
	* tests/clock.test (clock-65.1) Added a test case for the above
	problem [Bug 2481670].

2009-01-02  Donal K. Fellows  <dkf@users.sf.net>

	* unix/tcl.m4 (SC_CONFIG_CFLAGS): Force the use of the compatibility
	version of mkstemp() on IRIX. [Bug 878333]
	* unix/configure.in, unix/Makefile.in (mkstemp.o):
	* compat/mkstemp.c (new file): Added a compatibility implementation of
	the mkstemp() function, which is apparently needed on some platforms.
	[Bug 741967]

        ******************************************************************
        *** CHANGELOG ENTRIES FOR 2008 IN "ChangeLog.2008"             ***
        *** CHANGELOG ENTRIES FOR 2006-2007 IN "ChangeLog.2007"        ***
        *** CHANGELOG ENTRIES FOR 2005 IN "ChangeLog.2005"             ***
        *** CHANGELOG ENTRIES FOR 2004 IN "ChangeLog.2004"             ***
        *** CHANGELOG ENTRIES FOR 2003 IN "ChangeLog.2003"             ***
        *** CHANGELOG ENTRIES FOR 2002 IN "ChangeLog.2002"             ***
        *** CHANGELOG ENTRIES FOR 2001 IN "ChangeLog.2001"             ***
        *** CHANGELOG ENTRIES FOR 2000 IN "ChangeLog.2000"             ***
        *** CHANGELOG ENTRIES FOR 1999 AND EARLIER IN "ChangeLog.1999" ***
        ******************************************************************
<|MERGE_RESOLUTION|>--- conflicted
+++ resolved
@@ -6,7 +6,6 @@
 
 2012-02-09  Don Porter  <dgp@users.sourceforge.net>
 
-<<<<<<< HEAD
 	* generic/tclStringObj.c:	Converted the memcpy() calls in append
 	operations to memmove() calls.  This adds safety in the case of
 	overlapping copies, and improves performance on some benchmarks.
@@ -14,28 +13,13 @@
 2012-02-06  Don Porter  <dgp@users.sourceforge.net>
 
 	* generic/tclEnsemble.c: [Bug 3485022]: TclCompileEnsemble() avoid
-=======
-	* generic/tclStringObj.c:	[Bug 3484402]: Correct Off-By-One
-	error appending unicode. Thanks to Poor Yorick. Also corrected test
-	for when growth is needed.
-
-2012-02-06  Don Porter  <dgp@users.sourceforge.net>
-
-	* generic/tclCompCmds.c: [Bug 3485022]: TclCompileEnsemble() avoid
->>>>>>> 5ab653fe
 	* tests/trace.test:	compile when exec traces set.
 
 2012-02-06  Miguel Sofer  <msofer@users.sf.net>
 
-<<<<<<< HEAD
 	* generic/tclTrace.c:  [Bug 3484621]: Ensure that execution traces on
 	* tests/trace.test:    bytecoded commands bump the interp's compile
 	epoch.
-=======
-	* generic/tclTrace.c:  Fix for [Bug 3484621]: insure that
-	* tests/trace.test:    execution traces on bytecoded commands bump
-	the interp's compile epoch.
->>>>>>> 5ab653fe
 
 2012-02-02  Jan Nijtmans  <nijtmans@users.sf.net>
 
